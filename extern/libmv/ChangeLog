<<<<<<< HEAD
=======
commit f003b9e3031db4592c2d91b1ea2538c73b7e767d
Author: Sergey Sharybin <sergey.vfx@gmail.com>
Date:   Sun May 12 22:34:54 2013 +0600

    Cleanup in simple pipeline's bundler
    
    - Better match Google's code style conventions.
    - Move evaluation part into own function, makes
      bundling itself easier to follow.
    - Made evaluation an optional parameter.
    - Removed note about unsupported camera intrinsics
      refining flags. Technically, all combinations
      are possible.

commit f0e68f69e5c5f0fd82334246d382e59f1eb20164
Author: Sergey Sharybin <sergey.vfx@gmail.com>
Date:   Sun May 12 22:19:31 2013 +0600

    Remove check for zero focal length in BA cost functor
    
    This check is actually redundant, because empty intrinsics
    will have focal length of 1.0, which means original comment
    about BundleIntrinsics was not truth.
    
    It is possible that external user will send focal length of
    zero to be refined, but blender prevents this from happening.

commit 7ed5e4da65d2c0df63a08b1e1f4b4de1855f1bf0
Author: Sergey Sharybin <sergey.vfx@gmail.com>
Date:   Sat May 11 20:33:54 2013 +0600

    Fix compilation error with msvc2012
    
    Using change from glog's upstream for this.

commit 7e162266f96abc25d80e2352cd77f21ed93593b7
Author: Sergey Sharybin <sergey.vfx@gmail.com>
Date:   Sat May 11 19:50:57 2013 +0600

    Style cleanup, mainly pointed by Sameer in Ceres's codereview

>>>>>>> 5637b0d3
commit 42da053c6410b4f3fb13798c7e9c5f4a861b6825
Author: Sergey Sharybin <sergey.vfx@gmail.com>
Date:   Fri May 10 18:30:40 2013 +0600

    Keyframe selection improvements
    
    Added additional criteria, which ignores
    keyframe pair if success intersection factor
    is lower than current candidate pair factor.
    
    This solves issue with keyframe pair at which
    most of the tracks are intersecting behind the
    camera is accepted (because variance in this
    case is really small),
    
    Also tweaked generalized inverse function,
    which now doesn't scale epsilon by maximal
    matrix element. This gave issues at really bad
    candidates with unstable covariance. In this
    case almost all eigen values getting zeroed
    on inverse leading to small expected error.

commit f3eb090f7240f86799099fe86ce9386eb2bd3007
Author: Sergey Sharybin <sergey.vfx@gmail.com>
Date:   Fri May 10 17:59:40 2013 +0600

    Keyframe selection code cleanup
    
    - Updated comments in code.
    - Removed currently unused functions.
      Actually, they'd better be moved to some generic
      logging module, but we don't have it now so was
      lazy to create one now. Could happen later using
      code from git history
    - Renamed function to match better to what's going
      on in it.

commit b917b48bd877eedd17dec907cacf0b27a36e717d
Author: Sergey Sharybin <sergey.vfx@gmail.com>
Date:   Fri May 10 17:44:49 2013 +0600

    Optimization for reconstruction variance
    
    Achieved by replacing SVD-based pseudo-inverse with
    an eigen solver pseudo inverse.
    
    New function works in the same way: it decomposes
    matrix to V*D*V^-1, then inverts diagonal of D
    and composes matrix back.
    
    The same way is used to deal with gauges - last
    7 eigen values are getting zeroed.
    
    In own tests gives approx 2x boost, without
    visible affect on selected keyframe quality.

commit 041b4b54fff66311347a307a5922c2516c76ee44
Author: Sergey Sharybin <sergey.vfx@gmail.com>
Date:   Thu Mar 14 14:53:42 2013 +0600

    Initial commit of reconstruction variance criteria
    which is an addition for GRIC-based keyframe selection.
    
    Uses paper Keyframe Selection for Camera Motion and Structure
    Estimation from Multiple Views,
    ftp://ftp.tnt.uni-hannover.de/pub/papers/2004/ECCV2004-TTHBAW.pdf
    as a basis.
    
    Currently implemented camera positions reconstructions,
    bundle positions estimation and bundle adjustment step.
    
    Covariance matrix is estimating using generalized inverse
    with 7 (by the number of gauge freedoms) zeroed eigen values
    of J^T * J.
    
    Additional changes:
    - Added utility function FundamentalToEssential to extract
      E from F matrix, used by both final reconstruction pipeline
      and reconstruction variance code.
    
    - Refactored bundler a bit, so now it's possible to return
      different evaluation data, such as number of cameras and
      points being minimized and also jacobian.
    
      Jacobian currently contains only camera and points columns,
      no intrinsics there yet. It is also currently converting to
      an Eigen dense matrix. A bit weak, but speed is nice for
      tests.
    
      Columns in jacobian are ordered in the following way:
      first columns are cameras (3 cols for rotation and 3 cols
      for translation), then goes 3D point columns.
    
    - Switched F and H refining to normalized space. Apparently,
      refining F in pixel space squeezes it a lot making it wrong.
    
    - EuclideanIntersect will not add point to reconstruction if
      it happened to be behind the camera.
    
    - Cleaned style a bit.

commit 94c4654f1145f86779bd0a7e8cda1fd2c751d27d
Author: Sergey Sharybin <sergey.vfx@gmail.com>
Date:   Fri May 10 13:27:21 2013 +0600

    Left extra debugging print in reconstruction scale by accident.

commit 3886b488575ec5e79debce7b9f2e9824f5297c0f
Author: Sergey Sharybin <sergey.vfx@gmail.com>
Date:   Fri May 10 12:23:03 2013 +0600

    Add check for points behind camera in euclidan BA cost functor
    
    In cases keyframes are no so good, algebraic two frames construction
    could produce result, for which more aggressive Ceres-based BA code
    will fall to a solution for which points goes behind the camera,
    which is not so nice.
    
    Seems in newer Ceres returning false from cost functor wouldn't
    abort solution, but will restrict solver from moving points behind
    the camera.
    
    Works fine in own tests, but requires more tests.

commit a5699d7dbe126024673f51aaa570f9f244f8da2f
Author: Sergey Sharybin <sergey.vfx@gmail.com>
Date:   Wed Apr 24 22:06:38 2013 +0600

    Forgot to add reconstruction scale to CMakeLists

commit 2b7d2b44e6446bbcc23038f5dbb824feca888069
Author: Sergey Sharybin <sergey.vfx@gmail.com>
Date:   Wed Apr 24 19:40:39 2013 +0600

    Reconstructed scene scale ambiguity improvement
    
    Added a function EuclideanScaleToUnity() which is
    aimed to solve scale ambiguity by scaling solution
    in a way cameras centers variance in unity.
    
    Currently only available for euclidean pipeline,
    projective one is not finished anyway.

commit ed1f650576dc6f5b648a026a2861c54827b0f5c9
Author: Sergey Sharybin <sergey.vfx@gmail.com>
Date:   Tue Apr 23 01:41:29 2013 +0600

    Use epsilon in modal solver test
    
    Default epsilon for isApprox was too small,
    leading to some false test failures.

commit c44679a9a0fafdde6a0a22e7e5c8496fc9c93cd0
Author: Sergey Sharybin <sergey.vfx@gmail.com>
Date:   Tue Apr 23 01:35:56 2013 +0600

    Update Ceres to current HEAD
    
    Brings optimization for DENSE_NORMAL_CHOLESKY and
    also fixes threading issues with BLAS.

commit 03cbc88ce7f51aa26ba503acea2e984bcb78873c
Author: Sergey Sharybin <sergey.vfx@gmail.com>
Date:   Mon Apr 15 05:35:33 2013 +0600

    Fix for bundle adjusting with motion restricted
    
    Was a bug introduced in previous commit, which
    was trying to set parameterization for non-existing
    camera->t parameter block.
    
    Replaced with subset parameterization.
    
    Also added basic synthetic unit test for modal solver.

commit c78a68f980e778d40ce836fa1d7471cb7264d4a0
Author: Sergey Sharybin <sergey.vfx@gmail.com>
Date:   Mon Apr 8 23:33:20 2013 +0600

     Bundle adjustment improvements
    
    - Get rid of rotation matrix parameterization,
      use angle-axis instead.
    
      Also Joined rotation and translation into
      a single parameter block.
    
      This made minimization go significantly faster,
      like 1.3x times in average.
    
    - Fix first camera when bundling. This is to
      address orientation ambiguity.
    
      Reconstruction result could still vary in
      size, but that's another issue to be addressed
      later.
    
    Additional change:
    
    Split EuclideanBundleCommonIntrinsics into
    smaller functions, so it's now a bit easier
    to follow.

commit 28c7566629c2cf5b03a787c9509856e87472eb2f
Author: Sergey Sharybin <sergey.vfx@gmail.com>
Date:   Mon Apr 8 23:31:57 2013 +0600

    Update Ceres to current HEAD
    
    Brings up some noticeable speed improvements. In particular
    the automatic differentiation and bundle adjustment solvers.

commit efde9faa21e70b031d3cbcb2dcdcd38e597bf56e
Author: Sergey Sharybin <sergey.vfx@gmail.com>
Date:   Mon Apr 8 02:21:26 2013 +0600

    Corrected path to gflags
    
    Currently tools/track.cc is not used, but let's
    keep things a bit more up-to-date :)

commit f8b5ea196fb00ab07d577e9738a60cdd1de16509
Author: Sergey Sharybin <sergey.vfx@gmail.com>
Date:   Mon Apr 8 02:17:16 2013 +0600

    Re-enable tests for multiview and image
    
    For as long code is in repo and used by some tools
    better to have it covered by tests.
    
    Some of them are failing tho, but that's completely
    different story to be addressed later.

commit d2a7ee60a5845738f76b88bfc373eefc2cc8501a
Author: Sergey Sharybin <sergey.vfx@gmail.com>
Date:   Mon Apr 8 02:10:07 2013 +0600

    Do not modify cache's CMAKE_CXX_FLAGS_RELEASE when configuring Ceres
    
    Otherwise you'll have infinite appending of Ceres-specific flags
    on every saving of any CmakeLists.txt.

commit 45edb507bf46194dd55b7fc46a7d90ee3853834d
Author: Sergey Sharybin <sergey.vfx@gmail.com>
Date:   Sun Apr 7 21:53:23 2013 +0600

    Fixed compilation with BUILD_TOOLS enabled
    
    This commit mainly reverts parts of following commits:
        0eebc21db831211738acc938566bbc29d68d45db
        d8109b7a4fede1660e0dbd73735f1a9e3fd79eec
        e59595806c045916ab4ef15ef7047c1a728b2da9
        2d6cd58ee1cd7c5073980f358c71b2898ad16b4c
    
    They declared  lots of stuff deprecated, but in
    fact it's not deprecated just a bit different
    usage pipeline. Anyway, deprecation shall not
    happen spontaneously as a part of other changes.
    And for sure shall not break anything.

commit 7a9c83d3ccaa2f0015f88b9156d7662c46244b4a
Author: Sergey Sharybin <sergey.vfx@gmail.com>
Date:   Sat Apr 6 20:49:05 2013 +0600

    Revert "Change libmv's bilinear sampling to assume the same"
    
    Revert changes to bilinear sampler which were originally
    aimed to match blender's pixel center (where integer coord
    is a left-bottom corner, x.5 coords are centers.
    
    The reason of revert is changing this assumption in only
    sampler didn't work well and lead to wrong results of
    BlurredImageAndDerivativesChannels for example.
    
    Discovered when was doing unit-tests for brute region tracker.
    
    This reverts commit daa354c0735b954b0cd7725626e9a3d67416d46b.

commit 15f3bb00340933ce753a1a55e9cde9383352e259
Author: Sergey Sharybin <sergey.vfx@gmail.com>
Date:   Sat Apr 6 18:37:37 2013 +0600

    Added basic test for brute region tracker
    
    It is failing at this moment and this is caused because
    of how SampleLinear works - seems it's assumption about
    pixel center is not correct for internal sampling.

commit 1146602972c07e99a9e4ab37d35ac83aec490e60
Author: Sergey Sharybin <sergey.vfx@gmail.com>
Date:   Sat Apr 6 16:54:08 2013 +0600

    Tweak to KLT region tracker test
    
    KLT is usually used to track relatively small
    motions, and in this case motion almost equals
    to half window size. This confuses math and
    leads to not so much expected result.
    
    Further, not actually sure this is nice idea
    to use KLT in such synthetic case.

commit 1e22cbcac480863b6b5abc5c85f23dc70748933a
Author: Sergey Sharybin <sergey.vfx@gmail.com>
Date:   Sat Apr 6 16:40:59 2013 +0600

    Pyramid tracker unit test fix
    
    Issue was caused by trackers modifying guessed
    point location even in case of failure. So made
    id so both level 0 and level 3 of pyramid are
    starting from the same initial guessed location.
    
    Modifying locations in case tracker returns false
    is not actually a bug - someone could still want
    to use that location. False in this case  means
    more like "returned location is not so much
    accurate".

commit 3ad5e0efa071f202ee7c2034d70dd97aa62b13aa
Author: Sergey Sharybin <sergey.vfx@gmail.com>
Date:   Sat Apr 6 00:38:40 2013 +0600

    Intersect unit test fix
    
    EuclideanIntersect is not aware of camera calibration
    matrix yet and always assumes it to be an identity.
    
    So using non-identity matrix to construct sample case
    leads to wrong projection results.
    
    For now made it so test case uses identity matrix for
    calibration.
    
    Also fixed variable shadowing which lead to wrong
    markers positions (were either zero or undefined).

commit 3a153c2b65f38653a36c36975018f68d42d60670
Author: Sergey Sharybin <sergey.vfx@gmail.com>
Date:   Sat Apr 6 00:12:12 2013 +0600

    Camera intrinsics unit tests fixes
    
    - Existing test ApplyIsInvertibleSimple was not
      doing right thing - distortion model used there
      was ininvertible.
    
      Tweaked parameters in a way model is invertible now.
    
    - Added some own tests which tests;
    
      * Principal point always maps from pixel space to
        zero normalized position.
    
      * Some basic tests to check whether individual
        apply/invert works correct.

commit e3b2bccba6145290738a6677c14f7369ec7a38cd
Author: Sergey Sharybin <sergey.vfx@gmail.com>
Date:   Thu Apr 4 02:59:58 2013 +0600

    Suppress strict compiler warnings in glags/glog libraries

commit 5fca459adcf0a3419fa9cd8d983dc2c952d02647
Author: Sergey Sharybin <sergey.vfx@gmail.com>
Date:   Thu Apr 4 01:20:18 2013 +0600

    Lint cleanup, mostly white space and line width.
    
    Also moved own includes to the top of files.
    
    Should be no functional changes :)

commit 9a9dd458a622928b91dbd3c79900577923283838
Author: Sergey Sharybin <sergey.vfx@gmail.com>
Date:   Fri Mar 29 00:20:29 2013 +0600

    Fix for TransformTracks in uncalibrated pipeline
    
    Transformation matrix was completely ignored by
    TransformTracks() and final marker coordinate
    exactly matched it's source coordinates.
    
    Seems to be just a typo in vector usage: need to
    use "b" (which is transformed one) instead of "a"
    when converting projective coordinate to 2D space.

commit d35766cc9901609e32f4d80faba715695bea3c40
Author: Sergey Sharybin <sergey.vfx@gmail.com>
Date:   Fri Mar 29 00:19:11 2013 +0600

    Revert part of e2eb58c4230f94ef0c72fb4005e5434088d52e80
    
    That commit included one change which shall have been
    go as separate commit with more detailed description.

commit e8d71b4e96fd78eb60773b6557d66da672e65753
Author: Sergey Sharybin <sergey.vfx@gmail.com>
Date:   Wed Mar 27 20:37:05 2013 +0600

    Silenced more warnings
    
    - Added includes of own header to fast implementation files.
    
    - Camera intrinsics wouldn't complain about unknown pragma when
      building without OpenMP support.
    
    TODO: Make it a CMake option to build libmv with OpenMP support.
    	  Currently multi-threaded intrinsics only available when
          using custom CMake rules for bundled libmv version
          (as it's done in Blender).

commit ad442812654f270dc088394410fda1b81b8dc450
Author: Sergey Sharybin <sergey.vfx@gmail.com>
Date:   Wed Mar 27 20:18:51 2013 +0600

    Multithreaded camera intrinsics
    
    Implemented multithreaded buffer (un)distortion
    for camera intrinsics using OpenMP.
    
    By default, (un)distortion is single-threaded,
    but it is possible to as CameraIntrinsics to
    use more threads by calling SetThreads method.

commit c88b4881096174a16a9f9e6fc2c9dcad3e255b25
Author: Sergey Sharybin <sergey.vfx@gmail.com>
Date:   Wed Mar 27 18:45:09 2013 +0600

    Movie functions implementation from panography header
    into own CC implementation file.
    
    Before this all panography functions were declared as
    static, which is not so much useful from re-useability
    point of view.

commit 2d2faf9104bc035722cff6775e1b8e7c93143aba
Author: Sergey Sharybin <sergey.vfx@gmail.com>
Date:   Wed Mar 27 18:37:36 2013 +0600

    Build shared Ceres library only if BUILD_SHARED_LIBS is enabled

commit daa3ddd3260ccaf2bf9c72eadb89213d91e549ec
Author: Sergey Sharybin <sergey.vfx@gmail.com>
Date:   Wed Mar 27 18:21:52 2013 +0600

    Update Ceres to upstream version 1.5.0

commit cf5dc678878345ea3f221ce50cb2b9e539c2ab38
Author: Sergey Sharybin <sergey.vfx@gmail.com>
Date:   Wed Mar 27 15:06:24 2013 +0600

    Code cleanup: removed more deprecated FFmpeg API usage
    
    This time in qt-tracker application.

commit e2eb58c4230f94ef0c72fb4005e5434088d52e80
Author: Sergey Sharybin <sergey.vfx@gmail.com>
Date:   Tue Mar 26 17:19:51 2013 +0600

    Code cleanup: silent unused variables warnings

commit af89bb24667e39b7e655173ea807fdcfbeef4422
Author: Sergey Sharybin <sergey.vfx@gmail.com>
Date:   Tue Mar 26 16:54:14 2013 +0600

    Code cleanup: no need to declare empty body for ProgressUpdateCallback:invoke
    
    Make force this method to be overridden by derivative classes.
    Also removed currently unneeded callbacks.cc.

commit 0441d4ee06fad0219256a5704f931eec916a3868
Author: Sergey Sharybin <sergey.vfx@gmail.com>
Date:   Tue Mar 26 16:37:27 2013 +0600

    Code cleanup: silent type narrowing in qt-tracker

commit cd4b61c976448d0fdedefb3ed4b21d70e078f94b
Author: Sergey Sharybin <sergey.vfx@gmail.com>
Date:   Tue Mar 26 16:26:39 2013 +0600

    Changes to unit testing
    
    - Move ceres test binaries to ${LIBMV_TESTS_OUTPUT_DIR}/ceres,
      so they don't mess with libmv's application binaries and
      tests.
    
    - Removed ceres_ prefix from ceres unit tests, only use this
      prefix for targets (targets need to be unique name).
    
    - Added unit tests data for ceres, otherwise system_test fails.
    
    - Restored "test" makefile target.

commit cf704ada08acc8b26167e7bfb3e1e88fd278de23
Author: Sergey Sharybin <sergey.vfx@gmail.com>
Date:   Tue Mar 26 15:01:15 2013 +0600

    Code cleanup: use rw-rw-r-- mode for source files

commit 64b31e3e43acb52aaf6f591b9d1c2449bf6ef3bd
Author: Sergey Sharybin <sergey.vfx@gmail.com>
Date:   Tue Mar 26 14:57:46 2013 +0600

    Code cleanup: don't use deprecated FFmpeg API functions

commit 2a3676499548ad5dba5a5c5eadf3bb71e640b612
Author: Sergey Sharybin <sergey.vfx@gmail.com>
Date:   Tue Mar 5 17:40:52 2013 +0600

    Switch from DENSE_NORMAL_CHOLESKY to DENSE_QR
    
    DENSE_QR is better behaved numerically and after recent
    changes from Sameer there's no big difference in speed.

commit bcb920df02133da5b7e55fbc74edb9222004eecc
Author: Sergey Sharybin <sergey.vfx@gmail.com>
Date:   Tue Mar 5 17:15:43 2013 +0600

    Update Ceres to 1.5RC3
    
    It brings optimization of DENSE_QR and DENSE_SCHUR solvers.

commit 473996468a4e67e7c860169181a4ff31ce9b8c80
Author: Sergey Sharybin <sergey.vfx@gmail.com>
Date:   Fri Mar 1 17:44:54 2013 +0600

    Fixed incorrect order of arguments passing
    to EXPECT_EQ in keyframe selection tests.

commit d38ebb74693fdf5b8f0fecf62a3d8c9c53b0b84a
Author: Sergey Sharybin <sergey.vfx@gmail.com>
Date:   Fri Mar 1 17:40:38 2013 +0600

    Modal (aka tripod) solver rework
    
    Several major things are done in this commit:
    
    - First of all, logic of modal solver was changed.
      We do not rely on only minimizer to take care of
      guessing rotation for frame, but we're using
      analytical rotation computation for point clouds
      to obtain initial rotation.
    
      Then this rotation is being refined using Ceres
      minimizer and now instead of minimizing average
      distance between points of point of two clouds,
      minimization of reprojection error of point
      cloud onto frame happens.
    
      This gives quite a bit of precision improvement.
    
    - Second bigger improvement here is using bundle
      adjustment for a result of first step when we're
      only estimating rotation between neighbor images
      and reprojecting markers.
    
      This averages error across the image sequence
      avoiding error accumulation. Also, this will
      tweak bundles themselves a bit for better match.
    
    - And last bigger improvement here is support of
      camera intrinsics refirenment.
    
    This allowed to significantly improve solution
    for real-life footage and results after such
    refining are much more usable than it were before.
    
    Thanks to Keir for the help and code review!

commit 5d6c2e7a27bdd1a1b23bf289d70a9b8f62514c9a
Author: Sergey Sharybin <sergey.vfx@gmail.com>
Date:   Fri Mar 1 17:37:35 2013 +0600

    Increase verbosity level for reprojected markers info
    
    This information is useful, but in cases when you, say,
    working on a bundler it's annoying to scroll all the
    information up.

commit ac252bb1250b3028b9c94736b644e7ab4e7b14b8
Author: Sergey Sharybin <sergey.vfx@gmail.com>
Date:   Fri Mar 1 17:36:19 2013 +0600

    Move radial distortion code to own templated function
    
    This shall not lead to any functional changes, just
    avoids radial distortion code duplicated in camera
    intrinsics and bundling code.
    
    For fancier bundle adjustment support of  different
    distortion models this is not actually enough and
    would need to make some bigger changes, but this
    changes makes code a bit easier to maintain already.

commit c253b794612dd529e1d3a9bd7a7c41c32c9a9abb
Author: Sergey Sharybin <sergey.vfx@gmail.com>
Date:   Fri Mar 1 17:33:27 2013 +0600

    Use threaded cost function, jacobian and linear solver
    computation, so bundling is as fast as it could be with
<<<<<<< HEAD
    current parameter block structure.

commit 931fe37a10212b91b525d4f6eb753990a338b471
Author: Sergey Sharybin <sergey.vfx@gmail.com>
Date:   Fri Mar 1 17:29:21 2013 +0600

    Fixed comment for euclidean bundling,
    which is now supports raidal bundling independently
    from other intrinsics.

commit 217d8e6edc3de1a853fb84275d2d2dd898e7529c
Author: Sergey Sharybin <sergey.vfx@gmail.com>
Date:   Tue Feb 26 18:19:01 2013 +0600

    Allow K1,K2 refirement combination
    
    It is now possible to refine only radial distortion
    with new Ceres based bundler and this new combination
    is already used in Blender.

commit d8850addc944d400f7a9c358396c437d9e4acc70
Author: Sergey Sharybin <sergey.vfx@gmail.com>
Date:   Tue Feb 26 18:17:09 2013 +0600

    Switch euclidean intersection code to use Ceres
    
    Would not expect any significant changes in solver
    behavior, but it could be more accurate in some cases.
    
    Switching projective intersection to ceres is marked
    as a TODO for now.

commit 6990b7946ec96b3cb2dcfc8a1beaaba9538b0802
Author: Keir Mierle <mierle@gmail.com>
Date:   Mon Feb 25 20:00:48 2013 +0000

    Switch motion tracker bundle adjustment to Ceres.
    
    Patch originally written by me, then finished by Sergey. Big
    thanks to Sergey for troopering through and fixing the many issues
    with my original (not compilable) patch.
    
    The Ceres implementation uses 2 parameter blocks for each camera
    (1 for rotation and 1 for translation), 1 parameter block for
    common intrinsics (focal length etc) and 1 parameter block for
    each track (e.g. bundle or 3D point).
    
    We turn on some fancy optimizer options to get better performance,
    in particular:
    
      options.preconditioner_type = ceres::SCHUR_JACOBI;
      options.linear_solver_type = ceres::ITERATIVE_SCHUR;
      options.use_inner_iterations = true;
      options.use_nonmonotonic_steps = true;
      options.max_num_iterations = 100;
    
    Special thanks to Sameer Agarwal of Ceres fame for splitting out
    the SCHUR_JACOBI preconditioner so that it didn't depend on
    CHOLMOD.  Previously we could not use that preconditioner in
    Blender because CHOLMOD is too large of a dependency for Blender.
    
    BundleIntrinsicsLogMessage:
    - Moved bunch of if(foo) LG << "bar" into this function, to make
      EuclideanBundleCommonIntrinsics a little bit easier to follow.
    
    EuclideanBundle:
    - Fix RMSE logging.
=======
    current parameter block structure.
>>>>>>> 5637b0d3
<|MERGE_RESOLUTION|>--- conflicted
+++ resolved
@@ -1,5 +1,3 @@
-<<<<<<< HEAD
-=======
 commit f003b9e3031db4592c2d91b1ea2538c73b7e767d
 Author: Sergey Sharybin <sergey.vfx@gmail.com>
 Date:   Sun May 12 22:34:54 2013 +0600
@@ -41,7 +39,6 @@
 
     Style cleanup, mainly pointed by Sameer in Ceres's codereview
 
->>>>>>> 5637b0d3
 commit 42da053c6410b4f3fb13798c7e9c5f4a861b6825
 Author: Sergey Sharybin <sergey.vfx@gmail.com>
 Date:   Fri May 10 18:30:40 2013 +0600
@@ -643,74 +640,4 @@
 
     Use threaded cost function, jacobian and linear solver
     computation, so bundling is as fast as it could be with
-<<<<<<< HEAD
-    current parameter block structure.
-
-commit 931fe37a10212b91b525d4f6eb753990a338b471
-Author: Sergey Sharybin <sergey.vfx@gmail.com>
-Date:   Fri Mar 1 17:29:21 2013 +0600
-
-    Fixed comment for euclidean bundling,
-    which is now supports raidal bundling independently
-    from other intrinsics.
-
-commit 217d8e6edc3de1a853fb84275d2d2dd898e7529c
-Author: Sergey Sharybin <sergey.vfx@gmail.com>
-Date:   Tue Feb 26 18:19:01 2013 +0600
-
-    Allow K1,K2 refirement combination
-    
-    It is now possible to refine only radial distortion
-    with new Ceres based bundler and this new combination
-    is already used in Blender.
-
-commit d8850addc944d400f7a9c358396c437d9e4acc70
-Author: Sergey Sharybin <sergey.vfx@gmail.com>
-Date:   Tue Feb 26 18:17:09 2013 +0600
-
-    Switch euclidean intersection code to use Ceres
-    
-    Would not expect any significant changes in solver
-    behavior, but it could be more accurate in some cases.
-    
-    Switching projective intersection to ceres is marked
-    as a TODO for now.
-
-commit 6990b7946ec96b3cb2dcfc8a1beaaba9538b0802
-Author: Keir Mierle <mierle@gmail.com>
-Date:   Mon Feb 25 20:00:48 2013 +0000
-
-    Switch motion tracker bundle adjustment to Ceres.
-    
-    Patch originally written by me, then finished by Sergey. Big
-    thanks to Sergey for troopering through and fixing the many issues
-    with my original (not compilable) patch.
-    
-    The Ceres implementation uses 2 parameter blocks for each camera
-    (1 for rotation and 1 for translation), 1 parameter block for
-    common intrinsics (focal length etc) and 1 parameter block for
-    each track (e.g. bundle or 3D point).
-    
-    We turn on some fancy optimizer options to get better performance,
-    in particular:
-    
-      options.preconditioner_type = ceres::SCHUR_JACOBI;
-      options.linear_solver_type = ceres::ITERATIVE_SCHUR;
-      options.use_inner_iterations = true;
-      options.use_nonmonotonic_steps = true;
-      options.max_num_iterations = 100;
-    
-    Special thanks to Sameer Agarwal of Ceres fame for splitting out
-    the SCHUR_JACOBI preconditioner so that it didn't depend on
-    CHOLMOD.  Previously we could not use that preconditioner in
-    Blender because CHOLMOD is too large of a dependency for Blender.
-    
-    BundleIntrinsicsLogMessage:
-    - Moved bunch of if(foo) LG << "bar" into this function, to make
-      EuclideanBundleCommonIntrinsics a little bit easier to follow.
-    
-    EuclideanBundle:
-    - Fix RMSE logging.
-=======
-    current parameter block structure.
->>>>>>> 5637b0d3
+    current parameter block structure.