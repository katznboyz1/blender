--- conflicted
+++ resolved
@@ -80,11 +80,10 @@
 	endif()
 endif()
 
-<<<<<<< HEAD
 if(WITH_VORO)
 	add_subdirectory(voro++)
-=======
+endif()
+
 if(WITH_GTESTS)
 	add_subdirectory(gtest)
->>>>>>> 3ca78a40
 endif()