# ***** BEGIN GPL LICENSE BLOCK *****
#
# This program is free software; you can redistribute it and/or
# modify it under the terms of the GNU General Public License
# as published by the Free Software Foundation; either version 2
# of the License, or (at your option) any later version.
#
# This program is distributed in the hope that it will be useful,
# but WITHOUT ANY WARRANTY; without even the implied warranty of
# MERCHANTABILITY or FITNESS FOR A PARTICULAR PURPOSE.  See the
# GNU General Public License for more details.
#
# You should have received a copy of the GNU General Public License
# along with this program; if not, write to the Free Software Foundation,
# Inc., 51 Franklin Street, Fifth Floor, Boston, MA 02110-1301, USA.
#
# The Original Code is Copyright (C) 2016, Blender Foundation
# All rights reserved.
# ***** END GPL LICENSE BLOCK *****

# Libraries configuration for Apple.

if("${CMAKE_OSX_ARCHITECTURES}" STREQUAL "arm64")
  set(MACOSX_DEPLOYMENT_TARGET 11.00)
else()
  set(MACOSX_DEPLOYMENT_TARGET 10.13)
endif()

macro(find_package_wrapper)
# do nothing, just satisfy the macro
endmacro()

function(print_found_status
  lib_name
  lib_path
  )

  if(FIRST_RUN)
    if(lib_path)
      message(STATUS "Found ${lib_name}: ${lib_path}")
    else()
      message(WARNING "Could NOT find ${lib_name}")
    endif()
  endif()
endfunction()

# ------------------------------------------------------------------------
# Find system provided libraries.

# Find system ZLIB, not the pre-compiled one supplied with OpenCollada.
set(ZLIB_ROOT /usr)
find_package(ZLIB REQUIRED)
find_package(BZip2 REQUIRED)
list(APPEND ZLIB_LIBRARIES ${BZIP2_LIBRARIES})

if(WITH_OPENAL)
  find_package(OpenAL)
  if(NOT OPENAL_FOUND)
    message(WARNING "OpenAL not found, disabling WITH_OPENAL")
    set(WITH_OPENAL OFF)
  endif()
endif()

if(WITH_JACK)
  find_library(JACK_FRAMEWORK
    NAMES jackmp
  )
  if(NOT JACK_FRAMEWORK)
    message(STATUS "JACK not found, disabling WITH_JACK")
    set(WITH_JACK OFF)
  else()
    set(JACK_INCLUDE_DIRS ${JACK_FRAMEWORK}/headers)
  endif()
endif()

if(NOT DEFINED LIBDIR)
  if("${CMAKE_OSX_ARCHITECTURES}" STREQUAL "x86_64")
    set(LIBDIR ${CMAKE_SOURCE_DIR}/../lib/darwin)
  else()
    set(LIBDIR ${CMAKE_SOURCE_DIR}/../lib/darwin_${CMAKE_OSX_ARCHITECTURES})
  endif()
else()
  message(STATUS "Using pre-compiled LIBDIR: ${LIBDIR}")
endif()
if(NOT EXISTS "${LIBDIR}/")
  message(FATAL_ERROR "Mac OSX requires pre-compiled libs at: '${LIBDIR}'")
endif()

# Prefer lib directory paths
file(GLOB LIB_SUBDIRS ${LIBDIR}/*)
set(CMAKE_PREFIX_PATH ${LIB_SUBDIRS})

# -------------------------------------------------------------------------
# Find precompiled libraries, and avoid system or user-installed ones.

if(EXISTS ${LIBDIR})
  without_system_libs_begin()
endif()

if(WITH_ALEMBIC)
  find_package(Alembic)
endif()

if(WITH_USD)
  find_package(USD)
  if(NOT USD_FOUND)
    message(STATUS "USD not found, disabling WITH_USD")
    set(WITH_USD OFF)
  endif()
endif()

if(WITH_OPENSUBDIV)
  find_package(OpenSubdiv)
endif()

if(WITH_CODEC_SNDFILE)
  find_package(SndFile)
  find_library(_sndfile_FLAC_LIBRARY NAMES flac HINTS ${LIBDIR}/sndfile/lib)
  find_library(_sndfile_OGG_LIBRARY NAMES ogg HINTS ${LIBDIR}/ffmpeg/lib)
  find_library(_sndfile_VORBIS_LIBRARY NAMES vorbis HINTS ${LIBDIR}/ffmpeg/lib)
  find_library(_sndfile_VORBISENC_LIBRARY NAMES vorbisenc HINTS ${LIBDIR}/ffmpeg/lib)
  list(APPEND LIBSNDFILE_LIBRARIES
    ${_sndfile_FLAC_LIBRARY}
    ${_sndfile_OGG_LIBRARY}
    ${_sndfile_VORBIS_LIBRARY}
    ${_sndfile_VORBISENC_LIBRARY}
  )

  print_found_status("SndFile libraries" "${LIBSNDFILE_LIBRARIES}")
  unset(_sndfile_FLAC_LIBRARY)
  unset(_sndfile_OGG_LIBRARY)
  unset(_sndfile_VORBIS_LIBRARY)
  unset(_sndfile_VORBISENC_LIBRARY)
endif()

if(WITH_PYTHON)
  # we use precompiled libraries for py 3.9 and up by default
  set(PYTHON_VERSION 3.9)
  if(NOT WITH_PYTHON_MODULE AND NOT WITH_PYTHON_FRAMEWORK)
    # normally cached but not since we include them with blender
    set(PYTHON_INCLUDE_DIR "${LIBDIR}/python/include/python${PYTHON_VERSION}")
    set(PYTHON_EXECUTABLE "${LIBDIR}/python/bin/python${PYTHON_VERSION}")
    set(PYTHON_LIBRARY ${LIBDIR}/python/lib/libpython${PYTHON_VERSION}.a)
    set(PYTHON_LIBPATH "${LIBDIR}/python/lib/python${PYTHON_VERSION}")
    # set(PYTHON_LINKFLAGS "-u _PyMac_Error")  # won't  build with this enabled
  else()
    # module must be compiled against Python framework
    set(_py_framework "/Library/Frameworks/Python.framework/Versions/${PYTHON_VERSION}")

    set(PYTHON_INCLUDE_DIR "${_py_framework}/include/python${PYTHON_VERSION}")
    set(PYTHON_EXECUTABLE "${_py_framework}/bin/python${PYTHON_VERSION}")
<<<<<<< HEAD
    set(PYTHON_LIBPATH "${_py_framework}/lib/python${PYTHON_VERSION}/config-${PYTHON_VERSION}")
=======
    set(PYTHON_LIBPATH "${_py_framework}/lib/python${PYTHON_VERSION}")
>>>>>>> 9e007b46
    # set(PYTHON_LIBRARY python${PYTHON_VERSION})
    # set(PYTHON_LINKFLAGS "-u _PyMac_Error -framework Python")  # won't  build with this enabled

    unset(_py_framework)
  endif()

  # uncached vars
  set(PYTHON_INCLUDE_DIRS "${PYTHON_INCLUDE_DIR}")
  set(PYTHON_LIBRARIES  "${PYTHON_LIBRARY}")

  # needed for Audaspace, numpy is installed into python site-packages
  set(PYTHON_NUMPY_INCLUDE_DIRS "${PYTHON_LIBPATH}/site-packages/numpy/core/include")

  if(NOT EXISTS "${PYTHON_EXECUTABLE}")
    message(FATAL_ERROR "Python executable missing: ${PYTHON_EXECUTABLE}")
  endif()
endif()

if(WITH_FFTW3)
  find_package(Fftw3)
endif()

find_package(Freetype REQUIRED)

if(WITH_IMAGE_OPENEXR)
  find_package(OpenEXR)
endif()

if(WITH_CODEC_FFMPEG)
  set(FFMPEG_FIND_COMPONENTS
    avcodec avdevice avformat avutil
    mp3lame ogg opus swresample swscale
    theora theoradec theoraenc vorbis vorbisenc
    vorbisfile vpx x264 xvidcore)
  find_package(FFmpeg)
endif()

if(WITH_IMAGE_OPENJPEG OR WITH_CODEC_FFMPEG)
  # use openjpeg from libdir that is linked into ffmpeg
  find_package(OpenJPEG)
endif()

find_library(SYSTEMSTUBS_LIBRARY
  NAMES
  SystemStubs
  PATHS
)
mark_as_advanced(SYSTEMSTUBS_LIBRARY)
if(SYSTEMSTUBS_LIBRARY)
  list(APPEND PLATFORM_LINKLIBS SystemStubs)
endif()

string(APPEND PLATFORM_CFLAGS " -pipe -funsigned-char -fno-strict-aliasing")
set(PLATFORM_LINKFLAGS
  "-fexceptions -framework CoreServices -framework Foundation -framework IOKit -framework AppKit -framework Cocoa -framework Carbon -framework AudioUnit -framework AudioToolbox -framework CoreAudio -framework Metal -framework QuartzCore"
)

list(APPEND PLATFORM_LINKLIBS c++)

if(WITH_OPENIMAGEDENOISE)
  if("${CMAKE_OSX_ARCHITECTURES}" STREQUAL "arm64")
    # OpenImageDenoise uses BNNS from the Accelerate framework.
    string(APPEND PLATFORM_LINKFLAGS " -framework Accelerate")
  endif()
endif()

if(WITH_JACK)
  string(APPEND PLATFORM_LINKFLAGS " -F/Library/Frameworks -weak_framework jackmp")
endif()

if(WITH_PYTHON_MODULE OR WITH_PYTHON_FRAMEWORK)
  # force cmake to link right framework
  string(APPEND PLATFORM_LINKFLAGS " /Library/Frameworks/Python.framework/Versions/${PYTHON_VERSION}/Python")
endif()

if(WITH_OPENCOLLADA)
  find_package(OpenCOLLADA)
  find_library(PCRE_LIBRARIES NAMES pcre HINTS ${LIBDIR}/opencollada/lib)
  find_library(XML2_LIBRARIES NAMES xml2 HINTS ${LIBDIR}/opencollada/lib)
  print_found_status("PCRE" "${PCRE_LIBRARIES}")
  print_found_status("XML2" "${XML2_LIBRARIES}")
endif()

if(WITH_SDL)
  find_package(SDL2)
  set(SDL_INCLUDE_DIR ${SDL2_INCLUDE_DIRS})
  set(SDL_LIBRARY ${SDL2_LIBRARIES})
  string(APPEND PLATFORM_LINKFLAGS " -framework ForceFeedback")
endif()

set(PNG_ROOT ${LIBDIR}/png)
find_package(PNG REQUIRED)

set(JPEG_ROOT ${LIBDIR}/jpeg)
find_package(JPEG REQUIRED)

if(WITH_IMAGE_TIFF)
  set(TIFF_ROOT ${LIBDIR}/tiff)
  find_package(TIFF)
  if(NOT TIFF_FOUND)
    message(WARNING "TIFF not found, disabling WITH_IMAGE_TIFF")
    set(WITH_IMAGE_TIFF OFF)
  endif()
endif()

if(WITH_BOOST)
  set(Boost_NO_BOOST_CMAKE ON)
  set(BOOST_ROOT ${LIBDIR}/boost)
  set(Boost_NO_SYSTEM_PATHS ON)
  set(_boost_FIND_COMPONENTS date_time filesystem regex system thread wave)
  if(WITH_INTERNATIONAL)
    list(APPEND _boost_FIND_COMPONENTS locale)
  endif()
  if(WITH_CYCLES_NETWORK)
    list(APPEND _boost_FIND_COMPONENTS serialization)
  endif()
  if(WITH_OPENVDB)
    list(APPEND _boost_FIND_COMPONENTS iostreams)
  endif()
  find_package(Boost COMPONENTS ${_boost_FIND_COMPONENTS})

  set(BOOST_LIBRARIES ${Boost_LIBRARIES})
  set(BOOST_INCLUDE_DIR ${Boost_INCLUDE_DIRS})
  set(BOOST_DEFINITIONS)

  mark_as_advanced(Boost_LIBRARIES)
  mark_as_advanced(Boost_INCLUDE_DIRS)
  unset(_boost_FIND_COMPONENTS)
endif()

if(WITH_INTERNATIONAL OR WITH_CODEC_FFMPEG)
  string(APPEND PLATFORM_LINKFLAGS " -liconv") # boost_locale and ffmpeg needs it !
endif()

if(WITH_PUGIXML)
  find_package(PugiXML)
  if(NOT PUGIXML_FOUND)
    message(WARNING "PugiXML not found, disabling WITH_PUGIXML")
    set(WITH_PUGIXML OFF)
  endif()
endif()

if(WITH_OPENIMAGEIO)
  find_package(OpenImageIO)
  list(APPEND OPENIMAGEIO_LIBRARIES
    ${PNG_LIBRARIES}
    ${JPEG_LIBRARIES}
    ${TIFF_LIBRARY}
    ${OPENEXR_LIBRARIES}
    ${OPENJPEG_LIBRARIES}
    ${ZLIB_LIBRARIES}
  )
  set(OPENIMAGEIO_DEFINITIONS "-DOIIO_STATIC_BUILD")
  set(OPENIMAGEIO_IDIFF "${LIBDIR}/openimageio/bin/idiff")
endif()

if(WITH_OPENCOLORIO)
  find_package(OpenColorIO 2.0.0)

  if(NOT OPENCOLORIO_FOUND)
    set(WITH_OPENCOLORIO OFF)
<<<<<<< HEAD
    message(STATUS "OpenColorIO not found")
=======
    message(STATUS "OpenColorIO not found, disabling WITH_OPENCOLORIO")
>>>>>>> 9e007b46
  endif()
endif()

if(WITH_OPENVDB)
  find_package(OpenVDB)
  find_library(BLOSC_LIBRARIES NAMES blosc HINTS ${LIBDIR}/openvdb/lib)
  print_found_status("Blosc" "${BLOSC_LIBRARIES}")
  list(APPEND OPENVDB_LIBRARIES ${BLOSC_LIBRARIES})
  set(OPENVDB_DEFINITIONS)
endif()

if(WITH_NANOVDB)
  find_package(NanoVDB)
endif()

<<<<<<< HEAD
if(WITH_CPU_SIMD)
=======
if(WITH_CPU_SIMD AND SUPPORT_NEON_BUILD)
>>>>>>> 9e007b46
  find_package(sse2neon)
endif()

if(WITH_LLVM)
  find_package(LLVM)
  if(NOT LLVM_FOUND)
    message(FATAL_ERROR "LLVM not found.")
  endif()
  if(WITH_CLANG)
    find_package(Clang)
    if(NOT CLANG_FOUND)
       message(FATAL_ERROR "Clang not found.")
    endif()
  endif()

endif()

if(WITH_CYCLES_OSL)
  set(CYCLES_OSL ${LIBDIR}/osl)

  find_library(OSL_LIB_EXEC NAMES oslexec PATHS ${CYCLES_OSL}/lib)
  find_library(OSL_LIB_COMP NAMES oslcomp PATHS ${CYCLES_OSL}/lib)
  find_library(OSL_LIB_QUERY NAMES oslquery PATHS ${CYCLES_OSL}/lib)
  # WARNING! depends on correct order of OSL libs linking
  list(APPEND OSL_LIBRARIES ${OSL_LIB_COMP} -force_load ${OSL_LIB_EXEC} ${OSL_LIB_QUERY})
  find_path(OSL_INCLUDE_DIR OSL/oslclosure.h PATHS ${CYCLES_OSL}/include)
  find_program(OSL_COMPILER NAMES oslc PATHS ${CYCLES_OSL}/bin)
  find_path(OSL_SHADER_DIR NAMES stdosl.h PATHS ${CYCLES_OSL}/share/OSL/shaders)

  if(OSL_INCLUDE_DIR AND OSL_LIBRARIES AND OSL_COMPILER AND OSL_SHADER_DIR)
    set(OSL_FOUND TRUE)
  else()
    message(WARNING "OSL not found, disabling WITH_CYCLES_OSL")
    set(WITH_CYCLES_OSL OFF)
  endif()
endif()

if(WITH_CYCLES_EMBREE)
  find_package(Embree 3.8.0 REQUIRED)
  # Increase stack size for Embree, only works for executables.
  if(NOT WITH_PYTHON_MODULE)
    string(APPEND PLATFORM_LINKFLAGS " -Wl,-stack_size,0x100000")
  endif()

  # Embree static library linking can mix up SSE and AVX symbols, causing
  # crashes on macOS systems with older CPUs that don't have AVX. Using
  # force load avoids that. The Embree shared library does not suffer from
  # this problem, precisely because linking a shared library uses force load.
  set(_embree_libraries_force_load)
  foreach(_embree_library ${EMBREE_LIBRARIES})
    list(APPEND _embree_libraries_force_load "-Wl,-force_load,${_embree_library}")
  endforeach()
  set(EMBREE_LIBRARIES ${_embree_libraries_force_load})
endif()

if(WITH_OPENIMAGEDENOISE)
  find_package(OpenImageDenoise)

  if(NOT OPENIMAGEDENOISE_FOUND)
    set(WITH_OPENIMAGEDENOISE OFF)
    message(STATUS "OpenImageDenoise not found, disabling WITH_OPENIMAGEDENOISE")
  endif()
endif()

if(WITH_TBB)
  find_package(TBB)
endif()

if(WITH_POTRACE)
  find_package(Potrace)
  if(NOT POTRACE_FOUND)
    message(WARNING "potrace not found, disabling WITH_POTRACE")
    set(WITH_POTRACE OFF)
  endif()
endif()

# CMake FindOpenMP doesn't know about AppleClang before 3.12, so provide custom flags.
if(WITH_OPENMP)
  if(CMAKE_C_COMPILER_ID MATCHES "Clang" AND CMAKE_C_COMPILER_VERSION VERSION_GREATER_EQUAL "7.0")
    # Use OpenMP from our precompiled libraries.
    message(STATUS "Using ${LIBDIR}/openmp for OpenMP")
    set(OPENMP_CUSTOM ON)
    set(OPENMP_FOUND ON)
    set(OpenMP_C_FLAGS "-Xclang -fopenmp -I'${LIBDIR}/openmp/include'")
    set(OpenMP_CXX_FLAGS "-Xclang -fopenmp -I'${LIBDIR}/openmp/include'")
    set(OpenMP_LINKER_FLAGS "-L'${LIBDIR}/openmp/lib' -lomp")

    # Copy libomp.dylib to allow executables like datatoc and tests to work.
    # `@executable_path/../Resources/lib/` `LC_ID_DYLIB` is added by the deps builder.
    # For single config generator datatoc, tests etc.
    execute_process(
      COMMAND mkdir -p ${CMAKE_BINARY_DIR}/Resources/lib
      COMMAND cp -p ${LIBDIR}/openmp/lib/libomp.dylib ${CMAKE_BINARY_DIR}/Resources/lib/libomp.dylib
    )
    # For multi-config generator datatoc, etc.
    execute_process(
      COMMAND mkdir -p ${CMAKE_BINARY_DIR}/bin/Resources/lib
      COMMAND cp -p ${LIBDIR}/openmp/lib/libomp.dylib ${CMAKE_BINARY_DIR}/bin/Resources/lib/libomp.dylib
    )
    # For multi-config generator tests.
    execute_process(
      COMMAND mkdir -p ${CMAKE_BINARY_DIR}/bin/tests/Resources/lib
      COMMAND cp -p ${LIBDIR}/openmp/lib/libomp.dylib ${CMAKE_BINARY_DIR}/bin/tests/Resources/lib/libomp.dylib
    )
  endif()
endif()

if(WITH_XR_OPENXR)
  find_package(XR_OpenXR_SDK)
  if(NOT XR_OPENXR_SDK_FOUND)
    message(WARNING "OpenXR-SDK was not found, disabling WITH_XR_OPENXR")
    set(WITH_XR_OPENXR OFF)
  endif()
endif()

if(WITH_GMP)
  find_package(GMP)
  if(NOT GMP_FOUND)
    message(WARNING "GMP not found, disabling WITH_GMP")
    set(WITH_GMP OFF)
  endif()
endif()

if(WITH_HARU)
  find_package(Haru)
  if(NOT HARU_FOUND)
    message(WARNING "Haru not found, disabling WITH_HARU")
    set(WITH_HARU OFF)
  endif()
endif()

if(EXISTS ${LIBDIR})
  without_system_libs_end()
endif()

# ---------------------------------------------------------------------
# Set compiler and linker flags.

set(EXETYPE MACOSX_BUNDLE)

set(CMAKE_C_FLAGS_DEBUG "-g")
set(CMAKE_CXX_FLAGS_DEBUG "-g")
if(CMAKE_OSX_ARCHITECTURES MATCHES "x86_64" OR CMAKE_OSX_ARCHITECTURES MATCHES "i386")
  set(CMAKE_CXX_FLAGS_RELEASE "-O2 -mdynamic-no-pic -msse -msse2 -msse3 -mssse3")
  set(CMAKE_C_FLAGS_RELEASE "-O2 -mdynamic-no-pic  -msse -msse2 -msse3 -mssse3")
  if(NOT CMAKE_C_COMPILER_ID MATCHES "Clang")
    string(APPEND CMAKE_C_FLAGS_RELEASE " -ftree-vectorize  -fvariable-expansion-in-unroller")
    string(APPEND CMAKE_CXX_FLAGS_RELEASE " -ftree-vectorize  -fvariable-expansion-in-unroller")
  endif()
else()
  set(CMAKE_C_FLAGS_RELEASE "-O2 -mdynamic-no-pic")
  set(CMAKE_CXX_FLAGS_RELEASE "-O2 -mdynamic-no-pic")
endif()

if(${XCODE_VERSION} VERSION_EQUAL 5 OR ${XCODE_VERSION} VERSION_GREATER 5)
  # Xcode 5 is always using CLANG, which has too low template depth of 128 for libmv
  string(APPEND CMAKE_CXX_FLAGS " -ftemplate-depth=1024")
endif()

# Avoid conflicts with Luxrender, and other plug-ins that may use the same
# libraries as Blender with a different version or build options.
string(APPEND PLATFORM_LINKFLAGS
  " -Wl,-unexported_symbols_list,'${CMAKE_SOURCE_DIR}/source/creator/osx_locals.map'"
)

string(APPEND CMAKE_CXX_FLAGS " -stdlib=libc++")
string(APPEND PLATFORM_LINKFLAGS " -stdlib=libc++")

# Suppress ranlib "has no symbols" warnings (workaround for T48250)
set(CMAKE_C_ARCHIVE_CREATE   "<CMAKE_AR> Scr <TARGET> <LINK_FLAGS> <OBJECTS>")
set(CMAKE_CXX_ARCHIVE_CREATE "<CMAKE_AR> Scr <TARGET> <LINK_FLAGS> <OBJECTS>")
set(CMAKE_C_ARCHIVE_FINISH   "<CMAKE_RANLIB> -no_warning_for_no_symbols -c <TARGET>")
set(CMAKE_CXX_ARCHIVE_FINISH "<CMAKE_RANLIB> -no_warning_for_no_symbols -c <TARGET>")

if(WITH_COMPILER_CCACHE)
  if(NOT CMAKE_GENERATOR STREQUAL "Xcode")
    find_program(CCACHE_PROGRAM ccache)
    if(CCACHE_PROGRAM)
      # Makefiles and ninja
      set(CMAKE_C_COMPILER_LAUNCHER   "${CCACHE_PROGRAM}" CACHE STRING "" FORCE)
      set(CMAKE_CXX_COMPILER_LAUNCHER "${CCACHE_PROGRAM}" CACHE STRING "" FORCE)
    else()
      message(WARNING "Ccache NOT found, disabling WITH_COMPILER_CCACHE")
      set(WITH_COMPILER_CCACHE OFF)
    endif()
  endif()
endif()<|MERGE_RESOLUTION|>--- conflicted
+++ resolved
@@ -149,11 +149,7 @@
 
     set(PYTHON_INCLUDE_DIR "${_py_framework}/include/python${PYTHON_VERSION}")
     set(PYTHON_EXECUTABLE "${_py_framework}/bin/python${PYTHON_VERSION}")
-<<<<<<< HEAD
-    set(PYTHON_LIBPATH "${_py_framework}/lib/python${PYTHON_VERSION}/config-${PYTHON_VERSION}")
-=======
     set(PYTHON_LIBPATH "${_py_framework}/lib/python${PYTHON_VERSION}")
->>>>>>> 9e007b46
     # set(PYTHON_LIBRARY python${PYTHON_VERSION})
     # set(PYTHON_LINKFLAGS "-u _PyMac_Error -framework Python")  # won't  build with this enabled
 
@@ -315,11 +311,7 @@
 
   if(NOT OPENCOLORIO_FOUND)
     set(WITH_OPENCOLORIO OFF)
-<<<<<<< HEAD
-    message(STATUS "OpenColorIO not found")
-=======
     message(STATUS "OpenColorIO not found, disabling WITH_OPENCOLORIO")
->>>>>>> 9e007b46
   endif()
 endif()
 
@@ -335,11 +327,7 @@
   find_package(NanoVDB)
 endif()
 
-<<<<<<< HEAD
-if(WITH_CPU_SIMD)
-=======
 if(WITH_CPU_SIMD AND SUPPORT_NEON_BUILD)
->>>>>>> 9e007b46
   find_package(sse2neon)
 endif()
 
