--- conflicted
+++ resolved
@@ -21,15 +21,10 @@
 # Xcode and system configuration for Apple.
 
 if(NOT CMAKE_OSX_ARCHITECTURES)
-<<<<<<< HEAD
-  set(CMAKE_OSX_ARCHITECTURES x86_64 CACHE STRING
-    "Choose the architecture you want to build Blender for: i386, x86_64 or ppc"
-=======
   execute_process(COMMAND uname -m OUTPUT_VARIABLE ARCHITECTURE OUTPUT_STRIP_TRAILING_WHITESPACE)
   message(STATUS "Detected native architecture ${ARCHITECTURE}.")
   set(CMAKE_OSX_ARCHITECTURES ${ARCHITECTURE} CACHE STRING
     "Choose the architecture you want to build Blender for: arm64 or x86_64"
->>>>>>> 0e280b96
     FORCE)
 endif()
 
@@ -66,62 +61,12 @@
 
   string(REGEX REPLACE "(.*)Xcode ([0-9\\.]+).*" "\\2" XCODE_VERSION "${XCODE_VERS_BUILD_NR_SINGLE_LINE}")
 
-<<<<<<< HEAD
-  # earlier xcode has no bundled developer dir, no sense in getting xcode path from
-  if(${XCODE_VERSION} VERSION_GREATER 4.2)
-    # reduce to XCode name without dp extension
-    string(SUBSTRING "${XCODE_CHECK}" 14 6 DP_NAME)
-    if(${DP_NAME} MATCHES Xcode5)
-      set(XCODE_VERSION 5)
-    endif()
-  endif()
-
-  ##### cmake incompatibility with xcode  4.3 and higher #####
-  if(${XCODE_VERSION} MATCHES '') # cmake fails due looking for xcode in the wrong path, thus will be empty var
-    message(FATAL_ERROR "Xcode 4.3 and higher must be used with cmake 2.8-8 or higher")
-  endif()
-  ### end cmake incompatibility with xcode 4.3 and higher ###
-
-  if(${XCODE_VERSION} VERSION_EQUAL 4 OR ${XCODE_VERSION} VERSION_GREATER 4 AND ${XCODE_VERSION} VERSION_LESS 4.3)
-    # Xcode 4 defaults to the Apple LLVM Compiler.
-    # Override the default compiler selection because Blender only compiles with gcc up to xcode 4.2
-    set(CMAKE_XCODE_ATTRIBUTE_GCC_VERSION "com.apple.compilers.llvmgcc42")
-    message(STATUS "Setting compiler to: " ${CMAKE_XCODE_ATTRIBUTE_GCC_VERSION})
-  endif()
-else() # unix makefile generator does not fill XCODE_VERSION var, so we get it with a command
-  execute_process(COMMAND xcodebuild -version OUTPUT_VARIABLE XCODE_VERS_BUILD_NR)
-  string(SUBSTRING "${XCODE_VERS_BUILD_NR}" 6 3 XCODE_VERSION) # truncate away build-nr
-  unset(XCODE_VERS_BUILD_NR)
-=======
   unset(XCODE_VERS_BUILD_NR)
   unset(XCODE_VERS_BUILD_NR_SINGLE_LINE)
->>>>>>> 0e280b96
 endif()
 
 message(STATUS "Detected OS X ${OSX_SYSTEM} and Xcode ${XCODE_VERSION} at ${XCODE_BUNDLE}")
 
-<<<<<<< HEAD
-if(${XCODE_VERSION} VERSION_LESS 4.3)
-  # use guaranteed existing sdk
-  set(CMAKE_OSX_SYSROOT /Developer/SDKs/MacOSX${OSX_SYSTEM}.sdk CACHE PATH "" FORCE)
-else()
-  # note: xcode-select path could be ambiguous,
-  # cause /Applications/Xcode.app/Contents/Developer or /Applications/Xcode.app would be allowed
-  # so i use a selfcomposed bundlepath here
-  set(OSX_SYSROOT_PREFIX ${XCODE_BUNDLE}/Contents/Developer/Platforms/MacOSX.platform)
-  message(STATUS "OSX_SYSROOT_PREFIX: " ${OSX_SYSROOT_PREFIX})
-  set(OSX_DEVELOPER_PREFIX /Developer/SDKs/MacOSX${OSX_SYSTEM}.sdk) # use guaranteed existing sdk
-  set(CMAKE_OSX_SYSROOT ${OSX_SYSROOT_PREFIX}/${OSX_DEVELOPER_PREFIX} CACHE PATH "" FORCE)
-  if(${CMAKE_GENERATOR} MATCHES "Xcode")
-    # to silence sdk not found warning, just overrides CMAKE_OSX_SYSROOT
-    set(CMAKE_XCODE_ATTRIBUTE_SDKROOT macosx${OSX_SYSTEM})
-  endif()
-endif()
-
-if(OSX_SYSTEM MATCHES 10.9)
-  # make sure syslibs and headers are looked up in sdk ( especially for 10.9 openGL atm. )
-  set(CMAKE_FIND_ROOT_PATH ${CMAKE_OSX_SYSROOT})
-=======
 # Require a relatively recent Xcode version.
 if(${XCODE_VERSION} VERSION_LESS 10.0)
   message(FATAL_ERROR "Only Xcode version 10.0 and newer is supported")
@@ -192,22 +137,9 @@
   set(OSX_MIN_DEPLOYMENT_TARGET 11.00)
 else()
   set(OSX_MIN_DEPLOYMENT_TARGET 10.13)
->>>>>>> 0e280b96
 endif()
 
 if(CMAKE_OSX_DEPLOYMENT_TARGET)
-<<<<<<< HEAD
-  if(${CMAKE_OSX_DEPLOYMENT_TARGET} VERSION_LESS 10.9)
-    message(STATUS "Setting deployment target to 10.9, lower versions are not supported")
-    set(CMAKE_OSX_DEPLOYMENT_TARGET "10.9" CACHE STRING "" FORCE)
-  endif()
-else()
-  set(CMAKE_OSX_DEPLOYMENT_TARGET "10.9" CACHE STRING "" FORCE)
-endif()
-
-if(NOT ${CMAKE_GENERATOR} MATCHES "Xcode")
-  # force CMAKE_OSX_DEPLOYMENT_TARGET for makefiles, will not work else ( cmake bug ? )
-=======
   if(${CMAKE_OSX_DEPLOYMENT_TARGET} VERSION_LESS ${OSX_MIN_DEPLOYMENT_TARGET})
     message(STATUS "Setting deployment target to ${OSX_MIN_DEPLOYMENT_TARGET}, lower versions are not supported")
     set(CMAKE_OSX_DEPLOYMENT_TARGET "${OSX_MIN_DEPLOYMENT_TARGET}" CACHE STRING "" FORCE)
@@ -218,7 +150,6 @@
 
 if(NOT ${CMAKE_GENERATOR} MATCHES "Xcode")
   # Force CMAKE_OSX_DEPLOYMENT_TARGET for makefiles, will not work else (CMake bug?)
->>>>>>> 0e280b96
   set(CMAKE_C_FLAGS "${CMAKE_C_FLAGS} -mmacosx-version-min=${CMAKE_OSX_DEPLOYMENT_TARGET}")
   set(CMAKE_CXX_FLAGS "${CMAKE_CXX_FLAGS} -mmacosx-version-min=${CMAKE_OSX_DEPLOYMENT_TARGET}")
   add_definitions("-DMACOSX_DEPLOYMENT_TARGET=${CMAKE_OSX_DEPLOYMENT_TARGET}")
