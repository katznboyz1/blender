# ##### BEGIN GPL LICENSE BLOCK #####
#
#  This program is free software; you can redistribute it and/or
#  modify it under the terms of the GNU General Public License
#  as published by the Free Software Foundation; either version 2
#  of the License, or (at your option) any later version.
#
#  This program is distributed in the hope that it will be useful,
#  but WITHOUT ANY WARRANTY; without even the implied warranty of
#  MERCHANTABILITY or FITNESS FOR A PARTICULAR PURPOSE.  See the
#  GNU General Public License for more details.
#
#  You should have received a copy of the GNU General Public License
#  along with this program; if not, write to the Free Software Foundation,
#  Inc., 51 Franklin Street, Fifth Floor, Boston, MA 02110-1301, USA.
#
# ##### END GPL LICENSE BLOCK #####

# <pep8 compliant>

SCRIPT_HELP_MSG = """

API dump in RST files
---------------------
  Run this script from Blender's root path once you have compiled Blender

    blender --background --factory-startup -noaudio --python doc/python_api/sphinx_doc_gen.py

  This will generate python files in doc/python_api/sphinx-in/
  providing ./blender is or links to the blender executable

  To choose sphinx-in directory:
    blender --background --factory-startup --python doc/python_api/sphinx_doc_gen.py -- --output ../python_api

  For quick builds:
    blender --background --factory-startup --python doc/python_api/sphinx_doc_gen.py -- --partial bmesh.*


Sphinx: HTML generation
-----------------------
  After you have built doc/python_api/sphinx-in (see above),
  generate html docs by running:

    sphinx-build doc/python_api/sphinx-in doc/python_api/sphinx-out


Sphinx: PDF generation
----------------------
  After you have built doc/python_api/sphinx-in (see above),
  generate the pdf doc by running:

    sphinx-build -b latex doc/python_api/sphinx-in doc/python_api/sphinx-out
    cd doc/python_api/sphinx-out
    make

"""

try:
    import bpy  # Blender module
except ImportError:
    print("\nERROR: this script must run from inside Blender")
    print(SCRIPT_HELP_MSG)
    import sys
    sys.exit()

import rna_info  # Blender module


def rna_info_BuildRNAInfo_cache():
    if rna_info_BuildRNAInfo_cache.ret is None:
        rna_info_BuildRNAInfo_cache.ret = rna_info.BuildRNAInfo()
    return rna_info_BuildRNAInfo_cache.ret


rna_info_BuildRNAInfo_cache.ret = None
# --- end rna_info cache

import os
import sys
import inspect
import shutil
import logging
import warnings

from textwrap import indent

from platform import platform
PLATFORM = platform().split('-')[0].lower()  # 'linux', 'darwin', 'windows'

SCRIPT_DIR = os.path.abspath(os.path.dirname(__file__))

# For now, ignore add-ons and internal subclasses of 'bpy.types.PropertyGroup'.
#
# Besides disabling this line, the main change will be to add a
# 'toctree' to 'write_rst_index' which contains the generated rst files.
# This 'toctree' can be generated automatically.
#
# See: D6261 for reference.
USE_ONLY_BUILTIN_RNA_TYPES = True


def handle_args():
    '''
    Parse the args passed to Blender after "--", ignored by Blender
    '''
    import argparse

    # When --help is given, print the usage text
    parser = argparse.ArgumentParser(
        formatter_class=argparse.RawTextHelpFormatter,
        usage=SCRIPT_HELP_MSG
    )

    # optional arguments
    parser.add_argument("-p", "--partial",
                        dest="partial",
                        type=str,
                        default="",
                        help="Use a wildcard to only build specific module(s)\n"
                             "Example: --partial bmesh*\n",
                        required=False)

    parser.add_argument("-f", "--fullrebuild",
                        dest="full_rebuild",
                        default=False,
                        action='store_true',
                        help="Rewrite all rst files in sphinx-in/ "
                             "(default=False)",
                        required=False)

    parser.add_argument("-b", "--bpy",
                        dest="bpy",
                        default=False,
                        action='store_true',
                        help="Write the rst file of the bpy module "
                             "(default=False)",
                        required=False)

    parser.add_argument("-o", "--output",
                        dest="output_dir",
                        type=str,
                        default=SCRIPT_DIR,
                        help="Path of the API docs (default=<script dir>)",
                        required=False)

    parser.add_argument("-B", "--sphinx-build",
                        dest="sphinx_build",
                        default=False,
                        action='store_true',
                        help="Build the html docs by running:\n"
                             "sphinx-build SPHINX_IN SPHINX_OUT\n"
                             "(default=False; does not depend on -P)",
                        required=False)

    parser.add_argument("-P", "--sphinx-build-pdf",
                        dest="sphinx_build_pdf",
                        default=False,
                        action='store_true',
                        help="Build the pdf by running:\n"
                             "sphinx-build -b latex SPHINX_IN SPHINX_OUT_PDF\n"
                             "(default=False; does not depend on -B)",
                        required=False)

    parser.add_argument("-R", "--pack-reference",
                        dest="pack_reference",
                        default=False,
                        action='store_true',
                        help="Pack all necessary files in the deployed dir.\n"
                             "(default=False; use with -B and -P)",
                        required=False)

    parser.add_argument("-l", "--log",
                        dest="log",
                        default=False,
                        action='store_true',
                        help="Log the output of the API dump and sphinx|latex "
                             "warnings and errors (default=False).\n"
                             "If given, save logs in:\n"
                             "* OUTPUT_DIR/.bpy.log\n"
                             "* OUTPUT_DIR/.sphinx-build.log\n"
                             "* OUTPUT_DIR/.sphinx-build_pdf.log\n"
                             "* OUTPUT_DIR/.latex_make.log",
                        required=False)

    # parse only the args passed after '--'
    argv = []
    if "--" in sys.argv:
        argv = sys.argv[sys.argv.index("--") + 1:]  # get all args after "--"

    return parser.parse_args(argv)


ARGS = handle_args()

# ----------------------------------BPY-----------------------------------------

BPY_LOGGER = logging.getLogger('bpy')
BPY_LOGGER.setLevel(logging.DEBUG)

"""
# for quick rebuilds
rm -rf /b/doc/python_api/sphinx-* && \
./blender -b -noaudio --factory-startup -P doc/python_api/sphinx_doc_gen.py && \
sphinx-build doc/python_api/sphinx-in doc/python_api/sphinx-out

or

./blender -b -noaudio --factory-startup -P doc/python_api/sphinx_doc_gen.py -- -f -B
"""

# Switch for quick testing so doc-builds don't take so long
if not ARGS.partial:
    # full build
    FILTER_BPY_OPS = None
    FILTER_BPY_TYPES = None
    EXCLUDE_INFO_DOCS = False
    EXCLUDE_MODULES = []

else:
    # can manually edit this too:
    # FILTER_BPY_OPS = ("import.scene", )  # allow
    # FILTER_BPY_TYPES = ("bpy_struct", "Operator", "ID")  # allow
    EXCLUDE_INFO_DOCS = True
    EXCLUDE_MODULES = [
        "aud",
        "bgl",
        "blf",
        "bl_math",
        "imbuf",
        "imbuf.types",
        "bmesh",
        "bmesh.ops",
        "bmesh.types",
        "bmesh.utils",
        "bmesh.geometry",
        "bpy.app",
        "bpy.app.handlers",
        "bpy.app.timers",
        "bpy.app.translations",
        "bpy.context",
        "bpy.data",
        "bpy.ops",  # supports filtering
        "bpy.path",
        "bpy.props",
        "bpy.types",  # supports filtering
        "bpy.utils",
        "bpy.utils.previews",
        "bpy.utils.units",
        "bpy_extras",
        "gpu",
        "gpu.types",
        "gpu.matrix",
        "gpu.select",
        "gpu.shader",
        "gpu.state",
<<<<<<< HEAD
=======
        "gpu.texture",
>>>>>>> 9e007b46
        "gpu_extras",
        "idprop.types",
        "mathutils",
        "mathutils.bvhtree",
        "mathutils.geometry",
        "mathutils.interpolate",
        "mathutils.kdtree",
        "mathutils.noise",
        "freestyle",
        "freestyle.chainingiterators",
        "freestyle.functions",
        "freestyle.predicates",
        "freestyle.shaders",
        "freestyle.types",
        "freestyle.utils",
    ]

    # ------
    # Filter
    #
    # TODO, support bpy.ops and bpy.types filtering
    import fnmatch
    m = None
    EXCLUDE_MODULES = [m for m in EXCLUDE_MODULES if not fnmatch.fnmatchcase(m, ARGS.partial)]

    # special support for bpy.types.XXX
    FILTER_BPY_OPS = tuple([m[8:] for m in ARGS.partial.split(":") if m.startswith("bpy.ops.")])
    if FILTER_BPY_OPS:
        EXCLUDE_MODULES.remove("bpy.ops")

    FILTER_BPY_TYPES = tuple([m[10:] for m in ARGS.partial.split(":") if m.startswith("bpy.types.")])
    if FILTER_BPY_TYPES:
        EXCLUDE_MODULES.remove("bpy.types")

    print(FILTER_BPY_TYPES)

    EXCLUDE_INFO_DOCS = (not fnmatch.fnmatchcase("info", ARGS.partial))

    del m
    del fnmatch

    BPY_LOGGER.debug(
        "Partial Doc Build, Skipping: %s\n" %
        "\n                             ".join(sorted(EXCLUDE_MODULES)))

    #
    # done filtering
    # --------------

try:
    __import__("aud")
except ImportError:
    BPY_LOGGER.debug("Warning: Built without 'aud' module, docs incomplete...")
    EXCLUDE_MODULES.append("aud")

try:
    __import__("freestyle")
except ImportError:
    BPY_LOGGER.debug("Warning: Built without 'freestyle' module, docs incomplete...")
    EXCLUDE_MODULES.extend([
        "freestyle",
        "freestyle.chainingiterators",
        "freestyle.functions",
        "freestyle.predicates",
        "freestyle.shaders",
        "freestyle.types",
        "freestyle.utils",
    ])

# Source files we use, and need to copy to the OUTPUT_DIR
# to have working out-of-source builds.
# Note that ".." is replaced by "__" in the RST files,
# to avoid having to match Blender's source tree.
EXTRA_SOURCE_FILES = (
    "../../../release/scripts/templates_py/bmesh_simple.py",
    "../../../release/scripts/templates_py/gizmo_operator.py",
    "../../../release/scripts/templates_py/gizmo_operator_target.py",
    "../../../release/scripts/templates_py/gizmo_simple.py",
    "../../../release/scripts/templates_py/operator_simple.py",
    "../../../release/scripts/templates_py/ui_panel_simple.py",
    "../../../release/scripts/templates_py/ui_previews_custom_icon.py",
    "../examples/bmesh.ops.1.py",
    "../examples/bpy.app.translations.py",
)


# examples
EXAMPLES_DIR = os.path.abspath(os.path.join(SCRIPT_DIR, "examples"))
EXAMPLE_SET = set()
for f in os.listdir(EXAMPLES_DIR):
    if f.endswith(".py"):
        EXAMPLE_SET.add(os.path.splitext(f)[0])
EXAMPLE_SET_USED = set()

# rst files dir
RST_DIR = os.path.abspath(os.path.join(SCRIPT_DIR, "rst"))

# extra info, not api reference docs
# stored in ./rst/info_*
INFO_DOCS = (
    ("info_quickstart.rst",
     "Quickstart: New to Blender or scripting and want to get your feet wet?"),
    ("info_overview.rst",
     "API Overview: A more complete explanation of Python integration"),
    ("info_api_reference.rst",
     "API Reference Usage: examples of how to use the API reference docs"),
    ("info_best_practice.rst",
     "Best Practice: Conventions to follow for writing good scripts"),
    ("info_tips_and_tricks.rst",
     "Tips and Tricks: Hints to help you while writing scripts for Blender"),
    ("info_gotcha.rst",
     "Gotcha's: Some of the problems you may encounter when writing scripts"),
    ("change_log.rst", "Change Log: List of changes since last Blender release"),
)

# only support for properties atm.
RNA_BLACKLIST = {
    # XXX messes up PDF!, really a bug but for now just workaround.
    "PreferencesSystem": {"language", }
}

MODULE_GROUPING = {
    "bmesh.types": (
        ("Base Mesh Type", '-'),
        "BMesh",
        ("Mesh Elements", '-'),
        "BMVert",
        "BMEdge",
        "BMFace",
        "BMLoop",
        ("Sequence Accessors", '-'),
        "BMElemSeq",
        "BMVertSeq",
        "BMEdgeSeq",
        "BMFaceSeq",
        "BMLoopSeq",
        "BMIter",
        ("Selection History", '-'),
        "BMEditSelSeq",
        "BMEditSelIter",
        ("Custom-Data Layer Access", '-'),
        "BMLayerAccessVert",
        "BMLayerAccessEdge",
        "BMLayerAccessFace",
        "BMLayerAccessLoop",
        "BMLayerCollection",
        "BMLayerItem",
        ("Custom-Data Layer Types", '-'),
        "BMLoopUV",
        "BMDeformVert"
    )
}

# --------------------configure compile time options----------------------------

# -------------------------------BLENDER----------------------------------------

# converting bytes to strings, due to T30154
BLENDER_REVISION = str(bpy.app.build_hash, 'utf_8')

# '2.83.0 Beta' or '2.83.0' or '2.83.1'
BLENDER_VERSION_DOTS = bpy.app.version_string

if BLENDER_REVISION != "Unknown":
    # SHA1 Git hash
    BLENDER_VERSION_HASH = BLENDER_REVISION
else:
    # Fallback: Should not be used
    BLENDER_VERSION_HASH = "Hash Unknown"

# '2_83'
BLENDER_VERSION_PATH = "%d_%d" % (bpy.app.version[0], bpy.app.version[1])

# --------------------------DOWNLOADABLE FILES----------------------------------

REFERENCE_NAME = "blender_python_reference_%s" % BLENDER_VERSION_PATH
REFERENCE_PATH = os.path.join(ARGS.output_dir, REFERENCE_NAME)
BLENDER_PDF_FILENAME = "%s.pdf" % REFERENCE_NAME
BLENDER_ZIP_FILENAME = "%s.zip" % REFERENCE_NAME

# -------------------------------SPHINX-----------------------------------------

SPHINX_IN = os.path.join(ARGS.output_dir, "sphinx-in")
SPHINX_IN_TMP = SPHINX_IN + "-tmp"
SPHINX_OUT = os.path.join(ARGS.output_dir, "sphinx-out")

# html build
if ARGS.sphinx_build:
    SPHINX_BUILD = ["sphinx-build", SPHINX_IN, SPHINX_OUT]

    if ARGS.log:
        SPHINX_BUILD_LOG = os.path.join(ARGS.output_dir, ".sphinx-build.log")
        SPHINX_BUILD = [
            "sphinx-build",
            "-w", SPHINX_BUILD_LOG,
            SPHINX_IN, SPHINX_OUT,
        ]

# pdf build
if ARGS.sphinx_build_pdf:
    SPHINX_OUT_PDF = os.path.join(ARGS.output_dir, "sphinx-out_pdf")
    SPHINX_BUILD_PDF = [
        "sphinx-build",
        "-b", "latex",
        SPHINX_IN, SPHINX_OUT_PDF,
    ]
    SPHINX_MAKE_PDF = ["make", "-C", SPHINX_OUT_PDF]
    SPHINX_MAKE_PDF_STDOUT = None

    if ARGS.log:
        SPHINX_BUILD_PDF_LOG = os.path.join(ARGS.output_dir, ".sphinx-build_pdf.log")
        SPHINX_BUILD_PDF = [
            "sphinx-build", "-b", "latex",
            "-w", SPHINX_BUILD_PDF_LOG,
            SPHINX_IN, SPHINX_OUT_PDF,
        ]
        sphinx_make_pdf_log = os.path.join(ARGS.output_dir, ".latex_make.log")
        SPHINX_MAKE_PDF_STDOUT = open(sphinx_make_pdf_log, "w", encoding="utf-8")

# --------------------------------API DUMP--------------------------------------

# lame, python won't give some access
ClassMethodDescriptorType = type(dict.__dict__['fromkeys'])
MethodDescriptorType = type(dict.get)
GetSetDescriptorType = type(int.real)
StaticMethodType = type(staticmethod(lambda: None))
from types import (
    MemberDescriptorType,
    MethodType,
    FunctionType,
)

_BPY_STRUCT_FAKE = "bpy_struct"
_BPY_PROP_COLLECTION_FAKE = "bpy_prop_collection"

if _BPY_PROP_COLLECTION_FAKE:
    _BPY_PROP_COLLECTION_ID = ":class:`%s`" % _BPY_PROP_COLLECTION_FAKE
else:
    _BPY_PROP_COLLECTION_ID = "collection"

if _BPY_STRUCT_FAKE:
    bpy_struct = bpy.types.bpy_struct
else:
    bpy_struct = None


def import_value_from_module(module_name, import_name):
    ns = {}
    exec_str = "from %s import %s as value" % (module_name, import_name)
    exec(exec_str, ns, ns)
    return ns["value"]


def escape_rst(text):
    """ Escape plain text which may contain characters used by RST.
    """
    return text.translate(escape_rst.trans)


escape_rst.trans = str.maketrans({
    "`": "\\`",
    "|": "\\|",
    "*": "\\*",
    "\\": "\\\\",
})


def is_struct_seq(value):
    return isinstance(value, tuple) and type(tuple) != tuple and hasattr(value, "n_fields")


def undocumented_message(module_name, type_name, identifier):
    return "Undocumented, consider `contributing <https://developer.blender.org/T51061>`__."


def range_str(val):
    '''
    Converts values to strings for the range directive.
    (unused function it seems)
    '''
    if val < -10000000:
        return '-inf'
    elif val > 10000000:
        return 'inf'
    elif type(val) == float:
        return '%g' % val
    else:
        return str(val)


def example_extract_docstring(filepath):
    file = open(filepath, "r", encoding="utf-8")
    line = file.readline()
    line_no = 0
    text = []
    if line.startswith('"""'):  # assume nothing here
        line_no += 1
    else:
        file.close()
        return "", 0, False

    for line in file:
        line_no += 1
        if line.startswith('"""'):
            break
        else:
            text.append(line.rstrip())

    line_no += 1
    line_no_has_content = False

    # Skip over blank lines so the Python code doesn't have blank lines at the top.
    for line in file:
        if line.strip():
            line_no_has_content = True
            break
        line_no += 1

    file.close()
    return "\n".join(text), line_no, line_no_has_content


def title_string(text, heading_char, double=False):
    filler = len(text) * heading_char

    if double:
        return "%s\n%s\n%s\n\n" % (filler, text, filler)
    else:
        return "%s\n%s\n\n" % (text, filler)


def write_example_ref(ident, fw, example_id, ext="py"):
    if example_id in EXAMPLE_SET:

        # extract the comment
        filepath = os.path.join("..", "examples", "%s.%s" % (example_id, ext))
        filepath_full = os.path.join(os.path.dirname(fw.__self__.name), filepath)

        text, line_no, line_no_has_content = example_extract_docstring(filepath_full)

        for line in text.split("\n"):
            fw("%s\n" % (ident + line).rstrip())
        fw("\n")

        # Some files only contain a doc-string.
        if line_no_has_content:
            fw("%s.. literalinclude:: %s\n" % (ident, filepath))
            if line_no > 0:
                fw("%s   :lines: %d-\n" % (ident, line_no))
            fw("\n")
        EXAMPLE_SET_USED.add(example_id)
    else:
        if bpy.app.debug:
            BPY_LOGGER.debug("\tskipping example: " + example_id)

    # Support for numbered files bpy.types.Operator -> bpy.types.Operator.1.py
    i = 1
    while True:
        example_id_num = "%s.%d" % (example_id, i)
        if example_id_num in EXAMPLE_SET:
            write_example_ref(ident, fw, example_id_num, ext)
            i += 1
        else:
            break


def write_indented_lines(ident, fn, text, strip=True):
    '''
    Apply same indentation to all lines in a multilines text.
    '''
    if text is None:
        return

    lines = text.split("\n")

    # strip empty lines from the start/end
    while lines and not lines[0].strip():
        del lines[0]
    while lines and not lines[-1].strip():
        del lines[-1]

    if strip:
        # set indentation to <indent>
        ident_strip = 1000
        for l in lines:
            if l.strip():
                ident_strip = min(ident_strip, len(l) - len(l.lstrip()))
        for l in lines:
            fn(ident + l[ident_strip:] + "\n")
    else:
        # add <indent> number of blanks to the current indentation
        for l in lines:
            fn(ident + l + "\n")


def pymethod2sphinx(ident, fw, identifier, py_func):
    '''
    class method to sphinx
    '''
    arg_str = inspect.formatargspec(*inspect.getargspec(py_func))
    if arg_str.startswith("(self, "):
        arg_str = "(" + arg_str[7:]
        func_type = "method"
    elif arg_str.startswith("(cls, "):
        arg_str = "(" + arg_str[6:]
        func_type = "classmethod"
    else:
        func_type = "staticmethod"

    fw(ident + ".. %s:: %s%s\n\n" % (func_type, identifier, arg_str))
    if py_func.__doc__:
        write_indented_lines(ident + "   ", fw, py_func.__doc__)
        fw("\n")


def pyfunc2sphinx(ident, fw, module_name, type_name, identifier, py_func, is_class=True):
    '''
    function or class method to sphinx
    '''

    if type(py_func) == MethodType:
        return

    arg_str = str(inspect.signature(py_func))

    if not is_class:
        func_type = "function"

        # the rest are class methods
    elif arg_str.startswith("(self, ") or arg_str == "(self)":
        arg_str = "()" if (arg_str == "(self)") else ("(" + arg_str[7:])
        func_type = "method"
    elif arg_str.startswith("(cls, "):
        arg_str = "()" if (arg_str == "(cls)") else ("(" + arg_str[6:])
        func_type = "classmethod"
    else:
        func_type = "staticmethod"

    doc = py_func.__doc__
    if (not doc) or (not doc.startswith(".. %s:: " % func_type)):
        fw(ident + ".. %s:: %s%s\n\n" % (func_type, identifier, arg_str))
        ident_temp = ident + "   "
    else:
        ident_temp = ident

    if doc:
        write_indented_lines(ident_temp, fw, doc)
        fw("\n")
    del doc, ident_temp

    if is_class:
        write_example_ref(ident + "   ", fw, module_name + "." + type_name + "." + identifier)
    else:
        write_example_ref(ident + "   ", fw, module_name + "." + identifier)


def py_descr2sphinx(ident, fw, descr, module_name, type_name, identifier):
    if identifier.startswith("_"):
        return

    doc = descr.__doc__
    if not doc:
        doc = undocumented_message(module_name, type_name, identifier)

    if type(descr) == GetSetDescriptorType:
        fw(ident + ".. attribute:: %s\n\n" % identifier)
        write_indented_lines(ident + "   ", fw, doc, False)
        fw("\n")
    elif type(descr) == MemberDescriptorType:  # same as above but use 'data'
        fw(ident + ".. data:: %s\n\n" % identifier)
        write_indented_lines(ident + "   ", fw, doc, False)
        fw("\n")
    elif type(descr) in {MethodDescriptorType, ClassMethodDescriptorType}:
        write_indented_lines(ident, fw, doc, False)
        fw("\n")
    else:
        raise TypeError("type was not GetSetDescriptorType, MethodDescriptorType or ClassMethodDescriptorType")

    write_example_ref(ident + "   ", fw, module_name + "." + type_name + "." + identifier)
    fw("\n")


def py_c_func2sphinx(ident, fw, module_name, type_name, identifier, py_func, is_class=True):
    '''
    c defined function to sphinx.
    '''

    # dump the docstring, assume its formatted correctly
    if py_func.__doc__:
        write_indented_lines(ident, fw, py_func.__doc__, False)
        fw("\n")
    else:
        fw(ident + ".. function:: %s()\n\n" % identifier)
        fw(ident + "   " + undocumented_message(module_name, type_name, identifier))

    if is_class:
        write_example_ref(ident + "   ", fw, module_name + "." + type_name + "." + identifier)
    else:
        write_example_ref(ident + "   ", fw, module_name + "." + identifier)

    fw("\n")


def pyprop2sphinx(ident, fw, identifier, py_prop):
    '''
    Python property to sphinx
    '''
    # readonly properties use "data" directive, variables use "attribute" directive
    if py_prop.fset is None:
        fw(ident + ".. data:: %s\n\n" % identifier)
    else:
        fw(ident + ".. attribute:: %s\n\n" % identifier)
    write_indented_lines(ident + "   ", fw, py_prop.__doc__)
    fw("\n")
    if py_prop.fset is None:
        fw(ident + "   (readonly)\n\n")


def pymodule2sphinx(basepath, module_name, module, title, module_all_extra):
    import types
    attribute_set = set()
    filepath = os.path.join(basepath, module_name + ".rst")

    module_all = getattr(module, "__all__", None)
    module_dir = sorted(dir(module))

    if module_all:
        module_dir = module_all

    # TODO - currently only used for classes
    # grouping support
    module_grouping = MODULE_GROUPING.get(module_name)

    def module_grouping_index(name):
        if module_grouping is not None:
            try:
                return module_grouping.index(name)
            except ValueError:
                pass
        return -1

    def module_grouping_heading(name):
        if module_grouping is not None:
            i = module_grouping_index(name) - 1
            if i >= 0 and type(module_grouping[i]) == tuple:
                return module_grouping[i]
        return None, None

    def module_grouping_sort_key(name):
        return module_grouping_index(name)
    # done grouping support

    file = open(filepath, "w", encoding="utf-8")

    fw = file.write

    fw(title_string("%s (%s)" % (title, module_name), "="))

    fw(".. module:: %s\n\n" % module_name)

    if module.__doc__:
        # Note, may contain sphinx syntax, don't mangle!
        fw(module.__doc__.strip())
        fw("\n\n")

    # write submodules
    # we could also scan files but this ensures __all__ is used correctly
    if module_all or module_all_extra:
        submod_name = None
        submod = None
        submod_ls = []
        for submod_name in (module_all or ()):
            submod = import_value_from_module(module_name, submod_name)
            if type(submod) == types.ModuleType:
                submod_ls.append((submod_name, submod))

        for submod_name in module_all_extra:
            if submod_name in attribute_set:
                continue
            submod = import_value_from_module(module_name, submod_name)
            # No type checks, since there are non-module types we treat as modules
            # such as `bpy.app.translations` & `bpy.app.handlers`.
            submod_ls.append((submod_name, submod))

        del submod_name
        del submod

        if submod_ls:
            fw(".. toctree::\n")
            fw("   :maxdepth: 1\n")
            fw("   :caption: Submodules\n\n")

            for submod_name, submod in submod_ls:
                submod_name_full = "%s.%s" % (module_name, submod_name)
                fw("   %s.rst\n" % submod_name_full)

                pymodule2sphinx(basepath, submod_name_full, submod, "%s submodule" % module_name, ())
            fw("\n")
        del submod_ls
    # done writing submodules!

    write_example_ref("", fw, module_name)

    # write members of the module
    # only tested with PyStructs which are not exactly modules
    for key, descr in sorted(type(module).__dict__.items()):
        if key.startswith("__"):
            continue
        if key in module_all_extra:
            continue
        # naughty, we also add getset's into PyStructs, this is not typical py but also not incorrect.

        # type_name is only used for examples and messages
        # "<class 'bpy.app.handlers'>" --> bpy.app.handlers
        type_name = str(type(module)).strip("<>").split(" ", 1)[-1][1:-1]
        if type(descr) == types.GetSetDescriptorType:
            py_descr2sphinx("", fw, descr, module_name, type_name, key)
            attribute_set.add(key)
    descr_sorted = []
    for key, descr in sorted(type(module).__dict__.items()):
        if key.startswith("__"):
            continue

        if type(descr) == MemberDescriptorType:
            if descr.__doc__:
                value = getattr(module, key, None)

                value_type = type(value)
                descr_sorted.append((key, descr, value, type(value)))
    # sort by the valye type
    descr_sorted.sort(key=lambda descr_data: str(descr_data[3]))
    for key, descr, value, value_type in descr_sorted:
        if key in module_all_extra:
            continue

        # must be documented as a submodule
        if is_struct_seq(value):
            continue

        type_name = value_type.__name__
        py_descr2sphinx("", fw, descr, module_name, type_name, key)

        attribute_set.add(key)

    del key, descr, descr_sorted

    classes = []
    submodules = []

    # use this list so we can sort by type
    module_dir_value_type = []

    for attribute in module_dir:
        if attribute.startswith("_"):
            continue

        if attribute in attribute_set:
            continue

        if attribute.startswith("n_"):  # annoying exception, needed for bpy.app
            continue

        # workaround for bpy.app documenting .index() and .count()
        if isinstance(module, tuple) and hasattr(tuple, attribute):
            continue

        value = getattr(module, attribute)

        module_dir_value_type.append((attribute, value, type(value)))

    # sort by str of each type
    # this way lists, functions etc are grouped.
    module_dir_value_type.sort(key=lambda triple: str(triple[2]))

    for attribute, value, value_type in module_dir_value_type:
        if attribute in module_all_extra:
            continue

        if value_type == FunctionType:
            pyfunc2sphinx("", fw, module_name, None, attribute, value, is_class=False)
        # both the same at the moment but to be future proof
        elif value_type in {types.BuiltinMethodType, types.BuiltinFunctionType}:
            # note: can't get args from these, so dump the string as is
            # this means any module used like this must have fully formatted docstrings.
            py_c_func2sphinx("", fw, module_name, None, attribute, value, is_class=False)
        elif value_type == type:
            classes.append((attribute, value))
        elif issubclass(value_type, types.ModuleType):
            submodules.append((attribute, value))
        elif issubclass(value_type, (bool, int, float, str, tuple)):
            # constant, not much fun we can do here except to list it.
            # TODO, figure out some way to document these!
            fw(".. data:: %s\n\n" % attribute)
            write_indented_lines("   ", fw, "constant value %s" % repr(value), False)
            fw("\n")
        else:
            BPY_LOGGER.debug("\tnot documenting %s.%s of %r type" % (module_name, attribute, value_type.__name__))
            continue

        attribute_set.add(attribute)
        # TODO, more types...
    del module_dir_value_type

    # TODO, bpy_extras does this already, mathutils not.
    '''
    if submodules:
        fw("\n"
           "**********\n"
           "Submodules\n"
           "**********\n"
           "\n"
           )
        for attribute, submod in submodules:
            fw("* :mod:`%s.%s`\n" % (module_name, attribute))
        fw("\n")
    '''

    if module_grouping is not None:
        classes.sort(key=lambda pair: module_grouping_sort_key(pair[0]))

    # write collected classes now
    for (type_name, value) in classes:

        if module_grouping is not None:
            heading, heading_char = module_grouping_heading(type_name)
            if heading:
                fw(title_string(heading, heading_char))

        # May need to be its own function
        if value.__doc__:
            if value.__doc__.startswith(".. class::"):
                fw(value.__doc__)
            else:
                fw(".. class:: %s\n\n" % type_name)
                write_indented_lines("   ", fw, value.__doc__, True)
        else:
            fw(".. class:: %s\n\n" % type_name)
        fw("\n")

        write_example_ref("   ", fw, module_name + "." + type_name)

        descr_items = [(key, descr) for key, descr in sorted(value.__dict__.items()) if not key.startswith("_")]

        for key, descr in descr_items:
            if type(descr) == ClassMethodDescriptorType:
                py_descr2sphinx("   ", fw, descr, module_name, type_name, key)

        # needed for pure Python classes
        for key, descr in descr_items:
            if type(descr) == FunctionType:
                pyfunc2sphinx("   ", fw, module_name, type_name, key, descr, is_class=True)

        for key, descr in descr_items:
            if type(descr) == MethodDescriptorType:
                py_descr2sphinx("   ", fw, descr, module_name, type_name, key)

        for key, descr in descr_items:
            if type(descr) == GetSetDescriptorType:
                py_descr2sphinx("   ", fw, descr, module_name, type_name, key)

        for key, descr in descr_items:
            if type(descr) == StaticMethodType:
                descr = getattr(value, key)
                write_indented_lines("   ", fw, descr.__doc__ or "Undocumented", False)
                fw("\n")

        fw("\n\n")

    file.close()


# Changes in Blender will force errors here
context_type_map = {
    # context_member: (RNA type, is_collection)
    "active_annotation_layer": ("GPencilLayer", False),
    "active_base": ("ObjectBase", False),
    "active_bone": ("EditBone", False),
    "active_gpencil_frame": ("GreasePencilLayer", True),
    "active_gpencil_layer": ("GPencilLayer", True),
    "active_node": ("Node", False),
    "active_object": ("Object", False),
    "active_operator": ("Operator", False),
    "active_pose_bone": ("PoseBone", False),
    "active_editable_fcurve": ("FCurve", False),
    "annotation_data": ("GreasePencil", False),
    "annotation_data_owner": ("ID", False),
    "armature": ("Armature", False),
    "bone": ("Bone", False),
    "brush": ("Brush", False),
    "camera": ("Camera", False),
    "cloth": ("ClothModifier", False),
    "collection": ("LayerCollection", False),
    "collision": ("CollisionModifier", False),
    "curve": ("Curve", False),
    "dynamic_paint": ("DynamicPaintModifier", False),
    "edit_bone": ("EditBone", False),
    "edit_image": ("Image", False),
    "edit_mask": ("Mask", False),
    "edit_movieclip": ("MovieClip", False),
    "edit_object": ("Object", False),
    "edit_text": ("Text", False),
    "editable_bones": ("EditBone", True),
    "editable_gpencil_layers": ("GPencilLayer", True),
    "editable_gpencil_strokes": ("GPencilStroke", True),
    "editable_objects": ("Object", True),
    "editable_fcurves": ("FCurve", True),
    "fluid": ("FluidSimulationModifier", False),
    "gpencil": ("GreasePencil", False),
    "gpencil_data": ("GreasePencil", False),
    "gpencil_data_owner": ("ID", False),
    "hair": ("Hair", False),
    "image_paint_object": ("Object", False),
    "lattice": ("Lattice", False),
    "light": ("Light", False),
    "lightprobe": ("LightProbe", False),
    "line_style": ("FreestyleLineStyle", False),
    "material": ("Material", False),
    "material_slot": ("MaterialSlot", False),
    "mesh": ("Mesh", False),
    "meta_ball": ("MetaBall", False),
    "object": ("Object", False),
    "objects_in_mode": ("Object", True),
    "objects_in_mode_unique_data": ("Object", True),
    "particle_edit_object": ("Object", False),
    "particle_settings": ("ParticleSettings", False),
    "particle_system": ("ParticleSystem", False),
    "particle_system_editable": ("ParticleSystem", False),
    "pointcloud": ("PointCloud", False),
    "pose_bone": ("PoseBone", False),
    "pose_object": ("Object", False),
    "scene": ("Scene", False),
    "sculpt_object": ("Object", False),
    "selectable_objects": ("Object", True),
    "selected_bones": ("EditBone", True),
    "selected_editable_bones": ("EditBone", True),
    "selected_editable_fcurves": ("FCurve", True),
    "selected_editable_keyframes": ("Keyframe", True),
    "selected_editable_objects": ("Object", True),
    "selected_editable_sequences": ("Sequence", True),
    "selected_nla_strips": ("NlaStrip", True),
    "selected_nodes": ("Node", True),
    "selected_objects": ("Object", True),
    "selected_pose_bones": ("PoseBone", True),
    "selected_pose_bones_from_active_object": ("PoseBone", True),
    "selected_sequences": ("Sequence", True),
    "selected_visible_fcurves": ("FCurve", True),
    "sequences": ("Sequence", True),
    "soft_body": ("SoftBodyModifier", False),
    "speaker": ("Speaker", False),
    "texture": ("Texture", False),
    "texture_slot": ("MaterialTextureSlot", False),
    "texture_user": ("ID", False),
    "texture_user_property": ("Property", False),
    "vertex_paint_object": ("Object", False),
    "view_layer": ("ViewLayer", False),
    "visible_bones": ("EditBone", True),
    "visible_gpencil_layers": ("GPencilLayer", True),
    "visible_objects": ("Object", True),
    "visible_pose_bones": ("PoseBone", True),
    "visible_fcurves": ("FCurve", True),
    "weight_paint_object": ("Object", False),
    "volume": ("Volume", False),
    "world": ("World", False),
}


def pycontext2sphinx(basepath):
    # Only use once. very irregular

    filepath = os.path.join(basepath, "bpy.context.rst")
    file = open(filepath, "w", encoding="utf-8")
    fw = file.write
    fw(title_string("Context Access (bpy.context)", "="))
    fw(".. module:: bpy.context\n")
    fw("\n")
    fw("The context members available depend on the area of Blender which is currently being accessed.\n")
    fw("\n")
    fw("Note that all context values are readonly,\n")
    fw("but may be modified through the data API or by running operators\n\n")

    def write_contex_cls():

        fw(title_string("Global Context", "-"))
        fw("These properties are available in any contexts.\n\n")

        # very silly. could make these global and only access once.
        # structs, funcs, ops, props = rna_info.BuildRNAInfo()
        structs, funcs, ops, props = rna_info_BuildRNAInfo_cache()
        struct = structs[("", "Context")]
        struct_blacklist = RNA_BLACKLIST.get(struct.identifier, ())
        del structs, funcs, ops, props

        sorted_struct_properties = struct.properties[:]
        sorted_struct_properties.sort(key=lambda prop: prop.identifier)

        # First write RNA
        for prop in sorted_struct_properties:
            # support blacklisting props
            if prop.identifier in struct_blacklist:
                continue

            type_descr = prop.get_type_description(
                class_fmt=":class:`bpy.types.%s`", collection_id=_BPY_PROP_COLLECTION_ID)
            fw(".. data:: %s\n\n" % prop.identifier)
            if prop.description:
                fw("   %s\n\n" % prop.description)

            # special exception, can't use generic code here for enums
            if prop.type == "enum":
                enum_text = pyrna_enum2sphinx(prop)
                if enum_text:
                    write_indented_lines("   ", fw, enum_text)
                    fw("\n")
                del enum_text
            # end enum exception

            fw("   :type: %s\n\n" % type_descr)

    write_contex_cls()
    del write_contex_cls
    # end

    # nasty, get strings directly from Blender because there is no other way to get it
    import ctypes

    context_strings = (
        "screen_context_dir",
        "view3d_context_dir",
        "buttons_context_dir",
        "image_context_dir",
        "node_context_dir",
        "text_context_dir",
        "clip_context_dir",
        "sequencer_context_dir",
    )

    unique = set()
    blend_cdll = ctypes.CDLL("")
    for ctx_str in context_strings:
        subsection = "%s Context" % ctx_str.split("_")[0].title()
        fw("\n%s\n%s\n\n" % (subsection, (len(subsection) * '-')))

        attr = ctypes.addressof(getattr(blend_cdll, ctx_str))
        c_char_p_p = ctypes.POINTER(ctypes.c_char_p)
        char_array = c_char_p_p.from_address(attr)
        i = 0
        while char_array[i] is not None:
            member = ctypes.string_at(char_array[i]).decode(encoding="ascii")
            fw(".. data:: %s\n\n" % member)
            member_type, is_seq = context_type_map[member]
            fw("   :type: %s :class:`bpy.types.%s`\n\n" % ("sequence of " if is_seq else "", member_type))
            unique.add(member)
            i += 1

    # generate typemap...
    # for member in sorted(unique):
    #     print('        "%s": ("", False),' % member)
    if len(context_type_map) > len(unique):
        warnings.warn(
            "Some types are not used: %s" %
            str([member for member in context_type_map if member not in unique]))
    else:
        pass  # will have raised an error above

    file.close()


def pyrna_enum2sphinx(prop, use_empty_descriptions=False):
    """ write a bullet point list of enum + descriptions
    """

    if use_empty_descriptions:
        ok = True
    else:
        ok = False
        for identifier, name, description in prop.enum_items:
            if description:
                ok = True
                break

    if ok:
        return "".join([
            "* ``%s``\n"
            "%s.\n" % (
                identifier,
                # Account for multi-line enum descriptions, allowing this to be a block of text.
                indent(", ".join(escape_rst(val) for val in (name, description) if val) or "Undocumented", "  "),
            )
            for identifier, name, description in prop.enum_items
        ])
    else:
        return ""


def pyrna2sphinx(basepath):
    """ bpy.types and bpy.ops
    """
    # structs, funcs, ops, props = rna_info.BuildRNAInfo()
    structs, funcs, ops, props = rna_info_BuildRNAInfo_cache()

    if USE_ONLY_BUILTIN_RNA_TYPES:
        # Ignore properties that use non 'bpy.types' properties.
        structs_blacklist = {
            v.identifier for v in structs.values()
            if v.module_name != "bpy.types"
        }
        for k, v in structs.items():
            for p in v.properties:
                for identifier in (
                        getattr(p.srna, "identifier", None),
                        getattr(p.fixed_type, "identifier", None),
                ):
                    if identifier is not None:
                        if identifier in structs_blacklist:
                            RNA_BLACKLIST.setdefault(k, set()).add(identifier)
        del structs_blacklist

        structs = {
            k: v for k, v in structs.items()
            if v.module_name == "bpy.types"
        }

    if FILTER_BPY_TYPES is not None:
        structs = {
            k: v for k, v in structs.items()
            if k[1] in FILTER_BPY_TYPES
            if v.module_name == "bpy.types"
        }

    if FILTER_BPY_OPS is not None:
        ops = {k: v for k, v in ops.items() if v.module_name in FILTER_BPY_OPS}

    def write_param(ident, fw, prop, is_return=False):
        if is_return:
            id_name = "return"
            id_type = "rtype"
            kwargs = {"as_ret": True}
            identifier = ""
        else:
            id_name = "arg"
            id_type = "type"
            kwargs = {"as_arg": True}
            identifier = " %s" % prop.identifier

        kwargs["class_fmt"] = ":class:`%s`"

        kwargs["collection_id"] = _BPY_PROP_COLLECTION_ID

        type_descr = prop.get_type_description(**kwargs)

        enum_text = pyrna_enum2sphinx(prop)

        if prop.name or prop.description or enum_text:
            fw(ident + ":%s%s:\n\n" % (id_name, identifier))

            if prop.name or prop.description:
                fw(indent(", ".join(val for val in (prop.name, prop.description) if val), ident + "   ") + "\n\n")

            # special exception, can't use generic code here for enums
            if enum_text:
                write_indented_lines(ident + "   ", fw, enum_text)
                fw("\n")
            del enum_text
            # end enum exception

        fw(ident + ":%s%s: %s\n" % (id_type, identifier, type_descr))

    def write_struct(struct):
        # if not struct.identifier.startswith("Sc") and not struct.identifier.startswith("I"):
        #     return

        # if not struct.identifier == "Object":
        #     return

        struct_module_name = struct.module_name
        if USE_ONLY_BUILTIN_RNA_TYPES:
            assert(struct_module_name == "bpy.types")
        filepath = os.path.join(basepath, "%s.%s.rst" % (struct_module_name, struct.identifier))
        file = open(filepath, "w", encoding="utf-8")
        fw = file.write

        base_id = getattr(struct.base, "identifier", "")
        struct_id = struct.identifier

        if _BPY_STRUCT_FAKE:
            if not base_id:
                base_id = _BPY_STRUCT_FAKE

        if base_id:
            title = "%s(%s)" % (struct_id, base_id)
        else:
            title = struct_id

        fw(title_string(title, "="))

        fw(".. currentmodule:: %s\n\n" % struct_module_name)

        # docs first?, ok
        write_example_ref("", fw, "%s.%s" % (struct_module_name, struct_id))

        base_ids = [base.identifier for base in struct.get_bases()]

        if _BPY_STRUCT_FAKE:
            base_ids.append(_BPY_STRUCT_FAKE)

        base_ids.reverse()

        if base_ids:
            if len(base_ids) > 1:
                fw("base classes --- ")
            else:
                fw("base class --- ")

            fw(", ".join((":class:`%s`" % base_id) for base_id in base_ids))
            fw("\n\n")

        subclass_ids = [
            s.identifier for s in structs.values()
            if s.base is struct
            if not rna_info.rna_id_ignore(s.identifier)
        ]
        subclass_ids.sort()
        if subclass_ids:
            fw("subclasses --- \n" + ", ".join((":class:`%s`" % s) for s in subclass_ids) + "\n\n")

        base_id = getattr(struct.base, "identifier", "")

        if _BPY_STRUCT_FAKE:
            if not base_id:
                base_id = _BPY_STRUCT_FAKE

        if base_id:
            fw(".. class:: %s(%s)\n\n" % (struct_id, base_id))
        else:
            fw(".. class:: %s\n\n" % struct_id)

        fw("   %s\n\n" % struct.description)

        # properties sorted in alphabetical order
        sorted_struct_properties = struct.properties[:]
        sorted_struct_properties.sort(key=lambda prop: prop.identifier)

        # support blacklisting props
        struct_blacklist = RNA_BLACKLIST.get(struct_id, ())

        for prop in sorted_struct_properties:

            # support blacklisting props
            if prop.identifier in struct_blacklist:
                continue

            type_descr = prop.get_type_description(class_fmt=":class:`%s`", collection_id=_BPY_PROP_COLLECTION_ID)
            # readonly properties use "data" directive, variables properties use "attribute" directive
            if 'readonly' in type_descr:
                fw("   .. data:: %s\n\n" % prop.identifier)
            else:
                fw("   .. attribute:: %s\n\n" % prop.identifier)
            if prop.description:
                write_indented_lines("      ", fw, prop.description, False)
                fw("\n")

            # special exception, can't use generic code here for enums
            if prop.type == "enum":
                enum_text = pyrna_enum2sphinx(prop)
                if enum_text:
                    write_indented_lines("      ", fw, enum_text)
                    fw("\n")
                del enum_text
            # end enum exception

            fw("      :type: %s\n\n" % type_descr)

        # Python attributes
        py_properties = struct.get_py_properties()
        py_prop = None
        for identifier, py_prop in py_properties:
            pyprop2sphinx("   ", fw, identifier, py_prop)
        del py_properties, py_prop

        for func in struct.functions:
            args_str = ", ".join(prop.get_arg_default(force=False) for prop in func.args)

            fw("   .. %s:: %s(%s)\n\n" %
               ("classmethod" if func.is_classmethod else "method", func.identifier, args_str))
            fw("      %s\n\n" % func.description)

            for prop in func.args:
                write_param("      ", fw, prop)

            if len(func.return_values) == 1:
                write_param("      ", fw, func.return_values[0], is_return=True)
            elif func.return_values:  # multiple return values
                fw("      :return (%s):\n" % ", ".join(prop.identifier for prop in func.return_values))
                for prop in func.return_values:
                    # TODO, pyrna_enum2sphinx for multiple return values... actually don't
                    # think we even use this but still!!!
                    type_descr = prop.get_type_description(
                        as_ret=True, class_fmt=":class:`%s`", collection_id=_BPY_PROP_COLLECTION_ID)
                    descr = prop.description
                    if not descr:
                        descr = prop.name
                    # In rare cases descr may be empty
                    fw("         `%s`, %s\n\n" %
                       (prop.identifier,
                        ", ".join((val for val in (descr, type_descr) if val))))

            write_example_ref("      ", fw, struct_module_name + "." + struct_id + "." + func.identifier)

            fw("\n")

        # Python methods
        py_funcs = struct.get_py_functions()
        py_func = None

        for identifier, py_func in py_funcs:
            pyfunc2sphinx("   ", fw, "bpy.types", struct_id, identifier, py_func, is_class=True)
        del py_funcs, py_func

        py_funcs = struct.get_py_c_functions()
        py_func = None

        for identifier, py_func in py_funcs:
            py_c_func2sphinx("   ", fw, "bpy.types", struct_id, identifier, py_func, is_class=True)

        lines = []

        if struct.base or _BPY_STRUCT_FAKE:
            bases = list(reversed(struct.get_bases()))

            # props
            del lines[:]

            if _BPY_STRUCT_FAKE:
                descr_items = [
                    (key, descr) for key, descr in sorted(bpy_struct.__dict__.items())
                    if not key.startswith("__")
                ]

            if _BPY_STRUCT_FAKE:
                for key, descr in descr_items:
                    if type(descr) == GetSetDescriptorType:
                        lines.append("   * :class:`%s.%s`\n" % (_BPY_STRUCT_FAKE, key))

            for base in bases:
                for prop in base.properties:
                    lines.append("   * :class:`%s.%s`\n" % (base.identifier, prop.identifier))

                for identifier, py_prop in base.get_py_properties():
                    lines.append("   * :class:`%s.%s`\n" % (base.identifier, identifier))

            if lines:
                fw(".. rubric:: Inherited Properties\n\n")

                fw(".. hlist::\n")
                fw("   :columns: 2\n\n")

                for line in lines:
                    fw(line)
                fw("\n")

            # funcs
            del lines[:]

            if _BPY_STRUCT_FAKE:
                for key, descr in descr_items:
                    if type(descr) == MethodDescriptorType:
                        lines.append("   * :class:`%s.%s`\n" % (_BPY_STRUCT_FAKE, key))

            for base in bases:
                for func in base.functions:
                    lines.append("   * :class:`%s.%s`\n" % (base.identifier, func.identifier))
                for identifier, py_func in base.get_py_functions():
                    lines.append("   * :class:`%s.%s`\n" % (base.identifier, identifier))
                for identifier, py_func in base.get_py_c_functions():
                    lines.append("   * :class:`%s.%s`\n" % (base.identifier, identifier))

            if lines:
                fw(".. rubric:: Inherited Functions\n\n")

                fw(".. hlist::\n")
                fw("   :columns: 2\n\n")

                for line in lines:
                    fw(line)
                fw("\n")

            del lines[:]

        if struct.references:
            # use this otherwise it gets in the index for a normal heading.
            fw(".. rubric:: References\n\n")

            fw(".. hlist::\n")
            fw("   :columns: 2\n\n")

            # context does its own thing
            # "active_base": ("ObjectBase", False),
            for ref_attr, (ref_type, ref_is_seq) in sorted(context_type_map.items()):
                if ref_type == struct_id:
                    fw("   * :mod:`bpy.context.%s`\n" % ref_attr)
            del ref_attr, ref_type, ref_is_seq

            for ref in struct.references:
                ref_split = ref.split(".")
                if len(ref_split) > 2:
                    ref = ref_split[-2] + "." + ref_split[-1]
                fw("   * :class:`%s`\n" % ref)
            fw("\n")

        # docs last?, disable for now
        # write_example_ref("", fw, "bpy.types.%s" % struct_id)
        file.close()

    if "bpy.types" not in EXCLUDE_MODULES:
        for struct in structs.values():
            # TODO, rna_info should filter these out!
            if "_OT_" in struct.identifier:
                continue
            write_struct(struct)

        def fake_bpy_type(class_module_name, class_value, class_name, descr_str, use_subclasses=True):
            filepath = os.path.join(basepath, "%s.%s.rst" % (class_module_name, class_name))
            file = open(filepath, "w", encoding="utf-8")
            fw = file.write

            fw(title_string(class_name, "="))

            fw(".. currentmodule:: %s\n\n" % class_module_name)

            if use_subclasses:
                subclass_ids = [
                    s.identifier for s in structs.values()
                    if s.base is None
                    if not rna_info.rna_id_ignore(s.identifier)
                ]
                if subclass_ids:
                    fw("subclasses --- \n" + ", ".join((":class:`%s`" % s) for s in sorted(subclass_ids)) + "\n\n")

            fw(".. class:: %s\n\n" % class_name)
            fw("   %s\n\n" % descr_str)
            fw("   .. note::\n\n")
            fw("      Note that :class:`%s.%s` is not actually available from within Blender,\n"
               "      it only exists for the purpose of documentation.\n\n" % (class_module_name, class_name))

            descr_items = [
                (key, descr) for key, descr in sorted(class_value.__dict__.items())
                if not key.startswith("__")
            ]

            for key, descr in descr_items:
                # GetSetDescriptorType, GetSetDescriptorType's are not documented yet
                if type(descr) == MethodDescriptorType:
                    py_descr2sphinx("   ", fw, descr, "bpy.types", class_name, key)

            for key, descr in descr_items:
                if type(descr) == GetSetDescriptorType:
                    py_descr2sphinx("   ", fw, descr, "bpy.types", class_name, key)
            file.close()

        # write fake classes
        if _BPY_STRUCT_FAKE:
            class_value = bpy_struct
            fake_bpy_type(
                "bpy.types", class_value, _BPY_STRUCT_FAKE,
                "built-in base class for all classes in bpy.types.", use_subclasses=True,
            )

        if _BPY_PROP_COLLECTION_FAKE:
            class_value = bpy.data.objects.__class__
            fake_bpy_type(
                "bpy.types", class_value, _BPY_PROP_COLLECTION_FAKE,
                "built-in class used for all collections.", use_subclasses=False,
            )

    # operators
    def write_ops():
        API_BASEURL = "https://developer.blender.org/diffusion/B/browse/master/release/scripts"
        API_BASEURL_ADDON = "https://developer.blender.org/diffusion/BA"
        API_BASEURL_ADDON_CONTRIB = "https://developer.blender.org/diffusion/BAC"

        op_modules = {}
        for op in ops.values():
            op_modules.setdefault(op.module_name, []).append(op)
        del op

        for op_module_name, ops_mod in op_modules.items():
            filepath = os.path.join(basepath, "bpy.ops.%s.rst" % op_module_name)
            file = open(filepath, "w", encoding="utf-8")
            fw = file.write

            title = "%s Operators" % op_module_name.replace("_", " ").title()

            fw(title_string(title, "="))

            fw(".. module:: bpy.ops.%s\n\n" % op_module_name)

            ops_mod.sort(key=lambda op: op.func_name)

            for op in ops_mod:
                args_str = ", ".join(prop.get_arg_default(force=True) for prop in op.args)
                fw(".. function:: %s(%s)\n\n" % (op.func_name, args_str))

                # if the description isn't valid, we output the standard warning
                # with a link to the wiki so that people can help
                if not op.description or op.description == "(undocumented operator)":
                    operator_description = undocumented_message('bpy.ops', op.module_name, op.func_name)
                else:
                    operator_description = op.description

                fw("   %s\n\n" % operator_description)
                for prop in op.args:
                    write_param("   ", fw, prop)
                if op.args:
                    fw("\n")

                location = op.get_location()
                if location != (None, None):
                    if location[0].startswith("addons_contrib" + os.sep):
                        url_base = API_BASEURL_ADDON_CONTRIB
                    elif location[0].startswith("addons" + os.sep):
                        url_base = API_BASEURL_ADDON
                    else:
                        url_base = API_BASEURL

                    fw("   :file: `%s\\:%d <%s/%s$%d>`_\n\n" %
                       (location[0], location[1], url_base, location[0], location[1]))

            file.close()

    if "bpy.ops" not in EXCLUDE_MODULES:
        write_ops()


def write_sphinx_conf_py(basepath):
    '''
    Write sphinx's conf.py
    '''
    filepath = os.path.join(basepath, "conf.py")
    file = open(filepath, "w", encoding="utf-8")
    fw = file.write

    fw("import sys, os\n\n")
    fw("extensions = ['sphinx.ext.intersphinx']\n\n")
    fw("intersphinx_mapping = {'blender_manual': ('https://docs.blender.org/manual/en/dev/', None)}\n\n")
    fw("project = 'Blender %s Python API'\n" % BLENDER_VERSION_DOTS)
    fw("master_doc = 'index'\n")
    fw("copyright = u'Blender Foundation'\n")
    fw("version = '%s'\n" % BLENDER_VERSION_HASH)
    fw("release = '%s'\n" % BLENDER_VERSION_HASH)

    # Quiet file not in table-of-contents warnings.
    fw("exclude_patterns = [\n")
    fw("    'include__bmesh.rst',\n")
    fw("]\n\n")

    fw("html_title = 'Blender Python API'\n")

    fw("html_theme = 'default'\n")
    # The theme 'sphinx_rtd_theme' is no longer distributed with sphinx by default, only use when available.
    fw(r"""
try:
    __import__('sphinx_rtd_theme')
    html_theme = 'sphinx_rtd_theme'
except ModuleNotFoundError:
    pass
""")

    fw("if html_theme == 'sphinx_rtd_theme':\n")
    fw("    html_theme_options = {\n")
    # fw("        'analytics_id': '',\n")
    # fw("        'collapse_navigation': True,\n")
    fw("        'sticky_navigation': False,\n")
    fw("        'navigation_depth': 1,\n")
    # fw("        'includehidden': True,\n")
    # fw("        'titles_only': False\n")
    fw("    }\n\n")

    # not helpful since the source is generated, adds to upload size.
    fw("html_copy_source = False\n")
    fw("html_show_sphinx = False\n")
    fw("html_baseurl = 'https://docs.blender.org/api/current/'\n")
    fw("html_use_opensearch = 'https://docs.blender.org/api/current'\n")
    fw("html_split_index = True\n")
    fw("html_static_path = ['static']\n")
    fw("html_extra_path = ['static/favicon.ico', 'static/blender_logo.svg']\n")
    fw("html_favicon = 'static/favicon.ico'\n")
    fw("html_logo = 'static/blender_logo.svg'\n")
    fw("html_last_updated_fmt = '%m/%d/%Y'\n\n")

    # needed for latex, pdf gen
    fw("latex_elements = {\n")
    fw("  'papersize': 'a4paper',\n")
    fw("}\n\n")

    fw("latex_documents = [ ('contents', 'contents.tex', 'Blender Index', 'Blender Foundation', 'manual'), ]\n")

    # Workaround for useless links leading to compile errors
    # See https://github.com/sphinx-doc/sphinx/issues/3866
    fw(r"""
from sphinx.domains.python import PythonDomain

class PatchedPythonDomain(PythonDomain):
    def resolve_xref(self, env, fromdocname, builder, typ, target, node, contnode):
        if 'refspecific' in node:
            del node['refspecific']
        return super(PatchedPythonDomain, self).resolve_xref(
            env, fromdocname, builder, typ, target, node, contnode)
""")
    # end workaround

    fw("def setup(app):\n")
    fw("    app.add_css_file('css/theme_overrides.css')\n")
    fw("    app.add_domain(PatchedPythonDomain, override=True)\n\n")

    file.close()


def execfile(filepath):
    global_namespace = {"__file__": filepath, "__name__": "__main__"}
    file_handle = open(filepath)
    exec(compile(file_handle.read(), filepath, 'exec'), global_namespace)
    file_handle.close()


def write_rst_index(basepath):
    '''
    Write the rst file of the main page, needed for sphinx (index.html)
    '''
    filepath = os.path.join(basepath, "index.rst")
    file = open(filepath, "w", encoding="utf-8")
    fw = file.write

    fw(title_string("Blender %s Python API Documentation" % BLENDER_VERSION_DOTS, "%", double=True))
    fw("\n")
    fw("Welcome to the Python API documentation for `Blender <https://www.blender.org>`__, ")
    fw("the free and open source 3D creation suite.\n")
    fw("\n")

    # fw("`A PDF version of this document is also available <%s>`_\n" % BLENDER_PDF_FILENAME)
    fw("This site can be used offline: `Download the full documentation (zipped HTML files) <%s>`__\n" %
       BLENDER_ZIP_FILENAME)
    fw("\n")

    if not EXCLUDE_INFO_DOCS:
        fw(".. toctree::\n")
        fw("   :maxdepth: 1\n")
        fw("   :caption: Documentation\n\n")
        for info, info_desc in INFO_DOCS:
            fw("   %s <%s>\n" % (info_desc, info))
        fw("\n")

    fw(".. toctree::\n")
    fw("   :maxdepth: 1\n")
    fw("   :caption: Application Modules\n\n")

    app_modules = (
        "bpy.context",  # note: not actually a module
        "bpy.data",     # note: not actually a module
        "bpy.msgbus",   # note: not actually a module
        "bpy.ops",
        "bpy.types",

        # py modules
        "bpy.utils",
        "bpy.path",
        "bpy.app",

        # C modules
        "bpy.props",
    )

    for mod in app_modules:
        if mod not in EXCLUDE_MODULES:
            fw("   %s\n" % mod)
    fw("\n")

    fw(".. toctree::\n")
    fw("   :maxdepth: 1\n")
    fw("   :caption: Standalone Modules\n\n")

    standalone_modules = (
        # submodules are added in parent page
        "aud",
        "bgl",
        "bl_math",
        "blf",
        "bmesh",
        "bpy_extras",
        "freestyle",
        "gpu",
        "gpu_extras",
        "idprop.types",
        "imbuf",
        "mathutils",
    )

    for mod in standalone_modules:
        if mod not in EXCLUDE_MODULES:
            fw("   %s\n" % mod)
    fw("\n")

    fw(title_string("Indices", "="))
    fw("* :ref:`genindex`\n")
    fw("* :ref:`modindex`\n\n")

    # special case, this 'bmesh.ops.rst' is extracted from C source
    if "bmesh.ops" not in EXCLUDE_MODULES:
        execfile(os.path.join(SCRIPT_DIR, "rst_from_bmesh_opdefines.py"))

    file.close()


def write_rst_bpy(basepath):
    '''
    Write rst file of bpy module (disabled by default)
    '''
    if ARGS.bpy:
        filepath = os.path.join(basepath, "bpy.rst")
        file = open(filepath, "w", encoding="utf-8")
        fw = file.write

        fw("\n")

        title = ":mod:`bpy` --- Blender Python Module"

        fw(title_string(title, "="))

        fw(".. module:: bpy.types\n\n")
        file.close()


def write_rst_types_index(basepath):
    '''
    Write the rst file of bpy.types module (index)
    '''
    if "bpy.types" not in EXCLUDE_MODULES:
        filepath = os.path.join(basepath, "bpy.types.rst")
        file = open(filepath, "w", encoding="utf-8")
        fw = file.write
        fw(title_string("Types (bpy.types)", "="))
        fw(".. module:: bpy.types\n\n")
        fw(".. toctree::\n")
        fw("   :glob:\n\n")
        fw("   bpy.types.*\n\n")
        file.close()


def write_rst_ops_index(basepath):
    '''
    Write the rst file of bpy.ops module (index)
    '''
    if "bpy.ops" not in EXCLUDE_MODULES:
        filepath = os.path.join(basepath, "bpy.ops.rst")
        file = open(filepath, "w", encoding="utf-8")
        fw = file.write
        fw(title_string("Operators (bpy.ops)", "="))
        fw(".. module:: bpy.ops\n\n")
        write_example_ref("", fw, "bpy.ops")
        fw(".. toctree::\n")
        fw("   :caption: Submodules\n")
        fw("   :glob:\n\n")
        fw("   bpy.ops.*\n\n")
        file.close()


def write_rst_msgbus(basepath):
    """
    Write the rst files of bpy.msgbus module
    """
    if 'bpy.msgbus' in EXCLUDE_MODULES:
        return

    # Write the index.
    filepath = os.path.join(basepath, "bpy.msgbus.rst")
    file = open(filepath, "w", encoding="utf-8")
    fw = file.write
    fw(title_string("Message Bus (bpy.msgbus)", "="))
    write_example_ref("", fw, "bpy.msgbus")
    fw(".. toctree::\n")
    fw("   :glob:\n\n")
    fw("   bpy.msgbus.*\n\n")
    file.close()

    # Write the contents.
    pymodule2sphinx(basepath, 'bpy.msgbus', bpy.msgbus, 'Message Bus', ())
    EXAMPLE_SET_USED.add("bpy.msgbus")


def write_rst_data(basepath):
    '''
    Write the rst file of bpy.data module
    '''
    if "bpy.data" not in EXCLUDE_MODULES:
        # not actually a module, only write this file so we
        # can reference in the TOC
        filepath = os.path.join(basepath, "bpy.data.rst")
        file = open(filepath, "w", encoding="utf-8")
        fw = file.write
        fw(title_string("Data Access (bpy.data)", "="))
        fw(".. module:: bpy.data\n")
        fw("\n")
        fw("This module is used for all Blender/Python access.\n")
        fw("\n")
        fw(".. data:: data\n")
        fw("\n")
        fw("   Access to Blender's internal data\n")
        fw("\n")
        fw("   :type: :class:`bpy.types.BlendData`\n")
        fw("\n")
        fw(".. literalinclude:: ../examples/bpy.data.py\n")
        file.close()

        EXAMPLE_SET_USED.add("bpy.data")


def write_rst_importable_modules(basepath):
    '''
    Write the rst files of importable modules
    '''
    importable_modules = {
        # Python_modules
        "bpy.path": "Path Utilities",
        "bpy.utils": "Utilities",
        "bpy_extras": "Extra Utilities",
        "gpu_extras": "GPU Utilities",

        # C_modules
        "aud": "Audio System",
        "blf": "Font Drawing",
        "imbuf": "Image Buffer",
        "imbuf.types": "Image Buffer Types",
        "gpu": "GPU Shader Module",
        "gpu.types": "GPU Types",
<<<<<<< HEAD
        "gpu.matrix": "GPU Matrix",
        "gpu.select": "GPU Select",
        "gpu.shader": "GPU Shader",
        "gpu.state": "GPU State",
=======
        "gpu.matrix": "GPU Matrix Utilities",
        "gpu.select": "GPU Select Utilities",
        "gpu.shader": "GPU Shader Utilities",
        "gpu.state": "GPU State Utilities",
        "gpu.texture": "GPU Texture Utilities",
>>>>>>> 9e007b46
        "bmesh": "BMesh Module",
        "bmesh.ops": "BMesh Operators",
        "bmesh.types": "BMesh Types",
        "bmesh.utils": "BMesh Utilities",
        "bmesh.geometry": "BMesh Geometry Utilities",
        "bpy.app": "Application Data",
        "bpy.app.handlers": "Application Handlers",
        "bpy.app.translations": "Application Translations",
        "bpy.app.icons": "Application Icons",
        "bpy.app.timers": "Application Timers",
        "bpy.props": "Property Definitions",
        "idprop.types": "ID Property Access",
        "mathutils": "Math Types & Utilities",
        "mathutils.geometry": "Geometry Utilities",
        "mathutils.bvhtree": "BVHTree Utilities",
        "mathutils.kdtree": "KDTree Utilities",
        "mathutils.interpolate": "Interpolation Utilities",
        "mathutils.noise": "Noise Utilities",
        "bl_math": "Additional Math Functions",
        "freestyle": "Freestyle Module",
        "freestyle.types": "Freestyle Types",
        "freestyle.predicates": "Freestyle Predicates",
        "freestyle.functions": "Freestyle Functions",
        "freestyle.chainingiterators": "Freestyle Chaining Iterators",
        "freestyle.shaders": "Freestyle Shaders",
        "freestyle.utils": "Freestyle Utilities",
    }

    # This is needed since some of the sub-modules listed above are not actual modules.
    # Examples include `bpy.app.translations` & `bpy.app.handlers`.
    #
    # Most of these are `PyStructSequence` internally,
    # however we don't want to document all of these as modules since some only contain
    # a few values (version number for e.g).
    #
    # If we remove this logic and document all `PyStructSequence` as sub-modules it means
    # `bpy.app.timers` for example would be presented on the same level as library information
    # access such as `bpy.app.sdl` which doesn't seem useful since it hides more useful
    # module-like objects among library data access.
    importable_modules_parent_map = {}
    for mod_name in importable_modules.keys():
        if mod_name in EXCLUDE_MODULES:
            continue
        if "." in mod_name:
            mod_name, submod_name = mod_name.rsplit(".", 1)
            importable_modules_parent_map.setdefault(mod_name, []).append(submod_name)

    for mod_name, mod_descr in importable_modules.items():
        if mod_name in EXCLUDE_MODULES:
            continue
        module_all_extra = importable_modules_parent_map.get(mod_name, ())
        module = __import__(mod_name, fromlist=[mod_name.rsplit(".", 1)[-1]])
        pymodule2sphinx(basepath, mod_name, module, mod_descr, module_all_extra)


def copy_handwritten_rsts(basepath):

    # info docs
    if not EXCLUDE_INFO_DOCS:
        for info, info_desc in INFO_DOCS:
            shutil.copy2(os.path.join(RST_DIR, info), basepath)

    # TODO put this docs in Blender's code and use import as per modules above
    handwritten_modules = [
        "bgl",  # "Blender OpenGl wrapper"
        "bmesh.ops",  # generated by rst_from_bmesh_opdefines.py

        # includes...
        "include__bmesh",
    ]

    for mod_name in handwritten_modules:
        if mod_name not in EXCLUDE_MODULES:
            # copy2 keeps time/date stamps
            shutil.copy2(os.path.join(RST_DIR, "%s.rst" % mod_name), basepath)

    # changelog
    shutil.copy2(os.path.join(RST_DIR, "change_log.rst"), basepath)

    # copy images, could be smarter but just glob for now.
    for f in os.listdir(RST_DIR):
        if f.endswith(".png"):
            shutil.copy2(os.path.join(RST_DIR, f), basepath)


def copy_handwritten_extra(basepath):
    for f_src in EXTRA_SOURCE_FILES:
        if os.sep != "/":
            f_src = os.sep.join(f_src.split("/"))

        f_dst = f_src.replace("..", "__")

        f_src = os.path.join(RST_DIR, f_src)
        f_dst = os.path.join(basepath, f_dst)

        os.makedirs(os.path.dirname(f_dst), exist_ok=True)

        shutil.copy2(f_src, f_dst)


def copy_theme_assets(basepath):
    shutil.copytree(os.path.join(SCRIPT_DIR, "static"),
                    os.path.join(basepath, "static"),
                    copy_function=shutil.copy)


def rna2sphinx(basepath):

    try:
        os.mkdir(basepath)
    except:
        pass

    # sphinx setup
    write_sphinx_conf_py(basepath)

    # main page
    write_rst_index(basepath)

    # context
    if "bpy.context" not in EXCLUDE_MODULES:
        # one of a kind, context doc (uses ctypes to extract info!)
        # doesn't work on mac and windows
        if PLATFORM not in {"darwin", "windows"}:
            pycontext2sphinx(basepath)

    # internal modules
    write_rst_bpy(basepath)                 # bpy, disabled by default
    write_rst_types_index(basepath)         # bpy.types
    write_rst_ops_index(basepath)           # bpy.ops
    write_rst_msgbus(basepath)              # bpy.msgbus
    pyrna2sphinx(basepath)                  # bpy.types.* and bpy.ops.*
    write_rst_data(basepath)                # bpy.data
    write_rst_importable_modules(basepath)

    # copy the other rsts
    copy_handwritten_rsts(basepath)

    # copy source files referenced
    copy_handwritten_extra(basepath)

    # copy extra files needed for theme
    copy_theme_assets(basepath)


def align_sphinx_in_to_sphinx_in_tmp(dir_src, dir_dst):
    '''
    Move changed files from SPHINX_IN_TMP to SPHINX_IN
    '''
    import filecmp

    # possible the dir doesn't exist when running recursively
    os.makedirs(dir_dst, exist_ok=True)

    sphinx_dst_files = set(os.listdir(dir_dst))
    sphinx_src_files = set(os.listdir(dir_src))

    # remove deprecated files that have been removed
    for f in sorted(sphinx_dst_files):
        if f not in sphinx_src_files:
            BPY_LOGGER.debug("\tdeprecated: %s" % f)
            f_dst = os.path.join(dir_dst, f)
            if os.path.isdir(f_dst):
                shutil.rmtree(f_dst, True)
            else:
                os.remove(f_dst)

    # freshen with new files.
    for f in sorted(sphinx_src_files):
        f_src = os.path.join(dir_src, f)
        f_dst = os.path.join(dir_dst, f)

        if os.path.isdir(f_src):
            align_sphinx_in_to_sphinx_in_tmp(f_src, f_dst)
        else:
            do_copy = True
            if f in sphinx_dst_files:
                if filecmp.cmp(f_src, f_dst):
                    do_copy = False

            if do_copy:
                BPY_LOGGER.debug("\tupdating: %s" % f)
                shutil.copy(f_src, f_dst)


def refactor_sphinx_log(sphinx_logfile):
    refactored_log = []
    with open(sphinx_logfile, "r", encoding="utf-8") as original_logfile:
        lines = set(original_logfile.readlines())
        for line in lines:
            if 'warning' in line.lower() or 'error' in line.lower():
                line = line.strip().split(None, 2)
                if len(line) == 3:
                    location, kind, msg = line
                    location = os.path.relpath(location, start=SPHINX_IN)
                    refactored_log.append((kind, location, msg))
    with open(sphinx_logfile, "w", encoding="utf-8") as refactored_logfile:
        for log in sorted(refactored_log):
            refactored_logfile.write("%-12s %s\n             %s\n" % log)


def setup_monkey_patch():
    filepath = os.path.join(SCRIPT_DIR, "sphinx_doc_gen_monkeypatch.py")
    global_namespace = {"__file__": filepath, "__name__": "__main__"}
    file = open(filepath, 'rb')
    exec(compile(file.read(), filepath, 'exec'), global_namespace)
    file.close()


# Avoid adding too many changes here.
def setup_blender():
    import bpy

    # Remove handlers since the functions get included
    # in the doc-string and don't have meaningful names.
    lists_to_restore = []
    for var in bpy.app.handlers:
        if isinstance(var, list):
            lists_to_restore.append((var[:], var))
            var.clear()

    return {
        "lists_to_restore": lists_to_restore,
    }


def teardown_blender(setup_data):
    for var_src, var_dst in setup_data["lists_to_restore"]:
        var_dst[:] = var_src


def main():

    # First monkey patch to load in fake members.
    setup_monkey_patch()

    # Perform changes to Blender it's self.
    setup_data = setup_blender()

    # eventually, create the dirs
    for dir_path in [ARGS.output_dir, SPHINX_IN]:
        if not os.path.exists(dir_path):
            os.mkdir(dir_path)

    # eventually, log in files
    if ARGS.log:
        bpy_logfile = os.path.join(ARGS.output_dir, ".bpy.log")
        bpy_logfilehandler = logging.FileHandler(bpy_logfile, mode="w")
        bpy_logfilehandler.setLevel(logging.DEBUG)
        BPY_LOGGER.addHandler(bpy_logfilehandler)

        # using a FileHandler seems to disable the stdout, so we add a StreamHandler
        bpy_log_stdout_handler = logging.StreamHandler(stream=sys.stdout)
        bpy_log_stdout_handler.setLevel(logging.DEBUG)
        BPY_LOGGER.addHandler(bpy_log_stdout_handler)

    # in case of out-of-source build, copy the needed dirs
    if ARGS.output_dir != SCRIPT_DIR:
        # examples dir
        examples_dir_copy = os.path.join(ARGS.output_dir, "examples")
        if os.path.exists(examples_dir_copy):
            shutil.rmtree(examples_dir_copy, True)
        shutil.copytree(EXAMPLES_DIR,
                        examples_dir_copy,
                        ignore=shutil.ignore_patterns(*(".svn",)),
                        copy_function=shutil.copy)

    # dump the api in rst files
    if os.path.exists(SPHINX_IN_TMP):
        shutil.rmtree(SPHINX_IN_TMP, True)

    rna2sphinx(SPHINX_IN_TMP)

    if ARGS.full_rebuild:
        # only for full updates
        shutil.rmtree(SPHINX_IN, True)
        shutil.copytree(SPHINX_IN_TMP,
                        SPHINX_IN,
                        copy_function=shutil.copy)
        if ARGS.sphinx_build and os.path.exists(SPHINX_OUT):
            shutil.rmtree(SPHINX_OUT, True)
        if ARGS.sphinx_build_pdf and os.path.exists(SPHINX_OUT_PDF):
            shutil.rmtree(SPHINX_OUT_PDF, True)
    else:
        # move changed files in SPHINX_IN
        align_sphinx_in_to_sphinx_in_tmp(SPHINX_IN_TMP, SPHINX_IN)

    # report which example files weren't used
    EXAMPLE_SET_UNUSED = EXAMPLE_SET - EXAMPLE_SET_USED
    if EXAMPLE_SET_UNUSED:
        BPY_LOGGER.debug("\nUnused examples found in '%s'..." % EXAMPLES_DIR)
        for f in sorted(EXAMPLE_SET_UNUSED):
            BPY_LOGGER.debug("    %s.py" % f)
        BPY_LOGGER.debug("  %d total\n" % len(EXAMPLE_SET_UNUSED))

    # eventually, build the html docs
    if ARGS.sphinx_build:
        import subprocess
        subprocess.call(SPHINX_BUILD)

        # sphinx-build log cleanup+sort
        if ARGS.log:
            if os.stat(SPHINX_BUILD_LOG).st_size:
                refactor_sphinx_log(SPHINX_BUILD_LOG)

    # eventually, build the pdf docs
    if ARGS.sphinx_build_pdf:
        import subprocess
        subprocess.call(SPHINX_BUILD_PDF)
        subprocess.call(SPHINX_MAKE_PDF, stdout=SPHINX_MAKE_PDF_STDOUT)

        # sphinx-build log cleanup+sort
        if ARGS.log:
            if os.stat(SPHINX_BUILD_PDF_LOG).st_size:
                refactor_sphinx_log(SPHINX_BUILD_PDF_LOG)

    # eventually, prepare the dir to be deployed online (REFERENCE_PATH)
    if ARGS.pack_reference:

        if ARGS.sphinx_build:
            # delete REFERENCE_PATH
            if os.path.exists(REFERENCE_PATH):
                shutil.rmtree(REFERENCE_PATH, True)

            # copy SPHINX_OUT to the REFERENCE_PATH
            ignores = ('.doctrees', '.buildinfo')
            shutil.copytree(SPHINX_OUT,
                            REFERENCE_PATH,
                            ignore=shutil.ignore_patterns(*ignores))

            # zip REFERENCE_PATH
            basename = os.path.join(ARGS.output_dir, REFERENCE_NAME)
            tmp_path = shutil.make_archive(basename, 'zip',
                                           root_dir=ARGS.output_dir,
                                           base_dir=REFERENCE_NAME)
            final_path = os.path.join(REFERENCE_PATH, BLENDER_ZIP_FILENAME)
            os.rename(tmp_path, final_path)

        if ARGS.sphinx_build_pdf:
            # copy the pdf to REFERENCE_PATH
            shutil.copy(os.path.join(SPHINX_OUT_PDF, "contents.pdf"),
                        os.path.join(REFERENCE_PATH, BLENDER_PDF_FILENAME))

    teardown_blender(setup_data)

    sys.exit()


if __name__ == '__main__':
    main()<|MERGE_RESOLUTION|>--- conflicted
+++ resolved
@@ -253,10 +253,7 @@
         "gpu.select",
         "gpu.shader",
         "gpu.state",
-<<<<<<< HEAD
-=======
         "gpu.texture",
->>>>>>> 9e007b46
         "gpu_extras",
         "idprop.types",
         "mathutils",
@@ -1990,18 +1987,11 @@
         "imbuf.types": "Image Buffer Types",
         "gpu": "GPU Shader Module",
         "gpu.types": "GPU Types",
-<<<<<<< HEAD
-        "gpu.matrix": "GPU Matrix",
-        "gpu.select": "GPU Select",
-        "gpu.shader": "GPU Shader",
-        "gpu.state": "GPU State",
-=======
         "gpu.matrix": "GPU Matrix Utilities",
         "gpu.select": "GPU Select Utilities",
         "gpu.shader": "GPU Shader Utilities",
         "gpu.state": "GPU State Utilities",
         "gpu.texture": "GPU Texture Utilities",
->>>>>>> 9e007b46
         "bmesh": "BMesh Module",
         "bmesh.ops": "BMesh Operators",
         "bmesh.types": "BMesh Types",
