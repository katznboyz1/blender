--- conflicted
+++ resolved
@@ -48,10 +48,7 @@
 #include "KX_KetsjiEngine.h" /* for m_anim_framerate */
 #include "KX_IPhysicsController.h" /* for suspend/resume */
 #include "DNA_object_types.h"
-<<<<<<< HEAD
-=======
 #include "SCA_LogicManager.h" /* for ConvertPythonToGameObject to search object names */
->>>>>>> feb5e3a6
 #define KX_OB_DYNAMIC 1
 
 
