/** \file gameengine/Ketsji/BL_Material.cpp
 *  \ingroup ketsji
 */
// ------------------------------------
#include "BL_Material.h"
#include "DNA_material_types.h"
#include "DNA_texture_types.h"
#include "DNA_image_types.h"
#include "DNA_mesh_types.h"
#include "IMB_imbuf_types.h"
#include "IMB_imbuf.h"

MTex* getImageFromMaterial(Material *mat, int index)
{
	if (!mat) return 0;
	
	if (!(index >=0 && index < MAX_MTEX) ) return 0;
	
	MTex *m = mat->mtex[index];
	return m?m:0;
}

int getNumTexChannels( Material *mat )
{
	int count = -1;
	if (!mat) return -1;

	for (count =0; (count < 10) && mat->mtex[count] != 0; count++) {}
	return count;
}

BL_Material::BL_Material()
{
	Initialize();
}

void BL_Material::Initialize()
{
	rgb[0] = 0;
	rgb[1] = 0;
	rgb[2] = 0;
	rgb[3] = 0;
	IdMode = 0;
	ras_mode = 0;
	glslmat = 0;
	tile = 0;
	matname = "NoMaterial";
	matcolor[0] = 0.5f;
	matcolor[1] = 0.5f;
	matcolor[2] = 0.5f;
	matcolor[3] = 0.5f;
	speccolor[0] = 1.f;
	speccolor[1] = 1.f;
	speccolor[2] = 1.f;
	alphablend = 0;
	hard = 50.f;
	spec_f = 0.5f;
	alpha = 1.f;
	emit = 0.f;
	material = 0;
	memset(&tface, 0, sizeof(tface));
	materialindex = 0;
	amb=0.5f;
	num_enabled = 0;
	num_users = 1;
	share = false;

<<<<<<< HEAD
	int i,j;
	for(i=0; i<4; i++)
=======
	int i;
	for (i=0; i<4; i++)
>>>>>>> a667492d
	{
		for(j=0; j<MAXTEX; j++)
			uvs[i][j] = MT_Point2(0.0,0.0);
	}

	for (i=0; i<MAXTEX; i++) // :(
	{
		mapping[i].mapping = 0;
		mapping[i].offsets[0] = 0.f;
		mapping[i].offsets[1] = 0.f;
		mapping[i].offsets[2] = 0.f;
		mapping[i].scale[0]   = 1.f;
		mapping[i].scale[1]   = 1.f;
		mapping[i].scale[2]   = 1.f;
		mapping[i].projplane[0] = PROJX;
		mapping[i].projplane[1] = PROJY;
		mapping[i].projplane[2] = PROJZ;
		mapping[i].objconame = "";
		mtexname[i] = "NULL";
		imageId[i]="NULL";
		flag[i] = 0;
		texname[i] = "NULL";
		tilexrep[i] = 1;
		tileyrep[i] = 1;
		color_blend[i] = 1.f;
		blend_mode[i]	= 0;
		img[i] = 0;
		cubemap[i] = 0;
	}
}

void BL_Material::SetConversionRGB(unsigned int *nrgb)
{
	rgb[0]=*nrgb++;
	rgb[1]=*nrgb++;
	rgb[2]=*nrgb++;
	rgb[3]=*nrgb;
}

void BL_Material::GetConversionRGB(unsigned int *nrgb)
{
	*nrgb++ = rgb[0];
	*nrgb++ = rgb[1];
	*nrgb++ = rgb[2];
	*nrgb   = rgb[3];
}

void BL_Material::SetConversionUV(const MT_Point2 nuv[4][MAXTEX])
{
	for(int i=0; i<4; ++i)
	{
		for (int j=0; j<MAXTEX; ++j)
			uvs[i][j] = nuv[i][j];
	}
}

void BL_Material::GetConversionUV(MT_Point2 nuv[4][8])
{
	for(int i=0; i<4; ++i)
	{
		for (int j=0; j<MAXTEX; ++j)
			nuv[i][j] = this->uvs[i][j];
	}
}


void BL_Material::SetSharedMaterial(bool v)
{
	if ((v && num_users == -1) || num_users > 1 )
		share = true;
	else 
		share = false;
}

bool BL_Material::IsShared()
{
	return share;
}

void BL_Material::SetUsers(int num)
{
	num_users = num;
}
<|MERGE_RESOLUTION|>--- conflicted
+++ resolved
@@ -65,13 +65,8 @@
 	num_users = 1;
 	share = false;
 
-<<<<<<< HEAD
 	int i,j;
-	for(i=0; i<4; i++)
-=======
-	int i;
 	for (i=0; i<4; i++)
->>>>>>> a667492d
 	{
 		for(j=0; j<MAXTEX; j++)
 			uvs[i][j] = MT_Point2(0.0,0.0);
