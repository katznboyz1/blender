/**
 * $Id$
 *
 * ***** BEGIN GPL LICENSE BLOCK *****
 *
 * This program is free software; you can redistribute it and/or
 * modify it under the terms of the GNU General Public License
 * as published by the Free Software Foundation; either version 2
 * of the License, or (at your option) any later version.
 *
 * This program is distributed in the hope that it will be useful,
 * but WITHOUT ANY WARRANTY; without even the implied warranty of
 * MERCHANTABILITY or FITNESS FOR A PARTICULAR PURPOSE.  See the
 * GNU General Public License for more details.
 *
 * You should have received a copy of the GNU General Public License
 * along with this program; if not, write to the Free Software Foundation,
 * Inc., 59 Temple Place - Suite 330, Boston, MA  02111-1307, USA.
 *
 * The Original Code is Copyright (C) 2001-2002 by NaN Holding BV.
 * All rights reserved.
 *
 * The Original Code is: all of this file.
 *
 * Contributor(s): none yet.
 *
 * ***** END GPL LICENSE BLOCK *****
 * Convert blender data to ketsji
 */

#ifdef HAVE_CONFIG_H
#include <config.h>
#endif

#ifdef WIN32
#pragma warning (disable : 4786)
#endif

#include <math.h>

#include "BL_BlenderDataConversion.h"
#include "KX_BlenderGL.h"
#include "KX_BlenderScalarInterpolator.h"

#include "RAS_IPolygonMaterial.h"
#include "KX_PolygonMaterial.h"

// Expressions
#include "ListValue.h"
#include "IntValue.h"
// Collision & Fuzzics LTD

#include "PHY_Pro.h"


#include "KX_Scene.h"
#include "KX_GameObject.h"
#include "RAS_FramingManager.h"
#include "RAS_MeshObject.h"

#include "KX_ConvertActuators.h"
#include "KX_ConvertControllers.h"
#include "KX_ConvertSensors.h"

#include "SCA_LogicManager.h"
#include "SCA_EventManager.h"
#include "SCA_TimeEventManager.h"
#include "KX_Light.h"
#include "KX_Camera.h"
#include "KX_EmptyObject.h"
#include "MT_Point3.h"
#include "MT_Transform.h"
#include "MT_MinMax.h"
#include "SCA_IInputDevice.h"
#include "RAS_TexMatrix.h"
#include "RAS_ICanvas.h"
#include "RAS_MaterialBucket.h"
//#include "KX_BlenderPolyMaterial.h"
#include "RAS_Polygon.h"
#include "RAS_TexVert.h"
#include "RAS_BucketManager.h"
#include "RAS_IRenderTools.h"
#include "BL_Material.h"
#include "KX_BlenderMaterial.h"
#include "BL_Texture.h"

#include "DNA_action_types.h"
#include "BKE_main.h"
#include "BKE_global.h"
#include "BKE_object.h"
#include "BKE_scene.h"
#include "BL_SkinMeshObject.h"
#include "BL_ModifierDeformer.h"
#include "BL_ShapeDeformer.h"
#include "BL_SkinDeformer.h"
#include "BL_MeshDeformer.h"
//#include "BL_ArmatureController.h"

#include "BlenderWorldInfo.h"

#include "KX_KetsjiEngine.h"
#include "KX_BlenderSceneConverter.h"

// AUD_XXX
//#include"SND_Scene.h"
//#include "SND_SoundListener.h"

/* This little block needed for linking to Blender... */
#ifdef WIN32
#include "BLI_winstuff.h"
#endif

/* This list includes only data type definitions */
#include "DNA_object_types.h"
#include "DNA_material_types.h"
#include "DNA_texture_types.h"
#include "DNA_image_types.h"
#include "DNA_lamp_types.h"
#include "DNA_group_types.h"
#include "DNA_scene_types.h"
#include "DNA_camera_types.h"
#include "DNA_property_types.h"
#include "DNA_text_types.h"
#include "DNA_sensor_types.h"
#include "DNA_controller_types.h"
#include "DNA_actuator_types.h"
#include "DNA_mesh_types.h"
#include "DNA_meshdata_types.h"
#include "DNA_view3d_types.h"
#include "DNA_world_types.h"
#include "DNA_sound_types.h"
#include "DNA_key_types.h"
#include "DNA_armature_types.h"
#include "DNA_object_force.h"

#include "MEM_guardedalloc.h"
#include "BKE_utildefines.h"
#include "BKE_key.h"
#include "BKE_mesh.h"
#include "MT_Point3.h"

#include "BLI_arithb.h"

extern "C" {
#include "BKE_customdata.h"
#include "BKE_cdderivedmesh.h"
#include "BKE_DerivedMesh.h"
}

#include "BKE_material.h" /* give_current_material */
/* end of blender include block */

#include "KX_BlenderInputDevice.h"
#include "KX_ConvertProperties.h"
#include "KX_HashedPtr.h"


#include "KX_ScalarInterpolator.h"

#include "KX_IpoConvert.h"
#include "SYS_System.h"

#include "SG_Node.h"
#include "SG_BBox.h"
#include "SG_Tree.h"

#include "KX_ConvertPhysicsObject.h"
#ifdef USE_BULLET
#include "CcdPhysicsEnvironment.h"
#include "CcdGraphicController.h"
#endif
#include "KX_MotionState.h"

// This file defines relationships between parents and children
// in the game engine.

#include "KX_SG_NodeRelationships.h"
#include "KX_SG_BoneParentNodeRelationship.h"

#include "BL_ArmatureObject.h"
#include "BL_DeformableGameObject.h"

#ifdef __cplusplus
extern "C" {
#endif
//XXX #include "BSE_headerbuttons.h"
//XXX void update_for_newframe();
//void scene_update_for_newframe(struct Scene *sce, unsigned int lay);
//#include "BKE_ipo.h"
//void do_all_data_ipos(void);
#ifdef __cplusplus
}
#endif

static int default_face_mode = TF_DYNAMIC;

static unsigned int KX_rgbaint2uint_new(unsigned int icol)
{
	union
	{
		unsigned int integer;
		unsigned char cp[4];
	} out_color, in_color;

	in_color.integer = icol;
	out_color.cp[0] = in_color.cp[3]; // red
	out_color.cp[1] = in_color.cp[2]; // green
	out_color.cp[2] = in_color.cp[1]; // blue
	out_color.cp[3] = in_color.cp[0]; // alpha

	return out_color.integer;
}

/* Now the real converting starts... */
static unsigned int KX_Mcol2uint_new(MCol col)
{
	/* color has to be converted without endian sensitivity. So no shifting! */
	union
	{
		MCol col;
		unsigned int integer;
		unsigned char cp[4];
	} out_color, in_color;

	in_color.col = col;
	out_color.cp[0] = in_color.cp[3]; // red
	out_color.cp[1] = in_color.cp[2]; // green
	out_color.cp[2] = in_color.cp[1]; // blue
	out_color.cp[3] = in_color.cp[0]; // alpha

	return out_color.integer;
}

static void SetDefaultFaceType(Scene* scene)
{
	default_face_mode = TF_DYNAMIC;
	Scene *sce;
	Base *base;

	for(SETLOOPER(scene,base))
	{
		if (base->object->type == OB_LAMP)
		{
			default_face_mode = TF_DYNAMIC|TF_LIGHT;
			return;
		}
	}
}


// --
static void GetRGB(short type,
	MFace* mface,
	MCol* mmcol,
	Material *mat,
	unsigned int &c0,
	unsigned int &c1,
	unsigned int &c2,
	unsigned int &c3)
{
	unsigned int color = 0xFFFFFFFFL;
	switch(type)
	{
		case 0:	// vertex colors
		{
			if(mmcol) {
				c0 = KX_Mcol2uint_new(mmcol[0]);
				c1 = KX_Mcol2uint_new(mmcol[1]);
				c2 = KX_Mcol2uint_new(mmcol[2]);
				if (mface->v4)
					c3 = KX_Mcol2uint_new(mmcol[3]);
			}else // backup white
			{
				c0 = KX_rgbaint2uint_new(color);
				c1 = KX_rgbaint2uint_new(color);
				c2 = KX_rgbaint2uint_new(color);
				if (mface->v4)
					c3 = KX_rgbaint2uint_new( color );
			}
		} break;


		case 1: // material rgba
		{
			if (mat) {
				union {
					unsigned char cp[4];
					unsigned int integer;
				} col_converter;
				col_converter.cp[3] = (unsigned char) (mat->r*255.0);
				col_converter.cp[2] = (unsigned char) (mat->g*255.0);
				col_converter.cp[1] = (unsigned char) (mat->b*255.0);
				col_converter.cp[0] = (unsigned char) (mat->alpha*255.0);
				color = col_converter.integer;
			}
			c0 = KX_rgbaint2uint_new(color);
			c1 = KX_rgbaint2uint_new(color);
			c2 = KX_rgbaint2uint_new(color);
			if (mface->v4)
				c3 = KX_rgbaint2uint_new(color);
		} break;

		default: // white
		{
			c0 = KX_rgbaint2uint_new(color);
			c1 = KX_rgbaint2uint_new(color);
			c2 = KX_rgbaint2uint_new(color);
			if (mface->v4)
				c3 = KX_rgbaint2uint_new(color);
		} break;
	}
}

typedef struct MTF_localLayer
{
	MTFace *face;
	const char *name;
}MTF_localLayer;

// ------------------------------------
bool ConvertMaterial(
	BL_Material *material,
	Material *mat,
	MTFace* tface,
	const char *tfaceName,
	MFace* mface,
	MCol* mmcol,
	int lightlayer,
	Object* blenderobj,
	MTF_localLayer *layers,
	bool glslmat)
{
	material->Initialize();
	int numchan =	-1, texalpha = 0;
	bool validmat	= (mat!=0);
	bool validface	= (tface!=0);

	short type = 0;
	if( validmat )
		type = 1; // material color

	material->IdMode = DEFAULT_BLENDER;
	material->glslmat = (validmat)? glslmat: false;
	material->materialindex = mface->mat_nr;

	// --------------------------------
	if(validmat) {

		// use vertex colors by explicitly setting
		if(mat->mode &MA_VERTEXCOLP || glslmat)
			type = 0;

		// use lighting?
		material->ras_mode |= ( mat->mode & MA_SHLESS )?0:USE_LIGHT;
		MTex *mttmp = 0;
		numchan = getNumTexChannels(mat);
		int valid_index = 0;

		// use the face texture if
		// 1) it is set in the buttons
		// 2) we have a face texture and a material but no valid texture in slot 1
		bool facetex = false;
		if(validface && mat->mode &MA_FACETEXTURE)
			facetex = true;
		if(validface && !mat->mtex[0])
			facetex = true;
		if(validface && mat->mtex[0]) {
			MTex *tmp = mat->mtex[0];
			if(!tmp->tex || (tmp->tex && !tmp->tex->ima))
				facetex = true;
		}
		numchan = numchan>MAXTEX?MAXTEX:numchan;

		// foreach MTex
		for(int i=0; i<numchan; i++) {
			// use face tex

			if(i==0 && facetex ) {
				Image*tmp = (Image*)(tface->tpage);

				if(tmp) {
					material->img[i] = tmp;
					material->texname[i] = material->img[i]->id.name;
					material->flag[i] |= ( tface->transp  &TF_ALPHA	)?USEALPHA:0;
					material->flag[i] |= ( tface->transp  &TF_ADD	)?CALCALPHA:0;
					material->flag[i] |= MIPMAP;

					if(material->img[i]->flag & IMA_REFLECT)
						material->mapping[i].mapping |= USEREFL;
					else
					{
						mttmp = getImageFromMaterial( mat, i );
						if(mttmp && mttmp->texco &TEXCO_UV)
						{
							STR_String uvName = mttmp->uvname;

							if (!uvName.IsEmpty())
								material->mapping[i].uvCoName = mttmp->uvname;
							else
								material->mapping[i].uvCoName = "";
						}
						material->mapping[i].mapping |= USEUV;
					}

					if(material->ras_mode & USE_LIGHT)
						material->ras_mode &= ~USE_LIGHT;
					if(tface->mode & TF_LIGHT)
						material->ras_mode |= USE_LIGHT;

					valid_index++;
				}
				else {
					material->img[i] = 0;
					material->texname[i] = "";
				}
				continue;
			}

			mttmp = getImageFromMaterial( mat, i );
			if( mttmp ) {
				if( mttmp->tex ) {
					if( mttmp->tex->type == TEX_IMAGE ) {
						material->mtexname[i] = mttmp->tex->id.name;
						material->img[i] = mttmp->tex->ima;
						if( material->img[i] ) {

							material->texname[i] = material->img[i]->id.name;
							material->flag[i] |= ( mttmp->tex->imaflag &TEX_MIPMAP )?MIPMAP:0;
							// -----------------------
							if( mttmp->tex->imaflag &TEX_USEALPHA ) {
								material->flag[i]	|= USEALPHA;
							}
							// -----------------------
							else if( mttmp->tex->imaflag &TEX_CALCALPHA ) {
								material->flag[i]	|= CALCALPHA;
							}
							else if(mttmp->tex->flag &TEX_NEGALPHA) {
								material->flag[i]	|= USENEGALPHA;
							}

							material->color_blend[i] = mttmp->colfac;
							material->flag[i] |= ( mttmp->mapto  & MAP_ALPHA		)?TEXALPHA:0;
							material->flag[i] |= ( mttmp->texflag& MTEX_NEGATIVE	)?TEXNEG:0;

							if(!glslmat && (material->flag[i] & TEXALPHA))
								texalpha = 1;
						}
					}
					else if(mttmp->tex->type == TEX_ENVMAP) {
						if( mttmp->tex->env->stype == ENV_LOAD ) {

							material->mtexname[i]     = mttmp->tex->id.name;
							EnvMap *env = mttmp->tex->env;
							env->ima = mttmp->tex->ima;
							material->cubemap[i] = env;

							if (material->cubemap[i])
							{
								if (!material->cubemap[i]->cube[0])
									BL_Texture::SplitEnvMap(material->cubemap[i]);

								material->texname[i]= material->cubemap[i]->ima->id.name;
								material->mapping[i].mapping |= USEENV;
							}
						}
					}
					material->flag[i] |= (mat->ipo!=0)?HASIPO:0;
					/// --------------------------------
					// mapping methods
					material->mapping[i].mapping |= ( mttmp->texco  & TEXCO_REFL	)?USEREFL:0;

					if(mttmp->texco & TEXCO_OBJECT) {
						material->mapping[i].mapping |= USEOBJ;
						if(mttmp->object)
							material->mapping[i].objconame = mttmp->object->id.name;
					}
					else if(mttmp->texco &TEXCO_REFL)
						material->mapping[i].mapping |= USEREFL;
					else if(mttmp->texco &(TEXCO_ORCO|TEXCO_GLOB))
						material->mapping[i].mapping |= USEORCO;
					else if(mttmp->texco &TEXCO_UV)
					{
						STR_String uvName = mttmp->uvname;

						if (!uvName.IsEmpty())
							material->mapping[i].uvCoName = mttmp->uvname;
						else
							material->mapping[i].uvCoName = "";
						material->mapping[i].mapping |= USEUV;
					}
					else if(mttmp->texco &TEXCO_NORM)
						material->mapping[i].mapping |= USENORM;
					else if(mttmp->texco &TEXCO_TANGENT)
						material->mapping[i].mapping |= USETANG;
					else
						material->mapping[i].mapping |= DISABLE;

					material->mapping[i].scale[0] = mttmp->size[0];
					material->mapping[i].scale[1] = mttmp->size[1];
					material->mapping[i].scale[2] = mttmp->size[2];
					material->mapping[i].offsets[0] = mttmp->ofs[0];
					material->mapping[i].offsets[1] = mttmp->ofs[1];
					material->mapping[i].offsets[2] = mttmp->ofs[2];

					material->mapping[i].projplane[0] = mttmp->projx;
					material->mapping[i].projplane[1] = mttmp->projy;
					material->mapping[i].projplane[2] = mttmp->projz;
					/// --------------------------------

					switch( mttmp->blendtype ) {
					case MTEX_BLEND:
						material->blend_mode[i] = BLEND_MIX;
						break;
					case MTEX_MUL:
						material->blend_mode[i] = BLEND_MUL;
						break;
					case MTEX_ADD:
						material->blend_mode[i] = BLEND_ADD;
						break;
					case MTEX_SUB:
						material->blend_mode[i] = BLEND_SUB;
						break;
					case MTEX_SCREEN:
						material->blend_mode[i] = BLEND_SCR;
						break;
					}
					valid_index++;
				}
			}
		}

		// above one tex the switches here
		// are not used
		switch(valid_index) {
		case 0:
			material->IdMode = DEFAULT_BLENDER;
			break;
		case 1:
			material->IdMode = ONETEX;
			break;
		default:
			material->IdMode = GREATERTHAN2;
			break;
		}
		material->SetUsers(mat->id.us);

		material->num_enabled = valid_index;

		material->speccolor[0]	= mat->specr;
		material->speccolor[1]	= mat->specg;
		material->speccolor[2]	= mat->specb;
		material->hard			= (float)mat->har/4.0f;
		material->matcolor[0]	= mat->r;
		material->matcolor[1]	= mat->g;
		material->matcolor[2]	= mat->b;
		material->matcolor[3]	= mat->alpha;
		material->alpha			= mat->alpha;
		material->emit			= mat->emit;
		material->spec_f		= mat->spec;
		material->ref			= mat->ref;
		material->amb			= mat->amb;

		material->ras_mode |= (mat->material_type == MA_TYPE_WIRE)? WIRE: 0;
	}
	else {
		int valid = 0;

		// check for tface tex to fallback on
		if( validface ){

			// no light bugfix
			if(tface->mode) material->ras_mode |= USE_LIGHT;

			material->img[0] = (Image*)(tface->tpage);
			// ------------------------
			if(material->img[0]) {
				material->texname[0] = material->img[0]->id.name;
				material->mapping[0].mapping |= ( (material->img[0]->flag & IMA_REFLECT)!=0 )?USEREFL:0;
				material->flag[0] |= ( tface->transp  &TF_ALPHA	)?USEALPHA:0;
				material->flag[0] |= ( tface->transp  &TF_ADD	)?CALCALPHA:0;
				valid++;
			}
		}
		material->SetUsers(-1);
		material->num_enabled	= valid;
		material->IdMode		= TEXFACE;
		material->speccolor[0]	= 1.f;
		material->speccolor[1]	= 1.f;
		material->speccolor[2]	= 1.f;
		material->hard			= 35.f;
		material->matcolor[0]	= 0.5f;
		material->matcolor[1]	= 0.5f;
		material->matcolor[2]	= 0.5f;
		material->spec_f		= 0.5f;
		material->ref			= 0.8f;
	}
	MT_Point2 uv[4];
	MT_Point2 uv2[4];
	const char *uvName = "", *uv2Name = "";


	uv2[0]= uv2[1]= uv2[2]= uv2[3]= MT_Point2(0.0f, 0.0f);

	if( validface ) {

		material->ras_mode |= (tface->mode & TF_INVISIBLE)?0:POLY_VIS;

		material->transp = tface->transp;
		material->tile	= tface->tile;
		material->mode	= tface->mode;

		uv[0].setValue(tface->uv[0]);
		uv[1].setValue(tface->uv[1]);
		uv[2].setValue(tface->uv[2]);

		if (mface->v4)
			uv[3].setValue(tface->uv[3]);

		uvName = tfaceName;
	}
	else {
		// nothing at all
		material->ras_mode |= (POLY_VIS| (validmat?0:USE_LIGHT));
		material->mode		= default_face_mode;
		material->transp	= TF_SOLID;
		material->tile		= 0;

		uv[0]= uv[1]= uv[2]= uv[3]= MT_Point2(0.0f, 0.0f);
	}

	// with ztransp enabled, enforce alpha blending mode
	if(validmat && (mat->mode & MA_ZTRA) && (material->transp == TF_SOLID))
		material->transp = TF_ALPHA;

	// always zsort alpha + add
	if((material->transp == TF_ALPHA || material->transp == TF_ADD || texalpha) && (material->transp != TF_CLIP)) {
		material->ras_mode |= ALPHA;
		material->ras_mode |= (material->mode & TF_ALPHASORT)? ZSORT: 0;
	}

	// collider or not?
	material->ras_mode |= (material->mode & TF_DYNAMIC)? COLLIDER: 0;

	// these flags are irrelevant at this point, remove so they
	// don't hurt material bucketing
	material->mode &= ~(TF_DYNAMIC|TF_ALPHASORT|TF_TEX);

	// get uv sets
	if(validmat)
	{
		bool isFirstSet = true;

		// only two sets implemented, but any of the eight
		// sets can make up the two layers
		for (int vind = 0; vind<material->num_enabled; vind++)
		{
			BL_Mapping &map = material->mapping[vind];

			if (map.uvCoName.IsEmpty())
				isFirstSet = false;
			else
			{
				for (int lay=0; lay<MAX_MTFACE; lay++)
				{
					MTF_localLayer& layer = layers[lay];
					if (layer.face == 0) break;

					if (strcmp(map.uvCoName.ReadPtr(), layer.name)==0)
					{
						MT_Point2 uvSet[4];

						uvSet[0].setValue(layer.face->uv[0]);
						uvSet[1].setValue(layer.face->uv[1]);
						uvSet[2].setValue(layer.face->uv[2]);

						if (mface->v4)
							uvSet[3].setValue(layer.face->uv[3]);
						else
							uvSet[3].setValue(0.0f, 0.0f);

						if (isFirstSet)
						{
							uv[0] = uvSet[0]; uv[1] = uvSet[1];
							uv[2] = uvSet[2]; uv[3] = uvSet[3];
							isFirstSet = false;
							uvName = layer.name;
						}
						else if(strcmp(layer.name, uvName) != 0)
						{
							uv2[0] = uvSet[0]; uv2[1] = uvSet[1];
							uv2[2] = uvSet[2]; uv2[3] = uvSet[3];
							map.mapping |= USECUSTOMUV;
							uv2Name = layer.name;
						}
					}
				}
			}
		}
	}

	unsigned int rgb[4];
	GetRGB(type,mface,mmcol,mat,rgb[0],rgb[1],rgb[2], rgb[3]);

	// swap the material color, so MCol on TF_BMFONT works
	if (validmat && type==1 && (tface && tface->mode & TF_BMFONT))
	{
		rgb[0] = KX_rgbaint2uint_new(rgb[0]);
		rgb[1] = KX_rgbaint2uint_new(rgb[1]);
		rgb[2] = KX_rgbaint2uint_new(rgb[2]);
		rgb[3] = KX_rgbaint2uint_new(rgb[3]);
	}

	material->SetConversionRGB(rgb);
	material->SetConversionUV(uvName, uv);
	material->SetConversionUV2(uv2Name, uv2);

	if(validmat)
		material->matname	=(mat->id.name);

	material->tface		= tface;
	material->material	= mat;
	return true;
}


RAS_MeshObject* BL_ConvertMesh(Mesh* mesh, Object* blenderobj, RAS_IRenderTools* rendertools, KX_Scene* scene, KX_BlenderSceneConverter *converter)
{
	RAS_MeshObject *meshobj;
	bool skinMesh = false;
	int lightlayer = blenderobj->lay;

	if ((meshobj = converter->FindGameMesh(mesh/*, ob->lay*/)) != NULL)
		return meshobj;
	// Get DerivedMesh data
	DerivedMesh *dm = CDDM_from_mesh(mesh, blenderobj);

	MVert *mvert = dm->getVertArray(dm);
	int totvert = dm->getNumVerts(dm);

	MFace *mface = dm->getFaceArray(dm);
	MTFace *tface = static_cast<MTFace*>(dm->getFaceDataArray(dm, CD_MTFACE));
	MCol *mcol = static_cast<MCol*>(dm->getFaceDataArray(dm, CD_MCOL));
	float (*tangent)[3] = NULL;
	int totface = dm->getNumFaces(dm);
	const char *tfaceName = "";

	if(tface) {
		DM_add_tangent_layer(dm);
		tangent = (float(*)[3])dm->getFaceDataArray(dm, CD_TANGENT);
	}

	// Determine if we need to make a skinned mesh
	if (mesh->dvert || mesh->key || ((blenderobj->gameflag & OB_SOFT_BODY) != 0) || BL_ModifierDeformer::HasCompatibleDeformer(blenderobj))
	{
		meshobj = new BL_SkinMeshObject(mesh, lightlayer);
		skinMesh = true;
	}
	else
		meshobj = new RAS_MeshObject(mesh, lightlayer);

	// Extract avaiable layers
	MTF_localLayer *layers =  new MTF_localLayer[MAX_MTFACE];
	for (int lay=0; lay<MAX_MTFACE; lay++) {
		layers[lay].face = 0;
		layers[lay].name = "";
	}

	int validLayers = 0;
	for (int i=0; i<dm->faceData.totlayer; i++)
	{
		if (dm->faceData.layers[i].type == CD_MTFACE)
		{
			assert(validLayers <= 8);

			layers[validLayers].face = (MTFace*)(dm->faceData.layers[i].data);
			layers[validLayers].name = dm->faceData.layers[i].name;
			if(tface == layers[validLayers].face)
				tfaceName = layers[validLayers].name;
			validLayers++;
		}
	}

	meshobj->SetName(mesh->id.name);
	meshobj->m_sharedvertex_map.resize(totvert);
	RAS_IPolyMaterial* polymat = NULL;
	STR_String imastr;
	// These pointers will hold persistent material structure during the conversion
	// to avoid countless allocation/deallocation of memory.
	BL_Material* bl_mat = NULL;
	KX_BlenderMaterial* kx_blmat = NULL;
	KX_PolygonMaterial* kx_polymat = NULL;

	for (int f=0;f<totface;f++,mface++)
	{
		Material* ma = 0;
		bool collider = true;
		MT_Point2 uv0(0.0,0.0),uv1(0.0,0.0),uv2(0.0,0.0),uv3(0.0,0.0);
		MT_Point2 uv20(0.0,0.0),uv21(0.0,0.0),uv22(0.0,0.0),uv23(0.0,0.0);
		unsigned int rgb0,rgb1,rgb2,rgb3 = 0;

		MT_Point3 pt0, pt1, pt2, pt3;
		MT_Vector3 no0(0,0,0), no1(0,0,0), no2(0,0,0), no3(0,0,0);
		MT_Vector4 tan0(0,0,0,0), tan1(0,0,0,0), tan2(0,0,0,0), tan3(0,0,0,0);

		/* get coordinates, normals and tangents */
		pt0.setValue(mvert[mface->v1].co);
		pt1.setValue(mvert[mface->v2].co);
		pt2.setValue(mvert[mface->v3].co);
		if (mface->v4) pt3.setValue(mvert[mface->v4].co);

		if(mface->flag & ME_SMOOTH) {
			float n0[3], n1[3], n2[3], n3[3];

			NormalShortToFloat(n0, mvert[mface->v1].no);
			NormalShortToFloat(n1, mvert[mface->v2].no);
			NormalShortToFloat(n2, mvert[mface->v3].no);
			no0 = n0;
			no1 = n1;
			no2 = n2;

			if(mface->v4) {
				NormalShortToFloat(n3, mvert[mface->v4].no);
				no3 = n3;
			}
		}
		else {
			float fno[3];

			if(mface->v4)
				CalcNormFloat4(mvert[mface->v1].co, mvert[mface->v2].co,
					mvert[mface->v3].co, mvert[mface->v4].co, fno);
			else
				CalcNormFloat(mvert[mface->v1].co, mvert[mface->v2].co,
					mvert[mface->v3].co, fno);

			no0 = no1 = no2 = no3 = MT_Vector3(fno);
		}

		if(tangent) {
			tan0 = tangent[f*4 + 0];
			tan1 = tangent[f*4 + 1];
			tan2 = tangent[f*4 + 2];

			if (mface->v4)
				tan3 = tangent[f*4 + 3];
		}

		/* get material */
		ma = give_current_material(blenderobj, mface->mat_nr+1);

		{
			bool visible = true;
			bool twoside = false;

			if(converter->GetMaterials()) {
				/* do Blender Multitexture and Blender GLSL materials */
				unsigned int rgb[4];
				MT_Point2 uv[4];

				/* first is the BL_Material */
				if (!bl_mat)
					bl_mat = new BL_Material();
				ConvertMaterial(bl_mat, ma, tface, tfaceName, mface, mcol,
					lightlayer, blenderobj, layers, converter->GetGLSLMaterials());

				visible = ((bl_mat->ras_mode & POLY_VIS)!=0);
				collider = ((bl_mat->ras_mode & COLLIDER)!=0);
				twoside = ((bl_mat->mode & TF_TWOSIDE)!=0);

				/* vertex colors and uv's were stored in bl_mat temporarily */
				bl_mat->GetConversionRGB(rgb);
				rgb0 = rgb[0]; rgb1 = rgb[1];
				rgb2 = rgb[2]; rgb3 = rgb[3];

				bl_mat->GetConversionUV(uv);
				uv0 = uv[0]; uv1 = uv[1];
				uv2 = uv[2]; uv3 = uv[3];

				bl_mat->GetConversionUV2(uv);
				uv20 = uv[0]; uv21 = uv[1];
				uv22 = uv[2]; uv23 = uv[3];

				/* then the KX_BlenderMaterial */
				if (kx_blmat == NULL)
					kx_blmat = new KX_BlenderMaterial();

				kx_blmat->Initialize(scene, bl_mat, skinMesh, lightlayer);
				polymat = static_cast<RAS_IPolyMaterial*>(kx_blmat);
			}
			else {
				/* do Texture Face materials */
				Image* bima = (tface)? (Image*)tface->tpage: NULL;
				imastr =  (tface)? (bima? (bima)->id.name : "" ) : "";

				char transp=0;
				short mode=0, tile=0;
				int	tilexrep=4,tileyrep = 4;

				if (bima) {
					tilexrep = bima->xrep;
					tileyrep = bima->yrep;
				}

				/* get tface properties if available */
				if(tface) {
					/* TF_DYNAMIC means the polygon is a collision face */
					collider = ((tface->mode & TF_DYNAMIC) != 0);
					transp = tface->transp;
					tile = tface->tile;
					mode = tface->mode;

					visible = !(tface->mode & TF_INVISIBLE);
					twoside = ((tface->mode & TF_TWOSIDE)!=0);

					uv0.setValue(tface->uv[0]);
					uv1.setValue(tface->uv[1]);
					uv2.setValue(tface->uv[2]);

					if (mface->v4)
						uv3.setValue(tface->uv[3]);
				}
				else {
					/* no texfaces, set COLLSION true and everything else FALSE */
					mode = default_face_mode;
					transp = TF_SOLID;
					tile = 0;
				}

				/* get vertex colors */
				if (mcol) {
					/* we have vertex colors */
					rgb0 = KX_Mcol2uint_new(mcol[0]);
					rgb1 = KX_Mcol2uint_new(mcol[1]);
					rgb2 = KX_Mcol2uint_new(mcol[2]);

					if (mface->v4)
						rgb3 = KX_Mcol2uint_new(mcol[3]);
				}
				else {
					/* no vertex colors, take from material, otherwise white */
					unsigned int color = 0xFFFFFFFFL;

					if (ma)
					{
						union
						{
							unsigned char cp[4];
							unsigned int integer;
						} col_converter;

						col_converter.cp[3] = (unsigned char) (ma->r*255.0);
						col_converter.cp[2] = (unsigned char) (ma->g*255.0);
						col_converter.cp[1] = (unsigned char) (ma->b*255.0);
						col_converter.cp[0] = (unsigned char) (ma->alpha*255.0);

						color = col_converter.integer;
					}

					rgb0 = KX_rgbaint2uint_new(color);
					rgb1 = KX_rgbaint2uint_new(color);
					rgb2 = KX_rgbaint2uint_new(color);

					if (mface->v4)
						rgb3 = KX_rgbaint2uint_new(color);
				}

				// only zsort alpha + add
				bool alpha = (transp == TF_ALPHA || transp == TF_ADD);
				bool zsort = (mode & TF_ALPHASORT)? alpha: 0;

				if (kx_polymat == NULL)
					kx_polymat = new KX_PolygonMaterial();
				kx_polymat->Initialize(imastr, ma, (int)mface->mat_nr,
					tile, tilexrep, tileyrep,
					mode, transp, alpha, zsort, lightlayer, tface, (unsigned int*)mcol);
				polymat = static_cast<RAS_IPolyMaterial*>(kx_polymat);

				if (ma) {
					polymat->m_specular = MT_Vector3(ma->specr, ma->specg, ma->specb)*ma->spec;
					polymat->m_shininess = (float)ma->har/4.0; // 0 < ma->har <= 512
					polymat->m_diffuse = MT_Vector3(ma->r, ma->g, ma->b)*(ma->emit + ma->ref);
				}
				else {
					polymat->m_specular.setValue(0.0f,0.0f,0.0f);
					polymat->m_shininess = 35.0;
				}
			}

			/* mark face as flat, so vertices are split */
			bool flat = (mface->flag & ME_SMOOTH) == 0;

			// see if a bucket was reused or a new one was created
			// this way only one KX_BlenderMaterial object has to exist per bucket
			bool bucketCreated;
			RAS_MaterialBucket* bucket = scene->FindBucket(polymat, bucketCreated);
			if (bucketCreated) {
				// this is needed to free up memory afterwards
				converter->RegisterPolyMaterial(polymat);
				if(converter->GetMaterials()) {
					converter->RegisterBlenderMaterial(bl_mat);
					// the poly material has been stored in the bucket, next time we must create a new one
					bl_mat = NULL;
					kx_blmat = NULL;
				} else {
					// the poly material has been stored in the bucket, next time we must create a new one
					kx_polymat = NULL;
				}
			} else {
				// from now on, use the polygon material from the material bucket
				polymat = bucket->GetPolyMaterial();
				// keep the material pointers, they will be reused for next face
			}

			int nverts = (mface->v4)? 4: 3;
			RAS_Polygon *poly = meshobj->AddPolygon(bucket, nverts);

			poly->SetVisible(visible);
			poly->SetCollider(collider);
			poly->SetTwoside(twoside);
			//poly->SetEdgeCode(mface->edcode);

			meshobj->AddVertex(poly,0,pt0,uv0,uv20,tan0,rgb0,no0,flat,mface->v1);
			meshobj->AddVertex(poly,1,pt1,uv1,uv21,tan1,rgb1,no1,flat,mface->v2);
			meshobj->AddVertex(poly,2,pt2,uv2,uv22,tan2,rgb2,no2,flat,mface->v3);

			if (nverts==4)
				meshobj->AddVertex(poly,3,pt3,uv3,uv23,tan3,rgb3,no3,flat,mface->v4);
		}

		if (tface)
			tface++;
		if (mcol)
			mcol+=4;

		for (int lay=0; lay<MAX_MTFACE; lay++)
		{
			MTF_localLayer &layer = layers[lay];
			if (layer.face == 0) break;

			layer.face++;
		}
	}
	// keep meshobj->m_sharedvertex_map for reinstance phys mesh.
	// 2.49a and before it did: meshobj->m_sharedvertex_map.clear();
	// but this didnt save much ram. - Campbell
	meshobj->EndConversion();

	// pre calculate texture generation
	for(list<RAS_MeshMaterial>::iterator mit = meshobj->GetFirstMaterial();
		mit != meshobj->GetLastMaterial(); ++ mit) {
		mit->m_bucket->GetPolyMaterial()->OnConstruction(lightlayer);
	}

	if (layers)
		delete []layers;

	dm->release(dm);
	// cleanup material
	if (bl_mat)
		delete bl_mat;
	if (kx_blmat)
		delete kx_blmat;
	if (kx_polymat)
		delete kx_polymat;
	converter->RegisterGameMesh(meshobj, mesh);
	return meshobj;
}



static PHY_MaterialProps *CreateMaterialFromBlenderObject(struct Object* blenderobject,
												  KX_Scene *kxscene)
{
	PHY_MaterialProps *materialProps = new PHY_MaterialProps;

	MT_assert(materialProps && "Create physics material properties failed");

	Material* blendermat = give_current_material(blenderobject, 0);

	if (blendermat)
	{
		MT_assert(0.0f <= blendermat->reflect && blendermat->reflect <= 1.0f);

		materialProps->m_restitution = blendermat->reflect;
		materialProps->m_friction = blendermat->friction;
		materialProps->m_fh_spring = blendermat->fh;
		materialProps->m_fh_damping = blendermat->xyfrict;
		materialProps->m_fh_distance = blendermat->fhdist;
		materialProps->m_fh_normal = (blendermat->dynamode & MA_FH_NOR) != 0;
	}
	else {
		//give some defaults
		materialProps->m_restitution = 0.f;
		materialProps->m_friction = 0.5;
		materialProps->m_fh_spring = 0.f;
		materialProps->m_fh_damping = 0.f;
		materialProps->m_fh_distance = 0.f;
		materialProps->m_fh_normal = false;

	}

	return materialProps;
}

static PHY_ShapeProps *CreateShapePropsFromBlenderObject(struct Object* blenderobject,
												 KX_Scene *kxscene)
{
	PHY_ShapeProps *shapeProps = new PHY_ShapeProps;

	MT_assert(shapeProps);

	shapeProps->m_mass = blenderobject->mass;

//  This needs to be fixed in blender. For now, we use:

// in Blender, inertia stands for the size value which is equivalent to
// the sphere radius
	shapeProps->m_inertia = blenderobject->formfactor;

	MT_assert(0.0f <= blenderobject->damping && blenderobject->damping <= 1.0f);
	MT_assert(0.0f <= blenderobject->rdamping && blenderobject->rdamping <= 1.0f);

	shapeProps->m_lin_drag = 1.0 - blenderobject->damping;
	shapeProps->m_ang_drag = 1.0 - blenderobject->rdamping;

	shapeProps->m_friction_scaling[0] = blenderobject->anisotropicFriction[0];
	shapeProps->m_friction_scaling[1] = blenderobject->anisotropicFriction[1];
	shapeProps->m_friction_scaling[2] = blenderobject->anisotropicFriction[2];
	shapeProps->m_do_anisotropic = ((blenderobject->gameflag & OB_ANISOTROPIC_FRICTION) != 0);

	shapeProps->m_do_fh     = (blenderobject->gameflag & OB_DO_FH) != 0;
	shapeProps->m_do_rot_fh = (blenderobject->gameflag & OB_ROT_FH) != 0;

//	velocity clamping XXX
	shapeProps->m_clamp_vel_min = blenderobject->min_vel;
	shapeProps->m_clamp_vel_max = blenderobject->max_vel;

	return shapeProps;
}





//////////////////////////////////////////////////////////



static float my_boundbox_mesh(Mesh *me, float *loc, float *size)
{
	MVert *mvert;
	BoundBox *bb;
	MT_Point3 min, max;
	float mloc[3], msize[3];
	float radius=0.0f, vert_radius, *co;
	int a;

	if(me->bb==0) me->bb= (struct BoundBox *)MEM_callocN(sizeof(BoundBox), "boundbox");
	bb= me->bb;

	INIT_MINMAX(min, max);

	if (!loc) loc= mloc;
	if (!size) size= msize;

	mvert= me->mvert;
	for(a=0; a<me->totvert; a++, mvert++) {
		co= mvert->co;

		/* bounds */
		DO_MINMAX(co, min, max);

		/* radius */
		vert_radius= co[0]*co[0] + co[1]*co[1] + co[2]*co[2];
		if (vert_radius > radius)
			radius= vert_radius;
	}

	if(me->totvert) {
		loc[0]= (min[0]+max[0])/2.0;
		loc[1]= (min[1]+max[1])/2.0;
		loc[2]= (min[2]+max[2])/2.0;

		size[0]= (max[0]-min[0])/2.0;
		size[1]= (max[1]-min[1])/2.0;
		size[2]= (max[2]-min[2])/2.0;
	}
	else {
		loc[0]= loc[1]= loc[2]= 0.0;
		size[0]= size[1]= size[2]= 0.0;
	}

	bb->vec[0][0]=bb->vec[1][0]=bb->vec[2][0]=bb->vec[3][0]= loc[0]-size[0];
	bb->vec[4][0]=bb->vec[5][0]=bb->vec[6][0]=bb->vec[7][0]= loc[0]+size[0];

	bb->vec[0][1]=bb->vec[1][1]=bb->vec[4][1]=bb->vec[5][1]= loc[1]-size[1];
	bb->vec[2][1]=bb->vec[3][1]=bb->vec[6][1]=bb->vec[7][1]= loc[1]+size[1];

	bb->vec[0][2]=bb->vec[3][2]=bb->vec[4][2]=bb->vec[7][2]= loc[2]-size[2];
	bb->vec[1][2]=bb->vec[2][2]=bb->vec[5][2]=bb->vec[6][2]= loc[2]+size[2];

	return sqrt(radius);
}




static void my_tex_space_mesh(Mesh *me)
		{
	KeyBlock *kb;
	float *fp, loc[3], size[3], min[3], max[3];
	int a;

	my_boundbox_mesh(me, loc, size);

	if(me->texflag & AUTOSPACE) {
		if(me->key) {
			kb= me->key->refkey;
			if (kb) {

				INIT_MINMAX(min, max);

				fp= (float *)kb->data;
				for(a=0; a<kb->totelem; a++, fp+=3) {
					DO_MINMAX(fp, min, max);
				}
				if(kb->totelem) {
					loc[0]= (min[0]+max[0])/2.0; loc[1]= (min[1]+max[1])/2.0; loc[2]= (min[2]+max[2])/2.0;
					size[0]= (max[0]-min[0])/2.0; size[1]= (max[1]-min[1])/2.0; size[2]= (max[2]-min[2])/2.0;
	}
	else {
					loc[0]= loc[1]= loc[2]= 0.0;
					size[0]= size[1]= size[2]= 0.0;
				}

			}
				}

		VECCOPY(me->loc, loc);
		VECCOPY(me->size, size);
		me->rot[0]= me->rot[1]= me->rot[2]= 0.0;

		if(me->size[0]==0.0) me->size[0]= 1.0;
		else if(me->size[0]>0.0 && me->size[0]<0.00001) me->size[0]= 0.00001;
		else if(me->size[0]<0.0 && me->size[0]> -0.00001) me->size[0]= -0.00001;

		if(me->size[1]==0.0) me->size[1]= 1.0;
		else if(me->size[1]>0.0 && me->size[1]<0.00001) me->size[1]= 0.00001;
		else if(me->size[1]<0.0 && me->size[1]> -0.00001) me->size[1]= -0.00001;

		if(me->size[2]==0.0) me->size[2]= 1.0;
		else if(me->size[2]>0.0 && me->size[2]<0.00001) me->size[2]= 0.00001;
		else if(me->size[2]<0.0 && me->size[2]> -0.00001) me->size[2]= -0.00001;
	}

}

static void my_get_local_bounds(Object *ob, DerivedMesh *dm, float *center, float *size)
{
	BoundBox *bb= NULL;
	/* uses boundbox, function used by Ketsji */
	switch (ob->type)
	{
		case OB_MESH:
			if (dm)
			{
				float min_r[3], max_r[3];
				INIT_MINMAX(min_r, max_r);
				dm->getMinMax(dm, min_r, max_r);
				size[0]= 0.5*fabs(max_r[0] - min_r[0]);
				size[1]= 0.5*fabs(max_r[1] - min_r[1]);
				size[2]= 0.5*fabs(max_r[2] - min_r[2]);

				center[0]= 0.5*(max_r[0] + min_r[0]);
				center[1]= 0.5*(max_r[1] + min_r[1]);
				center[2]= 0.5*(max_r[2] + min_r[2]);
				return;
			} else
			{
				bb= ( (Mesh *)ob->data )->bb;
				if(bb==0)
				{
					my_tex_space_mesh((struct Mesh *)ob->data);
					bb= ( (Mesh *)ob->data )->bb;
				}
			}
			break;
		case OB_CURVE:
		case OB_SURF:
		case OB_FONT:
			center[0]= center[1]= center[2]= 0.0;
			size[0]  = size[1]=size[2]=0.0;
			break;
		case OB_MBALL:
			bb= ob->bb;
			break;
	}

	if(bb==NULL)
	{
		center[0]= center[1]= center[2]= 0.0;
		size[0] = size[1]=size[2]=1.0;
	}
	else
	{
		size[0]= 0.5*fabs(bb->vec[0][0] - bb->vec[4][0]);
		size[1]= 0.5*fabs(bb->vec[0][1] - bb->vec[2][1]);
		size[2]= 0.5*fabs(bb->vec[0][2] - bb->vec[1][2]);

		center[0]= 0.5*(bb->vec[0][0] + bb->vec[4][0]);
		center[1]= 0.5*(bb->vec[0][1] + bb->vec[2][1]);
		center[2]= 0.5*(bb->vec[0][2] + bb->vec[1][2]);
	}
}




//////////////////////////////////////////////////////


void BL_CreateGraphicObjectNew(KX_GameObject* gameobj,
							   const MT_Point3& localAabbMin,
							   const MT_Point3& localAabbMax,
							   KX_Scene* kxscene,
							   bool isActive,
							   e_PhysicsEngine physics_engine)
{
	if (gameobj->GetMeshCount() > 0)
	{
		switch (physics_engine)
		{
#ifdef USE_BULLET
		case UseBullet:
			{
				CcdPhysicsEnvironment* env = (CcdPhysicsEnvironment*)kxscene->GetPhysicsEnvironment();
				assert(env);
				PHY_IMotionState* motionstate = new KX_MotionState(gameobj->GetSGNode());
				CcdGraphicController* ctrl = new CcdGraphicController(env, motionstate);
				gameobj->SetGraphicController(ctrl);
				ctrl->setNewClientInfo(gameobj->getClientInfo());
				ctrl->setLocalAabb(localAabbMin, localAabbMax);
				if (isActive) {
					// add first, this will create the proxy handle, only if the object is visible
					if (gameobj->GetVisible())
						env->addCcdGraphicController(ctrl);
					// update the mesh if there is a deformer, this will also update the bounding box for modifiers
					RAS_Deformer* deformer = gameobj->GetDeformer();
					if (deformer)
						deformer->UpdateBuckets();
				}
			}
			break;
#endif
		default:
			break;
		}
	}
}

void BL_CreatePhysicsObjectNew(KX_GameObject* gameobj,
						 struct Object* blenderobject,
						 RAS_MeshObject* meshobj,
						 KX_Scene* kxscene,
						 int activeLayerBitInfo,
						 e_PhysicsEngine	physics_engine,
						 KX_BlenderSceneConverter *converter,
						 bool processCompoundChildren
						 )

{
	//SYS_SystemHandle syshandle = SYS_GetSystem(); /*unused*/
	//int userigidbody = SYS_GetCommandLineInt(syshandle,"norigidbody",0);
	//bool bRigidBody = (userigidbody == 0);

	// object has physics representation?
	if (!(blenderobject->gameflag & OB_COLLISION))
		return;

	// get Root Parent of blenderobject
	struct Object* parent= blenderobject->parent;
	while(parent && parent->parent) {
		parent= parent->parent;
	}

	bool isCompoundChild = false;
	bool hasCompoundChildren = !parent && (blenderobject->gameflag & OB_CHILD);

	if (parent/* && (parent->gameflag & OB_DYNAMIC)*/) {

		if ((parent->gameflag & OB_CHILD) != 0 && (blenderobject->gameflag & OB_CHILD))
		{
			isCompoundChild = true;
		}
	}
	if (processCompoundChildren != isCompoundChild)
		return;


	PHY_ShapeProps* shapeprops =
			CreateShapePropsFromBlenderObject(blenderobject,
			kxscene);


	PHY_MaterialProps* smmaterial =
		CreateMaterialFromBlenderObject(blenderobject, kxscene);

	KX_ObjectProperties objprop;
	objprop.m_lockXaxis = (blenderobject->gameflag2 & OB_LOCK_RIGID_BODY_X_AXIS) !=0;
	objprop.m_lockYaxis = (blenderobject->gameflag2 & OB_LOCK_RIGID_BODY_Y_AXIS) !=0;
	objprop.m_lockZaxis = (blenderobject->gameflag2 & OB_LOCK_RIGID_BODY_Z_AXIS) !=0;
	objprop.m_lockXRotaxis = (blenderobject->gameflag2 & OB_LOCK_RIGID_BODY_X_ROT_AXIS) !=0;
	objprop.m_lockYRotaxis = (blenderobject->gameflag2 & OB_LOCK_RIGID_BODY_Y_ROT_AXIS) !=0;
	objprop.m_lockZRotaxis = (blenderobject->gameflag2 & OB_LOCK_RIGID_BODY_Z_ROT_AXIS) !=0;

	objprop.m_isCompoundChild = isCompoundChild;
	objprop.m_hasCompoundChildren = hasCompoundChildren;
	objprop.m_margin = blenderobject->margin;

	// ACTOR is now a separate feature
	objprop.m_isactor = (blenderobject->gameflag & OB_ACTOR)!=0;
	objprop.m_dyna = (blenderobject->gameflag & OB_DYNAMIC) != 0;
	objprop.m_softbody = (blenderobject->gameflag & OB_SOFT_BODY) != 0;
	objprop.m_angular_rigidbody = (blenderobject->gameflag & OB_RIGID_BODY) != 0;

	///contact processing threshold is only for rigid bodies and static geometry, not 'dynamic'
	if (objprop.m_angular_rigidbody || !objprop.m_dyna )
	{
		objprop.m_contactProcessingThreshold = blenderobject->m_contactProcessingThreshold;
	} else
	{
		objprop.m_contactProcessingThreshold = 0.f;
	}

	objprop.m_sensor = (blenderobject->gameflag & OB_SENSOR) != 0;

	if (objprop.m_softbody)
	{
		///for game soft bodies
		if (blenderobject->bsoft)
		{
			objprop.m_gamesoftFlag = blenderobject->bsoft->flag;
					///////////////////
			objprop.m_soft_linStiff = blenderobject->bsoft->linStiff;
			objprop.m_soft_angStiff = blenderobject->bsoft->angStiff;		/* angular stiffness 0..1 */
			objprop.m_soft_volume= blenderobject->bsoft->volume;			/* volume preservation 0..1 */

			objprop.m_soft_viterations= blenderobject->bsoft->viterations;		/* Velocities solver iterations */
			objprop.m_soft_piterations= blenderobject->bsoft->piterations;		/* Positions solver iterations */
			objprop.m_soft_diterations= blenderobject->bsoft->diterations;		/* Drift solver iterations */
			objprop.m_soft_citerations= blenderobject->bsoft->citerations;		/* Cluster solver iterations */

			objprop.m_soft_kSRHR_CL= blenderobject->bsoft->kSRHR_CL;		/* Soft vs rigid hardness [0,1] (cluster only) */
			objprop.m_soft_kSKHR_CL= blenderobject->bsoft->kSKHR_CL;		/* Soft vs kinetic hardness [0,1] (cluster only) */
			objprop.m_soft_kSSHR_CL= blenderobject->bsoft->kSSHR_CL;		/* Soft vs soft hardness [0,1] (cluster only) */
			objprop.m_soft_kSR_SPLT_CL= blenderobject->bsoft->kSR_SPLT_CL;	/* Soft vs rigid impulse split [0,1] (cluster only) */

			objprop.m_soft_kSK_SPLT_CL= blenderobject->bsoft->kSK_SPLT_CL;	/* Soft vs rigid impulse split [0,1] (cluster only) */
			objprop.m_soft_kSS_SPLT_CL= blenderobject->bsoft->kSS_SPLT_CL;	/* Soft vs rigid impulse split [0,1] (cluster only) */
			objprop.m_soft_kVCF= blenderobject->bsoft->kVCF;			/* Velocities correction factor (Baumgarte) */
			objprop.m_soft_kDP= blenderobject->bsoft->kDP;			/* Damping coefficient [0,1] */

			objprop.m_soft_kDG= blenderobject->bsoft->kDG;			/* Drag coefficient [0,+inf] */
			objprop.m_soft_kLF= blenderobject->bsoft->kLF;			/* Lift coefficient [0,+inf] */
			objprop.m_soft_kPR= blenderobject->bsoft->kPR;			/* Pressure coefficient [-inf,+inf] */
			objprop.m_soft_kVC= blenderobject->bsoft->kVC;			/* Volume conversation coefficient [0,+inf] */

			objprop.m_soft_kDF= blenderobject->bsoft->kDF;			/* Dynamic friction coefficient [0,1] */
			objprop.m_soft_kMT= blenderobject->bsoft->kMT;			/* Pose matching coefficient [0,1] */
			objprop.m_soft_kCHR= blenderobject->bsoft->kCHR;			/* Rigid contacts hardness [0,1] */
			objprop.m_soft_kKHR= blenderobject->bsoft->kKHR;			/* Kinetic contacts hardness [0,1] */

			objprop.m_soft_kSHR= blenderobject->bsoft->kSHR;			/* Soft contacts hardness [0,1] */
			objprop.m_soft_kAHR= blenderobject->bsoft->kAHR;			/* Anchors hardness [0,1] */
			objprop.m_soft_collisionflags= blenderobject->bsoft->collisionflags;	/* Vertex/Face or Signed Distance Field(SDF) or Clusters, Soft versus Soft or Rigid */
			objprop.m_soft_numclusteriterations= blenderobject->bsoft->numclusteriterations;	/* number of iterations to refine collision clusters*/
			objprop.m_soft_welding = blenderobject->bsoft->welding;		/* welding */
			objprop.m_margin = blenderobject->bsoft->margin;
			objprop.m_contactProcessingThreshold = 0.f;
		} else
		{
			objprop.m_gamesoftFlag = OB_BSB_BENDING_CONSTRAINTS | OB_BSB_SHAPE_MATCHING | OB_BSB_AERO_VPOINT;

			objprop.m_soft_linStiff = 0.5;;
			objprop.m_soft_angStiff = 1.f;		/* angular stiffness 0..1 */
			objprop.m_soft_volume= 1.f;			/* volume preservation 0..1 */


			objprop.m_soft_viterations= 0;
			objprop.m_soft_piterations= 1;
			objprop.m_soft_diterations= 0;
			objprop.m_soft_citerations= 4;

			objprop.m_soft_kSRHR_CL= 0.1f;
			objprop.m_soft_kSKHR_CL= 1.f;
			objprop.m_soft_kSSHR_CL= 0.5;
			objprop.m_soft_kSR_SPLT_CL= 0.5f;

			objprop.m_soft_kSK_SPLT_CL= 0.5f;
			objprop.m_soft_kSS_SPLT_CL= 0.5f;
			objprop.m_soft_kVCF=  1;
			objprop.m_soft_kDP= 0;

			objprop.m_soft_kDG= 0;
			objprop.m_soft_kLF= 0;
			objprop.m_soft_kPR= 0;
			objprop.m_soft_kVC= 0;

			objprop.m_soft_kDF= 0.2f;
			objprop.m_soft_kMT= 0.05f;
			objprop.m_soft_kCHR= 1.0f;
			objprop.m_soft_kKHR= 0.1f;

			objprop.m_soft_kSHR= 1.f;
			objprop.m_soft_kAHR= 0.7f;
			objprop.m_soft_collisionflags= OB_BSB_COL_SDF_RS + OB_BSB_COL_VF_SS;
			objprop.m_soft_numclusteriterations= 16;
			objprop.m_soft_welding = 0.f;
			objprop.m_margin = 0.f;
			objprop.m_contactProcessingThreshold = 0.f;
		}
	}

	objprop.m_ghost = (blenderobject->gameflag & OB_GHOST) != 0;
	objprop.m_disableSleeping = (blenderobject->gameflag & OB_COLLISION_RESPONSE) != 0;//abuse the OB_COLLISION_RESPONSE flag
	//mmm, for now, taks this for the size of the dynamicobject
	// Blender uses inertia for radius of dynamic object
	objprop.m_radius = blenderobject->inertia;
	objprop.m_in_active_layer = (blenderobject->lay & activeLayerBitInfo) != 0;
	objprop.m_dynamic_parent=NULL;
	objprop.m_isdeformable = ((blenderobject->gameflag2 & 2)) != 0;
	objprop.m_boundclass = objprop.m_dyna?KX_BOUNDSPHERE:KX_BOUNDMESH;

	if ((blenderobject->gameflag & OB_SOFT_BODY) && !(blenderobject->gameflag & OB_BOUNDS))
	{
		objprop.m_boundclass = KX_BOUNDMESH;
	}

	KX_BoxBounds bb;
	DerivedMesh* dm = NULL;
	if (gameobj->GetDeformer())
		dm = gameobj->GetDeformer()->GetFinalMesh();
	my_get_local_bounds(blenderobject,dm,objprop.m_boundobject.box.m_center,bb.m_extends);
	if (blenderobject->gameflag & OB_BOUNDS)
	{
		switch (blenderobject->boundtype)
		{
			case OB_BOUND_BOX:
				objprop.m_boundclass = KX_BOUNDBOX;
				//mmm, has to be divided by 2 to be proper extends
				objprop.m_boundobject.box.m_extends[0]=2.f*bb.m_extends[0];
				objprop.m_boundobject.box.m_extends[1]=2.f*bb.m_extends[1];
				objprop.m_boundobject.box.m_extends[2]=2.f*bb.m_extends[2];
				break;
			case OB_BOUND_POLYT:
				if (blenderobject->type == OB_MESH)
				{
					objprop.m_boundclass = KX_BOUNDPOLYTOPE;
					break;
				}
				// Object is not a mesh... fall through OB_BOUND_POLYH to
				// OB_BOUND_SPHERE
			case OB_BOUND_POLYH:
				if (blenderobject->type == OB_MESH)
				{
					objprop.m_boundclass = KX_BOUNDMESH;
					break;
				}
				// Object is not a mesh... can't use polyheder.
				// Fall through and become a sphere.
			case OB_BOUND_SPHERE:
			{
				objprop.m_boundclass = KX_BOUNDSPHERE;
				objprop.m_boundobject.c.m_radius = MT_max(bb.m_extends[0], MT_max(bb.m_extends[1], bb.m_extends[2]));
				break;
			}
			case OB_BOUND_CYLINDER:
			{
				objprop.m_boundclass = KX_BOUNDCYLINDER;
				objprop.m_boundobject.c.m_radius = MT_max(bb.m_extends[0], bb.m_extends[1]);
				objprop.m_boundobject.c.m_height = 2.f*bb.m_extends[2];
				break;
			}
			case OB_BOUND_CONE:
			{
				objprop.m_boundclass = KX_BOUNDCONE;
				objprop.m_boundobject.c.m_radius = MT_max(bb.m_extends[0], bb.m_extends[1]);
				objprop.m_boundobject.c.m_height = 2.f*bb.m_extends[2];
				break;
			}
		}
	}


	if (parent/* && (parent->gameflag & OB_DYNAMIC)*/) {
		// parented object cannot be dynamic
		KX_GameObject *parentgameobject = converter->FindGameObject(parent);
		objprop.m_dynamic_parent = parentgameobject;
		//cannot be dynamic:
		objprop.m_dyna = false;
		objprop.m_softbody = false;
		shapeprops->m_mass = 0.f;
	}


	objprop.m_concave = (blenderobject->boundtype & 4) != 0;

	switch (physics_engine)
	{
#ifdef USE_BULLET
		case UseBullet:
			KX_ConvertBulletObject(gameobj, meshobj, dm, kxscene, shapeprops, smmaterial, &objprop);
			break;

#endif
		case UseDynamo:
			//KX_ConvertDynamoObject(gameobj,meshobj,kxscene,shapeprops,	smmaterial,	&objprop);
			break;

		case UseNone:
		default:
			break;
	}
	delete shapeprops;
	delete smmaterial;
}





static KX_LightObject *gamelight_from_blamp(Object *ob, Lamp *la, unsigned int layerflag, KX_Scene *kxscene, RAS_IRenderTools *rendertools, KX_BlenderSceneConverter *converter) {
	RAS_LightObject lightobj;
	KX_LightObject *gamelight;

	lightobj.m_att1 = la->att1;
	lightobj.m_att2 = (la->mode & LA_QUAD)?la->att2:0.0;
	lightobj.m_red = la->r;
	lightobj.m_green = la->g;
	lightobj.m_blue = la->b;
	lightobj.m_distance = la->dist;
	lightobj.m_energy = la->energy;
	lightobj.m_layer = layerflag;
	lightobj.m_spotblend = la->spotblend;
	lightobj.m_spotsize = la->spotsize;

	lightobj.m_nodiffuse = (la->mode & LA_NO_DIFF) != 0;
	lightobj.m_nospecular = (la->mode & LA_NO_SPEC) != 0;

	if (la->mode & LA_NEG)
	{
		lightobj.m_red = -lightobj.m_red;
		lightobj.m_green = -lightobj.m_green;
		lightobj.m_blue = -lightobj.m_blue;
	}

	if (la->type==LA_SUN) {
		lightobj.m_type = RAS_LightObject::LIGHT_SUN;
	} else if (la->type==LA_SPOT) {
		lightobj.m_type = RAS_LightObject::LIGHT_SPOT;
	} else {
		lightobj.m_type = RAS_LightObject::LIGHT_NORMAL;
	}

	gamelight = new KX_LightObject(kxscene, KX_Scene::m_callbacks, rendertools,
		lightobj, converter->GetGLSLMaterials());

	BL_ConvertLampIpos(la, gamelight, converter);

	return gamelight;
}

static KX_Camera *gamecamera_from_bcamera(Object *ob, KX_Scene *kxscene, KX_BlenderSceneConverter *converter) {
	Camera* ca = static_cast<Camera*>(ob->data);
	RAS_CameraData camdata(ca->lens, ca->ortho_scale, ca->clipsta, ca->clipend, ca->type == CAM_PERSP, dof_camera(ob));
	KX_Camera *gamecamera;

	gamecamera= new KX_Camera(kxscene, KX_Scene::m_callbacks, camdata);
	gamecamera->SetName(ca->id.name + 2);

	BL_ConvertCameraIpos(ca, gamecamera, converter);

	return gamecamera;
}

static KX_GameObject *gameobject_from_blenderobject(
								Object *ob,
								KX_Scene *kxscene,
								RAS_IRenderTools *rendertools,
								KX_BlenderSceneConverter *converter,
								Scene *blenderscene)
{
	KX_GameObject *gameobj = NULL;

	switch(ob->type)
	{
	case OB_LAMP:
	{
		KX_LightObject* gamelight= gamelight_from_blamp(ob, static_cast<Lamp*>(ob->data), ob->lay, kxscene, rendertools, converter);
		gameobj = gamelight;

		gamelight->AddRef();
		kxscene->GetLightList()->Add(gamelight);

		break;
	}

	case OB_CAMERA:
	{
		KX_Camera* gamecamera = gamecamera_from_bcamera(ob, kxscene, converter);
		gameobj = gamecamera;

		//don't add a reference: the camera list in kxscene->m_cameras is not released at the end
		//gamecamera->AddRef();
		kxscene->AddCamera(gamecamera);

		break;
	}

	case OB_MESH:
	{
		Mesh* mesh = static_cast<Mesh*>(ob->data);
		float center[3], extents[3];
		float radius = my_boundbox_mesh((Mesh*) ob->data, center, extents);
		RAS_MeshObject* meshobj = BL_ConvertMesh(mesh,ob,rendertools,kxscene,converter);

		// needed for python scripting
		kxscene->GetLogicManager()->RegisterMeshName(meshobj->GetName(),meshobj);

		gameobj = new BL_DeformableGameObject(ob,kxscene,KX_Scene::m_callbacks);

		// set transformation
		gameobj->AddMesh(meshobj);

		// for all objects: check whether they want to
		// respond to updates
		bool ignoreActivityCulling =
			((ob->gameflag2 & OB_NEVER_DO_ACTIVITY_CULLING)!=0);
		gameobj->SetIgnoreActivityCulling(ignoreActivityCulling);
		gameobj->SetOccluder((ob->gameflag & OB_OCCLUDER) != 0, false);

		// two options exists for deform: shape keys and armature
		// only support relative shape key
		bool bHasShapeKey = mesh->key != NULL && mesh->key->type==KEY_RELATIVE;
		bool bHasDvert = mesh->dvert != NULL && ob->defbase.first;
		bool bHasArmature = (ob->parent && ob->parent->type == OB_ARMATURE && ob->partype==PARSKEL && bHasDvert);
		bool bHasModifier = BL_ModifierDeformer::HasCompatibleDeformer(ob);

		if (bHasModifier) {
			BL_ModifierDeformer *dcont = new BL_ModifierDeformer((BL_DeformableGameObject *)gameobj,
																blenderscene, ob,	(BL_SkinMeshObject *)meshobj);
			((BL_DeformableGameObject*)gameobj)->SetDeformer(dcont);
			if (bHasShapeKey && bHasArmature)
				dcont->LoadShapeDrivers(ob->parent);
		} else if (bHasShapeKey) {
			// not that we can have shape keys without dvert!
			BL_ShapeDeformer *dcont = new BL_ShapeDeformer((BL_DeformableGameObject*)gameobj,
															ob, (BL_SkinMeshObject*)meshobj);
			((BL_DeformableGameObject*)gameobj)->SetDeformer(dcont);
			if (bHasArmature)
				dcont->LoadShapeDrivers(ob->parent);
		} else if (bHasArmature) {
			BL_SkinDeformer *dcont = new BL_SkinDeformer((BL_DeformableGameObject*)gameobj,
															ob, (BL_SkinMeshObject*)meshobj);
			((BL_DeformableGameObject*)gameobj)->SetDeformer(dcont);
		} else if (bHasDvert) {
			// this case correspond to a mesh that can potentially deform but not with the
			// object to which it is attached for the moment. A skin mesh was created in
			// BL_ConvertMesh() so must create a deformer too!
			BL_MeshDeformer *dcont = new BL_MeshDeformer((BL_DeformableGameObject*)gameobj,
														  ob, (BL_SkinMeshObject*)meshobj);
			((BL_DeformableGameObject*)gameobj)->SetDeformer(dcont);
		}

		MT_Point3 min = MT_Point3(center) - MT_Vector3(extents);
		MT_Point3 max = MT_Point3(center) + MT_Vector3(extents);
		SG_BBox bbox = SG_BBox(min, max);
		gameobj->GetSGNode()->SetBBox(bbox);
		gameobj->GetSGNode()->SetRadius(radius);

		break;
	}

	case OB_ARMATURE:
	{
		gameobj = new BL_ArmatureObject(
			kxscene,
			KX_Scene::m_callbacks,
			ob,
			blenderscene // handle
		);
		/* Get the current pose from the armature object and apply it as the rest pose */
		break;
	}

	case OB_EMPTY:
	{
		gameobj = new KX_EmptyObject(kxscene,KX_Scene::m_callbacks);
		// set transformation
		break;
	}
	}
	if (gameobj)
	{
		gameobj->SetPhysicsEnvironment(kxscene->GetPhysicsEnvironment());
		gameobj->SetLayer(ob->lay);
		gameobj->SetBlenderObject(ob);
		/* set the visibility state based on the objects render option in the outliner */
		if(ob->restrictflag & OB_RESTRICT_RENDER) gameobj->SetVisible(0, 0);
	}
	return gameobj;
}

struct parentChildLink {
	struct Object* m_blenderchild;
	SG_Node* m_gamechildnode;
};

#include "DNA_constraint_types.h"
//XXX #include "BIF_editconstraint.h"

bPoseChannel *get_active_posechannel2 (Object *ob)
{
	bArmature *arm= (bArmature*)ob->data;
	bPoseChannel *pchan;

	/* find active */
	for(pchan= (bPoseChannel *)ob->pose->chanbase.first; pchan; pchan= pchan->next) {
		if(pchan->bone && (pchan->bone->flag & BONE_ACTIVE) && (pchan->bone->layer & arm->layer))
			return pchan;
	}

	return NULL;
}

ListBase *get_active_constraints2(Object *ob)
{
	if (!ob)
		return NULL;

	if (ob->flag & OB_POSEMODE) {
		bPoseChannel *pchan;

		pchan = get_active_posechannel2(ob);
		if (pchan)
			return &pchan->constraints;
	}
	else
		return &ob->constraints;

	return NULL;
}


void RBJconstraints(Object *ob)//not used
{
	ListBase *conlist;
	bConstraint *curcon;

	conlist = get_active_constraints2(ob);

	if (conlist) {
		for (curcon = (bConstraint *)conlist->first; curcon; curcon=(bConstraint *)curcon->next) {

			printf("%i\n",curcon->type);
		}


	}
}

#include "PHY_IPhysicsEnvironment.h"
#include "KX_IPhysicsController.h"
#include "PHY_DynamicTypes.h"

KX_IPhysicsController* getPhId(CListValue* sumolist,STR_String busc){//not used

	for (int j=0;j<sumolist->GetCount();j++)
	{
		KX_GameObject* gameobje = (KX_GameObject*) sumolist->GetValue(j);
		if (gameobje->GetName()==busc)
			return gameobje->GetPhysicsController();
	}

	return 0;

}

KX_GameObject* getGameOb(STR_String busc,CListValue* sumolist){

	for (int j=0;j<sumolist->GetCount();j++)
	{
		KX_GameObject* gameobje = (KX_GameObject*) sumolist->GetValue(j);
		if (gameobje->GetName()==busc)
			return gameobje;
	}

	return 0;

}

// convert blender objects into ketsji gameobjects
void BL_ConvertBlenderObjects(struct Main* maggie,
							  const STR_String& scenename,
							  KX_Scene* kxscene,
							  KX_KetsjiEngine* ketsjiEngine,
							  e_PhysicsEngine	physics_engine,
							  PyObject* pythondictionary,
							  SCA_IInputDevice* keydev,
							  RAS_IRenderTools* rendertools,
							  RAS_ICanvas* canvas,
							  KX_BlenderSceneConverter* converter,
							  bool alwaysUseExpandFraming
							  )
{

	Scene *blenderscene = converter->GetBlenderSceneForName(scenename);
	// for SETLOOPER
	Scene *sce;
	Base *base;

	// Get the frame settings of the canvas.
	// Get the aspect ratio of the canvas as designed by the user.

	RAS_FrameSettings::RAS_FrameType frame_type;
	int aspect_width;
	int aspect_height;
	vector<MT_Vector3> inivel,iniang;
	set<Group*> grouplist;	// list of groups to be converted
	set<Object*> allblobj;	// all objects converted
	set<Object*> groupobj;	// objects from groups (never in active layer)

	if (alwaysUseExpandFraming) {
		frame_type = RAS_FrameSettings::e_frame_extend;
		aspect_width = canvas->GetWidth();
		aspect_height = canvas->GetHeight();
	} else {
		if (blenderscene->gm.framing.type == SCE_GAMEFRAMING_BARS) {
			frame_type = RAS_FrameSettings::e_frame_bars;
		} else if (blenderscene->gm.framing.type == SCE_GAMEFRAMING_EXTEND) {
			frame_type = RAS_FrameSettings::e_frame_extend;
		} else {
			frame_type = RAS_FrameSettings::e_frame_scale;
		}
<<<<<<< HEAD

		aspect_width = blenderscene->r.xsch;
		aspect_height = blenderscene->r.ysch;
=======
		
		aspect_width = blenderscene->gm.xsch;
		aspect_height = blenderscene->gm.ysch;
>>>>>>> a9347734
	}

	RAS_FrameSettings frame_settings(
		frame_type,
		blenderscene->gm.framing.col[0],
		blenderscene->gm.framing.col[1],
		blenderscene->gm.framing.col[2],
		aspect_width,
		aspect_height
	);
	kxscene->SetFramingType(frame_settings);

<<<<<<< HEAD
	kxscene->SetGravity(MT_Vector3(0,0,(blenderscene->world != NULL) ? -blenderscene->world->gravity : -9.8));

=======
	kxscene->SetGravity(MT_Vector3(0,0, -blenderscene->gm.gravity));
	
>>>>>>> a9347734
	/* set activity culling parameters */
	kxscene->SetActivityCulling( (blenderscene->gm.mode & WO_ACTIVITY_CULLING) != 0);
	kxscene->SetActivityCullingRadius(blenderscene->gm.activityBoxRadius);
	kxscene->SetDbvtCulling((blenderscene->gm.mode & WO_DBVT_CULLING) != 0);
	
	// no occlusion culling by default
	kxscene->SetDbvtOcclusionRes(0);

	int activeLayerBitInfo = blenderscene->lay;

	// list of all object converted, active and inactive
	CListValue*	sumolist = new CListValue();

	vector<parentChildLink> vec_parent_child;

	CListValue* objectlist = kxscene->GetObjectList();
	CListValue* inactivelist = kxscene->GetInactiveList();
	CListValue* parentlist = kxscene->GetRootParentList();

	SCA_LogicManager* logicmgr = kxscene->GetLogicManager();
	SCA_TimeEventManager* timemgr = kxscene->GetTimeEventManager();

	CListValue* logicbrick_conversionlist = new CListValue();

	//SG_TreeFactory tf;

	// Convert actions to actionmap
	bAction *curAct;
	for (curAct = (bAction*)maggie->action.first; curAct; curAct=(bAction*)curAct->id.next)
	{
		logicmgr->RegisterActionName(curAct->id.name, curAct);
	}

	SetDefaultFaceType(blenderscene);
	// Let's support scene set.
	// Beware of name conflict in linked data, it will not crash but will create confusion
	// in Python scripting and in certain actuators (replace mesh). Linked scene *should* have
	// no conflicting name for Object, Object data and Action.
	for (SETLOOPER(blenderscene, base))
	{
		Object* blenderobject = base->object;
		allblobj.insert(blenderobject);

		KX_GameObject* gameobj = gameobject_from_blenderobject(
										base->object,
										kxscene,
										rendertools,
										converter,
										blenderscene);

		bool isInActiveLayer = (blenderobject->lay & activeLayerBitInfo) !=0;
		bool addobj=true;

		if (converter->addInitFromFrame)
			if (!isInActiveLayer)
				addobj=false;

		if (gameobj&&addobj)
		{
			MT_Point3 posPrev;
			MT_Matrix3x3 angor;
			if (converter->addInitFromFrame) blenderscene->r.cfra=blenderscene->r.sfra;

			MT_Point3 pos;
			pos.setValue(
				blenderobject->loc[0]+blenderobject->dloc[0],
				blenderobject->loc[1]+blenderobject->dloc[1],
				blenderobject->loc[2]+blenderobject->dloc[2]
			);
			MT_Vector3 eulxyz(blenderobject->rot);
			MT_Vector3 scale(blenderobject->size);
			if (converter->addInitFromFrame){//rcruiz
				float eulxyzPrev[3];
				blenderscene->r.cfra=blenderscene->r.sfra-1;
				//XXX update_for_newframe();
				MT_Vector3 tmp=pos-MT_Point3(blenderobject->loc[0]+blenderobject->dloc[0],
											blenderobject->loc[1]+blenderobject->dloc[1],
											blenderobject->loc[2]+blenderobject->dloc[2]
									);
				eulxyzPrev[0]=blenderobject->rot[0];
				eulxyzPrev[1]=blenderobject->rot[1];
				eulxyzPrev[2]=blenderobject->rot[2];

				double fps = (double) blenderscene->r.frs_sec/
					(double) blenderscene->r.frs_sec_base;

				tmp.scale(fps, fps, fps);
				inivel.push_back(tmp);
				tmp=eulxyz-eulxyzPrev;
				tmp.scale(fps, fps, fps);
				iniang.push_back(tmp);
				blenderscene->r.cfra=blenderscene->r.sfra;
				//XXX update_for_newframe();
			}

			gameobj->NodeSetLocalPosition(pos);
			gameobj->NodeSetLocalOrientation(MT_Matrix3x3(eulxyz));
			gameobj->NodeSetLocalScale(scale);
			gameobj->NodeUpdateGS(0);

			BL_ConvertIpos(blenderobject,gameobj,converter);
			BL_ConvertMaterialIpos(blenderobject, gameobj, converter);

			sumolist->Add(gameobj->AddRef());

			BL_ConvertProperties(blenderobject,gameobj,timemgr,kxscene,isInActiveLayer);


			gameobj->SetName(blenderobject->id.name);

			// update children/parent hierarchy
			if ((blenderobject->parent != 0)&&(!converter->addInitFromFrame))
			{
				// blender has an additional 'parentinverse' offset in each object
				SG_Callbacks callback(NULL,NULL,NULL,KX_Scene::KX_ScenegraphUpdateFunc,KX_Scene::KX_ScenegraphRescheduleFunc);
				SG_Node* parentinversenode = new SG_Node(NULL,kxscene,callback);

				// define a normal parent relationship for this node.
				KX_NormalParentRelation * parent_relation = KX_NormalParentRelation::New();
				parentinversenode->SetParentRelation(parent_relation);

				parentChildLink pclink;
				pclink.m_blenderchild = blenderobject;
				pclink.m_gamechildnode = parentinversenode;
				vec_parent_child.push_back(pclink);

				float* fl = (float*) blenderobject->parentinv;
				MT_Transform parinvtrans(fl);
				parentinversenode->SetLocalPosition(parinvtrans.getOrigin());
				// problem here: the parent inverse transform combines scaling and rotation
				// in the basis but the scenegraph needs separate rotation and scaling.
				// This is not important for OpenGL (it uses 4x4 matrix) but it is important
				// for the physic engine that needs a separate scaling
				//parentinversenode->SetLocalOrientation(parinvtrans.getBasis());

				// Extract the rotation and the scaling from the basis
				MT_Matrix3x3 ori(parinvtrans.getBasis());
				MT_Vector3 x(ori.getColumn(0));
				MT_Vector3 y(ori.getColumn(1));
				MT_Vector3 z(ori.getColumn(2));
				MT_Vector3 parscale(x.length(), y.length(), z.length());
				if (!MT_fuzzyZero(parscale[0]))
					x /= parscale[0];
				if (!MT_fuzzyZero(parscale[1]))
					y /= parscale[1];
				if (!MT_fuzzyZero(parscale[2]))
					z /= parscale[2];
				ori.setColumn(0, x);
				ori.setColumn(1, y);
				ori.setColumn(2, z);
				parentinversenode->SetLocalOrientation(ori);
				parentinversenode->SetLocalScale(parscale);

				parentinversenode->AddChild(gameobj->GetSGNode());
			}

			// needed for python scripting
			logicmgr->RegisterGameObjectName(gameobj->GetName(),gameobj);

			// needed for group duplication
			logicmgr->RegisterGameObj(blenderobject, gameobj);
			for (int i = 0; i < gameobj->GetMeshCount(); i++)
				logicmgr->RegisterGameMeshName(gameobj->GetMesh(i)->GetName(), blenderobject);

			converter->RegisterGameObject(gameobj, blenderobject);
			// this was put in rapidly, needs to be looked at more closely
			// only draw/use objects in active 'blender' layers

			logicbrick_conversionlist->Add(gameobj->AddRef());

			if (converter->addInitFromFrame){
				posPrev=gameobj->NodeGetWorldPosition();
				angor=gameobj->NodeGetWorldOrientation();
			}
			if (isInActiveLayer)
			{
				objectlist->Add(gameobj->AddRef());
				//tf.Add(gameobj->GetSGNode());

				gameobj->NodeUpdateGS(0);
				gameobj->AddMeshUser();

			}
			else
			{
				//we must store this object otherwise it will be deleted
				//at the end of this function if it is not a root object
				inactivelist->Add(gameobj->AddRef());
			}
			if (gameobj->IsDupliGroup())
				grouplist.insert(blenderobject->dup_group);
			if (converter->addInitFromFrame){
				gameobj->NodeSetLocalPosition(posPrev);
				gameobj->NodeSetLocalOrientation(angor);
			}

		}
		/* Note about memory leak issues:
		   When a CValue derived class is created, m_refcount is initialized to 1
		   so the class must be released after being used to make sure that it won't
		   hang in memory. If the object needs to be stored for a long time,
		   use AddRef() so that this Release() does not free the object.
		   Make sure that for any AddRef() there is a Release()!!!!
		   Do the same for any object derived from CValue, CExpression and NG_NetworkMessage
		 */
		if (gameobj)
			gameobj->Release();

	}

	if (!grouplist.empty())
	{
		// now convert the group referenced by dupli group object
		// keep track of all groups already converted
		set<Group*> allgrouplist = grouplist;
		set<Group*> tempglist;
		// recurse
		while (!grouplist.empty())
		{
			set<Group*>::iterator git;
			tempglist.clear();
			tempglist.swap(grouplist);
			for (git=tempglist.begin(); git!=tempglist.end(); git++)
			{
				Group* group = *git;
				GroupObject* go;
				for(go=(GroupObject*)group->gobject.first; go; go=(GroupObject*)go->next)
				{
					Object* blenderobject = go->ob;
					if (converter->FindGameObject(blenderobject) == NULL)
					{
						allblobj.insert(blenderobject);
						groupobj.insert(blenderobject);
						KX_GameObject* gameobj = gameobject_from_blenderobject(
														blenderobject,
														kxscene,
														rendertools,
														converter,
														blenderscene);

						// this code is copied from above except that
						// object from groups are never in active layer
						bool isInActiveLayer = false;
						bool addobj=true;

						if (converter->addInitFromFrame)
							if (!isInActiveLayer)
								addobj=false;

						if (gameobj&&addobj)
						{
							MT_Point3 posPrev;
							MT_Matrix3x3 angor;
							if (converter->addInitFromFrame)
								blenderscene->r.cfra=blenderscene->r.sfra;

							MT_Point3 pos(
								blenderobject->loc[0]+blenderobject->dloc[0],
								blenderobject->loc[1]+blenderobject->dloc[1],
								blenderobject->loc[2]+blenderobject->dloc[2]
							);
							MT_Vector3 eulxyz(blenderobject->rot);
							MT_Vector3 scale(blenderobject->size);
							if (converter->addInitFromFrame){//rcruiz
								float eulxyzPrev[3];
								blenderscene->r.cfra=blenderscene->r.sfra-1;
								//XXX update_for_newframe();
								MT_Vector3 tmp=pos-MT_Point3(blenderobject->loc[0]+blenderobject->dloc[0],
															blenderobject->loc[1]+blenderobject->dloc[1],
															blenderobject->loc[2]+blenderobject->dloc[2]
													);
								eulxyzPrev[0]=blenderobject->rot[0];
								eulxyzPrev[1]=blenderobject->rot[1];
								eulxyzPrev[2]=blenderobject->rot[2];

								double fps = (double) blenderscene->r.frs_sec/
									(double) blenderscene->r.frs_sec_base;

								tmp.scale(fps, fps, fps);
								inivel.push_back(tmp);
								tmp=eulxyz-eulxyzPrev;
								tmp.scale(fps, fps, fps);
								iniang.push_back(tmp);
								blenderscene->r.cfra=blenderscene->r.sfra;
								//XXX update_for_newframe();
							}

							gameobj->NodeSetLocalPosition(pos);
							gameobj->NodeSetLocalOrientation(MT_Matrix3x3(eulxyz));
							gameobj->NodeSetLocalScale(scale);
							gameobj->NodeUpdateGS(0);

							BL_ConvertIpos(blenderobject,gameobj,converter);
							BL_ConvertMaterialIpos(blenderobject,gameobj, converter);

							sumolist->Add(gameobj->AddRef());

							BL_ConvertProperties(blenderobject,gameobj,timemgr,kxscene,isInActiveLayer);


							gameobj->SetName(blenderobject->id.name);

							// update children/parent hierarchy
							if ((blenderobject->parent != 0)&&(!converter->addInitFromFrame))
							{
								// blender has an additional 'parentinverse' offset in each object
								SG_Callbacks callback(NULL,NULL,NULL,KX_Scene::KX_ScenegraphUpdateFunc,KX_Scene::KX_ScenegraphRescheduleFunc);
								SG_Node* parentinversenode = new SG_Node(NULL,kxscene,callback);

								// define a normal parent relationship for this node.
								KX_NormalParentRelation * parent_relation = KX_NormalParentRelation::New();
								parentinversenode->SetParentRelation(parent_relation);

								parentChildLink pclink;
								pclink.m_blenderchild = blenderobject;
								pclink.m_gamechildnode = parentinversenode;
								vec_parent_child.push_back(pclink);

								float* fl = (float*) blenderobject->parentinv;
								MT_Transform parinvtrans(fl);
								parentinversenode->SetLocalPosition(parinvtrans.getOrigin());

								// Extract the rotation and the scaling from the basis
								MT_Matrix3x3 ori(parinvtrans.getBasis());
								MT_Vector3 x(ori.getColumn(0));
								MT_Vector3 y(ori.getColumn(1));
								MT_Vector3 z(ori.getColumn(2));
								MT_Vector3 localscale(x.length(), y.length(), z.length());
								if (!MT_fuzzyZero(localscale[0]))
									x /= localscale[0];
								if (!MT_fuzzyZero(localscale[1]))
									y /= localscale[1];
								if (!MT_fuzzyZero(localscale[2]))
									z /= localscale[2];
								ori.setColumn(0, x);
								ori.setColumn(1, y);
								ori.setColumn(2, z);
								parentinversenode->SetLocalOrientation(ori);
								parentinversenode->SetLocalScale(localscale);

								parentinversenode->AddChild(gameobj->GetSGNode());
							}

							// needed for python scripting
							logicmgr->RegisterGameObjectName(gameobj->GetName(),gameobj);

							// needed for group duplication
							logicmgr->RegisterGameObj(blenderobject, gameobj);
							for (int i = 0; i < gameobj->GetMeshCount(); i++)
								logicmgr->RegisterGameMeshName(gameobj->GetMesh(i)->GetName(), blenderobject);

							converter->RegisterGameObject(gameobj, blenderobject);
							// this was put in rapidly, needs to be looked at more closely
							// only draw/use objects in active 'blender' layers

							logicbrick_conversionlist->Add(gameobj->AddRef());

							if (converter->addInitFromFrame){
								posPrev=gameobj->NodeGetWorldPosition();
								angor=gameobj->NodeGetWorldOrientation();
							}
							if (isInActiveLayer)
							{
								objectlist->Add(gameobj->AddRef());
								//tf.Add(gameobj->GetSGNode());

								gameobj->NodeUpdateGS(0);
								gameobj->AddMeshUser();
							}
							else
							{
								//we must store this object otherwise it will be deleted
								//at the end of this function if it is not a root object
								inactivelist->Add(gameobj->AddRef());

							}
							if (gameobj->IsDupliGroup())
							{
								// check that the group is not already converted
								if (allgrouplist.insert(blenderobject->dup_group).second)
									grouplist.insert(blenderobject->dup_group);
							}
							if (converter->addInitFromFrame){
								gameobj->NodeSetLocalPosition(posPrev);
								gameobj->NodeSetLocalOrientation(angor);
							}

						}
						if (gameobj)
							gameobj->Release();
					}
				}
			}
		}
	}

	// non-camera objects not supported as camera currently
	if (blenderscene->camera && blenderscene->camera->type == OB_CAMERA) {
		KX_Camera *gamecamera= (KX_Camera*) converter->FindGameObject(blenderscene->camera);

		if(gamecamera)
			kxscene->SetActiveCamera(gamecamera);
	}

	//	Set up armatures
	set<Object*>::iterator oit;
	for(oit=allblobj.begin(); oit!=allblobj.end(); oit++)
	{
		Object* blenderobj = *oit;
		if (blenderobj->type==OB_MESH) {
			Mesh *me = (Mesh*)blenderobj->data;

			if (me->dvert){
				BL_DeformableGameObject *obj = (BL_DeformableGameObject*)converter->FindGameObject(blenderobj);

				if (obj && blenderobj->parent && blenderobj->parent->type==OB_ARMATURE && blenderobj->partype==PARSKEL){
					KX_GameObject *par = converter->FindGameObject(blenderobj->parent);
					if (par && obj->GetDeformer())
						((BL_SkinDeformer*)obj->GetDeformer())->SetArmature((BL_ArmatureObject*) par);
				}
			}
		}
	}

	// create hierarchy information
	int i;
	vector<parentChildLink>::iterator pcit;

	for (pcit = vec_parent_child.begin();!(pcit==vec_parent_child.end());++pcit)
	{

		struct Object* blenderchild = pcit->m_blenderchild;
		struct Object* blenderparent = blenderchild->parent;
		KX_GameObject* parentobj = converter->FindGameObject(blenderparent);
		KX_GameObject* childobj = converter->FindGameObject(blenderchild);

		assert(childobj);

		if (!parentobj || objectlist->SearchValue(childobj) != objectlist->SearchValue(parentobj))
		{
			// special case: the parent and child object are not in the same layer.
			// This weird situation is used in Apricot for test purposes.
			// Resolve it by not converting the child
			childobj->GetSGNode()->DisconnectFromParent();
			delete pcit->m_gamechildnode;
			// Now destroy the child object but also all its descendent that may already be linked
			// Remove the child reference in the local list!
			// Note: there may be descendents already if the children of the child were processed
			//       by this loop before the child. In that case, we must remove the children also
			CListValue* childrenlist = childobj->GetChildrenRecursive();
			childrenlist->Add(childobj->AddRef());
			for ( i=0;i<childrenlist->GetCount();i++)
			{
				KX_GameObject* obj = static_cast<KX_GameObject*>(childrenlist->GetValue(i));
				if (sumolist->RemoveValue(obj))
					obj->Release();
				if (logicbrick_conversionlist->RemoveValue(obj))
					obj->Release();
			}
			childrenlist->Release();
			// now destroy recursively
			kxscene->RemoveObject(childobj);
			continue;
		}

		switch (blenderchild->partype)
		{
			case PARVERT1:
			{
				// creat a new vertex parent relationship for this node.
				KX_VertexParentRelation * vertex_parent_relation = KX_VertexParentRelation::New();
				pcit->m_gamechildnode->SetParentRelation(vertex_parent_relation);
				break;
			}
			case PARSLOW:
			{
				// creat a new slow parent relationship for this node.
				KX_SlowParentRelation * slow_parent_relation = KX_SlowParentRelation::New(blenderchild->sf);
				pcit->m_gamechildnode->SetParentRelation(slow_parent_relation);
				break;
			}
			case PARBONE:
			{
				// parent this to a bone
				Bone *parent_bone = get_named_bone( (bArmature *)(blenderchild->parent)->data, blenderchild->parsubstr);

				if(parent_bone) {
					KX_BoneParentRelation *bone_parent_relation = KX_BoneParentRelation::New(parent_bone);
					pcit->m_gamechildnode->SetParentRelation(bone_parent_relation);
				}

				break;
			}
			case PARSKEL: // skinned - ignore
				break;
			case PAROBJECT:
			case PARCURVE:
			case PARKEY:
			case PARVERT3:
			default:
				// unhandled
				break;
		}

		parentobj->	GetSGNode()->AddChild(pcit->m_gamechildnode);
	}
	vec_parent_child.clear();

	// find 'root' parents (object that has not parents in SceneGraph)
	for (i=0;i<sumolist->GetCount();++i)
	{
		KX_GameObject* gameobj = (KX_GameObject*) sumolist->GetValue(i);
		if (gameobj->GetSGNode()->GetSGParent() == 0)
		{
			parentlist->Add(gameobj->AddRef());
			gameobj->NodeUpdateGS(0);
		}
	}

	// create graphic controller for culling
	if (kxscene->GetDbvtCulling())
	{
		bool occlusion = false;
		for (i=0; i<sumolist->GetCount();i++)
		{
			KX_GameObject* gameobj = (KX_GameObject*) sumolist->GetValue(i);
			if (gameobj->GetMeshCount() > 0)
			{
				MT_Point3 box[2];
				gameobj->GetSGNode()->BBox().getmm(box, MT_Transform::Identity());
				// box[0] is the min, box[1] is the max
				bool isactive = objectlist->SearchValue(gameobj);
				BL_CreateGraphicObjectNew(gameobj,box[0],box[1],kxscene,isactive,physics_engine);
				if (gameobj->GetOccluder())
					occlusion = true;
			}
		}
		if (occlusion)
			kxscene->SetDbvtOcclusionRes(blenderscene->world->occlusionRes);
	}
	if (blenderscene->world)
		kxscene->GetPhysicsEnvironment()->setNumTimeSubSteps(blenderscene->world->physubstep);

	// now that the scenegraph is complete, let's instantiate the deformers.
	// We need that to create reusable derived mesh and physic shapes
	for (i=0;i<sumolist->GetCount();++i)
	{
		KX_GameObject* gameobj = (KX_GameObject*) sumolist->GetValue(i);
		if (gameobj->GetDeformer())
			gameobj->GetDeformer()->UpdateBuckets();
	}

	bool processCompoundChildren = false;

	// create physics information
	for (i=0;i<sumolist->GetCount();i++)
	{
		KX_GameObject* gameobj = (KX_GameObject*) sumolist->GetValue(i);
		struct Object* blenderobject = converter->FindBlenderObject(gameobj);
		int nummeshes = gameobj->GetMeshCount();
		RAS_MeshObject* meshobj = 0;
		if (nummeshes > 0)
		{
			meshobj = gameobj->GetMesh(0);
		}
		int layerMask = (groupobj.find(blenderobject) == groupobj.end()) ? activeLayerBitInfo : 0;
		BL_CreatePhysicsObjectNew(gameobj,blenderobject,meshobj,kxscene,layerMask,physics_engine,converter,processCompoundChildren);
	}

	processCompoundChildren = true;
	// create physics information
	for (i=0;i<sumolist->GetCount();i++)
	{
		KX_GameObject* gameobj = (KX_GameObject*) sumolist->GetValue(i);
		struct Object* blenderobject = converter->FindBlenderObject(gameobj);
		int nummeshes = gameobj->GetMeshCount();
		RAS_MeshObject* meshobj = 0;
		if (nummeshes > 0)
		{
			meshobj = gameobj->GetMesh(0);
		}
		int layerMask = (groupobj.find(blenderobject) == groupobj.end()) ? activeLayerBitInfo : 0;
		BL_CreatePhysicsObjectNew(gameobj,blenderobject,meshobj,kxscene,layerMask,physics_engine,converter,processCompoundChildren);
	}

	//set ini linearVel and int angularVel //rcruiz
	if (converter->addInitFromFrame)
		for (i=0;i<sumolist->GetCount();i++)
		{
			KX_GameObject* gameobj = (KX_GameObject*) sumolist->GetValue(i);
			if (gameobj->IsDynamic()){
				gameobj->setLinearVelocity(inivel[i],false);
				gameobj->setAngularVelocity(iniang[i],false);
			}


		}

		// create physics joints
	for (i=0;i<sumolist->GetCount();i++)
	{
		KX_GameObject* gameobj = (KX_GameObject*) sumolist->GetValue(i);
		struct Object* blenderobject = converter->FindBlenderObject(gameobj);
		ListBase *conlist;
		bConstraint *curcon;
		conlist = get_active_constraints2(blenderobject);

		if (conlist) {
			for (curcon = (bConstraint *)conlist->first; curcon; curcon=(bConstraint *)curcon->next) {
				if (curcon->type==CONSTRAINT_TYPE_RIGIDBODYJOINT){

					bRigidBodyJointConstraint *dat=(bRigidBodyJointConstraint *)curcon->data;

					if (!dat->child){

						PHY_IPhysicsController* physctr2 = 0;

						if (dat->tar)
						{
							KX_GameObject *gotar=getGameOb(dat->tar->id.name,sumolist);
							if (gotar && gotar->GetPhysicsController())
								physctr2 = (PHY_IPhysicsController*) gotar->GetPhysicsController()->GetUserData();
						}

						if (gameobj->GetPhysicsController())
						{
							float radsPerDeg = 6.283185307179586232f / 360.f;

							PHY_IPhysicsController* physctrl = (PHY_IPhysicsController*) gameobj->GetPhysicsController()->GetUserData();
							//we need to pass a full constraint frame, not just axis

							//localConstraintFrameBasis
							MT_Matrix3x3 localCFrame(MT_Vector3(radsPerDeg*dat->axX,radsPerDeg*dat->axY,radsPerDeg*dat->axZ));
							MT_Vector3 axis0 = localCFrame.getColumn(0);
							MT_Vector3 axis1 = localCFrame.getColumn(1);
							MT_Vector3 axis2 = localCFrame.getColumn(2);

							int constraintId = kxscene->GetPhysicsEnvironment()->createConstraint(physctrl,physctr2,(PHY_ConstraintType)dat->type,(float)dat->pivX,
								(float)dat->pivY,(float)dat->pivZ,
								(float)axis0.x(),(float)axis0.y(),(float)axis0.z(),
								(float)axis1.x(),(float)axis1.y(),(float)axis1.z(),
								(float)axis2.x(),(float)axis2.y(),(float)axis2.z(),dat->flag);
							if (constraintId)
							{
								//if it is a generic 6DOF constraint, set all the limits accordingly
								if (dat->type == PHY_GENERIC_6DOF_CONSTRAINT)
								{
									int dof;
									int dofbit=1;
									for (dof=0;dof<6;dof++)
									{
										if (dat->flag & dofbit)
										{
											kxscene->GetPhysicsEnvironment()->setConstraintParam(constraintId,dof,dat->minLimit[dof],dat->maxLimit[dof]);
										} else
										{
											//minLimit > maxLimit means free(disabled limit) for this degree of freedom
											kxscene->GetPhysicsEnvironment()->setConstraintParam(constraintId,dof,1,-1);
										}
										dofbit<<=1;
									}
								}
							}
						}
					}
				}
			}
		}
	}

	sumolist->Release();

	// convert global sound stuff

	/* XXX, glob is the very very wrong place for this
	 * to be, re-enable once the listener has been moved into
	 * the scene. */
// AUD_XXX
#if 0
	SND_Scene* soundscene = kxscene->GetSoundScene();
	SND_SoundListener* listener = soundscene->GetListener();
	if (listener && G.listener)
	{
		listener->SetDopplerFactor(G.listener->dopplerfactor);
		listener->SetDopplerVelocity(G.listener->dopplervelocity);
		listener->SetGain(G.listener->gain);
	}
#endif

	// convert world
	KX_WorldInfo* worldinfo = new BlenderWorldInfo(blenderscene->world);
	converter->RegisterWorldInfo(worldinfo);
	kxscene->SetWorldInfo(worldinfo);

#define CONVERT_LOGIC
#ifdef CONVERT_LOGIC
	// convert logic bricks, sensors, controllers and actuators
	for (i=0;i<logicbrick_conversionlist->GetCount();i++)
	{
		KX_GameObject* gameobj = static_cast<KX_GameObject*>(logicbrick_conversionlist->GetValue(i));
		struct Object* blenderobj = converter->FindBlenderObject(gameobj);
		int layerMask = (groupobj.find(blenderobj) == groupobj.end()) ? activeLayerBitInfo : 0;
		bool isInActiveLayer = (blenderobj->lay & layerMask)!=0;
		BL_ConvertActuators(maggie->name, blenderobj,gameobj,logicmgr,kxscene,ketsjiEngine,layerMask,isInActiveLayer,rendertools,converter);
	}
	for ( i=0;i<logicbrick_conversionlist->GetCount();i++)
	{
		KX_GameObject* gameobj = static_cast<KX_GameObject*>(logicbrick_conversionlist->GetValue(i));
		struct Object* blenderobj = converter->FindBlenderObject(gameobj);
		int layerMask = (groupobj.find(blenderobj) == groupobj.end()) ? activeLayerBitInfo : 0;
		bool isInActiveLayer = (blenderobj->lay & layerMask)!=0;
		BL_ConvertControllers(blenderobj,gameobj,logicmgr,pythondictionary,layerMask,isInActiveLayer,converter);
	}
	for ( i=0;i<logicbrick_conversionlist->GetCount();i++)
	{
		KX_GameObject* gameobj = static_cast<KX_GameObject*>(logicbrick_conversionlist->GetValue(i));
		struct Object* blenderobj = converter->FindBlenderObject(gameobj);
		int layerMask = (groupobj.find(blenderobj) == groupobj.end()) ? activeLayerBitInfo : 0;
		bool isInActiveLayer = (blenderobj->lay & layerMask)!=0;
		BL_ConvertSensors(blenderobj,gameobj,logicmgr,kxscene,ketsjiEngine,keydev,layerMask,isInActiveLayer,canvas,converter);
		// set the init state to all objects
		gameobj->SetInitState((blenderobj->init_state)?blenderobj->init_state:blenderobj->state);
	}
	// apply the initial state to controllers, only on the active objects as this registers the sensors
	for ( i=0;i<objectlist->GetCount();i++)
	{
		KX_GameObject* gameobj = static_cast<KX_GameObject*>(objectlist->GetValue(i));
		gameobj->ResetState();
	}

#endif //CONVERT_LOGIC

	logicbrick_conversionlist->Release();

	// Calculate the scene btree -
	// too slow - commented out.
	//kxscene->SetNodeTree(tf.MakeTree());

	// instantiate dupli group, we will loop trough the object
	// that are in active layers. Note that duplicating group
	// has the effect of adding objects at the end of objectlist.
	// Only loop through the first part of the list.
	int objcount = objectlist->GetCount();
	for (i=0;i<objcount;i++)
	{
		KX_GameObject* gameobj = (KX_GameObject*) objectlist->GetValue(i);
		if (gameobj->IsDupliGroup())
		{
			kxscene->DupliGroupRecurse(gameobj, 0);
		}
	}

	KX_Camera *activecam = kxscene->GetActiveCamera();
	MT_Scalar distance = (activecam)? activecam->GetCameraFar() - activecam->GetCameraNear(): 100.0f;
	RAS_BucketManager *bucketmanager = kxscene->GetBucketManager();
	bucketmanager->OptimizeBuckets(distance);
}
<|MERGE_RESOLUTION|>--- conflicted
+++ resolved
@@ -1942,15 +1942,9 @@
 		} else {
 			frame_type = RAS_FrameSettings::e_frame_scale;
 		}
-<<<<<<< HEAD
-
-		aspect_width = blenderscene->r.xsch;
-		aspect_height = blenderscene->r.ysch;
-=======
-		
+
 		aspect_width = blenderscene->gm.xsch;
 		aspect_height = blenderscene->gm.ysch;
->>>>>>> a9347734
 	}
 
 	RAS_FrameSettings frame_settings(
@@ -1963,13 +1957,8 @@
 	);
 	kxscene->SetFramingType(frame_settings);
 
-<<<<<<< HEAD
-	kxscene->SetGravity(MT_Vector3(0,0,(blenderscene->world != NULL) ? -blenderscene->world->gravity : -9.8));
-
-=======
 	kxscene->SetGravity(MT_Vector3(0,0, -blenderscene->gm.gravity));
-	
->>>>>>> a9347734
+
 	/* set activity culling parameters */
 	kxscene->SetActivityCulling( (blenderscene->gm.mode & WO_ACTIVITY_CULLING) != 0);
 	kxscene->SetActivityCullingRadius(blenderscene->gm.activityBoxRadius);
