--- conflicted
+++ resolved
@@ -53,8 +53,4 @@
 	@echo "---> removing SVN directories and Mac hidden files from distribution"
 	@find $(DIR)/bin/$(APPLICATION).app -name CVS -prune -exec rm -rf {} \;
 	@find $(DIR)/bin/$(APPLICATION).app -name .DS_Store -exec rm -f {} \;
-<<<<<<< HEAD
-	@find $(DIR)/bin/$(APPLICATION).app -name .svn -exec rm -rf {} \;
-=======
-	@find $(DIR)/bin/$(APPLICATION).app -name .svn -prune -exec rm -rf {} \;
->>>>>>> 0c6ec76a
+	@find $(DIR)/bin/$(APPLICATION).app -name .svn -prune -exec rm -rf {} \;