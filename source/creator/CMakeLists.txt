--- conflicted
+++ resolved
@@ -69,34 +69,22 @@
 	ADD_DEFINITIONS(-DDISABLE_SDL)
 ENDIF(NOT WITH_SDL)
 
-<<<<<<< HEAD
-=======
 IF(UNIX AND NOT APPLE)
 	SET(BLENDERPATH ${CMAKE_INSTALL_PREFIX}/share/blender/${BLENDER_VERSION})
 	# blender_path in creator.c
 	ADD_DEFINITIONS(-DBLENDERPATH="${BLENDERPATH}")
 ENDIF(UNIX AND NOT APPLE)
 
->>>>>>> 8ea29046
 IF(CMAKE_SYSTEM_NAME MATCHES "Linux")
 	ADD_DEFINITIONS(-DWITH_BINRELOC)
 	INCLUDE_DIRECTORIES(${BINRELOC_INC})
 ENDIF(CMAKE_SYSTEM_NAME MATCHES "Linux")
 
-<<<<<<< HEAD
-MESSAGE(STATUS "Configuring blender")
-
-IF(WIN32)
-	ADD_EXECUTABLE(blender ${EXETYPE} creator.c ../icons/winblender.rc)
-ELSE(WIN32)
-	ADD_EXECUTABLE(blender ${EXETYPE} creator.c)
-=======
 # Setup the exe sources and buildinfo
 SET(EXESRC creator.c)
 
 IF(WIN32)
 	SET(EXESRC ${EXESRC} ../icons/winblender.rc)
->>>>>>> 8ea29046
 ENDIF(WIN32)
 
 IF(WITH_BUILDINFO)
@@ -129,12 +117,9 @@
 	ENDIF(UNIX)
 
 	IF(UNIX AND NOT APPLE)
-<<<<<<< HEAD
-=======
 		
 		# Local installation, "make install" can be done after this optionally
 		
->>>>>>> 8ea29046
 		ADD_CUSTOM_COMMAND(
 			TARGET blender POST_BUILD MAIN_DEPENDENCY blender
 			COMMAND rm -Rf ${TARGETDIR}/.blender
@@ -154,12 +139,7 @@
 			ADD_CUSTOM_COMMAND(
 				TARGET blender POST_BUILD MAIN_DEPENDENCY blender
 				COMMENT "copying blender scripts..."
-<<<<<<< HEAD
-				COMMAND cp -R ${CMAKE_SOURCE_DIR}/release/ui ${TARGETDIR}/.blender/
-				COMMAND cp -R ${CMAKE_SOURCE_DIR}/release/io ${TARGETDIR}/.blender/
-=======
 				COMMAND cp -R ${CMAKE_SOURCE_DIR}/release/scripts ${TARGETDIR}/.blender/
->>>>>>> 8ea29046
 				COMMAND find ${TARGETDIR} -name "*.py?" -prune -exec rm -rf {} "\;"
 			)
       
@@ -181,7 +161,6 @@
         
 				COMMAND rm -rf ${TARGETDIR}/.blender/python/lib/python${PYTHON_VERSION}/site-packages
 				COMMAND mkdir ${TARGETDIR}/.blender/python/lib/python${PYTHON_VERSION}/site-packages    # python needs it.
-<<<<<<< HEAD
 
 				COMMAND rm -f ${TARGETDIR}/.blender/python/lib/python${PYTHON_VERSION}/lib-dynload/_tkinter.so
 				COMMAND find ${TARGETDIR}/.blender/python/lib/python${PYTHON_VERSION} -name "test" -prune -exec rm -rf {} "\;"
@@ -195,20 +174,6 @@
 			TARGET blender POST_BUILD MAIN_DEPENDENCY blender
 			COMMAND find ${TARGETDIR} -name .svn -prune -exec rm -rf {} "\;"
 		)
-=======
-
-				COMMAND rm -f ${TARGETDIR}/.blender/python/lib/python${PYTHON_VERSION}/lib-dynload/_tkinter.so
-				COMMAND find ${TARGETDIR}/.blender/python/lib/python${PYTHON_VERSION} -name "test" -prune -exec rm -rf {} "\;"
-				COMMAND find ${TARGETDIR}/.blender/python/lib/python${PYTHON_VERSION} -name "*.py?" -exec rm -rf {} "\;"
-				COMMAND find ${TARGETDIR}/.blender/python/lib/python${PYTHON_VERSION} -name "*.so"-exec strip -s {} "\;"
-			)
-     
-		ENDIF(WITH_PYTHON)
-      
-		ADD_CUSTOM_COMMAND(
-			TARGET blender POST_BUILD MAIN_DEPENDENCY blender
-			COMMAND find ${TARGETDIR} -name .svn -prune -exec rm -rf {} "\;"
-		)
     
     
 		# Above we bundle a portable distrobution in ./bin
@@ -230,7 +195,6 @@
 			DESTINATION ${BLENDERPATH}
 		)
 		# end "make install"
->>>>>>> 8ea29046
     
 	ENDIF(UNIX AND NOT APPLE)
 
@@ -263,12 +227,7 @@
 		IF(WITH_PYTHON)
 			ADD_CUSTOM_COMMAND(
 				TARGET blender POST_BUILD MAIN_DEPENDENCY blender
-<<<<<<< HEAD
-				COMMAND cp -Rf ${CMAKE_SOURCE_DIR}/release/ui ${TARGETDIR}/blender.app/Contents/MacOS/.blender/
-				COMMAND cp -Rf ${CMAKE_SOURCE_DIR}/release/io ${TARGETDIR}/blender.app/Contents/MacOS/.blender/
-=======
 				COMMAND cp -Rf ${CMAKE_SOURCE_DIR}/release/scripts ${TARGETDIR}/blender.app/Contents/MacOS/.blender/
->>>>>>> 8ea29046
 				COMMAND mkdir ${TARGETDIR}/blender.app/Contents/MacOS/.blender/python/
 				COMMAND unzip -q ${LIBDIR}/release/python.zip -d ${TARGETDIR}/blender.app/Contents/MacOS/.blender/python/
 				COMMAND find ${TARGETDIR}/blender.app -name "*.py?" -prune -exec rm -rf {} "\;"
@@ -290,22 +249,12 @@
 			MAIN_DEPENDENCY blender
 			COMMAND if not exist \"${TARGETDIR}\\.blender\" mkdir \"${TARGETDIR}\\.blender\"
 			COMMAND if not exist \"${TARGETDIR}\\.blender\\locale\" mkdir \"${TARGETDIR}\\.blender\\locale\"
-<<<<<<< HEAD
-			COMMAND if not exist \"${TARGETDIR}\\.blender\\ui\" mkdir \"${TARGETDIR}\\.blender\\ui\"
-			COMMAND if not exist \"${TARGETDIR}\\.blender\\io\" mkdir \"${TARGETDIR}\\.blender\\io\"
-=======
 			COMMAND if not exist \"${TARGETDIR}\\.blender\\scripts\" mkdir \"${TARGETDIR}\\.blender\\scripts\"
->>>>>>> 8ea29046
 			COMMAND if not exist \"${TARGETDIR}\\plugins\" mkdir \"${TARGETDIR}\\plugins\"
 			COMMAND copy /Y \"${WIN_SOURCE_DIR}\\bin\\.blender\\.Blanguages\" \"${TARGETDIR}\\.blender\\\" 
 			COMMAND copy /Y \"${WIN_SOURCE_DIR}\\bin\\.blender\\.bfont.ttf\" \"${TARGETDIR}\\.blender\\\"
 			COMMAND xcopy /E /Y \"${WIN_SOURCE_DIR}\\bin\\.blender\\locale\\*.*\" \"${TARGETDIR}\\.blender\\locale\"
 			COMMAND xcopy /E /Y \"${WIN_SOURCE_DIR}\\release\\scripts\\*.*\" \"${TARGETDIR}\\.blender\\scripts\"
-<<<<<<< HEAD
-			COMMAND xcopy /E /Y \"${WIN_SOURCE_DIR}\\release\\ui\\*.*\" \"${TARGETDIR}\\.blender\\ui\"
-			COMMAND xcopy /E /Y \"${WIN_SOURCE_DIR}\\release\\io\\*.*\" \"${TARGETDIR}\\.blender\\io\"
-=======
->>>>>>> 8ea29046
 			COMMAND xcopy /E /Y \"${WIN_SOURCE_DIR}\\release\\plugins\\*.*\" \"${TARGETDIR}\\plugins\"
 			COMMAND copy /Y \"${WIN_SOURCE_DIR}\\release\\text\\*.*\" \"${TARGETDIR}\"
 			COMMAND copy /Y \"${WIN_SOURCE_DIR}\\release\\windows\\extra\\python26.zip\" \"${TARGETDIR}\\\"
@@ -410,10 +359,7 @@
 		blender_ONL 
 		bf_python 
 		bf_gen_python 
-<<<<<<< HEAD
-=======
 		bf_ikplugin
->>>>>>> 8ea29046
 		bf_blenkernel 
 		bf_nodes
 		bf_gpu
@@ -458,10 +404,7 @@
 		bf_ngnetwork 
 		extern_bullet 
 		bf_loopbacknetwork 
-<<<<<<< HEAD
-=======
 		bf_ITASC
->>>>>>> 8ea29046
 		bf_common 
 		bf_moto 
 		bf_python
