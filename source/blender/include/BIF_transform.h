/**
 * $Id$
 *
 * ***** BEGIN GPL/BL DUAL LICENSE BLOCK *****
 *
 * This program is free software; you can redistribute it and/or
 * modify it under the terms of the GNU General Public License
 * as published by the Free Software Foundation; either version 2
 * of the License, or (at your option) any later version. The Blender
 * Foundation also sells licenses for use in proprietary software under
 * the Blender License.  See http://www.blender.org/BL/ for information
 * about this.
 *
 * This program is distributed in the hope that it will be useful,
 * but WITHOUT ANY WARRANTY; without even the implied warranty of
 * MERCHANTABILITY or FITNESS FOR A PARTICULAR PURPOSE.  See the
 * GNU General Public License for more details.
 *
 * You should have received a copy of the GNU General Public License
 * along with this program; if not, write to the Free Software Foundation,
 * Inc., 59 Temple Place - Suite 330, Boston, MA  02111-1307, USA.
 *
 * The Original Code is Copyright (C) 2001-2002 by NaN Holding BV.
 * All rights reserved.
 *
 * The Original Code is: all of this file.
 *
 * Contributor(s): none yet.
 *
 * ***** END GPL/BL DUAL LICENSE BLOCK *****
 */

#ifndef BIF_TRANSFORM_H
#define BIF_TRANSFORM_H

/* ******************** Macros & Prototypes *********************** */

/* MODE AND NUMINPUT FLAGS */
#define TFM_INIT			-1
#define TFM_DUMMY			0
#define TFM_TRANSLATION		1
#define TFM_ROTATION		2
#define TFM_RESIZE			3
#define TFM_TOSPHERE		4
#define TFM_SHEAR			5
#define TFM_WARP			7
#define TFM_SHRINKFATTEN	8
#define TFM_TILT			9
#define TFM_LAMP_ENERGY		10
#define TFM_TRACKBALL		11
#define TFM_PUSHPULL		12
#define TFM_CREASE			13
#define TFM_MIRROR			14
#define TFM_BONESIZE		15
#define TFM_BONE_ENVELOPE	16
#define TFM_CURVE_SHRINKFATTEN		17
#define TFM_BONE_ROLL		18
#define TFM_TIME_TRANSLATE	19	
#define TFM_TIME_SLIDE		20
#define	TFM_TIME_SCALE		21
#define TFM_TIME_EXTEND		22
#define TFM_BAKE_TIME		23
#define TFM_BEVEL			24
#define TFM_BWEIGHT			25
#define TFM_ALIGN			26

/* TRANSFORM CONTEXTS */
#define CTX_NONE			0
#define CTX_TEXTURE			1
#define CTX_EDGE			2
#define CTX_NO_PET			4
#define CTX_TWEAK			8
<<<<<<< HEAD
#define CTX_NDOF			16

void initTransform(int mode, int context);
void Transform(void);
void Mirror(short mode);
void NDofTransform();
=======
#define CTX_NO_MIRROR		16
#define CTX_AUTOCONFIRM		32
#define CTX_BMESH			64

void initTransform(int mode, int context);
void Transform(void);
>>>>>>> 15215493

/* Standalone call to get the transformation center corresponding to the current situation
 * returns 1 if successful, 0 otherwise (usually means there's no selection)
 * (if 0 is returns, *vec is unmodified) 
 * */
int calculateTransformCenter(int centerMode, float *vec);

struct TransInfo;
struct ScrArea;
struct Base;
struct Scene;

struct TransInfo * BIF_GetTransInfo(void);
void BIF_setSingleAxisConstraint(float vec[3], char *text);
void BIF_setDualAxisConstraint(float vec1[3], float vec2[3], char *text);
void BIF_setLocalAxisConstraint(char axis, char *text);
void BIF_setLocalLockConstraint(char axis, char *text);

<<<<<<< HEAD
=======
int BIF_snappingSupported(void);

struct TransformOrientation;

void BIF_clearTransformOrientation(void);
void BIF_removeTransformOrientation(struct TransformOrientation *ts);
void BIF_manageTransformOrientation(int confirm, int set);
int BIF_menuselectTransformOrientation(void);
void BIF_selectTransformOrientation(struct TransformOrientation *ts);
void BIF_selectTransformOrientationFromIndex(int index);

char * BIF_menustringTransformOrientation(); /* the returned value was allocated and needs to be freed after use */
int BIF_countTransformOrientation();

>>>>>>> 15215493
/* Drawing callbacks */
void BIF_drawConstraint(void);
void BIF_drawPropCircle(void);
void BIF_drawSnap(void);

void BIF_getPropCenter(float *center);

void BIF_TransformSetUndo(char *str);

void BIF_selectOrientation(void);

/* view3d manipulators */
void initManipulator(int mode);
void ManipulatorTransform();

int BIF_do_manipulator(struct ScrArea *sa);
void BIF_draw_manipulator(struct ScrArea *sa);

#endif
<|MERGE_RESOLUTION|>--- conflicted
+++ resolved
@@ -70,21 +70,14 @@
 #define CTX_EDGE			2
 #define CTX_NO_PET			4
 #define CTX_TWEAK			8
-<<<<<<< HEAD
-#define CTX_NDOF			16
+#define CTX_NO_MIRROR		16
+#define CTX_AUTOCONFIRM		32
+#define CTX_BMESH			64
+#define CTX_NDOF			128
 
 void initTransform(int mode, int context);
 void Transform(void);
-void Mirror(short mode);
 void NDofTransform();
-=======
-#define CTX_NO_MIRROR		16
-#define CTX_AUTOCONFIRM		32
-#define CTX_BMESH			64
-
-void initTransform(int mode, int context);
-void Transform(void);
->>>>>>> 15215493
 
 /* Standalone call to get the transformation center corresponding to the current situation
  * returns 1 if successful, 0 otherwise (usually means there's no selection)
@@ -103,8 +96,6 @@
 void BIF_setLocalAxisConstraint(char axis, char *text);
 void BIF_setLocalLockConstraint(char axis, char *text);
 
-<<<<<<< HEAD
-=======
 int BIF_snappingSupported(void);
 
 struct TransformOrientation;
@@ -119,7 +110,6 @@
 char * BIF_menustringTransformOrientation(); /* the returned value was allocated and needs to be freed after use */
 int BIF_countTransformOrientation();
 
->>>>>>> 15215493
 /* Drawing callbacks */
 void BIF_drawConstraint(void);
 void BIF_drawPropCircle(void);
