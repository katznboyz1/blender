--- conflicted
+++ resolved
@@ -63,22 +63,14 @@
 GHash *BLI_ghash_new(GHashHashFP hashfp, GHashCmpFP cmpfp, const char *info);
 void   BLI_ghash_free(GHash *gh, GHashKeyFreeFP keyfreefp, GHashValFreeFP valfreefp);
 void   BLI_ghash_insert(GHash *gh, void *key, void *val);
-<<<<<<< HEAD
-void   BLI_ghash_reinsert(GHash *gh, void *key, void *val, GHashKeyFreeFP keyfreefp, GHashValFreeFP valfreefp);
-=======
 bool   BLI_ghash_reinsert(GHash *gh, void *key, void *val, GHashKeyFreeFP keyfreefp, GHashValFreeFP valfreefp);
->>>>>>> 4d2b50ad
 void  *BLI_ghash_lookup(GHash *gh, const void *key);
 void **BLI_ghash_lookup_p(GHash *gh, const void *key);
 bool   BLI_ghash_remove(GHash *gh, void *key, GHashKeyFreeFP keyfreefp, GHashValFreeFP valfreefp);
 void   BLI_ghash_clear(GHash *gh, GHashKeyFreeFP keyfreefp, GHashValFreeFP valfreefp);
-<<<<<<< HEAD
-void  *BLI_ghash_pop(GHash *gh, void *key, GHashKeyFreeFP keyfreefp);
-=======
 void   BLI_ghash_clear_ex(GHash *gh, GHashKeyFreeFP keyfreefp, GHashValFreeFP valfreefp,
                           const unsigned int nentries_reserve);
 void  *BLI_ghash_popkey(GHash *gh, void *key, GHashKeyFreeFP keyfreefp);
->>>>>>> 4d2b50ad
 bool   BLI_ghash_haskey(GHash *gh, const void *key);
 int    BLI_ghash_size(GHash *gh);
 void   BLI_ghash_flag_set(GHash *gh, unsigned int flag);
