--- conflicted
+++ resolved
@@ -53,13 +53,8 @@
 struct MemArena;
 typedef struct MemArena MemArena;
 
-<<<<<<< HEAD
 struct MemArena    *BLI_memarena_new(int bufsize, const char *name)
-#ifdef __GNUC__
-=======
-struct MemArena    *BLI_memarena_new(const int bufsize, const char *name)
 #if MEM_GNU_ATTRIBUTES
->>>>>>> 77f47799
 __attribute__((warn_unused_result))
 __attribute__((nonnull(2)))
 #endif
@@ -82,13 +77,8 @@
 #endif
 ;
 
-<<<<<<< HEAD
 void                BLI_memarena_use_align(struct MemArena *ma, int align)
-#ifdef __GNUC__
-=======
-void                BLI_memarena_use_align(struct MemArena *ma, const int align)
 #if MEM_GNU_ATTRIBUTES
->>>>>>> 77f47799
 __attribute__((nonnull(1)))
 #endif
 ;
