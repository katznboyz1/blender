/*
 * ***** BEGIN GPL LICENSE BLOCK *****
 *
 * This program is free software; you can redistribute it and/or
 * modify it under the terms of the GNU General Public License
 * as published by the Free Software Foundation; either version 2
 * of the License, or (at your option) any later version.
 *
 * This program is distributed in the hope that it will be useful,
 * but WITHOUT ANY WARRANTY; without even the implied warranty of
 * MERCHANTABILITY or FITNESS FOR A PARTICULAR PURPOSE.  See the
 * GNU General Public License for more details.
 *
 * You should have received a copy of the GNU General Public License
 * along with this program; if not, write to the Free Software Foundation,
 * Inc., 51 Franklin Street, Fifth Floor, Boston, MA 02110-1301, USA.
 *
 * The Original Code is Copyright (C) 2001-2002 by NaN Holding BV.
 * All rights reserved.
 *
 * The Original Code is: all of this file.
 *
 * Contributor(s): Matt Ebb, Raul Fernandez Hernandez (Farsthary).
 *
 * ***** END GPL LICENSE BLOCK *****
 */

/** \file blender/blenlib/intern/voxel.c
 *  \ingroup bli
 */


#include "BLI_voxel.h"
#include "BLI_utildefines.h"



BLI_INLINE float D(float *data, const int res[3], int x, int y, int z)
{
<<<<<<< HEAD
	CLAMP(x, 0, res[0]-1);
	CLAMP(y, 0, res[1]-1);
	CLAMP(z, 0, res[2]-1);
	return data[ BLI_VOXEL_INDEX(x, y, z, res) ];
=======
	CLAMP(x, 0, res[0] - 1);
	CLAMP(y, 0, res[1] - 1);
	CLAMP(z, 0, res[2] - 1);
	return data[BLI_VOXEL_INDEX(x, y, z, res)];
>>>>>>> e5963aae
}

/* *** nearest neighbor *** */
/* input coordinates must be in bounding box 0.0 - 1.0 */
float BLI_voxel_sample_nearest(float *data, const int res[3], const float co[3])
{
	int xi, yi, zi;
	
	xi = co[0] * res[0];
	yi = co[1] * res[1];
	zi = co[2] * res[2];
	
	return D(data, res, xi, yi, zi);
}

// returns highest integer <= x as integer (slightly faster than floor())
BLI_INLINE int FLOORI(float x)
{
	const int r = (int)x;
	return ((x >= 0.f) || (float)r == x) ? r : (r - 1);
}

// clamp function, cannot use the CLAMPIS macro, it sometimes returns unwanted results apparently related to gcc optimization flag -fstrict-overflow which is enabled at -O2
// this causes the test (x + 2) < 0 with int x == 2147483647 to return false (x being an integer, x + 2 should wrap around to -2147483647 so the test < 0 should return true, which it doesn't)
BLI_INLINE int _clamp(int a, int b, int c)
{
	return (a < b) ? b : ((a > c) ? c : a);
}

float BLI_voxel_sample_trilinear(float *data, const int res[3], const float co[3])
{
	if (data) {
	
		const float xf = co[0] * res[0] - 0.5f;
		const float yf = co[1] * res[1] - 0.5f;
		const float zf = co[2] * res[2] - 0.5f;
		
		const int x = FLOORI(xf), y = FLOORI(yf), z = FLOORI(zf);
	
		const int xc[2] = {_clamp(x, 0, res[0] - 1), _clamp(x + 1, 0, res[0] - 1)};
		const int yc[2] = {res[0] * _clamp(y, 0, res[1] - 1), res[0] * _clamp(y + 1, 0, res[1] - 1)};
		const int zc[2] = {res[0] * res[1] * _clamp(z, 0, res[2] - 1), res[0] * res[1] * _clamp(z + 1, 0, res[2] - 1)};
	
		const float dx = xf - (float)x;
		const float dy = yf - (float)y;
		const float dz = zf - (float)z;
		
		const float u[2] = {1.f - dx, dx};
		const float v[2] = {1.f - dy, dy};
		const float w[2] = {1.f - dz, dz};
	
		return w[0] * (   v[0] * ( u[0] * data[xc[0] + yc[0] + zc[0]] + u[1] * data[xc[1] + yc[0] + zc[0]] )
						+ v[1] * ( u[0] * data[xc[0] + yc[1] + zc[0]] + u[1] * data[xc[1] + yc[1] + zc[0]] ) )
			 + w[1] * (   v[0] * ( u[0] * data[xc[0] + yc[0] + zc[1]] + u[1] * data[xc[1] + yc[0] + zc[1]] )
						+ v[1] * ( u[0] * data[xc[0] + yc[1] + zc[1]] + u[1] * data[xc[1] + yc[1] + zc[1]] ) );
	
	}
	return 0.f;
}
	

float BLI_voxel_sample_triquadratic(float *data, const int res[3], const float co[3])
{
	if (data) {

		const float xf = co[0] * res[0], yf = co[1] * res[1], zf = co[2] * res[2];
		const int x = FLOORI(xf), y = FLOORI(yf), z = FLOORI(zf);

		const int xc[3] = {_clamp(x - 1, 0, res[0] - 1), _clamp(x, 0, res[0] - 1), _clamp(x + 1, 0, res[0] - 1)};
		const int yc[3] = {res[0] * _clamp(y - 1, 0, res[1] - 1), res[0] * _clamp(y, 0, res[1] - 1), res[0] * _clamp(y + 1, 0, res[1] - 1)};
		const int zc[3] = {res[0] * res[1] * _clamp(z - 1, 0, res[2] - 1), res[0] * res[1] * _clamp(z, 0, res[2] - 1), res[0] * res[1] * _clamp(z + 1, 0, res[2] - 1)};

		const float dx = xf - (float)x, dy = yf - (float)y, dz = zf - (float)z;
		const float u[3] = {dx*(0.5f*dx - 1.f) + 0.5f, dx*(1.f - dx) + 0.5f, 0.5f*dx*dx};
		const float v[3] = {dy*(0.5f*dy - 1.f) + 0.5f, dy*(1.f - dy) + 0.5f, 0.5f*dy*dy};
		const float w[3] = {dz*(0.5f*dz - 1.f) + 0.5f, dz*(1.f - dz) + 0.5f, 0.5f*dz*dz};

		return w[0] * (   v[0] * ( u[0] * data[xc[0] + yc[0] + zc[0]] + u[1] * data[xc[1] + yc[0] + zc[0]] + u[2] * data[xc[2] + yc[0] + zc[0]] )
						+ v[1] * ( u[0] * data[xc[0] + yc[1] + zc[0]] + u[1] * data[xc[1] + yc[1] + zc[0]] + u[2] * data[xc[2] + yc[1] + zc[0]] )
						+ v[2] * ( u[0] * data[xc[0] + yc[2] + zc[0]] + u[1] * data[xc[1] + yc[2] + zc[0]] + u[2] * data[xc[2] + yc[2] + zc[0]] ) )
			 + w[1] * (   v[0] * ( u[0] * data[xc[0] + yc[0] + zc[1]] + u[1] * data[xc[1] + yc[0] + zc[1]] + u[2] * data[xc[2] + yc[0] + zc[1]] )
						+ v[1] * ( u[0] * data[xc[0] + yc[1] + zc[1]] + u[1] * data[xc[1] + yc[1] + zc[1]] + u[2] * data[xc[2] + yc[1] + zc[1]] )
						+ v[2] * ( u[0] * data[xc[0] + yc[2] + zc[1]] + u[1] * data[xc[1] + yc[2] + zc[1]] + u[2] * data[xc[2] + yc[2] + zc[1]] ) )
			 + w[2] * (   v[0] * ( u[0] * data[xc[0] + yc[0] + zc[2]] + u[1] * data[xc[1] + yc[0] + zc[2]] + u[2] * data[xc[2] + yc[0] + zc[2]] )
						+ v[1] * ( u[0] * data[xc[0] + yc[1] + zc[2]] + u[1] * data[xc[1] + yc[1] + zc[2]] + u[2] * data[xc[2] + yc[1] + zc[2]] )
						+ v[2] * ( u[0] * data[xc[0] + yc[2] + zc[2]] + u[1] * data[xc[1] + yc[2] + zc[2]] + u[2] * data[xc[2] + yc[2] + zc[2]] ) );

	}
	return 0.f;
}

float BLI_voxel_sample_tricubic(float *data, const int res[3], const float co[3], int bspline)
{
	if (data) {

		const float xf = co[0] * res[0] - 0.5f, yf = co[1] * res[1] - 0.5f, zf = co[2] * res[2] - 0.5f;
		const int x = FLOORI(xf), y = FLOORI(yf), z = FLOORI(zf);

		const int xc[4] = {_clamp(x - 1, 0, res[0] - 1), _clamp(x, 0, res[0] - 1), _clamp(x + 1, 0, res[0] - 1), _clamp(x + 2, 0, res[0] - 1)};
		const int yc[4] = {res[0] * _clamp(y - 1, 0, res[1] - 1), res[0] * _clamp(y, 0, res[1] - 1), res[0] * _clamp(y + 1, 0, res[1] - 1), res[0] * _clamp(y + 2, 0, res[1] - 1)};
		const int zc[4] = {res[0] * res[1] * _clamp(z - 1, 0, res[2] - 1), res[0] * res[1] * _clamp(z, 0, res[2] - 1), res[0] * res[1] * _clamp(z + 1, 0, res[2] - 1), res[0] * res[1] * _clamp(z + 2, 0, res[2] - 1)};

		const float dx = xf - (float)x, dy = yf - (float)y, dz = zf - (float)z;

		float u[4], v[4], w[4];
		if (bspline) {	// B-Spline
			u[0] = (((-1.f/6.f)*dx + 0.5f)*dx - 0.5f)*dx + (1.f/6.f);
			u[1] =  ((     0.5f*dx - 1.f )*dx       )*dx + (2.f/3.f);
			u[2] =  ((    -0.5f*dx + 0.5f)*dx + 0.5f)*dx + (1.f/6.f);
			u[3] =   ( 1.f/6.f)*dx*dx*dx;
			v[0] = (((-1.f/6.f)*dy + 0.5f)*dy - 0.5f)*dy + (1.f/6.f);
			v[1] =  ((     0.5f*dy - 1.f )*dy       )*dy + (2.f/3.f);
			v[2] =  ((    -0.5f*dy + 0.5f)*dy + 0.5f)*dy + (1.f/6.f);
			v[3] =  ( 1.f/6.f)*dy*dy*dy;
			w[0] = (((-1.f/6.f)*dz + 0.5f)*dz - 0.5f)*dz + (1.f/6.f);
			w[1] =  ((     0.5f*dz - 1.f )*dz       )*dz + (2.f/3.f);
			w[2] =  ((    -0.5f*dz + 0.5f)*dz + 0.5f)*dz + (1.f/6.f);
			w[3] =   ( 1.f/6.f)*dz*dz*dz;
		}
		else {	// Catmull-Rom
			u[0] = ((-0.5f*dx + 1.0f)*dx - 0.5f)*dx;
			u[1] = (( 1.5f*dx - 2.5f)*dx       )*dx + 1.0f;
			u[2] = ((-1.5f*dx + 2.0f)*dx + 0.5f)*dx;
			u[3] = (( 0.5f*dx - 0.5f)*dx       )*dx;
			v[0] = ((-0.5f*dy + 1.0f)*dy - 0.5f)*dy;
			v[1] = (( 1.5f*dy - 2.5f)*dy       )*dy + 1.0f;
			v[2] = ((-1.5f*dy + 2.0f)*dy + 0.5f)*dy;
			v[3] = (( 0.5f*dy - 0.5f)*dy       )*dy;
			w[0] = ((-0.5f*dz + 1.0f)*dz - 0.5f)*dz;
			w[1] = (( 1.5f*dz - 2.5f)*dz       )*dz + 1.0f;
			w[2] = ((-1.5f*dz + 2.0f)*dz + 0.5f)*dz;
			w[3] = (( 0.5f*dz - 0.5f)*dz       )*dz;
		}

		return w[0] * (   v[0] * ( u[0] * data[xc[0] + yc[0] + zc[0]] + u[1] * data[xc[1] + yc[0] + zc[0]] + u[2] * data[xc[2] + yc[0] + zc[0]] + u[3] * data[xc[3] + yc[0] + zc[0]] )
						+ v[1] * ( u[0] * data[xc[0] + yc[1] + zc[0]] + u[1] * data[xc[1] + yc[1] + zc[0]] + u[2] * data[xc[2] + yc[1] + zc[0]] + u[3] * data[xc[3] + yc[1] + zc[0]] )
						+ v[2] * ( u[0] * data[xc[0] + yc[2] + zc[0]] + u[1] * data[xc[1] + yc[2] + zc[0]] + u[2] * data[xc[2] + yc[2] + zc[0]] + u[3] * data[xc[3] + yc[2] + zc[0]] )
						+ v[3] * ( u[0] * data[xc[0] + yc[3] + zc[0]] + u[1] * data[xc[1] + yc[3] + zc[0]] + u[2] * data[xc[2] + yc[3] + zc[0]] + u[3] * data[xc[3] + yc[3] + zc[0]] ) )
			 + w[1] * (   v[0] * ( u[0] * data[xc[0] + yc[0] + zc[1]] + u[1] * data[xc[1] + yc[0] + zc[1]] + u[2] * data[xc[2] + yc[0] + zc[1]] + u[3] * data[xc[3] + yc[0] + zc[1]] )
						+ v[1] * ( u[0] * data[xc[0] + yc[1] + zc[1]] + u[1] * data[xc[1] + yc[1] + zc[1]] + u[2] * data[xc[2] + yc[1] + zc[1]] + u[3] * data[xc[3] + yc[1] + zc[1]] )
						+ v[2] * ( u[0] * data[xc[0] + yc[2] + zc[1]] + u[1] * data[xc[1] + yc[2] + zc[1]] + u[2] * data[xc[2] + yc[2] + zc[1]] + u[3] * data[xc[3] + yc[2] + zc[1]] )
						+ v[3] * ( u[0] * data[xc[0] + yc[3] + zc[1]] + u[1] * data[xc[1] + yc[3] + zc[1]] + u[2] * data[xc[2] + yc[3] + zc[1]] + u[3] * data[xc[3] + yc[3] + zc[1]] ) )
			 + w[2] * (   v[0] * ( u[0] * data[xc[0] + yc[0] + zc[2]] + u[1] * data[xc[1] + yc[0] + zc[2]] + u[2] * data[xc[2] + yc[0] + zc[2]] + u[3] * data[xc[3] + yc[0] + zc[2]] )
						+ v[1] * ( u[0] * data[xc[0] + yc[1] + zc[2]] + u[1] * data[xc[1] + yc[1] + zc[2]] + u[2] * data[xc[2] + yc[1] + zc[2]] + u[3] * data[xc[3] + yc[1] + zc[2]] )
						+ v[2] * ( u[0] * data[xc[0] + yc[2] + zc[2]] + u[1] * data[xc[1] + yc[2] + zc[2]] + u[2] * data[xc[2] + yc[2] + zc[2]] + u[3] * data[xc[3] + yc[2] + zc[2]] )
						+ v[3] * ( u[0] * data[xc[0] + yc[3] + zc[2]] + u[1] * data[xc[1] + yc[3] + zc[2]] + u[2] * data[xc[2] + yc[3] + zc[2]] + u[3] * data[xc[3] + yc[3] + zc[2]] ) )
			 + w[3] * (   v[0] * ( u[0] * data[xc[0] + yc[0] + zc[3]] + u[1] * data[xc[1] + yc[0] + zc[3]] + u[2] * data[xc[2] + yc[0] + zc[3]] + u[3] * data[xc[3] + yc[0] + zc[3]] )
						+ v[1] * ( u[0] * data[xc[0] + yc[1] + zc[3]] + u[1] * data[xc[1] + yc[1] + zc[3]] + u[2] * data[xc[2] + yc[1] + zc[3]] + u[3] * data[xc[3] + yc[1] + zc[3]] )
						+ v[2] * ( u[0] * data[xc[0] + yc[2] + zc[3]] + u[1] * data[xc[1] + yc[2] + zc[3]] + u[2] * data[xc[2] + yc[2] + zc[3]] + u[3] * data[xc[3] + yc[2] + zc[3]] )
						+ v[3] * ( u[0] * data[xc[0] + yc[3] + zc[3]] + u[1] * data[xc[1] + yc[3] + zc[3]] + u[2] * data[xc[2] + yc[3] + zc[3]] + u[3] * data[xc[3] + yc[3] + zc[3]] ) );

	}
	return 0.f;
}<|MERGE_RESOLUTION|>--- conflicted
+++ resolved
@@ -37,17 +37,10 @@
 
 BLI_INLINE float D(float *data, const int res[3], int x, int y, int z)
 {
-<<<<<<< HEAD
 	CLAMP(x, 0, res[0]-1);
 	CLAMP(y, 0, res[1]-1);
 	CLAMP(z, 0, res[2]-1);
-	return data[ BLI_VOXEL_INDEX(x, y, z, res) ];
-=======
-	CLAMP(x, 0, res[0] - 1);
-	CLAMP(y, 0, res[1] - 1);
-	CLAMP(z, 0, res[2] - 1);
 	return data[BLI_VOXEL_INDEX(x, y, z, res)];
->>>>>>> e5963aae
 }
 
 /* *** nearest neighbor *** */
