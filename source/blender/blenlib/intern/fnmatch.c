--- conflicted
+++ resolved
@@ -241,11 +241,7 @@
 
 #endif /* _LIBC or not __GNU_LIBRARY__.  */
 
-<<<<<<< HEAD
-/* clang-format off */
-=======
 /* clang-format on */
->>>>>>> 2986bc1d
 
 #else
 
