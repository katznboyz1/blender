/*
 * This program is free software; you can redistribute it and/or
 * modify it under the terms of the GNU General Public License
 * as published by the Free Software Foundation; either version 2
 * of the License, or (at your option) any later version.
 *
 * This program is distributed in the hope that it will be useful,
 * but WITHOUT ANY WARRANTY; without even the implied warranty of
 * MERCHANTABILITY or FITNESS FOR A PARTICULAR PURPOSE.  See the
 * GNU General Public License for more details.
 *
 * You should have received a copy of the GNU General Public License
 * along with this program; if not, write to the Free Software Foundation,
 * Inc., 51 Franklin Street, Fifth Floor, Boston, MA 02110-1301, USA.
 *
 * The Original Code is Copyright (C) 2006 by NaN Holding BV.
 * All rights reserved.
 */

/** \file
 * \ingroup bli
 * \brief BVH-tree implementation.
 *
 * k-DOP BVH (Discrete Oriented Polytope, Bounding Volume Hierarchy).
 * A k-DOP is represented as k/2 pairs of min , max values for k/2 directions (intervals, "slabs").
 *
 * See: http://www.gris.uni-tuebingen.de/people/staff/jmezger/papers/bvh.pdf
 *
 * implements a bvh-tree structure with support for:
 *
 * - Ray-cast:
 *   #BLI_bvhtree_ray_cast, #BVHRayCastData
 * - Nearest point on surface:
 *   #BLI_bvhtree_find_nearest, #BVHNearestData
 * - Overlapping 2 trees:
 *   #BLI_bvhtree_overlap, #BVHOverlapData_Shared, #BVHOverlapData_Thread
 * - Range Query:
 *   #BLI_bvhtree_range_query
 */

#include <assert.h>

#include "MEM_guardedalloc.h"

#include "BLI_utildefines.h"
#include "BLI_alloca.h"
#include "BLI_stack.h"
#include "BLI_kdopbvh.h"
#include "BLI_math.h"
#include "BLI_task.h"
#include "BLI_heap_simple.h"

#include "BLI_strict_flags.h"

/* used for iterative_raycast */
// #define USE_SKIP_LINKS

/* Use to print balanced output. */
// #define USE_PRINT_TREE

/* Check tree is valid. */
// #define USE_VERIFY_TREE

#define MAX_TREETYPE 32

/* Setting zero so we can catch bugs in BLI_task/KDOPBVH.
 * TODO(sergey): Deduplicate the limits with PBVH from BKE.
 */
#ifdef DEBUG
#  define KDOPBVH_THREAD_LEAF_THRESHOLD 0
#else
#  define KDOPBVH_THREAD_LEAF_THRESHOLD 1024
#endif

/* -------------------------------------------------------------------- */
/** \name Struct Definitions
 * \{ */

typedef unsigned char axis_t;

typedef struct BVHNode {
  struct BVHNode **children;
  struct BVHNode *parent; /* some user defined traversed need that */
#ifdef USE_SKIP_LINKS
  struct BVHNode *skip[2];
#endif
  float *bv;      /* Bounding volume of all nodes, max 13 axis */
  int index;      /* face, edge, vertex index */
  char totnode;   /* how many nodes are used, used for speedup */
  char main_axis; /* Axis used to split this node */
} BVHNode;

/* keep under 26 bytes for speed purposes */
struct BVHTree {
  BVHNode **nodes;
  BVHNode *nodearray;  /* pre-alloc branch nodes */
  BVHNode **nodechild; /* pre-alloc childs for nodes */
  float *nodebv;       /* pre-alloc bounding-volumes for nodes */
  float epsilon;       /* epslion is used for inflation of the k-dop      */
  int totleaf;         /* leafs */
  int totbranch;
  axis_t start_axis, stop_axis; /* bvhtree_kdop_axes array indices according to axis */
  axis_t axis;                  /* kdop type (6 => OBB, 7 => AABB, ...) */
  char tree_type;               /* type of tree (4 => quadtree) */
};

/* optimization, ensure we stay small */
BLI_STATIC_ASSERT((sizeof(void *) == 8 && sizeof(BVHTree) <= 48) ||
                      (sizeof(void *) == 4 && sizeof(BVHTree) <= 32),
                  "over sized")

/* avoid duplicating vars in BVHOverlapData_Thread */
typedef struct BVHOverlapData_Shared {
  const BVHTree *tree1, *tree2;
  axis_t start_axis, stop_axis;

  /* use for callbacks */
  BVHTree_OverlapCallback callback;
  void *userdata;
} BVHOverlapData_Shared;

typedef struct BVHOverlapData_Thread {
  BVHOverlapData_Shared *shared;
  struct BLI_Stack *overlap; /* store BVHTreeOverlap */
  /* use for callbacks */
  int thread;
} BVHOverlapData_Thread;

typedef struct BVHNearestData {
  const BVHTree *tree;
  const float *co;
  BVHTree_NearestPointCallback callback;
  void *userdata;
  float proj[13]; /* coordinates projection over axis */
  BVHTreeNearest nearest;

} BVHNearestData;

typedef struct BVHRayCastData {
  const BVHTree *tree;

  BVHTree_RayCastCallback callback;
  void *userdata;

  BVHTreeRay ray;

#ifdef USE_KDOPBVH_WATERTIGHT
  struct IsectRayPrecalc isect_precalc;
#endif

  /* initialized by bvhtree_ray_cast_data_precalc */
  float ray_dot_axis[13];
  float idot_axis[13];
  int index[6];

  BVHTreeRayHit hit;
} BVHRayCastData;

typedef struct BVHNearestProjectedData {
  const BVHTree *tree;
  struct DistProjectedAABBPrecalc precalc;
  bool closest_axis[3];
  float clip_plane[6][4];
  int clip_plane_len;
  BVHTree_NearestProjectedCallback callback;
  void *userdata;
  BVHTreeNearest nearest;

} BVHNearestProjectedData;

/** \} */

/**
 * Bounding Volume Hierarchy Definition
 *
 * Notes: From OBB until 26-DOP --> all bounding volumes possible, just choose type below
 * Notes: You have to choose the type at compile time ITM
 * Notes: You can choose the tree type --> binary, quad, octree, choose below
 */

const float bvhtree_kdop_axes[13][3] = {
    {1.0, 0, 0},
    {0, 1.0, 0},
    {0, 0, 1.0},
    {1.0, 1.0, 1.0},
    {1.0, -1.0, 1.0},
    {1.0, 1.0, -1.0},
    {1.0, -1.0, -1.0},
    {1.0, 1.0, 0},
    {1.0, 0, 1.0},
    {0, 1.0, 1.0},
    {1.0, -1.0, 0},
    {1.0, 0, -1.0},
    {0, 1.0, -1.0},
};

/* -------------------------------------------------------------------- */
/** \name Utility Functions
 * \{ */

MINLINE axis_t min_axis(axis_t a, axis_t b)
{
  return (a < b) ? a : b;
}
#if 0
MINLINE axis_t max_axis(axis_t a, axis_t b)
{
  return (b < a) ? a : b;
}
#endif

/**
 * Intro-sort
 * with permission deriving from the following Java code:
 * http://ralphunden.net/content/tutorials/a-guide-to-introsort/
 * and he derived it from the SUN STL
 */

static void node_minmax_init(const BVHTree *tree, BVHNode *node)
{
  axis_t axis_iter;
  float(*bv)[2] = (float(*)[2])node->bv;

  for (axis_iter = tree->start_axis; axis_iter != tree->stop_axis; axis_iter++) {
    bv[axis_iter][0] = FLT_MAX;
    bv[axis_iter][1] = -FLT_MAX;
  }
}

/** \} */

/* -------------------------------------------------------------------- */
/** \name Balance Utility Functions
 * \{ */

/**
 * Insertion sort algorithm
 */
static void bvh_insertionsort(BVHNode **a, int lo, int hi, int axis)
{
  int i, j;
  BVHNode *t;
  for (i = lo; i < hi; i++) {
    j = i;
    t = a[i];
    while ((j != lo) && (t->bv[axis] < (a[j - 1])->bv[axis])) {
      a[j] = a[j - 1];
      j--;
    }
    a[j] = t;
  }
}

static int bvh_partition(BVHNode **a, int lo, int hi, BVHNode *x, int axis)
{
  int i = lo, j = hi;
  while (1) {
    while (a[i]->bv[axis] < x->bv[axis]) {
      i++;
    }
    j--;
    while (x->bv[axis] < a[j]->bv[axis]) {
      j--;
    }
    if (!(i < j)) {
      return i;
    }
    SWAP(BVHNode *, a[i], a[j]);
    i++;
  }
}

/* returns Sortable */
static BVHNode *bvh_medianof3(BVHNode **a, int lo, int mid, int hi, int axis)
{
  if ((a[mid])->bv[axis] < (a[lo])->bv[axis]) {
    if ((a[hi])->bv[axis] < (a[mid])->bv[axis]) {
      return a[mid];
    }
    else {
      if ((a[hi])->bv[axis] < (a[lo])->bv[axis]) {
        return a[hi];
      }
      else {
        return a[lo];
      }
    }
  }
  else {
    if ((a[hi])->bv[axis] < (a[mid])->bv[axis]) {
      if ((a[hi])->bv[axis] < (a[lo])->bv[axis]) {
        return a[lo];
      }
      else {
        return a[hi];
      }
    }
    else {
      return a[mid];
    }
  }
}

/**
 * \note after a call to this function you can expect one of:
 * - every node to left of a[n] are smaller or equal to it
 * - every node to the right of a[n] are greater or equal to it */
static void partition_nth_element(BVHNode **a, int begin, int end, const int n, const int axis)
{
  while (end - begin > 3) {
    const int cut = bvh_partition(
        a, begin, end, bvh_medianof3(a, begin, (begin + end) / 2, end - 1, axis), axis);
    if (cut <= n) {
      begin = cut;
    }
    else {
      end = cut;
    }
  }
  bvh_insertionsort(a, begin, end, axis);
}

#ifdef USE_SKIP_LINKS
static void build_skip_links(BVHTree *tree, BVHNode *node, BVHNode *left, BVHNode *right)
{
  int i;

  node->skip[0] = left;
  node->skip[1] = right;

  for (i = 0; i < node->totnode; i++) {
    if (i + 1 < node->totnode) {
      build_skip_links(tree, node->children[i], left, node->children[i + 1]);
    }
    else {
      build_skip_links(tree, node->children[i], left, right);
    }

    left = node->children[i];
  }
}
#endif

/*
 * BVHTree bounding volumes functions
 */
static void create_kdop_hull(
    const BVHTree *tree, BVHNode *node, const float *co, int numpoints, int moving)
{
  float newminmax;
  float *bv = node->bv;
  int k;
  axis_t axis_iter;

  /* don't init boudings for the moving case */
  if (!moving) {
    node_minmax_init(tree, node);
  }

  for (k = 0; k < numpoints; k++) {
    /* for all Axes. */
    for (axis_iter = tree->start_axis; axis_iter < tree->stop_axis; axis_iter++) {
      newminmax = dot_v3v3(&co[k * 3], bvhtree_kdop_axes[axis_iter]);
      if (newminmax < bv[2 * axis_iter]) {
        bv[2 * axis_iter] = newminmax;
      }
      if (newminmax > bv[(2 * axis_iter) + 1]) {
        bv[(2 * axis_iter) + 1] = newminmax;
      }
    }
  }
}

/**
 * \note depends on the fact that the BVH's for each face is already built
 */
static void refit_kdop_hull(const BVHTree *tree, BVHNode *node, int start, int end)
{
  float newmin, newmax;
  float *__restrict bv = node->bv;
  int j;
  axis_t axis_iter;

  node_minmax_init(tree, node);

  for (j = start; j < end; j++) {
    float *__restrict node_bv = tree->nodes[j]->bv;

    /* for all Axes. */
    for (axis_iter = tree->start_axis; axis_iter < tree->stop_axis; axis_iter++) {
      newmin = node_bv[(2 * axis_iter)];
      if ((newmin < bv[(2 * axis_iter)])) {
        bv[(2 * axis_iter)] = newmin;
      }

      newmax = node_bv[(2 * axis_iter) + 1];
      if ((newmax > bv[(2 * axis_iter) + 1])) {
        bv[(2 * axis_iter) + 1] = newmax;
      }
    }
  }
}

/**
 * only supports x,y,z axis in the moment
 * but we should use a plain and simple function here for speed sake */
static char get_largest_axis(const float *bv)
{
  float middle_point[3];

  middle_point[0] = (bv[1]) - (bv[0]); /* x axis */
  middle_point[1] = (bv[3]) - (bv[2]); /* y axis */
  middle_point[2] = (bv[5]) - (bv[4]); /* z axis */
  if (middle_point[0] > middle_point[1]) {
    if (middle_point[0] > middle_point[2]) {
      return 1; /* max x axis */
    }
    else {
      return 5; /* max z axis */
    }
  }
  else {
    if (middle_point[1] > middle_point[2]) {
      return 3; /* max y axis */
    }
    else {
      return 5; /* max z axis */
    }
  }
}

/**
 * bottom-up update of bvh node BV
 * join the children on the parent BV */
static void node_join(BVHTree *tree, BVHNode *node)
{
  int i;
  axis_t axis_iter;

  node_minmax_init(tree, node);

  for (i = 0; i < tree->tree_type; i++) {
    if (node->children[i]) {
      for (axis_iter = tree->start_axis; axis_iter < tree->stop_axis; axis_iter++) {
        /* update minimum */
        if (node->children[i]->bv[(2 * axis_iter)] < node->bv[(2 * axis_iter)]) {
          node->bv[(2 * axis_iter)] = node->children[i]->bv[(2 * axis_iter)];
        }

        /* update maximum */
        if (node->children[i]->bv[(2 * axis_iter) + 1] > node->bv[(2 * axis_iter) + 1]) {
          node->bv[(2 * axis_iter) + 1] = node->children[i]->bv[(2 * axis_iter) + 1];
        }
      }
    }
    else {
      break;
    }
  }
}

#ifdef USE_PRINT_TREE

/**
 * Debug and information functions
 */

static void bvhtree_print_tree(BVHTree *tree, BVHNode *node, int depth)
{
  int i;
  axis_t axis_iter;

  for (i = 0; i < depth; i++) {
    printf(" ");
  }
  printf(" - %d (%ld): ", node->index, (long int)(node - tree->nodearray));
  for (axis_iter = (axis_t)(2 * tree->start_axis); axis_iter < (axis_t)(2 * tree->stop_axis);
       axis_iter++) {
    printf("%.3f ", node->bv[axis_iter]);
  }
  printf("\n");

  for (i = 0; i < tree->tree_type; i++) {
    if (node->children[i]) {
      bvhtree_print_tree(tree, node->children[i], depth + 1);
    }
  }
}

static void bvhtree_info(BVHTree *tree)
{
  printf("BVHTree Info: tree_type = %d, axis = %d, epsilon = %f\n",
         tree->tree_type,
         tree->axis,
         tree->epsilon);
  printf("nodes = %d, branches = %d, leafs = %d\n",
         tree->totbranch + tree->totleaf,
         tree->totbranch,
         tree->totleaf);
  printf(
      "Memory per node = %ubytes\n",
      (uint)(sizeof(BVHNode) + sizeof(BVHNode *) * tree->tree_type + sizeof(float) * tree->axis));
  printf("BV memory = %ubytes\n", (uint)MEM_allocN_len(tree->nodebv));

  printf("Total memory = %ubytes\n",
         (uint)(sizeof(BVHTree) + MEM_allocN_len(tree->nodes) + MEM_allocN_len(tree->nodearray) +
                MEM_allocN_len(tree->nodechild) + MEM_allocN_len(tree->nodebv)));

  bvhtree_print_tree(tree, tree->nodes[tree->totleaf], 0);
}
#endif /* USE_PRINT_TREE */

#ifdef USE_VERIFY_TREE

static void bvhtree_verify(BVHTree *tree)
{
  int i, j, check = 0;

  /* check the pointer list */
  for (i = 0; i < tree->totleaf; i++) {
    if (tree->nodes[i]->parent == NULL) {
      printf("Leaf has no parent: %d\n", i);
    }
    else {
      for (j = 0; j < tree->tree_type; j++) {
        if (tree->nodes[i]->parent->children[j] == tree->nodes[i]) {
          check = 1;
        }
      }
      if (!check) {
        printf("Parent child relationship doesn't match: %d\n", i);
      }
      check = 0;
    }
  }

  /* check the leaf list */
  for (i = 0; i < tree->totleaf; i++) {
    if (tree->nodearray[i].parent == NULL) {
      printf("Leaf has no parent: %d\n", i);
    }
    else {
      for (j = 0; j < tree->tree_type; j++) {
        if (tree->nodearray[i].parent->children[j] == &tree->nodearray[i]) {
          check = 1;
        }
      }
      if (!check) {
        printf("Parent child relationship doesn't match: %d\n", i);
      }
      check = 0;
    }
  }

  printf("branches: %d, leafs: %d, total: %d\n",
         tree->totbranch,
         tree->totleaf,
         tree->totbranch + tree->totleaf);
}
#endif /* USE_VERIFY_TREE */

/* Helper data and structures to build a min-leaf generalized implicit tree
 * This code can be easily reduced
 * (basically this is only method to calculate pow(k, n) in O(1).. and stuff like that) */
typedef struct BVHBuildHelper {
  int tree_type;
  int totleafs;

  /** Min number of leafs that are archievable from a node at depth N */
  int leafs_per_child[32];
  /** Number of nodes at depth N (tree_type^N) */
  int branches_on_level[32];

  /** Number of leafs that are placed on the level that is not 100% filled */
  int remain_leafs;

} BVHBuildHelper;

static void build_implicit_tree_helper(const BVHTree *tree, BVHBuildHelper *data)
{
  int depth = 0;
  int remain;
  int nnodes;

  data->totleafs = tree->totleaf;
  data->tree_type = tree->tree_type;

  /* Calculate the smallest tree_type^n such that tree_type^n >= num_leafs */
  for (data->leafs_per_child[0] = 1; data->leafs_per_child[0] < data->totleafs;
       data->leafs_per_child[0] *= data->tree_type) {
    /* pass */
  }

  data->branches_on_level[0] = 1;

  for (depth = 1; (depth < 32) && data->leafs_per_child[depth - 1]; depth++) {
    data->branches_on_level[depth] = data->branches_on_level[depth - 1] * data->tree_type;
    data->leafs_per_child[depth] = data->leafs_per_child[depth - 1] / data->tree_type;
  }

  remain = data->totleafs - data->leafs_per_child[1];
  nnodes = (remain + data->tree_type - 2) / (data->tree_type - 1);
  data->remain_leafs = remain + nnodes;
}

/**
 * Return the min index of all the leafs achievable with the given branch.
 */
static int implicit_leafs_index(const BVHBuildHelper *data, const int depth, const int child_index)
{
  int min_leaf_index = child_index * data->leafs_per_child[depth - 1];
  if (min_leaf_index <= data->remain_leafs) {
    return min_leaf_index;
  }
  else if (data->leafs_per_child[depth]) {
    return data->totleafs -
           (data->branches_on_level[depth - 1] - child_index) * data->leafs_per_child[depth];
  }
  else {
    return data->remain_leafs;
  }
}

/**
 * Generalized implicit tree build
 *
 * An implicit tree is a tree where its structure is implied,
 * thus there is no need to store child pointers or indexes.
<<<<<<< HEAD
 * It's possible to find the position of the child or the parent with simple maths
=======
 * Its possible to find the position of the child or the parent with simple maths
>>>>>>> 9d6b5e23
 * (multiplication and addition).
 * This type of tree is for example used on heaps..
 * where node N has its child at indices N*2 and N*2+1.
 *
 * Although in this case the tree type is general.. and not know until run-time.
 * tree_type stands for the maximum number of children that a tree node can have.
 * All tree types >= 2 are supported.
 *
 * Advantages of the used trees include:
 * - No need to store child/parent relations (they are implicit);
 * - Any node child always has an index greater than the parent;
 * - Brother nodes are sequential in memory;
 * Some math relations derived for general implicit trees:
 *
 *   K = tree_type, ( 2 <= K )
 *   ROOT = 1
 *   N child of node A = A * K + (2 - K) + N, (0 <= N < K)
 *
 * Util methods:
 *   TODO...
 *    (looping elements, knowing if its a leaf or not.. etc...)
 */

/* This functions returns the number of branches needed to have the requested number of leafs. */
static int implicit_needed_branches(int tree_type, int leafs)
{
  return max_ii(1, (leafs + tree_type - 3) / (tree_type - 1));
}

/**
 * This function handles the problem of "sorting" the leafs (along the split_axis).
 *
 * It arranges the elements in the given partitions such that:
 * - any element in partition N is less or equal to any element in partition N+1.
 * - if all elements are different all partition will get the same subset of elements
 *   as if the array was sorted.
 *
 * partition P is described as the elements in the range ( nth[P], nth[P+1] ]
 *
 * TODO: This can be optimized a bit by doing a specialized nth_element instead of K nth_elements
 */
static void split_leafs(BVHNode **leafs_array,
                        const int nth[],
                        const int partitions,
                        const int split_axis)
{
  int i;
  for (i = 0; i < partitions - 1; i++) {
    if (nth[i] >= nth[partitions]) {
      break;
    }

    partition_nth_element(leafs_array, nth[i], nth[partitions], nth[i + 1], split_axis);
  }
}

typedef struct BVHDivNodesData {
  const BVHTree *tree;
  BVHNode *branches_array;
  BVHNode **leafs_array;

  int tree_type;
  int tree_offset;

  const BVHBuildHelper *data;

  int depth;
  int i;
  int first_of_next_level;
} BVHDivNodesData;

static void non_recursive_bvh_div_nodes_task_cb(void *__restrict userdata,
                                                const int j,
                                                const TaskParallelTLS *__restrict UNUSED(tls))
{
  BVHDivNodesData *data = userdata;

  int k;
  const int parent_level_index = j - data->i;
  BVHNode *parent = &data->branches_array[j];
  int nth_positions[MAX_TREETYPE + 1];
  char split_axis;

  int parent_leafs_begin = implicit_leafs_index(data->data, data->depth, parent_level_index);
  int parent_leafs_end = implicit_leafs_index(data->data, data->depth, parent_level_index + 1);

  /* This calculates the bounding box of this branch
   * and chooses the largest axis as the axis to divide leafs */
  refit_kdop_hull(data->tree, parent, parent_leafs_begin, parent_leafs_end);
  split_axis = get_largest_axis(parent->bv);

  /* Save split axis (this can be used on raytracing to speedup the query time) */
  parent->main_axis = split_axis / 2;

  /* Split the childs along the split_axis, note: its not needed to sort the whole leafs array
   * Only to assure that the elements are partitioned on a way that each child takes the elements
   * it would take in case the whole array was sorted.
   * Split_leafs takes care of that "sort" problem. */
  nth_positions[0] = parent_leafs_begin;
  nth_positions[data->tree_type] = parent_leafs_end;
  for (k = 1; k < data->tree_type; k++) {
    const int child_index = j * data->tree_type + data->tree_offset + k;
    /* child level index */
    const int child_level_index = child_index - data->first_of_next_level;
    nth_positions[k] = implicit_leafs_index(data->data, data->depth + 1, child_level_index);
  }

  split_leafs(data->leafs_array, nth_positions, data->tree_type, split_axis);

  /* Setup children and totnode counters
   * Not really needed but currently most of BVH code
   * relies on having an explicit children structure */
  for (k = 0; k < data->tree_type; k++) {
    const int child_index = j * data->tree_type + data->tree_offset + k;
    /* child level index */
    const int child_level_index = child_index - data->first_of_next_level;

    const int child_leafs_begin = implicit_leafs_index(
        data->data, data->depth + 1, child_level_index);
    const int child_leafs_end = implicit_leafs_index(
        data->data, data->depth + 1, child_level_index + 1);

    if (child_leafs_end - child_leafs_begin > 1) {
      parent->children[k] = &data->branches_array[child_index];
      parent->children[k]->parent = parent;
    }
    else if (child_leafs_end - child_leafs_begin == 1) {
      parent->children[k] = data->leafs_array[child_leafs_begin];
      parent->children[k]->parent = parent;
    }
    else {
      break;
    }
  }
  parent->totnode = (char)k;
}

/**
 * This functions builds an optimal implicit tree from the given leafs.
 * Where optimal stands for:
 * - The resulting tree will have the smallest number of branches;
 * - At most only one branch will have NULL childs;
 * - All leafs will be stored at level N or N+1.
 *
 * This function creates an implicit tree on branches_array,
 * the leafs are given on the leafs_array.
 *
 * The tree is built per depth levels. First branches at depth 1.. then branches at depth 2.. etc..
 * The reason is that we can build level N+1 from level N without any data dependencies..
 * thus it allows to use multithread building.
 *
 * To archive this is necessary to find how much leafs are accessible from a certain branch,
 * #BVHBuildHelper, #implicit_needed_branches and #implicit_leafs_index
 * are auxiliary functions to solve that "optimal-split".
 */
static void non_recursive_bvh_div_nodes(const BVHTree *tree,
                                        BVHNode *branches_array,
                                        BVHNode **leafs_array,
                                        int num_leafs)
{
  int i;

  const int tree_type = tree->tree_type;
  /* this value is 0 (on binary trees) and negative on the others */
  const int tree_offset = 2 - tree->tree_type;

  const int num_branches = implicit_needed_branches(tree_type, num_leafs);

  BVHBuildHelper data;
  int depth;

  {
    /* set parent from root node to NULL */
    BVHNode *root = &branches_array[1];
    root->parent = NULL;

    /* Most of bvhtree code relies on 1-leaf trees having at least one branch
     * We handle that special case here */
    if (num_leafs == 1) {
      refit_kdop_hull(tree, root, 0, num_leafs);
      root->main_axis = get_largest_axis(root->bv) / 2;
      root->totnode = 1;
      root->children[0] = leafs_array[0];
      root->children[0]->parent = root;
      return;
    }
  }

  build_implicit_tree_helper(tree, &data);

  BVHDivNodesData cb_data = {
      .tree = tree,
      .branches_array = branches_array,
      .leafs_array = leafs_array,
      .tree_type = tree_type,
      .tree_offset = tree_offset,
      .data = &data,
      .first_of_next_level = 0,
      .depth = 0,
      .i = 0,
  };

  /* Loop tree levels (log N) loops */
  for (i = 1, depth = 1; i <= num_branches; i = i * tree_type + tree_offset, depth++) {
    const int first_of_next_level = i * tree_type + tree_offset;
    /* index of last branch on this level */
    const int i_stop = min_ii(first_of_next_level, num_branches + 1);

    /* Loop all branches on this level */
    cb_data.first_of_next_level = first_of_next_level;
    cb_data.i = i;
    cb_data.depth = depth;

    if (true) {
      TaskParallelSettings settings;
      BLI_parallel_range_settings_defaults(&settings);
      settings.use_threading = (num_leafs > KDOPBVH_THREAD_LEAF_THRESHOLD);
      BLI_task_parallel_range(i, i_stop, &cb_data, non_recursive_bvh_div_nodes_task_cb, &settings);
    }
    else {
      /* Less hassle for debugging. */
      TaskParallelTLS tls = {0};
      for (int i_task = i; i_task < i_stop; i_task++) {
        non_recursive_bvh_div_nodes_task_cb(&cb_data, i_task, &tls);
      }
    }
  }
}

/** \} */

/* -------------------------------------------------------------------- */
/** \name BLI_bvhtree API
 * \{ */

/**
 * \note many callers don't check for ``NULL`` return.
 */
BVHTree *BLI_bvhtree_new(int maxsize, float epsilon, char tree_type, char axis)
{
  BVHTree *tree;
  int numnodes, i;

  BLI_assert(tree_type >= 2 && tree_type <= MAX_TREETYPE);

  tree = MEM_callocN(sizeof(BVHTree), "BVHTree");

  /* tree epsilon must be >= FLT_EPSILON
   * so that tangent rays can still hit a bounding volume..
   * this bug would show up when casting a ray aligned with a kdop-axis
   * and with an edge of 2 faces */
  epsilon = max_ff(FLT_EPSILON, epsilon);

  if (tree) {
    tree->epsilon = epsilon;
    tree->tree_type = tree_type;
    tree->axis = axis;

    if (axis == 26) {
      tree->start_axis = 0;
      tree->stop_axis = 13;
    }
    else if (axis == 18) {
      tree->start_axis = 7;
      tree->stop_axis = 13;
    }
    else if (axis == 14) {
      tree->start_axis = 0;
      tree->stop_axis = 7;
    }
    else if (axis == 8) { /* AABB */
      tree->start_axis = 0;
      tree->stop_axis = 4;
    }
    else if (axis == 6) { /* OBB */
      tree->start_axis = 0;
      tree->stop_axis = 3;
    }
    else {
      /* should never happen! */
      BLI_assert(0);

      goto fail;
    }

    /* Allocate arrays */
    numnodes = maxsize + implicit_needed_branches(tree_type, maxsize) + tree_type;

    tree->nodes = MEM_callocN(sizeof(BVHNode *) * (size_t)numnodes, "BVHNodes");
    tree->nodebv = MEM_callocN(sizeof(float) * (size_t)(axis * numnodes), "BVHNodeBV");
    tree->nodechild = MEM_callocN(sizeof(BVHNode *) * (size_t)(tree_type * numnodes), "BVHNodeBV");
    tree->nodearray = MEM_callocN(sizeof(BVHNode) * (size_t)numnodes, "BVHNodeArray");

    if (UNLIKELY((!tree->nodes) || (!tree->nodebv) || (!tree->nodechild) || (!tree->nodearray))) {
      goto fail;
    }

    /* link the dynamic bv and child links */
    for (i = 0; i < numnodes; i++) {
      tree->nodearray[i].bv = &tree->nodebv[i * axis];
      tree->nodearray[i].children = &tree->nodechild[i * tree_type];
    }
  }
  return tree;

fail:
  BLI_bvhtree_free(tree);
  return NULL;
}

void BLI_bvhtree_free(BVHTree *tree)
{
  if (tree) {
    MEM_SAFE_FREE(tree->nodes);
    MEM_SAFE_FREE(tree->nodearray);
    MEM_SAFE_FREE(tree->nodebv);
    MEM_SAFE_FREE(tree->nodechild);
    MEM_freeN(tree);
  }
}

void BLI_bvhtree_balance(BVHTree *tree)
{
  BVHNode **leafs_array = tree->nodes;

  /* This function should only be called once
   * (some big bug goes here if its being called more than once per tree) */
  BLI_assert(tree->totbranch == 0);

  /* Build the implicit tree */
  non_recursive_bvh_div_nodes(
      tree, tree->nodearray + (tree->totleaf - 1), leafs_array, tree->totleaf);

  /* current code expects the branches to be linked to the nodes array
   * we perform that linkage here */
  tree->totbranch = implicit_needed_branches(tree->tree_type, tree->totleaf);
  for (int i = 0; i < tree->totbranch; i++) {
    tree->nodes[tree->totleaf + i] = &tree->nodearray[tree->totleaf + i];
  }

#ifdef USE_SKIP_LINKS
  build_skip_links(tree, tree->nodes[tree->totleaf], NULL, NULL);
#endif

#ifdef USE_VERIFY_TREE
  bvhtree_verify(tree);
#endif

#ifdef USE_PRINT_TREE
  bvhtree_info(tree);
#endif
}

void BLI_bvhtree_insert(BVHTree *tree, int index, const float co[3], int numpoints)
{
  axis_t axis_iter;
  BVHNode *node = NULL;

  /* insert should only possible as long as tree->totbranch is 0 */
  BLI_assert(tree->totbranch <= 0);
  BLI_assert((size_t)tree->totleaf < MEM_allocN_len(tree->nodes) / sizeof(*(tree->nodes)));

  node = tree->nodes[tree->totleaf] = &(tree->nodearray[tree->totleaf]);
  tree->totleaf++;

  create_kdop_hull(tree, node, co, numpoints, 0);
  node->index = index;

  /* inflate the bv with some epsilon */
  for (axis_iter = tree->start_axis; axis_iter < tree->stop_axis; axis_iter++) {
    node->bv[(2 * axis_iter)] -= tree->epsilon;     /* minimum */
    node->bv[(2 * axis_iter) + 1] += tree->epsilon; /* maximum */
  }
}

/* call before BLI_bvhtree_update_tree() */
bool BLI_bvhtree_update_node(
    BVHTree *tree, int index, const float co[3], const float co_moving[3], int numpoints)
{
  BVHNode *node = NULL;
  axis_t axis_iter;

  /* check if index exists */
  if (index > tree->totleaf) {
    return false;
  }

  node = tree->nodearray + index;

  create_kdop_hull(tree, node, co, numpoints, 0);

  if (co_moving) {
    create_kdop_hull(tree, node, co_moving, numpoints, 1);
  }

  /* inflate the bv with some epsilon */
  for (axis_iter = tree->start_axis; axis_iter < tree->stop_axis; axis_iter++) {
    node->bv[(2 * axis_iter)] -= tree->epsilon;     /* minimum */
    node->bv[(2 * axis_iter) + 1] += tree->epsilon; /* maximum */
  }

  return true;
}

/* call BLI_bvhtree_update_node() first for every node/point/triangle */
void BLI_bvhtree_update_tree(BVHTree *tree)
{
  /* Update bottom=>top
   * TRICKY: the way we build the tree all the childs have an index greater than the parent
   * This allows us todo a bottom up update by starting on the bigger numbered branch */

  BVHNode **root = tree->nodes + tree->totleaf;
  BVHNode **index = tree->nodes + tree->totleaf + tree->totbranch - 1;

  for (; index >= root; index--) {
    node_join(tree, *index);
  }
}
/**
 * Number of times #BLI_bvhtree_insert has been called.
 * mainly useful for asserts functions to check we added the correct number.
 */
int BLI_bvhtree_get_len(const BVHTree *tree)
{
  return tree->totleaf;
}

/**
 * Maximum number of children that a node can have.
 */
int BLI_bvhtree_get_tree_type(const BVHTree *tree)
{
  return tree->tree_type;
}

float BLI_bvhtree_get_epsilon(const BVHTree *tree)
{
  return tree->epsilon;
}

/** \} */

/* -------------------------------------------------------------------- */
/** \name BLI_bvhtree_overlap
 * \{ */

/**
 * overlap - is it possible for 2 bv's to collide ?
 */
static bool tree_overlap_test(const BVHNode *node1,
                              const BVHNode *node2,
                              axis_t start_axis,
                              axis_t stop_axis)
{
  const float *bv1 = node1->bv + (start_axis << 1);
  const float *bv2 = node2->bv + (start_axis << 1);
  const float *bv1_end = node1->bv + (stop_axis << 1);

  /* test all axis if min + max overlap */
  for (; bv1 != bv1_end; bv1 += 2, bv2 += 2) {
    if ((bv1[0] > bv2[1]) || (bv2[0] > bv1[1])) {
      return 0;
    }
  }

  return 1;
}

static void tree_overlap_traverse(BVHOverlapData_Thread *data_thread,
                                  const BVHNode *node1,
                                  const BVHNode *node2)
{
  BVHOverlapData_Shared *data = data_thread->shared;
  int j;

  if (tree_overlap_test(node1, node2, data->start_axis, data->stop_axis)) {
    /* check if node1 is a leaf */
    if (!node1->totnode) {
      /* check if node2 is a leaf */
      if (!node2->totnode) {
        BVHTreeOverlap *overlap;

        if (UNLIKELY(node1 == node2)) {
          return;
        }

        /* both leafs, insert overlap! */
        overlap = BLI_stack_push_r(data_thread->overlap);
        overlap->indexA = node1->index;
        overlap->indexB = node2->index;
      }
      else {
        for (j = 0; j < data->tree2->tree_type; j++) {
          if (node2->children[j]) {
            tree_overlap_traverse(data_thread, node1, node2->children[j]);
          }
        }
      }
    }
    else {
      for (j = 0; j < data->tree2->tree_type; j++) {
        if (node1->children[j]) {
          tree_overlap_traverse(data_thread, node1->children[j], node2);
        }
      }
    }
  }
}

/**
 * a version of #tree_overlap_traverse that runs a callback to check if the nodes really intersect.
 */
static void tree_overlap_traverse_cb(BVHOverlapData_Thread *data_thread,
                                     const BVHNode *node1,
                                     const BVHNode *node2)
{
  BVHOverlapData_Shared *data = data_thread->shared;
  int j;

  if (tree_overlap_test(node1, node2, data->start_axis, data->stop_axis)) {
    /* check if node1 is a leaf */
    if (!node1->totnode) {
      /* check if node2 is a leaf */
      if (!node2->totnode) {
        BVHTreeOverlap *overlap;

        if (UNLIKELY(node1 == node2)) {
          return;
        }

        /* only difference to tree_overlap_traverse! */
        if (data->callback(data->userdata, node1->index, node2->index, data_thread->thread)) {
          /* both leafs, insert overlap! */
          overlap = BLI_stack_push_r(data_thread->overlap);
          overlap->indexA = node1->index;
          overlap->indexB = node2->index;
        }
      }
      else {
        for (j = 0; j < data->tree2->tree_type; j++) {
          if (node2->children[j]) {
            tree_overlap_traverse_cb(data_thread, node1, node2->children[j]);
          }
        }
      }
    }
    else {
      for (j = 0; j < data->tree2->tree_type; j++) {
        if (node1->children[j]) {
          tree_overlap_traverse_cb(data_thread, node1->children[j], node2);
        }
      }
    }
  }
}

/**
 * Use to check the total number of threads #BLI_bvhtree_overlap will use.
 *
 * \warning Must be the first tree passed to #BLI_bvhtree_overlap!
 */
int BLI_bvhtree_overlap_thread_num(const BVHTree *tree)
{
  return (int)MIN2(tree->tree_type, tree->nodes[tree->totleaf]->totnode);
}

static void bvhtree_overlap_task_cb(void *__restrict userdata,
                                    const int j,
                                    const TaskParallelTLS *__restrict UNUSED(tls))
{
  BVHOverlapData_Thread *data = &((BVHOverlapData_Thread *)userdata)[j];
  BVHOverlapData_Shared *data_shared = data->shared;

  if (data_shared->callback) {
    tree_overlap_traverse_cb(data,
                             data_shared->tree1->nodes[data_shared->tree1->totleaf]->children[j],
                             data_shared->tree2->nodes[data_shared->tree2->totleaf]);
  }
  else {
    tree_overlap_traverse(data,
                          data_shared->tree1->nodes[data_shared->tree1->totleaf]->children[j],
                          data_shared->tree2->nodes[data_shared->tree2->totleaf]);
  }
}

BVHTreeOverlap *BLI_bvhtree_overlap(
    const BVHTree *tree1,
    const BVHTree *tree2,
    uint *r_overlap_tot,
    /* optional callback to test the overlap before adding (must be thread-safe!) */
    BVHTree_OverlapCallback callback,
    void *userdata)
{
  const int thread_num = BLI_bvhtree_overlap_thread_num(tree1);
  int j;
  size_t total = 0;
  BVHTreeOverlap *overlap = NULL, *to = NULL;
  BVHOverlapData_Shared data_shared;
  BVHOverlapData_Thread *data = BLI_array_alloca(data, (size_t)thread_num);
  axis_t start_axis, stop_axis;

  /* check for compatibility of both trees (can't compare 14-DOP with 18-DOP) */
  if (UNLIKELY((tree1->axis != tree2->axis) && (tree1->axis == 14 || tree2->axis == 14) &&
               (tree1->axis == 18 || tree2->axis == 18))) {
    BLI_assert(0);
    return NULL;
  }

  start_axis = min_axis(tree1->start_axis, tree2->start_axis);
  stop_axis = min_axis(tree1->stop_axis, tree2->stop_axis);

  /* fast check root nodes for collision before doing big splitting + traversal */
  if (!tree_overlap_test(
          tree1->nodes[tree1->totleaf], tree2->nodes[tree2->totleaf], start_axis, stop_axis)) {
    return NULL;
  }

  data_shared.tree1 = tree1;
  data_shared.tree2 = tree2;
  data_shared.start_axis = start_axis;
  data_shared.stop_axis = stop_axis;

  /* can be NULL */
  data_shared.callback = callback;
  data_shared.userdata = userdata;

  for (j = 0; j < thread_num; j++) {
    /* init BVHOverlapData_Thread */
    data[j].shared = &data_shared;
    data[j].overlap = BLI_stack_new(sizeof(BVHTreeOverlap), __func__);

    /* for callback */
    data[j].thread = j;
  }

  TaskParallelSettings settings;
  BLI_parallel_range_settings_defaults(&settings);
  settings.use_threading = (tree1->totleaf > KDOPBVH_THREAD_LEAF_THRESHOLD);
  BLI_task_parallel_range(0, thread_num, data, bvhtree_overlap_task_cb, &settings);

  for (j = 0; j < thread_num; j++) {
    total += BLI_stack_count(data[j].overlap);
  }

  to = overlap = MEM_mallocN(sizeof(BVHTreeOverlap) * total, "BVHTreeOverlap");

  for (j = 0; j < thread_num; j++) {
    uint count = (uint)BLI_stack_count(data[j].overlap);
    BLI_stack_pop_n(data[j].overlap, to, count);
    BLI_stack_free(data[j].overlap);
    to += count;
  }

  *r_overlap_tot = (uint)total;
  return overlap;
}

/** \} */

/* -------------------------------------------------------------------- */
/** \name BLI_bvhtree_find_nearest
 * \{ */

/* Determines the nearest point of the given node BV.
 * Returns the squared distance to that point. */
static float calc_nearest_point_squared(const float proj[3], BVHNode *node, float nearest[3])
{
  int i;
  const float *bv = node->bv;

  /* nearest on AABB hull */
  for (i = 0; i != 3; i++, bv += 2) {
    float val = proj[i];
    if (bv[0] > val) {
      val = bv[0];
    }
    if (bv[1] < val) {
      val = bv[1];
    }
    nearest[i] = val;
  }

  return len_squared_v3v3(proj, nearest);
}

/* Depth first search method */
static void dfs_find_nearest_dfs(BVHNearestData *data, BVHNode *node)
{
  if (node->totnode == 0) {
    if (data->callback) {
      data->callback(data->userdata, node->index, data->co, &data->nearest);
    }
    else {
      data->nearest.index = node->index;
      data->nearest.dist_sq = calc_nearest_point_squared(data->proj, node, data->nearest.co);
    }
  }
  else {
    /* Better heuristic to pick the closest node to dive on */
    int i;
    float nearest[3];

    if (data->proj[node->main_axis] <= node->children[0]->bv[node->main_axis * 2 + 1]) {

      for (i = 0; i != node->totnode; i++) {
        if (calc_nearest_point_squared(data->proj, node->children[i], nearest) >=
            data->nearest.dist_sq) {
          continue;
        }
        dfs_find_nearest_dfs(data, node->children[i]);
      }
    }
    else {
      for (i = node->totnode - 1; i >= 0; i--) {
        if (calc_nearest_point_squared(data->proj, node->children[i], nearest) >=
            data->nearest.dist_sq) {
          continue;
        }
        dfs_find_nearest_dfs(data, node->children[i]);
      }
    }
  }
}

static void dfs_find_nearest_begin(BVHNearestData *data, BVHNode *node)
{
  float nearest[3], dist_sq;
  dist_sq = calc_nearest_point_squared(data->proj, node, nearest);
  if (dist_sq >= data->nearest.dist_sq) {
    return;
  }
  dfs_find_nearest_dfs(data, node);
}

/* Priority queue method */
static void heap_find_nearest_inner(BVHNearestData *data, HeapSimple *heap, BVHNode *node)
{
  if (node->totnode == 0) {
    if (data->callback) {
      data->callback(data->userdata, node->index, data->co, &data->nearest);
    }
    else {
      data->nearest.index = node->index;
      data->nearest.dist_sq = calc_nearest_point_squared(data->proj, node, data->nearest.co);
    }
  }
  else {
    float nearest[3];

    for (int i = 0; i != node->totnode; i++) {
      float dist_sq = calc_nearest_point_squared(data->proj, node->children[i], nearest);

      if (dist_sq < data->nearest.dist_sq) {
        BLI_heapsimple_insert(heap, dist_sq, node->children[i]);
      }
    }
  }
}

static void heap_find_nearest_begin(BVHNearestData *data, BVHNode *root)
{
  float nearest[3];
  float dist_sq = calc_nearest_point_squared(data->proj, root, nearest);

  if (dist_sq < data->nearest.dist_sq) {
    HeapSimple *heap = BLI_heapsimple_new_ex(32);

    heap_find_nearest_inner(data, heap, root);

    while (!BLI_heapsimple_is_empty(heap) &&
           BLI_heapsimple_top_value(heap) < data->nearest.dist_sq) {
      BVHNode *node = BLI_heapsimple_pop_min(heap);
      heap_find_nearest_inner(data, heap, node);
    }

    BLI_heapsimple_free(heap, NULL);
  }
}

int BLI_bvhtree_find_nearest_ex(BVHTree *tree,
                                const float co[3],
                                BVHTreeNearest *nearest,
                                BVHTree_NearestPointCallback callback,
                                void *userdata,
                                int flag)
{
  axis_t axis_iter;

  BVHNearestData data;
  BVHNode *root = tree->nodes[tree->totleaf];

  /* init data to search */
  data.tree = tree;
  data.co = co;

  data.callback = callback;
  data.userdata = userdata;

  for (axis_iter = data.tree->start_axis; axis_iter != data.tree->stop_axis; axis_iter++) {
    data.proj[axis_iter] = dot_v3v3(data.co, bvhtree_kdop_axes[axis_iter]);
  }

  if (nearest) {
    memcpy(&data.nearest, nearest, sizeof(*nearest));
  }
  else {
    data.nearest.index = -1;
    data.nearest.dist_sq = FLT_MAX;
  }

  /* dfs search */
  if (root) {
    if (flag & BVH_NEAREST_OPTIMAL_ORDER) {
      heap_find_nearest_begin(&data, root);
    }
    else {
      dfs_find_nearest_begin(&data, root);
    }
  }

  /* copy back results */
  if (nearest) {
    memcpy(nearest, &data.nearest, sizeof(*nearest));
  }

  return data.nearest.index;
}

int BLI_bvhtree_find_nearest(BVHTree *tree,
                             const float co[3],
                             BVHTreeNearest *nearest,
                             BVHTree_NearestPointCallback callback,
                             void *userdata)
{
  return BLI_bvhtree_find_nearest_ex(tree, co, nearest, callback, userdata, 0);
}

/** \} */

/* -------------------------------------------------------------------- */
/** \name BLI_bvhtree_ray_cast
 *
 * raycast is done by performing a DFS on the BVHTree and saving the closest hit.
 *
 * \{ */

/* Determines the distance that the ray must travel to hit the bounding volume of the given node */
static float ray_nearest_hit(const BVHRayCastData *data, const float bv[6])
{
  int i;

  float low = 0, upper = data->hit.dist;

  for (i = 0; i != 3; i++, bv += 2) {
    if (data->ray_dot_axis[i] == 0.0f) {
      /* axis aligned ray */
      if (data->ray.origin[i] < bv[0] - data->ray.radius ||
          data->ray.origin[i] > bv[1] + data->ray.radius) {
        return FLT_MAX;
      }
    }
    else {
      float ll = (bv[0] - data->ray.radius - data->ray.origin[i]) / data->ray_dot_axis[i];
      float lu = (bv[1] + data->ray.radius - data->ray.origin[i]) / data->ray_dot_axis[i];

      if (data->ray_dot_axis[i] > 0.0f) {
        if (ll > low) {
          low = ll;
        }
        if (lu < upper) {
          upper = lu;
        }
      }
      else {
        if (lu > low) {
          low = lu;
        }
        if (ll < upper) {
          upper = ll;
        }
      }

      if (low > upper) {
        return FLT_MAX;
      }
    }
  }
  return low;
}

/**
 * Determines the distance that the ray must travel to hit the bounding volume of the given node
 * Based on Tactical Optimization of Ray/Box Intersection, by Graham Fyffe
 * [http://tog.acm.org/resources/RTNews/html/rtnv21n1.html#art9]
 *
 * TODO this doesn't take data->ray.radius into consideration */
static float fast_ray_nearest_hit(const BVHRayCastData *data, const BVHNode *node)
{
  const float *bv = node->bv;

  float t1x = (bv[data->index[0]] - data->ray.origin[0]) * data->idot_axis[0];
  float t2x = (bv[data->index[1]] - data->ray.origin[0]) * data->idot_axis[0];
  float t1y = (bv[data->index[2]] - data->ray.origin[1]) * data->idot_axis[1];
  float t2y = (bv[data->index[3]] - data->ray.origin[1]) * data->idot_axis[1];
  float t1z = (bv[data->index[4]] - data->ray.origin[2]) * data->idot_axis[2];
  float t2z = (bv[data->index[5]] - data->ray.origin[2]) * data->idot_axis[2];

  if ((t1x > t2y || t2x < t1y || t1x > t2z || t2x < t1z || t1y > t2z || t2y < t1z) ||
      (t2x < 0.0f || t2y < 0.0f || t2z < 0.0f) ||
      (t1x > data->hit.dist || t1y > data->hit.dist || t1z > data->hit.dist)) {
    return FLT_MAX;
  }
  else {
    return max_fff(t1x, t1y, t1z);
  }
}

static void dfs_raycast(BVHRayCastData *data, BVHNode *node)
{
  int i;

  /* ray-bv is really fast.. and simple tests revealed its worth to test it
   * before calling the ray-primitive functions */
  /* XXX: temporary solution for particles until fast_ray_nearest_hit supports ray.radius */
  float dist = (data->ray.radius == 0.0f) ? fast_ray_nearest_hit(data, node) :
                                            ray_nearest_hit(data, node->bv);
  if (dist >= data->hit.dist) {
    return;
  }

  if (node->totnode == 0) {
    if (data->callback) {
      data->callback(data->userdata, node->index, &data->ray, &data->hit);
    }
    else {
      data->hit.index = node->index;
      data->hit.dist = dist;
      madd_v3_v3v3fl(data->hit.co, data->ray.origin, data->ray.direction, dist);
    }
  }
  else {
    /* pick loop direction to dive into the tree (based on ray direction and split axis) */
    if (data->ray_dot_axis[node->main_axis] > 0.0f) {
      for (i = 0; i != node->totnode; i++) {
        dfs_raycast(data, node->children[i]);
      }
    }
    else {
      for (i = node->totnode - 1; i >= 0; i--) {
        dfs_raycast(data, node->children[i]);
      }
    }
  }
}

/**
 * A version of #dfs_raycast with minor changes to reset the index & dist each ray cast.
 */
static void dfs_raycast_all(BVHRayCastData *data, BVHNode *node)
{
  int i;

  /* ray-bv is really fast.. and simple tests revealed its worth to test it
   * before calling the ray-primitive functions */
  /* XXX: temporary solution for particles until fast_ray_nearest_hit supports ray.radius */
  float dist = (data->ray.radius == 0.0f) ? fast_ray_nearest_hit(data, node) :
                                            ray_nearest_hit(data, node->bv);
  if (dist >= data->hit.dist) {
    return;
  }

  if (node->totnode == 0) {
    /* no need to check for 'data->callback' (using 'all' only makes sense with a callback). */
    dist = data->hit.dist;
    data->callback(data->userdata, node->index, &data->ray, &data->hit);
    data->hit.index = -1;
    data->hit.dist = dist;
  }
  else {
    /* pick loop direction to dive into the tree (based on ray direction and split axis) */
    if (data->ray_dot_axis[node->main_axis] > 0.0f) {
      for (i = 0; i != node->totnode; i++) {
        dfs_raycast_all(data, node->children[i]);
      }
    }
    else {
      for (i = node->totnode - 1; i >= 0; i--) {
        dfs_raycast_all(data, node->children[i]);
      }
    }
  }
}

static void bvhtree_ray_cast_data_precalc(BVHRayCastData *data, int flag)
{
  int i;

  for (i = 0; i < 3; i++) {
    data->ray_dot_axis[i] = dot_v3v3(data->ray.direction, bvhtree_kdop_axes[i]);
    data->idot_axis[i] = 1.0f / data->ray_dot_axis[i];

    if (fabsf(data->ray_dot_axis[i]) < FLT_EPSILON) {
      data->ray_dot_axis[i] = 0.0;
    }
    data->index[2 * i] = data->idot_axis[i] < 0.0f ? 1 : 0;
    data->index[2 * i + 1] = 1 - data->index[2 * i];
    data->index[2 * i] += 2 * i;
    data->index[2 * i + 1] += 2 * i;
  }

#ifdef USE_KDOPBVH_WATERTIGHT
  if (flag & BVH_RAYCAST_WATERTIGHT) {
    isect_ray_tri_watertight_v3_precalc(&data->isect_precalc, data->ray.direction);
    data->ray.isect_precalc = &data->isect_precalc;
  }
  else {
    data->ray.isect_precalc = NULL;
  }
#else
  UNUSED_VARS(flag);
#endif
}

int BLI_bvhtree_ray_cast_ex(BVHTree *tree,
                            const float co[3],
                            const float dir[3],
                            float radius,
                            BVHTreeRayHit *hit,
                            BVHTree_RayCastCallback callback,
                            void *userdata,
                            int flag)
{
  BVHRayCastData data;
  BVHNode *root = tree->nodes[tree->totleaf];

  BLI_ASSERT_UNIT_V3(dir);

  data.tree = tree;

  data.callback = callback;
  data.userdata = userdata;

  copy_v3_v3(data.ray.origin, co);
  copy_v3_v3(data.ray.direction, dir);
  data.ray.radius = radius;

  bvhtree_ray_cast_data_precalc(&data, flag);

  if (hit) {
    memcpy(&data.hit, hit, sizeof(*hit));
  }
  else {
    data.hit.index = -1;
    data.hit.dist = BVH_RAYCAST_DIST_MAX;
  }

  if (root) {
    dfs_raycast(&data, root);
    //      iterative_raycast(&data, root);
  }

  if (hit) {
    memcpy(hit, &data.hit, sizeof(*hit));
  }

  return data.hit.index;
}

int BLI_bvhtree_ray_cast(BVHTree *tree,
                         const float co[3],
                         const float dir[3],
                         float radius,
                         BVHTreeRayHit *hit,
                         BVHTree_RayCastCallback callback,
                         void *userdata)
{
  return BLI_bvhtree_ray_cast_ex(
      tree, co, dir, radius, hit, callback, userdata, BVH_RAYCAST_DEFAULT);
}

float BLI_bvhtree_bb_raycast(const float bv[6],
                             const float light_start[3],
                             const float light_end[3],
                             float pos[3])
{
  BVHRayCastData data;
  float dist;

  data.hit.dist = BVH_RAYCAST_DIST_MAX;

  /* get light direction */
  sub_v3_v3v3(data.ray.direction, light_end, light_start);

  data.ray.radius = 0.0;

  copy_v3_v3(data.ray.origin, light_start);

  normalize_v3(data.ray.direction);
  copy_v3_v3(data.ray_dot_axis, data.ray.direction);

  dist = ray_nearest_hit(&data, bv);

  madd_v3_v3v3fl(pos, light_start, data.ray.direction, dist);

  return dist;
}

/**
 * Calls the callback for every ray intersection
 *
 * \note Using a \a callback which resets or never sets the #BVHTreeRayHit index & dist works too,
 * however using this function means existing generic callbacks can be used from custom callbacks
 * without having to handle resetting the hit beforehand.
 * It also avoid redundant argument and return value which aren't meaningful
 * when collecting multiple hits.
 */
void BLI_bvhtree_ray_cast_all_ex(BVHTree *tree,
                                 const float co[3],
                                 const float dir[3],
                                 float radius,
                                 float hit_dist,
                                 BVHTree_RayCastCallback callback,
                                 void *userdata,
                                 int flag)
{
  BVHRayCastData data;
  BVHNode *root = tree->nodes[tree->totleaf];

  BLI_ASSERT_UNIT_V3(dir);
  BLI_assert(callback != NULL);

  data.tree = tree;

  data.callback = callback;
  data.userdata = userdata;

  copy_v3_v3(data.ray.origin, co);
  copy_v3_v3(data.ray.direction, dir);
  data.ray.radius = radius;

  bvhtree_ray_cast_data_precalc(&data, flag);

  data.hit.index = -1;
  data.hit.dist = hit_dist;

  if (root) {
    dfs_raycast_all(&data, root);
  }
}

void BLI_bvhtree_ray_cast_all(BVHTree *tree,
                              const float co[3],
                              const float dir[3],
                              float radius,
                              float hit_dist,
                              BVHTree_RayCastCallback callback,
                              void *userdata)
{
  BLI_bvhtree_ray_cast_all_ex(
      tree, co, dir, radius, hit_dist, callback, userdata, BVH_RAYCAST_DEFAULT);
}

/** \} */

/* -------------------------------------------------------------------- */
/** \name BLI_bvhtree_range_query
 *
 * Allocates and fills an array with the indices of node that are on the given spherical range
 * (center, radius).
 * Returns the size of the array.
 *
 * \{ */

typedef struct RangeQueryData {
  BVHTree *tree;
  const float *center;
  float radius_sq; /* squared radius */

  int hits;

  BVHTree_RangeQuery callback;
  void *userdata;
} RangeQueryData;

static void dfs_range_query(RangeQueryData *data, BVHNode *node)
{
  if (node->totnode == 0) {
#if 0 /*UNUSED*/
    /* Calculate the node min-coords
     * (if the node was a point then this is the point coordinates) */
    float co[3];
    co[0] = node->bv[0];
    co[1] = node->bv[2];
    co[2] = node->bv[4];
#endif
  }
  else {
    int i;
    for (i = 0; i != node->totnode; i++) {
      float nearest[3];
      float dist_sq = calc_nearest_point_squared(data->center, node->children[i], nearest);
      if (dist_sq < data->radius_sq) {
        /* Its a leaf.. call the callback */
        if (node->children[i]->totnode == 0) {
          data->hits++;
          data->callback(data->userdata, node->children[i]->index, data->center, dist_sq);
        }
        else {
          dfs_range_query(data, node->children[i]);
        }
      }
    }
  }
}

int BLI_bvhtree_range_query(
    BVHTree *tree, const float co[3], float radius, BVHTree_RangeQuery callback, void *userdata)
{
  BVHNode *root = tree->nodes[tree->totleaf];

  RangeQueryData data;
  data.tree = tree;
  data.center = co;
  data.radius_sq = radius * radius;
  data.hits = 0;

  data.callback = callback;
  data.userdata = userdata;

  if (root != NULL) {
    float nearest[3];
    float dist_sq = calc_nearest_point_squared(data.center, root, nearest);
    if (dist_sq < data.radius_sq) {
      /* Its a leaf.. call the callback */
      if (root->totnode == 0) {
        data.hits++;
        data.callback(data.userdata, root->index, co, dist_sq);
      }
      else {
        dfs_range_query(&data, root);
      }
    }
  }

  return data.hits;
}

/** \} */

/* -------------------------------------------------------------------- */
/** \name BLI_bvhtree_nearest_projected
 * \{ */

static void bvhtree_nearest_projected_dfs_recursive(BVHNearestProjectedData *__restrict data,
                                                    const BVHNode *node)
{
  if (node->totnode == 0) {
    if (data->callback) {
      data->callback(data->userdata, node->index, &data->precalc, NULL, 0, &data->nearest);
    }
    else {
      data->nearest.index = node->index;
      data->nearest.dist_sq = dist_squared_to_projected_aabb(
          &data->precalc,
          (float[3]){node->bv[0], node->bv[2], node->bv[4]},
          (float[3]){node->bv[1], node->bv[3], node->bv[5]},
          data->closest_axis);
    }
  }
  else {
    /* First pick the closest node to recurse into */
    if (data->closest_axis[node->main_axis]) {
      for (int i = 0; i != node->totnode; i++) {
        const float *bv = node->children[i]->bv;

        if (dist_squared_to_projected_aabb(&data->precalc,
                                           (float[3]){bv[0], bv[2], bv[4]},
                                           (float[3]){bv[1], bv[3], bv[5]},
                                           data->closest_axis) <= data->nearest.dist_sq) {
          bvhtree_nearest_projected_dfs_recursive(data, node->children[i]);
        }
      }
    }
    else {
      for (int i = node->totnode; i--;) {
        const float *bv = node->children[i]->bv;

        if (dist_squared_to_projected_aabb(&data->precalc,
                                           (float[3]){bv[0], bv[2], bv[4]},
                                           (float[3]){bv[1], bv[3], bv[5]},
                                           data->closest_axis) <= data->nearest.dist_sq) {
          bvhtree_nearest_projected_dfs_recursive(data, node->children[i]);
        }
      }
    }
  }
}

static void bvhtree_nearest_projected_with_clipplane_test_dfs_recursive(
    BVHNearestProjectedData *__restrict data, const BVHNode *node)
{
  if (node->totnode == 0) {
    if (data->callback) {
      data->callback(data->userdata,
                     node->index,
                     &data->precalc,
                     data->clip_plane,
                     data->clip_plane_len,
                     &data->nearest);
    }
    else {
      data->nearest.index = node->index;
      data->nearest.dist_sq = dist_squared_to_projected_aabb(
          &data->precalc,
          (float[3]){node->bv[0], node->bv[2], node->bv[4]},
          (float[3]){node->bv[1], node->bv[3], node->bv[5]},
          data->closest_axis);
    }
  }
  else {
    /* First pick the closest node to recurse into */
    if (data->closest_axis[node->main_axis]) {
      for (int i = 0; i != node->totnode; i++) {
        const float *bv = node->children[i]->bv;
        const float bb_min[3] = {bv[0], bv[2], bv[4]};
        const float bb_max[3] = {bv[1], bv[3], bv[5]};

        int isect_type = isect_aabb_planes_v3(
            data->clip_plane, data->clip_plane_len, bb_min, bb_max);

        if ((isect_type != ISECT_AABB_PLANE_BEHIND_ANY) &&
            dist_squared_to_projected_aabb(&data->precalc, bb_min, bb_max, data->closest_axis) <=
                data->nearest.dist_sq) {
          if (isect_type == ISECT_AABB_PLANE_CROSS_ANY) {
            bvhtree_nearest_projected_with_clipplane_test_dfs_recursive(data, node->children[i]);
          }
          else {
            /* ISECT_AABB_PLANE_IN_FRONT_ALL */
            bvhtree_nearest_projected_dfs_recursive(data, node->children[i]);
          }
        }
      }
    }
    else {
      for (int i = node->totnode; i--;) {
        const float *bv = node->children[i]->bv;
        const float bb_min[3] = {bv[0], bv[2], bv[4]};
        const float bb_max[3] = {bv[1], bv[3], bv[5]};

        int isect_type = isect_aabb_planes_v3(
            data->clip_plane, data->clip_plane_len, bb_min, bb_max);

        if (isect_type != ISECT_AABB_PLANE_BEHIND_ANY &&
            dist_squared_to_projected_aabb(&data->precalc, bb_min, bb_max, data->closest_axis) <=
                data->nearest.dist_sq) {
          if (isect_type == ISECT_AABB_PLANE_CROSS_ANY) {
            bvhtree_nearest_projected_with_clipplane_test_dfs_recursive(data, node->children[i]);
          }
          else {
            /* ISECT_AABB_PLANE_IN_FRONT_ALL */
            bvhtree_nearest_projected_dfs_recursive(data, node->children[i]);
          }
        }
      }
    }
  }
}

int BLI_bvhtree_find_nearest_projected(BVHTree *tree,
                                       float projmat[4][4],
                                       float winsize[2],
                                       float mval[2],
                                       float clip_plane[6][4],
                                       int clip_plane_len,
                                       BVHTreeNearest *nearest,
                                       BVHTree_NearestProjectedCallback callback,
                                       void *userdata)
{
  BVHNode *root = tree->nodes[tree->totleaf];
  if (root != NULL) {
    BVHNearestProjectedData data;
    dist_squared_to_projected_aabb_precalc(&data.precalc, projmat, winsize, mval);

    data.callback = callback;
    data.userdata = userdata;

    if (clip_plane) {
      data.clip_plane_len = clip_plane_len;
      for (int i = 0; i < data.clip_plane_len; i++) {
        copy_v4_v4(data.clip_plane[i], clip_plane[i]);
      }
    }
    else {
      data.clip_plane_len = 1;
      planes_from_projmat(projmat, NULL, NULL, NULL, NULL, data.clip_plane[0], NULL);
    }

    if (nearest) {
      memcpy(&data.nearest, nearest, sizeof(*nearest));
    }
    else {
      data.nearest.index = -1;
      data.nearest.dist_sq = FLT_MAX;
    }
    {
      const float bb_min[3] = {root->bv[0], root->bv[2], root->bv[4]};
      const float bb_max[3] = {root->bv[1], root->bv[3], root->bv[5]};

      int isect_type = isect_aabb_planes_v3(data.clip_plane, data.clip_plane_len, bb_min, bb_max);

      if (isect_type != 0 &&
          dist_squared_to_projected_aabb(&data.precalc, bb_min, bb_max, data.closest_axis) <=
              data.nearest.dist_sq) {
        if (isect_type == 1) {
          bvhtree_nearest_projected_with_clipplane_test_dfs_recursive(&data, root);
        }
        else {
          bvhtree_nearest_projected_dfs_recursive(&data, root);
        }
      }
    }

    if (nearest) {
      memcpy(nearest, &data.nearest, sizeof(*nearest));
    }

    return data.nearest.index;
  }
  return -1;
}

/** \} */

/* -------------------------------------------------------------------- */
/** \name BLI_bvhtree_walk_dfs
 * \{ */

typedef struct BVHTree_WalkData {
  BVHTree_WalkParentCallback walk_parent_cb;
  BVHTree_WalkLeafCallback walk_leaf_cb;
  BVHTree_WalkOrderCallback walk_order_cb;
  void *userdata;
} BVHTree_WalkData;

/**
 * Runs first among nodes children of the first node before going
 * to the next node in the same layer.
 *
 * \return false to break out of the search early.
 */
static bool bvhtree_walk_dfs_recursive(BVHTree_WalkData *walk_data, const BVHNode *node)
{
  if (node->totnode == 0) {
    return walk_data->walk_leaf_cb(
        (const BVHTreeAxisRange *)node->bv, node->index, walk_data->userdata);
  }
  else {
    /* First pick the closest node to recurse into */
    if (walk_data->walk_order_cb(
            (const BVHTreeAxisRange *)node->bv, node->main_axis, walk_data->userdata)) {
      for (int i = 0; i != node->totnode; i++) {
        if (walk_data->walk_parent_cb((const BVHTreeAxisRange *)node->children[i]->bv,
                                      walk_data->userdata)) {
          if (!bvhtree_walk_dfs_recursive(walk_data, node->children[i])) {
            return false;
          }
        }
      }
    }
    else {
      for (int i = node->totnode - 1; i >= 0; i--) {
        if (walk_data->walk_parent_cb((const BVHTreeAxisRange *)node->children[i]->bv,
                                      walk_data->userdata)) {
          if (!bvhtree_walk_dfs_recursive(walk_data, node->children[i])) {
            return false;
          }
        }
      }
    }
  }
  return true;
}

/**
 * This is a generic function to perform a depth first search on the BVHTree
 * where the search order and nodes traversed depend on callbacks passed in.
 *
 * \param tree: Tree to walk.
 * \param walk_parent_cb: Callback on a parents bound-box to test if it should be traversed.
 * \param walk_leaf_cb: Callback to test leaf nodes, callback must store its own result,
 * returning false exits early.
 * \param walk_order_cb: Callback that indicates which direction to search,
 * either from the node with the lower or higher k-dop axis value.
 * \param userdata: Argument passed to all callbacks.
 */
void BLI_bvhtree_walk_dfs(BVHTree *tree,
                          BVHTree_WalkParentCallback walk_parent_cb,
                          BVHTree_WalkLeafCallback walk_leaf_cb,
                          BVHTree_WalkOrderCallback walk_order_cb,
                          void *userdata)
{
  const BVHNode *root = tree->nodes[tree->totleaf];
  if (root != NULL) {
    BVHTree_WalkData walk_data = {walk_parent_cb, walk_leaf_cb, walk_order_cb, userdata};
    /* first make sure the bv of root passes in the test too */
    if (walk_parent_cb((const BVHTreeAxisRange *)root->bv, userdata)) {
      bvhtree_walk_dfs_recursive(&walk_data, root);
    }
  }
}

/** \} */<|MERGE_RESOLUTION|>--- conflicted
+++ resolved
@@ -626,11 +626,7 @@
  *
  * An implicit tree is a tree where its structure is implied,
  * thus there is no need to store child pointers or indexes.
-<<<<<<< HEAD
  * It's possible to find the position of the child or the parent with simple maths
-=======
- * Its possible to find the position of the child or the parent with simple maths
->>>>>>> 9d6b5e23
  * (multiplication and addition).
  * This type of tree is for example used on heaps..
  * where node N has its child at indices N*2 and N*2+1.
