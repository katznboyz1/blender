/*
 * This program is free software; you can redistribute it and/or
 * modify it under the terms of the GNU General Public License
 * as published by the Free Software Foundation; either version 2
 * of the License, or (at your option) any later version.
 *
 * This program is distributed in the hope that it will be useful,
 * but WITHOUT ANY WARRANTY; without even the implied warranty of
 * MERCHANTABILITY or FITNESS FOR A PARTICULAR PURPOSE.  See the
 * GNU General Public License for more details.
 *
 * You should have received a copy of the GNU General Public License
 * along with this program; if not, write to the Free Software Foundation,
 * Inc., 51 Franklin Street, Fifth Floor, Boston, MA 02110-1301, USA.
 */

/** \file
 * \ingroup bmesh
 *
 * BMesh operator definitions.
 *
 * This file defines (and documents) all bmesh operators (bmops).
 *
 * Do not rename any operator or slot names! otherwise you must go
 * through the code and find all references to them!
 *
 * A word on slot names:
 *
 * For geometry input slots, the following are valid names:
 * - verts
 * - edges
 * - faces
 * - edgefacein
 * - vertfacein
 * - vertedgein
 * - vertfacein
 * - geom
 *
 * The basic rules are, for single-type geometry slots, use the plural of the
 * type name (e.g. edges).  for double-type slots, use the two type names plus
 * "in" (e.g. edgefacein).  for three-type slots, use geom.
 *
 * for output slots, for single-type geometry slots, use the type name plus "out",
 * (e.g. verts.out), for double-type slots, use the two type names plus "out",
 * (e.g. vertfaces.out), for three-type slots, use geom.  note that you can also
 * use more esoteric names (e.g. geom_skirt.out) so long as the comment next to the
 * slot definition tells you what types of elements are in it.
 */

#include "BLI_utildefines.h"

#include "bmesh.h"
#include "intern/bmesh_operators_private.h"

#include "DNA_modifier_types.h"

/* The formatting of these bmesh operators is parsed by
 * 'doc/python_api/rst_from_bmesh_opdefines.py'
 * for use in python docs, so reStructuredText may be used
 * rather then doxygen syntax.
 *
 * template (py quotes used because nested comments don't work
 * on all C compilers):
 *
 * """
 * Region Extend.
 *
 * paragraph1, Extends bleh bleh bleh.
 * Bleh Bleh bleh.
 *
 * Another paragraph.
 *
 * Another paragraph.
 * """
 *
 * so the first line is the "title" of the bmop.
 * subsequent line blocks separated by blank lines
 * are paragraphs.  individual descriptions of slots
 * are extracted from comments next to them.
 *
 * eg:
 *     {BMO_OP_SLOT_ELEMENT_BUF, "geom.out"},  """ output slot, boundary region """
 *
 * ... or:
 *
 * """ output slot, boundary region """
 *     {BMO_OP_SLOT_ELEMENT_BUF, "geom.out"},
 *
 * Both are acceptable.
 * note that '//' comments are ignored.
 */

/* Keep struct definition from wrapping. */
/* clang-format off */

/* enums shared between multiple operators */

static BMO_FlagSet bmo_enum_axis_xyz[] = {
	{0, "X"},
	{1, "Y"},
	{2, "Z"},
	{0, NULL},
};

static BMO_FlagSet bmo_enum_falloff_type[] = {
	{SUBD_FALLOFF_SMOOTH, "SMOOTH"},
	{SUBD_FALLOFF_SPHERE, "SPHERE"},
	{SUBD_FALLOFF_ROOT, "ROOT"},
	{SUBD_FALLOFF_SHARP, "SHARP"},
	{SUBD_FALLOFF_LIN, "LINEAR"},
	{SUBD_FALLOFF_INVSQUARE, "INVERSE_SQUARE"},
	{0, NULL},
};

/*
 * Vertex Smooth.
 *
 * Smooths vertices by using a basic vertex averaging scheme.
 */
static BMOpDefine bmo_smooth_vert_def = {
	"smooth_vert",
	/* slots_in */
	{{"verts", BMO_OP_SLOT_ELEMENT_BUF, {BM_VERT}},    /* input vertices */
	 {"factor", BMO_OP_SLOT_FLT},           /* smoothing factor */
	 {"mirror_clip_x", BMO_OP_SLOT_BOOL},   /* set vertices close to the x axis before the operation to 0 */
	 {"mirror_clip_y", BMO_OP_SLOT_BOOL},   /* set vertices close to the y axis before the operation to 0 */
	 {"mirror_clip_z", BMO_OP_SLOT_BOOL},   /* set vertices close to the z axis before the operation to 0 */
	 {"clip_dist",  BMO_OP_SLOT_FLT},       /* clipping threshold for the above three slots */
	 {"use_axis_x", BMO_OP_SLOT_BOOL},      /* smooth vertices along X axis */
	 {"use_axis_y", BMO_OP_SLOT_BOOL},      /* smooth vertices along Y axis */
	 {"use_axis_z", BMO_OP_SLOT_BOOL},      /* smooth vertices along Z axis */
	 {{'\0'}},
	},
	{{{'\0'}}},  /* no output */
	bmo_smooth_vert_exec,
	(BMO_OPTYPE_FLAG_NORMALS_CALC),
};

/*
 * Vertex Smooth Laplacian.
 *
 * Smooths vertices by using Laplacian smoothing propose by.
 * Desbrun, et al. Implicit Fairing of Irregular Meshes using Diffusion and Curvature Flow.
 */
static BMOpDefine bmo_smooth_laplacian_vert_def = {
	"smooth_laplacian_vert",
	/* slots_in */
	{{"verts", BMO_OP_SLOT_ELEMENT_BUF, {BM_VERT}},    /* input vertices */
	 {"lambda_factor", BMO_OP_SLOT_FLT},           /* lambda param */
	 {"lambda_border", BMO_OP_SLOT_FLT},    /* lambda param in border */
	 {"use_x", BMO_OP_SLOT_BOOL},           /* Smooth object along X axis */
	 {"use_y", BMO_OP_SLOT_BOOL},           /* Smooth object along Y axis */
	 {"use_z", BMO_OP_SLOT_BOOL},           /* Smooth object along Z axis */
	 {"preserve_volume", BMO_OP_SLOT_BOOL}, /* Apply volume preservation after smooth */
	 {{'\0'}},
	},
	{{{'\0'}}},  /* no output */
	bmo_smooth_laplacian_vert_exec,
	(BMO_OPTYPE_FLAG_NORMALS_CALC),
};

/*
 * Right-Hand Faces.
 *
 * Computes an "outside" normal for the specified input faces.
 */
static BMOpDefine bmo_recalc_face_normals_def = {
	"recalc_face_normals",
	/* slots_in */
	{{"faces", BMO_OP_SLOT_ELEMENT_BUF, {BM_FACE}},
	 {{'\0'}},
	},
	{{{'\0'}}},  /* no output */
	bmo_recalc_face_normals_exec,
	(BMO_OPTYPE_FLAG_UNTAN_MULTIRES |
	 BMO_OPTYPE_FLAG_NORMALS_CALC),
};

/*
 * Planar Faces.
 *
 * Iteratively flatten faces.
 */
static BMOpDefine bmo_planar_faces_def = {
	"planar_faces",
	/* slots_in */
	{{"faces", BMO_OP_SLOT_ELEMENT_BUF, {BM_FACE}},    /* input geometry. */
	 {"iterations", BMO_OP_SLOT_INT},  /* Number of times to flatten faces (for when connected faces are used) */
	 {"factor", BMO_OP_SLOT_FLT},  /* Influence for making planar each iteration */
	 {{'\0'}},
	},
	/* slots_out */
	{{"geom.out", BMO_OP_SLOT_ELEMENT_BUF, {BM_VERT | BM_EDGE | BM_FACE}}, /* output slot, computed boundary geometry. */
	 {{'\0'}},
	},
	bmo_planar_faces_exec,
	(BMO_OPTYPE_FLAG_SELECT_FLUSH |
	 BMO_OPTYPE_FLAG_SELECT_VALIDATE),
};

/*
 * Region Extend.
 *
 * used to implement the select more/less tools.
 * this puts some geometry surrounding regions of
 * geometry in geom into geom.out.
 *
 * if use_faces is 0 then geom.out spits out verts and edges,
 * otherwise it spits out faces.
 */
static BMOpDefine bmo_region_extend_def = {
	"region_extend",
	/* slots_in */
	{{"geom", BMO_OP_SLOT_ELEMENT_BUF, {BM_VERT | BM_EDGE | BM_FACE}},     /* input geometry */
	 {"use_contract", BMO_OP_SLOT_BOOL},    /* find boundary inside the regions, not outside. */
	 {"use_faces", BMO_OP_SLOT_BOOL},       /* extend from faces instead of edges */
	 {"use_face_step", BMO_OP_SLOT_BOOL},   /* step over connected faces */
	 {{'\0'}},
	},
	/* slots_out */
	{{"geom.out", BMO_OP_SLOT_ELEMENT_BUF, {BM_VERT | BM_EDGE | BM_FACE}}, /* output slot, computed boundary geometry. */
	 {{'\0'}},
	},
	bmo_region_extend_exec,
	(BMO_OPTYPE_FLAG_SELECT_FLUSH |
	 BMO_OPTYPE_FLAG_SELECT_VALIDATE),
};

/*
 * Edge Rotate.
 *
 * Rotates edges topologically.  Also known as "spin edge" to some people.
 * Simple example: ``[/] becomes [|] then [\]``.
 */
static BMOpDefine bmo_rotate_edges_def = {
	"rotate_edges",
	/* slots_in */
	{{"edges", BMO_OP_SLOT_ELEMENT_BUF, {BM_EDGE}},    /* input edges */
	 {"use_ccw", BMO_OP_SLOT_BOOL},         /* rotate edge counter-clockwise if true, otherwise clockwise */
	 {{'\0'}},
	},
	/* slots_out */
	{{"edges.out", BMO_OP_SLOT_ELEMENT_BUF, {BM_EDGE}}, /* newly spun edges */
	 {{'\0'}},
	},
	bmo_rotate_edges_exec,
	(BMO_OPTYPE_FLAG_UNTAN_MULTIRES |
	 BMO_OPTYPE_FLAG_NORMALS_CALC |
	 BMO_OPTYPE_FLAG_SELECT_FLUSH |
	 BMO_OPTYPE_FLAG_SELECT_VALIDATE),
};

/*
 * Reverse Faces.
 *
 * Reverses the winding (vertex order) of faces.
 * This has the effect of flipping the normal.
 */
static BMOpDefine bmo_reverse_faces_def = {
	"reverse_faces",
	/* slots_in */
	{{"faces", BMO_OP_SLOT_ELEMENT_BUF, {BM_FACE}},    /* input faces */
	 {"flip_multires", BMO_OP_SLOT_BOOL},  /* maintain multi-res offset */
	 {{'\0'}},
	},
	{{{'\0'}}},  /* no output */
	bmo_reverse_faces_exec,
	(BMO_OPTYPE_FLAG_UNTAN_MULTIRES |
	 BMO_OPTYPE_FLAG_NORMALS_CALC),
};

/*
 * Edge Bisect.
 *
 * Splits input edges (but doesn't do anything else).
 * This creates a 2-valence vert.
 */
static BMOpDefine bmo_bisect_edges_def = {
	"bisect_edges",
	/* slots_in */
	{{"edges", BMO_OP_SLOT_ELEMENT_BUF, {BM_EDGE}}, /* input edges */
	 {"cuts", BMO_OP_SLOT_INT}, /* number of cuts */
	 {"edge_percents", BMO_OP_SLOT_MAPPING, {(int)BMO_OP_SLOT_SUBTYPE_MAP_FLT}},
	 {{'\0'}},
	},
	/* slots_out */
	{{"geom_split.out", BMO_OP_SLOT_ELEMENT_BUF, {BM_VERT | BM_EDGE | BM_FACE}}, /* newly created vertices and edges */
	 {{'\0'}},
	},
	bmo_bisect_edges_exec,
	(BMO_OPTYPE_FLAG_UNTAN_MULTIRES |
	 BMO_OPTYPE_FLAG_NORMALS_CALC |
	 BMO_OPTYPE_FLAG_SELECT_FLUSH |
	 BMO_OPTYPE_FLAG_SELECT_VALIDATE),
};

/*
 * Mirror.
 *
 * Mirrors geometry along an axis.  The resulting geometry is welded on using
 * merge_dist.  Pairs of original/mirrored vertices are welded using the merge_dist
 * parameter (which defines the minimum distance for welding to happen).
 */
static BMOpDefine bmo_mirror_def = {
	"mirror",
	/* slots_in */
	{{"geom", BMO_OP_SLOT_ELEMENT_BUF, {BM_VERT | BM_EDGE | BM_FACE}},     /* input geometry */
	 {"matrix",          BMO_OP_SLOT_MAT},   /* matrix defining the mirror transformation */
	 {"merge_dist",      BMO_OP_SLOT_FLT},   /* maximum distance for merging.  does no merging if 0. */
	 {"axis",            BMO_OP_SLOT_INT, {(int)BMO_OP_SLOT_SUBTYPE_INT_ENUM}, bmo_enum_axis_xyz},   /* the axis to use. */
	 {"mirror_u",        BMO_OP_SLOT_BOOL},  /* mirror UVs across the u axis */
	 {"mirror_v",        BMO_OP_SLOT_BOOL},  /* mirror UVs across the v axis */
	 {{'\0'}},
	},
	/* slots_out */
	{{"geom.out", BMO_OP_SLOT_ELEMENT_BUF, {BM_VERT | BM_EDGE | BM_FACE}}, /* output geometry, mirrored */
	 {{'\0'}},
	},
	bmo_mirror_exec,
	(BMO_OPTYPE_FLAG_NORMALS_CALC |
	 BMO_OPTYPE_FLAG_SELECT_FLUSH |
	 BMO_OPTYPE_FLAG_SELECT_VALIDATE),
};

/*
 * Find Doubles.
 *
 * Takes input verts and find vertices they should weld to.
 * Outputs a mapping slot suitable for use with the weld verts bmop.
 *
 * If keep_verts is used, vertices outside that set can only be merged
 * with vertices in that set.
 */
static BMOpDefine bmo_find_doubles_def = {
	"find_doubles",
	/* slots_in */
	{{"verts", BMO_OP_SLOT_ELEMENT_BUF, {BM_VERT}}, /* input vertices */
	 {"keep_verts", BMO_OP_SLOT_ELEMENT_BUF, {BM_VERT}}, /* list of verts to keep */
	 {"dist",         BMO_OP_SLOT_FLT}, /* minimum distance */
	 {{'\0'}},
	},
	/* slots_out */
	{{"targetmap.out", BMO_OP_SLOT_MAPPING, {(int)BMO_OP_SLOT_SUBTYPE_MAP_ELEM}},
	 {{'\0'}},
	},
	bmo_find_doubles_exec,
	(BMO_OPTYPE_FLAG_NOP),
};

/*
 * Remove Doubles.
 *
 * Finds groups of vertices closer then dist and merges them together,
 * using the weld verts bmop.
 */
static BMOpDefine bmo_remove_doubles_def = {
	"remove_doubles",
	/* slots_in */
	{{"verts", BMO_OP_SLOT_ELEMENT_BUF, {BM_VERT}}, /* input verts */
	 {"dist",         BMO_OP_SLOT_FLT}, /* minimum distance */
	 {{'\0'}},
	},
	{{{'\0'}}},  /* no output */
	bmo_remove_doubles_exec,
	(BMO_OPTYPE_FLAG_UNTAN_MULTIRES |
	 BMO_OPTYPE_FLAG_NORMALS_CALC |
	 BMO_OPTYPE_FLAG_SELECT_FLUSH |
	 BMO_OPTYPE_FLAG_SELECT_VALIDATE),
};

/*
 * Auto Merge.
 *
 * Finds groups of vertices closer then **dist** and merges them together,
 * using the weld verts bmop.  The merges must go from a vert not in
 * **verts** to one in **verts**.
 */
static BMOpDefine bmo_automerge_def = {
	"automerge",
	/* slots_in */
	{{"verts", BMO_OP_SLOT_ELEMENT_BUF, {BM_VERT}}, /* input verts */
	 {"dist",         BMO_OP_SLOT_FLT}, /* minimum distance */
	 {{'\0'}},
	},
	{{{'\0'}}},  /* no output */
	bmo_automerge_exec,
	(BMO_OPTYPE_FLAG_UNTAN_MULTIRES |
	 BMO_OPTYPE_FLAG_NORMALS_CALC |
	 BMO_OPTYPE_FLAG_SELECT_FLUSH |
	 BMO_OPTYPE_FLAG_SELECT_VALIDATE),
};

/*
 * Collapse Connected.
 *
 * Collapses connected vertices
 */
static BMOpDefine bmo_collapse_def = {
	"collapse",
	/* slots_in */
	{{"edges", BMO_OP_SLOT_ELEMENT_BUF, {BM_EDGE}}, /* input edges */
	 {"uvs", BMO_OP_SLOT_BOOL}, /* also collapse UVs and such */
	 {{'\0'}},
	},
	{{{'\0'}}},  /* no output */
	bmo_collapse_exec,
	(BMO_OPTYPE_FLAG_UNTAN_MULTIRES |
	 BMO_OPTYPE_FLAG_NORMALS_CALC |
	 BMO_OPTYPE_FLAG_SELECT_FLUSH |
	 BMO_OPTYPE_FLAG_SELECT_VALIDATE),
};

/*
 * Face-Data Point Merge.
 *
 * Merge uv/vcols at a specific vertex.
 */
static BMOpDefine bmo_pointmerge_facedata_def = {
	"pointmerge_facedata",
	/* slots_in */
	{{"verts", BMO_OP_SLOT_ELEMENT_BUF, {BM_VERT}},    /* input vertices */
	 {"vert_snap", BMO_OP_SLOT_ELEMENT_BUF, {BM_VERT | (int)BMO_OP_SLOT_SUBTYPE_ELEM_IS_SINGLE}},    /* snap vertex */
	 {{'\0'}},
	},
	{{{'\0'}}},  /* no output */
	bmo_pointmerge_facedata_exec,
	(BMO_OPTYPE_FLAG_NOP),
};

/*
 * Average Vertices Facevert Data.
 *
 * Merge uv/vcols associated with the input vertices at
 * the bounding box center. (I know, it's not averaging but
 * the vert_snap_to_bb_center is just too long).
 */
static BMOpDefine bmo_average_vert_facedata_def = {
	"average_vert_facedata",
	/* slots_in */
	{{"verts", BMO_OP_SLOT_ELEMENT_BUF, {BM_VERT}}, /* input vertices */
	 {{'\0'}},
	},
	{{{'\0'}}},  /* no output */
	bmo_average_vert_facedata_exec,
	(BMO_OPTYPE_FLAG_NOP),
};

/*
 * Point Merge.
 *
 * Merge verts together at a point.
 */
static BMOpDefine bmo_pointmerge_def = {
	"pointmerge",
	/* slots_in */
	{{"verts", BMO_OP_SLOT_ELEMENT_BUF, {BM_VERT}}, /* input vertices (all verts will be merged into the first). */
	 {"merge_co", BMO_OP_SLOT_VEC},  /* Position to merge at. */
	 {{'\0'}},
	},
	{{{'\0'}}},  /* no output */
	bmo_pointmerge_exec,
	(BMO_OPTYPE_FLAG_UNTAN_MULTIRES |
	 BMO_OPTYPE_FLAG_NORMALS_CALC |
	 BMO_OPTYPE_FLAG_SELECT_FLUSH |
	 BMO_OPTYPE_FLAG_SELECT_VALIDATE),
};

/*
 * Collapse Connected UV's.
 *
 * Collapses connected UV vertices.
 */
static BMOpDefine bmo_collapse_uvs_def = {
	"collapse_uvs",
	/* slots_in */
	{{"edges", BMO_OP_SLOT_ELEMENT_BUF, {BM_EDGE}}, /* input edges */
	 {{'\0'}},
	},
	{{{'\0'}}},  /* no output */
	bmo_collapse_uvs_exec,
	(BMO_OPTYPE_FLAG_NOP),
};

/*
 * Weld Verts.
 *
 * Welds verts together (kind-of like remove doubles, merge, etc, all of which
 * use or will use this bmop).  You pass in mappings from vertices to the vertices
 * they weld with.
 */
static BMOpDefine bmo_weld_verts_def = {
	"weld_verts",
	/* slots_in */
	/* maps welded vertices to verts they should weld to */
	{{"targetmap", BMO_OP_SLOT_MAPPING, {(int)BMO_OP_SLOT_SUBTYPE_MAP_ELEM}},
	 {{'\0'}},
	},
	{{{'\0'}}},  /* no output */
	bmo_weld_verts_exec,
	(BMO_OPTYPE_FLAG_UNTAN_MULTIRES |
	 BMO_OPTYPE_FLAG_NORMALS_CALC |
	 BMO_OPTYPE_FLAG_SELECT_FLUSH |
	 BMO_OPTYPE_FLAG_SELECT_VALIDATE),
};

/*
 * Make Vertex.
 *
 * Creates a single vertex; this bmop was necessary
 * for click-create-vertex.
 */
static BMOpDefine bmo_create_vert_def = {
	"create_vert",
	/* slots_in */
	{{"co", BMO_OP_SLOT_VEC},  /* the coordinate of the new vert */
	 {{'\0'}},
	},
	/* slots_out */
	{{"vert.out", BMO_OP_SLOT_ELEMENT_BUF, {BM_VERT}},  /* the new vert */
	 {{'\0'}},
	},
	bmo_create_vert_exec,
	(BMO_OPTYPE_FLAG_NOP),
};

/*
 * Join Triangles.
 *
 * Tries to intelligently join triangles according
 * to angle threshold and delimiters.
 */
static BMOpDefine bmo_join_triangles_def = {
	"join_triangles",
	/* slots_in */
	{{"faces", BMO_OP_SLOT_ELEMENT_BUF, {BM_FACE}},    /* input geometry. */
	 {"cmp_seam", BMO_OP_SLOT_BOOL},
	 {"cmp_sharp", BMO_OP_SLOT_BOOL},
	 {"cmp_uvs", BMO_OP_SLOT_BOOL},
	 {"cmp_vcols", BMO_OP_SLOT_BOOL},
	 {"cmp_materials", BMO_OP_SLOT_BOOL},
	 {"angle_face_threshold", BMO_OP_SLOT_FLT},
	 {"angle_shape_threshold", BMO_OP_SLOT_FLT},
	 {{'\0'}},
	},
	/* slots_out */
	{{"faces.out", BMO_OP_SLOT_ELEMENT_BUF, {BM_FACE}},  /* joined faces */
	 {{'\0'}},
	},
	bmo_join_triangles_exec,
	(BMO_OPTYPE_FLAG_UNTAN_MULTIRES |
	 BMO_OPTYPE_FLAG_NORMALS_CALC |
	 BMO_OPTYPE_FLAG_SELECT_FLUSH |
	 BMO_OPTYPE_FLAG_SELECT_VALIDATE),
};

/*
 * Contextual Create.
 *
 * This is basically F-key, it creates
 * new faces from vertices, makes stuff from edge nets,
 * makes wire edges, etc.  It also dissolves faces.
 *
 * Three verts become a triangle, four become a quad.  Two
 * become a wire edge.
 */
static BMOpDefine bmo_contextual_create_def = {
	"contextual_create",
	/* slots_in */
	{{"geom", BMO_OP_SLOT_ELEMENT_BUF, {BM_VERT | BM_EDGE | BM_FACE}},     /* input geometry. */
	 {"mat_nr",         BMO_OP_SLOT_INT},   /* material to use */
	 {"use_smooth",        BMO_OP_SLOT_BOOL}, /* smooth to use */
	 {{'\0'}},
	},
	/* slots_out */
	{{"faces.out", BMO_OP_SLOT_ELEMENT_BUF, {BM_FACE}}, /* newly-made face(s) */
	/* note, this is for stand-alone edges only, not edges which are apart of newly created faces */
	 {"edges.out", BMO_OP_SLOT_ELEMENT_BUF, {BM_EDGE}}, /* newly-made edge(s) */
	 {{'\0'}},
	},
	bmo_contextual_create_exec,
	(BMO_OPTYPE_FLAG_UNTAN_MULTIRES |
	 BMO_OPTYPE_FLAG_NORMALS_CALC |
	 BMO_OPTYPE_FLAG_SELECT_FLUSH |
	 BMO_OPTYPE_FLAG_SELECT_VALIDATE),
};

/*
 * Bridge edge loops with faces.
 */
static BMOpDefine bmo_bridge_loops_def = {
	"bridge_loops",
	/* slots_in */
	{{"edges", BMO_OP_SLOT_ELEMENT_BUF, {BM_EDGE}}, /* input edges */
	 {"use_pairs",          BMO_OP_SLOT_BOOL},
	 {"use_cyclic",         BMO_OP_SLOT_BOOL},
	 {"use_merge",          BMO_OP_SLOT_BOOL},
	 {"merge_factor",       BMO_OP_SLOT_FLT},
	 {"twist_offset",       BMO_OP_SLOT_INT},
	 {{'\0'}},
	},
	/* slots_out */
	{{"faces.out", BMO_OP_SLOT_ELEMENT_BUF, {BM_FACE}}, /* new faces */
	 {"edges.out", BMO_OP_SLOT_ELEMENT_BUF, {BM_EDGE}}, /* new edges */
	 {{'\0'}},
	},
	bmo_bridge_loops_exec,
	(BMO_OPTYPE_FLAG_NORMALS_CALC |
	 BMO_OPTYPE_FLAG_SELECT_FLUSH |
	 BMO_OPTYPE_FLAG_SELECT_VALIDATE),
};

/*
 * Grid Fill.
 *
 * Create faces defined by 2 disconnected edge loops (which share edges).
 */
static BMOpDefine bmo_grid_fill_def = {
	"grid_fill",
	/* slots_in */
	{{"edges", BMO_OP_SLOT_ELEMENT_BUF, {BM_EDGE}}, /* input edges */
	/* restricts edges to groups.  maps edges to integer */
	 {"mat_nr",         BMO_OP_SLOT_INT},      /* material to use */
	 {"use_smooth",     BMO_OP_SLOT_BOOL},     /* smooth state to use */
	 {"use_interp_simple", BMO_OP_SLOT_BOOL},  /* use simple interpolation */
	 {{'\0'}},
	},
	/* slots_out */
	/* maps new faces to the group numbers they came from */
	{{"faces.out", BMO_OP_SLOT_ELEMENT_BUF, {BM_FACE}},     /* new faces */
	 {{'\0'}},
	},
	bmo_grid_fill_exec,
	(BMO_OPTYPE_FLAG_NORMALS_CALC |
	 BMO_OPTYPE_FLAG_SELECT_FLUSH),
};


/*
 * Fill Holes.
 *
 * Fill boundary edges with faces, copying surrounding customdata.
 */
static BMOpDefine bmo_holes_fill_def = {
	"holes_fill",
	/* slots_in */
	{{"edges", BMO_OP_SLOT_ELEMENT_BUF, {BM_EDGE}}, /* input edges */
	 {"sides",          BMO_OP_SLOT_INT},   /* number of face sides to fill */
	 {{'\0'}},
	},
	/* slots_out */
	/* maps new faces to the group numbers they came from */
	{{"faces.out", BMO_OP_SLOT_ELEMENT_BUF, {BM_FACE}},     /* new faces */
	 {{'\0'}},
	},
	bmo_holes_fill_exec,
	(BMO_OPTYPE_FLAG_NORMALS_CALC |
	 BMO_OPTYPE_FLAG_SELECT_FLUSH),
};


/*
 * Face Attribute Fill.
 *
 * Fill in faces with data from adjacent faces.
 */
static BMOpDefine bmo_face_attribute_fill_def = {
	"face_attribute_fill",
	/* slots_in */
	{{"faces", BMO_OP_SLOT_ELEMENT_BUF, {BM_FACE}},     /* input faces */
	 {"use_normals",        BMO_OP_SLOT_BOOL},  /* copy face winding */
	 {"use_data",           BMO_OP_SLOT_BOOL},  /* copy face data */
	 {{'\0'}},
	},
	/* slots_out */
	/* maps new faces to the group numbers they came from */
	{{"faces_fail.out", BMO_OP_SLOT_ELEMENT_BUF, {BM_FACE}},     /* faces that could not be handled */
	 {{'\0'}},
	},
	bmo_face_attribute_fill_exec,
	(BMO_OPTYPE_FLAG_NORMALS_CALC),
};

/*
 * Edge Loop Fill.
 *
 * Create faces defined by one or more non overlapping edge loops.
 */
static BMOpDefine bmo_edgeloop_fill_def = {
	"edgeloop_fill",
	/* slots_in */
	{{"edges", BMO_OP_SLOT_ELEMENT_BUF, {BM_EDGE}}, /* input edges */
	/* restricts edges to groups.  maps edges to integer */
	 {"mat_nr",         BMO_OP_SLOT_INT},      /* material to use */
	 {"use_smooth",        BMO_OP_SLOT_BOOL},  /* smooth state to use */
	 {{'\0'}},
	},
	/* slots_out */
	/* maps new faces to the group numbers they came from */
	{{"faces.out", BMO_OP_SLOT_ELEMENT_BUF, {BM_FACE}},     /* new faces */
	 {{'\0'}},
	},
	bmo_edgeloop_fill_exec,
	(BMO_OPTYPE_FLAG_NORMALS_CALC |
	 BMO_OPTYPE_FLAG_SELECT_FLUSH),
};


/*
 * Edge Net Fill.
 *
 * Create faces defined by enclosed edges.
 */
static BMOpDefine bmo_edgenet_fill_def = {
	"edgenet_fill",
	/* slots_in */
	{{"edges", BMO_OP_SLOT_ELEMENT_BUF, {BM_EDGE}}, /* input edges */
	 {"mat_nr",          BMO_OP_SLOT_INT},  /* material to use */
	 {"use_smooth",      BMO_OP_SLOT_BOOL}, /* smooth state to use */
	 {"sides",           BMO_OP_SLOT_INT},  /* number of sides */
	 {{'\0'}},
	},
	/* slots_out */
	/* maps new faces to the group numbers they came from */
	{{"faces.out", BMO_OP_SLOT_ELEMENT_BUF, {BM_FACE}},  /* new faces */
	 {{'\0'}},
	},
	bmo_edgenet_fill_exec,
	(BMO_OPTYPE_FLAG_NORMALS_CALC |
	 BMO_OPTYPE_FLAG_SELECT_FLUSH),
};

/*
 * Edgenet Prepare.
 *
 * Identifies several useful edge loop cases and modifies them so
 * they'll become a face when edgenet_fill is called.  The cases covered are:
 *
 * - One single loop; an edge is added to connect the ends
 * - Two loops; two edges are added to connect the endpoints (based on the
 *   shortest distance between each endpont).
 */
static BMOpDefine bmo_edgenet_prepare_def = {
	"edgenet_prepare",
	/* slots_in */
	{{"edges", BMO_OP_SLOT_ELEMENT_BUF, {BM_EDGE}},    /* input edges */
	 {{'\0'}},
	},
	/* slots_out */
	{{"edges.out", BMO_OP_SLOT_ELEMENT_BUF, {BM_EDGE}},  /* new edges */
	 {{'\0'}},
	},
	bmo_edgenet_prepare_exec,
	(BMO_OPTYPE_FLAG_NOP),
};

/*
 * Rotate.
 *
 * Rotate vertices around a center, using a 3x3 rotation matrix.
 */
static BMOpDefine bmo_rotate_def = {
	"rotate",
	/* slots_in */
	{{"cent",            BMO_OP_SLOT_VEC},  /* center of rotation */
	 {"matrix",          BMO_OP_SLOT_MAT},  /* matrix defining rotation */
	 {"verts",           BMO_OP_SLOT_ELEMENT_BUF, {BM_VERT}},  /* input vertices */
	 {"space",           BMO_OP_SLOT_MAT},  /* matrix to define the space (typically object matrix) */
	 {{'\0'}},
	},
	{{{'\0'}}},  /* no output */
	bmo_rotate_exec,
	(BMO_OPTYPE_FLAG_NORMALS_CALC),
};

/*
 * Translate.
 *
 * Translate vertices by an offset.
 */
static BMOpDefine bmo_translate_def = {
	"translate",
	/* slots_in */
	{{"vec", BMO_OP_SLOT_VEC},  /* translation offset */
	 {"space", BMO_OP_SLOT_MAT},  /* matrix to define the space (typically object matrix) */
	 {"verts", BMO_OP_SLOT_ELEMENT_BUF, {BM_VERT}},  /* input vertices */
	 {{'\0'}},
	},
	{{{'\0'}}},  /* no output */
	bmo_translate_exec,
	(BMO_OPTYPE_FLAG_NORMALS_CALC),
};

/*
 * Scale.
 *
 * Scales vertices by an offset.
 */
static BMOpDefine bmo_scale_def = {
	"scale",
	/* slots_in */
	{{"vec", BMO_OP_SLOT_VEC},  /* scale factor */
	 {"space", BMO_OP_SLOT_MAT},  /* matrix to define the space (typically object matrix) */
	 {"verts", BMO_OP_SLOT_ELEMENT_BUF, {BM_VERT}},  /* input vertices */
	 {{'\0'}},
	},
	{{{'\0'}}},  /* no output */
	bmo_scale_exec,
	(BMO_OPTYPE_FLAG_NORMALS_CALC),
};


/*
 * Transform.
 *
 * Transforms a set of vertices by a matrix.  Multiplies
 * the vertex coordinates with the matrix.
 */
static BMOpDefine bmo_transform_def = {
	"transform",
	/* slots_in */
	{{"matrix",          BMO_OP_SLOT_MAT},  /* transform matrix */
	 {"space",           BMO_OP_SLOT_MAT},  /* matrix to define the space (typically object matrix) */
	 {"verts",           BMO_OP_SLOT_ELEMENT_BUF, {BM_VERT}},  /* input vertices */
	 {{'\0'}},
	},
	{{{'\0'}}},  /* no output */
	bmo_transform_exec,
	(BMO_OPTYPE_FLAG_NORMALS_CALC),
};

/*
 * Object Load BMesh.
 *
 * Loads a bmesh into an object/mesh.  This is a "private"
 * bmop.
 */
static BMOpDefine bmo_object_load_bmesh_def = {
	"object_load_bmesh",
	/* slots_in */
	{{"scene", BMO_OP_SLOT_PTR, {(int)BMO_OP_SLOT_SUBTYPE_PTR_SCENE}},
	 {"object", BMO_OP_SLOT_PTR, {(int)BMO_OP_SLOT_SUBTYPE_PTR_OBJECT}},
	 {{'\0'}},
	},
	{{{'\0'}}},  /* no output */
	bmo_object_load_bmesh_exec,
	(BMO_OPTYPE_FLAG_NOP),
};


/*
 * BMesh to Mesh.
 *
 * Converts a bmesh to a Mesh.  This is reserved for exiting editmode.
 */
static BMOpDefine bmo_bmesh_to_mesh_def = {
	"bmesh_to_mesh",
	/* slots_in */
	{
	 /* pointer to a mesh structure to fill in */
	 {"mesh", BMO_OP_SLOT_PTR, {(int)BMO_OP_SLOT_SUBTYPE_PTR_MESH}},
	/* pointer to an object structure */
	 {"object", BMO_OP_SLOT_PTR, {(int)BMO_OP_SLOT_SUBTYPE_PTR_OBJECT}},
	 {{'\0'}},
	},
	{{{'\0'}}},  /* no output */
	bmo_bmesh_to_mesh_exec,
	(BMO_OPTYPE_FLAG_NOP),
};

/*
 * Mesh to BMesh.
 *
 * Load the contents of a mesh into the bmesh.  this bmop is private, it's
 * reserved exclusively for entering editmode.
 */
static BMOpDefine bmo_mesh_to_bmesh_def = {
	"mesh_to_bmesh",
	/* slots_in */
	{
	 /* pointer to a Mesh structure */
	 {"mesh", BMO_OP_SLOT_PTR, {(int)BMO_OP_SLOT_SUBTYPE_PTR_MESH}},
	/* pointer to an Object structure */
	 {"object", BMO_OP_SLOT_PTR, {(int)BMO_OP_SLOT_SUBTYPE_PTR_OBJECT}},
	 {"use_shapekey", BMO_OP_SLOT_BOOL},  /* load active shapekey coordinates into verts */
	 {{'\0'}},
	},
	{{{'\0'}}},  /* no output */
	bmo_mesh_to_bmesh_exec,
	(BMO_OPTYPE_FLAG_NOP),
};

/*
 * Individual Face Extrude.
 *
 * Extrudes faces individually.
 */
static BMOpDefine bmo_extrude_discrete_faces_def = {
	"extrude_discrete_faces",
	/* slots_in */
	{{"faces", BMO_OP_SLOT_ELEMENT_BUF, {BM_FACE}},     /* input faces */
	 {"use_normal_flip", BMO_OP_SLOT_BOOL},  /* Create faces with reversed direction. */
	 {"use_select_history", BMO_OP_SLOT_BOOL},  /* pass to duplicate */
	 {{'\0'}},
	},
	/* slots_out */
	{{"faces.out", BMO_OP_SLOT_ELEMENT_BUF, {BM_FACE}},   /* output faces */
	 {{'\0'}},
	},
	bmo_extrude_discrete_faces_exec,
	(BMO_OPTYPE_FLAG_NORMALS_CALC),
};

/*
 * Extrude Only Edges.
 *
 * Extrudes Edges into faces, note that this is very simple, there's no fancy
 * winged extrusion.
 */
static BMOpDefine bmo_extrude_edge_only_def = {
	"extrude_edge_only",
	/* slots_in */
	{{"edges", BMO_OP_SLOT_ELEMENT_BUF, {BM_EDGE}},    /* input vertices */
	 {"use_normal_flip", BMO_OP_SLOT_BOOL},  /* Create faces with reversed direction. */
	 {"use_select_history", BMO_OP_SLOT_BOOL},  /* pass to duplicate */
	 {{'\0'}},
	},
	/* slots_out */
	{{"geom.out", BMO_OP_SLOT_ELEMENT_BUF, {BM_VERT | BM_EDGE | BM_FACE}},  /* output geometry */
	 {{'\0'}},
	},
	bmo_extrude_edge_only_exec,
	(BMO_OPTYPE_FLAG_NORMALS_CALC),
};

/*
 * Individual Vertex Extrude.
 *
 * Extrudes wire edges from vertices.
 */
static BMOpDefine bmo_extrude_vert_indiv_def = {
	"extrude_vert_indiv",
	/* slots_in */
	{{"verts", BMO_OP_SLOT_ELEMENT_BUF, {BM_VERT}},    /* input vertices */
	 {"use_select_history", BMO_OP_SLOT_BOOL},  /* pass to duplicate */
	 {{'\0'}},
	},
	/* slots_out */
	{{"edges.out", BMO_OP_SLOT_ELEMENT_BUF, {BM_EDGE}},  /* output wire edges */
	 {"verts.out", BMO_OP_SLOT_ELEMENT_BUF, {BM_VERT}},  /* output vertices */
	 {{'\0'}},
	},
	bmo_extrude_vert_indiv_exec,
	(BMO_OPTYPE_FLAG_SELECT_FLUSH),
};

/*
 * Connect Verts.
 *
 * Split faces by adding edges that connect **verts**.
 */
static BMOpDefine bmo_connect_verts_def = {
	"connect_verts",
	/* slots_in */
	{{"verts", BMO_OP_SLOT_ELEMENT_BUF, {BM_VERT}},
	 {"faces_exclude", BMO_OP_SLOT_ELEMENT_BUF, {BM_FACE}},
	 {"check_degenerate", BMO_OP_SLOT_BOOL},  /* prevent splits with overlaps & intersections */
	 {{'\0'}},
	},
	/* slots_out */
	{{"edges.out", BMO_OP_SLOT_ELEMENT_BUF, {BM_EDGE}},
	 {{'\0'}},
	},
	bmo_connect_verts_exec,
	(BMO_OPTYPE_FLAG_UNTAN_MULTIRES |
	 BMO_OPTYPE_FLAG_NORMALS_CALC |
	 BMO_OPTYPE_FLAG_SELECT_FLUSH),
};

/*
 * Connect Verts to form Convex Faces.
 *
 * Ensures all faces are convex **faces**.
 */
static BMOpDefine bmo_connect_verts_concave_def = {
	"connect_verts_concave",
	/* slots_in */
	{{"faces", BMO_OP_SLOT_ELEMENT_BUF, {BM_FACE}},
	 {{'\0'}},
	},
	/* slots_out */
	{{"edges.out", BMO_OP_SLOT_ELEMENT_BUF, {BM_EDGE}},
	 {"faces.out", BMO_OP_SLOT_ELEMENT_BUF, {BM_FACE}},
	 {{'\0'}},
	},
	bmo_connect_verts_concave_exec,
	(BMO_OPTYPE_FLAG_UNTAN_MULTIRES |
	 BMO_OPTYPE_FLAG_NORMALS_CALC |
	 BMO_OPTYPE_FLAG_SELECT_FLUSH),
};

/*
 * Connect Verts Across non Planer Faces.
 *
 * Split faces by connecting edges along non planer **faces**.
 */
static BMOpDefine bmo_connect_verts_nonplanar_def = {
	"connect_verts_nonplanar",
	/* slots_in */
	{{"angle_limit", BMO_OP_SLOT_FLT}, /* total rotation angle (radians) */
	 {"faces", BMO_OP_SLOT_ELEMENT_BUF, {BM_FACE}},
	 {{'\0'}},
	},
	/* slots_out */
	{{"edges.out", BMO_OP_SLOT_ELEMENT_BUF, {BM_EDGE}},
	 {"faces.out", BMO_OP_SLOT_ELEMENT_BUF, {BM_FACE}},
	 {{'\0'}},
	},
	bmo_connect_verts_nonplanar_exec,
	(BMO_OPTYPE_FLAG_UNTAN_MULTIRES |
	 BMO_OPTYPE_FLAG_NORMALS_CALC |
	 BMO_OPTYPE_FLAG_SELECT_FLUSH),
};

/*
 * Connect Verts.
 *
 * Split faces by adding edges that connect **verts**.
 */
static BMOpDefine bmo_connect_vert_pair_def = {
	"connect_vert_pair",
	/* slots_in */
	{{"verts", BMO_OP_SLOT_ELEMENT_BUF, {BM_VERT}},
	 {"verts_exclude", BMO_OP_SLOT_ELEMENT_BUF, {BM_VERT}},
	 {"faces_exclude", BMO_OP_SLOT_ELEMENT_BUF, {BM_FACE}},
	 {{'\0'}},
	},
	/* slots_out */
	{{"edges.out", BMO_OP_SLOT_ELEMENT_BUF, {BM_EDGE}},
	 {{'\0'}},
	},
	bmo_connect_vert_pair_exec,
	(BMO_OPTYPE_FLAG_UNTAN_MULTIRES |
	 BMO_OPTYPE_FLAG_NORMALS_CALC |
	 BMO_OPTYPE_FLAG_SELECT_FLUSH),
};


/*
 * Extrude Faces.
 *
 * Extrude operator (does not transform)
 */
static BMOpDefine bmo_extrude_face_region_def = {
	"extrude_face_region",
	/* slots_in */
	{{"geom", BMO_OP_SLOT_ELEMENT_BUF, {BM_VERT | BM_EDGE | BM_FACE}},     /* edges and faces */
	 {"edges_exclude", BMO_OP_SLOT_MAPPING, {(int)BMO_OP_SLOT_SUBTYPE_MAP_EMPTY}},
	 {"use_keep_orig", BMO_OP_SLOT_BOOL},   /* keep original geometry (requires ``geom`` to include edges). */
	 {"use_normal_flip", BMO_OP_SLOT_BOOL},  /* Create faces with reversed direction. */
	 {"use_normal_from_adjacent", BMO_OP_SLOT_BOOL},  /* Use winding from surrounding faces instead of this region. */
	 {"use_select_history", BMO_OP_SLOT_BOOL},  /* pass to duplicate */
	 {{'\0'}},
	},
	/* slots_out */
	{{"geom.out", BMO_OP_SLOT_ELEMENT_BUF, {BM_VERT | BM_EDGE | BM_FACE}},
	 {{'\0'}},
	},
	bmo_extrude_face_region_exec,
	(BMO_OPTYPE_FLAG_NORMALS_CALC),
};

/*
 * Dissolve Verts.
 */
static BMOpDefine bmo_dissolve_verts_def = {
	"dissolve_verts",
	/* slots_in */
	{{"verts", BMO_OP_SLOT_ELEMENT_BUF, {BM_VERT}},
	 {"use_face_split", BMO_OP_SLOT_BOOL},
	 {"use_boundary_tear", BMO_OP_SLOT_BOOL},
	 {{'\0'}},
	},
	{{{'\0'}}},  /* no output */
	bmo_dissolve_verts_exec,
	(BMO_OPTYPE_FLAG_UNTAN_MULTIRES |
	 BMO_OPTYPE_FLAG_NORMALS_CALC |
	 BMO_OPTYPE_FLAG_SELECT_FLUSH |
	 BMO_OPTYPE_FLAG_SELECT_VALIDATE),
};

/*
 * Dissolve Edges.
 */
static BMOpDefine bmo_dissolve_edges_def = {
	"dissolve_edges",
	/* slots_in */
	{{"edges", BMO_OP_SLOT_ELEMENT_BUF, {BM_EDGE}},
	 {"use_verts", BMO_OP_SLOT_BOOL},  /* dissolve verts left between only 2 edges. */
	 {"use_face_split", BMO_OP_SLOT_BOOL},
	 {{'\0'}},
	},
	/* slots_out */
	{{"region.out", BMO_OP_SLOT_ELEMENT_BUF, {BM_FACE}},
	 {{'\0'}},
	},
	bmo_dissolve_edges_exec,
	(BMO_OPTYPE_FLAG_UNTAN_MULTIRES |
	 BMO_OPTYPE_FLAG_NORMALS_CALC |
	 BMO_OPTYPE_FLAG_SELECT_FLUSH |
	 BMO_OPTYPE_FLAG_SELECT_VALIDATE),
};

/*
 * Dissolve Faces.
 */
static BMOpDefine bmo_dissolve_faces_def = {
	"dissolve_faces",
	/* slots_in */
	{{"faces", BMO_OP_SLOT_ELEMENT_BUF, {BM_FACE}},
	 {"use_verts", BMO_OP_SLOT_BOOL},  /* dissolve verts left between only 2 edges. */
	 {{'\0'}},
	},
	/* slots_out */
	{{"region.out", BMO_OP_SLOT_ELEMENT_BUF, {BM_FACE}},
	 {{'\0'}},
	},
	bmo_dissolve_faces_exec,
	(BMO_OPTYPE_FLAG_UNTAN_MULTIRES |
	 BMO_OPTYPE_FLAG_NORMALS_CALC |
	 BMO_OPTYPE_FLAG_SELECT_FLUSH |
	 BMO_OPTYPE_FLAG_SELECT_VALIDATE),
};

static BMO_FlagSet bmo_enum_dissolve_limit_flags[] = {
	{BMO_DELIM_NORMAL, "NORMAL"},
	{BMO_DELIM_MATERIAL, "MATERIAL"},
	{BMO_DELIM_SEAM, "SEAM"},
	{BMO_DELIM_SHARP, "SHARP"},
	{BMO_DELIM_UV, "UV"},
	{0, NULL},
};

/*
 * Limited Dissolve.
 *
 * Dissolve planar faces and co-linear edges.
 */
static BMOpDefine bmo_dissolve_limit_def = {
	"dissolve_limit",
	/* slots_in */
	{{"angle_limit", BMO_OP_SLOT_FLT}, /* total rotation angle (radians) */
	 {"use_dissolve_boundaries", BMO_OP_SLOT_BOOL},
	 {"verts", BMO_OP_SLOT_ELEMENT_BUF, {BM_VERT}},
	 {"edges", BMO_OP_SLOT_ELEMENT_BUF, {BM_EDGE}},
	 {"delimit", BMO_OP_SLOT_INT, {(int)BMO_OP_SLOT_SUBTYPE_INT_FLAG}, bmo_enum_dissolve_limit_flags},
	 {{'\0'}},
	},
	/* slots_out */
	{{"region.out", BMO_OP_SLOT_ELEMENT_BUF, {BM_FACE}},
	 {{'\0'}}},
	bmo_dissolve_limit_exec,
	(BMO_OPTYPE_FLAG_UNTAN_MULTIRES |
	 BMO_OPTYPE_FLAG_NORMALS_CALC |
	 BMO_OPTYPE_FLAG_SELECT_FLUSH |
	 BMO_OPTYPE_FLAG_SELECT_VALIDATE),
};

/*
 * Degenerate Dissolve.
 *
 * Dissolve edges with no length, faces with no area.
 */
static BMOpDefine bmo_dissolve_degenerate_def = {
	"dissolve_degenerate",
	/* slots_in */
	{{"dist", BMO_OP_SLOT_FLT}, /* minimum distance to consider degenerate */
	 {"edges", BMO_OP_SLOT_ELEMENT_BUF, {BM_EDGE}},
	 {{'\0'}},
	},
	/* slots_out */
	{{{'\0'}}},
	bmo_dissolve_degenerate_exec,
	(BMO_OPTYPE_FLAG_UNTAN_MULTIRES |
	 BMO_OPTYPE_FLAG_NORMALS_CALC |
	 BMO_OPTYPE_FLAG_SELECT_FLUSH |
	 BMO_OPTYPE_FLAG_SELECT_VALIDATE),
};

static BMO_FlagSet bmo_enum_triangulate_quad_method[] = {
	{MOD_TRIANGULATE_QUAD_BEAUTY, "BEAUTY"},
	{MOD_TRIANGULATE_QUAD_FIXED, "FIXED"},
	{MOD_TRIANGULATE_QUAD_ALTERNATE, "ALTERNATE"},
	{MOD_TRIANGULATE_QUAD_SHORTEDGE, "SHORT_EDGE"},
	{0, NULL},
};

static BMO_FlagSet bmo_enum_triangulate_ngon_method[] = {
	{MOD_TRIANGULATE_NGON_BEAUTY, "BEAUTY"},
	{MOD_TRIANGULATE_NGON_EARCLIP, "EAR_CLIP"},
	{0, NULL},
};

/*
 * Triangulate.
 */
static BMOpDefine bmo_triangulate_def = {
	"triangulate",
	/* slots_in */
	{{"faces", BMO_OP_SLOT_ELEMENT_BUF, {BM_FACE}},
	 {"quad_method", BMO_OP_SLOT_INT, {(int)BMO_OP_SLOT_SUBTYPE_INT_ENUM}, bmo_enum_triangulate_quad_method},
	 {"ngon_method", BMO_OP_SLOT_INT, {(int)BMO_OP_SLOT_SUBTYPE_INT_ENUM}, bmo_enum_triangulate_ngon_method},
	 {{'\0'}},
	},
	/* slots_out */
	{{"edges.out", BMO_OP_SLOT_ELEMENT_BUF, {BM_EDGE}},
	 {"faces.out", BMO_OP_SLOT_ELEMENT_BUF, {BM_FACE}},
	 {"face_map.out", BMO_OP_SLOT_MAPPING, {(int)BMO_OP_SLOT_SUBTYPE_MAP_ELEM}},
	 {"face_map_double.out", BMO_OP_SLOT_MAPPING, {(int)BMO_OP_SLOT_SUBTYPE_MAP_ELEM}},  /* duplicate faces */
	 {{'\0'}},
	},
	bmo_triangulate_exec,
	(BMO_OPTYPE_FLAG_UNTAN_MULTIRES |
	 BMO_OPTYPE_FLAG_NORMALS_CALC |
	 BMO_OPTYPE_FLAG_SELECT_FLUSH),
};

/*
 * Un-Subdivide.
 *
 * Reduce detail in geometry containing grids.
 */
static BMOpDefine bmo_unsubdivide_def = {
	"unsubdivide",
	/* slots_in */
	{{"verts", BMO_OP_SLOT_ELEMENT_BUF, {BM_VERT}}, /* input vertices */
	 {"iterations", BMO_OP_SLOT_INT},
	 {{'\0'}},
	},
	{{{'\0'}}},  /* no output */
	bmo_unsubdivide_exec,
	(BMO_OPTYPE_FLAG_UNTAN_MULTIRES |
	 BMO_OPTYPE_FLAG_NORMALS_CALC |
	 BMO_OPTYPE_FLAG_SELECT_FLUSH |
	 BMO_OPTYPE_FLAG_SELECT_VALIDATE),
};

static BMO_FlagSet bmo_enum_subdivide_edges_quad_corner_type[] = {
	{SUBD_CORNER_STRAIGHT_CUT, "STRAIGHT_CUT"},
	{SUBD_CORNER_INNERVERT, "INNER_VERT"},
	{SUBD_CORNER_PATH, "PATH"},
	{SUBD_CORNER_FAN, "FAN"},
	{0, NULL},
};

/*
 * Subdivide Edges.
 *
 * Advanced operator for subdividing edges
 * with options for face patterns, smoothing and randomization.
 */
static BMOpDefine bmo_subdivide_edges_def = {
	"subdivide_edges",
	/* slots_in */
	{{"edges", BMO_OP_SLOT_ELEMENT_BUF, {BM_EDGE}},
	 {"smooth", BMO_OP_SLOT_FLT},
	 {"smooth_falloff", BMO_OP_SLOT_INT, {(int)BMO_OP_SLOT_SUBTYPE_INT_ENUM}, bmo_enum_falloff_type}, /* smooth falloff type */
	 {"fractal", BMO_OP_SLOT_FLT},
	 {"along_normal", BMO_OP_SLOT_FLT},
	 {"cuts", BMO_OP_SLOT_INT},
	 {"seed", BMO_OP_SLOT_INT},
	 {"custom_patterns", BMO_OP_SLOT_MAPPING, {(int)BMO_OP_SLOT_SUBTYPE_MAP_INTERNAL}},  /* uses custom pointers */
	 {"edge_percents", BMO_OP_SLOT_MAPPING, {(int)BMO_OP_SLOT_SUBTYPE_MAP_FLT}},
	 {"quad_corner_type",  BMO_OP_SLOT_INT, {(int)BMO_OP_SLOT_SUBTYPE_INT_ENUM}, bmo_enum_subdivide_edges_quad_corner_type}, /* quad corner type */
	 {"use_grid_fill", BMO_OP_SLOT_BOOL},   /* fill in fully-selected faces with a grid */
	 {"use_single_edge", BMO_OP_SLOT_BOOL}, /* tessellate the case of one edge selected in a quad or triangle */
	 {"use_only_quads", BMO_OP_SLOT_BOOL},  /* only subdivide quads (for loopcut) */
	 {"use_sphere", BMO_OP_SLOT_BOOL},     /* for making new primitives only */
	 {"use_smooth_even", BMO_OP_SLOT_BOOL},  /* maintain even offset when smoothing */
	 {{'\0'}},
	},
	/* slots_out */
	{/* these next three can have multiple types of elements in them */
	 {"geom_inner.out", BMO_OP_SLOT_ELEMENT_BUF, {BM_VERT | BM_EDGE | BM_FACE}},
	 {"geom_split.out", BMO_OP_SLOT_ELEMENT_BUF, {BM_VERT | BM_EDGE | BM_FACE}},
	 {"geom.out", BMO_OP_SLOT_ELEMENT_BUF, {BM_VERT | BM_EDGE | BM_FACE}}, /* contains all output geometry */
	 {{'\0'}},
	},
	bmo_subdivide_edges_exec,
	(BMO_OPTYPE_FLAG_UNTAN_MULTIRES |
	 BMO_OPTYPE_FLAG_NORMALS_CALC |
	 BMO_OPTYPE_FLAG_SELECT_FLUSH |
	 BMO_OPTYPE_FLAG_SELECT_VALIDATE),
};

static BMO_FlagSet bmo_enum_subdivide_edgering_interp_mode[] = {
	{SUBD_RING_INTERP_LINEAR, "LINEAR"},
	{SUBD_RING_INTERP_PATH, "PATH"},
	{SUBD_RING_INTERP_SURF, "SURFACE"},
	{0, NULL},
};

/*
 * Subdivide Edge-Ring.
 *
 * Take an edge-ring, and subdivide with interpolation options.
 */
static BMOpDefine bmo_subdivide_edgering_def = {
	"subdivide_edgering",
	/* slots_in */
	{{"edges", BMO_OP_SLOT_ELEMENT_BUF, {BM_EDGE}}, /* input vertices */
	 {"interp_mode", BMO_OP_SLOT_INT, {(int)BMO_OP_SLOT_SUBTYPE_INT_ENUM}, bmo_enum_subdivide_edgering_interp_mode}, /* interpolation method */
	 {"smooth", BMO_OP_SLOT_FLT},
	 {"cuts", BMO_OP_SLOT_INT},
	 {"profile_shape", BMO_OP_SLOT_INT, {(int)BMO_OP_SLOT_SUBTYPE_INT_ENUM}, bmo_enum_falloff_type}, /* profile shape type */
	 {"profile_shape_factor", BMO_OP_SLOT_FLT},
	 {{'\0'}},
	},
	{{"faces.out", BMO_OP_SLOT_ELEMENT_BUF, {BM_FACE}}, /* output faces */
	 {{'\0'}}},
	bmo_subdivide_edgering_exec,
	(BMO_OPTYPE_FLAG_UNTAN_MULTIRES |
	 BMO_OPTYPE_FLAG_NORMALS_CALC |
	 BMO_OPTYPE_FLAG_SELECT_FLUSH |
	 BMO_OPTYPE_FLAG_SELECT_VALIDATE),
};

/*
 * Bisect Plane.
 *
 * Bisects the mesh by a plane (cut the mesh in half).
 */
static BMOpDefine bmo_bisect_plane_def = {
	"bisect_plane",
	/* slots_in */
	{{"geom", BMO_OP_SLOT_ELEMENT_BUF, {BM_VERT | BM_EDGE | BM_FACE}},
	 {"dist",         BMO_OP_SLOT_FLT},     /* minimum distance when testing if a vert is exactly on the plane */
	 {"plane_co", BMO_OP_SLOT_VEC},         /* point on the plane */
	 {"plane_no", BMO_OP_SLOT_VEC},         /* direction of the plane */
	 {"use_snap_center", BMO_OP_SLOT_BOOL},  /* snap axis aligned verts to the center */
	 {"clear_outer",   BMO_OP_SLOT_BOOL},    /* when enabled. remove all geometry on the positive side of the plane */
	 {"clear_inner",   BMO_OP_SLOT_BOOL},    /* when enabled. remove all geometry on the negative side of the plane */
	 {{'\0'}},
	},
	{{"geom_cut.out", BMO_OP_SLOT_ELEMENT_BUF, {BM_VERT | BM_EDGE}},  /* output geometry aligned with the plane (new and existing) */
	 {"geom.out",     BMO_OP_SLOT_ELEMENT_BUF, {BM_VERT | BM_EDGE | BM_FACE}},  /* input and output geometry (result of cut)  */
	 {{'\0'}}},
	bmo_bisect_plane_exec,
	(BMO_OPTYPE_FLAG_UNTAN_MULTIRES |
	 BMO_OPTYPE_FLAG_NORMALS_CALC |
	 BMO_OPTYPE_FLAG_SELECT_FLUSH |
	 BMO_OPTYPE_FLAG_SELECT_VALIDATE),
};

static BMO_FlagSet bmo_enum_delete_context[] = {
	{DEL_VERTS, "VERTS"},
	{DEL_EDGES, "EDGES"},
	{DEL_ONLYFACES, "FACES_ONLY"},
	{DEL_EDGESFACES, "EDGES_FACES"},
	{DEL_FACES, "FACES"},
	{DEL_FACES_KEEP_BOUNDARY, "FACES_KEEP_BOUNDARY"},
	{DEL_ONLYTAGGED, "TAGGED_ONLY"},
	{0, NULL},
};

/*
 * Delete Geometry.
 *
 * Utility operator to delete geometry.
 */
static BMOpDefine bmo_delete_def = {
	"delete",
	/* slots_in */
	{{"geom", BMO_OP_SLOT_ELEMENT_BUF, {BM_VERT | BM_EDGE | BM_FACE}},
	 {"context", BMO_OP_SLOT_INT, {(int)BMO_OP_SLOT_SUBTYPE_INT_ENUM}, bmo_enum_delete_context}, /* geometry types to delete */
	 {{'\0'}},
	},
	{{{'\0'}}},  /* no output */
	bmo_delete_exec,
	(BMO_OPTYPE_FLAG_NORMALS_CALC |
	 BMO_OPTYPE_FLAG_SELECT_FLUSH |
	 BMO_OPTYPE_FLAG_SELECT_VALIDATE),
};

/*
 * Duplicate Geometry.
 *
 * Utility operator to duplicate geometry,
 * optionally into a destination mesh.
 */
static BMOpDefine bmo_duplicate_def = {
	"duplicate",
	/* slots_in */
	{{"geom", BMO_OP_SLOT_ELEMENT_BUF, {BM_VERT | BM_EDGE | BM_FACE}},
	/* destination bmesh, if NULL will use current on */
	 {"dest", BMO_OP_SLOT_PTR, {(int)BMO_OP_SLOT_SUBTYPE_PTR_BMESH}},
	 {"use_select_history", BMO_OP_SLOT_BOOL},
	 {"use_edge_flip_from_face", BMO_OP_SLOT_BOOL},
	 {{'\0'}},
	},
	/* slots_out */
	{{"geom_orig.out", BMO_OP_SLOT_ELEMENT_BUF, {BM_VERT | BM_EDGE | BM_FACE}},
	 {"geom.out", BMO_OP_SLOT_ELEMENT_BUF, {BM_VERT | BM_EDGE | BM_FACE}},
	/* facemap maps from source faces to dupe
	 * faces, and from dupe faces to source faces */
	 {"vert_map.out", BMO_OP_SLOT_MAPPING, {(int)BMO_OP_SLOT_SUBTYPE_MAP_ELEM}},
	 {"edge_map.out", BMO_OP_SLOT_MAPPING, {(int)BMO_OP_SLOT_SUBTYPE_MAP_ELEM}},
	 {"face_map.out", BMO_OP_SLOT_MAPPING, {(int)BMO_OP_SLOT_SUBTYPE_MAP_ELEM}},
	 {"boundary_map.out", BMO_OP_SLOT_MAPPING, {(int)BMO_OP_SLOT_SUBTYPE_MAP_ELEM}},
	 {"isovert_map.out", BMO_OP_SLOT_MAPPING, {(int)BMO_OP_SLOT_SUBTYPE_MAP_ELEM}},
	 {{'\0'}},
	},
	bmo_duplicate_exec,
	(BMO_OPTYPE_FLAG_NORMALS_CALC |
	 BMO_OPTYPE_FLAG_SELECT_FLUSH),
};

/*
 * Split Off Geometry.
 *
 * Disconnect geometry from adjacent edges and faces,
 * optionally into a destination mesh.
 */
static BMOpDefine bmo_split_def = {
	"split",
	/* slots_in */
	{{"geom", BMO_OP_SLOT_ELEMENT_BUF, {BM_VERT | BM_EDGE | BM_FACE}},
	/* destination bmesh, if NULL will use current one */
	 {"dest", BMO_OP_SLOT_PTR, {(int)BMO_OP_SLOT_SUBTYPE_PTR_BMESH}},
	 {"use_only_faces", BMO_OP_SLOT_BOOL},  /* when enabled. don't duplicate loose verts/edges */
	 {{'\0'}},
	},
	/* slots_out */
	{{"geom.out", BMO_OP_SLOT_ELEMENT_BUF, {BM_VERT | BM_EDGE | BM_FACE}},
	 {"boundary_map.out", BMO_OP_SLOT_MAPPING, {(int)BMO_OP_SLOT_SUBTYPE_MAP_ELEM}},
	 {"isovert_map.out", BMO_OP_SLOT_MAPPING, {(int)BMO_OP_SLOT_SUBTYPE_MAP_ELEM}},
	 {{'\0'}},
	},
	bmo_split_exec,
	(BMO_OPTYPE_FLAG_NORMALS_CALC |
	 BMO_OPTYPE_FLAG_SELECT_FLUSH),
};

/*
 * Spin.
 *
 * Extrude or duplicate geometry a number of times,
 * rotating and possibly translating after each step
 */
static BMOpDefine bmo_spin_def = {
	"spin",
	/* slots_in */
	{{"geom", BMO_OP_SLOT_ELEMENT_BUF, {BM_VERT | BM_EDGE | BM_FACE}},
	 {"cent", BMO_OP_SLOT_VEC},             /* rotation center */
	 {"axis", BMO_OP_SLOT_VEC},             /* rotation axis */
	 {"dvec", BMO_OP_SLOT_VEC},             /* translation delta per step */
	 {"angle", BMO_OP_SLOT_FLT},            /* total rotation angle (radians) */
	 {"space", BMO_OP_SLOT_MAT},            /* matrix to define the space (typically object matrix) */
	 {"steps", BMO_OP_SLOT_INT},            /* number of steps */
	 {"use_merge", BMO_OP_SLOT_BOOL},       /* Merge first/last when the angle is a full revolution. */
	 {"use_normal_flip", BMO_OP_SLOT_BOOL}, /* Create faces with reversed direction. */
	 {"use_duplicate", BMO_OP_SLOT_BOOL},   /* duplicate or extrude? */
	 {{'\0'}},
	},
	/* slots_out */
	{{"geom_last.out", BMO_OP_SLOT_ELEMENT_BUF, {BM_VERT | BM_EDGE | BM_FACE}}, /* result of last step */
	 {{'\0'}},
	},
	bmo_spin_exec,
	(BMO_OPTYPE_FLAG_NORMALS_CALC |
	 BMO_OPTYPE_FLAG_SELECT_FLUSH),
};

/*
 * UV Rotation.
 *
 * Cycle the loop UV's
 */
static BMOpDefine bmo_rotate_uvs_def = {
	"rotate_uvs",
	/* slots_in */
	{{"faces", BMO_OP_SLOT_ELEMENT_BUF, {BM_FACE}},    /* input faces */
	 {"use_ccw", BMO_OP_SLOT_BOOL},         /* rotate counter-clockwise if true, otherwise clockwise */
	 {{'\0'}},
	},
	{{{'\0'}}},  /* no output */
	bmo_rotate_uvs_exec,
	(BMO_OPTYPE_FLAG_NOP),
};

/*
 * UV Reverse.
 *
 * Reverse the UV's
 */
static BMOpDefine bmo_reverse_uvs_def = {
	"reverse_uvs",
	/* slots_in */
	{{"faces", BMO_OP_SLOT_ELEMENT_BUF, {BM_FACE}},    /* input faces */
	 {{'\0'}},
	},
	{{{'\0'}}},  /* no output */
	bmo_reverse_uvs_exec,
	(BMO_OPTYPE_FLAG_NOP),
};

/*
 * Color Rotation.
 *
 * Cycle the loop colors
 */
static BMOpDefine bmo_rotate_colors_def = {
	"rotate_colors",
	/* slots_in */
	{{"faces", BMO_OP_SLOT_ELEMENT_BUF, {BM_FACE}},    /* input faces */
	 {"use_ccw", BMO_OP_SLOT_BOOL},         /* rotate counter-clockwise if true, otherwise clockwise */
	 {{'\0'}},
	},
	{{{'\0'}}},  /* no output */
	bmo_rotate_colors_exec,
	(BMO_OPTYPE_FLAG_NOP),
};

/*
 * Color Reverse
 *
 * Reverse the loop colors.
 */
static BMOpDefine bmo_reverse_colors_def = {
	"reverse_colors",
	/* slots_in */
	{{"faces", BMO_OP_SLOT_ELEMENT_BUF, {BM_FACE}},    /* input faces */
	 {{'\0'}},
	},
	{{{'\0'}}},  /* no output */
	bmo_reverse_colors_exec,
	(BMO_OPTYPE_FLAG_NOP),
};

/*
 * Edge Split.
 *
 * Disconnects faces along input edges.
 */
static BMOpDefine bmo_split_edges_def = {
	"split_edges",
	/* slots_in */
	{{"edges", BMO_OP_SLOT_ELEMENT_BUF, {BM_EDGE}},    /* input edges */
	 /* needed for vertex rip so we can rip only half an edge at a boundary wich would otherwise split off */
	 {"verts", BMO_OP_SLOT_ELEMENT_BUF, {BM_VERT}},    /* optional tag verts, use to have greater control of splits */
	 {"use_verts",        BMO_OP_SLOT_BOOL}, /* use 'verts' for splitting, else just find verts to split from edges */
	 {{'\0'}},
	},
	/* slots_out */
	{{"edges.out", BMO_OP_SLOT_ELEMENT_BUF, {BM_EDGE}}, /* old output disconnected edges */
	 {{'\0'}},
	},
	bmo_split_edges_exec,
	(BMO_OPTYPE_FLAG_UNTAN_MULTIRES |
	 BMO_OPTYPE_FLAG_NORMALS_CALC |
	 BMO_OPTYPE_FLAG_SELECT_FLUSH),
};

/*
 * Create Grid.
 *
 * Creates a grid with a variable number of subdivisions
 */
static BMOpDefine bmo_create_grid_def = {
	"create_grid",
	/* slots_in */
	{{"x_segments",      BMO_OP_SLOT_INT},  /* number of x segments */
	 {"y_segments",      BMO_OP_SLOT_INT},  /* number of y segments */
	 {"size",            BMO_OP_SLOT_FLT},  /* size of the grid */
	 {"matrix",          BMO_OP_SLOT_MAT},  /* matrix to multiply the new geometry with */
	 {"calc_uvs",        BMO_OP_SLOT_BOOL}, /* calculate default UVs */
	 {{'\0'}},
	},
	/* slots_out */
	{{"verts.out", BMO_OP_SLOT_ELEMENT_BUF, {BM_VERT}}, /* output verts */
	 {{'\0'}},
	},
	bmo_create_grid_exec,
	(BMO_OPTYPE_FLAG_NORMALS_CALC |
	 BMO_OPTYPE_FLAG_SELECT_FLUSH),
};

/*
 * Create UV Sphere.
 *
 * Creates a grid with a variable number of subdivisions
 */
static BMOpDefine bmo_create_uvsphere_def = {
	"create_uvsphere",
	/* slots_in */
	{{"u_segments",      BMO_OP_SLOT_INT}, /* number of u segments */
	 {"v_segments",      BMO_OP_SLOT_INT}, /* number of v segment */
	 {"diameter",        BMO_OP_SLOT_FLT}, /* diameter */
	 {"matrix",          BMO_OP_SLOT_MAT}, /* matrix to multiply the new geometry with */
	 {"calc_uvs",        BMO_OP_SLOT_BOOL}, /* calculate default UVs */
	 {{'\0'}},
	},
	/* slots_out */
	{{"verts.out", BMO_OP_SLOT_ELEMENT_BUF, {BM_VERT}}, /* output verts */
	 {{'\0'}},
	},
	bmo_create_uvsphere_exec,
	(BMO_OPTYPE_FLAG_NORMALS_CALC |
	 BMO_OPTYPE_FLAG_SELECT_FLUSH),
};

/*
 * Create Ico-Sphere.
 *
 * Creates a grid with a variable number of subdivisions
 */
static BMOpDefine bmo_create_icosphere_def = {
	"create_icosphere",
	/* slots_in */
	{{"subdivisions",    BMO_OP_SLOT_INT}, /* how many times to recursively subdivide the sphere */
	 {"diameter",        BMO_OP_SLOT_FLT}, /* diameter */
	 {"matrix",          BMO_OP_SLOT_MAT}, /* matrix to multiply the new geometry with */
	 {"calc_uvs",        BMO_OP_SLOT_BOOL}, /* calculate default UVs */
	 {{'\0'}},
	},
	/* slots_out */
	{{"verts.out", BMO_OP_SLOT_ELEMENT_BUF, {BM_VERT}}, /* output verts */
	 {{'\0'}},
	},
	bmo_create_icosphere_exec,
	(BMO_OPTYPE_FLAG_NORMALS_CALC |
	 BMO_OPTYPE_FLAG_SELECT_FLUSH),
};

/*
 * Create Suzanne.
 *
 * Creates a monkey (standard blender primitive).
 */
static BMOpDefine bmo_create_monkey_def = {
	"create_monkey",
	/* slots_in */
	{{"matrix",    BMO_OP_SLOT_MAT},  /* matrix to multiply the new geometry with */
	 {"calc_uvs",  BMO_OP_SLOT_BOOL}, /* calculate default UVs */
	 {{'\0'}},
	},
	/* slots_out */
	{{"verts.out", BMO_OP_SLOT_ELEMENT_BUF, {BM_VERT}}, /* output verts */
	 {{'\0'}},
	},
	bmo_create_monkey_exec,
	(BMO_OPTYPE_FLAG_NORMALS_CALC |
	 BMO_OPTYPE_FLAG_SELECT_FLUSH),
};

/*
 * Create Cone.
 *
 * Creates a cone with variable depth at both ends
 */
static BMOpDefine bmo_create_cone_def = {
	"create_cone",
	/* slots_in */
	{{"cap_ends",        BMO_OP_SLOT_BOOL},  /* whether or not to fill in the ends with faces */
	 {"cap_tris",        BMO_OP_SLOT_BOOL},  /* fill ends with triangles instead of ngons */
	 {"segments",        BMO_OP_SLOT_INT},
	 {"diameter1",       BMO_OP_SLOT_FLT},  /* diameter of one end */
	 {"diameter2",       BMO_OP_SLOT_FLT},  /* diameter of the opposite */
	 {"depth",           BMO_OP_SLOT_FLT},  /* distance between ends */
	 {"matrix",          BMO_OP_SLOT_MAT},  /* matrix to multiply the new geometry with */
	 {"calc_uvs",        BMO_OP_SLOT_BOOL}, /* calculate default UVs */
	 {{'\0'}},
	},
	/* slots_out */
	{{"verts.out", BMO_OP_SLOT_ELEMENT_BUF, {BM_VERT}}, /* output verts */
	 {{'\0'}},
	},
	bmo_create_cone_exec,
	(BMO_OPTYPE_FLAG_NORMALS_CALC |
	 BMO_OPTYPE_FLAG_SELECT_FLUSH),
};

/*
 * Creates a Circle.
 */
static BMOpDefine bmo_create_circle_def = {
	"create_circle",
	/* slots_in */
	{{"cap_ends",        BMO_OP_SLOT_BOOL},  /* whether or not to fill in the ends with faces */
	 {"cap_tris",        BMO_OP_SLOT_BOOL},  /* fill ends with triangles instead of ngons */
	 {"segments",        BMO_OP_SLOT_INT},
	 {"radius",          BMO_OP_SLOT_FLT},  /* Radius of the circle. */
	 {"matrix",          BMO_OP_SLOT_MAT},  /* matrix to multiply the new geometry with */
	 {"calc_uvs",        BMO_OP_SLOT_BOOL}, /* calculate default UVs */
	 {{'\0'}},
	},
	/* slots_out */
	{{"verts.out", BMO_OP_SLOT_ELEMENT_BUF, {BM_VERT}}, /* output verts */
	 {{'\0'}},
	},
	bmo_create_circle_exec,
	(BMO_OPTYPE_FLAG_NORMALS_CALC |
	 BMO_OPTYPE_FLAG_SELECT_FLUSH),
};

/*
 * Create Cube
 *
 * Creates a cube.
 */
static BMOpDefine bmo_create_cube_def = {
	"create_cube",
	/* slots_in */
	{{"size",            BMO_OP_SLOT_FLT},  /* size of the cube */
	 {"matrix",          BMO_OP_SLOT_MAT},  /* matrix to multiply the new geometry with */
	 {"calc_uvs",        BMO_OP_SLOT_BOOL}, /* calculate default UVs */
	 {{'\0'}},
	},
	/* slots_out */
	{{"verts.out", BMO_OP_SLOT_ELEMENT_BUF, {BM_VERT}}, /* output verts */
	 {{'\0'}},
	},
	bmo_create_cube_exec,
	(BMO_OPTYPE_FLAG_NORMALS_CALC |
	 BMO_OPTYPE_FLAG_SELECT_FLUSH),
};

static BMO_FlagSet bmo_enum_bevel_offset_type[] = {
	{BEVEL_AMT_OFFSET, "OFFSET"},
	{BEVEL_AMT_WIDTH, "WIDTH"},
	{BEVEL_AMT_DEPTH, "DEPTH"},
	{BEVEL_AMT_PERCENT, "PERCENT"},
	{0, NULL},
};

static BMO_FlagSet bmo_enum_bevel_face_strength_type[] = {
	{BEVEL_FACE_STRENGTH_NONE, "NONE"},
	{BEVEL_FACE_STRENGTH_NEW, "NEW"},
	{BEVEL_FACE_STRENGTH_AFFECTED, "AFFECTED"},
	{BEVEL_FACE_STRENGTH_ALL, "ALL"},
	{0, NULL},
};

static BMO_FlagSet bmo_enum_bevel_miter_type[] = {
	{BEVEL_MITER_SHARP, "SHARP"},
	{BEVEL_MITER_PATCH, "PATCH"},
	{BEVEL_MITER_ARC, "ARC"},
	{0, NULL},
};

/*
 * Bevel.
 *
 * Bevels edges and vertices
 */
static BMOpDefine bmo_bevel_def = {
	"bevel",
	/* slots_in */
	{{"geom", BMO_OP_SLOT_ELEMENT_BUF, {BM_VERT | BM_EDGE | BM_FACE}},     /* input edges and vertices */
	 {"offset", BMO_OP_SLOT_FLT},           /* amount to offset beveled edge */
	 {"offset_type", BMO_OP_SLOT_INT, {(int)BMO_OP_SLOT_SUBTYPE_INT_ENUM}, bmo_enum_bevel_offset_type}, /* how to measure the offset */
	 {"segments", BMO_OP_SLOT_INT},         /* number of segments in bevel */
	 {"profile", BMO_OP_SLOT_FLT},          /* profile shape, 0->1 (.5=>round) */
	 {"vertex_only", BMO_OP_SLOT_BOOL},     /* only bevel vertices, not edges */
	 {"clamp_overlap", BMO_OP_SLOT_BOOL},   /* do not allow beveled edges/vertices to overlap each other */
	 {"material", BMO_OP_SLOT_INT},         /* material for bevel faces, -1 means get from adjacent faces */
	 {"loop_slide", BMO_OP_SLOT_BOOL},      /* prefer to slide along edges to having even widths */
	 {"mark_seam", BMO_OP_SLOT_BOOL},		/* extend edge data to allow seams to run across bevels */
	 {"mark_sharp", BMO_OP_SLOT_BOOL},		/* extend edge data to allow sharp edges to run across bevels */
	 {"harden_normals", BMO_OP_SLOT_BOOL},  /* harden normals */
	 {"face_strength_mode", BMO_OP_SLOT_INT, {(int)BMO_OP_SLOT_SUBTYPE_INT_ENUM},
	  bmo_enum_bevel_face_strength_type}, /* whether to set face strength, and which faces to set if so */
	 {"miter_outer", BMO_OP_SLOT_INT, {(int)BMO_OP_SLOT_SUBTYPE_INT_ENUM},
	  bmo_enum_bevel_miter_type},         /* outer miter kind */
	 {"miter_inner", BMO_OP_SLOT_INT, {(int)BMO_OP_SLOT_SUBTYPE_INT_ENUM},
	  bmo_enum_bevel_miter_type},         /* outer miter kind */
	 {"spread", BMO_OP_SLOT_FLT},           /* amount to offset beveled edge */
	 {"smoothresh", BMO_OP_SLOT_FLT},       /* for passing mesh's smoothresh, used in hardening */
	 {{'\0'}},
	},
	/* slots_out */
	{{"faces.out", BMO_OP_SLOT_ELEMENT_BUF, {BM_FACE}}, /* output faces */
	 {"edges.out", BMO_OP_SLOT_ELEMENT_BUF, {BM_EDGE}}, /* output edges */
	 {"verts.out", BMO_OP_SLOT_ELEMENT_BUF, {BM_VERT}}, /* output verts */
	 {{'\0'}},
	},

	bmo_bevel_exec,
	(BMO_OPTYPE_FLAG_UNTAN_MULTIRES |
	 BMO_OPTYPE_FLAG_NORMALS_CALC |
	 BMO_OPTYPE_FLAG_SELECT_FLUSH |
	 BMO_OPTYPE_FLAG_SELECT_VALIDATE),
};

/* no enum is defined for this */
static BMO_FlagSet bmo_enum_beautify_fill_method[] = {
	{0, "AREA"},
	{1, "ANGLE"},
	{0, NULL},
};

/*
 * Beautify Fill.
 *
 * Rotate edges to create more evenly spaced triangles.
 */
static BMOpDefine bmo_beautify_fill_def = {
	"beautify_fill",
	/* slots_in */
	{{"faces", BMO_OP_SLOT_ELEMENT_BUF, {BM_FACE}}, /* input faces */
	 {"edges", BMO_OP_SLOT_ELEMENT_BUF, {BM_EDGE}}, /* edges that can be flipped */
	 {"use_restrict_tag", BMO_OP_SLOT_BOOL}, /* restrict edge rotation to mixed tagged vertices */
	 {"method", BMO_OP_SLOT_INT, {(int)BMO_OP_SLOT_SUBTYPE_INT_ENUM}, bmo_enum_beautify_fill_method}, /* method to define what is beautiful */
	 {{'\0'}},
	},
	/* slots_out */
	{{"geom.out", BMO_OP_SLOT_ELEMENT_BUF, {BM_VERT | BM_EDGE | BM_FACE}}, /* new flipped faces and edges */
	 {{'\0'}},
	},
	bmo_beautify_fill_exec,
	(BMO_OPTYPE_FLAG_UNTAN_MULTIRES |
	 BMO_OPTYPE_FLAG_NORMALS_CALC |
	 BMO_OPTYPE_FLAG_SELECT_FLUSH |
	 BMO_OPTYPE_FLAG_SELECT_VALIDATE),
};

/*
 * Triangle Fill.
 *
 * Fill edges with triangles
 */
static BMOpDefine bmo_triangle_fill_def = {
	"triangle_fill",
	/* slots_in */
	{{"use_beauty", BMO_OP_SLOT_BOOL},
	 {"use_dissolve", BMO_OP_SLOT_BOOL},  /* dissolve resulting faces */
	 {"edges", BMO_OP_SLOT_ELEMENT_BUF, {BM_EDGE}},    /* input edges */
	 {"normal", BMO_OP_SLOT_VEC},  /* optionally pass the fill normal to use */
	 {{'\0'}},
	},
	/* slots_out */
	{{"geom.out", BMO_OP_SLOT_ELEMENT_BUF, {BM_VERT | BM_EDGE | BM_FACE}}, /* new faces and edges */
	 {{'\0'}},
	},
	bmo_triangle_fill_exec,
	(BMO_OPTYPE_FLAG_UNTAN_MULTIRES |
	 BMO_OPTYPE_FLAG_NORMALS_CALC |
	 BMO_OPTYPE_FLAG_SELECT_FLUSH),
};

/*
 * Solidify.
 *
 * Turns a mesh into a shell with thickness
 */
static BMOpDefine bmo_solidify_def = {
	"solidify",
	/* slots_in */
	{{"geom", BMO_OP_SLOT_ELEMENT_BUF, {BM_VERT | BM_EDGE | BM_FACE}},
	 {"thickness", BMO_OP_SLOT_FLT},
	 {{'\0'}},
	},
	/* slots_out */
	{{"geom.out", BMO_OP_SLOT_ELEMENT_BUF, {BM_VERT | BM_EDGE | BM_FACE}},
	 {{'\0'}},
	},
	bmo_solidify_face_region_exec,
	(BMO_OPTYPE_FLAG_NORMALS_CALC |
	 BMO_OPTYPE_FLAG_SELECT_FLUSH),
};

/*
 * Face Inset (Individual).
 *
 * Insets individual faces.
 */
static BMOpDefine bmo_inset_individual_def = {
	"inset_individual",
	/* slots_in */
	{{"faces", BMO_OP_SLOT_ELEMENT_BUF, {BM_FACE}},    /* input faces */
	 {"thickness", BMO_OP_SLOT_FLT},
	 {"depth", BMO_OP_SLOT_FLT},
	 {"use_even_offset", BMO_OP_SLOT_BOOL},
	 {"use_interpolate", BMO_OP_SLOT_BOOL},
	 {"use_relative_offset", BMO_OP_SLOT_BOOL},
	 {{'\0'}},
	},
	/* slots_out */
	{{"faces.out", BMO_OP_SLOT_ELEMENT_BUF, {BM_FACE}}, /* output faces */
	 {{'\0'}},
	},
	bmo_inset_individual_exec,
	/* caller needs to handle BMO_OPTYPE_FLAG_SELECT_FLUSH */
	(BMO_OPTYPE_FLAG_NORMALS_CALC),
};

/*
 * Face Inset (Regions).
 *
 * Inset or outset face regions.
 */
static BMOpDefine bmo_inset_region_def = {
	"inset_region",
	/* slots_in */
	{{"faces", BMO_OP_SLOT_ELEMENT_BUF, {BM_FACE}},    /* input faces */
	 {"faces_exclude", BMO_OP_SLOT_ELEMENT_BUF, {BM_FACE}},
	 {"use_boundary", BMO_OP_SLOT_BOOL},
	 {"use_even_offset", BMO_OP_SLOT_BOOL},
	 {"use_interpolate", BMO_OP_SLOT_BOOL},
	 {"use_relative_offset", BMO_OP_SLOT_BOOL},
	 {"use_edge_rail", BMO_OP_SLOT_BOOL},
	 {"thickness", BMO_OP_SLOT_FLT},
	 {"depth", BMO_OP_SLOT_FLT},
	 {"use_outset", BMO_OP_SLOT_BOOL},
	 {{'\0'}},
	},
	/* slots_out */
	{{"faces.out", BMO_OP_SLOT_ELEMENT_BUF, {BM_FACE}}, /* output faces */
	 {{'\0'}},
	},
	bmo_inset_region_exec,
	(BMO_OPTYPE_FLAG_NORMALS_CALC |
	 BMO_OPTYPE_FLAG_SELECT_FLUSH),
};

/*
 * Edgeloop Offset.
 *
 * Creates edge loops based on simple edge-outset method.
 */
static BMOpDefine bmo_offset_edgeloops_def = {
	"offset_edgeloops",
	/* slots_in */
	{{"edges", BMO_OP_SLOT_ELEMENT_BUF, {BM_EDGE}},    /* input faces */
	 {"use_cap_endpoint", BMO_OP_SLOT_BOOL},
	 {{'\0'}},
	},
	/* slots_out */
	{{"edges.out", BMO_OP_SLOT_ELEMENT_BUF, {BM_EDGE}}, /* output faces */
	 {{'\0'}},
	},
	bmo_offset_edgeloops_exec,
	(BMO_OPTYPE_FLAG_NORMALS_CALC |
	 BMO_OPTYPE_FLAG_SELECT_FLUSH),
};

/*
 * Wire Frame.
 *
 * Makes a wire-frame copy of faces.
 */
static BMOpDefine bmo_wireframe_def = {
	"wireframe",
	/* slots_in */
	{{"faces", BMO_OP_SLOT_ELEMENT_BUF, {BM_FACE}},   /* input faces */
	 {"thickness", BMO_OP_SLOT_FLT},
	 {"offset", BMO_OP_SLOT_FLT},
	 {"use_replace", BMO_OP_SLOT_BOOL},
	 {"use_boundary", BMO_OP_SLOT_BOOL},
	 {"use_even_offset", BMO_OP_SLOT_BOOL},
	 {"use_crease", BMO_OP_SLOT_BOOL},
	 {"crease_weight", BMO_OP_SLOT_FLT},
	 {"use_relative_offset", BMO_OP_SLOT_BOOL},
	 {"material_offset", BMO_OP_SLOT_INT},
	 {{'\0'}},
	},
	/* slots_out */
	{{"faces.out", BMO_OP_SLOT_ELEMENT_BUF, {BM_FACE}}, /* output faces */
	 {{'\0'}},
	},
	bmo_wireframe_exec,
	(BMO_OPTYPE_FLAG_NORMALS_CALC |
	 BMO_OPTYPE_FLAG_SELECT_FLUSH |
	 BMO_OPTYPE_FLAG_SELECT_VALIDATE),
};

static BMO_FlagSet bmo_enum_poke_center_mode[] = {
	{BMOP_POKE_MEDIAN_WEIGHTED, "MEAN_WEIGHTED"},
	{BMOP_POKE_MEDIAN, "MEAN"},
	{BMOP_POKE_BOUNDS, "BOUNDS"},
	{0, NULL},
};

/*
 * Pokes a face.
 *
 * Splits a face into a triangle fan.
 */
static BMOpDefine bmo_poke_def = {
	"poke",
	/* slots_in */
	{{"faces", BMO_OP_SLOT_ELEMENT_BUF, {BM_FACE}},   /* input faces */
	 {"offset", BMO_OP_SLOT_FLT}, /* center vertex offset along normal */
	 {"center_mode", BMO_OP_SLOT_INT, {(int)BMO_OP_SLOT_SUBTYPE_INT_ENUM}, bmo_enum_poke_center_mode}, /* calculation mode for center vertex */
	 {"use_relative_offset", BMO_OP_SLOT_BOOL}, /* apply offset */
	 {{'\0'}},
	},
	/* slots_out */
	{{"verts.out", BMO_OP_SLOT_ELEMENT_BUF, {BM_VERT}}, /* output verts */
	 {"faces.out", BMO_OP_SLOT_ELEMENT_BUF, {BM_FACE}}, /* output faces */
	 {{'\0'}},
	},
	bmo_poke_exec,
	(BMO_OPTYPE_FLAG_NORMALS_CALC |
	 BMO_OPTYPE_FLAG_SELECT_FLUSH |
	 BMO_OPTYPE_FLAG_SELECT_VALIDATE),
};

#ifdef WITH_BULLET
/*
 * Convex Hull
 *
 * Builds a convex hull from the vertices in 'input'.
 *
 * If 'use_existing_faces' is true, the hull will not output triangles
 * that are covered by a pre-existing face.
 *
 * All hull vertices, faces, and edges are added to 'geom.out'. Any
 * input elements that end up inside the hull (i.e. are not used by an
 * output face) are added to the 'interior_geom' slot. The
 * 'unused_geom' slot will contain all interior geometry that is
 * completely unused. Lastly, 'holes_geom' contains edges and faces
 * that were in the input and are part of the hull.
 */
static BMOpDefine bmo_convex_hull_def = {
	"convex_hull",
	/* slots_in */
	{{"input", BMO_OP_SLOT_ELEMENT_BUF, {BM_VERT | BM_EDGE | BM_FACE}},
	 {"use_existing_faces", BMO_OP_SLOT_BOOL},
	 {{'\0'}},
	},
	/* slots_out */
	{{"geom.out", BMO_OP_SLOT_ELEMENT_BUF, {BM_VERT | BM_EDGE | BM_FACE}},
	 {"geom_interior.out", BMO_OP_SLOT_ELEMENT_BUF, {BM_VERT | BM_EDGE | BM_FACE}},
	 {"geom_unused.out", BMO_OP_SLOT_ELEMENT_BUF, {BM_VERT | BM_EDGE | BM_FACE}},
	 {"geom_holes.out", BMO_OP_SLOT_ELEMENT_BUF, {BM_VERT | BM_EDGE | BM_FACE}},
	 {{'\0'}},
	},
	bmo_convex_hull_exec,
	(BMO_OPTYPE_FLAG_NORMALS_CALC |
	 BMO_OPTYPE_FLAG_SELECT_FLUSH |
	 BMO_OPTYPE_FLAG_SELECT_VALIDATE),
};
#endif

/*
 * Symmetrize.
 *
 * Makes the mesh elements in the "input" slot symmetrical. Unlike
 * normal mirroring, it only copies in one direction, as specified by
 * the "direction" slot. The edges and faces that cross the plane of
 * symmetry are split as needed to enforce symmetry.
 *
 * All new vertices, edges, and faces are added to the "geom.out" slot.
 */
static BMOpDefine bmo_symmetrize_def = {
	"symmetrize",
	/* slots_in */
	{{"input", BMO_OP_SLOT_ELEMENT_BUF, {BM_VERT | BM_EDGE | BM_FACE}},
	 {"direction", BMO_OP_SLOT_INT, {(int)BMO_OP_SLOT_SUBTYPE_INT_ENUM}, bmo_enum_axis_xyz}, /* axis to use */
	 {"dist", BMO_OP_SLOT_FLT}, /* minimum distance */
	 {{'\0'}},
	},
	/* slots_out */
	{{"geom.out", BMO_OP_SLOT_ELEMENT_BUF, {BM_VERT | BM_EDGE | BM_FACE}},
	 {{'\0'}},
	},
	bmo_symmetrize_exec,
	(BMO_OPTYPE_FLAG_NORMALS_CALC |
	 BMO_OPTYPE_FLAG_SELECT_FLUSH |
	 BMO_OPTYPE_FLAG_SELECT_VALIDATE),
};

<<<<<<< HEAD
/* clang-format off */
=======
/* clang-format on */
>>>>>>> 2986bc1d

const BMOpDefine *bmo_opdefines[] = {
	&bmo_automerge_def,
	&bmo_average_vert_facedata_def,
	&bmo_beautify_fill_def,
	&bmo_bevel_def,
	&bmo_bisect_edges_def,
	&bmo_bmesh_to_mesh_def,
	&bmo_bridge_loops_def,
	&bmo_collapse_def,
	&bmo_collapse_uvs_def,
	&bmo_connect_verts_def,
	&bmo_connect_verts_concave_def,
	&bmo_connect_verts_nonplanar_def,
	&bmo_connect_vert_pair_def,
	&bmo_contextual_create_def,
#ifdef WITH_BULLET
	&bmo_convex_hull_def,
#endif
	&bmo_create_circle_def,
	&bmo_create_cone_def,
	&bmo_create_cube_def,
	&bmo_create_grid_def,
	&bmo_create_icosphere_def,
	&bmo_create_monkey_def,
	&bmo_create_uvsphere_def,
	&bmo_create_vert_def,
	&bmo_delete_def,
	&bmo_dissolve_edges_def,
	&bmo_dissolve_faces_def,
	&bmo_dissolve_verts_def,
	&bmo_dissolve_limit_def,
	&bmo_dissolve_degenerate_def,
	&bmo_duplicate_def,
	&bmo_holes_fill_def,
	&bmo_face_attribute_fill_def,
	&bmo_offset_edgeloops_def,
	&bmo_edgeloop_fill_def,
	&bmo_edgenet_fill_def,
	&bmo_edgenet_prepare_def,
	&bmo_extrude_discrete_faces_def,
	&bmo_extrude_edge_only_def,
	&bmo_extrude_face_region_def,
	&bmo_extrude_vert_indiv_def,
	&bmo_find_doubles_def,
	&bmo_grid_fill_def,
	&bmo_inset_individual_def,
	&bmo_inset_region_def,
	&bmo_join_triangles_def,
	&bmo_mesh_to_bmesh_def,
	&bmo_mirror_def,
	&bmo_object_load_bmesh_def,
	&bmo_pointmerge_def,
	&bmo_pointmerge_facedata_def,
	&bmo_poke_def,
	&bmo_recalc_face_normals_def,
	&bmo_planar_faces_def,
	&bmo_region_extend_def,
	&bmo_remove_doubles_def,
	&bmo_reverse_colors_def,
	&bmo_reverse_faces_def,
	&bmo_reverse_uvs_def,
	&bmo_rotate_colors_def,
	&bmo_rotate_def,
	&bmo_rotate_edges_def,
	&bmo_rotate_uvs_def,
	&bmo_scale_def,
	&bmo_smooth_vert_def,
	&bmo_smooth_laplacian_vert_def,
	&bmo_solidify_def,
	&bmo_spin_def,
	&bmo_split_def,
	&bmo_split_edges_def,
	&bmo_subdivide_edges_def,
	&bmo_subdivide_edgering_def,
	&bmo_bisect_plane_def,
	&bmo_symmetrize_def,
	&bmo_transform_def,
	&bmo_translate_def,
	&bmo_triangle_fill_def,
	&bmo_triangulate_def,
	&bmo_unsubdivide_def,
	&bmo_weld_verts_def,
	&bmo_wireframe_def,
};

const int bmo_opdefines_total = ARRAY_SIZE(bmo_opdefines);<|MERGE_RESOLUTION|>--- conflicted
+++ resolved
@@ -2069,12 +2069,8 @@
 	 BMO_OPTYPE_FLAG_SELECT_FLUSH |
 	 BMO_OPTYPE_FLAG_SELECT_VALIDATE),
 };
-
-<<<<<<< HEAD
-/* clang-format off */
-=======
+;
 /* clang-format on */
->>>>>>> 2986bc1d
 
 const BMOpDefine *bmo_opdefines[] = {
 	&bmo_automerge_def,
