/*
 * This program is free software; you can redistribute it and/or
 * modify it under the terms of the GNU General Public License
 * as published by the Free Software Foundation; either version 2
 * of the License, or (at your option) any later version.
 *
 * This program is distributed in the hope that it will be useful,
 * but WITHOUT ANY WARRANTY; without even the implied warranty of
 * MERCHANTABILITY or FITNESS FOR A PARTICULAR PURPOSE.  See the
 * GNU General Public License for more details.
 *
 * You should have received a copy of the GNU General Public License
 * along with this program; if not, write to the Free Software Foundation,
 * Inc., 51 Franklin Street, Fifth Floor, Boston, MA 02110-1301, USA.
 */

/** \file
 * \ingroup bmesh
 *
 * BM mesh normal calculation functions.
 *
 * \see mesh_normals.cc for the equivalent #Mesh functionality.
 */

#include "MEM_guardedalloc.h"

#include "DNA_scene_types.h"

#include "BLI_bitmap.h"
#include "BLI_linklist_stack.h"
#include "BLI_math.h"
#include "BLI_stack.h"
#include "BLI_task.h"
#include "BLI_utildefines.h"

#include "BKE_customdata.h"
#include "BKE_editmesh.h"
#include "BKE_global.h"
#include "BKE_mesh.h"

#include "intern/bmesh_private.h"

/* Smooth angle to use when tagging edges is disabled entirely. */
#define EDGE_TAG_FROM_SPLIT_ANGLE_BYPASS -FLT_MAX

static void bm_edge_tag_from_smooth_and_set_sharp(const float (*fnos)[3],
                                                  BMEdge *e,
                                                  const float split_angle_cos);
static void bm_edge_tag_from_smooth(const float (*fnos)[3],
                                    BMEdge *e,
                                    const float split_angle_cos);

/* -------------------------------------------------------------------- */
/** \name Update Vertex & Face Normals
 * \{ */

/**
 * Helpers for #BM_mesh_normals_update and #BM_verts_calc_normal_vcos
 */

/* We use that existing internal API flag,
 * assuming no other tool using it would run concurrently to clnors editing. */
#define BM_LNORSPACE_UPDATE _FLAG_MF

typedef struct BMVertsCalcNormalsWithCoordsData {
  /* Read-only data. */
  const float (*fnos)[3];
  const float (*vcos)[3];

  /* Write data. */
  float (*vnos)[3];
} BMVertsCalcNormalsWithCoordsData;

BLI_INLINE void bm_vert_calc_normals_accum_loop(const BMLoop *l_iter,
                                                const float e1diff[3],
                                                const float e2diff[3],
                                                const float f_no[3],
                                                float v_no[3])
{
  /* Calculate the dot product of the two edges that meet at the loop's vertex. */
  /* Edge vectors are calculated from `e->v1` to `e->v2`, so adjust the dot product if one but not
   * both loops actually runs from `e->v2` to `e->v1`. */
  float dotprod = dot_v3v3(e1diff, e2diff);
  if ((l_iter->prev->e->v1 == l_iter->prev->v) ^ (l_iter->e->v1 == l_iter->v)) {
    dotprod = -dotprod;
  }
  const float fac = saacos(-dotprod);
  /* NAN detection, otherwise this is a degenerated case, ignore that vertex in this case. */
  if (fac == fac) {
    madd_v3_v3fl(v_no, f_no, fac);
  }
}

static void bm_vert_calc_normals_impl(BMVert *v)
{
  /* Note on redundant unit-length edge-vector calculation:
   *
   * This functions calculates unit-length edge-vector for every loop edge
   * in practice this means 2x `sqrt` calls per face-corner connected to each vertex.
   *
   * Previously (2.9x and older), the edge vectors were calculated and stored for reuse.
   * However the overhead of did not perform well (~16% slower - single & multi-threaded)
   * when compared with calculating the values as they are needed.
   *
   * For simple grid topologies this function calculates the edge-vectors 4x times.
   * There is some room for improved performance by storing the edge-vectors for reuse locally
   * in this function, reducing the number of redundant `sqrtf` in half (2x instead of 4x).
   * so face loops that share an edge would not calculate it multiple times.
   * From my tests the performance improvements are so small they're difficult to measure,
   * the time saved removing `sqrtf` calls is lost on storing and looking up the information,
   * even in the case of `BLI_smallhash.h` & small inline lookup tables.
   *
   * Further, local data structures would need to support cases where
   * stack memory isn't sufficient - adding additional complexity for corner-cases
   * (a vertex that has thousands of connected edges for example).
   * Unless there are important use-cases that benefit from edge-vector caching,
   * keep this simple and calculate ~4x as many edge-vectors.
   *
   * In conclusion, the cost of caching & looking up edge-vectors both globally or per-vertex
   * doesn't save enough time to make it worthwhile.
   * - Campbell. */

  float *v_no = v->no;
  zero_v3(v_no);

  BMEdge *e_first = v->e;
  if (e_first != NULL) {
    float e1diff[3], e2diff[3];
    BMEdge *e_iter = e_first;
    do {
      BMLoop *l_first = e_iter->l;
      if (l_first != NULL) {
        sub_v3_v3v3(e2diff, e_iter->v1->co, e_iter->v2->co);
        normalize_v3(e2diff);

        BMLoop *l_iter = l_first;
        do {
          if (l_iter->v == v) {
            BMEdge *e_prev = l_iter->prev->e;
            sub_v3_v3v3(e1diff, e_prev->v1->co, e_prev->v2->co);
            normalize_v3(e1diff);

            bm_vert_calc_normals_accum_loop(l_iter, e1diff, e2diff, l_iter->f->no, v_no);
          }
        } while ((l_iter = l_iter->radial_next) != l_first);
      }
    } while ((e_iter = BM_DISK_EDGE_NEXT(e_iter, v)) != e_first);

    if (LIKELY(normalize_v3(v_no) != 0.0f)) {
      return;
    }
  }
  /* Fallback normal. */
  normalize_v3_v3(v_no, v->co);
}

static void bm_vert_calc_normals_cb(void *UNUSED(userdata),
                                    MempoolIterData *mp_v,
                                    const TaskParallelTLS *__restrict UNUSED(tls))
{
  BMVert *v = (BMVert *)mp_v;
  bm_vert_calc_normals_impl(v);
}

static void bm_vert_calc_normals_with_coords(BMVert *v, BMVertsCalcNormalsWithCoordsData *data)
{
  /* See #bm_vert_calc_normals_impl note on performance. */
  float *v_no = data->vnos[BM_elem_index_get(v)];
  zero_v3(v_no);

  /* Loop over edges. */
  BMEdge *e_first = v->e;
  if (e_first != NULL) {
    float e1diff[3], e2diff[3];
    BMEdge *e_iter = e_first;
    do {
      BMLoop *l_first = e_iter->l;
      if (l_first != NULL) {
        sub_v3_v3v3(e2diff,
                    data->vcos[BM_elem_index_get(e_iter->v1)],
                    data->vcos[BM_elem_index_get(e_iter->v2)]);
        normalize_v3(e2diff);

        BMLoop *l_iter = l_first;
        do {
          if (l_iter->v == v) {
            BMEdge *e_prev = l_iter->prev->e;
            sub_v3_v3v3(e1diff,
                        data->vcos[BM_elem_index_get(e_prev->v1)],
                        data->vcos[BM_elem_index_get(e_prev->v2)]);
            normalize_v3(e1diff);

            bm_vert_calc_normals_accum_loop(
                l_iter, e1diff, e2diff, data->fnos[BM_elem_index_get(l_iter->f)], v_no);
          }
        } while ((l_iter = l_iter->radial_next) != l_first);
      }
    } while ((e_iter = BM_DISK_EDGE_NEXT(e_iter, v)) != e_first);

    if (LIKELY(normalize_v3(v_no) != 0.0f)) {
      return;
    }
  }
  /* Fallback normal. */
  normalize_v3_v3(v_no, data->vcos[BM_elem_index_get(v)]);
}

static void bm_vert_calc_normals_with_coords_cb(void *userdata,
                                                MempoolIterData *mp_v,
                                                const TaskParallelTLS *__restrict UNUSED(tls))
{
  BMVertsCalcNormalsWithCoordsData *data = userdata;
  BMVert *v = (BMVert *)mp_v;
  bm_vert_calc_normals_with_coords(v, data);
}

static void bm_mesh_verts_calc_normals(BMesh *bm,
                                       const float (*fnos)[3],
                                       const float (*vcos)[3],
                                       float (*vnos)[3])
{
  BM_mesh_elem_index_ensure(bm, BM_FACE | ((vnos || vcos) ? BM_VERT : 0));

  TaskParallelSettings settings;
  BLI_parallel_mempool_settings_defaults(&settings);
  settings.use_threading = bm->totvert >= BM_OMP_LIMIT;

  if (vcos == NULL) {
    BM_iter_parallel(bm, BM_VERTS_OF_MESH, bm_vert_calc_normals_cb, NULL, &settings);
  }
  else {
    BLI_assert(!ELEM(NULL, fnos, vnos));
    BMVertsCalcNormalsWithCoordsData data = {
        .fnos = fnos,
        .vcos = vcos,
        .vnos = vnos,
    };
    BM_iter_parallel(bm, BM_VERTS_OF_MESH, bm_vert_calc_normals_with_coords_cb, &data, &settings);
  }
}

static void bm_face_calc_normals_cb(void *UNUSED(userdata),
                                    MempoolIterData *mp_f,
                                    const TaskParallelTLS *__restrict UNUSED(tls))
{
  BMFace *f = (BMFace *)mp_f;

  BM_face_calc_normal(f, f->no);
}

/**
 * \brief BMesh Compute Normals
 *
 * Updates the normals of a mesh.
 */
void BM_mesh_normals_update_ex(BMesh *bm, const struct BMeshNormalsUpdate_Params *params)
{
  if (params->face_normals) {
    /* Calculate all face normals. */
    TaskParallelSettings settings;
    BLI_parallel_mempool_settings_defaults(&settings);
    settings.use_threading = bm->totedge >= BM_OMP_LIMIT;

    BM_iter_parallel(bm, BM_FACES_OF_MESH, bm_face_calc_normals_cb, NULL, &settings);
  }

  /* Add weighted face normals to vertices, and normalize vert normals. */
  bm_mesh_verts_calc_normals(bm, NULL, NULL, NULL);
}

void BM_mesh_normals_update(BMesh *bm)
{
  BM_mesh_normals_update_ex(bm,
                            &(const struct BMeshNormalsUpdate_Params){
                                .face_normals = true,
                            });
}

/** \} */

/* -------------------------------------------------------------------- */
/** \name Update Vertex & Face Normals (Partial Updates)
 * \{ */

static void bm_partial_faces_parallel_range_calc_normals_cb(
    void *userdata, const int iter, const TaskParallelTLS *__restrict UNUSED(tls))
{
  BMFace *f = ((BMFace **)userdata)[iter];
  BM_face_calc_normal(f, f->no);
}

static void bm_partial_verts_parallel_range_calc_normal_cb(
    void *userdata, const int iter, const TaskParallelTLS *__restrict UNUSED(tls))
{
  BMVert *v = ((BMVert **)userdata)[iter];
  bm_vert_calc_normals_impl(v);
}

/**
 * A version of #BM_mesh_normals_update that updates a subset of geometry,
 * used to avoid the overhead of updating everything.
 */
void BM_mesh_normals_update_with_partial_ex(BMesh *UNUSED(bm),
                                            const BMPartialUpdate *bmpinfo,
                                            const struct BMeshNormalsUpdate_Params *params)
{
  BLI_assert(bmpinfo->params.do_normals);
  /* While harmless, exit early if there is nothing to do. */
  if (UNLIKELY((bmpinfo->verts_len == 0) && (bmpinfo->faces_len == 0))) {
    return;
  }

  BMVert **verts = bmpinfo->verts;
  BMFace **faces = bmpinfo->faces;
  const int verts_len = bmpinfo->verts_len;
  const int faces_len = bmpinfo->faces_len;

  TaskParallelSettings settings;
  BLI_parallel_range_settings_defaults(&settings);

  /* Faces. */
  if (params->face_normals) {
    BLI_task_parallel_range(
        0, faces_len, faces, bm_partial_faces_parallel_range_calc_normals_cb, &settings);
  }

  /* Verts. */
  BLI_task_parallel_range(
      0, verts_len, verts, bm_partial_verts_parallel_range_calc_normal_cb, &settings);
}

void BM_mesh_normals_update_with_partial(BMesh *bm, const BMPartialUpdate *bmpinfo)
{
  BM_mesh_normals_update_with_partial_ex(bm,
                                         bmpinfo,
                                         &(const struct BMeshNormalsUpdate_Params){
                                             .face_normals = true,
                                         });
}

/** \} */

/* -------------------------------------------------------------------- */
/** \name Update Vertex & Face Normals (Custom Coords)
 * \{ */

/**
 * \brief BMesh Compute Normals from/to external data.
 *
 * Computes the vertex normals of a mesh into vnos,
 * using given vertex coordinates (vcos) and polygon normals (fnos).
 */
void BM_verts_calc_normal_vcos(BMesh *bm,
                               const float (*fnos)[3],
                               const float (*vcos)[3],
                               float (*vnos)[3])
{
  /* Add weighted face normals to vertices, and normalize vert normals. */
  bm_mesh_verts_calc_normals(bm, fnos, vcos, vnos);
}

/** \} */

/* -------------------------------------------------------------------- */
/** \name Tagging Utility Functions
 * \{ */

void BM_normals_loops_edges_tag(BMesh *bm, const bool do_edges)
{
  BMFace *f;
  BMEdge *e;
  BMIter fiter, eiter;
  BMLoop *l_curr, *l_first;

  if (do_edges) {
    int index_edge;
    BM_ITER_MESH_INDEX (e, &eiter, bm, BM_EDGES_OF_MESH, index_edge) {
      BMLoop *l_a, *l_b;

      BM_elem_index_set(e, index_edge); /* set_inline */
      BM_elem_flag_disable(e, BM_ELEM_TAG);
      if (BM_edge_loop_pair(e, &l_a, &l_b)) {
        if (BM_elem_flag_test(e, BM_ELEM_SMOOTH) && l_a->v != l_b->v) {
          BM_elem_flag_enable(e, BM_ELEM_TAG);
        }
      }
    }
    bm->elem_index_dirty &= ~BM_EDGE;
  }

  int index_face, index_loop = 0;
  BM_ITER_MESH_INDEX (f, &fiter, bm, BM_FACES_OF_MESH, index_face) {
    BM_elem_index_set(f, index_face); /* set_inline */
    l_curr = l_first = BM_FACE_FIRST_LOOP(f);
    do {
      BM_elem_index_set(l_curr, index_loop++); /* set_inline */
      BM_elem_flag_disable(l_curr, BM_ELEM_TAG);
    } while ((l_curr = l_curr->next) != l_first);
  }
  bm->elem_index_dirty &= ~(BM_FACE | BM_LOOP);
}

/**
 * Helpers for #BM_mesh_loop_normals_update and #BM_loops_calc_normal_vcos
 */
static void bm_mesh_edges_sharp_tag(BMesh *bm,
                                    const float (*fnos)[3],
                                    const float split_angle,
                                    const bool do_sharp_edges_tag)
{
  BMIter eiter;
  BMEdge *e;
  int i;

  const bool check_angle = (split_angle < (float)M_PI);
  const float split_angle_cos = check_angle ? cosf(split_angle) : -1.0f;

  if (fnos) {
    BM_mesh_elem_index_ensure(bm, BM_FACE);
  }

  if (do_sharp_edges_tag) {
    BM_ITER_MESH_INDEX (e, &eiter, bm, BM_EDGES_OF_MESH, i) {
      BM_elem_index_set(e, i); /* set_inline */
      if (e->l != NULL) {
        bm_edge_tag_from_smooth_and_set_sharp(fnos, e, split_angle_cos);
      }
    }
  }
  else {
    BM_ITER_MESH_INDEX (e, &eiter, bm, BM_EDGES_OF_MESH, i) {
      BM_elem_index_set(e, i); /* set_inline */
      if (e->l != NULL) {
        bm_edge_tag_from_smooth(fnos, e, split_angle_cos);
      }
    }
  }

  bm->elem_index_dirty &= ~BM_EDGE;
}

/**
 * Define sharp edges as needed to mimic 'autosmooth' from angle threshold.
 *
 * Used when defining an empty custom loop normals data layer,
 * to keep same shading as with auto-smooth!
 */
void BM_edges_sharp_from_angle_set(BMesh *bm, const float split_angle)
{
  if (split_angle >= (float)M_PI) {
    /* Nothing to do! */
    return;
  }

  bm_mesh_edges_sharp_tag(bm, NULL, split_angle, true);
}

/** \} */

/* -------------------------------------------------------------------- */
/** \name Loop Normals Calculation API
 * \{ */

/**
 * Check whether given loop is part of an unknown-so-far cyclic smooth fan, or not.
 * Needed because cyclic smooth fans have no obvious 'entry point',
 * and yet we need to walk them once, and only once.
 */
bool BM_loop_check_cyclic_smooth_fan(BMLoop *l_curr)
{
  BMLoop *lfan_pivot_next = l_curr;
  BMEdge *e_next = l_curr->e;

  BLI_assert(!BM_elem_flag_test(lfan_pivot_next, BM_ELEM_TAG));
  BM_elem_flag_enable(lfan_pivot_next, BM_ELEM_TAG);

  while (true) {
    /* Much simpler than in sibling code with basic Mesh data! */
    lfan_pivot_next = BM_vert_step_fan_loop(lfan_pivot_next, &e_next);

    if (!lfan_pivot_next || !BM_elem_flag_test(e_next, BM_ELEM_TAG)) {
      /* Sharp loop/edge, so not a cyclic smooth fan... */
      return false;
    }
    /* Smooth loop/edge... */
    if (BM_elem_flag_test(lfan_pivot_next, BM_ELEM_TAG)) {
      if (lfan_pivot_next == l_curr) {
        /* We walked around a whole cyclic smooth fan
         * without finding any already-processed loop,
         * means we can use initial l_curr/l_prev edge as start for this smooth fan. */
        return true;
      }
      /* ... already checked in some previous looping, we can abort. */
      return false;
    }
    /* ... we can skip it in future, and keep checking the smooth fan. */
    BM_elem_flag_enable(lfan_pivot_next, BM_ELEM_TAG);
  }
}

/**
 * Called for all faces loops.
 *
 * - All loops must have #BM_ELEM_TAG cleared.
 * - Loop indices must be valid.
 *
 * \note When custom normals are present, the order of loops can be important.
 * Loops with lower indices must be passed before loops with higher indices (for each vertex).
 * This is needed since the first loop sets the reference point for the custom normal offsets.
 *
 * \return The number of loops that were handled (for early exit when all have been handled).
 */
static int bm_mesh_loops_calc_normals_for_loop(BMesh *bm,
                                               const float (*vcos)[3],
                                               const float (*fnos)[3],
                                               const short (*clnors_data)[2],
                                               const int cd_loop_clnors_offset,
                                               const bool has_clnors,
                                               /* Cache. */
                                               BLI_Stack *edge_vectors,
                                               /* Iterate. */
                                               BMLoop *l_curr,
                                               /* Result. */
                                               float (*r_lnos)[3],
                                               MLoopNorSpaceArray *r_lnors_spacearr)
{
  BLI_assert((bm->elem_index_dirty & (BM_FACE | BM_LOOP)) == 0);
  BLI_assert((vcos == NULL) || ((bm->elem_index_dirty & BM_VERT) == 0));
  UNUSED_VARS_NDEBUG(bm);

  int handled = 0;

  /* Temp normal stack. */
  BLI_SMALLSTACK_DECLARE(normal, float *);
  /* Temp clnors stack. */
  BLI_SMALLSTACK_DECLARE(clnors, short *);
  /* Temp edge vectors stack, only used when computing lnor spacearr. */

  /* A smooth edge, we have to check for cyclic smooth fan case.
   * If we find a new, never-processed cyclic smooth fan, we can do it now using that loop/edge
   * as 'entry point', otherwise we can skip it. */

  /* NOTE: In theory, we could make bm_mesh_loop_check_cyclic_smooth_fan() store
   * mlfan_pivot's in a stack, to avoid having to fan again around
   * the vert during actual computation of clnor & clnorspace. However, this would complicate
   * the code, add more memory usage, and
   * BM_vert_step_fan_loop() is quite cheap in term of CPU cycles,
   * so really think it's not worth it. */
  if (BM_elem_flag_test(l_curr->e, BM_ELEM_TAG) &&
      (BM_elem_flag_test(l_curr, BM_ELEM_TAG) || !BM_loop_check_cyclic_smooth_fan(l_curr))) {
  }
  else if (!BM_elem_flag_test(l_curr->e, BM_ELEM_TAG) &&
           !BM_elem_flag_test(l_curr->prev->e, BM_ELEM_TAG)) {
    /* Simple case (both edges around that vertex are sharp in related polygon),
     * this vertex just takes its poly normal.
     */
    const int l_curr_index = BM_elem_index_get(l_curr);
    const float *no = fnos ? fnos[BM_elem_index_get(l_curr->f)] : l_curr->f->no;
    copy_v3_v3(r_lnos[l_curr_index], no);

    /* If needed, generate this (simple!) lnor space. */
    if (r_lnors_spacearr) {
      float vec_curr[3], vec_prev[3];
      MLoopNorSpace *lnor_space = BKE_lnor_space_create(r_lnors_spacearr);

      {
        const BMVert *v_pivot = l_curr->v;
        const float *co_pivot = vcos ? vcos[BM_elem_index_get(v_pivot)] : v_pivot->co;
        const BMVert *v_1 = l_curr->next->v;
        const float *co_1 = vcos ? vcos[BM_elem_index_get(v_1)] : v_1->co;
        const BMVert *v_2 = l_curr->prev->v;
        const float *co_2 = vcos ? vcos[BM_elem_index_get(v_2)] : v_2->co;

        BLI_assert(v_1 == BM_edge_other_vert(l_curr->e, v_pivot));
        BLI_assert(v_2 == BM_edge_other_vert(l_curr->prev->e, v_pivot));

        sub_v3_v3v3(vec_curr, co_1, co_pivot);
        normalize_v3(vec_curr);
        sub_v3_v3v3(vec_prev, co_2, co_pivot);
        normalize_v3(vec_prev);
      }

      BKE_lnor_space_define(lnor_space, r_lnos[l_curr_index], vec_curr, vec_prev, NULL);
      /* We know there is only one loop in this space,
       * no need to create a linklist in this case... */
      BKE_lnor_space_add_loop(r_lnors_spacearr, lnor_space, l_curr_index, l_curr, true);

      if (has_clnors) {
        const short(*clnor)[2] = clnors_data ? &clnors_data[l_curr_index] :
                                               (const void *)BM_ELEM_CD_GET_VOID_P(
                                                   l_curr, cd_loop_clnors_offset);
        BKE_lnor_space_custom_data_to_normal(lnor_space, *clnor, r_lnos[l_curr_index]);
      }
    }
    handled = 1;
  }
  /* We *do not need* to check/tag loops as already computed!
   * Due to the fact a loop only links to one of its two edges,
   * a same fan *will never be walked more than once!*
   * Since we consider edges having neighbor faces with inverted (flipped) normals as sharp,
   * we are sure that no fan will be skipped, even only considering the case
   * (sharp curr_edge, smooth prev_edge), and not the alternative
   * (smooth curr_edge, sharp prev_edge).
   * All this due/thanks to link between normals and loop ordering.
   */
  else {
    /* We have to fan around current vertex, until we find the other non-smooth edge,
     * and accumulate face normals into the vertex!
     * Note in case this vertex has only one sharp edge,
     * this is a waste because the normal is the same as the vertex normal,
     * but I do not see any easy way to detect that (would need to count number of sharp edges
     * per vertex, I doubt the additional memory usage would be worth it, especially as it
     * should not be a common case in real-life meshes anyway).
     */
    BMVert *v_pivot = l_curr->v;
    BMEdge *e_next;
    const BMEdge *e_org = l_curr->e;
    BMLoop *lfan_pivot, *lfan_pivot_next;
    int lfan_pivot_index;
    float lnor[3] = {0.0f, 0.0f, 0.0f};
    float vec_curr[3], vec_next[3], vec_org[3];

    /* We validate clnors data on the fly - cheapest way to do! */
    int clnors_avg[2] = {0, 0};
    const short(*clnor_ref)[2] = NULL;
    int clnors_nbr = 0;
    bool clnors_invalid = false;

    const float *co_pivot = vcos ? vcos[BM_elem_index_get(v_pivot)] : v_pivot->co;

    MLoopNorSpace *lnor_space = r_lnors_spacearr ? BKE_lnor_space_create(r_lnors_spacearr) : NULL;

    BLI_assert((edge_vectors == NULL) || BLI_stack_is_empty(edge_vectors));

    lfan_pivot = l_curr;
    lfan_pivot_index = BM_elem_index_get(lfan_pivot);
    e_next = lfan_pivot->e; /* Current edge here, actually! */

    /* Only need to compute previous edge's vector once,
     * then we can just reuse old current one! */
    {
      const BMVert *v_2 = lfan_pivot->next->v;
      const float *co_2 = vcos ? vcos[BM_elem_index_get(v_2)] : v_2->co;

      BLI_assert(v_2 == BM_edge_other_vert(e_next, v_pivot));

      sub_v3_v3v3(vec_org, co_2, co_pivot);
      normalize_v3(vec_org);
      copy_v3_v3(vec_curr, vec_org);

      if (r_lnors_spacearr) {
        BLI_stack_push(edge_vectors, vec_org);
      }
    }

    while (true) {
      /* Much simpler than in sibling code with basic Mesh data! */
      lfan_pivot_next = BM_vert_step_fan_loop(lfan_pivot, &e_next);
      if (lfan_pivot_next) {
        BLI_assert(lfan_pivot_next->v == v_pivot);
      }
      else {
        /* next edge is non-manifold, we have to find it ourselves! */
        e_next = (lfan_pivot->e == e_next) ? lfan_pivot->prev->e : lfan_pivot->e;
      }

      /* Compute edge vector.
       * NOTE: We could pre-compute those into an array, in the first iteration,
       * instead of computing them twice (or more) here.
       * However, time gained is not worth memory and time lost,
       * given the fact that this code should not be called that much in real-life meshes.
       */
      {
        const BMVert *v_2 = BM_edge_other_vert(e_next, v_pivot);
        const float *co_2 = vcos ? vcos[BM_elem_index_get(v_2)] : v_2->co;

        sub_v3_v3v3(vec_next, co_2, co_pivot);
        normalize_v3(vec_next);
      }

      {
        /* Code similar to accumulate_vertex_normals_poly_v3. */
        /* Calculate angle between the two poly edges incident on this vertex. */
        const BMFace *f = lfan_pivot->f;
        const float fac = saacos(dot_v3v3(vec_next, vec_curr));
        const float *no = fnos ? fnos[BM_elem_index_get(f)] : f->no;
        /* Accumulate */
        madd_v3_v3fl(lnor, no, fac);

        if (has_clnors) {
          /* Accumulate all clnors, if they are not all equal we have to fix that! */
          const short(*clnor)[2] = clnors_data ? &clnors_data[lfan_pivot_index] :
                                                 (const void *)BM_ELEM_CD_GET_VOID_P(
                                                     lfan_pivot, cd_loop_clnors_offset);
          if (clnors_nbr) {
            clnors_invalid |= ((*clnor_ref)[0] != (*clnor)[0] || (*clnor_ref)[1] != (*clnor)[1]);
          }
          else {
            clnor_ref = clnor;
          }
          clnors_avg[0] += (*clnor)[0];
          clnors_avg[1] += (*clnor)[1];
          clnors_nbr++;
          /* We store here a pointer to all custom lnors processed. */
          BLI_SMALLSTACK_PUSH(clnors, (short *)*clnor);
        }
      }

      /* We store here a pointer to all loop-normals processed. */
      BLI_SMALLSTACK_PUSH(normal, (float *)r_lnos[lfan_pivot_index]);

      if (r_lnors_spacearr) {
        /* Assign current lnor space to current 'vertex' loop. */
        BKE_lnor_space_add_loop(r_lnors_spacearr, lnor_space, lfan_pivot_index, lfan_pivot, false);
        if (e_next != e_org) {
          /* We store here all edges-normalized vectors processed. */
          BLI_stack_push(edge_vectors, vec_next);
        }
      }

      handled += 1;

      if (!BM_elem_flag_test(e_next, BM_ELEM_TAG) || (e_next == e_org)) {
        /* Next edge is sharp, we have finished with this fan of faces around this vert! */
        break;
      }

      /* Copy next edge vector to current one. */
      copy_v3_v3(vec_curr, vec_next);
      /* Next pivot loop to current one. */
      lfan_pivot = lfan_pivot_next;
      lfan_pivot_index = BM_elem_index_get(lfan_pivot);
    }

    {
      float lnor_len = normalize_v3(lnor);

      /* If we are generating lnor spacearr, we can now define the one for this fan. */
      if (r_lnors_spacearr) {
        if (UNLIKELY(lnor_len == 0.0f)) {
          /* Use vertex normal as fallback! */
          copy_v3_v3(lnor, r_lnos[lfan_pivot_index]);
          lnor_len = 1.0f;
        }

        BKE_lnor_space_define(lnor_space, lnor, vec_org, vec_next, edge_vectors);

        if (has_clnors) {
          if (clnors_invalid) {
            short *clnor;

            clnors_avg[0] /= clnors_nbr;
            clnors_avg[1] /= clnors_nbr;
            /* Fix/update all clnors of this fan with computed average value. */

            /* Prints continuously when merge custom normals, so commenting. */
            // printf("Invalid clnors in this fan!\n");

            while ((clnor = BLI_SMALLSTACK_POP(clnors))) {
              // print_v2("org clnor", clnor);
              clnor[0] = (short)clnors_avg[0];
              clnor[1] = (short)clnors_avg[1];
            }
            // print_v2("new clnors", clnors_avg);
          }
          else {
            /* We still have to consume the stack! */
            while (BLI_SMALLSTACK_POP(clnors)) {
              /* pass */
            }
          }
          BKE_lnor_space_custom_data_to_normal(lnor_space, *clnor_ref, lnor);
        }
      }

      /* In case we get a zero normal here, just use vertex normal already set! */
      if (LIKELY(lnor_len != 0.0f)) {
        /* Copy back the final computed normal into all related loop-normals. */
        float *nor;

        while ((nor = BLI_SMALLSTACK_POP(normal))) {
          copy_v3_v3(nor, lnor);
        }
      }
      else {
        /* We still have to consume the stack! */
        while (BLI_SMALLSTACK_POP(normal)) {
          /* pass */
        }
      }
    }

    /* Tag related vertex as sharp, to avoid fanning around it again
     * (in case it was a smooth one). */
    if (r_lnors_spacearr) {
      BM_elem_flag_enable(l_curr->v, BM_ELEM_TAG);
    }
  }
  return handled;
}

static int bm_loop_index_cmp(const void *a, const void *b)
{
  BLI_assert(BM_elem_index_get((BMLoop *)a) != BM_elem_index_get((BMLoop *)b));
  if (BM_elem_index_get((BMLoop *)a) < BM_elem_index_get((BMLoop *)b)) {
    return -1;
  }
  return 1;
}

/**
 * We only tag edges that are *really* smooth when the following conditions are met:
 * - The angle between both its polygons normals is below split_angle value.
 * - The edge is tagged as smooth.
 * - The faces of the edge are tagged as smooth.
 * - The faces of the edge have compatible (non-flipped) topological normal (winding),
 *   i.e. both loops on the same edge do not share the same vertex.
 */
BLI_INLINE bool bm_edge_is_smooth_no_angle_test(const BMEdge *e,
                                                const BMLoop *l_a,
                                                const BMLoop *l_b)
{
  BLI_assert(l_a->radial_next == l_b);
  return (
      /* The face is manifold. */
      (l_b->radial_next == l_a) &&
      /* Faces have winding that faces the same way. */
      (l_a->v != l_b->v) &&
      /* The edge is smooth. */
      BM_elem_flag_test(e, BM_ELEM_SMOOTH) &&
      /* Both faces are smooth. */
      BM_elem_flag_test(l_a->f, BM_ELEM_SMOOTH) && BM_elem_flag_test(l_b->f, BM_ELEM_SMOOTH));
}

static void bm_edge_tag_from_smooth(const float (*fnos)[3], BMEdge *e, const float split_angle_cos)
{
  BLI_assert(e->l != NULL);
  BMLoop *l_a = e->l, *l_b = l_a->radial_next;
  bool is_smooth = false;
  if (bm_edge_is_smooth_no_angle_test(e, l_a, l_b)) {
    if (split_angle_cos != -1.0f) {
      const float dot = (fnos == NULL) ? dot_v3v3(l_a->f->no, l_b->f->no) :
                                         dot_v3v3(fnos[BM_elem_index_get(l_a->f)],
                                                  fnos[BM_elem_index_get(l_b->f)]);
      if (dot >= split_angle_cos) {
        is_smooth = true;
      }
    }
    else {
      is_smooth = true;
    }
  }

  /* Perform `BM_elem_flag_set(e, BM_ELEM_TAG, is_smooth)`
   * NOTE: This will be set by multiple threads however it will be set to the same value. */

  /* No need for atomics here as this is a single byte. */
  char *hflag_p = &e->head.hflag;
  if (is_smooth) {
    *hflag_p = *hflag_p | BM_ELEM_TAG;
  }
  else {
    *hflag_p = *hflag_p & ~BM_ELEM_TAG;
  }
}

/**
 * A version of #bm_edge_tag_from_smooth that sets sharp edges
 * when they would be considered smooth but exceed the split angle .
 *
 * \note This doesn't have the same atomic requirement as #bm_edge_tag_from_smooth
 * since it isn't run from multiple threads at once.
 */
static void bm_edge_tag_from_smooth_and_set_sharp(const float (*fnos)[3],
                                                  BMEdge *e,
                                                  const float split_angle_cos)
{
  BLI_assert(e->l != NULL);
  BMLoop *l_a = e->l, *l_b = l_a->radial_next;
  bool is_smooth = false;
  if (bm_edge_is_smooth_no_angle_test(e, l_a, l_b)) {
    if (split_angle_cos != -1.0f) {
      const float dot = (fnos == NULL) ? dot_v3v3(l_a->f->no, l_b->f->no) :
                                         dot_v3v3(fnos[BM_elem_index_get(l_a->f)],
                                                  fnos[BM_elem_index_get(l_b->f)]);
      if (dot >= split_angle_cos) {
        is_smooth = true;
      }
      else {
        /* Note that we do not care about the other sharp-edge cases
         * (sharp poly, non-manifold edge, etc.),
         * only tag edge as sharp when it is due to angle threshold. */
        BM_elem_flag_disable(e, BM_ELEM_SMOOTH);
      }
    }
    else {
      is_smooth = true;
    }
  }

  BM_elem_flag_set(e, BM_ELEM_TAG, is_smooth);
}

/**
 * Operate on all vertices loops.
 * operating on vertices this is needed for multi-threading
 * so there is a guarantee that each thread has isolated loops.
 */
static void bm_mesh_loops_calc_normals_for_vert_with_clnors(BMesh *bm,
                                                            const float (*vcos)[3],
                                                            const float (*fnos)[3],
                                                            float (*r_lnos)[3],
                                                            const short (*clnors_data)[2],
                                                            const int cd_loop_clnors_offset,
                                                            const bool do_rebuild,
                                                            const float split_angle_cos,
                                                            /* TLS */
                                                            MLoopNorSpaceArray *r_lnors_spacearr,
                                                            BLI_Stack *edge_vectors,
                                                            /* Iterate over. */
                                                            BMVert *v)
{
  /* Respecting face order is necessary so the initial starting loop is consistent
   * with looping over loops of all faces.
   *
   * Logically we could sort the loops by their index & loop over them
   * however it's faster to use the lowest index of an un-ordered list
   * since it's common that smooth vertices only ever need to pick one loop
   * which then handles all the others.
   *
   * Sorting is only performed when multiple fans are found. */
  const bool has_clnors = true;
  LinkNode *loops_of_vert = NULL;
  int loops_of_vert_count = 0;
  /* When false the caller must have already tagged the edges. */
  const bool do_edge_tag = (split_angle_cos != EDGE_TAG_FROM_SPLIT_ANGLE_BYPASS);

  /* The loop with the lowest index. */
  {
    LinkNode *link_best;
    uint index_best = UINT_MAX;
    BMEdge *e_curr_iter = v->e;
    do { /* Edges of vertex. */
      BMLoop *l_curr = e_curr_iter->l;
      if (l_curr == NULL) {
        continue;
      }

      if (do_edge_tag) {
        bm_edge_tag_from_smooth(fnos, e_curr_iter, split_angle_cos);
      }

      do { /* Radial loops. */
        if (l_curr->v != v) {
          continue;
        }
        if (do_rebuild && !BM_ELEM_API_FLAG_TEST(l_curr, BM_LNORSPACE_UPDATE) &&
            !(bm->spacearr_dirty & BM_SPACEARR_DIRTY_ALL)) {
          continue;
        }
        BM_elem_flag_disable(l_curr, BM_ELEM_TAG);
        BLI_linklist_prepend_alloca(&loops_of_vert, l_curr);
        loops_of_vert_count += 1;

        const uint index_test = (uint)BM_elem_index_get(l_curr);
        if (index_best > index_test) {
          index_best = index_test;
          link_best = loops_of_vert;
        }
      } while ((l_curr = l_curr->radial_next) != e_curr_iter->l);
    } while ((e_curr_iter = BM_DISK_EDGE_NEXT(e_curr_iter, v)) != v->e);

    if (UNLIKELY(loops_of_vert == NULL)) {
      return;
    }

    /* Immediately pop the best element.
     * The order doesn't matter, so swap the links as it's simpler than tracking
     * reference to `link_best`. */
    if (link_best != loops_of_vert) {
      SWAP(void *, link_best->link, loops_of_vert->link);
    }
  }

  bool loops_of_vert_is_sorted = false;

  /* Keep track of the number of loops that have been assigned. */
  int loops_of_vert_handled = 0;

  while (loops_of_vert != NULL) {
    BMLoop *l_best = loops_of_vert->link;
    loops_of_vert = loops_of_vert->next;

    BLI_assert(l_best->v == v);
    loops_of_vert_handled += bm_mesh_loops_calc_normals_for_loop(bm,
                                                                 vcos,
                                                                 fnos,
                                                                 clnors_data,
                                                                 cd_loop_clnors_offset,
                                                                 has_clnors,
                                                                 edge_vectors,
                                                                 l_best,
                                                                 r_lnos,
                                                                 r_lnors_spacearr);

    /* Check if an early exit is possible without  an exhaustive inspection of every loop
     * where 1 loop's fan extends out to all remaining loops.
     * This is a common case for smooth vertices. */
    BLI_assert(loops_of_vert_handled <= loops_of_vert_count);
    if (loops_of_vert_handled == loops_of_vert_count) {
      break;
    }

    /* Note on sorting, in some cases it will be faster to scan for the lowest index each time.
     * However in the worst case this is `O(N^2)`, so use a single sort call instead. */
    if (!loops_of_vert_is_sorted) {
      if (loops_of_vert && loops_of_vert->next) {
        loops_of_vert = BLI_linklist_sort(loops_of_vert, bm_loop_index_cmp);
        loops_of_vert_is_sorted = true;
      }
    }
  }
}

/**
 * A simplified version of #bm_mesh_loops_calc_normals_for_vert_with_clnors
 * that can operate on loops in any order.
 */
static void bm_mesh_loops_calc_normals_for_vert_without_clnors(
    BMesh *bm,
    const float (*vcos)[3],
    const float (*fnos)[3],
    float (*r_lnos)[3],
    const bool do_rebuild,
    const float split_angle_cos,
    /* TLS */
    MLoopNorSpaceArray *r_lnors_spacearr,
    BLI_Stack *edge_vectors,
    /* Iterate over. */
    BMVert *v)
{
  const bool has_clnors = false;
  const short(*clnors_data)[2] = NULL;
  /* When false the caller must have already tagged the edges. */
  const bool do_edge_tag = (split_angle_cos != EDGE_TAG_FROM_SPLIT_ANGLE_BYPASS);
  const int cd_loop_clnors_offset = -1;

  BMEdge *e_curr_iter;

  /* Unfortunately a loop is needed just to clear loop-tags. */
  e_curr_iter = v->e;
  do { /* Edges of vertex. */
    BMLoop *l_curr = e_curr_iter->l;
    if (l_curr == NULL) {
      continue;
    }

    if (do_edge_tag) {
      bm_edge_tag_from_smooth(fnos, e_curr_iter, split_angle_cos);
    }

    do { /* Radial loops. */
      if (l_curr->v != v) {
        continue;
      }
      BM_elem_flag_disable(l_curr, BM_ELEM_TAG);
    } while ((l_curr = l_curr->radial_next) != e_curr_iter->l);
  } while ((e_curr_iter = BM_DISK_EDGE_NEXT(e_curr_iter, v)) != v->e);

  e_curr_iter = v->e;
  do { /* Edges of vertex. */
    BMLoop *l_curr = e_curr_iter->l;
    if (l_curr == NULL) {
      continue;
    }
    do { /* Radial loops. */
      if (l_curr->v != v) {
        continue;
      }
      if (do_rebuild && !BM_ELEM_API_FLAG_TEST(l_curr, BM_LNORSPACE_UPDATE) &&
          !(bm->spacearr_dirty & BM_SPACEARR_DIRTY_ALL)) {
        continue;
      }
      bm_mesh_loops_calc_normals_for_loop(bm,
                                          vcos,
                                          fnos,
                                          clnors_data,
                                          cd_loop_clnors_offset,
                                          has_clnors,
                                          edge_vectors,
                                          l_curr,
                                          r_lnos,
                                          r_lnors_spacearr);
    } while ((l_curr = l_curr->radial_next) != e_curr_iter->l);
  } while ((e_curr_iter = BM_DISK_EDGE_NEXT(e_curr_iter, v)) != v->e);
}

/**
 * BMesh version of BKE_mesh_normals_loop_split() in `mesh_evaluate.cc`
 * Will use first clnors_data array, and fallback to cd_loop_clnors_offset
 * (use NULL and -1 to not use clnors).
 *
 * \note This sets #BM_ELEM_TAG which is used in tool code (e.g. T84426).
 * we could add a low-level API flag for this, see #BM_ELEM_API_FLAG_ENABLE and friends.
 */
static void bm_mesh_loops_calc_normals__single_threaded(BMesh *bm,
                                                        const float (*vcos)[3],
                                                        const float (*fnos)[3],
                                                        float (*r_lnos)[3],
                                                        MLoopNorSpaceArray *r_lnors_spacearr,
                                                        const short (*clnors_data)[2],
                                                        const int cd_loop_clnors_offset,
                                                        const bool do_rebuild,
                                                        const float split_angle)
{
  BMIter fiter;
  BMFace *f_curr;
  const bool has_clnors = clnors_data || (cd_loop_clnors_offset != -1);

  MLoopNorSpaceArray _lnors_spacearr = {NULL};

  BLI_Stack *edge_vectors = NULL;

  {
    char htype = 0;
    if (vcos) {
      htype |= BM_VERT;
    }
    /* Face/Loop indices are set inline below. */
    BM_mesh_elem_index_ensure(bm, htype);
  }

  if (!r_lnors_spacearr && has_clnors) {
    /* We need to compute lnor spacearr if some custom lnor data are given to us! */
    r_lnors_spacearr = &_lnors_spacearr;
  }
  if (r_lnors_spacearr) {
    BKE_lnor_spacearr_init(r_lnors_spacearr, bm->totloop, MLNOR_SPACEARR_BMLOOP_PTR);
    edge_vectors = BLI_stack_new(sizeof(float[3]), __func__);
  }

  /* Clear all loops' tags (means none are to be skipped for now). */
  int index_face, index_loop = 0;
  BM_ITER_MESH_INDEX (f_curr, &fiter, bm, BM_FACES_OF_MESH, index_face) {
    BMLoop *l_curr, *l_first;

    BM_elem_index_set(f_curr, index_face); /* set_inline */

    l_curr = l_first = BM_FACE_FIRST_LOOP(f_curr);
    do {
      BM_elem_index_set(l_curr, index_loop++); /* set_inline */
      BM_elem_flag_disable(l_curr, BM_ELEM_TAG);
      /* Needed for when #bm_mesh_edges_sharp_tag doesn't run.
       * Mark smooth if there is no smoothing angle. */
      BM_elem_flag_enable(l_curr->e, BM_ELEM_TAG);
    } while ((l_curr = l_curr->next) != l_first);
  }
  bm->elem_index_dirty &= ~(BM_FACE | BM_LOOP);

<<<<<<< HEAD
  if (split_angle_cos != -1.0f) {
    bm_mesh_edges_sharp_tag(bm, fnos, has_clnors ? (float)M_PI : split_angle, false);
  }
=======
  /* Always tag edges based on winding & sharp edge flag
   * (even when the auto-smooth angle doesn't need to be calculated). */
  bm_mesh_edges_sharp_tag(bm, fnos, has_clnors ? (float)M_PI : split_angle, false);
>>>>>>> cb7b4064

  /* We now know edges that can be smoothed (they are tagged),
   * and edges that will be hard (they aren't).
   * Now, time to generate the normals.
   */
  BM_ITER_MESH (f_curr, &fiter, bm, BM_FACES_OF_MESH) {
    BMLoop *l_curr, *l_first;

    l_curr = l_first = BM_FACE_FIRST_LOOP(f_curr);
    do {
      if (do_rebuild && !BM_ELEM_API_FLAG_TEST(l_curr, BM_LNORSPACE_UPDATE) &&
          !(bm->spacearr_dirty & BM_SPACEARR_DIRTY_ALL)) {
        continue;
      }
      bm_mesh_loops_calc_normals_for_loop(bm,
                                          vcos,
                                          fnos,
                                          clnors_data,
                                          cd_loop_clnors_offset,
                                          has_clnors,
                                          edge_vectors,
                                          l_curr,
                                          r_lnos,
                                          r_lnors_spacearr);
    } while ((l_curr = l_curr->next) != l_first);
  }

  if (r_lnors_spacearr) {
    BLI_stack_free(edge_vectors);
    if (r_lnors_spacearr == &_lnors_spacearr) {
      BKE_lnor_spacearr_free(r_lnors_spacearr);
    }
  }
}

typedef struct BMLoopsCalcNormalsWithCoordsData {
  /* Read-only data. */
  const float (*fnos)[3];
  const float (*vcos)[3];
  BMesh *bm;
  const short (*clnors_data)[2];
  const int cd_loop_clnors_offset;
  const bool do_rebuild;
  const float split_angle_cos;

  /* Output. */
  float (*r_lnos)[3];
  MLoopNorSpaceArray *r_lnors_spacearr;
} BMLoopsCalcNormalsWithCoordsData;

typedef struct BMLoopsCalcNormalsWithCoords_TLS {
  BLI_Stack *edge_vectors;

  /** Copied from #BMLoopsCalcNormalsWithCoordsData.r_lnors_spacearr when it's not NULL. */
  MLoopNorSpaceArray *lnors_spacearr;
  MLoopNorSpaceArray lnors_spacearr_buf;
} BMLoopsCalcNormalsWithCoords_TLS;

static void bm_mesh_loops_calc_normals_for_vert_init_fn(const void *__restrict userdata,
                                                        void *__restrict chunk)
{
  const BMLoopsCalcNormalsWithCoordsData *data = userdata;
  BMLoopsCalcNormalsWithCoords_TLS *tls_data = chunk;
  if (data->r_lnors_spacearr) {
    tls_data->edge_vectors = BLI_stack_new(sizeof(float[3]), __func__);
    BKE_lnor_spacearr_tls_init(data->r_lnors_spacearr, &tls_data->lnors_spacearr_buf);
    tls_data->lnors_spacearr = &tls_data->lnors_spacearr_buf;
  }
  else {
    tls_data->lnors_spacearr = NULL;
  }
}

static void bm_mesh_loops_calc_normals_for_vert_reduce_fn(const void *__restrict userdata,
                                                          void *__restrict UNUSED(chunk_join),
                                                          void *__restrict chunk)
{
  const BMLoopsCalcNormalsWithCoordsData *data = userdata;
  BMLoopsCalcNormalsWithCoords_TLS *tls_data = chunk;

  if (data->r_lnors_spacearr) {
    BKE_lnor_spacearr_tls_join(data->r_lnors_spacearr, tls_data->lnors_spacearr);
  }
}

static void bm_mesh_loops_calc_normals_for_vert_free_fn(const void *__restrict userdata,
                                                        void *__restrict chunk)
{
  const BMLoopsCalcNormalsWithCoordsData *data = userdata;
  BMLoopsCalcNormalsWithCoords_TLS *tls_data = chunk;

  if (data->r_lnors_spacearr) {
    BLI_stack_free(tls_data->edge_vectors);
  }
}

static void bm_mesh_loops_calc_normals_for_vert_with_clnors_fn(
    void *userdata, MempoolIterData *mp_v, const TaskParallelTLS *__restrict tls)
{
  BMVert *v = (BMVert *)mp_v;
  if (v->e == NULL) {
    return;
  }
  BMLoopsCalcNormalsWithCoordsData *data = userdata;
  BMLoopsCalcNormalsWithCoords_TLS *tls_data = tls->userdata_chunk;
  bm_mesh_loops_calc_normals_for_vert_with_clnors(data->bm,
                                                  data->vcos,
                                                  data->fnos,
                                                  data->r_lnos,

                                                  data->clnors_data,
                                                  data->cd_loop_clnors_offset,
                                                  data->do_rebuild,
                                                  data->split_angle_cos,
                                                  /* Thread local. */
                                                  tls_data->lnors_spacearr,
                                                  tls_data->edge_vectors,
                                                  /* Iterate over. */
                                                  v);
}

static void bm_mesh_loops_calc_normals_for_vert_without_clnors_fn(
    void *userdata, MempoolIterData *mp_v, const TaskParallelTLS *__restrict tls)
{
  BMVert *v = (BMVert *)mp_v;
  if (v->e == NULL) {
    return;
  }
  BMLoopsCalcNormalsWithCoordsData *data = userdata;
  BMLoopsCalcNormalsWithCoords_TLS *tls_data = tls->userdata_chunk;
  bm_mesh_loops_calc_normals_for_vert_without_clnors(data->bm,
                                                     data->vcos,
                                                     data->fnos,
                                                     data->r_lnos,

                                                     data->do_rebuild,
                                                     data->split_angle_cos,
                                                     /* Thread local. */
                                                     tls_data->lnors_spacearr,
                                                     tls_data->edge_vectors,
                                                     /* Iterate over. */
                                                     v);
}

static void bm_mesh_loops_calc_normals__multi_threaded(BMesh *bm,
                                                       const float (*vcos)[3],
                                                       const float (*fnos)[3],
                                                       float (*r_lnos)[3],
                                                       MLoopNorSpaceArray *r_lnors_spacearr,
                                                       const short (*clnors_data)[2],
                                                       const int cd_loop_clnors_offset,
                                                       const bool do_rebuild,
                                                       const float split_angle)
{
  const bool has_clnors = clnors_data || (cd_loop_clnors_offset != -1);
  const bool check_angle = (split_angle < (float)M_PI);
  const float split_angle_cos = check_angle ? cosf(split_angle) : -1.0f;

  MLoopNorSpaceArray _lnors_spacearr = {NULL};

  {
    char htype = BM_LOOP;
    if (vcos) {
      htype |= BM_VERT;
    }
    if (fnos) {
      htype |= BM_FACE;
    }
    /* Face/Loop indices are set inline below. */
    BM_mesh_elem_index_ensure(bm, htype);
  }

  if (!r_lnors_spacearr && has_clnors) {
    /* We need to compute lnor spacearr if some custom lnor data are given to us! */
    r_lnors_spacearr = &_lnors_spacearr;
  }
  if (r_lnors_spacearr) {
    BKE_lnor_spacearr_init(r_lnors_spacearr, bm->totloop, MLNOR_SPACEARR_BMLOOP_PTR);
  }

  /* We now know edges that can be smoothed (they are tagged),
   * and edges that will be hard (they aren't).
   * Now, time to generate the normals.
   */

  TaskParallelSettings settings;
  BLI_parallel_mempool_settings_defaults(&settings);

  BMLoopsCalcNormalsWithCoords_TLS tls = {NULL};

  settings.userdata_chunk = &tls;
  settings.userdata_chunk_size = sizeof(tls);

  settings.func_init = bm_mesh_loops_calc_normals_for_vert_init_fn;
  settings.func_reduce = bm_mesh_loops_calc_normals_for_vert_reduce_fn;
  settings.func_free = bm_mesh_loops_calc_normals_for_vert_free_fn;

  BMLoopsCalcNormalsWithCoordsData data = {
      .bm = bm,
      .vcos = vcos,
      .fnos = fnos,
      .r_lnos = r_lnos,
      .r_lnors_spacearr = r_lnors_spacearr,
      .clnors_data = clnors_data,
      .cd_loop_clnors_offset = cd_loop_clnors_offset,
      .do_rebuild = do_rebuild,
      .split_angle_cos = split_angle_cos,
  };

  BM_iter_parallel(bm,
                   BM_VERTS_OF_MESH,
                   has_clnors ? bm_mesh_loops_calc_normals_for_vert_with_clnors_fn :
                                bm_mesh_loops_calc_normals_for_vert_without_clnors_fn,
                   &data,
                   &settings);

  if (r_lnors_spacearr) {
    if (r_lnors_spacearr == &_lnors_spacearr) {
      BKE_lnor_spacearr_free(r_lnors_spacearr);
    }
  }
}

static void bm_mesh_loops_calc_normals(BMesh *bm,
                                       const float (*vcos)[3],
                                       const float (*fnos)[3],
                                       float (*r_lnos)[3],
                                       MLoopNorSpaceArray *r_lnors_spacearr,
                                       const short (*clnors_data)[2],
                                       const int cd_loop_clnors_offset,
                                       const bool do_rebuild,
                                       const float split_angle)
{
  if (bm->totloop < BM_OMP_LIMIT) {
    bm_mesh_loops_calc_normals__single_threaded(bm,
                                                vcos,
                                                fnos,
                                                r_lnos,
                                                r_lnors_spacearr,
                                                clnors_data,
                                                cd_loop_clnors_offset,
                                                do_rebuild,
                                                split_angle);
  }
  else {
    bm_mesh_loops_calc_normals__multi_threaded(bm,
                                               vcos,
                                               fnos,
                                               r_lnos,
                                               r_lnors_spacearr,
                                               clnors_data,
                                               cd_loop_clnors_offset,
                                               do_rebuild,
                                               split_angle);
  }
}

/* This threshold is a bit touchy (usual float precision issue), this value seems OK. */
#define LNOR_SPACE_TRIGO_THRESHOLD (1.0f - 1e-4f)

/**
 * Check each current smooth fan (one lnor space per smooth fan!), and if all its
 * matching custom lnors are not (enough) equal, add sharp edges as needed.
 */
static bool bm_mesh_loops_split_lnor_fans(BMesh *bm,
                                          MLoopNorSpaceArray *lnors_spacearr,
                                          const float (*new_lnors)[3])
{
  BLI_bitmap *done_loops = BLI_BITMAP_NEW((size_t)bm->totloop, __func__);
  bool changed = false;

  BLI_assert(lnors_spacearr->data_type == MLNOR_SPACEARR_BMLOOP_PTR);

  for (int i = 0; i < bm->totloop; i++) {
    if (!lnors_spacearr->lspacearr[i]) {
      /* This should not happen in theory, but in some rare case (probably ugly geometry)
       * we can get some NULL loopspacearr at this point. :/
       * Maybe we should set those loops' edges as sharp?
       */
      BLI_BITMAP_ENABLE(done_loops, i);
      if (G.debug & G_DEBUG) {
        printf("WARNING! Getting invalid NULL loop space for loop %d!\n", i);
      }
      continue;
    }

    if (!BLI_BITMAP_TEST(done_loops, i)) {
      /* Notes:
       * * In case of mono-loop smooth fan, we have nothing to do.
       * * Loops in this linklist are ordered (in reversed order compared to how they were
       *   discovered by BKE_mesh_normals_loop_split(), but this is not a problem).
       *   Which means if we find a mismatching clnor,
       *   we know all remaining loops will have to be in a new, different smooth fan/lnor space.
       * * In smooth fan case, we compare each clnor against a ref one,
       *   to avoid small differences adding up into a real big one in the end!
       */
      if (lnors_spacearr->lspacearr[i]->flags & MLNOR_SPACE_IS_SINGLE) {
        BLI_BITMAP_ENABLE(done_loops, i);
        continue;
      }

      LinkNode *loops = lnors_spacearr->lspacearr[i]->loops;
      BMLoop *prev_ml = NULL;
      const float *org_nor = NULL;

      while (loops) {
        BMLoop *ml = loops->link;
        const int lidx = BM_elem_index_get(ml);
        const float *nor = new_lnors[lidx];

        if (!org_nor) {
          org_nor = nor;
        }
        else if (dot_v3v3(org_nor, nor) < LNOR_SPACE_TRIGO_THRESHOLD) {
          /* Current normal differs too much from org one, we have to tag the edge between
           * previous loop's face and current's one as sharp.
           * We know those two loops do not point to the same edge,
           * since we do not allow reversed winding in a same smooth fan.
           */
          BMEdge *e = (prev_ml->e == ml->prev->e) ? prev_ml->e : ml->e;

          BM_elem_flag_disable(e, BM_ELEM_TAG | BM_ELEM_SMOOTH);
          changed = true;

          org_nor = nor;
        }

        prev_ml = ml;
        loops = loops->next;
        BLI_BITMAP_ENABLE(done_loops, lidx);
      }

      /* We also have to check between last and first loops,
       * otherwise we may miss some sharp edges here!
       * This is just a simplified version of above while loop.
       * See T45984. */
      loops = lnors_spacearr->lspacearr[i]->loops;
      if (loops && org_nor) {
        BMLoop *ml = loops->link;
        const int lidx = BM_elem_index_get(ml);
        const float *nor = new_lnors[lidx];

        if (dot_v3v3(org_nor, nor) < LNOR_SPACE_TRIGO_THRESHOLD) {
          BMEdge *e = (prev_ml->e == ml->prev->e) ? prev_ml->e : ml->e;

          BM_elem_flag_disable(e, BM_ELEM_TAG | BM_ELEM_SMOOTH);
          changed = true;
        }
      }
    }
  }

  MEM_freeN(done_loops);
  return changed;
}

/**
 * Assign custom normal data from given normal vectors, averaging normals
 * from one smooth fan as necessary.
 */
static void bm_mesh_loops_assign_normal_data(BMesh *bm,
                                             MLoopNorSpaceArray *lnors_spacearr,
                                             short (*r_clnors_data)[2],
                                             const int cd_loop_clnors_offset,
                                             const float (*new_lnors)[3])
{
  BLI_bitmap *done_loops = BLI_BITMAP_NEW((size_t)bm->totloop, __func__);

  BLI_SMALLSTACK_DECLARE(clnors_data, short *);

  BLI_assert(lnors_spacearr->data_type == MLNOR_SPACEARR_BMLOOP_PTR);

  for (int i = 0; i < bm->totloop; i++) {
    if (!lnors_spacearr->lspacearr[i]) {
      BLI_BITMAP_ENABLE(done_loops, i);
      if (G.debug & G_DEBUG) {
        printf("WARNING! Still getting invalid NULL loop space in second loop for loop %d!\n", i);
      }
      continue;
    }

    if (!BLI_BITMAP_TEST(done_loops, i)) {
      /* Note we accumulate and average all custom normals in current smooth fan,
       * to avoid getting different clnors data (tiny differences in plain custom normals can
       * give rather huge differences in computed 2D factors).
       */
      LinkNode *loops = lnors_spacearr->lspacearr[i]->loops;

      if (lnors_spacearr->lspacearr[i]->flags & MLNOR_SPACE_IS_SINGLE) {
        BMLoop *ml = (BMLoop *)loops;
        const int lidx = BM_elem_index_get(ml);

        BLI_assert(lidx == i);

        const float *nor = new_lnors[lidx];
        short *clnor = r_clnors_data ? &r_clnors_data[lidx] :
                                       BM_ELEM_CD_GET_VOID_P(ml, cd_loop_clnors_offset);

        BKE_lnor_space_custom_normal_to_data(lnors_spacearr->lspacearr[i], nor, clnor);
        BLI_BITMAP_ENABLE(done_loops, i);
      }
      else {
        int nbr_nors = 0;
        float avg_nor[3];
        short clnor_data_tmp[2], *clnor_data;

        zero_v3(avg_nor);

        while (loops) {
          BMLoop *ml = loops->link;
          const int lidx = BM_elem_index_get(ml);
          const float *nor = new_lnors[lidx];
          short *clnor = r_clnors_data ? &r_clnors_data[lidx] :
                                         BM_ELEM_CD_GET_VOID_P(ml, cd_loop_clnors_offset);

          nbr_nors++;
          add_v3_v3(avg_nor, nor);
          BLI_SMALLSTACK_PUSH(clnors_data, clnor);

          loops = loops->next;
          BLI_BITMAP_ENABLE(done_loops, lidx);
        }

        mul_v3_fl(avg_nor, 1.0f / (float)nbr_nors);
        BKE_lnor_space_custom_normal_to_data(
            lnors_spacearr->lspacearr[i], avg_nor, clnor_data_tmp);

        while ((clnor_data = BLI_SMALLSTACK_POP(clnors_data))) {
          clnor_data[0] = clnor_data_tmp[0];
          clnor_data[1] = clnor_data_tmp[1];
        }
      }
    }
  }

  MEM_freeN(done_loops);
}

/**
 * Compute internal representation of given custom normals (as an array of float[2] or data layer).
 *
 * It also makes sure the mesh matches those custom normals, by marking new sharp edges to split
 * the smooth fans when loop normals for the same vertex are different, or averaging the normals
 * instead, depending on the do_split_fans parameter.
 */
static void bm_mesh_loops_custom_normals_set(BMesh *bm,
                                             const float (*vcos)[3],
                                             const float (*fnos)[3],
                                             MLoopNorSpaceArray *r_lnors_spacearr,
                                             short (*r_clnors_data)[2],
                                             const int cd_loop_clnors_offset,
                                             float (*new_lnors)[3],
                                             const int cd_new_lnors_offset,
                                             bool do_split_fans)
{
  BMFace *f;
  BMLoop *l;
  BMIter liter, fiter;
  float(*cur_lnors)[3] = MEM_mallocN(sizeof(*cur_lnors) * bm->totloop, __func__);

  BKE_lnor_spacearr_clear(r_lnors_spacearr);

  /* Tag smooth edges and set lnos from vnos when they might be completely smooth...
   * When using custom loop normals, disable the angle feature! */
  bm_mesh_edges_sharp_tag(bm, fnos, (float)M_PI, false);

  /* Finish computing lnos by accumulating face normals
   * in each fan of faces defined by sharp edges. */
  bm_mesh_loops_calc_normals(bm,
                             vcos,
                             fnos,
                             cur_lnors,
                             r_lnors_spacearr,
                             r_clnors_data,
                             cd_loop_clnors_offset,
                             false,
                             EDGE_TAG_FROM_SPLIT_ANGLE_BYPASS);

  /* Extract new normals from the data layer if necessary. */
  float(*custom_lnors)[3] = new_lnors;

  if (new_lnors == NULL) {
    custom_lnors = MEM_mallocN(sizeof(*new_lnors) * bm->totloop, __func__);

    BM_ITER_MESH (f, &fiter, bm, BM_FACES_OF_MESH) {
      BM_ITER_ELEM (l, &liter, f, BM_LOOPS_OF_FACE) {
        const float *normal = BM_ELEM_CD_GET_VOID_P(l, cd_new_lnors_offset);
        copy_v3_v3(custom_lnors[BM_elem_index_get(l)], normal);
      }
    }
  }

  /* Validate the new normals. */
  for (int i = 0; i < bm->totloop; i++) {
    if (is_zero_v3(custom_lnors[i])) {
      copy_v3_v3(custom_lnors[i], cur_lnors[i]);
    }
    else {
      normalize_v3(custom_lnors[i]);
    }
  }

  /* Now, check each current smooth fan (one lnor space per smooth fan!),
   * and if all its matching custom lnors are not equal, add sharp edges as needed. */
  if (do_split_fans && bm_mesh_loops_split_lnor_fans(bm, r_lnors_spacearr, custom_lnors)) {
    /* If any sharp edges were added, run bm_mesh_loops_calc_normals() again to get lnor
     * spacearr/smooth fans matching the given custom lnors. */
    BKE_lnor_spacearr_clear(r_lnors_spacearr);

    bm_mesh_loops_calc_normals(bm,
                               vcos,
                               fnos,
                               cur_lnors,
                               r_lnors_spacearr,
                               r_clnors_data,
                               cd_loop_clnors_offset,
                               false,
                               EDGE_TAG_FROM_SPLIT_ANGLE_BYPASS);
  }

  /* And we just have to convert plain object-space custom normals to our
   * lnor space-encoded ones. */
  bm_mesh_loops_assign_normal_data(
      bm, r_lnors_spacearr, r_clnors_data, cd_loop_clnors_offset, custom_lnors);

  MEM_freeN(cur_lnors);

  if (custom_lnors != new_lnors) {
    MEM_freeN(custom_lnors);
  }
}

static void bm_mesh_loops_calc_normals_no_autosmooth(BMesh *bm,
                                                     const float (*vnos)[3],
                                                     const float (*fnos)[3],
                                                     float (*r_lnos)[3])
{
  BMIter fiter;
  BMFace *f_curr;

  {
    char htype = BM_LOOP;
    if (vnos) {
      htype |= BM_VERT;
    }
    if (fnos) {
      htype |= BM_FACE;
    }
    BM_mesh_elem_index_ensure(bm, htype);
  }

  BM_ITER_MESH (f_curr, &fiter, bm, BM_FACES_OF_MESH) {
    BMLoop *l_curr, *l_first;
    const bool is_face_flat = !BM_elem_flag_test(f_curr, BM_ELEM_SMOOTH);

    l_curr = l_first = BM_FACE_FIRST_LOOP(f_curr);
    do {
      const float *no = is_face_flat ? (fnos ? fnos[BM_elem_index_get(f_curr)] : f_curr->no) :
                                       (vnos ? vnos[BM_elem_index_get(l_curr->v)] : l_curr->v->no);
      copy_v3_v3(r_lnos[BM_elem_index_get(l_curr)], no);

    } while ((l_curr = l_curr->next) != l_first);
  }
}

/**
 * \brief BMesh Compute Loop Normals from/to external data.
 *
 * Compute split normals, i.e. vertex normals associated with each poly (hence 'loop normals').
 * Useful to materialize sharp edges (or non-smooth faces) without actually modifying the geometry
 * (splitting edges).
 */
void BM_loops_calc_normal_vcos(BMesh *bm,
                               const float (*vcos)[3],
                               const float (*vnos)[3],
                               const float (*fnos)[3],
                               const bool use_split_normals,
                               const float split_angle,
                               float (*r_lnos)[3],
                               MLoopNorSpaceArray *r_lnors_spacearr,
                               short (*clnors_data)[2],
                               const int cd_loop_clnors_offset,
                               const bool do_rebuild)
{
  const bool has_clnors = clnors_data || (cd_loop_clnors_offset != -1);

  if (use_split_normals) {
    bm_mesh_loops_calc_normals(bm,
                               vcos,
                               fnos,
                               r_lnos,
                               r_lnors_spacearr,
                               clnors_data,
                               cd_loop_clnors_offset,
                               do_rebuild,
                               has_clnors ? (float)M_PI : split_angle);
  }
  else {
    BLI_assert(!r_lnors_spacearr);
    bm_mesh_loops_calc_normals_no_autosmooth(bm, vnos, fnos, r_lnos);
  }
}

/** \} */

/* -------------------------------------------------------------------- */
/** \name Loop Normal Space API
 * \{ */

void BM_lnorspacearr_store(BMesh *bm, float (*r_lnors)[3])
{
  BLI_assert(bm->lnor_spacearr != NULL);

  if (!CustomData_has_layer(&bm->ldata, CD_CUSTOMLOOPNORMAL)) {
    BM_data_layer_add(bm, &bm->ldata, CD_CUSTOMLOOPNORMAL);
  }

  int cd_loop_clnors_offset = CustomData_get_offset(&bm->ldata, CD_CUSTOMLOOPNORMAL);

  BM_loops_calc_normal_vcos(bm,
                            NULL,
                            NULL,
                            NULL,
                            true,
                            M_PI,
                            r_lnors,
                            bm->lnor_spacearr,
                            NULL,
                            cd_loop_clnors_offset,
                            false);
  bm->spacearr_dirty &= ~(BM_SPACEARR_DIRTY | BM_SPACEARR_DIRTY_ALL);
}

#define CLEAR_SPACEARRAY_THRESHOLD(x) ((x) / 2)

void BM_lnorspace_invalidate(BMesh *bm, const bool do_invalidate_all)
{
  if (bm->spacearr_dirty & BM_SPACEARR_DIRTY_ALL) {
    return;
  }
  if (do_invalidate_all || bm->totvertsel > CLEAR_SPACEARRAY_THRESHOLD(bm->totvert)) {
    bm->spacearr_dirty |= BM_SPACEARR_DIRTY_ALL;
    return;
  }
  if (bm->lnor_spacearr == NULL) {
    bm->spacearr_dirty |= BM_SPACEARR_DIRTY_ALL;
    return;
  }

  BMVert *v;
  BMLoop *l;
  BMIter viter, liter;
  /* NOTE: we could use temp tag of BMItem for that,
   * but probably better not use it in such a low-level func?
   * --mont29 */
  BLI_bitmap *done_verts = BLI_BITMAP_NEW(bm->totvert, __func__);

  BM_mesh_elem_index_ensure(bm, BM_VERT);

  /* When we affect a given vertex, we may affect following smooth fans:
   * - all smooth fans of said vertex;
   * - all smooth fans of all immediate loop-neighbors vertices;
   * This can be simplified as 'all loops of selected vertices and their immediate neighbors'
   * need to be tagged for update.
   */
  BM_ITER_MESH (v, &viter, bm, BM_VERTS_OF_MESH) {
    if (BM_elem_flag_test(v, BM_ELEM_SELECT)) {
      BM_ITER_ELEM (l, &liter, v, BM_LOOPS_OF_VERT) {
        BM_ELEM_API_FLAG_ENABLE(l, BM_LNORSPACE_UPDATE);

        /* Note that we only handle unselected neighbor vertices here, main loop will take care of
         * selected ones. */
        if ((!BM_elem_flag_test(l->prev->v, BM_ELEM_SELECT)) &&
            !BLI_BITMAP_TEST(done_verts, BM_elem_index_get(l->prev->v))) {

          BMLoop *l_prev;
          BMIter liter_prev;
          BM_ITER_ELEM (l_prev, &liter_prev, l->prev->v, BM_LOOPS_OF_VERT) {
            BM_ELEM_API_FLAG_ENABLE(l_prev, BM_LNORSPACE_UPDATE);
          }
          BLI_BITMAP_ENABLE(done_verts, BM_elem_index_get(l_prev->v));
        }

        if ((!BM_elem_flag_test(l->next->v, BM_ELEM_SELECT)) &&
            !BLI_BITMAP_TEST(done_verts, BM_elem_index_get(l->next->v))) {

          BMLoop *l_next;
          BMIter liter_next;
          BM_ITER_ELEM (l_next, &liter_next, l->next->v, BM_LOOPS_OF_VERT) {
            BM_ELEM_API_FLAG_ENABLE(l_next, BM_LNORSPACE_UPDATE);
          }
          BLI_BITMAP_ENABLE(done_verts, BM_elem_index_get(l_next->v));
        }
      }

      BLI_BITMAP_ENABLE(done_verts, BM_elem_index_get(v));
    }
  }

  MEM_freeN(done_verts);
  bm->spacearr_dirty |= BM_SPACEARR_DIRTY;
}

void BM_lnorspace_rebuild(BMesh *bm, bool preserve_clnor)
{
  BLI_assert(bm->lnor_spacearr != NULL);

  if (!(bm->spacearr_dirty & (BM_SPACEARR_DIRTY | BM_SPACEARR_DIRTY_ALL))) {
    return;
  }
  BMFace *f;
  BMLoop *l;
  BMIter fiter, liter;

  float(*r_lnors)[3] = MEM_callocN(sizeof(*r_lnors) * bm->totloop, __func__);
  float(*oldnors)[3] = preserve_clnor ? MEM_mallocN(sizeof(*oldnors) * bm->totloop, __func__) :
                                        NULL;

  int cd_loop_clnors_offset = CustomData_get_offset(&bm->ldata, CD_CUSTOMLOOPNORMAL);

  BM_mesh_elem_index_ensure(bm, BM_LOOP);

  if (preserve_clnor) {
    BLI_assert(bm->lnor_spacearr->lspacearr != NULL);

    BM_ITER_MESH (f, &fiter, bm, BM_FACES_OF_MESH) {
      BM_ITER_ELEM (l, &liter, f, BM_LOOPS_OF_FACE) {
        if (BM_ELEM_API_FLAG_TEST(l, BM_LNORSPACE_UPDATE) ||
            bm->spacearr_dirty & BM_SPACEARR_DIRTY_ALL) {
          short(*clnor)[2] = BM_ELEM_CD_GET_VOID_P(l, cd_loop_clnors_offset);
          int l_index = BM_elem_index_get(l);

          BKE_lnor_space_custom_data_to_normal(
              bm->lnor_spacearr->lspacearr[l_index], *clnor, oldnors[l_index]);
        }
      }
    }
  }

  if (bm->spacearr_dirty & BM_SPACEARR_DIRTY_ALL) {
    BKE_lnor_spacearr_clear(bm->lnor_spacearr);
  }
  BM_loops_calc_normal_vcos(bm,
                            NULL,
                            NULL,
                            NULL,
                            true,
                            M_PI,
                            r_lnors,
                            bm->lnor_spacearr,
                            NULL,
                            cd_loop_clnors_offset,
                            true);
  MEM_freeN(r_lnors);

  BM_ITER_MESH (f, &fiter, bm, BM_FACES_OF_MESH) {
    BM_ITER_ELEM (l, &liter, f, BM_LOOPS_OF_FACE) {
      if (BM_ELEM_API_FLAG_TEST(l, BM_LNORSPACE_UPDATE) ||
          bm->spacearr_dirty & BM_SPACEARR_DIRTY_ALL) {
        if (preserve_clnor) {
          short(*clnor)[2] = BM_ELEM_CD_GET_VOID_P(l, cd_loop_clnors_offset);
          int l_index = BM_elem_index_get(l);
          BKE_lnor_space_custom_normal_to_data(
              bm->lnor_spacearr->lspacearr[l_index], oldnors[l_index], *clnor);
        }
        BM_ELEM_API_FLAG_DISABLE(l, BM_LNORSPACE_UPDATE);
      }
    }
  }

  MEM_SAFE_FREE(oldnors);
  bm->spacearr_dirty &= ~(BM_SPACEARR_DIRTY | BM_SPACEARR_DIRTY_ALL);

#ifndef NDEBUG
  BM_lnorspace_err(bm);
#endif
}

/**
 * \warning This function sets #BM_ELEM_TAG on loops & edges via #bm_mesh_loops_calc_normals,
 * take care to run this before setting up tags.
 */
void BM_lnorspace_update(BMesh *bm)
{
  if (bm->lnor_spacearr == NULL) {
    bm->lnor_spacearr = MEM_callocN(sizeof(*bm->lnor_spacearr), __func__);
  }
  if (bm->lnor_spacearr->lspacearr == NULL) {
    float(*lnors)[3] = MEM_callocN(sizeof(*lnors) * bm->totloop, __func__);

    BM_lnorspacearr_store(bm, lnors);

    MEM_freeN(lnors);
  }
  else if (bm->spacearr_dirty & (BM_SPACEARR_DIRTY | BM_SPACEARR_DIRTY_ALL)) {
    BM_lnorspace_rebuild(bm, false);
  }
}

/** \} */

/* -------------------------------------------------------------------- */
/** \name Loop Normal Edit Data Array API
 *
 * Utilities for creating/freeing #BMLoopNorEditDataArray.
 * \{ */

/**
 * Auxiliary function only used by rebuild to detect if any spaces were not marked as invalid.
 * Reports error if any of the lnor spaces change after rebuilding, meaning that all the possible
 * lnor spaces to be rebuilt were not correctly marked.
 */
#ifndef NDEBUG
void BM_lnorspace_err(BMesh *bm)
{
  bm->spacearr_dirty |= BM_SPACEARR_DIRTY_ALL;
  bool clear = true;

  MLoopNorSpaceArray *temp = MEM_callocN(sizeof(*temp), __func__);
  temp->lspacearr = NULL;

  BKE_lnor_spacearr_init(temp, bm->totloop, MLNOR_SPACEARR_BMLOOP_PTR);

  int cd_loop_clnors_offset = CustomData_get_offset(&bm->ldata, CD_CUSTOMLOOPNORMAL);
  float(*lnors)[3] = MEM_callocN(sizeof(*lnors) * bm->totloop, __func__);
  BM_loops_calc_normal_vcos(
      bm, NULL, NULL, NULL, true, M_PI, lnors, temp, NULL, cd_loop_clnors_offset, true);

  for (int i = 0; i < bm->totloop; i++) {
    int j = 0;
    j += compare_ff(
        temp->lspacearr[i]->ref_alpha, bm->lnor_spacearr->lspacearr[i]->ref_alpha, 1e-4f);
    j += compare_ff(
        temp->lspacearr[i]->ref_beta, bm->lnor_spacearr->lspacearr[i]->ref_beta, 1e-4f);
    j += compare_v3v3(
        temp->lspacearr[i]->vec_lnor, bm->lnor_spacearr->lspacearr[i]->vec_lnor, 1e-4f);
    j += compare_v3v3(
        temp->lspacearr[i]->vec_ortho, bm->lnor_spacearr->lspacearr[i]->vec_ortho, 1e-4f);
    j += compare_v3v3(
        temp->lspacearr[i]->vec_ref, bm->lnor_spacearr->lspacearr[i]->vec_ref, 1e-4f);

    if (j != 5) {
      clear = false;
      break;
    }
  }
  BKE_lnor_spacearr_free(temp);
  MEM_freeN(temp);
  MEM_freeN(lnors);
  BLI_assert(clear);

  bm->spacearr_dirty &= ~BM_SPACEARR_DIRTY_ALL;
}
#endif

static void bm_loop_normal_mark_indiv_do_loop(BMLoop *l,
                                              BLI_bitmap *loops,
                                              MLoopNorSpaceArray *lnor_spacearr,
                                              int *totloopsel,
                                              const bool do_all_loops_of_vert)
{
  if (l != NULL) {
    const int l_idx = BM_elem_index_get(l);

    if (!BLI_BITMAP_TEST(loops, l_idx)) {
      /* If vert and face selected share a loop, mark it for editing. */
      BLI_BITMAP_ENABLE(loops, l_idx);
      (*totloopsel)++;

      if (do_all_loops_of_vert) {
        /* If required, also mark all loops shared by that vertex.
         * This is needed when loop spaces may change
         * (i.e. when some faces or edges might change of smooth/sharp status). */
        BMIter liter;
        BMLoop *lfan;
        BM_ITER_ELEM (lfan, &liter, l->v, BM_LOOPS_OF_VERT) {
          const int lfan_idx = BM_elem_index_get(lfan);
          if (!BLI_BITMAP_TEST(loops, lfan_idx)) {
            BLI_BITMAP_ENABLE(loops, lfan_idx);
            (*totloopsel)++;
          }
        }
      }
      else {
        /* Mark all loops in same loop normal space (aka smooth fan). */
        if ((lnor_spacearr->lspacearr[l_idx]->flags & MLNOR_SPACE_IS_SINGLE) == 0) {
          for (LinkNode *node = lnor_spacearr->lspacearr[l_idx]->loops; node; node = node->next) {
            const int lfan_idx = BM_elem_index_get((BMLoop *)node->link);
            if (!BLI_BITMAP_TEST(loops, lfan_idx)) {
              BLI_BITMAP_ENABLE(loops, lfan_idx);
              (*totloopsel)++;
            }
          }
        }
      }
    }
  }
}

/* Mark the individual clnors to be edited, if multiple selection methods are used. */
static int bm_loop_normal_mark_indiv(BMesh *bm, BLI_bitmap *loops, const bool do_all_loops_of_vert)
{
  BMEditSelection *ese, *ese_prev;
  int totloopsel = 0;

  const bool sel_verts = (bm->selectmode & SCE_SELECT_VERTEX) != 0;
  const bool sel_edges = (bm->selectmode & SCE_SELECT_EDGE) != 0;
  const bool sel_faces = (bm->selectmode & SCE_SELECT_FACE) != 0;
  const bool use_sel_face_history = sel_faces && (sel_edges || sel_verts);

  BM_mesh_elem_index_ensure(bm, BM_LOOP);

  BLI_assert(bm->lnor_spacearr != NULL);
  BLI_assert(bm->lnor_spacearr->data_type == MLNOR_SPACEARR_BMLOOP_PTR);

  if (use_sel_face_history) {
    /* Using face history allows to select a single loop from a single face...
     * Note that this is O(n^2) piece of code,
     * but it is not designed to be used with huge selection sets,
     * rather with only a few items selected at most. */
    /* Goes from last selected to the first selected element. */
    for (ese = bm->selected.last; ese; ese = ese->prev) {
      if (ese->htype == BM_FACE) {
        /* If current face is selected,
         * then any verts to be edited must have been selected before it. */
        for (ese_prev = ese->prev; ese_prev; ese_prev = ese_prev->prev) {
          if (ese_prev->htype == BM_VERT) {
            bm_loop_normal_mark_indiv_do_loop(
                BM_face_vert_share_loop((BMFace *)ese->ele, (BMVert *)ese_prev->ele),
                loops,
                bm->lnor_spacearr,
                &totloopsel,
                do_all_loops_of_vert);
          }
          else if (ese_prev->htype == BM_EDGE) {
            BMEdge *e = (BMEdge *)ese_prev->ele;
            bm_loop_normal_mark_indiv_do_loop(BM_face_vert_share_loop((BMFace *)ese->ele, e->v1),
                                              loops,
                                              bm->lnor_spacearr,
                                              &totloopsel,
                                              do_all_loops_of_vert);

            bm_loop_normal_mark_indiv_do_loop(BM_face_vert_share_loop((BMFace *)ese->ele, e->v2),
                                              loops,
                                              bm->lnor_spacearr,
                                              &totloopsel,
                                              do_all_loops_of_vert);
          }
        }
      }
    }
  }
  else {
    if (sel_faces) {
      /* Only select all loops of selected faces. */
      BMLoop *l;
      BMFace *f;
      BMIter liter, fiter;
      BM_ITER_MESH (f, &fiter, bm, BM_FACES_OF_MESH) {
        if (BM_elem_flag_test(f, BM_ELEM_SELECT)) {
          BM_ITER_ELEM (l, &liter, f, BM_LOOPS_OF_FACE) {
            bm_loop_normal_mark_indiv_do_loop(
                l, loops, bm->lnor_spacearr, &totloopsel, do_all_loops_of_vert);
          }
        }
      }
    }
    if (sel_edges) {
      /* Only select all loops of selected edges. */
      BMLoop *l;
      BMEdge *e;
      BMIter liter, eiter;
      BM_ITER_MESH (e, &eiter, bm, BM_EDGES_OF_MESH) {
        if (BM_elem_flag_test(e, BM_ELEM_SELECT)) {
          BM_ITER_ELEM (l, &liter, e, BM_LOOPS_OF_EDGE) {
            bm_loop_normal_mark_indiv_do_loop(
                l, loops, bm->lnor_spacearr, &totloopsel, do_all_loops_of_vert);
            /* Loops actually 'have' two edges, or said otherwise, a selected edge actually selects
             * *two* loops in each of its faces. We have to find the other one too. */
            if (BM_vert_in_edge(e, l->next->v)) {
              bm_loop_normal_mark_indiv_do_loop(
                  l->next, loops, bm->lnor_spacearr, &totloopsel, do_all_loops_of_vert);
            }
            else {
              BLI_assert(BM_vert_in_edge(e, l->prev->v));
              bm_loop_normal_mark_indiv_do_loop(
                  l->prev, loops, bm->lnor_spacearr, &totloopsel, do_all_loops_of_vert);
            }
          }
        }
      }
    }
    if (sel_verts) {
      /* Select all loops of selected verts. */
      BMLoop *l;
      BMVert *v;
      BMIter liter, viter;
      BM_ITER_MESH (v, &viter, bm, BM_VERTS_OF_MESH) {
        if (BM_elem_flag_test(v, BM_ELEM_SELECT)) {
          BM_ITER_ELEM (l, &liter, v, BM_LOOPS_OF_VERT) {
            bm_loop_normal_mark_indiv_do_loop(
                l, loops, bm->lnor_spacearr, &totloopsel, do_all_loops_of_vert);
          }
        }
      }
    }
  }

  return totloopsel;
}

static void loop_normal_editdata_init(
    BMesh *bm, BMLoopNorEditData *lnor_ed, BMVert *v, BMLoop *l, const int offset)
{
  BLI_assert(bm->lnor_spacearr != NULL);
  BLI_assert(bm->lnor_spacearr->lspacearr != NULL);

  const int l_index = BM_elem_index_get(l);
  short *clnors_data = BM_ELEM_CD_GET_VOID_P(l, offset);

  lnor_ed->loop_index = l_index;
  lnor_ed->loop = l;

  float custom_normal[3];
  BKE_lnor_space_custom_data_to_normal(
      bm->lnor_spacearr->lspacearr[l_index], clnors_data, custom_normal);

  lnor_ed->clnors_data = clnors_data;
  copy_v3_v3(lnor_ed->nloc, custom_normal);
  copy_v3_v3(lnor_ed->niloc, custom_normal);

  lnor_ed->loc = v->co;
}

BMLoopNorEditDataArray *BM_loop_normal_editdata_array_init(BMesh *bm,
                                                           const bool do_all_loops_of_vert)
{
  BMLoop *l;
  BMVert *v;
  BMIter liter, viter;

  int totloopsel = 0;

  BLI_assert(bm->spacearr_dirty == 0);

  BMLoopNorEditDataArray *lnors_ed_arr = MEM_callocN(sizeof(*lnors_ed_arr), __func__);
  lnors_ed_arr->lidx_to_lnor_editdata = MEM_callocN(
      sizeof(*lnors_ed_arr->lidx_to_lnor_editdata) * bm->totloop, __func__);

  if (!CustomData_has_layer(&bm->ldata, CD_CUSTOMLOOPNORMAL)) {
    BM_data_layer_add(bm, &bm->ldata, CD_CUSTOMLOOPNORMAL);
  }
  const int cd_custom_normal_offset = CustomData_get_offset(&bm->ldata, CD_CUSTOMLOOPNORMAL);

  BM_mesh_elem_index_ensure(bm, BM_LOOP);

  BLI_bitmap *loops = BLI_BITMAP_NEW(bm->totloop, __func__);

  /* This function define loop normals to edit, based on selection modes and history. */
  totloopsel = bm_loop_normal_mark_indiv(bm, loops, do_all_loops_of_vert);

  if (totloopsel) {
    BMLoopNorEditData *lnor_ed = lnors_ed_arr->lnor_editdata = MEM_mallocN(
        sizeof(*lnor_ed) * totloopsel, __func__);

    BM_ITER_MESH (v, &viter, bm, BM_VERTS_OF_MESH) {
      BM_ITER_ELEM (l, &liter, v, BM_LOOPS_OF_VERT) {
        if (BLI_BITMAP_TEST(loops, BM_elem_index_get(l))) {
          loop_normal_editdata_init(bm, lnor_ed, v, l, cd_custom_normal_offset);
          lnors_ed_arr->lidx_to_lnor_editdata[BM_elem_index_get(l)] = lnor_ed;
          lnor_ed++;
        }
      }
    }
    lnors_ed_arr->totloop = totloopsel;
  }

  MEM_freeN(loops);
  lnors_ed_arr->cd_custom_normal_offset = cd_custom_normal_offset;
  return lnors_ed_arr;
}

void BM_loop_normal_editdata_array_free(BMLoopNorEditDataArray *lnors_ed_arr)
{
  MEM_SAFE_FREE(lnors_ed_arr->lnor_editdata);
  MEM_SAFE_FREE(lnors_ed_arr->lidx_to_lnor_editdata);
  MEM_freeN(lnors_ed_arr);
}

/** \} */

/* -------------------------------------------------------------------- */
/** \name Custom Normals / Vector Layer Conversion
 * \{ */

/**
 * \warning This function sets #BM_ELEM_TAG on loops & edges via #bm_mesh_loops_calc_normals,
 * take care to run this before setting up tags.
 */
bool BM_custom_loop_normals_to_vector_layer(BMesh *bm)
{
  BMFace *f;
  BMLoop *l;
  BMIter liter, fiter;

  if (!CustomData_has_layer(&bm->ldata, CD_CUSTOMLOOPNORMAL)) {
    return false;
  }

  BM_lnorspace_update(bm);
  BM_mesh_elem_index_ensure(bm, BM_LOOP);

  /* Create a loop normal layer. */
  if (!CustomData_has_layer(&bm->ldata, CD_NORMAL)) {
    BM_data_layer_add(bm, &bm->ldata, CD_NORMAL);

    CustomData_set_layer_flag(&bm->ldata, CD_NORMAL, CD_FLAG_TEMPORARY);
  }

  const int cd_custom_normal_offset = CustomData_get_offset(&bm->ldata, CD_CUSTOMLOOPNORMAL);
  const int cd_normal_offset = CustomData_get_offset(&bm->ldata, CD_NORMAL);

  BM_ITER_MESH (f, &fiter, bm, BM_FACES_OF_MESH) {
    BM_ITER_ELEM (l, &liter, f, BM_LOOPS_OF_FACE) {
      const int l_index = BM_elem_index_get(l);
      const short *clnors_data = BM_ELEM_CD_GET_VOID_P(l, cd_custom_normal_offset);
      float *normal = BM_ELEM_CD_GET_VOID_P(l, cd_normal_offset);

      BKE_lnor_space_custom_data_to_normal(
          bm->lnor_spacearr->lspacearr[l_index], clnors_data, normal);
    }
  }

  return true;
}

void BM_custom_loop_normals_from_vector_layer(BMesh *bm, bool add_sharp_edges)
{
  if (!CustomData_has_layer(&bm->ldata, CD_CUSTOMLOOPNORMAL) ||
      !CustomData_has_layer(&bm->ldata, CD_NORMAL)) {
    return;
  }

  const int cd_custom_normal_offset = CustomData_get_offset(&bm->ldata, CD_CUSTOMLOOPNORMAL);
  const int cd_normal_offset = CustomData_get_offset(&bm->ldata, CD_NORMAL);

  if (bm->lnor_spacearr == NULL) {
    bm->lnor_spacearr = MEM_callocN(sizeof(*bm->lnor_spacearr), __func__);
  }

  bm_mesh_loops_custom_normals_set(bm,
                                   NULL,
                                   NULL,
                                   bm->lnor_spacearr,
                                   NULL,
                                   cd_custom_normal_offset,
                                   NULL,
                                   cd_normal_offset,
                                   add_sharp_edges);

  bm->spacearr_dirty &= ~(BM_SPACEARR_DIRTY | BM_SPACEARR_DIRTY_ALL);
}

/** \} */<|MERGE_RESOLUTION|>--- conflicted
+++ resolved
@@ -1157,15 +1157,9 @@
   }
   bm->elem_index_dirty &= ~(BM_FACE | BM_LOOP);
 
-<<<<<<< HEAD
-  if (split_angle_cos != -1.0f) {
-    bm_mesh_edges_sharp_tag(bm, fnos, has_clnors ? (float)M_PI : split_angle, false);
-  }
-=======
   /* Always tag edges based on winding & sharp edge flag
    * (even when the auto-smooth angle doesn't need to be calculated). */
   bm_mesh_edges_sharp_tag(bm, fnos, has_clnors ? (float)M_PI : split_angle, false);
->>>>>>> cb7b4064
 
   /* We now know edges that can be smoothed (they are tagged),
    * and edges that will be hard (they aren't).
