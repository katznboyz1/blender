--- conflicted
+++ resolved
@@ -583,10 +583,7 @@
     return true;
   }
   if ((seq->type & SEQ_TYPE_EFFECT) != 0 || seq->type == SEQ_TYPE_MASK ||
-<<<<<<< HEAD
-=======
       seq->type == SEQ_TYPE_META ||
->>>>>>> 9e007b46
       (seq->type == SEQ_TYPE_SCENE && ((seq->flag & SEQ_SCENE_STRIPS) != 0))) {
     return true;
   }
@@ -1796,12 +1793,8 @@
   }
 
   /* Proxies are not stored in cache. */
-<<<<<<< HEAD
-  if (!SEQ_can_use_proxy(seq, SEQ_rendersize_to_proxysize(context->preview_render_size))) {
-=======
   if (!SEQ_can_use_proxy(
           context, seq, SEQ_rendersize_to_proxysize(context->preview_render_size))) {
->>>>>>> 9e007b46
     ibuf = seq_cache_get(context, seq, timeline_frame, SEQ_CACHE_STORE_RAW);
   }
 
