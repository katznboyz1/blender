--- conflicted
+++ resolved
@@ -1962,11 +1962,7 @@
         change_renderdata_engine(re, RE_engine_id_BLENDER_EEVEE);
       }
 
-<<<<<<< HEAD
-      do_render_3d(re);
-=======
       RE_engine_render(re, false);
->>>>>>> 9e007b46
 
       change_renderdata_engine(re, scene_engine);
     }
