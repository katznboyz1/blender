/*
 * This program is free software; you can redistribute it and/or
 * modify it under the terms of the GNU General Public License
 * as published by the Free Software Foundation; either version 2
 * of the License, or (at your option) any later version.
 *
 * This program is distributed in the hope that it will be useful,
 * but WITHOUT ANY WARRANTY; without even the implied warranty of
 * MERCHANTABILITY or FITNESS FOR A PARTICULAR PURPOSE.  See the
 * GNU General Public License for more details.
 *
 * You should have received a copy of the GNU General Public License
 * along with this program; if not, write to the Free Software Foundation,
 * Inc., 51 Franklin Street, Fifth Floor, Boston, MA 02110-1301, USA.
 *
 * Copyright 2011, Blender Foundation.
 */

#include <string.h>

extern "C" {
#include "DNA_node_types.h"

#include "BKE_node.h"
}

#include "COM_NodeOperationBuilder.h"
#include "COM_NodeOperation.h"

#include "COM_AlphaOverNode.h"
#include "COM_BilateralBlurNode.h"
#include "COM_BlurNode.h"
#include "COM_BokehBlurNode.h"
#include "COM_BokehImageNode.h"
#include "COM_BoxMaskNode.h"
#include "COM_BrightnessNode.h"
#include "COM_ChannelMatteNode.h"
#include "COM_ChromaMatteNode.h"
#include "COM_ColorBalanceNode.h"
#include "COM_ColorCorrectionNode.h"
#include "COM_ColorCurveNode.h"
#include "COM_ColorMatteNode.h"
#include "COM_ColorNode.h"
#include "COM_ColorRampNode.h"
#include "COM_ColorSpillNode.h"
#include "COM_ColorToBWNode.h"
#include "COM_CombineColorNode.h"
#include "COM_CompositorNode.h"
#include "COM_ConvertAlphaNode.h"
#include "COM_ConvertOperation.h"
#include "COM_Converter.h"
#include "COM_CornerPinNode.h"
#include "COM_CropNode.h"
#include "COM_CryptomatteNode.h"
#include "COM_DefocusNode.h"
#include "COM_DenoiseNode.h"
#include "COM_DespeckleNode.h"
#include "COM_DifferenceMatteNode.h"
#include "COM_DilateErodeNode.h"
#include "COM_DirectionalBlurNode.h"
#include "COM_DisplaceNode.h"
#include "COM_DistanceMatteNode.h"
#include "COM_DoubleEdgeMaskNode.h"
#include "COM_EllipseMaskNode.h"
#include "COM_ExecutionSystem.h"
#include "COM_FilterNode.h"
#include "COM_FlipNode.h"
#include "COM_GammaNode.h"
#include "COM_GlareNode.h"
#include "COM_HueSaturationValueCorrectNode.h"
#include "COM_HueSaturationValueNode.h"
#include "COM_IDMaskNode.h"
#include "COM_ImageNode.h"
#include "COM_InpaintNode.h"
#include "COM_InvertNode.h"
#include "COM_KeyingNode.h"
#include "COM_KeyingScreenNode.h"
#include "COM_LensDistortionNode.h"
#include "COM_LuminanceMatteNode.h"
#include "COM_MapUVNode.h"
#include "COM_MapValueNode.h"
#include "COM_MapRangeNode.h"
#include "COM_MaskNode.h"
#include "COM_MathNode.h"
#include "COM_MixNode.h"
#include "COM_MovieClipNode.h"
#include "COM_MovieDistortionNode.h"
#include "COM_NormalNode.h"
#include "COM_NormalizeNode.h"
#include "COM_OutputFileNode.h"
#include "COM_RenderLayersNode.h"
#include "COM_RotateNode.h"
#include "COM_ScaleNode.h"
#include "COM_ScaleOperation.h"
#include "COM_SeparateColorNode.h"
#include "COM_SetAlphaNode.h"
#include "COM_SetValueOperation.h"
#include "COM_SplitViewerNode.h"
#include "COM_Stabilize2dNode.h"
#include "COM_SunBeamsNode.h"
#include "COM_SwitchNode.h"
#include "COM_SwitchViewNode.h"
#include "COM_TextureNode.h"
#include "COM_TimeNode.h"
#include "COM_TonemapNode.h"
#include "COM_TransformNode.h"
#include "COM_TranslateNode.h"
#include "COM_TranslateOperation.h"
#include "COM_TrackPositionNode.h"
#include "COM_ValueNode.h"
#include "COM_VectorBlurNode.h"
#include "COM_VectorCurveNode.h"
#include "COM_ViewLevelsNode.h"
#include "COM_ViewerNode.h"
#include "COM_ZCombineNode.h"
#include "COM_PixelateNode.h"
#include "COM_PlaneTrackDeformNode.h"

bool Converter::is_fast_node(bNode *b_node)
{
<<<<<<< HEAD
	return !(b_node->type == CMP_NODE_BLUR ||
	         b_node->type == CMP_NODE_VECBLUR ||
	         b_node->type == CMP_NODE_BILATERALBLUR ||
	         b_node->type == CMP_NODE_DEFOCUS ||
	         b_node->type == CMP_NODE_BOKEHBLUR ||
	         b_node->type == CMP_NODE_GLARE ||
	         b_node->type == CMP_NODE_DBLUR ||
	         b_node->type == CMP_NODE_MOVIEDISTORTION ||
	         b_node->type == CMP_NODE_LENSDIST ||
	         b_node->type == CMP_NODE_DOUBLEEDGEMASK ||
	         b_node->type == CMP_NODE_DILATEERODE ||
	         b_node->type == CMP_NODE_DENOISE);
=======
  return !(b_node->type == CMP_NODE_BLUR || b_node->type == CMP_NODE_VECBLUR ||
           b_node->type == CMP_NODE_BILATERALBLUR || b_node->type == CMP_NODE_DEFOCUS ||
           b_node->type == CMP_NODE_BOKEHBLUR || b_node->type == CMP_NODE_GLARE ||
           b_node->type == CMP_NODE_DBLUR || b_node->type == CMP_NODE_MOVIEDISTORTION ||
           b_node->type == CMP_NODE_LENSDIST || b_node->type == CMP_NODE_DOUBLEEDGEMASK ||
           b_node->type == CMP_NODE_DILATEERODE);
>>>>>>> 3076d95b
}

Node *Converter::convert(bNode *b_node)
{
  Node *node = NULL;

  /* ignore undefined nodes with missing or invalid node data */
  if (!nodeIsRegistered(b_node))
    return NULL;

<<<<<<< HEAD
	switch (b_node->type) {
		case CMP_NODE_COMPOSITE:
			node = new CompositorNode(b_node);
			break;
		case CMP_NODE_R_LAYERS:
			node = new RenderLayersNode(b_node);
			break;
		case CMP_NODE_TEXTURE:
			node = new TextureNode(b_node);
			break;
		case CMP_NODE_RGBTOBW:
			node = new ColorToBWNode(b_node);
			break;
		case CMP_NODE_MIX_RGB:
			node = new MixNode(b_node);
			break;
		case CMP_NODE_TRANSLATE:
			node = new TranslateNode(b_node);
			break;
		case CMP_NODE_SCALE:
			node = new ScaleNode(b_node);
			break;
		case CMP_NODE_ROTATE:
			node = new RotateNode(b_node);
			break;
		case CMP_NODE_FLIP:
			node = new FlipNode(b_node);
			break;
		case CMP_NODE_FILTER:
			node = new FilterNode(b_node);
			break;
		case CMP_NODE_ID_MASK:
			node = new IDMaskNode(b_node);
			break;
		case CMP_NODE_BRIGHTCONTRAST:
			node = new BrightnessNode(b_node);
			break;
		case CMP_NODE_SEPRGBA:
			node = new SeparateRGBANode(b_node);
			break;
		case CMP_NODE_COMBRGBA:
			node = new CombineRGBANode(b_node);
			break;
		case CMP_NODE_SEPHSVA:
			node = new SeparateHSVANode(b_node);
			break;
		case CMP_NODE_COMBHSVA:
			node = new CombineHSVANode(b_node);
			break;
		case CMP_NODE_SEPYUVA:
			node = new SeparateYUVANode(b_node);
			break;
		case CMP_NODE_COMBYUVA:
			node = new CombineYUVANode(b_node);
			break;
		case CMP_NODE_SEPYCCA:
			node = new SeparateYCCANode(b_node);
			break;
		case CMP_NODE_COMBYCCA:
			node = new CombineYCCANode(b_node);
			break;
		case CMP_NODE_ALPHAOVER:
			node = new AlphaOverNode(b_node);
			break;
		case CMP_NODE_COLORBALANCE:
			node = new ColorBalanceNode(b_node);
			break;
		case CMP_NODE_VIEWER:
			node = new ViewerNode(b_node);
			break;
		case CMP_NODE_SPLITVIEWER:
			node = new SplitViewerNode(b_node);
			break;
		case CMP_NODE_INVERT:
			node = new InvertNode(b_node);
			break;
		case NODE_GROUP:
		case NODE_GROUP_INPUT:
		case NODE_GROUP_OUTPUT:
			/* handled in NodeCompiler */
			break;
		case CMP_NODE_NORMAL:
			node = new NormalNode(b_node);
			break;
		case CMP_NODE_NORMALIZE:
			node = new NormalizeNode(b_node);
			break;
		case CMP_NODE_IMAGE:
			node = new ImageNode(b_node);
			break;
		case CMP_NODE_SETALPHA:
			node = new SetAlphaNode(b_node);
			break;
		case CMP_NODE_PREMULKEY:
			node = new ConvertAlphaNode(b_node);
			break;
		case CMP_NODE_MATH:
			node = new MathNode(b_node);
			break;
		case CMP_NODE_HUE_SAT:
			node = new HueSaturationValueNode(b_node);
			break;
		case CMP_NODE_COLORCORRECTION:
			node = new ColorCorrectionNode(b_node);
			break;
		case CMP_NODE_MASK_BOX:
			node = new BoxMaskNode(b_node);
			break;
		case CMP_NODE_MASK_ELLIPSE:
			node = new EllipseMaskNode(b_node);
			break;
		case CMP_NODE_GAMMA:
			node = new GammaNode(b_node);
			break;
		case CMP_NODE_CURVE_RGB:
			node = new ColorCurveNode(b_node);
			break;
		case CMP_NODE_CURVE_VEC:
			node = new VectorCurveNode(b_node);
			break;
		case CMP_NODE_HUECORRECT:
			node = new HueSaturationValueCorrectNode(b_node);
			break;
		case CMP_NODE_MAP_UV:
			node = new MapUVNode(b_node);
			break;
		case CMP_NODE_DISPLACE:
			node = new DisplaceNode(b_node);
			break;
		case CMP_NODE_VALTORGB:
			node = new ColorRampNode(b_node);
			break;
		case CMP_NODE_DIFF_MATTE:
			node = new DifferenceMatteNode(b_node);
			break;
		case CMP_NODE_LUMA_MATTE:
			node = new LuminanceMatteNode(b_node);
			break;
		case CMP_NODE_DIST_MATTE:
			node = new DistanceMatteNode(b_node);
			break;
		case CMP_NODE_CHROMA_MATTE:
			node = new ChromaMatteNode(b_node);
			break;
		case CMP_NODE_COLOR_MATTE:
			node = new ColorMatteNode(b_node);
			break;
		case CMP_NODE_CHANNEL_MATTE:
			node = new ChannelMatteNode(b_node);
			break;
		case CMP_NODE_BLUR:
			node = new BlurNode(b_node);
			break;
		case CMP_NODE_BOKEHIMAGE:
			node = new BokehImageNode(b_node);
			break;
		case CMP_NODE_BOKEHBLUR:
			node = new BokehBlurNode(b_node);
			break;
		case CMP_NODE_DILATEERODE:
			node = new DilateErodeNode(b_node);
			break;
		case CMP_NODE_INPAINT:
			node = new InpaintNode(b_node);
			break;
		case CMP_NODE_DESPECKLE:
			node = new DespeckleNode(b_node);
			break;
		case CMP_NODE_LENSDIST:
			node = new LensDistortionNode(b_node);
			break;
		case CMP_NODE_RGB:
			node = new ColorNode(b_node);
			break;
		case CMP_NODE_VALUE:
			node = new ValueNode(b_node);
			break;
		case CMP_NODE_TIME:
			node = new TimeNode(b_node);
			break;
		case CMP_NODE_DBLUR:
			node = new DirectionalBlurNode(b_node);
			break;
		case CMP_NODE_ZCOMBINE:
			node = new ZCombineNode(b_node);
			break;
		case CMP_NODE_TONEMAP:
			node = new TonemapNode(b_node);
			break;
		case CMP_NODE_SWITCH:
			node = new SwitchNode(b_node);
			break;
		case CMP_NODE_SWITCH_VIEW:
			node = new SwitchViewNode(b_node);
			break;
		case CMP_NODE_GLARE:
			node = new GlareNode(b_node);
			break;
		case CMP_NODE_MOVIECLIP:
			node = new MovieClipNode(b_node);
			break;
		case CMP_NODE_COLOR_SPILL:
			node = new ColorSpillNode(b_node);
			break;
		case CMP_NODE_OUTPUT_FILE:
			node = new OutputFileNode(b_node);
			break;
		case CMP_NODE_MAP_VALUE:
			node = new MapValueNode(b_node);
			break;
		case CMP_NODE_MAP_RANGE:
			node = new MapRangeNode(b_node);
			break;
		case CMP_NODE_TRANSFORM:
			node = new TransformNode(b_node);
			break;
		case CMP_NODE_STABILIZE2D:
			node = new Stabilize2dNode(b_node);
			break;
		case CMP_NODE_BILATERALBLUR:
			node = new BilateralBlurNode(b_node);
			break;
		case CMP_NODE_VECBLUR:
			node = new VectorBlurNode(b_node);
			break;
		case CMP_NODE_MOVIEDISTORTION:
			node = new MovieDistortionNode(b_node);
			break;
		case CMP_NODE_VIEW_LEVELS:
			node = new ViewLevelsNode(b_node);
			break;
		case CMP_NODE_DEFOCUS:
			node = new DefocusNode(b_node);
			break;
		case CMP_NODE_DOUBLEEDGEMASK:
			node = new DoubleEdgeMaskNode(b_node);
			break;
		case CMP_NODE_CROP:
			node = new CropNode(b_node);
			break;
		case CMP_NODE_MASK:
			node = new MaskNode(b_node);
			break;
		case CMP_NODE_KEYINGSCREEN:
			node = new KeyingScreenNode(b_node);
			break;
		case CMP_NODE_KEYING:
			node = new KeyingNode(b_node);
			break;
		case CMP_NODE_TRACKPOS:
			node = new TrackPositionNode(b_node);
			break;
		/* not implemented yet */
		case CMP_NODE_PIXELATE:
			node = new PixelateNode(b_node);
			break;
		case CMP_NODE_PLANETRACKDEFORM:
			node = new PlaneTrackDeformNode(b_node);
			break;
		case CMP_NODE_CORNERPIN:
			node = new CornerPinNode(b_node);
			break;
		case CMP_NODE_SUNBEAMS:
			node = new SunBeamsNode(b_node);
			break;
		case CMP_NODE_CRYPTOMATTE:
			node = new CryptomatteNode(b_node);
			break;
		case CMP_NODE_DENOISE:
			node = new DenoiseNode(b_node);
			break;
	}
	return node;
=======
  switch (b_node->type) {
    case CMP_NODE_COMPOSITE:
      node = new CompositorNode(b_node);
      break;
    case CMP_NODE_R_LAYERS:
      node = new RenderLayersNode(b_node);
      break;
    case CMP_NODE_TEXTURE:
      node = new TextureNode(b_node);
      break;
    case CMP_NODE_RGBTOBW:
      node = new ColorToBWNode(b_node);
      break;
    case CMP_NODE_MIX_RGB:
      node = new MixNode(b_node);
      break;
    case CMP_NODE_TRANSLATE:
      node = new TranslateNode(b_node);
      break;
    case CMP_NODE_SCALE:
      node = new ScaleNode(b_node);
      break;
    case CMP_NODE_ROTATE:
      node = new RotateNode(b_node);
      break;
    case CMP_NODE_FLIP:
      node = new FlipNode(b_node);
      break;
    case CMP_NODE_FILTER:
      node = new FilterNode(b_node);
      break;
    case CMP_NODE_ID_MASK:
      node = new IDMaskNode(b_node);
      break;
    case CMP_NODE_BRIGHTCONTRAST:
      node = new BrightnessNode(b_node);
      break;
    case CMP_NODE_SEPRGBA:
      node = new SeparateRGBANode(b_node);
      break;
    case CMP_NODE_COMBRGBA:
      node = new CombineRGBANode(b_node);
      break;
    case CMP_NODE_SEPHSVA:
      node = new SeparateHSVANode(b_node);
      break;
    case CMP_NODE_COMBHSVA:
      node = new CombineHSVANode(b_node);
      break;
    case CMP_NODE_SEPYUVA:
      node = new SeparateYUVANode(b_node);
      break;
    case CMP_NODE_COMBYUVA:
      node = new CombineYUVANode(b_node);
      break;
    case CMP_NODE_SEPYCCA:
      node = new SeparateYCCANode(b_node);
      break;
    case CMP_NODE_COMBYCCA:
      node = new CombineYCCANode(b_node);
      break;
    case CMP_NODE_ALPHAOVER:
      node = new AlphaOverNode(b_node);
      break;
    case CMP_NODE_COLORBALANCE:
      node = new ColorBalanceNode(b_node);
      break;
    case CMP_NODE_VIEWER:
      node = new ViewerNode(b_node);
      break;
    case CMP_NODE_SPLITVIEWER:
      node = new SplitViewerNode(b_node);
      break;
    case CMP_NODE_INVERT:
      node = new InvertNode(b_node);
      break;
    case NODE_GROUP:
    case NODE_GROUP_INPUT:
    case NODE_GROUP_OUTPUT:
      /* handled in NodeCompiler */
      break;
    case CMP_NODE_NORMAL:
      node = new NormalNode(b_node);
      break;
    case CMP_NODE_NORMALIZE:
      node = new NormalizeNode(b_node);
      break;
    case CMP_NODE_IMAGE:
      node = new ImageNode(b_node);
      break;
    case CMP_NODE_SETALPHA:
      node = new SetAlphaNode(b_node);
      break;
    case CMP_NODE_PREMULKEY:
      node = new ConvertAlphaNode(b_node);
      break;
    case CMP_NODE_MATH:
      node = new MathNode(b_node);
      break;
    case CMP_NODE_HUE_SAT:
      node = new HueSaturationValueNode(b_node);
      break;
    case CMP_NODE_COLORCORRECTION:
      node = new ColorCorrectionNode(b_node);
      break;
    case CMP_NODE_MASK_BOX:
      node = new BoxMaskNode(b_node);
      break;
    case CMP_NODE_MASK_ELLIPSE:
      node = new EllipseMaskNode(b_node);
      break;
    case CMP_NODE_GAMMA:
      node = new GammaNode(b_node);
      break;
    case CMP_NODE_CURVE_RGB:
      node = new ColorCurveNode(b_node);
      break;
    case CMP_NODE_CURVE_VEC:
      node = new VectorCurveNode(b_node);
      break;
    case CMP_NODE_HUECORRECT:
      node = new HueSaturationValueCorrectNode(b_node);
      break;
    case CMP_NODE_MAP_UV:
      node = new MapUVNode(b_node);
      break;
    case CMP_NODE_DISPLACE:
      node = new DisplaceNode(b_node);
      break;
    case CMP_NODE_VALTORGB:
      node = new ColorRampNode(b_node);
      break;
    case CMP_NODE_DIFF_MATTE:
      node = new DifferenceMatteNode(b_node);
      break;
    case CMP_NODE_LUMA_MATTE:
      node = new LuminanceMatteNode(b_node);
      break;
    case CMP_NODE_DIST_MATTE:
      node = new DistanceMatteNode(b_node);
      break;
    case CMP_NODE_CHROMA_MATTE:
      node = new ChromaMatteNode(b_node);
      break;
    case CMP_NODE_COLOR_MATTE:
      node = new ColorMatteNode(b_node);
      break;
    case CMP_NODE_CHANNEL_MATTE:
      node = new ChannelMatteNode(b_node);
      break;
    case CMP_NODE_BLUR:
      node = new BlurNode(b_node);
      break;
    case CMP_NODE_BOKEHIMAGE:
      node = new BokehImageNode(b_node);
      break;
    case CMP_NODE_BOKEHBLUR:
      node = new BokehBlurNode(b_node);
      break;
    case CMP_NODE_DILATEERODE:
      node = new DilateErodeNode(b_node);
      break;
    case CMP_NODE_INPAINT:
      node = new InpaintNode(b_node);
      break;
    case CMP_NODE_DESPECKLE:
      node = new DespeckleNode(b_node);
      break;
    case CMP_NODE_LENSDIST:
      node = new LensDistortionNode(b_node);
      break;
    case CMP_NODE_RGB:
      node = new ColorNode(b_node);
      break;
    case CMP_NODE_VALUE:
      node = new ValueNode(b_node);
      break;
    case CMP_NODE_TIME:
      node = new TimeNode(b_node);
      break;
    case CMP_NODE_DBLUR:
      node = new DirectionalBlurNode(b_node);
      break;
    case CMP_NODE_ZCOMBINE:
      node = new ZCombineNode(b_node);
      break;
    case CMP_NODE_TONEMAP:
      node = new TonemapNode(b_node);
      break;
    case CMP_NODE_SWITCH:
      node = new SwitchNode(b_node);
      break;
    case CMP_NODE_SWITCH_VIEW:
      node = new SwitchViewNode(b_node);
      break;
    case CMP_NODE_GLARE:
      node = new GlareNode(b_node);
      break;
    case CMP_NODE_MOVIECLIP:
      node = new MovieClipNode(b_node);
      break;
    case CMP_NODE_COLOR_SPILL:
      node = new ColorSpillNode(b_node);
      break;
    case CMP_NODE_OUTPUT_FILE:
      node = new OutputFileNode(b_node);
      break;
    case CMP_NODE_MAP_VALUE:
      node = new MapValueNode(b_node);
      break;
    case CMP_NODE_MAP_RANGE:
      node = new MapRangeNode(b_node);
      break;
    case CMP_NODE_TRANSFORM:
      node = new TransformNode(b_node);
      break;
    case CMP_NODE_STABILIZE2D:
      node = new Stabilize2dNode(b_node);
      break;
    case CMP_NODE_BILATERALBLUR:
      node = new BilateralBlurNode(b_node);
      break;
    case CMP_NODE_VECBLUR:
      node = new VectorBlurNode(b_node);
      break;
    case CMP_NODE_MOVIEDISTORTION:
      node = new MovieDistortionNode(b_node);
      break;
    case CMP_NODE_VIEW_LEVELS:
      node = new ViewLevelsNode(b_node);
      break;
    case CMP_NODE_DEFOCUS:
      node = new DefocusNode(b_node);
      break;
    case CMP_NODE_DOUBLEEDGEMASK:
      node = new DoubleEdgeMaskNode(b_node);
      break;
    case CMP_NODE_CROP:
      node = new CropNode(b_node);
      break;
    case CMP_NODE_MASK:
      node = new MaskNode(b_node);
      break;
    case CMP_NODE_KEYINGSCREEN:
      node = new KeyingScreenNode(b_node);
      break;
    case CMP_NODE_KEYING:
      node = new KeyingNode(b_node);
      break;
    case CMP_NODE_TRACKPOS:
      node = new TrackPositionNode(b_node);
      break;
    /* not implemented yet */
    case CMP_NODE_PIXELATE:
      node = new PixelateNode(b_node);
      break;
    case CMP_NODE_PLANETRACKDEFORM:
      node = new PlaneTrackDeformNode(b_node);
      break;
    case CMP_NODE_CORNERPIN:
      node = new CornerPinNode(b_node);
      break;
    case CMP_NODE_SUNBEAMS:
      node = new SunBeamsNode(b_node);
      break;
    case CMP_NODE_CRYPTOMATTE:
      node = new CryptomatteNode(b_node);
      break;
  }
  return node;
>>>>>>> 3076d95b
}

NodeOperation *Converter::convertDataType(NodeOperationOutput *from, NodeOperationInput *to)
{
  DataType fromDatatype = from->getDataType();
  DataType toDatatype = to->getDataType();

  if (fromDatatype == COM_DT_VALUE && toDatatype == COM_DT_COLOR) {
    return new ConvertValueToColorOperation();
  }
  else if (fromDatatype == COM_DT_VALUE && toDatatype == COM_DT_VECTOR) {
    return new ConvertValueToVectorOperation();
  }
  else if (fromDatatype == COM_DT_COLOR && toDatatype == COM_DT_VALUE) {
    return new ConvertColorToValueOperation();
  }
  else if (fromDatatype == COM_DT_COLOR && toDatatype == COM_DT_VECTOR) {
    return new ConvertColorToVectorOperation();
  }
  else if (fromDatatype == COM_DT_VECTOR && toDatatype == COM_DT_VALUE) {
    return new ConvertVectorToValueOperation();
  }
  else if (fromDatatype == COM_DT_VECTOR && toDatatype == COM_DT_COLOR) {
    return new ConvertVectorToColorOperation();
  }

  return NULL;
}

void Converter::convertResolution(NodeOperationBuilder &builder,
                                  NodeOperationOutput *fromSocket,
                                  NodeOperationInput *toSocket)
{
  InputResizeMode mode = toSocket->getResizeMode();

  NodeOperation *toOperation = &toSocket->getOperation();
  const float toWidth = toOperation->getWidth();
  const float toHeight = toOperation->getHeight();
  NodeOperation *fromOperation = &fromSocket->getOperation();
  const float fromWidth = fromOperation->getWidth();
  const float fromHeight = fromOperation->getHeight();
  bool doCenter = false;
  bool doScale = false;
  float addX = (toWidth - fromWidth) / 2.0f;
  float addY = (toHeight - fromHeight) / 2.0f;
  float scaleX = 0;
  float scaleY = 0;

  switch (mode) {
    case COM_SC_NO_RESIZE:
      break;
    case COM_SC_CENTER:
      doCenter = true;
      break;
    case COM_SC_FIT_WIDTH:
      doCenter = true;
      doScale = true;
      scaleX = scaleY = toWidth / fromWidth;
      break;
    case COM_SC_FIT_HEIGHT:
      doCenter = true;
      doScale = true;
      scaleX = scaleY = toHeight / fromHeight;
      break;
    case COM_SC_FIT:
      doCenter = true;
      doScale = true;
      scaleX = toWidth / fromWidth;
      scaleY = toHeight / fromHeight;
      if (scaleX < scaleY) {
        scaleX = scaleY;
      }
      else {
        scaleY = scaleX;
      }
      break;
    case COM_SC_STRETCH:
      doCenter = true;
      doScale = true;
      scaleX = toWidth / fromWidth;
      scaleY = toHeight / fromHeight;
      break;
  }

  if (doCenter) {
    NodeOperation *first = NULL;
    ScaleOperation *scaleOperation = NULL;
    if (doScale) {
      scaleOperation = new ScaleOperation();
      scaleOperation->getInputSocket(1)->setResizeMode(COM_SC_NO_RESIZE);
      scaleOperation->getInputSocket(2)->setResizeMode(COM_SC_NO_RESIZE);
      first = scaleOperation;
      SetValueOperation *sxop = new SetValueOperation();
      sxop->setValue(scaleX);
      builder.addLink(sxop->getOutputSocket(), scaleOperation->getInputSocket(1));
      SetValueOperation *syop = new SetValueOperation();
      syop->setValue(scaleY);
      builder.addLink(syop->getOutputSocket(), scaleOperation->getInputSocket(2));
      builder.addOperation(sxop);
      builder.addOperation(syop);

      unsigned int resolution[2] = {fromOperation->getWidth(), fromOperation->getHeight()};
      scaleOperation->setResolution(resolution);
      sxop->setResolution(resolution);
      syop->setResolution(resolution);
      builder.addOperation(scaleOperation);
    }

    TranslateOperation *translateOperation = new TranslateOperation();
    translateOperation->getInputSocket(1)->setResizeMode(COM_SC_NO_RESIZE);
    translateOperation->getInputSocket(2)->setResizeMode(COM_SC_NO_RESIZE);
    if (!first)
      first = translateOperation;
    SetValueOperation *xop = new SetValueOperation();
    xop->setValue(addX);
    builder.addLink(xop->getOutputSocket(), translateOperation->getInputSocket(1));
    SetValueOperation *yop = new SetValueOperation();
    yop->setValue(addY);
    builder.addLink(yop->getOutputSocket(), translateOperation->getInputSocket(2));
    builder.addOperation(xop);
    builder.addOperation(yop);

    unsigned int resolution[2] = {toOperation->getWidth(), toOperation->getHeight()};
    translateOperation->setResolution(resolution);
    xop->setResolution(resolution);
    yop->setResolution(resolution);
    builder.addOperation(translateOperation);

    if (doScale) {
      translateOperation->getInputSocket(0)->setResizeMode(COM_SC_NO_RESIZE);
      builder.addLink(scaleOperation->getOutputSocket(), translateOperation->getInputSocket(0));
    }

    /* remove previous link and replace */
    builder.removeInputLink(toSocket);
    first->getInputSocket(0)->setResizeMode(COM_SC_NO_RESIZE);
    toSocket->setResizeMode(COM_SC_NO_RESIZE);
    builder.addLink(fromSocket, first->getInputSocket(0));
    builder.addLink(translateOperation->getOutputSocket(), toSocket);
  }
}<|MERGE_RESOLUTION|>--- conflicted
+++ resolved
@@ -118,27 +118,12 @@
 
 bool Converter::is_fast_node(bNode *b_node)
 {
-<<<<<<< HEAD
-	return !(b_node->type == CMP_NODE_BLUR ||
-	         b_node->type == CMP_NODE_VECBLUR ||
-	         b_node->type == CMP_NODE_BILATERALBLUR ||
-	         b_node->type == CMP_NODE_DEFOCUS ||
-	         b_node->type == CMP_NODE_BOKEHBLUR ||
-	         b_node->type == CMP_NODE_GLARE ||
-	         b_node->type == CMP_NODE_DBLUR ||
-	         b_node->type == CMP_NODE_MOVIEDISTORTION ||
-	         b_node->type == CMP_NODE_LENSDIST ||
-	         b_node->type == CMP_NODE_DOUBLEEDGEMASK ||
-	         b_node->type == CMP_NODE_DILATEERODE ||
-	         b_node->type == CMP_NODE_DENOISE);
-=======
   return !(b_node->type == CMP_NODE_BLUR || b_node->type == CMP_NODE_VECBLUR ||
            b_node->type == CMP_NODE_BILATERALBLUR || b_node->type == CMP_NODE_DEFOCUS ||
            b_node->type == CMP_NODE_BOKEHBLUR || b_node->type == CMP_NODE_GLARE ||
            b_node->type == CMP_NODE_DBLUR || b_node->type == CMP_NODE_MOVIEDISTORTION ||
            b_node->type == CMP_NODE_LENSDIST || b_node->type == CMP_NODE_DOUBLEEDGEMASK ||
-           b_node->type == CMP_NODE_DILATEERODE);
->>>>>>> 3076d95b
+           b_node->type == CMP_NODE_DILATEERODE || b_node->type == CMP_NODE_DENOISE);
 }
 
 Node *Converter::convert(bNode *b_node)
@@ -149,281 +134,6 @@
   if (!nodeIsRegistered(b_node))
     return NULL;
 
-<<<<<<< HEAD
-	switch (b_node->type) {
-		case CMP_NODE_COMPOSITE:
-			node = new CompositorNode(b_node);
-			break;
-		case CMP_NODE_R_LAYERS:
-			node = new RenderLayersNode(b_node);
-			break;
-		case CMP_NODE_TEXTURE:
-			node = new TextureNode(b_node);
-			break;
-		case CMP_NODE_RGBTOBW:
-			node = new ColorToBWNode(b_node);
-			break;
-		case CMP_NODE_MIX_RGB:
-			node = new MixNode(b_node);
-			break;
-		case CMP_NODE_TRANSLATE:
-			node = new TranslateNode(b_node);
-			break;
-		case CMP_NODE_SCALE:
-			node = new ScaleNode(b_node);
-			break;
-		case CMP_NODE_ROTATE:
-			node = new RotateNode(b_node);
-			break;
-		case CMP_NODE_FLIP:
-			node = new FlipNode(b_node);
-			break;
-		case CMP_NODE_FILTER:
-			node = new FilterNode(b_node);
-			break;
-		case CMP_NODE_ID_MASK:
-			node = new IDMaskNode(b_node);
-			break;
-		case CMP_NODE_BRIGHTCONTRAST:
-			node = new BrightnessNode(b_node);
-			break;
-		case CMP_NODE_SEPRGBA:
-			node = new SeparateRGBANode(b_node);
-			break;
-		case CMP_NODE_COMBRGBA:
-			node = new CombineRGBANode(b_node);
-			break;
-		case CMP_NODE_SEPHSVA:
-			node = new SeparateHSVANode(b_node);
-			break;
-		case CMP_NODE_COMBHSVA:
-			node = new CombineHSVANode(b_node);
-			break;
-		case CMP_NODE_SEPYUVA:
-			node = new SeparateYUVANode(b_node);
-			break;
-		case CMP_NODE_COMBYUVA:
-			node = new CombineYUVANode(b_node);
-			break;
-		case CMP_NODE_SEPYCCA:
-			node = new SeparateYCCANode(b_node);
-			break;
-		case CMP_NODE_COMBYCCA:
-			node = new CombineYCCANode(b_node);
-			break;
-		case CMP_NODE_ALPHAOVER:
-			node = new AlphaOverNode(b_node);
-			break;
-		case CMP_NODE_COLORBALANCE:
-			node = new ColorBalanceNode(b_node);
-			break;
-		case CMP_NODE_VIEWER:
-			node = new ViewerNode(b_node);
-			break;
-		case CMP_NODE_SPLITVIEWER:
-			node = new SplitViewerNode(b_node);
-			break;
-		case CMP_NODE_INVERT:
-			node = new InvertNode(b_node);
-			break;
-		case NODE_GROUP:
-		case NODE_GROUP_INPUT:
-		case NODE_GROUP_OUTPUT:
-			/* handled in NodeCompiler */
-			break;
-		case CMP_NODE_NORMAL:
-			node = new NormalNode(b_node);
-			break;
-		case CMP_NODE_NORMALIZE:
-			node = new NormalizeNode(b_node);
-			break;
-		case CMP_NODE_IMAGE:
-			node = new ImageNode(b_node);
-			break;
-		case CMP_NODE_SETALPHA:
-			node = new SetAlphaNode(b_node);
-			break;
-		case CMP_NODE_PREMULKEY:
-			node = new ConvertAlphaNode(b_node);
-			break;
-		case CMP_NODE_MATH:
-			node = new MathNode(b_node);
-			break;
-		case CMP_NODE_HUE_SAT:
-			node = new HueSaturationValueNode(b_node);
-			break;
-		case CMP_NODE_COLORCORRECTION:
-			node = new ColorCorrectionNode(b_node);
-			break;
-		case CMP_NODE_MASK_BOX:
-			node = new BoxMaskNode(b_node);
-			break;
-		case CMP_NODE_MASK_ELLIPSE:
-			node = new EllipseMaskNode(b_node);
-			break;
-		case CMP_NODE_GAMMA:
-			node = new GammaNode(b_node);
-			break;
-		case CMP_NODE_CURVE_RGB:
-			node = new ColorCurveNode(b_node);
-			break;
-		case CMP_NODE_CURVE_VEC:
-			node = new VectorCurveNode(b_node);
-			break;
-		case CMP_NODE_HUECORRECT:
-			node = new HueSaturationValueCorrectNode(b_node);
-			break;
-		case CMP_NODE_MAP_UV:
-			node = new MapUVNode(b_node);
-			break;
-		case CMP_NODE_DISPLACE:
-			node = new DisplaceNode(b_node);
-			break;
-		case CMP_NODE_VALTORGB:
-			node = new ColorRampNode(b_node);
-			break;
-		case CMP_NODE_DIFF_MATTE:
-			node = new DifferenceMatteNode(b_node);
-			break;
-		case CMP_NODE_LUMA_MATTE:
-			node = new LuminanceMatteNode(b_node);
-			break;
-		case CMP_NODE_DIST_MATTE:
-			node = new DistanceMatteNode(b_node);
-			break;
-		case CMP_NODE_CHROMA_MATTE:
-			node = new ChromaMatteNode(b_node);
-			break;
-		case CMP_NODE_COLOR_MATTE:
-			node = new ColorMatteNode(b_node);
-			break;
-		case CMP_NODE_CHANNEL_MATTE:
-			node = new ChannelMatteNode(b_node);
-			break;
-		case CMP_NODE_BLUR:
-			node = new BlurNode(b_node);
-			break;
-		case CMP_NODE_BOKEHIMAGE:
-			node = new BokehImageNode(b_node);
-			break;
-		case CMP_NODE_BOKEHBLUR:
-			node = new BokehBlurNode(b_node);
-			break;
-		case CMP_NODE_DILATEERODE:
-			node = new DilateErodeNode(b_node);
-			break;
-		case CMP_NODE_INPAINT:
-			node = new InpaintNode(b_node);
-			break;
-		case CMP_NODE_DESPECKLE:
-			node = new DespeckleNode(b_node);
-			break;
-		case CMP_NODE_LENSDIST:
-			node = new LensDistortionNode(b_node);
-			break;
-		case CMP_NODE_RGB:
-			node = new ColorNode(b_node);
-			break;
-		case CMP_NODE_VALUE:
-			node = new ValueNode(b_node);
-			break;
-		case CMP_NODE_TIME:
-			node = new TimeNode(b_node);
-			break;
-		case CMP_NODE_DBLUR:
-			node = new DirectionalBlurNode(b_node);
-			break;
-		case CMP_NODE_ZCOMBINE:
-			node = new ZCombineNode(b_node);
-			break;
-		case CMP_NODE_TONEMAP:
-			node = new TonemapNode(b_node);
-			break;
-		case CMP_NODE_SWITCH:
-			node = new SwitchNode(b_node);
-			break;
-		case CMP_NODE_SWITCH_VIEW:
-			node = new SwitchViewNode(b_node);
-			break;
-		case CMP_NODE_GLARE:
-			node = new GlareNode(b_node);
-			break;
-		case CMP_NODE_MOVIECLIP:
-			node = new MovieClipNode(b_node);
-			break;
-		case CMP_NODE_COLOR_SPILL:
-			node = new ColorSpillNode(b_node);
-			break;
-		case CMP_NODE_OUTPUT_FILE:
-			node = new OutputFileNode(b_node);
-			break;
-		case CMP_NODE_MAP_VALUE:
-			node = new MapValueNode(b_node);
-			break;
-		case CMP_NODE_MAP_RANGE:
-			node = new MapRangeNode(b_node);
-			break;
-		case CMP_NODE_TRANSFORM:
-			node = new TransformNode(b_node);
-			break;
-		case CMP_NODE_STABILIZE2D:
-			node = new Stabilize2dNode(b_node);
-			break;
-		case CMP_NODE_BILATERALBLUR:
-			node = new BilateralBlurNode(b_node);
-			break;
-		case CMP_NODE_VECBLUR:
-			node = new VectorBlurNode(b_node);
-			break;
-		case CMP_NODE_MOVIEDISTORTION:
-			node = new MovieDistortionNode(b_node);
-			break;
-		case CMP_NODE_VIEW_LEVELS:
-			node = new ViewLevelsNode(b_node);
-			break;
-		case CMP_NODE_DEFOCUS:
-			node = new DefocusNode(b_node);
-			break;
-		case CMP_NODE_DOUBLEEDGEMASK:
-			node = new DoubleEdgeMaskNode(b_node);
-			break;
-		case CMP_NODE_CROP:
-			node = new CropNode(b_node);
-			break;
-		case CMP_NODE_MASK:
-			node = new MaskNode(b_node);
-			break;
-		case CMP_NODE_KEYINGSCREEN:
-			node = new KeyingScreenNode(b_node);
-			break;
-		case CMP_NODE_KEYING:
-			node = new KeyingNode(b_node);
-			break;
-		case CMP_NODE_TRACKPOS:
-			node = new TrackPositionNode(b_node);
-			break;
-		/* not implemented yet */
-		case CMP_NODE_PIXELATE:
-			node = new PixelateNode(b_node);
-			break;
-		case CMP_NODE_PLANETRACKDEFORM:
-			node = new PlaneTrackDeformNode(b_node);
-			break;
-		case CMP_NODE_CORNERPIN:
-			node = new CornerPinNode(b_node);
-			break;
-		case CMP_NODE_SUNBEAMS:
-			node = new SunBeamsNode(b_node);
-			break;
-		case CMP_NODE_CRYPTOMATTE:
-			node = new CryptomatteNode(b_node);
-			break;
-		case CMP_NODE_DENOISE:
-			node = new DenoiseNode(b_node);
-			break;
-	}
-	return node;
-=======
   switch (b_node->type) {
     case CMP_NODE_COMPOSITE:
       node = new CompositorNode(b_node);
@@ -692,9 +402,11 @@
     case CMP_NODE_CRYPTOMATTE:
       node = new CryptomatteNode(b_node);
       break;
+    case CMP_NODE_DENOISE:
+      node = new DenoiseNode(b_node);
+      break;
   }
   return node;
->>>>>>> 3076d95b
 }
 
 NodeOperation *Converter::convertDataType(NodeOperationOutput *from, NodeOperationInput *to)
