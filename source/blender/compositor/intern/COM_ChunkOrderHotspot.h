--- conflicted
+++ resolved
@@ -22,15 +22,6 @@
 #  include "MEM_guardedalloc.h"
 #endif
 
-<<<<<<< HEAD
-struct ChunkOrderHotspot {
-  int x;
-  int y;
-  float addition;
-
- public:
-  ChunkOrderHotspot(int x, int y, float addition);
-=======
 namespace blender::compositor {
 
 struct ChunkOrderHotspot {
@@ -41,7 +32,6 @@
   ChunkOrderHotspot(int x, int y, float addition) : x(x), y(y), addition(addition)
   {
   }
->>>>>>> 9e007b46
 
   double calc_distance(int x, int y);
 
