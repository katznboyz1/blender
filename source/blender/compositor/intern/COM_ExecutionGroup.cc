/*
 * This program is free software; you can redistribute it and/or
 * modify it under the terms of the GNU General Public License
 * as published by the Free Software Foundation; either version 2
 * of the License, or (at your option) any later version.
 *
 * This program is distributed in the hope that it will be useful,
 * but WITHOUT ANY WARRANTY; without even the implied warranty of
 * MERCHANTABILITY or FITNESS FOR A PARTICULAR PURPOSE.  See the
 * GNU General Public License for more details.
 *
 * You should have received a copy of the GNU General Public License
 * along with this program; if not, write to the Free Software Foundation,
 * Inc., 51 Franklin Street, Fifth Floor, Boston, MA 02110-1301, USA.
 *
 * Copyright 2011, Blender Foundation.
 */

#include <algorithm>
#include <cmath>
#include <cstdlib>
#include <sstream>

#include "atomic_ops.h"

#include "COM_ChunkOrder.h"
#include "COM_Debug.h"
#include "COM_ExecutionGroup.h"
#include "COM_ExecutionSystem.h"
#include "COM_ReadBufferOperation.h"
#include "COM_ViewerOperation.h"
#include "COM_WorkScheduler.h"
#include "COM_WriteBufferOperation.h"
#include "COM_defines.h"

#include "BLI_math.h"
#include "BLI_rand.hh"
#include "BLI_string.h"

#include "BLT_translation.h"

#include "MEM_guardedalloc.h"

#include "PIL_time.h"

#include "WM_api.h"
#include "WM_types.h"

namespace blender::compositor {

ExecutionGroup::ExecutionGroup()
{
  this->m_bTree = nullptr;
  this->m_height = 0;
  this->m_width = 0;
  this->m_max_read_buffer_offset = 0;
  this->m_x_chunks_len = 0;
  this->m_y_chunks_len = 0;
  this->m_chunks_len = 0;
  this->m_chunks_finished = 0;
  BLI_rcti_init(&this->m_viewerBorder, 0, 0, 0, 0);
  this->m_executionStartTime = 0;
}

CompositorPriority ExecutionGroup::getRenderPriority()
{
  return this->getOutputOperation()->getRenderPriority();
}

bool ExecutionGroup::can_contain(NodeOperation &operation)
{
  if (!m_flags.initialized) {
    return true;
  }

  if (operation.get_flags().is_read_buffer_operation) {
    return true;
  }
  if (operation.get_flags().is_write_buffer_operation) {
    return false;
  }
  if (operation.get_flags().is_set_operation) {
    return true;
  }

  /* complex groups don't allow further ops (except read buffer and values, see above) */
  if (m_flags.complex) {
    return false;
  }
  /* complex ops can't be added to other groups (except their own, which they initialize, see
   * above) */
  if (operation.get_flags().complex) {
    return false;
  }

  return true;
}

bool ExecutionGroup::addOperation(NodeOperation *operation)
{
  if (!can_contain(*operation)) {
    return false;
  }

  if ((!operation->get_flags().is_read_buffer_operation &&
       !operation->get_flags().is_write_buffer_operation) ||
      operation->get_flags().single_threaded) {
    m_flags.complex = operation->get_flags().complex;
    m_flags.open_cl = operation->get_flags().open_cl;
    m_flags.single_threaded = operation->get_flags().single_threaded;
    m_flags.initialized = true;
  }

  m_operations.append(operation);

  return true;
}

NodeOperation *ExecutionGroup::getOutputOperation() const
{
  return this
      ->m_operations[0]; /* the first operation of the group is always the output operation. */
}

void ExecutionGroup::init_work_packages()
{
  m_work_packages.clear();
<<<<<<< HEAD
  determineNumberOfChunks();

  if (this->m_chunks_len != 0) {
    m_work_packages.resize(this->m_chunks_len);
    for (unsigned int index = 0; index < m_chunks_len; index++) {
      m_work_packages[index] = {
          .state = eChunkExecutionState::NotScheduled,
          .execution_group = this,
          .chunk_number = index,
      };
=======
  if (this->m_chunks_len != 0) {
    m_work_packages.resize(this->m_chunks_len);
    for (unsigned int index = 0; index < m_chunks_len; index++) {
      m_work_packages[index].state = eChunkExecutionState::NotScheduled;
      m_work_packages[index].execution_group = this;
      m_work_packages[index].chunk_number = index;
>>>>>>> ab652c2c
      determineChunkRect(&m_work_packages[index].rect, index);
    }
  }
}

void ExecutionGroup::init_read_buffer_operations()
{
  unsigned int max_offset = 0;
  for (NodeOperation *operation : m_operations) {
    if (operation->get_flags().is_read_buffer_operation) {
      ReadBufferOperation *readOperation = static_cast<ReadBufferOperation *>(operation);
      this->m_read_operations.append(readOperation);
      max_offset = MAX2(max_offset, readOperation->getOffset());
    }
  }
  max_offset++;
  this->m_max_read_buffer_offset = max_offset;
}

void ExecutionGroup::initExecution()
{
  init_number_of_chunks();
  init_work_packages();
  init_read_buffer_operations();
}

void ExecutionGroup::deinitExecution()
{
  m_work_packages.clear();
  this->m_chunks_len = 0;
  this->m_x_chunks_len = 0;
  this->m_y_chunks_len = 0;
  this->m_read_operations.clear();
  this->m_bTree = nullptr;
}

void ExecutionGroup::determineResolution(unsigned int resolution[2])
{
  NodeOperation *operation = this->getOutputOperation();
  resolution[0] = operation->getWidth();
  resolution[1] = operation->getHeight();
  this->setResolution(resolution);
  BLI_rcti_init(&this->m_viewerBorder, 0, this->m_width, 0, this->m_height);
}

void ExecutionGroup::init_number_of_chunks()
{
  if (this->m_flags.single_threaded) {
    this->m_x_chunks_len = 1;
    this->m_y_chunks_len = 1;
    this->m_chunks_len = 1;
  }
  else {
    const float chunkSizef = this->m_chunkSize;
    const int border_width = BLI_rcti_size_x(&this->m_viewerBorder);
    const int border_height = BLI_rcti_size_y(&this->m_viewerBorder);
    this->m_x_chunks_len = ceil(border_width / chunkSizef);
    this->m_y_chunks_len = ceil(border_height / chunkSizef);
    this->m_chunks_len = this->m_x_chunks_len * this->m_y_chunks_len;
  }
}

blender::Array<unsigned int> ExecutionGroup::get_execution_order() const
{
  blender::Array<unsigned int> chunk_order(m_chunks_len);
  for (int chunk_index = 0; chunk_index < this->m_chunks_len; chunk_index++) {
    chunk_order[chunk_index] = chunk_index;
  }

  NodeOperation *operation = this->getOutputOperation();
  float centerX = 0.5f;
  float centerY = 0.5f;
  ChunkOrdering order_type = ChunkOrdering::Default;

  if (operation->get_flags().is_viewer_operation) {
    ViewerOperation *viewer = (ViewerOperation *)operation;
    centerX = viewer->getCenterX();
    centerY = viewer->getCenterY();
    order_type = viewer->getChunkOrder();
  }

  const int border_width = BLI_rcti_size_x(&this->m_viewerBorder);
  const int border_height = BLI_rcti_size_y(&this->m_viewerBorder);
  int index;
  switch (order_type) {
    case ChunkOrdering::Random: {
      static blender::RandomNumberGenerator rng;
      blender::MutableSpan<unsigned int> span = chunk_order.as_mutable_span();
      /* Shuffle twice to make it more random. */
      rng.shuffle(span);
      rng.shuffle(span);
      break;
    }
    case ChunkOrdering::CenterOut: {
      ChunkOrderHotspot hotspot(border_width * centerX, border_height * centerY, 0.0f);
      blender::Array<ChunkOrder> chunk_orders(m_chunks_len);
      for (index = 0; index < this->m_chunks_len; index++) {
        const WorkPackage &work_package = m_work_packages[index];
        chunk_orders[index].index = index;
        chunk_orders[index].x = work_package.rect.xmin - this->m_viewerBorder.xmin;
        chunk_orders[index].y = work_package.rect.ymin - this->m_viewerBorder.ymin;
        chunk_orders[index].update_distance(&hotspot, 1);
      }

      std::sort(&chunk_orders[0], &chunk_orders[this->m_chunks_len - 1]);
      for (index = 0; index < this->m_chunks_len; index++) {
        chunk_order[index] = chunk_orders[index].index;
      }

      break;
    }
    case ChunkOrdering::RuleOfThirds: {
      unsigned int tx = border_width / 6;
      unsigned int ty = border_height / 6;
      unsigned int mx = border_width / 2;
      unsigned int my = border_height / 2;
      unsigned int bx = mx + 2 * tx;
      unsigned int by = my + 2 * ty;
      float addition = this->m_chunks_len / COM_RULE_OF_THIRDS_DIVIDER;

      ChunkOrderHotspot hotspots[9]{
          ChunkOrderHotspot(mx, my, addition * 0),
          ChunkOrderHotspot(tx, my, addition * 1),
          ChunkOrderHotspot(bx, my, addition * 2),
          ChunkOrderHotspot(bx, by, addition * 3),
          ChunkOrderHotspot(tx, ty, addition * 4),
          ChunkOrderHotspot(bx, ty, addition * 5),
          ChunkOrderHotspot(tx, by, addition * 6),
          ChunkOrderHotspot(mx, ty, addition * 7),
          ChunkOrderHotspot(mx, by, addition * 8),
      };

      blender::Array<ChunkOrder> chunk_orders(m_chunks_len);
      for (index = 0; index < this->m_chunks_len; index++) {
        const WorkPackage &work_package = m_work_packages[index];
        chunk_orders[index].index = index;
        chunk_orders[index].x = work_package.rect.xmin - this->m_viewerBorder.xmin;
        chunk_orders[index].y = work_package.rect.ymin - this->m_viewerBorder.ymin;
        chunk_orders[index].update_distance(hotspots, 9);
      }

      std::sort(&chunk_orders[0], &chunk_orders[this->m_chunks_len]);

      for (index = 0; index < this->m_chunks_len; index++) {
        chunk_order[index] = chunk_orders[index].index;
      }

      break;
    }
    case ChunkOrdering::TopDown:
    default:
      break;
  }
  return chunk_order;
}

/**
 * this method is called for the top execution groups. containing the compositor node or the
 * preview node or the viewer node)
 */
void ExecutionGroup::execute(ExecutionSystem *graph)
{
  const CompositorContext &context = graph->getContext();
  const bNodeTree *bTree = context.getbNodeTree();
  if (this->m_width == 0 || this->m_height == 0) {
    return;
  } /** \note Break out... no pixels to calculate. */
  if (bTree->test_break && bTree->test_break(bTree->tbh)) {
    return;
  } /** \note Early break out for blur and preview nodes. */
  if (this->m_chunks_len == 0) {
    return;
  } /** \note Early break out. */
  unsigned int chunk_index;

  this->m_executionStartTime = PIL_check_seconds_timer();

  this->m_chunks_finished = 0;
  this->m_bTree = bTree;

  blender::Array<unsigned int> chunk_order = get_execution_order();

  DebugInfo::execution_group_started(this);
  DebugInfo::graphviz(graph);

  bool breaked = false;
  bool finished = false;
  unsigned int startIndex = 0;
  const int maxNumberEvaluated = BLI_system_thread_count() * 2;

  while (!finished && !breaked) {
    bool startEvaluated = false;
    finished = true;
    int numberEvaluated = 0;

    for (int index = startIndex;
         index < this->m_chunks_len && numberEvaluated < maxNumberEvaluated;
         index++) {
      chunk_index = chunk_order[index];
      int yChunk = chunk_index / this->m_x_chunks_len;
      int xChunk = chunk_index - (yChunk * this->m_x_chunks_len);
      const WorkPackage &work_package = m_work_packages[chunk_index];
      switch (work_package.state) {
        case eChunkExecutionState::NotScheduled: {
          scheduleChunkWhenPossible(graph, xChunk, yChunk);
          finished = false;
          startEvaluated = true;
          numberEvaluated++;

          if (bTree->update_draw) {
            bTree->update_draw(bTree->udh);
          }
          break;
        }
        case eChunkExecutionState::Scheduled: {
          finished = false;
          startEvaluated = true;
          numberEvaluated++;
          break;
        }
        case eChunkExecutionState::Executed: {
          if (!startEvaluated) {
            startIndex = index + 1;
          }
        }
      };
    }

    WorkScheduler::finish();

    if (bTree->test_break && bTree->test_break(bTree->tbh)) {
      breaked = true;
    }
  }
  DebugInfo::execution_group_finished(this);
  DebugInfo::graphviz(graph);
}

MemoryBuffer **ExecutionGroup::getInputBuffersOpenCL(int chunkNumber)
{
  WorkPackage &work_package = m_work_packages[chunkNumber];

  MemoryBuffer **memoryBuffers = (MemoryBuffer **)MEM_callocN(
      sizeof(MemoryBuffer *) * this->m_max_read_buffer_offset, __func__);
  rcti output;
  for (ReadBufferOperation *readOperation : m_read_operations) {
    MemoryProxy *memoryProxy = readOperation->getMemoryProxy();
    this->determineDependingAreaOfInterest(&work_package.rect, readOperation, &output);
    MemoryBuffer *memoryBuffer = memoryProxy->getExecutor()->constructConsolidatedMemoryBuffer(
        *memoryProxy, output);
    memoryBuffers[readOperation->getOffset()] = memoryBuffer;
  }
  return memoryBuffers;
}

MemoryBuffer *ExecutionGroup::constructConsolidatedMemoryBuffer(MemoryProxy &memoryProxy,
                                                                rcti &rect)
{
  MemoryBuffer *imageBuffer = memoryProxy.getBuffer();
  MemoryBuffer *result = new MemoryBuffer(&memoryProxy, rect, MemoryBufferState::Temporary);
  result->fill_from(*imageBuffer);
  return result;
}

void ExecutionGroup::finalizeChunkExecution(int chunkNumber, MemoryBuffer **memoryBuffers)
{
  WorkPackage &work_package = m_work_packages[chunkNumber];
  if (work_package.state == eChunkExecutionState::Scheduled) {
    work_package.state = eChunkExecutionState::Executed;
  }

  atomic_add_and_fetch_u(&this->m_chunks_finished, 1);
  if (memoryBuffers) {
    for (unsigned int index = 0; index < this->m_max_read_buffer_offset; index++) {
      MemoryBuffer *buffer = memoryBuffers[index];
      if (buffer) {
        if (buffer->isTemporarily()) {
          memoryBuffers[index] = nullptr;
          delete buffer;
        }
      }
    }
    MEM_freeN(memoryBuffers);
  }
  if (this->m_bTree) {
    // status report is only performed for top level Execution Groups.
    float progress = this->m_chunks_finished;
    progress /= this->m_chunks_len;
    this->m_bTree->progress(this->m_bTree->prh, progress);

    char buf[128];
    BLI_snprintf(buf,
                 sizeof(buf),
                 TIP_("Compositing | Tile %u-%u"),
                 this->m_chunks_finished,
                 this->m_chunks_len);
    this->m_bTree->stats_draw(this->m_bTree->sdh, buf);
  }
}

inline void ExecutionGroup::determineChunkRect(rcti *r_rect,
                                               const unsigned int xChunk,
                                               const unsigned int yChunk) const
{
  const int border_width = BLI_rcti_size_x(&this->m_viewerBorder);
  const int border_height = BLI_rcti_size_y(&this->m_viewerBorder);

  if (this->m_flags.single_threaded) {
    BLI_rcti_init(
        r_rect, this->m_viewerBorder.xmin, border_width, this->m_viewerBorder.ymin, border_height);
  }
  else {
    const unsigned int minx = xChunk * this->m_chunkSize + this->m_viewerBorder.xmin;
    const unsigned int miny = yChunk * this->m_chunkSize + this->m_viewerBorder.ymin;
    const unsigned int width = MIN2((unsigned int)this->m_viewerBorder.xmax, this->m_width);
    const unsigned int height = MIN2((unsigned int)this->m_viewerBorder.ymax, this->m_height);
    BLI_rcti_init(r_rect,
                  MIN2(minx, this->m_width),
                  MIN2(minx + this->m_chunkSize, width),
                  MIN2(miny, this->m_height),
                  MIN2(miny + this->m_chunkSize, height));
  }
}

void ExecutionGroup::determineChunkRect(rcti *r_rect, const unsigned int chunkNumber) const
{
  const unsigned int yChunk = chunkNumber / this->m_x_chunks_len;
  const unsigned int xChunk = chunkNumber - (yChunk * this->m_x_chunks_len);
  determineChunkRect(r_rect, xChunk, yChunk);
}

MemoryBuffer *ExecutionGroup::allocateOutputBuffer(rcti &rect)
{
  // we assume that this method is only called from complex execution groups.
  NodeOperation *operation = this->getOutputOperation();
  if (operation->get_flags().is_write_buffer_operation) {
    WriteBufferOperation *writeOperation = (WriteBufferOperation *)operation;
    MemoryBuffer *buffer = new MemoryBuffer(
        writeOperation->getMemoryProxy(), rect, MemoryBufferState::Temporary);
    return buffer;
  }
  return nullptr;
}

bool ExecutionGroup::scheduleAreaWhenPossible(ExecutionSystem *graph, rcti *area)
{
  if (this->m_flags.single_threaded) {
    return scheduleChunkWhenPossible(graph, 0, 0);
  }
  // find all chunks inside the rect
  // determine minxchunk, minychunk, maxxchunk, maxychunk where x and y are chunknumbers

  int indexx, indexy;
  int minx = max_ii(area->xmin - m_viewerBorder.xmin, 0);
  int maxx = min_ii(area->xmax - m_viewerBorder.xmin, m_viewerBorder.xmax - m_viewerBorder.xmin);
  int miny = max_ii(area->ymin - m_viewerBorder.ymin, 0);
  int maxy = min_ii(area->ymax - m_viewerBorder.ymin, m_viewerBorder.ymax - m_viewerBorder.ymin);
  int minxchunk = minx / (int)m_chunkSize;
  int maxxchunk = (maxx + (int)m_chunkSize - 1) / (int)m_chunkSize;
  int minychunk = miny / (int)m_chunkSize;
  int maxychunk = (maxy + (int)m_chunkSize - 1) / (int)m_chunkSize;
  minxchunk = max_ii(minxchunk, 0);
  minychunk = max_ii(minychunk, 0);
  maxxchunk = min_ii(maxxchunk, (int)m_x_chunks_len);
  maxychunk = min_ii(maxychunk, (int)m_y_chunks_len);

  bool result = true;
  for (indexx = minxchunk; indexx < maxxchunk; indexx++) {
    for (indexy = minychunk; indexy < maxychunk; indexy++) {
      if (!scheduleChunkWhenPossible(graph, indexx, indexy)) {
        result = false;
      }
    }
  }

  return result;
}

bool ExecutionGroup::scheduleChunk(unsigned int chunkNumber)
{
  WorkPackage &work_package = m_work_packages[chunkNumber];
  if (work_package.state == eChunkExecutionState::NotScheduled) {
    work_package.state = eChunkExecutionState::Scheduled;
    WorkScheduler::schedule(&work_package);
    return true;
  }
  return false;
}

bool ExecutionGroup::scheduleChunkWhenPossible(ExecutionSystem *graph,
                                               const int chunk_x,
                                               const int chunk_y)
{
  if (chunk_x < 0 || chunk_x >= (int)this->m_x_chunks_len) {
    return true;
  }
  if (chunk_y < 0 || chunk_y >= (int)this->m_y_chunks_len) {
    return true;
  }

  // Check if chunk is already executed or scheduled and not yet executed.
  const int chunk_index = chunk_y * this->m_x_chunks_len + chunk_x;
  WorkPackage &work_package = m_work_packages[chunk_index];
  if (work_package.state == eChunkExecutionState::Executed) {
    return true;
  }
  if (work_package.state == eChunkExecutionState::Scheduled) {
    return false;
  }

  bool can_be_executed = true;
  rcti area;

  for (ReadBufferOperation *read_operation : m_read_operations) {
    BLI_rcti_init(&area, 0, 0, 0, 0);
    MemoryProxy *memory_proxy = read_operation->getMemoryProxy();
    determineDependingAreaOfInterest(&work_package.rect, read_operation, &area);
    ExecutionGroup *group = memory_proxy->getExecutor();

    if (!group->scheduleAreaWhenPossible(graph, &area)) {
      can_be_executed = false;
    }
  }

  if (can_be_executed) {
    scheduleChunk(chunk_index);
  }

  return false;
}

void ExecutionGroup::determineDependingAreaOfInterest(rcti *input,
                                                      ReadBufferOperation *readOperation,
                                                      rcti *output)
{
  this->getOutputOperation()->determineDependingAreaOfInterest(input, readOperation, output);
}

void ExecutionGroup::setViewerBorder(float xmin, float xmax, float ymin, float ymax)
{
  const NodeOperation &operation = *this->getOutputOperation();
  if (operation.get_flags().use_viewer_border) {
    BLI_rcti_init(&this->m_viewerBorder,
                  xmin * this->m_width,
                  xmax * this->m_width,
                  ymin * this->m_height,
                  ymax * this->m_height);
  }
}

void ExecutionGroup::setRenderBorder(float xmin, float xmax, float ymin, float ymax)
{
  const NodeOperation &operation = *this->getOutputOperation();
  if (operation.isOutputOperation(true) && operation.get_flags().use_render_border) {
    BLI_rcti_init(&this->m_viewerBorder,
                  xmin * this->m_width,
                  xmax * this->m_width,
                  ymin * this->m_height,
                  ymax * this->m_height);
  }
}

}  // namespace blender::compositor<|MERGE_RESOLUTION|>--- conflicted
+++ resolved
@@ -125,25 +125,12 @@
 void ExecutionGroup::init_work_packages()
 {
   m_work_packages.clear();
-<<<<<<< HEAD
-  determineNumberOfChunks();
-
-  if (this->m_chunks_len != 0) {
-    m_work_packages.resize(this->m_chunks_len);
-    for (unsigned int index = 0; index < m_chunks_len; index++) {
-      m_work_packages[index] = {
-          .state = eChunkExecutionState::NotScheduled,
-          .execution_group = this,
-          .chunk_number = index,
-      };
-=======
   if (this->m_chunks_len != 0) {
     m_work_packages.resize(this->m_chunks_len);
     for (unsigned int index = 0; index < m_chunks_len; index++) {
       m_work_packages[index].state = eChunkExecutionState::NotScheduled;
       m_work_packages[index].execution_group = this;
       m_work_packages[index].chunk_number = index;
->>>>>>> ab652c2c
       determineChunkRect(&m_work_packages[index].rect, index);
     }
   }
