/*
 * Copyright 2011, Blender Foundation.
 *
 * This program is free software; you can redistribute it and/or
 * modify it under the terms of the GNU General Public License
 * as published by the Free Software Foundation; either version 2
 * of the License, or (at your option) any later version.
 *
 * This program is distributed in the hope that it will be useful,
 * but WITHOUT ANY WARRANTY; without even the implied warranty of
 * MERCHANTABILITY or FITNESS FOR A PARTICULAR PURPOSE.  See the
 * GNU General Public License for more details.
 *
 * You should have received a copy of the GNU General Public License
 * along with this program; if not, write to the Free Software Foundation,
 * Inc., 51 Franklin Street, Fifth Floor, Boston, MA 02110-1301, USA.
 *
 * Contributor: 
 *		Jeroen Bakker 
 *		Monique Dewanchand
 */

#include "COM_ImageOperation.h"

#include "BLI_listbase.h"
#include "DNA_image_types.h"
#include "BKE_image.h"
#include "BLI_math.h"

extern "C" {
	#include "RE_pipeline.h"
	#include "RE_shader_ext.h"
	#include "RE_render_ext.h"
	#include "IMB_imbuf.h"
	#include "IMB_imbuf_types.h"
	#include "IMB_colormanagement.h"
}

BaseImageOperation::BaseImageOperation() : NodeOperation()
{
	this->m_image = NULL;
	this->m_buffer = NULL;
	this->m_imageFloatBuffer = NULL;
	this->m_imageByteBuffer = NULL;
	this->m_imageUser = NULL;
	this->m_imagewidth = 0;
	this->m_imageheight = 0;
	this->m_framenumber = 0;
	this->m_depthBuffer = NULL;
	this->m_numberOfChannels = 0;
}
ImageOperation::ImageOperation() : BaseImageOperation()
{
	this->addOutputSocket(COM_DT_COLOR);
}
ImageAlphaOperation::ImageAlphaOperation() : BaseImageOperation()
{
	this->addOutputSocket(COM_DT_VALUE);
}
ImageDepthOperation::ImageDepthOperation() : BaseImageOperation()
{
	this->addOutputSocket(COM_DT_VALUE);
}

ImBuf *BaseImageOperation::getImBuf()
{
	ImBuf *ibuf;
	
	ibuf = BKE_image_acquire_ibuf(this->m_image, this->m_imageUser, NULL);
	if (ibuf == NULL || (ibuf->rect == NULL && ibuf->rect_float == NULL)) {
		BKE_image_release_ibuf(this->m_image, ibuf, NULL);
		return NULL;
	}
	return ibuf;
}


void BaseImageOperation::initExecution()
{
	ImBuf *stackbuf = getImBuf();
	this->m_buffer = stackbuf;
	if (stackbuf) {
		this->m_imageFloatBuffer = stackbuf->rect_float;
		this->m_imageByteBuffer = stackbuf->rect;
		this->m_depthBuffer = stackbuf->zbuf_float;
		this->m_imagewidth = stackbuf->x;
		this->m_imageheight = stackbuf->y;
		this->m_numberOfChannels = stackbuf->channels;
	}
}

void BaseImageOperation::deinitExecution()
{
	this->m_imageFloatBuffer = NULL;
	this->m_imageByteBuffer = NULL;
	BKE_image_release_ibuf(this->m_image, this->m_buffer, NULL);
}

void BaseImageOperation::determineResolution(unsigned int resolution[2], unsigned int preferredResolution[2])
{
	ImBuf *stackbuf = getImBuf();

	resolution[0] = 0;
	resolution[1] = 0;

	if (stackbuf) {
		resolution[0] = stackbuf->x;
		resolution[1] = stackbuf->y;
	}

	BKE_image_release_ibuf(this->m_image, stackbuf, NULL);
}

static void sampleImageAtLocation(ImBuf *ibuf, float x, float y, PixelSampler sampler, bool make_linear_rgb, float color[4])
{
	if (ibuf->rect_float) {
		switch (sampler) {
			case COM_PS_NEAREST:
				nearest_interpolation_color(ibuf, NULL, color, x, y);
				break;
			case COM_PS_BILINEAR:
				bilinear_interpolation_color(ibuf, NULL, color, x, y);
				break;
			case COM_PS_BICUBIC:
				bicubic_interpolation_color(ibuf, NULL, color, x, y);
				break;
		}
	}
	else {
		unsigned char byte_color[4];
		switch (sampler) {
			case COM_PS_NEAREST:
				nearest_interpolation_color(ibuf, byte_color, NULL, x, y);
				break;
			case COM_PS_BILINEAR:
				bilinear_interpolation_color(ibuf, byte_color, NULL, x, y);
				break;
			case COM_PS_BICUBIC:
				bicubic_interpolation_color(ibuf, byte_color, NULL, x, y);
				break;
		}
		rgba_uchar_to_float(color, byte_color);
		if (make_linear_rgb) {
<<<<<<< HEAD
			IMB_colormanagement_colorspace_to_scene_linear_v4(color, FALSE, ibuf->rect_colorspace);
=======
			IMB_colormanagement_colorspace_to_scene_linear_v4(color, false, ibuf->rect_colorspace);
>>>>>>> 32644615
		}
	}
}

void ImageOperation::executePixel(float output[4], float x, float y, PixelSampler sampler)
{
	if ((this->m_imageFloatBuffer == NULL && this->m_imageByteBuffer == NULL) || x < 0 || y < 0 || x >= this->getWidth() || y >= this->getHeight() ) {
		zero_v4(output);
	}
	else {
		sampleImageAtLocation(this->m_buffer, x, y, sampler, true, output);
	}
}

void ImageAlphaOperation::executePixel(float output[4], float x, float y, PixelSampler sampler)
{
	float tempcolor[4];

	if ((this->m_imageFloatBuffer == NULL && this->m_imageByteBuffer == NULL) || x < 0 || y < 0 || x >= this->getWidth() || y >= this->getHeight() ) {
		output[0] = 0.0f;
	}
	else {
		tempcolor[3] = 1.0f;
		sampleImageAtLocation(this->m_buffer, x, y, sampler, false, tempcolor);
		output[0] = tempcolor[3];
	}
}

void ImageDepthOperation::executePixel(float output[4], float x, float y, PixelSampler sampler)
{
	if (this->m_depthBuffer == NULL || x < 0 || y < 0 || x >= this->getWidth() || y >= this->getHeight() ) {
		output[0] = 0.0f;
	}
	else {
		int offset = y * this->m_width + x;
		output[0] = this->m_depthBuffer[offset];
	}
}<|MERGE_RESOLUTION|>--- conflicted
+++ resolved
@@ -141,11 +141,7 @@
 		}
 		rgba_uchar_to_float(color, byte_color);
 		if (make_linear_rgb) {
-<<<<<<< HEAD
-			IMB_colormanagement_colorspace_to_scene_linear_v4(color, FALSE, ibuf->rect_colorspace);
-=======
 			IMB_colormanagement_colorspace_to_scene_linear_v4(color, false, ibuf->rect_colorspace);
->>>>>>> 32644615
 		}
 	}
 }
