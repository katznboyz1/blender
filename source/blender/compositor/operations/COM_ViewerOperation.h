--- conflicted
+++ resolved
@@ -131,11 +131,8 @@
                                     const rcti &area,
                                     Span<MemoryBuffer *> inputs) override;
 
-<<<<<<< HEAD
-=======
   void clear_display_buffer();
 
->>>>>>> c41b93bd
  private:
   void updateImage(const rcti *rect);
   void initImage();
