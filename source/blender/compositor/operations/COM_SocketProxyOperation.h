/*
 * This program is free software; you can redistribute it and/or
 * modify it under the terms of the GNU General Public License
 * as published by the Free Software Foundation; either version 2
 * of the License, or (at your option) any later version.
 *
 * This program is distributed in the hope that it will be useful,
 * but WITHOUT ANY WARRANTY; without even the implied warranty of
 * MERCHANTABILITY or FITNESS FOR A PARTICULAR PURPOSE.  See the
 * GNU General Public License for more details.
 *
 * You should have received a copy of the GNU General Public License
 * along with this program; if not, write to the Free Software Foundation,
 * Inc., 51 Franklin Street, Fifth Floor, Boston, MA 02110-1301, USA.
 *
 * Copyright 2011, Blender Foundation.
 */

#pragma once

#include "COM_NodeOperation.h"

namespace blender::compositor {

class SocketProxyOperation : public NodeOperation {
 public:
  SocketProxyOperation(DataType type, bool use_conversion);

<<<<<<< HEAD
  bool isProxyOperation() const override
  {
    return true;
  }
  bool useDatatypeConversion() const override
  {
    return m_use_conversion;
  }

  bool getUseConversion() const
  {
    return m_use_conversion;
  }
  void setUseConversion(bool use_conversion)
  {
    m_use_conversion = use_conversion;
  }
  std::unique_ptr<MetaData> getMetaData() const override;
=======
  std::unique_ptr<MetaData> getMetaData() override;
};
>>>>>>> 9e007b46

}  // namespace blender::compositor<|MERGE_RESOLUTION|>--- conflicted
+++ resolved
@@ -26,28 +26,7 @@
  public:
   SocketProxyOperation(DataType type, bool use_conversion);
 
-<<<<<<< HEAD
-  bool isProxyOperation() const override
-  {
-    return true;
-  }
-  bool useDatatypeConversion() const override
-  {
-    return m_use_conversion;
-  }
-
-  bool getUseConversion() const
-  {
-    return m_use_conversion;
-  }
-  void setUseConversion(bool use_conversion)
-  {
-    m_use_conversion = use_conversion;
-  }
-  std::unique_ptr<MetaData> getMetaData() const override;
-=======
   std::unique_ptr<MetaData> getMetaData() override;
 };
->>>>>>> 9e007b46
 
 }  // namespace blender::compositor