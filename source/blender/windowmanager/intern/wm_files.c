/*
 * This program is free software; you can redistribute it and/or
 * modify it under the terms of the GNU General Public License
 * as published by the Free Software Foundation; either version 2
 * of the License, or (at your option) any later version.
 *
 * This program is distributed in the hope that it will be useful,
 * but WITHOUT ANY WARRANTY; without even the implied warranty of
 * MERCHANTABILITY or FITNESS FOR A PARTICULAR PURPOSE.  See the
 * GNU General Public License for more details.
 *
 * You should have received a copy of the GNU General Public License
 * along with this program; if not, write to the Free Software Foundation,
 * Inc., 51 Franklin Street, Fifth Floor, Boston, MA 02110-1301, USA.
 *
 * The Original Code is Copyright (C) 2001-2002 by NaN Holding BV.
 * All rights reserved.
 */

/** \file
 * \ingroup wm
 *
 * User level access for blend file read/write, file-history and user-preferences
 * (including relevant operators).
 */

/* placed up here because of crappy
 * winsock stuff.
 */
#include <errno.h>
#include <stddef.h>
#include <string.h>

#include "zlib.h" /* wm_read_exotic() */

#ifdef WIN32
/* Need to include windows.h so _WIN32_IE is defined. */
#  include <windows.h>
#  ifndef _WIN32_IE
/* Minimal requirements for SHGetSpecialFolderPath on MINGW MSVC has this defined already. */
#    define _WIN32_IE 0x0400
#  endif
/* For SHGetSpecialFolderPath, has to be done before BLI_winstuff
 * because 'near' is disabled through BLI_windstuff */
#  include "BLI_winstuff.h"
#  include <shlobj.h>
#endif

#include "MEM_CacheLimiterC-Api.h"
#include "MEM_guardedalloc.h"

#include "BLI_blenlib.h"
#include "BLI_fileops_types.h"
#include "BLI_linklist.h"
#include "BLI_system.h"
#include "BLI_threads.h"
#include "BLI_timer.h"
#include "BLI_utildefines.h"
#include BLI_SYSTEM_PID_H

#include "BLT_translation.h"

#include "BLF_api.h"

#include "DNA_object_types.h"
#include "DNA_scene_types.h"
#include "DNA_screen_types.h"
#include "DNA_space_types.h"
#include "DNA_userdef_types.h"
#include "DNA_windowmanager_types.h"
#include "DNA_workspace_types.h"

#include "BKE_addon.h"
#include "BKE_appdir.h"
#include "BKE_autoexec.h"
#include "BKE_blender.h"
#include "BKE_blendfile.h"
#include "BKE_callbacks.h"
#include "BKE_context.h"
#include "BKE_global.h"
#include "BKE_idprop.h"
#include "BKE_lib_id.h"
#include "BKE_lib_override.h"
#include "BKE_lib_remap.h"
#include "BKE_main.h"
#include "BKE_packedFile.h"
#include "BKE_report.h"
#include "BKE_scene.h"
#include "BKE_screen.h"
#include "BKE_sound.h"
#include "BKE_undo_system.h"
#include "BKE_workspace.h"

#include "BLO_readfile.h"
#include "BLO_undofile.h" /* to save from an undo memfile */
#include "BLO_writefile.h"

#include "RNA_access.h"
#include "RNA_define.h"

#include "IMB_imbuf.h"
#include "IMB_imbuf_types.h"
#include "IMB_thumbs.h"

#include "ED_datafiles.h"
#include "ED_fileselect.h"
#include "ED_image.h"
#include "ED_outliner.h"
#include "ED_screen.h"
#include "ED_undo.h"
#include "ED_util.h"
#include "ED_view3d.h"
#include "ED_view3d_offscreen.h"

#include "GHOST_C-api.h"
#include "GHOST_Path-api.h"

#include "UI_interface.h"
#include "UI_resources.h"
#include "UI_view2d.h"

/* only to report a missing engine */
#include "RE_engine.h"

#ifdef WITH_PYTHON
#  include "BPY_extern_python.h"
#  include "BPY_extern_run.h"
#endif

#include "DEG_depsgraph.h"

#include "WM_api.h"
#include "WM_message.h"
#include "WM_toolsystem.h"
#include "WM_types.h"

#include "wm.h"
#include "wm_event_system.h"
#include "wm_files.h"
#include "wm_window.h"

#include "CLG_log.h"

static RecentFile *wm_file_history_find(const char *filepath);
static void wm_history_file_free(RecentFile *recent);
static void wm_history_files_free(void);
static void wm_history_file_update(void);
static void wm_history_file_write(void);

static void wm_test_autorun_revert_action_exec(bContext *C);

<<<<<<< HEAD
=======
static CLG_LogRef LOG = {"wm.files"};

>>>>>>> 9e007b46
/* -------------------------------------------------------------------- */
/** \name Misc Utility Functions
 * \{ */

void WM_file_tag_modified(void)
{
  wmWindowManager *wm = G_MAIN->wm.first;
  if (wm->file_saved) {
    wm->file_saved = 0;
    /* notifier that data changed, for save-over warning or header */
    WM_main_add_notifier(NC_WM | ND_DATACHANGED, NULL);
  }
}

bool wm_file_or_image_is_modified(const Main *bmain, const wmWindowManager *wm)
{
  return !wm->file_saved || ED_image_should_save_modified(bmain);
}

/** \} */

/* -------------------------------------------------------------------- */
/** \name Window Matching for File Reading
 * \{ */

/**
 * To be able to read files without windows closing, opening, moving
 * we try to prepare for worst case:
 * - active window gets active screen from file
 * - restoring the screens from non-active windows
 * Best case is all screens match, in that case they get assigned to proper window.
 */
static void wm_window_match_init(bContext *C, ListBase *wmlist)
{
  *wmlist = G_MAIN->wm;
  BLI_listbase_clear(&G_MAIN->wm);

  wmWindow *active_win = CTX_wm_window(C);

  /* first wrap up running stuff */
  /* code copied from wm_init_exit.c */
  LISTBASE_FOREACH (wmWindowManager *, wm, wmlist) {
    WM_jobs_kill_all(wm);

    LISTBASE_FOREACH (wmWindow *, win, &wm->windows) {
      CTX_wm_window_set(C, win); /* needed by operator close callbacks */
      WM_event_remove_handlers(C, &win->handlers);
      WM_event_remove_handlers(C, &win->modalhandlers);
      ED_screen_exit(C, win, WM_window_get_active_screen(win));
    }
  }

  /* reset active window */
  CTX_wm_window_set(C, active_win);

  /* XXX Hack! We have to clear context menu here, because removing all modalhandlers
   * above frees the active menu (at least, in the 'startup splash' case),
   * causing use-after-free error in later handling of the button callbacks in UI code
   * (see ui_apply_but_funcs_after()).
   * Tried solving this by always NULL-ing context's menu when setting wm/win/etc.,
   * but it broke popups refreshing (see T47632),
   * so for now just handling this specific case here. */
  CTX_wm_menu_set(C, NULL);

  ED_editors_exit(G_MAIN, true);
}

static void wm_window_substitute_old(wmWindowManager *oldwm,
                                     wmWindowManager *wm,
                                     wmWindow *oldwin,
                                     wmWindow *win)
{
  win->ghostwin = oldwin->ghostwin;
  win->gpuctx = oldwin->gpuctx;
  win->active = oldwin->active;
  if (win->active) {
    wm->winactive = win;
  }
  if (oldwm->windrawable == oldwin) {
    oldwm->windrawable = NULL;
    wm->windrawable = win;
  }

  /* File loading in background mode still calls this. */
  if (!G.background) {
    /* Pointer back. */
    GHOST_SetWindowUserData(win->ghostwin, win);
  }

  oldwin->ghostwin = NULL;
  oldwin->gpuctx = NULL;

  win->eventstate = oldwin->eventstate;
  oldwin->eventstate = NULL;

  /* ensure proper screen rescaling */
  win->sizex = oldwin->sizex;
  win->sizey = oldwin->sizey;
  win->posx = oldwin->posx;
  win->posy = oldwin->posy;
}

static void wm_window_match_keep_current_wm(const bContext *C,
                                            ListBase *current_wm_list,
                                            const bool load_ui,
                                            ListBase *r_new_wm_list)
{
  Main *bmain = CTX_data_main(C);
  wmWindowManager *wm = current_wm_list->first;
  bScreen *screen = NULL;

  /* match oldwm to new dbase, only old files */
  wm->initialized &= ~WM_WINDOW_IS_INIT;

  /* when loading without UI, no matching needed */
  if (load_ui && (screen = CTX_wm_screen(C))) {
    LISTBASE_FOREACH (wmWindow *, win, &wm->windows) {
      WorkSpace *workspace;

      BKE_workspace_layout_find_global(bmain, screen, &workspace);
      BKE_workspace_active_set(win->workspace_hook, workspace);
      win->scene = CTX_data_scene(C);

      /* all windows get active screen from file */
      if (screen->winid == 0) {
        WM_window_set_active_screen(win, workspace, screen);
      }
      else {
        WorkSpaceLayout *layout_old = WM_window_get_active_layout(win);
        WorkSpaceLayout *layout_new = ED_workspace_layout_duplicate(
            bmain, workspace, layout_old, win);

        WM_window_set_active_layout(win, workspace, layout_new);
      }

      bScreen *win_screen = WM_window_get_active_screen(win);
      win_screen->winid = win->winid;
    }
  }

  *r_new_wm_list = *current_wm_list;
}

static void wm_window_match_replace_by_file_wm(bContext *C,
                                               ListBase *current_wm_list,
                                               ListBase *readfile_wm_list,
                                               ListBase *r_new_wm_list)
{
  wmWindowManager *oldwm = current_wm_list->first;
  wmWindowManager *wm = readfile_wm_list->first; /* will become our new WM */

  /* Support window-manager ID references being held between file load operations by keeping
   * #Main.wm.first memory address in-place, while swapping all of it's contents.
   *
   * This is needed so items such as key-maps can be held by an add-on,
   * without it pointing to invalid memory, see: T86431 */
  {
    /* Referencing the window-manager pointer from elsewhere in the file is highly unlikely
     * however it's possible with ID-properties & animation-drivers.
     * At some point we could check on disallowing this since it doesn't seem practical. */
    Main *bmain = G_MAIN;
    BLI_assert(bmain->relations == NULL);
    BKE_libblock_remap(bmain, wm, oldwm, ID_REMAP_SKIP_INDIRECT_USAGE | ID_REMAP_SKIP_USER_CLEAR);

    /* Maintain the undo-depth between file loads. Useful so Python can perform
     * nested operator calls that exit with the proper undo-depth. */
    wm->op_undo_depth = oldwm->op_undo_depth;

    /* Simple pointer swapping step. */
    BLI_remlink(current_wm_list, oldwm);
    BLI_remlink(readfile_wm_list, wm);
    SWAP(wmWindowManager, *oldwm, *wm);
    SWAP(wmWindowManager *, oldwm, wm);
    BLI_addhead(current_wm_list, oldwm);
    BLI_addhead(readfile_wm_list, wm);

    /* Don't leave the old pointer in the context. */
    CTX_wm_manager_set(C, wm);
  }

  bool has_match = false;

  /* this code could move to setup_appdata */

  /* preserve key configurations in new wm, to preserve their keymaps */
  wm->keyconfigs = oldwm->keyconfigs;
  wm->addonconf = oldwm->addonconf;
  wm->defaultconf = oldwm->defaultconf;
  wm->userconf = oldwm->userconf;

  BLI_listbase_clear(&oldwm->keyconfigs);
  oldwm->addonconf = NULL;
  oldwm->defaultconf = NULL;
  oldwm->userconf = NULL;

  /* ensure making new keymaps and set space types */
  wm->initialized = 0;
  wm->winactive = NULL;

  /* Clearing drawable of before deleting any context
   * to avoid clearing the wrong wm. */
  wm_window_clear_drawable(oldwm);

  /* only first wm in list has ghostwins */
  LISTBASE_FOREACH (wmWindow *, win, &wm->windows) {
    LISTBASE_FOREACH (wmWindow *, oldwin, &oldwm->windows) {
      if (oldwin->winid == win->winid) {
        has_match = true;

        wm_window_substitute_old(oldwm, wm, oldwin, win);
      }
    }
  }
  /* make sure at least one window is kept open so we don't lose the context, check T42303 */
  if (!has_match) {
    wm_window_substitute_old(oldwm, wm, oldwm->windows.first, wm->windows.first);
  }

  wm_close_and_free_all(C, current_wm_list);

  *r_new_wm_list = *readfile_wm_list;
}

/**
 * Match old WM with new, 4 cases:
 * 1) No current WM, no WM in file: Make new default.
 * 2) No current WM, but WM in file: Keep current WM, do nothing else.
 * 3) Current WM, but not in file: Keep current WM, update windows with screens from file.
 * 4) Current WM, and WM in file: Try to keep current GHOST windows, use WM from file.
 *
 * \param r_new_wm_list: Return argument for the wm list to be used from now on.
 */
static void wm_window_match_do(bContext *C,
                               ListBase *current_wm_list,
                               ListBase *readfile_wm_list,
                               ListBase *r_new_wm_list)
{
  if (BLI_listbase_is_empty(current_wm_list)) {
    /* case 1 */
    if (BLI_listbase_is_empty(readfile_wm_list)) {
      Main *bmain = CTX_data_main(C);
      /* Neither current, no newly read file have a WM -> add the default one. */
      wm_add_default(bmain, C);
      *r_new_wm_list = bmain->wm;
    }
    /* case 2 */
    else {
      *r_new_wm_list = *readfile_wm_list;
    }
  }
  else {
    /* case 3 */
    if (BLI_listbase_is_empty(readfile_wm_list)) {
      /* We've read file without wm, keep current one entirely alive.
       * Happens when reading pre 2.5 files (no WM back then) */
      wm_window_match_keep_current_wm(
          C, current_wm_list, (G.fileflags & G_FILE_NO_UI) == 0, r_new_wm_list);
    }
    /* case 4 */
    else {
      wm_window_match_replace_by_file_wm(C, current_wm_list, readfile_wm_list, r_new_wm_list);
    }
  }
}

/** \} */

/* -------------------------------------------------------------------- */
/** \name Preferences Initialization & Versioning
 * \{ */

/**
 * In case #UserDef was read, re-initialize values that depend on it.
 */
static void wm_init_userdef(Main *bmain)
{
  /* Not versioning, just avoid errors. */
#ifndef WITH_CYCLES
  BKE_addon_remove_safe(&U.addons, "cycles");
#else
  UNUSED_VARS(BKE_addon_remove_safe);
#endif

  UI_init_userdef();

  /* needed so loading a file from the command line respects user-pref T26156. */
  SET_FLAG_FROM_TEST(G.fileflags, U.flag & USER_FILENOUI, G_FILE_NO_UI);

  /* set the python auto-execute setting from user prefs */
  /* enabled by default, unless explicitly enabled in the command line which overrides */
  if ((G.f & G_FLAG_SCRIPT_OVERRIDE_PREF) == 0) {
    SET_FLAG_FROM_TEST(G.f, (U.flag & USER_SCRIPT_AUTOEXEC_DISABLE) == 0, G_FLAG_SCRIPT_AUTOEXEC);
  }

  MEM_CacheLimiter_set_maximum(((size_t)U.memcachelimit) * 1024 * 1024);
  BKE_sound_init(bmain);

  /* Update the temporary directory from the preferences or fallback to the system default. */
  BKE_tempdir_init(U.tempdir);

  /* Update tablet API preference. */
  WM_init_tablet_api();

  BLO_sanitize_experimental_features_userpref_blend(&U);
}

/* return codes */
#define BKE_READ_EXOTIC_FAIL_PATH -3   /* file format is not supported */
#define BKE_READ_EXOTIC_FAIL_FORMAT -2 /* file format is not supported */
#define BKE_READ_EXOTIC_FAIL_OPEN -1   /* Can't open the file */
#define BKE_READ_EXOTIC_OK_BLEND 0     /* .blend file */
#if 0
#  define BKE_READ_EXOTIC_OK_OTHER 1 /* other supported formats */
#endif

/** \} */

/* -------------------------------------------------------------------- */
/** \name Read Exotic File Formats
 *
 * Currently only supports '.blend' files,
 * we could support registering other file formats and their loaders.
 * \{ */

/* intended to check for non-blender formats but for now it only reads blends */
static int wm_read_exotic(const char *name)
{
  int len;
  gzFile gzfile;
  char header[7];
  int retval;

  /* make sure we're not trying to read a directory.... */

  len = strlen(name);
  if (len > 0 && ELEM(name[len - 1], '/', '\\')) {
    retval = BKE_READ_EXOTIC_FAIL_PATH;
  }
  else {
    gzfile = BLI_gzopen(name, "rb");
    if (gzfile == NULL) {
      retval = BKE_READ_EXOTIC_FAIL_OPEN;
    }
    else {
      len = gzread(gzfile, header, sizeof(header));
      gzclose(gzfile);
      if (len == sizeof(header) && STREQLEN(header, "BLENDER", 7)) {
        retval = BKE_READ_EXOTIC_OK_BLEND;
      }
      else {
        /* We may want to support loading other file formats
         * from their header bytes or file extension.
         * This used to be supported in the code below and may be added
         * back at some point. */
#if 0
        WM_cursor_wait(true);

        if (is_foo_format(name)) {
          read_foo(name);
          retval = BKE_READ_EXOTIC_OK_OTHER;
        }
        else
#endif
        {
          retval = BKE_READ_EXOTIC_FAIL_FORMAT;
        }
#if 0
        WM_cursor_wait(false);
#endif
      }
    }
  }

  return retval;
}

/** \} */

/* -------------------------------------------------------------------- */
/** \name Read Blend-File Shared Utilities
 * \{ */

void WM_file_autoexec_init(const char *filepath)
{
  if (G.f & G_FLAG_SCRIPT_OVERRIDE_PREF) {
    return;
  }

  if (G.f & G_FLAG_SCRIPT_AUTOEXEC) {
    char path[FILE_MAX];
    BLI_split_dir_part(filepath, path, sizeof(path));
    if (BKE_autoexec_match(path)) {
      G.f &= ~G_FLAG_SCRIPT_AUTOEXEC;
    }
  }
}

void wm_file_read_report(bContext *C, Main *bmain)
{
  ReportList *reports = NULL;
  LISTBASE_FOREACH (Scene *, scene, &bmain->scenes) {
    if (scene->r.engine[0] &&
        BLI_findstring(&R_engines, scene->r.engine, offsetof(RenderEngineType, idname)) == NULL) {
      if (reports == NULL) {
        reports = CTX_wm_reports(C);
      }

      BKE_reportf(reports,
                  RPT_ERROR,
                  "Engine '%s' not available for scene '%s' (an add-on may need to be installed "
                  "or enabled)",
                  scene->r.engine,
                  scene->id.name + 2);
    }
  }

  if (reports) {
    if (!G.background) {
      WM_report_banner_show();
    }
  }
}

/**
 * Logic shared between #WM_file_read & #wm_homefile_read,
 * call before loading a file.
 * \note In the case of #WM_file_read the file may fail to load.
 * Change here shouldn't cause user-visible changes in that case.
 */
static void wm_file_read_pre(bContext *C, bool use_data, bool UNUSED(use_userdef))
{
  if (use_data) {
    BKE_callback_exec_null(CTX_data_main(C), BKE_CB_EVT_LOAD_PRE);
    BLI_timer_on_file_load();
  }

  /* Always do this as both startup and preferences may have loaded in many font's
   * at a different zoom level to the file being loaded. */
  UI_view2d_zoom_cache_reset();
}

/**
 * Logic shared between #WM_file_read & #wm_homefile_read,
 * updates to make after reading a file.
 */
static void wm_file_read_post(bContext *C,
                              const bool is_startup_file,
                              const bool is_factory_startup,
                              const bool use_data,
                              const bool use_userdef,
                              const bool reset_app_template)
{
  bool addons_loaded = false;
  wmWindowManager *wm = CTX_wm_manager(C);

  if (use_data) {
    if (!G.background) {
      /* remove windows which failed to be added via WM_check */
      wm_window_ghostwindows_remove_invalid(C, wm);
    }
    CTX_wm_window_set(C, wm->windows.first);
  }

#ifdef WITH_PYTHON
  if (is_startup_file) {
    /* On startup (by default), Python won't have been initialized.
     *
     * The following block handles data & preferences being reloaded
     * which requires resetting some internal variables. */
    if (CTX_py_init_get(C)) {
      bool reset_all = use_userdef;
      if (use_userdef || reset_app_template) {
        /* Only run when we have a template path found. */
        if (BKE_appdir_app_template_any()) {
          BPY_run_string_eval(
              C, (const char *[]){"bl_app_template_utils", NULL}, "bl_app_template_utils.reset()");
          reset_all = true;
        }
      }
      if (reset_all) {
        BPY_run_string_exec(
            C,
            (const char *[]){"bpy", "addon_utils", NULL},
            /* Refresh scripts as the preferences may have changed the user-scripts path.
             *
             * This is needed when loading settings from the previous version,
             * otherwise the script path stored in the preferences would be ignored. */
            "bpy.utils.refresh_script_paths()\n"
            /* Sync add-ons, these may have changed from the defaults. */
            "addon_utils.reset_all()");
      }
      if (use_data) {
        BPY_python_reset(C);
      }
      addons_loaded = true;
    }
  }
  else {
    /* run any texts that were loaded in and flagged as modules */
    if (use_data) {
      BPY_python_reset(C);
    }
    addons_loaded = true;
  }
#else
  UNUSED_VARS(is_startup_file, reset_app_template);
#endif /* WITH_PYTHON */

  Main *bmain = CTX_data_main(C);

  if (use_userdef) {
    if (is_factory_startup) {
      BKE_callback_exec_null(bmain, BKE_CB_EVT_LOAD_FACTORY_USERDEF_POST);
    }
  }

  if (use_data) {
    /* important to do before NULL'ing the context */
    BKE_callback_exec_null(bmain, BKE_CB_EVT_VERSION_UPDATE);
    BKE_callback_exec_null(bmain, BKE_CB_EVT_LOAD_POST);
    if (is_factory_startup) {
      BKE_callback_exec_null(bmain, BKE_CB_EVT_LOAD_FACTORY_STARTUP_POST);
    }
  }

  if (use_data) {
    WM_operatortype_last_properties_clear_all();

    /* After load post, so for example the driver namespace can be filled
     * before evaluating the depsgraph. */
    wm_event_do_depsgraph(C, true);

    ED_editors_init(C);

#if 1
    WM_event_add_notifier(C, NC_WM | ND_FILEREAD, NULL);
#else
    WM_msg_publish_static(CTX_wm_message_bus(C), WM_MSG_STATICTYPE_FILE_READ);
#endif
  }

  /* report any errors.
   * currently disabled if addons aren't yet loaded */
  if (addons_loaded) {
    wm_file_read_report(C, bmain);
  }

  if (use_data) {
    if (!G.background) {
      if (wm->undo_stack == NULL) {
        wm->undo_stack = BKE_undosys_stack_create();
      }
      else {
        BKE_undosys_stack_clear(wm->undo_stack);
      }
      BKE_undosys_stack_init_from_main(wm->undo_stack, bmain);
      BKE_undosys_stack_init_from_context(wm->undo_stack, C);
    }
  }

  if (use_data) {
    if (!G.background) {
      /* in background mode this makes it hard to load
       * a blend file and do anything since the screen
       * won't be set to a valid value again */
      CTX_wm_window_set(C, NULL); /* exits queues */

      /* Ensure auto-run action is not used from a previous blend file load. */
      wm_test_autorun_revert_action_set(NULL, NULL);

      /* Ensure tools are registered. */
      WM_toolsystem_init(C);
    }
  }
}

/** \} */

/* -------------------------------------------------------------------- */
/** \name Read Main Blend-File API
 * \{ */

bool WM_file_read(bContext *C, const char *filepath, ReportList *reports)
{
  /* assume automated tasks with background, don't write recent file list */
  const bool do_history_file_update = (G.background == false) &&
                                      (CTX_wm_manager(C)->op_undo_depth == 0);
  bool success = false;

  const bool use_data = true;
  const bool use_userdef = false;

  /* so we can get the error message */
  errno = 0;

  WM_cursor_wait(true);

  /* first try to append data from exotic file formats... */
  /* it throws error box when file doesn't exist and returns -1 */
  /* note; it should set some error message somewhere... (ton) */
  const int retval = wm_read_exotic(filepath);

  /* we didn't succeed, now try to read Blender file */
  if (retval == BKE_READ_EXOTIC_OK_BLEND) {
    const struct BlendFileReadParams params = {
        .is_startup = false,
        /* Loading preferences when the user intended to load a regular file is a security
         * risk, because the excluded path list is also loaded. Further it's just confusing
         * if a user loads a file and various preferences change. */
        .skip_flags = BLO_READ_SKIP_USERDEF,
    };

    struct BlendFileData *bfd = BKE_blendfile_read(filepath, &params, reports);
    if (bfd != NULL) {
      wm_file_read_pre(C, use_data, use_userdef);

      /* Put aside screens to match with persistent windows later,
       * also exit screens and editors. */
      ListBase wmbase;
      wm_window_match_init(C, &wmbase);

      /* This flag is initialized by the operator but overwritten on read.
       * need to re-enable it here else drivers + registered scripts wont work. */
      const int G_f_orig = G.f;

      BKE_blendfile_read_setup(C, bfd, &params, reports);

      if (G.f != G_f_orig) {
        const int flags_keep = G_FLAG_ALL_RUNTIME;
        G.f &= G_FLAG_ALL_READFILE;
        G.f = (G.f & ~flags_keep) | (G_f_orig & flags_keep);
      }

      /* #BKE_blendfile_read_result_setup sets new Main into context. */
      Main *bmain = CTX_data_main(C);

      /* When recovering a session from an unsaved file, this can have a blank path. */
      if (BKE_main_blendfile_path(bmain)[0] != '\0') {
        G.save_over = 1;
        G.relbase_valid = 1;
      }
      else {
        G.save_over = 0;
        G.relbase_valid = 0;
      }

      /* match the read WM with current WM */
      wm_window_match_do(C, &wmbase, &bmain->wm, &bmain->wm);
      WM_check(C); /* opens window(s), checks keymaps */

      if (do_history_file_update) {
        wm_history_file_update();
      }

      wm_file_read_post(C, false, false, use_data, use_userdef, false);

      success = true;
    }
  }
#if 0
  else if (retval == BKE_READ_EXOTIC_OK_OTHER) {
    BKE_undo_write(C, "Import file");
  }
#endif
  else if (retval == BKE_READ_EXOTIC_FAIL_OPEN) {
    BKE_reportf(reports,
                RPT_ERROR,
                "Cannot read file '%s': %s",
                filepath,
                errno ? strerror(errno) : TIP_("unable to open the file"));
  }
  else if (retval == BKE_READ_EXOTIC_FAIL_FORMAT) {
    BKE_reportf(reports, RPT_ERROR, "File format is not supported in file '%s'", filepath);
  }
  else if (retval == BKE_READ_EXOTIC_FAIL_PATH) {
    BKE_reportf(reports, RPT_ERROR, "File path '%s' invalid", filepath);
  }
  else {
    BKE_reportf(reports, RPT_ERROR, "Unknown error loading '%s'", filepath);
    BLI_assert(!"invalid 'retval'");
  }

  if (success == false) {
    /* remove from recent files list */
    if (do_history_file_update) {
      RecentFile *recent = wm_file_history_find(filepath);
      if (recent) {
        wm_history_file_free(recent);
        wm_history_file_write();
      }
    }
  }

  WM_cursor_wait(false);

  return success;
}

static struct {
  char app_template[64];
  bool override;
} wm_init_state_app_template = {{0}};

/**
 * Used for setting app-template from the command line:
 * - non-empty string: overrides.
 * - empty string: override, using no app template.
 * - NULL: clears override.
 */
void WM_init_state_app_template_set(const char *app_template)
{
  if (app_template) {
    STRNCPY(wm_init_state_app_template.app_template, app_template);
    wm_init_state_app_template.override = true;
  }
  else {
    wm_init_state_app_template.app_template[0] = '\0';
    wm_init_state_app_template.override = false;
  }
}

const char *WM_init_state_app_template_get(void)
{
  return wm_init_state_app_template.override ? wm_init_state_app_template.app_template : NULL;
}

/** \} */

/* -------------------------------------------------------------------- */
/** \name Read Startup & Preferences Blend-File API
 * \{ */

/**
 * Called on startup, (context entirely filled with NULLs)
 * or called for 'New File' both startup.blend and userpref.blend are checked.
 *
 * \param use_factory_settings:
 * Ignore on-disk startup file, use bundled ``datatoc_startup_blend`` instead.
 * Used for "Restore Factory Settings".
 *
 * \param use_userdef: Load factory settings as well as startup file.
 * Disabled for "File New" we don't want to reload preferences.
 *
 * \param filepath_startup_override:
 * Optional path pointing to an alternative blend file (may be NULL).
 *
 * \param app_template_override:
 * Template to use instead of the template defined in user-preferences.
 * When not-null, this is written into the user preferences.
 */
void wm_homefile_read(bContext *C,
                      ReportList *reports,
                      bool use_factory_settings,
                      bool use_empty_data,
                      bool use_data,
                      bool use_userdef,
                      const char *filepath_startup_override,
                      const char *app_template_override,
                      bool *r_is_factory_startup)
{
  Main *bmain = G_MAIN; /* Context does not always have valid main pointer here... */
  ListBase wmbase;
  bool success = false;

  bool filepath_startup_is_factory = true;
  char filepath_startup[FILE_MAX];
  char filepath_userdef[FILE_MAX];

  /* When 'app_template' is set:
   * '{BLENDER_USER_CONFIG}/{app_template}' */
  char app_template_system[FILE_MAX];
  /* When 'app_template' is set:
   * '{BLENDER_SYSTEM_SCRIPTS}/startup/bl_app_templates_system/{app_template}' */
  char app_template_config[FILE_MAX];

  eBLOReadSkip skip_flags = 0;

  if (use_data == false) {
    skip_flags |= BLO_READ_SKIP_DATA;
  }
  if (use_userdef == false) {
    skip_flags |= BLO_READ_SKIP_USERDEF;
  }

  /* True if we load startup.blend from memory
   * or use app-template startup.blend which the user hasn't saved. */
  bool is_factory_startup = true;

  const char *app_template = NULL;
  bool update_defaults = false;

  if (filepath_startup_override != NULL) {
    /* pass */
  }
  else if (app_template_override) {
    /* This may be clearing the current template by setting to an empty string. */
    app_template = app_template_override;
  }
  else if (!use_factory_settings && U.app_template[0]) {
    app_template = U.app_template;
  }

  const bool reset_app_template = ((!app_template && U.app_template[0]) ||
                                   (app_template && !STREQ(app_template, U.app_template)));

  /* options exclude eachother */
  BLI_assert((use_factory_settings && filepath_startup_override) == 0);

  if ((G.f & G_FLAG_SCRIPT_OVERRIDE_PREF) == 0) {
    SET_FLAG_FROM_TEST(G.f, (U.flag & USER_SCRIPT_AUTOEXEC_DISABLE) == 0, G_FLAG_SCRIPT_AUTOEXEC);
  }

  if (use_data) {
    if (reset_app_template) {
      /* Always load UI when switching to another template. */
      G.fileflags &= ~G_FILE_NO_UI;
    }
  }

  if (use_userdef || reset_app_template) {
#ifdef WITH_PYTHON
    /* This only runs once Blender has already started. */
    if (CTX_py_init_get(C)) {
      /* This is restored by 'wm_file_read_post', disable before loading any preferences
       * so an add-on can read their own preferences when un-registering,
       * and use new preferences if/when re-registering, see T67577.
       *
       * Note that this fits into 'wm_file_read_pre' function but gets messy
       * since we need to know if 'reset_app_template' is true. */
      BPY_run_string_eval(C, (const char *[]){"addon_utils", NULL}, "addon_utils.disable_all()");
    }
#endif /* WITH_PYTHON */
  }

  /* For regular file loading this only runs after the file is successfully read.
   * In the case of the startup file, the in-memory startup file is used as a fallback
   * so we know this will work if all else fails. */
  wm_file_read_pre(C, use_data, use_userdef);

  if (use_data) {
    G.relbase_valid = 0;

    /* put aside screens to match with persistent windows later */
    wm_window_match_init(C, &wmbase);
  }

  filepath_startup[0] = '\0';
  filepath_userdef[0] = '\0';
  app_template_system[0] = '\0';
  app_template_config[0] = '\0';

  const char *const cfgdir = BKE_appdir_folder_id(BLENDER_USER_CONFIG, NULL);
  if (!use_factory_settings) {
    if (cfgdir) {
      BLI_path_join(
          filepath_startup, sizeof(filepath_startup), cfgdir, BLENDER_STARTUP_FILE, NULL);
      filepath_startup_is_factory = false;
      if (use_userdef) {
        BLI_path_join(
            filepath_userdef, sizeof(filepath_startup), cfgdir, BLENDER_USERPREF_FILE, NULL);
      }
    }
    else {
      use_factory_settings = true;
    }

    if (filepath_startup_override) {
      BLI_strncpy(filepath_startup, filepath_startup_override, FILE_MAX);
      filepath_startup_is_factory = false;
    }
  }

  /* load preferences before startup.blend */
  if (use_userdef) {
    if (!use_factory_settings && BLI_exists(filepath_userdef)) {
      UserDef *userdef = BKE_blendfile_userdef_read(filepath_userdef, NULL);
      if (userdef != NULL) {
        BKE_blender_userdef_data_set_and_free(userdef);
        userdef = NULL;

        skip_flags |= BLO_READ_SKIP_USERDEF;
        printf("Read prefs: %s\n", filepath_userdef);
      }
    }
  }

  if ((app_template != NULL) && (app_template[0] != '\0')) {
    if (!BKE_appdir_app_template_id_search(
            app_template, app_template_system, sizeof(app_template_system))) {
      /* Can safely continue with code below, just warn it's not found. */
      BKE_reportf(reports, RPT_WARNING, "Application Template '%s' not found", app_template);
    }

    /* Insert template name into startup file. */

    /* note that the path is being set even when 'use_factory_settings == true'
     * this is done so we can load a templates factory-settings */
    if (!use_factory_settings) {
      BLI_path_join(app_template_config, sizeof(app_template_config), cfgdir, app_template, NULL);
      BLI_path_join(filepath_startup,
                    sizeof(filepath_startup),
                    app_template_config,
                    BLENDER_STARTUP_FILE,
                    NULL);
      filepath_startup_is_factory = false;
      if (BLI_access(filepath_startup, R_OK) != 0) {
        filepath_startup[0] = '\0';
      }
    }
    else {
      filepath_startup[0] = '\0';
    }

    if (filepath_startup[0] == '\0') {
      BLI_path_join(filepath_startup,
                    sizeof(filepath_startup),
                    app_template_system,
                    BLENDER_STARTUP_FILE,
                    NULL);
      filepath_startup_is_factory = true;

      /* Update defaults only for system templates. */
      update_defaults = true;
    }
  }

  if (!use_factory_settings || (filepath_startup[0] != '\0')) {
    if (BLI_access(filepath_startup, R_OK) == 0) {
      const struct BlendFileReadParams params = {
          .is_startup = true,
          .skip_flags = skip_flags | BLO_READ_SKIP_USERDEF,
      };

      struct BlendFileData *bfd = BKE_blendfile_read(filepath_startup, &params, NULL);
      if (bfd != NULL) {
        BKE_blendfile_read_setup_ex(
            C, bfd, &params, NULL, update_defaults && use_data, app_template);
        success = true;
      }
    }
    if (success) {
      is_factory_startup = filepath_startup_is_factory;
    }
  }

  if (use_userdef) {
    if ((skip_flags & BLO_READ_SKIP_USERDEF) == 0) {
      UserDef *userdef_default = BKE_blendfile_userdef_from_defaults();
      BKE_blender_userdef_data_set_and_free(userdef_default);
      skip_flags |= BLO_READ_SKIP_USERDEF;
    }
  }

  if (success == false && filepath_startup_override && reports) {
    /* We can not return from here because wm is already reset */
    BKE_reportf(reports, RPT_ERROR, "Could not read '%s'", filepath_startup_override);
  }

  if (success == false) {
    const struct BlendFileReadParams params = {
        .is_startup = true,
        .skip_flags = skip_flags,
    };
    struct BlendFileData *bfd = BKE_blendfile_read_from_memory(
        datatoc_startup_blend, datatoc_startup_blend_size, &params, NULL);
    if (bfd != NULL) {
      BKE_blendfile_read_setup_ex(C, bfd, &params, NULL, true, NULL);
      success = true;
    }

    if (use_data && BLI_listbase_is_empty(&wmbase)) {
      wm_clear_default_size(C);
    }
  }

  if (use_empty_data) {
    BKE_blendfile_read_make_empty(C);
  }

  /* Load template preferences,
   * unlike regular preferences we only use some of the settings,
   * see: BKE_blender_userdef_set_app_template */
  if (app_template_system[0] != '\0') {
    char temp_path[FILE_MAX];
    temp_path[0] = '\0';
    if (!use_factory_settings) {
      BLI_path_join(
          temp_path, sizeof(temp_path), app_template_config, BLENDER_USERPREF_FILE, NULL);
      if (BLI_access(temp_path, R_OK) != 0) {
        temp_path[0] = '\0';
      }
    }

    if (temp_path[0] == '\0') {
      BLI_path_join(
          temp_path, sizeof(temp_path), app_template_system, BLENDER_USERPREF_FILE, NULL);
    }

    if (use_userdef) {
      UserDef *userdef_template = NULL;
      /* just avoids missing file warning */
      if (BLI_exists(temp_path)) {
        userdef_template = BKE_blendfile_userdef_read(temp_path, NULL);
      }
      if (userdef_template == NULL) {
        /* we need to have preferences load to overwrite preferences from previous template */
        userdef_template = BKE_blendfile_userdef_from_defaults();
      }
      if (userdef_template) {
        BKE_blender_userdef_app_template_data_set_and_free(userdef_template);
        userdef_template = NULL;
      }
    }
  }

  if (app_template_override) {
    BLI_strncpy(U.app_template, app_template_override, sizeof(U.app_template));
  }

  bmain = CTX_data_main(C);

  if (use_userdef) {
    /* check userdef before open window, keymaps etc */
    wm_init_userdef(bmain);
  }

  if (use_data) {
    /* match the read WM with current WM */
    wm_window_match_do(C, &wmbase, &bmain->wm, &bmain->wm);
  }

  if (use_userdef) {
    /* Clear keymaps because the current default keymap may have been initialized
     * from user preferences, which have been reset. */
    LISTBASE_FOREACH (wmWindowManager *, wm, &bmain->wm) {
      if (wm->defaultconf) {
        wm->defaultconf->flag &= ~KEYCONF_INIT_DEFAULT;
      }
    }
  }

  if (use_data) {
    WM_check(C); /* opens window(s), checks keymaps */

    bmain->name[0] = '\0';

    /* start with save preference untitled.blend */
    G.save_over = 0;
  }

  wm_file_read_post(C, true, is_factory_startup, use_data, use_userdef, reset_app_template);

  if (r_is_factory_startup) {
    *r_is_factory_startup = is_factory_startup;
  }
}

/* -------------------------------------------------------------------- */
/** \name Blend-File History API
 * \{ */

void wm_history_file_read(void)
{
  char name[FILE_MAX];
  LinkNode *l, *lines;
  struct RecentFile *recent;
  const char *line;
  int num;
  const char *const cfgdir = BKE_appdir_folder_id(BLENDER_USER_CONFIG, NULL);

  if (!cfgdir) {
    return;
  }

  BLI_join_dirfile(name, sizeof(name), cfgdir, BLENDER_HISTORY_FILE);

  lines = BLI_file_read_as_lines(name);

  wm_history_files_free();

  /* read list of recent opened files from recent-files.txt to memory */
  for (l = lines, num = 0; l && (num < U.recent_files); l = l->next) {
    line = l->link;
    /* don't check if files exist, causes slow startup for remote/external drives */
    if (line[0]) {
      recent = (RecentFile *)MEM_mallocN(sizeof(RecentFile), "RecentFile");
      BLI_addtail(&(G.recent_files), recent);
      recent->filepath = BLI_strdup(line);
      num++;
    }
  }

  BLI_file_free_lines(lines);
}

static RecentFile *wm_history_file_new(const char *filepath)
{
  RecentFile *recent = MEM_mallocN(sizeof(RecentFile), "RecentFile");
  recent->filepath = BLI_strdup(filepath);
  return recent;
}

static void wm_history_file_free(RecentFile *recent)
{
  BLI_assert(BLI_findindex(&G.recent_files, recent) != -1);
  MEM_freeN(recent->filepath);
  BLI_freelinkN(&G.recent_files, recent);
}

static void wm_history_files_free(void)
{
  LISTBASE_FOREACH_MUTABLE (RecentFile *, recent, &G.recent_files) {
    wm_history_file_free(recent);
  }
}

static RecentFile *wm_file_history_find(const char *filepath)
{
  return BLI_findstring_ptr(&G.recent_files, filepath, offsetof(RecentFile, filepath));
}

/**
 * Write #BLENDER_HISTORY_FILE as-is, without checking the environment
 * (that's handled by #wm_history_file_update).
 */
static void wm_history_file_write(void)
{
  const char *user_config_dir;
  char name[FILE_MAX];
  FILE *fp;

  /* will be NULL in background mode */
  user_config_dir = BKE_appdir_folder_id_create(BLENDER_USER_CONFIG, NULL);
  if (!user_config_dir) {
    return;
  }

  BLI_join_dirfile(name, sizeof(name), user_config_dir, BLENDER_HISTORY_FILE);

  fp = BLI_fopen(name, "w");
  if (fp) {
    LISTBASE_FOREACH (RecentFile *, recent, &G.recent_files) {
      fprintf(fp, "%s\n", recent->filepath);
    }
    fclose(fp);
  }
}

/**
 * Run after saving a file to refresh the #BLENDER_HISTORY_FILE list.
 */
static void wm_history_file_update(void)
{
  RecentFile *recent;
  const char *blendfile_name = BKE_main_blendfile_path_from_global();

  /* no write history for recovered startup files */
  if (blendfile_name[0] == '\0') {
    return;
  }

  recent = G.recent_files.first;
  /* refresh recent-files.txt of recent opened files, when current file was changed */
  if (!(recent) || (BLI_path_cmp(recent->filepath, blendfile_name) != 0)) {

    recent = wm_file_history_find(blendfile_name);
    if (recent) {
      BLI_remlink(&G.recent_files, recent);
    }
    else {
      RecentFile *recent_next;
      for (recent = BLI_findlink(&G.recent_files, U.recent_files - 1); recent;
           recent = recent_next) {
        recent_next = recent->next;
        wm_history_file_free(recent);
      }
      recent = wm_history_file_new(blendfile_name);
    }

    /* add current file to the beginning of list */
    BLI_addhead(&(G.recent_files), recent);

    /* write current file to recent-files.txt */
    wm_history_file_write();

    /* also update most recent files on System */
    GHOST_addToSystemRecentFiles(blendfile_name);
  }
}

/** \} */

/* -------------------------------------------------------------------- */
/** \name Save Main Blend-File (internal)
 * \{ */

/* screen can be NULL */
static ImBuf *blend_file_thumb(const bContext *C,
                               Scene *scene,
                               bScreen *screen,
                               BlendThumbnail **thumb_pt)
{
  /* will be scaled down, but gives some nice oversampling */
  ImBuf *ibuf;
  BlendThumbnail *thumb;
  wmWindowManager *wm = CTX_wm_manager(C);
  const float pixelsize_old = U.pixelsize;
  wmWindow *windrawable_old = wm->windrawable;
  char err_out[256] = "unknown";

  /* screen if no camera found */
  ScrArea *area = NULL;
  ARegion *region = NULL;
  View3D *v3d = NULL;

  /* In case we are given a valid thumbnail data, just generate image from it. */
  if (*thumb_pt) {
    thumb = *thumb_pt;
    return BKE_main_thumbnail_to_imbuf(NULL, thumb);
  }

  /* scene can be NULL if running a script at startup and calling the save operator */
  if (G.background || scene == NULL) {
    return NULL;
  }

  if ((scene->camera == NULL) && (screen != NULL)) {
    area = BKE_screen_find_big_area(screen, SPACE_VIEW3D, 0);
    region = BKE_area_find_region_type(area, RGN_TYPE_WINDOW);
    if (region) {
      v3d = area->spacedata.first;
    }
  }

  if (scene->camera == NULL && v3d == NULL) {
    return NULL;
  }

  /* gets scaled to BLEN_THUMB_SIZE */
  Depsgraph *depsgraph = CTX_data_ensure_evaluated_depsgraph(C);

  /* Note that with scaling, this ends up being 0.5,
   * as it's a thumbnail, we don't need object centers and friends to be 1:1 size. */
  U.pixelsize = 1.0f;

  if (scene->camera) {
    ibuf = ED_view3d_draw_offscreen_imbuf_simple(depsgraph,
                                                 scene,
                                                 NULL,
                                                 OB_SOLID,
                                                 scene->camera,
                                                 BLEN_THUMB_SIZE * 2,
                                                 BLEN_THUMB_SIZE * 2,
                                                 IB_rect,
                                                 V3D_OFSDRAW_NONE,
                                                 R_ALPHAPREMUL,
                                                 NULL,
                                                 NULL,
                                                 err_out);
  }
  else {
    ibuf = ED_view3d_draw_offscreen_imbuf(depsgraph,
                                          scene,
                                          OB_SOLID,
                                          v3d,
                                          region,
                                          BLEN_THUMB_SIZE * 2,
                                          BLEN_THUMB_SIZE * 2,
                                          IB_rect,
                                          R_ALPHAPREMUL,
                                          NULL,
                                          true,
                                          NULL,
                                          err_out);
  }

  U.pixelsize = pixelsize_old;

  /* Reset to old drawable. */
  if (windrawable_old) {
    wm_window_make_drawable(wm, windrawable_old);
  }
  else {
    wm_window_clear_drawable(wm);
  }

  if (ibuf) {
    /* dirty oversampling */
    IMB_scaleImBuf(ibuf, BLEN_THUMB_SIZE, BLEN_THUMB_SIZE);
    thumb = BKE_main_thumbnail_from_imbuf(NULL, ibuf);
  }
  else {
    /* '*thumb_pt' needs to stay NULL to prevent a bad thumbnail from being handled */
    CLOG_WARN(&LOG, "failed to create thumbnail: %s", err_out);
    thumb = NULL;
  }

  /* must be freed by caller */
  *thumb_pt = thumb;

  return ibuf;
}

/* easy access from gdb */
bool write_crash_blend(void)
{
  char path[FILE_MAX];

  BLI_strncpy(path, BKE_main_blendfile_path_from_global(), sizeof(path));
  BLI_path_extension_replace(path, sizeof(path), "_crash.blend");
  if (BLO_write_file(G_MAIN, path, G.fileflags, &(const struct BlendFileWriteParams){0}, NULL)) {
    printf("written: %s\n", path);
    return 1;
  }
  printf("failed: %s\n", path);
  return 0;
}

/**
 * \see #wm_homefile_write_exec wraps #BLO_write_file in a similar way.
 */
static bool wm_file_write(bContext *C,
                          const char *filepath,
                          int fileflags,
                          eBLO_WritePathRemap remap_mode,
                          bool use_save_as_copy,
                          ReportList *reports)
{
  Main *bmain = CTX_data_main(C);
  int len;
  int ok = false;
  BlendThumbnail *thumb, *main_thumb;
  ImBuf *ibuf_thumb = NULL;

  len = strlen(filepath);

  if (len == 0) {
    BKE_report(reports, RPT_ERROR, "Path is empty, cannot save");
    return ok;
  }

  if (len >= FILE_MAX) {
    BKE_report(reports, RPT_ERROR, "Path too long, cannot save");
    return ok;
  }

  /* Check if file write permission is ok */
  if (BLI_exists(filepath) && !BLI_file_is_writable(filepath)) {
    BKE_reportf(reports, RPT_ERROR, "Cannot save blend file, path '%s' is not writable", filepath);
    return ok;
  }

  /* note: used to replace the file extension (to ensure '.blend'),
   * no need to now because the operator ensures,
   * its handy for scripts to save to a predefined name without blender editing it */

  /* send the OnSave event */
  LISTBASE_FOREACH (Library *, li, &bmain->libraries) {
    if (BLI_path_cmp(li->filepath_abs, filepath) == 0) {
      BKE_reportf(reports, RPT_ERROR, "Cannot overwrite used library '%.240s'", filepath);
      return ok;
    }
  }

  /* Call pre-save callbacks before writing preview,
   * that way you can generate custom file thumbnail. */
  BKE_callback_exec_null(bmain, BKE_CB_EVT_SAVE_PRE);

  /* Enforce full override check/generation on file save. */
  BKE_lib_override_library_main_operations_create(bmain, true);

  /* blend file thumbnail */
  /* Save before exit_editmode, otherwise derivedmeshes for shared data corrupt T27765. */
  /* Main now can store a '.blend' thumbnail, useful for background mode
   * or thumbnail customization. */
  main_thumb = thumb = bmain->blen_thumb;
  if ((U.flag & USER_SAVE_PREVIEWS) && BLI_thread_is_main()) {
    ibuf_thumb = blend_file_thumb(C, CTX_data_scene(C), CTX_wm_screen(C), &thumb);
  }

  /* operator now handles overwrite checks */

  if (G.fileflags & G_FILE_AUTOPACK) {
    BKE_packedfile_pack_all(bmain, reports, false);
  }

  /* don't forget not to return without! */
  WM_cursor_wait(true);

  ED_editors_flush_edits(bmain);

  /* first time saving */
  /* XXX temp solution to solve bug, real fix coming (ton) */
  if ((BKE_main_blendfile_path(bmain)[0] == '\0') && (use_save_as_copy == false)) {
    BLI_strncpy(bmain->name, filepath, sizeof(bmain->name));
  }

  /* XXX temp solution to solve bug, real fix coming (ton) */
  bmain->recovered = 0;

  if (BLO_write_file(CTX_data_main(C),
                     filepath,
                     fileflags,
                     &(const struct BlendFileWriteParams){
                         .remap_mode = remap_mode,
                         .use_save_versions = true,
                         .use_save_as_copy = use_save_as_copy,
                         .thumb = thumb,
                     },
                     reports)) {
    const bool do_history_file_update = (G.background == false) &&
                                        (CTX_wm_manager(C)->op_undo_depth == 0);

    if (use_save_as_copy == false) {
      G.relbase_valid = 1;
      BLI_strncpy(bmain->name, filepath, sizeof(bmain->name)); /* is guaranteed current file */

      G.save_over = 1; /* disable untitled.blend convention */
    }

    SET_FLAG_FROM_TEST(G.fileflags, fileflags & G_FILE_COMPRESS, G_FILE_COMPRESS);

    /* prevent background mode scripts from clobbering history */
    if (do_history_file_update) {
      wm_history_file_update();
    }

    BKE_callback_exec_null(bmain, BKE_CB_EVT_SAVE_POST);

    /* run this function after because the file cant be written before the blend is */
    if (ibuf_thumb) {
      IMB_thumb_delete(filepath, THB_FAIL); /* without this a failed thumb overrides */
      ibuf_thumb = IMB_thumb_create(filepath, THB_LARGE, THB_SOURCE_BLEND, ibuf_thumb);
    }

    /* Without this there is no feedback the file was saved. */
    BKE_reportf(reports, RPT_INFO, "Saved \"%s\"", BLI_path_basename(filepath));

    /* Success. */
    ok = true;
  }

  if (ibuf_thumb) {
    IMB_freeImBuf(ibuf_thumb);
  }
  if (thumb && thumb != main_thumb) {
    MEM_freeN(thumb);
  }

  WM_cursor_wait(false);

  return ok;
}

/** \} */

/* -------------------------------------------------------------------- */
/** \name Auto-Save API
 * \{ */

static void wm_autosave_location(char *filepath)
{
  const int pid = abs(getpid());
  char path[1024];
#ifdef WIN32
  const char *savedir;
#endif

  if (G_MAIN && G.relbase_valid) {
    const char *basename = BLI_path_basename(BKE_main_blendfile_path_from_global());
    int len = strlen(basename) - 6;
    BLI_snprintf(path, sizeof(path), "%.*s_%d_autosave.blend", len, basename, pid);
  }
  else {
    BLI_snprintf(path, sizeof(path), "%d_autosave.blend", pid);
  }

#ifdef WIN32
  /* XXX Need to investigate how to handle default location of '/tmp/'
   * This is a relative directory on Windows, and it may be
   * found. Example:
   * Blender installed on D:\ drive, D:\ drive has D:\tmp\
   * Now, BLI_exists() will find '/tmp/' exists, but
   * BLI_make_file_string will create string that has it most likely on C:\
   * through BLI_windows_get_default_root_dir().
   * If there is no C:\tmp autosave fails. */
  if (!BLI_exists(BKE_tempdir_base())) {
    savedir = BKE_appdir_folder_id_create(BLENDER_USER_AUTOSAVE, NULL);
    BLI_make_file_string("/", filepath, savedir, path);
    return;
  }
#endif

  BLI_join_dirfile(filepath, FILE_MAX, BKE_tempdir_base(), path);
}

static void wm_autosave_write(Main *bmain, wmWindowManager *wm)
{
  char filepath[FILE_MAX];

  wm_autosave_location(filepath);

  /* Fast save of last undo-buffer, now with UI. */
  const bool use_memfile = (U.uiflag & USER_GLOBALUNDO) != 0;
  MemFile *memfile = use_memfile ? ED_undosys_stack_memfile_get_active(wm->undo_stack) : NULL;
  if (memfile != NULL) {
    BLO_memfile_write_file(memfile, filepath);
  }
  else {
    if (use_memfile) {
      /* This is very unlikely, alert developers of this unexpected case. */
      CLOG_WARN(&LOG, "undo-data not found for writing, fallback to regular file write!");
    }

    /* Save as regular blend file with recovery information. */
    const int fileflags = (G.fileflags & ~G_FILE_COMPRESS) | G_FILE_RECOVER_WRITE;

    ED_editors_flush_edits(bmain);

    /* Error reporting into console. */
    BLO_write_file(bmain, filepath, fileflags, &(const struct BlendFileWriteParams){0}, NULL);
  }
}

static void wm_autosave_timer_begin_ex(wmWindowManager *wm, double timestep)
{
  wm_autosave_timer_end(wm);

  if (U.flag & USER_AUTOSAVE) {
    wm->autosavetimer = WM_event_add_timer(wm, NULL, TIMERAUTOSAVE, timestep);
  }
}

void wm_autosave_timer_begin(wmWindowManager *wm)
{
  wm_autosave_timer_begin_ex(wm, U.savetime * 60.0);
}

void wm_autosave_timer_end(wmWindowManager *wm)
{
  if (wm->autosavetimer) {
    WM_event_remove_timer(wm, NULL, wm->autosavetimer);
    wm->autosavetimer = NULL;
  }
}

void WM_autosave_init(wmWindowManager *wm)
{
  wm_autosave_timer_begin(wm);
}

/**
 * Run the auto-save timer action.
 */
void wm_autosave_timer(Main *bmain, wmWindowManager *wm, wmTimer *UNUSED(wt))
{
  wm_autosave_timer_end(wm);

  /* If a modal operator is running, don't autosave because we might not be in
   * a valid state to save. But try again in 10ms. */
  LISTBASE_FOREACH (wmWindow *, win, &wm->windows) {
    LISTBASE_FOREACH (wmEventHandler *, handler_base, &win->modalhandlers) {
      if (handler_base->type == WM_HANDLER_TYPE_OP) {
        wmEventHandler_Op *handler = (wmEventHandler_Op *)handler_base;
        if (handler->op) {
          wm_autosave_timer_begin_ex(wm, 0.01);
          return;
        }
      }
    }
  }

  wm_autosave_write(bmain, wm);

  /* Restart the timer after file write, just in case file write takes a long time. */
  wm_autosave_timer_begin(wm);
}

void wm_autosave_delete(void)
{
  char filename[FILE_MAX];

  wm_autosave_location(filename);

  if (BLI_exists(filename)) {
    char str[FILE_MAX];
    BLI_join_dirfile(str, sizeof(str), BKE_tempdir_base(), BLENDER_QUIT_FILE);

    /* if global undo; remove tempsave, otherwise rename */
    if (U.uiflag & USER_GLOBALUNDO) {
      BLI_delete(filename, false, false);
    }
    else {
      BLI_rename(filename, str);
    }
  }
}

/** \} */

/* -------------------------------------------------------------------- */
/** \name Initialize WM_OT_open_xxx properties
 *
 * Check if load_ui was set by the caller.
 * Fall back to user preference when file flags not specified.
 *
 * \{ */

void wm_open_init_load_ui(wmOperator *op, bool use_prefs)
{
  PropertyRNA *prop = RNA_struct_find_property(op->ptr, "load_ui");
  if (!RNA_property_is_set(op->ptr, prop)) {
    bool value = use_prefs ? ((U.flag & USER_FILENOUI) == 0) : ((G.fileflags & G_FILE_NO_UI) == 0);

    RNA_property_boolean_set(op->ptr, prop, value);
  }
}

void wm_open_init_use_scripts(wmOperator *op, bool use_prefs)
{
  PropertyRNA *prop = RNA_struct_find_property(op->ptr, "use_scripts");
  if (!RNA_property_is_set(op->ptr, prop)) {
    /* use G_FLAG_SCRIPT_AUTOEXEC rather than the userpref because this means if
     * the flag has been disabled from the command line, then opening
     * from the menu wont enable this setting. */
    bool value = use_prefs ? ((U.flag & USER_SCRIPT_AUTOEXEC_DISABLE) == 0) :
                             ((G.f & G_FLAG_SCRIPT_AUTOEXEC) != 0);

    RNA_property_boolean_set(op->ptr, prop, value);
  }
}

/** \} */

/* -------------------------------------------------------------------- */
/** \name Startup File Save Operator
 * \{ */

/**
 * \see #wm_file_write wraps #BLO_write_file in a similar way.
 * \return success.
 */
static int wm_homefile_write_exec(bContext *C, wmOperator *op)
{
  Main *bmain = CTX_data_main(C);
  wmWindowManager *wm = CTX_wm_manager(C);
  wmWindow *win = CTX_wm_window(C);
  char filepath[FILE_MAX];
  int fileflags;

  const char *app_template = U.app_template[0] ? U.app_template : NULL;
  const char *const cfgdir = BKE_appdir_folder_id_create(BLENDER_USER_CONFIG, app_template);
  if (cfgdir == NULL) {
    BKE_report(op->reports, RPT_ERROR, "Unable to create user config path");
    return OPERATOR_CANCELLED;
  }

  BKE_callback_exec_null(bmain, BKE_CB_EVT_SAVE_PRE);

  /* check current window and close it if temp */
  if (win && WM_window_is_temp_screen(win)) {
    wm_window_close(C, wm, win);
  }

  /* update keymaps in user preferences */
  WM_keyconfig_update(wm);

  BLI_path_join(filepath, sizeof(filepath), cfgdir, BLENDER_STARTUP_FILE, NULL);

  printf("Writing homefile: '%s' ", filepath);

  ED_editors_flush_edits(bmain);

  /* Force save as regular blend file. */
  fileflags = G.fileflags & ~G_FILE_COMPRESS;

  if (BLO_write_file(bmain,
                     filepath,
                     fileflags,
                     &(const struct BlendFileWriteParams){
                         /* Make all paths absolute when saving the startup file.
                          * On load the `G.relbase_valid` will be false so the paths
                          * wont have a base for resolving the relative paths. */
                         .remap_mode = BLO_WRITE_PATH_REMAP_ABSOLUTE,
                         /* Don't apply any path changes to the current blend file. */
                         .use_save_as_copy = true,
                     },
                     op->reports) == 0) {
    printf("fail\n");
    return OPERATOR_CANCELLED;
  }

  printf("ok\n");

  G.save_over = 0;

  BKE_callback_exec_null(bmain, BKE_CB_EVT_SAVE_POST);

  return OPERATOR_FINISHED;
}

void WM_OT_save_homefile(wmOperatorType *ot)
{
  ot->name = "Save Startup File";
  ot->idname = "WM_OT_save_homefile";
  ot->description = "Make the current file the default .blend file";

  ot->invoke = WM_operator_confirm;
  ot->exec = wm_homefile_write_exec;
}

/** \} */

/* -------------------------------------------------------------------- */
/** \name Write Preferences Operator
 * \{ */

/* Only save the prefs block. operator entry */
static int wm_userpref_write_exec(bContext *C, wmOperator *op)
{
  wmWindowManager *wm = CTX_wm_manager(C);

  /* Update keymaps in user preferences. */
  WM_keyconfig_update(wm);

  const bool ok = BKE_blendfile_userdef_write_all(op->reports);

  return ok ? OPERATOR_FINISHED : OPERATOR_CANCELLED;
}

void WM_OT_save_userpref(wmOperatorType *ot)
{
  ot->name = "Save Preferences";
  ot->idname = "WM_OT_save_userpref";
  ot->description = "Make the current preferences default";

  ot->invoke = WM_operator_confirm;
  ot->exec = wm_userpref_write_exec;
}

/** \} */

/* -------------------------------------------------------------------- */
/** \name Read Preferences Operator
 * \{ */

/**
 * When reading preferences, there are some exceptions for values which are reset.
 */
static void wm_userpref_read_exceptions(UserDef *userdef_curr, const UserDef *userdef_prev)
{
#define USERDEF_RESTORE(member) \
  { \
    userdef_curr->member = userdef_prev->member; \
  } \
  ((void)0)

  /* Current visible preferences category. */
  USERDEF_RESTORE(space_data.section_active);

#undef USERDEF_RESTORE
}

static void rna_struct_update_when_changed(bContext *C,
                                           Main *bmain,
                                           PointerRNA *ptr_a,
                                           PointerRNA *ptr_b)
{
  CollectionPropertyIterator iter;
  PropertyRNA *iterprop = RNA_struct_iterator_property(ptr_a->type);
  BLI_assert(ptr_a->type == ptr_b->type);
  RNA_property_collection_begin(ptr_a, iterprop, &iter);
  for (; iter.valid; RNA_property_collection_next(&iter)) {
    PropertyRNA *prop = iter.ptr.data;
    if (STREQ(RNA_property_identifier(prop), "rna_type")) {
      continue;
    }
    switch (RNA_property_type(prop)) {
      case PROP_POINTER: {
        PointerRNA ptr_sub_a = RNA_property_pointer_get(ptr_a, prop);
        PointerRNA ptr_sub_b = RNA_property_pointer_get(ptr_b, prop);
        rna_struct_update_when_changed(C, bmain, &ptr_sub_a, &ptr_sub_b);
        break;
      }
      case PROP_COLLECTION:
        /* Don't handle collections. */
        break;
      default: {
        if (!RNA_property_equals(bmain, ptr_a, ptr_b, prop, RNA_EQ_STRICT)) {
          RNA_property_update(C, ptr_b, prop);
        }
      }
    }
  }
  RNA_property_collection_end(&iter);
}

static void wm_userpref_update_when_changed(bContext *C,
                                            Main *bmain,
                                            UserDef *userdef_prev,
                                            UserDef *userdef_curr)
{
  PointerRNA ptr_a, ptr_b;
  RNA_pointer_create(NULL, &RNA_Preferences, userdef_prev, &ptr_a);
  RNA_pointer_create(NULL, &RNA_Preferences, userdef_curr, &ptr_b);
  const bool is_dirty = userdef_curr->runtime.is_dirty;

  rna_struct_update_when_changed(C, bmain, &ptr_a, &ptr_b);

  WM_reinit_gizmomap_all(bmain);
  WM_keyconfig_reload(C);

  userdef_curr->runtime.is_dirty = is_dirty;
}

static int wm_userpref_read_exec(bContext *C, wmOperator *op)
{
  const bool use_data = false;
  const bool use_userdef = true;
  const bool use_factory_settings = STREQ(op->type->idname, "WM_OT_read_factory_userpref");

  UserDef U_backup = U;

  wm_homefile_read(C,
                   op->reports,
                   use_factory_settings,
                   false,
                   use_data,
                   use_userdef,
                   NULL,
                   WM_init_state_app_template_get(),
                   NULL);

  wm_userpref_read_exceptions(&U, &U_backup);
  SET_FLAG_FROM_TEST(G.f, use_factory_settings, G_FLAG_USERPREF_NO_SAVE_ON_EXIT);

  Main *bmain = CTX_data_main(C);

  wm_userpref_update_when_changed(C, bmain, &U_backup, &U);

  if (use_factory_settings) {
    U.runtime.is_dirty = true;
  }

  /* Needed to recalculate UI scaling values (eg, #UserDef.inv_dpi_fac). */
  wm_window_clear_drawable(bmain->wm.first);

  WM_event_add_notifier(C, NC_WINDOW, NULL);

  return OPERATOR_FINISHED;
}

void WM_OT_read_userpref(wmOperatorType *ot)
{
  ot->name = "Load Preferences";
  ot->idname = "WM_OT_read_userpref";
  ot->description = "Load last saved preferences";

  ot->invoke = WM_operator_confirm;
  ot->exec = wm_userpref_read_exec;
}

void WM_OT_read_factory_userpref(wmOperatorType *ot)
{
  ot->name = "Load Factory Preferences";
  ot->idname = "WM_OT_read_factory_userpref";
  ot->description =
      "Load factory default preferences. "
      "To make changes to preferences permanent, use \"Save Preferences\"";

  ot->invoke = WM_operator_confirm;
  ot->exec = wm_userpref_read_exec;
}

/** \} */

/* -------------------------------------------------------------------- */
/** \name Read File History Operator
 * \{ */

static int wm_history_file_read_exec(bContext *UNUSED(C), wmOperator *UNUSED(op))
{
  ED_file_read_bookmarks();
  wm_history_file_read();
  return OPERATOR_FINISHED;
}

void WM_OT_read_history(wmOperatorType *ot)
{
  ot->name = "Reload History File";
  ot->idname = "WM_OT_read_history";
  ot->description = "Reloads history and bookmarks";

  ot->invoke = WM_operator_confirm;
  ot->exec = wm_history_file_read_exec;

  /* this operator is only used for loading settings from a previous blender install */
  ot->flag = OPTYPE_INTERNAL;
}

/** \} */

/* -------------------------------------------------------------------- */
/** \name Read Startup & Preferences Operator
 *
 * Both #WM_OT_read_homefile & #WM_OT_read_factory_settings.
 * \{ */

static int wm_homefile_read_exec(bContext *C, wmOperator *op)
{
  const bool use_factory_startup_and_userdef = STREQ(op->type->idname,
                                                     "WM_OT_read_factory_settings");
  const bool use_factory_settings = use_factory_startup_and_userdef ||
                                    RNA_boolean_get(op->ptr, "use_factory_startup");
  bool use_userdef = false;
  char filepath_buf[FILE_MAX];
  const char *filepath = NULL;
  UserDef U_backup = U;

  if (!use_factory_settings) {
    PropertyRNA *prop = RNA_struct_find_property(op->ptr, "filepath");

    /* This can be used when loading of a start-up file should only change
     * the scene content but keep the blender UI as it is. */
    wm_open_init_load_ui(op, true);
    SET_FLAG_FROM_TEST(G.fileflags, !RNA_boolean_get(op->ptr, "load_ui"), G_FILE_NO_UI);

    if (RNA_property_is_set(op->ptr, prop)) {
      RNA_property_string_get(op->ptr, prop, filepath_buf);
      filepath = filepath_buf;
      if (BLI_access(filepath, R_OK)) {
        BKE_reportf(
            op->reports, RPT_ERROR, "Can't read alternative start-up file: '%s'", filepath);
        return OPERATOR_CANCELLED;
      }
    }
  }
  else {
    if (use_factory_startup_and_userdef) {
      /* always load UI for factory settings (prefs will re-init) */
      G.fileflags &= ~G_FILE_NO_UI;
      /* Always load preferences with factory settings. */
      use_userdef = true;
    }
  }

  char app_template_buf[sizeof(U.app_template)];
  const char *app_template;
  PropertyRNA *prop_app_template = RNA_struct_find_property(op->ptr, "app_template");
  const bool use_splash = !use_factory_settings && RNA_boolean_get(op->ptr, "use_splash");
  const bool use_empty_data = RNA_boolean_get(op->ptr, "use_empty");

  if (prop_app_template && RNA_property_is_set(op->ptr, prop_app_template)) {
    RNA_property_string_get(op->ptr, prop_app_template, app_template_buf);
    app_template = app_template_buf;

    if (!use_factory_settings) {
      /* Always load preferences when switching templates with own preferences. */
      use_userdef = BKE_appdir_app_template_has_userpref(app_template) ||
                    BKE_appdir_app_template_has_userpref(U.app_template);
    }

    /* Turn override off, since we're explicitly loading a different app-template. */
    WM_init_state_app_template_set(NULL);
  }
  else {
    /* Normally NULL, only set when overriding from the command-line. */
    app_template = WM_init_state_app_template_get();
  }

  bool use_data = true;
  wm_homefile_read(C,
                   op->reports,
                   use_factory_settings,
                   use_empty_data,
                   use_data,
                   use_userdef,
                   filepath,
                   app_template,
                   NULL);
  if (use_splash) {
    WM_init_splash(C);
  }

  if (use_userdef) {
    wm_userpref_read_exceptions(&U, &U_backup);
    SET_FLAG_FROM_TEST(G.f, use_factory_settings, G_FLAG_USERPREF_NO_SAVE_ON_EXIT);

    if (use_factory_settings) {
      U.runtime.is_dirty = true;
    }
  }

  if (G.fileflags & G_FILE_NO_UI) {
    ED_outliner_select_sync_from_all_tag(C);
  }

  return OPERATOR_FINISHED;
}

static void wm_homefile_read_after_dialog_callback(bContext *C, void *user_data)
{
  WM_operator_name_call_with_properties(
      C, "WM_OT_read_homefile", WM_OP_EXEC_DEFAULT, (IDProperty *)user_data);
}

static void wm_free_operator_properties_callback(void *user_data)
{
  IDProperty *properties = (IDProperty *)user_data;
  IDP_FreeProperty(properties);
}

static int wm_homefile_read_invoke(bContext *C, wmOperator *op, const wmEvent *UNUSED(event))
{
  if (U.uiflag & USER_SAVE_PROMPT &&
      wm_file_or_image_is_modified(CTX_data_main(C), CTX_wm_manager(C))) {
    wmGenericCallback *callback = MEM_callocN(sizeof(*callback), __func__);
    callback->exec = wm_homefile_read_after_dialog_callback;
    callback->user_data = IDP_CopyProperty(op->properties);
    callback->free_user_data = wm_free_operator_properties_callback;
    wm_close_file_dialog(C, callback);
    return OPERATOR_INTERFACE;
  }
  return wm_homefile_read_exec(C, op);
}

static void read_homefile_props(wmOperatorType *ot)
{
  PropertyRNA *prop;

  prop = RNA_def_string(ot->srna, "app_template", "Template", sizeof(U.app_template), "", "");
  RNA_def_property_flag(prop, PROP_HIDDEN | PROP_SKIP_SAVE);

  prop = RNA_def_boolean(ot->srna, "use_empty", false, "Empty", "");
  RNA_def_property_flag(prop, PROP_HIDDEN | PROP_SKIP_SAVE);
}

void WM_OT_read_homefile(wmOperatorType *ot)
{
  PropertyRNA *prop;
  ot->name = "Reload Start-Up File";
  ot->idname = "WM_OT_read_homefile";
  ot->description = "Open the default file (doesn't save the current file)";

  ot->invoke = wm_homefile_read_invoke;
  ot->exec = wm_homefile_read_exec;

  prop = RNA_def_string_file_path(
      ot->srna, "filepath", NULL, FILE_MAX, "File Path", "Path to an alternative start-up file");
  RNA_def_property_flag(prop, PROP_HIDDEN);

  /* So scripts can use an alternative start-up file without the UI */
  prop = RNA_def_boolean(
      ot->srna, "load_ui", true, "Load UI", "Load user interface setup from the .blend file");
  RNA_def_property_flag(prop, PROP_HIDDEN | PROP_SKIP_SAVE);

  /* So the splash can be kept open after loading a file (for templates). */
  prop = RNA_def_boolean(ot->srna, "use_splash", false, "Splash", "");
  RNA_def_property_flag(prop, PROP_HIDDEN | PROP_SKIP_SAVE);

  /* So scripts can load factory-startup without resetting preferences
   * (which has other implications such as reloading all add-ons).
   * Match naming for `--factory-startup` command line argument. */
  prop = RNA_def_boolean(ot->srna, "use_factory_startup", false, "Factory Startup", "");
  RNA_def_property_flag(prop, PROP_HIDDEN | PROP_SKIP_SAVE);

  read_homefile_props(ot);

  /* omit poll to run in background mode */
}

void WM_OT_read_factory_settings(wmOperatorType *ot)
{
  ot->name = "Load Factory Settings";
  ot->idname = "WM_OT_read_factory_settings";
  ot->description =
      "Load factory default startup file and preferences. "
      "To make changes permanent, use \"Save Startup File\" and \"Save Preferences\"";

  ot->invoke = WM_operator_confirm;
  ot->exec = wm_homefile_read_exec;

  read_homefile_props(ot);
  /* omit poll to run in background mode */
}

/** \} */

/* -------------------------------------------------------------------- */
/** \name Open Main .blend File Utilities
 * \{ */

/**
 * Wrap #WM_file_read, shared by file reading operators.
 */
static bool wm_file_read_opwrap(bContext *C, const char *filepath, ReportList *reports)
{
  bool success;

  /* XXX wm in context is not set correctly after WM_file_read -> crash */
  /* do it before for now, but is this correct with multiple windows? */
  WM_event_add_notifier(C, NC_WINDOW, NULL);

  /* Set by the "use_scripts" property on file load. */
  if ((G.f & G_FLAG_SCRIPT_AUTOEXEC) == 0) {
    WM_file_autoexec_init(filepath);
  }

  success = WM_file_read(C, filepath, reports);

  return success;
}

/* Generic operator state utilities */

static void create_operator_state(wmOperatorType *ot, int first_state)
{
  PropertyRNA *prop = RNA_def_int(
      ot->srna, "state", first_state, INT32_MIN, INT32_MAX, "State", "", INT32_MIN, INT32_MAX);
  RNA_def_property_flag(prop, PROP_SKIP_SAVE);
  RNA_def_property_flag(prop, PROP_HIDDEN);
}

static int get_operator_state(wmOperator *op)
{
  return RNA_int_get(op->ptr, "state");
}

static void set_next_operator_state(wmOperator *op, int state)
{
  RNA_int_set(op->ptr, "state", state);
}

typedef struct OperatorDispatchTarget {
  int state;
  int (*run)(bContext *C, wmOperator *op);
} OperatorDispatchTarget;

static int operator_state_dispatch(bContext *C, wmOperator *op, OperatorDispatchTarget *targets)
{
  int state = get_operator_state(op);
  for (int i = 0; targets[i].run; i++) {
    OperatorDispatchTarget target = targets[i];
    if (target.state == state) {
      return target.run(C, op);
    }
  }
  BLI_assert_unreachable();
  return OPERATOR_CANCELLED;
}

/** \} */

/* -------------------------------------------------------------------- */
/** \name Open Main .blend File Operator
 * \{ */

enum {
  OPEN_MAINFILE_STATE_DISCARD_CHANGES,
  OPEN_MAINFILE_STATE_SELECT_FILE_PATH,
  OPEN_MAINFILE_STATE_OPEN,
};

static int wm_open_mainfile_dispatch(bContext *C, wmOperator *op);

static void wm_open_mainfile_after_dialog_callback(bContext *C, void *user_data)
{
  WM_operator_name_call_with_properties(
      C, "WM_OT_open_mainfile", WM_OP_INVOKE_DEFAULT, (IDProperty *)user_data);
}

static int wm_open_mainfile__discard_changes(bContext *C, wmOperator *op)
{
  if (RNA_boolean_get(op->ptr, "display_file_selector")) {
    set_next_operator_state(op, OPEN_MAINFILE_STATE_SELECT_FILE_PATH);
  }
  else {
    set_next_operator_state(op, OPEN_MAINFILE_STATE_OPEN);
  }

  if (U.uiflag & USER_SAVE_PROMPT &&
      wm_file_or_image_is_modified(CTX_data_main(C), CTX_wm_manager(C))) {
    wmGenericCallback *callback = MEM_callocN(sizeof(*callback), __func__);
    callback->exec = wm_open_mainfile_after_dialog_callback;
    callback->user_data = IDP_CopyProperty(op->properties);
    callback->free_user_data = wm_free_operator_properties_callback;
    wm_close_file_dialog(C, callback);
    return OPERATOR_INTERFACE;
  }
  return wm_open_mainfile_dispatch(C, op);
}

static int wm_open_mainfile__select_file_path(bContext *C, wmOperator *op)
{
  set_next_operator_state(op, OPEN_MAINFILE_STATE_OPEN);

  Main *bmain = CTX_data_main(C);
  const char *openname = BKE_main_blendfile_path(bmain);

  if (CTX_wm_window(C) == NULL) {
    /* in rare cases this could happen, when trying to invoke in background
     * mode on load for example. Don't use poll for this because exec()
     * can still run without a window */
    BKE_report(op->reports, RPT_ERROR, "Context window not set");
    return OPERATOR_CANCELLED;
  }

  /* if possible, get the name of the most recently used .blend file */
  if (G.recent_files.first) {
    struct RecentFile *recent = G.recent_files.first;
    openname = recent->filepath;
  }

  RNA_string_set(op->ptr, "filepath", openname);
  wm_open_init_load_ui(op, true);
  wm_open_init_use_scripts(op, true);
  op->customdata = NULL;

  WM_event_add_fileselect(C, op);

  return OPERATOR_RUNNING_MODAL;
}

static int wm_open_mainfile__open(bContext *C, wmOperator *op)
{
  char filepath[FILE_MAX];
  bool success;

  RNA_string_get(op->ptr, "filepath", filepath);

  /* re-use last loaded setting so we can reload a file without changing */
  wm_open_init_load_ui(op, false);
  wm_open_init_use_scripts(op, false);

  SET_FLAG_FROM_TEST(G.fileflags, !RNA_boolean_get(op->ptr, "load_ui"), G_FILE_NO_UI);
  SET_FLAG_FROM_TEST(G.f, RNA_boolean_get(op->ptr, "use_scripts"), G_FLAG_SCRIPT_AUTOEXEC);
  success = wm_file_read_opwrap(C, filepath, op->reports);

  /* for file open also popup for warnings, not only errors */
  BKE_report_print_level_set(op->reports, RPT_WARNING);

  if (success) {
    if (G.fileflags & G_FILE_NO_UI) {
      ED_outliner_select_sync_from_all_tag(C);
    }
    ED_view3d_local_collections_reset(C, (G.fileflags & G_FILE_NO_UI) != 0);
    return OPERATOR_FINISHED;
  }
  return OPERATOR_CANCELLED;
}

static OperatorDispatchTarget wm_open_mainfile_dispatch_targets[] = {
    {OPEN_MAINFILE_STATE_DISCARD_CHANGES, wm_open_mainfile__discard_changes},
    {OPEN_MAINFILE_STATE_SELECT_FILE_PATH, wm_open_mainfile__select_file_path},
    {OPEN_MAINFILE_STATE_OPEN, wm_open_mainfile__open},
    {0, NULL},
};

static int wm_open_mainfile_dispatch(bContext *C, wmOperator *op)
{
  return operator_state_dispatch(C, op, wm_open_mainfile_dispatch_targets);
}

static int wm_open_mainfile_invoke(bContext *C, wmOperator *op, const wmEvent *UNUSED(event))
{
  return wm_open_mainfile_dispatch(C, op);
}

static int wm_open_mainfile_exec(bContext *C, wmOperator *op)
{
  return wm_open_mainfile__open(C, op);
}

static char *wm_open_mainfile_description(struct bContext *UNUSED(C),
                                          struct wmOperatorType *UNUSED(op),
                                          struct PointerRNA *params)
{
  if (!RNA_struct_property_is_set(params, "filepath")) {
    return NULL;
  }

  /* Filepath. */
  char path[FILE_MAX];
  RNA_string_get(params, "filepath", path);

  BLI_stat_t stats;
  if (BLI_stat(path, &stats) == -1) {
    return BLI_sprintfN("%s\n\n%s", path, N_("File Not Found"));
  }

  /* Date. */
  char date_st[FILELIST_DIRENTRY_DATE_LEN];
  char time_st[FILELIST_DIRENTRY_TIME_LEN];
  bool is_today, is_yesterday;
  BLI_filelist_entry_datetime_to_string(
      NULL, (int64_t)stats.st_mtime, false, time_st, date_st, &is_today, &is_yesterday);
  if (is_today || is_yesterday) {
    BLI_strncpy(date_st, is_today ? N_("Today") : N_("Yesterday"), sizeof(date_st));
  }

  /* Size. */
  char size_str[FILELIST_DIRENTRY_SIZE_LEN];
  BLI_filelist_entry_size_to_string(NULL, (uint64_t)stats.st_size, false, size_str);

  return BLI_sprintfN(
      "%s\n\n%s: %s %s\n%s: %s", path, N_("Modified"), date_st, time_st, N_("Size"), size_str);
}

/* currently fits in a pointer */
struct FileRuntime {
  bool is_untrusted;
};
BLI_STATIC_ASSERT(sizeof(struct FileRuntime) <= sizeof(void *),
                  "Struct must not exceed pointer size");

static bool wm_open_mainfile_check(bContext *UNUSED(C), wmOperator *op)
{
  struct FileRuntime *file_info = (struct FileRuntime *)&op->customdata;
  PropertyRNA *prop = RNA_struct_find_property(op->ptr, "use_scripts");
  bool is_untrusted = false;
  char path[FILE_MAX];
  char *lslash;

  RNA_string_get(op->ptr, "filepath", path);

  /* get the dir */
  lslash = (char *)BLI_path_slash_rfind(path);
  if (lslash) {
    *(lslash + 1) = '\0';
  }

  if ((U.flag & USER_SCRIPT_AUTOEXEC_DISABLE) == 0) {
    if (BKE_autoexec_match(path) == true) {
      RNA_property_boolean_set(op->ptr, prop, false);
      is_untrusted = true;
    }
  }

  if (file_info) {
    file_info->is_untrusted = is_untrusted;
  }

  return is_untrusted;
}

static void wm_open_mainfile_ui(bContext *UNUSED(C), wmOperator *op)
{
  struct FileRuntime *file_info = (struct FileRuntime *)&op->customdata;
  uiLayout *layout = op->layout;
  uiLayout *col = op->layout;
  const char *autoexec_text;

  uiItemR(layout, op->ptr, "load_ui", 0, NULL, ICON_NONE);

  col = uiLayoutColumn(layout, false);
  if (file_info->is_untrusted) {
    autoexec_text = IFACE_("Trusted Source [Untrusted Path]");
    uiLayoutSetActive(col, false);
    uiLayoutSetEnabled(col, false);
  }
  else {
    autoexec_text = IFACE_("Trusted Source");
  }

  uiItemR(col, op->ptr, "use_scripts", 0, autoexec_text, ICON_NONE);
}

static void wm_open_mainfile_def_property_use_scripts(wmOperatorType *ot)
{
  RNA_def_boolean(ot->srna,
                  "use_scripts",
                  true,
                  "Trusted Source",
                  "Allow .blend file to execute scripts automatically, default available from "
                  "system preferences");
}

void WM_OT_open_mainfile(wmOperatorType *ot)
{
  ot->name = "Open";
  ot->idname = "WM_OT_open_mainfile";
  ot->description = "Open a Blender file";
  ot->get_description = wm_open_mainfile_description;

  ot->invoke = wm_open_mainfile_invoke;
  ot->exec = wm_open_mainfile_exec;
  ot->check = wm_open_mainfile_check;
  ot->ui = wm_open_mainfile_ui;
  /* omit window poll so this can work in background mode */

  WM_operator_properties_filesel(ot,
                                 FILE_TYPE_FOLDER | FILE_TYPE_BLENDER,
                                 FILE_BLENDER,
                                 FILE_OPENFILE,
                                 WM_FILESEL_FILEPATH,
                                 FILE_DEFAULTDISPLAY,
                                 FILE_SORT_DEFAULT);

  RNA_def_boolean(
      ot->srna, "load_ui", true, "Load UI", "Load user interface setup in the .blend file");

  wm_open_mainfile_def_property_use_scripts(ot);

  PropertyRNA *prop = RNA_def_boolean(
      ot->srna, "display_file_selector", true, "Display File Selector", "");
  RNA_def_property_flag(prop, PROP_SKIP_SAVE);

  create_operator_state(ot, OPEN_MAINFILE_STATE_DISCARD_CHANGES);
}

/** \} */

/* -------------------------------------------------------------------- */
/** \name Reload (revert) Main .blend File Operator
 * \{ */

static int wm_revert_mainfile_exec(bContext *C, wmOperator *op)
{
  Main *bmain = CTX_data_main(C);
  bool success;
  char filepath[FILE_MAX];

  wm_open_init_use_scripts(op, false);

  SET_FLAG_FROM_TEST(G.f, RNA_boolean_get(op->ptr, "use_scripts"), G_FLAG_SCRIPT_AUTOEXEC);

  BLI_strncpy(filepath, BKE_main_blendfile_path(bmain), sizeof(filepath));
  success = wm_file_read_opwrap(C, filepath, op->reports);

  if (success) {
    return OPERATOR_FINISHED;
  }
  return OPERATOR_CANCELLED;
}

static bool wm_revert_mainfile_poll(bContext *UNUSED(C))
{
  return G.relbase_valid;
}

void WM_OT_revert_mainfile(wmOperatorType *ot)
{
  ot->name = "Revert";
  ot->idname = "WM_OT_revert_mainfile";
  ot->description = "Reload the saved file";

  ot->invoke = WM_operator_confirm;
  ot->exec = wm_revert_mainfile_exec;
  ot->poll = wm_revert_mainfile_poll;

  wm_open_mainfile_def_property_use_scripts(ot);
}

/** \} */

/* -------------------------------------------------------------------- */
/** \name Recover Last Session Operator
 * \{ */

bool WM_recover_last_session(bContext *C, ReportList *reports)
{
  char filepath[FILE_MAX];
  BLI_join_dirfile(filepath, sizeof(filepath), BKE_tempdir_base(), BLENDER_QUIT_FILE);
<<<<<<< HEAD
  G.fileflags |= G_FILE_RECOVER;
  const bool success = wm_file_read_opwrap(C, filepath, reports);
  G.fileflags &= ~G_FILE_RECOVER;
=======
  G.fileflags |= G_FILE_RECOVER_READ;
  const bool success = wm_file_read_opwrap(C, filepath, reports);
  G.fileflags &= ~G_FILE_RECOVER_READ;
>>>>>>> 9e007b46
  return success;
}

static int wm_recover_last_session_exec(bContext *C, wmOperator *op)
{
  wm_open_init_use_scripts(op, true);
  SET_FLAG_FROM_TEST(G.f, RNA_boolean_get(op->ptr, "use_scripts"), G_FLAG_SCRIPT_AUTOEXEC);
  if (WM_recover_last_session(C, op->reports)) {
    if (!G.background) {
      wmOperatorType *ot = op->type;
      PointerRNA *props_ptr = MEM_callocN(sizeof(PointerRNA), __func__);
      WM_operator_properties_create_ptr(props_ptr, ot);
      RNA_boolean_set(props_ptr, "use_scripts", true);
      wm_test_autorun_revert_action_set(ot, props_ptr);
    }
    return OPERATOR_FINISHED;
  }
  return OPERATOR_CANCELLED;
}

static int wm_recover_last_session_invoke(bContext *C, wmOperator *op, const wmEvent *event)
{
  /* Keep the current setting instead of using the preferences since a file selector
   * doesn't give us the option to change the setting. */
  wm_open_init_use_scripts(op, false);
  return WM_operator_confirm(C, op, event);
}

void WM_OT_recover_last_session(wmOperatorType *ot)
{
  ot->name = "Recover Last Session";
  ot->idname = "WM_OT_recover_last_session";
  ot->description = "Open the last closed file (\"" BLENDER_QUIT_FILE "\")";

  ot->invoke = wm_recover_last_session_invoke;
  ot->exec = wm_recover_last_session_exec;

  wm_open_mainfile_def_property_use_scripts(ot);
}

/** \} */

/* -------------------------------------------------------------------- */
/** \name Auto-Save Main .blend File Operator
 * \{ */

static int wm_recover_auto_save_exec(bContext *C, wmOperator *op)
{
  char filepath[FILE_MAX];
  bool success;

  RNA_string_get(op->ptr, "filepath", filepath);

  wm_open_init_use_scripts(op, true);
  SET_FLAG_FROM_TEST(G.f, RNA_boolean_get(op->ptr, "use_scripts"), G_FLAG_SCRIPT_AUTOEXEC);

<<<<<<< HEAD
  G.fileflags |= G_FILE_RECOVER;
=======
  G.fileflags |= G_FILE_RECOVER_READ;
>>>>>>> 9e007b46

  success = wm_file_read_opwrap(C, filepath, op->reports);

  G.fileflags &= ~G_FILE_RECOVER_READ;

  if (success) {
    if (!G.background) {
      wmOperatorType *ot = op->type;
      PointerRNA *props_ptr = MEM_callocN(sizeof(PointerRNA), __func__);
      WM_operator_properties_create_ptr(props_ptr, ot);
      RNA_boolean_set(props_ptr, "use_scripts", true);
      wm_test_autorun_revert_action_set(ot, props_ptr);
    }
    return OPERATOR_FINISHED;
  }
  return OPERATOR_CANCELLED;
}

static int wm_recover_auto_save_invoke(bContext *C, wmOperator *op, const wmEvent *UNUSED(event))
{
  char filename[FILE_MAX];

  wm_autosave_location(filename);
  RNA_string_set(op->ptr, "filepath", filename);
  wm_open_init_use_scripts(op, true);
  WM_event_add_fileselect(C, op);

  return OPERATOR_RUNNING_MODAL;
}

void WM_OT_recover_auto_save(wmOperatorType *ot)
{
  ot->name = "Recover Auto Save";
  ot->idname = "WM_OT_recover_auto_save";
  ot->description = "Open an automatically saved file to recover it";

  ot->invoke = wm_recover_auto_save_invoke;
  ot->exec = wm_recover_auto_save_exec;

  WM_operator_properties_filesel(ot,
                                 FILE_TYPE_BLENDER,
                                 FILE_BLENDER,
                                 FILE_OPENFILE,
                                 WM_FILESEL_FILEPATH,
                                 FILE_VERTICALDISPLAY,
                                 FILE_SORT_TIME);

  wm_open_mainfile_def_property_use_scripts(ot);
}

/** \} */

/* -------------------------------------------------------------------- */
/** \name Save Main .blend File Operator
 *
 * Both #WM_OT_save_as_mainfile & #WM_OT_save_mainfile.
 * \{ */

static void wm_filepath_default(char *filepath)
{
  if (G.save_over == false) {
    BLI_path_filename_ensure(filepath, FILE_MAX, "untitled.blend");
  }
}

static void save_set_compress(wmOperator *op)
{
  PropertyRNA *prop;

  prop = RNA_struct_find_property(op->ptr, "compress");
  if (!RNA_property_is_set(op->ptr, prop)) {
    if (G.save_over) { /* keep flag for existing file */
      RNA_property_boolean_set(op->ptr, prop, (G.fileflags & G_FILE_COMPRESS) != 0);
    }
    else { /* use userdef for new file */
      RNA_property_boolean_set(op->ptr, prop, (U.flag & USER_FILECOMPRESS) != 0);
    }
  }
}

static void save_set_filepath(bContext *C, wmOperator *op)
{
  Main *bmain = CTX_data_main(C);
  PropertyRNA *prop;
  char name[FILE_MAX];

  prop = RNA_struct_find_property(op->ptr, "filepath");
  if (!RNA_property_is_set(op->ptr, prop)) {
    /* if not saved before, get the name of the most recently used .blend file */
    if (BKE_main_blendfile_path(bmain)[0] == '\0' && G.recent_files.first) {
      struct RecentFile *recent = G.recent_files.first;
      BLI_strncpy(name, recent->filepath, FILE_MAX);
    }
    else {
      BLI_strncpy(name, bmain->name, FILE_MAX);
    }

    wm_filepath_default(name);
    RNA_property_string_set(op->ptr, prop, name);
  }
}

static int wm_save_as_mainfile_invoke(bContext *C, wmOperator *op, const wmEvent *UNUSED(event))
{

  save_set_compress(op);
  save_set_filepath(C, op);

  WM_event_add_fileselect(C, op);

  return OPERATOR_RUNNING_MODAL;
}

/* function used for WM_OT_save_mainfile too */
static int wm_save_as_mainfile_exec(bContext *C, wmOperator *op)
{
  Main *bmain = CTX_data_main(C);
  char path[FILE_MAX];
  const bool is_save_as = (op->type->invoke == wm_save_as_mainfile_invoke);
  const bool use_save_as_copy = (RNA_struct_property_is_set(op->ptr, "copy") &&
                                 RNA_boolean_get(op->ptr, "copy"));

  /* We could expose all options to the users however in most cases remapping
   * existing relative paths is a good default.
   * Users can manually make their paths relative & absolute if they wish. */
  const eBLO_WritePathRemap remap_mode = RNA_boolean_get(op->ptr, "relative_remap") ?
                                             BLO_WRITE_PATH_REMAP_RELATIVE :
                                             BLO_WRITE_PATH_REMAP_NONE;
  save_set_compress(op);

  if (RNA_struct_property_is_set(op->ptr, "filepath")) {
    RNA_string_get(op->ptr, "filepath", path);
  }
  else {
    BLI_strncpy(path, BKE_main_blendfile_path(bmain), FILE_MAX);
    wm_filepath_default(path);
  }

  const int fileflags_orig = G.fileflags;
  int fileflags = G.fileflags;

  /* set compression flag */
  SET_FLAG_FROM_TEST(fileflags, RNA_boolean_get(op->ptr, "compress"), G_FILE_COMPRESS);

  const bool ok = wm_file_write(C, path, fileflags, remap_mode, use_save_as_copy, op->reports);

  if ((op->flag & OP_IS_INVOKE) == 0) {
    /* OP_IS_INVOKE is set when the operator is called from the GUI.
     * If it is not set, the operator is called from a script and
     * shouldn't influence G.fileflags. */
    G.fileflags = fileflags_orig;
  }

  if (ok == false) {
    return OPERATOR_CANCELLED;
  }

  WM_event_add_notifier(C, NC_WM | ND_FILESAVE, NULL);

  if (!is_save_as && RNA_boolean_get(op->ptr, "exit")) {
    wm_exit_schedule_delayed(C);
  }

  return OPERATOR_FINISHED;
}

/* function used for WM_OT_save_mainfile too */
static bool blend_save_check(bContext *UNUSED(C), wmOperator *op)
{
  char filepath[FILE_MAX];
  RNA_string_get(op->ptr, "filepath", filepath);
  if (!BLO_has_bfile_extension(filepath)) {
    /* some users would prefer BLI_path_extension_replace(),
     * we keep getting nitpicking bug reports about this - campbell */
    BLI_path_extension_ensure(filepath, FILE_MAX, ".blend");
    RNA_string_set(op->ptr, "filepath", filepath);
    return true;
  }
  return false;
}

static const char *wm_save_as_mainfile_get_name(wmOperatorType *ot, PointerRNA *ptr)
{
  if (RNA_boolean_get(ptr, "copy")) {
    return CTX_IFACE_(ot->translation_context, "Save Copy");
  }
  return NULL;
}

static char *wm_save_as_mainfile_get_description(bContext *UNUSED(C),
                                                 wmOperatorType *UNUSED(ot),
                                                 PointerRNA *ptr)
{
  if (RNA_boolean_get(ptr, "copy")) {
    return BLI_strdup(
        "Save the current file in the desired location but do not make the saved file active");
  }
  return NULL;
}

void WM_OT_save_as_mainfile(wmOperatorType *ot)
{
  PropertyRNA *prop;

  ot->name = "Save As";
  ot->idname = "WM_OT_save_as_mainfile";
  ot->description = "Save the current file in the desired location";

  ot->invoke = wm_save_as_mainfile_invoke;
  ot->exec = wm_save_as_mainfile_exec;
  ot->get_name = wm_save_as_mainfile_get_name;
  ot->get_description = wm_save_as_mainfile_get_description;
  ot->check = blend_save_check;
  /* omit window poll so this can work in background mode */

  WM_operator_properties_filesel(ot,
                                 FILE_TYPE_FOLDER | FILE_TYPE_BLENDER,
                                 FILE_BLENDER,
                                 FILE_SAVE,
                                 WM_FILESEL_FILEPATH,
                                 FILE_DEFAULTDISPLAY,
                                 FILE_SORT_DEFAULT);
  RNA_def_boolean(ot->srna, "compress", false, "Compress", "Write compressed .blend file");
  RNA_def_boolean(ot->srna,
                  "relative_remap",
                  true,
                  "Remap Relative",
                  "Remap relative paths when saving to a different directory");
  prop = RNA_def_boolean(
      ot->srna,
      "copy",
      false,
      "Save Copy",
      "Save a copy of the actual working state but does not make saved file active");
  RNA_def_property_flag(prop, PROP_SKIP_SAVE);
}

static int wm_save_mainfile_invoke(bContext *C, wmOperator *op, const wmEvent *UNUSED(event))
{
  int ret;

  /* cancel if no active window */
  if (CTX_wm_window(C) == NULL) {
    return OPERATOR_CANCELLED;
  }

  save_set_compress(op);
  save_set_filepath(C, op);

  /* if we're saving for the first time and prefer relative paths -
   * any existing paths will be absolute,
   * enable the option to remap paths to avoid confusion T37240. */
  if ((G.relbase_valid == false) && (U.flag & USER_RELPATHS)) {
    PropertyRNA *prop = RNA_struct_find_property(op->ptr, "relative_remap");
    if (!RNA_property_is_set(op->ptr, prop)) {
      RNA_property_boolean_set(op->ptr, prop, true);
    }
  }

  if (G.save_over) {
    char path[FILE_MAX];

    RNA_string_get(op->ptr, "filepath", path);
    ret = wm_save_as_mainfile_exec(C, op);
  }
  else {
    WM_event_add_fileselect(C, op);
    ret = OPERATOR_RUNNING_MODAL;
  }

  return ret;
}

void WM_OT_save_mainfile(wmOperatorType *ot)
{
  ot->name = "Save Blender File";
  ot->idname = "WM_OT_save_mainfile";
  ot->description = "Save the current Blender file";

  ot->invoke = wm_save_mainfile_invoke;
  ot->exec = wm_save_as_mainfile_exec;
  ot->check = blend_save_check;
  /* omit window poll so this can work in background mode */

  PropertyRNA *prop;
  WM_operator_properties_filesel(ot,
                                 FILE_TYPE_FOLDER | FILE_TYPE_BLENDER,
                                 FILE_BLENDER,
                                 FILE_SAVE,
                                 WM_FILESEL_FILEPATH,
                                 FILE_DEFAULTDISPLAY,
                                 FILE_SORT_DEFAULT);
  RNA_def_boolean(ot->srna, "compress", false, "Compress", "Write compressed .blend file");
  RNA_def_boolean(ot->srna,
                  "relative_remap",
                  false,
                  "Remap Relative",
                  "Remap relative paths when saving to a different directory");

  prop = RNA_def_boolean(ot->srna, "exit", false, "Exit", "Exit Blender after saving");
  RNA_def_property_flag(prop, PROP_HIDDEN | PROP_SKIP_SAVE);
}

/** \} */

/* -------------------------------------------------------------------- */
/** \name Auto Script Execution Warning Dialog
 * \{ */

static void wm_block_autorun_warning_ignore(bContext *C, void *arg_block, void *UNUSED(arg))
{
  wmWindow *win = CTX_wm_window(C);
  UI_popup_block_close(C, win, arg_block);

  /* Free the data as it's no longer needed. */
  wm_test_autorun_revert_action_set(NULL, NULL);
}

static void wm_block_autorun_warning_reload_with_scripts(bContext *C,
                                                         void *arg_block,
                                                         void *UNUSED(arg))
{
  wmWindow *win = CTX_wm_window(C);

  UI_popup_block_close(C, win, arg_block);

  /* Save user preferences for permanent execution. */
  if ((U.flag & USER_SCRIPT_AUTOEXEC_DISABLE) == 0) {
    WM_operator_name_call(C, "WM_OT_save_userpref", WM_OP_EXEC_DEFAULT, NULL);
  }

  /* Load file again with scripts enabled.
   * The reload is necessary to allow scripts to run when the files loads. */
  wm_test_autorun_revert_action_exec(C);
}

static void wm_block_autorun_warning_enable_scripts(bContext *C,
                                                    void *arg_block,
                                                    void *UNUSED(arg))
{
  wmWindow *win = CTX_wm_window(C);
  Main *bmain = CTX_data_main(C);

  UI_popup_block_close(C, win, arg_block);

  /* Save user preferences for permanent execution. */
  if ((U.flag & USER_SCRIPT_AUTOEXEC_DISABLE) == 0) {
    WM_operator_name_call(C, "WM_OT_save_userpref", WM_OP_EXEC_DEFAULT, NULL);
  }

  /* Force a full refresh, but without reloading the file. */
  LISTBASE_FOREACH (Scene *, scene, &bmain->scenes) {
    BKE_scene_free_depsgraph_hash(scene);
  }
}

/* Build the autorun warning dialog UI */
static uiBlock *block_create_autorun_warning(struct bContext *C,
                                             struct ARegion *region,
                                             void *UNUSED(arg1))
{
  wmWindowManager *wm = CTX_wm_manager(C);

  uiBlock *block = UI_block_begin(C, region, "autorun_warning_popup", UI_EMBOSS);
  UI_block_flag_enable(
      block, UI_BLOCK_KEEP_OPEN | UI_BLOCK_LOOP | UI_BLOCK_NO_WIN_CLIP | UI_BLOCK_NUMSELECT);
  UI_block_theme_style_set(block, UI_BLOCK_THEME_STYLE_POPUP);
  UI_block_emboss_set(block, UI_EMBOSS);

  uiLayout *layout = uiItemsAlertBox(block, 44, ALERT_ICON_ERROR);

  /* Title and explanation text. */
  uiLayout *col = uiLayoutColumn(layout, true);
  uiItemL_ex(col,
             TIP_("For security reasons, automatic execution of Python scripts "
                  "in this file was disabled:"),
             ICON_NONE,
             true,
             false);
  uiItemL_ex(col, G.autoexec_fail, ICON_NONE, false, true);
  uiItemL(col, TIP_("This may lead to unexpected behavior"), ICON_NONE);

  uiItemS(layout);

  PointerRNA pref_ptr;
  RNA_pointer_create(NULL, &RNA_PreferencesFilePaths, &U, &pref_ptr);
  uiItemR(layout,
          &pref_ptr,
          "use_scripts_auto_execute",
          0,
          TIP_("Permanently allow execution of scripts"),
          ICON_NONE);

  uiItemS_ex(layout, 3.0f);

  /* Buttons */
  uiBut *but;
  uiLayout *split = uiLayoutSplit(layout, 0.0f, true);
  uiLayoutSetScaleY(split, 1.2f);

  /* empty space */
  col = uiLayoutColumn(split, false);
  uiItemS(col);

  col = uiLayoutColumn(split, false);

  /* Allow reload if we have a saved file.
   * Otherwise just enable scripts and reset the depsgraphs. */
  if (G.relbase_valid && wm->file_saved) {
    but = uiDefIconTextBut(block,
                           UI_BTYPE_BUT,
                           0,
                           ICON_NONE,
                           IFACE_("Allow Execution"),
                           0,
                           0,
                           50,
                           UI_UNIT_Y,
                           NULL,
                           0,
                           0,
                           0,
                           0,
                           TIP_("Reload file with execution of Python scripts enabled"));
    UI_but_func_set(but, wm_block_autorun_warning_reload_with_scripts, block, NULL);
  }
  else {
    but = uiDefIconTextBut(block,
                           UI_BTYPE_BUT,
                           0,
                           ICON_NONE,
                           IFACE_("Allow Execution"),
                           0,
                           0,
                           50,
                           UI_UNIT_Y,
                           NULL,
                           0,
                           0,
                           0,
                           0,
                           TIP_("Enable scripts"));
    UI_but_func_set(but, wm_block_autorun_warning_enable_scripts, block, NULL);
  }
  UI_but_drawflag_disable(but, UI_BUT_TEXT_LEFT);

  col = uiLayoutColumn(split, false);
  but = uiDefIconTextBut(block,
                         UI_BTYPE_BUT,
                         0,
                         ICON_NONE,
                         IFACE_("Ignore"),
                         0,
                         0,
                         50,
                         UI_UNIT_Y,
                         NULL,
                         0,
                         0,
                         0,
                         0,
                         TIP_("Continue using file without Python scripts"));
  UI_but_func_set(but, wm_block_autorun_warning_ignore, block, NULL);
  UI_but_drawflag_disable(but, UI_BUT_TEXT_LEFT);
  UI_but_flag_enable(but, UI_BUT_ACTIVE_DEFAULT);

  UI_block_bounds_set_centered(block, 14 * U.dpi_fac);

  return block;
}

/**
 * Store the action needed if the user needs to reload the file with Python scripts enabled.
 *
 * When left to NULL, this is simply revert.
 * When loading files through the recover auto-save or session,
 * we need to revert using other operators.
 */
static struct {
  wmOperatorType *ot;
  PointerRNA *ptr;
} wm_test_autorun_revert_action_data = {
    .ot = NULL,
    .ptr = NULL,
};

void wm_test_autorun_revert_action_set(wmOperatorType *ot, PointerRNA *ptr)
{
  BLI_assert(!G.background);
  wm_test_autorun_revert_action_data.ot = NULL;
  if (wm_test_autorun_revert_action_data.ptr != NULL) {
    WM_operator_properties_free(wm_test_autorun_revert_action_data.ptr);
    MEM_freeN(wm_test_autorun_revert_action_data.ptr);
    wm_test_autorun_revert_action_data.ptr = NULL;
  }
  wm_test_autorun_revert_action_data.ot = ot;
  wm_test_autorun_revert_action_data.ptr = ptr;
}

void wm_test_autorun_revert_action_exec(bContext *C)
{
  wmOperatorType *ot = wm_test_autorun_revert_action_data.ot;
  PointerRNA *ptr = wm_test_autorun_revert_action_data.ptr;

  /* Use regular revert. */
  if (ot == NULL) {
    ot = WM_operatortype_find("WM_OT_revert_mainfile", false);
    ptr = MEM_callocN(sizeof(PointerRNA), __func__);
    WM_operator_properties_create_ptr(ptr, ot);
    RNA_boolean_set(ptr, "use_scripts", true);

    /* Set state, so it's freed correctly */
    wm_test_autorun_revert_action_set(ot, ptr);
  }

  WM_operator_name_call_ptr(C, ot, WM_OP_EXEC_DEFAULT, ptr);
  wm_test_autorun_revert_action_set(NULL, NULL);
}

void wm_test_autorun_warning(bContext *C)
{
  /* Test if any auto-execution of scripts failed. */
  if ((G.f & G_FLAG_SCRIPT_AUTOEXEC_FAIL) == 0) {
    return;
  }

  /* Only show the warning once. */
  if (G.f & G_FLAG_SCRIPT_AUTOEXEC_FAIL_QUIET) {
    return;
  }

  G.f |= G_FLAG_SCRIPT_AUTOEXEC_FAIL_QUIET;

  wmWindowManager *wm = CTX_wm_manager(C);
  wmWindow *win = (wm->winactive) ? wm->winactive : wm->windows.first;

  if (win) {
    wmWindow *prevwin = CTX_wm_window(C);
    CTX_wm_window_set(C, win);
    UI_popup_block_invoke(C, block_create_autorun_warning, NULL, NULL);
    CTX_wm_window_set(C, prevwin);
  }
}

/** \} */

/* -------------------------------------------------------------------- */
/** \name Close File Dialog
 * \{ */

static char save_images_when_file_is_closed = true;

static void wm_block_file_close_cancel(bContext *C, void *arg_block, void *UNUSED(arg_data))
{
  wmWindow *win = CTX_wm_window(C);
  UI_popup_block_close(C, win, arg_block);
}

static void wm_block_file_close_discard(bContext *C, void *arg_block, void *arg_data)
{
  wmGenericCallback *callback = WM_generic_callback_steal((wmGenericCallback *)arg_data);

  /* Close the popup before executing the callback. Otherwise
   * the popup might be closed by the callback, which will lead
   * to a crash. */
  wmWindow *win = CTX_wm_window(C);
  UI_popup_block_close(C, win, arg_block);

  callback->exec(C, callback->user_data);
  WM_generic_callback_free(callback);
}

static void wm_block_file_close_save(bContext *C, void *arg_block, void *arg_data)
{
  const Main *bmain = CTX_data_main(C);
  wmGenericCallback *callback = WM_generic_callback_steal((wmGenericCallback *)arg_data);
  bool execute_callback = true;

  wmWindow *win = CTX_wm_window(C);
  UI_popup_block_close(C, win, arg_block);

  int modified_images_count = ED_image_save_all_modified_info(CTX_data_main(C), NULL);
  if (modified_images_count > 0 && save_images_when_file_is_closed) {
    if (ED_image_should_save_modified(bmain)) {
      ReportList *reports = CTX_wm_reports(C);
      ED_image_save_all_modified(C, reports);
      WM_report_banner_show();
    }
    else {
      execute_callback = false;
    }
  }

  bool file_has_been_saved_before = BKE_main_blendfile_path(bmain)[0] != '\0';

  if (file_has_been_saved_before) {
    WM_operator_name_call(C, "WM_OT_save_mainfile", WM_OP_EXEC_DEFAULT, NULL);
  }
  else {
    WM_operator_name_call(C, "WM_OT_save_mainfile", WM_OP_INVOKE_DEFAULT, NULL);
    execute_callback = false;
  }

  if (execute_callback) {
    callback->exec(C, callback->user_data);
  }
  WM_generic_callback_free(callback);
}

static void wm_block_file_close_cancel_button(uiBlock *block, wmGenericCallback *post_action)
{
  uiBut *but = uiDefIconTextBut(
      block, UI_BTYPE_BUT, 0, 0, IFACE_("Cancel"), 0, 0, 0, UI_UNIT_Y, 0, 0, 0, 0, 0, "");
  UI_but_func_set(but, wm_block_file_close_cancel, block, post_action);
  UI_but_drawflag_disable(but, UI_BUT_TEXT_LEFT);
}

static void wm_block_file_close_discard_button(uiBlock *block, wmGenericCallback *post_action)
{
  uiBut *but = uiDefIconTextBut(
      block, UI_BTYPE_BUT, 0, 0, IFACE_("Don't Save"), 0, 0, 0, UI_UNIT_Y, 0, 0, 0, 0, 0, "");
  UI_but_func_set(but, wm_block_file_close_discard, block, post_action);
  UI_but_drawflag_disable(but, UI_BUT_TEXT_LEFT);
}

static void wm_block_file_close_save_button(uiBlock *block, wmGenericCallback *post_action)
{
  uiBut *but = uiDefIconTextBut(
      block, UI_BTYPE_BUT, 0, 0, IFACE_("Save"), 0, 0, 0, UI_UNIT_Y, 0, 0, 0, 0, 0, "");
  UI_but_func_set(but, wm_block_file_close_save, block, post_action);
  UI_but_drawflag_disable(but, UI_BUT_TEXT_LEFT);
  UI_but_flag_enable(but, UI_BUT_ACTIVE_DEFAULT);
}

static const char *close_file_dialog_name = "file_close_popup";

static uiBlock *block_create__close_file_dialog(struct bContext *C,
                                                struct ARegion *region,
                                                void *arg1)
{
  wmGenericCallback *post_action = (wmGenericCallback *)arg1;
  Main *bmain = CTX_data_main(C);

  uiBlock *block = UI_block_begin(C, region, close_file_dialog_name, UI_EMBOSS);
  UI_block_flag_enable(
      block, UI_BLOCK_KEEP_OPEN | UI_BLOCK_LOOP | UI_BLOCK_NO_WIN_CLIP | UI_BLOCK_NUMSELECT);
  UI_block_theme_style_set(block, UI_BLOCK_THEME_STYLE_POPUP);

  uiLayout *layout = uiItemsAlertBox(block, 34, ALERT_ICON_QUESTION);

  /* Title. */
  uiItemL_ex(layout, TIP_("Save changes before closing?"), ICON_NONE, true, false);

  /* Filename. */
  const char *blendfile_pathpath = BKE_main_blendfile_path(CTX_data_main(C));
  char filename[FILE_MAX];
  if (blendfile_pathpath[0] != '\0') {
    BLI_split_file_part(blendfile_pathpath, filename, sizeof(filename));
  }
  else {
    STRNCPY(filename, IFACE_("untitled.blend"));
  }
  uiItemL(layout, filename, ICON_NONE);

  /* Image Saving Warnings. */
  ReportList reports;
  BKE_reports_init(&reports, RPT_STORE);
  uint modified_images_count = ED_image_save_all_modified_info(bmain, &reports);

  LISTBASE_FOREACH (Report *, report, &reports.list) {
    uiLayout *row = uiLayoutColumn(layout, false);
    uiLayoutSetScaleY(row, 0.6f);
    uiItemS(row);

    /* Error messages created in ED_image_save_all_modified_info() can be long,
     * but are made to separate into two parts at first colon between text and paths.
     */
    char *message = BLI_strdupn(report->message, report->len);
    char *path_info = strstr(message, ": ");
    if (path_info) {
      /* Terminate message string at colon. */
      path_info[1] = '\0';
      /* Skip over the ": " */
      path_info += 2;
    }
    uiItemL_ex(row, message, ICON_NONE, false, true);
    if (path_info) {
      uiItemL_ex(row, path_info, ICON_NONE, false, true);
    }
    MEM_freeN(message);
  }

  /* Modified Images Checkbox. */
  if (modified_images_count > 0) {
    char message[64];
    BLI_snprintf(message, sizeof(message), "Save %u modified image(s)", modified_images_count);
    uiItemS(layout);
    uiDefButBitC(block,
                 UI_BTYPE_CHECKBOX,
                 1,
                 0,
                 message,
                 0,
                 0,
                 0,
                 UI_UNIT_Y,
                 &save_images_when_file_is_closed,
                 0,
                 0,
                 0,
                 0,
                 "");
  }

  BKE_reports_clear(&reports);

  uiItemS_ex(layout, modified_images_count > 0 ? 2.0f : 4.0f);

  /* Buttons. */
#ifdef _WIN32
  const bool windows_layout = true;
#else
  const bool windows_layout = false;
#endif

  if (windows_layout) {
    /* Windows standard layout. */

    uiLayout *split = uiLayoutSplit(layout, 0.0f, true);
    uiLayoutSetScaleY(split, 1.2f);

    uiLayoutColumn(split, false);
    wm_block_file_close_save_button(block, post_action);

    uiLayoutColumn(split, false);
    wm_block_file_close_discard_button(block, post_action);

    uiLayoutColumn(split, false);
    wm_block_file_close_cancel_button(block, post_action);
  }
  else {
    /* Non-Windows layout (macOS and Linux). */

    uiLayout *split = uiLayoutSplit(layout, 0.3f, true);
    uiLayoutSetScaleY(split, 1.2f);

    uiLayoutColumn(split, false);
    wm_block_file_close_discard_button(block, post_action);

    uiLayout *split_right = uiLayoutSplit(split, 0.1f, true);

    uiLayoutColumn(split_right, false);
    /* Empty space. */

    uiLayoutColumn(split_right, false);
    wm_block_file_close_cancel_button(block, post_action);

    uiLayoutColumn(split_right, false);
    wm_block_file_close_save_button(block, post_action);
  }

  UI_block_bounds_set_centered(block, 14 * U.dpi_fac);
  return block;
}

static void free_post_file_close_action(void *arg)
{
  wmGenericCallback *action = (wmGenericCallback *)arg;
  WM_generic_callback_free(action);
}

void wm_close_file_dialog(bContext *C, wmGenericCallback *post_action)
{
  if (!UI_popup_block_name_exists(CTX_wm_screen(C), close_file_dialog_name)) {
    UI_popup_block_invoke(
        C, block_create__close_file_dialog, post_action, free_post_file_close_action);
  }
  else {
    WM_generic_callback_free(post_action);
  }
}

/** \} */<|MERGE_RESOLUTION|>--- conflicted
+++ resolved
@@ -149,11 +149,8 @@
 
 static void wm_test_autorun_revert_action_exec(bContext *C);
 
-<<<<<<< HEAD
-=======
 static CLG_LogRef LOG = {"wm.files"};
 
->>>>>>> 9e007b46
 /* -------------------------------------------------------------------- */
 /** \name Misc Utility Functions
  * \{ */
@@ -2617,15 +2614,9 @@
 {
   char filepath[FILE_MAX];
   BLI_join_dirfile(filepath, sizeof(filepath), BKE_tempdir_base(), BLENDER_QUIT_FILE);
-<<<<<<< HEAD
-  G.fileflags |= G_FILE_RECOVER;
-  const bool success = wm_file_read_opwrap(C, filepath, reports);
-  G.fileflags &= ~G_FILE_RECOVER;
-=======
   G.fileflags |= G_FILE_RECOVER_READ;
   const bool success = wm_file_read_opwrap(C, filepath, reports);
   G.fileflags &= ~G_FILE_RECOVER_READ;
->>>>>>> 9e007b46
   return success;
 }
 
@@ -2682,11 +2673,7 @@
   wm_open_init_use_scripts(op, true);
   SET_FLAG_FROM_TEST(G.f, RNA_boolean_get(op->ptr, "use_scripts"), G_FLAG_SCRIPT_AUTOEXEC);
 
-<<<<<<< HEAD
-  G.fileflags |= G_FILE_RECOVER;
-=======
   G.fileflags |= G_FILE_RECOVER_READ;
->>>>>>> 9e007b46
 
   success = wm_file_read_opwrap(C, filepath, op->reports);
 
