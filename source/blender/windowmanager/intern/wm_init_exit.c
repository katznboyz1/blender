/*
 * ***** BEGIN GPL LICENSE BLOCK *****
 *
 * This program is free software; you can redistribute it and/or
 * modify it under the terms of the GNU General Public License
 * as published by the Free Software Foundation; either version 2
 * of the License, or (at your option) any later version. 
 *
 * This program is distributed in the hope that it will be useful,
 * but WITHOUT ANY WARRANTY; without even the implied warranty of
 * MERCHANTABILITY or FITNESS FOR A PARTICULAR PURPOSE.  See the
 * GNU General Public License for more details.
 *
 * You should have received a copy of the GNU General Public License
 * along with this program; if not, write to the Free Software Foundation,
 * Inc., 51 Franklin Street, Fifth Floor, Boston, MA 02110-1301, USA.
 *
 * The Original Code is Copyright (C) 2007 Blender Foundation.
 * All rights reserved.
 *
 * 
 * Contributor(s): Blender Foundation
 *
 * ***** END GPL LICENSE BLOCK *****
 */

/** \file blender/windowmanager/intern/wm_init_exit.c
 *  \ingroup wm
 *
 * Manage initializing resources and correctly shutting down.
 */

#include <stdlib.h>
#include <stdio.h>
#include <string.h>

#ifdef WIN32
#  include <windows.h>
#endif

#include "MEM_guardedalloc.h"

#include "DNA_genfile.h"
#include "DNA_scene_types.h"
#include "DNA_userdef_types.h"
#include "DNA_windowmanager_types.h"

#include "BLI_callbacks.h"
#include "BLI_listbase.h"
#include "BLI_path_util.h"
#include "BLI_string.h"
#include "BLI_threads.h"
#include "BLI_utildefines.h"

#include "BLO_writefile.h"

#include "BKE_blender.h"
#include "BKE_blender_undo.h"
#include "BKE_context.h"
#include "BKE_screen.h"
#include "BKE_DerivedMesh.h"
#include "BKE_global.h"
#include "BKE_icons.h"
#include "BKE_library.h"
#include "BKE_library_remap.h"
#include "BKE_main.h"
#include "BKE_mball_tessellate.h"
#include "BKE_node.h"
#include "BKE_report.h"
#include "BKE_font.h"

#include "BKE_addon.h"
#include "BKE_appdir.h"
#include "BKE_sequencer.h" /* free seq clipboard */
#include "BKE_material.h" /* clear_matcopybuf */
#include "BKE_tracking.h" /* free tracking clipboard */
#include "BKE_mask.h" /* free mask clipboard */

#include "RE_engine.h"
#include "RE_pipeline.h"        /* RE_ free stuff */

#ifdef WITH_PYTHON
#include "BPY_extern.h"
#endif

#ifdef WITH_GAMEENGINE
#  include "BL_System.h"
#endif
#include "GHOST_Path-api.h"
#include "GHOST_C-api.h"

#include "RNA_define.h"

#include "WM_api.h"
#include "WM_types.h"
#include "WM_message.h"

#include "wm_cursors.h"
#include "wm_event_system.h"
#include "wm.h"
#include "wm_files.h"
#include "wm_window.h"

#include "ED_anim_api.h"
#include "ED_armature.h"
#include "ED_gpencil.h"
#include "ED_keyframing.h"
#include "ED_keyframes_edit.h"
#include "ED_node.h"
#include "ED_render.h"
#include "ED_space_api.h"
#include "ED_screen.h"
#include "ED_util.h"

#include "UI_interface.h"
#include "BLF_api.h"
#include "BLT_lang.h"

#include "GPU_buffers.h"
#include "GPU_draw.h"
#include "GPU_init_exit.h"

#include "BKE_sound.h"
#include "COM_compositor.h"

#include "DEG_depsgraph.h"

#include "DRW_engine.h"

#ifdef WITH_OPENSUBDIV
#  include "BKE_subsurf.h"
#endif

static void wm_init_reports(bContext *C)
{
	ReportList *reports = CTX_wm_reports(C);

	BLI_assert(!reports || BLI_listbase_is_empty(&reports->list));

	BKE_reports_init(reports, RPT_STORE);
}
static void wm_free_reports(bContext *C)
{
	ReportList *reports = CTX_wm_reports(C);

	BKE_reports_clear(reports);
}

static void wm_undo_kill_callback(bContext *C)
{
	WM_jobs_kill_all_except(CTX_wm_manager(C), CTX_wm_screen(C));
}

bool wm_start_with_console = false; /* used in creator.c */

/* only called once, for startup */
void WM_init(bContext *C, int argc, const char **argv)
{
	
	if (!G.background) {
		wm_ghost_init(C);   /* note: it assigns C to ghost! */
		wm_init_cursor_data();
	}
	GHOST_CreateSystemPaths();

	BKE_addon_pref_type_init();

	wm_operatortype_init();
	WM_menutype_init();
	WM_uilisttype_init();
	wm_manipulatortype_init();
	wm_manipulatorgrouptype_init();

	BKE_undo_callback_wm_kill_jobs_set(wm_undo_kill_callback);

	BKE_library_callback_free_window_manager_set(wm_close_and_free);   /* library.c */
	BKE_library_callback_free_notifier_reference_set(WM_main_remove_notifier_reference);   /* library.c */
	BKE_region_callback_free_manipulatormap_set(wm_manipulatormap_remove); /* screen.c */
	BKE_region_callback_refresh_tag_manipulatormap_set(WM_manipulatormap_tag_refresh);
	BKE_library_callback_remap_editor_id_reference_set(WM_main_remap_editor_id_reference);   /* library.c */
	BKE_blender_callback_test_break_set(wm_window_testbreak); /* blender.c */
	BKE_spacedata_callback_id_remap_set(ED_spacedata_id_remap); /* screen.c */
	DEG_editors_set_update_cb(ED_render_id_flush_update,
	                          ED_render_scene_update);
	
	ED_spacetypes_init();   /* editors/space_api/spacetype.c */
	
	ED_file_init();         /* for fsmenu */
	ED_node_init_butfuncs();
	
	BLF_init(); /* Please update source/gamengine/GamePlayer/GPG_ghost.cpp if you change this */
	BLT_lang_init();

	/* reports cant be initialized before the wm,
	 * but keep before file reading, since that may report errors */
	wm_init_reports(C);

	WM_msgbus_types_init();

	/* get the default database, plus a wm */
	wm_homefile_read(C, NULL, G.factory_startup, false, true, NULL, NULL);
	

	BLT_lang_set(NULL);

	if (!G.background) {

#ifdef WITH_INPUT_NDOF
		/* sets 3D mouse deadzone */
		WM_ndof_deadzone_set(U.ndof_deadzone);
#endif
		DRW_opengl_context_create();

		GPU_init();

		GPU_set_mipmap(!(U.gameflags & USER_DISABLE_MIPMAP));
		GPU_set_linear_mipmap(true);
		GPU_set_anisotropic(U.anisotropic_filter);
		GPU_set_gpu_mipmapping(U.use_gpu_mipmap);

#ifdef WITH_OPENSUBDIV
		BKE_subsurf_osd_init();
#endif

		UI_init();
	}
	else {
		/* Note: Currently only inits icons, which we now want in background mode too
		 * (scripts could use those in background processing...).
		 * In case we do more later, we may need to pass a 'background' flag.
		 * Called from 'UI_init' above */
		BKE_icons_init(1);
	}


	ED_spacemacros_init();

	/* note: there is a bug where python needs initializing before loading the
	 * startup.blend because it may contain PyDrivers. It also needs to be after
	 * initializing space types and other internal data.
	 *
	 * However cant redo this at the moment. Solution is to load python
	 * before wm_homefile_read() or make py-drivers check if python is running.
	 * Will try fix when the crash can be repeated. - campbell. */

#ifdef WITH_PYTHON
	BPY_context_set(C); /* necessary evil */
	BPY_python_start(argc, argv);

	BPY_python_reset(C);
#else
	(void)argc; /* unused */
	(void)argv; /* unused */
#endif

	if (!G.background && !wm_start_with_console)
		GHOST_toggleConsole(3);

	clear_matcopybuf();
	ED_render_clear_mtex_copybuf();

	// glBlendFuncSeparate(GL_SRC_ALPHA, GL_ONE_MINUS_SRC_ALPHA, GL_ONE, GL_ONE_MINUS_SRC_ALPHA);

	wm_history_file_read();

	/* allow a path of "", this is what happens when making a new file */
#if 0
	if (G.main->name[0] == 0)
		BLI_make_file_string("/", G.main->name, BKE_appdir_folder_default(), "untitled.blend");
#endif

	BLI_strncpy(G.lib, G.main->name, FILE_MAX);

#ifdef WITH_COMPOSITOR
	if (1) {
		extern void *COM_linker_hack;
		COM_linker_hack = COM_execute;
	}
#endif
	
	/* load last session, uses regular file reading so it has to be in end (after init py etc) */
	if (U.uiflag2 & USER_KEEP_SESSION) {
		/* calling WM_recover_last_session(C, NULL) has been moved to creator.c */
		/* that prevents loading both the kept session, and the file on the command line */
	}
	else {
		/* note, logic here is from wm_file_read_post,
		 * call functions that depend on Python being initialized. */

		/* normally 'wm_homefile_read' will do this,
		 * however python is not initialized when called from this function.
		 *
		 * unlikely any handlers are set but its possible,
		 * note that recovering the last session does its own callbacks. */
		CTX_wm_window_set(C, CTX_wm_manager(C)->windows.first);

		BLI_callback_exec(CTX_data_main(C), NULL, BLI_CB_EVT_VERSION_UPDATE);
		BLI_callback_exec(CTX_data_main(C), NULL, BLI_CB_EVT_LOAD_POST);

		wm_file_read_report(C);

		if (!G.background) {
			CTX_wm_window_set(C, NULL);
		}
	}
}

void WM_init_splash(bContext *C)
{
	if ((U.uiflag & USER_SPLASH_DISABLE) == 0) {
		wmWindowManager *wm = CTX_wm_manager(C);
		wmWindow *prevwin = CTX_wm_window(C);
	
		if (wm->windows.first) {
			CTX_wm_window_set(C, wm->windows.first);
			WM_operator_name_call(C, "WM_OT_splash", WM_OP_INVOKE_DEFAULT, NULL);
			CTX_wm_window_set(C, prevwin);
		}
	}
}

bool WM_init_game(bContext *C)
{
	wmWindowManager *wm = CTX_wm_manager(C);
	wmWindow *win;

	ScrArea *sa;
	ARegion *ar = NULL;

	Scene *scene = CTX_data_scene(C);

	if (!scene) {
		/* XXX, this should not be needed. */
		Main *bmain = CTX_data_main(C);
		scene = bmain->scene.first;
	}

	win = wm->windows.first;

	/* first to get a valid window */
	if (win)
		CTX_wm_window_set(C, win);

	sa = BKE_screen_find_big_area(CTX_wm_screen(C), SPACE_VIEW3D, 0);
	ar = BKE_area_find_region_type(sa, RGN_TYPE_WINDOW);

	/* if we have a valid 3D view */
	if (sa && ar) {
		ARegion *arhide;

		CTX_wm_area_set(C, sa);
		CTX_wm_region_set(C, ar);

		/* disable quad view */
		if (ar->alignment == RGN_ALIGN_QSPLIT)
			WM_operator_name_call(C, "SCREEN_OT_region_quadview", WM_OP_EXEC_DEFAULT, NULL);

		/* toolbox, properties panel and header are hidden */
		for (arhide = sa->regionbase.first; arhide; arhide = arhide->next) {
			if (arhide->regiontype != RGN_TYPE_WINDOW) {
				if (!(arhide->flag & RGN_FLAG_HIDDEN)) {
					ED_region_toggle_hidden(C, arhide);
				}
			}
		}

		/* full screen the area */
		if (!sa->full) {
			ED_screen_state_toggle(C, win, sa, SCREENMAXIMIZED);
		}

		/* Fullscreen */
		if ((scene->gm.playerflag & GAME_PLAYER_FULLSCREEN)) {
			WM_operator_name_call(C, "WM_OT_window_fullscreen_toggle", WM_OP_EXEC_DEFAULT, NULL);
			wm_get_screensize(&ar->winrct.xmax, &ar->winrct.ymax);
			ar->winx = ar->winrct.xmax + 1;
			ar->winy = ar->winrct.ymax + 1;
		}
		else {
			GHOST_RectangleHandle rect = GHOST_GetClientBounds(win->ghostwin);
			ar->winrct.ymax = GHOST_GetHeightRectangle(rect);
			ar->winrct.xmax = GHOST_GetWidthRectangle(rect);
			ar->winx = ar->winrct.xmax + 1;
			ar->winy = ar->winrct.ymax + 1;
			GHOST_DisposeRectangle(rect);
		}

		WM_operator_name_call(C, "VIEW3D_OT_game_start", WM_OP_EXEC_DEFAULT, NULL);

		BKE_sound_exit();

		return true;
	}
	else {
		ReportTimerInfo *rti;

		BKE_report(&wm->reports, RPT_ERROR, "No valid 3D View found, game auto start is not possible");

		/* After adding the report to the global list, reset the report timer. */
		WM_event_remove_timer(wm, NULL, wm->reports.reporttimer);

		/* Records time since last report was added */
		wm->reports.reporttimer = WM_event_add_timer(wm, CTX_wm_window(C), TIMER, 0.02);

		rti = MEM_callocN(sizeof(ReportTimerInfo), "ReportTimerInfo");
		wm->reports.reporttimer->customdata = rti;

		return false;
	}
}

/* free strings of open recent files */
static void free_openrecent(void)
{
	struct RecentFile *recent;
	
	for (recent = G.recent_files.first; recent; recent = recent->next)
		MEM_freeN(recent->filepath);
	
	BLI_freelistN(&(G.recent_files));
}


#ifdef WIN32
/* Read console events until there is a key event.  Also returns on any error. */
static void wait_for_console_key(void)
{
	HANDLE hConsoleInput = GetStdHandle(STD_INPUT_HANDLE);

	if (!ELEM(hConsoleInput, NULL, INVALID_HANDLE_VALUE) && FlushConsoleInputBuffer(hConsoleInput)) {
		for (;;) {
			INPUT_RECORD buffer;
			DWORD ignored;

			if (!ReadConsoleInput(hConsoleInput, &buffer, 1, &ignored)) {
				break;
			}

			if (buffer.EventType == KEY_EVENT) {
				break;
			}
		}
	}
}
#endif

/**
 * \note doesn't run exit() call #WM_exit() for that.
 */
void WM_exit_ext(bContext *C, const bool do_python)
{
	wmWindowManager *wm = C ? CTX_wm_manager(C) : NULL;

	/* first wrap up running stuff, we assume only the active WM is running */
	/* modal handlers are on window level freed, others too? */
	/* note; same code copied in wm_files.c */
	if (C && wm) {
		wmWindow *win;

		if (!G.background) {
			if ((U.uiflag2 & USER_KEEP_SESSION) || BKE_undo_is_valid(NULL)) {
				/* save the undo state as quit.blend */
				char filename[FILE_MAX];
				bool has_edited;
				int fileflags = G.fileflags & ~(G_FILE_COMPRESS | G_FILE_AUTOPLAY | G_FILE_HISTORY);

				BLI_make_file_string("/", filename, BKE_tempdir_base(), BLENDER_QUIT_FILE);

				has_edited = ED_editors_flush_edits(C, false);

				if ((has_edited && BLO_write_file(CTX_data_main(C), filename, fileflags, NULL, NULL)) ||
				    BKE_undo_save_file(filename))
				{
					printf("Saved session recovery to '%s'\n", filename);
				}
			}
		}
		
		WM_jobs_kill_all(wm);

		for (win = wm->windows.first; win; win = win->next) {
			
			CTX_wm_window_set(C, win);  /* needed by operator close callbacks */
			WM_event_remove_handlers(C, &win->handlers);
			WM_event_remove_handlers(C, &win->modalhandlers);
			ED_screen_exit(C, win, WM_window_get_active_screen(win));
		}
	}

	BKE_addon_pref_type_free();
	wm_operatortype_free();
	wm_dropbox_free();
	WM_menutype_free();
	WM_uilisttype_free();
	
	/* all non-screen and non-space stuff editors did, like editmode */
	if (C)
		ED_editors_exit(C);

//	XXX	
//	BIF_GlobalReebFree();
//	BIF_freeRetarget();
	BIF_freeTemplates(C);

	free_openrecent();
	
	BKE_mball_cubeTable_free();
	
	/* render code might still access databases */
	RE_FreeAllRender();
	RE_engines_exit();
	
	ED_preview_free_dbase();  /* frees a Main dbase, before BKE_blender_free! */

	if (C && wm)
		wm_free_reports(C);  /* before BKE_blender_free! - since the ListBases get freed there */

	BKE_sequencer_free_clipboard(); /* sequencer.c */
	BKE_tracking_clipboard_free();
	BKE_mask_clipboard_free();
	BKE_vfont_clipboard_free();
		
#ifdef WITH_COMPOSITOR
	COM_deinitialize();
#endif
	
	if (!G.background) {
#ifdef WITH_OPENSUBDIV
		BKE_subsurf_osd_cleanup();
#endif

		GPU_global_buffer_pool_free();
		GPU_free_unused_buffers();

		GPU_exit();
	}

	BKE_blender_free();  /* blender.c, does entire library and spacetypes */
//	free_matcopybuf();
	ANIM_fcurves_copybuf_free();
	ANIM_drivers_copybuf_free();
	ANIM_driver_vars_copybuf_free();
	ANIM_fmodifiers_copybuf_free();
	ED_gpencil_anim_copybuf_free();
	ED_gpencil_strokes_copybuf_free();
	BKE_node_clipboard_clear();

	/* free manipulator-maps after freeing blender, so no deleted data get accessed during cleaning up of areas */
	wm_manipulatormaptypes_free();
	wm_manipulatorgrouptype_free();
	wm_manipulatortype_free();

	BLF_exit();

#ifdef WITH_INTERNATIONAL
	BLF_free_unifont();
	BLF_free_unifont_mono();
	BLT_lang_free();
#endif
	
	ANIM_keyingset_infos_exit();
	
//	free_txt_data();
	

#ifdef WITH_PYTHON
	/* option not to close python so we can use 'atexit' */
	if (do_python && ((C == NULL) || CTX_py_init_get(C))) {
		/* XXX - old note */
		/* before BKE_blender_free so py's gc happens while library still exists */
		/* needed at least for a rare sigsegv that can happen in pydrivers */

		/* Update for blender 2.5, move after BKE_blender_free because blender now holds references to PyObject's
		 * so decref'ing them after python ends causes bad problems every time
		 * the pyDriver bug can be fixed if it happens again we can deal with it then */
		BPY_python_end();
	}
#else
	(void)do_python;
#endif

<<<<<<< HEAD
	if (!G.background) {
#ifdef WITH_OPENSUBDIV
		BKE_subsurf_osd_cleanup();
#endif

		GPU_global_buffer_pool_free();
		GPU_free_unused_buffers();

		GPU_exit();

		DRW_opengl_context_destroy(); /* Must be before ghost exit. */
	}

=======
>>>>>>> 04964ff1
	BKE_undo_reset();
	
	ED_file_exit(); /* for fsmenu */

	UI_exit();
	BKE_blender_userdef_data_free(&U, false);

	RNA_exit(); /* should be after BPY_python_end so struct python slots are cleared */
	
	wm_ghost_exit();

	CTX_free(C);
#ifdef WITH_GAMEENGINE
	SYS_DeleteSystem(SYS_GetSystem());
#endif
	
	GHOST_DisposeSystemPaths();

	DNA_sdna_current_free();

	BLI_threadapi_exit();

	/* No need to call this early, rather do it late so that other pieces of Blender using sound may exit cleanly,
	 * see also T50676. */
	BKE_sound_exit();

	BKE_blender_atexit();

	if (MEM_get_memory_blocks_in_use() != 0) {
		size_t mem_in_use = MEM_get_memory_in_use() + MEM_get_memory_in_use();
		printf("Error: Not freed memory blocks: %u, total unfreed memory %f MB\n",
		       MEM_get_memory_blocks_in_use(),
		       (double)mem_in_use / 1024 / 1024);
		MEM_printmemlist();
	}
	wm_autosave_delete();

	BKE_tempdir_session_purge();
}

void WM_exit(bContext *C)
{
	WM_exit_ext(C, 1);

	printf("\nBlender quit\n");

#ifdef WIN32
	/* ask user to press a key when in debug mode */
	if (G.debug & G_DEBUG) {
		printf("Press any key to exit . . .\n\n");
		wait_for_console_key();
	}
#endif

	exit(G.is_break == true);
}<|MERGE_RESOLUTION|>--- conflicted
+++ resolved
@@ -579,22 +579,6 @@
 	(void)do_python;
 #endif
 
-<<<<<<< HEAD
-	if (!G.background) {
-#ifdef WITH_OPENSUBDIV
-		BKE_subsurf_osd_cleanup();
-#endif
-
-		GPU_global_buffer_pool_free();
-		GPU_free_unused_buffers();
-
-		GPU_exit();
-
-		DRW_opengl_context_destroy(); /* Must be before ghost exit. */
-	}
-
-=======
->>>>>>> 04964ff1
 	BKE_undo_reset();
 	
 	ED_file_exit(); /* for fsmenu */
