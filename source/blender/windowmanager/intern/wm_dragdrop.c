/*
 * This program is free software; you can redistribute it and/or
 * modify it under the terms of the GNU General Public License
 * as published by the Free Software Foundation; either version 2
 * of the License, or (at your option) any later version.
 *
 * This program is distributed in the hope that it will be useful,
 * but WITHOUT ANY WARRANTY; without even the implied warranty of
 * MERCHANTABILITY or FITNESS FOR A PARTICULAR PURPOSE.  See the
 * GNU General Public License for more details.
 *
 * You should have received a copy of the GNU General Public License
 * along with this program; if not, write to the Free Software Foundation,
 * Inc., 51 Franklin Street, Fifth Floor, Boston, MA 02110-1301, USA.
 *
 * The Original Code is Copyright (C) 2010 Blender Foundation.
 * All rights reserved.
 */

/** \file
 * \ingroup wm
 *
 * Our own drag-and-drop, drag state and drop boxes.
 */

#include <string.h>

#include "DNA_screen_types.h"
#include "DNA_space_types.h"
#include "DNA_windowmanager_types.h"

#include "MEM_guardedalloc.h"

#include "BLT_translation.h"

#include "BLI_blenlib.h"

#include "BIF_glutil.h"

#include "BKE_context.h"
#include "BKE_global.h"
#include "BKE_idtype.h"
#include "BKE_lib_id.h"

#include "ED_asset.h"

#include "GPU_shader.h"
#include "GPU_state.h"
#include "GPU_viewport.h"

#include "IMB_imbuf_types.h"

#include "UI_interface.h"
#include "UI_interface_icons.h"

#include "RNA_access.h"

#include "WM_api.h"
#include "WM_types.h"
#include "wm_event_system.h"

/* ****************************************************** */

static ListBase dropboxes = {NULL, NULL};

/* drop box maps are stored global for now */
/* these are part of blender's UI/space specs, and not like keymaps */
/* when editors become configurable, they can add own dropbox definitions */

typedef struct wmDropBoxMap {
  struct wmDropBoxMap *next, *prev;

  ListBase dropboxes;
  short spaceid, regionid;
  char idname[KMAP_MAX_NAME];

} wmDropBoxMap;

/* spaceid/regionid is zero for window drop maps */
ListBase *WM_dropboxmap_find(const char *idname, int spaceid, int regionid)
{
  LISTBASE_FOREACH (wmDropBoxMap *, dm, &dropboxes) {
    if (dm->spaceid == spaceid && dm->regionid == regionid) {
      if (STREQLEN(idname, dm->idname, KMAP_MAX_NAME)) {
        return &dm->dropboxes;
      }
    }
  }

  wmDropBoxMap *dm = MEM_callocN(sizeof(struct wmDropBoxMap), "dropmap list");
  BLI_strncpy(dm->idname, idname, KMAP_MAX_NAME);
  dm->spaceid = spaceid;
  dm->regionid = regionid;
  BLI_addtail(&dropboxes, dm);

  return &dm->dropboxes;
}

wmDropBox *WM_dropbox_add(ListBase *lb,
                          const char *idname,
                          bool (*poll)(bContext *, wmDrag *, const wmEvent *, const char **),
                          void (*copy)(wmDrag *, wmDropBox *),
                          void (*cancel)(struct Main *, wmDrag *, wmDropBox *))
{
  wmDropBox *drop = MEM_callocN(sizeof(wmDropBox), "wmDropBox");
  drop->poll = poll;
  drop->copy = copy;
  drop->cancel = cancel;
  drop->ot = WM_operatortype_find(idname, 0);
  drop->opcontext = WM_OP_INVOKE_DEFAULT;

  if (drop->ot == NULL) {
    MEM_freeN(drop);
    printf("Error: dropbox with unknown operator: %s\n", idname);
    return NULL;
  }
  WM_operator_properties_alloc(&(drop->ptr), &(drop->properties), idname);

  BLI_addtail(lb, drop);

  return drop;
}

void wm_dropbox_free(void)
{

  LISTBASE_FOREACH (wmDropBoxMap *, dm, &dropboxes) {
    LISTBASE_FOREACH (wmDropBox *, drop, &dm->dropboxes) {
      if (drop->ptr) {
        WM_operator_properties_free(drop->ptr);
        MEM_freeN(drop->ptr);
      }
    }
    BLI_freelistN(&dm->dropboxes);
  }

  BLI_freelistN(&dropboxes);
}

/* *********************************** */

/* note that the pointer should be valid allocated and not on stack */
wmDrag *WM_event_start_drag(
    struct bContext *C, int icon, int type, void *poin, double value, unsigned int flags)
{
  wmWindowManager *wm = CTX_wm_manager(C);
  wmDrag *drag = MEM_callocN(sizeof(struct wmDrag), "new drag");

  /* Keep track of future multi-touch drag too, add a mouse-pointer id or so. */
  /* if multiple drags are added, they're drawn as list */

  BLI_addtail(&wm->drags, drag);
  drag->flags = flags;
  drag->icon = icon;
  drag->type = type;
  switch (type) {
    case WM_DRAG_PATH:
      BLI_strncpy(drag->path, poin, FILE_MAX);
      /* As the path is being copied, free it immediately as `drag` won't "own" the data. */
      if (flags & WM_DRAG_FREE_DATA) {
        MEM_freeN(poin);
      }
      break;
    case WM_DRAG_ID:
      if (poin) {
        WM_drag_add_local_ID(drag, poin, NULL);
      }
      break;
    case WM_DRAG_ASSET:
      /* Move ownership of poin to wmDrag. */
      drag->poin = poin;
      drag->flags |= WM_DRAG_FREE_DATA;
      break;
    default:
      drag->poin = poin;
      break;
  }
  drag->value = value;

  return drag;
}

void WM_event_drag_image(wmDrag *drag, ImBuf *imb, float scale, int sx, int sy)
{
  drag->imb = imb;
  drag->scale = scale;
  drag->sx = sx;
  drag->sy = sy;
}

void WM_drag_data_free(int dragtype, void *poin)
{
  /* Don't require all the callers to have a NULL-check, just allow passing NULL. */
  if (!poin) {
    return;
  }

  /* Not too nice, could become a callback. */
  if (dragtype == WM_DRAG_ASSET) {
    wmDragAsset *asset_drag = poin;
    MEM_SAFE_FREE(asset_drag->asset_handle);
    MEM_freeN((void *)asset_drag->path);
  }
  MEM_freeN(poin);
}

void WM_drag_free(wmDrag *drag)
{
  if (drag->flags & WM_DRAG_FREE_DATA) {
    WM_drag_data_free(drag->type, drag->poin);
  }
  BLI_freelistN(&drag->ids);
  MEM_freeN(drag);
}

void WM_drag_free_list(struct ListBase *lb)
{
  wmDrag *drag;
  while ((drag = BLI_pophead(lb))) {
    WM_drag_free(drag);
  }
}

static const char *dropbox_active(bContext *C,
                                  ListBase *handlers,
                                  wmDrag *drag,
                                  const wmEvent *event)
{
  LISTBASE_FOREACH (wmEventHandler *, handler_base, handlers) {
    if (handler_base->type == WM_HANDLER_TYPE_DROPBOX) {
      wmEventHandler_Dropbox *handler = (wmEventHandler_Dropbox *)handler_base;
      if (handler->dropboxes) {
        LISTBASE_FOREACH (wmDropBox *, drop, handler->dropboxes) {
          const char *tooltip = NULL;
          if (drop->poll(C, drag, event, &tooltip) &&
              WM_operator_poll_context(C, drop->ot, drop->opcontext)) {
            /* XXX Doing translation here might not be ideal, but later we have no more
             *     access to ot (and hence op context)... */
            return (tooltip) ? tooltip : WM_operatortype_name(drop->ot, drop->ptr);
          }
        }
      }
    }
  }
  return NULL;
}

/* return active operator name when mouse is in box */
static const char *wm_dropbox_active(bContext *C, wmDrag *drag, const wmEvent *event)
{
  wmWindow *win = CTX_wm_window(C);
  ScrArea *area = CTX_wm_area(C);
  ARegion *region = CTX_wm_region(C);
  const char *name;

  name = dropbox_active(C, &win->handlers, drag, event);
  if (name) {
    return name;
  }

  name = dropbox_active(C, &area->handlers, drag, event);
  if (name) {
    return name;
  }

  name = dropbox_active(C, &region->handlers, drag, event);
  if (name) {
    return name;
  }

  return NULL;
}

static void wm_drop_operator_options(bContext *C, wmDrag *drag, const wmEvent *event)
{
  wmWindow *win = CTX_wm_window(C);
  const int winsize_x = WM_window_pixels_x(win);
  const int winsize_y = WM_window_pixels_y(win);

  /* for multiwin drags, we only do this if mouse inside */
  if (event->x < 0 || event->y < 0 || event->x > winsize_x || event->y > winsize_y) {
    return;
  }

  drag->opname[0] = 0;

  /* check buttons (XXX todo rna and value) */
  if (UI_but_active_drop_name(C)) {
    BLI_strncpy(drag->opname, IFACE_("Paste name"), sizeof(drag->opname));
  }
  else {
    const char *opname = wm_dropbox_active(C, drag, event);

    if (opname) {
      BLI_strncpy(drag->opname, opname, sizeof(drag->opname));
      // WM_cursor_modal_set(win, WM_CURSOR_COPY);
    }
    // else
    //  WM_cursor_modal_restore(win);
    /* unsure about cursor type, feels to be too much */
  }
}

/* called in inner handler loop, region context */
void wm_drags_check_ops(bContext *C, const wmEvent *event)
{
  wmWindowManager *wm = CTX_wm_manager(C);

  LISTBASE_FOREACH (wmDrag *, drag, &wm->drags) {
    wm_drop_operator_options(C, drag, event);
  }
}

/* ************** IDs ***************** */

void WM_drag_add_local_ID(wmDrag *drag, ID *id, ID *from_parent)
{
  /* Don't drag the same ID twice. */
  LISTBASE_FOREACH (wmDragID *, drag_id, &drag->ids) {
    if (drag_id->id == id) {
      if (drag_id->from_parent == NULL) {
        drag_id->from_parent = from_parent;
      }
      return;
    }
    if (GS(drag_id->id->name) != GS(id->name)) {
      BLI_assert_msg(0, "All dragged IDs must have the same type");
      return;
    }
  }

  /* Add to list. */
  wmDragID *drag_id = MEM_callocN(sizeof(wmDragID), __func__);
  drag_id->id = id;
  drag_id->from_parent = from_parent;
  BLI_addtail(&drag->ids, drag_id);
}

ID *WM_drag_get_local_ID(const wmDrag *drag, short idcode)
{
  if (drag->type != WM_DRAG_ID) {
    return NULL;
  }

  wmDragID *drag_id = drag->ids.first;
  if (!drag_id) {
    return NULL;
  }

  ID *id = drag_id->id;
  return (idcode == 0 || GS(id->name) == idcode) ? id : NULL;
}

ID *WM_drag_get_local_ID_from_event(const wmEvent *event, short idcode)
{
  if (event->custom != EVT_DATA_DRAGDROP) {
    return NULL;
  }

  ListBase *lb = event->customdata;
  return WM_drag_get_local_ID(lb->first, idcode);
}

/**
 * Check if the drag data is either a local ID or an external ID asset of type \a idcode.
 */
bool WM_drag_is_ID_type(const wmDrag *drag, int idcode)
{
  return WM_drag_get_local_ID(drag, idcode) || WM_drag_get_asset_data(drag, idcode);
}

wmDragAsset *WM_drag_get_asset_data(const wmDrag *drag, int idcode)
{
  if (drag->type != WM_DRAG_ASSET) {
    return NULL;
  }

  wmDragAsset *asset_drag = drag->poin;
  ID_Type idtype = ED_asset_handle_get_id_type(asset_drag->asset_handle);
  return (ELEM(idcode, 0, (int)idtype)) ? asset_drag : NULL;
}

static ID *wm_drag_asset_id_import(wmDragAsset *asset_drag)
{
<<<<<<< HEAD
  const char *name = ED_asset_handle_get_name(asset_drag->asset_handle);
  ID_Type idtype = ED_asset_handle_get_id_type(asset_drag->asset_handle);
=======
  const char *name = asset_drag->name;
  ID_Type idtype = asset_drag->id_type;
>>>>>>> 54bd5efa

  switch ((eFileAssetImportType)asset_drag->import_type) {
    case FILE_ASSET_IMPORT_LINK:
      return WM_file_link_datablock(G_MAIN, NULL, NULL, NULL, asset_drag->path, idtype, name);
    case FILE_ASSET_IMPORT_APPEND:
      return WM_file_append_datablock(G_MAIN, NULL, NULL, NULL, asset_drag->path, idtype, name);
  }

  BLI_assert_unreachable();
  return NULL;
}

/**
 * When dragging a local ID, return that. Otherwise, if dragging an asset-handle, link or append
 * that depending on what was chosen by the drag-box (currently append only in fact).
 *
 * Use #WM_drag_free_imported_drag_ID() as cancel callback of the drop-box, so that the asset
 * import is rolled back if the drop operator fails.
 */
ID *WM_drag_get_local_ID_or_import_from_asset(const wmDrag *drag, int idcode)
{
  if (!ELEM(drag->type, WM_DRAG_ASSET, WM_DRAG_ID)) {
    return NULL;
  }

  if (drag->type == WM_DRAG_ID) {
    return WM_drag_get_local_ID(drag, idcode);
  }

  wmDragAsset *asset_drag = WM_drag_get_asset_data(drag, idcode);
  if (!asset_drag) {
    return NULL;
  }

  /* Link/append the asset. */
  return wm_drag_asset_id_import(asset_drag);
}

/**
 * \brief Free asset ID imported for cancelled drop.
 *
 * If the asset was imported (linked/appended) using #WM_drag_get_local_ID_or_import_from_asset()`
 * (typically via a #wmDropBox.copy() callback), we want the ID to be removed again if the drop
 * operator cancels.
 * This is for use as #wmDropBox.cancel() callback.
 */
void WM_drag_free_imported_drag_ID(struct Main *bmain, wmDrag *drag, wmDropBox *drop)
{
  if (drag->type != WM_DRAG_ASSET) {
    return;
  }

  wmDragAsset *asset_drag = WM_drag_get_asset_data(drag, 0);
  if (!asset_drag) {
    return;
  }

  /* Get name from property, not asset data - it may have changed after importing to ensure
   * uniqueness (name is assumed to be set from the imported ID name). */
  char name[MAX_ID_NAME - 2];
  RNA_string_get(drop->ptr, "name", name);
  if (!name[0]) {
    return;
  }

  ID_Type idtype = ED_asset_handle_get_id_type(asset_drag->asset_handle);
  ID *id = BKE_libblock_find_name(bmain, idtype, name);
  if (id) {
    BKE_id_delete(bmain, id);
  }
}

/* ************** draw ***************** */

static void wm_drop_operator_draw(const char *name, int x, int y)
{
  const uiFontStyle *fstyle = UI_FSTYLE_WIDGET;
  const float col_fg[4] = {1.0f, 1.0f, 1.0f, 1.0f};
  const float col_bg[4] = {0.0f, 0.0f, 0.0f, 0.2f};

  UI_fontstyle_draw_simple_backdrop(fstyle, x, y, name, col_fg, col_bg);
}

static const char *wm_drag_name(wmDrag *drag)
{
  switch (drag->type) {
    case WM_DRAG_ID: {
      ID *id = WM_drag_get_local_ID(drag, 0);
      bool single = (BLI_listbase_count_at_most(&drag->ids, 2) == 1);

      if (single) {
        return id->name + 2;
      }
      if (id) {
        return BKE_idtype_idcode_to_name_plural(GS(id->name));
      }
      break;
    }
    case WM_DRAG_ASSET: {
      const wmDragAsset *asset_drag = WM_drag_get_asset_data(drag, 0);
      return ED_asset_handle_get_name(asset_drag->asset_handle);
    }
    case WM_DRAG_PATH:
    case WM_DRAG_NAME:
      return drag->path;
  }
  return "";
}

static void drag_rect_minmax(rcti *rect, int x1, int y1, int x2, int y2)
{
  if (rect->xmin > x1) {
    rect->xmin = x1;
  }
  if (rect->xmax < x2) {
    rect->xmax = x2;
  }
  if (rect->ymin > y1) {
    rect->ymin = y1;
  }
  if (rect->ymax < y2) {
    rect->ymax = y2;
  }
}

/* called in wm_draw.c */
/* if rect set, do not draw */
void wm_drags_draw(bContext *C, wmWindow *win, rcti *rect)
{
  const uiFontStyle *fstyle = UI_FSTYLE_WIDGET;
  wmWindowManager *wm = CTX_wm_manager(C);
  const int winsize_y = WM_window_pixels_y(win);

  int cursorx = win->eventstate->x;
  int cursory = win->eventstate->y;
  if (rect) {
    rect->xmin = rect->xmax = cursorx;
    rect->ymin = rect->ymax = cursory;
  }

  /* Should we support multi-line drag draws? Maybe not, more types mixed won't work well. */
  GPU_blend(GPU_BLEND_ALPHA);
  LISTBASE_FOREACH (wmDrag *, drag, &wm->drags) {
    const uchar text_col[] = {255, 255, 255, 255};
    int iconsize = UI_DPI_ICON_SIZE;
    int padding = 4 * UI_DPI_FAC;

    /* image or icon */
    int x, y;
    if (drag->imb) {
      x = cursorx - drag->sx / 2;
      y = cursory - drag->sy / 2;

      if (rect) {
        drag_rect_minmax(rect, x, y, x + drag->sx, y + drag->sy);
      }
      else {
        float col[4] = {1.0f, 1.0f, 1.0f, 0.65f}; /* this blends texture */
        IMMDrawPixelsTexState state = immDrawPixelsTexSetup(GPU_SHADER_2D_IMAGE_COLOR);
        immDrawPixelsTexScaled(&state,
                               x,
                               y,
                               drag->imb->x,
                               drag->imb->y,
                               GPU_RGBA8,
                               false,
                               drag->imb->rect,
                               drag->scale,
                               drag->scale,
                               1.0f,
                               1.0f,
                               col);
      }
    }
    else {
      x = cursorx - 2 * padding;
      y = cursory - 2 * UI_DPI_FAC;

      if (rect) {
        drag_rect_minmax(rect, x, y, x + iconsize, y + iconsize);
      }
      else {
        UI_icon_draw_ex(x, y, drag->icon, U.inv_dpi_fac, 0.8, 0.0f, text_col, false);
      }
    }

    /* item name */
    if (drag->imb) {
      x = cursorx - drag->sx / 2;
      y = cursory - drag->sy / 2 - iconsize;
    }
    else {
      x = cursorx + 10 * UI_DPI_FAC;
      y = cursory + 1 * UI_DPI_FAC;
    }

    if (rect) {
      int w = UI_fontstyle_string_width(fstyle, wm_drag_name(drag));
      drag_rect_minmax(rect, x, y, x + w, y + iconsize);
    }
    else {
      UI_fontstyle_draw_simple(fstyle, x, y, wm_drag_name(drag), text_col);
    }

    /* operator name with roundbox */
    if (drag->opname[0]) {
      if (drag->imb) {
        x = cursorx - drag->sx / 2;

        if (cursory + drag->sy / 2 + padding + iconsize < winsize_y) {
          y = cursory + drag->sy / 2 + padding;
        }
        else {
          y = cursory - drag->sy / 2 - padding - iconsize - padding - iconsize;
        }
      }
      else {
        x = cursorx - 2 * padding;

        if (cursory + iconsize + iconsize < winsize_y) {
          y = (cursory + iconsize) + padding;
        }
        else {
          y = (cursory - iconsize) - padding;
        }
      }

      if (rect) {
        int w = UI_fontstyle_string_width(fstyle, wm_drag_name(drag));
        drag_rect_minmax(rect, x, y, x + w, y + iconsize);
      }
      else {
        wm_drop_operator_draw(drag->opname, x, y);
      }
    }
  }
  GPU_blend(GPU_BLEND_NONE);
}<|MERGE_RESOLUTION|>--- conflicted
+++ resolved
@@ -42,8 +42,6 @@
 #include "BKE_idtype.h"
 #include "BKE_lib_id.h"
 
-#include "ED_asset.h"
-
 #include "GPU_shader.h"
 #include "GPU_state.h"
 #include "GPU_viewport.h"
@@ -198,7 +196,6 @@
   /* Not too nice, could become a callback. */
   if (dragtype == WM_DRAG_ASSET) {
     wmDragAsset *asset_drag = poin;
-    MEM_SAFE_FREE(asset_drag->asset_handle);
     MEM_freeN((void *)asset_drag->path);
   }
   MEM_freeN(poin);
@@ -376,19 +373,13 @@
   }
 
   wmDragAsset *asset_drag = drag->poin;
-  ID_Type idtype = ED_asset_handle_get_id_type(asset_drag->asset_handle);
-  return (ELEM(idcode, 0, (int)idtype)) ? asset_drag : NULL;
+  return (ELEM(idcode, 0, asset_drag->id_type)) ? asset_drag : NULL;
 }
 
 static ID *wm_drag_asset_id_import(wmDragAsset *asset_drag)
 {
-<<<<<<< HEAD
-  const char *name = ED_asset_handle_get_name(asset_drag->asset_handle);
-  ID_Type idtype = ED_asset_handle_get_id_type(asset_drag->asset_handle);
-=======
   const char *name = asset_drag->name;
   ID_Type idtype = asset_drag->id_type;
->>>>>>> 54bd5efa
 
   switch ((eFileAssetImportType)asset_drag->import_type) {
     case FILE_ASSET_IMPORT_LINK:
@@ -454,8 +445,7 @@
     return;
   }
 
-  ID_Type idtype = ED_asset_handle_get_id_type(asset_drag->asset_handle);
-  ID *id = BKE_libblock_find_name(bmain, idtype, name);
+  ID *id = BKE_libblock_find_name(bmain, asset_drag->id_type, name);
   if (id) {
     BKE_id_delete(bmain, id);
   }
@@ -489,7 +479,7 @@
     }
     case WM_DRAG_ASSET: {
       const wmDragAsset *asset_drag = WM_drag_get_asset_data(drag, 0);
-      return ED_asset_handle_get_name(asset_drag->asset_handle);
+      return asset_drag->name;
     }
     case WM_DRAG_PATH:
     case WM_DRAG_NAME:
