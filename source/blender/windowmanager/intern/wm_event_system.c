/*
 * This program is free software; you can redistribute it and/or
 * modify it under the terms of the GNU General Public License
 * as published by the Free Software Foundation; either version 2
 * of the License, or (at your option) any later version.
 *
 * This program is distributed in the hope that it will be useful,
 * but WITHOUT ANY WARRANTY; without even the implied warranty of
 * MERCHANTABILITY or FITNESS FOR A PARTICULAR PURPOSE.  See the
 * GNU General Public License for more details.
 *
 * You should have received a copy of the GNU General Public License
 * along with this program; if not, write to the Free Software Foundation,
 * Inc., 51 Franklin Street, Fifth Floor, Boston, MA 02110-1301, USA.
 *
 * The Original Code is Copyright (C) 2007 Blender Foundation.
 * All rights reserved.
 */

/** \file
 * \ingroup wm
 *
 * Handle events and notifiers from GHOST input (mouse, keyboard, tablet, ndof).
 *
 * Also some operator reports utility functions.
 */

#include <stdlib.h>
#include <string.h>

#include "DNA_listBase.h"
#include "DNA_scene_types.h"
#include "DNA_screen_types.h"
#include "DNA_userdef_types.h"
#include "DNA_windowmanager_types.h"

#include "MEM_guardedalloc.h"

#include "CLG_log.h"

#include "GHOST_C-api.h"

#include "BLI_blenlib.h"
#include "BLI_dynstr.h"
#include "BLI_math.h"
#include "BLI_timer.h"
#include "BLI_utildefines.h"

#include "BKE_context.h"
#include "BKE_customdata.h"
#include "BKE_global.h"
#include "BKE_idprop.h"
#include "BKE_main.h"
#include "BKE_report.h"
#include "BKE_scene.h"
#include "BKE_screen.h"
#include "BKE_workspace.h"

#include "BKE_sound.h"

#include "BLT_translation.h"

#include "ED_fileselect.h"
#include "ED_info.h"
#include "ED_screen.h"
#include "ED_undo.h"
#include "ED_util.h"
#include "ED_view3d.h"

#include "RNA_access.h"

#include "UI_interface.h"

#include "PIL_time.h"

#include "WM_api.h"
#include "WM_message.h"
#include "WM_toolsystem.h"
#include "WM_types.h"

#include "wm.h"
#include "wm_event_system.h"
#include "wm_event_types.h"
#include "wm_window.h"

#include "DEG_depsgraph.h"
#include "DEG_depsgraph_query.h"

/**
 * When a gizmo is highlighted and uses click/drag events,
 * this prevents mouse button press events from being passed through to other key-maps
 * which would obscure those events.
 *
 * This allows gizmos that only use drag to co-exist with tools that use click.
 *
 * Without tools using press events which would prevent click/drag events getting to the gizmos.
 *
 * This is not a fool proof solution since since it's possible the gizmo operators would pass
 * through these events when called, see: T65479.
 */
#define USE_GIZMO_MOUSE_PRIORITY_HACK

static void wm_notifier_clear(wmNotifier *note);

static int wm_operator_call_internal(bContext *C,
                                     wmOperatorType *ot,
                                     PointerRNA *properties,
                                     ReportList *reports,
                                     const short context,
                                     const bool poll_only,
                                     wmEvent *event);

static bool wm_operator_check_locked_interface(bContext *C, wmOperatorType *ot);

/* -------------------------------------------------------------------- */
/** \name Event Management
 * \{ */

wmEvent *wm_event_add_ex(wmWindow *win,
                         const wmEvent *event_to_add,
                         const wmEvent *event_to_add_after)
{
  wmEvent *event = MEM_mallocN(sizeof(wmEvent), "wmEvent");

  *event = *event_to_add;

  if (event_to_add_after == NULL) {
    BLI_addtail(&win->queue, event);
  }
  else {
    /* Note: strictly speaking this breaks const-correctness,
     * however we're only changing 'next' member. */
    BLI_insertlinkafter(&win->queue, (void *)event_to_add_after, event);
  }
  return event;
}

wmEvent *wm_event_add(wmWindow *win, const wmEvent *event_to_add)
{
  return wm_event_add_ex(win, event_to_add, NULL);
}

wmEvent *WM_event_add_simulate(wmWindow *win, const wmEvent *event_to_add)
{
  if ((G.f & G_FLAG_EVENT_SIMULATE) == 0) {
    BLI_assert(0);
    return NULL;
  }
  wmEvent *event = wm_event_add(win, event_to_add);
  win->eventstate->x = event->x;
  win->eventstate->y = event->y;
  return event;
}

void wm_event_free(wmEvent *event)
{
  if (event->customdata) {
    if (event->customdatafree) {
      /* note: pointer to listbase struct elsewhere */
      if (event->custom == EVT_DATA_DRAGDROP) {
        ListBase *lb = event->customdata;
        WM_drag_free_list(lb);
      }
      else {
        MEM_freeN(event->customdata);
      }
    }
  }

  MEM_freeN(event);
}

void wm_event_free_all(wmWindow *win)
{
  wmEvent *event;

  while ((event = BLI_pophead(&win->queue))) {
    wm_event_free(event);
  }
}

void wm_event_init_from_window(wmWindow *win, wmEvent *event)
{
  *event = *(win->eventstate);
}

/** \} */

/* -------------------------------------------------------------------- */
/** \name Notifiers & Listeners
 * \{ */

static bool wm_test_duplicate_notifier(const wmWindowManager *wm, uint type, void *reference)
{
  LISTBASE_FOREACH (wmNotifier *, note, &wm->queue) {
    if ((note->category | note->data | note->subtype | note->action) == type &&
        note->reference == reference) {
      return 1;
    }
  }

  return 0;
}

void WM_event_add_notifier_ex(wmWindowManager *wm, const wmWindow *win, uint type, void *reference)
{
  wmNotifier *note;

  if (wm_test_duplicate_notifier(wm, type, reference)) {
    return;
  }

  note = MEM_callocN(sizeof(wmNotifier), "notifier");

  BLI_addtail(&wm->queue, note);

  note->window = win;

  note->category = type & NOTE_CATEGORY;
  note->data = type & NOTE_DATA;
  note->subtype = type & NOTE_SUBTYPE;
  note->action = type & NOTE_ACTION;

  note->reference = reference;
}

/* XXX: in future, which notifiers to send to other windows? */
void WM_event_add_notifier(const bContext *C, uint type, void *reference)
{
  WM_event_add_notifier_ex(CTX_wm_manager(C), CTX_wm_window(C), type, reference);
}

void WM_main_add_notifier(unsigned int type, void *reference)
{
  Main *bmain = G_MAIN;
  wmWindowManager *wm = bmain->wm.first;
  wmNotifier *note;

  if (!wm || wm_test_duplicate_notifier(wm, type, reference)) {
    return;
  }

  note = MEM_callocN(sizeof(wmNotifier), "notifier");

  BLI_addtail(&wm->queue, note);

  note->category = type & NOTE_CATEGORY;
  note->data = type & NOTE_DATA;
  note->subtype = type & NOTE_SUBTYPE;
  note->action = type & NOTE_ACTION;

  note->reference = reference;
}

/**
 * Clear notifiers by reference, Used so listeners don't act on freed data.
 */
void WM_main_remove_notifier_reference(const void *reference)
{
  Main *bmain = G_MAIN;
  wmWindowManager *wm = bmain->wm.first;

  if (wm) {
    wmNotifier *note, *note_next;

    for (note = wm->queue.first; note; note = note_next) {
      note_next = note->next;

      if (note->reference == reference) {
        /* don't remove because this causes problems for #wm_event_do_notifiers
         * which may be looping on the data (deleting screens) */
        wm_notifier_clear(note);
      }
    }

    /* Remap instead. */
#if 0
    if (wm->message_bus) {
      WM_msg_id_remove(wm->message_bus, reference);
    }
#endif
  }
}

void WM_main_remap_editor_id_reference(ID *old_id, ID *new_id)
{
  Main *bmain = G_MAIN;
  bScreen *screen;

  for (screen = bmain->screens.first; screen; screen = screen->id.next) {
    ScrArea *area;

    for (area = screen->areabase.first; area; area = area->next) {
      SpaceLink *sl;

      for (sl = area->spacedata.first; sl; sl = sl->next) {
        ED_spacedata_id_remap(area, sl, old_id, new_id);
      }
    }
  }

  wmWindowManager *wm = bmain->wm.first;
  if (wm && wm->message_bus) {
    struct wmMsgBus *mbus = wm->message_bus;
    if (new_id != NULL) {
      WM_msg_id_update(mbus, old_id, new_id);
    }
    else {
      WM_msg_id_remove(mbus, old_id);
    }
  }
}

static void wm_notifier_clear(wmNotifier *note)
{
  /* NULL the entire notifier, only leaving (next, prev) members intact */
  memset(((char *)note) + sizeof(Link), 0, sizeof(*note) - sizeof(Link));
}

void wm_event_do_depsgraph(bContext *C, bool is_after_open_file)
{
  wmWindowManager *wm = CTX_wm_manager(C);
  /* The whole idea of locked interface is to prevent viewport and whatever
   * thread to modify the same data. Because of this, we can not perform
   * dependency graph update.
   */
  if (wm->is_interface_locked) {
    return;
  }
  /* Combine datamasks so 1 win doesn't disable UV's in another [#26448]. */
  CustomData_MeshMasks win_combine_v3d_datamask = {0};
  LISTBASE_FOREACH (wmWindow *, win, &wm->windows) {
    const Scene *scene = WM_window_get_active_scene(win);
    const bScreen *screen = WM_window_get_active_screen(win);

    ED_view3d_screen_datamask(C, scene, screen, &win_combine_v3d_datamask);
  }
  /* Update all the dependency graphs of visible view layers. */
  LISTBASE_FOREACH (wmWindow *, win, &wm->windows) {
    Scene *scene = WM_window_get_active_scene(win);
    ViewLayer *view_layer = WM_window_get_active_view_layer(win);
    Main *bmain = CTX_data_main(C);
    /* Copied to set's in scene_update_tagged_recursive() */
    scene->customdata_mask = win_combine_v3d_datamask;
    /* XXX, hack so operators can enforce datamasks [#26482], gl render */
    CustomData_MeshMasks_update(&scene->customdata_mask, &scene->customdata_mask_modal);
    /* TODO(sergey): For now all dependency graphs which are evaluated from
     * workspace are considered active. This will work all fine with "locked"
     * view layer and time across windows. This is to be granted separately,
     * and for until then we have to accept ambiguities when object is shared
     * across visible view layers and has overrides on it.
     */
    Depsgraph *depsgraph = BKE_scene_get_depsgraph(bmain, scene, view_layer, true);
    if (is_after_open_file) {
      DEG_graph_relations_update(depsgraph, bmain, scene, view_layer);
      DEG_graph_on_visible_update(bmain, depsgraph, true);
    }
    DEG_make_active(depsgraph);
    BKE_scene_graph_update_tagged(depsgraph, bmain);
  }
}

/**
 * Was part of #wm_event_do_notifiers,
 * split out so it can be called once before entering the #WM_main loop.
 * This ensures operators don't run before the UI and depsgraph are initialized.
 */
void wm_event_do_refresh_wm_and_depsgraph(bContext *C)
{
  wmWindowManager *wm = CTX_wm_manager(C);
  /* cached: editor refresh callbacks now, they get context */
  LISTBASE_FOREACH (wmWindow *, win, &wm->windows) {
    const bScreen *screen = WM_window_get_active_screen(win);
    ScrArea *area;

    CTX_wm_window_set(C, win);
    for (area = screen->areabase.first; area; area = area->next) {
      if (area->do_refresh) {
        CTX_wm_area_set(C, area);
        ED_area_do_refresh(C, area);
      }
    }
  }

  wm_event_do_depsgraph(C, false);

  CTX_wm_window_set(C, NULL);
}

/* called in mainloop */
void wm_event_do_notifiers(bContext *C)
{
  wmWindowManager *wm = CTX_wm_manager(C);
  wmNotifier *note, *next;
  wmWindow *win;

  if (wm == NULL) {
    return;
  }

  BLI_timer_execute();

  /* disable? - keep for now since its used for window level notifiers. */
#if 1
  /* cache & catch WM level notifiers, such as frame change, scene/screen set */
  for (win = wm->windows.first; win; win = win->next) {
    Scene *scene = WM_window_get_active_scene(win);
    bool do_anim = false;

    CTX_wm_window_set(C, win);

    for (note = wm->queue.first; note; note = next) {
      next = note->next;

      if (note->category == NC_WM) {
        if (ELEM(note->data, ND_FILEREAD, ND_FILESAVE)) {
          wm->file_saved = 1;
          wm_window_title(wm, win);
        }
        else if (note->data == ND_DATACHANGED) {
          wm_window_title(wm, win);
        }
      }
      if (note->window == win) {
        if (note->category == NC_SCREEN) {
          if (note->data == ND_WORKSPACE_SET) {
            WorkSpace *ref_ws = note->reference;

            UI_popup_handlers_remove_all(C, &win->modalhandlers);

            WM_window_set_active_workspace(C, win, ref_ws);
            CLOG_INFO(WM_LOG_EVENTS, "Workspace set %p", note->reference);
          }
          else if (note->data == ND_WORKSPACE_DELETE) {
            WorkSpace *workspace = note->reference;

            ED_workspace_delete(workspace, CTX_data_main(C), C, wm);  // XXX hrms, think this over!
            CLOG_INFO(WM_LOG_EVENTS, "Workspace delete %p", workspace);
          }
          else if (note->data == ND_LAYOUTBROWSE) {
            bScreen *ref_screen = BKE_workspace_layout_screen_get(note->reference);

            /* free popup handlers only [#35434] */
            UI_popup_handlers_remove_all(C, &win->modalhandlers);

            ED_screen_change(C, ref_screen); /* XXX hrms, think this over! */
            CLOG_INFO(WM_LOG_EVENTS, "screen set %p", note->reference);
          }
          else if (note->data == ND_LAYOUTDELETE) {
            WorkSpace *workspace = WM_window_get_active_workspace(win);
            WorkSpaceLayout *layout = note->reference;

            ED_workspace_layout_delete(workspace, layout, C);  // XXX hrms, think this over!
            CLOG_INFO(WM_LOG_EVENTS, "screen delete %p", note->reference);
          }
        }
      }

      if (note->window == win ||
          (note->window == NULL && (note->reference == NULL || note->reference == scene))) {
        if (note->category == NC_SCENE) {
          if (note->data == ND_FRAME) {
            do_anim = true;
          }
        }
      }
      if (ELEM(note->category, NC_SCENE, NC_OBJECT, NC_GEOM, NC_WM)) {
        ViewLayer *view_layer = CTX_data_view_layer(C);
        ED_info_stats_clear(view_layer);
        WM_event_add_notifier(C, NC_SPACE | ND_SPACE_INFO, NULL);
      }
    }
    if (do_anim) {

      /* XXX, quick frame changes can cause a crash if framechange and rendering
       * collide (happens on slow scenes), BKE_scene_graph_update_for_newframe can be called
       * twice which can depgraph update the same object at once */
      if (G.is_rendering == false) {
        /* depsgraph gets called, might send more notifiers */
        Depsgraph *depsgraph = CTX_data_depsgraph_pointer(C);
        ED_update_for_newframe(CTX_data_main(C), depsgraph);
      }
    }
  }

  /* the notifiers are sent without context, to keep it clean */
  while ((note = BLI_pophead(&wm->queue))) {
    for (win = wm->windows.first; win; win = win->next) {
      Scene *scene = WM_window_get_active_scene(win);
      bScreen *screen = WM_window_get_active_screen(win);
      WorkSpace *workspace = WM_window_get_active_workspace(win);

      /* filter out notifiers */
      if (note->category == NC_SCREEN && note->reference && note->reference != screen &&
          note->reference != workspace && note->reference != WM_window_get_active_layout(win)) {
        /* pass */
      }
      else if (note->category == NC_SCENE && note->reference && note->reference != scene) {
        /* pass */
      }
      else {
        ARegion *region;

        /* XXX context in notifiers? */
        CTX_wm_window_set(C, win);

        ED_screen_do_listen(C, note);

        for (region = screen->regionbase.first; region; region = region->next) {
          ED_region_do_listen(win, NULL, region, note, scene);
        }

        ED_screen_areas_iter (win, screen, area) {
          ED_area_do_listen(win, area, note, scene);
          for (region = area->regionbase.first; region; region = region->next) {
            ED_region_do_listen(win, area, region, note, scene);
          }
        }
      }
    }

    MEM_freeN(note);
  }
#endif /* if 1 (postpone disabling for in favor of message-bus), eventually. */

  /* Handle message bus. */
  {
    for (win = wm->windows.first; win; win = win->next) {
      CTX_wm_window_set(C, win);
      WM_msgbus_handle(wm->message_bus, C);
    }
    CTX_wm_window_set(C, NULL);
  }

  wm_event_do_refresh_wm_and_depsgraph(C);

  /* Status bar */
  if (wm->winactive) {
    win = wm->winactive;
    CTX_wm_window_set(C, win);
    WM_window_cursor_keymap_status_refresh(C, win);
    CTX_wm_window_set(C, NULL);
  }

  /* Autorun warning */
  wm_test_autorun_warning(C);
}

static int wm_event_always_pass(const wmEvent *event)
{
  /* some events we always pass on, to ensure proper communication */
  return ISTIMER(event->type) || (event->type == WINDEACTIVATE);
}

/** \} */

/* -------------------------------------------------------------------- */
/** \name UI Handling
 * \{ */

static int wm_handler_ui_call(bContext *C,
                              wmEventHandler_UI *handler,
                              const wmEvent *event,
                              int always_pass)
{
  ScrArea *area = CTX_wm_area(C);
  ARegion *region = CTX_wm_region(C);
  ARegion *menu = CTX_wm_menu(C);
  static bool do_wheel_ui = true;
  const bool is_wheel = ELEM(event->type, WHEELUPMOUSE, WHEELDOWNMOUSE, MOUSEPAN);
  int retval;

  /* UI code doesn't handle return values - it just always returns break.
   * to make the DBL_CLICK conversion work, we just don't send this to UI, except mouse clicks */
  if (((handler->head.flag & WM_HANDLER_ACCEPT_DBL_CLICK) == 0) && !ISMOUSE_BUTTON(event->type) &&
      (event->val == KM_DBL_CLICK)) {
    return WM_HANDLER_CONTINUE;
  }

  /* UI is quite aggressive with swallowing events, like scroll-wheel. */
  /* I realize this is not extremely nice code... when UI gets keymaps it can be maybe smarter */
  if (do_wheel_ui == false) {
    if (is_wheel) {
      return WM_HANDLER_CONTINUE;
    }
    if (wm_event_always_pass(event) == 0) {
      do_wheel_ui = true;
    }
  }

  /* Don't block file-select events. Those are triggered by a separate file browser window.
   * See T75292. */
  if (event->type == EVT_FILESELECT) {
    return WM_UI_HANDLER_CONTINUE;
  }

  /* We set context to where UI handler came from. */
  if (handler->context.area) {
    CTX_wm_area_set(C, handler->context.area);
  }
  if (handler->context.region) {
    CTX_wm_region_set(C, handler->context.region);
  }
  if (handler->context.menu) {
    CTX_wm_menu_set(C, handler->context.menu);
  }

  retval = handler->handle_fn(C, event, handler->user_data);

  /* putting back screen context */
  if ((retval != WM_UI_HANDLER_BREAK) || always_pass) {
    CTX_wm_area_set(C, area);
    CTX_wm_region_set(C, region);
    CTX_wm_menu_set(C, menu);
  }
  else {
    /* this special cases is for areas and regions that get removed */
    CTX_wm_area_set(C, NULL);
    CTX_wm_region_set(C, NULL);
    CTX_wm_menu_set(C, NULL);
  }

  if (retval == WM_UI_HANDLER_BREAK) {
    return WM_HANDLER_BREAK;
  }

  /* event not handled in UI, if wheel then we temporarily disable it */
  if (is_wheel) {
    do_wheel_ui = false;
  }

  return WM_HANDLER_CONTINUE;
}

void wm_event_handler_ui_cancel_ex(bContext *C,
                                   wmWindow *win,
                                   ARegion *region,
                                   bool reactivate_button)
{
  if (!region) {
    return;
  }

  LISTBASE_FOREACH_MUTABLE (wmEventHandler *, handler_base, &region->handlers) {
    if (handler_base->type == WM_HANDLER_TYPE_UI) {
      wmEventHandler_UI *handler = (wmEventHandler_UI *)handler_base;
      BLI_assert(handler->handle_fn != NULL);
      wmEvent event;
      wm_event_init_from_window(win, &event);
      event.type = EVT_BUT_CANCEL;
      event.val = reactivate_button ? 0 : 1;
      handler->handle_fn(C, &event, handler->user_data);
    }
  }
}

static void wm_event_handler_ui_cancel(bContext *C)
{
  wmWindow *win = CTX_wm_window(C);
  ARegion *region = CTX_wm_region(C);
  wm_event_handler_ui_cancel_ex(C, win, region, true);
}

/** \} */

/* -------------------------------------------------------------------- */
/** \name WM Reports
 *
 * Access to #wmWindowManager.reports
 * \{ */

/**
 * Show the report in the info header.
 */
void WM_report_banner_show(void)
{
  wmWindowManager *wm = G_MAIN->wm.first;
  ReportList *wm_reports = &wm->reports;
  ReportTimerInfo *rti;

  /* After adding reports to the global list, reset the report timer. */
  WM_event_remove_timer(wm, NULL, wm_reports->reporttimer);

  /* Records time since last report was added */
  wm_reports->reporttimer = WM_event_add_timer(wm, wm->winactive, TIMERREPORT, 0.05);

  rti = MEM_callocN(sizeof(ReportTimerInfo), "ReportTimerInfo");
  wm_reports->reporttimer->customdata = rti;
}

/**
 * Hide all currently displayed banners and abort their timer.
 */
void WM_report_banners_cancel(Main *bmain)
{
  wmWindowManager *wm = bmain->wm.first;
  BKE_reports_clear(&wm->reports);
  WM_event_remove_timer(wm, NULL, wm->reports.reporttimer);
}

#ifdef WITH_INPUT_NDOF
void WM_ndof_deadzone_set(float deadzone)
{
  GHOST_setNDOFDeadZone(deadzone);
}
#endif

static void wm_add_reports(ReportList *reports)
{
  /* if the caller owns them, handle this */
  if (reports->list.first && (reports->flag & RPT_OP_HOLD) == 0) {
    wmWindowManager *wm = G_MAIN->wm.first;

    /* add reports to the global list, otherwise they are not seen */
    BLI_movelisttolist(&wm->reports.list, &reports->list);

    WM_report_banner_show();
  }
}

void WM_report(ReportType type, const char *message)
{
  ReportList reports;

  BKE_reports_init(&reports, 0);
  BKE_report(&reports, type, message);

  wm_add_reports(&reports);

  BKE_reports_clear(&reports);
}

void WM_reportf(ReportType type, const char *format, ...)
{
  DynStr *ds;
  va_list args;

  ds = BLI_dynstr_new();
  va_start(args, format);
  BLI_dynstr_vappendf(ds, format, args);
  va_end(args);

  char *str = BLI_dynstr_get_cstring(ds);
  WM_report(type, str);
  MEM_freeN(str);

  BLI_dynstr_free(ds);
}

/** \} */

/* -------------------------------------------------------------------- */
/** \name Operator Logic
 * \{ */

bool WM_operator_poll(bContext *C, wmOperatorType *ot)
{
  wmOperatorTypeMacro *otmacro;

  for (otmacro = ot->macro.first; otmacro; otmacro = otmacro->next) {
    wmOperatorType *ot_macro = WM_operatortype_find(otmacro->idname, 0);

    if (0 == WM_operator_poll(C, ot_macro)) {
      return 0;
    }
  }

  /* python needs operator type, so we added exception for it */
  if (ot->pyop_poll) {
    return ot->pyop_poll(C, ot);
  }
  if (ot->poll) {
    return ot->poll(C);
  }

  return 1;
}

/* sets up the new context and calls 'wm_operator_invoke()' with poll_only */
bool WM_operator_poll_context(bContext *C, wmOperatorType *ot, short context)
{
  return wm_operator_call_internal(C, ot, NULL, NULL, context, true, NULL);
}

bool WM_operator_check_ui_empty(wmOperatorType *ot)
{
  if (ot->macro.first != NULL) {
    /* for macros, check all have exec() we can call */
    wmOperatorTypeMacro *otmacro;
    for (otmacro = ot->macro.first; otmacro; otmacro = otmacro->next) {
      wmOperatorType *otm = WM_operatortype_find(otmacro->idname, 0);
      if (otm && !WM_operator_check_ui_empty(otm)) {
        return false;
      }
    }
    return true;
  }

  /* Assume a UI callback will draw something. */
  if (ot->ui) {
    return false;
  }

  PointerRNA ptr;
  WM_operator_properties_create_ptr(&ptr, ot);
  RNA_STRUCT_BEGIN (&ptr, prop) {
    int flag = RNA_property_flag(prop);
    if (flag & PROP_HIDDEN) {
      continue;
    }
    return false;
  }
  RNA_STRUCT_END;
  return true;
}

/**
 * Sets the active region for this space from the context.
 *
 * \see #BKE_area_find_region_active_win
 */
void WM_operator_region_active_win_set(bContext *C)
{
  ScrArea *area = CTX_wm_area(C);
  if (area) {
    ARegion *region = CTX_wm_region(C);
    if (region && region->regiontype == RGN_TYPE_WINDOW) {
      area->region_active_win = BLI_findindex(&area->regionbase, region);
    }
  }
}

/* (caller_owns_reports == true) when called from python */
static void wm_operator_reports(bContext *C, wmOperator *op, int retval, bool caller_owns_reports)
{
  if (G.background == 0 && caller_owns_reports == false) { /* popup */
    if (op->reports->list.first) {
      /* FIXME, temp setting window, see other call to UI_popup_menu_reports for why */
      wmWindow *win_prev = CTX_wm_window(C);
      ScrArea *area_prev = CTX_wm_area(C);
      ARegion *region_prev = CTX_wm_region(C);

      if (win_prev == NULL) {
        CTX_wm_window_set(C, CTX_wm_manager(C)->windows.first);
      }

      UI_popup_menu_reports(C, op->reports);

      CTX_wm_window_set(C, win_prev);
      CTX_wm_area_set(C, area_prev);
      CTX_wm_region_set(C, region_prev);
    }
  }

  if (retval & OPERATOR_FINISHED) {
    CLOG_STR_INFO_N(WM_LOG_OPERATORS, WM_operator_pystring(C, op, false, true));

    if (caller_owns_reports == false) {
      CLOG_STR_VERBOSE_N(WM_LOG_OPERATORS, 1, BKE_reports_sprintfN(op->reports, 0));
    }

    if (op->type->flag & OPTYPE_REGISTER) {
      /* Report the python string representation of the operator */
      char *buf = WM_operator_pystring(C, op, false, true);
      BKE_report_format(CTX_wm_reports(C), RPT_OPERATOR, RPT_PYTHON, buf);
      MEM_freeN(buf);
    }
  }

  /* Refresh Info Editor with reports immediately, even if op returned OPERATOR_CANCELLED. */
  if ((retval & OPERATOR_CANCELLED) && !BLI_listbase_is_empty(&op->reports->list)) {
    WM_event_add_notifier(C, NC_SPACE | ND_SPACE_INFO_REPORT, NULL);
  }
  /* if the caller owns them, handle this */
  wm_add_reports(op->reports);
}

/**
 * This function is mainly to check that the rules for freeing
 * an operator are kept in sync.
 */
static bool wm_operator_register_check(wmWindowManager *wm, wmOperatorType *ot)
{
  /* Check undo flag here since undo operators are also added to the list,
   * to support checking if the same operator is run twice. */
  return wm && (wm->op_undo_depth == 0) && (ot->flag & (OPTYPE_REGISTER | OPTYPE_UNDO));
}

static void wm_operator_finished(bContext *C, wmOperator *op, const bool repeat, const bool store)
{
  wmWindowManager *wm = CTX_wm_manager(C);
  enum {
    NOP,
    SET,
    CLEAR,
  } hud_status = NOP;

  op->customdata = NULL;

  if (store) {
    WM_operator_last_properties_store(op);
  }

  /* we don't want to do undo pushes for operators that are being
   * called from operators that already do an undo push. usually
   * this will happen for python operators that call C operators */
  if (wm->op_undo_depth == 0) {
    if (op->type->flag & OPTYPE_UNDO) {
      ED_undo_push_op(C, op);
      if (repeat == 0) {
        hud_status = CLEAR;
      }
    }
    else if (op->type->flag & OPTYPE_UNDO_GROUPED) {
      ED_undo_grouped_push_op(C, op);
      if (repeat == 0) {
        hud_status = CLEAR;
      }
    }
  }

  if (repeat == 0) {
    CLOG_STR_INFO_N(WM_LOG_OPERATORS, WM_operator_pystring(C, op, false, true));

    if (wm_operator_register_check(wm, op->type)) {
      /* take ownership of reports (in case python provided own) */
      op->reports->flag |= RPT_FREE;

      wm_operator_register(C, op);
      WM_operator_region_active_win_set(C);

      if (WM_operator_last_redo(C) == op) {
        /* Show the redo panel. */
        hud_status = SET;
      }
    }
    else {
      WM_operator_free(op);
    }
  }

  if (hud_status != NOP) {
    if (hud_status == SET) {
      ScrArea *area = CTX_wm_area(C);
      if (area) {
        ED_area_type_hud_ensure(C, area);
      }
    }
    else if (hud_status == CLEAR) {
      ED_area_type_hud_clear(wm, NULL);
    }
    else {
      BLI_assert(0);
    }
  }
}

/* if repeat is true, it doesn't register again, nor does it free */
static int wm_operator_exec(bContext *C, wmOperator *op, const bool repeat, const bool store)
{
  wmWindowManager *wm = CTX_wm_manager(C);
  int retval = OPERATOR_CANCELLED;

  CTX_wm_operator_poll_msg_set(C, NULL);

  if (op == NULL || op->type == NULL) {
    return retval;
  }

  if (0 == WM_operator_poll(C, op->type)) {
    return retval;
  }

  if (op->type->exec) {
    if (op->type->flag & OPTYPE_UNDO) {
      wm->op_undo_depth++;
    }

    retval = op->type->exec(C, op);
    OPERATOR_RETVAL_CHECK(retval);

    if (op->type->flag & OPTYPE_UNDO && CTX_wm_manager(C) == wm) {
      wm->op_undo_depth--;
    }
  }

  /* XXX(mont29) Disabled the repeat check to address part 2 of T31840.
   * Carefully checked all calls to wm_operator_exec and WM_operator_repeat, don't see any reason
   * why this was needed, but worth to note it in case something turns bad. */
  if (retval & (OPERATOR_FINISHED | OPERATOR_CANCELLED) /* && repeat == 0 */) {
    wm_operator_reports(C, op, retval, false);
  }

  if (retval & OPERATOR_FINISHED) {
    wm_operator_finished(C, op, repeat, store && wm->op_undo_depth == 0);
  }
  else if (repeat == 0) {
    /* warning: modal from exec is bad practice, but avoid crashing. */
    if (retval & (OPERATOR_FINISHED | OPERATOR_CANCELLED)) {
      WM_operator_free(op);
    }
  }

  return retval | OPERATOR_HANDLED;
}

/* simply calls exec with basic checks */
static int wm_operator_exec_notest(bContext *C, wmOperator *op)
{
  int retval = OPERATOR_CANCELLED;

  if (op == NULL || op->type == NULL || op->type->exec == NULL) {
    return retval;
  }

  retval = op->type->exec(C, op);
  OPERATOR_RETVAL_CHECK(retval);

  return retval;
}

/**
 * for running operators with frozen context (modal handlers, menus)
 *
 * \param store: Store settings for re-use.
 *
 * warning: do not use this within an operator to call its self! [#29537] */
int WM_operator_call_ex(bContext *C, wmOperator *op, const bool store)
{
  return wm_operator_exec(C, op, false, store);
}

int WM_operator_call(bContext *C, wmOperator *op)
{
  return WM_operator_call_ex(C, op, false);
}

/**
 * This is intended to be used when an invoke operator wants to call exec on its self
 * and is basically like running op->type->exec() directly, no poll checks no freeing,
 * since we assume whoever called invoke will take care of that
 */
int WM_operator_call_notest(bContext *C, wmOperator *op)
{
  return wm_operator_exec_notest(C, op);
}

/**
 * Execute this operator again, put here so it can share above code
 */
int WM_operator_repeat(bContext *C, wmOperator *op)
{
  const int op_flag = OP_IS_REPEAT;
  op->flag |= op_flag;
  const int ret = wm_operator_exec(C, op, true, true);
  op->flag &= ~op_flag;
  return ret;
}
int WM_operator_repeat_last(bContext *C, wmOperator *op)
{
  const int op_flag = OP_IS_REPEAT_LAST;
  op->flag |= op_flag;
  const int ret = wm_operator_exec(C, op, true, true);
  op->flag &= ~op_flag;
  return ret;
}
/**
 * \return true if #WM_operator_repeat can run
 * simple check for now but may become more involved.
 * To be sure the operator can run call `WM_operator_poll(C, op->type)` also, since this call
 * checks if #WM_operator_repeat() can run at all, not that it WILL run at any time.
 */
bool WM_operator_repeat_check(const bContext *UNUSED(C), wmOperator *op)
{
  if (op->type->exec != NULL) {
    return true;
  }
  if (op->opm) {
    /* for macros, check all have exec() we can call */
    wmOperatorTypeMacro *otmacro;
    for (otmacro = op->opm->type->macro.first; otmacro; otmacro = otmacro->next) {
      wmOperatorType *otm = WM_operatortype_find(otmacro->idname, 0);
      if (otm && otm->exec == NULL) {
        return false;
      }
    }
    return true;
  }

  return false;
}

bool WM_operator_is_repeat(const bContext *C, const wmOperator *op)
{
  /* may be in the operators list or not */
  wmOperator *op_prev;
  if (op->prev == NULL && op->next == NULL) {
    wmWindowManager *wm = CTX_wm_manager(C);
    op_prev = wm->operators.last;
  }
  else {
    op_prev = op->prev;
  }
  return (op_prev && (op->type == op_prev->type));
}

/* TODO (grzelins) investigate usages with NULL as reports */
static wmOperator *wm_operator_create(wmWindowManager *wm,
                                      wmOperatorType *ot,
                                      PointerRNA *properties,
                                      ReportList *reports)
{
  /* XXX operatortype names are static still. for debug */
  wmOperator *op = MEM_callocN(sizeof(wmOperator), ot->idname);

  /* XXX adding new operator could be function, only happens here now */
  op->type = ot;
  BLI_strncpy(op->idname, ot->idname, OP_MAX_TYPENAME);

  /* initialize properties, either copy or create */
  op->ptr = MEM_callocN(sizeof(PointerRNA), "wmOperatorPtrRNA");
  if (properties && properties->data) {
    op->properties = IDP_CopyProperty(properties->data);
  }
  else {
    IDPropertyTemplate val = {0};
    op->properties = IDP_New(IDP_GROUP, &val, "wmOperatorProperties");
  }
  RNA_pointer_create(&wm->id, ot->srna, op->properties, op->ptr);

  /* initialize error reports */
  if (reports) {
    op->reports = reports; /* must be initialized already */
  }
  else {
    op->reports = MEM_mallocN(sizeof(ReportList), "wmOperatorReportList");
    BKE_reports_init(op->reports, RPT_FREE);
  }

  /* recursive filling of operator macro list */
  if (ot->macro.first) {
    static wmOperator *motherop = NULL;
    wmOperatorTypeMacro *otmacro;
    int root = 0;

    /* ensure all ops are in execution order in 1 list */
    if (motherop == NULL) {
      motherop = op;
      root = 1;
    }

    /* if properties exist, it will contain everything needed */
    if (properties) {
      otmacro = ot->macro.first;

      RNA_STRUCT_BEGIN (properties, prop) {

        if (otmacro == NULL) {
          break;
        }

        /* skip invalid properties */
        if (STREQ(RNA_property_identifier(prop), otmacro->idname)) {
          wmOperatorType *otm = WM_operatortype_find(otmacro->idname, 0);
          PointerRNA someptr = RNA_property_pointer_get(properties, prop);
          wmOperator *opm = wm_operator_create(wm, otm, &someptr, NULL);

          IDP_ReplaceGroupInGroup(opm->properties, otmacro->properties);

          BLI_addtail(&motherop->macro, opm);
          opm->opm = motherop; /* pointer to mom, for modal() */

          otmacro = otmacro->next;
        }
      }
      RNA_STRUCT_END;
    }
    else {
      for (otmacro = ot->macro.first; otmacro; otmacro = otmacro->next) {
        wmOperatorType *otm = WM_operatortype_find(otmacro->idname, 0);
        wmOperator *opm = wm_operator_create(wm, otm, otmacro->ptr, NULL);

        BLI_addtail(&motherop->macro, opm);
        opm->opm = motherop; /* pointer to mom, for modal() */
      }
    }

    if (root) {
      motherop = NULL;
    }
  }

  WM_operator_properties_sanitize(op->ptr, 0);

  return op;
}

static void wm_region_mouse_co(bContext *C, wmEvent *event)
{
  ARegion *region = CTX_wm_region(C);
  if (region) {
    /* compatibility convention */
    event->mval[0] = event->x - region->winrct.xmin;
    event->mval[1] = event->y - region->winrct.ymin;
  }
  else {
    /* these values are invalid (avoid odd behavior by relying on old mval values) */
    event->mval[0] = -1;
    event->mval[1] = -1;
  }
}

/**
 * Also used for exec when 'event' is NULL.
 */
static int wm_operator_invoke(bContext *C,
                              wmOperatorType *ot,
                              wmEvent *event,
                              PointerRNA *properties,
                              ReportList *reports,
                              const bool poll_only,
                              bool use_last_properties)
{
  int retval = OPERATOR_PASS_THROUGH;

  /* This is done because complicated setup is done to call this function
   * that is better not duplicated. */
  if (poll_only) {
    return WM_operator_poll(C, ot);
  }

  if (WM_operator_poll(C, ot)) {
    wmWindowManager *wm = CTX_wm_manager(C);

    /* if reports == NULL, they'll be initialized */
    wmOperator *op = wm_operator_create(wm, ot, properties, reports);

    const bool is_nested_call = (wm->op_undo_depth != 0);

    if (event != NULL) {
      op->flag |= OP_IS_INVOKE;
    }

    /* initialize setting from previous run */
    if (!is_nested_call && use_last_properties) { /* not called by py script */
      WM_operator_last_properties_init(op);
    }

    if ((event == NULL) || (event->type != MOUSEMOVE)) {
      CLOG_VERBOSE(WM_LOG_HANDLERS,
                   2,
                   "handle evt %d win %p op %s",
                   event ? event->type : 0,
                   CTX_wm_screen(C)->active_region,
                   ot->idname);
    }

    if (op->type->invoke && event) {
      wm_region_mouse_co(C, event);

      if (op->type->flag & OPTYPE_UNDO) {
        wm->op_undo_depth++;
      }

      retval = op->type->invoke(C, op, event);
      OPERATOR_RETVAL_CHECK(retval);

      if (op->type->flag & OPTYPE_UNDO && CTX_wm_manager(C) == wm) {
        wm->op_undo_depth--;
      }
    }
    else if (op->type->exec) {
      if (op->type->flag & OPTYPE_UNDO) {
        wm->op_undo_depth++;
      }

      retval = op->type->exec(C, op);
      OPERATOR_RETVAL_CHECK(retval);

      if (op->type->flag & OPTYPE_UNDO && CTX_wm_manager(C) == wm) {
        wm->op_undo_depth--;
      }
    }
    else {
      /* debug, important to leave a while, should never happen */
      CLOG_ERROR(WM_LOG_OPERATORS, "invalid operator call '%s'", op->idname);
    }

    /* Note, if the report is given as an argument then assume the caller will deal with displaying
     * them currently Python only uses this. */
    if (!(retval & OPERATOR_HANDLED) && (retval & (OPERATOR_FINISHED | OPERATOR_CANCELLED))) {
      /* only show the report if the report list was not given in the function */
      wm_operator_reports(C, op, retval, (reports != NULL));
    }

    if (retval & OPERATOR_HANDLED) {
      /* do nothing, wm_operator_exec() has been called somewhere */
    }
    else if (retval & OPERATOR_FINISHED) {
      const bool store = !is_nested_call && use_last_properties;
      wm_operator_finished(C, op, false, store);
    }
    else if (retval & OPERATOR_RUNNING_MODAL) {
      /* take ownership of reports (in case python provided own) */
      op->reports->flag |= RPT_FREE;

      /* grab cursor during blocking modal ops (X11)
       * Also check for macro
       */
      if (ot->flag & OPTYPE_BLOCKING || (op->opm && op->opm->type->flag & OPTYPE_BLOCKING)) {
        int bounds[4] = {-1, -1, -1, -1};
        int wrap = WM_CURSOR_WRAP_NONE;

        if (event && (U.uiflag & USER_CONTINUOUS_MOUSE)) {
          const wmOperator *op_test = op->opm ? op->opm : op;
          const wmOperatorType *ot_test = op_test->type;
          if ((ot_test->flag & OPTYPE_GRAB_CURSOR_XY) ||
              (op_test->flag & OP_IS_MODAL_GRAB_CURSOR)) {
            wrap = WM_CURSOR_WRAP_XY;
          }
          else if (ot_test->flag & OPTYPE_GRAB_CURSOR_X) {
            wrap = WM_CURSOR_WRAP_X;
          }
          else if (ot_test->flag & OPTYPE_GRAB_CURSOR_Y) {
            wrap = WM_CURSOR_WRAP_Y;
          }
        }

        if (wrap) {
          const rcti *winrect = NULL;
          ARegion *region = CTX_wm_region(C);
          ScrArea *area = CTX_wm_area(C);

          /* Wrap only in X for header. */
          if (region &&
              ELEM(region->regiontype, RGN_TYPE_HEADER, RGN_TYPE_TOOL_HEADER, RGN_TYPE_FOOTER)) {
            wrap = WM_CURSOR_WRAP_X;
          }

          if (region && region->regiontype == RGN_TYPE_WINDOW &&
              BLI_rcti_isect_pt_v(&region->winrct, &event->x)) {
            winrect = &region->winrct;
          }
          else if (area && BLI_rcti_isect_pt_v(&area->totrct, &event->x)) {
            winrect = &area->totrct;
          }

          if (winrect) {
            bounds[0] = winrect->xmin;
            bounds[1] = winrect->ymax;
            bounds[2] = winrect->xmax;
            bounds[3] = winrect->ymin;
          }
        }

        WM_cursor_grab_enable(CTX_wm_window(C), wrap, false, bounds);
      }

      /* cancel UI handlers, typically tooltips that can hang around
       * while dragging the view or worse, that stay there permanently
       * after the modal operator has swallowed all events and passed
       * none to the UI handler */
      wm_event_handler_ui_cancel(C);
    }
    else {
      WM_operator_free(op);
    }
  }

  return retval;
}

/**
 * #WM_operator_name_call is the main accessor function
 * this is for python to access since its done the operator lookup
 *
 * invokes operator in context
 */
static int wm_operator_call_internal(bContext *C,
                                     wmOperatorType *ot,
                                     PointerRNA *properties,
                                     ReportList *reports,
                                     const short context,
                                     const bool poll_only,
                                     wmEvent *event)
{
  int retval;

  CTX_wm_operator_poll_msg_set(C, NULL);

  /* dummie test */
  if (ot) {
    wmWindow *window = CTX_wm_window(C);

    if (event == NULL) {
      switch (context) {
        case WM_OP_INVOKE_DEFAULT:
        case WM_OP_INVOKE_REGION_WIN:
        case WM_OP_INVOKE_REGION_PREVIEW:
        case WM_OP_INVOKE_REGION_CHANNELS:
        case WM_OP_INVOKE_AREA:
        case WM_OP_INVOKE_SCREEN:
          /* window is needed for invoke, cancel operator */
          if (window == NULL) {
            if (poll_only) {
              CTX_wm_operator_poll_msg_set(C, "Missing 'window' in context");
            }
            return 0;
          }
          else {
            event = window->eventstate;
          }
          break;
        default:
          event = NULL;
          break;
      }
    }
    else {
      switch (context) {
        case WM_OP_EXEC_DEFAULT:
        case WM_OP_EXEC_REGION_WIN:
        case WM_OP_EXEC_REGION_PREVIEW:
        case WM_OP_EXEC_REGION_CHANNELS:
        case WM_OP_EXEC_AREA:
        case WM_OP_EXEC_SCREEN:
          event = NULL;
        default:
          break;
      }
    }

    switch (context) {
      case WM_OP_EXEC_REGION_WIN:
      case WM_OP_INVOKE_REGION_WIN:
      case WM_OP_EXEC_REGION_CHANNELS:
      case WM_OP_INVOKE_REGION_CHANNELS:
      case WM_OP_EXEC_REGION_PREVIEW:
      case WM_OP_INVOKE_REGION_PREVIEW: {
        /* forces operator to go to the region window/channels/preview, for header menus
         * but we stay in the same region if we are already in one
         */
        ARegion *region = CTX_wm_region(C);
        ScrArea *area = CTX_wm_area(C);
        int type = RGN_TYPE_WINDOW;

        switch (context) {
          case WM_OP_EXEC_REGION_CHANNELS:
          case WM_OP_INVOKE_REGION_CHANNELS:
            type = RGN_TYPE_CHANNELS;
            break;

          case WM_OP_EXEC_REGION_PREVIEW:
          case WM_OP_INVOKE_REGION_PREVIEW:
            type = RGN_TYPE_PREVIEW;
            break;

          case WM_OP_EXEC_REGION_WIN:
          case WM_OP_INVOKE_REGION_WIN:
          default:
            type = RGN_TYPE_WINDOW;
            break;
        }

        if (!(region && region->regiontype == type) && area) {
          ARegion *ar1;
          if (type == RGN_TYPE_WINDOW) {
            ar1 = BKE_area_find_region_active_win(area);
          }
          else {
            ar1 = BKE_area_find_region_type(area, type);
          }

          if (ar1) {
            CTX_wm_region_set(C, ar1);
          }
        }

        retval = wm_operator_invoke(C, ot, event, properties, reports, poll_only, true);

        /* set region back */
        CTX_wm_region_set(C, region);

        return retval;
      }
      case WM_OP_EXEC_AREA:
      case WM_OP_INVOKE_AREA: {
        /* remove region from context */
        ARegion *region = CTX_wm_region(C);

        CTX_wm_region_set(C, NULL);
        retval = wm_operator_invoke(C, ot, event, properties, reports, poll_only, true);
        CTX_wm_region_set(C, region);

        return retval;
      }
      case WM_OP_EXEC_SCREEN:
      case WM_OP_INVOKE_SCREEN: {
        /* remove region + area from context */
        ARegion *region = CTX_wm_region(C);
        ScrArea *area = CTX_wm_area(C);

        CTX_wm_region_set(C, NULL);
        CTX_wm_area_set(C, NULL);
        retval = wm_operator_invoke(C, ot, event, properties, reports, poll_only, true);
        CTX_wm_area_set(C, area);
        CTX_wm_region_set(C, region);

        return retval;
      }
      case WM_OP_EXEC_DEFAULT:
      case WM_OP_INVOKE_DEFAULT:
        return wm_operator_invoke(C, ot, event, properties, reports, poll_only, true);
    }
  }

  return 0;
}

/* invokes operator in context */
int WM_operator_name_call_ptr(bContext *C,
                              wmOperatorType *ot,
                              short context,
                              PointerRNA *properties)
{
  BLI_assert(ot == WM_operatortype_find(ot->idname, true));
  return wm_operator_call_internal(C, ot, properties, NULL, context, false, NULL);
}
int WM_operator_name_call(bContext *C, const char *opstring, short context, PointerRNA *properties)
{
  wmOperatorType *ot = WM_operatortype_find(opstring, 0);
  if (ot) {
    return WM_operator_name_call_ptr(C, ot, context, properties);
  }

  return 0;
}

int WM_operator_name_call_with_properties(struct bContext *C,
                                          const char *opstring,
                                          short context,
                                          struct IDProperty *properties)
{
  PointerRNA props_ptr;
  wmOperatorType *ot = WM_operatortype_find(opstring, false);
  RNA_pointer_create(NULL, ot->srna, properties, &props_ptr);
  return WM_operator_name_call_ptr(C, ot, context, &props_ptr);
}

/**
 * Call an existent menu. The menu can be created in C or Python.
 */
void WM_menu_name_call(bContext *C, const char *menu_name, short context)
{
  wmOperatorType *ot = WM_operatortype_find("WM_OT_call_menu", false);
  PointerRNA ptr;
  WM_operator_properties_create_ptr(&ptr, ot);
  RNA_string_set(&ptr, "name", menu_name);
  WM_operator_name_call_ptr(C, ot, context, &ptr);
  WM_operator_properties_free(&ptr);
}

/**
 * Similar to #WM_operator_name_call called with #WM_OP_EXEC_DEFAULT context.
 *
 * - #wmOperatorType is used instead of operator name since python already has the operator type.
 * - `poll()` must be called by python before this runs.
 * - reports can be passed to this function (so python can report them as exceptions).
 */
int WM_operator_call_py(bContext *C,
                        wmOperatorType *ot,
                        short context,
                        PointerRNA *properties,
                        ReportList *reports,
                        const bool is_undo)
{
  int retval = OPERATOR_CANCELLED;

#if 0
  wmOperator *op;
  op = wm_operator_create(wm, ot, properties, reports);

  if (op->type->exec) {
    if (is_undo && op->type->flag & OPTYPE_UNDO) {
      wm->op_undo_depth++;
    }

    retval = op->type->exec(C, op);
    OPERATOR_RETVAL_CHECK(retval);

    if (is_undo && op->type->flag & OPTYPE_UNDO && CTX_wm_manager(C) == wm) {
      wm->op_undo_depth--;
    }
  }
  else {
    CLOG_WARN(WM_LOG_OPERATORS,
              "\"%s\" operator has no exec function, Python cannot call it",
              op->type->name);
  }

#endif

  /* not especially nice using undo depth here, its used so py never
   * triggers undo or stores operators last used state.
   *
   * we could have some more obvious way of doing this like passing a flag.
   */
  wmWindowManager *wm = CTX_wm_manager(C);
  if (!is_undo && wm) {
    wm->op_undo_depth++;
  }

  retval = wm_operator_call_internal(C, ot, properties, reports, context, false, NULL);

  if (!is_undo && wm && (wm == CTX_wm_manager(C))) {
    wm->op_undo_depth--;
  }

  return retval;
}

/** \} */

/* -------------------------------------------------------------------- */
/** \name Handler Types
 *
 * General API for different handler types.
 * \{ */

/* future extra customadata free? */
void wm_event_free_handler(wmEventHandler *handler)
{
  MEM_freeN(handler);
}

/* only set context when area/region is part of screen */
static void wm_handler_op_context(bContext *C, wmEventHandler_Op *handler, const wmEvent *event)
{
  wmWindow *win = handler->context.win ? handler->context.win : CTX_wm_window(C);
  /* It's probably fine to always use WM_window_get_active_screen() to get the screen. But this
   * code has been getting it through context since forever, so play safe and stick to that when
   * possible. */
  bScreen *screen = handler->context.win ? WM_window_get_active_screen(win) : CTX_wm_screen(C);

  if (screen && handler->op) {
    if (handler->context.area == NULL) {
      CTX_wm_area_set(C, NULL);
    }
    else {
      ScrArea *area = NULL;

      ED_screen_areas_iter (win, screen, area_iter) {
        if (area_iter == handler->context.area) {
          area = area_iter;
          break;
        }
      }

      if (area == NULL) {
        /* when changing screen layouts with running modal handlers (like render display), this
         * is not an error to print */
        if (handler->op == NULL) {
          CLOG_ERROR(WM_LOG_HANDLERS,
                     "internal error: handler (%s) has invalid area",
                     handler->op->type->idname);
        }
      }
      else {
        ARegion *region;
        wmOperator *op = handler->op ? (handler->op->opm ? handler->op->opm : handler->op) : NULL;
        CTX_wm_area_set(C, area);

        if (op && (op->flag & OP_IS_MODAL_CURSOR_REGION)) {
          region = BKE_area_find_region_xy(area, handler->context.region_type, event->x, event->y);
          if (region) {
            handler->context.region = region;
          }
        }
        else {
          region = NULL;
        }

        if (region == NULL) {
          for (region = area->regionbase.first; region; region = region->next) {
            if (region == handler->context.region) {
              break;
            }
          }
        }

        /* XXX no warning print here, after full-area and back regions are remade */
        if (region) {
          CTX_wm_region_set(C, region);
        }
      }
    }
  }
}

/* called on exit or remove area, only here call cancel callback */
void WM_event_remove_handlers(bContext *C, ListBase *handlers)
{
  wmEventHandler *handler_base;
  wmWindowManager *wm = CTX_wm_manager(C);

  /* C is zero on freeing database, modal handlers then already were freed */
  while ((handler_base = BLI_pophead(handlers))) {
    BLI_assert(handler_base->type != 0);
    if (handler_base->type == WM_HANDLER_TYPE_OP) {
      wmEventHandler_Op *handler = (wmEventHandler_Op *)handler_base;
      if (handler->op) {
        wmWindow *win = CTX_wm_window(C);
        if (handler->op->type->cancel) {
          ScrArea *area = CTX_wm_area(C);
          ARegion *region = CTX_wm_region(C);

          wm_handler_op_context(C, handler, win->eventstate);

          if (handler->op->type->flag & OPTYPE_UNDO) {
            wm->op_undo_depth++;
          }

          handler->op->type->cancel(C, handler->op);

          if (handler->op->type->flag & OPTYPE_UNDO) {
            wm->op_undo_depth--;
          }

          CTX_wm_area_set(C, area);
          CTX_wm_region_set(C, region);
        }

        WM_cursor_grab_disable(win, NULL);
        WM_operator_free(handler->op);
      }
    }
    else if (handler_base->type == WM_HANDLER_TYPE_UI) {
      wmEventHandler_UI *handler = (wmEventHandler_UI *)handler_base;

      if (handler->remove_fn) {
        ScrArea *area = CTX_wm_area(C);
        ARegion *region = CTX_wm_region(C);
        ARegion *menu = CTX_wm_menu(C);

        if (handler->context.area) {
          CTX_wm_area_set(C, handler->context.area);
        }
        if (handler->context.region) {
          CTX_wm_region_set(C, handler->context.region);
        }
        if (handler->context.menu) {
          CTX_wm_menu_set(C, handler->context.menu);
        }

        handler->remove_fn(C, handler->user_data);

        CTX_wm_area_set(C, area);
        CTX_wm_region_set(C, region);
        CTX_wm_menu_set(C, menu);
      }
    }

    wm_event_free_handler(handler_base);
  }
}

static bool wm_eventmatch(const wmEvent *winevent, const wmKeyMapItem *kmi)
{
  if (kmi->flag & KMI_INACTIVE) {
    return false;
  }

  if (winevent->is_repeat) {
    if (kmi->flag & KMI_REPEAT_IGNORE) {
      return false;
    }
  }

  const int kmitype = WM_userdef_event_map(kmi->type);

  /* the matching rules */
  if (kmitype == KM_TEXTINPUT) {
    if (winevent->val == KM_PRESS) { /* prevent double clicks */
      /* NOT using ISTEXTINPUT anymore because (at least on Windows) some key codes above 255
       * could have printable ascii keys - BUG [#30479] */
      if (ISKEYBOARD(winevent->type) && (winevent->ascii || winevent->utf8_buf[0])) {
        return true;
      }
    }
  }

  if (kmitype != KM_ANY) {
    if (ELEM(kmitype, TABLET_STYLUS, TABLET_ERASER)) {
      const wmTabletData *wmtab = &winevent->tablet;

      if (winevent->type != LEFTMOUSE) {
        /* tablet events can occur on hover + keypress */
        return false;
      }
      if ((kmitype == TABLET_STYLUS) && (wmtab->active != EVT_TABLET_STYLUS)) {
        return false;
      }
      if ((kmitype == TABLET_ERASER) && (wmtab->active != EVT_TABLET_ERASER)) {
        return false;
      }
    }
    else {
      if (winevent->type != kmitype) {
        return false;
      }
    }
  }

  if (kmi->val != KM_ANY) {
    if (winevent->val != kmi->val) {
      return false;
    }
  }

  /* Modifiers also check bits, so it allows modifier order.
   * Account for rare case of when these keys are used as the 'type' not as modifiers. */
  if (kmi->shift != KM_ANY) {
    if ((winevent->shift != kmi->shift) && !(winevent->shift & kmi->shift) &&
        !ELEM(winevent->type, EVT_LEFTSHIFTKEY, EVT_RIGHTSHIFTKEY)) {
      return false;
    }
  }
  if (kmi->ctrl != KM_ANY) {
    if (winevent->ctrl != kmi->ctrl && !(winevent->ctrl & kmi->ctrl) &&
        !ELEM(winevent->type, EVT_LEFTCTRLKEY, EVT_RIGHTCTRLKEY)) {
      return false;
    }
  }
  if (kmi->alt != KM_ANY) {
    if (winevent->alt != kmi->alt && !(winevent->alt & kmi->alt) &&
        !ELEM(winevent->type, EVT_LEFTALTKEY, EVT_RIGHTALTKEY)) {
      return false;
    }
  }
  if (kmi->oskey != KM_ANY) {
    if (winevent->oskey != kmi->oskey && !(winevent->oskey & kmi->oskey) &&
        (winevent->type != EVT_OSKEY)) {
      return false;
    }
  }

  /* Only keymap entry with keymodifier is checked,
   * means all keys without modifier get handled too. */
  /* That is currently needed to make overlapping events work (when you press A - G fast or so). */
  if (kmi->keymodifier) {
    if (winevent->keymodifier != kmi->keymodifier) {
      return false;
    }
  }

  return true;
}

static wmKeyMapItem *wm_eventmatch_modal_keymap_items(const wmKeyMap *keymap,
                                                      wmOperator *op,
                                                      const wmEvent *event)
{
  LISTBASE_FOREACH (wmKeyMapItem *, kmi, &keymap->items) {
    /* Should already be handled by #wm_user_modal_keymap_set_items. */
    BLI_assert(kmi->propvalue_str[0] == '\0');
    if (wm_eventmatch(event, kmi)) {
      if ((keymap->poll_modal_item == NULL) || (keymap->poll_modal_item(op, kmi->propvalue))) {
        return kmi;
      }
    }
  }
  return NULL;
}

/**
 * This function prepares events for use with #wmOperatorType.modal by:
 *
 * - Matching keymap items with the operators modal keymap.
 * - Converting double click events into press events,
 *   allowing them to be restored when the events aren't handled.
 *
 *   This is done since we only want to use double click events to match key-map items,
 *   allowing modal functions to check for press/release events without having to interpret them.
 */
static void wm_event_modalkeymap_begin(const bContext *C,
                                       wmOperator *op,
                                       wmEvent *event,
                                       bool *dbl_click_disabled)
{
  BLI_assert(event->type != EVT_MODAL_MAP);

  /* support for modal keymap in macros */
  if (op->opm) {
    op = op->opm;
  }

  if (op->type->modalkeymap) {
    wmKeyMap *keymap = WM_keymap_active(CTX_wm_manager(C), op->type->modalkeymap);
    wmKeyMapItem *kmi = NULL;

    const wmEvent *event_match = NULL;
    wmEvent event_no_dbl_click;

    if ((kmi = wm_eventmatch_modal_keymap_items(keymap, op, event))) {
      event_match = event;
    }
    else if (event->val == KM_DBL_CLICK) {
      event_no_dbl_click = *event;
      event_no_dbl_click.val = KM_PRESS;
      if ((kmi = wm_eventmatch_modal_keymap_items(keymap, op, &event_no_dbl_click))) {
        event_match = &event_no_dbl_click;
      }
    }

    if (event_match != NULL) {
      event->prevtype = event_match->type;
      event->prevval = event_match->val;
      event->type = EVT_MODAL_MAP;
      event->val = kmi->propvalue;

      /* Avoid double-click events even in the case of 'EVT_MODAL_MAP',
       * since it's possible users configure double-click keymap items
       * which would break when modal functions expect press/release. */
      if (event->prevtype == KM_DBL_CLICK) {
        event->prevtype = KM_PRESS;
        *dbl_click_disabled = true;
      }
    }
  }

  if (event->type != EVT_MODAL_MAP) {
    /* This bypass just disables support for double-click in modal handlers. */
    if (event->val == KM_DBL_CLICK) {
      event->val = KM_PRESS;
      *dbl_click_disabled = true;
    }
  }
}

/**
 * Restore changes from #wm_event_modalkeymap_begin
 *
 * \warning bad hacking event system...
 * better restore event type for checking of #KM_CLICK for example.
 * Modal maps could use different method (ton).
 */
static void wm_event_modalkeymap_end(wmEvent *event, bool dbl_click_disabled)
{
  if (event->type == EVT_MODAL_MAP) {
    event->type = event->prevtype;
    event->prevtype = 0;
    event->val = event->prevval;
    event->prevval = 0;
  }

  if (dbl_click_disabled) {
    event->val = KM_DBL_CLICK;
  }
}

/* Warning: this function removes a modal handler, when finished */
static int wm_handler_operator_call(bContext *C,
                                    ListBase *handlers,
                                    wmEventHandler *handler_base,
                                    wmEvent *event,
                                    PointerRNA *properties,
                                    const char *kmi_idname)
{
  int retval = OPERATOR_PASS_THROUGH;

  /* derived, modal or blocking operator */
  if ((handler_base->type == WM_HANDLER_TYPE_OP) &&
      (((wmEventHandler_Op *)handler_base)->op != NULL)) {
    wmEventHandler_Op *handler = (wmEventHandler_Op *)handler_base;
    wmOperator *op = handler->op;
    wmOperatorType *ot = op->type;

    if (!wm_operator_check_locked_interface(C, ot)) {
      /* Interface is locked and operator is not allowed to run,
       * nothing to do in this case.
       */
    }
    else if (ot->modal) {
      /* we set context to where modal handler came from */
      wmWindowManager *wm = CTX_wm_manager(C);
      ScrArea *area = CTX_wm_area(C);
      ARegion *region = CTX_wm_region(C);
      bool dbl_click_disabled = false;

      wm_handler_op_context(C, handler, event);
      wm_region_mouse_co(C, event);
      wm_event_modalkeymap_begin(C, op, event, &dbl_click_disabled);

      if (ot->flag & OPTYPE_UNDO) {
        wm->op_undo_depth++;
      }

      /* warning, after this call all context data and 'event' may be freed. see check below */
      retval = ot->modal(C, op, event);
      OPERATOR_RETVAL_CHECK(retval);

      /* when this is _not_ the case the modal modifier may have loaded
       * a new blend file (demo mode does this), so we have to assume
       * the event, operator etc have all been freed. - campbell */
      if (CTX_wm_manager(C) == wm) {

        wm_event_modalkeymap_end(event, dbl_click_disabled);

        if (ot->flag & OPTYPE_UNDO) {
          wm->op_undo_depth--;
        }

        if (retval & (OPERATOR_CANCELLED | OPERATOR_FINISHED)) {
          wm_operator_reports(C, op, retval, false);

          if (op->type->modalkeymap) {
            wmWindow *win = CTX_wm_window(C);
            WM_window_status_area_tag_redraw(win);
          }
        }
        else {
          /* not very common, but modal operators may report before finishing */
          if (!BLI_listbase_is_empty(&op->reports->list)) {
            wm_add_reports(op->reports);
          }
        }

        /* important to run 'wm_operator_finished' before NULLing the context members */
        if (retval & OPERATOR_FINISHED) {
          wm_operator_finished(C, op, false, true);
          handler->op = NULL;
        }
        else if (retval & (OPERATOR_CANCELLED | OPERATOR_FINISHED)) {
          WM_operator_free(op);
          handler->op = NULL;
        }

        /* putting back screen context, reval can pass trough after modal failures! */
        if ((retval & OPERATOR_PASS_THROUGH) || wm_event_always_pass(event)) {
          CTX_wm_area_set(C, area);
          CTX_wm_region_set(C, region);
        }
        else {
          /* this special cases is for areas and regions that get removed */
          CTX_wm_area_set(C, NULL);
          CTX_wm_region_set(C, NULL);
        }

        /* update gizmos during modal handlers */
        wm_gizmomaps_handled_modal_update(C, event, handler);

        /* remove modal handler, operator itself should have been canceled and freed */
        if (retval & (OPERATOR_CANCELLED | OPERATOR_FINISHED)) {
          WM_cursor_grab_disable(CTX_wm_window(C), NULL);

          BLI_remlink(handlers, handler);
          wm_event_free_handler(&handler->head);

          /* prevent silly errors from operator users */
          // retval &= ~OPERATOR_PASS_THROUGH;
        }
      }
    }
    else {
      CLOG_ERROR(WM_LOG_HANDLERS, "missing modal '%s'", op->idname);
    }
  }
  else {
    wmOperatorType *ot = WM_operatortype_find(kmi_idname, 0);

    if (ot && wm_operator_check_locked_interface(C, ot)) {
      bool use_last_properties = true;
      PointerRNA tool_properties = {0};

      bToolRef *keymap_tool = NULL;
      if (handler_base->type == WM_HANDLER_TYPE_KEYMAP) {
        keymap_tool = ((wmEventHandler_Keymap *)handler_base)->keymap_tool;
      }
      else if (handler_base->type == WM_HANDLER_TYPE_GIZMO) {
        wmGizmoMap *gizmo_map = ((wmEventHandler_Gizmo *)handler_base)->gizmo_map;
        wmGizmo *gz = wm_gizmomap_highlight_get(gizmo_map);
        if (gz && (gz->flag & WM_GIZMO_OPERATOR_TOOL_INIT)) {
          keymap_tool = WM_toolsystem_ref_from_context(C);
        }
      }

      const bool is_tool = (keymap_tool != NULL);
      const bool use_tool_properties = is_tool;

      if (use_tool_properties) {
        WM_toolsystem_ref_properties_init_for_keymap(
            keymap_tool, &tool_properties, properties, ot);
        properties = &tool_properties;
        use_last_properties = false;
      }

      retval = wm_operator_invoke(C, ot, event, properties, NULL, false, use_last_properties);

      if (use_tool_properties) {
        WM_operator_properties_free(&tool_properties);
      }

      /* Link gizmo if 'WM_GIZMOGROUPTYPE_TOOL_INIT' is set. */
      if (retval & OPERATOR_FINISHED) {
        if (is_tool) {
          bToolRef_Runtime *tref_rt = keymap_tool->runtime;
          if (tref_rt->gizmo_group[0]) {
            const char *idname = tref_rt->gizmo_group;
            wmGizmoGroupType *gzgt = WM_gizmogrouptype_find(idname, false);
            if (gzgt != NULL) {
              if ((gzgt->flag & WM_GIZMOGROUPTYPE_TOOL_INIT) != 0) {
                ARegion *region = CTX_wm_region(C);
                if (region != NULL) {
                  wmGizmoMapType *gzmap_type = WM_gizmomaptype_ensure(&gzgt->gzmap_params);
                  WM_gizmo_group_type_ensure_ptr_ex(gzgt, gzmap_type);
                  wmGizmoGroup *gzgroup = WM_gizmomaptype_group_init_runtime_with_region(
                      gzmap_type, gzgt, region);
                  /* We can't rely on drawing to initialize gizmo's since disabling
                   * overlays/gizmos will prevent pre-drawing setup calls. (see T60905) */
                  WM_gizmogroup_ensure_init(C, gzgroup);
                }
              }
            }
          }
        }
      }
      /* Done linking gizmo. */
    }
  }
  /* Finished and pass through flag as handled */

  /* Finished and pass through flag as handled */
  if (retval == (OPERATOR_FINISHED | OPERATOR_PASS_THROUGH)) {
    return WM_HANDLER_HANDLED;
  }

  /* Modal unhandled, break */
  if (retval == (OPERATOR_PASS_THROUGH | OPERATOR_RUNNING_MODAL)) {
    return (WM_HANDLER_BREAK | WM_HANDLER_MODAL);
  }

  if (retval & OPERATOR_PASS_THROUGH) {
    return WM_HANDLER_CONTINUE;
  }

  return WM_HANDLER_BREAK;
}

/* Fileselect handlers are only in the window queue,
 * so it's safe to switch screens or area types. */
static int wm_handler_fileselect_do(bContext *C,
                                    ListBase *handlers,
                                    wmEventHandler_Op *handler,
                                    int val)
{
  wmWindowManager *wm = CTX_wm_manager(C);
  int action = WM_HANDLER_CONTINUE;

  switch (val) {
    case EVT_FILESELECT_FULL_OPEN: {
      wmWindow *win = CTX_wm_window(C);
      ScrArea *area;

      if ((area = ED_screen_temp_space_open(C,
                                            IFACE_("Blender File View"),
                                            WM_window_pixels_x(win) / 2,
                                            WM_window_pixels_y(win) / 2,
                                            U.file_space_data.temp_win_sizex * UI_DPI_FAC,
                                            U.file_space_data.temp_win_sizey * UI_DPI_FAC,
                                            SPACE_FILE,
                                            U.filebrowser_display_type,
                                            true))) {
        ARegion *region_header = BKE_area_find_region_type(area, RGN_TYPE_HEADER);

        BLI_assert(area->spacetype == SPACE_FILE);

        region_header->flag |= RGN_FLAG_HIDDEN;
        /* Header on bottom, AZone triangle to toggle header looks misplaced at the top */
        region_header->alignment = RGN_ALIGN_BOTTOM;

        /* settings for filebrowser, sfile is not operator owner but sends events */
        SpaceFile *sfile = (SpaceFile *)area->spacedata.first;
        sfile->op = handler->op;

        ED_fileselect_set_params_from_userdef(sfile);
      }
      else {
        BKE_report(&wm->reports, RPT_ERROR, "Failed to open window!");
        return OPERATOR_CANCELLED;
      }

      action = WM_HANDLER_BREAK;
      break;
    }

    case EVT_FILESELECT_EXEC:
    case EVT_FILESELECT_CANCEL:
    case EVT_FILESELECT_EXTERNAL_CANCEL: {
      wmWindow *ctx_win = CTX_wm_window(C);

      /* remlink now, for load file case before removing*/
      BLI_remlink(handlers, handler);

      if (val == EVT_FILESELECT_EXTERNAL_CANCEL) {
        /* The window might have been freed already. */
        if (BLI_findindex(&wm->windows, handler->context.win) == -1) {
          handler->context.win = NULL;
        }
      }
      else {
        wmWindow *temp_win;
        ScrArea *ctx_area = CTX_wm_area(C);

        for (temp_win = wm->windows.first; temp_win; temp_win = temp_win->next) {
          bScreen *screen = WM_window_get_active_screen(temp_win);
          ScrArea *file_area = screen->areabase.first;

          if (screen->temp && (file_area->spacetype == SPACE_FILE)) {
            int win_size[2];
            bool is_maximized;
            ED_fileselect_window_params_get(temp_win, win_size, &is_maximized);
            ED_fileselect_params_to_userdef(file_area->spacedata.first, win_size, is_maximized);

            if (BLI_listbase_is_single(&file_area->spacedata)) {
              BLI_assert(ctx_win != temp_win);

              wm_window_close(C, wm, temp_win);

              CTX_wm_window_set(C, ctx_win);  // wm_window_close() NULLs.
              /* Some operators expect a drawable context (for EVT_FILESELECT_EXEC) */
              wm_window_make_drawable(wm, ctx_win);
              /* Ensure correct cursor position, otherwise, popups may close immediately after
               * opening (UI_BLOCK_MOVEMOUSE_QUIT) */
              wm_get_cursor_position(ctx_win, &ctx_win->eventstate->x, &ctx_win->eventstate->y);
              wm->winactive = ctx_win; /* Reports use this... */
              if (handler->context.win == temp_win) {
                handler->context.win = NULL;
              }
            }
            else if (file_area->full) {
              ED_screen_full_prevspace(C, file_area);
            }
            else {
              ED_area_prevspace(C, file_area);
            }

            break;
          }
        }

        if (!temp_win && ctx_area->full) {
          ED_fileselect_params_to_userdef(ctx_area->spacedata.first, NULL, false);
          ED_screen_full_prevspace(C, ctx_area);
        }
      }

      wm_handler_op_context(C, handler, ctx_win->eventstate);

      /* needed for UI_popup_menu_reports */

      if (val == EVT_FILESELECT_EXEC) {
        int retval;

        if (handler->op->type->flag & OPTYPE_UNDO) {
          wm->op_undo_depth++;
        }

        retval = handler->op->type->exec(C, handler->op);

        /* XXX check this carefully, CTX_wm_manager(C) == wm is a bit hackish */
        if (handler->op->type->flag & OPTYPE_UNDO && CTX_wm_manager(C) == wm) {
          wm->op_undo_depth--;
        }

        /* XXX check this carefully, CTX_wm_manager(C) == wm is a bit hackish */
        if (CTX_wm_manager(C) == wm && wm->op_undo_depth == 0) {
          if (handler->op->type->flag & OPTYPE_UNDO) {
            ED_undo_push_op(C, handler->op);
          }
          else if (handler->op->type->flag & OPTYPE_UNDO_GROUPED) {
            ED_undo_grouped_push_op(C, handler->op);
          }
        }

        if (handler->op->reports->list.first) {

          /* FIXME, temp setting window, this is really bad!
           * only have because lib linking errors need to be seen by users :(
           * it can be removed without breaking anything but then no linking errors - campbell */
          wmWindow *win_prev = CTX_wm_window(C);
          ScrArea *area_prev = CTX_wm_area(C);
          ARegion *region_prev = CTX_wm_region(C);

          if (win_prev == NULL) {
            CTX_wm_window_set(C, CTX_wm_manager(C)->windows.first);
          }

          UI_popup_menu_reports(C, handler->op->reports);

          /* XXX - copied from 'wm_operator_finished()' */
          /* add reports to the global list, otherwise they are not seen */
          BLI_movelisttolist(&CTX_wm_reports(C)->list, &handler->op->reports->list);

          /* more hacks, since we meddle with reports, banner display doesn't happen automatic */
          WM_report_banner_show();

          CTX_wm_window_set(C, win_prev);
          CTX_wm_area_set(C, area_prev);
          CTX_wm_region_set(C, region_prev);
        }

        /* for WM_operator_pystring only, custom report handling is done above */
        wm_operator_reports(C, handler->op, retval, true);

        if (retval & OPERATOR_FINISHED) {
          WM_operator_last_properties_store(handler->op);
        }

        if (retval & (OPERATOR_CANCELLED | OPERATOR_FINISHED)) {
          WM_operator_free(handler->op);
        }
      }
      else {
        if (handler->op->type->cancel) {
          if (handler->op->type->flag & OPTYPE_UNDO) {
            wm->op_undo_depth++;
          }

          handler->op->type->cancel(C, handler->op);

          if (handler->op->type->flag & OPTYPE_UNDO) {
            wm->op_undo_depth--;
          }
        }

        WM_operator_free(handler->op);
      }

      CTX_wm_area_set(C, NULL);

      wm_event_free_handler(&handler->head);

      action = WM_HANDLER_BREAK;
      break;
    }
  }

  return action;
}

static int wm_handler_fileselect_call(bContext *C,
                                      ListBase *handlers,
                                      wmEventHandler_Op *handler,
                                      const wmEvent *event)
{
  int action = WM_HANDLER_CONTINUE;

  if (event->type != EVT_FILESELECT) {
    return action;
  }
  if (handler->op != (wmOperator *)event->customdata) {
    return action;
  }

  return wm_handler_fileselect_do(C, handlers, handler, event->val);
}

static int wm_action_not_handled(int action)
{
  return action == WM_HANDLER_CONTINUE || action == (WM_HANDLER_BREAK | WM_HANDLER_MODAL);
}

static int wm_handlers_do_keymap_with_keymap_handler(
    /* From 'wm_handlers_do_intern' */
    bContext *C,
    wmEvent *event,
    ListBase *handlers,
    wmEventHandler_Keymap *handler,
    /* Additional. */
    wmKeyMap *keymap)
{
  int action = WM_HANDLER_CONTINUE;

  if (keymap == NULL) {
    /* Only callback is allowed to have NULL keymaps. */
    BLI_assert(handler->dynamic.keymap_fn);
  }
  else {

    if (WM_keymap_poll(C, keymap)) {

      CLOG_VERBOSE(WM_LOG_HANDLERS, 1, "checking '%s': pass", keymap->idname);

      LISTBASE_FOREACH (wmKeyMapItem *, kmi, &keymap->items) {
        if (wm_eventmatch(event, kmi)) {
          struct wmEventHandler_KeymapPost keymap_post = handler->post;

          CLOG_VERBOSE(WM_LOG_HANDLERS, 2, "    item matched '%s'", kmi->idname);

          action |= wm_handler_operator_call(
              C, handlers, &handler->head, event, kmi->ptr, kmi->idname);

          if (action & WM_HANDLER_BREAK) {
            /* not always_pass here, it denotes removed handler_base */
            CLOG_VERBOSE(WM_LOG_HANDLERS, 2, "    handled! '%s'", kmi->idname);
            if (keymap_post.post_fn != NULL) {
              keymap_post.post_fn(keymap, kmi, keymap_post.user_data);
            }
            break;
          }
          if (action & WM_HANDLER_HANDLED) {
            CLOG_INFO(WM_LOG_HANDLERS, 2, "handled - and pass on! '%s'", kmi->idname);
          }
          else {
<<<<<<< HEAD
            if (action & WM_HANDLER_HANDLED) {
              CLOG_VERBOSE(WM_LOG_HANDLERS, 2, "    handled - and pass on! '%s'", kmi->idname);
            }
            else {
              CLOG_VERBOSE(WM_LOG_HANDLERS, 2, "    un-handled '%s'", kmi->idname);
            }
=======
            CLOG_INFO(WM_LOG_HANDLERS, 2, "un-handled '%s'", kmi->idname);
>>>>>>> cfc6f9eb
          }
        }
      }
    }
    else {
      CLOG_VERBOSE(WM_LOG_HANDLERS, 1, "checking '%s': fail", keymap->idname);
    }
  }

  return action;
}

static int wm_handlers_do_keymap_with_gizmo_handler(
    /* From 'wm_handlers_do_intern' */
    bContext *C,
    wmEvent *event,
    ListBase *handlers,
    wmEventHandler_Gizmo *handler,
    /* Additional. */
    wmGizmoGroup *gzgroup,
    wmKeyMap *keymap,
    bool *r_keymap_poll)
{
  int action = WM_HANDLER_CONTINUE;
  bool keymap_poll = false;
  wmKeyMapItem *kmi;

  if (WM_keymap_poll(C, keymap)) {
    keymap_poll = true;
    CLOG_VERBOSE(WM_LOG_HANDLERS, 1, "checking '%s': pass", keymap->idname);
    for (kmi = keymap->items.first; kmi; kmi = kmi->next) {
      if (wm_eventmatch(event, kmi)) {
        CLOG_VERBOSE(WM_LOG_HANDLERS, 2, "    item matched '%s'", kmi->idname);

        CTX_wm_gizmo_group_set(C, gzgroup);

        /* handler->op is called later, we want keymap op to be triggered here */
        action |= wm_handler_operator_call(
            C, handlers, &handler->head, event, kmi->ptr, kmi->idname);

        CTX_wm_gizmo_group_set(C, NULL);

        if (action & WM_HANDLER_BREAK) {
          CLOG_VERBOSE(WM_LOG_HANDLERS, 2, "    handled - and pass on! '%s'", kmi->idname);
          break;
        }
<<<<<<< HEAD
        else {
          if (action & WM_HANDLER_HANDLED) {
            CLOG_VERBOSE(WM_LOG_HANDLERS, 2, "    handled - and pass on! '%s'", kmi->idname);
          }
          else {
            CLOG_VERBOSE(WM_LOG_HANDLERS, 2, "    un-handled '%s'", kmi->idname);
=======
        if (action & WM_HANDLER_HANDLED) {
          if (G.debug & (G_DEBUG_EVENTS | G_DEBUG_HANDLERS)) {
            printf("%s:       handled - and pass on! '%s'\n", __func__, kmi->idname);
>>>>>>> cfc6f9eb
          }
        }
        else {
          PRINT("%s:       un-handled '%s'\n", __func__, kmi->idname);
        }
      }
    }
  }
  else {
    CLOG_VERBOSE(WM_LOG_HANDLERS, 1, "checking '%s': fail", keymap->idname);
  }

  if (r_keymap_poll) {
    *r_keymap_poll = keymap_poll;
  }

  return action;
}

static int wm_handlers_do_gizmo_handler(bContext *C,
                                        wmWindowManager *wm,
                                        wmEventHandler_Gizmo *handler,
                                        wmEvent *event,
                                        ListBase *handlers)
{
  int action = WM_HANDLER_CONTINUE;
  ScrArea *area = CTX_wm_area(C);
  ARegion *region = CTX_wm_region(C);
  wmGizmoMap *gzmap = handler->gizmo_map;
  BLI_assert(gzmap != NULL);
  wmGizmo *gz = wm_gizmomap_highlight_get(gzmap);

  /* Needed so UI blocks over gizmos don't let events fall through to the gizmos,
   * noticeable for the node editor - where dragging on a node should move it, see: T73212.
   * note we still allow for starting the gizmo drag outside, then travel 'inside' the node */
  if (region->type->clip_gizmo_events_by_ui) {
    if (UI_region_block_find_mouse_over(region, &event->x, true)) {
      if (gz != NULL && event->type != EVT_GIZMO_UPDATE) {
        WM_tooltip_clear(C, CTX_wm_window(C));
        wm_gizmomap_highlight_set(gzmap, C, NULL, 0);
      }
      return action;
    }
  }

  if (region->gizmo_map != handler->gizmo_map) {
    WM_gizmomap_tag_refresh(handler->gizmo_map);
  }

  wm_gizmomap_handler_context_gizmo(C, handler);
  wm_region_mouse_co(C, event);

  /* Drag events use the previous click location to highlight the gizmos,
   * Get the highlight again in case the user dragged off the gizmo. */
  const bool is_event_drag = ISTWEAK(event->type) || (event->val == KM_CLICK_DRAG);
  const bool is_event_modifier = ISKEYMODIFIER(event->type);

  bool handle_highlight = false;
  bool handle_keymap = false;

  /* handle gizmo highlighting */
  if (!wm_gizmomap_modal_get(gzmap) &&
      ((event->type == MOUSEMOVE) || is_event_modifier || is_event_drag)) {
    handle_highlight = true;
    if (is_event_modifier || is_event_drag) {
      handle_keymap = true;
    }
  }
  else {
    handle_keymap = true;
  }

  if (handle_highlight) {
    struct {
      wmGizmo *gz;
      int part;
    } prev = {
        .gz = gz,
        .part = gz ? gz->highlight_part : 0,
    };
    int part = -1;
    gz = wm_gizmomap_highlight_find(gzmap, C, event, &part);

    /* If no gizmos are/were active, don't clear tool-tips. */
    if (gz || prev.gz) {
      if ((prev.gz != gz) || (prev.part != part)) {
        WM_tooltip_clear(C, CTX_wm_window(C));
      }
    }

    if (wm_gizmomap_highlight_set(gzmap, C, gz, part)) {
      if (gz != NULL) {
        if ((U.flag & USER_TOOLTIPS) && (gz->flag & WM_GIZMO_NO_TOOLTIP) == 0) {
          WM_tooltip_timer_init(C, CTX_wm_window(C), area, region, WM_gizmomap_tooltip_init);
        }
      }
    }
  }

  /* Don't use from now on. */
  bool is_event_handle_all = gz && (gz->flag & WM_GIZMO_EVENT_HANDLE_ALL);

  if (handle_keymap) {
    /* Handle highlight gizmo. */
    if ((gz != NULL) && (gz->flag & WM_GIZMO_HIDDEN_KEYMAP) == 0) {
      bool keymap_poll = false;
      wmGizmoGroup *gzgroup = gz->parent_gzgroup;
      wmKeyMap *keymap = WM_keymap_active(wm, gz->keymap ? gz->keymap : gzgroup->type->keymap);
      action |= wm_handlers_do_keymap_with_gizmo_handler(
          C, event, handlers, handler, gzgroup, keymap, &keymap_poll);

#ifdef USE_GIZMO_MOUSE_PRIORITY_HACK
      if (((action & WM_HANDLER_BREAK) == 0) && !is_event_handle_all && keymap_poll) {
        if ((event->val == KM_PRESS) && ELEM(event->type, LEFTMOUSE, MIDDLEMOUSE, RIGHTMOUSE)) {

          wmEvent event_test_click = *event;
          event_test_click.val = KM_CLICK;

          wmEvent event_test_click_drag = *event;
          event_test_click_drag.val = KM_CLICK_DRAG;

          wmEvent event_test_tweak = *event;
          event_test_tweak.type = EVT_TWEAK_L + (event->type - LEFTMOUSE);
          event_test_tweak.val = KM_ANY;

          LISTBASE_FOREACH (wmKeyMapItem *, kmi, &keymap->items) {
            if ((kmi->flag & KMI_INACTIVE) == 0) {
              if (wm_eventmatch(&event_test_click, kmi) ||
                  wm_eventmatch(&event_test_click_drag, kmi) ||
                  wm_eventmatch(&event_test_tweak, kmi)) {
                wmOperatorType *ot = WM_operatortype_find(kmi->idname, 0);
                if (WM_operator_poll_context(C, ot, WM_OP_INVOKE_DEFAULT)) {
                  is_event_handle_all = true;
                  break;
                }
              }
            }
          }
        }
      }
#endif /* USE_GIZMO_MOUSE_PRIORITY_HACK */
    }

    /* Don't use from now on. */
    gz = NULL;

    /* Fallback to selected gizmo (when un-handled). */
    if ((action & WM_HANDLER_BREAK) == 0) {
      if (WM_gizmomap_is_any_selected(gzmap)) {
        const ListBase *groups = WM_gizmomap_group_list(gzmap);
        LISTBASE_FOREACH (wmGizmoGroup *, gzgroup, groups) {
          if (wm_gizmogroup_is_any_selected(gzgroup)) {
            wmKeyMap *keymap = WM_keymap_active(wm, gzgroup->type->keymap);
            action |= wm_handlers_do_keymap_with_gizmo_handler(
                C, event, handlers, handler, gzgroup, keymap, NULL);
            if (action & WM_HANDLER_BREAK) {
              break;
            }
          }
        }
      }
    }
  }

  if (is_event_handle_all) {
    if (action == WM_HANDLER_CONTINUE) {
      action |= WM_HANDLER_BREAK | WM_HANDLER_MODAL;
    }
  }

  /* restore the area */
  CTX_wm_area_set(C, area);
  CTX_wm_region_set(C, region);

  return action;
}

/** \} */

/* -------------------------------------------------------------------- */
/** \name Handle Single Event (All Handler Types)
 * \{ */

static int wm_handlers_do_intern(bContext *C, wmEvent *event, ListBase *handlers)
{
  wmWindowManager *wm = CTX_wm_manager(C);
  int action = WM_HANDLER_CONTINUE;
  int always_pass;

  if (handlers == NULL) {
    return action;
  }

  /* modal handlers can get removed in this loop, we keep the loop this way
   *
   * note: check 'handlers->first' because in rare cases the handlers can be cleared
   * by the event that's called, for eg:
   *
   * Calling a python script which changes the area.type, see [#32232] */
  for (wmEventHandler *handler_base = handlers->first, *handler_base_next;
       handler_base && handlers->first;
       handler_base = handler_base_next) {
    handler_base_next = handler_base->next;

    /* During this loop, UI handlers for nested menus can tag multiple handlers free. */
    if (handler_base->flag & WM_HANDLER_DO_FREE) {
      /* pass */
    }
    else if (handler_base->poll == NULL || handler_base->poll(CTX_wm_region(C), event)) {
      /* in advance to avoid access to freed event on window close */
      always_pass = wm_event_always_pass(event);

      /* modal+blocking handler_base */
      if (handler_base->flag & WM_HANDLER_BLOCKING) {
        action |= WM_HANDLER_BREAK;
      }

      /* Handle all types here. */
      if (handler_base->type == WM_HANDLER_TYPE_KEYMAP) {
        wmEventHandler_Keymap *handler = (wmEventHandler_Keymap *)handler_base;
        wmKeyMap *keymap = WM_event_get_keymap_from_handler(wm, handler);
        action |= wm_handlers_do_keymap_with_keymap_handler(C, event, handlers, handler, keymap);

        /* Clear the tool-tip whenever a key binding is handled, without this tool-tips
         * are kept when a modal operators starts (annoying but otherwise harmless). */
        if (action & WM_HANDLER_BREAK) {
          /* Window may be gone after file read. */
          if (CTX_wm_window(C) != NULL) {
            WM_tooltip_clear(C, CTX_wm_window(C));
          }
        }
      }
      else if (handler_base->type == WM_HANDLER_TYPE_UI) {
        wmEventHandler_UI *handler = (wmEventHandler_UI *)handler_base;
        BLI_assert(handler->handle_fn != NULL);
        if (!wm->is_interface_locked) {
          action |= wm_handler_ui_call(C, handler, event, always_pass);
        }
      }
      else if (handler_base->type == WM_HANDLER_TYPE_DROPBOX) {
        wmEventHandler_Dropbox *handler = (wmEventHandler_Dropbox *)handler_base;
        if (!wm->is_interface_locked && event->type == EVT_DROP) {
          wmDropBox *drop = handler->dropboxes->first;
          for (; drop; drop = drop->next) {
            /* other drop custom types allowed */
            if (event->custom == EVT_DATA_DRAGDROP) {
              ListBase *lb = (ListBase *)event->customdata;
              wmDrag *drag;

              for (drag = lb->first; drag; drag = drag->next) {
                const char *tooltip = NULL;
                if (drop->poll(C, drag, event, &tooltip)) {
                  /* Optionally copy drag information to operator properties. */
                  if (drop->copy) {
                    drop->copy(drag, drop);
                  }

                  /* Pass single matched wmDrag onto the operator. */
                  BLI_remlink(lb, drag);
                  ListBase single_lb = {drag, drag};
                  event->customdata = &single_lb;

                  wm_operator_call_internal(
                      C, drop->ot, drop->ptr, NULL, drop->opcontext, false, event);
                  action |= WM_HANDLER_BREAK;

                  /* free the drags */
                  WM_drag_free_list(lb);
                  WM_drag_free_list(&single_lb);

                  event->customdata = NULL;
                  event->custom = 0;

                  /* XXX fileread case */
                  if (CTX_wm_window(C) == NULL) {
                    return action;
                  }

                  /* escape from drag loop, got freed */
                  break;
                }
              }
            }
          }
        }
      }
      else if (handler_base->type == WM_HANDLER_TYPE_GIZMO) {
        wmEventHandler_Gizmo *handler = (wmEventHandler_Gizmo *)handler_base;
        action |= wm_handlers_do_gizmo_handler(C, wm, handler, event, handlers);
      }
      else if (handler_base->type == WM_HANDLER_TYPE_OP) {
        wmEventHandler_Op *handler = (wmEventHandler_Op *)handler_base;
        if (handler->is_fileselect) {
          if (!wm->is_interface_locked) {
            /* screen context changes here */
            action |= wm_handler_fileselect_call(C, handlers, handler, event);
          }
        }
        else {
          action |= wm_handler_operator_call(C, handlers, handler_base, event, NULL, NULL);
        }
      }
      else {
        /* Unreachable (handle all types above). */
        BLI_assert(0);
      }

      if (action & WM_HANDLER_BREAK) {
        if (always_pass) {
          action &= ~WM_HANDLER_BREAK;
        }
        else {
          break;
        }
      }
    }

    /* XXX fileread case, if the wm is freed then the handler's
     * will have been too so the code below need not run. */
    if (CTX_wm_window(C) == NULL) {
      return action;
    }

    /* XXX code this for all modal ops, and ensure free only happens here */

    /* Modal UI handler can be tagged to be freed. */
    if (BLI_findindex(handlers, handler_base) !=
        -1) { /* could be freed already by regular modal ops */
      if (handler_base->flag & WM_HANDLER_DO_FREE) {
        BLI_remlink(handlers, handler_base);
        wm_event_free_handler(handler_base);
      }
    }
  }

  if (action == (WM_HANDLER_BREAK | WM_HANDLER_MODAL)) {
    wm_cursor_arrow_move(CTX_wm_window(C), event);
  }

  return action;
}

/* this calls handlers twice - to solve (double-)click events */
static int wm_handlers_do(bContext *C, wmEvent *event, ListBase *handlers)
{
  int action = wm_handlers_do_intern(C, event, handlers);

  /* fileread case */
  if (CTX_wm_window(C) == NULL) {
    return action;
  }

  if (ELEM(event->type, MOUSEMOVE, INBETWEEN_MOUSEMOVE)) {

    /* Test for CLICK_DRAG events. */
    if (wm_action_not_handled(action)) {
      if (event->check_drag) {
        wmWindow *win = CTX_wm_window(C);
        if (WM_event_drag_test(event, &win->eventstate->prevclickx)) {
          int x = event->x;
          int y = event->y;
          short val = event->val;
          short type = event->type;

          event->x = win->eventstate->prevclickx;
          event->y = win->eventstate->prevclicky;
          event->val = KM_CLICK_DRAG;
          event->type = win->eventstate->type;

          CLOG_VERBOSE(WM_LOG_HANDLERS, 1, "handling PRESS_DRAG");

          action |= wm_handlers_do_intern(C, event, handlers);

          event->val = val;
          event->type = type;
          event->x = x;
          event->y = y;

          win->eventstate->check_click = false;
          win->eventstate->check_drag = false;
        }
      }
    }
    else {
      wmWindow *win = CTX_wm_window(C);
      if (win) {
        win->eventstate->check_drag = false;
      }
    }
  }
  else if (ISMOUSE_BUTTON(event->type) || ISKEYBOARD(event->type)) {
    /* All events that don't set wmEvent.prevtype must be ignored. */

    /* Test for CLICK events. */
    if (wm_action_not_handled(action)) {
      wmWindow *win = CTX_wm_window(C);

      /* eventstate stores if previous event was a KM_PRESS, in case that
       * wasn't handled, the KM_RELEASE will become a KM_CLICK */

      if (win != NULL) {
        if (event->val == KM_PRESS) {
          win->eventstate->check_click = true;
          win->eventstate->check_drag = true;
        }
        else if (event->val == KM_RELEASE) {
          win->eventstate->check_drag = false;
        }
      }

      if (win && win->eventstate->prevtype == event->type) {

        if ((event->val == KM_RELEASE) && (win->eventstate->prevval == KM_PRESS) &&
            (win->eventstate->check_click == true)) {
          if (WM_event_drag_test(event, &win->eventstate->prevclickx)) {
            win->eventstate->check_click = 0;
            win->eventstate->check_drag = 0;
          }
          else {
            /* Position is where the actual click happens, for more
             * accurate selecting in case the mouse drifts a little. */
            int x = event->x;
            int y = event->y;

            event->x = win->eventstate->prevclickx;
            event->y = win->eventstate->prevclicky;
            event->val = KM_CLICK;

            CLOG_VERBOSE(WM_LOG_HANDLERS, 1, "handling CLICK");

            action |= wm_handlers_do_intern(C, event, handlers);

            event->val = KM_RELEASE;
            event->x = x;
            event->y = y;
          }
        }
        else if (event->val == KM_DBL_CLICK) {
          /* The underlying event is a press, so try and handle this. */
          event->val = KM_PRESS;
          action |= wm_handlers_do_intern(C, event, handlers);

          /* revert value if not handled */
          if (wm_action_not_handled(action)) {
            event->val = KM_DBL_CLICK;
          }
        }
      }
    }
    else {
      wmWindow *win = CTX_wm_window(C);
      if (win) {
        win->eventstate->check_click = 0;
        win->eventstate->check_drag = 0;
      }
    }
  }
  else if (ISMOUSE_WHEEL(event->type) || ISMOUSE_GESTURE(event->type)) {
    /* Modifiers which can trigger click event's,
     * however we don't want this if the mouse wheel has been used, see T74607. */
    if (wm_action_not_handled(action)) {
      /* pass */
    }
    else {
      wmWindow *win = CTX_wm_window(C);
      if (win) {
        if (ISKEYMODIFIER(win->eventstate->type)) {
          win->eventstate->check_click = 0;
        }
      }
    }
  }

  return action;
}

/** \} */

/* -------------------------------------------------------------------- */
/** \name Event Queue Utilities
 *
 * Utilities used by #wm_event_do_handlers.
 * \{ */

static bool wm_event_inside_rect(const wmEvent *event, const rcti *rect)
{
  if (wm_event_always_pass(event)) {
    return true;
  }
  if (BLI_rcti_isect_pt_v(rect, &event->x)) {
    return true;
  }
  return false;
}

static bool wm_event_inside_region(const wmEvent *event, const ARegion *region)
{
  if (wm_event_always_pass(event)) {
    return true;
  }
  return ED_region_contains_xy(region, &event->x);
}

static ScrArea *area_event_inside(bContext *C, const int xy[2])
{
  wmWindow *win = CTX_wm_window(C);
  bScreen *screen = CTX_wm_screen(C);

  if (screen) {
    ED_screen_areas_iter (win, screen, area) {
      if (BLI_rcti_isect_pt_v(&area->totrct, xy)) {
        return area;
      }
    }
  }
  return NULL;
}

static ARegion *region_event_inside(bContext *C, const int xy[2])
{
  bScreen *screen = CTX_wm_screen(C);
  ScrArea *area = CTX_wm_area(C);
  ARegion *region;

  if (screen && area) {
    for (region = area->regionbase.first; region; region = region->next) {
      if (BLI_rcti_isect_pt_v(&region->winrct, xy)) {
        return region;
      }
    }
  }
  return NULL;
}

static void wm_paintcursor_tag(bContext *C, wmPaintCursor *pc, ARegion *region)
{
  if (region) {
    for (; pc; pc = pc->next) {
      if (pc->poll == NULL || pc->poll(C)) {
        wmWindow *win = CTX_wm_window(C);
        WM_paint_cursor_tag_redraw(win, region);
      }
    }
  }
}

/* called on mousemove, check updates for paintcursors */
/* context was set on active area and region */
static void wm_paintcursor_test(bContext *C, const wmEvent *event)
{
  wmWindowManager *wm = CTX_wm_manager(C);

  if (wm->paintcursors.first) {
    ARegion *region = CTX_wm_region(C);

    if (region) {
      wm_paintcursor_tag(C, wm->paintcursors.first, region);
    }

    /* if previous position was not in current region, we have to set a temp new context */
    if (region == NULL || !BLI_rcti_isect_pt_v(&region->winrct, &event->prevx)) {
      ScrArea *area = CTX_wm_area(C);

      CTX_wm_area_set(C, area_event_inside(C, &event->prevx));
      CTX_wm_region_set(C, region_event_inside(C, &event->prevx));

      wm_paintcursor_tag(C, wm->paintcursors.first, CTX_wm_region(C));

      CTX_wm_area_set(C, area);
      CTX_wm_region_set(C, region);
    }
  }
}

static void wm_event_drag_and_drop_test(wmWindowManager *wm, wmWindow *win, wmEvent *event)
{
  bScreen *screen = WM_window_get_active_screen(win);

  if (BLI_listbase_is_empty(&wm->drags)) {
    return;
  }

  if (event->type == MOUSEMOVE || ISKEYMODIFIER(event->type)) {
    screen->do_draw_drag = true;
  }
  else if (event->type == EVT_ESCKEY) {
    WM_drag_free_list(&wm->drags);

    screen->do_draw_drag = true;
  }
  else if (event->type == LEFTMOUSE && event->val == KM_RELEASE) {
    event->type = EVT_DROP;

    /* create customdata, first free existing */
    if (event->customdata) {
      if (event->customdatafree) {
        MEM_freeN(event->customdata);
      }
    }

    event->custom = EVT_DATA_DRAGDROP;
    event->customdata = &wm->drags;
    event->customdatafree = 1;

    /* clear drop icon */
    screen->do_draw_drag = true;

    /* restore cursor (disabled, see wm_dragdrop.c) */
    // WM_cursor_modal_restore(win);
  }
}

/* filter out all events of the pie that spawned the last pie unless it's a release event */
static bool wm_event_pie_filter(wmWindow *win, const wmEvent *event)
{
  if (win->lock_pie_event && win->lock_pie_event == event->type) {
    if (event->val == KM_RELEASE) {
      win->lock_pie_event = EVENT_NONE;
      return false;
    }
    return true;
  }
  return false;
}

/**
 * Account for the special case when events are being handled and a file is loaded.
 * In this case event handling exits early, however when "Load UI" is disabled
 * the even will still be in #wmWindow.queue.
 *
 * Without this it's possible to continuously handle the same event, see: T76484.
 */
static void wm_event_free_and_remove_from_queue_if_valid(wmEvent *event)
{
  LISTBASE_FOREACH (wmWindowManager *, wm, &G_MAIN->wm) {
    LISTBASE_FOREACH (wmWindow *, win, &wm->windows) {
      if (BLI_remlink_safe(&win->queue, event)) {
        wm_event_free(event);
        return;
      }
    }
  }
}

/** \} */

/* -------------------------------------------------------------------- */
/** \name Main Event Queue (Every Window)
 *
 * Handle events for all windows, run from the #WM_main event loop.
 * \{ */

/* called in main loop */
/* goes over entire hierarchy:  events -> window -> screen -> area -> region */
void wm_event_do_handlers(bContext *C)
{
  wmWindowManager *wm = CTX_wm_manager(C);
  wmWindow *win;

  /* update key configuration before handling events */
  WM_keyconfig_update(wm);
  WM_gizmoconfig_update(CTX_data_main(C));

  for (win = wm->windows.first; win; win = win->next) {
    bScreen *screen = WM_window_get_active_screen(win);
    wmEvent *event;

    /* some safety checks - these should always be set! */
    BLI_assert(WM_window_get_active_scene(win));
    BLI_assert(WM_window_get_active_screen(win));
    BLI_assert(WM_window_get_active_workspace(win));

    if (screen == NULL) {
      wm_event_free_all(win);
    }
    else {
      Main *bmain = CTX_data_main(C);
      Scene *scene = WM_window_get_active_scene(win);
      ViewLayer *view_layer = WM_window_get_active_view_layer(win);
      Depsgraph *depsgraph = BKE_scene_get_depsgraph(bmain, scene, view_layer, false);
      Scene *scene_eval = (depsgraph != NULL) ? DEG_get_evaluated_scene(depsgraph) : NULL;

      if (scene_eval != NULL) {
        const int is_playing_sound = BKE_sound_scene_playing(scene_eval);

        if (scene_eval->id.recalc & ID_RECALC_AUDIO_SEEK) {
          /* Ignore seek here, the audio will be updated to the scene frame after jump during next
           * dependency graph update. */
        }
        else if (is_playing_sound != -1) {
          bool is_playing_screen;

          is_playing_screen = (ED_screen_animation_playing(wm) != NULL);

          if (((is_playing_sound == 1) && (is_playing_screen == 0)) ||
              ((is_playing_sound == 0) && (is_playing_screen == 1))) {
            wmWindow *win_ctx = CTX_wm_window(C);
            bScreen *screen_stx = CTX_wm_screen(C);
            Scene *scene_ctx = CTX_data_scene(C);

            CTX_wm_window_set(C, win);
            CTX_wm_screen_set(C, screen);
            CTX_data_scene_set(C, scene);

            ED_screen_animation_play(C, -1, 1);

            CTX_data_scene_set(C, scene_ctx);
            CTX_wm_screen_set(C, screen_stx);
            CTX_wm_window_set(C, win_ctx);
          }

          if (is_playing_sound == 0) {
            const double time = BKE_sound_sync_scene(scene_eval);
            if (isfinite(time)) {
              int ncfra = time * FPS + 0.5;
              if (ncfra != scene->r.cfra) {
                scene->r.cfra = ncfra;
                ED_update_for_newframe(CTX_data_main(C), depsgraph);
                WM_event_add_notifier(C, NC_WINDOW, NULL);
              }
            }
          }
        }
      }
    }

    while ((event = win->queue.first)) {
      int action = WM_HANDLER_CONTINUE;

      /* active screen might change during handlers, update pointer */
      screen = WM_window_get_active_screen(win);

      if (!ELEM(event->type, MOUSEMOVE, INBETWEEN_MOUSEMOVE)) {
        char *event_str = WM_event_sprinfN(event);
        CLOG_VERBOSE(WM_LOG_HANDLERS, 2, "Handling event: %s", event_str);
        MEM_freeN(event_str);
      }

      /* take care of pie event filter */
      if (wm_event_pie_filter(win, event)) {
        if (!ELEM(event->type, MOUSEMOVE, INBETWEEN_MOUSEMOVE)) {
          CLOG_VERBOSE(WM_LOG_HANDLERS, 2, "Event filtered due to pie button pressed");
        }
        BLI_remlink(&win->queue, event);
        wm_event_free(event);
        continue;
      }

      CTX_wm_window_set(C, win);

      /* Clear tool-tip on mouse move. */
      if (screen->tool_tip && screen->tool_tip->exit_on_event) {
        if (ELEM(event->type, MOUSEMOVE, INBETWEEN_MOUSEMOVE)) {
          if (len_manhattan_v2v2_int(screen->tool_tip->event_xy, &event->x) > U.move_threshold) {
            WM_tooltip_clear(C, win);
          }
        }
      }

      /* we let modal handlers get active area/region, also wm_paintcursor_test needs it */
      CTX_wm_area_set(C, area_event_inside(C, &event->x));
      CTX_wm_region_set(C, region_event_inside(C, &event->x));

      /* MVC demands to not draw in event handlers...
       * but we need to leave it for ogl selecting etc. */
      wm_window_make_drawable(wm, win);

      wm_region_mouse_co(C, event);

      /* first we do priority handlers, modal + some limited keymaps */
      action |= wm_handlers_do(C, event, &win->modalhandlers);

      /* fileread case */
      if (CTX_wm_window(C) == NULL) {
        wm_event_free_and_remove_from_queue_if_valid(event);
        return;
      }

      /* check for a tooltip */
      if (screen == WM_window_get_active_screen(win)) {
        if (screen->tool_tip && screen->tool_tip->timer) {
          if ((event->type == TIMER) && (event->customdata == screen->tool_tip->timer)) {
            WM_tooltip_init(C, win);
          }
        }
      }

      /* check dragging, creates new event or frees, adds draw tag */
      wm_event_drag_and_drop_test(wm, win, event);

      /* builtin tweak, if action is break it removes tweak */
      wm_tweakevent_test(C, event, action);

      if ((action & WM_HANDLER_BREAK) == 0) {
        ARegion *region;

        /* Note: setting subwin active should be done here, after modal handlers have been done */
        if (event->type == MOUSEMOVE) {
          /* State variables in screen, cursors.
           * Also used in wm_draw.c, fails for modal handlers though. */
          ED_screen_set_active_region(C, win, &event->x);
          /* for regions having custom cursors */
          wm_paintcursor_test(C, event);
        }
#ifdef WITH_INPUT_NDOF
        else if (event->type == NDOF_MOTION) {
          win->addmousemove = true;
        }
#endif

        ED_screen_areas_iter (win, screen, area) {
          /* after restoring a screen from SCREENMAXIMIZED we have to wait
           * with the screen handling till the region coordinates are updated */
          if (screen->skip_handling == true) {
            /* restore for the next iteration of wm_event_do_handlers */
            screen->skip_handling = false;
            break;
          }

          /* update azones if needed - done here because it needs to be independent from redraws */
          if (area->flag & AREA_FLAG_ACTIONZONES_UPDATE) {
            ED_area_azones_update(area, &event->x);
          }

          if (wm_event_inside_rect(event, &area->totrct)) {
            CTX_wm_area_set(C, area);

            if ((action & WM_HANDLER_BREAK) == 0) {
              for (region = area->regionbase.first; region; region = region->next) {
                if (wm_event_inside_region(event, region)) {

                  CTX_wm_region_set(C, region);

                  /* call even on non mouse events, since the */
                  wm_region_mouse_co(C, event);

                  if (!BLI_listbase_is_empty(&wm->drags)) {
                    /* does polls for drop regions and checks uibuts */
                    /* need to be here to make sure region context is true */
                    if (ELEM(event->type, MOUSEMOVE, EVT_DROP) || ISKEYMODIFIER(event->type)) {
                      wm_drags_check_ops(C, event);
                    }
                  }

                  action |= wm_handlers_do(C, event, &region->handlers);

                  /* fileread case (python), [#29489] */
                  if (CTX_wm_window(C) == NULL) {
                    wm_event_free_and_remove_from_queue_if_valid(event);
                    return;
                  }

                  if (action & WM_HANDLER_BREAK) {
                    break;
                  }
                }
              }
            }

            CTX_wm_region_set(C, NULL);

            if ((action & WM_HANDLER_BREAK) == 0) {
              wm_region_mouse_co(C, event); /* only invalidates event->mval in this case */
              action |= wm_handlers_do(C, event, &area->handlers);
            }
            CTX_wm_area_set(C, NULL);

            /* NOTE: do not escape on WM_HANDLER_BREAK,
             * mousemove needs handled for previous area. */
          }
        }

        if ((action & WM_HANDLER_BREAK) == 0) {
          /* also some non-modal handlers need active area/region */
          CTX_wm_area_set(C, area_event_inside(C, &event->x));
          CTX_wm_region_set(C, region_event_inside(C, &event->x));

          wm_region_mouse_co(C, event);

          action |= wm_handlers_do(C, event, &win->handlers);

          /* fileread case */
          if (CTX_wm_window(C) == NULL) {
            wm_event_free_and_remove_from_queue_if_valid(event);
            return;
          }
        }
      }

      /* If press was handled, we don't want to do click. This way
       * press in tool keymap can override click in editor keymap.*/
      if (ISMOUSE_BUTTON(event->type) && event->val == KM_PRESS &&
          !wm_action_not_handled(action)) {
        win->eventstate->check_click = false;
      }

      /* update previous mouse position for following events to use */
      win->eventstate->prevx = event->x;
      win->eventstate->prevy = event->y;

      /* unlink and free here, blender-quit then frees all */
      BLI_remlink(&win->queue, event);
      wm_event_free(event);
    }

    /* only add mousemove when queue was read entirely */
    if (win->addmousemove && win->eventstate) {
      wmEvent tevent = *(win->eventstate);
      // CLOG_VERBOSE(WM_LOG_EVENTS, 2, "adding MOUSEMOVE %d %d\n", tevent.x, tevent.y);
      tevent.type = MOUSEMOVE;
      tevent.prevx = tevent.x;
      tevent.prevy = tevent.y;
      wm_event_add(win, &tevent);
      win->addmousemove = 0;
    }

    CTX_wm_window_set(C, NULL);
  }

  /* update key configuration after handling events */
  WM_keyconfig_update(wm);
  WM_gizmoconfig_update(CTX_data_main(C));
}

/** \} */

/* -------------------------------------------------------------------- */
/** \name File Selector Handling
 * \{ */

void WM_event_fileselect_event(wmWindowManager *wm, void *ophandle, int eventval)
{
  /* add to all windows! */
  wmWindow *win;

  for (win = wm->windows.first; win; win = win->next) {
    wmEvent event = *win->eventstate;

    event.type = EVT_FILESELECT;
    event.val = eventval;
    event.customdata = ophandle;  // only as void pointer type check

    wm_event_add(win, &event);
  }
}

/* operator is supposed to have a filled "path" property */
/* optional property: filetype (XXX enum?) */

/**
 * The idea here is to keep a handler alive on window queue, owning the operator.
 * The file window can send event to make it execute, thus ensuring
 * executing happens outside of lower level queues, with UI refreshed.
 * Should also allow multiwin solutions
 */
void WM_event_add_fileselect(bContext *C, wmOperator *op)
{
  wmWindowManager *wm = CTX_wm_manager(C);
  wmWindow *win = CTX_wm_window(C);
  const bool is_temp_screen = WM_window_is_temp_screen(win);

  /* Close any popups, like when opening a file browser from the splash. */
  UI_popup_handlers_remove_all(C, &win->modalhandlers);

  if (!is_temp_screen) {
    /* only allow 1 file selector open per window */
    LISTBASE_FOREACH_MUTABLE (wmEventHandler *, handler_base, &win->modalhandlers) {
      if (handler_base->type == WM_HANDLER_TYPE_OP) {
        wmEventHandler_Op *handler = (wmEventHandler_Op *)handler_base;
        if (handler->is_fileselect == false) {
          continue;
        }
        bScreen *screen = CTX_wm_screen(C);
        bool cancel_handler = true;

        /* find the area with the file selector for this handler */
        ED_screen_areas_iter (win, screen, area) {
          if (area->spacetype == SPACE_FILE) {
            SpaceFile *sfile = area->spacedata.first;

            if (sfile->op == handler->op) {
              CTX_wm_area_set(C, area);
              wm_handler_fileselect_do(C, &win->modalhandlers, handler, EVT_FILESELECT_CANCEL);
              cancel_handler = false;
              break;
            }
          }
        }

        /* if not found we stop the handler without changing the screen */
        if (cancel_handler) {
          wm_handler_fileselect_do(
              C, &win->modalhandlers, handler, EVT_FILESELECT_EXTERNAL_CANCEL);
        }
      }
    }
  }

  wmEventHandler_Op *handler = MEM_callocN(sizeof(*handler), __func__);
  handler->head.type = WM_HANDLER_TYPE_OP;

  handler->is_fileselect = true;
  handler->op = op;
  handler->context.win = CTX_wm_window(C);
  handler->context.area = CTX_wm_area(C);
  handler->context.region = CTX_wm_region(C);

  BLI_addhead(&win->modalhandlers, handler);

  /* check props once before invoking if check is available
   * ensures initial properties are valid */
  if (op->type->check) {
    op->type->check(C, op); /* ignore return value */
  }

  WM_event_fileselect_event(wm, op, EVT_FILESELECT_FULL_OPEN);
}

/** \} */

/* -------------------------------------------------------------------- */
/** \name Modal Operator Handling
 * \{ */

#if 0
/* lets not expose struct outside wm? */
static void WM_event_set_handler_flag(wmEventHandler *handler, int flag)
{
  handler->flag = flag;
}
#endif

wmEventHandler_Op *WM_event_add_modal_handler(bContext *C, wmOperator *op)
{
  wmEventHandler_Op *handler = MEM_callocN(sizeof(*handler), __func__);
  handler->head.type = WM_HANDLER_TYPE_OP;
  wmWindow *win = CTX_wm_window(C);

  /* operator was part of macro */
  if (op->opm) {
    /* give the mother macro to the handler */
    handler->op = op->opm;
    /* mother macro opm becomes the macro element */
    handler->op->opm = op;
  }
  else {
    handler->op = op;
  }

  handler->context.area = CTX_wm_area(C); /* means frozen screen context for modal handlers! */
  handler->context.region = CTX_wm_region(C);
  handler->context.region_type = handler->context.region ? handler->context.region->regiontype :
                                                           -1;

  BLI_addhead(&win->modalhandlers, handler);

  if (op->type->modalkeymap) {
    WM_window_status_area_tag_redraw(win);
  }

  return handler;
}

/**
 * Modal handlers store a pointer to an area which might be freed while the handler runs.
 * Use this function to NULL all handler pointers to \a old_area.
 */
void WM_event_modal_handler_area_replace(wmWindow *win, const ScrArea *old_area, ScrArea *new_area)
{
  LISTBASE_FOREACH (wmEventHandler *, handler_base, &win->modalhandlers) {
    if (handler_base->type == WM_HANDLER_TYPE_OP) {
      wmEventHandler_Op *handler = (wmEventHandler_Op *)handler_base;
      /* Fileselect handler is quite special...
       * it needs to keep old area stored in handler, so don't change it. */
      if ((handler->context.area == old_area) && (handler->is_fileselect == false)) {
        handler->context.area = new_area;
      }
    }
  }
}

/**
 * Modal handlers store a pointer to a region which might be freed while the handler runs.
 * Use this function to NULL all handler pointers to \a old_region.
 */
void WM_event_modal_handler_region_replace(wmWindow *win,
                                           const ARegion *old_region,
                                           ARegion *new_region)
{
  LISTBASE_FOREACH (wmEventHandler *, handler_base, &win->modalhandlers) {
    if (handler_base->type == WM_HANDLER_TYPE_OP) {
      wmEventHandler_Op *handler = (wmEventHandler_Op *)handler_base;
      /* Fileselect handler is quite special...
       * it needs to keep old region stored in handler, so don't change it. */
      if ((handler->context.region == old_region) && (handler->is_fileselect == false)) {
        handler->context.region = new_region;
        handler->context.region_type = new_region ? new_region->regiontype : RGN_TYPE_WINDOW;
      }
    }
  }
}

wmEventHandler_Keymap *WM_event_add_keymap_handler(ListBase *handlers, wmKeyMap *keymap)
{
  if (!keymap) {
    CLOG_WARN(WM_LOG_HANDLERS, "called with NULL keymap");
    return NULL;
  }

  /* only allow same keymap once */
  LISTBASE_FOREACH (wmEventHandler *, handler_base, handlers) {
    if (handler_base->type == WM_HANDLER_TYPE_KEYMAP) {
      wmEventHandler_Keymap *handler = (wmEventHandler_Keymap *)handler_base;
      if (handler->keymap == keymap) {
        return handler;
      }
    }
  }

  wmEventHandler_Keymap *handler = MEM_callocN(sizeof(*handler), __func__);
  handler->head.type = WM_HANDLER_TYPE_KEYMAP;
  BLI_addtail(handlers, handler);
  handler->keymap = keymap;

  return handler;
}

/**
 * Implements fallback tool when enabled by:
 * #SCE_WORKSPACE_TOOL_FALLBACK, #WM_GIZMOGROUPTYPE_TOOL_FALLBACK_KEYMAP.
 *
 * This runs before #WM_event_get_keymap_from_toolsystem,
 * allowing both the fallback-tool and active-tool to be activated
 * providing the key-map is configured so the keys don't conflict.
 * For example one mouse button can run the active-tool, another button for the fallback-tool.
 * See T72567.
 *
 * Follow #wmEventHandler_KeymapDynamicFn signature.
 */
wmKeyMap *WM_event_get_keymap_from_toolsystem_fallback(wmWindowManager *wm,
                                                       wmEventHandler_Keymap *handler)
{
  ScrArea *area = handler->dynamic.user_data;
  handler->keymap_tool = NULL;
  bToolRef_Runtime *tref_rt = area->runtime.tool ? area->runtime.tool->runtime : NULL;
  if (tref_rt && tref_rt->keymap_fallback[0]) {
    const char *keymap_id = NULL;

    /* Support for the gizmo owning the tool keymap. */
    if (tref_rt->gizmo_group[0] != '\0' && tref_rt->keymap_fallback[0] != '\n') {
      wmGizmoMap *gzmap = NULL;
      wmGizmoGroup *gzgroup = NULL;
      LISTBASE_FOREACH (ARegion *, region, &area->regionbase) {
        if (region->gizmo_map != NULL) {
          gzmap = region->gizmo_map;
          gzgroup = WM_gizmomap_group_find(gzmap, tref_rt->gizmo_group);
          if (gzgroup != NULL) {
            break;
          }
        }
      }
      if (gzgroup != NULL) {
        if (gzgroup->type->flag & WM_GIZMOGROUPTYPE_TOOL_FALLBACK_KEYMAP) {
          /* If all are hidden, don't override. */
          if (gzgroup->use_fallback_keymap) {
            wmGizmo *highlight = wm_gizmomap_highlight_get(gzmap);
            if (highlight == NULL) {
              keymap_id = tref_rt->keymap_fallback;
            }
          }
        }
      }
    }

    if (keymap_id && keymap_id[0]) {
      wmKeyMap *km = WM_keymap_list_find_spaceid_or_empty(
          &wm->userconf->keymaps, keymap_id, area->spacetype, RGN_TYPE_WINDOW);
      /* We shouldn't use keymaps from unrelated spaces. */
      if (km != NULL) {
        handler->keymap_tool = area->runtime.tool;
        return km;
      }
<<<<<<< HEAD
      else {
        CLOG_VERBOSE(WM_LOG_EVENTS,
                     1,
                     "Keymap: '%s' not found for tool '%s'",
                     tref_rt->keymap,
                     area->runtime.tool->idname);
      }
=======
      printf(
          "Keymap: '%s' not found for tool '%s'\n", tref_rt->keymap, area->runtime.tool->idname);
>>>>>>> cfc6f9eb
    }
  }
  return NULL;
}

wmKeyMap *WM_event_get_keymap_from_toolsystem(wmWindowManager *wm, wmEventHandler_Keymap *handler)
{
  ScrArea *area = handler->dynamic.user_data;
  handler->keymap_tool = NULL;
  bToolRef_Runtime *tref_rt = area->runtime.tool ? area->runtime.tool->runtime : NULL;
  if (tref_rt && tref_rt->keymap[0]) {
    const char *keymap_id = tref_rt->keymap;
    {
      wmKeyMap *km = WM_keymap_list_find_spaceid_or_empty(
          &wm->userconf->keymaps, keymap_id, area->spacetype, RGN_TYPE_WINDOW);
      /* We shouldn't use keymaps from unrelated spaces. */
      if (km != NULL) {
        handler->keymap_tool = area->runtime.tool;
        return km;
      }
<<<<<<< HEAD
      else {
        CLOG_VERBOSE(WM_LOG_EVENTS,
                     1,
                     "Keymap: '%s' not found for tool '%s'",
                     tref_rt->keymap,
                     area->runtime.tool->idname);
      }
=======
      printf(
          "Keymap: '%s' not found for tool '%s'\n", tref_rt->keymap, area->runtime.tool->idname);
>>>>>>> cfc6f9eb
    }
  }
  return NULL;
}

struct wmEventHandler_Keymap *WM_event_add_keymap_handler_dynamic(
    ListBase *handlers, wmEventHandler_KeymapDynamicFn *keymap_fn, void *user_data)
{
  if (!keymap_fn) {
    CLOG_WARN(WM_LOG_HANDLERS, "called with NULL keymap_fn");
    return NULL;
  }

  /* only allow same keymap once */
  LISTBASE_FOREACH (wmEventHandler *, handler_base, handlers) {
    if (handler_base->type == WM_HANDLER_TYPE_KEYMAP) {
      wmEventHandler_Keymap *handler = (wmEventHandler_Keymap *)handler_base;
      if (handler->dynamic.keymap_fn == keymap_fn) {
        /* Maximizing the view needs to update the area. */
        handler->dynamic.user_data = user_data;
        return handler;
      }
    }
  }

  wmEventHandler_Keymap *handler = MEM_callocN(sizeof(*handler), __func__);
  handler->head.type = WM_HANDLER_TYPE_KEYMAP;
  BLI_addtail(handlers, handler);
  handler->dynamic.keymap_fn = keymap_fn;
  handler->dynamic.user_data = user_data;

  return handler;
}

/* priorities not implemented yet, for time being just insert in begin of list */
wmEventHandler_Keymap *WM_event_add_keymap_handler_priority(ListBase *handlers,
                                                            wmKeyMap *keymap,
                                                            int UNUSED(priority))
{
  WM_event_remove_keymap_handler(handlers, keymap);

  wmEventHandler_Keymap *handler = MEM_callocN(sizeof(*handler), "event keymap handler");
  handler->head.type = WM_HANDLER_TYPE_KEYMAP;

  BLI_addhead(handlers, handler);
  handler->keymap = keymap;

  return handler;
}

static bool event_or_prev_in_rect(const wmEvent *event, const rcti *rect)
{
  if (BLI_rcti_isect_pt(rect, event->x, event->y)) {
    return true;
  }
  if (event->type == MOUSEMOVE && BLI_rcti_isect_pt(rect, event->prevx, event->prevy)) {
    return true;
  }
  return false;
}

static bool handler_region_v2d_mask_test(const ARegion *region, const wmEvent *event)
{
  rcti rect = region->v2d.mask;
  BLI_rcti_translate(&rect, region->winrct.xmin, region->winrct.ymin);
  return event_or_prev_in_rect(event, &rect);
}

wmEventHandler_Keymap *WM_event_add_keymap_handler_poll(ListBase *handlers,
                                                        wmKeyMap *keymap,
                                                        EventHandlerPoll poll)
{
  wmEventHandler_Keymap *handler = WM_event_add_keymap_handler(handlers, keymap);
  if (handler == NULL) {
    return NULL;
  }

  handler->head.poll = poll;
  return handler;
}

wmEventHandler_Keymap *WM_event_add_keymap_handler_v2d_mask(ListBase *handlers, wmKeyMap *keymap)
{
  return WM_event_add_keymap_handler_poll(handlers, keymap, handler_region_v2d_mask_test);
}

void WM_event_remove_keymap_handler(ListBase *handlers, wmKeyMap *keymap)
{
  LISTBASE_FOREACH (wmEventHandler *, handler_base, handlers) {
    if (handler_base->type == WM_HANDLER_TYPE_KEYMAP) {
      wmEventHandler_Keymap *handler = (wmEventHandler_Keymap *)handler_base;
      if (handler->keymap == keymap) {
        BLI_remlink(handlers, handler);
        wm_event_free_handler(&handler->head);
        break;
      }
    }
  }
}

void WM_event_set_keymap_handler_post_callback(wmEventHandler_Keymap *handler,
                                               void(keymap_tag)(wmKeyMap *keymap,
                                                                wmKeyMapItem *kmi,
                                                                void *user_data),
                                               void *user_data)
{
  handler->post.post_fn = keymap_tag;
  handler->post.user_data = user_data;
}

wmEventHandler_UI *WM_event_add_ui_handler(const bContext *C,
                                           ListBase *handlers,
                                           wmUIHandlerFunc handle_fn,
                                           wmUIHandlerRemoveFunc remove_fn,
                                           void *user_data,
                                           const char flag)
{
  wmEventHandler_UI *handler = MEM_callocN(sizeof(*handler), __func__);
  handler->head.type = WM_HANDLER_TYPE_UI;
  handler->handle_fn = handle_fn;
  handler->remove_fn = remove_fn;
  handler->user_data = user_data;
  if (C) {
    handler->context.area = CTX_wm_area(C);
    handler->context.region = CTX_wm_region(C);
    handler->context.menu = CTX_wm_menu(C);
  }
  else {
    handler->context.area = NULL;
    handler->context.region = NULL;
    handler->context.menu = NULL;
  }

  BLI_assert((flag & WM_HANDLER_DO_FREE) == 0);
  handler->head.flag = flag;

  BLI_addhead(handlers, handler);

  return handler;
}

/* set "postpone" for win->modalhandlers, this is in a running for () loop in wm_handlers_do() */
void WM_event_remove_ui_handler(ListBase *handlers,
                                wmUIHandlerFunc handle_fn,
                                wmUIHandlerRemoveFunc remove_fn,
                                void *user_data,
                                const bool postpone)
{
  LISTBASE_FOREACH (wmEventHandler *, handler_base, handlers) {
    if (handler_base->type == WM_HANDLER_TYPE_UI) {
      wmEventHandler_UI *handler = (wmEventHandler_UI *)handler_base;
      if ((handler->handle_fn == handle_fn) && (handler->remove_fn == remove_fn) &&
          (handler->user_data == user_data)) {
        /* handlers will be freed in wm_handlers_do() */
        if (postpone) {
          handler->head.flag |= WM_HANDLER_DO_FREE;
        }
        else {
          BLI_remlink(handlers, handler);
          wm_event_free_handler(&handler->head);
        }
        break;
      }
    }
  }
}

void WM_event_free_ui_handler_all(bContext *C,
                                  ListBase *handlers,
                                  wmUIHandlerFunc handle_fn,
                                  wmUIHandlerRemoveFunc remove_fn)
{
  LISTBASE_FOREACH_MUTABLE (wmEventHandler *, handler_base, handlers) {
    if (handler_base->type == WM_HANDLER_TYPE_UI) {
      wmEventHandler_UI *handler = (wmEventHandler_UI *)handler_base;
      if ((handler->handle_fn == handle_fn) && (handler->remove_fn == remove_fn)) {
        remove_fn(C, handler->user_data);
        BLI_remlink(handlers, handler);
        wm_event_free_handler(&handler->head);
      }
    }
  }
}

wmEventHandler_Dropbox *WM_event_add_dropbox_handler(ListBase *handlers, ListBase *dropboxes)
{
  /* only allow same dropbox once */
  LISTBASE_FOREACH (wmEventHandler *, handler_base, handlers) {
    if (handler_base->type == WM_HANDLER_TYPE_DROPBOX) {
      wmEventHandler_Dropbox *handler = (wmEventHandler_Dropbox *)handler_base;
      if (handler->dropboxes == dropboxes) {
        return handler;
      }
    }
  }

  wmEventHandler_Dropbox *handler = MEM_callocN(sizeof(*handler), __func__);
  handler->head.type = WM_HANDLER_TYPE_DROPBOX;

  /* dropbox stored static, no free or copy */
  handler->dropboxes = dropboxes;
  BLI_addhead(handlers, handler);

  return handler;
}

/* XXX solution works, still better check the real cause (ton) */
void WM_event_remove_area_handler(ListBase *handlers, void *area)
{
  LISTBASE_FOREACH_MUTABLE (wmEventHandler *, handler_base, handlers) {
    if (handler_base->type == WM_HANDLER_TYPE_UI) {
      wmEventHandler_UI *handler = (wmEventHandler_UI *)handler_base;
      if (handler->context.area == area) {
        BLI_remlink(handlers, handler);
        wm_event_free_handler(handler_base);
      }
    }
  }
}

#if 0
static void WM_event_remove_handler(ListBase *handlers, wmEventHandler *handler)
{
  BLI_remlink(handlers, handler);
  wm_event_free_handler(handler);
}
#endif

void WM_event_add_mousemove(wmWindow *win)
{
  win->addmousemove = 1;
}

/** \} */

/* -------------------------------------------------------------------- */
/** \name Ghost Event Conversion
 * \{ */

static int convert_key(GHOST_TKey key)
{
  if (key >= GHOST_kKeyA && key <= GHOST_kKeyZ) {
    return (EVT_AKEY + ((int)key - GHOST_kKeyA));
  }
  if (key >= GHOST_kKey0 && key <= GHOST_kKey9) {
    return (EVT_ZEROKEY + ((int)key - GHOST_kKey0));
  }
  if (key >= GHOST_kKeyNumpad0 && key <= GHOST_kKeyNumpad9) {
    return (EVT_PAD0 + ((int)key - GHOST_kKeyNumpad0));
  }
  if (key >= GHOST_kKeyF1 && key <= GHOST_kKeyF24) {
    return (EVT_F1KEY + ((int)key - GHOST_kKeyF1));
  }

  switch (key) {
    case GHOST_kKeyBackSpace:
      return EVT_BACKSPACEKEY;
    case GHOST_kKeyTab:
      return EVT_TABKEY;
    case GHOST_kKeyLinefeed:
      return EVT_LINEFEEDKEY;
    case GHOST_kKeyClear:
      return 0;
    case GHOST_kKeyEnter:
      return EVT_RETKEY;

    case GHOST_kKeyEsc:
      return EVT_ESCKEY;
    case GHOST_kKeySpace:
      return EVT_SPACEKEY;
    case GHOST_kKeyQuote:
      return EVT_QUOTEKEY;
    case GHOST_kKeyComma:
      return EVT_COMMAKEY;
    case GHOST_kKeyMinus:
      return EVT_MINUSKEY;
    case GHOST_kKeyPlus:
      return EVT_PLUSKEY;
    case GHOST_kKeyPeriod:
      return EVT_PERIODKEY;
    case GHOST_kKeySlash:
      return EVT_SLASHKEY;

    case GHOST_kKeySemicolon:
      return EVT_SEMICOLONKEY;
    case GHOST_kKeyEqual:
      return EVT_EQUALKEY;

    case GHOST_kKeyLeftBracket:
      return EVT_LEFTBRACKETKEY;
    case GHOST_kKeyRightBracket:
      return EVT_RIGHTBRACKETKEY;
    case GHOST_kKeyBackslash:
      return EVT_BACKSLASHKEY;
    case GHOST_kKeyAccentGrave:
      return EVT_ACCENTGRAVEKEY;

    case GHOST_kKeyLeftShift:
      return EVT_LEFTSHIFTKEY;
    case GHOST_kKeyRightShift:
      return EVT_RIGHTSHIFTKEY;
    case GHOST_kKeyLeftControl:
      return EVT_LEFTCTRLKEY;
    case GHOST_kKeyRightControl:
      return EVT_RIGHTCTRLKEY;
    case GHOST_kKeyOS:
      return EVT_OSKEY;
    case GHOST_kKeyLeftAlt:
      return EVT_LEFTALTKEY;
    case GHOST_kKeyRightAlt:
      return EVT_RIGHTALTKEY;
    case GHOST_kKeyApp:
      return EVT_APPKEY;

    case GHOST_kKeyCapsLock:
      return EVT_CAPSLOCKKEY;
    case GHOST_kKeyNumLock:
      return 0;
    case GHOST_kKeyScrollLock:
      return 0;

    case GHOST_kKeyLeftArrow:
      return EVT_LEFTARROWKEY;
    case GHOST_kKeyRightArrow:
      return EVT_RIGHTARROWKEY;
    case GHOST_kKeyUpArrow:
      return EVT_UPARROWKEY;
    case GHOST_kKeyDownArrow:
      return EVT_DOWNARROWKEY;

    case GHOST_kKeyPrintScreen:
      return 0;
    case GHOST_kKeyPause:
      return EVT_PAUSEKEY;

    case GHOST_kKeyInsert:
      return EVT_INSERTKEY;
    case GHOST_kKeyDelete:
      return EVT_DELKEY;
    case GHOST_kKeyHome:
      return EVT_HOMEKEY;
    case GHOST_kKeyEnd:
      return EVT_ENDKEY;
    case GHOST_kKeyUpPage:
      return EVT_PAGEUPKEY;
    case GHOST_kKeyDownPage:
      return EVT_PAGEDOWNKEY;

    case GHOST_kKeyNumpadPeriod:
      return EVT_PADPERIOD;
    case GHOST_kKeyNumpadEnter:
      return EVT_PADENTER;
    case GHOST_kKeyNumpadPlus:
      return EVT_PADPLUSKEY;
    case GHOST_kKeyNumpadMinus:
      return EVT_PADMINUS;
    case GHOST_kKeyNumpadAsterisk:
      return EVT_PADASTERKEY;
    case GHOST_kKeyNumpadSlash:
      return EVT_PADSLASHKEY;

    case GHOST_kKeyGrLess:
      return EVT_GRLESSKEY;

    case GHOST_kKeyMediaPlay:
      return EVT_MEDIAPLAY;
    case GHOST_kKeyMediaStop:
      return EVT_MEDIASTOP;
    case GHOST_kKeyMediaFirst:
      return EVT_MEDIAFIRST;
    case GHOST_kKeyMediaLast:
      return EVT_MEDIALAST;

    default:
      return EVT_UNKNOWNKEY; /* GHOST_kKeyUnknown */
  }
}

static void wm_eventemulation(wmEvent *event, bool test_only)
{
  /* Store last middle-mouse event value to make emulation work
   * when modifier keys are released first.
   * This really should be in a data structure somewhere. */
  static int emulating_event = EVENT_NONE;

  /* Middle-mouse emulation. */
  if (U.flag & USER_TWOBUTTONMOUSE) {

    if (event->type == LEFTMOUSE) {
      short *mod = (
#if !defined(WIN32)
          (U.mouse_emulate_3_button_modifier == USER_EMU_MMB_MOD_OSKEY) ? &event->oskey :
                                                                          &event->alt
#else
          /* Disable for WIN32 for now because it accesses the start menu. */
          &event->alt
#endif
      );

      if (event->val == KM_PRESS) {
        if (*mod) {
          *mod = 0;
          event->type = MIDDLEMOUSE;

          if (!test_only) {
            emulating_event = MIDDLEMOUSE;
          }
        }
      }
      else if (event->val == KM_RELEASE) {
        /* only send middle-mouse release if emulated */
        if (emulating_event == MIDDLEMOUSE) {
          event->type = MIDDLEMOUSE;
          *mod = 0;
        }

        if (!test_only) {
          emulating_event = EVENT_NONE;
        }
      }
    }
  }

  /* numpad emulation */
  if (U.flag & USER_NONUMPAD) {
    switch (event->type) {
      case EVT_ZEROKEY:
        event->type = EVT_PAD0;
        break;
      case EVT_ONEKEY:
        event->type = EVT_PAD1;
        break;
      case EVT_TWOKEY:
        event->type = EVT_PAD2;
        break;
      case EVT_THREEKEY:
        event->type = EVT_PAD3;
        break;
      case EVT_FOURKEY:
        event->type = EVT_PAD4;
        break;
      case EVT_FIVEKEY:
        event->type = EVT_PAD5;
        break;
      case EVT_SIXKEY:
        event->type = EVT_PAD6;
        break;
      case EVT_SEVENKEY:
        event->type = EVT_PAD7;
        break;
      case EVT_EIGHTKEY:
        event->type = EVT_PAD8;
        break;
      case EVT_NINEKEY:
        event->type = EVT_PAD9;
        break;
      case EVT_MINUSKEY:
        event->type = EVT_PADMINUS;
        break;
      case EVT_EQUALKEY:
        event->type = EVT_PADPLUSKEY;
        break;
      case EVT_BACKSLASHKEY:
        event->type = EVT_PADSLASHKEY;
        break;
    }
  }
}

static const wmTabletData wm_event_tablet_data_default = {
    .active = EVT_TABLET_NONE,
    .pressure = 1.0f,
    .x_tilt = 0.0f,
    .y_tilt = 0.0f,
    .is_motion_absolute = false,
};

void WM_event_tablet_data_default_set(wmTabletData *tablet_data)
{
  *tablet_data = wm_event_tablet_data_default;
}

void wm_tablet_data_from_ghost(const GHOST_TabletData *tablet_data, wmTabletData *wmtab)
{
  if ((tablet_data != NULL) && tablet_data->Active != GHOST_kTabletModeNone) {
    wmtab->active = (int)tablet_data->Active;
    wmtab->pressure = wm_pressure_curve(tablet_data->Pressure);
    wmtab->x_tilt = tablet_data->Xtilt;
    wmtab->y_tilt = tablet_data->Ytilt;
    /* We could have a preference to support relative tablet motion (we can't detect that). */
    wmtab->is_motion_absolute = true;
    //    CLOG_VERBOSE(WM_LOG_EVENTS, 2, "using tablet %.5f", wmtab->pressure);
  }
  else {
    *wmtab = wm_event_tablet_data_default;
    //    CLOG_VERBOSE(WM_LOG_EVENTS, 2, "not using tablet");
  }
}

#ifdef WITH_INPUT_NDOF
/* adds customdata to event */
static void attach_ndof_data(wmEvent *event, const GHOST_TEventNDOFMotionData *ghost)
{
  wmNDOFMotionData *data = MEM_mallocN(sizeof(wmNDOFMotionData), "customdata NDOF");

  const float ts = U.ndof_sensitivity;
  const float rs = U.ndof_orbit_sensitivity;

  mul_v3_v3fl(data->tvec, &ghost->tx, ts);
  mul_v3_v3fl(data->rvec, &ghost->rx, rs);

  if (U.ndof_flag & NDOF_PAN_YZ_SWAP_AXIS) {
    float t;
    t = data->tvec[1];
    data->tvec[1] = -data->tvec[2];
    data->tvec[2] = t;
  }

  data->dt = ghost->dt;

  data->progress = (wmProgress)ghost->progress;

  event->custom = EVT_DATA_NDOF_MOTION;
  event->customdata = data;
  event->customdatafree = 1;
}
#endif /* WITH_INPUT_NDOF */

/* imperfect but probably usable... draw/enable drags to other windows */
static wmWindow *wm_event_cursor_other_windows(wmWindowManager *wm, wmWindow *win, wmEvent *event)
{
  int mval[2] = {event->x, event->y};

  if (wm->windows.first == wm->windows.last) {
    return NULL;
  }

  /* in order to use window size and mouse position (pixels), we have to use a WM function */

  /* check if outside, include top window bar... */
  if (mval[0] < 0 || mval[1] < 0 || mval[0] > WM_window_pixels_x(win) ||
      mval[1] > WM_window_pixels_y(win) + 30) {
    wmWindow *owin;
    wmEventHandler *handler;

    /* Let's skip windows having modal handlers now */
    /* potential XXX ugly... I wouldn't have added a modalhandlers list
     * (introduced in rev 23331, ton). */
    for (handler = win->modalhandlers.first; handler; handler = handler->next) {
      if (ELEM(handler->type, WM_HANDLER_TYPE_UI, WM_HANDLER_TYPE_OP)) {
        return NULL;
      }
    }

    if (WM_window_find_under_cursor(wm, win, win, mval, &owin, mval)) {
      event->x = mval[0];
      event->y = mval[1];
      return owin;
    }
  }
  return NULL;
}

static bool wm_event_is_double_click(const wmEvent *event, const wmEvent *event_state)
{
  if ((event->type == event_state->prevtype) && (event_state->prevval == KM_RELEASE) &&
      (event->val == KM_PRESS)) {
    if (ISMOUSE(event->type) && WM_event_drag_test(event, &event_state->prevclickx)) {
      /* pass */
    }
    else {
      if ((PIL_check_seconds_timer() - event_state->prevclicktime) * 1000 < U.dbl_click_time) {
        return true;
      }
    }
  }

  return false;
}

static wmEvent *wm_event_add_mousemove(wmWindow *win, const wmEvent *event)
{
  wmEvent *event_last = win->queue.last;

  /* some painting operators want accurate mouse events, they can
   * handle in between mouse move moves, others can happily ignore
   * them for better performance */
  if (event_last && event_last->type == MOUSEMOVE) {
    event_last->type = INBETWEEN_MOUSEMOVE;
  }

  wmEvent *event_new = wm_event_add(win, event);
  if (event_last == NULL) {
    event_last = win->eventstate;
  }

  copy_v2_v2_int(&event_new->prevx, &event_last->x);
  return event_new;
}

/* windows store own event queues, no bContext here */
/* time is in 1000s of seconds, from ghost */
void wm_event_add_ghostevent(wmWindowManager *wm, wmWindow *win, int type, void *customdata)
{
  wmWindow *owin;

  if (UNLIKELY(G.f & G_FLAG_EVENT_SIMULATE)) {
    return;
  }

  /**
   * Having both, \a event and \a evt, can be highly confusing to work with,
   * but is necessary for our current event system, so let's clear things up a bit:
   *
   * - Data added to event only will be handled immediately,
   *   but will not be copied to the next event.
   * - Data added to \a evt only stays,
   *   but is handled with the next event -> execution delay.
   * - Data added to event and \a evt stays and is handled immediately.
   */
  wmEvent event, *evt = win->eventstate;

  /* initialize and copy state (only mouse x y and modifiers) */
  event = *evt;
  event.is_repeat = false;

  switch (type) {
    /* mouse move, also to inactive window (X11 does this) */
    case GHOST_kEventCursorMove: {
      GHOST_TEventCursorData *cd = customdata;

      copy_v2_v2_int(&event.x, &cd->x);
      wm_stereo3d_mouse_offset_apply(win, &event.x);
      wm_tablet_data_from_ghost(&cd->tablet, &event.tablet);

      event.prevtype = event.type;
      event.prevval = event.val;
      event.type = MOUSEMOVE;
      {
        wmEvent *event_new = wm_event_add_mousemove(win, &event);
        copy_v2_v2_int(&evt->x, &event_new->x);
        evt->tablet.is_motion_absolute = event_new->tablet.is_motion_absolute;
      }

      /* also add to other window if event is there, this makes overdraws disappear nicely */
      /* it remaps mousecoord to other window in event */
      owin = wm_event_cursor_other_windows(wm, win, &event);
      if (owin) {
        wmEvent oevent, *oevt = owin->eventstate;

        oevent = *oevt;

        copy_v2_v2_int(&oevent.x, &event.x);
        oevent.prevtype = oevent.type;
        oevent.prevval = oevent.val;
        oevent.type = MOUSEMOVE;
        {
          wmEvent *event_new = wm_event_add_mousemove(owin, &oevent);
          copy_v2_v2_int(&oevt->x, &event_new->x);
          oevt->tablet.is_motion_absolute = event_new->tablet.is_motion_absolute;
        }
      }

      break;
    }
    case GHOST_kEventTrackpad: {
      GHOST_TEventTrackpadData *pd = customdata;
      switch (pd->subtype) {
        case GHOST_kTrackpadEventMagnify:
          event.type = MOUSEZOOM;
          pd->deltaX = -pd->deltaX;
          pd->deltaY = -pd->deltaY;
          break;
        case GHOST_kTrackpadEventSmartMagnify:
          event.type = MOUSESMARTZOOM;
          break;
        case GHOST_kTrackpadEventRotate:
          event.type = MOUSEROTATE;
          break;
        case GHOST_kTrackpadEventScroll:
        default:
          event.type = MOUSEPAN;
          break;
      }

      event.x = evt->x = pd->x;
      event.y = evt->y = pd->y;
      event.val = KM_NOTHING;

      /* Use prevx/prevy so we can calculate the delta later */
      event.prevx = event.x - pd->deltaX;
      event.prevy = event.y - (-pd->deltaY);

      wm_event_add(win, &event);
      break;
    }
    /* mouse button */
    case GHOST_kEventButtonDown:
    case GHOST_kEventButtonUp: {
      GHOST_TEventButtonData *bd = customdata;

      /* get value and type from ghost */
      event.val = (type == GHOST_kEventButtonDown) ? KM_PRESS : KM_RELEASE;

      if (bd->button == GHOST_kButtonMaskLeft) {
        event.type = LEFTMOUSE;
      }
      else if (bd->button == GHOST_kButtonMaskRight) {
        event.type = RIGHTMOUSE;
      }
      else if (bd->button == GHOST_kButtonMaskButton4) {
        event.type = BUTTON4MOUSE;
      }
      else if (bd->button == GHOST_kButtonMaskButton5) {
        event.type = BUTTON5MOUSE;
      }
      else if (bd->button == GHOST_kButtonMaskButton6) {
        event.type = BUTTON6MOUSE;
      }
      else if (bd->button == GHOST_kButtonMaskButton7) {
        event.type = BUTTON7MOUSE;
      }
      else {
        event.type = MIDDLEMOUSE;
      }

      /* Get tablet data. */
      wm_tablet_data_from_ghost(&bd->tablet, &event.tablet);

      wm_eventemulation(&event, false);

      /* copy previous state to prev event state (two old!) */
      evt->prevval = evt->val;
      evt->prevtype = evt->type;

      /* copy to event state */
      evt->val = event.val;
      evt->type = event.type;

      /* double click test */
      if (wm_event_is_double_click(&event, evt)) {
        CLOG_VERBOSE(WM_LOG_HANDLERS, 1, "Send double click");
        event.val = KM_DBL_CLICK;
      }
      if (event.val == KM_PRESS) {
        evt->prevclicktime = PIL_check_seconds_timer();
        evt->prevclickx = event.x;
        evt->prevclicky = event.y;
      }

      /* add to other window if event is there (not to both!) */
      owin = wm_event_cursor_other_windows(wm, win, &event);
      if (owin) {
        wmEvent oevent = *(owin->eventstate);

        oevent.x = event.x;
        oevent.y = event.y;
        oevent.type = event.type;
        oevent.val = event.val;
        oevent.tablet = event.tablet;

        wm_event_add(owin, &oevent);
      }
      else {
        wm_event_add(win, &event);
      }

      break;
    }
    /* keyboard */
    case GHOST_kEventKeyDown:
    case GHOST_kEventKeyUp: {
      GHOST_TEventKeyData *kd = customdata;
      short keymodifier = KM_NOTHING;
      event.type = convert_key(kd->key);
      event.ascii = kd->ascii;
      memcpy(
          event.utf8_buf, kd->utf8_buf, sizeof(event.utf8_buf)); /* might be not null terminated*/
      event.is_repeat = kd->is_repeat;
      event.val = (type == GHOST_kEventKeyDown) ? KM_PRESS : KM_RELEASE;

      wm_eventemulation(&event, false);

      /* copy previous state to prev event state (two old!) */
      evt->prevval = evt->val;
      evt->prevtype = evt->type;

      /* copy to event state */
      evt->val = event.val;
      evt->type = event.type;
      evt->is_repeat = event.is_repeat;

      /* exclude arrow keys, esc, etc from text input */
      if (type == GHOST_kEventKeyUp) {
        event.ascii = '\0';

        /* ghost should do this already for key up */
        if (event.utf8_buf[0]) {
          CLOG_ERROR(WM_LOG_EVENTS,
                     "ghost on your platform is misbehaving, utf8 events on key up!");
        }
        event.utf8_buf[0] = '\0';
      }
      else {
        if (event.ascii < 32 && event.ascii > 0) {
          event.ascii = '\0';
        }
        if (event.utf8_buf[0] < 32 && event.utf8_buf[0] > 0) {
          event.utf8_buf[0] = '\0';
        }
      }

      if (event.utf8_buf[0]) {
        if (BLI_str_utf8_size(event.utf8_buf) == -1) {
          CLOG_ERROR(WM_LOG_EVENTS,
                     "ghost detected an invalid unicode character '%d'",
                     (int)(unsigned char)event.utf8_buf[0]);
          event.utf8_buf[0] = '\0';
        }
      }

      /* assigning both first and second is strange - campbell */
      switch (event.type) {
        case EVT_LEFTSHIFTKEY:
        case EVT_RIGHTSHIFTKEY:
          if (event.val == KM_PRESS) {
            if (evt->ctrl || evt->alt || evt->oskey) {
              keymodifier = (KM_MOD_FIRST | KM_MOD_SECOND);
            }
            else {
              keymodifier = KM_MOD_FIRST;
            }
          }
          event.shift = evt->shift = keymodifier;
          break;
        case EVT_LEFTCTRLKEY:
        case EVT_RIGHTCTRLKEY:
          if (event.val == KM_PRESS) {
            if (evt->shift || evt->alt || evt->oskey) {
              keymodifier = (KM_MOD_FIRST | KM_MOD_SECOND);
            }
            else {
              keymodifier = KM_MOD_FIRST;
            }
          }
          event.ctrl = evt->ctrl = keymodifier;
          break;
        case EVT_LEFTALTKEY:
        case EVT_RIGHTALTKEY:
          if (event.val == KM_PRESS) {
            if (evt->ctrl || evt->shift || evt->oskey) {
              keymodifier = (KM_MOD_FIRST | KM_MOD_SECOND);
            }
            else {
              keymodifier = KM_MOD_FIRST;
            }
          }
          event.alt = evt->alt = keymodifier;
          break;
        case EVT_OSKEY:
          if (event.val == KM_PRESS) {
            if (evt->ctrl || evt->alt || evt->shift) {
              keymodifier = (KM_MOD_FIRST | KM_MOD_SECOND);
            }
            else {
              keymodifier = KM_MOD_FIRST;
            }
          }
          event.oskey = evt->oskey = keymodifier;
          break;
        default:
          if (event.val == KM_PRESS && event.keymodifier == 0) {
            /* Only set in eventstate, for next event. */
            evt->keymodifier = event.type;
          }
          else if (event.val == KM_RELEASE && event.keymodifier == event.type) {
            event.keymodifier = evt->keymodifier = 0;
          }
          break;
      }

      /* double click test */
      /* if previous event was same type, and previous was release, and now it presses... */
      if (wm_event_is_double_click(&event, evt)) {
        CLOG_VERBOSE(WM_LOG_HANDLERS, 1, "Send double click");
        event.val = KM_DBL_CLICK;
      }

      /* this case happens on holding a key pressed, it should not generate
       * press events events with the same key as modifier */
      if (event.keymodifier == event.type) {
        event.keymodifier = 0;
      }

      /* this case happens with an external numpad, and also when using 'dead keys'
       * (to compose complex latin characters e.g.), it's not really clear why.
       * Since it's impossible to map a key modifier to an unknown key,
       * it shouldn't harm to clear it. */
      if (event.keymodifier == EVT_UNKNOWNKEY) {
        evt->keymodifier = event.keymodifier = 0;
      }

      /* if test_break set, it catches this. Do not set with modifier presses.
       * XXX Keep global for now? */
      if ((event.type == EVT_ESCKEY && event.val == KM_PRESS) &&
          /* check other modifiers because ms-windows uses these to bring up the task manager */
          (event.shift == 0 && event.ctrl == 0 && event.alt == 0)) {
        G.is_break = true;
      }

      /* double click test - only for press */
      if (event.val == KM_PRESS) {
        /* Don't reset timer & location when holding the key generates repeat events. */
        if ((evt->prevtype != event.type) || (evt->prevval != KM_PRESS)) {
          evt->prevclicktime = PIL_check_seconds_timer();
          evt->prevclickx = event.x;
          evt->prevclicky = event.y;
        }
      }

      wm_event_add(win, &event);

      break;
    }

    case GHOST_kEventWheel: {
      GHOST_TEventWheelData *wheelData = customdata;

      if (wheelData->z > 0) {
        event.type = WHEELUPMOUSE;
      }
      else {
        event.type = WHEELDOWNMOUSE;
      }

      event.val = KM_PRESS;
      wm_event_add(win, &event);

      break;
    }
    case GHOST_kEventTimer: {
      event.type = TIMER;
      event.custom = EVT_DATA_TIMER;
      event.customdata = customdata;
      event.val = KM_NOTHING;
      event.keymodifier = 0;
      wm_event_add(win, &event);

      break;
    }

#ifdef WITH_INPUT_NDOF
    case GHOST_kEventNDOFMotion: {
      event.type = NDOF_MOTION;
      event.val = KM_NOTHING;
      attach_ndof_data(&event, customdata);
      wm_event_add(win, &event);

      CLOG_VERBOSE(WM_LOG_HANDLERS, 1, "sending NDOF_MOTION, prev = %d %d", event.x, event.y);
      break;
    }

    case GHOST_kEventNDOFButton: {
      GHOST_TEventNDOFButtonData *e = customdata;

      event.type = NDOF_BUTTON_NONE + e->button;

      switch (e->action) {
        case GHOST_kPress:
          event.val = KM_PRESS;
          break;
        case GHOST_kRelease:
          event.val = KM_RELEASE;
          break;
      }

      event.custom = 0;
      event.customdata = NULL;

      wm_event_add(win, &event);

      break;
    }
#endif /* WITH_INPUT_NDOF */

    case GHOST_kEventUnknown:
    case GHOST_kNumEventTypes:
      break;

    case GHOST_kEventWindowDeactivate: {
      event.type = WINDEACTIVATE;
      wm_event_add(win, &event);

      break;
    }

#ifdef WITH_INPUT_IME
    case GHOST_kEventImeCompositionStart: {
      event.val = KM_PRESS;
      win->ime_data = customdata;
      win->ime_data->is_ime_composing = true;
      event.type = WM_IME_COMPOSITE_START;
      wm_event_add(win, &event);
      break;
    }
    case GHOST_kEventImeComposition: {
      event.val = KM_PRESS;
      event.type = WM_IME_COMPOSITE_EVENT;
      wm_event_add(win, &event);
      break;
    }
    case GHOST_kEventImeCompositionEnd: {
      event.val = KM_PRESS;
      if (win->ime_data) {
        win->ime_data->is_ime_composing = false;
      }
      event.type = WM_IME_COMPOSITE_END;
      wm_event_add(win, &event);
      break;
    }
#endif /* WITH_INPUT_IME */
  }

#if 0
  WM_event_print(&event);
#endif
}

/** \} */

/* -------------------------------------------------------------------- */
/** \name WM Interface Locking
 * \{ */

/**
 * Check whether operator is allowed to run in case interface is locked,
 * If interface is unlocked, will always return truth.
 */
static bool wm_operator_check_locked_interface(bContext *C, wmOperatorType *ot)
{
  wmWindowManager *wm = CTX_wm_manager(C);

  if (wm->is_interface_locked) {
    if ((ot->flag & OPTYPE_LOCK_BYPASS) == 0) {
      return false;
    }
  }

  return true;
}

void WM_set_locked_interface(wmWindowManager *wm, bool lock)
{
  /* This will prevent events from being handled while interface is locked
   *
   * Use a "local" flag for now, because currently no other areas could
   * benefit of locked interface anyway (aka using G.is_interface_locked
   * wouldn't be useful anywhere outside of window manager, so let's not
   * pollute global context with such an information for now).
   */
  wm->is_interface_locked = lock ? 1 : 0;

  /* This will prevent drawing regions which uses non-threadsafe data.
   * Currently it'll be just a 3D viewport.
   *
   * TODO(sergey): Make it different locked states, so different jobs
   *               could lock different areas of blender and allow
   *               interaction with others?
   */
  BKE_spacedata_draw_locks(lock);
}

/** \} */

/* -------------------------------------------------------------------- */
/** \name Event / Keymap Matching API
 * \{ */

wmKeyMap *WM_event_get_keymap_from_handler(wmWindowManager *wm, wmEventHandler_Keymap *handler)
{
  wmKeyMap *keymap;
  if (handler->dynamic.keymap_fn != NULL) {
    keymap = handler->dynamic.keymap_fn(wm, handler);
    BLI_assert(handler->keymap == NULL);
  }
  else {
    keymap = WM_keymap_active(wm, handler->keymap);
    BLI_assert(keymap != NULL);
  }
  return keymap;
}

wmKeyMapItem *WM_event_match_keymap_item(bContext *C, wmKeyMap *keymap, const wmEvent *event)
{
  LISTBASE_FOREACH (wmKeyMapItem *, kmi, &keymap->items) {
    if (wm_eventmatch(event, kmi)) {
      wmOperatorType *ot = WM_operatortype_find(kmi->idname, 0);
      if (WM_operator_poll_context(C, ot, WM_OP_INVOKE_DEFAULT)) {
        return kmi;
      }
    }
  }
  return NULL;
}

wmKeyMapItem *WM_event_match_keymap_item_from_handlers(bContext *C,
                                                       wmWindowManager *wm,
                                                       ListBase *handlers,
                                                       const wmEvent *event)
{
  LISTBASE_FOREACH (wmEventHandler *, handler_base, handlers) {
    /* During this loop, UI handlers for nested menus can tag multiple handlers free. */
    if (handler_base->flag & WM_HANDLER_DO_FREE) {
      /* pass */
    }
    else if (handler_base->poll == NULL || handler_base->poll(CTX_wm_region(C), event)) {
      if (handler_base->type == WM_HANDLER_TYPE_KEYMAP) {
        wmEventHandler_Keymap *handler = (wmEventHandler_Keymap *)handler_base;
        wmKeyMap *keymap = WM_event_get_keymap_from_handler(wm, handler);
        if (keymap && WM_keymap_poll(C, keymap)) {
          wmKeyMapItem *kmi = WM_event_match_keymap_item(C, keymap, event);
          if (kmi != NULL) {
            return kmi;
          }
        }
      }
    }
  }
  return NULL;
}

/** \} */

/* -------------------------------------------------------------------- */
/** \name Cursor Keymap Status
 *
 * Show cursor keys in the status bar.
 * This is done by detecting changes to the state - full keymap lookups are expensive
 * so only perform this on changing tools, space types, pressing different modifier keys... etc.
 * \{ */

/** State storage to detect changes between calls to refresh the information. */
struct CursorKeymapInfo_State {
  struct {
    short shift, ctrl, alt, oskey;
  } modifiers;
  short space_type;
  short region_type;
  /* Never use, just compare memory for changes. */
  bToolRef tref;
};

struct CursorKeymapInfo {
  /* 0: mouse button index
   * 1: event type (click/press, drag)
   * 2: text.
   */
  char text[3][2][128];
  wmEvent state_event;
  struct CursorKeymapInfo_State state;
};

static void wm_event_cursor_store(struct CursorKeymapInfo_State *state,
                                  const wmEvent *event,
                                  short space_type,
                                  short region_type,
                                  const bToolRef *tref)
{
  state->modifiers.shift = event->shift;
  state->modifiers.ctrl = event->ctrl;
  state->modifiers.alt = event->alt;
  state->modifiers.oskey = event->oskey;
  state->space_type = space_type;
  state->region_type = region_type;
  state->tref = tref ? *tref : (bToolRef){0};
}

const char *WM_window_cursor_keymap_status_get(const wmWindow *win,
                                               int button_index,
                                               int type_index)
{
  if (win->cursor_keymap_status != NULL) {
    struct CursorKeymapInfo *cd = win->cursor_keymap_status;
    const char *msg = cd->text[button_index][type_index];
    if (*msg) {
      return msg;
    }
  }
  return NULL;
}

/**
 * Similar to #BKE_screen_area_map_find_area_xy and related functions,
 * use here since the area is stored in the window manager.
 */
ScrArea *WM_window_status_area_find(wmWindow *win, bScreen *screen)
{
  if (screen->state == SCREENFULL) {
    return NULL;
  }
  ScrArea *area_statusbar = NULL;
  LISTBASE_FOREACH (ScrArea *, area, &win->global_areas.areabase) {
    if (area->spacetype == SPACE_STATUSBAR) {
      area_statusbar = area;
      break;
    }
  }
  return area_statusbar;
}

void WM_window_status_area_tag_redraw(wmWindow *win)
{
  bScreen *screen = WM_window_get_active_screen(win);
  ScrArea *area = WM_window_status_area_find(win, screen);
  if (area != NULL) {
    ED_area_tag_redraw(area);
  }
}

void WM_window_cursor_keymap_status_refresh(bContext *C, wmWindow *win)
{
  bScreen *screen = WM_window_get_active_screen(win);
  ScrArea *area_statusbar = WM_window_status_area_find(win, screen);
  if (area_statusbar == NULL) {
    MEM_SAFE_FREE(win->cursor_keymap_status);
    return;
  }

  struct CursorKeymapInfo *cd;
  if (UNLIKELY(win->cursor_keymap_status == NULL)) {
    win->cursor_keymap_status = MEM_callocN(sizeof(struct CursorKeymapInfo), __func__);
  }
  cd = win->cursor_keymap_status;

  /* Detect unchanged state (early exit). */
  if (memcmp(&cd->state_event, win->eventstate, sizeof(wmEvent)) == 0) {
    return;
  }

  /* Now perform more comprehensive check,
   * still keep this fast since it happens on mouse-move. */
  struct CursorKeymapInfo cd_prev = *((struct CursorKeymapInfo *)win->cursor_keymap_status);
  cd->state_event = *win->eventstate;

  /* Find active region and associated area. */
  ARegion *region = screen->active_region;
  if (region == NULL) {
    return;
  }

  ScrArea *area = NULL;
  ED_screen_areas_iter (win, screen, area_iter) {
    if (BLI_findindex(&area_iter->regionbase, region) != -1) {
      area = area_iter;
      break;
    }
  }
  if (area == NULL) {
    return;
  }

  /* Keep as-is. */
  if (ELEM(area->spacetype, SPACE_STATUSBAR, SPACE_TOPBAR)) {
    return;
  }
  if (ELEM(region->regiontype,
           RGN_TYPE_HEADER,
           RGN_TYPE_TOOL_HEADER,
           RGN_TYPE_FOOTER,
           RGN_TYPE_TEMPORARY,
           RGN_TYPE_HUD)) {
    return;
  }
  /* Fallback to window. */
  if (ELEM(region->regiontype, RGN_TYPE_TOOLS, RGN_TYPE_TOOL_PROPS)) {
    region = BKE_area_find_region_type(area, RGN_TYPE_WINDOW);
  }

  /* Detect changes to the state. */
  {
    bToolRef *tref = NULL;
    if ((region->regiontype == RGN_TYPE_WINDOW) &&
        ((1 << area->spacetype) & WM_TOOLSYSTEM_SPACE_MASK)) {
      ViewLayer *view_layer = WM_window_get_active_view_layer(win);
      WorkSpace *workspace = WM_window_get_active_workspace(win);
      const bToolKey tkey = {
          .space_type = area->spacetype,
          .mode = WM_toolsystem_mode_from_spacetype(view_layer, area, area->spacetype),
      };
      tref = WM_toolsystem_ref_find(workspace, &tkey);
    }
    wm_event_cursor_store(&cd->state, win->eventstate, area->spacetype, region->regiontype, tref);
    if (memcmp(&cd->state, &cd_prev.state, sizeof(cd->state)) == 0) {
      return;
    }
  }

  /* Changed context found, detect changes to keymap and refresh the status bar. */
  const struct {
    int button_index;
    int type_index; /* 0: press or click, 1: drag. */
    int event_type;
    int event_value;
  } event_data[] = {
      {0, 0, LEFTMOUSE, KM_PRESS},
      {0, 0, LEFTMOUSE, KM_CLICK},
      {0, 1, EVT_TWEAK_L, KM_ANY},

      {1, 0, MIDDLEMOUSE, KM_PRESS},
      {1, 0, MIDDLEMOUSE, KM_CLICK},
      {1, 1, EVT_TWEAK_M, KM_ANY},

      {2, 0, RIGHTMOUSE, KM_PRESS},
      {2, 0, RIGHTMOUSE, KM_CLICK},
      {2, 1, EVT_TWEAK_R, KM_ANY},
  };

  for (int button_index = 0; button_index < 3; button_index++) {
    cd->text[button_index][0][0] = '\0';
    cd->text[button_index][1][0] = '\0';
  }

  CTX_wm_window_set(C, win);
  CTX_wm_area_set(C, area);
  CTX_wm_region_set(C, region);

  ListBase *handlers[] = {
      &region->handlers,
      &area->handlers,
      &win->handlers,
  };

  wmWindowManager *wm = CTX_wm_manager(C);
  for (int data_index = 0; data_index < ARRAY_SIZE(event_data); data_index++) {
    const int button_index = event_data[data_index].button_index;
    const int type_index = event_data[data_index].type_index;
    if (cd->text[button_index][type_index][0] != 0) {
      continue;
    }
    wmEvent test_event = *win->eventstate;
    test_event.type = event_data[data_index].event_type;
    test_event.val = event_data[data_index].event_value;
    wm_eventemulation(&test_event, true);
    wmKeyMapItem *kmi = NULL;
    for (int handler_index = 0; handler_index < ARRAY_SIZE(handlers); handler_index++) {
      kmi = WM_event_match_keymap_item_from_handlers(C, wm, handlers[handler_index], &test_event);
      if (kmi) {
        break;
      }
    }
    if (kmi) {
      wmOperatorType *ot = WM_operatortype_find(kmi->idname, 0);
      const char *name = (ot) ? WM_operatortype_name(ot, kmi->ptr) : kmi->idname;
      STRNCPY(cd->text[button_index][type_index], name);
    }
  }

  if (memcmp(&cd_prev.text, &cd->text, sizeof(cd_prev.text)) != 0) {
    ED_area_tag_redraw(area_statusbar);
  }

  CTX_wm_window_set(C, NULL);
}

/** \} */

/* -------------------------------------------------------------------- */
/** \name Modal Keymap Status
 *
 * \{ */

bool WM_window_modal_keymap_status_draw(bContext *C, wmWindow *win, uiLayout *layout)
{
  wmWindowManager *wm = CTX_wm_manager(C);
  wmKeyMap *keymap = NULL;
  wmOperator *op = NULL;
  LISTBASE_FOREACH (wmEventHandler *, handler_base, &win->modalhandlers) {
    if (handler_base->type == WM_HANDLER_TYPE_OP) {
      wmEventHandler_Op *handler = (wmEventHandler_Op *)handler_base;
      if (handler->op != NULL) {
        /* 'handler->keymap' could be checked too, seems not to be used. */
        wmKeyMap *keymap_test = WM_keymap_active(wm, handler->op->type->modalkeymap);
        if (keymap_test && keymap_test->modal_items) {
          keymap = keymap_test;
          op = handler->op;
          break;
        }
      }
    }
  }
  if (keymap == NULL || keymap->modal_items == NULL) {
    return false;
  }
  const EnumPropertyItem *items = keymap->modal_items;

  uiLayout *row = uiLayoutRow(layout, true);
  for (int i = 0; items[i].identifier; i++) {
    if (!items[i].identifier[0]) {
      continue;
    }
    if ((keymap->poll_modal_item != NULL) &&
        (keymap->poll_modal_item(op, items[i].value) == false)) {
      continue;
    }

    bool show_text = true;

    {
      /* warning: O(n^2) */
      wmKeyMapItem *kmi = NULL;
      for (kmi = keymap->items.first; kmi; kmi = kmi->next) {
        if (kmi->propvalue == items[i].value) {
          break;
        }
      }
      if (kmi != NULL) {
        if (kmi->val == KM_RELEASE) {
          /* Assume release events just disable something which was toggled on. */
          continue;
        }
        if (uiTemplateEventFromKeymapItem(row, items[i].name, kmi, false)) {
          show_text = false;
        }
      }
    }
    if (show_text) {
      char buf[UI_MAX_DRAW_STR];
      int available_len = sizeof(buf);
      char *p = buf;
      WM_modalkeymap_operator_items_to_string_buf(
          op->type, items[i].value, true, UI_MAX_SHORTCUT_STR, &available_len, &p);
      p -= 1;
      if (p > buf) {
        BLI_snprintf(p, available_len, ": %s", items[i].name);
        uiItemL(row, buf, 0);
      }
    }
  }
  return true;
}

/** \} */<|MERGE_RESOLUTION|>--- conflicted
+++ resolved
@@ -2409,19 +2409,10 @@
             break;
           }
           if (action & WM_HANDLER_HANDLED) {
-            CLOG_INFO(WM_LOG_HANDLERS, 2, "handled - and pass on! '%s'", kmi->idname);
+            CLOG_VERBOSE(WM_LOG_HANDLERS, 2, "handled - and pass on! '%s'", kmi->idname);
           }
           else {
-<<<<<<< HEAD
-            if (action & WM_HANDLER_HANDLED) {
-              CLOG_VERBOSE(WM_LOG_HANDLERS, 2, "    handled - and pass on! '%s'", kmi->idname);
-            }
-            else {
-              CLOG_VERBOSE(WM_LOG_HANDLERS, 2, "    un-handled '%s'", kmi->idname);
-            }
-=======
-            CLOG_INFO(WM_LOG_HANDLERS, 2, "un-handled '%s'", kmi->idname);
->>>>>>> cfc6f9eb
+            CLOG_VERBOSE(WM_LOG_HANDLERS, 2, "un-handled '%s'", kmi->idname);
           }
         }
       }
@@ -2468,22 +2459,11 @@
           CLOG_VERBOSE(WM_LOG_HANDLERS, 2, "    handled - and pass on! '%s'", kmi->idname);
           break;
         }
-<<<<<<< HEAD
+        if (action & WM_HANDLER_HANDLED) {
+          CLOG_VERBOSE(WM_LOG_HANDLERS, 2, "    handled - and pass on! '%s'", kmi->idname);
+        }
         else {
-          if (action & WM_HANDLER_HANDLED) {
-            CLOG_VERBOSE(WM_LOG_HANDLERS, 2, "    handled - and pass on! '%s'", kmi->idname);
-          }
-          else {
-            CLOG_VERBOSE(WM_LOG_HANDLERS, 2, "    un-handled '%s'", kmi->idname);
-=======
-        if (action & WM_HANDLER_HANDLED) {
-          if (G.debug & (G_DEBUG_EVENTS | G_DEBUG_HANDLERS)) {
-            printf("%s:       handled - and pass on! '%s'\n", __func__, kmi->idname);
->>>>>>> cfc6f9eb
-          }
-        }
-        else {
-          PRINT("%s:       un-handled '%s'\n", __func__, kmi->idname);
+          CLOG_VERBOSE(WM_LOG_HANDLERS, 2, "    un-handled '%s'", kmi->idname);
         }
       }
     }
@@ -3662,18 +3642,11 @@
         handler->keymap_tool = area->runtime.tool;
         return km;
       }
-<<<<<<< HEAD
-      else {
-        CLOG_VERBOSE(WM_LOG_EVENTS,
-                     1,
-                     "Keymap: '%s' not found for tool '%s'",
-                     tref_rt->keymap,
-                     area->runtime.tool->idname);
-      }
-=======
-      printf(
-          "Keymap: '%s' not found for tool '%s'\n", tref_rt->keymap, area->runtime.tool->idname);
->>>>>>> cfc6f9eb
+      CLOG_VERBOSE(WM_LOG_EVENTS,
+                   1,
+                   "Keymap: '%s' not found for tool '%s'",
+                   tref_rt->keymap,
+                   area->runtime.tool->idname);
     }
   }
   return NULL;
@@ -3694,18 +3667,11 @@
         handler->keymap_tool = area->runtime.tool;
         return km;
       }
-<<<<<<< HEAD
-      else {
-        CLOG_VERBOSE(WM_LOG_EVENTS,
-                     1,
-                     "Keymap: '%s' not found for tool '%s'",
-                     tref_rt->keymap,
-                     area->runtime.tool->idname);
-      }
-=======
-      printf(
-          "Keymap: '%s' not found for tool '%s'\n", tref_rt->keymap, area->runtime.tool->idname);
->>>>>>> cfc6f9eb
+      CLOG_VERBOSE(WM_LOG_EVENTS,
+                   1,
+                   "Keymap: '%s' not found for tool '%s'",
+                   tref_rt->keymap,
+                   area->runtime.tool->idname);
     }
   }
   return NULL;
