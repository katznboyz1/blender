/*
 * ***** BEGIN GPL LICENSE BLOCK *****
 *
 * This program is free software; you can redistribute it and/or
 * modify it under the terms of the GNU General Public License
 * as published by the Free Software Foundation; either version 2
 * of the License, or (at your option) any later version. 
 *
 * This program is distributed in the hope that it will be useful,
 * but WITHOUT ANY WARRANTY; without even the implied warranty of
 * MERCHANTABILITY or FITNESS FOR A PARTICULAR PURPOSE.  See the
 * GNU General Public License for more details.
 *
 * You should have received a copy of the GNU General Public License
 * along with this program; if not, write to the Free Software Foundation,
 * Inc., 51 Franklin Street, Fifth Floor, Boston, MA 02110-1301, USA.
 *
 * The Original Code is Copyright (C) 2007 Blender Foundation.
 * All rights reserved.
 *
 * 
 * Contributor(s): Blender Foundation
 *
 * ***** END GPL LICENSE BLOCK *****
 */

/** \file blender/windowmanager/intern/wm_draw.c
 *  \ingroup wm
 *
 * Handle OpenGL buffers for windowing, also paint cursor.
 */

#include <stdlib.h>
#include <string.h>

#include "DNA_listBase.h"
#include "DNA_object_types.h"
#include "DNA_camera_types.h"
#include "DNA_screen_types.h"
#include "DNA_windowmanager_types.h"
#include "DNA_userdef_types.h"
#include "DNA_view3d_types.h"

#include "MEM_guardedalloc.h"

#include "BLI_blenlib.h"
#include "BLI_utildefines.h"

#include "BIF_gl.h"

#include "BKE_context.h"
#include "BKE_image.h"
#include "BKE_scene.h"
#include "BKE_workspace.h"

#include "GHOST_C-api.h"

#include "ED_node.h"
#include "ED_view3d.h"
#include "ED_screen.h"

#include "GPU_draw.h"
#include "GPU_extensions.h"
#include "GPU_immediate.h"
#include "GPU_viewport.h"

#include "RE_engine.h"

#include "WM_api.h"
#include "WM_types.h"
#include "wm.h"
#include "wm_draw.h"
#include "wm_window.h"
#include "wm_event_system.h"

#ifdef WITH_OPENSUBDIV
#  include "BKE_subsurf.h"
#endif

/* swap */
#define WIN_NONE_OK     0
#define WIN_BACK_OK     1
#define WIN_FRONT_OK    2
#define WIN_BOTH_OK     3

/* ******************* drawing, overlays *************** */


static void wm_paintcursor_draw(bContext *C, ARegion *ar)
{
	wmWindowManager *wm = CTX_wm_manager(C);
	
	if (wm->paintcursors.first) {
		wmWindow *win = CTX_wm_window(C);
		bScreen *screen = WM_window_get_active_screen(win);
		wmPaintCursor *pc;

		if (ar->visible && ar == screen->active_region) {
			for (pc = wm->paintcursors.first; pc; pc = pc->next) {
				if (pc->poll == NULL || pc->poll(C)) {
					ARegion *ar_other = CTX_wm_region(C);
					if (ELEM(win->grabcursor, GHOST_kGrabWrap, GHOST_kGrabHide)) {
						int x = 0, y = 0;
						wm_get_cursor_position(win, &x, &y);
						pc->draw(C,
						         x - ar_other->winrct.xmin,
						         y - ar_other->winrct.ymin,
						         pc->customdata);
					}
					else {
						pc->draw(C,
						         win->eventstate->x - ar_other->winrct.xmin,
						         win->eventstate->y - ar_other->winrct.ymin,
						         pc->customdata);
					}
				}
			}
		}
	}
}

/* ********************* drawing, swap ****************** */

static void wm_area_mark_invalid_backbuf(ScrArea *sa)
{
	if (sa->spacetype == SPACE_VIEW3D)
		((View3D *)sa->spacedata.first)->flag |= V3D_INVALID_BACKBUF;
}

static bool wm_area_test_invalid_backbuf(ScrArea *sa)
{
	if (sa->spacetype == SPACE_VIEW3D)
		return (((View3D *)sa->spacedata.first)->flag & V3D_INVALID_BACKBUF) != 0;
	else
		return true;
}

static void wm_region_test_render_do_draw(const Scene *scene, const struct Depsgraph *depsgraph,
                                          ScrArea *sa, ARegion *ar)
{
	/* tag region for redraw from render engine preview running inside of it */
	if (sa->spacetype == SPACE_VIEW3D) {
		RegionView3D *rv3d = ar->regiondata;
		RenderEngine *engine = (rv3d) ? rv3d->render_engine : NULL;
		GPUViewport *viewport = (rv3d) ? rv3d->viewport : NULL;

		if (engine && (engine->flag & RE_ENGINE_DO_DRAW)) {
			View3D *v3d = sa->spacedata.first;
			rcti border_rect;

			/* do partial redraw when possible */
			if (ED_view3d_calc_render_border(scene, depsgraph, v3d, ar, &border_rect))
				ED_region_tag_redraw_partial(ar, &border_rect);
			else
				ED_region_tag_redraw(ar);

			engine->flag &= ~RE_ENGINE_DO_DRAW;
		}
		else if (viewport && GPU_viewport_do_update(viewport)) {
			ED_region_tag_redraw(ar);
		}
	}
}

static void wm_draw_region(bContext *C, ARegion *ar)
{
	CTX_wm_region_set(C, ar);
	ED_region_do_draw(C, ar);
	ar->do_draw = false;
	CTX_wm_region_set(C, NULL);
}

/********************** draw all **************************/
/* - reference method, draw all each time                 */

typedef struct WindowDrawCB {
	struct WindowDrawCB *next, *prev;

	void(*draw)(const struct wmWindow *, void *);
	void *customdata;

} WindowDrawCB;

void *WM_draw_cb_activate(
        wmWindow *win,
        void(*draw)(const struct wmWindow *, void *),
        void *customdata)
{
	WindowDrawCB *wdc = MEM_callocN(sizeof(*wdc), "WindowDrawCB");

	BLI_addtail(&win->drawcalls, wdc);
	wdc->draw = draw;
	wdc->customdata = customdata;

	return wdc;
}

void WM_draw_cb_exit(wmWindow *win, void *handle)
{
	for (WindowDrawCB *wdc = win->drawcalls.first; wdc; wdc = wdc->next) {
		if (wdc == (WindowDrawCB *)handle) {
			BLI_remlink(&win->drawcalls, wdc);
			MEM_freeN(wdc);
			return;
		}
	}
}

static void wm_draw_callbacks(wmWindow *win)
{
	for (WindowDrawCB *wdc = win->drawcalls.first; wdc; wdc = wdc->next) {
		wdc->draw(win, wdc->customdata);
	}
}

static void wm_method_draw_full(bContext *C, wmWindow *win)
{
	bScreen *screen = WM_window_get_active_screen(win);
	ARegion *ar;

	/* draw area regions */
	ED_screen_areas_iter(win, screen, sa) {
		CTX_wm_area_set(C, sa);

		for (ar = sa->regionbase.first; ar; ar = ar->next) {
			if (ar->visible) {
				CTX_wm_region_set(C, ar);
				ED_region_do_draw(C, ar);
				ar->do_draw = false;
				wm_paintcursor_draw(C, ar);
				CTX_wm_region_set(C, NULL);
			}
		}
		
		wm_area_mark_invalid_backbuf(sa);
		CTX_wm_area_set(C, NULL);
	}

	ED_screen_draw_edges(win);
	screen->do_draw = false;
	wm_draw_callbacks(win);

	/* draw overlapping regions */
	for (ar = screen->regionbase.first; ar; ar = ar->next) {
		if (ar->visible) {
			CTX_wm_menu_set(C, ar);
			ED_region_do_draw(C, ar);
			ar->do_draw = false;
			CTX_wm_menu_set(C, NULL);
		}
	}

	if (screen->do_draw_gesture)
		wm_gesture_draw(win);
}

/****************** draw overlap all **********************/
/* - redraw marked areas, and anything that overlaps it   */
/* - it also handles swap exchange optionally, assuming   */
/*   that on swap no clearing happens and we get back the */
/*   same buffer as we swapped to the front               */

/* mark area-regions to redraw if overlapped with rect */
static void wm_flush_regions_down(wmWindow *win, bScreen *screen, rcti *dirty)
{
	ARegion *ar;

	ED_screen_areas_iter(win, screen, sa) {
		for (ar = sa->regionbase.first; ar; ar = ar->next) {
			if (BLI_rcti_isect(dirty, &ar->winrct, NULL)) {
				ar->do_draw = RGN_DRAW;
				memset(&ar->drawrct, 0, sizeof(ar->drawrct));
				ar->swap = WIN_NONE_OK;
			}
		}
	}
}

/* mark menu-regions to redraw if overlapped with rect */
static void wm_flush_regions_up(bScreen *screen, rcti *dirty)
{
	ARegion *ar;
	
	for (ar = screen->regionbase.first; ar; ar = ar->next) {
		if (BLI_rcti_isect(dirty, &ar->winrct, NULL)) {
			ar->do_draw = RGN_DRAW;
			memset(&ar->drawrct, 0, sizeof(ar->drawrct));
			ar->swap = WIN_NONE_OK;
		}
	}
}

static void wm_method_draw_overlap_all(bContext *C, wmWindow *win, int exchange)
{
	wmWindowManager *wm = CTX_wm_manager(C);
	bScreen *screen = WM_window_get_active_screen(win);
	ARegion *ar;
	static rcti rect = {0, 0, 0, 0};

	/* after backbuffer selection draw, we need to redraw */
	ED_screen_areas_iter(win, screen, sa) {
		for (ar = sa->regionbase.first; ar; ar = ar->next)
			if (ar->visible && !wm_area_test_invalid_backbuf(sa))
				ED_region_tag_redraw(ar);
	}

	/* flush overlapping regions */
	if (screen->regionbase.first) {
		/* flush redraws of area regions up to overlapping regions */
		ED_screen_areas_iter(win, screen, sa) {
			for (ar = sa->regionbase.first; ar; ar = ar->next)
				if (ar->visible && ar->do_draw)
					wm_flush_regions_up(screen, &ar->winrct);
		}

		/* flush between overlapping regions */
		for (ar = screen->regionbase.last; ar; ar = ar->prev)
			if (ar->visible && ar->do_draw)
				wm_flush_regions_up(screen, &ar->winrct);
		
		/* flush redraws of overlapping regions down to area regions */
		for (ar = screen->regionbase.last; ar; ar = ar->prev)
<<<<<<< HEAD
			if (ar->swinid && ar->do_draw)
				wm_flush_regions_down(win, screen, &ar->winrct);
=======
			if (ar->visible && ar->do_draw)
				wm_flush_regions_down(screen, &ar->winrct);
>>>>>>> 81320483
	}

	/* flush drag item */
	if (rect.xmin != rect.xmax) {
		wm_flush_regions_down(win, screen, &rect);
		rect.xmin = rect.xmax = 0;
	}
	if (wm->drags.first) {
		/* doesnt draw, fills rect with boundbox */
		wm_drags_draw(C, win, &rect);
	}
	
	/* draw marked area regions */
	ED_screen_areas_iter(win, screen, sa) {
		CTX_wm_area_set(C, sa);

		for (ar = sa->regionbase.first; ar; ar = ar->next) {
			if (ar->visible) {
				if (ar->do_draw) {
					CTX_wm_region_set(C, ar);
					ED_region_do_draw(C, ar);
					ar->do_draw = false;
					wm_paintcursor_draw(C, ar);
					CTX_wm_region_set(C, NULL);

					if (exchange)
						ar->swap = WIN_FRONT_OK;
				}
				else if (exchange) {
					if (ar->swap == WIN_FRONT_OK) {
						CTX_wm_region_set(C, ar);
						ED_region_do_draw(C, ar);
						ar->do_draw = false;
						wm_paintcursor_draw(C, ar);
						CTX_wm_region_set(C, NULL);

						ar->swap = WIN_BOTH_OK;
					}
					else if (ar->swap == WIN_BACK_OK)
						ar->swap = WIN_FRONT_OK;
					else if (ar->swap == WIN_BOTH_OK)
						ar->swap = WIN_BOTH_OK;
				}
			}
		}

		wm_area_mark_invalid_backbuf(sa);
		CTX_wm_area_set(C, NULL);
	}

	/* after area regions so we can do area 'overlay' drawing */
	if (screen->do_draw) {
		ED_screen_draw_edges(win);
		screen->do_draw = false;
		wm_draw_callbacks(win);

		if (exchange)
			screen->swap = WIN_FRONT_OK;
	}
	else if (exchange) {
		if (screen->swap == WIN_FRONT_OK) {
			ED_screen_draw_edges(win);
			screen->do_draw = false;
			screen->swap = WIN_BOTH_OK;
			wm_draw_callbacks(win);
		}
		else if (screen->swap == WIN_BACK_OK)
			screen->swap = WIN_FRONT_OK;
		else if (screen->swap == WIN_BOTH_OK)
			screen->swap = WIN_BOTH_OK;
	}

	/* draw marked overlapping regions */
	for (ar = screen->regionbase.first; ar; ar = ar->next) {
		if (ar->visible && ar->do_draw) {
			CTX_wm_menu_set(C, ar);
			ED_region_do_draw(C, ar);
			ar->do_draw = false;
			CTX_wm_menu_set(C, NULL);
		}
	}

	if (screen->do_draw_gesture)
		wm_gesture_draw(win);
	
	/* needs pixel coords in screen */
	if (wm->drags.first) {
		wm_drags_draw(C, win, NULL);
	}
}

/****************** draw triple buffer ********************/
/* - area regions are written into a texture, without any */
/*   of the overlapping menus, brushes, gestures. these   */
/*   are redrawn each time.                               */

static void wm_draw_triple_free(wmDrawTriple *triple)
{
	if (triple) {
		glDeleteTextures(1, &triple->bind);
		MEM_freeN(triple);
	}
}

static void wm_draw_triple_fail(bContext *C, wmWindow *win)
{
	wm_draw_window_clear(win);

	win->drawfail = true;
	wm_method_draw_overlap_all(C, win, 0);
}

static bool wm_triple_gen_textures(wmWindow *win, wmDrawTriple *triple)
{
	/* compute texture sizes */
	const int sizex = WM_window_pixels_x(win);
	const int sizey = WM_window_pixels_y(win);

	/* generate texture names */
	glGenTextures(1, &triple->bind);

	/* proxy texture is only guaranteed to test for the cases that
	 * there is only one texture in use, which may not be the case */
	const GLint maxsize = GPU_max_texture_size();

	if (sizex > maxsize || sizey > maxsize) {
		printf("WM: failed to allocate texture for triple buffer drawing "
		       "(texture too large for graphics card).\n");
		return false;
	}

	/* setup actual texture */
	glBindTexture(GL_TEXTURE_2D, triple->bind);

	/* no mipmaps */
	glTexParameteri(GL_TEXTURE_2D, GL_TEXTURE_MAX_LEVEL, 0);
	/* GL_TEXTURE_BASE_LEVEL = 0 by default */

	glTexParameteri(GL_TEXTURE_2D, GL_TEXTURE_MIN_FILTER, GL_NEAREST);
	glTexParameteri(GL_TEXTURE_2D, GL_TEXTURE_MAG_FILTER, GL_NEAREST);

	glTexImage2D(GL_TEXTURE_2D, 0, GL_RGB8, sizex, sizey, 0, GL_RGB, GL_UNSIGNED_BYTE, NULL);

	glBindTexture(GL_TEXTURE_2D, 0);

	return true;
}

void wm_triple_draw_textures(wmWindow *win, wmDrawTriple *triple, float alpha)
{
	const int sizex = WM_window_pixels_x(win);
	const int sizey = WM_window_pixels_y(win);

	/* wmOrtho for the screen has this same offset */
	const float ratiox = 1.0f;
	const float ratioy = 1.0f;
	const float halfx = GLA_PIXEL_OFS / sizex;
	const float halfy = GLA_PIXEL_OFS / sizey;

	Gwn_VertFormat *format = immVertexFormat();
	unsigned int texcoord = GWN_vertformat_attr_add(format, "texCoord", GWN_COMP_F32, 2, GWN_FETCH_FLOAT);
	unsigned int pos = GWN_vertformat_attr_add(format, "pos", GWN_COMP_F32, 2, GWN_FETCH_FLOAT);

	const int activeTex = 7; /* arbitrary */
	glActiveTexture(GL_TEXTURE0 + activeTex);
	glBindTexture(GL_TEXTURE_2D, triple->bind);

	immBindBuiltinProgram(GPU_SHADER_2D_IMAGE_ALPHA);

	immUniform1f("alpha", alpha);
	immUniform1i("image", activeTex);

	immBegin(GWN_PRIM_TRI_FAN, 4);

	immAttrib2f(texcoord, halfx, halfy);
	immVertex2f(pos, 0.0f, 0.0f);

	immAttrib2f(texcoord, ratiox + halfx, halfy);
	immVertex2f(pos, sizex, 0.0f);

	immAttrib2f(texcoord, ratiox + halfx, ratioy + halfy);
	immVertex2f(pos, sizex, sizey);

	immAttrib2f(texcoord, halfx, ratioy + halfy);
	immVertex2f(pos, 0.0f, sizey);

	immEnd();
	immUnbindProgram();

	glBindTexture(GL_TEXTURE_2D, 0);
	if (activeTex != 0)
		glActiveTexture(GL_TEXTURE0);
}

static void wm_triple_copy_textures(wmWindow *win, wmDrawTriple *triple)
{
	const int sizex = WM_window_pixels_x(win);
	const int sizey = WM_window_pixels_y(win);

	glBindTexture(GL_TEXTURE_2D, triple->bind);
	/* what is GL_READ_BUFFER right now? */
	glCopyTexSubImage2D(GL_TEXTURE_2D, 0, 0, 0, 0, 0, sizex, sizey);
	glBindTexture(GL_TEXTURE_2D, 0);
}

static void wm_draw_region_blend(wmWindow *win, ARegion *ar, wmDrawTriple *triple)
{
	float fac = ED_region_blend_factor(ar);
	
	/* region blend always is 1, except when blend timer is running */
	if (fac < 1.0f) {
		wmViewport(&ar->winrct);

		glEnable(GL_BLEND);
		wm_triple_draw_textures(win, triple, 1.0f - fac);
		glDisable(GL_BLEND);
	}
}

static void wm_method_draw_triple(bContext *C, wmWindow *win)
{
	wmWindowManager *wm = CTX_wm_manager(C);
	wmDrawData *dd, *dd_next, *drawdata = win->drawdata.first;
	bScreen *screen = WM_window_get_active_screen(win);
	ARegion *ar;
	bool copytex = false;

	if (drawdata && drawdata->triple) {
#if 0 /* why do we need to clear before overwriting? */
		glClearColor(1, 1, 0, 0);
		glClear(GL_COLOR_BUFFER_BIT | GL_DEPTH_BUFFER_BIT);
#endif

		wmWindowViewport(win);

		wm_triple_draw_textures(win, drawdata->triple, 1.0f);
	}
	else {
		/* we run it when we start OR when we turn stereo on */
		if (drawdata == NULL) {
			drawdata = MEM_callocN(sizeof(wmDrawData), "wmDrawData");
			BLI_addhead(&win->drawdata, drawdata);
		}

		drawdata->triple = MEM_callocN(sizeof(wmDrawTriple), "wmDrawTriple");

		if (!wm_triple_gen_textures(win, drawdata->triple)) {
			wm_draw_triple_fail(C, win);
			return;
		}
	}

	/* it means stereo was just turned off */
	/* note: we are removing all drawdatas that are not the first */
	for (dd = drawdata->next; dd; dd = dd_next) {
		dd_next = dd->next;

		BLI_remlink(&win->drawdata, dd);
		wm_draw_triple_free(dd->triple);
		MEM_freeN(dd);
	}

	wmDrawTriple *triple = drawdata->triple;

	/* draw marked area regions (also global ones) */
	ED_screen_areas_iter(win, screen, sa) {
		CTX_wm_area_set(C, sa);

		for (ar = sa->regionbase.first; ar; ar = ar->next) {
			if (ar->visible && ar->do_draw) {
				if (ar->overlap == false) {
					wm_draw_region(C, ar);
					copytex = true;
				}
			}
		}

		wm_area_mark_invalid_backbuf(sa);
		CTX_wm_area_set(C, NULL);
	}

	if (copytex) {
		wmWindowViewport(win);

		wm_triple_copy_textures(win, triple);
	}

	if (wm->paintcursors.first) {
		ED_screen_areas_iter(win, screen, sa) {
			for (ar = sa->regionbase.first; ar; ar = ar->next) {
				if (ar->visible && ar == screen->active_region) {
					CTX_wm_area_set(C, sa);
					CTX_wm_region_set(C, ar);

					/* make region ready for draw, scissor, pixelspace */
					wmViewport(&ar->winrct);
					wm_paintcursor_draw(C, ar);

					CTX_wm_region_set(C, NULL);
					CTX_wm_area_set(C, NULL);
				}
			}
		}

		wmWindowViewport(win);
	}

	/* draw overlapping area regions (always like popups) */
	ED_screen_areas_iter(win, screen, sa) {
		CTX_wm_area_set(C, sa);

		for (ar = sa->regionbase.first; ar; ar = ar->next) {
<<<<<<< HEAD
			if (ar->swinid && ar->overlap) {
				wm_draw_region(C, ar);
=======
			if (ar->visible && ar->overlap) {
				CTX_wm_region_set(C, ar);
				ED_region_do_draw(C, ar);
				ar->do_draw = false;
				CTX_wm_region_set(C, NULL);

>>>>>>> 81320483
				wm_draw_region_blend(win, ar, triple);
			}
		}

		CTX_wm_area_set(C, NULL);
	}

	/* after area regions so we can do area 'overlay' drawing */
	ED_screen_draw_edges(win);
	WM_window_get_active_screen(win)->do_draw = false;
	wm_draw_callbacks(win);

	/* draw floating regions (menus) */
	for (ar = screen->regionbase.first; ar; ar = ar->next) {
		if (ar->visible) {
			CTX_wm_menu_set(C, ar);
			ED_region_do_draw(C, ar);
			ar->do_draw = false;
			CTX_wm_menu_set(C, NULL);
		}
	}

	/* always draw, not only when screen tagged */
	if (win->gesture.first)
		wm_gesture_draw(win);

	/* needs pixel coords in screen */
	if (wm->drags.first) {
		wm_drags_draw(C, win, NULL);
	}
}

static void wm_method_draw_triple_multiview(bContext *C, wmWindow *win, eStereoViews sview)
{
	wmWindowManager *wm = CTX_wm_manager(C);
	wmDrawData *drawdata;
	wmDrawTriple *triple_data, *triple_all;
	bScreen *screen = WM_window_get_active_screen(win);
	ARegion *ar;
	int copytex = false;
	int id;

	/* we store the triple_data in sequence to triple_all */
	for (id = 0; id < 2; id++) {
		drawdata = BLI_findlink(&win->drawdata, (sview * 2) + id);

		if (drawdata && drawdata->triple) {
			if (id == 0) {
#if 0 /* why do we need to clear before overwriting? */
				glClearColor(0, 0, 0, 0);
				glClear(GL_COLOR_BUFFER_BIT | GL_DEPTH_BUFFER_BIT);
#endif

				wmWindowViewport(win);

				wm_triple_draw_textures(win, drawdata->triple, 1.0f);
			}
		}
		else {
			/* we run it when we start OR when we turn stereo on */
			if (drawdata == NULL) {
				drawdata = MEM_callocN(sizeof(wmDrawData), "wmDrawData");
				BLI_addtail(&win->drawdata, drawdata);
			}

			drawdata->triple = MEM_callocN(sizeof(wmDrawTriple), "wmDrawTriple");

			if (!wm_triple_gen_textures(win, drawdata->triple)) {
				wm_draw_triple_fail(C, win);
				return;
			}
		}
	}

	triple_data = ((wmDrawData *) BLI_findlink(&win->drawdata, sview * 2))->triple;
	triple_all  = ((wmDrawData *) BLI_findlink(&win->drawdata, (sview * 2) + 1))->triple;

	/* draw marked area regions */
	ED_screen_areas_iter(win, screen, sa) {
		CTX_wm_area_set(C, sa);

		switch (sa->spacetype) {
			case SPACE_IMAGE:
			{
				SpaceImage *sima = sa->spacedata.first;
				sima->iuser.multiview_eye = sview;
				break;
			}
			case SPACE_VIEW3D:
			{
				View3D *v3d = sa->spacedata.first;
				if (v3d->camera && v3d->camera->type == OB_CAMERA) {
					Camera *cam = v3d->camera->data;
					CameraBGImage *bgpic = cam->bg_images.first;
					v3d->multiview_eye = sview;
					if (bgpic) bgpic->iuser.multiview_eye = sview;
				}
				break;
			}
			case SPACE_NODE:
			{
				SpaceNode *snode = sa->spacedata.first;
				if ((snode->flag & SNODE_BACKDRAW) && ED_node_is_compositor(snode)) {
					Image *ima = BKE_image_verify_viewer(IMA_TYPE_COMPOSITE, "Viewer Node");
					ima->eye = sview;
				}
				break;
			}
			case SPACE_SEQ:
			{
				SpaceSeq *sseq = sa->spacedata.first;
				sseq->multiview_eye = sview;
				break;
			}
		}

		/* draw marked area regions */
		for (ar = sa->regionbase.first; ar; ar = ar->next) {
			if (ar->visible && ar->do_draw) {

				if (ar->overlap == false) {
					CTX_wm_region_set(C, ar);
					ED_region_do_draw(C, ar);

					if (sview == STEREO_RIGHT_ID)
						ar->do_draw = false;

					CTX_wm_region_set(C, NULL);
					copytex = true;
				}
			}
		}

		wm_area_mark_invalid_backbuf(sa);
		CTX_wm_area_set(C, NULL);
	}

	if (copytex) {
		wmWindowViewport(win);

		wm_triple_copy_textures(win, triple_data);
	}

	if (wm->paintcursors.first) {
		ED_screen_areas_iter(win, screen, sa) {
			for (ar = sa->regionbase.first; ar; ar = ar->next) {
				if (ar->visible && ar == screen->active_region) {
					CTX_wm_area_set(C, sa);
					CTX_wm_region_set(C, ar);

					/* make region ready for draw, scissor, pixelspace */
					wmViewport(&ar->winrct);
					wm_paintcursor_draw(C, ar);

					CTX_wm_region_set(C, NULL);
					CTX_wm_area_set(C, NULL);
				}
			}
		}

		wmWindowViewport(win);
	}

	/* draw overlapping area regions (always like popups) */
	ED_screen_areas_iter(win, screen, sa) {
		CTX_wm_area_set(C, sa);

		for (ar = sa->regionbase.first; ar; ar = ar->next) {
			if (ar->visible && ar->overlap) {
				CTX_wm_region_set(C, ar);
				ED_region_do_draw(C, ar);
				if (sview == STEREO_RIGHT_ID)
					ar->do_draw = false;
				CTX_wm_region_set(C, NULL);

				wm_draw_region_blend(win, ar, triple_data);
			}
		}

		CTX_wm_area_set(C, NULL);
	}

	/* after area regions so we can do area 'overlay' drawing */
	ED_screen_draw_edges(win);
	if (sview == STEREO_RIGHT_ID)
		screen->do_draw = false;

	wm_draw_callbacks(win);

	/* draw floating regions (menus) */
	for (ar = screen->regionbase.first; ar; ar = ar->next) {
		if (ar->visible) {
			CTX_wm_menu_set(C, ar);
			ED_region_do_draw(C, ar);
			if (sview == STEREO_RIGHT_ID)
				ar->do_draw = false;
			CTX_wm_menu_set(C, NULL);
		}
	}

	/* always draw, not only when screen tagged */
	if (win->gesture.first)
		wm_gesture_draw(win);

	/* needs pixel coords in screen */
	if (wm->drags.first) {
		wm_drags_draw(C, win, NULL);
	}

	/* copy the ui + overlays */
	wmWindowViewport(win);
	wm_triple_copy_textures(win, triple_all);
}

/****************** main update call **********************/

/* quick test to prevent changing window drawable */
static bool wm_draw_update_test_window(wmWindow *win)
{
	/*const*/ struct WorkSpace *workspace = WM_window_get_active_workspace(win);
	/*const*/ Scene *scene = WM_window_get_active_scene(win);
	/*const*/ ViewLayer *view_layer = BKE_workspace_view_layer_get(workspace, scene);
	struct Depsgraph *depsgraph = BKE_scene_get_depsgraph(scene, view_layer, true);
	const bScreen *screen = WM_window_get_active_screen(win);
	ARegion *ar;
	bool do_draw = false;

	for (ar = screen->regionbase.first; ar; ar = ar->next) {
		if (ar->do_draw_overlay) {
			wm_tag_redraw_overlay(win, ar);
			ar->do_draw_overlay = false;
		}
		if (ar->visible && ar->do_draw)
			do_draw = true;
	}

	ED_screen_areas_iter(win, screen, sa) {
		for (ar = sa->regionbase.first; ar; ar = ar->next) {
			wm_region_test_render_do_draw(scene, depsgraph, sa, ar);

			if (ar->visible && ar->do_draw)
				do_draw = true;
		}
	}

	if (do_draw)
		return true;
	
	if (screen->do_refresh)
		return true;
	if (screen->do_draw)
		return true;
	if (screen->do_draw_gesture)
		return true;
	if (screen->do_draw_paintcursor)
		return true;
	if (screen->do_draw_drag)
		return true;
	
	return false;
}

static int wm_automatic_draw_method(wmWindow *win)
{
	/* We assume all supported GPUs now support triple buffer well. */
	if (win->drawmethod == USER_DRAW_AUTOMATIC) {
		return USER_DRAW_TRIPLE;
	}
	else {
		return win->drawmethod;
	}
}

bool WM_is_draw_triple(wmWindow *win)
{
	/* function can get called before this variable is set in drawing code below */
	if (win->drawmethod != U.wmdrawmethod)
		win->drawmethod = U.wmdrawmethod;
	return (USER_DRAW_TRIPLE == wm_automatic_draw_method(win));
}

void wm_tag_redraw_overlay(wmWindow *win, ARegion *ar)
{
	/* for draw triple gestures, paint cursors don't need region redraw */
	if (ar && win) {
		bScreen *screen = WM_window_get_active_screen(win);

		if (wm_automatic_draw_method(win) != USER_DRAW_TRIPLE)
			ED_region_tag_redraw(ar);
		screen->do_draw_paintcursor = true;
	}
}

void WM_paint_cursor_tag_redraw(wmWindow *win, ARegion *ar)
{
	bScreen *screen = WM_window_get_active_screen(win);
	screen->do_draw_paintcursor = true;
	wm_tag_redraw_overlay(win, ar);
}

void wm_draw_update(bContext *C)
{
	wmWindowManager *wm = CTX_wm_manager(C);
	wmWindow *win;

#ifdef WITH_OPENSUBDIV
	BKE_subsurf_free_unused_buffers();
#endif

	GPU_free_unused_buffers();
	
	for (win = wm->windows.first; win; win = win->next) {
#ifdef WIN32
		GHOST_TWindowState state = GHOST_GetWindowState(win->ghostwin);

		if (state == GHOST_kWindowStateMinimized) {
			/* do not update minimized windows, gives issues on Intel (see T33223)
			 * and AMD (see T50856). it seems logical to skip update for invisible
			 * window anyway.
			 */
			continue;
		}
#endif
		if (win->drawmethod != U.wmdrawmethod) {
			wm_draw_window_clear(win);
			win->drawmethod = U.wmdrawmethod;
		}

		if (wm_draw_update_test_window(win)) {
			bScreen *screen = WM_window_get_active_screen(win);

			CTX_wm_window_set(C, win);
			
			/* sets context window+screen */
			wm_window_make_drawable(wm, win);

			/* notifiers for screen redraw */
			ED_screen_ensure_updated(wm, win, screen);

			int drawmethod = wm_automatic_draw_method(win);

			if (win->drawfail)
				wm_method_draw_overlap_all(C, win, 0);
			else if (drawmethod == USER_DRAW_FULL)
				wm_method_draw_full(C, win);
			else if (drawmethod == USER_DRAW_OVERLAP)
				wm_method_draw_overlap_all(C, win, 0);
			else if (drawmethod == USER_DRAW_OVERLAP_FLIP)
				wm_method_draw_overlap_all(C, win, 1);
			else { /* USER_DRAW_TRIPLE */
				if ((WM_stereo3d_enabled(win, false)) == false) {
					wm_method_draw_triple(C, win);
				}
				else {
					wm_method_draw_triple_multiview(C, win, STEREO_LEFT_ID);
					wm_method_draw_triple_multiview(C, win, STEREO_RIGHT_ID);
					wm_method_draw_stereo3d(C, win);
				}
			}

			screen->do_draw_gesture = false;
			screen->do_draw_paintcursor = false;
			screen->do_draw_drag = false;
		
			wm_window_swap_buffers(win);

			CTX_wm_window_set(C, NULL);
		}
	}
}

void wm_draw_data_free(wmWindow *win)
{
	wmDrawData *dd;

	for (dd = win->drawdata.first; dd; dd = dd->next) {
		wm_draw_triple_free(dd->triple);
	}
	BLI_freelistN(&win->drawdata);
}

void wm_draw_window_clear(wmWindow *win)
{
	bScreen *screen = WM_window_get_active_screen(win);
	ARegion *ar;

	wm_draw_data_free(win);

	/* clear screen swap flags */
	if (screen) {
		ED_screen_areas_iter(win, screen, sa) {
			for (ar = sa->regionbase.first; ar; ar = ar->next) {
				ar->swap = WIN_NONE_OK;
			}
		}

		screen->swap = WIN_NONE_OK;
	}
}

void wm_draw_region_clear(wmWindow *win, ARegion *ar)
{
	bScreen *screen = WM_window_get_active_screen(win);
	int drawmethod = wm_automatic_draw_method(win);

	if (ELEM(drawmethod, USER_DRAW_OVERLAP, USER_DRAW_OVERLAP_FLIP))
		wm_flush_regions_down(win, screen, &ar->winrct);

	screen->do_draw = true;
}

void WM_redraw_windows(bContext *C)
{
	wmWindow *win_prev = CTX_wm_window(C);
	ScrArea *area_prev = CTX_wm_area(C);
	ARegion *ar_prev = CTX_wm_region(C);

	wm_draw_update(C);

	CTX_wm_window_set(C, win_prev);
	CTX_wm_area_set(C, area_prev);
	CTX_wm_region_set(C, ar_prev);
}
<|MERGE_RESOLUTION|>--- conflicted
+++ resolved
@@ -320,13 +320,8 @@
 		
 		/* flush redraws of overlapping regions down to area regions */
 		for (ar = screen->regionbase.last; ar; ar = ar->prev)
-<<<<<<< HEAD
-			if (ar->swinid && ar->do_draw)
+			if (ar->visible && ar->do_draw)
 				wm_flush_regions_down(win, screen, &ar->winrct);
-=======
-			if (ar->visible && ar->do_draw)
-				wm_flush_regions_down(screen, &ar->winrct);
->>>>>>> 81320483
 	}
 
 	/* flush drag item */
@@ -639,17 +634,8 @@
 		CTX_wm_area_set(C, sa);
 
 		for (ar = sa->regionbase.first; ar; ar = ar->next) {
-<<<<<<< HEAD
-			if (ar->swinid && ar->overlap) {
+			if (ar->visible && ar->overlap) {
 				wm_draw_region(C, ar);
-=======
-			if (ar->visible && ar->overlap) {
-				CTX_wm_region_set(C, ar);
-				ED_region_do_draw(C, ar);
-				ar->do_draw = false;
-				CTX_wm_region_set(C, NULL);
-
->>>>>>> 81320483
 				wm_draw_region_blend(win, ar, triple);
 			}
 		}
