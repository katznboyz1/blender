/*
 * ***** BEGIN GPL LICENSE BLOCK *****
 *
 * This program is free software; you can redistribute it and/or
 * modify it under the terms of the GNU General Public License
 * as published by the Free Software Foundation; either version 2
 * of the License, or (at your option) any later version. 
 *
 * This program is distributed in the hope that it will be useful,
 * but WITHOUT ANY WARRANTY; without even the implied warranty of
 * MERCHANTABILITY or FITNESS FOR A PARTICULAR PURPOSE.  See the
 * GNU General Public License for more details.
 *
 * You should have received a copy of the GNU General Public License
 * along with this program; if not, write to the Free Software Foundation,
 * Inc., 51 Franklin Street, Fifth Floor, Boston, MA 02110-1301, USA.
 *
 * The Original Code is Copyright (C) 2007 Blender Foundation.
 * All rights reserved.
 *
 * 
 * Contributor(s): Blender Foundation
 *
 * ***** END GPL LICENSE BLOCK *****
 */

/** \file blender/windowmanager/intern/wm_operators.c
 *  \ingroup wm
 *
 * Functions for dealing with wmOperator, adding, removing, calling
 * as well as some generic operators and shared operator properties.
 */


#include <float.h>
#include <string.h>
#include <ctype.h>
#include <stdio.h>
#include <stddef.h>
#include <assert.h>
#include <errno.h>

#ifdef WIN32
#  include "GHOST_C-api.h"
#endif

#include "MEM_guardedalloc.h"

#include "DNA_ID.h"
#include "DNA_object_types.h"
#include "DNA_screen_types.h"
#include "DNA_scene_types.h"
#include "DNA_userdef_types.h"
#include "DNA_windowmanager_types.h"
#include "DNA_mesh_types.h" /* only for USE_BMESH_SAVE_AS_COMPAT */

#include "BLT_translation.h"

#include "PIL_time.h"

#include "BLI_blenlib.h"
#include "BLI_bitmap.h"
#include "BLI_dial.h"
#include "BLI_dynstr.h" /*for WM_operator_pystring */
#include "BLI_linklist.h"
#include "BLI_linklist_stack.h"
#include "BLI_math.h"
#include "BLI_memarena.h"
#include "BLI_utildefines.h"
#include "BLI_ghash.h"

#include "BLO_readfile.h"

#include "BKE_appdir.h"
#include "BKE_autoexec.h"
#include "BKE_blender.h"
#include "BKE_brush.h"
#include "BKE_context.h"
#include "BKE_depsgraph.h"
#include "BKE_icons.h"
#include "BKE_idprop.h"
#include "BKE_image.h"
#include "BKE_library.h"
#include "BKE_library_query.h"
#include "BKE_global.h"
#include "BKE_main.h"
#include "BKE_material.h"
#include "BKE_report.h"
#include "BKE_scene.h"
#include "BKE_screen.h" /* BKE_ST_MAXNAME */
#include "BKE_unit.h"
#include "BKE_utildefines.h"

#include "BKE_idcode.h"

#include "BIF_glutil.h" /* for paint cursor */
#include "BLF_api.h"

#include "IMB_colormanagement.h"
#include "IMB_imbuf_types.h"
#include "IMB_imbuf.h"

#include "ED_numinput.h"
#include "ED_screen.h"
#include "ED_util.h"
#include "ED_view3d.h"

#include "GPU_material.h"

#include "RNA_access.h"
#include "RNA_define.h"
#include "RNA_enum_types.h"

#include "UI_interface.h"
#include "UI_interface_icons.h"
#include "UI_resources.h"

#include "WM_api.h"
#include "WM_types.h"

#include "wm.h"
#include "wm_draw.h"
#include "wm_event_system.h"
#include "wm_event_types.h"
#include "wm_files.h"
#include "wm_subwindow.h"
#include "wm_window.h"

static GHash *global_ops_hash = NULL;

#define UNDOCUMENTED_OPERATOR_TIP N_("(undocumented operator)")

/* ************ operator API, exported ********** */


wmOperatorType *WM_operatortype_find(const char *idname, bool quiet)
{
	if (idname[0]) {
		wmOperatorType *ot;

		/* needed to support python style names without the _OT_ syntax */
		char idname_bl[OP_MAX_TYPENAME];
		WM_operator_bl_idname(idname_bl, idname);

		ot = BLI_ghash_lookup(global_ops_hash, idname_bl);
		if (ot) {
			return ot;
		}

		if (!quiet) {
			printf("search for unknown operator '%s', '%s'\n", idname_bl, idname);
		}
	}
	else {
		if (!quiet) {
			printf("search for empty operator\n");
		}
	}

	return NULL;
}

/* caller must free */
void WM_operatortype_iter(GHashIterator *ghi)
{
	BLI_ghashIterator_init(ghi, global_ops_hash);
}

/* all ops in 1 list (for time being... needs evaluation later) */
void WM_operatortype_append(void (*opfunc)(wmOperatorType *))
{
	wmOperatorType *ot;
	
	ot = MEM_callocN(sizeof(wmOperatorType), "operatortype");
	ot->srna = RNA_def_struct_ptr(&BLENDER_RNA, "", &RNA_OperatorProperties);
	/* Set the default i18n context now, so that opfunc can redefine it if needed! */
	RNA_def_struct_translation_context(ot->srna, BLT_I18NCONTEXT_OPERATOR_DEFAULT);
	ot->translation_context = BLT_I18NCONTEXT_OPERATOR_DEFAULT;
	opfunc(ot);

	if (ot->name == NULL) {
		fprintf(stderr, "ERROR: Operator %s has no name property!\n", ot->idname);
		ot->name = N_("Dummy Name");
	}

	/* XXX All ops should have a description but for now allow them not to. */
	RNA_def_struct_ui_text(ot->srna, ot->name, ot->description ? ot->description : UNDOCUMENTED_OPERATOR_TIP);
	RNA_def_struct_identifier(ot->srna, ot->idname);

	BLI_ghash_insert(global_ops_hash, (void *)ot->idname, ot);
}

void WM_operatortype_append_ptr(void (*opfunc)(wmOperatorType *, void *), void *userdata)
{
	wmOperatorType *ot;

	ot = MEM_callocN(sizeof(wmOperatorType), "operatortype");
	ot->srna = RNA_def_struct_ptr(&BLENDER_RNA, "", &RNA_OperatorProperties);
	/* Set the default i18n context now, so that opfunc can redefine it if needed! */
	RNA_def_struct_translation_context(ot->srna, BLT_I18NCONTEXT_OPERATOR_DEFAULT);
	ot->translation_context = BLT_I18NCONTEXT_OPERATOR_DEFAULT;
	opfunc(ot, userdata);
	RNA_def_struct_ui_text(ot->srna, ot->name, ot->description ? ot->description : UNDOCUMENTED_OPERATOR_TIP);
	RNA_def_struct_identifier(ot->srna, ot->idname);

	BLI_ghash_insert(global_ops_hash, (void *)ot->idname, ot);
}

/* ********************* macro operator ******************** */

typedef struct {
	int retval;
} MacroData;

static void wm_macro_start(wmOperator *op)
{
	if (op->customdata == NULL) {
		op->customdata = MEM_callocN(sizeof(MacroData), "MacroData");
	}
}

static int wm_macro_end(wmOperator *op, int retval)
{
	if (retval & OPERATOR_CANCELLED) {
		MacroData *md = op->customdata;

		if (md->retval & OPERATOR_FINISHED) {
			retval |= OPERATOR_FINISHED;
			retval &= ~OPERATOR_CANCELLED;
		}
	}

	/* if modal is ending, free custom data */
	if (retval & (OPERATOR_FINISHED | OPERATOR_CANCELLED)) {
		if (op->customdata) {
			MEM_freeN(op->customdata);
			op->customdata = NULL;
		}
	}

	return retval;
}

/* macro exec only runs exec calls */
static int wm_macro_exec(bContext *C, wmOperator *op)
{
	wmOperator *opm;
	int retval = OPERATOR_FINISHED;
	
	wm_macro_start(op);

	for (opm = op->macro.first; opm; opm = opm->next) {
		
		if (opm->type->exec) {
			retval = opm->type->exec(C, opm);
			OPERATOR_RETVAL_CHECK(retval);
		
			if (retval & OPERATOR_FINISHED) {
				MacroData *md = op->customdata;
				md->retval = OPERATOR_FINISHED; /* keep in mind that at least one operator finished */
			}
			else {
				break; /* operator didn't finish, end macro */
			}
		}
		else {
			printf("%s: '%s' cant exec macro\n", __func__, opm->type->idname);
		}
	}
	
	return wm_macro_end(op, retval);
}

static int wm_macro_invoke_internal(bContext *C, wmOperator *op, const wmEvent *event, wmOperator *opm)
{
	int retval = OPERATOR_FINISHED;

	/* start from operator received as argument */
	for (; opm; opm = opm->next) {
		if (opm->type->invoke)
			retval = opm->type->invoke(C, opm, event);
		else if (opm->type->exec)
			retval = opm->type->exec(C, opm);

		OPERATOR_RETVAL_CHECK(retval);

		BLI_movelisttolist(&op->reports->list, &opm->reports->list);
		
		if (retval & OPERATOR_FINISHED) {
			MacroData *md = op->customdata;
			md->retval = OPERATOR_FINISHED; /* keep in mind that at least one operator finished */
		}
		else {
			break; /* operator didn't finish, end macro */
		}
	}

	return wm_macro_end(op, retval);
}

static int wm_macro_invoke(bContext *C, wmOperator *op, const wmEvent *event)
{
	wm_macro_start(op);
	return wm_macro_invoke_internal(C, op, event, op->macro.first);
}

static int wm_macro_modal(bContext *C, wmOperator *op, const wmEvent *event)
{
	wmOperator *opm = op->opm;
	int retval = OPERATOR_FINISHED;
	
	if (opm == NULL)
		printf("%s: macro error, calling NULL modal()\n", __func__);
	else {
		retval = opm->type->modal(C, opm, event);
		OPERATOR_RETVAL_CHECK(retval);

		/* if we're halfway through using a tool and cancel it, clear the options [#37149] */
		if (retval & OPERATOR_CANCELLED) {
			WM_operator_properties_clear(opm->ptr);
		}

		/* if this one is done but it's not the last operator in the macro */
		if ((retval & OPERATOR_FINISHED) && opm->next) {
			MacroData *md = op->customdata;

			md->retval = OPERATOR_FINISHED; /* keep in mind that at least one operator finished */

			retval = wm_macro_invoke_internal(C, op, event, opm->next);

			/* if new operator is modal and also added its own handler */
			if (retval & OPERATOR_RUNNING_MODAL && op->opm != opm) {
				wmWindow *win = CTX_wm_window(C);
				wmEventHandler *handler;

				handler = BLI_findptr(&win->modalhandlers, op, offsetof(wmEventHandler, op));
				if (handler) {
					BLI_remlink(&win->modalhandlers, handler);
					wm_event_free_handler(handler);
				}

				/* if operator is blocking, grab cursor
				 * This may end up grabbing twice, but we don't care.
				 * */
				if (op->opm->type->flag & OPTYPE_BLOCKING) {
					int bounds[4] = {-1, -1, -1, -1};
					const bool wrap = (
					        (U.uiflag & USER_CONTINUOUS_MOUSE) &&
					        ((op->opm->flag & OP_IS_MODAL_GRAB_CURSOR) || (op->opm->type->flag & OPTYPE_GRAB_CURSOR)));

					if (wrap) {
						ARegion *ar = CTX_wm_region(C);
						if (ar) {
							bounds[0] = ar->winrct.xmin;
							bounds[1] = ar->winrct.ymax;
							bounds[2] = ar->winrct.xmax;
							bounds[3] = ar->winrct.ymin;
						}
					}

					WM_cursor_grab_enable(win, wrap, false, bounds);
				}
			}
		}
	}

	return wm_macro_end(op, retval);
}

static void wm_macro_cancel(bContext *C, wmOperator *op)
{
	/* call cancel on the current modal operator, if any */
	if (op->opm && op->opm->type->cancel) {
		op->opm->type->cancel(C, op->opm);
	}

	wm_macro_end(op, OPERATOR_CANCELLED);
}

/* Names have to be static for now */
wmOperatorType *WM_operatortype_append_macro(const char *idname, const char *name, const char *description, int flag)
{
	wmOperatorType *ot;
	const char *i18n_context;
	
	if (WM_operatortype_find(idname, true)) {
		printf("%s: macro error: operator %s exists\n", __func__, idname);
		return NULL;
	}
	
	ot = MEM_callocN(sizeof(wmOperatorType), "operatortype");
	ot->srna = RNA_def_struct_ptr(&BLENDER_RNA, "", &RNA_OperatorProperties);
	
	ot->idname = idname;
	ot->name = name;
	ot->description = description;
	ot->flag = OPTYPE_MACRO | flag;
	
	ot->exec = wm_macro_exec;
	ot->invoke = wm_macro_invoke;
	ot->modal = wm_macro_modal;
	ot->cancel = wm_macro_cancel;
	ot->poll = NULL;

	if (!ot->description) /* XXX All ops should have a description but for now allow them not to. */
		ot->description = UNDOCUMENTED_OPERATOR_TIP;
	
	RNA_def_struct_ui_text(ot->srna, ot->name, ot->description);
	RNA_def_struct_identifier(ot->srna, ot->idname);
	/* Use i18n context from ext.srna if possible (py operators). */
	i18n_context = ot->ext.srna ? RNA_struct_translation_context(ot->ext.srna) : BLT_I18NCONTEXT_OPERATOR_DEFAULT;
	RNA_def_struct_translation_context(ot->srna, i18n_context);
	ot->translation_context = i18n_context;

	BLI_ghash_insert(global_ops_hash, (void *)ot->idname, ot);

	return ot;
}

void WM_operatortype_append_macro_ptr(void (*opfunc)(wmOperatorType *, void *), void *userdata)
{
	wmOperatorType *ot;

	ot = MEM_callocN(sizeof(wmOperatorType), "operatortype");
	ot->srna = RNA_def_struct_ptr(&BLENDER_RNA, "", &RNA_OperatorProperties);

	ot->flag = OPTYPE_MACRO;
	ot->exec = wm_macro_exec;
	ot->invoke = wm_macro_invoke;
	ot->modal = wm_macro_modal;
	ot->cancel = wm_macro_cancel;
	ot->poll = NULL;

	if (!ot->description)
		ot->description = UNDOCUMENTED_OPERATOR_TIP;

	/* Set the default i18n context now, so that opfunc can redefine it if needed! */
	RNA_def_struct_translation_context(ot->srna, BLT_I18NCONTEXT_OPERATOR_DEFAULT);
	ot->translation_context = BLT_I18NCONTEXT_OPERATOR_DEFAULT;
	opfunc(ot, userdata);

	RNA_def_struct_ui_text(ot->srna, ot->name, ot->description);
	RNA_def_struct_identifier(ot->srna, ot->idname);

	BLI_ghash_insert(global_ops_hash, (void *)ot->idname, ot);
}

wmOperatorTypeMacro *WM_operatortype_macro_define(wmOperatorType *ot, const char *idname)
{
	wmOperatorTypeMacro *otmacro = MEM_callocN(sizeof(wmOperatorTypeMacro), "wmOperatorTypeMacro");

	BLI_strncpy(otmacro->idname, idname, OP_MAX_TYPENAME);

	/* do this on first use, since operatordefinitions might have been not done yet */
	WM_operator_properties_alloc(&(otmacro->ptr), &(otmacro->properties), idname);
	WM_operator_properties_sanitize(otmacro->ptr, 1);

	BLI_addtail(&ot->macro, otmacro);

	{
		/* operator should always be found but in the event its not. don't segfault */
		wmOperatorType *otsub = WM_operatortype_find(idname, 0);
		if (otsub) {
			RNA_def_pointer_runtime(ot->srna, otsub->idname, otsub->srna,
			                        otsub->name, otsub->description);
		}
	}

	return otmacro;
}

static void wm_operatortype_free_macro(wmOperatorType *ot)
{
	wmOperatorTypeMacro *otmacro;
	
	for (otmacro = ot->macro.first; otmacro; otmacro = otmacro->next) {
		if (otmacro->ptr) {
			WM_operator_properties_free(otmacro->ptr);
			MEM_freeN(otmacro->ptr);
		}
	}
	BLI_freelistN(&ot->macro);
}

void WM_operatortype_remove_ptr(wmOperatorType *ot)
{
	BLI_assert(ot == WM_operatortype_find(ot->idname, false));

	RNA_struct_free(&BLENDER_RNA, ot->srna);

	if (ot->last_properties) {
		IDP_FreeProperty(ot->last_properties);
		MEM_freeN(ot->last_properties);
	}

	if (ot->macro.first)
		wm_operatortype_free_macro(ot);

	BLI_ghash_remove(global_ops_hash, ot->idname, NULL, NULL);

	WM_keyconfig_update_operatortype();

	MEM_freeN(ot);
}

bool WM_operatortype_remove(const char *idname)
{
	wmOperatorType *ot = WM_operatortype_find(idname, 0);

	if (ot == NULL)
		return false;

	WM_operatortype_remove_ptr(ot);

	return true;
}

/**
 * Remove memory of all previously executed tools.
 */
void WM_operatortype_last_properties_clear_all(void)
{
	GHashIterator iter;

	for (WM_operatortype_iter(&iter);
	     (!BLI_ghashIterator_done(&iter));
	     (BLI_ghashIterator_step(&iter)))
	{
		wmOperatorType *ot = BLI_ghashIterator_getValue(&iter);

		if (ot->last_properties) {
			IDP_FreeProperty(ot->last_properties);
			MEM_freeN(ot->last_properties);
			ot->last_properties = NULL;
		}
	}
}

/* SOME_OT_op -> some.op */
void WM_operator_py_idname(char *to, const char *from)
{
	const char *sep = strstr(from, "_OT_");
	if (sep) {
		int ofs = (sep - from);
		
		/* note, we use ascii tolower instead of system tolower, because the
		 * latter depends on the locale, and can lead to idname mismatch */
		memcpy(to, from, sizeof(char) * ofs);
		BLI_str_tolower_ascii(to, ofs);

		to[ofs] = '.';
		BLI_strncpy(to + (ofs + 1), sep + 4, OP_MAX_TYPENAME - (ofs + 1));
	}
	else {
		/* should not happen but support just in case */
		BLI_strncpy(to, from, OP_MAX_TYPENAME);
	}
}

/* some.op -> SOME_OT_op */
void WM_operator_bl_idname(char *to, const char *from)
{
	if (from) {
		const char *sep = strchr(from, '.');

		if (sep) {
			int ofs = (sep - from);

			memcpy(to, from, sizeof(char) * ofs);
			BLI_str_toupper_ascii(to, ofs);
			strcpy(to + ofs, "_OT_");
			strcpy(to + (ofs + 4), sep + 1);
		}
		else {
			/* should not happen but support just in case */
			BLI_strncpy(to, from, OP_MAX_TYPENAME);
		}
	}
	else
		to[0] = 0;
}

/**
 * Print a string representation of the operator, with the args that it runs so python can run it again.
 *
 * When calling from an existing wmOperator, better to use simple version:
 * `WM_operator_pystring(C, op);`
 *
 * \note Both \a op and \a opptr may be `NULL` (\a op is only used for macro operators).
 */
char *WM_operator_pystring_ex(bContext *C, wmOperator *op, const bool all_args, const bool macro_args,
                              wmOperatorType *ot, PointerRNA *opptr)
{
	char idname_py[OP_MAX_TYPENAME];

	/* for building the string */
	DynStr *dynstr = BLI_dynstr_new();
	char *cstring;
	char *cstring_args;

	/* arbitrary, but can get huge string with stroke painting otherwise */
	int max_prop_length = 10;

	WM_operator_py_idname(idname_py, ot->idname);
	BLI_dynstr_appendf(dynstr, "bpy.ops.%s(", idname_py);

	if (op && op->macro.first) {
		/* Special handling for macros, else we only get default values in this case... */
		wmOperator *opm;
		bool first_op = true;

		opm = macro_args ? op->macro.first : NULL;

		for (; opm; opm = opm->next) {
			PointerRNA *opmptr = opm->ptr;
			PointerRNA opmptr_default;
			if (opmptr == NULL) {
				WM_operator_properties_create_ptr(&opmptr_default, opm->type);
				opmptr = &opmptr_default;
			}

			cstring_args = RNA_pointer_as_string_id(C, opmptr);
			if (first_op) {
				BLI_dynstr_appendf(dynstr, "%s=%s", opm->type->idname, cstring_args);
				first_op = false;
			}
			else {
				BLI_dynstr_appendf(dynstr, ", %s=%s", opm->type->idname, cstring_args);
			}
			MEM_freeN(cstring_args);

			if (opmptr == &opmptr_default) {
				WM_operator_properties_free(&opmptr_default);
			}
		}
	}
	else {
		/* only to get the orginal props for comparisons */
		PointerRNA opptr_default;
		const bool macro_args_test = ot->macro.first ? macro_args : true;

		if (opptr == NULL) {
			WM_operator_properties_create_ptr(&opptr_default, ot);
			opptr = &opptr_default;
		}

		cstring_args = RNA_pointer_as_string_keywords(C, opptr, false, all_args, macro_args_test, max_prop_length);
		BLI_dynstr_append(dynstr, cstring_args);
		MEM_freeN(cstring_args);

		if (opptr == &opptr_default) {
			WM_operator_properties_free(&opptr_default);
		}
	}

	BLI_dynstr_append(dynstr, ")");

	cstring = BLI_dynstr_get_cstring(dynstr);
	BLI_dynstr_free(dynstr);
	return cstring;
}

char *WM_operator_pystring(bContext *C, wmOperator *op,
                           const bool all_args, const bool macro_args)
{
	return WM_operator_pystring_ex(C, op, all_args, macro_args, op->type, op->ptr);
}


/**
 * \return true if the string was shortened
 */
bool WM_operator_pystring_abbreviate(char *str, int str_len_max)
{
	const int str_len = strlen(str);
	const char *parens_start = strchr(str, '(');

	if (parens_start) {
		const int parens_start_pos = parens_start - str;
		const char *parens_end = strrchr(parens_start + 1, ')');

		if (parens_end) {
			const int parens_len = parens_end - parens_start;

			if (parens_len > str_len_max) {
				const char *comma_first = strchr(parens_start, ',');

				/* truncate after the first comma */
				if (comma_first) {
					const char end_str[] = " ... )";
					const int end_str_len = sizeof(end_str) - 1;

					/* leave a place for the first argument*/
					const int new_str_len = (comma_first - parens_start) + 1;

					if (str_len >= new_str_len + parens_start_pos + end_str_len + 1) {
						/* append " ... )" to the string after the comma */
						memcpy(str + new_str_len + parens_start_pos, end_str, end_str_len + 1);

						return true;
					}
				}
			}
		}
	}

	return false;
}

/* return NULL if no match is found */
#if 0
static char *wm_prop_pystring_from_context(bContext *C, PointerRNA *ptr, PropertyRNA *prop, int index)
{

	/* loop over all context items and do 2 checks
	 *
	 * - see if the pointer is in the context.
	 * - see if the pointers ID is in the context.
	 */

	/* don't get from the context store since this is normally set only for the UI and not usable elsewhere */
	ListBase lb = CTX_data_dir_get_ex(C, false, true, true);
	LinkData *link;

	const char *member_found = NULL;
	const char *member_id = NULL;

	char *prop_str = NULL;
	char *ret = NULL;


	for (link = lb.first; link; link = link->next) {
		const char *identifier = link->data;
		PointerRNA ctx_item_ptr = {{0}} // CTX_data_pointer_get(C, identifier); // XXX, this isnt working

		if (ctx_item_ptr.type == NULL) {
			continue;
		}

		if (ptr->id.data == ctx_item_ptr.id.data) {
			if ((ptr->data == ctx_item_ptr.data) &&
			    (ptr->type == ctx_item_ptr.type))
			{
				/* found! */
				member_found = identifier;
				break;
			}
			else if (RNA_struct_is_ID(ctx_item_ptr.type)) {
				/* we found a reference to this ID,
				 * so fallback to it if there is no direct reference */
				member_id = identifier;
			}
		}
	}

	if (member_found) {
		prop_str = RNA_path_property_py(ptr, prop, index);
		if (prop_str) {
			ret = BLI_sprintfN("bpy.context.%s.%s", member_found, prop_str);
			MEM_freeN(prop_str);
		}
	}
	else if (member_id) {
		prop_str = RNA_path_struct_property_py(ptr, prop, index);
		if (prop_str) {
			ret = BLI_sprintfN("bpy.context.%s.%s", member_id, prop_str);
			MEM_freeN(prop_str);
		}
	}

	BLI_freelistN(&lb);

	return ret;
}
#else

/* use hard coded checks for now */
static char *wm_prop_pystring_from_context(bContext *C, PointerRNA *ptr, PropertyRNA *prop, int index)
{
	const char *member_id = NULL;

	char *prop_str = NULL;
	char *ret = NULL;

	if (ptr->id.data) {

#define CTX_TEST_PTR_ID(C, member, idptr) \
		{ \
			const char *ctx_member = member; \
			PointerRNA ctx_item_ptr = CTX_data_pointer_get(C, ctx_member); \
			if (ctx_item_ptr.id.data == idptr) { \
				member_id = ctx_member; \
				break; \
			} \
		} (void)0

#define CTX_TEST_PTR_ID_CAST(C, member, member_full, cast, idptr) \
		{ \
			const char *ctx_member = member; \
			const char *ctx_member_full = member_full; \
			PointerRNA ctx_item_ptr = CTX_data_pointer_get(C, ctx_member); \
			if (ctx_item_ptr.id.data && cast(ctx_item_ptr.id.data) == idptr) { \
				member_id = ctx_member_full; \
				break; \
			} \
		} (void)0

#define CTX_TEST_PTR_DATA_TYPE(C, member, rna_type, rna_ptr, dataptr_cmp) \
		{ \
			const char *ctx_member = member; \
			if (RNA_struct_is_a((ptr)->type, &(rna_type)) && (ptr)->data == (dataptr_cmp)) { \
				member_id = ctx_member; \
				break; \
			} \
		} (void)0

		switch (GS(((ID *)ptr->id.data)->name)) {
			case ID_SCE:
			{
				CTX_TEST_PTR_ID(C, "scene", ptr->id.data);
				break;
			}
			case ID_OB:
			{
				CTX_TEST_PTR_ID(C, "object", ptr->id.data);
				break;
			}
			/* from rna_Main_objects_new */
			case OB_DATA_SUPPORT_ID_CASE:
			{
#define ID_CAST_OBDATA(id_pt) (((Object *)(id_pt))->data)
				CTX_TEST_PTR_ID_CAST(C, "object", "object.data", ID_CAST_OBDATA, ptr->id.data);
				break;
#undef ID_CAST_OBDATA
			}
			case ID_MA:
			{
#define ID_CAST_OBMATACT(id_pt) (give_current_material(((Object *)id_pt), ((Object *)id_pt)->actcol))
				CTX_TEST_PTR_ID_CAST(C, "object", "object.active_material", ID_CAST_OBMATACT, ptr->id.data);
				break;
#undef ID_CAST_OBMATACT
			}
			case ID_WO:
			{
#define ID_CAST_SCENEWORLD(id_pt) (((Scene *)(id_pt))->world)
				CTX_TEST_PTR_ID_CAST(C, "scene", "scene.world", ID_CAST_SCENEWORLD, ptr->id.data);
				break;
#undef ID_CAST_SCENEWORLD
			}
			case ID_SCR:
			{
				CTX_TEST_PTR_ID(C, "screen", ptr->id.data);

				CTX_TEST_PTR_DATA_TYPE(C, "space_data", RNA_Space, ptr, CTX_wm_space_data(C));
				CTX_TEST_PTR_DATA_TYPE(C, "area", RNA_Area, ptr, CTX_wm_area(C));
				CTX_TEST_PTR_DATA_TYPE(C, "region", RNA_Region, ptr, CTX_wm_region(C));

				break;
			}
		}

		if (member_id) {
			prop_str = RNA_path_struct_property_py(ptr, prop, index);
			if (prop_str) {
				ret = BLI_sprintfN("bpy.context.%s.%s", member_id, prop_str);
				MEM_freeN(prop_str);
			}
		}
#undef CTX_TEST_PTR_ID
#undef CTX_TEST_PTR_ID_CAST
	}

	return ret;
}
#endif

char *WM_prop_pystring_assign(bContext *C, PointerRNA *ptr, PropertyRNA *prop, int index)
{
	char *lhs, *rhs, *ret;

	lhs = C ? wm_prop_pystring_from_context(C, ptr, prop, index) : NULL;

	if (lhs == NULL) {
		/* fallback to bpy.data.foo[id] if we dont find in the context */
		lhs = RNA_path_full_property_py(ptr, prop, index);
	}

	if (!lhs) {
		return NULL;
	}

	rhs = RNA_property_as_string(C, ptr, prop, index, INT_MAX);
	if (!rhs) {
		MEM_freeN(lhs);
		return NULL;
	}

	ret = BLI_sprintfN("%s = %s", lhs, rhs);
	MEM_freeN(lhs);
	MEM_freeN(rhs);
	return ret;
}

void WM_operator_properties_create_ptr(PointerRNA *ptr, wmOperatorType *ot)
{
	RNA_pointer_create(NULL, ot->srna, NULL, ptr);
}

void WM_operator_properties_create(PointerRNA *ptr, const char *opstring)
{
	wmOperatorType *ot = WM_operatortype_find(opstring, 0);

	if (ot)
		WM_operator_properties_create_ptr(ptr, ot);
	else
		RNA_pointer_create(NULL, &RNA_OperatorProperties, NULL, ptr);
}

/* similar to the function above except its uses ID properties
 * used for keymaps and macros */
void WM_operator_properties_alloc(PointerRNA **ptr, IDProperty **properties, const char *opstring)
{
	if (*properties == NULL) {
		IDPropertyTemplate val = {0};
		*properties = IDP_New(IDP_GROUP, &val, "wmOpItemProp");
	}

	if (*ptr == NULL) {
		*ptr = MEM_callocN(sizeof(PointerRNA), "wmOpItemPtr");
		WM_operator_properties_create(*ptr, opstring);
	}

	(*ptr)->data = *properties;

}

void WM_operator_properties_sanitize(PointerRNA *ptr, const bool no_context)
{
	RNA_STRUCT_BEGIN (ptr, prop)
	{
		switch (RNA_property_type(prop)) {
			case PROP_ENUM:
				if (no_context)
					RNA_def_property_flag(prop, PROP_ENUM_NO_CONTEXT);
				else
					RNA_def_property_clear_flag(prop, PROP_ENUM_NO_CONTEXT);
				break;
			case PROP_POINTER:
			{
				StructRNA *ptype = RNA_property_pointer_type(ptr, prop);

				/* recurse into operator properties */
				if (RNA_struct_is_a(ptype, &RNA_OperatorProperties)) {
					PointerRNA opptr = RNA_property_pointer_get(ptr, prop);
					WM_operator_properties_sanitize(&opptr, no_context);
				}
				break;
			}
			default:
				break;
		}
	}
	RNA_STRUCT_END;
}


/** set all props to their default,
 * \param do_update Only update un-initialized props.
 *
 * \note, theres nothing specific to operators here.
 * this could be made a general function.
 */
bool WM_operator_properties_default(PointerRNA *ptr, const bool do_update)
{
	bool changed = false;
	RNA_STRUCT_BEGIN (ptr, prop)
	{
		switch (RNA_property_type(prop)) {
			case PROP_POINTER:
			{
				StructRNA *ptype = RNA_property_pointer_type(ptr, prop);
				if (ptype != &RNA_Struct) {
					PointerRNA opptr = RNA_property_pointer_get(ptr, prop);
					changed |= WM_operator_properties_default(&opptr, do_update);
				}
				break;
			}
			default:
				if ((do_update == false) || (RNA_property_is_set(ptr, prop) == false)) {
					if (RNA_property_reset(ptr, prop, -1)) {
						changed = true;
					}
				}
				break;
		}
	}
	RNA_STRUCT_END;

	return changed;
}

/* remove all props without PROP_SKIP_SAVE */
void WM_operator_properties_reset(wmOperator *op)
{
	if (op->ptr->data) {
		PropertyRNA *iterprop;
		iterprop = RNA_struct_iterator_property(op->type->srna);

		RNA_PROP_BEGIN (op->ptr, itemptr, iterprop)
		{
			PropertyRNA *prop = itemptr.data;

			if ((RNA_property_flag(prop) & PROP_SKIP_SAVE) == 0) {
				const char *identifier = RNA_property_identifier(prop);
				RNA_struct_idprops_unset(op->ptr, identifier);
			}
		}
		RNA_PROP_END;
	}
}

void WM_operator_properties_clear(PointerRNA *ptr)
{
	IDProperty *properties = ptr->data;

	if (properties) {
		IDP_ClearProperty(properties);
	}
}

void WM_operator_properties_free(PointerRNA *ptr)
{
	IDProperty *properties = ptr->data;

	if (properties) {
		IDP_FreeProperty(properties);
		MEM_freeN(properties);
		ptr->data = NULL; /* just in case */
	}
}

/* ************ default op callbacks, exported *********** */

void WM_operator_view3d_unit_defaults(struct bContext *C, struct wmOperator *op)
{
	if (op->flag & OP_IS_INVOKE) {
		Scene *scene = CTX_data_scene(C);
		View3D *v3d = CTX_wm_view3d(C);

		const float dia = v3d ? ED_view3d_grid_scale(scene, v3d, NULL) : ED_scene_grid_scale(scene, NULL);

		/* always run, so the values are initialized,
		 * otherwise we may get differ behavior when (dia != 1.0) */
		RNA_STRUCT_BEGIN (op->ptr, prop)
		{
			if (RNA_property_type(prop) == PROP_FLOAT) {
				PropertySubType pstype = RNA_property_subtype(prop);
				if (pstype == PROP_DISTANCE) {
					/* we don't support arrays yet */
					BLI_assert(RNA_property_array_check(prop) == false);
					/* initialize */
					if (!RNA_property_is_set_ex(op->ptr, prop, false)) {
						const float value = RNA_property_float_get_default(op->ptr, prop) * dia;
						RNA_property_float_set(op->ptr, prop, value);
					}
				}
			}
		}
		RNA_STRUCT_END;
	}
}

int WM_operator_smooth_viewtx_get(const wmOperator *op)
{
	return (op->flag & OP_IS_INVOKE) ? U.smooth_viewtx : 0;
}

/* invoke callback, uses enum property named "type" */
int WM_menu_invoke(bContext *C, wmOperator *op, const wmEvent *UNUSED(event))
{
	PropertyRNA *prop = op->type->prop;
	uiPopupMenu *pup;
	uiLayout *layout;

	if (prop == NULL) {
		printf("%s: %s has no enum property set\n", __func__, op->type->idname);
	}
	else if (RNA_property_type(prop) != PROP_ENUM) {
		printf("%s: %s \"%s\" is not an enum property\n",
		       __func__, op->type->idname, RNA_property_identifier(prop));
	}
	else if (RNA_property_is_set(op->ptr, prop)) {
		const int retval = op->type->exec(C, op);
		OPERATOR_RETVAL_CHECK(retval);
		return retval;
	}
	else {
		pup = UI_popup_menu_begin(C, RNA_struct_ui_name(op->type->srna), ICON_NONE);
		layout = UI_popup_menu_layout(pup);
		/* set this so the default execution context is the same as submenus */
		uiLayoutSetOperatorContext(layout, WM_OP_INVOKE_REGION_WIN);
		uiItemsFullEnumO(layout, op->type->idname, RNA_property_identifier(prop), op->ptr->data, WM_OP_EXEC_REGION_WIN, 0);
		UI_popup_menu_end(C, pup);
		return OPERATOR_INTERFACE;
	}

	return OPERATOR_CANCELLED;
}


/* generic enum search invoke popup */
static uiBlock *wm_enum_search_menu(bContext *C, ARegion *ar, void *arg_op)
{
	static char search[256] = "";
	wmEvent event;
	wmWindow *win = CTX_wm_window(C);
	uiBlock *block;
	uiBut *but;
	wmOperator *op = (wmOperator *)arg_op;

	block = UI_block_begin(C, ar, "_popup", UI_EMBOSS);
	UI_block_flag_enable(block, UI_BLOCK_LOOP | UI_BLOCK_MOVEMOUSE_QUIT | UI_BLOCK_SEARCH_MENU);

#if 0 /* ok, this isn't so easy... */
	uiDefBut(block, UI_BTYPE_LABEL, 0, RNA_struct_ui_name(op->type->srna), 10, 10, UI_searchbox_size_x(), UI_UNIT_Y, NULL, 0.0, 0.0, 0, 0, "");
#endif
	but = uiDefSearchButO_ptr(block, op->type, op->ptr->data, search, 0, ICON_VIEWZOOM, sizeof(search),
	                          10, 10, UI_searchbox_size_x(), UI_UNIT_Y, 0, 0, "");

	/* fake button, it holds space for search items */
	uiDefBut(block, UI_BTYPE_LABEL, 0, "", 10, 10 - UI_searchbox_size_y(), UI_searchbox_size_x(), UI_searchbox_size_y(), NULL, 0, 0, 0, 0, NULL);

	UI_block_bounds_set_popup(block, 6, 0, -UI_UNIT_Y); /* move it downwards, mouse over button */

	wm_event_init_from_window(win, &event);
	event.type = EVT_BUT_OPEN;
	event.val = KM_PRESS;
	event.customdata = but;
	event.customdatafree = false;
	wm_event_add(win, &event);

	return block;
}


int WM_enum_search_invoke(bContext *C, wmOperator *op, const wmEvent *UNUSED(event))
{
	UI_popup_block_invoke(C, wm_enum_search_menu, op);
	return OPERATOR_INTERFACE;
}

/* Can't be used as an invoke directly, needs message arg (can be NULL) */
int WM_operator_confirm_message_ex(bContext *C, wmOperator *op,
                                   const char *title, const int icon,
                                   const char *message)
{
	uiPopupMenu *pup;
	uiLayout *layout;
	IDProperty *properties = op->ptr->data;

	if (properties && properties->len)
		properties = IDP_CopyProperty(op->ptr->data);
	else
		properties = NULL;

	pup = UI_popup_menu_begin(C, title, icon);
	layout = UI_popup_menu_layout(pup);
	uiItemFullO_ptr(layout, op->type, message, ICON_NONE, properties, WM_OP_EXEC_REGION_WIN, 0);
	UI_popup_menu_end(C, pup);
	
	return OPERATOR_INTERFACE;
}

int WM_operator_confirm_message(bContext *C, wmOperator *op, const char *message)
{
	return WM_operator_confirm_message_ex(C, op, IFACE_("OK?"), ICON_QUESTION, message);
}

int WM_operator_confirm(bContext *C, wmOperator *op, const wmEvent *UNUSED(event))
{
	return WM_operator_confirm_message(C, op, NULL);
}

/* op->invoke, opens fileselect if path property not set, otherwise executes */
int WM_operator_filesel(bContext *C, wmOperator *op, const wmEvent *UNUSED(event))
{
	if (RNA_struct_property_is_set(op->ptr, "filepath")) {
		return WM_operator_call_notest(C, op); /* call exec direct */
	}
	else {
		WM_event_add_fileselect(C, op);
		return OPERATOR_RUNNING_MODAL;
	}
}

bool WM_operator_filesel_ensure_ext_imtype(wmOperator *op, const struct ImageFormatData *im_format)
{
	PropertyRNA *prop;
	char filepath[FILE_MAX];
	/* dont NULL check prop, this can only run on ops with a 'filepath' */
	prop = RNA_struct_find_property(op->ptr, "filepath");
	RNA_property_string_get(op->ptr, prop, filepath);
	if (BKE_image_path_ensure_ext_from_imformat(filepath, im_format)) {
		RNA_property_string_set(op->ptr, prop, filepath);
		/* note, we could check for and update 'filename' here,
		 * but so far nothing needs this. */
		return true;
	}
	return false;
}

/* default properties for fileselect */
void WM_operator_properties_filesel(wmOperatorType *ot, int filter, short type, short action, short flag, short display, short sort)
{
	PropertyRNA *prop;

	static EnumPropertyItem file_display_items[] = {
		{FILE_DEFAULTDISPLAY, "FILE_DEFAULTDISPLAY", 0, "Default", "Automatically determine display type for files"},
		{FILE_SHORTDISPLAY, "FILE_SHORTDISPLAY", ICON_SHORTDISPLAY, "Short List", "Display files as short list"},
		{FILE_LONGDISPLAY, "FILE_LONGDISPLAY", ICON_LONGDISPLAY, "Long List", "Display files as a detailed list"},
		{FILE_IMGDISPLAY, "FILE_IMGDISPLAY", ICON_IMGDISPLAY, "Thumbnails", "Display files as thumbnails"},
		{0, NULL, 0, NULL, NULL}
	};

	if (flag & WM_FILESEL_FILEPATH)
		RNA_def_string_file_path(ot->srna, "filepath", NULL, FILE_MAX, "File Path", "Path to file");

	if (flag & WM_FILESEL_DIRECTORY)
		RNA_def_string_dir_path(ot->srna, "directory", NULL, FILE_MAX, "Directory", "Directory of the file");

	if (flag & WM_FILESEL_FILENAME)
		RNA_def_string_file_name(ot->srna, "filename", NULL, FILE_MAX, "File Name", "Name of the file");

	if (flag & WM_FILESEL_FILES)
		RNA_def_collection_runtime(ot->srna, "files", &RNA_OperatorFileListElement, "Files", "");

	if (action == FILE_SAVE) {
		/* note, this is only used to check if we should highlight the filename area red when the
		 * filepath is an existing file. */
		prop = RNA_def_boolean(ot->srna, "check_existing", true, "Check Existing",
		                       "Check and warn on overwriting existing files");
		RNA_def_property_flag(prop, PROP_HIDDEN | PROP_SKIP_SAVE);
	}
	
	prop = RNA_def_boolean(ot->srna, "filter_blender", (filter & FILE_TYPE_BLENDER) != 0, "Filter .blend files", "");
	RNA_def_property_flag(prop, PROP_HIDDEN | PROP_SKIP_SAVE);
	prop = RNA_def_boolean(ot->srna, "filter_backup", (filter & FILE_TYPE_BLENDER_BACKUP) != 0, "Filter .blend files", "");
	RNA_def_property_flag(prop, PROP_HIDDEN | PROP_SKIP_SAVE);
	prop = RNA_def_boolean(ot->srna, "filter_image", (filter & FILE_TYPE_IMAGE) != 0, "Filter image files", "");
	RNA_def_property_flag(prop, PROP_HIDDEN | PROP_SKIP_SAVE);
	prop = RNA_def_boolean(ot->srna, "filter_movie", (filter & FILE_TYPE_MOVIE) != 0, "Filter movie files", "");
	RNA_def_property_flag(prop, PROP_HIDDEN | PROP_SKIP_SAVE);
	prop = RNA_def_boolean(ot->srna, "filter_python", (filter & FILE_TYPE_PYSCRIPT) != 0, "Filter python files", "");
	RNA_def_property_flag(prop, PROP_HIDDEN | PROP_SKIP_SAVE);
	prop = RNA_def_boolean(ot->srna, "filter_font", (filter & FILE_TYPE_FTFONT) != 0, "Filter font files", "");
	RNA_def_property_flag(prop, PROP_HIDDEN | PROP_SKIP_SAVE);
	prop = RNA_def_boolean(ot->srna, "filter_sound", (filter & FILE_TYPE_SOUND) != 0, "Filter sound files", "");
	RNA_def_property_flag(prop, PROP_HIDDEN | PROP_SKIP_SAVE);
	prop = RNA_def_boolean(ot->srna, "filter_text", (filter & FILE_TYPE_TEXT) != 0, "Filter text files", "");
	RNA_def_property_flag(prop, PROP_HIDDEN | PROP_SKIP_SAVE);
	prop = RNA_def_boolean(ot->srna, "filter_btx", (filter & FILE_TYPE_BTX) != 0, "Filter btx files", "");
	RNA_def_property_flag(prop, PROP_HIDDEN | PROP_SKIP_SAVE);
	prop = RNA_def_boolean(ot->srna, "filter_collada", (filter & FILE_TYPE_COLLADA) != 0, "Filter COLLADA files", "");
	RNA_def_property_flag(prop, PROP_HIDDEN | PROP_SKIP_SAVE);
	prop = RNA_def_boolean(ot->srna, "filter_folder", (filter & FILE_TYPE_FOLDER) != 0, "Filter folders", "");
	RNA_def_property_flag(prop, PROP_HIDDEN | PROP_SKIP_SAVE);
	prop = RNA_def_boolean(ot->srna, "filter_blenlib", (filter & FILE_TYPE_BLENDERLIB) != 0, "Filter Blender IDs", "");
	RNA_def_property_flag(prop, PROP_HIDDEN | PROP_SKIP_SAVE);

	prop = RNA_def_int(ot->srna, "filemode", type, FILE_LOADLIB, FILE_SPECIAL,
	                   "File Browser Mode", "The setting for the file browser mode to load a .blend file, a library or a special file",
	                   FILE_LOADLIB, FILE_SPECIAL);
	RNA_def_property_flag(prop, PROP_HIDDEN | PROP_SKIP_SAVE);

	if (flag & WM_FILESEL_RELPATH)
		RNA_def_boolean(ot->srna, "relative_path", true, "Relative Path", "Select the file relative to the blend file");

	if ((filter & FILE_TYPE_IMAGE) || (filter & FILE_TYPE_MOVIE)) {
		prop = RNA_def_boolean(ot->srna, "show_multiview", 0, "Enable Multi-View", "");
		RNA_def_property_flag(prop, PROP_HIDDEN | PROP_SKIP_SAVE);
		prop = RNA_def_boolean(ot->srna, "use_multiview", 0, "Use Multi-View", "");
		RNA_def_property_flag(prop, PROP_HIDDEN | PROP_SKIP_SAVE);
	}

	prop = RNA_def_enum(ot->srna, "display_type", file_display_items, display, "Display Type", "");
	RNA_def_property_flag(prop, PROP_HIDDEN | PROP_SKIP_SAVE);

	prop = RNA_def_enum(ot->srna, "sort_method", file_sort_items, sort, "File sorting mode", "");
	RNA_def_property_flag(prop, PROP_HIDDEN | PROP_SKIP_SAVE);

}

static void wm_operator_properties_select_action_ex(wmOperatorType *ot, int default_action,
                                                    const EnumPropertyItem *select_actions)
{
	RNA_def_enum(ot->srna, "action", select_actions, default_action, "Action", "Selection action to execute");
}

void WM_operator_properties_select_action(wmOperatorType *ot, int default_action)
{
	static EnumPropertyItem select_actions[] = {
		{SEL_TOGGLE, "TOGGLE", 0, "Toggle", "Toggle selection for all elements"},
		{SEL_SELECT, "SELECT", 0, "Select", "Select all elements"},
		{SEL_DESELECT, "DESELECT", 0, "Deselect", "Deselect all elements"},
		{SEL_INVERT, "INVERT", 0, "Invert", "Invert selection of all elements"},
		{0, NULL, 0, NULL, NULL}
	};

	wm_operator_properties_select_action_ex(ot, default_action, select_actions);
}

/**
 * only SELECT/DESELECT
 */
void WM_operator_properties_select_action_simple(wmOperatorType *ot, int default_action)
{
	static EnumPropertyItem select_actions[] = {
		{SEL_SELECT, "SELECT", 0, "Select", "Select all elements"},
		{SEL_DESELECT, "DESELECT", 0, "Deselect", "Deselect all elements"},
		{0, NULL, 0, NULL, NULL}
	};

	wm_operator_properties_select_action_ex(ot, default_action, select_actions);
}

void WM_operator_properties_select_all(wmOperatorType *ot)
{
	WM_operator_properties_select_action(ot, SEL_TOGGLE);
}

void WM_operator_properties_border(wmOperatorType *ot)
{
	PropertyRNA *prop;

	prop = RNA_def_int(ot->srna, "xmin", 0, INT_MIN, INT_MAX, "X Min", "", INT_MIN, INT_MAX);
	RNA_def_property_flag(prop, PROP_HIDDEN | PROP_SKIP_SAVE);
	prop = RNA_def_int(ot->srna, "xmax", 0, INT_MIN, INT_MAX, "X Max", "", INT_MIN, INT_MAX);
	RNA_def_property_flag(prop, PROP_HIDDEN | PROP_SKIP_SAVE);
	prop = RNA_def_int(ot->srna, "ymin", 0, INT_MIN, INT_MAX, "Y Min", "", INT_MIN, INT_MAX);
	RNA_def_property_flag(prop, PROP_HIDDEN | PROP_SKIP_SAVE);
	prop = RNA_def_int(ot->srna, "ymax", 0, INT_MIN, INT_MAX, "Y Max", "", INT_MIN, INT_MAX);
	RNA_def_property_flag(prop, PROP_HIDDEN | PROP_SKIP_SAVE);
}

void WM_operator_properties_border_to_rcti(struct wmOperator *op, rcti *rect)
{
	rect->xmin = RNA_int_get(op->ptr, "xmin");
	rect->ymin = RNA_int_get(op->ptr, "ymin");
	rect->xmax = RNA_int_get(op->ptr, "xmax");
	rect->ymax = RNA_int_get(op->ptr, "ymax");
}

void WM_operator_properties_border_to_rctf(struct wmOperator *op, rctf *rect)
{
	rcti rect_i;
	WM_operator_properties_border_to_rcti(op, &rect_i);
	BLI_rctf_rcti_copy(rect, &rect_i);
}

void WM_operator_properties_gesture_border(wmOperatorType *ot, bool extend)
{
	RNA_def_int(ot->srna, "gesture_mode", 0, INT_MIN, INT_MAX, "Gesture Mode", "", INT_MIN, INT_MAX);

	WM_operator_properties_border(ot);

	if (extend) {
		RNA_def_boolean(ot->srna, "extend", true, "Extend", "Extend selection instead of deselecting everything first");
	}
}

void WM_operator_properties_mouse_select(wmOperatorType *ot)
{
	PropertyRNA *prop;
	
	prop = RNA_def_boolean(ot->srna, "extend", false, "Extend",
	                       "Extend selection instead of deselecting everything first");
	RNA_def_property_flag(prop, PROP_SKIP_SAVE);
	prop = RNA_def_boolean(ot->srna, "deselect", false, "Deselect", "Remove from selection");
	RNA_def_property_flag(prop, PROP_SKIP_SAVE);
	prop = RNA_def_boolean(ot->srna, "toggle", false, "Toggle Selection", "Toggle the selection");
	RNA_def_property_flag(prop, PROP_SKIP_SAVE);
}

void WM_operator_properties_gesture_straightline(wmOperatorType *ot, int cursor)
{
	PropertyRNA *prop;

	prop = RNA_def_int(ot->srna, "xstart", 0, INT_MIN, INT_MAX, "X Start", "", INT_MIN, INT_MAX);
	RNA_def_property_flag(prop, PROP_HIDDEN | PROP_SKIP_SAVE);
	prop = RNA_def_int(ot->srna, "xend", 0, INT_MIN, INT_MAX, "X End", "", INT_MIN, INT_MAX);
	RNA_def_property_flag(prop, PROP_HIDDEN | PROP_SKIP_SAVE);
	prop = RNA_def_int(ot->srna, "ystart", 0, INT_MIN, INT_MAX, "Y Start", "", INT_MIN, INT_MAX);
	RNA_def_property_flag(prop, PROP_HIDDEN | PROP_SKIP_SAVE);
	prop = RNA_def_int(ot->srna, "yend", 0, INT_MIN, INT_MAX, "Y End", "", INT_MIN, INT_MAX);
	RNA_def_property_flag(prop, PROP_HIDDEN | PROP_SKIP_SAVE);
	
	if (cursor) {
		prop = RNA_def_int(ot->srna, "cursor", cursor, 0, INT_MAX,
		                   "Cursor", "Mouse cursor style to use during the modal operator", 0, INT_MAX);
		RNA_def_property_flag(prop, PROP_HIDDEN);
	}
}


/* op->poll */
int WM_operator_winactive(bContext *C)
{
	if (CTX_wm_window(C) == NULL) return 0;
	return 1;
}

/* return false, if the UI should be disabled */
bool WM_operator_check_ui_enabled(const bContext *C, const char *idname)
{
	wmWindowManager *wm = CTX_wm_manager(C);
	Scene *scene = CTX_data_scene(C);

	return !((ED_undo_is_valid(C, idname) == false) || WM_jobs_test(wm, scene, WM_JOB_TYPE_ANY));
}

wmOperator *WM_operator_last_redo(const bContext *C)
{
	wmWindowManager *wm = CTX_wm_manager(C);
	wmOperator *op;

	/* only for operators that are registered and did an undo push */
	for (op = wm->operators.last; op; op = op->prev)
		if ((op->type->flag & OPTYPE_REGISTER) && (op->type->flag & OPTYPE_UNDO))
			break;

	return op;
}

/**
 * Use for drag & drop a path or name with operators invoke() function.
 */
ID *WM_operator_drop_load_path(struct bContext *C, wmOperator *op, const short idcode)
{
	ID *id = NULL;
	/* check input variables */
	if (RNA_struct_property_is_set(op->ptr, "filepath")) {
		const bool is_relative_path = RNA_boolean_get(op->ptr, "relative_path");
		char path[FILE_MAX];
		bool exists = false;

		RNA_string_get(op->ptr, "filepath", path);

		errno = 0;

		if (idcode == ID_IM) {
			id = (ID *)BKE_image_load_exists_ex(path, &exists);
		}
		else {
			BLI_assert(0);
		}

		if (!id) {
			BKE_reportf(op->reports, RPT_ERROR, "Cannot read %s '%s': %s",
			            BKE_idcode_to_name(idcode), path,
			            errno ? strerror(errno) : TIP_("unsupported format"));
			return NULL;
		}

		if (is_relative_path ) {
			if (exists == false) {
				Main *bmain = CTX_data_main(C);

				if (idcode == ID_IM) {
					BLI_path_rel(((Image *)id)->name, bmain->name);
				}
				else {
					BLI_assert(0);
				}
			}
		}
	}
	else if (RNA_struct_property_is_set(op->ptr, "name")) {
		char name[MAX_ID_NAME - 2];
		RNA_string_get(op->ptr, "name", name);
		id = BKE_libblock_find_name(idcode, name);
		if (!id) {
			BKE_reportf(op->reports, RPT_ERROR, "%s '%s' not found",
			            BKE_idcode_to_name(idcode), name);
			return NULL;
		}
		id_us_plus(id);
	}

	return id;
}

static void wm_block_redo_cb(bContext *C, void *arg_op, int UNUSED(arg_event))
{
	wmOperator *op = arg_op;

	if (op == WM_operator_last_redo(C)) {
		/* operator was already executed once? undo & repeat */
		ED_undo_operator_repeat(C, op);
	}
	else {
		/* operator not executed yet, call it */
		ED_undo_push_op(C, op);
		wm_operator_register(C, op);

		WM_operator_repeat(C, op);
	}
}

static void wm_block_redo_cancel_cb(bContext *C, void *arg_op)
{
	wmOperator *op = arg_op;

	/* if operator never got executed, free it */
	if (op != WM_operator_last_redo(C))
		WM_operator_free(op);
}

static uiBlock *wm_block_create_redo(bContext *C, ARegion *ar, void *arg_op)
{
	wmOperator *op = arg_op;
	uiBlock *block;
	uiLayout *layout;
	uiStyle *style = UI_style_get();
	int width = 15 * UI_UNIT_X;

	block = UI_block_begin(C, ar, __func__, UI_EMBOSS);
	UI_block_flag_disable(block, UI_BLOCK_LOOP);
	/* UI_BLOCK_NUMSELECT for layer buttons */
	UI_block_flag_enable(block, UI_BLOCK_NUMSELECT | UI_BLOCK_KEEP_OPEN | UI_BLOCK_MOVEMOUSE_QUIT);

	/* if register is not enabled, the operator gets freed on OPERATOR_FINISHED
	 * ui_apply_but_funcs_after calls ED_undo_operator_repeate_cb and crashes */
	assert(op->type->flag & OPTYPE_REGISTER);

	UI_block_func_handle_set(block, wm_block_redo_cb, arg_op);
	layout = UI_block_layout(block, UI_LAYOUT_VERTICAL, UI_LAYOUT_PANEL, 0, 0, width, UI_UNIT_Y, 0, style);

	if (op == WM_operator_last_redo(C))
		if (!WM_operator_check_ui_enabled(C, op->type->name))
			uiLayoutSetEnabled(layout, false);

	if (op->type->flag & OPTYPE_MACRO) {
		for (op = op->macro.first; op; op = op->next) {
			uiLayoutOperatorButs(C, layout, op, NULL, 'H', UI_LAYOUT_OP_SHOW_TITLE);
		}
	}
	else {
		uiLayoutOperatorButs(C, layout, op, NULL, 'H', UI_LAYOUT_OP_SHOW_TITLE);
	}
	
	UI_block_bounds_set_popup(block, 4, 0, 0);

	return block;
}

typedef struct wmOpPopUp {
	wmOperator *op;
	int width;
	int height;
	int free_op;
} wmOpPopUp;

/* Only invoked by OK button in popups created with wm_block_dialog_create() */
static void dialog_exec_cb(bContext *C, void *arg1, void *arg2)
{
	wmWindowManager *wm = CTX_wm_manager(C);
	wmWindow *win = CTX_wm_window(C);

	wmOpPopUp *data = arg1;
	uiBlock *block = arg2;

	WM_operator_call_ex(C, data->op, true);

	/* let execute handle freeing it */
	//data->free_op = false;
	//data->op = NULL;

	/* in this case, wm_operator_ui_popup_cancel wont run */
	MEM_freeN(data);

	/* check window before 'block->handle' incase the
	 * popup execution closed the window and freed the block. see T44688. */
	if (BLI_findindex(&wm->windows, win) != -1) {
		UI_popup_block_close(C, win, block);
	}
}

static void dialog_check_cb(bContext *C, void *op_ptr, void *UNUSED(arg))
{
	wmOperator *op = op_ptr;
	if (op->type->check) {
		if (op->type->check(C, op)) {
			/* check for popup and re-layout buttons */
			ARegion *ar_menu = CTX_wm_menu(C);
			if (ar_menu) {
				ED_region_tag_refresh_ui(ar_menu);
			}
		}
	}
}

/* Dialogs are popups that require user verification (click OK) before exec */
static uiBlock *wm_block_dialog_create(bContext *C, ARegion *ar, void *userData)
{
	wmOpPopUp *data = userData;
	wmOperator *op = data->op;
	uiBlock *block;
	uiLayout *layout;
	uiStyle *style = UI_style_get();

	block = UI_block_begin(C, ar, __func__, UI_EMBOSS);
	UI_block_flag_disable(block, UI_BLOCK_LOOP);

	/* intentionally don't use 'UI_BLOCK_MOVEMOUSE_QUIT', some dialogues have many items
	 * where quitting by accident is very annoying */
	UI_block_flag_enable(block, UI_BLOCK_KEEP_OPEN | UI_BLOCK_NUMSELECT);

	layout = UI_block_layout(block, UI_LAYOUT_VERTICAL, UI_LAYOUT_PANEL, 0, 0, data->width, data->height, 0, style);
	
	UI_block_func_set(block, dialog_check_cb, op, NULL);

	uiLayoutOperatorButs(C, layout, op, NULL, 'H', UI_LAYOUT_OP_SHOW_TITLE);
	
	/* clear so the OK button is left alone */
	UI_block_func_set(block, NULL, NULL, NULL);

	/* new column so as not to interfere with custom layouts [#26436] */
	{
		uiBlock *col_block;
		uiLayout *col;
		uiBut *btn;

		col = uiLayoutColumn(layout, false);
		col_block = uiLayoutGetBlock(col);
		/* Create OK button, the callback of which will execute op */
		btn = uiDefBut(col_block, UI_BTYPE_BUT, 0, IFACE_("OK"), 0, -30, 0, UI_UNIT_Y, NULL, 0, 0, 0, 0, "");
		UI_but_func_set(btn, dialog_exec_cb, data, col_block);
	}

	/* center around the mouse */
	UI_block_bounds_set_popup(block, 4, data->width / -2, data->height / 2);

	return block;
}

static uiBlock *wm_operator_ui_create(bContext *C, ARegion *ar, void *userData)
{
	wmOpPopUp *data = userData;
	wmOperator *op = data->op;
	uiBlock *block;
	uiLayout *layout;
	uiStyle *style = UI_style_get();

	block = UI_block_begin(C, ar, __func__, UI_EMBOSS);
	UI_block_flag_disable(block, UI_BLOCK_LOOP);
	UI_block_flag_enable(block, UI_BLOCK_KEEP_OPEN | UI_BLOCK_MOVEMOUSE_QUIT);

	layout = UI_block_layout(block, UI_LAYOUT_VERTICAL, UI_LAYOUT_PANEL, 0, 0, data->width, data->height, 0, style);

	/* since ui is defined the auto-layout args are not used */
	uiLayoutOperatorButs(C, layout, op, NULL, 'V', 0);

	UI_block_bounds_set_popup(block, 4, 0, 0);

	return block;
}

static void wm_operator_ui_popup_cancel(struct bContext *C, void *userData)
{
	wmOpPopUp *data = userData;
	wmOperator *op = data->op;

	if (op) {
		if (op->type->cancel) {
			op->type->cancel(C, op);
		}

		if (data->free_op) {
			WM_operator_free(op);
		}
	}

	MEM_freeN(data);
}

static void wm_operator_ui_popup_ok(struct bContext *C, void *arg, int retval)
{
	wmOpPopUp *data = arg;
	wmOperator *op = data->op;

	if (op && retval > 0)
		WM_operator_call_ex(C, op, true);
	
	MEM_freeN(data);
}

int WM_operator_ui_popup(bContext *C, wmOperator *op, int width, int height)
{
	wmOpPopUp *data = MEM_callocN(sizeof(wmOpPopUp), "WM_operator_ui_popup");
	data->op = op;
	data->width = width;
	data->height = height;
	data->free_op = true; /* if this runs and gets registered we may want not to free it */
	UI_popup_block_ex(C, wm_operator_ui_create, NULL, wm_operator_ui_popup_cancel, data);
	return OPERATOR_RUNNING_MODAL;
}

/**
 * For use by #WM_operator_props_popup_call, #WM_operator_props_popup only.
 *
 * \note operator menu needs undo flag enabled, for redo callback */
static int wm_operator_props_popup_ex(bContext *C, wmOperator *op,
                                      const bool do_call, const bool do_redo)
{
	if ((op->type->flag & OPTYPE_REGISTER) == 0) {
		BKE_reportf(op->reports, RPT_ERROR,
		            "Operator '%s' does not have register enabled, incorrect invoke function", op->type->idname);
		return OPERATOR_CANCELLED;
	}

	if (do_redo) {
		if ((op->type->flag & OPTYPE_UNDO) == 0) {
			BKE_reportf(op->reports, RPT_ERROR,
			            "Operator '%s' does not have undo enabled, incorrect invoke function", op->type->idname);
			return OPERATOR_CANCELLED;
		}
	}

	/* if we don't have global undo, we can't do undo push for automatic redo,
	 * so we require manual OK clicking in this popup */
	if (!do_redo || !(U.uiflag & USER_GLOBALUNDO))
		return WM_operator_props_dialog_popup(C, op, 15 * UI_UNIT_X, UI_UNIT_Y);

	UI_popup_block_ex(C, wm_block_create_redo, NULL, wm_block_redo_cancel_cb, op);

	if (do_call)
		wm_block_redo_cb(C, op, 0);

	return OPERATOR_RUNNING_MODAL;
}

/**
 * Same as #WM_operator_props_popup but don't use operator redo.
 * just wraps #WM_operator_props_dialog_popup.
 */
int WM_operator_props_popup_confirm(bContext *C, wmOperator *op, const wmEvent *UNUSED(event))
{
	return wm_operator_props_popup_ex(C, op, false, false);
}

/**
 * Same as #WM_operator_props_popup but call the operator first,
 * This way - the button values correspond to the result of the operator.
 * Without this, first access to a button will make the result jump, see T32452.
 */
int WM_operator_props_popup_call(bContext *C, wmOperator *op, const wmEvent *UNUSED(event))
{
	return wm_operator_props_popup_ex(C, op, true, true);
}

int WM_operator_props_popup(bContext *C, wmOperator *op, const wmEvent *UNUSED(event))
{
	return wm_operator_props_popup_ex(C, op, false, true);
}

int WM_operator_props_dialog_popup(bContext *C, wmOperator *op, int width, int height)
{
	wmOpPopUp *data = MEM_callocN(sizeof(wmOpPopUp), "WM_operator_props_dialog_popup");
	
	data->op = op;
	data->width = width;
	data->height = height;
	data->free_op = true; /* if this runs and gets registered we may want not to free it */

	/* op is not executed until popup OK but is clicked */
	UI_popup_block_ex(C, wm_block_dialog_create, wm_operator_ui_popup_ok, wm_operator_ui_popup_cancel, data);

	return OPERATOR_RUNNING_MODAL;
}

int WM_operator_redo_popup(bContext *C, wmOperator *op)
{
	/* CTX_wm_reports(C) because operator is on stack, not active in event system */
	if ((op->type->flag & OPTYPE_REGISTER) == 0) {
		BKE_reportf(CTX_wm_reports(C), RPT_ERROR,
		            "Operator redo '%s' does not have register enabled, incorrect invoke function", op->type->idname);
		return OPERATOR_CANCELLED;
	}
	if (op->type->poll && op->type->poll(C) == 0) {
		BKE_reportf(CTX_wm_reports(C), RPT_ERROR, "Operator redo '%s': wrong context", op->type->idname);
		return OPERATOR_CANCELLED;
	}
	
	UI_popup_block_invoke(C, wm_block_create_redo, op);

	return OPERATOR_CANCELLED;
}

/* ***************** Debug menu ************************* */

static int wm_debug_menu_exec(bContext *C, wmOperator *op)
{
	G.debug_value = RNA_int_get(op->ptr, "debug_value");
	ED_screen_refresh(CTX_wm_manager(C), CTX_wm_window(C));
	WM_event_add_notifier(C, NC_WINDOW, NULL);

	return OPERATOR_FINISHED;
}

static int wm_debug_menu_invoke(bContext *C, wmOperator *op, const wmEvent *UNUSED(event))
{
	RNA_int_set(op->ptr, "debug_value", G.debug_value);
	return WM_operator_props_dialog_popup(C, op, 9 * UI_UNIT_X, UI_UNIT_Y);
}

static void WM_OT_debug_menu(wmOperatorType *ot)
{
	ot->name = "Debug Menu";
	ot->idname = "WM_OT_debug_menu";
	ot->description = "Open a popup to set the debug level";
	
	ot->invoke = wm_debug_menu_invoke;
	ot->exec = wm_debug_menu_exec;
	ot->poll = WM_operator_winactive;
	
	RNA_def_int(ot->srna, "debug_value", 0, SHRT_MIN, SHRT_MAX, "Debug Value", "", -10000, 10000);
}

/* ***************** Operator defaults ************************* */
static int wm_operator_defaults_exec(bContext *C, wmOperator *op)
{
	PointerRNA ptr = CTX_data_pointer_get_type(C, "active_operator", &RNA_Operator);

	if (!ptr.data) {
		BKE_report(op->reports, RPT_ERROR, "No operator in context");
		return OPERATOR_CANCELLED;
	}

	WM_operator_properties_reset((wmOperator *)ptr.data);
	return OPERATOR_FINISHED;
}

/* used by operator preset menu. pre-2.65 this was a 'Reset' button */
static void WM_OT_operator_defaults(wmOperatorType *ot)
{
	ot->name = "Restore Defaults";
	ot->idname = "WM_OT_operator_defaults";
	ot->description = "Set the active operator to its default values";

	ot->exec = wm_operator_defaults_exec;

	ot->flag = OPTYPE_INTERNAL;
}

/* ***************** Splash Screen ************************* */

static void wm_block_splash_close(bContext *C, void *arg_block, void *UNUSED(arg))
{
	wmWindow *win = CTX_wm_window(C);
	UI_popup_block_close(C, win, arg_block);
}

static uiBlock *wm_block_create_splash(bContext *C, ARegion *ar, void *arg_unused);

static void wm_block_splash_refreshmenu(bContext *C, void *UNUSED(arg_block), void *UNUSED(arg))
{
	ARegion *ar_menu = CTX_wm_menu(C);
	ED_region_tag_refresh_ui(ar_menu);
}

static int wm_resource_check_prev(void)
{

	const char *res = BKE_appdir_folder_id_version(BLENDER_RESOURCE_PATH_USER, BLENDER_VERSION, true);

	// if (res) printf("USER: %s\n", res);

#if 0 /* ignore the local folder */
	if (res == NULL) {
		/* with a local dir, copying old files isn't useful since local dir get priority for config */
		res = BKE_appdir_folder_id_version(BLENDER_RESOURCE_PATH_LOCAL, BLENDER_VERSION, true);
	}
#endif

	// if (res) printf("LOCAL: %s\n", res);
	if (res) {
		return false;
	}
	else {
		return (BKE_appdir_folder_id_version(BLENDER_RESOURCE_PATH_USER, BLENDER_VERSION - 1, true) != NULL);
	}
}

static uiBlock *wm_block_create_splash(bContext *C, ARegion *ar, void *UNUSED(arg))
{
	uiBlock *block;
	uiBut *but;
	uiLayout *layout, *split, *col;
	uiStyle *style = UI_style_get();
	const struct RecentFile *recent;
	int i;
	MenuType *mt = WM_menutype_find("USERPREF_MT_splash", true);
	char url[96];
	const char *version_suffix = NULL;

#ifndef WITH_HEADLESS
	extern char datatoc_splash_png[];
	extern int datatoc_splash_png_size;

	extern char datatoc_splash_2x_png[];
	extern int datatoc_splash_2x_png_size;
	ImBuf *ibuf;
#else
	ImBuf *ibuf = NULL;
#endif

#ifdef WITH_BUILDINFO
	int label_delta = 0;
	int hash_width, date_width;
	char date_buf[128] = "\0";
	char hash_buf[128] = "\0";
	extern unsigned long build_commit_timestamp;
	extern char build_hash[], build_commit_date[], build_commit_time[], build_branch[];

	/* Builds made from tag only shows tag sha */
	BLI_snprintf(hash_buf, sizeof(hash_buf), "Hash: %s", build_hash);
	BLI_snprintf(date_buf, sizeof(date_buf), "Date: %s %s", build_commit_date, build_commit_time);
	
	BLF_size(style->widgetlabel.uifont_id, style->widgetlabel.points, U.pixelsize * U.dpi);
	hash_width = (int)BLF_width(style->widgetlabel.uifont_id, hash_buf, sizeof(hash_buf)) + U.widget_unit;
	date_width = (int)BLF_width(style->widgetlabel.uifont_id, date_buf, sizeof(date_buf)) + U.widget_unit;
#endif  /* WITH_BUILDINFO */

#ifndef WITH_HEADLESS
	if (U.pixelsize == 2) {
		ibuf = IMB_ibImageFromMemory((unsigned char *)datatoc_splash_2x_png,
		                             datatoc_splash_2x_png_size, IB_rect, NULL, "<splash screen>");
	}
	else {
		ibuf = IMB_ibImageFromMemory((unsigned char *)datatoc_splash_png,
		                             datatoc_splash_png_size, IB_rect, NULL, "<splash screen>");
	}
#endif

	block = UI_block_begin(C, ar, "_popup", UI_EMBOSS);

	/* note on UI_BLOCK_NO_WIN_CLIP, the window size is not always synchronized
	 * with the OS when the splash shows, window clipping in this case gives
	 * ugly results and clipping the splash isn't useful anyway, just disable it [#32938] */
	UI_block_flag_enable(block, UI_BLOCK_LOOP | UI_BLOCK_KEEP_OPEN | UI_BLOCK_NO_WIN_CLIP);

	/* XXX splash scales with pixelsize, should become widget-units */
	but = uiDefBut(block, UI_BTYPE_IMAGE, 0, "", 0, 0.5f * U.widget_unit, U.pixelsize * 501, U.pixelsize * 282, ibuf, 0.0, 0.0, 0, 0, ""); /* button owns the imbuf now */
	UI_but_func_set(but, wm_block_splash_close, block, NULL);
	UI_block_func_set(block, wm_block_splash_refreshmenu, block, NULL);

	/* label for 'a' bugfix releases, or 'Release Candidate 1'...
	 *  avoids recreating splash for version updates */
	if (STREQ(STRINGIFY(BLENDER_VERSION_CYCLE), "rc")) {
		version_suffix = "Release Candidate";
	}
	else if (STREQ(STRINGIFY(BLENDER_VERSION_CYCLE), "release")) {
		version_suffix = STRINGIFY(BLENDER_VERSION_CHAR);
	}
	if (version_suffix != NULL && version_suffix[0]) {
		/* placed after the version number in the image,
		 * placing y is tricky to match baseline */
		int x = 260 - (2 * UI_DPI_WINDOW_FAC);
		int y = 242 + (4 * UI_DPI_WINDOW_FAC);
		int w = 240;

		/* hack to have text draw 'text_sel' */
		UI_block_emboss_set(block, UI_EMBOSS_NONE);
		but = uiDefBut(block, UI_BTYPE_LABEL, 0, version_suffix, x * U.pixelsize, y * U.pixelsize, w * U.pixelsize, UI_UNIT_Y, NULL, 0, 0, 0, 0, NULL);
		/* XXX, set internal flag - UI_SELECT */
		UI_but_flag_enable(but, 1);
		UI_block_emboss_set(block, UI_EMBOSS);
	}

#ifdef WITH_BUILDINFO
	if (build_commit_timestamp != 0) {
		uiDefBut(block, UI_BTYPE_LABEL, 0, date_buf, U.pixelsize * 494 - date_width, U.pixelsize * 270, date_width, UI_UNIT_Y, NULL, 0, 0, 0, 0, NULL);
		label_delta = 12;
	}
	uiDefBut(block, UI_BTYPE_LABEL, 0, hash_buf, U.pixelsize * 494 - hash_width, U.pixelsize * (270 - label_delta), hash_width, UI_UNIT_Y, NULL, 0, 0, 0, 0, NULL);

	if (!STREQ(build_branch, "master")) {
		char branch_buf[128] = "\0";
		int branch_width;
		BLI_snprintf(branch_buf, sizeof(branch_buf), "Branch: %s", build_branch);
		branch_width = (int)BLF_width(style->widgetlabel.uifont_id, branch_buf, sizeof(branch_buf)) + U.widget_unit;
		uiDefBut(block, UI_BTYPE_LABEL, 0, branch_buf, U.pixelsize * 494 - branch_width, U.pixelsize * (258 - label_delta), branch_width, UI_UNIT_Y, NULL, 0, 0, 0, 0, NULL);
	}
#endif  /* WITH_BUILDINFO */
	
	layout = UI_block_layout(block, UI_LAYOUT_VERTICAL, UI_LAYOUT_PANEL, 10, 2, U.pixelsize * 480, U.pixelsize * 110, 0, style);
	
	UI_block_emboss_set(block, UI_EMBOSS);
	/* show the splash menu (containing interaction presets), using python */
	if (mt) {
		Menu menu = {NULL};
		menu.layout = layout;
		menu.type = mt;
		mt->draw(C, &menu);

//		wmWindowManager *wm = CTX_wm_manager(C);
//		uiItemM(layout, C, "USERPREF_MT_keyconfigs", U.keyconfigstr, ICON_NONE);
	}
	
	UI_block_emboss_set(block, UI_EMBOSS_PULLDOWN);
	uiLayoutSetOperatorContext(layout, WM_OP_EXEC_REGION_WIN);
	
	split = uiLayoutSplit(layout, 0.0f, false);
	col = uiLayoutColumn(split, false);
	uiItemL(col, IFACE_("Links"), ICON_NONE);
#if 0
	uiItemStringO(col, IFACE_("Support an Open Animation Movie"), ICON_URL, "WM_OT_url_open", "url",
	              "https://cloud.blender.org/join");
#endif
	uiItemStringO(col, IFACE_("Donations"), ICON_URL, "WM_OT_url_open", "url",
	              "http://www.blender.org/foundation/donation-payment/");
	uiItemStringO(col, IFACE_("Credits"), ICON_URL, "WM_OT_url_open", "url",
	              "http://www.blender.org/about/credits/");
	BLI_snprintf(url, sizeof(url), "http://wiki.blender.org/index.php/Dev:Ref/Release_Notes/%d.%d",
	             BLENDER_VERSION / 100, BLENDER_VERSION % 100);
	uiItemStringO(col, IFACE_("Release Log"), ICON_URL, "WM_OT_url_open", "url", url);
	uiItemStringO(col, IFACE_("Manual"), ICON_URL, "WM_OT_url_open", "url",
	              "http://www.blender.org/manual");
	uiItemStringO(col, IFACE_("Blender Website"), ICON_URL, "WM_OT_url_open", "url", "http://www.blender.org");
	if (STREQ(STRINGIFY(BLENDER_VERSION_CYCLE), "release")) {
		BLI_snprintf(url, sizeof(url), "http://www.blender.org/documentation/blender_python_api_%d_%d"
		                               STRINGIFY(BLENDER_VERSION_CHAR) "_release",
		             BLENDER_VERSION / 100, BLENDER_VERSION % 100);
	}
	else {
		BLI_snprintf(url, sizeof(url), "http://www.blender.org/documentation/blender_python_api_%d_%d_%d",
		             BLENDER_VERSION / 100, BLENDER_VERSION % 100, BLENDER_SUBVERSION);
	}
	uiItemStringO(col, IFACE_("Python API Reference"), ICON_URL, "WM_OT_url_open", "url", url);
	uiItemL(col, "", ICON_NONE);

	col = uiLayoutColumn(split, false);

	if (wm_resource_check_prev()) {
		uiItemO(col, NULL, ICON_NEW, "WM_OT_copy_prev_settings");
		uiItemS(col);
	}

	uiItemL(col, IFACE_("Recent"), ICON_NONE);
	for (recent = G.recent_files.first, i = 0; (i < 5) && (recent); recent = recent->next, i++) {
		const char *filename = BLI_path_basename(recent->filepath);
		uiItemStringO(col, filename,
		              BLO_has_bfile_extension(filename) ? ICON_FILE_BLEND : ICON_FILE_BACKUP,
		              "WM_OT_open_mainfile", "filepath", recent->filepath);
	}

	uiItemS(col);
	uiItemO(col, NULL, ICON_RECOVER_LAST, "WM_OT_recover_last_session");
	uiItemL(col, "", ICON_NONE);
	
	mt = WM_menutype_find("USERPREF_MT_splash_footer", false);
	if (mt) {
		Menu menu = {NULL};
		menu.layout = uiLayoutColumn(layout, false);
		menu.type = mt;
		mt->draw(C, &menu);
	}

	UI_block_bounds_set_centered(block, 0);
	
	return block;
}

static int wm_splash_invoke(bContext *C, wmOperator *UNUSED(op), const wmEvent *UNUSED(event))
{
	UI_popup_block_invoke(C, wm_block_create_splash, NULL);
	
	return OPERATOR_FINISHED;
}

static void WM_OT_splash(wmOperatorType *ot)
{
	ot->name = "Splash Screen";
	ot->idname = "WM_OT_splash";
	ot->description = "Open the splash screen with release info";
	
	ot->invoke = wm_splash_invoke;
	ot->poll = WM_operator_winactive;
}


/* ***************** Search menu ************************* */
static uiBlock *wm_block_search_menu(bContext *C, ARegion *ar, void *UNUSED(arg_op))
{
	static char search[256] = "";
	wmEvent event;
	wmWindow *win = CTX_wm_window(C);
	uiBlock *block;
	uiBut *but;
	
	block = UI_block_begin(C, ar, "_popup", UI_EMBOSS);
	UI_block_flag_enable(block, UI_BLOCK_LOOP | UI_BLOCK_MOVEMOUSE_QUIT | UI_BLOCK_SEARCH_MENU);
	
	but = uiDefSearchBut(block, search, 0, ICON_VIEWZOOM, sizeof(search), 10, 10, UI_searchbox_size_x(), UI_UNIT_Y, 0, 0, "");
	UI_but_func_operator_search(but);
	
	/* fake button, it holds space for search items */
	uiDefBut(block, UI_BTYPE_LABEL, 0, "", 10, 10 - UI_searchbox_size_y(), UI_searchbox_size_x(), UI_searchbox_size_y(), NULL, 0, 0, 0, 0, NULL);
	
	UI_block_bounds_set_popup(block, 6, 0, -UI_UNIT_Y); /* move it downwards, mouse over button */
	
	wm_event_init_from_window(win, &event);
	event.type = EVT_BUT_OPEN;
	event.val = KM_PRESS;
	event.customdata = but;
	event.customdatafree = false;
	wm_event_add(win, &event);
	
	return block;
}

static int wm_search_menu_exec(bContext *UNUSED(C), wmOperator *UNUSED(op))
{
	return OPERATOR_FINISHED;
}

static int wm_search_menu_invoke(bContext *C, wmOperator *op, const wmEvent *UNUSED(event))
{
	UI_popup_block_invoke(C, wm_block_search_menu, op);
	
	return OPERATOR_INTERFACE;
}

/* op->poll */
static int wm_search_menu_poll(bContext *C)
{
	if (CTX_wm_window(C) == NULL) {
		return 0;
	}
	else {
		ScrArea *sa = CTX_wm_area(C);
		if (sa) {
			if (sa->spacetype == SPACE_CONSOLE) return 0;  /* XXX - so we can use the shortcut in the console */
			if (sa->spacetype == SPACE_TEXT) return 0;     /* XXX - so we can use the spacebar in the text editor */
		}
		else {
			Object *editob = CTX_data_edit_object(C);
			if (editob && editob->type == OB_FONT) return 0;  /* XXX - so we can use the spacebar for entering text */
		}
	}
	return 1;
}

static void WM_OT_search_menu(wmOperatorType *ot)
{
	ot->name = "Search Menu";
	ot->idname = "WM_OT_search_menu";
	ot->description = "Pop-up a search menu over all available operators in current context";
	
	ot->invoke = wm_search_menu_invoke;
	ot->exec = wm_search_menu_exec;
	ot->poll = wm_search_menu_poll;
}

static int wm_call_menu_exec(bContext *C, wmOperator *op)
{
	char idname[BKE_ST_MAXNAME];
	RNA_string_get(op->ptr, "name", idname);

	return UI_popup_menu_invoke(C, idname, op->reports);
}

static void WM_OT_call_menu(wmOperatorType *ot)
{
	ot->name = "Call Menu";
	ot->idname = "WM_OT_call_menu";
	ot->description = "Call (draw) a pre-defined menu";

	ot->exec = wm_call_menu_exec;
	ot->poll = WM_operator_winactive;

	ot->flag = OPTYPE_INTERNAL;

	RNA_def_string(ot->srna, "name", NULL, BKE_ST_MAXNAME, "Name", "Name of the menu");
}

static int wm_call_pie_menu_invoke(bContext *C, wmOperator *op, const wmEvent *event)
{
	char idname[BKE_ST_MAXNAME];
	RNA_string_get(op->ptr, "name", idname);

	return UI_pie_menu_invoke(C, idname, event);
}

static int wm_call_pie_menu_exec(bContext *C, wmOperator *op)
{
	char idname[BKE_ST_MAXNAME];
	RNA_string_get(op->ptr, "name", idname);

	return UI_pie_menu_invoke(C, idname, CTX_wm_window(C)->eventstate);
}

static void WM_OT_call_menu_pie(wmOperatorType *ot)
{
	ot->name = "Call Pie Menu";
	ot->idname = "WM_OT_call_menu_pie";
	ot->description = "Call (draw) a pre-defined pie menu";

	ot->invoke = wm_call_pie_menu_invoke;
	ot->exec = wm_call_pie_menu_exec;
	ot->poll = WM_operator_winactive;

	ot->flag = OPTYPE_INTERNAL;

	RNA_def_string(ot->srna, "name", NULL, BKE_ST_MAXNAME, "Name", "Name of the pie menu");
}

/* ************ window / screen operator definitions ************** */

/* this poll functions is needed in place of WM_operator_winactive
 * while it crashes on full screen */
static int wm_operator_winactive_normal(bContext *C)
{
	wmWindow *win = CTX_wm_window(C);

	if (win == NULL || win->screen == NULL || win->screen->state != SCREENNORMAL)
		return 0;

	return 1;
}

static void WM_OT_window_duplicate(wmOperatorType *ot)
{
	ot->name = "Duplicate Window";
	ot->idname = "WM_OT_window_duplicate";
	ot->description = "Duplicate the current Blender window";
		
	ot->exec = wm_window_duplicate_exec;
	ot->poll = wm_operator_winactive_normal;
}

static void WM_OT_save_homefile(wmOperatorType *ot)
{
	ot->name = "Save Startup File";
	ot->idname = "WM_OT_save_homefile";
	ot->description = "Make the current file the default .blend file, includes preferences";
		
	ot->invoke = WM_operator_confirm;
	ot->exec = wm_homefile_write_exec;
}

static int wm_userpref_autoexec_add_exec(bContext *UNUSED(C), wmOperator *UNUSED(op))
{
	bPathCompare *path_cmp = MEM_callocN(sizeof(bPathCompare), "bPathCompare");
	BLI_addtail(&U.autoexec_paths, path_cmp);
	return OPERATOR_FINISHED;
}

static void WM_OT_userpref_autoexec_path_add(wmOperatorType *ot)
{
	ot->name = "Add Autoexec Path";
	ot->idname = "WM_OT_userpref_autoexec_path_add";
	ot->description = "Add path to exclude from autoexecution";

	ot->exec = wm_userpref_autoexec_add_exec;

	ot->flag = OPTYPE_INTERNAL;
}

static int wm_userpref_autoexec_remove_exec(bContext *UNUSED(C), wmOperator *op)
{
	const int index = RNA_int_get(op->ptr, "index");
	bPathCompare *path_cmp = BLI_findlink(&U.autoexec_paths, index);
	if (path_cmp) {
		BLI_freelinkN(&U.autoexec_paths, path_cmp);
	}
	return OPERATOR_FINISHED;
}

static void WM_OT_userpref_autoexec_path_remove(wmOperatorType *ot)
{
	ot->name = "Remove Autoexec Path";
	ot->idname = "WM_OT_userpref_autoexec_path_remove";
	ot->description = "Remove path to exclude from autoexecution";

	ot->exec = wm_userpref_autoexec_remove_exec;

	ot->flag = OPTYPE_INTERNAL;

	RNA_def_int(ot->srna, "index", 0, 0, INT_MAX, "Index", "", 0, 1000);
}

static void WM_OT_save_userpref(wmOperatorType *ot)
{
	ot->name = "Save User Settings";
	ot->idname = "WM_OT_save_userpref";
	ot->description = "Save user preferences separately, overrides startup file preferences";
	
	ot->invoke = WM_operator_confirm;
	ot->exec = wm_userpref_write_exec;
}

static void WM_OT_read_history(wmOperatorType *ot)
{
	ot->name = "Reload History File";
	ot->idname = "WM_OT_read_history";
	ot->description = "Reloads history and bookmarks";

	ot->invoke = WM_operator_confirm;
	ot->exec = wm_history_file_read_exec;

	/* this operator is only used for loading settings from a previous blender install */
	ot->flag = OPTYPE_INTERNAL;
}

static void WM_OT_read_homefile(wmOperatorType *ot)
{
	PropertyRNA *prop;
	ot->name = "Reload Start-Up File";
	ot->idname = "WM_OT_read_homefile";
	ot->description = "Open the default file (doesn't save the current file)";
	
	ot->invoke = WM_operator_confirm;
	ot->exec = wm_homefile_read_exec;

	prop = RNA_def_string_file_path(ot->srna, "filepath", NULL,
	                                FILE_MAX, "File Path", 
	                                "Path to an alternative start-up file");
	RNA_def_property_flag(prop, PROP_HIDDEN);

	/* So scripts can use an alternative start-up file without the UI */
	prop = RNA_def_boolean(ot->srna, "load_ui", true, "Load UI",
	                       "Load user interface setup from the .blend file");
	RNA_def_property_flag(prop, PROP_HIDDEN | PROP_SKIP_SAVE);

	/* omit poll to run in background mode */
}

static void WM_OT_read_factory_settings(wmOperatorType *ot)
{
	ot->name = "Load Factory Settings";
	ot->idname = "WM_OT_read_factory_settings";
	ot->description = "Load default file and user preferences";
	
	ot->invoke = WM_operator_confirm;
	ot->exec = wm_homefile_read_exec;
	/* omit poll to run in background mode */
}

/* *************** open file **************** */

/**
 * Wrap #WM_file_read, shared by file reading operators.
 */
static bool wm_file_read_opwrap(bContext *C, const char *filepath, ReportList *reports,
                                const bool autoexec_init)
{
	bool success;

	/* XXX wm in context is not set correctly after WM_file_read -> crash */
	/* do it before for now, but is this correct with multiple windows? */
	WM_event_add_notifier(C, NC_WINDOW, NULL);

	if (autoexec_init) {
		WM_file_autoexec_init(filepath);
	}

	success = WM_file_read(C, filepath, reports);

	return success;
}

/* currently fits in a pointer */
struct FileRuntime {
	bool is_untrusted;
};

static int wm_open_mainfile_invoke(bContext *C, wmOperator *op, const wmEvent *UNUSED(event))
{
	const char *openname = G.main->name;

	if (CTX_wm_window(C) == NULL) {
		/* in rare cases this could happen, when trying to invoke in background
		 * mode on load for example. Don't use poll for this because exec()
		 * can still run without a window */
		BKE_report(op->reports, RPT_ERROR, "Context window not set");
		return OPERATOR_CANCELLED;
	}

	/* if possible, get the name of the most recently used .blend file */
	if (G.recent_files.first) {
		struct RecentFile *recent = G.recent_files.first;
		openname = recent->filepath;
	}

	RNA_string_set(op->ptr, "filepath", openname);
	wm_open_init_load_ui(op, true);
	wm_open_init_use_scripts(op, true);
	op->customdata = NULL;

	WM_event_add_fileselect(C, op);

	return OPERATOR_RUNNING_MODAL;
}

static int wm_open_mainfile_exec(bContext *C, wmOperator *op)
{
	char filepath[FILE_MAX];
	bool success;

	RNA_string_get(op->ptr, "filepath", filepath);

	/* re-use last loaded setting so we can reload a file without changing */
	wm_open_init_load_ui(op, false);
	wm_open_init_use_scripts(op, false);

	if (RNA_boolean_get(op->ptr, "load_ui"))
		G.fileflags &= ~G_FILE_NO_UI;
	else
		G.fileflags |= G_FILE_NO_UI;
		
	if (RNA_boolean_get(op->ptr, "use_scripts"))
		G.f |= G_SCRIPT_AUTOEXEC;
	else
		G.f &= ~G_SCRIPT_AUTOEXEC;
	
	success = wm_file_read_opwrap(C, filepath, op->reports, !(G.f & G_SCRIPT_AUTOEXEC));

	/* for file open also popup for warnings, not only errors */
	BKE_report_print_level_set(op->reports, RPT_WARNING);

	if (success) {
		return OPERATOR_FINISHED;
	}
	else {
		return OPERATOR_CANCELLED;
	}
}

static bool wm_open_mainfile_check(bContext *UNUSED(C), wmOperator *op)
{
	struct FileRuntime *file_info = (struct FileRuntime *)&op->customdata;
	PropertyRNA *prop = RNA_struct_find_property(op->ptr, "use_scripts");
	bool is_untrusted = false;
	char path[FILE_MAX];
	char *lslash;

	RNA_string_get(op->ptr, "filepath", path);

	/* get the dir */
	lslash = (char *)BLI_last_slash(path);
	if (lslash) *(lslash + 1) = '\0';

	if ((U.flag & USER_SCRIPT_AUTOEXEC_DISABLE) == 0) {
		if (BKE_autoexec_match(path) == true) {
			RNA_property_boolean_set(op->ptr, prop, false);
			is_untrusted = true;
		}
	}

	if (file_info) {
		file_info->is_untrusted = is_untrusted;
	}

	return is_untrusted;
}

static void wm_open_mainfile_ui(bContext *UNUSED(C), wmOperator *op)
{
	struct FileRuntime *file_info = (struct FileRuntime *)&op->customdata;
	uiLayout *layout = op->layout;
	uiLayout *col = op->layout;
	const char *autoexec_text;

	uiItemR(layout, op->ptr, "load_ui", 0, NULL, ICON_NONE);

	col = uiLayoutColumn(layout, false);
	if (file_info->is_untrusted) {
		autoexec_text = IFACE_("Trusted Source [Untrusted Path]");
		uiLayoutSetActive(col, false);
		uiLayoutSetEnabled(col, false);
	}
	else {
		autoexec_text = IFACE_("Trusted Source");
	}

	uiItemR(col, op->ptr, "use_scripts", 0, autoexec_text, ICON_NONE);
}

static void WM_OT_open_mainfile(wmOperatorType *ot)
{
	ot->name = "Open Blender File";
	ot->idname = "WM_OT_open_mainfile";
	ot->description = "Open a Blender file";

	ot->invoke = wm_open_mainfile_invoke;
	ot->exec = wm_open_mainfile_exec;
	ot->check = wm_open_mainfile_check;
	ot->ui = wm_open_mainfile_ui;
	/* omit window poll so this can work in background mode */

	WM_operator_properties_filesel(ot, FILE_TYPE_FOLDER | FILE_TYPE_BLENDER, FILE_BLENDER, FILE_OPENFILE,
	                               WM_FILESEL_FILEPATH, FILE_DEFAULTDISPLAY, FILE_SORT_ALPHA);

	RNA_def_boolean(ot->srna, "load_ui", true, "Load UI", "Load user interface setup in the .blend file");
	RNA_def_boolean(ot->srna, "use_scripts", true, "Trusted Source",
	                "Allow .blend file to execute scripts automatically, default available from system preferences");
}


/* *************** revert file **************** */

static int wm_revert_mainfile_exec(bContext *C, wmOperator *op)
{
	bool success;

	wm_open_init_use_scripts(op, false);

	if (RNA_boolean_get(op->ptr, "use_scripts"))
		G.f |= G_SCRIPT_AUTOEXEC;
	else
		G.f &= ~G_SCRIPT_AUTOEXEC;

	success = wm_file_read_opwrap(C, G.main->name, op->reports, !(G.f & G_SCRIPT_AUTOEXEC));

	if (success) {
		return OPERATOR_FINISHED;
	}
	else {
		return OPERATOR_CANCELLED;
	}
}

static int wm_revert_mainfile_poll(bContext *UNUSED(C))
{
	return G.relbase_valid;
}

static void WM_OT_revert_mainfile(wmOperatorType *ot)
{
	ot->name = "Revert";
	ot->idname = "WM_OT_revert_mainfile";
	ot->description = "Reload the saved file";
	ot->invoke = WM_operator_confirm;

	RNA_def_boolean(ot->srna, "use_scripts", true, "Trusted Source",
	                "Allow .blend file to execute scripts automatically, default available from system preferences");

	ot->exec = wm_revert_mainfile_exec;
	ot->poll = wm_revert_mainfile_poll;
}

/* **************** link/append *************** */

static int wm_link_append_poll(bContext *C)
{
	if (WM_operator_winactive(C)) {
		/* linking changes active object which is pretty useful in general,
		 * but which totally confuses edit mode (i.e. it becoming not so obvious
		 * to leave from edit mode and invalid tools in toolbar might be displayed)
		 * so disable link/append when in edit mode (sergey) */
		if (CTX_data_edit_object(C))
			return 0;

		return 1;
	}

	return 0;
}

static int wm_link_append_invoke(bContext *C, wmOperator *op, const wmEvent *UNUSED(event))
{
	if (RNA_struct_property_is_set(op->ptr, "filepath")) {
		return WM_operator_call_notest(C, op);
	}
	else {
		/* XXX TODO solve where to get last linked library from */
		if (G.lib[0] != '\0') {
			RNA_string_set(op->ptr, "filepath", G.lib);
		}
		else if (G.relbase_valid) {
			char path[FILE_MAX];
			BLI_strncpy(path, G.main->name, sizeof(G.main->name));
			BLI_parent_dir(path);
			RNA_string_set(op->ptr, "filepath", path);
		}
		WM_event_add_fileselect(C, op);
		return OPERATOR_RUNNING_MODAL;
	}
}

static short wm_link_append_flag(wmOperator *op)
{
	PropertyRNA *prop;
	short flag = 0;

	if (RNA_boolean_get(op->ptr, "autoselect"))
		flag |= FILE_AUTOSELECT;
	if (RNA_boolean_get(op->ptr, "active_layer"))
		flag |= FILE_ACTIVELAY;
	if ((prop = RNA_struct_find_property(op->ptr, "relative_path")) && RNA_property_boolean_get(op->ptr, prop))
		flag |= FILE_RELPATH;
	if (RNA_boolean_get(op->ptr, "link"))
		flag |= FILE_LINK;
	if (RNA_boolean_get(op->ptr, "instance_groups"))
		flag |= FILE_GROUP_INSTANCE;

	return flag;
}

typedef struct WMLinkAppendDataItem {
	char *name;
	BLI_bitmap *libraries;  /* All libs (from WMLinkAppendData.libraries) to try to load this ID from. */
	int idcode;

	ID *new_id;
	void *customdata;
} WMLinkAppendDataItem;

typedef struct WMLinkAppendData {
<<<<<<< HEAD
	LinkNode *libraries;
	LinkNode *items;
=======
	LinkNodePair libraries;
	LinkNodePair items;
>>>>>>> e91d614e
	int num_libraries;
	int num_items;
	short flag;

<<<<<<< HEAD
=======
	/* Internal 'private' data */
>>>>>>> e91d614e
	MemArena *memarena;
} WMLinkAppendData;

static WMLinkAppendData *wm_link_append_data_new(const int flag)
{
	MemArena *ma = BLI_memarena_new(BLI_MEMARENA_STD_BUFSIZE, __func__);
	WMLinkAppendData *lapp_data = BLI_memarena_calloc(ma, sizeof(*lapp_data));

	lapp_data->flag = flag;
	lapp_data->memarena = ma;

	return lapp_data;
}

static void wm_link_append_data_free(WMLinkAppendData *lapp_data)
{
	BLI_memarena_free(lapp_data->memarena);
}

/* WARNING! *Never* call wm_link_append_data_library_add() after having added some items! */

static void wm_link_append_data_library_add(WMLinkAppendData *lapp_data, const char *libname)
{
	size_t len = strlen(libname) + 1;
	char *libpath = BLI_memarena_alloc(lapp_data->memarena, len);

	BLI_strncpy(libpath, libname, len);
<<<<<<< HEAD
	BLI_linklist_prepend_arena(&lapp_data->libraries, libpath, lapp_data->memarena);
=======
	BLI_linklist_append_arena(&lapp_data->libraries, libpath, lapp_data->memarena);
>>>>>>> e91d614e
	lapp_data->num_libraries++;
}

static WMLinkAppendDataItem *wm_link_append_data_item_add(
        WMLinkAppendData *lapp_data, const char *idname, const int idcode, void *customdata)
{
	WMLinkAppendDataItem *item = BLI_memarena_alloc(lapp_data->memarena, sizeof(*item));
	size_t len = strlen(idname) + 1;

	item->name = BLI_memarena_alloc(lapp_data->memarena, len);
	BLI_strncpy(item->name, idname, len);
	item->idcode = idcode;
	item->libraries = BLI_BITMAP_NEW_MEMARENA(lapp_data->memarena, lapp_data->num_libraries);

	item->new_id = NULL;
	item->customdata = customdata;

<<<<<<< HEAD
	BLI_linklist_prepend_arena(&lapp_data->items, item, lapp_data->memarena);
=======
	BLI_linklist_append_arena(&lapp_data->items, item, lapp_data->memarena);
>>>>>>> e91d614e
	lapp_data->num_items++;

	return item;
}

static void wm_link_do(
        WMLinkAppendData *lapp_data, ReportList *reports, Main *bmain, Scene *scene, View3D *v3d)
{
	Main *mainl;
	BlendHandle *bh;
	Library *lib;

<<<<<<< HEAD
	const short flag = lapp_data->flag;
=======
	const int flag = lapp_data->flag;
>>>>>>> e91d614e

	BLI_bitmap *done_items = BLI_BITMAP_NEW_ALLOCA(lapp_data->num_items);
	LinkNode *liblink, *itemlink;
	int lib_idx, item_idx;

	BLI_assert(lapp_data->num_items && lapp_data->num_libraries);
<<<<<<< HEAD

	for (lib_idx = 0, liblink = lapp_data->libraries; liblink; lib_idx++, liblink = liblink->next) {
		char *libname = liblink->link;
		int idcode;

		bh = BLO_blendhandle_from_file(libname, reports);

=======

	for (lib_idx = 0, liblink = lapp_data->libraries.list; liblink; lib_idx++, liblink = liblink->next) {
		char *libname = liblink->link;
		int idcode;

		bh = BLO_blendhandle_from_file(libname, reports);

>>>>>>> e91d614e
		if (bh == NULL) {
			/* Unlikely since we just browsed it, but possible
			 * Error reports will have been made by BLO_blendhandle_from_file() */
			continue;
		}

		/* here appending/linking starts */
		mainl = BLO_library_link_begin(bmain, &bh, libname);
		lib = mainl->curlib;
		BLI_assert(lib);
		UNUSED_VARS_NDEBUG(lib);

		if (mainl->versionfile < 250) {
			BKE_reportf(reports, RPT_WARNING,
			            "Linking or appending from a very old .blend file format (%d.%d), no animation conversion will "
			            "be done! You may want to re-save your lib file with current Blender",
			            mainl->versionfile, mainl->subversionfile);
		}

		/* For each lib file, we loop until we have (tried) to link all items belonging to that lib. */
		BLI_BITMAP_SET_ALL(done_items, false, lapp_data->num_items);
		while (true) {
<<<<<<< HEAD
			for (item_idx = 0, idcode = -1, itemlink = lapp_data->items;
=======
			for (item_idx = 0, idcode = -1, itemlink = lapp_data->items.list;
>>>>>>> e91d614e
			     itemlink;
			     item_idx++, itemlink = itemlink->next)
			{
				WMLinkAppendDataItem *item = itemlink->link;
				ID *new_id;

				if (BLI_BITMAP_TEST(done_items, item_idx) || !BLI_BITMAP_TEST(item->libraries, lib_idx)) {
					continue;
				}
				if (idcode == -1) {
					idcode = item->idcode;
				}
				else if (item->idcode != idcode) {
					continue;
				}

				BLI_BITMAP_ENABLE(done_items, item_idx);

				if ((new_id = BLO_library_link_named_part_ex(mainl, &bh, item->name, idcode, flag, scene, v3d))) {
					/* If the link is sucessful, clear item's libs 'todo' flags.
					 * This avoids trying to link same item with other libraries to come. */
					BLI_BITMAP_SET_ALL(item->libraries, false, lapp_data->num_libraries);
					item->new_id = new_id;
				}

			}
			if (idcode == -1) {
				/* We have handled all items for this library, so we are done with it. */
				break;
			}
		}

		BLO_library_link_end(mainl, &bh, flag, scene, v3d);
		BLO_blendhandle_close(bh);
	}
}

static int wm_link_append_exec(bContext *C, wmOperator *op)
{
	Main *bmain = CTX_data_main(C);
	Scene *scene = CTX_data_scene(C);
	PropertyRNA *prop;
	WMLinkAppendData *lapp_data;
	char path[FILE_MAX_LIBEXTRA], root[FILE_MAXDIR], libname[FILE_MAX], relname[FILE_MAX];
	char *group, *name;
	int totfiles = 0;
	short flag;

	RNA_string_get(op->ptr, "filename", relname);
	RNA_string_get(op->ptr, "directory", root);

	BLI_join_dirfile(path, sizeof(path), root, relname);

	/* test if we have a valid data */
	if (!BLO_library_path_explode(path, libname, &group, &name)) {
		BKE_reportf(op->reports, RPT_ERROR, "'%s': not a library", path);
		return OPERATOR_CANCELLED;
	}
	else if (!group) {
		BKE_reportf(op->reports, RPT_ERROR, "'%s': nothing indicated", path);
		return OPERATOR_CANCELLED;
	}
	else if (BLI_path_cmp(bmain->name, libname) == 0) {
		BKE_reportf(op->reports, RPT_ERROR, "'%s': cannot use current file as library", path);
		return OPERATOR_CANCELLED;
	}

	/* check if something is indicated for append/link */
	prop = RNA_struct_find_property(op->ptr, "files");
	if (prop) {
		totfiles = RNA_property_collection_length(op->ptr, prop);
		if (totfiles == 0) {
			if (!name) {
				BKE_reportf(op->reports, RPT_ERROR, "'%s': nothing indicated", path);
				return OPERATOR_CANCELLED;
			}
		}
	}
	else if (!name) {
		BKE_reportf(op->reports, RPT_ERROR, "'%s': nothing indicated", path);
		return OPERATOR_CANCELLED;
	}

	flag = wm_link_append_flag(op);

	/* sanity checks for flag */
	if (scene && scene->id.lib) {
		BKE_reportf(op->reports, RPT_WARNING,
		            "Scene '%s' is linked, instanciation of objects & groups is disabled", scene->id.name + 2);
		flag &= ~FILE_GROUP_INSTANCE;
		scene = NULL;
	}

	/* from here down, no error returns */

	if (scene && RNA_boolean_get(op->ptr, "autoselect")) {
		BKE_scene_base_deselect_all(scene);
	}
	
	/* tag everything, all untagged data can be made local
	 * its also generally useful to know what is new
	 *
	 * take extra care BKE_main_id_flag_all(bmain, LIB_PRE_EXISTING, false) is called after! */
	BKE_main_id_flag_all(bmain, LIB_PRE_EXISTING, true);

	/* We define our working data...
	 * Note that here, each item 'uses' one library, and only one. */
	lapp_data = wm_link_append_data_new(flag);
	if (totfiles != 0) {
		GHash *libraries = BLI_ghash_new(BLI_ghashutil_strhash_p, BLI_ghashutil_strcmp, __func__);
		int lib_idx = 0;

		RNA_BEGIN (op->ptr, itemptr, "files")
		{
			RNA_string_get(&itemptr, "name", relname);

			BLI_join_dirfile(path, sizeof(path), root, relname);

			if (BLO_library_path_explode(path, libname, &group, &name)) {
				if (!group || !name) {
					continue;
				}

				if (!BLI_ghash_haskey(libraries, libname)) {
					BLI_ghash_insert(libraries, BLI_strdup(libname), SET_INT_IN_POINTER(lib_idx));
					lib_idx++;
					wm_link_append_data_library_add(lapp_data, libname);
				}
			}
		}
		RNA_END;

<<<<<<< HEAD
		lib_idx = 0;

		RNA_BEGIN (op->ptr, itemptr, "files")
		{
			RNA_string_get(&itemptr, "name", relname);

			BLI_join_dirfile(path, sizeof(path), root, relname);

			if (BLO_library_path_explode(path, libname, &group, &name)) {
				WMLinkAppendDataItem *item;
				if (!group || !name) {
=======
		RNA_BEGIN (op->ptr, itemptr, "files")
		{
			RNA_string_get(&itemptr, "name", relname);

			BLI_join_dirfile(path, sizeof(path), root, relname);

			if (BLO_library_path_explode(path, libname, &group, &name)) {
				WMLinkAppendDataItem *item;
				if (!group || !name) {
					printf("skipping %s\n", path);
>>>>>>> e91d614e
					continue;
				}

				lib_idx = GET_INT_FROM_POINTER(BLI_ghash_lookup(libraries, libname));

				item = wm_link_append_data_item_add(lapp_data, name, BKE_idcode_from_name(group), NULL);
				BLI_BITMAP_ENABLE(item->libraries, lib_idx);
			}
		}
		RNA_END;
<<<<<<< HEAD

		BLI_ghash_free(libraries, MEM_freeN, NULL);
	}
	else {
		WMLinkAppendDataItem *item;

=======

		BLI_ghash_free(libraries, MEM_freeN, NULL);
	}
	else {
		WMLinkAppendDataItem *item;

>>>>>>> e91d614e
		wm_link_append_data_library_add(lapp_data, libname);
		item = wm_link_append_data_item_add(lapp_data, name, BKE_idcode_from_name(group), NULL);
		BLI_BITMAP_ENABLE(item->libraries, 0);
	}

<<<<<<< HEAD
	wm_link_do(lapp_data, op->reports, bmain, scene, CTX_wm_view3d(C));

=======
	/* XXX We'd need re-entrant locking on Main for this to work... */
	/* BKE_main_lock(bmain); */

	wm_link_do(lapp_data, op->reports, bmain, scene, CTX_wm_view3d(C));

	/* BKE_main_unlock(bmain); */

>>>>>>> e91d614e
	wm_link_append_data_free(lapp_data);

	/* mark all library linked objects to be updated */
	BKE_main_lib_objects_recalc_all(bmain);
	IMB_colormanagement_check_file_config(bmain);

	/* append, rather than linking */
	if ((flag & FILE_LINK) == 0) {
		BKE_library_make_local(bmain, NULL, true);
	}

	/* important we unset, otherwise these object wont
	 * link into other scenes from this blend file */
	BKE_main_id_flag_all(bmain, LIB_PRE_EXISTING, false);

	/* recreate dependency graph to include new objects */
	DAG_scene_relations_rebuild(bmain, scene);
	
	/* free gpu materials, some materials depend on existing objects, such as lamps so freeing correctly refreshes */
	GPU_materials_free();

	/* XXX TODO: align G.lib with other directory storage (like last opened image etc...) */
	BLI_strncpy(G.lib, root, FILE_MAX);

	WM_event_add_notifier(C, NC_WINDOW, NULL);

	return OPERATOR_FINISHED;
}

static void wm_link_append_properties_common(wmOperatorType *ot, bool is_link)
{
	PropertyRNA *prop;

	/* better not save _any_ settings for this operator */
	/* properties */
	prop = RNA_def_boolean(ot->srna, "link", is_link,
	                       "Link", "Link the objects or datablocks rather than appending");
	RNA_def_property_flag(prop, PROP_SKIP_SAVE | PROP_HIDDEN);
	prop = RNA_def_boolean(ot->srna, "autoselect", true,
	                       "Select", "Select new objects");
	RNA_def_property_flag(prop, PROP_SKIP_SAVE);
	prop = RNA_def_boolean(ot->srna, "active_layer", true,
	                       "Active Layer", "Put new objects on the active layer");
	RNA_def_property_flag(prop, PROP_SKIP_SAVE);
	prop = RNA_def_boolean(ot->srna, "instance_groups", is_link,
	                       "Instance Groups", "Create Dupli-Group instances for each group");
	RNA_def_property_flag(prop, PROP_SKIP_SAVE);
}

static void WM_OT_link(wmOperatorType *ot)
{
	ot->name = "Link from Library";
	ot->idname = "WM_OT_link";
	ot->description = "Link from a Library .blend file";
	
	ot->invoke = wm_link_append_invoke;
	ot->exec = wm_link_append_exec;
	ot->poll = wm_link_append_poll;
	
	ot->flag |= OPTYPE_UNDO;

	WM_operator_properties_filesel(
	        ot, FILE_TYPE_FOLDER | FILE_TYPE_BLENDER | FILE_TYPE_BLENDERLIB, FILE_LOADLIB, FILE_OPENFILE,
	        WM_FILESEL_FILEPATH | WM_FILESEL_DIRECTORY | WM_FILESEL_FILENAME | WM_FILESEL_RELPATH | WM_FILESEL_FILES,
	        FILE_DEFAULTDISPLAY, FILE_SORT_ALPHA);
	
	wm_link_append_properties_common(ot, true);
}

static void WM_OT_append(wmOperatorType *ot)
{
	ot->name = "Append from Library";
	ot->idname = "WM_OT_append";
	ot->description = "Append from a Library .blend file";

	ot->invoke = wm_link_append_invoke;
	ot->exec = wm_link_append_exec;
	ot->poll = wm_link_append_poll;

	ot->flag |= OPTYPE_UNDO;

	WM_operator_properties_filesel(
		ot, FILE_TYPE_FOLDER | FILE_TYPE_BLENDER | FILE_TYPE_BLENDERLIB, FILE_LOADLIB, FILE_OPENFILE,
		WM_FILESEL_FILEPATH | WM_FILESEL_DIRECTORY | WM_FILESEL_FILENAME | WM_FILESEL_FILES,
		FILE_DEFAULTDISPLAY, FILE_SORT_ALPHA);

	wm_link_append_properties_common(ot, false);
}


static int wm_lib_relocate_invoke(bContext *C, wmOperator *op, const wmEvent *UNUSED(event))
{
	Library *lib;
	char lib_name[MAX_NAME];

	RNA_string_get(op->ptr, "library", lib_name);
	lib = (Library *)BKE_libblock_find_name_ex(CTX_data_main(C), ID_LI, lib_name);

	if (lib) {
		if (lib->parent) {
			BKE_reportf(op->reports, RPT_ERROR_INVALID_INPUT,
			            "Cannot relocate indirectly linked library '%s'", lib->filepath);
			return OPERATOR_CANCELLED;
		}
		RNA_string_set(op->ptr, "filepath", lib->filepath);

		WM_event_add_fileselect(C, op);

		return OPERATOR_RUNNING_MODAL;
	}

	return OPERATOR_CANCELLED;
}

static int wm_lib_relocate_exec_do(bContext *C, wmOperator *op, const bool reload)
{
	Library *lib;
	char lib_name[MAX_NAME];

	RNA_string_get(op->ptr, "library", lib_name);
	lib = (Library *)BKE_libblock_find_name_ex(CTX_data_main(C), ID_LI, lib_name);

	if (lib) {
		Main *bmain = CTX_data_main(C);
		Scene *scene = CTX_data_scene(C);
		PropertyRNA *prop;
		WMLinkAppendData *lapp_data;

		ListBase *lbarray[MAX_LIBARRAY];
		int lba_idx;

		LinkNode *itemlink;
		int item_idx;

		int num_ids;
		char path[FILE_MAX], root[FILE_MAXDIR], libname[FILE_MAX], relname[FILE_MAX];
		short flag = 0;

		if (RNA_boolean_get(op->ptr, "relative_path")) {
			flag |= FILE_RELPATH;
		}

		if (lib->parent && !reload) {
			BKE_reportf(op->reports, RPT_ERROR_INVALID_INPUT,
			            "Cannot relocate indirectly linked library '%s'", lib->filepath);
			return OPERATOR_CANCELLED;
		}

		RNA_string_get(op->ptr, "directory", root);
		RNA_string_get(op->ptr, "filename", libname);

		if (!BLO_has_bfile_extension(libname)) {
			BKE_report(op->reports, RPT_ERROR, "Not a library");
			return OPERATOR_CANCELLED;
		}

		BLI_join_dirfile(path, sizeof(path), root, libname);

		if (BLI_path_cmp(lib->filepath, path) == 0) {
			printf("We are supposed to reload '%s' lib (%d)...\n", lib->filepath, lib->id.us);

			lapp_data = wm_link_append_data_new(flag);
			wm_link_append_data_library_add(lapp_data, path);

			BKE_main_lock(bmain);

			lba_idx = set_listbasepointers(bmain, lbarray);
			while (lba_idx--) {
				ID *id = lbarray[lba_idx]->first;
				const int idcode = id ? GS(id->name) : 0;
				const bool is_linkable = id ? BKE_idcode_is_linkable(idcode) : false;

				for (; id; id = id->next) {
					if (id->lib == lib) {
						/* We remove it from current Main, and if linkable add it to items to link... */
						BLI_remlink(lbarray[lba_idx], id);
						if (is_linkable) {
							WMLinkAppendDataItem *item = wm_link_append_data_item_add(lapp_data, id->name + 2, idcode, id);
							BLI_BITMAP_SET_ALL(item->libraries, true, lapp_data->num_libraries);
						}
						/* Note that non-linkable IDs (like e.g. shapekeys) are supposed to be reloaded together
						 * with their users! */

						printf("\tdatablock to seek for: %s\n", id->name);
					}
					else if (id == (ID *)lib) {
						/* The Library datablock itself... XXX Do we need to remove it actually? */
					}
				}
			}

			BKE_main_id_flag_all(bmain, LIB_PRE_EXISTING, true);

			/* We do not want any instanciation here! */
			wm_link_do(lapp_data, op->reports, bmain, NULL, NULL);

			/* We add back old id to bmain.
			 * We need to do this in a first, separated loop, otherwise some of those may not be handled by
			 * ID remapping, which means they would still reference old data to be deleted... */
			for (item_idx = 0, itemlink = lapp_data->items; itemlink; item_idx++, itemlink = itemlink->next) {
				WMLinkAppendDataItem *item = itemlink->link;
				ID *old_id = item->customdata;

				BLI_assert(old_id);
				BLI_addtail(which_libbase(bmain, GS(old_id->name)), old_id);
			}

			for (item_idx = 0, itemlink = lapp_data->items; itemlink; item_idx++, itemlink = itemlink->next) {
				WMLinkAppendDataItem *item = itemlink->link;
				ID *old_id = item->customdata;
				ID *new_id = item->new_id;

				if (new_id) {
					printf("before remap, old_id users: %d (%p), new_id users: %d (%p)\n", old_id->us, old_id->lib, new_id->us, new_id->lib);
					/* Note that here, we also want to replace indirect usages. */
					BKE_libblock_remap_locked(bmain, old_id, new_id, false);

					if (old_id->flag & LIB_FAKEUSER) {
						old_id->flag &= ~LIB_FAKEUSER;
						old_id->us--;
						new_id->flag |= LIB_FAKEUSER;
						new_id->us++;
					}

					printf("after remap, old_id users: %d, new_id users: %d\n", old_id->us, new_id->us);
				}

				if (old_id->us > 0) {
					size_t len = strlen(old_id->name);

					/* XXX TODO This is utterly weak!!! */
					if (len > MAX_ID_NAME - 3 && old_id->name[len - 4] == '.') {
						old_id->name[len - 6] = '.';
						old_id->name[len - 5] = 'P';
					}
					else {
						len = MIN2(len, MAX_ID_NAME - 3);
						old_id->name[len] = '.';
						old_id->name[len + 1] = 'P';
						old_id->name[len + 2] = '\0';
					}

					id_sort_by_name(which_libbase(bmain, GS(old_id->name)), old_id);

					BKE_reportf(op->reports, RPT_ERROR,
					            "Lib Reload: Replacing all references to old datablock '%s' by reloaded one failed, "
					            "old one had to be kept and was renamed to '%s'", new_id->name, old_id->name);
				}
			}

			BKE_main_unlock(bmain);

			for (item_idx = 0, itemlink = lapp_data->items; itemlink; item_idx++, itemlink = itemlink->next) {
				WMLinkAppendDataItem *item = itemlink->link;
				ID *old_id = item->customdata;

				printf("%p\n", old_id);

				if (old_id->us == 0) {
					BKE_libblock_free(bmain, old_id);
					num_ids--;
				}
			}

			wm_link_append_data_free(lapp_data);
		}
		else {
			int totfiles = 0;

			printf("We are supposed to relocate '%s' lib to new '%s' one...\n", lib->filepath, libname);

			/* Check if something is indicated for relocate. */
			prop = RNA_struct_find_property(op->ptr, "files");
			if (prop) {
				totfiles = RNA_property_collection_length(op->ptr, prop);
				if (totfiles == 0) {
					if (!libname[0]) {
						BKE_report(op->reports, RPT_ERROR, "Nothing indicated");
						return OPERATOR_CANCELLED;
					}
				}
			}

			lapp_data = wm_link_append_data_new(flag);

			if (totfiles) {
				RNA_BEGIN (op->ptr, itemptr, "files")
				{
					RNA_string_get(&itemptr, "name", relname);

					BLI_join_dirfile(path, sizeof(path), root, relname);

					if (BLI_path_cmp(path, lib->filepath) == 0 || !BLO_has_bfile_extension(relname)) {
						continue;
					}

					printf("\t candidate new lib to reload datablocks from: %s\n", path);
					wm_link_append_data_library_add(lapp_data, path);
				}
				RNA_END;
			}
			else {
				printf("\t candidate new lib to reload datablocks from: %s\n", path);
				wm_link_append_data_library_add(lapp_data, path);
			}

			BKE_main_lock(bmain);

			lba_idx = set_listbasepointers(bmain, lbarray);
			while (lba_idx--) {
				ID *id = lbarray[lba_idx]->first;
				const int idcode = id ? GS(id->name) : 0;

				if (!id || !BKE_idcode_is_linkable(idcode)) {
					continue;
				}
				for (; id; id = id->next) {
					if (id->lib == lib) {
						WMLinkAppendDataItem *item = wm_link_append_data_item_add(lapp_data, id->name + 2, idcode, id);
						BLI_BITMAP_SET_ALL(item->libraries, true, lapp_data->num_libraries);

						printf("\tdatablock to seek for: %s\n", id->name);
					}
				}
			}

			BKE_main_id_flag_all(bmain, LIB_PRE_EXISTING, true);

			/* We do not want any instanciation here! */
			wm_link_do(lapp_data, op->reports, bmain, NULL, NULL);

			for (item_idx = 0, itemlink = lapp_data->items; itemlink; item_idx++, itemlink = itemlink->next) {
				WMLinkAppendDataItem *item = itemlink->link;
				ID *old_id = item->customdata;
				ID *new_id = item->new_id;

				BLI_assert(old_id);
				if (new_id) {
					printf("before remap, old_id users: %d, new_id users: %d\n", old_id->us, new_id->us);
					BKE_libblock_remap_locked(bmain, old_id, new_id, true);
					printf("after remap, old_id users: %d, new_id users: %d\n", old_id->us, new_id->us);

					if (old_id->flag & LIB_FAKEUSER) {
						old_id->flag &= ~LIB_FAKEUSER;
						old_id->us--;
						new_id->flag |= LIB_FAKEUSER;
						new_id->us++;
					}
				}
			}

			BKE_main_unlock(bmain);

			num_ids = lapp_data->num_items;
			for (item_idx = 0, itemlink = lapp_data->items; itemlink; item_idx++, itemlink = itemlink->next) {
				WMLinkAppendDataItem *item = itemlink->link;
				ID *old_id = item->customdata;

				if (old_id->us == 0) {
					BKE_libblock_free(bmain, old_id);
					num_ids--;
				}
			}

			if (num_ids == 0) {
				/* Nothing uses old lib anymore, we can get rid of it. */
				lib->id.us--;
				if (lib->id.us == 0) {
					BKE_libblock_free(bmain, (ID *)lib);
				}
			}

			wm_link_append_data_free(lapp_data);
		}

		/* Some datablocks can get reloaded/replaced 'silently' because they are not likable (shape keys e.g.),
		 * wo we need another loop here to clear old ones if possible. */
		lba_idx = set_listbasepointers(bmain, lbarray);
		while (lba_idx--) {
			ID *id = lbarray[lba_idx]->first;

			for (; id; id = id->next) {
				if (id->lib == lib && (id->flag & LIB_PRE_EXISTING) && id->us == 0) {
					BKE_libblock_free(bmain, id);
				}
			}
		}

		BKE_main_lib_objects_recalc_all(bmain);
		IMB_colormanagement_check_file_config(bmain);

		/* important we unset, otherwise these object wont
		 * link into other scenes from this blend file */
		BKE_main_id_flag_all(bmain, LIB_PRE_EXISTING, false);

		/* recreate dependency graph to include new objects */
		DAG_scene_relations_rebuild(bmain, scene);

		/* free gpu materials, some materials depend on existing objects, such as lamps so freeing correctly refreshes */
		GPU_materials_free();

		/* XXX TODO: align G.lib with other directory storage (like last opened image etc...) */
		BLI_strncpy(G.lib, root, FILE_MAX);

		WM_event_add_notifier(C, NC_WINDOW, NULL);

		return OPERATOR_FINISHED;
	}

	return OPERATOR_CANCELLED;
}

static int wm_lib_relocate_exec(bContext *C, wmOperator *op)
{
	return wm_lib_relocate_exec_do(C, op, false);
}

static void WM_OT_lib_relocate(wmOperatorType *ot)
{
	PropertyRNA *prop;

	ot->name = "Relocate Library";
	ot->idname = "WM_OT_lib_relocate";
	ot->description = "Relocate the given library to one or several others";

	ot->invoke = wm_lib_relocate_invoke;
	ot->exec = wm_lib_relocate_exec;

	ot->flag |= OPTYPE_UNDO;

	prop = RNA_def_string(ot->srna, "library", NULL, MAX_NAME, "Library", "Library to relocate");
	RNA_def_property_flag(prop, PROP_HIDDEN);

	WM_operator_properties_filesel(
	            ot, FILE_TYPE_FOLDER | FILE_TYPE_BLENDER, FILE_BLENDER, FILE_OPENFILE,
	            WM_FILESEL_FILEPATH | WM_FILESEL_DIRECTORY | WM_FILESEL_FILENAME | WM_FILESEL_FILES | WM_FILESEL_RELPATH,
	            FILE_DEFAULTDISPLAY, FILE_SORT_ALPHA);
}

static int wm_lib_reload_exec(bContext *C, wmOperator *op)
{
	return wm_lib_relocate_exec_do(C, op, true);
}

static void WM_OT_lib_reload(wmOperatorType *ot)
{
	PropertyRNA *prop;

	ot->name = "Reload Library";
	ot->idname = "WM_OT_lib_reload";
	ot->description = "Reload the given library";

	ot->exec = wm_lib_reload_exec;

	ot->flag |= OPTYPE_UNDO;

	prop = RNA_def_string(ot->srna, "library", NULL, MAX_NAME, "Library", "Library to relocate");
	RNA_def_property_flag(prop, PROP_HIDDEN);

	WM_operator_properties_filesel(
	            ot, FILE_TYPE_FOLDER | FILE_TYPE_BLENDER, FILE_BLENDER, FILE_OPENFILE,
	            WM_FILESEL_FILEPATH | WM_FILESEL_DIRECTORY | WM_FILESEL_FILENAME | WM_FILESEL_RELPATH,
	            FILE_DEFAULTDISPLAY, FILE_SORT_ALPHA);
}

/* *************** recover last session **************** */

void WM_recover_last_session(bContext *C, ReportList *reports)
{
	char filepath[FILE_MAX];
	
	BLI_make_file_string("/", filepath, BKE_tempdir_base(), BLENDER_QUIT_FILE);
	/* if reports==NULL, it's called directly without operator, we add a quick check here */
	if (reports || BLI_exists(filepath)) {
		G.fileflags |= G_FILE_RECOVER;
		
		wm_file_read_opwrap(C, filepath, reports, true);
	
		G.fileflags &= ~G_FILE_RECOVER;
		
		/* XXX bad global... fixme */
		if (G.main->name[0])
			G.file_loaded = 1;	/* prevents splash to show */
		else {
			G.relbase_valid = 0;
			G.save_over = 0;    /* start with save preference untitled.blend */
		}

	}
}

static int wm_recover_last_session_exec(bContext *C, wmOperator *op)
{
	WM_recover_last_session(C, op->reports);
	return OPERATOR_FINISHED;
}

static void WM_OT_recover_last_session(wmOperatorType *ot)
{
	ot->name = "Recover Last Session";
	ot->idname = "WM_OT_recover_last_session";
	ot->description = "Open the last closed file (\"" BLENDER_QUIT_FILE "\")";
	ot->invoke = WM_operator_confirm;
	
	ot->exec = wm_recover_last_session_exec;
}

/* *************** recover auto save **************** */

static int wm_recover_auto_save_exec(bContext *C, wmOperator *op)
{
	char filepath[FILE_MAX];
	bool success;

	RNA_string_get(op->ptr, "filepath", filepath);

	G.fileflags |= G_FILE_RECOVER;

	success = wm_file_read_opwrap(C, filepath, op->reports, true);

	G.fileflags &= ~G_FILE_RECOVER;
	
	if (success) {
		return OPERATOR_FINISHED;
	}
	else {
		return OPERATOR_CANCELLED;
	}
}

static int wm_recover_auto_save_invoke(bContext *C, wmOperator *op, const wmEvent *UNUSED(event))
{
	char filename[FILE_MAX];

	wm_autosave_location(filename);
	RNA_string_set(op->ptr, "filepath", filename);
	WM_event_add_fileselect(C, op);

	return OPERATOR_RUNNING_MODAL;
}

static void WM_OT_recover_auto_save(wmOperatorType *ot)
{
	ot->name = "Recover Auto Save";
	ot->idname = "WM_OT_recover_auto_save";
	ot->description = "Open an automatically saved file to recover it";
	
	ot->exec = wm_recover_auto_save_exec;
	ot->invoke = wm_recover_auto_save_invoke;

	WM_operator_properties_filesel(ot, FILE_TYPE_BLENDER, FILE_BLENDER, FILE_OPENFILE,
	                               WM_FILESEL_FILEPATH, FILE_LONGDISPLAY, FILE_SORT_TIME);
}

/* *************** save file as **************** */

static void wm_filepath_default(char *filepath)
{
	if (G.save_over == false) {
		BLI_ensure_filename(filepath, FILE_MAX, "untitled.blend");
	}
}

static void save_set_compress(wmOperator *op)
{
	PropertyRNA *prop;

	prop = RNA_struct_find_property(op->ptr, "compress");
	if (!RNA_property_is_set(op->ptr, prop)) {
		if (G.save_over) {  /* keep flag for existing file */
			RNA_property_boolean_set(op->ptr, prop, (G.fileflags & G_FILE_COMPRESS) != 0);
		}
		else {  /* use userdef for new file */
			RNA_property_boolean_set(op->ptr, prop, (U.flag & USER_FILECOMPRESS) != 0);
		}
	}
}

static void save_set_filepath(wmOperator *op)
{
	PropertyRNA *prop;
	char name[FILE_MAX];

	prop = RNA_struct_find_property(op->ptr, "filepath");
	if (!RNA_property_is_set(op->ptr, prop)) {
		/* if not saved before, get the name of the most recently used .blend file */
		if (G.main->name[0] == 0 && G.recent_files.first) {
			struct RecentFile *recent = G.recent_files.first;
			BLI_strncpy(name, recent->filepath, FILE_MAX);
		}
		else {
			BLI_strncpy(name, G.main->name, FILE_MAX);
		}

		wm_filepath_default(name);
		RNA_property_string_set(op->ptr, prop, name);
	}
}

static int wm_save_as_mainfile_invoke(bContext *C, wmOperator *op, const wmEvent *UNUSED(event))
{

	save_set_compress(op);
	save_set_filepath(op);
	
	WM_event_add_fileselect(C, op);

	return OPERATOR_RUNNING_MODAL;
}

/* function used for WM_OT_save_mainfile too */
static int wm_save_as_mainfile_exec(bContext *C, wmOperator *op)
{
	char path[FILE_MAX];
	int fileflags;

	save_set_compress(op);
	
	if (RNA_struct_property_is_set(op->ptr, "filepath")) {
		RNA_string_get(op->ptr, "filepath", path);
	}
	else {
		BLI_strncpy(path, G.main->name, FILE_MAX);
		wm_filepath_default(path);
	}
	
	fileflags = G.fileflags & ~G_FILE_USERPREFS;

	/* set compression flag */
	BKE_BIT_TEST_SET(fileflags, RNA_boolean_get(op->ptr, "compress"),
	                 G_FILE_COMPRESS);
	BKE_BIT_TEST_SET(fileflags, RNA_boolean_get(op->ptr, "relative_remap"),
	                 G_FILE_RELATIVE_REMAP);
	BKE_BIT_TEST_SET(fileflags,
	                 (RNA_struct_property_is_set(op->ptr, "copy") &&
	                  RNA_boolean_get(op->ptr, "copy")),
	                 G_FILE_SAVE_COPY);

#ifdef USE_BMESH_SAVE_AS_COMPAT
	BKE_BIT_TEST_SET(fileflags,
	                 (RNA_struct_find_property(op->ptr, "use_mesh_compat") &&
	                  RNA_boolean_get(op->ptr, "use_mesh_compat")),
	                 G_FILE_MESH_COMPAT);
#else
#  error "don't remove by accident"
#endif

	if (wm_file_write(C, path, fileflags, op->reports) != 0)
		return OPERATOR_CANCELLED;

	WM_event_add_notifier(C, NC_WM | ND_FILESAVE, NULL);

	return OPERATOR_FINISHED;
}

/* function used for WM_OT_save_mainfile too */
static bool blend_save_check(bContext *UNUSED(C), wmOperator *op)
{
	char filepath[FILE_MAX];
	RNA_string_get(op->ptr, "filepath", filepath);
	if (!BLO_has_bfile_extension(filepath)) {
		/* some users would prefer BLI_replace_extension(),
		 * we keep getting nitpicking bug reports about this - campbell */
		BLI_ensure_extension(filepath, FILE_MAX, ".blend");
		RNA_string_set(op->ptr, "filepath", filepath);
		return true;
	}
	return false;
}

static void WM_OT_save_as_mainfile(wmOperatorType *ot)
{
	PropertyRNA *prop;

	ot->name = "Save As Blender File";
	ot->idname = "WM_OT_save_as_mainfile";
	ot->description = "Save the current file in the desired location";
	
	ot->invoke = wm_save_as_mainfile_invoke;
	ot->exec = wm_save_as_mainfile_exec;
	ot->check = blend_save_check;
	/* omit window poll so this can work in background mode */

	WM_operator_properties_filesel(ot, FILE_TYPE_FOLDER | FILE_TYPE_BLENDER, FILE_BLENDER, FILE_SAVE,
	                               WM_FILESEL_FILEPATH, FILE_DEFAULTDISPLAY, FILE_SORT_ALPHA);
	RNA_def_boolean(ot->srna, "compress", false, "Compress", "Write compressed .blend file");
	RNA_def_boolean(ot->srna, "relative_remap", true, "Remap Relative",
	                "Remap relative paths when saving in a different directory");
	prop = RNA_def_boolean(ot->srna, "copy", false, "Save Copy",
	                "Save a copy of the actual working state but does not make saved file active");
	RNA_def_property_flag(prop, PROP_SKIP_SAVE);
#ifdef USE_BMESH_SAVE_AS_COMPAT
	RNA_def_boolean(ot->srna, "use_mesh_compat", false, "Legacy Mesh Format",
	                "Save using legacy mesh format (no ngons) - WARNING: only saves tris and quads, other ngons will "
	                "be lost (no implicit triangulation)");
#endif
}

/* *************** save file directly ******** */

static int wm_save_mainfile_invoke(bContext *C, wmOperator *op, const wmEvent *UNUSED(event))
{
	int ret;
	
	/* cancel if no active window */
	if (CTX_wm_window(C) == NULL)
		return OPERATOR_CANCELLED;

	save_set_compress(op);
	save_set_filepath(op);

	/* if we're saving for the first time and prefer relative paths - any existing paths will be absolute,
	 * enable the option to remap paths to avoid confusion [#37240] */
	if ((G.relbase_valid == false) && (U.flag & USER_RELPATHS)) {
		PropertyRNA *prop = RNA_struct_find_property(op->ptr, "relative_remap");
		if (!RNA_property_is_set(op->ptr, prop)) {
			RNA_property_boolean_set(op->ptr, prop, true);
		}
	}

	if (G.save_over) {
		char path[FILE_MAX];

		RNA_string_get(op->ptr, "filepath", path);
		if (BLI_exists(path)) {
			ret = WM_operator_confirm_message_ex(C, op, IFACE_("Save Over?"), ICON_QUESTION, path);
		}
		else {
			ret = wm_save_as_mainfile_exec(C, op);
		}
	}
	else {
		WM_event_add_fileselect(C, op);
		ret = OPERATOR_RUNNING_MODAL;
	}
	
	return ret;
}

static void WM_OT_save_mainfile(wmOperatorType *ot)
{
	ot->name = "Save Blender File";
	ot->idname = "WM_OT_save_mainfile";
	ot->description = "Save the current Blender file";
	
	ot->invoke = wm_save_mainfile_invoke;
	ot->exec = wm_save_as_mainfile_exec;
	ot->check = blend_save_check;
	/* omit window poll so this can work in background mode */
	
	WM_operator_properties_filesel(ot, FILE_TYPE_FOLDER | FILE_TYPE_BLENDER, FILE_BLENDER, FILE_SAVE,
	                               WM_FILESEL_FILEPATH, FILE_DEFAULTDISPLAY, FILE_SORT_ALPHA);
	RNA_def_boolean(ot->srna, "compress", false, "Compress", "Write compressed .blend file");
	RNA_def_boolean(ot->srna, "relative_remap", false, "Remap Relative",
	                "Remap relative paths when saving in a different directory");
}

static void WM_OT_window_fullscreen_toggle(wmOperatorType *ot)
{
	ot->name = "Toggle Window Fullscreen";
	ot->idname = "WM_OT_window_fullscreen_toggle";
	ot->description = "Toggle the current window fullscreen";

	ot->exec = wm_window_fullscreen_toggle_exec;
	ot->poll = WM_operator_winactive;
}

static int wm_exit_blender_exec(bContext *C, wmOperator *op)
{
	WM_operator_free(op);
	
	WM_exit(C);
	
	return OPERATOR_FINISHED;
}

static void WM_OT_quit_blender(wmOperatorType *ot)
{
	ot->name = "Quit Blender";
	ot->idname = "WM_OT_quit_blender";
	ot->description = "Quit Blender";

	ot->invoke = WM_operator_confirm;
	ot->exec = wm_exit_blender_exec;
}

/* *********************** */

#if defined(WIN32)

static int wm_console_toggle_exec(bContext *UNUSED(C), wmOperator *UNUSED(op))
{
	GHOST_toggleConsole(2);
	return OPERATOR_FINISHED;
}

static void WM_OT_console_toggle(wmOperatorType *ot)
{
	/* XXX Have to mark these for xgettext, as under linux they do not exists... */
	ot->name = CTX_N_(BLT_I18NCONTEXT_OPERATOR_DEFAULT, "Toggle System Console");
	ot->idname = "WM_OT_console_toggle";
	ot->description = N_("Toggle System Console");
	
	ot->exec = wm_console_toggle_exec;
	ot->poll = WM_operator_winactive;
}

#endif

/* ************ default paint cursors, draw always around cursor *********** */
/*
 * - returns handler to free
 * - poll(bContext): returns 1 if draw should happen
 * - draw(bContext): drawing callback for paint cursor
 */

void *WM_paint_cursor_activate(wmWindowManager *wm, int (*poll)(bContext *C),
                               wmPaintCursorDraw draw, void *customdata)
{
	wmPaintCursor *pc = MEM_callocN(sizeof(wmPaintCursor), "paint cursor");
	
	BLI_addtail(&wm->paintcursors, pc);
	
	pc->customdata = customdata;
	pc->poll = poll;
	pc->draw = draw;
	
	return pc;
}

void WM_paint_cursor_end(wmWindowManager *wm, void *handle)
{
	wmPaintCursor *pc;
	
	for (pc = wm->paintcursors.first; pc; pc = pc->next) {
		if (pc == (wmPaintCursor *)handle) {
			BLI_remlink(&wm->paintcursors, pc);
			MEM_freeN(pc);
			return;
		}
	}
}

/* ************ window gesture operator-callback definitions ************** */
/*
 * These are default callbacks for use in operators requiring gesture input
 */

/* **************** Border gesture *************** */

/**
 * Border gesture has two types:
 * -# #WM_GESTURE_CROSS_RECT: starts a cross, on mouse click it changes to border.
 * -# #WM_GESTURE_RECT: starts immediate as a border, on mouse click or release it ends.
 *
 * It stores 4 values (xmin, xmax, ymin, ymax) and event it ended with (event_type)
 */

static int border_apply_rect(wmOperator *op)
{
	wmGesture *gesture = op->customdata;
	rcti *rect = gesture->customdata;
	
	if (rect->xmin == rect->xmax || rect->ymin == rect->ymax)
		return 0;

	
	/* operator arguments and storage. */
	RNA_int_set(op->ptr, "xmin", min_ii(rect->xmin, rect->xmax));
	RNA_int_set(op->ptr, "ymin", min_ii(rect->ymin, rect->ymax));
	RNA_int_set(op->ptr, "xmax", max_ii(rect->xmin, rect->xmax));
	RNA_int_set(op->ptr, "ymax", max_ii(rect->ymin, rect->ymax));

	return 1;
}

static int border_apply(bContext *C, wmOperator *op, int gesture_mode)
{
	PropertyRNA *prop;

	int retval;

	if (!border_apply_rect(op))
		return 0;
	
	/* XXX weak; border should be configured for this without reading event types */
	if ((prop = RNA_struct_find_property(op->ptr, "gesture_mode"))) {
		RNA_property_int_set(op->ptr, prop, gesture_mode);
	}

	retval = op->type->exec(C, op);
	OPERATOR_RETVAL_CHECK(retval);

	return 1;
}

static void wm_gesture_end(bContext *C, wmOperator *op)
{
	wmGesture *gesture = op->customdata;
	
	WM_gesture_end(C, gesture); /* frees gesture itself, and unregisters from window */
	op->customdata = NULL;

	ED_area_tag_redraw(CTX_wm_area(C));
	
	if (RNA_struct_find_property(op->ptr, "cursor")) {
		WM_cursor_modal_restore(CTX_wm_window(C));
	}
}

int WM_border_select_invoke(bContext *C, wmOperator *op, const wmEvent *event)
{
	if (ISTWEAK(event->type))
		op->customdata = WM_gesture_new(C, event, WM_GESTURE_RECT);
	else
		op->customdata = WM_gesture_new(C, event, WM_GESTURE_CROSS_RECT);

	/* add modal handler */
	WM_event_add_modal_handler(C, op);
	
	wm_gesture_tag_redraw(C);

	return OPERATOR_RUNNING_MODAL;
}

int WM_border_select_modal(bContext *C, wmOperator *op, const wmEvent *event)
{
	wmGesture *gesture = op->customdata;
	rcti *rect = gesture->customdata;
	int sx, sy;
	
	if (event->type == MOUSEMOVE) {
		wm_subwindow_origin_get(CTX_wm_window(C), gesture->swinid, &sx, &sy);

		if (gesture->type == WM_GESTURE_CROSS_RECT && gesture->mode == 0) {
			rect->xmin = rect->xmax = event->x - sx;
			rect->ymin = rect->ymax = event->y - sy;
		}
		else {
			rect->xmax = event->x - sx;
			rect->ymax = event->y - sy;
		}
		border_apply_rect(op);

		wm_gesture_tag_redraw(C);
	}
	else if (event->type == EVT_MODAL_MAP) {
		switch (event->val) {
			case GESTURE_MODAL_BEGIN:
				if (gesture->type == WM_GESTURE_CROSS_RECT && gesture->mode == 0) {
					gesture->mode = 1;
					wm_gesture_tag_redraw(C);
				}
				break;
			case GESTURE_MODAL_SELECT:
			case GESTURE_MODAL_DESELECT:
			case GESTURE_MODAL_IN:
			case GESTURE_MODAL_OUT:
				if (border_apply(C, op, event->val)) {
					wm_gesture_end(C, op);
					return OPERATOR_FINISHED;
				}
				wm_gesture_end(C, op);
				return OPERATOR_CANCELLED;

			case GESTURE_MODAL_CANCEL:
				wm_gesture_end(C, op);
				return OPERATOR_CANCELLED;
		}

	}
//	/* Allow view navigation??? */
//	else {
//		return OPERATOR_PASS_THROUGH;
//	}

	return OPERATOR_RUNNING_MODAL;
}

void WM_border_select_cancel(bContext *C, wmOperator *op)
{
	wm_gesture_end(C, op);
}

/* **************** circle gesture *************** */
/* works now only for selection or modal paint stuff, calls exec while hold mouse, exit on release */

#ifdef GESTURE_MEMORY
int circle_select_size = 25; /* XXX - need some operator memory thing! */
#endif

int WM_gesture_circle_invoke(bContext *C, wmOperator *op, const wmEvent *event)
{
	op->customdata = WM_gesture_new(C, event, WM_GESTURE_CIRCLE);
	
	/* add modal handler */
	WM_event_add_modal_handler(C, op);
	
	wm_gesture_tag_redraw(C);
	
	return OPERATOR_RUNNING_MODAL;
}

static void gesture_circle_apply(bContext *C, wmOperator *op)
{
	wmGesture *gesture = op->customdata;
	rcti *rect = gesture->customdata;
	
	if (RNA_int_get(op->ptr, "gesture_mode") == GESTURE_MODAL_NOP)
		return;

	/* operator arguments and storage. */
	RNA_int_set(op->ptr, "x", rect->xmin);
	RNA_int_set(op->ptr, "y", rect->ymin);
	RNA_int_set(op->ptr, "radius", rect->xmax);
	
	if (op->type->exec) {
		int retval;
		retval = op->type->exec(C, op);
		OPERATOR_RETVAL_CHECK(retval);
	}
#ifdef GESTURE_MEMORY
	circle_select_size = rect->xmax;
#endif
}

int WM_gesture_circle_modal(bContext *C, wmOperator *op, const wmEvent *event)
{
	wmGesture *gesture = op->customdata;
	rcti *rect = gesture->customdata;
	int sx, sy;

	if (event->type == MOUSEMOVE) {
		wm_subwindow_origin_get(CTX_wm_window(C), gesture->swinid, &sx, &sy);

		rect->xmin = event->x - sx;
		rect->ymin = event->y - sy;

		wm_gesture_tag_redraw(C);

		if (gesture->mode)
			gesture_circle_apply(C, op);
	}
	else if (event->type == EVT_MODAL_MAP) {
		float fac;
		
		switch (event->val) {
			case GESTURE_MODAL_CIRCLE_SIZE:
				fac = 0.3f * (event->y - event->prevy);
				if (fac > 0)
					rect->xmax += ceil(fac);
				else
					rect->xmax += floor(fac);
				if (rect->xmax < 1) rect->xmax = 1;
				wm_gesture_tag_redraw(C);
				break;
			case GESTURE_MODAL_CIRCLE_ADD:
				rect->xmax += 2 + rect->xmax / 10;
				wm_gesture_tag_redraw(C);
				break;
			case GESTURE_MODAL_CIRCLE_SUB:
				rect->xmax -= 2 + rect->xmax / 10;
				if (rect->xmax < 1) rect->xmax = 1;
				wm_gesture_tag_redraw(C);
				break;
			case GESTURE_MODAL_SELECT:
			case GESTURE_MODAL_DESELECT:
			case GESTURE_MODAL_NOP:
				if (RNA_struct_find_property(op->ptr, "gesture_mode"))
					RNA_int_set(op->ptr, "gesture_mode", event->val);

				if (event->val != GESTURE_MODAL_NOP) {
					/* apply first click */
					gesture_circle_apply(C, op);
					gesture->mode = 1;
					wm_gesture_tag_redraw(C);
				}
				break;

			case GESTURE_MODAL_CANCEL:
			case GESTURE_MODAL_CONFIRM:
				wm_gesture_end(C, op);
				return OPERATOR_FINISHED; /* use finish or we don't get an undo */
		}
	}
	/* Allow view navigation??? */
	/* note, this gives issues: 1) other modal ops run on top (border select), 2) middlemouse is used now 3) tablet/trackpad? */
//	else {
//		return OPERATOR_PASS_THROUGH;
//	}

	return OPERATOR_RUNNING_MODAL;
}

void WM_gesture_circle_cancel(bContext *C, wmOperator *op)
{
	wm_gesture_end(C, op);
}

#if 0
/* template to copy from */
void WM_OT_circle_gesture(wmOperatorType *ot)
{
	ot->name = "Circle Gesture";
	ot->idname = "WM_OT_circle_gesture";
	ot->description = "Enter rotate mode with a circular gesture";
	
	ot->invoke = WM_gesture_circle_invoke;
	ot->modal = WM_gesture_circle_modal;
	
	ot->poll = WM_operator_winactive;
	
	RNA_def_property(ot->srna, "x", PROP_INT, PROP_NONE);
	RNA_def_property(ot->srna, "y", PROP_INT, PROP_NONE);
	RNA_def_property(ot->srna, "radius", PROP_INT, PROP_NONE);

}
#endif

/* **************** Tweak gesture *************** */

static void tweak_gesture_modal(bContext *C, const wmEvent *event)
{
	wmWindow *window = CTX_wm_window(C);
	wmGesture *gesture = window->tweak;
	rcti *rect = gesture->customdata;
	int sx, sy, val;
	
	switch (event->type) {
		case MOUSEMOVE:
		case INBETWEEN_MOUSEMOVE:
			
			wm_subwindow_origin_get(window, gesture->swinid, &sx, &sy);
			
			rect->xmax = event->x - sx;
			rect->ymax = event->y - sy;
			
			if ((val = wm_gesture_evaluate(gesture))) {
				wmEvent tevent;

				wm_event_init_from_window(window, &tevent);
				/* We want to get coord from start of drag, not from point where it becomes a tweak event, see T40549 */
				tevent.x = rect->xmin + sx;
				tevent.y = rect->ymin + sy;
				if (gesture->event_type == LEFTMOUSE)
					tevent.type = EVT_TWEAK_L;
				else if (gesture->event_type == RIGHTMOUSE)
					tevent.type = EVT_TWEAK_R;
				else
					tevent.type = EVT_TWEAK_M;
				tevent.val = val;
				/* mouse coords! */

				/* important we add immediately after this event, so future mouse releases
				 * (which may be in the queue already), are handled in order, see T44740 */
				wm_event_add_ex(window, &tevent, event);
				
				WM_gesture_end(C, gesture); /* frees gesture itself, and unregisters from window */
			}
			
			break;
			
		case LEFTMOUSE:
		case RIGHTMOUSE:
		case MIDDLEMOUSE:
			if (gesture->event_type == event->type) {
				WM_gesture_end(C, gesture);

				/* when tweak fails we should give the other keymap entries a chance */

				/* XXX, assigning to readonly, BAD JUJU! */
				((wmEvent *)event)->val = KM_RELEASE;
			}
			break;
		default:
			if (!ISTIMER(event->type) && event->type != EVENT_NONE) {
				WM_gesture_end(C, gesture);
			}
			break;
	}
}

/* standard tweak, called after window handlers passed on event */
void wm_tweakevent_test(bContext *C, wmEvent *event, int action)
{
	wmWindow *win = CTX_wm_window(C);
	
	if (win->tweak == NULL) {
		if (CTX_wm_region(C)) {
			if (event->val == KM_PRESS) {
				if (ELEM(event->type, LEFTMOUSE, MIDDLEMOUSE, RIGHTMOUSE)) {
					win->tweak = WM_gesture_new(C, event, WM_GESTURE_TWEAK);
				}
			}
		}
	}
	else {
		/* no tweaks if event was handled */
		if ((action & WM_HANDLER_BREAK)) {
			WM_gesture_end(C, win->tweak);
		}
		else
			tweak_gesture_modal(C, event);
	}
}

/* *********************** lasso gesture ****************** */

int WM_gesture_lasso_invoke(bContext *C, wmOperator *op, const wmEvent *event)
{
	PropertyRNA *prop;

	op->customdata = WM_gesture_new(C, event, WM_GESTURE_LASSO);
	
	/* add modal handler */
	WM_event_add_modal_handler(C, op);
	
	wm_gesture_tag_redraw(C);
	
	if ((prop = RNA_struct_find_property(op->ptr, "cursor"))) {
		WM_cursor_modal_set(CTX_wm_window(C), RNA_property_int_get(op->ptr, prop));
	}
	
	return OPERATOR_RUNNING_MODAL;
}

int WM_gesture_lines_invoke(bContext *C, wmOperator *op, const wmEvent *event)
{
	PropertyRNA *prop;

	op->customdata = WM_gesture_new(C, event, WM_GESTURE_LINES);
	
	/* add modal handler */
	WM_event_add_modal_handler(C, op);
	
	wm_gesture_tag_redraw(C);
	
	if ((prop = RNA_struct_find_property(op->ptr, "cursor"))) {
		WM_cursor_modal_set(CTX_wm_window(C), RNA_property_int_get(op->ptr, prop));
	}
	
	return OPERATOR_RUNNING_MODAL;
}


static void gesture_lasso_apply(bContext *C, wmOperator *op)
{
	wmGesture *gesture = op->customdata;
	PointerRNA itemptr;
	float loc[2];
	int i;
	const short *lasso = gesture->customdata;
	
	/* operator storage as path. */

	RNA_collection_clear(op->ptr, "path");
	for (i = 0; i < gesture->points; i++, lasso += 2) {
		loc[0] = lasso[0];
		loc[1] = lasso[1];
		RNA_collection_add(op->ptr, "path", &itemptr);
		RNA_float_set_array(&itemptr, "loc", loc);
	}
	
	wm_gesture_end(C, op);
		
	if (op->type->exec) {
		int retval = op->type->exec(C, op);
		OPERATOR_RETVAL_CHECK(retval);
	}
}

int WM_gesture_lasso_modal(bContext *C, wmOperator *op, const wmEvent *event)
{
	wmGesture *gesture = op->customdata;
	int sx, sy;
	
	switch (event->type) {
		case MOUSEMOVE:
		case INBETWEEN_MOUSEMOVE:
			
			wm_gesture_tag_redraw(C);
			
			wm_subwindow_origin_get(CTX_wm_window(C), gesture->swinid, &sx, &sy);

			if (gesture->points == gesture->size) {
				short *old_lasso = gesture->customdata;
				gesture->customdata = MEM_callocN(2 * sizeof(short) * (gesture->size + WM_LASSO_MIN_POINTS), "lasso points");
				memcpy(gesture->customdata, old_lasso, 2 * sizeof(short) * gesture->size);
				gesture->size = gesture->size + WM_LASSO_MIN_POINTS;
				MEM_freeN(old_lasso);
				// printf("realloc\n");
			}

			{
				int x, y;
				short *lasso = gesture->customdata;
				
				lasso += (2 * gesture->points - 2);
				x = (event->x - sx - lasso[0]);
				y = (event->y - sy - lasso[1]);
				
				/* make a simple distance check to get a smoother lasso
				 * add only when at least 2 pixels between this and previous location */
				if ((x * x + y * y) > 4) {
					lasso += 2;
					lasso[0] = event->x - sx;
					lasso[1] = event->y - sy;
					gesture->points++;
				}
			}
			break;
			
		case LEFTMOUSE:
		case MIDDLEMOUSE:
		case RIGHTMOUSE:
			if (event->val == KM_RELEASE) {   /* key release */
				gesture_lasso_apply(C, op);
				return OPERATOR_FINISHED;
			}
			break;
		case ESCKEY:
			wm_gesture_end(C, op);
			return OPERATOR_CANCELLED;
	}
	return OPERATOR_RUNNING_MODAL;
}

int WM_gesture_lines_modal(bContext *C, wmOperator *op, const wmEvent *event)
{
	return WM_gesture_lasso_modal(C, op, event);
}

void WM_gesture_lasso_cancel(bContext *C, wmOperator *op)
{
	wm_gesture_end(C, op);
}

void WM_gesture_lines_cancel(bContext *C, wmOperator *op)
{
	wm_gesture_end(C, op);
}

/**
 * helper function, we may want to add options for conversion to view space
 *
 * caller must free.
 */
const int (*WM_gesture_lasso_path_to_array(bContext *UNUSED(C), wmOperator *op, int *mcords_tot))[2]
{
	PropertyRNA *prop = RNA_struct_find_property(op->ptr, "path");
	int (*mcords)[2] = NULL;
	BLI_assert(prop != NULL);

	if (prop) {
		const int len = RNA_property_collection_length(op->ptr, prop);

		if (len) {
			int i = 0;
			mcords = MEM_mallocN(sizeof(int) * 2 * len, __func__);

			RNA_PROP_BEGIN (op->ptr, itemptr, prop)
			{
				float loc[2];

				RNA_float_get_array(&itemptr, "loc", loc);
				mcords[i][0] = (int)loc[0];
				mcords[i][1] = (int)loc[1];
				i++;
			}
			RNA_PROP_END;
		}
		*mcords_tot = len;
	}
	else {
		*mcords_tot = 0;
	}

	/* cast for 'const' */
	return (const int (*)[2])mcords;
}

#if 0
/* template to copy from */

static int gesture_lasso_exec(bContext *C, wmOperator *op)
{
	RNA_BEGIN (op->ptr, itemptr, "path")
	{
		float loc[2];
		
		RNA_float_get_array(&itemptr, "loc", loc);
		printf("Location: %f %f\n", loc[0], loc[1]);
	}
	RNA_END;
	
	return OPERATOR_FINISHED;
}

void WM_OT_lasso_gesture(wmOperatorType *ot)
{
	PropertyRNA *prop;
	
	ot->name = "Lasso Gesture";
	ot->idname = "WM_OT_lasso_gesture";
	ot->description = "Select objects within the lasso as you move the pointer";
	
	ot->invoke = WM_gesture_lasso_invoke;
	ot->modal = WM_gesture_lasso_modal;
	ot->exec = gesture_lasso_exec;
	
	ot->poll = WM_operator_winactive;
	
	prop = RNA_def_property(ot->srna, "path", PROP_COLLECTION, PROP_NONE);
	RNA_def_property_struct_runtime(prop, &RNA_OperatorMousePath);
}
#endif

/* *********************** straight line gesture ****************** */

static int straightline_apply(bContext *C, wmOperator *op)
{
	wmGesture *gesture = op->customdata;
	rcti *rect = gesture->customdata;
	
	if (rect->xmin == rect->xmax && rect->ymin == rect->ymax)
		return 0;
	
	/* operator arguments and storage. */
	RNA_int_set(op->ptr, "xstart", rect->xmin);
	RNA_int_set(op->ptr, "ystart", rect->ymin);
	RNA_int_set(op->ptr, "xend", rect->xmax);
	RNA_int_set(op->ptr, "yend", rect->ymax);

	if (op->type->exec) {
		int retval = op->type->exec(C, op);
		OPERATOR_RETVAL_CHECK(retval);
	}
	
	return 1;
}


int WM_gesture_straightline_invoke(bContext *C, wmOperator *op, const wmEvent *event)
{
	PropertyRNA *prop;

	op->customdata = WM_gesture_new(C, event, WM_GESTURE_STRAIGHTLINE);
	
	/* add modal handler */
	WM_event_add_modal_handler(C, op);
	
	wm_gesture_tag_redraw(C);
	
	if ((prop = RNA_struct_find_property(op->ptr, "cursor"))) {
		WM_cursor_modal_set(CTX_wm_window(C), RNA_property_int_get(op->ptr, prop));
	}
		
	return OPERATOR_RUNNING_MODAL;
}

int WM_gesture_straightline_modal(bContext *C, wmOperator *op, const wmEvent *event)
{
	wmGesture *gesture = op->customdata;
	rcti *rect = gesture->customdata;
	int sx, sy;
	
	if (event->type == MOUSEMOVE) {
		wm_subwindow_origin_get(CTX_wm_window(C), gesture->swinid, &sx, &sy);
		
		if (gesture->mode == 0) {
			rect->xmin = rect->xmax = event->x - sx;
			rect->ymin = rect->ymax = event->y - sy;
		}
		else {
			rect->xmax = event->x - sx;
			rect->ymax = event->y - sy;
			straightline_apply(C, op);
		}
		
		wm_gesture_tag_redraw(C);
	}
	else if (event->type == EVT_MODAL_MAP) {
		switch (event->val) {
			case GESTURE_MODAL_BEGIN:
				if (gesture->mode == 0) {
					gesture->mode = 1;
					wm_gesture_tag_redraw(C);
				}
				break;
			case GESTURE_MODAL_SELECT:
				if (straightline_apply(C, op)) {
					wm_gesture_end(C, op);
					return OPERATOR_FINISHED;
				}
				wm_gesture_end(C, op);
				return OPERATOR_CANCELLED;
				
			case GESTURE_MODAL_CANCEL:
				wm_gesture_end(C, op);
				return OPERATOR_CANCELLED;
		}
		
	}

	return OPERATOR_RUNNING_MODAL;
}

void WM_gesture_straightline_cancel(bContext *C, wmOperator *op)
{
	wm_gesture_end(C, op);
}

#if 0
/* template to copy from */
void WM_OT_straightline_gesture(wmOperatorType *ot)
{
	PropertyRNA *prop;
	
	ot->name = "Straight Line Gesture";
	ot->idname = "WM_OT_straightline_gesture";
	ot->description = "Draw a straight line as you move the pointer";
	
	ot->invoke = WM_gesture_straightline_invoke;
	ot->modal = WM_gesture_straightline_modal;
	ot->exec = gesture_straightline_exec;
	
	ot->poll = WM_operator_winactive;
	
	WM_operator_properties_gesture_straightline(ot, 0);
}
#endif

/* *********************** radial control ****************** */

#define WM_RADIAL_CONTROL_DISPLAY_SIZE (200 * U.pixelsize)
#define WM_RADIAL_CONTROL_DISPLAY_MIN_SIZE (35 * U.pixelsize)
#define WM_RADIAL_CONTROL_DISPLAY_WIDTH (WM_RADIAL_CONTROL_DISPLAY_SIZE - WM_RADIAL_CONTROL_DISPLAY_MIN_SIZE)
#define WM_RADIAL_CONTROL_HEADER_LENGTH 180
#define WM_RADIAL_MAX_STR 10

typedef struct {
	PropertyType type;
	PropertySubType subtype;
	PointerRNA ptr, col_ptr, fill_col_ptr, rot_ptr, zoom_ptr, image_id_ptr;
	PropertyRNA *prop, *col_prop, *fill_col_prop, *rot_prop, *zoom_prop;
	StructRNA *image_id_srna;
	float initial_value, current_value, min_value, max_value;
	int initial_mouse[2];
	int slow_mouse[2];
	bool slow_mode;
	Dial *dial;
	unsigned int gltex;
	ListBase orig_paintcursors;
	bool use_secondary_tex;
	void *cursor;
	NumInput num_input;
} RadialControl;

static void radial_control_update_header(wmOperator *op, bContext *C)
{
	RadialControl *rc = op->customdata;
	char msg[WM_RADIAL_CONTROL_HEADER_LENGTH];
	ScrArea *sa = CTX_wm_area(C);
	Scene *scene = CTX_data_scene(C);

	if (sa && hasNumInput(&rc->num_input)) {
		char num_str[NUM_STR_REP_LEN];
		outputNumInput(&rc->num_input, num_str, &scene->unit);
		BLI_snprintf(msg, WM_RADIAL_CONTROL_HEADER_LENGTH, "%s: %s", RNA_property_ui_name(rc->prop), num_str);
		ED_area_headerprint(sa, msg);
	}
}

static void radial_control_set_initial_mouse(RadialControl *rc, const wmEvent *event)
{
	float d[2] = {0, 0};
	float zoom[2] = {1, 1};

	rc->initial_mouse[0] = event->x;
	rc->initial_mouse[1] = event->y;

	switch (rc->subtype) {
		case PROP_NONE:
		case PROP_DISTANCE:
		case PROP_PIXEL:
			d[0] = rc->initial_value * U.pixelsize;
			break;
		case PROP_PERCENTAGE:
			d[0] = (rc->initial_value) / 100.0f * WM_RADIAL_CONTROL_DISPLAY_WIDTH + WM_RADIAL_CONTROL_DISPLAY_MIN_SIZE;
			break;
		case PROP_FACTOR:
			d[0] = (1 - rc->initial_value) * WM_RADIAL_CONTROL_DISPLAY_WIDTH + WM_RADIAL_CONTROL_DISPLAY_MIN_SIZE;
			break;
		case PROP_ANGLE:
			d[0] = WM_RADIAL_CONTROL_DISPLAY_SIZE * cosf(rc->initial_value);
			d[1] = WM_RADIAL_CONTROL_DISPLAY_SIZE * sinf(rc->initial_value);
			break;
		default:
			return;
	}

	if (rc->zoom_prop) {
		RNA_property_float_get_array(&rc->zoom_ptr, rc->zoom_prop, zoom);
		d[0] *= zoom[0];
		d[1] *= zoom[1];
	}

	rc->initial_mouse[0] -= d[0];
	rc->initial_mouse[1] -= d[1];
}

static void radial_control_set_tex(RadialControl *rc)
{
	ImBuf *ibuf;

	switch (RNA_type_to_ID_code(rc->image_id_ptr.type)) {
		case ID_BR:
			if ((ibuf = BKE_brush_gen_radial_control_imbuf(rc->image_id_ptr.data, rc->use_secondary_tex))) {
				glGenTextures(1, &rc->gltex);
				glBindTexture(GL_TEXTURE_2D, rc->gltex);
				glTexImage2D(GL_TEXTURE_2D, 0, GL_ALPHA, ibuf->x, ibuf->y, 0,
				             GL_ALPHA, GL_FLOAT, ibuf->rect_float);
				MEM_freeN(ibuf->rect_float);
				MEM_freeN(ibuf);
			}
			break;
		default:
			break;
	}
}

static void radial_control_paint_tex(RadialControl *rc, float radius, float alpha)
{
	float col[3] = {0, 0, 0};
	float rot;

	/* set fill color */
	if (rc->fill_col_prop)
		RNA_property_float_get_array(&rc->fill_col_ptr, rc->fill_col_prop, col);
	glColor4f(col[0], col[1], col[2], alpha);

	if (rc->gltex) {
		glBindTexture(GL_TEXTURE_2D, rc->gltex);

		glTexParameterf(GL_TEXTURE_2D, GL_TEXTURE_MIN_FILTER, GL_LINEAR);
		glTexParameterf(GL_TEXTURE_2D, GL_TEXTURE_MAG_FILTER, GL_LINEAR);

		/* set up rotation if available */
		if (rc->rot_prop) {
			rot = RNA_property_float_get(&rc->rot_ptr, rc->rot_prop);
			glPushMatrix();
			glRotatef(RAD2DEGF(rot), 0, 0, 1);
		}

		/* draw textured quad */
		glEnable(GL_TEXTURE_2D);
		glBegin(GL_QUADS);
		glTexCoord2f(0, 0);
		glVertex2f(-radius, -radius);
		glTexCoord2f(1, 0);
		glVertex2f(radius, -radius);
		glTexCoord2f(1, 1);
		glVertex2f(radius, radius);
		glTexCoord2f(0, 1);
		glVertex2f(-radius, radius);
		glEnd();
		glDisable(GL_TEXTURE_2D);

		/* undo rotation */
		if (rc->rot_prop)
			glPopMatrix();
	}
	else {
		/* flat color if no texture available */
		glutil_draw_filled_arc(0, M_PI * 2, radius, 40);
	}
}

static void radial_control_paint_cursor(bContext *C, int x, int y, void *customdata)
{
	RadialControl *rc = customdata;
	ARegion *ar = CTX_wm_region(C);
	uiStyle *style = UI_style_get();
	const uiFontStyle *fstyle = &style->widget;
	const int fontid = fstyle->uifont_id;
	short fstyle_points = fstyle->points;
	char str[WM_RADIAL_MAX_STR];
	short strdrawlen = 0;
	float strwidth, strheight;
	float r1 = 0.0f, r2 = 0.0f, rmin = 0.0, tex_radius, alpha;
	float zoom[2], col[3] = {1, 1, 1};	

	switch (rc->subtype) {
		case PROP_NONE:
		case PROP_DISTANCE:
		case PROP_PIXEL:
			r1 = rc->current_value * U.pixelsize;
			r2 = rc->initial_value * U.pixelsize;
			tex_radius = r1;
			alpha = 0.75;
			break;
		case PROP_PERCENTAGE:
			r1 = rc->current_value / 100.0f * WM_RADIAL_CONTROL_DISPLAY_WIDTH + WM_RADIAL_CONTROL_DISPLAY_MIN_SIZE;
			r2 = tex_radius = WM_RADIAL_CONTROL_DISPLAY_SIZE;
			rmin = WM_RADIAL_CONTROL_DISPLAY_MIN_SIZE;
			BLI_snprintf(str, WM_RADIAL_MAX_STR, "%3.1f%%", rc->current_value);
			strdrawlen = BLI_strlen_utf8(str);
			tex_radius = r1;
			alpha = 0.75;
			break;
		case PROP_FACTOR:
			r1 = (1 - rc->current_value) * WM_RADIAL_CONTROL_DISPLAY_WIDTH + WM_RADIAL_CONTROL_DISPLAY_MIN_SIZE;
			r2 = tex_radius = WM_RADIAL_CONTROL_DISPLAY_SIZE;
			rmin = WM_RADIAL_CONTROL_DISPLAY_MIN_SIZE;
			alpha = rc->current_value / 2.0f + 0.5f;
			BLI_snprintf(str, WM_RADIAL_MAX_STR, "%1.2f", rc->current_value);
			strdrawlen = BLI_strlen_utf8(str);
			break;
		case PROP_ANGLE:
			r1 = r2 = tex_radius = WM_RADIAL_CONTROL_DISPLAY_SIZE;
			alpha = 0.75;
			rmin = WM_RADIAL_CONTROL_DISPLAY_MIN_SIZE;
			BLI_snprintf(str, WM_RADIAL_MAX_STR, "%3f", RAD2DEGF(rc->current_value));
			strdrawlen = BLI_strlen_utf8(str);
			break;
		default:
			tex_radius = WM_RADIAL_CONTROL_DISPLAY_SIZE; /* note, this is a dummy value */
			alpha = 0.75;
			break;
	}

	/* Keep cursor in the original place */
	x = rc->initial_mouse[0] - ar->winrct.xmin;
	y = rc->initial_mouse[1] - ar->winrct.ymin;
	glTranslatef((float)x, (float)y, 0.0f);

	glEnable(GL_BLEND);
	glEnable(GL_LINE_SMOOTH);

	/* apply zoom if available */
	if (rc->zoom_prop) {
		RNA_property_float_get_array(&rc->zoom_ptr, rc->zoom_prop, zoom);
		glScalef(zoom[0], zoom[1], 1);
	}

	/* draw rotated texture */
	radial_control_paint_tex(rc, tex_radius, alpha);

	/* set line color */
	if (rc->col_prop)
		RNA_property_float_get_array(&rc->col_ptr, rc->col_prop, col);
	glColor4f(col[0], col[1], col[2], 0.5);

	if (rc->subtype == PROP_ANGLE) {
		glPushMatrix();
		/* draw original angle line */
		glRotatef(RAD2DEGF(rc->initial_value), 0, 0, 1);
		fdrawline((float)WM_RADIAL_CONTROL_DISPLAY_MIN_SIZE, 0.0f, (float)WM_RADIAL_CONTROL_DISPLAY_SIZE, 0.0f);
		/* draw new angle line */
		glRotatef(RAD2DEGF(rc->current_value - rc->initial_value), 0, 0, 1);
		fdrawline((float)WM_RADIAL_CONTROL_DISPLAY_MIN_SIZE, 0.0f, (float)WM_RADIAL_CONTROL_DISPLAY_SIZE, 0.0f);
		glPopMatrix();
	}

	/* draw circles on top */
	glutil_draw_lined_arc(0.0, (float)(M_PI * 2.0), r1, 40);
	glutil_draw_lined_arc(0.0, (float)(M_PI * 2.0), r2, 40);
	if (rmin > 0.0f)
		glutil_draw_lined_arc(0.0, (float)(M_PI * 2.0), rmin, 40);

	BLF_size(fontid, 1.5 * fstyle_points, 1.0f / U.dpi);
	BLF_width_and_height(fontid, str, strdrawlen, &strwidth, &strheight);
	BLF_enable(fontid, BLF_SHADOW);
	BLF_shadow(fontid, 3, 0.0f, 0.0f, 0.0f, 0.5f);
	BLF_shadow_offset(fontid, 1, -1);

	/* draw value */
	BLF_position(fontid, -0.5f * strwidth, -0.5f * strheight, 0.0f);
	BLF_draw(fontid, str, strdrawlen);

	BLF_disable(fontid, BLF_SHADOW);

	glDisable(GL_BLEND);
	glDisable(GL_LINE_SMOOTH);
}

typedef enum {
	RC_PROP_ALLOW_MISSING = 1,
	RC_PROP_REQUIRE_FLOAT = 2,
	RC_PROP_REQUIRE_BOOL = 4,
} RCPropFlags;

/**
 * Attempt to retrieve the rna pointer/property from an rna path.
 *
 * \return 0 for failure, 1 for success, and also 1 if property is not set.
 */
static int radial_control_get_path(
        PointerRNA *ctx_ptr, wmOperator *op,
        const char *name, PointerRNA *r_ptr,
        PropertyRNA **r_prop, int req_length, RCPropFlags flags)
{
	PropertyRNA *unused_prop;
	int len;
	char *str;

	/* check flags */
	if ((flags & RC_PROP_REQUIRE_BOOL) && (flags & RC_PROP_REQUIRE_FLOAT)) {
		BKE_report(op->reports, RPT_ERROR, "Property cannot be both boolean and float");
		return 0;
	}

	/* get an rna string path from the operator's properties */
	if (!(str = RNA_string_get_alloc(op->ptr, name, NULL, 0)))
		return 1;

	if (str[0] == '\0') {
		if (r_prop) *r_prop = NULL;
		MEM_freeN(str);
		return 1;
	}

	if (!r_prop)
		r_prop = &unused_prop;

	/* get rna from path */
	if (!RNA_path_resolve(ctx_ptr, str, r_ptr, r_prop)) {
		MEM_freeN(str);
		if (flags & RC_PROP_ALLOW_MISSING)
			return 1;
		else {
			BKE_reportf(op->reports, RPT_ERROR, "Could not resolve path '%s'", name);
			return 0;
		}
	}

	/* check property type */
	if (flags & (RC_PROP_REQUIRE_BOOL | RC_PROP_REQUIRE_FLOAT)) {
		PropertyType prop_type = RNA_property_type(*r_prop);

		if (((flags & RC_PROP_REQUIRE_BOOL) && (prop_type != PROP_BOOLEAN)) ||
		    ((flags & RC_PROP_REQUIRE_FLOAT) && (prop_type != PROP_FLOAT)))
		{
			MEM_freeN(str);
			BKE_reportf(op->reports, RPT_ERROR, "Property from path '%s' is not a float", name);
			return 0;
		}
	}
	
	/* check property's array length */
	if (*r_prop && (len = RNA_property_array_length(r_ptr, *r_prop)) != req_length) {
		MEM_freeN(str);
		BKE_reportf(op->reports, RPT_ERROR, "Property from path '%s' has length %d instead of %d",
		            name, len, req_length);
		return 0;
	}

	/* success */
	MEM_freeN(str);
	return 1;
}

/* initialize the rna pointers and properties using rna paths */
static int radial_control_get_properties(bContext *C, wmOperator *op)
{
	RadialControl *rc = op->customdata;
	PointerRNA ctx_ptr, use_secondary_ptr;
	PropertyRNA *use_secondary_prop = NULL;
	const char *data_path;

	RNA_pointer_create(NULL, &RNA_Context, C, &ctx_ptr);

	/* check if we use primary or secondary path */
	if (!radial_control_get_path(&ctx_ptr, op, "use_secondary",
	                             &use_secondary_ptr, &use_secondary_prop,
	                             0, (RC_PROP_ALLOW_MISSING |
	                                 RC_PROP_REQUIRE_BOOL)))
	{
		return 0;
	}
	else {
		if (use_secondary_prop &&
		    RNA_property_boolean_get(&use_secondary_ptr, use_secondary_prop))
		{
			data_path = "data_path_secondary";
		}
		else {
			data_path = "data_path_primary";
		}
	}

	if (!radial_control_get_path(&ctx_ptr, op, data_path, &rc->ptr, &rc->prop, 0, 0))
		return 0;

	/* data path is required */
	if (!rc->prop)
		return 0;
	
	if (!radial_control_get_path(&ctx_ptr, op, "rotation_path", &rc->rot_ptr, &rc->rot_prop, 0, RC_PROP_REQUIRE_FLOAT))
		return 0;
	if (!radial_control_get_path(&ctx_ptr, op, "color_path", &rc->col_ptr, &rc->col_prop, 3, RC_PROP_REQUIRE_FLOAT))
		return 0;
	if (!radial_control_get_path(&ctx_ptr, op, "fill_color_path", &rc->fill_col_ptr, &rc->fill_col_prop, 3, RC_PROP_REQUIRE_FLOAT))
		return 0;
	
	/* slightly ugly; allow this property to not resolve
	 * correctly. needed because 3d texture paint shares the same
	 * keymap as 2d image paint */
	if (!radial_control_get_path(&ctx_ptr, op, "zoom_path",
	                             &rc->zoom_ptr, &rc->zoom_prop, 2,
	                             RC_PROP_REQUIRE_FLOAT | RC_PROP_ALLOW_MISSING))
	{
		return 0;
	}
	
	if (!radial_control_get_path(&ctx_ptr, op, "image_id", &rc->image_id_ptr, NULL, 0, 0))
		return 0;
	else if (rc->image_id_ptr.data) {
		/* extra check, pointer must be to an ID */
		if (!RNA_struct_is_ID(rc->image_id_ptr.type)) {
			BKE_report(op->reports, RPT_ERROR, "Pointer from path image_id is not an ID");
			return 0;
		}
	}

	rc->use_secondary_tex = RNA_boolean_get(op->ptr, "secondary_tex");

	return 1;
}

static int radial_control_invoke(bContext *C, wmOperator *op, const wmEvent *event)
{
	wmWindowManager *wm;
	RadialControl *rc;


	if (!(op->customdata = rc = MEM_callocN(sizeof(RadialControl), "RadialControl")))
		return OPERATOR_CANCELLED;

	if (!radial_control_get_properties(C, op)) {
		MEM_freeN(rc);
		return OPERATOR_CANCELLED;
	}

	/* get type, initial, min, and max values of the property */
	switch ((rc->type = RNA_property_type(rc->prop))) {
		case PROP_INT:
		{
			int value, min, max, step;

			value = RNA_property_int_get(&rc->ptr, rc->prop);
			RNA_property_int_ui_range(&rc->ptr, rc->prop, &min, &max, &step);

			rc->initial_value = value;
			rc->min_value = min_ii(value, min);
			rc->max_value = max_ii(value, max);
			break;
		}
		case PROP_FLOAT:
		{
			float value, min, max, step, precision;

			value = RNA_property_float_get(&rc->ptr, rc->prop);
			RNA_property_float_ui_range(&rc->ptr, rc->prop, &min, &max, &step, &precision);

			rc->initial_value = value;
			rc->min_value = min_ff(value, min);
			rc->max_value = max_ff(value, max);
			break;
		}
		default:
			BKE_report(op->reports, RPT_ERROR, "Property must be an integer or a float");
			MEM_freeN(rc);
			return OPERATOR_CANCELLED;
	}

	/* initialize numerical input */
	initNumInput(&rc->num_input);
	rc->num_input.idx_max = 0;
	rc->num_input.val_flag[0] |= NUM_NO_NEGATIVE;
	rc->num_input.unit_sys = USER_UNIT_NONE;
	rc->num_input.unit_type[0] = B_UNIT_LENGTH;

	/* get subtype of property */
	rc->subtype = RNA_property_subtype(rc->prop);
	if (!ELEM(rc->subtype, PROP_NONE, PROP_DISTANCE, PROP_FACTOR, PROP_PERCENTAGE, PROP_ANGLE, PROP_PIXEL)) {
		BKE_report(op->reports, RPT_ERROR, "Property must be a none, distance, factor, percentage, angle, or pixel");
		MEM_freeN(rc);
		return OPERATOR_CANCELLED;
	}

	rc->current_value = rc->initial_value;
	radial_control_set_initial_mouse(rc, event);
	radial_control_set_tex(rc);

	/* temporarily disable other paint cursors */
	wm = CTX_wm_manager(C);
	rc->orig_paintcursors = wm->paintcursors;
	BLI_listbase_clear(&wm->paintcursors);

	/* add radial control paint cursor */
	rc->cursor = WM_paint_cursor_activate(wm, op->type->poll,
	                                      radial_control_paint_cursor, rc);

	WM_event_add_modal_handler(C, op);

	return OPERATOR_RUNNING_MODAL;
}

static void radial_control_set_value(RadialControl *rc, float val)
{
	switch (rc->type) {
		case PROP_INT:
			RNA_property_int_set(&rc->ptr, rc->prop, val);
			break;
		case PROP_FLOAT:
			RNA_property_float_set(&rc->ptr, rc->prop, val);
			break;
		default:
			break;
	}
}

static void radial_control_cancel(bContext *C, wmOperator *op)
{
	RadialControl *rc = op->customdata;
	wmWindowManager *wm = CTX_wm_manager(C);
	ScrArea *sa = CTX_wm_area(C);

	if (rc->dial) {
		MEM_freeN(rc->dial);
		rc->dial = NULL;
	}

	if (sa) {
		ED_area_headerprint(sa, NULL);
	}
	
	WM_paint_cursor_end(wm, rc->cursor);

	/* restore original paint cursors */
	wm->paintcursors = rc->orig_paintcursors;

	/* not sure if this is a good notifier to use;
	 * intended purpose is to update the UI so that the
	 * new value is displayed in sliders/numfields */
	WM_event_add_notifier(C, NC_WINDOW, NULL);

	glDeleteTextures(1, &rc->gltex);

	MEM_freeN(rc);
}

static int radial_control_modal(bContext *C, wmOperator *op, const wmEvent *event)
{
	RadialControl *rc = op->customdata;
	float new_value, dist = 0.0f, zoom[2];
	float delta[2], ret = OPERATOR_RUNNING_MODAL;
	bool snap;
	float angle_precision = 0.0f;
	const bool has_numInput = hasNumInput(&rc->num_input);
	bool handled = false;
	float numValue;
	/* TODO: fix hardcoded events */

	snap = event->ctrl != 0;

	/* Modal numinput active, try to handle numeric inputs first... */
	if (event->val == KM_PRESS && has_numInput && handleNumInput(C, &rc->num_input, event)) {
		handled = true;
		applyNumInput(&rc->num_input, &numValue);

		if (rc->subtype == PROP_ANGLE) {
			numValue = DEG2RADF(numValue);
			numValue = fmod(numValue, 2.0f * (float)M_PI);
			if (numValue < 0.0f)
				numValue += 2.0f * (float)M_PI;
		}
		
		CLAMP(numValue, rc->min_value, rc->max_value);
		new_value = numValue;
		
		radial_control_set_value(rc, new_value);
		rc->current_value = new_value;
		radial_control_update_header(op, C);
		return OPERATOR_RUNNING_MODAL;
	}
	else {
		handled = false;
		switch (event->type) {
			case ESCKEY:
			case RIGHTMOUSE:
				/* canceled; restore original value */
				radial_control_set_value(rc, rc->initial_value);
				ret = OPERATOR_CANCELLED;
				break;

			case LEFTMOUSE:
			case PADENTER:
			case RETKEY:
				/* done; value already set */
				RNA_property_update(C, &rc->ptr, rc->prop);
				ret = OPERATOR_FINISHED;
				break;

			case MOUSEMOVE:
				if (!has_numInput) {
					if (rc->slow_mode) {
						if (rc->subtype == PROP_ANGLE) {
							float position[2] = {event->x, event->y};

							/* calculate the initial angle here first */
							delta[0] = rc->initial_mouse[0] - rc->slow_mouse[0];
							delta[1] = rc->initial_mouse[1] - rc->slow_mouse[1];

							/* precision angle gets calculated from dial and gets added later */
							angle_precision = -0.1f * BLI_dial_angle(rc->dial, position);
						}
						else {
							delta[0] = rc->initial_mouse[0] - rc->slow_mouse[0];
							delta[1] = rc->initial_mouse[1] - rc->slow_mouse[1];

							if (rc->zoom_prop) {
								RNA_property_float_get_array(&rc->zoom_ptr, rc->zoom_prop, zoom);
								delta[0] /= zoom[0];
								delta[1] /= zoom[1];
							}

							dist = len_v2(delta);

							delta[0] = event->x - rc->slow_mouse[0];
							delta[1] = event->y - rc->slow_mouse[1];

							if (rc->zoom_prop) {
								delta[0] /= zoom[0];
								delta[1] /= zoom[1];
							}

							dist = dist + 0.1f * (delta[0] + delta[1]);
						}
					}
					else {
						delta[0] = rc->initial_mouse[0] - event->x;
						delta[1] = rc->initial_mouse[1] - event->y;

						if (rc->zoom_prop) {
							RNA_property_float_get_array(&rc->zoom_ptr, rc->zoom_prop, zoom);
							delta[0] /= zoom[0];
							delta[1] /= zoom[1];
						}

						dist = len_v2(delta);
					}

					/* calculate new value and apply snapping  */
					switch (rc->subtype) {
						case PROP_NONE:
						case PROP_DISTANCE:
						case PROP_PIXEL:
							new_value = dist;
							if (snap) new_value = ((int)new_value + 5) / 10 * 10;
							new_value /= U.pixelsize;
							break;
						case PROP_PERCENTAGE:
							new_value = ((dist - WM_RADIAL_CONTROL_DISPLAY_MIN_SIZE) / WM_RADIAL_CONTROL_DISPLAY_WIDTH) * 100.0f;
							if (snap) new_value = ((int)(new_value + 2.5f)) / 5 * 5;
							break;
						case PROP_FACTOR:
							new_value = (WM_RADIAL_CONTROL_DISPLAY_SIZE - dist) / WM_RADIAL_CONTROL_DISPLAY_WIDTH;
							if (snap) new_value = ((int)ceil(new_value * 10.f) * 10.0f) / 100.f;
							break;
						case PROP_ANGLE:
							new_value = atan2f(delta[1], delta[0]) + (float)M_PI + angle_precision;
							new_value = fmod(new_value, 2.0f * (float)M_PI);
							if (new_value < 0.0f)
								new_value += 2.0f * (float)M_PI;
							if (snap) new_value = DEG2RADF(((int)RAD2DEGF(new_value) + 5) / 10 * 10);
							break;
						default:
							new_value = dist; /* dummy value, should this ever happen? - campbell */
							break;
					}

					/* clamp and update */
					CLAMP(new_value, rc->min_value, rc->max_value);
					radial_control_set_value(rc, new_value);
					rc->current_value = new_value;
					handled = true;
					break;
				}
				break;

			case LEFTSHIFTKEY:
			case RIGHTSHIFTKEY:
			{
				if (event->val == KM_PRESS) {
					rc->slow_mouse[0] = event->x;
					rc->slow_mouse[1] = event->y;
					rc->slow_mode = true;
					if (rc->subtype == PROP_ANGLE) {
						float initial_position[2] = {UNPACK2(rc->initial_mouse)};
						float current_position[2] = {UNPACK2(rc->slow_mouse)};
						rc->dial = BLI_dial_initialize(initial_position, 0.0f);
						/* immediately set the position to get a an initial direction */
						BLI_dial_angle(rc->dial, current_position);
					}
					handled = true;
				}
				if (event->val == KM_RELEASE) {
					rc->slow_mode = false;
					handled = true;
					if (rc->dial) {
						MEM_freeN(rc->dial);
						rc->dial = NULL;
					}
				}
				break;
			}
		}

		/* Modal numinput inactive, try to handle numeric inputs last... */
		if (!handled && event->val == KM_PRESS && handleNumInput(C, &rc->num_input, event)) {
			applyNumInput(&rc->num_input, &numValue);

			if (rc->subtype == PROP_ANGLE) {
				numValue = DEG2RADF(numValue);
				numValue = fmod(numValue, 2.0f * (float)M_PI);
				if (numValue < 0.0f)
					numValue += 2.0f * (float)M_PI;
			}

			CLAMP(numValue, rc->min_value, rc->max_value);
			new_value = numValue;
			
			radial_control_set_value(rc, new_value);
			
			rc->current_value = new_value;
			radial_control_update_header(op, C);
			return OPERATOR_RUNNING_MODAL;
		}
	}

	ED_region_tag_redraw(CTX_wm_region(C));

	if (ret != OPERATOR_RUNNING_MODAL)
		radial_control_cancel(C, op);

	return ret;
}

static void WM_OT_radial_control(wmOperatorType *ot)
{
	ot->name = "Radial Control";
	ot->idname = "WM_OT_radial_control";
	ot->description = "Set some size property (like e.g. brush size) with mouse wheel";

	ot->invoke = radial_control_invoke;
	ot->modal = radial_control_modal;
	ot->cancel = radial_control_cancel;

	ot->flag = OPTYPE_REGISTER | OPTYPE_UNDO | OPTYPE_BLOCKING;

	/* all paths relative to the context */
	RNA_def_string(ot->srna, "data_path_primary", NULL, 0, "Primary Data Path", "Primary path of property to be set by the radial control");

	RNA_def_string(ot->srna, "data_path_secondary", NULL, 0, "Secondary Data Path", "Secondary path of property to be set by the radial control");

	RNA_def_string(ot->srna, "use_secondary", NULL, 0, "Use Secondary", "Path of property to select between the primary and secondary data paths");

	RNA_def_string(ot->srna, "rotation_path", NULL, 0, "Rotation Path", "Path of property used to rotate the texture display");

	RNA_def_string(ot->srna, "color_path", NULL, 0, "Color Path", "Path of property used to set the color of the control");

	RNA_def_string(ot->srna, "fill_color_path", NULL, 0, "Fill Color Path", "Path of property used to set the fill color of the control");

	RNA_def_string(ot->srna, "zoom_path", NULL, 0, "Zoom Path", "Path of property used to set the zoom level for the control");

	RNA_def_string(ot->srna, "image_id", NULL, 0, "Image ID", "Path of ID that is used to generate an image for the control");

	RNA_def_boolean(ot->srna, "secondary_tex", false, "Secondary Texture", "Tweak brush secondary/mask texture");
}

/* ************************** timer for testing ***************** */

/* uses no type defines, fully local testing function anyway... ;) */

static void redraw_timer_window_swap(bContext *C)
{
	wmWindow *win = CTX_wm_window(C);
	ScrArea *sa;
	CTX_wm_menu_set(C, NULL);

	for (sa = CTX_wm_screen(C)->areabase.first; sa; sa = sa->next)
		ED_area_tag_redraw(sa);
	wm_draw_update(C);

	CTX_wm_window_set(C, win);  /* XXX context manipulation warning! */
}

enum {
	eRTDrawRegion = 0,
	eRTDrawRegionSwap = 1,
	eRTDrawWindow = 2,
	eRTDrawWindowSwap = 3,
	eRTAnimationStep = 4,
	eRTAnimationPlay = 5,
	eRTUndo = 6,
};

static EnumPropertyItem redraw_timer_type_items[] = {
	{eRTDrawRegion, "DRAW", 0, "Draw Region", "Draw Region"},
	{eRTDrawRegionSwap, "DRAW_SWAP", 0, "Draw Region + Swap", "Draw Region and Swap"},
	{eRTDrawWindow, "DRAW_WIN", 0, "Draw Window", "Draw Window"},
	{eRTDrawWindowSwap, "DRAW_WIN_SWAP", 0, "Draw Window + Swap", "Draw Window and Swap"},
	{eRTAnimationStep, "ANIM_STEP", 0, "Anim Step", "Animation Steps"},
	{eRTAnimationPlay, "ANIM_PLAY", 0, "Anim Play", "Animation Playback"},
	{eRTUndo, "UNDO", 0, "Undo/Redo", "Undo/Redo"},
	{0, NULL, 0, NULL, NULL}
};


static void redraw_timer_step(
        bContext *C, Main *bmain, Scene *scene,
        wmWindow *win, ScrArea *sa, ARegion *ar,
        const int type, const int cfra)
{
	if (type == eRTDrawRegion) {
		if (ar) {
			ED_region_do_draw(C, ar);
			ar->do_draw = false;
		}
	}
	else if (type == eRTDrawRegionSwap) {
		CTX_wm_menu_set(C, NULL);

		ED_region_tag_redraw(ar);
		wm_draw_update(C);

		CTX_wm_window_set(C, win);  /* XXX context manipulation warning! */
	}
	else if (type == eRTDrawWindow) {
		ScrArea *sa_iter;

		CTX_wm_menu_set(C, NULL);

		for (sa_iter = win->screen->areabase.first; sa_iter; sa_iter = sa_iter->next) {
			ARegion *ar_iter;
			CTX_wm_area_set(C, sa_iter);

			for (ar_iter = sa_iter->regionbase.first; ar_iter; ar_iter = ar_iter->next) {
				if (ar_iter->swinid) {
					CTX_wm_region_set(C, ar_iter);
					ED_region_do_draw(C, ar_iter);
					ar_iter->do_draw = false;
				}
			}
		}

		CTX_wm_window_set(C, win);  /* XXX context manipulation warning! */

		CTX_wm_area_set(C, sa);
		CTX_wm_region_set(C, ar);
	}
	else if (type == eRTDrawWindowSwap) {
		redraw_timer_window_swap(C);
	}
	else if (type == eRTAnimationStep) {
		scene->r.cfra += (cfra == scene->r.cfra) ? 1 : -1;
		BKE_scene_update_for_newframe(bmain->eval_ctx, bmain, scene, scene->lay);
	}
	else if (type == eRTAnimationPlay) {
		/* play anim, return on same frame as started with */
		int tot = (scene->r.efra - scene->r.sfra) + 1;

		while (tot--) {
			/* todo, ability to escape! */
			scene->r.cfra++;
			if (scene->r.cfra > scene->r.efra)
				scene->r.cfra = scene->r.sfra;

			BKE_scene_update_for_newframe(bmain->eval_ctx, bmain, scene, scene->lay);
			redraw_timer_window_swap(C);
		}
	}
	else { /* eRTUndo */
		ED_undo_pop(C);
		ED_undo_redo(C);
	}
}

static int redraw_timer_exec(bContext *C, wmOperator *op)
{
	Main *bmain = CTX_data_main(C);
	Scene *scene = CTX_data_scene(C);
	wmWindow *win = CTX_wm_window(C);
	ScrArea *sa = CTX_wm_area(C);
	ARegion *ar = CTX_wm_region(C);
	double time_start, time_delta;
	const int type = RNA_enum_get(op->ptr, "type");
	const int iter = RNA_int_get(op->ptr, "iterations");
	const double time_limit = (double)RNA_float_get(op->ptr, "time_limit");
	const int cfra = scene->r.cfra;
	int a, iter_steps = 0;
	const char *infostr = "";

	WM_cursor_wait(1);

	time_start = PIL_check_seconds_timer();

	for (a = 0; a < iter; a++) {
		redraw_timer_step(C, bmain, scene, win, sa, ar, type, cfra);
		iter_steps += 1;

		if (time_limit != 0.0) {
			if ((PIL_check_seconds_timer() - time_start) > time_limit) {
				break;
			}
			a = 0;
		}
	}
	
	time_delta = (PIL_check_seconds_timer() - time_start) * 1000;

	RNA_enum_description(redraw_timer_type_items, type, &infostr);

	WM_cursor_wait(0);

	BKE_reportf(op->reports, RPT_WARNING,
	            "%d x %s: %.4f ms, average: %.8f ms",
	            iter_steps, infostr, time_delta, time_delta / iter_steps);
	
	return OPERATOR_FINISHED;
}

static void WM_OT_redraw_timer(wmOperatorType *ot)
{
	ot->name = "Redraw Timer";
	ot->idname = "WM_OT_redraw_timer";
	ot->description = "Simple redraw timer to test the speed of updating the interface";

	ot->invoke = WM_menu_invoke;
	ot->exec = redraw_timer_exec;
	ot->poll = WM_operator_winactive;

	ot->prop = RNA_def_enum(ot->srna, "type", redraw_timer_type_items, eRTDrawRegion, "Type", "");
	RNA_def_int(ot->srna, "iterations", 10, 1, INT_MAX, "Iterations", "Number of times to redraw", 1, 1000);
	RNA_def_float(ot->srna, "time_limit", 0.0, 0.0, FLT_MAX,
	              "Time Limit", "Seconds to run the test for (override iterations)", 0.0, 60.0);

}

/* ************************** memory statistics for testing ***************** */

static int memory_statistics_exec(bContext *UNUSED(C), wmOperator *UNUSED(op))
{
	MEM_printmemlist_stats();
	return OPERATOR_FINISHED;
}

static void WM_OT_memory_statistics(wmOperatorType *ot)
{
	ot->name = "Memory Statistics";
	ot->idname = "WM_OT_memory_statistics";
	ot->description = "Print memory statistics to the console";
	
	ot->exec = memory_statistics_exec;
}

/* ************************** memory statistics for testing ***************** */

static int dependency_relations_exec(bContext *C, wmOperator *UNUSED(op))
{
	Main *bmain = CTX_data_main(C);
	Scene *scene = CTX_data_scene(C);
	Object *ob = CTX_data_active_object(C);

	DAG_print_dependencies(bmain, scene, ob);

	return OPERATOR_FINISHED;
}

static void WM_OT_dependency_relations(wmOperatorType *ot)
{
	ot->name = "Dependency Relations";
	ot->idname = "WM_OT_dependency_relations";
	ot->description = "Print dependency graph relations to the console";
	
	ot->exec = dependency_relations_exec;
}

/* *************************** Mat/tex/etc. previews generation ************* */

typedef struct PreviewsIDEnsureStack {
	bContext *C;
	Scene *scene;

	BLI_LINKSTACK_DECLARE(id_stack, ID *);
} PreviewsIDEnsureStack;

static void previews_id_ensure(bContext *C, Scene *scene, ID *id)
{
	BLI_assert(ELEM(GS(id->name), ID_MA, ID_TE, ID_IM, ID_WO, ID_LA));

	/* Only preview non-library datablocks, lib ones do not pertain to this .blend file!
	 * Same goes for ID with no user. */
	if (!id->lib && (id->us != 0)) {
		UI_id_icon_render(C, scene, id, false, false);
		UI_id_icon_render(C, scene, id, true, false);
	}
}

static bool previews_id_ensure_callback(void *todo_v, ID **idptr, int UNUSED(cd_flag))
{
	PreviewsIDEnsureStack *todo = todo_v;
	ID *id = *idptr;

	if (id && (id->flag & LIB_DOIT)) {
		if (ELEM(GS(id->name), ID_MA, ID_TE, ID_IM, ID_WO, ID_LA)) {
			previews_id_ensure(todo->C, todo->scene, id);
		}
		id->flag &= ~LIB_DOIT;  /* Tag the ID as done in any case. */
		BLI_LINKSTACK_PUSH(todo->id_stack, id);
	}

	return true;
}

static int previews_ensure_exec(bContext *C, wmOperator *UNUSED(op))
{
	Main *bmain = CTX_data_main(C);
	ListBase *lb[] = {&bmain->mat, &bmain->tex, &bmain->image, &bmain->world, &bmain->lamp, NULL};
	PreviewsIDEnsureStack preview_id_stack;
	Scene *scene;
	ID *id;
	int i;

	/* We use LIB_DOIT to check whether we have already handled a given ID or not. */
	BKE_main_id_flag_all(bmain, LIB_DOIT, true);

	BLI_LINKSTACK_INIT(preview_id_stack.id_stack);

	for (scene = bmain->scene.first; scene; scene = scene->id.next) {
		preview_id_stack.scene = scene;
		preview_id_stack.C = C;
		id = (ID *)scene;

		do {
			/* This will loop over all IDs linked by current one, render icons for them if needed,
			 * and add them to 'todo' preview_id_stack. */
			BKE_library_foreach_ID_link(id, previews_id_ensure_callback, &preview_id_stack, IDWALK_READONLY);
		} while ((id = BLI_LINKSTACK_POP(preview_id_stack.id_stack)));
	}

	BLI_LINKSTACK_FREE(preview_id_stack.id_stack);

	/* Check a last time for ID not used (fake users only, in theory), and
	 * do our best for those, using current scene... */
	for (i = 0; lb[i]; i++) {
		for (id = lb[i]->first; id; id = id->next) {
			previews_id_ensure(C, NULL, id);
		}
	}

	return OPERATOR_FINISHED;
}

static void WM_OT_previews_ensure(wmOperatorType *ot)
{
	ot->name = "Refresh DataBlock Previews";
	ot->idname = "WM_OT_previews_ensure";
	ot->description = "Ensure datablock previews are available and up-to-date "
	                  "(to be saved in .blend file, only for some types like materials, textures, etc.)";

	ot->exec = previews_ensure_exec;
}

/* *************************** Datablocks previews clear ************* */

/* Only types supporting previews currently. */
static EnumPropertyItem preview_id_type_items[] = {
    {FILTER_ID_SCE, "SCENE", 0, "Scenes", ""},
    {FILTER_ID_GR, "GROUP", 0, "Groups", ""},
    {FILTER_ID_OB, "OBJECT", 0, "Objects", ""},
    {FILTER_ID_MA, "MATERIAL", 0, "Materials", ""},
    {FILTER_ID_LA, "LAMP", 0, "Lamps", ""},
    {FILTER_ID_WO, "WORLD", 0, "Worlds", ""},
    {FILTER_ID_TE, "TEXTURE", 0, "Textures", ""},
    {FILTER_ID_IM, "IMAGE", 0, "Images", ""},
#if 0  /* XXX TODO */
    {FILTER_ID_BR, "BRUSH", 0, "Brushes", ""},
#endif
    {0, NULL, 0, NULL, NULL}
};

static int previews_clear_exec(bContext *C, wmOperator *op)
{
	Main *bmain = CTX_data_main(C);
	ListBase *lb[] = {&bmain->object, &bmain->group,
	                  &bmain->mat, &bmain->world, &bmain->lamp, &bmain->tex, &bmain->image, NULL};
	int i;

	const int id_filters = RNA_enum_get(op->ptr, "id_type");

	for (i = 0; lb[i]; i++) {
		ID *id = lb[i]->first;

		if (!id) continue;

//		printf("%s: %d, %d, %d -> %d\n", id->name, GS(id->name), BKE_idcode_to_idfilter(GS(id->name)),
//		                                 id_filters, BKE_idcode_to_idfilter(GS(id->name)) & id_filters);

		if (!id || !(BKE_idcode_to_idfilter(GS(id->name)) & id_filters)) {
			continue;
		}

		for (; id; id = id->next) {
			PreviewImage *prv_img = BKE_previewimg_id_ensure(id);

			BKE_previewimg_clear(prv_img);
		}
	}

	return OPERATOR_FINISHED;
}

static void WM_OT_previews_clear(wmOperatorType *ot)
{
	ot->name = "Clear DataBlock Previews";
	ot->idname = "WM_OT_previews_clear";
	ot->description = "Clear datablock previews (only for some types like objects, materials, textures, etc.)";

	ot->exec = previews_clear_exec;
	ot->invoke = WM_menu_invoke;

	ot->prop = RNA_def_enum_flag(ot->srna, "id_type", preview_id_type_items,
	                             FILTER_ID_SCE | FILTER_ID_OB | FILTER_ID_GR |
		                         FILTER_ID_MA | FILTER_ID_LA | FILTER_ID_WO | FILTER_ID_TE | FILTER_ID_IM,
	                             "DataBlock Type", "Which datablock previews to clear");
}

/* *************************** Doc from UI ************* */

static int doc_view_manual_ui_context_exec(bContext *C, wmOperator *UNUSED(op))
{
	PointerRNA ptr_props;
	char buf[512];
	short retval = OPERATOR_CANCELLED;

	if (UI_but_online_manual_id_from_active(C, buf, sizeof(buf))) {
		WM_operator_properties_create(&ptr_props, "WM_OT_doc_view_manual");
		RNA_string_set(&ptr_props, "doc_id", buf);

		retval = WM_operator_name_call_ptr(
		        C, WM_operatortype_find("WM_OT_doc_view_manual", false),
		        WM_OP_EXEC_DEFAULT, &ptr_props);

		WM_operator_properties_free(&ptr_props);
	}

	return retval;
}

static void WM_OT_doc_view_manual_ui_context(wmOperatorType *ot)
{
	/* identifiers */
	ot->name = "View Online Manual";
	ot->idname = "WM_OT_doc_view_manual_ui_context";
	ot->description = "View a context based online manual in a web browser";

	/* callbacks */
	ot->poll = ED_operator_regionactive;
	ot->exec = doc_view_manual_ui_context_exec;
}

/* ******************************************************* */

static void operatortype_ghash_free_cb(wmOperatorType *ot)
{
	if (ot->last_properties) {
		IDP_FreeProperty(ot->last_properties);
		MEM_freeN(ot->last_properties);
	}

	if (ot->macro.first)
		wm_operatortype_free_macro(ot);

	if (ot->ext.srna) /* python operator, allocs own string */
		MEM_freeN((void *)ot->idname);

	MEM_freeN(ot);
}

/* ******************************************************* */
/* toggle 3D for current window, turning it fullscreen if needed */
static void WM_OT_stereo3d_set(wmOperatorType *ot)
{
	PropertyRNA *prop;

	ot->name = "Set Stereo 3D";
	ot->idname = "WM_OT_set_stereo_3d";
	ot->description = "Toggle 3D stereo support for current window (or change the display mode)";

	ot->exec = wm_stereo3d_set_exec;
	ot->invoke = wm_stereo3d_set_invoke;
	ot->poll = WM_operator_winactive;
	ot->ui = wm_stereo3d_set_draw;
	ot->check = wm_stereo3d_set_check;
	ot->cancel = wm_stereo3d_set_cancel;

	prop = RNA_def_enum(ot->srna, "display_mode", stereo3d_display_items, S3D_DISPLAY_ANAGLYPH, "Display Mode", "");
	RNA_def_property_flag(prop, PROP_SKIP_SAVE);
	prop = RNA_def_enum(ot->srna, "anaglyph_type", stereo3d_anaglyph_type_items, S3D_ANAGLYPH_REDCYAN, "Anaglyph Type", "");
	RNA_def_property_flag(prop, PROP_SKIP_SAVE);
	prop = RNA_def_enum(ot->srna, "interlace_type", stereo3d_interlace_type_items, S3D_INTERLACE_ROW, "Interlace Type", "");
	RNA_def_property_flag(prop, PROP_SKIP_SAVE);
	prop = RNA_def_boolean(ot->srna, "use_interlace_swap", false, "Swap Left/Right",
	                       "Swap left and right stereo channels");
	RNA_def_property_flag(prop, PROP_SKIP_SAVE);
	prop = RNA_def_boolean(ot->srna, "use_sidebyside_crosseyed", false, "Cross-Eyed",
	                       "Right eye should see left image and vice-versa");
	RNA_def_property_flag(prop, PROP_SKIP_SAVE);
}

/* ******************************************************* */
/* called on initialize WM_exit() */
void wm_operatortype_free(void)
{
	BLI_ghash_free(global_ops_hash, NULL, (GHashValFreeFP)operatortype_ghash_free_cb);
	global_ops_hash = NULL;
}

/* called on initialize WM_init() */
void wm_operatortype_init(void)
{
	/* reserve size is set based on blender default setup */
	global_ops_hash = BLI_ghash_str_new_ex("wm_operatortype_init gh", 2048);

	WM_operatortype_append(WM_OT_window_duplicate);
	WM_operatortype_append(WM_OT_read_history);
	WM_operatortype_append(WM_OT_read_homefile);
	WM_operatortype_append(WM_OT_read_factory_settings);
	WM_operatortype_append(WM_OT_save_homefile);
	WM_operatortype_append(WM_OT_save_userpref);
	WM_operatortype_append(WM_OT_userpref_autoexec_path_add);
	WM_operatortype_append(WM_OT_userpref_autoexec_path_remove);
	WM_operatortype_append(WM_OT_window_fullscreen_toggle);
	WM_operatortype_append(WM_OT_quit_blender);
	WM_operatortype_append(WM_OT_open_mainfile);
	WM_operatortype_append(WM_OT_revert_mainfile);
	WM_operatortype_append(WM_OT_link);
	WM_operatortype_append(WM_OT_append);
	WM_operatortype_append(WM_OT_lib_relocate);
	WM_operatortype_append(WM_OT_lib_reload);
	WM_operatortype_append(WM_OT_recover_last_session);
	WM_operatortype_append(WM_OT_recover_auto_save);
	WM_operatortype_append(WM_OT_save_as_mainfile);
	WM_operatortype_append(WM_OT_save_mainfile);
	WM_operatortype_append(WM_OT_redraw_timer);
	WM_operatortype_append(WM_OT_memory_statistics);
	WM_operatortype_append(WM_OT_dependency_relations);
	WM_operatortype_append(WM_OT_debug_menu);
	WM_operatortype_append(WM_OT_operator_defaults);
	WM_operatortype_append(WM_OT_splash);
	WM_operatortype_append(WM_OT_search_menu);
	WM_operatortype_append(WM_OT_call_menu);
	WM_operatortype_append(WM_OT_call_menu_pie);
	WM_operatortype_append(WM_OT_radial_control);
	WM_operatortype_append(WM_OT_stereo3d_set);
#if defined(WIN32)
	WM_operatortype_append(WM_OT_console_toggle);
#endif
	WM_operatortype_append(WM_OT_previews_ensure);
	WM_operatortype_append(WM_OT_previews_clear);
	WM_operatortype_append(WM_OT_doc_view_manual_ui_context);
}

/* circleselect-like modal operators */
static void gesture_circle_modal_keymap(wmKeyConfig *keyconf)
{
	static EnumPropertyItem modal_items[] = {
		{GESTURE_MODAL_CANCEL,  "CANCEL", 0, "Cancel", ""},
		{GESTURE_MODAL_CONFIRM, "CONFIRM", 0, "Confirm", ""},
		{GESTURE_MODAL_CIRCLE_ADD, "ADD", 0, "Add", ""},
		{GESTURE_MODAL_CIRCLE_SUB, "SUBTRACT", 0, "Subtract", ""},
		{GESTURE_MODAL_CIRCLE_SIZE, "SIZE", 0, "Size", ""},

		{GESTURE_MODAL_SELECT,  "SELECT", 0, "Select", ""},
		{GESTURE_MODAL_DESELECT, "DESELECT", 0, "DeSelect", ""},
		{GESTURE_MODAL_NOP, "NOP", 0, "No Operation", ""},

		{0, NULL, 0, NULL, NULL}
	};

	/* WARNING - name is incorrect, use for non-3d views */
	wmKeyMap *keymap = WM_modalkeymap_get(keyconf, "View3D Gesture Circle");

	/* this function is called for each spacetype, only needs to add map once */
	if (keymap && keymap->modal_items) return;

	keymap = WM_modalkeymap_add(keyconf, "View3D Gesture Circle", modal_items);

	/* items for modal map */
	WM_modalkeymap_add_item(keymap, ESCKEY,    KM_PRESS, KM_ANY, 0, GESTURE_MODAL_CANCEL);
	WM_modalkeymap_add_item(keymap, RIGHTMOUSE, KM_ANY, KM_ANY, 0, GESTURE_MODAL_CANCEL);

	WM_modalkeymap_add_item(keymap, RETKEY, KM_PRESS, KM_ANY, 0, GESTURE_MODAL_CONFIRM);
	WM_modalkeymap_add_item(keymap, PADENTER, KM_PRESS, 0, 0, GESTURE_MODAL_CONFIRM);

	WM_modalkeymap_add_item(keymap, LEFTMOUSE, KM_PRESS, 0, 0, GESTURE_MODAL_SELECT);

	/* left mouse shift for deselect too */
	WM_modalkeymap_add_item(keymap, LEFTMOUSE, KM_PRESS, KM_SHIFT, 0, GESTURE_MODAL_DESELECT);
	WM_modalkeymap_add_item(keymap, LEFTMOUSE, KM_RELEASE, KM_SHIFT, 0, GESTURE_MODAL_NOP);

	WM_modalkeymap_add_item(keymap, MIDDLEMOUSE, KM_PRESS, 0, 0, GESTURE_MODAL_DESELECT); //  default 2.4x
	WM_modalkeymap_add_item(keymap, MIDDLEMOUSE, KM_RELEASE, 0, 0, GESTURE_MODAL_NOP); //  default 2.4x

	WM_modalkeymap_add_item(keymap, LEFTMOUSE, KM_RELEASE, 0, 0, GESTURE_MODAL_NOP);

	WM_modalkeymap_add_item(keymap, WHEELUPMOUSE, KM_PRESS, 0, 0, GESTURE_MODAL_CIRCLE_SUB);
	WM_modalkeymap_add_item(keymap, PADMINUS, KM_PRESS, 0, 0, GESTURE_MODAL_CIRCLE_SUB);
	WM_modalkeymap_add_item(keymap, WHEELDOWNMOUSE, KM_PRESS, 0, 0, GESTURE_MODAL_CIRCLE_ADD);
	WM_modalkeymap_add_item(keymap, PADPLUSKEY, KM_PRESS, 0, 0, GESTURE_MODAL_CIRCLE_ADD);
	WM_modalkeymap_add_item(keymap, MOUSEPAN, 0, 0, 0, GESTURE_MODAL_CIRCLE_SIZE);

	/* assign map to operators */
	WM_modalkeymap_assign(keymap, "VIEW3D_OT_select_circle");
	WM_modalkeymap_assign(keymap, "UV_OT_circle_select");
	WM_modalkeymap_assign(keymap, "CLIP_OT_select_circle");
	WM_modalkeymap_assign(keymap, "MASK_OT_select_circle");
	WM_modalkeymap_assign(keymap, "NODE_OT_select_circle");
	WM_modalkeymap_assign(keymap, "GPENCIL_OT_select_circle");
	WM_modalkeymap_assign(keymap, "GRAPH_OT_select_circle");	

}

/* straight line modal operators */
static void gesture_straightline_modal_keymap(wmKeyConfig *keyconf)
{
	static EnumPropertyItem modal_items[] = {
		{GESTURE_MODAL_CANCEL,  "CANCEL", 0, "Cancel", ""},
		{GESTURE_MODAL_SELECT,  "SELECT", 0, "Select", ""},
		{GESTURE_MODAL_BEGIN,   "BEGIN", 0, "Begin", ""},
		{0, NULL, 0, NULL, NULL}
	};
	
	wmKeyMap *keymap = WM_modalkeymap_get(keyconf, "Gesture Straight Line");
	
	/* this function is called for each spacetype, only needs to add map once */
	if (keymap && keymap->modal_items) return;
	
	keymap = WM_modalkeymap_add(keyconf, "Gesture Straight Line", modal_items);
	
	/* items for modal map */
	WM_modalkeymap_add_item(keymap, ESCKEY,    KM_PRESS, KM_ANY, 0, GESTURE_MODAL_CANCEL);
	WM_modalkeymap_add_item(keymap, RIGHTMOUSE, KM_ANY, KM_ANY, 0, GESTURE_MODAL_CANCEL);
	
	WM_modalkeymap_add_item(keymap, LEFTMOUSE, KM_PRESS, 0, 0, GESTURE_MODAL_BEGIN);
	WM_modalkeymap_add_item(keymap, LEFTMOUSE, KM_RELEASE, 0, 0, GESTURE_MODAL_SELECT);
	
	/* assign map to operators */
	WM_modalkeymap_assign(keymap, "IMAGE_OT_sample_line");
	WM_modalkeymap_assign(keymap, "PAINT_OT_weight_gradient");
	WM_modalkeymap_assign(keymap, "MESH_OT_bisect");
}


/* borderselect-like modal operators */
static void gesture_border_modal_keymap(wmKeyConfig *keyconf)
{
	static EnumPropertyItem modal_items[] = {
		{GESTURE_MODAL_CANCEL,  "CANCEL", 0, "Cancel", ""},
		{GESTURE_MODAL_SELECT,  "SELECT", 0, "Select", ""},
		{GESTURE_MODAL_DESELECT, "DESELECT", 0, "DeSelect", ""},
		{GESTURE_MODAL_BEGIN,   "BEGIN", 0, "Begin", ""},
		{0, NULL, 0, NULL, NULL}
	};

	wmKeyMap *keymap = WM_modalkeymap_get(keyconf, "Gesture Border");

	/* this function is called for each spacetype, only needs to add map once */
	if (keymap && keymap->modal_items) return;

	keymap = WM_modalkeymap_add(keyconf, "Gesture Border", modal_items);

	/* items for modal map */
	WM_modalkeymap_add_item(keymap, ESCKEY,    KM_PRESS, KM_ANY, 0, GESTURE_MODAL_CANCEL);
	
	/* Note: cancel only on press otherwise you cannot map this to RMB-gesture */
	WM_modalkeymap_add_item(keymap, RIGHTMOUSE, KM_PRESS, KM_ANY, 0, GESTURE_MODAL_CANCEL);
	WM_modalkeymap_add_item(keymap, RIGHTMOUSE, KM_RELEASE, KM_ANY, 0, GESTURE_MODAL_SELECT);

	/* allow shift leftclick for deselect too */
	WM_modalkeymap_add_item(keymap, LEFTMOUSE, KM_PRESS, KM_SHIFT, 0, GESTURE_MODAL_BEGIN);
	WM_modalkeymap_add_item(keymap, LEFTMOUSE, KM_RELEASE, KM_SHIFT, 0, GESTURE_MODAL_DESELECT);

	/* any unhandled leftclick release handles select */
	WM_modalkeymap_add_item(keymap, LEFTMOUSE, KM_PRESS, 0, 0, GESTURE_MODAL_BEGIN);
	WM_modalkeymap_add_item(keymap, LEFTMOUSE, KM_RELEASE, KM_ANY, 0, GESTURE_MODAL_SELECT);
	
	WM_modalkeymap_add_item(keymap, MIDDLEMOUSE, KM_PRESS, 0, 0, GESTURE_MODAL_BEGIN);
	WM_modalkeymap_add_item(keymap, MIDDLEMOUSE, KM_RELEASE, 0, 0, GESTURE_MODAL_DESELECT);
	
	/* assign map to operators */
	WM_modalkeymap_assign(keymap, "ACTION_OT_select_border");
	WM_modalkeymap_assign(keymap, "ANIM_OT_channels_select_border");
	WM_modalkeymap_assign(keymap, "ANIM_OT_previewrange_set");
	WM_modalkeymap_assign(keymap, "INFO_OT_select_border");
	WM_modalkeymap_assign(keymap, "FILE_OT_select_border");
	WM_modalkeymap_assign(keymap, "GRAPH_OT_select_border");
	WM_modalkeymap_assign(keymap, "MARKER_OT_select_border");
	WM_modalkeymap_assign(keymap, "NLA_OT_select_border");
	WM_modalkeymap_assign(keymap, "NODE_OT_select_border");
	WM_modalkeymap_assign(keymap, "NODE_OT_viewer_border");
	WM_modalkeymap_assign(keymap, "PAINT_OT_hide_show");
	WM_modalkeymap_assign(keymap, "OUTLINER_OT_select_border");
//	WM_modalkeymap_assign(keymap, "SCREEN_OT_border_select"); // template
	WM_modalkeymap_assign(keymap, "SEQUENCER_OT_select_border");
	WM_modalkeymap_assign(keymap, "SEQUENCER_OT_view_ghost_border");
	WM_modalkeymap_assign(keymap, "UV_OT_select_border");
	WM_modalkeymap_assign(keymap, "CLIP_OT_select_border");
	WM_modalkeymap_assign(keymap, "CLIP_OT_graph_select_border");
	WM_modalkeymap_assign(keymap, "MASK_OT_select_border");
	WM_modalkeymap_assign(keymap, "VIEW2D_OT_zoom_border");
	WM_modalkeymap_assign(keymap, "VIEW3D_OT_clip_border");
	WM_modalkeymap_assign(keymap, "VIEW3D_OT_render_border");
	WM_modalkeymap_assign(keymap, "VIEW3D_OT_select_border");
	WM_modalkeymap_assign(keymap, "VIEW3D_OT_zoom_border"); /* XXX TODO: zoom border should perhaps map rightmouse to zoom out instead of in+cancel */
	WM_modalkeymap_assign(keymap, "IMAGE_OT_render_border");
	WM_modalkeymap_assign(keymap, "GPENCIL_OT_select_border");
}

/* zoom to border modal operators */
static void gesture_zoom_border_modal_keymap(wmKeyConfig *keyconf)
{
	static EnumPropertyItem modal_items[] = {
		{GESTURE_MODAL_CANCEL, "CANCEL", 0, "Cancel", ""},
		{GESTURE_MODAL_IN,  "IN", 0, "In", ""},
		{GESTURE_MODAL_OUT, "OUT", 0, "Out", ""},
		{GESTURE_MODAL_BEGIN, "BEGIN", 0, "Begin", ""},
		{0, NULL, 0, NULL, NULL}
	};

	wmKeyMap *keymap = WM_modalkeymap_get(keyconf, "Gesture Zoom Border");

	/* this function is called for each spacetype, only needs to add map once */
	if (keymap && keymap->modal_items) return;

	keymap = WM_modalkeymap_add(keyconf, "Gesture Zoom Border", modal_items);

	/* items for modal map */
	WM_modalkeymap_add_item(keymap, ESCKEY,    KM_PRESS, KM_ANY, 0, GESTURE_MODAL_CANCEL);
	WM_modalkeymap_add_item(keymap, RIGHTMOUSE, KM_ANY, KM_ANY, 0, GESTURE_MODAL_CANCEL);

	WM_modalkeymap_add_item(keymap, LEFTMOUSE, KM_PRESS, 0, 0, GESTURE_MODAL_BEGIN);
	WM_modalkeymap_add_item(keymap, LEFTMOUSE, KM_RELEASE, 0, 0, GESTURE_MODAL_IN); 

	WM_modalkeymap_add_item(keymap, MIDDLEMOUSE, KM_PRESS, 0, 0, GESTURE_MODAL_BEGIN);
	WM_modalkeymap_add_item(keymap, MIDDLEMOUSE, KM_RELEASE, 0, 0, GESTURE_MODAL_OUT);

	/* assign map to operators */
	WM_modalkeymap_assign(keymap, "VIEW2D_OT_zoom_border");
	WM_modalkeymap_assign(keymap, "VIEW3D_OT_zoom_border");
}

/* default keymap for windows and screens, only call once per WM */
void wm_window_keymap(wmKeyConfig *keyconf)
{
	wmKeyMap *keymap = WM_keymap_find(keyconf, "Window", 0, 0);
	wmKeyMapItem *kmi;
	const char *data_path;
	
	/* note, this doesn't replace existing keymap items */
	WM_keymap_verify_item(keymap, "WM_OT_window_duplicate", WKEY, KM_PRESS, KM_CTRL | KM_ALT, 0);
#ifdef __APPLE__
	WM_keymap_add_item(keymap, "WM_OT_read_homefile", NKEY, KM_PRESS, KM_OSKEY, 0);
	WM_keymap_add_menu(keymap, "INFO_MT_file_open_recent", OKEY, KM_PRESS, KM_SHIFT | KM_OSKEY, 0);
	WM_keymap_add_item(keymap, "WM_OT_open_mainfile", OKEY, KM_PRESS, KM_OSKEY, 0);
	WM_keymap_add_item(keymap, "WM_OT_save_mainfile", SKEY, KM_PRESS, KM_OSKEY, 0);
	WM_keymap_add_item(keymap, "WM_OT_save_as_mainfile", SKEY, KM_PRESS, KM_SHIFT | KM_OSKEY, 0);
	WM_keymap_add_item(keymap, "WM_OT_quit_blender", QKEY, KM_PRESS, KM_OSKEY, 0);
#endif
	WM_keymap_add_item(keymap, "WM_OT_read_homefile", NKEY, KM_PRESS, KM_CTRL, 0);
	WM_keymap_add_item(keymap, "WM_OT_save_homefile", UKEY, KM_PRESS, KM_CTRL, 0); 
	WM_keymap_add_menu(keymap, "INFO_MT_file_open_recent", OKEY, KM_PRESS, KM_SHIFT | KM_CTRL, 0);
	WM_keymap_add_item(keymap, "WM_OT_open_mainfile", OKEY, KM_PRESS, KM_CTRL, 0);
	WM_keymap_add_item(keymap, "WM_OT_open_mainfile", F1KEY, KM_PRESS, 0, 0);
	WM_keymap_add_item(keymap, "WM_OT_link", OKEY, KM_PRESS, KM_CTRL | KM_ALT, 0);
	WM_keymap_add_item(keymap, "WM_OT_append", F1KEY, KM_PRESS, KM_SHIFT, 0);

	WM_keymap_add_item(keymap, "WM_OT_save_mainfile", SKEY, KM_PRESS, KM_CTRL, 0);
	WM_keymap_add_item(keymap, "WM_OT_save_mainfile", WKEY, KM_PRESS, KM_CTRL, 0);
	WM_keymap_add_item(keymap, "WM_OT_save_as_mainfile", SKEY, KM_PRESS, KM_SHIFT | KM_CTRL, 0);
	WM_keymap_add_item(keymap, "WM_OT_save_as_mainfile", F2KEY, KM_PRESS, 0, 0);
	kmi = WM_keymap_add_item(keymap, "WM_OT_save_as_mainfile", SKEY, KM_PRESS, KM_ALT | KM_CTRL, 0);
	RNA_boolean_set(kmi->ptr, "copy", true);

	WM_keymap_verify_item(keymap, "WM_OT_window_fullscreen_toggle", F11KEY, KM_PRESS, KM_ALT, 0);
	WM_keymap_add_item(keymap, "WM_OT_quit_blender", QKEY, KM_PRESS, KM_CTRL, 0);

	WM_keymap_add_item(keymap, "WM_OT_doc_view_manual_ui_context", F1KEY, KM_PRESS, KM_ALT, 0);

	/* debug/testing */
	WM_keymap_verify_item(keymap, "WM_OT_redraw_timer", TKEY, KM_PRESS, KM_ALT | KM_CTRL, 0);
	WM_keymap_verify_item(keymap, "WM_OT_debug_menu", DKEY, KM_PRESS, KM_ALT | KM_CTRL, 0);

	/* menus that can be accessed anywhere in blender */
	WM_keymap_verify_item(keymap, "WM_OT_search_menu", SPACEKEY, KM_PRESS, 0, 0);
	WM_keymap_add_menu(keymap, "USERPREF_MT_ndof_settings", NDOF_BUTTON_MENU, KM_PRESS, 0, 0);

	/* Space switching */
	kmi = WM_keymap_add_item(keymap, "WM_OT_context_set_enum", F2KEY, KM_PRESS, KM_SHIFT, 0); /* new in 2.5x, was DXF export */
	RNA_string_set(kmi->ptr, "data_path", "area.type");
	RNA_string_set(kmi->ptr, "value", "LOGIC_EDITOR");

	kmi = WM_keymap_add_item(keymap, "WM_OT_context_set_enum", F3KEY, KM_PRESS, KM_SHIFT, 0);
	RNA_string_set(kmi->ptr, "data_path", "area.type");
	RNA_string_set(kmi->ptr, "value", "NODE_EDITOR");

	kmi = WM_keymap_add_item(keymap, "WM_OT_context_set_enum", F4KEY, KM_PRESS, KM_SHIFT, 0); /* new in 2.5x, was data browser */
	RNA_string_set(kmi->ptr, "data_path", "area.type");
	RNA_string_set(kmi->ptr, "value", "CONSOLE");

	kmi = WM_keymap_add_item(keymap, "WM_OT_context_set_enum", F5KEY, KM_PRESS, KM_SHIFT, 0);
	RNA_string_set(kmi->ptr, "data_path", "area.type");
	RNA_string_set(kmi->ptr, "value", "VIEW_3D");

	kmi = WM_keymap_add_item(keymap, "WM_OT_context_set_enum", F6KEY, KM_PRESS, KM_SHIFT, 0);
	RNA_string_set(kmi->ptr, "data_path", "area.type");
	RNA_string_set(kmi->ptr, "value", "GRAPH_EDITOR");

	kmi = WM_keymap_add_item(keymap, "WM_OT_context_set_enum", F7KEY, KM_PRESS, KM_SHIFT, 0);
	RNA_string_set(kmi->ptr, "data_path", "area.type");
	RNA_string_set(kmi->ptr, "value", "PROPERTIES");

	kmi = WM_keymap_add_item(keymap, "WM_OT_context_set_enum", F8KEY, KM_PRESS, KM_SHIFT, 0);
	RNA_string_set(kmi->ptr, "data_path", "area.type");
	RNA_string_set(kmi->ptr, "value", "SEQUENCE_EDITOR");

	kmi = WM_keymap_add_item(keymap, "WM_OT_context_set_enum", F9KEY, KM_PRESS, KM_SHIFT, 0);
	RNA_string_set(kmi->ptr, "data_path", "area.type");
	RNA_string_set(kmi->ptr, "value", "OUTLINER");

	kmi = WM_keymap_add_item(keymap, "WM_OT_context_set_enum", F10KEY, KM_PRESS, KM_SHIFT, 0);
	RNA_string_set(kmi->ptr, "data_path", "area.type");
	RNA_string_set(kmi->ptr, "value", "IMAGE_EDITOR");

	kmi = WM_keymap_add_item(keymap, "WM_OT_context_set_enum", F11KEY, KM_PRESS, KM_SHIFT, 0);
	RNA_string_set(kmi->ptr, "data_path", "area.type");
	RNA_string_set(kmi->ptr, "value", "TEXT_EDITOR");

	kmi = WM_keymap_add_item(keymap, "WM_OT_context_set_enum", F12KEY, KM_PRESS, KM_SHIFT, 0);
	RNA_string_set(kmi->ptr, "data_path", "area.type");
	RNA_string_set(kmi->ptr, "value", "DOPESHEET_EDITOR");
	
	/* ndof speed */
	data_path = "user_preferences.inputs.ndof_sensitivity";
	kmi = WM_keymap_add_item(keymap, "WM_OT_context_scale_float", NDOF_BUTTON_PLUS, KM_PRESS, 0, 0);
	RNA_string_set(kmi->ptr, "data_path", data_path);
	RNA_float_set(kmi->ptr, "value", 1.1f);

	kmi = WM_keymap_add_item(keymap, "WM_OT_context_scale_float", NDOF_BUTTON_MINUS, KM_PRESS, 0, 0);
	RNA_string_set(kmi->ptr, "data_path", data_path);
	RNA_float_set(kmi->ptr, "value", 1.0f / 1.1f);

	kmi = WM_keymap_add_item(keymap, "WM_OT_context_scale_float", NDOF_BUTTON_PLUS, KM_PRESS, KM_SHIFT, 0);
	RNA_string_set(kmi->ptr, "data_path", data_path);
	RNA_float_set(kmi->ptr, "value", 1.5f);

	kmi = WM_keymap_add_item(keymap, "WM_OT_context_scale_float", NDOF_BUTTON_MINUS, KM_PRESS, KM_SHIFT, 0);
	RNA_string_set(kmi->ptr, "data_path", data_path);
	RNA_float_set(kmi->ptr, "value", 1.0f / 1.5f);
	data_path = NULL;
	(void)data_path;


	gesture_circle_modal_keymap(keyconf);
	gesture_border_modal_keymap(keyconf);
	gesture_zoom_border_modal_keymap(keyconf);
	gesture_straightline_modal_keymap(keyconf);
}

/* Generic itemf's for operators that take library args */
static EnumPropertyItem *rna_id_itemf(bContext *UNUSED(C), PointerRNA *UNUSED(ptr), bool *r_free, ID *id, bool local)
{
	EnumPropertyItem item_tmp = {0}, *item = NULL;
	int totitem = 0;
	int i = 0;

	for (; id; id = id->next) {
		if (local == false || id->lib == NULL) {
			item_tmp.identifier = item_tmp.name = id->name + 2;
			item_tmp.value = i++;
			RNA_enum_item_add(&item, &totitem, &item_tmp);
		}
	}

	RNA_enum_item_end(&item, &totitem);
	*r_free = true;

	return item;
}

/* can add more as needed */
EnumPropertyItem *RNA_action_itemf(bContext *C, PointerRNA *ptr, PropertyRNA *UNUSED(prop), bool *r_free)
{
	return rna_id_itemf(C, ptr, r_free, C ? (ID *)CTX_data_main(C)->action.first : NULL, false);
}
#if 0 /* UNUSED */
EnumPropertyItem *RNA_action_local_itemf(bContext *C, PointerRNA *ptr, PropertyRNA *UNUSED(prop), bool *r_free)
{
	return rna_id_itemf(C, ptr, r_free, C ? (ID *)CTX_data_main(C)->action.first : NULL, true);
}
#endif

EnumPropertyItem *RNA_group_itemf(bContext *C, PointerRNA *ptr, PropertyRNA *UNUSED(prop), bool *r_free)
{
	return rna_id_itemf(C, ptr, r_free, C ? (ID *)CTX_data_main(C)->group.first : NULL, false);
}
EnumPropertyItem *RNA_group_local_itemf(bContext *C, PointerRNA *ptr, PropertyRNA *UNUSED(prop), bool *r_free)
{
	return rna_id_itemf(C, ptr, r_free, C ? (ID *)CTX_data_main(C)->group.first : NULL, true);
}

EnumPropertyItem *RNA_image_itemf(bContext *C, PointerRNA *ptr, PropertyRNA *UNUSED(prop), bool *r_free)
{
	return rna_id_itemf(C, ptr, r_free, C ? (ID *)CTX_data_main(C)->image.first : NULL, false);
}
EnumPropertyItem *RNA_image_local_itemf(bContext *C, PointerRNA *ptr, PropertyRNA *UNUSED(prop), bool *r_free)
{
	return rna_id_itemf(C, ptr, r_free, C ? (ID *)CTX_data_main(C)->image.first : NULL, true);
}

EnumPropertyItem *RNA_scene_itemf(bContext *C, PointerRNA *ptr, PropertyRNA *UNUSED(prop), bool *r_free)
{
	return rna_id_itemf(C, ptr, r_free, C ? (ID *)CTX_data_main(C)->scene.first : NULL, false);
}
EnumPropertyItem *RNA_scene_local_itemf(bContext *C, PointerRNA *ptr, PropertyRNA *UNUSED(prop), bool *r_free)
{
	return rna_id_itemf(C, ptr, r_free, C ? (ID *)CTX_data_main(C)->scene.first : NULL, true);
}

EnumPropertyItem *RNA_movieclip_itemf(bContext *C, PointerRNA *ptr, PropertyRNA *UNUSED(prop), bool *r_free)
{
	return rna_id_itemf(C, ptr, r_free, C ? (ID *)CTX_data_main(C)->movieclip.first : NULL, false);
}
EnumPropertyItem *RNA_movieclip_local_itemf(bContext *C, PointerRNA *ptr, PropertyRNA *UNUSED(prop), bool *r_free)
{
	return rna_id_itemf(C, ptr, r_free, C ? (ID *)CTX_data_main(C)->movieclip.first : NULL, true);
}

EnumPropertyItem *RNA_mask_itemf(bContext *C, PointerRNA *ptr, PropertyRNA *UNUSED(prop), bool *r_free)
{
	return rna_id_itemf(C, ptr, r_free, C ? (ID *)CTX_data_main(C)->mask.first : NULL, false);
}
EnumPropertyItem *RNA_mask_local_itemf(bContext *C, PointerRNA *ptr, PropertyRNA *UNUSED(prop), bool *r_free)
{
	return rna_id_itemf(C, ptr, r_free, C ? (ID *)CTX_data_main(C)->mask.first : NULL, true);
}
<|MERGE_RESOLUTION|>--- conflicted
+++ resolved
@@ -2618,21 +2618,13 @@
 } WMLinkAppendDataItem;
 
 typedef struct WMLinkAppendData {
-<<<<<<< HEAD
-	LinkNode *libraries;
-	LinkNode *items;
-=======
 	LinkNodePair libraries;
 	LinkNodePair items;
->>>>>>> e91d614e
 	int num_libraries;
 	int num_items;
 	short flag;
 
-<<<<<<< HEAD
-=======
 	/* Internal 'private' data */
->>>>>>> e91d614e
 	MemArena *memarena;
 } WMLinkAppendData;
 
@@ -2660,11 +2652,7 @@
 	char *libpath = BLI_memarena_alloc(lapp_data->memarena, len);
 
 	BLI_strncpy(libpath, libname, len);
-<<<<<<< HEAD
-	BLI_linklist_prepend_arena(&lapp_data->libraries, libpath, lapp_data->memarena);
-=======
 	BLI_linklist_append_arena(&lapp_data->libraries, libpath, lapp_data->memarena);
->>>>>>> e91d614e
 	lapp_data->num_libraries++;
 }
 
@@ -2682,11 +2670,7 @@
 	item->new_id = NULL;
 	item->customdata = customdata;
 
-<<<<<<< HEAD
-	BLI_linklist_prepend_arena(&lapp_data->items, item, lapp_data->memarena);
-=======
 	BLI_linklist_append_arena(&lapp_data->items, item, lapp_data->memarena);
->>>>>>> e91d614e
 	lapp_data->num_items++;
 
 	return item;
@@ -2699,26 +2683,13 @@
 	BlendHandle *bh;
 	Library *lib;
 
-<<<<<<< HEAD
 	const short flag = lapp_data->flag;
-=======
-	const int flag = lapp_data->flag;
->>>>>>> e91d614e
 
 	BLI_bitmap *done_items = BLI_BITMAP_NEW_ALLOCA(lapp_data->num_items);
 	LinkNode *liblink, *itemlink;
 	int lib_idx, item_idx;
 
 	BLI_assert(lapp_data->num_items && lapp_data->num_libraries);
-<<<<<<< HEAD
-
-	for (lib_idx = 0, liblink = lapp_data->libraries; liblink; lib_idx++, liblink = liblink->next) {
-		char *libname = liblink->link;
-		int idcode;
-
-		bh = BLO_blendhandle_from_file(libname, reports);
-
-=======
 
 	for (lib_idx = 0, liblink = lapp_data->libraries.list; liblink; lib_idx++, liblink = liblink->next) {
 		char *libname = liblink->link;
@@ -2726,7 +2697,6 @@
 
 		bh = BLO_blendhandle_from_file(libname, reports);
 
->>>>>>> e91d614e
 		if (bh == NULL) {
 			/* Unlikely since we just browsed it, but possible
 			 * Error reports will have been made by BLO_blendhandle_from_file() */
@@ -2749,11 +2719,7 @@
 		/* For each lib file, we loop until we have (tried) to link all items belonging to that lib. */
 		BLI_BITMAP_SET_ALL(done_items, false, lapp_data->num_items);
 		while (true) {
-<<<<<<< HEAD
-			for (item_idx = 0, idcode = -1, itemlink = lapp_data->items;
-=======
 			for (item_idx = 0, idcode = -1, itemlink = lapp_data->items.list;
->>>>>>> e91d614e
 			     itemlink;
 			     item_idx++, itemlink = itemlink->next)
 			{
@@ -2886,19 +2852,6 @@
 		}
 		RNA_END;
 
-<<<<<<< HEAD
-		lib_idx = 0;
-
-		RNA_BEGIN (op->ptr, itemptr, "files")
-		{
-			RNA_string_get(&itemptr, "name", relname);
-
-			BLI_join_dirfile(path, sizeof(path), root, relname);
-
-			if (BLO_library_path_explode(path, libname, &group, &name)) {
-				WMLinkAppendDataItem *item;
-				if (!group || !name) {
-=======
 		RNA_BEGIN (op->ptr, itemptr, "files")
 		{
 			RNA_string_get(&itemptr, "name", relname);
@@ -2909,7 +2862,6 @@
 				WMLinkAppendDataItem *item;
 				if (!group || !name) {
 					printf("skipping %s\n", path);
->>>>>>> e91d614e
 					continue;
 				}
 
@@ -2920,30 +2872,17 @@
 			}
 		}
 		RNA_END;
-<<<<<<< HEAD
 
 		BLI_ghash_free(libraries, MEM_freeN, NULL);
 	}
 	else {
 		WMLinkAppendDataItem *item;
 
-=======
-
-		BLI_ghash_free(libraries, MEM_freeN, NULL);
-	}
-	else {
-		WMLinkAppendDataItem *item;
-
->>>>>>> e91d614e
 		wm_link_append_data_library_add(lapp_data, libname);
 		item = wm_link_append_data_item_add(lapp_data, name, BKE_idcode_from_name(group), NULL);
 		BLI_BITMAP_ENABLE(item->libraries, 0);
 	}
 
-<<<<<<< HEAD
-	wm_link_do(lapp_data, op->reports, bmain, scene, CTX_wm_view3d(C));
-
-=======
 	/* XXX We'd need re-entrant locking on Main for this to work... */
 	/* BKE_main_lock(bmain); */
 
@@ -2951,7 +2890,6 @@
 
 	/* BKE_main_unlock(bmain); */
 
->>>>>>> e91d614e
 	wm_link_append_data_free(lapp_data);
 
 	/* mark all library linked objects to be updated */
