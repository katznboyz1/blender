--- conflicted
+++ resolved
@@ -1464,135 +1464,7 @@
   ot->flag = OPTYPE_INTERNAL;
 }
 
-<<<<<<< HEAD
-/* ***************** Splash Screen ************************* */
-
-static void wm_block_splash_close(bContext *C, void *arg_block, void *UNUSED(arg))
-{
-  wmWindow *win = CTX_wm_window(C);
-  UI_popup_block_close(C, win, arg_block);
-}
-
-static uiBlock *wm_block_create_splash(bContext *C, ARegion *ar, void *arg_unused);
-
-static void wm_block_splash_refreshmenu(bContext *C, void *UNUSED(arg_block), void *UNUSED(arg))
-{
-  ARegion *ar_menu = CTX_wm_menu(C);
-  ED_region_tag_refresh_ui(ar_menu);
-}
-
-static void wm_block_splash_add_label(uiBlock *block, const char *label, int x, int *y)
-{
-  if (!(label && label[0])) {
-    return;
-  }
-
-  uiStyle *style = UI_style_get();
-
-  BLF_size(style->widgetlabel.uifont_id, style->widgetlabel.points, U.pixelsize * U.dpi);
-  int label_width = BLF_width(style->widgetlabel.uifont_id, label, strlen(label));
-  label_width = label_width + U.widget_unit;
-
-  UI_block_emboss_set(block, UI_EMBOSS_NONE);
-
-  uiBut *but = uiDefBut(block,
-                        UI_BTYPE_LABEL,
-                        0,
-                        label,
-                        x - label_width,
-                        *y,
-                        label_width,
-                        UI_UNIT_Y,
-                        NULL,
-                        0,
-                        0,
-                        0,
-                        0,
-                        NULL);
-
-  /* 1 = UI_SELECT, internal flag to draw in white. */
-  UI_but_flag_enable(but, 1);
-  UI_block_emboss_set(block, UI_EMBOSS);
-  *y -= 12 * U.dpi_fac;
-}
-
-static void wm_block_splash_add_labels(uiBlock *block, int x, int y)
-{
-  /* Version number. */
-  const char *version_suffix = NULL;
-  bool show_build_info = true;
-
-  if (STREQ(STRINGIFY(BLENDER_VERSION_CYCLE), "alpha")) {
-    version_suffix = " Alpha";
-  }
-  else if (STREQ(STRINGIFY(BLENDER_VERSION_CYCLE), "beta")) {
-    version_suffix = " Beta";
-  }
-  else if (STREQ(STRINGIFY(BLENDER_VERSION_CYCLE), "rc")) {
-    version_suffix = " Release Candidate";
-    show_build_info = false;
-  }
-  else if (STREQ(STRINGIFY(BLENDER_VERSION_CYCLE), "release")) {
-    version_suffix = STRINGIFY(BLENDER_VERSION_CHAR);
-    show_build_info = false;
-  }
-
-  char version_buf[256] = "\0";
-  BLI_snprintf(version_buf,
-               sizeof(version_buf),
-               "v %d.%d%s",
-               BLENDER_VERSION / 100,
-               BLENDER_VERSION % 100,
-               version_suffix);
-
-  wm_block_splash_add_label(block, version_buf, x, &y);
-
-#ifdef WITH_BUILDINFO
-  if (show_build_info) {
-    extern unsigned long build_commit_timestamp;
-    extern char build_hash[], build_commit_date[], build_commit_time[], build_branch[];
-
-    /* Date, hidden for builds made from tag. */
-    if (build_commit_timestamp != 0) {
-      char date_buf[256] = "\0";
-      BLI_snprintf(
-          date_buf, sizeof(date_buf), "Date: %s %s", build_commit_date, build_commit_time);
-      wm_block_splash_add_label(block, date_buf, x, &y);
-    }
-
-    /* Hash. */
-    char hash_buf[256] = "\0";
-    BLI_snprintf(hash_buf, sizeof(hash_buf), "Hash: %s", build_hash);
-    wm_block_splash_add_label(block, hash_buf, x, &y);
-
-    /* Branch. */
-    if (!STREQ(build_branch, "master")) {
-      char branch_buf[256] = "\0";
-      BLI_snprintf(branch_buf, sizeof(branch_buf), "Branch: %s", build_branch);
-
-      wm_block_splash_add_label(block, branch_buf, x, &y);
-    }
-    
-    /* Add a studio specific version string */    
-    char studio_vers_buf[256] = "\0";
-    BLI_snprintf(studio_vers_buf, sizeof(studio_vers_buf), "Studio Version: %s", STUDIO_VERSION_STR);            
-    wm_block_splash_add_label(block, studio_vers_buf, x, &y);        
-  }
-#else
-  UNUSED_VARS(show_build_info);
-#endif /* WITH_BUILDINFO */
-}
-
-static ImBuf *wm_block_splash_image(void)
-{
-#ifndef WITH_HEADLESS
-  extern char datatoc_splash_png[];
-  extern int datatoc_splash_png_size;
-  extern char datatoc_splash_2x_png[];
-  extern int datatoc_splash_2x_png_size;
-=======
 /** \} */
->>>>>>> 8449fda9
 
 /* -------------------------------------------------------------------- */
 /** \name Operator Search Menu
