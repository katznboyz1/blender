/*
 * This program is free software; you can redistribute it and/or
 * modify it under the terms of the GNU General Public License
 * as published by the Free Software Foundation; either version 2
 * of the License, or (at your option) any later version.
 *
 * This program is distributed in the hope that it will be useful,
 * but WITHOUT ANY WARRANTY; without even the implied warranty of
 * MERCHANTABILITY or FITNESS FOR A PARTICULAR PURPOSE.  See the
 * GNU General Public License for more details.
 *
 * You should have received a copy of the GNU General Public License
 * along with this program; if not, write to the Free Software Foundation,
 * Inc., 51 Franklin Street, Fifth Floor, Boston, MA 02110-1301, USA.
 *
 * The Original Code is Copyright (C) 2007 Blender Foundation.
 * All rights reserved.
 */

/** \file
 * \ingroup wm
 *
 * Functions for dealing with append/link operators and helpers.
 */

#include <CLG_log.h>
#include <assert.h>
#include <ctype.h>
#include <errno.h>
#include <float.h>
#include <stddef.h>
#include <stdio.h>
#include <string.h>

#include "MEM_guardedalloc.h"

#include "DNA_ID.h"
#include "DNA_key_types.h"
#include "DNA_scene_types.h"
#include "DNA_screen_types.h"
#include "DNA_windowmanager_types.h"

#include "BLI_bitmap.h"
#include "BLI_blenlib.h"
#include "BLI_ghash.h"
#include "BLI_linklist.h"
#include "BLI_math.h"
#include "BLI_memarena.h"
#include "BLI_utildefines.h"

#include "BLO_readfile.h"

#include "BKE_context.h"
#include "BKE_global.h"
#include "BKE_key.h"
#include "BKE_layer.h"
#include "BKE_lib_id.h"
#include "BKE_lib_override.h"
#include "BKE_lib_remap.h"
#include "BKE_main.h"
#include "BKE_report.h"

#include "BKE_idtype.h"

#include "DEG_depsgraph.h"
#include "DEG_depsgraph_build.h"

#include "IMB_colormanagement.h"

#include "ED_datafiles.h"
#include "ED_screen.h"

#include "RNA_access.h"
#include "RNA_define.h"

#include "WM_api.h"
#include "WM_types.h"

#include "wm_files.h"

/* -------------------------------------------------------------------- */
/** \name Link/Append Operator
 * \{ */

static bool wm_link_append_poll(bContext *C)
{
  if (WM_operator_winactive(C)) {
    /* linking changes active object which is pretty useful in general,
     * but which totally confuses edit mode (i.e. it becoming not so obvious
     * to leave from edit mode and invalid tools in toolbar might be displayed)
     * so disable link/append when in edit mode (sergey) */
    if (CTX_data_edit_object(C)) {
      return 0;
    }

    return 1;
  }

  return 0;
}

static int wm_link_append_invoke(bContext *C, wmOperator *op, const wmEvent *UNUSED(event))
{
  if (!RNA_struct_property_is_set(op->ptr, "filepath")) {
    if (G.lib[0] != '\0') {
      RNA_string_set(op->ptr, "filepath", G.lib);
    }
    else if (G.relbase_valid) {
      char path[FILE_MAX];
      BLI_strncpy(path, BKE_main_blendfile_path_from_global(), sizeof(path));
      BLI_path_parent_dir(path);
      RNA_string_set(op->ptr, "filepath", path);
    }
  }

  WM_event_add_fileselect(C, op);
  return OPERATOR_RUNNING_MODAL;
}

static short wm_link_append_flag(wmOperator *op)
{
  PropertyRNA *prop;
  short flag = 0;

  if (RNA_boolean_get(op->ptr, "autoselect")) {
    flag |= FILE_AUTOSELECT;
  }
  if (RNA_boolean_get(op->ptr, "active_collection")) {
    flag |= FILE_ACTIVE_COLLECTION;
  }
  if ((prop = RNA_struct_find_property(op->ptr, "relative_path")) &&
      RNA_property_boolean_get(op->ptr, prop)) {
    flag |= FILE_RELPATH;
  }
  if (RNA_boolean_get(op->ptr, "link")) {
    flag |= FILE_LINK;
  }
  if (RNA_boolean_get(op->ptr, "instance_collections")) {
    flag |= FILE_GROUP_INSTANCE;
  }

  return flag;
}

typedef struct WMLinkAppendDataItem {
  char *name;
  BLI_bitmap
      *libraries; /* All libs (from WMLinkAppendData.libraries) to try to load this ID from. */
  short idcode;

  ID *new_id;
  void *customdata;
} WMLinkAppendDataItem;

typedef struct WMLinkAppendData {
  LinkNodePair libraries;
  LinkNodePair items;
  int num_libraries;
  int num_items;
  /** Combines #eFileSel_Params_Flag from DNA_space_types.h and
   * BLO_LibLinkFlags from BLO_readfile.h */
  int flag;

  /* Internal 'private' data */
  MemArena *memarena;
} WMLinkAppendData;

static WMLinkAppendData *wm_link_append_data_new(const int flag)
{
  MemArena *ma = BLI_memarena_new(BLI_MEMARENA_STD_BUFSIZE, __func__);
  WMLinkAppendData *lapp_data = BLI_memarena_calloc(ma, sizeof(*lapp_data));

  lapp_data->flag = flag;
  lapp_data->memarena = ma;

  return lapp_data;
}

static void wm_link_append_data_free(WMLinkAppendData *lapp_data)
{
  BLI_memarena_free(lapp_data->memarena);
}

/* WARNING! *Never* call wm_link_append_data_library_add() after having added some items! */

static void wm_link_append_data_library_add(WMLinkAppendData *lapp_data, const char *libname)
{
  size_t len = strlen(libname) + 1;
  char *libpath = BLI_memarena_alloc(lapp_data->memarena, len);

  BLI_strncpy(libpath, libname, len);
  BLI_linklist_append_arena(&lapp_data->libraries, libpath, lapp_data->memarena);
  lapp_data->num_libraries++;
}

static WMLinkAppendDataItem *wm_link_append_data_item_add(WMLinkAppendData *lapp_data,
                                                          const char *idname,
                                                          const short idcode,
                                                          void *customdata)
{
  WMLinkAppendDataItem *item = BLI_memarena_alloc(lapp_data->memarena, sizeof(*item));
  size_t len = strlen(idname) + 1;

  item->name = BLI_memarena_alloc(lapp_data->memarena, len);
  BLI_strncpy(item->name, idname, len);
  item->idcode = idcode;
  item->libraries = BLI_BITMAP_NEW_MEMARENA(lapp_data->memarena, lapp_data->num_libraries);

  item->new_id = NULL;
  item->customdata = customdata;

  BLI_linklist_append_arena(&lapp_data->items, item, lapp_data->memarena);
  lapp_data->num_items++;

  return item;
}

static void wm_link_do(WMLinkAppendData *lapp_data,
                       ReportList *reports,
                       Main *bmain,
                       Scene *scene,
                       ViewLayer *view_layer,
                       const View3D *v3d)
{
  Main *mainl;
  BlendHandle *bh;
  Library *lib;

  const int flag = lapp_data->flag;

  LinkNode *liblink, *itemlink;
  int lib_idx, item_idx;

  BLI_assert(lapp_data->num_items && lapp_data->num_libraries);

  for (lib_idx = 0, liblink = lapp_data->libraries.list; liblink;
       lib_idx++, liblink = liblink->next) {
    char *libname = liblink->link;

    if (STREQ(libname, BLO_EMBEDDED_STARTUP_BLEND)) {
      bh = BLO_blendhandle_from_memory(datatoc_startup_blend, datatoc_startup_blend_size);
    }
    else {
      bh = BLO_blendhandle_from_file(libname, reports);
    }

    if (bh == NULL) {
      /* Unlikely since we just browsed it, but possible
       * Error reports will have been made by BLO_blendhandle_from_file() */
      continue;
    }

    /* here appending/linking starts */
    mainl = BLO_library_link_begin(bmain, &bh, libname);
    lib = mainl->curlib;
    BLI_assert(lib);
    UNUSED_VARS_NDEBUG(lib);

    if (mainl->versionfile < 250) {
      BKE_reportf(reports,
                  RPT_WARNING,
                  "Linking or appending from a very old .blend file format (%d.%d), no animation "
                  "conversion will "
                  "be done! You may want to re-save your lib file with current Blender",
                  mainl->versionfile,
                  mainl->subversionfile);
    }

    /* For each lib file, we try to link all items belonging to that lib,
     * and tag those successful to not try to load them again with the other libs. */
    for (item_idx = 0, itemlink = lapp_data->items.list; itemlink;
         item_idx++, itemlink = itemlink->next) {
      WMLinkAppendDataItem *item = itemlink->link;
      ID *new_id;

      if (!BLI_BITMAP_TEST(item->libraries, lib_idx)) {
        continue;
      }

      new_id = BLO_library_link_named_part_ex(mainl, &bh, item->idcode, item->name, flag);

      if (new_id) {
        /* If the link is successful, clear item's libs 'todo' flags.
         * This avoids trying to link same item with other libraries to come. */
        BLI_bitmap_set_all(item->libraries, false, lapp_data->num_libraries);
        item->new_id = new_id;
      }
    }

    BLO_library_link_end(mainl, &bh, flag, bmain, scene, view_layer, v3d);
    BLO_blendhandle_close(bh);
  }
}

/**
 * Check if an item defined by \a name and \a group can be appended/linked.
 *
 * \param reports: Optionally report an error when an item can't be appended/linked.
 */
static bool wm_link_append_item_poll(ReportList *reports,
                                     const char *path,
                                     const char *group,
                                     const char *name,
                                     const bool do_append)
{
  short idcode;

  if (!group || !name) {
    /* TODO (grzelins) convert to report, but write why can not be linked. Right now it fails
     * silently, not great UX */
    CLOG_INFO(
        WM_LOG_OPERATORS, "Can not be %s, skipping %s", do_append ? "appended" : "linked", path);
    return false;
  }

  idcode = BKE_idtype_idcode_from_name(group);

  /* XXX For now, we do a nasty exception for workspace, forbid linking them.
   *     Not nice, ultimately should be solved! */
  if (!BKE_idtype_idcode_is_linkable(idcode) && (do_append || idcode != ID_WS)) {
    if (reports) {
      if (do_append) {
        BKE_reportf(reports,
                    RPT_ERROR_INVALID_INPUT,
                    "Can't append data-block '%s' of type '%s'",
                    name,
                    group);
      }
      else {
        BKE_reportf(reports,
                    RPT_ERROR_INVALID_INPUT,
                    "Can't link data-block '%s' of type '%s'",
                    name,
                    group);
      }
    }
    return false;
  }

  return true;
}

static int wm_link_append_exec(bContext *C, wmOperator *op)
{
  Main *bmain = CTX_data_main(C);
  Scene *scene = CTX_data_scene(C);
  ViewLayer *view_layer = CTX_data_view_layer(C);
  PropertyRNA *prop;
  WMLinkAppendData *lapp_data;
  char path[FILE_MAX_LIBEXTRA], root[FILE_MAXDIR], libname[FILE_MAX_LIBEXTRA], relname[FILE_MAX];
  char *group, *name;
  int totfiles = 0;

  RNA_string_get(op->ptr, "filename", relname);
  RNA_string_get(op->ptr, "directory", root);

  BLI_join_dirfile(path, sizeof(path), root, relname);

  /* test if we have a valid data */
  if (!BLO_library_path_explode(path, libname, &group, &name)) {
    BKE_reportf(op->reports, RPT_ERROR, "'%s': not a library", path);
    return OPERATOR_CANCELLED;
  }
  else if (!group) {
    BKE_reportf(op->reports, RPT_ERROR, "'%s': nothing indicated", path);
    return OPERATOR_CANCELLED;
  }
  else if (BLI_path_cmp(BKE_main_blendfile_path(bmain), libname) == 0) {
    BKE_reportf(op->reports, RPT_ERROR, "'%s': cannot use current file as library", path);
    return OPERATOR_CANCELLED;
  }

  /* check if something is indicated for append/link */
  prop = RNA_struct_find_property(op->ptr, "files");
  if (prop) {
    totfiles = RNA_property_collection_length(op->ptr, prop);
    if (totfiles == 0) {
      if (!name) {
        BKE_reportf(op->reports, RPT_ERROR, "'%s': nothing indicated", path);
        return OPERATOR_CANCELLED;
      }
    }
  }
  else if (!name) {
    BKE_reportf(op->reports, RPT_ERROR, "'%s': nothing indicated", path);
    return OPERATOR_CANCELLED;
  }

  short flag = wm_link_append_flag(op);
  const bool do_append = (flag & FILE_LINK) == 0;

  /* sanity checks for flag */
  if (scene && scene->id.lib) {
    BKE_reportf(op->reports,
                RPT_WARNING,
                "Scene '%s' is linked, instantiation of objects & groups is disabled",
                scene->id.name + 2);
    flag &= ~FILE_GROUP_INSTANCE;
    scene = NULL;
  }

  /* We need to add nothing from BLO_LibLinkFlags to flag here. */

  /* from here down, no error returns */

  if (view_layer && RNA_boolean_get(op->ptr, "autoselect")) {
    BKE_view_layer_base_deselect_all(view_layer);
  }

  /* tag everything, all untagged data can be made local
   * its also generally useful to know what is new
   *
   * take extra care BKE_main_id_flag_all(bmain, LIB_TAG_PRE_EXISTING, false) is called after! */
  BKE_main_id_tag_all(bmain, LIB_TAG_PRE_EXISTING, true);

  /* We define our working data...
   * Note that here, each item 'uses' one library, and only one. */
  lapp_data = wm_link_append_data_new(flag);
  if (totfiles != 0) {
    GHash *libraries = BLI_ghash_new(BLI_ghashutil_strhash_p, BLI_ghashutil_strcmp, __func__);
    int lib_idx = 0;

    RNA_BEGIN (op->ptr, itemptr, "files") {
      RNA_string_get(&itemptr, "name", relname);

      BLI_join_dirfile(path, sizeof(path), root, relname);

      if (BLO_library_path_explode(path, libname, &group, &name)) {
        if (!wm_link_append_item_poll(NULL, path, group, name, do_append)) {
          continue;
        }

        if (!BLI_ghash_haskey(libraries, libname)) {
          BLI_ghash_insert(libraries, BLI_strdup(libname), POINTER_FROM_INT(lib_idx));
          lib_idx++;
          wm_link_append_data_library_add(lapp_data, libname);
        }
      }
    }
    RNA_END;

    RNA_BEGIN (op->ptr, itemptr, "files") {
      RNA_string_get(&itemptr, "name", relname);

      BLI_join_dirfile(path, sizeof(path), root, relname);

      if (BLO_library_path_explode(path, libname, &group, &name)) {
        WMLinkAppendDataItem *item;

        if (!wm_link_append_item_poll(op->reports, path, group, name, do_append)) {
          continue;
        }

        lib_idx = POINTER_AS_INT(BLI_ghash_lookup(libraries, libname));

        item = wm_link_append_data_item_add(
            lapp_data, name, BKE_idtype_idcode_from_name(group), NULL);
        BLI_BITMAP_ENABLE(item->libraries, lib_idx);
      }
    }
    RNA_END;

    BLI_ghash_free(libraries, MEM_freeN, NULL);
  }
  else {
    WMLinkAppendDataItem *item;

    wm_link_append_data_library_add(lapp_data, libname);
    item = wm_link_append_data_item_add(lapp_data, name, BKE_idtype_idcode_from_name(group), NULL);
    BLI_BITMAP_ENABLE(item->libraries, 0);
  }

  if (lapp_data->num_items == 0) {
    /* Early out in case there is nothing to link. */
    wm_link_append_data_free(lapp_data);
    /* Clear pre existing tag. */
    BKE_main_id_tag_all(bmain, LIB_TAG_PRE_EXISTING, false);
    return OPERATOR_CANCELLED;
  }

  /* XXX We'd need re-entrant locking on Main for this to work... */
  /* BKE_main_lock(bmain); */

  wm_link_do(lapp_data, op->reports, bmain, scene, view_layer, CTX_wm_view3d(C));

  /* BKE_main_unlock(bmain); */

  /* mark all library linked objects to be updated */
  BKE_main_lib_objects_recalc_all(bmain);
  IMB_colormanagement_check_file_config(bmain);

  /* append, rather than linking */
  if (do_append) {
    const bool set_fake = RNA_boolean_get(op->ptr, "set_fake");
    const bool use_recursive = RNA_boolean_get(op->ptr, "use_recursive");

    if (use_recursive) {
      BKE_library_make_local(bmain, NULL, NULL, true, set_fake);
    }
    else {
      LinkNode *itemlink;
      GSet *done_libraries = BLI_gset_new_ex(
          BLI_ghashutil_ptrhash, BLI_ghashutil_ptrcmp, __func__, lapp_data->num_libraries);

      for (itemlink = lapp_data->items.list; itemlink; itemlink = itemlink->next) {
        ID *new_id = ((WMLinkAppendDataItem *)(itemlink->link))->new_id;

        if (new_id && !BLI_gset_haskey(done_libraries, new_id->lib)) {
          BKE_library_make_local(bmain, new_id->lib, NULL, true, set_fake);
          BLI_gset_insert(done_libraries, new_id->lib);
        }
      }

      BLI_gset_free(done_libraries, NULL);
    }
  }

  wm_link_append_data_free(lapp_data);

  /* important we unset, otherwise these object wont
   * link into other scenes from this blend file */
  BKE_main_id_tag_all(bmain, LIB_TAG_PRE_EXISTING, false);

  /* TODO(sergey): Use proper flag for tagging here. */

  /* TODO (dalai): Temporary solution!
   * Ideally we only need to tag the new objects themselves, not the scene.
   * This way we'll avoid flush of collection properties
   * to all objects and limit update to the particular object only.
   * But afraid first we need to change collection evaluation in DEG
   * according to depsgraph manifesto. */
  DEG_id_tag_update(&scene->id, 0);

  /* recreate dependency graph to include new objects */
  DEG_relations_tag_update(bmain);

  /* XXX TODO: align G.lib with other directory storage (like last opened image etc...) */
  BLI_strncpy(G.lib, root, FILE_MAX);

  WM_event_add_notifier(C, NC_WINDOW, NULL);

  return OPERATOR_FINISHED;
}

static void wm_link_append_properties_common(wmOperatorType *ot, bool is_link)
{
  PropertyRNA *prop;

  /* better not save _any_ settings for this operator */
  /* properties */
  prop = RNA_def_boolean(
      ot->srna, "link", is_link, "Link", "Link the objects or data-blocks rather than appending");
  RNA_def_property_flag(prop, PROP_SKIP_SAVE | PROP_HIDDEN);
  prop = RNA_def_boolean(ot->srna, "autoselect", true, "Select", "Select new objects");
  RNA_def_property_flag(prop, PROP_SKIP_SAVE);
  prop = RNA_def_boolean(ot->srna,
                         "active_collection",
                         true,
                         "Active Collection",
                         "Put new objects on the active collection");
  RNA_def_property_flag(prop, PROP_SKIP_SAVE);
  prop = RNA_def_boolean(
      ot->srna,
      "instance_collections",
      is_link,
      "Instance Collections",
      "Create instances for collections, rather than adding them directly to the scene");
  RNA_def_property_flag(prop, PROP_SKIP_SAVE);
}

void WM_OT_link(wmOperatorType *ot)
{
  ot->name = "Link";
  ot->idname = "WM_OT_link";
  ot->description = "Link from a Library .blend file";

  ot->invoke = wm_link_append_invoke;
  ot->exec = wm_link_append_exec;
  ot->poll = wm_link_append_poll;

  ot->flag |= OPTYPE_UNDO;

  WM_operator_properties_filesel(ot,
                                 FILE_TYPE_FOLDER | FILE_TYPE_BLENDER | FILE_TYPE_BLENDERLIB,
                                 FILE_LOADLIB,
                                 FILE_OPENFILE,
                                 WM_FILESEL_FILEPATH | WM_FILESEL_DIRECTORY | WM_FILESEL_FILENAME |
                                     WM_FILESEL_RELPATH | WM_FILESEL_FILES | WM_FILESEL_SHOW_PROPS,
                                 FILE_DEFAULTDISPLAY,
                                 FILE_SORT_ALPHA);

  wm_link_append_properties_common(ot, true);
}

void WM_OT_append(wmOperatorType *ot)
{
  ot->name = "Append";
  ot->idname = "WM_OT_append";
  ot->description = "Append from a Library .blend file";

  ot->invoke = wm_link_append_invoke;
  ot->exec = wm_link_append_exec;
  ot->poll = wm_link_append_poll;

  ot->flag |= OPTYPE_UNDO;

  WM_operator_properties_filesel(ot,
                                 FILE_TYPE_FOLDER | FILE_TYPE_BLENDER | FILE_TYPE_BLENDERLIB,
                                 FILE_LOADLIB,
                                 FILE_OPENFILE,
                                 WM_FILESEL_FILEPATH | WM_FILESEL_DIRECTORY | WM_FILESEL_FILENAME |
                                     WM_FILESEL_FILES | WM_FILESEL_SHOW_PROPS,
                                 FILE_DEFAULTDISPLAY,
                                 FILE_SORT_ALPHA);

  wm_link_append_properties_common(ot, false);
  RNA_def_boolean(ot->srna,
                  "set_fake",
                  false,
                  "Fake User",
                  "Set Fake User for appended items (except Objects and Groups)");
  RNA_def_boolean(
      ot->srna,
      "use_recursive",
      true,
      "Localize All",
      "Localize all appended data, including those indirectly linked from other libraries");
}

/** \} */

/* -------------------------------------------------------------------- */
/** \name Append Single Data-Block & Return it
 *
 * Used for appending workspace from startup files.
 * \{ */

ID *WM_file_append_datablock(Main *bmain,
                             Scene *scene,
                             ViewLayer *view_layer,
                             View3D *v3d,
                             const char *filepath,
                             const short id_code,
                             const char *id_name)
{
  /* Tag everything so we can make local only the new datablock. */
  BKE_main_id_tag_all(bmain, LIB_TAG_PRE_EXISTING, true);

  /* Define working data, with just the one item we want to append. */
  WMLinkAppendData *lapp_data = wm_link_append_data_new(0);

  wm_link_append_data_library_add(lapp_data, filepath);
  WMLinkAppendDataItem *item = wm_link_append_data_item_add(lapp_data, id_name, id_code, NULL);
  BLI_BITMAP_ENABLE(item->libraries, 0);

  /* Link datablock. */
  wm_link_do(lapp_data, NULL, bmain, scene, view_layer, v3d);

  /* Get linked datablock and free working data. */
  ID *id = item->new_id;
  wm_link_append_data_free(lapp_data);

  /* Make datablock local. */
  BKE_library_make_local(bmain, NULL, NULL, true, false);

  /* Clear pre existing tag. */
  BKE_main_id_tag_all(bmain, LIB_TAG_PRE_EXISTING, false);

  return id;
}

/** \} */

/* -------------------------------------------------------------------- */
/** \name Library Relocate Operator & Library Reload API
 * \{ */

static int wm_lib_relocate_invoke(bContext *C, wmOperator *op, const wmEvent *UNUSED(event))
{
  Library *lib;
  char lib_name[MAX_NAME];

  RNA_string_get(op->ptr, "library", lib_name);
  lib = (Library *)BKE_libblock_find_name(CTX_data_main(C), ID_LI, lib_name);

  if (lib) {
    if (lib->parent) {
      BKE_reportf(op->reports,
                  RPT_ERROR_INVALID_INPUT,
                  "Cannot relocate indirectly linked library '%s'",
                  lib->filepath_abs);
      return OPERATOR_CANCELLED;
    }
    RNA_string_set(op->ptr, "filepath", lib->filepath_abs);

    WM_event_add_fileselect(C, op);

    return OPERATOR_RUNNING_MODAL;
  }

  return OPERATOR_CANCELLED;
}

static void lib_relocate_do_remap(Main *bmain,
                                  ID *old_id,
                                  ID *new_id,
                                  ReportList *reports,
                                  const bool do_reload,
                                  const short remap_flags)
{
  BLI_assert(old_id);
  if (do_reload) {
    /* Since we asked for placeholders in case of missing IDs,
     * we expect to always get a valid one. */
    BLI_assert(new_id);
  }
  if (new_id) {
#ifdef PRINT_DEBUG
    printf("before remap of %s, old_id users: %d, new_id users: %d\n",
           old_id->name,
           old_id->us,
           new_id->us);
#endif
    BKE_libblock_remap_locked(bmain, old_id, new_id, remap_flags);

    if (old_id->flag & LIB_FAKEUSER) {
      id_fake_user_clear(old_id);
      id_fake_user_set(new_id);
    }

#ifdef PRINT_DEBUG
    printf("after remap of %s, old_id users: %d, new_id users: %d\n",
           old_id->name,
           old_id->us,
           new_id->us);
#endif

    /* In some cases, new_id might become direct link, remove parent of library in this case. */
    if (new_id->lib->parent && (new_id->tag & LIB_TAG_INDIRECT) == 0) {
      if (do_reload) {
        BLI_assert(0); /* Should not happen in 'pure' reload case... */
      }
      new_id->lib->parent = NULL;
    }
  }

  if (old_id->us > 0 && new_id && old_id->lib == new_id->lib) {
    /* Note that this *should* not happen - but better be safe than sorry in this area,
     * at least until we are 100% sure this cannot ever happen.
     * Also, we can safely assume names were unique so far,
     * so just replacing '.' by '~' should work,
     * but this does not totally rules out the possibility of name collision. */
    size_t len = strlen(old_id->name);
    size_t dot_pos;
    bool has_num = false;

    for (dot_pos = len; dot_pos--;) {
      char c = old_id->name[dot_pos];
      if (c == '.') {
        break;
      }
      else if (c < '0' || c > '9') {
        has_num = false;
        break;
      }
      has_num = true;
    }

    if (has_num) {
      old_id->name[dot_pos] = '~';
    }
    else {
      len = MIN2(len, MAX_ID_NAME - 7);
      BLI_strncpy(&old_id->name[len], "~000", 7);
    }

    id_sort_by_name(which_libbase(bmain, GS(old_id->name)), old_id, NULL);

    BKE_reportf(
        reports,
        RPT_WARNING,
        "Lib Reload: Replacing all references to old data-block '%s' by reloaded one failed, "
        "old one (%d remaining users) had to be kept and was renamed to '%s'",
        new_id->name,
        old_id->us,
        old_id->name);
  }
}

static void lib_relocate_do(Main *bmain,
                            Library *library,
                            WMLinkAppendData *lapp_data,
                            ReportList *reports,
                            const bool do_reload)
{
  ListBase *lbarray[MAX_LIBARRAY];
  int lba_idx;

  LinkNode *itemlink;
  int item_idx;

  /* Remove all IDs to be reloaded from Main. */
  lba_idx = set_listbasepointers(bmain, lbarray);
  while (lba_idx--) {
    ID *id = lbarray[lba_idx]->first;
    const short idcode = id ? GS(id->name) : 0;

    if (!id || !BKE_idtype_idcode_is_linkable(idcode)) {
      /* No need to reload non-linkable datatypes,
       * those will get relinked with their 'users ID'. */
      continue;
    }

    for (; id; id = id->next) {
      if (id->lib == library) {
        WMLinkAppendDataItem *item;

        /* We remove it from current Main, and add it to items to link... */
        /* Note that non-linkable IDs (like e.g. shapekeys) are also explicitly linked here... */
        BLI_remlink(lbarray[lba_idx], id);
        /* Usual special code for ShapeKeys snowflakes... */
        Key *old_key = BKE_key_from_id(id);
        if (old_key != NULL) {
          BLI_remlink(which_libbase(bmain, GS(old_key->id.name)), &old_key->id);
        }

        item = wm_link_append_data_item_add(lapp_data, id->name + 2, idcode, id);
        BLI_bitmap_set_all(item->libraries, true, lapp_data->num_libraries);

        CLOG_VERBOSE(WM_LOG_OPERATORS, 2, "\tdatablock to seek for: %s", id->name);
      }
    }
  }

  if (lapp_data->num_items == 0) {
    /* Early out in case there is nothing to do. */
    return;
  }

  BKE_main_id_tag_all(bmain, LIB_TAG_PRE_EXISTING, true);

  /* We do not want any instantiation here! */
  wm_link_do(lapp_data, reports, bmain, NULL, NULL, NULL);

  BKE_main_lock(bmain);

  /* We add back old id to bmain.
   * We need to do this in a first, separated loop, otherwise some of those may not be handled by
   * ID remapping, which means they would still reference old data to be deleted... */
  for (item_idx = 0, itemlink = lapp_data->items.list; itemlink;
       item_idx++, itemlink = itemlink->next) {
    WMLinkAppendDataItem *item = itemlink->link;
    ID *old_id = item->customdata;

    BLI_assert(old_id);
    BLI_addtail(which_libbase(bmain, GS(old_id->name)), old_id);

    /* Usual special code for ShapeKeys snowflakes... */
    Key *old_key = BKE_key_from_id(old_id);
    if (old_key != NULL) {
      BLI_addtail(which_libbase(bmain, GS(old_key->id.name)), &old_key->id);
    }
  }

  /* Since our (old) reloaded IDs were removed from main, the user count done for them in linking
   * code is wrong, we need to redo it here after adding them back to main. */
  BKE_main_id_refcount_recompute(bmain, false);

  /* Note that in reload case, we also want to replace indirect usages. */
  const short remap_flags = ID_REMAP_SKIP_NEVER_NULL_USAGE |
                            ID_REMAP_NO_INDIRECT_PROXY_DATA_USAGE |
                            (do_reload ? 0 : ID_REMAP_SKIP_INDIRECT_USAGE);
  for (item_idx = 0, itemlink = lapp_data->items.list; itemlink;
       item_idx++, itemlink = itemlink->next) {
    WMLinkAppendDataItem *item = itemlink->link;
    ID *old_id = item->customdata;
    ID *new_id = item->new_id;

<<<<<<< HEAD
    BLI_assert(old_id);
    if (do_reload) {
      /* Since we asked for placeholders in case of missing IDs,
       * we expect to always get a valid one. */
      BLI_assert(new_id);
    }
    if (new_id) {
      CLOG_VERBOSE(WM_LOG_OPERATORS,
                   3,
                   "before remap of %s, old_id users: %d, new_id users: %d",
                   old_id->name,
                   old_id->us,
                   new_id->us);
      BKE_libblock_remap_locked(bmain, old_id, new_id, remap_flags);

      if (old_id->flag & LIB_FAKEUSER) {
        id_fake_user_clear(old_id);
        id_fake_user_set(new_id);
      }

      CLOG_VERBOSE(WM_LOG_OPERATORS,
                   3,
                   "after remap of %s, old_id users: %d, new_id users: %d",
                   old_id->name,
                   old_id->us,
                   new_id->us);

      /* In some cases, new_id might become direct link, remove parent of library in this case. */
      if (new_id->lib->parent && (new_id->tag & LIB_TAG_INDIRECT) == 0) {
        if (do_reload) {
          BLI_assert(0); /* Should not happen in 'pure' reload case... */
        }
        new_id->lib->parent = NULL;
      }
=======
    lib_relocate_do_remap(bmain, old_id, new_id, reports, do_reload, remap_flags);
    /* Usual special code for ShapeKeys snowflakes... */
    Key **old_key_p = BKE_key_from_id_p(old_id);
    if (old_key_p == NULL) {
      continue;
>>>>>>> 2a186af2
    }
    Key *old_key = *old_key_p;
    Key *new_key = BKE_key_from_id(new_id);
    if (old_key != NULL) {
      *old_key_p = NULL;
      id_us_min(&old_key->id);
      lib_relocate_do_remap(bmain, &old_key->id, &new_key->id, reports, do_reload, remap_flags);
      *old_key_p = old_key;
      id_us_plus_no_lib(&old_key->id);
    }
  }

  BKE_main_unlock(bmain);

  for (item_idx = 0, itemlink = lapp_data->items.list; itemlink;
       item_idx++, itemlink = itemlink->next) {
    WMLinkAppendDataItem *item = itemlink->link;
    ID *old_id = item->customdata;

    if (old_id->us == 0) {
      BKE_id_free(bmain, old_id);
    }
  }

  /* Some datablocks can get reloaded/replaced 'silently' because they are not linkable
   * (shape keys e.g.), so we need another loop here to clear old ones if possible. */
  lba_idx = set_listbasepointers(bmain, lbarray);
  while (lba_idx--) {
    ID *id, *id_next;
    for (id = lbarray[lba_idx]->first; id; id = id_next) {
      id_next = id->next;
      /* XXX That check may be a bit to generic/permissive? */
      if (id->lib && (id->flag & LIB_TAG_PRE_EXISTING) && id->us == 0) {
        BKE_id_free(bmain, id);
      }
    }
  }

  /* Get rid of no more used libraries... */
  BKE_main_id_tag_idcode(bmain, ID_LI, LIB_TAG_DOIT, true);
  lba_idx = set_listbasepointers(bmain, lbarray);
  while (lba_idx--) {
    ID *id;
    for (id = lbarray[lba_idx]->first; id; id = id->next) {
      if (id->lib) {
        id->lib->id.tag &= ~LIB_TAG_DOIT;
      }
    }
  }
  Library *lib, *lib_next;
  for (lib = which_libbase(bmain, ID_LI)->first; lib; lib = lib_next) {
    lib_next = lib->id.next;
    if (lib->id.tag & LIB_TAG_DOIT) {
      id_us_clear_real(&lib->id);
      if (lib->id.us == 0) {
        BKE_id_free(bmain, (ID *)lib);
      }
    }
  }

  /* Update overrides of reloaded linked data-blocks.
   * Note that this will not necessarily fully update the override, it might need to be manually
   * 're-generated' depending on changes in linked data. */
  ID *id;
  FOREACH_MAIN_ID_BEGIN (bmain, id) {
    if (ID_IS_LINKED(id) || !ID_IS_OVERRIDE_LIBRARY_REAL(id) ||
        (id->tag & LIB_TAG_PRE_EXISTING) == 0) {
      continue;
    }
    if (id->override_library->reference->lib == library) {
      BKE_lib_override_library_update(bmain, id);
    }
  }
  FOREACH_MAIN_ID_END;

  BKE_main_collection_sync(bmain);

  BKE_main_lib_objects_recalc_all(bmain);
  IMB_colormanagement_check_file_config(bmain);

  /* important we unset, otherwise these object wont
   * link into other scenes from this blend file */
  BKE_main_id_tag_all(bmain, LIB_TAG_PRE_EXISTING, false);

  /* recreate dependency graph to include new objects */
  DEG_relations_tag_update(bmain);
}

void WM_lib_reload(Library *lib, bContext *C, ReportList *reports)
{
  if (!BLO_has_bfile_extension(lib->filepath_abs)) {
    BKE_reportf(reports, RPT_ERROR, "'%s' is not a valid library filepath", lib->filepath_abs);
    return;
  }

  if (!BLI_exists(lib->filepath_abs)) {
    BKE_reportf(reports,
                RPT_ERROR,
                "Trying to reload library '%s' from invalid path '%s'",
                lib->id.name,
                lib->filepath_abs);
    return;
  }

  WMLinkAppendData *lapp_data = wm_link_append_data_new(BLO_LIBLINK_USE_PLACEHOLDERS |
                                                        BLO_LIBLINK_FORCE_INDIRECT);

  wm_link_append_data_library_add(lapp_data, lib->filepath_abs);

  lib_relocate_do(CTX_data_main(C), lib, lapp_data, reports, true);

  wm_link_append_data_free(lapp_data);

  WM_event_add_notifier(C, NC_WINDOW, NULL);
}

static int wm_lib_relocate_exec_do(bContext *C, wmOperator *op, bool do_reload)
{
  Library *lib;
  char lib_name[MAX_NAME];

  RNA_string_get(op->ptr, "library", lib_name);
  lib = (Library *)BKE_libblock_find_name(CTX_data_main(C), ID_LI, lib_name);

  if (lib) {
    Main *bmain = CTX_data_main(C);
    PropertyRNA *prop;
    WMLinkAppendData *lapp_data;

    char path[FILE_MAX], root[FILE_MAXDIR], libname[FILE_MAX], relname[FILE_MAX];
    short flag = 0;

    if (RNA_boolean_get(op->ptr, "relative_path")) {
      flag |= FILE_RELPATH;
    }

    if (lib->parent && !do_reload) {
      BKE_reportf(op->reports,
                  RPT_ERROR_INVALID_INPUT,
                  "Cannot relocate indirectly linked library '%s'",
                  lib->filepath_abs);
      return OPERATOR_CANCELLED;
    }

    RNA_string_get(op->ptr, "directory", root);
    RNA_string_get(op->ptr, "filename", libname);

    if (!BLO_has_bfile_extension(libname)) {
      BKE_report(op->reports, RPT_ERROR, "Not a library");
      return OPERATOR_CANCELLED;
    }

    BLI_join_dirfile(path, sizeof(path), root, libname);

    if (!BLI_exists(path)) {
      BKE_reportf(op->reports,
                  RPT_ERROR_INVALID_INPUT,
                  "Trying to reload or relocate library '%s' to invalid path '%s'",
                  lib->id.name,
                  path);
      return OPERATOR_CANCELLED;
    }

    if (BLI_path_cmp(lib->filepath_abs, path) == 0) {
      CLOG_VERBOSE(WM_LOG_OPERATORS,
                   2,
                   "We are supposed to reload '%s' lib (%d)...",
                   lib->filepath,
                   lib->id.us);

      do_reload = true;

      lapp_data = wm_link_append_data_new(flag);
      wm_link_append_data_library_add(lapp_data, path);
    }
    else {
      int totfiles = 0;

      CLOG_INFO(WM_LOG_OPERATORS,
                "We are supposed to relocate '%s' lib to new '%s' one...\n",
                lib->filepath,
                libname);

      /* Check if something is indicated for relocate. */
      prop = RNA_struct_find_property(op->ptr, "files");
      if (prop) {
        totfiles = RNA_property_collection_length(op->ptr, prop);
        if (totfiles == 0) {
          if (!libname[0]) {
            BKE_report(op->reports, RPT_ERROR, "Nothing indicated");
            return OPERATOR_CANCELLED;
          }
        }
      }

      lapp_data = wm_link_append_data_new(flag);

      if (totfiles) {
        RNA_BEGIN (op->ptr, itemptr, "files") {
          RNA_string_get(&itemptr, "name", relname);

          BLI_join_dirfile(path, sizeof(path), root, relname);

          if (BLI_path_cmp(path, lib->filepath_abs) == 0 || !BLO_has_bfile_extension(relname)) {
            continue;
          }

          CLOG_VERBOSE(
              WM_LOG_OPERATORS, 3, "\t candidate new lib to reload datablocks from: %s", path);
          wm_link_append_data_library_add(lapp_data, path);
        }
        RNA_END;
      }
      else {
        CLOG_VERBOSE(
            WM_LOG_OPERATORS, 3, "\t candidate new lib to reload datablocks from: %s", path);
        wm_link_append_data_library_add(lapp_data, path);
      }
    }

    if (do_reload) {
      lapp_data->flag |= BLO_LIBLINK_USE_PLACEHOLDERS | BLO_LIBLINK_FORCE_INDIRECT;
    }

    lib_relocate_do(bmain, lib, lapp_data, op->reports, do_reload);

    wm_link_append_data_free(lapp_data);

    /* XXX TODO: align G.lib with other directory storage (like last opened image etc...) */
    BLI_strncpy(G.lib, root, FILE_MAX);

    WM_event_add_notifier(C, NC_WINDOW, NULL);

    return OPERATOR_FINISHED;
  }

  return OPERATOR_CANCELLED;
}

static int wm_lib_relocate_exec(bContext *C, wmOperator *op)
{
  return wm_lib_relocate_exec_do(C, op, false);
}

void WM_OT_lib_relocate(wmOperatorType *ot)
{
  PropertyRNA *prop;

  ot->name = "Relocate Library";
  ot->idname = "WM_OT_lib_relocate";
  ot->description = "Relocate the given library to one or several others";

  ot->invoke = wm_lib_relocate_invoke;
  ot->exec = wm_lib_relocate_exec;

  ot->flag |= OPTYPE_UNDO;

  prop = RNA_def_string(ot->srna, "library", NULL, MAX_NAME, "Library", "Library to relocate");
  RNA_def_property_flag(prop, PROP_HIDDEN);

  WM_operator_properties_filesel(ot,
                                 FILE_TYPE_FOLDER | FILE_TYPE_BLENDER,
                                 FILE_BLENDER,
                                 FILE_OPENFILE,
                                 WM_FILESEL_FILEPATH | WM_FILESEL_DIRECTORY | WM_FILESEL_FILENAME |
                                     WM_FILESEL_FILES | WM_FILESEL_RELPATH,
                                 FILE_DEFAULTDISPLAY,
                                 FILE_SORT_ALPHA);
}

static int wm_lib_reload_exec(bContext *C, wmOperator *op)
{
  return wm_lib_relocate_exec_do(C, op, true);
}

void WM_OT_lib_reload(wmOperatorType *ot)
{
  PropertyRNA *prop;

  ot->name = "Reload Library";
  ot->idname = "WM_OT_lib_reload";
  ot->description = "Reload the given library";

  ot->exec = wm_lib_reload_exec;

  ot->flag |= OPTYPE_UNDO;

  prop = RNA_def_string(ot->srna, "library", NULL, MAX_NAME, "Library", "Library to reload");
  RNA_def_property_flag(prop, PROP_HIDDEN);

  WM_operator_properties_filesel(ot,
                                 FILE_TYPE_FOLDER | FILE_TYPE_BLENDER,
                                 FILE_BLENDER,
                                 FILE_OPENFILE,
                                 WM_FILESEL_FILEPATH | WM_FILESEL_DIRECTORY | WM_FILESEL_FILENAME |
                                     WM_FILESEL_RELPATH,
                                 FILE_DEFAULTDISPLAY,
                                 FILE_SORT_ALPHA);
}

/** \} */<|MERGE_RESOLUTION|>--- conflicted
+++ resolved
@@ -715,12 +715,12 @@
     BLI_assert(new_id);
   }
   if (new_id) {
-#ifdef PRINT_DEBUG
-    printf("before remap of %s, old_id users: %d, new_id users: %d\n",
-           old_id->name,
-           old_id->us,
-           new_id->us);
-#endif
+    CLOG_VERBOSE(WM_LOG_OPERATORS,
+                 3,
+                 "before remap of %s, old_id users: %d, new_id users: %d",
+                 old_id->name,
+                 old_id->us,
+                 new_id->us);
     BKE_libblock_remap_locked(bmain, old_id, new_id, remap_flags);
 
     if (old_id->flag & LIB_FAKEUSER) {
@@ -728,12 +728,12 @@
       id_fake_user_set(new_id);
     }
 
-#ifdef PRINT_DEBUG
-    printf("after remap of %s, old_id users: %d, new_id users: %d\n",
-           old_id->name,
-           old_id->us,
-           new_id->us);
-#endif
+    CLOG_VERBOSE(WM_LOG_OPERATORS,
+                 4,
+                 "after remap of %s, old_id users: %d, new_id users: %d",
+                 old_id->name,
+                 old_id->us,
+                 new_id->us);
 
     /* In some cases, new_id might become direct link, remove parent of library in this case. */
     if (new_id->lib->parent && (new_id->tag & LIB_TAG_INDIRECT) == 0) {
@@ -827,7 +827,7 @@
         item = wm_link_append_data_item_add(lapp_data, id->name + 2, idcode, id);
         BLI_bitmap_set_all(item->libraries, true, lapp_data->num_libraries);
 
-        CLOG_VERBOSE(WM_LOG_OPERATORS, 2, "\tdatablock to seek for: %s", id->name);
+        CLOG_VERBOSE(WM_LOG_OPERATORS, 5, "\tdatablock to seek for: %s", id->name);
       }
     }
   }
@@ -876,48 +876,11 @@
     ID *old_id = item->customdata;
     ID *new_id = item->new_id;
 
-<<<<<<< HEAD
-    BLI_assert(old_id);
-    if (do_reload) {
-      /* Since we asked for placeholders in case of missing IDs,
-       * we expect to always get a valid one. */
-      BLI_assert(new_id);
-    }
-    if (new_id) {
-      CLOG_VERBOSE(WM_LOG_OPERATORS,
-                   3,
-                   "before remap of %s, old_id users: %d, new_id users: %d",
-                   old_id->name,
-                   old_id->us,
-                   new_id->us);
-      BKE_libblock_remap_locked(bmain, old_id, new_id, remap_flags);
-
-      if (old_id->flag & LIB_FAKEUSER) {
-        id_fake_user_clear(old_id);
-        id_fake_user_set(new_id);
-      }
-
-      CLOG_VERBOSE(WM_LOG_OPERATORS,
-                   3,
-                   "after remap of %s, old_id users: %d, new_id users: %d",
-                   old_id->name,
-                   old_id->us,
-                   new_id->us);
-
-      /* In some cases, new_id might become direct link, remove parent of library in this case. */
-      if (new_id->lib->parent && (new_id->tag & LIB_TAG_INDIRECT) == 0) {
-        if (do_reload) {
-          BLI_assert(0); /* Should not happen in 'pure' reload case... */
-        }
-        new_id->lib->parent = NULL;
-      }
-=======
     lib_relocate_do_remap(bmain, old_id, new_id, reports, do_reload, remap_flags);
     /* Usual special code for ShapeKeys snowflakes... */
     Key **old_key_p = BKE_key_from_id_p(old_id);
     if (old_key_p == NULL) {
       continue;
->>>>>>> 2a186af2
     }
     Key *old_key = *old_key_p;
     Key *new_key = BKE_key_from_id(new_id);
