/*
 * ***** BEGIN GPL LICENSE BLOCK *****
 *
 * This program is free software; you can redistribute it and/or
 * modify it under the terms of the GNU General Public License
 * as published by the Free Software Foundation; either version 2
 * of the License, or (at your option) any later version.
 *
 * This program is distributed in the hope that it will be useful,
 * but WITHOUT ANY WARRANTY; without even the implied warranty of
 * MERCHANTABILITY or FITNESS FOR A PARTICULAR PURPOSE.  See the
 * GNU General Public License for more details.
 *
 * You should have received a copy of the GNU General Public License
 * along with this program; if not, write to the Free Software Foundation,
 * Inc., 51 Franklin Street, Fifth Floor, Boston, MA 02110-1301, USA.
 *
 * The Original Code is Copyright (C) 2007 Blender Foundation.
 * All rights reserved.
 *
 *
 * Contributor(s): Blender Foundation
 *
 * ***** END GPL LICENSE BLOCK *****
 */

/** \file blender/windowmanager/intern/wm_files_link.c
 *  \ingroup wm
 *
 * Functions for dealing with append/link operators and helpers.
 */


#include <float.h>
#include <string.h>
#include <ctype.h>
#include <stdio.h>
#include <stddef.h>
#include <assert.h>
#include <errno.h>

#include "MEM_guardedalloc.h"

#include "DNA_ID.h"
#include "DNA_material_types.h"
#include "DNA_object_types.h"
#include "DNA_screen_types.h"
#include "DNA_scene_types.h"
#include "DNA_space_types.h"
#include "DNA_windowmanager_types.h"

#include "RNA_access.h"
#include "RNA_define.h"

#include "BLI_blenlib.h"
#include "BLI_bitmap.h"
#include "BLI_linklist.h"
#include "BLI_math.h"
#include "BLI_memarena.h"
#include "BLI_utildefines.h"
#include "BLI_ghash.h"

#include "PIL_time.h"

#include "BLO_readfile.h"

#include "BKE_asset_engine.h"
#include "BKE_context.h"
#include "BKE_global.h"
#include "BKE_layer.h"
#include "BKE_library.h"
#include "BKE_library_override.h"
#include "BKE_library_remap.h"
<<<<<<< HEAD
#include "BKE_material.h"
#include "BKE_global.h"
#include "BKE_image.h"
=======
>>>>>>> e305560f
#include "BKE_main.h"
#include "BKE_report.h"
#include "BKE_scene.h"
#include "BKE_screen.h" /* BKE_ST_MAXNAME */

#include "BKE_idcode.h"

#include "DEG_depsgraph.h"
#include "DEG_depsgraph_build.h"

#include "IMB_colormanagement.h"

#include "ED_datafiles.h"
#include "ED_screen.h"
#include "ED_fileselect.h"
#include "ED_view3d.h"


#include "WM_api.h"
#include "WM_types.h"

#include "wm_files.h"

/* **************** link/append *************** */

static bool wm_link_append_poll(bContext *C)
{
	if (WM_operator_winactive(C)) {
		/* linking changes active object which is pretty useful in general,
		 * but which totally confuses edit mode (i.e. it becoming not so obvious
		 * to leave from edit mode and invalid tools in toolbar might be displayed)
		 * so disable link/append when in edit mode (sergey) */
		if (CTX_data_edit_object(C))
			return 0;

		return 1;
	}

	return 0;
}

static int wm_link_append_invoke(bContext *C, wmOperator *op, const wmEvent *event)
{
<<<<<<< HEAD
	if (RNA_struct_property_is_set(op->ptr, "filepath")) {
		if (ED_operator_region_view3d_active(C)) {
			RNA_int_set_array(op->ptr, "mouse_coordinates", event->mval);
		}
		return WM_operator_call_notest(C, op);
	}
	else {
		/* XXX TODO solve where to get last linked library from */
=======
	if (!RNA_struct_property_is_set(op->ptr, "filepath")) {
>>>>>>> e305560f
		if (G.lib[0] != '\0') {
			RNA_string_set(op->ptr, "filepath", G.lib);
		}
		else if (G.relbase_valid) {
			char path[FILE_MAX];
			BLI_strncpy(path, BKE_main_blendfile_path_from_global(), sizeof(path));
			BLI_parent_dir(path);
			RNA_string_set(op->ptr, "filepath", path);
		}
	}

	WM_event_add_fileselect(C, op);
	return OPERATOR_RUNNING_MODAL;
}

static short wm_link_append_flag(wmOperator *op)
{
	PropertyRNA *prop;
	short flag = 0;

	if (RNA_boolean_get(op->ptr, "autoselect"))
		flag |= FILE_AUTOSELECT;
	if (RNA_boolean_get(op->ptr, "active_collection"))
		flag |= FILE_ACTIVE_COLLECTION;
	if ((prop = RNA_struct_find_property(op->ptr, "relative_path")) && RNA_property_boolean_get(op->ptr, prop))
		flag |= FILE_RELPATH;
	if (RNA_boolean_get(op->ptr, "link"))
		flag |= FILE_LINK;
	if (RNA_boolean_get(op->ptr, "instance_collections"))
		flag |= FILE_GROUP_INSTANCE;

	return flag;
}

typedef struct WMLinkAppendDataItem {
	AssetUUID *uuid;
	char *name;
	BLI_bitmap *libraries;  /* All libs (from WMLinkAppendData.libraries) to try to load this ID from. */
	short idcode;

	ID *new_id;
	void *customdata;
} WMLinkAppendDataItem;

typedef struct WMLinkAppendData {
	const char *root;
	LinkNodePair libraries;
	LinkNodePair items;
	int num_libraries;
	int num_items;
	int flag;  /* Combines eFileSel_Params_Flag from DNA_space_types.h and BLO_LibLinkFlags from BLO_readfile.h */

	/* Internal 'private' data */
	MemArena *memarena;
} WMLinkAppendData;

static WMLinkAppendData *wm_link_append_data_new(const int flag)
{
	MemArena *ma = BLI_memarena_new(BLI_MEMARENA_STD_BUFSIZE, __func__);
	WMLinkAppendData *lapp_data = BLI_memarena_calloc(ma, sizeof(*lapp_data));

	lapp_data->flag = flag;
	lapp_data->memarena = ma;

	return lapp_data;
}

static void wm_link_append_data_free(WMLinkAppendData *lapp_data)
{
	BLI_memarena_free(lapp_data->memarena);
}

/* WARNING! *Never* call wm_link_append_data_library_add() after having added some items! */

static void wm_link_append_data_library_add(WMLinkAppendData *lapp_data, const char *libname)
{
	size_t len = strlen(libname) + 1;
	char *libpath = BLI_memarena_alloc(lapp_data->memarena, len);

	BLI_strncpy(libpath, libname, len);
	BLI_linklist_append_arena(&lapp_data->libraries, libpath, lapp_data->memarena);
	lapp_data->num_libraries++;
}

static WMLinkAppendDataItem *wm_link_append_data_item_add(
        WMLinkAppendData *lapp_data, const char *idname, const short idcode, const AssetUUID *uuid, void *customdata)
{
	WMLinkAppendDataItem *item = BLI_memarena_alloc(lapp_data->memarena, sizeof(*item));
	const size_t len = strlen(idname) + 1;

	if (uuid) {
		item->uuid = BLI_memarena_alloc(lapp_data->memarena, sizeof(*item->uuid));
		*item->uuid = *uuid;
	}
	else {
		item->uuid = NULL;
	}
	item->name = BLI_memarena_alloc(lapp_data->memarena, len);
	BLI_strncpy(item->name, idname, len);
	item->idcode = idcode;
	item->libraries = BLI_BITMAP_NEW_MEMARENA(lapp_data->memarena, lapp_data->num_libraries);

	item->new_id = NULL;
	item->customdata = customdata;

	BLI_linklist_append_arena(&lapp_data->items, item, lapp_data->memarena);
	lapp_data->num_items++;

	return item;
}

static bool wm_asset_engine_load_post_from_append_data(bContext *C, AssetEngine *ae, WMLinkAppendData *lapp_data)
{
	if (lapp_data->num_items > 0 && ae->type->load_post != NULL) {
		LinkNode *itemlink;
		AssetUUID *uuid;
		AssetUUIDList uuids = {
		    .uuids = MEM_callocN(sizeof(*uuids.uuids) * lapp_data->num_items, __func__),
		    .nbr_uuids = lapp_data->num_items,
		    .asset_engine_version = ae->type->version
		};

		for (itemlink = lapp_data->items.list, uuid = uuids.uuids; itemlink; itemlink = itemlink->next, uuid++) {
			WMLinkAppendDataItem *lapp_item = itemlink->link;
			*uuid = *lapp_item->uuid;
			uuid->id = lapp_item->new_id;
		}

		return ae->type->load_post(C, ae, &uuids);
	}
	return true;
}

static int path_to_idcode(const char *path)
{
	const int filetype = ED_path_extension_type(path);
	switch (filetype) {
		case FILE_TYPE_IMAGE:
		case FILE_TYPE_MOVIE:
			return ID_IM;
		case FILE_TYPE_FTFONT:
			return ID_VF;
		case FILE_TYPE_SOUND:
			return ID_SO;
		case FILE_TYPE_PYSCRIPT:
		case FILE_TYPE_TEXT:
			return ID_TXT;
		default:
			return 0;
	}
}

static void wm_link_virtual_lib(
        WMLinkAppendData *lapp_data, Main *bmain, AssetEngineType *aet, const int lib_idx)
{
	const bool generate_overrides = (lapp_data->flag & BLO_LIBLINK_GENERATE_OVERRIDE) != 0;
	LinkNode *itemlink;
	int item_idx;

	BLI_assert(aet);

	/* Find or add virtual library matching current asset engine. */
	Library *virtlib = BKE_library_asset_virtual_ensure(bmain, aet);

	for (item_idx = 0, itemlink = lapp_data->items.list; itemlink; item_idx++, itemlink = itemlink->next) {
		WMLinkAppendDataItem *item = itemlink->link;
		ID *new_id = NULL;
		bool id_exists = false;

		if (!BLI_BITMAP_TEST(item->libraries, lib_idx)) {
			continue;
		}

		switch (item->idcode) {
			case ID_IM:
				new_id = (ID *)BKE_image_load_exists_ex(bmain, item->name, &id_exists);
				if (id_exists) {
					if (!new_id->uuid || !ASSETUUID_EQUAL(new_id->uuid, item->uuid)) {
						/* Fake 'same ID' (same path, but different uuid or whatever), force loading into new ID. */
						BLI_assert(new_id->lib != virtlib);
						new_id = (ID *)BKE_image_load(bmain, item->name);
						id_exists = false;
					}
				}
				break;
			default:
				break;
		}

		if (new_id) {
			new_id->lib = virtlib;
			new_id->tag |= LIB_TAG_EXTERN | LIB_ASSET;

			if (!id_exists) {
				new_id->uuid = MEM_mallocN(sizeof(*new_id->uuid), __func__);
				*new_id->uuid = *item->uuid;
			}

			if (generate_overrides) {
				/* Create local override of virtually linked datablock, since we nearly always want to be able
				 * to edit pretty much everything about it. */
				new_id = BKE_override_static_create_from_id(bmain, new_id);
				/* TODO: will need to protect some fields on type-by-type case (path field). */
			}

			/* If the link is sucessful, clear item's libs 'todo' flags.
			 * This avoids trying to link same item with other libraries to come. */
			BLI_BITMAP_SET_ALL(item->libraries, false, lapp_data->num_libraries);
			item->new_id = new_id;
		}
	}
	BKE_libraries_asset_repositories_rebuild(bmain);
}

static void wm_link_do(
<<<<<<< HEAD
        WMLinkAppendData *lapp_data, ReportList *reports, Main *bmain, AssetEngineType *aet,
        Scene *scene, ViewLayer *view_layer)
=======
        WMLinkAppendData *lapp_data, ReportList *reports, Main *bmain,
        Scene *scene, ViewLayer *view_layer, const View3D *v3d)
>>>>>>> e305560f
{
	Main *mainl;
	BlendHandle *bh;
	Library *lib;

	const int flag = lapp_data->flag;

	LinkNode *liblink, *itemlink;
	int lib_idx, item_idx;

	BLI_assert(lapp_data->num_items && lapp_data->num_libraries);

	for (lib_idx = 0, liblink = lapp_data->libraries.list; liblink; lib_idx++, liblink = liblink->next) {
		char *libname = liblink->link;

		if (libname[0] == '\0') {
			/* Special 'virtual lib' cases. */
			wm_link_virtual_lib(lapp_data, bmain, aet, lib_idx);
			continue;
		}

		if (STREQ(libname, BLO_EMBEDDED_STARTUP_BLEND)) {
			bh = BLO_blendhandle_from_memory(datatoc_startup_blend, datatoc_startup_blend_size);
		}
		else {
			bh = BLO_blendhandle_from_file(libname, reports);
		}

		if (bh == NULL) {
			/* Unlikely since we just browsed it, but possible
			 * Error reports will have been made by BLO_blendhandle_from_file() */
			continue;
		}

		/* here appending/linking starts */
		mainl = BLO_library_link_begin(bmain, &bh, libname);
		lib = mainl->curlib;
		BLI_assert(lib);
		UNUSED_VARS_NDEBUG(lib);

		if (mainl->versionfile < 250) {
			BKE_reportf(reports, RPT_WARNING,
			            "Linking or appending from a very old .blend file format (%d.%d), no animation conversion will "
			            "be done! You may want to re-save your lib file with current Blender",
			            mainl->versionfile, mainl->subversionfile);
		}

		/* For each lib file, we try to link all items belonging to that lib,
		 * and tag those successful to not try to load them again with the other libs. */
		for (item_idx = 0, itemlink = lapp_data->items.list; itemlink; item_idx++, itemlink = itemlink->next) {
			WMLinkAppendDataItem *item = itemlink->link;
			ID *new_id;

			if (!BLI_BITMAP_TEST(item->libraries, lib_idx)) {
				continue;
			}

<<<<<<< HEAD
			new_id = BLO_library_link_named_part_asset(
			             mainl, &bh, aet, lapp_data->root, item->idcode, item->name, item->uuid,
			             flag, bmain, scene, view_layer);
=======
			new_id = BLO_library_link_named_part_ex(
			        mainl, &bh, item->idcode, item->name, flag, bmain,
			        scene, view_layer, v3d);
>>>>>>> e305560f

			if (new_id) {
				/* If the link is successful, clear item's libs 'todo' flags.
				 * This avoids trying to link same item with other libraries to come. */
				BLI_bitmap_set_all(item->libraries, false, lapp_data->num_libraries);
				item->new_id = new_id;
			}
		}

		BLO_library_link_end(mainl, &bh, flag, bmain, scene, view_layer, v3d);
		BLO_blendhandle_close(bh);
	}
}

/**
 * Check if an item defined by \a name and \a group can be appended/linked.
 *
 * \param reports: Optionally report an error when an item can't be appended/linked.
 */
static bool wm_link_append_item_poll(
        ReportList *reports, const char *path, const char *group, const char *name, const bool do_append)
{
	short idcode;

	if (!group || !name) {
		printf("skipping %s\n", path);
		return false;
	}

	idcode = BKE_idcode_from_name(group);

	/* XXX For now, we do a nasty exception for workspace, forbid linking them.
	 *     Not nice, ultimately should be solved! */
	if (!BKE_idcode_is_linkable(idcode) && (do_append || idcode != ID_WS)) {
		if (reports) {
			if (do_append) {
				BKE_reportf(reports, RPT_ERROR_INVALID_INPUT, "Can't append data-block '%s' of type '%s'", name, group);
			}
			else {
				BKE_reportf(reports, RPT_ERROR_INVALID_INPUT, "Can't link data-block '%s' of type '%s'", name, group);
			}
		}
		return false;
	}

	return true;
}

static int wm_link_append_exec(bContext *C, wmOperator *op)
{
	Main *bmain = CTX_data_main(C);
	Scene *scene = CTX_data_scene(C);
	ViewLayer *view_layer = CTX_data_view_layer(C);
	PropertyRNA *prop;
	WMLinkAppendData *lapp_data;
	char path[FILE_MAX_LIBEXTRA], root[FILE_MAXDIR], libname[FILE_MAX_LIBEXTRA], relname[FILE_MAX];
	char *group, *name;
	int totfiles = 0;

	char asset_engine[BKE_ST_MAXNAME];
	AssetEngineType *aet = NULL;
	AssetUUID uuid = {0};

	RNA_string_get(op->ptr, "filename", relname);
	RNA_string_get(op->ptr, "directory", root);

	BLI_join_dirfile(path, sizeof(path), root, relname);

	RNA_string_get(op->ptr, "asset_engine", asset_engine);
	if (asset_engine[0] != '\0') {
		aet = BKE_asset_engines_find(asset_engine);
	}

	/* test if we have a valid data */
	if (!BLO_library_path_explode(path, libname, &group, &name) && (!aet || !path_to_idcode(path))) {
		BKE_reportf(op->reports, RPT_ERROR, "'%s': not a library", path);
		return OPERATOR_CANCELLED;
	}
	else if (!group && !aet) {
		BKE_reportf(op->reports, RPT_ERROR, "'%s': nothing indicated", path);
		return OPERATOR_CANCELLED;
	}
	else if (libname[0] && BLI_path_cmp(BKE_main_blendfile_path(bmain), libname) == 0) {
		BKE_reportf(op->reports, RPT_ERROR, "'%s': cannot use current file as library", path);
		return OPERATOR_CANCELLED;
	}

	/* check if something is indicated for append/link */
	prop = RNA_struct_find_property(op->ptr, "files");
	if (prop) {
		totfiles = RNA_property_collection_length(op->ptr, prop);
		if (totfiles == 0) {
			if (!name) {
				BKE_reportf(op->reports, RPT_ERROR, "'%s': nothing indicated", path);
				return OPERATOR_CANCELLED;
			}
		}
	}
	else if (!name) {
		BKE_reportf(op->reports, RPT_ERROR, "'%s': nothing indicated", path);
		return OPERATOR_CANCELLED;
	}

	short flag = wm_link_append_flag(op);
	const bool do_append = (flag & FILE_LINK) == 0;

	/* sanity checks for flag */
	if (scene && scene->id.lib) {
		BKE_reportf(op->reports, RPT_WARNING,
		            "Scene '%s' is linked, instantiation of objects & groups is disabled", scene->id.name + 2);
		flag &= ~FILE_GROUP_INSTANCE;
		scene = NULL;
	}

	/* We need to add nothing from BLO_LibLinkFlags to flag here. */

	/* from here down, no error returns */

	if (view_layer && RNA_boolean_get(op->ptr, "autoselect")) {
		BKE_view_layer_base_deselect_all(view_layer);
	}

	/* tag everything, all untagged data can be made local
	 * its also generally useful to know what is new
	 *
	 * take extra care BKE_main_id_flag_all(bmain, LIB_TAG_PRE_EXISTING, false) is called after! */
	BKE_main_id_tag_all(bmain, LIB_TAG_PRE_EXISTING, true);

	/* We define our working data...
	 * Note that here, each item 'uses' one library, and only one. */
	lapp_data = wm_link_append_data_new(flag);
	lapp_data->root = root;
	if (totfiles != 0) {
		GHash *libraries = BLI_ghash_new(BLI_ghashutil_strhash_p, BLI_ghashutil_strcmp, __func__);
		int lib_idx = 0;

		RNA_BEGIN (op->ptr, itemptr, "files")
		{
			RNA_string_get(&itemptr, "name", relname);

			BLI_join_dirfile(path, sizeof(path), root, relname);

			if (BLO_library_path_explode(path, libname, &group, &name)) {
				if (!wm_link_append_item_poll(NULL, path, group, name, do_append)) {
					continue;
				}

				if (!BLI_ghash_haskey(libraries, libname)) {
					BLI_ghash_insert(libraries, BLI_strdup(libname), POINTER_FROM_INT(lib_idx));
					lib_idx++;
					wm_link_append_data_library_add(lapp_data, libname);
				}
			}
			/* Non-blend paths are only valid in asset engine context (virtual libraries). */
			else if (aet && path_to_idcode(path)) {
				if (!BLI_ghash_haskey(libraries, "")) {
					BLI_ghash_insert(libraries, BLI_strdup(""), SET_INT_IN_POINTER(lib_idx));
					lib_idx++;
					wm_link_append_data_library_add(lapp_data, "");
				}
			}
		}
		RNA_END;

		RNA_BEGIN (op->ptr, itemptr, "files")
		{
			WMLinkAppendDataItem *item;

			RNA_string_get(&itemptr, "name", relname);

			BLI_join_dirfile(path, sizeof(path), root, relname);

			if (aet) {
				RNA_int_get_array(&itemptr, "uuid_repository", uuid.uuid_repository);
				RNA_int_get_array(&itemptr, "uuid_asset", uuid.uuid_asset);
				RNA_int_get_array(&itemptr, "uuid_variant", uuid.uuid_variant);
				RNA_int_get_array(&itemptr, "uuid_revision", uuid.uuid_revision);
				RNA_int_get_array(&itemptr, "uuid_view", uuid.uuid_view);
			}

			if (BLO_library_path_explode(path, libname, &group, &name)) {
				if (!wm_link_append_item_poll(op->reports, path, group, name, do_append)) {
#ifdef DEBUG_LIBRARY
					printf("skipping %s\n", path);
#endif
					continue;
				}

<<<<<<< HEAD
				lib_idx = GET_INT_FROM_POINTER(BLI_ghash_lookup(libraries, libname));
				item = wm_link_append_data_item_add(lapp_data, name, BKE_idcode_from_name(group), &uuid, NULL);
=======
				lib_idx = POINTER_AS_INT(BLI_ghash_lookup(libraries, libname));

				item = wm_link_append_data_item_add(lapp_data, name, BKE_idcode_from_name(group), NULL);
>>>>>>> e305560f
				BLI_BITMAP_ENABLE(item->libraries, lib_idx);
			}
			else if (aet) {  /* Non-blend paths are only valid in asset engine context (virtual libraries). */
				const int idcode = path_to_idcode(path);

				if (idcode != 0) {
					lib_idx = GET_INT_FROM_POINTER(BLI_ghash_lookup(libraries, ""));
					item = wm_link_append_data_item_add(lapp_data, path, idcode, &uuid, NULL);
					BLI_BITMAP_ENABLE(item->libraries, lib_idx);
				}
			}
		}
		RNA_END;

		BLI_ghash_free(libraries, MEM_freeN, NULL);
	}
	else if ((group || aet) && path[0]) {
		WMLinkAppendDataItem *item;

		if (aet) {
			RNA_int_get_array(op->ptr, "uuid_repository", uuid.uuid_repository);
			RNA_int_get_array(op->ptr, "uuid_asset", uuid.uuid_asset);
			RNA_int_get_array(op->ptr, "uuid_variant", uuid.uuid_variant);
			RNA_int_get_array(op->ptr, "uuid_revision", uuid.uuid_revision);
			RNA_int_get_array(op->ptr, "uuid_view", uuid.uuid_view);
		}

		if (group) {
			wm_link_append_data_library_add(lapp_data, libname);
			item = wm_link_append_data_item_add(lapp_data, name, BKE_idcode_from_name(group), &uuid, NULL);
			BLI_BITMAP_ENABLE(item->libraries, 0);
		}
		else if (aet) {  /* Non-blend paths are only valid in asset engine context (virtual libraries). */
			const int idcode = path_to_idcode(path);

			if (idcode != 0) {
				wm_link_append_data_library_add(lapp_data, "");
				item = wm_link_append_data_item_add(lapp_data, path, idcode, &uuid, NULL);
				BLI_BITMAP_ENABLE(item->libraries, 0);
			}
		}
	}

	if (lapp_data->num_items == 0) {
		/* Early out in case there is nothing to link. */
		wm_link_append_data_free(lapp_data);
		return OPERATOR_CANCELLED;
	}

	if (!do_append) {
		/* XXX Currently this only applies to virtual libs ('linking' mere image files...).
		 *     However, we may want to make this a general option at link time when importing assets... */
		lapp_data->flag |= BLO_LIBLINK_GENERATE_OVERRIDE;
	}

	/* XXX We'd need re-entrant locking on Main for this to work... */
	/* BKE_main_lock(bmain); */

<<<<<<< HEAD
	wm_link_do(lapp_data, op->reports, bmain, aet, scene, view_layer);
=======
	wm_link_do(lapp_data, op->reports, bmain, scene, view_layer, CTX_wm_view3d(C));
>>>>>>> e305560f

	/* BKE_main_unlock(bmain); */

	/* Try to do smart things from context in some cases (like drag'n'drop of material over object...) */
	prop = RNA_struct_find_property(op->ptr, "mouse_coordinates");
	if (prop && RNA_property_is_set(op->ptr, prop)) {
		int mval[2];
		RNA_property_int_get_array(op->ptr, prop, mval);
		Base *obbase = ED_view3d_give_base_under_cursor(C, mval);
		if (obbase) {
			LinkNode *itemlink;
			for (itemlink = lapp_data->items.list; itemlink; itemlink = itemlink->next) {
				ID *new_id = ((WMLinkAppendDataItem *)(itemlink->link))->new_id;

				if (new_id && GS(new_id->name) == ID_MA) {
					assign_material(
					            bmain, obbase->object,
					            (Material *)new_id, obbase->object->actcol, BKE_MAT_ASSIGN_USERPREF);
				}
			}
		}
#ifdef DEBUG_LIBRARY
		printf("%s\n", obbase ? obbase->object->id.name : "<NULL>");
#endif
	}

	/* mark all library linked objects to be updated */
	BKE_main_lib_objects_recalc_all(bmain);
	IMB_colormanagement_check_file_config(bmain);

	/* append, rather than linking */
	if (do_append) {
		const bool set_fake = RNA_boolean_get(op->ptr, "set_fake");
		const bool use_recursive = RNA_boolean_get(op->ptr, "use_recursive");

		if (use_recursive) {
			BKE_library_make_local(bmain, NULL, NULL, true, set_fake);
		}
		else {
			LinkNode *itemlink;
			GSet *done_libraries = BLI_gset_new_ex(BLI_ghashutil_ptrhash, BLI_ghashutil_ptrcmp,
			                                       __func__, lapp_data->num_libraries);

			for (itemlink = lapp_data->items.list; itemlink; itemlink = itemlink->next) {
				ID *new_id = ((WMLinkAppendDataItem *)(itemlink->link))->new_id;

				if (new_id && !BLI_gset_haskey(done_libraries, new_id->lib)) {
					BKE_library_make_local(bmain, new_id->lib, NULL, true, set_fake);
					BLI_gset_insert(done_libraries, new_id->lib);
				}
			}

			BLI_gset_free(done_libraries, NULL);
		}
	}

	if (aet != NULL && aet->load_post != NULL) {
		AssetEngine *ae = BKE_asset_engine_create(aet, NULL);
		wm_asset_engine_load_post_from_append_data(C, ae, lapp_data);
	}

	wm_link_append_data_free(lapp_data);

	/* important we unset, otherwise these object wont
	 * link into other scenes from this blend file */
	BKE_main_id_tag_all(bmain, LIB_TAG_PRE_EXISTING, false);

	/* TODO(sergey): Use proper flag for tagging here. */

	/* TODO (dalai): Temporary solution!
	 * Ideally we only need to tag the new objects themselves, not the scene. This way we'll avoid flush of
	 * collection properties to all objects and limit update to the particular object only.
	 * But afraid first we need to change collection evaluation in DEG according to depsgraph manifesto.
	 */
	DEG_id_tag_update(&scene->id, 0);

	/* recreate dependency graph to include new objects */
	DEG_relations_tag_update(bmain);

	/* XXX TODO: align G.lib with other directory storage (like last opened image etc...) */
	BLI_strncpy(G.lib, root, FILE_MAX);

	WM_event_add_notifier(C, NC_WINDOW, NULL);

	return OPERATOR_FINISHED;
}

static void wm_link_append_properties_common(wmOperatorType *ot, bool is_link)
{
	PropertyRNA *prop;

	/* better not save _any_ settings for this operator */
	/* properties */
	prop = RNA_def_string(ot->srna, "asset_engine", NULL, sizeof(((AssetEngineType *)NULL)->idname),
	                      "Asset Engine", "Asset engine identifier used to append/link the data");
	RNA_def_property_flag(prop, PROP_SKIP_SAVE | PROP_HIDDEN);

	prop = RNA_def_boolean(ot->srna, "link", is_link,
	                       "Link", "Link the objects or data-blocks rather than appending");
	RNA_def_property_flag(prop, PROP_SKIP_SAVE | PROP_HIDDEN);
	prop = RNA_def_boolean(ot->srna, "autoselect", true,
	                       "Select", "Select new objects");
	RNA_def_property_flag(prop, PROP_SKIP_SAVE);
	prop = RNA_def_boolean(ot->srna, "active_collection", true,
	                       "Active Collection", "Put new objects on the active collection");
	RNA_def_property_flag(prop, PROP_SKIP_SAVE);
	prop = RNA_def_boolean(ot->srna, "instance_collections", is_link,
	                       "Instance Collections", "Create instances for collections, rather than adding them directly to the scene");
	RNA_def_property_flag(prop, PROP_SKIP_SAVE);

	prop = RNA_def_int_vector(ot->srna, "mouse_coordinates", 2, (const int [2]){0, 0}, INT_MIN, INT_MAX, "Mouse Coordinates",
	                          "Store sompe mouse coordinates (e.g. to get object on which linked material was dropped...)",
	                          INT_MIN, INT_MAX);
	RNA_def_property_flag(prop, PROP_SKIP_SAVE | PROP_HIDDEN);
}

void WM_OT_link(wmOperatorType *ot)
{
	ot->name = "Link from Library";
	ot->idname = "WM_OT_link";
	ot->description = "Link from a Library .blend file";

	ot->invoke = wm_link_append_invoke;
	ot->exec = wm_link_append_exec;
	ot->poll = wm_link_append_poll;

	ot->flag |= OPTYPE_UNDO;

	WM_operator_properties_filesel(
	        ot, FILE_TYPE_FOLDER | FILE_TYPE_BLENDER | FILE_TYPE_BLENDERLIB, FILE_LOADLIB, FILE_OPENFILE,
	        WM_FILESEL_FILEPATH | WM_FILESEL_DIRECTORY | WM_FILESEL_FILENAME | WM_FILESEL_RELPATH | WM_FILESEL_FILES,
	        FILE_DEFAULTDISPLAY, FILE_SORT_ALPHA);

	wm_link_append_properties_common(ot, true);
}

void WM_OT_append(wmOperatorType *ot)
{
	ot->name = "Append from Library";
	ot->idname = "WM_OT_append";
	ot->description = "Append from a Library .blend file";

	ot->invoke = wm_link_append_invoke;
	ot->exec = wm_link_append_exec;
	ot->poll = wm_link_append_poll;

	ot->flag |= OPTYPE_UNDO;

	WM_operator_properties_filesel(
	        ot, FILE_TYPE_FOLDER | FILE_TYPE_BLENDER | FILE_TYPE_BLENDERLIB, FILE_LOADLIB, FILE_OPENFILE,
	        WM_FILESEL_FILEPATH | WM_FILESEL_DIRECTORY | WM_FILESEL_FILENAME | WM_FILESEL_FILES,
	        FILE_DEFAULTDISPLAY, FILE_SORT_ALPHA);

	wm_link_append_properties_common(ot, false);
	RNA_def_boolean(ot->srna, "set_fake", false, "Fake User",
	                "Set Fake User for appended items (except Objects and Groups)");
	RNA_def_boolean(ot->srna, "use_recursive", true, "Localize All",
	                "Localize all appended data, including those indirectly linked from other libraries");
}

/** \name Reload/relocate libraries.
 *
 * \{ */

static int wm_lib_relocate_invoke(bContext *C, wmOperator *op, const wmEvent *UNUSED(event))
{
	Library *lib;
	char lib_name[MAX_NAME];

	RNA_string_get(op->ptr, "library", lib_name);
	lib = (Library *)BKE_libblock_find_name(CTX_data_main(C), ID_LI, lib_name);

	if (lib) {
		if (lib->parent) {
			BKE_reportf(op->reports, RPT_ERROR_INVALID_INPUT,
			            "Cannot relocate indirectly linked library '%s'", lib->filepath);
			return OPERATOR_CANCELLED;
		}
		if (lib->flag & LIBRARY_FLAG_VIRTUAL) {
			BKE_reportf(op->reports, RPT_ERROR_INVALID_INPUT,
			            "Cannot relocate virtual library '%s'", lib->id.name + 2);
			return OPERATOR_CANCELLED;
		}
		RNA_string_set(op->ptr, "filepath", lib->filepath);

		WM_event_add_fileselect(C, op);

		return OPERATOR_RUNNING_MODAL;
	}

	return OPERATOR_CANCELLED;
}

/**
 * \param library if given, all IDs from that library will be removed and reloaded. Otherwise, IDs must have already
 *                been removed from \a bmain, and added to \a lapp_data.
 */
static void lib_relocate_do(
        Main *bmain,
        Library *library, WMLinkAppendData *lapp_data, ReportList *reports, AssetEngineType *aet, const bool do_reload)
{
	ListBase *lbarray[MAX_LIBARRAY];
	int lba_idx;

	LinkNode *itemlink;
	int item_idx;

	/* Remove all IDs to be reloaded from Main. */
	if (library) {
		lba_idx = set_listbasepointers(bmain, lbarray);
		while (lba_idx--) {
			ID *id = lbarray[lba_idx]->first;
			const short idcode = id ? GS(id->name) : 0;

			if (!id || !BKE_idcode_is_linkable(idcode)) {
				/* No need to reload non-linkable datatypes, those will get relinked with their 'users ID'. */
				continue;
			}

			for (; id; id = id->next) {
				if (id->lib == library) {
					WMLinkAppendDataItem *item;

<<<<<<< HEAD
					/* We remove it from current Main, and add it to items to link... */
					/* Note that non-linkable IDs (like e.g. shapekeys) are also explicitely linked here... */
					BLI_remlink(lbarray[lba_idx], id);
					item = wm_link_append_data_item_add(lapp_data, id->name + 2, idcode, NULL, id);
					BLI_BITMAP_SET_ALL(item->libraries, true, lapp_data->num_libraries);
=======
				/* We remove it from current Main, and add it to items to link... */
				/* Note that non-linkable IDs (like e.g. shapekeys) are also explicitly linked here... */
				BLI_remlink(lbarray[lba_idx], id);
				item = wm_link_append_data_item_add(lapp_data, id->name + 2, idcode, id);
				BLI_bitmap_set_all(item->libraries, true, lapp_data->num_libraries);
>>>>>>> e305560f

#ifdef DEBUG_LIBRARY
					printf("\tdatablock to seek for: %s\n", id->name);
#endif
				}
			}
		}
	}

	if (lapp_data->num_items == 0) {
		/* Early out in case there is nothing to do. */
		return;
	}

	BKE_main_id_tag_all(bmain, LIB_TAG_PRE_EXISTING, true);

<<<<<<< HEAD
	/* We do not want any instanciation here, nor do we want re-generating overrides. */
	wm_link_do(lapp_data, reports, bmain, aet, NULL, NULL);
=======
	/* We do not want any instantiation here! */
	wm_link_do(lapp_data, reports, bmain, NULL, NULL, NULL);
>>>>>>> e305560f

	BKE_main_lock(bmain);

	/* We add back old id to bmain.
	 * We need to do this in a first, separated loop, otherwise some of those may not be handled by
	 * ID remapping, which means they would still reference old data to be deleted... */
	for (item_idx = 0, itemlink = lapp_data->items.list; itemlink; item_idx++, itemlink = itemlink->next) {
		WMLinkAppendDataItem *item = itemlink->link;
		ID *old_id = item->customdata;

		BLI_assert(old_id);
		BLI_addtail(which_libbase(bmain, GS(old_id->name)), old_id);
	}

	/* Note that in reload case, we also want to replace indirect usages. */
	const short remap_flags = ID_REMAP_SKIP_NEVER_NULL_USAGE | ID_REMAP_NO_INDIRECT_PROXY_DATA_USAGE |
	                          (do_reload ? 0 : ID_REMAP_SKIP_INDIRECT_USAGE);
	for (item_idx = 0, itemlink = lapp_data->items.list; itemlink; item_idx++, itemlink = itemlink->next) {
		WMLinkAppendDataItem *item = itemlink->link;
		ID *old_id = item->customdata;
		ID *new_id = item->new_id;

		BLI_assert(old_id);
		if (do_reload) {
			/* Since we asked for placeholders in case of missing IDs, we expect to always get a valid one. */
			BLI_assert(new_id);
		}
		if (new_id) {
#ifdef PRINT_DEBUG
			printf("before remap, old_id users: %d, new_id users: %d\n", old_id->us, new_id->us);
#endif
			BKE_libblock_remap_locked(bmain, old_id, new_id, remap_flags);

			if (old_id->flag & LIB_FAKEUSER) {
				id_fake_user_clear(old_id);
				id_fake_user_set(new_id);
			}

#ifdef PRINT_DEBUG
			printf("after remap, old_id users: %d, new_id users: %d\n", old_id->us, new_id->us);
#endif

			/* In some cases, new_id might become direct link, remove parent of library in this case. */
			if (new_id->lib && new_id->lib->parent && (new_id->tag & LIB_TAG_INDIRECT) == 0) {
				if (do_reload) {
					BLI_assert(0);  /* Should not happen in 'pure' reload case... */
				}
				new_id->lib->parent = NULL;
			}
		}

		if (old_id->us > 0 && new_id && old_id->lib == new_id->lib) {
			/* Note that this *should* not happen - but better be safe than sorry in this area, at least until we are
			 * 100% sure this cannot ever happen.
			 * Also, we can safely assume names were unique so far, so just replacing '.' by '~' should work,
			 * but this does not totally rules out the possibility of name collision. */
			size_t len = strlen(old_id->name);
			size_t dot_pos;
			bool has_num = false;

			for (dot_pos = len; dot_pos--;) {
				char c = old_id->name[dot_pos];
				if (c == '.') {
					break;
				}
				else if (c < '0' || c > '9') {
					has_num = false;
					break;
				}
				has_num = true;
			}

			if (has_num) {
				old_id->name[dot_pos] = '~';
			}
			else {
				len = MIN2(len, MAX_ID_NAME - 7);
				BLI_strncpy(&old_id->name[len], "~000", 7);
			}

			id_sort_by_name(which_libbase(bmain, GS(old_id->name)), old_id);

			BKE_reportf(reports, RPT_WARNING,
			            "Lib Reload: Replacing all references to old data-block '%s' by reloaded one failed, "
			            "old one (%d remaining users) had to be kept and was renamed to '%s'",
			            new_id->name, old_id->us, old_id->name);
		}
	}

	BKE_main_unlock(bmain);

	for (item_idx = 0, itemlink = lapp_data->items.list; itemlink; item_idx++, itemlink = itemlink->next) {
		WMLinkAppendDataItem *item = itemlink->link;
		ID *old_id = item->customdata;

		if (old_id->us == 0) {
			BKE_libblock_free(bmain, old_id);
		}
	}

	/* Some datablocks can get reloaded/replaced 'silently' because they are not linkable (shape keys e.g.),
	 * so we need another loop here to clear old ones if possible. */
	lba_idx = set_listbasepointers(bmain, lbarray);
	while (lba_idx--) {
		ID *id, *id_next;
		for (id  = lbarray[lba_idx]->first; id; id = id_next) {
			id_next = id->next;
			/* XXX That check may be a bit to generic/permissive? */
			if (id->lib && (id->flag & LIB_TAG_PRE_EXISTING) && id->us == 0) {
				BKE_libblock_free(bmain, id);
			}
		}
	}

	/* Get rid of no more used libraries... */
	BKE_main_id_tag_idcode(bmain, ID_LI, LIB_TAG_DOIT, true);
	lba_idx = set_listbasepointers(bmain, lbarray);
	while (lba_idx--) {
		ID *id;
		for (id = lbarray[lba_idx]->first; id; id = id->next) {
			if (id->lib) {
				id->lib->id.tag &= ~LIB_TAG_DOIT;
			}
		}
	}
	Library *lib, *lib_next;
	for (lib = which_libbase(bmain, ID_LI)->first; lib; lib = lib_next) {
		lib_next = lib->id.next;
		if (lib->id.tag & LIB_TAG_DOIT) {
			id_us_clear_real(&lib->id);
			if (lib->id.us == 0) {
				BKE_libblock_free(bmain, (ID *)lib);
			}
		}
	}

	BKE_main_lib_objects_recalc_all(bmain);
	IMB_colormanagement_check_file_config(bmain);

	/* important we unset, otherwise these object wont
	 * link into other scenes from this blend file */
	BKE_main_id_tag_all(bmain, LIB_TAG_PRE_EXISTING, false);

	/* recreate dependency graph to include new objects */
	DEG_relations_tag_update(bmain);
}

void WM_lib_reload(Library *lib, bContext *C, ReportList *reports)
{
	if (!BLO_has_bfile_extension(lib->filepath)) {
		BKE_reportf(reports, RPT_ERROR, "'%s' is not a valid library filepath", lib->filepath);
		return;
	}

	if (!BLI_exists(lib->filepath)) {
		BKE_reportf(reports, RPT_ERROR,
		            "Trying to reload library '%s' from invalid path '%s'", lib->id.name, lib->filepath);
		return;
	}

	WMLinkAppendData *lapp_data = wm_link_append_data_new(BLO_LIBLINK_USE_PLACEHOLDERS | BLO_LIBLINK_FORCE_INDIRECT);

	wm_link_append_data_library_add(lapp_data, lib->filepath);

	lib_relocate_do(CTX_data_main(C), lib, lapp_data, reports, NULL, true);

	wm_link_append_data_free(lapp_data);

	WM_event_add_notifier(C, NC_WINDOW, NULL);
}

static int wm_lib_relocate_exec_do(bContext *C, wmOperator *op, bool do_reload)
{
	Library *lib;
	char lib_name[MAX_NAME];

	RNA_string_get(op->ptr, "library", lib_name);
	lib = (Library *)BKE_libblock_find_name(CTX_data_main(C), ID_LI, lib_name);

	if (lib) {
		Main *bmain = CTX_data_main(C);
		PropertyRNA *prop;
		WMLinkAppendData *lapp_data;

		char path[FILE_MAX], root[FILE_MAXDIR], libname[FILE_MAX], relname[FILE_MAX];
		short flag = 0;

		if (RNA_boolean_get(op->ptr, "relative_path")) {
			flag |= FILE_RELPATH;
		}

		if (lib->parent && !do_reload) {
			BKE_reportf(op->reports, RPT_ERROR_INVALID_INPUT,
			            "Cannot relocate indirectly linked library '%s'", lib->filepath);
			return OPERATOR_CANCELLED;
		}
		if (lib->flag & LIBRARY_FLAG_VIRTUAL) {
			BKE_reportf(op->reports, RPT_ERROR_INVALID_INPUT,
			            "Cannot relocate or reload virtual library '%s'", lib->id.name + 2);
			return OPERATOR_CANCELLED;
		}

		RNA_string_get(op->ptr, "directory", root);
		RNA_string_get(op->ptr, "filename", libname);

		if (!BLO_has_bfile_extension(libname)) {
			BKE_report(op->reports, RPT_ERROR, "Not a library");
			return OPERATOR_CANCELLED;
		}

		BLI_join_dirfile(path, sizeof(path), root, libname);

		if (!BLI_exists(path)) {
			BKE_reportf(op->reports, RPT_ERROR_INVALID_INPUT,
			            "Trying to reload or relocate library '%s' to invalid path '%s'", lib->id.name, path);
			return OPERATOR_CANCELLED;
		}

		if (BLI_path_cmp(lib->filepath, path) == 0) {
#ifdef PRINT_DEBUG
			printf("We are supposed to reload '%s' lib (%d)...\n", lib->filepath, lib->id.us);
#endif

			do_reload = true;

			lapp_data = wm_link_append_data_new(flag);
			wm_link_append_data_library_add(lapp_data, path);
		}
		else {
			int totfiles = 0;

#ifdef PRINT_DEBUG
			printf("We are supposed to relocate '%s' lib to new '%s' one...\n", lib->filepath, libname);
#endif

			/* Check if something is indicated for relocate. */
			prop = RNA_struct_find_property(op->ptr, "files");
			if (prop) {
				totfiles = RNA_property_collection_length(op->ptr, prop);
				if (totfiles == 0) {
					if (!libname[0]) {
						BKE_report(op->reports, RPT_ERROR, "Nothing indicated");
						return OPERATOR_CANCELLED;
					}
				}
			}

			lapp_data = wm_link_append_data_new(flag);

			if (totfiles) {
				RNA_BEGIN (op->ptr, itemptr, "files")
				{
					RNA_string_get(&itemptr, "name", relname);

					BLI_join_dirfile(path, sizeof(path), root, relname);

					if (BLI_path_cmp(path, lib->filepath) == 0 || !BLO_has_bfile_extension(relname)) {
						continue;
					}

#ifdef PRINT_DEBUG
					printf("\t candidate new lib to reload datablocks from: %s\n", path);
#endif
					wm_link_append_data_library_add(lapp_data, path);
				}
				RNA_END;
			}
			else {
#ifdef PRINT_DEBUG
				printf("\t candidate new lib to reload datablocks from: %s\n", path);
#endif
				wm_link_append_data_library_add(lapp_data, path);
			}
		}

		if (do_reload) {
			lapp_data->flag |= BLO_LIBLINK_USE_PLACEHOLDERS | BLO_LIBLINK_FORCE_INDIRECT;
		}

		lib_relocate_do(bmain, lib, lapp_data, op->reports, NULL, do_reload);

		wm_link_append_data_free(lapp_data);

		/* XXX TODO: align G.lib with other directory storage (like last opened image etc...) */
		BLI_strncpy(G.lib, root, FILE_MAX);

		WM_event_add_notifier(C, NC_WINDOW, NULL);

		return OPERATOR_FINISHED;
	}

	return OPERATOR_CANCELLED;
}

static int wm_lib_relocate_exec(bContext *C, wmOperator *op)
{
	return wm_lib_relocate_exec_do(C, op, false);
}

void WM_OT_lib_relocate(wmOperatorType *ot)
{
	PropertyRNA *prop;

	ot->name = "Relocate Library";
	ot->idname = "WM_OT_lib_relocate";
	ot->description = "Relocate the given library to one or several others";

	ot->invoke = wm_lib_relocate_invoke;
	ot->exec = wm_lib_relocate_exec;

	ot->flag |= OPTYPE_UNDO;

	prop = RNA_def_string(ot->srna, "library", NULL, MAX_NAME, "Library", "Library to relocate");
	RNA_def_property_flag(prop, PROP_HIDDEN);

	WM_operator_properties_filesel(
	            ot, FILE_TYPE_FOLDER | FILE_TYPE_BLENDER, FILE_BLENDER, FILE_OPENFILE,
	            WM_FILESEL_FILEPATH | WM_FILESEL_DIRECTORY | WM_FILESEL_FILENAME | WM_FILESEL_FILES | WM_FILESEL_RELPATH,
	            FILE_DEFAULTDISPLAY, FILE_SORT_ALPHA);
}

static int wm_lib_reload_exec(bContext *C, wmOperator *op)
{
	return wm_lib_relocate_exec_do(C, op, true);
}

void WM_OT_lib_reload(wmOperatorType *ot)
{
	PropertyRNA *prop;

	ot->name = "Reload Library";
	ot->idname = "WM_OT_lib_reload";
	ot->description = "Reload the given library";

	ot->exec = wm_lib_reload_exec;

	ot->flag |= OPTYPE_UNDO;

	prop = RNA_def_string(ot->srna, "library", NULL, MAX_NAME, "Library", "Library to reload");
	RNA_def_property_flag(prop, PROP_HIDDEN);

	WM_operator_properties_filesel(
	            ot, FILE_TYPE_FOLDER | FILE_TYPE_BLENDER, FILE_BLENDER, FILE_OPENFILE,
	            WM_FILESEL_FILEPATH | WM_FILESEL_DIRECTORY | WM_FILESEL_FILENAME | WM_FILESEL_RELPATH,
	            FILE_DEFAULTDISPLAY, FILE_SORT_ALPHA);
}

/** \name Asset-related operators.
 *
 * \{ */

typedef struct AssetUpdateCheckEngine {
	struct AssetUpdateCheckEngine *next, *prev;
	AssetEngine *ae;

	/* Note: We cannot store IDs themselves in non-locking async task... so we'll have to check again for
	 *       UUID/IDs mapping on each update call... Not ideal, but don't think it will be that big of a bottleneck
	 *       in practice. */
	AssetUUIDList uuids;
	int allocated_uuids;
	int ae_job_id;
	short status;
} AssetUpdateCheckEngine;

typedef struct AssetUpdateCheckJob {
	ListBase engines;
	short flag;

	float *progress;
	short *stop;
} AssetUpdateCheckJob;

/* AssetUpdateCheckEngine.status */
enum {
	AUCE_UPDATE_CHECK_DONE  = 1 << 0,  /* Update check is finished for this engine. */
	AUCE_ENSURE_ASSETS_DONE = 1 << 1,  /* Asset ensure is finished for this engine (if applicable). */
};

/* AssetUpdateCheckJob.flag */
enum {
	AUCJ_ENSURE_ASSETS = 1 << 0,  /* Try to perform the 'ensure' task too. */
};

/* Helper to fetch a set of assets to handle, regrouped by asset engine. */
static void asset_update_engines_uuids_fetch(
        ListBase *engines,
        Main *bmain, AssetUUIDList *uuids, const short uuid_tags,
        const bool do_reset_tags)
{
	for (Library *lib = bmain->library.first; lib; lib = lib->id.next) {
		if (lib->asset_repository) {
			printf("Checking lib file '%s' (engine %s, ver. %d)\n", lib->filepath,
			       lib->asset_repository->asset_engine, lib->asset_repository->asset_engine_version);

			AssetUpdateCheckEngine *auce = NULL;
			AssetEngineType *ae_type = BKE_asset_engines_find(lib->asset_repository->asset_engine);
			bool copy_engine = false;

			if (ae_type == NULL) {
				printf("ERROR! Unknown asset engine!\n");
			}

			for (AssetRef *aref = lib->asset_repository->assets.first; aref; aref = aref->next) {
				ID *id = ((LinkData *)aref->id_list.first)->data;
				BLI_assert(id->uuid);

				if (uuid_tags && !(id->uuid->tag & uuid_tags)) {
					continue;
				}

				if (uuids) {
					int i = uuids->nbr_uuids;
					bool skip = true;
					for (AssetUUID *uuid = uuids->uuids; i--; uuid++) {
						if (ASSETUUID_EQUAL(id->uuid, uuid)) {
							skip = false;
							break;
						}
					}
					if (skip) {
						continue;
					}
				}

				if (ae_type == NULL) {
					if (do_reset_tags) {
						id->uuid->tag = UUID_TAG_ENGINE_MISSING;
					}
					else {
						id->uuid->tag |= UUID_TAG_ENGINE_MISSING;
					}
					G.f |= G_ASSETS_FAIL;
					continue;
				}

				if (auce == NULL) {
					for (auce = engines->first; auce; auce = auce->next) {
						if (auce->ae->type == ae_type) {
							/* In case we have several engine versions for the same engine, we create several
							 * AssetUpdateCheckEngine structs (since an uuid list can only handle one ae version), using
							 * the same (shallow) copy of the actual asset engine. */
							copy_engine = (auce->uuids.asset_engine_version != lib->asset_repository->asset_engine_version);
							break;
						}
					}
					if (copy_engine || auce == NULL) {
						AssetUpdateCheckEngine *auce_prev = auce;
						auce = MEM_callocN(sizeof(*auce), __func__);
						auce->ae = copy_engine ? BKE_asset_engine_copy(auce_prev->ae) :
						                         BKE_asset_engine_create(ae_type, NULL);
						auce->ae_job_id = AE_JOB_ID_UNSET;
						auce->uuids.asset_engine_version = lib->asset_repository->asset_engine_version;
						BLI_addtail(engines, auce);
					}
				}

				printf("\tWe need to check for updated asset %s...\n", id->name);
				if (do_reset_tags) {
					id->uuid->tag = (id->tag & LIB_TAG_MISSING) ? UUID_TAG_ASSET_MISSING : 0;
				}

				auce->uuids.nbr_uuids++;
				BKE_asset_uuid_print(id->uuid);
				if (auce->uuids.nbr_uuids > auce->allocated_uuids) {
					auce->allocated_uuids += 16;
					BLI_assert(auce->uuids.nbr_uuids < auce->allocated_uuids);

					const size_t allocsize = sizeof(*auce->uuids.uuids) * (size_t)auce->allocated_uuids;
					auce->uuids.uuids = auce->uuids.uuids ?
					                        MEM_reallocN_id(auce->uuids.uuids, allocsize, __func__) :
					                        MEM_mallocN(allocsize, __func__);
				}
				auce->uuids.uuids[auce->uuids.nbr_uuids - 1] = *id->uuid;
			}
		}
	}
}

static void asset_updatecheck_startjob(void *aucjv, short *stop, short *do_update, float *progress)
{
	AssetUpdateCheckJob *aucj = aucjv;

	aucj->progress = progress;
	aucj->stop = stop;
	/* Using AE engine, worker thread here is just sleeping! */
	while (!*stop) {
		*do_update = true;
		PIL_sleep_ms(100);
	}
}

static void asset_updatecheck_update(void *aucjv)
{
	AssetUpdateCheckJob *aucj = aucjv;
	Main *bmain = G.main;

	const bool do_ensure = ((aucj->flag & AUCJ_ENSURE_ASSETS) != 0);
	bool is_finished = true;
	int nbr_engines = 0;

	*aucj->progress = 0.0f;

	/* TODO need to take care of 'broken' engines that error - in this case we probably want to cancel the whole
	 * update process over effected libraries' data... */
	for (AssetUpdateCheckEngine *auce = aucj->engines.first; auce; auce = auce->next, nbr_engines++) {
		AssetEngine *ae = auce->ae;
		AssetEngineType *ae_type = ae->type;

		/* Step 1: we ask asset engine about status of all asset IDs from it. */
		if (!(auce->status & AUCE_UPDATE_CHECK_DONE)) {
			auce->ae_job_id = ae_type->update_check(ae, auce->ae_job_id, &auce->uuids);
			if (auce->ae_job_id == AE_JOB_ID_INVALID) {  /* Immediate execution. */
				*aucj->progress += 1.0f;
				auce->status |= AUCE_UPDATE_CHECK_DONE;
			}
			else {
				*aucj->progress += ae_type->progress(ae, auce->ae_job_id);
				if ((ae_type->status(ae, auce->ae_job_id) & (AE_STATUS_RUNNING | AE_STATUS_VALID)) !=
					(AE_STATUS_RUNNING | AE_STATUS_VALID))
				{
					auce->status |= AUCE_UPDATE_CHECK_DONE;
				}
			}

			if (auce->status & AUCE_UPDATE_CHECK_DONE) {
				auce->ae_job_id = AE_JOB_ID_UNSET;

				for (Library *lib = bmain->library.first; lib; lib = lib->id.next) {
					if (!lib->asset_repository ||
					    (BKE_asset_engines_find(lib->asset_repository->asset_engine) != ae_type))
					{
						continue;
					}

					/* UUIDs returned by update_check are assumed to be valid (one way or the other) in current
					 * asset engine version. */
					lib->asset_repository->asset_engine_version = ae_type->version;

					int i = auce->uuids.nbr_uuids;
					for (AssetUUID *uuid = auce->uuids.uuids; i--; uuid++) {
						for (AssetRef *aref = lib->asset_repository->assets.first; aref; aref = aref->next) {
							ID *id = ((LinkData *)aref->id_list.first)->data;
							BLI_assert(id->uuid);
							if (ASSETUUID_EQUAL(id->uuid, uuid)) {
								*id->uuid = *uuid;

								if (id->uuid->tag & UUID_TAG_ENGINE_MISSING) {
									G.f |= G_ASSETS_FAIL;
									printf("\t%s uses a currently unknown asset engine!\n", id->name);
								}
								else if (id->uuid->tag & UUID_TAG_ASSET_MISSING) {
									G.f |= G_ASSETS_FAIL;
									printf("\t%s is currently unknown by asset engine!\n", id->name);
								}
								else if (id->uuid->tag & UUID_TAG_ASSET_RELOAD) {
									G.f |= G_ASSETS_NEED_RELOAD;
									printf("\t%s needs to be reloaded/updated!\n", id->name);
								}
								break;
							}
						}
					}
				}

			}
		}

		/* Step 2: If required and supported, we 'ensure' assets tagged as to be reloaded. */
		if (do_ensure && !(auce->status & AUCE_ENSURE_ASSETS_DONE) && ae_type->ensure_uuids != NULL) {
			/* TODO ensure entries! */
			*aucj->progress += 1.0f;
			auce->status |= AUCE_ENSURE_ASSETS_DONE;
			if (auce->status & AUCE_ENSURE_ASSETS_DONE) {
				auce->ae_job_id = AE_JOB_ID_UNSET;
			}
		}

		if ((auce->status & (AUCE_UPDATE_CHECK_DONE | AUCE_ENSURE_ASSETS_DONE)) !=
		    (AUCE_UPDATE_CHECK_DONE | AUCE_ENSURE_ASSETS_DONE))
		{
			is_finished = false;
		}
	}

	*aucj->progress /= (float)(do_ensure ? nbr_engines * 2 : nbr_engines);
	*aucj->stop = is_finished;
}

static void asset_updatecheck_endjob(void *aucjv)
{
	AssetUpdateCheckJob *aucj = aucjv;

	/* In case there would be some dangling update. */
	asset_updatecheck_update(aucjv);

	for (AssetUpdateCheckEngine *auce = aucj->engines.first; auce; auce = auce->next) {
		AssetEngine *ae = auce->ae;
		if (!ELEM(auce->ae_job_id, AE_JOB_ID_INVALID, AE_JOB_ID_UNSET)) {
			ae->type->kill(ae, auce->ae_job_id);
		}
	}
}

static void asset_updatecheck_free(void *aucjv)
{
	AssetUpdateCheckJob *aucj = aucjv;

	for (AssetUpdateCheckEngine *auce = aucj->engines.first; auce; auce = auce->next) {
		BKE_asset_engine_free(auce->ae);
		MEM_freeN(auce->uuids.uuids);
	}
	BLI_freelistN(&aucj->engines);

	MEM_freeN(aucj);
}

static void asset_updatecheck_start(const bContext *C)
{
	wmJob *wm_job;
	AssetUpdateCheckJob *aucj;

	Main *bmain = CTX_data_main(C);

	/* prepare job data */
	aucj = MEM_callocN(sizeof(*aucj), __func__);

	G.f &= ~(G_ASSETS_FAIL | G_ASSETS_NEED_RELOAD | G_ASSETS_QUIET);

	/* Get all assets' uuids, grouped by asset engine/versions - and with cleared status tags. */
	asset_update_engines_uuids_fetch(&aucj->engines, bmain, NULL, 0, true);

	/* Early out if there is nothing to do! */
	if (BLI_listbase_is_empty(&aucj->engines)) {
		asset_updatecheck_free(aucj);
		return;
	}

	/* setup job */
	wm_job = WM_jobs_get(CTX_wm_manager(C), CTX_wm_window(C), CTX_wm_area(C), "Checking for asset updates...",
	                     WM_JOB_PROGRESS, WM_JOB_TYPE_ASSET_UPDATECHECK);
	WM_jobs_customdata_set(wm_job, aucj, asset_updatecheck_free);
	WM_jobs_timer(wm_job, 0.1, 0, 0/*NC_SPACE | ND_SPACE_FILE_LIST, NC_SPACE | ND_SPACE_FILE_LIST*/);  /* TODO probably outliner stuff once UI is defined for this! */
	WM_jobs_callbacks(wm_job, asset_updatecheck_startjob, NULL, asset_updatecheck_update, asset_updatecheck_endjob);

	/* start the job */
	WM_jobs_start(CTX_wm_manager(C), wm_job);
}


static int wm_assets_update_check_exec(bContext *C, wmOperator *UNUSED(op))
{
	asset_updatecheck_start(C);

	return OPERATOR_FINISHED;
}

void WM_OT_assets_update_check(wmOperatorType *ot)
{
	ot->name = "Check Assets Update";
	ot->idname = "WM_OT_assets_update_check";
	ot->description = "Check/refresh status of assets (in a background job)";

	ot->exec = wm_assets_update_check_exec;
}

static int wm_assets_reload_exec(bContext *C, wmOperator *op)
{
	/* We need to:
	 *   - get list of all asset IDs to reload (either via given uuids, or their tag), and regroup them by asset engine.
	 *   - tag somehow all their indirect 'dependencies' IDs.
	 *   - call load_pre to get actual filepaths.
	 *   - do reload/relocate and remap as in lib_reload.
	 *   - cleanup indirect dependencies IDs with zero users.
	 */
	Main *bmain = CTX_data_main(C);

	ListBase engines = {NULL};

	/* For now, ignore the uuids list of op. */
	asset_update_engines_uuids_fetch(&engines, bmain, NULL, UUID_TAG_ASSET_RELOAD, false);

	for (AssetUpdateCheckEngine *auce = engines.first; auce; auce = auce->next) {
		FileDirEntryArr *paths = BKE_asset_engine_uuids_load_pre(auce->ae, &auce->uuids);
		FileDirEntry *en;
		AssetUUID *uuid;

		char path[FILE_MAX_LIBEXTRA], libname[FILE_MAX];
		char *group, *name;

		short flag = 0;
		bool do_reload = true;

		WMLinkAppendData *lapp_data = wm_link_append_data_new(flag);
		lapp_data->root = paths->root;

		GHash *libraries = BLI_ghash_new(BLI_ghashutil_strhash_p, BLI_ghashutil_strcmp, __func__);
		int lib_idx = 0;

#ifdef DEBUG_LIBRARY
		printf("Engine %s (ver. %d) returned root path '%s'\n", auce->ae->type->name, auce->ae->type->version, paths->root);
#endif
		for (en = paths->entries.first; en; en = en->next) {
#ifdef DEBUG_LIBRARY
			printf("\t-> %s\n", en->relpath);
#endif
			BLI_join_dirfile(path, sizeof(path), paths->root, en->relpath);

			if (BLO_library_path_explode(path, libname, &group, &name)) {
				BLI_assert(group && name);

				if (!BLI_ghash_haskey(libraries, libname)) {
					BLI_ghash_insert(libraries, BLI_strdup(libname), SET_INT_IN_POINTER(lib_idx));
					lib_idx++;
					wm_link_append_data_library_add(lapp_data, libname);
				}
			}
			/* Non-blend paths are only valid in asset engine context (virtual libraries). */
			else if (path_to_idcode(path)) {
				if (!BLI_ghash_haskey(libraries, "")) {
					BLI_ghash_insert(libraries, BLI_strdup(""), SET_INT_IN_POINTER(lib_idx));
					lib_idx++;
					wm_link_append_data_library_add(lapp_data, "");
				}
			}
			else {
				BLI_assert(0);
			}
		}

		for (en = paths->entries.first, uuid = auce->uuids.uuids; en; en = en->next, uuid++) {
			int idcode;
			const char *libname_def, *name_def;

			if (BLO_library_path_explode(path, libname, &group, &name)) {
				idcode = BKE_idcode_from_name(group);
				libname_def = libname;
				name_def = name;
			}
			else {
				idcode = path_to_idcode(path);
				libname_def = "";
				name_def = path;
			}
			if (idcode != 0) {
				WMLinkAppendDataItem *item;

				AssetRef *aref = BKE_libraries_asset_repository_uuid_find(bmain, uuid);
				ID *old_id = aref ? ((LinkData *)aref->id_list.first)->data : NULL;
				BLI_assert(!old_id || (old_id->uuid && ASSETUUID_EQUAL(old_id->uuid, uuid)));

				lib_idx = GET_INT_FROM_POINTER(BLI_ghash_lookup(libraries, libname_def));

				BLI_remlink(which_libbase(bmain, GS(old_id->name)), old_id);
				item = wm_link_append_data_item_add(lapp_data, name_def, idcode, uuid, old_id);
				BLI_BITMAP_ENABLE(item->libraries, lib_idx);
			}
		}

		lib_relocate_do(bmain, NULL, lapp_data, op->reports, auce->ae->type, do_reload);

		wm_asset_engine_load_post_from_append_data(C, auce->ae, lapp_data);

		wm_link_append_data_free(lapp_data);
		BLI_ghash_free(libraries, MEM_freeN, NULL);
		BKE_filedir_entryarr_clear(paths);
		MEM_freeN(paths);
	}

	/* Cleanup. */
	for (AssetUpdateCheckEngine *auce = engines.first; auce; auce = auce->next) {
		BKE_asset_engine_free(auce->ae);
		MEM_SAFE_FREE(auce->uuids.uuids);
	}
	BLI_freelistN(&engines);

	WM_event_add_notifier(C, NC_WINDOW, NULL);
	G.f &= ~G_ASSETS_NEED_RELOAD;

	return OPERATOR_FINISHED;
}

void WM_OT_assets_reload(wmOperatorType *ot)
{
	PropertyRNA *prop;

	ot->name = "Reload Assets";
	ot->idname = "WM_OT_assets_reload";
	ot->description = "Reload the given assets (either explicitely by their UUIDs, or all curently tagged for reloading)";

//	ot->invoke = wm_assets_reload_invoke;
	ot->exec = wm_assets_reload_exec;

	ot->flag |= OPTYPE_UNDO;  /* XXX Do we want to keep this? Is it even working? */

	prop = RNA_def_collection_runtime(ot->srna, "uuids", &RNA_AssetUUID, "UUIDs", "UUIDs of assets to reload");
	RNA_def_property_flag(prop, PROP_HIDDEN);
}

/** \} */<|MERGE_RESOLUTION|>--- conflicted
+++ resolved
@@ -71,12 +71,8 @@
 #include "BKE_library.h"
 #include "BKE_library_override.h"
 #include "BKE_library_remap.h"
-<<<<<<< HEAD
 #include "BKE_material.h"
-#include "BKE_global.h"
 #include "BKE_image.h"
-=======
->>>>>>> e305560f
 #include "BKE_main.h"
 #include "BKE_report.h"
 #include "BKE_scene.h"
@@ -120,7 +116,6 @@
 
 static int wm_link_append_invoke(bContext *C, wmOperator *op, const wmEvent *event)
 {
-<<<<<<< HEAD
 	if (RNA_struct_property_is_set(op->ptr, "filepath")) {
 		if (ED_operator_region_view3d_active(C)) {
 			RNA_int_set_array(op->ptr, "mouse_coordinates", event->mval);
@@ -129,9 +124,6 @@
 	}
 	else {
 		/* XXX TODO solve where to get last linked library from */
-=======
-	if (!RNA_struct_property_is_set(op->ptr, "filepath")) {
->>>>>>> e305560f
 		if (G.lib[0] != '\0') {
 			RNA_string_set(op->ptr, "filepath", G.lib);
 		}
@@ -141,10 +133,9 @@
 			BLI_parent_dir(path);
 			RNA_string_set(op->ptr, "filepath", path);
 		}
-	}
-
-	WM_event_add_fileselect(C, op);
-	return OPERATOR_RUNNING_MODAL;
+		WM_event_add_fileselect(C, op);
+		return OPERATOR_RUNNING_MODAL;
+	}
 }
 
 static short wm_link_append_flag(wmOperator *op)
@@ -339,7 +330,7 @@
 
 			/* If the link is sucessful, clear item's libs 'todo' flags.
 			 * This avoids trying to link same item with other libraries to come. */
-			BLI_BITMAP_SET_ALL(item->libraries, false, lapp_data->num_libraries);
+			BLI_bitmap_set_all(item->libraries, false, lapp_data->num_libraries);
 			item->new_id = new_id;
 		}
 	}
@@ -347,13 +338,8 @@
 }
 
 static void wm_link_do(
-<<<<<<< HEAD
         WMLinkAppendData *lapp_data, ReportList *reports, Main *bmain, AssetEngineType *aet,
-        Scene *scene, ViewLayer *view_layer)
-=======
-        WMLinkAppendData *lapp_data, ReportList *reports, Main *bmain,
         Scene *scene, ViewLayer *view_layer, const View3D *v3d)
->>>>>>> e305560f
 {
 	Main *mainl;
 	BlendHandle *bh;
@@ -411,15 +397,9 @@
 				continue;
 			}
 
-<<<<<<< HEAD
 			new_id = BLO_library_link_named_part_asset(
 			             mainl, &bh, aet, lapp_data->root, item->idcode, item->name, item->uuid,
-			             flag, bmain, scene, view_layer);
-=======
-			new_id = BLO_library_link_named_part_ex(
-			        mainl, &bh, item->idcode, item->name, flag, bmain,
-			        scene, view_layer, v3d);
->>>>>>> e305560f
+			             flag, bmain, scene, view_layer, v3d);
 
 			if (new_id) {
 				/* If the link is successful, clear item's libs 'todo' flags.
@@ -576,7 +556,7 @@
 			/* Non-blend paths are only valid in asset engine context (virtual libraries). */
 			else if (aet && path_to_idcode(path)) {
 				if (!BLI_ghash_haskey(libraries, "")) {
-					BLI_ghash_insert(libraries, BLI_strdup(""), SET_INT_IN_POINTER(lib_idx));
+					BLI_ghash_insert(libraries, BLI_strdup(""), POINTER_FROM_INT(lib_idx));
 					lib_idx++;
 					wm_link_append_data_library_add(lapp_data, "");
 				}
@@ -608,21 +588,15 @@
 					continue;
 				}
 
-<<<<<<< HEAD
-				lib_idx = GET_INT_FROM_POINTER(BLI_ghash_lookup(libraries, libname));
+				lib_idx = POINTER_AS_INT(BLI_ghash_lookup(libraries, libname));
 				item = wm_link_append_data_item_add(lapp_data, name, BKE_idcode_from_name(group), &uuid, NULL);
-=======
-				lib_idx = POINTER_AS_INT(BLI_ghash_lookup(libraries, libname));
-
-				item = wm_link_append_data_item_add(lapp_data, name, BKE_idcode_from_name(group), NULL);
->>>>>>> e305560f
 				BLI_BITMAP_ENABLE(item->libraries, lib_idx);
 			}
 			else if (aet) {  /* Non-blend paths are only valid in asset engine context (virtual libraries). */
 				const int idcode = path_to_idcode(path);
 
 				if (idcode != 0) {
-					lib_idx = GET_INT_FROM_POINTER(BLI_ghash_lookup(libraries, ""));
+					lib_idx = POINTER_AS_INT(BLI_ghash_lookup(libraries, ""));
 					item = wm_link_append_data_item_add(lapp_data, path, idcode, &uuid, NULL);
 					BLI_BITMAP_ENABLE(item->libraries, lib_idx);
 				}
@@ -674,11 +648,7 @@
 	/* XXX We'd need re-entrant locking on Main for this to work... */
 	/* BKE_main_lock(bmain); */
 
-<<<<<<< HEAD
-	wm_link_do(lapp_data, op->reports, bmain, aet, scene, view_layer);
-=======
-	wm_link_do(lapp_data, op->reports, bmain, scene, view_layer, CTX_wm_view3d(C));
->>>>>>> e305560f
+	wm_link_do(lapp_data, op->reports, bmain, aet, scene, view_layer, CTX_wm_view3d(C));
 
 	/* BKE_main_unlock(bmain); */
 
@@ -902,19 +872,11 @@
 				if (id->lib == library) {
 					WMLinkAppendDataItem *item;
 
-<<<<<<< HEAD
 					/* We remove it from current Main, and add it to items to link... */
 					/* Note that non-linkable IDs (like e.g. shapekeys) are also explicitely linked here... */
 					BLI_remlink(lbarray[lba_idx], id);
 					item = wm_link_append_data_item_add(lapp_data, id->name + 2, idcode, NULL, id);
-					BLI_BITMAP_SET_ALL(item->libraries, true, lapp_data->num_libraries);
-=======
-				/* We remove it from current Main, and add it to items to link... */
-				/* Note that non-linkable IDs (like e.g. shapekeys) are also explicitly linked here... */
-				BLI_remlink(lbarray[lba_idx], id);
-				item = wm_link_append_data_item_add(lapp_data, id->name + 2, idcode, id);
-				BLI_bitmap_set_all(item->libraries, true, lapp_data->num_libraries);
->>>>>>> e305560f
+					BLI_bitmap_set_all(item->libraries, true, lapp_data->num_libraries);
 
 #ifdef DEBUG_LIBRARY
 					printf("\tdatablock to seek for: %s\n", id->name);
@@ -931,13 +893,8 @@
 
 	BKE_main_id_tag_all(bmain, LIB_TAG_PRE_EXISTING, true);
 
-<<<<<<< HEAD
-	/* We do not want any instanciation here, nor do we want re-generating overrides. */
-	wm_link_do(lapp_data, reports, bmain, aet, NULL, NULL);
-=======
 	/* We do not want any instantiation here! */
-	wm_link_do(lapp_data, reports, bmain, NULL, NULL, NULL);
->>>>>>> e305560f
+	wm_link_do(lapp_data, reports, bmain, aet, NULL, NULL, NULL);
 
 	BKE_main_lock(bmain);
 
@@ -1649,7 +1606,7 @@
 				BLI_assert(group && name);
 
 				if (!BLI_ghash_haskey(libraries, libname)) {
-					BLI_ghash_insert(libraries, BLI_strdup(libname), SET_INT_IN_POINTER(lib_idx));
+					BLI_ghash_insert(libraries, BLI_strdup(libname), POINTER_FROM_INT(lib_idx));
 					lib_idx++;
 					wm_link_append_data_library_add(lapp_data, libname);
 				}
@@ -1657,7 +1614,7 @@
 			/* Non-blend paths are only valid in asset engine context (virtual libraries). */
 			else if (path_to_idcode(path)) {
 				if (!BLI_ghash_haskey(libraries, "")) {
-					BLI_ghash_insert(libraries, BLI_strdup(""), SET_INT_IN_POINTER(lib_idx));
+					BLI_ghash_insert(libraries, BLI_strdup(""), POINTER_FROM_INT(lib_idx));
 					lib_idx++;
 					wm_link_append_data_library_add(lapp_data, "");
 				}
@@ -1688,7 +1645,7 @@
 				ID *old_id = aref ? ((LinkData *)aref->id_list.first)->data : NULL;
 				BLI_assert(!old_id || (old_id->uuid && ASSETUUID_EQUAL(old_id->uuid, uuid)));
 
-				lib_idx = GET_INT_FROM_POINTER(BLI_ghash_lookup(libraries, libname_def));
+				lib_idx = POINTER_AS_INT(BLI_ghash_lookup(libraries, libname_def));
 
 				BLI_remlink(which_libbase(bmain, GS(old_id->name)), old_id);
 				item = wm_link_append_data_item_add(lapp_data, name_def, idcode, uuid, old_id);
