--- conflicted
+++ resolved
@@ -150,10 +150,7 @@
 bool ED_gpencil_stroke_material_editable(struct Object *ob,
                                          const struct bGPDlayer *gpl,
                                          const struct bGPDstroke *gps);
-<<<<<<< HEAD
-=======
 bool ED_gpencil_stroke_material_visible(struct Object *ob, const struct bGPDstroke *gps);
->>>>>>> 9e007b46
 
 /* ----------- Grease Pencil Operators ----------------- */
 
