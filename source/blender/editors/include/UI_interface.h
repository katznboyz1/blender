--- conflicted
+++ resolved
@@ -963,18 +963,6 @@
 
 /* templates */
 void uiTemplateHeader(uiLayout *layout, struct bContext *C);
-<<<<<<< HEAD
-void uiTemplateID(uiLayout *layout, struct bContext *C, struct PointerRNA *ptr, const char *propname,
-                  const char *newop, const char *openop, const char *unlinkop);
-void uiTemplateIDBrowse(uiLayout *layout, struct bContext *C, struct PointerRNA *ptr, const char *propname,
-                        const char *newop, const char *openop, const char *unlinkop);
-void uiTemplateIDPreview(uiLayout *layout, struct bContext *C, struct PointerRNA *ptr, const char *propname,
-                         const char *newop, const char *openop, const char *unlinkop, int rows, int cols);
-void uiTemplateIDTabs(
-        uiLayout *layout, struct bContext *C,
-        PointerRNA *ptr, const char *propname,
-        const char *newop, const char *openop, const char *unlinkop);
-=======
 void uiTemplateID(
         uiLayout *layout, struct bContext *C, struct PointerRNA *ptr, const char *propname,
         const char *newop, const char *openop, const char *unlinkop, int filter);
@@ -984,7 +972,11 @@
 void uiTemplateIDPreview(
         uiLayout *layout, struct bContext *C, struct PointerRNA *ptr, const char *propname,
         const char *newop, const char *openop, const char *unlinkop, int rows, int cols, int filter);
->>>>>>> 1fe2b4bf
+void uiTemplateIDTabs(
+        uiLayout *layout, struct bContext *C,
+        PointerRNA *ptr, const char *propname,
+        const char *newop, const char *openop, const char *unlinkop,
+        int filter);
 void uiTemplateAnyID(uiLayout *layout, struct PointerRNA *ptr, const char *propname, 
                      const char *proptypename, const char *text);
 void uiTemplateSearch(
