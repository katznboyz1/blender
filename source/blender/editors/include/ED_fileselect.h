/*
 * This program is free software; you can redistribute it and/or
 * modify it under the terms of the GNU General Public License
 * as published by the Free Software Foundation; either version 2
 * of the License, or (at your option) any later version.
 *
 * This program is distributed in the hope that it will be useful,
 * but WITHOUT ANY WARRANTY; without even the implied warranty of
 * MERCHANTABILITY or FITNESS FOR A PARTICULAR PURPOSE.  See the
 * GNU General Public License for more details.
 *
 * You should have received a copy of the GNU General Public License
 * along with this program; if not, write to the Free Software Foundation,
 * Inc., 51 Franklin Street, Fifth Floor, Boston, MA 02110-1301, USA.
 *
 * The Original Code is Copyright (C) 2008 Blender Foundation.
 * All rights reserved.
 */

/** \file
 * \ingroup editors
 */

#pragma once

#ifdef __cplusplus
extern "C" {
#endif

struct ARegion;
struct FileAssetSelectParams;
struct FileDirEntry;
struct FileSelectParams;
struct FileAssetSelectParams;
struct Scene;
struct ScrArea;
struct SpaceFile;
struct bContext;
struct bScreen;
struct uiBlock;
struct wmOperator;
struct wmWindow;
struct wmWindowManager;

#define FILE_LAYOUT_HOR 1
#define FILE_LAYOUT_VER 2

typedef enum FileAttributeColumnType {
  COLUMN_NONE = -1,
  COLUMN_NAME = 0,
  COLUMN_DATETIME,
  COLUMN_SIZE,

  ATTRIBUTE_COLUMN_MAX
} FileAttributeColumnType;

typedef struct FileAttributeColumn {
  /** UI name for this column */
  const char *name;

  float width;
  /* The sort type to use when sorting by this column. */
  int sort_type; /* eFileSortType */

  /* Alignment of column texts, header text is always left aligned */
  int text_align; /* eFontStyle_Align */
} FileAttributeColumn;

typedef struct FileLayout {
  /* view settings - XXX - move into own struct */
  int offset_top;
  /* Height of the header for the different FileAttributeColumn's. */
  int attribute_column_header_h;
  int prv_w;
  int prv_h;
  int tile_w;
  int tile_h;
  int tile_border_x;
  int tile_border_y;
  int prv_border_x;
  int prv_border_y;
  int rows;
  /* Those are the major layout columns the files are distributed across, not to be confused with
   * 'attribute_columns' array below. */
  int flow_columns;
  int width;
  int height;
  int flag;
  int dirty;
  int textheight;
  /* The columns for each item (name, modification date/time, size). Not to be confused with the
   * 'flow_columns' above. */
  FileAttributeColumn attribute_columns[ATTRIBUTE_COLUMN_MAX];

  /* When we change display size, we may have to update static strings like size of files... */
  short curr_size;
} FileLayout;

typedef struct FileSelection {
  int first;
  int last;
} FileSelection;

struct View2D;
struct rcti;

struct FileSelectParams *ED_fileselect_ensure_active_params(struct SpaceFile *sfile);
struct FileSelectParams *ED_fileselect_get_active_params(const struct SpaceFile *sfile);
struct FileSelectParams *ED_fileselect_get_file_params(const struct SpaceFile *sfile);
struct FileAssetSelectParams *ED_fileselect_get_asset_params(const struct SpaceFile *sfile);

void ED_fileselect_set_params_from_userdef(struct SpaceFile *sfile);
void ED_fileselect_params_to_userdef(struct SpaceFile *sfile,
                                     const int temp_win_size[2],
                                     const bool is_maximized);

void ED_fileselect_init_layout(struct SpaceFile *sfile, struct ARegion *region);

FileLayout *ED_fileselect_get_layout(struct SpaceFile *sfile, struct ARegion *region);

int ED_fileselect_layout_numfiles(FileLayout *layout, struct ARegion *region);
int ED_fileselect_layout_offset(FileLayout *layout, int x, int y);
FileSelection ED_fileselect_layout_offset_rect(FileLayout *layout, const struct rcti *rect);

void ED_fileselect_layout_maskrect(const FileLayout *layout,
                                   const struct View2D *v2d,
                                   struct rcti *r_rect);
bool ED_fileselect_layout_is_inside_pt(const FileLayout *layout,
                                       const struct View2D *v2d,
                                       int x,
                                       int y);
bool ED_fileselect_layout_isect_rect(const FileLayout *layout,
                                     const struct View2D *v2d,
                                     const struct rcti *rect,
                                     struct rcti *r_dst);
void ED_fileselect_layout_tilepos(FileLayout *layout, int tile, int *x, int *y);

void ED_operatormacros_file(void);

void ED_fileselect_clear(struct wmWindowManager *wm,
                         struct Scene *owner_scene,
                         struct SpaceFile *sfile);

void ED_fileselect_exit(struct wmWindowManager *wm,
                        struct Scene *owner_scene,
                        struct SpaceFile *sfile);

bool ED_fileselect_is_asset_browser(const struct SpaceFile *sfile);
<<<<<<< HEAD
=======
struct ID *ED_fileselect_active_asset_get(const struct SpaceFile *sfile);

/* Activate the file that corresponds to the given ID.
 * Pass deferred=true to wait for the next refresh before activating. */
void ED_fileselect_activate_by_id(struct SpaceFile *sfile,
                                  struct ID *asset_id,
                                  const bool deferred);
>>>>>>> 330fecc9

void ED_fileselect_window_params_get(const struct wmWindow *win,
                                     int win_size[2],
                                     bool *is_maximized);

struct ScrArea *ED_fileselect_handler_area_find(const struct wmWindow *win,
                                                const struct wmOperator *file_operator);

int ED_path_extension_type(const char *path);
int ED_file_extension_icon(const char *path);
int ED_file_icon(const struct FileDirEntry *file);

void ED_file_read_bookmarks(void);

void ED_file_change_dir_ex(struct bContext *C, struct bScreen *screen, struct ScrArea *area);
void ED_file_change_dir(struct bContext *C);

void ED_file_path_button(struct bScreen *screen,
                         const struct SpaceFile *sfile,
                         struct FileSelectParams *params,
                         struct uiBlock *block);

/* File menu stuff */

/* FSMenuEntry's without paths indicate separators */
typedef struct FSMenuEntry {
  struct FSMenuEntry *next;

  char *path;
  char name[256]; /* FILE_MAXFILE */
  short save;
  short valid;
  int icon;
} FSMenuEntry;

typedef enum FSMenuCategory {
  FS_CATEGORY_SYSTEM,
  FS_CATEGORY_SYSTEM_BOOKMARKS,
  FS_CATEGORY_BOOKMARKS,
  FS_CATEGORY_RECENT,
  /* For internal use, a list of known paths that are used to match paths to icons and names. */
  FS_CATEGORY_OTHER,
} FSMenuCategory;

typedef enum FSMenuInsert {
  FS_INSERT_SORTED = (1 << 0),
  FS_INSERT_SAVE = (1 << 1),
  /** moves the item to the front of the list when its not already there */
  FS_INSERT_FIRST = (1 << 2),
  /** just append to preserve delivered order */
  FS_INSERT_LAST = (1 << 3),
} FSMenuInsert;

struct FSMenu;
struct FSMenuEntry;

struct FSMenu *ED_fsmenu_get(void);
struct FSMenuEntry *ED_fsmenu_get_category(struct FSMenu *fsmenu, FSMenuCategory category);
void ED_fsmenu_set_category(struct FSMenu *fsmenu,
                            FSMenuCategory category,
                            struct FSMenuEntry *fsm_head);

int ED_fsmenu_get_nentries(struct FSMenu *fsmenu, FSMenuCategory category);

struct FSMenuEntry *ED_fsmenu_get_entry(struct FSMenu *fsmenu, FSMenuCategory category, int idx);

char *ED_fsmenu_entry_get_path(struct FSMenuEntry *fsentry);
void ED_fsmenu_entry_set_path(struct FSMenuEntry *fsentry, const char *path);

char *ED_fsmenu_entry_get_name(struct FSMenuEntry *fsentry);
void ED_fsmenu_entry_set_name(struct FSMenuEntry *fsentry, const char *name);

int ED_fsmenu_entry_get_icon(struct FSMenuEntry *fsentry);
void ED_fsmenu_entry_set_icon(struct FSMenuEntry *fsentry, const int icon);

#ifdef __cplusplus
}
#endif<|MERGE_RESOLUTION|>--- conflicted
+++ resolved
@@ -146,8 +146,6 @@
                         struct SpaceFile *sfile);
 
 bool ED_fileselect_is_asset_browser(const struct SpaceFile *sfile);
-<<<<<<< HEAD
-=======
 struct ID *ED_fileselect_active_asset_get(const struct SpaceFile *sfile);
 
 /* Activate the file that corresponds to the given ID.
@@ -155,7 +153,6 @@
 void ED_fileselect_activate_by_id(struct SpaceFile *sfile,
                                   struct ID *asset_id,
                                   const bool deferred);
->>>>>>> 330fecc9
 
 void ED_fileselect_window_params_get(const struct wmWindow *win,
                                      int win_size[2],
