/*
 * ***** BEGIN GPL LICENSE BLOCK *****
 *
 * This program is free software; you can redistribute it and/or
 * modify it under the terms of the GNU General Public License
 * as published by the Free Software Foundation; either version 2
 * of the License, or (at your option) any later version.
 *
 * This program is distributed in the hope that it will be useful,
 * but WITHOUT ANY WARRANTY; without even the implied warranty of
 * MERCHANTABILITY or FITNESS FOR A PARTICULAR PURPOSE.  See the
 * GNU General Public License for more details.
 *
 * You should have received a copy of the GNU General Public License
 * along with this program; if not, write to the Free Software Foundation,
 * Inc., 51 Franklin Street, Fifth Floor, Boston, MA 02110-1301, USA.
 *
 * The Original Code is Copyright (C) 2004 by Blender Foundation.
 * All rights reserved.
 *
 * The Original Code is: all of this file.
 *
 * Contributor(s): Joseph Eagar
 *
 * ***** END GPL LICENSE BLOCK *****
 */

/** \file blender/editors/mesh/editmesh_tools.c
 *  \ingroup edmesh
 */

#include <stddef.h>

#include "MEM_guardedalloc.h"

#include "DNA_key_types.h"
#include "DNA_material_types.h"
#include "DNA_mesh_types.h"
#include "DNA_meshdata_types.h"
#include "DNA_modifier_types.h"
#include "DNA_object_types.h"
#include "DNA_scene_types.h"

#include "BLI_listbase.h"
#include "BLI_noise.h"
#include "BLI_math.h"
#include "BLI_rand.h"
#include "BLI_sort_utils.h"

#include "BKE_layer.h"
#include "BKE_material.h"
#include "BKE_context.h"
#include "BKE_deform.h"
#include "BKE_report.h"
#include "BKE_texture.h"
#include "BKE_main.h"
#include "BKE_editmesh.h"

#include "DEG_depsgraph.h"
#include "DEG_depsgraph_build.h"

#include "BLT_translation.h"

#include "RNA_define.h"
#include "RNA_access.h"
#include "RNA_enum_types.h"

#include "WM_api.h"
#include "WM_types.h"

#include "ED_mesh.h"
#include "ED_object.h"
#include "ED_screen.h"
#include "ED_transform.h"
#include "ED_transform_snap_object_context.h"
#include "ED_uvedit.h"
#include "ED_view3d.h"

#include "RE_render_ext.h"

#include "UI_interface.h"
#include "UI_resources.h"

#include "mesh_intern.h"  /* own include */

#include "bmesh_tools.h"

#define USE_FACE_CREATE_SEL_EXTEND

/* -------------------------------------------------------------------- */
/** \name Subdivide Operator
 * \{ */

static int edbm_subdivide_exec(bContext *C, wmOperator *op)
{
	ViewLayer *view_layer = CTX_data_view_layer(C);

	uint objects_len = 0;
	Object **objects = BKE_view_layer_array_from_objects_in_edit_mode(
	        view_layer, &objects_len,
	        .no_dupe_data = true);

	/* no indent for diff noise. */
	for (uint ob_index = 0; ob_index < objects_len; ob_index++) {
	Object *obedit = objects[ob_index];

	BMEditMesh *em = BKE_editmesh_from_object(obedit);
	const int cuts = RNA_int_get(op->ptr, "number_cuts");
	float smooth = RNA_float_get(op->ptr, "smoothness");
	const float fractal = RNA_float_get(op->ptr, "fractal") / 2.5f;
	const float along_normal = RNA_float_get(op->ptr, "fractal_along_normal");

	if (RNA_boolean_get(op->ptr, "quadtri") &&
	    RNA_enum_get(op->ptr, "quadcorner") == SUBD_CORNER_STRAIGHT_CUT)
	{
		RNA_enum_set(op->ptr, "quadcorner", SUBD_CORNER_INNERVERT);
	}

	BM_mesh_esubdivide(
	        em->bm, BM_ELEM_SELECT,
	        smooth, SUBD_FALLOFF_LIN, false,
	        fractal, along_normal,
	        cuts,
	        SUBDIV_SELECT_ORIG, RNA_enum_get(op->ptr, "quadcorner"),
	        RNA_boolean_get(op->ptr, "quadtri"), true, false,
	        RNA_int_get(op->ptr, "seed"));

	EDBM_update_generic(em, true, true);

	}

	MEM_SAFE_FREE(objects);

	return OPERATOR_FINISHED;
}

/* Note, these values must match delete_mesh() event values */
static const EnumPropertyItem prop_mesh_cornervert_types[] = {
	{SUBD_CORNER_INNERVERT,     "INNERVERT", 0,      "Inner Vert", ""},
	{SUBD_CORNER_PATH,          "PATH", 0,           "Path", ""},
	{SUBD_CORNER_STRAIGHT_CUT,  "STRAIGHT_CUT", 0,   "Straight Cut", ""},
	{SUBD_CORNER_FAN,           "FAN", 0,            "Fan", ""},
	{0, NULL, 0, NULL, NULL}
};

void MESH_OT_subdivide(wmOperatorType *ot)
{
	PropertyRNA *prop;

	/* identifiers */
	ot->name = "Subdivide";
	ot->description = "Subdivide selected edges";
	ot->idname = "MESH_OT_subdivide";

	/* api callbacks */
	ot->exec = edbm_subdivide_exec;
	ot->poll = ED_operator_editmesh;

	/* flags */
	ot->flag = OPTYPE_REGISTER | OPTYPE_UNDO;

	/* properties */
	prop = RNA_def_int(ot->srna, "number_cuts", 1, 1, 100, "Number of Cuts", "", 1, 10);
	/* avoid re-using last var because it can cause _very_ high poly meshes and annoy users (or worse crash) */
	RNA_def_property_flag(prop, PROP_SKIP_SAVE);

	RNA_def_float(ot->srna, "smoothness", 0.0f, 0.0f, 1e3f, "Smoothness", "Smoothness factor", 0.0f, 1.0f);

	WM_operatortype_props_advanced_begin(ot);

	RNA_def_boolean(ot->srna, "quadtri", 0, "Quad/Tri Mode", "Tries to prevent ngons");
	RNA_def_enum(ot->srna, "quadcorner", prop_mesh_cornervert_types, SUBD_CORNER_STRAIGHT_CUT,
	             "Quad Corner Type", "How to subdivide quad corners (anything other than Straight Cut will prevent ngons)");

	RNA_def_float(ot->srna, "fractal", 0.0f, 0.0f, 1e6f, "Fractal", "Fractal randomness factor", 0.0f, 1000.0f);
	RNA_def_float(ot->srna, "fractal_along_normal", 0.0f, 0.0f, 1.0f,
	              "Along Normal", "Apply fractal displacement along normal only", 0.0f, 1.0f);
	RNA_def_int(ot->srna, "seed", 0, 0, INT_MAX, "Random Seed", "Seed for the random number generator", 0, 255);
}

/** \} */

/* -------------------------------------------------------------------- */
/** \name Edge Ring Subdivide Operator
 *
 * Bridge code shares props.
 *
 * \{ */

struct EdgeRingOpSubdProps {
	int interp_mode;
	int cuts;
	float smooth;

	int profile_shape;
	float profile_shape_factor;
};


static void mesh_operator_edgering_props(wmOperatorType *ot, const int cuts_min, const int cuts_default)
{
	/* Note, these values must match delete_mesh() event values */
	static const EnumPropertyItem prop_subd_edgering_types[] = {
		{SUBD_RING_INTERP_LINEAR, "LINEAR", 0, "Linear", ""},
		{SUBD_RING_INTERP_PATH, "PATH", 0, "Blend Path", ""},
		{SUBD_RING_INTERP_SURF, "SURFACE", 0, "Blend Surface", ""},
		{0, NULL, 0, NULL, NULL}
	};

	PropertyRNA *prop;

	prop = RNA_def_int(ot->srna, "number_cuts", cuts_default, 0, 1000, "Number of Cuts", "", cuts_min, 64);
	RNA_def_property_flag(prop, PROP_SKIP_SAVE);

	RNA_def_enum(ot->srna, "interpolation", prop_subd_edgering_types, SUBD_RING_INTERP_PATH,
	             "Interpolation", "Interpolation method");

	RNA_def_float(ot->srna, "smoothness", 1.0f, 0.0f, 1e3f,
	              "Smoothness", "Smoothness factor", 0.0f, 2.0f);

	/* profile-shape */
	RNA_def_float(ot->srna, "profile_shape_factor", 0.0f, -1e3f, 1e3f,
	              "Profile Factor", "How much intermediary new edges are shrunk/expanded", -2.0f, 2.0f);

	prop = RNA_def_property(ot->srna, "profile_shape", PROP_ENUM, PROP_NONE);
	RNA_def_property_enum_items(prop, rna_enum_proportional_falloff_curve_only_items);
	RNA_def_property_enum_default(prop, PROP_SMOOTH);
	RNA_def_property_ui_text(prop, "Profile Shape", "Shape of the profile");
	RNA_def_property_translation_context(prop, BLT_I18NCONTEXT_ID_CURVE); /* Abusing id_curve :/ */
}

static void mesh_operator_edgering_props_get(wmOperator *op, struct EdgeRingOpSubdProps *op_props)
{
	op_props->interp_mode = RNA_enum_get(op->ptr, "interpolation");
	op_props->cuts = RNA_int_get(op->ptr, "number_cuts");
	op_props->smooth = RNA_float_get(op->ptr, "smoothness");

	op_props->profile_shape = RNA_enum_get(op->ptr, "profile_shape");
	op_props->profile_shape_factor = RNA_float_get(op->ptr, "profile_shape_factor");
}

static int edbm_subdivide_edge_ring_exec(bContext *C, wmOperator *op)
{
	Object *obedit = CTX_data_edit_object(C);
	BMEditMesh *em = BKE_editmesh_from_object(obedit);
	struct EdgeRingOpSubdProps op_props;

	mesh_operator_edgering_props_get(op, &op_props);

	if (!EDBM_op_callf(
	            em, op,
	            "subdivide_edgering edges=%he interp_mode=%i cuts=%i smooth=%f "
	            "profile_shape=%i profile_shape_factor=%f",
	            BM_ELEM_SELECT, op_props.interp_mode, op_props.cuts, op_props.smooth,
	            op_props.profile_shape, op_props.profile_shape_factor))
	{
		return OPERATOR_CANCELLED;
	}

	EDBM_update_generic(em, true, true);

	return OPERATOR_FINISHED;
}

void MESH_OT_subdivide_edgering(wmOperatorType *ot)
{
	/* identifiers */
	ot->name = "Subdivide Edge-Ring";
	ot->description = "";
	ot->idname = "MESH_OT_subdivide_edgering";

	/* api callbacks */
	ot->exec = edbm_subdivide_edge_ring_exec;
	ot->poll = ED_operator_editmesh;

	/* flags */
	ot->flag = OPTYPE_REGISTER | OPTYPE_UNDO;

	/* properties */
	mesh_operator_edgering_props(ot, 1, 10);
}

/** \} */

/* -------------------------------------------------------------------- */
/** \name Un-Subdivide Operator
 * \{ */

static int edbm_unsubdivide_exec(bContext *C, wmOperator *op)
{
	Object *obedit = CTX_data_edit_object(C);
	BMEditMesh *em = BKE_editmesh_from_object(obedit);
	BMOperator bmop;

	const int iterations = RNA_int_get(op->ptr, "iterations");

	EDBM_op_init(em, &bmop, op,
	             "unsubdivide verts=%hv iterations=%i", BM_ELEM_SELECT, iterations);

	BMO_op_exec(em->bm, &bmop);

	if (!EDBM_op_finish(em, &bmop, op, true)) {
		return 0;
	}

	if ((em->selectmode & SCE_SELECT_VERTEX) == 0) {
		EDBM_selectmode_flush_ex(em, SCE_SELECT_VERTEX);  /* need to flush vert->face first */
	}
	EDBM_selectmode_flush(em);

	EDBM_update_generic(em, true, true);

	return OPERATOR_FINISHED;
}

void MESH_OT_unsubdivide(wmOperatorType *ot)
{
	/* identifiers */
	ot->name = "Un-Subdivide";
	ot->description = "UnSubdivide selected edges & faces";
	ot->idname = "MESH_OT_unsubdivide";

	/* api callbacks */
	ot->exec = edbm_unsubdivide_exec;
	ot->poll = ED_operator_editmesh;

	/* flags */
	ot->flag = OPTYPE_REGISTER | OPTYPE_UNDO;

	/* props */
	RNA_def_int(ot->srna, "iterations", 2, 1, 1000, "Iterations", "Number of times to unsubdivide", 1, 100);
}

void EMBM_project_snap_verts(bContext *C, ARegion *ar, BMEditMesh *em)
{
	Object *obedit = em->ob;
	BMIter iter;
	BMVert *eve;

	ED_view3d_init_mats_rv3d(obedit, ar->regiondata);

	struct SnapObjectContext *snap_context = ED_transform_snap_object_context_create_view3d(
	        CTX_data_main(C), CTX_data_scene(C), CTX_data_view_layer(C), CTX_data_engine_type(C), 0,
	        ar, CTX_wm_view3d(C));

	BM_ITER_MESH (eve, &iter, em->bm, BM_VERTS_OF_MESH) {
		if (BM_elem_flag_test(eve, BM_ELEM_SELECT)) {
			float mval[2], co_proj[3];
			if (ED_view3d_project_float_object(ar, eve->co, mval, V3D_PROJ_TEST_NOP) == V3D_PROJ_RET_OK) {
				if (ED_transform_snap_object_project_view3d_mixed(
				        snap_context,
				        SCE_SELECT_FACE,
				        &(const struct SnapObjectParams){
				            .snap_select = SNAP_NOT_ACTIVE,
				            .use_object_edit_cage = false,
				        },
				        mval, NULL, true,
				        co_proj, NULL))
				{
					mul_v3_m4v3(eve->co, obedit->imat, co_proj);
				}
			}
		}
	}

	ED_transform_snap_object_context_destroy(snap_context);
}

/** \} */

/* -------------------------------------------------------------------- */
/** \name Delete Operator
 * \{ */

/* Note, these values must match delete_mesh() event values */
enum {
	MESH_DELETE_VERT      = 0,
	MESH_DELETE_EDGE      = 1,
	MESH_DELETE_FACE      = 2,
	MESH_DELETE_EDGE_FACE = 3,
	MESH_DELETE_ONLY_FACE = 4,
};

static void edbm_report_delete_info(ReportList *reports, const int totelem_old[3], const int totelem_new[3])
{
	BKE_reportf(reports, RPT_INFO,
	            "Removed: %d vertices, %d edges, %d faces",
	            totelem_old[0] - totelem_new[0], totelem_old[1] - totelem_new[1], totelem_old[2] - totelem_new[2]);
}

static int edbm_delete_exec(bContext *C, wmOperator *op)
{
	ViewLayer *view_layer = CTX_data_view_layer(C);

	uint objects_len = 0;
	Object **objects = BKE_view_layer_array_from_objects_in_edit_mode(
	        view_layer, &objects_len,
	        .no_dupe_data = true);

	for (uint ob_index = 0; ob_index < objects_len; ob_index++) {
	Object *obedit = objects[ob_index];
	BMEditMesh *em = BKE_editmesh_from_object(obedit);
	const int type = RNA_enum_get(op->ptr, "type");

	switch (type) {
		case MESH_DELETE_VERT:
			if (!EDBM_op_callf(em, op, "delete geom=%hv context=%i", BM_ELEM_SELECT, DEL_VERTS))  /* Erase Vertices */
				return OPERATOR_CANCELLED;
			break;
		case MESH_DELETE_EDGE:
			if (!EDBM_op_callf(em, op, "delete geom=%he context=%i", BM_ELEM_SELECT, DEL_EDGES))  /* Erase Edges */
				return OPERATOR_CANCELLED;
			break;
		case MESH_DELETE_FACE:
			if (!EDBM_op_callf(em, op, "delete geom=%hf context=%i", BM_ELEM_SELECT, DEL_FACES))  /* Erase Faces */
				return OPERATOR_CANCELLED;
			break;
		case MESH_DELETE_EDGE_FACE:
			/* Edges and Faces */
			if (!EDBM_op_callf(em, op, "delete geom=%hef context=%i", BM_ELEM_SELECT, DEL_EDGESFACES))
				return OPERATOR_CANCELLED;
			break;
		case MESH_DELETE_ONLY_FACE:
			/* Only faces. */
			if (!EDBM_op_callf(em, op, "delete geom=%hf context=%i", BM_ELEM_SELECT, DEL_ONLYFACES))
				return OPERATOR_CANCELLED;
			break;
		default:
			BLI_assert(0);
			break;
	}

	EDBM_flag_disable_all(em, BM_ELEM_SELECT);

	EDBM_update_generic(em, true, true);

<<<<<<< HEAD
	} /* objects */

=======
>>>>>>> d430d121
	return OPERATOR_FINISHED;
}

void MESH_OT_delete(wmOperatorType *ot)
{
	static const EnumPropertyItem prop_mesh_delete_types[] = {
		{MESH_DELETE_VERT,      "VERT",      0, "Vertices", ""},
		{MESH_DELETE_EDGE,      "EDGE",      0, "Edges", ""},
		{MESH_DELETE_FACE,      "FACE",      0, "Faces", ""},
		{MESH_DELETE_EDGE_FACE, "EDGE_FACE", 0, "Only Edges & Faces", ""},
		{MESH_DELETE_ONLY_FACE, "ONLY_FACE", 0, "Only Faces", ""},
		{0, NULL, 0, NULL, NULL}
	};

	/* identifiers */
	ot->name = "Delete";
	ot->description = "Delete selected vertices, edges or faces";
	ot->idname = "MESH_OT_delete";

	/* api callbacks */
	ot->invoke = WM_menu_invoke;
	ot->exec = edbm_delete_exec;

	ot->poll = ED_operator_editmesh;

	/* flags */
	ot->flag = OPTYPE_REGISTER | OPTYPE_UNDO;

	/* props */
	ot->prop = RNA_def_enum(ot->srna, "type", prop_mesh_delete_types, MESH_DELETE_VERT,
	                        "Type", "Method used for deleting mesh data");
}

/** \} */

/* -------------------------------------------------------------------- */
/** \name Delete Loose Operator
 * \{ */

static bool bm_face_is_loose(BMFace *f)
{
	BMLoop *l_iter, *l_first;

	l_iter = l_first = BM_FACE_FIRST_LOOP(f);
	do {
		if (!BM_edge_is_boundary(l_iter->e)) {
			return false;
		}
	} while ((l_iter = l_iter->next) != l_first);

	return true;
}

static int edbm_delete_loose_exec(bContext *C, wmOperator *op)
{
	ViewLayer *view_layer = CTX_data_view_layer(C);
	int totelem_old_sel[3];
	int totelem_old[3];

	uint objects_len = 0;
	Object **objects = BKE_view_layer_array_from_objects_in_edit_mode(
	        view_layer, &objects_len,
	        .no_dupe_data = true);

	EDBM_mesh_stats_multi(objects, objects_len, totelem_old, totelem_old_sel);

	const bool use_verts = (RNA_boolean_get(op->ptr, "use_verts") && totelem_old_sel[0]);
	const bool use_edges = (RNA_boolean_get(op->ptr, "use_edges") && totelem_old_sel[1]);
	const bool use_faces = (RNA_boolean_get(op->ptr, "use_faces") && totelem_old_sel[2]);

	for (uint ob_index = 0; ob_index < objects_len; ob_index++) {
	Object *obedit = objects[ob_index];

	BMEditMesh *em = BKE_editmesh_from_object(obedit);
	BMesh *bm = em->bm;
	BMIter iter;

	BM_mesh_elem_hflag_disable_all(bm, BM_VERT | BM_EDGE | BM_FACE, BM_ELEM_TAG, false);

	if (use_faces) {
		BMFace *f;

		BM_ITER_MESH (f, &iter, bm, BM_FACES_OF_MESH) {
			if (BM_elem_flag_test(f, BM_ELEM_SELECT)) {
				BM_elem_flag_set(f, BM_ELEM_TAG, bm_face_is_loose(f));
			}
		}

		BM_mesh_delete_hflag_context(bm, BM_ELEM_TAG, DEL_FACES);
	}

	if (use_edges) {
		BMEdge *e;

		BM_ITER_MESH (e, &iter, bm, BM_EDGES_OF_MESH) {
			if (BM_elem_flag_test(e, BM_ELEM_SELECT)) {
				BM_elem_flag_set(e, BM_ELEM_TAG, BM_edge_is_wire(e));
			}
		}

		BM_mesh_delete_hflag_context(bm, BM_ELEM_TAG, DEL_EDGES);
	}

	if (use_verts) {
		BMVert *v;

		BM_ITER_MESH (v, &iter, bm, BM_VERTS_OF_MESH) {
			if (BM_elem_flag_test(v, BM_ELEM_SELECT)) {
				BM_elem_flag_set(v, BM_ELEM_TAG, (v->e == NULL));
			}
		}

		BM_mesh_delete_hflag_context(bm, BM_ELEM_TAG, DEL_VERTS);
	}

	EDBM_flag_disable_all(em, BM_ELEM_SELECT);

	EDBM_update_generic(em, true, true);

	// no indent
	}

	int totelem_new[3];
	EDBM_mesh_stats_multi(objects, objects_len, totelem_new, NULL);

	edbm_report_delete_info(op->reports, totelem_old, totelem_new);

	MEM_SAFE_FREE(objects);

	return OPERATOR_FINISHED;
}


void MESH_OT_delete_loose(wmOperatorType *ot)
{
	/* identifiers */
	ot->name = "Delete Loose";
	ot->description = "Delete loose vertices, edges or faces";
	ot->idname = "MESH_OT_delete_loose";

	/* api callbacks */
	ot->exec = edbm_delete_loose_exec;

	ot->poll = ED_operator_editmesh;

	/* flags */
	ot->flag = OPTYPE_REGISTER | OPTYPE_UNDO;

	/* props */
	RNA_def_boolean(ot->srna, "use_verts", true, "Vertices", "Remove loose vertices");
	RNA_def_boolean(ot->srna, "use_edges", true, "Edges", "Remove loose edges");
	RNA_def_boolean(ot->srna, "use_faces", false, "Faces", "Remove loose faces");
}

/** \} */

/* -------------------------------------------------------------------- */
/** \name Collapse Edge Operator
 * \{ */

static int edbm_collapse_edge_exec(bContext *C, wmOperator *op)
{
	Object *obedit = CTX_data_edit_object(C);
	BMEditMesh *em = BKE_editmesh_from_object(obedit);

	if (!EDBM_op_callf(em, op, "collapse edges=%he uvs=%b", BM_ELEM_SELECT, true))
		return OPERATOR_CANCELLED;

	EDBM_update_generic(em, true, true);

	return OPERATOR_FINISHED;
}

void MESH_OT_edge_collapse(wmOperatorType *ot)
{
	/* identifiers */
	ot->name = "Edge Collapse";
	ot->description = "Collapse selected edges";
	ot->idname = "MESH_OT_edge_collapse";

	/* api callbacks */
	ot->exec = edbm_collapse_edge_exec;
	ot->poll = ED_operator_editmesh;

	/* flags */
	ot->flag = OPTYPE_REGISTER | OPTYPE_UNDO;
}

/** \} */

/* -------------------------------------------------------------------- */
/** \name Create Edge/Face Operator
 * \{ */

static bool edbm_add_edge_face__smooth_get(BMesh *bm)
{
	BMEdge *e;
	BMIter iter;

	unsigned int vote_on_smooth[2] = {0, 0};

	BM_ITER_MESH (e, &iter, bm, BM_EDGES_OF_MESH) {
		if (BM_elem_flag_test(e, BM_ELEM_SELECT) && e->l) {
			vote_on_smooth[BM_elem_flag_test_bool(e->l->f, BM_ELEM_SMOOTH)]++;
		}
	}

	return (vote_on_smooth[0] < vote_on_smooth[1]);
}

#ifdef USE_FACE_CREATE_SEL_EXTEND
/**
 * Function used to get a fixed number of edges linked to a vertex that passes a test function.
 * This is used so we can request all boundary edges connected to a vertex for eg.
 */
static int edbm_add_edge_face_exec__vert_edge_lookup(
        BMVert *v, BMEdge *e_used, BMEdge **e_arr, const int e_arr_len,
        bool (* func)(const BMEdge *))
{
	BMIter iter;
	BMEdge *e_iter;
	int i = 0;
	BM_ITER_ELEM (e_iter, &iter, v, BM_EDGES_OF_VERT) {
		if (BM_elem_flag_test(e_iter, BM_ELEM_HIDDEN) == false) {
			if ((e_used == NULL) || (e_used != e_iter)) {
				if (func(e_iter)) {
					e_arr[i++] = e_iter;
					if (i >= e_arr_len) {
						break;
					}
				}
			}
		}
	}
	return i;
}

static BMElem *edbm_add_edge_face_exec__tricky_extend_sel(BMesh *bm)
{
	BMIter iter;
	bool found = false;

	if (bm->totvertsel == 1 && bm->totedgesel == 0 && bm->totfacesel == 0) {
		/* first look for 2 boundary edges */
		BMVert *v;

		BM_ITER_MESH (v, &iter, bm, BM_VERTS_OF_MESH) {
			if (BM_elem_flag_test(v, BM_ELEM_SELECT)) {
				found = true;
				break;
			}
		}

		if (found) {
			BMEdge *ed_pair[3];
			if (
			    ((edbm_add_edge_face_exec__vert_edge_lookup(v, NULL, ed_pair, 3, BM_edge_is_wire) == 2) &&
			     (BM_edge_share_face_check(ed_pair[0], ed_pair[1]) == false)) ||

			    ((edbm_add_edge_face_exec__vert_edge_lookup(v, NULL, ed_pair, 3, BM_edge_is_boundary) == 2) &&
			     (BM_edge_share_face_check(ed_pair[0], ed_pair[1]) == false))
			    )
			{
				BMEdge *e_other = BM_edge_exists(
				        BM_edge_other_vert(ed_pair[0], v),
				        BM_edge_other_vert(ed_pair[1], v));
				BM_edge_select_set(bm, ed_pair[0], true);
				BM_edge_select_set(bm, ed_pair[1], true);
				if (e_other) {
					BM_edge_select_set(bm, e_other, true);
				}
				return (BMElem *)v;
			}
		}
	}
	else if (bm->totvertsel == 2 && bm->totedgesel == 1 && bm->totfacesel == 0) {
		/* first look for 2 boundary edges */
		BMEdge *e;

		BM_ITER_MESH (e, &iter, bm, BM_EDGES_OF_MESH) {
			if (BM_elem_flag_test(e, BM_ELEM_SELECT)) {
				found = true;
				break;
			}
		}
		if (found) {
			BMEdge *ed_pair_v1[2];
			BMEdge *ed_pair_v2[2];
			if (
			    ((edbm_add_edge_face_exec__vert_edge_lookup(e->v1, e, ed_pair_v1, 2, BM_edge_is_wire) == 1) &&
			     (edbm_add_edge_face_exec__vert_edge_lookup(e->v2, e, ed_pair_v2, 2, BM_edge_is_wire) == 1) &&
			     (BM_edge_share_face_check(e, ed_pair_v1[0]) == false) &&
			     (BM_edge_share_face_check(e, ed_pair_v2[0]) == false)) ||

#if 1  /* better support mixed cases [#37203] */
			    ((edbm_add_edge_face_exec__vert_edge_lookup(e->v1, e, ed_pair_v1, 2, BM_edge_is_wire)     == 1) &&
			     (edbm_add_edge_face_exec__vert_edge_lookup(e->v2, e, ed_pair_v2, 2, BM_edge_is_boundary) == 1) &&
			     (BM_edge_share_face_check(e, ed_pair_v1[0]) == false) &&
			     (BM_edge_share_face_check(e, ed_pair_v2[0]) == false)) ||

			    ((edbm_add_edge_face_exec__vert_edge_lookup(e->v1, e, ed_pair_v1, 2, BM_edge_is_boundary) == 1) &&
			     (edbm_add_edge_face_exec__vert_edge_lookup(e->v2, e, ed_pair_v2, 2, BM_edge_is_wire)     == 1) &&
			     (BM_edge_share_face_check(e, ed_pair_v1[0]) == false) &&
			     (BM_edge_share_face_check(e, ed_pair_v2[0]) == false)) ||
#endif

			    ((edbm_add_edge_face_exec__vert_edge_lookup(e->v1, e, ed_pair_v1, 2, BM_edge_is_boundary) == 1) &&
			     (edbm_add_edge_face_exec__vert_edge_lookup(e->v2, e, ed_pair_v2, 2, BM_edge_is_boundary) == 1) &&
			     (BM_edge_share_face_check(e, ed_pair_v1[0]) == false) &&
			     (BM_edge_share_face_check(e, ed_pair_v2[0]) == false))
			    )
			{
				BMVert *v1_other = BM_edge_other_vert(ed_pair_v1[0], e->v1);
				BMVert *v2_other = BM_edge_other_vert(ed_pair_v2[0], e->v2);
				BMEdge *e_other = (v1_other != v2_other) ? BM_edge_exists(v1_other, v2_other) : NULL;
				BM_edge_select_set(bm, ed_pair_v1[0], true);
				BM_edge_select_set(bm, ed_pair_v2[0], true);
				if (e_other) {
					BM_edge_select_set(bm, e_other, true);
				}
				return (BMElem *)e;
			}
		}
	}

	return NULL;
}
static void edbm_add_edge_face_exec__tricky_finalize_sel(BMesh *bm, BMElem *ele_desel, BMFace *f)
{
	/* now we need to find the edge that isnt connected to this element */
	BM_select_history_clear(bm);

	/* Notes on hidden geometry:
	 * - un-hide the face since its possible hidden was copied when copying surrounding face attributes.
	 * - un-hide before adding to select history
	 *   since we may extend into an existing, hidden vert/edge.
	 */

	BM_elem_flag_disable(f, BM_ELEM_HIDDEN);
	BM_face_select_set(bm, f, false);

	if (ele_desel->head.htype == BM_VERT) {
		BMLoop *l = BM_face_vert_share_loop(f, (BMVert *)ele_desel);
		BLI_assert(f->len == 3);
		BM_vert_select_set(bm, (BMVert *)ele_desel, false);
		BM_edge_select_set(bm, l->next->e, true);
		BM_select_history_store(bm, l->next->e);
	}
	else {
		BMLoop *l = BM_face_edge_share_loop(f, (BMEdge *)ele_desel);
		BLI_assert(f->len == 4 || f->len == 3);

		BM_edge_select_set(bm, (BMEdge *)ele_desel, false);
		if (f->len == 4) {
			BMEdge *e_active = l->next->next->e;
			BM_elem_flag_disable(e_active, BM_ELEM_HIDDEN);
			BM_edge_select_set(bm, e_active, true);
			BM_select_history_store(bm, e_active);
		}
		else {
			BMVert *v_active = l->next->next->v;
			BM_elem_flag_disable(v_active, BM_ELEM_HIDDEN);
			BM_vert_select_set(bm, v_active, true);
			BM_select_history_store(bm, v_active);
		}
	}
}
#endif  /* USE_FACE_CREATE_SEL_EXTEND */

static int edbm_add_edge_face_exec(bContext *C, wmOperator *op)
{
	BMOperator bmop;
	Object *obedit = CTX_data_edit_object(C);
	BMEditMesh *em = BKE_editmesh_from_object(obedit);
	const bool use_smooth = edbm_add_edge_face__smooth_get(em->bm);
	const int totedge_orig = em->bm->totedge;
	const int totface_orig = em->bm->totface;
	/* when this is used to dissolve we could avoid this, but checking isnt too slow */

#ifdef USE_FACE_CREATE_SEL_EXTEND
	BMElem *ele_desel;
	BMFace *ele_desel_face;

	/* be extra clever, figure out if a partial selection should be extended so we can create geometry
	 * with single vert or single edge selection */
	ele_desel = edbm_add_edge_face_exec__tricky_extend_sel(em->bm);
#endif

	if (!EDBM_op_init(
	            em, &bmop, op,
	            "contextual_create geom=%hfev mat_nr=%i use_smooth=%b",
	            BM_ELEM_SELECT, em->mat_nr, use_smooth))
	{
		return OPERATOR_CANCELLED;
	}

	BMO_op_exec(em->bm, &bmop);

	/* cancel if nothing was done */
	if ((totedge_orig == em->bm->totedge) &&
	    (totface_orig == em->bm->totface))
	{
		EDBM_op_finish(em, &bmop, op, true);
		return OPERATOR_CANCELLED;
	}

#ifdef USE_FACE_CREATE_SEL_EXTEND
	/* normally we would want to leave the new geometry selected,
	 * but being able to press F many times to add geometry is too useful! */
	if (ele_desel &&
	    (BMO_slot_buffer_count(bmop.slots_out, "faces.out") == 1) &&
	    (ele_desel_face = BMO_slot_buffer_get_first(bmop.slots_out, "faces.out")))
	{
		edbm_add_edge_face_exec__tricky_finalize_sel(em->bm, ele_desel, ele_desel_face);
	}
	else
#endif
	{
		/* Newly created faces may include existing hidden edges,
		 * copying face data from surrounding, may have copied hidden face flag too.
		 *
		 * Important that faces use flushing since 'edges.out' wont include hidden edges that already existed.
		 */
		BMO_slot_buffer_hflag_disable(em->bm, bmop.slots_out, "faces.out", BM_FACE, BM_ELEM_HIDDEN, true);
		BMO_slot_buffer_hflag_disable(em->bm, bmop.slots_out, "edges.out", BM_EDGE, BM_ELEM_HIDDEN, false);

		BMO_slot_buffer_hflag_enable(em->bm, bmop.slots_out, "faces.out", BM_FACE, BM_ELEM_SELECT, true);
		BMO_slot_buffer_hflag_enable(em->bm, bmop.slots_out, "edges.out", BM_EDGE, BM_ELEM_SELECT, true);
	}

	if (!EDBM_op_finish(em, &bmop, op, true)) {
		return OPERATOR_CANCELLED;
	}

	EDBM_update_generic(em, true, true);

	return OPERATOR_FINISHED;
}

void MESH_OT_edge_face_add(wmOperatorType *ot)
{
	/* identifiers */
	ot->name = "Make Edge/Face";
	ot->description = "Add an edge or face to selected";
	ot->idname = "MESH_OT_edge_face_add";

	/* api callbacks */
	ot->exec = edbm_add_edge_face_exec;
	ot->poll = ED_operator_editmesh;

	/* flags */
	ot->flag = OPTYPE_REGISTER | OPTYPE_UNDO;
}

/** \} */

/* -------------------------------------------------------------------- */
/** \name Mark Edge (Seam) Operator
 * \{ */

static int edbm_mark_seam_exec(bContext *C, wmOperator *op)
{
	Scene *scene = CTX_data_scene(C);
	Object *obedit = CTX_data_edit_object(C);
	Mesh *me = ((Mesh *)obedit->data);
	BMEditMesh *em = BKE_editmesh_from_object(obedit);
	BMesh *bm = em->bm;
	BMEdge *eed;
	BMIter iter;
	const bool clear = RNA_boolean_get(op->ptr, "clear");

	/* auto-enable seams drawing */
	if (clear == 0) {
		me->drawflag |= ME_DRAWSEAMS;
	}

	if (clear) {
		BM_ITER_MESH (eed, &iter, bm, BM_EDGES_OF_MESH) {
			if (!BM_elem_flag_test(eed, BM_ELEM_SELECT) || BM_elem_flag_test(eed, BM_ELEM_HIDDEN))
				continue;

			BM_elem_flag_disable(eed, BM_ELEM_SEAM);
		}
	}
	else {
		BM_ITER_MESH (eed, &iter, bm, BM_EDGES_OF_MESH) {
			if (!BM_elem_flag_test(eed, BM_ELEM_SELECT) || BM_elem_flag_test(eed, BM_ELEM_HIDDEN))
				continue;
			BM_elem_flag_enable(eed, BM_ELEM_SEAM);
		}
	}

	ED_uvedit_live_unwrap(scene, obedit);
	EDBM_update_generic(em, true, false);

	return OPERATOR_FINISHED;
}

void MESH_OT_mark_seam(wmOperatorType *ot)
{
	PropertyRNA *prop;

	/* identifiers */
	ot->name = "Mark Seam";
	ot->idname = "MESH_OT_mark_seam";
	ot->description = "(Un)mark selected edges as a seam";

	/* api callbacks */
	ot->exec = edbm_mark_seam_exec;
	ot->poll = ED_operator_editmesh;

	/* flags */
	ot->flag = OPTYPE_REGISTER | OPTYPE_UNDO;

	prop = RNA_def_boolean(ot->srna, "clear", 0, "Clear", "");
	RNA_def_property_flag(prop, PROP_SKIP_SAVE);

	WM_operatortype_props_advanced_begin(ot);
}

/** \} */

/* -------------------------------------------------------------------- */
/** \name Mark Edge (Sharp) Operator
 * \{ */

static int edbm_mark_sharp_exec(bContext *C, wmOperator *op)
{
	Object *obedit = CTX_data_edit_object(C);
	Mesh *me = ((Mesh *)obedit->data);
	BMEditMesh *em = BKE_editmesh_from_object(obedit);
	BMesh *bm = em->bm;
	BMEdge *eed;
	BMIter iter;
	const bool clear = RNA_boolean_get(op->ptr, "clear");
	const bool use_verts = RNA_boolean_get(op->ptr, "use_verts");

	/* auto-enable sharp edge drawing */
	if (clear == 0) {
		me->drawflag |= ME_DRAWSHARP;
	}

	BM_ITER_MESH (eed, &iter, bm, BM_EDGES_OF_MESH) {
		if (use_verts) {
			if (!(BM_elem_flag_test(eed->v1, BM_ELEM_SELECT) || BM_elem_flag_test(eed->v2, BM_ELEM_SELECT))) {
				continue;
			}
		}
		else if (!BM_elem_flag_test(eed, BM_ELEM_SELECT)) {
			continue;
		}

		BM_elem_flag_set(eed, BM_ELEM_SMOOTH, clear);
	}

	EDBM_update_generic(em, true, false);

	return OPERATOR_FINISHED;
}

void MESH_OT_mark_sharp(wmOperatorType *ot)
{
	PropertyRNA *prop;

	/* identifiers */
	ot->name = "Mark Sharp";
	ot->idname = "MESH_OT_mark_sharp";
	ot->description = "(Un)mark selected edges as sharp";

	/* api callbacks */
	ot->exec = edbm_mark_sharp_exec;
	ot->poll = ED_operator_editmesh;

	/* flags */
	ot->flag = OPTYPE_REGISTER | OPTYPE_UNDO;

	prop = RNA_def_boolean(ot->srna, "clear", false, "Clear", "");
	RNA_def_property_flag(prop, PROP_SKIP_SAVE);
	prop = RNA_def_boolean(ot->srna, "use_verts", false, "Vertices",
	                       "Consider vertices instead of edges to select which edges to (un)tag as sharp");
	RNA_def_property_flag(prop, PROP_SKIP_SAVE);
}

static int edbm_vert_connect_exec(bContext *C, wmOperator *op)
{
	Object *obedit = CTX_data_edit_object(C);
	BMEditMesh *em = BKE_editmesh_from_object(obedit);
	BMesh *bm = em->bm;
	BMOperator bmop;
	bool is_pair = (bm->totvertsel == 2);
	int len = 0;
	bool check_degenerate = true;
	const int verts_len = bm->totvertsel;
	BMVert **verts;

	verts = MEM_mallocN(sizeof(*verts) * verts_len, __func__);
	{
		BMIter iter;
		BMVert *v;
		int i = 0;

		BM_ITER_MESH (v, &iter, bm, BM_VERTS_OF_MESH) {
			if (BM_elem_flag_test(v, BM_ELEM_SELECT)) {
				verts[i++] = v;
			}
		}

		if (is_pair) {
			if (BM_vert_pair_share_face_check_cb(
			        verts[0], verts[1],
			        BM_elem_cb_check_hflag_disabled_simple(BMFace *, BM_ELEM_HIDDEN)))
			{
				check_degenerate = false;
				is_pair = false;
			}
		}
	}

	if (is_pair) {
		if (!EDBM_op_init(
		            em, &bmop, op,
		            "connect_vert_pair verts=%eb verts_exclude=%hv faces_exclude=%hf",
		            verts, verts_len, BM_ELEM_HIDDEN, BM_ELEM_HIDDEN))
		{
			goto finally;
		}
	}
	else {
		if (!EDBM_op_init(
		            em, &bmop, op,
		            "connect_verts verts=%eb faces_exclude=%hf check_degenerate=%b",
		            verts, verts_len, BM_ELEM_HIDDEN, check_degenerate))
		{
			goto finally;
		}
	}

	BMO_op_exec(bm, &bmop);
	len = BMO_slot_get(bmop.slots_out, "edges.out")->len;

	if (len) {
		if (is_pair) {
			/* new verts have been added, we have to select the edges, not just flush */
			BMO_slot_buffer_hflag_enable(em->bm, bmop.slots_out, "edges.out", BM_EDGE, BM_ELEM_SELECT, true);
		}
	}

	if (!EDBM_op_finish(em, &bmop, op, true)) {
		len = 0;
	}
	else {
		EDBM_selectmode_flush(em);  /* so newly created edges get the selection state from the vertex */

		EDBM_update_generic(em, true, true);
	}


finally:
	MEM_freeN(verts);
	return len ? OPERATOR_FINISHED : OPERATOR_CANCELLED;
}

void MESH_OT_vert_connect(wmOperatorType *ot)
{
	/* identifiers */
	ot->name = "Vertex Connect";
	ot->idname = "MESH_OT_vert_connect";
	ot->description = "Connect selected vertices of faces, splitting the face";

	/* api callbacks */
	ot->exec = edbm_vert_connect_exec;
	ot->poll = ED_operator_editmesh;

	/* flags */
	ot->flag = OPTYPE_REGISTER | OPTYPE_UNDO;
}

/** \} */

/* -------------------------------------------------------------------- */
/** \name Split Concave Faces Operator
 * \{ */

/**
 * check that endpoints are verts and only have a single selected edge connected.
 */
static bool bm_vert_is_select_history_open(BMesh *bm)
{
	BMEditSelection *ele_a = bm->selected.first;
	BMEditSelection *ele_b = bm->selected.last;
	if ((ele_a->htype == BM_VERT) &&
	    (ele_b->htype == BM_VERT))
	{
		if ((BM_iter_elem_count_flag(BM_EDGES_OF_VERT, (BMVert *)ele_a->ele, BM_ELEM_SELECT, true) == 1) &&
		    (BM_iter_elem_count_flag(BM_EDGES_OF_VERT, (BMVert *)ele_b->ele, BM_ELEM_SELECT, true) == 1))
		{
			return true;
		}
	}

	return false;
}

static bool bm_vert_connect_pair(BMesh *bm, BMVert *v_a, BMVert *v_b)
{
	BMOperator bmop;
	BMVert **verts;
	const int totedge_orig = bm->totedge;

	BMO_op_init(bm, &bmop, BMO_FLAG_DEFAULTS, "connect_vert_pair");

	verts = BMO_slot_buffer_alloc(&bmop, bmop.slots_in, "verts", 2);
	verts[0] = v_a;
	verts[1] = v_b;

	BM_vert_normal_update(verts[0]);
	BM_vert_normal_update(verts[1]);

	BMO_op_exec(bm, &bmop);
	BMO_slot_buffer_hflag_enable(bm, bmop.slots_out, "edges.out", BM_EDGE, BM_ELEM_SELECT, true);
	BMO_op_finish(bm, &bmop);
	return (bm->totedge != totedge_orig);
}

static bool bm_vert_connect_select_history(BMesh *bm)
{
	/* Logic is as follows:
	 *
	 * - If there are any isolated/wire verts - connect as edges.
	 * - Otherwise connect faces.
	 * - If all edges have been created already, closed the loop.
	 */
	if (BLI_listbase_count_ex(&bm->selected, 2) == 2 && (bm->totvertsel > 2)) {
		BMEditSelection *ese;
		int tot = 0;
		bool changed = false;
		bool has_wire = false;
		// bool all_verts;

		/* ensure all verts have history */
		for (ese = bm->selected.first; ese; ese = ese->next, tot++) {
			BMVert *v;
			if (ese->htype != BM_VERT) {
				break;
			}
			v = (BMVert *)ese->ele;
			if ((has_wire == false) && ((v->e == NULL) || BM_vert_is_wire(v))) {
				has_wire = true;
			}
		}
		// all_verts = (ese == NULL);

		if (has_wire == false) {
			/* all verts have faces , connect verts via faces! */
			if (tot == bm->totvertsel) {
				BMEditSelection *ese_last;
				ese_last = bm->selected.first;
				ese = ese_last->next;

				do {

					if (BM_edge_exists((BMVert *)ese_last->ele, (BMVert *)ese->ele)) {
						/* pass, edge exists (and will be selected) */
					}
					else {
						changed |= bm_vert_connect_pair(bm, (BMVert *)ese_last->ele, (BMVert *)ese->ele);
					}
				} while ((void)
				         (ese_last = ese),
				         (ese = ese->next));

				if (changed) {
					return true;
				}
			}

			if (changed == false) {
				/* existing loops: close the selection */
				if (bm_vert_is_select_history_open(bm)) {
					changed |= bm_vert_connect_pair(
					        bm,
					        (BMVert *)((BMEditSelection *)bm->selected.first)->ele,
					        (BMVert *)((BMEditSelection *)bm->selected.last)->ele);

					if (changed) {
						return true;
					}
				}
			}
		}

		else {
			/* no faces, simply connect the verts by edges */
			BMEditSelection *ese_prev;
			ese_prev = bm->selected.first;
			ese = ese_prev->next;


			do {
				if (BM_edge_exists((BMVert *)ese_prev->ele, (BMVert *)ese->ele)) {
					/* pass, edge exists (and will be selected) */
				}
				else {
					BMEdge *e;
					e = BM_edge_create(bm, (BMVert *)ese_prev->ele, (BMVert *)ese->ele, NULL, 0);
					BM_edge_select_set(bm, e, true);
					changed = true;
				}
			} while ((void)
			         (ese_prev = ese),
			         (ese = ese->next));

			if (changed == false) {
				/* existing loops: close the selection */
				if (bm_vert_is_select_history_open(bm)) {
					BMEdge *e;
					ese_prev = bm->selected.first;
					ese = bm->selected.last;
					e = BM_edge_create(bm, (BMVert *)ese_prev->ele, (BMVert *)ese->ele, NULL, 0);
					BM_edge_select_set(bm, e, true);
				}
			}

			return true;
		}
	}

	return false;
}

/**
 * Convert an edge selection to a temp vertex selection
 * (which must be cleared after use as a path to connect).
 */
static bool bm_vert_connect_select_history_edge_to_vert_path(BMesh *bm, ListBase *r_selected)
{
	ListBase selected_orig = {NULL, NULL};
	BMEditSelection *ese;
	int edges_len = 0;
	bool side = false;

	/* first check all edges are OK */
	for (ese = bm->selected.first; ese; ese = ese->next) {
		if (ese->htype == BM_EDGE) {
			edges_len += 1;
		}
		else {
			return false;
		}
	}
	/* if this is a mixed selection, bail out! */
	if (bm->totedgesel != edges_len) {
		return false;
	}

	SWAP(ListBase, bm->selected, selected_orig);

	/* convert edge selection into 2 ordered loops (where the first edge ends up in the middle) */
	for (ese = selected_orig.first; ese; ese = ese->next) {
		BMEdge *e_curr = (BMEdge *)ese->ele;
		BMEdge *e_prev = ese->prev ? (BMEdge *)ese->prev->ele : NULL;
		BMLoop *l_curr;
		BMLoop *l_prev;
		BMVert *v;

		if (e_prev) {
			BMFace *f = BM_edge_pair_share_face_by_len(e_curr, e_prev, &l_curr, &l_prev, true);
			if (f) {
				if ((e_curr->v1 != l_curr->v) == (e_prev->v1 != l_prev->v)) {
					side = !side;
				}
			}
			else if (is_quad_flip_v3(e_curr->v1->co, e_curr->v2->co, e_prev->v2->co, e_prev->v1->co)) {
				side = !side;
			}
		}

		v = (&e_curr->v1)[side];
		if (!bm->selected.last || (BMVert *)((BMEditSelection *)bm->selected.last)->ele != v) {
			BM_select_history_store_notest(bm, v);
		}

		v = (&e_curr->v1)[!side];
		if (!bm->selected.first || (BMVert *)((BMEditSelection *)bm->selected.first)->ele != v) {
			BM_select_history_store_head_notest(bm, v);
		}

		e_prev = e_curr;
	}

	*r_selected = bm->selected;
	bm->selected = selected_orig;

	return true;
}

static int edbm_vert_connect_path_exec(bContext *C, wmOperator *op)
{
	Object *obedit = CTX_data_edit_object(C);
	BMEditMesh *em = BKE_editmesh_from_object(obedit);
	BMesh *bm = em->bm;
	bool is_pair = (em->bm->totvertsel == 2);
	ListBase selected_orig = {NULL, NULL};
	int retval;

	/* when there is only 2 vertices, we can ignore selection order */
	if (is_pair) {
		return edbm_vert_connect_exec(C, op);
	}

	if (bm->selected.first) {
		BMEditSelection *ese = bm->selected.first;
		if (ese->htype == BM_EDGE) {
			if (bm_vert_connect_select_history_edge_to_vert_path(bm, &selected_orig)) {
				SWAP(ListBase, bm->selected, selected_orig);
			}
		}
	}

	if (bm_vert_connect_select_history(bm)) {
		EDBM_selectmode_flush(em);
		EDBM_update_generic(em, true, true);
		retval = OPERATOR_FINISHED;
	}
	else {
		BKE_report(op->reports, RPT_ERROR, "Invalid selection order");
		retval = OPERATOR_CANCELLED;
	}

	if (!BLI_listbase_is_empty(&selected_orig)) {
		BM_select_history_clear(bm);
		bm->selected = selected_orig;
	}

	return retval;
}

void MESH_OT_vert_connect_path(wmOperatorType *ot)
{
	/* identifiers */
	ot->name = "Vertex Connect Path";
	ot->idname = "MESH_OT_vert_connect_path";
	ot->description = "Connect vertices by their selection order, creating edges, splitting faces";

	/* api callbacks */
	ot->exec = edbm_vert_connect_path_exec;
	ot->poll = ED_operator_editmesh;

	/* flags */
	ot->flag = OPTYPE_REGISTER | OPTYPE_UNDO;
}

static int edbm_vert_connect_concave_exec(bContext *C, wmOperator *op)
{
	Object *obedit = CTX_data_edit_object(C);
	BMEditMesh *em = BKE_editmesh_from_object(obedit);

	if (!EDBM_op_call_and_selectf(
	             em, op,
	             "faces.out", true,
	             "connect_verts_concave faces=%hf",
	             BM_ELEM_SELECT))
	{
		return OPERATOR_CANCELLED;
	}


	EDBM_update_generic(em, true, true);
	return OPERATOR_FINISHED;
}

void MESH_OT_vert_connect_concave(wmOperatorType *ot)
{
	/* identifiers */
	ot->name = "Split Concave Faces";
	ot->idname = "MESH_OT_vert_connect_concave";
	ot->description = "Make all faces convex";

	/* api callbacks */
	ot->exec = edbm_vert_connect_concave_exec;
	ot->poll = ED_operator_editmesh;

	/* flags */
	ot->flag = OPTYPE_REGISTER | OPTYPE_UNDO;
}

/** \} */

/* -------------------------------------------------------------------- */
/** \name Split Non-Planar Faces Operator
 * \{ */

static int edbm_vert_connect_nonplaner_exec(bContext *C, wmOperator *op)
{
	Object *obedit = CTX_data_edit_object(C);
	BMEditMesh *em = BKE_editmesh_from_object(obedit);

	const float angle_limit = RNA_float_get(op->ptr, "angle_limit");

	if (!EDBM_op_call_and_selectf(
	             em, op,
	             "faces.out", true,
	             "connect_verts_nonplanar faces=%hf angle_limit=%f",
	             BM_ELEM_SELECT, angle_limit))
	{
		return OPERATOR_CANCELLED;
	}


	EDBM_update_generic(em, true, true);
	return OPERATOR_FINISHED;
}

void MESH_OT_vert_connect_nonplanar(wmOperatorType *ot)
{
	PropertyRNA *prop;

	/* identifiers */
	ot->name = "Split Non-Planar Faces";
	ot->idname = "MESH_OT_vert_connect_nonplanar";
	ot->description = "Split non-planar faces that exceed the angle threshold";

	/* api callbacks */
	ot->exec = edbm_vert_connect_nonplaner_exec;
	ot->poll = ED_operator_editmesh;

	/* flags */
	ot->flag = OPTYPE_REGISTER | OPTYPE_UNDO;

	/* props */
	prop = RNA_def_float_rotation(ot->srna, "angle_limit", 0, NULL, 0.0f, DEG2RADF(180.0f),
	                              "Max Angle", "Angle limit", 0.0f, DEG2RADF(180.0f));
	RNA_def_property_float_default(prop, DEG2RADF(5.0f));
}

/** \} */

/* -------------------------------------------------------------------- */
/** \name Make Planar Faces Operator
 * \{ */

static int edbm_face_make_planar_exec(bContext *C, wmOperator *op)
{
	Object *obedit = CTX_data_edit_object(C);
	BMEditMesh *em = BKE_editmesh_from_object(obedit);
	const int repeat = RNA_int_get(op->ptr, "repeat");
	const float fac = RNA_float_get(op->ptr, "factor");

	if (!EDBM_op_callf(
	        em, op, "planar_faces faces=%hf iterations=%i factor=%f",
	        BM_ELEM_SELECT, repeat, fac))
	{
		return OPERATOR_CANCELLED;
	}

	EDBM_update_generic(em, true, true);
	return OPERATOR_FINISHED;
}

void MESH_OT_face_make_planar(wmOperatorType *ot)
{
	/* identifiers */
	ot->name = "Make Planar Faces";
	ot->idname = "MESH_OT_face_make_planar";
	ot->description = "Flatten selected faces";

	/* api callbacks */
	ot->exec = edbm_face_make_planar_exec;
	ot->poll = ED_operator_editmesh;

	/* flags */
	ot->flag = OPTYPE_REGISTER | OPTYPE_UNDO;

	/* props */
	RNA_def_float(ot->srna, "factor", 1.0f, -10.0f, 10.0f, "Factor", "", 0.0f, 1.0f);
	RNA_def_int(ot->srna, "repeat", 1, 1, 10000, "Iterations", "", 1, 200);
}

/** \} */

/* -------------------------------------------------------------------- */
/** \name Split Edge Operator
 * \{ */

static int edbm_edge_split_exec(bContext *C, wmOperator *op)
{
	Object *obedit = CTX_data_edit_object(C);
	BMEditMesh *em = BKE_editmesh_from_object(obedit);

	if (!EDBM_op_call_and_selectf(
	        em, op,
	        "edges.out", false,
	        "split_edges edges=%he",
	        BM_ELEM_SELECT))
	{
		return OPERATOR_CANCELLED;
	}

	if (em->selectmode == SCE_SELECT_FACE) {
		EDBM_select_flush(em);
	}

	EDBM_update_generic(em, true, true);

	return OPERATOR_FINISHED;
}

void MESH_OT_edge_split(wmOperatorType *ot)
{
	/* identifiers */
	ot->name = "Edge Split";
	ot->idname = "MESH_OT_edge_split";
	ot->description = "Split selected edges so that each neighbor face gets its own copy";

	/* api callbacks */
	ot->exec = edbm_edge_split_exec;
	ot->poll = ED_operator_editmesh;

	/* flags */
	ot->flag = OPTYPE_REGISTER | OPTYPE_UNDO;
}

/** \} */

/* -------------------------------------------------------------------- */
/** \name Duplicate Operator
 * \{ */

static int edbm_duplicate_exec(bContext *C, wmOperator *op)
{
	Object *ob = CTX_data_edit_object(C);
	BMEditMesh *em = BKE_editmesh_from_object(ob);
	BMesh *bm = em->bm;
	BMOperator bmop;

	EDBM_op_init(
	        em, &bmop, op,
	        "duplicate geom=%hvef use_select_history=%b",
	        BM_ELEM_SELECT, true);

	BMO_op_exec(bm, &bmop);

	/* de-select all would clear otherwise */
	BM_SELECT_HISTORY_BACKUP(bm);

	EDBM_flag_disable_all(em, BM_ELEM_SELECT);

	BMO_slot_buffer_hflag_enable(bm, bmop.slots_out, "geom.out", BM_ALL_NOLOOP, BM_ELEM_SELECT, true);

	/* rebuild editselection */
	BM_SELECT_HISTORY_RESTORE(bm);

	if (!EDBM_op_finish(em, &bmop, op, true)) {
		return OPERATOR_CANCELLED;
	}

	EDBM_update_generic(em, true, true);

	return OPERATOR_FINISHED;
}

static int edbm_duplicate_invoke(bContext *C, wmOperator *op, const wmEvent *UNUSED(event))
{
	WM_cursor_wait(1);
	edbm_duplicate_exec(C, op);
	WM_cursor_wait(0);

	return OPERATOR_FINISHED;
}

void MESH_OT_duplicate(wmOperatorType *ot)
{
	/* identifiers */
	ot->name = "Duplicate";
	ot->description = "Duplicate selected vertices, edges or faces";
	ot->idname = "MESH_OT_duplicate";

	/* api callbacks */
	ot->invoke = edbm_duplicate_invoke;
	ot->exec = edbm_duplicate_exec;

	ot->poll = ED_operator_editmesh;

	/* to give to transform */
	RNA_def_int(ot->srna, "mode", TFM_TRANSLATION, 0, INT_MAX, "Mode", "", 0, INT_MAX);
}

/** \} */

/* -------------------------------------------------------------------- */
/** \name Flip Normals Operator
 * \{ */
static int edbm_flip_normals_exec(bContext *C, wmOperator *op)
{
	Object *obedit = CTX_data_edit_object(C);
	BMEditMesh *em = BKE_editmesh_from_object(obedit);

	if (!EDBM_op_callf(
	        em, op, "reverse_faces faces=%hf flip_multires=%b",
	        BM_ELEM_SELECT, true))
	{
		return OPERATOR_CANCELLED;
	}

	EDBM_update_generic(em, true, false);

	return OPERATOR_FINISHED;
}

void MESH_OT_flip_normals(wmOperatorType *ot)
{
	/* identifiers */
	ot->name = "Flip Normals";
	ot->description = "Flip the direction of selected faces' normals (and of their vertices)";
	ot->idname = "MESH_OT_flip_normals";

	/* api callbacks */
	ot->exec = edbm_flip_normals_exec;
	ot->poll = ED_operator_editmesh;

	/* flags */
	ot->flag = OPTYPE_REGISTER | OPTYPE_UNDO;
}

/** \} */

/* -------------------------------------------------------------------- */
/** \name Rotate Edge Operator
 * \{ */

/**
 * Rotate the edges between selected faces, otherwise rotate the selected edges.
 */
static int edbm_edge_rotate_selected_exec(bContext *C, wmOperator *op)
{
	Object *obedit = CTX_data_edit_object(C);
	BMEditMesh *em = BKE_editmesh_from_object(obedit);
	BMOperator bmop;
	BMEdge *eed;
	BMIter iter;
	const bool use_ccw = RNA_boolean_get(op->ptr, "use_ccw");
	int tot = 0;

	if (em->bm->totedgesel == 0) {
		BKE_report(op->reports, RPT_ERROR, "Select edges or face pairs for edge loops to rotate about");
		return OPERATOR_CANCELLED;
	}

	/* first see if we have two adjacent faces */
	BM_ITER_MESH (eed, &iter, em->bm, BM_EDGES_OF_MESH) {
		BM_elem_flag_disable(eed, BM_ELEM_TAG);
		if (BM_elem_flag_test(eed, BM_ELEM_SELECT)) {
			BMFace *fa, *fb;
			if (BM_edge_face_pair(eed, &fa, &fb)) {
				/* if both faces are selected we rotate between them,
				 * otherwise - rotate between 2 unselected - but not mixed */
				if (BM_elem_flag_test(fa, BM_ELEM_SELECT) == BM_elem_flag_test(fb, BM_ELEM_SELECT)) {
					BM_elem_flag_enable(eed, BM_ELEM_TAG);
					tot++;
				}
			}
		}
	}

	/* ok, we don't have two adjacent faces, but we do have two selected ones.
	 * that's an error condition.*/
	if (tot == 0) {
		BKE_report(op->reports, RPT_ERROR, "Could not find any selected edges that can be rotated");
		return OPERATOR_CANCELLED;
	}

	EDBM_op_init(em, &bmop, op, "rotate_edges edges=%he use_ccw=%b", BM_ELEM_TAG, use_ccw);

	/* avoids leaving old verts selected which can be a problem running multiple times,
	 * since this means the edges become selected around the face which then attempt to rotate */
	BMO_slot_buffer_hflag_disable(em->bm, bmop.slots_in, "edges", BM_EDGE, BM_ELEM_SELECT, true);

	BMO_op_exec(em->bm, &bmop);
	/* edges may rotate into hidden vertices, if this does _not_ run we get an ilogical state */
	BMO_slot_buffer_hflag_disable(em->bm, bmop.slots_out, "edges.out", BM_EDGE, BM_ELEM_HIDDEN, true);
	BMO_slot_buffer_hflag_enable(em->bm, bmop.slots_out, "edges.out", BM_EDGE, BM_ELEM_SELECT, true);

	const int tot_rotate = BMO_slot_buffer_count(bmop.slots_out, "edges.out");
	const int tot_failed = tot - tot_rotate;
	if (tot_failed != 0) {
		/* If some edges fail to rotate, we need to re-select them,
		 * otherwise we can end up with invalid selection
		 * (unselected edge between 2 selected faces). */
		BM_mesh_elem_hflag_enable_test(em->bm, BM_EDGE, BM_ELEM_SELECT, true, false, BM_ELEM_TAG);

		BKE_reportf(op->reports, RPT_WARNING, "Unable to rotate %d edge(s)", tot_failed);
	}

	EDBM_selectmode_flush(em);

	if (!EDBM_op_finish(em, &bmop, op, true)) {
		return OPERATOR_CANCELLED;
	}

	EDBM_update_generic(em, true, true);

	return OPERATOR_FINISHED;
}

void MESH_OT_edge_rotate(wmOperatorType *ot)
{
	/* identifiers */
	ot->name = "Rotate Selected Edge";
	ot->description = "Rotate selected edge or adjoining faces";
	ot->idname = "MESH_OT_edge_rotate";

	/* api callbacks */
	ot->exec = edbm_edge_rotate_selected_exec;
	ot->poll = ED_operator_editmesh;

	/* flags */
	ot->flag = OPTYPE_REGISTER | OPTYPE_UNDO;

	/* props */
	RNA_def_boolean(ot->srna, "use_ccw", false, "Counter Clockwise", "");
}

/** \} */

/* -------------------------------------------------------------------- */
/** \name Hide Operator
 * \{ */

static int edbm_hide_exec(bContext *C, wmOperator *op)
{
	Object *obedit = CTX_data_edit_object(C);
	BMEditMesh *em = BKE_editmesh_from_object(obedit);

	EDBM_mesh_hide(em, RNA_boolean_get(op->ptr, "unselected"));

	EDBM_update_generic(em, true, false);

	return OPERATOR_FINISHED;
}

void MESH_OT_hide(wmOperatorType *ot)
{
	/* identifiers */
	ot->name = "Hide Selection";
	ot->idname = "MESH_OT_hide";
	ot->description = "Hide (un)selected vertices, edges or faces";

	/* api callbacks */
	ot->exec = edbm_hide_exec;
	ot->poll = ED_operator_editmesh;

	/* flags */
	ot->flag = OPTYPE_REGISTER | OPTYPE_UNDO;

	/* props */
	RNA_def_boolean(ot->srna, "unselected", false, "Unselected", "Hide unselected rather than selected");
}

/** \} */

/* -------------------------------------------------------------------- */
/** \name Reveal Operator
 * \{ */

static int edbm_reveal_exec(bContext *C, wmOperator *op)
{
	Object *obedit = CTX_data_edit_object(C);
	BMEditMesh *em = BKE_editmesh_from_object(obedit);
	const bool select = RNA_boolean_get(op->ptr, "select");

	EDBM_mesh_reveal(em, select);

	EDBM_update_generic(em, true, false);

	return OPERATOR_FINISHED;
}

void MESH_OT_reveal(wmOperatorType *ot)
{
	/* identifiers */
	ot->name = "Reveal Hidden";
	ot->idname = "MESH_OT_reveal";
	ot->description = "Reveal all hidden vertices, edges and faces";

	/* api callbacks */
	ot->exec = edbm_reveal_exec;
	ot->poll = ED_operator_editmesh;

	/* flags */
	ot->flag = OPTYPE_REGISTER | OPTYPE_UNDO;

	RNA_def_boolean(ot->srna, "select", true, "Select", "");
}

/** \} */

/* -------------------------------------------------------------------- */
/** \name Recalculate Normals Operator
 * \{ */

static int edbm_normals_make_consistent_exec(bContext *C, wmOperator *op)
{
	Object *obedit = CTX_data_edit_object(C);
	BMEditMesh *em = BKE_editmesh_from_object(obedit);

	/* doflip has to do with bmesh_rationalize_normals, it's an internal
	 * thing */
	if (!EDBM_op_callf(em, op, "recalc_face_normals faces=%hf", BM_ELEM_SELECT))
		return OPERATOR_CANCELLED;

	if (RNA_boolean_get(op->ptr, "inside")) {
		EDBM_op_callf(em, op, "reverse_faces faces=%hf flip_multires=%b", BM_ELEM_SELECT, true);
	}

	EDBM_update_generic(em, true, false);

	return OPERATOR_FINISHED;
}

void MESH_OT_normals_make_consistent(wmOperatorType *ot)
{
	/* identifiers */
	ot->name = "Make Normals Consistent";
	ot->description = "Make face and vertex normals point either outside or inside the mesh";
	ot->idname = "MESH_OT_normals_make_consistent";

	/* api callbacks */
	ot->exec = edbm_normals_make_consistent_exec;
	ot->poll = ED_operator_editmesh;

	/* flags */
	ot->flag = OPTYPE_REGISTER | OPTYPE_UNDO;

	RNA_def_boolean(ot->srna, "inside", false, "Inside", "");
}

/** \} */

/* -------------------------------------------------------------------- */
/** \name Smooth Vertex Operator
 * \{ */

static int edbm_do_smooth_vertex_exec(bContext *C, wmOperator *op)
{
	Object *obedit = CTX_data_edit_object(C);
	Mesh *me = obedit->data;
	BMEditMesh *em = BKE_editmesh_from_object(obedit);
	ModifierData *md;
	bool mirrx = false, mirry = false, mirrz = false;
	int i, repeat;
	float clip_dist = 0.0f;
	const float fac = RNA_float_get(op->ptr, "factor");
	const bool use_topology = (me->editflag & ME_EDIT_MIRROR_TOPO) != 0;

	const bool xaxis = RNA_boolean_get(op->ptr, "xaxis");
	const bool yaxis = RNA_boolean_get(op->ptr, "yaxis");
	const bool zaxis = RNA_boolean_get(op->ptr, "zaxis");

	/* mirror before smooth */
	if (((Mesh *)obedit->data)->editflag & ME_EDIT_MIRROR_X) {
		EDBM_verts_mirror_cache_begin(em, 0, false, true, use_topology);
	}

	/* if there is a mirror modifier with clipping, flag the verts that
	 * are within tolerance of the plane(s) of reflection
	 */
	for (md = obedit->modifiers.first; md; md = md->next) {
		if (md->type == eModifierType_Mirror && (md->mode & eModifierMode_Realtime)) {
			MirrorModifierData *mmd = (MirrorModifierData *)md;

			if (mmd->flag & MOD_MIR_CLIPPING) {
				if (mmd->flag & MOD_MIR_AXIS_X)
					mirrx = true;
				if (mmd->flag & MOD_MIR_AXIS_Y)
					mirry = true;
				if (mmd->flag & MOD_MIR_AXIS_Z)
					mirrz = true;

				clip_dist = mmd->tolerance;
			}
		}
	}

	repeat = RNA_int_get(op->ptr, "repeat");
	if (!repeat)
		repeat = 1;

	for (i = 0; i < repeat; i++) {
		if (!EDBM_op_callf(
		            em, op,
		            "smooth_vert verts=%hv factor=%f mirror_clip_x=%b mirror_clip_y=%b mirror_clip_z=%b "
		            "clip_dist=%f use_axis_x=%b use_axis_y=%b use_axis_z=%b",
		            BM_ELEM_SELECT, fac, mirrx, mirry, mirrz, clip_dist, xaxis, yaxis, zaxis))
		{
			return OPERATOR_CANCELLED;
		}
	}

	/* apply mirror */
	if (((Mesh *)obedit->data)->editflag & ME_EDIT_MIRROR_X) {
		EDBM_verts_mirror_apply(em, BM_ELEM_SELECT, 0);
		EDBM_verts_mirror_cache_end(em);
	}

	EDBM_update_generic(em, true, false);

	return OPERATOR_FINISHED;
}


void MESH_OT_vertices_smooth(wmOperatorType *ot)
{
	/* identifiers */
	ot->name = "Smooth Vertex";
	ot->description = "Flatten angles of selected vertices";
	ot->idname = "MESH_OT_vertices_smooth";

	/* api callbacks */
	ot->exec = edbm_do_smooth_vertex_exec;
	ot->poll = ED_operator_editmesh;

	/* flags */
	ot->flag = OPTYPE_REGISTER | OPTYPE_UNDO;

	RNA_def_float(ot->srna, "factor", 0.5f, -10.0f, 10.0f, "Smoothing", "Smoothing factor", 0.0f, 1.0f);
	RNA_def_int(ot->srna, "repeat", 1, 1, 1000, "Repeat", "Number of times to smooth the mesh", 1, 100);

	WM_operatortype_props_advanced_begin(ot);

	RNA_def_boolean(ot->srna, "xaxis", true, "X-Axis", "Smooth along the X axis");
	RNA_def_boolean(ot->srna, "yaxis", true, "Y-Axis", "Smooth along the Y axis");
	RNA_def_boolean(ot->srna, "zaxis", true, "Z-Axis", "Smooth along the Z axis");
}

/** \} */

/* -------------------------------------------------------------------- */
/** \name Laplacian Vertex Smooth Operator
 * \{ */

static int edbm_do_smooth_laplacian_vertex_exec(bContext *C, wmOperator *op)
{
	Object *obedit = CTX_data_edit_object(C);
	BMEditMesh *em = BKE_editmesh_from_object(obedit);
	Mesh *me = obedit->data;
	bool use_topology = (me->editflag & ME_EDIT_MIRROR_TOPO) != 0;
	bool usex = true, usey = true, usez = true, preserve_volume = true;
	int i, repeat;
	float lambda_factor;
	float lambda_border;
	BMIter fiter;
	BMFace *f;

	/* Check if select faces are triangles	*/
	BM_ITER_MESH (f, &fiter, em->bm, BM_FACES_OF_MESH) {
		if (BM_elem_flag_test(f, BM_ELEM_SELECT)) {
			if (f->len > 4) {
				BKE_report(op->reports, RPT_WARNING, "Selected faces must be triangles or quads");
				return OPERATOR_CANCELLED;
			}
		}
	}

	/* mirror before smooth */
	if (((Mesh *)obedit->data)->editflag & ME_EDIT_MIRROR_X) {
		EDBM_verts_mirror_cache_begin(em, 0, false, true, use_topology);
	}

	repeat = RNA_int_get(op->ptr, "repeat");
	lambda_factor = RNA_float_get(op->ptr, "lambda_factor");
	lambda_border = RNA_float_get(op->ptr, "lambda_border");
	usex = RNA_boolean_get(op->ptr, "use_x");
	usey = RNA_boolean_get(op->ptr, "use_y");
	usez = RNA_boolean_get(op->ptr, "use_z");
	preserve_volume = RNA_boolean_get(op->ptr, "preserve_volume");
	if (!repeat)
		repeat = 1;

	for (i = 0; i < repeat; i++) {
		if (!EDBM_op_callf(
		            em, op,
		            "smooth_laplacian_vert verts=%hv lambda_factor=%f lambda_border=%f use_x=%b use_y=%b use_z=%b preserve_volume=%b",
		            BM_ELEM_SELECT, lambda_factor, lambda_border, usex, usey, usez, preserve_volume))
		{
			return OPERATOR_CANCELLED;
		}
	}

	/* apply mirror */
	if (((Mesh *)obedit->data)->editflag & ME_EDIT_MIRROR_X) {
		EDBM_verts_mirror_apply(em, BM_ELEM_SELECT, 0);
		EDBM_verts_mirror_cache_end(em);
	}

	EDBM_update_generic(em, true, false);

	return OPERATOR_FINISHED;
}

void MESH_OT_vertices_smooth_laplacian(wmOperatorType *ot)
{
	/* identifiers */
	ot->name = "Laplacian Smooth Vertex";
	ot->description = "Laplacian smooth of selected vertices";
	ot->idname = "MESH_OT_vertices_smooth_laplacian";

	/* api callbacks */
	ot->exec = edbm_do_smooth_laplacian_vertex_exec;
	ot->poll = ED_operator_editmesh;

	/* flags */
	ot->flag = OPTYPE_REGISTER | OPTYPE_UNDO;

	RNA_def_int(ot->srna, "repeat", 1, 1, 1000,
	            "Number of iterations to smooth the mesh", "", 1, 200);
	RNA_def_float(ot->srna, "lambda_factor", 5e-5f, 1e-7f, 1000.0f,
	              "Lambda factor", "", 1e-7f, 1000.0f);
	RNA_def_float(ot->srna, "lambda_border", 5e-5f, 1e-7f, 1000.0f,
	              "Lambda factor in border", "", 1e-7f, 1000.0f);

	WM_operatortype_props_advanced_begin(ot);

	RNA_def_boolean(ot->srna, "use_x", true, "Smooth X Axis", "Smooth object along X axis");
	RNA_def_boolean(ot->srna, "use_y", true, "Smooth Y Axis", "Smooth object along Y axis");
	RNA_def_boolean(ot->srna, "use_z", true, "Smooth Z Axis", "Smooth object along Z axis");
	RNA_def_boolean(ot->srna, "preserve_volume", true, "Preserve Volume", "Apply volume preservation after smooth");
}

/** \} */

/* -------------------------------------------------------------------- */
/** \name Set Faces Smooth Shading Operator
 * \{ */

static void mesh_set_smooth_faces(BMEditMesh *em, short smooth)
{
	BMIter iter;
	BMFace *efa;

	if (em == NULL) return;

	BM_ITER_MESH (efa, &iter, em->bm, BM_FACES_OF_MESH) {
		if (BM_elem_flag_test(efa, BM_ELEM_SELECT)) {
			BM_elem_flag_set(efa, BM_ELEM_SMOOTH, smooth);
		}
	}
}

static int edbm_faces_shade_smooth_exec(bContext *C, wmOperator *UNUSED(op))
{
	Object *obedit = CTX_data_edit_object(C);
	BMEditMesh *em = BKE_editmesh_from_object(obedit);

	mesh_set_smooth_faces(em, 1);

	EDBM_update_generic(em, false, false);

	return OPERATOR_FINISHED;
}

void MESH_OT_faces_shade_smooth(wmOperatorType *ot)
{
	/* identifiers */
	ot->name = "Shade Smooth";
	ot->description = "Display faces smooth (using vertex normals)";
	ot->idname = "MESH_OT_faces_shade_smooth";

	/* api callbacks */
	ot->exec = edbm_faces_shade_smooth_exec;
	ot->poll = ED_operator_editmesh;

	/* flags */
	ot->flag = OPTYPE_REGISTER | OPTYPE_UNDO;
}

/** \} */

/* -------------------------------------------------------------------- */
/** \name Set Faces Flat Shading Operator
 * \{ */

static int edbm_faces_shade_flat_exec(bContext *C, wmOperator *UNUSED(op))
{
	Object *obedit = CTX_data_edit_object(C);
	BMEditMesh *em = BKE_editmesh_from_object(obedit);

	mesh_set_smooth_faces(em, 0);

	EDBM_update_generic(em, false, false);

	return OPERATOR_FINISHED;
}

void MESH_OT_faces_shade_flat(wmOperatorType *ot)
{
	/* identifiers */
	ot->name = "Shade Flat";
	ot->description = "Display faces flat";
	ot->idname = "MESH_OT_faces_shade_flat";

	/* api callbacks */
	ot->exec = edbm_faces_shade_flat_exec;
	ot->poll = ED_operator_editmesh;

	/* flags */
	ot->flag = OPTYPE_REGISTER | OPTYPE_UNDO;
}

/** \} */

/* -------------------------------------------------------------------- */
/** \name UV/Color Rotate/Reverse Operator
 * \{ */

static int edbm_rotate_uvs_exec(bContext *C, wmOperator *op)
{
	Object *ob = CTX_data_edit_object(C);
	BMEditMesh *em = BKE_editmesh_from_object(ob);
	BMOperator bmop;

	/* get the direction from RNA */
	const bool use_ccw = RNA_boolean_get(op->ptr, "use_ccw");

	/* initialize the bmop using EDBM api, which does various ui error reporting and other stuff */
	EDBM_op_init(em, &bmop, op, "rotate_uvs faces=%hf use_ccw=%b", BM_ELEM_SELECT, use_ccw);

	/* execute the operator */
	BMO_op_exec(em->bm, &bmop);

	/* finish the operator */
	if (!EDBM_op_finish(em, &bmop, op, true)) {
		return OPERATOR_CANCELLED;
	}

	EDBM_update_generic(em, false, false);

	return OPERATOR_FINISHED;
}

static int edbm_reverse_uvs_exec(bContext *C, wmOperator *op)
{
	Object *ob = CTX_data_edit_object(C);
	BMEditMesh *em = BKE_editmesh_from_object(ob);
	BMOperator bmop;

	/* initialize the bmop using EDBM api, which does various ui error reporting and other stuff */
	EDBM_op_init(em, &bmop, op, "reverse_uvs faces=%hf", BM_ELEM_SELECT);

	/* execute the operator */
	BMO_op_exec(em->bm, &bmop);

	/* finish the operator */
	if (!EDBM_op_finish(em, &bmop, op, true)) {
		return OPERATOR_CANCELLED;
	}

	EDBM_update_generic(em, false, false);

	return OPERATOR_FINISHED;
}

static int edbm_rotate_colors_exec(bContext *C, wmOperator *op)
{
	Object *ob = CTX_data_edit_object(C);
	BMEditMesh *em = BKE_editmesh_from_object(ob);
	BMOperator bmop;

	/* get the direction from RNA */
	const bool use_ccw = RNA_boolean_get(op->ptr, "use_ccw");

	/* initialize the bmop using EDBM api, which does various ui error reporting and other stuff */
	EDBM_op_init(em, &bmop, op, "rotate_colors faces=%hf use_ccw=%b", BM_ELEM_SELECT, use_ccw);

	/* execute the operator */
	BMO_op_exec(em->bm, &bmop);

	/* finish the operator */
	if (!EDBM_op_finish(em, &bmop, op, true)) {
		return OPERATOR_CANCELLED;
	}

	/* dependencies graph and notification stuff */
	EDBM_update_generic(em, false, false);

	return OPERATOR_FINISHED;
}


static int edbm_reverse_colors_exec(bContext *C, wmOperator *op)
{
	Object *ob = CTX_data_edit_object(C);
	BMEditMesh *em = BKE_editmesh_from_object(ob);
	BMOperator bmop;

	/* initialize the bmop using EDBM api, which does various ui error reporting and other stuff */
	EDBM_op_init(em, &bmop, op, "reverse_colors faces=%hf", BM_ELEM_SELECT);

	/* execute the operator */
	BMO_op_exec(em->bm, &bmop);

	/* finish the operator */
	if (!EDBM_op_finish(em, &bmop, op, true)) {
		return OPERATOR_CANCELLED;
	}

	EDBM_update_generic(em, false, false);

	return OPERATOR_FINISHED;
}

void MESH_OT_uvs_rotate(wmOperatorType *ot)
{
	/* identifiers */
	ot->name = "Rotate UVs";
	ot->idname = "MESH_OT_uvs_rotate";
	ot->description = "Rotate UV coordinates inside faces";

	/* api callbacks */
	ot->exec = edbm_rotate_uvs_exec;
	ot->poll = ED_operator_editmesh;

	/* flags */
	ot->flag = OPTYPE_REGISTER | OPTYPE_UNDO;

	/* props */
	RNA_def_boolean(ot->srna, "use_ccw", false, "Counter Clockwise", "");
}

void MESH_OT_uvs_reverse(wmOperatorType *ot)
{
	/* identifiers */
	ot->name = "Reverse UVs";
	ot->idname = "MESH_OT_uvs_reverse";
	ot->description = "Flip direction of UV coordinates inside faces";

	/* api callbacks */
	ot->exec = edbm_reverse_uvs_exec;
	ot->poll = ED_operator_editmesh;

	/* flags */
	ot->flag = OPTYPE_REGISTER | OPTYPE_UNDO;

	/* props */
	//RNA_def_enum(ot->srna, "axis", axis_items, DIRECTION_CW, "Axis", "Axis to mirror UVs around");
}

void MESH_OT_colors_rotate(wmOperatorType *ot)
{
	/* identifiers */
	ot->name = "Rotate Colors";
	ot->idname = "MESH_OT_colors_rotate";
	ot->description = "Rotate vertex colors inside faces";

	/* api callbacks */
	ot->exec = edbm_rotate_colors_exec;
	ot->poll = ED_operator_editmesh;

	/* flags */
	ot->flag = OPTYPE_REGISTER | OPTYPE_UNDO;

	/* props */
	RNA_def_boolean(ot->srna, "use_ccw", false, "Counter Clockwise", "");
}

void MESH_OT_colors_reverse(wmOperatorType *ot)
{
	/* identifiers */
	ot->name = "Reverse Colors";
	ot->idname = "MESH_OT_colors_reverse";
	ot->description = "Flip direction of vertex colors inside faces";

	/* api callbacks */
	ot->exec = edbm_reverse_colors_exec;
	ot->poll = ED_operator_editmesh;

	/* flags */
	ot->flag = OPTYPE_REGISTER | OPTYPE_UNDO;

	/* props */
	//RNA_def_enum(ot->srna, "axis", axis_items, DIRECTION_CW, "Axis", "Axis to mirror colors around");
}

/** \} */

/* -------------------------------------------------------------------- */
/** \name Merge Vertices Operator
 * \{ */

enum {
	MESH_MERGE_LAST     = 1,
	MESH_MERGE_CENTER   = 3,
	MESH_MERGE_CURSOR   = 4,
	MESH_MERGE_COLLAPSE = 5,
	MESH_MERGE_FIRST    = 6,
};

static bool merge_firstlast(BMEditMesh *em, const bool use_first, const bool use_uvmerge, wmOperator *wmop)
{
	BMVert *mergevert;
	BMEditSelection *ese;

	/* operator could be called directly from shortcut or python,
	 * so do extra check for data here
	 */

	/* do sanity check in mergemenu in edit.c ?*/
	if (use_first == false) {
		if (!em->bm->selected.last || ((BMEditSelection *)em->bm->selected.last)->htype != BM_VERT)
			return false;

		ese = em->bm->selected.last;
		mergevert = (BMVert *)ese->ele;
	}
	else {
		if (!em->bm->selected.first || ((BMEditSelection *)em->bm->selected.first)->htype != BM_VERT)
			return false;

		ese = em->bm->selected.first;
		mergevert = (BMVert *)ese->ele;
	}

	if (!BM_elem_flag_test(mergevert, BM_ELEM_SELECT))
		return false;

	if (use_uvmerge) {
		if (!EDBM_op_callf(em, wmop, "pointmerge_facedata verts=%hv vert_snap=%e", BM_ELEM_SELECT, mergevert))
			return false;
	}

	if (!EDBM_op_callf(em, wmop, "pointmerge verts=%hv merge_co=%v", BM_ELEM_SELECT, mergevert->co))
		return false;

	return true;
}

static bool merge_target(
        BMEditMesh *em, Scene *scene, View3D *v3d, Object *ob,
        const bool use_cursor, const bool use_uvmerge, wmOperator *wmop)
{
	BMIter iter;
	BMVert *v;
	float co[3], cent[3] = {0.0f, 0.0f, 0.0f};
	const float *vco = NULL;

	if (use_cursor) {
		vco = ED_view3d_cursor3d_get(scene, v3d);
		copy_v3_v3(co, vco);
		mul_m4_v3(ob->imat, co);
	}
	else {
		float fac;
		int i = 0;
		BM_ITER_MESH (v, &iter, em->bm, BM_VERTS_OF_MESH) {
			if (!BM_elem_flag_test(v, BM_ELEM_SELECT))
				continue;
			add_v3_v3(cent, v->co);
			i++;
		}

		if (!i)
			return false;

		fac = 1.0f / (float)i;
		mul_v3_fl(cent, fac);
		copy_v3_v3(co, cent);
		vco = co;
	}

	if (!vco)
		return false;

	if (use_uvmerge) {
		if (!EDBM_op_callf(em, wmop, "average_vert_facedata verts=%hv", BM_ELEM_SELECT))
			return false;
	}

	if (!EDBM_op_callf(em, wmop, "pointmerge verts=%hv merge_co=%v", BM_ELEM_SELECT, co))
		return false;

	return true;
}

static int edbm_merge_exec(bContext *C, wmOperator *op)
{
	Scene *scene = CTX_data_scene(C);
	View3D *v3d = CTX_wm_view3d(C);
	Object *obedit = CTX_data_edit_object(C);
	BMEditMesh *em = BKE_editmesh_from_object(obedit);
	const int type = RNA_enum_get(op->ptr, "type");
	const bool uvs = RNA_boolean_get(op->ptr, "uvs");
	bool ok = false;

	switch (type) {
		case MESH_MERGE_CENTER:
			ok = merge_target(em, scene, v3d, obedit, false, uvs, op);
			break;
		case MESH_MERGE_CURSOR:
			ok = merge_target(em, scene, v3d, obedit, true, uvs, op);
			break;
		case MESH_MERGE_LAST:
			ok = merge_firstlast(em, false, uvs, op);
			break;
		case MESH_MERGE_FIRST:
			ok = merge_firstlast(em, true, uvs, op);
			break;
		case MESH_MERGE_COLLAPSE:
			ok = EDBM_op_callf(em, op, "collapse edges=%he uvs=%b", BM_ELEM_SELECT, uvs);
			break;
		default:
			BLI_assert(0);
			break;
	}

	if (!ok) {
		return OPERATOR_CANCELLED;
	}

	EDBM_update_generic(em, true, true);

	/* once collapsed, we can't have edge/face selection */
	if ((em->selectmode & SCE_SELECT_VERTEX) == 0) {
		EDBM_flag_disable_all(em, BM_ELEM_SELECT);
	}

	return OPERATOR_FINISHED;
}

static const EnumPropertyItem merge_type_items[] = {
	{MESH_MERGE_FIRST, "FIRST", 0, "At First", ""},
	{MESH_MERGE_LAST, "LAST", 0, "At Last", ""},
	{MESH_MERGE_CENTER, "CENTER", 0, "At Center", ""},
	{MESH_MERGE_CURSOR, "CURSOR", 0, "At Cursor", ""},
	{MESH_MERGE_COLLAPSE, "COLLAPSE", 0, "Collapse", ""},
	{0, NULL, 0, NULL, NULL}
};

static const EnumPropertyItem *merge_type_itemf(bContext *C, PointerRNA *UNUSED(ptr),  PropertyRNA *UNUSED(prop), bool *r_free)
{
	Object *obedit;
	EnumPropertyItem *item = NULL;
	int totitem = 0;

	if (!C) /* needed for docs */
		return merge_type_items;

	obedit = CTX_data_edit_object(C);
	if (obedit && obedit->type == OB_MESH) {
		BMEditMesh *em = BKE_editmesh_from_object(obedit);

		if (em->selectmode & SCE_SELECT_VERTEX) {
			if (em->bm->selected.first && em->bm->selected.last &&
			    ((BMEditSelection *)em->bm->selected.first)->htype == BM_VERT &&
			    ((BMEditSelection *)em->bm->selected.last)->htype == BM_VERT)
			{
				RNA_enum_items_add_value(&item, &totitem, merge_type_items, MESH_MERGE_FIRST);
				RNA_enum_items_add_value(&item, &totitem, merge_type_items, MESH_MERGE_LAST);
			}
			else if (em->bm->selected.first && ((BMEditSelection *)em->bm->selected.first)->htype == BM_VERT) {
				RNA_enum_items_add_value(&item, &totitem, merge_type_items, MESH_MERGE_FIRST);
			}
			else if (em->bm->selected.last && ((BMEditSelection *)em->bm->selected.last)->htype == BM_VERT) {
				RNA_enum_items_add_value(&item, &totitem, merge_type_items, MESH_MERGE_LAST);
			}
		}

		RNA_enum_items_add_value(&item, &totitem, merge_type_items, MESH_MERGE_CENTER);
		RNA_enum_items_add_value(&item, &totitem, merge_type_items, MESH_MERGE_CURSOR);
		RNA_enum_items_add_value(&item, &totitem, merge_type_items, MESH_MERGE_COLLAPSE);
		RNA_enum_item_end(&item, &totitem);

		*r_free = true;

		return item;
	}

	return NULL;
}

void MESH_OT_merge(wmOperatorType *ot)
{
	/* identifiers */
	ot->name = "Merge";
	ot->description = "Merge selected vertices";
	ot->idname = "MESH_OT_merge";

	/* api callbacks */
	ot->exec = edbm_merge_exec;
	ot->invoke = WM_menu_invoke;
	ot->poll = ED_operator_editmesh;

	/* flags */
	ot->flag = OPTYPE_REGISTER | OPTYPE_UNDO;

	/* properties */
	ot->prop = RNA_def_enum(ot->srna, "type", merge_type_items, MESH_MERGE_CENTER, "Type", "Merge method to use");
	RNA_def_enum_funcs(ot->prop, merge_type_itemf);

	WM_operatortype_props_advanced_begin(ot);

	RNA_def_boolean(ot->srna, "uvs", false, "UVs", "Move UVs according to merge");
}

/** \} */

/* -------------------------------------------------------------------- */
/** \name Remove Doubles Operator
 * \{ */

static int edbm_remove_doubles_exec(bContext *C, wmOperator *op)
{
	Object *obedit = CTX_data_edit_object(C);
	BMEditMesh *em = BKE_editmesh_from_object(obedit);
	BMOperator bmop;
	const float threshold = RNA_float_get(op->ptr, "threshold");
	const bool use_unselected = RNA_boolean_get(op->ptr, "use_unselected");
	const int totvert_orig = em->bm->totvert;
	int count;
	char htype_select;

	/* avoid loosing selection state (select -> tags) */
	if      (em->selectmode & SCE_SELECT_VERTEX) htype_select = BM_VERT;
	else if (em->selectmode & SCE_SELECT_EDGE)   htype_select = BM_EDGE;
	else                                         htype_select = BM_FACE;

	/* store selection as tags */
	BM_mesh_elem_hflag_enable_test(em->bm, htype_select, BM_ELEM_TAG, true, true, BM_ELEM_SELECT);


	if (use_unselected) {
		EDBM_op_init(
		        em, &bmop, op,
		        "automerge verts=%hv dist=%f",
		        BM_ELEM_SELECT, threshold);
		BMO_op_exec(em->bm, &bmop);

		if (!EDBM_op_finish(em, &bmop, op, true)) {
			return OPERATOR_CANCELLED;
		}
	}
	else {
		EDBM_op_init(
		        em, &bmop, op,
		        "find_doubles verts=%hv dist=%f",
		        BM_ELEM_SELECT, threshold);
		BMO_op_exec(em->bm, &bmop);

		if (!EDBM_op_callf(em, op, "weld_verts targetmap=%S", &bmop, "targetmap.out")) {
			BMO_op_finish(em->bm, &bmop);
			return OPERATOR_CANCELLED;
		}

		if (!EDBM_op_finish(em, &bmop, op, true)) {
			return OPERATOR_CANCELLED;
		}
	}

	count = totvert_orig - em->bm->totvert;
	BKE_reportf(op->reports, RPT_INFO, "Removed %d vertices", count);

	/* restore selection from tags */
	BM_mesh_elem_hflag_enable_test(em->bm, htype_select, BM_ELEM_SELECT, true, true, BM_ELEM_TAG);
	EDBM_selectmode_flush(em);

	EDBM_update_generic(em, true, true);

	return OPERATOR_FINISHED;
}

void MESH_OT_remove_doubles(wmOperatorType *ot)
{
	/* identifiers */
	ot->name = "Remove Doubles";
	ot->description = "Remove duplicate vertices";
	ot->idname = "MESH_OT_remove_doubles";

	/* api callbacks */
	ot->exec = edbm_remove_doubles_exec;
	ot->poll = ED_operator_editmesh;

	/* flags */
	ot->flag = OPTYPE_REGISTER | OPTYPE_UNDO;

	RNA_def_float_distance(ot->srna, "threshold", 1e-4f, 1e-6f, 50.0f, "Merge Distance",
	                       "Minimum distance between elements to merge", 1e-5f, 10.0f);
	RNA_def_boolean(ot->srna, "use_unselected", false, "Unselected", "Merge selected to other unselected vertices");
}

/** \} */

/* -------------------------------------------------------------------- */
/** \name Shape Key Propagate Operator
 * \{ */

/* BMESH_TODO this should be properly encapsulated in a bmop.  but later.*/
static void shape_propagate(BMEditMesh *em, wmOperator *op)
{
	BMIter iter;
	BMVert *eve = NULL;
	float *co;
	int i, totshape = CustomData_number_of_layers(&em->bm->vdata, CD_SHAPEKEY);

	if (!CustomData_has_layer(&em->bm->vdata, CD_SHAPEKEY)) {
		BKE_report(op->reports, RPT_ERROR, "Mesh does not have shape keys");
		return;
	}

	BM_ITER_MESH (eve, &iter, em->bm, BM_VERTS_OF_MESH) {
		if (!BM_elem_flag_test(eve, BM_ELEM_SELECT) || BM_elem_flag_test(eve, BM_ELEM_HIDDEN))
			continue;

		for (i = 0; i < totshape; i++) {
			co = CustomData_bmesh_get_n(&em->bm->vdata, eve->head.data, CD_SHAPEKEY, i);
			copy_v3_v3(co, eve->co);
		}
	}

#if 0
	//TAG Mesh Objects that share this data
	for (base = scene->base.first; base; base = base->next) {
		if (base->object && base->object->data == me) {
			DEG_id_tag_update(&base->object->id, OB_RECALC_DATA);
		}
	}
#endif
}


static int edbm_shape_propagate_to_all_exec(bContext *C, wmOperator *op)
{
	Object *obedit = CTX_data_edit_object(C);
	Mesh *me = obedit->data;
	BMEditMesh *em = me->edit_btmesh;

	shape_propagate(em, op);

	EDBM_update_generic(em, false, false);

	return OPERATOR_FINISHED;
}


void MESH_OT_shape_propagate_to_all(wmOperatorType *ot)
{
	/* identifiers */
	ot->name = "Shape Propagate";
	ot->description = "Apply selected vertex locations to all other shape keys";
	ot->idname = "MESH_OT_shape_propagate_to_all";

	/* api callbacks */
	ot->exec = edbm_shape_propagate_to_all_exec;
	ot->poll = ED_operator_editmesh;

	/* flags */
	ot->flag = OPTYPE_REGISTER | OPTYPE_UNDO;
}

/** \} */

/* -------------------------------------------------------------------- */
/** \name Blend from Shape Operator
 * \{ */

/* BMESH_TODO this should be properly encapsulated in a bmop.  but later.*/
static int edbm_blend_from_shape_exec(bContext *C, wmOperator *op)
{
	Object *obedit = CTX_data_edit_object(C);
	Mesh *me = obedit->data;
	Key *key = me->key;
	KeyBlock *kb = NULL;
	BMEditMesh *em = me->edit_btmesh;
	BMVert *eve;
	BMIter iter;
	float co[3], *sco;
	int totshape;

	const float blend = RNA_float_get(op->ptr, "blend");
	const int shape = RNA_enum_get(op->ptr, "shape");
	const bool use_add = RNA_boolean_get(op->ptr, "add");

	/* sanity check */
	totshape = CustomData_number_of_layers(&em->bm->vdata, CD_SHAPEKEY);
	if (totshape == 0 || shape < 0 || shape >= totshape)
		return OPERATOR_CANCELLED;

	/* get shape key - needed for finding reference shape (for add mode only) */
	if (key) {
		kb = BLI_findlink(&key->block, shape);
	}

	/* perform blending on selected vertices*/
	BM_ITER_MESH (eve, &iter, em->bm, BM_VERTS_OF_MESH) {
		if (!BM_elem_flag_test(eve, BM_ELEM_SELECT) || BM_elem_flag_test(eve, BM_ELEM_HIDDEN))
			continue;

		/* get coordinates of shapekey we're blending from */
		sco = CustomData_bmesh_get_n(&em->bm->vdata, eve->head.data, CD_SHAPEKEY, shape);
		copy_v3_v3(co, sco);

		if (use_add) {
			/* in add mode, we add relative shape key offset */
			if (kb) {
				const float *rco = CustomData_bmesh_get_n(&em->bm->vdata, eve->head.data, CD_SHAPEKEY, kb->relative);
				sub_v3_v3v3(co, co, rco);
			}

			madd_v3_v3fl(eve->co, co, blend);
		}
		else {
			/* in blend mode, we interpolate to the shape key */
			interp_v3_v3v3(eve->co, eve->co, co, blend);
		}
	}

	EDBM_update_generic(em, true, false);

	return OPERATOR_FINISHED;
}

static const EnumPropertyItem *shape_itemf(bContext *C, PointerRNA *UNUSED(ptr),  PropertyRNA *UNUSED(prop), bool *r_free)
{
	Object *obedit = CTX_data_edit_object(C);
	BMEditMesh *em;
	EnumPropertyItem *item = NULL;
	int totitem = 0;

	if ((obedit && obedit->type == OB_MESH) &&
	    (em = BKE_editmesh_from_object(obedit)) &&
	    CustomData_has_layer(&em->bm->vdata, CD_SHAPEKEY))
	{
		EnumPropertyItem tmp = {0, "", 0, "", ""};
		int a;

		for (a = 0; a < em->bm->vdata.totlayer; a++) {
			if (em->bm->vdata.layers[a].type != CD_SHAPEKEY)
				continue;

			tmp.value = totitem;
			tmp.identifier = em->bm->vdata.layers[a].name;
			tmp.name = em->bm->vdata.layers[a].name;
			/* RNA_enum_item_add sets totitem itself! */
			RNA_enum_item_add(&item, &totitem, &tmp);
		}
	}

	RNA_enum_item_end(&item, &totitem);
	*r_free = true;

	return item;
}

static void edbm_blend_from_shape_ui(bContext *C, wmOperator *op)
{
	uiLayout *layout = op->layout;
	PointerRNA ptr;
	Object *obedit = CTX_data_edit_object(C);
	Mesh *me = obedit->data;
	PointerRNA ptr_key;

	RNA_pointer_create(NULL, op->type->srna, op->properties, &ptr);
	RNA_id_pointer_create((ID *)me->key, &ptr_key);

	uiItemPointerR(layout, &ptr, "shape", &ptr_key, "key_blocks", "", ICON_SHAPEKEY_DATA);
	uiItemR(layout, &ptr, "blend", 0, NULL, ICON_NONE);
	uiItemR(layout, &ptr, "add", 0, NULL, ICON_NONE);
}

void MESH_OT_blend_from_shape(wmOperatorType *ot)
{
	PropertyRNA *prop;

	/* identifiers */
	ot->name = "Blend From Shape";
	ot->description = "Blend in shape from a shape key";
	ot->idname = "MESH_OT_blend_from_shape";

	/* api callbacks */
	ot->exec = edbm_blend_from_shape_exec;
//	ot->invoke = WM_operator_props_popup_call;  /* disable because search popup closes too easily */
	ot->ui = edbm_blend_from_shape_ui;
	ot->poll = ED_operator_editmesh;

	/* flags */
	ot->flag = OPTYPE_REGISTER | OPTYPE_UNDO;

	/* properties */
	prop = RNA_def_enum(ot->srna, "shape", DummyRNA_NULL_items, 0, "Shape", "Shape key to use for blending");
	RNA_def_enum_funcs(prop, shape_itemf);
	RNA_def_property_flag(prop, PROP_ENUM_NO_TRANSLATE | PROP_NEVER_UNLINK);
	RNA_def_float(ot->srna, "blend", 1.0f, -1e3f, 1e3f, "Blend", "Blending factor", -2.0f, 2.0f);
	RNA_def_boolean(ot->srna, "add", true, "Add", "Add rather than blend between shapes");
}

/** \} */

/* -------------------------------------------------------------------- */
/** \name Solidify Mesh Operator
 * \{ */

static int edbm_solidify_exec(bContext *C, wmOperator *op)
{
	Object *obedit = CTX_data_edit_object(C);
	Mesh *me = obedit->data;
	BMEditMesh *em = me->edit_btmesh;
	BMesh *bm = em->bm;
	BMOperator bmop;

	const float thickness = RNA_float_get(op->ptr, "thickness");

	if (!EDBM_op_init(em, &bmop, op, "solidify geom=%hf thickness=%f", BM_ELEM_SELECT, thickness)) {
		return OPERATOR_CANCELLED;
	}

	/* deselect only the faces in the region to be solidified (leave wire
	 * edges and loose verts selected, as there will be no corresponding
	 * geometry selected below) */
	BMO_slot_buffer_hflag_disable(bm, bmop.slots_in, "geom", BM_FACE, BM_ELEM_SELECT, true);

	/* run the solidify operator */
	BMO_op_exec(bm, &bmop);

	/* select the newly generated faces */
	BMO_slot_buffer_hflag_enable(bm, bmop.slots_out, "geom.out", BM_FACE, BM_ELEM_SELECT, true);

	if (!EDBM_op_finish(em, &bmop, op, true)) {
		return OPERATOR_CANCELLED;
	}

	EDBM_update_generic(em, true, true);

	return OPERATOR_FINISHED;
}


void MESH_OT_solidify(wmOperatorType *ot)
{
	PropertyRNA *prop;
	/* identifiers */
	ot->name = "Solidify";
	ot->description = "Create a solid skin by extruding, compensating for sharp angles";
	ot->idname = "MESH_OT_solidify";

	/* api callbacks */
	ot->exec = edbm_solidify_exec;
	ot->poll = ED_operator_editmesh;

	/* flags */
	ot->flag = OPTYPE_REGISTER | OPTYPE_UNDO;

	prop = RNA_def_float_distance(ot->srna, "thickness", 0.01f, -1e4f, 1e4f, "Thickness", "", -10.0f, 10.0f);
	RNA_def_property_ui_range(prop, -10.0, 10.0, 0.1, 4);
}

/** \} */

/* -------------------------------------------------------------------- */
/** \name Knife Subdivide Operator
 * \{ */

/* ******************************************************************** */
/* Knife Subdivide Tool.  Subdivides edges intersected by a mouse trail
 * drawn by user.
 *
 * Currently mapped to KKey when in MeshEdit mode.
 * Usage:
 * - Hit Shift K, Select Centers or Exact
 * - Hold LMB down to draw path, hit RETKEY.
 * - ESC cancels as expected.
 *
 * Contributed by Robert Wenzlaff (Det. Thorn).
 *
 * 2.5 Revamp:
 *  - non modal (no menu before cutting)
 *  - exit on mouse release
 *  - polygon/segment drawing can become handled by WM cb later
 *
 * bmesh port version
 */

#define KNIFE_EXACT     1
#define KNIFE_MIDPOINT  2
#define KNIFE_MULTICUT  3

static const EnumPropertyItem knife_items[] = {
	{KNIFE_EXACT, "EXACT", 0, "Exact", ""},
	{KNIFE_MIDPOINT, "MIDPOINTS", 0, "Midpoints", ""},
	{KNIFE_MULTICUT, "MULTICUT", 0, "Multicut", ""},
	{0, NULL, 0, NULL, NULL}
};

/* bm_edge_seg_isect() Determines if and where a mouse trail intersects an BMEdge */

static float bm_edge_seg_isect(
        const float sco_a[2], const float sco_b[2],
        float (*mouse_path)[2], int len, char mode, int *isected)
{
#define MAXSLOPE 100000
	float x11, y11, x12 = 0, y12 = 0, x2max, x2min, y2max;
	float y2min, dist, lastdist = 0, xdiff2, xdiff1;
	float m1, b1, m2, b2, x21, x22, y21, y22, xi;
	float yi, x1min, x1max, y1max, y1min, perc = 0;
	float threshold = 0.0;
	int i;

	//threshold = 0.000001; /* tolerance for vertex intersection */
	// XXX threshold = scene->toolsettings->select_thresh / 100;

	/* Get screen coords of verts */
	x21 = sco_a[0];
	y21 = sco_a[1];

	x22 = sco_b[0];
	y22 = sco_b[1];

	xdiff2 = (x22 - x21);
	if (xdiff2) {
		m2 = (y22 - y21) / xdiff2;
		b2 = ((x22 * y21) - (x21 * y22)) / xdiff2;
	}
	else {
		m2 = MAXSLOPE;  /* Verticle slope  */
		b2 = x22;
	}

	*isected = 0;

	/* check for _exact_ vertex intersection first */
	if (mode != KNIFE_MULTICUT) {
		for (i = 0; i < len; i++) {
			if (i > 0) {
				x11 = x12;
				y11 = y12;
			}
			else {
				x11 = mouse_path[i][0];
				y11 = mouse_path[i][1];
			}
			x12 = mouse_path[i][0];
			y12 = mouse_path[i][1];

			/* test e->v1 */
			if ((x11 == x21 && y11 == y21) || (x12 == x21 && y12 == y21)) {
				perc = 0;
				*isected = 1;
				return perc;
			}
			/* test e->v2 */
			else if ((x11 == x22 && y11 == y22) || (x12 == x22 && y12 == y22)) {
				perc = 0;
				*isected = 2;
				return perc;
			}
		}
	}

	/* now check for edge intersect (may produce vertex intersection as well) */
	for (i = 0; i < len; i++) {
		if (i > 0) {
			x11 = x12;
			y11 = y12;
		}
		else {
			x11 = mouse_path[i][0];
			y11 = mouse_path[i][1];
		}
		x12 = mouse_path[i][0];
		y12 = mouse_path[i][1];

		/* Perp. Distance from point to line */
		if (m2 != MAXSLOPE) dist = (y12 - m2 * x12 - b2);  /* /sqrt(m2 * m2 + 1); Only looking for */
		/* change in sign.  Skip extra math */
		else dist = x22 - x12;

		if (i == 0) lastdist = dist;

		/* if dist changes sign, and intersect point in edge's Bound Box */
		if ((lastdist * dist) <= 0) {
			xdiff1 = (x12 - x11); /* Equation of line between last 2 points */
			if (xdiff1) {
				m1 = (y12 - y11) / xdiff1;
				b1 = ((x12 * y11) - (x11 * y12)) / xdiff1;
			}
			else {
				m1 = MAXSLOPE;
				b1 = x12;
			}
			x2max = max_ff(x21, x22) + 0.001f; /* prevent missed edges   */
			x2min = min_ff(x21, x22) - 0.001f; /* due to round off error */
			y2max = max_ff(y21, y22) + 0.001f;
			y2min = min_ff(y21, y22) - 0.001f;

			/* Found an intersect,  calc intersect point */
			if (m1 == m2) { /* co-incident lines */
				/* cut at 50% of overlap area */
				x1max = max_ff(x11, x12);
				x1min = min_ff(x11, x12);
				xi = (min_ff(x2max, x1max) + max_ff(x2min, x1min)) / 2.0f;

				y1max = max_ff(y11, y12);
				y1min = min_ff(y11, y12);
				yi = (min_ff(y2max, y1max) + max_ff(y2min, y1min)) / 2.0f;
			}
			else if (m2 == MAXSLOPE) {
				xi = x22;
				yi = m1 * x22 + b1;
			}
			else if (m1 == MAXSLOPE) {
				xi = x12;
				yi = m2 * x12 + b2;
			}
			else {
				xi = (b1 - b2) / (m2 - m1);
				yi = (b1 * m2 - m1 * b2) / (m2 - m1);
			}

			/* Intersect inside bounding box of edge?*/
			if ((xi >= x2min) && (xi <= x2max) && (yi <= y2max) && (yi >= y2min)) {
				/* test for vertex intersect that may be 'close enough'*/
				if (mode != KNIFE_MULTICUT) {
					if (xi <= (x21 + threshold) && xi >= (x21 - threshold)) {
						if (yi <= (y21 + threshold) && yi >= (y21 - threshold)) {
							*isected = 1;
							perc = 0;
							break;
						}
					}
					if (xi <= (x22 + threshold) && xi >= (x22 - threshold)) {
						if (yi <= (y22 + threshold) && yi >= (y22 - threshold)) {
							*isected = 2;
							perc = 0;
							break;
						}
					}
				}
				if ((m2 <= 1.0f) && (m2 >= -1.0f)) perc = (xi - x21) / (x22 - x21);
				else perc = (yi - y21) / (y22 - y21);  /* lower slope more accurate */
				//isect = 32768.0 * (perc + 0.0000153); /* Percentage in 1 / 32768ths */

				break;
			}
		}
		lastdist = dist;
	}
	return perc;
}

#define ELE_EDGE_CUT 1

static int edbm_knife_cut_exec(bContext *C, wmOperator *op)
{
	Object *obedit = CTX_data_edit_object(C);
	BMEditMesh *em = BKE_editmesh_from_object(obedit);
	BMesh *bm = em->bm;
	ARegion *ar = CTX_wm_region(C);
	BMVert *bv;
	BMIter iter;
	BMEdge *be;
	BMOperator bmop;
	float isect = 0.0f;
	int len = 0, isected, i;
	short numcuts = 1;
	const short mode = RNA_int_get(op->ptr, "type");
	BMOpSlot *slot_edge_percents;

	/* allocd vars */
	float (*screen_vert_coords)[2], (*sco)[2], (*mouse_path)[2];

	/* edit-object needed for matrix, and ar->regiondata for projections to work */
	if (ELEM(NULL, obedit, ar, ar->regiondata))
		return OPERATOR_CANCELLED;

	if (bm->totvertsel < 2) {
		BKE_report(op->reports, RPT_ERROR, "No edges are selected to operate on");
		return OPERATOR_CANCELLED;
	}

	len = RNA_collection_length(op->ptr, "path");

	if (len < 2) {
		BKE_report(op->reports, RPT_ERROR, "Mouse path too short");
		return OPERATOR_CANCELLED;
	}

	mouse_path = MEM_mallocN(len * sizeof(*mouse_path), __func__);

	/* get the cut curve */
	RNA_BEGIN (op->ptr, itemptr, "path")
	{
		RNA_float_get_array(&itemptr, "loc", (float *)&mouse_path[len]);
	}
	RNA_END;

	/* for ED_view3d_project_float_object */
	ED_view3d_init_mats_rv3d(obedit, ar->regiondata);

	/* TODO, investigate using index lookup for screen_vert_coords() rather then a hash table */

	/* the floating point coordinates of verts in screen space will be stored in a hash table according to the vertices pointer */
	screen_vert_coords = sco = MEM_mallocN(bm->totvert * sizeof(float) * 2, __func__);

	BM_ITER_MESH_INDEX (bv, &iter, bm, BM_VERTS_OF_MESH, i) {
		if (ED_view3d_project_float_object(ar, bv->co, *sco, V3D_PROJ_TEST_CLIP_NEAR) != V3D_PROJ_RET_OK) {
			copy_v2_fl(*sco, FLT_MAX);  /* set error value */
		}
		BM_elem_index_set(bv, i); /* set_inline */
		sco++;

	}
	bm->elem_index_dirty &= ~BM_VERT; /* clear dirty flag */

	if (!EDBM_op_init(em, &bmop, op, "subdivide_edges")) {
		MEM_freeN(mouse_path);
		MEM_freeN(screen_vert_coords);
		return OPERATOR_CANCELLED;
	}

	/* store percentage of edge cut for KNIFE_EXACT here.*/
	slot_edge_percents = BMO_slot_get(bmop.slots_in, "edge_percents");
	BM_ITER_MESH (be, &iter, bm, BM_EDGES_OF_MESH) {
		bool is_cut = false;
		if (BM_elem_flag_test(be, BM_ELEM_SELECT)) {
			const float *sco_a = screen_vert_coords[BM_elem_index_get(be->v1)];
			const float *sco_b = screen_vert_coords[BM_elem_index_get(be->v2)];

			/* check for error value (vert cant be projected) */
			if ((sco_a[0] != FLT_MAX) && (sco_b[0] != FLT_MAX)) {
				isect = bm_edge_seg_isect(sco_a, sco_b, mouse_path, len, mode, &isected);

				if (isect != 0.0f) {
					if (mode != KNIFE_MULTICUT && mode != KNIFE_MIDPOINT) {
						BMO_slot_map_float_insert(&bmop, slot_edge_percents, be, isect);
					}
				}
			}
		}

		BMO_edge_flag_set(bm, be, ELE_EDGE_CUT, is_cut);
	}


	/* free all allocs */
	MEM_freeN(screen_vert_coords);
	MEM_freeN(mouse_path);


	BMO_slot_buffer_from_enabled_flag(bm, &bmop, bmop.slots_in, "edges", BM_EDGE, ELE_EDGE_CUT);

	if (mode == KNIFE_MIDPOINT) numcuts = 1;
	BMO_slot_int_set(bmop.slots_in, "cuts", numcuts);

	BMO_slot_int_set(bmop.slots_in, "quad_corner_type", SUBD_CORNER_STRAIGHT_CUT);
	BMO_slot_bool_set(bmop.slots_in, "use_single_edge", false);
	BMO_slot_bool_set(bmop.slots_in, "use_grid_fill", false);

	BMO_slot_float_set(bmop.slots_in, "radius", 0);

	BMO_op_exec(bm, &bmop);
	if (!EDBM_op_finish(em, &bmop, op, true)) {
		return OPERATOR_CANCELLED;
	}

	EDBM_update_generic(em, true, true);

	return OPERATOR_FINISHED;
}

#undef ELE_EDGE_CUT

void MESH_OT_knife_cut(wmOperatorType *ot)
{
	ot->name = "Knife Cut";
	ot->description = "Cut selected edges and faces into parts";
	ot->idname = "MESH_OT_knife_cut";

	ot->invoke = WM_gesture_lines_invoke;
	ot->modal = WM_gesture_lines_modal;
	ot->exec = edbm_knife_cut_exec;

	ot->poll = EDBM_view3d_poll;

	/* flags */
	ot->flag = OPTYPE_REGISTER | OPTYPE_UNDO;

	/* properties */
	PropertyRNA *prop;
	prop = RNA_def_collection_runtime(ot->srna, "path", &RNA_OperatorMousePath, "Path", "");
	RNA_def_property_flag(prop, PROP_HIDDEN | PROP_SKIP_SAVE);

	RNA_def_enum(ot->srna, "type", knife_items, KNIFE_EXACT, "Type", "");

	/* internal */
	RNA_def_int(ot->srna, "cursor", BC_KNIFECURSOR, 0, BC_NUMCURSORS, "Cursor", "", 0, BC_NUMCURSORS);
}

/** \} */

/* -------------------------------------------------------------------- */
/** \name Separate Parts Operator
 * \{ */

enum {
	MESH_SEPARATE_SELECTED = 0,
	MESH_SEPARATE_MATERIAL = 1,
	MESH_SEPARATE_LOOSE    = 2,
};

static Base *mesh_separate_tagged(Main *bmain, Scene *scene, ViewLayer *view_layer, Base *base_old, BMesh *bm_old)
{
	Base *base_new;
	Object *obedit = base_old->object;
	BMesh *bm_new;

	bm_new = BM_mesh_create(
	        &bm_mesh_allocsize_default,
	        &((struct BMeshCreateParams){.use_toolflags = true,}));
	BM_mesh_elem_toolflags_ensure(bm_new);  /* needed for 'duplicate' bmo */

	CustomData_copy(&bm_old->vdata, &bm_new->vdata, CD_MASK_BMESH, CD_CALLOC, 0);
	CustomData_copy(&bm_old->edata, &bm_new->edata, CD_MASK_BMESH, CD_CALLOC, 0);
	CustomData_copy(&bm_old->ldata, &bm_new->ldata, CD_MASK_BMESH, CD_CALLOC, 0);
	CustomData_copy(&bm_old->pdata, &bm_new->pdata, CD_MASK_BMESH, CD_CALLOC, 0);

	CustomData_bmesh_init_pool(&bm_new->vdata, bm_mesh_allocsize_default.totvert, BM_VERT);
	CustomData_bmesh_init_pool(&bm_new->edata, bm_mesh_allocsize_default.totedge, BM_EDGE);
	CustomData_bmesh_init_pool(&bm_new->ldata, bm_mesh_allocsize_default.totloop, BM_LOOP);
	CustomData_bmesh_init_pool(&bm_new->pdata, bm_mesh_allocsize_default.totface, BM_FACE);

	base_new = ED_object_add_duplicate(bmain, scene, view_layer, base_old, USER_DUP_MESH);
	/* DAG_relations_tag_update(bmain); */ /* normally would call directly after but in this case delay recalc */
	assign_matarar(base_new->object, give_matarar(obedit), *give_totcolp(obedit)); /* new in 2.5 */

	ED_object_base_select(base_new, BA_SELECT);

	BMO_op_callf(bm_old, (BMO_FLAG_DEFAULTS & ~BMO_FLAG_RESPECT_HIDE),
	             "duplicate geom=%hvef dest=%p", BM_ELEM_TAG, bm_new);
	BMO_op_callf(bm_old, (BMO_FLAG_DEFAULTS & ~BMO_FLAG_RESPECT_HIDE),
	             "delete geom=%hvef context=%i", BM_ELEM_TAG, DEL_FACES);

	/* deselect loose data - this used to get deleted,
	 * we could de-select edges and verts only, but this turns out to be less complicated
	 * since de-selecting all skips selection flushing logic */
	BM_mesh_elem_hflag_disable_all(bm_old, BM_VERT | BM_EDGE | BM_FACE, BM_ELEM_SELECT, false);

	BM_mesh_normals_update(bm_new);

	BM_mesh_bm_to_me(bm_new, base_new->object->data, (&(struct BMeshToMeshParams){0}));

	BM_mesh_free(bm_new);
	((Mesh *)base_new->object->data)->edit_btmesh = NULL;

	return base_new;
}

static bool mesh_separate_selected(Main *bmain, Scene *scene, ViewLayer *view_layer, Base *base_old, BMesh *bm_old)
{
	/* we may have tags from previous operators */
	BM_mesh_elem_hflag_disable_all(bm_old, BM_FACE | BM_EDGE | BM_VERT, BM_ELEM_TAG, false);

	/* sel -> tag */
	BM_mesh_elem_hflag_enable_test(bm_old, BM_FACE | BM_EDGE | BM_VERT, BM_ELEM_TAG, true, false, BM_ELEM_SELECT);

	return (mesh_separate_tagged(bmain, scene, view_layer, base_old, bm_old) != NULL);
}

/* flush a hflag to from verts to edges/faces */
static void bm_mesh_hflag_flush_vert(BMesh *bm, const char hflag)
{
	BMEdge *e;
	BMLoop *l_iter;
	BMLoop *l_first;
	BMFace *f;

	BMIter eiter;
	BMIter fiter;

	bool ok;

	BM_ITER_MESH (e, &eiter, bm, BM_EDGES_OF_MESH) {
		if (BM_elem_flag_test(e->v1, hflag) &&
		    BM_elem_flag_test(e->v2, hflag))
		{
			BM_elem_flag_enable(e, hflag);
		}
		else {
			BM_elem_flag_disable(e, hflag);
		}
	}
	BM_ITER_MESH (f, &fiter, bm, BM_FACES_OF_MESH) {
		ok = true;
		l_iter = l_first = BM_FACE_FIRST_LOOP(f);
		do {
			if (!BM_elem_flag_test(l_iter->v, hflag)) {
				ok = false;
				break;
			}
		} while ((l_iter = l_iter->next) != l_first);

		BM_elem_flag_set(f, hflag, ok);
	}
}

/**
 * Sets an object to a single material. from one of its slots.
 *
 * \note This could be used for split-by-material for non mesh types.
 * \note This could take material data from another object or args.
 */
static void mesh_separate_material_assign_mat_nr(Main *bmain, Object *ob, const short mat_nr)
{
	ID *obdata = ob->data;

	Material ***matarar;
	const short *totcolp;

	totcolp = give_totcolp_id(obdata);
	matarar = give_matarar_id(obdata);

	if ((totcolp && matarar) == 0) {
		BLI_assert(0);
		return;
	}

	if (*totcolp) {
		Material *ma_ob;
		Material *ma_obdata;
		char matbit;

		if (mat_nr < ob->totcol) {
			ma_ob = ob->mat[mat_nr];
			matbit = ob->matbits[mat_nr];
		}
		else {
			ma_ob = NULL;
			matbit = 0;
		}

		if (mat_nr < *totcolp) {
			ma_obdata = (*matarar)[mat_nr];
		}
		else {
			ma_obdata = NULL;
		}

		BKE_material_clear_id(bmain, obdata, true);
		BKE_material_resize_object(bmain, ob, 1, true);
		BKE_material_resize_id(bmain, obdata, 1, true);

		ob->mat[0] = ma_ob;
		id_us_plus((ID *)ma_ob);
		ob->matbits[0] = matbit;
		(*matarar)[0] = ma_obdata;
		id_us_plus((ID *)ma_obdata);
	}
	else {
		BKE_material_clear_id(bmain, obdata, true);
		BKE_material_resize_object(bmain, ob, 0, true);
		BKE_material_resize_id(bmain, obdata, 0, true);
	}
}

static bool mesh_separate_material(Main *bmain, Scene *scene, ViewLayer *view_layer, Base *base_old, BMesh *bm_old)
{
	BMFace *f_cmp, *f;
	BMIter iter;
	bool result = false;

	while ((f_cmp = BM_iter_at_index(bm_old, BM_FACES_OF_MESH, NULL, 0))) {
		Base *base_new;
		const short mat_nr = f_cmp->mat_nr;
		int tot = 0;

		BM_mesh_elem_hflag_disable_all(bm_old, BM_VERT | BM_EDGE | BM_FACE, BM_ELEM_TAG, false);

		BM_ITER_MESH (f, &iter, bm_old, BM_FACES_OF_MESH) {
			if (f->mat_nr == mat_nr) {
				BMLoop *l_iter;
				BMLoop *l_first;

				BM_elem_flag_enable(f, BM_ELEM_TAG);
				l_iter = l_first = BM_FACE_FIRST_LOOP(f);
				do {
					BM_elem_flag_enable(l_iter->v, BM_ELEM_TAG);
					BM_elem_flag_enable(l_iter->e, BM_ELEM_TAG);
				} while ((l_iter = l_iter->next) != l_first);

				tot++;
			}
		}

		/* leave the current object with some materials */
		if (tot == bm_old->totface) {
			mesh_separate_material_assign_mat_nr(bmain, base_old->object, mat_nr);

			/* since we're in editmode, must set faces here */
			BM_ITER_MESH (f, &iter, bm_old, BM_FACES_OF_MESH) {
				f->mat_nr = 0;
			}
			break;
		}

		/* Move selection into a separate object */
		base_new = mesh_separate_tagged(bmain, scene, view_layer, base_old, bm_old);
		if (base_new) {
			mesh_separate_material_assign_mat_nr(bmain, base_new->object, mat_nr);
		}

		result |= (base_new != NULL);
	}

	return result;
}

static bool mesh_separate_loose(Main *bmain, Scene *scene, ViewLayer *view_layer, Base *base_old, BMesh *bm_old)
{
	int i;
	BMEdge *e;
	BMVert *v_seed;
	BMWalker walker;
	bool result = false;
	int max_iter = bm_old->totvert;

	/* Clear all selected vertices */
	BM_mesh_elem_hflag_disable_all(bm_old, BM_VERT | BM_EDGE | BM_FACE, BM_ELEM_TAG, false);

	/* A "while (true)" loop should work here as each iteration should
	 * select and remove at least one vertex and when all vertices
	 * are selected the loop will break out. But guard against bad
	 * behavior by limiting iterations to the number of vertices in the
	 * original mesh.*/
	for (i = 0; i < max_iter; i++) {
		int tot = 0;
		/* Get a seed vertex to start the walk */
		v_seed = BM_iter_at_index(bm_old, BM_VERTS_OF_MESH, NULL, 0);

		/* No vertices available, can't do anything */
		if (v_seed == NULL) {
			break;
		}

		/* Select the seed explicitly, in case it has no edges */
		if (!BM_elem_flag_test(v_seed, BM_ELEM_TAG)) { BM_elem_flag_enable(v_seed, BM_ELEM_TAG); tot++; }

		/* Walk from the single vertex, selecting everything connected
		 * to it */
		BMW_init(&walker, bm_old, BMW_VERT_SHELL,
		         BMW_MASK_NOP, BMW_MASK_NOP, BMW_MASK_NOP,
		         BMW_FLAG_NOP,
		         BMW_NIL_LAY);

		for (e = BMW_begin(&walker, v_seed); e; e = BMW_step(&walker)) {
			if (!BM_elem_flag_test(e->v1, BM_ELEM_TAG)) { BM_elem_flag_enable(e->v1, BM_ELEM_TAG); tot++; }
			if (!BM_elem_flag_test(e->v2, BM_ELEM_TAG)) { BM_elem_flag_enable(e->v2, BM_ELEM_TAG); tot++; }
		}
		BMW_end(&walker);

		if (bm_old->totvert == tot) {
			/* Every vertex selected, nothing to separate, work is done */
			break;
		}

		/* Flush the selection to get edge/face selections matching
		 * the vertex selection */
		bm_mesh_hflag_flush_vert(bm_old, BM_ELEM_TAG);

		/* Move selection into a separate object */
		result |= (mesh_separate_tagged(bmain, scene, view_layer, base_old, bm_old) != NULL);
	}

	return result;
}

static int edbm_separate_exec(bContext *C, wmOperator *op)
{
	Main *bmain = CTX_data_main(C);
	Scene *scene = CTX_data_scene(C);
	ViewLayer *view_layer = CTX_data_view_layer(C);
	const int type = RNA_enum_get(op->ptr, "type");
	int retval = 0;

	if (ED_operator_editmesh(C)) {
		Base *base = CTX_data_active_base(C);
		BMEditMesh *em = BKE_editmesh_from_object(base->object);

		if (type == 0) {
			if ((em->bm->totvertsel == 0) &&
			    (em->bm->totedgesel == 0) &&
			    (em->bm->totfacesel == 0))
			{
				BKE_report(op->reports, RPT_ERROR, "Nothing selected");
				return OPERATOR_CANCELLED;
			}
		}

		/* editmode separate */
		switch (type) {
			case MESH_SEPARATE_SELECTED:
				retval = mesh_separate_selected(bmain, scene, view_layer, base, em->bm);
				break;
			case MESH_SEPARATE_MATERIAL:
				retval = mesh_separate_material(bmain, scene, view_layer, base, em->bm);
				break;
			case MESH_SEPARATE_LOOSE:
				retval = mesh_separate_loose(bmain, scene, view_layer, base, em->bm);
				break;
			default:
				BLI_assert(0);
				break;
		}

		if (retval) {
			EDBM_update_generic(em, true, true);
		}
	}
	else {
		if (type == MESH_SEPARATE_SELECTED) {
			BKE_report(op->reports, RPT_ERROR, "Selection not supported in object mode");
			return OPERATOR_CANCELLED;
		}

		/* object mode separate */
		CTX_DATA_BEGIN(C, Base *, base_iter, selected_editable_bases)
		{
			Object *ob = base_iter->object;
			if (ob->type == OB_MESH) {
				Mesh *me = ob->data;
				if (!ID_IS_LINKED(me)) {
					BMesh *bm_old = NULL;
					int retval_iter = 0;

					bm_old = BM_mesh_create(
					        &bm_mesh_allocsize_default,
					        &((struct BMeshCreateParams){.use_toolflags = true,}));

					BM_mesh_bm_from_me(bm_old, me, (&(struct BMeshFromMeshParams){0}));

					switch (type) {
						case MESH_SEPARATE_MATERIAL:
							retval_iter = mesh_separate_material(bmain, scene, view_layer, base_iter, bm_old);
							break;
						case MESH_SEPARATE_LOOSE:
							retval_iter = mesh_separate_loose(bmain, scene, view_layer, base_iter, bm_old);
							break;
						default:
							BLI_assert(0);
							break;
					}

					if (retval_iter) {
						BM_mesh_bm_to_me(
						        bm_old, me,
						        (&(struct BMeshToMeshParams){
						            .calc_object_remap = true,
						        }));

						DEG_id_tag_update(&me->id, OB_RECALC_DATA);
						WM_event_add_notifier(C, NC_GEOM | ND_DATA, me);
					}

					BM_mesh_free(bm_old);

					retval |= retval_iter;
				}
			}
		}
		CTX_DATA_END;
	}

	if (retval) {
		/* delay depsgraph recalc until all objects are duplicated */
		DEG_relations_tag_update(bmain);
		WM_event_add_notifier(C, NC_OBJECT | ND_DRAW, NULL);

		return OPERATOR_FINISHED;
	}

	return OPERATOR_CANCELLED;
}

void MESH_OT_separate(wmOperatorType *ot)
{
	static const EnumPropertyItem prop_separate_types[] = {
		{MESH_SEPARATE_SELECTED, "SELECTED", 0, "Selection", ""},
		{MESH_SEPARATE_MATERIAL, "MATERIAL", 0, "By Material", ""},
		{MESH_SEPARATE_LOOSE, "LOOSE", 0, "By loose parts", ""},
		{0, NULL, 0, NULL, NULL}
	};

	/* identifiers */
	ot->name = "Separate";
	ot->description = "Separate selected geometry into a new mesh";
	ot->idname = "MESH_OT_separate";

	/* api callbacks */
	ot->invoke = WM_menu_invoke;
	ot->exec = edbm_separate_exec;
	ot->poll = ED_operator_scene_editable; /* object and editmode */

	/* flags */
	ot->flag = OPTYPE_UNDO;

	ot->prop = RNA_def_enum(ot->srna, "type", prop_separate_types, MESH_SEPARATE_SELECTED, "Type", "");
}

/** \} */

/* -------------------------------------------------------------------- */
/** \name Triangle Fill Operator
 * \{ */

static int edbm_fill_exec(bContext *C, wmOperator *op)
{
	Object *obedit = CTX_data_edit_object(C);
	BMEditMesh *em = BKE_editmesh_from_object(obedit);
	const bool use_beauty = RNA_boolean_get(op->ptr, "use_beauty");
	BMOperator bmop;
	const int totface_orig = em->bm->totface;
	int ret;

	if (em->bm->totedgesel == 0) {
		BKE_report(op->reports, RPT_WARNING, "No edges selected");
		return OPERATOR_CANCELLED;
	}

	if (!EDBM_op_init(em, &bmop, op,
	                  "triangle_fill edges=%he use_beauty=%b",
	                  BM_ELEM_SELECT, use_beauty))
	{
		return OPERATOR_CANCELLED;
	}

	BMO_op_exec(em->bm, &bmop);

	if (totface_orig != em->bm->totface) {
		/* select new geometry */
		BMO_slot_buffer_hflag_enable(em->bm, bmop.slots_out, "geom.out", BM_FACE | BM_EDGE, BM_ELEM_SELECT, true);

		EDBM_update_generic(em, true, true);

		ret = OPERATOR_FINISHED;
	}
	else {
		BKE_report(op->reports, RPT_WARNING, "No faces filled");
		ret = OPERATOR_CANCELLED;
	}

	if (!EDBM_op_finish(em, &bmop, op, true)) {
		ret = OPERATOR_CANCELLED;
	}

	return ret;
}

void MESH_OT_fill(wmOperatorType *ot)
{
	/* identifiers */
	ot->name = "Fill";
	ot->idname = "MESH_OT_fill";
	ot->description = "Fill a selected edge loop with faces";

	/* api callbacks */
	ot->exec = edbm_fill_exec;
	ot->poll = ED_operator_editmesh;

	/* flags */
	ot->flag = OPTYPE_REGISTER | OPTYPE_UNDO;

	RNA_def_boolean(ot->srna, "use_beauty", true, "Beauty", "Use best triangulation division");
}

/** \} */

/* -------------------------------------------------------------------- */
/** \name Grid Fill Operator
 * \{ */

static bool bm_edge_test_fill_grid_cb(BMEdge *e, void *UNUSED(bm_v))
{
	return BM_elem_flag_test_bool(e, BM_ELEM_TAG);
}

static float edbm_fill_grid_vert_tag_angle(BMVert *v)
{
	BMIter iter;
	BMEdge *e_iter;
	BMVert *v_pair[2];
	int i = 0;
	BM_ITER_ELEM (e_iter, &iter, v, BM_EDGES_OF_VERT) {
		if (BM_elem_flag_test(e_iter, BM_ELEM_TAG)) {
			v_pair[i++] = BM_edge_other_vert(e_iter, v);
		}
	}
	BLI_assert(i == 2);

	return fabsf((float)M_PI - angle_v3v3v3(v_pair[0]->co, v->co, v_pair[1]->co));
}

/**
 * non-essential utility function to select 2 open edge loops from a closed loop.
 */
static void edbm_fill_grid_prepare(BMesh *bm, int offset, int *r_span, bool span_calc)
{
	/* angle differences below this value are considered 'even'
	 * in that they shouldn't be used to calculate corners used for the 'span' */
	const float eps_even = 1e-3f;
	BMEdge *e;
	BMIter iter;
	int count;
	int span = *r_span;

	ListBase eloops = {NULL};
	struct BMEdgeLoopStore *el_store;
	// LinkData *el_store;

	/* select -> tag */
	BM_ITER_MESH (e, &iter, bm, BM_EDGES_OF_MESH) {
		BM_elem_flag_set(e, BM_ELEM_TAG, BM_elem_flag_test(e, BM_ELEM_SELECT));
	}

	count = BM_mesh_edgeloops_find(bm, &eloops, bm_edge_test_fill_grid_cb, bm);
	el_store = eloops.first;

	if (count == 1 && BM_edgeloop_is_closed(el_store) && (BM_edgeloop_length_get(el_store) & 1) == 0) {
		/* be clever! detect 2 edge loops from one closed edge loop */
		const int verts_len = BM_edgeloop_length_get(el_store);
		ListBase *verts = BM_edgeloop_verts_get(el_store);
		BMVert *v_act = BM_mesh_active_vert_get(bm);
		LinkData *v_act_link;
		BMEdge **edges = MEM_mallocN(sizeof(*edges) * verts_len, __func__);
		int i;

		if (v_act && (v_act_link = BLI_findptr(verts, v_act, offsetof(LinkData, data)))) {
			/* pass */
		}
		else {
			/* find the vertex with the best angle (a corner vertex) */
			LinkData *v_link, *v_link_best = NULL;
			float angle_best = -1.0f;
			for (v_link = verts->first; v_link; v_link = v_link->next) {
				const float angle = edbm_fill_grid_vert_tag_angle(v_link->data);
				if ((angle > angle_best) || (v_link_best == NULL)) {
					angle_best = angle;
					v_link_best = v_link;
				}
			}

			v_act_link = v_link_best;
			v_act = v_act_link->data;
		}

		/* set this vertex first */
		BLI_listbase_rotate_first(verts, v_act_link);

		if (offset != 0) {
			v_act_link = BLI_findlink(verts, offset);
			v_act = v_act_link->data;
			BLI_listbase_rotate_first(verts, v_act_link);
		}

		BM_edgeloop_edges_get(el_store, edges);


		if (span_calc) {
			/* calculate the span by finding the next corner in 'verts'
			 * we dont know what defines a corner exactly so find the 4 verts
			 * in the loop with the greatest angle.
			 * Tag them and use the first tagged vertex to calculate the span.
			 *
			 * note: we may have already checked 'edbm_fill_grid_vert_tag_angle()' on each
			 * vert, but advantage of de-duplicating is minimal. */
			struct SortPointerByFloat *ele_sort = MEM_mallocN(sizeof(*ele_sort) * verts_len, __func__);
			LinkData *v_link;
			for (v_link = verts->first, i = 0; v_link; v_link = v_link->next, i++) {
				BMVert *v = v_link->data;
				const float angle = edbm_fill_grid_vert_tag_angle(v);
				ele_sort[i].sort_value = angle;
				ele_sort[i].data = v;

				BM_elem_flag_disable(v, BM_ELEM_TAG);
			}

			qsort(ele_sort, verts_len, sizeof(*ele_sort), BLI_sortutil_cmp_float_reverse);

			/* check that we have at least 3 corners,
			 * if the angle on the 3rd angle is roughly the same as the last,
			 * then we can't calculate 3+ corners - fallback to the even span. */
			if ((ele_sort[2].sort_value - ele_sort[verts_len - 1].sort_value) > eps_even) {
				for (i = 0; i < 4; i++) {
					BMVert *v = ele_sort[i].data;
					BM_elem_flag_enable(v, BM_ELEM_TAG);
				}

				/* now find the first... */
				for (v_link = verts->first, i = 0; i < verts_len / 2; v_link = v_link->next, i++) {
					BMVert *v = v_link->data;
					if (BM_elem_flag_test(v, BM_ELEM_TAG)) {
						if (v != v_act) {
							span = i;
							break;
						}
					}
				}
			}
			MEM_freeN(ele_sort);
		}
		/* end span calc */


		/* un-flag 'rails' */
		for (i = 0; i < span; i++) {
			BM_elem_flag_disable(edges[i], BM_ELEM_TAG);
			BM_elem_flag_disable(edges[(verts_len / 2) + i], BM_ELEM_TAG);
		}
		MEM_freeN(edges);
	}
	/* else let the bmesh-operator handle it */

	BM_mesh_edgeloops_free(&eloops);

	*r_span = span;
}

static int edbm_fill_grid_exec(bContext *C, wmOperator *op)
{
	BMOperator bmop;
	Object *obedit = CTX_data_edit_object(C);
	BMEditMesh *em = BKE_editmesh_from_object(obedit);
	const bool use_smooth = edbm_add_edge_face__smooth_get(em->bm);
	const int totedge_orig = em->bm->totedge;
	const int totface_orig = em->bm->totface;
	const bool use_interp_simple = RNA_boolean_get(op->ptr, "use_interp_simple");
	const bool use_prepare = true;


	if (use_prepare) {
		/* use when we have a single loop selected */
		PropertyRNA *prop_span = RNA_struct_find_property(op->ptr, "span");
		PropertyRNA *prop_offset = RNA_struct_find_property(op->ptr, "offset");
		bool calc_span;

		const int clamp = em->bm->totvertsel;
		int span;
		int offset;

		if (RNA_property_is_set(op->ptr, prop_span)) {
			span = RNA_property_int_get(op->ptr, prop_span);
			span = min_ii(span, (clamp / 2) - 1);
			calc_span = false;
		}
		else {
			span = clamp / 4;
			calc_span = true;
		}

		offset = RNA_property_int_get(op->ptr, prop_offset);
		offset = clamp ? mod_i(offset, clamp) : 0;

		/* in simple cases, move selection for tags, but also support more advanced cases */
		edbm_fill_grid_prepare(em->bm, offset, &span, calc_span);

		RNA_property_int_set(op->ptr, prop_span, span);
	}
	/* end tricky prepare code */


	if (!EDBM_op_init(
	            em, &bmop, op,
	            "grid_fill edges=%he mat_nr=%i use_smooth=%b use_interp_simple=%b",
	            use_prepare ? BM_ELEM_TAG : BM_ELEM_SELECT,
	            em->mat_nr, use_smooth, use_interp_simple))
	{
		return OPERATOR_CANCELLED;
	}

	BMO_op_exec(em->bm, &bmop);

	/* cancel if nothing was done */
	if ((totedge_orig == em->bm->totedge) &&
	    (totface_orig == em->bm->totface))
	{
		EDBM_op_finish(em, &bmop, op, true);
		return OPERATOR_CANCELLED;
	}

	BMO_slot_buffer_hflag_enable(em->bm, bmop.slots_out, "faces.out", BM_FACE, BM_ELEM_SELECT, true);

	if (!EDBM_op_finish(em, &bmop, op, true)) {
		return OPERATOR_CANCELLED;
	}

	EDBM_update_generic(em, true, true);

	return OPERATOR_FINISHED;
}

void MESH_OT_fill_grid(wmOperatorType *ot)
{
	PropertyRNA *prop;

	/* identifiers */
	ot->name = "Grid Fill";
	ot->description = "Fill grid from two loops";
	ot->idname = "MESH_OT_fill_grid";

	/* api callbacks */
	ot->exec = edbm_fill_grid_exec;
	ot->poll = ED_operator_editmesh;

	/* flags */
	ot->flag = OPTYPE_REGISTER | OPTYPE_UNDO;

	/* properties */
	prop = RNA_def_int(ot->srna, "span", 1, 1, 1000, "Span", "Number of sides (zero disables)", 1, 100);
	RNA_def_property_flag(prop, PROP_SKIP_SAVE);
	prop = RNA_def_int(ot->srna, "offset", 0, -1000, 1000, "Offset", "Number of sides (zero disables)", -100, 100);
	RNA_def_property_flag(prop, PROP_SKIP_SAVE);
	RNA_def_boolean(ot->srna, "use_interp_simple", false, "Simple Blending", "");
}

/** \} */

/* -------------------------------------------------------------------- */
/** \name Hole Fill Operator
 * \{ */

static int edbm_fill_holes_exec(bContext *C, wmOperator *op)
{
	Object *obedit = CTX_data_edit_object(C);
	BMEditMesh *em = BKE_editmesh_from_object(obedit);
	const int sides = RNA_int_get(op->ptr, "sides");

	if (!EDBM_op_call_and_selectf(
	        em, op,
	        "faces.out", true,
	        "holes_fill edges=%he sides=%i",
	        BM_ELEM_SELECT, sides))
	{
		return OPERATOR_CANCELLED;
	}

	EDBM_update_generic(em, true, true);

	return OPERATOR_FINISHED;

}

void MESH_OT_fill_holes(wmOperatorType *ot)
{
	/* identifiers */
	ot->name = "Fill Holes";
	ot->idname = "MESH_OT_fill_holes";
	ot->description = "Fill in holes (boundary edge loops)";

	/* api callbacks */
	ot->exec = edbm_fill_holes_exec;
	ot->poll = ED_operator_editmesh;

	/* flags */
	ot->flag = OPTYPE_REGISTER | OPTYPE_UNDO;

	RNA_def_int(ot->srna, "sides", 4, 0, 1000,
	            "Sides", "Number of sides in hole required to fill (zero fills all holes)", 0, 100);
}

/** \} */

/* -------------------------------------------------------------------- */
/** \name Beauty Fill Operator
 * \{ */

static int edbm_beautify_fill_exec(bContext *C, wmOperator *op)
{
	Object *obedit = CTX_data_edit_object(C);
	BMEditMesh *em = BKE_editmesh_from_object(obedit);

	const float angle_max = M_PI;
	const float angle_limit = RNA_float_get(op->ptr, "angle_limit");
	char hflag;

	if (angle_limit >= angle_max) {
		hflag = BM_ELEM_SELECT;
	}
	else {
		BMIter iter;
		BMEdge *e;

		BM_ITER_MESH (e, &iter, em->bm, BM_EDGES_OF_MESH) {
			BM_elem_flag_set(
			        e, BM_ELEM_TAG,
			        (BM_elem_flag_test(e, BM_ELEM_SELECT) &&
			         BM_edge_calc_face_angle_ex(e, angle_max) < angle_limit));

		}

		hflag = BM_ELEM_TAG;
	}

	if (!EDBM_op_call_and_selectf(
	        em, op, "geom.out", true,
	        "beautify_fill faces=%hf edges=%he",
	        BM_ELEM_SELECT, hflag))
	{
		return OPERATOR_CANCELLED;
	}

	EDBM_update_generic(em, true, true);

	return OPERATOR_FINISHED;
}

void MESH_OT_beautify_fill(wmOperatorType *ot)
{
	PropertyRNA *prop;

	/* identifiers */
	ot->name = "Beautify Faces";
	ot->idname = "MESH_OT_beautify_fill";
	ot->description = "Rearrange some faces to try to get less degenerated geometry";

	/* api callbacks */
	ot->exec = edbm_beautify_fill_exec;
	ot->poll = ED_operator_editmesh;

	/* flags */
	ot->flag = OPTYPE_REGISTER | OPTYPE_UNDO;

	/* props */
	prop = RNA_def_float_rotation(ot->srna, "angle_limit", 0, NULL, 0.0f, DEG2RADF(180.0f),
	                              "Max Angle", "Angle limit", 0.0f, DEG2RADF(180.0f));
	RNA_def_property_float_default(prop, DEG2RADF(180.0f));
}

/** \} */

/* -------------------------------------------------------------------- */
/** \name Poke Face Operator
 * \{ */

static int edbm_poke_face_exec(bContext *C, wmOperator *op)
{
	Object *obedit = CTX_data_edit_object(C);
	BMEditMesh *em = BKE_editmesh_from_object(obedit);
	BMOperator bmop;

	const float offset = RNA_float_get(op->ptr, "offset");
	const bool use_relative_offset = RNA_boolean_get(op->ptr, "use_relative_offset");
	const int center_mode = RNA_enum_get(op->ptr, "center_mode");

	EDBM_op_init(em, &bmop, op, "poke faces=%hf offset=%f use_relative_offset=%b center_mode=%i",
	             BM_ELEM_SELECT, offset, use_relative_offset, center_mode);
	BMO_op_exec(em->bm, &bmop);

	EDBM_flag_disable_all(em, BM_ELEM_SELECT);

	BMO_slot_buffer_hflag_enable(em->bm, bmop.slots_out, "verts.out", BM_VERT, BM_ELEM_SELECT, true);
	BMO_slot_buffer_hflag_enable(em->bm, bmop.slots_out, "faces.out", BM_FACE, BM_ELEM_SELECT, true);

	if (!EDBM_op_finish(em, &bmop, op, true)) {
		return OPERATOR_CANCELLED;
	}

	EDBM_mesh_normals_update(em);

	EDBM_update_generic(em, true, true);

	return OPERATOR_FINISHED;

}

void MESH_OT_poke(wmOperatorType *ot)
{
	static const EnumPropertyItem poke_center_modes[] = {
		{BMOP_POKE_MEAN_WEIGHTED, "MEAN_WEIGHTED", 0, "Weighted Mean", "Weighted Mean Face Center"},
		{BMOP_POKE_MEAN, "MEAN", 0, "Mean", "Mean Face Center"},
		{BMOP_POKE_BOUNDS, "BOUNDS", 0, "Bounds", "Face Bounds Center"},
		{0, NULL, 0, NULL, NULL}};


	/* identifiers */
	ot->name = "Poke Faces";
	ot->idname = "MESH_OT_poke";
	ot->description = "Split a face into a fan";

	/* api callbacks */
	ot->exec = edbm_poke_face_exec;
	ot->poll = ED_operator_editmesh;

	/* flags */
	ot->flag = OPTYPE_REGISTER | OPTYPE_UNDO;

	RNA_def_float_distance(ot->srna, "offset", 0.0f, -1e3f, 1e3f, "Poke Offset", "Poke Offset", -1.0f, 1.0f);
	RNA_def_boolean(ot->srna, "use_relative_offset", false, "Offset Relative", "Scale the offset by surrounding geometry");
	RNA_def_enum(ot->srna, "center_mode", poke_center_modes, BMOP_POKE_MEAN_WEIGHTED,
	             "Poke Center", "Poke Face Center Calculation");
}

/** \} */

/* -------------------------------------------------------------------- */
/** \name Triangulate Face Operator
 * \{ */

static int edbm_quads_convert_to_tris_exec(bContext *C, wmOperator *op)
{
	const int quad_method = RNA_enum_get(op->ptr, "quad_method");
	const int ngon_method = RNA_enum_get(op->ptr, "ngon_method");
	ViewLayer *view_layer = CTX_data_view_layer(C);

	uint objects_len = 0;
	Object **objects = BKE_view_layer_array_from_objects_in_edit_mode(
	        view_layer, &objects_len,
	        .no_dupe_data = true);

	/* no indent for diff noise. */
	for (uint ob_index = 0; ob_index < objects_len; ob_index++) {
	Object *obedit = objects[ob_index];

	BMEditMesh *em = BKE_editmesh_from_object(obedit);
	BMOperator bmop;
	BMOIter oiter;
	BMFace *f;

	EDBM_op_init(em, &bmop, op, "triangulate faces=%hf quad_method=%i ngon_method=%i", BM_ELEM_SELECT, quad_method, ngon_method);
	BMO_op_exec(em->bm, &bmop);

	/* select the output */
	BMO_slot_buffer_hflag_enable(em->bm, bmop.slots_out, "faces.out", BM_FACE, BM_ELEM_SELECT, true);

	/* remove the doubles */
	BMO_ITER (f, &oiter, bmop.slots_out, "face_map_double.out", BM_FACE) {
		BM_face_kill(em->bm, f);
	}

	EDBM_selectmode_flush(em);

	// XXX, TODO
#if 0
	if (!EDBM_op_finish(em, &bmop, op, true)) {
		return OPERATOR_CANCELLED;
	}
#endif

	EDBM_update_generic(em, true, true);

	} /* objects */

	return OPERATOR_FINISHED;
}


void MESH_OT_quads_convert_to_tris(wmOperatorType *ot)
{
	/* identifiers */
	ot->name = "Triangulate Faces";
	ot->idname = "MESH_OT_quads_convert_to_tris";
	ot->description = "Triangulate selected faces";

	/* api callbacks */
	ot->exec = edbm_quads_convert_to_tris_exec;
	ot->poll = ED_operator_editmesh;

	/* flags */
	ot->flag = OPTYPE_REGISTER | OPTYPE_UNDO;

	RNA_def_enum(ot->srna, "quad_method", rna_enum_modifier_triangulate_quad_method_items, MOD_TRIANGULATE_QUAD_BEAUTY,
	             "Quad Method", "Method for splitting the quads into triangles");
	RNA_def_enum(ot->srna, "ngon_method", rna_enum_modifier_triangulate_ngon_method_items, MOD_TRIANGULATE_NGON_BEAUTY,
	             "Polygon Method", "Method for splitting the polygons into triangles");
}

/** \} */

/* -------------------------------------------------------------------- */
/** \name Convert to Quads Operator
 * \{ */

static int edbm_tris_convert_to_quads_exec(bContext *C, wmOperator *op)
{
	ViewLayer *view_layer = CTX_data_view_layer(C);

	uint objects_len = 0;
	Object **objects = BKE_view_layer_array_from_objects_in_edit_mode(
	        view_layer, &objects_len,
	        .no_dupe_data = true);

	bool is_face_pair;

	{
		int totelem_sel[3];
		EDBM_mesh_stats_multi(objects, objects_len, NULL, totelem_sel);
		is_face_pair = (totelem_sel[2] == 2);
	}

	/* no indent for diff noise. */
	for (uint ob_index = 0; ob_index < objects_len; ob_index++) {
	Object *obedit = objects[ob_index];

	BMEditMesh *em = BKE_editmesh_from_object(obedit);
	bool do_seam, do_sharp, do_uvs, do_vcols, do_materials;
	float angle_face_threshold, angle_shape_threshold;
	PropertyRNA *prop;

	/* When joining exactly 2 faces, no limit.
	 * this is useful for one off joins while editing. */
	prop = RNA_struct_find_property(op->ptr, "face_threshold");
	if (is_face_pair &&
	    (RNA_property_is_set(op->ptr, prop) == false))
	{
		angle_face_threshold = DEG2RADF(180.0f);
	}
	else {
		angle_face_threshold = RNA_property_float_get(op->ptr, prop);
	}

	prop = RNA_struct_find_property(op->ptr, "shape_threshold");
	if (is_face_pair &&
	    (RNA_property_is_set(op->ptr, prop) == false))
	{
		angle_shape_threshold = DEG2RADF(180.0f);
	}
	else {
		angle_shape_threshold = RNA_property_float_get(op->ptr, prop);
	}

	do_seam = RNA_boolean_get(op->ptr, "seam");
	do_sharp = RNA_boolean_get(op->ptr, "sharp");
	do_uvs = RNA_boolean_get(op->ptr, "uvs");
	do_vcols = RNA_boolean_get(op->ptr, "vcols");
	do_materials = RNA_boolean_get(op->ptr, "materials");

	if (!EDBM_op_call_and_selectf(
	        em, op,
	        "faces.out", true,
	        "join_triangles faces=%hf angle_face_threshold=%f angle_shape_threshold=%f "
	        "cmp_seam=%b cmp_sharp=%b cmp_uvs=%b cmp_vcols=%b cmp_materials=%b",
	        BM_ELEM_SELECT, angle_face_threshold, angle_shape_threshold,
	        do_seam, do_sharp, do_uvs, do_vcols, do_materials))
	{
		continue;
	}

	EDBM_update_generic(em, true, true);

	} /* objects */

	return OPERATOR_FINISHED;
}

static void join_triangle_props(wmOperatorType *ot)
{
	PropertyRNA *prop;

	prop = RNA_def_float_rotation(
	        ot->srna, "face_threshold", 0, NULL, 0.0f, DEG2RADF(180.0f),
	        "Max Face Angle", "Face angle limit", 0.0f, DEG2RADF(180.0f));
	RNA_def_property_float_default(prop, DEG2RADF(40.0f));

	prop = RNA_def_float_rotation(
	        ot->srna, "shape_threshold", 0, NULL, 0.0f, DEG2RADF(180.0f),
	        "Max Shape Angle", "Shape angle limit", 0.0f, DEG2RADF(180.0f));
	RNA_def_property_float_default(prop, DEG2RADF(40.0f));

	RNA_def_boolean(ot->srna, "uvs", false, "Compare UVs", "");
	RNA_def_boolean(ot->srna, "vcols", false, "Compare VCols", "");
	RNA_def_boolean(ot->srna, "seam", false, "Compare Seam", "");
	RNA_def_boolean(ot->srna, "sharp", false, "Compare Sharp", "");
	RNA_def_boolean(ot->srna, "materials", false, "Compare Materials", "");
}

void MESH_OT_tris_convert_to_quads(wmOperatorType *ot)
{
	/* identifiers */
	ot->name = "Tris to Quads";
	ot->idname = "MESH_OT_tris_convert_to_quads";
	ot->description = "Join triangles into quads";

	/* api callbacks */
	ot->exec = edbm_tris_convert_to_quads_exec;
	ot->poll = ED_operator_editmesh;

	/* flags */
	ot->flag = OPTYPE_REGISTER | OPTYPE_UNDO;

	join_triangle_props(ot);
}

/** \} */

/* -------------------------------------------------------------------- */
/** \name Decimate Operator
 *
 * \note The function to decimate is intended for use as a modifier,
 * while its handy allow access as a tool - this does cause access to be a little awkward
 * (passing selection as weights for eg).
 *
 * \{ */

static int edbm_decimate_exec(bContext *C, wmOperator *op)
{
	Object *obedit = CTX_data_edit_object(C);
	BMEditMesh *em = BKE_editmesh_from_object(obedit);
	BMesh *bm = em->bm;

	const float ratio = RNA_float_get(op->ptr, "ratio");
	bool use_vertex_group = RNA_boolean_get(op->ptr, "use_vertex_group");
	const float vertex_group_factor = RNA_float_get(op->ptr, "vertex_group_factor");
	const bool invert_vertex_group = RNA_boolean_get(op->ptr, "invert_vertex_group");
	const bool use_symmetry = RNA_boolean_get(op->ptr, "use_symmetry");
	const float symmetry_eps = 0.00002f;
	const int symmetry_axis = use_symmetry ? RNA_enum_get(op->ptr, "symmetry_axis") : -1;

	/* nop */
	if (ratio == 1.0f) {
		return OPERATOR_FINISHED;
	}

	float *vweights = MEM_mallocN(sizeof(*vweights) * bm->totvert, __func__);
	{
		const int cd_dvert_offset = CustomData_get_offset(&bm->vdata, CD_MDEFORMVERT);
		const int defbase_act = obedit->actdef - 1;

		if (use_vertex_group && (cd_dvert_offset == -1)) {
			BKE_report(op->reports, RPT_WARNING, "No active vertex group");
			use_vertex_group = false;
		}

		BMIter iter;
		BMVert *v;
		int i;
		BM_ITER_MESH_INDEX (v, &iter, bm, BM_VERTS_OF_MESH, i) {
			float weight = 0.0f;
			if (BM_elem_flag_test(v, BM_ELEM_SELECT)) {
				if (use_vertex_group) {
					const MDeformVert *dv = BM_ELEM_CD_GET_VOID_P(v, cd_dvert_offset);
					weight = defvert_find_weight(dv, defbase_act);
					if (invert_vertex_group) {
						weight = 1.0f - weight;
					}
				}
				else {
					weight = 1.0f;
				}
			}

			vweights[i] = weight;
			BM_elem_index_set(v, i); /* set_inline */
		}
		bm->elem_index_dirty &= ~BM_VERT;
	}

	float ratio_adjust;

	if ((bm->totface == bm->totfacesel) || (ratio == 0.0f)) {
		ratio_adjust = ratio;
	}
	else {
		/**
		 * Calculate a new ratio based on faces that could be remoevd during decimation.
		 * needed so 0..1 has a meaningful range when operating on the selection.
		 *
		 * This doesn't have to be totally accurate,
		 * but needs to be greater than the number of selected faces
		 */

		int totface_basis = 0;
		int totface_adjacent = 0;
		BMIter iter;
		BMFace *f;
		BM_ITER_MESH (f, &iter, bm, BM_FACES_OF_MESH) {
			/* count faces during decimation, ngons are triangulated */
			const int f_len = f->len > 4 ? (f->len - 2) : 1;
			totface_basis += f_len;

			BMLoop *l_iter, *l_first;
			l_iter = l_first = BM_FACE_FIRST_LOOP(f);
			do {
				if (vweights[BM_elem_index_get(l_iter->v)] != 0.0f) {
					totface_adjacent += f_len;
					break;
				}
			} while ((l_iter = l_iter->next) != l_first);
		}

		ratio_adjust = ratio;
		ratio_adjust = 1.0f - ratio_adjust;
		ratio_adjust *= (float)totface_adjacent / (float)totface_basis;
		ratio_adjust = 1.0f - ratio_adjust;
	}

	BM_mesh_decimate_collapse(
	        em->bm, ratio_adjust, vweights, vertex_group_factor, false,
	        symmetry_axis, symmetry_eps);

	MEM_freeN(vweights);

	{
		short selectmode = em->selectmode;
		if ((selectmode & (SCE_SELECT_VERTEX | SCE_SELECT_EDGE)) == 0) {
			/* ensure we flush edges -> faces */
			selectmode |= SCE_SELECT_EDGE;
		}
		EDBM_selectmode_flush_ex(em, selectmode);
	}

	EDBM_update_generic(em, true, true);

	return OPERATOR_FINISHED;
}


static bool edbm_decimate_check(bContext *UNUSED(C), wmOperator *UNUSED(op))
{
	return true;
}


static void edbm_decimate_ui(bContext *UNUSED(C), wmOperator *op)
{
	uiLayout *layout = op->layout, *box, *row, *col;
	PointerRNA ptr;

	RNA_pointer_create(NULL, op->type->srna, op->properties, &ptr);

	uiItemR(layout, &ptr, "ratio", 0, NULL, ICON_NONE);

	box = uiLayoutBox(layout);
	uiItemR(box, &ptr, "use_vertex_group", 0, NULL, ICON_NONE);
	col = uiLayoutColumn(box, false);
	uiLayoutSetActive(col, RNA_boolean_get(&ptr, "use_vertex_group"));
	uiItemR(col, &ptr, "vertex_group_factor", 0, NULL, ICON_NONE);
	uiItemR(col, &ptr, "invert_vertex_group", 0, NULL, ICON_NONE);

	box = uiLayoutBox(layout);
	uiItemR(box, &ptr, "use_symmetry", 0, NULL, ICON_NONE);
	row = uiLayoutRow(box, true);
	uiLayoutSetActive(row, RNA_boolean_get(&ptr, "use_symmetry"));
	uiItemR(row, &ptr, "symmetry_axis", UI_ITEM_R_EXPAND, NULL, ICON_NONE);
}


void MESH_OT_decimate(wmOperatorType *ot)
{
	/* identifiers */
	ot->name = "Decimate Geometry";
	ot->idname = "MESH_OT_decimate";
	ot->description = "Simplify geometry by collapsing edges";

	/* api callbacks */
	ot->exec = edbm_decimate_exec;
	ot->check = edbm_decimate_check;
	ot->ui = edbm_decimate_ui;
	ot->poll = ED_operator_editmesh;


	/* flags */
	ot->flag = OPTYPE_REGISTER | OPTYPE_UNDO;

	/* Note, keep in sync with 'rna_def_modifier_decimate' */
	RNA_def_float(ot->srna, "ratio", 1.0f, 0.0f, 1.0f, "Ratio", "", 0.0f, 1.0f);

	RNA_def_boolean(ot->srna, "use_vertex_group", false, "Vertex Group",
	                "Use active vertex group as an influence");
	RNA_def_float(ot->srna, "vertex_group_factor", 1.0f, 0.0f, 1000.0f, "Weight",
	              "Vertex group strength", 0.0f, 10.0f);
	RNA_def_boolean(ot->srna, "invert_vertex_group", false, "Invert",
	                "Invert vertex group influence");

	RNA_def_boolean(ot->srna, "use_symmetry", false, "Symmetry",
	                "Maintain symmetry on an axis");

	RNA_def_enum(ot->srna, "symmetry_axis", rna_enum_axis_xyz_items, 1, "Axis", "Axis of symmetry");
}

/** \} */

/* -------------------------------------------------------------------- */
/** \name Dissolve Vertices Operator
 * \{ */

static void edbm_dissolve_prop__use_verts(wmOperatorType *ot, bool value, int flag)
{
	PropertyRNA *prop;

	prop = RNA_def_boolean(ot->srna, "use_verts", value, "Dissolve Verts",
	                       "Dissolve remaining vertices");

	if (flag) {
		RNA_def_property_flag(prop, flag);
	}
}
static void edbm_dissolve_prop__use_face_split(wmOperatorType *ot)
{
	RNA_def_boolean(ot->srna, "use_face_split", false, "Face Split",
	                "Split off face corners to maintain surrounding geometry");
}
static void edbm_dissolve_prop__use_boundary_tear(wmOperatorType *ot)
{
	RNA_def_boolean(ot->srna, "use_boundary_tear", false, "Tear Boundary",
	                "Split off face corners instead of merging faces");
}

static int edbm_dissolve_verts_exec(bContext *C, wmOperator *op)
{
	Object *obedit = CTX_data_edit_object(C);
	BMEditMesh *em = BKE_editmesh_from_object(obedit);

	const bool use_face_split = RNA_boolean_get(op->ptr, "use_face_split");
	const bool use_boundary_tear = RNA_boolean_get(op->ptr, "use_boundary_tear");

	if (!EDBM_op_callf(
	            em, op,
	            "dissolve_verts verts=%hv use_face_split=%b use_boundary_tear=%b",
	            BM_ELEM_SELECT, use_face_split, use_boundary_tear))
	{
		return OPERATOR_CANCELLED;
	}

	EDBM_update_generic(em, true, true);

	return OPERATOR_FINISHED;
}

void MESH_OT_dissolve_verts(wmOperatorType *ot)
{
	/* identifiers */
	ot->name = "Dissolve Vertices";
	ot->description = "Dissolve verts, merge edges and faces";
	ot->idname = "MESH_OT_dissolve_verts";

	/* api callbacks */
	ot->exec = edbm_dissolve_verts_exec;
	ot->poll = ED_operator_editmesh;

	/* flags */
	ot->flag = OPTYPE_REGISTER | OPTYPE_UNDO;

	edbm_dissolve_prop__use_face_split(ot);
	edbm_dissolve_prop__use_boundary_tear(ot);
}

/** \} */

/* -------------------------------------------------------------------- */
/** \name Dissolve Edges Operator
 * \{ */

static int edbm_dissolve_edges_exec(bContext *C, wmOperator *op)
{
	Object *obedit = CTX_data_edit_object(C);
	BMEditMesh *em = BKE_editmesh_from_object(obedit);

	const bool use_verts = RNA_boolean_get(op->ptr, "use_verts");
	const bool use_face_split = RNA_boolean_get(op->ptr, "use_face_split");

	if (!EDBM_op_callf(
	            em, op,
	            "dissolve_edges edges=%he use_verts=%b use_face_split=%b",
	            BM_ELEM_SELECT, use_verts, use_face_split))
	{
		return OPERATOR_CANCELLED;
	}

	EDBM_update_generic(em, true, true);

	return OPERATOR_FINISHED;
}

void MESH_OT_dissolve_edges(wmOperatorType *ot)
{
	/* identifiers */
	ot->name = "Dissolve Edges";
	ot->description = "Dissolve edges, merging faces";
	ot->idname = "MESH_OT_dissolve_edges";

	/* api callbacks */
	ot->exec = edbm_dissolve_edges_exec;
	ot->poll = ED_operator_editmesh;

	/* flags */
	ot->flag = OPTYPE_REGISTER | OPTYPE_UNDO;

	edbm_dissolve_prop__use_verts(ot, true, 0);
	edbm_dissolve_prop__use_face_split(ot);
}

/** \} */

/* -------------------------------------------------------------------- */
/** \name Dissolve Faces Operator
 * \{ */

static int edbm_dissolve_faces_exec(bContext *C, wmOperator *op)
{
	Object *obedit = CTX_data_edit_object(C);
	BMEditMesh *em = BKE_editmesh_from_object(obedit);

	const bool use_verts = RNA_boolean_get(op->ptr, "use_verts");

	if (!EDBM_op_call_and_selectf(
	        em, op,
	        "region.out", true,
	        "dissolve_faces faces=%hf use_verts=%b",
	        BM_ELEM_SELECT, use_verts))
	{
		return OPERATOR_CANCELLED;
	}

	EDBM_update_generic(em, true, true);

	return OPERATOR_FINISHED;
}

void MESH_OT_dissolve_faces(wmOperatorType *ot)
{
	/* identifiers */
	ot->name = "Dissolve Faces";
	ot->description = "Dissolve faces";
	ot->idname = "MESH_OT_dissolve_faces";

	/* api callbacks */
	ot->exec = edbm_dissolve_faces_exec;
	ot->poll = ED_operator_editmesh;

	/* flags */
	ot->flag = OPTYPE_REGISTER | OPTYPE_UNDO;

	edbm_dissolve_prop__use_verts(ot, false, 0);
}

/** \} */

/* -------------------------------------------------------------------- */
/** \name Dissolve (Context Sensitive) Operator
 * \{ */

static int edbm_dissolve_mode_exec(bContext *C, wmOperator *op)
{
	Object *obedit = CTX_data_edit_object(C);
	BMEditMesh *em = BKE_editmesh_from_object(obedit);
	PropertyRNA *prop;

	prop = RNA_struct_find_property(op->ptr, "use_verts");
	if (!RNA_property_is_set(op->ptr, prop)) {
		/* always enable in edge-mode */
		if ((em->selectmode & SCE_SELECT_FACE) == 0) {
			RNA_property_boolean_set(op->ptr, prop, true);
		}
	}

	if (em->selectmode & SCE_SELECT_VERTEX) {
		return edbm_dissolve_verts_exec(C, op);
	}
	else if (em->selectmode & SCE_SELECT_EDGE) {
		return edbm_dissolve_edges_exec(C, op);
	}
	else {
		return edbm_dissolve_faces_exec(C, op);
	}
}

void MESH_OT_dissolve_mode(wmOperatorType *ot)
{
	/* identifiers */
	ot->name = "Dissolve Selection";
	ot->description = "Dissolve geometry based on the selection mode";
	ot->idname = "MESH_OT_dissolve_mode";

	/* api callbacks */
	ot->exec = edbm_dissolve_mode_exec;
	ot->poll = ED_operator_editmesh;

	/* flags */
	ot->flag = OPTYPE_REGISTER | OPTYPE_UNDO;

	edbm_dissolve_prop__use_verts(ot, false, PROP_SKIP_SAVE);
	edbm_dissolve_prop__use_face_split(ot);
	edbm_dissolve_prop__use_boundary_tear(ot);
}

/** \} */

/* -------------------------------------------------------------------- */
/** \name Limited Dissolve Operator
 * \{ */

static int edbm_dissolve_limited_exec(bContext *C, wmOperator *op)
{
	Object *obedit = CTX_data_edit_object(C);
	BMEditMesh *em = BKE_editmesh_from_object(obedit);
	BMesh *bm = em->bm;
	const float angle_limit = RNA_float_get(op->ptr, "angle_limit");
	const bool use_dissolve_boundaries = RNA_boolean_get(op->ptr, "use_dissolve_boundaries");
	const int delimit = RNA_enum_get(op->ptr, "delimit");

	char dissolve_flag;

	if (em->selectmode == SCE_SELECT_FACE) {
		/* flush selection to tags and untag edges/verts with partially selected faces */
		BMIter iter;
		BMIter liter;

		BMElem *ele;
		BMFace *f;
		BMLoop *l;

		BM_ITER_MESH (ele, &iter, bm, BM_VERTS_OF_MESH) {
			BM_elem_flag_set(ele, BM_ELEM_TAG, BM_elem_flag_test(ele, BM_ELEM_SELECT));
		}
		BM_ITER_MESH (ele, &iter, bm, BM_EDGES_OF_MESH) {
			BM_elem_flag_set(ele, BM_ELEM_TAG, BM_elem_flag_test(ele, BM_ELEM_SELECT));
		}

		BM_ITER_MESH (f, &iter, bm, BM_FACES_OF_MESH) {
			if (!BM_elem_flag_test(f, BM_ELEM_SELECT)) {
				BM_ITER_ELEM (l, &liter, f, BM_LOOPS_OF_FACE) {
					BM_elem_flag_disable(l->v, BM_ELEM_TAG);
					BM_elem_flag_disable(l->e, BM_ELEM_TAG);
				}
			}
		}

		dissolve_flag = BM_ELEM_TAG;
	}
	else {
		dissolve_flag = BM_ELEM_SELECT;
	}

	EDBM_op_call_and_selectf(
	            em, op, "region.out", true,
	            "dissolve_limit edges=%he verts=%hv angle_limit=%f use_dissolve_boundaries=%b delimit=%i",
	            dissolve_flag, dissolve_flag, angle_limit, use_dissolve_boundaries, delimit);

	EDBM_update_generic(em, true, true);

	return OPERATOR_FINISHED;
}

void MESH_OT_dissolve_limited(wmOperatorType *ot)
{
	PropertyRNA *prop;

	/* identifiers */
	ot->name = "Limited Dissolve";
	ot->idname = "MESH_OT_dissolve_limited";
	ot->description = "Dissolve selected edges and verts, limited by the angle of surrounding geometry";

	/* api callbacks */
	ot->exec = edbm_dissolve_limited_exec;
	ot->poll = ED_operator_editmesh;

	/* flags */
	ot->flag = OPTYPE_REGISTER | OPTYPE_UNDO;

	prop = RNA_def_float_rotation(ot->srna, "angle_limit", 0, NULL, 0.0f, DEG2RADF(180.0f),
	                              "Max Angle", "Angle limit", 0.0f, DEG2RADF(180.0f));
	RNA_def_property_float_default(prop, DEG2RADF(5.0f));
	RNA_def_boolean(ot->srna, "use_dissolve_boundaries", false, "All Boundaries",
	                "Dissolve all vertices inbetween face boundaries");
	RNA_def_enum_flag(ot->srna, "delimit", rna_enum_mesh_delimit_mode_items, BMO_DELIM_NORMAL, "Delimit",
	                  "Delimit dissolve operation");
}

/** \} */

/* -------------------------------------------------------------------- */
/** \name Degenerate Dissolve Operator
 * \{ */

static int edbm_dissolve_degenerate_exec(bContext *C, wmOperator *op)
{
	ViewLayer *view_layer = CTX_data_view_layer(C);
	int totelem_old[3] = {0, 0, 0};
	int totelem_new[3] = {0, 0, 0};

	uint objects_len = 0;
	Object **objects = BKE_view_layer_array_from_objects_in_edit_mode(
	        view_layer, &objects_len,
	        .no_dupe_data = true);

	for (uint ob_index = 0; ob_index < objects_len; ob_index++) {
		Object *obedit = objects[ob_index];
		BMEditMesh *em = BKE_editmesh_from_object(obedit);
		BMesh *bm = em->bm;
		totelem_old[0] += bm->totvert;
		totelem_old[1] += bm->totedge;
		totelem_old[2] += bm->totface;
	} /* objects */

	const float thresh = RNA_float_get(op->ptr, "threshold");
	
	for (uint ob_index = 0; ob_index < objects_len; ob_index++) {
	Object *obedit = objects[ob_index];
	BMEditMesh *em = BKE_editmesh_from_object(obedit);
	BMesh *bm = em->bm;

	if (!EDBM_op_callf(
	        em, op,
	        "dissolve_degenerate edges=%he dist=%f",
	        BM_ELEM_SELECT, thresh))
	{
		return OPERATOR_CANCELLED;
	}

	/* tricky to maintain correct selection here, so just flush up from verts */
	EDBM_select_flush(em);

	EDBM_update_generic(em, true, true);

	totelem_new[0] += bm->totvert;
	totelem_new[1] += bm->totedge;
	totelem_new[2] += bm->totface;

	// no indent
	} /* objects */

	edbm_report_delete_info(op->reports, totelem_old, totelem_new);

	return OPERATOR_FINISHED;
}

void MESH_OT_dissolve_degenerate(wmOperatorType *ot)
{
	/* identifiers */
	ot->name = "Degenerate Dissolve";
	ot->idname = "MESH_OT_dissolve_degenerate";
	ot->description = "Dissolve zero area faces and zero length edges";

	/* api callbacks */
	ot->exec = edbm_dissolve_degenerate_exec;
	ot->poll = ED_operator_editmesh;

	/* flags */
	ot->flag = OPTYPE_REGISTER | OPTYPE_UNDO;

	RNA_def_float_distance(ot->srna, "threshold", 1e-4f, 1e-6f, 50.0f,  "Merge Distance",
	                       "Minimum distance between elements to merge", 1e-5f, 10.0f);
}

/** \} */

/* -------------------------------------------------------------------- */
/** \name Delete Edge-Loop Operator
 * \{ */

/* internally uses dissolve */
static int edbm_delete_edgeloop_exec(bContext *C, wmOperator *op)
{
	Object *obedit = CTX_data_edit_object(C);
	BMEditMesh *em = BKE_editmesh_from_object(obedit);

	const bool use_face_split = RNA_boolean_get(op->ptr, "use_face_split");

	/* deal with selection */
	{
		BMEdge *e;
		BMIter iter;

		BM_mesh_elem_hflag_disable_all(em->bm, BM_FACE, BM_ELEM_TAG, false);

		BM_ITER_MESH (e, &iter, em->bm, BM_EDGES_OF_MESH) {
			if (BM_elem_flag_test(e, BM_ELEM_SELECT) && e->l) {
				BMLoop *l_iter = e->l;
				do {
					BM_elem_flag_enable(l_iter->f, BM_ELEM_TAG);
				} while ((l_iter = l_iter->radial_next) != e->l);
			}
		}
	}

	if (!EDBM_op_callf(
	            em, op,
	            "dissolve_edges edges=%he use_verts=%b use_face_split=%b",
	            BM_ELEM_SELECT, true, use_face_split))
	{
		return OPERATOR_CANCELLED;
	}

	BM_mesh_elem_hflag_enable_test(em->bm, BM_FACE, BM_ELEM_SELECT, true, false, BM_ELEM_TAG);

	EDBM_selectmode_flush_ex(em, SCE_SELECT_VERTEX);

	EDBM_update_generic(em, true, true);

	return OPERATOR_FINISHED;
}

void MESH_OT_delete_edgeloop(wmOperatorType *ot)
{
	/* identifiers */
	ot->name = "Delete Edge Loop";
	ot->description = "Delete an edge loop by merging the faces on each side";
	ot->idname = "MESH_OT_delete_edgeloop";

	/* api callbacks */
	ot->exec = edbm_delete_edgeloop_exec;
	ot->poll = ED_operator_editmesh;

	/* flags */
	ot->flag = OPTYPE_REGISTER | OPTYPE_UNDO;

	RNA_def_boolean(ot->srna, "use_face_split", true, "Face Split",
	                "Split off face corners to maintain surrounding geometry");
}

/** \} */

/* -------------------------------------------------------------------- */
/** \name Split Geometry Operator
 * \{ */

static int edbm_split_exec(bContext *C, wmOperator *op)
{
	Object *ob = CTX_data_edit_object(C);
	BMEditMesh *em = BKE_editmesh_from_object(ob);
	BMOperator bmop;

	EDBM_op_init(em, &bmop, op, "split geom=%hvef use_only_faces=%b", BM_ELEM_SELECT, false);
	BMO_op_exec(em->bm, &bmop);
	BM_mesh_elem_hflag_disable_all(em->bm, BM_VERT | BM_EDGE | BM_FACE, BM_ELEM_SELECT, false);
	BMO_slot_buffer_hflag_enable(em->bm, bmop.slots_out, "geom.out", BM_ALL_NOLOOP, BM_ELEM_SELECT, true);
	if (!EDBM_op_finish(em, &bmop, op, true)) {
		return OPERATOR_CANCELLED;
	}

	/* Geometry has changed, need to recalc normals and looptris */
	EDBM_mesh_normals_update(em);

	EDBM_update_generic(em, true, true);

	return OPERATOR_FINISHED;
}

void MESH_OT_split(wmOperatorType *ot)
{
	/* identifiers */
	ot->name = "Split";
	ot->idname = "MESH_OT_split";
	ot->description = "Split off selected geometry from connected unselected geometry";

	/* api callbacks */
	ot->exec = edbm_split_exec;
	ot->poll = ED_operator_editmesh;

	/* flags */
	ot->flag = OPTYPE_REGISTER | OPTYPE_UNDO;
}

/** \} */

/* -------------------------------------------------------------------- */
/** \name Sort Geometry Elements Operator
 *
 * Unified for vertices/edges/faces.
 *
 * \{ */

enum {
	SRT_VIEW_ZAXIS = 1,  /* Use view Z (deep) axis. */
	SRT_VIEW_XAXIS,      /* Use view X (left to right) axis. */
	SRT_CURSOR_DISTANCE, /* Use distance from element to 3D cursor. */
	SRT_MATERIAL,        /* Face only: use mat number. */
	SRT_SELECTED,        /* Move selected elements in first, without modifying
	                      * relative order of selected and unselected elements. */
	SRT_RANDOMIZE,       /* Randomize selected elements. */
	SRT_REVERSE,         /* Reverse current order of selected elements. */
};

typedef struct BMElemSort {
	float srt; /* Sort factor */
	int org_idx; /* Original index of this element _in its mempool_ */
} BMElemSort;

static int bmelemsort_comp(const void *v1, const void *v2)
{
	const BMElemSort *x1 = v1, *x2 = v2;

	return (x1->srt > x2->srt) - (x1->srt < x2->srt);
}

/* Reorders vertices/edges/faces using a given methods. Loops are not supported. */
static void sort_bmelem_flag(
        Scene *scene, Object *ob,
        View3D *v3d, RegionView3D *rv3d,
        const int types, const int flag, const int action,
        const int reverse, const unsigned int seed)
{
	BMEditMesh *em = BKE_editmesh_from_object(ob);

	BMVert *ve;
	BMEdge *ed;
	BMFace *fa;
	BMIter iter;

	/* In all five elements below, 0 = vertices, 1 = edges, 2 = faces. */
	/* Just to mark protected elements. */
	char *pblock[3] = {NULL, NULL, NULL}, *pb;
	BMElemSort *sblock[3] = {NULL, NULL, NULL}, *sb;
	unsigned int *map[3] = {NULL, NULL, NULL}, *mp;
	int totelem[3] = {0, 0, 0};
	int affected[3] = {0, 0, 0};
	int i, j;

	if (!(types && flag && action))
		return;

	if (types & BM_VERT)
		totelem[0] = em->bm->totvert;
	if (types & BM_EDGE)
		totelem[1] = em->bm->totedge;
	if (types & BM_FACE)
		totelem[2] = em->bm->totface;

	if (ELEM(action, SRT_VIEW_ZAXIS, SRT_VIEW_XAXIS)) {
		float mat[4][4];
		float fact = reverse ? -1.0 : 1.0;
		int coidx = (action == SRT_VIEW_ZAXIS) ? 2 : 0;

		mul_m4_m4m4(mat, rv3d->viewmat, ob->obmat);  /* Apply the view matrix to the object matrix. */

		if (totelem[0]) {
			pb = pblock[0] = MEM_callocN(sizeof(char) * totelem[0], "sort_bmelem vert pblock");
			sb = sblock[0] = MEM_callocN(sizeof(BMElemSort) * totelem[0], "sort_bmelem vert sblock");

			BM_ITER_MESH_INDEX (ve, &iter, em->bm, BM_VERTS_OF_MESH, i) {
				if (BM_elem_flag_test(ve, flag)) {
					float co[3];
					mul_v3_m4v3(co, mat, ve->co);

					pb[i] = false;
					sb[affected[0]].org_idx = i;
					sb[affected[0]++].srt = co[coidx] * fact;
				}
				else {
					pb[i] = true;
				}
			}
		}

		if (totelem[1]) {
			pb = pblock[1] = MEM_callocN(sizeof(char) * totelem[1], "sort_bmelem edge pblock");
			sb = sblock[1] = MEM_callocN(sizeof(BMElemSort) * totelem[1], "sort_bmelem edge sblock");

			BM_ITER_MESH_INDEX (ed, &iter, em->bm, BM_EDGES_OF_MESH, i) {
				if (BM_elem_flag_test(ed, flag)) {
					float co[3];
					mid_v3_v3v3(co, ed->v1->co, ed->v2->co);
					mul_m4_v3(mat, co);

					pb[i] = false;
					sb[affected[1]].org_idx = i;
					sb[affected[1]++].srt = co[coidx] * fact;
				}
				else {
					pb[i] = true;
				}
			}
		}

		if (totelem[2]) {
			pb = pblock[2] = MEM_callocN(sizeof(char) * totelem[2], "sort_bmelem face pblock");
			sb = sblock[2] = MEM_callocN(sizeof(BMElemSort) * totelem[2], "sort_bmelem face sblock");

			BM_ITER_MESH_INDEX (fa, &iter, em->bm, BM_FACES_OF_MESH, i) {
				if (BM_elem_flag_test(fa, flag)) {
					float co[3];
					BM_face_calc_center_mean(fa, co);
					mul_m4_v3(mat, co);

					pb[i] = false;
					sb[affected[2]].org_idx = i;
					sb[affected[2]++].srt = co[coidx] * fact;
				}
				else {
					pb[i] = true;
				}
			}
		}
	}

	else if (action == SRT_CURSOR_DISTANCE) {
		float cur[3];
		float mat[4][4];
		float fact = reverse ? -1.0 : 1.0;

		if (v3d && v3d->localvd)
			copy_v3_v3(cur, v3d->cursor);
		else
			copy_v3_v3(cur, scene->cursor);
		invert_m4_m4(mat, ob->obmat);
		mul_m4_v3(mat, cur);

		if (totelem[0]) {
			pb = pblock[0] = MEM_callocN(sizeof(char) * totelem[0], "sort_bmelem vert pblock");
			sb = sblock[0] = MEM_callocN(sizeof(BMElemSort) * totelem[0], "sort_bmelem vert sblock");

			BM_ITER_MESH_INDEX (ve, &iter, em->bm, BM_VERTS_OF_MESH, i) {
				if (BM_elem_flag_test(ve, flag)) {
					pb[i] = false;
					sb[affected[0]].org_idx = i;
					sb[affected[0]++].srt = len_squared_v3v3(cur, ve->co) * fact;
				}
				else {
					pb[i] = true;
				}
			}
		}

		if (totelem[1]) {
			pb = pblock[1] = MEM_callocN(sizeof(char) * totelem[1], "sort_bmelem edge pblock");
			sb = sblock[1] = MEM_callocN(sizeof(BMElemSort) * totelem[1], "sort_bmelem edge sblock");

			BM_ITER_MESH_INDEX (ed, &iter, em->bm, BM_EDGES_OF_MESH, i) {
				if (BM_elem_flag_test(ed, flag)) {
					float co[3];
					mid_v3_v3v3(co, ed->v1->co, ed->v2->co);

					pb[i] = false;
					sb[affected[1]].org_idx = i;
					sb[affected[1]++].srt = len_squared_v3v3(cur, co) * fact;
				}
				else {
					pb[i] = true;
				}
			}
		}

		if (totelem[2]) {
			pb = pblock[2] = MEM_callocN(sizeof(char) * totelem[2], "sort_bmelem face pblock");
			sb = sblock[2] = MEM_callocN(sizeof(BMElemSort) * totelem[2], "sort_bmelem face sblock");

			BM_ITER_MESH_INDEX (fa, &iter, em->bm, BM_FACES_OF_MESH, i) {
				if (BM_elem_flag_test(fa, flag)) {
					float co[3];
					BM_face_calc_center_mean(fa, co);

					pb[i] = false;
					sb[affected[2]].org_idx = i;
					sb[affected[2]++].srt = len_squared_v3v3(cur, co) * fact;
				}
				else {
					pb[i] = true;
				}
			}
		}
	}

	/* Faces only! */
	else if (action == SRT_MATERIAL && totelem[2]) {
		pb = pblock[2] = MEM_callocN(sizeof(char) * totelem[2], "sort_bmelem face pblock");
		sb = sblock[2] = MEM_callocN(sizeof(BMElemSort) * totelem[2], "sort_bmelem face sblock");

		BM_ITER_MESH_INDEX (fa, &iter, em->bm, BM_FACES_OF_MESH, i) {
			if (BM_elem_flag_test(fa, flag)) {
				/* Reverse materials' order, not order of faces inside each mat! */
				/* Note: cannot use totcol, as mat_nr may sometimes be greater... */
				float srt = reverse ? (float)(MAXMAT - fa->mat_nr) : (float)fa->mat_nr;
				pb[i] = false;
				sb[affected[2]].org_idx = i;
				/* Multiplying with totface and adding i ensures us we keep current order for all faces of same mat. */
				sb[affected[2]++].srt = srt * ((float)totelem[2]) + ((float)i);
/*				printf("e: %d; srt: %f; final: %f\n", i, srt, srt * ((float)totface) + ((float)i));*/
			}
			else {
				pb[i] = true;
			}
		}
	}

	else if (action == SRT_SELECTED) {
		unsigned int *tbuf[3] = {NULL, NULL, NULL}, *tb;

		if (totelem[0]) {
			tb = tbuf[0] = MEM_callocN(sizeof(int) * totelem[0], "sort_bmelem vert tbuf");
			mp = map[0] = MEM_callocN(sizeof(int) * totelem[0], "sort_bmelem vert map");

			BM_ITER_MESH_INDEX (ve, &iter, em->bm, BM_VERTS_OF_MESH, i) {
				if (BM_elem_flag_test(ve, flag)) {
					mp[affected[0]++] = i;
				}
				else {
					*tb = i;
					tb++;
				}
			}
		}

		if (totelem[1]) {
			tb = tbuf[1] = MEM_callocN(sizeof(int) * totelem[1], "sort_bmelem edge tbuf");
			mp = map[1] = MEM_callocN(sizeof(int) * totelem[1], "sort_bmelem edge map");

			BM_ITER_MESH_INDEX (ed, &iter, em->bm, BM_EDGES_OF_MESH, i) {
				if (BM_elem_flag_test(ed, flag)) {
					mp[affected[1]++] = i;
				}
				else {
					*tb = i;
					tb++;
				}
			}
		}

		if (totelem[2]) {
			tb = tbuf[2] = MEM_callocN(sizeof(int) * totelem[2], "sort_bmelem face tbuf");
			mp = map[2] = MEM_callocN(sizeof(int) * totelem[2], "sort_bmelem face map");

			BM_ITER_MESH_INDEX (fa, &iter, em->bm, BM_FACES_OF_MESH, i) {
				if (BM_elem_flag_test(fa, flag)) {
					mp[affected[2]++] = i;
				}
				else {
					*tb = i;
					tb++;
				}
			}
		}

		for (j = 3; j--; ) {
			int tot = totelem[j];
			int aff = affected[j];
			tb = tbuf[j];
			mp = map[j];
			if (!(tb && mp))
				continue;
			if (ELEM(aff, 0, tot)) {
				MEM_freeN(tb);
				MEM_freeN(mp);
				map[j] = NULL;
				continue;
			}
			if (reverse) {
				memcpy(tb + (tot - aff), mp, aff * sizeof(int));
			}
			else {
				memcpy(mp + aff, tb, (tot - aff) * sizeof(int));
				tb = mp;
				mp = map[j] = tbuf[j];
				tbuf[j] = tb;
			}

			/* Reverse mapping, we want an org2new one! */
			for (i = tot, tb = tbuf[j] + tot - 1; i--; tb--) {
				mp[*tb] = i;
			}
			MEM_freeN(tbuf[j]);
		}
	}

	else if (action == SRT_RANDOMIZE) {
		if (totelem[0]) {
			/* Re-init random generator for each element type, to get consistent random when
			 * enabling/disabling an element type. */
			RNG *rng = BLI_rng_new_srandom(seed);
			pb = pblock[0] = MEM_callocN(sizeof(char) * totelem[0], "sort_bmelem vert pblock");
			sb = sblock[0] = MEM_callocN(sizeof(BMElemSort) * totelem[0], "sort_bmelem vert sblock");

			BM_ITER_MESH_INDEX (ve, &iter, em->bm, BM_VERTS_OF_MESH, i) {
				if (BM_elem_flag_test(ve, flag)) {
					pb[i] = false;
					sb[affected[0]].org_idx = i;
					sb[affected[0]++].srt = BLI_rng_get_float(rng);
				}
				else {
					pb[i] = true;
				}
			}

			BLI_rng_free(rng);
		}

		if (totelem[1]) {
			RNG *rng = BLI_rng_new_srandom(seed);
			pb = pblock[1] = MEM_callocN(sizeof(char) * totelem[1], "sort_bmelem edge pblock");
			sb = sblock[1] = MEM_callocN(sizeof(BMElemSort) * totelem[1], "sort_bmelem edge sblock");

			BM_ITER_MESH_INDEX (ed, &iter, em->bm, BM_EDGES_OF_MESH, i) {
				if (BM_elem_flag_test(ed, flag)) {
					pb[i] = false;
					sb[affected[1]].org_idx = i;
					sb[affected[1]++].srt = BLI_rng_get_float(rng);
				}
				else {
					pb[i] = true;
				}
			}

			BLI_rng_free(rng);
		}

		if (totelem[2]) {
			RNG *rng = BLI_rng_new_srandom(seed);
			pb = pblock[2] = MEM_callocN(sizeof(char) * totelem[2], "sort_bmelem face pblock");
			sb = sblock[2] = MEM_callocN(sizeof(BMElemSort) * totelem[2], "sort_bmelem face sblock");

			BM_ITER_MESH_INDEX (fa, &iter, em->bm, BM_FACES_OF_MESH, i) {
				if (BM_elem_flag_test(fa, flag)) {
					pb[i] = false;
					sb[affected[2]].org_idx = i;
					sb[affected[2]++].srt = BLI_rng_get_float(rng);
				}
				else {
					pb[i] = true;
				}
			}

			BLI_rng_free(rng);
		}
	}

	else if (action == SRT_REVERSE) {
		if (totelem[0]) {
			pb = pblock[0] = MEM_callocN(sizeof(char) * totelem[0], "sort_bmelem vert pblock");
			sb = sblock[0] = MEM_callocN(sizeof(BMElemSort) * totelem[0], "sort_bmelem vert sblock");

			BM_ITER_MESH_INDEX (ve, &iter, em->bm, BM_VERTS_OF_MESH, i) {
				if (BM_elem_flag_test(ve, flag)) {
					pb[i] = false;
					sb[affected[0]].org_idx = i;
					sb[affected[0]++].srt = (float)-i;
				}
				else {
					pb[i] = true;
				}
			}
		}

		if (totelem[1]) {
			pb = pblock[1] = MEM_callocN(sizeof(char) * totelem[1], "sort_bmelem edge pblock");
			sb = sblock[1] = MEM_callocN(sizeof(BMElemSort) * totelem[1], "sort_bmelem edge sblock");

			BM_ITER_MESH_INDEX (ed, &iter, em->bm, BM_EDGES_OF_MESH, i) {
				if (BM_elem_flag_test(ed, flag)) {
					pb[i] = false;
					sb[affected[1]].org_idx = i;
					sb[affected[1]++].srt = (float)-i;
				}
				else {
					pb[i] = true;
				}
			}
		}

		if (totelem[2]) {
			pb = pblock[2] = MEM_callocN(sizeof(char) * totelem[2], "sort_bmelem face pblock");
			sb = sblock[2] = MEM_callocN(sizeof(BMElemSort) * totelem[2], "sort_bmelem face sblock");

			BM_ITER_MESH_INDEX (fa, &iter, em->bm, BM_FACES_OF_MESH, i) {
				if (BM_elem_flag_test(fa, flag)) {
					pb[i] = false;
					sb[affected[2]].org_idx = i;
					sb[affected[2]++].srt = (float)-i;
				}
				else {
					pb[i] = true;
				}
			}
		}
	}

/*	printf("%d vertices: %d to be affected...\n", totelem[0], affected[0]);*/
/*	printf("%d edges: %d to be affected...\n", totelem[1], affected[1]);*/
/*	printf("%d faces: %d to be affected...\n", totelem[2], affected[2]);*/
	if (affected[0] == 0 && affected[1] == 0 && affected[2] == 0) {
		for (j = 3; j--; ) {
			if (pblock[j])
				MEM_freeN(pblock[j]);
			if (sblock[j])
				MEM_freeN(sblock[j]);
			if (map[j])
				MEM_freeN(map[j]);
		}
		return;
	}

	/* Sort affected elements, and populate mapping arrays, if needed. */
	for (j = 3; j--; ) {
		pb = pblock[j];
		sb = sblock[j];
		if (pb && sb && !map[j]) {
			const char *p_blk;
			BMElemSort *s_blk;
			int tot = totelem[j];
			int aff = affected[j];

			qsort(sb, aff, sizeof(BMElemSort), bmelemsort_comp);

			mp = map[j] = MEM_mallocN(sizeof(int) * tot, "sort_bmelem map");
			p_blk = pb + tot - 1;
			s_blk = sb + aff - 1;
			for (i = tot; i--; p_blk--) {
				if (*p_blk) { /* Protected! */
					mp[i] = i;
				}
				else {
					mp[s_blk->org_idx] = i;
					s_blk--;
				}
			}
		}
		if (pb)
			MEM_freeN(pb);
		if (sb)
			MEM_freeN(sb);
	}

	BM_mesh_remap(em->bm, map[0], map[1], map[2]);
/*	DEG_id_tag_update(ob->data, 0);*/

	for (j = 3; j--; ) {
		if (map[j])
			MEM_freeN(map[j]);
	}
}

static int edbm_sort_elements_exec(bContext *C, wmOperator *op)
{
	Scene *scene = CTX_data_scene(C);
	Object *ob = CTX_data_edit_object(C);

	/* may be NULL */
	View3D *v3d = CTX_wm_view3d(C);
	RegionView3D *rv3d = ED_view3d_context_rv3d(C);

	const int action = RNA_enum_get(op->ptr, "type");
	PropertyRNA *prop_elem_types = RNA_struct_find_property(op->ptr, "elements");
	const bool use_reverse = RNA_boolean_get(op->ptr, "reverse");
	unsigned int seed = RNA_int_get(op->ptr, "seed");
	int elem_types = 0;

	if (ELEM(action, SRT_VIEW_ZAXIS, SRT_VIEW_XAXIS)) {
		if (rv3d == NULL) {
			BKE_report(op->reports, RPT_ERROR, "View not found, cannot sort by view axis");
			return OPERATOR_CANCELLED;
		}
	}

	/* If no elem_types set, use current selection mode to set it! */
	if (RNA_property_is_set(op->ptr, prop_elem_types)) {
		elem_types = RNA_property_enum_get(op->ptr, prop_elem_types);
	}
	else {
		BMEditMesh *em = BKE_editmesh_from_object(ob);
		if (em->selectmode & SCE_SELECT_VERTEX)
			elem_types |= BM_VERT;
		if (em->selectmode & SCE_SELECT_EDGE)
			elem_types |= BM_EDGE;
		if (em->selectmode & SCE_SELECT_FACE)
			elem_types |= BM_FACE;
		RNA_enum_set(op->ptr, "elements", elem_types);
	}

	sort_bmelem_flag(
	        scene, ob, v3d, rv3d,
	        elem_types, BM_ELEM_SELECT, action, use_reverse, seed);
	return OPERATOR_FINISHED;
}

static bool edbm_sort_elements_draw_check_prop(PointerRNA *ptr, PropertyRNA *prop)
{
	const char *prop_id = RNA_property_identifier(prop);
	const int action = RNA_enum_get(ptr, "type");

	/* Only show seed for randomize action! */
	if (STREQ(prop_id, "seed")) {
		if (action == SRT_RANDOMIZE)
			return true;
		else
			return false;
	}

	/* Hide seed for reverse and randomize actions! */
	if (STREQ(prop_id, "reverse")) {
		if (ELEM(action, SRT_RANDOMIZE, SRT_REVERSE))
			return false;
		else
			return true;
	}

	return true;
}

static void edbm_sort_elements_ui(bContext *C, wmOperator *op)
{
	uiLayout *layout = op->layout;
	wmWindowManager *wm = CTX_wm_manager(C);
	PointerRNA ptr;

	RNA_pointer_create(&wm->id, op->type->srna, op->properties, &ptr);

	/* Main auto-draw call. */
	uiDefAutoButsRNA(layout, &ptr, edbm_sort_elements_draw_check_prop, '\0');
}

void MESH_OT_sort_elements(wmOperatorType *ot)
{
	static const EnumPropertyItem type_items[] = {
		{SRT_VIEW_ZAXIS, "VIEW_ZAXIS", 0, "View Z Axis",
		                 "Sort selected elements from farthest to nearest one in current view"},
		{SRT_VIEW_XAXIS, "VIEW_XAXIS", 0, "View X Axis",
		                 "Sort selected elements from left to right one in current view"},
		{SRT_CURSOR_DISTANCE, "CURSOR_DISTANCE", 0, "Cursor Distance",
		                      "Sort selected elements from nearest to farthest from 3D cursor"},
		{SRT_MATERIAL, "MATERIAL", 0, "Material",
		               "Sort selected elements from smallest to greatest material index (faces only!)"},
		{SRT_SELECTED, "SELECTED", 0, "Selected",
		               "Move all selected elements in first places, preserving their relative order "
		               "(WARNING: this will affect unselected elements' indices as well!)"},
		{SRT_RANDOMIZE, "RANDOMIZE", 0, "Randomize", "Randomize order of selected elements"},
		{SRT_REVERSE, "REVERSE", 0, "Reverse", "Reverse current order of selected elements"},
		{0, NULL, 0, NULL, NULL},
	};

	static const EnumPropertyItem elem_items[] = {
		{BM_VERT, "VERT", 0, "Vertices", ""},
		{BM_EDGE, "EDGE", 0, "Edges", ""},
		{BM_FACE, "FACE", 0, "Faces", ""},
		{0, NULL, 0, NULL, NULL},
	};

	/* identifiers */
	ot->name = "Sort Mesh Elements";
	ot->description = "The order of selected vertices/edges/faces is modified, based on a given method";
	ot->idname = "MESH_OT_sort_elements";

	/* api callbacks */
	ot->invoke = WM_menu_invoke;
	ot->exec = edbm_sort_elements_exec;
	ot->poll = ED_operator_editmesh;
	ot->ui = edbm_sort_elements_ui;

	/* flags */
	ot->flag = OPTYPE_REGISTER | OPTYPE_UNDO;

	/* properties */
	ot->prop = RNA_def_enum(ot->srna, "type", type_items, SRT_VIEW_ZAXIS,
	                        "Type", "Type of re-ordering operation to apply");
	RNA_def_enum_flag(ot->srna, "elements", elem_items, BM_VERT, "Elements",
	                  "Which elements to affect (vertices, edges and/or faces)");
	RNA_def_boolean(ot->srna, "reverse", false, "Reverse", "Reverse the sorting effect");
	RNA_def_int(ot->srna, "seed", 0, 0, INT_MAX, "Seed", "Seed for random-based operations", 0, 255);
}

/** \} */

/* -------------------------------------------------------------------- */
/** \name Noise (Deform Vertices) Operator
 * \{ */

static int edbm_noise_exec(bContext *C, wmOperator *op)
{
	Object *obedit = CTX_data_edit_object(C);
	BMEditMesh *em = BKE_editmesh_from_object(obedit);
	Material *ma;
	Tex *tex;
	BMVert *eve;
	BMIter iter;
	const float fac = RNA_float_get(op->ptr, "factor");

	if (em == NULL) {
		return OPERATOR_FINISHED;
	}

	if ((ma  = give_current_material(obedit, obedit->actcol)) == NULL ||
	    (tex = give_current_material_texture(ma)) == NULL)
	{
		BKE_report(op->reports, RPT_WARNING, "Mesh has no material or texture assigned");
		return OPERATOR_FINISHED;
	}

	if (tex->type == TEX_STUCCI) {
		float b2, vec[3];
		float ofs = tex->turbul / 200.0f;
		BM_ITER_MESH (eve, &iter, em->bm, BM_VERTS_OF_MESH) {
			if (BM_elem_flag_test(eve, BM_ELEM_SELECT)) {
				b2 = BLI_hnoise(tex->noisesize, eve->co[0], eve->co[1], eve->co[2]);
				if (tex->stype) ofs *= (b2 * b2);
				vec[0] = fac * (b2 - BLI_hnoise(tex->noisesize, eve->co[0] + ofs, eve->co[1], eve->co[2]));
				vec[1] = fac * (b2 - BLI_hnoise(tex->noisesize, eve->co[0], eve->co[1] + ofs, eve->co[2]));
				vec[2] = fac * (b2 - BLI_hnoise(tex->noisesize, eve->co[0], eve->co[1], eve->co[2] + ofs));

				add_v3_v3(eve->co, vec);
			}
		}
	}
	else {
		BM_ITER_MESH (eve, &iter, em->bm, BM_VERTS_OF_MESH) {
			if (BM_elem_flag_test(eve, BM_ELEM_SELECT)) {
				float tin = 0.0f, dum;
				if (ma->mtex[ma->texact] != NULL) {
					externtex(ma->mtex[ma->texact], eve->co, &tin, &dum, &dum, &dum, &dum, 0, NULL, false, false);
				}
				eve->co[2] += fac * tin;
			}
		}
	}

	EDBM_mesh_normals_update(em);

	EDBM_update_generic(em, true, false);

	return OPERATOR_FINISHED;
}

void MESH_OT_noise(wmOperatorType *ot)
{
	/* identifiers */
	ot->name = "Noise";
	ot->description = "Use vertex coordinate as texture coordinate";
	ot->idname = "MESH_OT_noise";

	/* api callbacks */
	ot->exec = edbm_noise_exec;
	ot->poll = ED_operator_editmesh;

	/* flags */
	ot->flag = OPTYPE_REGISTER | OPTYPE_UNDO;

	RNA_def_float(ot->srna, "factor", 0.1f, -1e4f, 1e4f, "Factor", "", 0.0f, 1.0f);
}

/** \} */

/* -------------------------------------------------------------------- */
/** \name Bridge Operator
 * \{ */

enum {
	MESH_BRIDGELOOP_SINGLE = 0,
	MESH_BRIDGELOOP_CLOSED = 1,
	MESH_BRIDGELOOP_PAIRS  = 2,
};

static int edbm_bridge_tag_boundary_edges(BMesh *bm)
{
	/* tags boundary edges from a face selection */
	BMIter iter;
	BMFace *f;
	BMEdge *e;
	int totface_del = 0;

	BM_mesh_elem_hflag_disable_all(bm, BM_EDGE | BM_FACE, BM_ELEM_TAG, false);

	BM_ITER_MESH (e, &iter, bm, BM_EDGES_OF_MESH) {
		if (BM_elem_flag_test(e, BM_ELEM_SELECT)) {
			if (BM_edge_is_wire(e) || BM_edge_is_boundary(e)) {
				BM_elem_flag_enable(e, BM_ELEM_TAG);
			}
			else {
				BMIter fiter;
				bool is_all_sel = true;
				/* check if its only used by selected faces */
				BM_ITER_ELEM (f, &fiter, e, BM_FACES_OF_EDGE) {
					if (BM_elem_flag_test(f, BM_ELEM_SELECT)) {
						/* tag face for removal*/
						if (!BM_elem_flag_test(f, BM_ELEM_TAG)) {
							BM_elem_flag_enable(f, BM_ELEM_TAG);
							totface_del++;
						}
					}
					else {
						is_all_sel = false;
					}
				}

				if (is_all_sel == false) {
					BM_elem_flag_enable(e, BM_ELEM_TAG);
				}
			}
		}
	}

	return totface_del;
}

static int edbm_bridge_edge_loops_exec(bContext *C, wmOperator *op)
{
	BMOperator bmop;
	Object *obedit = CTX_data_edit_object(C);
	BMEditMesh *em = BKE_editmesh_from_object(obedit);
	const int type = RNA_enum_get(op->ptr, "type");
	const bool use_pairs = (type == MESH_BRIDGELOOP_PAIRS);
	const bool use_cyclic = (type == MESH_BRIDGELOOP_CLOSED);
	const bool use_merge = RNA_boolean_get(op->ptr, "use_merge");
	const float merge_factor = RNA_float_get(op->ptr, "merge_factor");
	const int twist_offset = RNA_int_get(op->ptr, "twist_offset");
	const bool use_faces = (em->bm->totfacesel != 0);
	char edge_hflag;

	int totface_del = 0;
	BMFace **totface_del_arr = NULL;

	if (use_faces) {
		BMIter iter;
		BMFace *f;
		int i;

		totface_del = edbm_bridge_tag_boundary_edges(em->bm);
		totface_del_arr = MEM_mallocN(sizeof(*totface_del_arr) * totface_del, __func__);

		i = 0;
		BM_ITER_MESH (f, &iter, em->bm, BM_FACES_OF_MESH) {
			if (BM_elem_flag_test(f, BM_ELEM_TAG)) {
				totface_del_arr[i++] = f;
			}
		}
		edge_hflag = BM_ELEM_TAG;
	}
	else {
		edge_hflag = BM_ELEM_SELECT;
	}

	EDBM_op_init(
	        em, &bmop, op,
	        "bridge_loops edges=%he use_pairs=%b use_cyclic=%b use_merge=%b merge_factor=%f twist_offset=%i",
	        edge_hflag, use_pairs, use_cyclic, use_merge, merge_factor, twist_offset);

	if (use_faces && totface_del) {
		int i;
		BM_mesh_elem_hflag_disable_all(em->bm, BM_FACE, BM_ELEM_TAG, false);
		for (i = 0; i < totface_del; i++) {
			BM_elem_flag_enable(totface_del_arr[i], BM_ELEM_TAG);
		}
		BMO_op_callf(
		        em->bm, BMO_FLAG_DEFAULTS,
		        "delete geom=%hf context=%i",
		        BM_ELEM_TAG, DEL_FACES_KEEP_BOUNDARY);
	}

	BMO_op_exec(em->bm, &bmop);

	if (!BMO_error_occurred(em->bm)) {
		/* when merge is used the edges are joined and remain selected */
		if (use_merge == false) {
			EDBM_flag_disable_all(em, BM_ELEM_SELECT);
			BMO_slot_buffer_hflag_enable(em->bm, bmop.slots_out, "faces.out", BM_FACE, BM_ELEM_SELECT, true);
		}

		if (use_merge == false) {
			struct EdgeRingOpSubdProps op_props;
			mesh_operator_edgering_props_get(op, &op_props);

			if (op_props.cuts) {
				BMOperator bmop_subd;
				/* we only need face normals updated */
				EDBM_mesh_normals_update(em);

				BMO_op_initf(
				        em->bm, &bmop_subd, 0,
				        "subdivide_edgering edges=%S interp_mode=%i cuts=%i smooth=%f "
				        "profile_shape=%i profile_shape_factor=%f",
				        &bmop, "edges.out", op_props.interp_mode, op_props.cuts, op_props.smooth,
				        op_props.profile_shape, op_props.profile_shape_factor
				        );
				BMO_op_exec(em->bm, &bmop_subd);

				BMO_slot_buffer_hflag_enable(em->bm, bmop_subd.slots_out, "faces.out", BM_FACE, BM_ELEM_SELECT, true);

				BMO_op_finish(em->bm, &bmop_subd);

			}
		}
	}

	if (totface_del_arr) {
		MEM_freeN(totface_del_arr);
	}

	if (!EDBM_op_finish(em, &bmop, op, true)) {
		/* grr, need to return finished so the user can select different options */
		//return OPERATOR_CANCELLED;
		return OPERATOR_FINISHED;
	}
	else {
		EDBM_update_generic(em, true, true);
		return OPERATOR_FINISHED;
	}
}

void MESH_OT_bridge_edge_loops(wmOperatorType *ot)
{
	static const EnumPropertyItem type_items[] = {
		{MESH_BRIDGELOOP_SINGLE, "SINGLE", 0, "Open Loop", ""},
		{MESH_BRIDGELOOP_CLOSED, "CLOSED", 0, "Closed Loop", ""},
		{MESH_BRIDGELOOP_PAIRS, "PAIRS", 0, "Loop Pairs", ""},
		{0, NULL, 0, NULL, NULL}
	};

	/* identifiers */
	ot->name = "Bridge Edge Loops";
	ot->description = "Make faces between two or more edge loops";
	ot->idname = "MESH_OT_bridge_edge_loops";

	/* api callbacks */
	ot->exec = edbm_bridge_edge_loops_exec;
	ot->poll = ED_operator_editmesh;

	/* flags */
	ot->flag = OPTYPE_REGISTER | OPTYPE_UNDO;

	ot->prop = RNA_def_enum(ot->srna, "type", type_items, MESH_BRIDGELOOP_SINGLE,
	                        "Connect Loops", "Method of bridging multiple loops");

	RNA_def_boolean(ot->srna, "use_merge", false, "Merge", "Merge rather than creating faces");
	RNA_def_float(ot->srna, "merge_factor", 0.5f, 0.0f, 1.0f, "Merge Factor", "", 0.0f, 1.0f);
	RNA_def_int(ot->srna, "twist_offset", 0, -1000, 1000, "Twist", "Twist offset for closed loops", -1000, 1000);

	mesh_operator_edgering_props(ot, 0, 0);
}

/** \} */

/* -------------------------------------------------------------------- */
/** \name Wire-Frame Operator
 * \{ */

static int edbm_wireframe_exec(bContext *C, wmOperator *op)
{
	Object *obedit = CTX_data_edit_object(C);
	BMEditMesh *em = BKE_editmesh_from_object(obedit);
	BMOperator bmop;
	const bool use_boundary        = RNA_boolean_get(op->ptr, "use_boundary");
	const bool use_even_offset     = RNA_boolean_get(op->ptr, "use_even_offset");
	const bool use_replace         = RNA_boolean_get(op->ptr, "use_replace");
	const bool use_relative_offset = RNA_boolean_get(op->ptr, "use_relative_offset");
	const bool use_crease          = RNA_boolean_get(op->ptr, "use_crease");
	const float crease_weight      = RNA_float_get(op->ptr,   "crease_weight");
	const float thickness          = RNA_float_get(op->ptr,   "thickness");
	const float offset             = RNA_float_get(op->ptr,   "offset");

	EDBM_op_init(
	        em, &bmop, op,
	        "wireframe faces=%hf use_replace=%b use_boundary=%b use_even_offset=%b use_relative_offset=%b "
	        "use_crease=%b crease_weight=%f thickness=%f offset=%f",
	        BM_ELEM_SELECT, use_replace, use_boundary, use_even_offset, use_relative_offset,
	        use_crease, crease_weight, thickness, offset);

	BMO_op_exec(em->bm, &bmop);

	BM_mesh_elem_hflag_disable_all(em->bm, BM_VERT | BM_EDGE | BM_FACE, BM_ELEM_SELECT, false);
	BMO_slot_buffer_hflag_enable(em->bm, bmop.slots_out, "faces.out", BM_FACE, BM_ELEM_SELECT, true);

	if (!EDBM_op_finish(em, &bmop, op, true)) {
		return OPERATOR_CANCELLED;
	}
	else {
		EDBM_update_generic(em, true, true);
		return OPERATOR_FINISHED;
	}
}

void MESH_OT_wireframe(wmOperatorType *ot)
{
	PropertyRNA *prop;

	/* identifiers */
	ot->name = "Wire Frame";
	ot->idname = "MESH_OT_wireframe";
	ot->description = "Create a solid wire-frame from faces";

	/* api callbacks */
	ot->exec = edbm_wireframe_exec;
	ot->poll = ED_operator_editmesh;

	/* flags */
	ot->flag = OPTYPE_REGISTER | OPTYPE_UNDO;

	/* properties */
	RNA_def_boolean(ot->srna, "use_boundary", true, "Boundary", "Inset face boundaries");
	RNA_def_boolean(ot->srna, "use_even_offset", true, "Offset Even", "Scale the offset to give more even thickness");
	RNA_def_boolean(ot->srna, "use_relative_offset", false, "Offset Relative", "Scale the offset by surrounding geometry");
	RNA_def_boolean(ot->srna, "use_replace", true, "Replace", "Remove original faces");
	prop = RNA_def_float_distance(ot->srna, "thickness", 0.01f, 0.0f, 1e4f, "Thickness", "", 0.0f, 10.0f);
	/* use 1 rather then 10 for max else dragging the button moves too far */
	RNA_def_property_ui_range(prop, 0.0, 1.0, 0.01, 4);
	RNA_def_float_distance(ot->srna, "offset", 0.01f, 0.0f, 1e4f, "Offset", "", 0.0f, 10.0f);
	RNA_def_boolean(ot->srna, "use_crease", false, "Crease", "Crease hub edges for improved subsurf");
	prop = RNA_def_float(ot->srna, "crease_weight", 0.01f, 0.0f, 1e3f, "Crease weight", "", 0.0f, 1.0f);
	RNA_def_property_ui_range(prop, 0.0, 1.0, 0.1, 2);
}

/** \} */

/* -------------------------------------------------------------------- */
/** \name Offset Edge-Loop Operator
 * \{ */

static int edbm_offset_edgeloop_exec(bContext *C, wmOperator *op)
{
	Object *obedit = CTX_data_edit_object(C);
	BMEditMesh *em = BKE_editmesh_from_object(obedit);
	BMOperator bmop;
	const bool use_cap_endpoint = RNA_boolean_get(op->ptr, "use_cap_endpoint");

	EDBM_op_init(
	        em, &bmop, op,
	        "offset_edgeloops edges=%he use_cap_endpoint=%b",
	        BM_ELEM_SELECT, use_cap_endpoint);

	BMO_op_exec(em->bm, &bmop);

	BM_mesh_elem_hflag_disable_all(em->bm, BM_VERT | BM_EDGE | BM_FACE, BM_ELEM_SELECT, false);

	/* If in face-only select mode, switch to edge select mode so that
	 * an edge-only selection is not inconsistent state */
	if (em->selectmode == SCE_SELECT_FACE) {
		em->selectmode = SCE_SELECT_EDGE;
		EDBM_selectmode_set(em);
		EDBM_selectmode_to_scene(C);
	}

	BMO_slot_buffer_hflag_enable(em->bm, bmop.slots_out, "edges.out", BM_EDGE, BM_ELEM_SELECT, true);

	if (!EDBM_op_finish(em, &bmop, op, true)) {
		return OPERATOR_CANCELLED;
	}
	else {
		EDBM_update_generic(em, true, true);
		return OPERATOR_FINISHED;
	}
}

void MESH_OT_offset_edge_loops(wmOperatorType *ot)
{
	/* identifiers */
	ot->name = "Offset Edge Loop";
	ot->idname = "MESH_OT_offset_edge_loops";
	ot->description = "Create offset edge loop from the current selection";

	/* api callbacks */
	ot->exec = edbm_offset_edgeloop_exec;
	ot->poll = ED_operator_editmesh;

	/* Keep internal, since this is only meant to be accessed via 'MESH_OT_offset_edge_loops_slide' */

	/* flags */
	ot->flag = OPTYPE_REGISTER | OPTYPE_UNDO | OPTYPE_INTERNAL;

	RNA_def_boolean(ot->srna, "use_cap_endpoint", false, "Cap Endpoint", "Extend loop around end-points");
}

/** \} */

/* -------------------------------------------------------------------- */
/** \name Convex Hull Operator
 * \{ */

#ifdef WITH_BULLET
static int edbm_convex_hull_exec(bContext *C, wmOperator *op)
{
	Object *obedit = CTX_data_edit_object(C);
	BMEditMesh *em = BKE_editmesh_from_object(obedit);
	BMOperator bmop;

	EDBM_op_init(
	        em, &bmop, op, "convex_hull input=%hvef "
	        "use_existing_faces=%b",
	        BM_ELEM_SELECT,
	        RNA_boolean_get(op->ptr, "use_existing_faces"));
	BMO_op_exec(em->bm, &bmop);

	/* Hull fails if input is coplanar */
	if (BMO_error_occurred(em->bm)) {
		EDBM_op_finish(em, &bmop, op, true);
		return OPERATOR_CANCELLED;
	}

	BMO_slot_buffer_hflag_enable(em->bm, bmop.slots_out, "geom.out", BM_FACE, BM_ELEM_SELECT, true);

	/* Delete unused vertices, edges, and faces */
	if (RNA_boolean_get(op->ptr, "delete_unused")) {
		if (!EDBM_op_callf(
		            em, op, "delete geom=%S context=%i",
		            &bmop, "geom_unused.out", DEL_ONLYTAGGED))
		{
			EDBM_op_finish(em, &bmop, op, true);
			return OPERATOR_CANCELLED;
		}
	}

	/* Delete hole edges/faces */
	if (RNA_boolean_get(op->ptr, "make_holes")) {
		if (!EDBM_op_callf(
		            em, op, "delete geom=%S context=%i",
		            &bmop, "geom_holes.out", DEL_ONLYTAGGED))
		{
			EDBM_op_finish(em, &bmop, op, true);
			return OPERATOR_CANCELLED;
		}
	}

	/* Merge adjacent triangles */
	if (RNA_boolean_get(op->ptr, "join_triangles")) {
		float angle_face_threshold = RNA_float_get(op->ptr, "face_threshold");
		float angle_shape_threshold = RNA_float_get(op->ptr, "shape_threshold");

		if (!EDBM_op_call_and_selectf(
		        em, op,
		        "faces.out", true,
		        "join_triangles faces=%S "
		        "angle_face_threshold=%f angle_shape_threshold=%f",
		        &bmop, "geom.out",
		        angle_face_threshold, angle_shape_threshold))
		{
			EDBM_op_finish(em, &bmop, op, true);
			return OPERATOR_CANCELLED;
		}
	}

	if (!EDBM_op_finish(em, &bmop, op, true)) {
		return OPERATOR_CANCELLED;
	}
	else {
		EDBM_update_generic(em, true, true);
		EDBM_selectmode_flush(em);
		return OPERATOR_FINISHED;
	}
}

void MESH_OT_convex_hull(wmOperatorType *ot)
{
	/* identifiers */
	ot->name = "Convex Hull";
	ot->description = "Enclose selected vertices in a convex polyhedron";
	ot->idname = "MESH_OT_convex_hull";

	/* api callbacks */
	ot->exec = edbm_convex_hull_exec;
	ot->poll = ED_operator_editmesh;

	/* flags */
	ot->flag = OPTYPE_REGISTER | OPTYPE_UNDO;

	/* props */
	RNA_def_boolean(ot->srna, "delete_unused", true,
	                "Delete Unused",
	                "Delete selected elements that are not used by the hull");

	RNA_def_boolean(ot->srna, "use_existing_faces", true,
	                "Use Existing Faces",
	                "Skip hull triangles that are covered by a pre-existing face");

	RNA_def_boolean(ot->srna, "make_holes", false,
	                "Make Holes",
	                "Delete selected faces that are used by the hull");

	RNA_def_boolean(ot->srna, "join_triangles", true,
	                "Join Triangles",
	                "Merge adjacent triangles into quads");

	join_triangle_props(ot);
}
#endif  /* WITH_BULLET */

/** \} */

/* -------------------------------------------------------------------- */
/** \name Symmetrize Operator
 * \{ */

static int mesh_symmetrize_exec(bContext *C, wmOperator *op)
{
	Object *obedit = CTX_data_edit_object(C);
	BMEditMesh *em = BKE_editmesh_from_object(obedit);
	BMOperator bmop;

	const float thresh = RNA_float_get(op->ptr, "threshold");

	EDBM_op_init(
	        em, &bmop, op,
	        "symmetrize input=%hvef direction=%i dist=%f",
	        BM_ELEM_SELECT, RNA_enum_get(op->ptr, "direction"), thresh);
	BMO_op_exec(em->bm, &bmop);

	EDBM_flag_disable_all(em, BM_ELEM_SELECT);

	BMO_slot_buffer_hflag_enable(em->bm, bmop.slots_out, "geom.out", BM_ALL_NOLOOP, BM_ELEM_SELECT, true);

	if (!EDBM_op_finish(em, &bmop, op, true)) {
		return OPERATOR_CANCELLED;
	}
	else {
		EDBM_update_generic(em, true, true);
		EDBM_selectmode_flush(em);
		return OPERATOR_FINISHED;
	}
}

void MESH_OT_symmetrize(struct wmOperatorType *ot)
{
	/* identifiers */
	ot->name = "Symmetrize";
	ot->description = "Enforce symmetry (both form and topological) across an axis";
	ot->idname = "MESH_OT_symmetrize";

	/* api callbacks */
	ot->exec = mesh_symmetrize_exec;
	ot->poll = ED_operator_editmesh;

	/* flags */
	ot->flag = OPTYPE_REGISTER | OPTYPE_UNDO;

	ot->prop = RNA_def_enum(
	        ot->srna, "direction", rna_enum_symmetrize_direction_items,
	        BMO_SYMMETRIZE_NEGATIVE_X,
	        "Direction", "Which sides to copy from and to");
	RNA_def_float(ot->srna, "threshold", 1e-4f, 0.0f, 10.0f, "Threshold", "", 1e-5f, 0.1f);
}

/** \} */

/* -------------------------------------------------------------------- */
/** \name Snap to Symmetry Operator
 * \{ */

static int mesh_symmetry_snap_exec(bContext *C, wmOperator *op)
{
	const float eps = 0.00001f;
	const float eps_sq = eps * eps;

	Object *obedit = CTX_data_edit_object(C);
	BMEditMesh *em = BKE_editmesh_from_object(obedit);
	BMesh *bm = em->bm;
	int *index = MEM_mallocN(bm->totvert * sizeof(*index), __func__);
	const bool use_topology = false;

	const float thresh = RNA_float_get(op->ptr, "threshold");
	const float fac = RNA_float_get(op->ptr, "factor");
	const bool use_center = RNA_boolean_get(op->ptr, "use_center");

	/* stats */
	int totmirr = 0, totfail = 0, totfound = 0;

	/* axix */
	const int axis_dir = RNA_enum_get(op->ptr, "direction");
	int axis = axis_dir % 3;
	bool axis_sign = axis != axis_dir;

	/* vertex iter */
	BMIter iter;
	BMVert *v;
	int i;

	EDBM_verts_mirror_cache_begin_ex(em, axis, true, true, use_topology, thresh, index);

	BM_mesh_elem_table_ensure(bm, BM_VERT);

	BM_mesh_elem_hflag_disable_all(bm, BM_VERT, BM_ELEM_TAG, false);


	BM_ITER_MESH_INDEX (v, &iter, bm, BM_VERTS_OF_MESH, i) {
		if ((BM_elem_flag_test(v, BM_ELEM_SELECT) != false) &&
		    (BM_elem_flag_test(v, BM_ELEM_TAG) == false))
		{
			int i_mirr = index[i];
			if (i_mirr != -1) {

				BMVert *v_mirr = BM_vert_at_index(bm, index[i]);

				if (v != v_mirr) {
					float co[3], co_mirr[3];

					if ((v->co[axis] > v_mirr->co[axis]) == axis_sign) {
						SWAP(BMVert *, v, v_mirr);
					}

					copy_v3_v3(co_mirr, v_mirr->co);
					co_mirr[axis] *= -1.0f;

					if (len_squared_v3v3(v->co, co_mirr) > eps_sq) {
						totmirr++;
					}

					interp_v3_v3v3(co, v->co, co_mirr, fac);

					copy_v3_v3(v->co, co);

					co[axis] *= -1.0f;
					copy_v3_v3(v_mirr->co, co);

					BM_elem_flag_enable(v, BM_ELEM_TAG);
					BM_elem_flag_enable(v_mirr, BM_ELEM_TAG);
					totfound++;
				}
				else {
					if (use_center) {

						if (fabsf(v->co[axis]) > eps) {
							totmirr++;
						}

						v->co[axis] = 0.0f;
					}
					BM_elem_flag_enable(v, BM_ELEM_TAG);
					totfound++;
				}
			}
			else {
				totfail++;
			}
		}
	}


	if (totfail) {
		BKE_reportf(op->reports, RPT_WARNING, "%d already symmetrical, %d pairs mirrored, %d failed",
		            totfound - totmirr, totmirr, totfail);
	}
	else {
		BKE_reportf(op->reports, RPT_INFO, "%d already symmetrical, %d pairs mirrored",
		            totfound - totmirr, totmirr);
	}

	/* no need to end cache, just free the array */
	MEM_freeN(index);

	return OPERATOR_FINISHED;
}

void MESH_OT_symmetry_snap(struct wmOperatorType *ot)
{
	/* identifiers */
	ot->name = "Snap to Symmetry";
	ot->description = "Snap vertex pairs to their mirrored locations";
	ot->idname = "MESH_OT_symmetry_snap";

	/* api callbacks */
	ot->exec = mesh_symmetry_snap_exec;
	ot->poll = ED_operator_editmesh;

	/* flags */
	ot->flag = OPTYPE_REGISTER | OPTYPE_UNDO;

	ot->prop = RNA_def_enum(
	        ot->srna, "direction", rna_enum_symmetrize_direction_items,
	        BMO_SYMMETRIZE_NEGATIVE_X,
	        "Direction", "Which sides to copy from and to");
	RNA_def_float_distance(ot->srna, "threshold", 0.05f, 0.0f, 10.0f, "Threshold", "", 1e-4f, 1.0f);
	RNA_def_float(ot->srna, "factor", 0.5f, 0.0f, 1.0f, "Factor", "", 0.0f, 1.0f);
	RNA_def_boolean(ot->srna, "use_center", true, "Center", "Snap mid verts to the axis center");
}

/** \} */

#ifdef WITH_FREESTYLE

/* -------------------------------------------------------------------- */
/** \name Mark Edge (FreeStyle) Operator
 * \{ */

static int edbm_mark_freestyle_edge_exec(bContext *C, wmOperator *op)
{
	Object *obedit = CTX_data_edit_object(C);
	Mesh *me = (Mesh *)obedit->data;
	BMEditMesh *em = BKE_editmesh_from_object(obedit);
	BMEdge *eed;
	BMIter iter;
	FreestyleEdge *fed;
	const bool clear = RNA_boolean_get(op->ptr, "clear");

	if (em == NULL)
		return OPERATOR_FINISHED;

	/* auto-enable Freestyle edge mark drawing */
	if (clear == 0) {
		me->drawflag |= ME_DRAW_FREESTYLE_EDGE;
	}

	if (!CustomData_has_layer(&em->bm->edata, CD_FREESTYLE_EDGE)) {
		BM_data_layer_add(em->bm, &em->bm->edata, CD_FREESTYLE_EDGE);
	}

	if (clear) {
		BM_ITER_MESH (eed, &iter, em->bm, BM_EDGES_OF_MESH) {
			if (BM_elem_flag_test(eed, BM_ELEM_SELECT) && !BM_elem_flag_test(eed, BM_ELEM_HIDDEN)) {
				fed = CustomData_bmesh_get(&em->bm->edata, eed->head.data, CD_FREESTYLE_EDGE);
				fed->flag &= ~FREESTYLE_EDGE_MARK;
			}
		}
	}
	else {
		BM_ITER_MESH (eed, &iter, em->bm, BM_EDGES_OF_MESH) {
			if (BM_elem_flag_test(eed, BM_ELEM_SELECT) && !BM_elem_flag_test(eed, BM_ELEM_HIDDEN)) {
				fed = CustomData_bmesh_get(&em->bm->edata, eed->head.data, CD_FREESTYLE_EDGE);
				fed->flag |= FREESTYLE_EDGE_MARK;
			}
		}
	}

	DEG_id_tag_update(obedit->data, OB_RECALC_DATA);
	WM_event_add_notifier(C, NC_GEOM | ND_DATA, obedit->data);

	return OPERATOR_FINISHED;
}

void MESH_OT_mark_freestyle_edge(wmOperatorType *ot)
{
	PropertyRNA *prop;

	/* identifiers */
	ot->name = "Mark Freestyle Edge";
	ot->description = "(Un)mark selected edges as Freestyle feature edges";
	ot->idname = "MESH_OT_mark_freestyle_edge";

	/* api callbacks */
	ot->exec = edbm_mark_freestyle_edge_exec;
	ot->poll = ED_operator_editmesh;

	/* flags */
	ot->flag = OPTYPE_REGISTER | OPTYPE_UNDO;

	prop = RNA_def_boolean(ot->srna, "clear", false, "Clear", "");
	RNA_def_property_flag(prop, PROP_SKIP_SAVE);
}

/** \} */

/* -------------------------------------------------------------------- */
/** \name Mark Face (FreeStyle) Operator
 * \{ */

static int edbm_mark_freestyle_face_exec(bContext *C, wmOperator *op)
{
	Object *obedit = CTX_data_edit_object(C);
	Mesh *me = (Mesh *)obedit->data;
	BMEditMesh *em = BKE_editmesh_from_object(obedit);
	BMFace *efa;
	BMIter iter;
	FreestyleFace *ffa;
	const bool clear = RNA_boolean_get(op->ptr, "clear");

	if (em == NULL) return OPERATOR_FINISHED;

	/* auto-enable Freestyle face mark drawing */
	if (!clear) {
		me->drawflag |= ME_DRAW_FREESTYLE_FACE;
	}

	if (!CustomData_has_layer(&em->bm->pdata, CD_FREESTYLE_FACE)) {
		BM_data_layer_add(em->bm, &em->bm->pdata, CD_FREESTYLE_FACE);
	}

	if (clear) {
		BM_ITER_MESH (efa, &iter, em->bm, BM_FACES_OF_MESH) {
			if (BM_elem_flag_test(efa, BM_ELEM_SELECT) && !BM_elem_flag_test(efa, BM_ELEM_HIDDEN)) {
				ffa = CustomData_bmesh_get(&em->bm->pdata, efa->head.data, CD_FREESTYLE_FACE);
				ffa->flag &= ~FREESTYLE_FACE_MARK;
			}
		}
	}
	else {
		BM_ITER_MESH (efa, &iter, em->bm, BM_FACES_OF_MESH) {
			if (BM_elem_flag_test(efa, BM_ELEM_SELECT) && !BM_elem_flag_test(efa, BM_ELEM_HIDDEN)) {
				ffa = CustomData_bmesh_get(&em->bm->pdata, efa->head.data, CD_FREESTYLE_FACE);
				ffa->flag |= FREESTYLE_FACE_MARK;
			}
		}
	}

	DEG_id_tag_update(obedit->data, OB_RECALC_DATA);
	WM_event_add_notifier(C, NC_GEOM | ND_DATA, obedit->data);

	return OPERATOR_FINISHED;
}

void MESH_OT_mark_freestyle_face(wmOperatorType *ot)
{
	PropertyRNA *prop;

	/* identifiers */
	ot->name = "Mark Freestyle Face";
	ot->description = "(Un)mark selected faces for exclusion from Freestyle feature edge detection";
	ot->idname = "MESH_OT_mark_freestyle_face";

	/* api callbacks */
	ot->exec = edbm_mark_freestyle_face_exec;
	ot->poll = ED_operator_editmesh;

	/* flags */
	ot->flag = OPTYPE_REGISTER | OPTYPE_UNDO;

	prop = RNA_def_boolean(ot->srna, "clear", false, "Clear", "");
	RNA_def_property_flag(prop, PROP_SKIP_SAVE);
}

/** \} */

#endif  /* WITH_FREESTYLE */<|MERGE_RESOLUTION|>--- conflicted
+++ resolved
@@ -434,11 +434,8 @@
 
 	EDBM_update_generic(em, true, true);
 
-<<<<<<< HEAD
 	} /* objects */
 
-=======
->>>>>>> d430d121
 	return OPERATOR_FINISHED;
 }
 
