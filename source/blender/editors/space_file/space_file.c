/*
 * This program is free software; you can redistribute it and/or
 * modify it under the terms of the GNU General Public License
 * as published by the Free Software Foundation; either version 2
 * of the License, or (at your option) any later version.
 *
 * This program is distributed in the hope that it will be useful,
 * but WITHOUT ANY WARRANTY; without even the implied warranty of
 * MERCHANTABILITY or FITNESS FOR A PARTICULAR PURPOSE.  See the
 * GNU General Public License for more details.
 *
 * You should have received a copy of the GNU General Public License
 * along with this program; if not, write to the Free Software Foundation,
 * Inc., 51 Franklin Street, Fifth Floor, Boston, MA 02110-1301, USA.
 *
 * The Original Code is Copyright (C) 2008 Blender Foundation.
 * All rights reserved.
 */

/** \file
 * \ingroup spfile
 */

#include <stdio.h>
#include <string.h>

#include "MEM_guardedalloc.h"

#include "BLI_blenlib.h"
#include "BLI_utildefines.h"

#include "BKE_appdir.h"
#include "BKE_context.h"
#include "BKE_global.h"
#include "BKE_screen.h"

#include "RNA_access.h"
#include "RNA_define.h"
#include "RNA_enum_types.h"

#include "WM_api.h"
#include "WM_message.h"
#include "WM_types.h"

#include "ED_fileselect.h"
#include "ED_screen.h"
#include "ED_space_api.h"

#include "IMB_imbuf_types.h"
#include "IMB_thumbs.h"

#include "UI_resources.h"
#include "UI_view2d.h"

#include "GPU_framebuffer.h"
#include "file_intern.h" /* own include */
#include "filelist.h"
#include "fsmenu.h"

static ARegion *file_ui_region_ensure(ScrArea *area, ARegion *region_prev)
{
  ARegion *region;

  if ((region = BKE_area_find_region_type(area, RGN_TYPE_UI)) != NULL) {
    return region;
  }

  region = MEM_callocN(sizeof(ARegion), "execute region for file");
  BLI_insertlinkafter(&area->regionbase, region_prev, region);
  region->regiontype = RGN_TYPE_UI;
  region->alignment = RGN_ALIGN_TOP;
  region->flag = RGN_FLAG_DYNAMIC_SIZE;

  return region;
}

static ARegion *file_execute_region_ensure(ScrArea *area, ARegion *region_prev)
{
  ARegion *region;

  if ((region = BKE_area_find_region_type(area, RGN_TYPE_EXECUTE)) != NULL) {
    return region;
  }

  region = MEM_callocN(sizeof(ARegion), "execute region for file");
  BLI_insertlinkafter(&area->regionbase, region_prev, region);
  region->regiontype = RGN_TYPE_EXECUTE;
  region->alignment = RGN_ALIGN_BOTTOM;
  region->flag = RGN_FLAG_DYNAMIC_SIZE;

  return region;
}

static ARegion *file_tool_props_region_ensure(ScrArea *area, ARegion *region_prev)
{
  ARegion *region;

  if ((region = BKE_area_find_region_type(area, RGN_TYPE_TOOL_PROPS)) != NULL) {
    return region;
  }

  /* add subdiv level; after execute region */
  region = MEM_callocN(sizeof(ARegion), "tool props for file");
  BLI_insertlinkafter(&area->regionbase, region_prev, region);
  region->regiontype = RGN_TYPE_TOOL_PROPS;
  region->alignment = RGN_ALIGN_RIGHT;
  region->flag = RGN_FLAG_HIDDEN;

  return region;
}

/* ******************** default callbacks for file space ***************** */

static SpaceLink *file_create(const ScrArea *UNUSED(area), const Scene *UNUSED(scene))
{
  ARegion *region;
  SpaceFile *sfile;

  sfile = MEM_callocN(sizeof(SpaceFile), "initfile");
  sfile->spacetype = SPACE_FILE;

  /* header */
  region = MEM_callocN(sizeof(ARegion), "header for file");
  BLI_addtail(&sfile->regionbase, region);
  region->regiontype = RGN_TYPE_HEADER;
  /* Ignore user preference "USER_HEADER_BOTTOM" here (always show top for new types). */
  region->alignment = RGN_ALIGN_TOP;

  /* Tools region */
  region = MEM_callocN(sizeof(ARegion), "tools region for file");
  BLI_addtail(&sfile->regionbase, region);
  region->regiontype = RGN_TYPE_TOOLS;
  region->alignment = RGN_ALIGN_LEFT;

  /* ui list region */
  region = MEM_callocN(sizeof(ARegion), "ui region for file");
  BLI_addtail(&sfile->regionbase, region);
  region->regiontype = RGN_TYPE_UI;
  region->alignment = RGN_ALIGN_TOP;
  region->flag |= RGN_FLAG_DYNAMIC_SIZE;

  /* Tool props and execute region are added as needed, see file_refresh(). */

  /* main region */
  region = MEM_callocN(sizeof(ARegion), "main region for file");
  BLI_addtail(&sfile->regionbase, region);
  region->regiontype = RGN_TYPE_WINDOW;
  region->v2d.scroll = (V2D_SCROLL_RIGHT | V2D_SCROLL_BOTTOM);
  region->v2d.align = (V2D_ALIGN_NO_NEG_X | V2D_ALIGN_NO_POS_Y);
  region->v2d.keepzoom = (V2D_LOCKZOOM_X | V2D_LOCKZOOM_Y | V2D_LIMITZOOM | V2D_KEEPASPECT);
  region->v2d.keeptot = V2D_KEEPTOT_STRICT;
  region->v2d.minzoom = region->v2d.maxzoom = 1.0f;

  return (SpaceLink *)sfile;
}

/* not spacelink itself */
static void file_free(SpaceLink *sl)
{
  SpaceFile *sfile = (SpaceFile *)sl;

  BLI_assert(sfile->previews_timer == NULL);

  if (sfile->files) {
    /* XXX would need to do thumbnails_stop here, but no context available */
    filelist_freelib(sfile->files);
    filelist_free(sfile->files);
    MEM_freeN(sfile->files);
    sfile->files = NULL;
  }

  folder_history_list_free(sfile);

  MEM_SAFE_FREE(sfile->params);
  MEM_SAFE_FREE(sfile->asset_params);
  MEM_SAFE_FREE(sfile->runtime);

  if (sfile->layout) {
    MEM_freeN(sfile->layout);
    sfile->layout = NULL;
  }
}

/* spacetype; init callback, area size changes, screen set, etc */
static void file_init(wmWindowManager *UNUSED(wm), ScrArea *area)
{
  SpaceFile *sfile = (SpaceFile *)area->spacedata.first;

  if (sfile->layout) {
    sfile->layout->dirty = true;
  }

  if (sfile->runtime == NULL) {
    sfile->runtime = MEM_callocN(sizeof(*sfile->runtime), __func__);
  }
  /* Validate the params right after file read. */
  fileselect_refresh_params(sfile);
}

static void file_exit(wmWindowManager *wm, ScrArea *area)
{
  SpaceFile *sfile = (SpaceFile *)area->spacedata.first;

  if (sfile->previews_timer) {
    WM_event_remove_timer_notifier(wm, NULL, sfile->previews_timer);
    sfile->previews_timer = NULL;
  }

  ED_fileselect_exit(wm, NULL, sfile);
}

static SpaceLink *file_duplicate(SpaceLink *sl)
{
  SpaceFile *sfileo = (SpaceFile *)sl;
  SpaceFile *sfilen = MEM_dupallocN(sl);

  /* clear or remove stuff from old */
  sfilen->op = NULL; /* file window doesn't own operators */
  sfilen->runtime = NULL;

  sfilen->previews_timer = NULL;
  sfilen->smoothscroll_timer = NULL;

  FileSelectParams *active_params_old = ED_fileselect_get_active_params(sfileo);
  if (active_params_old) {
    sfilen->files = filelist_new(active_params_old->type);
    filelist_setdir(sfilen->files, active_params_old->dir);
  }

  if (sfileo->params) {
    sfilen->params = MEM_dupallocN(sfileo->params);
  }
  if (sfileo->asset_params) {
    sfilen->asset_params = MEM_dupallocN(sfileo->asset_params);
  }

  sfilen->folder_histories = folder_history_list_duplicate(&sfileo->folder_histories);

  if (sfileo->layout) {
    sfilen->layout = MEM_dupallocN(sfileo->layout);
  }
  return (SpaceLink *)sfilen;
}

static void file_ensure_valid_region_state(bContext *C,
                                           wmWindowManager *wm,
                                           wmWindow *win,
                                           ScrArea *area,
                                           SpaceFile *sfile,
                                           FileSelectParams *params)
{
  ARegion *region_tools = BKE_area_find_region_type(area, RGN_TYPE_TOOLS);
  bool needs_init = false; /* To avoid multiple ED_area_init() calls. */

  BLI_assert(region_tools);

  if (sfile->browse_mode == FILE_BROWSE_MODE_ASSETS) {
    file_tool_props_region_ensure(area, region_tools);

    ARegion *region_execute = BKE_area_find_region_type(area, RGN_TYPE_EXECUTE);
    if (region_execute) {
      ED_region_remove(C, area, region_execute);
      needs_init = true;
    }
    ARegion *region_ui = BKE_area_find_region_type(area, RGN_TYPE_UI);
    if (region_ui) {
      ED_region_remove(C, area, region_ui);
      needs_init = true;
    }
  }
  /* If there's an file-operation, ensure we have the option and execute region */
  else if (sfile->op && !BKE_area_find_region_type(area, RGN_TYPE_TOOL_PROPS)) {
    ARegion *region_ui = file_ui_region_ensure(area, region_tools);
    ARegion *region_execute = file_execute_region_ensure(area, region_ui);
    ARegion *region_props = file_tool_props_region_ensure(area, region_execute);

    if (params->flag & FILE_HIDE_TOOL_PROPS) {
      region_props->flag |= RGN_FLAG_HIDDEN;
    }
    else {
      region_props->flag &= ~RGN_FLAG_HIDDEN;
    }

    needs_init = true;
  }
  /* If there's _no_ file-operation, ensure we _don't_ have the option and execute region */
  else if (!sfile->op) {
    ARegion *region_props = BKE_area_find_region_type(area, RGN_TYPE_TOOL_PROPS);
    ARegion *region_execute = BKE_area_find_region_type(area, RGN_TYPE_EXECUTE);
    ARegion *region_ui = file_ui_region_ensure(area, region_tools);
    UNUSED_VARS(region_ui);

    if (region_execute) {
      ED_region_remove(C, area, region_execute);
      needs_init = true;
    }
    if (region_props) {
      ED_region_remove(C, area, region_props);
      needs_init = true;
    }
  }

  if (needs_init) {
    ED_area_init(wm, win, area);
  }
}

/**
 * Tag the space to recreate the file-list.
 */
static void file_tag_reset_list(ScrArea *area, SpaceFile *sfile)
{
  filelist_tag_force_reset(sfile->files);
  ED_area_tag_refresh(area);
}

static void file_refresh(const bContext *C, ScrArea *area)
{
  wmWindowManager *wm = CTX_wm_manager(C);
  wmWindow *win = CTX_wm_window(C);
  SpaceFile *sfile = CTX_wm_space_file(C);
  FileSelectParams *params = ED_fileselect_ensure_active_params(sfile);
  FileAssetSelectParams *asset_params = ED_fileselect_get_asset_params(sfile);
  struct FSMenu *fsmenu = ED_fsmenu_get();

  fileselect_refresh_params(sfile);
  folder_history_list_ensure_for_active_browse_mode(sfile);

  if (sfile->files && (sfile->tags & FILE_TAG_REBUILD_MAIN_FILES) &&
      filelist_needs_reset_on_main_changes(sfile->files)) {
    filelist_tag_force_reset(sfile->files);
  }
  sfile->tags &= ~FILE_TAG_REBUILD_MAIN_FILES;

  if (!sfile->files) {
    sfile->files = filelist_new(params->type);
    params->highlight_file = -1; /* added this so it opens nicer (ton) */
  }
  filelist_settype(sfile->files, params->type);
  filelist_setdir(sfile->files, params->dir);
  filelist_setrecursion(sfile->files, params->recursion_level);
  filelist_setsorting(sfile->files, params->sort, params->flag & FILE_SORT_INVERT);
  filelist_setlibrary(sfile->files, asset_params ? &asset_params->asset_library : NULL);
  filelist_setfilter_options(
      sfile->files,
      (params->flag & FILE_FILTER) != 0,
      (params->flag & FILE_HIDE_DOT) != 0,
      true, /* Just always hide parent, prefer to not add an extra user option for this. */
      params->filter,
      params->filter_id,
      (params->flag & FILE_ASSETS_ONLY) != 0,
      params->filter_glob,
      params->filter_search);

  /* Update the active indices of bookmarks & co. */
  sfile->systemnr = fsmenu_get_active_indices(fsmenu, FS_CATEGORY_SYSTEM, params->dir);
  sfile->system_bookmarknr = fsmenu_get_active_indices(
      fsmenu, FS_CATEGORY_SYSTEM_BOOKMARKS, params->dir);
  sfile->bookmarknr = fsmenu_get_active_indices(fsmenu, FS_CATEGORY_BOOKMARKS, params->dir);
  sfile->recentnr = fsmenu_get_active_indices(fsmenu, FS_CATEGORY_RECENT, params->dir);

  if (filelist_needs_force_reset(sfile->files)) {
    filelist_readjob_stop(wm, CTX_data_scene(C));
    filelist_clear(sfile->files);
  }

  if (filelist_needs_reading(sfile->files)) {
    if (!filelist_pending(sfile->files)) {
      filelist_readjob_start(sfile->files, C);
    }
  }

  filelist_sort(sfile->files);
  filelist_filter(sfile->files);

  if (params->display == FILE_IMGDISPLAY) {
    filelist_cache_previews_set(sfile->files, true);
  }
  else {
    filelist_cache_previews_set(sfile->files, false);
    if (sfile->previews_timer) {
      WM_event_remove_timer_notifier(wm, win, sfile->previews_timer);
      sfile->previews_timer = NULL;
    }
  }

  if (params->rename_flag != 0) {
    file_params_renamefile_activate(sfile, params);
  }

  if (sfile->layout) {
    sfile->layout->dirty = true;
  }

  /* Might be called with NULL area, see file_main_region_draw() below. */
  if (area) {
    file_ensure_valid_region_state((bContext *)C, wm, win, area, sfile, params);
  }

  ED_area_tag_redraw(area);
}

<<<<<<< HEAD
static void file_listener(const wmSpaceTypeListenerParams *params)
{
=======
void file_on_reload_callback_register(SpaceFile *sfile,
                                      onReloadFn callback,
                                      onReloadFnData custom_data)
{
  sfile->runtime->on_reload = callback;
  sfile->runtime->on_reload_custom_data = custom_data;
}

static void file_on_reload_callback_call(SpaceFile *sfile)
{
  if (sfile->runtime->on_reload == NULL) {
    return;
  }

  sfile->runtime->on_reload(sfile, sfile->runtime->on_reload_custom_data);

  sfile->runtime->on_reload = NULL;
  sfile->runtime->on_reload_custom_data = NULL;
}

static void file_reset_filelist_showing_main_data(ScrArea *area, SpaceFile *sfile)
{
  if (sfile->files && filelist_needs_reset_on_main_changes(sfile->files)) {
    /* Full refresh of the file list if local asset data was changed. Refreshing this view
     * is cheap and users expect this to be updated immediately. */
    file_tag_reset_list(area, sfile);
  }
}

static void file_listener(const wmSpaceTypeListenerParams *params)
{
>>>>>>> 9e007b46
  ScrArea *area = params->area;
  wmNotifier *wmn = params->notifier;
  SpaceFile *sfile = (SpaceFile *)area->spacedata.first;

  /* context changes */
  switch (wmn->category) {
    case NC_SPACE:
      switch (wmn->data) {
        case ND_SPACE_FILE_LIST:
          ED_area_tag_refresh(area);
          break;
        case ND_SPACE_FILE_PARAMS:
          ED_area_tag_refresh(area);
          break;
        case ND_SPACE_FILE_PREVIEW:
          if (sfile->files && filelist_cache_previews_update(sfile->files)) {
            ED_area_tag_refresh(area);
          }
          break;
        case ND_SPACE_ASSET_PARAMS:
          if (sfile->browse_mode == FILE_BROWSE_MODE_ASSETS) {
            ED_area_tag_refresh(area);
          }
          break;
        case ND_SPACE_CHANGED:
          /* If the space was just turned into a file/asset browser, the file-list may need to be
           * updated to reflect latest changes in main data. */
          file_reset_filelist_showing_main_data(area, sfile);
          break;
      }
      switch (wmn->action) {
        case NA_JOB_FINISHED:
          file_on_reload_callback_call(sfile);
          break;
      }
      break;
    case NC_ASSET: {
      switch (wmn->action) {
        case NA_SELECTED:
        case NA_ACTIVATED:
          ED_area_tag_refresh(area);
          break;
        case NA_ADDED:
        case NA_REMOVED:
        case NA_EDITED:
          file_reset_filelist_showing_main_data(area, sfile);
          break;
      }
      break;
    }
  }
}

/* add handlers, stuff you only do once or on area/region changes */
static void file_main_region_init(wmWindowManager *wm, ARegion *region)
{
  wmKeyMap *keymap;

  UI_view2d_region_reinit(&region->v2d, V2D_COMMONVIEW_LIST, region->winx, region->winy);

  /* own keymaps */
  keymap = WM_keymap_ensure(wm->defaultconf, "File Browser", SPACE_FILE, 0);
  WM_event_add_keymap_handler_v2d_mask(&region->handlers, keymap);

  keymap = WM_keymap_ensure(wm->defaultconf, "File Browser Main", SPACE_FILE, 0);
  WM_event_add_keymap_handler_v2d_mask(&region->handlers, keymap);
}

static void file_main_region_listener(const wmRegionListenerParams *params)
{
  ARegion *region = params->region;
  wmNotifier *wmn = params->notifier;

  /* context changes */
  switch (wmn->category) {
    case NC_SPACE:
      switch (wmn->data) {
        case ND_SPACE_FILE_LIST:
          ED_region_tag_redraw(region);
          break;
        case ND_SPACE_FILE_PARAMS:
          ED_region_tag_redraw(region);
          break;
      }
      break;
    case NC_ID:
<<<<<<< HEAD
      if (ELEM(wmn->action, NA_RENAME)) {
        /* In case the filelist shows ID names. */
=======
      if (ELEM(wmn->action, NA_SELECTED, NA_ACTIVATED, NA_RENAME)) {
>>>>>>> 9e007b46
        ED_region_tag_redraw(region);
      }
      break;
  }
}

static void file_main_region_message_subscribe(const wmRegionMessageSubscribeParams *params)
{
  struct wmMsgBus *mbus = params->message_bus;
  bScreen *screen = params->screen;
  ScrArea *area = params->area;
  ARegion *region = params->region;
  SpaceFile *sfile = area->spacedata.first;

  FileSelectParams *file_params = ED_fileselect_ensure_active_params(sfile);
  /* This is a bit odd that a region owns the subscriber for an area,
   * keep for now since all subscribers for WM are regions.
   * May be worth re-visiting later. */
  wmMsgSubscribeValue msg_sub_value_area_tag_refresh = {
      .owner = region,
      .user_data = area,
      .notify = ED_area_do_msg_notify_tag_refresh,
  };

  /* SpaceFile itself. */
  {
    PointerRNA ptr;
    RNA_pointer_create(&screen->id, &RNA_SpaceFileBrowser, sfile, &ptr);

    /* All properties for this space type. */
    WM_msg_subscribe_rna(mbus, &ptr, NULL, &msg_sub_value_area_tag_refresh, __func__);
  }

  /* FileSelectParams */
  {
    PointerRNA ptr;
    RNA_pointer_create(&screen->id, &RNA_FileSelectParams, file_params, &ptr);

    /* All properties for this space type. */
    WM_msg_subscribe_rna(mbus, &ptr, NULL, &msg_sub_value_area_tag_refresh, __func__);
  }
}

static bool file_main_region_needs_refresh_before_draw(SpaceFile *sfile)
{
  /* Needed, because filelist is not initialized on loading */
  if (!sfile->files || filelist_needs_reading(sfile->files)) {
    return true;
  }

  /* File reading tagged the space because main data changed that may require a filelist reset. */
  if (filelist_needs_reset_on_main_changes(sfile->files) &&
      (sfile->tags & FILE_TAG_REBUILD_MAIN_FILES)) {
    return true;
  }

  return false;
}

static void file_main_region_draw(const bContext *C, ARegion *region)
{
  /* draw entirely, view changes should be handled here */
  SpaceFile *sfile = CTX_wm_space_file(C);
  FileSelectParams *params = ED_fileselect_ensure_active_params(sfile);

  View2D *v2d = &region->v2d;

  if (file_main_region_needs_refresh_before_draw(sfile)) {
    file_refresh(C, NULL);
  }

  /* clear and setup matrix */
  UI_ThemeClearColor(TH_BACK);

  /* Allow dynamically sliders to be set, saves notifiers etc. */

  if (params->display == FILE_IMGDISPLAY) {
    v2d->scroll = V2D_SCROLL_RIGHT;
    v2d->keepofs &= ~V2D_LOCKOFS_Y;
    v2d->keepofs |= V2D_LOCKOFS_X;
  }
  else if (params->display == FILE_VERTICALDISPLAY) {
    v2d->scroll = V2D_SCROLL_RIGHT;
    v2d->keepofs &= ~V2D_LOCKOFS_Y;
    v2d->keepofs |= V2D_LOCKOFS_X;
  }
  else {
    v2d->scroll = V2D_SCROLL_BOTTOM;
    v2d->keepofs &= ~V2D_LOCKOFS_X;
    v2d->keepofs |= V2D_LOCKOFS_Y;

    /* XXX this happens on scaling down Screen (like from startup.blend) */
    /* view2d has no type specific for file-window case, which doesn't scroll vertically. */
    if (v2d->cur.ymax < 0) {
      v2d->cur.ymin -= v2d->cur.ymax;
      v2d->cur.ymax = 0;
    }
  }
  /* v2d has initialized flag, so this call will only set the mask correct */
  UI_view2d_region_reinit(v2d, V2D_COMMONVIEW_LIST, region->winx, region->winy);

  /* sets tile/border settings in sfile */
  file_calc_previews(C, region);

  /* set view */
  UI_view2d_view_ortho(v2d);

  /* on first read, find active file */
  if (params->highlight_file == -1) {
    wmEvent *event = CTX_wm_window(C)->eventstate;
    file_highlight_set(sfile, region, event->x, event->y);
  }

  if (!file_draw_hint_if_invalid(sfile, region)) {
    file_draw_list(C, region);
  }

  /* reset view matrix */
  UI_view2d_view_restore(C);

  /* scrollers */
  rcti view_rect;
  ED_fileselect_layout_maskrect(sfile->layout, v2d, &view_rect);
  UI_view2d_scrollers_draw(v2d, &view_rect);
}

static void file_operatortypes(void)
{
  WM_operatortype_append(FILE_OT_select);
  WM_operatortype_append(FILE_OT_select_walk);
  WM_operatortype_append(FILE_OT_select_all);
  WM_operatortype_append(FILE_OT_select_box);
  WM_operatortype_append(FILE_OT_select_bookmark);
  WM_operatortype_append(FILE_OT_highlight);
  WM_operatortype_append(FILE_OT_sort_column_ui_context);
  WM_operatortype_append(FILE_OT_execute);
  WM_operatortype_append(FILE_OT_cancel);
  WM_operatortype_append(FILE_OT_parent);
  WM_operatortype_append(FILE_OT_previous);
  WM_operatortype_append(FILE_OT_next);
  WM_operatortype_append(FILE_OT_refresh);
  WM_operatortype_append(FILE_OT_bookmark_add);
  WM_operatortype_append(FILE_OT_bookmark_delete);
  WM_operatortype_append(FILE_OT_bookmark_cleanup);
  WM_operatortype_append(FILE_OT_bookmark_move);
  WM_operatortype_append(FILE_OT_reset_recent);
  WM_operatortype_append(FILE_OT_hidedot);
  WM_operatortype_append(FILE_OT_filenum);
  WM_operatortype_append(FILE_OT_directory_new);
  WM_operatortype_append(FILE_OT_delete);
  WM_operatortype_append(FILE_OT_rename);
  WM_operatortype_append(FILE_OT_smoothscroll);
  WM_operatortype_append(FILE_OT_filepath_drop);
  WM_operatortype_append(FILE_OT_start_filter);
  WM_operatortype_append(FILE_OT_view_selected);
}

/* NOTE: do not add .blend file reading on this level */
static void file_keymap(struct wmKeyConfig *keyconf)
{
  /* keys for all regions */
  WM_keymap_ensure(keyconf, "File Browser", SPACE_FILE, 0);

  /* keys for main region */
  WM_keymap_ensure(keyconf, "File Browser Main", SPACE_FILE, 0);

  /* keys for button region (top) */
  WM_keymap_ensure(keyconf, "File Browser Buttons", SPACE_FILE, 0);
}

static void file_tools_region_init(wmWindowManager *wm, ARegion *region)
{
  wmKeyMap *keymap;

  region->v2d.scroll = V2D_SCROLL_RIGHT | V2D_SCROLL_VERTICAL_HIDE;
  ED_region_panels_init(wm, region);

  /* own keymaps */
  keymap = WM_keymap_ensure(wm->defaultconf, "File Browser", SPACE_FILE, 0);
  WM_event_add_keymap_handler_v2d_mask(&region->handlers, keymap);
}

static void file_tools_region_draw(const bContext *C, ARegion *region)
{
  ED_region_panels(C, region);
}

static void file_tools_region_listener(const wmRegionListenerParams *UNUSED(params))
{
}

static void file_tool_props_region_listener(const wmRegionListenerParams *params)
{
  const wmNotifier *wmn = params->notifier;
  ARegion *region = params->region;

  switch (wmn->category) {
    case NC_ID:
      if (ELEM(wmn->action, NA_RENAME)) {
        /* In case the filelist shows ID names. */
        ED_region_tag_redraw(region);
      }
      break;
  }
}

/* add handlers, stuff you only do once or on area/region changes */
static void file_header_region_init(wmWindowManager *wm, ARegion *region)
{
  wmKeyMap *keymap;

  ED_region_header_init(region);

  keymap = WM_keymap_ensure(wm->defaultconf, "File Browser", SPACE_FILE, 0);
  WM_event_add_keymap_handler_v2d_mask(&region->handlers, keymap);
}

static void file_header_region_draw(const bContext *C, ARegion *region)
{
  ED_region_header(C, region);
}

/* add handlers, stuff you only do once or on area/region changes */
static void file_ui_region_init(wmWindowManager *wm, ARegion *region)
{
  wmKeyMap *keymap;

  ED_region_panels_init(wm, region);
  region->v2d.keepzoom |= V2D_LOCKZOOM_X | V2D_LOCKZOOM_Y;

  /* own keymap */
  keymap = WM_keymap_ensure(wm->defaultconf, "File Browser", SPACE_FILE, 0);
  WM_event_add_keymap_handler_v2d_mask(&region->handlers, keymap);

  keymap = WM_keymap_ensure(wm->defaultconf, "File Browser Buttons", SPACE_FILE, 0);
  WM_event_add_keymap_handler_v2d_mask(&region->handlers, keymap);
}

static void file_ui_region_draw(const bContext *C, ARegion *region)
{
  ED_region_panels(C, region);
}

static void file_execution_region_init(wmWindowManager *wm, ARegion *region)
{
  wmKeyMap *keymap;

  ED_region_panels_init(wm, region);
  region->v2d.keepzoom |= V2D_LOCKZOOM_X | V2D_LOCKZOOM_Y;

  /* own keymap */
  keymap = WM_keymap_ensure(wm->defaultconf, "File Browser", SPACE_FILE, 0);
  WM_event_add_keymap_handler_v2d_mask(&region->handlers, keymap);
}

static void file_execution_region_draw(const bContext *C, ARegion *region)
{
  ED_region_panels(C, region);
}

static void file_ui_region_listener(const wmRegionListenerParams *params)
{
  ARegion *region = params->region;
  wmNotifier *wmn = params->notifier;

  /* context changes */
  switch (wmn->category) {
    case NC_SPACE:
      switch (wmn->data) {
        case ND_SPACE_FILE_LIST:
          ED_region_tag_redraw(region);
          break;
      }
      break;
  }
}

static bool filepath_drop_poll(bContext *C,
                               wmDrag *drag,
                               const wmEvent *UNUSED(event),
                               const char **UNUSED(r_tooltip))
{
  if (drag->type == WM_DRAG_PATH) {
    SpaceFile *sfile = CTX_wm_space_file(C);
    if (sfile) {
      return true;
    }
  }
  return false;
}

static void filepath_drop_copy(wmDrag *drag, wmDropBox *drop)
{
  RNA_string_set(drop->ptr, "filepath", drag->path);
}

/* region dropbox definition */
static void file_dropboxes(void)
{
  ListBase *lb = WM_dropboxmap_find("Window", SPACE_EMPTY, RGN_TYPE_WINDOW);

  WM_dropbox_add(lb, "FILE_OT_filepath_drop", filepath_drop_poll, filepath_drop_copy, NULL);
}

static int file_space_subtype_get(ScrArea *area)
{
  SpaceFile *sfile = area->spacedata.first;
  return sfile->browse_mode;
}

static void file_space_subtype_set(ScrArea *area, int value)
{
  SpaceFile *sfile = area->spacedata.first;
  sfile->browse_mode = value;
}

static void file_space_subtype_item_extend(bContext *UNUSED(C),
                                           EnumPropertyItem **item,
                                           int *totitem)
{
  if (U.experimental.use_asset_browser) {
    RNA_enum_items_add(item, totitem, rna_enum_space_file_browse_mode_items);
  }
  else {
    RNA_enum_items_add_value(
        item, totitem, rna_enum_space_file_browse_mode_items, FILE_BROWSE_MODE_FILES);
  }
}

static const char *file_context_dir[] = {"active_file", "id", NULL};

static int /*eContextResult*/ file_context(const bContext *C,
                                           const char *member,
                                           bContextDataResult *result)
{
  bScreen *screen = CTX_wm_screen(C);
  SpaceFile *sfile = CTX_wm_space_file(C);
  FileSelectParams *params = ED_fileselect_get_active_params(sfile);

  BLI_assert(!ED_area_is_global(CTX_wm_area(C)));

  if (CTX_data_dir(member)) {
    CTX_data_dir_set(result, file_context_dir);
    return CTX_RESULT_OK;
  }

  /* The following member checks return file-list data, check if that needs refreshing first. */
  if (file_main_region_needs_refresh_before_draw(sfile)) {
    return CTX_RESULT_NO_DATA;
  }

  if (CTX_data_equals(member, "active_file")) {
    FileDirEntry *file = filelist_file(sfile->files, params->active_file);
    if (file == NULL) {
      return CTX_RESULT_NO_DATA;
    }

    CTX_data_pointer_set(result, &screen->id, &RNA_FileSelectEntry, file);
    return CTX_RESULT_OK;
  }
  if (CTX_data_equals(member, "id")) {
    const FileDirEntry *file = filelist_file(sfile->files, params->active_file);
    if (file == NULL) {
      return CTX_RESULT_NO_DATA;
    }

    ID *id = filelist_file_get_id(file);
    if (id == NULL) {
      return CTX_RESULT_NO_DATA;
    }

    CTX_data_id_pointer_set(result, id);
    return CTX_RESULT_OK;
  }

  return CTX_RESULT_MEMBER_NOT_FOUND;
}

static void file_id_remap(ScrArea *area, SpaceLink *sl, ID *UNUSED(old_id), ID *UNUSED(new_id))
{
  SpaceFile *sfile = (SpaceFile *)sl;

  /* If the file shows main data (IDs), tag it for reset.
   * Full reset of the file list if main data was changed, don't even attempt remap pointers.
   * We could give file list types a id-remap callback, but it's probably not worth it.
   * Refreshing local file lists is relatively cheap. */
  file_reset_filelist_showing_main_data(area, sfile);
}

/* only called once, from space/spacetypes.c */
void ED_spacetype_file(void)
{
  SpaceType *st = MEM_callocN(sizeof(SpaceType), "spacetype file");
  ARegionType *art;

  st->spaceid = SPACE_FILE;
  strncpy(st->name, "File", BKE_ST_MAXNAME);

  st->create = file_create;
  st->free = file_free;
  st->init = file_init;
  st->exit = file_exit;
  st->duplicate = file_duplicate;
  st->refresh = file_refresh;
  st->listener = file_listener;
  st->operatortypes = file_operatortypes;
  st->keymap = file_keymap;
  st->dropboxes = file_dropboxes;
  st->space_subtype_item_extend = file_space_subtype_item_extend;
  st->space_subtype_get = file_space_subtype_get;
  st->space_subtype_set = file_space_subtype_set;
  st->context = file_context;
  st->id_remap = file_id_remap;

  /* regions: main window */
  art = MEM_callocN(sizeof(ARegionType), "spacetype file region");
  art->regionid = RGN_TYPE_WINDOW;
  art->init = file_main_region_init;
  art->draw = file_main_region_draw;
  art->listener = file_main_region_listener;
  art->message_subscribe = file_main_region_message_subscribe;
  art->keymapflag = ED_KEYMAP_UI | ED_KEYMAP_VIEW2D;
  BLI_addhead(&st->regiontypes, art);

  /* regions: header */
  art = MEM_callocN(sizeof(ARegionType), "spacetype file region");
  art->regionid = RGN_TYPE_HEADER;
  art->prefsizey = HEADERY;
  art->keymapflag = ED_KEYMAP_UI | ED_KEYMAP_VIEW2D | ED_KEYMAP_HEADER;
  art->init = file_header_region_init;
  art->draw = file_header_region_draw;
  // art->listener = file_header_region_listener;
  BLI_addhead(&st->regiontypes, art);

  /* regions: ui */
  art = MEM_callocN(sizeof(ARegionType), "spacetype file region");
  art->regionid = RGN_TYPE_UI;
  art->keymapflag = ED_KEYMAP_UI;
  art->listener = file_ui_region_listener;
  art->init = file_ui_region_init;
  art->draw = file_ui_region_draw;
  BLI_addhead(&st->regiontypes, art);

  /* regions: execution */
  art = MEM_callocN(sizeof(ARegionType), "spacetype file region");
  art->regionid = RGN_TYPE_EXECUTE;
  art->keymapflag = ED_KEYMAP_UI;
  art->listener = file_ui_region_listener;
  art->init = file_execution_region_init;
  art->draw = file_execution_region_draw;
  BLI_addhead(&st->regiontypes, art);
  file_execute_region_panels_register(art);

  /* regions: channels (directories) */
  art = MEM_callocN(sizeof(ARegionType), "spacetype file region");
  art->regionid = RGN_TYPE_TOOLS;
  art->prefsizex = 240;
  art->prefsizey = 60;
  art->keymapflag = ED_KEYMAP_UI;
  art->listener = file_tools_region_listener;
  art->init = file_tools_region_init;
  art->draw = file_tools_region_draw;
  BLI_addhead(&st->regiontypes, art);

  /* regions: tool properties */
  art = MEM_callocN(sizeof(ARegionType), "spacetype file operator region");
  art->regionid = RGN_TYPE_TOOL_PROPS;
  art->prefsizex = 240;
  art->prefsizey = 60;
  art->keymapflag = ED_KEYMAP_UI;
  art->listener = file_tool_props_region_listener;
  art->init = file_tools_region_init;
  art->draw = file_tools_region_draw;
  BLI_addhead(&st->regiontypes, art);
  file_tool_props_region_panels_register(art);

  BKE_spacetype_register(st);
}

void ED_file_init(void)
{
  ED_file_read_bookmarks();

  if (G.background == false) {
    filelist_init_icons();
  }

  IMB_thumb_makedirs();
}

void ED_file_exit(void)
{
  fsmenu_free();

  if (G.background == false) {
    filelist_free_icons();
  }
}

void ED_file_read_bookmarks(void)
{
  const char *const cfgdir = BKE_appdir_folder_id(BLENDER_USER_CONFIG, NULL);

  fsmenu_free();

  fsmenu_read_system(ED_fsmenu_get(), true);

  if (cfgdir) {
    char name[FILE_MAX];
    BLI_join_dirfile(name, sizeof(name), cfgdir, BLENDER_BOOKMARK_FILE);
    fsmenu_read_bookmarks(ED_fsmenu_get(), name);
  }
}<|MERGE_RESOLUTION|>--- conflicted
+++ resolved
@@ -400,10 +400,6 @@
   ED_area_tag_redraw(area);
 }
 
-<<<<<<< HEAD
-static void file_listener(const wmSpaceTypeListenerParams *params)
-{
-=======
 void file_on_reload_callback_register(SpaceFile *sfile,
                                       onReloadFn callback,
                                       onReloadFnData custom_data)
@@ -435,7 +431,6 @@
 
 static void file_listener(const wmSpaceTypeListenerParams *params)
 {
->>>>>>> 9e007b46
   ScrArea *area = params->area;
   wmNotifier *wmn = params->notifier;
   SpaceFile *sfile = (SpaceFile *)area->spacedata.first;
@@ -522,12 +517,7 @@
       }
       break;
     case NC_ID:
-<<<<<<< HEAD
-      if (ELEM(wmn->action, NA_RENAME)) {
-        /* In case the filelist shows ID names. */
-=======
       if (ELEM(wmn->action, NA_SELECTED, NA_ACTIVATED, NA_RENAME)) {
->>>>>>> 9e007b46
         ED_region_tag_redraw(region);
       }
       break;
