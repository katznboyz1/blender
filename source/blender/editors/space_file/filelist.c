--- conflicted
+++ resolved
@@ -602,26 +602,20 @@
 	if (BLO_library_path_explode(path, dir, &group, NULL)) {
 		is_filtered = !is_hidden_file(file->relname, filter);
 		if (is_filtered && filter->filter && !FILENAME_IS_BREADCRUMBS(file->relname)) {
-<<<<<<< HEAD
 			if ((file->type & S_IFDIR) && !(filter->filter & FOLDERFILE)) {
 				is_filtered = false;
 			}
-=======
->>>>>>> dcc59975
 			if (is_filtered && (filter->filter_search[0] != '\0')) {
 				if (fnmatch(filter->filter_search, file->relname, FNM_CASEFOLD) != 0) {
 					is_filtered = false;
 				}
 			}
-<<<<<<< HEAD
 			if (is_filtered && group) {
 				unsigned int filter_id = groupname_to_filter_id(group);
 				if (!(filter_id & filter->filter_id)) {
 					is_filtered = false;
 				}
 			}
-=======
->>>>>>> dcc59975
 		}
 	}
 	else {
@@ -676,22 +670,14 @@
 	MEM_freeN(fidx_tmp);
 }
 
-<<<<<<< HEAD
-void filelist_setfilter_options(FileList *filelist, const bool hide_dot, const bool hide_parent, const unsigned int filter,
-                                const unsigned int filter_id, const char *filter_glob, const char *filter_search)
-=======
 void filelist_setfilter_options(FileList *filelist, const bool hide_dot, const bool hide_parent,
-                                const unsigned int filter,
+                                const unsigned int filter, const unsigned int filter_id,
                                 const char *filter_glob, const char *filter_search)
->>>>>>> dcc59975
 {
 	if ((filelist->filter_data.hide_dot != hide_dot) ||
 	    (filelist->filter_data.hide_parent != hide_parent) ||
 	    (filelist->filter_data.filter != filter) ||
-<<<<<<< HEAD
 	    (filelist->filter_data.filter_id != filter_id) ||
-=======
->>>>>>> dcc59975
 	    !STREQ(filelist->filter_data.filter_glob, filter_glob) ||
 	    (BLI_strcmp_ignore_pad(filelist->filter_data.filter_search, filter_search, '*') != 0))
 	{
