/*
 * This program is free software; you can redistribute it and/or
 * modify it under the terms of the GNU General Public License
 * as published by the Free Software Foundation; either version 2
 * of the License, or (at your option) any later version.
 *
 * This program is distributed in the hope that it will be useful,
 * but WITHOUT ANY WARRANTY; without even the implied warranty of
 * MERCHANTABILITY or FITNESS FOR A PARTICULAR PURPOSE.  See the
 * GNU General Public License for more details.
 *
 * You should have received a copy of the GNU General Public License
 * along with this program; if not, write to the Free Software Foundation,
 * Inc., 51 Franklin Street, Fifth Floor, Boston, MA 02110-1301, USA.
 *
 * The Original Code is Copyright (C) 2007 Blender Foundation.
 * All rights reserved.
 */

/** \file
 * \ingroup spfile
 */

/* global includes */

#include <stdlib.h>
#include <math.h>
#include <string.h>
#include <sys/stat.h>
#include <time.h>

#ifndef WIN32
#  include <unistd.h>
#else
#  include <io.h>
#  include <direct.h>
#endif
#include "MEM_guardedalloc.h"

#include "BLI_blenlib.h"
#include "BLI_fileops.h"
#include "BLI_fileops_types.h"
#include "BLI_fnmatch.h"
#include "BLI_ghash.h"
#include "BLI_linklist.h"
#include "BLI_math.h"
#include "BLI_stack.h"
#include "BLI_task.h"
#include "BLI_threads.h"
#include "BLI_utildefines.h"

#ifdef WIN32
#  include "BLI_winstuff.h"
#endif

#include "BKE_context.h"
#include "BKE_global.h"
#include "BKE_icons.h"
#include "BKE_idcode.h"
#include "BKE_main.h"
#include "BLO_readfile.h"

#include "DNA_space_types.h"

#include "ED_datafiles.h"
#include "ED_fileselect.h"
#include "ED_screen.h"

#include "IMB_imbuf.h"
#include "IMB_imbuf_types.h"
#include "IMB_thumbs.h"

#include "PIL_time.h"

#include "WM_api.h"
#include "WM_types.h"

#include "UI_resources.h"
#include "UI_interface_icons.h"

#include "atomic_ops.h"

#include "filelist.h"

/* ----------------- FOLDERLIST (previous/next) -------------- */

typedef struct FolderList {
  struct FolderList *next, *prev;
  char *foldername;
} FolderList;

ListBase *folderlist_new(void)
{
  ListBase *p = MEM_callocN(sizeof(*p), __func__);
  return p;
}

void folderlist_popdir(struct ListBase *folderlist, char *dir)
{
  const char *prev_dir;
  struct FolderList *folder;
  folder = folderlist->last;

  if (folder) {
    /* remove the current directory */
    MEM_freeN(folder->foldername);
    BLI_freelinkN(folderlist, folder);

    folder = folderlist->last;
    if (folder) {
      prev_dir = folder->foldername;
      BLI_strncpy(dir, prev_dir, FILE_MAXDIR);
    }
  }
  /* delete the folder next or use setdir directly before PREVIOUS OP */
}

void folderlist_pushdir(ListBase *folderlist, const char *dir)
{
  struct FolderList *folder, *previous_folder;
  previous_folder = folderlist->last;

  /* check if already exists */
  if (previous_folder && previous_folder->foldername) {
    if (BLI_path_cmp(previous_folder->foldername, dir) == 0) {
      return;
    }
  }

  /* create next folder element */
  folder = MEM_mallocN(sizeof(*folder), __func__);
  folder->foldername = BLI_strdup(dir);

  /* add it to the end of the list */
  BLI_addtail(folderlist, folder);
}

const char *folderlist_peeklastdir(ListBase *folderlist)
{
  struct FolderList *folder;

  if (!folderlist->last) {
    return NULL;
  }

  folder = folderlist->last;
  return folder->foldername;
}

int folderlist_clear_next(struct SpaceFile *sfile)
{
  struct FolderList *folder;

  /* if there is no folder_next there is nothing we can clear */
  if (!sfile->folders_next) {
    return 0;
  }

  /* if previous_folder, next_folder or refresh_folder operators are executed
   * it doesn't clear folder_next */
  folder = sfile->folders_prev->last;
  if ((!folder) || (BLI_path_cmp(folder->foldername, sfile->params->dir) == 0)) {
    return 0;
  }

  /* eventually clear flist->folders_next */
  return 1;
}

/* not listbase itself */
void folderlist_free(ListBase *folderlist)
{
  if (folderlist) {
    FolderList *folder;
    for (folder = folderlist->first; folder; folder = folder->next) {
      MEM_freeN(folder->foldername);
    }
    BLI_freelistN(folderlist);
  }
}

ListBase *folderlist_duplicate(ListBase *folderlist)
{

  if (folderlist) {
    ListBase *folderlistn = MEM_callocN(sizeof(*folderlistn), __func__);
    FolderList *folder;

    BLI_duplicatelist(folderlistn, folderlist);

    for (folder = folderlistn->first; folder; folder = folder->next) {
      folder->foldername = MEM_dupallocN(folder->foldername);
    }
    return folderlistn;
  }
  return NULL;
}

/* ------------------FILELIST------------------------ */

typedef struct FileListInternEntry {
  struct FileListInternEntry *next, *prev;

  /** ASSET_UUID_LENGTH */
  char uuid[16];

  /** eFileSel_File_Types */
  int typeflag;
  /** ID type, in case typeflag has FILE_TYPE_BLENDERLIB set. */
  int blentype;

  char *relpath;
  /** not strictly needed, but used during sorting, avoids to have to recompute it there... */
  char *name;

  BLI_stat_t st;
} FileListInternEntry;

typedef struct FileListIntern {
  /** FileListInternEntry items. */
  ListBase entries;
  FileListInternEntry **filtered;

  char curr_uuid[16]; /* Used to generate uuid during internal listing. */
} FileListIntern;

#define FILELIST_ENTRYCACHESIZE_DEFAULT 1024 /* Keep it a power of two! */
typedef struct FileListEntryCache {
  size_t size; /* The size of the cache... */

  int flags;

  /* This one gathers all entries from both block and misc caches. Used for easy bulk-freing. */
  ListBase cached_entries;

  /* Block cache: all entries between start and end index.
   * used for part of the list on display. */
  FileDirEntry **block_entries;
  int block_start_index, block_end_index, block_center_index, block_cursor;

  /* Misc cache: random indices, FIFO behavior.
   * Note: Not 100% sure we actually need that, time will say. */
  int misc_cursor;
  int *misc_entries_indices;
  GHash *misc_entries;

  /* Allows to quickly get a cached entry from its UUID. */
  GHash *uuids;

  /* Previews handling. */
  TaskPool *previews_pool;
  ThreadQueue *previews_done;
} FileListEntryCache;

/* FileListCache.flags */
enum {
  FLC_IS_INIT = 1 << 0,
  FLC_PREVIEWS_ACTIVE = 1 << 1,
};

typedef struct FileListEntryPreview {
  char path[FILE_MAX];
  unsigned int flags;
  int index;
  ImBuf *img;
} FileListEntryPreview;

typedef struct FileListFilter {
  unsigned int filter;
  unsigned int filter_id;
  char filter_glob[FILE_MAXFILE];
  char filter_search[66]; /* + 2 for heading/trailing implicit '*' wildcards. */
  short flags;
} FileListFilter;

/* FileListFilter.flags */
enum {
  FLF_DO_FILTER = 1 << 0,
  FLF_HIDE_DOT = 1 << 1,
  FLF_HIDE_PARENT = 1 << 2,
  FLF_HIDE_LIB_DIR = 1 << 3,
};

typedef struct FileList {
  FileDirEntryArr filelist;

  short prv_w;
  short prv_h;

  short flags;

  short sort;

  FileListFilter filter_data;

  struct FileListIntern filelist_intern;

  struct FileListEntryCache filelist_cache;

  /* We need to keep those info outside of actual filelist items,
   * because those are no more persistent
   * (only generated on demand, and freed as soon as possible).
   * Persistent part (mere list of paths + stat info)
   * is kept as small as possible, and filebrowser-agnostic.
   */
  GHash *selection_state;

  short max_recursion;
  short recursion_level;

  struct BlendHandle *libfiledata;

  /* Set given path as root directory,
   * if last bool is true may change given string in place to a valid value.
   * Returns True if valid dir. */
  bool (*checkdirf)(struct FileList *, char *, const bool);

  /* Fill filelist (to be called by read job). */
  void (*read_jobf)(struct FileList *, const char *, short *, short *, float *, ThreadMutex *);

  /* Filter an entry of current filelist. */
  bool (*filterf)(struct FileListInternEntry *, const char *, FileListFilter *);
} FileList;

/* FileList.flags */
enum {
  FL_FORCE_RESET = 1 << 0,
  FL_IS_READY = 1 << 1,
  FL_IS_PENDING = 1 << 2,
  FL_NEED_SORTING = 1 << 3,
  FL_NEED_FILTERING = 1 << 4,
};

#define SPECIAL_IMG_SIZE 48
#define SPECIAL_IMG_ROWS 4
#define SPECIAL_IMG_COLS 4

enum {
  SPECIAL_IMG_FOLDER = 0,
  SPECIAL_IMG_PARENT = 1,
  SPECIAL_IMG_REFRESH = 2,
  SPECIAL_IMG_BLENDFILE = 3,
  SPECIAL_IMG_SOUNDFILE = 4,
  SPECIAL_IMG_MOVIEFILE = 5,
  SPECIAL_IMG_PYTHONFILE = 6,
  SPECIAL_IMG_TEXTFILE = 7,
  SPECIAL_IMG_FONTFILE = 8,
  SPECIAL_IMG_UNKNOWNFILE = 9,
  SPECIAL_IMG_LOADING = 10,
  SPECIAL_IMG_BACKUP = 11,
  SPECIAL_IMG_MAX,
};

static ImBuf *gSpecialFileImages[SPECIAL_IMG_MAX];

static void filelist_readjob_main(
    struct FileList *, const char *, short *, short *, float *, ThreadMutex *);
static void filelist_readjob_lib(
    struct FileList *, const char *, short *, short *, float *, ThreadMutex *);
static void filelist_readjob_dir(
    struct FileList *, const char *, short *, short *, float *, ThreadMutex *);

/* helper, could probably go in BKE actually? */
static int groupname_to_code(const char *group);
static unsigned int groupname_to_filter_id(const char *group);

static void filelist_filter_clear(FileList *filelist);
static void filelist_cache_clear(FileListEntryCache *cache, size_t new_size);

/* ********** Sort helpers ********** */

static int compare_direntry_generic(const FileListInternEntry *entry1,
                                    const FileListInternEntry *entry2)
{
  /* type is equal to stat.st_mode */

  if (entry1->typeflag & FILE_TYPE_DIR) {
    if (entry2->typeflag & FILE_TYPE_DIR) {
      /* If both entries are tagged as dirs, we make a 'sub filter' that shows first the real dirs,
       * then libs (.blend files), then categories in libs. */
      if (entry1->typeflag & FILE_TYPE_BLENDERLIB) {
        if (!(entry2->typeflag & FILE_TYPE_BLENDERLIB)) {
          return 1;
        }
      }
      else if (entry2->typeflag & FILE_TYPE_BLENDERLIB) {
        return -1;
      }
      else if (entry1->typeflag & (FILE_TYPE_BLENDER | FILE_TYPE_BLENDER_BACKUP)) {
        if (!(entry2->typeflag & (FILE_TYPE_BLENDER | FILE_TYPE_BLENDER_BACKUP))) {
          return 1;
        }
      }
      else if (entry2->typeflag & (FILE_TYPE_BLENDER | FILE_TYPE_BLENDER_BACKUP)) {
        return -1;
      }
    }
    else {
      return -1;
    }
  }
  else if (entry2->typeflag & FILE_TYPE_DIR) {
    return 1;
  }

  /* make sure "." and ".." are always first */
  if (FILENAME_IS_CURRENT(entry1->relpath)) {
    return -1;
  }
  if (FILENAME_IS_CURRENT(entry2->relpath)) {
    return 1;
  }
  if (FILENAME_IS_PARENT(entry1->relpath)) {
    return -1;
  }
  if (FILENAME_IS_PARENT(entry2->relpath)) {
    return 1;
  }

  return 0;
}

static int compare_name(void *UNUSED(user_data), const void *a1, const void *a2)
{
  const FileListInternEntry *entry1 = a1;
  const FileListInternEntry *entry2 = a2;
  char *name1, *name2;
  int ret;

  if ((ret = compare_direntry_generic(entry1, entry2))) {
    return ret;
  }

  name1 = entry1->name;
  name2 = entry2->name;

  return BLI_natstrcmp(name1, name2);
}

static int compare_date(void *UNUSED(user_data), const void *a1, const void *a2)
{
  const FileListInternEntry *entry1 = a1;
  const FileListInternEntry *entry2 = a2;
  char *name1, *name2;
  int64_t time1, time2;
  int ret;

  if ((ret = compare_direntry_generic(entry1, entry2))) {
    return ret;
  }

  time1 = (int64_t)entry1->st.st_mtime;
  time2 = (int64_t)entry2->st.st_mtime;
  if (time1 < time2) {
    return 1;
  }
  if (time1 > time2) {
    return -1;
  }

  name1 = entry1->name;
  name2 = entry2->name;

  return BLI_natstrcmp(name1, name2);
}

static int compare_size(void *UNUSED(user_data), const void *a1, const void *a2)
{
  const FileListInternEntry *entry1 = a1;
  const FileListInternEntry *entry2 = a2;
  char *name1, *name2;
  uint64_t size1, size2;
  int ret;

  if ((ret = compare_direntry_generic(entry1, entry2))) {
    return ret;
  }

  size1 = entry1->st.st_size;
  size2 = entry2->st.st_size;
  if (size1 < size2) {
    return 1;
  }
  if (size1 > size2) {
    return -1;
  }

  name1 = entry1->name;
  name2 = entry2->name;

  return BLI_natstrcmp(name1, name2);
}

static int compare_extension(void *UNUSED(user_data), const void *a1, const void *a2)
{
  const FileListInternEntry *entry1 = a1;
  const FileListInternEntry *entry2 = a2;
  char *name1, *name2;
  int ret;

  if ((ret = compare_direntry_generic(entry1, entry2))) {
    return ret;
  }

  if ((entry1->typeflag & FILE_TYPE_BLENDERLIB) && !(entry2->typeflag & FILE_TYPE_BLENDERLIB)) {
    return -1;
  }
  if (!(entry1->typeflag & FILE_TYPE_BLENDERLIB) && (entry2->typeflag & FILE_TYPE_BLENDERLIB)) {
    return 1;
  }
  if ((entry1->typeflag & FILE_TYPE_BLENDERLIB) && (entry2->typeflag & FILE_TYPE_BLENDERLIB)) {
    if ((entry1->typeflag & FILE_TYPE_DIR) && !(entry2->typeflag & FILE_TYPE_DIR)) {
      return 1;
    }
    if (!(entry1->typeflag & FILE_TYPE_DIR) && (entry2->typeflag & FILE_TYPE_DIR)) {
      return -1;
    }
    if (entry1->blentype < entry2->blentype) {
      return -1;
    }
    if (entry1->blentype > entry2->blentype) {
      return 1;
    }
  }
  else {
    const char *sufix1, *sufix2;

    if (!(sufix1 = strstr(entry1->relpath, ".blend.gz"))) {
      sufix1 = strrchr(entry1->relpath, '.');
    }
    if (!(sufix2 = strstr(entry2->relpath, ".blend.gz"))) {
      sufix2 = strrchr(entry2->relpath, '.');
    }
    if (!sufix1) {
      sufix1 = "";
    }
    if (!sufix2) {
      sufix2 = "";
    }

    if ((ret = BLI_strcasecmp(sufix1, sufix2))) {
      return ret;
    }
  }

  name1 = entry1->name;
  name2 = entry2->name;

  return BLI_natstrcmp(name1, name2);
}

void filelist_sort(struct FileList *filelist)
{
  if ((filelist->flags & FL_NEED_SORTING) && (filelist->sort != FILE_SORT_NONE)) {
    switch (filelist->sort) {
      case FILE_SORT_ALPHA:
        BLI_listbase_sort_r(&filelist->filelist_intern.entries, compare_name, NULL);
        break;
      case FILE_SORT_TIME:
        BLI_listbase_sort_r(&filelist->filelist_intern.entries, compare_date, NULL);
        break;
      case FILE_SORT_SIZE:
        BLI_listbase_sort_r(&filelist->filelist_intern.entries, compare_size, NULL);
        break;
      case FILE_SORT_EXTENSION:
        BLI_listbase_sort_r(&filelist->filelist_intern.entries, compare_extension, NULL);
        break;
      case FILE_SORT_NONE: /* Should never reach this point! */
      default:
        BLI_assert(0);
        break;
    }

    filelist_filter_clear(filelist);
    filelist->flags &= ~FL_NEED_SORTING;
  }
}

void filelist_setsorting(struct FileList *filelist, const short sort)
{
  if (filelist->sort != sort) {
    filelist->sort = sort;
    filelist->flags |= FL_NEED_SORTING;
  }
}

/* ********** Filter helpers ********** */

static bool is_hidden_file(const char *filename, FileListFilter *filter)
{
  char *sep = (char *)BLI_last_slash(filename);
  bool is_hidden = false;

  if (filter->flags & FLF_HIDE_DOT) {
    if (filename[0] == '.' && filename[1] != '.' && filename[1] != '\0') {
      is_hidden = true; /* ignore .file */
    }
    else {
      int len = strlen(filename);
      if ((len > 0) && (filename[len - 1] == '~')) {
        is_hidden = true; /* ignore file~ */
      }
    }
  }
  if (!is_hidden && (filter->flags & FLF_HIDE_PARENT)) {
    if (filename[0] == '.' && filename[1] == '.' && filename[2] == '\0') {
      is_hidden = true; /* ignore .. */
    }
  }
  if (!is_hidden && ((filename[0] == '.') && (filename[1] == '\0'))) {
    is_hidden = true; /* ignore . */
  }
  /* filename might actually be a piece of path, in which case we have to check all its parts. */
  if (!is_hidden && sep) {
    char tmp_filename[FILE_MAX_LIBEXTRA];

    BLI_strncpy(tmp_filename, filename, sizeof(tmp_filename));
    sep = tmp_filename + (sep - filename);
    while (sep) {
      BLI_assert(sep[1] != '\0');
      if (is_hidden_file(sep + 1, filter)) {
        is_hidden = true;
        break;
      }
      *sep = '\0';
      sep = (char *)BLI_last_slash(tmp_filename);
    }
  }
  return is_hidden;
}

static bool is_filtered_file(FileListInternEntry *file,
                             const char *UNUSED(root),
                             FileListFilter *filter)
{
  bool is_filtered = !is_hidden_file(file->relpath, filter);

  if (is_filtered && (filter->flags & FLF_DO_FILTER) && !FILENAME_IS_CURRPAR(file->relpath)) {
    /* We only check for types if some type are enabled in filtering. */
    if (filter->filter) {
      if (file->typeflag & FILE_TYPE_DIR) {
        if (file->typeflag &
            (FILE_TYPE_BLENDERLIB | FILE_TYPE_BLENDER | FILE_TYPE_BLENDER_BACKUP)) {
          if (!(filter->filter & (FILE_TYPE_BLENDER | FILE_TYPE_BLENDER_BACKUP))) {
            is_filtered = false;
          }
        }
        else {
          if (!(filter->filter & FILE_TYPE_FOLDER)) {
            is_filtered = false;
          }
        }
      }
      else {
        if (!(file->typeflag & filter->filter)) {
          is_filtered = false;
        }
      }
    }
    if (is_filtered && (filter->filter_search[0] != '\0')) {
      if (fnmatch(filter->filter_search, file->relpath, FNM_CASEFOLD) != 0) {
        is_filtered = false;
      }
    }
  }

  return is_filtered;
}

static bool is_filtered_lib(FileListInternEntry *file, const char *root, FileListFilter *filter)
{
  bool is_filtered;
  char path[FILE_MAX_LIBEXTRA], dir[FILE_MAX_LIBEXTRA], *group, *name;

  BLI_join_dirfile(path, sizeof(path), root, file->relpath);

  if (BLO_library_path_explode(path, dir, &group, &name)) {
    is_filtered = !is_hidden_file(file->relpath, filter);
    if (is_filtered && (filter->flags & FLF_DO_FILTER) && !FILENAME_IS_CURRPAR(file->relpath)) {
      /* We only check for types if some type are enabled in filtering. */
      if (filter->filter || filter->filter_id) {
        if (file->typeflag & FILE_TYPE_DIR) {
          if (file->typeflag &
              (FILE_TYPE_BLENDERLIB | FILE_TYPE_BLENDER | FILE_TYPE_BLENDER_BACKUP)) {
            if (!(filter->filter & (FILE_TYPE_BLENDER | FILE_TYPE_BLENDER_BACKUP))) {
              is_filtered = false;
            }
          }
          else {
            if (!(filter->filter & FILE_TYPE_FOLDER)) {
              is_filtered = false;
            }
          }
        }
        if (is_filtered && group) {
          if (!name && (filter->flags & FLF_HIDE_LIB_DIR)) {
            is_filtered = false;
          }
          else {
            unsigned int filter_id = groupname_to_filter_id(group);
            if (!(filter_id & filter->filter_id)) {
              is_filtered = false;
            }
          }
        }
      }
      if (is_filtered && (filter->filter_search[0] != '\0')) {
        if (fnmatch(filter->filter_search, file->relpath, FNM_CASEFOLD) != 0) {
          is_filtered = false;
        }
      }
    }
  }
  else {
    is_filtered = is_filtered_file(file, root, filter);
  }

  return is_filtered;
}

static bool is_filtered_main(FileListInternEntry *file,
                             const char *UNUSED(dir),
                             FileListFilter *filter)
{
  return !is_hidden_file(file->relpath, filter);
}

static void filelist_filter_clear(FileList *filelist)
{
  filelist->flags |= FL_NEED_FILTERING;
}

void filelist_filter(FileList *filelist)
{
  int num_filtered = 0;
  const int num_files = filelist->filelist.nbr_entries;
  FileListInternEntry **filtered_tmp, *file;

  if (filelist->filelist.nbr_entries == 0) {
    return;
  }

  if (!(filelist->flags & FL_NEED_FILTERING)) {
    /* Assume it has already been filtered, nothing else to do! */
    return;
  }

  filelist->filter_data.flags &= ~FLF_HIDE_LIB_DIR;
  if (filelist->max_recursion) {
    /* Never show lib ID 'categories' directories when we are in 'flat' mode, unless
     * root path is a blend file. */
    char dir[FILE_MAX_LIBEXTRA];
    if (!filelist_islibrary(filelist, dir, NULL)) {
      filelist->filter_data.flags |= FLF_HIDE_LIB_DIR;
    }
  }

  filtered_tmp = MEM_mallocN(sizeof(*filtered_tmp) * (size_t)num_files, __func__);

  /* Filter remap & count how many files are left after filter in a single loop. */
  for (file = filelist->filelist_intern.entries.first; file; file = file->next) {
    if (filelist->filterf(file, filelist->filelist.root, &filelist->filter_data)) {
      filtered_tmp[num_filtered++] = file;
    }
  }

  if (filelist->filelist_intern.filtered) {
    MEM_freeN(filelist->filelist_intern.filtered);
  }
  filelist->filelist_intern.filtered = MEM_mallocN(
      sizeof(*filelist->filelist_intern.filtered) * (size_t)num_filtered, __func__);
  memcpy(filelist->filelist_intern.filtered,
         filtered_tmp,
         sizeof(*filelist->filelist_intern.filtered) * (size_t)num_filtered);
  filelist->filelist.nbr_entries_filtered = num_filtered;
  //  printf("Filetered: %d over %d entries\n", num_filtered, filelist->filelist.nbr_entries);

  filelist_cache_clear(&filelist->filelist_cache, filelist->filelist_cache.size);
  filelist->flags &= ~FL_NEED_FILTERING;

  MEM_freeN(filtered_tmp);
}

void filelist_setfilter_options(FileList *filelist,
                                const bool do_filter,
                                const bool hide_dot,
                                const bool hide_parent,
                                const unsigned int filter,
                                const unsigned int filter_id,
                                const char *filter_glob,
                                const char *filter_search)
{
  bool update = false;

  if (((filelist->filter_data.flags & FLF_DO_FILTER) != 0) != (do_filter != 0)) {
    filelist->filter_data.flags ^= FLF_DO_FILTER;
    update = true;
  }
  if (((filelist->filter_data.flags & FLF_HIDE_DOT) != 0) != (hide_dot != 0)) {
    filelist->filter_data.flags ^= FLF_HIDE_DOT;
    update = true;
  }
  if (((filelist->filter_data.flags & FLF_HIDE_PARENT) != 0) != (hide_parent != 0)) {
    filelist->filter_data.flags ^= FLF_HIDE_PARENT;
    update = true;
  }
  if ((filelist->filter_data.filter != filter) || (filelist->filter_data.filter_id != filter_id)) {
    filelist->filter_data.filter = filter;
    filelist->filter_data.filter_id = filter_id;
    update = true;
  }
  if (!STREQ(filelist->filter_data.filter_glob, filter_glob)) {
    BLI_strncpy(
        filelist->filter_data.filter_glob, filter_glob, sizeof(filelist->filter_data.filter_glob));
    update = true;
  }
  if ((BLI_strcmp_ignore_pad(filelist->filter_data.filter_search, filter_search, '*') != 0)) {
    BLI_strncpy_ensure_pad(filelist->filter_data.filter_search,
                           filter_search,
                           '*',
                           sizeof(filelist->filter_data.filter_search));
    update = true;
  }

  if (update) {
    /* And now, free filtered data so that we know we have to filter again. */
    filelist_filter_clear(filelist);
  }
}

/* ********** Icon/image helpers ********** */

void filelist_init_icons(void)
{
  short x, y, k;
  ImBuf *bbuf;
  ImBuf *ibuf;

  BLI_assert(G.background == false);

#ifdef WITH_HEADLESS
  bbuf = NULL;
#else
  bbuf = IMB_ibImageFromMemory(
      (const uchar *)datatoc_prvicons_png, datatoc_prvicons_png_size, IB_rect, NULL, "<splash>");
#endif
  if (bbuf) {
    for (y = 0; y < SPECIAL_IMG_ROWS; y++) {
      for (x = 0; x < SPECIAL_IMG_COLS; x++) {
        int tile = SPECIAL_IMG_COLS * y + x;
        if (tile < SPECIAL_IMG_MAX) {
          ibuf = IMB_allocImBuf(SPECIAL_IMG_SIZE, SPECIAL_IMG_SIZE, 32, IB_rect);
          for (k = 0; k < SPECIAL_IMG_SIZE; k++) {
            memcpy(&ibuf->rect[k * SPECIAL_IMG_SIZE],
                   &bbuf->rect[(k + y * SPECIAL_IMG_SIZE) * SPECIAL_IMG_SIZE * SPECIAL_IMG_COLS +
                               x * SPECIAL_IMG_SIZE],
                   SPECIAL_IMG_SIZE * sizeof(int));
          }
          gSpecialFileImages[tile] = ibuf;
        }
      }
    }
    IMB_freeImBuf(bbuf);
  }
}

void filelist_free_icons(void)
{
  int i;

  BLI_assert(G.background == false);

  for (i = 0; i < SPECIAL_IMG_MAX; ++i) {
    IMB_freeImBuf(gSpecialFileImages[i]);
    gSpecialFileImages[i] = NULL;
  }
}

void filelist_imgsize(struct FileList *filelist, short w, short h)
{
  filelist->prv_w = w;
  filelist->prv_h = h;
}

static FileDirEntry *filelist_geticon_get_file(struct FileList *filelist, const int index)
{
  BLI_assert(G.background == false);

  return filelist_file(filelist, index);
}

ImBuf *filelist_getimage(struct FileList *filelist, const int index)
{
  FileDirEntry *file = filelist_geticon_get_file(filelist, index);

  return file->image;
}

static ImBuf *filelist_geticon_image_ex(const unsigned int typeflag, const char *relpath)
{
  ImBuf *ibuf = NULL;

  if (typeflag & FILE_TYPE_DIR) {
    if (FILENAME_IS_PARENT(relpath)) {
      ibuf = gSpecialFileImages[SPECIAL_IMG_PARENT];
    }
    else if (FILENAME_IS_CURRENT(relpath)) {
      ibuf = gSpecialFileImages[SPECIAL_IMG_REFRESH];
    }
    else {
      ibuf = gSpecialFileImages[SPECIAL_IMG_FOLDER];
    }
  }
  else if (typeflag & FILE_TYPE_BLENDER) {
    ibuf = gSpecialFileImages[SPECIAL_IMG_BLENDFILE];
  }
  else if (typeflag & FILE_TYPE_BLENDERLIB) {
    ibuf = gSpecialFileImages[SPECIAL_IMG_UNKNOWNFILE];
  }
  else if (typeflag & (FILE_TYPE_MOVIE)) {
    ibuf = gSpecialFileImages[SPECIAL_IMG_MOVIEFILE];
  }
  else if (typeflag & FILE_TYPE_SOUND) {
    ibuf = gSpecialFileImages[SPECIAL_IMG_SOUNDFILE];
  }
  else if (typeflag & FILE_TYPE_PYSCRIPT) {
    ibuf = gSpecialFileImages[SPECIAL_IMG_PYTHONFILE];
  }
  else if (typeflag & FILE_TYPE_FTFONT) {
    ibuf = gSpecialFileImages[SPECIAL_IMG_FONTFILE];
  }
  else if (typeflag & FILE_TYPE_TEXT) {
    ibuf = gSpecialFileImages[SPECIAL_IMG_TEXTFILE];
  }
  else if (typeflag & FILE_TYPE_IMAGE) {
    ibuf = gSpecialFileImages[SPECIAL_IMG_LOADING];
  }
  else if (typeflag & FILE_TYPE_BLENDER_BACKUP) {
    ibuf = gSpecialFileImages[SPECIAL_IMG_BACKUP];
  }
  else {
    ibuf = gSpecialFileImages[SPECIAL_IMG_UNKNOWNFILE];
  }

  return ibuf;
}

ImBuf *filelist_geticon_image(struct FileList *filelist, const int index)
{
  FileDirEntry *file = filelist_geticon_get_file(filelist, index);

  return filelist_geticon_image_ex(file->typeflag, file->relpath);
}

static int filelist_geticon_ex(const int typeflag,
                               const int blentype,
                               const char *relpath,
                               const bool is_main,
                               const bool ignore_libdir)
{
  if ((typeflag & FILE_TYPE_DIR) &&
      !(ignore_libdir && (typeflag & (FILE_TYPE_BLENDERLIB | FILE_TYPE_BLENDER)))) {
    if (FILENAME_IS_PARENT(relpath)) {
      return is_main ? ICON_FILE_PARENT : ICON_NONE;
    }
    else if (typeflag & FILE_TYPE_APPLICATIONBUNDLE) {
      return ICON_UGLYPACKAGE;
    }
    else if (typeflag & FILE_TYPE_BLENDER) {
      return ICON_FILE_BLEND;
    }
    else if (is_main) {
      /* Do not return icon for folders if icons are not 'main' draw type
       * (e.g. when used over previews). */
      return ICON_FILE_FOLDER;
    }
  }

  if (typeflag & FILE_TYPE_BLENDER) {
    return ICON_FILE_BLEND;
  }
  else if (typeflag & FILE_TYPE_BLENDER_BACKUP) {
    return ICON_FILE_BACKUP;
  }
  else if (typeflag & FILE_TYPE_IMAGE) {
    return ICON_FILE_IMAGE;
  }
  else if (typeflag & FILE_TYPE_MOVIE) {
    return ICON_FILE_MOVIE;
  }
  else if (typeflag & FILE_TYPE_PYSCRIPT) {
    return ICON_FILE_SCRIPT;
  }
  else if (typeflag & FILE_TYPE_SOUND) {
    return ICON_FILE_SOUND;
  }
  else if (typeflag & FILE_TYPE_FTFONT) {
    return ICON_FILE_FONT;
  }
  else if (typeflag & FILE_TYPE_BTX) {
    return ICON_FILE_BLANK;
  }
  else if (typeflag & FILE_TYPE_COLLADA) {
    return ICON_FILE_BLANK;
  }
  else if (typeflag & FILE_TYPE_ALEMBIC) {
    return ICON_FILE_BLANK;
<<<<<<< HEAD
  else if (typeflag & FILE_TYPE_OPENVDB)
    return ICON_FILE_BLANK;
  else if (typeflag & FILE_TYPE_TEXT)
=======
  }
  else if (typeflag & FILE_TYPE_TEXT) {
>>>>>>> 19dcb22a
    return ICON_FILE_TEXT;
  }
  else if (typeflag & FILE_TYPE_BLENDERLIB) {
    const int ret = UI_idcode_icon_get(blentype);
    if (ret != ICON_NONE) {
      return ret;
    }
  }
  return is_main ? ICON_FILE_BLANK : ICON_NONE;
}

int filelist_geticon(struct FileList *filelist, const int index, const bool is_main)
{
  FileDirEntry *file = filelist_geticon_get_file(filelist, index);

  return filelist_geticon_ex(file->typeflag, file->blentype, file->relpath, is_main, false);
}

/* ********** Main ********** */

static bool filelist_checkdir_dir(struct FileList *UNUSED(filelist),
                                  char *r_dir,
                                  const bool do_change)
{
  if (do_change) {
    BLI_make_exist(r_dir);
    return true;
  }
  else {
    return BLI_is_dir(r_dir);
  }
}

static bool filelist_checkdir_lib(struct FileList *UNUSED(filelist),
                                  char *r_dir,
                                  const bool do_change)
{
  char tdir[FILE_MAX_LIBEXTRA];
  char *name;

  const bool is_valid = (BLI_is_dir(r_dir) ||
                         (BLO_library_path_explode(r_dir, tdir, NULL, &name) &&
                          BLI_is_file(tdir) && !name));

  if (do_change && !is_valid) {
    /* if not a valid library, we need it to be a valid directory! */
    BLI_make_exist(r_dir);
    return true;
  }
  return is_valid;
}

static bool filelist_checkdir_main(struct FileList *filelist, char *r_dir, const bool do_change)
{
  /* TODO */
  return filelist_checkdir_lib(filelist, r_dir, do_change);
}

static void filelist_entry_clear(FileDirEntry *entry)
{
  if (entry->name) {
    MEM_freeN(entry->name);
  }
  if (entry->description) {
    MEM_freeN(entry->description);
  }
  if (entry->relpath) {
    MEM_freeN(entry->relpath);
  }
  if (entry->image) {
    IMB_freeImBuf(entry->image);
  }
  /* For now, consider FileDirEntryRevision::poin as not owned here,
   * so no need to do anything about it */

  if (!BLI_listbase_is_empty(&entry->variants)) {
    FileDirEntryVariant *var;

    for (var = entry->variants.first; var; var = var->next) {
      if (var->name) {
        MEM_freeN(var->name);
      }
      if (var->description) {
        MEM_freeN(var->description);
      }

      if (!BLI_listbase_is_empty(&var->revisions)) {
        FileDirEntryRevision *rev;

        for (rev = var->revisions.first; rev; rev = rev->next) {
          if (rev->comment) {
            MEM_freeN(rev->comment);
          }
        }

        BLI_freelistN(&var->revisions);
      }
    }

    /* TODO: tags! */

    BLI_freelistN(&entry->variants);
  }
  else if (entry->entry) {
    MEM_freeN(entry->entry);
  }
}

static void filelist_entry_free(FileDirEntry *entry)
{
  filelist_entry_clear(entry);
  MEM_freeN(entry);
}

static void filelist_direntryarr_free(FileDirEntryArr *array)
{
#if 0
  FileDirEntry *entry, *entry_next;

  for (entry = array->entries.first; entry; entry = entry_next) {
    entry_next = entry->next;
    filelist_entry_free(entry);
  }
  BLI_listbase_clear(&array->entries);
#else
  BLI_assert(BLI_listbase_is_empty(&array->entries));
#endif
  array->nbr_entries = 0;
  array->nbr_entries_filtered = -1;
  array->entry_idx_start = -1;
  array->entry_idx_end = -1;
}

static void filelist_intern_entry_free(FileListInternEntry *entry)
{
  if (entry->relpath) {
    MEM_freeN(entry->relpath);
  }
  if (entry->name) {
    MEM_freeN(entry->name);
  }
  MEM_freeN(entry);
}

static void filelist_intern_free(FileListIntern *filelist_intern)
{
  FileListInternEntry *entry, *entry_next;

  for (entry = filelist_intern->entries.first; entry; entry = entry_next) {
    entry_next = entry->next;
    filelist_intern_entry_free(entry);
  }
  BLI_listbase_clear(&filelist_intern->entries);

  MEM_SAFE_FREE(filelist_intern->filtered);
}

static void filelist_cache_preview_runf(TaskPool *__restrict pool,
                                        void *taskdata,
                                        int UNUSED(threadid))
{
  FileListEntryCache *cache = BLI_task_pool_userdata(pool);
  FileListEntryPreview *preview = taskdata;

  ThumbSource source = 0;

  //  printf("%s: Start (%d)...\n", __func__, threadid);

  //  printf("%s: %d - %s - %p\n", __func__, preview->index, preview->path, preview->img);
  BLI_assert(preview->flags &
             (FILE_TYPE_IMAGE | FILE_TYPE_MOVIE | FILE_TYPE_FTFONT | FILE_TYPE_BLENDER |
              FILE_TYPE_BLENDER_BACKUP | FILE_TYPE_BLENDERLIB));

  if (preview->flags & FILE_TYPE_IMAGE) {
    source = THB_SOURCE_IMAGE;
  }
  else if (preview->flags &
           (FILE_TYPE_BLENDER | FILE_TYPE_BLENDER_BACKUP | FILE_TYPE_BLENDERLIB)) {
    source = THB_SOURCE_BLEND;
  }
  else if (preview->flags & FILE_TYPE_MOVIE) {
    source = THB_SOURCE_MOVIE;
  }
  else if (preview->flags & FILE_TYPE_FTFONT) {
    source = THB_SOURCE_FONT;
  }

  IMB_thumb_path_lock(preview->path);
  preview->img = IMB_thumb_manage(preview->path, THB_LARGE, source);
  IMB_thumb_path_unlock(preview->path);

  /* Used to tell free func to not free anything.
   * Note that we do not care about cas result here,
   * we only want value attribution itself to be atomic (and memory barier).*/
  atomic_cas_uint32(&preview->flags, preview->flags, 0);
  BLI_thread_queue_push(cache->previews_done, preview);

  //  printf("%s: End (%d)...\n", __func__, threadid);
}

static void filelist_cache_preview_freef(TaskPool *__restrict UNUSED(pool),
                                         void *taskdata,
                                         int UNUSED(threadid))
{
  FileListEntryPreview *preview = taskdata;

  /* If preview->flag is empty, it means that preview has already been generated and
   * added to done queue, we do not own it anymore. */
  if (preview->flags) {
    if (preview->img) {
      IMB_freeImBuf(preview->img);
    }
    MEM_freeN(preview);
  }
}

static void filelist_cache_preview_ensure_running(FileListEntryCache *cache)
{
  if (!cache->previews_pool) {
    TaskScheduler *scheduler = BLI_task_scheduler_get();

    cache->previews_pool = BLI_task_pool_create_background(scheduler, cache);
    cache->previews_done = BLI_thread_queue_init();

    IMB_thumb_locks_acquire();
  }
}

static void filelist_cache_previews_clear(FileListEntryCache *cache)
{
  FileListEntryPreview *preview;

  if (cache->previews_pool) {
    BLI_task_pool_cancel(cache->previews_pool);

    while ((preview = BLI_thread_queue_pop_timeout(cache->previews_done, 0))) {
      // printf("%s: DONE %d - %s - %p\n", __func__, preview->index, preview->path, preview->img);
      if (preview->img) {
        IMB_freeImBuf(preview->img);
      }
      MEM_freeN(preview);
    }
  }
}

static void filelist_cache_previews_free(FileListEntryCache *cache)
{
  if (cache->previews_pool) {
    BLI_thread_queue_nowait(cache->previews_done);

    filelist_cache_previews_clear(cache);

    BLI_thread_queue_free(cache->previews_done);
    BLI_task_pool_free(cache->previews_pool);
    cache->previews_pool = NULL;
    cache->previews_done = NULL;

    IMB_thumb_locks_release();
  }

  cache->flags &= ~FLC_PREVIEWS_ACTIVE;
}

static void filelist_cache_previews_push(FileList *filelist, FileDirEntry *entry, const int index)
{
  FileListEntryCache *cache = &filelist->filelist_cache;

  BLI_assert(cache->flags & FLC_PREVIEWS_ACTIVE);

  if (!entry->image && !(entry->flags & FILE_ENTRY_INVALID_PREVIEW) &&
      (entry->typeflag & (FILE_TYPE_IMAGE | FILE_TYPE_MOVIE | FILE_TYPE_FTFONT |
                          FILE_TYPE_BLENDER | FILE_TYPE_BLENDER_BACKUP | FILE_TYPE_BLENDERLIB))) {
    FileListEntryPreview *preview = MEM_mallocN(sizeof(*preview), __func__);
    BLI_join_dirfile(
        preview->path, sizeof(preview->path), filelist->filelist.root, entry->relpath);
    preview->index = index;
    preview->flags = entry->typeflag;
    preview->img = NULL;
    //      printf("%s: %d - %s - %p\n", __func__, preview->index, preview->path, preview->img);

    filelist_cache_preview_ensure_running(cache);
    BLI_task_pool_push_ex(cache->previews_pool,
                          filelist_cache_preview_runf,
                          preview,
                          true,
                          filelist_cache_preview_freef,
                          TASK_PRIORITY_LOW);
  }
}

static void filelist_cache_init(FileListEntryCache *cache, size_t cache_size)
{
  BLI_listbase_clear(&cache->cached_entries);

  cache->block_cursor = cache->block_start_index = cache->block_center_index =
      cache->block_end_index = 0;
  cache->block_entries = MEM_mallocN(sizeof(*cache->block_entries) * cache_size, __func__);

  cache->misc_entries = BLI_ghash_ptr_new_ex(__func__, cache_size);
  cache->misc_entries_indices = MEM_mallocN(sizeof(*cache->misc_entries_indices) * cache_size,
                                            __func__);
  copy_vn_i(cache->misc_entries_indices, cache_size, -1);
  cache->misc_cursor = 0;

  /* XXX This assumes uint is 32 bits and uuid is 128 bits (char[16]), be careful! */
  cache->uuids = BLI_ghash_new_ex(
      BLI_ghashutil_uinthash_v4_p, BLI_ghashutil_uinthash_v4_cmp, __func__, cache_size * 2);

  cache->size = cache_size;
  cache->flags = FLC_IS_INIT;
}

static void filelist_cache_free(FileListEntryCache *cache)
{
  FileDirEntry *entry, *entry_next;

  if (!(cache->flags & FLC_IS_INIT)) {
    return;
  }

  filelist_cache_previews_free(cache);

  MEM_freeN(cache->block_entries);

  BLI_ghash_free(cache->misc_entries, NULL, NULL);
  MEM_freeN(cache->misc_entries_indices);

  BLI_ghash_free(cache->uuids, NULL, NULL);

  for (entry = cache->cached_entries.first; entry; entry = entry_next) {
    entry_next = entry->next;
    filelist_entry_free(entry);
  }
  BLI_listbase_clear(&cache->cached_entries);
}

static void filelist_cache_clear(FileListEntryCache *cache, size_t new_size)
{
  FileDirEntry *entry, *entry_next;

  if (!(cache->flags & FLC_IS_INIT)) {
    return;
  }

  filelist_cache_previews_clear(cache);

  cache->block_cursor = cache->block_start_index = cache->block_center_index =
      cache->block_end_index = 0;
  if (new_size != cache->size) {
    cache->block_entries = MEM_reallocN(cache->block_entries,
                                        sizeof(*cache->block_entries) * new_size);
  }

  BLI_ghash_clear_ex(cache->misc_entries, NULL, NULL, new_size);
  if (new_size != cache->size) {
    cache->misc_entries_indices = MEM_reallocN(cache->misc_entries_indices,
                                               sizeof(*cache->misc_entries_indices) * new_size);
  }
  copy_vn_i(cache->misc_entries_indices, new_size, -1);

  BLI_ghash_clear_ex(cache->uuids, NULL, NULL, new_size * 2);

  cache->size = new_size;

  for (entry = cache->cached_entries.first; entry; entry = entry_next) {
    entry_next = entry->next;
    filelist_entry_free(entry);
  }
  BLI_listbase_clear(&cache->cached_entries);
}

FileList *filelist_new(short type)
{
  FileList *p = MEM_callocN(sizeof(*p), __func__);

  filelist_cache_init(&p->filelist_cache, FILELIST_ENTRYCACHESIZE_DEFAULT);

  p->selection_state = BLI_ghash_new(
      BLI_ghashutil_uinthash_v4_p, BLI_ghashutil_uinthash_v4_cmp, __func__);

  switch (type) {
    case FILE_MAIN:
      p->checkdirf = filelist_checkdir_main;
      p->read_jobf = filelist_readjob_main;
      p->filterf = is_filtered_main;
      break;
    case FILE_LOADLIB:
      p->checkdirf = filelist_checkdir_lib;
      p->read_jobf = filelist_readjob_lib;
      p->filterf = is_filtered_lib;
      break;
    default:
      p->checkdirf = filelist_checkdir_dir;
      p->read_jobf = filelist_readjob_dir;
      p->filterf = is_filtered_file;
      break;
  }
  return p;
}

void filelist_clear_ex(struct FileList *filelist, const bool do_cache, const bool do_selection)
{
  if (!filelist) {
    return;
  }

  filelist_filter_clear(filelist);

  if (do_cache) {
    filelist_cache_clear(&filelist->filelist_cache, filelist->filelist_cache.size);
  }

  filelist_intern_free(&filelist->filelist_intern);

  filelist_direntryarr_free(&filelist->filelist);

  if (do_selection && filelist->selection_state) {
    BLI_ghash_clear(filelist->selection_state, MEM_freeN, NULL);
  }
}

void filelist_clear(struct FileList *filelist)
{
  filelist_clear_ex(filelist, true, true);
}

void filelist_free(struct FileList *filelist)
{
  if (!filelist) {
    printf("Attempting to delete empty filelist.\n");
    return;
  }

  /* No need to clear cache & selection_state, we free them anyway. */
  filelist_clear_ex(filelist, false, false);
  filelist_cache_free(&filelist->filelist_cache);

  if (filelist->selection_state) {
    BLI_ghash_free(filelist->selection_state, MEM_freeN, NULL);
    filelist->selection_state = NULL;
  }

  memset(&filelist->filter_data, 0, sizeof(filelist->filter_data));

  filelist->flags &= ~(FL_NEED_SORTING | FL_NEED_FILTERING);
  filelist->sort = FILE_SORT_NONE;
}

void filelist_freelib(struct FileList *filelist)
{
  if (filelist->libfiledata) {
    BLO_blendhandle_close(filelist->libfiledata);
  }
  filelist->libfiledata = NULL;
}

BlendHandle *filelist_lib(struct FileList *filelist)
{
  return filelist->libfiledata;
}

static const char *fileentry_uiname(const char *root,
                                    const char *relpath,
                                    const int typeflag,
                                    char *buff)
{
  char *name = NULL;

  if (typeflag & FILE_TYPE_BLENDERLIB) {
    char abspath[FILE_MAX_LIBEXTRA];
    char *group;

    BLI_join_dirfile(abspath, sizeof(abspath), root, relpath);
    BLO_library_path_explode(abspath, buff, &group, &name);
    if (!name) {
      name = group;
    }
  }
  /* Depending on platforms, 'my_file.blend/..' might be viewed as dir or not... */
  if (!name) {
    if (typeflag & FILE_TYPE_DIR) {
      name = (char *)relpath;
    }
    else {
      name = (char *)BLI_path_basename(relpath);
    }
  }
  BLI_assert(name);

  return name;
}

const char *filelist_dir(struct FileList *filelist)
{
  return filelist->filelist.root;
}

bool filelist_is_dir(struct FileList *filelist, const char *path)
{
  return filelist->checkdirf(filelist, (char *)path, false);
}

/**
 * May modify in place given r_dir, which is expected to be FILE_MAX_LIBEXTRA length.
 */
void filelist_setdir(struct FileList *filelist, char *r_dir)
{
  BLI_assert(strlen(r_dir) < FILE_MAX_LIBEXTRA);

  BLI_cleanup_dir(BKE_main_blendfile_path_from_global(), r_dir);
  const bool is_valid_path = filelist->checkdirf(filelist, r_dir, true);
  BLI_assert(is_valid_path);
  UNUSED_VARS_NDEBUG(is_valid_path);

  if (!STREQ(filelist->filelist.root, r_dir)) {
    BLI_strncpy(filelist->filelist.root, r_dir, sizeof(filelist->filelist.root));
    filelist->flags |= FL_FORCE_RESET;
  }
}

void filelist_setrecursion(struct FileList *filelist, const int recursion_level)
{
  if (filelist->max_recursion != recursion_level) {
    filelist->max_recursion = recursion_level;
    filelist->flags |= FL_FORCE_RESET;
  }
}

bool filelist_force_reset(struct FileList *filelist)
{
  return (filelist->flags & FL_FORCE_RESET) != 0;
}

bool filelist_is_ready(struct FileList *filelist)
{
  return (filelist->flags & FL_IS_READY) != 0;
}

bool filelist_pending(struct FileList *filelist)
{
  return (filelist->flags & FL_IS_PENDING) != 0;
}

/**
 * Limited version of full update done by space_file's file_refresh(),
 * to be used by operators and such.
 * Ensures given filelist is ready to be used (i.e. it is filtered and sorted),
 * unless it is tagged for a full refresh.
 */
int filelist_files_ensure(FileList *filelist)
{
  if (!filelist_force_reset(filelist) || !filelist_empty(filelist)) {
    filelist_sort(filelist);
    filelist_filter(filelist);
  }

  return filelist->filelist.nbr_entries_filtered;
}

static FileDirEntry *filelist_file_create_entry(FileList *filelist, const int index)
{
  FileListInternEntry *entry = filelist->filelist_intern.filtered[index];
  FileListEntryCache *cache = &filelist->filelist_cache;
  FileDirEntry *ret;
  FileDirEntryRevision *rev;

  ret = MEM_callocN(sizeof(*ret), __func__);
  rev = MEM_callocN(sizeof(*rev), __func__);

  rev->size = (uint64_t)entry->st.st_size;

  rev->time = (int64_t)entry->st.st_mtime;

  ret->entry = rev;
  ret->relpath = BLI_strdup(entry->relpath);
  ret->name = BLI_strdup(entry->name);
  ret->description = BLI_strdupcat(filelist->filelist.root, entry->relpath);
  memcpy(ret->uuid, entry->uuid, sizeof(ret->uuid));
  ret->blentype = entry->blentype;
  ret->typeflag = entry->typeflag;

  BLI_addtail(&cache->cached_entries, ret);
  return ret;
}

static void filelist_file_release_entry(FileList *filelist, FileDirEntry *entry)
{
  BLI_remlink(&filelist->filelist_cache.cached_entries, entry);
  filelist_entry_free(entry);
}

static FileDirEntry *filelist_file_ex(struct FileList *filelist,
                                      const int index,
                                      const bool use_request)
{
  FileDirEntry *ret = NULL, *old;
  FileListEntryCache *cache = &filelist->filelist_cache;
  const size_t cache_size = cache->size;
  int old_index;

  if ((index < 0) || (index >= filelist->filelist.nbr_entries_filtered)) {
    return ret;
  }

  if (index >= cache->block_start_index && index < cache->block_end_index) {
    const int idx = (index - cache->block_start_index + cache->block_cursor) % cache_size;
    return cache->block_entries[idx];
  }

  if ((ret = BLI_ghash_lookup(cache->misc_entries, POINTER_FROM_INT(index)))) {
    return ret;
  }

  if (!use_request) {
    return NULL;
  }

  //  printf("requesting file %d (not yet cached)\n", index);

  /* Else, we have to add new entry to 'misc' cache - and possibly make room for it first! */
  ret = filelist_file_create_entry(filelist, index);
  old_index = cache->misc_entries_indices[cache->misc_cursor];
  if ((old = BLI_ghash_popkey(cache->misc_entries, POINTER_FROM_INT(old_index), NULL))) {
    BLI_ghash_remove(cache->uuids, old->uuid, NULL, NULL);
    filelist_file_release_entry(filelist, old);
  }
  BLI_ghash_insert(cache->misc_entries, POINTER_FROM_INT(index), ret);
  BLI_ghash_insert(cache->uuids, ret->uuid, ret);

  cache->misc_entries_indices[cache->misc_cursor] = index;
  cache->misc_cursor = (cache->misc_cursor + 1) % cache_size;

#if 0 /* Actually no, only block cached entries should have preview imho. */
  if (cache->previews_pool) {
    filelist_cache_previews_push(filelist, ret, index);
  }
#endif

  return ret;
}

FileDirEntry *filelist_file(struct FileList *filelist, int index)
{
  return filelist_file_ex(filelist, index, true);
}

int filelist_file_findpath(struct FileList *filelist, const char *filename)
{
  int fidx = -1;

  if (filelist->filelist.nbr_entries_filtered < 0) {
    return fidx;
  }

  /* XXX TODO Cache could probably use a ghash on paths too? Not really urgent though.
   *          This is only used to find again renamed entry,
   *          annoying but looks hairy to get rid of it currently. */

  for (fidx = 0; fidx < filelist->filelist.nbr_entries_filtered; fidx++) {
    FileListInternEntry *entry = filelist->filelist_intern.filtered[fidx];
    if (STREQ(entry->relpath, filename)) {
      return fidx;
    }
  }

  return -1;
}

FileDirEntry *filelist_entry_find_uuid(struct FileList *filelist, const int uuid[4])
{
  if (filelist->filelist.nbr_entries_filtered < 0) {
    return NULL;
  }

  if (filelist->filelist_cache.uuids) {
    FileDirEntry *entry = BLI_ghash_lookup(filelist->filelist_cache.uuids, uuid);
    if (entry) {
      return entry;
    }
  }

  {
    int fidx;

    for (fidx = 0; fidx < filelist->filelist.nbr_entries_filtered; fidx++) {
      FileListInternEntry *entry = filelist->filelist_intern.filtered[fidx];
      if (memcmp(entry->uuid, uuid, sizeof(entry->uuid)) == 0) {
        return filelist_file(filelist, fidx);
      }
    }
  }

  return NULL;
}

void filelist_file_cache_slidingwindow_set(FileList *filelist, size_t window_size)
{
  /* Always keep it power of 2, in [256, 8192] range for now,
   * cache being app. twice bigger than requested window. */
  size_t size = 256;
  window_size *= 2;

  while (size < window_size && size < 8192) {
    size *= 2;
  }

  if (size != filelist->filelist_cache.size) {
    filelist_cache_clear(&filelist->filelist_cache, size);
  }
}

/* Helpers, low-level, they assume cursor + size <= cache_size */
static bool filelist_file_cache_block_create(FileList *filelist,
                                             const int start_index,
                                             const int size,
                                             int cursor)
{
  FileListEntryCache *cache = &filelist->filelist_cache;

  {
    int i, idx;

    for (i = 0, idx = start_index; i < size; i++, idx++, cursor++) {
      FileDirEntry *entry;

      /* That entry might have already been requested and stored in misc cache... */
      if ((entry = BLI_ghash_popkey(cache->misc_entries, POINTER_FROM_INT(idx), NULL)) == NULL) {
        entry = filelist_file_create_entry(filelist, idx);
        BLI_ghash_insert(cache->uuids, entry->uuid, entry);
      }
      cache->block_entries[cursor] = entry;
    }
    return true;
  }

  return false;
}

static void filelist_file_cache_block_release(struct FileList *filelist,
                                              const int size,
                                              int cursor)
{
  FileListEntryCache *cache = &filelist->filelist_cache;

  {
    int i;

    for (i = 0; i < size; i++, cursor++) {
      FileDirEntry *entry = cache->block_entries[cursor];
#if 0
      printf("%s: release cacheidx %d (%%p %%s)\n",
             __func__,
             cursor /*, cache->block_entries[cursor], cache->block_entries[cursor]->relpath*/);
#endif
      BLI_ghash_remove(cache->uuids, entry->uuid, NULL, NULL);
      filelist_file_release_entry(filelist, entry);
#ifndef NDEBUG
      cache->block_entries[cursor] = NULL;
#endif
    }
  }
}

/* Load in cache all entries "around" given index (as much as block cache may hold). */
bool filelist_file_cache_block(struct FileList *filelist, const int index)
{
  FileListEntryCache *cache = &filelist->filelist_cache;
  const size_t cache_size = cache->size;

  const int nbr_entries = filelist->filelist.nbr_entries_filtered;
  int start_index = max_ii(0, index - (cache_size / 2));
  int end_index = min_ii(nbr_entries, index + (cache_size / 2));
  int i;
  const bool full_refresh = (filelist->flags & FL_IS_READY) == 0;

  if ((index < 0) || (index >= nbr_entries)) {
    //      printf("Wrong index %d ([%d:%d])", index, 0, nbr_entries);
    return false;
  }

  /* Maximize cached range! */
  if ((end_index - start_index) < cache_size) {
    if (start_index == 0) {
      end_index = min_ii(nbr_entries, start_index + cache_size);
    }
    else if (end_index == nbr_entries) {
      start_index = max_ii(0, end_index - cache_size);
    }
  }

  BLI_assert((end_index - start_index) <= cache_size);

  //  printf("%s: [%d:%d] around index %d (current cache: [%d:%d])\n", __func__,
  //         start_index, end_index, index, cache->block_start_index, cache->block_end_index);

  /* If we have something to (re)cache... */
  if (full_refresh || (start_index != cache->block_start_index) ||
      (end_index != cache->block_end_index)) {
    if (full_refresh || (start_index >= cache->block_end_index) ||
        (end_index <= cache->block_start_index)) {
      int size1 = cache->block_end_index - cache->block_start_index;
      int size2 = 0;
      int idx1 = cache->block_cursor, idx2 = 0;

      //          printf("Full Recaching!\n");

      if (cache->flags & FLC_PREVIEWS_ACTIVE) {
        filelist_cache_previews_clear(cache);
      }

      if (idx1 + size1 > cache_size) {
        size2 = idx1 + size1 - cache_size;
        size1 -= size2;
        filelist_file_cache_block_release(filelist, size2, idx2);
      }
      filelist_file_cache_block_release(filelist, size1, idx1);

      cache->block_start_index = cache->block_end_index = cache->block_cursor = 0;

      /* New cached block does not overlap existing one, simple. */
      if (!filelist_file_cache_block_create(filelist, start_index, end_index - start_index, 0)) {
        return false;
      }

      cache->block_start_index = start_index;
      cache->block_end_index = end_index;
    }
    else {
      //          printf("Partial Recaching!\n");

      /* At this point, we know we keep part of currently cached entries, so update previews
       * if needed, and remove everything from working queue - we'll add all newly needed
       * entries at the end. */
      if (cache->flags & FLC_PREVIEWS_ACTIVE) {
        filelist_cache_previews_update(filelist);
        filelist_cache_previews_clear(cache);
      }

      //          printf("\tpreview cleaned up...\n");

      if (start_index > cache->block_start_index) {
        int size1 = start_index - cache->block_start_index;
        int size2 = 0;
        int idx1 = cache->block_cursor, idx2 = 0;

        //              printf("\tcache releasing: [%d:%d] (%d, %d)\n",
        //                     cache->block_start_index, cache->block_start_index + size1,
        //                     cache->block_cursor, size1);

        if (idx1 + size1 > cache_size) {
          size2 = idx1 + size1 - cache_size;
          size1 -= size2;
          filelist_file_cache_block_release(filelist, size2, idx2);
        }
        filelist_file_cache_block_release(filelist, size1, idx1);

        cache->block_cursor = (idx1 + size1 + size2) % cache_size;
        cache->block_start_index = start_index;
      }
      if (end_index < cache->block_end_index) {
        int size1 = cache->block_end_index - end_index;
        int size2 = 0;
        int idx1, idx2 = 0;

#if 0
        printf("\tcache releasing: [%d:%d] (%d)\n",
               cache->block_end_index - size1,
               cache->block_end_index,
               cache->block_cursor);
#endif

        idx1 = (cache->block_cursor + end_index - cache->block_start_index) % cache_size;
        if (idx1 + size1 > cache_size) {
          size2 = idx1 + size1 - cache_size;
          size1 -= size2;
          filelist_file_cache_block_release(filelist, size2, idx2);
        }
        filelist_file_cache_block_release(filelist, size1, idx1);

        cache->block_end_index = end_index;
      }

      //          printf("\tcache cleaned up...\n");

      if (start_index < cache->block_start_index) {
        /* Add (request) needed entries before already cached ones. */
        /* Note: We need some index black magic to wrap around (cycle)
         * inside our cache_size array... */
        int size1 = cache->block_start_index - start_index;
        int size2 = 0;
        int idx1, idx2;

        if (size1 > cache->block_cursor) {
          size2 = size1;
          size1 -= cache->block_cursor;
          size2 -= size1;
          idx2 = 0;
          idx1 = cache_size - size1;
        }
        else {
          idx1 = cache->block_cursor - size1;
        }

        if (size2) {
          if (!filelist_file_cache_block_create(filelist, start_index + size1, size2, idx2)) {
            return false;
          }
        }
        if (!filelist_file_cache_block_create(filelist, start_index, size1, idx1)) {
          return false;
        }

        cache->block_cursor = idx1;
        cache->block_start_index = start_index;
      }
      //          printf("\tstart-extended...\n");
      if (end_index > cache->block_end_index) {
        /* Add (request) needed entries after already cached ones. */
        /* Note: We need some index black magic to wrap around (cycle)
         * inside our cache_size array... */
        int size1 = end_index - cache->block_end_index;
        int size2 = 0;
        int idx1, idx2;

        idx1 = (cache->block_cursor + end_index - cache->block_start_index - size1) % cache_size;
        if ((idx1 + size1) > cache_size) {
          size2 = size1;
          size1 = cache_size - idx1;
          size2 -= size1;
          idx2 = 0;
        }

        if (size2) {
          if (!filelist_file_cache_block_create(filelist, end_index - size2, size2, idx2)) {
            return false;
          }
        }
        if (!filelist_file_cache_block_create(filelist, end_index - size1 - size2, size1, idx1)) {
          return false;
        }

        cache->block_end_index = end_index;
      }

      //          printf("\tend-extended...\n");
    }
  }
  else if ((cache->block_center_index != index) && (cache->flags & FLC_PREVIEWS_ACTIVE)) {
    /* We try to always preview visible entries first, so 'restart' preview background task. */
    filelist_cache_previews_update(filelist);
    filelist_cache_previews_clear(cache);
  }

  //  printf("Re-queueing previews...\n");

  /* Note we try to preview first images around given index - i.e. assumed visible ones. */
  if (cache->flags & FLC_PREVIEWS_ACTIVE) {
    for (i = 0; ((index + i) < end_index) || ((index - i) >= start_index); i++) {
      if ((index - i) >= start_index) {
        const int idx = (cache->block_cursor + (index - start_index) - i) % cache_size;
        filelist_cache_previews_push(filelist, cache->block_entries[idx], index - i);
      }
      if ((index + i) < end_index) {
        const int idx = (cache->block_cursor + (index - start_index) + i) % cache_size;
        filelist_cache_previews_push(filelist, cache->block_entries[idx], index + i);
      }
    }
  }

  cache->block_center_index = index;

  //  printf("%s Finished!\n", __func__);

  return true;
}

void filelist_cache_previews_set(FileList *filelist, const bool use_previews)
{
  FileListEntryCache *cache = &filelist->filelist_cache;

  if (use_previews == ((cache->flags & FLC_PREVIEWS_ACTIVE) != 0)) {
    return;
  }
  /* Do not start preview work while listing, gives nasty flickering! */
  else if (use_previews && (filelist->flags & FL_IS_READY)) {
    cache->flags |= FLC_PREVIEWS_ACTIVE;

    BLI_assert((cache->previews_pool == NULL) && (cache->previews_done == NULL));

    //      printf("%s: Init Previews...\n", __func__);

    /* No need to populate preview queue here, filelist_file_cache_block() handles this. */
  }
  else {
    //      printf("%s: Clear Previews...\n", __func__);

    filelist_cache_previews_free(cache);
  }
}

bool filelist_cache_previews_update(FileList *filelist)
{
  FileListEntryCache *cache = &filelist->filelist_cache;
  TaskPool *pool = cache->previews_pool;
  bool changed = false;

  if (!pool) {
    return changed;
  }

  //  printf("%s: Update Previews...\n", __func__);

  while (!BLI_thread_queue_is_empty(cache->previews_done)) {
    FileListEntryPreview *preview = BLI_thread_queue_pop(cache->previews_done);
    FileDirEntry *entry;

    /* Paranoid (should never happen currently
     * since we consume this queue from a single thread), but... */
    if (!preview) {
      continue;
    }
    /* entry might have been removed from cache in the mean time,
     * we do not want to cache it again here. */
    entry = filelist_file_ex(filelist, preview->index, false);

    //      printf("%s: %d - %s - %p\n", __func__, preview->index, preview->path, preview->img);

    if (preview->img) {
      /* Due to asynchronous process, a preview for a given image may be generated several times,
       * i.e. entry->image may already be set at this point. */
      if (entry && !entry->image) {
        entry->image = preview->img;
        changed = true;
      }
      else {
        IMB_freeImBuf(preview->img);
      }
    }
    else if (entry) {
      /* We want to avoid re-processing this entry continuously!
       * Note that, since entries only live in cache,
       * preview will be retried quite often anyway. */
      entry->flags |= FILE_ENTRY_INVALID_PREVIEW;
    }

    MEM_freeN(preview);
  }

  return changed;
}

bool filelist_cache_previews_running(FileList *filelist)
{
  FileListEntryCache *cache = &filelist->filelist_cache;

  return (cache->previews_pool != NULL);
}

/* would recognize .blend as well */
static bool file_is_blend_backup(const char *str)
{
  const size_t a = strlen(str);
  size_t b = 7;
  bool retval = 0;

  if (a == 0 || b >= a) {
    /* pass */
  }
  else {
    const char *loc;

    if (a > b + 1) {
      b++;
    }

    /* allow .blend1 .blend2 .blend32 */
    loc = BLI_strcasestr(str + a - b, ".blend");

    if (loc) {
      retval = 1;
    }
  }

  return (retval);
}

/* TODO: Maybe we should move this to BLI?
 * On the other hand, it's using defines from spacefile area, so not sure... */
int ED_path_extension_type(const char *path)
{
  if (BLO_has_bfile_extension(path)) {
    return FILE_TYPE_BLENDER;
  }
  else if (file_is_blend_backup(path)) {
    return FILE_TYPE_BLENDER_BACKUP;
  }
  else if (BLI_path_extension_check(path, ".app")) {
    return FILE_TYPE_APPLICATIONBUNDLE;
  }
  else if (BLI_path_extension_check(path, ".py")) {
    return FILE_TYPE_PYSCRIPT;
  }
  else if (BLI_path_extension_check_n(
               path, ".txt", ".glsl", ".osl", ".data", ".pov", ".ini", ".mcr", ".inc", NULL)) {
    return FILE_TYPE_TEXT;
  }
  else if (BLI_path_extension_check_n(path, ".ttf", ".ttc", ".pfb", ".otf", ".otc", NULL)) {
    return FILE_TYPE_FTFONT;
  }
  else if (BLI_path_extension_check(path, ".btx")) {
    return FILE_TYPE_BTX;
  }
  else if (BLI_path_extension_check(path, ".dae")) {
    return FILE_TYPE_COLLADA;
  }
  else if (BLI_path_extension_check(path, ".abc")) {
    return FILE_TYPE_ALEMBIC;
  }
  else if (BLI_path_extension_check(path, ".vdb")) {
    return FILE_TYPE_OPENVDB;
  }
  else if (BLI_path_extension_check_array(path, imb_ext_image)) {
    return FILE_TYPE_IMAGE;
  }
  else if (BLI_path_extension_check(path, ".ogg")) {
    if (IMB_isanim(path)) {
      return FILE_TYPE_MOVIE;
    }
    else {
      return FILE_TYPE_SOUND;
    }
  }
  else if (BLI_path_extension_check_array(path, imb_ext_movie)) {
    return FILE_TYPE_MOVIE;
  }
  else if (BLI_path_extension_check_array(path, imb_ext_audio)) {
    return FILE_TYPE_SOUND;
  }
  return 0;
}

static int file_extension_type(const char *dir, const char *relpath)
{
  char path[FILE_MAX];
  BLI_join_dirfile(path, sizeof(path), dir, relpath);
  return ED_path_extension_type(path);
}

int ED_file_extension_icon(const char *path)
{
  const int type = ED_path_extension_type(path);

  switch (type) {
    case FILE_TYPE_BLENDER:
      return ICON_FILE_BLEND;
    case FILE_TYPE_BLENDER_BACKUP:
      return ICON_FILE_BACKUP;
    case FILE_TYPE_IMAGE:
      return ICON_FILE_IMAGE;
    case FILE_TYPE_MOVIE:
      return ICON_FILE_MOVIE;
    case FILE_TYPE_PYSCRIPT:
      return ICON_FILE_SCRIPT;
    case FILE_TYPE_SOUND:
      return ICON_FILE_SOUND;
    case FILE_TYPE_FTFONT:
      return ICON_FILE_FONT;
    case FILE_TYPE_BTX:
      return ICON_FILE_BLANK;
    case FILE_TYPE_COLLADA:
      return ICON_FILE_BLANK;
    case FILE_TYPE_ALEMBIC:
      return ICON_FILE_BLANK;
    case FILE_TYPE_OPENVDB:
      return ICON_FILE_BLANK;
    case FILE_TYPE_TEXT:
      return ICON_FILE_TEXT;
    default:
      return ICON_FILE_BLANK;
  }
}

int filelist_empty(struct FileList *filelist)
{
  return (filelist->filelist.nbr_entries == 0);
}

unsigned int filelist_entry_select_set(const FileList *filelist,
                                       const FileDirEntry *entry,
                                       FileSelType select,
                                       unsigned int flag,
                                       FileCheckType check)
{
  /* Default NULL pointer if not found is fine here! */
  void **es_p = BLI_ghash_lookup_p(filelist->selection_state, entry->uuid);
  unsigned int entry_flag = es_p ? POINTER_AS_UINT(*es_p) : 0;
  const unsigned int org_entry_flag = entry_flag;

  BLI_assert(entry);
  BLI_assert(ELEM(check, CHECK_DIRS, CHECK_FILES, CHECK_ALL));

  if (((check == CHECK_ALL)) || ((check == CHECK_DIRS) && (entry->typeflag & FILE_TYPE_DIR)) ||
      ((check == CHECK_FILES) && !(entry->typeflag & FILE_TYPE_DIR))) {
    switch (select) {
      case FILE_SEL_REMOVE:
        entry_flag &= ~flag;
        break;
      case FILE_SEL_ADD:
        entry_flag |= flag;
        break;
      case FILE_SEL_TOGGLE:
        entry_flag ^= flag;
        break;
    }
  }

  if (entry_flag != org_entry_flag) {
    if (es_p) {
      if (entry_flag) {
        *es_p = POINTER_FROM_UINT(entry_flag);
      }
      else {
        BLI_ghash_remove(filelist->selection_state, entry->uuid, MEM_freeN, NULL);
      }
    }
    else if (entry_flag) {
      void *key = MEM_mallocN(sizeof(entry->uuid), __func__);
      memcpy(key, entry->uuid, sizeof(entry->uuid));
      BLI_ghash_insert(filelist->selection_state, key, POINTER_FROM_UINT(entry_flag));
    }
  }

  return entry_flag;
}

void filelist_entry_select_index_set(FileList *filelist,
                                     const int index,
                                     FileSelType select,
                                     unsigned int flag,
                                     FileCheckType check)
{
  FileDirEntry *entry = filelist_file(filelist, index);

  if (entry) {
    filelist_entry_select_set(filelist, entry, select, flag, check);
  }
}

void filelist_entries_select_index_range_set(FileList *filelist,
                                             FileSelection *sel,
                                             FileSelType select,
                                             unsigned int flag,
                                             FileCheckType check)
{
  /* select all valid files between first and last indicated */
  if ((sel->first >= 0) && (sel->first < filelist->filelist.nbr_entries_filtered) &&
      (sel->last >= 0) && (sel->last < filelist->filelist.nbr_entries_filtered)) {
    int current_file;
    for (current_file = sel->first; current_file <= sel->last; current_file++) {
      filelist_entry_select_index_set(filelist, current_file, select, flag, check);
    }
  }
}

unsigned int filelist_entry_select_get(FileList *filelist,
                                       FileDirEntry *entry,
                                       FileCheckType check)
{
  BLI_assert(entry);
  BLI_assert(ELEM(check, CHECK_DIRS, CHECK_FILES, CHECK_ALL));

  if (((check == CHECK_ALL)) || ((check == CHECK_DIRS) && (entry->typeflag & FILE_TYPE_DIR)) ||
      ((check == CHECK_FILES) && !(entry->typeflag & FILE_TYPE_DIR))) {
    /* Default NULL pointer if not found is fine here! */
    return POINTER_AS_UINT(BLI_ghash_lookup(filelist->selection_state, entry->uuid));
  }

  return 0;
}

unsigned int filelist_entry_select_index_get(FileList *filelist,
                                             const int index,
                                             FileCheckType check)
{
  FileDirEntry *entry = filelist_file(filelist, index);

  if (entry) {
    return filelist_entry_select_get(filelist, entry, check);
  }

  return 0;
}

/* WARNING! dir must be FILE_MAX_LIBEXTRA long! */
bool filelist_islibrary(struct FileList *filelist, char *dir, char **group)
{
  return BLO_library_path_explode(filelist->filelist.root, dir, group, NULL);
}

static int groupname_to_code(const char *group)
{
  char buf[BLO_GROUP_MAX];
  char *lslash;

  BLI_assert(group);

  BLI_strncpy(buf, group, sizeof(buf));
  lslash = (char *)BLI_last_slash(buf);
  if (lslash) {
    lslash[0] = '\0';
  }

  return buf[0] ? BKE_idcode_from_name(buf) : 0;
}

static unsigned int groupname_to_filter_id(const char *group)
{
  int id_code = groupname_to_code(group);

  return BKE_idcode_to_idfilter(id_code);
}

/**
 * From here, we are in 'Job Context',
 * i.e. have to be careful about sharing stuff between background working thread.
 * and main one (used by UI among other things).
 */
typedef struct TodoDir {
  int level;
  char *dir;
} TodoDir;

static int filelist_readjob_list_dir(const char *root,
                                     ListBase *entries,
                                     const char *filter_glob,
                                     const bool do_lib,
                                     const char *main_name,
                                     const bool skip_currpar)
{
  struct direntry *files;
  int nbr_files, nbr_entries = 0;

  nbr_files = BLI_filelist_dir_contents(root, &files);
  if (files) {
    int i = nbr_files;
    while (i--) {
      FileListInternEntry *entry;

      if (skip_currpar && FILENAME_IS_CURRPAR(files[i].relname)) {
        continue;
      }

      entry = MEM_callocN(sizeof(*entry), __func__);
      entry->relpath = MEM_dupallocN(files[i].relname);
      entry->st = files[i].s;

      /* Set file type. */
      if (S_ISDIR(files[i].s.st_mode)) {
        entry->typeflag = FILE_TYPE_DIR;
      }
      else if (do_lib && BLO_has_bfile_extension(entry->relpath)) {
        /* If we are considering .blend files as libs, promote them to directory status. */
        char name[FILE_MAX];

        entry->typeflag = FILE_TYPE_BLENDER;

        BLI_join_dirfile(name, sizeof(name), root, entry->relpath);

        /* prevent current file being used as acceptable dir */
        if (BLI_path_cmp(main_name, name) != 0) {
          entry->typeflag |= FILE_TYPE_DIR;
        }
      }
      /* Otherwise, do not check extensions for directories! */
      else if (!(entry->typeflag & FILE_TYPE_DIR)) {
        entry->typeflag = file_extension_type(root, entry->relpath);
        if (filter_glob[0] && BLI_path_extension_check_glob(entry->relpath, filter_glob)) {
          entry->typeflag |= FILE_TYPE_OPERATOR;
        }
      }

      BLI_addtail(entries, entry);
      nbr_entries++;
    }
    BLI_filelist_free(files, nbr_files);
  }
  return nbr_entries;
}

static int filelist_readjob_list_lib(const char *root, ListBase *entries, const bool skip_currpar)
{
  FileListInternEntry *entry;
  LinkNode *ln, *names;
  int i, nnames, idcode = 0, nbr_entries = 0;
  char dir[FILE_MAX_LIBEXTRA], *group;
  bool ok;

  struct BlendHandle *libfiledata = NULL;

  /* name test */
  ok = BLO_library_path_explode(root, dir, &group, NULL);
  if (!ok) {
    return nbr_entries;
  }

  /* there we go */
  libfiledata = BLO_blendhandle_from_file(dir, NULL);
  if (libfiledata == NULL) {
    return nbr_entries;
  }

  /* memory for strings is passed into filelist[i].entry->relpath
   * and freed in filelist_entry_free. */
  if (group) {
    idcode = groupname_to_code(group);
    names = BLO_blendhandle_get_datablock_names(libfiledata, idcode, &nnames);
  }
  else {
    names = BLO_blendhandle_get_linkable_groups(libfiledata);
    nnames = BLI_linklist_count(names);
  }

  BLO_blendhandle_close(libfiledata);

  if (!skip_currpar) {
    entry = MEM_callocN(sizeof(*entry), __func__);
    entry->relpath = BLI_strdup(FILENAME_PARENT);
    entry->typeflag |= (FILE_TYPE_BLENDERLIB | FILE_TYPE_DIR);
    BLI_addtail(entries, entry);
    nbr_entries++;
  }

  for (i = 0, ln = names; i < nnames; i++, ln = ln->next) {
    const char *blockname = ln->link;

    entry = MEM_callocN(sizeof(*entry), __func__);
    entry->relpath = BLI_strdup(blockname);
    entry->typeflag |= FILE_TYPE_BLENDERLIB;
    if (!(group && idcode)) {
      entry->typeflag |= FILE_TYPE_DIR;
      entry->blentype = groupname_to_code(blockname);
    }
    else {
      entry->blentype = idcode;
    }
    BLI_addtail(entries, entry);
    nbr_entries++;
  }

  BLI_linklist_free(names, free);

  return nbr_entries;
}

#if 0
/* Kept for reference here, in case we want to add back that feature later.
 * We do not need it currently. */
/* Code ***NOT*** updated for job stuff! */
static void filelist_readjob_main_rec(Main *bmain, FileList *filelist)
{
  ID *id;
  FileDirEntry *files, *firstlib = NULL;
  ListBase *lb;
  int a, fake, idcode, ok, totlib, totbl;

  // filelist->type = FILE_MAIN; // XXX TODO: add modes to filebrowser

  BLI_assert(filelist->filelist.entries == NULL);

  if (filelist->filelist.root[0] == '/') {
    filelist->filelist.root[0] = '\0';
  }

  if (filelist->filelist.root[0]) {
    idcode = groupname_to_code(filelist->filelist.root);
    if (idcode == 0) {
      filelist->filelist.root[0] = '\0';
    }
  }

  if (filelist->dir[0] == 0) {
    /* make directories */
#  ifdef WITH_FREESTYLE
    filelist->filelist.nbr_entries = 24;
#  else
    filelist->filelist.nbr_entries = 23;
#  endif
    filelist_resize(filelist, filelist->filelist.nbr_entries);

    for (a = 0; a < filelist->filelist.nbr_entries; a++) {
      filelist->filelist.entries[a].typeflag |= FILE_TYPE_DIR;
    }

    filelist->filelist.entries[0].entry->relpath = BLI_strdup(FILENAME_PARENT);
    filelist->filelist.entries[1].entry->relpath = BLI_strdup("Scene");
    filelist->filelist.entries[2].entry->relpath = BLI_strdup("Object");
    filelist->filelist.entries[3].entry->relpath = BLI_strdup("Mesh");
    filelist->filelist.entries[4].entry->relpath = BLI_strdup("Curve");
    filelist->filelist.entries[5].entry->relpath = BLI_strdup("Metaball");
    filelist->filelist.entries[6].entry->relpath = BLI_strdup("Material");
    filelist->filelist.entries[7].entry->relpath = BLI_strdup("Texture");
    filelist->filelist.entries[8].entry->relpath = BLI_strdup("Image");
    filelist->filelist.entries[9].entry->relpath = BLI_strdup("Ika");
    filelist->filelist.entries[10].entry->relpath = BLI_strdup("Wave");
    filelist->filelist.entries[11].entry->relpath = BLI_strdup("Lattice");
    filelist->filelist.entries[12].entry->relpath = BLI_strdup("Light");
    filelist->filelist.entries[13].entry->relpath = BLI_strdup("Camera");
    filelist->filelist.entries[14].entry->relpath = BLI_strdup("Ipo");
    filelist->filelist.entries[15].entry->relpath = BLI_strdup("World");
    filelist->filelist.entries[16].entry->relpath = BLI_strdup("Screen");
    filelist->filelist.entries[17].entry->relpath = BLI_strdup("VFont");
    filelist->filelist.entries[18].entry->relpath = BLI_strdup("Text");
    filelist->filelist.entries[19].entry->relpath = BLI_strdup("Armature");
    filelist->filelist.entries[20].entry->relpath = BLI_strdup("Action");
    filelist->filelist.entries[21].entry->relpath = BLI_strdup("NodeTree");
    filelist->filelist.entries[22].entry->relpath = BLI_strdup("Speaker");
#  ifdef WITH_FREESTYLE
    filelist->filelist.entries[23].entry->relpath = BLI_strdup("FreestyleLineStyle");
#  endif
  }
  else {
    /* make files */
    idcode = groupname_to_code(filelist->filelist.root);

    lb = which_libbase(bmain, idcode);
    if (lb == NULL) {
      return;
    }

    filelist->filelist.nbr_entries = 0;
    for (id = lb->first; id; id = id->next) {
      if (!(filelist->filter_data.flags & FLF_HIDE_DOT) || id->name[2] != '.') {
        filelist->filelist.nbr_entries++;
      }
    }

    /* XXX TODO: if databrowse F4 or append/link
     * filelist->flags & FLF_HIDE_PARENT has to be set */
    if (!(filelist->filter_data.flags & FLF_HIDE_PARENT)) {
      filelist->filelist.nbr_entries++;
    }

    if (filelist->filelist.nbr_entries > 0) {
      filelist_resize(filelist, filelist->filelist.nbr_entries);
    }

    files = filelist->filelist.entries;

    if (!(filelist->filter_data.flags & FLF_HIDE_PARENT)) {
      files->entry->relpath = BLI_strdup(FILENAME_PARENT);
      files->typeflag |= FILE_TYPE_DIR;

      files++;
    }

    totlib = totbl = 0;
    for (id = lb->first; id; id = id->next) {
      ok = 1;
      if (ok) {
        if (!(filelist->filter_data.flags & FLF_HIDE_DOT) || id->name[2] != '.') {
          if (id->lib == NULL) {
            files->entry->relpath = BLI_strdup(id->name + 2);
          }
          else {
            char relname[FILE_MAX + (MAX_ID_NAME - 2) + 3];
            BLI_snprintf(relname, sizeof(relname), "%s | %s", id->lib->name, id->name + 2);
            files->entry->relpath = BLI_strdup(relname);
          }
//                  files->type |= S_IFREG;
#  if 0 /* XXX TODO show the selection status of the objects */
          if (!filelist->has_func) { /* F4 DATA BROWSE */
            if (idcode == ID_OB) {
              if ( ((Object *)id)->flag & SELECT) {
                files->entry->selflag |= FILE_SEL_SELECTED;
              }
            }
            else if (idcode == ID_SCE) {
              if ( ((Scene *)id)->r.scemode & R_BG_RENDER) {
                files->entry->selflag |= FILE_SEL_SELECTED;
              }
            }
          }
#  endif
          //                  files->entry->nr = totbl + 1;
          files->entry->poin = id;
          fake = id->flag & LIB_FAKEUSER;
          if (idcode == ID_MA || idcode == ID_TE || idcode == ID_LA || idcode == ID_WO ||
              idcode == ID_IM) {
            files->typeflag |= FILE_TYPE_IMAGE;
          }
#  if 0
          if (id->lib && fake) {
            BLI_snprintf(files->extra, sizeof(files->entry->extra), "LF %d", id->us);
          }
          else if (id->lib) {
            BLI_snprintf(files->extra, sizeof(files->entry->extra), "L    %d", id->us);
          }
          else if (fake) {
            BLI_snprintf(files->extra, sizeof(files->entry->extra), "F    %d", id->us);
          }
          else {
            BLI_snprintf(files->extra, sizeof(files->entry->extra), "      %d", id->us);
          }
#  endif

          if (id->lib) {
            if (totlib == 0) {
              firstlib = files;
            }
            totlib++;
          }

          files++;
        }
        totbl++;
      }
    }

    /* only qsort of library blocks */
    if (totlib > 1) {
      qsort(firstlib, totlib, sizeof(*files), compare_name);
    }
  }
}
#endif

static void filelist_readjob_do(const bool do_lib,
                                FileList *filelist,
                                const char *main_name,
                                short *stop,
                                short *do_update,
                                float *progress,
                                ThreadMutex *lock)
{
  ListBase entries = {0};
  BLI_Stack *todo_dirs;
  TodoDir *td_dir;
  char dir[FILE_MAX_LIBEXTRA];
  char filter_glob[FILE_MAXFILE];
  const char *root = filelist->filelist.root;
  const int max_recursion = filelist->max_recursion;
  int nbr_done_dirs = 0, nbr_todo_dirs = 1;

  //  BLI_assert(filelist->filtered == NULL);
  BLI_assert(BLI_listbase_is_empty(&filelist->filelist.entries) &&
             (filelist->filelist.nbr_entries == 0));

  todo_dirs = BLI_stack_new(sizeof(*td_dir), __func__);
  td_dir = BLI_stack_push_r(todo_dirs);
  td_dir->level = 1;

  BLI_strncpy(dir, filelist->filelist.root, sizeof(dir));
  BLI_strncpy(filter_glob, filelist->filter_data.filter_glob, sizeof(filter_glob));

  BLI_cleanup_dir(main_name, dir);
  td_dir->dir = BLI_strdup(dir);

  while (!BLI_stack_is_empty(todo_dirs) && !(*stop)) {
    FileListInternEntry *entry;
    int nbr_entries = 0;
    bool is_lib = do_lib;

    char *subdir;
    char rel_subdir[FILE_MAX_LIBEXTRA];
    int recursion_level;
    bool skip_currpar;

    td_dir = BLI_stack_peek(todo_dirs);
    subdir = td_dir->dir;
    recursion_level = td_dir->level;
    skip_currpar = (recursion_level > 1);

    BLI_stack_discard(todo_dirs);

    /* ARRRG! We have to be very careful *not to use* common BLI_path_util helpers over
     * entry->relpath itself (nor any path containing it), since it may actually be a datablock
     * name inside .blend file, which can have slashes and backslashes! See T46827.
     * Note that in the end, this means we 'cache' valid relative subdir once here,
     * this is actually better. */
    BLI_strncpy(rel_subdir, subdir, sizeof(rel_subdir));
    BLI_cleanup_dir(root, rel_subdir);
    BLI_path_rel(rel_subdir, root);

    if (do_lib) {
      nbr_entries = filelist_readjob_list_lib(subdir, &entries, skip_currpar);
    }
    if (!nbr_entries) {
      is_lib = false;
      nbr_entries = filelist_readjob_list_dir(
          subdir, &entries, filter_glob, do_lib, main_name, skip_currpar);
    }

    for (entry = entries.first; entry; entry = entry->next) {
      BLI_join_dirfile(dir, sizeof(dir), rel_subdir, entry->relpath);

      /* Generate our entry uuid. Abusing uuid as an uint32, shall be more than enough here,
       * things would crash way before we overflow that counter!
       * Using an atomic operation to avoid having to lock thread...
       * Note that we do not really need this here currently,
       * since there is a single listing thread, but better
       * remain consistent about threading! */
      *((uint32_t *)entry->uuid) = atomic_add_and_fetch_uint32(
          (uint32_t *)filelist->filelist_intern.curr_uuid, 1);

      /* Only thing we change in direntry here, so we need to free it first. */
      MEM_freeN(entry->relpath);
      entry->relpath = BLI_strdup(dir + 2); /* + 2 to remove '//'
                                             * added by BLI_path_rel to rel_subdir. */
      entry->name = BLI_strdup(fileentry_uiname(root, entry->relpath, entry->typeflag, dir));

      /* Here we decide whether current filedirentry is to be listed too, or not. */
      if (max_recursion && (is_lib || (recursion_level <= max_recursion))) {
        if (((entry->typeflag & FILE_TYPE_DIR) == 0) || FILENAME_IS_CURRPAR(entry->relpath)) {
          /* Skip... */
        }
        else if (!is_lib && (recursion_level >= max_recursion) &&
                 ((entry->typeflag & (FILE_TYPE_BLENDER | FILE_TYPE_BLENDER_BACKUP)) == 0)) {
          /* Do not recurse in real directories in this case, only in .blend libs. */
        }
        else {
          /* We have a directory we want to list, add it to todo list! */
          BLI_join_dirfile(dir, sizeof(dir), root, entry->relpath);
          BLI_cleanup_dir(main_name, dir);
          td_dir = BLI_stack_push_r(todo_dirs);
          td_dir->level = recursion_level + 1;
          td_dir->dir = BLI_strdup(dir);
          nbr_todo_dirs++;
        }
      }
    }

    if (nbr_entries) {
      BLI_mutex_lock(lock);

      *do_update = true;

      BLI_movelisttolist(&filelist->filelist.entries, &entries);
      filelist->filelist.nbr_entries += nbr_entries;

      BLI_mutex_unlock(lock);
    }

    nbr_done_dirs++;
    *progress = (float)nbr_done_dirs / (float)nbr_todo_dirs;
    MEM_freeN(subdir);
  }

  /* If we were interrupted by stop, stack may not be empty and we need to free
   * pending dir paths. */
  while (!BLI_stack_is_empty(todo_dirs)) {
    td_dir = BLI_stack_peek(todo_dirs);
    MEM_freeN(td_dir->dir);
    BLI_stack_discard(todo_dirs);
  }
  BLI_stack_free(todo_dirs);
}

static void filelist_readjob_dir(FileList *filelist,
                                 const char *main_name,
                                 short *stop,
                                 short *do_update,
                                 float *progress,
                                 ThreadMutex *lock)
{
  filelist_readjob_do(false, filelist, main_name, stop, do_update, progress, lock);
}

static void filelist_readjob_lib(FileList *filelist,
                                 const char *main_name,
                                 short *stop,
                                 short *do_update,
                                 float *progress,
                                 ThreadMutex *lock)
{
  filelist_readjob_do(true, filelist, main_name, stop, do_update, progress, lock);
}

static void filelist_readjob_main(FileList *filelist,
                                  const char *main_name,
                                  short *stop,
                                  short *do_update,
                                  float *progress,
                                  ThreadMutex *lock)
{
  /* TODO! */
  filelist_readjob_dir(filelist, main_name, stop, do_update, progress, lock);
}

typedef struct FileListReadJob {
  ThreadMutex lock;
  char main_name[FILE_MAX];
  struct FileList *filelist;
  /** XXX We may use a simpler struct here... just a linked list and root path? */
  struct FileList *tmp_filelist;
} FileListReadJob;

static void filelist_readjob_startjob(void *flrjv, short *stop, short *do_update, float *progress)
{
  FileListReadJob *flrj = flrjv;

  //  printf("START filelist reading (%d files, main thread: %d)\n",
  //         flrj->filelist->filelist.nbr_entries, BLI_thread_is_main());

  BLI_mutex_lock(&flrj->lock);

  BLI_assert((flrj->tmp_filelist == NULL) && flrj->filelist);

  flrj->tmp_filelist = MEM_dupallocN(flrj->filelist);

  BLI_listbase_clear(&flrj->tmp_filelist->filelist.entries);
  flrj->tmp_filelist->filelist.nbr_entries = 0;

  flrj->tmp_filelist->filelist_intern.filtered = NULL;
  BLI_listbase_clear(&flrj->tmp_filelist->filelist_intern.entries);
  memset(flrj->tmp_filelist->filelist_intern.curr_uuid,
         0,
         sizeof(flrj->tmp_filelist->filelist_intern.curr_uuid));

  flrj->tmp_filelist->libfiledata = NULL;
  memset(&flrj->tmp_filelist->filelist_cache, 0, sizeof(flrj->tmp_filelist->filelist_cache));
  flrj->tmp_filelist->selection_state = NULL;

  BLI_mutex_unlock(&flrj->lock);

  flrj->tmp_filelist->read_jobf(
      flrj->tmp_filelist, flrj->main_name, stop, do_update, progress, &flrj->lock);
}

static void filelist_readjob_update(void *flrjv)
{
  FileListReadJob *flrj = flrjv;
  FileListIntern *fl_intern = &flrj->filelist->filelist_intern;
  ListBase new_entries = {NULL};
  int nbr_entries, new_nbr_entries = 0;

  BLI_movelisttolist(&new_entries, &fl_intern->entries);
  nbr_entries = flrj->filelist->filelist.nbr_entries;

  BLI_mutex_lock(&flrj->lock);

  if (flrj->tmp_filelist->filelist.nbr_entries) {
    /* We just move everything out of 'thread context' into final list. */
    new_nbr_entries = flrj->tmp_filelist->filelist.nbr_entries;
    BLI_movelisttolist(&new_entries, &flrj->tmp_filelist->filelist.entries);
    flrj->tmp_filelist->filelist.nbr_entries = 0;
  }

  BLI_mutex_unlock(&flrj->lock);

  if (new_nbr_entries) {
    /* Do not clear selection cache, we can assume already 'selected' uuids are still valid! */
    filelist_clear_ex(flrj->filelist, true, false);

    flrj->filelist->flags |= (FL_NEED_SORTING | FL_NEED_FILTERING);
  }

  /* if no new_nbr_entries, this is NOP */
  BLI_movelisttolist(&fl_intern->entries, &new_entries);
  flrj->filelist->filelist.nbr_entries = nbr_entries + new_nbr_entries;
}

static void filelist_readjob_endjob(void *flrjv)
{
  FileListReadJob *flrj = flrjv;

  /* In case there would be some dangling update... */
  filelist_readjob_update(flrjv);

  flrj->filelist->flags &= ~FL_IS_PENDING;
  flrj->filelist->flags |= FL_IS_READY;
}

static void filelist_readjob_free(void *flrjv)
{
  FileListReadJob *flrj = flrjv;

  //  printf("END filelist reading (%d files)\n", flrj->filelist->filelist.nbr_entries);

  if (flrj->tmp_filelist) {
    /* tmp_filelist shall never ever be filtered! */
    BLI_assert(flrj->tmp_filelist->filelist.nbr_entries == 0);
    BLI_assert(BLI_listbase_is_empty(&flrj->tmp_filelist->filelist.entries));

    filelist_freelib(flrj->tmp_filelist);
    filelist_free(flrj->tmp_filelist);
    MEM_freeN(flrj->tmp_filelist);
  }

  BLI_mutex_end(&flrj->lock);

  MEM_freeN(flrj);
}

void filelist_readjob_start(FileList *filelist, const bContext *C)
{
  Main *bmain = CTX_data_main(C);
  wmJob *wm_job;
  FileListReadJob *flrj;

  /* prepare job data */
  flrj = MEM_callocN(sizeof(*flrj), __func__);
  flrj->filelist = filelist;
  BLI_strncpy(flrj->main_name, BKE_main_blendfile_path(bmain), sizeof(flrj->main_name));

  filelist->flags &= ~(FL_FORCE_RESET | FL_IS_READY);
  filelist->flags |= FL_IS_PENDING;

  BLI_mutex_init(&flrj->lock);

  /* setup job */
  wm_job = WM_jobs_get(CTX_wm_manager(C),
                       CTX_wm_window(C),
                       CTX_wm_area(C),
                       "Listing Dirs...",
                       WM_JOB_PROGRESS,
                       WM_JOB_TYPE_FILESEL_READDIR);
  WM_jobs_customdata_set(wm_job, flrj, filelist_readjob_free);
  WM_jobs_timer(wm_job, 0.01, NC_SPACE | ND_SPACE_FILE_LIST, NC_SPACE | ND_SPACE_FILE_LIST);
  WM_jobs_callbacks(
      wm_job, filelist_readjob_startjob, NULL, filelist_readjob_update, filelist_readjob_endjob);

  /* start the job */
  WM_jobs_start(CTX_wm_manager(C), wm_job);
}

void filelist_readjob_stop(wmWindowManager *wm, ScrArea *sa)
{
  WM_jobs_kill_type(wm, sa, WM_JOB_TYPE_FILESEL_READDIR);
}

int filelist_readjob_running(wmWindowManager *wm, ScrArea *sa)
{
  return WM_jobs_test(wm, sa, WM_JOB_TYPE_FILESEL_READDIR);
}<|MERGE_RESOLUTION|>--- conflicted
+++ resolved
@@ -1005,14 +1005,11 @@
   }
   else if (typeflag & FILE_TYPE_ALEMBIC) {
     return ICON_FILE_BLANK;
-<<<<<<< HEAD
-  else if (typeflag & FILE_TYPE_OPENVDB)
+  }
+  else if (typeflag & FILE_TYPE_OPENVDB) {
     return ICON_FILE_BLANK;
-  else if (typeflag & FILE_TYPE_TEXT)
-=======
   }
   else if (typeflag & FILE_TYPE_TEXT) {
->>>>>>> 19dcb22a
     return ICON_FILE_TEXT;
   }
   else if (typeflag & FILE_TYPE_BLENDERLIB) {
