/*
 * ***** BEGIN GPL LICENSE BLOCK *****
 *
 * This program is free software; you can redistribute it and/or
 * modify it under the terms of the GNU General Public License
 * as published by the Free Software Foundation; either version 2
 * of the License, or (at your option) any later version. 
 *
 * This program is distributed in the hope that it will be useful,
 * but WITHOUT ANY WARRANTY; without even the implied warranty of
 * MERCHANTABILITY or FITNESS FOR A PARTICULAR PURPOSE.  See the
 * GNU General Public License for more details.
 *
 * You should have received a copy of the GNU General Public License
 * along with this program; if not, write to the Free Software Foundation,
 * Inc., 51 Franklin Street, Fifth Floor, Boston, MA 02110-1301, USA.
 *
 * The Original Code is Copyright (C) 2007 Blender Foundation.
 * All rights reserved.
 *
 * The Original Code is: all of this file.
 *
 * Contributor(s): none yet.
 *
 * ***** END GPL LICENSE BLOCK *****
 */

/** \file blender/editors/space_file/filelist.c
 *  \ingroup spfile
 */


/* global includes */

#include <stdlib.h>
#include <math.h>
#include <string.h>

#ifndef WIN32
#include <unistd.h>
#else
#include <io.h>
#include <direct.h>
#endif   
#include "MEM_guardedalloc.h"

#include "BLI_blenlib.h"
#include "BLI_fileops_types.h"
#include "BLI_fnmatch.h"
#include "BLI_linklist.h"
#include "BLI_math.h"
#include "BLI_threads.h"
#include "BLI_utildefines.h"
#include "BLI_fileops_types.h"

#ifdef WIN32
#  include "BLI_winstuff.h"
#endif

#include "BKE_context.h"
#include "BKE_global.h"
#include "BKE_library.h"
#include "BKE_icons.h"
#include "BKE_idcode.h"
#include "BKE_main.h"
#include "BKE_report.h"
#include "BLO_readfile.h"

#include "DNA_space_types.h"

#include "ED_datafiles.h"
#include "ED_fileselect.h"
#include "ED_screen.h"

#include "IMB_imbuf.h"
#include "IMB_imbuf_types.h"
#include "IMB_thumbs.h"

#include "PIL_time.h"

#include "WM_api.h"
#include "WM_types.h"

#include "UI_resources.h"
#include "UI_interface_icons.h"

#include "filelist.h"


/* ----------------- FOLDERLIST (previous/next) -------------- */

typedef struct FolderList {
	struct FolderList *next, *prev;
	char *foldername;
} FolderList;

ListBase *folderlist_new(void)
{
	ListBase *p = MEM_callocN(sizeof(ListBase), "folderlist");
	return p;
}

void folderlist_popdir(struct ListBase *folderlist, char *dir)
{
	const char *prev_dir;
	struct FolderList *folder;
	folder = folderlist->last;

	if (folder) {
		/* remove the current directory */
		MEM_freeN(folder->foldername);
		BLI_freelinkN(folderlist, folder);

		folder = folderlist->last;
		if (folder) {
			prev_dir = folder->foldername;
			BLI_strncpy(dir, prev_dir, FILE_MAXDIR);
		}
	}
	/* delete the folder next or use setdir directly before PREVIOUS OP */
}

void folderlist_pushdir(ListBase *folderlist, const char *dir)
{
	struct FolderList *folder, *previous_folder;
	previous_folder = folderlist->last;

	/* check if already exists */
	if (previous_folder && previous_folder->foldername) {
		if (BLI_path_cmp(previous_folder->foldername, dir) == 0) {
			return;
		}
	}

	/* create next folder element */
	folder = (FolderList *)MEM_mallocN(sizeof(FolderList), "FolderList");
	folder->foldername = BLI_strdup(dir);

	/* add it to the end of the list */
	BLI_addtail(folderlist, folder);
}

const char *folderlist_peeklastdir(ListBase *folderlist)
{
	struct FolderList *folder;

	if (!folderlist->last)
		return NULL;

	folder = folderlist->last;
	return folder->foldername;
}

int folderlist_clear_next(struct SpaceFile *sfile)
{
	struct FolderList *folder;

	/* if there is no folder_next there is nothing we can clear */
	if (!sfile->folders_next)
		return 0;

	/* if previous_folder, next_folder or refresh_folder operators are executed it doesn't clear folder_next */
	folder = sfile->folders_prev->last;
	if ((!folder) || (BLI_path_cmp(folder->foldername, sfile->params->dir) == 0))
		return 0;

	/* eventually clear flist->folders_next */
	return 1;
}

/* not listbase itself */
void folderlist_free(ListBase *folderlist)
{
	if (folderlist) {
		FolderList *folder;
		for (folder = folderlist->first; folder; folder = folder->next)
			MEM_freeN(folder->foldername);
		BLI_freelistN(folderlist);
	}
}

ListBase *folderlist_duplicate(ListBase *folderlist)
{
	
	if (folderlist) {
		ListBase *folderlistn = MEM_callocN(sizeof(ListBase), "copy folderlist");
		FolderList *folder;
		
		BLI_duplicatelist(folderlistn, folderlist);
		
		for (folder = folderlistn->first; folder; folder = folder->next) {
			folder->foldername = MEM_dupallocN(folder->foldername);
		}
		return folderlistn;
	}
	return NULL;
}


/* ------------------FILELIST------------------------ */

struct FileList;

typedef struct FileImage {
	struct FileImage *next, *prev;
	char path[FILE_MAX];
	unsigned int flags;
	int index;
	short done;
	ImBuf *img;
} FileImage;

typedef struct FileListFilter {
	bool hide_dot;
	bool hide_parent;
	unsigned int filter;
	unsigned int filter_id;
	char filter_glob[64];
	char filter_search[66];  /* + 2 for heading/trailing implicit '*' wildcards. */
} FileListFilter;

typedef struct FileList {
	struct direntry *filelist;
	int numfiles;
	char dir[FILE_MAX];
	short prv_w;
	short prv_h;

	bool force_reset;
	bool force_refresh;
	bool filelist_ready;
	bool filelist_pending;

	short sort;
	bool need_sorting;

	FileListFilter filter_data;
	int *fidx;  /* Also used to detect when we need to filter! */
	int numfiltered;

	bool need_thumbnails;

	short max_recursion;
	short recursion_level;

	struct BlendHandle *libfiledata;

	/* Set given path as root directory, may change given string in place to a valid value. */
	void (*checkdirf)(struct FileList *, char *);

	/* Fill filelist (to be called by read job). */
	void (*read_jobf)(struct FileList *, const char *, short *, short *, float *, ThreadMutex *);

	/* Filter current filelist. */
	bool (*filterf)(struct direntry *, const char *, FileListFilter *);
} FileList;

#define SPECIAL_IMG_SIZE 48
#define SPECIAL_IMG_ROWS 4
#define SPECIAL_IMG_COLS 4

enum {
	SPECIAL_IMG_FOLDER      = 0,
	SPECIAL_IMG_PARENT      = 1,
	SPECIAL_IMG_REFRESH     = 2,
	SPECIAL_IMG_BLENDFILE   = 3,
	SPECIAL_IMG_SOUNDFILE   = 4,
	SPECIAL_IMG_MOVIEFILE   = 5,
	SPECIAL_IMG_PYTHONFILE  = 6,
	SPECIAL_IMG_TEXTFILE    = 7,
	SPECIAL_IMG_FONTFILE    = 8,
	SPECIAL_IMG_UNKNOWNFILE = 9,
	SPECIAL_IMG_LOADING     = 10,
	SPECIAL_IMG_BACKUP      = 11,
	SPECIAL_IMG_MAX
};

static ImBuf *gSpecialFileImages[SPECIAL_IMG_MAX];


static void filelist_readjob_main(struct FileList *, const char *, short *, short *, float *, ThreadMutex *);
static void filelist_readjob_lib(struct FileList *, const char *, short *, short *, float *, ThreadMutex *);
static void filelist_readjob_dir(struct FileList *, const char *, short *, short *, float *, ThreadMutex *);

/* helper, could probably go in BKE actually? */
static int groupname_to_code(const char *group);
static unsigned int groupname_to_filter_id(const char *group);

static void filelist_filter_clear(FileList *filelist);

/* ********** Sort helpers ********** */

static bool compare_is_directory(const struct direntry *entry)
{
	/* for library browse .blend files may be treated as directories, but
	 * for sorting purposes they should be considered regular files */
	if (S_ISDIR(entry->type))
		return !(entry->flags & (FILE_TYPE_BLENDER | FILE_TYPE_BLENDER_BACKUP));
	
	return false;
}

static int compare_direntry_generic(const struct direntry *entry1, const struct direntry *entry2)
{
	/* type is equal to stat.st_mode */

	if (compare_is_directory(entry1)) {
		if (compare_is_directory(entry2) == 0) return (-1);
	}
	else {
		if (compare_is_directory(entry2)) return (1);
	}
	if (S_ISREG(entry1->type)) {
		if (S_ISREG(entry2->type) == 0) return (-1);
	}
	else {
		if (S_ISREG(entry2->type)) return (1);
	}
	if ((entry1->type & S_IFMT) < (entry2->type & S_IFMT)) return (-1);
	if ((entry1->type & S_IFMT) > (entry2->type & S_IFMT)) return (1);
	
	/* make sure "." and ".." are always first */
	if (FILENAME_IS_CURRENT(entry1->relname)) return (-1);
	if (FILENAME_IS_CURRENT(entry2->relname)) return (1);
	if (FILENAME_IS_PARENT(entry1->relname)) return (-1);
	if (FILENAME_IS_PARENT(entry2->relname)) return (1);
	
	return 0;
}

static int compare_name(const void *a1, const void *a2)
{
	const struct direntry *entry1 = a1, *entry2 = a2;
	char dir1[FILE_MAX_LIBEXTRA], dir2[FILE_MAX_LIBEXTRA];
	char *name1, *name2;
	int ret;

	if ((ret = compare_direntry_generic(entry1, entry2))) {
		return ret;
	}

	name1 = fileentry_uiname(entry1, dir1);
	name2 = fileentry_uiname(entry2, dir2);

	return BLI_natstrcmp(name1, name2);
}

static int compare_date(const void *a1, const void *a2)	
{
	const struct direntry *entry1 = a1, *entry2 = a2;
	char dir1[FILE_MAX_LIBEXTRA], dir2[FILE_MAX_LIBEXTRA];
	char *name1, *name2;
	int ret;

	if ((ret = compare_direntry_generic(entry1, entry2))) {
		return ret;
	}
	
	if (entry1->s.st_mtime < entry2->s.st_mtime) return 1;
	if (entry1->s.st_mtime > entry2->s.st_mtime) return -1;

	name1 = fileentry_uiname(entry1, dir1);
	name2 = fileentry_uiname(entry2, dir2);

	return BLI_natstrcmp(name1, name2);
}

static int compare_size(const void *a1, const void *a2)	
{
	const struct direntry *entry1 = a1, *entry2 = a2;
	char dir1[FILE_MAX_LIBEXTRA], dir2[FILE_MAX_LIBEXTRA];
	char *name1, *name2;
	int ret;

	if ((ret = compare_direntry_generic(entry1, entry2))) {
		return ret;
	}
	
	if (entry1->s.st_size < entry2->s.st_size) return 1;
	if (entry1->s.st_size > entry2->s.st_size) return -1;

	name1 = fileentry_uiname(entry1, dir1);
	name2 = fileentry_uiname(entry2, dir2);

	return BLI_natstrcmp(name1, name2);
}

static int compare_extension(const void *a1, const void *a2)
{
	const struct direntry *entry1 = a1, *entry2 = a2;
	const char *sufix1, *sufix2;
	const char *nil = "";
	int ret;

	if ((ret = compare_direntry_generic(entry1, entry2))) {
		return ret;
	}

	if (!(sufix1 = strstr(entry1->relname, ".blend.gz")))
		sufix1 = strrchr(entry1->relname, '.');
	if (!(sufix2 = strstr(entry2->relname, ".blend.gz")))
		sufix2 = strrchr(entry2->relname, '.');
	if (!sufix1) sufix1 = nil;
	if (!sufix2) sufix2 = nil;

	if ((entry1->flags & FILE_TYPE_BLENDERLIB) && !(entry2->flags & FILE_TYPE_BLENDERLIB)) return -1;
	if (!(entry1->flags & FILE_TYPE_BLENDERLIB) && (entry2->flags & FILE_TYPE_BLENDERLIB)) return 1;
	if ((entry1->flags & FILE_TYPE_BLENDERLIB) && (entry2->flags & FILE_TYPE_BLENDERLIB)) {
		char lib1[FILE_MAX_LIBEXTRA], lib2[FILE_MAX_LIBEXTRA];
		char *group1, *group2, *name1, *name2;
		int grp_comp;

		BLO_library_path_explode(entry1->path, lib1, &group1, &name1);
		BLO_library_path_explode(entry2->path, lib2, &group2, &name2);

		BLI_assert(group1);
		BLI_assert(group2);

		grp_comp = strcmp(group1, group2);
		if (grp_comp != 0 || (!name1 && !name2)) {
			return grp_comp;
		}

		if (!name1) {
			return -1;
		}
		if (!name2) {
			return 1;
		}
		return BLI_strcasecmp(name1, name2);
	}

	return BLI_strcasecmp(sufix1, sufix2);
}

bool filelist_need_sorting(struct FileList *filelist)
{
	return filelist->need_sorting && (filelist->sort != FILE_SORT_NONE);
}

void filelist_sort(struct FileList *filelist)
{
	if (filelist_need_sorting(filelist)) {
		filelist->need_sorting = false;

		switch (filelist->sort) {
			case FILE_SORT_ALPHA:
				qsort(filelist->filelist, filelist->numfiles, sizeof(struct direntry), compare_name);
				break;
			case FILE_SORT_TIME:
				qsort(filelist->filelist, filelist->numfiles, sizeof(struct direntry), compare_date);
				break;
			case FILE_SORT_SIZE:
				qsort(filelist->filelist, filelist->numfiles, sizeof(struct direntry), compare_size);
				break;
			case FILE_SORT_EXTENSION:
				qsort(filelist->filelist, filelist->numfiles, sizeof(struct direntry), compare_extension);
				break;
			case FILE_SORT_NONE:  /* Should never reach this point! */
			default:
				BLI_assert(0);
				return;
		}

		filelist_filter_clear(filelist);
	}
}

void filelist_setsorting(struct FileList *filelist, const short sort)
{
	if (filelist->sort != sort) {
		filelist->sort = sort;
		filelist->need_sorting = true;
	}
}

/* ********** Filter helpers ********** */

static bool is_hidden_file(const char *filename, FileListFilter *filter)
{
	char *sep = (char *)BLI_last_slash(filename);
	bool is_hidden = false;

	if (filter->hide_dot) {
		if (filename[0] == '.' && filename[1] != '.' && filename[1] != '\0') {
			is_hidden = true; /* ignore .file */
		}
		else {
			int len = strlen(filename);
			if ((len > 0) && (filename[len - 1] == '~')) {
				is_hidden = true;  /* ignore file~ */
			}
		}
	}
	if (!is_hidden && filter->hide_parent) {
		if (filename[0] == '.' && filename[1] == '.' && filename[2] == '\0') {
			is_hidden = true; /* ignore .. */
		}
	}
	if (!is_hidden && ((filename[0] == '.') && (filename[1] == '\0'))) {
		is_hidden = true; /* ignore . */
	}
	/* filename might actually be a piece of path, in which case we have to check all its parts. */
	if (!is_hidden && sep) {
		char tmp_filename[FILE_MAX_LIBEXTRA];

		BLI_strncpy(tmp_filename, filename, sizeof(tmp_filename));
		sep = tmp_filename + (sep - filename);
		while (sep) {
			BLI_assert(sep[1] != '\0');
			if (is_hidden_file(sep + 1, filter)) {
				is_hidden = true;
				break;
			}
			*sep = '\0';
			sep = (char *)BLI_last_slash(tmp_filename);
		}
	}
	return is_hidden;
}

static bool is_filtered_file(struct direntry *file, const char *UNUSED(root), FileListFilter *filter)
{
	bool is_filtered = !is_hidden_file(file->relname, filter);

	if (is_filtered && filter->filter && !FILENAME_IS_CURRPAR(file->relname)) {
		if ((file->type & S_IFDIR) && !(filter->filter & FILE_TYPE_FOLDER)) {
			is_filtered = false;
		}
		if (!(file->type & S_IFDIR) && !(file->flags & filter->filter)) {
			is_filtered = false;
		}
		if (is_filtered && (filter->filter_search[0] != '\0')) {
			if (fnmatch(filter->filter_search, file->relname, FNM_CASEFOLD) != 0) {
				is_filtered = false;
			}
		}
	}

	return is_filtered;
}

static bool is_filtered_lib(struct direntry *file, const char *root, FileListFilter *filter)
{
	bool is_filtered;
	char path[FILE_MAX_LIBEXTRA], dir[FILE_MAXDIR], *group;

	BLI_join_dirfile(path, sizeof(path), root, file->relname);

	if (BLO_library_path_explode(path, dir, &group, NULL)) {
		is_filtered = !is_hidden_file(file->relname, filter);
<<<<<<< HEAD
		if (is_filtered && filter->filter && !FILENAME_IS_BREADCRUMBS(file->relname)) {
			if ((file->type & S_IFDIR) && !(filter->filter & FILE_TYPE_FOLDER)) {
				is_filtered = false;
			}
=======
		if (is_filtered && filter->filter && !FILENAME_IS_CURRPAR(file->relname)) {
>>>>>>> 7bc6fbf1
			if (is_filtered && (filter->filter_search[0] != '\0')) {
				if (fnmatch(filter->filter_search, file->relname, FNM_CASEFOLD) != 0) {
					is_filtered = false;
				}
			}
			if (is_filtered && group) {
				unsigned int filter_id = groupname_to_filter_id(group);
				if (!(filter_id & filter->filter_id)) {
					is_filtered = false;
				}
			}
		}
	}
	else {
		is_filtered = is_filtered_file(file, root, filter);
	}

	return is_filtered;
}

static bool is_filtered_main(struct direntry *file, const char *UNUSED(dir), FileListFilter *filter)
{
	return !is_hidden_file(file->relname, filter);
}

static void filelist_filter_clear(FileList *filelist)
{
	MEM_SAFE_FREE(filelist->fidx);
	filelist->numfiltered = 0;
}

void filelist_filter(FileList *filelist)
{
	int num_filtered = 0;
	int *fidx_tmp;
	int i;

	if (!filelist->filelist) {
		return;
	}

	if (filelist->fidx) {
		/* Assume it has already been filtered, nothing else to do! */
		return;
	}

	fidx_tmp = MEM_mallocN(sizeof(*fidx_tmp) * (size_t)filelist->numfiles, __func__);

	/* Filter remap & count how many files are left after filter in a single loop. */
	for (i = 0; i < filelist->numfiles; ++i) {
		struct direntry *file = &filelist->filelist[i];

		if (filelist->filterf(file, filelist->dir, &filelist->filter_data)) {
			fidx_tmp[num_filtered++] = i;
		}
	}

	/* Note: maybe we could even accept filelist->fidx to be filelist->numfiles -len allocated? */
	filelist->fidx = (int *)MEM_mallocN(sizeof(*filelist->fidx) * (size_t)num_filtered, __func__);
	memcpy(filelist->fidx, fidx_tmp, sizeof(*filelist->fidx) * (size_t)num_filtered);
	filelist->numfiltered = num_filtered;

	MEM_freeN(fidx_tmp);
}

void filelist_setfilter_options(FileList *filelist, const bool hide_dot, const bool hide_parent,
                                const unsigned int filter, const unsigned int filter_id,
                                const char *filter_glob, const char *filter_search)
{
	if ((filelist->filter_data.hide_dot != hide_dot) ||
	    (filelist->filter_data.hide_parent != hide_parent) ||
	    (filelist->filter_data.filter != filter) ||
	    (filelist->filter_data.filter_id != filter_id) ||
	    !STREQ(filelist->filter_data.filter_glob, filter_glob) ||
	    (BLI_strcmp_ignore_pad(filelist->filter_data.filter_search, filter_search, '*') != 0))
	{
		filelist->filter_data.hide_dot = hide_dot;
		filelist->filter_data.hide_parent = hide_parent;

		filelist->filter_data.filter = filter;
		filelist->filter_data.filter_id = filter_id;
		BLI_strncpy(filelist->filter_data.filter_glob, filter_glob, sizeof(filelist->filter_data.filter_glob));
		BLI_strncpy_ensure_pad(filelist->filter_data.filter_search, filter_search, '*',
		                       sizeof(filelist->filter_data.filter_search));

		/* And now, free filtered data so that we now we have to filter again. */
		filelist_filter_clear(filelist);
	}
}

/* ********** Icon/image helpers ********** */

void filelist_init_icons(void)
{
	short x, y, k;
	ImBuf *bbuf;
	ImBuf *ibuf;

	BLI_assert(G.background == false);

#ifdef WITH_HEADLESS
	bbuf = NULL;
#else
	bbuf = IMB_ibImageFromMemory((unsigned char *)datatoc_prvicons_png, datatoc_prvicons_png_size, IB_rect, NULL, "<splash>");
#endif
	if (bbuf) {
		for (y = 0; y < SPECIAL_IMG_ROWS; y++) {
			for (x = 0; x < SPECIAL_IMG_COLS; x++) {
				int tile = SPECIAL_IMG_COLS * y + x;
				if (tile < SPECIAL_IMG_MAX) {
					ibuf = IMB_allocImBuf(SPECIAL_IMG_SIZE, SPECIAL_IMG_SIZE, 32, IB_rect);
					for (k = 0; k < SPECIAL_IMG_SIZE; k++) {
						memcpy(&ibuf->rect[k * SPECIAL_IMG_SIZE], &bbuf->rect[(k + y * SPECIAL_IMG_SIZE) * SPECIAL_IMG_SIZE * SPECIAL_IMG_COLS + x * SPECIAL_IMG_SIZE], SPECIAL_IMG_SIZE * sizeof(int));
					}
					gSpecialFileImages[tile] = ibuf;
				}
			}
		}
		IMB_freeImBuf(bbuf);
	}
}

void filelist_free_icons(void)
{
	int i;

	BLI_assert(G.background == false);

	for (i = 0; i < SPECIAL_IMG_MAX; ++i) {
		IMB_freeImBuf(gSpecialFileImages[i]);
		gSpecialFileImages[i] = NULL;
	}
}

void filelist_imgsize(struct FileList *filelist, short w, short h)
{
	filelist->prv_w = w;
	filelist->prv_h = h;
}

static struct direntry *filelist_geticon_get_file(struct FileList *filelist, const int index)
{
	BLI_assert(G.background == false);

	return filelist_file(filelist, index);
}

ImBuf *filelist_getimage(struct FileList *filelist, const int index)
{
	struct direntry *file = filelist_geticon_get_file(filelist, index);

	return file->image;
}

static ImBuf *filelist_geticon_image_ex(const unsigned int type, const unsigned int flags, const char *relname)
{
	ImBuf *ibuf = NULL;

<<<<<<< HEAD
	if (type & S_IFDIR) {
		if (strcmp(relname, "..") == 0) {
			ibuf = gSpecialFileImages[SPECIAL_IMG_PARENT];
		}
		else if (strcmp(relname, ".") == 0) {
=======
	if ((index < 0) || (index >= filelist->numfiltered)) {
		return NULL;
	}
	fidx = filelist->fidx[index];
	file = &filelist->filelist[fidx];
	if (file->type & S_IFDIR) {
		if (FILENAME_IS_PARENT(filelist->filelist[fidx].relname)) {
			ibuf = gSpecialFileImages[SPECIAL_IMG_PARENT];
		}
		else if (FILENAME_IS_CURRENT(filelist->filelist[fidx].relname)) {
>>>>>>> 7bc6fbf1
			ibuf = gSpecialFileImages[SPECIAL_IMG_REFRESH];
		}
		else {
			ibuf = gSpecialFileImages[SPECIAL_IMG_FOLDER];
		}
	}
	else if (flags & (FILE_TYPE_BLENDER)) {
		ibuf = gSpecialFileImages[SPECIAL_IMG_BLENDFILE];
	}
	else if (flags & (FILE_TYPE_BLENDERLIB)) {
		ibuf = gSpecialFileImages[SPECIAL_IMG_UNKNOWNFILE];
	}
	else if (flags & (FILE_TYPE_MOVIE | FILE_TYPE_MOVIE_ICON)) {
		ibuf = gSpecialFileImages[SPECIAL_IMG_MOVIEFILE];
	}
	else if (flags & FILE_TYPE_SOUND) {
		ibuf = gSpecialFileImages[SPECIAL_IMG_SOUNDFILE];
	}
	else if (flags & FILE_TYPE_PYSCRIPT) {
		ibuf = gSpecialFileImages[SPECIAL_IMG_PYTHONFILE];
	}
	else if (flags & FILE_TYPE_FTFONT) {
		ibuf = gSpecialFileImages[SPECIAL_IMG_FONTFILE];
	}
	else if (flags & FILE_TYPE_TEXT) {
		ibuf = gSpecialFileImages[SPECIAL_IMG_TEXTFILE];
	}
	else if (flags & FILE_TYPE_IMAGE) {
		ibuf = gSpecialFileImages[SPECIAL_IMG_LOADING];
	}
	else if (flags & FILE_TYPE_BLENDER_BACKUP) {
		ibuf = gSpecialFileImages[SPECIAL_IMG_BACKUP];
	}
	else {
		ibuf = gSpecialFileImages[SPECIAL_IMG_UNKNOWNFILE];
	}

	return ibuf;
}

ImBuf *filelist_geticon_image(struct FileList *filelist, const int index)
{
	struct direntry *file = filelist_geticon_get_file(filelist, index);

	return filelist_geticon_image_ex(file->type, file->flags, file->relname);
}

static int filelist_geticon_ex(
        const unsigned int type, const unsigned int flags, const char *path, const char *relname,
        const bool is_main, const bool ignore_libdir)
{
	if (type & S_IFDIR && !(ignore_libdir && (flags & (FILE_TYPE_BLENDERLIB | FILE_TYPE_BLENDER)))) {
		if (strcmp(relname, "..") == 0) {
			return is_main ? ICON_FILE_PARENT : ICON_NONE;
		}
		else if (flags & FILE_TYPE_APPLICATIONBUNDLE) {
			return ICON_UGLYPACKAGE;
		}
		else if (flags & FILE_TYPE_BLENDER) {
			return ICON_FILE_BLEND;
		}
		else if (is_main) {
			/* Do not return icon for folders if icons are not 'main' draw type (e.g. when used over previews). */
			return ICON_FILE_FOLDER;
		}
	}

	if (flags & FILE_TYPE_BLENDER)
		return ICON_FILE_BLEND;
	else if (flags & FILE_TYPE_BLENDER_BACKUP)
		return ICON_FILE_BACKUP;
	else if (flags & FILE_TYPE_IMAGE)
		return ICON_FILE_IMAGE;
	else if (flags & FILE_TYPE_MOVIE)
		return ICON_FILE_MOVIE;
	else if (flags & FILE_TYPE_PYSCRIPT)
		return ICON_FILE_SCRIPT;
	else if (flags & FILE_TYPE_SOUND)
		return ICON_FILE_SOUND;
	else if (flags & FILE_TYPE_FTFONT)
		return ICON_FILE_FONT;
	else if (flags & FILE_TYPE_BTX)
		return ICON_FILE_BLANK;
	else if (flags & FILE_TYPE_COLLADA)
		return ICON_FILE_BLANK;
	else if (flags & FILE_TYPE_TEXT)
		return ICON_FILE_TEXT;
	else if (flags & FILE_TYPE_BLENDERLIB) {
		char lib[FILE_MAXDIR], *group;

		if (BLO_library_path_explode(path, lib, &group, NULL) && group) {
			int idcode = groupname_to_code(group);

			/* TODO: this should most likely be completed and moved to UI_interface_icons.h ? unless it already exists somewhere... */
			switch (idcode) {
				case ID_AC:
					return ICON_ANIM_DATA;
				case ID_AR:
					return ICON_ARMATURE_DATA;
				case ID_BR:
					return ICON_BRUSH_DATA;
				case ID_CA:
					return ICON_CAMERA_DATA;
				case ID_CU:
					return ICON_CURVE_DATA;
				case ID_GD:
					return ICON_GREASEPENCIL;
				case ID_GR:
					return ICON_GROUP;
				case ID_IM:
					return ICON_IMAGE_DATA;
				case ID_LA:
					return ICON_LAMP_DATA;
				case ID_LS:
					return ICON_LINE_DATA;
				case ID_LT:
					return ICON_LATTICE_DATA;
				case ID_MA:
					return ICON_MATERIAL_DATA;
				case ID_MB:
					return ICON_META_DATA;
				case ID_MC:
					return ICON_CLIP;
				case ID_ME:
					return ICON_MESH_DATA;
				case ID_MSK:
					return ICON_MOD_MASK;  /* TODO! this would need its own icon! */
				case ID_NT:
					return ICON_NODETREE;
				case ID_OB:
					return ICON_OBJECT_DATA;
				case ID_PAL:
					return ICON_COLOR;  /* TODO! this would need its own icon! */
				case ID_PC:
					return ICON_CURVE_BEZCURVE;  /* TODO! this would need its own icon! */
				case ID_SCE:
					return ICON_SCENE_DATA;
				case ID_SPK:
					return ICON_SPEAKER;
				case ID_SO:
					return ICON_SOUND;
				case ID_TE:
					return ICON_TEXTURE_DATA;
				case ID_TXT:
					return ICON_TEXT;
				case ID_VF:
					return ICON_FONT_DATA;
				case ID_WO:
					return ICON_WORLD_DATA;
			}
		}
	}
	return is_main ? ICON_FILE_BLANK : ICON_NONE;
}

int filelist_geticon(struct FileList *filelist, const int index, const bool is_main)
{
	struct direntry *file = filelist_geticon_get_file(filelist, index);

	return filelist_geticon_ex(file->type, file->flags, file->path, file->relname, is_main, false);
}

/* ********** Main ********** */

static void filelist_checkdir_dir(struct FileList *UNUSED(filelist), char *r_dir)
{
	BLI_make_exist(r_dir);
}

static void filelist_checkdir_lib(struct FileList *UNUSED(filelist), char *r_dir)
{
	char dir[FILE_MAXDIR];
	if (!BLO_library_path_explode(r_dir, dir, NULL, NULL)) {
		/* if not a valid library, we need it to be a valid directory! */
		BLI_make_exist(r_dir);
	}
}

static void filelist_checkdir_main(struct FileList *filelist, char *r_dir)
{
	/* TODO */
	filelist_checkdir_lib(filelist, r_dir);
}

FileList *filelist_new(short type)
{
	FileList *p = MEM_callocN(sizeof(FileList), "filelist");

	switch (type) {
		case FILE_MAIN:
			p->checkdirf = filelist_checkdir_main;
			p->read_jobf = filelist_readjob_main;
			p->filterf = is_filtered_main;
			break;
		case FILE_LOADLIB:
			p->checkdirf = filelist_checkdir_lib;
			p->read_jobf = filelist_readjob_lib;
			p->filterf = is_filtered_lib;
			break;
		default:
			p->checkdirf = filelist_checkdir_dir;
			p->read_jobf = filelist_readjob_dir;
			p->filterf = is_filtered_file;
			break;
	}
	return p;
}

void filelist_clear(struct FileList *filelist)
{
	if (!filelist) {
		return;
	}

	if (filelist->fidx) {
		MEM_freeN(filelist->fidx);
		filelist->fidx = NULL;
	}

	BLI_filelist_free(filelist->filelist, filelist->numfiles, NULL);
	filelist->numfiles = 0;
	filelist->filelist = NULL;
	filelist->numfiltered = 0;
}

void filelist_free(struct FileList *filelist)
{
	if (!filelist) {
		printf("Attempting to delete empty filelist.\n");
		return;
	}
	
	MEM_SAFE_FREE(filelist->fidx);
	filelist->numfiltered = 0;
	memset(&filelist->filter_data, 0, sizeof(filelist->filter_data));

	filelist->need_sorting = false;
	filelist->sort = FILE_SORT_NONE;

	filelist->need_thumbnails = false;

	BLI_filelist_free(filelist->filelist, filelist->numfiles, NULL);
	filelist->numfiles = 0;
	filelist->filelist = NULL;
}

void filelist_freelib(struct FileList *filelist)
{
	if (filelist->libfiledata)
		BLO_blendhandle_close(filelist->libfiledata);
	filelist->libfiledata = NULL;
}

BlendHandle *filelist_lib(struct FileList *filelist)
{
	return filelist->libfiledata;
}

int filelist_numfiles(struct FileList *filelist)
{
	return filelist->numfiltered;
}

char *fileentry_uiname(const struct direntry *entry, char *dir)
{
	char *name;

	if (entry->path && entry->flags & FILE_TYPE_BLENDERLIB) {
		char *group;
		BLO_library_path_explode(entry->path, dir, &group, &name);
		if (!name) {
			name = group;
		}
	}
	else if (entry->type & S_IFDIR) {
		name = entry->relname;
	}
	else {
		name = (char *)BLI_path_basename(entry->relname);
	}
	BLI_assert(name);

	return name;
}

const char *filelist_dir(struct FileList *filelist)
{
	return filelist->dir;
}

/**
 * May modifies in place given r_dir, which is expected to be FILE_MAX_LIBEXTRA length.
 */
void filelist_setdir(struct FileList *filelist, char *r_dir)
{
#ifndef NDEBUG
	size_t len = strlen(r_dir);
	BLI_assert((len < FILE_MAX_LIBEXTRA - 1) || r_dir[len - 1] == '/');
#endif

	BLI_cleanup_dir(G.main->name, r_dir);
	BLI_add_slash(r_dir);
	filelist->checkdirf(filelist, r_dir);

	if (!STREQ(filelist->dir, r_dir)) {
		BLI_strncpy(filelist->dir, r_dir, sizeof(filelist->dir));
		filelist->force_reset = true;
	}
}

void filelist_setrecursion(struct FileList *filelist, const int recursion_level)
{
	if (filelist->max_recursion != recursion_level) {
		filelist->max_recursion = recursion_level;
		filelist->force_reset = true;
	}
}

bool filelist_force_reset(struct FileList *filelist)
{
	return filelist->force_reset;
}

bool filelist_is_ready(struct FileList *filelist)
{
	return filelist->filelist_ready;
}

bool filelist_pending(struct FileList *filelist)
{
	return filelist->filelist_pending;
}

bool filelist_need_refresh(struct FileList *filelist)
{
	return (!filelist->filelist || !filelist->fidx || filelist->force_reset || filelist->force_refresh || filelist->need_sorting);
}

void filelist_clear_refresh(struct FileList *filelist)
{
	filelist->force_refresh = false;
}

struct direntry *filelist_file(struct FileList *filelist, int index)
{
	int fidx = 0;
	
	if ((index < 0) || (index >= filelist->numfiltered)) {
		return NULL;
	}
	fidx = filelist->fidx[index];

	return &filelist->filelist[fidx];
}

int filelist_find(struct FileList *filelist, const char *filename)
{
	int index = -1;
	int i;
	int fidx = -1;
	
	if (!filelist->fidx) 
		return fidx;

	
	for (i = 0; i < filelist->numfiles; ++i) {
		/* not dealing with user input so don't need BLI_path_cmp */
		if (STREQ(filelist->filelist[i].relname, filename)) {
			index = i;
			break;
		}
	}

	for (i = 0; i < filelist->numfiltered; ++i) {
		if (filelist->fidx[i] == index) {
			fidx = i;
			break;
		}
	}
	return fidx;
}

/* would recognize .blend as well */
static bool file_is_blend_backup(const char *str)
{
	const size_t a = strlen(str);
	size_t b = 7;
	bool retval = 0;

	if (a == 0 || b >= a) {
		/* pass */
	}
	else {
		const char *loc;
		
		if (a > b + 1)
			b++;
		
		/* allow .blend1 .blend2 .blend32 */
		loc = BLI_strcasestr(str + a - b, ".blend");
		
		if (loc)
			retval = 1;
	}
	
	return (retval);
}

static int path_extension_type(const char *path)
{
	if (BLO_has_bfile_extension(path)) {
		return FILE_TYPE_BLENDER;
	}
	else if (file_is_blend_backup(path)) {
		return FILE_TYPE_BLENDER_BACKUP;
	}
	else if (BLI_testextensie(path, ".app")) {
		return FILE_TYPE_APPLICATIONBUNDLE;
	}
	else if (BLI_testextensie(path, ".py")) {
		return FILE_TYPE_PYSCRIPT;
	}
	else if (BLI_testextensie_n(path, ".txt", ".glsl", ".osl", ".data", NULL)) {
		return FILE_TYPE_TEXT;
	}
	else if (BLI_testextensie_n(path, ".ttf", ".ttc", ".pfb", ".otf", ".otc", NULL)) {
		return FILE_TYPE_FTFONT;
	}
	else if (BLI_testextensie(path, ".btx")) {
		return FILE_TYPE_BTX;
	}
	else if (BLI_testextensie(path, ".dae")) {
		return FILE_TYPE_COLLADA;
	}
	else if (BLI_testextensie_array(path, imb_ext_image) ||
	         (G.have_quicktime && BLI_testextensie_array(path, imb_ext_image_qt)))
	{
		return FILE_TYPE_IMAGE;
	}
	else if (BLI_testextensie(path, ".ogg")) {
		if (IMB_isanim(path)) {
			return FILE_TYPE_MOVIE;
		}
		else {
			return FILE_TYPE_SOUND;
		}
	}
	else if (BLI_testextensie_array(path, imb_ext_movie)) {
		return FILE_TYPE_MOVIE;
	}
	else if (BLI_testextensie_array(path, imb_ext_audio)) {
		return FILE_TYPE_SOUND;
	}
	return 0;
}

static int file_extension_type(const char *dir, const char *relname)
{
	char path[FILE_MAX];
	BLI_join_dirfile(path, sizeof(path), dir, relname);
	return path_extension_type(path);
}

int ED_file_extension_icon(const char *path)
{
	int type = path_extension_type(path);
	
	if (type == FILE_TYPE_BLENDER)
		return ICON_FILE_BLEND;
	else if (type == FILE_TYPE_BLENDER_BACKUP)
		return ICON_FILE_BACKUP;
	else if (type == FILE_TYPE_IMAGE)
		return ICON_FILE_IMAGE;
	else if (type == FILE_TYPE_MOVIE)
		return ICON_FILE_MOVIE;
	else if (type == FILE_TYPE_PYSCRIPT)
		return ICON_FILE_SCRIPT;
	else if (type == FILE_TYPE_SOUND)
		return ICON_FILE_SOUND;
	else if (type == FILE_TYPE_FTFONT)
		return ICON_FILE_FONT;
	else if (type == FILE_TYPE_BTX)
		return ICON_FILE_BLANK;
	else if (type == FILE_TYPE_COLLADA)
		return ICON_FILE_BLANK;
	else if (type == FILE_TYPE_TEXT)
		return ICON_FILE_TEXT;
	
	return ICON_FILE_BLANK;
}

static void filelist_setfiletypes(const char *root, struct direntry *files, const int numfiles, const char *filter_glob)
{
	struct direntry *file;
	int num;

	for (num = 0, file = files; num < numfiles; num++, file++) {
		if (file->flags & FILE_TYPE_BLENDERLIB) {
			continue;
		}
		file->type = file->s.st_mode;  /* restore the mess below */
#ifndef __APPLE__
		/* Don't check extensions for directories, allow in OSX cause bundles have extensions*/
		if (file->type & S_IFDIR) {
			continue;
		}
#endif
		file->flags = file_extension_type(root, file->relname);

		if (filter_glob[0] && BLI_testextensie_glob(file->relname, filter_glob)) {
			file->flags = FILE_TYPE_OPERATOR;
		}
	}
}

int filelist_empty(struct FileList *filelist)
{
	return filelist->filelist == NULL;
}

void filelist_select_file(struct FileList *filelist, int index, FileSelType select, unsigned int flag, FileCheckType check)
{
	struct direntry *file = filelist_file(filelist, index);
	if (file != NULL) {
		int check_ok = 0; 
		switch (check) {
			case CHECK_DIRS:
				check_ok = S_ISDIR(file->type);
				break;
			case CHECK_ALL:
				check_ok = 1;
				break;
			case CHECK_FILES:
			default:
				check_ok = !S_ISDIR(file->type);
				break;
		}
		if (check_ok) {
			switch (select) {
				case FILE_SEL_REMOVE:
					file->selflag &= ~flag;
					break;
				case FILE_SEL_ADD:
					file->selflag |= flag;
					break;
				case FILE_SEL_TOGGLE:
					file->selflag ^= flag;
					break;
			}
		}
	}
}

void filelist_select(struct FileList *filelist, FileSelection *sel, FileSelType select, unsigned int flag, FileCheckType check)
{
	/* select all valid files between first and last indicated */
	if ((sel->first >= 0) && (sel->first < filelist->numfiltered) && (sel->last >= 0) && (sel->last < filelist->numfiltered)) {
		int current_file;
		for (current_file = sel->first; current_file <= sel->last; current_file++) {
			filelist_select_file(filelist, current_file, select, flag, check);
		}
	}
}

bool filelist_is_selected(struct FileList *filelist, int index, FileCheckType check)
{
	struct direntry *file = filelist_file(filelist, index);
	if (!file) {
		return 0;
	}
	switch (check) {
		case CHECK_DIRS:
			return S_ISDIR(file->type) && (file->selflag & FILE_SEL_SELECTED);
		case CHECK_FILES:
			return S_ISREG(file->type) && (file->selflag & FILE_SEL_SELECTED);
		case CHECK_ALL:
		default:
			return (file->selflag & FILE_SEL_SELECTED) != 0;
	}
}


bool filelist_islibrary(struct FileList *filelist, char *dir, char **group)
{
	return BLO_library_path_explode(filelist->dir, dir, group, NULL);
}

static int groupname_to_code(const char *group)
{
	char buf[BLO_GROUP_MAX];
	char *lslash;

	BLI_assert(group);

	BLI_strncpy(buf, group, sizeof(buf));
	lslash = (char *)BLI_last_slash(buf);
	if (lslash)
		lslash[0] = '\0';

	return buf[0] ? BKE_idcode_from_name(buf) : 0;
}

static unsigned int groupname_to_filter_id(const char *group)
{
	int id_code = groupname_to_code(group);

	return BKE_idcode_to_idfilter(id_code);
}

/*
 * From here, we are in 'Job Context', i.e. have to be careful about sharing stuff between bacground working thread
 * and main one (used by UI among other things).
 */

/* This helper is highly specialized for our needs, it 'transfers' most data (strings/pointers) from subfiles to
 * filelist_buff. Only dirname->relname is actually duplicated.
 */
static void filelist_readjob_merge_sublist(
        struct direntry **filelist_buff, int *filelist_buff_size, int *filelist_used_size,
        const char *root, const char *subdir, struct direntry *subfiles, const int num_subfiles,
        const bool ignore_breadcrumbs)
{
	if (num_subfiles) {
		struct direntry *f;
		int new_numfiles = num_subfiles + *filelist_used_size;
		char dir[FILE_MAX];
		int i, j;

		if (new_numfiles > *filelist_buff_size) {
			struct direntry *new_filelist;

			*filelist_buff_size = new_numfiles * 2;
			new_filelist = malloc(sizeof(*new_filelist) * (size_t)*filelist_buff_size);
			if (*filelist_buff && *filelist_used_size) {
				memcpy(new_filelist, *filelist_buff, sizeof(*new_filelist) * (size_t)*filelist_used_size);
				free(*filelist_buff);
			}
			*filelist_buff = new_filelist;
		}
		for (i = *filelist_used_size, j = 0, f = subfiles; j < num_subfiles; j++, f++) {
			if (ignore_breadcrumbs && FILENAME_IS_BREADCRUMBS(f->relname)) {
				/* Ignore 'inner' breadcrumbs! */
				new_numfiles--;
				continue;
			}
			BLI_join_dirfile(dir, sizeof(dir), subdir, f->relname);
			BLI_cleanup_file(root, dir);
			BLI_path_rel(dir, root);
			(*filelist_buff)[i] = *f;
			(*filelist_buff)[i].relname = BLI_strdup(dir + 2);  /* + 2 to remove '//' added by BLI_path_rel */
			/* those pointers are given to new_filelist... */
			f->path = NULL;
			f->poin = NULL;
			f->image = NULL;
			i++;
		}

		*filelist_used_size = new_numfiles;
	}
}

static void filelist_readjob_list_lib(const char *root, struct direntry **files, int *num_files)
{
	LinkNode *l, *names, *previews;
	struct ImBuf *ima;
	int ok, i, nprevs, nnames, idcode = 0;
	char dir[FILE_MAX], *group;

	struct BlendHandle *libfiledata = NULL;

	/* name test */
	ok = BLO_library_path_explode(root, dir, &group, NULL);
	if (!ok) {
		return;
	}

	/* there we go */
	libfiledata = BLO_blendhandle_from_file(dir, NULL);
	if (libfiledata == NULL) {
		return;
	}

	/* memory for strings is passed into filelist[i].relname and freed in freefilelist */
	if (group) {
		idcode = groupname_to_code(group);
		previews = BLO_blendhandle_get_previews(libfiledata, idcode, &nprevs);
		names = BLO_blendhandle_get_datablock_names(libfiledata, idcode, &nnames);
	}
	else {
		previews = NULL;
		nprevs = 0;
		names = BLO_blendhandle_get_linkable_groups(libfiledata);
		nnames = BLI_linklist_length(names);
	}

	BLO_blendhandle_close(libfiledata);

	*num_files = nnames + 1;
	*files = malloc(*num_files * sizeof(**files));
	memset(*files, 0, *num_files * sizeof(**files));

	(*files)[nnames].relname = BLI_strdup("..");
	(*files)[nnames].type |= S_IFDIR;
	(*files)[nnames].flags |= FILE_TYPE_BLENDERLIB;

<<<<<<< HEAD
=======
	filelist->filelist[0].relname = BLI_strdup(FILENAME_PARENT);
	filelist->filelist[0].type |= S_IFDIR;
		
>>>>>>> 7bc6fbf1
	for (i = 0, l = names; i < nnames; i++, l = l->next) {
		const char *blockname = l->link;
		struct direntry *file = &(*files)[i];

		file->relname = BLI_strdup(blockname);
		file->path = BLI_strdupcat(root, blockname);
		file->flags |= FILE_TYPE_BLENDERLIB;
		if (group && idcode) {
			file->type |= S_IFREG;
		}
		else {
			file->type |= S_IFDIR;
		}
	}

	if (previews && (nnames != nprevs)) {
		printf("filelist_from_library: error, found %d items, %d previews\n", nnames, nprevs);
	}
	else if (previews) {
		for (i = 0, l = previews; i < nnames; i++, l = l->next) {
			PreviewImage *img = l->link;
			struct direntry *file = &(*files)[i];

			if (img) {
				unsigned int w = img->w[ICON_SIZE_PREVIEW];
				unsigned int h = img->h[ICON_SIZE_PREVIEW];
				unsigned int *rect = img->rect[ICON_SIZE_PREVIEW];

				/* first allocate imbuf for copying preview into it */
				if (w > 0 && h > 0 && rect) {
					ima = IMB_allocImBuf(w, h, 32, IB_rect);
					memcpy(ima->rect, rect, w * h * sizeof(unsigned int));
					file->image = ima;
				}
			}
		}
	}

	BLI_linklist_free(names, free);
	if (previews) {
		BLI_linklist_free(previews, BKE_previewimg_freefunc);
	}
}

#if 0
/* Kept for reference here, in case we want to add back that feature later. We do not need it currently. */
/* Code ***NOT*** updated for job stuff! */
static void filelist_readjob_main_rec(struct FileList *filelist)
{
	ID *id;
	struct direntry *files, *firstlib = NULL;
	ListBase *lb;
	int a, fake, idcode, ok, totlib, totbl;
	
	// filelist->type = FILE_MAIN; // XXXXX TODO: add modes to filebrowser

	if (filelist->dir[0] == '/') filelist->dir[0] = 0;
	
	if (filelist->dir[0]) {
		idcode = groupname_to_code(filelist->dir);
		if (idcode == 0) filelist->dir[0] = 0;
	}
	
	if (filelist->dir[0] == 0) {
		
		/* make directories */
#ifdef WITH_FREESTYLE
		filelist->numfiles = 24;
#else
		filelist->numfiles = 23;
#endif
		filelist->filelist = (struct direntry *)malloc(filelist->numfiles * sizeof(struct direntry));
		
		for (a = 0; a < filelist->numfiles; a++) {
			memset(&(filelist->filelist[a]), 0, sizeof(struct direntry));
			filelist->filelist[a].type |= S_IFDIR;
		}
		
		filelist->filelist[0].relname = BLI_strdup(FILENAME_PARENT);
		filelist->filelist[1].relname = BLI_strdup("Scene");
		filelist->filelist[2].relname = BLI_strdup("Object");
		filelist->filelist[3].relname = BLI_strdup("Mesh");
		filelist->filelist[4].relname = BLI_strdup("Curve");
		filelist->filelist[5].relname = BLI_strdup("Metaball");
		filelist->filelist[6].relname = BLI_strdup("Material");
		filelist->filelist[7].relname = BLI_strdup("Texture");
		filelist->filelist[8].relname = BLI_strdup("Image");
		filelist->filelist[9].relname = BLI_strdup("Ika");
		filelist->filelist[10].relname = BLI_strdup("Wave");
		filelist->filelist[11].relname = BLI_strdup("Lattice");
		filelist->filelist[12].relname = BLI_strdup("Lamp");
		filelist->filelist[13].relname = BLI_strdup("Camera");
		filelist->filelist[14].relname = BLI_strdup("Ipo");
		filelist->filelist[15].relname = BLI_strdup("World");
		filelist->filelist[16].relname = BLI_strdup("Screen");
		filelist->filelist[17].relname = BLI_strdup("VFont");
		filelist->filelist[18].relname = BLI_strdup("Text");
		filelist->filelist[19].relname = BLI_strdup("Armature");
		filelist->filelist[20].relname = BLI_strdup("Action");
		filelist->filelist[21].relname = BLI_strdup("NodeTree");
		filelist->filelist[22].relname = BLI_strdup("Speaker");
#ifdef WITH_FREESTYLE
		filelist->filelist[23].relname = BLI_strdup("FreestyleLineStyle");
#endif
	}
	else {

		/* make files */
		idcode = groupname_to_code(filelist->dir);
		
		lb = which_libbase(G.main, idcode);
		if (lb == NULL) return;
		
		id = lb->first;
		filelist->numfiles = 0;
		while (id) {
			if (!filelist->filter_data.hide_dot || id->name[2] != '.') {
				filelist->numfiles++;
			}
			
			id = id->next;
		}
		
		/* XXXXX TODO: if databrowse F4 or append/link filelist->hide_parent has to be set */
		if (!filelist->filter_data.hide_parent) filelist->numfiles += 1;
		filelist->filelist = filelist->numfiles > 0 ? (struct direntry *)malloc(filelist->numfiles * sizeof(struct direntry)) : NULL;

		files = filelist->filelist;
		
		if (!filelist->filter_data.hide_parent) {
			memset(&(filelist->filelist[0]), 0, sizeof(struct direntry));
			filelist->filelist[0].relname = BLI_strdup(FILENAME_PARENT);
			filelist->filelist[0].type |= S_IFDIR;
		
			files++;
		}
		
		id = lb->first;
		totlib = totbl = 0;
		
		while (id) {
			ok = 1;
			if (ok) {
				if (!filelist->filter_data.hide_dot || id->name[2] != '.') {
					memset(files, 0, sizeof(struct direntry));
					if (id->lib == NULL) {
						files->relname = BLI_strdup(id->name + 2);
					}
					else {
						files->relname = MEM_mallocN(FILE_MAX + (MAX_ID_NAME - 2),     "filename for lib");
						BLI_snprintf(files->relname, FILE_MAX + (MAX_ID_NAME - 2) + 3, "%s | %s", id->lib->name, id->name + 2);
					}
					files->type |= S_IFREG;
#if 0               /* XXXXX TODO show the selection status of the objects */
					if (!filelist->has_func) { /* F4 DATA BROWSE */
						if (idcode == ID_OB) {
							if ( ((Object *)id)->flag & SELECT) files->selflag |= FILE_SEL_SELECTED;
						}
						else if (idcode == ID_SCE) {
							if ( ((Scene *)id)->r.scemode & R_BG_RENDER) files->selflag |= FILE_SEL_SELECTED;
						}
					}
#endif
					files->nr = totbl + 1;
					files->poin = id;
					fake = id->flag & LIB_FAKEUSER;
					if (idcode == ID_MA || idcode == ID_TE || idcode == ID_LA || idcode == ID_WO || idcode == ID_IM) {
						files->flags |= FILE_TYPE_IMAGE;
					}
					if      (id->lib && fake) BLI_snprintf(files->extra, sizeof(files->extra), "LF %d",    id->us);
					else if (id->lib)         BLI_snprintf(files->extra, sizeof(files->extra), "L    %d",  id->us);
					else if (fake)            BLI_snprintf(files->extra, sizeof(files->extra), "F    %d",  id->us);
					else                      BLI_snprintf(files->extra, sizeof(files->extra), "      %d", id->us);
					
					if (id->lib) {
						if (totlib == 0) firstlib = files;
						totlib++;
					}
					
					files++;
				}
				totbl++;
			}
			
			id = id->next;
		}
		
		/* only qsort of library blocks */
		if (totlib > 1) {
			qsort(firstlib, totlib, sizeof(struct direntry), compare_name);
		}
	}
}
#endif

static void filelist_readjob_dir_lib_rec(
        const bool do_lib, const char *main_name,
        FileList *filelist, int *filelist_buffsize, const char *dir, const char *filter_glob, const int recursion_level,
        short *stop, short *do_update, float *progress, int *done_files, ThreadMutex *lock)
{
	/* only used if recursing, will contain all non-immediate children then. */
	struct direntry *file, *files = NULL;
	bool is_lib = do_lib;
	int num_files = 0;
	int i;

	if (!filelist) {
		return;
	}

	if (do_lib) {
		filelist_readjob_list_lib(dir, &files, &num_files);

		if (!files) {
			is_lib = false;
			num_files = BLI_filelist_dir_contents(dir, &files);
		}
	}
	else {
		num_files = BLI_filelist_dir_contents(dir, &files);
	}

	if (!files) {
		return;
	}

	/* We only set filtypes for our own level, sub ones will be set by subcalls. */
	filelist_setfiletypes(dir, files, num_files, filter_glob);

	if (do_lib) {
		/* Promote blend files from mere file status to prestigious directory one! */
		for (i = 0, file = files; i < num_files; i++, file++) {
			if (BLO_has_bfile_extension(file->relname)) {
				char name[FILE_MAX];

				BLI_join_dirfile(name, sizeof(name), dir, file->relname);

				/* prevent current file being used as acceptable dir */
				if (BLI_path_cmp(main_name, name) != 0) {
					file->type &= ~S_IFMT;
					file->type |= S_IFDIR;
				}
			}
		}
	}

	BLI_mutex_lock(lock);

	filelist_readjob_merge_sublist(&filelist->filelist, filelist_buffsize, &filelist->numfiles, filelist->dir,
	                               dir, files, num_files, recursion_level != 0);

	(*done_files)++;
	*progress = (float)(*done_files) / filelist->numfiles;

	//~ printf("%f (%d / %d)\n", *progress, *done_files, filelist->numfiles);

	BLI_mutex_unlock(lock);

	*do_update = true;

	/* in case it's a lib we don't care anymore about max recursion level... */
	if (!*stop && filelist->max_recursion && ((do_lib && is_lib) || (recursion_level < filelist->max_recursion))) {
		for (i = 0, file = files; i < num_files && !*stop; i++, file++) {
			char subdir[FILE_MAX];

			if (FILENAME_IS_BREADCRUMBS(file->relname)) {
				/* do not increase done_files here, we completly ignore those. */
				continue;
			}
			else if ((file->type & S_IFDIR) == 0) {
				(*done_files)++;
				continue;
			}

			BLI_join_dirfile(subdir, sizeof(subdir), dir, file->relname);
			BLI_cleanup_dir(main_name, subdir);
			filelist_readjob_dir_lib_rec(do_lib, main_name,
			                             filelist, filelist_buffsize, subdir, filter_glob, recursion_level + 1,
			                             stop, do_update, progress, done_files, lock);
		}
	}
	BLI_filelist_free(files, num_files, NULL);
}

static void filelist_readjob_dir(
        FileList *filelist, const char *main_name, short *stop, short *do_update, float *progress, ThreadMutex *lock)
{
	char dir[FILE_MAX];
	char filter_glob[64];  /* TODO should be define! */
	int filelist_buffsize = 0;
	int done_files = 0;

	BLI_assert(filelist->fidx == NULL);
	BLI_assert(filelist->filelist == NULL);

	BLI_mutex_lock(lock);

	BLI_strncpy(dir, filelist->dir, sizeof(dir));
	BLI_strncpy(filter_glob, filelist->filter_data.filter_glob, sizeof(filter_glob));

	BLI_mutex_unlock(lock);

	filelist_readjob_dir_lib_rec(false, main_name, filelist, &filelist_buffsize, dir, filter_glob, 0,
	                             stop, do_update, progress, &done_files, lock);
}

static void filelist_readjob_lib(
        FileList *filelist, const char *main_name, short *stop, short *do_update, float *progress, ThreadMutex *lock)
{
	char dir[FILE_MAX];
	char filter_glob[64];  /* TODO should be define! */
	int filelist_buffsize = 0;
	int done_files = 0;

	BLI_assert(filelist->fidx == NULL);
	BLI_assert(filelist->filelist == NULL);

	BLI_mutex_lock(lock);

	BLI_strncpy(dir, filelist->dir, sizeof(dir));
	BLI_strncpy(filter_glob, filelist->filter_data.filter_glob, sizeof(filter_glob));

	BLI_mutex_unlock(lock);

	BLI_cleanup_dir(main_name, dir);

	filelist_readjob_dir_lib_rec(true, main_name, filelist, &filelist_buffsize, dir, filter_glob, 0,
	                             stop, do_update, progress, &done_files, lock);
}

static void filelist_readjob_main(
        FileList *filelist, const char *main_name, short *stop, short *do_update, float *progress, ThreadMutex *lock)
{
	BLI_mutex_lock(lock);

	/* TODO! */
	filelist_readjob_dir(filelist, main_name, stop, do_update, progress, lock);

	BLI_mutex_unlock(lock);
}


typedef struct FileListReadJob {
	ThreadMutex lock;
	char main_name[FILE_MAX];
	struct FileList *filelist;
	struct FileList *tmp_filelist;
	//~ ReportList reports;
} FileListReadJob;

static void filelist_readjob_startjob(void *flrjv, short *stop, short *do_update, float *progress)
{
	FileListReadJob *flrj = flrjv;

	printf("START filelist reading (%d files, main thread: %d)\n", flrj->filelist->numfiles, BLI_thread_is_main());

	BLI_mutex_lock(&flrj->lock);

	BLI_assert((flrj->tmp_filelist == NULL) && flrj->filelist);

	flrj->tmp_filelist = MEM_dupallocN(flrj->filelist);

	BLI_mutex_unlock(&flrj->lock);

	flrj->tmp_filelist->filelist = NULL;
	flrj->tmp_filelist->fidx = NULL;
	flrj->tmp_filelist->numfiles = 0;
	flrj->tmp_filelist->fidx = 0;
	flrj->tmp_filelist->libfiledata = NULL;

	flrj->tmp_filelist->read_jobf(flrj->tmp_filelist, flrj->main_name, stop, do_update, progress, &flrj->lock);

	printf("END filelist reading (%d files, STOPPED: %d, DO_UPDATE: %d)\n", flrj->filelist->numfiles, *stop, *do_update);
}

static void filelist_readjob_update(void *flrjv)
{
	FileListReadJob *flrj = flrjv;
	struct direntry *new_entries = NULL;
	int num_new_entries = 0;

	BLI_mutex_lock(&flrj->lock);

	if (flrj->tmp_filelist->numfiles != flrj->filelist->numfiles) {
		num_new_entries = flrj->tmp_filelist->numfiles;
		/* This way we are sure we won't share any mem with background job! */
		/* Note direntry->poin is not handled here, should not matter though currently. */
		BLI_filelist_duplicate(&new_entries, flrj->tmp_filelist->filelist, num_new_entries, NULL);
	}

	BLI_mutex_unlock(&flrj->lock);

	if (new_entries) {
		if (flrj->filelist->filelist) {
			BLI_filelist_free(flrj->filelist->filelist, flrj->filelist->numfiles, NULL);
		}
		flrj->filelist->filelist = new_entries;
		flrj->filelist->numfiles = num_new_entries;
		if (flrj->filelist->fidx) {
			MEM_freeN(flrj->filelist->fidx);
			flrj->filelist->fidx = NULL;
			flrj->filelist->numfiltered = 0;
		}

		flrj->filelist->need_sorting = true;
		flrj->filelist->force_refresh = true;
		/* Better be explicit here, since we overwrite filelist->filelist on each run of this update func,
		 * it would be stupid to start thumbnail job! */
		flrj->filelist->need_thumbnails = false;
	}
}

static void filelist_readjob_endjob(void *flrjv)
{
	FileListReadJob *flrj = flrjv;

	flrj->filelist->filelist_pending = false;
	flrj->filelist->filelist_ready = true;
	/* Now we can update thumbnails! */
	flrj->filelist->need_thumbnails = true;
}

static void filelist_readjob_free(void *flrjv)
{
	FileListReadJob *flrj = flrjv;

	if (flrj->tmp_filelist) {
		/* tmp_filelist shall never ever be filtered! */
		BLI_assert(flrj->tmp_filelist->fidx == NULL);

		filelist_freelib(flrj->tmp_filelist);
		filelist_free(flrj->tmp_filelist);
		MEM_freeN(flrj->tmp_filelist);
	}

	BLI_mutex_end(&flrj->lock);

	MEM_freeN(flrj);
}

void filelist_readjob_start(FileList *filelist, const bContext *C)
{
	wmJob *wm_job;
	FileListReadJob *flrj;

	/* prepare job data */
	flrj = MEM_callocN(sizeof(FileListReadJob), __func__);
	flrj->filelist = filelist;
	BLI_strncpy(flrj->main_name, G.main->name, sizeof(flrj->main_name));

	filelist->force_reset = false;
	filelist->filelist_ready = false;
	filelist->filelist_pending = true;

	BLI_mutex_init(&flrj->lock);

	//~ BKE_reports_init(&tj->reports, RPT_PRINT);

	/* setup job */
	wm_job = WM_jobs_get(CTX_wm_manager(C), CTX_wm_window(C), CTX_wm_area(C), "Listing Dirs...",
	                     WM_JOB_PROGRESS, WM_JOB_TYPE_FILESEL_READDIR);
	WM_jobs_customdata_set(wm_job, flrj, filelist_readjob_free);
	WM_jobs_timer(wm_job, 0.01, NC_SPACE | ND_SPACE_FILE_LIST, NC_SPACE | ND_SPACE_FILE_LIST);
	WM_jobs_callbacks(wm_job, filelist_readjob_startjob, NULL, filelist_readjob_update, filelist_readjob_endjob);

	/* start the job */
	WM_jobs_start(CTX_wm_manager(C), wm_job);
}

void filelist_readjob_stop(wmWindowManager *wm, FileList *filelist)
{
	WM_jobs_kill_type(wm, filelist, WM_JOB_TYPE_FILESEL_READDIR);
}

int filelist_readjob_running(wmWindowManager *wm, FileList *filelist)
{
	return WM_jobs_test(wm, filelist, WM_JOB_TYPE_FILESEL_READDIR);
}

/* ********** Thumbnails job ********** */

typedef struct ThumbnailJob {
	ListBase loadimages;
	ImBuf *static_icons_buffers[BIFICONID_LAST];
	const short *stop;
	const short *do_update;
	struct FileList *filelist;
	ReportList reports;
} ThumbnailJob;

bool filelist_need_thumbnails(FileList *filelist)
{
	return filelist->need_thumbnails;
}

static void thumbnail_joblist_free(ThumbnailJob *tj)
{
	FileImage *limg = tj->loadimages.first;
	
	/* free the images not yet copied to the filelist -> these will get freed with the filelist */
	for (; limg; limg = limg->next) {
		if ((limg->img) && (!limg->done)) {
			IMB_freeImBuf(limg->img);
		}
	}
	BLI_freelistN(&tj->loadimages);
}

static void thumbnails_startjob(void *tjv, short *stop, short *do_update, float *UNUSED(progress))
{
	ThumbnailJob *tj = tjv;
	FileImage *limg = tj->loadimages.first;

	tj->stop = stop;
	tj->do_update = do_update;

	while ((*stop == 0) && (limg)) {
		if (limg->flags & FILE_TYPE_IMAGE) {
			limg->img = IMB_thumb_manage(limg->path, THB_NORMAL, THB_SOURCE_IMAGE);
		}
		else if (limg->flags & (FILE_TYPE_BLENDER | FILE_TYPE_BLENDER_BACKUP)) {
			limg->img = IMB_thumb_manage(limg->path, THB_NORMAL, THB_SOURCE_BLEND);
		}
		else if (limg->flags & FILE_TYPE_MOVIE) {
			limg->img = IMB_thumb_manage(limg->path, THB_NORMAL, THB_SOURCE_MOVIE);
			if (!limg->img) {
				/* remember that file can't be loaded via IMB_open_anim */
				limg->flags &= ~FILE_TYPE_MOVIE;
				limg->flags |= FILE_TYPE_MOVIE_ICON;
			}
		}
		*do_update = true;
		PIL_sleep_ms(1);
		limg = limg->next;
	}
}

static void thumbnails_update(void *tjv)
{
	ThumbnailJob *tj = tjv;

	if (tj->filelist && tj->filelist->filelist) {
		FileImage *limg = tj->loadimages.first;
		while (limg) {
			if (!limg->done && limg->img) {
				tj->filelist->filelist[limg->index].image = IMB_dupImBuf(limg->img);
				/* update flag for movie files where thumbnail can't be created */
				if (limg->flags & FILE_TYPE_MOVIE_ICON) {
					tj->filelist->filelist[limg->index].flags &= ~FILE_TYPE_MOVIE;
					tj->filelist->filelist[limg->index].flags |= FILE_TYPE_MOVIE_ICON;
				}
				limg->done = true;
				IMB_freeImBuf(limg->img);
				limg->img = NULL;
			}
			limg = limg->next;
		}
	}
}

static void thumbnails_endjob(void *tjv)
{
	ThumbnailJob *tj = tjv;

	if (!*tj->stop) {
		tj->filelist->need_thumbnails = false;
	}
}

static void thumbnails_free(void *tjv)
{
	ThumbnailJob *tj = tjv;
	thumbnail_joblist_free(tj);
	MEM_freeN(tj);
}


void thumbnails_start(FileList *filelist, const bContext *C)
{
	wmJob *wm_job;
	ThumbnailJob *tj;
	int idx;

	/* prepare job data */
	tj = MEM_callocN(sizeof(ThumbnailJob), "thumbnails\n");
	tj->filelist = filelist;
	for (idx = 0; idx < filelist->numfiles; idx++) {
		if (!filelist->filelist[idx].path) {
			continue;
		}
		if (!filelist->filelist[idx].image) {
			if (filelist->filelist[idx].flags & (FILE_TYPE_IMAGE | FILE_TYPE_MOVIE |
			                                     FILE_TYPE_BLENDER | FILE_TYPE_BLENDER_BACKUP))
			{
				FileImage *limg = MEM_callocN(sizeof(FileImage), "loadimage");
				BLI_strncpy(limg->path, filelist->filelist[idx].path, sizeof(limg->path));
				limg->index = idx;
				limg->flags = filelist->filelist[idx].flags;
				BLI_addtail(&tj->loadimages, limg);
			}
		}
	}

	BKE_reports_init(&tj->reports, RPT_PRINT);

	/* setup job */
	wm_job = WM_jobs_get(CTX_wm_manager(C), CTX_wm_window(C), filelist, "Thumbnails",
	                     0, WM_JOB_TYPE_FILESEL_THUMBNAIL);
	WM_jobs_customdata_set(wm_job, tj, thumbnails_free);
	WM_jobs_timer(wm_job, 0.5, NC_WINDOW, NC_WINDOW);
	WM_jobs_callbacks(wm_job, thumbnails_startjob, NULL, thumbnails_update, thumbnails_endjob);

	/* start the job */
	WM_jobs_start(CTX_wm_manager(C), wm_job);
}

void thumbnails_stop(wmWindowManager *wm, FileList *filelist)
{
	WM_jobs_kill_type(wm, filelist, WM_JOB_TYPE_FILESEL_THUMBNAIL);
}

int thumbnails_running(wmWindowManager *wm, FileList *filelist)
{
	return WM_jobs_test(wm, filelist, WM_JOB_TYPE_FILESEL_THUMBNAIL);
}<|MERGE_RESOLUTION|>--- conflicted
+++ resolved
@@ -549,14 +549,10 @@
 
 	if (BLO_library_path_explode(path, dir, &group, NULL)) {
 		is_filtered = !is_hidden_file(file->relname, filter);
-<<<<<<< HEAD
-		if (is_filtered && filter->filter && !FILENAME_IS_BREADCRUMBS(file->relname)) {
+		if (is_filtered && filter->filter && !FILENAME_IS_CURRPAR(file->relname)) {
 			if ((file->type & S_IFDIR) && !(filter->filter & FILE_TYPE_FOLDER)) {
 				is_filtered = false;
 			}
-=======
-		if (is_filtered && filter->filter && !FILENAME_IS_CURRPAR(file->relname)) {
->>>>>>> 7bc6fbf1
 			if (is_filtered && (filter->filter_search[0] != '\0')) {
 				if (fnmatch(filter->filter_search, file->relname, FNM_CASEFOLD) != 0) {
 					is_filtered = false;
@@ -715,24 +711,11 @@
 {
 	ImBuf *ibuf = NULL;
 
-<<<<<<< HEAD
 	if (type & S_IFDIR) {
-		if (strcmp(relname, "..") == 0) {
+		if (FILENAME_IS_PARENT(relname)) {
 			ibuf = gSpecialFileImages[SPECIAL_IMG_PARENT];
 		}
-		else if (strcmp(relname, ".") == 0) {
-=======
-	if ((index < 0) || (index >= filelist->numfiltered)) {
-		return NULL;
-	}
-	fidx = filelist->fidx[index];
-	file = &filelist->filelist[fidx];
-	if (file->type & S_IFDIR) {
-		if (FILENAME_IS_PARENT(filelist->filelist[fidx].relname)) {
-			ibuf = gSpecialFileImages[SPECIAL_IMG_PARENT];
-		}
-		else if (FILENAME_IS_CURRENT(filelist->filelist[fidx].relname)) {
->>>>>>> 7bc6fbf1
+		else if (FILENAME_IS_CURRENT(relname)) {
 			ibuf = gSpecialFileImages[SPECIAL_IMG_REFRESH];
 		}
 		else {
@@ -785,7 +768,7 @@
         const bool is_main, const bool ignore_libdir)
 {
 	if (type & S_IFDIR && !(ignore_libdir && (flags & (FILE_TYPE_BLENDERLIB | FILE_TYPE_BLENDER)))) {
-		if (strcmp(relname, "..") == 0) {
+		if (FILENAME_IS_PARENT(relname)) {
 			return is_main ? ICON_FILE_PARENT : ICON_NONE;
 		}
 		else if (flags & FILE_TYPE_APPLICATIONBUNDLE) {
@@ -1024,7 +1007,7 @@
 }
 
 /**
- * May modifies in place given r_dir, which is expected to be FILE_MAX_LIBEXTRA length.
+ * May modify in place given r_dir, which is expected to be FILE_MAX_LIBEXTRA length.
  */
 void filelist_setdir(struct FileList *filelist, char *r_dir)
 {
@@ -1373,7 +1356,7 @@
 			*filelist_buff = new_filelist;
 		}
 		for (i = *filelist_used_size, j = 0, f = subfiles; j < num_subfiles; j++, f++) {
-			if (ignore_breadcrumbs && FILENAME_IS_BREADCRUMBS(f->relname)) {
+			if (ignore_breadcrumbs && FILENAME_IS_CURRPAR(f->relname)) {
 				/* Ignore 'inner' breadcrumbs! */
 				new_numfiles--;
 				continue;
@@ -1434,16 +1417,10 @@
 	*files = malloc(*num_files * sizeof(**files));
 	memset(*files, 0, *num_files * sizeof(**files));
 
-	(*files)[nnames].relname = BLI_strdup("..");
+	(*files)[nnames].relname = BLI_strdup(FILENAME_PARENT);
 	(*files)[nnames].type |= S_IFDIR;
 	(*files)[nnames].flags |= FILE_TYPE_BLENDERLIB;
 
-<<<<<<< HEAD
-=======
-	filelist->filelist[0].relname = BLI_strdup(FILENAME_PARENT);
-	filelist->filelist[0].type |= S_IFDIR;
-		
->>>>>>> 7bc6fbf1
 	for (i = 0, l = names; i < nnames; i++, l = l->next) {
 		const char *blockname = l->link;
 		struct direntry *file = &(*files)[i];
@@ -1709,7 +1686,7 @@
 		for (i = 0, file = files; i < num_files && !*stop; i++, file++) {
 			char subdir[FILE_MAX];
 
-			if (FILENAME_IS_BREADCRUMBS(file->relname)) {
+			if (FILENAME_IS_CURRPAR(file->relname)) {
 				/* do not increase done_files here, we completly ignore those. */
 				continue;
 			}
