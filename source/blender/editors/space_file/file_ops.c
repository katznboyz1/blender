--- conflicted
+++ resolved
@@ -212,12 +212,6 @@
 			}
 		}
 		else {
-<<<<<<< HEAD
-			if (file->relpath) {
-				BLI_strncpy(params->file, file->relpath, FILE_MAXFILE);
-			}
-=======
->>>>>>> 5c8fc8e5
 			retval = FILE_SELECT_FILE;
 		}
 		fileselect_file_set(sfile, selected_idx);
@@ -333,14 +327,9 @@
 			for (idx = sel.last; idx >= 0; idx--) {
 				const FileDirEntry *file = filelist_file(sfile->files, idx);
 
-<<<<<<< HEAD
+				/* dont highlight readonly file (".." or ".") on border select */
 				if (FILENAME_IS_CURRPAR(file->relpath)) {
 					filelist_entry_select_set(sfile->files, file, FILE_SEL_REMOVE, FILE_SEL_HIGHLIGHTED, CHECK_ALL);
-=======
-				/* dont highlight readonly file (".." or ".") on border select */
-				if (FILENAME_IS_CURRPAR(file->relname)) {
-					file->selflag &= ~FILE_SEL_HIGHLIGHTED;
->>>>>>> 5c8fc8e5
 				}
 
 				/* make sure highlight_file is no readonly file */
@@ -383,7 +372,7 @@
 	ret = file_select(C, &rect, select ? FILE_SEL_ADD : FILE_SEL_REMOVE, false, false);
 
 	/* unselect '..' parent entry - it's not supposed to be selected if more than one file is selected */
-	filelist_select_file(sfile->files, 0, FILE_SEL_REMOVE, FILE_SEL_SELECTED, CHECK_ALL);
+	filelist_entry_select_index_set(sfile->files, 0, FILE_SEL_REMOVE, FILE_SEL_SELECTED, CHECK_ALL);
 
 	if (FILE_SELECT_DIR == ret) {
 		WM_event_add_notifier(C, NC_SPACE | ND_SPACE_FILE_LIST, NULL);
@@ -435,21 +424,10 @@
 		int idx = sfile->params->highlight_file;
 		int numfiles = filelist_files_ensure(sfile->files);
 
-<<<<<<< HEAD
 		if ((idx >= 0) && (idx < numfiles)) {
-			struct FileDirEntry *file = filelist_file(sfile->files, idx);
-			if (FILENAME_IS_CURRPAR(file->relpath)) {
-				/* skip - If a readonly file (".." or ".") is selected, skip deselect all! */
-			}
-			else {
-				/* single select, deselect all selected first */
-				if (!extend) file_deselect_all(sfile, FILE_SEL_SELECTED);
-=======
-		if (idx >= 0) {
 			/* single select, deselect all selected first */
 			if (!extend) {
 				file_deselect_all(sfile, FILE_SEL_SELECTED);
->>>>>>> 5c8fc8e5
 			}
 		}
 	}
@@ -458,7 +436,7 @@
 
 	if (extend) {
 		/* unselect '..' parent entry - it's not supposed to be selected if more than one file is selected */
-		filelist_select_file(sfile->files, 0, FILE_SEL_REMOVE, FILE_SEL_SELECTED, CHECK_ALL);
+		filelist_entry_select_index_set(sfile->files, 0, FILE_SEL_REMOVE, FILE_SEL_SELECTED, CHECK_ALL);
 	}
 
 	if (FILE_SELECT_DIR == ret)
@@ -557,7 +535,7 @@
 		params->highlight_file = params->active_file;
 
 		/* unselect '..' parent entry - it's not supposed to be selected if more than one file is selected */
-		filelist_select_file(files, 0, FILE_SEL_REMOVE, FILE_SEL_SELECTED, CHECK_ALL);
+		filelist_entry_select_index_set(files, 0, FILE_SEL_REMOVE, FILE_SEL_SELECTED, CHECK_ALL);
 	}
 	else {
 		/* deselect all first */
@@ -1292,19 +1270,17 @@
 {
 	wmWindowManager *wm = CTX_wm_manager(C);
 	SpaceFile *sfile = CTX_wm_space_file(C);
-	const struct direntry *file = filelist_file(sfile->files, sfile->params->active_file);
+	const struct FileDirEntry *file = filelist_file(sfile->files, sfile->params->active_file);
 	char filepath[FILE_MAX];
 
 	/* directory change */
-	if (file && S_ISDIR(file->type)) {
-		BLI_assert(file->path == NULL || STRPREFIX(file->path, sfile->params->dir));
-
-		if (FILENAME_IS_PARENT(file->relname)) {
+	if (file && (file->typeflag & FILE_TYPE_DIR)) {
+		if (FILENAME_IS_PARENT(file->relpath)) {
 			BLI_parent_dir(sfile->params->dir);
 		}
-		else if (file->relname) {
+		else if (file->relpath) {
 			BLI_cleanup_dir(G.main->name, sfile->params->dir);
-			strcat(sfile->params->dir, file->relname);
+			strcat(sfile->params->dir, file->relpath);
 			BLI_add_slash(sfile->params->dir);
 		}
 
