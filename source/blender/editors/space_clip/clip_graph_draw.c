/*
 * This program is free software; you can redistribute it and/or
 * modify it under the terms of the GNU General Public License
 * as published by the Free Software Foundation; either version 2
 * of the License, or (at your option) any later version.
 *
 * This program is distributed in the hope that it will be useful,
 * but WITHOUT ANY WARRANTY; without even the implied warranty of
 * MERCHANTABILITY or FITNESS FOR A PARTICULAR PURPOSE.  See the
 * GNU General Public License for more details.
 *
 * You should have received a copy of the GNU General Public License
 * along with this program; if not, write to the Free Software Foundation,
 * Inc., 51 Franklin Street, Fifth Floor, Boston, MA 02110-1301, USA.
 *
 * The Original Code is Copyright (C) 2011 Blender Foundation.
 * All rights reserved.
 */

/** \file
 * \ingroup spclip
 */

#include "DNA_movieclip_types.h"
#include "DNA_scene_types.h"

#include "BLI_utildefines.h"
#include "BLI_math.h"

#include "BKE_context.h"
#include "BKE_movieclip.h"
#include "BKE_tracking.h"

#include "ED_screen.h"
#include "ED_clip.h"

#include "GPU_immediate.h"
#include "GPU_immediate_util.h"
#include "GPU_matrix.h"
#include "GPU_state.h"

#include "WM_types.h"

#include "UI_interface.h"
#include "UI_resources.h"
#include "UI_view2d.h"

#include "clip_intern.h"  // own include

typedef struct TrackMotionCurveUserData {
  MovieTrackingTrack *act_track;
  bool sel;
  float xscale, yscale, hsize;
  unsigned int pos;
} TrackMotionCurveUserData;

static void tracking_segment_point_cb(void *userdata,
                                      MovieTrackingTrack *UNUSED(track),
                                      MovieTrackingMarker *UNUSED(marker),
<<<<<<< HEAD
                                      int UNUSED(coord),
=======
                                      eClipCurveValueSource value_source,
>>>>>>> 00cb31de
                                      int scene_framenr,
                                      float val)
{
  TrackMotionCurveUserData *data = (TrackMotionCurveUserData *)userdata;

  if (!clip_graph_value_visible(data->sc, value_source)) {
    return;
  }

  immVertex2f(data->pos, scene_framenr, val);
}

static void tracking_segment_start_cb(void *userdata,
                                      MovieTrackingTrack *track,
                                      int coord,
                                      bool is_point)
{
  TrackMotionCurveUserData *data = (TrackMotionCurveUserData *)userdata;
  float col[4] = {0.0f, 0.0f, 0.0f, 0.0f};

  col[coord] = 1.0f;

  if (track == data->act_track) {
    col[3] = 1.0f;
    GPU_line_width(2.0f);
  }
  else {
    col[3] = 0.5f;
    GPU_line_width(1.0f);
  }

  immUniformColor4fv(col);

  if (is_point) {
    immBeginAtMost(GPU_PRIM_POINTS, 1);
  }
  else {
    /* Graph can be composed of smaller segments, if any marker is disabled */
    immBeginAtMost(GPU_PRIM_LINE_STRIP, track->markersnr);
  }
}

static void tracking_segment_end_cb(void *UNUSED(userdata), int UNUSED(coord))
{
  immEnd();
}

static void tracking_segment_knot_cb(void *userdata,
                                     MovieTrackingTrack *track,
                                     MovieTrackingMarker *marker,
                                     int coord,
                                     int scene_framenr,
                                     float val)
{
  TrackMotionCurveUserData *data = (TrackMotionCurveUserData *)userdata;
  int sel = 0, sel_flag;

  if (track != data->act_track) {
    return;
  }

  sel_flag = coord == 0 ? MARKER_GRAPH_SEL_X : MARKER_GRAPH_SEL_Y;
  sel = (marker->flag & sel_flag) ? 1 : 0;

  if (sel == data->sel) {
    immUniformThemeColor(sel ? TH_HANDLE_VERTEX_SELECT : TH_HANDLE_VERTEX);

    GPU_matrix_push();
    GPU_matrix_translate_2f(scene_framenr, val);
    GPU_matrix_scale_2f(1.0f / data->xscale * data->hsize, 1.0f / data->yscale * data->hsize);

    imm_draw_circle_wire_2d(data->pos, 0, 0, 0.7, 8);

    GPU_matrix_pop();
  }
}

static void draw_tracks_motion_curves(View2D *v2d, SpaceClip *sc, unsigned int pos)
{
  MovieClip *clip = ED_space_clip_get_clip(sc);
  MovieTracking *tracking = &clip->tracking;
  MovieTrackingTrack *act_track = BKE_tracking_track_get_active(tracking);
  int width, height;
  TrackMotionCurveUserData userdata;

  BKE_movieclip_get_size(clip, &sc->user, &width, &height);

  if (!width || !height) {
    return;
  }

  /* non-selected knot handles */
  userdata.hsize = UI_GetThemeValuef(TH_HANDLE_VERTEX_SIZE);
  userdata.sel = false;
  userdata.act_track = act_track;
  userdata.pos = pos;
  UI_view2d_scale_get(v2d, &userdata.xscale, &userdata.yscale);
  clip_graph_tracking_values_iterate(sc,
                                     (sc->flag & SC_SHOW_GRAPH_SEL_ONLY) != 0,
                                     (sc->flag & SC_SHOW_GRAPH_HIDDEN) != 0,
                                     &userdata,
                                     tracking_segment_knot_cb,
                                     NULL,
                                     NULL);
  /* draw graph lines */
  GPU_blend(true);
  clip_graph_tracking_values_iterate(sc,
                                     (sc->flag & SC_SHOW_GRAPH_SEL_ONLY) != 0,
                                     (sc->flag & SC_SHOW_GRAPH_HIDDEN) != 0,
                                     &userdata,
                                     tracking_segment_point_cb,
                                     tracking_segment_start_cb,
                                     tracking_segment_end_cb);
  GPU_blend(false);

  /* selected knot handles on top of curves */
  userdata.sel = true;
  clip_graph_tracking_values_iterate(sc,
                                     (sc->flag & SC_SHOW_GRAPH_SEL_ONLY) != 0,
                                     (sc->flag & SC_SHOW_GRAPH_HIDDEN) != 0,
                                     &userdata,
                                     tracking_segment_knot_cb,
                                     NULL,
                                     NULL);
}

typedef struct TrackErrorCurveUserData {
  MovieClip *clip;
  MovieTracking *tracking;
  MovieTrackingObject *tracking_object;
  MovieTrackingTrack *active_track;
  bool matrix_initialized;
  int matrix_frame;
  float projection_matrix[4][4];
  int width, height;
  float aspy;
  unsigned int pos;
} TrackErrorCurveUserData;

static void tracking_error_segment_point_cb(void *userdata,
                                            MovieTrackingTrack *track,
                                            MovieTrackingMarker *marker,
                                            int coord,
                                            int scene_framenr,
                                            float UNUSED(value))
{
  if (coord == 1) {
    TrackErrorCurveUserData *data = (TrackErrorCurveUserData *)userdata;
    float reprojected_position[4], bundle_position[4], marker_position[2], delta[2];
    float reprojection_error;
    float weight = BKE_tracking_track_get_weight_for_marker(data->clip, track, marker);

    if (!data->matrix_initialized || data->matrix_frame != scene_framenr) {
      BKE_tracking_get_projection_matrix(data->tracking,
                                         data->tracking_object,
                                         scene_framenr,
                                         data->width,
                                         data->height,
                                         data->projection_matrix);
    }

    copy_v3_v3(bundle_position, track->bundle_pos);
    bundle_position[3] = 1;

    mul_v4_m4v4(reprojected_position, data->projection_matrix, bundle_position);
    reprojected_position[0] = (reprojected_position[0] / (reprojected_position[3] * 2.0f) + 0.5f) *
                              data->width;
    reprojected_position[1] = (reprojected_position[1] / (reprojected_position[3] * 2.0f) + 0.5f) *
                              data->height * data->aspy;

    BKE_tracking_distort_v2(data->tracking, reprojected_position, reprojected_position);

    marker_position[0] = (marker->pos[0] + track->offset[0]) * data->width;
    marker_position[1] = (marker->pos[1] + track->offset[1]) * data->height * data->aspy;

    sub_v2_v2v2(delta, reprojected_position, marker_position);
    reprojection_error = len_v2(delta) * weight;

    immVertex2f(data->pos, scene_framenr, reprojection_error);
  }
}

static void tracking_error_segment_start_cb(void *userdata,
                                            MovieTrackingTrack *track,
                                            int coord,
                                            bool is_point)
{
  if (coord == 1) {
    TrackErrorCurveUserData *data = (TrackErrorCurveUserData *)userdata;
    float col[4] = {0.0f, 0.0f, 1.0f, 1.0f};

    if (track == data->active_track) {
      col[3] = 1.0f;
      GPU_line_width(2.0f);
    }
    else {
      col[3] = 0.5f;
      GPU_line_width(1.0f);
    }

    immUniformColor4fv(col);

    if (is_point) { /* This probably never happens here, but just in case... */
      immBeginAtMost(GPU_PRIM_POINTS, 1);
    }
    else {
      /* Graph can be composed of smaller segments, if any marker is disabled */
      immBeginAtMost(GPU_PRIM_LINE_STRIP, track->markersnr);
    }
  }
}

static void tracking_error_segment_end_cb(void *UNUSED(userdata), int coord)
{
  if (coord == 1) {
    immEnd();
  }
}

static void draw_tracks_error_curves(SpaceClip *sc, unsigned int pos)
{
  MovieClip *clip = ED_space_clip_get_clip(sc);
  MovieTracking *tracking = &clip->tracking;
  TrackErrorCurveUserData data;

  data.clip = clip;
  data.tracking = tracking;
  data.tracking_object = BKE_tracking_object_get_active(tracking);
  data.active_track = BKE_tracking_track_get_active(tracking);
  data.matrix_initialized = false;
  data.pos = pos;
  BKE_movieclip_get_size(clip, &sc->user, &data.width, &data.height);
  data.aspy = 1.0f / tracking->camera.pixel_aspect;

  if (!data.width || !data.height) {
    return;
  }

  clip_graph_tracking_values_iterate(sc,
                                     (sc->flag & SC_SHOW_GRAPH_SEL_ONLY) != 0,
                                     (sc->flag & SC_SHOW_GRAPH_HIDDEN) != 0,
                                     &data,
                                     tracking_error_segment_point_cb,
                                     tracking_error_segment_start_cb,
                                     tracking_error_segment_end_cb);
}

static void draw_frame_curves(SpaceClip *sc, unsigned int pos)
{
  MovieClip *clip = ED_space_clip_get_clip(sc);
  MovieTracking *tracking = &clip->tracking;
  MovieTrackingReconstruction *reconstruction = BKE_tracking_get_active_reconstruction(tracking);
  int i, lines = 0, prevfra = 0;

  immUniformColor3f(0.0f, 0.0f, 1.0f);

  for (i = 0; i < reconstruction->camnr; i++) {
    MovieReconstructedCamera *camera = &reconstruction->cameras[i];
    int framenr;

    if (lines && camera->framenr != prevfra + 1) {
      immEnd();
      lines = 0;
    }

    if (!lines) {
      immBeginAtMost(GPU_PRIM_LINE_STRIP, reconstruction->camnr);
      lines = 1;
    }

    framenr = BKE_movieclip_remap_clip_to_scene_frame(clip, camera->framenr);
    immVertex2f(pos, framenr, camera->error);

    prevfra = camera->framenr;
  }

  if (lines) {
    immEnd();
  }
}

void clip_draw_graph(SpaceClip *sc, ARegion *ar, Scene *scene)
{
  MovieClip *clip = ED_space_clip_get_clip(sc);
  View2D *v2d = &ar->v2d;

  /* grid */
  UI_view2d_draw_lines_x__values(v2d);
  UI_view2d_draw_lines_y__values(v2d);

  if (clip) {
    uint pos = GPU_vertformat_attr_add(immVertexFormat(), "pos", GPU_COMP_F32, 2, GPU_FETCH_FLOAT);
    immBindBuiltinProgram(GPU_SHADER_2D_UNIFORM_COLOR);

    GPU_point_size(3.0f);

    if (sc->flag & SC_SHOW_GRAPH_TRACKS_MOTION) {
      draw_tracks_motion_curves(v2d, sc, pos);
    }

    if (sc->flag & SC_SHOW_GRAPH_TRACKS_ERROR) {
      draw_tracks_error_curves(sc, pos);
    }

    if (sc->flag & SC_SHOW_GRAPH_FRAMES) {
      draw_frame_curves(sc, pos);
    }

    immUnbindProgram();
  }

  /* frame range */
  clip_draw_sfra_efra(v2d, scene);
}<|MERGE_RESOLUTION|>--- conflicted
+++ resolved
@@ -57,11 +57,7 @@
 static void tracking_segment_point_cb(void *userdata,
                                       MovieTrackingTrack *UNUSED(track),
                                       MovieTrackingMarker *UNUSED(marker),
-<<<<<<< HEAD
-                                      int UNUSED(coord),
-=======
                                       eClipCurveValueSource value_source,
->>>>>>> 00cb31de
                                       int scene_framenr,
                                       float val)
 {
