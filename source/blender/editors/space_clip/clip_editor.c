/*
 * This program is free software; you can redistribute it and/or
 * modify it under the terms of the GNU General Public License
 * as published by the Free Software Foundation; either version 2
 * of the License, or (at your option) any later version.
 *
 * This program is distributed in the hope that it will be useful,
 * but WITHOUT ANY WARRANTY; without even the implied warranty of
 * MERCHANTABILITY or FITNESS FOR A PARTICULAR PURPOSE.  See the
 * GNU General Public License for more details.
 *
 * You should have received a copy of the GNU General Public License
 * along with this program; if not, write to the Free Software Foundation,
 * Inc., 51 Franklin Street, Fifth Floor, Boston, MA 02110-1301, USA.
 *
 * The Original Code is Copyright (C) 2011 Blender Foundation.
 * All rights reserved.
 */

/** \file
 * \ingroup spclip
 */

#include <errno.h>
#include <fcntl.h>
#include <stddef.h>
#include <sys/types.h>

#ifndef WIN32
#  include <unistd.h>
#else
#  include <io.h>
#endif

#include "MEM_guardedalloc.h"

#include "DNA_mask_types.h"

#include "BLI_fileops.h"
#include "BLI_listbase.h"
#include "BLI_math.h"
#include "BLI_rect.h"
#include "BLI_task.h"
#include "BLI_utildefines.h"

#include "BKE_context.h"
#include "BKE_global.h"
#include "BKE_lib_id.h"
#include "BKE_main.h"
#include "BKE_mask.h"
#include "BKE_movieclip.h"
#include "BKE_tracking.h"

#include "IMB_colormanagement.h"
#include "IMB_imbuf.h"
#include "IMB_imbuf_types.h"

#include "ED_clip.h"
#include "ED_mask.h"
#include "ED_screen.h"
#include "ED_select_utils.h"

#include "WM_api.h"
#include "WM_types.h"

#include "UI_view2d.h"

#include "clip_intern.h" /* own include */

<<<<<<< HEAD
=======
#include "PIL_time.h"

>>>>>>> 9e007b46
/* -------------------------------------------------------------------- */
/** \name Operator Poll Functions
 * \{ */

bool ED_space_clip_poll(bContext *C)
{
  SpaceClip *sc = CTX_wm_space_clip(C);

  if (sc && sc->clip) {
    return true;
  }

  return false;
}

bool ED_space_clip_view_clip_poll(bContext *C)
{
  SpaceClip *sc = CTX_wm_space_clip(C);

  if (sc) {
    return sc->view == SC_VIEW_CLIP;
  }

  return false;
}

bool ED_space_clip_tracking_poll(bContext *C)
{
  SpaceClip *sc = CTX_wm_space_clip(C);

  if (sc && sc->clip) {
    return ED_space_clip_check_show_trackedit(sc);
  }

  return false;
}

bool ED_space_clip_maskedit_poll(bContext *C)
{
  SpaceClip *sc = CTX_wm_space_clip(C);

  if (sc && sc->clip) {
    return ED_space_clip_check_show_maskedit(sc);
  }

  return false;
}

bool ED_space_clip_maskedit_mask_poll(bContext *C)
{
  if (ED_space_clip_maskedit_poll(C)) {
    MovieClip *clip = CTX_data_edit_movieclip(C);

    if (clip) {
      SpaceClip *sc = CTX_wm_space_clip(C);

      return sc->mask_info.mask != NULL;
    }
  }

  return false;
}

/** \} */

/* -------------------------------------------------------------------- */
/** \name Common Editing Functions
 * \{ */

void ED_space_clip_get_size(SpaceClip *sc, int *width, int *height)
{
  if (sc->clip) {
    BKE_movieclip_get_size(sc->clip, &sc->user, width, height);
  }
  else {
    *width = *height = IMG_SIZE_FALLBACK;
  }
}

void ED_space_clip_get_size_fl(SpaceClip *sc, float size[2])
{
  int size_i[2];
  ED_space_clip_get_size(sc, &size_i[0], &size_i[1]);
  size[0] = size_i[0];
  size[1] = size_i[1];
}

void ED_space_clip_get_zoom(SpaceClip *sc, ARegion *region, float *zoomx, float *zoomy)
{
  int width, height;

  ED_space_clip_get_size(sc, &width, &height);

  *zoomx = (float)(BLI_rcti_size_x(&region->winrct) + 1) /
           (BLI_rctf_size_x(&region->v2d.cur) * width);
  *zoomy = (float)(BLI_rcti_size_y(&region->winrct) + 1) /
           (BLI_rctf_size_y(&region->v2d.cur) * height);
}

void ED_space_clip_get_aspect(SpaceClip *sc, float *aspx, float *aspy)
{
  MovieClip *clip = ED_space_clip_get_clip(sc);

  if (clip) {
    BKE_movieclip_get_aspect(clip, aspx, aspy);
  }
  else {
    *aspx = *aspy = 1.0f;
  }

  if (*aspx < *aspy) {
    *aspy = *aspy / *aspx;
    *aspx = 1.0f;
  }
  else {
    *aspx = *aspx / *aspy;
    *aspy = 1.0f;
  }
}

void ED_space_clip_get_aspect_dimension_aware(SpaceClip *sc, float *aspx, float *aspy)
{
  int w, h;

  /* most of tools does not require aspect to be returned with dimensions correction
   * due to they're invariant to this stuff, but some transformation tools like rotation
   * should be aware of aspect correction caused by different resolution in different
   * directions.
   * mainly this is used for transformation stuff
   */

  if (!sc->clip) {
    *aspx = 1.0f;
    *aspy = 1.0f;

    return;
  }

  ED_space_clip_get_aspect(sc, aspx, aspy);
  BKE_movieclip_get_size(sc->clip, &sc->user, &w, &h);

  *aspx *= (float)w;
  *aspy *= (float)h;

  if (*aspx < *aspy) {
    *aspy = *aspy / *aspx;
    *aspx = 1.0f;
  }
  else {
    *aspx = *aspx / *aspy;
    *aspy = 1.0f;
  }
}

/* return current frame number in clip space */
int ED_space_clip_get_clip_frame_number(SpaceClip *sc)
{
  MovieClip *clip = ED_space_clip_get_clip(sc);

  /* Caller must ensure space does have a valid clip, otherwise it will crash, see T45017. */
  return BKE_movieclip_remap_scene_to_clip_frame(clip, sc->user.framenr);
}

ImBuf *ED_space_clip_get_buffer(SpaceClip *sc)
{
  if (sc->clip) {
    ImBuf *ibuf;

    ibuf = BKE_movieclip_get_postprocessed_ibuf(sc->clip, &sc->user, sc->postproc_flag);

    if (ibuf && (ibuf->rect || ibuf->rect_float)) {
      return ibuf;
    }

    if (ibuf) {
      IMB_freeImBuf(ibuf);
    }
  }

  return NULL;
}

ImBuf *ED_space_clip_get_stable_buffer(SpaceClip *sc, float loc[2], float *scale, float *angle)
{
  if (sc->clip) {
    ImBuf *ibuf;

    ibuf = BKE_movieclip_get_stable_ibuf(
        sc->clip, &sc->user, loc, scale, angle, sc->postproc_flag);

    if (ibuf && (ibuf->rect || ibuf->rect_float)) {
      return ibuf;
    }

    if (ibuf) {
      IMB_freeImBuf(ibuf);
    }
  }

  return NULL;
}

bool ED_space_clip_get_position(struct SpaceClip *sc,
                                struct ARegion *ar,
                                int mval[2],
                                float fpos[2])
{
  ImBuf *ibuf = ED_space_clip_get_buffer(sc);
  if (!ibuf) {
    return false;
  }

  /* map the mouse coords to the backdrop image space */
  ED_clip_mouse_pos(sc, ar, mval, fpos);

  IMB_freeImBuf(ibuf);
  return true;
}

/* Returns color in linear space, matching ED_space_image_color_sample(). */
bool ED_space_clip_color_sample(SpaceClip *sc, ARegion *region, int mval[2], float r_col[3])
{
  ImBuf *ibuf;
  float fx, fy, co[2];
  bool ret = false;

  ibuf = ED_space_clip_get_buffer(sc);
  if (!ibuf) {
    return false;
  }

  /* map the mouse coords to the backdrop image space */
  ED_clip_mouse_pos(sc, region, mval, co);

  fx = co[0];
  fy = co[1];

  if (fx >= 0.0f && fy >= 0.0f && fx < 1.0f && fy < 1.0f) {
    const float *fp;
    uchar *cp;
    int x = (int)(fx * ibuf->x), y = (int)(fy * ibuf->y);

    CLAMP(x, 0, ibuf->x - 1);
    CLAMP(y, 0, ibuf->y - 1);

    if (ibuf->rect_float) {
      fp = (ibuf->rect_float + (ibuf->channels) * (y * ibuf->x + x));
      copy_v3_v3(r_col, fp);
      ret = true;
    }
    else if (ibuf->rect) {
      cp = (uchar *)(ibuf->rect + y * ibuf->x + x);
      rgb_uchar_to_float(r_col, cp);
      IMB_colormanagement_colorspace_to_scene_linear_v3(r_col, ibuf->rect_colorspace);
      ret = true;
    }
  }

  IMB_freeImBuf(ibuf);

  return ret;
}

void ED_clip_update_frame(const Main *mainp, int cfra)
{
  /* image window, compo node users */
  for (wmWindowManager *wm = mainp->wm.first; wm; wm = wm->id.next) { /* only 1 wm */
    LISTBASE_FOREACH (wmWindow *, win, &wm->windows) {
      bScreen *screen = WM_window_get_active_screen(win);

      LISTBASE_FOREACH (ScrArea *, area, &screen->areabase) {
        if (area->spacetype == SPACE_CLIP) {
          SpaceClip *sc = area->spacedata.first;

          sc->scopes.ok = false;

          BKE_movieclip_user_set_frame(&sc->user, cfra);
        }
      }
    }
  }
}

bool ED_clip_view_selection(const bContext *C, ARegion *UNUSED(region), bool fit)
{
  float offset_x, offset_y;
  float zoom;
  if (!clip_view_calculate_view_selection(C, fit, &offset_x, &offset_y, &zoom)) {
    return false;
  }

  SpaceClip *sc = CTX_wm_space_clip(C);
  sc->xof = offset_x;
  sc->yof = offset_y;
  sc->zoom = zoom;

  return true;
}

void ED_clip_select_all(SpaceClip *sc, int action, bool *r_has_selection)
{
  MovieClip *clip = ED_space_clip_get_clip(sc);
  const int framenr = ED_space_clip_get_clip_frame_number(sc);
  MovieTracking *tracking = &clip->tracking;
  MovieTrackingTrack *track = NULL;            /* selected track */
  MovieTrackingPlaneTrack *plane_track = NULL; /* selected plane track */
  MovieTrackingMarker *marker;
  ListBase *tracksbase = BKE_tracking_get_active_tracks(tracking);
  ListBase *plane_tracks_base = BKE_tracking_get_active_plane_tracks(tracking);
  bool has_selection = false;

  if (action == SEL_TOGGLE) {
    action = SEL_SELECT;

    for (track = tracksbase->first; track; track = track->next) {
      if (TRACK_VIEW_SELECTED(sc, track)) {
        marker = BKE_tracking_marker_get(track, framenr);

        if (MARKER_VISIBLE(sc, track, marker)) {
          action = SEL_DESELECT;
          break;
        }
      }
    }

    for (plane_track = plane_tracks_base->first; plane_track; plane_track = plane_track->next) {
      if (PLANE_TRACK_VIEW_SELECTED(plane_track)) {
        action = SEL_DESELECT;
        break;
      }
    }
  }

  for (track = tracksbase->first; track; track = track->next) {
    if ((track->flag & TRACK_HIDDEN) == 0) {
      marker = BKE_tracking_marker_get(track, framenr);

      if (MARKER_VISIBLE(sc, track, marker)) {
        switch (action) {
          case SEL_SELECT:
            track->flag |= SELECT;
            track->pat_flag |= SELECT;
            track->search_flag |= SELECT;
            break;
          case SEL_DESELECT:
            track->flag &= ~SELECT;
            track->pat_flag &= ~SELECT;
            track->search_flag &= ~SELECT;
            break;
          case SEL_INVERT:
            track->flag ^= SELECT;
            track->pat_flag ^= SELECT;
            track->search_flag ^= SELECT;
            break;
        }
      }
    }

    if (TRACK_VIEW_SELECTED(sc, track)) {
      has_selection = true;
    }
  }

  for (plane_track = plane_tracks_base->first; plane_track; plane_track = plane_track->next) {
    if ((plane_track->flag & PLANE_TRACK_HIDDEN) == 0) {
      switch (action) {
        case SEL_SELECT:
          plane_track->flag |= SELECT;
          break;
        case SEL_DESELECT:
          plane_track->flag &= ~SELECT;
          break;
        case SEL_INVERT:
          plane_track->flag ^= SELECT;
          break;
      }
      if (plane_track->flag & SELECT) {
        has_selection = true;
      }
    }
  }

  if (r_has_selection) {
    *r_has_selection = has_selection;
  }
}

void ED_clip_point_undistorted_pos(SpaceClip *sc, const float co[2], float r_co[2])
{
  copy_v2_v2(r_co, co);

  if (sc->user.render_flag & MCLIP_PROXY_RENDER_UNDISTORT) {
    MovieClip *clip = ED_space_clip_get_clip(sc);
    float aspy = 1.0f / clip->tracking.camera.pixel_aspect;
    int width, height;

    BKE_movieclip_get_size(sc->clip, &sc->user, &width, &height);

    r_co[0] *= width;
    r_co[1] *= height * aspy;

    BKE_tracking_undistort_v2(&clip->tracking, width, height, r_co, r_co);

    r_co[0] /= width;
    r_co[1] /= height * aspy;
  }
}

void ED_clip_point_stable_pos(
    SpaceClip *sc, ARegion *region, float x, float y, float *xr, float *yr)
{
  int sx, sy, width, height;
  float zoomx, zoomy, pos[3], imat[4][4];

  ED_space_clip_get_zoom(sc, region, &zoomx, &zoomy);
  ED_space_clip_get_size(sc, &width, &height);

  UI_view2d_view_to_region(&region->v2d, 0.0f, 0.0f, &sx, &sy);

  pos[0] = (x - sx) / zoomx;
  pos[1] = (y - sy) / zoomy;
  pos[2] = 0.0f;

  invert_m4_m4(imat, sc->stabmat);
  mul_v3_m4v3(pos, imat, pos);

  *xr = pos[0] / width;
  *yr = pos[1] / height;

  if (sc->user.render_flag & MCLIP_PROXY_RENDER_UNDISTORT) {
    MovieClip *clip = ED_space_clip_get_clip(sc);
    MovieTracking *tracking = &clip->tracking;
    float aspy = 1.0f / tracking->camera.pixel_aspect;
    float tmp[2] = {*xr * width, *yr * height * aspy};

    BKE_tracking_distort_v2(tracking, width, height, tmp, tmp);

    *xr = tmp[0] / width;
    *yr = tmp[1] / (height * aspy);
  }
}

/**
 * \brief the reverse of #ED_clip_point_stable_pos(), gets the marker region coords.
 * better name here? view_to_track / track_to_view or so?
 */
void ED_clip_point_stable_pos__reverse(SpaceClip *sc,
                                       ARegion *region,
                                       const float co[2],
                                       float r_co[2])
{
  float zoomx, zoomy;
  float pos[3];
  int width, height;
  int sx, sy;

  UI_view2d_view_to_region(&region->v2d, 0.0f, 0.0f, &sx, &sy);
  ED_space_clip_get_size(sc, &width, &height);
  ED_space_clip_get_zoom(sc, region, &zoomx, &zoomy);

  ED_clip_point_undistorted_pos(sc, co, pos);
  pos[2] = 0.0f;

  /* untested */
  mul_v3_m4v3(pos, sc->stabmat, pos);

  r_co[0] = (pos[0] * width * zoomx) + (float)sx;
  r_co[1] = (pos[1] * height * zoomy) + (float)sy;
}

/* takes event->mval */
void ED_clip_mouse_pos(SpaceClip *sc, ARegion *region, const int mval[2], float co[2])
{
  ED_clip_point_stable_pos(sc, region, mval[0], mval[1], &co[0], &co[1]);
}

bool ED_space_clip_check_show_trackedit(SpaceClip *sc)
{
  if (sc) {
    return sc->mode == SC_MODE_TRACKING;
  }

  return false;
}

bool ED_space_clip_check_show_maskedit(SpaceClip *sc)
{
  if (sc) {
    return sc->mode == SC_MODE_MASKEDIT;
  }

  return false;
}

/** \} */

/* -------------------------------------------------------------------- */
/** \name Clip Editing Functions
 * \{ */

MovieClip *ED_space_clip_get_clip(SpaceClip *sc)
{
  return sc->clip;
}

void ED_space_clip_set_clip(bContext *C, bScreen *screen, SpaceClip *sc, MovieClip *clip)
{
  MovieClip *old_clip;
  bool old_clip_visible = false;

  if (!screen && C) {
    screen = CTX_wm_screen(C);
  }

  old_clip = sc->clip;
  sc->clip = clip;

  id_us_ensure_real((ID *)sc->clip);

  if (screen && sc->view == SC_VIEW_CLIP) {
    ScrArea *area;
    SpaceLink *sl;

    for (area = screen->areabase.first; area; area = area->next) {
      for (sl = area->spacedata.first; sl; sl = sl->next) {
        if (sl->spacetype == SPACE_CLIP) {
          SpaceClip *cur_sc = (SpaceClip *)sl;

          if (cur_sc != sc) {
            if (cur_sc->view == SC_VIEW_CLIP) {
              if (cur_sc->clip == old_clip) {
                old_clip_visible = true;
              }
            }
            else {
              if (ELEM(cur_sc->clip, old_clip, NULL)) {
                cur_sc->clip = clip;
              }
            }
          }
        }
      }
    }
  }

  /* If clip is no longer visible on screen, free memory used by its cache */
  if (old_clip && old_clip != clip && !old_clip_visible) {
    BKE_movieclip_clear_cache(old_clip);
  }

  if (C) {
    WM_event_add_notifier(C, NC_MOVIECLIP | NA_SELECTED, sc->clip);
  }
}

/** \} */

/* -------------------------------------------------------------------- */
/** \name Masking Editing Functions
 * \{ */

Mask *ED_space_clip_get_mask(SpaceClip *sc)
{
  return sc->mask_info.mask;
}

void ED_space_clip_set_mask(bContext *C, SpaceClip *sc, Mask *mask)
{
  sc->mask_info.mask = mask;

  id_us_ensure_real((ID *)sc->mask_info.mask);

  if (C) {
    WM_event_add_notifier(C, NC_MASK | NA_SELECTED, mask);
  }
}

/** \} */

/* -------------------------------------------------------------------- */
/** \name Pre-Fetching Functions
 * \{ */

typedef struct PrefetchJob {
  /* Clip into which cache the frames will be prefetched into. */
  MovieClip *clip;

  /* Local copy of the clip which is used to decouple reading in a way which does not require
   * threading lock which might "conflict" with the main thread,
   *
   * Used, for example, for animation prefetching (`clip->anim` can not be used from multiple
   * threads and main thread might need it). */
  MovieClip *clip_local;

  int start_frame, current_frame, end_frame;
  short render_size, render_flag;
} PrefetchJob;

typedef struct PrefetchQueue {
  int initial_frame, current_frame, start_frame, end_frame;
  short render_size, render_flag;

  /* If true pre-fetching goes forward in time,
   * otherwise it goes backwards in time (starting from current frame).
   */
  bool forward;

  SpinLock spin;

  short *stop;
  short *do_update;
  float *progress;
} PrefetchQueue;

/* check whether pre-fetching is allowed */
static bool check_prefetch_break(void)
{
  return G.is_break;
}

/* read file for specified frame number to the memory */
static uchar *prefetch_read_file_to_memory(
    MovieClip *clip, int current_frame, short render_size, short render_flag, size_t *r_size)
{
  MovieClipUser user = {0};
  user.framenr = current_frame;
  user.render_size = render_size;
  user.render_flag = render_flag;

  char name[FILE_MAX];
  BKE_movieclip_filename_for_frame(clip, &user, name);

  int file = BLI_open(name, O_BINARY | O_RDONLY, 0);
  if (file == -1) {
    return NULL;
  }

  const size_t size = BLI_file_descriptor_size(file);
  if (size < 1) {
    close(file);
    return NULL;
  }

  uchar *mem = MEM_mallocN(size, "movieclip prefetch memory file");
  if (mem == NULL) {
    close(file);
    return NULL;
  }

  if (read(file, mem, size) != size) {
    close(file);
    MEM_freeN(mem);
    return NULL;
  }

  *r_size = size;

  close(file);

  return mem;
}

/* find first uncached frame within prefetching frame range */
static int prefetch_find_uncached_frame(MovieClip *clip,
                                        int from_frame,
                                        int end_frame,
                                        short render_size,
                                        short render_flag,
                                        short direction)
{
  int current_frame;
  MovieClipUser user = {0};

  user.render_size = render_size;
  user.render_flag = render_flag;

  if (direction > 0) {
    for (current_frame = from_frame; current_frame <= end_frame; current_frame++) {
      user.framenr = current_frame;

      if (!BKE_movieclip_has_cached_frame(clip, &user)) {
        break;
      }
    }
  }
  else {
    for (current_frame = from_frame; current_frame >= end_frame; current_frame--) {
      user.framenr = current_frame;

      if (!BKE_movieclip_has_cached_frame(clip, &user)) {
        break;
      }
    }
  }

  return current_frame;
}

/* get memory buffer for first uncached frame within prefetch frame range */
static uchar *prefetch_thread_next_frame(PrefetchQueue *queue,
                                         MovieClip *clip,
                                         size_t *r_size,
                                         int *r_current_frame)
{
  uchar *mem = NULL;

  BLI_spin_lock(&queue->spin);
  if (!*queue->stop && !check_prefetch_break() &&
      IN_RANGE_INCL(queue->current_frame, queue->start_frame, queue->end_frame)) {
    int current_frame;

    if (queue->forward) {
      current_frame = prefetch_find_uncached_frame(clip,
                                                   queue->current_frame + 1,
                                                   queue->end_frame,
                                                   queue->render_size,
                                                   queue->render_flag,
                                                   1);
      /* switch direction if read frames from current up to scene end frames */
      if (current_frame > queue->end_frame) {
        queue->current_frame = queue->initial_frame;
        queue->forward = false;
      }
    }

    if (!queue->forward) {
      current_frame = prefetch_find_uncached_frame(clip,
                                                   queue->current_frame - 1,
                                                   queue->start_frame,
                                                   queue->render_size,
                                                   queue->render_flag,
                                                   -1);
    }

    if (IN_RANGE_INCL(current_frame, queue->start_frame, queue->end_frame)) {
      int frames_processed;

      mem = prefetch_read_file_to_memory(
          clip, current_frame, queue->render_size, queue->render_flag, r_size);

      *r_current_frame = current_frame;

      queue->current_frame = current_frame;

      if (queue->forward) {
        frames_processed = queue->current_frame - queue->initial_frame;
      }
      else {
        frames_processed = (queue->end_frame - queue->initial_frame) +
                           (queue->initial_frame - queue->current_frame);
      }

      *queue->do_update = 1;
      *queue->progress = (float)frames_processed / (queue->end_frame - queue->start_frame);
    }
  }
  BLI_spin_unlock(&queue->spin);

  return mem;
}

static void prefetch_task_func(TaskPool *__restrict pool, void *task_data)
{
  PrefetchQueue *queue = (PrefetchQueue *)BLI_task_pool_user_data(pool);
  MovieClip *clip = (MovieClip *)task_data;
  uchar *mem;
  size_t size;
  int current_frame;

  while ((mem = prefetch_thread_next_frame(queue, clip, &size, &current_frame))) {
    ImBuf *ibuf;
    MovieClipUser user = {0};
    int flag = IB_rect | IB_multilayer | IB_alphamode_detect | IB_metadata;
    int result;
    char *colorspace_name = NULL;
    const bool use_proxy = (clip->flag & MCLIP_USE_PROXY) &&
                           (queue->render_size != MCLIP_PROXY_RENDER_SIZE_FULL);

    user.framenr = current_frame;
    user.render_size = queue->render_size;
    user.render_flag = queue->render_flag;

    /* Proxies are stored in the display space. */
    if (!use_proxy) {
      colorspace_name = clip->colorspace_settings.name;
    }

    ibuf = IMB_ibImageFromMemory(mem, size, flag, colorspace_name, "prefetch frame");
    if (ibuf == NULL) {
      continue;
    }
    BKE_movieclip_convert_multilayer_ibuf(ibuf);

    result = BKE_movieclip_put_frame_if_possible(clip, &user, ibuf);

    IMB_freeImBuf(ibuf);

    MEM_freeN(mem);

    if (!result) {
      /* no more space in the cache, stop reading frames */
      *queue->stop = 1;
      break;
    }
  }
}

static void start_prefetch_threads(MovieClip *clip,
                                   int start_frame,
                                   int current_frame,
                                   int end_frame,
                                   short render_size,
                                   short render_flag,
                                   short *stop,
                                   short *do_update,
                                   float *progress)
{
  int tot_thread = BLI_task_scheduler_num_threads();

  /* initialize queue */
  PrefetchQueue queue;
  BLI_spin_init(&queue.spin);

  queue.current_frame = current_frame;
  queue.initial_frame = current_frame;
  queue.start_frame = start_frame;
  queue.end_frame = end_frame;
  queue.render_size = render_size;
  queue.render_flag = render_flag;
  queue.forward = 1;

  queue.stop = stop;
  queue.do_update = do_update;
  queue.progress = progress;

  TaskPool *task_pool = BLI_task_pool_create(&queue, TASK_PRIORITY_LOW);
  for (int i = 0; i < tot_thread; i++) {
    BLI_task_pool_push(task_pool, prefetch_task_func, clip, false, NULL);
  }
  BLI_task_pool_work_and_wait(task_pool);
  BLI_task_pool_free(task_pool);

  BLI_spin_end(&queue.spin);
}

/* NOTE: Reading happens from `clip_local` into `clip->cache`. */
static bool prefetch_movie_frame(MovieClip *clip,
                                 MovieClip *clip_local,
                                 int frame,
                                 short render_size,
                                 short render_flag,
                                 short *stop)
{
  MovieClipUser user = {0};

  if (check_prefetch_break() || *stop) {
    return false;
  }

  user.framenr = frame;
  user.render_size = render_size;
  user.render_flag = render_flag;

  if (!BKE_movieclip_has_cached_frame(clip, &user)) {
    ImBuf *ibuf = BKE_movieclip_anim_ibuf_for_frame_no_lock(clip_local, &user);

    if (ibuf) {
      int result;

      result = BKE_movieclip_put_frame_if_possible(clip, &user, ibuf);

      if (!result) {
        /* no more space in the cache, we could stop prefetching here */
        *stop = 1;
      }

      IMB_freeImBuf(ibuf);
    }
    else {
      /* error reading frame, fair enough stop attempting further reading */
      *stop = 1;
    }
  }

  return true;
}

static void do_prefetch_movie(MovieClip *clip,
                              MovieClip *clip_local,
                              int start_frame,
                              int current_frame,
                              int end_frame,
                              short render_size,
                              short render_flag,
                              short *stop,
                              short *do_update,
                              float *progress)
{
  int frame;
  int frames_processed = 0;

  /* read frames starting from current frame up to scene end frame */
  for (frame = current_frame; frame <= end_frame; frame++) {
    if (!prefetch_movie_frame(clip, clip_local, frame, render_size, render_flag, stop)) {
      return;
    }

    frames_processed++;

    *do_update = 1;
    *progress = (float)frames_processed / (end_frame - start_frame);
  }

  /* read frames starting from current frame up to scene start frame */
  for (frame = current_frame; frame >= start_frame; frame--) {
    if (!prefetch_movie_frame(clip, clip_local, frame, render_size, render_flag, stop)) {
      return;
    }

    frames_processed++;

    *do_update = 1;
    *progress = (float)frames_processed / (end_frame - start_frame);
  }
}

static void prefetch_startjob(void *pjv, short *stop, short *do_update, float *progress)
{
  PrefetchJob *pj = pjv;

  if (pj->clip->source == MCLIP_SRC_SEQUENCE) {
    /* read sequence files in multiple threads */
    start_prefetch_threads(pj->clip,
                           pj->start_frame,
                           pj->current_frame,
                           pj->end_frame,
                           pj->render_size,
                           pj->render_flag,
                           stop,
                           do_update,
                           progress);
  }
  else if (pj->clip->source == MCLIP_SRC_MOVIE) {
    /* read movie in a single thread */
    do_prefetch_movie(pj->clip,
                      pj->clip_local,
                      pj->start_frame,
                      pj->current_frame,
                      pj->end_frame,
                      pj->render_size,
                      pj->render_flag,
                      stop,
                      do_update,
                      progress);
  }
  else {
    BLI_assert(!"Unknown movie clip source when prefetching frames");
  }
}

static void prefetch_freejob(void *pjv)
{
  PrefetchJob *pj = pjv;

  MovieClip *clip_local = pj->clip_local;
  if (clip_local != NULL) {
    BKE_libblock_free_datablock(&clip_local->id, 0);
    BKE_libblock_free_data(&clip_local->id, false);
    MEM_freeN(clip_local);
  }

  MEM_freeN(pj);
}

static int prefetch_get_start_frame(const bContext *C)
{
  Scene *scene = CTX_data_scene(C);

  return SFRA;
}

static int prefetch_get_final_frame(const bContext *C)
{
  Scene *scene = CTX_data_scene(C);
  SpaceClip *sc = CTX_wm_space_clip(C);
  MovieClip *clip = ED_space_clip_get_clip(sc);
  int end_frame;

  /* check whether all the frames from prefetch range are cached */
  end_frame = EFRA;

  if (clip->len) {
    end_frame = min_ii(end_frame, SFRA + clip->len - 1);
  }

  return end_frame;
}

/* returns true if early out is possible */
static bool prefetch_check_early_out(const bContext *C)
{
  SpaceClip *sc = CTX_wm_space_clip(C);
  MovieClip *clip = ED_space_clip_get_clip(sc);
  int first_uncached_frame, end_frame;
  int clip_len;

  if (clip == NULL) {
    return true;
  }

  clip_len = BKE_movieclip_get_duration(clip);

  /* check whether all the frames from prefetch range are cached */
  end_frame = prefetch_get_final_frame(C);

  first_uncached_frame = prefetch_find_uncached_frame(
      clip, sc->user.framenr, end_frame, sc->user.render_size, sc->user.render_flag, 1);

  if (first_uncached_frame > end_frame || first_uncached_frame == clip_len) {
    int start_frame = prefetch_get_start_frame(C);

    first_uncached_frame = prefetch_find_uncached_frame(
        clip, sc->user.framenr, start_frame, sc->user.render_size, sc->user.render_flag, -1);

    if (first_uncached_frame < start_frame) {
      return true;
    }
  }

  return false;
}

void clip_start_prefetch_job(const bContext *C)
{
  wmJob *wm_job;
  PrefetchJob *pj;
  SpaceClip *sc = CTX_wm_space_clip(C);

  if (prefetch_check_early_out(C)) {
    return;
  }

  wm_job = WM_jobs_get(CTX_wm_manager(C),
                       CTX_wm_window(C),
                       CTX_data_scene(C),
                       "Prefetching",
                       WM_JOB_PROGRESS,
                       WM_JOB_TYPE_CLIP_PREFETCH);

  /* create new job */
  pj = MEM_callocN(sizeof(PrefetchJob), "prefetch job");
  pj->clip = ED_space_clip_get_clip(sc);
  pj->start_frame = prefetch_get_start_frame(C);
  pj->current_frame = sc->user.framenr;
  pj->end_frame = prefetch_get_final_frame(C);
  pj->render_size = sc->user.render_size;
  pj->render_flag = sc->user.render_flag;

  /* Create a local copy of the clip, so that video file (clip->anim) access can happen without
   * acquiring the lock which will interfere with the main thread. */
  if (pj->clip->source == MCLIP_SRC_MOVIE) {
    BKE_id_copy_ex(NULL, (ID *)&pj->clip->id, (ID **)&pj->clip_local, LIB_ID_COPY_LOCALIZE);
  }

  WM_jobs_customdata_set(wm_job, pj, prefetch_freejob);
  WM_jobs_timer(wm_job, 0.2, NC_MOVIECLIP | ND_DISPLAY, 0);
  WM_jobs_callbacks(wm_job, prefetch_startjob, NULL, NULL, NULL);

  G.is_break = false;

  /* and finally start the job */
  WM_jobs_start(CTX_wm_manager(C), wm_job);
}

void ED_clip_view_lock_state_store(const bContext *C, ClipViewLockState *state)
{
  SpaceClip *space_clip = CTX_wm_space_clip(C);
  BLI_assert(space_clip != NULL);

  state->offset_x = space_clip->xof;
  state->offset_y = space_clip->yof;
  state->zoom = space_clip->zoom;

  state->lock_offset_x = 0.0f;
  state->lock_offset_y = 0.0f;

  if ((space_clip->flag & SC_LOCK_SELECTION) == 0) {
    return;
  }

  if (!clip_view_calculate_view_selection(
          C, false, &state->offset_x, &state->offset_y, &state->zoom)) {
    return;
  }

  state->lock_offset_x = space_clip->xlockof;
  state->lock_offset_y = space_clip->ylockof;
}

void ED_clip_view_lock_state_restore_no_jump(const bContext *C, const ClipViewLockState *state)
{
  SpaceClip *space_clip = CTX_wm_space_clip(C);
  BLI_assert(space_clip != NULL);

  if ((space_clip->flag & SC_LOCK_SELECTION) == 0) {
    return;
  }

  float offset_x, offset_y;
  float zoom;
  if (!clip_view_calculate_view_selection(C, false, &offset_x, &offset_y, &zoom)) {
    return;
  }

  space_clip->xlockof = state->offset_x + state->lock_offset_x - offset_x;
  space_clip->ylockof = state->offset_y + state->lock_offset_y - offset_y;
}

/** \} */<|MERGE_RESOLUTION|>--- conflicted
+++ resolved
@@ -67,11 +67,8 @@
 
 #include "clip_intern.h" /* own include */
 
-<<<<<<< HEAD
-=======
 #include "PIL_time.h"
 
->>>>>>> 9e007b46
 /* -------------------------------------------------------------------- */
 /** \name Operator Poll Functions
  * \{ */
