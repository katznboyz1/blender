--- conflicted
+++ resolved
@@ -224,8 +224,6 @@
 
   Main *bmain = CTX_data_main(C);
   Scene *scene = CTX_data_scene(C);
-<<<<<<< HEAD
-=======
   ScrArea *area = CTX_wm_area(C);
 
   /* Set special modes for grease pencil */
@@ -248,7 +246,6 @@
       ED_object_base_activate(C, basact);
     }
   }
->>>>>>> 9e007b46
 
   /* App-Handlers (post). */
   {
@@ -276,17 +273,11 @@
   }
 }
 
-<<<<<<< HEAD
-/** Undo or redo one step from current active one.
- *  May undo or redo several steps at once only if the target step is a 'skipped' one.
- *  The target step will be the one immediately before or after the active one. */
-=======
 /**
  * Undo or redo one step from current active one.
  * May undo or redo several steps at once only if the target step is a 'skipped' one.
  * The target step will be the one immediately before or after the active one.
  */
->>>>>>> 9e007b46
 static int ed_undo_step_direction(bContext *C, enum eUndoStepDir step, ReportList *reports)
 {
   BLI_assert(ELEM(step, STEP_UNDO, STEP_REDO));
@@ -319,17 +310,11 @@
   return OPERATOR_FINISHED;
 }
 
-<<<<<<< HEAD
-/** Undo the step matching given name.
- *  May undo several steps at once.
- *  The target step will be the one immediately before given named one. */
-=======
 /**
  * Undo the step matching given name.
  * May undo several steps at once.
  * The target step will be the one immediately before given named one.
  */
->>>>>>> 9e007b46
 static int ed_undo_step_by_name(bContext *C, const char *undo_name, ReportList *reports)
 {
   BLI_assert(undo_name != NULL);
@@ -373,17 +358,11 @@
   return OPERATOR_FINISHED;
 }
 
-<<<<<<< HEAD
-/** Load the step matching given index in the stack.
- *  May undo or redo several steps at once.
- *  The target step will be the one indicated by the given index. */
-=======
 /**
  * Load the step matching given index in the stack.
  * May undo or redo several steps at once.
  * The target step will be the one indicated by the given index.
  */
->>>>>>> 9e007b46
 static int ed_undo_step_by_index(bContext *C, const int undo_index, ReportList *reports)
 {
   BLI_assert(undo_index >= 0);
