/*
 * ***** BEGIN GPL LICENSE BLOCK *****
 *
 * This program is free software; you can redistribute it and/or
 * modify it under the terms of the GNU General Public License
 * as published by the Free Software Foundation; either version 2
 * of the License, or (at your option) any later version.
 *
 * This program is distributed in the hope that it will be useful,
 * but WITHOUT ANY WARRANTY; without even the implied warranty of
 * MERCHANTABILITY or FITNESS FOR A PARTICULAR PURPOSE.  See the
 * GNU General Public License for more details.
 *
 * You should have received a copy of the GNU General Public License
 * along with this program; if not, write to the Free Software Foundation,
 * Inc., 51 Franklin Street, Fifth Floor, Boston, MA 02110-1301, USA.
 *
 * The Original Code is Copyright (C) 2013 Blender Foundation
 * All rights reserved.
 *
 * The Original Code is: all of this file.
 *
 * Contributor(s): Joshua Leung, Sergej Reich, Martin Felke
 *
 * ***** END GPL LICENSE BLOCK *****
 */

/** \file rigidbody_object.c
 *  \ingroup editor_physics
 *  \brief Rigid Body object editing operators
 */

#include <stdlib.h>
#include <string.h>


#include "DNA_object_types.h"
#include "DNA_rigidbody_types.h"
#include "DNA_scene_types.h"

#include "BLI_blenlib.h"

#include "BLT_translation.h"

#include "BKE_collection.h"
#include "BKE_context.h"
#include "BKE_main.h"
#include "BKE_report.h"
#include "BKE_rigidbody.h"
#include "BKE_DerivedMesh.h"
#include "BKE_cdderivedmesh.h"
#include "BKE_object.h"
#include "BKE_pointcache.h"

#include "DEG_depsgraph.h"
#include "DEG_depsgraph_build.h"

#include "RNA_access.h"
#include "RNA_define.h"
#include "RNA_enum_types.h"

#include "WM_api.h"
#include "WM_types.h"

#include "ED_object.h"
#include "ED_physics.h"
#include "ED_screen.h"

#include "physics_intern.h"

/* ********************************************** */
/* Helper API's for RigidBody Objects Editing */

static bool ED_operator_rigidbody_active_poll(bContext *C)
{
	if (ED_operator_object_active_editable(C)) {
		Object *ob = ED_object_active_context(C);
		return (ob && ob->rigidbody_object);
	}
	else
		return 0;
}

static bool ED_operator_rigidbody_add_poll(bContext *C)
{
	if (ED_operator_object_active_editable(C)) {
		Object *ob = ED_object_active_context(C);
		return (ob && ob->type == OB_MESH);
	}
	else
		return 0;
}

/* ----------------- */

bool ED_rigidbody_object_add(Main *bmain, Scene *scene, Object *ob, int type, ReportList *reports, bool keep_bake)
{
	RigidBodyWorld *rbw = BKE_rigidbody_get_world(scene);

	if (ob->type != OB_MESH) {
		BKE_report(reports, RPT_ERROR, "Can't add Rigid Body to non mesh object");
		return false;
	}

	/* Add rigid body world and group if they don't exist for convenience */
	if (rbw == NULL) {
		rbw = BKE_rigidbody_create_world(scene);
		if (rbw == NULL) {
			BKE_report(reports, RPT_ERROR, "Can't create Rigid Body world");
			return false;
		}
		BKE_rigidbody_validate_sim_world(scene, rbw, false);
		scene->rigidbody_world = rbw;
	}
	if (rbw->group == NULL) {
		rbw->group = BKE_collection_add(bmain, NULL, "RigidBodyWorld");
		id_fake_user_set(&rbw->group->id);
	}

	/* make rigidbody object settings */
	if (ob->rigidbody_object == NULL) {
		/* free a possible bake... else you can get all kind of trouble with stale data in FM */
		if (rbw->pointcache && !keep_bake)
		{
			rbw->pointcache->flag &= ~PTCACHE_BAKED;
		}
		ob->rigidbody_object = BKE_rigidbody_create_object(scene, ob, type, NULL);
	}
	ob->rigidbody_object->type = type;
	ob->rigidbody_object->flag |= RBO_FLAG_NEEDS_VALIDATE;

	/* add object to rigid body group */
	BKE_collection_object_add(bmain, rbw->group, ob);

	DEG_relations_tag_update(bmain);
	DEG_id_tag_update(&ob->id, OB_RECALC_OB);
	DEG_id_tag_update(&rbw->group->id, DEG_TAG_COPY_ON_WRITE);

	return true;
}

void ED_rigidbody_object_remove(Main *bmain, Scene *scene, Object *ob)
{
<<<<<<< HEAD
	BKE_rigidbody_remove_object(bmain, scene, ob);
=======
	RigidBodyWorld *rbw = BKE_rigidbody_get_world(scene);

	BKE_rigidbody_remove_object(scene, ob);
	if (rbw) {
		if (rbw->pointcache) {
			rbw->pointcache->flag &= ~PTCACHE_BAKED;
		}

		BKE_group_object_unlink(rbw->group, ob, scene, NULL);
	}
>>>>>>> 16b07fb0

	DEG_relations_tag_update(bmain);
	DEG_id_tag_update(&ob->id, OB_RECALC_OB);
}

/* ********************************************** */
/* Active Object Add/Remove Operators */

/* ************ Add Rigid Body ************** */

static int rigidbody_object_add_exec(bContext *C, wmOperator *op)
{
	Main *bmain = CTX_data_main(C);
	Scene *scene = CTX_data_scene(C);
	Object *ob = ED_object_active_context(C);
	int type = RNA_enum_get(op->ptr, "type");
	bool changed;

	/* apply to active object */
	changed = ED_rigidbody_object_add(bmain, scene, ob, type, op->reports, false);

	if (changed) {
		/* send updates */
		WM_event_add_notifier(C, NC_OBJECT | ND_TRANSFORM, NULL);
		WM_event_add_notifier(C, NC_OBJECT | ND_POINTCACHE, NULL);

		/* done */
		return OPERATOR_FINISHED;
	}
	else {
		return OPERATOR_CANCELLED;
	}
}

void RIGIDBODY_OT_object_add(wmOperatorType *ot)
{
	/* identifiers */
	ot->idname = "RIGIDBODY_OT_object_add";
	ot->name = "Add Rigid Body";
	ot->description = "Add active object as Rigid Body";

	/* callbacks */
	ot->exec = rigidbody_object_add_exec;
	ot->poll = ED_operator_rigidbody_add_poll;

	/* flags */
	ot->flag = OPTYPE_REGISTER | OPTYPE_UNDO;

	/* properties */
	ot->prop = RNA_def_enum(ot->srna, "type", rna_enum_rigidbody_object_type_items, RBO_TYPE_ACTIVE, "Rigid Body Type", "");
}

/* ************ Remove Rigid Body ************** */

static int rigidbody_object_remove_exec(bContext *C, wmOperator *op)
{
	Main *bmain = CTX_data_main(C);
	Scene *scene = CTX_data_scene(C);
	Object *ob = ED_object_active_context(C);
	bool changed = false;

	/* apply to active object */
	if (!ELEM(NULL, ob, ob->rigidbody_object)) {
		ED_rigidbody_object_remove(bmain, scene, ob);
		changed = true;
	}

	if (changed) {
		/* send updates */
		WM_event_add_notifier(C, NC_OBJECT | ND_TRANSFORM, NULL);
		WM_event_add_notifier(C, NC_OBJECT | ND_POINTCACHE, NULL);

		/* done */
		return OPERATOR_FINISHED;
	}
	else {
		BKE_report(op->reports, RPT_ERROR, "Object has no Rigid Body settings to remove");
		return OPERATOR_CANCELLED;
	}
}

void RIGIDBODY_OT_object_remove(wmOperatorType *ot)
{
	/* identifiers */
	ot->idname = "RIGIDBODY_OT_object_remove";
	ot->name = "Remove Rigid Body";
	ot->description = "Remove Rigid Body settings from Object";

	/* callbacks */
	ot->exec = rigidbody_object_remove_exec;
	ot->poll = ED_operator_rigidbody_active_poll;

	/* flags */
	ot->flag = OPTYPE_REGISTER | OPTYPE_UNDO;
}

/* ********************************************** */
/* Selected Object Add/Remove Operators */

/* ************ Add Rigid Bodies ************** */

static int rigidbody_objects_add_exec(bContext *C, wmOperator *op)
{
	Main *bmain = CTX_data_main(C);
	Scene *scene = CTX_data_scene(C);
	int type = RNA_enum_get(op->ptr, "type");
	bool changed = false;

	/* create rigid body objects and add them to the world's group */
	CTX_DATA_BEGIN(C, Object *, ob, selected_objects) {
		changed |= ED_rigidbody_object_add(bmain, scene, ob, type, op->reports, false);
	}
	CTX_DATA_END;

	if (changed) {
		/* send updates */
		WM_event_add_notifier(C, NC_OBJECT | ND_TRANSFORM, NULL);
		WM_event_add_notifier(C, NC_OBJECT | ND_POINTCACHE, NULL);

		/* done */
		return OPERATOR_FINISHED;
	}
	else {
		return OPERATOR_CANCELLED;
	}
}

void RIGIDBODY_OT_objects_add(wmOperatorType *ot)
{
	/* identifiers */
	ot->idname = "RIGIDBODY_OT_objects_add";
	ot->name = "Add Rigid Bodies";
	ot->description = "Add selected objects as Rigid Bodies";

	/* callbacks */
	ot->exec = rigidbody_objects_add_exec;
	ot->poll = ED_operator_rigidbody_add_poll;

	/* flags */
	ot->flag = OPTYPE_REGISTER | OPTYPE_UNDO;

	/* properties */
	ot->prop = RNA_def_enum(ot->srna, "type", rna_enum_rigidbody_object_type_items, RBO_TYPE_ACTIVE, "Rigid Body Type", "");
}

/* ************ Remove Rigid Bodies ************** */

static int rigidbody_objects_remove_exec(bContext *C, wmOperator *UNUSED(op))
{
	Main *bmain = CTX_data_main(C);
	Scene *scene = CTX_data_scene(C);
	bool changed = false;

	/* apply this to all selected objects... */
	CTX_DATA_BEGIN(C, Object *, ob, selected_objects)
	{
		if (ob->rigidbody_object) {
			ED_rigidbody_object_remove(bmain, scene, ob);
			changed = true;
		}
	}
	CTX_DATA_END;

	if (changed) {
		/* free a possible bake... when deleting rigidbodies too, else the shard order and mesh of FM rigidbodies
		 * gets messed up */
		RigidBodyWorld *rbw = scene->rigidbody_world;

		if (rbw && rbw->pointcache) {
			rbw->pointcache->flag &= ~PTCACHE_BAKED;
		}

		/* send updates */
		WM_event_add_notifier(C, NC_OBJECT | ND_TRANSFORM, NULL);
		WM_event_add_notifier(C, NC_OBJECT | ND_POINTCACHE, NULL);

		/* done */
		return OPERATOR_FINISHED;
	}
	else {
		return OPERATOR_CANCELLED;
	}
}

void RIGIDBODY_OT_objects_remove(wmOperatorType *ot)
{
	/* identifiers */
	ot->idname = "RIGIDBODY_OT_objects_remove";
	ot->name = "Remove Rigid Bodies";
	ot->description = "Remove selected objects from Rigid Body simulation";

	/* callbacks */
	ot->exec = rigidbody_objects_remove_exec;
	ot->poll = ED_operator_scene_editable;

	/* flags */
	ot->flag = OPTYPE_REGISTER | OPTYPE_UNDO;
}

/* ********************************************** */
/* Utility Operators */

/* ************ Change Collision Shapes ************** */

static int rigidbody_objects_shape_change_exec(bContext *C, wmOperator *op)
{
	int shape = RNA_enum_get(op->ptr, "type");
	bool changed = false;

	/* apply this to all selected objects... */
	CTX_DATA_BEGIN(C, Object *, ob, selected_objects)
	{
		if (ob->rigidbody_object) {
			PointerRNA ptr;

			/* use RNA-system to change the property and perform all necessary changes */
			RNA_pointer_create(&ob->id, &RNA_RigidBodyObject, ob->rigidbody_object, &ptr);
			RNA_enum_set(&ptr, "collision_shape", shape);

			DEG_id_tag_update(&ob->id, OB_RECALC_OB);

			changed = true;
		}
	}
	CTX_DATA_END;

	if (changed) {
		/* send updates */
		WM_event_add_notifier(C, NC_OBJECT | ND_POINTCACHE, NULL);
		WM_event_add_notifier(C, NC_SPACE | ND_SPACE_VIEW3D, NULL);

		/* done */
		return OPERATOR_FINISHED;
	}
	else {
		return OPERATOR_CANCELLED;
	}
}

void RIGIDBODY_OT_shape_change(wmOperatorType *ot)
{
	/* identifiers */
	ot->idname = "RIGIDBODY_OT_shape_change";
	ot->name = "Change Collision Shape";
	ot->description = "Change collision shapes for selected Rigid Body Objects";

	/* callbacks */
	ot->invoke = WM_menu_invoke;
	ot->exec = rigidbody_objects_shape_change_exec;
	ot->poll = ED_operator_scene_editable;

	/* flags */
	ot->flag = OPTYPE_REGISTER | OPTYPE_UNDO;

	/* properties */
	ot->prop = RNA_def_enum(ot->srna, "type", rna_enum_rigidbody_object_shape_items, RB_SHAPE_TRIMESH, "Rigid Body Shape", "");
}

/* ************ Calculate Mass ************** */

/* Entry in material density table */
typedef struct rbMaterialDensityItem {
	const char *name;   /* Name of material */
	float density;      /* Density (kg/m^3) */
} rbMaterialDensityItem;

/* Preset density values for materials (kg/m^3)
 * Selected values obtained from:
 * 1) http://www.jaredzone.info/2010/09/densities.html
 * 2) http://www.avlandesign.com/density_construction.htm
 * 3) http://www.avlandesign.com/density_metal.htm
 */
static rbMaterialDensityItem RB_MATERIAL_DENSITY_TABLE[] = {
	{N_("Air"), 1.0f}, /* not quite; adapted from 1.43 for oxygen for use as default */
	{N_("Acrylic"), 1400.0f},
	{N_("Asphalt (Crushed)"), 721.0f},
	{N_("Bark"), 240.0f},
	{N_("Beans (Cocoa)"), 593.0f},
	{N_("Beans (Soy)"), 721.0f},
	{N_("Brick (Pressed)"), 2400.0f},
	{N_("Brick (Common)"), 2000.0f},
	{N_("Brick (Soft)"), 1600.0f},
	{N_("Brass"), 8216.0f},
	{N_("Bronze"), 8860.0f},
	{N_("Carbon (Solid)"), 2146.0f},
	{N_("Cardboard"), 689.0f},
	{N_("Cast Iron"), 7150.0f},
	/* {N_("Cement"), 1442.0f}, */
	{N_("Chalk (Solid)"), 2499.0f},
	/* {N_("Coffee (Fresh/Roast)"), ~500}, */
	{N_("Concrete"), 2320.0f},
	{N_("Charcoal"), 208.0f},
	{N_("Cork"), 240.0f},
	{N_("Copper"), 8933.0f},
	{N_("Garbage"), 481.0f},
	{N_("Glass (Broken)"), 1940.0f},
	{N_("Glass (Solid)"), 2190.0f},
	{N_("Gold"), 19282.0f},
	{N_("Granite (Broken)"), 1650.0f},
	{N_("Granite (Solid)"), 2691.0f},
	{N_("Gravel"), 2780.0f},
	{N_("Ice (Crushed)"), 593.0f},
	{N_("Ice (Solid)"), 919.0f},
	{N_("Iron"), 7874.0f},
	{N_("Lead"), 11342.0f},
	{N_("Limestone (Broken)"), 1554.0f},
	{N_("Limestone (Solid)"), 2611.0f},
	{N_("Marble (Broken)"), 1570.0f},
	{N_("Marble (Solid)"), 2563.0f},
	{N_("Paper"), 1201.0f},
	{N_("Peanuts (Shelled)"), 641.0f},
	{N_("Peanuts (Not Shelled)"), 272.0f},
	{N_("Plaster"), 849.0f},
	{N_("Plastic"), 1200.0f},
	{N_("Polystyrene"), 1050.0f},
	{N_("Rubber"), 1522.0f},
	{N_("Silver"), 10501.0f},
	{N_("Steel"), 7860.0f},
	{N_("Stone"), 2515.0f},
	{N_("Stone (Crushed)"), 1602.0f},
	{N_("Timber"), 610.0f}
};
static const int NUM_RB_MATERIAL_PRESETS = sizeof(RB_MATERIAL_DENSITY_TABLE) / sizeof(rbMaterialDensityItem);


/* dynamically generate list of items
 * - Although there is a runtime cost, this has a lower maintenance cost
 *   in the long run than other two-list solutions...
 */
static const EnumPropertyItem *rigidbody_materials_itemf(bContext *UNUSED(C), PointerRNA *UNUSED(ptr), PropertyRNA *UNUSED(prop), bool *r_free)
{
	EnumPropertyItem item_tmp = {0};
	EnumPropertyItem *item = NULL;
	int totitem = 0;
	int i = 0;

	/* add each preset to the list */
	for (i = 0; i < NUM_RB_MATERIAL_PRESETS; i++) {
		rbMaterialDensityItem *preset = &RB_MATERIAL_DENSITY_TABLE[i];

		item_tmp.identifier = preset->name;
		item_tmp.name = IFACE_(preset->name);
		item_tmp.value = i;
		RNA_enum_item_add(&item, &totitem, &item_tmp);
	}

	/* add special "custom" entry to the end of the list */
	{
		item_tmp.identifier = "Custom";
		item_tmp.name = IFACE_("Custom");
		item_tmp.value = -1;
		RNA_enum_item_add(&item, &totitem, &item_tmp);
	}

	RNA_enum_item_end(&item, &totitem);
	*r_free = true;

	return item;
}

/* ------------------------------------------ */

static int rigidbody_objects_calc_mass_exec(bContext *C, wmOperator *op)
{
	int material = RNA_enum_get(op->ptr, "material");
	float density;
	bool changed = false;

	/* get density (kg/m^3) to apply */
	if (material >= 0) {
		/* get density from table, and store in props for later repeating */
		if (material >= NUM_RB_MATERIAL_PRESETS)
			material = 0;

		density = RB_MATERIAL_DENSITY_TABLE[material].density;
		RNA_float_set(op->ptr, "density", density);
	}
	else {
		/* custom - grab from whatever value is set */
		density = RNA_float_get(op->ptr, "density");
	}

	/* apply this to all selected objects (with rigidbodies)... */
	CTX_DATA_BEGIN(C, Object *, ob, selected_objects)
	{
		if (ob->rigidbody_object) {
			PointerRNA ptr;
			DerivedMesh* dm_ob;

			float volume; /* m^3 */
			float mass;   /* kg */

			/* mass is calculated from the approximate volume of the object,
			 * and the density of the material we're simulating
			 */

			if (ob->type == OB_MESH) {
				/* if we have a mesh, determine its volume */
				dm_ob = CDDM_from_mesh(ob->data);
				volume = BKE_rigidbody_calc_volume_dm(dm_ob, ob->rigidbody_object, ob);
			}
			else {
				float dim[3];
				/* else get object boundbox as last resort,
				 * because fracture modifier can operate on non-mesh objects too
				 * and there we need a fallback volume of the "whole" object as well*/
				BKE_object_dimensions_get(ob, dim);
				volume = dim[0] * dim[1] * dim[2];
			}

			mass = volume * density;

			/* use RNA-system to change the property and perform all necessary changes */
			RNA_pointer_create(&ob->id, &RNA_RigidBodyObject, ob->rigidbody_object, &ptr);
			RNA_float_set(&ptr, "mass", mass);

			DEG_id_tag_update(&ob->id, OB_RECALC_OB);

			changed = true;
		}
	}
	CTX_DATA_END;

	if (changed) {
		/* send updates */
		WM_event_add_notifier(C, NC_OBJECT | ND_POINTCACHE, NULL);

		/* done */
		return OPERATOR_FINISHED;
	}
	else {
		return OPERATOR_CANCELLED;
	}
}

void RIGIDBODY_OT_mass_calculate(wmOperatorType *ot)
{
	PropertyRNA *prop;

	/* identifiers */
	ot->idname = "RIGIDBODY_OT_mass_calculate";
	ot->name = "Calculate Mass";
	ot->description = "Automatically calculate mass values for Rigid Body Objects based on volume";

	/* callbacks */
	ot->invoke = WM_menu_invoke; // XXX
	ot->exec = rigidbody_objects_calc_mass_exec;
	ot->poll = ED_operator_scene_editable;

	/* flags */
	ot->flag = OPTYPE_REGISTER | OPTYPE_UNDO;

	/* properties */
	ot->prop = prop = RNA_def_enum(ot->srna, "material",
	                               DummyRNA_DEFAULT_items, 0,
	                               "Material Preset",
	                               "Type of material that objects are made of (determines material density)");
	RNA_def_enum_funcs(prop, rigidbody_materials_itemf);
	RNA_def_property_flag(prop, PROP_ENUM_NO_TRANSLATE);

	RNA_def_float(ot->srna, "density", 1.0, FLT_MIN, FLT_MAX,
	              "Density",
	              "Custom density value (kg/m^3) to use instead of material preset",
	              1.0f, 2500.0f);
}

/* ********************************************** */<|MERGE_RESOLUTION|>--- conflicted
+++ resolved
@@ -141,20 +141,7 @@
 
 void ED_rigidbody_object_remove(Main *bmain, Scene *scene, Object *ob)
 {
-<<<<<<< HEAD
 	BKE_rigidbody_remove_object(bmain, scene, ob);
-=======
-	RigidBodyWorld *rbw = BKE_rigidbody_get_world(scene);
-
-	BKE_rigidbody_remove_object(scene, ob);
-	if (rbw) {
-		if (rbw->pointcache) {
-			rbw->pointcache->flag &= ~PTCACHE_BAKED;
-		}
-
-		BKE_group_object_unlink(rbw->group, ob, scene, NULL);
-	}
->>>>>>> 16b07fb0
 
 	DEG_relations_tag_update(bmain);
 	DEG_id_tag_update(&ob->id, OB_RECALC_OB);
