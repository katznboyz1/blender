--- conflicted
+++ resolved
@@ -374,12 +374,8 @@
 	PE_set_data(C, data);
 
 	view3d_set_viewcontext(C, &data->vc);
-<<<<<<< HEAD
-	view3d_get_transformation(data->vc.ar, data->vc.rv3d, data->ob, &data->mats);
-=======
 	/* note, the object argument means the modelview matrix does not account for the objects matrix, use viewmat rather then (obmat * viewmat) */
 	view3d_get_transformation(data->vc.ar, data->vc.rv3d, NULL, &data->mats);
->>>>>>> 7a76bc9a
 
 	if((data->vc.v3d->drawtype>OB_WIRE) && (data->vc.v3d->flag & V3D_ZBUF_SELECT))
 		view3d_validate_backbuf(&data->vc);
@@ -411,18 +407,11 @@
 
 	x+= (short)data->vc.ar->winrct.xmin;
 	y+= (short)data->vc.ar->winrct.ymin;
-<<<<<<< HEAD
-
-	view3d_validate_backbuf(&data->vc);
-	glReadPixels(x, y, 1, 1, GL_DEPTH_COMPONENT, GL_FLOAT, &depth);
-
-=======
 
 	/* PE_set_view3d_data calls this. no need to call here */
 	/* view3d_validate_backbuf(&data->vc); */
 	glReadPixels(x, y, 1, 1, GL_DEPTH_COMPONENT, GL_FLOAT, &depth);
 
->>>>>>> 7a76bc9a
 	if((float)uz - 0.0001 > depth)
 		return 0;
 	else
