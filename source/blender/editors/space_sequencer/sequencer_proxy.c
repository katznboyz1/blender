/*
 * This program is free software; you can redistribute it and/or
 * modify it under the terms of the GNU General Public License
 * as published by the Free Software Foundation; either version 2
 * of the License, or (at your option) any later version.
 *
 * This program is distributed in the hope that it will be useful,
 * but WITHOUT ANY WARRANTY; without even the implied warranty of
 * MERCHANTABILITY or FITNESS FOR A PARTICULAR PURPOSE.  See the
 * GNU General Public License for more details.
 *
 * You should have received a copy of the GNU General Public License
 * along with this program; if not, write to the Free Software Foundation,
 * Inc., 51 Franklin Street, Fifth Floor, Boston, MA 02110-1301, USA.
 *
 * The Original Code is Copyright (C) 2001-2002 by NaN Holding BV.
 * All rights reserved.
 */

/** \file
 * \ingroup spseq
 */

#include "MEM_guardedalloc.h"

#include "BLI_blenlib.h"
#include "BLI_ghash.h"

#include "DNA_scene_types.h"

#include "BKE_context.h"
#include "BKE_global.h"
#include "BKE_main.h"
#include "BKE_report.h"

#include "SEQ_iterator.h"
#include "SEQ_proxy.h"
#include "SEQ_relations.h"
#include "SEQ_sequencer.h"

#include "WM_api.h"
#include "WM_types.h"

#include "RNA_define.h"

/* For menu, popup, icons, etc. */
#include "ED_screen.h"

/* Own include. */
#include "sequencer_intern.h"

/* -------------------------------------------------------------------- */
/** \name Rebuild Proxy and Timecode Indices Operator
 * \{ */

static void seq_proxy_build_job(const bContext *C, ReportList *reports)
{
  Scene *scene = CTX_data_scene(C);
  Editing *ed = SEQ_editing_get(scene, false);
  ScrArea *area = CTX_wm_area(C);

  if (ed == NULL) {
    return;
  }

  wmJob *wm_job = ED_seq_proxy_wm_job_get(C);
  ProxyJob *pj = ED_seq_proxy_job_get(C, wm_job);

  GSet *file_list = BLI_gset_new(BLI_ghashutil_strhash_p, BLI_ghashutil_strcmp, "file list");
  bool selected = false; /* Check for no selected strips */

<<<<<<< HEAD
  SEQ_CURRENT_BEGIN (ed, seq) {
=======
  LISTBASE_FOREACH (Sequence *, seq, SEQ_active_seqbase_get(ed)) {
>>>>>>> 9e007b46
    if (!ELEM(seq->type, SEQ_TYPE_MOVIE, SEQ_TYPE_IMAGE) || (seq->flag & SELECT) == 0) {
      continue;
    }

    selected = true;
    if (!(seq->flag & SEQ_USE_PROXY)) {
      BKE_reportf(reports, RPT_WARNING, "Proxy is not enabled for %s, skipping", seq->name);
      continue;
    }
    if (seq->strip->proxy->build_size_flags == 0) {
      BKE_reportf(reports, RPT_WARNING, "Resolution is not selected for %s, skipping", seq->name);
      continue;
    }

    bool success = SEQ_proxy_rebuild_context(
        pj->main, pj->depsgraph, pj->scene, seq, file_list, &pj->queue);

    if (!success && (seq->strip->proxy->build_flags & SEQ_PROXY_SKIP_EXISTING) != 0) {
      BKE_reportf(reports, RPT_WARNING, "Overwrite is not checked for %s, skipping", seq->name);
    }
  }

  BLI_gset_free(file_list, MEM_freeN);

  BLI_gset_free(file_list, MEM_freeN);

  if (!selected) {
    BKE_reportf(reports, RPT_WARNING, "Select movie or image strips");
    return;
  }

  if (selected && !WM_jobs_is_running(wm_job)) {
    G.is_break = false;
    WM_jobs_start(CTX_wm_manager(C), wm_job);
  }

  ED_area_tag_redraw(area);
}

static int sequencer_rebuild_proxy_invoke(bContext *C,
                                          wmOperator *op,
                                          const wmEvent *UNUSED(event))
{
  seq_proxy_build_job(C, op->reports);

  return OPERATOR_FINISHED;
}

static int sequencer_rebuild_proxy_exec(bContext *C, wmOperator *UNUSED(op))
{
  Main *bmain = CTX_data_main(C);
  struct Depsgraph *depsgraph = CTX_data_ensure_evaluated_depsgraph(C);
  Scene *scene = CTX_data_scene(C);
  Editing *ed = SEQ_editing_get(scene, false);
  GSet *file_list;

  if (ed == NULL) {
    return OPERATOR_CANCELLED;
  }

  file_list = BLI_gset_new(BLI_ghashutil_strhash_p, BLI_ghashutil_strcmp, "file list");

  LISTBASE_FOREACH (Sequence *, seq, SEQ_active_seqbase_get(ed)) {
    if ((seq->flag & SELECT)) {
      ListBase queue = {NULL, NULL};
      LinkData *link;
      short stop = 0, do_update;
      float progress;

      SEQ_proxy_rebuild_context(bmain, depsgraph, scene, seq, file_list, &queue);

      for (link = queue.first; link; link = link->next) {
        struct SeqIndexBuildContext *context = link->data;
        SEQ_proxy_rebuild(context, &stop, &do_update, &progress);
        SEQ_proxy_rebuild_finish(context, 0);
      }
      SEQ_relations_free_imbuf(scene, &ed->seqbase, false);
    }
  }

  BLI_gset_free(file_list, MEM_freeN);

  return OPERATOR_FINISHED;
}

void SEQUENCER_OT_rebuild_proxy(wmOperatorType *ot)
{
  /* Identifiers. */
  ot->name = "Rebuild Proxy and Timecode Indices";
  ot->idname = "SEQUENCER_OT_rebuild_proxy";
  ot->description = "Rebuild all selected proxies and timecode indices using the job system";

  /* Api callbacks. */
  ot->invoke = sequencer_rebuild_proxy_invoke;
  ot->exec = sequencer_rebuild_proxy_exec;

  /* Flags. */
  ot->flag = OPTYPE_REGISTER;
}

/** \} */

/* -------------------------------------------------------------------- */
/** \name Set Selected Strip Proxies Operator
 * \{ */

static int sequencer_enable_proxies_invoke(bContext *C,
                                           wmOperator *op,
                                           const wmEvent *UNUSED(event))
{
  return WM_operator_props_dialog_popup(C, op, 200);
}

static int sequencer_enable_proxies_exec(bContext *C, wmOperator *op)
{
  Scene *scene = CTX_data_scene(C);
  Editing *ed = SEQ_editing_get(scene, false);
  bool proxy_25 = RNA_boolean_get(op->ptr, "proxy_25");
  bool proxy_50 = RNA_boolean_get(op->ptr, "proxy_50");
  bool proxy_75 = RNA_boolean_get(op->ptr, "proxy_75");
  bool proxy_100 = RNA_boolean_get(op->ptr, "proxy_100");
  bool overwrite = RNA_boolean_get(op->ptr, "overwrite");
  bool turnon = true;

  if (ed == NULL || !(proxy_25 || proxy_50 || proxy_75 || proxy_100)) {
    turnon = false;
  }

  LISTBASE_FOREACH (Sequence *, seq, SEQ_active_seqbase_get(ed)) {
    if ((seq->flag & SELECT)) {
      if (ELEM(seq->type, SEQ_TYPE_MOVIE, SEQ_TYPE_IMAGE)) {
        SEQ_proxy_set(seq, turnon);
        if (seq->strip->proxy == NULL) {
          continue;
        }

        if (proxy_25) {
          seq->strip->proxy->build_size_flags |= SEQ_PROXY_IMAGE_SIZE_25;
        }
        else {
          seq->strip->proxy->build_size_flags &= ~SEQ_PROXY_IMAGE_SIZE_25;
        }

        if (proxy_50) {
          seq->strip->proxy->build_size_flags |= SEQ_PROXY_IMAGE_SIZE_50;
        }
        else {
          seq->strip->proxy->build_size_flags &= ~SEQ_PROXY_IMAGE_SIZE_50;
        }

        if (proxy_75) {
          seq->strip->proxy->build_size_flags |= SEQ_PROXY_IMAGE_SIZE_75;
        }
        else {
          seq->strip->proxy->build_size_flags &= ~SEQ_PROXY_IMAGE_SIZE_75;
        }

        if (proxy_100) {
          seq->strip->proxy->build_size_flags |= SEQ_PROXY_IMAGE_SIZE_100;
        }
        else {
          seq->strip->proxy->build_size_flags &= ~SEQ_PROXY_IMAGE_SIZE_100;
        }

        if (!overwrite) {
          seq->strip->proxy->build_flags |= SEQ_PROXY_SKIP_EXISTING;
        }
        else {
          seq->strip->proxy->build_flags &= ~SEQ_PROXY_SKIP_EXISTING;
        }
      }
    }
  }

  WM_event_add_notifier(C, NC_SCENE | ND_SEQUENCER, scene);

  return OPERATOR_FINISHED;
}

void SEQUENCER_OT_enable_proxies(wmOperatorType *ot)
{
  /* Identifiers. */
  ot->name = "Set Selected Strip Proxies";
  ot->idname = "SEQUENCER_OT_enable_proxies";
  ot->description = "Enable selected proxies on all selected Movie and Image strips";

  /* Api callbacks. */
  ot->invoke = sequencer_enable_proxies_invoke;
  ot->exec = sequencer_enable_proxies_exec;

  /* Flags. */
  ot->flag = OPTYPE_REGISTER;

  RNA_def_boolean(ot->srna, "proxy_25", false, "25%", "");
  RNA_def_boolean(ot->srna, "proxy_50", false, "50%", "");
  RNA_def_boolean(ot->srna, "proxy_75", false, "75%", "");
  RNA_def_boolean(ot->srna, "proxy_100", false, "100%", "");
  RNA_def_boolean(ot->srna, "overwrite", false, "Overwrite", "");
}

/** \} */<|MERGE_RESOLUTION|>--- conflicted
+++ resolved
@@ -69,11 +69,7 @@
   GSet *file_list = BLI_gset_new(BLI_ghashutil_strhash_p, BLI_ghashutil_strcmp, "file list");
   bool selected = false; /* Check for no selected strips */
 
-<<<<<<< HEAD
-  SEQ_CURRENT_BEGIN (ed, seq) {
-=======
   LISTBASE_FOREACH (Sequence *, seq, SEQ_active_seqbase_get(ed)) {
->>>>>>> 9e007b46
     if (!ELEM(seq->type, SEQ_TYPE_MOVIE, SEQ_TYPE_IMAGE) || (seq->flag & SELECT) == 0) {
       continue;
     }
@@ -95,8 +91,6 @@
       BKE_reportf(reports, RPT_WARNING, "Overwrite is not checked for %s, skipping", seq->name);
     }
   }
-
-  BLI_gset_free(file_list, MEM_freeN);
 
   BLI_gset_free(file_list, MEM_freeN);
 
