--- conflicted
+++ resolved
@@ -656,13 +656,9 @@
 	sizey = (scene->r.size * scene->r.ysch) / 100;
 
 	/* corrects render size with actual size, not every card supports non-power-of-two dimensions */
-<<<<<<< HEAD
 	DRW_opengl_context_enable(); /* Offscreen creation needs to be done in DRW context. */
-	ofs = GPU_offscreen_create(sizex, sizey, full_samples ? 0 : samples, true, err_out);
+	ofs = GPU_offscreen_create(sizex, sizey, full_samples ? 0 : samples, true, true, err_out);
 	DRW_opengl_context_disable();
-=======
-	ofs = GPU_offscreen_create(sizex, sizey, full_samples ? 0 : samples, true, true, err_out);
->>>>>>> 30d01945
 
 	if (!ofs) {
 		BKE_reportf(op->reports, RPT_ERROR, "Failed to create OpenGL off-screen buffer, %s", err_out);
