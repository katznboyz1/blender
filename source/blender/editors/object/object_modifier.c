--- conflicted
+++ resolved
@@ -80,10 +80,6 @@
 #include "DEG_depsgraph_build.h"
 #include "DEG_depsgraph_query.h"
 
-#include "DEG_depsgraph.h"
-#include "DEG_depsgraph_build.h"
-#include "DEG_depsgraph_query.h"
-
 #include "RNA_access.h"
 #include "RNA_define.h"
 #include "RNA_enum_types.h"
@@ -180,14 +176,11 @@
 		}
 	}
 
-<<<<<<< HEAD
 	if (ob->type == OB_GPENCIL) {
 		bGPdata *gpd = ob->data;
 		DEG_id_tag_update(&gpd->id, OB_RECALC_OB | OB_RECALC_DATA);
 	}
 
-=======
->>>>>>> 95011f6d
 	DEG_id_tag_update(&ob->id, OB_RECALC_DATA);
 	DEG_relations_tag_update(bmain);
 
@@ -569,11 +562,7 @@
 			BKE_report(reports, RPT_ERROR, "Only deforming modifiers can be applied to shapes");
 			return 0;
 		}
-<<<<<<< HEAD
-		
-=======
-
->>>>>>> 95011f6d
+
 		mesh_applied = BKE_mesh_create_derived_for_modifier(depsgraph, scene, ob, md, 0);
 		if (!mesh_applied) {
 			BKE_report(reports, RPT_ERROR, "Modifier is disabled or returned error, skipping apply");
@@ -591,11 +580,7 @@
 
 		kb = BKE_keyblock_add(key, md->name);
 		BKE_nomain_mesh_to_meshkey(mesh_applied, me, kb);
-<<<<<<< HEAD
-		
-=======
-
->>>>>>> 95011f6d
+
 		BKE_id_free(NULL, mesh_applied);
 	}
 	else {
@@ -605,11 +590,7 @@
 	return 1;
 }
 
-<<<<<<< HEAD
 static int modifier_apply_obdata(ReportList *reports, Main *bmain, Depsgraph *depsgraph, Scene *scene, Object *ob, ModifierData *md)
-=======
-static int modifier_apply_obdata(ReportList *reports, Depsgraph *depsgraph, Scene *scene, Object *ob, ModifierData *md)
->>>>>>> 95011f6d
 {
 	const ModifierTypeInfo *mti = modifierType_getInfo(md->type);
 
@@ -674,7 +655,6 @@
 		MEM_freeN(vertexCos);
 
 		DEG_id_tag_update(&ob->id, OB_RECALC_DATA);
-<<<<<<< HEAD
 	}
 	else if (ob->type == OB_GPENCIL) {
 		if (ELEM(NULL, ob, ob->data)) {
@@ -686,8 +666,6 @@
 		}
 		mti->gp_bakeModifier(bmain, depsgraph, md, ob);
 		DEG_id_tag_update(&ob->id, OB_RECALC_DATA);
-=======
->>>>>>> 95011f6d
 	}
 	else {
 		BKE_report(reports, RPT_ERROR, "Cannot apply modifier for this object type");
@@ -712,11 +690,7 @@
 }
 
 int ED_object_modifier_apply(
-<<<<<<< HEAD
         ReportList *reports, Main *bmain, Depsgraph *depsgraph,
-=======
-        ReportList *reports, Depsgraph *depsgraph,
->>>>>>> 95011f6d
         Scene *scene, Object *ob, ModifierData *md, int mode)
 {
 	int prev_mode;
@@ -762,11 +736,7 @@
 		}
 	}
 	else {
-<<<<<<< HEAD
 		if (!modifier_apply_obdata(reports, bmain, depsgraph, scene, ob, md)) {
-=======
-		if (!modifier_apply_obdata(reports, depsgraph, scene, ob, md)) {
->>>>>>> 95011f6d
 			md->mode = prev_mode;
 			return 0;
 		}
@@ -882,11 +852,7 @@
 {
 	PointerRNA ptr = CTX_data_pointer_get_type(C, "modifier", rna_type);
 	Object *ob = (ptr.id.data) ? ptr.id.data : ED_object_active_context(C);
-<<<<<<< HEAD
-	
-=======
-
->>>>>>> 95011f6d
+
 	if (!ptr.data) {
 		CTX_wm_operator_poll_msg_set(C, "Context missing 'modifier'");
 		return 0;
@@ -900,11 +866,7 @@
 		CTX_wm_operator_poll_msg_set(C, "Cannot edit modifiers comming from static override");
 		return (((ModifierData *)ptr.data)->flag & eModifierFlag_StaticOverride_Local) != 0;
 	}
-<<<<<<< HEAD
-	
-=======
-
->>>>>>> 95011f6d
+
 	return 1;
 }
 
@@ -1082,21 +1044,14 @@
 
 static int modifier_apply_exec(bContext *C, wmOperator *op)
 {
-<<<<<<< HEAD
 	Main *bmain = CTX_data_main(C);
-=======
->>>>>>> 95011f6d
 	Depsgraph *depsgraph = CTX_data_depsgraph(C);
 	Scene *scene = CTX_data_scene(C);
 	Object *ob = ED_object_active_context(C);
 	ModifierData *md = edit_modifier_property_get(op, ob, 0);
 	int apply_as = RNA_enum_get(op->ptr, "apply_as");
 
-<<<<<<< HEAD
 	if (!md || !ED_object_modifier_apply(op->reports, bmain, depsgraph, scene, ob, md, apply_as)) {
-=======
-	if (!md || !ED_object_modifier_apply(op->reports, depsgraph, scene, ob, md, apply_as)) {
->>>>>>> 95011f6d
 		return OPERATOR_CANCELLED;
 	}
 
@@ -1146,11 +1101,7 @@
 	ViewLayer *view_layer = CTX_data_view_layer(C);
 	Object *ob = ED_object_active_context(C);
 	ModifierData *md = edit_modifier_property_get(op, ob, 0);
-<<<<<<< HEAD
-	
-=======
-
->>>>>>> 95011f6d
+
 	if (!md || !ED_object_modifier_convert(op->reports, bmain, scene, view_layer, ob, md))
 		return OPERATOR_CANCELLED;
 
@@ -1808,11 +1759,7 @@
 	                     CD_CALLOC,
 	                     NULL,
 	                     me->totvert);
-<<<<<<< HEAD
-	
-=======
-
->>>>>>> 95011f6d
+
 	ViewLayer *view_layer = DEG_get_input_view_layer(depsgraph);
 	arm_ob = BKE_object_add(bmain, scene, view_layer, OB_ARMATURE, NULL);
 	BKE_object_transform_copy(arm_ob, skin_ob);
@@ -2032,11 +1979,7 @@
 		mmd->totvert = 0;
 		mmd->totcagevert = 0;
 		mmd->totinfluence = 0;
-<<<<<<< HEAD
-		
-=======
-
->>>>>>> 95011f6d
+
 		DEG_id_tag_update(&ob->id, OB_RECALC_DATA);
 		WM_event_add_notifier(C, NC_OBJECT | ND_MODIFIER, ob);
 	}
@@ -2286,19 +2229,11 @@
 
 		//scene->r.cfra = f;
 		//ED_update_for_newframe(bmain, scene);
-<<<<<<< HEAD
-		
-		/* ok, this doesn't work with drivers, but is way faster. 
-		 * let's use this for now and hope nobody wants to drive the time value... */
-		BKE_animsys_evaluate_animdata(CTX_data_depsgraph(C), scene, (ID *)ob, ob->adt, f, ADT_RECALC_ANIM);
-		
-=======
 
 		/* ok, this doesn't work with drivers, but is way faster.
 		 * let's use this for now and hope nobody wants to drive the time value... */
 		BKE_animsys_evaluate_animdata(CTX_data_depsgraph(C), scene, (ID *)ob, ob->adt, f, ADT_RECALC_ANIM);
 
->>>>>>> 95011f6d
 		och->time[i] = omd->time;
 		i++;
 	}
@@ -2314,11 +2249,7 @@
 	omd->cached = true;
 
 	scene->r.cfra = cfra;
-<<<<<<< HEAD
-	
-=======
-
->>>>>>> 95011f6d
+
 	DEG_id_tag_update(&ob->id, OB_RECALC_DATA);
 	WM_event_add_notifier(C, NC_OBJECT | ND_MODIFIER, ob);
 #endif
