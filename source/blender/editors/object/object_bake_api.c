--- conflicted
+++ resolved
@@ -1057,11 +1057,7 @@
   BLI_assert(me->totloop == me_split->totloop);
   UNUSED_VARS_NDEBUG(me_split);
 
-<<<<<<< HEAD
-  if (mcol) {
-=======
   if (mcol_valid) {
->>>>>>> 9e007b46
     const int totvert = me->totvert;
     const int totloop = me->totloop;
 
