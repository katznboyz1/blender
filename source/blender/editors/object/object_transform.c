/*
 * This program is free software; you can redistribute it and/or
 * modify it under the terms of the GNU General Public License
 * as published by the Free Software Foundation; either version 2
 * of the License, or (at your option) any later version.
 *
 * This program is distributed in the hope that it will be useful,
 * but WITHOUT ANY WARRANTY; without even the implied warranty of
 * MERCHANTABILITY or FITNESS FOR A PARTICULAR PURPOSE.  See the
 * GNU General Public License for more details.
 *
 * You should have received a copy of the GNU General Public License
 * along with this program; if not, write to the Free Software Foundation,
 * Inc., 51 Franklin Street, Fifth Floor, Boston, MA 02110-1301, USA.
 *
 * The Original Code is Copyright (C) 2001-2002 by NaN Holding BV.
 * All rights reserved.
 */

/** \file
 * \ingroup edobj
 */

#include <stdlib.h>
#include <string.h>

#include "DNA_anim_types.h"
#include "DNA_armature_types.h"
#include "DNA_mesh_types.h"
#include "DNA_meta_types.h"
#include "DNA_light_types.h"
#include "DNA_object_types.h"
#include "DNA_scene_types.h"
#include "DNA_gpencil_types.h"
#include "DNA_collection_types.h"
#include "DNA_lattice_types.h"

#include "BLI_math.h"
#include "BLI_listbase.h"
#include "BLI_utildefines.h"
#include "BLI_array.h"

#include "BKE_context.h"
#include "BKE_curve.h"
#include "BKE_main.h"
#include "BKE_idcode.h"
#include "BKE_mball.h"
#include "BKE_mesh.h"
#include "BKE_object.h"
#include "BKE_scene.h"
#include "BKE_report.h"
#include "BKE_editmesh.h"
#include "BKE_multires.h"
#include "BKE_armature.h"
#include "BKE_lattice.h"
#include "BKE_library.h"
#include "BKE_tracking.h"
#include "BKE_gpencil.h"

#include "DEG_depsgraph.h"
#include "DEG_depsgraph_query.h"

#include "RNA_define.h"
#include "RNA_access.h"

#include "WM_api.h"
#include "WM_types.h"

#include "ED_armature.h"
#include "ED_keyframing.h"
#include "ED_mesh.h"
#include "ED_screen.h"
#include "ED_view3d.h"
#include "ED_gpencil.h"

#include "MEM_guardedalloc.h"

#include "object_intern.h"

/*************************** Clear Transformation ****************************/

/* clear location of object */
static void object_clear_loc(Object *ob, const bool clear_delta)
{
  /* clear location if not locked */
  if ((ob->protectflag & OB_LOCK_LOCX) == 0) {
    ob->loc[0] = 0.0f;
    if (clear_delta) {
      ob->dloc[0] = 0.0f;
    }
  }
  if ((ob->protectflag & OB_LOCK_LOCY) == 0) {
    ob->loc[1] = 0.0f;
    if (clear_delta) {
      ob->dloc[1] = 0.0f;
    }
  }
  if ((ob->protectflag & OB_LOCK_LOCZ) == 0) {
    ob->loc[2] = 0.0f;
    if (clear_delta) {
      ob->dloc[2] = 0.0f;
    }
  }
}

/* clear rotation of object */
static void object_clear_rot(Object *ob, const bool clear_delta)
{
  /* clear rotations that aren't locked */
  if (ob->protectflag & (OB_LOCK_ROTX | OB_LOCK_ROTY | OB_LOCK_ROTZ | OB_LOCK_ROTW)) {
    if (ob->protectflag & OB_LOCK_ROT4D) {
      /* perform clamping on a component by component basis */
      if (ob->rotmode == ROT_MODE_AXISANGLE) {
        if ((ob->protectflag & OB_LOCK_ROTW) == 0) {
          ob->rotAngle = 0.0f;
          if (clear_delta) {
            ob->drotAngle = 0.0f;
          }
        }
        if ((ob->protectflag & OB_LOCK_ROTX) == 0) {
          ob->rotAxis[0] = 0.0f;
          if (clear_delta) {
            ob->drotAxis[0] = 0.0f;
          }
        }
        if ((ob->protectflag & OB_LOCK_ROTY) == 0) {
          ob->rotAxis[1] = 0.0f;
          if (clear_delta) {
            ob->drotAxis[1] = 0.0f;
          }
        }
        if ((ob->protectflag & OB_LOCK_ROTZ) == 0) {
          ob->rotAxis[2] = 0.0f;
          if (clear_delta) {
            ob->drotAxis[2] = 0.0f;
          }
        }

        /* Check validity of axis - axis should never be 0,0,0
         * (if so, then we make it rotate about y). */
        if (IS_EQF(ob->rotAxis[0], ob->rotAxis[1]) && IS_EQF(ob->rotAxis[1], ob->rotAxis[2])) {
          ob->rotAxis[1] = 1.0f;
        }
        if (IS_EQF(ob->drotAxis[0], ob->drotAxis[1]) && IS_EQF(ob->drotAxis[1], ob->drotAxis[2]) &&
            clear_delta) {
          ob->drotAxis[1] = 1.0f;
        }
      }
      else if (ob->rotmode == ROT_MODE_QUAT) {
        if ((ob->protectflag & OB_LOCK_ROTW) == 0) {
          ob->quat[0] = 1.0f;
          if (clear_delta) {
            ob->dquat[0] = 1.0f;
          }
        }
        if ((ob->protectflag & OB_LOCK_ROTX) == 0) {
          ob->quat[1] = 0.0f;
          if (clear_delta) {
            ob->dquat[1] = 0.0f;
          }
        }
        if ((ob->protectflag & OB_LOCK_ROTY) == 0) {
          ob->quat[2] = 0.0f;
          if (clear_delta) {
            ob->dquat[2] = 0.0f;
          }
        }
        if ((ob->protectflag & OB_LOCK_ROTZ) == 0) {
          ob->quat[3] = 0.0f;
          if (clear_delta) {
            ob->dquat[3] = 0.0f;
          }
        }
        /* TODO: does this quat need normalizing now? */
      }
      else {
        /* the flag may have been set for the other modes, so just ignore the extra flag... */
        if ((ob->protectflag & OB_LOCK_ROTX) == 0) {
          ob->rot[0] = 0.0f;
          if (clear_delta) {
            ob->drot[0] = 0.0f;
          }
        }
        if ((ob->protectflag & OB_LOCK_ROTY) == 0) {
          ob->rot[1] = 0.0f;
          if (clear_delta) {
            ob->drot[1] = 0.0f;
          }
        }
        if ((ob->protectflag & OB_LOCK_ROTZ) == 0) {
          ob->rot[2] = 0.0f;
          if (clear_delta) {
            ob->drot[2] = 0.0f;
          }
        }
      }
    }
    else {
      /* perform clamping using euler form (3-components) */
      /* FIXME: deltas are not handled for these cases yet... */
      float eul[3], oldeul[3], quat1[4] = {0};

      if (ob->rotmode == ROT_MODE_QUAT) {
        copy_qt_qt(quat1, ob->quat);
        quat_to_eul(oldeul, ob->quat);
      }
      else if (ob->rotmode == ROT_MODE_AXISANGLE) {
        axis_angle_to_eulO(oldeul, EULER_ORDER_DEFAULT, ob->rotAxis, ob->rotAngle);
      }
      else {
        copy_v3_v3(oldeul, ob->rot);
      }

      eul[0] = eul[1] = eul[2] = 0.0f;

      if (ob->protectflag & OB_LOCK_ROTX) {
        eul[0] = oldeul[0];
      }
      if (ob->protectflag & OB_LOCK_ROTY) {
        eul[1] = oldeul[1];
      }
      if (ob->protectflag & OB_LOCK_ROTZ) {
        eul[2] = oldeul[2];
      }

      if (ob->rotmode == ROT_MODE_QUAT) {
        eul_to_quat(ob->quat, eul);
        /* quaternions flip w sign to accumulate rotations correctly */
        if ((quat1[0] < 0.0f && ob->quat[0] > 0.0f) || (quat1[0] > 0.0f && ob->quat[0] < 0.0f)) {
          mul_qt_fl(ob->quat, -1.0f);
        }
      }
      else if (ob->rotmode == ROT_MODE_AXISANGLE) {
        eulO_to_axis_angle(ob->rotAxis, &ob->rotAngle, eul, EULER_ORDER_DEFAULT);
      }
      else {
        copy_v3_v3(ob->rot, eul);
      }
    }
  }  // Duplicated in source/blender/editors/armature/editarmature.c
  else {
    if (ob->rotmode == ROT_MODE_QUAT) {
      unit_qt(ob->quat);
      if (clear_delta) {
        unit_qt(ob->dquat);
      }
    }
    else if (ob->rotmode == ROT_MODE_AXISANGLE) {
      unit_axis_angle(ob->rotAxis, &ob->rotAngle);
      if (clear_delta) {
        unit_axis_angle(ob->drotAxis, &ob->drotAngle);
      }
    }
    else {
      zero_v3(ob->rot);
      if (clear_delta) {
        zero_v3(ob->drot);
      }
    }
  }
}

/* clear scale of object */
static void object_clear_scale(Object *ob, const bool clear_delta)
{
  /* clear scale factors which are not locked */
  if ((ob->protectflag & OB_LOCK_SCALEX) == 0) {
    ob->scale[0] = 1.0f;
    if (clear_delta) {
      ob->dscale[0] = 1.0f;
    }
  }
  if ((ob->protectflag & OB_LOCK_SCALEY) == 0) {
    ob->scale[1] = 1.0f;
    if (clear_delta) {
      ob->dscale[1] = 1.0f;
    }
  }
  if ((ob->protectflag & OB_LOCK_SCALEZ) == 0) {
    ob->scale[2] = 1.0f;
    if (clear_delta) {
      ob->dscale[2] = 1.0f;
    }
  }
}

/* --------------- */

/* generic exec for clear-transform operators */
static int object_clear_transform_generic_exec(bContext *C,
                                               wmOperator *op,
                                               void (*clear_func)(Object *, const bool),
                                               const char default_ksName[])
{
  Scene *scene = CTX_data_scene(C);
  KeyingSet *ks;
  const bool clear_delta = RNA_boolean_get(op->ptr, "clear_delta");

  /* sanity checks */
  if (ELEM(NULL, clear_func, default_ksName)) {
    BKE_report(op->reports,
               RPT_ERROR,
               "Programming error: missing clear transform function or keying set name");
    return OPERATOR_CANCELLED;
  }

  /* get KeyingSet to use */
  ks = ANIM_get_keyingset_for_autokeying(scene, default_ksName);

  /* operate on selected objects only if they aren't in weight-paint mode
   * (so that object-transform clearing won't be applied at same time as bone-clearing)
   */
  CTX_DATA_BEGIN (C, Object *, ob, selected_editable_objects) {
    if (!(ob->mode & OB_MODE_WEIGHT_PAINT)) {
      /* run provided clearing function */
      clear_func(ob, clear_delta);

      ED_autokeyframe_object(C, scene, ob, ks);

      /* tag for updates */
      DEG_id_tag_update(&ob->id, ID_RECALC_TRANSFORM);
    }
  }
  CTX_DATA_END;

  /* this is needed so children are also updated */
  WM_event_add_notifier(C, NC_OBJECT | ND_TRANSFORM, NULL);

  return OPERATOR_FINISHED;
}

/* --------------- */

static int object_location_clear_exec(bContext *C, wmOperator *op)
{
  return object_clear_transform_generic_exec(C, op, object_clear_loc, ANIM_KS_LOCATION_ID);
}

void OBJECT_OT_location_clear(wmOperatorType *ot)
{
  /* identifiers */
  ot->name = "Clear Location";
  ot->description = "Clear the object's location";
  ot->idname = "OBJECT_OT_location_clear";

  /* api callbacks */
  ot->exec = object_location_clear_exec;
  ot->poll = ED_operator_scene_editable;

  /* flags */
  ot->flag = OPTYPE_REGISTER | OPTYPE_UNDO;

  /* properties */
  ot->prop = RNA_def_boolean(
      ot->srna,
      "clear_delta",
      false,
      "Clear Delta",
      "Clear delta location in addition to clearing the normal location transform");
}

static int object_rotation_clear_exec(bContext *C, wmOperator *op)
{
  return object_clear_transform_generic_exec(C, op, object_clear_rot, ANIM_KS_ROTATION_ID);
}

void OBJECT_OT_rotation_clear(wmOperatorType *ot)
{
  /* identifiers */
  ot->name = "Clear Rotation";
  ot->description = "Clear the object's rotation";
  ot->idname = "OBJECT_OT_rotation_clear";

  /* api callbacks */
  ot->exec = object_rotation_clear_exec;
  ot->poll = ED_operator_scene_editable;

  /* flags */
  ot->flag = OPTYPE_REGISTER | OPTYPE_UNDO;

  /* properties */
  ot->prop = RNA_def_boolean(
      ot->srna,
      "clear_delta",
      false,
      "Clear Delta",
      "Clear delta rotation in addition to clearing the normal rotation transform");
}

static int object_scale_clear_exec(bContext *C, wmOperator *op)
{
  return object_clear_transform_generic_exec(C, op, object_clear_scale, ANIM_KS_SCALING_ID);
}

void OBJECT_OT_scale_clear(wmOperatorType *ot)
{
  /* identifiers */
  ot->name = "Clear Scale";
  ot->description = "Clear the object's scale";
  ot->idname = "OBJECT_OT_scale_clear";

  /* api callbacks */
  ot->exec = object_scale_clear_exec;
  ot->poll = ED_operator_scene_editable;

  /* flags */
  ot->flag = OPTYPE_REGISTER | OPTYPE_UNDO;

  /* properties */
  ot->prop = RNA_def_boolean(
      ot->srna,
      "clear_delta",
      false,
      "Clear Delta",
      "Clear delta scale in addition to clearing the normal scale transform");
}

/* --------------- */

static int object_origin_clear_exec(bContext *C, wmOperator *UNUSED(op))
{
  float *v1, *v3;
  float mat[3][3];

  CTX_DATA_BEGIN (C, Object *, ob, selected_editable_objects) {
    if (ob->parent) {
      /* vectors pointed to by v1 and v3 will get modified */
      v1 = ob->loc;
      v3 = ob->parentinv[3];

      copy_m3_m4(mat, ob->parentinv);
      negate_v3_v3(v3, v1);
      mul_m3_v3(mat, v3);
    }

    DEG_id_tag_update(&ob->id, ID_RECALC_TRANSFORM);
  }
  CTX_DATA_END;

  WM_event_add_notifier(C, NC_OBJECT | ND_TRANSFORM, NULL);

  return OPERATOR_FINISHED;
}

void OBJECT_OT_origin_clear(wmOperatorType *ot)
{
  /* identifiers */
  ot->name = "Clear Origin";
  ot->description = "Clear the object's origin";
  ot->idname = "OBJECT_OT_origin_clear";

  /* api callbacks */
  ot->exec = object_origin_clear_exec;
  ot->poll = ED_operator_scene_editable;

  /* flags */
  ot->flag = OPTYPE_REGISTER | OPTYPE_UNDO;
}

/*************************** Apply Transformation ****************************/

/* use this when the loc/size/rot of the parent has changed but the children
 * should stay in the same place, e.g. for apply-size-rot or object center */
static void ignore_parent_tx(Main *bmain, Depsgraph *depsgraph, Scene *scene, Object *ob)
{
  Object workob;
  Object *ob_child;

  Scene *scene_eval = DEG_get_evaluated_scene(depsgraph);

  /* a change was made, adjust the children to compensate */
  for (ob_child = bmain->objects.first; ob_child; ob_child = ob_child->id.next) {
    if (ob_child->parent == ob) {
      Object *ob_child_eval = DEG_get_evaluated_object(depsgraph, ob_child);
      BKE_object_apply_mat4(ob_child_eval, ob_child_eval->obmat, true, false);
      BKE_object_workob_calc_parent(depsgraph, scene, ob_child_eval, &workob);
      invert_m4_m4(ob_child->parentinv, workob.obmat);
      /* Copy result of BKE_object_apply_mat4(). */
      BKE_object_transform_copy(ob_child, ob_child_eval);
      /* Make sure evaluated object is in a consistent state with the original one.
       * It might be needed for applying transform on its children. */
      copy_m4_m4(ob_child_eval->parentinv, ob_child->parentinv);
      BKE_object_eval_transform_all(depsgraph, scene_eval, ob_child_eval);
      /* Tag for update.
       * This is because parent matrix did change, so in theory the child object might now be
       * evaluated to a different location in another editing context. */
      DEG_id_tag_update(&ob_child->id, ID_RECALC_TRANSFORM);
<<<<<<< HEAD
=======
    }
  }
}

static void append_sorted_object_parent_hierarchy(Object *root_object,
                                                  Object *object,
                                                  Object **sorted_objects,
                                                  int *object_index)
{
  if (object->parent != NULL && object->parent != root_object) {
    append_sorted_object_parent_hierarchy(
        root_object, object->parent, sorted_objects, object_index);
  }
  if (object->id.tag & LIB_TAG_DOIT) {
    sorted_objects[*object_index] = object;
    (*object_index)++;
    object->id.tag &= ~LIB_TAG_DOIT;
  }
}

static Object **sorted_selected_editable_objects(bContext *C, int *r_num_objects)
{
  Main *bmain = CTX_data_main(C);

  /* Count all objects, but also tag all the selected ones. */
  BKE_main_id_tag_all(bmain, LIB_TAG_DOIT, false);
  int num_objects = 0;
  CTX_DATA_BEGIN (C, Object *, object, selected_editable_objects) {
    object->id.tag |= LIB_TAG_DOIT;
    num_objects++;
  }
  CTX_DATA_END;
  if (num_objects == 0) {
    *r_num_objects = 0;
    return NULL;
  }

  /* Append all the objects. */
  Object **sorted_objects = MEM_malloc_arrayN(num_objects, sizeof(Object *), "sorted objects");
  int object_index = 0;
  CTX_DATA_BEGIN (C, Object *, object, selected_editable_objects) {
    if ((object->id.tag & LIB_TAG_DOIT) == 0) {
      continue;
>>>>>>> 9d6b5e23
    }
    append_sorted_object_parent_hierarchy(object, object, sorted_objects, &object_index);
  }
  CTX_DATA_END;

  *r_num_objects = num_objects;

  return sorted_objects;
}

static void append_sorted_object_parent_hierarchy(Object *root_object,
                                                  Object *object,
                                                  Object **sorted_objects,
                                                  int *object_index)
{
  if (object->parent != NULL && object->parent != root_object) {
    append_sorted_object_parent_hierarchy(
        root_object, object->parent, sorted_objects, object_index);
  }
  if (object->id.tag & LIB_TAG_DOIT) {
    sorted_objects[*object_index] = object;
    (*object_index)++;
    object->id.tag &= ~LIB_TAG_DOIT;
  }
}

static Object **sorted_selected_editable_objects(bContext *C, int *r_num_objects)
{
  Main *bmain = CTX_data_main(C);

  /* Count all objects, but also tag all the selected ones. */
  BKE_main_id_tag_all(bmain, LIB_TAG_DOIT, false);
  int num_objects = 0;
  CTX_DATA_BEGIN (C, Object *, object, selected_editable_objects) {
    object->id.tag |= LIB_TAG_DOIT;
    num_objects++;
  }
  CTX_DATA_END;
  if (num_objects == 0) {
    *r_num_objects = 0;
    return NULL;
  }

  /* Append all the objects. */
  Object **sorted_objects = MEM_malloc_arrayN(num_objects, sizeof(Object *), "sorted objects");
  int object_index = 0;
  CTX_DATA_BEGIN (C, Object *, object, selected_editable_objects) {
    if ((object->id.tag & LIB_TAG_DOIT) == 0) {
      continue;
    }
    append_sorted_object_parent_hierarchy(object, object, sorted_objects, &object_index);
  }
  CTX_DATA_END;

  *r_num_objects = num_objects;

  return sorted_objects;
}

static int apply_objects_internal(bContext *C,
                                  ReportList *reports,
                                  bool apply_loc,
                                  bool apply_rot,
                                  bool apply_scale,
                                  bool do_props)
{
  Main *bmain = CTX_data_main(C);
  Scene *scene = CTX_data_scene(C);
<<<<<<< HEAD
  Depsgraph *depsgraph = CTX_data_ensure_evaluated_depsgraph(C);
=======
  Depsgraph *depsgraph = CTX_data_evaluated_depsgraph(C);
>>>>>>> 9d6b5e23
  float rsmat[3][3], obmat[3][3], iobmat[3][3], mat[4][4], scale;
  bool changed = true;

  /* first check if we can execute */
  CTX_DATA_BEGIN (C, Object *, ob, selected_editable_objects) {
    if (ELEM(ob->type,
             OB_MESH,
             OB_ARMATURE,
             OB_LATTICE,
             OB_MBALL,
             OB_CURVE,
             OB_SURF,
             OB_FONT,
             OB_GPENCIL)) {
      ID *obdata = ob->data;
      if (ID_REAL_USERS(obdata) > 1) {
        BKE_reportf(reports,
                    RPT_ERROR,
                    "Cannot apply to a multi user: Object \"%s\", %s \"%s\", aborting",
                    ob->id.name + 2,
                    BKE_idcode_to_name(GS(obdata->name)),
                    obdata->name + 2);
        changed = false;
      }

      if (ID_IS_LINKED(obdata)) {
        BKE_reportf(reports,
                    RPT_ERROR,
                    "Cannot apply to library data: Object \"%s\", %s \"%s\", aborting",
                    ob->id.name + 2,
                    BKE_idcode_to_name(GS(obdata->name)),
                    obdata->name + 2);
        changed = false;
      }
    }

    if (ELEM(ob->type, OB_CURVE, OB_SURF)) {
      ID *obdata = ob->data;
      Curve *cu;

      cu = ob->data;

      if (((ob->type == OB_CURVE) && !(cu->flag & CU_3D)) && (apply_rot || apply_loc)) {
        BKE_reportf(
            reports,
            RPT_ERROR,
            "Rotation/Location can't apply to a 2D curve: Object \"%s\", %s \"%s\", aborting",
            ob->id.name + 2,
            BKE_idcode_to_name(GS(obdata->name)),
            obdata->name + 2);
        changed = false;
      }
      if (cu->key) {
        BKE_reportf(reports,
                    RPT_ERROR,
                    "Can't apply to a curve with shape-keys: Object \"%s\", %s \"%s\", aborting",
                    ob->id.name + 2,
                    BKE_idcode_to_name(GS(obdata->name)),
                    obdata->name + 2);
        changed = false;
      }
    }

    if (ob->type == OB_FONT) {
      if (apply_rot || apply_loc) {
        BKE_reportf(
            reports, RPT_ERROR, "Font's can only have scale applied: \"%s\"", ob->id.name + 2);
        changed = false;
      }
    }

    if (ob->type == OB_GPENCIL) {
      bGPdata *gpd = ob->data;
      if (gpd) {
        if (gpd->layers.first) {
          /* Unsupported configuration */
          bool has_unparented_layers = false;

          for (bGPDlayer *gpl = gpd->layers.first; gpl; gpl = gpl->next) {
            /* Parented layers aren't supported as we can't easily re-evaluate
             * the scene to sample parent movement */
            if (gpl->parent == NULL) {
              has_unparented_layers = true;
              break;
            }
          }

          if (has_unparented_layers == false) {
            BKE_reportf(reports,
                        RPT_ERROR,
                        "Can't apply to a GP datablock where all layers are parented: Object "
                        "\"%s\", %s \"%s\", aborting",
                        ob->id.name + 2,
                        BKE_idcode_to_name(ID_GD),
                        gpd->id.name + 2);
            changed = false;
          }
        }
        else {
          /* No layers/data */
          BKE_reportf(
              reports,
              RPT_ERROR,
              "Can't apply to GP datablock with no layers: Object \"%s\", %s \"%s\", aborting",
              ob->id.name + 2,
              BKE_idcode_to_name(ID_GD),
              gpd->id.name + 2);
        }
      }
    }

    if (ob->type == OB_LAMP) {
      Light *la = ob->data;
      if (la->type == LA_AREA) {
        if (apply_rot || apply_loc) {
          BKE_reportf(reports,
                      RPT_ERROR,
                      "Area Lights can only have scale applied: \"%s\"",
                      ob->id.name + 2);
          changed = false;
        }
      }
    }
  }
  CTX_DATA_END;

  if (!changed) {
    return OPERATOR_CANCELLED;
  }

  changed = false;

  /* now execute */
  int num_objects;
  Object **objects = sorted_selected_editable_objects(C, &num_objects);
  if (objects == NULL) {
    return OPERATOR_CANCELLED;
  }

  for (int object_index = 0; object_index < num_objects; ++object_index) {
    Object *ob = objects[object_index];

    /* calculate rotation/scale matrix */
    if (apply_scale && apply_rot) {
      BKE_object_to_mat3(ob, rsmat);
    }
    else if (apply_scale) {
      BKE_object_scale_to_mat3(ob, rsmat);
    }
    else if (apply_rot) {
      float tmat[3][3], timat[3][3];

      /* simple rotation matrix */
      BKE_object_rot_to_mat3(ob, rsmat, true);

      /* correct for scale, note mul_m3_m3m3 has swapped args! */
      BKE_object_scale_to_mat3(ob, tmat);
      invert_m3_m3(timat, tmat);
      mul_m3_m3m3(rsmat, timat, rsmat);
      mul_m3_m3m3(rsmat, rsmat, tmat);
    }
    else {
      unit_m3(rsmat);
    }

    copy_m4_m3(mat, rsmat);

    /* calculate translation */
    if (apply_loc) {
      copy_v3_v3(mat[3], ob->loc);

      if (!(apply_scale && apply_rot)) {
        float tmat[3][3];
        /* correct for scale and rotation that is still applied */
        BKE_object_to_mat3(ob, obmat);
        invert_m3_m3(iobmat, obmat);
        mul_m3_m3m3(tmat, rsmat, iobmat);
        mul_m3_v3(tmat, mat[3]);
      }
    }

    /* apply to object data */
    if (ob->type == OB_MESH) {
      Mesh *me = ob->data;

      if (apply_scale) {
        multiresModifier_scale_disp(depsgraph, scene, ob);
      }

      /* adjust data */
      BKE_mesh_transform(me, mat, true);

      /* update normals */
      BKE_mesh_calc_normals(me);
    }
    else if (ob->type == OB_ARMATURE) {
      ED_armature_transform_apply(bmain, ob, mat, do_props);
    }
    else if (ob->type == OB_LATTICE) {
      Lattice *lt = ob->data;

      BKE_lattice_transform(lt, mat, true);
    }
    else if (ob->type == OB_MBALL) {
      MetaBall *mb = ob->data;
      BKE_mball_transform(mb, mat, do_props);
    }
    else if (ELEM(ob->type, OB_CURVE, OB_SURF)) {
      Curve *cu = ob->data;
      scale = mat3_to_scale(rsmat);
      BKE_curve_transform_ex(cu, mat, true, do_props, scale);
    }
    else if (ob->type == OB_FONT) {
      Curve *cu = ob->data;
      int i;

      scale = mat3_to_scale(rsmat);

      for (i = 0; i < cu->totbox; i++) {
        TextBox *tb = &cu->tb[i];
        tb->x *= scale;
        tb->y *= scale;
        tb->w *= scale;
        tb->h *= scale;
      }

      if (do_props) {
        cu->fsize *= scale;
      }
    }
    else if (ob->type == OB_GPENCIL) {
      bGPdata *gpd = ob->data;
      BKE_gpencil_transform(gpd, mat);
    }
    else if (ob->type == OB_CAMERA) {
      MovieClip *clip = BKE_object_movieclip_get(scene, ob, false);

      /* applying scale on camera actually scales clip's reconstruction.
       * of there's clip assigned to camera nothing to do actually.
       */
      if (!clip) {
        continue;
      }

      if (apply_scale) {
        BKE_tracking_reconstruction_scale(&clip->tracking, ob->scale);
      }
    }
    else if (ob->type == OB_EMPTY) {
      /* It's possible for empties too, even though they don't
       * really have obdata, since we can simply apply the maximum
       * scaling to the empty's drawsize.
       *
       * Core Assumptions:
       * 1) Most scaled empties have uniform scaling
       *    (i.e. for visibility reasons), AND/OR
       * 2) Preserving non-uniform scaling is not that important,
       *    and is something that many users would be willing to
       *    sacrifice for having an easy way to do this.
       */

      if ((apply_loc == false) && (apply_rot == false) && (apply_scale == true)) {
        float max_scale = max_fff(fabsf(ob->scale[0]), fabsf(ob->scale[1]), fabsf(ob->scale[2]));
        ob->empty_drawsize *= max_scale;
      }
    }
    else if (ob->type == OB_LAMP) {
      Light *la = ob->data;
      if (la->type != LA_AREA) {
        continue;
      }

      bool keeps_aspect_ratio = compare_ff_relative(rsmat[0][0], rsmat[1][1], FLT_EPSILON, 64);
      if ((la->area_shape == LA_AREA_SQUARE) && !keeps_aspect_ratio) {
        la->area_shape = LA_AREA_RECT;
        la->area_sizey = la->area_size;
      }
      else if ((la->area_shape == LA_AREA_DISK) && !keeps_aspect_ratio) {
        la->area_shape = LA_AREA_ELLIPSE;
        la->area_sizey = la->area_size;
      }

      la->area_size *= rsmat[0][0];
      la->area_sizey *= rsmat[1][1];
      la->area_sizez *= rsmat[2][2];
    }
    else {
      continue;
    }

    if (apply_loc) {
      zero_v3(ob->loc);
    }
    if (apply_scale) {
      ob->scale[0] = ob->scale[1] = ob->scale[2] = 1.0f;
    }
    if (apply_rot) {
      zero_v3(ob->rot);
      unit_qt(ob->quat);
      unit_axis_angle(ob->rotAxis, &ob->rotAngle);
    }

    Object *ob_eval = DEG_get_evaluated_object(depsgraph, ob);
    BKE_object_transform_copy(ob_eval, ob);

    BKE_object_where_is_calc(depsgraph, scene, ob_eval);
    if (ob->type == OB_ARMATURE) {
      /* needed for bone parents */
      BKE_armature_copy_bone_transforms(ob_eval->data, ob->data);
      BKE_pose_where_is(depsgraph, scene, ob_eval);
    }

    ignore_parent_tx(bmain, depsgraph, scene, ob);

    DEG_id_tag_update(&ob->id, ID_RECALC_TRANSFORM | ID_RECALC_GEOMETRY);

    changed = true;
  }

  MEM_freeN(objects);

  if (!changed) {
    BKE_report(reports, RPT_WARNING, "Objects have no data to transform");
    return OPERATOR_CANCELLED;
  }

  WM_event_add_notifier(C, NC_OBJECT | ND_TRANSFORM, NULL);
  return OPERATOR_FINISHED;
}

static int visual_transform_apply_exec(bContext *C, wmOperator *UNUSED(op))
{
  Scene *scene = CTX_data_scene(C);
<<<<<<< HEAD
  Depsgraph *depsgraph = CTX_data_ensure_evaluated_depsgraph(C);
=======
  Depsgraph *depsgraph = CTX_data_evaluated_depsgraph(C);
>>>>>>> 9d6b5e23
  bool changed = false;

  CTX_DATA_BEGIN (C, Object *, ob, selected_editable_objects) {
    Object *ob_eval = DEG_get_evaluated_object(depsgraph, ob);
    BKE_object_where_is_calc(depsgraph, scene, ob_eval);
    BKE_object_apply_mat4(ob_eval, ob_eval->obmat, true, true);
    BKE_object_transform_copy(ob, ob_eval);

    /* update for any children that may get moved */
    DEG_id_tag_update(&ob->id, ID_RECALC_TRANSFORM);

    changed = true;
  }
  CTX_DATA_END;

  if (!changed) {
    return OPERATOR_CANCELLED;
  }

  WM_event_add_notifier(C, NC_OBJECT | ND_TRANSFORM, NULL);
  return OPERATOR_FINISHED;
}

void OBJECT_OT_visual_transform_apply(wmOperatorType *ot)
{
  /* identifiers */
  ot->name = "Apply Visual Transform";
  ot->description = "Apply the object's visual transformation to its data";
  ot->idname = "OBJECT_OT_visual_transform_apply";

  /* api callbacks */
  ot->exec = visual_transform_apply_exec;
  ot->poll = ED_operator_scene_editable;

  /* flags */
  ot->flag = OPTYPE_REGISTER | OPTYPE_UNDO;
}

static int object_transform_apply_exec(bContext *C, wmOperator *op)
{
  const bool loc = RNA_boolean_get(op->ptr, "location");
  const bool rot = RNA_boolean_get(op->ptr, "rotation");
  const bool sca = RNA_boolean_get(op->ptr, "scale");
  const bool do_props = RNA_boolean_get(op->ptr, "properties");

  if (loc || rot || sca) {
    return apply_objects_internal(C, op->reports, loc, rot, sca, do_props);
  }
  else {
    /* allow for redo */
    return OPERATOR_FINISHED;
  }
}

void OBJECT_OT_transform_apply(wmOperatorType *ot)
{
  /* identifiers */
  ot->name = "Apply Object Transform";
  ot->description = "Apply the object's transformation to its data";
  ot->idname = "OBJECT_OT_transform_apply";

  /* api callbacks */
  ot->exec = object_transform_apply_exec;
  ot->poll = ED_operator_objectmode;

  /* flags */
  ot->flag = OPTYPE_REGISTER | OPTYPE_UNDO;

  RNA_def_boolean(ot->srna, "location", true, "Location", "");
  RNA_def_boolean(ot->srna, "rotation", true, "Rotation", "");
  RNA_def_boolean(ot->srna, "scale", true, "Scale", "");
  RNA_def_boolean(ot->srna,
                  "properties",
                  true,
                  "Apply Properties",
                  "Modify properties such as curve vertex radius, font size and bone envelope");
}

/********************* Set Object Center ************************/

enum {
  GEOMETRY_TO_ORIGIN = 0,
  ORIGIN_TO_GEOMETRY,
  ORIGIN_TO_CURSOR,
  ORIGIN_TO_CENTER_OF_MASS_SURFACE,
  ORIGIN_TO_CENTER_OF_MASS_VOLUME,
};

static int object_origin_set_exec(bContext *C, wmOperator *op)
{
  Main *bmain = CTX_data_main(C);
  Scene *scene = CTX_data_scene(C);
  Object *obact = CTX_data_active_object(C);
  Object *obedit = CTX_data_edit_object(C);
<<<<<<< HEAD
  Depsgraph *depsgraph = CTX_data_ensure_evaluated_depsgraph(C);
=======
  Depsgraph *depsgraph = CTX_data_evaluated_depsgraph(C);
>>>>>>> 9d6b5e23
  Object *tob;
  float cent[3], cent_neg[3], centn[3];
  const float *cursor = scene->cursor.location;
  int centermode = RNA_enum_get(op->ptr, "type");

  /* keep track of what is changed */
  int tot_change = 0, tot_lib_error = 0, tot_multiuser_arm_error = 0;

  if (obedit && centermode != GEOMETRY_TO_ORIGIN) {
    BKE_report(op->reports, RPT_ERROR, "Operation cannot be performed in edit mode");
    return OPERATOR_CANCELLED;
  }

  int around;
  {
    PropertyRNA *prop_center = RNA_struct_find_property(op->ptr, "center");
    if (RNA_property_is_set(op->ptr, prop_center)) {
      around = RNA_property_enum_get(op->ptr, prop_center);
    }
    else {
      if (scene->toolsettings->transform_pivot_point == V3D_AROUND_CENTER_BOUNDS) {
        around = V3D_AROUND_CENTER_BOUNDS;
      }
      else {
        around = V3D_AROUND_CENTER_MEDIAN;
      }
      RNA_property_enum_set(op->ptr, prop_center, around);
    }
  }

  zero_v3(cent);

  if (obedit) {
    if (obedit->type == OB_MESH) {
      Mesh *me = obedit->data;
      BMEditMesh *em = me->edit_mesh;
      BMVert *eve;
      BMIter iter;

      if (centermode == ORIGIN_TO_CURSOR) {
        copy_v3_v3(cent, cursor);
        invert_m4_m4(obedit->imat, obedit->obmat);
        mul_m4_v3(obedit->imat, cent);
      }
      else {
        if (around == V3D_AROUND_CENTER_MEDIAN) {
          if (em->bm->totvert) {
            const float total_div = 1.0f / (float)em->bm->totvert;
            BM_ITER_MESH (eve, &iter, em->bm, BM_VERTS_OF_MESH) {
              madd_v3_v3fl(cent, eve->co, total_div);
            }
          }
        }
        else {
          float min[3], max[3];
          INIT_MINMAX(min, max);
          BM_ITER_MESH (eve, &iter, em->bm, BM_VERTS_OF_MESH) {
            minmax_v3v3_v3(min, max, eve->co);
          }
          mid_v3_v3v3(cent, min, max);
        }
      }

      BM_ITER_MESH (eve, &iter, em->bm, BM_VERTS_OF_MESH) {
        sub_v3_v3(eve->co, cent);
      }

      EDBM_mesh_normals_update(em);
      tot_change++;
      DEG_id_tag_update(&obedit->id, ID_RECALC_GEOMETRY);
    }
  }

  int num_objects;
  Object **objects = sorted_selected_editable_objects(C, &num_objects);
  if (objects == NULL) {
    return OPERATOR_CANCELLED;
  }

  /* reset flags */
  for (int object_index = 0; object_index < num_objects; ++object_index) {
    Object *ob = objects[object_index];
    ob->flag &= ~OB_DONE;

    /* move active first */
    if (ob == obact) {
      memmove(&objects[1], objects, object_index * sizeof(Object *));
      objects[0] = ob;
    }
  }

  for (tob = bmain->objects.first; tob; tob = tob->id.next) {
    if (tob->data) {
      ((ID *)tob->data)->tag &= ~LIB_TAG_DOIT;
    }
    if (tob->instance_collection) {
      ((ID *)tob->instance_collection)->tag &= ~LIB_TAG_DOIT;
    }
  }

  for (int object_index = 0; object_index < num_objects; ++object_index) {
    Object *ob = objects[object_index];

    if ((ob->flag & OB_DONE) == 0) {
      bool do_inverse_offset = false;
      ob->flag |= OB_DONE;

      if (centermode == ORIGIN_TO_CURSOR) {
        copy_v3_v3(cent, cursor);
        invert_m4_m4(ob->imat, ob->obmat);
        mul_m4_v3(ob->imat, cent);
      }

      if (ob->data == NULL) {
        /* special support for dupligroups */
        if ((ob->transflag & OB_DUPLICOLLECTION) && ob->instance_collection &&
            (ob->instance_collection->id.tag & LIB_TAG_DOIT) == 0) {
          if (ID_IS_LINKED(ob->instance_collection)) {
            tot_lib_error++;
          }
          else {
            if (centermode == ORIGIN_TO_CURSOR) {
              /* done */
            }
            else {
              float min[3], max[3];
              /* only bounds support */
              INIT_MINMAX(min, max);
              BKE_object_minmax_dupli(depsgraph, scene, ob, min, max, true);
              mid_v3_v3v3(cent, min, max);
              invert_m4_m4(ob->imat, ob->obmat);
              mul_m4_v3(ob->imat, cent);
            }

            add_v3_v3(ob->instance_collection->instance_offset, cent);

            tot_change++;
            ob->instance_collection->id.tag |= LIB_TAG_DOIT;
            do_inverse_offset = true;
          }
        }
      }
      else if (ID_IS_LINKED(ob->data)) {
        tot_lib_error++;
      }

      if (obedit == NULL && ob->type == OB_MESH) {
        Mesh *me = ob->data;

        if (centermode == ORIGIN_TO_CURSOR) {
          /* done */
        }
        else if (centermode == ORIGIN_TO_CENTER_OF_MASS_SURFACE) {
          BKE_mesh_center_of_surface(me, cent);
        }
        else if (centermode == ORIGIN_TO_CENTER_OF_MASS_VOLUME) {
          BKE_mesh_center_of_volume(me, cent);
        }
        else if (around == V3D_AROUND_CENTER_MEDIAN) {
          BKE_mesh_center_median(me, cent);
        }
        else {
          BKE_mesh_center_bounds(me, cent);
        }

        negate_v3_v3(cent_neg, cent);
        BKE_mesh_translate(me, cent_neg, 1);

        tot_change++;
        me->id.tag |= LIB_TAG_DOIT;
        do_inverse_offset = true;
      }
      else if (ELEM(ob->type, OB_CURVE, OB_SURF)) {
        Curve *cu = ob->data;

        if (centermode == ORIGIN_TO_CURSOR) { /* done */
        }
        else if (around == V3D_AROUND_CENTER_MEDIAN) {
          BKE_curve_center_median(cu, cent);
        }
        else {
          BKE_curve_center_bounds(cu, cent);
        }

        /* don't allow Z change if curve is 2D */
        if ((ob->type == OB_CURVE) && !(cu->flag & CU_3D)) {
          cent[2] = 0.0;
        }

        negate_v3_v3(cent_neg, cent);
        BKE_curve_translate(cu, cent_neg, 1);

        tot_change++;
        cu->id.tag |= LIB_TAG_DOIT;
        do_inverse_offset = true;

        if (obedit) {
          if (centermode == GEOMETRY_TO_ORIGIN) {
            DEG_id_tag_update(&obedit->id, ID_RECALC_GEOMETRY);
          }
          break;
        }
      }
      else if (ob->type == OB_FONT) {
        /* get from bb */

        Curve *cu = ob->data;

        if (ob->runtime.bb == NULL && (centermode != ORIGIN_TO_CURSOR)) {
          /* do nothing*/
        }
        else {
          if (centermode == ORIGIN_TO_CURSOR) {
            /* done */
          }
          else {
            /* extra 0.5 is the height o above line */
            cent[0] = 0.5f * (ob->runtime.bb->vec[4][0] + ob->runtime.bb->vec[0][0]);
            cent[1] = 0.5f * (ob->runtime.bb->vec[0][1] + ob->runtime.bb->vec[2][1]);
          }

          cent[2] = 0.0f;

          cu->xof = cu->xof - cent[0];
          cu->yof = cu->yof - cent[1];

          tot_change++;
          cu->id.tag |= LIB_TAG_DOIT;
          do_inverse_offset = true;
        }
      }
      else if (ob->type == OB_ARMATURE) {
        bArmature *arm = ob->data;

        if (ID_REAL_USERS(arm) > 1) {
#if 0
          BKE_report(op->reports, RPT_ERROR, "Cannot apply to a multi user armature");
          return;
#endif
          tot_multiuser_arm_error++;
        }
        else {
          /* Function to recenter armatures in editarmature.c
           * Bone + object locations are handled there.
           */
          ED_armature_origin_set(bmain, ob, cursor, centermode, around);

          tot_change++;
          arm->id.tag |= LIB_TAG_DOIT;
          /* do_inverse_offset = true; */ /* docenter_armature() handles this */

          Object *ob_eval = DEG_get_evaluated_object(depsgraph, ob);
          BKE_object_transform_copy(ob_eval, ob);
<<<<<<< HEAD
          BKE_armature_copy_bone_transforms(ob_eval->data, ob->data);
=======
>>>>>>> 9d6b5e23
          BKE_object_where_is_calc(depsgraph, scene, ob_eval);
          BKE_pose_where_is(depsgraph, scene, ob_eval); /* needed for bone parents */

          ignore_parent_tx(bmain, depsgraph, scene, ob);

          if (obedit) {
            break;
          }
        }
      }
      else if (ob->type == OB_MBALL) {
        MetaBall *mb = ob->data;

        if (centermode == ORIGIN_TO_CURSOR) { /* done */
        }
        else if (around == V3D_AROUND_CENTER_MEDIAN) {
          BKE_mball_center_median(mb, cent);
        }
        else {
          BKE_mball_center_bounds(mb, cent);
        }

        negate_v3_v3(cent_neg, cent);
        BKE_mball_translate(mb, cent_neg);

        tot_change++;
        mb->id.tag |= LIB_TAG_DOIT;
        do_inverse_offset = true;

        if (obedit) {
          if (centermode == GEOMETRY_TO_ORIGIN) {
            DEG_id_tag_update(&obedit->id, ID_RECALC_GEOMETRY);
          }
          break;
        }
      }
      else if (ob->type == OB_LATTICE) {
        Lattice *lt = ob->data;

        if (centermode == ORIGIN_TO_CURSOR) { /* done */
        }
        else if (around == V3D_AROUND_CENTER_MEDIAN) {
          BKE_lattice_center_median(lt, cent);
        }
        else {
          BKE_lattice_center_bounds(lt, cent);
        }

        negate_v3_v3(cent_neg, cent);
        BKE_lattice_translate(lt, cent_neg, 1);

        tot_change++;
        lt->id.tag |= LIB_TAG_DOIT;
        do_inverse_offset = true;
      }
      else if (ob->type == OB_GPENCIL) {
        bGPdata *gpd = ob->data;
        float gpcenter[3];
        if (gpd) {
          if (centermode == ORIGIN_TO_GEOMETRY) {
            zero_v3(gpcenter);
            BKE_gpencil_centroid_3d(gpd, gpcenter);
            add_v3_v3(gpcenter, ob->obmat[3]);
          }
          if (centermode == ORIGIN_TO_CURSOR) {
            copy_v3_v3(gpcenter, cursor);
          }
          if ((centermode == ORIGIN_TO_GEOMETRY) || (centermode == ORIGIN_TO_CURSOR)) {
            bGPDspoint *pt;
            float imat[3][3], bmat[3][3];
            float offset_global[3];
            float offset_local[3];
            int i;

            sub_v3_v3v3(offset_global, gpcenter, ob->obmat[3]);
            copy_m3_m4(bmat, obact->obmat);
            invert_m3_m3(imat, bmat);
            mul_m3_v3(imat, offset_global);
            mul_v3_m3v3(offset_local, imat, offset_global);

            float diff_mat[4][4];
            float inverse_diff_mat[4][4];

            /* recalculate all strokes
             * (all layers are considered without evaluating lock attributes) */
            for (bGPDlayer *gpl = gpd->layers.first; gpl; gpl = gpl->next) {
              /* calculate difference matrix */
              ED_gpencil_parent_location(depsgraph, obact, gpd, gpl, diff_mat);
              /* undo matrix */
              invert_m4_m4(inverse_diff_mat, diff_mat);
              for (bGPDframe *gpf = gpl->frames.first; gpf; gpf = gpf->next) {
                for (bGPDstroke *gps = gpf->strokes.first; gps; gps = gps->next) {
                  /* skip strokes that are invalid for current view */
                  if (ED_gpencil_stroke_can_use(C, gps) == false) {
                    continue;
                  }

                  for (i = 0, pt = gps->points; i < gps->totpoints; i++, pt++) {
                    float mpt[3];
                    mul_v3_m4v3(mpt, inverse_diff_mat, &pt->x);
                    sub_v3_v3(mpt, offset_local);
                    mul_v3_m4v3(&pt->x, diff_mat, mpt);
                  }
                }
              }
            }
            tot_change++;
            if (centermode == ORIGIN_TO_GEOMETRY) {
              copy_v3_v3(ob->loc, gpcenter);
            }
            DEG_id_tag_update(&gpd->id, ID_RECALC_TRANSFORM | ID_RECALC_GEOMETRY);
            DEG_id_tag_update(&ob->id, ID_RECALC_TRANSFORM);

            ob->id.tag |= LIB_TAG_DOIT;
            do_inverse_offset = true;
          }
          else {
            BKE_report(op->reports,
                       RPT_WARNING,
                       "Grease Pencil Object does not support this set origin option");
          }
        }
      }

      /* offset other selected objects */
      if (do_inverse_offset && (centermode != GEOMETRY_TO_ORIGIN)) {
        float obmat[4][4];

        /* was the object data modified
         * note: the functions above must set 'cent' */

        /* convert the offset to parent space */
        BKE_object_to_mat4(ob, obmat);
        mul_v3_mat3_m4v3(centn, obmat, cent); /* omit translation part */

        add_v3_v3(ob->loc, centn);

        Object *ob_eval = DEG_get_evaluated_object(depsgraph, ob);
        BKE_object_transform_copy(ob_eval, ob);
        BKE_object_where_is_calc(depsgraph, scene, ob_eval);
        if (ob->type == OB_ARMATURE) {
          /* needed for bone parents */
<<<<<<< HEAD
          BKE_armature_copy_bone_transforms(ob_eval->data, ob->data);
=======
>>>>>>> 9d6b5e23
          BKE_pose_where_is(depsgraph, scene, ob_eval);
        }

        ignore_parent_tx(bmain, depsgraph, scene, ob);

        /* other users? */
        // CTX_DATA_BEGIN (C, Object *, ob_other, selected_editable_objects)
        //{

        /* use existing context looper */
        for (int other_object_index = 0; other_object_index < num_objects; ++other_object_index) {
          Object *ob_other = objects[other_object_index];

          if ((ob_other->flag & OB_DONE) == 0 &&
              ((ob->data && (ob->data == ob_other->data)) ||
               (ob->instance_collection == ob_other->instance_collection &&
                (ob->transflag | ob_other->transflag) & OB_DUPLICOLLECTION))) {
            ob_other->flag |= OB_DONE;
            DEG_id_tag_update(&ob_other->id, ID_RECALC_TRANSFORM | ID_RECALC_GEOMETRY);

            mul_v3_mat3_m4v3(centn, ob_other->obmat, cent); /* omit translation part */
            add_v3_v3(ob_other->loc, centn);

            Object *ob_other_eval = DEG_get_evaluated_object(depsgraph, ob_other);
            BKE_object_transform_copy(ob_other_eval, ob_other);
            BKE_object_where_is_calc(depsgraph, scene, ob_other_eval);
            if (ob_other->type == OB_ARMATURE) {
              /* needed for bone parents */
<<<<<<< HEAD
              BKE_armature_copy_bone_transforms(ob_eval->data, ob->data);
=======
>>>>>>> 9d6b5e23
              BKE_pose_where_is(depsgraph, scene, ob_other_eval);
            }
            ignore_parent_tx(bmain, depsgraph, scene, ob_other);
          }
        }
        // CTX_DATA_END;
      }
    }
  }
  MEM_freeN(objects);

  for (tob = bmain->objects.first; tob; tob = tob->id.next) {
    if (tob->data && (((ID *)tob->data)->tag & LIB_TAG_DOIT)) {
      BKE_object_batch_cache_dirty_tag(tob);
      DEG_id_tag_update(&tob->id, ID_RECALC_TRANSFORM | ID_RECALC_GEOMETRY);
    }
    /* special support for dupligroups */
    else if (tob->instance_collection && tob->instance_collection->id.tag & LIB_TAG_DOIT) {
      DEG_id_tag_update(&tob->id, ID_RECALC_TRANSFORM);
      DEG_id_tag_update(&tob->instance_collection->id, ID_RECALC_COPY_ON_WRITE);
    }
  }

  if (tot_change) {
    WM_event_add_notifier(C, NC_OBJECT | ND_TRANSFORM, NULL);
  }

  /* Warn if any errors occurred */
  if (tot_lib_error + tot_multiuser_arm_error) {
    BKE_reportf(op->reports,
                RPT_WARNING,
                "%i object(s) not centered, %i changed:",
                tot_lib_error + tot_multiuser_arm_error,
                tot_change);
    if (tot_lib_error) {
      BKE_reportf(op->reports, RPT_WARNING, "|%i linked library object(s)", tot_lib_error);
    }
    if (tot_multiuser_arm_error) {
      BKE_reportf(
          op->reports, RPT_WARNING, "|%i multiuser armature object(s)", tot_multiuser_arm_error);
    }
  }

  return OPERATOR_FINISHED;
}

void OBJECT_OT_origin_set(wmOperatorType *ot)
{
  static const EnumPropertyItem prop_set_center_types[] = {
      {GEOMETRY_TO_ORIGIN,
       "GEOMETRY_ORIGIN",
       0,
       "Geometry to Origin",
       "Move object geometry to object origin"},
      {ORIGIN_TO_GEOMETRY,
       "ORIGIN_GEOMETRY",
       0,
       "Origin to Geometry",
       "Calculate the center of geometry based on the current pivot point (median, otherwise "
       "bounding-box)"},
      {ORIGIN_TO_CURSOR,
       "ORIGIN_CURSOR",
       0,
       "Origin to 3D Cursor",
       "Move object origin to position of the 3D cursor"},
      /* Intentional naming mismatch since some scripts refer to this. */
      {ORIGIN_TO_CENTER_OF_MASS_SURFACE,
       "ORIGIN_CENTER_OF_MASS",
       0,
       "Origin to Center of Mass (Surface)",
       "Calculate the center of mass from the surface area"},
      {ORIGIN_TO_CENTER_OF_MASS_VOLUME,
       "ORIGIN_CENTER_OF_VOLUME",
       0,
       "Origin to Center of Mass (Volume)",
       "Calculate the center of mass from the volume (must be manifold geometry with consistent "
       "normals)"},
      {0, NULL, 0, NULL, NULL},
  };

  static const EnumPropertyItem prop_set_bounds_types[] = {
      {V3D_AROUND_CENTER_MEDIAN, "MEDIAN", 0, "Median Center", ""},
      {V3D_AROUND_CENTER_BOUNDS, "BOUNDS", 0, "Bounds Center", ""},
      {0, NULL, 0, NULL, NULL},
  };

  /* identifiers */
  ot->name = "Set Origin";
  ot->description =
      "Set the object's origin, by either moving the data, or set to center of data, or use 3D "
      "cursor";
  ot->idname = "OBJECT_OT_origin_set";

  /* api callbacks */
  ot->invoke = WM_menu_invoke;
  ot->exec = object_origin_set_exec;

  ot->poll = ED_operator_scene_editable;

  /* flags */
  ot->flag = OPTYPE_REGISTER | OPTYPE_UNDO;

  ot->prop = RNA_def_enum(ot->srna, "type", prop_set_center_types, 0, "Type", "");
  RNA_def_enum(ot->srna, "center", prop_set_bounds_types, V3D_AROUND_CENTER_MEDIAN, "Center", "");
}

/* -------------------------------------------------------------------- */
/** \name Transform Axis Target
 *
 * Note this is an experimental operator to point lights/cameras at objects.
 * We may re-work how this behaves based on user feedback.
 * - campbell.
 * \{ */

/** When using multiple objects, apply their relative rotational offset to the active object. */
#define USE_RELATIVE_ROTATION
/** Disable overlays, ignoring user setting (light wire gets in the way). */
#define USE_RENDER_OVERRIDE
/** Calculate a depth if the cursor isn't already over a depth
 * (not essential but feels buggy without). */
#define USE_FAKE_DEPTH_INIT

struct XFormAxisItem {
  Object *ob;
  float rot_mat[3][3];
  void *obtfm;
  float xform_dist;

#ifdef USE_RELATIVE_ROTATION
  /* use when translating multiple */
  float xform_rot_offset[3][3];
#endif
};

struct XFormAxisData {
  ViewContext vc;
  struct {
    float depth;
    float normal[3];
    bool is_depth_valid;
    bool is_normal_valid;
  } prev;

  struct XFormAxisItem *object_data;
  uint object_data_len;
  bool is_translate;

  int init_event;
};

#ifdef USE_FAKE_DEPTH_INIT
static void object_transform_axis_target_calc_depth_init(struct XFormAxisData *xfd,
                                                         const int mval[2])
{
  struct XFormAxisItem *item = xfd->object_data;
  float view_co_a[3], view_co_b[3];
  const float mval_fl[2] = {UNPACK2(mval)};
  ED_view3d_win_to_ray(xfd->vc.ar, mval_fl, view_co_a, view_co_b);
  add_v3_v3(view_co_b, view_co_a);
  float center[3] = {0.0f};
  int center_tot = 0;
  for (int i = 0; i < xfd->object_data_len; i++, item++) {
    const Object *ob = item->ob;
    const float *ob_co_a = ob->obmat[3];
    float ob_co_b[3];
    add_v3_v3v3(ob_co_b, ob->obmat[3], ob->obmat[2]);
    float view_isect[3], ob_isect[3];
    if (isect_line_line_v3(view_co_a, view_co_b, ob_co_a, ob_co_b, view_isect, ob_isect)) {
      add_v3_v3(center, view_isect);
      center_tot += 1;
    }
  }
  if (center_tot) {
    mul_v3_fl(center, 1.0f / center_tot);
    float center_proj[3];
    ED_view3d_project(xfd->vc.ar, center, center_proj);
    xfd->prev.depth = center_proj[2];
    xfd->prev.is_depth_valid = true;
  }
}
#endif /* USE_FAKE_DEPTH_INIT */

static bool object_is_target_compat(const Object *ob)
{
  if (ob->type == OB_LAMP) {
    const Light *la = ob->data;
    if (ELEM(la->type, LA_SUN, LA_SPOT, LA_AREA)) {
      return true;
    }
  }
  /* We might want to enable this later, for now just lights. */
#if 0
  else if (ob->type == OB_CAMERA) {
    return true;
  }
#endif
  return false;
}

static void object_transform_axis_target_free_data(wmOperator *op)
{
  struct XFormAxisData *xfd = op->customdata;
  struct XFormAxisItem *item = xfd->object_data;

#ifdef USE_RENDER_OVERRIDE
  if (xfd->vc.rv3d->depths) {
    xfd->vc.rv3d->depths->damaged = true;
  }
#endif

  for (int i = 0; i < xfd->object_data_len; i++, item++) {
    MEM_freeN(item->obtfm);
  }
  MEM_freeN(xfd->object_data);
  MEM_freeN(xfd);
  op->customdata = NULL;
}

/* We may want to expose as alternative to: BKE_object_apply_rotation */
static void object_apply_rotation(Object *ob, const float rmat[3][3])
{
  float size[3];
  float loc[3];
  float rmat4[4][4];
  copy_m4_m3(rmat4, rmat);

  copy_v3_v3(size, ob->scale);
  copy_v3_v3(loc, ob->loc);
  BKE_object_apply_mat4(ob, rmat4, true, true);
  copy_v3_v3(ob->scale, size);
  copy_v3_v3(ob->loc, loc);
}
/* We may want to extract this to: BKE_object_apply_location */
static void object_apply_location(Object *ob, const float loc[3])
{
  /* quick but weak */
  Object ob_prev = *ob;
  float mat[4][4];
  copy_m4_m4(mat, ob->obmat);
  copy_v3_v3(mat[3], loc);
  BKE_object_apply_mat4(ob, mat, true, true);
  copy_v3_v3(mat[3], ob->loc);
  *ob = ob_prev;
  copy_v3_v3(ob->loc, mat[3]);
}

static void object_orient_to_location(Object *ob,
                                      float rot_orig[3][3],
                                      const float axis[3],
                                      const float location[3])
{
  float delta[3];
  sub_v3_v3v3(delta, ob->obmat[3], location);
  if (normalize_v3(delta) != 0.0f) {
    if (len_squared_v3v3(delta, axis) > FLT_EPSILON) {
      float delta_rot[3][3];
      float final_rot[3][3];
      rotation_between_vecs_to_mat3(delta_rot, axis, delta);

      mul_m3_m3m3(final_rot, delta_rot, rot_orig);

      object_apply_rotation(ob, final_rot);

      DEG_id_tag_update(&ob->id, ID_RECALC_TRANSFORM);
    }
  }
}

static void object_transform_axis_target_cancel(bContext *C, wmOperator *op)
{
  struct XFormAxisData *xfd = op->customdata;
  struct XFormAxisItem *item = xfd->object_data;
  for (int i = 0; i < xfd->object_data_len; i++, item++) {
    BKE_object_tfm_restore(item->ob, item->obtfm);
    DEG_id_tag_update(&item->ob->id, ID_RECALC_TRANSFORM);
    WM_event_add_notifier(C, NC_OBJECT | ND_TRANSFORM, item->ob);
  }

  object_transform_axis_target_free_data(op);
}

static int object_transform_axis_target_invoke(bContext *C, wmOperator *op, const wmEvent *event)
{
  ViewContext vc;
  ED_view3d_viewcontext_init(C, &vc);

  if (vc.obact == NULL || !object_is_target_compat(vc.obact)) {
    /* Falls back to texture space transform. */
    return OPERATOR_PASS_THROUGH;
  }

#ifdef USE_RENDER_OVERRIDE
  int flag2_prev = vc.v3d->flag2;
  vc.v3d->flag2 |= V3D_HIDE_OVERLAYS;
#endif

  ED_view3d_autodist_init(vc.depsgraph, vc.ar, vc.v3d, 0);

  if (vc.rv3d->depths != NULL) {
    vc.rv3d->depths->damaged = true;
  }
  ED_view3d_depth_update(vc.ar);

#ifdef USE_RENDER_OVERRIDE
  vc.v3d->flag2 = flag2_prev;
#endif

  if (vc.rv3d->depths == NULL) {
    BKE_report(op->reports, RPT_WARNING, "Unable to access depth buffer, using view plane");
    return OPERATOR_CANCELLED;
  }

  ED_region_tag_redraw(vc.ar);

  struct XFormAxisData *xfd;
  xfd = op->customdata = MEM_callocN(sizeof(struct XFormAxisData), __func__);

  /* Don't change this at runtime. */
  xfd->vc = vc;
  xfd->vc.mval[0] = event->mval[0];
  xfd->vc.mval[1] = event->mval[1];

  xfd->prev.depth = 1.0f;
  xfd->prev.is_depth_valid = false;
  xfd->prev.is_normal_valid = false;
  xfd->is_translate = false;

  xfd->init_event = WM_userdef_event_type_from_keymap_type(event->type);

  {
    struct XFormAxisItem *object_data = NULL;
    BLI_array_declare(object_data);

    struct XFormAxisItem *item = BLI_array_append_ret(object_data);
    item->ob = xfd->vc.obact;

    CTX_DATA_BEGIN (C, Object *, ob, selected_editable_objects) {
      if ((ob != xfd->vc.obact) && object_is_target_compat(ob)) {
        item = BLI_array_append_ret(object_data);
        item->ob = ob;
      }
    }
    CTX_DATA_END;

    xfd->object_data = object_data;
    xfd->object_data_len = BLI_array_len(object_data);

    if (xfd->object_data_len != BLI_array_len(object_data)) {
      xfd->object_data = MEM_reallocN(xfd->object_data,
                                      xfd->object_data_len * sizeof(*xfd->object_data));
    }
  }

  {
    struct XFormAxisItem *item = xfd->object_data;
    for (int i = 0; i < xfd->object_data_len; i++, item++) {
      item->obtfm = BKE_object_tfm_backup(item->ob);
      BKE_object_rot_to_mat3(item->ob, item->rot_mat, true);
    }
  }

  WM_event_add_modal_handler(C, op);

  return OPERATOR_RUNNING_MODAL;
}

static int object_transform_axis_target_modal(bContext *C, wmOperator *op, const wmEvent *event)
{
  struct XFormAxisData *xfd = op->customdata;
  ARegion *ar = xfd->vc.ar;

  view3d_operator_needs_opengl(C);

  const bool is_translate = (event->ctrl != 0);
  const bool is_translate_init = is_translate && (xfd->is_translate != is_translate);

  if (event->type == MOUSEMOVE || is_translate_init) {
    const ViewDepths *depths = xfd->vc.rv3d->depths;
    if (depths && ((unsigned int)event->mval[0] < depths->w) &&
        ((unsigned int)event->mval[1] < depths->h)) {
      double depth = (double)ED_view3d_depth_read_cached(&xfd->vc, event->mval);
      float location_world[3];
      if (depth == 1.0f) {
        if (xfd->prev.is_depth_valid) {
          depth = (double)xfd->prev.depth;
        }
      }

#ifdef USE_FAKE_DEPTH_INIT
      /* First time only. */
      if (depth == 1.0f) {
        if (xfd->prev.is_depth_valid == false) {
          object_transform_axis_target_calc_depth_init(xfd, event->mval);
          if (xfd->prev.is_depth_valid) {
            depth = (double)xfd->prev.depth;
          }
        }
      }
#endif

      if ((depth > depths->depth_range[0]) && (depth < depths->depth_range[1])) {
        xfd->prev.depth = depth;
        xfd->prev.is_depth_valid = true;
        if (ED_view3d_depth_unproject(ar, event->mval, depth, location_world)) {
          if (is_translate) {

            float normal[3];
            bool normal_found = false;
            if (ED_view3d_depth_read_cached_normal(&xfd->vc, event->mval, normal)) {
              normal_found = true;

              /* cheap attempt to smooth normals out a bit! */
              const uint ofs = 2;
              for (uint x = -ofs; x <= ofs; x += ofs / 2) {
                for (uint y = -ofs; y <= ofs; y += ofs / 2) {
                  if (x != 0 && y != 0) {
                    int mval_ofs[2] = {event->mval[0] + x, event->mval[1] + y};
                    float n[3];
                    if (ED_view3d_depth_read_cached_normal(&xfd->vc, mval_ofs, n)) {
                      add_v3_v3(normal, n);
                    }
                  }
                }
              }
              normalize_v3(normal);
            }
            else if (xfd->prev.is_normal_valid) {
              copy_v3_v3(normal, xfd->prev.normal);
              normal_found = true;
            }

            if (normal_found) {
#ifdef USE_RELATIVE_ROTATION
              if (is_translate_init && xfd->object_data_len > 1) {
                float xform_rot_offset_inv_first[3][3];
                struct XFormAxisItem *item = xfd->object_data;
                for (int i = 0; i < xfd->object_data_len; i++, item++) {
                  copy_m3_m4(item->xform_rot_offset, item->ob->obmat);
                  normalize_m3(item->xform_rot_offset);

                  if (i == 0) {
                    invert_m3_m3(xform_rot_offset_inv_first, xfd->object_data[0].xform_rot_offset);
                  }
                  else {
                    mul_m3_m3m3(item->xform_rot_offset,
                                item->xform_rot_offset,
                                xform_rot_offset_inv_first);
                  }
                }
              }

#endif

              struct XFormAxisItem *item = xfd->object_data;
              for (int i = 0; i < xfd->object_data_len; i++, item++) {
                if (is_translate_init) {
                  float ob_axis[3];
                  item->xform_dist = len_v3v3(item->ob->obmat[3], location_world);
                  normalize_v3_v3(ob_axis, item->ob->obmat[2]);
                  /* Scale to avoid adding distance when moving between surfaces. */
                  float scale = fabsf(dot_v3v3(ob_axis, normal));
                  item->xform_dist *= scale;
                }

                float target_normal[3];
                copy_v3_v3(target_normal, normal);

#ifdef USE_RELATIVE_ROTATION
                if (i != 0) {
                  mul_m3_v3(item->xform_rot_offset, target_normal);
                }
#endif
                {
                  float loc[3];

                  copy_v3_v3(loc, location_world);
                  madd_v3_v3fl(loc, target_normal, item->xform_dist);
                  object_apply_location(item->ob, loc);
                  /* so orient behaves as expected */
                  copy_v3_v3(item->ob->obmat[3], loc);
                }

                object_orient_to_location(
                    item->ob, item->rot_mat, item->rot_mat[2], location_world);
                WM_event_add_notifier(C, NC_OBJECT | ND_TRANSFORM, item->ob);
              }
              copy_v3_v3(xfd->prev.normal, normal);
              xfd->prev.is_normal_valid = true;
            }
          }
          else {
            struct XFormAxisItem *item = xfd->object_data;
            for (int i = 0; i < xfd->object_data_len; i++, item++) {
              object_orient_to_location(item->ob, item->rot_mat, item->rot_mat[2], location_world);
              WM_event_add_notifier(C, NC_OBJECT | ND_TRANSFORM, item->ob);
            }
            xfd->prev.is_normal_valid = false;
          }
        }
      }
    }
    xfd->is_translate = is_translate;

    ED_region_tag_redraw(xfd->vc.ar);
  }

  bool is_finished = false;

  if (ISMOUSE(xfd->init_event)) {
    if ((event->type == xfd->init_event) && (event->val == KM_RELEASE)) {
      is_finished = true;
    }
  }
  else {
    if (ELEM(event->type, LEFTMOUSE, RETKEY, PADENTER)) {
      is_finished = true;
    }
  }

  if (is_finished) {
    object_transform_axis_target_free_data(op);
    return OPERATOR_FINISHED;
  }
  else if (ELEM(event->type, ESCKEY, RIGHTMOUSE)) {
    object_transform_axis_target_cancel(C, op);
    return OPERATOR_CANCELLED;
  }

  return OPERATOR_RUNNING_MODAL;
}

void OBJECT_OT_transform_axis_target(wmOperatorType *ot)
{
  /* identifiers */
  ot->name = "Interactive Light Track to Cursor";
  ot->description = "Interactively point cameras and lights to a location (Ctrl translates)";
  ot->idname = "OBJECT_OT_transform_axis_target";

  /* api callbacks */
  ot->invoke = object_transform_axis_target_invoke;
  ot->cancel = object_transform_axis_target_cancel;
  ot->modal = object_transform_axis_target_modal;
  ot->poll = ED_operator_region_view3d_active;

  /* flags */
  ot->flag = OPTYPE_REGISTER | OPTYPE_UNDO | OPTYPE_BLOCKING;
}

#undef USE_RELATIVE_ROTATION

/** \} */<|MERGE_RESOLUTION|>--- conflicted
+++ resolved
@@ -485,8 +485,6 @@
        * This is because parent matrix did change, so in theory the child object might now be
        * evaluated to a different location in another editing context. */
       DEG_id_tag_update(&ob_child->id, ID_RECALC_TRANSFORM);
-<<<<<<< HEAD
-=======
     }
   }
 }
@@ -530,56 +528,6 @@
   CTX_DATA_BEGIN (C, Object *, object, selected_editable_objects) {
     if ((object->id.tag & LIB_TAG_DOIT) == 0) {
       continue;
->>>>>>> 9d6b5e23
-    }
-    append_sorted_object_parent_hierarchy(object, object, sorted_objects, &object_index);
-  }
-  CTX_DATA_END;
-
-  *r_num_objects = num_objects;
-
-  return sorted_objects;
-}
-
-static void append_sorted_object_parent_hierarchy(Object *root_object,
-                                                  Object *object,
-                                                  Object **sorted_objects,
-                                                  int *object_index)
-{
-  if (object->parent != NULL && object->parent != root_object) {
-    append_sorted_object_parent_hierarchy(
-        root_object, object->parent, sorted_objects, object_index);
-  }
-  if (object->id.tag & LIB_TAG_DOIT) {
-    sorted_objects[*object_index] = object;
-    (*object_index)++;
-    object->id.tag &= ~LIB_TAG_DOIT;
-  }
-}
-
-static Object **sorted_selected_editable_objects(bContext *C, int *r_num_objects)
-{
-  Main *bmain = CTX_data_main(C);
-
-  /* Count all objects, but also tag all the selected ones. */
-  BKE_main_id_tag_all(bmain, LIB_TAG_DOIT, false);
-  int num_objects = 0;
-  CTX_DATA_BEGIN (C, Object *, object, selected_editable_objects) {
-    object->id.tag |= LIB_TAG_DOIT;
-    num_objects++;
-  }
-  CTX_DATA_END;
-  if (num_objects == 0) {
-    *r_num_objects = 0;
-    return NULL;
-  }
-
-  /* Append all the objects. */
-  Object **sorted_objects = MEM_malloc_arrayN(num_objects, sizeof(Object *), "sorted objects");
-  int object_index = 0;
-  CTX_DATA_BEGIN (C, Object *, object, selected_editable_objects) {
-    if ((object->id.tag & LIB_TAG_DOIT) == 0) {
-      continue;
     }
     append_sorted_object_parent_hierarchy(object, object, sorted_objects, &object_index);
   }
@@ -599,11 +547,7 @@
 {
   Main *bmain = CTX_data_main(C);
   Scene *scene = CTX_data_scene(C);
-<<<<<<< HEAD
   Depsgraph *depsgraph = CTX_data_ensure_evaluated_depsgraph(C);
-=======
-  Depsgraph *depsgraph = CTX_data_evaluated_depsgraph(C);
->>>>>>> 9d6b5e23
   float rsmat[3][3], obmat[3][3], iobmat[3][3], mat[4][4], scale;
   bool changed = true;
 
@@ -937,11 +881,7 @@
 static int visual_transform_apply_exec(bContext *C, wmOperator *UNUSED(op))
 {
   Scene *scene = CTX_data_scene(C);
-<<<<<<< HEAD
   Depsgraph *depsgraph = CTX_data_ensure_evaluated_depsgraph(C);
-=======
-  Depsgraph *depsgraph = CTX_data_evaluated_depsgraph(C);
->>>>>>> 9d6b5e23
   bool changed = false;
 
   CTX_DATA_BEGIN (C, Object *, ob, selected_editable_objects) {
@@ -1036,11 +976,7 @@
   Scene *scene = CTX_data_scene(C);
   Object *obact = CTX_data_active_object(C);
   Object *obedit = CTX_data_edit_object(C);
-<<<<<<< HEAD
   Depsgraph *depsgraph = CTX_data_ensure_evaluated_depsgraph(C);
-=======
-  Depsgraph *depsgraph = CTX_data_evaluated_depsgraph(C);
->>>>>>> 9d6b5e23
   Object *tob;
   float cent[3], cent_neg[3], centn[3];
   const float *cursor = scene->cursor.location;
@@ -1294,10 +1230,7 @@
 
           Object *ob_eval = DEG_get_evaluated_object(depsgraph, ob);
           BKE_object_transform_copy(ob_eval, ob);
-<<<<<<< HEAD
           BKE_armature_copy_bone_transforms(ob_eval->data, ob->data);
-=======
->>>>>>> 9d6b5e23
           BKE_object_where_is_calc(depsgraph, scene, ob_eval);
           BKE_pose_where_is(depsgraph, scene, ob_eval); /* needed for bone parents */
 
@@ -1440,10 +1373,7 @@
         BKE_object_where_is_calc(depsgraph, scene, ob_eval);
         if (ob->type == OB_ARMATURE) {
           /* needed for bone parents */
-<<<<<<< HEAD
           BKE_armature_copy_bone_transforms(ob_eval->data, ob->data);
-=======
->>>>>>> 9d6b5e23
           BKE_pose_where_is(depsgraph, scene, ob_eval);
         }
 
@@ -1472,10 +1402,7 @@
             BKE_object_where_is_calc(depsgraph, scene, ob_other_eval);
             if (ob_other->type == OB_ARMATURE) {
               /* needed for bone parents */
-<<<<<<< HEAD
               BKE_armature_copy_bone_transforms(ob_eval->data, ob->data);
-=======
->>>>>>> 9d6b5e23
               BKE_pose_where_is(depsgraph, scene, ob_other_eval);
             }
             ignore_parent_tx(bmain, depsgraph, scene, ob_other);
