--- conflicted
+++ resolved
@@ -2101,14 +2101,9 @@
 	Object *ob = ED_object_active_context((bContext *)C);
 	wmWidgetGroupType *wgrouptype = WM_widgetgrouptype_new(WIDGETGROUP_object_manipulator_poll,
 	                                                       WIDGETGROUP_object_manipulator_create,
-<<<<<<< HEAD
-	                                                       CTX_data_main(C), "View3D", SPACE_VIEW3D,
-	                                                       RGN_TYPE_WINDOW, true);
-=======
 	                                                       WM_widgetgroup_keymap_common,
 	                                                       CTX_data_main(C), "View3D", "Object Widgets",
 	                                                       SPACE_VIEW3D, RGN_TYPE_WINDOW, true);
->>>>>>> 6ec01dcb
 
 	/* assign the objects id name to the widget */
 	strcpy(wgrouptype->idname, ob->id.name);
