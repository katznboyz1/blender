/*
 * ***** BEGIN GPL LICENSE BLOCK *****
 *
 * This program is free software; you can redistribute it and/or
 * modify it under the terms of the GNU General Public License
 * as published by the Free Software Foundation; either version 2
 * of the License, or (at your option) any later version.
 *
 * This program is distributed in the hope that it will be useful,
 * but WITHOUT ANY WARRANTY; without even the implied warranty of
 * MERCHANTABILITY or FITNESS FOR A PARTICULAR PURPOSE.  See the
 * GNU General Public License for more details.
 *
 * You should have received a copy of the GNU General Public License
 * along with this program; if not, write to the Free Software Foundation,
 * Inc., 51 Franklin Street, Fifth Floor, Boston, MA 02110-1301, USA.
 *
 * The Original Code is Copyright (C) 2001-2002 by NaN Holding BV.
 * All rights reserved.
 *
 * Contributor(s): Blender Foundation, 2002-2008 full recode
 *
 * ***** END GPL LICENSE BLOCK *****
 */

/** \file blender/editors/object/object_edit.c
 *  \ingroup edobj
 */

#include <stdlib.h>
#include <string.h>
#include <math.h>
#include <time.h>
#include <float.h>
#include <ctype.h>
#include <stddef.h> //for offsetof

#include "MEM_guardedalloc.h"

#include "BLI_blenlib.h"
#include "BLI_math.h"
#include "BLI_utildefines.h"
#include "BLI_ghash.h"
#include "BLI_string_utils.h"

#include "BLT_translation.h"

#include "DNA_armature_types.h"
#include "DNA_curve_types.h"
#include "DNA_gpencil_types.h"
#include "DNA_group_types.h"
#include "DNA_material_types.h"
#include "DNA_meta_types.h"
#include "DNA_property_types.h"
#include "DNA_scene_types.h"
#include "DNA_object_types.h"
#include "DNA_object_force_types.h"
#include "DNA_meshdata_types.h"
#include "DNA_vfont_types.h"
#include "DNA_mesh_types.h"
#include "DNA_lattice_types.h"
#include "DNA_workspace_types.h"

#include "IMB_imbuf_types.h"

#include "BKE_anim.h"
#include "BKE_collection.h"
#include "BKE_constraint.h"
#include "BKE_context.h"
#include "BKE_curve.h"
#include "BKE_effect.h"
#include "BKE_global.h"
#include "BKE_image.h"
#include "BKE_lattice.h"
#include "BKE_library.h"
#include "BKE_main.h"
#include "BKE_material.h"
#include "BKE_mball.h"
#include "BKE_mesh.h"
#include "BKE_object.h"
#include "BKE_paint.h"
#include "BKE_pointcache.h"
#include "BKE_property.h"
#include "BKE_sca.h"
#include "BKE_softbody.h"
#include "BKE_modifier.h"
#include "BKE_editlattice.h"
#include "BKE_editmesh.h"
#include "BKE_report.h"
#include "BKE_object.h"
#include "BKE_workspace.h"
#include "BKE_layer.h"

#include "DEG_depsgraph.h"
#include "DEG_depsgraph_build.h"

#include "ED_armature.h"
#include "ED_curve.h"
#include "ED_mesh.h"
#include "ED_mball.h"
#include "ED_lattice.h"
#include "ED_object.h"
#include "ED_screen.h"
#include "ED_undo.h"
#include "ED_image.h"

#include "RNA_access.h"
#include "RNA_define.h"
#include "RNA_enum_types.h"

/* for menu/popup icons etc etc*/

#include "UI_interface.h"
#include "UI_resources.h"
#include "WM_api.h"
#include "WM_types.h"

#include "object_intern.h"  // own include

/* prototypes */
typedef struct MoveToCollectionData MoveToCollectionData;
static void move_to_collection_menus_items(struct uiLayout *layout, struct MoveToCollectionData *menu);

/* ************* XXX **************** */
static void error(const char *UNUSED(arg)) {}
static void waitcursor(int UNUSED(val)) {}
static int pupmenu(const char *UNUSED(msg)) { return 0; }

/* port over here */
static void error_libdata(void) {}

Object *ED_object_context(bContext *C)
{
	return CTX_data_pointer_get_type(C, "object", &RNA_Object).data;
}

/* find the correct active object per context
 * note: context can be NULL when called from a enum with PROP_ENUM_NO_CONTEXT */
Object *ED_object_active_context(bContext *C)
{
	Object *ob = NULL;
	if (C) {
		ob = ED_object_context(C);
		if (!ob) ob = CTX_data_active_object(C);
	}
	return ob;
}


/* ******************* toggle editmode operator  ***************** */

static bool mesh_needs_keyindex(const Mesh *me)
{
	if (me->key) {
		return false;  /* will be added */
	}

	for (const Object *ob = G.main->object.first; ob; ob = ob->id.next) {
		if ((ob->parent) && (ob->parent->data == me) && ELEM(ob->partype, PARVERT1, PARVERT3)) {
			return true;
		}
		if (ob->data == me) {
			for (const ModifierData *md = ob->modifiers.first; md; md = md->next) {
				if (md->type == eModifierType_Hook) {
					return true;
				}
			}
		}
	}
	return false;
}

/**
 * Load EditMode data back into the object,
 * optionally freeing the editmode data.
 */
static bool ED_object_editmode_load_ex(Main *bmain, Object *obedit, const bool freedata)
{
	if (obedit == NULL) {
		return false;
	}

	if (obedit->type == OB_MESH) {
		Mesh *me = obedit->data;
		if (me->edit_btmesh == NULL) {
			return false;
		}

		if (me->edit_btmesh->bm->totvert > MESH_MAX_VERTS) {
			error("Too many vertices");
			return false;
		}

		EDBM_mesh_load(obedit);

		if (freedata) {
			EDBM_mesh_free(me->edit_btmesh);
			MEM_freeN(me->edit_btmesh);
			me->edit_btmesh = NULL;
		}
		/* will be recalculated as needed. */
		{
			ED_mesh_mirror_spatial_table(NULL, NULL, NULL, NULL, 'e');
			ED_mesh_mirror_topo_table(NULL, NULL, 'e');
		}
	}
	else if (obedit->type == OB_ARMATURE) {
		const bArmature *arm = obedit->data;
		if (arm->edbo == NULL) {
			return false;
		}
		ED_armature_from_edit(obedit->data);
		if (freedata) {
			ED_armature_edit_free(obedit->data);
		}
		/* TODO(sergey): Pose channels might have been changed, so need
		 * to inform dependency graph about this. But is it really the
		 * best place to do this?
		 */
		DEG_relations_tag_update(bmain);
	}
	else if (ELEM(obedit->type, OB_CURVE, OB_SURF)) {
		const Curve *cu = obedit->data;
		if (cu->editnurb == NULL) {
			return false;
		}
		ED_curve_editnurb_load(obedit);
		if (freedata) {
			ED_curve_editnurb_free(obedit);
		}
	}
	else if (obedit->type == OB_FONT) {
		const Curve *cu = obedit->data;
		if (cu->editfont == NULL) {
			return false;
		}
		ED_curve_editfont_load(obedit);
		if (freedata) {
			ED_curve_editfont_free(obedit);
		}
	}
	else if (obedit->type == OB_LATTICE) {
		const Lattice *lt = obedit->data;
		if (lt->editlatt == NULL) {
			return false;
		}
		BKE_editlattice_load(obedit);
		if (freedata) {
			BKE_editlattice_free(obedit);
		}
	}
	else if (obedit->type == OB_MBALL) {
		const MetaBall *mb = obedit->data;
		if (mb->editelems == NULL) {
			return false;
		}
		ED_mball_editmball_load(obedit);
		if (freedata) {
			ED_mball_editmball_free(obedit);
		}
	}

	return true;
}

bool ED_object_editmode_load(Object *obedit)
{
	/* TODO(sergey): use proper main here? */
	return ED_object_editmode_load_ex(G.main, obedit, false);
}

/**
 * \param C: Can be NULL, only if #EM_DO_UNDO isn't set.
 * \param flag:
 * - Only in exceptional cases should #EM_DO_UNDO NOT be in the flag.
 * - If #EM_FREEDATA isn't in the flag, use ED_object_editmode_load directly.
 */
void ED_object_editmode_exit_ex(bContext *C, Scene *scene, Object *obedit, int flag)
{
	BLI_assert(C || !(flag & EM_DO_UNDO));
	/* Note! only in exceptional cases should 'EM_DO_UNDO' NOT be in the flag */
	/* Note! if 'EM_FREEDATA' isn't in the flag, use ED_object_editmode_load directly */
	ViewLayer *view_layer = CTX_data_view_layer(C);
	const bool freedata = (flag & EM_FREEDATA) != 0;

	if (flag & EM_WAITCURSOR) waitcursor(1);

	if (ED_object_editmode_load_ex(G.main, obedit, freedata) == false) {
		/* in rare cases (background mode) its possible active object
		 * is flagged for editmode, without 'obedit' being set [#35489] */
		if (UNLIKELY(view_layer->basact && (view_layer->basact->object->mode & OB_MODE_EDIT))) {
			view_layer->basact->object->mode &= ~OB_MODE_EDIT;
		}
		if (flag & EM_WAITCURSOR) waitcursor(0);
		return;
	}

	/* freedata only 0 now on file saves and render */
	if (freedata) {
		ListBase pidlist;
		PTCacheID *pid;

		/* flag object caches as outdated */
		BKE_ptcache_ids_from_object(&pidlist, obedit, scene, 0);
		for (pid = pidlist.first; pid; pid = pid->next) {
			if (pid->type != PTCACHE_TYPE_PARTICLES) /* particles don't need reset on geometry change */
				pid->cache->flag |= PTCACHE_OUTDATED;
		}
		BLI_freelistN(&pidlist);
		
		BKE_ptcache_object_reset(scene, obedit, PTCACHE_RESET_OUTDATED);

		/* also flush ob recalc, doesn't take much overhead, but used for particles */
		DEG_id_tag_update(&obedit->id, OB_RECALC_OB | OB_RECALC_DATA);
	
		if (flag & EM_DO_UNDO)
			ED_undo_push(C, "Editmode");

		WM_event_add_notifier(C, NC_SCENE | ND_MODE | NS_MODE_OBJECT, scene);

		obedit->mode &= ~OB_MODE_EDIT;
	}

	if (flag & EM_WAITCURSOR) waitcursor(0);

	/* This way we ensure scene's obedit is copied into all CoW scenes.  */
	DEG_id_tag_update(&scene->id, 0);
}

void ED_object_editmode_exit(bContext *C, int flag)
{
	Scene *scene = CTX_data_scene(C);
	Object *obedit = CTX_data_edit_object(C);
	ED_object_editmode_exit_ex(C, scene, obedit, flag);
}

void ED_object_editmode_enter_ex(WorkSpace *workspace, Scene *scene, Object *ob, int flag)
{
<<<<<<< HEAD
=======
	Scene *scene = CTX_data_scene(C);
	ViewLayer *view_layer = CTX_data_view_layer(C);
	Object *ob;
>>>>>>> 3e998b88
	bool ok = false;

	if (ELEM(NULL, ob, ob->data)) return;
	if (ID_IS_LINKED(ob)) return;

	/* this checks actual object->data, for cases when other scenes have it in editmode context */
	if (BKE_object_is_in_editmode(ob))
		return;
	
	if (BKE_object_obdata_is_libdata(ob)) {
		error_libdata();
		return;
	}

	if (flag & EM_WAITCURSOR) waitcursor(1);

<<<<<<< HEAD
=======
	ob->restore_mode = ob->mode;

	/* note, when switching scenes the object can have editmode data but
	 * not be scene->obedit: bug 22954, this avoids calling self eternally */
	if ((ob->restore_mode & OB_MODE_EDIT) == 0)
		ED_object_mode_toggle(C, ob->mode);

	ob->mode = OB_MODE_EDIT;

>>>>>>> 3e998b88
	if (ob->type == OB_MESH) {
		BMEditMesh *em;
		ok = 1;
		const bool use_key_index = mesh_needs_keyindex(ob->data);

		EDBM_mesh_make(ob, scene->toolsettings->selectmode, use_key_index);

		em = BKE_editmesh_from_object(ob);
		if (LIKELY(em)) {
			/* order doesn't matter */
			EDBM_mesh_normals_update(em);
			BKE_editmesh_tessface_calc(em);
		}

		WM_main_add_notifier(NC_SCENE | ND_MODE | NS_EDITMODE_MESH, NULL);
	}
	else if (ob->type == OB_ARMATURE) {
		bArmature *arm = ob->data;
		if (!arm) return;
		/*
		 * The function BKE_object_obdata_is_libdata make a problem here, the
		 * check for ob->proxy return 0 and let blender enter to edit mode
		 * this causes a crash when you try leave the edit mode.
		 * The problem is that i can't remove the ob->proxy check from
		 * BKE_object_obdata_is_libdata that prevent the bugfix #6614, so
		 * i add this little hack here.
		 */
		if (ID_IS_LINKED(arm)) {
			error_libdata();
			return;
		}
		ok = 1;
		ED_armature_to_edit(arm);
		/* to ensure all goes in restposition and without striding */
		DEG_id_tag_update(&ob->id, OB_RECALC_OB | OB_RECALC_DATA | OB_RECALC_TIME); /* XXX: should this be OB_RECALC_DATA? */

		WM_main_add_notifier(NC_SCENE | ND_MODE | NS_EDITMODE_ARMATURE, scene);
	}
	else if (ob->type == OB_FONT) {
		ok = 1;
		ED_curve_editfont_make(ob);

		WM_main_add_notifier(NC_SCENE | ND_MODE | NS_EDITMODE_TEXT, scene);
	}
	else if (ob->type == OB_MBALL) {
		ok = 1;
		ED_mball_editmball_make(ob);

		WM_main_add_notifier(NC_SCENE | ND_MODE | NS_EDITMODE_MBALL, scene);
	}
	else if (ob->type == OB_LATTICE) {
		ok = 1;
		BKE_editlattice_make(ob);

		WM_main_add_notifier(NC_SCENE | ND_MODE | NS_EDITMODE_LATTICE, scene);
	}
	else if (ob->type == OB_SURF || ob->type == OB_CURVE) {
		ok = 1;
		ED_curve_editnurb_make(ob);

		WM_main_add_notifier(NC_SCENE | ND_MODE | NS_EDITMODE_CURVE, scene);
	}

	if (ok) {
		DEG_id_tag_update(&ob->id, OB_RECALC_DATA);
	}
	else {
<<<<<<< HEAD
		if ((flag & EM_NO_CONTEXT) == 0) {
			workspace->object_mode &= ~OB_MODE_EDIT;
		}
		WM_main_add_notifier(NC_SCENE | ND_MODE | NS_MODE_OBJECT, scene);
	}

	ED_workspace_object_mode_sync_from_object(G.main->wm.first, workspace, ob);

=======
		ob->mode &= ~OB_MODE_EDIT;
		WM_event_add_notifier(C, NC_SCENE | ND_MODE | NS_MODE_OBJECT, scene);
	}

	if (flag & EM_DO_UNDO) ED_undo_push(C, "Enter Editmode");
>>>>>>> 3e998b88
	if (flag & EM_WAITCURSOR) waitcursor(0);
	BLI_assert((flag & EM_DO_UNDO) == 0);
}

void ED_object_editmode_enter(bContext *C, int flag)
{
	WorkSpace *workspace = CTX_wm_workspace(C);
	Scene *scene = CTX_data_scene(C);
	ViewLayer *view_layer = CTX_data_view_layer(C);
	Object *ob;

	if ((flag & EM_IGNORE_LAYER) == 0) {
		ob = CTX_data_active_object(C); /* active layer checked here for view3d */
	}
	else {
		ob = view_layer->basact->object;
	}
	if (ob == NULL) return;
	if (ID_IS_LINKED(ob)) return;

	ED_object_editmode_enter_ex(workspace, scene, ob, flag & ~EM_DO_UNDO);
	if (flag & EM_DO_UNDO) ED_undo_push(C, "Enter Editmode");
}

static int editmode_toggle_exec(bContext *C, wmOperator *op)
{
<<<<<<< HEAD
	WorkSpace *workspace = CTX_wm_workspace(C);
	ViewLayer *view_layer = CTX_data_view_layer(C);
=======
>>>>>>> 3e998b88
	const int mode_flag = OB_MODE_EDIT;
	const bool is_mode_set = (CTX_data_edit_object(C) != NULL);
	Scene *scene =  CTX_data_scene(C);

	if (!is_mode_set) {
		Object *ob = CTX_data_active_object(C);
		if (!ED_object_mode_compat_set(C, ob, mode_flag, op->reports)) {
			return OPERATOR_CANCELLED;
		}
	}

	if (!is_mode_set) {
		Object *obact = view_layer->basact->object;

		workspace->object_mode_restore = workspace->object_mode;

		/* note, when switching scenes the object can have editmode data but
		 * not be scene->obedit: bug 22954, this avoids calling self eternally */
		if ((workspace->object_mode_restore & OB_MODE_EDIT) == 0) {
			ED_object_mode_toggle(C, workspace->object_mode);
		}
		workspace->object_mode = OB_MODE_EDIT;

		ED_object_editmode_enter(C, EM_WAITCURSOR);
		if (workspace->object_mode & mode_flag) {
			FOREACH_SELECTED_OBJECT_BEGIN(view_layer, ob)
			{
				if (ob != obact) {
					if (ob->flag & SELECT) {
						ED_object_editmode_enter_ex(workspace, scene, ob, EM_WAITCURSOR | EM_NO_CONTEXT);
					}
				}
			}
			FOREACH_SELECTED_OBJECT_END;
		}
	}
	else {
		ED_object_editmode_exit(C, EM_FREEDATA | EM_FREEUNDO | EM_WAITCURSOR);  /* had EM_DO_UNDO but op flag calls undo too [#24685] */
	}
	
	ED_space_image_uv_sculpt_update(CTX_wm_manager(C), scene);

	return OPERATOR_FINISHED;
}

static int editmode_toggle_poll(bContext *C)
{
	Object *ob = CTX_data_active_object(C);

	/* covers proxies too */
	if (ELEM(NULL, ob, ob->data) || ID_IS_LINKED(ob->data))
		return 0;

	/* if hidden but in edit mode, we still display */
	if ((ob->restrictflag & OB_RESTRICT_VIEW) && !(ob->mode & OB_MODE_EDIT)) {
		return 0;
	}

	return OB_TYPE_SUPPORT_EDITMODE(ob->type);
}

void OBJECT_OT_editmode_toggle(wmOperatorType *ot)
{
	
	/* identifiers */
	ot->name = "Toggle Editmode";
	ot->description = "Toggle object's editmode";
	ot->idname = "OBJECT_OT_editmode_toggle";
	
	/* api callbacks */
	ot->exec = editmode_toggle_exec;
	ot->poll = editmode_toggle_poll;
	
	/* flags */
	ot->flag = OPTYPE_REGISTER | OPTYPE_UNDO;
}

/* *************************** */

static int posemode_exec(bContext *C, wmOperator *op)
{
	Base *base = CTX_data_active_base(C);
	Object *ob = base->object;
	const int mode_flag = OB_MODE_POSE;
	const bool is_mode_set = (ob->mode & mode_flag) != 0;
	
	if (!is_mode_set) {
		if (!ED_object_mode_compat_set(C, ob, mode_flag, op->reports)) {
			return OPERATOR_CANCELLED;
		}
	}

	if (ob->type == OB_ARMATURE) {
		if (ob == CTX_data_edit_object(C)) {
			ED_object_editmode_exit(C, EM_FREEDATA | EM_DO_UNDO);
			ED_armature_enter_posemode(C, base);
		}
		else if (is_mode_set)
			ED_armature_exit_posemode(C, base);
		else
			ED_armature_enter_posemode(C, base);

		return OPERATOR_FINISHED;
	}
	
	return OPERATOR_PASS_THROUGH;
}

void OBJECT_OT_posemode_toggle(wmOperatorType *ot) 
{
	/* identifiers */
	ot->name = "Toggle Pose Mode";
	ot->idname = "OBJECT_OT_posemode_toggle";
	ot->description = "Enable or disable posing/selecting bones";
	
	/* api callbacks */
	ot->exec = posemode_exec;
	ot->poll = ED_operator_object_active_editable;
	
	/* flag */
	ot->flag = OPTYPE_REGISTER | OPTYPE_UNDO;
}

static void copymenu_properties(ViewLayer *view_layer, Object *ob)
{	
//XXX no longer used - to be removed - replaced by game_properties_copy_exec
	bProperty *prop;
	Base *base;
	int nr, tot = 0;
	char *str;
	
	prop = ob->prop.first;
	while (prop) {
		tot++;
		prop = prop->next;
	}
	
	str = MEM_callocN(50 + 33 * tot, "copymenu prop");
	
	if (tot)
		strcpy(str, "Copy Property %t|Replace All|Merge All|%l");
	else
		strcpy(str, "Copy Property %t|Clear All (no properties on active)");
	
	tot = 0;
	prop = ob->prop.first;
	while (prop) {
		tot++;
		strcat(str, "|");
		strcat(str, prop->name);
		prop = prop->next;
	}

	nr = pupmenu(str);
	
	if (nr == 1 || nr == 2) {
		for (base = FIRSTBASE(view_layer); base; base = base->next) {
			if ((base != BASACT(view_layer)) && (TESTBASELIB(base))) {
				if (nr == 1) { /* replace */
					BKE_bproperty_copy_list(&base->object->prop, &ob->prop);
				}
				else {
					for (prop = ob->prop.first; prop; prop = prop->next) {
						BKE_bproperty_object_set(base->object, prop);
					}
				}
			}
		}
	}
	else if (nr > 0) {
		prop = BLI_findlink(&ob->prop, nr - 4); /* account for first 3 menu items & menu index starting at 1*/
		
		if (prop) {
			for (base = FIRSTBASE(view_layer); base; base = base->next) {
				if ((base != BASACT(view_layer)) && (TESTBASELIB(base))) {
					BKE_bproperty_object_set(base->object, prop);
				}
			}
		}
	}
	MEM_freeN(str);
	
}

static void copymenu_logicbricks(ViewLayer *view_layer, Object *ob)
{
//XXX no longer used - to be removed - replaced by logicbricks_copy_exec
	Base *base;
	
	for (base = FIRSTBASE(view_layer); base; base = base->next) {
		if (base->object != ob) {
			if (TESTBASELIB(base)) {
				
				/* first: free all logic */
				free_sensors(&base->object->sensors);
				unlink_controllers(&base->object->controllers);
				free_controllers(&base->object->controllers);
				unlink_actuators(&base->object->actuators);
				free_actuators(&base->object->actuators);
				
				/* now copy it, this also works without logicbricks! */
				clear_sca_new_poins_ob(ob);
				copy_sensors(&base->object->sensors, &ob->sensors, 0);
				copy_controllers(&base->object->controllers, &ob->controllers, 0);
				copy_actuators(&base->object->actuators, &ob->actuators, 0);
				set_sca_new_poins_ob(base->object);
				
				/* some menu settings */
				base->object->scavisflag = ob->scavisflag;
				base->object->scaflag = ob->scaflag;
				
				/* set the initial state */
				base->object->state = ob->state;
				base->object->init_state = ob->init_state;
			}
		}
	}
}

/* both pointers should exist */
static void copy_texture_space(Object *to, Object *ob)
{
	float *poin1 = NULL, *poin2 = NULL;
	short texflag = 0;
	
	if (ob->type == OB_MESH) {
		texflag = ((Mesh *)ob->data)->texflag;
		poin2 = ((Mesh *)ob->data)->loc;
	}
	else if (ELEM(ob->type, OB_CURVE, OB_SURF, OB_FONT)) {
		texflag = ((Curve *)ob->data)->texflag;
		poin2 = ((Curve *)ob->data)->loc;
	}
	else if (ob->type == OB_MBALL) {
		texflag = ((MetaBall *)ob->data)->texflag;
		poin2 = ((MetaBall *)ob->data)->loc;
	}
	else
		return;
		
	if (to->type == OB_MESH) {
		((Mesh *)to->data)->texflag = texflag;
		poin1 = ((Mesh *)to->data)->loc;
	}
	else if (ELEM(to->type, OB_CURVE, OB_SURF, OB_FONT)) {
		((Curve *)to->data)->texflag = texflag;
		poin1 = ((Curve *)to->data)->loc;
	}
	else if (to->type == OB_MBALL) {
		((MetaBall *)to->data)->texflag = texflag;
		poin1 = ((MetaBall *)to->data)->loc;
	}
	else
		return;
	
	memcpy(poin1, poin2, 9 * sizeof(float));  /* this was noted in DNA_mesh, curve, mball */
	
	if (to->type == OB_MESH) {
		/* pass */
	}
	else if (to->type == OB_MBALL) {
		BKE_mball_texspace_calc(to);
	}
	else {
		BKE_curve_texspace_calc(to->data);
	}
	
}

/* UNUSED, keep in case we want to copy functionality for use elsewhere */
static void copy_attr(Main *bmain, Scene *scene, ViewLayer *view_layer, short event)
{
	Object *ob;
	Base *base;
	Curve *cu, *cu1;
	Nurb *nu;
	bool do_depgraph_update = false;
	
	if (ID_IS_LINKED(scene)) return;

	if (!(ob = OBACT(view_layer))) return;
	
	if (BKE_object_is_in_editmode(ob)) {
		/* obedit_copymenu(); */
		return;
	}
	if (event == 9) {
		copymenu_properties(view_layer, ob);
		return;
	}
	else if (event == 10) {
		copymenu_logicbricks(view_layer, ob);
		return;
	}
	else if (event == 24) {
		/* moved to BKE_object_link_modifiers */
		/* copymenu_modifiers(bmain, scene, v3d, ob); */
		return;
	}

	for (base = FIRSTBASE(view_layer); base; base = base->next) {
		if (base != BASACT(view_layer)) {
			if (TESTBASELIB(base)) {
				DEG_id_tag_update(&base->object->id, OB_RECALC_DATA);
				
				if (event == 1) {  /* loc */
					copy_v3_v3(base->object->loc, ob->loc);
					copy_v3_v3(base->object->dloc, ob->dloc);
				}
				else if (event == 2) {  /* rot */
					copy_v3_v3(base->object->rot, ob->rot);
					copy_v3_v3(base->object->drot, ob->drot);

					copy_qt_qt(base->object->quat, ob->quat);
					copy_qt_qt(base->object->dquat, ob->dquat);
				}
				else if (event == 3) {  /* size */
					copy_v3_v3(base->object->size, ob->size);
					copy_v3_v3(base->object->dscale, ob->dscale);
				}
				else if (event == 4) {  /* drawtype */
					base->object->dt = ob->dt;
					base->object->dtx = ob->dtx;
					base->object->empty_drawtype = ob->empty_drawtype;
					base->object->empty_drawsize = ob->empty_drawsize;
				}
				else if (event == 5) {  /* time offs */
					base->object->sf = ob->sf;
				}
				else if (event == 6) {  /* dupli */
					base->object->dupon = ob->dupon;
					base->object->dupoff = ob->dupoff;
					base->object->dupsta = ob->dupsta;
					base->object->dupend = ob->dupend;
					
					base->object->transflag &= ~OB_DUPLI;
					base->object->transflag |= (ob->transflag & OB_DUPLI);

					base->object->dup_group = ob->dup_group;
					if (ob->dup_group)
						id_us_plus(&ob->dup_group->id);
				}
				else if (event == 7) {    /* mass */
					base->object->mass = ob->mass;
				}
				else if (event == 8) {    /* damping */
					base->object->damping = ob->damping;
					base->object->rdamping = ob->rdamping;
				}
				else if (event == 11) {   /* all physical attributes */
					base->object->gameflag = ob->gameflag;
					base->object->inertia = ob->inertia;
					base->object->formfactor = ob->formfactor;
					base->object->damping = ob->damping;
					base->object->rdamping = ob->rdamping;
					base->object->min_vel = ob->min_vel;
					base->object->max_vel = ob->max_vel;
					base->object->min_angvel = ob->min_angvel;
					base->object->max_angvel = ob->max_angvel;
					if (ob->gameflag & OB_BOUNDS) {
						base->object->collision_boundtype = ob->collision_boundtype;
					}
					base->object->margin = ob->margin;
					base->object->bsoft = copy_bulletsoftbody(ob->bsoft, 0);

				}
				else if (event == 17) {   /* tex space */
					copy_texture_space(base->object, ob);
				}
				else if (event == 18) {   /* font settings */
					
					if (base->object->type == ob->type) {
						cu = ob->data;
						cu1 = base->object->data;

						cu1->spacemode = cu->spacemode;
						cu1->align_y = cu->align_y;
						cu1->spacing = cu->spacing;
						cu1->linedist = cu->linedist;
						cu1->shear = cu->shear;
						cu1->fsize = cu->fsize;
						cu1->xof = cu->xof;
						cu1->yof = cu->yof;
						cu1->textoncurve = cu->textoncurve;
						cu1->wordspace = cu->wordspace;
						cu1->ulpos = cu->ulpos;
						cu1->ulheight = cu->ulheight;
						if (cu1->vfont)
							id_us_min(&cu1->vfont->id);
						cu1->vfont = cu->vfont;
						id_us_plus((ID *)cu1->vfont);
						if (cu1->vfontb)
							id_us_min(&cu1->vfontb->id);
						cu1->vfontb = cu->vfontb;
						id_us_plus((ID *)cu1->vfontb);
						if (cu1->vfonti)
							id_us_min(&cu1->vfonti->id);
						cu1->vfonti = cu->vfonti;
						id_us_plus((ID *)cu1->vfonti);
						if (cu1->vfontbi)
							id_us_min(&cu1->vfontbi->id);
						cu1->vfontbi = cu->vfontbi;
						id_us_plus((ID *)cu1->vfontbi);
						
						BLI_strncpy(cu1->family, cu->family, sizeof(cu1->family));
						
						DEG_id_tag_update(&base->object->id, OB_RECALC_DATA);
					}
				}
				else if (event == 19) {   /* bevel settings */
					
					if (ELEM(base->object->type, OB_CURVE, OB_FONT)) {
						cu = ob->data;
						cu1 = base->object->data;
						
						cu1->bevobj = cu->bevobj;
						cu1->taperobj = cu->taperobj;
						cu1->width = cu->width;
						cu1->bevresol = cu->bevresol;
						cu1->ext1 = cu->ext1;
						cu1->ext2 = cu->ext2;
						
						DEG_id_tag_update(&base->object->id, OB_RECALC_DATA);
					}
				}
				else if (event == 25) {   /* curve resolution */

					if (ELEM(base->object->type, OB_CURVE, OB_FONT)) {
						cu = ob->data;
						cu1 = base->object->data;
						
						cu1->resolu = cu->resolu;
						cu1->resolu_ren = cu->resolu_ren;
						
						nu = cu1->nurb.first;
						
						while (nu) {
							nu->resolu = cu1->resolu;
							nu = nu->next;
						}
						
						DEG_id_tag_update(&base->object->id, OB_RECALC_DATA);
					}
				}
				else if (event == 21) {
					if (base->object->type == OB_MESH) {
						ModifierData *md = modifiers_findByType(ob, eModifierType_Subsurf);

						if (md) {
							ModifierData *tmd = modifiers_findByType(base->object, eModifierType_Subsurf);

							if (!tmd) {
								tmd = modifier_new(eModifierType_Subsurf);
								BLI_addtail(&base->object->modifiers, tmd);
							}

							modifier_copyData(md, tmd);
							DEG_id_tag_update(&base->object->id, OB_RECALC_DATA);
						}
					}
				}
				else if (event == 22) {
					/* Copy the constraint channels over */
					BKE_constraints_copy(&base->object->constraints, &ob->constraints, true);
					
					do_depgraph_update = true;
				}
				else if (event == 23) {
					base->object->softflag = ob->softflag;
					if (base->object->soft) sbFree(base->object->soft);
					
					base->object->soft = copy_softbody(ob->soft, 0);

					if (!modifiers_findByType(base->object, eModifierType_Softbody)) {
						BLI_addhead(&base->object->modifiers, modifier_new(eModifierType_Softbody));
					}
				}
				else if (event == 26) {
#if 0 // XXX old animation system
					BKE_nlastrip_copy(s(&base->object->nlastrips, &ob->nlastrips);
#endif // XXX old animation system
				}
				else if (event == 27) {   /* autosmooth */
					if (base->object->type == OB_MESH) {
						Mesh *me = ob->data;
						Mesh *cme = base->object->data;
						cme->smoothresh = me->smoothresh;
						if (me->flag & ME_AUTOSMOOTH)
							cme->flag |= ME_AUTOSMOOTH;
						else
							cme->flag &= ~ME_AUTOSMOOTH;
					}
				}
				else if (event == 28) { /* UV orco */
					if (ELEM(base->object->type, OB_CURVE, OB_SURF)) {
						cu = ob->data;
						cu1 = base->object->data;
						
						if (cu->flag & CU_UV_ORCO)
							cu1->flag |= CU_UV_ORCO;
						else
							cu1->flag &= ~CU_UV_ORCO;
					}
				}
				else if (event == 29) { /* protected bits */
					base->object->protectflag = ob->protectflag;
				}
				else if (event == 30) { /* index object */
					base->object->index = ob->index;
				}
				else if (event == 31) { /* object color */
					copy_v4_v4(base->object->col, ob->col);
				}
			}
		}
	}
	
	if (do_depgraph_update)
		DEG_relations_tag_update(bmain);
}

static void UNUSED_FUNCTION(copy_attr_menu) (Main *bmain, Scene *scene, ViewLayer *view_layer, Object *obedit)
{
	Object *ob;
	short event;
	char str[512];
	
	if (!(ob = OBACT(view_layer))) return;
	
	if (obedit) {
/*		if (ob->type == OB_MESH) */
/* XXX			mesh_copy_menu(); */
		return;
	}
	
	/* Object Mode */
	
	/* If you change this menu, don't forget to update the menu in header_view3d.c
	 * view3d_edit_object_copyattrmenu() and in toolbox.c
	 */
	
	strcpy(str,
	       "Copy Attributes %t|Location %x1|Rotation %x2|Size %x3|Draw Options %x4|"
	       "Time Offset %x5|Dupli %x6|Object Color %x31|%l|Mass %x7|Damping %x8|All Physical Attributes %x11|Properties %x9|"
	       "Logic Bricks %x10|Protected Transform %x29|%l");
	
	strcat(str, "|Object Constraints %x22");
	strcat(str, "|NLA Strips %x26");
	
/* XXX	if (OB_TYPE_SUPPORT_MATERIAL(ob->type)) { */
/*		strcat(str, "|Texture Space %x17"); */
/*	} */
	
	if (ob->type == OB_FONT) strcat(str, "|Font Settings %x18|Bevel Settings %x19");
	if (ob->type == OB_CURVE) strcat(str, "|Bevel Settings %x19|UV Orco %x28");
	
	if ((ob->type == OB_FONT) || (ob->type == OB_CURVE)) {
		strcat(str, "|Curve Resolution %x25");
	}

	if (ob->type == OB_MESH) {
		strcat(str, "|Subsurf Settings %x21|AutoSmooth %x27");
	}

	if (ob->soft) strcat(str, "|Soft Body Settings %x23");
	
	strcat(str, "|Pass Index %x30");
	
	if (ob->type == OB_MESH || ob->type == OB_CURVE || ob->type == OB_LATTICE || ob->type == OB_SURF) {
		strcat(str, "|Modifiers ... %x24");
	}

	event = pupmenu(str);
	if (event <= 0) return;
	
	copy_attr(bmain, scene, view_layer, event);
}

/* ******************* force field toggle operator ***************** */

void ED_object_check_force_modifiers(Main *bmain, Scene *scene, Object *object)
{
	PartDeflect *pd = object->pd;
	ModifierData *md = modifiers_findByType(object, eModifierType_Surface);

	/* add/remove modifier as needed */
	if (!md) {
		if (pd && (pd->shape == PFIELD_SHAPE_SURFACE) && !ELEM(pd->forcefield, 0, PFIELD_GUIDE, PFIELD_TEXTURE)) {
			if (ELEM(object->type, OB_MESH, OB_SURF, OB_FONT, OB_CURVE)) {
				ED_object_modifier_add(NULL, bmain, scene, object, NULL, eModifierType_Surface);
			}
		}
	}
	else {
		if (!pd || (pd->shape != PFIELD_SHAPE_SURFACE) || ELEM(pd->forcefield, 0, PFIELD_GUIDE, PFIELD_TEXTURE)) {
			ED_object_modifier_remove(NULL, bmain, object, md);
		}
	}
}

static int forcefield_toggle_exec(bContext *C, wmOperator *UNUSED(op))
{
	Object *ob = CTX_data_active_object(C);

	if (ob->pd == NULL)
		ob->pd = object_add_collision_fields(PFIELD_FORCE);
	else if (ob->pd->forcefield == 0)
		ob->pd->forcefield = PFIELD_FORCE;
	else
		ob->pd->forcefield = 0;

	ED_object_check_force_modifiers(CTX_data_main(C), CTX_data_scene(C), ob);
	WM_event_add_notifier(C, NC_OBJECT | ND_DRAW, ob);
	WM_event_add_notifier(C, NC_OBJECT | ND_MODIFIER, ob);

	return OPERATOR_FINISHED;
}

void OBJECT_OT_forcefield_toggle(wmOperatorType *ot)
{
	
	/* identifiers */
	ot->name = "Toggle Force Field";
	ot->description = "Toggle object's force field";
	ot->idname = "OBJECT_OT_forcefield_toggle";
	
	/* api callbacks */
	ot->exec = forcefield_toggle_exec;
	ot->poll = ED_operator_object_active_editable;
	
	/* flags */
	ot->flag = OPTYPE_REGISTER | OPTYPE_UNDO;
}

/* ********************************************** */
/* Motion Paths */

/* For the objects with animation: update paths for those that have got them
 * This should selectively update paths that exist...
 *
 * To be called from various tools that do incremental updates 
 */
void ED_objects_recalculate_paths(bContext *C, Scene *scene)
{
	struct Main *bmain = CTX_data_main(C);
	EvaluationContext eval_ctx;
	CTX_data_eval_ctx(C, &eval_ctx);
	ListBase targets = {NULL, NULL};
	
	/* loop over objects in scene */
	CTX_DATA_BEGIN(C, Object *, ob, selected_editable_objects)
	{
		/* set flag to force recalc, then grab path(s) from object */
		ob->avs.recalc |= ANIMVIZ_RECALC_PATHS;
		animviz_get_object_motionpaths(ob, &targets);
	}
	CTX_DATA_END;
	
	/* recalculate paths, then free */
	animviz_calc_motionpaths(&eval_ctx, bmain, scene, &targets);
	BLI_freelistN(&targets);
}


/* show popup to determine settings */
static int object_calculate_paths_invoke(bContext *C, wmOperator *op, const wmEvent *UNUSED(event))
{
	Object *ob = CTX_data_active_object(C);
	
	if (ob == NULL)
		return OPERATOR_CANCELLED;
	
	/* set default settings from existing/stored settings */
	{
		bAnimVizSettings *avs = &ob->avs;
		
		RNA_int_set(op->ptr, "start_frame", avs->path_sf);
		RNA_int_set(op->ptr, "end_frame", avs->path_ef);
	}
	
	/* show popup dialog to allow editing of range... */
	/* FIXME: hardcoded dimensions here are just arbitrary */
	return WM_operator_props_dialog_popup(C, op, 10 * UI_UNIT_X, 10 * UI_UNIT_Y);
}

/* Calculate/recalculate whole paths (avs.path_sf to avs.path_ef) */
static int object_calculate_paths_exec(bContext *C, wmOperator *op)
{
	Scene *scene = CTX_data_scene(C);
	int start = RNA_int_get(op->ptr, "start_frame");
	int end = RNA_int_get(op->ptr, "end_frame");
	
	/* set up path data for bones being calculated */
	CTX_DATA_BEGIN(C, Object *, ob, selected_editable_objects)
	{
		bAnimVizSettings *avs = &ob->avs;
		
		/* grab baking settings from operator settings */
		avs->path_sf = start;
		avs->path_ef = end;
		
		/* verify that the selected object has the appropriate settings */
		animviz_verify_motionpaths(op->reports, scene, ob, NULL);
	}
	CTX_DATA_END;
	
	/* calculate the paths for objects that have them (and are tagged to get refreshed) */
	ED_objects_recalculate_paths(C, scene);
	
	/* notifiers for updates */
	WM_event_add_notifier(C, NC_OBJECT | ND_TRANSFORM, NULL);
	
	return OPERATOR_FINISHED; 
}

void OBJECT_OT_paths_calculate(wmOperatorType *ot)
{
	/* identifiers */
	ot->name = "Calculate Object Paths";
	ot->idname = "OBJECT_OT_paths_calculate";
	ot->description = "Calculate motion paths for the selected objects";
	
	/* api callbacks */
	ot->invoke = object_calculate_paths_invoke;
	ot->exec = object_calculate_paths_exec;
	ot->poll = ED_operator_object_active_editable;
	
	/* flags */
	ot->flag = OPTYPE_REGISTER | OPTYPE_UNDO;
	
	/* properties */
	RNA_def_int(ot->srna, "start_frame", 1, MINAFRAME, MAXFRAME, "Start", 
	            "First frame to calculate object paths on", MINFRAME, MAXFRAME / 2.0);
	RNA_def_int(ot->srna, "end_frame", 250, MINAFRAME, MAXFRAME, "End", 
	            "Last frame to calculate object paths on", MINFRAME, MAXFRAME / 2.0);
}

/* --------- */

static int object_update_paths_poll(bContext *C)
{
	if (ED_operator_object_active_editable(C)) {
		Object *ob = ED_object_active_context(C);
		return (ob->avs.path_bakeflag & MOTIONPATH_BAKE_HAS_PATHS) != 0;
	}
	
	return false;
}

static int object_update_paths_exec(bContext *C, wmOperator *UNUSED(op))
{
	Scene *scene = CTX_data_scene(C);
	
	if (scene == NULL)
		return OPERATOR_CANCELLED;
		
	/* calculate the paths for objects that have them (and are tagged to get refreshed) */
	ED_objects_recalculate_paths(C, scene);
	
	/* notifiers for updates */
	WM_event_add_notifier(C, NC_OBJECT | ND_TRANSFORM, NULL);
	
	return OPERATOR_FINISHED;
}

void OBJECT_OT_paths_update(wmOperatorType *ot)
{
	/* identifiers */
	ot->name = "Update Object Paths";
	ot->idname = "OBJECT_OT_paths_update";
	ot->description = "Recalculate paths for selected objects";
	
	/* api callbakcs */
	ot->exec = object_update_paths_exec;
	ot->poll = object_update_paths_poll;
	
	/* flags */
	ot->flag = OPTYPE_REGISTER | OPTYPE_UNDO;
}

/* --------- */

/* Helper for ED_objects_clear_paths() */
static void object_clear_mpath(Object *ob)
{
	if (ob->mpath) {
		animviz_free_motionpath(ob->mpath);
		ob->mpath = NULL;
		ob->avs.path_bakeflag &= ~MOTIONPATH_BAKE_HAS_PATHS;
	}
}

/* Clear motion paths for all objects */
void ED_objects_clear_paths(bContext *C, bool only_selected)
{
	if (only_selected) {
		/* loop over all selected + sedtiable objects in scene */
		CTX_DATA_BEGIN(C, Object *, ob, selected_editable_objects)
		{
			object_clear_mpath(ob);
		}
		CTX_DATA_END;
	}
	else {
		/* loop over all edtiable objects in scene */
		CTX_DATA_BEGIN(C, Object *, ob, editable_objects)
		{
			object_clear_mpath(ob);
		}
		CTX_DATA_END;
	}
}

/* operator callback for this */
static int object_clear_paths_exec(bContext *C, wmOperator *op)
{
	bool only_selected = RNA_boolean_get(op->ptr, "only_selected");
	
	/* use the backend function for this */
	ED_objects_clear_paths(C, only_selected);
	
	/* notifiers for updates */
	WM_event_add_notifier(C, NC_OBJECT | ND_TRANSFORM, NULL);
	
	return OPERATOR_FINISHED; 
}

/* operator callback/wrapper */
static int object_clear_paths_invoke(bContext *C, wmOperator *op, const wmEvent *evt)
{
	if ((evt->shift) && !RNA_struct_property_is_set(op->ptr, "only_selected")) {
		RNA_boolean_set(op->ptr, "only_selected", true);
	}
	return object_clear_paths_exec(C, op);
}

void OBJECT_OT_paths_clear(wmOperatorType *ot)
{
	/* identifiers */
	ot->name = "Clear Object Paths";
	ot->idname = "OBJECT_OT_paths_clear";
	ot->description = "Clear path caches for all objects, hold Shift key for selected objects only";
	
	/* api callbacks */
	ot->invoke = object_clear_paths_invoke;
	ot->exec = object_clear_paths_exec;
	ot->poll = ED_operator_object_active_editable;
	
	/* flags */
	ot->flag = OPTYPE_REGISTER | OPTYPE_UNDO;
	
	/* properties */
	ot->prop = RNA_def_boolean(ot->srna, "only_selected", false, "Only Selected",
	                           "Only clear paths from selected objects");
	RNA_def_property_flag(ot->prop, PROP_SKIP_SAVE);
}


/********************** Smooth/Flat *********************/

static int shade_smooth_exec(bContext *C, wmOperator *op)
{
	ID *data;
	Curve *cu;
	Nurb *nu;
	int clear = (STREQ(op->idname, "OBJECT_OT_shade_flat"));
	bool done = false, linked_data = false;

	CTX_DATA_BEGIN(C, Object *, ob, selected_editable_objects)
	{
		data = ob->data;

		if (data && ID_IS_LINKED(data)) {
			linked_data = true;
			continue;
		}

		if (ob->type == OB_MESH) {
			BKE_mesh_smooth_flag_set(ob, !clear);

			BKE_mesh_batch_cache_dirty(ob->data, BKE_MESH_BATCH_DIRTY_ALL);
			DEG_id_tag_update(&ob->id, OB_RECALC_DATA);
			WM_event_add_notifier(C, NC_OBJECT | ND_DRAW, ob);

			done = true;
		}
		else if (ELEM(ob->type, OB_SURF, OB_CURVE)) {
			cu = ob->data;

			for (nu = cu->nurb.first; nu; nu = nu->next) {
				if (!clear) nu->flag |= ME_SMOOTH;
				else nu->flag &= ~ME_SMOOTH;
			}

			DEG_id_tag_update(&ob->id, OB_RECALC_DATA);
			WM_event_add_notifier(C, NC_OBJECT | ND_DRAW, ob);

			done = true;
		}
	}
	CTX_DATA_END;

	if (linked_data)
		BKE_report(op->reports, RPT_WARNING, "Can't edit linked mesh or curve data");

	return (done) ? OPERATOR_FINISHED : OPERATOR_CANCELLED;
}

static int shade_poll(bContext *C)
{
	return (CTX_data_edit_object(C) == NULL);
}

void OBJECT_OT_shade_flat(wmOperatorType *ot)
{
	/* identifiers */
	ot->name = "Shade Flat";
	ot->description = "Render and display faces uniform, using Face Normals";
	ot->idname = "OBJECT_OT_shade_flat";
	
	/* api callbacks */
	ot->poll = shade_poll;
	ot->exec = shade_smooth_exec;

	/* flags */
	ot->flag = OPTYPE_REGISTER | OPTYPE_UNDO;
}

void OBJECT_OT_shade_smooth(wmOperatorType *ot)
{
	/* identifiers */
	ot->name = "Shade Smooth";
	ot->description = "Render and display faces smooth, using interpolated Vertex Normals";
	ot->idname = "OBJECT_OT_shade_smooth";
	
	/* api callbacks */
	ot->poll = shade_poll;
	ot->exec = shade_smooth_exec;
	
	/* flags */
	ot->flag = OPTYPE_REGISTER | OPTYPE_UNDO;
}

/* ********************** */

static void UNUSED_FUNCTION(image_aspect) (Scene *scene, ViewLayer *view_layer, Object *obedit)
{
	/* all selected objects with an image map: scale in image aspect */
	Base *base;
	Object *ob;
	Material *ma;
	Tex *tex;
	float x, y, space;
	int a, b, done;
	
	if (obedit) return;
	if (ID_IS_LINKED(scene)) return;
	
	for (base = FIRSTBASE(view_layer); base; base = base->next) {
		if (TESTBASELIB(base)) {
			ob = base->object;
			done = false;
			
			for (a = 1; a <= ob->totcol; a++) {
				ma = give_current_material(ob, a);
				if (ma) {
					for (b = 0; b < MAX_MTEX; b++) {
						if (ma->mtex[b] && ma->mtex[b]->tex) {
							tex = ma->mtex[b]->tex;
							if (tex->type == TEX_IMAGE && tex->ima) {
								ImBuf *ibuf = BKE_image_acquire_ibuf(tex->ima, NULL, NULL);
								
								/* texturespace */
								space = 1.0;
								if (ob->type == OB_MESH) {
									float size[3];
									BKE_mesh_texspace_get(ob->data, NULL, NULL, size);
									space = size[0] / size[1];
								}
								else if (ELEM(ob->type, OB_CURVE, OB_FONT, OB_SURF)) {
									float size[3];
									BKE_curve_texspace_get(ob->data, NULL, NULL, size);
									space = size[0] / size[1];
								}
							
								x = ibuf->x / space;
								y = ibuf->y;
								
								if (x > y) ob->size[0] = ob->size[1] * x / y;
								else ob->size[1] = ob->size[0] * y / x;
								
								done = true;
								DEG_id_tag_update(&ob->id, OB_RECALC_OB);

								BKE_image_release_ibuf(tex->ima, ibuf, NULL);
							}
						}
						if (done) break;
					}
				}
				if (done) break;
			}
		}
	}
	
}

static const EnumPropertyItem *object_mode_set_itemsf(
        bContext *C, PointerRNA *UNUSED(ptr), PropertyRNA *UNUSED(prop), bool *r_free)
{
	const EnumPropertyItem *input = rna_enum_object_mode_items;
	EnumPropertyItem *item = NULL;
	Object *ob;
	bGPdata *gpd;
	int totitem = 0;

	if (!C) /* needed for docs */
		return rna_enum_object_mode_items;

	ob = CTX_data_active_object(C);
	if (ob) {
		const bool use_mode_particle_edit = (BLI_listbase_is_empty(&ob->particlesystem) == false) ||
		                                    (ob->soft != NULL) ||
		                                    (modifiers_findByType(ob, eModifierType_Cloth) != NULL);
		while (input->identifier) {
			if ((input->value == OB_MODE_EDIT && OB_TYPE_SUPPORT_EDITMODE(ob->type)) ||
			    (input->value == OB_MODE_POSE && (ob->type == OB_ARMATURE)) ||
			    (input->value == OB_MODE_PARTICLE_EDIT && use_mode_particle_edit) ||
			    (ELEM(input->value, OB_MODE_SCULPT, OB_MODE_VERTEX_PAINT,
			           OB_MODE_WEIGHT_PAINT, OB_MODE_TEXTURE_PAINT) && (ob->type == OB_MESH)) ||
			    (input->value == OB_MODE_OBJECT))
			{
				RNA_enum_item_add(&item, &totitem, input);
			}
			input++;
		}
	}
	else {
		/* We need at least this one! */
		RNA_enum_items_add_value(&item, &totitem, input, OB_MODE_OBJECT);
	}
	
	/* On top of all the rest, GPencil Stroke Edit Mode
	 * is available if there's a valid gp datablock...
	 */
	gpd = CTX_data_gpencil_data(C);
	if (gpd) {
		RNA_enum_items_add_value(&item, &totitem, rna_enum_object_mode_items, OB_MODE_GPENCIL);
	}

	RNA_enum_item_end(&item, &totitem);

	*r_free = true;

	return item;
}

static int object_mode_set_poll(bContext *C)
{
	/* Since Grease Pencil editmode is also handled here,
	 * we have a special exception for allowing this operator
	 * to still work in that case when there's no active object
	 * so that users can exit editmode this way as per normal.
	 */
	if (ED_operator_object_active_editable(C))
		return true;
	else
		return (CTX_data_gpencil_data(C) != NULL);
}

static int object_mode_set_exec(bContext *C, wmOperator *op)
{
	Object *ob = CTX_data_active_object(C);
	bGPdata *gpd = CTX_data_gpencil_data(C);
	eObjectMode mode = RNA_enum_get(op->ptr, "mode");
	eObjectMode restore_mode = (ob) ? ob->mode : OB_MODE_OBJECT;
	const bool toggle = RNA_boolean_get(op->ptr, "toggle");
	
	if (gpd) {
		/* GP Mode is not bound to a specific object. Therefore,
		 * we don't want it to be actually saved on any objects,
		 * as weirdness can happen if you select other objects,
		 * or load old files.
		 *
		 * Instead, we use the following 2 rules to ensure that
		 * the mode selector works as expected:
		 *  1) If there's no object, we want to enter editmode.
		 *     (i.e. with no object, we're in object mode)
		 *  2) Otherwise, exit stroke editmode, so that we can
		 *     enter another mode...
		 */
		if (!ob || (gpd->flag & GP_DATA_STROKE_EDITMODE)) {
			WM_operator_name_call(C, "GPENCIL_OT_editmode_toggle", WM_OP_EXEC_REGION_WIN, NULL);
		}
	}
	
	if (!ob || !ED_object_mode_compat_test(ob, mode))
		return OPERATOR_PASS_THROUGH;

	if (ob->mode != mode) {
		/* we should be able to remove this call, each operator calls  */
		ED_object_mode_compat_set(C, ob, mode, op->reports);
	}

	/* Exit current mode if it's not the mode we're setting */
	if (mode != OB_MODE_OBJECT && (ob->mode != mode || toggle)) {
		/* Enter new mode */
		ED_object_mode_toggle(C, mode);
	}

	if (toggle) {
		/* Special case for Object mode! */
		if (mode == OB_MODE_OBJECT && restore_mode == OB_MODE_OBJECT && ob->restore_mode != OB_MODE_OBJECT) {
			ED_object_mode_toggle(C, ob->restore_mode);
		}
		else if (ob->mode == mode) {
			/* For toggling, store old mode so we know what to go back to */
			ob->restore_mode = restore_mode;
		}
		else if (ob->restore_mode != OB_MODE_OBJECT && ob->restore_mode != mode) {
			ED_object_mode_toggle(C, ob->restore_mode);
		}
	}

	return OPERATOR_FINISHED;
}

void OBJECT_OT_mode_set(wmOperatorType *ot)
{
	PropertyRNA *prop;
	
	/* identifiers */
	ot->name = "Set Object Mode";
	ot->description = "Sets the object interaction mode";
	ot->idname = "OBJECT_OT_mode_set";
	
	/* api callbacks */
	ot->exec = object_mode_set_exec;
	
	ot->poll = object_mode_set_poll; //ED_operator_object_active_editable;
	
	/* flags */
	ot->flag = 0; /* no register/undo here, leave it to operators being called */
	
	ot->prop = RNA_def_enum(ot->srna, "mode", rna_enum_object_mode_items, OB_MODE_OBJECT, "Mode", "");
	RNA_def_enum_funcs(ot->prop, object_mode_set_itemsf);
	RNA_def_property_flag(ot->prop, PROP_SKIP_SAVE);

	prop = RNA_def_boolean(ot->srna, "toggle", 0, "Toggle", "");
	RNA_def_property_flag(prop, PROP_SKIP_SAVE);
}

/************************ Game Properties ***********************/

static int game_property_new_exec(bContext *C, wmOperator *op)
{
	Object *ob = CTX_data_active_object(C);
	bProperty *prop;
	char name[MAX_NAME];
	int type = RNA_enum_get(op->ptr, "type");

	prop = BKE_bproperty_new(type);
	BLI_addtail(&ob->prop, prop);

	RNA_string_get(op->ptr, "name", name);
	if (name[0] != '\0') {
		BLI_strncpy(prop->name, name, sizeof(prop->name));
	}

	BLI_uniquename(&ob->prop, prop, DATA_("Property"), '.', offsetof(bProperty, name), sizeof(prop->name));

	WM_event_add_notifier(C, NC_LOGIC, NULL);
	return OPERATOR_FINISHED;
}


void OBJECT_OT_game_property_new(wmOperatorType *ot)
{
	/* identifiers */
	ot->name = "New Game Property";
	ot->description = "Create a new property available to the game engine";
	ot->idname = "OBJECT_OT_game_property_new";

	/* api callbacks */
	ot->exec = game_property_new_exec;
	ot->poll = ED_operator_object_active_editable;

	/* flags */
	ot->flag = OPTYPE_REGISTER | OPTYPE_UNDO;

	RNA_def_enum(ot->srna, "type", rna_enum_gameproperty_type_items, GPROP_FLOAT, "Type", "Type of game property to add");
	RNA_def_string(ot->srna, "name", NULL, MAX_NAME, "Name", "Name of the game property to add");
}

static int game_property_remove_exec(bContext *C, wmOperator *op)
{
	Object *ob = CTX_data_active_object(C);
	bProperty *prop;
	int index = RNA_int_get(op->ptr, "index");

	if (!ob)
		return OPERATOR_CANCELLED;

	prop = BLI_findlink(&ob->prop, index);

	if (prop) {
		BLI_remlink(&ob->prop, prop);
		BKE_bproperty_free(prop);

		WM_event_add_notifier(C, NC_LOGIC, NULL);
		return OPERATOR_FINISHED;
	}
	else {
		return OPERATOR_CANCELLED;
	}
}

void OBJECT_OT_game_property_remove(wmOperatorType *ot)
{
	/* identifiers */
	ot->name = "Remove Game Property";
	ot->description = "Remove game property";
	ot->idname = "OBJECT_OT_game_property_remove";

	/* api callbacks */
	ot->exec = game_property_remove_exec;
	ot->poll = ED_operator_object_active_editable;

	/* flags */
	ot->flag = OPTYPE_REGISTER | OPTYPE_UNDO;

	RNA_def_int(ot->srna, "index", 0, 0, INT_MAX, "Index", "Property index to remove ", 0, INT_MAX);
}

#define GAME_PROPERTY_MOVE_UP    1
#define GAME_PROPERTY_MOVE_DOWN -1

static int game_property_move(bContext *C, wmOperator *op)
{
	Object *ob = CTX_data_active_object(C);
	bProperty *prop;
	bProperty *otherprop = NULL;
	const int index = RNA_int_get(op->ptr, "index");
	const int dir = RNA_enum_get(op->ptr, "direction");

	if (ob == NULL)
		return OPERATOR_CANCELLED;

	prop = BLI_findlink(&ob->prop, index);
	/* invalid index */
	if (prop == NULL)
		return OPERATOR_CANCELLED;

	if (dir == GAME_PROPERTY_MOVE_UP) {
		otherprop = prop->prev;
	}
	else if (dir == GAME_PROPERTY_MOVE_DOWN) {
		otherprop = prop->next;
	}
	else {
		BLI_assert(0);
	}

	if (prop && otherprop) {
		BLI_listbase_swaplinks(&ob->prop, prop, otherprop);

		WM_event_add_notifier(C, NC_LOGIC, NULL);
		return OPERATOR_FINISHED;
	}
	else {
		return OPERATOR_CANCELLED;
	}
}

void OBJECT_OT_game_property_move(wmOperatorType *ot)
{
	static const EnumPropertyItem direction_property_move[] = {
		{GAME_PROPERTY_MOVE_UP,   "UP",   0, "Up",   ""},
		{GAME_PROPERTY_MOVE_DOWN, "DOWN", 0, "Down", ""},
		{0, NULL, 0, NULL, NULL}
	};
	PropertyRNA *prop;

	/* identifiers */
	ot->name = "Move Game Property";
	ot->description = "Move game property";
	ot->idname = "OBJECT_OT_game_property_move";

	/* api callbacks */
	ot->exec = game_property_move;
	ot->poll = ED_operator_object_active_editable;

	/* flags */
	ot->flag = OPTYPE_REGISTER | OPTYPE_UNDO;

	/* properties */
	prop = RNA_def_int(ot->srna, "index", 0, 0, INT_MAX, "Index", "Property index to move", 0, INT_MAX);
	RNA_def_property_flag(prop, PROP_HIDDEN);
	RNA_def_enum(ot->srna, "direction", direction_property_move, 0, "Direction",
	             "Direction for moving the property");
}

#undef GAME_PROPERTY_MOVE_UP
#undef GAME_PROPERTY_MOVE_DOWN

#define COPY_PROPERTIES_REPLACE 1
#define COPY_PROPERTIES_MERGE   2
#define COPY_PROPERTIES_COPY    3

static const EnumPropertyItem game_properties_copy_operations[] = {
	{COPY_PROPERTIES_REPLACE, "REPLACE", 0, "Replace Properties", ""},
	{COPY_PROPERTIES_MERGE, "MERGE", 0, "Merge Properties", ""},
	{COPY_PROPERTIES_COPY, "COPY", 0, "Copy a Property", ""},
	{0, NULL, 0, NULL, NULL}
};

static const EnumPropertyItem *gameprops_itemf(bContext *C, PointerRNA *UNUSED(ptr), PropertyRNA *UNUSED(prop), bool *r_free)
{	
	Object *ob = ED_object_active_context(C);
	EnumPropertyItem tmp = {0, "", 0, "", ""};
	EnumPropertyItem *item = NULL;
	bProperty *prop;
	int a, totitem = 0;
	
	if (!ob)
		return DummyRNA_NULL_items;

	for (a = 1, prop = ob->prop.first; prop; prop = prop->next, a++) {
		tmp.value = a;
		tmp.identifier = prop->name;
		tmp.name = prop->name;
		RNA_enum_item_add(&item, &totitem, &tmp);
	}

	RNA_enum_item_end(&item, &totitem);
	*r_free = true;

	return item;
}

static int game_property_copy_exec(bContext *C, wmOperator *op)
{
	Object *ob = ED_object_active_context(C);
	bProperty *prop;
	int type = RNA_enum_get(op->ptr, "operation");
	int propid = RNA_enum_get(op->ptr, "property");

	if (propid > 0) { /* copy */
		prop = BLI_findlink(&ob->prop, propid - 1);
		
		if (prop) {
			CTX_DATA_BEGIN(C, Object *, ob_iter, selected_editable_objects)
			{
				if (ob != ob_iter)
					BKE_bproperty_object_set(ob_iter, prop);
			} CTX_DATA_END;
		}
	}

	else {
		CTX_DATA_BEGIN(C, Object *, ob_iter, selected_editable_objects)
		{
			if (ob != ob_iter) {
				if (type == COPY_PROPERTIES_REPLACE) {
					BKE_bproperty_copy_list(&ob_iter->prop, &ob->prop);
				}
				else {
					/* merge - the default when calling with no argument */
					for (prop = ob->prop.first; prop; prop = prop->next) {
						BKE_bproperty_object_set(ob_iter, prop);
					}
				}
			}
		}
		CTX_DATA_END;
	}

	return OPERATOR_FINISHED;
}

void OBJECT_OT_game_property_copy(wmOperatorType *ot)
{
	PropertyRNA *prop;
	/* identifiers */
	ot->name = "Copy Game Property";
	ot->idname = "OBJECT_OT_game_property_copy";
	ot->description = "Copy/merge/replace a game property from active object to all selected objects";

	/* api callbacks */
	ot->exec = game_property_copy_exec;
	ot->poll = ED_operator_object_active_editable;

	/* flags */
	ot->flag = OPTYPE_REGISTER | OPTYPE_UNDO;

	RNA_def_enum(ot->srna, "operation", game_properties_copy_operations, 3, "Operation", "");
	prop = RNA_def_enum(ot->srna, "property", DummyRNA_NULL_items, 0, "Property", "Properties to copy");
	RNA_def_property_flag(prop, PROP_SKIP_SAVE | PROP_ENUM_NO_TRANSLATE);
	RNA_def_enum_funcs(prop, gameprops_itemf);
	ot->prop = prop;
}

static int game_property_clear_exec(bContext *C, wmOperator *UNUSED(op))
{
	CTX_DATA_BEGIN(C, Object *, ob_iter, selected_editable_objects)
	{
		BKE_bproperty_free_list(&ob_iter->prop);
	}
	CTX_DATA_END;

	WM_event_add_notifier(C, NC_LOGIC, NULL);
	return OPERATOR_FINISHED;
}
void OBJECT_OT_game_property_clear(wmOperatorType *ot)
{
	/* identifiers */
	ot->name = "Clear Game Properties";
	ot->idname = "OBJECT_OT_game_property_clear";
	ot->description = "Remove all game properties from all selected objects";

	/* api callbacks */
	ot->exec = game_property_clear_exec;
	ot->poll = ED_operator_object_active_editable;

	/* flags */
	ot->flag = OPTYPE_REGISTER | OPTYPE_UNDO;
}

/************************ Copy Logic Bricks ***********************/

static int logicbricks_copy_exec(bContext *C, wmOperator *UNUSED(op))
{
	Object *ob = ED_object_active_context(C);

	CTX_DATA_BEGIN(C, Object *, ob_iter, selected_editable_objects)
	{
		if (ob != ob_iter) {
			/* first: free all logic */
			free_sensors(&ob_iter->sensors);
			unlink_controllers(&ob_iter->controllers);
			free_controllers(&ob_iter->controllers);
			unlink_actuators(&ob_iter->actuators);
			free_actuators(&ob_iter->actuators);
		
			/* now copy it, this also works without logicbricks! */
			clear_sca_new_poins_ob(ob);
			copy_sensors(&ob_iter->sensors, &ob->sensors, 0);
			copy_controllers(&ob_iter->controllers, &ob->controllers, 0);
			copy_actuators(&ob_iter->actuators, &ob->actuators, 0);
			set_sca_new_poins_ob(ob_iter);
		
			/* some menu settings */
			ob_iter->scavisflag = ob->scavisflag;
			ob_iter->scaflag = ob->scaflag;
		
			/* set the initial state */
			ob_iter->state = ob->state;
			ob_iter->init_state = ob->init_state;

			if (ob_iter->totcol == ob->totcol) {
				ob_iter->actcol = ob->actcol;
				WM_event_add_notifier(C, NC_OBJECT | ND_DRAW, ob_iter);
			}
		}
	}
	CTX_DATA_END;

	WM_event_add_notifier(C, NC_LOGIC, NULL);

	return OPERATOR_FINISHED;
}

void OBJECT_OT_logic_bricks_copy(wmOperatorType *ot)
{
	/* identifiers */
	ot->name = "Copy Logic Bricks to Selected";
	ot->description = "Copy logic bricks to other selected objects";
	ot->idname = "OBJECT_OT_logic_bricks_copy";

	/* api callbacks */
	ot->exec = logicbricks_copy_exec;
	ot->poll = ED_operator_object_active_editable;

	/* flags */
	ot->flag = OPTYPE_REGISTER | OPTYPE_UNDO;
}

static int game_physics_copy_exec(bContext *C, wmOperator *UNUSED(op))
{
	Object *ob = ED_object_active_context(C);
	
	CTX_DATA_BEGIN(C, Object *, ob_iter, selected_editable_objects)
	{
		if (ob != ob_iter) {
			ob_iter->gameflag = ob->gameflag;
			ob_iter->gameflag2 = ob->gameflag2;
			ob_iter->inertia = ob->inertia;
			ob_iter->formfactor = ob->formfactor;
			ob_iter->damping = ob->damping;
			ob_iter->rdamping = ob->rdamping;
			ob_iter->min_vel = ob->min_vel;
			ob_iter->max_vel = ob->max_vel;
			ob_iter->min_angvel = ob->min_angvel;
			ob_iter->max_angvel = ob->max_angvel;
			ob_iter->obstacleRad = ob->obstacleRad;
			ob_iter->mass = ob->mass;
			copy_v3_v3(ob_iter->anisotropicFriction, ob->anisotropicFriction);
			ob_iter->collision_boundtype = ob->collision_boundtype;
			ob_iter->margin = ob->margin;
			ob_iter->bsoft = copy_bulletsoftbody(ob->bsoft, 0);
			if (ob->restrictflag & OB_RESTRICT_RENDER) 
				ob_iter->restrictflag |= OB_RESTRICT_RENDER;
			else
				ob_iter->restrictflag &= ~OB_RESTRICT_RENDER;

			ob_iter->col_group = ob->col_group;
			ob_iter->col_mask = ob->col_mask;
		}
	}
	CTX_DATA_END;
	
	return OPERATOR_FINISHED;
}

void OBJECT_OT_game_physics_copy(struct wmOperatorType *ot)
{
	/* identifiers */
	ot->name = "Copy Game Physics Properties to Selected";
	ot->description = "Copy game physics properties to other selected objects";
	ot->idname = "OBJECT_OT_game_physics_copy";
	
	/* api callbacks */
	ot->exec = game_physics_copy_exec;
	ot->poll = ED_operator_object_active_editable;
	
	/* flags */
	ot->flag = OPTYPE_REGISTER | OPTYPE_UNDO;
}

bool ED_object_editmode_calc_active_center(Object *obedit, const bool select_only, float r_center[3])
{
	switch (obedit->type) {
		case OB_MESH:
		{
			BMEditMesh *em = BKE_editmesh_from_object(obedit);
			BMEditSelection ese;

			if (BM_select_history_active_get(em->bm, &ese)) {
				BM_editselection_center(&ese, r_center);
				return true;
			}
			break;
		}
		case OB_ARMATURE:
		{
			bArmature *arm = obedit->data;
			EditBone *ebo = arm->act_edbone;

			if (ebo && (!select_only || (ebo->flag & (BONE_SELECTED | BONE_ROOTSEL)))) {
				copy_v3_v3(r_center, ebo->head);
				return true;
			}

			break;
		}
		case OB_CURVE:
		case OB_SURF:
		{
			Curve *cu = obedit->data;

			if (ED_curve_active_center(cu, r_center)) {
				return true;
			}
			break;
		}
		case OB_MBALL:
		{
			MetaBall *mb = obedit->data;
			MetaElem *ml_act = mb->lastelem;

			if (ml_act && (!select_only || (ml_act->flag & SELECT))) {
				copy_v3_v3(r_center, &ml_act->x);
				return true;
			}
			break;
		}
		case OB_LATTICE:
		{
			BPoint *actbp = BKE_lattice_active_point_get(obedit->data);

			if (actbp) {
				copy_v3_v3(r_center, actbp->vec);
				return true;
			}
			break;
		}
	}

	return false;
}

#define COLLECTION_INVALID_INDEX -1

static int move_to_collection_exec(bContext *C, wmOperator *op)
{
	Scene *scene = CTX_data_scene(C);
	PropertyRNA *prop = RNA_struct_find_property(op->ptr, "collection_index");
	const bool is_add = RNA_boolean_get(op->ptr, "is_add");
	const bool is_new = RNA_boolean_get(op->ptr, "is_new");
	SceneCollection *scene_collection;

	if (!RNA_property_is_set(op->ptr, prop)) {
		BKE_report(op->reports, RPT_ERROR, "No collection selected");
		return OPERATOR_CANCELLED;
	}

	int collection_index = RNA_property_int_get(op->ptr, prop);
	scene_collection = BKE_collection_from_index(CTX_data_scene(C), collection_index);
	if (scene_collection == NULL) {
		BKE_report(op->reports, RPT_ERROR, "Unexpected error, collection not found");
		return OPERATOR_CANCELLED;
	}

	Object *single_object = NULL;
	CTX_DATA_BEGIN (C, Object *, ob, selected_objects)
	{
		if (single_object != NULL) {
			single_object = NULL;
			break;
		}
		else {
			single_object = ob;
		}
	}
	CTX_DATA_END;

	if (is_new) {
		char new_collection_name[MAX_NAME];
		RNA_string_get(op->ptr, "new_collection_name", new_collection_name);
		scene_collection = BKE_collection_add(&scene->id, scene_collection, COLLECTION_TYPE_NONE, new_collection_name);
	}

	if ((single_object != NULL) &&
	    is_add &&
	    BLI_findptr(&scene_collection->objects, single_object, offsetof(LinkData, data)))
	{
		BKE_reportf(op->reports, RPT_ERROR, "%s already in %s", single_object->id.name + 2, scene_collection->name);
		return OPERATOR_CANCELLED;
	}

	CTX_DATA_BEGIN (C, Object *, ob, selected_objects)
	{
		if (!is_add) {
			BKE_collection_object_move(&scene->id, scene_collection, NULL, ob);
		}
		else {
			BKE_collection_object_add(&scene->id, scene_collection, ob);
		}
	}
	CTX_DATA_END;

	BKE_reportf(op->reports,
	            RPT_INFO,
	            "%s %s to %s",
	            (single_object != NULL) ? single_object->id.name + 2 : "Objects",
	            is_add ? "added" : "moved",
	            scene_collection->name);

	DEG_relations_tag_update(CTX_data_main(C));
	DEG_id_tag_update(&scene->id, 0);

	WM_event_add_notifier(C, NC_SCENE | ND_LAYER, scene);
	WM_event_add_notifier(C, NC_SCENE | ND_OB_ACTIVE, scene);
	WM_event_add_notifier(C, NC_SCENE | ND_LAYER_CONTENT, scene);

	return OPERATOR_FINISHED;
}

typedef struct MoveToCollectionData {
	struct MoveToCollectionData *next, *prev;
	int index;
	struct SceneCollection *collection;
	struct ListBase submenus;
	PointerRNA ptr;
	struct wmOperatorType *ot;
} MoveToCollectionData;

static int move_to_collection_menus_create(wmOperator *op, MoveToCollectionData *menu)
{
	int index = menu->index;
	for (SceneCollection *scene_collection = menu->collection->scene_collections.first;
	     scene_collection != NULL;
	     scene_collection = scene_collection->next)
	{
		MoveToCollectionData *submenu = MEM_callocN(sizeof(MoveToCollectionData),
		                                            "MoveToCollectionData submenu - expected memleak");
		BLI_addtail(&menu->submenus, submenu);
		submenu->collection = scene_collection;
		submenu->index = ++index;
		index = move_to_collection_menus_create(op, submenu);
		submenu->ot = op->type;
	}
	return index;
}

static void move_to_collection_menus_free_recursive(MoveToCollectionData *menu)
{
	for (MoveToCollectionData *submenu = menu->submenus.first;
	     submenu != NULL;
	     submenu = submenu->next)
	{
		move_to_collection_menus_free_recursive(submenu);
	}
	BLI_freelistN(&menu->submenus);
}

static void move_to_collection_menus_free(MoveToCollectionData **menu)
{
	if (*menu == NULL) {
		return;
	}

	move_to_collection_menus_free_recursive(*menu);
	MEM_freeN(*menu);
	*menu = NULL;
}

static void move_to_collection_menu_create(bContext *UNUSED(C), uiLayout *layout, void *menu_v)
{
	MoveToCollectionData *menu = menu_v;

	uiItemIntO(layout,
			   menu->collection->name,
			   ICON_NONE,
			   "OBJECT_OT_move_to_collection",
			   "collection_index",
			   menu->index);
	uiItemS(layout);

	for (MoveToCollectionData *submenu = menu->submenus.first;
		 submenu != NULL;
		 submenu = submenu->next)
	{
		move_to_collection_menus_items(layout, submenu);
	}

	uiItemS(layout);

	WM_operator_properties_create_ptr(&menu->ptr, menu->ot);
	RNA_int_set(&menu->ptr, "collection_index", menu->index);
	RNA_boolean_set(&menu->ptr, "is_new", true);

	uiItemFullO_ptr(layout,
	                menu->ot,
	                "New Collection",
	                ICON_ZOOMIN,
	                menu->ptr.data,
	                /* We use invoke here so we can read ctrl from event. */
	                WM_OP_INVOKE_DEFAULT,
	                0,
	                NULL);
}

static void move_to_collection_menus_items(uiLayout *layout, MoveToCollectionData *menu)
{
	if (BLI_listbase_is_empty(&menu->submenus)) {
		uiItemIntO(layout,
		           menu->collection->name,
		           ICON_NONE,
		           "OBJECT_OT_move_to_collection",
		           "collection_index",
		           menu->index);
	}
	else {
		uiItemMenuF(layout,
		            menu->collection->name,
		            ICON_NONE,
		            move_to_collection_menu_create,
		            menu);
	}
}

/* This is allocated statically because we need this available for the menus creation callback. */
static MoveToCollectionData *master_collection_menu = NULL;

static int move_to_collection_invoke(bContext *C, wmOperator *op, const wmEvent *event)
{
	/* Reset the menus data for the current master collection, and free previously allocated data. */
	move_to_collection_menus_free(&master_collection_menu);

	PropertyRNA *prop;
	prop = RNA_struct_find_property(op->ptr, "collection_index");
	if (RNA_property_is_set(op->ptr, prop)) {
		int collection_index = RNA_property_int_get(op->ptr, prop);
		RNA_boolean_set(op->ptr, "is_add", event->ctrl);

		if (RNA_boolean_get(op->ptr, "is_new")) {
			prop = RNA_struct_find_property(op->ptr, "new_collection_name");
			if (!RNA_property_is_set(op->ptr, prop)) {
				char name[MAX_NAME];
				SceneCollection *scene_collection;

				scene_collection = BKE_collection_from_index(CTX_data_scene(C), collection_index);
				BKE_collection_new_name_get(&CTX_data_scene(C)->id, scene_collection, name);

				RNA_property_string_set(op->ptr, prop, name);
				return WM_operator_props_dialog_popup(C, op, 10 * UI_UNIT_X, 5 * UI_UNIT_Y);
			}
		}
		return move_to_collection_exec(C, op);
	}

	SceneCollection *master_collection = BKE_collection_master(&CTX_data_scene(C)->id);

	/* We need the data to be allocated so it's available during menu drawing.
	 * Technically we could use wmOperator->customdata. However there is no free callback
	 * called to an operator that exit with OPERATOR_INTERFACE to launch a menu.
	 *
	 * So we are left with a memory that will necessarily leak. It's a small leak though.*/
	if (master_collection_menu == NULL) {
		master_collection_menu = MEM_callocN(sizeof(MoveToCollectionData),
		                                     "MoveToCollectionData menu - expected eventual memleak");
	}

	master_collection_menu->collection = master_collection;
	master_collection_menu->ot = op->type;
	move_to_collection_menus_create(op, master_collection_menu);

	uiPopupMenu *pup;
	uiLayout *layout;

	/* Build the menus. */
	pup = UI_popup_menu_begin(C, IFACE_("Move to Collection"), ICON_NONE);
	layout = UI_popup_menu_layout(pup);

	/* We use invoke here so we can read ctrl from event. */
	uiLayoutSetOperatorContext(layout, WM_OP_INVOKE_DEFAULT);

	move_to_collection_menu_create(C, layout, master_collection_menu);

	UI_popup_menu_end(C, pup);

	return OPERATOR_INTERFACE;
}

void OBJECT_OT_move_to_collection(wmOperatorType *ot)
{
	PropertyRNA *prop;

	/* identifiers */
	ot->name = "Move to Collection";
	ot->description = "Move to a collection only (Ctrl to add)";
	ot->idname = "OBJECT_OT_move_to_collection";

	/* api callbacks */
	ot->exec = move_to_collection_exec;
	ot->invoke = move_to_collection_invoke;
	ot->poll = ED_operator_object_active_editable;

	/* flags */
	ot->flag = OPTYPE_REGISTER | OPTYPE_UNDO;

	prop = RNA_def_int(ot->srna, "collection_index", COLLECTION_INVALID_INDEX, COLLECTION_INVALID_INDEX, INT_MAX,
	                   "Collection Index", "Index of the collection to move to", 0, INT_MAX);
	RNA_def_property_flag(prop, PROP_SKIP_SAVE | PROP_HIDDEN);
	prop = RNA_def_boolean(ot->srna, "is_add", false, "Add", "Keep object in original collections as well");
	RNA_def_property_flag(prop, PROP_SKIP_SAVE | PROP_HIDDEN);
	prop = RNA_def_boolean(ot->srna, "is_new", false, "New", "Move objects to a new collection");
	RNA_def_property_flag(prop, PROP_SKIP_SAVE | PROP_HIDDEN);
	prop = RNA_def_string(ot->srna, "new_collection_name", NULL, MAX_NAME, "Name",
	                      "Name of the newly added collection");
	RNA_def_property_flag(prop, PROP_SKIP_SAVE);
}

#undef COLLECTION_INVALID_INDEX<|MERGE_RESOLUTION|>--- conflicted
+++ resolved
@@ -278,9 +278,6 @@
 void ED_object_editmode_exit_ex(bContext *C, Scene *scene, Object *obedit, int flag)
 {
 	BLI_assert(C || !(flag & EM_DO_UNDO));
-	/* Note! only in exceptional cases should 'EM_DO_UNDO' NOT be in the flag */
-	/* Note! if 'EM_FREEDATA' isn't in the flag, use ED_object_editmode_load directly */
-	ViewLayer *view_layer = CTX_data_view_layer(C);
 	const bool freedata = (flag & EM_FREEDATA) != 0;
 
 	if (flag & EM_WAITCURSOR) waitcursor(1);
@@ -288,8 +285,8 @@
 	if (ED_object_editmode_load_ex(G.main, obedit, freedata) == false) {
 		/* in rare cases (background mode) its possible active object
 		 * is flagged for editmode, without 'obedit' being set [#35489] */
-		if (UNLIKELY(view_layer->basact && (view_layer->basact->object->mode & OB_MODE_EDIT))) {
-			view_layer->basact->object->mode &= ~OB_MODE_EDIT;
+		if (UNLIKELY(obedit && obedit->mode & OB_MODE_EDIT)) {
+			obedit->mode &= ~OB_MODE_EDIT;
 		}
 		if (flag & EM_WAITCURSOR) waitcursor(0);
 		return;
@@ -316,15 +313,18 @@
 		if (flag & EM_DO_UNDO)
 			ED_undo_push(C, "Editmode");
 
-		WM_event_add_notifier(C, NC_SCENE | ND_MODE | NS_MODE_OBJECT, scene);
+		if (C != NULL) {
+			WM_event_add_notifier(C, NC_SCENE | ND_MODE | NS_MODE_OBJECT, scene);
+		}
+		else {
+			WM_main_add_notifier(NC_SCENE | ND_MODE | NS_MODE_OBJECT, scene);
+		}
+
 
 		obedit->mode &= ~OB_MODE_EDIT;
 	}
 
 	if (flag & EM_WAITCURSOR) waitcursor(0);
-
-	/* This way we ensure scene's obedit is copied into all CoW scenes.  */
-	DEG_id_tag_update(&scene->id, 0);
 }
 
 void ED_object_editmode_exit(bContext *C, int flag)
@@ -334,14 +334,8 @@
 	ED_object_editmode_exit_ex(C, scene, obedit, flag);
 }
 
-void ED_object_editmode_enter_ex(WorkSpace *workspace, Scene *scene, Object *ob, int flag)
-{
-<<<<<<< HEAD
-=======
-	Scene *scene = CTX_data_scene(C);
-	ViewLayer *view_layer = CTX_data_view_layer(C);
-	Object *ob;
->>>>>>> 3e998b88
+void ED_object_editmode_enter_ex(Scene *scene, Object *ob, int flag)
+{
 	bool ok = false;
 
 	if (ELEM(NULL, ob, ob->data)) return;
@@ -358,18 +352,10 @@
 
 	if (flag & EM_WAITCURSOR) waitcursor(1);
 
-<<<<<<< HEAD
-=======
 	ob->restore_mode = ob->mode;
 
-	/* note, when switching scenes the object can have editmode data but
-	 * not be scene->obedit: bug 22954, this avoids calling self eternally */
-	if ((ob->restore_mode & OB_MODE_EDIT) == 0)
-		ED_object_mode_toggle(C, ob->mode);
-
 	ob->mode = OB_MODE_EDIT;
 
->>>>>>> 3e998b88
 	if (ob->type == OB_MESH) {
 		BMEditMesh *em;
 		ok = 1;
@@ -437,29 +423,18 @@
 		DEG_id_tag_update(&ob->id, OB_RECALC_DATA);
 	}
 	else {
-<<<<<<< HEAD
 		if ((flag & EM_NO_CONTEXT) == 0) {
-			workspace->object_mode &= ~OB_MODE_EDIT;
+			ob->mode &= ~OB_MODE_EDIT;
 		}
 		WM_main_add_notifier(NC_SCENE | ND_MODE | NS_MODE_OBJECT, scene);
 	}
 
-	ED_workspace_object_mode_sync_from_object(G.main->wm.first, workspace, ob);
-
-=======
-		ob->mode &= ~OB_MODE_EDIT;
-		WM_event_add_notifier(C, NC_SCENE | ND_MODE | NS_MODE_OBJECT, scene);
-	}
-
-	if (flag & EM_DO_UNDO) ED_undo_push(C, "Enter Editmode");
->>>>>>> 3e998b88
 	if (flag & EM_WAITCURSOR) waitcursor(0);
 	BLI_assert((flag & EM_DO_UNDO) == 0);
 }
 
 void ED_object_editmode_enter(bContext *C, int flag)
 {
-	WorkSpace *workspace = CTX_wm_workspace(C);
 	Scene *scene = CTX_data_scene(C);
 	ViewLayer *view_layer = CTX_data_view_layer(C);
 	Object *ob;
@@ -473,47 +448,32 @@
 	if (ob == NULL) return;
 	if (ID_IS_LINKED(ob)) return;
 
-	ED_object_editmode_enter_ex(workspace, scene, ob, flag & ~EM_DO_UNDO);
+	ED_object_editmode_enter_ex(scene, ob, flag & ~EM_DO_UNDO);
 	if (flag & EM_DO_UNDO) ED_undo_push(C, "Enter Editmode");
 }
 
 static int editmode_toggle_exec(bContext *C, wmOperator *op)
 {
-<<<<<<< HEAD
-	WorkSpace *workspace = CTX_wm_workspace(C);
-	ViewLayer *view_layer = CTX_data_view_layer(C);
-=======
->>>>>>> 3e998b88
 	const int mode_flag = OB_MODE_EDIT;
 	const bool is_mode_set = (CTX_data_edit_object(C) != NULL);
 	Scene *scene =  CTX_data_scene(C);
+	ViewLayer *view_layer = CTX_data_view_layer(C);
+	Object *obact = OBACT(view_layer);
 
 	if (!is_mode_set) {
-		Object *ob = CTX_data_active_object(C);
-		if (!ED_object_mode_compat_set(C, ob, mode_flag, op->reports)) {
+		if (!ED_object_mode_compat_set(C, obact, mode_flag, op->reports)) {
 			return OPERATOR_CANCELLED;
 		}
 	}
 
 	if (!is_mode_set) {
-		Object *obact = view_layer->basact->object;
-
-		workspace->object_mode_restore = workspace->object_mode;
-
-		/* note, when switching scenes the object can have editmode data but
-		 * not be scene->obedit: bug 22954, this avoids calling self eternally */
-		if ((workspace->object_mode_restore & OB_MODE_EDIT) == 0) {
-			ED_object_mode_toggle(C, workspace->object_mode);
-		}
-		workspace->object_mode = OB_MODE_EDIT;
-
 		ED_object_editmode_enter(C, EM_WAITCURSOR);
-		if (workspace->object_mode & mode_flag) {
+		if (obact->mode & mode_flag) {
 			FOREACH_SELECTED_OBJECT_BEGIN(view_layer, ob)
 			{
 				if (ob != obact) {
 					if (ob->flag & SELECT) {
-						ED_object_editmode_enter_ex(workspace, scene, ob, EM_WAITCURSOR | EM_NO_CONTEXT);
+						ED_object_editmode_enter_ex(scene, ob, EM_WAITCURSOR | EM_NO_CONTEXT);
 					}
 				}
 			}
