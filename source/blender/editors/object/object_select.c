/*
 * This program is free software; you can redistribute it and/or
 * modify it under the terms of the GNU General Public License
 * as published by the Free Software Foundation; either version 2
 * of the License, or (at your option) any later version.
 *
 * This program is distributed in the hope that it will be useful,
 * but WITHOUT ANY WARRANTY; without even the implied warranty of
 * MERCHANTABILITY or FITNESS FOR A PARTICULAR PURPOSE.  See the
 * GNU General Public License for more details.
 *
 * You should have received a copy of the GNU General Public License
 * along with this program; if not, write to the Free Software Foundation,
 * Inc., 51 Franklin Street, Fifth Floor, Boston, MA 02110-1301, USA.
 *
 * The Original Code is Copyright (C) 2001-2002 by NaN Holding BV.
 * All rights reserved.
 */

/** \file
 * \ingroup edobj
 */

#include <ctype.h>
#include <stdio.h>
#include <stdlib.h>
#include <string.h>

#include "DNA_anim_types.h"
#include "DNA_collection_types.h"
#include "DNA_material_types.h"
#include "DNA_modifier_types.h"
#include "DNA_scene_types.h"
#include "DNA_armature_types.h"
#include "DNA_light_types.h"
#include "DNA_workspace_types.h"
#include "DNA_gpencil_types.h"

#include "BLI_math.h"
#include "BLI_math_bits.h"
#include "BLI_listbase.h"
#include "BLI_rand.h"
#include "BLI_string_utils.h"
#include "BLI_utildefines.h"

#include "BLT_translation.h"

#include "BKE_action.h"
#include "BKE_armature.h"
#include "BKE_collection.h"
#include "BKE_context.h"
#include "BKE_deform.h"
#include "BKE_layer.h"
#include "BKE_library.h"
#include "BKE_main.h"
#include "BKE_material.h"
#include "BKE_modifier.h"
#include "BKE_object.h"
#include "BKE_paint.h"
#include "BKE_particle.h"
#include "BKE_report.h"
#include "BKE_scene.h"
#include "BKE_workspace.h"

#include "DEG_depsgraph.h"

#include "WM_api.h"
#include "WM_types.h"
#include "WM_message.h"

#include "ED_armature.h"
#include "ED_object.h"
#include "ED_screen.h"
#include "ED_select_utils.h"
#include "ED_keyframing.h"

#include "UI_interface.h"
#include "UI_resources.h"

#include "RNA_access.h"
#include "RNA_define.h"
#include "RNA_enum_types.h"

#include "object_intern.h"

/* -------------------------------------------------------------------- */
/** \name Public Object Selection API
 * \{ */

/**
 * simple API for object selection, rather than just using the flag
 * this takes into account the 'restrict selection in 3d view' flag.
 * deselect works always, the restriction just prevents selection
 *
 * \note Caller must send a `NC_SCENE | ND_OB_SELECT` notifier
 * (or a `NC_SCENE | ND_OB_VISIBLE` in case of visibility toggling).
 */
void ED_object_base_select(Base *base, eObjectSelect_Mode mode)
{
<<<<<<< HEAD
	if (mode == BA_INVERT) {
		mode = (base->flag & BASE_SELECTED) != 0 ? BA_DESELECT : BA_SELECT;
	}
	ModifierData *md;

	if (base) {
		switch (mode) {
			case BA_SELECT:
				if ((base->flag & BASE_SELECTABLE) != 0) {
					base->flag |= BASE_SELECTED;
				}
				break;
			case BA_DESELECT:
				base->flag &= ~BASE_SELECTED;
				break;
			case BA_INVERT:
				/* Never happens. */
				break;
		}
		BKE_scene_object_base_flag_sync_from_base(base);

		/* This is kinda hackish, but good enough to ensure VDB update for now. */
		md = modifiers_findByType(base->object, eModifierType_OpenVDB);

		if (md) {
			OpenVDBModifierData *vdbmd = (OpenVDBModifierData *)md;

          if (vdbmd->flags & MOD_OPENVDB_HIDE_UNSELECTED) {
              DEG_id_tag_update(&base->object->id, ID_RECALC_ALL);
          }
		}
	}
=======
  if (mode == BA_INVERT) {
    mode = (base->flag & BASE_SELECTED) != 0 ? BA_DESELECT : BA_SELECT;
  }

  if (base) {
    switch (mode) {
      case BA_SELECT:
        if ((base->flag & BASE_SELECTABLE) != 0) {
          base->flag |= BASE_SELECTED;
        }
        break;
      case BA_DESELECT:
        base->flag &= ~BASE_SELECTED;
        break;
      case BA_INVERT:
        /* Never happens. */
        break;
    }
    BKE_scene_object_base_flag_sync_from_base(base);
  }
>>>>>>> 3076d95b
}

/**
 * Change active base, it includes the notifier
 */
void ED_object_base_activate(bContext *C, Base *base)
{
  struct wmMsgBus *mbus = CTX_wm_message_bus(C);
  Scene *scene = CTX_data_scene(C);
  ViewLayer *view_layer = CTX_data_view_layer(C);
  view_layer->basact = base;

  WM_event_add_notifier(C, NC_SCENE | ND_OB_ACTIVE, scene);
  WM_msg_publish_rna_prop(mbus, &scene->id, view_layer, LayerObjects, active);
  DEG_id_tag_update(&CTX_data_scene(C)->id, ID_RECALC_SELECT);
}

bool ED_object_base_deselect_all_ex(ViewLayer *view_layer,
                                    View3D *v3d,
                                    int action,
                                    bool *r_any_visible)
{
  if (action == SEL_TOGGLE) {
    action = SEL_SELECT;
    FOREACH_VISIBLE_BASE_BEGIN (view_layer, v3d, base) {
      if (v3d && ((v3d->object_type_exclude_select & (1 << base->object->type)) != 0)) {
        continue;
      }
      if ((base->flag & BASE_SELECTED) != 0) {
        action = SEL_DESELECT;
        break;
      }
    }
    FOREACH_VISIBLE_BASE_END;
  }

  bool any_visible = false;
  bool changed = false;
  FOREACH_VISIBLE_BASE_BEGIN (view_layer, v3d, base) {
    if (v3d && ((v3d->object_type_exclude_select & (1 << base->object->type)) != 0)) {
      continue;
    }
    switch (action) {
      case SEL_SELECT:
        if ((base->flag & BASE_SELECTED) == 0) {
          ED_object_base_select(base, BA_SELECT);
          changed = true;
        }
        break;
      case SEL_DESELECT:
        if ((base->flag & BASE_SELECTED) != 0) {
          ED_object_base_select(base, BA_DESELECT);
          changed = true;
        }
        break;
      case SEL_INVERT:
        if ((base->flag & BASE_SELECTED) != 0) {
          ED_object_base_select(base, BA_DESELECT);
          changed = true;
        }
        else {
          ED_object_base_select(base, BA_SELECT);
          changed = true;
        }
        break;
    }
    any_visible = true;
  }
  FOREACH_VISIBLE_BASE_END;
  if (r_any_visible) {
    *r_any_visible = any_visible;
  }
  return changed;
}

bool ED_object_base_deselect_all(ViewLayer *view_layer, View3D *v3d, int action)
{
  return ED_object_base_deselect_all_ex(view_layer, v3d, action, NULL);
}

/** \} */

/* -------------------------------------------------------------------- */
/** \name Jump To Object Utilities
 * \{ */

static int get_base_select_priority(Base *base)
{
  if (base->flag & BASE_VISIBLE) {
    if (base->flag & BASE_SELECTABLE) {
      return 3;
    }
    else {
      return 2;
    }
  }
  else {
    return 1;
  }
}

/**
 * If id is not already an Object, try to find an object that uses it as data.
 * Prefers active, then selected, then visible/selectable.
 */
Base *ED_object_find_first_by_data_id(ViewLayer *view_layer, ID *id)
{
  BLI_assert(OB_DATA_SUPPORT_ID(GS(id->name)));

  /* Try active object. */
  Base *basact = view_layer->basact;

  if (basact && basact->object && basact->object->data == id) {
    return basact;
  }

  /* Try all objects. */
  Base *base_best = NULL;
  int priority_best = 0;

  for (Base *base = view_layer->object_bases.first; base; base = base->next) {
    if (base->object && base->object->data == id) {
      if (base->flag & BASE_SELECTED) {
        return base;
      }
      else {
        int priority_test = get_base_select_priority(base);

        if (priority_test > priority_best) {
          priority_best = priority_test;
          base_best = base;
        }
      }
    }
  }

  return base_best;
}

/**
 * Select and make the target object active in the view layer.
 * If already selected, selection isn't changed.
 *
 * \returns false if not found in current view layer
 */
bool ED_object_jump_to_object(bContext *C, Object *ob, const bool UNUSED(reveal_hidden))
{
  ViewLayer *view_layer = CTX_data_view_layer(C);
  View3D *v3d = CTX_wm_view3d(C);
  Base *base = BKE_view_layer_base_find(view_layer, ob);

  if (base == NULL) {
    return false;
  }

  /* TODO, use 'reveal_hidden', as is done with bones. */

  if (view_layer->basact != base || !(base->flag & BASE_SELECTED)) {
    /* Select if not selected. */
    if (!(base->flag & BASE_SELECTED)) {
      ED_object_base_deselect_all(view_layer, v3d, SEL_DESELECT);

      if (base->flag & BASE_VISIBLE) {
        ED_object_base_select(base, BA_SELECT);
      }

      WM_event_add_notifier(C, NC_SCENE | ND_OB_SELECT, CTX_data_scene(C));
    }

    /* Make active if not active. */
    ED_object_base_activate(C, base);
  }

  return true;
}

/**
 * Select and make the target object and bone active.
 * Switches to Pose mode if in Object mode so the selection is visible.
 * Unhides the target bone and bone layer if necessary.
 *
 * \returns false if object not in layer, bone not found, or other error
 */
bool ED_object_jump_to_bone(bContext *C,
                            Object *ob,
                            const char *bone_name,
                            const bool reveal_hidden)
{
  /* Verify it's a valid armature object. */
  if (ob == NULL || ob->type != OB_ARMATURE) {
    return false;
  }

  bArmature *arm = ob->data;

  /* Activate the armature object. */
  if (!ED_object_jump_to_object(C, ob, reveal_hidden)) {
    return false;
  }

  /* Switch to pose mode from object mode. */
  if (!ELEM(ob->mode, OB_MODE_EDIT, OB_MODE_POSE)) {
    ED_object_mode_set(C, OB_MODE_POSE);
  }

  if (ob->mode == OB_MODE_EDIT && arm->edbo != NULL) {
    /* In Edit mode select and activate the target Edit-Bone. */
    EditBone *ebone = ED_armature_ebone_find_name(arm->edbo, bone_name);
    if (ebone != NULL) {
      if (reveal_hidden) {
        /* Unhide the bone. */
        ebone->flag &= ~BONE_HIDDEN_A;

        if ((arm->layer & ebone->layer) == 0) {
          arm->layer |= 1U << bitscan_forward_uint(ebone->layer);
        }
      }

      /* Select it. */
      ED_armature_edit_deselect_all(ob);

      if (EBONE_SELECTABLE(arm, ebone)) {
        ED_armature_ebone_select_set(ebone, true);
        ED_armature_edit_sync_selection(arm->edbo);
      }

      arm->act_edbone = ebone;

      ED_pose_bone_select_tag_update(ob);
      return true;
    }
  }
  else if (ob->mode == OB_MODE_POSE && ob->pose != NULL) {
    /* In Pose mode select and activate the target Bone/Pose-Channel. */
    bPoseChannel *pchan = BKE_pose_channel_find_name(ob->pose, bone_name);
    if (pchan != NULL) {
      if (reveal_hidden) {
        /* Unhide the bone. */
        pchan->bone->flag &= ~BONE_HIDDEN_P;

        if ((arm->layer & pchan->bone->layer) == 0) {
          arm->layer |= 1U << bitscan_forward_uint(pchan->bone->layer);
        }
      }

      /* Select it. */
      ED_pose_deselect_all(ob, SEL_DESELECT, true);
      ED_pose_bone_select(ob, pchan, true);

      arm->act_bone = pchan->bone;

      ED_pose_bone_select_tag_update(ob);
      return true;
    }
  }

  return false;
}

/** \} */

/* -------------------------------------------------------------------- */
/** \name Select Operator Utils
 * \{ */

static bool objects_selectable_poll(bContext *C)
{
  /* we don't check for linked scenes here, selection is
   * still allowed then for inspection of scene */
  Object *obact = CTX_data_active_object(C);

  if (CTX_data_edit_object(C))
    return 0;
  if (obact && obact->mode)
    return 0;

  return 1;
}

/** \} */

/* -------------------------------------------------------------------- */
/** \name Select by Type
 * \{ */

static int object_select_by_type_exec(bContext *C, wmOperator *op)
{
  ViewLayer *view_layer = CTX_data_view_layer(C);
  View3D *v3d = CTX_wm_view3d(C);
  short obtype, extend;

  obtype = RNA_enum_get(op->ptr, "type");
  extend = RNA_boolean_get(op->ptr, "extend");

  if (extend == 0) {
    ED_object_base_deselect_all(view_layer, v3d, SEL_DESELECT);
  }

  CTX_DATA_BEGIN (C, Base *, base, visible_bases) {
    if (base->object->type == obtype) {
      ED_object_base_select(base, BA_SELECT);
    }
  }
  CTX_DATA_END;

  Scene *scene = CTX_data_scene(C);
  DEG_id_tag_update(&scene->id, ID_RECALC_SELECT);
  WM_event_add_notifier(C, NC_SCENE | ND_OB_SELECT, scene);

  return OPERATOR_FINISHED;
}

void OBJECT_OT_select_by_type(wmOperatorType *ot)
{
  /* identifiers */
  ot->name = "Select By Type";
  ot->description = "Select all visible objects that are of a type";
  ot->idname = "OBJECT_OT_select_by_type";

  /* api callbacks */
  ot->invoke = WM_menu_invoke;
  ot->exec = object_select_by_type_exec;
  ot->poll = objects_selectable_poll;

  /* flags */
  ot->flag = OPTYPE_REGISTER | OPTYPE_UNDO;

  /* properties */
  RNA_def_boolean(ot->srna,
                  "extend",
                  false,
                  "Extend",
                  "Extend selection instead of deselecting everything first");
  ot->prop = RNA_def_enum(ot->srna, "type", rna_enum_object_type_items, 1, "Type", "");
  RNA_def_property_translation_context(ot->prop, BLT_I18NCONTEXT_ID_ID);
}

/** \} */

/* -------------------------------------------------------------------- */
/** \name Selection by Links
 * \{ */

enum {
  OBJECT_SELECT_LINKED_IPO = 1,
  OBJECT_SELECT_LINKED_OBDATA,
  OBJECT_SELECT_LINKED_MATERIAL,
  OBJECT_SELECT_LINKED_DUPGROUP,
  OBJECT_SELECT_LINKED_PARTICLE,
  OBJECT_SELECT_LINKED_LIBRARY,
  OBJECT_SELECT_LINKED_LIBRARY_OBDATA,
};

static const EnumPropertyItem prop_select_linked_types[] = {
    //{OBJECT_SELECT_LINKED_IPO, "IPO", 0, "Object IPO", ""}, // XXX deprecated animation system stuff...
    {OBJECT_SELECT_LINKED_OBDATA, "OBDATA", 0, "Object Data", ""},
    {OBJECT_SELECT_LINKED_MATERIAL, "MATERIAL", 0, "Material", ""},
    {OBJECT_SELECT_LINKED_DUPGROUP, "DUPGROUP", 0, "Instanced Collection", ""},
    {OBJECT_SELECT_LINKED_PARTICLE, "PARTICLE", 0, "Particle System", ""},
    {OBJECT_SELECT_LINKED_LIBRARY, "LIBRARY", 0, "Library", ""},
    {OBJECT_SELECT_LINKED_LIBRARY_OBDATA, "LIBRARY_OBDATA", 0, "Library (Object Data)", ""},
    {0, NULL, 0, NULL, NULL},
};

static bool object_select_all_by_obdata(bContext *C, void *obdata)
{
  bool changed = false;

  CTX_DATA_BEGIN (C, Base *, base, visible_bases) {
    if (((base->flag & BASE_SELECTED) == 0) && ((base->flag & BASE_SELECTABLE) != 0)) {
      if (base->object->data == obdata) {
        ED_object_base_select(base, BA_SELECT);
        changed = true;
      }
    }
  }
  CTX_DATA_END;

  return changed;
}

static bool object_select_all_by_material(bContext *C, Material *mat)
{
  bool changed = false;

  CTX_DATA_BEGIN (C, Base *, base, visible_bases) {
    if (((base->flag & BASE_SELECTED) == 0) && ((base->flag & BASE_SELECTABLE) != 0)) {
      Object *ob = base->object;
      Material *mat1;
      int a;

      for (a = 1; a <= ob->totcol; a++) {
        mat1 = give_current_material(ob, a);

        if (mat1 == mat) {
          ED_object_base_select(base, BA_SELECT);
          changed = true;
        }
      }
    }
  }
  CTX_DATA_END;

  return changed;
}

static bool object_select_all_by_instance_collection(bContext *C, Object *ob)
{
  bool changed = false;
  Collection *instance_collection = (ob->transflag & OB_DUPLICOLLECTION) ?
                                        ob->instance_collection :
                                        NULL;

  CTX_DATA_BEGIN (C, Base *, base, visible_bases) {
    if (((base->flag & BASE_SELECTED) == 0) && ((base->flag & BASE_SELECTABLE) != 0)) {
      Collection *instance_collection_other = (base->object->transflag & OB_DUPLICOLLECTION) ?
                                                  base->object->instance_collection :
                                                  NULL;
      if (instance_collection == instance_collection_other) {
        ED_object_base_select(base, BA_SELECT);
        changed = true;
      }
    }
  }
  CTX_DATA_END;

  return changed;
}

static bool object_select_all_by_particle(bContext *C, Object *ob)
{
  ParticleSystem *psys_act = psys_get_current(ob);
  bool changed = false;

  CTX_DATA_BEGIN (C, Base *, base, visible_bases) {
    if (((base->flag & BASE_SELECTED) == 0) && ((base->flag & BASE_SELECTABLE) != 0)) {
      /* loop through other particles*/
      ParticleSystem *psys;

      for (psys = base->object->particlesystem.first; psys; psys = psys->next) {
        if (psys->part == psys_act->part) {
          ED_object_base_select(base, BA_SELECT);
          changed = true;
          break;
        }

        if (base->flag & BASE_SELECTED) {
          break;
        }
      }
    }
  }
  CTX_DATA_END;

  return changed;
}

static bool object_select_all_by_library(bContext *C, Library *lib)
{
  bool changed = false;

  CTX_DATA_BEGIN (C, Base *, base, visible_bases) {
    if (((base->flag & BASE_SELECTED) == 0) && ((base->flag & BASE_SELECTABLE) != 0)) {
      if (lib == base->object->id.lib) {
        ED_object_base_select(base, BA_SELECT);
        changed = true;
      }
    }
  }
  CTX_DATA_END;

  return changed;
}

static bool object_select_all_by_library_obdata(bContext *C, Library *lib)
{
  bool changed = false;

  CTX_DATA_BEGIN (C, Base *, base, visible_bases) {
    if (((base->flag & BASE_SELECTED) == 0) && ((base->flag & BASE_SELECTABLE) != 0)) {
      if (base->object->data && lib == ((ID *)base->object->data)->lib) {
        ED_object_base_select(base, BA_SELECT);
        changed = true;
      }
    }
  }
  CTX_DATA_END;

  return changed;
}

void ED_object_select_linked_by_id(bContext *C, ID *id)
{
  int idtype = GS(id->name);
  bool changed = false;

  if (OB_DATA_SUPPORT_ID(idtype)) {
    changed = object_select_all_by_obdata(C, id);
  }
  else if (idtype == ID_MA) {
    changed = object_select_all_by_material(C, (Material *)id);
  }
  else if (idtype == ID_LI) {
    changed = object_select_all_by_library(C, (Library *)id);
  }

  if (changed) {
    Scene *scene = CTX_data_scene(C);
    DEG_id_tag_update(&scene->id, ID_RECALC_SELECT);
    WM_event_add_notifier(C, NC_SCENE | ND_OB_SELECT, scene);
  }
}

static int object_select_linked_exec(bContext *C, wmOperator *op)
{
  Scene *scene = CTX_data_scene(C);
  ViewLayer *view_layer = CTX_data_view_layer(C);
  View3D *v3d = CTX_wm_view3d(C);
  Object *ob;
  int nr = RNA_enum_get(op->ptr, "type");
  bool changed = false, extend;

  extend = RNA_boolean_get(op->ptr, "extend");

  if (extend == 0) {
    ED_object_base_deselect_all(view_layer, v3d, SEL_DESELECT);
  }

  ob = OBACT(view_layer);
  if (ob == NULL) {
    BKE_report(op->reports, RPT_ERROR, "No active object");
    return OPERATOR_CANCELLED;
  }

  if (nr == OBJECT_SELECT_LINKED_IPO) {
    // XXX old animation system
    //if (ob->ipo == 0) return OPERATOR_CANCELLED;
    //object_select_all_by_ipo(C, ob->ipo)
    return OPERATOR_CANCELLED;
  }
  else if (nr == OBJECT_SELECT_LINKED_OBDATA) {
    if (ob->data == NULL)
      return OPERATOR_CANCELLED;

    changed = object_select_all_by_obdata(C, ob->data);
  }
  else if (nr == OBJECT_SELECT_LINKED_MATERIAL) {
    Material *mat = NULL;

    mat = give_current_material(ob, ob->actcol);
    if (mat == NULL)
      return OPERATOR_CANCELLED;

    changed = object_select_all_by_material(C, mat);
  }
  else if (nr == OBJECT_SELECT_LINKED_DUPGROUP) {
    if (ob->instance_collection == NULL)
      return OPERATOR_CANCELLED;

    changed = object_select_all_by_instance_collection(C, ob);
  }
  else if (nr == OBJECT_SELECT_LINKED_PARTICLE) {
    if (BLI_listbase_is_empty(&ob->particlesystem))
      return OPERATOR_CANCELLED;

    changed = object_select_all_by_particle(C, ob);
  }
  else if (nr == OBJECT_SELECT_LINKED_LIBRARY) {
    /* do nothing */
    changed = object_select_all_by_library(C, ob->id.lib);
  }
  else if (nr == OBJECT_SELECT_LINKED_LIBRARY_OBDATA) {
    if (ob->data == NULL)
      return OPERATOR_CANCELLED;

    changed = object_select_all_by_library_obdata(C, ((ID *)ob->data)->lib);
  }
  else
    return OPERATOR_CANCELLED;

  if (changed) {
    DEG_id_tag_update(&scene->id, ID_RECALC_SELECT);
    WM_event_add_notifier(C, NC_SCENE | ND_OB_SELECT, scene);
    return OPERATOR_FINISHED;
  }

  return OPERATOR_CANCELLED;
}

void OBJECT_OT_select_linked(wmOperatorType *ot)
{
  /* identifiers */
  ot->name = "Select Linked";
  ot->description = "Select all visible objects that are linked";
  ot->idname = "OBJECT_OT_select_linked";

  /* api callbacks */
  ot->invoke = WM_menu_invoke;
  ot->exec = object_select_linked_exec;
  ot->poll = objects_selectable_poll;

  /* flags */
  ot->flag = OPTYPE_REGISTER | OPTYPE_UNDO;

  /* properties */
  RNA_def_boolean(ot->srna,
                  "extend",
                  false,
                  "Extend",
                  "Extend selection instead of deselecting everything first");
  ot->prop = RNA_def_enum(ot->srna, "type", prop_select_linked_types, 0, "Type", "");
}

/** \} */

/* -------------------------------------------------------------------- */
/** \name Selected Grouped
 * \{ */

enum {
  OBJECT_GRPSEL_CHILDREN_RECURSIVE = 0,
  OBJECT_GRPSEL_CHILDREN = 1,
  OBJECT_GRPSEL_PARENT = 2,
  OBJECT_GRPSEL_SIBLINGS = 3,
  OBJECT_GRPSEL_TYPE = 4,
  OBJECT_GRPSEL_COLLECTION = 5,
  OBJECT_GRPSEL_HOOK = 7,
  OBJECT_GRPSEL_PASS = 8,
  OBJECT_GRPSEL_COLOR = 9,
  OBJECT_GRPSEL_KEYINGSET = 10,
  OBJECT_GRPSEL_LIGHT_TYPE = 11,
};

static const EnumPropertyItem prop_select_grouped_types[] = {
    {OBJECT_GRPSEL_CHILDREN_RECURSIVE, "CHILDREN_RECURSIVE", 0, "Children", ""},
    {OBJECT_GRPSEL_CHILDREN, "CHILDREN", 0, "Immediate Children", ""},
    {OBJECT_GRPSEL_PARENT, "PARENT", 0, "Parent", ""},
    {OBJECT_GRPSEL_SIBLINGS, "SIBLINGS", 0, "Siblings", "Shared Parent"},
    {OBJECT_GRPSEL_TYPE, "TYPE", 0, "Type", "Shared object type"},
    {OBJECT_GRPSEL_COLLECTION, "COLLECTION", 0, "Collection", "Shared collection"},
    {OBJECT_GRPSEL_HOOK, "HOOK", 0, "Hook", ""},
    {OBJECT_GRPSEL_PASS, "PASS", 0, "Pass", "Render pass Index"},
    {OBJECT_GRPSEL_COLOR, "COLOR", 0, "Color", "Object Color"},
    {OBJECT_GRPSEL_KEYINGSET,
     "KEYINGSET",
     0,
     "Keying Set",
     "Objects included in active Keying Set"},
    {OBJECT_GRPSEL_LIGHT_TYPE, "LIGHT_TYPE", 0, "Light Type", "Matching light types"},
    {0, NULL, 0, NULL, NULL},
};

static bool select_grouped_children(bContext *C, Object *ob, const bool recursive)
{
  bool changed = false;

  CTX_DATA_BEGIN (C, Base *, base, selectable_bases) {
    if (ob == base->object->parent) {
      if ((base->flag & BASE_SELECTED) == 0) {
        ED_object_base_select(base, BA_SELECT);
        changed = true;
      }

      if (recursive) {
        changed |= select_grouped_children(C, base->object, 1);
      }
    }
  }
  CTX_DATA_END;
  return changed;
}

static bool select_grouped_parent(bContext *C) /* Makes parent active and de-selected OBACT */
{
  ViewLayer *view_layer = CTX_data_view_layer(C);
  View3D *v3d = CTX_wm_view3d(C);
  Base *baspar, *basact = CTX_data_active_base(C);
  bool changed = false;

  if (!basact || !(basact->object->parent)) {
    return 0; /* we know OBACT is valid */
  }

  baspar = BKE_view_layer_base_find(view_layer, basact->object->parent);

  /* can be NULL if parent in other scene */
  if (baspar && BASE_SELECTABLE(v3d, baspar)) {
    ED_object_base_select(baspar, BA_SELECT);
    ED_object_base_activate(C, baspar);
    changed = true;
  }
  return changed;
}

#define COLLECTION_MENU_MAX 24
/* Select objects in the same group as the active */
static bool select_grouped_collection(bContext *C, Object *ob)
{
  bool changed = false;
  Collection *collection, *ob_collections[COLLECTION_MENU_MAX];
  int collection_count = 0, i;
  uiPopupMenu *pup;
  uiLayout *layout;

  for (collection = CTX_data_main(C)->collections.first;
       collection && collection_count < COLLECTION_MENU_MAX;
       collection = collection->id.next) {
    if (BKE_collection_has_object(collection, ob)) {
      ob_collections[collection_count] = collection;
      collection_count++;
    }
  }

  if (!collection_count)
    return 0;
  else if (collection_count == 1) {
    collection = ob_collections[0];
    CTX_DATA_BEGIN (C, Base *, base, visible_bases) {
      if (((base->flag & BASE_SELECTED) == 0) && ((base->flag & BASE_SELECTABLE) != 0)) {
        if (BKE_collection_has_object(collection, base->object)) {
          ED_object_base_select(base, BA_SELECT);
          changed = true;
        }
      }
    }
    CTX_DATA_END;
    return changed;
  }

  /* build the menu. */
  pup = UI_popup_menu_begin(C, IFACE_("Select Collection"), ICON_NONE);
  layout = UI_popup_menu_layout(pup);

  for (i = 0; i < collection_count; i++) {
    collection = ob_collections[i];
    uiItemStringO(layout,
                  collection->id.name + 2,
                  0,
                  "OBJECT_OT_select_same_collection",
                  "collection",
                  collection->id.name + 2);
  }

  UI_popup_menu_end(C, pup);
  return changed; /* The operator already handle this! */
}

static bool select_grouped_object_hooks(bContext *C, Object *ob)
{
  ViewLayer *view_layer = CTX_data_view_layer(C);
  View3D *v3d = CTX_wm_view3d(C);

  bool changed = false;
  Base *base;
  ModifierData *md;
  HookModifierData *hmd;

  for (md = ob->modifiers.first; md; md = md->next) {
    if (md->type == eModifierType_Hook) {
      hmd = (HookModifierData *)md;
      if (hmd->object) {
        base = BKE_view_layer_base_find(view_layer, hmd->object);
        if (base && ((base->flag & BASE_SELECTED) == 0) && (BASE_SELECTABLE(v3d, base))) {
          ED_object_base_select(base, BA_SELECT);
          changed = true;
        }
      }
    }
  }
  return changed;
}

/* Select objects with the same parent as the active (siblings),
 * parent can be NULL also */
static bool select_grouped_siblings(bContext *C, Object *ob)
{
  bool changed = false;

  CTX_DATA_BEGIN (C, Base *, base, selectable_bases) {
    if ((base->object->parent == ob->parent) && ((base->flag & BASE_SELECTED) == 0)) {
      ED_object_base_select(base, BA_SELECT);
      changed = true;
    }
  }
  CTX_DATA_END;
  return changed;
}
static bool select_grouped_lighttype(bContext *C, Object *ob)
{
  Light *la = ob->data;

  bool changed = false;

  CTX_DATA_BEGIN (C, Base *, base, selectable_bases) {
    if (base->object->type == OB_LAMP) {
      Light *la_test = base->object->data;
      if ((la->type == la_test->type) && ((base->flag & BASE_SELECTED) == 0)) {
        ED_object_base_select(base, BA_SELECT);
        changed = true;
      }
    }
  }
  CTX_DATA_END;
  return changed;
}
static bool select_grouped_type(bContext *C, Object *ob)
{
  bool changed = false;

  CTX_DATA_BEGIN (C, Base *, base, selectable_bases) {
    if ((base->object->type == ob->type) && ((base->flag & BASE_SELECTED) == 0)) {
      ED_object_base_select(base, BA_SELECT);
      changed = true;
    }
  }
  CTX_DATA_END;
  return changed;
}

static bool select_grouped_index_object(bContext *C, Object *ob)
{
  bool changed = false;

  CTX_DATA_BEGIN (C, Base *, base, selectable_bases) {
    if ((base->object->index == ob->index) && ((base->flag & BASE_SELECTED) == 0)) {
      ED_object_base_select(base, BA_SELECT);
      changed = true;
    }
  }
  CTX_DATA_END;
  return changed;
}

static bool select_grouped_color(bContext *C, Object *ob)
{
  bool changed = false;

  CTX_DATA_BEGIN (C, Base *, base, selectable_bases) {
    if (((base->flag & BASE_SELECTED) == 0) &&
        (compare_v3v3(base->object->color, ob->color, 0.005f))) {
      ED_object_base_select(base, BA_SELECT);
      changed = true;
    }
  }
  CTX_DATA_END;
  return changed;
}

static bool select_grouped_keyingset(bContext *C, Object *UNUSED(ob), ReportList *reports)
{
  KeyingSet *ks = ANIM_scene_get_active_keyingset(CTX_data_scene(C));
  bool changed = false;

  /* firstly, validate KeyingSet */
  if (ks == NULL) {
    BKE_report(reports, RPT_ERROR, "No active Keying Set to use");
    return false;
  }
  else if (ANIM_validate_keyingset(C, NULL, ks) != 0) {
    if (ks->paths.first == NULL) {
      if ((ks->flag & KEYINGSET_ABSOLUTE) == 0) {
        BKE_report(reports,
                   RPT_ERROR,
                   "Use another Keying Set, as the active one depends on the currently "
                   "selected objects or cannot find any targets due to unsuitable context");
      }
      else {
        BKE_report(reports, RPT_ERROR, "Keying Set does not contain any paths");
      }
    }
    return false;
  }

  /* select each object that Keying Set refers to */
  /* TODO: perhaps to be more in line with the rest of these, we should only take objects
   * if the passed in object is included in this too */
  CTX_DATA_BEGIN (C, Base *, base, selectable_bases) {
    /* only check for this object if it isn't selected already, to limit time wasted */
    if ((base->flag & BASE_SELECTED) == 0) {
      KS_Path *ksp;

      /* this is the slow way... we could end up with > 500 items here,
       * with none matching, but end up doing this on 1000 objects...
       */
      for (ksp = ks->paths.first; ksp; ksp = ksp->next) {
        /* if id matches, select then stop looping (match found) */
        if (ksp->id == (ID *)base->object) {
          ED_object_base_select(base, BA_SELECT);
          changed = true;
          break;
        }
      }
    }
  }
  CTX_DATA_END;

  return changed;
}

static int object_select_grouped_exec(bContext *C, wmOperator *op)
{
  Scene *scene = CTX_data_scene(C);
  ViewLayer *view_layer = CTX_data_view_layer(C);
  View3D *v3d = CTX_wm_view3d(C);
  Object *ob;
  const int type = RNA_enum_get(op->ptr, "type");
  bool changed = false, extend;

  extend = RNA_boolean_get(op->ptr, "extend");

  if (extend == 0) {
    changed = ED_object_base_deselect_all(view_layer, v3d, SEL_DESELECT);
  }

  ob = OBACT(view_layer);
  if (ob == NULL) {
    BKE_report(op->reports, RPT_ERROR, "No active object");
    return OPERATOR_CANCELLED;
  }

  switch (type) {
    case OBJECT_GRPSEL_CHILDREN_RECURSIVE:
      changed |= select_grouped_children(C, ob, true);
      break;
    case OBJECT_GRPSEL_CHILDREN:
      changed |= select_grouped_children(C, ob, false);
      break;
    case OBJECT_GRPSEL_PARENT:
      changed |= select_grouped_parent(C);
      break;
    case OBJECT_GRPSEL_SIBLINGS:
      changed |= select_grouped_siblings(C, ob);
      break;
    case OBJECT_GRPSEL_TYPE:
      changed |= select_grouped_type(C, ob);
      break;
    case OBJECT_GRPSEL_COLLECTION:
      changed |= select_grouped_collection(C, ob);
      break;
    case OBJECT_GRPSEL_HOOK:
      changed |= select_grouped_object_hooks(C, ob);
      break;
    case OBJECT_GRPSEL_PASS:
      changed |= select_grouped_index_object(C, ob);
      break;
    case OBJECT_GRPSEL_COLOR:
      changed |= select_grouped_color(C, ob);
      break;
    case OBJECT_GRPSEL_KEYINGSET:
      changed |= select_grouped_keyingset(C, ob, op->reports);
      break;
    case OBJECT_GRPSEL_LIGHT_TYPE:
      if (ob->type != OB_LAMP) {
        BKE_report(op->reports, RPT_ERROR, "Active object must be a light");
        break;
      }
      changed |= select_grouped_lighttype(C, ob);
      break;
    default:
      break;
  }

  if (changed) {
    DEG_id_tag_update(&scene->id, ID_RECALC_SELECT);
    WM_event_add_notifier(C, NC_SCENE | ND_OB_SELECT, scene);
    return OPERATOR_FINISHED;
  }

  return OPERATOR_CANCELLED;
}

void OBJECT_OT_select_grouped(wmOperatorType *ot)
{
  /* identifiers */
  ot->name = "Select Grouped";
  ot->description = "Select all visible objects grouped by various properties";
  ot->idname = "OBJECT_OT_select_grouped";

  /* api callbacks */
  ot->invoke = WM_menu_invoke;
  ot->exec = object_select_grouped_exec;
  ot->poll = objects_selectable_poll;

  /* flags */
  ot->flag = OPTYPE_REGISTER | OPTYPE_UNDO;

  /* properties */
  RNA_def_boolean(ot->srna,
                  "extend",
                  false,
                  "Extend",
                  "Extend selection instead of deselecting everything first");
  ot->prop = RNA_def_enum(ot->srna, "type", prop_select_grouped_types, 0, "Type", "");
}

/** \} */

/* -------------------------------------------------------------------- */
/** \name (De)select All
 * \{ */

static int object_select_all_exec(bContext *C, wmOperator *op)
{
  ViewLayer *view_layer = CTX_data_view_layer(C);
  View3D *v3d = CTX_wm_view3d(C);
  int action = RNA_enum_get(op->ptr, "action");
  bool any_visible = false;

  bool changed = ED_object_base_deselect_all_ex(view_layer, v3d, action, &any_visible);

  if (changed) {
    Scene *scene = CTX_data_scene(C);
    DEG_id_tag_update(&scene->id, ID_RECALC_SELECT);
    WM_event_add_notifier(C, NC_SCENE | ND_OB_SELECT, scene);

    return OPERATOR_FINISHED;
  }
  else if (any_visible == false) {
    /* TODO(campbell): Looks like we could remove this,
     * if not comment should say why its needed. */
    return OPERATOR_PASS_THROUGH;
  }
  else {
    return OPERATOR_CANCELLED;
  }
}

void OBJECT_OT_select_all(wmOperatorType *ot)
{

  /* identifiers */
  ot->name = "(De)select All";
  ot->description = "Change selection of all visible objects in scene";
  ot->idname = "OBJECT_OT_select_all";

  /* api callbacks */
  ot->exec = object_select_all_exec;
  ot->poll = objects_selectable_poll;

  /* flags */
  ot->flag = OPTYPE_REGISTER | OPTYPE_UNDO;

  WM_operator_properties_select_all(ot);
}

/** \} */

/* -------------------------------------------------------------------- */
/** \name Select In The Same Collection
 * \{ */

static int object_select_same_collection_exec(bContext *C, wmOperator *op)
{
  Main *bmain = CTX_data_main(C);
  Collection *collection;
  char collection_name[MAX_ID_NAME];

  /* passthrough if no objects are visible */
  if (CTX_DATA_COUNT(C, visible_bases) == 0)
    return OPERATOR_PASS_THROUGH;

  RNA_string_get(op->ptr, "collection", collection_name);

  collection = (Collection *)BKE_libblock_find_name(bmain, ID_GR, collection_name);

  if (!collection) {
    return OPERATOR_PASS_THROUGH;
  }

  CTX_DATA_BEGIN (C, Base *, base, visible_bases) {
    if (((base->flag & BASE_SELECTED) == 0) && ((base->flag & BASE_SELECTABLE) != 0)) {
      if (BKE_collection_has_object(collection, base->object)) {
        ED_object_base_select(base, BA_SELECT);
      }
    }
  }
  CTX_DATA_END;

  Scene *scene = CTX_data_scene(C);
  DEG_id_tag_update(&scene->id, ID_RECALC_SELECT);
  WM_event_add_notifier(C, NC_SCENE | ND_OB_SELECT, scene);

  return OPERATOR_FINISHED;
}

void OBJECT_OT_select_same_collection(wmOperatorType *ot)
{

  /* identifiers */
  ot->name = "Select Same Collection";
  ot->description = "Select object in the same collection";
  ot->idname = "OBJECT_OT_select_same_collection";

  /* api callbacks */
  ot->exec = object_select_same_collection_exec;
  ot->poll = objects_selectable_poll;

  /* flags */
  ot->flag = OPTYPE_REGISTER | OPTYPE_UNDO;

  RNA_def_string(
      ot->srna, "collection", NULL, MAX_ID_NAME, "Collection", "Name of the collection to select");
}

/** \} */

/* -------------------------------------------------------------------- */
/** \name Select Mirror
 * \{ */

static int object_select_mirror_exec(bContext *C, wmOperator *op)
{
  Main *bmain = CTX_data_main(C);
  Scene *scene = CTX_data_scene(C);
  ViewLayer *view_layer = CTX_data_view_layer(C);
  bool extend;

  extend = RNA_boolean_get(op->ptr, "extend");

  CTX_DATA_BEGIN (C, Base *, primbase, selected_bases) {
    char name_flip[MAXBONENAME];

    BLI_string_flip_side_name(name_flip, primbase->object->id.name + 2, true, sizeof(name_flip));

    if (!STREQ(name_flip, primbase->object->id.name + 2)) {
      Object *ob = (Object *)BKE_libblock_find_name(bmain, ID_OB, name_flip);
      if (ob) {
        Base *secbase = BKE_view_layer_base_find(view_layer, ob);

        if (secbase) {
          ED_object_base_select(secbase, BA_SELECT);
        }
      }
    }

    if (extend == false)
      ED_object_base_select(primbase, BA_DESELECT);
  }
  CTX_DATA_END;

  /* undo? */
  DEG_id_tag_update(&scene->id, ID_RECALC_SELECT);
  WM_event_add_notifier(C, NC_SCENE | ND_OB_SELECT, scene);

  return OPERATOR_FINISHED;
}

void OBJECT_OT_select_mirror(wmOperatorType *ot)
{

  /* identifiers */
  ot->name = "Select Mirror";
  ot->description = "Select the Mirror objects of the selected object eg. L.sword -> R.sword";
  ot->idname = "OBJECT_OT_select_mirror";

  /* api callbacks */
  ot->exec = object_select_mirror_exec;
  ot->poll = objects_selectable_poll;

  /* flags */
  ot->flag = OPTYPE_REGISTER | OPTYPE_UNDO;

  RNA_def_boolean(
      ot->srna, "extend", 0, "Extend", "Extend selection instead of deselecting everything first");
}

/** \} */

/* -------------------------------------------------------------------- */
/** \name Select More/Less
 * \{ */

static bool object_select_more_less(bContext *C, const bool select)
{
  ViewLayer *view_layer = CTX_data_view_layer(C);

  for (Base *base = view_layer->object_bases.first; base; base = base->next) {
    Object *ob = base->object;
    ob->flag &= ~OB_DONE;
    ob->id.tag &= ~LIB_TAG_DOIT;
    /* parent may be in another scene */
    if (ob->parent) {
      ob->parent->flag &= ~OB_DONE;
      ob->parent->id.tag &= ~LIB_TAG_DOIT;
    }
  }

  ListBase ctx_base_list;
  CollectionPointerLink *ctx_base;
  CTX_data_selectable_bases(C, &ctx_base_list);

  CTX_DATA_BEGIN (C, Object *, ob, selected_objects) {
    ob->flag |= OB_DONE;
  }
  CTX_DATA_END;

  for (ctx_base = ctx_base_list.first; ctx_base; ctx_base = ctx_base->next) {
    Object *ob = ((Base *)ctx_base->ptr.data)->object;
    if (ob->parent) {
      if ((ob->flag & OB_DONE) != (ob->parent->flag & OB_DONE)) {
        ob->id.tag |= LIB_TAG_DOIT;
        ob->parent->id.tag |= LIB_TAG_DOIT;
      }
    }
  }

  bool changed = false;
  const short select_mode = select ? BA_SELECT : BA_DESELECT;
  const short select_flag = select ? BASE_SELECTED : 0;

  for (ctx_base = ctx_base_list.first; ctx_base; ctx_base = ctx_base->next) {
    Base *base = ctx_base->ptr.data;
    Object *ob = base->object;
    if ((ob->id.tag & LIB_TAG_DOIT) && ((base->flag & BASE_SELECTED) != select_flag)) {
      ED_object_base_select(base, select_mode);
      changed = true;
    }
  }

  BLI_freelistN(&ctx_base_list);

  return changed;
}

static int object_select_more_exec(bContext *C, wmOperator *UNUSED(op))
{
  bool changed = object_select_more_less(C, true);

  if (changed) {
    Scene *scene = CTX_data_scene(C);
    DEG_id_tag_update(&scene->id, ID_RECALC_SELECT);
    WM_event_add_notifier(C, NC_SCENE | ND_OB_SELECT, scene);
    return OPERATOR_FINISHED;
  }
  else {
    return OPERATOR_CANCELLED;
  }
}

void OBJECT_OT_select_more(wmOperatorType *ot)
{
  /* identifiers */
  ot->name = "Select More";
  ot->idname = "OBJECT_OT_select_more";
  ot->description = "Select connected parent/child objects";

  /* api callbacks */
  ot->exec = object_select_more_exec;
  ot->poll = ED_operator_objectmode;

  /* flags */
  ot->flag = OPTYPE_REGISTER | OPTYPE_UNDO;
}

static int object_select_less_exec(bContext *C, wmOperator *UNUSED(op))
{
  bool changed = object_select_more_less(C, false);

  if (changed) {
    Scene *scene = CTX_data_scene(C);
    DEG_id_tag_update(&scene->id, ID_RECALC_SELECT);
    WM_event_add_notifier(C, NC_SCENE | ND_OB_SELECT, scene);
    return OPERATOR_FINISHED;
  }
  else {
    return OPERATOR_CANCELLED;
  }
}

void OBJECT_OT_select_less(wmOperatorType *ot)
{
  /* identifiers */
  ot->name = "Select Less";
  ot->idname = "OBJECT_OT_select_less";
  ot->description = "Deselect objects at the boundaries of parent/child relationships";

  /* api callbacks */
  ot->exec = object_select_less_exec;
  ot->poll = ED_operator_objectmode;

  /* flags */
  ot->flag = OPTYPE_REGISTER | OPTYPE_UNDO;
}

/** \} */

/* -------------------------------------------------------------------- */
/** \name Select Random
 * \{ */

static int object_select_random_exec(bContext *C, wmOperator *op)
{
  const float randfac = RNA_float_get(op->ptr, "percent") / 100.0f;
  const int seed = WM_operator_properties_select_random_seed_increment_get(op);
  const bool select = (RNA_enum_get(op->ptr, "action") == SEL_SELECT);

  RNG *rng = BLI_rng_new_srandom(seed);

  CTX_DATA_BEGIN (C, Base *, base, selectable_bases) {
    if (BLI_rng_get_float(rng) < randfac) {
      ED_object_base_select(base, select);
    }
  }
  CTX_DATA_END;

  BLI_rng_free(rng);

  Scene *scene = CTX_data_scene(C);
  DEG_id_tag_update(&scene->id, ID_RECALC_SELECT);
  WM_event_add_notifier(C, NC_SCENE | ND_OB_SELECT, scene);

  return OPERATOR_FINISHED;
}

void OBJECT_OT_select_random(wmOperatorType *ot)
{
  /* identifiers */
  ot->name = "Select Random";
  ot->description = "Set select on random visible objects";
  ot->idname = "OBJECT_OT_select_random";

  /* api callbacks */
  /*ot->invoke = object_select_random_invoke XXX - need a number popup ;*/
  ot->exec = object_select_random_exec;
  ot->poll = objects_selectable_poll;

  /* flags */
  ot->flag = OPTYPE_REGISTER | OPTYPE_UNDO;

  /* properties */
  WM_operator_properties_select_random(ot);
}

/** \} */<|MERGE_RESOLUTION|>--- conflicted
+++ resolved
@@ -97,43 +97,10 @@
  */
 void ED_object_base_select(Base *base, eObjectSelect_Mode mode)
 {
-<<<<<<< HEAD
-	if (mode == BA_INVERT) {
-		mode = (base->flag & BASE_SELECTED) != 0 ? BA_DESELECT : BA_SELECT;
-	}
-	ModifierData *md;
-
-	if (base) {
-		switch (mode) {
-			case BA_SELECT:
-				if ((base->flag & BASE_SELECTABLE) != 0) {
-					base->flag |= BASE_SELECTED;
-				}
-				break;
-			case BA_DESELECT:
-				base->flag &= ~BASE_SELECTED;
-				break;
-			case BA_INVERT:
-				/* Never happens. */
-				break;
-		}
-		BKE_scene_object_base_flag_sync_from_base(base);
-
-		/* This is kinda hackish, but good enough to ensure VDB update for now. */
-		md = modifiers_findByType(base->object, eModifierType_OpenVDB);
-
-		if (md) {
-			OpenVDBModifierData *vdbmd = (OpenVDBModifierData *)md;
-
-          if (vdbmd->flags & MOD_OPENVDB_HIDE_UNSELECTED) {
-              DEG_id_tag_update(&base->object->id, ID_RECALC_ALL);
-          }
-		}
-	}
-=======
   if (mode == BA_INVERT) {
     mode = (base->flag & BASE_SELECTED) != 0 ? BA_DESELECT : BA_SELECT;
   }
+  ModifierData *md;
 
   if (base) {
     switch (mode) {
@@ -150,8 +117,18 @@
         break;
     }
     BKE_scene_object_base_flag_sync_from_base(base);
-  }
->>>>>>> 3076d95b
+
+    /* This is kinda hackish, but good enough to ensure VDB update for now. */
+    md = modifiers_findByType(base->object, eModifierType_OpenVDB);
+
+    if (md) {
+      OpenVDBModifierData *vdbmd = (OpenVDBModifierData *)md;
+
+      if (vdbmd->flags & MOD_OPENVDB_HIDE_UNSELECTED) {
+        DEG_id_tag_update(&base->object->id, ID_RECALC_ALL);
+      }
+    }
+  }
 }
 
 /**
