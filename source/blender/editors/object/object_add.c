--- conflicted
+++ resolved
@@ -1323,11 +1323,7 @@
   const bool use_in_front = RNA_boolean_get(op->ptr, "use_in_front");
   const bool use_lights = RNA_boolean_get(op->ptr, "use_lights");
   const int stroke_depth_order = RNA_enum_get(op->ptr, "stroke_depth_order");
-<<<<<<< HEAD
-  const float stroke_offset = RNA_float_get(op->ptr, "stroke_offset");
-=======
   const float stroke_depth_offset = RNA_float_get(op->ptr, "stroke_depth_offset");
->>>>>>> 45439dfe
 
   ushort local_view_bits;
   float loc[3], rot[3];
@@ -1456,11 +1452,7 @@
         if (stroke_depth_order == GP_DRAWMODE_3D) {
           gpd->draw_mode = GP_DRAWMODE_3D;
         }
-<<<<<<< HEAD
-        md->stroke_depth_offset = stroke_offset;
-=======
         md->stroke_depth_offset = stroke_depth_offset;
->>>>>>> 45439dfe
       }
 
       break;
@@ -1500,11 +1492,7 @@
     bool in_front = RNA_boolean_get(op->ptr, "use_in_front");
     uiLayout *col = uiLayoutColumn(layout, false);
     uiLayoutSetActive(col, !in_front);
-<<<<<<< HEAD
-    uiItemR(col, op->ptr, "stroke_offset", 0, NULL, ICON_NONE);
-=======
     uiItemR(col, op->ptr, "stroke_depth_offset", 0, NULL, ICON_NONE);
->>>>>>> 45439dfe
     uiItemR(col, op->ptr, "stroke_depth_order", 0, NULL, ICON_NONE);
   }
 }
@@ -1548,17 +1536,10 @@
                   "Show In Front",
                   "Show line art grease pencil in front of everything");
   RNA_def_float(ot->srna,
-<<<<<<< HEAD
-                "stroke_offset",
-                0.05f,
-                0.0f,
-                0.0f,
-=======
                 "stroke_depth_offset",
                 0.05f,
                 0.0f,
                 FLT_MAX,
->>>>>>> 45439dfe
                 "Stroke Offset",
                 "Stroke offset for the line art modifier",
                 0.0f,
