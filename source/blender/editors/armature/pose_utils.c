/*
 * ***** BEGIN GPL LICENSE BLOCK *****
 *
 * This program is free software; you can redistribute it and/or
 * modify it under the terms of the GNU General Public License
 * as published by the Free Software Foundation; either version 2
 * of the License, or (at your option) any later version.
 *
 * This program is distributed in the hope that it will be useful,
 * but WITHOUT ANY WARRANTY; without even the implied warranty of
 * MERCHANTABILITY or FITNESS FOR A PARTICULAR PURPOSE.  See the
 * GNU General Public License for more details.
 *
 * You should have received a copy of the GNU General Public License
 * along with this program; if not, write to the Free Software Foundation,
 * Inc., 51 Franklin Street, Fifth Floor, Boston, MA 02110-1301, USA.
 *
 * The Original Code is Copyright (C) 2009, Blender Foundation, Joshua Leung
 * This is a new part of Blender
 *
 * Contributor(s): Joshua Leung
 *
 * ***** END GPL LICENSE BLOCK *****
 */

/** \file blender/editors/armature/pose_utils.c
 *  \ingroup edarmature
 */

#include "MEM_guardedalloc.h"

#include "BLI_math.h"
#include "BLI_blenlib.h"

#include "DNA_anim_types.h"
#include "DNA_armature_types.h"
#include "DNA_object_types.h"
#include "DNA_scene_types.h"

#include "BKE_action.h"
#include "BKE_armature.h"
#include "BKE_idprop.h"

#include "BKE_context.h"

#include "DEG_depsgraph.h"

#include "RNA_access.h"

#include "WM_api.h"
#include "WM_types.h"

#include "ED_armature.h"
#include "ED_keyframing.h"

#include "armature_intern.h"

/* *********************************************** */
/* Contents of this File:
 *
 * This file contains methods shared between Pose Slide and Pose Lib;
 * primarily the functions in question concern Animato <-> Pose
 * convenience functions, such as applying/getting pose values
 * and/or inserting keyframes for these.
 */
/* *********************************************** */
/* FCurves <-> PoseChannels Links */

/* helper for poseAnim_mapping_get() -> get the relevant F-Curves per PoseChannel */
static void fcurves_to_pchan_links_get(ListBase *pfLinks, Object *ob, bAction *act, bPoseChannel *pchan)
{
	ListBase curves = {NULL, NULL};
	int transFlags = action_get_item_transforms(act, ob, pchan, &curves);

	pchan->flag &= ~(POSE_LOC | POSE_ROT | POSE_SIZE | POSE_BBONE_SHAPE);

	/* check if any transforms found... */
	if (transFlags) {
		/* make new linkage data */
		tPChanFCurveLink *pfl = MEM_callocN(sizeof(tPChanFCurveLink), "tPChanFCurveLink");
		PointerRNA ptr;

		pfl->fcurves = curves;
		pfl->pchan = pchan;

		/* get the RNA path to this pchan - this needs to be freed! */
		RNA_pointer_create((ID *)ob, &RNA_PoseBone, pchan, &ptr);
		pfl->pchan_path = RNA_path_from_ID_to_struct(&ptr);

		/* add linkage data to operator data */
		BLI_addtail(pfLinks, pfl);

		/* set pchan's transform flags */
		if (transFlags & ACT_TRANS_LOC)
			pchan->flag |= POSE_LOC;
		if (transFlags & ACT_TRANS_ROT)
			pchan->flag |= POSE_ROT;
		if (transFlags & ACT_TRANS_SCALE)
			pchan->flag |= POSE_SIZE;
		if (transFlags & ACT_TRANS_BBONE)
			pchan->flag |= POSE_BBONE_SHAPE;

		/* store current transforms */
		copy_v3_v3(pfl->oldloc, pchan->loc);
		copy_v3_v3(pfl->oldrot, pchan->eul);
		copy_v3_v3(pfl->oldscale, pchan->size);
		copy_qt_qt(pfl->oldquat, pchan->quat);
		copy_v3_v3(pfl->oldaxis, pchan->rotAxis);
		pfl->oldangle = pchan->rotAngle;

		/* store current bbone values */
		pfl->roll1 = pchan->roll1;
		pfl->roll2 = pchan->roll2;
		pfl->curveInX = pchan->curveInX;
		pfl->curveInY = pchan->curveInY;
		pfl->curveOutX = pchan->curveOutX;
		pfl->curveOutY = pchan->curveOutY;
		pfl->ease1 = pchan->ease1;
		pfl->ease2 = pchan->ease2;
		pfl->scaleIn = pchan->scaleIn;
		pfl->scaleOut = pchan->scaleOut;

		/* make copy of custom properties */
		if (pchan->prop && (transFlags & ACT_TRANS_PROP))
			pfl->oldprops = IDP_CopyProperty(pchan->prop);
	}
}


/* get sets of F-Curves providing transforms for the bones in the Pose  */
void poseAnim_mapping_get(bContext *C, ListBase *pfLinks, Object *ob, bAction *act)
{
	/* for each Pose-Channel which gets affected, get the F-Curves for that channel
	 * and set the relevant transform flags...
	 */
	CTX_DATA_BEGIN (C, bPoseChannel *, pchan, selected_pose_bones)
	{
		fcurves_to_pchan_links_get(pfLinks, ob, act, pchan);
	}
	CTX_DATA_END;

	/* if no PoseChannels were found, try a second pass, doing visible ones instead
	 * i.e. if nothing selected, do whole pose
	 */
	if (BLI_listbase_is_empty(pfLinks)) {
		CTX_DATA_BEGIN (C, bPoseChannel *, pchan, visible_pose_bones)
		{
			fcurves_to_pchan_links_get(pfLinks, ob, act, pchan);
		}
		CTX_DATA_END;

	}
}

/* free F-Curve <-> PoseChannel links  */
void poseAnim_mapping_free(ListBase *pfLinks)
{
	tPChanFCurveLink *pfl, *pfln = NULL;

	/* free the temp pchan links and their data */
	for (pfl = pfLinks->first; pfl; pfl = pfln) {
		pfln = pfl->next;

		/* free custom properties */
		if (pfl->oldprops) {
			IDP_FreeProperty(pfl->oldprops);
			MEM_freeN(pfl->oldprops);
		}

		/* free list of F-Curve reference links */
		BLI_freelistN(&pfl->fcurves);

		/* free pchan RNA Path */
		MEM_freeN(pfl->pchan_path);

		/* free link itself */
		BLI_freelinkN(pfLinks, pfl);
	}
}

/* ------------------------- */

/* helper for apply() / reset() - refresh the data */
void poseAnim_mapping_refresh(bContext *C, Scene *scene, Object *ob)
{
	Depsgraph *depsgraph = CTX_data_depsgraph(C);
	bArmature *arm = (bArmature *)ob->data;

	/* old optimize trick... this enforces to bypass the depgraph
	 *	- note: code copied from transform_generics.c -> recalcData()
	 */
	/* FIXME: shouldn't this use the builtin stuff? */
	if ((arm->flag & ARM_DELAYDEFORM) == 0)
		DEG_id_tag_update(&ob->id, OB_RECALC_DATA);  /* sets recalc flags */
	else
		BKE_pose_where_is(depsgraph, scene, ob);
<<<<<<< HEAD
	
=======

>>>>>>> 95011f6d
	DEG_id_tag_update(&ob->id, DEG_TAG_COPY_ON_WRITE); /* otherwise animation doesn't get updated */
	WM_event_add_notifier(C, NC_OBJECT | ND_POSE, ob);
}

/* reset changes made to current pose */
void poseAnim_mapping_reset(ListBase *pfLinks)
{
	tPChanFCurveLink *pfl;

	/* iterate over each pose-channel affected, restoring all channels to their original values */
	for (pfl = pfLinks->first; pfl; pfl = pfl->next) {
		bPoseChannel *pchan = pfl->pchan;

		/* just copy all the values over regardless of whether they changed or not */
		copy_v3_v3(pchan->loc, pfl->oldloc);
		copy_v3_v3(pchan->eul, pfl->oldrot);
		copy_v3_v3(pchan->size, pfl->oldscale);
		copy_qt_qt(pchan->quat, pfl->oldquat);
		copy_v3_v3(pchan->rotAxis, pfl->oldaxis);
		pchan->rotAngle = pfl->oldangle;

		/* store current bbone values */
		pchan->roll1 = pfl->roll1;
		pchan->roll2 = pfl->roll2;
		pchan->curveInX = pfl->curveInX;
		pchan->curveInY = pfl->curveInY;
		pchan->curveOutX = pfl->curveOutX;
		pchan->curveOutY = pfl->curveOutY;
		pchan->ease1 = pfl->ease1;
		pchan->ease2 = pfl->ease2;
		pchan->scaleIn = pfl->scaleIn;
		pchan->scaleOut = pfl->scaleOut;

		/* just overwrite values of properties from the stored copies (there should be some) */
		if (pfl->oldprops)
			IDP_SyncGroupValues(pfl->pchan->prop, pfl->oldprops);
	}
}

/* perform autokeyframing after changes were made + confirmed */
void poseAnim_mapping_autoKeyframe(bContext *C, Scene *scene, Object *ob, ListBase *pfLinks, float cframe)
{
	/* insert keyframes as necessary if autokeyframing */
	if (autokeyframe_cfra_can_key(scene, &ob->id)) {
		KeyingSet *ks = ANIM_get_keyingset_for_autokeying(scene, ANIM_KS_WHOLE_CHARACTER_ID);
		ListBase dsources = {NULL, NULL};
		tPChanFCurveLink *pfl;

		/* iterate over each pose-channel affected, tagging bones to be keyed */
		/* XXX: here we already have the information about what transforms exist, though
		 * it might be easier to just overwrite all using normal mechanisms
		 */
		for (pfl = pfLinks->first; pfl; pfl = pfl->next) {
			bPoseChannel *pchan = pfl->pchan;

			/* add datasource override for the PoseChannel, to be used later */
			ANIM_relative_keyingset_add_source(&dsources, &ob->id, &RNA_PoseBone, pchan);

			/* clear any unkeyed tags */
			if (pchan->bone)
				pchan->bone->flag &= ~BONE_UNKEYED;
		}

		/* insert keyframes for all relevant bones in one go */
		ANIM_apply_keyingset(C, &dsources, NULL, ks, MODIFYKEY_MODE_INSERT, cframe);
		BLI_freelistN(&dsources);

		/* do the bone paths
		 *	- only do this if keyframes should have been added
		 *	- do not calculate unless there are paths already to update...
		 */
		if (ob->pose->avs.path_bakeflag & MOTIONPATH_BAKE_HAS_PATHS) {
			//ED_pose_clear_paths(C, ob); // XXX for now, don't need to clear
			ED_pose_recalculate_paths(C, scene, ob);
		}
	}
}

/* ------------------------- */

/* find the next F-Curve for a PoseChannel with matching path...
 *	- path is not just the pfl rna_path, since that path doesn't have property info yet
 */
LinkData *poseAnim_mapping_getNextFCurve(ListBase *fcuLinks, LinkData *prev, const char *path)
{
	LinkData *first = (prev) ? prev->next : (fcuLinks) ? fcuLinks->first : NULL;
	LinkData *ld;

	/* check each link to see if the linked F-Curve has a matching path */
	for (ld = first; ld; ld = ld->next) {
		FCurve *fcu = (FCurve *)ld->data;

		/* check if paths match */
		if (STREQ(path, fcu->rna_path))
			return ld;
	}

	/* none found */
	return NULL;
}

/* *********************************************** */<|MERGE_RESOLUTION|>--- conflicted
+++ resolved
@@ -194,11 +194,7 @@
 		DEG_id_tag_update(&ob->id, OB_RECALC_DATA);  /* sets recalc flags */
 	else
 		BKE_pose_where_is(depsgraph, scene, ob);
-<<<<<<< HEAD
-	
-=======
-
->>>>>>> 95011f6d
+
 	DEG_id_tag_update(&ob->id, DEG_TAG_COPY_ON_WRITE); /* otherwise animation doesn't get updated */
 	WM_event_add_notifier(C, NC_OBJECT | ND_POSE, ob);
 }
