--- conflicted
+++ resolved
@@ -85,11 +85,8 @@
 	y_fac = zoom[1];
 	
 	cpack(0xFFFFFF);
-<<<<<<< HEAD
 	gpuTranslate(GPU_MODELVIEW_MATRIX, cursor[0], cursor[1], 0.0);
-=======
-	glTranslate2fv(cursor);
->>>>>>> 7da189b4
+
 	fdrawline(-0.05f * x_fac, 0, 0, 0.05f * y_fac);
 	fdrawline(0, 0.05f * y_fac, 0.05f * x_fac, 0.0f);
 	fdrawline(0.05f * x_fac, 0.0f, 0.0f, -0.05f * y_fac);
@@ -859,7 +856,7 @@
 		pointsize = UI_GetThemeValuef(TH_FACEDOT_SIZE);
 		glPointSize(pointsize);
 		
-		glBegin(GL_POINTS);
+		GPUBegin(GL_POINTS);
 
 		/* unselected faces */
 		UI_ThemeColor(TH_WIRE);
@@ -898,7 +895,7 @@
 		pointsize = UI_GetThemeValuef(TH_VERTEX_SIZE);
 		glPointSize(pointsize);
 	
-		glBegin(GL_POINTS);
+		GPUBegin(GL_POINTS);
 		BM_ITER_MESH (efa, &iter, bm, BM_FACES_OF_MESH) {
 			if (!BM_elem_flag_test(efa, BM_ELEM_TAG))
 				continue;
@@ -916,7 +913,7 @@
 		glPointSize(pointsize * 2 + (((int)pointsize % 2) ? (-1) : 0));
 		cpack(0xFF);
 	
-		glBegin(GL_POINTS);
+		GPUBegin(GL_POINTS);
 		BM_ITER_MESH (efa, &iter, bm, BM_FACES_OF_MESH) {
 			if (!BM_elem_flag_test(efa, BM_ELEM_TAG))
 				continue;
@@ -934,7 +931,7 @@
 		UI_ThemeColor(TH_VERTEX_SELECT);
 		glPointSize(pointsize);
 	
-		glBegin(GL_POINTS);
+		GPUBegin(GL_POINTS);
 		BM_ITER_MESH (efa, &iter, bm, BM_FACES_OF_MESH) {
 			if (!BM_elem_flag_test(efa, BM_ELEM_TAG))
 				continue;
