/*
 * ***** BEGIN GPL LICENSE BLOCK *****
 *
 * This program is free software; you can redistribute it and/or
 * modify it under the terms of the GNU General Public License
 * as published by the Free Software Foundation; either version 2
 * of the License, or (at your option) any later version.
 *
 * This program is distributed in the hope that it will be useful,
 * but WITHOUT ANY WARRANTY; without even the implied warranty of
 * MERCHANTABILITY or FITNESS FOR A PARTICULAR PURPOSE.  See the
 * GNU General Public License for more details.
 *
 * You should have received a copy of the GNU General Public License
 * along with this program; if not, write to the Free Software Foundation,
 * Inc., 51 Franklin Street, Fifth Floor, Boston, MA 02110-1301, USA.
 *
 * The Original Code is Copyright (C) 2001-2002 by NaN Holding BV.
 * All rights reserved.
 *
 * The Original Code is: all of this file.
 *
 * Contributor(s): Antony Riakiotakis.
 *
 * ***** END GPL LICENSE BLOCK *****
 */

/** \file blender/editors/uvedit/uvedit_ops.c
 *  \ingroup eduv
 */


#include <stdlib.h>
#include <string.h>
#include <math.h>
#include <string.h>

#include "MEM_guardedalloc.h"

#include "DNA_object_types.h"
#include "DNA_material_types.h"
#include "DNA_mesh_types.h"
#include "DNA_meshdata_types.h"
#include "DNA_node_types.h"
#include "DNA_image_types.h"
#include "DNA_space_types.h"
#include "DNA_scene_types.h"

#include "BLI_utildefines.h"
#include "BLI_alloca.h"
#include "BLI_math.h"
#include "BLI_lasso_2d.h"
#include "BLI_blenlib.h"
#include "BLI_array.h"

#include "BLT_translation.h"

#include "BKE_context.h"
#include "BKE_customdata.h"
#include "BKE_image.h"
#include "BKE_library.h"
#include "BKE_main.h"
#include "BKE_material.h"
#include "BKE_mesh_mapping.h"
#include "BKE_node.h"
#include "BKE_report.h"
#include "BKE_scene.h"
#include "BKE_editmesh.h"
#include "BKE_layer.h"

#include "DEG_depsgraph.h"

#include "ED_image.h"
#include "ED_mesh.h"
#include "ED_node.h"
#include "ED_uvedit.h"
#include "ED_object.h"
#include "ED_screen.h"
#include "ED_transform.h"

#include "RNA_access.h"
#include "RNA_define.h"

#include "WM_api.h"
#include "WM_types.h"

#include "UI_interface.h"
#include "UI_resources.h"
#include "UI_view2d.h"

#include "uvedit_intern.h"

static bool uv_select_is_any_selected(Scene *scene, Image *ima, Object *obedit);
static bool uv_select_is_any_selected_multi(Scene *scene, Image *ima, ViewLayer *view_layer);
static void uv_select_all_perform(Scene *scene, Image *ima, Object *obedit, int action);
static void uv_select_all_perform_multi(Scene *scene, Image *ima, ViewLayer *view_layer, int action);
static void uv_select_flush_from_tag_face(SpaceImage *sima, Scene *scene, Object *obedit, const bool select);
static void uv_select_flush_from_tag_loop(SpaceImage *sima, Scene *scene, Object *obedit, const bool select);

/************************* state testing ************************/

bool ED_uvedit_test(Object *obedit)
{
	BMEditMesh *em;
	int ret;

	if (!obedit)
		return 0;
	
	if (obedit->type != OB_MESH)
		return 0;

	em = BKE_editmesh_from_object(obedit);
	ret = EDBM_uv_check(em);
	
	return ret;
}

static int ED_operator_uvedit_can_uv_sculpt(struct bContext *C)
{
	SpaceImage *sima = CTX_wm_space_image(C);
	ToolSettings *toolsettings = CTX_data_tool_settings(C);
	Object *obedit = CTX_data_edit_object(C);

	return ED_space_image_show_uvedit(sima, obedit) && !(toolsettings->use_uv_sculpt);
}

static int UNUSED_FUNCTION(ED_operator_uvmap_mesh) (bContext *C)
{
	Object *ob = CTX_data_active_object(C);

	if (ob && ob->type == OB_MESH) {
		Mesh *me = ob->data;

		if (CustomData_get_layer(&me->fdata, CD_MTFACE) != NULL)
			return 1;
	}

	return 0;
}
/**************************** object active image *****************************/

static bool is_image_texture_node(bNode *node)
{
	return ELEM(node->type, SH_NODE_TEX_IMAGE, SH_NODE_TEX_ENVIRONMENT);
}

bool ED_object_get_active_image(Object *ob, int mat_nr,
                                Image **r_ima, ImageUser **r_iuser, bNode **r_node, bNodeTree **r_ntree)
{
	Material *ma = give_current_material(ob, mat_nr);
	bNodeTree *ntree = (ma && ma->use_nodes) ? ma->nodetree : NULL;
	bNode *node = (ntree) ? nodeGetActiveTexture(ntree) : NULL;

	if (node && is_image_texture_node(node)) {
		if (r_ima) *r_ima = (Image *)node->id;
		if (r_iuser) *r_iuser = NULL;
		if (r_node) *r_node = node;
		if (r_ntree) *r_ntree = ntree;
		return true;
	}
	
	if (r_ima) *r_ima = NULL;
	if (r_iuser) *r_iuser = NULL;
	if (r_node) *r_node = node;
	if (r_ntree) *r_ntree = ntree;

	return false;
}

void ED_object_assign_active_image(Main *bmain, Object *ob, int mat_nr, Image *ima)
{
	Material *ma = give_current_material(ob, mat_nr);
	bNode *node = (ma && ma->use_nodes) ? nodeGetActiveTexture(ma->nodetree) : NULL;

	if (node && is_image_texture_node(node)) {
		node->id = &ima->id;
		ED_node_tag_update_nodetree(bmain, ma->nodetree, node);
	}
}

/************************* assign image ************************/

//#define USE_SWITCH_ASPECT

void ED_uvedit_assign_image(Main *UNUSED(bmain), Scene *scene, Object *obedit, Image *ima, Image *previma)
{
	BMEditMesh *em;
	BMIter iter;
	bool update = false;
	const bool selected = !(scene->toolsettings->uv_flag & UV_SYNC_SELECTION);
	
	/* skip assigning these procedural images... */
	if (ima && (ima->type == IMA_TYPE_R_RESULT || ima->type == IMA_TYPE_COMPOSITE))
		return;

	/* verify we have a mesh we can work with */
	if (!obedit || (obedit->type != OB_MESH))
		return;

	em = BKE_editmesh_from_object(obedit);
	if (!em || !em->bm->totface) {
		return;
	}

	if (BKE_scene_use_new_shading_nodes(scene)) {
		/* new shading system, do not assign anything */
	}
	else {
		BMFace *efa;

		int cd_loop_uv_offset;
		/* old shading system, assign image to selected faces */
#ifdef USE_SWITCH_ASPECT
		float prev_aspect[2], fprev_aspect;
		float aspect[2], faspect;

		ED_image_get_uv_aspect(previma, prev_aspect, prev_aspect + 1);
		ED_image_get_uv_aspect(ima, aspect, aspect + 1);

		fprev_aspect = prev_aspect[0] / prev_aspect[1];
		faspect = aspect[0] / aspect[1];
#endif

		/* ensure we have a uv map */
		if (!CustomData_has_layer(&em->bm->ldata, CD_MLOOPUV)) {
			BM_data_layer_add(em->bm, &em->bm->ldata, CD_MLOOPUV);
			/* make UVs all nice 0-1 */
			ED_mesh_uv_loop_reset_ex(obedit->data, CustomData_get_active_layer(&em->bm->ldata, CD_MLOOPUV));
			update = true;
		}

		cd_loop_uv_offset  = CustomData_get_offset(&em->bm->ldata, CD_MLOOPUV);

		/* now assign to all visible faces */
		BM_ITER_MESH (efa, &iter, em->bm, BM_FACES_OF_MESH) {
			if (uvedit_face_visible_test(scene, obedit, previma, efa) &&
			    (selected == true || uvedit_face_select_test(scene, efa, cd_loop_uv_offset)))
			{
#ifdef USE_SWITCH_ASPECT
				if (ima) {
					/* we also need to correct the aspect of uvs */
					if (scene->toolsettings->uvcalc_flag & UVCALC_NO_ASPECT_CORRECT) {
						/* do nothing */
					}
					else {
						BMIter liter;
						BMLoop *l;

						BM_ITER_ELEM (l, &liter, efa, BM_LOOPS_OF_FACE) {
							MLoopUV *luv = BM_ELEM_CD_GET_VOID_P(l, cd_loop_uv_offset);

							luv->uv[0] *= fprev_aspect;
							luv->uv[0] /= faspect;
						}
					}
				}
#endif
				BKE_object_material_edit_image_set(obedit, efa->mat_nr, ima);

				update = true;
			}
		}

		/* and update depdency graph */
		if (update) {
			DEG_id_tag_update(obedit->data, 0);
		}
	}

}

/*********************** space conversion *********************/

static void uvedit_pixel_to_float(SpaceImage *sima, float *dist, float pixeldist)
{
	int width, height;

	if (sima) {
		ED_space_image_get_size(sima, &width, &height);
	}
	else {
		width =  IMG_SIZE_FALLBACK;
		height = IMG_SIZE_FALLBACK;
	}

	dist[0] = pixeldist / width;
	dist[1] = pixeldist / height;
}

/*************** visibility and selection utilities **************/

static void uvedit_vertex_select_tagged(BMEditMesh *em, Scene *scene, bool select, int cd_loop_uv_offset)
{
	BMFace *efa;
	BMLoop *l;
	BMIter iter, liter;

	BM_ITER_MESH (efa, &iter, em->bm, BM_FACES_OF_MESH) {
		BM_ITER_ELEM (l, &liter, efa, BM_LOOPS_OF_FACE) {
			if (BM_elem_flag_test(l->v, BM_ELEM_TAG)) {
				uvedit_uv_select_set(em, scene, l, select, false, cd_loop_uv_offset);
			}
		}
	}
}

bool uvedit_face_visible_nolocal(Scene *scene, BMFace *efa)
{
	ToolSettings *ts = scene->toolsettings;

	if (ts->uv_flag & UV_SYNC_SELECTION)
		return (BM_elem_flag_test(efa, BM_ELEM_HIDDEN) == 0);
	else
		return (BM_elem_flag_test(efa, BM_ELEM_HIDDEN) == 0 && BM_elem_flag_test(efa, BM_ELEM_SELECT));
}

bool uvedit_face_visible_test(Scene *scene, Object *obedit, Image *ima, BMFace *efa)
{
	ToolSettings *ts = scene->toolsettings;

	if (ts->uv_flag & UV_SHOW_SAME_IMAGE) {
		const Image *face_image = BKE_object_material_edit_image_get(obedit, efa->mat_nr);
		return (face_image == ima) ? uvedit_face_visible_nolocal(scene, efa) : false;
	}
	else {
		return uvedit_face_visible_nolocal(scene, efa);
	}
}

bool uvedit_face_select_test(Scene *scene, BMFace *efa,
                             const int cd_loop_uv_offset)
{
	ToolSettings *ts = scene->toolsettings;
	if (ts->uv_flag & UV_SYNC_SELECTION) {
		return (BM_elem_flag_test(efa, BM_ELEM_SELECT));
	}
	else {
		BMLoop *l;
		MLoopUV *luv;
		BMIter liter;

		BM_ITER_ELEM (l, &liter, efa, BM_LOOPS_OF_FACE) {
			luv = BM_ELEM_CD_GET_VOID_P(l, cd_loop_uv_offset);
			if (!(luv->flag & MLOOPUV_VERTSEL))
				return false;
		}

		return true;
	}
}

bool uvedit_face_select_set(struct Scene *scene, struct BMEditMesh *em, struct BMFace *efa, const bool select,
                            const bool do_history, const int cd_loop_uv_offset)
{
	if (select) {
		return uvedit_face_select_enable(scene, em, efa, do_history, cd_loop_uv_offset);
	}
	else {
		return uvedit_face_select_disable(scene, em, efa, cd_loop_uv_offset);
	}
}

bool uvedit_face_select_enable(Scene *scene, BMEditMesh *em, BMFace *efa, const bool do_history,
                               const int cd_loop_uv_offset)
{
	ToolSettings *ts = scene->toolsettings;

	if (ts->uv_flag & UV_SYNC_SELECTION) {
		BM_face_select_set(em->bm, efa, true);
		if (do_history) {
			BM_select_history_store(em->bm, (BMElem *)efa);
		}
	}
	else {
		BMLoop *l;
		MLoopUV *luv;
		BMIter liter;

		BM_ITER_ELEM (l, &liter, efa, BM_LOOPS_OF_FACE) {
			luv = BM_ELEM_CD_GET_VOID_P(l, cd_loop_uv_offset);
			luv->flag |= MLOOPUV_VERTSEL;
		}

		return true;
	}

	return false;
}

bool uvedit_face_select_disable(Scene *scene, BMEditMesh *em, BMFace *efa,
                                const int cd_loop_uv_offset)
{
	ToolSettings *ts = scene->toolsettings;

	if (ts->uv_flag & UV_SYNC_SELECTION) {
		BM_face_select_set(em->bm, efa, false);
	}
	else {
		BMLoop *l;
		MLoopUV *luv;
		BMIter liter;

		BM_ITER_ELEM (l, &liter, efa, BM_LOOPS_OF_FACE) {
			luv = BM_ELEM_CD_GET_VOID_P(l, cd_loop_uv_offset);
			luv->flag &= ~MLOOPUV_VERTSEL;
		}

		return true;
	}

	return false;
}

bool uvedit_edge_select_test(Scene *scene, BMLoop *l,
                             const int cd_loop_uv_offset)
{
	ToolSettings *ts = scene->toolsettings;

	if (ts->uv_flag & UV_SYNC_SELECTION) {
		if (ts->selectmode & SCE_SELECT_FACE) {
			return BM_elem_flag_test(l->f, BM_ELEM_SELECT);
		}
		else if (ts->selectmode == SCE_SELECT_EDGE) {
			return BM_elem_flag_test(l->e, BM_ELEM_SELECT);
		}
		else {
			return BM_elem_flag_test(l->v, BM_ELEM_SELECT) && 
			       BM_elem_flag_test(l->next->v, BM_ELEM_SELECT);
		}
	}
	else {
		MLoopUV *luv1, *luv2;

		luv1 = BM_ELEM_CD_GET_VOID_P(l, cd_loop_uv_offset);
		luv2 = BM_ELEM_CD_GET_VOID_P(l->next, cd_loop_uv_offset);

		return (luv1->flag & MLOOPUV_VERTSEL) && (luv2->flag & MLOOPUV_VERTSEL);
	}
}

void uvedit_edge_select_set(BMEditMesh *em, Scene *scene, BMLoop *l, const bool select,
                            const bool do_history, const int cd_loop_uv_offset)

{
	if (select) {
		uvedit_edge_select_enable(em, scene, l, do_history, cd_loop_uv_offset);
	}
	else {
		uvedit_edge_select_disable(em, scene, l, cd_loop_uv_offset);
	}
}

void uvedit_edge_select_enable(BMEditMesh *em, Scene *scene, BMLoop *l, const bool do_history,
                               const int cd_loop_uv_offset)

{
	ToolSettings *ts = scene->toolsettings;

	if (ts->uv_flag & UV_SYNC_SELECTION) {
		if (ts->selectmode & SCE_SELECT_FACE)
			BM_face_select_set(em->bm, l->f, true);
		else if (ts->selectmode & SCE_SELECT_EDGE)
			BM_edge_select_set(em->bm, l->e, true);
		else {
			BM_vert_select_set(em->bm, l->e->v1, true);
			BM_vert_select_set(em->bm, l->e->v2, true);
		}

		if (do_history) {
			BM_select_history_store(em->bm, (BMElem *)l->e);
		}
	}
	else {
		MLoopUV *luv1, *luv2;

		luv1 = BM_ELEM_CD_GET_VOID_P(l, cd_loop_uv_offset);
		luv2 = BM_ELEM_CD_GET_VOID_P(l->next, cd_loop_uv_offset);
		
		luv1->flag |= MLOOPUV_VERTSEL;
		luv2->flag |= MLOOPUV_VERTSEL;
	}
}

void uvedit_edge_select_disable(BMEditMesh *em, Scene *scene, BMLoop *l,
                                const int cd_loop_uv_offset)

{
	ToolSettings *ts = scene->toolsettings;

	if (ts->uv_flag & UV_SYNC_SELECTION) {
		if (ts->selectmode & SCE_SELECT_FACE)
			BM_face_select_set(em->bm, l->f, false);
		else if (ts->selectmode & SCE_SELECT_EDGE)
			BM_edge_select_set(em->bm, l->e, false);
		else {
			BM_vert_select_set(em->bm, l->e->v1, false);
			BM_vert_select_set(em->bm, l->e->v2, false);
		}
	}
	else {
		MLoopUV *luv1, *luv2;

		luv1 = BM_ELEM_CD_GET_VOID_P(l, cd_loop_uv_offset);
		luv2 = BM_ELEM_CD_GET_VOID_P(l->next, cd_loop_uv_offset);
		
		luv1->flag &= ~MLOOPUV_VERTSEL;
		luv2->flag &= ~MLOOPUV_VERTSEL;
	}
}

bool uvedit_uv_select_test(Scene *scene, BMLoop *l,
                           const int cd_loop_uv_offset)
{
	ToolSettings *ts = scene->toolsettings;

	if (ts->uv_flag & UV_SYNC_SELECTION) {
		if (ts->selectmode & SCE_SELECT_FACE)
			return BM_elem_flag_test_bool(l->f, BM_ELEM_SELECT);
		else
			return BM_elem_flag_test_bool(l->v, BM_ELEM_SELECT);
	}
	else {
		MLoopUV *luv = BM_ELEM_CD_GET_VOID_P(l, cd_loop_uv_offset);
		return (luv->flag & MLOOPUV_VERTSEL) != 0;
	}
}

void uvedit_uv_select_set(BMEditMesh *em, Scene *scene, BMLoop *l, const bool select,
                          const bool do_history, const int cd_loop_uv_offset)
{
	if (select) {
		uvedit_uv_select_enable(em, scene, l, do_history, cd_loop_uv_offset);
	}
	else {
		uvedit_uv_select_disable(em, scene, l, cd_loop_uv_offset);
	}
}

void uvedit_uv_select_enable(BMEditMesh *em, Scene *scene, BMLoop *l,
                             const bool do_history, const int cd_loop_uv_offset)
{
	ToolSettings *ts = scene->toolsettings;

	if (ts->uv_flag & UV_SYNC_SELECTION) {
		if (ts->selectmode & SCE_SELECT_FACE)
			BM_face_select_set(em->bm, l->f, true);
		else
			BM_vert_select_set(em->bm, l->v, true);

		if (do_history) {
			BM_select_history_remove(em->bm, (BMElem *)l->v);
		}
	}
	else {
		MLoopUV *luv = BM_ELEM_CD_GET_VOID_P(l, cd_loop_uv_offset);
		luv->flag |= MLOOPUV_VERTSEL;
	}
}

void uvedit_uv_select_disable(BMEditMesh *em, Scene *scene, BMLoop *l,
                              const int cd_loop_uv_offset)
{
	ToolSettings *ts = scene->toolsettings;

	if (ts->uv_flag & UV_SYNC_SELECTION) {
		if (ts->selectmode & SCE_SELECT_FACE)
			BM_face_select_set(em->bm, l->f, false);
		else
			BM_vert_select_set(em->bm, l->v, false);
	}
	else {
		MLoopUV *luv = BM_ELEM_CD_GET_VOID_P(l, cd_loop_uv_offset);
		luv->flag &= ~MLOOPUV_VERTSEL;
	}
}

/*********************** live unwrap utilities ***********************/

void uvedit_live_unwrap_update(SpaceImage *sima, Scene *scene, Object *obedit)
{
	if (sima && (sima->flag & SI_LIVE_UNWRAP)) {
		ED_uvedit_live_unwrap_begin(scene, obedit);
		ED_uvedit_live_unwrap_re_solve();
		ED_uvedit_live_unwrap_end(0);
	}
}

/*********************** geometric utilities ***********************/
void uv_poly_center(BMFace *f, float r_cent[2], const int cd_loop_uv_offset)
{
	BMLoop *l;
	MLoopUV *luv;
	BMIter liter;

	zero_v2(r_cent);

	BM_ITER_ELEM (l, &liter, f, BM_LOOPS_OF_FACE) {
		luv = BM_ELEM_CD_GET_VOID_P(l, cd_loop_uv_offset);
		add_v2_v2(r_cent, luv->uv);
	}

	mul_v2_fl(r_cent, 1.0f / (float)f->len);
}

void uv_poly_copy_aspect(float uv_orig[][2], float uv[][2], float aspx, float aspy, int len)
{
	int i;
	for (i = 0; i < len; i++) {
		uv[i][0] = uv_orig[i][0] * aspx;
		uv[i][1] = uv_orig[i][1] * aspy;
	}
}

bool ED_uvedit_minmax(Scene *scene, Image *ima, Object *obedit, float r_min[2], float r_max[2])
{
	BMEditMesh *em = BKE_editmesh_from_object(obedit);
	BMFace *efa;
	BMLoop *l;
	BMIter iter, liter;
	MLoopUV *luv;
	bool changed = false;

	const int cd_loop_uv_offset  = CustomData_get_offset(&em->bm->ldata, CD_MLOOPUV);

	INIT_MINMAX2(r_min, r_max);

	BM_ITER_MESH (efa, &iter, em->bm, BM_FACES_OF_MESH) {
		if (!uvedit_face_visible_test(scene, obedit, ima, efa))
			continue;
		
		BM_ITER_ELEM (l, &liter, efa, BM_LOOPS_OF_FACE) {
			if (uvedit_uv_select_test(scene, l, cd_loop_uv_offset)) {
				luv = BM_ELEM_CD_GET_VOID_P(l, cd_loop_uv_offset);
				minmax_v2v2_v2(r_min, r_max, luv->uv);
				changed = true;
			}
		}
	}

	return changed;
}

/* Be careful when using this, it bypasses all synchronization options */
void ED_uvedit_select_all(BMesh *bm)
{
	BMFace *efa;
	BMLoop *l;
	BMIter iter, liter;
	MLoopUV *luv;

	const int cd_loop_uv_offset  = CustomData_get_offset(&bm->ldata, CD_MLOOPUV);

	BM_ITER_MESH (efa, &iter, bm, BM_FACES_OF_MESH) {
		BM_ITER_ELEM (l, &liter, efa, BM_LOOPS_OF_FACE) {
			luv = BM_ELEM_CD_GET_VOID_P(l, cd_loop_uv_offset);
			luv->flag |= MLOOPUV_VERTSEL;
		}
	}
}

static bool ED_uvedit_median(Scene *scene, Image *ima, Object *obedit, float co[2])
{
	BMEditMesh *em = BKE_editmesh_from_object(obedit);
	BMFace *efa;
	BMLoop *l;
	BMIter iter, liter;
	MLoopUV *luv;
	unsigned int sel = 0;

	const int cd_loop_uv_offset  = CustomData_get_offset(&em->bm->ldata, CD_MLOOPUV);

	zero_v2(co);
	BM_ITER_MESH (efa, &iter, em->bm, BM_FACES_OF_MESH) {
		if (!uvedit_face_visible_test(scene, obedit, ima, efa))
			continue;
		
		BM_ITER_ELEM (l, &liter, efa, BM_LOOPS_OF_FACE) {
			luv = BM_ELEM_CD_GET_VOID_P(l, cd_loop_uv_offset);
			if (uvedit_uv_select_test(scene, l, cd_loop_uv_offset)) {
				add_v2_v2(co, luv->uv);
				sel++;
			}
		}
	}

	mul_v2_fl(co, 1.0f / (float)sel);

	return (sel != 0);
}

bool ED_uvedit_center(Scene *scene, Image *ima, Object *obedit, float cent[2], char mode)
{
	bool changed = false;
	
	if (mode == V3D_AROUND_CENTER_BOUNDS) {  /* bounding box */
		float min[2], max[2];
		if (ED_uvedit_minmax(scene, ima, obedit, min, max)) {
			mid_v2_v2v2(cent, min, max);
			changed = true;
		}
	}
	else {
		if (ED_uvedit_median(scene, ima, obedit, cent)) {
			changed = true;
		}
	}

	return changed;
}

/************************** find nearest ****************************/

<<<<<<< HEAD
bool uv_find_nearest_edge_single(
=======
bool uv_find_nearest_edge(
>>>>>>> 1d007764
        Scene *scene, Image *ima, Object *obedit, const float co[2],
        UvNearestHit *hit)
{
	BMEditMesh *em = BKE_editmesh_from_object(obedit);
	BMFace *efa;
	BMLoop *l;
	BMIter iter, liter;
	MLoopUV *luv, *luv_next;
	int i;
	bool found = false;

	const int cd_loop_uv_offset  = CustomData_get_offset(&em->bm->ldata, CD_MLOOPUV);

	BM_mesh_elem_index_ensure(em->bm, BM_VERT);

	BM_ITER_MESH (efa, &iter, em->bm, BM_FACES_OF_MESH) {
		if (!uvedit_face_visible_test(scene, obedit, ima, efa)) {
			continue;
		}
		BM_ITER_ELEM_INDEX (l, &liter, efa, BM_LOOPS_OF_FACE, i) {
			luv      = BM_ELEM_CD_GET_VOID_P(l, cd_loop_uv_offset);
			luv_next = BM_ELEM_CD_GET_VOID_P(l->next, cd_loop_uv_offset);

			const float dist_test_sq = dist_squared_to_line_segment_v2(co, luv->uv, luv_next->uv);

			if (dist_test_sq < hit->dist_sq) {
				hit->efa = efa;

				hit->l = l;
				hit->luv = luv;
				hit->luv_next = luv_next;
				hit->lindex = i;

				hit->dist_sq = dist_test_sq;
				found = true;
			}
		}
	}
	return found;
}

<<<<<<< HEAD
bool uv_find_nearest_edge_multi(
        Scene *scene, Image *ima, ViewLayer *view_layer, const float co[2],
        UvNearestHit *hit_final)
{
	bool found = false;
	FOREACH_OBJECT_IN_EDIT_MODE_BEGIN (view_layer, ob_iter) {
		if (uv_find_nearest_edge_single(scene, ima, ob_iter, co, hit_final)) {
			hit_final->ob = ob_iter;
			found = true;
		}
	} FOREACH_OBJECT_IN_EDIT_MODE_END;
	return found;
}

bool uv_find_nearest_face_single(
        Scene *scene, Image *ima, Object *obedit, const float co[2],
        UvNearestHit *hit_final)
{
=======
bool uv_find_nearest_face(
        Scene *scene, Image *ima, Object *obedit, const float co[2],
        UvNearestHit *hit_final)
{
>>>>>>> 1d007764
	BMEditMesh *em = BKE_editmesh_from_object(obedit);
	bool found = false;

	const int cd_loop_uv_offset = CustomData_get_offset(&em->bm->ldata, CD_MLOOPUV);

	/* this will fill in hit.vert1 and hit.vert2 */
	float dist_sq_init = hit_final->dist_sq;
	UvNearestHit hit = *hit_final;
<<<<<<< HEAD
	if (uv_find_nearest_edge_single(scene, ima, obedit, co, &hit)) {
=======
	if (uv_find_nearest_edge(scene, ima, obedit, co, &hit)) {
>>>>>>> 1d007764
		hit.dist_sq = dist_sq_init;
		hit.l = NULL;
		hit.luv = hit.luv_next = NULL;

		BMIter iter;
		BMFace *efa;

		BM_ITER_MESH (efa, &iter, em->bm, BM_FACES_OF_MESH) {
			if (!uvedit_face_visible_test(scene, obedit, ima, efa)) {
				continue;
			}

			float cent[2];
			uv_poly_center(efa, cent, cd_loop_uv_offset);

			const float dist_test_sq = len_squared_v2v2(co, cent);

			if (dist_test_sq < hit.dist_sq) {
				hit.efa = efa;
				hit.dist_sq = dist_test_sq;
				found = true;
			}
		}
	}
	if (found) {
		*hit_final = hit;
	}
	return found;
<<<<<<< HEAD
}

bool uv_find_nearest_face_multi(
        Scene *scene, Image *ima, ViewLayer *view_layer, const float co[2],
        UvNearestHit *hit_final)
{
	bool found = false;
	FOREACH_OBJECT_IN_EDIT_MODE_BEGIN (view_layer, ob_iter) {
		if (uv_find_nearest_face_single(scene, ima, ob_iter, co, hit_final)) {
			hit_final->ob = ob_iter;
			found = true;
		}
	} FOREACH_OBJECT_IN_EDIT_MODE_END;
	return found;
=======
>>>>>>> 1d007764
}

static bool uv_nearest_between(const BMLoop *l, const float co[2],
                               const int cd_loop_uv_offset)
{
	const float *uv_prev = ((MLoopUV *)BM_ELEM_CD_GET_VOID_P(l->prev, cd_loop_uv_offset))->uv;
	const float *uv_curr = ((MLoopUV *)BM_ELEM_CD_GET_VOID_P(l,       cd_loop_uv_offset))->uv;
	const float *uv_next = ((MLoopUV *)BM_ELEM_CD_GET_VOID_P(l->next, cd_loop_uv_offset))->uv;

	return ((line_point_side_v2(uv_prev, uv_curr, co) >  0.0f) &&
	        (line_point_side_v2(uv_next, uv_curr, co) <= 0.0f));
}

<<<<<<< HEAD
bool uv_find_nearest_vert_single(
=======
bool uv_find_nearest_vert(
>>>>>>> 1d007764
        Scene *scene, Image *ima, Object *obedit,
        float const co[2], const float penalty_dist, UvNearestHit *hit_final)
{
	bool found = false;

	/* this will fill in hit.vert1 and hit.vert2 */
	float dist_sq_init = hit_final->dist_sq;
	UvNearestHit hit = *hit_final;
<<<<<<< HEAD
	if (uv_find_nearest_edge_single(scene, ima, obedit, co, &hit)) {
=======
	if (uv_find_nearest_edge(scene, ima, obedit, co, &hit)) {
>>>>>>> 1d007764
		hit.dist_sq = dist_sq_init;

		hit.l = NULL;
		hit.luv = hit.luv_next = NULL;

		BMEditMesh *em = BKE_editmesh_from_object(obedit);
		BMFace *efa;
		BMIter iter;

		BM_mesh_elem_index_ensure(em->bm, BM_VERT);

		const int cd_loop_uv_offset  = CustomData_get_offset(&em->bm->ldata, CD_MLOOPUV);

		BM_ITER_MESH (efa, &iter, em->bm, BM_FACES_OF_MESH) {
			if (!uvedit_face_visible_test(scene, obedit, ima, efa)) {
				continue;
			}

			BMIter liter;
			BMLoop *l;
			int i;
			BM_ITER_ELEM_INDEX (l, &liter, efa, BM_LOOPS_OF_FACE, i) {
				float dist_test_sq;
				MLoopUV *luv = BM_ELEM_CD_GET_VOID_P(l, cd_loop_uv_offset);
				if (penalty_dist != 0.0f && uvedit_uv_select_test(scene, l, cd_loop_uv_offset)) {
					dist_test_sq = len_v2v2(co, luv->uv) + penalty_dist;
					dist_test_sq = SQUARE(dist_test_sq);
				}
				else {
					dist_test_sq = len_squared_v2v2(co, luv->uv);
				}

				if (dist_test_sq <= hit.dist_sq) {
					if (dist_test_sq == hit.dist_sq) {
						if (!uv_nearest_between(l, co, cd_loop_uv_offset)) {
							continue;
						}
					}

					hit.dist_sq = dist_test_sq;

					hit.l = l;
					hit.luv = luv;
					hit.luv_next = BM_ELEM_CD_GET_VOID_P(l->next, cd_loop_uv_offset);
					hit.efa = efa;
					hit.lindex = i;
					found = true;
				}
			}
		}
	}

	if (found) {
		*hit_final = hit;
	}

	return found;
<<<<<<< HEAD
}

bool uv_find_nearest_vert_multi(
        Scene *scene, Image *ima, ViewLayer *view_layer,
        float const co[2], const float penalty_dist, UvNearestHit *hit_final)
{
	bool found = false;
	FOREACH_OBJECT_IN_EDIT_MODE_BEGIN (view_layer, ob_iter) {
		if (uv_find_nearest_vert_single(scene, ima, ob_iter, co, penalty_dist, hit_final)) {
			hit_final->ob = ob_iter;
			found = true;
		}
	} FOREACH_OBJECT_IN_EDIT_MODE_END;
	return found;
=======
>>>>>>> 1d007764
}

bool ED_uvedit_nearest_uv(Scene *scene, Object *obedit, Image *ima, const float co[2], float r_uv[2])
{
	BMEditMesh *em = BKE_editmesh_from_object(obedit);
	BMFace *efa;
	BMLoop *l;
	BMIter iter, liter;
	MLoopUV *luv;
	float mindist, dist;
	bool found = false;

	const int cd_loop_uv_offset  = CustomData_get_offset(&em->bm->ldata, CD_MLOOPUV);

	mindist = 1e10f;
	copy_v2_v2(r_uv, co);
	
	BM_ITER_MESH (efa, &iter, em->bm, BM_FACES_OF_MESH) {
		if (!uvedit_face_visible_test(scene, obedit, ima, efa))
			continue;
		
		BM_ITER_ELEM (l, &liter, efa, BM_LOOPS_OF_FACE) {
			luv = BM_ELEM_CD_GET_VOID_P(l, cd_loop_uv_offset);
			dist = len_manhattan_v2v2(co, luv->uv);

			if (dist <= mindist) {
				mindist = dist;

				copy_v2_v2(r_uv, luv->uv);
				found = true;
			}
		}
	}

	return found;
}

/*********************** loop select ***********************/

static void uv_select_edgeloop_vertex_loop_flag(UvMapVert *first)
{
	UvMapVert *iterv;
	int count = 0;

	for (iterv = first; iterv; iterv = iterv->next) {
		if (iterv->separate && iterv != first)
			break;

		count++;
	}
	
	if (count < 5)
		first->flag = 1;
}

static UvMapVert *uv_select_edgeloop_vertex_map_get(UvVertMap *vmap, BMFace *efa, BMLoop *l)
{
	UvMapVert *iterv, *first;
	first = BM_uv_vert_map_at_index(vmap,  BM_elem_index_get(l->v));

	for (iterv = first; iterv; iterv = iterv->next) {
		if (iterv->separate)
			first = iterv;
		if (iterv->f == BM_elem_index_get(efa))
			return first;
	}
	
	return NULL;
}

static bool uv_select_edgeloop_edge_tag_faces(BMEditMesh *em, UvMapVert *first1, UvMapVert *first2, int *totface)
{
	UvMapVert *iterv1, *iterv2;
	BMFace *efa;
	int tot = 0;

	/* count number of faces this edge has */
	for (iterv1 = first1; iterv1; iterv1 = iterv1->next) {
		if (iterv1->separate && iterv1 != first1)
			break;

		for (iterv2 = first2; iterv2; iterv2 = iterv2->next) {
			if (iterv2->separate && iterv2 != first2)
				break;

			if (iterv1->f == iterv2->f) {
				/* if face already tagged, don't do this edge */
				efa = BM_face_at_index(em->bm, iterv1->f);
				if (BM_elem_flag_test(efa, BM_ELEM_TAG))
					return false;

				tot++;
				break;
			}
		}
	}

	if (*totface == 0) /* start edge */
		*totface = tot;
	else if (tot != *totface) /* check for same number of faces as start edge */
		return false;

	/* tag the faces */
	for (iterv1 = first1; iterv1; iterv1 = iterv1->next) {
		if (iterv1->separate && iterv1 != first1)
			break;

		for (iterv2 = first2; iterv2; iterv2 = iterv2->next) {
			if (iterv2->separate && iterv2 != first2)
				break;

			if (iterv1->f == iterv2->f) {
				efa = BM_face_at_index(em->bm, iterv1->f);
				BM_elem_flag_enable(efa, BM_ELEM_TAG);
				break;
			}
		}
	}

	return true;
}

static int uv_select_edgeloop(
<<<<<<< HEAD
        Scene *scene, Image *ima, Object *obedit, UvNearestHit *hit,
=======
        Scene *scene, Image *ima, Object *obedit, BMEditMesh *em, UvNearestHit *hit,
>>>>>>> 1d007764
        const float limit[2], const bool extend)
{
	BMEditMesh *em = BKE_editmesh_from_object(obedit);
	BMFace *efa;
	BMIter iter, liter;
	BMLoop *l;
	UvVertMap *vmap;
	UvMapVert *iterv_curr;
	UvMapVert *iterv_next;
	int starttotf;
	bool looking, select;

	const int cd_loop_uv_offset  = CustomData_get_offset(&em->bm->ldata, CD_MLOOPUV);

	/* setup */
	BM_mesh_elem_table_ensure(em->bm, BM_FACE);
	vmap = BM_uv_vert_map_create(em->bm, limit, false, false);

	BM_mesh_elem_index_ensure(em->bm, BM_VERT | BM_FACE);

	if (!extend) {
		uv_select_all_perform(scene, ima, obedit, em, SEL_DESELECT);
	}

	BM_mesh_elem_hflag_disable_all(em->bm, BM_FACE, BM_ELEM_TAG, false);

	/* set flags for first face and verts */
	iterv_curr = uv_select_edgeloop_vertex_map_get(vmap, hit->efa, hit->l);
	iterv_next = uv_select_edgeloop_vertex_map_get(vmap, hit->efa, hit->l->next);
	uv_select_edgeloop_vertex_loop_flag(iterv_curr);
	uv_select_edgeloop_vertex_loop_flag(iterv_next);

	starttotf = 0;
	uv_select_edgeloop_edge_tag_faces(em, iterv_curr, iterv_next, &starttotf);

	/* sorry, first edge isn't even ok */
	looking = !(iterv_curr->flag == 0 && iterv_next->flag == 0);

	/* iterate */
	while (looking) {
		looking = false;

		/* find correct valence edges which are not tagged yet, but connect to tagged one */

		BM_ITER_MESH (efa, &iter, em->bm, BM_FACES_OF_MESH) {
			if (!BM_elem_flag_test(efa, BM_ELEM_TAG) && uvedit_face_visible_test(scene, obedit, ima, efa)) {
				BM_ITER_ELEM (l, &liter, efa, BM_LOOPS_OF_FACE) {
					/* check face not hidden and not tagged */
					if (!(iterv_curr = uv_select_edgeloop_vertex_map_get(vmap, efa, l)))
						continue;
					if (!(iterv_next = uv_select_edgeloop_vertex_map_get(vmap, efa, l->next)))
						continue;

					/* check if vertex is tagged and has right valence */
					if (iterv_curr->flag || iterv_next->flag) {
						if (uv_select_edgeloop_edge_tag_faces(em, iterv_curr, iterv_next, &starttotf)) {
							looking = true;
							BM_elem_flag_enable(efa, BM_ELEM_TAG);

							uv_select_edgeloop_vertex_loop_flag(iterv_curr);
							uv_select_edgeloop_vertex_loop_flag(iterv_next);
							break;
						}
					}
				}
			}
		}
	}

	/* do the actual select/deselect */
	iterv_curr = uv_select_edgeloop_vertex_map_get(vmap, hit->efa, hit->l);
	iterv_next = uv_select_edgeloop_vertex_map_get(vmap, hit->efa, hit->l->next);
	iterv_curr->flag = 1;
	iterv_next->flag = 1;

	if (extend) {
		select = !(uvedit_uv_select_test(scene, hit->l, cd_loop_uv_offset));
	}
	else {
		select = true;
	}
	
	BM_ITER_MESH (efa, &iter, em->bm, BM_FACES_OF_MESH) {
		BM_ITER_ELEM (l, &liter, efa, BM_LOOPS_OF_FACE) {
			iterv_curr = uv_select_edgeloop_vertex_map_get(vmap, efa, l);

			if (iterv_curr->flag) {
				uvedit_uv_select_set(em, scene, l, select, false, cd_loop_uv_offset);
			}
		}
	}

	/* cleanup */
	BM_uv_vert_map_free(vmap);

	return (select) ? 1 : -1;
}

/*********************** linked select ***********************/

static void uv_select_linked(
<<<<<<< HEAD
        Scene *scene, Image *ima, Object *obedit,
        const float limit[2], UvNearestHit *hit, bool extend, bool select_faces)
=======
        Scene *scene, Image *ima, Object *obedit, BMEditMesh *em, const float limit[2],
        UvNearestHit *hit_final, bool extend, bool select_faces)
>>>>>>> 1d007764
{
	BMEditMesh *em = BKE_editmesh_from_object(obedit);
	BMFace *efa;
	BMLoop *l;
	BMIter iter, liter;
	MLoopUV *luv;
	UvVertMap *vmap;
	UvMapVert *vlist, *iterv, *startv;
	int i, stacksize = 0, *stack;
	unsigned int a;
	char *flag;

	const int cd_loop_uv_offset  = CustomData_get_offset(&em->bm->ldata, CD_MLOOPUV);

	BM_mesh_elem_table_ensure(em->bm, BM_FACE); /* we can use this too */

	/* Note, we had 'use winding' so we don't consider overlapping islands as connected, see T44320
	 * this made *every* projection split the island into front/back islands.
	 * Keep 'use_winding' to false, see: T50970.
	 *
	 * Better solve this by having a delimit option for select-linked operator,
	 * keeping island-select working as is. */
	vmap = BM_uv_vert_map_create(em->bm, limit, !select_faces, false);

	if (vmap == NULL)
		return;

	stack = MEM_mallocN(sizeof(*stack) * (em->bm->totface + 1), "UvLinkStack");
	flag = MEM_callocN(sizeof(*flag) * em->bm->totface, "UvLinkFlag");

	if (hit_final == NULL) {
		/* Use existing selection */
		BM_ITER_MESH_INDEX (efa, &iter, em->bm, BM_FACES_OF_MESH, a) {
			if (uvedit_face_visible_test(scene, obedit, ima, efa)) {
				if (select_faces) {
					if (BM_elem_flag_test(efa, BM_ELEM_SELECT)) {
						stack[stacksize] = a;
						stacksize++;
						flag[a] = 1;
					}
				}
				else {
					BM_ITER_ELEM (l, &liter, efa, BM_LOOPS_OF_FACE) {
						luv = BM_ELEM_CD_GET_VOID_P(l, cd_loop_uv_offset);

						if (luv->flag & MLOOPUV_VERTSEL) {
							stack[stacksize] = a;
							stacksize++;
							flag[a] = 1;

							break;
						}
					}
				}
			}
		}
	}
	else {
		BM_ITER_MESH_INDEX (efa, &iter, em->bm, BM_FACES_OF_MESH, a) {
			if (efa == hit_final->efa) {
				stack[stacksize] = a;
				stacksize++;
				flag[a] = 1;
				break;
			}
		}
	}

	while (stacksize > 0) {

		stacksize--;
		a = stack[stacksize];

		efa = BM_face_at_index(em->bm, a);

		BM_ITER_ELEM_INDEX (l, &liter, efa, BM_LOOPS_OF_FACE, i) {

			/* make_uv_vert_map_EM sets verts tmp.l to the indices */
			vlist = BM_uv_vert_map_at_index(vmap, BM_elem_index_get(l->v));
			
			startv = vlist;

			for (iterv = vlist; iterv; iterv = iterv->next) {
				if (iterv->separate)
					startv = iterv;
				if (iterv->f == a)
					break;
			}

			for (iterv = startv; iterv; iterv = iterv->next) {
				if ((startv != iterv) && (iterv->separate))
					break;
				else if (!flag[iterv->f]) {
					flag[iterv->f] = 1;
					stack[stacksize] = iterv->f;
					stacksize++;
				}
			}
		}
	}

	if (!extend) {
		BM_ITER_MESH_INDEX (efa, &iter, em->bm, BM_FACES_OF_MESH, a) {
			if (select_faces) {
				if (flag[a])
					BM_face_select_set(em->bm, efa, true);
				else
					BM_face_select_set(em->bm, efa, false);
			}
			else {
				BM_ITER_ELEM (l, &liter, efa, BM_LOOPS_OF_FACE) {
					luv = BM_ELEM_CD_GET_VOID_P(l, cd_loop_uv_offset);

					if (flag[a])
						luv->flag |= MLOOPUV_VERTSEL;
					else
						luv->flag &= ~MLOOPUV_VERTSEL;
				}
			}
		}
	}
	else {
		BM_ITER_MESH_INDEX (efa, &iter, em->bm, BM_FACES_OF_MESH, a) {
			if (!flag[a]) {
				continue;
			}

			if (select_faces) {
				if (BM_elem_flag_test(efa, BM_ELEM_SELECT) && !BM_elem_flag_test(efa, BM_ELEM_HIDDEN))
					break;
			}
			else {
				BM_ITER_ELEM (l, &liter, efa, BM_LOOPS_OF_FACE) {
					luv = BM_ELEM_CD_GET_VOID_P(l, cd_loop_uv_offset);

					if (luv->flag & MLOOPUV_VERTSEL) {
						break;
					}
				}

				if (l) {
					break;
				}
			}
		}

		if (efa) {
			BM_ITER_MESH_INDEX (efa, &iter, em->bm, BM_FACES_OF_MESH, a) {
				if (!flag[a]) {
					continue;
				}

				if (select_faces) {
					BM_face_select_set(em->bm, efa, false);
				}
				else {
					BM_ITER_ELEM (l, &liter, efa, BM_LOOPS_OF_FACE) {
						luv = BM_ELEM_CD_GET_VOID_P(l, cd_loop_uv_offset);

						luv->flag &= ~MLOOPUV_VERTSEL;
					}
				}
			}
		}
		else {
			BM_ITER_MESH_INDEX (efa, &iter, em->bm, BM_FACES_OF_MESH, a) {
				if (!flag[a]) {
					continue;
				}

				if (select_faces) {
					BM_face_select_set(em->bm, efa, true);
				}
				else {
					BM_ITER_ELEM (l, &liter, efa, BM_LOOPS_OF_FACE) {
						luv = BM_ELEM_CD_GET_VOID_P(l, cd_loop_uv_offset);

						luv->flag |= MLOOPUV_VERTSEL;
					}
				}
			}
		}
	}
	
	MEM_freeN(stack);
	MEM_freeN(flag);
	BM_uv_vert_map_free(vmap);
}

/* WATCH IT: this returns first selected UV,
 * not ideal in many cases since there could be multiple */
static float *uv_sel_co_from_eve(Scene *scene, Object *obedit, Image *ima, BMEditMesh *em, BMVert *eve)
{
	BMIter liter;
	BMLoop *l;

	const int cd_loop_uv_offset  = CustomData_get_offset(&em->bm->ldata, CD_MLOOPUV);

	BM_ITER_ELEM (l, &liter, eve, BM_LOOPS_OF_VERT) {
		if (!uvedit_face_visible_test(scene, obedit, ima, l->f))
			continue;

		if (uvedit_uv_select_test(scene, l, cd_loop_uv_offset)) {
			MLoopUV *luv = BM_ELEM_CD_GET_VOID_P(l, cd_loop_uv_offset);
			return luv->uv;
		}
	}

	return NULL;
}

static int uv_select_more_less(bContext *C, const bool select)
{
	Scene *scene = CTX_data_scene(C);
	Object *obedit = CTX_data_edit_object(C);
	Image *ima = CTX_data_edit_image(C);
	SpaceImage *sima = CTX_wm_space_image(C);
	BMEditMesh *em = BKE_editmesh_from_object(obedit);

	BMFace *efa;
	BMLoop *l;
	BMIter iter, liter;
	ToolSettings *ts = scene->toolsettings;

	const int cd_loop_uv_offset  = CustomData_get_offset(&em->bm->ldata, CD_MLOOPUV);

	if (ts->uv_flag & UV_SYNC_SELECTION) {
		if (select) {
			EDBM_select_more(em, true);
		}
		else {
			EDBM_select_less(em, true);
		}

		WM_event_add_notifier(C, NC_GEOM | ND_SELECT, obedit->data);
		return OPERATOR_FINISHED;
	}

	if (ts->uv_selectmode == UV_SELECT_FACE) {

		/* clear tags */
		BM_mesh_elem_hflag_disable_all(em->bm, BM_FACE, BM_ELEM_TAG, false);

		/* mark loops to be selected */
		BM_ITER_MESH (efa, &iter, em->bm, BM_FACES_OF_MESH) {
			if (uvedit_face_visible_test(scene, obedit, ima, efa)) {

#define IS_SEL   1
#define IS_UNSEL 2

				int sel_state = 0;

				BM_ITER_ELEM (l, &liter, efa, BM_LOOPS_OF_FACE) {
					MLoopUV *luv = BM_ELEM_CD_GET_VOID_P(l, cd_loop_uv_offset);
					if (luv->flag & MLOOPUV_VERTSEL) {
						sel_state |= IS_SEL;
					}
					else {
						sel_state |= IS_UNSEL;
					}

					/* if we have a mixed selection, tag to grow it */
					if (sel_state == (IS_SEL | IS_UNSEL)) {
						BM_elem_flag_enable(efa, BM_ELEM_TAG);
						break;
					}
				}

#undef IS_SEL
#undef IS_UNSEL

			}
		}

		/* select tagged faces */
		uv_select_flush_from_tag_face(sima, scene, obedit, select);
	}
	else {

		/* clear tags */
		BM_ITER_MESH (efa, &iter, em->bm, BM_FACES_OF_MESH) {
			BM_ITER_ELEM (l, &liter, efa, BM_LOOPS_OF_FACE) {
				BM_elem_flag_disable(l, BM_ELEM_TAG);
			}
		}

		/* mark loops to be selected */
		BM_ITER_MESH (efa, &iter, em->bm, BM_FACES_OF_MESH) {
			if (uvedit_face_visible_test(scene, obedit, ima, efa)) {
				BM_ITER_ELEM (l, &liter, efa, BM_LOOPS_OF_FACE) {

					MLoopUV *luv = BM_ELEM_CD_GET_VOID_P(l, cd_loop_uv_offset);

					if (((luv->flag & MLOOPUV_VERTSEL) != 0) == select) {
						BM_elem_flag_enable(l->next, BM_ELEM_TAG);
						BM_elem_flag_enable(l->prev, BM_ELEM_TAG);
					}
				}
			}
		}

		/* select tagged loops */
		uv_select_flush_from_tag_loop(sima, scene, obedit, select);
	}

	WM_event_add_notifier(C, NC_GEOM | ND_SELECT, obedit->data);

	return OPERATOR_FINISHED;
}

static int uv_select_more_exec(bContext *C, wmOperator *UNUSED(op))
{
	return uv_select_more_less(C, true);
}

static void UV_OT_select_more(wmOperatorType *ot)
{
	/* identifiers */
	ot->name = "Select More";
	ot->description = "Select more UV vertices connected to initial selection";
	ot->idname = "UV_OT_select_more";
	ot->flag = OPTYPE_REGISTER | OPTYPE_UNDO;

	/* api callbacks */
	ot->exec = uv_select_more_exec;
	ot->poll = ED_operator_uvedit_space_image;
}

static int uv_select_less_exec(bContext *C, wmOperator *UNUSED(op))
{
	return uv_select_more_less(C, false);
}

static void UV_OT_select_less(wmOperatorType *ot)
{
	/* identifiers */
	ot->name = "Select Less";
	ot->description = "Deselect UV vertices at the boundary of each selection region";
	ot->idname = "UV_OT_select_less";
	ot->flag = OPTYPE_REGISTER | OPTYPE_UNDO;

	/* api callbacks */
	ot->exec = uv_select_less_exec;
	ot->poll = ED_operator_uvedit_space_image;
}

/* ******************** align operator **************** */

static void uv_weld_align(bContext *C, int tool)
{
	Object *obedit = CTX_data_edit_object(C);
	BMEditMesh *em = BKE_editmesh_from_object(obedit);
	SpaceImage *sima;
	Scene *scene;
	Image *ima;
	float cent[2], min[2], max[2];

	const int cd_loop_uv_offset  = CustomData_get_offset(&em->bm->ldata, CD_MLOOPUV);

	scene = CTX_data_scene(C);
	ima = CTX_data_edit_image(C);
	sima = CTX_wm_space_image(C);

	INIT_MINMAX2(min, max);

	if (tool == 'a') {
		BMIter iter, liter;
		BMFace *efa;
		BMLoop *l;

		BM_ITER_MESH (efa, &iter, em->bm, BM_FACES_OF_MESH) {
			if (!uvedit_face_visible_test(scene, obedit, ima, efa))
				continue;

			BM_ITER_ELEM (l, &liter, efa, BM_LOOPS_OF_FACE) {
				if (uvedit_uv_select_test(scene, l, cd_loop_uv_offset)) {
					MLoopUV *luv = BM_ELEM_CD_GET_VOID_P(l, cd_loop_uv_offset);
					minmax_v2v2_v2(min, max, luv->uv);
				}
			}
		}

		tool = (max[0] - min[0] >= max[1] - min[1]) ? 'y' : 'x';
	}

	ED_uvedit_center(scene, ima, obedit, cent, 0);

	if (tool == 'x' || tool == 'w') {
		BMIter iter, liter;
		BMFace *efa;
		BMLoop *l;

		BM_ITER_MESH (efa, &iter, em->bm, BM_FACES_OF_MESH) {
			if (!uvedit_face_visible_test(scene, obedit, ima, efa))
				continue;

			BM_ITER_ELEM (l, &liter, efa, BM_LOOPS_OF_FACE) {
				if (uvedit_uv_select_test(scene, l, cd_loop_uv_offset)) {
					MLoopUV *luv = BM_ELEM_CD_GET_VOID_P(l, cd_loop_uv_offset);
					luv->uv[0] = cent[0];
				}

			}
		}
	}

	if (tool == 'y' || tool == 'w') {
		BMIter iter, liter;
		BMFace *efa;
		BMLoop *l;

		BM_ITER_MESH (efa, &iter, em->bm, BM_FACES_OF_MESH) {
			if (!uvedit_face_visible_test(scene, obedit, ima, efa))
				continue;

			BM_ITER_ELEM (l, &liter, efa, BM_LOOPS_OF_FACE) {
				if (uvedit_uv_select_test(scene, l, cd_loop_uv_offset)) {
					MLoopUV *luv = BM_ELEM_CD_GET_VOID_P(l, cd_loop_uv_offset);
					luv->uv[1] = cent[1];
				}

			}
		}
	}

	if (tool == 's' || tool == 't' || tool == 'u') {
		BMEdge *eed;
		BMLoop *l;
		BMVert *eve;
		BMVert *eve_start;
		BMIter iter, liter, eiter;

		/* clear tag */
		BM_mesh_elem_hflag_disable_all(em->bm, BM_VERT, BM_ELEM_TAG, false);

		/* tag verts with a selected UV */
		BM_ITER_MESH (eve, &iter, em->bm, BM_VERTS_OF_MESH) {
			BM_ITER_ELEM (l, &liter, eve, BM_LOOPS_OF_VERT) {
				if (!uvedit_face_visible_test(scene, obedit, ima, l->f))
					continue;

				if (uvedit_uv_select_test(scene, l, cd_loop_uv_offset)) {
					BM_elem_flag_enable(eve, BM_ELEM_TAG);
					break;
				}
			}
		}

		/* flush vertex tags to edges */
		BM_ITER_MESH (eed, &iter, em->bm, BM_EDGES_OF_MESH) {
			BM_elem_flag_set(eed, BM_ELEM_TAG, (BM_elem_flag_test(eed->v1, BM_ELEM_TAG) &&
			                                    BM_elem_flag_test(eed->v2, BM_ELEM_TAG)));
		}

		/* find a vertex with only one tagged edge */
		eve_start = NULL;
		BM_ITER_MESH (eve, &iter, em->bm, BM_VERTS_OF_MESH) {
			int tot_eed_tag = 0;
			BM_ITER_ELEM (eed, &eiter, eve, BM_EDGES_OF_VERT) {
				if (BM_elem_flag_test(eed, BM_ELEM_TAG)) {
					tot_eed_tag++;
				}
			}

			if (tot_eed_tag == 1) {
				eve_start = eve;
				break;
			}
		}

		if (eve_start) {
			BMVert **eve_line = NULL;
			BMVert *eve_next = NULL;
			BLI_array_declare(eve_line);
			int i;

			eve = eve_start;

			/* walk over edges, building an array of verts in a line */
			while (eve) {
				BLI_array_append(eve_line, eve);
				/* don't touch again */
				BM_elem_flag_disable(eve, BM_ELEM_TAG);

				eve_next = NULL;

				/* find next eve */
				BM_ITER_ELEM (eed, &eiter, eve, BM_EDGES_OF_VERT) {
					if (BM_elem_flag_test(eed, BM_ELEM_TAG)) {
						BMVert *eve_other = BM_edge_other_vert(eed, eve);
						if (BM_elem_flag_test(eve_other, BM_ELEM_TAG)) {
							/* this is a tagged vert we didnt walk over yet, step onto it */
							eve_next = eve_other;
							break;
						}
					}
				}

				eve = eve_next;
			}

			/* now we have all verts, make into a line */
			if (BLI_array_count(eve_line) > 2) {

				/* we know the returns from these must be valid */
				const float *uv_start = uv_sel_co_from_eve(
				        scene, obedit, ima, em, eve_line[0]);
				const float *uv_end   = uv_sel_co_from_eve(
				        scene, obedit, ima, em, eve_line[BLI_array_count(eve_line) - 1]);
				/* For t & u modes */
				float a = 0.0f;

				if (tool == 't') {
					if (uv_start[1] == uv_end[1])
						tool = 's';
					else
						a = (uv_end[0] - uv_start[0]) / (uv_end[1] - uv_start[1]);
				}
				else if (tool == 'u') {
					if (uv_start[0] == uv_end[0])
						tool = 's';
					else
						a = (uv_end[1] - uv_start[1]) / (uv_end[0] - uv_start[0]);
				}

				/* go over all verts except for endpoints */
				for (i = 0; i < BLI_array_count(eve_line); i++) {
					BM_ITER_ELEM (l, &liter, eve_line[i], BM_LOOPS_OF_VERT) {
						if (!uvedit_face_visible_test(scene, obedit, ima, l->f))
							continue;

						if (uvedit_uv_select_test(scene, l, cd_loop_uv_offset)) {
							MLoopUV *luv = BM_ELEM_CD_GET_VOID_P(l, cd_loop_uv_offset);
							/* Projection of point (x, y) over line (x1, y1, x2, y2) along X axis:
							 * new_y = (y2 - y1) / (x2 - x1) * (x - x1) + y1
							 * Maybe this should be a BLI func? Or is it already existing?
							 * Could use interp_v2_v2v2, but not sure it's worth it here...*/
							if (tool == 't')
								luv->uv[0] = a * (luv->uv[1] - uv_start[1]) + uv_start[0];
							else if (tool == 'u')
								luv->uv[1] = a * (luv->uv[0] - uv_start[0]) + uv_start[1];
							else
								closest_to_line_segment_v2(luv->uv, luv->uv, uv_start, uv_end);
						}
					}
				}
			}
			else {
				/* error - not a line, needs 3+ points  */
			}

			if (eve_line) {
				MEM_freeN(eve_line);
			}
		}
		else {
			/* error - cant find an endpoint */
		}
	}


	uvedit_live_unwrap_update(sima, scene, obedit);
	DEG_id_tag_update(obedit->data, 0);
	WM_event_add_notifier(C, NC_GEOM | ND_DATA, obedit->data);
}

static int uv_align_exec(bContext *C, wmOperator *op)
{
	uv_weld_align(C, RNA_enum_get(op->ptr, "axis"));

	return OPERATOR_FINISHED;
}

static void UV_OT_align(wmOperatorType *ot)
{
	static const EnumPropertyItem axis_items[] = {
		{'s', "ALIGN_S", 0, "Straighten", "Align UVs along the line defined by the endpoints"},
		{'t', "ALIGN_T", 0, "Straighten X", "Align UVs along the line defined by the endpoints along the X axis"},
		{'u', "ALIGN_U", 0, "Straighten Y", "Align UVs along the line defined by the endpoints along the Y axis"},
		{'a', "ALIGN_AUTO", 0, "Align Auto", "Automatically choose the axis on which there is most alignment already"},
		{'x', "ALIGN_X", 0, "Align X", "Align UVs on X axis"},
		{'y', "ALIGN_Y", 0, "Align Y", "Align UVs on Y axis"},
		{0, NULL, 0, NULL, NULL}};

	/* identifiers */
	ot->name = "Align";
	ot->description = "Align selected UV vertices to an axis";
	ot->idname = "UV_OT_align";
	ot->flag = OPTYPE_REGISTER | OPTYPE_UNDO;
	
	/* api callbacks */
	ot->exec = uv_align_exec;
	ot->poll = ED_operator_uvedit;

	/* properties */
	RNA_def_enum(ot->srna, "axis", axis_items, 'a', "Axis", "Axis to align UV locations on");
}
/* ******************** weld near operator **************** */

typedef struct UVvert {
	MLoopUV *uv_loop;
	bool weld;
} UVvert;

static int uv_remove_doubles_exec(bContext *C, wmOperator *op)
{
	const float threshold = RNA_float_get(op->ptr, "threshold");
	const bool use_unselected = RNA_boolean_get(op->ptr, "use_unselected");

	SpaceImage *sima;
	Scene *scene;
	Object *obedit = CTX_data_edit_object(C);
	BMEditMesh *em = BKE_editmesh_from_object(obedit);
	Image *ima;
	int uv_a_index;
	int uv_b_index;
	float *uv_a;
	const float *uv_b;

	BMIter iter, liter;
	BMFace *efa;
	BMLoop *l;

	const int cd_loop_uv_offset  = CustomData_get_offset(&em->bm->ldata, CD_MLOOPUV);

	sima = CTX_wm_space_image(C);
	scene = CTX_data_scene(C);
	ima = CTX_data_edit_image(C);

	if (use_unselected == false) {
		UVvert *vert_arr = NULL;
		BLI_array_declare(vert_arr);
		MLoopUV **loop_arr = NULL;
		BLI_array_declare(loop_arr);

		/* TODO, use qsort as with MESH_OT_remove_doubles, this isn't optimal */
		BM_ITER_MESH (efa, &iter, em->bm, BM_FACES_OF_MESH) {
			if (!uvedit_face_visible_test(scene, obedit, ima, efa))
				continue;

			BM_ITER_ELEM (l, &liter, efa, BM_LOOPS_OF_FACE) {
				if (uvedit_uv_select_test(scene, l, cd_loop_uv_offset)) {
					MLoopUV *luv = BM_ELEM_CD_GET_VOID_P(l, cd_loop_uv_offset);
					UVvert vert;
					vert.uv_loop = luv;
					vert.weld = false;
					BLI_array_append(vert_arr, vert);
				}

			}
		}

		for (uv_a_index = 0; uv_a_index < BLI_array_count(vert_arr); uv_a_index++) {
			if (vert_arr[uv_a_index].weld == false) {
				float uv_min[2];
				float uv_max[2];

				BLI_array_clear(loop_arr);
				BLI_array_append(loop_arr, vert_arr[uv_a_index].uv_loop);

				uv_a = vert_arr[uv_a_index].uv_loop->uv;

				copy_v2_v2(uv_max, uv_a);
				copy_v2_v2(uv_min, uv_a);

				vert_arr[uv_a_index].weld = true;
				for (uv_b_index = uv_a_index + 1; uv_b_index < BLI_array_count(vert_arr); uv_b_index++) {
					uv_b = vert_arr[uv_b_index].uv_loop->uv;
					if ((vert_arr[uv_b_index].weld == false) &&
					    (len_manhattan_v2v2(uv_a, uv_b) < threshold))
					{
						minmax_v2v2_v2(uv_min, uv_max, uv_b);
						BLI_array_append(loop_arr, vert_arr[uv_b_index].uv_loop);
						vert_arr[uv_b_index].weld = true;
					}
				}
				if (BLI_array_count(loop_arr)) {
					float uv_mid[2];
					mid_v2_v2v2(uv_mid, uv_min, uv_max);
					for (uv_b_index = 0; uv_b_index < BLI_array_count(loop_arr); uv_b_index++) {
						copy_v2_v2(loop_arr[uv_b_index]->uv, uv_mid);
					}
				}
			}
		}

		BLI_array_free(vert_arr);
		BLI_array_free(loop_arr);
	}
	else {
		/* selected -> unselected
		 *
		 * No need to use 'UVvert' here */
		MLoopUV **loop_arr = NULL;
		BLI_array_declare(loop_arr);
		MLoopUV **loop_arr_unselected = NULL;
		BLI_array_declare(loop_arr_unselected);

		BM_ITER_MESH (efa, &iter, em->bm, BM_FACES_OF_MESH) {
			if (!uvedit_face_visible_test(scene, obedit, ima, efa))
				continue;

			BM_ITER_ELEM (l, &liter, efa, BM_LOOPS_OF_FACE) {
				MLoopUV *luv = BM_ELEM_CD_GET_VOID_P(l, cd_loop_uv_offset);
				if (uvedit_uv_select_test(scene, l, cd_loop_uv_offset)) {
					BLI_array_append(loop_arr, luv);
				}
				else {
					BLI_array_append(loop_arr_unselected, luv);
				}
			}
		}

		for (uv_a_index = 0; uv_a_index < BLI_array_count(loop_arr); uv_a_index++) {
			float dist_best = FLT_MAX, dist;
			const float *uv_best = NULL;

			uv_a = loop_arr[uv_a_index]->uv;
			for (uv_b_index = 0; uv_b_index < BLI_array_count(loop_arr_unselected); uv_b_index++) {
				uv_b = loop_arr_unselected[uv_b_index]->uv;
				dist = len_manhattan_v2v2(uv_a, uv_b);
				if ((dist < threshold) && (dist < dist_best)) {
					uv_best = uv_b;
					dist_best = dist;
				}
			}
			if (uv_best) {
				copy_v2_v2(uv_a, uv_best);
			}
		}

		BLI_array_free(loop_arr);
		BLI_array_free(loop_arr_unselected);
	}

	uvedit_live_unwrap_update(sima, scene, obedit);
	DEG_id_tag_update(obedit->data, 0);
	WM_event_add_notifier(C, NC_GEOM | ND_DATA, obedit->data);

	return OPERATOR_FINISHED;
}

static void UV_OT_remove_doubles(wmOperatorType *ot)
{
	/* identifiers */
	ot->name = "Remove Doubles UV";
	ot->description = "Selected UV vertices that are within a radius of each other are welded together";
	ot->idname = "UV_OT_remove_doubles";
	ot->flag = OPTYPE_REGISTER | OPTYPE_UNDO;

	/* api callbacks */
	ot->exec = uv_remove_doubles_exec;
	ot->poll = ED_operator_uvedit;

	RNA_def_float(ot->srna, "threshold", 0.02f, 0.0f, 10.0f,
	              "Merge Distance", "Maximum distance between welded vertices", 0.0f, 1.0f);
	RNA_def_boolean(ot->srna, "use_unselected", 0, "Unselected", "Merge selected to other unselected vertices");
}
/* ******************** weld operator **************** */

static int uv_weld_exec(bContext *C, wmOperator *UNUSED(op))
{
	uv_weld_align(C, 'w');

	return OPERATOR_FINISHED;
}

static void UV_OT_weld(wmOperatorType *ot)
{
	/* identifiers */
	ot->name = "Weld";
	ot->description = "Weld selected UV vertices together";
	ot->idname = "UV_OT_weld";
	ot->flag = OPTYPE_REGISTER | OPTYPE_UNDO;
	
	/* api callbacks */
	ot->exec = uv_weld_exec;
	ot->poll = ED_operator_uvedit;
}


/* ******************** (de)select all operator **************** */


static bool uv_select_is_any_selected(Scene *scene, Image *ima, Object *obedit)
{
	ToolSettings *ts = scene->toolsettings;
	BMEditMesh *em = BKE_editmesh_from_object(obedit);
	BMFace *efa;
	BMLoop *l;
	BMIter iter, liter;
	MLoopUV *luv;

	if (ts->uv_flag & UV_SYNC_SELECTION) {
		return (em->bm->totvertsel || em->bm->totedgesel || em->bm->totfacesel);
	}
	else {
		const int cd_loop_uv_offset  = CustomData_get_offset(&em->bm->ldata, CD_MLOOPUV);
		BM_ITER_MESH (efa, &iter, em->bm, BM_FACES_OF_MESH) {
			if (!uvedit_face_visible_test(scene, obedit, ima, efa)) {
				continue;
			}
			BM_ITER_ELEM (l, &liter, efa, BM_LOOPS_OF_FACE) {
				luv = BM_ELEM_CD_GET_VOID_P(l, cd_loop_uv_offset);
				if (luv->flag & MLOOPUV_VERTSEL) {
					return true;
				}
			}
		}
	}
	return false;
}

static bool uv_select_is_any_selected_multi(Scene *scene, Image *ima, ViewLayer *view_layer)
{
	bool found = false;
	FOREACH_OBJECT_IN_EDIT_MODE_BEGIN (view_layer, ob_iter) {
		if (uv_select_is_any_selected(scene, ima, ob_iter)) {
			found = true;
			break;
		}
	} FOREACH_OBJECT_IN_EDIT_MODE_END;
	return found;
}

static void uv_select_all_perform(Scene *scene, Image *ima, Object *obedit, int action)
{
	ToolSettings *ts = scene->toolsettings;
	BMEditMesh *em = BKE_editmesh_from_object(obedit);
	BMFace *efa;
	BMLoop *l;
	BMIter iter, liter;
	MLoopUV *luv;

	const int cd_loop_uv_offset  = CustomData_get_offset(&em->bm->ldata, CD_MLOOPUV);

	if (action == SEL_TOGGLE) {
		action = uv_select_is_any_selected(scene, ima, obedit) ? SEL_DESELECT : SEL_SELECT;
	}

	if (ts->uv_flag & UV_SYNC_SELECTION) {
		switch (action) {
			case SEL_TOGGLE:
				EDBM_select_toggle_all(em);
				break;
			case SEL_SELECT:
				EDBM_flag_enable_all(em, BM_ELEM_SELECT);
				break;
			case SEL_DESELECT:
				EDBM_flag_disable_all(em, BM_ELEM_SELECT);
				break;
			case SEL_INVERT:
				EDBM_select_swap(em);
				EDBM_selectmode_flush(em);
				break;
		}
	}
	else {
		BM_ITER_MESH (efa, &iter, em->bm, BM_FACES_OF_MESH) {
			if (!uvedit_face_visible_test(scene, obedit, ima, efa))
				continue;

			BM_ITER_ELEM (l, &liter, efa, BM_LOOPS_OF_FACE) {
				luv = BM_ELEM_CD_GET_VOID_P(l, cd_loop_uv_offset);

				switch (action) {
					case SEL_SELECT:
						luv->flag |= MLOOPUV_VERTSEL;
						break;
					case SEL_DESELECT:
						luv->flag &= ~MLOOPUV_VERTSEL;
						break;
					case SEL_INVERT:
						luv->flag ^= MLOOPUV_VERTSEL;
						break;
				}
			}
		}
	}
}

static void uv_select_all_perform_multi(Scene *scene, Image *ima, ViewLayer *view_layer, int action)
{
	if (action == SEL_TOGGLE) {
		action = uv_select_is_any_selected_multi(scene, ima, view_layer) ? SEL_DESELECT : SEL_SELECT;
	}

	FOREACH_OBJECT_IN_EDIT_MODE_BEGIN (view_layer, ob_iter) {
		uv_select_all_perform(scene, ima, ob_iter, action);
	} FOREACH_OBJECT_IN_EDIT_MODE_END;
}

static int uv_select_all_exec(bContext *C, wmOperator *op)
{
	Scene *scene = CTX_data_scene(C);
	Image *ima = CTX_data_edit_image(C);
	ViewLayer *view_layer = CTX_data_view_layer(C);

	int action = RNA_enum_get(op->ptr, "action");

	uv_select_all_perform_multi(scene, ima, view_layer, action);

	FOREACH_OBJECT_IN_EDIT_MODE_BEGIN (view_layer, ob_iter) {
		WM_event_add_notifier(C, NC_GEOM | ND_SELECT, ob_iter->data);
	} FOREACH_OBJECT_IN_EDIT_MODE_END;

	return OPERATOR_FINISHED;
}

static void UV_OT_select_all(wmOperatorType *ot)
{
	/* identifiers */
	ot->name = "(De)select All";
	ot->description = "Change selection of all UV vertices";
	ot->idname = "UV_OT_select_all";
	ot->flag = OPTYPE_REGISTER | OPTYPE_UNDO;
	
	/* api callbacks */
	ot->exec = uv_select_all_exec;
	ot->poll = ED_operator_uvedit;

	WM_operator_properties_select_all(ot);
}

/* ******************** mouse select operator **************** */

static bool uv_sticky_select(float *limit, int hitv[4], int v, float *hituv[4], float *uv, int sticky, int hitlen)
{
	int i;

	/* this function test if some vertex needs to selected
	 * in addition to the existing ones due to sticky select */
	if (sticky == SI_STICKY_DISABLE)
		return false;

	for (i = 0; i < hitlen; i++) {
		if (hitv[i] == v) {
			if (sticky == SI_STICKY_LOC) {
				if (fabsf(hituv[i][0] - uv[0]) < limit[0] && fabsf(hituv[i][1] - uv[1]) < limit[1])
					return true;
			}
			else if (sticky == SI_STICKY_VERTEX)
				return true;
		}
	}

	return false;
}

static int uv_mouse_select(bContext *C, const float co[2], bool extend, bool loop)
{
	SpaceImage *sima = CTX_wm_space_image(C);
	Scene *scene = CTX_data_scene(C);
	ToolSettings *ts = scene->toolsettings;
	ViewLayer *view_layer = CTX_data_view_layer(C);
	Image *ima = CTX_data_edit_image(C);
	BMFace *efa;
	BMLoop *l;
	BMIter iter, liter;
	MLoopUV *luv;
	UvNearestHit hit = UV_NEAREST_HIT_INIT;
	int i, selectmode, sticky, sync, *hitv = NULL;
	bool select = true;
	int flush = 0, hitlen = 0; /* 0 == don't flush, 1 == sel, -1 == desel;  only use when selection sync is enabled */
	float limit[2], **hituv = NULL;

	// BMEditMesh *em = BKE_editmesh_from_object(ob_iter);
	// const int cd_loop_uv_offset  = CustomData_get_offset(&em->bm->ldata, CD_MLOOPUV);

	/* notice 'limit' is the same no matter the zoom level, since this is like
	 * remove doubles and could annoying if it joined points when zoomed out.
	 * 'penalty' is in screen pixel space otherwise zooming in on a uv-vert and
	 * shift-selecting can consider an adjacent point close enough to add to
	 * the selection rather than de-selecting the closest. */

	float penalty_dist;
	{
		float penalty[2];
		uvedit_pixel_to_float(sima, limit, 0.05f);
		uvedit_pixel_to_float(sima, penalty, 5.0f / (sima ? sima->zoom : 1.0f));
		penalty_dist = len_v2(penalty);
	}

	/* retrieve operation mode */
	if (ts->uv_flag & UV_SYNC_SELECTION) {
		sync = 1;

		if (ts->selectmode & SCE_SELECT_FACE)
			selectmode = UV_SELECT_FACE;
		else if (ts->selectmode & SCE_SELECT_EDGE)
			selectmode = UV_SELECT_EDGE;
		else
			selectmode = UV_SELECT_VERTEX;

		sticky = SI_STICKY_DISABLE;
	}
	else {
		sync = 0;
		selectmode = ts->uv_selectmode;
		sticky = (sima) ? sima->sticky : 1;
	}

	/* find nearest element */
	if (loop) {
		/* find edge */
<<<<<<< HEAD
		if (!uv_find_nearest_edge_multi(scene, ima, view_layer, co, &hit)) {
=======
		if (!uv_find_nearest_edge(scene, ima, obedit, co, &hit)) {
>>>>>>> 1d007764
			return OPERATOR_CANCELLED;
		}

		hitlen = 0;
	}
	else if (selectmode == UV_SELECT_VERTEX) {
		/* find vertex */
<<<<<<< HEAD
		if (!uv_find_nearest_vert_multi(scene, ima, view_layer, co, penalty_dist, &hit)) {
=======
		if (!uv_find_nearest_vert(scene, ima, obedit, co, penalty_dist, &hit)) {
>>>>>>> 1d007764
			return OPERATOR_CANCELLED;
		}

		/* mark 1 vertex as being hit */
		hitv  = BLI_array_alloca(hitv,  hit.efa->len);
		hituv = BLI_array_alloca(hituv, hit.efa->len);
		copy_vn_i(hitv, hit.efa->len, 0xFFFFFFFF);

		hitv[hit.lindex] = BM_elem_index_get(hit.l->v);
		hituv[hit.lindex] = hit.luv->uv;

		hitlen = hit.efa->len;
	}
	else if (selectmode == UV_SELECT_EDGE) {
		/* find edge */
<<<<<<< HEAD
		if (!uv_find_nearest_edge_multi(scene, ima, view_layer, co, &hit)) {
=======
		if (!uv_find_nearest_edge(scene, ima, obedit, co, &hit)) {
>>>>>>> 1d007764
			return OPERATOR_CANCELLED;
		}

		/* mark 2 edge vertices as being hit */
		hitv  = BLI_array_alloca(hitv,  hit.efa->len);
		hituv = BLI_array_alloca(hituv, hit.efa->len);
		copy_vn_i(hitv, hit.efa->len, 0xFFFFFFFF);

		hitv[hit.lindex] = BM_elem_index_get(hit.l->v);
		hitv[(hit.lindex + 1) % hit.efa->len] = BM_elem_index_get(hit.l->next->v);
		hituv[hit.lindex] = hit.luv->uv;
		hituv[(hit.lindex + 1) % hit.efa->len] = hit.luv_next->uv;

		hitlen = hit.efa->len;
	}
	else if (selectmode == UV_SELECT_FACE) {
		/* find face */
<<<<<<< HEAD
		if (!uv_find_nearest_face_multi(scene, ima, view_layer, co, &hit)) {
			return OPERATOR_CANCELLED;
		}

		BMEditMesh *em = BKE_editmesh_from_object(hit.ob);
		const int cd_loop_uv_offset = CustomData_get_offset(&em->bm->ldata, CD_MLOOPUV);

=======
		if (!uv_find_nearest_face(scene, ima, obedit, co, &hit)) {
			return OPERATOR_CANCELLED;
		}

>>>>>>> 1d007764
		/* make active */
		BM_mesh_active_face_set(em->bm, hit.efa);

		/* mark all face vertices as being hit */

		hitv  = BLI_array_alloca(hitv,  hit.efa->len);
		hituv = BLI_array_alloca(hituv, hit.efa->len);
		BM_ITER_ELEM_INDEX (l, &liter, hit.efa, BM_LOOPS_OF_FACE, i) {
			luv = BM_ELEM_CD_GET_VOID_P(l, cd_loop_uv_offset);
			hituv[i] = luv->uv;
			hitv[i] = BM_elem_index_get(l->v);
		}
		hitlen = hit.efa->len;
	}
	else if (selectmode == UV_SELECT_ISLAND) {
<<<<<<< HEAD
		if (!uv_find_nearest_edge_multi(scene, ima, view_layer, co, &hit)) {
=======
		if (!uv_find_nearest_edge(scene, ima, obedit, co, &hit)) {
>>>>>>> 1d007764
			return OPERATOR_CANCELLED;
		}

		hitlen = 0;
	}
	else {
		hitlen = 0;
		return OPERATOR_CANCELLED;
	}

	Object *obedit = hit.ob;
	BMEditMesh *em = BKE_editmesh_from_object(obedit);
	const int cd_loop_uv_offset = CustomData_get_offset(&em->bm->ldata, CD_MLOOPUV);

	/* do selection */
	if (loop) {
		if (!extend) {
			/* TODO(MULTI_EDIT): We only need to de-select non-active */
			uv_select_all_perform_multi(scene, ima, view_layer, SEL_DESELECT);
		}
		flush = uv_select_edgeloop(scene, ima, obedit, &hit, limit, extend);
	}
	else if (selectmode == UV_SELECT_ISLAND) {
		if (!extend) {
			/* TODO(MULTI_EDIT): We only need to de-select non-active */
			uv_select_all_perform_multi(scene, ima, view_layer, SEL_DESELECT);
		}
		uv_select_linked(scene, ima, obedit, limit, &hit, extend, false);
	}
	else if (extend) {
		if (selectmode == UV_SELECT_VERTEX) {
			/* (de)select uv vertex */
			select = !uvedit_uv_select_test(scene, hit.l, cd_loop_uv_offset);
			uvedit_uv_select_set(em, scene, hit.l, select, true, cd_loop_uv_offset);
			flush = 1;
		}
		else if (selectmode == UV_SELECT_EDGE) {
			/* (de)select edge */
			select = !(uvedit_edge_select_test(scene, hit.l, cd_loop_uv_offset));
			uvedit_edge_select_set(em, scene, hit.l, select, true, cd_loop_uv_offset);
			flush = 1;
		}
		else if (selectmode == UV_SELECT_FACE) {
			/* (de)select face */
			select = !(uvedit_face_select_test(scene, hit.efa, cd_loop_uv_offset));
			uvedit_face_select_set(scene, em, hit.efa, select, true, cd_loop_uv_offset);
			flush = -1;
		}

		/* de-selecting an edge may deselect a face too - validate */
		if (sync) {
			if (select == false) {
				BM_select_history_validate(em->bm);
			}
		}

		/* (de)select sticky uv nodes */
		if (sticky != SI_STICKY_DISABLE) {

			BM_mesh_elem_index_ensure(em->bm, BM_VERT);

			BM_ITER_MESH (efa, &iter, em->bm, BM_FACES_OF_MESH) {
				if (!uvedit_face_visible_test(scene, obedit, ima, efa))
					continue;

				BM_ITER_ELEM (l, &liter, efa, BM_LOOPS_OF_FACE) {
					luv = BM_ELEM_CD_GET_VOID_P(l, cd_loop_uv_offset);
					if (uv_sticky_select(limit, hitv, BM_elem_index_get(l->v), hituv, luv->uv, sticky, hitlen))
						uvedit_uv_select_set(em, scene, l, select, false, cd_loop_uv_offset);
				}
			}

			flush = select ? 1 : -1;
		}
	}
	else {
		/* deselect all */
		uv_select_all_perform_multi(scene, ima, view_layer, SEL_DESELECT);

		if (selectmode == UV_SELECT_VERTEX) {
			/* select vertex */
			uvedit_uv_select_enable(em, scene, hit.l, true, cd_loop_uv_offset);
			flush = 1;
		}
		else if (selectmode == UV_SELECT_EDGE) {
			/* select edge */
			uvedit_edge_select_enable(em, scene, hit.l, true, cd_loop_uv_offset);
			flush = 1;
		}
		else if (selectmode == UV_SELECT_FACE) {
			/* select face */
			uvedit_face_select_enable(scene, em, hit.efa, true, cd_loop_uv_offset);
		}

		/* select sticky uvs */
		if (sticky != SI_STICKY_DISABLE) {
			BM_ITER_MESH (efa, &iter, em->bm, BM_FACES_OF_MESH) {
				if (!uvedit_face_visible_test(scene, obedit, ima, efa))
					continue;
				
				BM_ITER_ELEM (l, &liter, efa, BM_LOOPS_OF_FACE) {
					if (sticky == SI_STICKY_DISABLE) continue;
					luv = BM_ELEM_CD_GET_VOID_P(l, cd_loop_uv_offset);

					if (uv_sticky_select(limit, hitv, BM_elem_index_get(l->v), hituv, luv->uv, sticky, hitlen))
						uvedit_uv_select_enable(em, scene, l, false, cd_loop_uv_offset);

					flush = 1;
				}
			}
		}
	}

	if (sync) {
		/* flush for mesh selection */

		/* before bmesh */
#if 0
		if (ts->selectmode != SCE_SELECT_FACE) {
			if (flush == 1) EDBM_select_flush(em);
			else if (flush == -1) EDBM_deselect_flush(em);
		}
#else
		if (flush != 0) {
			if (loop) {
				/* push vertex -> edge selection */
				if (select) {
					EDBM_select_flush(em);
				}
				else {
					EDBM_deselect_flush(em);
				}
			}
			else {
				EDBM_selectmode_flush(em);
			}
		}
#endif
	}

	DEG_id_tag_update(obedit->data, 0);
	WM_event_add_notifier(C, NC_GEOM | ND_SELECT, obedit->data);

	return OPERATOR_PASS_THROUGH | OPERATOR_FINISHED;
}

static int uv_select_exec(bContext *C, wmOperator *op)
{
	float co[2];
	bool extend, loop;

	RNA_float_get_array(op->ptr, "location", co);
	extend = RNA_boolean_get(op->ptr, "extend");
	loop = false;

	return uv_mouse_select(C, co, extend, loop);
}

static int uv_select_invoke(bContext *C, wmOperator *op, const wmEvent *event)
{
	ARegion *ar = CTX_wm_region(C);
	float co[2];

	UI_view2d_region_to_view(&ar->v2d, event->mval[0], event->mval[1], &co[0], &co[1]);
	RNA_float_set_array(op->ptr, "location", co);

	return uv_select_exec(C, op);
}

static void UV_OT_select(wmOperatorType *ot)
{
	/* identifiers */
	ot->name = "Select";
	ot->description = "Select UV vertices";
	ot->idname = "UV_OT_select";
	ot->flag = OPTYPE_UNDO;
	
	/* api callbacks */
	ot->exec = uv_select_exec;
	ot->invoke = uv_select_invoke;
	ot->poll = ED_operator_uvedit; /* requires space image */;

	/* properties */
	RNA_def_boolean(ot->srna, "extend", 0,
	                "Extend", "Extend selection rather than clearing the existing selection");
	RNA_def_float_vector(ot->srna, "location", 2, NULL, -FLT_MAX, FLT_MAX,
	                     "Location", "Mouse location in normalized coordinates, 0.0 to 1.0 is within the image bounds", -100.0f, 100.0f);
}

/* ******************** loop select operator **************** */

static int uv_select_loop_exec(bContext *C, wmOperator *op)
{
	float co[2];
	bool extend, loop;

	RNA_float_get_array(op->ptr, "location", co);
	extend = RNA_boolean_get(op->ptr, "extend");
	loop = true;

	return uv_mouse_select(C, co, extend, loop);
}

static int uv_select_loop_invoke(bContext *C, wmOperator *op, const wmEvent *event)
{
	ARegion *ar = CTX_wm_region(C);
	float co[2];

	UI_view2d_region_to_view(&ar->v2d, event->mval[0], event->mval[1], &co[0], &co[1]);
	RNA_float_set_array(op->ptr, "location", co);

	return uv_select_loop_exec(C, op);
}

static void UV_OT_select_loop(wmOperatorType *ot)
{
	/* identifiers */
	ot->name = "Loop Select";
	ot->description = "Select a loop of connected UV vertices";
	ot->idname = "UV_OT_select_loop";
	ot->flag = OPTYPE_UNDO;
	
	/* api callbacks */
	ot->exec = uv_select_loop_exec;
	ot->invoke = uv_select_loop_invoke;
	ot->poll = ED_operator_uvedit; /* requires space image */;

	/* properties */
	RNA_def_boolean(ot->srna, "extend", 0,
	                "Extend", "Extend selection rather than clearing the existing selection");
	RNA_def_float_vector(ot->srna, "location", 2, NULL, -FLT_MAX, FLT_MAX,
	                     "Location", "Mouse location in normalized coordinates, 0.0 to 1.0 is within the image bounds", -100.0f, 100.0f);
}

/* ******************** linked select operator **************** */

static int uv_select_linked_internal(bContext *C, wmOperator *op, const wmEvent *event, int pick)
{
	SpaceImage *sima = CTX_wm_space_image(C);
	Scene *scene = CTX_data_scene(C);
	ToolSettings *ts = scene->toolsettings;
	ViewLayer *view_layer = CTX_data_view_layer(C);
	Object *obedit = CTX_data_edit_object(C);
	Image *ima = CTX_data_edit_image(C);
	float limit[2];
	int extend;
	bool select_faces = (ts->uv_flag & UV_SYNC_SELECTION) && (ts->selectmode & SCE_SELECT_FACE);

<<<<<<< HEAD
	UvNearestHit hit, *hit_p = NULL;
=======
	UvNearestHit hit = UV_NEAREST_HIT_INIT;
>>>>>>> 1d007764

	if ((ts->uv_flag & UV_SYNC_SELECTION) && !(ts->selectmode & SCE_SELECT_FACE)) {
		BKE_report(op->reports, RPT_ERROR, "Select linked only works in face select mode when sync selection is enabled");
		return OPERATOR_CANCELLED;
	}

	extend = RNA_boolean_get(op->ptr, "extend");
	uvedit_pixel_to_float(sima, limit, 0.05f);

	if (pick) {
		float co[2];

		if (event) {
			/* invoke */
			ARegion *ar = CTX_wm_region(C);

			UI_view2d_region_to_view(&ar->v2d, event->mval[0], event->mval[1], &co[0], &co[1]);
			RNA_float_set_array(op->ptr, "location", co);
		}
		else {
			/* exec */
			RNA_float_get_array(op->ptr, "location", co);
		}

<<<<<<< HEAD
		if (uv_find_nearest_edge_single(scene, ima, obedit, co, &hit)) {
			hit_p = &hit;
		}
	}

	if (!extend) {
		uv_select_all_perform_multi(scene, ima, view_layer, SEL_DESELECT);
	}

	uv_select_linked(scene, ima, obedit, limit, hit_p, extend, select_faces);
=======
		if (!uv_find_nearest_edge(scene, ima, obedit, co, &hit)) {
			return OPERATOR_CANCELLED;
		}
	}

	uv_select_linked(scene, ima, obedit, em, limit, pick ? &hit : NULL, extend, select_faces);
>>>>>>> 1d007764

	DEG_id_tag_update(obedit->data, 0);
	WM_event_add_notifier(C, NC_GEOM | ND_SELECT, obedit->data);

	return OPERATOR_FINISHED;
}

static int uv_select_linked_exec(bContext *C, wmOperator *op)
{
	return uv_select_linked_internal(C, op, NULL, 0);
}

static void UV_OT_select_linked(wmOperatorType *ot)
{
	/* identifiers */
	ot->name = "Select Linked";
	ot->description = "Select all UV vertices linked to the active UV map";
	ot->idname = "UV_OT_select_linked";
	ot->flag = OPTYPE_REGISTER | OPTYPE_UNDO;
	
	/* api callbacks */
	ot->exec = uv_select_linked_exec;
	ot->poll = ED_operator_uvedit;    /* requires space image */

	/* properties */
	RNA_def_boolean(ot->srna, "extend", 0,
	                "Extend", "Extend selection rather than clearing the existing selection");
}

static int uv_select_linked_pick_invoke(bContext *C, wmOperator *op, const wmEvent *event)
{
	return uv_select_linked_internal(C, op, event, 1);
}

static int uv_select_linked_pick_exec(bContext *C, wmOperator *op)
{
	return uv_select_linked_internal(C, op, NULL, 1);
}

static void UV_OT_select_linked_pick(wmOperatorType *ot)
{
	/* identifiers */
	ot->name = "Select Linked Pick";
	ot->description = "Select all UV vertices linked under the mouse";
	ot->idname = "UV_OT_select_linked_pick";
	ot->flag = OPTYPE_UNDO;

	/* api callbacks */
	ot->invoke = uv_select_linked_pick_invoke;
	ot->exec = uv_select_linked_pick_exec;
	ot->poll = ED_operator_uvedit; /* requires space image */;

	/* properties */
	RNA_def_boolean(ot->srna, "extend", 0,
	                "Extend", "Extend selection rather than clearing the existing selection");

	RNA_def_float_vector(ot->srna, "location", 2, NULL, -FLT_MAX, FLT_MAX,
	                     "Location", "Mouse location in normalized coordinates, 0.0 to 1.0 is within the image bounds", -100.0f, 100.0f);
}

/* note: this is based on similar use case to MESH_OT_split(), which has a similar effect
 * but in this case they are not joined to begin with (only having the behavior of being joined)
 * so its best to call this uv_select_split() instead of just split(), but assigned to the same key
 * as MESH_OT_split - Campbell */
static int uv_select_split_exec(bContext *C, wmOperator *op)
{
	Scene *scene = CTX_data_scene(C);
	ToolSettings *ts = scene->toolsettings;
	Image *ima = CTX_data_edit_image(C);
	Object *obedit = CTX_data_edit_object(C);
	BMesh *bm = BKE_editmesh_from_object(obedit)->bm;

	BMFace *efa;
	BMLoop *l;
	BMIter iter, liter;
	MLoopUV *luv;
	bool changed = false;

	const int cd_loop_uv_offset  = CustomData_get_offset(&bm->ldata, CD_MLOOPUV);

	if (ts->uv_flag & UV_SYNC_SELECTION) {
		BKE_report(op->reports, RPT_ERROR, "Cannot split selection when sync selection is enabled");
		return OPERATOR_CANCELLED;
	}



	BM_ITER_MESH (efa, &iter, bm, BM_FACES_OF_MESH) {
		bool is_sel = false;
		bool is_unsel = false;

		if (!uvedit_face_visible_test(scene, obedit, ima, efa))
			continue;

		/* are we all selected? */
		BM_ITER_ELEM (l, &liter, efa, BM_LOOPS_OF_FACE) {
			luv = BM_ELEM_CD_GET_VOID_P(l, cd_loop_uv_offset);

			if (luv->flag & MLOOPUV_VERTSEL) {
				is_sel = true;
			}
			else {
				is_unsel = true;
			}

			/* we have mixed selection, bail out */
			if (is_sel && is_unsel) {
				break;
			}
		}

		if (is_sel && is_unsel) {
			BM_ITER_ELEM (l, &liter, efa, BM_LOOPS_OF_FACE) {
				luv = BM_ELEM_CD_GET_VOID_P(l, cd_loop_uv_offset);
				luv->flag &= ~MLOOPUV_VERTSEL;
			}

			changed = true;
		}
	}

	if (changed) {
		WM_event_add_notifier(C, NC_SPACE | ND_SPACE_IMAGE, NULL);
		return OPERATOR_FINISHED;
	}
	else {
		return OPERATOR_CANCELLED;
	}
}


static void UV_OT_select_split(wmOperatorType *ot)
{
	/* identifiers */
	ot->name = "Select Split";
	ot->description = "Select only entirely selected faces";
	ot->idname = "UV_OT_select_split";
	ot->flag = OPTYPE_REGISTER | OPTYPE_UNDO;

	/* api callbacks */
	ot->exec = uv_select_split_exec;
	ot->poll = ED_operator_uvedit; /* requires space image */;
}

static void uv_select_sync_flush(ToolSettings *ts, BMEditMesh *em, const short select)
{
	/* bmesh API handles flushing but not on de-select */
	if (ts->uv_flag & UV_SYNC_SELECTION) {
		if (ts->selectmode != SCE_SELECT_FACE) {
			if (select == false) {
				EDBM_deselect_flush(em);
			}
			else {
				EDBM_select_flush(em);
			}
		}

		if (select == false) {
			BM_select_history_validate(em->bm);
		}
	}
}



/* -------------------------------------------------------------------- */
/* Utility functions to flush the uv-selection from tags */

/**
 * helper function for #uv_select_flush_from_tag_loop and uv_select_flush_from_tag_face
 */
static void uv_select_flush_from_tag_sticky_loc_internal(Scene *scene, BMEditMesh *em, UvVertMap *vmap,
                                                         const unsigned int efa_index, BMLoop *l,
                                                         const bool select, const int cd_loop_uv_offset)
{
	UvMapVert *start_vlist = NULL, *vlist_iter;
	BMFace *efa_vlist;

	uvedit_uv_select_set(em, scene, l, select, false, cd_loop_uv_offset);

	vlist_iter = BM_uv_vert_map_at_index(vmap, BM_elem_index_get(l->v));

	while (vlist_iter) {
		if (vlist_iter->separate)
			start_vlist = vlist_iter;

		if (efa_index == vlist_iter->f)
			break;

		vlist_iter = vlist_iter->next;
	}

	vlist_iter = start_vlist;
	while (vlist_iter) {

		if (vlist_iter != start_vlist && vlist_iter->separate)
			break;

		if (efa_index != vlist_iter->f) {
			BMLoop *l_other;
			efa_vlist = BM_face_at_index(em->bm, vlist_iter->f);
			/* tf_vlist = BM_ELEM_CD_GET_VOID_P(efa_vlist, cd_poly_tex_offset); */ /* UNUSED */

			l_other = BM_iter_at_index(em->bm, BM_LOOPS_OF_FACE, efa_vlist, vlist_iter->tfindex);

			uvedit_uv_select_set(em, scene, l_other, select, false, cd_loop_uv_offset);
		}
		vlist_iter = vlist_iter->next;
	}
}

/**
 * Flush the selection from face tags based on sticky and selection modes.
 *
 * needed because settings the selection a face is done in a number of places but it also needs to respect
 * the sticky modes for the UV verts, so dealing with the sticky modes is best done in a separate function.
 *
 * \note! This function is very similar to #uv_select_flush_from_tag_loop, be sure to update both upon changing.
 */
static void uv_select_flush_from_tag_face(SpaceImage *sima, Scene *scene, Object *obedit, const bool select)
{
	/* Selecting UV Faces with some modes requires us to change 
	 * the selection in other faces (depending on the sticky mode).
	 * 
	 * This only needs to be done when the Mesh is not used for
	 * selection (so for sticky modes, vertex or location based). */
	
	ToolSettings *ts = scene->toolsettings;
	BMEditMesh *em = BKE_editmesh_from_object(obedit);
	BMFace *efa;
	BMLoop *l;
	BMIter iter, liter;
	const int cd_loop_uv_offset = CustomData_get_offset(&em->bm->ldata, CD_MLOOPUV);
	
	if ((ts->uv_flag & UV_SYNC_SELECTION) == 0 && sima->sticky == SI_STICKY_VERTEX) {
		/* Tag all verts as untouched, then touch the ones that have a face center
		 * in the loop and select all MLoopUV's that use a touched vert. */
		BM_mesh_elem_hflag_disable_all(em->bm, BM_VERT, BM_ELEM_TAG, false);

		BM_ITER_MESH (efa, &iter, em->bm, BM_FACES_OF_MESH) {
			if (BM_elem_flag_test(efa, BM_ELEM_TAG)) {
				BM_ITER_ELEM (l, &liter, efa, BM_LOOPS_OF_FACE) {
					BM_elem_flag_enable(l->v, BM_ELEM_TAG);
				}
			}
		}

		/* now select tagged verts */
		BM_ITER_MESH (efa, &iter, em->bm, BM_FACES_OF_MESH) {
			/* tf = BM_ELEM_CD_GET_VOID_P(efa, cd_poly_tex_offset); */ /* UNUSED */

			BM_ITER_ELEM (l, &liter, efa, BM_LOOPS_OF_FACE) {
				if (BM_elem_flag_test(l->v, BM_ELEM_TAG)) {
					uvedit_uv_select_set(em, scene, l, select, false, cd_loop_uv_offset);
				}
			}
		}
	}
	else if ((ts->uv_flag & UV_SYNC_SELECTION) == 0 && sima->sticky == SI_STICKY_LOC) {
		struct UvVertMap *vmap;
		float limit[2];
		unsigned int efa_index;
		
		uvedit_pixel_to_float(sima, limit, 0.05);
		
		BM_mesh_elem_table_ensure(em->bm, BM_FACE);
		vmap = BM_uv_vert_map_create(em->bm, limit, false, false);
		if (vmap == NULL) {
			return;
		}
		
		BM_ITER_MESH_INDEX (efa, &iter, em->bm, BM_FACES_OF_MESH, efa_index) {
			if (BM_elem_flag_test(efa, BM_ELEM_TAG)) {
				/* tf = BM_ELEM_CD_GET_VOID_P(efa, cd_poly_tex_offset); */ /* UNUSED */
				
				BM_ITER_ELEM (l, &liter, efa, BM_LOOPS_OF_FACE) {
					uv_select_flush_from_tag_sticky_loc_internal(scene, em, vmap, efa_index, l,
					                                             select, cd_loop_uv_offset);
				}
			}
		}
		BM_uv_vert_map_free(vmap);
		
	}
	else { /* SI_STICKY_DISABLE or ts->uv_flag & UV_SYNC_SELECTION */
		BM_ITER_MESH (efa, &iter, em->bm, BM_FACES_OF_MESH) {
			if (BM_elem_flag_test(efa, BM_ELEM_TAG)) {
				uvedit_face_select_set(scene, em, efa, select, false, cd_loop_uv_offset);
			}
		}
	}
}



/**
 * Flush the selection from loop tags based on sticky and selection modes.
 *
 * needed because settings the selection a face is done in a number of places but it also needs to respect
 * the sticky modes for the UV verts, so dealing with the sticky modes is best done in a separate function.
 *
 * \note! This function is very similar to #uv_select_flush_from_tag_loop, be sure to update both upon changing.
 */
static void uv_select_flush_from_tag_loop(SpaceImage *sima, Scene *scene, Object *obedit, const bool select)
{
	/* Selecting UV Loops with some modes requires us to change
	 * the selection in other faces (depending on the sticky mode).
	 *
	 * This only needs to be done when the Mesh is not used for
	 * selection (so for sticky modes, vertex or location based). */

	ToolSettings *ts = scene->toolsettings;
	BMEditMesh *em = BKE_editmesh_from_object(obedit);
	BMFace *efa;
	BMLoop *l;
	BMIter iter, liter;

	const int cd_loop_uv_offset = CustomData_get_offset(&em->bm->ldata, CD_MLOOPUV);


	if ((ts->uv_flag & UV_SYNC_SELECTION) == 0 && sima->sticky == SI_STICKY_VERTEX) {
		/* Tag all verts as untouched, then touch the ones that have a face center
		 * in the loop and select all MLoopUV's that use a touched vert. */
		BM_mesh_elem_hflag_disable_all(em->bm, BM_VERT, BM_ELEM_TAG, false);

		BM_ITER_MESH (efa, &iter, em->bm, BM_FACES_OF_MESH) {
			BM_ITER_ELEM (l, &liter, efa, BM_LOOPS_OF_FACE) {
				if (BM_elem_flag_test(l, BM_ELEM_TAG)) {
					BM_elem_flag_enable(l->v, BM_ELEM_TAG);
				}
			}
		}

		/* now select tagged verts */
		BM_ITER_MESH (efa, &iter, em->bm, BM_FACES_OF_MESH) {
			/* tf = BM_ELEM_CD_GET_VOID_P(efa, cd_poly_tex_offset); */ /* UNUSED */

			BM_ITER_ELEM (l, &liter, efa, BM_LOOPS_OF_FACE) {
				if (BM_elem_flag_test(l->v, BM_ELEM_TAG)) {
					uvedit_uv_select_set(em, scene, l, select, false, cd_loop_uv_offset);
				}
			}
		}
	}
	else if ((ts->uv_flag & UV_SYNC_SELECTION) == 0 && sima->sticky == SI_STICKY_LOC) {
		struct UvVertMap *vmap;
		float limit[2];
		unsigned int efa_index;

		uvedit_pixel_to_float(sima, limit, 0.05);

		BM_mesh_elem_table_ensure(em->bm, BM_FACE);
		vmap = BM_uv_vert_map_create(em->bm, limit, false, false);
		if (vmap == NULL) {
			return;
		}

		BM_ITER_MESH_INDEX (efa, &iter, em->bm, BM_FACES_OF_MESH, efa_index) {
			/* tf = BM_ELEM_CD_GET_VOID_P(efa, cd_poly_tex_offset); */ /* UNUSED */

			BM_ITER_ELEM (l, &liter, efa, BM_LOOPS_OF_FACE) {
				if (BM_elem_flag_test(l, BM_ELEM_TAG)) {
					uv_select_flush_from_tag_sticky_loc_internal(scene, em, vmap, efa_index, l,
					                                             select, cd_loop_uv_offset);
				}
			}
		}
		BM_uv_vert_map_free(vmap);

	}
	else { /* SI_STICKY_DISABLE or ts->uv_flag & UV_SYNC_SELECTION */
		BM_ITER_MESH (efa, &iter, em->bm, BM_FACES_OF_MESH) {
			BM_ITER_ELEM (l, &liter, efa, BM_LOOPS_OF_FACE) {
				if (BM_elem_flag_test(l, BM_ELEM_TAG)) {
					uvedit_uv_select_set(em, scene, l, select, false, cd_loop_uv_offset);
				}
			}
		}
	}
}

/* ******************** border select operator **************** */

static int uv_border_select_exec(bContext *C, wmOperator *op)
{
	SpaceImage *sima = CTX_wm_space_image(C);
	Scene *scene = CTX_data_scene(C);
	ToolSettings *ts = scene->toolsettings;
	ViewLayer *view_layer = CTX_data_view_layer(C);
	Image *ima = CTX_data_edit_image(C);
	ARegion *ar = CTX_wm_region(C);
	BMFace *efa;
	BMLoop *l;
	BMIter iter, liter;
	MLoopUV *luv;
	rctf rectf;
	bool pinned, select, extend;
	const bool use_face_center = (ts->uv_flag & UV_SYNC_SELECTION) ?
	                            (ts->selectmode == SCE_SELECT_FACE) :
	                            (ts->uv_selectmode == UV_SELECT_FACE);

	/* get rectangle from operator */
	WM_operator_properties_border_to_rctf(op, &rectf);
	UI_view2d_region_to_view_rctf(&ar->v2d, &rectf, &rectf);

	/* figure out what to select/deselect */
	select = !RNA_boolean_get(op->ptr, "deselect");
	extend = RNA_boolean_get(op->ptr, "extend");
	pinned = RNA_boolean_get(op->ptr, "pinned");

	bool changed_multi = false;

	/* don't indent to avoid diff noise! */
	FOREACH_OBJECT_IN_EDIT_MODE_BEGIN (view_layer, ob_iter) {
	BMEditMesh *em = BKE_editmesh_from_object(ob_iter);

	bool changed = false;

	const int cd_loop_uv_offset  = CustomData_get_offset(&em->bm->ldata, CD_MLOOPUV);

	if (!extend)
		uv_select_all_perform_multi(scene, ima, view_layer, SEL_DESELECT);

	/* do actual selection */
	if (use_face_center && !pinned) {
		/* handle face selection mode */
		float cent[2];

		changed = false;

		BM_ITER_MESH (efa, &iter, em->bm, BM_FACES_OF_MESH) {
			/* assume not touched */
			BM_elem_flag_disable(efa, BM_ELEM_TAG);

			if (uvedit_face_visible_test(scene, ob_iter, ima, efa)) {
				uv_poly_center(efa, cent, cd_loop_uv_offset);
				if (BLI_rctf_isect_pt_v(&rectf, cent)) {
					BM_elem_flag_enable(efa, BM_ELEM_TAG);
					changed = true;
				}
			}
		}

		/* (de)selects all tagged faces and deals with sticky modes */
		if (changed) {
			uv_select_flush_from_tag_face(sima, scene, ob_iter, select);
		}
	}
	else {
		/* other selection modes */
		changed = true;
		BM_mesh_elem_hflag_disable_all(em->bm, BM_VERT, BM_ELEM_TAG, false);

		BM_ITER_MESH (efa, &iter, em->bm, BM_FACES_OF_MESH) {
			if (!uvedit_face_visible_test(scene, ob_iter, ima, efa))
				continue;
			BM_ITER_ELEM (l, &liter, efa, BM_LOOPS_OF_FACE) {
				luv = BM_ELEM_CD_GET_VOID_P(l, cd_loop_uv_offset);

				if (!pinned || (ts->uv_flag & UV_SYNC_SELECTION)) {

					/* UV_SYNC_SELECTION - can't do pinned selection */
					if (BLI_rctf_isect_pt_v(&rectf, luv->uv)) {
						uvedit_uv_select_set(em, scene, l, select, false, cd_loop_uv_offset);
						BM_elem_flag_enable(l->v, BM_ELEM_TAG);
					}
				}
				else if (pinned) {
					if ((luv->flag & MLOOPUV_PINNED) && BLI_rctf_isect_pt_v(&rectf, luv->uv)) {
						uvedit_uv_select_set(em, scene, l, select, false, cd_loop_uv_offset);
						BM_elem_flag_enable(l->v, BM_ELEM_TAG);
					}
				}
			}
		}

		if (sima->sticky == SI_STICKY_VERTEX) {
			uvedit_vertex_select_tagged(em, scene, select, cd_loop_uv_offset);
		}
	}

	if (changed) {
		uv_select_sync_flush(ts, em, select);

		if (ts->uv_flag & UV_SYNC_SELECTION) {
			WM_event_add_notifier(C, NC_GEOM | ND_SELECT, ob_iter->data);
		}
	}

	changed_multi |= changed;

	} FOREACH_OBJECT_IN_EDIT_MODE_END;

	if (changed_multi) {
		return OPERATOR_FINISHED;
	}
	return OPERATOR_CANCELLED;
}

static void UV_OT_select_border(wmOperatorType *ot)
{
	/* identifiers */
	ot->name = "Border Select";
	ot->description = "Select UV vertices using border selection";
	ot->idname = "UV_OT_select_border";
	
	/* api callbacks */
	ot->invoke = WM_gesture_border_invoke;
	ot->exec = uv_border_select_exec;
	ot->modal = WM_gesture_border_modal;
	ot->poll = ED_operator_uvedit_space_image; /* requires space image */;
	ot->cancel = WM_gesture_border_cancel;
	
	/* flags */
	ot->flag = OPTYPE_REGISTER | OPTYPE_UNDO;
	
	/* properties */
	RNA_def_boolean(ot->srna, "pinned", 0, "Pinned", "Border select pinned UVs only");

	WM_operator_properties_gesture_border_select(ot);
}

/* ******************** circle select operator **************** */

static int uv_inside_circle(const float uv[2], const float offset[2], const float ellipse[2])
{
	/* normalized ellipse: ell[0] = scaleX, ell[1] = scaleY */
	float x, y;
	x = (uv[0] - offset[0]) * ellipse[0];
	y = (uv[1] - offset[1]) * ellipse[1];
	return ((x * x + y * y) < 1.0f);
}

static int uv_circle_select_exec(bContext *C, wmOperator *op)
{
	SpaceImage *sima = CTX_wm_space_image(C);
	Scene *scene = CTX_data_scene(C);
	ToolSettings *ts = scene->toolsettings;
	Object *obedit = CTX_data_edit_object(C);
	BMEditMesh *em = BKE_editmesh_from_object(obedit);
	ARegion *ar = CTX_wm_region(C);
	BMFace *efa;
	BMLoop *l;
	BMIter iter, liter;
	MLoopUV *luv;
	int x, y, radius, width, height;
	float zoomx, zoomy, offset[2], ellipse[2];
	const bool select = !RNA_boolean_get(op->ptr, "deselect");
	bool changed = false;
	const bool use_face_center = (ts->uv_flag & UV_SYNC_SELECTION) ?
	                             (ts->selectmode == SCE_SELECT_FACE) :
	                             (ts->uv_selectmode == UV_SELECT_FACE);

	const int cd_loop_uv_offset  = CustomData_get_offset(&em->bm->ldata, CD_MLOOPUV);

	/* get operator properties */
	x = RNA_int_get(op->ptr, "x");
	y = RNA_int_get(op->ptr, "y");
	radius = RNA_int_get(op->ptr, "radius");

	/* compute ellipse size and location, not a circle since we deal
	 * with non square image. ellipse is normalized, r = 1.0. */
	ED_space_image_get_size(sima, &width, &height);
	ED_space_image_get_zoom(sima, ar, &zoomx, &zoomy);

	ellipse[0] = width * zoomx / radius;
	ellipse[1] = height * zoomy / radius;

	UI_view2d_region_to_view(&ar->v2d, x, y, &offset[0], &offset[1]);
	
	/* do selection */
	if (use_face_center) {
		changed = false;
		BM_ITER_MESH (efa, &iter, em->bm, BM_FACES_OF_MESH) {
			BM_elem_flag_disable(efa, BM_ELEM_TAG);
			/* assume not touched */
			if (select != uvedit_face_select_test(scene, efa, cd_loop_uv_offset)) {
				float cent[2];
				uv_poly_center(efa, cent, cd_loop_uv_offset);
				if (uv_inside_circle(cent, offset, ellipse)) {
					BM_elem_flag_enable(efa, BM_ELEM_TAG);
					changed = true;
				}
			}
		}

		/* (de)selects all tagged faces and deals with sticky modes */
		if (changed) {
			uv_select_flush_from_tag_face(sima, scene, obedit, select);
		}
	}
	else {
		BM_mesh_elem_hflag_disable_all(em->bm, BM_VERT, BM_ELEM_TAG, false);

		BM_ITER_MESH (efa, &iter, em->bm, BM_FACES_OF_MESH) {
			BM_ITER_ELEM (l, &liter, efa, BM_LOOPS_OF_FACE) {
				luv = BM_ELEM_CD_GET_VOID_P(l, cd_loop_uv_offset);
				if (uv_inside_circle(luv->uv, offset, ellipse)) {
					changed = true;
					uvedit_uv_select_set(em, scene, l, select, false, cd_loop_uv_offset);
					BM_elem_flag_enable(l->v, BM_ELEM_TAG);
				}
			}
		}

		if (sima->sticky == SI_STICKY_VERTEX) {
			uvedit_vertex_select_tagged(em, scene, select, cd_loop_uv_offset);
		}
	}

	if (changed) {
		uv_select_sync_flush(ts, em, select);

		WM_event_add_notifier(C, NC_GEOM | ND_SELECT, obedit->data);
	}

	return OPERATOR_FINISHED;
}

static void UV_OT_circle_select(wmOperatorType *ot)
{
	/* identifiers */
	ot->name = "Circle Select";
	ot->description = "Select UV vertices using circle selection";
	ot->idname = "UV_OT_circle_select";
	
	/* api callbacks */
	ot->invoke = WM_gesture_circle_invoke;
	ot->modal = WM_gesture_circle_modal;
	ot->exec = uv_circle_select_exec;
	ot->poll = ED_operator_uvedit_space_image; /* requires space image */;
	ot->cancel = WM_gesture_circle_cancel;
	
	/* flags */
	ot->flag = OPTYPE_REGISTER | OPTYPE_UNDO;

	/* properties */
	WM_operator_properties_gesture_circle_select(ot);
}


/* ******************** lasso select operator **************** */

static bool do_lasso_select_mesh_uv(bContext *C, const int mcords[][2], short moves,
                                    const bool select, const bool extend)
{
	SpaceImage *sima = CTX_wm_space_image(C);
	Image *ima = CTX_data_edit_image(C);
	ARegion *ar = CTX_wm_region(C);
	Scene *scene = CTX_data_scene(C);
	ToolSettings *ts = scene->toolsettings;
	ViewLayer *view_layer = CTX_data_view_layer(C);
	const bool use_face_center = (
	        (ts->uv_flag & UV_SYNC_SELECTION) ?
	        (ts->selectmode == SCE_SELECT_FACE) :
	        (ts->uv_selectmode == UV_SELECT_FACE));


	BMIter iter, liter;

	BMFace *efa;
	BMLoop *l;
	int screen_uv[2];
	bool changed_multi = false;
	rcti rect;

	BLI_lasso_boundbox(&rect, mcords, moves);

	/* don't indent to avoid diff noise! */
	FOREACH_OBJECT_IN_EDIT_MODE_BEGIN (view_layer, ob_iter) {

	bool changed = false;

	BMEditMesh *em = BKE_editmesh_from_object(ob_iter);

	const int cd_loop_uv_offset  = CustomData_get_offset(&em->bm->ldata, CD_MLOOPUV);

	if (!extend && select) {
		uv_select_all_perform_multi(scene, ima, view_layer, SEL_DESELECT);
	}

	if (use_face_center) { /* Face Center Sel */
		BM_ITER_MESH (efa, &iter, em->bm, BM_FACES_OF_MESH) {
			BM_elem_flag_disable(efa, BM_ELEM_TAG);
			/* assume not touched */
			if (select != uvedit_face_select_test(scene, efa, cd_loop_uv_offset)) {
				float cent[2];
				uv_poly_center(efa, cent, cd_loop_uv_offset);

				if (UI_view2d_view_to_region_clip(&ar->v2d, cent[0], cent[1], &screen_uv[0], &screen_uv[1]) &&
				    BLI_rcti_isect_pt_v(&rect, screen_uv) &&
				    BLI_lasso_is_point_inside(mcords, moves, screen_uv[0], screen_uv[1], V2D_IS_CLIPPED))
				{
					BM_elem_flag_enable(efa, BM_ELEM_TAG);
					changed = true;
				}
			}
		}

		/* (de)selects all tagged faces and deals with sticky modes */
		if (changed) {
			uv_select_flush_from_tag_face(sima, scene, ob_iter, select);
		}
	}
	else { /* Vert Sel */
		BM_mesh_elem_hflag_disable_all(em->bm, BM_VERT, BM_ELEM_TAG, false);

		BM_ITER_MESH (efa, &iter, em->bm, BM_FACES_OF_MESH) {
			if (uvedit_face_visible_test(scene, ob_iter, ima, efa)) {
				BM_ITER_ELEM (l, &liter, efa, BM_LOOPS_OF_FACE) {
					if ((select) != (uvedit_uv_select_test(scene, l, cd_loop_uv_offset))) {
						MLoopUV *luv = BM_ELEM_CD_GET_VOID_P(l, cd_loop_uv_offset);
						if (UI_view2d_view_to_region_clip(&ar->v2d,
						                                  luv->uv[0], luv->uv[1],
						                                  &screen_uv[0], &screen_uv[1]) &&
						    BLI_rcti_isect_pt_v(&rect, screen_uv) &&
						    BLI_lasso_is_point_inside(mcords, moves, screen_uv[0], screen_uv[1], V2D_IS_CLIPPED))
						{
							uvedit_uv_select_set(em, scene, l, select, false, cd_loop_uv_offset);
							changed = true;
							BM_elem_flag_enable(l->v, BM_ELEM_TAG);
						}
					}
				}
			}
		}

		if (sima->sticky == SI_STICKY_VERTEX) {
			uvedit_vertex_select_tagged(em, scene, select, cd_loop_uv_offset);
		}
	}

	if (changed) {
		uv_select_sync_flush(scene->toolsettings, em, select);

		if (ts->uv_flag & UV_SYNC_SELECTION) {
			WM_event_add_notifier(C, NC_GEOM | ND_SELECT, ob_iter->data);
		}
	}

	changed_multi |= changed;

	} FOREACH_OBJECT_IN_EDIT_MODE_END;

	return changed_multi;
}

static int uv_lasso_select_exec(bContext *C, wmOperator *op)
{
	int mcords_tot;
	const int (*mcords)[2] = WM_gesture_lasso_path_to_array(C, op, &mcords_tot);

	if (mcords) {
		bool select, extend;
		bool changed;

		select = !RNA_boolean_get(op->ptr, "deselect");
		extend = RNA_boolean_get(op->ptr, "extend");
		changed = do_lasso_select_mesh_uv(C, mcords, mcords_tot, select, extend);

		MEM_freeN((void *)mcords);

		return changed ? OPERATOR_FINISHED : OPERATOR_CANCELLED;
	}

	return OPERATOR_PASS_THROUGH;
}

static void UV_OT_select_lasso(wmOperatorType *ot)
{
	ot->name = "Lasso Select UV";
	ot->description = "Select UVs using lasso selection";
	ot->idname = "UV_OT_select_lasso";

	ot->invoke = WM_gesture_lasso_invoke;
	ot->modal = WM_gesture_lasso_modal;
	ot->exec = uv_lasso_select_exec;
	ot->poll = ED_operator_uvedit_space_image;
	ot->cancel = WM_gesture_lasso_cancel;

	/* flags */
	ot->flag = OPTYPE_UNDO;

	/* properties */
	WM_operator_properties_gesture_lasso_select(ot);
}



/* ******************** snap cursor operator **************** */

static void uv_snap_to_pixel(float uvco[2], float w, float h)
{
	uvco[0] = roundf(uvco[0] * w) / w;
	uvco[1] = roundf(uvco[1] * h) / h;
}

static void uv_snap_cursor_to_pixels(SpaceImage *sima)
{
	int width = 0, height = 0;

	ED_space_image_get_size(sima, &width, &height);
	uv_snap_to_pixel(sima->cursor, width, height);
}

static bool uv_snap_cursor_to_selection(Scene *scene, Image *ima, Object *obedit, SpaceImage *sima)
{
	return ED_uvedit_center(scene, ima, obedit, sima->cursor, sima->around);
}

static int uv_snap_cursor_exec(bContext *C, wmOperator *op)
{
	SpaceImage *sima = CTX_wm_space_image(C);
	Scene *scene = CTX_data_scene(C);
	Object *obedit = CTX_data_edit_object(C);
	Image *ima = CTX_data_edit_image(C);
	bool changed = false;

	switch (RNA_enum_get(op->ptr, "target")) {
		case 0:
			uv_snap_cursor_to_pixels(sima);
			changed = true;
			break;
		case 1:
			changed = uv_snap_cursor_to_selection(scene, ima, obedit, sima);
			break;
	}

	if (!changed)
		return OPERATOR_CANCELLED;
	
	WM_event_add_notifier(C, NC_SPACE | ND_SPACE_IMAGE, sima);

	return OPERATOR_FINISHED;
}

static void UV_OT_snap_cursor(wmOperatorType *ot)
{
	static const EnumPropertyItem target_items[] = {
		{0, "PIXELS", 0, "Pixels", ""},
		{1, "SELECTED", 0, "Selected", ""},
		{0, NULL, 0, NULL, NULL}};

	/* identifiers */
	ot->name = "Snap Cursor";
	ot->description = "Snap cursor to target type";
	ot->idname = "UV_OT_snap_cursor";
	ot->flag = OPTYPE_REGISTER | OPTYPE_UNDO;
	
	/* api callbacks */
	ot->exec = uv_snap_cursor_exec;
	ot->poll = ED_operator_uvedit_space_image; /* requires space image */;

	/* properties */
	RNA_def_enum(ot->srna, "target", target_items, 0, "Target", "Target to snap the selected UVs to");
}

/* ******************** snap selection operator **************** */

static bool uv_snap_uvs_to_cursor(Scene *scene, Image *ima, Object *obedit, const float cursor[2])
{
	BMEditMesh *em = BKE_editmesh_from_object(obedit);
	BMFace *efa;
	BMLoop *l;
	BMIter iter, liter;
	MLoopUV *luv;
	bool changed = false;

	const int cd_loop_uv_offset  = CustomData_get_offset(&em->bm->ldata, CD_MLOOPUV);

	BM_ITER_MESH (efa, &iter, em->bm, BM_FACES_OF_MESH) {
		if (!uvedit_face_visible_test(scene, obedit, ima, efa))
			continue;

		BM_ITER_ELEM (l, &liter, efa, BM_LOOPS_OF_FACE) {
			if (uvedit_uv_select_test(scene, l, cd_loop_uv_offset)) {
				luv = BM_ELEM_CD_GET_VOID_P(l, cd_loop_uv_offset);
				copy_v2_v2(luv->uv, cursor);
				changed = true;
			}
		}
	}

	return changed;
}

static bool uv_snap_uvs_offset(Scene *scene, Image *ima, Object *obedit, const float offset[2])
{
	BMEditMesh *em = BKE_editmesh_from_object(obedit);
	BMFace *efa;
	BMLoop *l;
	BMIter iter, liter;
	MLoopUV *luv;
	bool changed = false;

	const int cd_loop_uv_offset  = CustomData_get_offset(&em->bm->ldata, CD_MLOOPUV);

	BM_ITER_MESH (efa, &iter, em->bm, BM_FACES_OF_MESH) {
		if (!uvedit_face_visible_test(scene, obedit, ima, efa))
			continue;

		BM_ITER_ELEM (l, &liter, efa, BM_LOOPS_OF_FACE) {
			if (uvedit_uv_select_test(scene, l, cd_loop_uv_offset)) {
				luv = BM_ELEM_CD_GET_VOID_P(l, cd_loop_uv_offset);
				add_v2_v2(luv->uv, offset);
				changed = true;
			}
		}
	}

	return changed;
}

static bool uv_snap_uvs_to_adjacent_unselected(Scene *scene, Image *ima, Object *obedit)
{
	BMEditMesh *em = BKE_editmesh_from_object(obedit);
	BMesh *bm = em->bm;
	BMFace *f;
	BMLoop *l, *lsub;
	BMIter iter, liter, lsubiter;
	MLoopUV *luv;
	bool changed = false;
	const int cd_loop_uv_offset  = CustomData_get_offset(&bm->ldata, CD_MLOOPUV);
	
	/* index every vert that has a selected UV using it, but only once so as to
	 * get unique indices and to count how much to malloc */
	BM_ITER_MESH (f, &iter, bm, BM_FACES_OF_MESH) {
		if (uvedit_face_visible_test(scene, obedit, ima, f)) {
			BM_elem_flag_enable(f, BM_ELEM_TAG);
			BM_ITER_ELEM (l, &liter, f, BM_LOOPS_OF_FACE) {
				BM_elem_flag_set(l, BM_ELEM_TAG, uvedit_uv_select_test(scene, l, cd_loop_uv_offset));
			}
		}
		else {
			BM_elem_flag_disable(f, BM_ELEM_TAG);
		}
	}

	BM_ITER_MESH (f, &iter, bm, BM_FACES_OF_MESH) {
		if (BM_elem_flag_test(f, BM_ELEM_TAG)) {           /* face: visible */
			BM_ITER_ELEM (l, &liter, f, BM_LOOPS_OF_FACE) {
				if (BM_elem_flag_test(l, BM_ELEM_TAG)) {   /* loop: selected*/
					float uv[2] = {0.0f, 0.0f};
					int uv_tot = 0;

					BM_ITER_ELEM (lsub, &lsubiter, l->v, BM_LOOPS_OF_VERT) {
						if (BM_elem_flag_test(lsub->f, BM_ELEM_TAG) && /* face: visible */
						    !BM_elem_flag_test(lsub, BM_ELEM_TAG))     /* loop: unselected  */
						{
							luv = BM_ELEM_CD_GET_VOID_P(lsub, cd_loop_uv_offset);
							add_v2_v2(uv, luv->uv);
							uv_tot++;
						}
					}

					if (uv_tot) {
						luv = BM_ELEM_CD_GET_VOID_P(l, cd_loop_uv_offset);
						mul_v2_v2fl(luv->uv, uv, 1.0f / (float)uv_tot);
						changed = true;
					}
				}
			}
		}
	}

	return changed;
}

static bool uv_snap_uvs_to_pixels(SpaceImage *sima, Scene *scene, Object *obedit)
{
	BMEditMesh *em = BKE_editmesh_from_object(obedit);
	Image *ima = sima->image;
	BMFace *efa;
	BMLoop *l;
	BMIter iter, liter;
	MLoopUV *luv;
	int width = 0, height = 0;
	float w, h;
	bool changed = false;

	const int cd_loop_uv_offset  = CustomData_get_offset(&em->bm->ldata, CD_MLOOPUV);

	ED_space_image_get_size(sima, &width, &height);
	w = (float)width;
	h = (float)height;
	
	BM_ITER_MESH (efa, &iter, em->bm, BM_FACES_OF_MESH) {
		if (!uvedit_face_visible_test(scene, obedit, ima, efa))
			continue;

		BM_ITER_ELEM (l, &liter, efa, BM_LOOPS_OF_FACE) {
			if (uvedit_uv_select_test(scene, l, cd_loop_uv_offset)) {
				luv = BM_ELEM_CD_GET_VOID_P(l, cd_loop_uv_offset);
				uv_snap_to_pixel(luv->uv, w, h);
			}
		}

		changed = true;
	}

	return changed;
}

static int uv_snap_selection_exec(bContext *C, wmOperator *op)
{
	SpaceImage *sima = CTX_wm_space_image(C);
	Scene *scene = CTX_data_scene(C);
	Object *obedit = CTX_data_edit_object(C);
	Image *ima = CTX_data_edit_image(C);
	bool changed = false;

	switch (RNA_enum_get(op->ptr, "target")) {
		case 0:
			changed = uv_snap_uvs_to_pixels(sima, scene, obedit);
			break;
		case 1:
			changed = uv_snap_uvs_to_cursor(scene, ima, obedit, sima->cursor);
			break;
		case 2:
		{
			float center[2];
			if (ED_uvedit_center(scene, ima, obedit, center, sima->around)) {
				float offset[2];
				sub_v2_v2v2(offset, sima->cursor, center);
				changed = uv_snap_uvs_offset(scene, ima, obedit, offset);
			}
			break;
		}
		case 3:
			changed = uv_snap_uvs_to_adjacent_unselected(scene, ima, obedit);
			break;
	}

	if (!changed)
		return OPERATOR_CANCELLED;

	uvedit_live_unwrap_update(sima, scene, obedit);
	DEG_id_tag_update(obedit->data, 0);
	WM_event_add_notifier(C, NC_GEOM | ND_DATA, obedit->data);

	return OPERATOR_FINISHED;
}

static void UV_OT_snap_selected(wmOperatorType *ot)
{
	static const EnumPropertyItem target_items[] = {
		{0, "PIXELS", 0, "Pixels", ""},
		{1, "CURSOR", 0, "Cursor", ""},
		{2, "CURSOR_OFFSET", 0, "Cursor (Offset)", ""},
		{3, "ADJACENT_UNSELECTED", 0, "Adjacent Unselected", ""},
		{0, NULL, 0, NULL, NULL}};

	/* identifiers */
	ot->name = "Snap Selection";
	ot->description = "Snap selected UV vertices to target type";
	ot->idname = "UV_OT_snap_selected";
	ot->flag = OPTYPE_REGISTER | OPTYPE_UNDO;
	
	/* api callbacks */
	ot->exec = uv_snap_selection_exec;
	ot->poll = ED_operator_uvedit_space_image;

	/* properties */
	RNA_def_enum(ot->srna, "target", target_items, 0, "Target", "Target to snap the selected UVs to");
}

/* ******************** pin operator **************** */

static int uv_pin_exec(bContext *C, wmOperator *op)
{
	Scene *scene = CTX_data_scene(C);
	Object *obedit = CTX_data_edit_object(C);
	Image *ima = CTX_data_edit_image(C);
	BMEditMesh *em = BKE_editmesh_from_object(obedit);
	BMFace *efa;
	BMLoop *l;
	BMIter iter, liter;
	MLoopUV *luv;
	const bool clear = RNA_boolean_get(op->ptr, "clear");
	
	const int cd_loop_uv_offset  = CustomData_get_offset(&em->bm->ldata, CD_MLOOPUV);

	BM_ITER_MESH (efa, &iter, em->bm, BM_FACES_OF_MESH) {
		if (!uvedit_face_visible_test(scene, obedit, ima, efa))
			continue;

		BM_ITER_ELEM (l, &liter, efa, BM_LOOPS_OF_FACE) {
			luv = BM_ELEM_CD_GET_VOID_P(l, cd_loop_uv_offset);
			
			if (!clear) {
				if (uvedit_uv_select_test(scene, l, cd_loop_uv_offset))
					luv->flag |= MLOOPUV_PINNED;
			}
			else {
				if (uvedit_uv_select_test(scene, l, cd_loop_uv_offset))
					luv->flag &= ~MLOOPUV_PINNED;
			}
		}
	}
	
	WM_event_add_notifier(C, NC_GEOM | ND_DATA, obedit->data);

	return OPERATOR_FINISHED;
}

static void UV_OT_pin(wmOperatorType *ot)
{
	/* identifiers */
	ot->name = "Pin";
	ot->description = "Set/clear selected UV vertices as anchored between multiple unwrap operations";
	ot->idname = "UV_OT_pin";
	ot->flag = OPTYPE_REGISTER | OPTYPE_UNDO;
	
	/* api callbacks */
	ot->exec = uv_pin_exec;
	ot->poll = ED_operator_uvedit;

	/* properties */
	RNA_def_boolean(ot->srna, "clear", 0, "Clear", "Clear pinning for the selection instead of setting it");
}

/******************* select pinned operator ***************/

static int uv_select_pinned_exec(bContext *C, wmOperator *UNUSED(op))
{
	Scene *scene = CTX_data_scene(C);
	Object *obedit = CTX_data_edit_object(C);
	Image *ima = CTX_data_edit_image(C);
	BMEditMesh *em = BKE_editmesh_from_object(obedit);
	BMFace *efa;
	BMLoop *l;
	BMIter iter, liter;
	MLoopUV *luv;
	
	const int cd_loop_uv_offset  = CustomData_get_offset(&em->bm->ldata, CD_MLOOPUV);

	BM_ITER_MESH (efa, &iter, em->bm, BM_FACES_OF_MESH) {
		if (!uvedit_face_visible_test(scene, obedit, ima, efa))
			continue;

		BM_ITER_ELEM (l, &liter, efa, BM_LOOPS_OF_FACE) {
			luv = BM_ELEM_CD_GET_VOID_P(l, cd_loop_uv_offset);
			
			if (luv->flag & MLOOPUV_PINNED)
				uvedit_uv_select_enable(em, scene, l, false, cd_loop_uv_offset);
		}
	}
	
	WM_event_add_notifier(C, NC_GEOM | ND_SELECT, obedit->data);

	return OPERATOR_FINISHED;
}

static void UV_OT_select_pinned(wmOperatorType *ot)
{
	/* identifiers */
	ot->name = "Selected Pinned";
	ot->description = "Select all pinned UV vertices";
	ot->idname = "UV_OT_select_pinned";
	ot->flag = OPTYPE_REGISTER | OPTYPE_UNDO;
	
	/* api callbacks */
	ot->exec = uv_select_pinned_exec;
	ot->poll = ED_operator_uvedit;
}

/********************** hide operator *********************/

/* check if we are selected or unselected based on 'bool_test' arg,
 * needed for select swap support */
#define UV_SEL_TEST(luv, bool_test) ((((luv)->flag & MLOOPUV_VERTSEL) == MLOOPUV_VERTSEL) == bool_test)

/* is every UV vert selected or unselected depending on bool_test */
static bool bm_face_is_all_uv_sel(BMFace *f, bool select_test,
                                  const int cd_loop_uv_offset)
{
	BMLoop *l_iter;
	BMLoop *l_first;

	l_iter = l_first = BM_FACE_FIRST_LOOP(f);
	do {
		MLoopUV *luv = BM_ELEM_CD_GET_VOID_P(l_iter, cd_loop_uv_offset);
		if (!UV_SEL_TEST(luv, select_test)) {
			return false;
		}
	} while ((l_iter = l_iter->next) != l_first);

	return true;
}

static int uv_hide_exec(bContext *C, wmOperator *op)
{
	SpaceImage *sima = CTX_wm_space_image(C);
	Object *obedit = CTX_data_edit_object(C);
	Scene *scene = CTX_data_scene(C);
	ToolSettings *ts = scene->toolsettings;
	BMEditMesh *em = BKE_editmesh_from_object(obedit);
	BMFace *efa;
	BMLoop *l;
	BMIter iter, liter;
	MLoopUV *luv;
	const bool swap = RNA_boolean_get(op->ptr, "unselected");
	Image *ima = sima ? sima->image : NULL;
	const int use_face_center = (ts->uv_selectmode == UV_SELECT_FACE);

	const int cd_loop_uv_offset  = CustomData_get_offset(&em->bm->ldata, CD_MLOOPUV);

	if (ts->uv_flag & UV_SYNC_SELECTION) {
		EDBM_mesh_hide(em, swap);
		WM_event_add_notifier(C, NC_GEOM | ND_SELECT, obedit->data);

		return OPERATOR_FINISHED;
	}

	BM_ITER_MESH (efa, &iter, em->bm, BM_FACES_OF_MESH) {
		int hide = 0;

		if (!uvedit_face_visible_test(scene, obedit, ima, efa)) {
			continue;
		}

		BM_ITER_ELEM (l, &liter, efa, BM_LOOPS_OF_FACE) {
			luv = BM_ELEM_CD_GET_VOID_P(l, cd_loop_uv_offset);

			if (UV_SEL_TEST(luv, !swap)) {
				hide = 1;
				break;
			}
		}

		if (hide) {
			/* note, a special case for edges could be used,
			 * for now edges act like verts and get flushed */
			if (use_face_center) {
				if (em->selectmode == SCE_SELECT_FACE) {
					/* check that every UV is selected */
					if (bm_face_is_all_uv_sel(efa, true, cd_loop_uv_offset) == !swap) {
						BM_face_select_set(em->bm, efa, false);
					}
					uvedit_face_select_disable(scene, em, efa, cd_loop_uv_offset);
				}
				else {
					if (bm_face_is_all_uv_sel(efa, true, cd_loop_uv_offset) == !swap) {
						BM_ITER_ELEM (l, &liter, efa, BM_LOOPS_OF_FACE) {
							luv = BM_ELEM_CD_GET_VOID_P(l, cd_loop_uv_offset);
							if (UV_SEL_TEST(luv, !swap)) {
								BM_vert_select_set(em->bm, l->v, false);
							}
						}
					}
					if (!swap) uvedit_face_select_disable(scene, em, efa, cd_loop_uv_offset);
				}
			}
			else if (em->selectmode == SCE_SELECT_FACE) {
				/* check if a UV is de-selected */
				if (bm_face_is_all_uv_sel(efa, false, cd_loop_uv_offset) != !swap) {
					BM_face_select_set(em->bm, efa, false);
					uvedit_face_select_disable(scene, em, efa, cd_loop_uv_offset);
				}
			}
			else {
				BM_ITER_ELEM (l, &liter, efa, BM_LOOPS_OF_FACE) {
					luv = BM_ELEM_CD_GET_VOID_P(l, cd_loop_uv_offset);
					if (UV_SEL_TEST(luv, !swap)) {
						BM_vert_select_set(em->bm, l->v, false);
						if (!swap) luv->flag &= ~MLOOPUV_VERTSEL;
					}
				}
			}
		}
	}

	/* flush vertex selection changes */
	if (em->selectmode != SCE_SELECT_FACE)
		EDBM_selectmode_flush_ex(em, SCE_SELECT_VERTEX | SCE_SELECT_EDGE);
	
	BM_select_history_validate(em->bm);
	WM_event_add_notifier(C, NC_GEOM | ND_SELECT, obedit->data);

	return OPERATOR_FINISHED;
}

#undef UV_SEL_TEST

static void UV_OT_hide(wmOperatorType *ot)
{
	/* identifiers */
	ot->name = "Hide Selected";
	ot->description = "Hide (un)selected UV vertices";
	ot->idname = "UV_OT_hide";
	ot->flag = OPTYPE_REGISTER | OPTYPE_UNDO;
	
	/* api callbacks */
	ot->exec = uv_hide_exec;
	ot->poll = ED_operator_uvedit;

	/* props */
	RNA_def_boolean(ot->srna, "unselected", 0, "Unselected", "Hide unselected rather than selected");
}

/****************** reveal operator ******************/

static int uv_reveal_exec(bContext *C, wmOperator *op)
{
	SpaceImage *sima = CTX_wm_space_image(C);
	Object *obedit = CTX_data_edit_object(C);
	Scene *scene = CTX_data_scene(C);
	ToolSettings *ts = scene->toolsettings;
	BMEditMesh *em = BKE_editmesh_from_object(obedit);
	BMFace *efa;
	BMLoop *l;
	BMIter iter, liter;
	MLoopUV *luv;
	const int use_face_center = (ts->uv_selectmode == UV_SELECT_FACE);
	const int stickymode = sima ? (sima->sticky != SI_STICKY_DISABLE) : 1;

	const int cd_loop_uv_offset  = CustomData_get_offset(&em->bm->ldata, CD_MLOOPUV);

	const bool select = RNA_boolean_get(op->ptr, "select");

	/* note on tagging, selecting faces needs to be delayed so it doesn't select the verts and
	 * confuse our checks on selected verts. */

	/* call the mesh function if we are in mesh sync sel */
	if (ts->uv_flag & UV_SYNC_SELECTION) {
		EDBM_mesh_reveal(em, select);
		WM_event_add_notifier(C, NC_GEOM | ND_SELECT, obedit->data);

		return OPERATOR_FINISHED;
	}
	if (use_face_center) {
		if (em->selectmode == SCE_SELECT_FACE) {
			BM_ITER_MESH (efa, &iter, em->bm, BM_FACES_OF_MESH) {
				BM_elem_flag_disable(efa, BM_ELEM_TAG);
				if (!BM_elem_flag_test(efa, BM_ELEM_HIDDEN) && !BM_elem_flag_test(efa, BM_ELEM_SELECT)) {
					BM_ITER_ELEM (l, &liter, efa, BM_LOOPS_OF_FACE) {
						luv = BM_ELEM_CD_GET_VOID_P(l, cd_loop_uv_offset);
						SET_FLAG_FROM_TEST(luv->flag, select, MLOOPUV_VERTSEL);
					}
					/* BM_face_select_set(em->bm, efa, true); */
					BM_elem_flag_enable(efa, BM_ELEM_TAG);
				}
			}
		}
		else {
			/* enable adjacent faces to have disconnected UV selections if sticky is disabled */
			if (!stickymode) {
				BM_ITER_MESH (efa, &iter, em->bm, BM_FACES_OF_MESH) {
					BM_elem_flag_disable(efa, BM_ELEM_TAG);
					if (!BM_elem_flag_test(efa, BM_ELEM_HIDDEN) && !BM_elem_flag_test(efa, BM_ELEM_SELECT)) {
						int totsel = 0;
						BM_ITER_ELEM (l, &liter, efa, BM_LOOPS_OF_FACE) {
							totsel += BM_elem_flag_test(l->v, BM_ELEM_SELECT);
						}
						
						if (!totsel) {
							BM_ITER_ELEM (l, &liter, efa, BM_LOOPS_OF_FACE) {
								luv = BM_ELEM_CD_GET_VOID_P(l, cd_loop_uv_offset);
								SET_FLAG_FROM_TEST(luv->flag, select, MLOOPUV_VERTSEL);
							}
							/* BM_face_select_set(em->bm, efa, true); */
							BM_elem_flag_enable(efa, BM_ELEM_TAG);
						}
					}
				}
			}
			else {
				BM_ITER_MESH (efa, &iter, em->bm, BM_FACES_OF_MESH) {
					BM_elem_flag_disable(efa, BM_ELEM_TAG);
					if (!BM_elem_flag_test(efa, BM_ELEM_HIDDEN) && !BM_elem_flag_test(efa, BM_ELEM_SELECT)) {
						BM_ITER_ELEM (l, &liter, efa, BM_LOOPS_OF_FACE) {
							if (BM_elem_flag_test(l->v, BM_ELEM_SELECT) == 0) {
								luv = BM_ELEM_CD_GET_VOID_P(l, cd_loop_uv_offset);
								SET_FLAG_FROM_TEST(luv->flag, select, MLOOPUV_VERTSEL);
							}
						}
						/* BM_face_select_set(em->bm, efa, true); */
						BM_elem_flag_enable(efa, BM_ELEM_TAG);
					}
				}
			}
		}
	}
	else if (em->selectmode == SCE_SELECT_FACE) {
		BM_ITER_MESH (efa, &iter, em->bm, BM_FACES_OF_MESH) {
			BM_elem_flag_disable(efa, BM_ELEM_TAG);
			if (!BM_elem_flag_test(efa, BM_ELEM_HIDDEN) && !BM_elem_flag_test(efa, BM_ELEM_SELECT)) {
				BM_ITER_ELEM (l, &liter, efa, BM_LOOPS_OF_FACE) {
					luv = BM_ELEM_CD_GET_VOID_P(l, cd_loop_uv_offset);
					SET_FLAG_FROM_TEST(luv->flag, select, MLOOPUV_VERTSEL);
				}
				/* BM_face_select_set(em->bm, efa, true); */
				BM_elem_flag_enable(efa, BM_ELEM_TAG);
			}
		}
	}
	else {
		BM_ITER_MESH (efa, &iter, em->bm, BM_FACES_OF_MESH) {
			BM_elem_flag_disable(efa, BM_ELEM_TAG);
			if (!BM_elem_flag_test(efa, BM_ELEM_HIDDEN) && !BM_elem_flag_test(efa, BM_ELEM_SELECT)) {
				BM_ITER_ELEM (l, &liter, efa, BM_LOOPS_OF_FACE) {
					if (BM_elem_flag_test(l->v, BM_ELEM_SELECT) == 0) {
						luv = BM_ELEM_CD_GET_VOID_P(l, cd_loop_uv_offset);
						SET_FLAG_FROM_TEST(luv->flag, select, MLOOPUV_VERTSEL);
					}
				}
				/* BM_face_select_set(em->bm, efa, true); */
				BM_elem_flag_enable(efa, BM_ELEM_TAG);
			}
		}
	}
	
	/* re-select tagged faces */
	BM_mesh_elem_hflag_enable_test(em->bm, BM_FACE, BM_ELEM_SELECT, true, false, BM_ELEM_TAG);

	WM_event_add_notifier(C, NC_GEOM | ND_SELECT, obedit->data);

	return OPERATOR_FINISHED;
}

static void UV_OT_reveal(wmOperatorType *ot)
{
	/* identifiers */
	ot->name = "Reveal Hidden";
	ot->description = "Reveal all hidden UV vertices";
	ot->idname = "UV_OT_reveal";
	ot->flag = OPTYPE_REGISTER | OPTYPE_UNDO;
	
	/* api callbacks */
	ot->exec = uv_reveal_exec;
	ot->poll = ED_operator_uvedit;

	RNA_def_boolean(ot->srna, "select", true, "Select", "");
}

/******************** set 3d cursor operator ********************/

static int uv_set_2d_cursor_poll(bContext *C)
{
	return ED_operator_uvedit_space_image(C) ||
	       ED_space_image_maskedit_poll(C) ||
	       ED_space_image_paint_curve(C);
}

static int uv_set_2d_cursor_exec(bContext *C, wmOperator *op)
{
	SpaceImage *sima = CTX_wm_space_image(C);

	if (!sima)
		return OPERATOR_CANCELLED;

	RNA_float_get_array(op->ptr, "location", sima->cursor);
	
	WM_event_add_notifier(C, NC_SPACE | ND_SPACE_IMAGE, NULL);
	
	return OPERATOR_FINISHED;
}

static int uv_set_2d_cursor_invoke(bContext *C, wmOperator *op, const wmEvent *event)
{
	ARegion *ar = CTX_wm_region(C);
	float location[2];

	if (ar->regiontype == RGN_TYPE_WINDOW) {
		if (event->mval[1] <= 16) {
			SpaceImage *sima = CTX_wm_space_image(C);
			if (sima && ED_space_image_show_cache(sima)) {
				return OPERATOR_PASS_THROUGH;
			}
		}
	}

	UI_view2d_region_to_view(&ar->v2d, event->mval[0], event->mval[1], &location[0], &location[1]);
	RNA_float_set_array(op->ptr, "location", location);

	return uv_set_2d_cursor_exec(C, op);
}

static void UV_OT_cursor_set(wmOperatorType *ot)
{
	/* identifiers */
	ot->name = "Set 2D Cursor";
	ot->description = "Set 2D cursor location";
	ot->idname = "UV_OT_cursor_set";
	
	/* api callbacks */
	ot->exec = uv_set_2d_cursor_exec;
	ot->invoke = uv_set_2d_cursor_invoke;
	ot->poll = uv_set_2d_cursor_poll;

	/* flags */
	ot->flag = OPTYPE_REGISTER | OPTYPE_UNDO;

	/* properties */
	RNA_def_float_vector(ot->srna, "location", 2, NULL, -FLT_MAX, FLT_MAX, "Location",
	                     "Cursor location in normalized (0.0-1.0) coordinates", -10.0f, 10.0f);
}

static int uv_seams_from_islands_exec(bContext *C, wmOperator *op)
{
	UvVertMap *vmap;
	Object *ob = CTX_data_edit_object(C);
	Mesh *me = (Mesh *)ob->data;
	BMEditMesh *em;
	BMEdge *editedge;
	float limit[2] = {STD_UV_CONNECT_LIMIT, STD_UV_CONNECT_LIMIT};
	const bool mark_seams = RNA_boolean_get(op->ptr, "mark_seams");
	const bool mark_sharp = RNA_boolean_get(op->ptr, "mark_sharp");

	BMesh *bm;
	BMIter iter;

	em = me->edit_btmesh;
	bm = em->bm;

	if (!EDBM_uv_check(em)) {
		return OPERATOR_CANCELLED;
	}

	/* This code sets editvert->tmp.l to the index. This will be useful later on. */
	BM_mesh_elem_table_ensure(bm, BM_FACE);
	vmap = BM_uv_vert_map_create(bm, limit, false, false);

	BM_ITER_MESH (editedge, &iter, bm, BM_EDGES_OF_MESH) {
		/* flags to determine if we uv is separated from first editface match */
		char separated1 = 0, separated2;
		/* set to denote edge must be flagged as seam */
		char faces_separated = 0;
		/* flag to keep track if uv1 is disconnected from first editface match */
		char v1coincident = 1;
		/* For use with v1coincident. v1coincident will change only if we've had commonFaces */
		int commonFaces = 0;

		BMFace *efa1, *efa2;

		UvMapVert *mv1, *mvinit1, *mv2, *mvinit2, *mviter;
		/* mv2cache stores the first of the list of coincident uv's for later comparison
		 * mv2sep holds the last separator and is copied to mv2cache when a hit is first found */
		UvMapVert *mv2cache = NULL, *mv2sep = NULL;

		mvinit1 = vmap->vert[BM_elem_index_get(editedge->v1)];
		if (mark_seams)
			BM_elem_flag_disable(editedge, BM_ELEM_SEAM);

		for (mv1 = mvinit1; mv1 && !faces_separated; mv1 = mv1->next) {
			if (mv1->separate && commonFaces)
				v1coincident = 0;

			separated2 = 0;
			efa1 = BM_face_at_index(bm, mv1->f);
			mvinit2 = vmap->vert[BM_elem_index_get(editedge->v2)];

			for (mv2 = mvinit2; mv2; mv2 = mv2->next) {
				if (mv2->separate)
					mv2sep = mv2;

				efa2 = BM_face_at_index(bm, mv2->f);
				if (efa1 == efa2) {
					/* if v1 is not coincident no point in comparing */
					if (v1coincident) {
						/* have we found previously anything? */
						if (mv2cache) {
							/* flag seam unless proved to be coincident with previous hit */
							separated2 = 1;
							for (mviter = mv2cache; mviter; mviter = mviter->next) {
								if (mviter->separate && mviter != mv2cache)
									break;
								/* coincident with previous hit, do not flag seam */
								if (mviter == mv2)
									separated2 = 0;
							}
						}
						/* First hit case, store the hit in the cache */
						else {
							mv2cache = mv2sep;
							commonFaces = 1;
						}
					}
					else
						separated1 = 1;

					if (separated1 || separated2) {
						faces_separated = 1;
						break;
					}
				}
			}
		}

		if (faces_separated) {
			if (mark_seams)
				BM_elem_flag_enable(editedge, BM_ELEM_SEAM);
			if (mark_sharp)
				BM_elem_flag_disable(editedge, BM_ELEM_SMOOTH);
		}
	}

	if (mark_seams) {
		me->drawflag |= ME_DRAWSEAMS;
	}
	if (mark_sharp) {
		me->drawflag |= ME_DRAWSHARP;
	}


	BM_uv_vert_map_free(vmap);

	DEG_id_tag_update(&me->id, 0);
	WM_event_add_notifier(C, NC_GEOM | ND_DATA, me);

	return OPERATOR_FINISHED;
}


static void UV_OT_seams_from_islands(wmOperatorType *ot)
{
	/* identifiers */
	ot->name = "Seams From Islands";
	ot->description = "Set mesh seams according to island setup in the UV editor";
	ot->idname = "UV_OT_seams_from_islands";

	/* flags */
	ot->flag = OPTYPE_REGISTER | OPTYPE_UNDO;

	/* api callbacks */
	ot->exec = uv_seams_from_islands_exec;
	ot->poll = ED_operator_uvedit;

	RNA_def_boolean(ot->srna, "mark_seams", 1, "Mark Seams", "Mark boundary edges as seams");
	RNA_def_boolean(ot->srna, "mark_sharp", 0, "Mark Sharp", "Mark boundary edges as sharp");
}

static int uv_mark_seam_exec(bContext *C, wmOperator *op)
{
	Object *ob = CTX_data_edit_object(C);
	Scene *scene = CTX_data_scene(C);
	Mesh *me = (Mesh *)ob->data;
	BMEditMesh *em = me->edit_btmesh;
	BMesh *bm = em->bm;
	BMFace *efa;
	BMLoop *loop;
	BMIter iter, liter;
	bool flag_set = !RNA_boolean_get(op->ptr, "clear");

	const int cd_loop_uv_offset = CustomData_get_offset(&bm->ldata, CD_MLOOPUV);

	BM_ITER_MESH (efa, &iter, bm, BM_FACES_OF_MESH) {
		BM_ITER_ELEM (loop, &liter, efa, BM_LOOPS_OF_FACE) {
			if (uvedit_edge_select_test(scene, loop, cd_loop_uv_offset)) {
				BM_elem_flag_set(loop->e, BM_ELEM_SEAM, flag_set);
			}
		}
	}

	me->drawflag |= ME_DRAWSEAMS;

	if (scene->toolsettings->edge_mode_live_unwrap)
		ED_unwrap_lscm(scene, ob, false, false);

	DEG_id_tag_update(&me->id, 0);
	WM_event_add_notifier(C, NC_GEOM | ND_DATA, me);

	return OPERATOR_FINISHED;
}

static int uv_mark_seam_invoke(bContext *C, wmOperator *op, const wmEvent *UNUSED(event))
{
	uiPopupMenu *pup;
	uiLayout *layout;

	if (RNA_struct_property_is_set(op->ptr, "clear")) {
		return uv_mark_seam_exec(C, op);
	}

	pup = UI_popup_menu_begin(C, IFACE_("Edges"), ICON_NONE);
	layout = UI_popup_menu_layout(pup);

	uiLayoutSetOperatorContext(layout, WM_OP_EXEC_DEFAULT);
	uiItemBooleanO(layout, CTX_IFACE_(BLT_I18NCONTEXT_OPERATOR_DEFAULT, "Mark Seam"), ICON_NONE, op->type->idname, "clear", false);
	uiItemBooleanO(layout, CTX_IFACE_(BLT_I18NCONTEXT_OPERATOR_DEFAULT, "Clear Seam"), ICON_NONE, op->type->idname, "clear", true);

	UI_popup_menu_end(C, pup);

	return OPERATOR_INTERFACE;
}

static void UV_OT_mark_seam(wmOperatorType *ot)
{
	/* identifiers */
	ot->name = "Mark Seam";
	ot->description = "Mark selected UV edges as seams";
	ot->idname = "UV_OT_mark_seam";

	/* flags */
	ot->flag = OPTYPE_REGISTER | OPTYPE_UNDO;

	/* api callbacks */
	ot->exec = uv_mark_seam_exec;
	ot->invoke = uv_mark_seam_invoke;
	ot->poll = ED_operator_uvedit;

	RNA_def_boolean(ot->srna, "clear", false, "Clear Seams", "Clear instead of marking seams");
}


/* ************************** registration **********************************/

void ED_operatortypes_uvedit(void)
{
	WM_operatortype_append(UV_OT_select_all);
	WM_operatortype_append(UV_OT_select);
	WM_operatortype_append(UV_OT_select_loop);
	WM_operatortype_append(UV_OT_select_linked);
	WM_operatortype_append(UV_OT_select_linked_pick);
	WM_operatortype_append(UV_OT_select_split);
	WM_operatortype_append(UV_OT_select_pinned);
	WM_operatortype_append(UV_OT_select_border);
	WM_operatortype_append(UV_OT_select_lasso);
	WM_operatortype_append(UV_OT_circle_select);
	WM_operatortype_append(UV_OT_select_more);
	WM_operatortype_append(UV_OT_select_less);

	WM_operatortype_append(UV_OT_snap_cursor);
	WM_operatortype_append(UV_OT_snap_selected);

	WM_operatortype_append(UV_OT_align);

	WM_operatortype_append(UV_OT_stitch);

	WM_operatortype_append(UV_OT_seams_from_islands);
	WM_operatortype_append(UV_OT_mark_seam);
	WM_operatortype_append(UV_OT_weld);
	WM_operatortype_append(UV_OT_remove_doubles);
	WM_operatortype_append(UV_OT_pin);

	WM_operatortype_append(UV_OT_average_islands_scale);
	WM_operatortype_append(UV_OT_cube_project);
	WM_operatortype_append(UV_OT_cylinder_project);
	WM_operatortype_append(UV_OT_project_from_view);
	WM_operatortype_append(UV_OT_minimize_stretch);
	WM_operatortype_append(UV_OT_pack_islands);
	WM_operatortype_append(UV_OT_reset);
	WM_operatortype_append(UV_OT_sphere_project);
	WM_operatortype_append(UV_OT_unwrap);

	WM_operatortype_append(UV_OT_reveal);
	WM_operatortype_append(UV_OT_hide);

	WM_operatortype_append(UV_OT_cursor_set);
}

void ED_keymap_uvedit(wmKeyConfig *keyconf)
{
	wmKeyMap *keymap;
	wmKeyMapItem *kmi;
	
	keymap = WM_keymap_find(keyconf, "UV Editor", 0, 0);
	keymap->poll = ED_operator_uvedit_can_uv_sculpt;

	/* Uv sculpt toggle */
	kmi = WM_keymap_add_item(keymap, "WM_OT_context_toggle", QKEY, KM_PRESS, 0, 0);
	RNA_string_set(kmi->ptr, "data_path", "tool_settings.use_uv_sculpt");

	/* Mark edge seam */
	WM_keymap_add_item(keymap, "UV_OT_mark_seam", EKEY, KM_PRESS, KM_CTRL, 0);
	
	/* pick selection */
	RNA_boolean_set(WM_keymap_add_item(keymap, "UV_OT_select", SELECTMOUSE, KM_PRESS, 0, 0)->ptr, "extend", false);
	RNA_boolean_set(WM_keymap_add_item(keymap, "UV_OT_select", SELECTMOUSE, KM_PRESS, KM_SHIFT, 0)->ptr, "extend", true);
	RNA_boolean_set(WM_keymap_add_item(keymap, "UV_OT_select_loop", SELECTMOUSE, KM_PRESS, KM_ALT, 0)->ptr, "extend", false);
	RNA_boolean_set(WM_keymap_add_item(keymap, "UV_OT_select_loop", SELECTMOUSE, KM_PRESS, KM_SHIFT | KM_ALT, 0)->ptr, "extend", true);
	WM_keymap_add_item(keymap, "UV_OT_select_split", YKEY, KM_PRESS, 0, 0);

	/* border/circle selection */
	kmi = WM_keymap_add_item(keymap, "UV_OT_select_border", BKEY, KM_PRESS, 0, 0);
	RNA_boolean_set(kmi->ptr, "pinned", false);
	kmi = WM_keymap_add_item(keymap, "UV_OT_select_border", BKEY, KM_PRESS, KM_CTRL, 0);
	RNA_boolean_set(kmi->ptr, "pinned", true);

	WM_keymap_add_item(keymap, "UV_OT_circle_select", CKEY, KM_PRESS, 0, 0);

	kmi = WM_keymap_add_item(keymap, "UV_OT_select_lasso", EVT_TWEAK_A, KM_ANY, KM_CTRL, 0);
	RNA_boolean_set(kmi->ptr, "deselect", false);
	kmi = WM_keymap_add_item(keymap, "UV_OT_select_lasso", EVT_TWEAK_A, KM_ANY, KM_CTRL | KM_SHIFT, 0);
	RNA_boolean_set(kmi->ptr, "deselect", true);

	/* selection manipulation */
	RNA_boolean_set(WM_keymap_add_item(keymap, "UV_OT_select_linked", LKEY, KM_PRESS, KM_CTRL, 0)->ptr, "extend", false);
	RNA_boolean_set(WM_keymap_add_item(keymap, "UV_OT_select_linked_pick", LKEY, KM_PRESS, 0, 0)->ptr, "extend", false);
	RNA_boolean_set(WM_keymap_add_item(keymap, "UV_OT_select_linked", LKEY, KM_PRESS, KM_CTRL | KM_SHIFT, 0)->ptr, "extend", true);
	RNA_boolean_set(WM_keymap_add_item(keymap, "UV_OT_select_linked_pick", LKEY, KM_PRESS, KM_SHIFT, 0)->ptr, "extend", true);

	/* select more/less */
	WM_keymap_add_item(keymap, "UV_OT_select_more", PADPLUSKEY, KM_PRESS, KM_CTRL, 0);
	WM_keymap_add_item(keymap, "UV_OT_select_less", PADMINUS, KM_PRESS, KM_CTRL, 0);

	kmi = WM_keymap_add_item(keymap, "UV_OT_select_all", AKEY, KM_PRESS, 0, 0);
	RNA_enum_set(kmi->ptr, "action", SEL_TOGGLE);
	kmi = WM_keymap_add_item(keymap, "UV_OT_select_all", IKEY, KM_PRESS, KM_CTRL, 0);
	RNA_enum_set(kmi->ptr, "action", SEL_INVERT);

	WM_keymap_add_item(keymap, "UV_OT_select_pinned", PKEY, KM_PRESS, KM_SHIFT, 0);

	WM_keymap_add_menu(keymap, "IMAGE_MT_uvs_weldalign", WKEY, KM_PRESS, 0, 0);

	/* uv operations */
	WM_keymap_add_item(keymap, "UV_OT_stitch", VKEY, KM_PRESS, 0, 0);
	kmi = WM_keymap_add_item(keymap, "UV_OT_pin", PKEY, KM_PRESS, 0, 0);
	RNA_boolean_set(kmi->ptr, "clear", false);
	kmi = WM_keymap_add_item(keymap, "UV_OT_pin", PKEY, KM_PRESS, KM_ALT, 0);
	RNA_boolean_set(kmi->ptr, "clear", true);

	/* unwrap */
	WM_keymap_add_item(keymap, "UV_OT_unwrap", EKEY, KM_PRESS, 0, 0);
	WM_keymap_add_item(keymap, "UV_OT_minimize_stretch", VKEY, KM_PRESS, KM_CTRL, 0);
	WM_keymap_add_item(keymap, "UV_OT_pack_islands", PKEY, KM_PRESS, KM_CTRL, 0);
	WM_keymap_add_item(keymap, "UV_OT_average_islands_scale", AKEY, KM_PRESS, KM_CTRL, 0);

	/* hide */
	kmi = WM_keymap_add_item(keymap, "UV_OT_hide", HKEY, KM_PRESS, 0, 0);
	RNA_boolean_set(kmi->ptr, "unselected", false);
	kmi = WM_keymap_add_item(keymap, "UV_OT_hide", HKEY, KM_PRESS, KM_SHIFT, 0);
	RNA_boolean_set(kmi->ptr, "unselected", true);

	WM_keymap_add_item(keymap, "UV_OT_reveal", HKEY, KM_PRESS, KM_ALT, 0);

	/* cursor */
	WM_keymap_add_item(keymap, "UV_OT_cursor_set", ACTIONMOUSE, KM_PRESS, 0, 0);
	
	/* menus */
	WM_keymap_add_menu(keymap, "IMAGE_MT_uvs_snap", SKEY, KM_PRESS, KM_SHIFT, 0);
	WM_keymap_add_menu(keymap, "IMAGE_MT_uvs_select_mode", TABKEY, KM_PRESS, KM_CTRL, 0);

	ED_keymap_proportional_cycle(keyconf, keymap);
	ED_keymap_proportional_editmode(keyconf, keymap, false);

	transform_keymap_for_space(keyconf, keymap, SPACE_IMAGE);
}
<|MERGE_RESOLUTION|>--- conflicted
+++ resolved
@@ -711,11 +711,7 @@
 
 /************************** find nearest ****************************/
 
-<<<<<<< HEAD
-bool uv_find_nearest_edge_single(
-=======
 bool uv_find_nearest_edge(
->>>>>>> 1d007764
         Scene *scene, Image *ima, Object *obedit, const float co[2],
         UvNearestHit *hit)
 {
@@ -757,14 +753,13 @@
 	return found;
 }
 
-<<<<<<< HEAD
 bool uv_find_nearest_edge_multi(
         Scene *scene, Image *ima, ViewLayer *view_layer, const float co[2],
         UvNearestHit *hit_final)
 {
 	bool found = false;
 	FOREACH_OBJECT_IN_EDIT_MODE_BEGIN (view_layer, ob_iter) {
-		if (uv_find_nearest_edge_single(scene, ima, ob_iter, co, hit_final)) {
+		if (uv_find_nearest_edge(scene, ima, ob_iter, co, hit_final)) {
 			hit_final->ob = ob_iter;
 			found = true;
 		}
@@ -772,16 +767,10 @@
 	return found;
 }
 
-bool uv_find_nearest_face_single(
-        Scene *scene, Image *ima, Object *obedit, const float co[2],
-        UvNearestHit *hit_final)
-{
-=======
 bool uv_find_nearest_face(
         Scene *scene, Image *ima, Object *obedit, const float co[2],
         UvNearestHit *hit_final)
 {
->>>>>>> 1d007764
 	BMEditMesh *em = BKE_editmesh_from_object(obedit);
 	bool found = false;
 
@@ -790,11 +779,7 @@
 	/* this will fill in hit.vert1 and hit.vert2 */
 	float dist_sq_init = hit_final->dist_sq;
 	UvNearestHit hit = *hit_final;
-<<<<<<< HEAD
-	if (uv_find_nearest_edge_single(scene, ima, obedit, co, &hit)) {
-=======
 	if (uv_find_nearest_edge(scene, ima, obedit, co, &hit)) {
->>>>>>> 1d007764
 		hit.dist_sq = dist_sq_init;
 		hit.l = NULL;
 		hit.luv = hit.luv_next = NULL;
@@ -823,7 +808,6 @@
 		*hit_final = hit;
 	}
 	return found;
-<<<<<<< HEAD
 }
 
 bool uv_find_nearest_face_multi(
@@ -832,14 +816,12 @@
 {
 	bool found = false;
 	FOREACH_OBJECT_IN_EDIT_MODE_BEGIN (view_layer, ob_iter) {
-		if (uv_find_nearest_face_single(scene, ima, ob_iter, co, hit_final)) {
+		if (uv_find_nearest_face(scene, ima, ob_iter, co, hit_final)) {
 			hit_final->ob = ob_iter;
 			found = true;
 		}
 	} FOREACH_OBJECT_IN_EDIT_MODE_END;
 	return found;
-=======
->>>>>>> 1d007764
 }
 
 static bool uv_nearest_between(const BMLoop *l, const float co[2],
@@ -853,11 +835,7 @@
 	        (line_point_side_v2(uv_next, uv_curr, co) <= 0.0f));
 }
 
-<<<<<<< HEAD
-bool uv_find_nearest_vert_single(
-=======
 bool uv_find_nearest_vert(
->>>>>>> 1d007764
         Scene *scene, Image *ima, Object *obedit,
         float const co[2], const float penalty_dist, UvNearestHit *hit_final)
 {
@@ -866,11 +844,7 @@
 	/* this will fill in hit.vert1 and hit.vert2 */
 	float dist_sq_init = hit_final->dist_sq;
 	UvNearestHit hit = *hit_final;
-<<<<<<< HEAD
-	if (uv_find_nearest_edge_single(scene, ima, obedit, co, &hit)) {
-=======
 	if (uv_find_nearest_edge(scene, ima, obedit, co, &hit)) {
->>>>>>> 1d007764
 		hit.dist_sq = dist_sq_init;
 
 		hit.l = NULL;
@@ -928,7 +902,6 @@
 	}
 
 	return found;
-<<<<<<< HEAD
 }
 
 bool uv_find_nearest_vert_multi(
@@ -937,14 +910,12 @@
 {
 	bool found = false;
 	FOREACH_OBJECT_IN_EDIT_MODE_BEGIN (view_layer, ob_iter) {
-		if (uv_find_nearest_vert_single(scene, ima, ob_iter, co, penalty_dist, hit_final)) {
+		if (uv_find_nearest_vert(scene, ima, ob_iter, co, penalty_dist, hit_final)) {
 			hit_final->ob = ob_iter;
 			found = true;
 		}
 	} FOREACH_OBJECT_IN_EDIT_MODE_END;
 	return found;
-=======
->>>>>>> 1d007764
 }
 
 bool ED_uvedit_nearest_uv(Scene *scene, Object *obedit, Image *ima, const float co[2], float r_uv[2])
@@ -1068,11 +1039,7 @@
 }
 
 static int uv_select_edgeloop(
-<<<<<<< HEAD
         Scene *scene, Image *ima, Object *obedit, UvNearestHit *hit,
-=======
-        Scene *scene, Image *ima, Object *obedit, BMEditMesh *em, UvNearestHit *hit,
->>>>>>> 1d007764
         const float limit[2], const bool extend)
 {
 	BMEditMesh *em = BKE_editmesh_from_object(obedit);
@@ -1094,7 +1061,7 @@
 	BM_mesh_elem_index_ensure(em->bm, BM_VERT | BM_FACE);
 
 	if (!extend) {
-		uv_select_all_perform(scene, ima, obedit, em, SEL_DESELECT);
+		uv_select_all_perform(scene, ima, obedit, SEL_DESELECT);
 	}
 
 	BM_mesh_elem_hflag_disable_all(em->bm, BM_FACE, BM_ELEM_TAG, false);
@@ -1174,13 +1141,8 @@
 /*********************** linked select ***********************/
 
 static void uv_select_linked(
-<<<<<<< HEAD
         Scene *scene, Image *ima, Object *obedit,
-        const float limit[2], UvNearestHit *hit, bool extend, bool select_faces)
-=======
-        Scene *scene, Image *ima, Object *obedit, BMEditMesh *em, const float limit[2],
-        UvNearestHit *hit_final, bool extend, bool select_faces)
->>>>>>> 1d007764
+        const float limit[2], UvNearestHit *hit_final, bool extend, bool select_faces)
 {
 	BMEditMesh *em = BKE_editmesh_from_object(obedit);
 	BMFace *efa;
@@ -2186,11 +2148,7 @@
 	/* find nearest element */
 	if (loop) {
 		/* find edge */
-<<<<<<< HEAD
 		if (!uv_find_nearest_edge_multi(scene, ima, view_layer, co, &hit)) {
-=======
-		if (!uv_find_nearest_edge(scene, ima, obedit, co, &hit)) {
->>>>>>> 1d007764
 			return OPERATOR_CANCELLED;
 		}
 
@@ -2198,11 +2156,7 @@
 	}
 	else if (selectmode == UV_SELECT_VERTEX) {
 		/* find vertex */
-<<<<<<< HEAD
 		if (!uv_find_nearest_vert_multi(scene, ima, view_layer, co, penalty_dist, &hit)) {
-=======
-		if (!uv_find_nearest_vert(scene, ima, obedit, co, penalty_dist, &hit)) {
->>>>>>> 1d007764
 			return OPERATOR_CANCELLED;
 		}
 
@@ -2218,11 +2172,7 @@
 	}
 	else if (selectmode == UV_SELECT_EDGE) {
 		/* find edge */
-<<<<<<< HEAD
 		if (!uv_find_nearest_edge_multi(scene, ima, view_layer, co, &hit)) {
-=======
-		if (!uv_find_nearest_edge(scene, ima, obedit, co, &hit)) {
->>>>>>> 1d007764
 			return OPERATOR_CANCELLED;
 		}
 
@@ -2240,7 +2190,6 @@
 	}
 	else if (selectmode == UV_SELECT_FACE) {
 		/* find face */
-<<<<<<< HEAD
 		if (!uv_find_nearest_face_multi(scene, ima, view_layer, co, &hit)) {
 			return OPERATOR_CANCELLED;
 		}
@@ -2248,12 +2197,6 @@
 		BMEditMesh *em = BKE_editmesh_from_object(hit.ob);
 		const int cd_loop_uv_offset = CustomData_get_offset(&em->bm->ldata, CD_MLOOPUV);
 
-=======
-		if (!uv_find_nearest_face(scene, ima, obedit, co, &hit)) {
-			return OPERATOR_CANCELLED;
-		}
-
->>>>>>> 1d007764
 		/* make active */
 		BM_mesh_active_face_set(em->bm, hit.efa);
 
@@ -2269,11 +2212,7 @@
 		hitlen = hit.efa->len;
 	}
 	else if (selectmode == UV_SELECT_ISLAND) {
-<<<<<<< HEAD
 		if (!uv_find_nearest_edge_multi(scene, ima, view_layer, co, &hit)) {
-=======
-		if (!uv_find_nearest_edge(scene, ima, obedit, co, &hit)) {
->>>>>>> 1d007764
 			return OPERATOR_CANCELLED;
 		}
 
@@ -2522,11 +2461,7 @@
 	int extend;
 	bool select_faces = (ts->uv_flag & UV_SYNC_SELECTION) && (ts->selectmode & SCE_SELECT_FACE);
 
-<<<<<<< HEAD
-	UvNearestHit hit, *hit_p = NULL;
-=======
 	UvNearestHit hit = UV_NEAREST_HIT_INIT;
->>>>>>> 1d007764
 
 	if ((ts->uv_flag & UV_SYNC_SELECTION) && !(ts->selectmode & SCE_SELECT_FACE)) {
 		BKE_report(op->reports, RPT_ERROR, "Select linked only works in face select mode when sync selection is enabled");
@@ -2551,9 +2486,8 @@
 			RNA_float_get_array(op->ptr, "location", co);
 		}
 
-<<<<<<< HEAD
-		if (uv_find_nearest_edge_single(scene, ima, obedit, co, &hit)) {
-			hit_p = &hit;
+		if (!uv_find_nearest_edge(scene, ima, obedit, co, &hit)) {
+			return OPERATOR_CANCELLED;
 		}
 	}
 
@@ -2561,15 +2495,7 @@
 		uv_select_all_perform_multi(scene, ima, view_layer, SEL_DESELECT);
 	}
 
-	uv_select_linked(scene, ima, obedit, limit, hit_p, extend, select_faces);
-=======
-		if (!uv_find_nearest_edge(scene, ima, obedit, co, &hit)) {
-			return OPERATOR_CANCELLED;
-		}
-	}
-
-	uv_select_linked(scene, ima, obedit, em, limit, pick ? &hit : NULL, extend, select_faces);
->>>>>>> 1d007764
+	uv_select_linked(scene, ima, obedit, limit, pick ? &hit : NULL, extend, select_faces);
 
 	DEG_id_tag_update(obedit->data, 0);
 	WM_event_add_notifier(C, NC_GEOM | ND_SELECT, obedit->data);
