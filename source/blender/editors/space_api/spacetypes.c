--- conflicted
+++ resolved
@@ -95,10 +95,7 @@
   ED_spacetype_clip();
   ED_spacetype_statusbar();
   ED_spacetype_topbar();
-<<<<<<< HEAD
-=======
   ED_spacetype_spreadsheet();
->>>>>>> 9e007b46
 
   /* Register operator types for screen and all spaces. */
   ED_operatortypes_userpref();
@@ -266,11 +263,7 @@
 
 void ED_region_draw_cb_draw(const bContext *C, ARegion *region, int type)
 {
-<<<<<<< HEAD
-  LISTBASE_FOREACH (RegionDrawCB *, rdc, &region->type->drawcalls) {
-=======
   LISTBASE_FOREACH_MUTABLE (RegionDrawCB *, rdc, &region->type->drawcalls) {
->>>>>>> 9e007b46
     if (rdc->type == type) {
       rdc->draw(C, region, rdc->customdata);
 
@@ -282,13 +275,7 @@
 
 void ED_region_draw_cb_remove_by_type(ARegionType *art, void *draw_fn, void (*free)(void *))
 {
-<<<<<<< HEAD
-  RegionDrawCB *rdc = art->drawcalls.first;
-  while (rdc) {
-    RegionDrawCB *rdc_next = rdc->next;
-=======
   LISTBASE_FOREACH_MUTABLE (RegionDrawCB *, rdc, &art->drawcalls) {
->>>>>>> 9e007b46
     if (rdc->draw == draw_fn) {
       if (free) {
         free(rdc->customdata);
@@ -296,10 +283,6 @@
       BLI_remlink(&art->drawcalls, rdc);
       MEM_freeN(rdc);
     }
-<<<<<<< HEAD
-    rdc = rdc_next;
-=======
->>>>>>> 9e007b46
   }
 }
 
