--- conflicted
+++ resolved
@@ -3178,7 +3178,6 @@
           continue;
         }
 
-<<<<<<< HEAD
         if (is_curve_edit) {
           if (gps->editcurve == NULL) {
             continue;
@@ -3224,7 +3223,7 @@
           }
         }
         else {
-          // TODO: if entire stroke is selected, offset entire stroke by same amount?
+          /* TODO: if entire stroke is selected, offset entire stroke by same amount? */
           for (int i = 0; i < gps->totpoints; i++) {
             bGPDspoint *pt = &gps->points[i];
             /* only if point is selected */
@@ -3236,15 +3235,6 @@
               fpt[0] = gridf * floorf(0.5f + fpt[0] / gridf);
               fpt[1] = gridf * floorf(0.5f + fpt[1] / gridf);
               fpt[2] = gridf * floorf(0.5f + fpt[2] / gridf);
-=======
-        /* TODO: if entire stroke is selected, offset entire stroke by same amount? */
-        for (i = 0, pt = gps->points; i < gps->totpoints; i++, pt++) {
-          /* only if point is selected */
-          if (pt->flag & GP_SPOINT_SELECT) {
-            /* apply parent transformations */
-            float fpt[3];
-            mul_v3_m4v3(fpt, diff_mat, &pt->x);
->>>>>>> c68a2a72
 
               /* return data */
               copy_v3_v3(&pt->x, fpt);
