/*
 * ***** BEGIN GPL LICENSE BLOCK *****
 *
 * This program is free software; you can redistribute it and/or
 * modify it under the terms of the GNU General Public License
 * as published by the Free Software Foundation; either version 2
 * of the License, or (at your option) any later version.
 *
 * This program is distributed in the hope that it will be useful,
 * but WITHOUT ANY WARRANTY; without even the implied warranty of
 * MERCHANTABILITY or FITNESS FOR A PARTICULAR PURPOSE.  See the
 * GNU General Public License for more details.
 *
 * You should have received a copy of the GNU General Public License
 * along with this program; if not, write to the Free Software Foundation,
 * Inc., 51 Franklin Street, Fifth Floor, Boston, MA 02110-1301, USA.
 *
 * The Original Code is Copyright (C) 2008, Blender Foundation
 * This is a new part of Blender
 *
 * Contributor(s): Joshua Leung, Antonio Vazquez
 *
 * ***** END GPL LICENSE BLOCK *****
 */

/** \file blender/editors/gpencil/drawgpencil.c
 *  \ingroup edgpencil
 */


#include <stdio.h>
#include <string.h>
#include <stdlib.h>
#include <stddef.h>
#include <math.h>
#include <float.h>

#include "MEM_guardedalloc.h"

#include "BLI_sys_types.h"

#include "BLI_math.h"
#include "BLI_utildefines.h"
#include "BLI_polyfill2d.h"

#include "BLF_api.h"
#include "BLT_translation.h"

#include "DNA_gpencil_types.h"
#include "DNA_scene_types.h"
#include "DNA_screen_types.h"
#include "DNA_space_types.h"
#include "DNA_view3d_types.h"
#include "DNA_userdef_types.h"
#include "DNA_object_types.h"

#include "BKE_context.h"
#include "BKE_global.h"
#include "BKE_gpencil.h"

#include "WM_api.h"

#include "BIF_glutil.h"

#include "GPU_immediate.h"
#include "GPU_draw.h"

#include "ED_gpencil.h"
#include "ED_screen.h"
#include "ED_view3d.h"
#include "ED_space_api.h"

#include "UI_interface_icons.h"
#include "UI_resources.h"

/* ************************************************** */
/* GREASE PENCIL DRAWING */

/* ----- General Defines ------ */
/* flags for sflag */
typedef enum eDrawStrokeFlags {
	GP_DRAWDATA_NOSTATUS    = (1 << 0),   /* don't draw status info */
	GP_DRAWDATA_ONLY3D      = (1 << 1),   /* only draw 3d-strokes */
	GP_DRAWDATA_ONLYV2D     = (1 << 2),   /* only draw 'canvas' strokes */
	GP_DRAWDATA_ONLYI2D     = (1 << 3),   /* only draw 'image' strokes */
	GP_DRAWDATA_IEDITHACK   = (1 << 4),   /* special hack for drawing strokes in Image Editor (weird coordinates) */
	GP_DRAWDATA_NO_XRAY     = (1 << 5),   /* don't draw xray in 3D view (which is default) */
	GP_DRAWDATA_NO_ONIONS   = (1 << 6),	  /* no onionskins should be drawn (for animation playback) */
	GP_DRAWDATA_VOLUMETRIC	= (1 << 7),   /* draw strokes as "volumetric" circular billboards */
	GP_DRAWDATA_FILL        = (1 << 8),   /* fill insides/bounded-regions of strokes */
	GP_DRAWDATA_HQ_FILL     = (1 << 9)    /* Use high quality fill */
} eDrawStrokeFlags;



/* thickness above which we should use special drawing */
#if 0
#define GP_DRAWTHICKNESS_SPECIAL    3
#endif

/* conversion utility (float --> normalized unsigned byte) */
#define F2UB(x) (unsigned char)(255.0f * x)

/* ----- Tool Buffer Drawing ------ */
/* helper functions to set color of buffer point */

static void gp_set_tpoint_varying_color(const tGPspoint *pt, const float ink[4], unsigned attrib_id)
{
	float alpha = ink[3] * pt->strength;
	CLAMP(alpha, GPENCIL_STRENGTH_MIN, 1.0f);
	immAttrib4ub(attrib_id, F2UB(ink[0]), F2UB(ink[1]), F2UB(ink[2]), F2UB(alpha));
}

static void gp_set_point_uniform_color(const bGPDspoint *pt, const float ink[4])
{
	float alpha = ink[3] * pt->strength;
	CLAMP(alpha, GPENCIL_STRENGTH_MIN, 1.0f);
	immUniform4f("color", ink[0], ink[1], ink[2], alpha);
}

static void gp_set_point_varying_color(const bGPDspoint *pt, const float ink[4], unsigned attrib_id)
{
	float alpha = ink[3] * pt->strength;
	CLAMP(alpha, GPENCIL_STRENGTH_MIN, 1.0f);
	immAttrib4ub(attrib_id, F2UB(ink[0]), F2UB(ink[1]), F2UB(ink[2]), F2UB(alpha));
}

/* draw fills for buffer stroke */
static void gp_draw_stroke_buffer_fill(const tGPspoint *points, int totpoints, float ink[4])
{
	if (totpoints < 3) {
		return;
	}
	int tot_triangles = totpoints - 2;
	/* allocate memory for temporary areas */
	unsigned int(*tmp_triangles)[3] = MEM_mallocN(sizeof(*tmp_triangles) * tot_triangles, "GP Stroke buffer temp triangulation");
	float(*points2d)[2] = MEM_mallocN(sizeof(*points2d) * totpoints, "GP Stroke buffer temp 2d points");

	/* Convert points to array and triangulate
	* Here a cache is not used because while drawing the information changes all the time, so the cache
	* would be recalculated constantly, so it is better to do direct calculation for each function call
	*/
	for (int i = 0; i < totpoints; i++) {
		const tGPspoint *pt = &points[i];
		points2d[i][0] = pt->x;
		points2d[i][1] = pt->y;
	}
	BLI_polyfill_calc((const float(*)[2])points2d, (unsigned int)totpoints, 0, (unsigned int(*)[3])tmp_triangles);

	/* draw triangulation data */
	if (tot_triangles > 0) {
		VertexFormat *format = immVertexFormat();
		unsigned int pos = VertexFormat_add_attrib(format, "pos", COMP_I32, 2, CONVERT_INT_TO_FLOAT);
		unsigned int color = VertexFormat_add_attrib(format, "color", COMP_U8, 4, NORMALIZE_INT_TO_FLOAT);

		immBindBuiltinProgram(GPU_SHADER_2D_SMOOTH_COLOR);

		/* Draw all triangles for filling the polygon */
		immBegin(PRIM_TRIANGLES, tot_triangles * 3);
		/* TODO: use batch instead of immediate mode, to share vertices */

		const tGPspoint *pt;
		for (int i = 0; i < tot_triangles; i++) {
			/* vertex 1 */
			pt = &points[tmp_triangles[i][0]];
			gp_set_tpoint_varying_color(pt, ink, color);
			immVertex2iv(pos, &pt->x);
			/* vertex 2 */
			pt = &points[tmp_triangles[i][1]];
			gp_set_tpoint_varying_color(pt, ink, color);
			immVertex2iv(pos, &pt->x);
			/* vertex 3 */
			pt = &points[tmp_triangles[i][2]];
			gp_set_tpoint_varying_color(pt, ink, color);
			immVertex2iv(pos, &pt->x);
		}

		immEnd();
		immUnbindProgram();
	}

	/* clear memory */
	if (tmp_triangles) {
		MEM_freeN(tmp_triangles);
	}
	if (points2d) {
		MEM_freeN(points2d);
	}
}

/* draw stroke defined in buffer (simple ogl lines/points for now, as dotted lines) */
static void gp_draw_stroke_buffer(const tGPspoint *points, int totpoints, short thickness,
                                  short dflag, short sflag, float ink[4], float fill_ink[4])
{
	int draw_points = 0;

	/* error checking */
	if ((points == NULL) || (totpoints <= 0))
		return;

	/* check if buffer can be drawn */
	if (dflag & (GP_DRAWDATA_ONLY3D | GP_DRAWDATA_ONLYV2D))
		return;

	if (sflag & GP_STROKE_ERASER) {
		/* don't draw stroke at all! */
		return;
	}

	VertexFormat *format = immVertexFormat();
	unsigned int pos = VertexFormat_add_attrib(format, "pos", COMP_I32, 2, CONVERT_INT_TO_FLOAT);
	unsigned int color = VertexFormat_add_attrib(format, "color", COMP_U8, 4, NORMALIZE_INT_TO_FLOAT);

	const tGPspoint *pt = points;

	if (totpoints == 1) {
		/* if drawing a single point, draw it larger */
		glPointSize((float)(thickness + 2) * points->pressure);
		immBindBuiltinProgram(GPU_SHADER_3D_POINT_FIXED_SIZE_VARYING_COLOR);
		immBegin(PRIM_POINTS, 1);
		gp_set_tpoint_varying_color(pt, ink, color);
		immVertex2iv(pos, &pt->x);
	}
	else {
		float oldpressure = points[0].pressure;

		/* draw stroke curve */
		if (G.debug & G_DEBUG) setlinestyle(2);

		glLineWidth(max_ff(oldpressure * thickness, 1.0));
		immBindBuiltinProgram(GPU_SHADER_2D_SMOOTH_COLOR);
		immBeginAtMost(PRIM_LINE_STRIP, totpoints);

		/* TODO: implement this with a geometry shader to draw one continuous tapered stroke */

		for (int i = 0; i < totpoints; i++, pt++) {
			/* if there was a significant pressure change, stop the curve, change the thickness of the stroke,
			 * and continue drawing again (since line-width cannot change in middle of GL_LINE_STRIP)
			 */
			if (fabsf(pt->pressure - oldpressure) > 0.2f) {
				/* need to have 2 points to avoid immEnd assert error */
				if (draw_points < 2) {
					gp_set_tpoint_varying_color(pt - 1, ink, color);
					immVertex2iv(pos, &(pt - 1)->x);
				}

				immEnd();
				draw_points = 0;

				glLineWidth(max_ff(pt->pressure * thickness, 1.0f));
				immBeginAtMost(PRIM_LINE_STRIP, totpoints - i + 1);

				/* need to roll-back one point to ensure that there are no gaps in the stroke */
				if (i != 0) { 
					gp_set_tpoint_varying_color(pt - 1, ink, color);
					immVertex2iv(pos, &(pt - 1)->x);
					++draw_points;
				}

				oldpressure = pt->pressure; /* reset our threshold */
			}

			/* now the point we want */
			gp_set_tpoint_varying_color(pt, ink, color);
			immVertex2iv(pos, &pt->x);
			++draw_points;
		}
		/* need to have 2 points to avoid immEnd assert error */
		if (draw_points < 2) {
			gp_set_tpoint_varying_color(pt - 1, ink, color);
			immVertex2iv(pos, &(pt - 1)->x);
		}

		if (G.debug & G_DEBUG) setlinestyle(0);
	}

	immEnd();
	immUnbindProgram();

	// draw fill
	if (fill_ink[3] > GPENCIL_ALPHA_OPACITY_THRESH) {
		gp_draw_stroke_buffer_fill(points, totpoints, fill_ink);
	}
}

/* --------- 2D Stroke Drawing Helpers --------- */
/* change in parameter list */
static void gp_calc_2d_stroke_fxy(const float pt[3], short sflag, int offsx, int offsy, int winx, int winy, float r_co[2])
{
	if (sflag & GP_STROKE_2DSPACE) {
		r_co[0] = pt[0];
		r_co[1] = pt[1];
	}
	else if (sflag & GP_STROKE_2DIMAGE) {
		const float x = (float)((pt[0] * winx) + offsx);
		const float y = (float)((pt[1] * winy) + offsy);

		r_co[0] = x;
		r_co[1] = y;
	}
	else {
		const float x = (float)(pt[0] / 100 * winx) + offsx;
		const float y = (float)(pt[1] / 100 * winy) + offsy;

		r_co[0] = x;
		r_co[1] = y;
	}
}
/* ----------- Volumetric Strokes --------------- */

/* draw a 2D buffer stroke in "volumetric" style
 * NOTE: the stroke buffer doesn't have any coordinate offsets/transforms
 */
static void gp_draw_stroke_volumetric_buffer(const tGPspoint *points, int totpoints, short thickness,
                                             short dflag, const float ink[4])
{
	/* error checking */
	if ((points == NULL) || (totpoints <= 0))
		return;

	/* check if buffer can be drawn */
	if (dflag & (GP_DRAWDATA_ONLY3D | GP_DRAWDATA_ONLYV2D))
		return;

	VertexFormat *format = immVertexFormat();
	unsigned int pos = VertexFormat_add_attrib(format, "pos", COMP_F32, 2, KEEP_FLOAT);
	unsigned int size = VertexFormat_add_attrib(format, "size", COMP_F32, 1, KEEP_FLOAT);
	unsigned int color = VertexFormat_add_attrib(format, "color", COMP_U8, 4, NORMALIZE_INT_TO_FLOAT);

	immBindBuiltinProgram(GPU_SHADER_3D_POINT_VARYING_SIZE_VARYING_COLOR);
	GPU_enable_program_point_size();
	immBegin(PRIM_POINTS, totpoints);

	const tGPspoint *pt = points;
	for (int i = 0; i < totpoints; i++, pt++) {
		gp_set_tpoint_varying_color(pt, ink, color);
		immAttrib1f(size, pt->pressure * thickness); /* TODO: scale based on view transform (zoom level) */
		immVertex2f(pos, pt->x, pt->y);
	}

	immEnd();
	immUnbindProgram();
	GPU_disable_program_point_size();
}

/* draw a 2D strokes in "volumetric" style */
static void gp_draw_stroke_volumetric_2d(const bGPDspoint *points, int totpoints, short thickness,
                                         short UNUSED(dflag), short sflag,
                                         int offsx, int offsy, int winx, int winy,
                                         const float diff_mat[4][4], const float ink[4])
{
	VertexFormat *format = immVertexFormat();
	unsigned int pos = VertexFormat_add_attrib(format, "pos", COMP_F32, 2, KEEP_FLOAT);
	unsigned int size = VertexFormat_add_attrib(format, "size", COMP_F32, 1, KEEP_FLOAT);
	unsigned int color = VertexFormat_add_attrib(format, "color", COMP_U8, 4, NORMALIZE_INT_TO_FLOAT);

	immBindBuiltinProgram(GPU_SHADER_3D_POINT_VARYING_SIZE_VARYING_COLOR);
	GPU_enable_program_point_size();
	immBegin(PRIM_POINTS, totpoints);

	const bGPDspoint *pt = points;
	for (int i = 0; i < totpoints; i++, pt++) {
		/* transform position to 2D */
		float co[2];
		float fpt[3];

		mul_v3_m4v3(fpt, diff_mat, &pt->x);
		gp_calc_2d_stroke_fxy(fpt, sflag, offsx, offsy, winx, winy, co);

		gp_set_point_varying_color(pt, ink, color);
		immAttrib1f(size, pt->pressure * thickness); /* TODO: scale based on view transform */
		immVertex2f(pos, co[0], co[1]);
	}

	immEnd();
	immUnbindProgram();
	GPU_disable_program_point_size();
}

/* draw a 3D stroke in "volumetric" style */
static void gp_draw_stroke_volumetric_3d(
        const bGPDspoint *points, int totpoints, short thickness,
        const float ink[4])
{
	VertexFormat *format = immVertexFormat();
	unsigned int pos = VertexFormat_add_attrib(format, "pos", COMP_F32, 3, KEEP_FLOAT);
	unsigned int size = VertexFormat_add_attrib(format, "size", COMP_F32, 1, KEEP_FLOAT);
	unsigned int color = VertexFormat_add_attrib(format, "color", COMP_U8, 4, NORMALIZE_INT_TO_FLOAT);

	immBindBuiltinProgram(GPU_SHADER_3D_POINT_VARYING_SIZE_VARYING_COLOR);
	GPU_enable_program_point_size();
	immBegin(PRIM_POINTS, totpoints);

	const bGPDspoint *pt = points;
	for (int i = 0; i < totpoints && pt; i++, pt++) {
		gp_set_point_varying_color(pt, ink, color);		
		immAttrib1f(size, pt->pressure * thickness); /* TODO: scale based on view transform */
		immVertex3fv(pos, &pt->x);                   /* we can adjust size in vertex shader based on view/projection! */
	}

	immEnd();
	immUnbindProgram();
	GPU_disable_program_point_size();
}


/* --------------- Stroke Fills ----------------- */

/* Get points of stroke always flat to view not affected by camera view or view position */
static void gp_stroke_2d_flat(const bGPDspoint *points, int totpoints, float(*points2d)[2], int *r_direction)
{
	const bGPDspoint *pt0 = &points[0];
	const bGPDspoint *pt1 = &points[1];
	const bGPDspoint *pt3 = &points[(int)(totpoints * 0.75)];

	float locx[3];
	float locy[3];
	float loc3[3];
	float normal[3];

	/* local X axis (p0 -> p1) */
	sub_v3_v3v3(locx, &pt1->x, &pt0->x);

	/* point vector at 3/4 */
	sub_v3_v3v3(loc3, &pt3->x, &pt0->x);

	/* vector orthogonal to polygon plane */
	cross_v3_v3v3(normal, locx, loc3);

	/* local Y axis (cross to normal/x axis) */
	cross_v3_v3v3(locy, normal, locx);

	/* Normalize vectors */
	normalize_v3(locx);
	normalize_v3(locy);

	/* Get all points in local space */
	for (int i = 0; i < totpoints; i++) {
		const bGPDspoint *pt = &points[i];
		float loc[3];

		/* Get local space using first point as origin */
		sub_v3_v3v3(loc, &pt->x, &pt0->x);

		points2d[i][0] = dot_v3v3(loc, locx);
		points2d[i][1] = dot_v3v3(loc, locy);
	}

	/* Concave (-1), Convex (1), or Autodetect (0)? */
	*r_direction = (int)locy[2];
}


/* Triangulate stroke for high quality fill (this is done only if cache is null or stroke was modified) */
static void gp_triangulate_stroke_fill(bGPDstroke *gps)
{
	BLI_assert(gps->totpoints >= 3);

	/* allocate memory for temporary areas */
	gps->tot_triangles = gps->totpoints - 2;
	unsigned int (*tmp_triangles)[3] = MEM_mallocN(sizeof(*tmp_triangles) * gps->tot_triangles, "GP Stroke temp triangulation");
	float (*points2d)[2] = MEM_mallocN(sizeof(*points2d) * gps->totpoints, "GP Stroke temp 2d points");

	int direction = 0;

	/* convert to 2d and triangulate */
	gp_stroke_2d_flat(gps->points, gps->totpoints, points2d, &direction);
	BLI_polyfill_calc((const float(*)[2])points2d, (unsigned int)gps->totpoints, direction, (unsigned int(*)[3])tmp_triangles);

	/* Number of triangles */
	gps->tot_triangles = gps->totpoints - 2;
	/* save triangulation data in stroke cache */
	if (gps->tot_triangles > 0) {
		if (gps->triangles == NULL) {
			gps->triangles = MEM_callocN(sizeof(*gps->triangles) * gps->tot_triangles, "GP Stroke triangulation");
		}
		else {
			gps->triangles = MEM_recallocN(gps->triangles, sizeof(*gps->triangles) * gps->tot_triangles);
		}

		for (int i = 0; i < gps->tot_triangles; i++) {
			bGPDtriangle *stroke_triangle = &gps->triangles[i];
			stroke_triangle->v1 = tmp_triangles[i][0];
			stroke_triangle->v2 = tmp_triangles[i][1];
			stroke_triangle->v3 = tmp_triangles[i][2];
		}
	}
	else {
		/* No triangles needed - Free anything allocated previously */
		if (gps->triangles)
			MEM_freeN(gps->triangles);

		gps->triangles = NULL;
	}

	/* disable recalculation flag */
	if (gps->flag & GP_STROKE_RECALC_CACHES) {
		gps->flag &= ~GP_STROKE_RECALC_CACHES;
	}

	/* clear memory */
	if (tmp_triangles) MEM_freeN(tmp_triangles);
	if (points2d) MEM_freeN(points2d);
}


/* draw fills for shapes */
static void gp_draw_stroke_fill(
        bGPdata *gpd, bGPDstroke *gps,
        int offsx, int offsy, int winx, int winy, const float diff_mat[4][4], const float color[4])
{
	float fpt[3];

	BLI_assert(gps->totpoints >= 3);

	bGPDpalettecolor *palcolor = ED_gpencil_stroke_getcolor(gpd, gps);

	/* Triangulation fill if high quality flag is enabled */
	if (palcolor->flag & PC_COLOR_HQ_FILL) {
		/* Calculate triangles cache for filling area (must be done only after changes) */
		if ((gps->flag & GP_STROKE_RECALC_CACHES) || (gps->tot_triangles == 0) || (gps->triangles == NULL)) {
			gp_triangulate_stroke_fill(gps);
		}
		BLI_assert(gps->tot_triangles >= 1);

		unsigned int pos;
		if (gps->flag & GP_STROKE_3DSPACE) {
			pos = VertexFormat_add_attrib(immVertexFormat(), "pos", COMP_F32, 3, KEEP_FLOAT);
			immBindBuiltinProgram(GPU_SHADER_3D_UNIFORM_COLOR);
		}
		else {
			pos = VertexFormat_add_attrib(immVertexFormat(), "pos", COMP_F32, 2, KEEP_FLOAT);
			immBindBuiltinProgram(GPU_SHADER_2D_UNIFORM_COLOR);
		}

		immUniformColor4fv(color);

		/* Draw all triangles for filling the polygon (cache must be calculated before) */
		immBegin(PRIM_TRIANGLES, gps->tot_triangles * 3);
		/* TODO: use batch instead of immediate mode, to share vertices */

		bGPDtriangle *stroke_triangle = gps->triangles;
		bGPDspoint *pt;

		for (int i = 0; i < gps->tot_triangles; i++, stroke_triangle++) {
			if (gps->flag & GP_STROKE_3DSPACE) {
				/* vertex 1 */
				pt = &gps->points[stroke_triangle->v1];
				mul_v3_m4v3(fpt, diff_mat, &pt->x);
				immVertex3fv(pos, fpt);
				/* vertex 2 */
				pt = &gps->points[stroke_triangle->v2];
				mul_v3_m4v3(fpt, diff_mat, &pt->x);
				immVertex3fv(pos, fpt);
				/* vertex 3 */
				pt = &gps->points[stroke_triangle->v3];
				mul_v3_m4v3(fpt, diff_mat, &pt->x);
				immVertex3fv(pos, fpt);
			}
			else {
				float co[2];
				/* vertex 1 */
				pt = &gps->points[stroke_triangle->v1];
				mul_v3_m4v3(fpt, diff_mat, &pt->x);
				gp_calc_2d_stroke_fxy(fpt, gps->flag, offsx, offsy, winx, winy, co);
				immVertex2fv(pos, co);
				/* vertex 2 */
				pt = &gps->points[stroke_triangle->v2];
				mul_v3_m4v3(fpt, diff_mat, &pt->x);
				gp_calc_2d_stroke_fxy(fpt, gps->flag, offsx, offsy, winx, winy, co);
				immVertex2fv(pos, co);
				/* vertex 3 */
				pt = &gps->points[stroke_triangle->v3];
				mul_v3_m4v3(fpt, diff_mat, &pt->x);
				gp_calc_2d_stroke_fxy(fpt, gps->flag, offsx, offsy, winx, winy, co);
				immVertex2fv(pos, co);
			}
		}

		immEnd();
		immUnbindProgram();
	}
}

/* ----- Existing Strokes Drawing (3D and Point) ------ */

/* draw a given stroke - just a single dot (only one point) */
static void gp_draw_stroke_point(
        const bGPDspoint *points, short thickness, short UNUSED(dflag), short sflag,
        int offsx, int offsy, int winx, int winy, const float diff_mat[4][4], const float ink[4])
{
	const bGPDspoint *pt = points;

	/* get final position using parent matrix */
	float fpt[3];
	mul_v3_m4v3(fpt, diff_mat, &pt->x);

	VertexFormat *format = immVertexFormat();
	unsigned int pos = VertexFormat_add_attrib(format, "pos", COMP_F32, 3, KEEP_FLOAT);

	if (sflag & GP_STROKE_3DSPACE) {
		immBindBuiltinProgram(GPU_SHADER_3D_POINT_UNIFORM_SIZE_UNIFORM_COLOR_AA);
	}
	else {
		immBindBuiltinProgram(GPU_SHADER_2D_POINT_UNIFORM_SIZE_UNIFORM_COLOR_AA);

		/* get 2D coordinates of point */
		float co[3] = { 0.0f };
		gp_calc_2d_stroke_fxy(fpt, sflag, offsx, offsy, winx, winy, co);
		copy_v3_v3(fpt, co);
	}

	gp_set_point_uniform_color(pt, ink);
	/* set point thickness (since there's only one of these) */
	immUniform1f("size", (float)(thickness + 2) * pt->pressure);

	immBegin(PRIM_POINTS, 1);
	immVertex3fv(pos, fpt);
	immEnd();

	immUnbindProgram();
}

/* draw a given stroke in 3d (i.e. in 3d-space), using simple ogl lines */
static void gp_draw_stroke_3d(const bGPDspoint *points, int totpoints, short thickness, bool UNUSED(debug),
                              short UNUSED(sflag), const float diff_mat[4][4], const float ink[4], bool cyclic)
{
	float curpressure = points[0].pressure;
	float fpt[3];
	float cyclic_fpt[3];
	int draw_points = 0;

	/* if cyclic needs one vertex more */
	int cyclic_add = 0;
	if (cyclic) {
		++cyclic_add;
	}


	VertexFormat *format = immVertexFormat();
	unsigned int pos = VertexFormat_add_attrib(format, "pos", COMP_F32, 3, KEEP_FLOAT);
	unsigned int color = VertexFormat_add_attrib(format, "color", COMP_U8, 4, NORMALIZE_INT_TO_FLOAT);

	immBindBuiltinProgram(GPU_SHADER_3D_SMOOTH_COLOR);

	/* TODO: implement this with a geometry shader to draw one continuous tapered stroke */

	/* draw stroke curve */
	glLineWidth(max_ff(curpressure * thickness, 1.0f));
	immBeginAtMost(PRIM_LINE_STRIP, totpoints + cyclic_add);
	const bGPDspoint *pt = points;
	for (int i = 0; i < totpoints; i++, pt++) {
		gp_set_point_varying_color(pt, ink, color);

		/* if there was a significant pressure change, stop the curve, change the thickness of the stroke,
		 * and continue drawing again (since line-width cannot change in middle of GL_LINE_STRIP)
		 * Note: we want more visible levels of pressures when thickness is bigger.
		 */
		if (fabsf(pt->pressure - curpressure) > 0.2f / (float)thickness) {
			/* if the pressure changes before get at least 2 vertices, need to repeat last point to avoid assert in immEnd() */
			if (draw_points < 2) {
				const bGPDspoint *pt2 = pt - 1;
				mul_v3_m4v3(fpt, diff_mat, &pt2->x);
				immVertex3fv(pos, fpt);
			}
			immEnd();
			draw_points = 0;

			curpressure = pt->pressure;
			glLineWidth(max_ff(curpressure * thickness, 1.0f));
			immBeginAtMost(PRIM_LINE_STRIP, totpoints - i + 1 + cyclic_add);

			/* need to roll-back one point to ensure that there are no gaps in the stroke */
			if (i != 0) { 
				const bGPDspoint *pt2 = pt - 1;
				mul_v3_m4v3(fpt, diff_mat, &pt2->x);
				gp_set_point_varying_color(pt2, ink, color);
				immVertex3fv(pos, fpt);
				++draw_points;
			}
		}

		/* now the point we want */
		mul_v3_m4v3(fpt, diff_mat, &pt->x);
		immVertex3fv(pos, fpt);
		++draw_points;

		if (cyclic && i == 0) {
			/* save first point to use in cyclic */
			copy_v3_v3(cyclic_fpt, fpt);
		}
	}

	if (cyclic) {
		/* draw line to first point to complete the cycle */
		immVertex3fv(pos, cyclic_fpt);
		++draw_points;
	}

	/* if less of two points, need to repeat last point to avoid assert in immEnd() */
	if (draw_points < 2) {
		const bGPDspoint *pt2 = pt - 1;
		mul_v3_m4v3(fpt, diff_mat, &pt2->x);
		gp_set_point_varying_color(pt2, ink, color);
		immVertex3fv(pos, fpt);
	}

	immEnd();
	immUnbindProgram();
}

/* ----- Fancy 2D-Stroke Drawing ------ */

/* draw a given stroke in 2d */
static void gp_draw_stroke_2d(const bGPDspoint *points, int totpoints, short thickness_s, short dflag, short sflag,
                              bool UNUSED(debug), int offsx, int offsy, int winx, int winy, const float diff_mat[4][4], const float ink[4])
{
	/* otherwise thickness is twice that of the 3D view */
	float thickness = (float)thickness_s * 0.5f;

	/* strokes in Image Editor need a scale factor, since units there are not pixels! */
	float scalefac  = 1.0f;
	if ((dflag & GP_DRAWDATA_IEDITHACK) && (dflag & GP_DRAWDATA_ONLYV2D)) {
		scalefac = 0.001f;
	}

	/* TODO: fancy++ with the magic of shaders */

	/* tessellation code - draw stroke as series of connected quads with connection
	 * edges rotated to minimize shrinking artifacts, and rounded endcaps
	 */
	{
<<<<<<< HEAD
		const bGPDspoint *pt1, *pt2;
		float pm[2];
		int i;
		float fpt[3];

		VertexFormat *format = immVertexFormat();
		unsigned int pos = VertexFormat_add_attrib(format, "pos", COMP_F32, 2, KEEP_FLOAT);
		unsigned int color = VertexFormat_add_attrib(format, "color", COMP_U8, 4, NORMALIZE_INT_TO_FLOAT);

		immBindBuiltinProgram(GPU_SHADER_2D_FLAT_COLOR);
#ifdef WITH_GL_PROFILE_COMPAT
		immBegin(PRIM_QUADS_XXX, (totpoints - 2) * 4 + 12);
=======
		bGPDspoint *pt1, *pt2;
		float s0[2], s1[2];     /* segment 'center' points */
		float pm[2];  /* normal from previous segment. */
		int i;
		float fpt[3];
		
		glShadeModel(GL_FLAT);
		glBegin(GL_QUADS);

		/* get x and y coordinates from first point */
		mul_v3_m4v3(fpt, diff_mat, &points->x);
		gp_calc_2d_stroke_fxy(fpt, sflag, offsx, offsy, winx, winy, s0);
>>>>>>> fd203a09

		for (i = 0, pt1 = points, pt2 = points + 1; i < (totpoints - 1); i++, pt1++, pt2++) {
			float t0[2], t1[2];     /* tessellated coordinates */
			float m1[2], m2[2];     /* gradient and normal */
			float mt[2], sc[2];     /* gradient for thickness, point for end-cap */
			float pthick;           /* thickness at segment point */

			/* get x and y coordinates from point2 (point1 has already been computed in previous iteration). */
			mul_v3_m4v3(fpt, diff_mat, &pt2->x);
			gp_calc_2d_stroke_fxy(fpt, sflag, offsx, offsy, winx, winy, s1);

			/* calculate gradient and normal - 'angle'=(ny/nx) */
			m1[1] = s1[1] - s0[1];
			m1[0] = s1[0] - s0[0];
			normalize_v2(m1);
			m2[1] = -m1[0];
			m2[0] = m1[1];

			/* always use pressure from first point here */
			pthick = (pt1->pressure * thickness * scalefac);

			/* color of point */
			gp_set_point_varying_color(pt1, ink, color);

			/* if the first segment, start of segment is segment's normal */
			if (i == 0) {
				/* draw start cap first
				 *	- make points slightly closer to center (about halfway across)
				 */
				mt[0] = m2[0] * pthick * 0.5f;
				mt[1] = m2[1] * pthick * 0.5f;
				sc[0] = s0[0] - (m1[0] * pthick * 0.75f);
				sc[1] = s0[1] - (m1[1] * pthick * 0.75f);

				t0[0] = sc[0] - mt[0];
				t0[1] = sc[1] - mt[1];
				t1[0] = sc[0] + mt[0];
				t1[1] = sc[1] + mt[1];

				immVertex2fv(pos, t0);
				immVertex2fv(pos, t1);

				/* calculate points for start of segment */
				mt[0] = m2[0] * pthick;
				mt[1] = m2[1] * pthick;

				t0[0] = s0[0] - mt[0];
				t0[1] = s0[1] - mt[1];
				t1[0] = s0[0] + mt[0];
				t1[1] = s0[1] + mt[1];

				/* draw this line twice (first to finish off start cap, then for stroke) */
				immVertex2fv(pos, t1);
				immVertex2fv(pos, t0);
				immVertex2fv(pos, t0);
				immVertex2fv(pos, t1);
			}
			/* if not the first segment, use bisector of angle between segments */
			else {
				float mb[2];         /* bisector normal */
				float athick, dfac;  /* actual thickness, difference between thicknesses */

				/* calculate gradient of bisector (as average of normals) */
				mb[0] = (pm[0] + m2[0]) / 2;
				mb[1] = (pm[1] + m2[1]) / 2;
				normalize_v2(mb);

				/* calculate gradient to apply
				 *  - as basis, use just pthick * bisector gradient
				 *	- if cross-section not as thick as it should be, add extra padding to fix it
				 */
				mt[0] = mb[0] * pthick;
				mt[1] = mb[1] * pthick;
				athick = len_v2(mt);
				dfac = pthick - (athick * 2);

				if (((athick * 2.0f) < pthick) && (IS_EQF(athick, pthick) == 0)) {
					mt[0] += (mb[0] * dfac);
					mt[1] += (mb[1] * dfac);
				}

				/* calculate points for start of segment */
				t0[0] = s0[0] - mt[0];
				t0[1] = s0[1] - mt[1];
				t1[0] = s0[0] + mt[0];
				t1[1] = s0[1] + mt[1];

				/* draw this line twice (once for end of current segment, and once for start of next) */
				immVertex2fv(pos, t1);
				immVertex2fv(pos, t0);
				immVertex2fv(pos, t0);
				immVertex2fv(pos, t1);
			}

			/* if last segment, also draw end of segment (defined as segment's normal) */
			if (i == totpoints - 2) {
				/* for once, we use second point's pressure (otherwise it won't be drawn) */
				pthick = (pt2->pressure * thickness * scalefac);

				/* color of point */
				gp_set_point_varying_color(pt2, ink, color);

				/* calculate points for end of segment */
				mt[0] = m2[0] * pthick;
				mt[1] = m2[1] * pthick;

				t0[0] = s1[0] - mt[0];
				t0[1] = s1[1] - mt[1];
				t1[0] = s1[0] + mt[0];
				t1[1] = s1[1] + mt[1];

				/* draw this line twice (once for end of stroke, and once for endcap)*/
				immVertex2fv(pos, t1);
				immVertex2fv(pos, t0);
				immVertex2fv(pos, t0);
				immVertex2fv(pos, t1);

				/* draw end cap as last step
				 *	- make points slightly closer to center (about halfway across)
				 */
				mt[0] = m2[0] * pthick * 0.5f;
				mt[1] = m2[1] * pthick * 0.5f;
				sc[0] = s1[0] + (m1[0] * pthick * 0.75f);
				sc[1] = s1[1] + (m1[1] * pthick * 0.75f);

				t0[0] = sc[0] - mt[0];
				t0[1] = sc[1] - mt[1];
				t1[0] = sc[0] + mt[0];
				t1[1] = sc[1] + mt[1];

				immVertex2fv(pos, t1);
				immVertex2fv(pos, t0);
			}
<<<<<<< HEAD

=======
			
			/* store computed point2 coordinates as point1 ones of next segment. */
			copy_v2_v2(s0, s1);
>>>>>>> fd203a09
			/* store stroke's 'natural' normal for next stroke to use */
			copy_v2_v2(pm, m2);
		}
#endif

		immEnd();
		immUnbindProgram();
	}
}

/* ----- Strokes Drawing ------ */

/* Helper for doing all the checks on whether a stroke can be drawn */
static bool gp_can_draw_stroke(const bGPDstroke *gps, const int dflag)
{
	/* skip stroke if it isn't in the right display space for this drawing context */
	/* 1) 3D Strokes */
	if ((dflag & GP_DRAWDATA_ONLY3D) && !(gps->flag & GP_STROKE_3DSPACE))
		return false;
	if (!(dflag & GP_DRAWDATA_ONLY3D) && (gps->flag & GP_STROKE_3DSPACE))
		return false;

	/* 2) Screen Space 2D Strokes */
	if ((dflag & GP_DRAWDATA_ONLYV2D) && !(gps->flag & GP_STROKE_2DSPACE))
		return false;
	if (!(dflag & GP_DRAWDATA_ONLYV2D) && (gps->flag & GP_STROKE_2DSPACE))
		return false;

	/* 3) Image Space (2D) */
	if ((dflag & GP_DRAWDATA_ONLYI2D) && !(gps->flag & GP_STROKE_2DIMAGE))
		return false;
	if (!(dflag & GP_DRAWDATA_ONLYI2D) && (gps->flag & GP_STROKE_2DIMAGE))
		return false;

	/* skip stroke if it doesn't have any valid data */
	if ((gps->points == NULL) || (gps->totpoints < 1))
		return false;

	/* stroke can be drawn */
	return true;
}

/* draw a set of strokes */
static void gp_draw_strokes(
        bGPdata *gpd, const bGPDframe *gpf, int offsx, int offsy, int winx, int winy, int dflag,
        bool debug, short lthick, const float opacity, const float tintcolor[4],
        const bool onion, const bool custonion, const float diff_mat[4][4])
{
	float tcolor[4];
	float tfill[4];
	short sthickness;
	float ink[4];

	GPU_enable_program_point_size();

	for (bGPDstroke *gps = gpf->strokes.first; gps; gps = gps->next) {
		/* check if stroke can be drawn */
		if (gp_can_draw_stroke(gps, dflag) == false) {
			continue;
		}
		/* check if the color is visible */
		bGPDpalettecolor *palcolor = ED_gpencil_stroke_getcolor(gpd, gps);
		if ((palcolor == NULL) ||
		    (palcolor->flag & PC_COLOR_HIDE) ||
		    /* if onion and ghost flag do not draw*/
		    (onion && (palcolor->flag & PC_COLOR_ONIONSKIN)))
		{
			continue;
		}

		/* calculate thickness */
		sthickness = gps->thickness + lthick;

		if (sthickness <= 0) {
			continue;
		}

		/* check which stroke-drawer to use */
		if (dflag & GP_DRAWDATA_ONLY3D) {
			const int no_xray = (dflag & GP_DRAWDATA_NO_XRAY);
			int mask_orig = 0;

			if (no_xray) {
				glGetIntegerv(GL_DEPTH_WRITEMASK, &mask_orig);
				glDepthMask(0);
				glEnable(GL_DEPTH_TEST);

				/* first arg is normally rv3d->dist, but this isn't
				 * available here and seems to work quite well without */
				bglPolygonOffset(1.0f, 1.0f);
			}

			/* 3D Fill */
			//if ((dflag & GP_DRAWDATA_FILL) && (gps->totpoints >= 3)) {
			if (gps->totpoints >= 3) {
				/* set color using palette, tint color and opacity */
				interp_v3_v3v3(tfill, palcolor->fill, tintcolor, tintcolor[3]);
				tfill[3] = palcolor->fill[3] * opacity;
				if (tfill[3] > GPENCIL_ALPHA_OPACITY_THRESH) {
					const float *color;
					if (!onion) {
						color = tfill;
					}
					else {
						if (custonion) {
							color = tintcolor;
						}
						else {
							ARRAY_SET_ITEMS(tfill, UNPACK3(palcolor->fill), tintcolor[3]);
							color = tfill;
						}
					}
					gp_draw_stroke_fill(gpd, gps, offsx, offsy, winx, winy, diff_mat, color);
				}
			}

			/* 3D Stroke */
			/* set color using palette, tint color and opacity */
			if (!onion) {
				interp_v3_v3v3(tcolor, palcolor->color, tintcolor, tintcolor[3]);
				tcolor[3] = palcolor->color[3] * opacity;
				copy_v4_v4(ink, tcolor);
			}
			else {
				if (custonion) {
					copy_v4_v4(ink, tintcolor);
				}
				else {
					ARRAY_SET_ITEMS(tcolor, palcolor->color[0], palcolor->color[1], palcolor->color[2], opacity);
					copy_v4_v4(ink, tcolor);
				}
			}
			if (palcolor->flag & PC_COLOR_VOLUMETRIC) {
				/* volumetric stroke drawing */
				gp_draw_stroke_volumetric_3d(gps->points, gps->totpoints, sthickness, ink);
			}
			else {
				/* 3D Lines - OpenGL primitives-based */
				if (gps->totpoints == 1) {
					gp_draw_stroke_point(gps->points, sthickness, dflag, gps->flag, offsx, offsy, winx, winy,
					                     diff_mat, ink);
				}
				else {
					gp_draw_stroke_3d(gps->points, gps->totpoints, sthickness, debug, gps->flag,
					                  diff_mat, ink, gps->flag & GP_STROKE_CYCLIC);
				}
			}
			if (no_xray) {
				glDepthMask(mask_orig);
				glDisable(GL_DEPTH_TEST);

				bglPolygonOffset(0.0, 0.0);
			}
		}
		else {
			/* 2D - Fill */
			if (gps->totpoints >= 3) {
				/* set color using palette, tint color and opacity */
				interp_v3_v3v3(tfill, palcolor->fill, tintcolor, tintcolor[3]);
				tfill[3] = palcolor->fill[3] * opacity;
				if (tfill[3] > GPENCIL_ALPHA_OPACITY_THRESH) {
					const float *color;
					if (!onion) {
						color = tfill;
					}
					else {
						if (custonion) {
							color = tintcolor;
						}
						else {
							ARRAY_SET_ITEMS(tfill, palcolor->fill[0], palcolor->fill[1], palcolor->fill[2],
							                tintcolor[3]);
							color = tfill;
						}
					}
					gp_draw_stroke_fill(gpd, gps, offsx, offsy, winx, winy, diff_mat, color);
				}
			}

			/* 2D Strokes... */
			/* set color using palette, tint color and opacity */
			if (!onion) {
				interp_v3_v3v3(tcolor, palcolor->color, tintcolor, tintcolor[3]);
				tcolor[3] = palcolor->color[3] * opacity;
				copy_v4_v4(ink, tcolor);
			}
			else {
				if (custonion) {
					copy_v4_v4(ink, tintcolor);
				}
				else {
					ARRAY_SET_ITEMS(tcolor, palcolor->color[0], palcolor->color[1], palcolor->color[2], opacity);
					copy_v4_v4(ink, tcolor);
				}
			}
			if (palcolor->flag & PC_COLOR_VOLUMETRIC) {
				/* blob/disk-based "volumetric" drawing */
				gp_draw_stroke_volumetric_2d(gps->points, gps->totpoints, sthickness, dflag, gps->flag,
				                             offsx, offsy, winx, winy, diff_mat, ink);
			}
			else {
				/* normal 2D strokes */
				if (gps->totpoints == 1) {
					gp_draw_stroke_point(gps->points, sthickness, dflag, gps->flag, offsx, offsy, winx, winy,
					                     diff_mat, ink);
				}
				else {
					gp_draw_stroke_2d(gps->points, gps->totpoints, sthickness, dflag, gps->flag, debug,
					                  offsx, offsy, winx, winy, diff_mat, ink);
				}
			}
		}
	}

	GPU_disable_program_point_size();
}

/* Draw selected verts for strokes being edited */
static void gp_draw_strokes_edit(
        bGPdata *gpd, const bGPDframe *gpf, int offsx, int offsy, int winx, int winy, short dflag,
        short lflag, const float diff_mat[4][4], float alpha)
{
	/* if alpha 0 do not draw */
	if (alpha == 0.0f)
		return;

	const bool no_xray = (dflag & GP_DRAWDATA_NO_XRAY) != 0;
	int mask_orig = 0;

	/* set up depth masks... */
	if (dflag & GP_DRAWDATA_ONLY3D) {
		if (no_xray) {
			glGetIntegerv(GL_DEPTH_WRITEMASK, &mask_orig);
			glDepthMask(0);
			glEnable(GL_DEPTH_TEST);

			/* first arg is normally rv3d->dist, but this isn't
			 * available here and seems to work quite well without */
			bglPolygonOffset(1.0f, 1.0f);
		}
	}

	GPU_enable_program_point_size();

	/* draw stroke verts */
	for (bGPDstroke *gps = gpf->strokes.first; gps; gps = gps->next) {
		/* check if stroke can be drawn */
		if (gp_can_draw_stroke(gps, dflag) == false)
			continue;

		/* Optimisation: only draw points for selected strokes
		 * We assume that selected points can only occur in
		 * strokes that are selected too.
		 */
		if ((gps->flag & GP_STROKE_SELECT) == 0)
			continue;

		/* verify palette color lock */
		{
			bGPDpalettecolor *palcolor = ED_gpencil_stroke_getcolor(gpd, gps);
			if (palcolor != NULL) {
				if (palcolor->flag & PC_COLOR_HIDE) {
					continue;
				}
				if (((lflag & GP_LAYER_UNLOCK_COLOR) == 0) && (palcolor->flag & PC_COLOR_LOCKED)) {
					continue;
				}
			}
		}

		/* Get size of verts:
		 * - The selected state needs to be larger than the unselected state so that
		 *   they stand out more.
		 * - We use the theme setting for size of the unselected verts
		 */
		float bsize = UI_GetThemeValuef(TH_GP_VERTEX_SIZE);
		float vsize;
		if ((int)bsize > 8) {
			vsize = 10.0f;
			bsize = 8.0f;
		}
		else {
			vsize = bsize + 2;
		}

		/* for now, we assume that the base color of the points is not too close to the real color */
		/* set color using palette */
		bGPDpalettecolor *palcolor = ED_gpencil_stroke_getcolor(gpd, gps);

		float selectColor[4];
		UI_GetThemeColor3fv(TH_GP_VERTEX_SELECT, selectColor);
		selectColor[3] = alpha;

		VertexFormat *format = immVertexFormat();
		unsigned int pos; /* specified later */
		unsigned int size = VertexFormat_add_attrib(format, "size", COMP_F32, 1, KEEP_FLOAT);
		unsigned int color = VertexFormat_add_attrib(format, "color", COMP_F32, 3, KEEP_FLOAT);

		if (gps->flag & GP_STROKE_3DSPACE) {
			pos = VertexFormat_add_attrib(format, "pos", COMP_F32, 3, KEEP_FLOAT);
			immBindBuiltinProgram(GPU_SHADER_3D_POINT_VARYING_SIZE_VARYING_COLOR);
		}
		else {
			pos = VertexFormat_add_attrib(format, "pos", COMP_F32, 2, KEEP_FLOAT);
			immBindBuiltinProgram(GPU_SHADER_2D_POINT_VARYING_SIZE_VARYING_COLOR);
		}

		immBegin(PRIM_POINTS, gps->totpoints);

		/* Draw start and end point differently if enabled stroke direction hint */
		bool show_direction_hint = (gpd->flag & GP_DATA_SHOW_DIRECTION) && (gps->totpoints > 1);

		/* Draw all the stroke points (selected or not) */
		bGPDspoint *pt = gps->points;
		float fpt[3];
		for (int i = 0; i < gps->totpoints; i++, pt++) {
			/* size and color first */
			if (show_direction_hint && i == 0) {
				/* start point in green bigger */
				immAttrib3f(color, 0.0f, 1.0f, 0.0f);
				immAttrib1f(size, vsize + 4);
			}
			else if (show_direction_hint && (i == gps->totpoints - 1)) {
				/* end point in red smaller */
				immAttrib3f(color, 1.0f, 0.0f, 0.0f);
				immAttrib1f(size, vsize + 1);
			}
			else if (pt->flag & GP_SPOINT_SELECT) {
				immAttrib3fv(color, selectColor);
				immAttrib1f(size, vsize);
			}
			else {
				immAttrib3fv(color, palcolor->color);
				immAttrib1f(size, bsize);
			}

			/* then position */
			if (gps->flag & GP_STROKE_3DSPACE) {
				mul_v3_m4v3(fpt, diff_mat, &pt->x);
				immVertex3fv(pos, fpt);
			}
			else {
				float co[2];
				mul_v3_m4v3(fpt, diff_mat, &pt->x);
				gp_calc_2d_stroke_fxy(fpt, gps->flag, offsx, offsy, winx, winy, co);
				immVertex2fv(pos, co);
			}
		}

		immEnd();
		immUnbindProgram();
	}

	GPU_disable_program_point_size();

	/* clear depth mask */
	if (dflag & GP_DRAWDATA_ONLY3D) {
		if (no_xray) {
			glDepthMask(mask_orig);
			glDisable(GL_DEPTH_TEST);

			bglPolygonOffset(0.0, 0.0);
#if 0
			glDisable(GL_POLYGON_OFFSET_LINE);
			glPolygonOffset(0, 0);
#endif
		}
	}
}

/* ----- General Drawing ------ */

/* draw onion-skinning for a layer */
static void gp_draw_onionskins(
        bGPdata *gpd, const bGPDlayer *gpl, const bGPDframe *gpf, int offsx, int offsy, int winx, int winy,
        int UNUSED(cfra), int dflag, bool debug, const float diff_mat[4][4])
{
	const float default_color[3] = {UNPACK3(U.gpencil_new_layer_col)};
	const float alpha = 1.0f;
	float color[4];

	/* 1) Draw Previous Frames First */
	if (gpl->flag & GP_LAYER_GHOST_PREVCOL) {
		copy_v3_v3(color, gpl->gcolor_prev);
	}
	else {
		copy_v3_v3(color, default_color);
	}

	if (gpl->gstep > 0) {
		/* draw previous frames first */
		for (bGPDframe *gf = gpf->prev; gf; gf = gf->prev) {
			/* check if frame is drawable */
			if ((gpf->framenum - gf->framenum) <= gpl->gstep) {
				/* alpha decreases with distance from curframe index */
				float fac = 1.0f - ((float)(gpf->framenum - gf->framenum) / (float)(gpl->gstep + 1));
				color[3] = alpha * fac * 0.66f;
				gp_draw_strokes(gpd, gf, offsx, offsy, winx, winy, dflag, debug, gpl->thickness, 1.0f, color,
				                true, gpl->flag & GP_LAYER_GHOST_PREVCOL, diff_mat);
			}
			else
				break;
		}
	}
	else if (gpl->gstep == 0) {
		/* draw the strokes for the ghost frames (at half of the alpha set by user) */
		if (gpf->prev) {
			color[3] = (alpha / 7);
			gp_draw_strokes(gpd, gpf->prev, offsx, offsy, winx, winy, dflag, debug, gpl->thickness, 1.0f, color,
			                true, gpl->flag & GP_LAYER_GHOST_PREVCOL, diff_mat);
		}
	}
	else {
		/* don't draw - disabled */
	}

	/* 2) Now draw next frames */
	if (gpl->flag & GP_LAYER_GHOST_NEXTCOL) {
		copy_v3_v3(color, gpl->gcolor_next);
	}
	else {
		copy_v3_v3(color, default_color);
	}

	if (gpl->gstep_next > 0) {
		/* now draw next frames */
		for (bGPDframe *gf = gpf->next; gf; gf = gf->next) {
			/* check if frame is drawable */
			if ((gf->framenum - gpf->framenum) <= gpl->gstep_next) {
				/* alpha decreases with distance from curframe index */
				float fac = 1.0f - ((float)(gf->framenum - gpf->framenum) / (float)(gpl->gstep_next + 1));
				color[3] = alpha * fac * 0.66f;
				gp_draw_strokes(gpd, gf, offsx, offsy, winx, winy, dflag, debug, gpl->thickness, 1.0f, color,
				                true, gpl->flag & GP_LAYER_GHOST_NEXTCOL, diff_mat);
			}
			else
				break;
		}
	}
	else if (gpl->gstep_next == 0) {
		/* draw the strokes for the ghost frames (at half of the alpha set by user) */
		if (gpf->next) {
			color[3] = (alpha / 4);
			gp_draw_strokes(gpd, gpf->next, offsx, offsy, winx, winy, dflag, debug, gpl->thickness, 1.0f, color,
			                true, gpl->flag & GP_LAYER_GHOST_NEXTCOL, diff_mat);
		}
	}
	else {
		/* don't draw - disabled */
	}
}

/* draw interpolate strokes (used only while operator is running) */
void ED_gp_draw_interpolation(tGPDinterpolate *tgpi, const int type)
{
	tGPDinterpolate_layer *tgpil;
	float diff_mat[4][4];
	float color[4];

	int offsx = 0;
	int offsy = 0;
	int winx = tgpi->ar->winx;
	int winy = tgpi->ar->winy;

	UI_GetThemeColor3fv(TH_GP_VERTEX_SELECT, color);
	color[3] = 0.6f;
	int dflag = 0; 
	/* if 3d stuff, enable flags */
	if (type == REGION_DRAW_POST_VIEW) {
		dflag |= (GP_DRAWDATA_ONLY3D | GP_DRAWDATA_NOSTATUS);
	}

	/* turn on alpha-blending */
	glEnable(GL_BLEND);
	for (tgpil = tgpi->ilayers.first; tgpil; tgpil = tgpil->next) {
		/* calculate parent position */
		ED_gpencil_parent_location(tgpil->gpl, diff_mat);
		if (tgpil->interFrame) {
			gp_draw_strokes(tgpi->gpd, tgpil->interFrame, offsx, offsy, winx, winy, dflag, false,
				tgpil->gpl->thickness, 1.0f, color, true, true, diff_mat);
		}
	}
	glDisable(GL_BLEND);
}

/* loop over gpencil data layers, drawing them */
static void gp_draw_data_layers(
        const bGPDbrush *brush, float alpha, bGPdata *gpd,
        int offsx, int offsy, int winx, int winy, int cfra, int dflag)
{
	float diff_mat[4][4];

	for (bGPDlayer *gpl = gpd->layers.first; gpl; gpl = gpl->next) {
		/* calculate parent position */
		ED_gpencil_parent_location(gpl, diff_mat);

		bool debug = (gpl->flag & GP_LAYER_DRAWDEBUG);
		short lthick = brush->thickness + gpl->thickness;

		/* don't draw layer if hidden */
		if (gpl->flag & GP_LAYER_HIDE)
			continue;

		/* get frame to draw */
		bGPDframe *gpf = BKE_gpencil_layer_getframe(gpl, cfra, 0);
		if (gpf == NULL)
			continue;

		/* set basic stroke thickness */
		glLineWidth(lthick);
		
		/* Add layer drawing settings to the set of "draw flags"
		 * NOTE: If the setting doesn't apply, it *must* be cleared,
		 *       as dflag's carry over from the previous layer
		 */
#define GP_DRAWFLAG_APPLY(condition, draw_flag_value)     { \
			if (condition) dflag |= (draw_flag_value);      \
			else           dflag &= ~(draw_flag_value);     \
		} (void)0

		/* xray... */
		GP_DRAWFLAG_APPLY((gpl->flag & GP_LAYER_NO_XRAY), GP_DRAWDATA_NO_XRAY);

		/* volumetric strokes... */
		GP_DRAWFLAG_APPLY((gpl->flag & GP_LAYER_VOLUMETRIC), GP_DRAWDATA_VOLUMETRIC);

		/* HQ fills... */
		GP_DRAWFLAG_APPLY((gpl->flag & GP_LAYER_HQ_FILL), GP_DRAWDATA_HQ_FILL);

#undef GP_DRAWFLAG_APPLY
		
		/* Draw 'onionskins' (frame left + right)
		 *   - It is only possible to show these if the option is enabled
		 *   - The "no onions" flag prevents ghosts from appearing during animation playback/scrubbing
		 *     and in renders
		 *   - The per-layer "always show" flag however overrides the playback/render restriction,
		 *     allowing artists to selectively turn onionskins on/off during playback
		 */
		if ((gpl->flag & GP_LAYER_ONIONSKIN) && 
		    ((dflag & GP_DRAWDATA_NO_ONIONS) == 0 || (gpl->flag & GP_LAYER_GHOST_ALWAYS))) 
		{
			/* Drawing method - only immediately surrounding (gstep = 0),
			 * or within a frame range on either side (gstep > 0)
			 */
			gp_draw_onionskins(gpd, gpl, gpf, offsx, offsy, winx, winy, cfra, dflag, debug, diff_mat);
		}

		/* draw the strokes already in active frame */
		gp_draw_strokes(gpd, gpf, offsx, offsy, winx, winy, dflag, debug, gpl->thickness,
		                gpl->opacity, gpl->tintcolor, false, false, diff_mat);

		/* Draw verts of selected strokes
		 *  - when doing OpenGL renders, we don't want to be showing these, as that ends up flickering
		 * 	- locked layers can't be edited, so there's no point showing these verts
		 *    as they will have no bearings on what gets edited
		 *  - only show when in editmode, since operators shouldn't work otherwise
		 *    (NOTE: doing it this way means that the toggling editmode shows visible change immediately)
		 */
		/* XXX: perhaps we don't want to show these when users are drawing... */
		if ((G.f & G_RENDER_OGL) == 0 &&
		    (gpl->flag & GP_LAYER_LOCKED) == 0 &&
		    (gpd->flag & GP_DATA_STROKE_EDITMODE))
		{
			gp_draw_strokes_edit(gpd, gpf, offsx, offsy, winx, winy, dflag, gpl->flag, diff_mat, alpha);
		}

		/* Check if may need to draw the active stroke cache, only if this layer is the active layer
		 * that is being edited. (Stroke buffer is currently stored in gp-data)
		 */
		if (ED_gpencil_session_active() && (gpl->flag & GP_LAYER_ACTIVE) &&
		    (gpf->flag & GP_FRAME_PAINT))
		{
			/* Buffer stroke needs to be drawn with a different linestyle
			 * to help differentiate them from normal strokes.
			 * 
			 * It should also be noted that sbuffer contains temporary point types
			 * i.e. tGPspoints NOT bGPDspoints
			 */
			if (gpd->sflag & PC_COLOR_VOLUMETRIC) {
				gp_draw_stroke_volumetric_buffer(gpd->sbuffer, gpd->sbuffer_size, lthick,
				                                 dflag, gpd->scolor);
			}
			else {
				gp_draw_stroke_buffer(gpd->sbuffer, gpd->sbuffer_size, lthick, dflag, gpd->sbuffer_sflag, gpd->scolor, gpd->sfill);
			}
		}
	}
}

/* draw a short status message in the top-right corner */
static void gp_draw_status_text(const bGPdata *gpd, ARegion *ar)
{
	rcti rect;

	/* Cannot draw any status text when drawing OpenGL Renders */
	if (G.f & G_RENDER_OGL)
		return;

	/* Get bounds of region - Necessary to avoid problems with region overlap */
	ED_region_visible_rect(ar, &rect);

	/* for now, this should only be used to indicate when we are in stroke editmode */
	if (gpd->flag & GP_DATA_STROKE_EDITMODE) {
		const char *printable = IFACE_("GPencil Stroke Editing");
		float       printable_size[2];

		int font_id = BLF_default();

		BLF_width_and_height(font_id, printable, BLF_DRAW_STR_DUMMY_MAX, &printable_size[0], &printable_size[1]);
		
		int xco = (rect.xmax - U.widget_unit) - (int)printable_size[0];
		int yco = (rect.ymax - U.widget_unit);

		/* text label */
		UI_FontThemeColor(font_id, TH_TEXT_HI);
#ifdef WITH_INTERNATIONAL
		BLF_draw_default(xco, yco, 0.0f, printable, BLF_DRAW_STR_DUMMY_MAX);
#else
		BLF_draw_default_ascii(xco, yco, 0.0f, printable, BLF_DRAW_STR_DUMMY_MAX);
#endif

		/* grease pencil icon... */
		// XXX: is this too intrusive?
		glBlendFunc(GL_SRC_ALPHA, GL_ONE_MINUS_SRC_ALPHA);
		glEnable(GL_BLEND);

		xco -= U.widget_unit;
		yco -= (int)printable_size[1] / 2;

		UI_icon_draw(xco, yco, ICON_GREASEPENCIL);

		glDisable(GL_BLEND);
	}
}

/* draw grease-pencil datablock */
static void gp_draw_data(
        const bGPDbrush *brush, float alpha, bGPdata *gpd,
        int offsx, int offsy, int winx, int winy, int cfra, int dflag)
{
	/* turn on smooth lines (i.e. anti-aliasing) */
	glEnable(GL_LINE_SMOOTH);

	/* XXX: turn on some way of ensuring that the polygon edges get smoothed 
	 *      GL_POLYGON_SMOOTH is nasty and shouldn't be used, as it ends up
	 *      creating internal white rays due to the ways it accumulates stuff
	 */

	/* turn on alpha-blending */
	glBlendFuncSeparate(GL_SRC_ALPHA, GL_ONE_MINUS_SRC_ALPHA, GL_ONE, GL_ONE_MINUS_SRC_ALPHA);
	glEnable(GL_BLEND);

	/* draw! */
	gp_draw_data_layers(brush, alpha, gpd, offsx, offsy, winx, winy, cfra, dflag);

	/* turn off alpha blending, then smooth lines */
	glDisable(GL_BLEND); // alpha blending
	glDisable(GL_LINE_SMOOTH); // smooth lines
}

/* if we have strokes for scenes (3d view)/clips (movie clip editor)
 * and objects/tracks, multiple data blocks have to be drawn */
static void gp_draw_data_all(Scene *scene, bGPdata *gpd, int offsx, int offsy, int winx, int winy,
                             int cfra, int dflag, const char spacetype)
{
	bGPdata *gpd_source = NULL;
	ToolSettings *ts;
	bGPDbrush *brush = NULL;
	if (scene) {
		ts = scene->toolsettings;
		brush = BKE_gpencil_brush_getactive(ts);
		/* if no brushes, create default set */
		if (brush == NULL) {
			BKE_gpencil_brush_init_presets(ts);
			brush = BKE_gpencil_brush_getactive(ts);
		}

		if (spacetype == SPACE_VIEW3D) {
			gpd_source = (scene->gpd ? scene->gpd : NULL);
		}
		else if (spacetype == SPACE_CLIP && scene->clip) {
			/* currently drawing only gpencil data from either clip or track, but not both - XXX fix logic behind */
			gpd_source = (scene->clip->gpd ? scene->clip->gpd : NULL);
		}

		if (gpd_source) {
			if (brush != NULL) {
				gp_draw_data(brush, ts->gp_sculpt.alpha, gpd_source,
				             offsx, offsy, winx, winy, cfra, dflag);
			}
		}
	}

	/* scene/clip data has already been drawn, only object/track data is drawn here
	 * if gpd_source == gpd, we don't have any object/track data and we can skip */
	if (gpd_source == NULL || (gpd_source && gpd_source != gpd)) {
		if (brush != NULL) {
			gp_draw_data(brush, ts->gp_sculpt.alpha, gpd,
			             offsx, offsy, winx, winy, cfra, dflag);
		}
	}
}

/* ----- Grease Pencil Sketches Drawing API ------ */

/* ............................
 * XXX
 *	We need to review the calls below, since they may be/are not that suitable for
 *	the new ways that we intend to be drawing data...
 * ............................ */

/* draw grease-pencil sketches to specified 2d-view that uses ibuf corrections */
void ED_gpencil_draw_2dimage(const bContext *C)
{
	wmWindowManager *wm = CTX_wm_manager(C);
	ScrArea *sa = CTX_wm_area(C);
	ARegion *ar = CTX_wm_region(C);
	Scene *scene = CTX_data_scene(C);

	int offsx, offsy, sizex, sizey;
	int dflag = GP_DRAWDATA_NOSTATUS;

	bGPdata *gpd = ED_gpencil_data_get_active(C); // XXX
	if (gpd == NULL) return;

	/* calculate rect */
	switch (sa->spacetype) {
		case SPACE_IMAGE: /* image */
		case SPACE_CLIP: /* clip */
		{
			/* just draw using standard scaling (settings here are currently ignored anyways) */
			/* FIXME: the opengl poly-strokes don't draw at right thickness when done this way, so disabled */
			offsx = 0;
			offsy = 0;
			sizex = ar->winx;
			sizey = ar->winy;

			wmOrtho2(ar->v2d.cur.xmin, ar->v2d.cur.xmax, ar->v2d.cur.ymin, ar->v2d.cur.ymax);

			dflag |= GP_DRAWDATA_ONLYV2D | GP_DRAWDATA_IEDITHACK;
			break;
		}
		case SPACE_SEQ: /* sequence */
		{
			/* just draw using standard scaling (settings here are currently ignored anyways) */
			offsx = 0;
			offsy = 0;
			sizex = ar->winx;
			sizey = ar->winy;

			/* NOTE: I2D was used in 2.4x, but the old settings for that have been deprecated
			 * and everything moved to standard View2d
			 */
			dflag |= GP_DRAWDATA_ONLYV2D;
			break;
		}
		default: /* for spacetype not yet handled */
			offsx = 0;
			offsy = 0;
			sizex = ar->winx;
			sizey = ar->winy;

			dflag |= GP_DRAWDATA_ONLYI2D;
			break;
	}

	if (ED_screen_animation_playing(wm)) {
		/* don't show onionskins during animation playback/scrub (i.e. it obscures the poses)
		 * OpenGL Renders (i.e. final output), or depth buffer (i.e. not real strokes)
		 */
		dflag |= GP_DRAWDATA_NO_ONIONS;
	}

	/* draw it! */
	gp_draw_data_all(scene, gpd, offsx, offsy, sizex, sizey, CFRA, dflag, sa->spacetype);
}

/* draw grease-pencil sketches to specified 2d-view assuming that matrices are already set correctly
 * Note: this gets called twice - first time with onlyv2d=true to draw 'canvas' strokes,
 * second time with onlyv2d=false for screen-aligned strokes */
void ED_gpencil_draw_view2d(const bContext *C, bool onlyv2d)
{
	wmWindowManager *wm = CTX_wm_manager(C);
	ScrArea *sa = CTX_wm_area(C);
	ARegion *ar = CTX_wm_region(C);
	Scene *scene = CTX_data_scene(C);
	int dflag = 0;
	
	/* check that we have grease-pencil stuff to draw */
	if (sa == NULL) return;
	bGPdata *gpd = ED_gpencil_data_get_active(C); // XXX
	if (gpd == NULL) return;

	/* special hack for Image Editor */
	/* FIXME: the opengl poly-strokes don't draw at right thickness when done this way, so disabled */
	if (ELEM(sa->spacetype, SPACE_IMAGE, SPACE_CLIP))
		dflag |= GP_DRAWDATA_IEDITHACK;

	/* draw it! */
	if (onlyv2d) dflag |= (GP_DRAWDATA_ONLYV2D | GP_DRAWDATA_NOSTATUS);
	if (ED_screen_animation_playing(wm)) dflag |= GP_DRAWDATA_NO_ONIONS;

	gp_draw_data_all(scene, gpd, 0, 0, ar->winx, ar->winy, CFRA, dflag, sa->spacetype);

	/* draw status text (if in screen/pixel-space) */
	if (!onlyv2d) {
		gp_draw_status_text(gpd, ar);
	}
}

/* draw grease-pencil sketches to specified 3d-view assuming that matrices are already set correctly
 * Note: this gets called twice - first time with only3d=true to draw 3d-strokes,
 * second time with only3d=false for screen-aligned strokes */
void ED_gpencil_draw_view3d(wmWindowManager *wm, Scene *scene, View3D *v3d, ARegion *ar, bool only3d)
{
	int dflag = 0;
	RegionView3D *rv3d = ar->regiondata;
	int offsx,  offsy,  winx,  winy;

	/* check that we have grease-pencil stuff to draw */
	bGPdata *gpd = ED_gpencil_data_get_active_v3d(scene, v3d);
	if (gpd == NULL) return;

	/* when rendering to the offscreen buffer we don't want to
	 * deal with the camera border, otherwise map the coords to the camera border. */
	if ((rv3d->persp == RV3D_CAMOB) && !(G.f & G_RENDER_OGL)) {
		rctf rectf;
		ED_view3d_calc_camera_border(scene, ar, v3d, rv3d, &rectf, true); /* no shift */

		offsx = iroundf(rectf.xmin);
		offsy = iroundf(rectf.ymin);
		winx  = iroundf(rectf.xmax - rectf.xmin);
		winy  = iroundf(rectf.ymax - rectf.ymin);
	}
	else {
		offsx = 0;
		offsy = 0;
		winx  = ar->winx;
		winy  = ar->winy;
	}

	/* set flags */
	if (only3d) {
		/* 3D strokes/3D space:
		 * - only 3D space points
		 * - don't status text either (as it's the wrong space)
		 */
		dflag |= (GP_DRAWDATA_ONLY3D | GP_DRAWDATA_NOSTATUS);
	}

	if (v3d->flag2 & V3D_RENDER_OVERRIDE) {
		/* don't draw status text when "only render" flag is set */
		dflag |= GP_DRAWDATA_NOSTATUS;
	}

	if ((wm == NULL) || ED_screen_animation_playing(wm)) {
		/* don't show onionskins during animation playback/scrub (i.e. it obscures the poses)
		 * OpenGL Renders (i.e. final output), or depth buffer (i.e. not real strokes)
		 */
		dflag |= GP_DRAWDATA_NO_ONIONS;
	}

	/* draw it! */
	gp_draw_data_all(scene, gpd, offsx, offsy, winx, winy, CFRA, dflag, v3d->spacetype);	
}

void ED_gpencil_draw_ex(Scene *scene, bGPdata *gpd, int winx, int winy, const int cfra, const char spacetype)
{
	int dflag = GP_DRAWDATA_NOSTATUS | GP_DRAWDATA_ONLYV2D;

	gp_draw_data_all(scene, gpd, 0, 0, winx, winy, cfra, dflag, spacetype);
}

/* ************************************************** */<|MERGE_RESOLUTION|>--- conflicted
+++ resolved
@@ -730,33 +730,23 @@
 	 * edges rotated to minimize shrinking artifacts, and rounded endcaps
 	 */
 	{
-<<<<<<< HEAD
 		const bGPDspoint *pt1, *pt2;
-		float pm[2];
-		int i;
-		float fpt[3];
-
-		VertexFormat *format = immVertexFormat();
-		unsigned int pos = VertexFormat_add_attrib(format, "pos", COMP_F32, 2, KEEP_FLOAT);
-		unsigned int color = VertexFormat_add_attrib(format, "color", COMP_U8, 4, NORMALIZE_INT_TO_FLOAT);
-
-		immBindBuiltinProgram(GPU_SHADER_2D_FLAT_COLOR);
-#ifdef WITH_GL_PROFILE_COMPAT
-		immBegin(PRIM_QUADS_XXX, (totpoints - 2) * 4 + 12);
-=======
-		bGPDspoint *pt1, *pt2;
 		float s0[2], s1[2];     /* segment 'center' points */
 		float pm[2];  /* normal from previous segment. */
 		int i;
 		float fpt[3];
-		
-		glShadeModel(GL_FLAT);
-		glBegin(GL_QUADS);
+
+		VertexFormat *format = immVertexFormat();
+		unsigned int pos = VertexFormat_add_attrib(format, "pos", COMP_F32, 2, KEEP_FLOAT);
+		unsigned int color = VertexFormat_add_attrib(format, "color", COMP_U8, 4, NORMALIZE_INT_TO_FLOAT);
+
+		immBindBuiltinProgram(GPU_SHADER_2D_FLAT_COLOR);
+#ifdef WITH_GL_PROFILE_COMPAT
+		immBegin(PRIM_QUADS_XXX, (totpoints - 2) * 4 + 12);
 
 		/* get x and y coordinates from first point */
 		mul_v3_m4v3(fpt, diff_mat, &points->x);
 		gp_calc_2d_stroke_fxy(fpt, sflag, offsx, offsy, winx, winy, s0);
->>>>>>> fd203a09
 
 		for (i = 0, pt1 = points, pt2 = points + 1; i < (totpoints - 1); i++, pt1++, pt2++) {
 			float t0[2], t1[2];     /* tessellated coordinates */
@@ -890,13 +880,9 @@
 				immVertex2fv(pos, t1);
 				immVertex2fv(pos, t0);
 			}
-<<<<<<< HEAD
-
-=======
 			
 			/* store computed point2 coordinates as point1 ones of next segment. */
 			copy_v2_v2(s0, s1);
->>>>>>> fd203a09
 			/* store stroke's 'natural' normal for next stroke to use */
 			copy_v2_v2(pm, m2);
 		}
