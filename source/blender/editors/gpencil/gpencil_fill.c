--- conflicted
+++ resolved
@@ -125,12 +125,8 @@
   struct bGPDframe *gpf;
   /** Temp mouse position stroke. */
   struct bGPDstroke *gps_mouse;
-<<<<<<< HEAD
-
-=======
   /** Pointer to report messages.  */
   struct ReportList *reports;
->>>>>>> 9e007b46
   /** flags */
   short flag;
   /** avoid too fast events */
@@ -434,7 +430,6 @@
     return;
   }
   uchar mouse_color[4] = {0, 0, 255, 255};
-<<<<<<< HEAD
 
   bGPDspoint *pt = &tgpf->gps_mouse->points[0];
   float point_size = (tgpf->zoom == 1.0f) ? 4.0f * tgpf->fill_factor :
@@ -497,70 +492,6 @@
   return skip;
 }
 
-=======
-
-  bGPDspoint *pt = &tgpf->gps_mouse->points[0];
-  float point_size = (tgpf->zoom == 1.0f) ? 4.0f * tgpf->fill_factor :
-                                            (0.5f * tgpf->zoom) + tgpf->fill_factor;
-  GPUVertFormat *format = immVertexFormat();
-  uint pos = GPU_vertformat_attr_add(format, "pos", GPU_COMP_F32, 3, GPU_FETCH_FLOAT);
-  uint col = GPU_vertformat_attr_add(format, "color", GPU_COMP_U8, 4, GPU_FETCH_INT_TO_FLOAT_UNIT);
-
-  /* Draw mouse click position in Blue. */
-  immBindBuiltinProgram(GPU_SHADER_3D_POINT_FIXED_SIZE_VARYING_COLOR);
-  GPU_point_size(point_size);
-  immBegin(GPU_PRIM_POINTS, 1);
-  immAttr4ubv(col, mouse_color);
-  immVertex3fv(pos, &pt->x);
-  immEnd();
-  immUnbindProgram();
-}
-
-/* Helper: Check if must skip the layer */
-bool skip_layer_check(short fill_layer_mode, int gpl_active_index, int gpl_index)
-{
-  bool skip = false;
-
-  switch (fill_layer_mode) {
-    case GP_FILL_GPLMODE_ACTIVE: {
-      if (gpl_index != gpl_active_index) {
-        skip = true;
-      }
-      break;
-    }
-    case GP_FILL_GPLMODE_ABOVE: {
-      if (gpl_index != gpl_active_index + 1) {
-        skip = true;
-      }
-      break;
-    }
-    case GP_FILL_GPLMODE_BELOW: {
-      if (gpl_index != gpl_active_index - 1) {
-        skip = true;
-      }
-      break;
-    }
-    case GP_FILL_GPLMODE_ALL_ABOVE: {
-      if (gpl_index <= gpl_active_index) {
-        skip = true;
-      }
-      break;
-    }
-    case GP_FILL_GPLMODE_ALL_BELOW: {
-      if (gpl_index >= gpl_active_index) {
-        skip = true;
-      }
-      break;
-    }
-    case GP_FILL_GPLMODE_VISIBLE:
-    default:
-      break;
-  }
-
-  return skip;
-}
-
->>>>>>> 9e007b46
 /* Loop all layers to draw strokes. */
 static void gpencil_draw_datablock(tGPDfill *tgpf, const float ink[4])
 {
@@ -1745,10 +1676,6 @@
   gpencil_point_conversion_init(C, &tgpf->gsc);
   tgpf->zoom = 1.0f;
 
-  /* Setup space conversions. */
-  gpencil_point_conversion_init(C, &tgpf->gsc);
-  tgpf->zoom = 1.0f;
-
   /* set GP datablock */
   tgpf->gpd = gpd;
   tgpf->gpl = BKE_gpencil_layer_active_get(gpd);
@@ -2060,63 +1987,6 @@
     gpencil_set_borders(tgpf, true);
 
     /* apply boundary fill */
-<<<<<<< HEAD
-    gpencil_boundaryfill_area(tgpf);
-
-    /* Invert direction if press Ctrl. */
-    if (is_inverted) {
-      gpencil_invert_image(tgpf);
-    }
-
-    /* Clean borders to avoid infinite loops. */
-    gpencil_set_borders(tgpf, false);
-    WM_cursor_time(win, 50);
-    int totpoints_prv = 0;
-    int loop_limit = 0;
-    while (totpoints > 0) {
-      /* analyze outline */
-      gpencil_get_outline_points(tgpf, (totpoints == 1) ? true : false);
-
-      /* create array of points from stack */
-      totpoints = gpencil_points_from_stack(tgpf);
-
-      /* create z-depth array for reproject */
-      gpencil_get_depth_array(tgpf);
-
-      /* create stroke and reproject */
-      gpencil_stroke_from_buffer(tgpf);
-
-      if (is_inverted) {
-        gpencil_erase_processed_area(tgpf);
-      }
-      else {
-        /* Exit of the loop. */
-        totpoints = 0;
-      }
-
-      /* free temp stack data */
-      if (tgpf->stack) {
-        BLI_stack_free(tgpf->stack);
-      }
-      WM_cursor_time(win, 100);
-
-      /* Free memory. */
-      MEM_SAFE_FREE(tgpf->sbuffer);
-      MEM_SAFE_FREE(tgpf->depth_arr);
-
-      /* Limit very small areas. */
-      if (totpoints < 3) {
-        break;
-      }
-      /* Limit infinite loops is some corner cases. */
-      if (totpoints_prv == totpoints) {
-        loop_limit++;
-        if (loop_limit > 3) {
-          break;
-        }
-      }
-      totpoints_prv = totpoints;
-=======
     const bool border_contact = gpencil_boundaryfill_area(tgpf);
 
     /* Fill only if it never comes in contact with an edge. It is better not to fill than
@@ -2179,7 +2049,6 @@
     }
     else {
       BKE_report(tgpf->reports, RPT_INFO, "Unable to fill unclosed areas");
->>>>>>> 9e007b46
     }
 
     /* Delete temp image. */
@@ -2215,15 +2084,12 @@
       estate = OPERATOR_CANCELLED;
       break;
     case LEFTMOUSE:
-<<<<<<< HEAD
-=======
       if (!IS_AUTOKEY_ON(tgpf->scene) && (!is_multiedit) && (tgpf->gpl->actframe == NULL)) {
         BKE_report(op->reports, RPT_INFO, "No available frame for creating stroke");
         estate = OPERATOR_CANCELLED;
         break;
       }
 
->>>>>>> 9e007b46
       /* first time the event is not enabled to show help lines. */
       if ((tgpf->oldkey != -1) || (!help_lines)) {
         ARegion *region = BKE_area_find_region_xy(
@@ -2248,19 +2114,6 @@
             gpencil_stroke_convertcoords_tpoint(
                 tgpf->scene, tgpf->region, tgpf->ob, &point2D, NULL, &pt->x);
 
-<<<<<<< HEAD
-            /* If not multiframe and there is no frame in CFRA for the active layer, create
-             * a new frame before to make the hash function can find something. */
-            if (!is_multiedit) {
-              tgpf->gpf = BKE_gpencil_layer_frame_get(
-                  tgpf->gpl, tgpf->active_cfra, GP_GETFRAME_ADD_NEW);
-              tgpf->gpf->flag |= GP_FRAME_SELECT;
-            }
-
-            /* Hash of selected frames.*/
-            GHash *frame_list = BLI_ghash_int_new_ex(__func__, 64);
-            BKE_gpencil_frame_selected_hash(tgpf->gpd, frame_list);
-=======
             /* Hash of selected frames.*/
             GHash *frame_list = BLI_ghash_int_new_ex(__func__, 64);
 
@@ -2279,7 +2132,6 @@
             else {
               BKE_gpencil_frame_selected_hash(tgpf->gpd, frame_list);
             }
->>>>>>> 9e007b46
 
             /* Loop all frames. */
             wmWindow *win = CTX_wm_window(C);
