/*
 * This program is free software; you can redistribute it and/or
 * modify it under the terms of the GNU General Public License
 * as published by the Free Software Foundation; either version 2
 * of the License, or (at your option) any later version.
 *
 * This program is distributed in the hope that it will be useful,
 * but WITHOUT ANY WARRANTY; without even the implied warranty of
 * MERCHANTABILITY or FITNESS FOR A PARTICULAR PURPOSE.  See the
 * GNU General Public License for more details.
 *
 * You should have received a copy of the GNU General Public License
 * along with this program; if not, write to the Free Software Foundation,
 * Inc., 51 Franklin Street, Fifth Floor, Boston, MA 02110-1301, USA.
 *
 * The Original Code is Copyright (C) 2016, Blender Foundation
 * This is a new part of Blender
 * Operators for interpolating new Grease Pencil frames from existing strokes
 */

/** \file
 * \ingroup edgpencil
 */

#include <math.h>
#include <stddef.h>
#include <stdio.h>
#include <stdlib.h>
#include <string.h>

#include "MEM_guardedalloc.h"

#include "BLI_blenlib.h"
#include "BLI_easing.h"
#include "BLI_ghash.h"
#include "BLI_math.h"
#include "BLI_utildefines.h"

#include "BLT_translation.h"

#include "DNA_color_types.h"
#include "DNA_gpencil_types.h"
#include "DNA_meshdata_types.h"
#include "DNA_object_types.h"
#include "DNA_scene_types.h"
#include "DNA_screen_types.h"
#include "DNA_space_types.h"
#include "DNA_view3d_types.h"

#include "BKE_colortools.h"
#include "BKE_context.h"
#include "BKE_gpencil.h"
#include "BKE_gpencil_geom.h"
#include "BKE_report.h"

#include "UI_interface.h"
#include "UI_resources.h"

#include "WM_api.h"
#include "WM_types.h"

#include "RNA_access.h"
#include "RNA_define.h"

#include "ED_gpencil.h"
#include "ED_screen.h"

#include "DEG_depsgraph.h"

#include "gpencil_intern.h"

/* Temporary interpolate operation data */
typedef struct tGPDinterpolate_layer {
  struct tGPDinterpolate_layer *next, *prev;

  /** layer */
  struct bGPDlayer *gpl;
  /** frame before current frame (interpolate-from) */
  struct bGPDframe *prevFrame;
  /** frame after current frame (interpolate-to) */
  struct bGPDframe *nextFrame;
  /** interpolated frame */
  struct bGPDframe *interFrame;
  /** interpolate factor */
  float factor;

<<<<<<< HEAD
  /* Hash tablets to create temp relationship between strokes. */
=======
  /* List of strokes and Hash tablets to create temp relationship between strokes. */
  struct ListBase selected_strokes;
>>>>>>> 9e007b46
  struct GHash *used_strokes;
  struct GHash *pair_strokes;

} tGPDinterpolate_layer;

typedef struct tGPDinterpolate {
  /** Current depsgraph from context */
  struct Depsgraph *depsgraph;
  /** current scene from context */
  struct Scene *scene;
  /** area where painting originated */
  struct ScrArea *area;
  /** region where painting originated */
  struct ARegion *region;
  /** current object */
  struct Object *ob;
  /** current GP datablock */
  struct bGPdata *gpd;
  /** current material */
  struct Material *mat;
  /* Space Conversion Data */
  struct GP_SpaceConversion gsc;

  /** current frame number */
  int cframe;
  /** (tGPDinterpolate_layer) layers to be interpolated */
  ListBase ilayers;
  /** value for determining the displacement influence */
  float shift;
  /** initial interpolation factor for active layer */
  float init_factor;
  /** shift low limit (-100%) */
  float low_limit;
  /** shift upper limit (200%) */
  float high_limit;
  /** flag from toolsettings */
  int flag;
  /** Flip mode. */
  int flipmode;
  /** smooth factor */
  float smooth_factor;
  /** smooth iterations */
  int smooth_steps;

  NumInput num; /* numeric input */
} tGPDinterpolate;

typedef enum eGP_InterpolateFlipMode {
  /* No flip. */
  GP_INTERPOLATE_NOFLIP = 0,
  /* Flip always. */
  GP_INTERPOLATE_FLIP = 1,
  /* Flip if needed. */
  GP_INTERPOLATE_FLIPAUTO = 2,
} eGP_InterpolateFlipMode;

/* ************************************************ */
/* Core/Shared Utilities */

/* Poll callback for interpolation operators */
static bool gpencil_view3d_poll(bContext *C)
{
  bGPdata *gpd = CTX_data_gpencil_data(C);
  bGPDlayer *gpl = CTX_data_active_gpencil_layer(C);

  /* only 3D view */
  ScrArea *area = CTX_wm_area(C);
  if (area && area->spacetype != SPACE_VIEW3D) {
    return false;
  }

  /* need data to interpolate */
  if (ELEM(NULL, gpd, gpl)) {
    return false;
  }

  return true;
<<<<<<< HEAD
}

/* Return if the stroke must be flipped or not. The logic of the calculation
 * is to check if the lines from extremes crossed. All is done in 2D. */
static bool gpencil_stroke_need_flip(Depsgraph *depsgraph,
                                     Object *ob,
                                     bGPDlayer *gpl,
                                     GP_SpaceConversion *gsc,
                                     bGPDstroke *gps_from,
                                     bGPDstroke *gps_to)
{
  float diff_mat[4][4];
  /* calculate parent matrix */
  BKE_gpencil_layer_transform_matrix_get(depsgraph, ob, gpl, diff_mat);
  bGPDspoint *pt, pt_dummy_ps;
  float v_from_start[2], v_to_start[2], v_from_end[2], v_to_end[2];

  /* Line from start of strokes. */
  pt = &gps_from->points[0];
  gpencil_point_to_parent_space(pt, diff_mat, &pt_dummy_ps);
  gpencil_point_to_xy_fl(gsc, gps_from, &pt_dummy_ps, &v_from_start[0], &v_from_start[1]);

  pt = &gps_to->points[0];
  gpencil_point_to_parent_space(pt, diff_mat, &pt_dummy_ps);
  gpencil_point_to_xy_fl(gsc, gps_from, &pt_dummy_ps, &v_to_start[0], &v_to_start[1]);

  /* Line from end of strokes. */
  pt = &gps_from->points[gps_from->totpoints - 1];
  gpencil_point_to_parent_space(pt, diff_mat, &pt_dummy_ps);
  gpencil_point_to_xy_fl(gsc, gps_from, &pt_dummy_ps, &v_from_end[0], &v_from_end[1]);

  pt = &gps_to->points[gps_to->totpoints - 1];
  gpencil_point_to_parent_space(pt, diff_mat, &pt_dummy_ps);
  gpencil_point_to_xy_fl(gsc, gps_from, &pt_dummy_ps, &v_to_end[0], &v_to_end[1]);

  const bool isect_lines = (isect_seg_seg_v2(v_from_start, v_to_start, v_from_end, v_to_end) ==
                            ISECT_LINE_LINE_CROSS);

  /* If the vectors intersect. */
  if (isect_lines) {
    /* For sharp angles, check distance between extremes. */
    float v1[2], v2[2];
    sub_v2_v2v2(v1, v_to_start, v_from_start);
    sub_v2_v2v2(v2, v_to_end, v_from_end);
    float angle = angle_v2v2(v1, v2);
    if (angle < DEG2RADF(15.0f)) {
      /* Check the original stroke orientation using a point of destination stroke
       * `(S)<--??-->(E)   <--->`. */
      float dist_start = len_squared_v2v2(v_from_start, v_to_start);
      float dist_end = len_squared_v2v2(v_from_end, v_to_start);
      /* Oriented with end nearer of destination stroke.
       * `(S)--->(E) <--->` */
      if (dist_start >= dist_end) {
        dist_start = len_squared_v2v2(v_from_end, v_to_start);
        dist_end = len_squared_v2v2(v_from_end, v_to_end);
        /* `(S)--->(E) (E)<---(S)` */
        return (dist_start >= dist_end);
      }

      /* Oriented inversed with original stroke start near of destination stroke.
       * `(E)<----(S) <--->` */
      dist_start = len_squared_v2v2(v_from_start, v_to_start);
      dist_end = len_squared_v2v2(v_from_start, v_to_end);
      /* `(E)<---(S) (S)--->(E)` */
      return (dist_start < dist_end);
    }

    return true;
  }

  /* Check that both vectors have the same direction. */
  float v1[2], v2[2];
  sub_v2_v2v2(v1, v_from_end, v_from_start);
  sub_v2_v2v2(v2, v_to_end, v_to_start);
  mul_v2_v2v2(v1, v1, v2);
  if ((v1[0] < 0.0f) && (v1[1] < 0.0f)) {
    return true;
  }

  return false;
}

/* Return the stroke related to the selection index, returning the stroke with
 * the smallest selection index greater than reference index. */
static bGPDstroke *gpencil_stroke_get_related(GHash *used_strokes,
                                              bGPDframe *gpf,
                                              const int reference_index)
{
  bGPDstroke *gps_found = NULL;
  int lower_index = INT_MAX;
  LISTBASE_FOREACH (bGPDstroke *, gps, &gpf->strokes) {
    if (gps->select_index > reference_index) {
      if (!BLI_ghash_haskey(used_strokes, gps)) {
        if (gps->select_index < lower_index) {
          lower_index = gps->select_index;
          gps_found = gps;
        }
      }
    }
  }

  /* Set as used. */
  if (gps_found) {
    BLI_ghash_insert(used_strokes, gps_found, gps_found);
  }

  return gps_found;
}

/* Load a Hash with the relationship between strokes. */
static void gpencil_stroke_pair_table(bContext *C,
                                      tGPDinterpolate *tgpi,
                                      tGPDinterpolate_layer *tgpil)
{
  bGPdata *gpd = tgpi->gpd;
  const bool only_selected = ((GPENCIL_EDIT_MODE(gpd)) &&
                              ((tgpi->flag & GP_TOOLFLAG_INTERPOLATE_ONLY_SELECTED) != 0));
  const bool is_multiedit = (bool)GPENCIL_MULTIEDIT_SESSIONS_ON(gpd);

  /* Create hash tablets with relationship between strokes. */
  tgpil->used_strokes = BLI_ghash_ptr_new(__func__);
  tgpil->pair_strokes = BLI_ghash_ptr_new(__func__);

  /* Create a table with source and target pair of strokes. */
  LISTBASE_FOREACH (bGPDstroke *, gps_from, &tgpil->prevFrame->strokes) {
    bGPDstroke *gps_to = NULL;
    /* only selected */
    if ((GPENCIL_EDIT_MODE(gpd)) && (only_selected) &&
        ((gps_from->flag & GP_STROKE_SELECT) == 0)) {
      continue;
    }
    /* skip strokes that are invalid for current view */
    if (ED_gpencil_stroke_can_use(C, gps_from) == false) {
      continue;
    }
    /* Check if the material is editable. */
    if (ED_gpencil_stroke_material_editable(tgpi->ob, tgpil->gpl, gps_from) == false) {
      continue;
    }
    /* Try to get the related stroke. */
    if ((is_multiedit) && (gps_from->select_index > 0)) {
      gps_to = gpencil_stroke_get_related(
          tgpil->used_strokes, tgpil->nextFrame, gps_from->select_index);
    }
    /* If not found, get final stroke to interpolate using position in the array. */
    if (gps_to == NULL) {
      int fFrame = BLI_findindex(&tgpil->prevFrame->strokes, gps_from);
      gps_to = BLI_findlink(&tgpil->nextFrame->strokes, fFrame);
    }

    if (ELEM(NULL, gps_from, gps_to)) {
      continue;
    }
    /* Insert the pair entry in the hash table. */
    BLI_ghash_insert(tgpil->pair_strokes, gps_from, gps_to);
  }
}

=======
}

/* Return if the stroke must be flipped or not. The logic of the calculation
 * is to check if the lines from extremes crossed. All is done in 2D. */
static bool gpencil_stroke_need_flip(Depsgraph *depsgraph,
                                     Object *ob,
                                     bGPDlayer *gpl,
                                     GP_SpaceConversion *gsc,
                                     bGPDstroke *gps_from,
                                     bGPDstroke *gps_to)
{
  float diff_mat[4][4];
  /* calculate parent matrix */
  BKE_gpencil_layer_transform_matrix_get(depsgraph, ob, gpl, diff_mat);
  bGPDspoint *pt, pt_dummy_ps;
  float v_from_start[2], v_to_start[2], v_from_end[2], v_to_end[2];

  /* Line from start of strokes. */
  pt = &gps_from->points[0];
  gpencil_point_to_parent_space(pt, diff_mat, &pt_dummy_ps);
  gpencil_point_to_xy_fl(gsc, gps_from, &pt_dummy_ps, &v_from_start[0], &v_from_start[1]);

  pt = &gps_to->points[0];
  gpencil_point_to_parent_space(pt, diff_mat, &pt_dummy_ps);
  gpencil_point_to_xy_fl(gsc, gps_from, &pt_dummy_ps, &v_to_start[0], &v_to_start[1]);

  /* Line from end of strokes. */
  pt = &gps_from->points[gps_from->totpoints - 1];
  gpencil_point_to_parent_space(pt, diff_mat, &pt_dummy_ps);
  gpencil_point_to_xy_fl(gsc, gps_from, &pt_dummy_ps, &v_from_end[0], &v_from_end[1]);

  pt = &gps_to->points[gps_to->totpoints - 1];
  gpencil_point_to_parent_space(pt, diff_mat, &pt_dummy_ps);
  gpencil_point_to_xy_fl(gsc, gps_from, &pt_dummy_ps, &v_to_end[0], &v_to_end[1]);

  const bool isect_lines = (isect_seg_seg_v2(v_from_start, v_to_start, v_from_end, v_to_end) ==
                            ISECT_LINE_LINE_CROSS);

  /* If the vectors intersect. */
  if (isect_lines) {
    /* For sharp angles, check distance between extremes. */
    float v1[2], v2[2];
    sub_v2_v2v2(v1, v_to_start, v_from_start);
    sub_v2_v2v2(v2, v_to_end, v_from_end);
    float angle = angle_v2v2(v1, v2);
    if (angle < DEG2RADF(15.0f)) {
      /* Check the original stroke orientation using a point of destination stroke
       * `(S)<--??-->(E)   <--->`. */
      float dist_start = len_squared_v2v2(v_from_start, v_to_start);
      float dist_end = len_squared_v2v2(v_from_end, v_to_start);
      /* Oriented with end nearer of destination stroke.
       * `(S)--->(E) <--->` */
      if (dist_start >= dist_end) {
        dist_start = len_squared_v2v2(v_from_end, v_to_start);
        dist_end = len_squared_v2v2(v_from_end, v_to_end);
        /* `(S)--->(E) (E)<---(S)` */
        return (dist_start >= dist_end);
      }

      /* Oriented inversed with original stroke start near of destination stroke.
       * `(E)<----(S) <--->` */
      dist_start = len_squared_v2v2(v_from_start, v_to_start);
      dist_end = len_squared_v2v2(v_from_start, v_to_end);
      /* `(E)<---(S) (S)--->(E)` */
      return (dist_start < dist_end);
    }

    return true;
  }

  /* Check that both vectors have the same direction. */
  float v1[2], v2[2];
  sub_v2_v2v2(v1, v_from_end, v_from_start);
  sub_v2_v2v2(v2, v_to_end, v_to_start);
  mul_v2_v2v2(v1, v1, v2);
  if ((v1[0] < 0.0f) && (v1[1] < 0.0f)) {
    return true;
  }

  return false;
}

/* Return the stroke related to the selection index, returning the stroke with
 * the smallest selection index greater than reference index. */
static bGPDstroke *gpencil_stroke_get_related(GHash *used_strokes,
                                              bGPDframe *gpf,
                                              const int reference_index)
{
  bGPDstroke *gps_found = NULL;
  int lower_index = INT_MAX;
  LISTBASE_FOREACH (bGPDstroke *, gps, &gpf->strokes) {
    if (gps->select_index > reference_index) {
      if (!BLI_ghash_haskey(used_strokes, gps)) {
        if (gps->select_index < lower_index) {
          lower_index = gps->select_index;
          gps_found = gps;
        }
      }
    }
  }

  /* Set as used. */
  if (gps_found) {
    BLI_ghash_insert(used_strokes, gps_found, gps_found);
  }

  return gps_found;
}

/* Load a Hash with the relationship between strokes. */
static void gpencil_stroke_pair_table(bContext *C,
                                      tGPDinterpolate *tgpi,
                                      tGPDinterpolate_layer *tgpil)
{
  bGPdata *gpd = tgpi->gpd;
  const bool only_selected = ((GPENCIL_EDIT_MODE(gpd)) &&
                              ((tgpi->flag & GP_TOOLFLAG_INTERPOLATE_ONLY_SELECTED) != 0));
  const bool is_multiedit = (bool)GPENCIL_MULTIEDIT_SESSIONS_ON(gpd);

  /* Create hash tablets with relationship between strokes. */
  BLI_listbase_clear(&tgpil->selected_strokes);
  tgpil->used_strokes = BLI_ghash_ptr_new(__func__);
  tgpil->pair_strokes = BLI_ghash_ptr_new(__func__);

  /* Create a table with source and target pair of strokes. */
  LISTBASE_FOREACH (bGPDstroke *, gps_from, &tgpil->prevFrame->strokes) {
    bGPDstroke *gps_to = NULL;
    /* only selected */
    if ((GPENCIL_EDIT_MODE(gpd)) && (only_selected) &&
        ((gps_from->flag & GP_STROKE_SELECT) == 0)) {
      continue;
    }
    /* skip strokes that are invalid for current view */
    if (ED_gpencil_stroke_can_use(C, gps_from) == false) {
      continue;
    }
    /* Check if the material is editable. */
    if (ED_gpencil_stroke_material_editable(tgpi->ob, tgpil->gpl, gps_from) == false) {
      continue;
    }
    /* Try to get the related stroke. */
    if ((is_multiedit) && (gps_from->select_index > 0)) {
      gps_to = gpencil_stroke_get_related(
          tgpil->used_strokes, tgpil->nextFrame, gps_from->select_index);
    }
    /* If not found, get final stroke to interpolate using position in the array. */
    if (gps_to == NULL) {
      int fFrame = BLI_findindex(&tgpil->prevFrame->strokes, gps_from);
      gps_to = BLI_findlink(&tgpil->nextFrame->strokes, fFrame);
    }

    if (ELEM(NULL, gps_from, gps_to)) {
      continue;
    }
    /* Insert the pair entry in the hash table and the list of strokes to keep order. */
    BLI_addtail(&tgpil->selected_strokes, BLI_genericNodeN(gps_from));
    BLI_ghash_insert(tgpil->pair_strokes, gps_from, gps_to);
  }
}

>>>>>>> 9e007b46
static void gpencil_interpolate_smooth_stroke(bGPDstroke *gps,
                                              float smooth_factor,
                                              int smooth_steps)
{
  if (smooth_factor == 0.0f) {
    return;
  }

  float reduce = 0.0f;
  for (int r = 0; r < smooth_steps; r++) {
    for (int i = 0; i < gps->totpoints - 1; i++) {
      BKE_gpencil_stroke_smooth(gps, i, smooth_factor - reduce);
      BKE_gpencil_stroke_smooth_strength(gps, i, smooth_factor);
    }
    reduce += 0.25f; /* reduce the factor */
  }
}
/* Perform interpolation */
static void gpencil_interpolate_update_points(const bGPDstroke *gps_from,
                                              const bGPDstroke *gps_to,
                                              bGPDstroke *new_stroke,
                                              float factor)
{
  /* update points */
  for (int i = 0; i < new_stroke->totpoints; i++) {
    const bGPDspoint *prev = &gps_from->points[i];
    const bGPDspoint *next = &gps_to->points[i];
    bGPDspoint *pt = &new_stroke->points[i];

    /* Interpolate all values */
    interp_v3_v3v3(&pt->x, &prev->x, &next->x, factor);
    pt->pressure = interpf(prev->pressure, next->pressure, 1.0f - factor);
    pt->strength = interpf(prev->strength, next->strength, 1.0f - factor);
    CLAMP(pt->strength, GPENCIL_STRENGTH_MIN, 1.0f);
  }
}

/* ****************** Interpolate Interactive *********************** */
/* Helper: free all temp strokes for display. */
static void gpencil_interpolate_free_tagged_strokes(bGPDframe *gpf)
{
  if (gpf == NULL) {
    return;
  }

  LISTBASE_FOREACH_MUTABLE (bGPDstroke *, gps, &gpf->strokes) {
    if (gps->flag & GP_STROKE_TAG) {
      BLI_remlink(&gpf->strokes, gps);
      BKE_gpencil_free_stroke(gps);
    }
  }
}

/* Helper: Untag all strokes. */
static void gpencil_interpolate_untag_strokes(bGPDlayer *gpl)
{
  if (gpl == NULL) {
    return;
  }

  LISTBASE_FOREACH (bGPDframe *, gpf, &gpl->frames) {
    LISTBASE_FOREACH (bGPDstroke *, gps, &gpf->strokes) {
      if (gps->flag & GP_STROKE_TAG) {
        gps->flag &= ~GP_STROKE_TAG;
      }
    }
  }
}

/* Helper: Update all strokes interpolated */
static void gpencil_interpolate_update_strokes(bContext *C, tGPDinterpolate *tgpi)
{
  bGPdata *gpd = tgpi->gpd;
  const float shift = tgpi->shift;

  LISTBASE_FOREACH (tGPDinterpolate_layer *, tgpil, &tgpi->ilayers) {
    const float factor = tgpil->factor + shift;

    bGPDframe *gpf = tgpil->gpl->actframe;
    /* Free temp strokes used for display. */
    gpencil_interpolate_free_tagged_strokes(gpf);
<<<<<<< HEAD

    /* Clear previous interpolations. */
    gpencil_interpolate_free_tagged_strokes(tgpil->interFrame);

    GHashIterator gh_iter;
    GHASH_ITER (gh_iter, tgpil->pair_strokes) {
      bGPDstroke *gps_from = (bGPDstroke *)BLI_ghashIterator_getKey(&gh_iter);
      bGPDstroke *gps_to = (bGPDstroke *)BLI_ghashIterator_getValue(&gh_iter);
=======

    /* Clear previous interpolations. */
    gpencil_interpolate_free_tagged_strokes(tgpil->interFrame);

    LISTBASE_FOREACH (LinkData *, link, &tgpil->selected_strokes) {
      bGPDstroke *gps_from = link->data;
      if (!BLI_ghash_haskey(tgpil->pair_strokes, gps_from)) {
        continue;
      }
      bGPDstroke *gps_to = (bGPDstroke *)BLI_ghash_lookup(tgpil->pair_strokes, gps_from);

>>>>>>> 9e007b46
      /* Create new stroke. */
      bGPDstroke *new_stroke = BKE_gpencil_stroke_duplicate(gps_from, true, true);
      new_stroke->flag |= GP_STROKE_TAG;
      new_stroke->select_index = 0;

      /* Update points position. */
      gpencil_interpolate_update_points(gps_from, gps_to, new_stroke, factor);

      /* Calc geometry data. */
      BKE_gpencil_stroke_geometry_update(gpd, new_stroke);
      /* Add to strokes. */
      BLI_addtail(&tgpil->interFrame->strokes, new_stroke);

      /* Add temp strokes to display. */
      if (gpf) {
        bGPDstroke *gps_eval = BKE_gpencil_stroke_duplicate(new_stroke, true, true);
        gps_eval->flag |= GP_STROKE_TAG;
        BLI_addtail(&gpf->strokes, gps_eval);
      }
    }
  }

  DEG_id_tag_update(&gpd->id, ID_RECALC_TRANSFORM | ID_RECALC_GEOMETRY);
  WM_event_add_notifier(C, NC_GPENCIL | NA_EDITED, NULL);
}

<<<<<<< HEAD
/* Helper: Get previous keyframe. */
static bGPDframe *gpencil_get_previous_keyframe(bGPDlayer *gpl, int cfra)
{
  if (gpl->actframe != NULL && gpl->actframe->framenum < cfra &&
      gpl->actframe->key_type == BEZT_KEYTYPE_KEYFRAME) {
=======
/* Helper: Get previous keyframe (exclude breakdown type). */
static bGPDframe *gpencil_get_previous_keyframe(bGPDlayer *gpl, int cfra)
{
  if (gpl->actframe != NULL && gpl->actframe->framenum < cfra &&
      gpl->actframe->key_type != BEZT_KEYTYPE_BREAKDOWN) {
>>>>>>> 9e007b46
    return gpl->actframe;
  }

  LISTBASE_FOREACH_BACKWARD (bGPDframe *, gpf, &gpl->frames) {
<<<<<<< HEAD
    if (gpf->key_type != BEZT_KEYTYPE_KEYFRAME) {
=======
    if (gpf->key_type == BEZT_KEYTYPE_BREAKDOWN) {
>>>>>>> 9e007b46
      continue;
    }
    if (gpf->framenum >= cfra) {
      continue;
    }
    return gpf;
  }

  return NULL;
}

<<<<<<< HEAD
/* Helper: Get next keyframe. */
static bGPDframe *gpencil_get_next_keyframe(bGPDlayer *gpl, int cfra)
{
  LISTBASE_FOREACH (bGPDframe *, gpf, &gpl->frames) {
    if (gpf->key_type != BEZT_KEYTYPE_KEYFRAME) {
=======
/* Helper: Get next keyframe (exclude breakdown type). */
static bGPDframe *gpencil_get_next_keyframe(bGPDlayer *gpl, int cfra)
{
  LISTBASE_FOREACH (bGPDframe *, gpf, &gpl->frames) {
    if (gpf->key_type == BEZT_KEYTYPE_BREAKDOWN) {
>>>>>>> 9e007b46
      continue;
    }
    if (gpf->framenum <= cfra) {
      continue;
    }
    return gpf;
  }

  return NULL;
}

/* Helper: Create internal strokes interpolated */
static void gpencil_interpolate_set_points(bContext *C, tGPDinterpolate *tgpi)
{
  Scene *scene = tgpi->scene;
  bGPdata *gpd = tgpi->gpd;
  bGPDlayer *active_gpl = CTX_data_active_gpencil_layer(C);
  bGPDframe *actframe = active_gpl->actframe;

  /* save initial factor for active layer to define shift limits */
  tgpi->init_factor = (float)(tgpi->cframe - actframe->framenum) /
                      (actframe->next->framenum - actframe->framenum + 1);

  /* limits are 100% below 0 and 100% over the 100% */
  tgpi->low_limit = -1.0f - tgpi->init_factor;
  tgpi->high_limit = 2.0f - tgpi->init_factor;

  /* set layers */
  LISTBASE_FOREACH (bGPDlayer *, gpl, &gpd->layers) {
    tGPDinterpolate_layer *tgpil;
    /* all layers or only active */
    if (!(tgpi->flag & GP_TOOLFLAG_INTERPOLATE_ALL_LAYERS) && (gpl != active_gpl)) {
      continue;
    }
    /* only editable and visible layers are considered */
    if (!BKE_gpencil_layer_is_editable(gpl) || (gpl->actframe == NULL)) {
      continue;
    }
    if ((gpl->actframe == NULL) || (gpl->actframe->next == NULL)) {
      continue;
    }

    /* create temp data for each layer */
    tgpil = MEM_callocN(sizeof(tGPDinterpolate_layer), "GPencil Interpolate Layer");

    tgpil->gpl = gpl;
    bGPDframe *gpf = gpencil_get_previous_keyframe(gpl, CFRA);
    tgpil->prevFrame = BKE_gpencil_frame_duplicate(gpf, true);

    gpf = gpencil_get_next_keyframe(gpl, CFRA);
    tgpil->nextFrame = BKE_gpencil_frame_duplicate(gpf, true);

    BLI_addtail(&tgpi->ilayers, tgpil);

    /* Create a new temporary frame. */
    tgpil->interFrame = MEM_callocN(sizeof(bGPDframe), "bGPDframe");
    tgpil->interFrame->framenum = tgpi->cframe;

    /* get interpolation factor by layer (usually must be equal for all layers, but not sure) */
    tgpil->factor = (float)(tgpi->cframe - tgpil->prevFrame->framenum) /
                    (tgpil->nextFrame->framenum - tgpil->prevFrame->framenum + 1);

    /* Load the relationship between frames. */
    gpencil_stroke_pair_table(C, tgpi, tgpil);

    /* Create new strokes data with interpolated points reading original stroke. */
<<<<<<< HEAD
    GHashIterator gh_iter;
    GHASH_ITER (gh_iter, tgpil->pair_strokes) {
      bGPDstroke *gps_from = (bGPDstroke *)BLI_ghashIterator_getKey(&gh_iter);
      bGPDstroke *gps_to = (bGPDstroke *)BLI_ghashIterator_getValue(&gh_iter);

      /* If destination stroke is smaller, resize new_stroke to size of gps_to stroke. */
      if (gps_from->totpoints > gps_to->totpoints) {
        BKE_gpencil_stroke_uniform_subdivide(gpd, gps_to, gps_from->totpoints, true);
      }
      if (gps_to->totpoints > gps_from->totpoints) {
        BKE_gpencil_stroke_uniform_subdivide(gpd, gps_from, gps_to->totpoints, true);
      }

      /* Flip stroke. */
      if (tgpi->flipmode == GP_INTERPOLATE_FLIP) {
        BKE_gpencil_stroke_flip(gps_to);
      }
      else if (tgpi->flipmode == GP_INTERPOLATE_FLIPAUTO) {
        if (gpencil_stroke_need_flip(
                tgpi->depsgraph, tgpi->ob, gpl, &tgpi->gsc, gps_from, gps_to)) {
          BKE_gpencil_stroke_flip(gps_to);
        }
      }

      /* Create new stroke. */
      bGPDstroke *new_stroke = BKE_gpencil_stroke_duplicate(gps_from, true, true);
      new_stroke->flag |= GP_STROKE_TAG;
      new_stroke->select_index = 0;

      /* Update points position. */
      gpencil_interpolate_update_points(gps_from, gps_to, new_stroke, tgpil->factor);
      gpencil_interpolate_smooth_stroke(new_stroke, tgpi->smooth_factor, tgpi->smooth_steps);
=======
    LISTBASE_FOREACH (LinkData *, link, &tgpil->selected_strokes) {
      bGPDstroke *gps_from = link->data;
      if (!BLI_ghash_haskey(tgpil->pair_strokes, gps_from)) {
        continue;
      }
      bGPDstroke *gps_to = (bGPDstroke *)BLI_ghash_lookup(tgpil->pair_strokes, gps_from);

      /* If destination stroke is smaller, resize new_stroke to size of gps_to stroke. */
      if (gps_from->totpoints > gps_to->totpoints) {
        BKE_gpencil_stroke_uniform_subdivide(gpd, gps_to, gps_from->totpoints, true);
      }
      if (gps_to->totpoints > gps_from->totpoints) {
        BKE_gpencil_stroke_uniform_subdivide(gpd, gps_from, gps_to->totpoints, true);
      }

      /* Flip stroke. */
      if (tgpi->flipmode == GP_INTERPOLATE_FLIP) {
        BKE_gpencil_stroke_flip(gps_to);
      }
      else if (tgpi->flipmode == GP_INTERPOLATE_FLIPAUTO) {
        if (gpencil_stroke_need_flip(
                tgpi->depsgraph, tgpi->ob, gpl, &tgpi->gsc, gps_from, gps_to)) {
          BKE_gpencil_stroke_flip(gps_to);
        }
      }
>>>>>>> 9e007b46

      /* Create new stroke. */
      bGPDstroke *new_stroke = BKE_gpencil_stroke_duplicate(gps_from, true, true);
      new_stroke->flag |= GP_STROKE_TAG;
      new_stroke->select_index = 0;

      /* Update points position. */
      gpencil_interpolate_update_points(gps_from, gps_to, new_stroke, tgpil->factor);
      gpencil_interpolate_smooth_stroke(new_stroke, tgpi->smooth_factor, tgpi->smooth_steps);

      /* Calc geometry data. */
      BKE_gpencil_stroke_geometry_update(gpd, new_stroke);
      /* add to strokes */
      BLI_addtail(&tgpil->interFrame->strokes, new_stroke);
    }
  }
}

/* ----------------------- */

/* Helper: calculate shift based on position of mouse (we only use x-axis for now.
 * since this is more convenient for users to do), and store new shift value
 */
static void gpencil_mouse_update_shift(tGPDinterpolate *tgpi, wmOperator *op, const wmEvent *event)
{
  float mid = (float)(tgpi->region->winx - tgpi->region->winrct.xmin) / 2.0f;
  float mpos = event->x - tgpi->region->winrct.xmin;

  if (mpos >= mid) {
    tgpi->shift = ((mpos - mid) * tgpi->high_limit) / mid;
  }
  else {
    tgpi->shift = tgpi->low_limit - ((mpos * tgpi->low_limit) / mid);
  }

  CLAMP(tgpi->shift, tgpi->low_limit, tgpi->high_limit);
  RNA_float_set(op->ptr, "shift", tgpi->shift);
}

/* Helper: Draw status message while the user is running the operator */
static void gpencil_interpolate_status_indicators(bContext *C, tGPDinterpolate *p)
{
  Scene *scene = p->scene;
  char status_str[UI_MAX_DRAW_STR];
  char msg_str[UI_MAX_DRAW_STR];

  BLI_strncpy(msg_str, TIP_("GPencil Interpolation: "), UI_MAX_DRAW_STR);

  if (hasNumInput(&p->num)) {
    char str_ofs[NUM_STR_REP_LEN];

    outputNumInput(&p->num, str_ofs, &scene->unit);
    BLI_snprintf(status_str, sizeof(status_str), "%s%s", msg_str, str_ofs);
  }
  else {
    BLI_snprintf(status_str,
                 sizeof(status_str),
                 "%s%d %%",
                 msg_str,
                 (int)((p->init_factor + p->shift) * 100.0f));
  }

  ED_area_status_text(p->area, status_str);
  ED_workspace_status_text(
      C, TIP_("ESC/RMB to cancel, Enter/LMB to confirm, WHEEL/MOVE to adjust factor"));
}

/* Update screen and stroke */
static void gpencil_interpolate_update(bContext *C, wmOperator *op, tGPDinterpolate *tgpi)
{
  /* update shift indicator in header */
  gpencil_interpolate_status_indicators(C, tgpi);
  /* apply... */
  tgpi->shift = RNA_float_get(op->ptr, "shift");
  /* update points position */
  gpencil_interpolate_update_strokes(C, tgpi);
}

/* ----------------------- */

/* Exit and free memory */
static void gpencil_interpolate_exit(bContext *C, wmOperator *op)
{
  tGPDinterpolate *tgpi = op->customdata;
  bGPdata *gpd = tgpi->gpd;

  /* don't assume that operator data exists at all */
  if (tgpi) {
    /* clear status message area */
    ED_area_status_text(tgpi->area, NULL);
    ED_workspace_status_text(C, NULL);

    /* Clear any temp stroke. */
    LISTBASE_FOREACH (bGPDlayer *, gpl, &gpd->layers) {
      LISTBASE_FOREACH (bGPDframe *, gpf, &gpl->frames) {
        gpencil_interpolate_free_tagged_strokes(gpf);
      }
    }

    /* finally, free memory used by temp data */
    LISTBASE_FOREACH (tGPDinterpolate_layer *, tgpil, &tgpi->ilayers) {
      BKE_gpencil_free_strokes(tgpil->prevFrame);
      BKE_gpencil_free_strokes(tgpil->nextFrame);
      BKE_gpencil_free_strokes(tgpil->interFrame);
      MEM_SAFE_FREE(tgpil->prevFrame);
      MEM_SAFE_FREE(tgpil->nextFrame);
      MEM_SAFE_FREE(tgpil->interFrame);

<<<<<<< HEAD
=======
      /* Free list of strokes. */
      BLI_freelistN(&tgpil->selected_strokes);

>>>>>>> 9e007b46
      /* Free Hash tablets. */
      if (tgpil->used_strokes != NULL) {
        BLI_ghash_free(tgpil->used_strokes, NULL, NULL);
      }
      if (tgpil->pair_strokes != NULL) {
        BLI_ghash_free(tgpil->pair_strokes, NULL, NULL);
      }
    }

    BLI_freelistN(&tgpi->ilayers);

    MEM_SAFE_FREE(tgpi);
  }
  DEG_id_tag_update(&gpd->id, ID_RECALC_TRANSFORM | ID_RECALC_GEOMETRY);
  WM_event_add_notifier(C, NC_GPENCIL | NA_EDITED, NULL);

  /* clear pointer */
  op->customdata = NULL;
}

/* Init new temporary interpolation data */
static bool gpencil_interpolate_set_init_values(bContext *C, wmOperator *op, tGPDinterpolate *tgpi)
{
  /* set current scene and window */
  tgpi->depsgraph = CTX_data_ensure_evaluated_depsgraph(C);
  tgpi->scene = CTX_data_scene(C);
  tgpi->area = CTX_wm_area(C);
  tgpi->region = CTX_wm_region(C);
  tgpi->ob = CTX_data_active_object(C);
  /* Setup space conversions. */
  gpencil_point_conversion_init(C, &tgpi->gsc);

  /* set current frame number */
  tgpi->cframe = tgpi->scene->r.cfra;

  /* set GP datablock */
  tgpi->gpd = tgpi->ob->data;
  /* set interpolation weight */
  tgpi->shift = RNA_float_get(op->ptr, "shift");
  SET_FLAG_FROM_TEST(
      tgpi->flag, (RNA_enum_get(op->ptr, "layers") == 1), GP_TOOLFLAG_INTERPOLATE_ALL_LAYERS);
  SET_FLAG_FROM_TEST(
      tgpi->flag,
      ((GPENCIL_EDIT_MODE(tgpi->gpd)) && (RNA_boolean_get(op->ptr, "interpolate_selected_only"))),
      GP_TOOLFLAG_INTERPOLATE_ONLY_SELECTED);

  tgpi->flipmode = RNA_enum_get(op->ptr, "flip");

  tgpi->smooth_factor = RNA_float_get(op->ptr, "smooth_factor");
  tgpi->smooth_steps = RNA_int_get(op->ptr, "smooth_steps");

  /* Untag strokes to be sure nothing is pending due any canceled process. */
  LISTBASE_FOREACH (bGPDlayer *, gpl, &tgpi->gpd->layers) {
    gpencil_interpolate_untag_strokes(gpl);
  }

  /* Set layers */
  gpencil_interpolate_set_points(C, tgpi);

  return 1;
}

/* Allocate memory and initialize values */
static tGPDinterpolate *gpencil_session_init_interpolation(bContext *C, wmOperator *op)
{
  tGPDinterpolate *tgpi = MEM_callocN(sizeof(tGPDinterpolate), "GPencil Interpolate Data");

  /* define initial values */
  gpencil_interpolate_set_init_values(C, op, tgpi);

  /* return context data for running operator */
  return tgpi;
}

/* Init interpolation: Allocate memory and set init values */
static int gpencil_interpolate_init(bContext *C, wmOperator *op)
{
  tGPDinterpolate *tgpi;

  /* check context */
  tgpi = op->customdata = gpencil_session_init_interpolation(C, op);
  if (tgpi == NULL) {
    /* something wasn't set correctly in context */
    gpencil_interpolate_exit(C, op);
    return 0;
  }

  /* everything is now setup ok */
  return 1;
}

/* ----------------------- */

/* Invoke handler: Initialize the operator */
static int gpencil_interpolate_invoke(bContext *C, wmOperator *op, const wmEvent *UNUSED(event))
{
  wmWindow *win = CTX_wm_window(C);
  bGPdata *gpd = CTX_data_gpencil_data(C);
  bGPDlayer *gpl = CTX_data_active_gpencil_layer(C);
  Scene *scene = CTX_data_scene(C);
  tGPDinterpolate *tgpi = NULL;

<<<<<<< HEAD
  /* cannot interpolate if not between 2 frames */
=======
  /* Cannot interpolate if not between 2 frames. */
>>>>>>> 9e007b46
  int cfra = CFRA;
  bGPDframe *gpf_prv = gpencil_get_previous_keyframe(gpl, cfra);
  bGPDframe *gpf_next = gpencil_get_next_keyframe(gpl, cfra);
  if (ELEM(NULL, gpf_prv, gpf_next)) {
    BKE_report(
        op->reports,
        RPT_ERROR,
<<<<<<< HEAD
        "Cannot find a pair of grease pencil frames to interpolate between in active layer");
=======
        "Cannot find valid keyframes to interpolate (Breakdowns keyframes are not allowed)");
>>>>>>> 9e007b46
    return OPERATOR_CANCELLED;
  }

  if (GPENCIL_CURVE_EDIT_SESSIONS_ON(gpd)) {
    BKE_report(op->reports, RPT_ERROR, "Cannot interpolate in curve edit mode");
    return OPERATOR_CANCELLED;
  }
  /* try to initialize context data needed */
  if (!gpencil_interpolate_init(C, op)) {
    if (op->customdata) {
      MEM_freeN(op->customdata);
    }
    return OPERATOR_CANCELLED;
  }
  tgpi = op->customdata;

  /* set cursor to indicate modal */
  WM_cursor_modal_set(win, WM_CURSOR_EW_SCROLL);

  /* update shift indicator in header */
  gpencil_interpolate_status_indicators(C, tgpi);
  DEG_id_tag_update(&gpd->id, ID_RECALC_TRANSFORM | ID_RECALC_GEOMETRY);
  WM_event_add_notifier(C, NC_GPENCIL | NA_EDITED, NULL);

  /* add a modal handler for this operator */
  WM_event_add_modal_handler(C, op);

  return OPERATOR_RUNNING_MODAL;
}

/* Modal handler: Events handling during interactive part */
static int gpencil_interpolate_modal(bContext *C, wmOperator *op, const wmEvent *event)
{
  tGPDinterpolate *tgpi = op->customdata;
  wmWindow *win = CTX_wm_window(C);
  bGPDframe *gpf_dst;
  bGPDstroke *gps_dst;
  const bool has_numinput = hasNumInput(&tgpi->num);

  switch (event->type) {
    case LEFTMOUSE: /* confirm */
    case EVT_PADENTER:
    case EVT_RETKEY: {
      /* return to normal cursor and header status */
      ED_area_status_text(tgpi->area, NULL);
      ED_workspace_status_text(C, NULL);
      WM_cursor_modal_restore(win);

      /* insert keyframes as required... */
      LISTBASE_FOREACH (tGPDinterpolate_layer *, tgpil, &tgpi->ilayers) {
        gpf_dst = BKE_gpencil_layer_frame_get(tgpil->gpl, tgpi->cframe, GP_GETFRAME_ADD_NEW);
        gpf_dst->key_type = BEZT_KEYTYPE_BREAKDOWN;

        /* Copy strokes. */
        LISTBASE_FOREACH (bGPDstroke *, gps_src, &tgpil->interFrame->strokes) {
          if (gps_src->totpoints == 0) {
            continue;
          }

          /* make copy of source stroke, then adjust pointer to points too */
          gps_dst = BKE_gpencil_stroke_duplicate(gps_src, true, true);
          gps_dst->flag &= ~GP_STROKE_TAG;

          /* Calc geometry data. */
          BKE_gpencil_stroke_geometry_update(tgpi->gpd, gps_dst);

          BLI_addtail(&gpf_dst->strokes, gps_dst);
        }
      }

      /* clean up temp data */
      gpencil_interpolate_exit(C, op);

      /* done! */
      return OPERATOR_FINISHED;
    }

    case EVT_ESCKEY: /* cancel */
    case RIGHTMOUSE: {
      /* return to normal cursor and header status */
      ED_area_status_text(tgpi->area, NULL);
      ED_workspace_status_text(C, NULL);
      WM_cursor_modal_restore(win);

      /* clean up temp data */
      gpencil_interpolate_exit(C, op);

      /* canceled! */
      return OPERATOR_CANCELLED;
    }

    case WHEELUPMOUSE: {
      tgpi->shift = tgpi->shift + 0.01f;
      CLAMP(tgpi->shift, tgpi->low_limit, tgpi->high_limit);
      RNA_float_set(op->ptr, "shift", tgpi->shift);

      /* update screen */
      gpencil_interpolate_update(C, op, tgpi);
      break;
    }
    case WHEELDOWNMOUSE: {
      tgpi->shift = tgpi->shift - 0.01f;
      CLAMP(tgpi->shift, tgpi->low_limit, tgpi->high_limit);
      RNA_float_set(op->ptr, "shift", tgpi->shift);

      /* update screen */
      gpencil_interpolate_update(C, op, tgpi);
      break;
    }
    case MOUSEMOVE: /* calculate new position */
    {
      /* only handle mousemove if not doing numinput */
      if (has_numinput == false) {
        /* update shift based on position of mouse */
        gpencil_mouse_update_shift(tgpi, op, event);

        /* update screen */
        gpencil_interpolate_update(C, op, tgpi);
      }
      break;
    }
    default: {
      if ((event->val == KM_PRESS) && handleNumInput(C, &tgpi->num, event)) {
        const float factor = tgpi->init_factor;
        float value;

        /* Grab shift from numeric input, and store this new value (the user see an int) */
        value = (factor + tgpi->shift) * 100.0f;
        applyNumInput(&tgpi->num, &value);
        tgpi->shift = value / 100.0f;

        /* recalculate the shift to get the right value in the frame scale */
        tgpi->shift = tgpi->shift - factor;

        CLAMP(tgpi->shift, tgpi->low_limit, tgpi->high_limit);
        RNA_float_set(op->ptr, "shift", tgpi->shift);

        /* update screen */
        gpencil_interpolate_update(C, op, tgpi);

        break;
      }
      /* unhandled event - allow to pass through */
      return OPERATOR_RUNNING_MODAL | OPERATOR_PASS_THROUGH;
    }
  }

  /* still running... */
  return OPERATOR_RUNNING_MODAL;
}

/* Cancel handler */
static void gpencil_interpolate_cancel(bContext *C, wmOperator *op)
{
  /* this is just a wrapper around exit() */
  gpencil_interpolate_exit(C, op);
}

void GPENCIL_OT_interpolate(wmOperatorType *ot)
{
  static const EnumPropertyItem flip_modes[] = {
      {GP_INTERPOLATE_NOFLIP, "NOFLIP", 0, "No Flip", ""},
      {GP_INTERPOLATE_FLIP, "FLIP", 0, "Flip", ""},
      {GP_INTERPOLATE_FLIPAUTO, "AUTO", 0, "Automatic", ""},
      {0, NULL, 0, NULL, NULL},
  };

  PropertyRNA *prop;

  /* identifiers */
  ot->name = "Grease Pencil Interpolation";
  ot->idname = "GPENCIL_OT_interpolate";
  ot->description = "Interpolate grease pencil strokes between frames";

  /* callbacks */
  ot->invoke = gpencil_interpolate_invoke;
  ot->modal = gpencil_interpolate_modal;
  ot->cancel = gpencil_interpolate_cancel;
  ot->poll = gpencil_view3d_poll;

  /* flags */
  ot->flag = OPTYPE_UNDO | OPTYPE_BLOCKING;

  static const EnumPropertyItem gpencil_interpolation_layer_items[] = {
      {0, "ACTIVE", 0, "Active", ""},
      {1, "ALL", 0, "All Layers", ""},
      {0, NULL, 0, NULL, NULL},
  };

  /* properties */
  RNA_def_float_factor(
      ot->srna,
      "shift",
      0.0f,
      -1.0f,
      1.0f,
      "Shift",
      "Bias factor for which frame has more influence on the interpolated strokes",
      -0.9f,
      0.9f);

  RNA_def_enum(ot->srna,
               "layers",
               gpencil_interpolation_layer_items,
               0,
               "Layer",
               "Layers included in the interpolation");

  RNA_def_boolean(ot->srna,
                  "interpolate_selected_only",
                  0,
                  "Only Selected",
                  "Interpolate only selected strokes");

  RNA_def_enum(ot->srna,
               "flip",
               flip_modes,
               GP_INTERPOLATE_FLIPAUTO,
               "Flip Mode",
               "Invert destination stroke to match start and end with source stroke");

  RNA_def_int(ot->srna,
              "smooth_steps",
              1,
              1,
              3,
              "Iterations",
              "Number of times to smooth newly created strokes",
              1,
              3);

  RNA_def_float(ot->srna,
                "smooth_factor",
                0.0f,
                0.0f,
                2.0f,
                "Smooth",
                "Amount of smoothing to apply to interpolated strokes, to reduce jitter/noise",
                0.0f,
                2.0f);

  prop = RNA_def_boolean(ot->srna, "release_confirm", 0, "Confirm on Release", "");
  RNA_def_property_flag(prop, PROP_HIDDEN | PROP_SKIP_SAVE);
}

/* ****************** Interpolate Sequence *********************** */

/* Helper: Perform easing equation calculations for GP interpolation operator */
static float gpencil_interpolate_seq_easing_calc(wmOperator *op, float time)
{
  const float begin = 0.0f;
  const float change = 1.0f;
  const float duration = 1.0f;

  const float back = RNA_float_get(op->ptr, "back");
  const float amplitude = RNA_float_get(op->ptr, "amplitude");
  const float period = RNA_float_get(op->ptr, "period");
  const eBezTriple_Easing easing = RNA_enum_get(op->ptr, "easing");
  const eGP_Interpolate_Type type = RNA_enum_get(op->ptr, "type");
  float result = time;

  switch (type) {
    case GP_IPO_BACK:
      switch (easing) {
        case BEZT_IPO_EASE_IN:
          result = BLI_easing_back_ease_in(time, begin, change, duration, back);
          break;
        case BEZT_IPO_EASE_OUT:
          result = BLI_easing_back_ease_out(time, begin, change, duration, back);
          break;
        case BEZT_IPO_EASE_IN_OUT:
          result = BLI_easing_back_ease_in_out(time, begin, change, duration, back);
          break;

        default: /* default/auto: same as ease out */
          result = BLI_easing_back_ease_out(time, begin, change, duration, back);
          break;
      }
      break;

    case GP_IPO_BOUNCE:
      switch (easing) {
        case BEZT_IPO_EASE_IN:
          result = BLI_easing_bounce_ease_in(time, begin, change, duration);
          break;
        case BEZT_IPO_EASE_OUT:
          result = BLI_easing_bounce_ease_out(time, begin, change, duration);
          break;
        case BEZT_IPO_EASE_IN_OUT:
          result = BLI_easing_bounce_ease_in_out(time, begin, change, duration);
          break;

        default: /* default/auto: same as ease out */
          result = BLI_easing_bounce_ease_out(time, begin, change, duration);
          break;
      }
      break;

    case GP_IPO_CIRC:
      switch (easing) {
        case BEZT_IPO_EASE_IN:
          result = BLI_easing_circ_ease_in(time, begin, change, duration);
          break;
        case BEZT_IPO_EASE_OUT:
          result = BLI_easing_circ_ease_out(time, begin, change, duration);
          break;
        case BEZT_IPO_EASE_IN_OUT:
          result = BLI_easing_circ_ease_in_out(time, begin, change, duration);
          break;

        default: /* default/auto: same as ease in */
          result = BLI_easing_circ_ease_in(time, begin, change, duration);
          break;
      }
      break;

    case GP_IPO_CUBIC:
      switch (easing) {
        case BEZT_IPO_EASE_IN:
          result = BLI_easing_cubic_ease_in(time, begin, change, duration);
          break;
        case BEZT_IPO_EASE_OUT:
          result = BLI_easing_cubic_ease_out(time, begin, change, duration);
          break;
        case BEZT_IPO_EASE_IN_OUT:
          result = BLI_easing_cubic_ease_in_out(time, begin, change, duration);
          break;

        default: /* default/auto: same as ease in */
          result = BLI_easing_cubic_ease_in(time, begin, change, duration);
          break;
      }
      break;

    case GP_IPO_ELASTIC:
      switch (easing) {
        case BEZT_IPO_EASE_IN:
          result = BLI_easing_elastic_ease_in(time, begin, change, duration, amplitude, period);
          break;
        case BEZT_IPO_EASE_OUT:
          result = BLI_easing_elastic_ease_out(time, begin, change, duration, amplitude, period);
          break;
        case BEZT_IPO_EASE_IN_OUT:
          result = BLI_easing_elastic_ease_in_out(
              time, begin, change, duration, amplitude, period);
          break;

        default: /* default/auto: same as ease out */
          result = BLI_easing_elastic_ease_out(time, begin, change, duration, amplitude, period);
          break;
      }
      break;

    case GP_IPO_EXPO:
      switch (easing) {
        case BEZT_IPO_EASE_IN:
          result = BLI_easing_expo_ease_in(time, begin, change, duration);
          break;
        case BEZT_IPO_EASE_OUT:
          result = BLI_easing_expo_ease_out(time, begin, change, duration);
          break;
        case BEZT_IPO_EASE_IN_OUT:
          result = BLI_easing_expo_ease_in_out(time, begin, change, duration);
          break;

        default: /* default/auto: same as ease in */
          result = BLI_easing_expo_ease_in(time, begin, change, duration);
          break;
      }
      break;

    case GP_IPO_QUAD:
      switch (easing) {
        case BEZT_IPO_EASE_IN:
          result = BLI_easing_quad_ease_in(time, begin, change, duration);
          break;
        case BEZT_IPO_EASE_OUT:
          result = BLI_easing_quad_ease_out(time, begin, change, duration);
          break;
        case BEZT_IPO_EASE_IN_OUT:
          result = BLI_easing_quad_ease_in_out(time, begin, change, duration);
          break;

        default: /* default/auto: same as ease in */
          result = BLI_easing_quad_ease_in(time, begin, change, duration);
          break;
      }
      break;

    case GP_IPO_QUART:
      switch (easing) {
        case BEZT_IPO_EASE_IN:
          result = BLI_easing_quart_ease_in(time, begin, change, duration);
          break;
        case BEZT_IPO_EASE_OUT:
          result = BLI_easing_quart_ease_out(time, begin, change, duration);
          break;
        case BEZT_IPO_EASE_IN_OUT:
          result = BLI_easing_quart_ease_in_out(time, begin, change, duration);
          break;

        default: /* default/auto: same as ease in */
          result = BLI_easing_quart_ease_in(time, begin, change, duration);
          break;
      }
      break;

    case GP_IPO_QUINT:
      switch (easing) {
        case BEZT_IPO_EASE_IN:
          result = BLI_easing_quint_ease_in(time, begin, change, duration);
          break;
        case BEZT_IPO_EASE_OUT:
          result = BLI_easing_quint_ease_out(time, begin, change, duration);
          break;
        case BEZT_IPO_EASE_IN_OUT:
          result = BLI_easing_quint_ease_in_out(time, begin, change, duration);
          break;

        default: /* default/auto: same as ease in */
          result = BLI_easing_quint_ease_in(time, begin, change, duration);
          break;
      }
      break;

    case GP_IPO_SINE:
      switch (easing) {
        case BEZT_IPO_EASE_IN:
          result = BLI_easing_sine_ease_in(time, begin, change, duration);
          break;
        case BEZT_IPO_EASE_OUT:
          result = BLI_easing_sine_ease_out(time, begin, change, duration);
          break;
        case BEZT_IPO_EASE_IN_OUT:
          result = BLI_easing_sine_ease_in_out(time, begin, change, duration);
          break;

        default: /* default/auto: same as ease in */
          result = BLI_easing_sine_ease_in(time, begin, change, duration);
          break;
      }
      break;

    default:
      printf("%s: Unknown interpolation type\n", __func__);
      break;
  }

  return result;
}

static int gpencil_interpolate_seq_exec(bContext *C, wmOperator *op)
{
  Depsgraph *depsgraph = CTX_data_ensure_evaluated_depsgraph(C);
  Scene *scene = CTX_data_scene(C);
  ToolSettings *ts = CTX_data_tool_settings(C);
  Object *ob = CTX_data_active_object(C);
  bGPdata *gpd = ob->data;
  bGPDlayer *active_gpl = CTX_data_active_gpencil_layer(C);
  /* Setup space conversions. */
  GP_SpaceConversion gsc;
  gpencil_point_conversion_init(C, &gsc);

  int cfra = CFRA;

  GP_Interpolate_Settings *ipo_settings = &ts->gp_interpolate;
  const int step = RNA_int_get(op->ptr, "step");
  const bool is_multiedit = (bool)GPENCIL_MULTIEDIT_SESSIONS_ON(gpd);
  const bool all_layers = (bool)(RNA_enum_get(op->ptr, "layers") == 1);
  const bool only_selected = ((GPENCIL_EDIT_MODE(gpd)) &&
                              (RNA_boolean_get(op->ptr, "interpolate_selected_only") != 0));
<<<<<<< HEAD

  eGP_InterpolateFlipMode flipmode = RNA_enum_get(op->ptr, "flip");

  const float smooth_factor = RNA_float_get(op->ptr, "smooth_factor");
  const int smooth_steps = RNA_int_get(op->ptr, "smooth_steps");

=======

  eGP_InterpolateFlipMode flipmode = RNA_enum_get(op->ptr, "flip");

  const float smooth_factor = RNA_float_get(op->ptr, "smooth_factor");
  const int smooth_steps = RNA_int_get(op->ptr, "smooth_steps");

>>>>>>> 9e007b46
  const eGP_Interpolate_Type type = RNA_enum_get(op->ptr, "type");

  if (ipo_settings->custom_ipo == NULL) {
    ipo_settings->custom_ipo = BKE_curvemapping_add(1, 0.0f, 0.0f, 1.0f, 1.0f);
  }
  BKE_curvemapping_init(ipo_settings->custom_ipo);

  /* Cannot interpolate if not between 2 frames. */
  bGPDframe *gpf_prv = gpencil_get_previous_keyframe(active_gpl, cfra);
  bGPDframe *gpf_next = gpencil_get_next_keyframe(active_gpl, cfra);
  if (ELEM(NULL, gpf_prv, gpf_next)) {
    BKE_report(
        op->reports,
        RPT_ERROR,
        "Cannot find valid keyframes to interpolate (Breakdowns keyframes are not allowed)");
    return OPERATOR_CANCELLED;
  }

  if (GPENCIL_CURVE_EDIT_SESSIONS_ON(gpd)) {
    BKE_report(op->reports, RPT_ERROR, "Cannot interpolate in curve edit mode");
    return OPERATOR_CANCELLED;
  }

  /* loop all layer to check if need interpolation */
  LISTBASE_FOREACH (bGPDlayer *, gpl, &gpd->layers) {
    /* all layers or only active */
    if ((!all_layers) && (gpl != active_gpl)) {
      continue;
    }
    /* only editable and visible layers are considered */
    if (!BKE_gpencil_layer_is_editable(gpl)) {
      continue;
    }
    gpf_prv = gpencil_get_previous_keyframe(gpl, cfra);
    gpf_next = gpencil_get_next_keyframe(gpl, cfra);
<<<<<<< HEAD

    /* Need a set of frames to interpolate. */
    if ((gpf_prv == NULL) || (gpf_next == NULL)) {
      continue;
    }

    /* Store extremes. */
    bGPDframe *prevFrame = BKE_gpencil_frame_duplicate(gpf_prv, true);
    bGPDframe *nextFrame = BKE_gpencil_frame_duplicate(gpf_next, true);

    /* Create a table with source and target pair of strokes. */
    GHash *used_strokes = BLI_ghash_ptr_new(__func__);
    GHash *pair_strokes = BLI_ghash_ptr_new(__func__);

    LISTBASE_FOREACH (bGPDstroke *, gps_from, &prevFrame->strokes) {
      bGPDstroke *gps_to = NULL;
      /* Only selected. */
      if ((GPENCIL_EDIT_MODE(gpd)) && (only_selected) &&
          ((gps_from->flag & GP_STROKE_SELECT) == 0)) {
        continue;
      }
      /* Skip strokes that are invalid for current view. */
      if (ED_gpencil_stroke_can_use(C, gps_from) == false) {
        continue;
      }
      /* Check if the material is editable. */
      if (ED_gpencil_stroke_material_editable(ob, gpl, gps_from) == false) {
        continue;
      }
      /* Try to get the related stroke. */
      if ((is_multiedit) && (gps_from->select_index > 0)) {
        gps_to = gpencil_stroke_get_related(used_strokes, nextFrame, gps_from->select_index);
      }
      /* If not found, get final stroke to interpolate using position in the array. */
      if (gps_to == NULL) {
        int fFrame = BLI_findindex(&prevFrame->strokes, gps_from);
        gps_to = BLI_findlink(&nextFrame->strokes, fFrame);
      }

      if (ELEM(NULL, gps_from, gps_to)) {
        continue;
      }

=======

    /* Need a set of frames to interpolate. */
    if ((gpf_prv == NULL) || (gpf_next == NULL)) {
      continue;
    }

    /* Store extremes. */
    bGPDframe *prevFrame = BKE_gpencil_frame_duplicate(gpf_prv, true);
    bGPDframe *nextFrame = BKE_gpencil_frame_duplicate(gpf_next, true);

    /* Create a table with source and target pair of strokes. */
    ListBase selected_strokes = {NULL};
    GHash *used_strokes = BLI_ghash_ptr_new(__func__);
    GHash *pair_strokes = BLI_ghash_ptr_new(__func__);
    LISTBASE_FOREACH (bGPDstroke *, gps_from, &prevFrame->strokes) {
      bGPDstroke *gps_to = NULL;
      /* Only selected. */
      if ((GPENCIL_EDIT_MODE(gpd)) && (only_selected) &&
          ((gps_from->flag & GP_STROKE_SELECT) == 0)) {
        continue;
      }
      /* Skip strokes that are invalid for current view. */
      if (ED_gpencil_stroke_can_use(C, gps_from) == false) {
        continue;
      }
      /* Check if the material is editable. */
      if (ED_gpencil_stroke_material_editable(ob, gpl, gps_from) == false) {
        continue;
      }
      /* Try to get the related stroke. */
      if ((is_multiedit) && (gps_from->select_index > 0)) {
        gps_to = gpencil_stroke_get_related(used_strokes, nextFrame, gps_from->select_index);
      }
      /* If not found, get final stroke to interpolate using position in the array. */
      if (gps_to == NULL) {
        int fFrame = BLI_findindex(&prevFrame->strokes, gps_from);
        gps_to = BLI_findlink(&nextFrame->strokes, fFrame);
      }

      if (ELEM(NULL, gps_from, gps_to)) {
        continue;
      }

>>>>>>> 9e007b46
      /* if destination stroke is smaller, resize new_stroke to size of gps_to stroke */
      if (gps_from->totpoints > gps_to->totpoints) {
        BKE_gpencil_stroke_uniform_subdivide(gpd, gps_to, gps_from->totpoints, true);
      }
      if (gps_to->totpoints > gps_from->totpoints) {
        BKE_gpencil_stroke_uniform_subdivide(gpd, gps_from, gps_to->totpoints, true);
      }
<<<<<<< HEAD

      /* Flip stroke. */
      if (flipmode == GP_INTERPOLATE_FLIP) {
        BKE_gpencil_stroke_flip(gps_to);
      }
      else if (flipmode == GP_INTERPOLATE_FLIPAUTO) {
        if (gpencil_stroke_need_flip(depsgraph, ob, gpl, &gsc, gps_from, gps_to)) {
          BKE_gpencil_stroke_flip(gps_to);
        }
      }

      /* Insert the pair entry in the hash table. */
      BLI_ghash_insert(pair_strokes, gps_from, gps_to);
    }

=======

      /* Flip stroke. */
      if (flipmode == GP_INTERPOLATE_FLIP) {
        BKE_gpencil_stroke_flip(gps_to);
      }
      else if (flipmode == GP_INTERPOLATE_FLIPAUTO) {
        if (gpencil_stroke_need_flip(depsgraph, ob, gpl, &gsc, gps_from, gps_to)) {
          BKE_gpencil_stroke_flip(gps_to);
        }
      }

      /* Insert the pair entry in the hash table and in the list of strokes to keep same order.
       */
      BLI_addtail(&selected_strokes, BLI_genericNodeN(gps_from));
      BLI_ghash_insert(pair_strokes, gps_from, gps_to);
    }

>>>>>>> 9e007b46
    /* Loop over intermediary frames and create the interpolation. */
    for (int cframe = prevFrame->framenum + step; cframe < nextFrame->framenum; cframe += step) {
      /* Get interpolation factor. */
      float framerange = nextFrame->framenum - prevFrame->framenum;
      CLAMP_MIN(framerange, 1.0f);
      float factor = (float)(cframe - prevFrame->framenum) / framerange;

      if (type == GP_IPO_CURVEMAP) {
        /* custom curvemap */
        if (ipo_settings->custom_ipo) {
          factor = BKE_curvemapping_evaluateF(ipo_settings->custom_ipo, 0, factor);
        }
        else {
          BKE_report(op->reports, RPT_ERROR, "Custom interpolation curve does not exist");
          continue;
        }
      }
      else if (type >= GP_IPO_BACK) {
        /* easing equation... */
        factor = gpencil_interpolate_seq_easing_calc(op, factor);
      }

      /* Apply the factor to all pair of strokes. */
<<<<<<< HEAD
      GHashIterator gh_iter;
      GHASH_ITER (gh_iter, pair_strokes) {
        bGPDstroke *gps_from = (bGPDstroke *)BLI_ghashIterator_getKey(&gh_iter);
        bGPDstroke *gps_to = (bGPDstroke *)BLI_ghashIterator_getValue(&gh_iter);

=======
      LISTBASE_FOREACH (LinkData *, link, &selected_strokes) {
        bGPDstroke *gps_from = link->data;
        if (!BLI_ghash_haskey(pair_strokes, gps_from)) {
          continue;
        }
        bGPDstroke *gps_to = (bGPDstroke *)BLI_ghash_lookup(pair_strokes, gps_from);
>>>>>>> 9e007b46
        /* Create new stroke. */
        bGPDstroke *new_stroke = BKE_gpencil_stroke_duplicate(gps_from, true, true);
        new_stroke->flag |= GP_STROKE_TAG;
        new_stroke->select_index = 0;

        /* Update points position. */
        gpencil_interpolate_update_points(gps_from, gps_to, new_stroke, factor);
        gpencil_interpolate_smooth_stroke(new_stroke, smooth_factor, smooth_steps);

        /* Calc geometry data. */
        BKE_gpencil_stroke_geometry_update(gpd, new_stroke);

        /* Add strokes to frame. */
        bGPDframe *interFrame = BKE_gpencil_layer_frame_get(gpl, cframe, GP_GETFRAME_ADD_NEW);
        interFrame->key_type = BEZT_KEYTYPE_BREAKDOWN;

        BLI_addtail(&interFrame->strokes, new_stroke);
      }
    }

<<<<<<< HEAD
=======
    BLI_freelistN(&selected_strokes);

>>>>>>> 9e007b46
    /* Free Hash tablets. */
    if (used_strokes != NULL) {
      BLI_ghash_free(used_strokes, NULL, NULL);
    }
    if (pair_strokes != NULL) {
      BLI_ghash_free(pair_strokes, NULL, NULL);
    }

    BKE_gpencil_free_strokes(prevFrame);
    BKE_gpencil_free_strokes(nextFrame);
    MEM_SAFE_FREE(prevFrame);
    MEM_SAFE_FREE(nextFrame);
  }

  /* notifiers */
  DEG_id_tag_update(&gpd->id, ID_RECALC_TRANSFORM | ID_RECALC_GEOMETRY);
  WM_event_add_notifier(C, NC_GPENCIL | ND_DATA | NA_EDITED, NULL);

  return OPERATOR_FINISHED;
}

static void gpencil_interpolate_seq_ui(bContext *C, wmOperator *op)
{
  uiLayout *layout = op->layout;
  uiLayout *col, *row;
  PointerRNA ptr;

  RNA_pointer_create(NULL, op->type->srna, op->properties, &ptr);

  const eGP_Interpolate_Type type = RNA_enum_get(op->ptr, "type");

  uiLayoutSetPropSep(layout, true);
  uiLayoutSetPropDecorate(layout, false);
<<<<<<< HEAD

  col = uiLayoutColumn(layout, true);
  uiItemR(col, &ptr, "step", 0, NULL, ICON_NONE);
  uiItemR(col, &ptr, "layers", 0, NULL, ICON_NONE);
  uiItemR(col, &ptr, "interpolate_selected_only", 0, NULL, ICON_NONE);
  uiItemR(col, &ptr, "flip", 0, NULL, ICON_NONE);
  uiItemR(col, &ptr, "smooth_factor", 0, NULL, ICON_NONE);
  uiItemR(col, &ptr, "smooth_steps", 0, NULL, ICON_NONE);
  uiItemR(col, &ptr, "type", 0, NULL, ICON_NONE);
=======
  row = uiLayoutRow(layout, true);
  uiItemR(row, &ptr, "step", 0, NULL, ICON_NONE);

  row = uiLayoutRow(layout, true);
  uiItemR(row, &ptr, "layers", 0, NULL, ICON_NONE);

  if (CTX_data_mode_enum(C) == CTX_MODE_EDIT_GPENCIL) {
    row = uiLayoutRow(layout, true);
    uiItemR(row, &ptr, "interpolate_selected_only", 0, NULL, ICON_NONE);
  }

  row = uiLayoutRow(layout, true);
  uiItemR(row, &ptr, "flip", 0, NULL, ICON_NONE);

  col = uiLayoutColumn(layout, true);
  uiItemR(col, &ptr, "smooth_factor", 0, NULL, ICON_NONE);
  uiItemR(col, &ptr, "smooth_steps", 0, NULL, ICON_NONE);

  row = uiLayoutRow(layout, true);
  uiItemR(row, &ptr, "type", 0, NULL, ICON_NONE);
>>>>>>> 9e007b46

  if (type == GP_IPO_CURVEMAP) {
    /* Get an RNA pointer to ToolSettings to give to the custom curve. */
    Scene *scene = CTX_data_scene(C);
    ToolSettings *ts = scene->toolsettings;
    PointerRNA gpsettings_ptr;
    RNA_pointer_create(
        &scene->id, &RNA_GPencilInterpolateSettings, &ts->gp_interpolate, &gpsettings_ptr);
    uiTemplateCurveMapping(
        layout, &gpsettings_ptr, "interpolation_curve", 0, false, true, true, false);
  }
  else if (type != GP_IPO_LINEAR) {
    row = uiLayoutRow(layout, false);
    uiItemR(row, &ptr, "easing", 0, NULL, ICON_NONE);
    if (type == GP_IPO_BACK) {
      row = uiLayoutRow(layout, false);
      uiItemR(row, &ptr, "back", 0, NULL, ICON_NONE);
    }
    else if (type == GP_IPO_ELASTIC) {
      row = uiLayoutRow(layout, false);
      uiItemR(row, &ptr, "amplitude", 0, NULL, ICON_NONE);
      row = uiLayoutRow(layout, false);
      uiItemR(row, &ptr, "period", 0, NULL, ICON_NONE);
    }
  }
}

void GPENCIL_OT_interpolate_sequence(wmOperatorType *ot)
{
  static const EnumPropertyItem gpencil_interpolation_layer_items[] = {
      {0, "ACTIVE", 0, "Active", ""},
      {1, "ALL", 0, "All Layers", ""},
      {0, NULL, 0, NULL, NULL},
  };

  /**
   * \note this is a near exact duplicate of #rna_enum_beztriple_interpolation_mode_items,
   * Changes here will likely apply there too.
   */
  static const EnumPropertyItem gpencil_interpolation_type_items[] = {
      /* interpolation */
      {0, "", 0, N_("Interpolation"), "Standard transitions between keyframes"},
      {GP_IPO_LINEAR,
       "LINEAR",
       ICON_IPO_LINEAR,
       "Linear",
       "Straight-line interpolation between A and B (i.e. no ease in/out)"},
      {GP_IPO_CURVEMAP,
       "CUSTOM",
       ICON_IPO_BEZIER,
       "Custom",
       "Custom interpolation defined using a curve map"},

      /* easing */
      {0,
       "",
       0,
       N_("Easing (by strength)"),
       "Predefined inertial transitions, useful for motion graphics (from least to most "
       "''dramatic'')"},
      {GP_IPO_SINE,
       "SINE",
       ICON_IPO_SINE,
       "Sinusoidal",
       "Sinusoidal easing (weakest, almost linear but with a slight curvature)"},
      {GP_IPO_QUAD, "QUAD", ICON_IPO_QUAD, "Quadratic", "Quadratic easing"},
      {GP_IPO_CUBIC, "CUBIC", ICON_IPO_CUBIC, "Cubic", "Cubic easing"},
      {GP_IPO_QUART, "QUART", ICON_IPO_QUART, "Quartic", "Quartic easing"},
      {GP_IPO_QUINT, "QUINT", ICON_IPO_QUINT, "Quintic", "Quintic easing"},
      {GP_IPO_EXPO, "EXPO", ICON_IPO_EXPO, "Exponential", "Exponential easing (dramatic)"},
      {GP_IPO_CIRC,
       "CIRC",
       ICON_IPO_CIRC,
       "Circular",
       "Circular easing (strongest and most dynamic)"},

      {0, "", 0, N_("Dynamic Effects"), "Simple physics-inspired easing effects"},
      {GP_IPO_BACK, "BACK", ICON_IPO_BACK, "Back", "Cubic easing with overshoot and settle"},
      {GP_IPO_BOUNCE,
       "BOUNCE",
       ICON_IPO_BOUNCE,
       "Bounce",
       "Exponentially decaying parabolic bounce, like when objects collide"},
      {GP_IPO_ELASTIC,
       "ELASTIC",
       ICON_IPO_ELASTIC,
       "Elastic",
       "Exponentially decaying sine wave, like an elastic band"},

      {0, NULL, 0, NULL, NULL},
  };

  static const EnumPropertyItem gpencil_interpolation_easing_items[] = {
      {BEZT_IPO_EASE_AUTO,
       "AUTO",
       ICON_IPO_EASE_IN_OUT,
       "Automatic Easing",
       "Easing type is chosen automatically based on what the type of interpolation used "
       "(e.g. 'Ease In' for transitional types, and 'Ease Out' for dynamic effects)"},

      {BEZT_IPO_EASE_IN,
       "EASE_IN",
       ICON_IPO_EASE_IN,
       "Ease In",
       "Only on the end closest to the next keyframe"},
      {BEZT_IPO_EASE_OUT,
       "EASE_OUT",
       ICON_IPO_EASE_OUT,
       "Ease Out",
       "Only on the end closest to the first keyframe"},
      {BEZT_IPO_EASE_IN_OUT,
       "EASE_IN_OUT",
       ICON_IPO_EASE_IN_OUT,
       "Ease In and Out",
       "Segment between both keyframes"},
      {0, NULL, 0, NULL, NULL},
  };

  static const EnumPropertyItem flip_modes[] = {
      {GP_INTERPOLATE_NOFLIP, "NOFLIP", 0, "No Flip", ""},
      {GP_INTERPOLATE_FLIP, "FLIP", 0, "Flip", ""},
      {GP_INTERPOLATE_FLIPAUTO, "AUTO", 0, "Automatic", ""},
      {0, NULL, 0, NULL, NULL},
  };

  /* identifiers */
  ot->name = "Interpolate Sequence";
  ot->idname = "GPENCIL_OT_interpolate_sequence";
  ot->description = "Generate 'in-betweens' to smoothly interpolate between Grease Pencil frames";

  /* api callbacks */
  ot->exec = gpencil_interpolate_seq_exec;
  ot->poll = gpencil_view3d_poll;
  ot->ui = gpencil_interpolate_seq_ui;

  RNA_def_int(ot->srna,
              "step",
              1,
              1,
              MAXFRAME,
              "Step",
              "Number of frames between generated interpolated frames",
              1,
              MAXFRAME);

  RNA_def_enum(ot->srna,
               "layers",
               gpencil_interpolation_layer_items,
               0,
               "Layer",
               "Layers included in the interpolation");

  RNA_def_boolean(ot->srna,
                  "interpolate_selected_only",
                  0,
                  "Only Selected",
                  "Interpolate only selected strokes");

  RNA_def_enum(ot->srna,
               "flip",
               flip_modes,
               GP_INTERPOLATE_FLIPAUTO,
               "Flip Mode",
               "Invert destination stroke to match start and end with source stroke");

  RNA_def_int(ot->srna,
              "smooth_steps",
              1,
              1,
              3,
              "Iterations",
              "Number of times to smooth newly created strokes",
              1,
              3);

  RNA_def_float(ot->srna,
                "smooth_factor",
                0.0f,
                0.0f,
                2.0f,
                "Smooth",
                "Amount of smoothing to apply to interpolated strokes, to reduce jitter/noise",
                0.0f,
                2.0f);

  RNA_def_enum(ot->srna,
               "type",
               gpencil_interpolation_type_items,
               0,
               "Type",
               "Interpolation method to use the next time 'Interpolate Sequence' is run");

  RNA_def_enum(
      ot->srna,
      "easing",
      gpencil_interpolation_easing_items,
      0,
      "Easing",
      "Which ends of the segment between the preceding and following grease pencil frames "
      "easing interpolation is applied to");

  RNA_def_float(ot->srna,
                "back",
                1.702f,
                0.0f,
                FLT_MAX,
                "Back",
                "Amount of overshoot for 'back' easing",
                0.0f,
                FLT_MAX);

  RNA_def_float(ot->srna,
                "amplitude",
                0.15f,
                0.0f,
                FLT_MAX,
                "Amplitude",
                "Amount to boost elastic bounces for 'elastic' easing",
                0.0f,
                FLT_MAX);

  RNA_def_float(ot->srna,
                "period",
                0.15f,
                -FLT_MAX,
                FLT_MAX,
                "Period",
                "Time between bounces for elastic easing",
                -FLT_MAX,
                FLT_MAX);

  /* flags */
  ot->flag = OPTYPE_REGISTER | OPTYPE_UNDO;
}

/* ******************** Remove Breakdowns ************************ */

static bool gpencil_interpolate_reverse_poll(bContext *C)
{
  ScrArea *area = CTX_wm_area(C);
  if (area == NULL) {
    return false;
  }
  if ((area->spacetype != SPACE_VIEW3D) && (area->spacetype != SPACE_ACTION)) {
    return false;
  }

  bGPdata *gpd = ED_gpencil_data_get_active(C);
  if (gpd == NULL) {
    return false;
  }
  bGPDlayer *gpl = BKE_gpencil_layer_active_get(gpd);
  if (gpl == NULL) {
    return false;
  }

  /* need to be on a breakdown frame */
  if ((gpl->actframe == NULL) || (gpl->actframe->key_type != BEZT_KEYTYPE_BREAKDOWN)) {
    CTX_wm_operator_poll_msg_set(C, "Expected current frame to be a breakdown");
    return false;
  }

  return true;
}

static int gpencil_interpolate_reverse_exec(bContext *C, wmOperator *UNUSED(op))
{
  bGPdata *gpd = ED_gpencil_data_get_active(C);

  /* Go through each layer, deleting the breakdowns around the current frame,
   * but only if there is a keyframe nearby to stop at
   */
  LISTBASE_FOREACH (bGPDlayer *, gpl, &gpd->layers) {
    /* only editable and visible layers are considered */
    if (!BKE_gpencil_layer_is_editable(gpl) || (gpl->actframe == NULL)) {
      continue;
    }
    bGPDframe *start_key = NULL;
    bGPDframe *end_key = NULL;
    bGPDframe *gpf, *gpfn;

    /* Only continue if we're currently on a breakdown keyframe */
    if ((gpl->actframe == NULL) || (gpl->actframe->key_type != BEZT_KEYTYPE_BREAKDOWN)) {
      continue;
    }

    /* Search left for "start_key" (i.e. the first breakdown to remove) */
    gpf = gpl->actframe;
    while (gpf) {
      if (gpf->key_type == BEZT_KEYTYPE_BREAKDOWN) {
        /* A breakdown... keep going left */
        start_key = gpf;
        gpf = gpf->prev;
      }
      else {
        /* Not a breakdown (may be a key, or an extreme,
         * or something else that wasn't generated)... stop */
        break;
      }
    }

    /* Search right for "end_key" (i.e. the last breakdown to remove) */
    gpf = gpl->actframe;
    while (gpf) {
      if (gpf->key_type == BEZT_KEYTYPE_BREAKDOWN) {
        /* A breakdown... keep going right */
        end_key = gpf;
        gpf = gpf->next;
      }
      else {
        /* Not a breakdown... stop */
        break;
      }
    }

    /* Did we find anything? */
    /* NOTE: We should only proceed if there's something before/after these extents...
     * Otherwise, there's just an extent of breakdowns with no keys to interpolate between
     */
    if ((start_key && end_key) && ELEM(NULL, start_key->prev, end_key->next) == false) {
      /* Set actframe to the key before start_key, since the keys have been removed now */
      gpl->actframe = start_key->prev;

      /* Free each frame we're removing (except the last one) */
      for (gpf = start_key; gpf && gpf != end_key; gpf = gpfn) {
        gpfn = gpf->next;

        /* free strokes and their associated memory */
        BKE_gpencil_free_strokes(gpf);
        BLI_freelinkN(&gpl->frames, gpf);
      }

      /* Now free the last one... */
      BKE_gpencil_free_strokes(end_key);
      BLI_freelinkN(&gpl->frames, end_key);
    }
  }

  /* notifiers */
  DEG_id_tag_update(&gpd->id, ID_RECALC_TRANSFORM | ID_RECALC_GEOMETRY);
  WM_event_add_notifier(C, NC_GPENCIL | ND_DATA | NA_EDITED, NULL);

  return OPERATOR_FINISHED;
}

void GPENCIL_OT_interpolate_reverse(wmOperatorType *ot)
{
  /* identifiers */
  ot->name = "Delete Breakdowns";
  ot->idname = "GPENCIL_OT_interpolate_reverse";
  ot->description =
      "Remove breakdown frames generated by interpolating between two Grease Pencil frames";

  /* callbacks */
  ot->exec = gpencil_interpolate_reverse_exec;
  ot->poll = gpencil_interpolate_reverse_poll;

  /* flags */
  ot->flag = OPTYPE_REGISTER | OPTYPE_UNDO;
}<|MERGE_RESOLUTION|>--- conflicted
+++ resolved
@@ -84,12 +84,8 @@
   /** interpolate factor */
   float factor;
 
-<<<<<<< HEAD
-  /* Hash tablets to create temp relationship between strokes. */
-=======
   /* List of strokes and Hash tablets to create temp relationship between strokes. */
   struct ListBase selected_strokes;
->>>>>>> 9e007b46
   struct GHash *used_strokes;
   struct GHash *pair_strokes;
 
@@ -167,7 +163,6 @@
   }
 
   return true;
-<<<<<<< HEAD
 }
 
 /* Return if the stroke must be flipped or not. The logic of the calculation
@@ -288,6 +283,7 @@
   const bool is_multiedit = (bool)GPENCIL_MULTIEDIT_SESSIONS_ON(gpd);
 
   /* Create hash tablets with relationship between strokes. */
+  BLI_listbase_clear(&tgpil->selected_strokes);
   tgpil->used_strokes = BLI_ghash_ptr_new(__func__);
   tgpil->pair_strokes = BLI_ghash_ptr_new(__func__);
 
@@ -321,173 +317,12 @@
     if (ELEM(NULL, gps_from, gps_to)) {
       continue;
     }
-    /* Insert the pair entry in the hash table. */
-    BLI_ghash_insert(tgpil->pair_strokes, gps_from, gps_to);
-  }
-}
-
-=======
-}
-
-/* Return if the stroke must be flipped or not. The logic of the calculation
- * is to check if the lines from extremes crossed. All is done in 2D. */
-static bool gpencil_stroke_need_flip(Depsgraph *depsgraph,
-                                     Object *ob,
-                                     bGPDlayer *gpl,
-                                     GP_SpaceConversion *gsc,
-                                     bGPDstroke *gps_from,
-                                     bGPDstroke *gps_to)
-{
-  float diff_mat[4][4];
-  /* calculate parent matrix */
-  BKE_gpencil_layer_transform_matrix_get(depsgraph, ob, gpl, diff_mat);
-  bGPDspoint *pt, pt_dummy_ps;
-  float v_from_start[2], v_to_start[2], v_from_end[2], v_to_end[2];
-
-  /* Line from start of strokes. */
-  pt = &gps_from->points[0];
-  gpencil_point_to_parent_space(pt, diff_mat, &pt_dummy_ps);
-  gpencil_point_to_xy_fl(gsc, gps_from, &pt_dummy_ps, &v_from_start[0], &v_from_start[1]);
-
-  pt = &gps_to->points[0];
-  gpencil_point_to_parent_space(pt, diff_mat, &pt_dummy_ps);
-  gpencil_point_to_xy_fl(gsc, gps_from, &pt_dummy_ps, &v_to_start[0], &v_to_start[1]);
-
-  /* Line from end of strokes. */
-  pt = &gps_from->points[gps_from->totpoints - 1];
-  gpencil_point_to_parent_space(pt, diff_mat, &pt_dummy_ps);
-  gpencil_point_to_xy_fl(gsc, gps_from, &pt_dummy_ps, &v_from_end[0], &v_from_end[1]);
-
-  pt = &gps_to->points[gps_to->totpoints - 1];
-  gpencil_point_to_parent_space(pt, diff_mat, &pt_dummy_ps);
-  gpencil_point_to_xy_fl(gsc, gps_from, &pt_dummy_ps, &v_to_end[0], &v_to_end[1]);
-
-  const bool isect_lines = (isect_seg_seg_v2(v_from_start, v_to_start, v_from_end, v_to_end) ==
-                            ISECT_LINE_LINE_CROSS);
-
-  /* If the vectors intersect. */
-  if (isect_lines) {
-    /* For sharp angles, check distance between extremes. */
-    float v1[2], v2[2];
-    sub_v2_v2v2(v1, v_to_start, v_from_start);
-    sub_v2_v2v2(v2, v_to_end, v_from_end);
-    float angle = angle_v2v2(v1, v2);
-    if (angle < DEG2RADF(15.0f)) {
-      /* Check the original stroke orientation using a point of destination stroke
-       * `(S)<--??-->(E)   <--->`. */
-      float dist_start = len_squared_v2v2(v_from_start, v_to_start);
-      float dist_end = len_squared_v2v2(v_from_end, v_to_start);
-      /* Oriented with end nearer of destination stroke.
-       * `(S)--->(E) <--->` */
-      if (dist_start >= dist_end) {
-        dist_start = len_squared_v2v2(v_from_end, v_to_start);
-        dist_end = len_squared_v2v2(v_from_end, v_to_end);
-        /* `(S)--->(E) (E)<---(S)` */
-        return (dist_start >= dist_end);
-      }
-
-      /* Oriented inversed with original stroke start near of destination stroke.
-       * `(E)<----(S) <--->` */
-      dist_start = len_squared_v2v2(v_from_start, v_to_start);
-      dist_end = len_squared_v2v2(v_from_start, v_to_end);
-      /* `(E)<---(S) (S)--->(E)` */
-      return (dist_start < dist_end);
-    }
-
-    return true;
-  }
-
-  /* Check that both vectors have the same direction. */
-  float v1[2], v2[2];
-  sub_v2_v2v2(v1, v_from_end, v_from_start);
-  sub_v2_v2v2(v2, v_to_end, v_to_start);
-  mul_v2_v2v2(v1, v1, v2);
-  if ((v1[0] < 0.0f) && (v1[1] < 0.0f)) {
-    return true;
-  }
-
-  return false;
-}
-
-/* Return the stroke related to the selection index, returning the stroke with
- * the smallest selection index greater than reference index. */
-static bGPDstroke *gpencil_stroke_get_related(GHash *used_strokes,
-                                              bGPDframe *gpf,
-                                              const int reference_index)
-{
-  bGPDstroke *gps_found = NULL;
-  int lower_index = INT_MAX;
-  LISTBASE_FOREACH (bGPDstroke *, gps, &gpf->strokes) {
-    if (gps->select_index > reference_index) {
-      if (!BLI_ghash_haskey(used_strokes, gps)) {
-        if (gps->select_index < lower_index) {
-          lower_index = gps->select_index;
-          gps_found = gps;
-        }
-      }
-    }
-  }
-
-  /* Set as used. */
-  if (gps_found) {
-    BLI_ghash_insert(used_strokes, gps_found, gps_found);
-  }
-
-  return gps_found;
-}
-
-/* Load a Hash with the relationship between strokes. */
-static void gpencil_stroke_pair_table(bContext *C,
-                                      tGPDinterpolate *tgpi,
-                                      tGPDinterpolate_layer *tgpil)
-{
-  bGPdata *gpd = tgpi->gpd;
-  const bool only_selected = ((GPENCIL_EDIT_MODE(gpd)) &&
-                              ((tgpi->flag & GP_TOOLFLAG_INTERPOLATE_ONLY_SELECTED) != 0));
-  const bool is_multiedit = (bool)GPENCIL_MULTIEDIT_SESSIONS_ON(gpd);
-
-  /* Create hash tablets with relationship between strokes. */
-  BLI_listbase_clear(&tgpil->selected_strokes);
-  tgpil->used_strokes = BLI_ghash_ptr_new(__func__);
-  tgpil->pair_strokes = BLI_ghash_ptr_new(__func__);
-
-  /* Create a table with source and target pair of strokes. */
-  LISTBASE_FOREACH (bGPDstroke *, gps_from, &tgpil->prevFrame->strokes) {
-    bGPDstroke *gps_to = NULL;
-    /* only selected */
-    if ((GPENCIL_EDIT_MODE(gpd)) && (only_selected) &&
-        ((gps_from->flag & GP_STROKE_SELECT) == 0)) {
-      continue;
-    }
-    /* skip strokes that are invalid for current view */
-    if (ED_gpencil_stroke_can_use(C, gps_from) == false) {
-      continue;
-    }
-    /* Check if the material is editable. */
-    if (ED_gpencil_stroke_material_editable(tgpi->ob, tgpil->gpl, gps_from) == false) {
-      continue;
-    }
-    /* Try to get the related stroke. */
-    if ((is_multiedit) && (gps_from->select_index > 0)) {
-      gps_to = gpencil_stroke_get_related(
-          tgpil->used_strokes, tgpil->nextFrame, gps_from->select_index);
-    }
-    /* If not found, get final stroke to interpolate using position in the array. */
-    if (gps_to == NULL) {
-      int fFrame = BLI_findindex(&tgpil->prevFrame->strokes, gps_from);
-      gps_to = BLI_findlink(&tgpil->nextFrame->strokes, fFrame);
-    }
-
-    if (ELEM(NULL, gps_from, gps_to)) {
-      continue;
-    }
     /* Insert the pair entry in the hash table and the list of strokes to keep order. */
     BLI_addtail(&tgpil->selected_strokes, BLI_genericNodeN(gps_from));
     BLI_ghash_insert(tgpil->pair_strokes, gps_from, gps_to);
   }
 }
 
->>>>>>> 9e007b46
 static void gpencil_interpolate_smooth_stroke(bGPDstroke *gps,
                                               float smooth_factor,
                                               int smooth_steps)
@@ -569,16 +404,6 @@
     bGPDframe *gpf = tgpil->gpl->actframe;
     /* Free temp strokes used for display. */
     gpencil_interpolate_free_tagged_strokes(gpf);
-<<<<<<< HEAD
-
-    /* Clear previous interpolations. */
-    gpencil_interpolate_free_tagged_strokes(tgpil->interFrame);
-
-    GHashIterator gh_iter;
-    GHASH_ITER (gh_iter, tgpil->pair_strokes) {
-      bGPDstroke *gps_from = (bGPDstroke *)BLI_ghashIterator_getKey(&gh_iter);
-      bGPDstroke *gps_to = (bGPDstroke *)BLI_ghashIterator_getValue(&gh_iter);
-=======
 
     /* Clear previous interpolations. */
     gpencil_interpolate_free_tagged_strokes(tgpil->interFrame);
@@ -590,7 +415,6 @@
       }
       bGPDstroke *gps_to = (bGPDstroke *)BLI_ghash_lookup(tgpil->pair_strokes, gps_from);
 
->>>>>>> 9e007b46
       /* Create new stroke. */
       bGPDstroke *new_stroke = BKE_gpencil_stroke_duplicate(gps_from, true, true);
       new_stroke->flag |= GP_STROKE_TAG;
@@ -617,28 +441,16 @@
   WM_event_add_notifier(C, NC_GPENCIL | NA_EDITED, NULL);
 }
 
-<<<<<<< HEAD
-/* Helper: Get previous keyframe. */
-static bGPDframe *gpencil_get_previous_keyframe(bGPDlayer *gpl, int cfra)
-{
-  if (gpl->actframe != NULL && gpl->actframe->framenum < cfra &&
-      gpl->actframe->key_type == BEZT_KEYTYPE_KEYFRAME) {
-=======
 /* Helper: Get previous keyframe (exclude breakdown type). */
 static bGPDframe *gpencil_get_previous_keyframe(bGPDlayer *gpl, int cfra)
 {
   if (gpl->actframe != NULL && gpl->actframe->framenum < cfra &&
       gpl->actframe->key_type != BEZT_KEYTYPE_BREAKDOWN) {
->>>>>>> 9e007b46
     return gpl->actframe;
   }
 
   LISTBASE_FOREACH_BACKWARD (bGPDframe *, gpf, &gpl->frames) {
-<<<<<<< HEAD
-    if (gpf->key_type != BEZT_KEYTYPE_KEYFRAME) {
-=======
     if (gpf->key_type == BEZT_KEYTYPE_BREAKDOWN) {
->>>>>>> 9e007b46
       continue;
     }
     if (gpf->framenum >= cfra) {
@@ -650,19 +462,11 @@
   return NULL;
 }
 
-<<<<<<< HEAD
-/* Helper: Get next keyframe. */
-static bGPDframe *gpencil_get_next_keyframe(bGPDlayer *gpl, int cfra)
-{
-  LISTBASE_FOREACH (bGPDframe *, gpf, &gpl->frames) {
-    if (gpf->key_type != BEZT_KEYTYPE_KEYFRAME) {
-=======
 /* Helper: Get next keyframe (exclude breakdown type). */
 static bGPDframe *gpencil_get_next_keyframe(bGPDlayer *gpl, int cfra)
 {
   LISTBASE_FOREACH (bGPDframe *, gpf, &gpl->frames) {
     if (gpf->key_type == BEZT_KEYTYPE_BREAKDOWN) {
->>>>>>> 9e007b46
       continue;
     }
     if (gpf->framenum <= cfra) {
@@ -729,11 +533,12 @@
     gpencil_stroke_pair_table(C, tgpi, tgpil);
 
     /* Create new strokes data with interpolated points reading original stroke. */
-<<<<<<< HEAD
-    GHashIterator gh_iter;
-    GHASH_ITER (gh_iter, tgpil->pair_strokes) {
-      bGPDstroke *gps_from = (bGPDstroke *)BLI_ghashIterator_getKey(&gh_iter);
-      bGPDstroke *gps_to = (bGPDstroke *)BLI_ghashIterator_getValue(&gh_iter);
+    LISTBASE_FOREACH (LinkData *, link, &tgpil->selected_strokes) {
+      bGPDstroke *gps_from = link->data;
+      if (!BLI_ghash_haskey(tgpil->pair_strokes, gps_from)) {
+        continue;
+      }
+      bGPDstroke *gps_to = (bGPDstroke *)BLI_ghash_lookup(tgpil->pair_strokes, gps_from);
 
       /* If destination stroke is smaller, resize new_stroke to size of gps_to stroke. */
       if (gps_from->totpoints > gps_to->totpoints) {
@@ -753,42 +558,6 @@
           BKE_gpencil_stroke_flip(gps_to);
         }
       }
-
-      /* Create new stroke. */
-      bGPDstroke *new_stroke = BKE_gpencil_stroke_duplicate(gps_from, true, true);
-      new_stroke->flag |= GP_STROKE_TAG;
-      new_stroke->select_index = 0;
-
-      /* Update points position. */
-      gpencil_interpolate_update_points(gps_from, gps_to, new_stroke, tgpil->factor);
-      gpencil_interpolate_smooth_stroke(new_stroke, tgpi->smooth_factor, tgpi->smooth_steps);
-=======
-    LISTBASE_FOREACH (LinkData *, link, &tgpil->selected_strokes) {
-      bGPDstroke *gps_from = link->data;
-      if (!BLI_ghash_haskey(tgpil->pair_strokes, gps_from)) {
-        continue;
-      }
-      bGPDstroke *gps_to = (bGPDstroke *)BLI_ghash_lookup(tgpil->pair_strokes, gps_from);
-
-      /* If destination stroke is smaller, resize new_stroke to size of gps_to stroke. */
-      if (gps_from->totpoints > gps_to->totpoints) {
-        BKE_gpencil_stroke_uniform_subdivide(gpd, gps_to, gps_from->totpoints, true);
-      }
-      if (gps_to->totpoints > gps_from->totpoints) {
-        BKE_gpencil_stroke_uniform_subdivide(gpd, gps_from, gps_to->totpoints, true);
-      }
-
-      /* Flip stroke. */
-      if (tgpi->flipmode == GP_INTERPOLATE_FLIP) {
-        BKE_gpencil_stroke_flip(gps_to);
-      }
-      else if (tgpi->flipmode == GP_INTERPOLATE_FLIPAUTO) {
-        if (gpencil_stroke_need_flip(
-                tgpi->depsgraph, tgpi->ob, gpl, &tgpi->gsc, gps_from, gps_to)) {
-          BKE_gpencil_stroke_flip(gps_to);
-        }
-      }
->>>>>>> 9e007b46
 
       /* Create new stroke. */
       bGPDstroke *new_stroke = BKE_gpencil_stroke_duplicate(gps_from, true, true);
@@ -897,12 +666,9 @@
       MEM_SAFE_FREE(tgpil->nextFrame);
       MEM_SAFE_FREE(tgpil->interFrame);
 
-<<<<<<< HEAD
-=======
       /* Free list of strokes. */
       BLI_freelistN(&tgpil->selected_strokes);
 
->>>>>>> 9e007b46
       /* Free Hash tablets. */
       if (tgpil->used_strokes != NULL) {
         BLI_ghash_free(tgpil->used_strokes, NULL, NULL);
@@ -1005,11 +771,7 @@
   Scene *scene = CTX_data_scene(C);
   tGPDinterpolate *tgpi = NULL;
 
-<<<<<<< HEAD
-  /* cannot interpolate if not between 2 frames */
-=======
   /* Cannot interpolate if not between 2 frames. */
->>>>>>> 9e007b46
   int cfra = CFRA;
   bGPDframe *gpf_prv = gpencil_get_previous_keyframe(gpl, cfra);
   bGPDframe *gpf_next = gpencil_get_next_keyframe(gpl, cfra);
@@ -1017,11 +779,7 @@
     BKE_report(
         op->reports,
         RPT_ERROR,
-<<<<<<< HEAD
-        "Cannot find a pair of grease pencil frames to interpolate between in active layer");
-=======
         "Cannot find valid keyframes to interpolate (Breakdowns keyframes are not allowed)");
->>>>>>> 9e007b46
     return OPERATOR_CANCELLED;
   }
 
@@ -1493,21 +1251,12 @@
   const bool all_layers = (bool)(RNA_enum_get(op->ptr, "layers") == 1);
   const bool only_selected = ((GPENCIL_EDIT_MODE(gpd)) &&
                               (RNA_boolean_get(op->ptr, "interpolate_selected_only") != 0));
-<<<<<<< HEAD
 
   eGP_InterpolateFlipMode flipmode = RNA_enum_get(op->ptr, "flip");
 
   const float smooth_factor = RNA_float_get(op->ptr, "smooth_factor");
   const int smooth_steps = RNA_int_get(op->ptr, "smooth_steps");
 
-=======
-
-  eGP_InterpolateFlipMode flipmode = RNA_enum_get(op->ptr, "flip");
-
-  const float smooth_factor = RNA_float_get(op->ptr, "smooth_factor");
-  const int smooth_steps = RNA_int_get(op->ptr, "smooth_steps");
-
->>>>>>> 9e007b46
   const eGP_Interpolate_Type type = RNA_enum_get(op->ptr, "type");
 
   if (ipo_settings->custom_ipo == NULL) {
@@ -1543,51 +1292,6 @@
     }
     gpf_prv = gpencil_get_previous_keyframe(gpl, cfra);
     gpf_next = gpencil_get_next_keyframe(gpl, cfra);
-<<<<<<< HEAD
-
-    /* Need a set of frames to interpolate. */
-    if ((gpf_prv == NULL) || (gpf_next == NULL)) {
-      continue;
-    }
-
-    /* Store extremes. */
-    bGPDframe *prevFrame = BKE_gpencil_frame_duplicate(gpf_prv, true);
-    bGPDframe *nextFrame = BKE_gpencil_frame_duplicate(gpf_next, true);
-
-    /* Create a table with source and target pair of strokes. */
-    GHash *used_strokes = BLI_ghash_ptr_new(__func__);
-    GHash *pair_strokes = BLI_ghash_ptr_new(__func__);
-
-    LISTBASE_FOREACH (bGPDstroke *, gps_from, &prevFrame->strokes) {
-      bGPDstroke *gps_to = NULL;
-      /* Only selected. */
-      if ((GPENCIL_EDIT_MODE(gpd)) && (only_selected) &&
-          ((gps_from->flag & GP_STROKE_SELECT) == 0)) {
-        continue;
-      }
-      /* Skip strokes that are invalid for current view. */
-      if (ED_gpencil_stroke_can_use(C, gps_from) == false) {
-        continue;
-      }
-      /* Check if the material is editable. */
-      if (ED_gpencil_stroke_material_editable(ob, gpl, gps_from) == false) {
-        continue;
-      }
-      /* Try to get the related stroke. */
-      if ((is_multiedit) && (gps_from->select_index > 0)) {
-        gps_to = gpencil_stroke_get_related(used_strokes, nextFrame, gps_from->select_index);
-      }
-      /* If not found, get final stroke to interpolate using position in the array. */
-      if (gps_to == NULL) {
-        int fFrame = BLI_findindex(&prevFrame->strokes, gps_from);
-        gps_to = BLI_findlink(&nextFrame->strokes, fFrame);
-      }
-
-      if (ELEM(NULL, gps_from, gps_to)) {
-        continue;
-      }
-
-=======
 
     /* Need a set of frames to interpolate. */
     if ((gpf_prv == NULL) || (gpf_next == NULL)) {
@@ -1631,7 +1335,6 @@
         continue;
       }
 
->>>>>>> 9e007b46
       /* if destination stroke is smaller, resize new_stroke to size of gps_to stroke */
       if (gps_from->totpoints > gps_to->totpoints) {
         BKE_gpencil_stroke_uniform_subdivide(gpd, gps_to, gps_from->totpoints, true);
@@ -1639,7 +1342,6 @@
       if (gps_to->totpoints > gps_from->totpoints) {
         BKE_gpencil_stroke_uniform_subdivide(gpd, gps_from, gps_to->totpoints, true);
       }
-<<<<<<< HEAD
 
       /* Flip stroke. */
       if (flipmode == GP_INTERPOLATE_FLIP) {
@@ -1651,29 +1353,12 @@
         }
       }
 
-      /* Insert the pair entry in the hash table. */
-      BLI_ghash_insert(pair_strokes, gps_from, gps_to);
-    }
-
-=======
-
-      /* Flip stroke. */
-      if (flipmode == GP_INTERPOLATE_FLIP) {
-        BKE_gpencil_stroke_flip(gps_to);
-      }
-      else if (flipmode == GP_INTERPOLATE_FLIPAUTO) {
-        if (gpencil_stroke_need_flip(depsgraph, ob, gpl, &gsc, gps_from, gps_to)) {
-          BKE_gpencil_stroke_flip(gps_to);
-        }
-      }
-
       /* Insert the pair entry in the hash table and in the list of strokes to keep same order.
        */
       BLI_addtail(&selected_strokes, BLI_genericNodeN(gps_from));
       BLI_ghash_insert(pair_strokes, gps_from, gps_to);
     }
 
->>>>>>> 9e007b46
     /* Loop over intermediary frames and create the interpolation. */
     for (int cframe = prevFrame->framenum + step; cframe < nextFrame->framenum; cframe += step) {
       /* Get interpolation factor. */
@@ -1697,20 +1382,12 @@
       }
 
       /* Apply the factor to all pair of strokes. */
-<<<<<<< HEAD
-      GHashIterator gh_iter;
-      GHASH_ITER (gh_iter, pair_strokes) {
-        bGPDstroke *gps_from = (bGPDstroke *)BLI_ghashIterator_getKey(&gh_iter);
-        bGPDstroke *gps_to = (bGPDstroke *)BLI_ghashIterator_getValue(&gh_iter);
-
-=======
       LISTBASE_FOREACH (LinkData *, link, &selected_strokes) {
         bGPDstroke *gps_from = link->data;
         if (!BLI_ghash_haskey(pair_strokes, gps_from)) {
           continue;
         }
         bGPDstroke *gps_to = (bGPDstroke *)BLI_ghash_lookup(pair_strokes, gps_from);
->>>>>>> 9e007b46
         /* Create new stroke. */
         bGPDstroke *new_stroke = BKE_gpencil_stroke_duplicate(gps_from, true, true);
         new_stroke->flag |= GP_STROKE_TAG;
@@ -1731,11 +1408,8 @@
       }
     }
 
-<<<<<<< HEAD
-=======
     BLI_freelistN(&selected_strokes);
 
->>>>>>> 9e007b46
     /* Free Hash tablets. */
     if (used_strokes != NULL) {
       BLI_ghash_free(used_strokes, NULL, NULL);
@@ -1769,17 +1443,6 @@
 
   uiLayoutSetPropSep(layout, true);
   uiLayoutSetPropDecorate(layout, false);
-<<<<<<< HEAD
-
-  col = uiLayoutColumn(layout, true);
-  uiItemR(col, &ptr, "step", 0, NULL, ICON_NONE);
-  uiItemR(col, &ptr, "layers", 0, NULL, ICON_NONE);
-  uiItemR(col, &ptr, "interpolate_selected_only", 0, NULL, ICON_NONE);
-  uiItemR(col, &ptr, "flip", 0, NULL, ICON_NONE);
-  uiItemR(col, &ptr, "smooth_factor", 0, NULL, ICON_NONE);
-  uiItemR(col, &ptr, "smooth_steps", 0, NULL, ICON_NONE);
-  uiItemR(col, &ptr, "type", 0, NULL, ICON_NONE);
-=======
   row = uiLayoutRow(layout, true);
   uiItemR(row, &ptr, "step", 0, NULL, ICON_NONE);
 
@@ -1800,7 +1463,6 @@
 
   row = uiLayoutRow(layout, true);
   uiItemR(row, &ptr, "type", 0, NULL, ICON_NONE);
->>>>>>> 9e007b46
 
   if (type == GP_IPO_CURVEMAP) {
     /* Get an RNA pointer to ToolSettings to give to the custom curve. */
