--- conflicted
+++ resolved
@@ -113,10 +113,7 @@
 typedef struct uiItem {
 	void *next, *prev;
 	uiItemType type;
-<<<<<<< HEAD
-=======
 	int flag;
->>>>>>> db27ab91
 } uiItem;
 
 typedef struct uiButtonItem {
@@ -126,34 +123,6 @@
 
 struct uiLayout {
 	uiItem item;
-<<<<<<< HEAD
-
-	uiLayoutRoot *root;
-	ListBase items;
-
-	int x, y, w, h;
-	int space;
-	int align;
-};
-
-typedef struct uiLayoutItemFlow {
-	uiLayout litem;
-	int number;
-	int totcol;
-} uiLayoutItemFlow;
-
-typedef struct uiLayoutItemSplt {
-	uiLayout litem;
-	int number;
-	int lr;
-} uiLayoutItemSplt;
-
-typedef struct uiLayoutItemBx {
-	uiLayout litem;
-	uiBut *roundbox;
-} uiLayoutItemBx;
-
-=======
 
 	uiLayoutRoot *root;
 	bContextStore *context;
@@ -186,7 +155,6 @@
 	float percentage;
 } uiLayoutItemSplt;
 
->>>>>>> db27ab91
 typedef struct uiLayoutItemRoot {
 	uiLayout litem;
 } uiLayoutItemRoot;
@@ -203,23 +171,13 @@
 		namestr[len+1]= '\0';
 		return namestr;
 	}
-<<<<<<< HEAD
 
 	return name;
 }
-=======
->>>>>>> db27ab91
-
-	return name;
-}
 
 static int ui_item_fit(int item, int pos, int all, int available, int last, int alignment, int *offset)
 {
 	/* available == 0 is unlimited */
-<<<<<<< HEAD
-
-	if(available != 0 && all > available-spacing) {
-=======
 	if(available == 0)
 		return item;
 	
@@ -227,7 +185,6 @@
 		*offset= 0;
 	
 	if(all > available) {
->>>>>>> db27ab91
 		/* contents is bigger than available space */
 		if(last)
 			return available-pos;
@@ -236,11 +193,7 @@
 	}
 	else {
 		/* contents is smaller or equal to available space */
-<<<<<<< HEAD
-		if(available != 0 && (flag & UI_FIT_EXPAND)) {
-=======
 		if(alignment == UI_LAYOUT_ALIGN_EXPAND) {
->>>>>>> db27ab91
 			if(last)
 				return available-pos;
 			else
@@ -257,11 +210,7 @@
 
 static int ui_layout_vary_direction(uiLayout *layout)
 {
-<<<<<<< HEAD
-	return (layout->root->type == UI_LAYOUT_HEADER)? UI_ITEM_VARY_X: UI_ITEM_VARY_Y;
-=======
 	return (layout->root->type == UI_LAYOUT_HEADER || layout->alignment != UI_LAYOUT_ALIGN_EXPAND)? UI_ITEM_VARY_X: UI_ITEM_VARY_Y;
->>>>>>> db27ab91
 }
 
 /* estimated size of text + icon */
@@ -272,15 +221,9 @@
 	if(icon && strcmp(name, "") == 0)
 		return UI_UNIT_X; /* icon only */
 	else if(icon)
-<<<<<<< HEAD
-		return (variable)? UI_GetStringWidth(name) + UI_UNIT_X: 10*UI_UNIT_X; /* icon + text */
-	else
-		return (variable)? UI_GetStringWidth(name) + UI_UNIT_X: 10*UI_UNIT_X; /* text only */
-=======
 		return (variable)? UI_GetStringWidth(name) + 4 + UI_UNIT_X: 10*UI_UNIT_X; /* icon + text */
 	else
 		return (variable)? UI_GetStringWidth(name) + 4 + UI_UNIT_X: 10*UI_UNIT_X; /* text only */
->>>>>>> db27ab91
 }
 
 static void ui_item_size(uiItem *item, int *r_w, int *r_h)
@@ -484,15 +427,6 @@
 	uiBlockSetCurLayout(block, layout);
 }
 
-<<<<<<< HEAD
-static void ui_item_enum_row(uiLayout *layout, uiBlock *block, PointerRNA *ptr, PropertyRNA *prop, int x, int y, int w, int h)
-{
-	const EnumPropertyItem *item;
-	int a, totitem, itemw;
-	const char *propname;
-
-	propname= RNA_property_identifier(prop);
-=======
 static void ui_item_enum_row(uiLayout *layout, uiBlock *block, PointerRNA *ptr, PropertyRNA *prop, char *uiname, int x, int y, int w, int h)
 {
 	const EnumPropertyItem *item;
@@ -501,15 +435,10 @@
 	int a, totitem, itemw, icon, value;
 
 	identifier= RNA_property_identifier(prop);
->>>>>>> db27ab91
 	RNA_property_enum_items(ptr, prop, &item, &totitem);
 
 	uiBlockSetCurLayout(block, ui_item_local_sublayout(layout, layout, 1));
 	for(a=0; a<totitem; a++) {
-<<<<<<< HEAD
-		itemw= ui_text_icon_width(block->curlayout, (char*)item[a].name, 0);
-		uiDefButR(block, ROW, 0, NULL, 0, 0, itemw, h, ptr, propname, -1, 0, item[a].value, -1, -1, NULL);
-=======
 		name= (!uiname || uiname[0])? (char*)item[a].name: "";
 		icon= item[a].icon;
 		value= item[a].value;
@@ -521,7 +450,6 @@
 			uiDefIconButR(block, ROW, 0, icon, 0, 0, itemw, h, ptr, identifier, -1, 0, value, -1, -1, NULL);
 		else
 			uiDefButR(block, ROW, 0, name, 0, 0, itemw, h, ptr, identifier, -1, 0, value, -1, -1, NULL);
->>>>>>> db27ab91
 	}
 	uiBlockSetCurLayout(block, layout);
 }
@@ -561,21 +489,12 @@
 	uiBlock *block= layout->root->block;
 	uiBut *but;
 	int w;
-<<<<<<< HEAD
 
 	uiBlockSetCurLayout(block, layout);
 
 	if(!name)
 		name= "";
 
-=======
-
-	uiBlockSetCurLayout(block, layout);
-
-	if(!name)
-		name= "";
-
->>>>>>> db27ab91
 	w= ui_text_icon_width(layout, name, 0);
 
 	but= uiDefBut(block, LABEL, 0, (char*)name, 0, 0, w, UI_UNIT_Y, NULL, 0.0, 0.0, 0, 0, "");
@@ -601,21 +520,12 @@
 		name= ot->name;
 	if(layout->root->type == UI_LAYOUT_MENU && !icon)
 		icon= ICON_BLANK1;
-<<<<<<< HEAD
 
 	/* create button */
 	uiBlockSetCurLayout(block, layout);
 
 	w= ui_text_icon_width(layout, name, icon);
 
-=======
-
-	/* create button */
-	uiBlockSetCurLayout(block, layout);
-
-	w= ui_text_icon_width(layout, name, icon);
-
->>>>>>> db27ab91
 	if(icon && strcmp(name, "") != 0)
 		but= uiDefIconTextButO(block, BUT, ot->idname, context, icon, (char*)name, 0, 0, w, UI_UNIT_Y, NULL);
 	else if(icon)
@@ -778,7 +688,6 @@
 /* RNA property items */
 
 static void ui_item_rna_size(uiLayout *layout, char *name, int icon, PropertyRNA *prop, int index, int *r_w, int *r_h)
-<<<<<<< HEAD
 {
 	PropertyType type;
 	PropertySubType subtype;
@@ -791,9 +700,6 @@
 	type= RNA_property_type(prop);
 	subtype= RNA_property_subtype(prop);
 	len= RNA_property_array_length(prop);
-
-	if(type == PROP_STRING)
-		w += 10*UI_UNIT_X;
 
 	/* increase height for arrays */
 	if(index == RNA_NO_INDEX && len > 0) {
@@ -816,109 +722,7 @@
 	*r_h= h;
 }
 
-void uiItemFullR(uiLayout *layout, char *name, int icon, PointerRNA *ptr, PropertyRNA *prop, int index, int value, int expand, int slider)
-{
-	uiBlock *block= layout->root->block;
-	uiBut *but;
-	PropertyType type;
-	char namestr[UI_MAX_NAME_STR];
-	int len, w, h;
-
-	if(!ptr->data || !prop)
-		return;
-
-	uiBlockSetCurLayout(block, layout);
-
-	/* retrieve info */
-	type= RNA_property_type(prop);
-	len= RNA_property_array_length(prop);
-
-	/* set name and icon */
-	if(!name)
-		name= (char*)RNA_property_ui_name(prop);
-
-	if(ELEM5(type, PROP_INT, PROP_FLOAT, PROP_STRING, PROP_ENUM, PROP_POINTER))
-		name= ui_item_name_add_colon(name, namestr);
-	if(type == PROP_BOOLEAN && len)
-		name= ui_item_name_add_colon(name, namestr);
-
-	if(layout->root->type == UI_LAYOUT_MENU) {
-		if(type == PROP_BOOLEAN)
-			icon= (RNA_property_boolean_get(ptr, prop))? ICON_CHECKBOX_HLT: ICON_CHECKBOX_DEHLT;
-		else if(type == PROP_ENUM && index == RNA_ENUM_VALUE)
-			icon= (RNA_property_enum_get(ptr, prop) == value)? ICON_CHECKBOX_HLT: ICON_CHECKBOX_DEHLT; 
-	}
-
-	/* get size */
-	ui_item_rna_size(layout, name, icon, prop, index, &w, &h);
-
-	/* array property */
-	if(index == RNA_NO_INDEX && len > 0)
-		ui_item_array(layout, block, name, icon, ptr, prop, len, 0, 0, w, h, expand, slider);
-	/* enum item */
-	else if(type == PROP_ENUM && index == RNA_ENUM_VALUE) {
-		char *identifier= (char*)RNA_property_identifier(prop);
-
-		if(icon && strcmp(name, "") != 0)
-			uiDefIconTextButR(block, ROW, 0, icon, name, 0, 0, w, h, ptr, identifier, -1, 0, value, -1, -1, NULL);
-		else if(icon)
-			uiDefIconButR(block, ROW, 0, icon, 0, 0, w, h, ptr, identifier, -1, 0, value, -1, -1, NULL);
-		else
-			uiDefButR(block, ROW, 0, name, 0, 0, w, h, ptr, identifier, -1, 0, value, -1, -1, NULL);
-	}
-	/* expanded enum */
-	else if(type == PROP_ENUM && expand)
-		ui_item_enum_row(layout, block, ptr, prop, 0, 0, w, h);
-	/* property with separate label */
-	else if(type == PROP_ENUM || type == PROP_STRING || type == PROP_POINTER)
-		ui_item_with_label(layout, block, name, icon, ptr, prop, index, 0, 0, w, h);
-	/* single button */
-	else {
-		but= uiDefAutoButR(block, ptr, prop, index, (char*)name, icon, 0, 0, w, h);
-
-		if(slider && but->type==NUM)
-			but->type= NUMSLI;
-	}
-}
-
-void uiItemR(uiLayout *layout, char *name, int icon, PointerRNA *ptr, char *propname, int expand, int slider)
-=======
-{
-	PropertyType type;
-	PropertySubType subtype;
-	int len, w, h;
-
-	w= ui_text_icon_width(layout, name, icon);
-	h= UI_UNIT_Y;
-
-	/* arbitrary extended width by type */
-	type= RNA_property_type(prop);
-	subtype= RNA_property_subtype(prop);
-	len= RNA_property_array_length(prop);
-
-	/* increase height for arrays */
-	if(index == RNA_NO_INDEX && len > 0) {
-		if(strcmp(name, "") == 0 && icon == 0)
-			h= 0;
-
-		if(type == PROP_BOOLEAN && len == 20)
-			h += 2*UI_UNIT_Y;
-		else if(subtype == PROP_MATRIX)
-			h += ceil(sqrt(len))*UI_UNIT_Y;
-		else
-			h += len*UI_UNIT_Y;
-	}
-	else if(ui_layout_vary_direction(layout) == UI_ITEM_VARY_X) {
-		if(type == PROP_BOOLEAN && strcmp(name, "") != 0)
-			w += UI_UNIT_X;
-	}
-
-	*r_w= w;
-	*r_h= h;
-}
-
 void uiItemFullR(uiLayout *layout, char *name, int icon, PointerRNA *ptr, PropertyRNA *prop, int index, int value, int expand, int slider, int toggle)
->>>>>>> db27ab91
 {
 	uiBlock *block= layout->root->block;
 	uiBut *but;
@@ -1003,11 +807,7 @@
 		return;
 	}
 
-<<<<<<< HEAD
-	uiItemFullR(layout, name, icon, ptr, prop, RNA_NO_INDEX, 0, expand, slider);
-=======
 	uiItemFullR(layout, name, icon, ptr, prop, RNA_NO_INDEX, 0, expand, slider, toggle);
->>>>>>> db27ab91
 }
 
 void uiItemEnumR(uiLayout *layout, char *name, int icon, struct PointerRNA *ptr, char *propname, int value)
@@ -1025,11 +825,7 @@
 		return;
 	}
 
-<<<<<<< HEAD
-	uiItemFullR(layout, name, icon, ptr, prop, RNA_ENUM_VALUE, value, 0, 0);
-=======
 	uiItemFullR(layout, name, icon, ptr, prop, RNA_ENUM_VALUE, value, 0, 0, 0);
->>>>>>> db27ab91
 }
 
 void uiItemsEnumR(uiLayout *layout, struct PointerRNA *ptr, char *propname)
@@ -1070,12 +866,11 @@
 	uiBlock *block= layout->root->block;
 	uiBut *but;
 	int w, h;
-<<<<<<< HEAD
 
 	uiBlockSetCurLayout(block, layout);
 
 	if(layout->root->type == UI_LAYOUT_HEADER)
-		uiBlockSetEmboss(block, UI_EMBOSSP);
+		uiBlockSetEmboss(block, UI_EMBOSS);
 
 	if(!name)
 		name= "";
@@ -1086,7 +881,7 @@
 	h= UI_UNIT_Y;
 
 	if(layout->root->type == UI_LAYOUT_HEADER) /* ugly .. */
-		w -= 3;
+		w -= 10;
 
 	if(icon)
 		but= uiDefIconTextMenuBut(block, func, arg, icon, (char*)name, 0, 0, w, h, "");
@@ -1138,75 +933,6 @@
 	if(layout->root->type == UI_LAYOUT_MENU && !icon)
 		icon= ICON_BLANK1;
 
-=======
-
-	uiBlockSetCurLayout(block, layout);
-
-	if(layout->root->type == UI_LAYOUT_HEADER)
-		uiBlockSetEmboss(block, UI_EMBOSS);
-
-	if(!name)
-		name= "";
-	if(layout->root->type == UI_LAYOUT_MENU && !icon)
-		icon= ICON_BLANK1;
-
-	w= ui_text_icon_width(layout, name, icon);
-	h= UI_UNIT_Y;
-
-	if(layout->root->type == UI_LAYOUT_HEADER) /* ugly .. */
-		w -= 10;
-
-	if(icon)
-		but= uiDefIconTextMenuBut(block, func, arg, icon, (char*)name, 0, 0, w, h, "");
-	else
-		but= uiDefMenuBut(block, func, arg, (char*)name, 0, 0, w, h, "");
-
-	if(argN) { /* ugly .. */
-		but->poin= (char*)but;
-		but->func_argN= argN;
-	}
-
-	if(layout->root->type == UI_LAYOUT_HEADER)
-		uiBlockSetEmboss(block, UI_EMBOSS);
-	else if(layout->root->type == UI_LAYOUT_PANEL)
-		but->type= MENU;
-}
-
-void uiItemM(uiLayout *layout, bContext *C, char *name, int icon, char *menuname)
-{
-	ARegion *ar= CTX_wm_region(C);
-	MenuType *mt;
-
-	if(!menuname)
-		return;
-
-	for(mt=ar->type->menutypes.first; mt; mt=mt->next) {
-		if(strcmp(menuname, mt->idname) == 0) {
-			if(!name)
-				name= mt->label;
-			if(layout->root->type == UI_LAYOUT_MENU && !icon)
-				icon= ICON_BLANK1;
-			ui_item_menu(layout, name, icon, ui_item_menutype_func, mt, NULL);
-			break;
-		}
-	}
-}
-
-/* label item */
-void uiItemL(uiLayout *layout, char *name, int icon)
-{
-	uiBlock *block= layout->root->block;
-	uiBut *but;
-	int w;
-
-	uiBlockSetCurLayout(block, layout);
-
-	if(!name)
-		name= "";
-	if(layout->root->type == UI_LAYOUT_MENU && !icon)
-		icon= ICON_BLANK1;
-
->>>>>>> db27ab91
 	w= ui_text_icon_width(layout, name, icon);
 
 	if(icon && strcmp(name, "") != 0)
@@ -1326,43 +1052,6 @@
 	lvl->rnapoin= *ptr;
 	lvl->propname= propname;
 	lvl->opcontext= layout->root->opcontext;
-<<<<<<< HEAD
-
-	ui_item_menu(layout, name, icon, menu_item_enum_rna_menu, NULL, lvl);
-}
-
-/**************************** Layout Items ***************************/
-
-/* single-row layout */
-static void ui_litem_estimate_row(uiLayout *litem)
-{
-	uiItem *item;
-	int itemw, itemh;
-
-	litem->w= 0;
-	litem->h= 0;
-
-	for(item=litem->items.first; item; item=item->next) {
-		ui_item_size(item, &itemw, &itemh);
-
-		litem->w += itemw;
-		litem->h= MAX2(itemh, litem->h);
-
-		if(item->next)
-			litem->w += litem->space;
-	}
-}
-
-static void ui_litem_layout_row(uiLayout *litem)
-{
-	uiItem *item;
-	int neww, itemw, itemh, x, y, w, tot= 0, totw= 0, extra=0, available=0;
-
-	x= litem->x;
-	y= litem->y;
-	w= litem->w;
-
-=======
 
 	ui_item_menu(layout, name, icon, menu_item_enum_rna_menu, NULL, lvl);
 }
@@ -1406,7 +1095,6 @@
 	totw= 0;
 	tot= 0;
 
->>>>>>> db27ab91
 	for(item=litem->items.first; item; item=item->next) {
 		ui_item_size(item, &itemw, &itemh);
 		totw += itemw;
@@ -1416,20 +1104,6 @@
 	if(totw == 0)
 		return;
 	
-<<<<<<< HEAD
-	/* two step to enforce minimum button with .. could be better */
-	for(item=litem->items.first; item; item=item->next) {
-		ui_item_size(item, &itemw, &itemh);
-
-		itemw= ui_item_fit(itemw, x-litem->x, totw, w, (tot-1)*litem->space, !item->next, UI_FIT_EXPAND);
-		x += itemw;
-
-		if(itemw < UI_UNIT_X)
-			extra += UI_UNIT_X - itemw;
-		else
-			available += itemw - UI_UNIT_X;
-
-=======
 	if(w != 0)
 		w -= (tot-1)*litem->space;
 	fixedw= 0;
@@ -1505,36 +1179,10 @@
 		ui_item_position(item, x+offset, y-itemh, itemw, itemh);
 
 		x += itemw;
->>>>>>> db27ab91
 		if(item->next)
 			x += litem->space;
 	}
 
-<<<<<<< HEAD
-	x= litem->x;
-
-	for(item=litem->items.first; item; item=item->next) {
-		ui_item_size(item, &itemw, &itemh);
-
-		neww= ui_item_fit(itemw, x-litem->x, totw, w, (tot-1)*litem->space, !item->next, UI_FIT_EXPAND);
-		if(neww < UI_UNIT_X) {
-			if(item->next)
-				itemw= UI_UNIT_X;
-			else
-				itemw= litem->w - (x-litem->x);
-		}
-		else
-			itemw= ui_item_fit(itemw, x-litem->x, totw, w-extra, (tot-1)*litem->space, !item->next, UI_FIT_EXPAND);
-
-		ui_item_position(item, x, y-itemh, itemw, itemh);
-		x += itemw;
-
-		if(item->next)
-			x += litem->space;
-	}
-
-=======
->>>>>>> db27ab91
 	litem->w= x - litem->x;
 	litem->h= litem->y - y;
 	litem->x= x;
@@ -1709,11 +1357,7 @@
 	uiLayoutItemFlow *flow= (uiLayoutItemFlow*)litem;
 	uiItem *item;
 	int col, x, y, w, emh, emy, miny, itemw, itemh;
-<<<<<<< HEAD
-	int toth, totitem;
-=======
 	int toth, totitem, offset;
->>>>>>> db27ab91
 
 	/* compute max needed width and total height */
 	toth= 0;
@@ -1730,30 +1374,18 @@
 	emy= 0;
 	miny= 0;
 
-<<<<<<< HEAD
-	w= litem->w;
-=======
 	w= litem->w - (flow->totcol-1)*style->columnspace;
->>>>>>> db27ab91
 	emh= toth/flow->totcol;
 
 	/* create column per column */
 	col= 0;
 	for(item=litem->items.first; item; item=item->next) {
 		ui_item_size(item, NULL, &itemh);
-<<<<<<< HEAD
-		itemw= ui_item_fit(1, x-litem->x, flow->totcol, w, (flow->totcol-1)*style->columnspace, col == flow->totcol-1, UI_FIT_EXPAND);
-	
-		y -= itemh;
-		emy -= itemh;
-		ui_item_position(item, x, y, itemw, itemh);
-=======
 		itemw= ui_item_fit(1, x-litem->x, flow->totcol, w, col == flow->totcol-1, litem->alignment, &offset);
 	
 		y -= itemh;
 		emy -= itemh;
 		ui_item_position(item, x+offset, y, itemw, itemh);
->>>>>>> db27ab91
 		y -= style->buttonspacey;
 		miny= MIN2(miny, y);
 
@@ -1862,21 +1494,13 @@
 
 static void ui_litem_layout_split(uiLayout *litem)
 {
-<<<<<<< HEAD
-	uiItem *item;
-=======
 	uiLayoutItemSplt *split= (uiLayoutItemSplt*)litem;
 	uiItem *item;
 	float percentage;
->>>>>>> db27ab91
 	int itemh, x, y, w, tot=0, colw=0;
 
 	x= litem->x;
 	y= litem->y;
-<<<<<<< HEAD
-	w= litem->w;
-=======
->>>>>>> db27ab91
 
 	for(item=litem->items.first; item; item=item->next)
 		tot++;
@@ -1884,14 +1508,10 @@
 	if(tot == 0)
 		return;
 	
-<<<<<<< HEAD
-	colw= (litem->w - (tot-1)*litem->space)/tot;
-=======
 	percentage= (split->percentage == 0.0f)? 1.0f/(float)tot: split->percentage;
 	
 	w= (litem->w - (tot-1)*litem->space);
 	colw= w*percentage;
->>>>>>> db27ab91
 	colw= MAX2(colw, 0);
 
 	for(item=litem->items.first; item; item=item->next) {
@@ -1900,17 +1520,12 @@
 		ui_item_position(item, x, y-itemh, colw, itemh);
 		x += colw;
 
-<<<<<<< HEAD
-		if(item->next)
-			x += litem->space;
-=======
 		if(item->next) {
 			colw= (w - (int)(w*percentage))/(tot-1);
 			colw= MAX2(colw, 0);
 
 			x += litem->space;
 		}
->>>>>>> db27ab91
 	}
 
 	litem->w= x - litem->x;
@@ -1928,10 +1543,6 @@
 	litem->item.type= ITEM_LAYOUT_ROW;
 	litem->root= layout->root;
 	litem->align= align;
-<<<<<<< HEAD
-	litem->space= (align)? 0: layout->root->style->buttonspacex;
-	BLI_addtail(&layout->items, litem);
-=======
 	litem->active= 1;
 	litem->enabled= 1;
 	litem->context= layout->context;
@@ -1956,102 +1567,12 @@
 	litem->context= layout->context;
 	litem->space= (litem->align)? 0: layout->root->style->buttonspacey;
 	BLI_addtail(&layout->items, litem);
->>>>>>> db27ab91
 
 	uiBlockSetCurLayout(layout->root->block, litem);
 
 	return litem;
 }
 
-<<<<<<< HEAD
-uiLayout *uiLayoutColumn(uiLayout *layout, int align)
-{
-	uiLayout *litem;
-
-	litem= MEM_callocN(sizeof(uiLayout), "uiLayoutColumn");
-	litem->item.type= ITEM_LAYOUT_COLUMN;
-	litem->root= layout->root;
-	litem->align= align;
-	litem->space= (litem->align)? 0: layout->root->style->buttonspacey;
-	BLI_addtail(&layout->items, litem);
-
-	uiBlockSetCurLayout(layout->root->block, litem);
-
-	return litem;
-}
-
-uiLayout *uiLayoutColumnFlow(uiLayout *layout, int number, int align)
-{
-	uiLayoutItemFlow *flow;
-
-	flow= MEM_callocN(sizeof(uiLayoutItemFlow), "uiLayoutItemFlow");
-	flow->litem.item.type= ITEM_LAYOUT_COLUMN_FLOW;
-	flow->litem.root= layout->root;
-	flow->litem.align= align;
-	flow->litem.space= (flow->litem.align)? 0: layout->root->style->columnspace;
-	flow->number= number;
-	BLI_addtail(&layout->items, flow);
-
-	uiBlockSetCurLayout(layout->root->block, &flow->litem);
-
-	return &flow->litem;
-}
-
-uiLayout *uiLayoutBox(uiLayout *layout)
-{
-	uiLayoutItemBx *box;
-
-	box= MEM_callocN(sizeof(uiLayoutItemBx), "uiLayoutItemBx");
-	box->litem.item.type= ITEM_LAYOUT_BOX;
-	box->litem.root= layout->root;
-	box->litem.space= layout->root->style->columnspace;
-	BLI_addtail(&layout->items, box);
-
-	uiBlockSetCurLayout(layout->root->block, &box->litem);
-
-	box->roundbox= uiDefBut(layout->root->block, ROUNDBOX, 0, "", 0, 0, 0, 0, NULL, 0.0, 0.0, 0, 0, "");
-
-	return &box->litem;
-}
-
-uiLayout *uiLayoutFree(uiLayout *layout, int align)
-{
-	uiLayout *litem;
-
-	litem= MEM_callocN(sizeof(uiLayout), "uiLayoutFree");
-	litem->item.type= ITEM_LAYOUT_FREE;
-	litem->root= layout->root;
-	litem->align= align;
-	BLI_addtail(&layout->items, litem);
-
-	uiBlockSetCurLayout(layout->root->block, litem);
-
-	return litem;
-}
-
-uiBlock *uiLayoutFreeBlock(uiLayout *layout)
-{
-	uiBlock *block;
-
-	block= uiLayoutBlock(layout);
-	uiLayoutFree(layout, 0);
-
-	return block;
-}
-
-uiLayout *uiLayoutSplit(uiLayout *layout)
-{
-	uiLayout *litem;
-
-	litem= uiLayoutRow(layout, 0);
-	litem->item.type = ITEM_LAYOUT_SPLIT;
-	litem->root= layout->root;
-	litem->space= layout->root->style->columnspace;
-
-	uiBlockSetCurLayout(layout->root->block, litem);
-
-	return litem;
-=======
 uiLayout *uiLayoutColumnFlow(uiLayout *layout, int number, int align)
 {
 	uiLayoutItemFlow *flow;
@@ -2207,12 +1728,33 @@
 float uiLayoutGetScaleY(uiLayout *layout)
 {
 	return layout->scale[0];
->>>>>>> db27ab91
 }
 
 /********************** Layout *******************/
 
-<<<<<<< HEAD
+static void ui_item_scale(uiLayout *litem, float scale[2])
+{
+	uiItem *item;
+	int x, y, w, h;
+
+	for(item=litem->items.last; item; item=item->prev) {
+		ui_item_size(item, &w, &h);
+		ui_item_offset(item, &x, &y);
+
+		if(scale[0] != 0.0f) {
+			x *= scale[0];
+			w *= scale[0];
+		}
+
+		if(scale[1] != 0.0f) {
+			y *= scale[1];
+			h *= scale[1];
+		}
+
+		ui_item_position(item, x, y, w, h);
+	}
+}
+
 static void ui_item_estimate(uiItem *item)
 {
 	uiItem *subitem;
@@ -2225,6 +1767,9 @@
 
 		if(litem->items.first == NULL)
 			return;
+
+		if(litem->scale[0] != 0.0f || litem->scale[1] != 0.0f)
+			ui_item_scale(litem, litem->scale);
 
 		switch(litem->item.type) {
 			case ITEM_LAYOUT_COLUMN:
@@ -2264,7 +1809,8 @@
 		if(item->type == ITEM_BUTTON) {
 			bitem= (uiButtonItem*)item;
 			if(ui_but_can_align(bitem->but))
-				bitem->but->alignnr= nr;
+				if(!bitem->but->alignnr)
+					bitem->but->alignnr= nr;
 		}
 		else if(item->type == ITEM_LAYOUT_FREE);
 		else if(item->type == ITEM_LAYOUT_BOX) {
@@ -2272,111 +1818,6 @@
 			box->roundbox->alignnr= nr;
 			BLI_remlink(&litem->root->block->buttons, box->roundbox);
 			BLI_addhead(&litem->root->block->buttons, box->roundbox);
-=======
-static void ui_item_scale(uiLayout *litem, float scale[2])
-{
-	uiItem *item;
-	int x, y, w, h;
-
-	for(item=litem->items.last; item; item=item->prev) {
-		ui_item_size(item, &w, &h);
-		ui_item_offset(item, &x, &y);
-
-		if(scale[0] != 0.0f) {
-			x *= scale[0];
-			w *= scale[0];
-		}
-
-		if(scale[1] != 0.0f) {
-			y *= scale[1];
-			h *= scale[1];
-		}
-
-		ui_item_position(item, x, y, w, h);
-	}
-}
-
-static void ui_item_estimate(uiItem *item)
-{
-	uiItem *subitem;
-
-	if(item->type != ITEM_BUTTON) {
-		uiLayout *litem= (uiLayout*)item;
-
-		for(subitem=litem->items.first; subitem; subitem=subitem->next)
-			ui_item_estimate(subitem);
-
-		if(litem->items.first == NULL)
-			return;
-
-		if(litem->scale[0] != 0.0f || litem->scale[1] != 0.0f)
-			ui_item_scale(litem, litem->scale);
-
-		switch(litem->item.type) {
-			case ITEM_LAYOUT_COLUMN:
-				ui_litem_estimate_column(litem);
-				break;
-			case ITEM_LAYOUT_COLUMN_FLOW:
-				ui_litem_estimate_column_flow(litem);
-				break;
-			case ITEM_LAYOUT_ROW:
-				ui_litem_estimate_row(litem);
-				break;
-			case ITEM_LAYOUT_BOX:
-				ui_litem_estimate_box(litem);
-				break;
-			case ITEM_LAYOUT_ROOT:
-				ui_litem_estimate_root(litem);
-				break;
-			case ITEM_LAYOUT_FREE:
-				ui_litem_estimate_free(litem);
-				break;
-			case ITEM_LAYOUT_SPLIT:
-				ui_litem_estimate_split(litem);
-				break;
-			default:
-				break;
->>>>>>> db27ab91
-		}
-		else
-			ui_item_align((uiLayout*)item, nr);
-	}
-}
-
-<<<<<<< HEAD
-static void ui_item_layout(uiItem *item, int align)
-{
-	uiItem *subitem;
-
-	if(item->type != ITEM_BUTTON) {
-		uiLayout *litem= (uiLayout*)item;
-
-		if(litem->items.first == NULL)
-			return;
-
-		if(litem->align && !align)
-			ui_item_align(litem, ++litem->root->block->alignnr);
-
-=======
-static void ui_item_align(uiLayout *litem, int nr)
-{
-	uiItem *item;
-	uiButtonItem *bitem;
-	uiLayoutItemBx *box;
-
-	for(item=litem->items.last; item; item=item->prev) {
-		if(item->type == ITEM_BUTTON) {
-			bitem= (uiButtonItem*)item;
-			if(ui_but_can_align(bitem->but))
-				if(!bitem->but->alignnr)
-					bitem->but->alignnr= nr;
-		}
-		else if(item->type == ITEM_LAYOUT_FREE);
-		else if(item->type == ITEM_LAYOUT_BOX) {
-			box= (uiLayoutItemBx*)item;
-			box->roundbox->alignnr= nr;
-			BLI_remlink(&litem->root->block->buttons, box->roundbox);
-			BLI_addhead(&litem->root->block->buttons, box->roundbox);
 		}
 		else
 			ui_item_align((uiLayout*)item, nr);
@@ -2415,7 +1856,6 @@
 		if(!litem->enabled)
 			ui_item_flag(litem, UI_BUT_DISABLED);
 
->>>>>>> db27ab91
 		switch(litem->item.type) {
 			case ITEM_LAYOUT_COLUMN:
 				ui_litem_layout_column(litem);
@@ -2443,24 +1883,11 @@
 		}
 
 		for(subitem=litem->items.first; subitem; subitem=subitem->next)
-<<<<<<< HEAD
-			ui_item_layout(subitem, litem->align || align);
-=======
 			ui_item_layout(subitem);
->>>>>>> db27ab91
 	}
 }
 
 static void ui_layout_items(const bContext *C, uiBlock *block, uiLayout *layout)
-<<<<<<< HEAD
-{
-	ui_item_estimate(&layout->item);
-	ui_item_layout(&layout->item, 0);
-}
-
-static void ui_layout_end(const bContext *C, uiBlock *block, uiLayout *layout, int *x, int *y)
-{
-=======
 {
 	ui_item_estimate(&layout->item);
 	ui_item_layout(&layout->item);
@@ -2468,7 +1895,6 @@
 
 static void ui_layout_end(const bContext *C, uiBlock *block, uiLayout *layout, int *x, int *y)
 {
->>>>>>> db27ab91
 	if(layout->root->handlefunc)
 		uiBlockSetButmFunc(block, layout->root->handlefunc, layout->root->argv);
 
@@ -2481,17 +1907,10 @@
 static void ui_layout_free(uiLayout *layout)
 {
 	uiItem *item, *next;
-<<<<<<< HEAD
 
 	for(item=layout->items.first; item; item=next) {
 		next= item->next;
 
-=======
-
-	for(item=layout->items.first; item; item=next) {
-		next= item->next;
-
->>>>>>> db27ab91
 		if(item->type == ITEM_BUTTON)
 			MEM_freeN(item);
 		else
@@ -2519,12 +1938,9 @@
 	layout->y= y;
 	layout->root= root;
 	layout->space= style->templatespace;
-<<<<<<< HEAD
-=======
 	layout->active= 1;
 	layout->enabled= 1;
 	layout->context= NULL;
->>>>>>> db27ab91
 
 	if(type == UI_LAYOUT_MENU)
 		layout->space= 0;
@@ -2545,16 +1961,17 @@
 	return layout;
 }
 
-<<<<<<< HEAD
-uiBlock *uiLayoutBlock(uiLayout *layout)
-=======
 uiBlock *uiLayoutGetBlock(uiLayout *layout)
->>>>>>> db27ab91
 {
 	return layout->root->block;
 }
 
-<<<<<<< HEAD
+int uiLayoutGetOperatorContext(uiLayout *layout)
+{
+	return layout->root->opcontext;
+}
+
+
 void uiBlockSetCurLayout(uiBlock *block, uiLayout *layout)
 {
 	block->curlayout= layout;
@@ -2568,14 +1985,19 @@
 	bitem->item.type= ITEM_BUTTON;
 	bitem->but= but;
 	BLI_addtail(&layout->items, bitem);
-}
-
-void uiLayoutContext(uiLayout *layout, int opcontext)
+
+	if(layout->context) {
+		but->context= layout->context;
+		but->context->used= 1;
+	}
+}
+
+void uiLayoutSetOperatorContext(uiLayout *layout, int opcontext)
 {
 	layout->root->opcontext= opcontext;
 }
 
-void uiLayoutFunc(uiLayout *layout, uiMenuHandleFunc handlefunc, void *argv)
+void uiLayoutSetFunc(uiLayout *layout, uiMenuHandleFunc handlefunc, void *argv)
 {
 	layout->root->handlefunc= handlefunc;
 	layout->root->argv= argv;
@@ -2603,73 +2025,6 @@
 	{
 		void ui_template_fix_linking();
 		ui_template_fix_linking();
-=======
-int uiLayoutGetOperatorContext(uiLayout *layout)
-{
-	return layout->root->opcontext;
-}
-
-
-void uiBlockSetCurLayout(uiBlock *block, uiLayout *layout)
-{
-	block->curlayout= layout;
-}
-
-void ui_layout_add_but(uiLayout *layout, uiBut *but)
-{
-	uiButtonItem *bitem;
-	
-	bitem= MEM_callocN(sizeof(uiButtonItem), "uiButtonItem");
-	bitem->item.type= ITEM_BUTTON;
-	bitem->but= but;
-	BLI_addtail(&layout->items, bitem);
-
-	if(layout->context) {
-		but->context= layout->context;
-		but->context->used= 1;
-	}
-}
-
-void uiLayoutSetOperatorContext(uiLayout *layout, int opcontext)
-{
-	layout->root->opcontext= opcontext;
-}
-
-void uiLayoutSetFunc(uiLayout *layout, uiMenuHandleFunc handlefunc, void *argv)
-{
-	layout->root->handlefunc= handlefunc;
-	layout->root->argv= argv;
-}
-
-void uiBlockLayoutResolve(const bContext *C, uiBlock *block, int *x, int *y)
-{
-	uiLayoutRoot *root;
-
-	if(x) *x= 0;
-	if(y) *y= 0;
-
-	block->curlayout= NULL;
-
-	for(root=block->layouts.first; root; root=root->next) {
-		/* NULL in advance so we don't interfere when adding button */
-		ui_layout_end(C, block, root->layout, x, y);
-		ui_layout_free(root->layout);
->>>>>>> db27ab91
-	}
-}
-
-<<<<<<< HEAD
-float uiBlockAspect(uiBlock *block)
-{
-	return block->aspect; /* temporary */
-=======
-	BLI_freelistN(&block->layouts);
-
-	/* XXX silly trick, interface_templates.c doesn't get linked
-	 * because it's not used by other files in this module? */
-	{
-		void ui_template_fix_linking();
-		ui_template_fix_linking();
 	}
 }
 
@@ -2677,5 +2032,4 @@
 {
 	uiBlock *block= layout->root->block;
 	layout->context= CTX_store_add(&block->contexts, name, ptr);
->>>>>>> db27ab91
-}
+}
