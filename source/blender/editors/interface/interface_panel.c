--- conflicted
+++ resolved
@@ -1086,39 +1086,9 @@
                                         const rcti *rect,
                                         const rcti *header_rect)
 {
-<<<<<<< HEAD
-  const Panel *panel = block->panel;
-  float color[4];
-  const bool is_subpanel = (panel->type && panel->type->parent);
-  const bool show_drag = (!is_subpanel &&
-                          /* FIXME(campbell): currently no background means floating panel which
-                           * can't be dragged. This may be changed in future. */
-                          show_background);
-  const int panel_col = is_subpanel ? TH_PANEL_SUB_BACK : TH_PANEL_BACK;
-  const bool draw_box_style = (panel->type && panel->type->flag & PANEL_TYPE_DRAW_BOX);
-
-  /* Use the theme for box widgets for box-style panels. */
-  uiWidgetColors *box_wcol = NULL;
-  if (draw_box_style) {
-    bTheme *btheme = UI_GetTheme();
-    box_wcol = &btheme->tui.wcol_box;
-  }
-
-  const uint pos = GPU_vertformat_attr_add(
-      immVertexFormat(), "pos", GPU_COMP_F32, 2, GPU_FETCH_FLOAT);
-
-  if (panel->type && (panel->type->flag & PANEL_TYPE_NO_HEADER)) {
-    if (show_background) {
-      immBindBuiltinProgram(GPU_SHADER_2D_UNIFORM_COLOR);
-      immUniformThemeColor(panel_col);
-      immRectf(pos, rect->xmin, rect->ymin, rect->xmax, rect->ymax);
-      immUnbindProgram();
-    }
-=======
   const bool draw_box_style = panel->type->flag & PANEL_TYPE_DRAW_BOX;
   const bool is_subpanel = panel->type->parent != NULL;
   if (is_subpanel) {
->>>>>>> c2f0ee01
     return;
   }
 
@@ -1687,21 +1657,12 @@
   /* Stick uppermost header-less panels to the top of the region -
    * prevent them from being sorted (multiple header-less panels have to be sorted though). */
   if (panel_a->type->flag & PANEL_TYPE_NO_HEADER && panel_b->type->flag & PANEL_TYPE_NO_HEADER) {
-<<<<<<< HEAD
-    /* Skip and check for `ofsy` and #Panel.sortorder below. */
-  }
-  if (panel_a->type->flag & PANEL_TYPE_NO_HEADER) {
-    return -1;
-  }
-  if (panel_b->type->flag & PANEL_TYPE_NO_HEADER) {
-=======
     /* Pass the no-header checks and check for `ofsy` and #Panel.sortorder below. */
   }
   else if (panel_a->type->flag & PANEL_TYPE_NO_HEADER) {
     return -1;
   }
   else if (panel_b->type->flag & PANEL_TYPE_NO_HEADER) {
->>>>>>> c2f0ee01
     return 1;
   }
 
