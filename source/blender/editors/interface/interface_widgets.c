/*
 * This program is free software; you can redistribute it and/or
 * modify it under the terms of the GNU General Public License
 * as published by the Free Software Foundation; either version 2
 * of the License, or (at your option) any later version.
 *
 * This program is distributed in the hope that it will be useful,
 * but WITHOUT ANY WARRANTY; without even the implied warranty of
 * MERCHANTABILITY or FITNESS FOR A PARTICULAR PURPOSE.  See the
 * GNU General Public License for more details.
 *
 * You should have received a copy of the GNU General Public License
 * along with this program; if not, write to the Free Software Foundation,
 * Inc., 51 Franklin Street, Fifth Floor, Boston, MA 02110-1301, USA.
 *
 * The Original Code is Copyright (C) 2009 Blender Foundation.
 * All rights reserved.
 */

/** \file
 * \ingroup edinterface
 */

#include <limits.h>
#include <stdlib.h>
#include <string.h>
#include <assert.h>

#include "DNA_brush_types.h"
#include "DNA_screen_types.h"
#include "DNA_userdef_types.h"

#include "BLI_math.h"
#include "BLI_rect.h"
#include "BLI_string.h"
#include "BLI_string_utf8.h"
#include "BLI_utildefines.h"

#include "BKE_context.h"

#include "RNA_access.h"

#include "BLF_api.h"

#include "UI_interface.h"
#include "UI_interface_icons.h"

#include "interface_intern.h"

#include "GPU_batch.h"
#include "GPU_batch_presets.h"
#include "GPU_immediate.h"
#include "GPU_immediate_util.h"
#include "GPU_matrix.h"
#include "GPU_state.h"

#ifdef WITH_INPUT_IME
#  include "WM_types.h"
#endif

/* icons are 80% of height of button (16 pixels inside 20 height) */
#define ICON_SIZE_FROM_BUTRECT(rect) (0.8f * BLI_rcti_size_y(rect))

/* visual types for drawing */
/* for time being separated from functional types */
typedef enum {
  /* default */
  UI_WTYPE_REGULAR,

  /* standard set */
  UI_WTYPE_LABEL,
  UI_WTYPE_TOGGLE,
  UI_WTYPE_CHECKBOX,
  UI_WTYPE_RADIO,
  UI_WTYPE_NUMBER,
  UI_WTYPE_SLIDER,
  UI_WTYPE_EXEC,
  UI_WTYPE_TOOLBAR_ITEM,
  UI_WTYPE_TAB,
  UI_WTYPE_TOOLTIP,

  /* strings */
  UI_WTYPE_NAME,
  UI_WTYPE_NAME_LINK,
  UI_WTYPE_POINTER_LINK,
  UI_WTYPE_FILENAME,

  /* menus */
  UI_WTYPE_MENU_RADIO,
  UI_WTYPE_MENU_ICON_RADIO,
  UI_WTYPE_MENU_POINTER_LINK,
  UI_WTYPE_MENU_NODE_LINK,

  UI_WTYPE_PULLDOWN,
  UI_WTYPE_MENU_ITEM,
  UI_WTYPE_MENU_ITEM_RADIAL,
  UI_WTYPE_MENU_BACK,

  /* specials */
  UI_WTYPE_ICON,
  UI_WTYPE_ICON_LABEL,
  UI_WTYPE_SWATCH,
  UI_WTYPE_RGB_PICKER,
  UI_WTYPE_UNITVEC,
  UI_WTYPE_BOX,
  UI_WTYPE_SCROLL,
  UI_WTYPE_LISTITEM,
  UI_WTYPE_PROGRESSBAR,
  UI_WTYPE_NODESOCKET,
} uiWidgetTypeEnum;

/* Button state argument shares bits with 'uiBut.flag'.
 * reuse flags that aren't needed for drawing to avoid collision. */
enum {
  /* Show that holding the button opens a menu. */
  UI_STATE_HOLD_ACTION = UI_BUT_UPDATE_DELAY,
  UI_STATE_TEXT_INPUT = UI_BUT_UNDO,
  UI_STATE_ACTIVE_LEFT = UI_BUT_VALUE_CLEAR,
  UI_STATE_ACTIVE_RIGHT = UI_BUT_TEXTEDIT_UPDATE,
  UI_STATE_TEXT_BEFORE_WIDGET = UI_BUT_IMMEDIATE,

  UI_STATE_FLAGS_ALL = (UI_STATE_HOLD_ACTION | UI_STATE_TEXT_INPUT | UI_STATE_ACTIVE_LEFT |
                        UI_STATE_ACTIVE_RIGHT | UI_STATE_TEXT_BEFORE_WIDGET),
};
/* Prevent accidental use. */
#define UI_BUT_UPDATE_DELAY ((void)0)
#define UI_BUT_UNDO ((void)0)

/* ************** widget base functions ************** */
/**
 * - in: roundbox codes for corner types and radius
 * - return: array of `[size][2][x, y]` points, the edges of the roundbox, + UV coords
 *
 * - draw black box with alpha 0 on exact button boundbox
 * - for every AA step:
 *    - draw the inner part for a round filled box, with color blend codes or texture coords
 *    - draw outline in outline color
 *    - draw outer part, bottom half, extruded 1 pixel to bottom, for emboss shadow
 *    - draw extra decorations
 * - draw background color box with alpha 1 on exact button boundbox
 */

/* fill this struct with polygon info to draw AA'ed */
/* it has outline, back, and two optional tria meshes */

typedef struct uiWidgetTrias {
  uint tot;
  int type;
  float size, center[2];

  float vec[16][2];
  const uint (*index)[3];

} uiWidgetTrias;

/* max as used by round_box__edges */
/* Make sure to change widget_base_vert.glsl accordingly. */
#define WIDGET_CURVE_RESOLU 9
#define WIDGET_SIZE_MAX (WIDGET_CURVE_RESOLU * 4)

typedef struct uiWidgetBase {
  /* TODO remove these completely */
  int totvert, halfwayvert;
  float outer_v[WIDGET_SIZE_MAX][2];
  float inner_v[WIDGET_SIZE_MAX][2];
  float inner_uv[WIDGET_SIZE_MAX][2];

  bool draw_inner, draw_outline, draw_emboss;

  uiWidgetTrias tria1;
  uiWidgetTrias tria2;

  /* Widget shader parameters, must match the shader layout. */
  uiWidgetBaseParameters uniform_params;
} uiWidgetBase;

/** uiWidgetType: for time being only for visual appearance,
 * later, a handling callback can be added too
 */
typedef struct uiWidgetType {

  /* pointer to theme color definition */
  const uiWidgetColors *wcol_theme;
  uiWidgetStateColors *wcol_state;

  /* converted colors for state */
  uiWidgetColors wcol;

  void (*state)(struct uiWidgetType *, int state, int drawflag);
  void (*draw)(uiWidgetColors *, rcti *, int state, int roundboxalign);
  void (*custom)(uiBut *, uiWidgetColors *, rcti *, int state, int roundboxalign);
  void (*text)(const uiFontStyle *, const uiWidgetColors *, uiBut *, rcti *);

} uiWidgetType;

/* *********************** draw data ************************** */

static const float cornervec[WIDGET_CURVE_RESOLU][2] = {
    {0.0, 0.0},
    {0.195, 0.02},
    {0.383, 0.067},
    {0.55, 0.169},
    {0.707, 0.293},
    {0.831, 0.45},
    {0.924, 0.617},
    {0.98, 0.805},
    {1.0, 1.0},
};

const float ui_pixel_jitter[UI_PIXEL_AA_JITTER][2] = {
    {0.468813, -0.481430},
    {-0.155755, -0.352820},
    {0.219306, -0.238501},
    {-0.393286, -0.110949},
    {-0.024699, 0.013908},
    {0.343805, 0.147431},
    {-0.272855, 0.269918},
    {0.095909, 0.388710},
};
#define WIDGET_AA_JITTER UI_PIXEL_AA_JITTER
#define jit ui_pixel_jitter

/* -------------------------------------------------------------------- */
/** \name Shape Preset Data
 * \{ */

static const float g_shape_preset_number_arrow_vert[3][2] = {
    {-0.352077, 0.532607},
    {-0.352077, -0.549313},
    {0.330000, -0.008353},
};
static const uint g_shape_preset_number_arrow_face[1][3] = {
    {0, 1, 2},
};

static const float g_shape_preset_scroll_circle_vert[16][2] = {
    {0.382684, 0.923879},
    {0.000001, 1.000000},
    {-0.382683, 0.923880},
    {-0.707107, 0.707107},
    {-0.923879, 0.382684},
    {-1.000000, 0.000000},
    {-0.923880, -0.382684},
    {-0.707107, -0.707107},
    {-0.382683, -0.923880},
    {0.000000, -1.000000},
    {0.382684, -0.923880},
    {0.707107, -0.707107},
    {0.923880, -0.382684},
    {1.000000, -0.000000},
    {0.923880, 0.382683},
    {0.707107, 0.707107},
};
static const uint g_shape_preset_scroll_circle_face[14][3] = {
    {0, 1, 2},
    {2, 0, 3},
    {3, 0, 15},
    {3, 15, 4},
    {4, 15, 14},
    {4, 14, 5},
    {5, 14, 13},
    {5, 13, 6},
    {6, 13, 12},
    {6, 12, 7},
    {7, 12, 11},
    {7, 11, 8},
    {8, 11, 10},
    {8, 10, 9},
};

static const float g_shape_preset_menu_arrow_vert[6][2] = {
    {-0.33, 0.16},
    {0.33, 0.16},
    {0, 0.82},
    {0, -0.82},
    {-0.33, -0.16},
    {0.33, -0.16},
};
static const uint g_shape_preset_menu_arrow_face[2][3] = {{2, 0, 1}, {3, 5, 4}};

static const float g_shape_preset_checkmark_vert[6][2] = {
    {-0.578579, 0.253369},
    {-0.392773, 0.412794},
    {-0.004241, -0.328551},
    {-0.003001, 0.034320},
    {1.055313, 0.864744},
    {0.866408, 1.026895},
};

static const uint g_shape_preset_checkmark_face[4][3] = {
    {3, 2, 4},
    {3, 4, 5},
    {1, 0, 3},
    {0, 2, 3},
};

#define OY (-0.2 / 2)
#define SC (0.35 * 2)
static const float g_shape_preset_hold_action_vert[6][2] = {
    {-0.5 + SC, 1.0 + OY},
    {0.5, 1.0 + OY},
    {0.5, 0.0 + OY + SC},
};
static const uint g_shape_preset_hold_action_face[2][3] = {{2, 0, 1}, {3, 5, 4}};
#undef OY
#undef SC

/** \} */

/* **************** Batch creations ****************** */
/**
 * In order to speed up UI drawing we create some batches that are then
 * modified by specialized shaders to draw certain elements really fast.
 * TODO: find a better place. Maybe it's own file?
 */

/* offset in triavec[] in shader per type */
static const int tria_ofs[ROUNDBOX_TRIA_MAX] = {
    [ROUNDBOX_TRIA_NONE] = 0,
    [ROUNDBOX_TRIA_ARROWS] = 0,
    [ROUNDBOX_TRIA_SCROLL] = 12,
    [ROUNDBOX_TRIA_MENU] = 28,
    [ROUNDBOX_TRIA_CHECK] = 34,
    [ROUNDBOX_TRIA_HOLD_ACTION_ARROW] = 40,
};
static const int tria_vcount[ROUNDBOX_TRIA_MAX] = {
    [ROUNDBOX_TRIA_NONE] = 0,
    [ROUNDBOX_TRIA_ARROWS] = 6,
    [ROUNDBOX_TRIA_SCROLL] = 16,
    [ROUNDBOX_TRIA_MENU] = 6,
    [ROUNDBOX_TRIA_CHECK] = 6,
    [ROUNDBOX_TRIA_HOLD_ACTION_ARROW] = 3,
};

static struct {
  GPUBatch *roundbox_widget[ROUNDBOX_TRIA_MAX];

  GPUBatch *roundbox_simple;
  GPUBatch *roundbox_simple_aa;
  GPUBatch *roundbox_simple_outline;
  GPUBatch *roundbox_shadow;

  GPUVertFormat format;
  uint vflag_id;
} g_ui_batch_cache = {{0}};

static GPUVertFormat *vflag_format(void)
{
  if (g_ui_batch_cache.format.attr_len == 0) {
    GPUVertFormat *format = &g_ui_batch_cache.format;
    g_ui_batch_cache.vflag_id = GPU_vertformat_attr_add(
        format, "vflag", GPU_COMP_U32, 1, GPU_FETCH_INT);
  }
  return &g_ui_batch_cache.format;
}

#define INNER 0
#define OUTLINE 1
#define EMBOSS 2
#define NO_AA WIDGET_AA_JITTER

static void set_roundbox_vertex_data(GPUVertBufRaw *vflag_step, uint32_t d)
{
  uint32_t *data = GPU_vertbuf_raw_step(vflag_step);
  *data = d;
}

static uint32_t set_roundbox_vertex(GPUVertBufRaw *vflag_step,
                                    int corner_id,
                                    int corner_v,
                                    int jit_v,
                                    bool inner,
                                    bool emboss,
                                    int color)
{
  uint32_t *data = GPU_vertbuf_raw_step(vflag_step);
  *data = corner_id;
  *data |= corner_v << 2;
  *data |= jit_v << 6;
  *data |= color << 12;
  *data |= (inner) ? (1 << 10) : 0;  /* is inner vert */
  *data |= (emboss) ? (1 << 11) : 0; /* is emboss vert */
  return *data;
}

static uint32_t set_tria_vertex(
    GPUVertBufRaw *vflag_step, int tria_type, int tria_v, int tria_id, int jit_v)
{
  uint32_t *data = GPU_vertbuf_raw_step(vflag_step);
  if (ELEM(tria_type, ROUNDBOX_TRIA_ARROWS)) {
    tria_v += tria_id * tria_vcount[ROUNDBOX_TRIA_ARROWS];
  }
  *data = tria_ofs[tria_type] + tria_v;
  *data |= jit_v << 6;
  *data |= (tria_id == 0) ? (1 << 10) : 0; /* is first tria */
  *data |= 1 << 14;                        /* is tria vert */
  return *data;
}

static void roundbox_batch_add_tria(GPUVertBufRaw *vflag_step, int tria, uint32_t last_data)
{
  const int tria_num =
      ELEM(tria, ROUNDBOX_TRIA_CHECK, ROUNDBOX_TRIA_HOLD_ACTION_ARROW, ROUNDBOX_TRIA_MENU) ? 1 : 2;
  /* for each tria */
  for (int t = 0; t < tria_num; ++t) {
    for (int j = 0; j < WIDGET_AA_JITTER; j++) {
      /* restart */
      set_roundbox_vertex_data(vflag_step, last_data);
      set_tria_vertex(vflag_step, tria, 0, t, j);
      for (int v = 0; v < tria_vcount[tria]; v++) {
        last_data = set_tria_vertex(vflag_step, tria, v, t, j);
      }
    }
  }
}

GPUBatch *ui_batch_roundbox_widget_get(int tria)
{
  if (g_ui_batch_cache.roundbox_widget[tria] == NULL) {
    uint32_t last_data;
    GPUVertBufRaw vflag_step;
    GPUVertBuf *vbo = GPU_vertbuf_create_with_format(vflag_format());
    int vcount = WIDGET_SIZE_MAX;                                 /* inner */
    vcount += 2;                                                  /* restart */
    vcount += ((WIDGET_SIZE_MAX + 1) * 2) * WIDGET_AA_JITTER;     /* outline (edges) */
    vcount += 2;                                                  /* restart */
    vcount += ((WIDGET_CURVE_RESOLU * 2) * 2) * WIDGET_AA_JITTER; /* emboss */
    if (tria) {
      vcount += (tria_vcount[tria] + 2) * WIDGET_AA_JITTER; /* tria1 */
      if (!ELEM(tria, ROUNDBOX_TRIA_CHECK, ROUNDBOX_TRIA_HOLD_ACTION_ARROW, ROUNDBOX_TRIA_MENU)) {
        vcount += (tria_vcount[tria] + 2) * WIDGET_AA_JITTER; /* tria2 */
      }
    }
    GPU_vertbuf_data_alloc(vbo, vcount);
    GPU_vertbuf_attr_get_raw_data(vbo, g_ui_batch_cache.vflag_id, &vflag_step);
    /* Inner */
    for (int c1 = 0, c2 = 3; c1 < 2; c1++, c2--) {
      for (int a1 = 0, a2 = WIDGET_CURVE_RESOLU - 1; a2 >= 0; a1++, a2--) {
        last_data = set_roundbox_vertex(&vflag_step, c1, a1, NO_AA, true, false, INNER);
        last_data = set_roundbox_vertex(&vflag_step, c2, a2, NO_AA, true, false, INNER);
      }
    }
    /* restart */
    set_roundbox_vertex_data(&vflag_step, last_data);
    set_roundbox_vertex(&vflag_step, 0, 0, 0, true, false, OUTLINE);
    /* Outlines */
    for (int j = 0; j < WIDGET_AA_JITTER; j++) {
      for (int c = 0; c < 4; c++) {
        for (int a = 0; a < WIDGET_CURVE_RESOLU; a++) {
          set_roundbox_vertex(&vflag_step, c, a, j, true, false, OUTLINE);
          set_roundbox_vertex(&vflag_step, c, a, j, false, false, OUTLINE);
        }
      }
      /* Close the loop. */
      set_roundbox_vertex(&vflag_step, 0, 0, j, true, false, OUTLINE);
      last_data = set_roundbox_vertex(&vflag_step, 0, 0, j, false, false, OUTLINE);
    }
    /* restart */
    set_roundbox_vertex_data(&vflag_step, last_data);
    set_roundbox_vertex(&vflag_step, 0, 0, 0, false, false, EMBOSS);
    /* Emboss */
    /* go back and forth : avoid degenerate triangle (but beware of backface cull) */
    bool rev = false;
    for (int j = 0; j < WIDGET_AA_JITTER; j++, rev = !rev) {
      for (int c = (rev) ? 1 : 0; (rev) ? c >= 0 : c < 2; (rev) ? c-- : c++) {
        int sta = (rev) ? WIDGET_CURVE_RESOLU - 1 : 0;
        int end = WIDGET_CURVE_RESOLU;
        for (int a = sta; (rev) ? a >= 0 : a < end; (rev) ? a-- : a++) {
          set_roundbox_vertex(&vflag_step, c, a, j, false, false, EMBOSS);
          last_data = set_roundbox_vertex(&vflag_step, c, a, j, false, true, EMBOSS);
        }
      }
    }
    if (tria) {
      roundbox_batch_add_tria(&vflag_step, tria, last_data);
    }
    g_ui_batch_cache.roundbox_widget[tria] = GPU_batch_create_ex(
        GPU_PRIM_TRI_STRIP, vbo, NULL, GPU_BATCH_OWNS_VBO);
    gpu_batch_presets_register(g_ui_batch_cache.roundbox_widget[tria]);
  }
  return g_ui_batch_cache.roundbox_widget[tria];
}

GPUBatch *ui_batch_roundbox_get(bool filled, bool antialiased)
{
  GPUBatch **batch = NULL;

  if (filled) {
    if (antialiased) {
      batch = &g_ui_batch_cache.roundbox_simple_aa;
    }
    else {
      batch = &g_ui_batch_cache.roundbox_simple;
    }
  }
  else {
    if (antialiased) {
      BLI_assert(0); /* Use GL_LINE_SMOOTH instead!!: */
    }
    else {
      batch = &g_ui_batch_cache.roundbox_simple_outline;
    }
  }

  if (*batch == NULL) {
    uint32_t last_data;
    GPUVertBufRaw vflag_step;
    GPUVertBuf *vbo = GPU_vertbuf_create_with_format(vflag_format());
    int vcount = WIDGET_SIZE_MAX;
    vcount += (filled) ? 2 : 0;
    vcount *= (antialiased) ? WIDGET_AA_JITTER : 1;
    GPU_vertbuf_data_alloc(vbo, vcount);
    GPU_vertbuf_attr_get_raw_data(vbo, g_ui_batch_cache.vflag_id, &vflag_step);

    if (filled) {
      for (int j = 0; j < WIDGET_AA_JITTER; j++) {
        if (!antialiased) {
          j = NO_AA;
        }
        /* restart */
        set_roundbox_vertex(&vflag_step, 0, 0, j, true, false, INNER);
        for (int c1 = 0, c2 = 3; c1 < 2; c1++, c2--) {
          for (int a1 = 0, a2 = WIDGET_CURVE_RESOLU - 1; a2 >= 0; a1++, a2--) {
            last_data = set_roundbox_vertex(&vflag_step, c1, a1, j, true, false, INNER);
            last_data = set_roundbox_vertex(&vflag_step, c2, a2, j, true, false, INNER);
          }
        }
        /* restart */
        set_roundbox_vertex_data(&vflag_step, last_data);
        if (!antialiased) {
          break;
        }
      }
      *batch = GPU_batch_create_ex(GPU_PRIM_TRI_STRIP, vbo, NULL, GPU_BATCH_OWNS_VBO);
    }
    else {
      for (int j = 0; j < WIDGET_AA_JITTER; j++) {
        if (!antialiased) {
          j = NO_AA;
        }
        for (int c = 0; c < 4; c++) {
          for (int a = 0; a < WIDGET_CURVE_RESOLU; a++) {
            set_roundbox_vertex(&vflag_step, c, a, j, true, false, INNER);
          }
        }
        if (!antialiased) {
          break;
        }
      }
      *batch = GPU_batch_create_ex(GPU_PRIM_LINE_LOOP, vbo, NULL, GPU_BATCH_OWNS_VBO);
    }

    gpu_batch_presets_register(*batch);
  }
  return *batch;
}

GPUBatch *ui_batch_roundbox_shadow_get(void)
{
  if (g_ui_batch_cache.roundbox_shadow == NULL) {
    uint32_t last_data;
    GPUVertBufRaw vflag_step;
    GPUVertBuf *vbo = GPU_vertbuf_create_with_format(vflag_format());
    int vcount = (WIDGET_SIZE_MAX + 1) * 2 + 2 + WIDGET_SIZE_MAX;
    GPU_vertbuf_data_alloc(vbo, vcount);
    GPU_vertbuf_attr_get_raw_data(vbo, g_ui_batch_cache.vflag_id, &vflag_step);

    for (int c = 0; c < 4; c++) {
      for (int a = 0; a < WIDGET_CURVE_RESOLU; a++) {
        set_roundbox_vertex(&vflag_step, c, a, NO_AA, true, false, INNER);
        set_roundbox_vertex(&vflag_step, c, a, NO_AA, false, false, INNER);
      }
    }
    /* close loop */
    last_data = set_roundbox_vertex(&vflag_step, 0, 0, NO_AA, true, false, INNER);
    last_data = set_roundbox_vertex(&vflag_step, 0, 0, NO_AA, false, false, INNER);
    /* restart */
    set_roundbox_vertex_data(&vflag_step, last_data);
    set_roundbox_vertex(&vflag_step, 0, 0, NO_AA, true, false, INNER);
    /* filled */
    for (int c1 = 0, c2 = 3; c1 < 2; c1++, c2--) {
      for (int a1 = 0, a2 = WIDGET_CURVE_RESOLU - 1; a2 >= 0; a1++, a2--) {
        set_roundbox_vertex(&vflag_step, c1, a1, NO_AA, true, false, INNER);
        set_roundbox_vertex(&vflag_step, c2, a2, NO_AA, true, false, INNER);
      }
    }
    g_ui_batch_cache.roundbox_shadow = GPU_batch_create_ex(
        GPU_PRIM_TRI_STRIP, vbo, NULL, GPU_BATCH_OWNS_VBO);
    gpu_batch_presets_register(g_ui_batch_cache.roundbox_shadow);
  }
  return g_ui_batch_cache.roundbox_shadow;
}

#undef INNER
#undef OUTLINE
#undef EMBOSS
#undef NO_AA

/* ************************************************* */

void UI_draw_anti_tria(
    float x1, float y1, float x2, float y2, float x3, float y3, const float color[4])
{
  float tri_arr[3][2] = {{x1, y1}, {x2, y2}, {x3, y3}};
  float draw_color[4];

  copy_v4_v4(draw_color, color);
  /* Note: This won't give back the original color. */
  draw_color[3] *= 1.0f / WIDGET_AA_JITTER;

  GPU_blend(true);

  uint pos = GPU_vertformat_attr_add(immVertexFormat(), "pos", GPU_COMP_F32, 2, GPU_FETCH_FLOAT);
  immBindBuiltinProgram(GPU_SHADER_2D_UNIFORM_COLOR);

  immUniformColor4fv(draw_color);
  immBegin(GPU_PRIM_TRIS, 3 * WIDGET_AA_JITTER);

  /* for each AA step */
  for (int j = 0; j < WIDGET_AA_JITTER; j++) {
    immVertex2f(pos, tri_arr[0][0] + jit[j][0], tri_arr[0][1] + jit[j][1]);
    immVertex2f(pos, tri_arr[1][0] + jit[j][0], tri_arr[1][1] + jit[j][1]);
    immVertex2f(pos, tri_arr[2][0] + jit[j][0], tri_arr[2][1] + jit[j][1]);
  }

  immEnd();

  immUnbindProgram();

  GPU_blend(false);
}

/* triangle 'icon' inside rect */
void ui_draw_anti_tria_rect(const rctf *rect, char dir, const float color[4])
{
  if (dir == 'h') {
    float half = 0.5f * BLI_rctf_size_y(rect);
    UI_draw_anti_tria(
        rect->xmin, rect->ymin, rect->xmin, rect->ymax, rect->xmax, rect->ymin + half, color);
  }
  else {
    float half = 0.5f * BLI_rctf_size_x(rect);
    UI_draw_anti_tria(
        rect->xmin, rect->ymax, rect->xmax, rect->ymax, rect->xmin + half, rect->ymin, color);
  }
}

void UI_draw_anti_fan(float tri_array[][2], uint length, const float color[4])
{
  float draw_color[4];

  copy_v4_v4(draw_color, color);
  draw_color[3] *= 2.0f / WIDGET_AA_JITTER;

  GPU_blend(true);

  uint pos = GPU_vertformat_attr_add(immVertexFormat(), "pos", GPU_COMP_F32, 2, GPU_FETCH_FLOAT);
  immBindBuiltinProgram(GPU_SHADER_2D_UNIFORM_COLOR);

  immUniformColor4fv(draw_color);

  /* for each AA step */
  for (int j = 0; j < WIDGET_AA_JITTER; j++) {
    immBegin(GPU_PRIM_TRI_FAN, length);
    immVertex2f(pos, tri_array[0][0], tri_array[0][1]);
    immVertex2f(pos, tri_array[1][0], tri_array[1][1]);

    /* We jitter only the middle of the fan, the extremes are pinned. */
    for (int i = 2; i < length - 1; i++) {
      immVertex2f(pos, tri_array[i][0] + jit[j][0], tri_array[i][1] + jit[j][1]);
    }

    immVertex2f(pos, tri_array[length - 1][0], tri_array[length - 1][1]);
    immEnd();
  }

  immUnbindProgram();

  GPU_blend(false);
}

static void widget_init(uiWidgetBase *wtb)
{
  wtb->totvert = wtb->halfwayvert = 0;
  wtb->tria1.tot = 0;
  wtb->tria2.tot = 0;
  wtb->tria1.type = ROUNDBOX_TRIA_NONE;
  wtb->tria1.size = 0;
  wtb->tria2.size = 0;

  wtb->draw_inner = true;
  wtb->draw_outline = true;
  wtb->draw_emboss = true;

  wtb->uniform_params.shade_dir = 1.0f;
  wtb->uniform_params.alpha_discard = 1.0f;
}

/* helper call, makes shadow rect, with 'sun' above menu, so only shadow to left/right/bottom */
/* return tot */
static int round_box_shadow_edges(
    float (*vert)[2], const rcti *rect, float rad, int roundboxalign, float step)
{
  float vec[WIDGET_CURVE_RESOLU][2];
  float minx, miny, maxx, maxy;
  int a, tot = 0;

  rad += step;

  if (2.0f * rad > BLI_rcti_size_y(rect)) {
    rad = 0.5f * BLI_rcti_size_y(rect);
  }

  minx = rect->xmin - step;
  miny = rect->ymin - step;
  maxx = rect->xmax + step;
  maxy = rect->ymax + step;

  /* mult */
  for (a = 0; a < WIDGET_CURVE_RESOLU; a++) {
    vec[a][0] = rad * cornervec[a][0];
    vec[a][1] = rad * cornervec[a][1];
  }

  /* start with left-top, anti clockwise */
  if (roundboxalign & UI_CNR_TOP_LEFT) {
    for (a = 0; a < WIDGET_CURVE_RESOLU; a++, tot++) {
      vert[tot][0] = minx + rad - vec[a][0];
      vert[tot][1] = maxy - vec[a][1];
    }
  }
  else {
    for (a = 0; a < WIDGET_CURVE_RESOLU; a++, tot++) {
      vert[tot][0] = minx;
      vert[tot][1] = maxy;
    }
  }

  if (roundboxalign & UI_CNR_BOTTOM_LEFT) {
    for (a = 0; a < WIDGET_CURVE_RESOLU; a++, tot++) {
      vert[tot][0] = minx + vec[a][1];
      vert[tot][1] = miny + rad - vec[a][0];
    }
  }
  else {
    for (a = 0; a < WIDGET_CURVE_RESOLU; a++, tot++) {
      vert[tot][0] = minx;
      vert[tot][1] = miny;
    }
  }

  if (roundboxalign & UI_CNR_BOTTOM_RIGHT) {
    for (a = 0; a < WIDGET_CURVE_RESOLU; a++, tot++) {
      vert[tot][0] = maxx - rad + vec[a][0];
      vert[tot][1] = miny + vec[a][1];
    }
  }
  else {
    for (a = 0; a < WIDGET_CURVE_RESOLU; a++, tot++) {
      vert[tot][0] = maxx;
      vert[tot][1] = miny;
    }
  }

  if (roundboxalign & UI_CNR_TOP_RIGHT) {
    for (a = 0; a < WIDGET_CURVE_RESOLU; a++, tot++) {
      vert[tot][0] = maxx - vec[a][1];
      vert[tot][1] = maxy - rad + vec[a][0];
    }
  }
  else {
    for (a = 0; a < WIDGET_CURVE_RESOLU; a++, tot++) {
      vert[tot][0] = maxx;
      vert[tot][1] = maxy;
    }
  }
  return tot;
}

/* this call has 1 extra arg to allow mask outline */
static void round_box__edges(
    uiWidgetBase *wt, int roundboxalign, const rcti *rect, float rad, float radi)
{
  float vec[WIDGET_CURVE_RESOLU][2], veci[WIDGET_CURVE_RESOLU][2];
  float minx = rect->xmin, miny = rect->ymin, maxx = rect->xmax, maxy = rect->ymax;
  float minxi = minx + U.pixelsize; /* boundbox inner */
  float maxxi = maxx - U.pixelsize;
  float minyi = miny + U.pixelsize;
  float maxyi = maxy - U.pixelsize;
  /* for uv, can divide by zero */
  float facxi = (maxxi != minxi) ? 1.0f / (maxxi - minxi) : 0.0f;
  float facyi = (maxyi != minyi) ? 1.0f / (maxyi - minyi) : 0.0f;
  int a, tot = 0, minsize;
  const int hnum = ((roundboxalign & (UI_CNR_TOP_LEFT | UI_CNR_TOP_RIGHT)) ==
                        (UI_CNR_TOP_LEFT | UI_CNR_TOP_RIGHT) ||
                    (roundboxalign & (UI_CNR_BOTTOM_RIGHT | UI_CNR_BOTTOM_LEFT)) ==
                        (UI_CNR_BOTTOM_RIGHT | UI_CNR_BOTTOM_LEFT)) ?
                       1 :
                       2;
  const int vnum = ((roundboxalign & (UI_CNR_TOP_LEFT | UI_CNR_BOTTOM_LEFT)) ==
                        (UI_CNR_TOP_LEFT | UI_CNR_BOTTOM_LEFT) ||
                    (roundboxalign & (UI_CNR_TOP_RIGHT | UI_CNR_BOTTOM_RIGHT)) ==
                        (UI_CNR_TOP_RIGHT | UI_CNR_BOTTOM_RIGHT)) ?
                       1 :
                       2;

  minsize = min_ii(BLI_rcti_size_x(rect) * hnum, BLI_rcti_size_y(rect) * vnum);

  if (2.0f * rad > minsize) {
    rad = 0.5f * minsize;
  }

  if (2.0f * (radi + 1.0f) > minsize) {
    radi = 0.5f * minsize - U.pixelsize;
  }

  wt->uniform_params.rad = rad;
  wt->uniform_params.radi = radi;
  wt->uniform_params.facxi = facxi;
  wt->uniform_params.facyi = facyi;
  wt->uniform_params.round_corners[0] = (roundboxalign & UI_CNR_BOTTOM_LEFT) ? 1.0f : 0.0f;
  wt->uniform_params.round_corners[1] = (roundboxalign & UI_CNR_BOTTOM_RIGHT) ? 1.0f : 0.0f;
  wt->uniform_params.round_corners[2] = (roundboxalign & UI_CNR_TOP_RIGHT) ? 1.0f : 0.0f;
  wt->uniform_params.round_corners[3] = (roundboxalign & UI_CNR_TOP_LEFT) ? 1.0f : 0.0f;
  BLI_rctf_rcti_copy(&wt->uniform_params.rect, rect);
  BLI_rctf_init(&wt->uniform_params.recti, minxi, maxxi, minyi, maxyi);

  /* mult */
  for (a = 0; a < WIDGET_CURVE_RESOLU; a++) {
    veci[a][0] = radi * cornervec[a][0];
    veci[a][1] = radi * cornervec[a][1];
    vec[a][0] = rad * cornervec[a][0];
    vec[a][1] = rad * cornervec[a][1];
  }

  /* corner left-bottom */
  if (roundboxalign & UI_CNR_BOTTOM_LEFT) {

    for (a = 0; a < WIDGET_CURVE_RESOLU; a++, tot++) {
      wt->inner_v[tot][0] = minxi + veci[a][1];
      wt->inner_v[tot][1] = minyi + radi - veci[a][0];

      wt->outer_v[tot][0] = minx + vec[a][1];
      wt->outer_v[tot][1] = miny + rad - vec[a][0];

      wt->inner_uv[tot][0] = facxi * (wt->inner_v[tot][0] - minxi);
      wt->inner_uv[tot][1] = facyi * (wt->inner_v[tot][1] - minyi);
    }
  }
  else {
    wt->inner_v[tot][0] = minxi;
    wt->inner_v[tot][1] = minyi;

    wt->outer_v[tot][0] = minx;
    wt->outer_v[tot][1] = miny;

    wt->inner_uv[tot][0] = 0.0f;
    wt->inner_uv[tot][1] = 0.0f;

    tot++;
  }

  /* corner right-bottom */
  if (roundboxalign & UI_CNR_BOTTOM_RIGHT) {

    for (a = 0; a < WIDGET_CURVE_RESOLU; a++, tot++) {
      wt->inner_v[tot][0] = maxxi - radi + veci[a][0];
      wt->inner_v[tot][1] = minyi + veci[a][1];

      wt->outer_v[tot][0] = maxx - rad + vec[a][0];
      wt->outer_v[tot][1] = miny + vec[a][1];

      wt->inner_uv[tot][0] = facxi * (wt->inner_v[tot][0] - minxi);
      wt->inner_uv[tot][1] = facyi * (wt->inner_v[tot][1] - minyi);
    }
  }
  else {
    wt->inner_v[tot][0] = maxxi;
    wt->inner_v[tot][1] = minyi;

    wt->outer_v[tot][0] = maxx;
    wt->outer_v[tot][1] = miny;

    wt->inner_uv[tot][0] = 1.0f;
    wt->inner_uv[tot][1] = 0.0f;

    tot++;
  }

  wt->halfwayvert = tot;

  /* corner right-top */
  if (roundboxalign & UI_CNR_TOP_RIGHT) {

    for (a = 0; a < WIDGET_CURVE_RESOLU; a++, tot++) {
      wt->inner_v[tot][0] = maxxi - veci[a][1];
      wt->inner_v[tot][1] = maxyi - radi + veci[a][0];

      wt->outer_v[tot][0] = maxx - vec[a][1];
      wt->outer_v[tot][1] = maxy - rad + vec[a][0];

      wt->inner_uv[tot][0] = facxi * (wt->inner_v[tot][0] - minxi);
      wt->inner_uv[tot][1] = facyi * (wt->inner_v[tot][1] - minyi);
    }
  }
  else {
    wt->inner_v[tot][0] = maxxi;
    wt->inner_v[tot][1] = maxyi;

    wt->outer_v[tot][0] = maxx;
    wt->outer_v[tot][1] = maxy;

    wt->inner_uv[tot][0] = 1.0f;
    wt->inner_uv[tot][1] = 1.0f;

    tot++;
  }

  /* corner left-top */
  if (roundboxalign & UI_CNR_TOP_LEFT) {

    for (a = 0; a < WIDGET_CURVE_RESOLU; a++, tot++) {
      wt->inner_v[tot][0] = minxi + radi - veci[a][0];
      wt->inner_v[tot][1] = maxyi - veci[a][1];

      wt->outer_v[tot][0] = minx + rad - vec[a][0];
      wt->outer_v[tot][1] = maxy - vec[a][1];

      wt->inner_uv[tot][0] = facxi * (wt->inner_v[tot][0] - minxi);
      wt->inner_uv[tot][1] = facyi * (wt->inner_v[tot][1] - minyi);
    }
  }
  else {

    wt->inner_v[tot][0] = minxi;
    wt->inner_v[tot][1] = maxyi;

    wt->outer_v[tot][0] = minx;
    wt->outer_v[tot][1] = maxy;

    wt->inner_uv[tot][0] = 0.0f;
    wt->inner_uv[tot][1] = 1.0f;

    tot++;
  }

  BLI_assert(tot <= WIDGET_SIZE_MAX);

  wt->totvert = tot;
}

static void round_box_edges(uiWidgetBase *wt, int roundboxalign, const rcti *rect, float rad)
{
  round_box__edges(wt, roundboxalign, rect, rad, rad - U.pixelsize);
}

/* -------------------------------------------------------------------- */
/** \name Shape Preset Mini API
 * \{ */

/* based on button rect, return scaled array of triangles */
static void shape_preset_init_trias_ex(uiWidgetTrias *tria,
                                       const rcti *rect,
                                       float triasize,
                                       char where,
                                       /* input data */
                                       const float verts[][2],
                                       const int verts_tot,
                                       const uint tris[][3],
                                       const int tris_tot)
{
  float centx, centy, sizex, sizey, minsize;
  int a, i1 = 0, i2 = 1;

  if (where == 'r' || where == 'l') {
    minsize = BLI_rcti_size_y(rect);
  }
  else {
    minsize = BLI_rcti_size_x(rect);
  }

  /* center position and size */
  centx = (float)rect->xmin + 0.4f * minsize;
  centy = (float)rect->ymin + 0.5f * minsize;
  tria->size = sizex = sizey = -0.5f * triasize * minsize;

  if (where == 'r') {
    centx = (float)rect->xmax - 0.4f * minsize;
    sizex = -sizex;
  }
  else if (where == 't') {
    centx = (float)rect->xmin + 0.5f * minsize;
    centy = (float)rect->ymax - 0.5f * minsize;
    sizey = -sizey;
    i2 = 0;
    i1 = 1;
  }
  else if (where == 'b') {
    centx = (float)rect->xmin + 0.5f * minsize;
    sizex = -sizex;
    i2 = 0;
    i1 = 1;
  }

  for (a = 0; a < verts_tot; a++) {
    tria->vec[a][0] = sizex * verts[a][i1] + centx;
    tria->vec[a][1] = sizey * verts[a][i2] + centy;
  }

  tria->center[0] = centx;
  tria->center[1] = centy;

  tria->tot = tris_tot;
  tria->index = tris;
}

static void shape_preset_init_number_arrows(uiWidgetTrias *tria,
                                            const rcti *rect,
                                            float triasize,
                                            char where)
{
  tria->type = ROUNDBOX_TRIA_ARROWS;
  shape_preset_init_trias_ex(tria,
                             rect,
                             triasize,
                             where,
                             g_shape_preset_number_arrow_vert,
                             ARRAY_SIZE(g_shape_preset_number_arrow_vert),
                             g_shape_preset_number_arrow_face,
                             ARRAY_SIZE(g_shape_preset_number_arrow_face));
}

static void shape_preset_init_hold_action(uiWidgetTrias *tria,
                                          const rcti *rect,
                                          float triasize,
                                          char where)
{
  tria->type = ROUNDBOX_TRIA_HOLD_ACTION_ARROW;
  /* With the current changes to use batches for widget drawing, the code
   * below is doing almost nothing effectively. 'where' doesn't work either,
   * shader is currently hardcoded to work for the button triangle pointing
   * at the lower right. The same limitation applies to other trias as well.
   * XXX Should be addressed. */
  shape_preset_init_trias_ex(tria,
                             rect,
                             triasize,
                             where,
                             g_shape_preset_hold_action_vert,
                             ARRAY_SIZE(g_shape_preset_hold_action_vert),
                             g_shape_preset_hold_action_face,
                             ARRAY_SIZE(g_shape_preset_hold_action_face));
}

static void shape_preset_init_scroll_circle(uiWidgetTrias *tria,
                                            const rcti *rect,
                                            float triasize,
                                            char where)
{
  tria->type = ROUNDBOX_TRIA_SCROLL;
  shape_preset_init_trias_ex(tria,
                             rect,
                             triasize,
                             where,
                             g_shape_preset_scroll_circle_vert,
                             ARRAY_SIZE(g_shape_preset_scroll_circle_vert),
                             g_shape_preset_scroll_circle_face,
                             ARRAY_SIZE(g_shape_preset_scroll_circle_face));
}

static void widget_draw_vertex_buffer(uint pos,
                                      uint col,
                                      int mode,
                                      const float quads_pos[WIDGET_SIZE_MAX][2],
                                      const uchar quads_col[WIDGET_SIZE_MAX][4],
                                      uint totvert)
{
  immBegin(mode, totvert);
  for (int i = 0; i < totvert; ++i) {
    if (quads_col) {
      immAttr4ubv(col, quads_col[i]);
    }
    immVertex2fv(pos, quads_pos[i]);
  }
  immEnd();
}

static void shape_preset_trias_from_rect_menu(uiWidgetTrias *tria, const rcti *rect)
{
  float width = BLI_rcti_size_x(rect);
  float height = BLI_rcti_size_y(rect);
  float centx, centy, size;

  tria->type = ROUNDBOX_TRIA_MENU;

  /* Center position and size. */
  tria->center[0] = centx = rect->xmin + 0.52f * BLI_rcti_size_y(rect);
  tria->center[1] = centy = rect->ymin + 0.52f * BLI_rcti_size_y(rect);
  tria->size = size = 0.4f * height;

  if (width > height * 1.1f) {
    /* For wider buttons align tighter to the right. */
    tria->center[0] = centx = rect->xmax - 0.32f * height;
  }

  for (int a = 0; a < 6; a++) {
    tria->vec[a][0] = size * g_shape_preset_menu_arrow_vert[a][0] + centx;
    tria->vec[a][1] = size * g_shape_preset_menu_arrow_vert[a][1] + centy;
  }

  tria->tot = 2;
  tria->index = g_shape_preset_menu_arrow_face;
}

static void shape_preset_trias_from_rect_checkmark(uiWidgetTrias *tria, const rcti *rect)
{
  float centx, centy, size;

  tria->type = ROUNDBOX_TRIA_CHECK;

  /* Center position and size. */
  tria->center[0] = centx = rect->xmin + 0.5f * BLI_rcti_size_y(rect);
  tria->center[1] = centy = rect->ymin + 0.5f * BLI_rcti_size_y(rect);
  tria->size = size = 0.5f * BLI_rcti_size_y(rect);

  for (int a = 0; a < 6; a++) {
    tria->vec[a][0] = size * g_shape_preset_checkmark_vert[a][0] + centx;
    tria->vec[a][1] = size * g_shape_preset_checkmark_vert[a][1] + centy;
  }

  tria->tot = 4;
  tria->index = g_shape_preset_checkmark_face;
}

/** \} */

/* prepares shade colors */
static void shadecolors4(
    uchar coltop[4], uchar coldown[4], const uchar *color, short shadetop, short shadedown)
{
  coltop[0] = CLAMPIS(color[0] + shadetop, 0, 255);
  coltop[1] = CLAMPIS(color[1] + shadetop, 0, 255);
  coltop[2] = CLAMPIS(color[2] + shadetop, 0, 255);
  coltop[3] = color[3];

  coldown[0] = CLAMPIS(color[0] + shadedown, 0, 255);
  coldown[1] = CLAMPIS(color[1] + shadedown, 0, 255);
  coldown[2] = CLAMPIS(color[2] + shadedown, 0, 255);
  coldown[3] = color[3];
}

static void round_box_shade_col4_r(uchar r_col[4],
                                   const uchar col1[4],
                                   const uchar col2[4],
                                   const float fac)
{
  const int faci = unit_float_to_uchar_clamp(fac);
  const int facm = 255 - faci;

  r_col[0] = (faci * col1[0] + facm * col2[0]) / 256;
  r_col[1] = (faci * col1[1] + facm * col2[1]) / 256;
  r_col[2] = (faci * col1[2] + facm * col2[2]) / 256;
  r_col[3] = (faci * col1[3] + facm * col2[3]) / 256;
}

static void widget_verts_to_triangle_strip(uiWidgetBase *wtb,
                                           const int totvert,
                                           float triangle_strip[WIDGET_SIZE_MAX * 2 + 2][2])
{
  int a;
  for (a = 0; a < totvert; a++) {
    copy_v2_v2(triangle_strip[a * 2], wtb->outer_v[a]);
    copy_v2_v2(triangle_strip[a * 2 + 1], wtb->inner_v[a]);
  }
  copy_v2_v2(triangle_strip[a * 2], wtb->outer_v[0]);
  copy_v2_v2(triangle_strip[a * 2 + 1], wtb->inner_v[0]);
}

static void widgetbase_outline(uiWidgetBase *wtb, uint pos)
{
  float triangle_strip[WIDGET_SIZE_MAX * 2 + 2][2]; /* + 2 because the last pair is wrapped */
  widget_verts_to_triangle_strip(wtb, wtb->totvert, triangle_strip);

  widget_draw_vertex_buffer(pos, 0, GL_TRIANGLE_STRIP, triangle_strip, NULL, wtb->totvert * 2 + 2);
}

static void widgetbase_set_uniform_alpha_discard(uiWidgetBase *wtb,
                                                 const bool alpha_check,
                                                 const float discard_factor)
{
  if (alpha_check) {
    wtb->uniform_params.alpha_discard = -discard_factor;
  }
  else {
    wtb->uniform_params.alpha_discard = discard_factor;
  }
}

static void widgetbase_set_uniform_alpha_check(uiWidgetBase *wtb, const bool alpha_check)
{
  const float discard_factor = fabs(wtb->uniform_params.alpha_discard);
  widgetbase_set_uniform_alpha_discard(wtb, alpha_check, discard_factor);
}

static void widgetbase_set_uniform_discard_factor(uiWidgetBase *wtb, const float discard_factor)
{
  bool alpha_check = wtb->uniform_params.alpha_discard < 0.0f;
  widgetbase_set_uniform_alpha_discard(wtb, alpha_check, discard_factor);
}

static void widgetbase_set_uniform_colors_ubv(uiWidgetBase *wtb,
                                              const uchar *col1,
                                              const uchar *col2,
                                              const uchar *outline,
                                              const uchar *emboss,
                                              const uchar *tria,
                                              const bool alpha_check)
{
  widgetbase_set_uniform_alpha_check(wtb, alpha_check);
  rgba_float_args_set_ch(wtb->uniform_params.color_inner1, col1[0], col1[1], col1[2], col1[3]);
  rgba_float_args_set_ch(wtb->uniform_params.color_inner2, col2[0], col2[1], col2[2], col2[3]);
  rgba_float_args_set_ch(
      wtb->uniform_params.color_outline, outline[0], outline[1], outline[2], outline[3]);
  rgba_float_args_set_ch(
      wtb->uniform_params.color_emboss, emboss[0], emboss[1], emboss[2], emboss[3]);
  rgba_float_args_set_ch(wtb->uniform_params.color_tria, tria[0], tria[1], tria[2], tria[3]);
}

/* keep in sync with shader */
#define MAX_WIDGET_BASE_BATCH 6
#define MAX_WIDGET_PARAMETERS 11

static struct {
  GPUBatch *batch; /* Batch type */
  uiWidgetBaseParameters params[MAX_WIDGET_BASE_BATCH];
  int count;
  bool enabled;
} g_widget_base_batch = {0};

void UI_widgetbase_draw_cache_flush(void)
{
  float checker_params[3] = {
      UI_ALPHA_CHECKER_DARK / 255.0f, UI_ALPHA_CHECKER_LIGHT / 255.0f, 8.0f};

  if (g_widget_base_batch.count == 0) {
    return;
  }

  GPUBatch *batch = g_widget_base_batch.batch;
  if (g_widget_base_batch.count == 1) {
    /* draw single */
    GPU_batch_program_set_builtin(batch, GPU_SHADER_2D_WIDGET_BASE);
    GPU_batch_uniform_4fv_array(
        batch, "parameters", MAX_WIDGET_PARAMETERS, (float *)g_widget_base_batch.params);
    GPU_batch_uniform_3fv(batch, "checkerColorAndSize", checker_params);
    GPU_batch_draw(batch);
  }
  else {
    GPU_batch_program_set_builtin(batch, GPU_SHADER_2D_WIDGET_BASE_INST);
    GPU_batch_uniform_4fv_array(batch,
                                "parameters",
                                MAX_WIDGET_PARAMETERS * MAX_WIDGET_BASE_BATCH,
                                (float *)g_widget_base_batch.params);
    GPU_batch_uniform_3fv(batch, "checkerColorAndSize", checker_params);
    GPU_matrix_bind(batch->interface);
    GPU_batch_bind(batch);
    GPU_batch_draw_advanced(batch, 0, 0, 0, g_widget_base_batch.count);

    GPU_batch_program_use_end(batch);
  }
  g_widget_base_batch.count = 0;
}

void UI_widgetbase_draw_cache_begin(void)
{
  BLI_assert(g_widget_base_batch.enabled == false);
  g_widget_base_batch.enabled = true;
}

void UI_widgetbase_draw_cache_end(void)
{
  BLI_assert(g_widget_base_batch.enabled == true);
  g_widget_base_batch.enabled = false;

  GPU_blend(true);

  UI_widgetbase_draw_cache_flush();

  GPU_blend(false);
}

static void draw_widgetbase_batch(GPUBatch *batch, uiWidgetBase *wtb)
{
  wtb->uniform_params.tria1_size = wtb->tria1.size;
  wtb->uniform_params.tria2_size = wtb->tria2.size;
  copy_v2_v2(wtb->uniform_params.tria1_center, wtb->tria1.center);
  copy_v2_v2(wtb->uniform_params.tria2_center, wtb->tria2.center);

  if (g_widget_base_batch.enabled) {
    if (g_widget_base_batch.batch == NULL) {
      g_widget_base_batch.batch = ui_batch_roundbox_widget_get(ROUNDBOX_TRIA_ARROWS);
    }

    /* draw multi */
    if (batch != g_ui_batch_cache.roundbox_widget[ROUNDBOX_TRIA_NONE] &&
        batch != g_widget_base_batch.batch) {
      /* issue previous calls before changing batch type. */
      UI_widgetbase_draw_cache_flush();
      g_widget_base_batch.batch = batch;
    }

    /* No need to change batch if tria is not visible. Just scale it to 0. */
    if (batch == g_ui_batch_cache.roundbox_widget[ROUNDBOX_TRIA_NONE]) {
      wtb->uniform_params.tria1_size = wtb->uniform_params.tria2_size = 0;
    }

    g_widget_base_batch.params[g_widget_base_batch.count] = wtb->uniform_params;
    g_widget_base_batch.count++;

    if (g_widget_base_batch.count == MAX_WIDGET_BASE_BATCH) {
      UI_widgetbase_draw_cache_flush();
    }
  }
  else {
    float checker_params[3] = {
        UI_ALPHA_CHECKER_DARK / 255.0f, UI_ALPHA_CHECKER_LIGHT / 255.0f, 8.0f};
    /* draw single */
    GPU_batch_program_set_builtin(batch, GPU_SHADER_2D_WIDGET_BASE);
    GPU_batch_uniform_4fv_array(
        batch, "parameters", MAX_WIDGET_PARAMETERS, (float *)&wtb->uniform_params);
    GPU_batch_uniform_3fv(batch, "checkerColorAndSize", checker_params);
    GPU_batch_draw(batch);
  }
}

static void widgetbase_draw_ex(uiWidgetBase *wtb,
                               const uiWidgetColors *wcol,
                               bool show_alpha_checkers)
{
  uchar inner_col1[4] = {0};
  uchar inner_col2[4] = {0};
  uchar emboss_col[4] = {0};
  uchar outline_col[4] = {0};
  uchar tria_col[4] = {0};
  /* For color widget. */
  if (wcol->shaded != 0) {
    show_alpha_checkers = false;
  }

  GPU_blend(true);

  /* backdrop non AA */
  if (wtb->draw_inner) {
    if (wcol->shaded == 0) {
      /* simple fill */
      inner_col1[0] = inner_col2[0] = wcol->inner[0];
      inner_col1[1] = inner_col2[1] = wcol->inner[1];
      inner_col1[2] = inner_col2[2] = wcol->inner[2];
      inner_col1[3] = inner_col2[3] = wcol->inner[3];
    }
    else {
      /* gradient fill */
      shadecolors4(inner_col1, inner_col2, wcol->inner, wcol->shadetop, wcol->shadedown);
    }
  }

  if (wtb->draw_outline) {
    outline_col[0] = wcol->outline[0];
    outline_col[1] = wcol->outline[1];
    outline_col[2] = wcol->outline[2];
    outline_col[3] = wcol->outline[3] / WIDGET_AA_JITTER;

    /* emboss bottom shadow */
    if (wtb->draw_emboss) {
      UI_GetThemeColor4ubv(TH_WIDGET_EMBOSS, emboss_col);
    }
  }

  if (wtb->tria1.type != ROUNDBOX_TRIA_NONE) {
    tria_col[0] = wcol->item[0];
    tria_col[1] = wcol->item[1];
    tria_col[2] = wcol->item[2];
    tria_col[3] = (uchar)((float)wcol->item[3] / WIDGET_AA_JITTER);
  }

  /* Draw everything in one drawcall */
  if (inner_col1[3] || inner_col2[3] || outline_col[3] || emboss_col[3] || tria_col[3] ||
      show_alpha_checkers) {
    widgetbase_set_uniform_colors_ubv(
        wtb, inner_col1, inner_col2, outline_col, emboss_col, tria_col, show_alpha_checkers);

    GPUBatch *roundbox_batch = ui_batch_roundbox_widget_get(wtb->tria1.type);
    draw_widgetbase_batch(roundbox_batch, wtb);
  }

  GPU_blend(false);
}

static void widgetbase_draw(uiWidgetBase *wtb, const uiWidgetColors *wcol)
{
  widgetbase_draw_ex(wtb, wcol, false);
}

/* *********************** text/icon ************************************** */

#define UI_TEXT_CLIP_MARGIN (0.25f * U.widget_unit / but->block->aspect)

#define PREVIEW_PAD 4

static void widget_draw_preview(BIFIconID icon, float alpha, const rcti *rect)
{
  int w, h, size;

  if (icon == ICON_NONE) {
    return;
  }

  w = BLI_rcti_size_x(rect);
  h = BLI_rcti_size_y(rect);
  size = MIN2(w, h);
  size -= PREVIEW_PAD * 2; /* padding */

  if (size > 0) {
    int x = rect->xmin + w / 2 - size / 2;
    int y = rect->ymin + h / 2 - size / 2;

    UI_icon_draw_preview(x, y, icon, 1.0f, alpha, size);
  }
}

static int ui_but_draw_menu_icon(const uiBut *but)
{
  return (but->flag & UI_BUT_ICON_SUBMENU) && (but->dt == UI_EMBOSS_PULLDOWN);
}

/* icons have been standardized... and this call draws in untransformed coordinates */

static void widget_draw_icon(
    const uiBut *but, BIFIconID icon, float alpha, const rcti *rect, const uchar mono_color[4])
{
  float xs = 0.0f, ys = 0.0f;
  float aspect, height;

  if (but->flag & UI_BUT_ICON_PREVIEW) {
    GPU_blend(true);
    widget_draw_preview(icon, alpha, rect);
    GPU_blend(false);
    return;
  }

  /* this icon doesn't need draw... */
  if (icon == ICON_BLANK1 && (but->flag & UI_BUT_ICON_SUBMENU) == 0) {
    return;
  }

  aspect = but->block->aspect * U.inv_dpi_fac;
  height = ICON_DEFAULT_HEIGHT / aspect;

  /* calculate blend color */
  if (ELEM(but->type, UI_BTYPE_TOGGLE, UI_BTYPE_ROW, UI_BTYPE_TOGGLE_N, UI_BTYPE_LISTROW)) {
    if (but->flag & UI_SELECT) {
      /* pass */
    }
    else if (but->flag & UI_ACTIVE) {
      /* pass */
    }
    else {
      alpha = 0.75f;
    }
  }
  else if ((but->type == UI_BTYPE_LABEL)) {
    /* extra feature allows more alpha blending */
    if (but->a1 == 1.0f) {
      alpha *= but->a2;
    }
  }
  else if (ELEM(but->type, UI_BTYPE_BUT)) {
    if (but->flag & UI_BUT_DISABLED) {
      alpha *= 0.5f;
    }
  }

  GPU_blend(true);

  if (icon && icon != ICON_BLANK1) {
    float ofs = 1.0f / aspect;

    if (but->drawflag & UI_BUT_ICON_LEFT) {
      /* special case - icon_only pie buttons */
      if (ui_block_is_pie_menu(but->block) && !ELEM(but->type, UI_BTYPE_MENU, UI_BTYPE_POPOVER) &&
          but->str && but->str[0] == '\0') {
        xs = rect->xmin + 2.0f * ofs;
      }
      else if (but->dt == UI_EMBOSS_NONE || but->type == UI_BTYPE_LABEL) {
        xs = rect->xmin + 2.0f * ofs;
      }
      else {
        xs = rect->xmin + 4.0f * ofs;
      }
    }
    else {
      xs = (rect->xmin + rect->xmax - height) / 2.0f;
    }
    ys = (rect->ymin + rect->ymax - height) / 2.0f;

    /* force positions to integers, for zoom levels near 1. draws icons crisp. */
    if (aspect > 0.95f && aspect < 1.05f) {
      xs = (int)(xs + 0.1f);
      ys = (int)(ys + 0.1f);
    }

    /* Get theme color. */
    uchar color[4] = {mono_color[0], mono_color[1], mono_color[2], mono_color[3]};
    bool has_theme = UI_icon_get_theme_color(icon, color);

    /* to indicate draggable */
    if (but->dragpoin && (but->flag & UI_ACTIVE)) {
      UI_icon_draw_ex(xs, ys, icon, aspect, 1.25f, 0.0f, color, has_theme);
    }
    else if ((but->flag & (UI_ACTIVE | UI_SELECT | UI_SELECT_DRAW))) {
      UI_icon_draw_ex(xs, ys, icon, aspect, alpha, 0.0f, color, has_theme);
    }
    else if (!UI_but_is_tool(but)) {
      if (has_theme) {
        alpha *= 0.8f;
      }
      UI_icon_draw_ex(xs, ys, icon, aspect, alpha, 0.0f, color, has_theme);
    }
    else {
      const bTheme *btheme = UI_GetTheme();
      const float desaturate = 1.0 - btheme->tui.icon_saturation;
      UI_icon_draw_ex(xs, ys, icon, aspect, alpha, desaturate, color, has_theme);
    }
  }

  GPU_blend(false);
}

static void widget_draw_submenu_tria(const uiBut *but,
                                     const rcti *rect,
                                     const uiWidgetColors *wcol)
{
  const float aspect = but->block->aspect * U.inv_dpi_fac;
  const int tria_height = (int)(ICON_DEFAULT_HEIGHT / aspect);
  const int tria_width = (int)(ICON_DEFAULT_WIDTH / aspect) - 2 * U.pixelsize;
  const int xs = rect->xmax - tria_width;
  const int ys = (rect->ymin + rect->ymax - tria_height) / 2.0f;
  float col[4];
  rctf tria_rect;

  rgba_uchar_to_float(col, wcol->text);
  col[3] *= 0.8f;

  BLI_rctf_init(&tria_rect, xs, xs + tria_width, ys, ys + tria_height);
  BLI_rctf_scale(&tria_rect, 0.4f);

  GPU_blend(true);
  UI_widgetbase_draw_cache_flush();
  GPU_blend(false);
  ui_draw_anti_tria_rect(&tria_rect, 'h', col);
}

static void ui_text_clip_give_prev_off(uiBut *but, const char *str)
{
  const char *prev_utf8 = BLI_str_find_prev_char_utf8(str, str + but->ofs);
  int bytes = str + but->ofs - prev_utf8;

  but->ofs -= bytes;
}

static void ui_text_clip_give_next_off(uiBut *but, const char *str)
{
  const char *next_utf8 = BLI_str_find_next_char_utf8(str + but->ofs, NULL);
  int bytes = next_utf8 - (str + but->ofs);

  but->ofs += bytes;
}

/**
 * Helper.
 * This func assumes things like kerning handling have already been handled!
 * Return the length of modified (right-clipped + ellipsis) string.
 */
static void ui_text_clip_right_ex(const uiFontStyle *fstyle,
                                  char *str,
                                  const size_t max_len,
                                  const float okwidth,
                                  const char *sep,
                                  const int sep_len,
                                  const float sep_strwidth,
                                  size_t *r_final_len)
{
  float tmp;
  int l_end;

  BLI_assert(str[0]);

  /* If the trailing ellipsis takes more than 20% of all available width, just cut the string
   * (as using the ellipsis would remove even more useful chars, and we cannot show much
   * already!).
   */
  if (sep_strwidth / okwidth > 0.2f) {
    l_end = BLF_width_to_strlen(fstyle->uifont_id, str, max_len, okwidth, &tmp);
    str[l_end] = '\0';
    if (r_final_len) {
      *r_final_len = (size_t)l_end;
    }
  }
  else {
    l_end = BLF_width_to_strlen(fstyle->uifont_id, str, max_len, okwidth - sep_strwidth, &tmp);
    memcpy(str + l_end, sep, sep_len + 1); /* +1 for trailing '\0'. */
    if (r_final_len) {
      *r_final_len = (size_t)(l_end + sep_len);
    }
  }
}

/**
 * Cut off the middle of the text to fit into the given width.
 *
 * \note in case this middle clipping would just remove a few chars,
 * it rather clips right, which is more readable.
 *
 * If rpart_sep is not Null, the part of str starting to first occurrence of rpart_sep
 * is preserved at all cost.
 * Useful for strings with shortcuts
 * (like 'AVeryLongFooBarLabelForMenuEntry|Ctrl O' -> 'AVeryLong...MenuEntry|Ctrl O').
 */
float UI_text_clip_middle_ex(const uiFontStyle *fstyle,
                             char *str,
                             float okwidth,
                             const float minwidth,
                             const size_t max_len,
                             const char rpart_sep)
{
  float strwidth;

  /* Add some epsilon to OK width, avoids 'ellipsing' text that nearly fits!
   * Better to have a small piece of the last char cut out,
   * than two remaining chars replaced by an ellipsis... */
  okwidth += 1.0f + UI_DPI_FAC;

  BLI_assert(str[0]);

  /* need to set this first */
  UI_fontstyle_set(fstyle);

  if (fstyle->kerning == 1) {
    /* for BLF_width */
    BLF_enable(fstyle->uifont_id, BLF_KERNING_DEFAULT);
  }

  strwidth = BLF_width(fstyle->uifont_id, str, max_len);

  if ((okwidth > 0.0f) && (strwidth > okwidth)) {
    /* utf8 two-dots leader '..' (shorter than ellipsis '...'),
     * some compilers complain with real literal string. */
    const char sep[] = {0xe2, 0x80, 0xA5, 0x0};
    const int sep_len = sizeof(sep) - 1;
    const float sep_strwidth = BLF_width(fstyle->uifont_id, sep, sep_len + 1);
    float parts_strwidth;
    size_t l_end;

    char *rpart = NULL, rpart_buf[UI_MAX_DRAW_STR];
    float rpart_width = 0.0f;
    size_t rpart_len = 0;
    size_t final_lpart_len;

    if (rpart_sep) {
      rpart = strrchr(str, rpart_sep);

      if (rpart) {
        rpart_len = strlen(rpart);
        rpart_width = BLF_width(fstyle->uifont_id, rpart, rpart_len);
        okwidth -= rpart_width;
        strwidth -= rpart_width;

        if (okwidth < 0.0f) {
          /* Not enough place for actual label, just display protected right part.
           * Here just for safety, should never happen in real life! */
          memmove(str, rpart, rpart_len + 1);
          rpart = NULL;
          okwidth += rpart_width;
          strwidth = rpart_width;
        }
      }
    }

    parts_strwidth = (okwidth - sep_strwidth) / 2.0f;

    if (rpart) {
      strcpy(rpart_buf, rpart);
      *rpart = '\0';
      rpart = rpart_buf;
    }

    l_end = BLF_width_to_strlen(fstyle->uifont_id, str, max_len, parts_strwidth, NULL);
    if (l_end < 10 || min_ff(parts_strwidth, strwidth - okwidth) < minwidth) {
      /* If we really have no place, or we would clip a very small piece of string in the middle,
       * only show start of string.
       */
      ui_text_clip_right_ex(
          fstyle, str, max_len, okwidth, sep, sep_len, sep_strwidth, &final_lpart_len);
    }
    else {
      size_t r_offset, r_len;

      r_offset = BLF_width_to_rstrlen(fstyle->uifont_id, str, max_len, parts_strwidth, NULL);
      r_len = strlen(str + r_offset) + 1; /* +1 for the trailing '\0'. */

      if (l_end + sep_len + r_len + rpart_len > max_len) {
        /* Corner case, the str already takes all available mem,
         * and the ellipsis chars would actually add more chars.
         * Better to just trim one or two letters to the right in this case...
         * Note: with a single-char ellipsis, this should never happen! But better be safe
         * here...
         */
        ui_text_clip_right_ex(
            fstyle, str, max_len, okwidth, sep, sep_len, sep_strwidth, &final_lpart_len);
      }
      else {
        memmove(str + l_end + sep_len, str + r_offset, r_len);
        memcpy(str + l_end, sep, sep_len);
        /* -1 to remove trailing '\0'! */
        final_lpart_len = (size_t)(l_end + sep_len + r_len - 1);

        while (BLF_width(fstyle->uifont_id, str, max_len) > okwidth) {
          /* This will happen because a lot of string width processing is done in integer pixels,
           * which can introduce a rather high error in the end (about 2 pixels or so).
           * Only one char removal shall ever be needed in real-life situation... */
          r_len--;
          final_lpart_len--;
          char *c = str + l_end + sep_len;
          memmove(c, c + 1, r_len);
        }
      }
    }

    if (rpart) {
      /* Add back preserved right part to our shorten str. */
      memcpy(str + final_lpart_len, rpart, rpart_len + 1); /* +1 for trailing '\0'. */
      okwidth += rpart_width;
    }

    strwidth = BLF_width(fstyle->uifont_id, str, max_len);
  }

  if (fstyle->kerning == 1) {
    BLF_disable(fstyle->uifont_id, BLF_KERNING_DEFAULT);
  }

  BLI_assert(strwidth <= okwidth);

  return strwidth;
}

/**
 * Wrapper around UI_text_clip_middle_ex.
 */
static void ui_text_clip_middle(const uiFontStyle *fstyle, uiBut *but, const rcti *rect)
{
  /* No margin for labels! */
  const int border = ELEM(but->type, UI_BTYPE_LABEL, UI_BTYPE_MENU, UI_BTYPE_POPOVER) ?
                         0 :
                         (int)(UI_TEXT_CLIP_MARGIN + 0.5f);
  const float okwidth = (float)max_ii(BLI_rcti_size_x(rect) - border, 0);
  const size_t max_len = sizeof(but->drawstr);
  const float minwidth = (float)(UI_DPI_ICON_SIZE) / but->block->aspect * 2.0f;

  but->ofs = 0;
  but->strwidth = UI_text_clip_middle_ex(fstyle, but->drawstr, okwidth, minwidth, max_len, '\0');
}

/**
 * Like #ui_text_clip_middle(), but protect/preserve at all cost
 * the right part of the string after sep.
 * Useful for strings with shortcuts
 * (like 'AVeryLongFooBarLabelForMenuEntry|Ctrl O' -> 'AVeryLong...MenuEntry|Ctrl O').
 */
static void ui_text_clip_middle_protect_right(const uiFontStyle *fstyle,
                                              uiBut *but,
                                              const rcti *rect,
                                              const char rsep)
{
  /* No margin for labels! */
  const int border = ELEM(but->type, UI_BTYPE_LABEL, UI_BTYPE_MENU, UI_BTYPE_POPOVER) ?
                         0 :
                         (int)(UI_TEXT_CLIP_MARGIN + 0.5f);
  const float okwidth = (float)max_ii(BLI_rcti_size_x(rect) - border, 0);
  const size_t max_len = sizeof(but->drawstr);
  const float minwidth = (float)(UI_DPI_ICON_SIZE) / but->block->aspect * 2.0f;

  but->ofs = 0;
  but->strwidth = UI_text_clip_middle_ex(fstyle, but->drawstr, okwidth, minwidth, max_len, rsep);
}

/**
 * Cut off the text, taking into account the cursor location (text display while editing).
 */
static void ui_text_clip_cursor(const uiFontStyle *fstyle, uiBut *but, const rcti *rect)
{
  const int border = (int)(UI_TEXT_CLIP_MARGIN + 0.5f);
  const int okwidth = max_ii(BLI_rcti_size_x(rect) - border, 0);

  BLI_assert(but->editstr && but->pos >= 0);

  /* need to set this first */
  UI_fontstyle_set(fstyle);

  if (fstyle->kerning == 1) {
    /* for BLF_width */
    BLF_enable(fstyle->uifont_id, BLF_KERNING_DEFAULT);
  }

  /* define ofs dynamically */
  if (but->ofs > but->pos) {
    but->ofs = but->pos;
  }

  if (BLF_width(fstyle->uifont_id, but->editstr, INT_MAX) <= okwidth) {
    but->ofs = 0;
  }

  but->strwidth = BLF_width(fstyle->uifont_id, but->editstr + but->ofs, INT_MAX);

  if (but->strwidth > okwidth) {
    int len = strlen(but->editstr);

    while (but->strwidth > okwidth) {
      float width;

      /* string position of cursor */
      width = BLF_width(fstyle->uifont_id, but->editstr + but->ofs, (but->pos - but->ofs));

      /* if cursor is at 20 pixels of right side button we clip left */
      if (width > okwidth - 20) {
        ui_text_clip_give_next_off(but, but->editstr);
      }
      else {
        int bytes;
        /* shift string to the left */
        if (width < 20 && but->ofs > 0) {
          ui_text_clip_give_prev_off(but, but->editstr);
        }
        bytes = BLI_str_utf8_size(BLI_str_find_prev_char_utf8(but->editstr, but->editstr + len));
        if (bytes == -1) {
          bytes = 1;
        }
        len -= bytes;
      }

      but->strwidth = BLF_width(fstyle->uifont_id, but->editstr + but->ofs, len - but->ofs);

      if (but->strwidth < 10) {
        break;
      }
    }
  }

  if (fstyle->kerning == 1) {
    BLF_disable(fstyle->uifont_id, BLF_KERNING_DEFAULT);
  }
}

/**
 * Cut off the end of text to fit into the width of \a rect.
 *
 * \note deals with ': ' especially for number buttons
 */
static void ui_text_clip_right_label(const uiFontStyle *fstyle, uiBut *but, const rcti *rect)
{
  const int border = UI_TEXT_CLIP_MARGIN + 1;
  const int okwidth = max_ii(BLI_rcti_size_x(rect) - border, 0);
  char *cpoin = NULL;
  int drawstr_len = strlen(but->drawstr);
  const char *cpend = but->drawstr + drawstr_len;

  /* need to set this first */
  UI_fontstyle_set(fstyle);

  if (fstyle->kerning == 1) {
    /* for BLF_width */
    BLF_enable(fstyle->uifont_id, BLF_KERNING_DEFAULT);
  }

  but->strwidth = BLF_width(fstyle->uifont_id, but->drawstr, sizeof(but->drawstr));
  but->ofs = 0;

  /* First shorten num-buttons eg,
   *   Translucency: 0.000
   * becomes
   *   Trans: 0.000
   */

  /* find the space after ':' separator */
  cpoin = strrchr(but->drawstr, ':');

  if (cpoin && (cpoin < cpend - 2)) {
    char *cp2 = cpoin;

    /* chop off the leading text, starting from the right */
    while (but->strwidth > okwidth && cp2 > but->drawstr) {
      const char *prev_utf8 = BLI_str_find_prev_char_utf8(but->drawstr, cp2);
      int bytes = cp2 - prev_utf8;

      /* shift the text after and including cp2 back by 1 char,
       * +1 to include null terminator */
      memmove(cp2 - bytes, cp2, drawstr_len + 1);
      cp2 -= bytes;

      drawstr_len -= bytes;
      // BLI_assert(strlen(but->drawstr) == drawstr_len);

      but->strwidth = BLF_width(
          fstyle->uifont_id, but->drawstr + but->ofs, sizeof(but->drawstr) - but->ofs);
      if (but->strwidth < 10) {
        break;
      }
    }

    /* after the leading text is gone, chop off the : and following space, with ofs */
    while ((but->strwidth > okwidth) && (but->ofs < 2)) {
      ui_text_clip_give_next_off(but, but->drawstr);
      but->strwidth = BLF_width(
          fstyle->uifont_id, but->drawstr + but->ofs, sizeof(but->drawstr) - but->ofs);
      if (but->strwidth < 10) {
        break;
      }
    }
  }

  /* Now just remove trailing chars */
  /* once the label's gone, chop off the least significant digits */
  if (but->strwidth > okwidth) {
    float strwidth;
    drawstr_len = BLF_width_to_strlen(fstyle->uifont_id,
                                      but->drawstr + but->ofs,
                                      drawstr_len - but->ofs,
                                      okwidth,
                                      &strwidth) +
                  but->ofs;
    but->strwidth = strwidth;
    but->drawstr[drawstr_len] = 0;
  }

  if (fstyle->kerning == 1) {
    BLF_disable(fstyle->uifont_id, BLF_KERNING_DEFAULT);
  }
}

#ifdef WITH_INPUT_IME
static void widget_draw_text_ime_underline(const uiFontStyle *fstyle,
                                           const uiWidgetColors *wcol,
                                           const uiBut *but,
                                           const rcti *rect,
                                           const wmIMEData *ime_data,
                                           const char *drawstr)
{
  int ofs_x, width;
  int rect_x = BLI_rcti_size_x(rect);
  int sel_start = ime_data->sel_start, sel_end = ime_data->sel_end;
  float fcol[4];

  if (drawstr[0] != 0) {
    if (but->pos >= but->ofs) {
      ofs_x = BLF_width(fstyle->uifont_id, drawstr + but->ofs, but->pos - but->ofs);
    }
    else {
      ofs_x = 0;
    }

    width = BLF_width(
        fstyle->uifont_id, drawstr + but->ofs, ime_data->composite_len + but->pos - but->ofs);

    rgba_uchar_to_float(fcol, wcol->text);
    UI_draw_text_underline(rect->xmin + ofs_x,
                           rect->ymin + 6 * U.pixelsize,
                           min_ii(width, rect_x - 2) - ofs_x,
                           1,
                           fcol);

    /* draw the thick line */
    if (sel_start != -1 && sel_end != -1) {
      sel_end -= sel_start;
      sel_start += but->pos;

      if (sel_start >= but->ofs) {
        ofs_x = BLF_width(fstyle->uifont_id, drawstr + but->ofs, sel_start - but->ofs);
      }
      else {
        ofs_x = 0;
      }

      width = BLF_width(fstyle->uifont_id, drawstr + but->ofs, sel_end + sel_start - but->ofs);

      UI_draw_text_underline(rect->xmin + ofs_x,
                             rect->ymin + 6 * U.pixelsize,
                             min_ii(width, rect_x - 2) - ofs_x,
                             2,
                             fcol);
    }
  }
}
#endif /* WITH_INPUT_IME */

static void widget_draw_text(const uiFontStyle *fstyle,
                             const uiWidgetColors *wcol,
                             uiBut *but,
                             rcti *rect)
{
  int drawstr_left_len = UI_MAX_DRAW_STR;
  const char *drawstr = but->drawstr;
  const char *drawstr_right = NULL;
  bool use_right_only = false;

#ifdef WITH_INPUT_IME
  const wmIMEData *ime_data;
#endif

  UI_fontstyle_set(fstyle);

  eFontStyle_Align align;
  if (but->editstr || (but->drawflag & UI_BUT_TEXT_LEFT)) {
    align = UI_STYLE_TEXT_LEFT;
  }
  else if (but->drawflag & UI_BUT_TEXT_RIGHT) {
    align = UI_STYLE_TEXT_RIGHT;
  }
  else {
    align = UI_STYLE_TEXT_CENTER;
  }

  if (fstyle->kerning == 1) {
    /* for BLF_width */
    BLF_enable(fstyle->uifont_id, BLF_KERNING_DEFAULT);
  }

  /* Special case: when we're entering text for multiple buttons,
   * don't draw the text for any of the multi-editing buttons */
  if (UNLIKELY(but->flag & UI_BUT_DRAG_MULTI)) {
    uiBut *but_edit = ui_but_drag_multi_edit_get(but);
    if (but_edit) {
      drawstr = but_edit->editstr;
      align = UI_STYLE_TEXT_LEFT;
    }
  }
  else {
    if (but->editstr) {
      /* max length isn't used in this case,
       * we rely on string being NULL terminated. */
      drawstr_left_len = INT_MAX;

#ifdef WITH_INPUT_IME
      /* FIXME, IME is modifying 'const char *drawstr! */
      ime_data = ui_but_ime_data_get(but);

      if (ime_data && ime_data->composite_len) {
        /* insert composite string into cursor pos */
        BLI_snprintf((char *)drawstr,
                     UI_MAX_DRAW_STR,
                     "%s%s%s",
                     but->editstr,
                     ime_data->str_composite,
                     but->editstr + but->pos);
      }
      else
#endif
      {
        drawstr = but->editstr;
      }
    }
  }

  /* text button selection, cursor, composite underline */
  if (but->editstr && but->pos != -1) {
    int but_pos_ofs;
    int tx, ty;

    /* text button selection */
    if ((but->selend - but->selsta) > 0) {
      int selsta_draw, selwidth_draw;

      if (drawstr[0] != 0) {
        /* We are drawing on top of widget bases. Flush cache. */
        GPU_blend(true);
        UI_widgetbase_draw_cache_flush();
        GPU_blend(false);

        if (but->selsta >= but->ofs) {
          selsta_draw = BLF_width(fstyle->uifont_id, drawstr + but->ofs, but->selsta - but->ofs);
        }
        else {
          selsta_draw = 0;
        }

        selwidth_draw = BLF_width(fstyle->uifont_id, drawstr + but->ofs, but->selend - but->ofs);

        uint pos = GPU_vertformat_attr_add(
            immVertexFormat(), "pos", GPU_COMP_I32, 2, GPU_FETCH_INT_TO_FLOAT);
        immBindBuiltinProgram(GPU_SHADER_2D_UNIFORM_COLOR);

        immUniformColor4ubv(wcol->item);
        immRecti(pos,
                 rect->xmin + selsta_draw,
                 rect->ymin + 2,
                 min_ii(rect->xmin + selwidth_draw, rect->xmax - 2),
                 rect->ymax - 2);

        immUnbindProgram();
      }
    }

    /* text cursor */
    but_pos_ofs = but->pos;

#ifdef WITH_INPUT_IME
    /* if is ime compositing, move the cursor */
    if (ime_data && ime_data->composite_len && ime_data->cursor_pos != -1) {
      but_pos_ofs += ime_data->cursor_pos;
    }
#endif

    if (but->pos >= but->ofs) {
      int t;
      if (drawstr[0] != 0) {
        t = BLF_width(fstyle->uifont_id, drawstr + but->ofs, but_pos_ofs - but->ofs);
      }
      else {
        t = 0;
      }
      /* We are drawing on top of widget bases. Flush cache. */
      GPU_blend(true);
      UI_widgetbase_draw_cache_flush();
      GPU_blend(false);

      uint pos = GPU_vertformat_attr_add(
          immVertexFormat(), "pos", GPU_COMP_I32, 2, GPU_FETCH_INT_TO_FLOAT);
      immBindBuiltinProgram(GPU_SHADER_2D_UNIFORM_COLOR);

      immUniformColor3f(0.2f, 0.6f, 0.9f);

      tx = rect->xmin + t + 2;
      ty = rect->ymin + 2;

      /* draw cursor */
      immRecti(pos, rect->xmin + t, ty, tx, rect->ymax - 2);

      immUnbindProgram();
    }

#ifdef WITH_INPUT_IME
    if (ime_data && ime_data->composite_len) {
      /* ime cursor following */
      if (but->pos >= but->ofs) {
        ui_but_ime_reposition(but, tx + 5, ty + 3, false);
      }

      /* composite underline */
      widget_draw_text_ime_underline(fstyle, wcol, but, rect, ime_data, drawstr);
    }
#endif
  }

  if (fstyle->kerning == 1) {
    BLF_disable(fstyle->uifont_id, BLF_KERNING_DEFAULT);
  }

#if 0
  ui_rasterpos_safe(x, y, but->aspect);
  transopts = ui_translate_buttons();
#endif

  /* cut string in 2 parts - only for menu entries */
  if ((but->drawflag & UI_BUT_HAS_SHORTCUT) && (but->editstr == NULL)) {
    if (but->flag & UI_BUT_HAS_SEP_CHAR) {
      drawstr_right = strrchr(drawstr, UI_SEP_CHAR);
      if (drawstr_right) {
        drawstr_left_len = (drawstr_right - drawstr);
        drawstr_right++;
      }
    }
  }

#ifdef USE_NUMBUTS_LR_ALIGN
  if (!drawstr_right && (but->drawflag & UI_BUT_TEXT_LEFT) &&
      ELEM(but->type, UI_BTYPE_NUM, UI_BTYPE_NUM_SLIDER) &&
      /* if we're editing or multi-drag (fake editing), then use left alignment */
      (but->editstr == NULL) && (drawstr == but->drawstr)) {
    drawstr_right = strrchr(drawstr + but->ofs, ':');
    if (drawstr_right) {
      drawstr_right++;
      drawstr_left_len = (drawstr_right - drawstr);

      while (*drawstr_right == ' ') {
        drawstr_right++;
      }
    }
    else {
      /* no prefix, even so use only cpoin */
      drawstr_right = drawstr + but->ofs;
      use_right_only = true;
    }
  }
#endif

  if (!use_right_only) {
    /* for underline drawing */
    float font_xofs, font_yofs;

    int drawlen = (drawstr_left_len == INT_MAX) ? strlen(drawstr + but->ofs) :
                                                  (drawstr_left_len - but->ofs);

    if (drawlen > 0) {
      UI_fontstyle_draw_ex(fstyle,
                           rect,
                           drawstr + but->ofs,
                           wcol->text,
                           &(struct uiFontStyleDraw_Params){
                               .align = align,
                           },
                           drawlen,
                           &font_xofs,
                           &font_yofs);

      if (but->menu_key != '\0') {
        char fixedbuf[128];
        const char *str;

        BLI_strncpy(fixedbuf, drawstr + but->ofs, min_ii(sizeof(fixedbuf), drawlen));

        str = strchr(fixedbuf, but->menu_key - 32); /* upper case */
        if (str == NULL) {
          str = strchr(fixedbuf, but->menu_key);
        }

        if (str) {
          int ul_index = -1;
          float ul_advance;

          ul_index = (int)(str - fixedbuf);

          if (fstyle->kerning == 1) {
            BLF_enable(fstyle->uifont_id, BLF_KERNING_DEFAULT);
          }

          fixedbuf[ul_index] = '\0';
          ul_advance = BLF_width(fstyle->uifont_id, fixedbuf, ul_index) + (1.0f * UI_DPI_FAC);

          BLF_position(fstyle->uifont_id,
                       rect->xmin + font_xofs + ul_advance,
                       rect->ymin + font_yofs,
                       0.0f);
          BLF_color4ubv(fstyle->uifont_id, wcol->text);
          BLF_draw(fstyle->uifont_id, "_", 2);

          if (fstyle->kerning == 1) {
            BLF_disable(fstyle->uifont_id, BLF_KERNING_DEFAULT);
          }
        }
      }
    }
  }

  /* part text right aligned */
  if (drawstr_right) {
    uchar col[4];
    copy_v4_v4_uchar(col, wcol->text);
    if (but->drawflag & UI_BUT_HAS_SHORTCUT) {
      col[3] *= 0.5f;
    }

    rect->xmax -= UI_TEXT_CLIP_MARGIN;
    UI_fontstyle_draw(fstyle,
                      rect,
                      drawstr_right,
                      col,
                      &(struct uiFontStyleDraw_Params){
                          .align = UI_STYLE_TEXT_RIGHT,
                      });
  }
}

static BIFIconID widget_icon_id(uiBut *but)
{
  if (!(but->flag & UI_HAS_ICON)) {
    return ICON_NONE;
  }

  /* Consecutive icons can be toggle between. */
  if (but->drawflag & UI_BUT_ICON_REVERSE) {
    return but->icon - but->iconadd;
  }
  else {
    return but->icon + but->iconadd;
  }
}

/* draws text and icons for buttons */
static void widget_draw_text_icon(const uiFontStyle *fstyle,
                                  const uiWidgetColors *wcol,
                                  uiBut *but,
                                  rcti *rect)
{
  const uiButExtraIconType extra_icon_type = ui_but_icon_extra_get(but);
  const bool show_menu_icon = ui_but_draw_menu_icon(but);
  float alpha = (float)wcol->text[3] / 255.0f;
  char password_str[UI_MAX_DRAW_STR];

  ui_but_text_password_hide(password_str, but, false);

  /* check for button text label */
  if (ELEM(but->type, UI_BTYPE_MENU, UI_BTYPE_POPOVER) && (but->flag & UI_BUT_NODE_LINK)) {
    rcti temp = *rect;
    temp.xmin = rect->xmax - BLI_rcti_size_y(rect) - 1;
    widget_draw_icon(but, ICON_LAYER_USED, alpha, &temp, wcol->text);
    rect->xmax = temp.xmin;
  }

  /* If there's an icon too (made with uiDefIconTextBut) then draw the icon
   * and offset the text label to accommodate it */

  /* Big previews with optional text label below */
  if (but->flag & UI_BUT_ICON_PREVIEW && ui_block_is_menu(but->block)) {
    const BIFIconID icon = widget_icon_id(but);
    int icon_size = BLI_rcti_size_y(rect);
    int text_size = 0;

    /* This is a bit britle, but avoids adding an 'UI_BUT_HAS_LABEL' flag to but... */
    if (icon_size > BLI_rcti_size_x(rect)) {
      /* button is not square, it has extra height for label */
      text_size = UI_UNIT_Y;
      icon_size -= text_size;
    }

    /* draw icon in rect above the space reserved for the label */
    rect->ymin += text_size;
    GPU_blend(true);
    widget_draw_preview(icon, alpha, rect);
    GPU_blend(false);

    /* offset rect to draw label in */
    rect->ymin -= text_size;
    rect->ymax -= icon_size;

    /* vertically centering text */
    rect->ymin += UI_UNIT_Y / 2;
  }
  /* Icons on the left with optional text label on the right */
  else if (but->flag & UI_HAS_ICON || show_menu_icon) {
    const bool is_tool = UI_but_is_tool(but);

    /* XXX add way to draw icons at a different size!
     * Use small icons for popup. */
#ifdef USE_UI_TOOLBAR_HACK
    const float aspect_orig = but->block->aspect;
    if (is_tool && (but->block->flag & UI_BLOCK_POPOVER)) {
      but->block->aspect *= 2.0f;
    }
#endif

    const BIFIconID icon = widget_icon_id(but);
    int icon_size_init = is_tool ? ICON_DEFAULT_HEIGHT_TOOLBAR : ICON_DEFAULT_HEIGHT;
    const float icon_size = icon_size_init / (but->block->aspect * U.inv_dpi_fac);
    const float icon_padding = 2 * UI_DPI_FAC;

#ifdef USE_UI_TOOLBAR_HACK
    if (is_tool) {
      /* pass (even if its a menu toolbar) */
      but->drawflag |= UI_BUT_TEXT_LEFT;
      but->drawflag |= UI_BUT_ICON_LEFT;
    }
#endif

    /* menu item - add some more padding so menus don't feel cramped. it must
     * be part of the button so that this area is still clickable */
    if (is_tool) {
      /* pass (even if its a menu toolbar) */
    }
    else if (ui_block_is_pie_menu(but->block)) {
      if (but->dt == UI_EMBOSS_RADIAL) {
        rect->xmin += 0.3f * U.widget_unit;
      }
    }
    else if (ui_block_is_menu(but->block)) {
      rect->xmin += 0.2f * U.widget_unit;
    }

    widget_draw_icon(but, icon, alpha, rect, wcol->text);
    if (show_menu_icon) {
      BLI_assert(but->block->content_hints & UI_BLOCK_CONTAINS_SUBMENU_BUT);
      widget_draw_submenu_tria(but, rect, wcol);
    }

#ifdef USE_UI_TOOLBAR_HACK
    but->block->aspect = aspect_orig;
#endif

    rect->xmin += icon_size + icon_padding;
  }

  int text_padding = (UI_TEXT_MARGIN_X * U.widget_unit) / but->block->aspect;
  if (but->editstr) {
    rect->xmin += text_padding;
  }
  else if (but->flag & UI_BUT_DRAG_MULTI) {
    bool text_is_edited = ui_but_drag_multi_edit_get(but) != NULL;
    if (text_is_edited) {
      rect->xmin += text_padding;
    }
  }
  else if (but->drawflag & UI_BUT_TEXT_LEFT) {
    rect->xmin += text_padding;
  }
  else if (but->drawflag & UI_BUT_TEXT_RIGHT) {
    rect->xmax -= text_padding;
  }

  /* Menu contains sub-menu items with triangle icon on their right. Shortcut
   * strings should be drawn with some padding to the right then. */
  if (ui_block_is_menu(but->block) &&
      (but->block->content_hints & UI_BLOCK_CONTAINS_SUBMENU_BUT)) {
    rect->xmax -= UI_MENU_SUBMENU_PADDING;
  }

  /* extra icons, e.g. 'x' icon to clear text or icon for eyedropper */
  if (extra_icon_type != UI_BUT_ICONEXTRA_NONE) {
    rcti temp = *rect;

    temp.xmin = temp.xmax - (BLI_rcti_size_y(rect) * 1.08f);

    if (extra_icon_type == UI_BUT_ICONEXTRA_CLEAR) {
      widget_draw_icon(but, ICON_PANEL_CLOSE, alpha, &temp, wcol->text);
    }
    else if (extra_icon_type == UI_BUT_ICONEXTRA_EYEDROPPER) {
      widget_draw_icon(but, ICON_EYEDROPPER, alpha, &temp, wcol->text);
    }
    else {
      BLI_assert(0);
    }

    rect->xmax -= ICON_SIZE_FROM_BUTRECT(rect);
  }

  /* clip but->drawstr to fit in available space */
  if (but->editstr && but->pos >= 0) {
    ui_text_clip_cursor(fstyle, but, rect);
  }
  else if (but->drawstr[0] == '\0') {
    /* bypass text clipping on icon buttons */
    but->ofs = 0;
    but->strwidth = 0;
  }
  else if (ELEM(but->type, UI_BTYPE_NUM, UI_BTYPE_NUM_SLIDER)) {
    ui_text_clip_right_label(fstyle, but, rect);
  }
  else if (but->flag & UI_BUT_HAS_SEP_CHAR) {
    /* Clip middle, but protect in all case right part containing the shortcut, if any. */
    ui_text_clip_middle_protect_right(fstyle, but, rect, UI_SEP_CHAR);
  }
  else {
    ui_text_clip_middle(fstyle, but, rect);
  }

  /* always draw text for textbutton cursor */
  widget_draw_text(fstyle, wcol, but, rect);

  ui_but_text_password_hide(password_str, but, true);

  /* if a widget uses font shadow it has to be deactivated now */
  BLF_disable(fstyle->uifont_id, BLF_SHADOW);
}

#undef UI_TEXT_CLIP_MARGIN

/* *********************** widget types ************************************* */

/* ************ button callbacks, state ***************** */

static void widget_state_blend(uchar cp[3], const uchar cpstate[3], const float fac)
{
  if (fac != 0.0f) {
    cp[0] = (int)((1.0f - fac) * cp[0] + fac * cpstate[0]);
    cp[1] = (int)((1.0f - fac) * cp[1] + fac * cpstate[1]);
    cp[2] = (int)((1.0f - fac) * cp[2] + fac * cpstate[2]);
  }
}

/* put all widget colors on half alpha, use local storage */
static void ui_widget_color_disabled(uiWidgetType *wt)
{
  static uiWidgetColors wcol_theme_s;

  wcol_theme_s = *wt->wcol_theme;

  wcol_theme_s.outline[3] *= 0.5;
  wcol_theme_s.inner[3] *= 0.5;
  wcol_theme_s.inner_sel[3] *= 0.5;
  wcol_theme_s.item[3] *= 0.5;
  wcol_theme_s.text[3] *= 0.5;
  wcol_theme_s.text_sel[3] *= 0.5;

  wt->wcol_theme = &wcol_theme_s;
}

<<<<<<< HEAD
static void rgb_tint(uchar cp[3], int tint)
=======
static void rgb_tint(char cp[3], int tint)
>>>>>>> 9d6b5e23
{
  cp[0] = clamp_i(cp[0] + tint, 0, 255);
  cp[1] = clamp_i(cp[1] + tint, 0, 255);
  cp[2] = clamp_i(cp[2] + tint, 0, 255);
}

<<<<<<< HEAD
static void rgb_ensure_contrast(uchar cp[3], const uchar cp_other[3], int contrast)
{
  BLI_assert(contrast > 0);
  const int item_value = rgb_to_grayscale_byte(cp);
  const int inner_value = rgb_to_grayscale_byte(cp_other);
=======
static void rgb_ensure_contrast(char cp[3], const char cp_other[3], int contrast)
{
  BLI_assert(contrast > 0);
  const int item_value = rgb_to_grayscale_byte((const uchar *)cp);
  const int inner_value = rgb_to_grayscale_byte((const uchar *)cp_other);
>>>>>>> 9d6b5e23
  const int delta = item_value - inner_value;
  if (delta >= 0) {
    if (contrast > delta) {
      rgb_tint(cp, contrast - delta);
    }
  }
  else {
    if (contrast > -delta) {
      rgb_tint(cp, -contrast - delta);
    }
  }
}

<<<<<<< HEAD
static void widget_active_color(uchar cp[3])
=======
static void widget_active_color(char cp[3])
>>>>>>> 9d6b5e23
{
  cp[0] = cp[0] >= 240 ? 255 : cp[0] + 15;
  cp[1] = cp[1] >= 240 ? 255 : cp[1] + 15;
  cp[2] = cp[2] >= 240 ? 255 : cp[2] + 15;
}

<<<<<<< HEAD
static const uchar *widget_color_blend_from_flags(const uiWidgetStateColors *wcol_state,
                                                  int state,
                                                  int drawflag)
=======
static const char *widget_color_blend_from_flags(const uiWidgetStateColors *wcol_state,
                                                 int state,
                                                 int drawflag)
>>>>>>> 9d6b5e23
{
  if (drawflag & UI_BUT_ANIMATED_CHANGED) {
    return wcol_state->inner_changed_sel;
  }
  if (state & UI_BUT_ANIMATED_KEY) {
    return wcol_state->inner_key_sel;
  }
  if (state & UI_BUT_ANIMATED) {
    return wcol_state->inner_anim_sel;
  }
  if (state & UI_BUT_DRIVEN) {
    return wcol_state->inner_driven_sel;
  }
  if (state & UI_BUT_OVERRIDEN) {
    return wcol_state->inner_overridden_sel;
  }
  return NULL;
}

/* copy colors from theme, and set changes in it based on state */
static void widget_state(uiWidgetType *wt, int state, int drawflag)
{
  uiWidgetStateColors *wcol_state = wt->wcol_state;

  if ((state & UI_BUT_LIST_ITEM) && !(state & UI_STATE_TEXT_INPUT)) {
    /* Override default widget's colors. */
    bTheme *btheme = UI_GetTheme();
    wt->wcol_theme = &btheme->tui.wcol_list_item;

    if (state & (UI_BUT_DISABLED | UI_BUT_INACTIVE)) {
      ui_widget_color_disabled(wt);
    }
  }

  wt->wcol = *(wt->wcol_theme);

<<<<<<< HEAD
  const uchar *color_blend = widget_color_blend_from_flags(wcol_state, state, drawflag);

  if (state & UI_SELECT) {
    copy_v4_v4_uchar(wt->wcol.inner, wt->wcol.inner_sel);
=======
  const char *color_blend = widget_color_blend_from_flags(wcol_state, state, drawflag);

  if (state & UI_SELECT) {
    copy_v4_v4_char(wt->wcol.inner, wt->wcol.inner_sel);
>>>>>>> 9d6b5e23
    if (color_blend != NULL) {
      widget_state_blend(wt->wcol.inner, color_blend, wcol_state->blend);
    }

    copy_v3_v3_uchar(wt->wcol.text, wt->wcol.text_sel);

    if (state & UI_SELECT) {
      SWAP(short, wt->wcol.shadetop, wt->wcol.shadedown);
    }
  }
  else {
    if (color_blend != NULL) {
      widget_state_blend(wt->wcol.inner, color_blend, wcol_state->blend);
    }

    if (state & UI_ACTIVE) { /* mouse over? */
      widget_active_color(wt->wcol.inner);
    }
  }

  if (state & UI_BUT_REDALERT) {
    uchar red[4] = {255, 0, 0};
    if (wt->draw) {
      widget_state_blend(wt->wcol.inner, red, 0.4f);
    }
    else {
      widget_state_blend(wt->wcol.text, red, 0.4f);
    }
  }

  if (state & UI_BUT_DRAG_MULTI) {
    /* the button isn't SELECT but we're editing this so draw with sel color */
    copy_v4_v4_uchar(wt->wcol.inner, wt->wcol.inner_sel);
    SWAP(short, wt->wcol.shadetop, wt->wcol.shadedown);
    widget_state_blend(wt->wcol.text, wt->wcol.text_sel, 0.85f);
  }

  if (state & UI_BUT_NODE_ACTIVE) {
    uchar blue[4] = {86, 128, 194};
    widget_state_blend(wt->wcol.inner, blue, 0.3f);
  }
}

/* sliders use special hack which sets 'item' as inner when drawing filling */
static void widget_state_numslider(uiWidgetType *wt, int state, int drawflag)
{
  uiWidgetStateColors *wcol_state = wt->wcol_state;

  /* call this for option button */
  widget_state(wt, state, drawflag);

<<<<<<< HEAD
  const uchar *color_blend = widget_color_blend_from_flags(wcol_state, state, drawflag);
=======
  const char *color_blend = widget_color_blend_from_flags(wcol_state, state, drawflag);
>>>>>>> 9d6b5e23
  if (color_blend != NULL) {
    /* Set the slider 'item' so that it reflects state settings too.
     * De-saturate so the color of the slider doesn't conflict with the blend color,
     * which can make the color hard to see when the slider is set to full (see T66102). */
<<<<<<< HEAD
    wt->wcol.item[0] = wt->wcol.item[1] = wt->wcol.item[2] = rgb_to_grayscale_byte(wt->wcol.item);
=======
    wt->wcol.item[0] = wt->wcol.item[1] = wt->wcol.item[2] = rgb_to_grayscale_byte(
        (const uchar *)wt->wcol.item);
>>>>>>> 9d6b5e23
    widget_state_blend(wt->wcol.item, color_blend, wcol_state->blend);
    rgb_ensure_contrast(wt->wcol.item, wt->wcol.inner, 30);
  }

  if (state & UI_SELECT) {
    SWAP(short, wt->wcol.shadetop, wt->wcol.shadedown);
  }
}

/* labels use theme colors for text */
static void widget_state_option_menu(uiWidgetType *wt, int state, int drawflag)
{
  bTheme *btheme = UI_GetTheme(); /* XXX */

  /* call this for option button */
  widget_state(wt, state, drawflag);

  /* if not selected we get theme from menu back */
  if (state & UI_SELECT) {
    copy_v3_v3_uchar(wt->wcol.text, btheme->tui.wcol_menu_back.text_sel);
  }
  else {
    copy_v3_v3_uchar(wt->wcol.text, btheme->tui.wcol_menu_back.text);
  }
}

static void widget_state_nothing(uiWidgetType *wt, int UNUSED(state), int UNUSED(drawflag))
{
  wt->wcol = *(wt->wcol_theme);
}

/* special case, button that calls pulldown */
static void widget_state_pulldown(uiWidgetType *wt, int UNUSED(state), int UNUSED(drawflag))
{
  wt->wcol = *(wt->wcol_theme);
}

/* special case, pie menu items */
static void widget_state_pie_menu_item(uiWidgetType *wt, int state, int UNUSED(drawflag))
{
  wt->wcol = *(wt->wcol_theme);

  /* active and disabled (not so common) */
  if ((state & UI_BUT_DISABLED) && (state & UI_ACTIVE)) {
    widget_state_blend(wt->wcol.text, wt->wcol.text_sel, 0.5f);
    /* draw the backdrop at low alpha, helps navigating with keys
     * when disabled items are active */
    copy_v4_v4_uchar(wt->wcol.inner, wt->wcol.item);
    wt->wcol.inner[3] = 64;
  }
  else {
    /* regular active */
    if (state & (UI_SELECT | UI_ACTIVE)) {
      copy_v3_v3_uchar(wt->wcol.text, wt->wcol.text_sel);
    }
    else if (state & (UI_BUT_DISABLED | UI_BUT_INACTIVE)) {
      /* regular disabled */
      widget_state_blend(wt->wcol.text, wt->wcol.inner, 0.5f);
    }

    if (state & UI_SELECT) {
      copy_v4_v4_uchar(wt->wcol.inner, wt->wcol.inner_sel);
    }
    else if (state & UI_ACTIVE) {
      copy_v4_v4_uchar(wt->wcol.inner, wt->wcol.item);
    }
  }
}

/* special case, menu items */
static void widget_state_menu_item(uiWidgetType *wt, int state, int UNUSED(drawflag))
{
  wt->wcol = *(wt->wcol_theme);

  /* active and disabled (not so common) */
  if ((state & UI_BUT_DISABLED) && (state & UI_ACTIVE)) {
    widget_state_blend(wt->wcol.text, wt->wcol.text_sel, 0.5f);
    /* draw the backdrop at low alpha, helps navigating with keys
     * when disabled items are active */
    copy_v4_v4_uchar(wt->wcol.inner, wt->wcol.inner_sel);
    wt->wcol.inner[3] = 64;
  }
  else {
    /* regular active */
    if (state & UI_ACTIVE) {
      copy_v3_v3_uchar(wt->wcol.text, wt->wcol.text_sel);
    }
    else if (state & (UI_BUT_DISABLED | UI_BUT_INACTIVE)) {
      /* regular disabled */
      widget_state_blend(wt->wcol.text, wt->wcol.inner, 0.5f);
    }

    if (state & UI_ACTIVE) {
      copy_v4_v4_uchar(wt->wcol.inner, wt->wcol.inner_sel);
    }
  }
}

/* ************ menu backdrop ************************* */

/* outside of rect, rad to left/bottom/right */
static void widget_softshadow(const rcti *rect, int roundboxalign, const float radin)
{
  bTheme *btheme = UI_GetTheme();
  uiWidgetBase wtb;
  rcti rect1 = *rect;
  float alphastep;
  int step, totvert;
  float triangle_strip[WIDGET_SIZE_MAX * 2 + 2][2];
  const float radout = UI_ThemeMenuShadowWidth();

  /* disabled shadow */
  if (radout == 0.0f) {
    return;
  }

  /* prevent tooltips to not show round shadow */
  if (radout > 0.2f * BLI_rcti_size_y(&rect1)) {
    rect1.ymax -= 0.2f * BLI_rcti_size_y(&rect1);
  }
  else {
    rect1.ymax -= radout;
  }

  /* inner part */
  totvert = round_box_shadow_edges(wtb.inner_v,
                                   &rect1,
                                   radin,
                                   roundboxalign & (UI_CNR_BOTTOM_RIGHT | UI_CNR_BOTTOM_LEFT),
                                   0.0f);

  /* we draw a number of increasing size alpha quad strips */
  alphastep = 3.0f * btheme->tui.menu_shadow_fac / radout;

  uint pos = GPU_vertformat_attr_add(immVertexFormat(), "pos", GPU_COMP_F32, 2, GPU_FETCH_FLOAT);

  immBindBuiltinProgram(GPU_SHADER_2D_UNIFORM_COLOR);

  for (step = 1; step <= (int)radout; step++) {
    float expfac = sqrtf(step / radout);

    round_box_shadow_edges(wtb.outer_v, &rect1, radin, UI_CNR_ALL, (float)step);

    immUniformColor4f(0.0f, 0.0f, 0.0f, alphastep * (1.0f - expfac));

    widget_verts_to_triangle_strip(&wtb, totvert, triangle_strip);

    widget_draw_vertex_buffer(pos, 0, GL_TRIANGLE_STRIP, triangle_strip, NULL, totvert * 2);
  }

  immUnbindProgram();
}

static void widget_menu_back(uiWidgetColors *wcol, rcti *rect, int flag, int direction)
{
  uiWidgetBase wtb;
  int roundboxalign = UI_CNR_ALL;

  widget_init(&wtb);

  /* menu is 2nd level or deeper */
  if (flag & UI_BLOCK_POPUP) {
    // rect->ymin -= 4.0;
    // rect->ymax += 4.0;
  }
  else if (direction == UI_DIR_DOWN) {
    roundboxalign = (UI_CNR_BOTTOM_RIGHT | UI_CNR_BOTTOM_LEFT);
    rect->ymin -= 0.1f * U.widget_unit;
  }
  else if (direction == UI_DIR_UP) {
    roundboxalign = UI_CNR_TOP_LEFT | UI_CNR_TOP_RIGHT;
    rect->ymax += 0.1f * U.widget_unit;
  }

  GPU_blend_set_func_separate(
      GPU_SRC_ALPHA, GPU_ONE_MINUS_SRC_ALPHA, GPU_ONE, GPU_ONE_MINUS_SRC_ALPHA);
  GPU_blend(true);
  widget_softshadow(rect, roundboxalign, wcol->roundness * U.widget_unit);

  round_box_edges(&wtb, roundboxalign, rect, wcol->roundness * U.widget_unit);
  wtb.draw_emboss = false;
  widgetbase_draw(&wtb, wcol);

  GPU_blend(false);
}

static void ui_hsv_cursor(float x, float y)
{
  uint pos = GPU_vertformat_attr_add(immVertexFormat(), "pos", GPU_COMP_F32, 2, GPU_FETCH_FLOAT);

  immBindBuiltinProgram(GPU_SHADER_2D_UNIFORM_COLOR);

  immUniformColor3f(1.0f, 1.0f, 1.0f);
  imm_draw_circle_fill_2d(pos, x, y, 3.0f * U.pixelsize, 8);

  GPU_blend(true);
  GPU_line_smooth(true);
  immUniformColor3f(0.0f, 0.0f, 0.0f);
  imm_draw_circle_wire_2d(pos, x, y, 3.0f * U.pixelsize, 12);
  GPU_blend(false);
  GPU_line_smooth(false);

  immUnbindProgram();
}

void ui_hsvcircle_vals_from_pos(
    const rcti *rect, const float mx, const float my, float *r_val_rad, float *r_val_dist)
{
  /* duplication of code... well, simple is better now */
  const float centx = BLI_rcti_cent_x_fl(rect);
  const float centy = BLI_rcti_cent_y_fl(rect);
  const float radius = (float)min_ii(BLI_rcti_size_x(rect), BLI_rcti_size_y(rect)) / 2.0f;
  const float m_delta[2] = {mx - centx, my - centy};
  const float dist_sq = len_squared_v2(m_delta);

  *r_val_dist = (dist_sq < (radius * radius)) ? sqrtf(dist_sq) / radius : 1.0f;
  *r_val_rad = atan2f(m_delta[0], m_delta[1]) / (2.0f * (float)M_PI) + 0.5f;
}

/* cursor in hsv circle, in float units -1 to 1, to map on radius */
void ui_hsvcircle_pos_from_vals(
    const ColorPicker *cpicker, const rcti *rect, const float *hsv, float *r_xpos, float *r_ypos)
{
  /* duplication of code... well, simple is better now */
  const float centx = BLI_rcti_cent_x_fl(rect);
  const float centy = BLI_rcti_cent_y_fl(rect);
  float radius = (float)min_ii(BLI_rcti_size_x(rect), BLI_rcti_size_y(rect)) / 2.0f;
  float ang, radius_t;

  ang = 2.0f * (float)M_PI * hsv[0] + (float)M_PI_2;

  if (cpicker->use_color_cubic && (U.color_picker_type == USER_CP_CIRCLE_HSV)) {
    radius_t = (1.0f - pow3f(1.0f - hsv[1]));
  }
  else {
    radius_t = hsv[1];
  }

  radius = clamp_f(radius_t, 0.0f, 1.0f) * radius;
  *r_xpos = centx + cosf(-ang) * radius;
  *r_ypos = centy + sinf(-ang) * radius;
}

static void ui_draw_but_HSVCIRCLE(uiBut *but, const uiWidgetColors *wcol, const rcti *rect)
{
  /* TODO(merwin): reimplement as shader for pixel-perfect colors */

  const int tot = 64;
  const float radstep = 2.0f * (float)M_PI / (float)tot;
  const float centx = BLI_rcti_cent_x_fl(rect);
  const float centy = BLI_rcti_cent_y_fl(rect);
  float radius = (float)min_ii(BLI_rcti_size_x(rect), BLI_rcti_size_y(rect)) / 2.0f;

  ColorPicker *cpicker = but->custom_data;
  float rgb[3], hsv[3], rgb_center[3];
  bool is_color_gamma = ui_but_is_color_gamma(but);

  /* Initialize for compatibility. */
  copy_v3_v3(hsv, cpicker->color_data);

  /* Compute current hue. */
  ui_but_v3_get(but, rgb);
  ui_scene_linear_to_color_picker_space(but, rgb);
  ui_rgb_to_color_picker_compat_v(rgb, hsv);

  CLAMP(hsv[2], 0.0f, 1.0f); /* for display only */

  /* exception: if 'lock' is set
   * lock the value of the color wheel to 1.
   * Useful for color correction tools where you're only interested in hue. */
  if (cpicker->use_color_lock) {
    if (U.color_picker_type == USER_CP_CIRCLE_HSV) {
      hsv[2] = 1.0f;
    }
    else {
      hsv[2] = 0.5f;
    }
  }

  const float hsv_center[3] = {0.0f, 0.0f, hsv[2]};
  ui_color_picker_to_rgb_v(hsv_center, rgb_center);
  ui_color_picker_to_scene_linear_space(but, rgb_center);

  if (!is_color_gamma) {
    ui_block_cm_to_display_space_v3(but->block, rgb_center);
  }

  GPUVertFormat *format = immVertexFormat();
  uint pos = GPU_vertformat_attr_add(format, "pos", GPU_COMP_F32, 2, GPU_FETCH_FLOAT);
  uint color = GPU_vertformat_attr_add(format, "color", GPU_COMP_F32, 3, GPU_FETCH_FLOAT);

  immBindBuiltinProgram(GPU_SHADER_2D_SMOOTH_COLOR);

  immBegin(GPU_PRIM_TRI_FAN, tot + 2);
  immAttr3fv(color, rgb_center);
  immVertex2f(pos, centx, centy);

  float ang = 0.0f;
  for (int a = 0; a <= tot; a++, ang += radstep) {
    float si = sinf(ang);
    float co = cosf(ang);
    float hsv_ang[3];
    float rgb_ang[3];

    ui_hsvcircle_vals_from_pos(
        rect, centx + co * radius, centy + si * radius, hsv_ang, hsv_ang + 1);
    hsv_ang[2] = hsv[2];

    ui_color_picker_to_rgb_v(hsv_ang, rgb_ang);
    ui_color_picker_to_scene_linear_space(but, rgb_ang);

    if (!is_color_gamma) {
      ui_block_cm_to_display_space_v3(but->block, rgb_ang);
    }

    immAttr3fv(color, rgb_ang);
    immVertex2f(pos, centx + co * radius, centy + si * radius);
  }
  immEnd();
  immUnbindProgram();

  /* fully rounded outline */
  format = immVertexFormat();
  pos = GPU_vertformat_attr_add(format, "pos", GPU_COMP_F32, 2, GPU_FETCH_FLOAT);

  immBindBuiltinProgram(GPU_SHADER_2D_UNIFORM_COLOR);

  GPU_blend(true);
  GPU_line_smooth(true);

  immUniformColor3ubv(wcol->outline);
  imm_draw_circle_wire_2d(pos, centx, centy, radius, tot);

  immUnbindProgram();

  GPU_blend(false);
  GPU_line_smooth(false);

  /* cursor */
  copy_v3_v3(hsv, cpicker->color_data);
  ui_but_v3_get(but, rgb);
  ui_scene_linear_to_color_picker_space(but, rgb);
  ui_rgb_to_color_picker_compat_v(rgb, hsv);

  float xpos, ypos;
  ui_hsvcircle_pos_from_vals(cpicker, rect, hsv, &xpos, &ypos);
  ui_hsv_cursor(xpos, ypos);
}

/* ************ custom buttons, old stuff ************** */

/* draws in resolution of 48x4 colors */
void ui_draw_gradient(const rcti *rect, const float hsv[3], const int type, const float alpha)
{
  /* allows for 4 steps (red->yellow) */
  const int steps = 48;
  const float color_step = 1.0f / steps;
  int a;
  float h = hsv[0], s = hsv[1], v = hsv[2];
  float dx, dy, sx1, sx2, sy;
  float col0[4][3]; /* left half, rect bottom to top */
  float col1[4][3]; /* right half, rect bottom to top */

  /* draw series of gouraud rects */

  switch (type) {
    case UI_GRAD_SV:
      hsv_to_rgb(h, 0.0, 0.0, &col1[0][0], &col1[0][1], &col1[0][2]);
      hsv_to_rgb(h, 0.0, 0.333, &col1[1][0], &col1[1][1], &col1[1][2]);
      hsv_to_rgb(h, 0.0, 0.666, &col1[2][0], &col1[2][1], &col1[2][2]);
      hsv_to_rgb(h, 0.0, 1.0, &col1[3][0], &col1[3][1], &col1[3][2]);
      break;
    case UI_GRAD_HV:
      hsv_to_rgb(0.0, s, 0.0, &col1[0][0], &col1[0][1], &col1[0][2]);
      hsv_to_rgb(0.0, s, 0.333, &col1[1][0], &col1[1][1], &col1[1][2]);
      hsv_to_rgb(0.0, s, 0.666, &col1[2][0], &col1[2][1], &col1[2][2]);
      hsv_to_rgb(0.0, s, 1.0, &col1[3][0], &col1[3][1], &col1[3][2]);
      break;
    case UI_GRAD_HS:
      hsv_to_rgb(0.0, 0.0, v, &col1[0][0], &col1[0][1], &col1[0][2]);
      hsv_to_rgb(0.0, 0.333, v, &col1[1][0], &col1[1][1], &col1[1][2]);
      hsv_to_rgb(0.0, 0.666, v, &col1[2][0], &col1[2][1], &col1[2][2]);
      hsv_to_rgb(0.0, 1.0, v, &col1[3][0], &col1[3][1], &col1[3][2]);
      break;
    case UI_GRAD_H:
      hsv_to_rgb(0.0, 1.0, 1.0, &col1[0][0], &col1[0][1], &col1[0][2]);
      copy_v3_v3(col1[1], col1[0]);
      copy_v3_v3(col1[2], col1[0]);
      copy_v3_v3(col1[3], col1[0]);
      break;
    case UI_GRAD_S:
      hsv_to_rgb(1.0, 0.0, 1.0, &col1[1][0], &col1[1][1], &col1[1][2]);
      copy_v3_v3(col1[0], col1[1]);
      copy_v3_v3(col1[2], col1[1]);
      copy_v3_v3(col1[3], col1[1]);
      break;
    case UI_GRAD_V:
      hsv_to_rgb(1.0, 1.0, 0.0, &col1[2][0], &col1[2][1], &col1[2][2]);
      copy_v3_v3(col1[0], col1[2]);
      copy_v3_v3(col1[1], col1[2]);
      copy_v3_v3(col1[3], col1[2]);
      break;
    default:
      assert(!"invalid 'type' argument");
      hsv_to_rgb(1.0, 1.0, 1.0, &col1[2][0], &col1[2][1], &col1[2][2]);
      copy_v3_v3(col1[0], col1[2]);
      copy_v3_v3(col1[1], col1[2]);
      copy_v3_v3(col1[3], col1[2]);
      break;
  }

  /* old below */
  GPUVertFormat *format = immVertexFormat();
  uint pos = GPU_vertformat_attr_add(format, "pos", GPU_COMP_F32, 2, GPU_FETCH_FLOAT);
  uint col = GPU_vertformat_attr_add(format, "color", GPU_COMP_F32, 4, GPU_FETCH_FLOAT);
  immBindBuiltinProgram(GPU_SHADER_2D_SMOOTH_COLOR);

  immBegin(GPU_PRIM_TRIS, steps * 3 * 6);

  /* 0.999 = prevent float inaccuracy for steps */
  for (dx = 0.0f; dx < 0.999f; dx += color_step) {
    const float dx_next = dx + color_step;

    /* previous color */
    copy_v3_v3(col0[0], col1[0]);
    copy_v3_v3(col0[1], col1[1]);
    copy_v3_v3(col0[2], col1[2]);
    copy_v3_v3(col0[3], col1[3]);

    /* new color */
    switch (type) {
      case UI_GRAD_SV:
        hsv_to_rgb(h, dx, 0.0, &col1[0][0], &col1[0][1], &col1[0][2]);
        hsv_to_rgb(h, dx, 0.333, &col1[1][0], &col1[1][1], &col1[1][2]);
        hsv_to_rgb(h, dx, 0.666, &col1[2][0], &col1[2][1], &col1[2][2]);
        hsv_to_rgb(h, dx, 1.0, &col1[3][0], &col1[3][1], &col1[3][2]);
        break;
      case UI_GRAD_HV:
        hsv_to_rgb(dx_next, s, 0.0, &col1[0][0], &col1[0][1], &col1[0][2]);
        hsv_to_rgb(dx_next, s, 0.333, &col1[1][0], &col1[1][1], &col1[1][2]);
        hsv_to_rgb(dx_next, s, 0.666, &col1[2][0], &col1[2][1], &col1[2][2]);
        hsv_to_rgb(dx_next, s, 1.0, &col1[3][0], &col1[3][1], &col1[3][2]);
        break;
      case UI_GRAD_HS:
        hsv_to_rgb(dx_next, 0.0, v, &col1[0][0], &col1[0][1], &col1[0][2]);
        hsv_to_rgb(dx_next, 0.333, v, &col1[1][0], &col1[1][1], &col1[1][2]);
        hsv_to_rgb(dx_next, 0.666, v, &col1[2][0], &col1[2][1], &col1[2][2]);
        hsv_to_rgb(dx_next, 1.0, v, &col1[3][0], &col1[3][1], &col1[3][2]);
        break;
      case UI_GRAD_H:
        /* annoying but without this the color shifts - could be solved some other way
         * - campbell */
        hsv_to_rgb(dx_next, 1.0, 1.0, &col1[0][0], &col1[0][1], &col1[0][2]);
        copy_v3_v3(col1[1], col1[0]);
        copy_v3_v3(col1[2], col1[0]);
        copy_v3_v3(col1[3], col1[0]);
        break;
      case UI_GRAD_S:
        hsv_to_rgb(h, dx, 1.0, &col1[1][0], &col1[1][1], &col1[1][2]);
        copy_v3_v3(col1[0], col1[1]);
        copy_v3_v3(col1[2], col1[1]);
        copy_v3_v3(col1[3], col1[1]);
        break;
      case UI_GRAD_V:
        hsv_to_rgb(h, 1.0, dx, &col1[2][0], &col1[2][1], &col1[2][2]);
        copy_v3_v3(col1[0], col1[2]);
        copy_v3_v3(col1[1], col1[2]);
        copy_v3_v3(col1[3], col1[2]);
        break;
    }

    /* rect */
    sx1 = rect->xmin + dx * BLI_rcti_size_x(rect);
    sx2 = rect->xmin + dx_next * BLI_rcti_size_x(rect);
    sy = rect->ymin;
    dy = (float)BLI_rcti_size_y(rect) / 3.0f;

    for (a = 0; a < 3; a++, sy += dy) {
      immAttr4f(col, col0[a][0], col0[a][1], col0[a][2], alpha);
      immVertex2f(pos, sx1, sy);

      immAttr4f(col, col1[a][0], col1[a][1], col1[a][2], alpha);
      immVertex2f(pos, sx2, sy);

      immAttr4f(col, col1[a + 1][0], col1[a + 1][1], col1[a + 1][2], alpha);
      immVertex2f(pos, sx2, sy + dy);

      immAttr4f(col, col0[a][0], col0[a][1], col0[a][2], alpha);
      immVertex2f(pos, sx1, sy);

      immAttr4f(col, col1[a + 1][0], col1[a + 1][1], col1[a + 1][2], alpha);
      immVertex2f(pos, sx2, sy + dy);

      immAttr4f(col, col0[a + 1][0], col0[a + 1][1], col0[a + 1][2], alpha);
      immVertex2f(pos, sx1, sy + dy);
    }
  }
  immEnd();

  immUnbindProgram();
}

void ui_hsvcube_pos_from_vals(
    const uiBut *but, const rcti *rect, const float *hsv, float *r_xp, float *r_yp)
{
  float x = 0.0f, y = 0.0f;

  switch ((int)but->a1) {
    case UI_GRAD_SV:
      x = hsv[1];
      y = hsv[2];
      break;
    case UI_GRAD_HV:
      x = hsv[0];
      y = hsv[2];
      break;
    case UI_GRAD_HS:
      x = hsv[0];
      y = hsv[1];
      break;
    case UI_GRAD_H:
      x = hsv[0];
      y = 0.5;
      break;
    case UI_GRAD_S:
      x = hsv[1];
      y = 0.5;
      break;
    case UI_GRAD_V:
      x = hsv[2];
      y = 0.5;
      break;
    case UI_GRAD_L_ALT:
      x = 0.5f;
      /* exception only for value strip - use the range set in but->min/max */
      y = hsv[2];
      break;
    case UI_GRAD_V_ALT:
      x = 0.5f;
      /* exception only for value strip - use the range set in but->min/max */
      y = (hsv[2] - but->softmin) / (but->softmax - but->softmin);
      break;
  }

  /* cursor */
  *r_xp = rect->xmin + x * BLI_rcti_size_x(rect);
  *r_yp = rect->ymin + y * BLI_rcti_size_y(rect);
}

static void ui_draw_but_HSVCUBE(uiBut *but, const rcti *rect)
{
  float rgb[3];
  float x = 0.0f, y = 0.0f;
  ColorPicker *cpicker = but->custom_data;
  float *hsv = cpicker->color_data;
  float hsv_n[3];

  /* Initialize for compatibility. */
  copy_v3_v3(hsv_n, hsv);

  ui_but_v3_get(but, rgb);
  ui_scene_linear_to_color_picker_space(but, rgb);
  rgb_to_hsv_compat_v(rgb, hsv_n);

  ui_draw_gradient(rect, hsv_n, but->a1, 1.0f);

  ui_hsvcube_pos_from_vals(but, rect, hsv_n, &x, &y);
  CLAMP(x, rect->xmin + 3.0f, rect->xmax - 3.0f);
  CLAMP(y, rect->ymin + 3.0f, rect->ymax - 3.0f);

  ui_hsv_cursor(x, y);

  /* outline */
  uint pos = GPU_vertformat_attr_add(immVertexFormat(), "pos", GPU_COMP_F32, 2, GPU_FETCH_FLOAT);
  immBindBuiltinProgram(GPU_SHADER_2D_UNIFORM_COLOR);
  immUniformColor3ub(0, 0, 0);
  imm_draw_box_wire_2d(pos, (rect->xmin), (rect->ymin), (rect->xmax), (rect->ymax));
  immUnbindProgram();
}

/* vertical 'value' slider, using new widget code */
static void ui_draw_but_HSV_v(uiBut *but, const rcti *rect)
{
  bTheme *btheme = UI_GetTheme();
  uiWidgetColors *wcol = &btheme->tui.wcol_numslider;
  uiWidgetBase wtb;
  const float rad = wcol->roundness * BLI_rcti_size_x(rect);
  float x, y;
  float rgb[3], hsv[3], v;

  ui_but_v3_get(but, rgb);
  ui_scene_linear_to_color_picker_space(but, rgb);

  if (but->a1 == UI_GRAD_L_ALT) {
    rgb_to_hsl_v(rgb, hsv);
  }
  else {
    rgb_to_hsv_v(rgb, hsv);
  }
  v = hsv[2];

  /* map v from property range to [0,1] */
  if (but->a1 == UI_GRAD_V_ALT) {
    float min = but->softmin, max = but->softmax;
    v = (v - min) / (max - min);
  }

  widget_init(&wtb);

  /* fully rounded */
  round_box_edges(&wtb, UI_CNR_ALL, rect, rad);

  /* setup temp colors */
  widgetbase_draw(&wtb,
                  &((uiWidgetColors){
                      .outline = {0, 0, 0, 255},
                      .inner = {128, 128, 128, 255},
                      .shadetop = 127,
                      .shadedown = -128,
                      .shaded = 1,
                  }));

  /* We are drawing on top of widget bases. Flush cache. */
  GPU_blend(true);
  UI_widgetbase_draw_cache_flush();
  GPU_blend(false);

  /* cursor */
  x = rect->xmin + 0.5f * BLI_rcti_size_x(rect);
  y = rect->ymin + v * BLI_rcti_size_y(rect);
  CLAMP(y, rect->ymin + 3.0f, rect->ymax - 3.0f);

  ui_hsv_cursor(x, y);
}

/* Generic round-box drawing. */
static void ui_draw_roundbox(const rcti *rect, const float rad, const uiWidgetColors *wcol)
{
  uiWidgetBase wtb;
  widget_init(&wtb);
  round_box_edges(&wtb, UI_CNR_ALL, rect, rad);
  widgetbase_draw(&wtb, wcol);

  /* We are drawing on top of widget bases. Flush cache. */
  GPU_blend(true);
  UI_widgetbase_draw_cache_flush();
  GPU_blend(false);
}

/* ************ separator, for menus etc ***************** */
static void ui_draw_separator(const rcti *rect, const uiWidgetColors *wcol)
{
  int y = rect->ymin + BLI_rcti_size_y(rect) / 2 - 1;
  uchar col[4] = {
      wcol->text[0],
      wcol->text[1],
      wcol->text[2],
      30,
  };

  uint pos = GPU_vertformat_attr_add(immVertexFormat(), "pos", GPU_COMP_F32, 2, GPU_FETCH_FLOAT);
  immBindBuiltinProgram(GPU_SHADER_2D_UNIFORM_COLOR);

  GPU_blend(true);
  immUniformColor4ubv(col);
  GPU_line_width(1.0f);

  immBegin(GPU_PRIM_LINES, 2);
  immVertex2f(pos, rect->xmin, y);
  immVertex2f(pos, rect->xmax, y);
  immEnd();

  GPU_blend(false);

  immUnbindProgram();
}

/* ************ button callbacks, draw ***************** */
static void widget_numbut_draw(
    uiWidgetColors *wcol, rcti *rect, int state, int roundboxalign, bool emboss)
{
  uiWidgetBase wtb;
  const float rad = wcol->roundness * BLI_rcti_size_y(rect);
  const int handle_width = min_ii(BLI_rcti_size_x(rect) / 3, BLI_rcti_size_y(rect) * 0.7f);

  if (state & UI_SELECT) {
    SWAP(short, wcol->shadetop, wcol->shadedown);
  }

  widget_init(&wtb);

  if (!emboss) {
    round_box_edges(&wtb, roundboxalign, rect, rad);
  }
  else {
    wtb.draw_inner = false;
    wtb.draw_outline = false;
  }

  /* decoration */
  if ((state & UI_ACTIVE) && !(state & UI_STATE_TEXT_INPUT)) {
    uiWidgetColors wcol_zone;
    uiWidgetBase wtb_zone;
    rcti rect_zone;
    int roundboxalign_zone;

    /* left arrow zone */
    widget_init(&wtb_zone);
    wtb_zone.draw_outline = false;
    wtb_zone.draw_emboss = false;

    wcol_zone = *wcol;
    copy_v3_v3_uchar(wcol_zone.item, wcol->text);
    if (state & UI_STATE_ACTIVE_LEFT) {
      widget_active_color(wcol_zone.inner);
    }

    rect_zone = *rect;
    rect_zone.xmax = rect->xmin + handle_width + U.pixelsize;
    roundboxalign_zone = roundboxalign & ~(UI_CNR_TOP_RIGHT | UI_CNR_BOTTOM_RIGHT);
    round_box_edges(&wtb_zone, roundboxalign_zone, &rect_zone, rad);

    shape_preset_init_number_arrows(&wtb_zone.tria1, &rect_zone, 0.6f, 'l');
    widgetbase_draw(&wtb_zone, &wcol_zone);

    /* right arrow zone */
    widget_init(&wtb_zone);
    wtb_zone.draw_outline = false;
    wtb_zone.draw_emboss = false;
    wtb_zone.tria1.type = ROUNDBOX_TRIA_ARROWS;

    wcol_zone = *wcol;
    copy_v3_v3_uchar(wcol_zone.item, wcol->text);
    if (state & UI_STATE_ACTIVE_RIGHT) {
      widget_active_color(wcol_zone.inner);
    }

    rect_zone = *rect;
    rect_zone.xmin = rect->xmax - handle_width - U.pixelsize;
    roundboxalign_zone = roundboxalign & ~(UI_CNR_TOP_LEFT | UI_CNR_BOTTOM_LEFT);
    round_box_edges(&wtb_zone, roundboxalign_zone, &rect_zone, rad);

    shape_preset_init_number_arrows(&wtb_zone.tria2, &rect_zone, 0.6f, 'r');
    widgetbase_draw(&wtb_zone, &wcol_zone);

    /* middle highlight zone */
    widget_init(&wtb_zone);
    wtb_zone.draw_outline = false;
    wtb_zone.draw_emboss = false;

    wcol_zone = *wcol;
    copy_v3_v3_uchar(wcol_zone.item, wcol->text);
    if (!(state & (UI_STATE_ACTIVE_LEFT | UI_STATE_ACTIVE_RIGHT))) {
      widget_active_color(wcol_zone.inner);
    }

    rect_zone = *rect;
    rect_zone.xmin = rect->xmin + handle_width - U.pixelsize;
    rect_zone.xmax = rect->xmax - handle_width + U.pixelsize;
    round_box_edges(&wtb_zone, 0, &rect_zone, 0);
    widgetbase_draw(&wtb_zone, &wcol_zone);

    /* outline */
    wtb.draw_inner = false;
    widgetbase_draw(&wtb, wcol);
  }
  else {
    /* inner and outline */
    widgetbase_draw(&wtb, wcol);
  }

  if (!(state & UI_STATE_TEXT_INPUT)) {
    const float textofs = 0.425f * BLI_rcti_size_y(rect);

    /* text space */
    rect->xmin += textofs;
    rect->xmax -= textofs;
  }
}

static void widget_numbut(uiWidgetColors *wcol, rcti *rect, int state, int roundboxalign)
{
  widget_numbut_draw(wcol, rect, state, roundboxalign, false);
}

/**
 * Draw number buttons still with triangles when field is not embossed
 */
static void widget_numbut_embossn(
    uiBut *UNUSED(but), uiWidgetColors *wcol, rcti *rect, int state, int roundboxalign)
{
  widget_numbut_draw(wcol, rect, state, roundboxalign, true);
}

/* function in use for buttons and for view2d sliders */
void UI_draw_widget_scroll(uiWidgetColors *wcol, const rcti *rect, const rcti *slider, int state)
{
  uiWidgetBase wtb;
  int horizontal;
  float rad;
  bool outline = false;

  widget_init(&wtb);

  /* determine horizontal/vertical */
  horizontal = (BLI_rcti_size_x(rect) > BLI_rcti_size_y(rect));

  if (horizontal) {
    rad = wcol->roundness * BLI_rcti_size_y(rect);
  }
  else {
    rad = wcol->roundness * BLI_rcti_size_x(rect);
  }

  wtb.uniform_params.shade_dir = (horizontal) ? 1.0f : 0.0;

  /* draw back part, colors swapped and shading inverted */
  if (horizontal) {
    SWAP(short, wcol->shadetop, wcol->shadedown);
  }

  round_box_edges(&wtb, UI_CNR_ALL, rect, rad);
  widgetbase_draw(&wtb, wcol);

  /* slider */
  if ((BLI_rcti_size_x(slider) < 2) || (BLI_rcti_size_y(slider) < 2)) {
    /* pass */
  }
  else {
    SWAP(short, wcol->shadetop, wcol->shadedown);

    copy_v4_v4_uchar(wcol->inner, wcol->item);

    if (wcol->shadetop > wcol->shadedown) {
      wcol->shadetop += 20; /* XXX violates themes... */
    }
    else {
      wcol->shadedown += 20;
    }

    if (state & UI_SCROLL_PRESSED) {
      wcol->inner[0] = wcol->inner[0] >= 250 ? 255 : wcol->inner[0] + 5;
      wcol->inner[1] = wcol->inner[1] >= 250 ? 255 : wcol->inner[1] + 5;
      wcol->inner[2] = wcol->inner[2] >= 250 ? 255 : wcol->inner[2] + 5;
    }

    /* draw */
    wtb.draw_emboss = false; /* only emboss once */

    /* exception for progress bar */
    if (state & UI_SCROLL_NO_OUTLINE) {
      SWAP(bool, outline, wtb.draw_outline);
    }

    round_box_edges(&wtb, UI_CNR_ALL, slider, rad);

    if (state & UI_SCROLL_ARROWS) {
      if (wcol->item[0] > 48) {
        wcol->item[0] -= 48;
      }
      if (wcol->item[1] > 48) {
        wcol->item[1] -= 48;
      }
      if (wcol->item[2] > 48) {
        wcol->item[2] -= 48;
      }
      wcol->item[3] = 255;

      if (horizontal) {
        rcti slider_inset = *slider;
        slider_inset.xmin += 0.05 * U.widget_unit;
        slider_inset.xmax -= 0.05 * U.widget_unit;
        shape_preset_init_scroll_circle(&wtb.tria1, &slider_inset, 0.6f, 'l');
        shape_preset_init_scroll_circle(&wtb.tria2, &slider_inset, 0.6f, 'r');
      }
      else {
        shape_preset_init_scroll_circle(&wtb.tria1, slider, 0.6f, 'b');
        shape_preset_init_scroll_circle(&wtb.tria2, slider, 0.6f, 't');
      }
    }
    widgetbase_draw(&wtb, wcol);

    if (state & UI_SCROLL_NO_OUTLINE) {
      SWAP(bool, outline, wtb.draw_outline);
    }
  }
}

static void widget_scroll(
    uiBut *but, uiWidgetColors *wcol, rcti *rect, int state, int UNUSED(roundboxalign))
{
  rcti rect1;
  double value;
  float fac, size, min;
  int horizontal;

  /* calculate slider part */
  value = ui_but_value_get(but);

  size = (but->softmax + but->a1 - but->softmin);
  size = max_ff(size, 2.0f);

  /* position */
  rect1 = *rect;

  /* determine horizontal/vertical */
  horizontal = (BLI_rcti_size_x(rect) > BLI_rcti_size_y(rect));

  if (horizontal) {
    fac = BLI_rcti_size_x(rect) / size;
    rect1.xmin = rect1.xmin + ceilf(fac * ((float)value - but->softmin));
    rect1.xmax = rect1.xmin + ceilf(fac * (but->a1 - but->softmin));

    /* ensure minimium size */
    min = BLI_rcti_size_y(rect);

    if (BLI_rcti_size_x(&rect1) < min) {
      rect1.xmax = rect1.xmin + min;

      if (rect1.xmax > rect->xmax) {
        rect1.xmax = rect->xmax;
        rect1.xmin = max_ii(rect1.xmax - min, rect->xmin);
      }
    }
  }
  else {
    fac = BLI_rcti_size_y(rect) / size;
    rect1.ymax = rect1.ymax - ceilf(fac * ((float)value - but->softmin));
    rect1.ymin = rect1.ymax - ceilf(fac * (but->a1 - but->softmin));

    /* ensure minimium size */
    min = BLI_rcti_size_x(rect);

    if (BLI_rcti_size_y(&rect1) < min) {
      rect1.ymax = rect1.ymin + min;

      if (rect1.ymax > rect->ymax) {
        rect1.ymax = rect->ymax;
        rect1.ymin = max_ii(rect1.ymax - min, rect->ymin);
      }
    }
  }

  if (state & UI_SELECT) {
    state = UI_SCROLL_PRESSED;
  }
  else {
    state = 0;
  }
  UI_draw_widget_scroll(wcol, rect, &rect1, state);
}

static void widget_progressbar(
    uiBut *but, uiWidgetColors *wcol, rcti *rect, int UNUSED(state), int roundboxalign)
{
  uiWidgetBase wtb, wtb_bar;
  rcti rect_prog = *rect, rect_bar = *rect;

  widget_init(&wtb);
  widget_init(&wtb_bar);

  /* round corners */
  float value = but->a1;
  float offs = wcol->roundness * BLI_rcti_size_y(&rect_prog);
  float w = value * BLI_rcti_size_x(&rect_prog);

  /* ensure minimium size */
  w = MAX2(w, offs);

  rect_bar.xmax = rect_bar.xmin + w;

  round_box_edges(&wtb, roundboxalign, &rect_prog, offs);
  round_box_edges(&wtb_bar, roundboxalign, &rect_bar, offs);

  wtb.draw_outline = true;
  widgetbase_draw(&wtb, wcol);

  /* "slider" bar color */
  copy_v3_v3_uchar(wcol->inner, wcol->item);
  widgetbase_draw(&wtb_bar, wcol);

  /* raise text a bit */
  rect->xmin += (BLI_rcti_size_x(&rect_prog) / 2);
  rect->xmax += (BLI_rcti_size_x(&rect_prog) / 2);
}

static void widget_nodesocket(
    uiBut *but, uiWidgetColors *wcol, rcti *rect, int UNUSED(state), int UNUSED(roundboxalign))
{
  uiWidgetBase wtb;
  int radi = 5;
  uchar old_inner[3], old_outline[3];

  widget_init(&wtb);

  copy_v3_v3_uchar(old_inner, wcol->inner);
  copy_v3_v3_uchar(old_outline, wcol->outline);

  wcol->inner[0] = but->col[0];
  wcol->inner[1] = but->col[1];
  wcol->inner[2] = but->col[2];
  wcol->outline[0] = 0;
  wcol->outline[1] = 0;
  wcol->outline[2] = 0;
  wcol->outline[3] = 150;

  int cent_x = BLI_rcti_cent_x(rect);
  int cent_y = BLI_rcti_cent_y(rect);
  rect->xmin = cent_x - radi;
  rect->xmax = cent_x + radi;
  rect->ymin = cent_y - radi;
  rect->ymax = cent_y + radi;

  wtb.draw_outline = true;
  round_box_edges(&wtb, UI_CNR_ALL, rect, (float)radi);
  widgetbase_draw(&wtb, wcol);

  copy_v3_v3_uchar(wcol->inner, old_inner);
  copy_v3_v3_uchar(wcol->outline, old_outline);
}

static void widget_numslider(
    uiBut *but, uiWidgetColors *wcol, rcti *rect, int state, int roundboxalign)
{
  uiWidgetBase wtb, wtb1;
  rcti rect1;
  float offs, toffs;
  uchar outline[3];

  widget_init(&wtb);
  widget_init(&wtb1);

  /* Backdrop first. */
  offs = wcol->roundness * BLI_rcti_size_y(rect);
  toffs = offs * 0.75f;
  round_box_edges(&wtb, roundboxalign, rect, offs);

  wtb.draw_outline = false;
  widgetbase_draw(&wtb, wcol);

  /* Draw slider part only when not in text editing. */
  if (!(state & UI_STATE_TEXT_INPUT)) {
    int roundboxalign_slider = roundboxalign;

    copy_v3_v3_uchar(outline, wcol->outline);
    copy_v3_v3_uchar(wcol->outline, wcol->item);
    copy_v3_v3_uchar(wcol->inner, wcol->item);

    if (!(state & UI_SELECT)) {
      SWAP(short, wcol->shadetop, wcol->shadedown);
    }

    rect1 = *rect;
    float factor, factor_ui;
    float factor_discard = 1.0f; /* No discard. */
    float value = (float)ui_but_value_get(but);

    if (but->rnaprop && (RNA_property_subtype(but->rnaprop) == PROP_PERCENTAGE)) {
      factor = value / but->softmax;
    }
    else {
      factor = (value - but->softmin) / (but->softmax - but->softmin);
    }

    float width = (float)BLI_rcti_size_x(rect);
    factor_ui = factor * width;

    if (factor_ui <= offs) {
      /* Left part only. */
      roundboxalign_slider &= ~(UI_CNR_TOP_RIGHT | UI_CNR_BOTTOM_RIGHT);
      rect1.xmax = rect1.xmin + offs;
      factor_discard = factor_ui / offs;
    }
    else if (factor_ui <= width - offs) {
      /* Left part + middle part. */
      roundboxalign_slider &= ~(UI_CNR_TOP_RIGHT | UI_CNR_BOTTOM_RIGHT);
      rect1.xmax = rect1.xmin + factor_ui;
    }
    else {
      /* Left part + middle part + right part. */
      factor_discard = factor;
    }

    round_box_edges(&wtb1, roundboxalign_slider, &rect1, offs);
    wtb1.draw_outline = false;
    widgetbase_set_uniform_discard_factor(&wtb1, factor_discard);
    widgetbase_draw(&wtb1, wcol);

    copy_v3_v3_uchar(wcol->outline, outline);

    if (!(state & UI_SELECT)) {
      SWAP(short, wcol->shadetop, wcol->shadedown);
    }
  }

  /* Outline. */
  wtb.draw_outline = true;
  wtb.draw_inner = false;
  widgetbase_draw(&wtb, wcol);

  /* Add space at either side of the button so text aligns with numbuttons
   * (which have arrow icons). */
  if (!(state & UI_STATE_TEXT_INPUT)) {
    rect->xmax -= toffs;
    rect->xmin += toffs;
  }
}

/* I think 3 is sufficient border to indicate keyed status */
#define SWATCH_KEYED_BORDER 3

static void widget_swatch(
    uiBut *but, uiWidgetColors *wcol, rcti *rect, int state, int roundboxalign)
{
  uiWidgetBase wtb;
  float rad, col[4];

  col[3] = 1.0f;

  if (but->rnaprop) {
    BLI_assert(but->rnaindex == -1);

    if (RNA_property_array_length(&but->rnapoin, but->rnaprop) == 4) {
      col[3] = RNA_property_float_get_index(&but->rnapoin, but->rnaprop, 3);
    }
  }

  widget_init(&wtb);

  rad = wcol->roundness * U.widget_unit;
  round_box_edges(&wtb, roundboxalign, rect, rad);

  ui_but_v3_get(but, col);

  if ((state & (UI_BUT_ANIMATED | UI_BUT_ANIMATED_KEY | UI_BUT_DRIVEN | UI_BUT_OVERRIDEN |
                UI_BUT_REDALERT)) ||
      (but->drawflag & UI_BUT_ANIMATED_CHANGED)) {
    /* draw based on state - color for keyed etc */
    widgetbase_draw(&wtb, wcol);

    /* inset to draw swatch color */
    rect->xmin += SWATCH_KEYED_BORDER;
    rect->xmax -= SWATCH_KEYED_BORDER;
    rect->ymin += SWATCH_KEYED_BORDER;
    rect->ymax -= SWATCH_KEYED_BORDER;

    round_box_edges(&wtb, roundboxalign, rect, rad);
  }

  if (!ui_but_is_color_gamma(but)) {
    ui_block_cm_to_display_space_v3(but->block, col);
  }

  rgba_float_to_uchar(wcol->inner, col);
  const bool show_alpha_checkers = (wcol->inner[3] < 255);

  wcol->shaded = 0;

  if (state & (UI_BUT_DISABLED | UI_BUT_INACTIVE)) {
    /* Now we reduce alpha of the inner color (i.e. the color shown)
     * so that this setting can look grayed out, while retaining
     * the checkerboard (for transparent values). This is needed
     * here as the effects of ui_widget_color_disabled() are overwritten.
     */
    wcol->inner[3] /= 2;
  }

  widgetbase_draw_ex(&wtb, wcol, show_alpha_checkers);
  if (but->a1 == UI_PALETTE_COLOR &&
      ((Palette *)but->rnapoin.id.data)->active_color == (int)but->a2) {
    float width = rect->xmax - rect->xmin;
    float height = rect->ymax - rect->ymin;
    /* find color luminance and change it slightly */
    float bw = rgb_to_grayscale(col);

    bw += (bw < 0.5f) ? 0.5f : -0.5f;

    /* We are drawing on top of widget bases. Flush cache. */
    GPU_blend(true);
    UI_widgetbase_draw_cache_flush();
    GPU_blend(false);

    uint pos = GPU_vertformat_attr_add(immVertexFormat(), "pos", GPU_COMP_F32, 2, GPU_FETCH_FLOAT);
    immBindBuiltinProgram(GPU_SHADER_2D_UNIFORM_COLOR);

    immUniformColor3f(bw, bw, bw);
    immBegin(GPU_PRIM_TRIS, 3);
    immVertex2f(pos, rect->xmin + 0.1f * width, rect->ymin + 0.9f * height);
    immVertex2f(pos, rect->xmin + 0.1f * width, rect->ymin + 0.5f * height);
    immVertex2f(pos, rect->xmin + 0.5f * width, rect->ymin + 0.9f * height);
    immEnd();

    immUnbindProgram();
  }
}

static void widget_unitvec(
    uiBut *but, uiWidgetColors *wcol, rcti *rect, int UNUSED(state), int UNUSED(roundboxalign))
{
  ui_draw_but_UNITVEC(but, wcol, rect);
}

static void widget_icon_has_anim(
    uiBut *but, uiWidgetColors *wcol, rcti *rect, int state, int roundboxalign)
{
  if (state & (UI_BUT_ANIMATED | UI_BUT_ANIMATED_KEY | UI_BUT_DRIVEN | UI_BUT_REDALERT)) {
    uiWidgetBase wtb;
    float rad;

    widget_init(&wtb);
    wtb.draw_outline = false;

    rad = wcol->roundness * BLI_rcti_size_y(rect);
    round_box_edges(&wtb, UI_CNR_ALL, rect, rad);
    widgetbase_draw(&wtb, wcol);
  }
  else if (but->type == UI_BTYPE_NUM) {
    /* Draw number buttons still with left/right
     * triangles when field is not embossed */
    widget_numbut_embossn(but, wcol, rect, state, roundboxalign);
  }
}

static void widget_textbut(uiWidgetColors *wcol, rcti *rect, int state, int roundboxalign)
{
  uiWidgetBase wtb;
  float rad;

  if (state & UI_SELECT) {
    SWAP(short, wcol->shadetop, wcol->shadedown);
  }

  widget_init(&wtb);

  rad = wcol->roundness * U.widget_unit;
  round_box_edges(&wtb, roundboxalign, rect, rad);

  widgetbase_draw(&wtb, wcol);
}

static void widget_menubut(uiWidgetColors *wcol, rcti *rect, int UNUSED(state), int roundboxalign)
{
  uiWidgetBase wtb;
  float rad;

  widget_init(&wtb);

  rad = wcol->roundness * U.widget_unit;
  round_box_edges(&wtb, roundboxalign, rect, rad);

  /* decoration */
  shape_preset_trias_from_rect_menu(&wtb.tria1, rect);
  /* copy size and center to 2nd tria */
  wtb.tria2 = wtb.tria1;

  widgetbase_draw(&wtb, wcol);

  /* text space, arrows are about 0.6 height of button */
  rect->xmax -= (6 * BLI_rcti_size_y(rect)) / 10;
}

static void widget_menuiconbut(uiWidgetColors *wcol,
                               rcti *rect,
                               int UNUSED(state),
                               int roundboxalign)
{
  uiWidgetBase wtb;
  float rad;

  widget_init(&wtb);

  rad = wcol->roundness * U.widget_unit;
  round_box_edges(&wtb, roundboxalign, rect, rad);

  /* decoration */
  widgetbase_draw(&wtb, wcol);
}

static void widget_pulldownbut(uiWidgetColors *wcol, rcti *rect, int state, int roundboxalign)
{
  float back[4];
  UI_GetThemeColor4fv(TH_BACK, back);

  if ((state & UI_ACTIVE) || (back[3] < 1.0f)) {
    uiWidgetBase wtb;
    const float rad = wcol->roundness * U.widget_unit;

    if (state & UI_ACTIVE) {
      copy_v4_v4_uchar(wcol->inner, wcol->inner_sel);
      copy_v3_v3_uchar(wcol->text, wcol->text_sel);
      copy_v3_v3_uchar(wcol->outline, wcol->inner);
    }
    else {
      wcol->inner[3] *= 1.0f - back[3];
      wcol->outline[3] = 0.0f;
    }

    widget_init(&wtb);

    /* half rounded */
    round_box_edges(&wtb, roundboxalign, rect, rad);

    widgetbase_draw(&wtb, wcol);
  }
}

static void widget_menu_itembut(uiWidgetColors *wcol,
                                rcti *rect,
                                int UNUSED(state),
                                int UNUSED(roundboxalign))
{
  uiWidgetBase wtb;

  widget_init(&wtb);

  /* not rounded, no outline */
  wtb.draw_outline = false;
  round_box_edges(&wtb, 0, rect, 0.0f);

  widgetbase_draw(&wtb, wcol);
}

static void widget_menu_radial_itembut(
    uiBut *but, uiWidgetColors *wcol, rcti *rect, int UNUSED(state), int UNUSED(roundboxalign))
{
  uiWidgetBase wtb;
  float rad;
  float fac = but->block->pie_data.alphafac;

  widget_init(&wtb);

  wtb.draw_emboss = false;

  rad = wcol->roundness * BLI_rcti_size_y(rect);
  round_box_edges(&wtb, UI_CNR_ALL, rect, rad);

  wcol->inner[3] *= fac;
  wcol->inner_sel[3] *= fac;
  wcol->item[3] *= fac;
  wcol->text[3] *= fac;
  wcol->text_sel[3] *= fac;
  wcol->outline[3] *= fac;

  widgetbase_draw(&wtb, wcol);
}

static void widget_list_itembut(uiWidgetColors *wcol,
                                rcti *rect,
                                int UNUSED(state),
                                int UNUSED(roundboxalign))
{
  uiWidgetBase wtb;
  float rad;

  widget_init(&wtb);

  /* no outline */
  wtb.draw_outline = false;
  rad = wcol->roundness * U.widget_unit;
  round_box_edges(&wtb, UI_CNR_ALL, rect, rad);

  widgetbase_draw(&wtb, wcol);
}

static void widget_optionbut(uiWidgetColors *wcol,
                             rcti *rect,
                             int state,
                             int UNUSED(roundboxalign))
{
  bool text_before_widget = (state & UI_STATE_TEXT_BEFORE_WIDGET);
  uiWidgetBase wtb;
  rcti recttemp = *rect;
  float rad;
  int delta;

  widget_init(&wtb);

  /* square */
  if (text_before_widget) {
    recttemp.xmin = recttemp.xmax - BLI_rcti_size_y(&recttemp);
  }
  else {
    recttemp.xmax = recttemp.xmin + BLI_rcti_size_y(&recttemp);
  }

  /* smaller */
  delta = 1 + BLI_rcti_size_y(&recttemp) / 8;
  recttemp.xmin += delta;
  recttemp.ymin += delta;
  recttemp.xmax -= delta;
  recttemp.ymax -= delta;

  rad = wcol->roundness * BLI_rcti_size_y(&recttemp);
  round_box_edges(&wtb, UI_CNR_ALL, &recttemp, rad);

  /* decoration */
  if (state & UI_SELECT) {
    shape_preset_trias_from_rect_checkmark(&wtb.tria1, &recttemp);
  }

  widgetbase_draw(&wtb, wcol);

  /* text space */
  const float offset = BLI_rcti_size_y(rect) * 0.7 + delta;
  if (text_before_widget) {
    rect->xmax -= offset;
  }
  else {
    rect->xmin += offset;
  }
}

/* labels use Editor theme colors for text */
static void widget_state_label(uiWidgetType *wt, int state, int drawflag)
{
  if (state & UI_BUT_LIST_ITEM) {
    /* Override default label theme's colors. */
    bTheme *btheme = UI_GetTheme();
    wt->wcol_theme = &btheme->tui.wcol_list_item;
    /* call this for option button */
    widget_state(wt, state, drawflag);
  }
  else {
    /* call this for option button */
    widget_state(wt, state, drawflag);
    if (state & UI_SELECT) {
      UI_GetThemeColor3ubv(TH_TEXT_HI, wt->wcol.text);
    }
    else {
      UI_GetThemeColor3ubv(TH_TEXT, wt->wcol.text);
    }
  }

  if (state & UI_BUT_REDALERT) {
    uchar red[4] = {255, 0, 0};
    widget_state_blend(wt->wcol.text, red, 0.4f);
  }
}

static void widget_radiobut(uiWidgetColors *wcol, rcti *rect, int UNUSED(state), int roundboxalign)
{
  uiWidgetBase wtb;
  float rad;

  widget_init(&wtb);

  rad = wcol->roundness * U.widget_unit;
  round_box_edges(&wtb, roundboxalign, rect, rad);

  widgetbase_draw(&wtb, wcol);
}

static void widget_box(
    uiBut *but, uiWidgetColors *wcol, rcti *rect, int UNUSED(state), int roundboxalign)
{
  uiWidgetBase wtb;
  float rad;
  uchar old_col[3];

  widget_init(&wtb);

  copy_v3_v3_uchar(old_col, wcol->inner);

  /* abuse but->hsv - if it's non-zero, use this color as the box's background */
  if (but->col[3]) {
    wcol->inner[0] = but->col[0];
    wcol->inner[1] = but->col[1];
    wcol->inner[2] = but->col[2];
    wcol->inner[3] = but->col[3];
  }

  rad = wcol->roundness * U.widget_unit;
  round_box_edges(&wtb, roundboxalign, rect, rad);

  widgetbase_draw(&wtb, wcol);

  copy_v3_v3_uchar(wcol->inner, old_col);
}

static void widget_but(uiWidgetColors *wcol, rcti *rect, int UNUSED(state), int roundboxalign)
{
  uiWidgetBase wtb;
  float rad;

  widget_init(&wtb);

  rad = wcol->roundness * U.widget_unit;
  round_box_edges(&wtb, roundboxalign, rect, rad);

  widgetbase_draw(&wtb, wcol);
}

#if 0
static void widget_roundbut(uiWidgetColors *wcol, rcti *rect, int UNUSED(state), int roundboxalign)
{
  uiWidgetBase wtb;
  const float rad = wcol->roundness * U.widget_unit;

  widget_init(&wtb);

  /* half rounded */
  round_box_edges(&wtb, roundboxalign, rect, rad);

  widgetbase_draw(&wtb, wcol);
}
#endif

static void widget_roundbut_exec(uiWidgetColors *wcol, rcti *rect, int state, int roundboxalign)
{
  uiWidgetBase wtb;
  const float rad = wcol->roundness * U.widget_unit;

  widget_init(&wtb);

  if (state & UI_STATE_HOLD_ACTION) {
    /* Show that keeping pressed performs another action (typically a menu). */
    shape_preset_init_hold_action(&wtb.tria1, rect, 0.75f, 'r');
  }

  /* half rounded */
  round_box_edges(&wtb, roundboxalign, rect, rad);

  widgetbase_draw(&wtb, wcol);
}

static void widget_tab(uiWidgetColors *wcol, rcti *rect, int state, int roundboxalign)
{
  const float rad = wcol->roundness * U.widget_unit;
  const bool is_active = (state & UI_SELECT);

  /* Draw shaded outline - Disabled for now,
   * seems incorrect and also looks nicer without it imho ;) */
  //#define USE_TAB_SHADED_HIGHLIGHT

  uiWidgetBase wtb;
  uchar theme_col_tab_highlight[3];

#ifdef USE_TAB_SHADED_HIGHLIGHT
  /* create outline highlight colors */
  if (is_active) {
    interp_v3_v3v3_uchar(theme_col_tab_highlight, wcol->inner_sel, wcol->outline, 0.2f);
  }
  else {
    interp_v3_v3v3_uchar(theme_col_tab_highlight, wcol->inner, wcol->outline, 0.12f);
  }
#endif

  widget_init(&wtb);

  /* half rounded */
  round_box_edges(&wtb, roundboxalign, rect, rad);

  /* draw inner */
#ifdef USE_TAB_SHADED_HIGHLIGHT
  wtb.draw_outline = 0;
#endif
  widgetbase_draw(&wtb, wcol);

  /* We are drawing on top of widget bases. Flush cache. */
  GPU_blend(true);
  UI_widgetbase_draw_cache_flush();
  GPU_blend(false);

#ifdef USE_TAB_SHADED_HIGHLIGHT
  /* draw outline (3d look) */
  ui_draw_but_TAB_outline(rect, rad, theme_col_tab_highlight, wcol->inner);
#endif

#ifndef USE_TAB_SHADED_HIGHLIGHT
  UNUSED_VARS(is_active, theme_col_tab_highlight);
#endif
}

static void widget_draw_extra_mask(const bContext *C, uiBut *but, uiWidgetType *wt, rcti *rect)
{
  bTheme *btheme = UI_GetTheme();
  uiWidgetColors *wcol = &btheme->tui.wcol_radio;
  uiWidgetBase wtb;
  const float rad = wcol->roundness * U.widget_unit;
  uchar col[4];

  /* state copy! */
  wt->wcol = *(wt->wcol_theme);

  widget_init(&wtb);

  if (but->block->drawextra) {
    /* note: drawextra can change rect +1 or -1, to match round errors of existing previews */
    but->block->drawextra(
        C, but->poin, but->block->drawextra_arg1, but->block->drawextra_arg2, rect);

    uint pos = GPU_vertformat_attr_add(immVertexFormat(), "pos", GPU_COMP_F32, 2, GPU_FETCH_FLOAT);
    immBindBuiltinProgram(GPU_SHADER_2D_UNIFORM_COLOR);

    /* make mask to draw over image */
    UI_GetThemeColor3ubv(TH_BACK, col);
    immUniformColor3ubv(col);

    round_box__edges(&wtb, UI_CNR_ALL, rect, 0.0f, rad);
    widgetbase_outline(&wtb, pos);

    immUnbindProgram();
  }

  /* outline */
  round_box_edges(&wtb, UI_CNR_ALL, rect, rad);
  wtb.draw_outline = true;
  wtb.draw_inner = false;
  widgetbase_draw(&wtb, &wt->wcol);
}

static uiWidgetType *widget_type(uiWidgetTypeEnum type)
{
  bTheme *btheme = UI_GetTheme();
  static uiWidgetType wt;

  /* defaults */
  wt.wcol_theme = &btheme->tui.wcol_regular;
  wt.wcol_state = &btheme->tui.wcol_state;
  wt.state = widget_state;
  wt.draw = widget_but;
  wt.custom = NULL;
  wt.text = widget_draw_text_icon;

  switch (type) {
    case UI_WTYPE_REGULAR:
      break;

    case UI_WTYPE_LABEL:
      wt.draw = NULL;
      wt.state = widget_state_label;
      break;

    case UI_WTYPE_TOGGLE:
      wt.wcol_theme = &btheme->tui.wcol_toggle;
      break;

    case UI_WTYPE_CHECKBOX:
      wt.wcol_theme = &btheme->tui.wcol_option;
      wt.draw = widget_optionbut;
      break;

    case UI_WTYPE_RADIO:
      wt.wcol_theme = &btheme->tui.wcol_radio;
      wt.draw = widget_radiobut;
      break;

    case UI_WTYPE_NUMBER:
      wt.wcol_theme = &btheme->tui.wcol_num;
      wt.draw = widget_numbut;
      break;

    case UI_WTYPE_SLIDER:
      wt.wcol_theme = &btheme->tui.wcol_numslider;
      wt.custom = widget_numslider;
      wt.state = widget_state_numslider;
      break;

    case UI_WTYPE_EXEC:
      wt.wcol_theme = &btheme->tui.wcol_tool;
      wt.draw = widget_roundbut_exec;
      break;

    case UI_WTYPE_TOOLBAR_ITEM:
      wt.wcol_theme = &btheme->tui.wcol_toolbar_item;
      wt.draw = widget_roundbut_exec;
      break;

    case UI_WTYPE_TAB:
      wt.wcol_theme = &btheme->tui.wcol_tab;
      wt.draw = widget_tab;
      break;

    case UI_WTYPE_TOOLTIP:
      wt.wcol_theme = &btheme->tui.wcol_tooltip;
      wt.draw = widget_menu_back;
      break;

    /* strings */
    case UI_WTYPE_NAME:
      wt.wcol_theme = &btheme->tui.wcol_text;
      wt.draw = widget_textbut;
      break;

    case UI_WTYPE_NAME_LINK:
      break;

    case UI_WTYPE_POINTER_LINK:
      break;

    case UI_WTYPE_FILENAME:
      break;

    /* start menus */
    case UI_WTYPE_MENU_RADIO:
      wt.wcol_theme = &btheme->tui.wcol_menu;
      wt.draw = widget_menubut;
      break;

    case UI_WTYPE_MENU_ICON_RADIO:
    case UI_WTYPE_MENU_NODE_LINK:
      wt.wcol_theme = &btheme->tui.wcol_menu;
      wt.draw = widget_menuiconbut;
      break;

    case UI_WTYPE_MENU_POINTER_LINK:
      wt.wcol_theme = &btheme->tui.wcol_menu;
      wt.draw = widget_menubut;
      break;

    case UI_WTYPE_PULLDOWN:
      wt.wcol_theme = &btheme->tui.wcol_pulldown;
      wt.draw = widget_pulldownbut;
      wt.state = widget_state_pulldown;
      break;

    /* in menus */
    case UI_WTYPE_MENU_ITEM:
      wt.wcol_theme = &btheme->tui.wcol_menu_item;
      wt.draw = widget_menu_itembut;
      wt.state = widget_state_menu_item;
      break;

    case UI_WTYPE_MENU_BACK:
      wt.wcol_theme = &btheme->tui.wcol_menu_back;
      wt.draw = widget_menu_back;
      break;

    /* specials */
    case UI_WTYPE_ICON:
      wt.custom = widget_icon_has_anim;
      break;

    case UI_WTYPE_ICON_LABEL:
      /* behave like regular labels (this is simply a label with an icon) */
      wt.state = widget_state_label;
      wt.custom = widget_icon_has_anim;
      break;

    case UI_WTYPE_SWATCH:
      wt.custom = widget_swatch;
      break;

    case UI_WTYPE_BOX:
      wt.custom = widget_box;
      wt.wcol_theme = &btheme->tui.wcol_box;
      break;

    case UI_WTYPE_RGB_PICKER:
      break;

    case UI_WTYPE_UNITVEC:
      wt.custom = widget_unitvec;
      break;

    case UI_WTYPE_SCROLL:
      wt.wcol_theme = &btheme->tui.wcol_scroll;
      wt.state = widget_state_nothing;
      wt.custom = widget_scroll;
      break;

    case UI_WTYPE_LISTITEM:
      wt.wcol_theme = &btheme->tui.wcol_list_item;
      wt.draw = widget_list_itembut;
      break;

    case UI_WTYPE_PROGRESSBAR:
      wt.wcol_theme = &btheme->tui.wcol_progress;
      wt.custom = widget_progressbar;
      break;

    case UI_WTYPE_NODESOCKET:
      wt.custom = widget_nodesocket;
      break;

    case UI_WTYPE_MENU_ITEM_RADIAL:
      wt.wcol_theme = &btheme->tui.wcol_pie_menu;
      wt.custom = widget_menu_radial_itembut;
      wt.state = widget_state_pie_menu_item;
      break;
  }

  return &wt;
}

static int widget_roundbox_set(uiBut *but, rcti *rect)
{
  int roundbox = UI_CNR_ALL;

  /* alignment */
  if ((but->drawflag & UI_BUT_ALIGN) && but->type != UI_BTYPE_PULLDOWN) {

    /* ui_popup_block_position has this correction too, keep in sync */
    if (but->drawflag & (UI_BUT_ALIGN_TOP | UI_BUT_ALIGN_STITCH_TOP)) {
      rect->ymax += U.pixelsize;
    }
    if (but->drawflag & (UI_BUT_ALIGN_LEFT | UI_BUT_ALIGN_STITCH_LEFT)) {
      rect->xmin -= U.pixelsize;
    }

    switch (but->drawflag & UI_BUT_ALIGN) {
      case UI_BUT_ALIGN_TOP:
        roundbox = UI_CNR_BOTTOM_LEFT | UI_CNR_BOTTOM_RIGHT;
        break;
      case UI_BUT_ALIGN_DOWN:
        roundbox = UI_CNR_TOP_LEFT | UI_CNR_TOP_RIGHT;
        break;
      case UI_BUT_ALIGN_LEFT:
        roundbox = UI_CNR_TOP_RIGHT | UI_CNR_BOTTOM_RIGHT;
        break;
      case UI_BUT_ALIGN_RIGHT:
        roundbox = UI_CNR_TOP_LEFT | UI_CNR_BOTTOM_LEFT;
        break;
      case UI_BUT_ALIGN_DOWN | UI_BUT_ALIGN_RIGHT:
        roundbox = UI_CNR_TOP_LEFT;
        break;
      case UI_BUT_ALIGN_DOWN | UI_BUT_ALIGN_LEFT:
        roundbox = UI_CNR_TOP_RIGHT;
        break;
      case UI_BUT_ALIGN_TOP | UI_BUT_ALIGN_RIGHT:
        roundbox = UI_CNR_BOTTOM_LEFT;
        break;
      case UI_BUT_ALIGN_TOP | UI_BUT_ALIGN_LEFT:
        roundbox = UI_CNR_BOTTOM_RIGHT;
        break;
      default:
        roundbox = 0;
        break;
    }
  }

  /* align with open menu */
  if (but->active && (but->type != UI_BTYPE_POPOVER)) {
    int direction = ui_but_menu_direction(but);

    if (direction == UI_DIR_UP) {
      roundbox &= ~(UI_CNR_TOP_RIGHT | UI_CNR_TOP_LEFT);
    }
    else if (direction == UI_DIR_DOWN) {
      roundbox &= ~(UI_CNR_BOTTOM_RIGHT | UI_CNR_BOTTOM_LEFT);
    }
    else if (direction == UI_DIR_LEFT) {
      roundbox &= ~(UI_CNR_TOP_LEFT | UI_CNR_BOTTOM_LEFT);
    }
    else if (direction == UI_DIR_RIGHT) {
      roundbox &= ~(UI_CNR_TOP_RIGHT | UI_CNR_BOTTOM_RIGHT);
    }
  }

  return roundbox;
}

/* -------------------------------------------------------------------- */
/** \name Public API
 * \{ */

/* conversion from old to new buttons, so still messy */
void ui_draw_but(const bContext *C, ARegion *ar, uiStyle *style, uiBut *but, rcti *rect)
{
  bTheme *btheme = UI_GetTheme();
  const ThemeUI *tui = &btheme->tui;
  const uiFontStyle *fstyle = &style->widget;
  uiWidgetType *wt = NULL;

#ifdef USE_UI_POPOVER_ONCE
  const rcti rect_orig = *rect;
#endif

  /* handle menus separately */
  if (but->dt == UI_EMBOSS_PULLDOWN) {
    switch (but->type) {
      case UI_BTYPE_LABEL:
        widget_draw_text_icon(&style->widgetlabel, &tui->wcol_menu_back, but, rect);
        break;
      case UI_BTYPE_SEPR_LINE:
        ui_draw_separator(rect, &tui->wcol_menu_item);
        break;
      default:
        wt = widget_type(UI_WTYPE_MENU_ITEM);
        break;
    }
  }
  else if (but->dt == UI_EMBOSS_NONE) {
    /* "nothing" */
    switch (but->type) {
      case UI_BTYPE_LABEL:
        wt = widget_type(UI_WTYPE_ICON_LABEL);
        break;
      default:
        wt = widget_type(UI_WTYPE_ICON);
        break;
    }
  }
  else if (but->dt == UI_EMBOSS_RADIAL) {
    wt = widget_type(UI_WTYPE_MENU_ITEM_RADIAL);
  }
  else {
    BLI_assert(but->dt == UI_EMBOSS);

    switch (but->type) {
      case UI_BTYPE_LABEL:
        wt = widget_type(UI_WTYPE_LABEL);
        fstyle = &style->widgetlabel;
        if (but->drawflag & UI_BUT_BOX_ITEM) {
          wt->wcol_theme = &tui->wcol_box;
          wt->state = widget_state;
        }
        else if (but->block->theme_style == UI_BLOCK_THEME_STYLE_POPUP) {
          wt->wcol_theme = &tui->wcol_menu_back;
          wt->state = widget_state;
        }
        break;

      case UI_BTYPE_SEPR:
      case UI_BTYPE_SEPR_LINE:
      case UI_BTYPE_SEPR_SPACER:
        break;

      case UI_BTYPE_BUT:
#ifdef USE_UI_TOOLBAR_HACK
        if (UI_but_is_tool(but)) {
          wt = widget_type(UI_WTYPE_TOOLBAR_ITEM);
        }
        else {
          wt = widget_type(UI_WTYPE_EXEC);
        }
#else
        wt = widget_type(UI_WTYPE_EXEC);
#endif
        break;

      case UI_BTYPE_NUM:
        wt = widget_type(UI_WTYPE_NUMBER);
        break;

      case UI_BTYPE_NUM_SLIDER:
        wt = widget_type(UI_WTYPE_SLIDER);
        break;

      case UI_BTYPE_ROW:
        wt = widget_type(UI_WTYPE_RADIO);
        break;

      case UI_BTYPE_LISTROW:
        wt = widget_type(UI_WTYPE_LISTITEM);
        break;

      case UI_BTYPE_TEXT:
        wt = widget_type(UI_WTYPE_NAME);
        break;

      case UI_BTYPE_SEARCH_MENU:
        wt = widget_type(UI_WTYPE_NAME);
        if (but->block->theme_style == UI_BLOCK_THEME_STYLE_POPUP) {
          wt->wcol_theme = &btheme->tui.wcol_menu_back;
        }
        break;

      case UI_BTYPE_TAB:
        wt = widget_type(UI_WTYPE_TAB);
        break;

      case UI_BTYPE_BUT_TOGGLE:
      case UI_BTYPE_TOGGLE:
      case UI_BTYPE_TOGGLE_N:
        wt = widget_type(UI_WTYPE_TOGGLE);
        break;

      case UI_BTYPE_CHECKBOX:
      case UI_BTYPE_CHECKBOX_N:
        if (!(but->flag & UI_HAS_ICON)) {
          wt = widget_type(UI_WTYPE_CHECKBOX);
          if ((but->drawflag & (UI_BUT_TEXT_LEFT | UI_BUT_TEXT_RIGHT)) == 0) {
            but->drawflag |= UI_BUT_TEXT_LEFT;
          }
        }
        else {
          wt = widget_type(UI_WTYPE_TOGGLE);
        }

        /* option buttons have strings outside, on menus use different colors */
        if (but->block->theme_style == UI_BLOCK_THEME_STYLE_POPUP) {
          wt->state = widget_state_option_menu;
        }
        break;

      case UI_BTYPE_MENU:
      case UI_BTYPE_BLOCK:
      case UI_BTYPE_POPOVER:
        if (but->flag & UI_BUT_NODE_LINK) {
          /* new node-link button, not active yet XXX */
          wt = widget_type(UI_WTYPE_MENU_NODE_LINK);
        }
        else {
          /* with menu arrows */

          /* We could use a flag for this, but for now just check size,
           * add up/down arrows if there is room. */
          if ((!but->str[0] && but->icon && (BLI_rcti_size_x(rect) < BLI_rcti_size_y(rect) + 2)) ||
              /* disable for brushes also */
              (but->flag & UI_BUT_ICON_PREVIEW)) {
            /* no arrows */
            wt = widget_type(UI_WTYPE_MENU_ICON_RADIO);
          }
          else {
            wt = widget_type(UI_WTYPE_MENU_RADIO);
          }
        }
        break;

      case UI_BTYPE_PULLDOWN:
        wt = widget_type(UI_WTYPE_PULLDOWN);
        break;

      case UI_BTYPE_BUT_MENU:
        wt = widget_type(UI_WTYPE_MENU_ITEM);
        break;

      case UI_BTYPE_COLOR:
        wt = widget_type(UI_WTYPE_SWATCH);
        break;

      case UI_BTYPE_ROUNDBOX:
      case UI_BTYPE_LISTBOX:
        wt = widget_type(UI_WTYPE_BOX);
        break;

      case UI_BTYPE_EXTRA:
        widget_draw_extra_mask(C, but, widget_type(UI_WTYPE_BOX), rect);
        break;

      case UI_BTYPE_HSVCUBE:
        if (ELEM(but->a1, UI_GRAD_V_ALT, UI_GRAD_L_ALT)) {
          /* vertical V slider, uses new widget draw now */
          ui_draw_but_HSV_v(but, rect);
        }
        else { /* other HSV pickers... */
          ui_draw_but_HSVCUBE(but, rect);
        }
        break;

      case UI_BTYPE_HSVCIRCLE:
        ui_draw_but_HSVCIRCLE(but, &tui->wcol_regular, rect);
        break;

      case UI_BTYPE_COLORBAND:
        /* do not draw right to edge of rect */
        rect->xmin += (0.25f * UI_UNIT_X);
        rect->xmax -= (0.3f * UI_UNIT_X);
        ui_draw_but_COLORBAND(but, &tui->wcol_regular, rect);
        break;

      case UI_BTYPE_UNITVEC:
        wt = widget_type(UI_WTYPE_UNITVEC);
        break;

      case UI_BTYPE_IMAGE:
        ui_draw_but_IMAGE(ar, but, &tui->wcol_regular, rect);
        break;

      case UI_BTYPE_HISTOGRAM:
        ui_draw_but_HISTOGRAM(ar, but, &tui->wcol_regular, rect);
        break;

      case UI_BTYPE_WAVEFORM:
        ui_draw_but_WAVEFORM(ar, but, &tui->wcol_regular, rect);
        break;

      case UI_BTYPE_VECTORSCOPE:
        ui_draw_but_VECTORSCOPE(ar, but, &tui->wcol_regular, rect);
        break;

      case UI_BTYPE_CURVE:
        /* do not draw right to edge of rect */
        rect->xmin += (0.2f * UI_UNIT_X);
        rect->xmax -= (0.2f * UI_UNIT_X);
        ui_draw_but_CURVE(ar, but, &tui->wcol_regular, rect);
        break;

      case UI_BTYPE_PROGRESS_BAR:
        wt = widget_type(UI_WTYPE_PROGRESSBAR);
        fstyle = &style->widgetlabel;
        break;

      case UI_BTYPE_SCROLL:
        wt = widget_type(UI_WTYPE_SCROLL);
        break;

      case UI_BTYPE_GRIP:
        wt = widget_type(UI_WTYPE_ICON);
        break;

      case UI_BTYPE_TRACK_PREVIEW:
        ui_draw_but_TRACKPREVIEW(ar, but, &tui->wcol_regular, rect);
        break;

      case UI_BTYPE_NODE_SOCKET:
        wt = widget_type(UI_WTYPE_NODESOCKET);
        break;

      default:
        wt = widget_type(UI_WTYPE_REGULAR);
        break;
    }
  }

  if (wt) {
    // rcti disablerect = *rect; /* rect gets clipped smaller for text */
    int roundboxalign, state, drawflag;
    bool disabled = false;

    roundboxalign = widget_roundbox_set(but, rect);

    /* Mask out flags re-used for local state. */
    state = but->flag & ~UI_STATE_FLAGS_ALL;
    drawflag = but->drawflag;

    if (state & UI_SELECT_DRAW) {
      state |= UI_SELECT;
    }

    if ((but->editstr) ||
        (UNLIKELY(but->flag & UI_BUT_DRAG_MULTI) && ui_but_drag_multi_edit_get(but))) {
      state |= UI_STATE_TEXT_INPUT;
    }

    if (but->hold_func) {
      state |= UI_STATE_HOLD_ACTION;
    }

    if (state & UI_ACTIVE) {
      if (but->drawflag & UI_BUT_ACTIVE_LEFT) {
        state |= UI_STATE_ACTIVE_LEFT;
      }
      else if (but->drawflag & UI_BUT_ACTIVE_RIGHT) {
        state |= UI_STATE_ACTIVE_RIGHT;
      }
    }

    if (state & (UI_BUT_DISABLED | UI_BUT_INACTIVE)) {
      if (but->dt != UI_EMBOSS_PULLDOWN) {
        disabled = true;
      }
    }

    if (drawflag & UI_BUT_TEXT_RIGHT) {
      state |= UI_STATE_TEXT_BEFORE_WIDGET;
    }

    if (disabled) {
      ui_widget_color_disabled(wt);
    }

    wt->state(wt, state, drawflag);
    if (wt->custom) {
      wt->custom(but, &wt->wcol, rect, state, roundboxalign);
    }
    else if (wt->draw) {
      wt->draw(&wt->wcol, rect, state, roundboxalign);
    }

    if (disabled) {
      GPU_blend(true);
    }

    bool show_semi_highlight = false;

#ifdef USE_UI_POPOVER_ONCE
    if (but->block->flag & UI_BLOCK_POPOVER_ONCE) {
      if ((state & UI_ACTIVE) && ui_but_is_popover_once_compat(but)) {
        show_semi_highlight = true;
      }
    }
#endif
    if (but->flag & UI_BUT_ACTIVE_DEFAULT) {
      show_semi_highlight = true;
    }

    if (show_semi_highlight) {
      uiWidgetType wt_back = *wt;
      uiWidgetType *wt_temp = widget_type(UI_WTYPE_MENU_ITEM);
      wt_temp->state(wt_temp, state, drawflag);
      copy_v4_v4_uchar(wt->wcol.inner, wt->wcol.inner_sel);
      wt->wcol.inner[3] = 128;
      wt->wcol.roundness = 0.5f;
      ui_draw_roundbox(&rect_orig,
                       0.25f * min_ff(BLI_rcti_size_x(&rect_orig), BLI_rcti_size_y(&rect_orig)),
                       &wt_temp->wcol);
      *wt = wt_back;
    }

    wt->text(fstyle, &wt->wcol, but, rect);
    if (disabled) {
      GPU_blend(false);
    }

    //      if (state & (UI_BUT_DISABLED | UI_BUT_INACTIVE)) {
    //          if (but->dt != UI_EMBOSS_PULLDOWN) {
    //              widget_disabled(&disablerect);
    //          }
    //      }
  }
}

static void ui_draw_clip_tri(uiBlock *block, rcti *rect, uiWidgetType *wt)
{
  if (block) {
    float draw_color[4];
    const uchar *color = wt->wcol.text;

    draw_color[0] = ((float)color[0]) / 255.0f;
    draw_color[1] = ((float)color[1]) / 255.0f;
    draw_color[2] = ((float)color[2]) / 255.0f;
    draw_color[3] = 1.0f;

    if (block->flag & UI_BLOCK_CLIPTOP) {
      /* XXX no scaling for UI here yet */
      UI_draw_icon_tri(BLI_rcti_cent_x(rect), rect->ymax - 8, 't', draw_color);
    }
    if (block->flag & UI_BLOCK_CLIPBOTTOM) {
      /* XXX no scaling for UI here yet */
      UI_draw_icon_tri(BLI_rcti_cent_x(rect), rect->ymin + 10, 'v', draw_color);
    }
  }
}

void ui_draw_menu_back(uiStyle *UNUSED(style), uiBlock *block, rcti *rect)
{
  uiWidgetType *wt = widget_type(UI_WTYPE_MENU_BACK);

  wt->state(wt, 0, 0);
  if (block) {
    wt->draw(&wt->wcol, rect, block->flag, block->direction);
  }
  else {
    wt->draw(&wt->wcol, rect, 0, 0);
  }

  ui_draw_clip_tri(block, rect, wt);
}

/**
 * Similar to 'widget_menu_back', however we can't use the widget preset system
 * because we need to pass in the original location so we know where to show the arrow.
 */
static void ui_draw_popover_back_impl(const uiWidgetColors *wcol,
                                      rcti *rect,
                                      int direction,
                                      const float unit_size,
                                      const float mval_origin[2])
{
  /* tsk, this isn't nice. */
  const float unit_half = unit_size / 2;
  const float cent_x = mval_origin ? mval_origin[0] : BLI_rcti_cent_x(rect);
  rect->ymax -= unit_half;
  rect->ymin += unit_half;

  GPU_blend(true);

  /* Extracted from 'widget_menu_back', keep separate to avoid menu changes breaking popovers */
  {
    uiWidgetBase wtb;
    widget_init(&wtb);

    const int roundboxalign = UI_CNR_ALL;
    widget_softshadow(rect, roundboxalign, wcol->roundness * U.widget_unit);

    round_box_edges(&wtb, roundboxalign, rect, wcol->roundness * U.widget_unit);
    wtb.draw_emboss = false;
    widgetbase_draw(&wtb, wcol);
  }

  /* Draw popover arrow (top/bottom) */
  if (ELEM(direction, UI_DIR_UP, UI_DIR_DOWN)) {
    uint pos = GPU_vertformat_attr_add(immVertexFormat(), "pos", GPU_COMP_F32, 2, GPU_FETCH_FLOAT);
    immBindBuiltinProgram(GPU_SHADER_2D_UNIFORM_COLOR);
    immUniformColor4ubv(wcol->inner);
    GPU_blend(true);
    immBegin(GPU_PRIM_TRIS, 3);
    if (direction == UI_DIR_DOWN) {
      const float y = rect->ymax;
      immVertex2f(pos, cent_x - unit_half, y);
      immVertex2f(pos, cent_x + unit_half, y);
      immVertex2f(pos, cent_x, y + unit_half);
    }
    else {
      const float y = rect->ymin;
      immVertex2f(pos, cent_x - unit_half, y);
      immVertex2f(pos, cent_x + unit_half, y);
      immVertex2f(pos, cent_x, y - unit_half);
    }
    immEnd();
    immUnbindProgram();
  }

  GPU_blend(false);
}

void ui_draw_popover_back(ARegion *ar, uiStyle *UNUSED(style), uiBlock *block, rcti *rect)
{
  uiWidgetType *wt = widget_type(UI_WTYPE_MENU_BACK);

  if (block) {
    float mval_origin[2] = {UNPACK2(block->bounds_offset)};
    ui_window_to_block_fl(ar, block, &mval_origin[0], &mval_origin[1]);
    ui_draw_popover_back_impl(
        wt->wcol_theme, rect, block->direction, U.widget_unit / block->aspect, mval_origin);
  }
  else {
    wt->state(wt, 0, 0);
    wt->draw(&wt->wcol, rect, 0, 0);
  }

  ui_draw_clip_tri(block, rect, wt);
}

static void draw_disk_shaded(float start,
                             float angle,
                             float radius_int,
                             float radius_ext,
                             int subd,
                             const uchar col1[4],
                             const uchar col2[4],
                             bool shaded)
{
  const float radius_ext_scale = (0.5f / radius_ext); /* 1 / (2 * radius_ext) */
  int i;

  float s, c;
  float y1, y2;
  float fac;
  uchar r_col[4];
  uint pos, col;

  GPUVertFormat *format = immVertexFormat();
  pos = GPU_vertformat_attr_add(format, "pos", GPU_COMP_F32, 2, GPU_FETCH_FLOAT);
  if (shaded) {
    col = GPU_vertformat_attr_add(format, "color", GPU_COMP_U8, 4, GPU_FETCH_INT_TO_FLOAT_UNIT);
    immBindBuiltinProgram(GPU_SHADER_2D_SMOOTH_COLOR);
  }
  else {
    immBindBuiltinProgram(GPU_SHADER_2D_UNIFORM_COLOR);
    immUniformColor4ubv(col1);
  }

  immBegin(GPU_PRIM_TRI_STRIP, subd * 2);
  for (i = 0; i < subd; i++) {
    float a;

    a = start + ((i) / (float)(subd - 1)) * angle;
    s = sinf(a);
    c = cosf(a);
    y1 = s * radius_int;
    y2 = s * radius_ext;

    if (shaded) {
      fac = (y1 + radius_ext) * radius_ext_scale;
      round_box_shade_col4_r(r_col, col1, col2, fac);
      immAttr4ubv(col, r_col);
    }
    immVertex2f(pos, c * radius_int, s * radius_int);

    if (shaded) {
      fac = (y2 + radius_ext) * radius_ext_scale;
      round_box_shade_col4_r(r_col, col1, col2, fac);
      immAttr4ubv(col, r_col);
    }
    immVertex2f(pos, c * radius_ext, s * radius_ext);
  }
  immEnd();

  immUnbindProgram();
}

void ui_draw_pie_center(uiBlock *block)
{
  bTheme *btheme = UI_GetTheme();
  float cx = block->pie_data.pie_center_spawned[0];
  float cy = block->pie_data.pie_center_spawned[1];

  float *pie_dir = block->pie_data.pie_dir;

  float pie_radius_internal = U.dpi_fac * U.pie_menu_threshold;
  float pie_radius_external = U.dpi_fac * (U.pie_menu_threshold + 7.0f);

  int subd = 40;

  float angle = atan2f(pie_dir[1], pie_dir[0]);
  float range = (block->pie_data.flags & UI_PIE_DEGREES_RANGE_LARGE) ? M_PI_2 : M_PI_4;

  GPU_matrix_push();
  GPU_matrix_translate_2f(cx, cy);

  GPU_blend(true);
  if (btheme->tui.wcol_pie_menu.shaded) {
    uchar col1[4], col2[4];
    shadecolors4(col1,
                 col2,
                 btheme->tui.wcol_pie_menu.inner,
                 btheme->tui.wcol_pie_menu.shadetop,
                 btheme->tui.wcol_pie_menu.shadedown);
    draw_disk_shaded(0.0f,
                     (float)(M_PI * 2.0),
                     pie_radius_internal,
                     pie_radius_external,
                     subd,
                     col1,
                     col2,
                     true);
  }
  else {
    draw_disk_shaded(0.0f,
                     (float)(M_PI * 2.0),
                     pie_radius_internal,
                     pie_radius_external,
                     subd,
                     btheme->tui.wcol_pie_menu.inner,
                     NULL,
                     false);
  }

  if (!(block->pie_data.flags & UI_PIE_INVALID_DIR)) {
    if (btheme->tui.wcol_pie_menu.shaded) {
      uchar col1[4], col2[4];
      shadecolors4(col1,
                   col2,
                   btheme->tui.wcol_pie_menu.inner_sel,
                   btheme->tui.wcol_pie_menu.shadetop,
                   btheme->tui.wcol_pie_menu.shadedown);
      draw_disk_shaded(angle - range / 2.0f,
                       range,
                       pie_radius_internal,
                       pie_radius_external,
                       subd,
                       col1,
                       col2,
                       true);
    }
    else {
      draw_disk_shaded(angle - range / 2.0f,
                       range,
                       pie_radius_internal,
                       pie_radius_external,
                       subd,
                       btheme->tui.wcol_pie_menu.inner_sel,
                       NULL,
                       false);
    }
  }

  GPUVertFormat *format = immVertexFormat();
  uint pos = GPU_vertformat_attr_add(format, "pos", GPU_COMP_F32, 2, GPU_FETCH_FLOAT);
  immBindBuiltinProgram(GPU_SHADER_2D_UNIFORM_COLOR);
  immUniformColor4ubv(btheme->tui.wcol_pie_menu.outline);

  imm_draw_circle_wire_2d(pos, 0.0f, 0.0f, pie_radius_internal, subd);
  imm_draw_circle_wire_2d(pos, 0.0f, 0.0f, pie_radius_external, subd);

  immUnbindProgram();

  if (U.pie_menu_confirm > 0 &&
      !(block->pie_data.flags & (UI_PIE_INVALID_DIR | UI_PIE_CLICK_STYLE))) {
    float pie_confirm_radius = U.dpi_fac * (pie_radius_internal + U.pie_menu_confirm);
    float pie_confirm_external = U.dpi_fac * (pie_radius_internal + U.pie_menu_confirm + 7.0f);

    const uchar col[4] = {UNPACK3(btheme->tui.wcol_pie_menu.text_sel), 64};
    draw_disk_shaded(angle - range / 2.0f,
                     range,
                     pie_confirm_radius,
                     pie_confirm_external,
                     subd,
                     col,
                     NULL,
                     false);
  }

  GPU_blend(false);
  GPU_matrix_pop();
}

const uiWidgetColors *ui_tooltip_get_theme(void)
{
  uiWidgetType *wt = widget_type(UI_WTYPE_TOOLTIP);
  return wt->wcol_theme;
}

/**
 * Generic drawing for background.
 */
static void ui_draw_widget_back_color(uiWidgetTypeEnum type,
                                      bool use_shadow,
                                      const rcti *rect,
                                      const float color[4])
{
  uiWidgetType *wt = widget_type(type);

  if (use_shadow) {
    GPU_blend(true);
    GPU_blend_set_func_separate(
        GPU_SRC_ALPHA, GPU_ONE_MINUS_SRC_ALPHA, GPU_ONE, GPU_ONE_MINUS_SRC_ALPHA);
    widget_softshadow(rect, UI_CNR_ALL, 0.25f * U.widget_unit);
    GPU_blend(false);
  }

  rcti rect_copy = *rect;
  wt->state(wt, 0, 0);
  if (color) {
    rgba_float_to_uchar(wt->wcol.inner, color);
  }
  wt->draw(&wt->wcol, &rect_copy, 0, UI_CNR_ALL);
}
void ui_draw_widget_menu_back_color(const rcti *rect, bool use_shadow, const float color[4])
{
  ui_draw_widget_back_color(UI_WTYPE_MENU_BACK, use_shadow, rect, color);
}

void ui_draw_widget_menu_back(const rcti *rect, bool use_shadow)
{
  ui_draw_widget_back_color(UI_WTYPE_MENU_BACK, use_shadow, rect, NULL);
}

void ui_draw_tooltip_background(uiStyle *UNUSED(style), uiBlock *UNUSED(block), rcti *rect)
{
  uiWidgetType *wt = widget_type(UI_WTYPE_TOOLTIP);
  wt->state(wt, 0, 0);
  /* wt->draw ends up using same function to draw the tooltip as menu_back */
  wt->draw(&wt->wcol, rect, 0, 0);
}

/* helper call to draw a menu item without button */
/* state: UI_ACTIVE or 0 */
void ui_draw_menu_item(
    const uiFontStyle *fstyle, rcti *rect, const char *name, int iconid, int state, bool use_sep)
{
  uiWidgetType *wt = widget_type(UI_WTYPE_MENU_ITEM);
  rcti _rect = *rect;
  char *cpoin = NULL;

  wt->state(wt, state, 0);
  wt->draw(&wt->wcol, rect, 0, 0);

  UI_fontstyle_set(fstyle);

  /* text location offset */
  rect->xmin += 0.25f * UI_UNIT_X;
  if (iconid) {
    rect->xmin += UI_DPI_ICON_SIZE;
  }

  /* cut string in 2 parts? */
  if (use_sep) {
    cpoin = strchr(name, UI_SEP_CHAR);
    if (cpoin) {
      *cpoin = 0;

      /* need to set this first */
      UI_fontstyle_set(fstyle);

      if (fstyle->kerning == 1) {
        /* for BLF_width */
        BLF_enable(fstyle->uifont_id, BLF_KERNING_DEFAULT);
      }

      rect->xmax -= BLF_width(fstyle->uifont_id, cpoin + 1, INT_MAX) + UI_DPI_ICON_SIZE;

      if (fstyle->kerning == 1) {
        BLF_disable(fstyle->uifont_id, BLF_KERNING_DEFAULT);
      }
    }
  }

  {
    char drawstr[UI_MAX_DRAW_STR];
    const float okwidth = (float)BLI_rcti_size_x(rect);
    const size_t max_len = sizeof(drawstr);
    const float minwidth = (float)(UI_DPI_ICON_SIZE);

    BLI_strncpy(drawstr, name, sizeof(drawstr));
    if (drawstr[0]) {
      UI_text_clip_middle_ex(fstyle, drawstr, okwidth, minwidth, max_len, '\0');
    }

    UI_fontstyle_draw(fstyle,
                      rect,
                      drawstr,
                      wt->wcol.text,
                      &(struct uiFontStyleDraw_Params){
                          .align = UI_STYLE_TEXT_LEFT,
                      });
  }

  /* part text right aligned */
  if (use_sep) {
    if (cpoin) {
      rect->xmax = _rect.xmax - 5;
      UI_fontstyle_draw(fstyle,
                        rect,
                        cpoin + 1,
                        wt->wcol.text,
                        &(struct uiFontStyleDraw_Params){
                            .align = UI_STYLE_TEXT_RIGHT,
                        });
      *cpoin = UI_SEP_CHAR;
    }
  }

  /* restore rect, was messed with */
  *rect = _rect;

  if (iconid) {
    float height, aspect;
    int xs = rect->xmin + 0.2f * UI_UNIT_X;
    int ys = rect->ymin + 0.1f * BLI_rcti_size_y(rect);

    height = ICON_SIZE_FROM_BUTRECT(rect);
    aspect = ICON_DEFAULT_HEIGHT / height;

    GPU_blend(true);
    /* XXX scale weak get from fstyle? */
    UI_icon_draw_ex(xs, ys, iconid, aspect, 1.0f, 0.0f, wt->wcol.text, false);
    GPU_blend(false);
  }
}

void ui_draw_preview_item(
    const uiFontStyle *fstyle, rcti *rect, const char *name, int iconid, int state)
{
  rcti trect = *rect;
  const float text_size = UI_UNIT_Y;
  float font_dims[2] = {0.0f, 0.0f};
  uiWidgetType *wt = widget_type(UI_WTYPE_MENU_ITEM);

  /* drawing button background */
  wt->state(wt, state, 0);
  wt->draw(&wt->wcol, rect, 0, 0);

  /* draw icon in rect above the space reserved for the label */
  rect->ymin += text_size;
  GPU_blend(true);
  widget_draw_preview(iconid, 1.0f, rect);
  GPU_blend(false);

  BLF_width_and_height(
      fstyle->uifont_id, name, BLF_DRAW_STR_DUMMY_MAX, &font_dims[0], &font_dims[1]);

  /* text rect */
  trect.xmin += 0;
  trect.xmax = trect.xmin + font_dims[0] + U.widget_unit / 2;
  trect.ymin += U.widget_unit / 2;
  trect.ymax = trect.ymin + font_dims[1];
  if (trect.xmax > rect->xmax - PREVIEW_PAD) {
    trect.xmax = rect->xmax - PREVIEW_PAD;
  }

  {
    char drawstr[UI_MAX_DRAW_STR];
    const float okwidth = (float)BLI_rcti_size_x(&trect);
    const size_t max_len = sizeof(drawstr);
    const float minwidth = (float)(UI_DPI_ICON_SIZE);

    BLI_strncpy(drawstr, name, sizeof(drawstr));
    UI_text_clip_middle_ex(fstyle, drawstr, okwidth, minwidth, max_len, '\0');

    UI_fontstyle_draw(fstyle,
                      &trect,
                      drawstr,
                      wt->wcol.text,
                      &(struct uiFontStyleDraw_Params){
                          .align = UI_STYLE_TEXT_CENTER,
                      });
  }
}

/** \} */<|MERGE_RESOLUTION|>--- conflicted
+++ resolved
@@ -2501,30 +2501,18 @@
   wt->wcol_theme = &wcol_theme_s;
 }
 
-<<<<<<< HEAD
 static void rgb_tint(uchar cp[3], int tint)
-=======
-static void rgb_tint(char cp[3], int tint)
->>>>>>> 9d6b5e23
 {
   cp[0] = clamp_i(cp[0] + tint, 0, 255);
   cp[1] = clamp_i(cp[1] + tint, 0, 255);
   cp[2] = clamp_i(cp[2] + tint, 0, 255);
 }
 
-<<<<<<< HEAD
 static void rgb_ensure_contrast(uchar cp[3], const uchar cp_other[3], int contrast)
 {
   BLI_assert(contrast > 0);
   const int item_value = rgb_to_grayscale_byte(cp);
   const int inner_value = rgb_to_grayscale_byte(cp_other);
-=======
-static void rgb_ensure_contrast(char cp[3], const char cp_other[3], int contrast)
-{
-  BLI_assert(contrast > 0);
-  const int item_value = rgb_to_grayscale_byte((const uchar *)cp);
-  const int inner_value = rgb_to_grayscale_byte((const uchar *)cp_other);
->>>>>>> 9d6b5e23
   const int delta = item_value - inner_value;
   if (delta >= 0) {
     if (contrast > delta) {
@@ -2538,26 +2526,16 @@
   }
 }
 
-<<<<<<< HEAD
 static void widget_active_color(uchar cp[3])
-=======
-static void widget_active_color(char cp[3])
->>>>>>> 9d6b5e23
 {
   cp[0] = cp[0] >= 240 ? 255 : cp[0] + 15;
   cp[1] = cp[1] >= 240 ? 255 : cp[1] + 15;
   cp[2] = cp[2] >= 240 ? 255 : cp[2] + 15;
 }
 
-<<<<<<< HEAD
 static const uchar *widget_color_blend_from_flags(const uiWidgetStateColors *wcol_state,
                                                   int state,
                                                   int drawflag)
-=======
-static const char *widget_color_blend_from_flags(const uiWidgetStateColors *wcol_state,
-                                                 int state,
-                                                 int drawflag)
->>>>>>> 9d6b5e23
 {
   if (drawflag & UI_BUT_ANIMATED_CHANGED) {
     return wcol_state->inner_changed_sel;
@@ -2594,17 +2572,10 @@
 
   wt->wcol = *(wt->wcol_theme);
 
-<<<<<<< HEAD
   const uchar *color_blend = widget_color_blend_from_flags(wcol_state, state, drawflag);
 
   if (state & UI_SELECT) {
     copy_v4_v4_uchar(wt->wcol.inner, wt->wcol.inner_sel);
-=======
-  const char *color_blend = widget_color_blend_from_flags(wcol_state, state, drawflag);
-
-  if (state & UI_SELECT) {
-    copy_v4_v4_char(wt->wcol.inner, wt->wcol.inner_sel);
->>>>>>> 9d6b5e23
     if (color_blend != NULL) {
       widget_state_blend(wt->wcol.inner, color_blend, wcol_state->blend);
     }
@@ -2656,21 +2627,12 @@
   /* call this for option button */
   widget_state(wt, state, drawflag);
 
-<<<<<<< HEAD
   const uchar *color_blend = widget_color_blend_from_flags(wcol_state, state, drawflag);
-=======
-  const char *color_blend = widget_color_blend_from_flags(wcol_state, state, drawflag);
->>>>>>> 9d6b5e23
   if (color_blend != NULL) {
     /* Set the slider 'item' so that it reflects state settings too.
      * De-saturate so the color of the slider doesn't conflict with the blend color,
      * which can make the color hard to see when the slider is set to full (see T66102). */
-<<<<<<< HEAD
     wt->wcol.item[0] = wt->wcol.item[1] = wt->wcol.item[2] = rgb_to_grayscale_byte(wt->wcol.item);
-=======
-    wt->wcol.item[0] = wt->wcol.item[1] = wt->wcol.item[2] = rgb_to_grayscale_byte(
-        (const uchar *)wt->wcol.item);
->>>>>>> 9d6b5e23
     widget_state_blend(wt->wcol.item, color_blend, wcol_state->blend);
     rgb_ensure_contrast(wt->wcol.item, wt->wcol.inner, 30);
   }
