--- conflicted
+++ resolved
@@ -1622,17 +1622,10 @@
 			widget_draw_icon(but, ICON_NONE, alpha, rect, show_menu_icon);
 		}
 	}
-<<<<<<< HEAD
 	/* Big previews with optional text label below */
 	else if (but->flag & UI_BUT_ICON_PREVIEW && is_block_menu) {
 #else
 	/* Big previews with optional text label below */
-=======
-	/* Big previews with optional text label below */
-	else if (but->flag & UI_BUT_ICON_PREVIEW && is_block_menu) {
-#else
-	/* Big previews with optional text label below */
->>>>>>> a05cbcfa
 	if (but->flag & UI_BUT_ICON_PREVIEW && is_block_menu) {
 #endif
 		const BIFIconID icon = (but->flag & UI_HAS_ICON) ? but->icon + but->iconadd : ICON_NONE;
@@ -1688,19 +1681,11 @@
 		widget_draw_icon(but, icon, alpha, rect, show_menu_icon);
 
 		rect->xmin += icon_size;
-<<<<<<< HEAD
 	}
 	else if (show_menu_icon) {
 		const BIFIconID icon = (but->flag & UI_HAS_ICON) ? but->icon + but->iconadd : ICON_NONE;
 		widget_draw_icon(but, icon, alpha, rect, show_menu_icon);
 	}
-=======
-	}
-	else if (show_menu_icon) {
-		const BIFIconID icon = (but->flag & UI_HAS_ICON) ? but->icon + but->iconadd : ICON_NONE;
-		widget_draw_icon(but, icon, alpha, rect, show_menu_icon);
-	}
->>>>>>> a05cbcfa
 #endif
 
 	if (but->editstr || (but->drawflag & UI_BUT_TEXT_LEFT)) {
@@ -2069,7 +2054,6 @@
 
 	0, /* pad */
 	0.2f
-<<<<<<< HEAD
 };
 
 static struct uiWidgetColors wcol_tab = {
@@ -2083,8 +2067,6 @@
 
 	0,
 	0, 0
-=======
->>>>>>> a05cbcfa
 };
 
 /* free wcol struct to play with */
