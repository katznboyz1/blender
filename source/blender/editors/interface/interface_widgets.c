--- conflicted
+++ resolved
@@ -3671,11 +3671,7 @@
   float w = value * BLI_rcti_size_x(&rect_prog);
 
   /* Ensure minimum size. */
-<<<<<<< HEAD
-  w = MAX2(w, offs);
-=======
   w = MAX2(w, ofs);
->>>>>>> 9e007b46
 
   rect_bar.xmax = rect_bar.xmin + w;
 
