--- conflicted
+++ resolved
@@ -239,15 +239,11 @@
 {
   switch (mode) {
     case PAINT_MODE_SCULPT:
-<<<<<<< HEAD
       if (ELEM(brush->sculpt_tool,
                SCULPT_TOOL_GRAB,
                SCULPT_TOOL_ROTATE,
                SCULPT_TOOL_THUMB,
                SCULPT_TOOL_POSE)) {
-=======
-      if (ELEM(brush->sculpt_tool, SCULPT_TOOL_GRAB, SCULPT_TOOL_ROTATE, SCULPT_TOOL_THUMB)) {
->>>>>>> a942d97b
         return false;
       }
       else {
