/*
 * ***** BEGIN GPL LICENSE BLOCK *****
 *
 * This program is free software; you can redistribute it and/or
 * modify it under the terms of the GNU General Public License
 * as published by the Free Software Foundation; either version 2
 * of the License, or (at your option) any later version. 
 *
 * This program is distributed in the hope that it will be useful,
 * but WITHOUT ANY WARRANTY; without even the implied warranty of
 * MERCHANTABILITY or FITNESS FOR A PARTICULAR PURPOSE.  See the
 * GNU General Public License for more details.
 *
 * You should have received a copy of the GNU General Public License
 * along with this program; if not, write to the Free Software Foundation,
 * Inc., 51 Franklin Street, Fifth Floor, Boston, MA 02110-1301, USA.
 *
 * The Original Code is Copyright (C) 2008 Blender Foundation.
 * All rights reserved.
 *
 * 
 * Contributor(s): Blender Foundation
 *
 * ***** END GPL LICENSE BLOCK *****
 */

/** \file blender/editors/sculpt_paint/paint_intern.h
 *  \ingroup edsculpt
 */


#ifndef __PAINT_INTERN_H__
#define __PAINT_INTERN_H__

struct ARegion;
struct bContext;
struct bglMats;
struct Brush;
struct ImagePool;
struct ListBase;
struct Mesh;
struct MTex;
struct Object;
struct PaintStroke;
struct Paint;
struct PointerRNA;
struct rcti;
struct Scene;
struct RegionView3D;
struct VPaint;
struct ViewContext;
struct wmEvent;
struct wmOperator;
struct wmOperatorType;
struct ImagePaintState;
struct wmWindowManager;
struct DMCoNo;
enum PaintMode;

/* paint_stroke.c */
typedef int (*StrokeGetLocation)(struct bContext *C, float location[3], const float mouse[2]);
typedef int (*StrokeTestStart)(struct bContext *C, struct wmOperator *op, const float mouse[2]);
typedef void (*StrokeUpdateStep)(struct bContext *C, struct PaintStroke *stroke, struct PointerRNA *itemptr);
typedef void (*StrokeRedraw)(const struct bContext *C, struct PaintStroke *stroke, bool final);
typedef void (*StrokeDone)(const struct bContext *C, struct PaintStroke *stroke);

struct PaintStroke *paint_stroke_new(struct bContext *C, struct wmOperator *op,
                                     StrokeGetLocation get_location, StrokeTestStart test_start,
                                     StrokeUpdateStep update_step, StrokeRedraw redraw,
                                     StrokeDone done, int event_type);
void paint_stroke_data_free(struct wmOperator *op);

bool paint_space_stroke_enabled(struct Brush *br, enum PaintMode mode);
bool paint_supports_dynamic_size(struct Brush *br, enum PaintMode mode);
bool paint_supports_dynamic_tex_coords(struct Brush *br, enum PaintMode mode);
bool paint_supports_smooth_stroke(struct Brush *br, enum PaintMode mode);
bool paint_supports_texture(enum PaintMode mode);
bool paint_supports_jitter(enum PaintMode mode);

struct wmKeyMap *paint_stroke_modal_keymap(struct wmKeyConfig *keyconf);
int paint_stroke_modal(struct bContext *C, struct wmOperator *op, const struct wmEvent *event);
int paint_stroke_exec(struct bContext *C, struct wmOperator *op);
void paint_stroke_cancel(struct bContext *C, struct wmOperator *op);
struct ViewContext *paint_stroke_view_context(struct PaintStroke *stroke);
void *paint_stroke_mode_data(struct PaintStroke *stroke);
float paint_stroke_distance_get(struct PaintStroke *stroke);
void paint_stroke_set_mode_data(struct PaintStroke *stroke, void *mode_data);
int paint_poll(struct bContext *C);
void paint_cursor_start(struct bContext *C, int (*poll)(struct bContext *C));
void paint_cursor_start_explicit(struct Paint *p, struct wmWindowManager *wm, int (*poll)(struct bContext *C));
void paint_cursor_delete_textures(void);

/* paint_vertex.c */
int weight_paint_poll(struct bContext *C);
int weight_paint_mode_poll(struct bContext *C);
int vertex_paint_poll(struct bContext *C);
int vertex_paint_mode_poll(struct bContext *C);

bool ED_vpaint_fill(struct Object *ob, unsigned int paintcol);
bool ED_wpaint_fill(struct VPaint *wp, struct Object *ob, float paintweight);

bool ED_vpaint_smooth(struct Object *ob);

void PAINT_OT_weight_paint_toggle(struct wmOperatorType *ot);
void PAINT_OT_weight_paint(struct wmOperatorType *ot);
void PAINT_OT_weight_set(struct wmOperatorType *ot);
void PAINT_OT_weight_from_bones(struct wmOperatorType *ot);
void PAINT_OT_weight_sample(struct wmOperatorType *ot);
void PAINT_OT_weight_sample_group(struct wmOperatorType *ot);

enum {
	WPAINT_GRADIENT_TYPE_LINEAR,
	WPAINT_GRADIENT_TYPE_RADIAL
};
void PAINT_OT_weight_gradient(struct wmOperatorType *ot);

void PAINT_OT_vertex_paint_toggle(struct wmOperatorType *ot);
void PAINT_OT_vertex_paint(struct wmOperatorType *ot);

unsigned int vpaint_get_current_col(struct VPaint *vp);


/* paint_vertex_proj.c */
struct VertProjHandle;
struct VertProjHandle *ED_vpaint_proj_handle_create(
        struct Scene *scene, struct Object *ob,
        struct DMCoNo **r_vcosnos);
void  ED_vpaint_proj_handle_update(
        struct VertProjHandle *vp_handle,
        /* runtime vars */
        struct ARegion *ar, const float mval_fl[2]);
void  ED_vpaint_proj_handle_free(
        struct VertProjHandle *vp_handle);


/* paint_image.c */
typedef struct ImagePaintPartialRedraw {
	int x1, y1, x2, y2;  /* XXX, could use 'rcti' */
	int enabled;
} ImagePaintPartialRedraw;

#define IMAPAINT_TILE_BITS          6
#define IMAPAINT_TILE_SIZE          (1 << IMAPAINT_TILE_BITS)
#define IMAPAINT_TILE_NUMBER(size)  (((size) + IMAPAINT_TILE_SIZE - 1) >> IMAPAINT_TILE_BITS)

int image_texture_paint_poll(struct bContext *C);
void *image_undo_find_tile(struct Image *ima, struct ImBuf *ibuf, int x_tile, int y_tile, unsigned short **mask, bool validate);
void *image_undo_push_tile(struct Image *ima, struct ImBuf *ibuf, struct ImBuf **tmpibuf, int x_tile, int y_tile,  unsigned short **, bool **valid);
void image_undo_remove_masks(void);
<<<<<<< HEAD
void image_undo_restore(struct bContext *C, struct ListBase *lb);
void image_undo_free(struct ListBase *lb);
void image_undo_invalidate(void);
=======
>>>>>>> a930fb15
void imapaint_image_update(struct SpaceImage *sima, struct Image *image, struct ImBuf *ibuf, short texpaint);
struct ImagePaintPartialRedraw *get_imapaintpartial(void);
void set_imapaintpartial(struct ImagePaintPartialRedraw *ippr);
void imapaint_region_tiles(struct ImBuf *ibuf, int x, int y, int w, int h, int *tx, int *ty, int *tw, int *th);
int get_imapaint_zoom(struct bContext *C, float *zoomx, float *zoomy);
void *paint_2d_new_stroke(struct bContext *, struct wmOperator *, int mode);
void paint_2d_redraw(const bContext *C, void *ps, bool final);
void paint_2d_stroke_done(void *ps);
void paint_2d_stroke(void *ps, const float prev_mval[2], const float mval[2], int eraser, float pressure, float distance, float size);
void paint_2d_bucket_fill(const struct bContext *C, float color[3], struct Brush *br, float mouse_init[], void *ps);
void paint_2d_gradient_fill (const struct bContext *C, struct Brush *br, float mouse_init[2], float mouse_final[2], void *ps);
void *paint_proj_new_stroke(struct bContext *C, struct Object *ob, const float mouse[2], int mode);
void paint_proj_stroke(const struct bContext *C, void *ps, const float prevmval_i[2], const float mval_i[2], float pressure, float distance, float size);
void paint_proj_redraw(const bContext *C, void *pps, bool final);
void paint_proj_stroke_done(void *ps);

bool paint_use_opacity_masking(struct Brush *brush);
void paint_brush_init_tex(struct Brush *brush);
void paint_brush_exit_tex(struct Brush *brush);

void PAINT_OT_grab_clone(struct wmOperatorType *ot);
void PAINT_OT_sample_color(struct wmOperatorType *ot);
void PAINT_OT_brush_colors_flip(struct wmOperatorType *ot);
void PAINT_OT_texture_paint_toggle(struct wmOperatorType *ot);
void PAINT_OT_project_image(struct wmOperatorType *ot);
void PAINT_OT_image_from_view(struct wmOperatorType *ot);
void PAINT_OT_add_layer(struct wmOperatorType *ot);
/* new texture painting */
void PAINT_OT_image_paint(struct wmOperatorType *ot);

/* uv sculpting */
int uv_sculpt_poll(struct bContext *C);

void SCULPT_OT_uv_sculpt_stroke(struct wmOperatorType *ot);

/* paint_utils.c */

/* Convert the object-space axis-aligned bounding box (expressed as
 * its minimum and maximum corners) into a screen-space rectangle,
 * returns zero if the result is empty */
int paint_convert_bb_to_rect(struct rcti *rect,
                             const float bb_min[3],
                             const float bb_max[3],
                             const struct ARegion *ar,
                             struct RegionView3D *rv3d,
                             struct Object *ob);

/* Get four planes in object-space that describe the projection of
 * screen_rect from screen into object-space (essentially converting a
 * 2D screens-space bounding box into four 3D planes) */
void paint_calc_redraw_planes(float planes[4][4],
                              const struct ARegion *ar,
                              struct RegionView3D *rv3d,
                              struct Object *ob,
                              const struct rcti *screen_rect);

float paint_calc_object_space_radius(struct ViewContext *vc, const float center[3], float pixel_radius);
float paint_get_tex_pixel(struct MTex *mtex, float u, float v, struct ImagePool *pool);
void paint_get_tex_pixel_col(struct MTex *mtex, float u, float v, float rgba[4], struct ImagePool *pool);
int imapaint_pick_face(struct ViewContext *vc, const int mval[2], unsigned int *index, unsigned int totface);
void imapaint_pick_uv(struct Scene *scene, struct Object *ob, unsigned int faceindex, const int xy[2], float uv[2]);
void brush_drawcursor_texpaint_uvsculpt(struct bContext *C, int x, int y, void *customdata);

void paint_sample_color(bContext *C, struct ARegion *ar, int x, int y, bool texpaint_proj, bool palette);
void BRUSH_OT_curve_preset(struct wmOperatorType *ot);

void PAINT_OT_face_select_linked(struct wmOperatorType *ot);
void PAINT_OT_face_select_linked_pick(struct wmOperatorType *ot);
void PAINT_OT_face_select_all(struct wmOperatorType *ot);
void PAINT_OT_face_select_hide(struct wmOperatorType *ot);
void PAINT_OT_face_select_reveal(struct wmOperatorType *ot);

void PAINT_OT_vert_select_all(struct wmOperatorType *ot);
void PAINT_OT_vert_select_ungrouped(struct wmOperatorType *ot);
int vert_paint_poll(struct bContext *C);
int mask_paint_poll(struct bContext *C);

int facemask_paint_poll(struct bContext *C);

/* stroke operator */
typedef enum BrushStrokeMode {
	BRUSH_STROKE_NORMAL,
	BRUSH_STROKE_INVERT,
	BRUSH_STROKE_SMOOTH
} BrushStrokeMode;

/* paint_undo.c */
struct ListBase *undo_paint_push_get_list(int type);
void undo_paint_push_count_alloc(int type, int size);

/* paint_hide.c */

typedef enum {
	PARTIALVIS_HIDE,
	PARTIALVIS_SHOW
} PartialVisAction;

typedef enum {
	PARTIALVIS_INSIDE,
	PARTIALVIS_OUTSIDE,
	PARTIALVIS_ALL,
	PARTIALVIS_MASKED
} PartialVisArea;

void PAINT_OT_hide_show(struct wmOperatorType *ot);

/* paint_mask.c */

typedef enum {
	PAINT_MASK_FLOOD_VALUE,
	PAINT_MASK_INVERT
} PaintMaskFloodMode;

void PAINT_OT_mask_flood_fill(struct wmOperatorType *ot);
void PAINT_OT_mask_box_fill(struct wmOperatorType *ot);
void PAINT_OT_mask_lasso_gesture(struct wmOperatorType *ot);

/* image painting blur kernel */
typedef struct {
	float *wdata; /* actual kernel */
	int side; /* kernel side */
	int side_squared; /* data side */
	int pixel_len; /* pixels around center that kernel is wide */
} BlurKernel;

enum BlurKernelType;
/* can be extended to other blur kernels later */
BlurKernel *paint_new_blur_kernel(struct Brush *br);
void paint_delete_blur_kernel(BlurKernel *);

#endif /* __PAINT_INTERN_H__ */<|MERGE_RESOLUTION|>--- conflicted
+++ resolved
@@ -147,12 +147,6 @@
 void *image_undo_find_tile(struct Image *ima, struct ImBuf *ibuf, int x_tile, int y_tile, unsigned short **mask, bool validate);
 void *image_undo_push_tile(struct Image *ima, struct ImBuf *ibuf, struct ImBuf **tmpibuf, int x_tile, int y_tile,  unsigned short **, bool **valid);
 void image_undo_remove_masks(void);
-<<<<<<< HEAD
-void image_undo_restore(struct bContext *C, struct ListBase *lb);
-void image_undo_free(struct ListBase *lb);
-void image_undo_invalidate(void);
-=======
->>>>>>> a930fb15
 void imapaint_image_update(struct SpaceImage *sima, struct Image *image, struct ImBuf *ibuf, short texpaint);
 struct ImagePaintPartialRedraw *get_imapaintpartial(void);
 void set_imapaintpartial(struct ImagePaintPartialRedraw *ippr);
