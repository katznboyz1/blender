/*
 * This program is free software; you can redistribute it and/or
 * modify it under the terms of the GNU General Public License
 * as published by the Free Software Foundation; either version 2
 * of the License, or (at your option) any later version.
 *
 * This program is distributed in the hope that it will be useful,
 * but WITHOUT ANY WARRANTY; without even the implied warranty of
 * MERCHANTABILITY or FITNESS FOR A PARTICULAR PURPOSE.  See the
 * GNU General Public License for more details.
 *
 * You should have received a copy of the GNU General Public License
 * along with this program; if not, write to the Free Software Foundation,
 * Inc., 51 Franklin Street, Fifth Floor, Boston, MA 02110-1301, USA.
 *
 * The Original Code is Copyright (C) 2006 by Nicholas Bishop
 * All rights reserved.
 */

/** \file
 * \ingroup edsculpt
 */

#pragma once

#include "DNA_brush_types.h"
#include "DNA_key_types.h"
#include "DNA_listBase.h"
#include "DNA_meshdata_types.h"
#include "DNA_vec_types.h"

#include "BLI_bitmap.h"
#include "BLI_gsqueue.h"
#include "BLI_threads.h"

#include "ED_view3d.h"

#include "BKE_paint.h"
#include "BKE_pbvh.h"

struct AutomaskingCache;
struct KeyBlock;
struct Object;
struct SculptUndoNode;
struct bContext;

enum ePaintSymmetryFlags;

bool SCULPT_mode_poll(struct bContext *C);
bool SCULPT_mode_poll_view3d(struct bContext *C);
/* checks for a brush, not just sculpt mode */
bool SCULPT_poll(struct bContext *C);
bool SCULPT_poll_view3d(struct bContext *C);

bool SCULPT_vertex_colors_poll(struct bContext *C);

/* Updates */

typedef enum SculptUpdateType {
  SCULPT_UPDATE_COORDS = 1 << 0,
  SCULPT_UPDATE_MASK = 1 << 1,
  SCULPT_UPDATE_VISIBILITY = 1 << 2,
  SCULPT_UPDATE_COLOR = 1 << 3,
} SculptUpdateType;

void SCULPT_flush_update_step(bContext *C, SculptUpdateType update_flags);
void SCULPT_flush_update_done(const bContext *C, Object *ob, SculptUpdateType update_flags);
void SCULPT_flush_stroke_deform(struct Sculpt *sd, Object *ob, bool is_proxy_used);

/* Should be used after modifying the mask or Face Sets IDs. */
void SCULPT_tag_update_overlays(bContext *C);

/* Stroke */

typedef struct SculptCursorGeometryInfo {
  float location[3];
  float back_location[3];
  float normal[3];
  float active_vertex_co[3];
} SculptCursorGeometryInfo;

bool SCULPT_stroke_get_location(struct bContext *C, float out[3], const float mouse[2]);
bool SCULPT_cursor_geometry_info_update(bContext *C,
                                        SculptCursorGeometryInfo *out,
                                        const float mouse[2],
                                        bool use_sampled_normal,
                                        bool use_back_depth);
void SCULPT_geometry_preview_lines_update(bContext *C, struct SculptSession *ss, float radius);

void SCULPT_stroke_modifiers_check(const bContext *C, Object *ob, const Brush *brush);
float SCULPT_raycast_init(struct ViewContext *vc,
                          const float mouse[2],
                          float ray_start[3],
                          float ray_end[3],
                          float ray_normal[3],
                          bool original);

/* Symmetry */
char SCULPT_mesh_symmetry_xyz_get(Object *object);

/* Sculpt PBVH abstraction API */
void SCULPT_vertex_random_access_ensure(struct SculptSession *ss);

int SCULPT_vertex_count_get(struct SculptSession *ss);
const float *SCULPT_vertex_co_get(struct SculptSession *ss, int index);
void SCULPT_vertex_normal_get(SculptSession *ss, int index, float no[3]);
float SCULPT_vertex_mask_get(struct SculptSession *ss, int index);
const float *SCULPT_vertex_color_get(SculptSession *ss, int index);

const float *SCULPT_vertex_persistent_co_get(SculptSession *ss, int index);
void SCULPT_vertex_persistent_normal_get(SculptSession *ss, int index, float no[3]);

/* Coordinates used for manipulating the base mesh when Grab Active Vertex is enabled. */
const float *SCULPT_vertex_co_for_grab_active_get(SculptSession *ss, int index);

/* Returns the info of the limit surface when Multires is available, otherwise it returns the
 * current coordinate of the vertex. */
void SCULPT_vertex_limit_surface_get(SculptSession *ss, int index, float r_co[3]);

/* Returns the pointer to the coordinates that should be edited from a brush tool iterator
 * depending on the given deformation target. */
float *SCULPT_brush_deform_target_vertex_co_get(SculptSession *ss,
                                                const int deform_target,
                                                PBVHVertexIter *iter);

#define SCULPT_VERTEX_NEIGHBOR_FIXED_CAPACITY 256
typedef struct SculptVertexNeighborIter {
  /* Storage */
  int *neighbors;
  int size;
  int capacity;
  int neighbors_fixed[SCULPT_VERTEX_NEIGHBOR_FIXED_CAPACITY];

  /* Internal iterator. */
  int num_duplicates;
  int i;

  /* Public */
  int index;
  bool is_duplicate;
} SculptVertexNeighborIter;

void SCULPT_vertex_neighbors_get(struct SculptSession *ss,
                                 const int index,
                                 const bool include_duplicates,
                                 SculptVertexNeighborIter *iter);

/* Iterator over neighboring vertices. */
#define SCULPT_VERTEX_NEIGHBORS_ITER_BEGIN(ss, v_index, neighbor_iterator) \
  SCULPT_vertex_neighbors_get(ss, v_index, false, &neighbor_iterator); \
  for (neighbor_iterator.i = 0; neighbor_iterator.i < neighbor_iterator.size; \
       neighbor_iterator.i++) { \
    neighbor_iterator.index = neighbor_iterator.neighbors[neighbor_iterator.i];

/* Iterate over neighboring and duplicate vertices (for PBVH_GRIDS). Duplicates come
 * first since they are nearest for floodfill. */
#define SCULPT_VERTEX_DUPLICATES_AND_NEIGHBORS_ITER_BEGIN(ss, v_index, neighbor_iterator) \
  SCULPT_vertex_neighbors_get(ss, v_index, true, &neighbor_iterator); \
  for (neighbor_iterator.i = neighbor_iterator.size - 1; neighbor_iterator.i >= 0; \
       neighbor_iterator.i--) { \
    neighbor_iterator.index = neighbor_iterator.neighbors[neighbor_iterator.i]; \
    neighbor_iterator.is_duplicate = (neighbor_iterator.i >= \
                                      neighbor_iterator.size - neighbor_iterator.num_duplicates);

#define SCULPT_VERTEX_NEIGHBORS_ITER_END(neighbor_iterator) \
  } \
  if (neighbor_iterator.neighbors != neighbor_iterator.neighbors_fixed) { \
    MEM_freeN(neighbor_iterator.neighbors); \
  } \
  ((void)0)

int SCULPT_active_vertex_get(SculptSession *ss);
const float *SCULPT_active_vertex_co_get(SculptSession *ss);
void SCULPT_active_vertex_normal_get(SculptSession *ss, float normal[3]);

/* Returns PBVH deformed vertices array if shape keys or deform modifiers are used, otherwise
 * returns mesh original vertices array. */
struct MVert *SCULPT_mesh_deformed_mverts_get(SculptSession *ss);

/* Fake Neighbors */

#define FAKE_NEIGHBOR_NONE -1

void SCULPT_fake_neighbors_ensure(struct Sculpt *sd, Object *ob, const float max_dist);
void SCULPT_fake_neighbors_enable(Object *ob);
void SCULPT_fake_neighbors_disable(Object *ob);
void SCULPT_fake_neighbors_free(struct Object *ob);

/* Vertex Info. */
void SCULPT_boundary_info_ensure(Object *object);
void SCULPT_connected_components_ensure(Object *ob);
/* Boundary Info needs to be initialized in order to use this function. */
bool SCULPT_vertex_is_boundary(const SculptSession *ss, const int index);

void SCULPT_connected_components_ensure(Object *ob);

/* Sculpt Visibility API */

void SCULPT_vertex_visible_set(SculptSession *ss, int index, bool visible);
bool SCULPT_vertex_visible_get(SculptSession *ss, int index);

void SCULPT_visibility_sync_all_face_sets_to_vertices(struct Object *ob);
void SCULPT_visibility_sync_all_vertex_to_face_sets(struct SculptSession *ss);

/* Face Sets API */

int SCULPT_active_face_set_get(SculptSession *ss);
int SCULPT_vertex_face_set_get(SculptSession *ss, int index);
void SCULPT_vertex_face_set_set(SculptSession *ss, int index, int face_set);
void SCULPT_vertex_face_set_increase(SculptSession *ss, int index, const int increase);

bool SCULPT_vertex_has_face_set(SculptSession *ss, int index, int face_set);
bool SCULPT_vertex_has_unique_face_set(SculptSession *ss, int index);

int SCULPT_face_set_next_available_get(SculptSession *ss);

void SCULPT_face_set_visibility_set(SculptSession *ss, int face_set, bool visible);
bool SCULPT_vertex_all_face_sets_visible_get(const SculptSession *ss, int index);
bool SCULPT_vertex_any_face_set_visible_get(SculptSession *ss, int index);

void SCULPT_face_sets_visibility_invert(SculptSession *ss);
void SCULPT_face_sets_visibility_all_set(SculptSession *ss, bool visible);

bool SCULPT_stroke_is_main_symmetry_pass(struct StrokeCache *cache);
bool SCULPT_stroke_is_first_brush_step(struct StrokeCache *cache);
bool SCULPT_stroke_is_first_brush_step_of_symmetry_pass(struct StrokeCache *cache);

/* Sculpt Original Data */
typedef struct {
  struct BMLog *bm_log;

  struct SculptUndoNode *unode;
  float (*coords)[3];
  short (*normals)[3];
  const float *vmasks;
  float (*colors)[4];

  /* Original coordinate, normal, and mask. */
  const float *co;
  const short *no;
  float mask;
  const float *col;
} SculptOrigVertData;

void SCULPT_orig_vert_data_init(SculptOrigVertData *data, Object *ob, PBVHNode *node);
void SCULPT_orig_vert_data_update(SculptOrigVertData *orig_data, PBVHVertexIter *iter);
void SCULPT_orig_vert_data_unode_init(SculptOrigVertData *data,
                                      Object *ob,
                                      struct SculptUndoNode *unode);

/* Utils. */
void SCULPT_calc_brush_plane(struct Sculpt *sd,
                             struct Object *ob,
                             struct PBVHNode **nodes,
                             int totnode,
                             float r_area_no[3],
                             float r_area_co[3]);

void SCULPT_calc_area_normal(
    Sculpt *sd, Object *ob, PBVHNode **nodes, int totnode, float r_area_no[3]);

int SCULPT_nearest_vertex_get(struct Sculpt *sd,
                              struct Object *ob,
                              const float co[3],
                              float max_distance,
                              bool use_original);

int SCULPT_plane_point_side(const float co[3], const float plane[4]);
int SCULPT_plane_trim(const struct StrokeCache *cache,
                      const struct Brush *brush,
                      const float val[3]);
void SCULPT_clip(Sculpt *sd, SculptSession *ss, float co[3], const float val[3]);

float SCULPT_brush_plane_offset_get(Sculpt *sd, SculptSession *ss);

ePaintSymmetryAreas SCULPT_get_vertex_symm_area(const float co[3]);
bool SCULPT_check_vertex_pivot_symmetry(const float vco[3], const float pco[3], const char symm);
bool SCULPT_is_vertex_inside_brush_radius_symm(const float vertex[3],
                                               const float br_co[3],
                                               float radius,
                                               char symm);
bool SCULPT_is_symmetry_iteration_valid(char i, char symm);
void SCULPT_flip_v3_by_symm_area(float v[3],
                                 const ePaintSymmetryFlags symm,
                                 const ePaintSymmetryAreas symmarea,
                                 const float pivot[3]);
void SCULPT_flip_quat_by_symm_area(float quat[3],
                                   const ePaintSymmetryFlags symm,
                                   const ePaintSymmetryAreas symmarea,
                                   const float pivot[3]);

/* Flood Fill. */
typedef struct {
  GSQueue *queue;
  BLI_bitmap *visited_vertices;
} SculptFloodFill;

void SCULPT_floodfill_init(struct SculptSession *ss, SculptFloodFill *flood);
void SCULPT_floodfill_add_active(struct Sculpt *sd,
                                 struct Object *ob,
                                 struct SculptSession *ss,
                                 SculptFloodFill *flood,
                                 float radius);
void SCULPT_floodfill_add_initial_with_symmetry(struct Sculpt *sd,
                                                struct Object *ob,
                                                struct SculptSession *ss,
                                                SculptFloodFill *flood,
                                                int index,
                                                float radius);
void SCULPT_floodfill_add_initial(SculptFloodFill *flood, int index);
void SCULPT_floodfill_add_and_skip_initial(SculptFloodFill *flood, int index);
void SCULPT_floodfill_execute(
    struct SculptSession *ss,
    SculptFloodFill *flood,
    bool (*func)(SculptSession *ss, int from_v, int to_v, bool is_duplicate, void *userdata),
    void *userdata);
void SCULPT_floodfill_free(SculptFloodFill *flood);

/* Dynamic topology */

enum eDynTopoWarnFlag {
  DYNTOPO_WARN_VDATA = (1 << 0),
  DYNTOPO_WARN_EDATA = (1 << 1),
  DYNTOPO_WARN_LDATA = (1 << 2),
  DYNTOPO_WARN_MODIFIER = (1 << 3),
};

void SCULPT_dynamic_topology_enable_ex(struct Main *bmain,
                                       struct Depsgraph *depsgraph,
                                       Scene *scene,
                                       Object *ob);
void SCULPT_dynamic_topology_disable(bContext *C, struct SculptUndoNode *unode);
void sculpt_dynamic_topology_disable_with_undo(struct Main *bmain,
                                               struct Depsgraph *depsgraph,
                                               Scene *scene,
                                               Object *ob);

bool SCULPT_stroke_is_dynamic_topology(const SculptSession *ss, const Brush *brush);

void SCULPT_dynamic_topology_triangulate(struct BMesh *bm);
void SCULPT_dyntopo_node_layers_add(struct SculptSession *ss);

enum eDynTopoWarnFlag SCULPT_dynamic_topology_check(Scene *scene, Object *ob);

void SCULPT_pbvh_clear(Object *ob);

/* Auto-masking. */
float SCULPT_automasking_factor_get(struct AutomaskingCache *automasking,
                                    SculptSession *ss,
                                    int vert);

/* Returns the automasking cache depending on the active tool. Used for code that can run both for
 * brushes and filter. */
struct AutomaskingCache *SCULPT_automasking_active_cache_get(SculptSession *ss);

struct AutomaskingCache *SCULPT_automasking_cache_init(Sculpt *sd, Brush *brush, Object *ob);
void SCULPT_automasking_cache_free(struct AutomaskingCache *automasking);

bool SCULPT_is_automasking_mode_enabled(const Sculpt *sd,
                                        const Brush *br,
                                        const eAutomasking_flag mode);
bool SCULPT_is_automasking_enabled(const Sculpt *sd, const SculptSession *ss, const Brush *br);

typedef enum eBoundaryAutomaskMode {
  AUTOMASK_INIT_BOUNDARY_EDGES = 1,
  AUTOMASK_INIT_BOUNDARY_FACE_SETS = 2,
} eBoundaryAutomaskMode;
float *SCULPT_boundary_automasking_init(Object *ob,
                                        eBoundaryAutomaskMode mode,
                                        int propagation_steps,
                                        float *automask_factor);

/* Geodesic distances. */

/* Returns an array indexed by vertex index containing the geodesic distance to the closest vertex
in the initial vertex set. The caller is responsible for freeing the array.
Geodesic distances will only work when used with PBVH_FACES, for other types of PBVH it will
fallback to euclidean distances to one of the initial vertices in the set. */
float *SCULPT_geodesic_distances_create(struct Object *ob,
                                        struct GSet *initial_vertices,
                                        const float limit_radius);
float *SCULPT_geodesic_from_vertex_and_symm(struct Sculpt *sd,
                                            struct Object *ob,
                                            const int vertex,
                                            const float limit_radius);
float *SCULPT_geodesic_from_vertex(Object *ob, const int vertex, const float limit_radius);

/* Filters. */
void SCULPT_filter_cache_init(struct bContext *C, Object *ob, Sculpt *sd, const int undo_type);
void SCULPT_filter_cache_free(SculptSession *ss);

void SCULPT_mask_filter_smooth_apply(
    Sculpt *sd, Object *ob, PBVHNode **nodes, const int totnode, const int smooth_iterations);

/* Brushes. */

/* Cloth Brush. */
void SCULPT_do_cloth_brush(struct Sculpt *sd,
                           struct Object *ob,
                           struct PBVHNode **nodes,
                           int totnode);

void SCULPT_cloth_simulation_free(struct SculptClothSimulation *cloth_sim);

struct SculptClothSimulation *SCULPT_cloth_brush_simulation_create(
    struct SculptSession *ss,
    const float cloth_mass,
    const float cloth_damping,
    const float cloth_softbody_strength,
    const bool use_collisions,
    const bool needs_deform_coords);
void SCULPT_cloth_brush_simulation_init(struct SculptSession *ss,
                                        struct SculptClothSimulation *cloth_sim);

void SCULPT_cloth_sim_activate_nodes(struct SculptClothSimulation *cloth_sim,
                                     PBVHNode **nodes,
                                     int totnode);

void SCULPT_cloth_brush_store_simulation_state(struct SculptSession *ss,
                                               struct SculptClothSimulation *cloth_sim);

void SCULPT_cloth_brush_do_simulation_step(struct Sculpt *sd,
                                           struct Object *ob,
                                           struct SculptClothSimulation *cloth_sim,
                                           struct PBVHNode **nodes,
                                           int totnode);

void SCULPT_cloth_brush_ensure_nodes_constraints(struct Sculpt *sd,
                                                 struct Object *ob,
                                                 struct PBVHNode **nodes,
                                                 int totnode,
                                                 struct SculptClothSimulation *cloth_sim,
                                                 float initial_location[3],
                                                 const float radius);

void SCULPT_cloth_simulation_limits_draw(const uint gpuattr,
                                         const struct Brush *brush,
                                         const float location[3],
                                         const float normal[3],
                                         const float rds,
                                         const float line_width,
                                         const float outline_col[3],
                                         const float alpha);
void SCULPT_cloth_plane_falloff_preview_draw(const uint gpuattr,
                                             struct SculptSession *ss,
                                             const float outline_col[3],
                                             float outline_alpha);

PBVHNode **SCULPT_cloth_brush_affected_nodes_gather(SculptSession *ss,
                                                    Brush *brush,
                                                    int *r_totnode);

BLI_INLINE bool SCULPT_is_cloth_deform_brush(const Brush *brush)
{
  return (brush->sculpt_tool == SCULPT_TOOL_CLOTH && ELEM(brush->cloth_deform_type,
                                                          BRUSH_CLOTH_DEFORM_GRAB,
                                                          BRUSH_CLOTH_DEFORM_SNAKE_HOOK)) ||
         /* All brushes that are not the cloth brush deform the simulation using softbody
          * constraints instead of applying forces. */
         (brush->sculpt_tool != SCULPT_TOOL_CLOTH &&
          brush->deform_target == BRUSH_DEFORM_TARGET_CLOTH_SIM);
}

BLI_INLINE bool SCULPT_tool_needs_all_pbvh_nodes(const Brush *brush)
{
  if (brush->sculpt_tool == SCULPT_TOOL_ELASTIC_DEFORM) {
    /* Elastic deformations in any brush need all nodes to avoid artifacts as the effect
     * of the Kelvinlet is not constrained by the radius. */
    return true;
  }

  if (brush->sculpt_tool == SCULPT_TOOL_POSE) {
    /* Pose needs all nodes because it applies all symmetry iterations at the same time
     * and the IK chain can grow to any area of the model. */
    /* TODO: This can be optimized by filtering the nodes after calculating the chain. */
    return true;
  }

  if (brush->sculpt_tool == SCULPT_TOOL_BOUNDARY) {
    /* Boundary needs all nodes because it is not possible to know where the boundary
     * deformation is going to be propagated before calculating it. */
    /* TODO: after calculating the boundary info in the first iteration, it should be
     * possible to get the nodes that have vertices included in any boundary deformation
     * and cache them. */
    return true;
  }

  if (brush->sculpt_tool == SCULPT_TOOL_SNAKE_HOOK &&
      brush->snake_hook_deform_type == BRUSH_SNAKE_HOOK_DEFORM_ELASTIC) {
    /* Snake hook in elastic deform type has same requirements as the elastic deform tool. */
    return true;
  }
  return false;
}

/* Pose Brush. */
void SCULPT_do_pose_brush(struct Sculpt *sd,
                          struct Object *ob,
                          struct PBVHNode **nodes,
                          int totnode);
void SCULPT_pose_calc_pose_data(struct Sculpt *sd,
                                struct Object *ob,
                                struct SculptSession *ss,
                                float initial_location[3],
                                float radius,
                                float pose_offset,
                                float *r_pose_origin,
                                float *r_pose_factor);
void SCULPT_pose_brush_init(struct Sculpt *sd,
                            struct Object *ob,
                            struct SculptSession *ss,
                            struct Brush *br);
struct SculptPoseIKChain *SCULPT_pose_ik_chain_init(struct Sculpt *sd,
                                                    struct Object *ob,
                                                    struct SculptSession *ss,
                                                    struct Brush *br,
                                                    const float initial_location[3],
                                                    const float radius);
void SCULPT_pose_ik_chain_free(struct SculptPoseIKChain *ik_chain);

/* Boundary Brush. */
struct SculptBoundary *SCULPT_boundary_data_init(Object *object,
                                                 Brush *brush,
                                                 const int initial_vertex,
                                                 const float radius);
void SCULPT_boundary_data_free(struct SculptBoundary *boundary);
void SCULPT_do_boundary_brush(struct Sculpt *sd,
                              struct Object *ob,
                              struct PBVHNode **nodes,
                              int totnode);

void SCULPT_boundary_edges_preview_draw(const uint gpuattr,
                                        struct SculptSession *ss,
                                        const float outline_col[3],
                                        const float outline_alpha);
void SCULPT_boundary_pivot_line_preview_draw(const uint gpuattr, struct SculptSession *ss);

/* Multi-plane Scrape Brush. */
void SCULPT_do_multiplane_scrape_brush(Sculpt *sd, Object *ob, PBVHNode **nodes, int totnode);
void SCULPT_multiplane_scrape_preview_draw(const uint gpuattr,
                                           Brush *brush,
                                           SculptSession *ss,
                                           const float outline_col[3],
                                           const float outline_alpha);
/* Draw Face Sets Brush. */
void SCULPT_do_draw_face_sets_brush(Sculpt *sd, Object *ob, PBVHNode **nodes, int totnode);

/* Paint Brush. */
void SCULPT_do_paint_brush(Sculpt *sd, Object *ob, PBVHNode **nodes, int totnode);

/* Smear Brush. */
void SCULPT_do_smear_brush(Sculpt *sd, Object *ob, PBVHNode **nodes, int totnode);

/* Smooth Brush. */
void SCULPT_bmesh_four_neighbor_average(float avg[3], float direction[3], struct BMVert *v);

void SCULPT_neighbor_coords_average(SculptSession *ss, float result[3], int index);
float SCULPT_neighbor_mask_average(SculptSession *ss, int index);
void SCULPT_neighbor_color_average(SculptSession *ss, float result[4], int index);

/* Mask the mesh boundaries smoothing only the mesh surface without using automasking. */
void SCULPT_neighbor_coords_average_interior(SculptSession *ss, float result[3], int index);

void SCULPT_smooth(Sculpt *sd,
                   Object *ob,
                   PBVHNode **nodes,
                   const int totnode,
                   float bstrength,
                   const bool smooth_mask);
void SCULPT_do_smooth_brush(Sculpt *sd, Object *ob, PBVHNode **nodes, int totnode);

/* Surface Smooth Brush. */

void SCULPT_surface_smooth_laplacian_step(SculptSession *ss,
                                          float *disp,
                                          const float co[3],
                                          float (*laplacian_disp)[3],
                                          const int v_index,
                                          const float origco[3],
                                          const float alpha);
void SCULPT_surface_smooth_displace_step(SculptSession *ss,
                                         float *co,
                                         float (*laplacian_disp)[3],
                                         const int v_index,
                                         const float beta,
                                         const float fade);
void SCULPT_do_surface_smooth_brush(Sculpt *sd, Object *ob, PBVHNode **nodes, int totnode);

/* Directional Smooth Brush. */
void SCULPT_do_directional_smooth_brush(Sculpt *sd, Object *ob, PBVHNode **nodes, int totnode);

/* Slide/Relax */
void SCULPT_relax_vertex(struct SculptSession *ss,
                         struct PBVHVertexIter *vd,
                         float factor,
                         bool filter_boundary_face_sets,
                         float *r_final_pos);

/* Undo */

typedef enum {
  SCULPT_UNDO_COORDS,
  SCULPT_UNDO_HIDDEN,
  SCULPT_UNDO_MASK,
  SCULPT_UNDO_DYNTOPO_BEGIN,
  SCULPT_UNDO_DYNTOPO_END,
  SCULPT_UNDO_DYNTOPO_SYMMETRIZE,
  SCULPT_UNDO_GEOMETRY,
  SCULPT_UNDO_FACE_SETS,
  SCULPT_UNDO_COLOR,
} SculptUndoType;

/* Storage of geometry for the undo node.
 * Is used as a storage for either original or modified geometry. */
typedef struct SculptUndoNodeGeometry {
  /* Is used for sanity check, helping with ensuring that two and only two
   * geometry pushes happened in the undo stack. */
  bool is_initialized;

  CustomData vdata;
  CustomData edata;
  CustomData ldata;
  CustomData pdata;
  int totvert;
  int totedge;
  int totloop;
  int totpoly;
} SculptUndoNodeGeometry;

typedef struct SculptUndoNode {
  struct SculptUndoNode *next, *prev;

  SculptUndoType type;

  char idname[MAX_ID_NAME]; /* name instead of pointer*/
  void *node;               /* only during push, not valid afterwards! */

  float (*co)[3];
  float (*orig_co)[3];
  short (*no)[3];
  float (*col)[4];
  float *mask;
  int totvert;

  /* non-multires */
  int maxvert; /* to verify if totvert it still the same */
  int *index;  /* to restore into right location */
  BLI_bitmap *vert_hidden;

  /* multires */
  int maxgrid;  /* same for grid */
  int gridsize; /* same for grid */
  int totgrid;  /* to restore into right location */
  int *grids;   /* to restore into right location */
  BLI_bitmap **grid_hidden;

  /* bmesh */
  struct BMLogEntry *bm_entry;
  bool applied;

  /* shape keys */
  char shapeName[sizeof(((KeyBlock *)0))->name];

  /* Geometry modification operations.
   *
   * Original geometry is stored before some modification is run and is used to restore state of
   * the object when undoing the operation
   *
   * Modified geometry is stored after the modification and is used to redo the modification. */
  bool geometry_clear_pbvh;
  SculptUndoNodeGeometry geometry_original;
  SculptUndoNodeGeometry geometry_modified;

  /* Geometry at the bmesh enter moment. */
  SculptUndoNodeGeometry geometry_bmesh_enter;

  /* pivot */
  float pivot_pos[3];
  float pivot_rot[4];

  /* Sculpt Face Sets */
  int *face_sets;

  size_t undo_size;
} SculptUndoNode;

/* Factor of brush to have rake point following behind
 * (could be configurable but this is reasonable default). */
#define SCULPT_RAKE_BRUSH_FACTOR 0.25f

struct SculptRakeData {
  float follow_dist;
  float follow_co[3];
};

/* Single struct used by all BLI_task threaded callbacks, let's avoid adding 10's of those... */
typedef struct SculptThreadedTaskData {
  struct bContext *C;
  struct Sculpt *sd;
  struct Object *ob;
  struct SculptSession *ss;
  const struct Brush *brush;
  struct PBVHNode **nodes;
  int totnode;

  struct VPaint *vp;
  struct VPaintData *vpd;
  struct WPaintData *wpd;
  struct WeightPaintInfo *wpi;
  unsigned int *lcol;
  struct Mesh *me;
  /* For passing generic params. */
  void *custom_data;

  /* Data specific to some callbacks. */

  /* Note: even if only one or two of those are used at a time,
   *       keeping them separated, names help figuring out
   *       what it is, and memory overhead is ridiculous anyway. */
  float flippedbstrength;
  float angle;
  float strength;
  bool smooth_mask;
  bool has_bm_orco;

  struct SculptProjectVector *spvc;
  float *offset;
  float *grab_delta;
  float *cono;
  float *area_no;
  float *area_no_sp;
  float *area_co;
  float (*mat)[4];
  float (*vertCos)[3];

  /* When true, the displacement stored in the proxies will be aplied to the original coordinates
   * instead of to the current coordinates. */
  bool use_proxies_orco;

  /* X and Z vectors aligned to the stroke direction for operations where perpendicular vectors to
   * the stroke direction are needed. */
  float (*stroke_xz)[3];

  int filter_type;
  float filter_strength;
  float *filter_fill_color;

  bool use_area_cos;
  bool use_area_nos;

  /* 0=towards view, 1=flipped */
  float (*area_cos)[3];
  float (*area_nos)[3];
  int *count_no;
  int *count_co;

  bool any_vertex_sampled;

  float *wet_mix_sampled_color;

  float *prev_mask;
  float *new_mask;
  float *next_mask;
  float mask_interpolation;

  float *pose_factor;
  float *pose_initial_co;
  int pose_chain_segment;

  float multiplane_scrape_angle;
  float multiplane_scrape_planes[2][4];

  float max_distance_squared;
  float nearest_vertex_search_co[3];

  /* Stabilized strength for the Clay Thumb brush. */
  float clay_strength;

  int mask_expand_update_it;
  bool mask_expand_invert_mask;
  bool mask_expand_use_normals;
  bool mask_expand_keep_prev_mask;
  bool mask_expand_create_face_set;

  float transform_mats[8][4][4];
  float elastic_transform_mat[4][4];
  float elastic_transform_pivot[3];
  float elastic_transform_radius;

  /* Boundary brush */
  float boundary_deform_strength;

  float cloth_time_step;
  SculptClothSimulation *cloth_sim;
  float *cloth_sim_initial_location;
  float cloth_sim_radius;

  float dirty_mask_min;
  float dirty_mask_max;
  bool dirty_mask_dirty_only;

  /* Mask By Color Tool */

  float mask_by_color_threshold;
  bool mask_by_color_invert;
  bool mask_by_color_preserve_mask;

  /* Index of the vertex that is going to be used as a reference for the colors. */
  int mask_by_color_vertex;
  float *mask_by_color_floodfill;

  int face_set;
  int filter_undo_type;

  int mask_init_mode;
  int mask_init_seed;

  ThreadMutex mutex;

} SculptThreadedTaskData;

/*************** Brush testing declarations ****************/
typedef struct SculptBrushTest {
  float radius_squared;
  float radius;
  float location[3];
  float dist;
  int mirror_symmetry_pass;

  int radial_symmetry_pass;
  float symm_rot_mat_inv[4][4];

  /* For circle (not sphere) projection. */
  float plane_view[4];

  /* Some tool code uses a plane for its calculations. */
  float plane_tool[4];

  /* View3d clipping - only set rv3d for clipping */
  struct RegionView3D *clip_rv3d;
} SculptBrushTest;

typedef bool (*SculptBrushTestFn)(SculptBrushTest *test, const float co[3]);

typedef struct {
  struct Sculpt *sd;
  struct SculptSession *ss;
  float radius_squared;
  const float *center;
  bool original;
  /* This ignores fully masked and fully hidden nodes. */
  bool ignore_fully_ineffective;
} SculptSearchSphereData;

typedef struct {
  struct Sculpt *sd;
  struct SculptSession *ss;
  float radius_squared;
  bool original;
  bool ignore_fully_ineffective;
  struct DistRayAABB_Precalc *dist_ray_to_aabb_precalc;
} SculptSearchCircleData;

void SCULPT_brush_test_init(struct SculptSession *ss, SculptBrushTest *test);
bool SCULPT_brush_test_sphere(SculptBrushTest *test, const float co[3]);
bool SCULPT_brush_test_sphere_sq(SculptBrushTest *test, const float co[3]);
bool SCULPT_brush_test_sphere_fast(const SculptBrushTest *test, const float co[3]);
bool SCULPT_brush_test_cube(SculptBrushTest *test,
                            const float co[3],
                            const float local[4][4],
                            const float roundness);
bool SCULPT_brush_test_circle_sq(SculptBrushTest *test, const float co[3]);
bool SCULPT_search_sphere_cb(PBVHNode *node, void *data_v);
bool SCULPT_search_circle_cb(PBVHNode *node, void *data_v);

void SCULPT_combine_transform_proxies(Sculpt *sd, Object *ob);

SculptBrushTestFn SCULPT_brush_test_init_with_falloff_shape(SculptSession *ss,
                                                            SculptBrushTest *test,
                                                            char falloff_shape);
const float *SCULPT_brush_frontface_normal_from_falloff_shape(SculptSession *ss,
                                                              char falloff_shape);

float SCULPT_brush_strength_factor(struct SculptSession *ss,
                                   const struct Brush *br,
                                   const float point[3],
                                   const float len,
                                   const short vno[3],
                                   const float fno[3],
                                   const float mask,
                                   const int vertex_index,
                                   const int thread_id);

/* Tilts a normal by the x and y tilt values using the view axis. */
void SCULPT_tilt_apply_to_normal(float r_normal[3],
                                 struct StrokeCache *cache,
                                 const float tilt_strength);

/* Get effective surface normal with pen tilt and tilt strength applied to it. */
void SCULPT_tilt_effective_normal_get(const SculptSession *ss, const Brush *brush, float r_no[3]);

/* just for vertex paint. */
bool SCULPT_pbvh_calc_area_normal(const struct Brush *brush,
                                  Object *ob,
                                  PBVHNode **nodes,
                                  int totnode,
                                  bool use_threading,
                                  float r_area_no[3]);

/* Cache stroke properties. Used because
 * RNA property lookup isn't particularly fast.
 *
 * For descriptions of these settings, check the operator properties.
 */

#define SCULPT_CLAY_STABILIZER_LEN 10

typedef struct AutomaskingSettings {
  /* Flags from eAutomasking_flag. */
  int flags;
  int initial_face_set;
} AutomaskingSettings;

typedef struct AutomaskingCache {
  AutomaskingSettings settings;
  /* Precomputed auto-mask factor indexed by vertex, owned by the auto-masking system and
   * initialized in #SCULPT_automasking_cache_init when needed. */
  float *factor;
} AutomaskingCache;

typedef struct StrokeCache {
  /* Invariants */
  float initial_radius;
  float scale[3];
  int flag;
  float clip_tolerance[3];
  float initial_mouse[2];

  /* Variants */
  float radius;
  float radius_squared;
  float true_location[3];
  float true_last_location[3];
  float location[3];
  float last_location[3];

  /* Used for alternating between deformation in brushes that need to apply different ones to
   * achieve certain effects. */
  int iteration_count;

  /* Original pixel radius with the pressure curve applied for dyntopo detail size */
  float dyntopo_pixel_radius;

  bool is_last_valid;

  bool pen_flip;
  bool invert;
  float pressure;
  float bstrength;
  float normal_weight; /* from brush (with optional override) */
  float x_tilt;
  float y_tilt;

  /* Position of the mouse corresponding to the stroke location, modified by the paint_stroke
   * operator according to the stroke type. */
  float mouse[2];
  /* Position of the mouse event in screen space, not modified by the stroke type. */
  float mouse_event[2];

  float (*prev_colors)[4];

  /* Multires Displacement Smear. */
  float (*prev_displacement)[3];
  float (*limit_surface_co)[3];

  /* The rest is temporary storage that isn't saved as a property */

  bool first_time; /* Beginning of stroke may do some things special */

  /* from ED_view3d_ob_project_mat_get() */
  float projection_mat[4][4];

  /* Clean this up! */
  struct ViewContext *vc;
  const struct Brush *brush;

  float special_rotation;
  float grab_delta[3], grab_delta_symmetry[3];
  float old_grab_location[3], orig_grab_location[3];

  /* screen-space rotation defined by mouse motion */
  float rake_rotation[4], rake_rotation_symmetry[4];
  bool is_rake_rotation_valid;
  struct SculptRakeData rake_data;

  /* Geodesic distances. */
  float *geodesic_dists[PAINT_SYMM_AREAS];

  /* Face Sets */
  int paint_face_set;

  /* Symmetry index between 0 and 7 bit combo 0 is Brush only;
   * 1 is X mirror; 2 is Y mirror; 3 is XY; 4 is Z; 5 is XZ; 6 is YZ; 7 is XYZ */
  int symmetry;
  int mirror_symmetry_pass; /* the symmetry pass we are currently on between 0 and 7*/
  float true_view_normal[3];
  float view_normal[3];

  float view_origin[3];
  float true_view_origin[3];

  /* sculpt_normal gets calculated by calc_sculpt_normal(), then the
   * sculpt_normal_symm gets updated quickly with the usual symmetry
   * transforms */
  float sculpt_normal[3];
  float sculpt_normal_symm[3];

  /* Used for area texture mode, local_mat gets calculated by
   * calc_brush_local_mat() and used in tex_strength(). */
  float brush_local_mat[4][4];

  float plane_offset[3]; /* used to shift the plane around when doing tiled strokes */
  int tile_pass;

  float last_center[3];
  int radial_symmetry_pass;
  float symm_rot_mat[4][4];
  float symm_rot_mat_inv[4][4];
  bool original;
  float anchored_location[3];

  /* Fairing. */
  bool *fairing_mask;
  float *fairing_fade;
  float (*prefairing_co)[3];

  /* Paint Brush. */
  struct {
    float hardness;
    float flow;
    float wet_mix;
    float wet_persistence;
    float density;
  } paint_brush;

  /* Pose brush */
  struct SculptPoseIKChain *pose_ik_chain;

  /* Enhance Details. */
  float (*detail_directions)[3];

  /* Clay Thumb brush */
  /* Angle of the front tilting plane of the brush to simulate clay accumulation. */
  float clay_thumb_front_angle;
  /* Stores pressure samples to get an stabilized strength and radius variation. */
  float clay_pressure_stabilizer[SCULPT_CLAY_STABILIZER_LEN];
  int clay_pressure_stabilizer_index;

  /* Cloth brush */
  struct SculptClothSimulation *cloth_sim;
  float initial_location[3];
  float true_initial_location[3];
  float initial_normal[3];
  float true_initial_normal[3];

  /* Boundary brush */
  struct SculptBoundary *boundaries[PAINT_SYMM_AREAS];

  /* Surface Smooth Brush */
  /* Stores the displacement produced by the laplacian step of HC smooth. */
  float (*surface_smooth_laplacian_disp)[3];

  /* Layer brush */
  float *layer_displacement_factor;

  float vertex_rotation; /* amount to rotate the vertices when using rotate brush */
  struct Dial *dial;

  char saved_active_brush_name[MAX_ID_NAME];
  char saved_mask_brush_tool;
  int saved_smooth_size; /* smooth tool copies the size of the current tool */
  bool alt_smooth;

  /* Scene Project Brush */
  struct SnapObjectContext *snap_context;
  struct Depsgraph *depsgraph;

  float plane_trim_squared;

  bool supports_gravity;
  float true_gravity_direction[3];
  float gravity_direction[3];

  /* Auto-masking. */
  AutomaskingCache *automasking;

  float stroke_local_mat[4][4];
  float multiplane_scrape_angle;

  float wet_mix_prev_color[4];
  float density_seed;

  rcti previous_r; /* previous redraw rectangle */
  rcti current_r;  /* current redraw rectangle */

} StrokeCache;

/* Sculpt Filters */
typedef enum SculptFilterOrientation {
  SCULPT_FILTER_ORIENTATION_LOCAL = 0,
  SCULPT_FILTER_ORIENTATION_WORLD = 1,
  SCULPT_FILTER_ORIENTATION_VIEW = 2,
} SculptFilterOrientation;

/* Defines how transform tools are going to apply its displacement. */
typedef enum SculptTransformDisplacementMode {
  /* Displaces the elements from their original coordinates. */
  SCULPT_TRANSFORM_DISPLACEMENT_ORIGINAL = 0,
  /* Displaces the elements incrementally from their previous position. */
  SCULPT_TRANSFORM_DISPLACEMENT_INCREMENTAL = 1,
} SculptTransformDisplacementMode;

void SCULPT_filter_to_orientation_space(float r_v[3], struct FilterCache *filter_cache);
void SCULPT_filter_to_object_space(float r_v[3], struct FilterCache *filter_cache);
void SCULPT_filter_zero_disabled_axis_components(float r_v[3], struct FilterCache *filter_cache);

/* Sculpt Expand. */
typedef enum eSculptExpandFalloffType {
  SCULPT_EXPAND_FALLOFF_GEODESIC,
  SCULPT_EXPAND_FALLOFF_TOPOLOGY,
  SCULPT_EXPAND_FALLOFF_TOPOLOGY_DIAGONALS,
  SCULPT_EXPAND_FALLOFF_NORMALS,
  SCULPT_EXPAND_FALLOFF_SPHERICAL,
  SCULPT_EXPAND_FALLOFF_BOUNDARY_TOPOLOGY,
  SCULPT_EXPAND_FALLOFF_BOUNDARY_FACE_SET,
  SCULPT_EXPAND_FALLOFF_ACTIVE_FACE_SET,
} eSculptExpandFalloffType;

typedef enum eSculptExpandTargetType {
  SCULPT_EXPAND_TARGET_MASK,
  SCULPT_EXPAND_TARGET_FACE_SETS,
  SCULPT_EXPAND_TARGET_COLORS,
} eSculptExpandTargetType;

typedef enum eSculptExpandRecursionType {
  SCULPT_EXPAND_RECURSION_TOPOLOGY,
  SCULPT_EXPAND_RECURSION_GEODESICS,
} eSculptExpandRecursionType;

#define EXPAND_SYMM_AREAS 8

typedef struct ExpandCache {
  /* Target data elements that the expand operation will affect. */
  eSculptExpandTargetType target;

  /* Falloff data. */
  eSculptExpandFalloffType falloff_type;

  /* Indexed by vertex index, precalculated falloff value of that vertex (without any falloff
   * editing modification applied). */
  float *vert_falloff;
  /* Max falloff value in *vert_falloff. */
  float max_vert_falloff;

  /* Indexed by base mesh poly index, precalculated falloff value of that face. These values are
   * calculated from the per vertex falloff (*vert_falloff) when needed. */
  float *face_falloff;
  float max_face_falloff;

  /* Falloff value of the active element (vertex or base mesh face) that Expand will expand to. */
  float active_falloff;

  /* When set to true, expand skips all falloff computations and considers all elements as enabled.
   */
  bool all_enabled;

  /* Initial mouse and cursor data from where the current falloff started. This data can be changed
   * during the execution of Expand by moving the origin. */
  float initial_mouse_move[2];
  float initial_mouse[2];
  int initial_active_vertex;
  int initial_active_face_set;

  /* Maximum number of vertices allowed in the SculptSession for previewing the falloff using
   * geodesic distances. */
  int max_geodesic_move_preview;

  /* Original falloff type before starting the move operation. */
  eSculptExpandFalloffType move_original_falloff_type;
  /* Falloff type using when moving the origin for preview. */
  eSculptExpandFalloffType move_preview_falloff_type;

  /* Face set ID that is going to be used when creating a new Face Set. */
  int next_face_set;

  /* Face Set ID of the Face set selected for editing. */
  int update_face_set;

  /* Mouse position since the last time the origin was moved. Used for reference when moving the
   * initial position of Expand. */
  float original_mouse_move[2];

  /* Active components checks. */
  /* Indexed by symmetry pass index, contains the connected component ID found in
   * SculptSession->vertex_info.connected_component. Other connected components not found in this
   * array will be ignored by Expand. */
  int active_connected_components[EXPAND_SYMM_AREAS];

  /* Snapping. */
  /* GSet containing all Face Sets IDs that Expand will use to snap the new data. */
  GSet *snap_enabled_face_sets;

  /* Texture distortion data. */
  Brush *brush;
  struct Scene *scene;
  struct MTex *mtex;

  /* Controls how much texture distortion will be applied to the current falloff */
  float texture_distortion_strength;

  /* Cached PBVH nodes. This allows to skip gathering all nodes from the PBVH each time expand
   * needs to update the state of the elements. */
  PBVHNode **nodes;
  int totnode;

  /* Expand state options. */

  /* Number of loops (times that the falloff is going to be repeated). */
  int loop_count;

  /* Invert the falloff result. */
  bool invert;

  /* When set to true, preserves the previous state of the data and adds the new one on top. */
  bool preserve;

  /* When set to true, the mask or colors will be applied as a gradient. */
  bool falloff_gradient;

  /* When set to true, Expand will use the Brush falloff curve data to shape the gradient. */
  bool brush_gradient;

  /* When set to true, Expand will move the origin (initial active vertex and cursor position)
   * instead of updating the active vertex and active falloff. */
  bool move;

  /* When set to true, Expand will snap the new data to the Face Sets IDs found in
   * *original_face_sets. */
  bool snap;

  /* When set to true, Expand will use the current Face Set ID to modify an existing Face Set
   * instead of creating a new one. */
  bool modify_active_face_set;

  /* When set to true, Expand will reposition the sculpt pivot to the boundary of the expand result
   * after finishing the operation. */
  bool reposition_pivot;

  /* Color target data type related data. */
  float fill_color[4];
  short blend_mode;

  /* Face Sets at the first step of the expand operation, before starting modifying the active
   * vertex and active falloff. These are not the original Face Sets of the sculpt before starting
   * the operator as they could have been modified by Expand when initializing the operator and
   * before starting changing the active vertex. These Face Sets are used for restoring and
   * checking the Face Sets state while the Expand operation modal runs. */
  int *initial_face_sets;

  /* Original data of the sculpt as it was before running the Expand operator. */
  float *original_mask;
  int *original_face_sets;
  float (*original_colors)[4];
} ExpandCache;

typedef enum eSculptGradientType {
  SCULPT_GRADIENT_LINEAR,
  SCULPT_GRADIENT_SPHERICAL,
  SCULPT_GRADIENT_RADIAL,
  SCULPT_GRADIENT_ANGLE,
  SCULPT_GRADIENT_REFLECTED,
} eSculptGradientType;
typedef struct SculptGradientContext {

  eSculptGradientType gradient_type;
  ViewContext vc;

  int symm;

  int update_type;
  float line_points[2][2];

  float line_length;

  float depth_point[3];

  float gradient_plane[4];
  float initial_location[3];

  float gradient_line[3];
  float initial_projected_location[2];

  float strength;
  void (*sculpt_gradient_begin)(struct bContext *);

  void (*sculpt_gradient_apply_for_element)(struct Sculpt *,
                                            struct SculptSession *,
                                            SculptOrigVertData *orig_data,
                                            PBVHVertexIter *vd,
                                            float gradient_value,
                                            float fade_value);
  void (*sculpt_gradient_node_update)(struct PBVHNode *);
  void (*sculpt_gradient_end)(struct bContext *);
} SculptGradientContext;

/* IPMask filter vertex callback function. */
typedef float(SculptIPMaskFilterStepVertexCB)(struct SculptSession *, int, float *);

typedef struct MaskFilterDeltaStep {
  int totelem;
  int *index;
  float *delta;
} MaskFilterDeltaStep;

typedef struct FilterCache {
  bool enabled_axis[3];
  bool enabled_force_axis[3];
  int random_seed;

  /* Used for alternating between filter operations in filters that need to apply different ones to
   * achieve certain effects. */
  int iteration_count;

  /* Stores the displacement produced by the laplacian step of HC smooth. */
  float (*surface_smooth_laplacian_disp)[3];
  float surface_smooth_shape_preservation;
  float surface_smooth_current_vertex;

  /* Sharpen mesh filter. */
  float sharpen_smooth_ratio;
  float sharpen_intensify_detail_strength;
  int sharpen_curvature_smooth_iterations;
  float *sharpen_factor;
  float (*detail_directions)[3];

<<<<<<< HEAD
  /* Sphere mesh filter. */
  float sphere_center[3];
  float sphere_radius;

  /* Filter orientaiton. */
=======
  /* Filter orientation. */
>>>>>>> f707783d
  SculptFilterOrientation orientation;
  float obmat[4][4];
  float obmat_inv[4][4];
  float viewmat[4][4];
  float viewmat_inv[4][4];

  /* Displacement eraser. */
  float (*limit_surface_co)[3];

  /* unmasked nodes */
  PBVHNode **nodes;
  int totnode;

  /* Cloth filter. */
  SculptClothSimulation *cloth_sim;
  float cloth_sim_pinch_point[3];

  /* mask expand iteration caches */
  int mask_update_current_it;
  int mask_update_last_it;
  int *mask_update_it;
  float *normal_factor;
  float *edge_factor;
  float *prev_mask;
  float mask_expand_initial_co[3];

  int new_face_set;
  int *prev_face_set;

  int active_face_set;

  /* Transform. */
  SculptTransformDisplacementMode transform_displacement_mode;

  /* Gradient. */
  SculptGradientContext *gradient_context;

  /* Auto-masking. */
  AutomaskingCache *automasking;

  /* Mask Filter. */
  int mask_filter_current_step;
  float *mask_filter_ref;
  SculptIPMaskFilterStepVertexCB *mask_filter_step_forward;
  SculptIPMaskFilterStepVertexCB *mask_filter_step_backward;

  GHash *mask_delta_step;

} FilterCache;

void SCULPT_cache_calc_brushdata_symm(StrokeCache *cache,
                                      const char symm,
                                      const char axis,
                                      const float angle);
void SCULPT_cache_free(StrokeCache *cache);

SculptUndoNode *SCULPT_undo_push_node(Object *ob, PBVHNode *node, SculptUndoType type);
SculptUndoNode *SCULPT_undo_get_node(PBVHNode *node);
SculptUndoNode *SCULPT_undo_get_first_node(void);
void SCULPT_undo_push_begin(struct Object *ob, const char *name);
void SCULPT_undo_push_end(void);
void SCULPT_undo_push_end_ex(const bool use_nested_undo);

void SCULPT_vertcos_to_key(Object *ob, KeyBlock *kb, const float (*vertCos)[3]);

void SCULPT_update_object_bounding_box(struct Object *ob);

bool SCULPT_get_redraw_rect(struct ARegion *region,
                            struct RegionView3D *rv3d,
                            Object *ob,
                            rcti *rect);

/* Operators. */

/* Expand. */
void SCULPT_OT_expand(struct wmOperatorType *ot);
void sculpt_expand_modal_keymap(struct wmKeyConfig *keyconf);

/* Gestures. */
void SCULPT_OT_face_set_lasso_gesture(struct wmOperatorType *ot);
void SCULPT_OT_face_set_box_gesture(struct wmOperatorType *ot);

void SCULPT_OT_trim_lasso_gesture(struct wmOperatorType *ot);
void SCULPT_OT_trim_box_gesture(struct wmOperatorType *ot);

void SCULPT_OT_project_line_gesture(struct wmOperatorType *ot);
void SCULPT_OT_project_lasso_gesture(struct wmOperatorType *ot);
void SCULPT_OT_project_box_gesture(struct wmOperatorType *ot);

/* Face Sets. */
void SCULPT_OT_face_sets_randomize_colors(struct wmOperatorType *ot);
void SCULPT_OT_face_sets_change_visibility(struct wmOperatorType *ot);
void SCULPT_OT_face_sets_init(struct wmOperatorType *ot);
void SCULPT_OT_face_sets_create(struct wmOperatorType *ot);
void SCULPT_OT_face_sets_edit(struct wmOperatorType *ot);

/* Transform. */
void SCULPT_OT_set_pivot_position(struct wmOperatorType *ot);

/* Mesh Filter. */
void SCULPT_OT_mesh_filter(struct wmOperatorType *ot);

/* Cloth Filter. */
void SCULPT_OT_cloth_filter(struct wmOperatorType *ot);

/* Color Filter. */
void SCULPT_OT_color_filter(struct wmOperatorType *ot);

/* Mask filter and Dirty Mask. */
void SCULPT_OT_mask_filter(struct wmOperatorType *ot);
void SCULPT_OT_dirty_mask(struct wmOperatorType *ot);

void SCULPT_OT_ipmask_filter(struct wmOperatorType *ot);

/* Mask and Face Sets Expand. */
void SCULPT_OT_mask_expand(struct wmOperatorType *ot);

/* Mask Init. */
void SCULPT_OT_mask_init(struct wmOperatorType *ot);

/* Expand. */
void SCULPT_OT_expand(struct wmOperatorType *ot);
void sculpt_expand_modal_keymap(struct wmKeyConfig *keyconf);

/* Detail size. */
void SCULPT_OT_detail_flood_fill(struct wmOperatorType *ot);
void SCULPT_OT_sample_detail_size(struct wmOperatorType *ot);
void SCULPT_OT_set_detail_size(struct wmOperatorType *ot);
void SCULPT_OT_dyntopo_detail_size_edit(struct wmOperatorType *ot);

/* Dyntopo. */
void SCULPT_OT_dynamic_topology_toggle(struct wmOperatorType *ot);<|MERGE_RESOLUTION|>--- conflicted
+++ resolved
@@ -1343,15 +1343,11 @@
   float *sharpen_factor;
   float (*detail_directions)[3];
 
-<<<<<<< HEAD
   /* Sphere mesh filter. */
   float sphere_center[3];
   float sphere_radius;
 
-  /* Filter orientaiton. */
-=======
   /* Filter orientation. */
->>>>>>> f707783d
   SculptFilterOrientation orientation;
   float obmat[4][4];
   float obmat_inv[4][4];
