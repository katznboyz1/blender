/*
 * This program is free software; you can redistribute it and/or
 * modify it under the terms of the GNU General Public License
 * as published by the Free Software Foundation; either version 2
 * of the License, or (at your option) any later version.
 *
 * This program is distributed in the hope that it will be useful,
 * but WITHOUT ANY WARRANTY; without even the implied warranty of
 * MERCHANTABILITY or FITNESS FOR A PARTICULAR PURPOSE.  See the
 * GNU General Public License for more details.
 *
 * You should have received a copy of the GNU General Public License
 * along with this program; if not, write to the Free Software Foundation,
 * Inc., 51 Franklin Street, Fifth Floor, Boston, MA 02110-1301, USA.
 *
 * The Original Code is Copyright (C) 2006 by Nicholas Bishop
 * All rights reserved.
 * Implements the Sculpt Mode tools
 */

/** \file
 * \ingroup edsculpt
 */

#include "MEM_guardedalloc.h"

#include "BLI_blenlib.h"
#include "BLI_dial_2d.h"
#include "BLI_ghash.h"
#include "BLI_gsqueue.h"
#include "BLI_hash.h"
#include "BLI_linklist_stack.h"
#include "BLI_math.h"
#include "BLI_math_color_blend.h"
#include "BLI_task.h"
#include "BLI_utildefines.h"

#include "BLT_translation.h"

#include "PIL_time.h"

#include "DNA_brush_types.h"
#include "DNA_customdata_types.h"
#include "DNA_mesh_types.h"
#include "DNA_meshdata_types.h"
#include "DNA_node_types.h"
#include "DNA_object_types.h"
#include "DNA_scene_types.h"

#include "BKE_brush.h"
#include "BKE_ccg.h"
#include "BKE_colortools.h"
#include "BKE_context.h"
#include "BKE_image.h"
#include "BKE_kelvinlet.h"
#include "BKE_key.h"
#include "BKE_lib_id.h"
#include "BKE_main.h"
#include "BKE_mesh.h"
#include "BKE_mesh_fair.h"
#include "BKE_mesh_mapping.h"
#include "BKE_mesh_mirror.h"
#include "BKE_modifier.h"
#include "BKE_multires.h"
#include "BKE_node.h"
#include "BKE_object.h"
#include "BKE_paint.h"
#include "BKE_particle.h"
#include "BKE_pbvh.h"
#include "BKE_pointcache.h"
#include "BKE_report.h"
#include "BKE_scene.h"
#include "BKE_screen.h"
#include "BKE_subdiv_ccg.h"
#include "BKE_subsurf.h"

#include "DEG_depsgraph.h"

#include "IMB_colormanagement.h"

#include "GPU_batch.h"
#include "GPU_batch_presets.h"
#include "GPU_immediate.h"
#include "GPU_immediate_util.h"
#include "GPU_matrix.h"
#include "GPU_state.h"

#include "WM_api.h"
#include "WM_message.h"
#include "WM_toolsystem.h"
#include "WM_types.h"

#include "ED_object.h"
#include "ED_screen.h"
#include "ED_sculpt.h"
#include "ED_space_api.h"
#include "ED_transform_snap_object_context.h"
#include "ED_view3d.h"
#include "paint_intern.h"
#include "sculpt_intern.h"

#include "RNA_access.h"
#include "RNA_define.h"

#include "UI_interface.h"
#include "UI_resources.h"

#include "bmesh.h"
#include "bmesh_tools.h"

#include <math.h>
#include <stdlib.h>
#include <string.h>

/* Sculpt PBVH abstraction API
 *
 * This is read-only, for writing use PBVH vertex iterators. There vd.index matches
 * the indices used here.
 *
 * For multi-resolution, the same vertex in multiple grids is counted multiple times, with
 * different index for each grid. */

void SCULPT_vertex_random_access_ensure(SculptSession *ss)
{
  if (BKE_pbvh_type(ss->pbvh) == PBVH_BMESH) {
    BM_mesh_elem_index_ensure(ss->bm, BM_VERT);
    BM_mesh_elem_table_ensure(ss->bm, BM_VERT);
  }
}

int SCULPT_vertex_count_get(SculptSession *ss)
{
  switch (BKE_pbvh_type(ss->pbvh)) {
    case PBVH_FACES:
      return ss->totvert;
    case PBVH_BMESH:
      return BM_mesh_elem_count(BKE_pbvh_get_bmesh(ss->pbvh), BM_VERT);
    case PBVH_GRIDS:
      return BKE_pbvh_get_grid_num_vertices(ss->pbvh);
  }

  return 0;
}

const float *SCULPT_vertex_co_get(SculptSession *ss, int index)
{
  switch (BKE_pbvh_type(ss->pbvh)) {
    case PBVH_FACES: {
      if (ss->shapekey_active || ss->deform_modifiers_active) {
        const MVert *mverts = BKE_pbvh_get_verts(ss->pbvh);
        return mverts[index].co;
      }
      return ss->mvert[index].co;
    }
    case PBVH_BMESH:
      return BM_vert_at_index(BKE_pbvh_get_bmesh(ss->pbvh), index)->co;
    case PBVH_GRIDS: {
      const CCGKey *key = BKE_pbvh_get_grid_key(ss->pbvh);
      const int grid_index = index / key->grid_area;
      const int vertex_index = index - grid_index * key->grid_area;
      CCGElem *elem = BKE_pbvh_get_grids(ss->pbvh)[grid_index];
      return CCG_elem_co(key, CCG_elem_offset(key, elem, vertex_index));
    }
  }
  return NULL;
}

const float *SCULPT_vertex_color_get(SculptSession *ss, int index)
{
  switch (BKE_pbvh_type(ss->pbvh)) {
    case PBVH_FACES:
      if (ss->vcol) {
        return ss->vcol[index].color;
      }
      break;
    case PBVH_BMESH:
    case PBVH_GRIDS:
      break;
  }
  return NULL;
}

void SCULPT_vertex_normal_get(SculptSession *ss, int index, float no[3])
{
  switch (BKE_pbvh_type(ss->pbvh)) {
    case PBVH_FACES: {
      if (ss->shapekey_active || ss->deform_modifiers_active) {
        const MVert *mverts = BKE_pbvh_get_verts(ss->pbvh);
        normal_short_to_float_v3(no, mverts[index].no);
      }
      else {
        normal_short_to_float_v3(no, ss->mvert[index].no);
      }
      break;
    }
    case PBVH_BMESH:
      copy_v3_v3(no, BM_vert_at_index(BKE_pbvh_get_bmesh(ss->pbvh), index)->no);
      break;
    case PBVH_GRIDS: {
      const CCGKey *key = BKE_pbvh_get_grid_key(ss->pbvh);
      const int grid_index = index / key->grid_area;
      const int vertex_index = index - grid_index * key->grid_area;
      CCGElem *elem = BKE_pbvh_get_grids(ss->pbvh)[grid_index];
      copy_v3_v3(no, CCG_elem_no(key, CCG_elem_offset(key, elem, vertex_index)));
      break;
    }
  }
}

const float *SCULPT_vertex_persistent_co_get(SculptSession *ss, int index)
{
  if (ss->persistent_base) {
    return ss->persistent_base[index].co;
  }
  return SCULPT_vertex_co_get(ss, index);
}

const float *SCULPT_vertex_co_for_grab_active_get(SculptSession *ss, int index)
{
  /* Always grab active shape key if the sculpt happens on shapekey. */
  if (ss->shapekey_active) {
    const MVert *mverts = BKE_pbvh_get_verts(ss->pbvh);
    return mverts[index].co;
  }

  /* Sculpting on the base mesh. */
  if (ss->mvert) {
    return ss->mvert[index].co;
  }

  /* Everything else, such as sculpting on multires. */
  return SCULPT_vertex_co_get(ss, index);
}

void SCULPT_vertex_limit_surface_get(SculptSession *ss, int index, float r_co[3])
{
  switch (BKE_pbvh_type(ss->pbvh)) {
    case PBVH_FACES:
    case PBVH_BMESH:
      if (ss->limit_surface) {
        copy_v3_v3(r_co, ss->limit_surface[index]);
        break;
      }
      copy_v3_v3(r_co, SCULPT_vertex_co_get(ss, index));
      break;
    case PBVH_GRIDS: {
      const CCGKey *key = BKE_pbvh_get_grid_key(ss->pbvh);
      const int grid_index = index / key->grid_area;
      const int vertex_index = index - grid_index * key->grid_area;

      SubdivCCGCoord coord = {.grid_index = grid_index,
                              .x = vertex_index % key->grid_size,
                              .y = vertex_index / key->grid_size};
      BKE_subdiv_ccg_eval_limit_point(ss->subdiv_ccg, &coord, r_co);
      break;
    }
  }
}

void SCULPT_vertex_persistent_normal_get(SculptSession *ss, int index, float no[3])
{
  if (ss->persistent_base) {
    copy_v3_v3(no, ss->persistent_base[index].no);
    return;
  }
  SCULPT_vertex_normal_get(ss, index, no);
}

float SCULPT_vertex_mask_get(SculptSession *ss, int index)
{
  BMVert *v;
  float *mask;
  switch (BKE_pbvh_type(ss->pbvh)) {
    case PBVH_FACES:
      return ss->vmask[index];
    case PBVH_BMESH:
      v = BM_vert_at_index(BKE_pbvh_get_bmesh(ss->pbvh), index);
      mask = BM_ELEM_CD_GET_VOID_P(v, CustomData_get_offset(&ss->bm->vdata, CD_PAINT_MASK));
      return *mask;
    case PBVH_GRIDS: {
      const CCGKey *key = BKE_pbvh_get_grid_key(ss->pbvh);
      const int grid_index = index / key->grid_area;
      const int vertex_index = index - grid_index * key->grid_area;
      CCGElem *elem = BKE_pbvh_get_grids(ss->pbvh)[grid_index];
      return *CCG_elem_mask(key, CCG_elem_offset(key, elem, vertex_index));
    }
  }

  return 0.0f;
}

int SCULPT_active_vertex_get(SculptSession *ss)
{
  if (ELEM(BKE_pbvh_type(ss->pbvh), PBVH_FACES, PBVH_BMESH, PBVH_GRIDS)) {
    return ss->active_vertex_index;
  }
  return 0;
}

const float *SCULPT_active_vertex_co_get(SculptSession *ss)
{
  return SCULPT_vertex_co_get(ss, SCULPT_active_vertex_get(ss));
}

void SCULPT_active_vertex_normal_get(SculptSession *ss, float normal[3])
{
  SCULPT_vertex_normal_get(ss, SCULPT_active_vertex_get(ss), normal);
}

MVert *SCULPT_mesh_deformed_mverts_get(SculptSession *ss)
{
  switch (BKE_pbvh_type(ss->pbvh)) {
    case PBVH_FACES:
      if (ss->shapekey_active || ss->deform_modifiers_active) {
        return BKE_pbvh_get_verts(ss->pbvh);
      }
      return ss->mvert;
    case PBVH_BMESH:
    case PBVH_GRIDS:
      return NULL;
  }
  return NULL;
}

float *SCULPT_brush_deform_target_vertex_co_get(SculptSession *ss,
                                                const int deform_target,
                                                PBVHVertexIter *iter)
{
  switch (deform_target) {
    case BRUSH_DEFORM_TARGET_GEOMETRY:
      return iter->co;
    case BRUSH_DEFORM_TARGET_CLOTH_SIM:
      return ss->cache->cloth_sim->deformation_pos[iter->index];
  }
  return iter->co;
}

char SCULPT_mesh_symmetry_xyz_get(Object *object)
{
  const Mesh *mesh = BKE_mesh_from_object(object);
  return mesh->symmetry;
}

/* Sculpt Face Sets and Visibility. */

int SCULPT_active_face_set_get(SculptSession *ss)
{
  switch (BKE_pbvh_type(ss->pbvh)) {
    case PBVH_FACES:
      return ss->face_sets[ss->active_face_index];
    case PBVH_GRIDS: {
      const int face_index = BKE_subdiv_ccg_grid_to_face_index(ss->subdiv_ccg,
                                                               ss->active_grid_index);
      return ss->face_sets[face_index];
    }
    case PBVH_BMESH:
      return SCULPT_FACE_SET_NONE;
  }
  return SCULPT_FACE_SET_NONE;
}

void SCULPT_vertex_visible_set(SculptSession *ss, int index, bool visible)
{
  switch (BKE_pbvh_type(ss->pbvh)) {
    case PBVH_FACES:
      SET_FLAG_FROM_TEST(ss->mvert[index].flag, !visible, ME_HIDE);
      ss->mvert[index].flag |= ME_VERT_PBVH_UPDATE;
      break;
    case PBVH_BMESH:
      BM_elem_flag_set(BM_vert_at_index(ss->bm, index), BM_ELEM_HIDDEN, !visible);
      break;
    case PBVH_GRIDS:
      break;
  }
}

bool SCULPT_vertex_visible_get(SculptSession *ss, int index)
{
  switch (BKE_pbvh_type(ss->pbvh)) {
    case PBVH_FACES:
      return !(ss->mvert[index].flag & ME_HIDE);
    case PBVH_BMESH:
      return !BM_elem_flag_test(BM_vert_at_index(ss->bm, index), BM_ELEM_HIDDEN);
    case PBVH_GRIDS: {
      const CCGKey *key = BKE_pbvh_get_grid_key(ss->pbvh);
      const int grid_index = index / key->grid_area;
      const int vertex_index = index - grid_index * key->grid_area;
      BLI_bitmap **grid_hidden = BKE_pbvh_get_grid_visibility(ss->pbvh);
      if (grid_hidden && grid_hidden[grid_index]) {
        return !BLI_BITMAP_TEST(grid_hidden[grid_index], vertex_index);
      }
    }
  }
  return true;
}

void SCULPT_face_set_visibility_set(SculptSession *ss, int face_set, bool visible)
{
  switch (BKE_pbvh_type(ss->pbvh)) {
    case PBVH_FACES:
    case PBVH_GRIDS:
      for (int i = 0; i < ss->totfaces; i++) {
        if (abs(ss->face_sets[i]) != face_set) {
          continue;
        }
        if (visible) {
          ss->face_sets[i] = abs(ss->face_sets[i]);
        }
        else {
          ss->face_sets[i] = -abs(ss->face_sets[i]);
        }
      }
      break;
    case PBVH_BMESH:
      break;
  }
}

void SCULPT_face_sets_visibility_invert(SculptSession *ss)
{
  switch (BKE_pbvh_type(ss->pbvh)) {
    case PBVH_FACES:
    case PBVH_GRIDS:
      for (int i = 0; i < ss->totfaces; i++) {
        ss->face_sets[i] *= -1;
      }
      break;
    case PBVH_BMESH:
      break;
  }
}

void SCULPT_face_sets_visibility_all_set(SculptSession *ss, bool visible)
{
  switch (BKE_pbvh_type(ss->pbvh)) {
    case PBVH_FACES:
    case PBVH_GRIDS:
      for (int i = 0; i < ss->totfaces; i++) {

        /* This can run on geometry without a face set assigned, so its ID sign can't be changed to
         * modify the visibility. Force that geometry to the ID 1 to enable changing the visibility
         * here. */
        if (ss->face_sets[i] == SCULPT_FACE_SET_NONE) {
          ss->face_sets[i] = 1;
        }

        if (visible) {
          ss->face_sets[i] = abs(ss->face_sets[i]);
        }
        else {
          ss->face_sets[i] = -abs(ss->face_sets[i]);
        }
      }
      break;
    case PBVH_BMESH:
      break;
  }
}

bool SCULPT_vertex_any_face_set_visible_get(SculptSession *ss, int index)
{
  switch (BKE_pbvh_type(ss->pbvh)) {
    case PBVH_FACES: {
      MeshElemMap *vert_map = &ss->pmap[index];
      for (int j = 0; j < ss->pmap[index].count; j++) {
        if (ss->face_sets[vert_map->indices[j]] > 0) {
          return true;
        }
      }
      return false;
    }
    case PBVH_BMESH:
      return true;
    case PBVH_GRIDS:
      return true;
  }
  return true;
}

bool SCULPT_vertex_all_face_sets_visible_get(const SculptSession *ss, int index)
{
  switch (BKE_pbvh_type(ss->pbvh)) {
    case PBVH_FACES: {
      MeshElemMap *vert_map = &ss->pmap[index];
      for (int j = 0; j < ss->pmap[index].count; j++) {
        if (ss->face_sets[vert_map->indices[j]] < 0) {
          return false;
        }
      }
      return true;
    }
    case PBVH_BMESH:
      return true;
    case PBVH_GRIDS: {
      const CCGKey *key = BKE_pbvh_get_grid_key(ss->pbvh);
      const int grid_index = index / key->grid_area;
      const int face_index = BKE_subdiv_ccg_grid_to_face_index(ss->subdiv_ccg, grid_index);
      return ss->face_sets[face_index] > 0;
    }
  }
  return true;
}

void SCULPT_vertex_face_set_set(SculptSession *ss, int index, int face_set)
{
  switch (BKE_pbvh_type(ss->pbvh)) {
    case PBVH_FACES: {
      MeshElemMap *vert_map = &ss->pmap[index];
      for (int j = 0; j < ss->pmap[index].count; j++) {
        if (ss->face_sets[vert_map->indices[j]] > 0) {
          ss->face_sets[vert_map->indices[j]] = abs(face_set);
        }
      }
    } break;
    case PBVH_BMESH:
      break;
    case PBVH_GRIDS: {
      const CCGKey *key = BKE_pbvh_get_grid_key(ss->pbvh);
      const int grid_index = index / key->grid_area;
      const int face_index = BKE_subdiv_ccg_grid_to_face_index(ss->subdiv_ccg, grid_index);
      if (ss->face_sets[face_index] > 0) {
        ss->face_sets[face_index] = abs(face_set);
      }

    } break;
  }
}

void SCULPT_vertex_face_set_increase(SculptSession *ss, int index, const int increase)
{
  switch (BKE_pbvh_type(ss->pbvh)) {
    case PBVH_FACES: {
      MeshElemMap *vert_map = &ss->pmap[index];
      for (int j = 0; j < ss->pmap[index].count; j++) {
        if (ss->face_sets[vert_map->indices[j]] > 0) {
          ss->face_sets[vert_map->indices[j]] += increase;
        }
      }
    } break;
    case PBVH_BMESH:
      break;
    case PBVH_GRIDS: {
      const CCGKey *key = BKE_pbvh_get_grid_key(ss->pbvh);
      const int grid_index = index / key->grid_area;
      const int face_index = BKE_subdiv_ccg_grid_to_face_index(ss->subdiv_ccg, grid_index);
      if (ss->face_sets[face_index] > 0) {
        ss->face_sets[face_index] += increase;
      }

    } break;
  }
}

int SCULPT_vertex_face_set_get(SculptSession *ss, int index)
{
  switch (BKE_pbvh_type(ss->pbvh)) {
    case PBVH_FACES: {
      MeshElemMap *vert_map = &ss->pmap[index];
      int face_set = 0;
      for (int i = 0; i < ss->pmap[index].count; i++) {
        if (ss->face_sets[vert_map->indices[i]] > face_set) {
          face_set = abs(ss->face_sets[vert_map->indices[i]]);
        }
      }
      return face_set;
    }
    case PBVH_BMESH:
      return 0;
    case PBVH_GRIDS: {
      const CCGKey *key = BKE_pbvh_get_grid_key(ss->pbvh);
      const int grid_index = index / key->grid_area;
      const int face_index = BKE_subdiv_ccg_grid_to_face_index(ss->subdiv_ccg, grid_index);
      return ss->face_sets[face_index];
    }
  }
  return 0;
}

bool SCULPT_vertex_has_face_set(SculptSession *ss, int index, int face_set)
{
  switch (BKE_pbvh_type(ss->pbvh)) {
    case PBVH_FACES: {
      MeshElemMap *vert_map = &ss->pmap[index];
      for (int i = 0; i < ss->pmap[index].count; i++) {
        if (ss->face_sets[vert_map->indices[i]] == face_set) {
          return true;
        }
      }
      return false;
    }
    case PBVH_BMESH:
      return true;
    case PBVH_GRIDS: {
      const CCGKey *key = BKE_pbvh_get_grid_key(ss->pbvh);
      const int grid_index = index / key->grid_area;
      const int face_index = BKE_subdiv_ccg_grid_to_face_index(ss->subdiv_ccg, grid_index);
      return ss->face_sets[face_index] == face_set;
    }
  }
  return true;
}

void SCULPT_visibility_sync_all_face_sets_to_vertices(Object *ob)
{
  SculptSession *ss = ob->sculpt;
  Mesh *mesh = BKE_object_get_original_mesh(ob);
  switch (BKE_pbvh_type(ss->pbvh)) {
    case PBVH_FACES: {
      BKE_sculpt_sync_face_sets_visibility_to_base_mesh(mesh);
      break;
    }
    case PBVH_GRIDS: {
      BKE_sculpt_sync_face_sets_visibility_to_base_mesh(mesh);
      BKE_sculpt_sync_face_sets_visibility_to_grids(mesh, ss->subdiv_ccg);
      break;
    }
    case PBVH_BMESH:
      break;
  }
}

static void UNUSED_FUNCTION(sculpt_visibility_sync_vertex_to_face_sets)(SculptSession *ss,
                                                                        int index)
{
  MeshElemMap *vert_map = &ss->pmap[index];
  const bool visible = SCULPT_vertex_visible_get(ss, index);
  for (int i = 0; i < ss->pmap[index].count; i++) {
    if (visible) {
      ss->face_sets[vert_map->indices[i]] = abs(ss->face_sets[vert_map->indices[i]]);
    }
    else {
      ss->face_sets[vert_map->indices[i]] = -abs(ss->face_sets[vert_map->indices[i]]);
    }
  }
  ss->mvert[index].flag |= ME_VERT_PBVH_UPDATE;
}

void SCULPT_visibility_sync_all_vertex_to_face_sets(SculptSession *ss)
{
  if (BKE_pbvh_type(ss->pbvh) == PBVH_FACES) {
    for (int i = 0; i < ss->totfaces; i++) {
      MPoly *poly = &ss->mpoly[i];
      bool poly_visible = true;
      for (int l = 0; l < poly->totloop; l++) {
        MLoop *loop = &ss->mloop[poly->loopstart + l];
        if (!SCULPT_vertex_visible_get(ss, (int)loop->v)) {
          poly_visible = false;
        }
      }
      if (poly_visible) {
        ss->face_sets[i] = abs(ss->face_sets[i]);
      }
      else {
        ss->face_sets[i] = -abs(ss->face_sets[i]);
      }
    }
  }
}

static bool sculpt_check_unique_face_set_in_base_mesh(SculptSession *ss, int index)
{
  MeshElemMap *vert_map = &ss->pmap[index];
  int face_set = -1;
  for (int i = 0; i < ss->pmap[index].count; i++) {
    if (face_set == -1) {
      face_set = abs(ss->face_sets[vert_map->indices[i]]);
    }
    else {
      if (abs(ss->face_sets[vert_map->indices[i]]) != face_set) {
        return false;
      }
    }
  }
  return true;
}

/**
 * Checks if the face sets of the adjacent faces to the edge between \a v1 and \a v2
 * in the base mesh are equal.
 */
static bool sculpt_check_unique_face_set_for_edge_in_base_mesh(SculptSession *ss, int v1, int v2)
{
  MeshElemMap *vert_map = &ss->pmap[v1];
  int p1 = -1, p2 = -1;
  for (int i = 0; i < ss->pmap[v1].count; i++) {
    MPoly *p = &ss->mpoly[vert_map->indices[i]];
    for (int l = 0; l < p->totloop; l++) {
      MLoop *loop = &ss->mloop[p->loopstart + l];
      if (loop->v == v2) {
        if (p1 == -1) {
          p1 = vert_map->indices[i];
          break;
        }

        if (p2 == -1) {
          p2 = vert_map->indices[i];
          break;
        }
      }
    }
  }

  if (p1 != -1 && p2 != -1) {
    return abs(ss->face_sets[p1]) == (ss->face_sets[p2]);
  }
  return true;
}

bool SCULPT_vertex_has_unique_face_set(SculptSession *ss, int index)
{
  switch (BKE_pbvh_type(ss->pbvh)) {
    case PBVH_FACES: {
      return sculpt_check_unique_face_set_in_base_mesh(ss, index);
    }
    case PBVH_BMESH:
      return true;
    case PBVH_GRIDS: {
      const CCGKey *key = BKE_pbvh_get_grid_key(ss->pbvh);
      const int grid_index = index / key->grid_area;
      const int vertex_index = index - grid_index * key->grid_area;
      const SubdivCCGCoord coord = {.grid_index = grid_index,
                                    .x = vertex_index % key->grid_size,
                                    .y = vertex_index / key->grid_size};
      int v1, v2;
      const SubdivCCGAdjacencyType adjacency = BKE_subdiv_ccg_coarse_mesh_adjacency_info_get(
          ss->subdiv_ccg, &coord, ss->mloop, ss->mpoly, &v1, &v2);
      switch (adjacency) {
        case SUBDIV_CCG_ADJACENT_VERTEX:
          return sculpt_check_unique_face_set_in_base_mesh(ss, v1);
        case SUBDIV_CCG_ADJACENT_EDGE:
          return sculpt_check_unique_face_set_for_edge_in_base_mesh(ss, v1, v2);
        case SUBDIV_CCG_ADJACENT_NONE:
          return true;
      }
    }
  }
  return false;
}

int SCULPT_face_set_next_available_get(SculptSession *ss)
{
  switch (BKE_pbvh_type(ss->pbvh)) {
    case PBVH_FACES:
    case PBVH_GRIDS: {
      int next_face_set = 0;
      for (int i = 0; i < ss->totfaces; i++) {
        if (abs(ss->face_sets[i]) > next_face_set) {
          next_face_set = abs(ss->face_sets[i]);
        }
      }
      next_face_set++;
      return next_face_set;
    }
    case PBVH_BMESH:
      return 0;
  }
  return 0;
}

/* Sculpt Neighbor Iterators */

#define SCULPT_VERTEX_NEIGHBOR_FIXED_CAPACITY 256

static void sculpt_vertex_neighbor_add(SculptVertexNeighborIter *iter, int neighbor_index)
{
  for (int i = 0; i < iter->size; i++) {
    if (iter->neighbors[i] == neighbor_index) {
      return;
    }
  }

  if (iter->size >= iter->capacity) {
    iter->capacity += SCULPT_VERTEX_NEIGHBOR_FIXED_CAPACITY;

    if (iter->neighbors == iter->neighbors_fixed) {
      iter->neighbors = MEM_mallocN(iter->capacity * sizeof(int), "neighbor array");
      memcpy(iter->neighbors, iter->neighbors_fixed, sizeof(int) * iter->size);
    }
    else {
      iter->neighbors = MEM_reallocN_id(
          iter->neighbors, iter->capacity * sizeof(int), "neighbor array");
    }
  }

  iter->neighbors[iter->size] = neighbor_index;
  iter->size++;
}

static void sculpt_vertex_neighbors_get_bmesh(SculptSession *ss,
                                              int index,
                                              SculptVertexNeighborIter *iter)
{
  BMVert *v = BM_vert_at_index(ss->bm, index);
  BMIter liter;
  BMLoop *l;
  iter->size = 0;
  iter->num_duplicates = 0;
  iter->capacity = SCULPT_VERTEX_NEIGHBOR_FIXED_CAPACITY;
  iter->neighbors = iter->neighbors_fixed;

  BM_ITER_ELEM (l, &liter, v, BM_LOOPS_OF_VERT) {
    const BMVert *adj_v[2] = {l->prev->v, l->next->v};
    for (int i = 0; i < ARRAY_SIZE(adj_v); i++) {
      const BMVert *v_other = adj_v[i];
      if (BM_elem_index_get(v_other) != (int)index) {
        sculpt_vertex_neighbor_add(iter, BM_elem_index_get(v_other));
      }
    }
  }
}

static void sculpt_vertex_neighbors_get_faces(SculptSession *ss,
                                              int index,
                                              SculptVertexNeighborIter *iter)
{
  MeshElemMap *vert_map = &ss->pmap[index];
  iter->size = 0;
  iter->num_duplicates = 0;
  iter->capacity = SCULPT_VERTEX_NEIGHBOR_FIXED_CAPACITY;
  iter->neighbors = iter->neighbors_fixed;

  for (int i = 0; i < ss->pmap[index].count; i++) {
    if (ss->face_sets[vert_map->indices[i]] < 0) {
      /* Skip connectivity from hidden faces. */
      continue;
    }
    const MPoly *p = &ss->mpoly[vert_map->indices[i]];
    uint f_adj_v[2];
    if (poly_get_adj_loops_from_vert(p, ss->mloop, index, f_adj_v) != -1) {
      for (int j = 0; j < ARRAY_SIZE(f_adj_v); j += 1) {
        if (f_adj_v[j] != index) {
          sculpt_vertex_neighbor_add(iter, f_adj_v[j]);
        }
      }
    }
  }

  if (ss->fake_neighbors.use_fake_neighbors) {
    BLI_assert(ss->fake_neighbors.fake_neighbor_index != NULL);
    if (ss->fake_neighbors.fake_neighbor_index[index] != FAKE_NEIGHBOR_NONE) {
      sculpt_vertex_neighbor_add(iter, ss->fake_neighbors.fake_neighbor_index[index]);
    }
  }
}

static void sculpt_vertex_neighbors_get_grids(SculptSession *ss,
                                              const int index,
                                              const bool include_duplicates,
                                              SculptVertexNeighborIter *iter)
{
  /* TODO: optimize this. We could fill #SculptVertexNeighborIter directly,
   * maybe provide coordinate and mask pointers directly rather than converting
   * back and forth between #CCGElem and global index. */
  const CCGKey *key = BKE_pbvh_get_grid_key(ss->pbvh);
  const int grid_index = index / key->grid_area;
  const int vertex_index = index - grid_index * key->grid_area;

  SubdivCCGCoord coord = {.grid_index = grid_index,
                          .x = vertex_index % key->grid_size,
                          .y = vertex_index / key->grid_size};

  SubdivCCGNeighbors neighbors;
  BKE_subdiv_ccg_neighbor_coords_get(ss->subdiv_ccg, &coord, include_duplicates, &neighbors);

  iter->size = 0;
  iter->num_duplicates = neighbors.num_duplicates;
  iter->capacity = SCULPT_VERTEX_NEIGHBOR_FIXED_CAPACITY;
  iter->neighbors = iter->neighbors_fixed;

  for (int i = 0; i < neighbors.size; i++) {
    sculpt_vertex_neighbor_add(iter,
                               neighbors.coords[i].grid_index * key->grid_area +
                                   neighbors.coords[i].y * key->grid_size + neighbors.coords[i].x);
  }

  if (ss->fake_neighbors.use_fake_neighbors) {
    BLI_assert(ss->fake_neighbors.fake_neighbor_index != NULL);
    if (ss->fake_neighbors.fake_neighbor_index[index] != FAKE_NEIGHBOR_NONE) {
      sculpt_vertex_neighbor_add(iter, ss->fake_neighbors.fake_neighbor_index[index]);
    }
  }

  if (neighbors.coords != neighbors.coords_fixed) {
    MEM_freeN(neighbors.coords);
  }
}

void SCULPT_vertex_neighbors_get(SculptSession *ss,
                                 const int index,
                                 const bool include_duplicates,
                                 SculptVertexNeighborIter *iter)
{
  switch (BKE_pbvh_type(ss->pbvh)) {
    case PBVH_FACES:
      sculpt_vertex_neighbors_get_faces(ss, index, iter);
      return;
    case PBVH_BMESH:
      sculpt_vertex_neighbors_get_bmesh(ss, index, iter);
      return;
    case PBVH_GRIDS:
      sculpt_vertex_neighbors_get_grids(ss, index, include_duplicates, iter);
      return;
  }
}

static bool sculpt_check_boundary_vertex_in_base_mesh(const SculptSession *ss, const int index)
{
  BLI_assert(ss->vertex_info.boundary);
  return BLI_BITMAP_TEST(ss->vertex_info.boundary, index);
}

bool SCULPT_vertex_is_boundary(const SculptSession *ss, const int index)
{
  switch (BKE_pbvh_type(ss->pbvh)) {
    case PBVH_FACES: {
      if (!SCULPT_vertex_all_face_sets_visible_get(ss, index)) {
        return true;
      }
      return sculpt_check_boundary_vertex_in_base_mesh(ss, index);
    }
    case PBVH_BMESH: {
      BMVert *v = BM_vert_at_index(ss->bm, index);
      return BM_vert_is_boundary(v);
    }

    case PBVH_GRIDS: {
      const CCGKey *key = BKE_pbvh_get_grid_key(ss->pbvh);
      const int grid_index = index / key->grid_area;
      const int vertex_index = index - grid_index * key->grid_area;
      const SubdivCCGCoord coord = {.grid_index = grid_index,
                                    .x = vertex_index % key->grid_size,
                                    .y = vertex_index / key->grid_size};
      int v1, v2;
      const SubdivCCGAdjacencyType adjacency = BKE_subdiv_ccg_coarse_mesh_adjacency_info_get(
          ss->subdiv_ccg, &coord, ss->mloop, ss->mpoly, &v1, &v2);
      switch (adjacency) {
        case SUBDIV_CCG_ADJACENT_VERTEX:
          return sculpt_check_boundary_vertex_in_base_mesh(ss, v1);
        case SUBDIV_CCG_ADJACENT_EDGE:
          return sculpt_check_boundary_vertex_in_base_mesh(ss, v1) &&
                 sculpt_check_boundary_vertex_in_base_mesh(ss, v2);
        case SUBDIV_CCG_ADJACENT_NONE:
          return false;
      }
    }
  }

  return false;
}

/* Utilities */

/**
 * Returns true when the step belongs to the stroke that is directly performed by the brush and
 * not by one of the symmetry passes.
 */
bool SCULPT_stroke_is_main_symmetry_pass(StrokeCache *cache)
{
  return cache->mirror_symmetry_pass == 0 && cache->radial_symmetry_pass == 0 &&
         cache->tile_pass == 0;
}

/**
 * Return true only once per stroke on the first symmetry pass, regardless of the symmetry passes
 * enabled.
 *
 * This should be used for functionality that needs to be computed once per stroke of a particular
 * tool (allocating memory, updating random seeds...).
 */
bool SCULPT_stroke_is_first_brush_step(StrokeCache *cache)
{
  return cache->first_time && cache->mirror_symmetry_pass == 0 &&
         cache->radial_symmetry_pass == 0 && cache->tile_pass == 0;
}

/**
 * Returns true on the first brush step of each symmetry pass.
 */
bool SCULPT_stroke_is_first_brush_step_of_symmetry_pass(StrokeCache *cache)
{
  return cache->first_time;
}

bool SCULPT_check_vertex_pivot_symmetry(const float vco[3], const float pco[3], const char symm)
{
  bool is_in_symmetry_area = true;
  for (int i = 0; i < 3; i++) {
    char symm_it = 1 << i;
    if (symm & symm_it) {
      if (pco[i] == 0.0f) {
        if (vco[i] > 0.0f) {
          is_in_symmetry_area = false;
        }
      }
      if (vco[i] * pco[i] < 0.0f) {
        is_in_symmetry_area = false;
      }
    }
  }
  return is_in_symmetry_area;
}

typedef struct NearestVertexTLSData {
  int nearest_vertex_index;
  float nearest_vertex_distance_squared;
} NearestVertexTLSData;

static void do_nearest_vertex_get_task_cb(void *__restrict userdata,
                                          const int n,
                                          const TaskParallelTLS *__restrict tls)
{
  SculptThreadedTaskData *data = userdata;
  SculptSession *ss = data->ob->sculpt;
  NearestVertexTLSData *nvtd = tls->userdata_chunk;
  PBVHVertexIter vd;

  BKE_pbvh_vertex_iter_begin (ss->pbvh, data->nodes[n], vd, PBVH_ITER_UNIQUE) {
    float distance_squared = len_squared_v3v3(vd.co, data->nearest_vertex_search_co);
    if (distance_squared < nvtd->nearest_vertex_distance_squared &&
        distance_squared < data->max_distance_squared) {
      nvtd->nearest_vertex_index = vd.index;
      nvtd->nearest_vertex_distance_squared = distance_squared;
    }
  }
  BKE_pbvh_vertex_iter_end;
}

static void nearest_vertex_get_reduce(const void *__restrict UNUSED(userdata),
                                      void *__restrict chunk_join,
                                      void *__restrict chunk)
{
  NearestVertexTLSData *join = chunk_join;
  NearestVertexTLSData *nvtd = chunk;
  if (join->nearest_vertex_index == -1) {
    join->nearest_vertex_index = nvtd->nearest_vertex_index;
    join->nearest_vertex_distance_squared = nvtd->nearest_vertex_distance_squared;
  }
  else if (nvtd->nearest_vertex_distance_squared < join->nearest_vertex_distance_squared) {
    join->nearest_vertex_index = nvtd->nearest_vertex_index;
    join->nearest_vertex_distance_squared = nvtd->nearest_vertex_distance_squared;
  }
}

int SCULPT_nearest_vertex_get(
    Sculpt *sd, Object *ob, const float co[3], float max_distance, bool use_original)
{
  SculptSession *ss = ob->sculpt;
  PBVHNode **nodes = NULL;
  int totnode;
  SculptSearchSphereData data = {
      .ss = ss,
      .sd = sd,
      .radius_squared = max_distance * max_distance,
      .original = use_original,
      .center = co,
  };
  BKE_pbvh_search_gather(ss->pbvh, SCULPT_search_sphere_cb, &data, &nodes, &totnode);
  if (totnode == 0) {
    return -1;
  }

  SculptThreadedTaskData task_data = {
      .sd = sd,
      .ob = ob,
      .nodes = nodes,
      .max_distance_squared = max_distance * max_distance,
  };

  copy_v3_v3(task_data.nearest_vertex_search_co, co);
  NearestVertexTLSData nvtd;
  nvtd.nearest_vertex_index = -1;
  nvtd.nearest_vertex_distance_squared = FLT_MAX;

  TaskParallelSettings settings;
  BKE_pbvh_parallel_range_settings(&settings, true, totnode);
  settings.func_reduce = nearest_vertex_get_reduce;
  settings.userdata_chunk = &nvtd;
  settings.userdata_chunk_size = sizeof(NearestVertexTLSData);
  BLI_task_parallel_range(0, totnode, &task_data, do_nearest_vertex_get_task_cb, &settings);

  MEM_SAFE_FREE(nodes);

  return nvtd.nearest_vertex_index;
}

bool SCULPT_is_symmetry_iteration_valid(char i, char symm)
{
  return i == 0 || (symm & i && (symm != 5 || i != 3) && (symm != 6 || (i != 3 && i != 5)));
}

/* Checks if a vertex is inside the brush radius from any of its mirrored axis. */
bool SCULPT_is_vertex_inside_brush_radius_symm(const float vertex[3],
                                               const float br_co[3],
                                               float radius,
                                               char symm)
{
  for (char i = 0; i <= symm; ++i) {
    if (!SCULPT_is_symmetry_iteration_valid(i, symm)) {
      continue;
    }
    float location[3];
    flip_v3_v3(location, br_co, (char)i);
    if (len_squared_v3v3(location, vertex) < radius * radius) {
      return true;
    }
  }
  return false;
}

void SCULPT_tag_update_overlays(bContext *C)
{
  ARegion *region = CTX_wm_region(C);
  ED_region_tag_redraw(region);

  Object *ob = CTX_data_active_object(C);
  WM_event_add_notifier(C, NC_OBJECT | ND_DRAW, ob);

  DEG_id_tag_update(&ob->id, ID_RECALC_SHADING);
  View3D *v3d = CTX_wm_view3d(C);
  if (!BKE_sculptsession_use_pbvh_draw(ob, v3d)) {
    DEG_id_tag_update(&ob->id, ID_RECALC_GEOMETRY);
    DEG_id_tag_update(&ob->id, ID_RECALC_GEOMETRY);
  }
}

/* Sculpt Flood Fill API
 *
 * Iterate over connected vertices, starting from one or more initial vertices. */

void SCULPT_floodfill_init(SculptSession *ss, SculptFloodFill *flood)
{
  int vertex_count = SCULPT_vertex_count_get(ss);
  SCULPT_vertex_random_access_ensure(ss);

  flood->queue = BLI_gsqueue_new(sizeof(int));
  flood->visited_vertices = BLI_BITMAP_NEW(vertex_count, "visited vertices");
}

void SCULPT_floodfill_add_initial(SculptFloodFill *flood, int index)
{
  BLI_gsqueue_push(flood->queue, &index);
}

void SCULPT_floodfill_add_and_skip_initial(SculptFloodFill *flood, int index)
{
  BLI_gsqueue_push(flood->queue, &index);
  BLI_BITMAP_ENABLE(flood->visited_vertices, index);
}

void SCULPT_floodfill_add_initial_with_symmetry(
    Sculpt *sd, Object *ob, SculptSession *ss, SculptFloodFill *flood, int index, float radius)
{
  /* Add active vertex and symmetric vertices to the queue. */
  const char symm = SCULPT_mesh_symmetry_xyz_get(ob);
  for (char i = 0; i <= symm; ++i) {
    if (!SCULPT_is_symmetry_iteration_valid(i, symm)) {
      continue;
    }
    int v = -1;
    if (i == 0) {
      v = index;
    }
    else if (radius > 0.0f) {
      float radius_squared = (radius == FLT_MAX) ? FLT_MAX : radius * radius;
      float location[3];
      flip_v3_v3(location, SCULPT_vertex_co_get(ss, index), i);
      v = SCULPT_nearest_vertex_get(sd, ob, location, radius_squared, false);
    }

    if (v != -1) {
      SCULPT_floodfill_add_initial(flood, v);
    }
  }
}

void SCULPT_floodfill_add_active(
    Sculpt *sd, Object *ob, SculptSession *ss, SculptFloodFill *flood, float radius)
{
  /* Add active vertex and symmetric vertices to the queue. */
  const char symm = SCULPT_mesh_symmetry_xyz_get(ob);
  for (char i = 0; i <= symm; ++i) {
    if (!SCULPT_is_symmetry_iteration_valid(i, symm)) {
      continue;
    }
    int v = -1;
    if (i == 0) {
      v = SCULPT_active_vertex_get(ss);
    }
    else if (radius > 0.0f) {
      float location[3];
      flip_v3_v3(location, SCULPT_active_vertex_co_get(ss), i);
      v = SCULPT_nearest_vertex_get(sd, ob, location, radius, false);
    }

    if (v != -1) {
      SCULPT_floodfill_add_initial(flood, v);
    }
  }
}

void SCULPT_floodfill_execute(
    SculptSession *ss,
    SculptFloodFill *flood,
    bool (*func)(SculptSession *ss, int from_v, int to_v, bool is_duplicate, void *userdata),
    void *userdata)
{
  while (!BLI_gsqueue_is_empty(flood->queue)) {
    int from_v;
    BLI_gsqueue_pop(flood->queue, &from_v);
    SculptVertexNeighborIter ni;
    SCULPT_VERTEX_DUPLICATES_AND_NEIGHBORS_ITER_BEGIN (ss, from_v, ni) {
      const int to_v = ni.index;

      if (BLI_BITMAP_TEST(flood->visited_vertices, to_v)) {
        continue;
      }

      if (!SCULPT_vertex_visible_get(ss, to_v)) {
        continue;
      }

      BLI_BITMAP_ENABLE(flood->visited_vertices, to_v);

      if (func(ss, from_v, to_v, ni.is_duplicate, userdata)) {
        BLI_gsqueue_push(flood->queue, &to_v);
      }
    }
    SCULPT_VERTEX_NEIGHBORS_ITER_END(ni);
  }
}

void SCULPT_floodfill_free(SculptFloodFill *flood)
{
  MEM_SAFE_FREE(flood->visited_vertices);
  BLI_gsqueue_free(flood->queue);
  flood->queue = NULL;
}

/* -------------------------------------------------------------------- */
/** \name Tool Capabilities
 *
 * Avoid duplicate checks, internal logic only,
 * share logic with #rna_def_sculpt_capabilities where possible.
 *
 * \{ */

static bool sculpt_tool_needs_original(const char sculpt_tool)
{
  return ELEM(sculpt_tool,
              SCULPT_TOOL_GRAB,
              SCULPT_TOOL_ROTATE,
              SCULPT_TOOL_THUMB,
              SCULPT_TOOL_LAYER,
              SCULPT_TOOL_DRAW_SHARP,
              SCULPT_TOOL_ELASTIC_DEFORM,
              SCULPT_TOOL_SMOOTH,
              SCULPT_TOOL_BOUNDARY,
              SCULPT_TOOL_FAIRING,
              SCULPT_TOOL_POSE);
}

static bool sculpt_tool_is_proxy_used(const char sculpt_tool)
{
  return ELEM(sculpt_tool,
              SCULPT_TOOL_SMOOTH,
              SCULPT_TOOL_LAYER,
              SCULPT_TOOL_FAIRING,
              SCULPT_TOOL_SCENE_PROJECT,
              SCULPT_TOOL_POSE,
              SCULPT_TOOL_ARRAY,
              SCULPT_TOOL_TWIST,
              SCULPT_TOOL_DISPLACEMENT_SMEAR,
              SCULPT_TOOL_BOUNDARY,
              SCULPT_TOOL_CLOTH,
              SCULPT_TOOL_PAINT,
              SCULPT_TOOL_SMEAR,
              SCULPT_TOOL_SYMMETRIZE,
              SCULPT_TOOL_DRAW_FACE_SETS);
}

static bool sculpt_brush_use_topology_rake(const SculptSession *ss, const Brush *brush)
{
  return SCULPT_TOOL_HAS_TOPOLOGY_RAKE(brush->sculpt_tool) &&
         (brush->topology_rake_factor > 0.0f) && (ss->bm != NULL);
}

/**
 * Test whether the #StrokeCache.sculpt_normal needs update in #do_brush_action
 */
static int sculpt_brush_needs_normal(const SculptSession *ss, const Brush *brush)
{
  return ((SCULPT_TOOL_HAS_NORMAL_WEIGHT(brush->sculpt_tool) &&
           (ss->cache->normal_weight > 0.0f)) ||

          ELEM(brush->sculpt_tool,
               SCULPT_TOOL_BLOB,
               SCULPT_TOOL_CREASE,
               SCULPT_TOOL_DRAW,
               SCULPT_TOOL_DRAW_SHARP,
               SCULPT_TOOL_SCENE_PROJECT,
               SCULPT_TOOL_CLOTH,
               SCULPT_TOOL_LAYER,
               SCULPT_TOOL_NUDGE,
               SCULPT_TOOL_ROTATE,
               SCULPT_TOOL_ELASTIC_DEFORM,
               SCULPT_TOOL_THUMB) ||

          (brush->mtex.brush_map_mode == MTEX_MAP_MODE_AREA)) ||
         sculpt_brush_use_topology_rake(ss, brush);
}
/** \} */

static bool sculpt_brush_needs_rake_rotation(const Brush *brush)
{
  return SCULPT_TOOL_HAS_RAKE(brush->sculpt_tool) && (brush->rake_factor != 0.0f);
}

typedef enum StrokeFlags {
  CLIP_X = 1,
  CLIP_Y = 2,
  CLIP_Z = 4,
} StrokeFlags;

/**
 * Initialize a #SculptOrigVertData for accessing original vertex data;
 * handles #BMesh, #Mesh, and multi-resolution.
 */
void SCULPT_orig_vert_data_unode_init(SculptOrigVertData *data, Object *ob, SculptUndoNode *unode)
{
  SculptSession *ss = ob->sculpt;
  BMesh *bm = ss->bm;

  memset(data, 0, sizeof(*data));
  data->unode = unode;

  if (bm) {
    data->bm_log = ss->bm_log;
  }
  else {
    data->coords = data->unode->co;
    data->normals = data->unode->no;
    data->vmasks = data->unode->mask;
    data->colors = data->unode->col;
  }
}

/**
 * Initialize a #SculptOrigVertData for accessing original vertex data;
 * handles #BMesh, #Mesh, and multi-resolution.
 */
void SCULPT_orig_vert_data_init(SculptOrigVertData *data, Object *ob, PBVHNode *node)
{
  SculptUndoNode *unode;
  unode = SCULPT_undo_push_node(ob, node, SCULPT_UNDO_COORDS);
  SCULPT_orig_vert_data_unode_init(data, ob, unode);
}

/**
 * Update a #SculptOrigVertData for a particular vertex from the PBVH iterator.
 */
void SCULPT_orig_vert_data_update(SculptOrigVertData *orig_data, PBVHVertexIter *iter)
{
  if (orig_data->unode->type == SCULPT_UNDO_COORDS) {
    if (orig_data->bm_log) {
      BM_log_original_vert_data(orig_data->bm_log, iter->bm_vert, &orig_data->co, &orig_data->no);
    }
    else {
      orig_data->co = orig_data->coords[iter->i];
      orig_data->no = orig_data->normals[iter->i];
    }
  }
  else if (orig_data->unode->type == SCULPT_UNDO_COLOR) {
    orig_data->col = orig_data->colors[iter->i];
  }
  else if (orig_data->unode->type == SCULPT_UNDO_MASK) {
    if (orig_data->bm_log) {
      orig_data->mask = BM_log_original_mask(orig_data->bm_log, iter->bm_vert);
    }
    else {
      orig_data->mask = orig_data->vmasks[iter->i];
    }
  }
}

static void sculpt_rake_data_update(struct SculptRakeData *srd, const float co[3])
{
  float rake_dist = len_v3v3(srd->follow_co, co);
  if (rake_dist > srd->follow_dist) {
    interp_v3_v3v3(srd->follow_co, srd->follow_co, co, rake_dist - srd->follow_dist);
  }
}

static void sculpt_rake_rotate(const SculptSession *ss,
                               const float sculpt_co[3],
                               const float v_co[3],
                               float factor,
                               float r_delta[3])
{
  float vec_rot[3];

#if 0
  /* lerp */
  sub_v3_v3v3(vec_rot, v_co, sculpt_co);
  mul_qt_v3(ss->cache->rake_rotation_symmetry, vec_rot);
  add_v3_v3(vec_rot, sculpt_co);
  sub_v3_v3v3(r_delta, vec_rot, v_co);
  mul_v3_fl(r_delta, factor);
#else
  /* slerp */
  float q_interp[4];
  sub_v3_v3v3(vec_rot, v_co, sculpt_co);

  copy_qt_qt(q_interp, ss->cache->rake_rotation_symmetry);
  pow_qt_fl_normalized(q_interp, factor);
  mul_qt_v3(q_interp, vec_rot);

  add_v3_v3(vec_rot, sculpt_co);
  sub_v3_v3v3(r_delta, vec_rot, v_co);
#endif
}

/**
 * Align the grab delta to the brush normal.
 *
 * \param grab_delta: Typically from `ss->cache->grab_delta_symmetry`.
 */
static void sculpt_project_v3_normal_align(SculptSession *ss,
                                           const float normal_weight,
                                           float grab_delta[3])
{
  /* Signed to support grabbing in (to make a hole) as well as out. */
  const float len_signed = dot_v3v3(ss->cache->sculpt_normal_symm, grab_delta);

  /* This scale effectively projects the offset so dragging follows the cursor,
   * as the normal points towards the view, the scale increases. */
  float len_view_scale;
  {
    float view_aligned_normal[3];
    project_plane_v3_v3v3(
        view_aligned_normal, ss->cache->sculpt_normal_symm, ss->cache->view_normal);
    len_view_scale = fabsf(dot_v3v3(view_aligned_normal, ss->cache->sculpt_normal_symm));
    len_view_scale = (len_view_scale > FLT_EPSILON) ? 1.0f / len_view_scale : 1.0f;
  }

  mul_v3_fl(grab_delta, 1.0f - normal_weight);
  madd_v3_v3fl(
      grab_delta, ss->cache->sculpt_normal_symm, (len_signed * normal_weight) * len_view_scale);
}

/* -------------------------------------------------------------------- */
/** \name SculptProjectVector
 *
 * Fast-path for #project_plane_v3_v3v3
 *
 * \{ */

typedef struct SculptProjectVector {
  float plane[3];
  float len_sq;
  float len_sq_inv_neg;
  bool is_valid;

} SculptProjectVector;

/**
 * \param plane: Direction, can be any length.
 */
static void sculpt_project_v3_cache_init(SculptProjectVector *spvc, const float plane[3])
{
  copy_v3_v3(spvc->plane, plane);
  spvc->len_sq = len_squared_v3(spvc->plane);
  spvc->is_valid = (spvc->len_sq > FLT_EPSILON);
  spvc->len_sq_inv_neg = (spvc->is_valid) ? -1.0f / spvc->len_sq : 0.0f;
}

/**
 * Calculate the projection.
 */
static void sculpt_project_v3(const SculptProjectVector *spvc, const float vec[3], float r_vec[3])
{
#if 0
  project_plane_v3_v3v3(r_vec, vec, spvc->plane);
#else
  /* inline the projection, cache `-1.0 / dot_v3_v3(v_proj, v_proj)` */
  madd_v3_v3fl(r_vec, spvc->plane, dot_v3v3(vec, spvc->plane) * spvc->len_sq_inv_neg);
#endif
}

/** \} */

/**********************************************************************/

/* Returns true if the stroke will use dynamic topology, false
 * otherwise.
 *
 * Factors: some brushes like grab cannot do dynamic topology.
 * Others, like smooth, are better without.
 * Same goes for alt-key smoothing. */
bool SCULPT_stroke_is_dynamic_topology(const SculptSession *ss, const Brush *brush)
{
  return ((BKE_pbvh_type(ss->pbvh) == PBVH_BMESH) &&

          (!ss->cache || (!ss->cache->alt_smooth)) &&

          /* Requires mesh restore, which doesn't work with
           * dynamic-topology. */
          !(brush->flag & BRUSH_ANCHORED) && !(brush->flag & BRUSH_DRAG_DOT) &&

          SCULPT_TOOL_HAS_DYNTOPO(brush->sculpt_tool));
}

/*** paint mesh ***/

static void paint_mesh_restore_co_task_cb(void *__restrict userdata,
                                          const int n,
                                          const TaskParallelTLS *__restrict UNUSED(tls))
{
  SculptThreadedTaskData *data = userdata;
  SculptSession *ss = data->ob->sculpt;

  SculptUndoNode *unode;
  SculptUndoType type = (data->brush->sculpt_tool == SCULPT_TOOL_MASK ? SCULPT_UNDO_MASK :
                                                                        SCULPT_UNDO_COORDS);

  if (ss->bm) {
    unode = SCULPT_undo_push_node(data->ob, data->nodes[n], type);
  }
  else {
    unode = SCULPT_undo_get_node(data->nodes[n]);
  }

  if (!unode) {
    return;
  }

  PBVHVertexIter vd;
  SculptOrigVertData orig_data;

  SCULPT_orig_vert_data_unode_init(&orig_data, data->ob, unode);

  BKE_pbvh_vertex_iter_begin (ss->pbvh, data->nodes[n], vd, PBVH_ITER_UNIQUE) {
    SCULPT_orig_vert_data_update(&orig_data, &vd);

    if (orig_data.unode->type == SCULPT_UNDO_COORDS) {
      copy_v3_v3(vd.co, orig_data.co);
      if (vd.no) {
        copy_v3_v3_short(vd.no, orig_data.no);
      }
      else {
        normal_short_to_float_v3(vd.fno, orig_data.no);
      }
    }
    else if (orig_data.unode->type == SCULPT_UNDO_MASK) {
      *vd.mask = orig_data.mask;
    }
    else if (orig_data.unode->type == SCULPT_UNDO_COLOR) {
      copy_v4_v4(vd.col, orig_data.col);
    }

    if (vd.mvert) {
      vd.mvert->flag |= ME_VERT_PBVH_UPDATE;
    }
  }
  BKE_pbvh_vertex_iter_end;

  BKE_pbvh_node_mark_update(data->nodes[n]);
}

static void paint_mesh_restore_co(Sculpt *sd, Object *ob)
{
  SculptSession *ss = ob->sculpt;
  Brush *brush = BKE_paint_brush(&sd->paint);

  PBVHNode **nodes;
  int totnode;

  BKE_pbvh_search_gather(ss->pbvh, NULL, NULL, &nodes, &totnode);

  /**
   * Disable multi-threading when dynamic-topology is enabled. Otherwise,
   * new entries might be inserted by #SCULPT_undo_push_node() into the #GHash
   * used internally by #BM_log_original_vert_co() by a different thread. See T33787.
   */
  SculptThreadedTaskData data = {
      .sd = sd,
      .ob = ob,
      .brush = brush,
      .nodes = nodes,
  };

  TaskParallelSettings settings;
  BKE_pbvh_parallel_range_settings(&settings, true && !ss->bm, totnode);
  BLI_task_parallel_range(0, totnode, &data, paint_mesh_restore_co_task_cb, &settings);

  BKE_pbvh_node_color_buffer_free(ss->pbvh);

  MEM_SAFE_FREE(nodes);
}

/*** BVH Tree ***/

static void sculpt_extend_redraw_rect_previous(Object *ob, rcti *rect)
{
  /* Expand redraw \a rect with redraw \a rect from previous step to
   * prevent partial-redraw issues caused by fast strokes. This is
   * needed here (not in sculpt_flush_update) as it was before
   * because redraw rectangle should be the same in both of
   * optimized PBVH draw function and 3d view redraw, if not -- some
   * mesh parts could disappear from screen (sergey). */
  SculptSession *ss = ob->sculpt;

  if (!ss->cache) {
    return;
  }

  if (BLI_rcti_is_empty(&ss->cache->previous_r)) {
    return;
  }

  BLI_rcti_union(rect, &ss->cache->previous_r);
}

/* Get a screen-space rectangle of the modified area. */
bool SCULPT_get_redraw_rect(ARegion *region, RegionView3D *rv3d, Object *ob, rcti *rect)
{
  PBVH *pbvh = ob->sculpt->pbvh;
  float bb_min[3], bb_max[3];

  if (!pbvh) {
    return false;
  }

  BKE_pbvh_redraw_BB(pbvh, bb_min, bb_max);

  /* Convert 3D bounding box to screen space. */
  if (!paint_convert_bb_to_rect(rect, bb_min, bb_max, region, rv3d, ob)) {
    return false;
  }

  return true;
}

void ED_sculpt_redraw_planes_get(float planes[4][4], ARegion *region, Object *ob)
{
  PBVH *pbvh = ob->sculpt->pbvh;
  /* Copy here, original will be used below. */
  rcti rect = ob->sculpt->cache->current_r;

  sculpt_extend_redraw_rect_previous(ob, &rect);

  paint_calc_redraw_planes(planes, region, ob, &rect);

  /* We will draw this \a rect, so now we can set it as the previous partial \a rect.
   * Note that we don't update with the union of previous/current (\a rect), only with
   * the current. Thus we avoid the rectangle needlessly growing to include
   * all the stroke area. */
  ob->sculpt->cache->previous_r = ob->sculpt->cache->current_r;

  /* Clear redraw flag from nodes. */
  if (pbvh) {
    BKE_pbvh_update_bounds(pbvh, PBVH_UpdateRedraw);
  }
}

/************************ Brush Testing *******************/

void SCULPT_brush_test_init(SculptSession *ss, SculptBrushTest *test)
{
  RegionView3D *rv3d = ss->cache ? ss->cache->vc->rv3d : ss->rv3d;
  View3D *v3d = ss->cache ? ss->cache->vc->v3d : ss->v3d;

  test->radius_squared = ss->cache ? ss->cache->radius_squared :
                                     ss->cursor_radius * ss->cursor_radius;
  test->radius = sqrtf(test->radius_squared);

  if (ss->cache) {
    copy_v3_v3(test->location, ss->cache->location);
    test->mirror_symmetry_pass = ss->cache->mirror_symmetry_pass;
    test->radial_symmetry_pass = ss->cache->radial_symmetry_pass;
    copy_m4_m4(test->symm_rot_mat_inv, ss->cache->symm_rot_mat_inv);
  }
  else {
    copy_v3_v3(test->location, ss->cursor_location);
    test->mirror_symmetry_pass = 0;
    test->radial_symmetry_pass = 0;
    unit_m4(test->symm_rot_mat_inv);
  }

  /* Just for initialize. */
  test->dist = 0.0f;

  /* Only for 2D projection. */
  zero_v4(test->plane_view);
  zero_v4(test->plane_tool);

  if (RV3D_CLIPPING_ENABLED(v3d, rv3d)) {
    test->clip_rv3d = rv3d;
  }
  else {
    test->clip_rv3d = NULL;
  }
}

BLI_INLINE bool sculpt_brush_test_clipping(const SculptBrushTest *test, const float co[3])
{
  RegionView3D *rv3d = test->clip_rv3d;
  if (!rv3d) {
    return false;
  }
  float symm_co[3];
  flip_v3_v3(symm_co, co, test->mirror_symmetry_pass);
  if (test->radial_symmetry_pass) {
    mul_m4_v3(test->symm_rot_mat_inv, symm_co);
  }
  return ED_view3d_clipping_test(rv3d, symm_co, true);
}

bool SCULPT_brush_test_sphere(SculptBrushTest *test, const float co[3])
{
  float distsq = len_squared_v3v3(co, test->location);

  if (distsq > test->radius_squared) {
    return false;
  }

  if (sculpt_brush_test_clipping(test, co)) {
    return false;
  }

  test->dist = sqrtf(distsq);
  return true;
}

bool SCULPT_brush_test_sphere_sq(SculptBrushTest *test, const float co[3])
{
  float distsq = len_squared_v3v3(co, test->location);

  if (distsq > test->radius_squared) {
    return false;
  }
  if (sculpt_brush_test_clipping(test, co)) {
    return false;
  }
  test->dist = distsq;
  return true;
}

bool SCULPT_brush_test_sphere_fast(const SculptBrushTest *test, const float co[3])
{
  if (sculpt_brush_test_clipping(test, co)) {
    return false;
  }
  return len_squared_v3v3(co, test->location) <= test->radius_squared;
}

bool SCULPT_brush_test_circle_sq(SculptBrushTest *test, const float co[3])
{
  float co_proj[3];
  closest_to_plane_normalized_v3(co_proj, test->plane_view, co);
  float distsq = len_squared_v3v3(co_proj, test->location);

  if (distsq > test->radius_squared) {
    return false;
  }

  if (sculpt_brush_test_clipping(test, co)) {
    return false;
  }

  test->dist = distsq;
  return true;
}

bool SCULPT_brush_test_cube(SculptBrushTest *test,
                            const float co[3],
                            const float local[4][4],
                            const float roundness)
{
  float side = M_SQRT1_2;
  float local_co[3];

  if (sculpt_brush_test_clipping(test, co)) {
    return false;
  }

  mul_v3_m4v3(local_co, local, co);

  local_co[0] = fabsf(local_co[0]);
  local_co[1] = fabsf(local_co[1]);
  local_co[2] = fabsf(local_co[2]);

  /* Keep the square and circular brush tips the same size. */
  side += (1.0f - side) * roundness;

  const float hardness = 1.0f - roundness;
  const float constant_side = hardness * side;
  const float falloff_side = roundness * side;

  if (!(local_co[0] <= side && local_co[1] <= side && local_co[2] <= side)) {
    /* Outside the square. */
    return false;
  }
  if (min_ff(local_co[0], local_co[1]) > constant_side) {
    /* Corner, distance to the center of the corner circle. */
    float r_point[3];
    copy_v3_fl(r_point, constant_side);
    test->dist = len_v2v2(r_point, local_co) / falloff_side;
    return true;
  }
  if (max_ff(local_co[0], local_co[1]) > constant_side) {
    /* Side, distance to the square XY axis. */
    test->dist = (max_ff(local_co[0], local_co[1]) - constant_side) / falloff_side;
    return true;
  }

  /* Inside the square, constant distance. */
  test->dist = 0.0f;
  return true;
}

SculptBrushTestFn SCULPT_brush_test_init_with_falloff_shape(SculptSession *ss,
                                                            SculptBrushTest *test,
                                                            char falloff_shape)
{
  SCULPT_brush_test_init(ss, test);
  SculptBrushTestFn sculpt_brush_test_sq_fn;
  if (falloff_shape == PAINT_FALLOFF_SHAPE_SPHERE) {
    sculpt_brush_test_sq_fn = SCULPT_brush_test_sphere_sq;
  }
  else {
    /* PAINT_FALLOFF_SHAPE_TUBE */
    plane_from_point_normal_v3(test->plane_view, test->location, ss->cache->view_normal);
    sculpt_brush_test_sq_fn = SCULPT_brush_test_circle_sq;
  }
  return sculpt_brush_test_sq_fn;
}

const float *SCULPT_brush_frontface_normal_from_falloff_shape(SculptSession *ss,
                                                              char falloff_shape)
{
  if (falloff_shape == PAINT_FALLOFF_SHAPE_SPHERE) {
    return ss->cache->sculpt_normal_symm;
  }
  /* PAINT_FALLOFF_SHAPE_TUBE */
  return ss->cache->view_normal;
}

static float frontface(const Brush *br,
                       const float sculpt_normal[3],
                       const short no[3],
                       const float fno[3])
{
  if (!(br->flag & BRUSH_FRONTFACE)) {
    return 1.0f;
  }

  float dot;
  if (no) {
    float tmp[3];

    normal_short_to_float_v3(tmp, no);
    dot = dot_v3v3(tmp, sculpt_normal);
  }
  else {
    dot = dot_v3v3(fno, sculpt_normal);
  }
  return dot > 0.0f ? dot : 0.0f;
}

#if 0

static bool sculpt_brush_test_cyl(SculptBrushTest *test,
                                  float co[3],
                                  float location[3],
                                  const float area_no[3])
{
  if (sculpt_brush_test_sphere_fast(test, co)) {
    float t1[3], t2[3], t3[3], dist;

    sub_v3_v3v3(t1, location, co);
    sub_v3_v3v3(t2, x2, location);

    cross_v3_v3v3(t3, area_no, t1);

    dist = len_v3(t3) / len_v3(t2);

    test->dist = dist;

    return true;
  }

  return false;
}

#endif

/* ===== Sculpting =====
 */
static void flip_v3(float v[3], const ePaintSymmetryFlags symm)
{
  flip_v3_v3(v, v, symm);
}

static void flip_qt(float quat[4], const ePaintSymmetryFlags symm)
{
  flip_qt_qt(quat, quat, symm);
}

static float calc_overlap(StrokeCache *cache, const char symm, const char axis, const float angle)
{
  float mirror[3];
  float distsq;

  flip_v3_v3(mirror, cache->true_location, symm);

  if (axis != 0) {
    float mat[3][3];
    axis_angle_to_mat3_single(mat, axis, angle);
    mul_m3_v3(mat, mirror);
  }

  distsq = len_squared_v3v3(mirror, cache->true_location);

  if (distsq <= 4.0f * (cache->radius_squared)) {
    return (2.0f * (cache->radius) - sqrtf(distsq)) / (2.0f * (cache->radius));
  }
  return 0.0f;
}

static float calc_radial_symmetry_feather(Sculpt *sd,
                                          StrokeCache *cache,
                                          const char symm,
                                          const char axis)
{
  float overlap = 0.0f;

  for (int i = 1; i < sd->radial_symm[axis - 'X']; i++) {
    const float angle = 2.0f * M_PI * i / sd->radial_symm[axis - 'X'];
    overlap += calc_overlap(cache, symm, axis, angle);
  }

  return overlap;
}

static float calc_symmetry_feather(Sculpt *sd, StrokeCache *cache)
{
  if (!(sd->paint.symmetry_flags & PAINT_SYMMETRY_FEATHER)) {
    return 1.0f;
  }
  float overlap;
  const int symm = cache->symmetry;

  overlap = 0.0f;
  for (int i = 0; i <= symm; i++) {
    if (!SCULPT_is_symmetry_iteration_valid(i, symm)) {
      continue;
    }

    overlap += calc_overlap(cache, i, 0, 0);

    overlap += calc_radial_symmetry_feather(sd, cache, i, 'X');
    overlap += calc_radial_symmetry_feather(sd, cache, i, 'Y');
    overlap += calc_radial_symmetry_feather(sd, cache, i, 'Z');
  }
  return 1.0f / overlap;
}

/* -------------------------------------------------------------------- */
/** \name Calculate Normal and Center
 *
 * Calculate geometry surrounding the brush center.
 * (optionally using original coordinates).
 *
 * Functions are:
 * - #calc_area_center
 * - #calc_area_normal
 * - #calc_area_normal_and_center
 *
 * \note These are all _very_ similar, when changing one, check others.
 * \{ */

typedef struct AreaNormalCenterTLSData {
  /* 0 = towards view, 1 = flipped */
  float area_cos[2][3];
  float area_nos[2][3];
  int count_no[2];
  int count_co[2];
} AreaNormalCenterTLSData;

static void calc_area_normal_and_center_task_cb(void *__restrict userdata,
                                                const int n,
                                                const TaskParallelTLS *__restrict tls)
{
  SculptThreadedTaskData *data = userdata;
  SculptSession *ss = data->ob->sculpt;
  AreaNormalCenterTLSData *anctd = tls->userdata_chunk;
  const bool use_area_nos = data->use_area_nos;
  const bool use_area_cos = data->use_area_cos;

  PBVHVertexIter vd;
  SculptUndoNode *unode = NULL;

  bool use_original = false;
  bool normal_test_r, area_test_r;

  if (ss->cache && ss->cache->original) {
    unode = SCULPT_undo_push_node(data->ob, data->nodes[n], SCULPT_UNDO_COORDS);
    use_original = (unode->co || unode->bm_entry);
  }

  SculptBrushTest normal_test;
  SculptBrushTestFn sculpt_brush_normal_test_sq_fn = SCULPT_brush_test_init_with_falloff_shape(
      ss, &normal_test, data->brush->falloff_shape);

  /* Update the test radius to sample the normal using the normal radius of the brush. */
  if (data->brush->ob_mode == OB_MODE_SCULPT) {
    float test_radius = sqrtf(normal_test.radius_squared);
    test_radius *= data->brush->normal_radius_factor;
    normal_test.radius = test_radius;
    normal_test.radius_squared = test_radius * test_radius;
  }

  SculptBrushTest area_test;
  SculptBrushTestFn sculpt_brush_area_test_sq_fn = SCULPT_brush_test_init_with_falloff_shape(
      ss, &area_test, data->brush->falloff_shape);

  if (data->brush->ob_mode == OB_MODE_SCULPT) {
    float test_radius = sqrtf(area_test.radius_squared);
    /* Layer brush produces artifacts with normal and area radius */
    /* Enable area radius control only on Scrape for now */
    if (ELEM(data->brush->sculpt_tool, SCULPT_TOOL_SCRAPE, SCULPT_TOOL_FILL) &&
        data->brush->area_radius_factor > 0.0f) {
      test_radius *= data->brush->area_radius_factor;
      if (ss->cache && data->brush->flag2 & BRUSH_AREA_RADIUS_PRESSURE) {
        test_radius *= ss->cache->pressure;
      }
    }
    else {
      test_radius *= data->brush->normal_radius_factor;
    }
    area_test.radius = test_radius;
    area_test.radius_squared = test_radius * test_radius;
  }

  /* When the mesh is edited we can't rely on original coords
   * (original mesh may not even have verts in brush radius). */
  if (use_original && data->has_bm_orco) {
    float(*orco_coords)[3];
    int(*orco_tris)[3];
    int orco_tris_num;

    BKE_pbvh_node_get_bm_orco_data(data->nodes[n], &orco_tris, &orco_tris_num, &orco_coords);

    for (int i = 0; i < orco_tris_num; i++) {
      const float *co_tri[3] = {
          orco_coords[orco_tris[i][0]],
          orco_coords[orco_tris[i][1]],
          orco_coords[orco_tris[i][2]],
      };
      float co[3];

      closest_on_tri_to_point_v3(co, normal_test.location, UNPACK3(co_tri));

      normal_test_r = sculpt_brush_normal_test_sq_fn(&normal_test, co);
      area_test_r = sculpt_brush_area_test_sq_fn(&area_test, co);

      if (!normal_test_r && !area_test_r) {
        continue;
      }

      float no[3];
      int flip_index;

      normal_tri_v3(no, UNPACK3(co_tri));

      flip_index = (dot_v3v3(ss->cache->view_normal, no) <= 0.0f);
      if (use_area_cos && area_test_r) {
        /* Weight the coordinates towards the center. */
        float p = 1.0f - (sqrtf(area_test.dist) / area_test.radius);
        const float afactor = clamp_f(3.0f * p * p - 2.0f * p * p * p, 0.0f, 1.0f);

        float disp[3];
        sub_v3_v3v3(disp, co, area_test.location);
        mul_v3_fl(disp, 1.0f - afactor);
        add_v3_v3v3(co, area_test.location, disp);
        add_v3_v3(anctd->area_cos[flip_index], co);

        anctd->count_co[flip_index] += 1;
      }
      if (use_area_nos && normal_test_r) {
        /* Weight the normals towards the center. */
        float p = 1.0f - (sqrtf(normal_test.dist) / normal_test.radius);
        const float nfactor = clamp_f(3.0f * p * p - 2.0f * p * p * p, 0.0f, 1.0f);
        mul_v3_fl(no, nfactor);

        add_v3_v3(anctd->area_nos[flip_index], no);
        anctd->count_no[flip_index] += 1;
      }
    }
  }
  else {
    BKE_pbvh_vertex_iter_begin (ss->pbvh, data->nodes[n], vd, PBVH_ITER_UNIQUE) {
      float co[3];

      /* For bm_vert only. */
      short no_s[3];

      if (use_original) {
        if (unode->bm_entry) {
          const float *temp_co;
          const short *temp_no_s;
          BM_log_original_vert_data(ss->bm_log, vd.bm_vert, &temp_co, &temp_no_s);
          copy_v3_v3(co, temp_co);
          copy_v3_v3_short(no_s, temp_no_s);
        }
        else {
          copy_v3_v3(co, unode->co[vd.i]);
          copy_v3_v3_short(no_s, unode->no[vd.i]);
        }
      }
      else {
        copy_v3_v3(co, vd.co);
      }

      normal_test_r = sculpt_brush_normal_test_sq_fn(&normal_test, co);
      area_test_r = sculpt_brush_area_test_sq_fn(&area_test, co);

      if (!normal_test_r && !area_test_r) {
        continue;
      }

      float no[3];
      int flip_index;

      data->any_vertex_sampled = true;

      if (use_original) {
        normal_short_to_float_v3(no, no_s);
      }
      else {
        if (vd.no) {
          normal_short_to_float_v3(no, vd.no);
        }
        else {
          copy_v3_v3(no, vd.fno);
        }
      }

      flip_index = (dot_v3v3(ss->cache ? ss->cache->view_normal : ss->cursor_view_normal, no) <=
                    0.0f);

      if (use_area_cos && area_test_r) {
        /* Weight the coordinates towards the center. */
        float p = 1.0f - (sqrtf(area_test.dist) / area_test.radius);
        const float afactor = clamp_f(3.0f * p * p - 2.0f * p * p * p, 0.0f, 1.0f);

        float disp[3];
        sub_v3_v3v3(disp, co, area_test.location);
        mul_v3_fl(disp, 1.0f - afactor);
        add_v3_v3v3(co, area_test.location, disp);

        add_v3_v3(anctd->area_cos[flip_index], co);
        anctd->count_co[flip_index] += 1;
      }
      if (use_area_nos && normal_test_r) {
        /* Weight the normals towards the center. */
        float p = 1.0f - (sqrtf(normal_test.dist) / normal_test.radius);
        const float nfactor = clamp_f(3.0f * p * p - 2.0f * p * p * p, 0.0f, 1.0f);
        mul_v3_fl(no, nfactor);

        add_v3_v3(anctd->area_nos[flip_index], no);
        anctd->count_no[flip_index] += 1;
      }
    }
    BKE_pbvh_vertex_iter_end;
  }
}

static void calc_area_normal_and_center_reduce(const void *__restrict UNUSED(userdata),
                                               void *__restrict chunk_join,
                                               void *__restrict chunk)
{
  AreaNormalCenterTLSData *join = chunk_join;
  AreaNormalCenterTLSData *anctd = chunk;

  /* For flatten center. */
  add_v3_v3(join->area_cos[0], anctd->area_cos[0]);
  add_v3_v3(join->area_cos[1], anctd->area_cos[1]);

  /* For area normal. */
  add_v3_v3(join->area_nos[0], anctd->area_nos[0]);
  add_v3_v3(join->area_nos[1], anctd->area_nos[1]);

  /* Weights. */
  add_v2_v2_int(join->count_no, anctd->count_no);
  add_v2_v2_int(join->count_co, anctd->count_co);
}

static void calc_area_center(
    Sculpt *sd, Object *ob, PBVHNode **nodes, int totnode, float r_area_co[3])
{
  const Brush *brush = BKE_paint_brush(&sd->paint);
  SculptSession *ss = ob->sculpt;
  const bool has_bm_orco = ss->bm && SCULPT_stroke_is_dynamic_topology(ss, brush);
  int n;

  /* Intentionally set 'sd' to NULL since we share logic with vertex paint. */
  SculptThreadedTaskData data = {
      .sd = NULL,
      .ob = ob,
      .brush = brush,
      .nodes = nodes,
      .totnode = totnode,
      .has_bm_orco = has_bm_orco,
      .use_area_cos = true,
  };

  AreaNormalCenterTLSData anctd = {{{0}}};

  TaskParallelSettings settings;
  BKE_pbvh_parallel_range_settings(&settings, true, totnode);
  settings.func_reduce = calc_area_normal_and_center_reduce;
  settings.userdata_chunk = &anctd;
  settings.userdata_chunk_size = sizeof(AreaNormalCenterTLSData);
  BLI_task_parallel_range(0, totnode, &data, calc_area_normal_and_center_task_cb, &settings);

  /* For flatten center. */
  for (n = 0; n < ARRAY_SIZE(anctd.area_cos); n++) {
    if (anctd.count_co[n] == 0) {
      continue;
    }

    mul_v3_v3fl(r_area_co, anctd.area_cos[n], 1.0f / anctd.count_co[n]);
    break;
  }

  if (n == 2) {
    zero_v3(r_area_co);
  }

  if (anctd.count_co[0] == 0 && anctd.count_co[1] == 0) {
    if (ss->cache) {
      copy_v3_v3(r_area_co, ss->cache->location);
    }
  }
}

void SCULPT_calc_area_normal(
    Sculpt *sd, Object *ob, PBVHNode **nodes, int totnode, float r_area_no[3])
{
  const Brush *brush = BKE_paint_brush(&sd->paint);
  SCULPT_pbvh_calc_area_normal(brush, ob, nodes, totnode, true, r_area_no);
}

/* Expose 'calc_area_normal' externally. */
bool SCULPT_pbvh_calc_area_normal(const Brush *brush,
                                  Object *ob,
                                  PBVHNode **nodes,
                                  int totnode,
                                  bool use_threading,
                                  float r_area_no[3])
{
  SculptSession *ss = ob->sculpt;
  const bool has_bm_orco = ss->bm && SCULPT_stroke_is_dynamic_topology(ss, brush);

  /* Intentionally set 'sd' to NULL since this is used for vertex paint too. */
  SculptThreadedTaskData data = {
      .sd = NULL,
      .ob = ob,
      .brush = brush,
      .nodes = nodes,
      .totnode = totnode,
      .has_bm_orco = has_bm_orco,
      .use_area_nos = true,
      .any_vertex_sampled = false,
  };

  AreaNormalCenterTLSData anctd = {{{0}}};

  TaskParallelSettings settings;
  BKE_pbvh_parallel_range_settings(&settings, use_threading, totnode);
  settings.func_reduce = calc_area_normal_and_center_reduce;
  settings.userdata_chunk = &anctd;
  settings.userdata_chunk_size = sizeof(AreaNormalCenterTLSData);
  BLI_task_parallel_range(0, totnode, &data, calc_area_normal_and_center_task_cb, &settings);

  /* For area normal. */
  for (int i = 0; i < ARRAY_SIZE(anctd.area_nos); i++) {
    if (normalize_v3_v3(r_area_no, anctd.area_nos[i]) != 0.0f) {
      break;
    }
  }

  return data.any_vertex_sampled;
}

/* This calculates flatten center and area normal together,
 * amortizing the memory bandwidth and loop overhead to calculate both at the same time. */
static void calc_area_normal_and_center(
    Sculpt *sd, Object *ob, PBVHNode **nodes, int totnode, float r_area_no[3], float r_area_co[3])
{
  const Brush *brush = BKE_paint_brush(&sd->paint);
  SculptSession *ss = ob->sculpt;
  const bool has_bm_orco = ss->bm && SCULPT_stroke_is_dynamic_topology(ss, brush);
  int n;

  /* Intentionally set 'sd' to NULL since this is used for vertex paint too. */
  SculptThreadedTaskData data = {
      .sd = NULL,
      .ob = ob,
      .brush = brush,
      .nodes = nodes,
      .totnode = totnode,
      .has_bm_orco = has_bm_orco,
      .use_area_cos = true,
      .use_area_nos = true,
  };

  AreaNormalCenterTLSData anctd = {{{0}}};

  TaskParallelSettings settings;
  BKE_pbvh_parallel_range_settings(&settings, true, totnode);
  settings.func_reduce = calc_area_normal_and_center_reduce;
  settings.userdata_chunk = &anctd;
  settings.userdata_chunk_size = sizeof(AreaNormalCenterTLSData);
  BLI_task_parallel_range(0, totnode, &data, calc_area_normal_and_center_task_cb, &settings);

  /* For flatten center. */
  for (n = 0; n < ARRAY_SIZE(anctd.area_cos); n++) {
    if (anctd.count_co[n] == 0) {
      continue;
    }

    mul_v3_v3fl(r_area_co, anctd.area_cos[n], 1.0f / anctd.count_co[n]);
    break;
  }

  if (n == 2) {
    zero_v3(r_area_co);
  }

  if (anctd.count_co[0] == 0 && anctd.count_co[1] == 0) {
    if (ss->cache) {
      copy_v3_v3(r_area_co, ss->cache->location);
    }
  }

  /* For area normal. */
  for (n = 0; n < ARRAY_SIZE(anctd.area_nos); n++) {
    if (normalize_v3_v3(r_area_no, anctd.area_nos[n]) != 0.0f) {
      break;
    }
  }
}

/** \} */

/**
 * Return modified brush strength. Includes the direction of the brush, positive
 * values pull vertices, negative values push. Uses tablet pressure and a
 * special multiplier found experimentally to scale the strength factor.
 */
static float brush_strength(const Sculpt *sd,
                            const StrokeCache *cache,
                            const float feather,
                            const UnifiedPaintSettings *ups)
{
  const Scene *scene = cache->vc->scene;
  const Brush *brush = BKE_paint_brush((Paint *)&sd->paint);

  /* Primary strength input; square it to make lower values more sensitive. */
  const float root_alpha = BKE_brush_alpha_get(scene, brush);
  const float alpha = root_alpha * root_alpha;
  const float dir = (brush->flag & BRUSH_DIR_IN) ? -1.0f : 1.0f;
  const float pen_flip = cache->pen_flip ? -1.0f : 1.0f;
  const float invert = cache->invert ? -1.0f : 1.0f;
  float overlap = ups->overlap_factor;
  /* Spacing is integer percentage of radius, divide by 50 to get
   * normalized diameter. */

  float flip = dir * invert * pen_flip;
  if (brush->flag & BRUSH_INVERT_TO_SCRAPE_FILL) {
    flip = 1.0f;
  }

  float pressure = BKE_brush_use_alpha_pressure(brush) ? cache->pressure : 1.0f;
  if (brush->pressure_strength_curve) {
  }
  BKE_curvemapping_init(brush->pressure_strength_curve);
  pressure = BKE_brush_use_alpha_pressure(brush) && brush->pressure_strength_curve ?
                 BKE_curvemapping_evaluateF(brush->pressure_strength_curve, 0, cache->pressure) :
                 pressure;
  /* Pressure final value after being tweaked depending on the brush. */
  float final_pressure;

  switch (brush->sculpt_tool) {
    case SCULPT_TOOL_CLAY:
      // final_pressure = pow4f(pressure);
      overlap = (1.0f + overlap) / 2.0f;
      return 0.25f * alpha * flip * pressure * overlap * feather;
    case SCULPT_TOOL_DRAW:
    case SCULPT_TOOL_DRAW_SHARP:
    case SCULPT_TOOL_LAYER:
    case SCULPT_TOOL_SYMMETRIZE:
      return alpha * flip * pressure * overlap * feather;
    case SCULPT_TOOL_DISPLACEMENT_ERASER:
      return alpha * pressure * overlap * feather;
    case SCULPT_TOOL_FAIRING:
    case SCULPT_TOOL_SCENE_PROJECT:
      return alpha * pressure * overlap * feather;
    case SCULPT_TOOL_CLOTH:
      if (brush->cloth_deform_type == BRUSH_CLOTH_DEFORM_GRAB) {
        /* Grab deform uses the same falloff as a regular grab brush. */
        return root_alpha * feather;
      }
      else if (brush->cloth_deform_type == BRUSH_CLOTH_DEFORM_SNAKE_HOOK) {
        return root_alpha * feather * pressure * overlap;
      }
      else if (brush->cloth_deform_type == BRUSH_CLOTH_DEFORM_EXPAND) {
        /* Expand is more sensible to strength as it keeps expanding the cloth when sculpting over
         * the same vertices. */
        return 0.1f * alpha * flip * pressure * overlap * feather;
      }
      else {
        /* Multiply by 10 by default to get a larger range of strength depending on the size of the
         * brush and object. */
        return 10.0f * alpha * flip * pressure * overlap * feather;
      }
    case SCULPT_TOOL_DRAW_FACE_SETS:
      return alpha * pressure * overlap * feather;
    case SCULPT_TOOL_SLIDE_RELAX:
      return alpha * pressure * overlap * feather * 2.0f;
    case SCULPT_TOOL_PAINT:
      final_pressure = pressure * pressure;
      return final_pressure * overlap * feather;
    case SCULPT_TOOL_SMEAR:
    case SCULPT_TOOL_DISPLACEMENT_SMEAR:
      return alpha * pressure * overlap * feather;
    case SCULPT_TOOL_CLAY_STRIPS:
      /* Clay Strips needs less strength to compensate the curve. */
      // final_pressure = powf(pressure, 1.5f);
      return alpha * flip * pressure * overlap * feather * 0.3f;
    case SCULPT_TOOL_TWIST:
      return alpha * flip * pressure * overlap * feather * 0.3f;
    case SCULPT_TOOL_CLAY_THUMB:
      // final_pressure = pressure * pressure;
      return alpha * flip * pressure * overlap * feather * 1.3f;

    case SCULPT_TOOL_MASK:
      overlap = (1.0f + overlap) / 2.0f;
      switch ((BrushMaskTool)brush->mask_tool) {
        case BRUSH_MASK_DRAW:
          return alpha * flip * pressure * overlap * feather;
        case BRUSH_MASK_SMOOTH:
          return alpha * pressure * feather;
      }
      BLI_assert_msg(0, "Not supposed to happen");
      return 0.0f;

    case SCULPT_TOOL_CREASE:
    case SCULPT_TOOL_BLOB:
      return alpha * flip * pressure * overlap * feather;

    case SCULPT_TOOL_INFLATE:
      if (flip > 0.0f) {
        return 0.250f * alpha * flip * pressure * overlap * feather;
      }
      else {
        return 0.125f * alpha * flip * pressure * overlap * feather;
      }

    case SCULPT_TOOL_MULTIPLANE_SCRAPE:
      overlap = (1.0f + overlap) / 2.0f;
      return alpha * flip * pressure * overlap * feather;

    case SCULPT_TOOL_FILL:
    case SCULPT_TOOL_SCRAPE:
    case SCULPT_TOOL_FLATTEN:
      if (flip > 0.0f) {
        overlap = (1.0f + overlap) / 2.0f;
        return alpha * flip * pressure * overlap * feather;
      }
      else {
        /* Reduce strength for DEEPEN, PEAKS, and CONTRAST. */
        return 0.5f * alpha * flip * pressure * overlap * feather;
      }

    case SCULPT_TOOL_SMOOTH: {
      const float smooth_strength_base = flip * pressure * feather;
      if (cache->alt_smooth) {
        return smooth_strength_base * sd->smooth_strength_factor;
      }
      return smooth_strength_base * alpha;
    }

    case SCULPT_TOOL_PINCH:
      if (flip > 0.0f) {
        return alpha * flip * pressure * overlap * feather;
      }
      else {
        return 0.25f * alpha * flip * pressure * overlap * feather;
      }

    case SCULPT_TOOL_NUDGE:
      overlap = (1.0f + overlap) / 2.0f;
      return alpha * pressure * overlap * feather;

    case SCULPT_TOOL_THUMB:
      return alpha * pressure * feather;

    case SCULPT_TOOL_SNAKE_HOOK:
      return root_alpha * feather;

    case SCULPT_TOOL_GRAB:
      return root_alpha * feather;

    case SCULPT_TOOL_ARRAY:
      //return root_alpha * feather;
      return alpha * pressure ;

    case SCULPT_TOOL_ROTATE:
      return alpha * pressure * feather;

    case SCULPT_TOOL_ELASTIC_DEFORM:
    case SCULPT_TOOL_POSE:
    case SCULPT_TOOL_BOUNDARY:
      return root_alpha * feather;

    default:
      return 0.0f;
  }
}

/* Return a multiplier for brush strength on a particular vertex. */
float SCULPT_brush_strength_factor(SculptSession *ss,
                                   const Brush *br,
                                   const float brush_point[3],
                                   const float len,
                                   const short vno[3],
                                   const float fno[3],
                                   const float mask,
                                   const int vertex_index,
                                   const int thread_id)
{
  StrokeCache *cache = ss->cache;
  const Scene *scene = cache->vc->scene;
  const MTex *mtex = &br->mtex;
  float avg = 1.0f;
  float rgba[4];
  float point[3];

  sub_v3_v3v3(point, brush_point, cache->plane_offset);

  if (!mtex->tex) {
    avg = 1.0f;
  }
  else if (mtex->brush_map_mode == MTEX_MAP_MODE_3D) {
    /* Get strength by feeding the vertex location directly into a texture. */
    avg = BKE_brush_sample_tex_3d(scene, br, point, rgba, 0, ss->tex_pool);
  }
  else if (ss->texcache) {
    float symm_point[3], point_2d[2];
    /* Quite warnings. */
    float x = 0.0f, y = 0.0f;

    /* If the active area is being applied for symmetry, flip it
     * across the symmetry axis and rotate it back to the original
     * position in order to project it. This insures that the
     * brush texture will be oriented correctly. */
    if (cache->radial_symmetry_pass) {
      mul_m4_v3(cache->symm_rot_mat_inv, point);
    }
    flip_v3_v3(symm_point, point, cache->mirror_symmetry_pass);

    ED_view3d_project_float_v2_m4(cache->vc->region, symm_point, point_2d, cache->projection_mat);

    /* Still no symmetry supported for other paint modes.
     * Sculpt does it DIY. */
    if (mtex->brush_map_mode == MTEX_MAP_MODE_AREA) {
      /* Similar to fixed mode, but projects from brush angle
       * rather than view direction. */

      mul_m4_v3(cache->brush_local_mat, symm_point);

      x = symm_point[0];
      y = symm_point[1];

      x *= br->mtex.size[0];
      y *= br->mtex.size[1];

      x += br->mtex.ofs[0];
      y += br->mtex.ofs[1];

      avg = paint_get_tex_pixel(&br->mtex, x, y, ss->tex_pool, thread_id);

      avg += br->texture_sample_bias;
    }
    else {
      const float point_3d[3] = {point_2d[0], point_2d[1], 0.0f};
      avg = BKE_brush_sample_tex_3d(scene, br, point_3d, rgba, 0, ss->tex_pool);
    }
  }

  /* Hardness. */
  float final_len = len;
  const float hardness = cache->paint_brush.hardness;
  float p = len / cache->radius;
  if (p < hardness) {
    final_len = 0.0f;
  }
  else if (hardness == 1.0f) {
    final_len = cache->radius;
  }
  else {
    p = (p - hardness) / (1.0f - hardness);
    final_len = p * cache->radius;
  }

  /* Falloff curve. */
  avg *= BKE_brush_curve_strength(br, final_len, cache->radius);
  avg *= frontface(br, cache->view_normal, vno, fno);

  /* Paint mask. */
  avg *= 1.0f - mask;

  /* Auto-masking. */
  avg *= SCULPT_automasking_factor_get(cache->automasking, ss, vertex_index);

  return avg;
}

/* Test AABB against sphere. */
bool SCULPT_search_sphere_cb(PBVHNode *node, void *data_v)
{
  SculptSearchSphereData *data = data_v;
  const float *center;
  float nearest[3];
  if (data->center) {
    center = data->center;
  }
  else {
    center = data->ss->cache ? data->ss->cache->location : data->ss->cursor_location;
  }
  float t[3], bb_min[3], bb_max[3];

  if (data->ignore_fully_ineffective) {
    if (BKE_pbvh_node_fully_hidden_get(node)) {
      return false;
    }
    if (BKE_pbvh_node_fully_masked_get(node)) {
      return false;
    }
  }

  if (data->original) {
    BKE_pbvh_node_get_original_BB(node, bb_min, bb_max);
  }
  else {
    BKE_pbvh_node_get_BB(node, bb_min, bb_max);
  }

  for (int i = 0; i < 3; i++) {
    if (bb_min[i] > center[i]) {
      nearest[i] = bb_min[i];
    }
    else if (bb_max[i] < center[i]) {
      nearest[i] = bb_max[i];
    }
    else {
      nearest[i] = center[i];
    }
  }

  sub_v3_v3v3(t, center, nearest);

  return len_squared_v3(t) < data->radius_squared;
}

/* 2D projection (distance to line). */
bool SCULPT_search_circle_cb(PBVHNode *node, void *data_v)
{
  SculptSearchCircleData *data = data_v;
  float bb_min[3], bb_max[3];

  if (data->ignore_fully_ineffective) {
    if (BKE_pbvh_node_fully_masked_get(node)) {
      return false;
    }
  }

  if (data->original) {
    BKE_pbvh_node_get_original_BB(node, bb_min, bb_max);
  }
  else {
    BKE_pbvh_node_get_BB(node, bb_min, bb_min);
  }

  float dummy_co[3], dummy_depth;
  const float dist_sq = dist_squared_ray_to_aabb_v3(
      data->dist_ray_to_aabb_precalc, bb_min, bb_max, dummy_co, &dummy_depth);

  /* Seems like debug code.
   * Maybe this function can just return true if the node is not fully masked. */
  return dist_sq < data->radius_squared || true;
}

/**
 * Handles clipping against a mirror modifier and #SCULPT_LOCK_X/Y/Z axis flags.
 */
void SCULPT_clip(Sculpt *sd, SculptSession *ss, float co[3], const float val[3])
{
  for (int i = 0; i < 3; i++) {
    if (sd->flags & (SCULPT_LOCK_X << i)) {
      continue;
    }

    if (ss->cache && (ss->cache->flag & (CLIP_X << i)) &&
        (fabsf(co[i]) <= ss->cache->clip_tolerance[i])) {
      co[i] = 0.0f;
    }
    else {
      co[i] = val[i];
    }
  }
}

static PBVHNode **sculpt_pbvh_gather_cursor_update(Object *ob,
                                                   Sculpt *sd,
                                                   bool use_original,
                                                   int *r_totnode)
{
  SculptSession *ss = ob->sculpt;
  PBVHNode **nodes = NULL;
  SculptSearchSphereData data = {
      .ss = ss,
      .sd = sd,
      .radius_squared = ss->cursor_radius,
      .original = use_original,
      .ignore_fully_ineffective = false,
      .center = NULL,
  };
  BKE_pbvh_search_gather(ss->pbvh, SCULPT_search_sphere_cb, &data, &nodes, r_totnode);
  return nodes;
}

static PBVHNode **sculpt_pbvh_gather_generic(Object *ob,
                                             Sculpt *sd,
                                             const Brush *brush,
                                             bool use_original,
                                             float radius_scale,
                                             int *r_totnode)
{
  SculptSession *ss = ob->sculpt;
  PBVHNode **nodes = NULL;

  /* Build a list of all nodes that are potentially within the cursor or brush's area of influence.
   */
  if (brush->falloff_shape == PAINT_FALLOFF_SHAPE_SPHERE) {
    SculptSearchSphereData data = {
        .ss = ss,
        .sd = sd,
        .radius_squared = square_f(ss->cache->radius * radius_scale),
        .original = use_original,
        .ignore_fully_ineffective = brush->sculpt_tool != SCULPT_TOOL_MASK,
        .center = NULL,
    };
    BKE_pbvh_search_gather(ss->pbvh, SCULPT_search_sphere_cb, &data, &nodes, r_totnode);
  }
  else {
    struct DistRayAABB_Precalc dist_ray_to_aabb_precalc;
    dist_squared_ray_to_aabb_v3_precalc(
        &dist_ray_to_aabb_precalc, ss->cache->location, ss->cache->view_normal);
    SculptSearchCircleData data = {
        .ss = ss,
        .sd = sd,
        .radius_squared = ss->cache ? square_f(ss->cache->radius * radius_scale) :
                                      ss->cursor_radius,
        .original = use_original,
        .dist_ray_to_aabb_precalc = &dist_ray_to_aabb_precalc,
        .ignore_fully_ineffective = brush->sculpt_tool != SCULPT_TOOL_MASK,
    };
    BKE_pbvh_search_gather(ss->pbvh, SCULPT_search_circle_cb, &data, &nodes, r_totnode);
  }
  return nodes;
}

/* Calculate primary direction of movement for many brushes. */
static void calc_sculpt_normal(
    Sculpt *sd, Object *ob, PBVHNode **nodes, int totnode, float r_area_no[3])
{
  const Brush *brush = BKE_paint_brush(&sd->paint);
  const SculptSession *ss = ob->sculpt;

  switch (brush->sculpt_plane) {
    case SCULPT_DISP_DIR_VIEW:
      copy_v3_v3(r_area_no, ss->cache->true_view_normal);
      break;

    case SCULPT_DISP_DIR_X:
      ARRAY_SET_ITEMS(r_area_no, 1.0f, 0.0f, 0.0f);
      break;

    case SCULPT_DISP_DIR_Y:
      ARRAY_SET_ITEMS(r_area_no, 0.0f, 1.0f, 0.0f);
      break;

    case SCULPT_DISP_DIR_Z:
      ARRAY_SET_ITEMS(r_area_no, 0.0f, 0.0f, 1.0f);
      break;

    case SCULPT_DISP_DIR_AREA:
      SCULPT_calc_area_normal(sd, ob, nodes, totnode, r_area_no);
      break;

    default:
      break;
  }
}

static void update_sculpt_normal(Sculpt *sd, Object *ob, PBVHNode **nodes, int totnode)
{
  const Brush *brush = BKE_paint_brush(&sd->paint);
  StrokeCache *cache = ob->sculpt->cache;
  /* Grab brush does not update the sculpt normal during a stroke. */
  const bool update_normal =
      !(brush->flag & BRUSH_ORIGINAL_NORMAL) && !(brush->sculpt_tool == SCULPT_TOOL_GRAB) &&
      !(brush->sculpt_tool == SCULPT_TOOL_THUMB && !(brush->flag & BRUSH_ANCHORED)) &&
      !(brush->sculpt_tool == SCULPT_TOOL_ELASTIC_DEFORM) &&
      !(brush->sculpt_tool == SCULPT_TOOL_SNAKE_HOOK && cache->normal_weight > 0.0f);

  if (cache->mirror_symmetry_pass == 0 && cache->radial_symmetry_pass == 0 &&
      (SCULPT_stroke_is_first_brush_step_of_symmetry_pass(cache) || update_normal)) {
    calc_sculpt_normal(sd, ob, nodes, totnode, cache->sculpt_normal);
    if (brush->falloff_shape == PAINT_FALLOFF_SHAPE_TUBE) {
      project_plane_v3_v3v3(cache->sculpt_normal, cache->sculpt_normal, cache->view_normal);
      normalize_v3(cache->sculpt_normal);
    }
    copy_v3_v3(cache->sculpt_normal_symm, cache->sculpt_normal);
  }
  else {
    copy_v3_v3(cache->sculpt_normal_symm, cache->sculpt_normal);
    flip_v3(cache->sculpt_normal_symm, cache->mirror_symmetry_pass);
    mul_m4_v3(cache->symm_rot_mat, cache->sculpt_normal_symm);
  }
}

static void calc_local_y(ViewContext *vc, const float center[3], float y[3])
{
  Object *ob = vc->obact;
  float loc[3], mval_f[2] = {0.0f, 1.0f};
  float zfac;

  mul_v3_m4v3(loc, ob->imat, center);
  zfac = ED_view3d_calc_zfac(vc->rv3d, loc, NULL);

  ED_view3d_win_to_delta(vc->region, mval_f, y, zfac);
  normalize_v3(y);

  add_v3_v3(y, ob->loc);
  mul_m4_v3(ob->imat, y);
}

static void calc_brush_local_mat(const Brush *brush, Object *ob, float local_mat[4][4])
{
  const StrokeCache *cache = ob->sculpt->cache;
  float tmat[4][4];
  float mat[4][4];
  float scale[4][4];
  float angle, v[3];
  float up[3];

  /* Ensure `ob->imat` is up to date. */
  invert_m4_m4(ob->imat, ob->obmat);

  /* Initialize last column of matrix. */
  mat[0][3] = 0.0f;
  mat[1][3] = 0.0f;
  mat[2][3] = 0.0f;
  mat[3][3] = 1.0f;

  /* Get view's up vector in object-space. */
  calc_local_y(cache->vc, cache->location, up);

  /* Calculate the X axis of the local matrix. */
  cross_v3_v3v3(v, up, cache->sculpt_normal);
  /* Apply rotation (user angle, rake, etc.) to X axis. */
  angle = brush->mtex.rot - cache->special_rotation;
  rotate_v3_v3v3fl(mat[0], v, cache->sculpt_normal, angle);

  /* Get other axes. */
  cross_v3_v3v3(mat[1], cache->sculpt_normal, mat[0]);
  copy_v3_v3(mat[2], cache->sculpt_normal);

  /* Set location. */
  copy_v3_v3(mat[3], cache->location);

  /* Scale by brush radius. */
  normalize_m4(mat);
  scale_m4_fl(scale, cache->radius);
  mul_m4_m4m4(tmat, mat, scale);

  /* Return inverse (for converting from model-space coords to local area coords). */
  invert_m4_m4(local_mat, tmat);
}

#define SCULPT_TILT_SENSITIVITY 0.7f
void SCULPT_tilt_apply_to_normal(float r_normal[3], StrokeCache *cache, const float tilt_strength)
{
  if (!U.experimental.use_sculpt_tools_tilt) {
    return;
  }
  const float rot_max = M_PI_2 * tilt_strength * SCULPT_TILT_SENSITIVITY;
  mul_v3_mat3_m4v3(r_normal, cache->vc->obact->obmat, r_normal);
  float normal_tilt_y[3];
  rotate_v3_v3v3fl(normal_tilt_y, r_normal, cache->vc->rv3d->viewinv[0], cache->y_tilt * rot_max);
  float normal_tilt_xy[3];
  rotate_v3_v3v3fl(
      normal_tilt_xy, normal_tilt_y, cache->vc->rv3d->viewinv[1], cache->x_tilt * rot_max);
  mul_v3_mat3_m4v3(r_normal, cache->vc->obact->imat, normal_tilt_xy);
  normalize_v3(r_normal);
}

void SCULPT_tilt_effective_normal_get(const SculptSession *ss, const Brush *brush, float r_no[3])
{
  copy_v3_v3(r_no, ss->cache->sculpt_normal_symm);
  SCULPT_tilt_apply_to_normal(r_no, ss->cache, brush->tilt_strength_factor);
}

static void update_brush_local_mat(Sculpt *sd, Object *ob)
{
  StrokeCache *cache = ob->sculpt->cache;

  if (cache->mirror_symmetry_pass == 0 && cache->radial_symmetry_pass == 0) {
    calc_brush_local_mat(BKE_paint_brush(&sd->paint), ob, cache->brush_local_mat);
  }
}

typedef struct {
  SculptSession *ss;
  const float *ray_start;
  const float *ray_normal;
  bool hit;
  int hit_count;
  bool back_hit;
  float depth;
  bool original;

  /* Depth of the second raycast hit. */
  float back_depth;

  /* When the back depth is not needed, this can be set to false to avoid traversing unnecesary
   * nodes. */
  bool use_back_depth;

  int active_vertex_index;
  float *face_normal;

  int active_face_grid_index;

  struct IsectRayPrecalc isect_precalc;
} SculptRaycastData;

typedef struct {
  SculptSession *ss;
  const float *ray_start, *ray_normal;
  bool hit;
  float depth;
  float dist_sq_to_ray;
  bool original;
} SculptFindNearestToRayData;

static void do_topology_rake_bmesh_task_cb_ex(void *__restrict userdata,
                                              const int n,
                                              const TaskParallelTLS *__restrict tls)
{
  SculptThreadedTaskData *data = userdata;
  SculptSession *ss = data->ob->sculpt;
  Sculpt *sd = data->sd;
  const Brush *brush = data->brush;

  float direction[3];
  copy_v3_v3(direction, ss->cache->grab_delta_symmetry);

  float tmp[3];
  mul_v3_v3fl(
      tmp, ss->cache->sculpt_normal_symm, dot_v3v3(ss->cache->sculpt_normal_symm, direction));
  sub_v3_v3(direction, tmp);
  normalize_v3(direction);

  /* Cancel if there's no grab data. */
  if (is_zero_v3(direction)) {
    return;
  }

  const float bstrength = clamp_f(data->strength, 0.0f, 1.0f);

  SculptBrushTest test;
  SculptBrushTestFn sculpt_brush_test_sq_fn = SCULPT_brush_test_init_with_falloff_shape(
      ss, &test, data->brush->falloff_shape);
  const int thread_id = BLI_task_parallel_thread_id(tls);

  PBVHVertexIter vd;
  BKE_pbvh_vertex_iter_begin (ss->pbvh, data->nodes[n], vd, PBVH_ITER_UNIQUE) {
    if (!sculpt_brush_test_sq_fn(&test, vd.co)) {
      continue;
    }
    const float fade =
        bstrength *
        SCULPT_brush_strength_factor(
            ss, brush, vd.co, sqrtf(test.dist), vd.no, vd.fno, *vd.mask, vd.index, thread_id) *
        ss->cache->pressure;

    float avg[3], val[3];

    SCULPT_bmesh_four_neighbor_average(avg, direction, vd.bm_vert);

    sub_v3_v3v3(val, avg, vd.co);

    madd_v3_v3v3fl(val, vd.co, val, fade);

    SCULPT_clip(sd, ss, vd.co, val);

    if (vd.mvert) {
      vd.mvert->flag |= ME_VERT_PBVH_UPDATE;
    }
  }
  BKE_pbvh_vertex_iter_end;
}

static void bmesh_topology_rake(
    Sculpt *sd, Object *ob, PBVHNode **nodes, const int totnode, float bstrength)
{
  Brush *brush = BKE_paint_brush(&sd->paint);
  const float strength = clamp_f(bstrength, 0.0f, 1.0f);

  /* Interactions increase both strength and quality. */
  const int iterations = 3;

  int iteration;
  const int count = iterations * strength + 1;
  const float factor = iterations * strength / count;

  for (iteration = 0; iteration <= count; iteration++) {

    SculptThreadedTaskData data = {
        .sd = sd,
        .ob = ob,
        .brush = brush,
        .nodes = nodes,
        .strength = factor,
    };
    TaskParallelSettings settings;
    BKE_pbvh_parallel_range_settings(&settings, true, totnode);

    BLI_task_parallel_range(0, totnode, &data, do_topology_rake_bmesh_task_cb_ex, &settings);
  }
}

static void do_mask_brush_draw_task_cb_ex(void *__restrict userdata,
                                          const int n,
                                          const TaskParallelTLS *__restrict tls)
{
  SculptThreadedTaskData *data = userdata;
  SculptSession *ss = data->ob->sculpt;
  const Brush *brush = data->brush;
  const float bstrength = ss->cache->bstrength;

  PBVHVertexIter vd;

  SculptBrushTest test;
  SculptBrushTestFn sculpt_brush_test_sq_fn = SCULPT_brush_test_init_with_falloff_shape(
      ss, &test, data->brush->falloff_shape);
  const int thread_id = BLI_task_parallel_thread_id(tls);

  BKE_pbvh_vertex_iter_begin (ss->pbvh, data->nodes[n], vd, PBVH_ITER_UNIQUE) {
    if (!sculpt_brush_test_sq_fn(&test, vd.co)) {
      continue;
    }

    const float fade = SCULPT_brush_strength_factor(
        ss, brush, vd.co, sqrtf(test.dist), vd.no, vd.fno, 0.0f, vd.index, thread_id);

    if (bstrength > 0.0f) {
      (*vd.mask) += fade * bstrength * (1.0f - *vd.mask);
    }
    else {
      (*vd.mask) += fade * bstrength * (*vd.mask);
    }
    *vd.mask = clamp_f(*vd.mask, 0.0f, 1.0f);

    if (vd.mvert) {
      vd.mvert->flag |= ME_VERT_PBVH_UPDATE;
    }
    BKE_pbvh_vertex_iter_end;
  }
}

static void do_mask_brush_draw(Sculpt *sd, Object *ob, PBVHNode **nodes, int totnode)
{
  Brush *brush = BKE_paint_brush(&sd->paint);

  /* Threaded loop over nodes. */
  SculptThreadedTaskData data = {
      .sd = sd,
      .ob = ob,
      .brush = brush,
      .nodes = nodes,
  };

  TaskParallelSettings settings;
  BKE_pbvh_parallel_range_settings(&settings, true, totnode);
  BLI_task_parallel_range(0, totnode, &data, do_mask_brush_draw_task_cb_ex, &settings);
}

static void do_mask_brush(Sculpt *sd, Object *ob, PBVHNode **nodes, int totnode)
{
  SculptSession *ss = ob->sculpt;
  Brush *brush = BKE_paint_brush(&sd->paint);

  switch ((BrushMaskTool)brush->mask_tool) {
    case BRUSH_MASK_DRAW:
      do_mask_brush_draw(sd, ob, nodes, totnode);
      break;
    case BRUSH_MASK_SMOOTH:
      SCULPT_smooth(sd, ob, nodes, totnode, ss->cache->bstrength, true);
      break;
  }
}

/* -------------------------------------------------------------------- */
/** \name Sculpt Multires Displacement Eraser Brush
 * \{ */

static void do_displacement_eraser_brush_task_cb_ex(void *__restrict userdata,
                                                    const int n,
                                                    const TaskParallelTLS *__restrict tls)
{
  SculptThreadedTaskData *data = userdata;
  SculptSession *ss = data->ob->sculpt;
  const Brush *brush = data->brush;
  const float bstrength = clamp_f(ss->cache->bstrength, 0.0f, 1.0f);

  float(*proxy)[3] = BKE_pbvh_node_add_proxy(ss->pbvh, data->nodes[n])->co;

  SculptBrushTest test;
  SculptBrushTestFn sculpt_brush_test_sq_fn = SCULPT_brush_test_init_with_falloff_shape(
      ss, &test, data->brush->falloff_shape);
  const int thread_id = BLI_task_parallel_thread_id(tls);

  PBVHVertexIter vd;
  BKE_pbvh_vertex_iter_begin (ss->pbvh, data->nodes[n], vd, PBVH_ITER_UNIQUE) {
    if (!sculpt_brush_test_sq_fn(&test, vd.co)) {
      continue;
    }
    const float fade = bstrength * SCULPT_brush_strength_factor(ss,
                                                                brush,
                                                                vd.co,
                                                                sqrtf(test.dist),
                                                                vd.no,
                                                                vd.fno,
                                                                vd.mask ? *vd.mask : 0.0f,
                                                                vd.index,
                                                                thread_id);

    float limit_co[3];
    float disp[3];
    SCULPT_vertex_limit_surface_get(ss, vd.index, limit_co);
    sub_v3_v3v3(disp, limit_co, vd.co);
    mul_v3_v3fl(proxy[vd.i], disp, fade);

    if (vd.mvert) {
      vd.mvert->flag |= ME_VERT_PBVH_UPDATE;
    }
  }
  BKE_pbvh_vertex_iter_end;
}

static void do_displacement_eraser_brush(Sculpt *sd, Object *ob, PBVHNode **nodes, int totnode)
{
  Brush *brush = BKE_paint_brush(&sd->paint);
  BKE_curvemapping_init(brush->curve);

  /* Threaded loop over nodes. */
  SculptThreadedTaskData data = {
      .sd = sd,
      .ob = ob,
      .brush = brush,
      .nodes = nodes,
  };

  TaskParallelSettings settings;
  BKE_pbvh_parallel_range_settings(&settings, true, totnode);
  BLI_task_parallel_range(0, totnode, &data, do_displacement_eraser_brush_task_cb_ex, &settings);
}

/** \} */

/* -------------------------------------------------------------------- */
/** \name Sculpt Multires Displacement Eraser Brush
 * \{ */

static void do_fairing_brush_tag_store_task_cb_ex(void *__restrict userdata,
                                                  const int n,
                                                  const TaskParallelTLS *__restrict tls)
{
  SculptThreadedTaskData *data = userdata;
  SculptSession *ss = data->ob->sculpt;
  SculptBrushTest test;
  SculptBrushTestFn sculpt_brush_test_sq_fn = SCULPT_brush_test_init_with_falloff_shape(
      ss, &test, data->brush->falloff_shape);
  PBVHVertexIter vd;

  const float bstrength = clamp_f(ss->cache->bstrength, 0.0f, 1.0f);
  const Brush *brush = data->brush;

  const int thread_id = BLI_task_parallel_thread_id(tls);

  BKE_pbvh_vertex_iter_begin (ss->pbvh, data->nodes[n], vd, PBVH_ITER_UNIQUE) {
    if (!sculpt_brush_test_sq_fn(&test, vd.co)) {
      continue;
    }

    if (SCULPT_vertex_is_boundary(ss, vd.index)) {
      continue;
    }

    const float fade = bstrength * SCULPT_brush_strength_factor(ss,
                                                                brush,
                                                                ss->cache->prefairing_co[vd.index],
                                                                sqrtf(test.dist),
                                                                vd.no,
                                                                vd.fno,
                                                                vd.mask ? *vd.mask : 0.0f,
                                                                vd.index,
                                                                thread_id);

    if (fade == 0.0f) {
      continue;
    }

    ss->cache->fairing_fade[vd.index] = max_ff(fade, ss->cache->fairing_fade[vd.index]);
    ss->cache->fairing_mask[vd.index] = true;
  }
  BKE_pbvh_vertex_iter_end;
}

static void do_fairing_brush(Sculpt *sd, Object *ob, PBVHNode **nodes, int totnode)
{
  SculptSession *ss = ob->sculpt;
  Brush *brush = BKE_paint_brush(&sd->paint);
  const int totvert = SCULPT_vertex_count_get(ss);

  if (BKE_pbvh_type(ss->pbvh) == PBVH_GRIDS) {
    return;
  }

  if (!ss->cache->fairing_mask) {
    ss->cache->fairing_mask = MEM_malloc_arrayN(totvert, sizeof(bool), "fairing_mask");
    ss->cache->fairing_fade = MEM_malloc_arrayN(totvert, sizeof(float), "fairing_fade");
    ss->cache->prefairing_co = MEM_malloc_arrayN(totvert, sizeof(float) * 3, "prefairing_co");
  }

  if (SCULPT_stroke_is_main_symmetry_pass(ss->cache)) {
    for (int i = 0; i < totvert; i++) {
      ss->cache->fairing_mask[i] = false;
      ss->cache->fairing_fade[i] = 0.0f;
      copy_v3_v3(ss->cache->prefairing_co[i], SCULPT_vertex_co_get(ss, i));
    }
  }

  SCULPT_boundary_info_ensure(ob);

  /* Threaded loop over nodes. */
  SculptThreadedTaskData data = {
      .sd = sd,
      .ob = ob,
      .brush = brush,
      .nodes = nodes,
  };

  TaskParallelSettings settings;
  BKE_pbvh_parallel_range_settings(&settings, true, totnode);
  BLI_task_parallel_range(0, totnode, &data, do_fairing_brush_tag_store_task_cb_ex, &settings);
}

static void do_fairing_brush_displace_task_cb_ex(void *__restrict userdata,
                                                 const int n,
                                                 const TaskParallelTLS *__restrict UNUSED(tls))
{
  SculptThreadedTaskData *data = userdata;
  SculptSession *ss = data->ob->sculpt;
  PBVHVertexIter vd;
  BKE_pbvh_vertex_iter_begin (ss->pbvh, data->nodes[n], vd, PBVH_ITER_UNIQUE) {
    if (!ss->cache->fairing_mask[vd.index]) {
      continue;
    }
    float disp[3];
    sub_v3_v3v3(disp, vd.co, ss->cache->prefairing_co[vd.index]);
    mul_v3_fl(disp, ss->cache->fairing_fade[vd.index]);
    copy_v3_v3(vd.co, ss->cache->prefairing_co[vd.index]);
    add_v3_v3(vd.co, disp);
    if (vd.mvert) {
      vd.mvert->flag |= ME_VERT_PBVH_UPDATE;
    }
  }
  BKE_pbvh_vertex_iter_end;
}

static void sculpt_fairing_brush_exec_fairing_for_cache(Sculpt *sd, Object *ob)
{
  SculptSession *ss = ob->sculpt;
  BLI_assert(BKE_pbvh_type(ss->pbvh) != PBVH_GRIDS);
  BLI_assert(ss->cache);
  Brush *brush = BKE_paint_brush(&sd->paint);
  Mesh *mesh = ob->data;

  if (!ss->cache->fairing_mask) {
    return;
  }

  switch (BKE_pbvh_type(ss->pbvh)) {
    case PBVH_FACES: {
      MVert *mvert = SCULPT_mesh_deformed_mverts_get(ss);
      BKE_mesh_prefair_and_fair_vertices(
          mesh, mvert, ss->cache->fairing_mask, MESH_FAIRING_DEPTH_TANGENCY);
    } break;
    case PBVH_BMESH: {
      BKE_bmesh_prefair_and_fair_vertices(
          ss->bm, ss->cache->fairing_mask, MESH_FAIRING_DEPTH_TANGENCY);
    } break;
    case PBVH_GRIDS:
      BLI_assert(false);
  }

  PBVHNode **nodes;
  int totnode;
  BKE_pbvh_search_gather(ss->pbvh, NULL, NULL, &nodes, &totnode);

  SculptThreadedTaskData data = {
      .sd = sd,
      .ob = ob,
      .brush = brush,
      .nodes = nodes,
  };

  TaskParallelSettings settings;
  BKE_pbvh_parallel_range_settings(&settings, true, totnode);
  BLI_task_parallel_range(0, totnode, &data, do_fairing_brush_displace_task_cb_ex, &settings);
  MEM_freeN(nodes);
}

/** \} */

/** \name Sculpt Multires Displacement Smear Brush
 * \{ */

static void do_displacement_smear_brush_task_cb_ex(void *__restrict userdata,
                                                   const int n,
                                                   const TaskParallelTLS *__restrict tls)
{
  SculptThreadedTaskData *data = userdata;
  SculptSession *ss = data->ob->sculpt;
  const Brush *brush = data->brush;
  const float bstrength = clamp_f(ss->cache->bstrength, 0.0f, 1.0f);

  SculptBrushTest test;
  SculptBrushTestFn sculpt_brush_test_sq_fn = SCULPT_brush_test_init_with_falloff_shape(
      ss, &test, data->brush->falloff_shape);
  const int thread_id = BLI_task_parallel_thread_id(tls);

  PBVHVertexIter vd;
  BKE_pbvh_vertex_iter_begin (ss->pbvh, data->nodes[n], vd, PBVH_ITER_UNIQUE) {
    if (!sculpt_brush_test_sq_fn(&test, vd.co)) {
      continue;
    }
    const float fade = bstrength * SCULPT_brush_strength_factor(ss,
                                                                brush,
                                                                vd.co,
                                                                sqrtf(test.dist),
                                                                vd.no,
                                                                vd.fno,
                                                                vd.mask ? *vd.mask : 0.0f,
                                                                vd.index,
                                                                thread_id);

    float current_disp[3];
    float current_disp_norm[3];
    float interp_limit_surface_disp[3];

    copy_v3_v3(interp_limit_surface_disp, ss->cache->prev_displacement[vd.index]);

    switch (brush->smear_deform_type) {
      case BRUSH_SMEAR_DEFORM_DRAG:
        sub_v3_v3v3(current_disp, ss->cache->location, ss->cache->last_location);
        break;
      case BRUSH_SMEAR_DEFORM_PINCH:
        sub_v3_v3v3(current_disp, ss->cache->location, vd.co);
        break;
      case BRUSH_SMEAR_DEFORM_EXPAND:
        sub_v3_v3v3(current_disp, vd.co, ss->cache->location);
        break;
    }

    normalize_v3_v3(current_disp_norm, current_disp);
    mul_v3_v3fl(current_disp, current_disp_norm, ss->cache->bstrength);

    float weights_accum = 1.0f;

    SculptVertexNeighborIter ni;
    SCULPT_VERTEX_NEIGHBORS_ITER_BEGIN (ss, vd.index, ni) {
      float vertex_disp[3];
      float vertex_disp_norm[3];
      float neighbor_limit_co[3];
      SCULPT_vertex_limit_surface_get(ss, ni.index, neighbor_limit_co);
      sub_v3_v3v3(vertex_disp,
                  ss->cache->limit_surface_co[ni.index],
                  ss->cache->limit_surface_co[vd.index]);
      const float *neighbor_limit_surface_disp = ss->cache->prev_displacement[ni.index];
      normalize_v3_v3(vertex_disp_norm, vertex_disp);

      if (dot_v3v3(current_disp_norm, vertex_disp_norm) >= 0.0f) {
        continue;
      }

      const float disp_interp = clamp_f(
          -dot_v3v3(current_disp_norm, vertex_disp_norm), 0.0f, 1.0f);
      madd_v3_v3fl(interp_limit_surface_disp, neighbor_limit_surface_disp, disp_interp);
      weights_accum += disp_interp;
    }
    SCULPT_VERTEX_NEIGHBORS_ITER_END(ni);

    mul_v3_fl(interp_limit_surface_disp, 1.0f / weights_accum);

    float new_co[3];
    add_v3_v3v3(new_co, ss->cache->limit_surface_co[vd.index], interp_limit_surface_disp);
    interp_v3_v3v3(vd.co, vd.co, new_co, fade);

    if (vd.mvert) {
      vd.mvert->flag |= ME_VERT_PBVH_UPDATE;
    }
  }
  BKE_pbvh_vertex_iter_end;
}

static void do_displacement_smear_store_prev_disp_task_cb_ex(
    void *__restrict userdata, const int n, const TaskParallelTLS *__restrict UNUSED(tls))
{
  SculptThreadedTaskData *data = userdata;
  SculptSession *ss = data->ob->sculpt;

  PBVHVertexIter vd;
  BKE_pbvh_vertex_iter_begin (ss->pbvh, data->nodes[n], vd, PBVH_ITER_UNIQUE) {
    sub_v3_v3v3(ss->cache->prev_displacement[vd.index],
                SCULPT_vertex_co_get(ss, vd.index),
                ss->cache->limit_surface_co[vd.index]);
  }
  BKE_pbvh_vertex_iter_end;
}

static void do_displacement_smear_brush(Sculpt *sd, Object *ob, PBVHNode **nodes, int totnode)
{
  Brush *brush = BKE_paint_brush(&sd->paint);
  SculptSession *ss = ob->sculpt;

  BKE_curvemapping_init(brush->curve);

  const int totvert = SCULPT_vertex_count_get(ss);
  if (!ss->cache->prev_displacement) {
    ss->cache->prev_displacement = MEM_malloc_arrayN(
        totvert, sizeof(float[3]), "prev displacement");
    ss->cache->limit_surface_co = MEM_malloc_arrayN(totvert, sizeof(float[3]), "limit surface co");
    for (int i = 0; i < totvert; i++) {
      SCULPT_vertex_limit_surface_get(ss, i, ss->cache->limit_surface_co[i]);
      sub_v3_v3v3(ss->cache->prev_displacement[i],
                  SCULPT_vertex_co_get(ss, i),
                  ss->cache->limit_surface_co[i]);
    }
  }
  /* Threaded loop over nodes. */
  SculptThreadedTaskData data = {
      .sd = sd,
      .ob = ob,
      .brush = brush,
      .nodes = nodes,
  };

  TaskParallelSettings settings;
  BKE_pbvh_parallel_range_settings(&settings, true, totnode);
  BLI_task_parallel_range(
      0, totnode, &data, do_displacement_smear_store_prev_disp_task_cb_ex, &settings);
  BLI_task_parallel_range(0, totnode, &data, do_displacement_smear_brush_task_cb_ex, &settings);
}

/** \} */

static void do_draw_brush_task_cb_ex(void *__restrict userdata,
                                     const int n,
                                     const TaskParallelTLS *__restrict tls)
{
  SculptThreadedTaskData *data = userdata;
  SculptSession *ss = data->ob->sculpt;
  const Brush *brush = data->brush;
  const float *offset = data->offset;

  PBVHVertexIter vd;
  float(*proxy)[3];

  proxy = BKE_pbvh_node_add_proxy(ss->pbvh, data->nodes[n])->co;

  SculptBrushTest test;
  SculptBrushTestFn sculpt_brush_test_sq_fn = SCULPT_brush_test_init_with_falloff_shape(
      ss, &test, data->brush->falloff_shape);
  const int thread_id = BLI_task_parallel_thread_id(tls);

  BKE_pbvh_vertex_iter_begin (ss->pbvh, data->nodes[n], vd, PBVH_ITER_UNIQUE) {
    if (!sculpt_brush_test_sq_fn(&test, vd.co)) {
      continue;
    }
    /* Offset vertex. */
    const float fade = SCULPT_brush_strength_factor(ss,
                                                    brush,
                                                    vd.co,
                                                    sqrtf(test.dist),
                                                    vd.no,
                                                    vd.fno,
                                                    vd.mask ? *vd.mask : 0.0f,
                                                    vd.index,
                                                    thread_id);

    mul_v3_v3fl(proxy[vd.i], offset, fade);

    if (vd.mvert) {
      vd.mvert->flag |= ME_VERT_PBVH_UPDATE;
    }
  }
  BKE_pbvh_vertex_iter_end;
}

static void do_draw_brush(Sculpt *sd, Object *ob, PBVHNode **nodes, int totnode)
{
  SculptSession *ss = ob->sculpt;
  Brush *brush = BKE_paint_brush(&sd->paint);
  float offset[3];
  const float bstrength = ss->cache->bstrength;

  /* Offset with as much as possible factored in already. */
  float effective_normal[3];
  SCULPT_tilt_effective_normal_get(ss, brush, effective_normal);
  mul_v3_v3fl(offset, effective_normal, ss->cache->radius);
  mul_v3_v3(offset, ss->cache->scale);
  mul_v3_fl(offset, bstrength);

<<<<<<< HEAD

  /* XXX - this shouldn't be necessary, but sculpting crashes in blender2.8 otherwise
=======
  /* XXX: this shouldn't be necessary, but sculpting crashes in blender2.8 otherwise
>>>>>>> 7d618b4d
   * initialize before threads so they can do curve mapping. */
  BKE_curvemapping_init(brush->curve);

  /* Threaded loop over nodes. */
  SculptThreadedTaskData data = {
      .sd = sd,
      .ob = ob,
      .brush = brush,
      .nodes = nodes,
      .offset = offset,
  };

  TaskParallelSettings settings;
  BKE_pbvh_parallel_range_settings(&settings, true, totnode);
  BLI_task_parallel_range(0, totnode, &data, do_draw_brush_task_cb_ex, &settings);
}

static void do_draw_sharp_brush_task_cb_ex(void *__restrict userdata,
                                           const int n,
                                           const TaskParallelTLS *__restrict tls)
{
  SculptThreadedTaskData *data = userdata;
  SculptSession *ss = data->ob->sculpt;
  const Brush *brush = data->brush;
  const float *offset = data->offset;

  PBVHVertexIter vd;
  SculptOrigVertData orig_data;
  float(*proxy)[3];

  SCULPT_orig_vert_data_init(&orig_data, data->ob, data->nodes[n]);

  proxy = BKE_pbvh_node_add_proxy(ss->pbvh, data->nodes[n])->co;

  SculptBrushTest test;
  SculptBrushTestFn sculpt_brush_test_sq_fn = SCULPT_brush_test_init_with_falloff_shape(
      ss, &test, data->brush->falloff_shape);
  const int thread_id = BLI_task_parallel_thread_id(tls);

  BKE_pbvh_vertex_iter_begin (ss->pbvh, data->nodes[n], vd, PBVH_ITER_UNIQUE) {
    SCULPT_orig_vert_data_update(&orig_data, &vd);
    if (!sculpt_brush_test_sq_fn(&test, orig_data.co)) {
      continue;
    }
    /* Offset vertex. */
    const float fade = SCULPT_brush_strength_factor(ss,
                                                    brush,
                                                    orig_data.co,
                                                    sqrtf(test.dist),
                                                    orig_data.no,
                                                    NULL,
                                                    vd.mask ? *vd.mask : 0.0f,
                                                    vd.index,
                                                    thread_id);

    mul_v3_v3fl(proxy[vd.i], offset, fade);

    if (vd.mvert) {
      vd.mvert->flag |= ME_VERT_PBVH_UPDATE;
    }
  }
  BKE_pbvh_vertex_iter_end;
}

static void do_draw_sharp_brush(Sculpt *sd, Object *ob, PBVHNode **nodes, int totnode)
{
  SculptSession *ss = ob->sculpt;
  Brush *brush = BKE_paint_brush(&sd->paint);
  float offset[3];
  const float bstrength = ss->cache->bstrength;

  /* Offset with as much as possible factored in already. */
  float effective_normal[3];
  SCULPT_tilt_effective_normal_get(ss, brush, effective_normal);
  mul_v3_v3fl(offset, effective_normal, ss->cache->radius);
  mul_v3_v3(offset, ss->cache->scale);
  mul_v3_fl(offset, bstrength);

  /* XXX: this shouldn't be necessary, but sculpting crashes in blender2.8 otherwise
   * initialize before threads so they can do curve mapping. */
  BKE_curvemapping_init(brush->curve);

  /* Threaded loop over nodes. */
  SculptThreadedTaskData data = {
      .sd = sd,
      .ob = ob,
      .brush = brush,
      .nodes = nodes,
      .offset = offset,
  };

  TaskParallelSettings settings;
  BKE_pbvh_parallel_range_settings(&settings, true, totnode);
  BLI_task_parallel_range(0, totnode, &data, do_draw_sharp_brush_task_cb_ex, &settings);
}

/* -------------------------------------------------------------------- */
/** \name Sculpt Scene Project Brush
 * \{ */

static void sculpt_stroke_cache_snap_context_init(bContext *C, Object *ob)
{
  SculptSession *ss = ob->sculpt;
  StrokeCache *cache = ss->cache;

  if (ss->cache && ss->cache->snap_context) {
    return;
  }

  Depsgraph *depsgraph = CTX_data_ensure_evaluated_depsgraph(C);
  Scene *scene = CTX_data_scene(C);
  ARegion *region = CTX_wm_region(C);
  View3D *v3d = CTX_wm_view3d(C);

  cache->snap_context = ED_transform_snap_object_context_create_view3d(scene, 0, region, v3d);
  cache->depsgraph = depsgraph;
}

static void sculpt_scene_project_view_ray_init(Object *ob,
                                               const int vertex_index,
                                               float r_ray_normal[3],
                                               float r_ray_origin[3])
{
  SculptSession *ss = ob->sculpt;
  float world_space_vertex_co[3];
  mul_v3_m4v3(world_space_vertex_co, ob->obmat, SCULPT_vertex_co_get(ss, vertex_index));
  if (ss->cache->vc->rv3d->is_persp) {
    sub_v3_v3v3(r_ray_normal, world_space_vertex_co, ss->cache->view_origin);
    normalize_v3(r_ray_normal);
    copy_v3_v3(r_ray_origin, ss->cache->view_origin);
  }
  else {
    mul_v3_mat3_m4v3(r_ray_normal, ob->obmat, ss->cache->view_normal);
    sub_v3_v3v3(r_ray_origin, world_space_vertex_co, r_ray_normal);
  }
}

static void sculpt_scene_project_vertex_normal_ray_init(Object *ob,
                                                        const int vertex_index,
                                                        const float original_normal[3],
                                                        float r_ray_normal[3],
                                                        float r_ray_origin[3])
{
  SculptSession *ss = ob->sculpt;
  mul_v3_m4v3(r_ray_normal, ob->obmat, original_normal);
  normalize_v3(r_ray_normal);

  mul_v3_m4v3(r_ray_origin, ob->obmat, SCULPT_vertex_co_get(ss, vertex_index));
}

static void sculpt_scene_project_brush_normal_ray_init(Object *ob,
                                                       const int vertex_index,
                                                       float r_ray_normal[3],
                                                       float r_ray_origin[3])
{
  SculptSession *ss = ob->sculpt;
  mul_v3_m4v3(r_ray_origin, ob->obmat, SCULPT_vertex_co_get(ss, vertex_index));
  mul_v3_m4v3(r_ray_normal, ob->obmat, ss->cache->sculpt_normal);
  normalize_v3(r_ray_normal);
}

static bool sculpt_scene_project_raycast(SculptSession *ss,
                                         const float ray_normal[3],
                                         const float ray_origin[3],
                                         const bool use_both_directions,
                                         float r_loc[3])
{
  float hit_co[2][3];
  float hit_len_squared[2];
  bool any_hit = false;
  bool hit = false;
  hit = ED_transform_snap_object_project_ray(ss->cache->snap_context,
                                             ss->cache->depsgraph,
                                             &(const struct SnapObjectParams){
                                                 .snap_select = SNAP_NOT_ACTIVE,
                                             },
                                             ray_origin,
                                             ray_normal,
                                             NULL,
                                             hit_co[0],
                                             NULL);
  if (hit) {
    hit_len_squared[0] = len_squared_v3v3(hit_co[0], ray_origin);
    any_hit |= hit;
  }
  else {
    hit_len_squared[0] = FLT_MAX;
  }

  if (!use_both_directions) {
    copy_v3_v3(r_loc, hit_co[0]);
    return any_hit;
  }

  float ray_normal_flip[3];
  mul_v3_v3fl(ray_normal_flip, ray_normal, -1.0f);

  hit = ED_transform_snap_object_project_ray(ss->cache->snap_context,
                                             ss->cache->depsgraph,
                                             &(const struct SnapObjectParams){
                                                 .snap_select = SNAP_NOT_ACTIVE,
                                             },
                                             ray_origin,
                                             ray_normal_flip,
                                             NULL,
                                             hit_co[1],
                                             NULL);
  if (hit) {
    hit_len_squared[1] = len_squared_v3v3(hit_co[1], ray_origin);
    any_hit |= hit;
  }
  else {
    hit_len_squared[1] = FLT_MAX;
  }

  if (hit_len_squared[0] <= hit_len_squared[1]) {
    copy_v3_v3(r_loc, hit_co[0]);
  }
  else {
    copy_v3_v3(r_loc, hit_co[1]);
  }
  return any_hit;
}

static void do_scene_project_brush_task_cb_ex(void *__restrict userdata,
                                              const int n,
                                              const TaskParallelTLS *__restrict tls)
{
  SculptThreadedTaskData *data = userdata;
  SculptSession *ss = data->ob->sculpt;
  SculptBrushTest test;
  SculptBrushTestFn sculpt_brush_test_sq_fn = SCULPT_brush_test_init_with_falloff_shape(
      ss, &test, data->brush->falloff_shape);

  const float bstrength = clamp_f(ss->cache->bstrength, 0.0f, 1.0f);
  const Brush *brush = data->brush;

  const int thread_id = BLI_task_parallel_thread_id(tls);

  SculptOrigVertData orig_data;
  SCULPT_orig_vert_data_init(&orig_data, data->ob, data->nodes[n]);

  PBVHVertexIter vd;
  BKE_pbvh_vertex_iter_begin (ss->pbvh, data->nodes[n], vd, PBVH_ITER_UNIQUE) {
    if (!sculpt_brush_test_sq_fn(&test, vd.co)) {
      continue;
    }

    SCULPT_orig_vert_data_update(&orig_data, &vd);

    const float fade = bstrength * SCULPT_brush_strength_factor(ss,
                                                                brush,
                                                                vd.co,
                                                                sqrtf(test.dist),
                                                                vd.no,
                                                                vd.fno,
                                                                vd.mask ? *vd.mask : 0.0f,
                                                                vd.index,
                                                                thread_id);

    if (fade == 0.0f) {
      continue;
    }

    float ray_normal[3];
    float ray_origin[3];
    bool use_both_directions = false;
    switch (brush->scene_project_direction_type) {
      case BRUSH_SCENE_PROJECT_DIRECTION_VIEW:
        sculpt_scene_project_view_ray_init(data->ob, vd.index, ray_normal, ray_origin);
        break;
      case BRUSH_SCENE_PROJECT_DIRECTION_VERTEX_NORMAL: {
        float normal[3];
        normal_short_to_float_v3(normal, orig_data.no);
        sculpt_scene_project_vertex_normal_ray_init(
            data->ob, vd.index, normal, ray_normal, ray_origin);
        use_both_directions = true;
      } break;
      case BRUSH_SCENE_PROJECT_DIRECTION_BRUSH_NORMAL:
        sculpt_scene_project_brush_normal_ray_init(data->ob, vd.index, ray_normal, ray_origin);
        use_both_directions = true;
        break;
    }

    float world_space_hit_co[3];
    float hit_co[3];
    const bool hit = sculpt_scene_project_raycast(
        ss, ray_normal, ray_origin, use_both_directions, world_space_hit_co);
    if (!hit) {
      continue;
    }

    mul_v3_m4v3(hit_co, data->ob->imat, world_space_hit_co);

    float disp[3];
    sub_v3_v3v3(disp, hit_co, vd.co);
    mul_v3_fl(disp, fade);
    add_v3_v3(vd.co, disp);

    if (vd.mvert) {
      vd.mvert->flag |= ME_VERT_PBVH_UPDATE;
    }
  }
  BKE_pbvh_vertex_iter_end;
}

static void do_scene_project_brush(Sculpt *sd, Object *ob, PBVHNode **nodes, int totnode)
{
  Brush *brush = BKE_paint_brush(&sd->paint);

  SCULPT_vertex_random_access_ensure(ob->sculpt);

  /* Threaded loop over nodes. */
  SculptThreadedTaskData data = {
      .sd = sd,
      .ob = ob,
      .brush = brush,
      .nodes = nodes,
  };

  TaskParallelSettings settings;
  BKE_pbvh_parallel_range_settings(&settings, true, totnode);
  BLI_task_parallel_range(0, totnode, &data, do_scene_project_brush_task_cb_ex, &settings);
}

/** \} */

/* -------------------------------------------------------------------- */
/** \name Sculpt Topology Brush
 * \{ */

static void do_topology_slide_task_cb_ex(void *__restrict userdata,
                                         const int n,
                                         const TaskParallelTLS *__restrict tls)
{
  SculptThreadedTaskData *data = userdata;
  SculptSession *ss = data->ob->sculpt;
  const Brush *brush = data->brush;

  PBVHVertexIter vd;
  SculptOrigVertData orig_data;
  float(*proxy)[3];

  SCULPT_orig_vert_data_init(&orig_data, data->ob, data->nodes[n]);

  proxy = BKE_pbvh_node_add_proxy(ss->pbvh, data->nodes[n])->co;

  SculptBrushTest test;
  SculptBrushTestFn sculpt_brush_test_sq_fn = SCULPT_brush_test_init_with_falloff_shape(
      ss, &test, data->brush->falloff_shape);
  const int thread_id = BLI_task_parallel_thread_id(tls);

  BKE_pbvh_vertex_iter_begin (ss->pbvh, data->nodes[n], vd, PBVH_ITER_UNIQUE) {
    SCULPT_orig_vert_data_update(&orig_data, &vd);
    if (!sculpt_brush_test_sq_fn(&test, orig_data.co)) {
      continue;
    }
    const float fade = SCULPT_brush_strength_factor(ss,
                                                    brush,
                                                    orig_data.co,
                                                    sqrtf(test.dist),
                                                    orig_data.no,
                                                    NULL,
                                                    vd.mask ? *vd.mask : 0.0f,
                                                    vd.index,
                                                    thread_id);
    float current_disp[3];
    float current_disp_norm[3];
    float final_disp[3] = {0.0f, 0.0f, 0.0f};

    switch (brush->slide_deform_type) {
      case BRUSH_SLIDE_DEFORM_DRAG:
        sub_v3_v3v3(current_disp, ss->cache->location, ss->cache->last_location);
        break;
      case BRUSH_SLIDE_DEFORM_PINCH:
        sub_v3_v3v3(current_disp, ss->cache->location, vd.co);
        break;
      case BRUSH_SLIDE_DEFORM_EXPAND:
        sub_v3_v3v3(current_disp, vd.co, ss->cache->location);
        break;
    }

    normalize_v3_v3(current_disp_norm, current_disp);
    mul_v3_v3fl(current_disp, current_disp_norm, ss->cache->bstrength);

    SculptVertexNeighborIter ni;
    SCULPT_VERTEX_NEIGHBORS_ITER_BEGIN (ss, vd.index, ni) {
      float vertex_disp[3];
      float vertex_disp_norm[3];
      sub_v3_v3v3(vertex_disp, SCULPT_vertex_co_get(ss, ni.index), vd.co);
      normalize_v3_v3(vertex_disp_norm, vertex_disp);
      if (dot_v3v3(current_disp_norm, vertex_disp_norm) > 0.0f) {
        madd_v3_v3fl(final_disp, vertex_disp_norm, dot_v3v3(current_disp, vertex_disp));
      }
    }
    SCULPT_VERTEX_NEIGHBORS_ITER_END(ni);

    mul_v3_v3fl(proxy[vd.i], final_disp, fade);

    if (vd.mvert) {
      vd.mvert->flag |= ME_VERT_PBVH_UPDATE;
    }
  }
  BKE_pbvh_vertex_iter_end;
}

void SCULPT_relax_vertex(SculptSession *ss,
                         PBVHVertexIter *vd,
                         float factor,
                         bool filter_boundary_face_sets,
                         float *r_final_pos)
{
  float smooth_pos[3];
  float final_disp[3];
  float boundary_normal[3];
  int avg_count = 0;
  int neighbor_count = 0;
  zero_v3(smooth_pos);
  zero_v3(boundary_normal);
  const bool is_boundary = SCULPT_vertex_is_boundary(ss, vd->index);

  SculptVertexNeighborIter ni;
  SCULPT_VERTEX_NEIGHBORS_ITER_BEGIN (ss, vd->index, ni) {
    neighbor_count++;
    if (!filter_boundary_face_sets ||
        (filter_boundary_face_sets && !SCULPT_vertex_has_unique_face_set(ss, ni.index))) {

      /* When the vertex to relax is boundary, use only connected boundary vertices for the average
       * position. */
      if (is_boundary) {
        if (!SCULPT_vertex_is_boundary(ss, ni.index)) {
          continue;
        }
        add_v3_v3(smooth_pos, SCULPT_vertex_co_get(ss, ni.index));
        avg_count++;

        /* Calculate a normal for the constraint plane using the edges of the boundary. */
        float to_neighbor[3];
        sub_v3_v3v3(to_neighbor, SCULPT_vertex_co_get(ss, ni.index), vd->co);
        normalize_v3(to_neighbor);
        add_v3_v3(boundary_normal, to_neighbor);
      }
      else {
        add_v3_v3(smooth_pos, SCULPT_vertex_co_get(ss, ni.index));
        avg_count++;
      }
    }
  }
  SCULPT_VERTEX_NEIGHBORS_ITER_END(ni);

  /* Don't modify corner vertices. */
  if (neighbor_count <= 2) {
    copy_v3_v3(r_final_pos, vd->co);
    return;
  }

  if (avg_count > 0) {
    mul_v3_fl(smooth_pos, 1.0f / avg_count);
  }
  else {
    copy_v3_v3(r_final_pos, vd->co);
    return;
  }

  float plane[4];
  float smooth_closest_plane[3];
  float vno[3];

  if (is_boundary && avg_count == 2) {
    normalize_v3_v3(vno, boundary_normal);
  }
  else {
    SCULPT_vertex_normal_get(ss, vd->index, vno);
  }

  if (is_zero_v3(vno)) {
    copy_v3_v3(r_final_pos, vd->co);
    return;
  }

  plane_from_point_normal_v3(plane, vd->co, vno);
  closest_to_plane_v3(smooth_closest_plane, plane, smooth_pos);
  sub_v3_v3v3(final_disp, smooth_closest_plane, vd->co);

  mul_v3_fl(final_disp, factor);
  add_v3_v3v3(r_final_pos, vd->co, final_disp);
}

static void do_topology_relax_task_cb_ex(void *__restrict userdata,
                                         const int n,
                                         const TaskParallelTLS *__restrict tls)
{
  SculptThreadedTaskData *data = userdata;
  SculptSession *ss = data->ob->sculpt;
  const Brush *brush = data->brush;
  const float bstrength = ss->cache->bstrength;

  PBVHVertexIter vd;
  SculptOrigVertData orig_data;

  SCULPT_orig_vert_data_init(&orig_data, data->ob, data->nodes[n]);

  BKE_pbvh_node_add_proxy(ss->pbvh, data->nodes[n]);

  SculptBrushTest test;
  SculptBrushTestFn sculpt_brush_test_sq_fn = SCULPT_brush_test_init_with_falloff_shape(
      ss, &test, data->brush->falloff_shape);
  const int thread_id = BLI_task_parallel_thread_id(tls);

  BKE_pbvh_vertex_iter_begin (ss->pbvh, data->nodes[n], vd, PBVH_ITER_UNIQUE) {
    SCULPT_orig_vert_data_update(&orig_data, &vd);
    if (!sculpt_brush_test_sq_fn(&test, orig_data.co)) {
      continue;
    }
    const float fade = SCULPT_brush_strength_factor(ss,
                                                    brush,
                                                    orig_data.co,
                                                    sqrtf(test.dist),
                                                    orig_data.no,
                                                    NULL,
                                                    vd.mask ? *vd.mask : 0.0f,
                                                    vd.index,
                                                    thread_id);

    SCULPT_relax_vertex(ss, &vd, fade * bstrength, false, vd.co);
    if (vd.mvert) {
      vd.mvert->flag |= ME_VERT_PBVH_UPDATE;
    }
  }
  BKE_pbvh_vertex_iter_end;
}

static void do_slide_relax_brush(Sculpt *sd, Object *ob, PBVHNode **nodes, int totnode)
{
  SculptSession *ss = ob->sculpt;
  Brush *brush = BKE_paint_brush(&sd->paint);

  if (SCULPT_stroke_is_first_brush_step_of_symmetry_pass(ss->cache)) {
    return;
  }

  BKE_curvemapping_init(brush->curve);

  SculptThreadedTaskData data = {
      .sd = sd,
      .ob = ob,
      .brush = brush,
      .nodes = nodes,
  };

  TaskParallelSettings settings;
  BKE_pbvh_parallel_range_settings(&settings, true, totnode);
  if (ss->cache->alt_smooth) {
    SCULPT_boundary_info_ensure(ob);
    for (int i = 0; i < 4; i++) {
      BLI_task_parallel_range(0, totnode, &data, do_topology_relax_task_cb_ex, &settings);
    }
  }
  else {
    BLI_task_parallel_range(0, totnode, &data, do_topology_slide_task_cb_ex, &settings);
  }
}

static void calc_sculpt_plane(
    Sculpt *sd, Object *ob, PBVHNode **nodes, int totnode, float r_area_no[3], float r_area_co[3])
{
  SculptSession *ss = ob->sculpt;
  Brush *brush = BKE_paint_brush(&sd->paint);

  if (SCULPT_stroke_is_main_symmetry_pass(ss->cache) &&
      (SCULPT_stroke_is_first_brush_step_of_symmetry_pass(ss->cache) ||
       !(brush->flag & BRUSH_ORIGINAL_PLANE) || !(brush->flag & BRUSH_ORIGINAL_NORMAL))) {
    switch (brush->sculpt_plane) {
      case SCULPT_DISP_DIR_VIEW:
        copy_v3_v3(r_area_no, ss->cache->true_view_normal);
        break;

      case SCULPT_DISP_DIR_X:
        ARRAY_SET_ITEMS(r_area_no, 1.0f, 0.0f, 0.0f);
        break;

      case SCULPT_DISP_DIR_Y:
        ARRAY_SET_ITEMS(r_area_no, 0.0f, 1.0f, 0.0f);
        break;

      case SCULPT_DISP_DIR_Z:
        ARRAY_SET_ITEMS(r_area_no, 0.0f, 0.0f, 1.0f);
        break;

      case SCULPT_DISP_DIR_AREA:
        calc_area_normal_and_center(sd, ob, nodes, totnode, r_area_no, r_area_co);
        if (brush->falloff_shape == PAINT_FALLOFF_SHAPE_TUBE) {
          project_plane_v3_v3v3(r_area_no, r_area_no, ss->cache->view_normal);
          normalize_v3(r_area_no);
        }
        break;

      default:
        break;
    }

    /* For flatten center. */
    /* Flatten center has not been calculated yet if we are not using the area normal. */
    if (brush->sculpt_plane != SCULPT_DISP_DIR_AREA) {
      calc_area_center(sd, ob, nodes, totnode, r_area_co);
    }

    /* For area normal. */
    if ((!SCULPT_stroke_is_first_brush_step_of_symmetry_pass(ss->cache)) &&
        (brush->flag & BRUSH_ORIGINAL_NORMAL)) {
      copy_v3_v3(r_area_no, ss->cache->sculpt_normal);
    }
    else {
      copy_v3_v3(ss->cache->sculpt_normal, r_area_no);
    }

    /* For flatten center. */
    if ((!SCULPT_stroke_is_first_brush_step_of_symmetry_pass(ss->cache)) &&
        (brush->flag & BRUSH_ORIGINAL_PLANE)) {
      copy_v3_v3(r_area_co, ss->cache->last_center);
    }
    else {
      copy_v3_v3(ss->cache->last_center, r_area_co);
    }
  }
  else {
    /* For area normal. */
    copy_v3_v3(r_area_no, ss->cache->sculpt_normal);

    /* For flatten center. */
    copy_v3_v3(r_area_co, ss->cache->last_center);

    /* For area normal. */
    flip_v3(r_area_no, ss->cache->mirror_symmetry_pass);

    /* For flatten center. */
    flip_v3(r_area_co, ss->cache->mirror_symmetry_pass);

    /* For area normal. */
    mul_m4_v3(ss->cache->symm_rot_mat, r_area_no);

    /* For flatten center. */
    mul_m4_v3(ss->cache->symm_rot_mat, r_area_co);

    /* Shift the plane for the current tile. */
    add_v3_v3(r_area_co, ss->cache->plane_offset);
  }
}

/** \} */

/**
 * Used for 'SCULPT_TOOL_CREASE' and 'SCULPT_TOOL_BLOB'
 */
static void do_crease_brush_task_cb_ex(void *__restrict userdata,
                                       const int n,
                                       const TaskParallelTLS *__restrict tls)
{
  SculptThreadedTaskData *data = userdata;
  SculptSession *ss = data->ob->sculpt;
  const Brush *brush = data->brush;
  SculptProjectVector *spvc = data->spvc;
  const float flippedbstrength = data->flippedbstrength;
  const float *offset = data->offset;

  PBVHVertexIter vd;
  float(*proxy)[3];

  proxy = BKE_pbvh_node_add_proxy(ss->pbvh, data->nodes[n])->co;

  SculptBrushTest test;
  SculptBrushTestFn sculpt_brush_test_sq_fn = SCULPT_brush_test_init_with_falloff_shape(
      ss, &test, data->brush->falloff_shape);
  const int thread_id = BLI_task_parallel_thread_id(tls);

  BKE_pbvh_vertex_iter_begin (ss->pbvh, data->nodes[n], vd, PBVH_ITER_UNIQUE) {
    if (!sculpt_brush_test_sq_fn(&test, vd.co)) {
      continue;
    }
    /* Offset vertex. */
    const float fade = SCULPT_brush_strength_factor(ss,
                                                    brush,
                                                    vd.co,
                                                    sqrtf(test.dist),
                                                    vd.no,
                                                    vd.fno,
                                                    vd.mask ? *vd.mask : 0.0f,
                                                    vd.index,
                                                    thread_id);
    float val1[3];
    float val2[3];

    /* First we pinch. */
    sub_v3_v3v3(val1, test.location, vd.co);
    if (brush->falloff_shape == PAINT_FALLOFF_SHAPE_TUBE) {
      project_plane_v3_v3v3(val1, val1, ss->cache->view_normal);
    }

    mul_v3_fl(val1, fade * flippedbstrength);

    sculpt_project_v3(spvc, val1, val1);

    /* Then we draw. */
    mul_v3_v3fl(val2, offset, fade);

    add_v3_v3v3(proxy[vd.i], val1, val2);

    if (vd.mvert) {
      vd.mvert->flag |= ME_VERT_PBVH_UPDATE;
    }
  }
  BKE_pbvh_vertex_iter_end;
}

static void do_crease_brush(Sculpt *sd, Object *ob, PBVHNode **nodes, int totnode)
{
  SculptSession *ss = ob->sculpt;
  const Scene *scene = ss->cache->vc->scene;
  Brush *brush = BKE_paint_brush(&sd->paint);
  float offset[3];
  float bstrength = ss->cache->bstrength;
  float flippedbstrength, crease_correction;
  float brush_alpha;

  SculptProjectVector spvc;

  /* Offset with as much as possible factored in already. */
  mul_v3_v3fl(offset, ss->cache->sculpt_normal_symm, ss->cache->radius);
  mul_v3_v3(offset, ss->cache->scale);
  mul_v3_fl(offset, bstrength);

  /* We divide out the squared alpha and multiply by the squared crease
   * to give us the pinch strength. */
  crease_correction = brush->crease_pinch_factor * brush->crease_pinch_factor;
  brush_alpha = BKE_brush_alpha_get(scene, brush);
  if (brush_alpha > 0.0f) {
    crease_correction /= brush_alpha * brush_alpha;
  }

  /* We always want crease to pinch or blob to relax even when draw is negative. */
  flippedbstrength = (bstrength < 0.0f) ? -crease_correction * bstrength :
                                          crease_correction * bstrength;

  if (brush->sculpt_tool == SCULPT_TOOL_BLOB) {
    flippedbstrength *= -1.0f;
  }

  /* Use surface normal for 'spvc', so the vertices are pinched towards a line instead of a single
   * point. Without this we get a 'flat' surface surrounding the pinch. */
  sculpt_project_v3_cache_init(&spvc, ss->cache->sculpt_normal_symm);

  /* Threaded loop over nodes. */
  SculptThreadedTaskData data = {
      .sd = sd,
      .ob = ob,
      .brush = brush,
      .nodes = nodes,
      .spvc = &spvc,
      .offset = offset,
      .flippedbstrength = flippedbstrength,
  };

  TaskParallelSettings settings;
  BKE_pbvh_parallel_range_settings(&settings, true, totnode);
  BLI_task_parallel_range(0, totnode, &data, do_crease_brush_task_cb_ex, &settings);
}

static void do_pinch_brush_task_cb_ex(void *__restrict userdata,
                                      const int n,
                                      const TaskParallelTLS *__restrict tls)
{
  SculptThreadedTaskData *data = userdata;
  SculptSession *ss = data->ob->sculpt;
  const Brush *brush = data->brush;
  float(*stroke_xz)[3] = data->stroke_xz;

  PBVHVertexIter vd;
  float(*proxy)[3];
  const float bstrength = ss->cache->bstrength;

  proxy = BKE_pbvh_node_add_proxy(ss->pbvh, data->nodes[n])->co;

  SculptBrushTest test;
  SculptBrushTestFn sculpt_brush_test_sq_fn = SCULPT_brush_test_init_with_falloff_shape(
      ss, &test, data->brush->falloff_shape);
  const int thread_id = BLI_task_parallel_thread_id(tls);

  float x_object_space[3];
  float z_object_space[3];
  copy_v3_v3(x_object_space, stroke_xz[0]);
  copy_v3_v3(z_object_space, stroke_xz[1]);

  BKE_pbvh_vertex_iter_begin (ss->pbvh, data->nodes[n], vd, PBVH_ITER_UNIQUE) {
    if (!sculpt_brush_test_sq_fn(&test, vd.co)) {
      continue;
    }
    const float fade = bstrength * SCULPT_brush_strength_factor(ss,
                                                                brush,
                                                                vd.co,
                                                                sqrtf(test.dist),
                                                                vd.no,
                                                                vd.fno,
                                                                vd.mask ? *vd.mask : 0.0f,
                                                                vd.index,
                                                                thread_id);
    float disp_center[3];
    float x_disp[3];
    float z_disp[3];
    /* Calculate displacement from the vertex to the brush center. */
    sub_v3_v3v3(disp_center, test.location, vd.co);

    /* Project the displacement into the X vector (aligned to the stroke). */
    mul_v3_v3fl(x_disp, x_object_space, dot_v3v3(disp_center, x_object_space));

    /* Project the displacement into the Z vector (aligned to the surface normal). */
    mul_v3_v3fl(z_disp, z_object_space, dot_v3v3(disp_center, z_object_space));

    /* Add the two projected vectors to calculate the final displacement.
     * The Y component is removed. */
    add_v3_v3v3(disp_center, x_disp, z_disp);

    if (brush->falloff_shape == PAINT_FALLOFF_SHAPE_TUBE) {
      project_plane_v3_v3v3(disp_center, disp_center, ss->cache->view_normal);
    }
    mul_v3_v3fl(proxy[vd.i], disp_center, fade);

    if (vd.mvert) {
      vd.mvert->flag |= ME_VERT_PBVH_UPDATE;
    }
  }
  BKE_pbvh_vertex_iter_end;
}

static void do_pinch_brush(Sculpt *sd, Object *ob, PBVHNode **nodes, int totnode)
{
  SculptSession *ss = ob->sculpt;
  Brush *brush = BKE_paint_brush(&sd->paint);

  float area_no[3];
  float area_co[3];

  float mat[4][4];
  calc_sculpt_plane(sd, ob, nodes, totnode, area_no, area_co);

  /* delay the first daub because grab delta is not setup */
  if (SCULPT_stroke_is_first_brush_step_of_symmetry_pass(ss->cache)) {
    return;
  }

  if (is_zero_v3(ss->cache->grab_delta_symmetry)) {
    return;
  }

  /* Initialize `mat`. */
  cross_v3_v3v3(mat[0], area_no, ss->cache->grab_delta_symmetry);
  mat[0][3] = 0.0f;
  cross_v3_v3v3(mat[1], area_no, mat[0]);
  mat[1][3] = 0.0f;
  copy_v3_v3(mat[2], area_no);
  mat[2][3] = 0.0f;
  copy_v3_v3(mat[3], ss->cache->location);
  mat[3][3] = 1.0f;
  normalize_m4(mat);

  float stroke_xz[2][3];
  normalize_v3_v3(stroke_xz[0], mat[0]);
  normalize_v3_v3(stroke_xz[1], mat[2]);

  SculptThreadedTaskData data = {
      .sd = sd,
      .ob = ob,
      .brush = brush,
      .nodes = nodes,
      .stroke_xz = stroke_xz,
  };

  TaskParallelSettings settings;
  BKE_pbvh_parallel_range_settings(&settings, true, totnode);
  BLI_task_parallel_range(0, totnode, &data, do_pinch_brush_task_cb_ex, &settings);
}

static void do_grab_brush_task_cb_ex(void *__restrict userdata,
                                     const int n,
                                     const TaskParallelTLS *__restrict tls)
{
  SculptThreadedTaskData *data = userdata;
  SculptSession *ss = data->ob->sculpt;
  const Brush *brush = data->brush;
  const float *grab_delta = data->grab_delta;

  PBVHVertexIter vd;
  SculptOrigVertData orig_data;
  float(*proxy)[3];
  const float bstrength = ss->cache->bstrength;

  SCULPT_orig_vert_data_init(&orig_data, data->ob, data->nodes[n]);

  proxy = BKE_pbvh_node_add_proxy(ss->pbvh, data->nodes[n])->co;

  SculptBrushTest test;
  SculptBrushTestFn sculpt_brush_test_sq_fn = SCULPT_brush_test_init_with_falloff_shape(
      ss, &test, data->brush->falloff_shape);
  const int thread_id = BLI_task_parallel_thread_id(tls);

  const bool grab_silhouette = brush->flag2 & BRUSH_GRAB_SILHOUETTE;
  const bool use_geodesic_dists = brush->flag2 & BRUSH_USE_SURFACE_FALLOFF;

  BKE_pbvh_vertex_iter_begin (ss->pbvh, data->nodes[n], vd, PBVH_ITER_UNIQUE) {
    SCULPT_orig_vert_data_update(&orig_data, &vd);

    if (!sculpt_brush_test_sq_fn(&test, orig_data.co)) {
      continue;
    }

    float dist;
    if (use_geodesic_dists) {
      dist = ss->cache->geodesic_dists[ss->cache->mirror_symmetry_pass][vd.index];
    }
    else {
      dist = sqrtf(test.dist);
    }

    float fade = bstrength * SCULPT_brush_strength_factor(ss,
                                                          brush,
                                                          orig_data.co,
                                                          dist,
                                                          orig_data.no,
                                                          NULL,
                                                          vd.mask ? *vd.mask : 0.0f,
                                                          vd.index,
                                                          thread_id);

    if (grab_silhouette) {
      float silhouette_test_dir[3];
      normalize_v3_v3(silhouette_test_dir, grab_delta);
      if (dot_v3v3(ss->cache->initial_normal, ss->cache->grab_delta_symmetry) < 0.0f) {
        mul_v3_fl(silhouette_test_dir, -1.0f);
      }
      float vno[3];
      normal_short_to_float_v3(vno, orig_data.no);
      fade *= max_ff(dot_v3v3(vno, silhouette_test_dir), 0.0f);
    }

    mul_v3_v3fl(proxy[vd.i], grab_delta, fade);

    if (vd.mvert) {
      vd.mvert->flag |= ME_VERT_PBVH_UPDATE;
    }
  }
  BKE_pbvh_vertex_iter_end;
}

static void do_grab_brush(Sculpt *sd, Object *ob, PBVHNode **nodes, int totnode)
{
  SculptSession *ss = ob->sculpt;
  Brush *brush = BKE_paint_brush(&sd->paint);
  float grab_delta[3];

  copy_v3_v3(grab_delta, ss->cache->grab_delta_symmetry);

  if (ss->cache->normal_weight > 0.0f) {
    sculpt_project_v3_normal_align(ss, ss->cache->normal_weight, grab_delta);
  }

  if (brush->flag2 & BRUSH_USE_SURFACE_FALLOFF) {
    if (SCULPT_stroke_is_first_brush_step_of_symmetry_pass(ss->cache)) {
      const int symm_pass = ss->cache->mirror_symmetry_pass;
      float location[3];
      flip_v3_v3(location, SCULPT_active_vertex_co_get(ss), symm_pass);
      int v = SCULPT_nearest_vertex_get(sd, ob, location, ss->cache->radius, false);
      ss->cache->geodesic_dists[symm_pass] = SCULPT_geodesic_from_vertex(
          ob, v, ss->cache->initial_radius);
    }
  }

  SculptThreadedTaskData data = {
      .sd = sd,
      .ob = ob,
      .brush = brush,
      .nodes = nodes,
      .grab_delta = grab_delta,
  };

  TaskParallelSettings settings;
  BKE_pbvh_parallel_range_settings(&settings, true, totnode);
  BLI_task_parallel_range(0, totnode, &data, do_grab_brush_task_cb_ex, &settings);
}

static void do_elastic_deform_brush_task_cb_ex(void *__restrict userdata,
                                               const int n,
                                               const TaskParallelTLS *__restrict UNUSED(tls))
{
  SculptThreadedTaskData *data = userdata;
  SculptSession *ss = data->ob->sculpt;
  const Brush *brush = data->brush;
  const float *grab_delta = data->grab_delta;
  const float *location = ss->cache->location;

  PBVHVertexIter vd;
  SculptOrigVertData orig_data;
  float(*proxy)[3];

  const float bstrength = ss->cache->bstrength;

  SCULPT_orig_vert_data_init(&orig_data, data->ob, data->nodes[n]);

  proxy = BKE_pbvh_node_add_proxy(ss->pbvh, data->nodes[n])->co;

  float dir;
  if (ss->cache->mouse[0] > ss->cache->initial_mouse[0]) {
    dir = 1.0f;
  }
  else {
    dir = -1.0f;
  }

  if (brush->elastic_deform_type == BRUSH_ELASTIC_DEFORM_TWIST) {
    int symm = ss->cache->mirror_symmetry_pass;
    if (ELEM(symm, 1, 2, 4, 7)) {
      dir = -dir;
    }
  }

  KelvinletParams params;
  float force = len_v3(grab_delta) * dir * bstrength;
  BKE_kelvinlet_init_params(
      &params, ss->cache->radius, force, 1.0f, brush->elastic_deform_volume_preservation);

  BKE_pbvh_vertex_iter_begin (ss->pbvh, data->nodes[n], vd, PBVH_ITER_UNIQUE) {
    SCULPT_orig_vert_data_update(&orig_data, &vd);
    float final_disp[3];

    float orig_co[3];
    if (brush->flag2 & BRUSH_USE_SURFACE_FALLOFF) {
      const float geodesic_dist =
          ss->cache->geodesic_dists[ss->cache->mirror_symmetry_pass][vd.index];

      if (geodesic_dist == FLT_MAX) {
        continue;
      }

      float disp[3];
      sub_v3_v3v3(disp, orig_data.co, ss->cache->initial_location);
      normalize_v3(disp);
      mul_v3_fl(disp, geodesic_dist);
      add_v3_v3v3(orig_co, ss->cache->initial_location, disp);
    }
    else {
      copy_v3_v3(orig_co, orig_data.co);
    }

    switch (brush->elastic_deform_type) {
      case BRUSH_ELASTIC_DEFORM_GRAB:
        BKE_kelvinlet_grab(final_disp, &params, orig_co, location, grab_delta);
        mul_v3_fl(final_disp, bstrength * 20.0f);
        break;
      case BRUSH_ELASTIC_DEFORM_GRAB_BISCALE: {
        BKE_kelvinlet_grab_biscale(final_disp, &params, orig_co, location, grab_delta);
        mul_v3_fl(final_disp, bstrength * 20.0f);
        break;
      }
      case BRUSH_ELASTIC_DEFORM_GRAB_TRISCALE: {
        BKE_kelvinlet_grab_triscale(final_disp, &params, orig_co, location, grab_delta);
        mul_v3_fl(final_disp, bstrength * 20.0f);
        break;
      }
      case BRUSH_ELASTIC_DEFORM_SCALE:
        BKE_kelvinlet_scale(final_disp, &params, orig_co, location, ss->cache->sculpt_normal_symm);
        break;
      case BRUSH_ELASTIC_DEFORM_TWIST:
        BKE_kelvinlet_twist(final_disp, &params, orig_co, location, ss->cache->sculpt_normal_symm);
        break;
    }

    if (vd.mask) {
      mul_v3_fl(final_disp, 1.0f - *vd.mask);
    }

    mul_v3_fl(final_disp, SCULPT_automasking_factor_get(ss->cache->automasking, ss, vd.index));

    copy_v3_v3(proxy[vd.i], final_disp);

    if (vd.mvert) {
      vd.mvert->flag |= ME_VERT_PBVH_UPDATE;
    }
  }
  BKE_pbvh_vertex_iter_end;
}

static void do_elastic_deform_brush(Sculpt *sd, Object *ob, PBVHNode **nodes, int totnode)
{
  SculptSession *ss = ob->sculpt;
  Brush *brush = BKE_paint_brush(&sd->paint);
  float grab_delta[3];

  copy_v3_v3(grab_delta, ss->cache->grab_delta_symmetry);

  if (ss->cache->normal_weight > 0.0f) {
    sculpt_project_v3_normal_align(ss, ss->cache->normal_weight, grab_delta);
  }

  if (brush->flag2 & BRUSH_USE_SURFACE_FALLOFF) {
    if (SCULPT_stroke_is_first_brush_step_of_symmetry_pass(ss->cache)) {
      const int symm_pass = ss->cache->mirror_symmetry_pass;
      float location[3];
      flip_v3_v3(location, SCULPT_active_vertex_co_get(ss), symm_pass);
      int v = SCULPT_nearest_vertex_get(sd, ob, location, ss->cache->initial_radius, false);
      ss->cache->geodesic_dists[symm_pass] = SCULPT_geodesic_from_vertex(ob, v, FLT_MAX);
    }
  }

  SculptThreadedTaskData data = {
      .sd = sd,
      .ob = ob,
      .brush = brush,
      .nodes = nodes,
      .grab_delta = grab_delta,
  };

  TaskParallelSettings settings;
  BKE_pbvh_parallel_range_settings(&settings, true, totnode);
  BLI_task_parallel_range(0, totnode, &data, do_elastic_deform_brush_task_cb_ex, &settings);
}

ePaintSymmetryAreas SCULPT_get_vertex_symm_area(const float co[3])
{
  ePaintSymmetryAreas symm_area = PAINT_SYMM_AREA_DEFAULT;
  if (co[0] < 0.0f) {
    symm_area |= PAINT_SYMM_AREA_X;
  }
  if (co[1] < 0.0f) {
    symm_area |= PAINT_SYMM_AREA_Y;
  }
  if (co[2] < 0.0f) {
    symm_area |= PAINT_SYMM_AREA_Z;
  }
  return symm_area;
}

void SCULPT_flip_v3_by_symm_area(float v[3],
                                 const ePaintSymmetryFlags symm,
                                 const ePaintSymmetryAreas symmarea,
                                 const float pivot[3])
{
  for (int i = 0; i < 3; i++) {
    ePaintSymmetryFlags symm_it = 1 << i;
    if (!(symm & symm_it)) {
      continue;
    }
    if (symmarea & symm_it) {
      flip_v3(v, symm_it);
    }
    if (pivot[i] < 0.0f) {
      flip_v3(v, symm_it);
    }
  }
}

void SCULPT_flip_quat_by_symm_area(float quat[4],
                                   const ePaintSymmetryFlags symm,
                                   const ePaintSymmetryAreas symmarea,
                                   const float pivot[3])
{
  for (int i = 0; i < 3; i++) {
    ePaintSymmetryFlags symm_it = 1 << i;
    if (!(symm & symm_it)) {
      continue;
    }
    if (symmarea & symm_it) {
      flip_qt(quat, symm_it);
    }
    if (pivot[i] < 0.0f) {
      flip_qt(quat, symm_it);
    }
  }
}

void SCULPT_calc_brush_plane(
    Sculpt *sd, Object *ob, PBVHNode **nodes, int totnode, float r_area_no[3], float r_area_co[3])
{
  SculptSession *ss = ob->sculpt;
  Brush *brush = BKE_paint_brush(&sd->paint);

  zero_v3(r_area_co);
  zero_v3(r_area_no);

  if (SCULPT_stroke_is_main_symmetry_pass(ss->cache) &&
      (SCULPT_stroke_is_first_brush_step_of_symmetry_pass(ss->cache) ||
       !(brush->flag & BRUSH_ORIGINAL_PLANE) || !(brush->flag & BRUSH_ORIGINAL_NORMAL))) {
    switch (brush->sculpt_plane) {
      case SCULPT_DISP_DIR_VIEW:
        copy_v3_v3(r_area_no, ss->cache->true_view_normal);
        break;

      case SCULPT_DISP_DIR_X:
        ARRAY_SET_ITEMS(r_area_no, 1.0f, 0.0f, 0.0f);
        break;

      case SCULPT_DISP_DIR_Y:
        ARRAY_SET_ITEMS(r_area_no, 0.0f, 1.0f, 0.0f);
        break;

      case SCULPT_DISP_DIR_Z:
        ARRAY_SET_ITEMS(r_area_no, 0.0f, 0.0f, 1.0f);
        break;

      case SCULPT_DISP_DIR_AREA:
        calc_area_normal_and_center(sd, ob, nodes, totnode, r_area_no, r_area_co);
        if (brush->falloff_shape == PAINT_FALLOFF_SHAPE_TUBE) {
          project_plane_v3_v3v3(r_area_no, r_area_no, ss->cache->view_normal);
          normalize_v3(r_area_no);
        }
        break;

      default:
        break;
    }

    /* For flatten center. */
    /* Flatten center has not been calculated yet if we are not using the area normal. */
    if (brush->sculpt_plane != SCULPT_DISP_DIR_AREA) {
      calc_area_center(sd, ob, nodes, totnode, r_area_co);
    }

    /* For area normal. */
    if ((!SCULPT_stroke_is_first_brush_step_of_symmetry_pass(ss->cache)) &&
        (brush->flag & BRUSH_ORIGINAL_NORMAL)) {
      copy_v3_v3(r_area_no, ss->cache->sculpt_normal);
    }
    else {
      copy_v3_v3(ss->cache->sculpt_normal, r_area_no);
    }

    /* For flatten center. */
    if ((!SCULPT_stroke_is_first_brush_step_of_symmetry_pass(ss->cache)) &&
        (brush->flag & BRUSH_ORIGINAL_PLANE)) {
      copy_v3_v3(r_area_co, ss->cache->last_center);
    }
    else {
      copy_v3_v3(ss->cache->last_center, r_area_co);
    }
  }
  else {
    /* For area normal. */
    copy_v3_v3(r_area_no, ss->cache->sculpt_normal);

    /* For flatten center. */
    copy_v3_v3(r_area_co, ss->cache->last_center);

    /* For area normal. */
    flip_v3(r_area_no, ss->cache->mirror_symmetry_pass);

    /* For flatten center. */
    flip_v3(r_area_co, ss->cache->mirror_symmetry_pass);

    /* For area normal. */
    mul_m4_v3(ss->cache->symm_rot_mat, r_area_no);

    /* For flatten center. */
    mul_m4_v3(ss->cache->symm_rot_mat, r_area_co);

    /* Shift the plane for the current tile. */
    add_v3_v3(r_area_co, ss->cache->plane_offset);
  }
}

static void do_nudge_brush_task_cb_ex(void *__restrict userdata,
                                      const int n,
                                      const TaskParallelTLS *__restrict tls)
{
  SculptThreadedTaskData *data = userdata;
  SculptSession *ss = data->ob->sculpt;
  const Brush *brush = data->brush;
  const float *cono = data->cono;

  PBVHVertexIter vd;
  float(*proxy)[3];
  const float bstrength = ss->cache->bstrength;

  proxy = BKE_pbvh_node_add_proxy(ss->pbvh, data->nodes[n])->co;

  SculptBrushTest test;
  SculptBrushTestFn sculpt_brush_test_sq_fn = SCULPT_brush_test_init_with_falloff_shape(
      ss, &test, data->brush->falloff_shape);
  const int thread_id = BLI_task_parallel_thread_id(tls);

  BKE_pbvh_vertex_iter_begin (ss->pbvh, data->nodes[n], vd, PBVH_ITER_UNIQUE) {
    if (!sculpt_brush_test_sq_fn(&test, vd.co)) {
      continue;
    }
    const float fade = bstrength * SCULPT_brush_strength_factor(ss,
                                                                brush,
                                                                vd.co,
                                                                sqrtf(test.dist),
                                                                vd.no,
                                                                vd.fno,
                                                                vd.mask ? *vd.mask : 0.0f,
                                                                vd.index,
                                                                thread_id);

    mul_v3_v3fl(proxy[vd.i], cono, fade);

    if (vd.mvert) {
      vd.mvert->flag |= ME_VERT_PBVH_UPDATE;
    }
  }
  BKE_pbvh_vertex_iter_end;
}

static void do_nudge_brush(Sculpt *sd, Object *ob, PBVHNode **nodes, int totnode)
{
  SculptSession *ss = ob->sculpt;
  Brush *brush = BKE_paint_brush(&sd->paint);
  float grab_delta[3];
  float tmp[3], cono[3];

  copy_v3_v3(grab_delta, ss->cache->grab_delta_symmetry);

  cross_v3_v3v3(tmp, ss->cache->sculpt_normal_symm, grab_delta);
  cross_v3_v3v3(cono, tmp, ss->cache->sculpt_normal_symm);

  SculptThreadedTaskData data = {
      .sd = sd,
      .ob = ob,
      .brush = brush,
      .nodes = nodes,
      .cono = cono,
  };

  TaskParallelSettings settings;
  BKE_pbvh_parallel_range_settings(&settings, true, totnode);
  BLI_task_parallel_range(0, totnode, &data, do_nudge_brush_task_cb_ex, &settings);
}

static void do_snake_hook_brush_task_cb_ex(void *__restrict userdata,
                                           const int n,
                                           const TaskParallelTLS *__restrict tls)
{
  SculptThreadedTaskData *data = userdata;
  SculptSession *ss = data->ob->sculpt;
  const Brush *brush = data->brush;
  SculptProjectVector *spvc = data->spvc;
  const float *grab_delta = data->grab_delta;

  PBVHVertexIter vd;
  float(*proxy)[3];
  const float bstrength = ss->cache->bstrength;
  const bool do_rake_rotation = ss->cache->is_rake_rotation_valid;
  const bool do_pinch = (brush->crease_pinch_factor != 0.5f);
  const float pinch = do_pinch ? (2.0f * (0.5f - brush->crease_pinch_factor) *
                                  (len_v3(grab_delta) / ss->cache->radius)) :
                                 0.0f;

  const bool do_elastic = brush->snake_hook_deform_type == BRUSH_SNAKE_HOOK_DEFORM_ELASTIC;

  proxy = BKE_pbvh_node_add_proxy(ss->pbvh, data->nodes[n])->co;

  SculptBrushTest test;
  SculptBrushTestFn sculpt_brush_test_sq_fn = SCULPT_brush_test_init_with_falloff_shape(
      ss, &test, data->brush->falloff_shape);
  const int thread_id = BLI_task_parallel_thread_id(tls);

  KelvinletParams params;
  BKE_kelvinlet_init_params(&params, ss->cache->radius, bstrength, 1.0f, 0.4f);

  BKE_pbvh_vertex_iter_begin (ss->pbvh, data->nodes[n], vd, PBVH_ITER_UNIQUE) {
    if (!do_elastic && !sculpt_brush_test_sq_fn(&test, vd.co)) {
      continue;
    }

    float fade;
    if (do_elastic) {
      fade = 1.0f;
    }
    else {
      fade = bstrength * SCULPT_brush_strength_factor(ss,
                                                      brush,
                                                      vd.co,
                                                      sqrtf(test.dist),
                                                      vd.no,
                                                      vd.fno,
                                                      vd.mask ? *vd.mask : 0.0f,
                                                      vd.index,
                                                      thread_id);
    }

    mul_v3_v3fl(proxy[vd.i], grab_delta, fade);

    /* Negative pinch will inflate, helps maintain volume. */
    if (do_pinch) {
      float delta_pinch_init[3], delta_pinch[3];

      sub_v3_v3v3(delta_pinch, vd.co, test.location);
      if (brush->falloff_shape == PAINT_FALLOFF_SHAPE_TUBE) {
        project_plane_v3_v3v3(delta_pinch, delta_pinch, ss->cache->true_view_normal);
      }

      /* Important to calculate based on the grabbed location
       * (intentionally ignore fade here). */
      add_v3_v3(delta_pinch, grab_delta);

      sculpt_project_v3(spvc, delta_pinch, delta_pinch);

      copy_v3_v3(delta_pinch_init, delta_pinch);

      float pinch_fade = pinch * fade;
      /* When reducing, scale reduction back by how close to the center we are,
       * so we don't pinch into nothingness. */
      if (pinch > 0.0f) {
        /* Square to have even less impact for close vertices. */
        pinch_fade *= pow2f(min_ff(1.0f, len_v3(delta_pinch) / ss->cache->radius));
      }
      mul_v3_fl(delta_pinch, 1.0f + pinch_fade);
      sub_v3_v3v3(delta_pinch, delta_pinch_init, delta_pinch);
      add_v3_v3(proxy[vd.i], delta_pinch);
    }

    if (do_rake_rotation) {
      float delta_rotate[3];
      sculpt_rake_rotate(ss, test.location, vd.co, fade, delta_rotate);
      add_v3_v3(proxy[vd.i], delta_rotate);
    }

    if (do_elastic) {
      float disp[3];
      BKE_kelvinlet_grab_triscale(disp, &params, vd.co, ss->cache->location, proxy[vd.i]);
      mul_v3_fl(disp, bstrength * 20.0f);
      if (vd.mask) {
        mul_v3_fl(disp, 1.0f - *vd.mask);
      }
      mul_v3_fl(disp, SCULPT_automasking_factor_get(ss->cache->automasking, ss, vd.index));
      copy_v3_v3(proxy[vd.i], disp);
    }

    if (vd.mvert) {
      vd.mvert->flag |= ME_VERT_PBVH_UPDATE;
    }
  }
  BKE_pbvh_vertex_iter_end;
}

static void do_snake_hook_brush(Sculpt *sd, Object *ob, PBVHNode **nodes, int totnode)
{
  SculptSession *ss = ob->sculpt;
  Brush *brush = BKE_paint_brush(&sd->paint);
  const float bstrength = ss->cache->bstrength;
  float grab_delta[3];

  SculptProjectVector spvc;

  copy_v3_v3(grab_delta, ss->cache->grab_delta_symmetry);

  if (bstrength < 0.0f) {
    negate_v3(grab_delta);
  }

  if (ss->cache->normal_weight > 0.0f) {
    sculpt_project_v3_normal_align(ss, ss->cache->normal_weight, grab_delta);
  }

  /* Optionally pinch while painting. */
  if (brush->crease_pinch_factor != 0.5f) {
    sculpt_project_v3_cache_init(&spvc, grab_delta);
  }

  SculptThreadedTaskData data = {
      .sd = sd,
      .ob = ob,
      .brush = brush,
      .nodes = nodes,
      .spvc = &spvc,
      .grab_delta = grab_delta,
  };

  TaskParallelSettings settings;
  BKE_pbvh_parallel_range_settings(&settings, true, totnode);
  BLI_task_parallel_range(0, totnode, &data, do_snake_hook_brush_task_cb_ex, &settings);
}

static void do_thumb_brush_task_cb_ex(void *__restrict userdata,
                                      const int n,
                                      const TaskParallelTLS *__restrict tls)
{
  SculptThreadedTaskData *data = userdata;
  SculptSession *ss = data->ob->sculpt;
  const Brush *brush = data->brush;
  const float *cono = data->cono;

  PBVHVertexIter vd;
  SculptOrigVertData orig_data;
  float(*proxy)[3];
  const float bstrength = ss->cache->bstrength;

  SCULPT_orig_vert_data_init(&orig_data, data->ob, data->nodes[n]);

  proxy = BKE_pbvh_node_add_proxy(ss->pbvh, data->nodes[n])->co;

  SculptBrushTest test;
  SculptBrushTestFn sculpt_brush_test_sq_fn = SCULPT_brush_test_init_with_falloff_shape(
      ss, &test, data->brush->falloff_shape);
  const int thread_id = BLI_task_parallel_thread_id(tls);

  BKE_pbvh_vertex_iter_begin (ss->pbvh, data->nodes[n], vd, PBVH_ITER_UNIQUE) {
    SCULPT_orig_vert_data_update(&orig_data, &vd);

    if (!sculpt_brush_test_sq_fn(&test, orig_data.co)) {
      continue;
    }
    const float fade = bstrength * SCULPT_brush_strength_factor(ss,
                                                                brush,
                                                                orig_data.co,
                                                                sqrtf(test.dist),
                                                                orig_data.no,
                                                                NULL,
                                                                vd.mask ? *vd.mask : 0.0f,
                                                                vd.index,
                                                                thread_id);

    mul_v3_v3fl(proxy[vd.i], cono, fade);

    if (vd.mvert) {
      vd.mvert->flag |= ME_VERT_PBVH_UPDATE;
    }
  }
  BKE_pbvh_vertex_iter_end;
}

static void do_thumb_brush(Sculpt *sd, Object *ob, PBVHNode **nodes, int totnode)
{
  SculptSession *ss = ob->sculpt;
  Brush *brush = BKE_paint_brush(&sd->paint);
  float grab_delta[3];
  float tmp[3], cono[3];

  copy_v3_v3(grab_delta, ss->cache->grab_delta_symmetry);

  cross_v3_v3v3(tmp, ss->cache->sculpt_normal_symm, grab_delta);
  cross_v3_v3v3(cono, tmp, ss->cache->sculpt_normal_symm);

  SculptThreadedTaskData data = {
      .sd = sd,
      .ob = ob,
      .brush = brush,
      .nodes = nodes,
      .cono = cono,
  };

  TaskParallelSettings settings;
  BKE_pbvh_parallel_range_settings(&settings, true, totnode);
  BLI_task_parallel_range(0, totnode, &data, do_thumb_brush_task_cb_ex, &settings);
}

static void do_rotate_brush_task_cb_ex(void *__restrict userdata,
                                       const int n,
                                       const TaskParallelTLS *__restrict tls)
{
  SculptThreadedTaskData *data = userdata;
  SculptSession *ss = data->ob->sculpt;
  const Brush *brush = data->brush;
  const float angle = data->angle;

  PBVHVertexIter vd;
  SculptOrigVertData orig_data;
  float(*proxy)[3];
  const float bstrength = ss->cache->bstrength;

  SCULPT_orig_vert_data_init(&orig_data, data->ob, data->nodes[n]);

  proxy = BKE_pbvh_node_add_proxy(ss->pbvh, data->nodes[n])->co;

  SculptBrushTest test;
  SculptBrushTestFn sculpt_brush_test_sq_fn = SCULPT_brush_test_init_with_falloff_shape(
      ss, &test, data->brush->falloff_shape);
  const int thread_id = BLI_task_parallel_thread_id(tls);

  BKE_pbvh_vertex_iter_begin (ss->pbvh, data->nodes[n], vd, PBVH_ITER_UNIQUE) {
    SCULPT_orig_vert_data_update(&orig_data, &vd);

    if (!sculpt_brush_test_sq_fn(&test, orig_data.co)) {
      continue;
    }
    float vec[3], rot[3][3];
    const float fade = bstrength * SCULPT_brush_strength_factor(ss,
                                                                brush,
                                                                orig_data.co,
                                                                sqrtf(test.dist),
                                                                orig_data.no,
                                                                NULL,
                                                                vd.mask ? *vd.mask : 0.0f,
                                                                vd.index,
                                                                thread_id);

    sub_v3_v3v3(vec, orig_data.co, ss->cache->location);
    axis_angle_normalized_to_mat3(rot, ss->cache->sculpt_normal_symm, angle * fade);
    mul_v3_m3v3(proxy[vd.i], rot, vec);
    add_v3_v3(proxy[vd.i], ss->cache->location);
    sub_v3_v3(proxy[vd.i], orig_data.co);

    if (vd.mvert) {
      vd.mvert->flag |= ME_VERT_PBVH_UPDATE;
    }
  }
  BKE_pbvh_vertex_iter_end;
}

static void do_rotate_brush(Sculpt *sd, Object *ob, PBVHNode **nodes, int totnode)
{
  SculptSession *ss = ob->sculpt;
  Brush *brush = BKE_paint_brush(&sd->paint);

  static const int flip[8] = {1, -1, -1, 1, -1, 1, 1, -1};
  const float angle = ss->cache->vertex_rotation * flip[ss->cache->mirror_symmetry_pass];

  SculptThreadedTaskData data = {
      .sd = sd,
      .ob = ob,
      .brush = brush,
      .nodes = nodes,
      .angle = angle,
  };

  TaskParallelSettings settings;
  BKE_pbvh_parallel_range_settings(&settings, true, totnode);
  BLI_task_parallel_range(0, totnode, &data, do_rotate_brush_task_cb_ex, &settings);
}

static void do_layer_brush_task_cb_ex(void *__restrict userdata,
                                      const int n,
                                      const TaskParallelTLS *__restrict tls)
{
  SculptThreadedTaskData *data = userdata;
  SculptSession *ss = data->ob->sculpt;
  Sculpt *sd = data->sd;
  const Brush *brush = data->brush;

  const bool use_persistent_base = ss->persistent_base && brush->flag & BRUSH_PERSISTENT;

  PBVHVertexIter vd;
  SculptOrigVertData orig_data;
  const float bstrength = ss->cache->bstrength;
  SCULPT_orig_vert_data_init(&orig_data, data->ob, data->nodes[n]);

  SculptBrushTest test;
  SculptBrushTestFn sculpt_brush_test_sq_fn = SCULPT_brush_test_init_with_falloff_shape(
      ss, &test, data->brush->falloff_shape);
  const int thread_id = BLI_task_parallel_thread_id(tls);

  BKE_pbvh_vertex_iter_begin (ss->pbvh, data->nodes[n], vd, PBVH_ITER_UNIQUE) {
    SCULPT_orig_vert_data_update(&orig_data, &vd);

    if (!sculpt_brush_test_sq_fn(&test, orig_data.co)) {
      continue;
    }
    const float fade = SCULPT_brush_strength_factor(ss,
                                                    brush,
                                                    vd.co,
                                                    sqrtf(test.dist),
                                                    vd.no,
                                                    vd.fno,
                                                    vd.mask ? *vd.mask : 0.0f,
                                                    vd.index,
                                                    thread_id);

    const int vi = vd.index;
    float *disp_factor;
    if (use_persistent_base) {
      disp_factor = &ss->persistent_base[vi].disp;
    }
    else {
      disp_factor = &ss->cache->layer_displacement_factor[vi];
    }

    /* When using persistent base, the layer brush (holding Control) invert mode resets the
     * height of the layer to 0. This makes possible to clean edges of previously added layers
     * on top of the base. */
    /* The main direction of the layers is inverted using the regular brush strength with the
     * brush direction property. */
    if (use_persistent_base && ss->cache->invert) {
      (*disp_factor) += fabsf(fade * bstrength * (*disp_factor)) *
                        ((*disp_factor) > 0.0f ? -1.0f : 1.0f);
    }
    else {
      (*disp_factor) += fade * bstrength * (1.05f - fabsf(*disp_factor));
    }
    if (vd.mask) {
      const float clamp_mask = 1.0f - *vd.mask;
      *disp_factor = clamp_f(*disp_factor, -clamp_mask, clamp_mask);
    }
    else {
      *disp_factor = clamp_f(*disp_factor, -1.0f, 1.0f);
    }

    float final_co[3];
    float normal[3];

    if (use_persistent_base) {
      SCULPT_vertex_persistent_normal_get(ss, vi, normal);
      mul_v3_fl(normal, brush->height);
      madd_v3_v3v3fl(final_co, SCULPT_vertex_persistent_co_get(ss, vi), normal, *disp_factor);
    }
    else {
      normal_short_to_float_v3(normal, orig_data.no);
      mul_v3_fl(normal, brush->height);
      madd_v3_v3v3fl(final_co, orig_data.co, normal, *disp_factor);
    }

    float vdisp[3];
    sub_v3_v3v3(vdisp, final_co, vd.co);
    mul_v3_fl(vdisp, fabsf(fade));
    add_v3_v3v3(final_co, vd.co, vdisp);

    SCULPT_clip(sd, ss, vd.co, final_co);

    if (vd.mvert) {
      vd.mvert->flag |= ME_VERT_PBVH_UPDATE;
    }
  }
  BKE_pbvh_vertex_iter_end;
}

static void do_layer_brush(Sculpt *sd, Object *ob, PBVHNode **nodes, int totnode)
{
  SculptSession *ss = ob->sculpt;
  Brush *brush = BKE_paint_brush(&sd->paint);

  if (ss->cache->layer_displacement_factor == NULL) {
    ss->cache->layer_displacement_factor = MEM_callocN(sizeof(float) * SCULPT_vertex_count_get(ss),
                                                       "layer displacement factor");
  }

  SculptThreadedTaskData data = {
      .sd = sd,
      .ob = ob,
      .brush = brush,
      .nodes = nodes,
  };

  TaskParallelSettings settings;
  BKE_pbvh_parallel_range_settings(&settings, true, totnode);
  BLI_task_parallel_range(0, totnode, &data, do_layer_brush_task_cb_ex, &settings);
}

static void do_inflate_brush_task_cb_ex(void *__restrict userdata,
                                        const int n,
                                        const TaskParallelTLS *__restrict tls)
{
  SculptThreadedTaskData *data = userdata;
  SculptSession *ss = data->ob->sculpt;
  const Brush *brush = data->brush;

  PBVHVertexIter vd;
  float(*proxy)[3];
  const float bstrength = ss->cache->bstrength;

  proxy = BKE_pbvh_node_add_proxy(ss->pbvh, data->nodes[n])->co;

  SculptBrushTest test;
  SculptBrushTestFn sculpt_brush_test_sq_fn = SCULPT_brush_test_init_with_falloff_shape(
      ss, &test, data->brush->falloff_shape);
  const int thread_id = BLI_task_parallel_thread_id(tls);

  BKE_pbvh_vertex_iter_begin (ss->pbvh, data->nodes[n], vd, PBVH_ITER_UNIQUE) {
    if (!sculpt_brush_test_sq_fn(&test, vd.co)) {
      continue;
    }
    const float fade = bstrength * SCULPT_brush_strength_factor(ss,
                                                                brush,
                                                                vd.co,
                                                                sqrtf(test.dist),
                                                                vd.no,
                                                                vd.fno,
                                                                vd.mask ? *vd.mask : 0.0f,
                                                                vd.index,
                                                                thread_id);
    float val[3];

    if (vd.fno) {
      copy_v3_v3(val, vd.fno);
    }
    else {
      normal_short_to_float_v3(val, vd.no);
    }

    mul_v3_fl(val, fade * ss->cache->radius);
    mul_v3_v3v3(proxy[vd.i], val, ss->cache->scale);

    if (vd.mvert) {
      vd.mvert->flag |= ME_VERT_PBVH_UPDATE;
    }
  }
  BKE_pbvh_vertex_iter_end;
}

static void do_inflate_brush(Sculpt *sd, Object *ob, PBVHNode **nodes, int totnode)
{
  Brush *brush = BKE_paint_brush(&sd->paint);

  SculptThreadedTaskData data = {
      .sd = sd,
      .ob = ob,
      .brush = brush,
      .nodes = nodes,
  };

  TaskParallelSettings settings;
  BKE_pbvh_parallel_range_settings(&settings, true, totnode);
  BLI_task_parallel_range(0, totnode, &data, do_inflate_brush_task_cb_ex, &settings);
}

int SCULPT_plane_trim(const StrokeCache *cache, const Brush *brush, const float val[3])
{
  return (!(brush->flag & BRUSH_PLANE_TRIM) ||
          ((dot_v3v3(val, val) <= cache->radius_squared * cache->plane_trim_squared)));
}

static bool plane_point_side_flip(const float co[3], const float plane[4], const bool flip)
{
  float d = plane_point_side_v3(plane, co);
  if (flip) {
    d = -d;
  }
  return d <= 0.0f;
}

int SCULPT_plane_point_side(const float co[3], const float plane[4])
{
  float d = plane_point_side_v3(plane, co);
  return d <= 0.0f;
}

float SCULPT_brush_plane_offset_get(Sculpt *sd, SculptSession *ss)
{
  Brush *brush = BKE_paint_brush(&sd->paint);

  float rv = brush->plane_offset;

  if (brush->flag & BRUSH_OFFSET_PRESSURE) {
    rv *= ss->cache->pressure;
  }

  return rv;
}

static void do_flatten_brush_task_cb_ex(void *__restrict userdata,
                                        const int n,
                                        const TaskParallelTLS *__restrict tls)
{
  SculptThreadedTaskData *data = userdata;
  SculptSession *ss = data->ob->sculpt;
  const Brush *brush = data->brush;
  const float *area_no = data->area_no;
  const float *area_co = data->area_co;

  PBVHVertexIter vd;
  float(*proxy)[3];
  const float bstrength = ss->cache->bstrength;

  proxy = BKE_pbvh_node_add_proxy(ss->pbvh, data->nodes[n])->co;

  SculptBrushTest test;
  SculptBrushTestFn sculpt_brush_test_sq_fn = SCULPT_brush_test_init_with_falloff_shape(
      ss, &test, data->brush->falloff_shape);
  const int thread_id = BLI_task_parallel_thread_id(tls);

  plane_from_point_normal_v3(test.plane_tool, area_co, area_no);

  BKE_pbvh_vertex_iter_begin (ss->pbvh, data->nodes[n], vd, PBVH_ITER_UNIQUE) {
    if (!sculpt_brush_test_sq_fn(&test, vd.co)) {
      continue;
    }
    float intr[3];
    float val[3];

    closest_to_plane_normalized_v3(intr, test.plane_tool, vd.co);

    sub_v3_v3v3(val, intr, vd.co);

    if (SCULPT_plane_trim(ss->cache, brush, val)) {
      const float fade = bstrength * SCULPT_brush_strength_factor(ss,
                                                                  brush,
                                                                  vd.co,
                                                                  sqrtf(test.dist),
                                                                  vd.no,
                                                                  vd.fno,
                                                                  vd.mask ? *vd.mask : 0.0f,
                                                                  vd.index,
                                                                  thread_id);

      mul_v3_v3fl(proxy[vd.i], val, fade);

      if (vd.mvert) {
        vd.mvert->flag |= ME_VERT_PBVH_UPDATE;
      }
    }
  }
  BKE_pbvh_vertex_iter_end;
}

static void do_flatten_brush(Sculpt *sd, Object *ob, PBVHNode **nodes, int totnode)
{
  SculptSession *ss = ob->sculpt;
  Brush *brush = BKE_paint_brush(&sd->paint);

  const float radius = ss->cache->radius;

  float area_no[3];
  float area_co[3];

  float offset = SCULPT_brush_plane_offset_get(sd, ss);
  float displace;
  float temp[3];

  SCULPT_calc_brush_plane(sd, ob, nodes, totnode, area_no, area_co);

  SCULPT_tilt_apply_to_normal(area_no, ss->cache, brush->tilt_strength_factor);

  displace = radius * offset;

  mul_v3_v3v3(temp, area_no, ss->cache->scale);
  mul_v3_fl(temp, displace);
  add_v3_v3(area_co, temp);

  SculptThreadedTaskData data = {
      .sd = sd,
      .ob = ob,
      .brush = brush,
      .nodes = nodes,
      .area_no = area_no,
      .area_co = area_co,
  };

  TaskParallelSettings settings;
  BKE_pbvh_parallel_range_settings(&settings, true, totnode);
  BLI_task_parallel_range(0, totnode, &data, do_flatten_brush_task_cb_ex, &settings);
}

/* -------------------------------------------------------------------- */
/** \name Sculpt Clay Brush
 * \{ */

typedef struct ClaySampleData {
  float plane_dist[2];
} ClaySampleData;

static void calc_clay_surface_task_cb(void *__restrict userdata,
                                      const int n,
                                      const TaskParallelTLS *__restrict tls)
{
  SculptThreadedTaskData *data = userdata;
  SculptSession *ss = data->ob->sculpt;
  const Brush *brush = data->brush;
  ClaySampleData *csd = tls->userdata_chunk;
  const float *area_no = data->area_no;
  const float *area_co = data->area_co;
  float plane[4];

  PBVHVertexIter vd;

  SculptBrushTest test;
  SculptBrushTestFn sculpt_brush_test_sq_fn = SCULPT_brush_test_init_with_falloff_shape(
      ss, &test, brush->falloff_shape);

  /* Apply the brush normal radius to the test before sampling. */
  float test_radius = sqrtf(test.radius_squared);
  test_radius *= brush->normal_radius_factor;
  test.radius_squared = test_radius * test_radius;
  plane_from_point_normal_v3(plane, area_co, area_no);

  if (is_zero_v4(plane)) {
    return;
  }

  BKE_pbvh_vertex_iter_begin (ss->pbvh, data->nodes[n], vd, PBVH_ITER_UNIQUE) {
    if (!sculpt_brush_test_sq_fn(&test, vd.co)) {
      continue;
    }

    float plane_dist = dist_signed_to_plane_v3(vd.co, plane);
    float plane_dist_abs = fabsf(plane_dist);
    if (plane_dist > 0.0f) {
      csd->plane_dist[0] = MIN2(csd->plane_dist[0], plane_dist_abs);
    }
    else {
      csd->plane_dist[1] = MIN2(csd->plane_dist[1], plane_dist_abs);
    }
    BKE_pbvh_vertex_iter_end;
  }
}

static void calc_clay_surface_reduce(const void *__restrict UNUSED(userdata),
                                     void *__restrict chunk_join,
                                     void *__restrict chunk)
{
  ClaySampleData *join = chunk_join;
  ClaySampleData *csd = chunk;
  join->plane_dist[0] = MIN2(csd->plane_dist[0], join->plane_dist[0]);
  join->plane_dist[1] = MIN2(csd->plane_dist[1], join->plane_dist[1]);
}

static void do_clay_brush_task_cb_ex(void *__restrict userdata,
                                     const int n,
                                     const TaskParallelTLS *__restrict tls)
{
  SculptThreadedTaskData *data = userdata;
  SculptSession *ss = data->ob->sculpt;
  const Brush *brush = data->brush;
  const float *area_no = data->area_no;
  const float *area_co = data->area_co;

  PBVHVertexIter vd;
  float(*proxy)[3];
  const float bstrength = fabsf(ss->cache->bstrength);

  proxy = BKE_pbvh_node_add_proxy(ss->pbvh, data->nodes[n])->co;

  SculptBrushTest test;
  SculptBrushTestFn sculpt_brush_test_sq_fn = SCULPT_brush_test_init_with_falloff_shape(
      ss, &test, data->brush->falloff_shape);
  const int thread_id = BLI_task_parallel_thread_id(tls);

  plane_from_point_normal_v3(test.plane_tool, area_co, area_no);

  BKE_pbvh_vertex_iter_begin (ss->pbvh, data->nodes[n], vd, PBVH_ITER_UNIQUE) {
    if (!sculpt_brush_test_sq_fn(&test, vd.co)) {
      continue;
    }

    float intr[3];
    float val[3];
    closest_to_plane_normalized_v3(intr, test.plane_tool, vd.co);

    sub_v3_v3v3(val, intr, vd.co);

    const float fade = bstrength * SCULPT_brush_strength_factor(ss,
                                                                brush,
                                                                vd.co,
                                                                sqrtf(test.dist),
                                                                vd.no,
                                                                vd.fno,
                                                                vd.mask ? *vd.mask : 0.0f,
                                                                vd.index,
                                                                thread_id);

    mul_v3_v3fl(proxy[vd.i], val, fade);

    if (vd.mvert) {
      vd.mvert->flag |= ME_VERT_PBVH_UPDATE;
    }
  }
  BKE_pbvh_vertex_iter_end;
}

static void do_clay_brush(Sculpt *sd, Object *ob, PBVHNode **nodes, int totnode)
{
  SculptSession *ss = ob->sculpt;
  Brush *brush = BKE_paint_brush(&sd->paint);

  const float radius = fabsf(ss->cache->radius);
  const float initial_radius = fabsf(ss->cache->initial_radius);
  bool flip = ss->cache->bstrength < 0.0f;

  float offset = SCULPT_brush_plane_offset_get(sd, ss);
  float displace;

  float area_no[3];
  float area_co[3];
  float temp[3];

  SCULPT_calc_brush_plane(sd, ob, nodes, totnode, area_no, area_co);

  SculptThreadedTaskData sample_data = {
      .sd = NULL,
      .ob = ob,
      .brush = brush,
      .nodes = nodes,
      .totnode = totnode,
      .area_no = area_no,
      .area_co = ss->cache->location,
  };

  ClaySampleData csd = {{0}};

  TaskParallelSettings sample_settings;
  BKE_pbvh_parallel_range_settings(&sample_settings, true, totnode);
  sample_settings.func_reduce = calc_clay_surface_reduce;
  sample_settings.userdata_chunk = &csd;
  sample_settings.userdata_chunk_size = sizeof(ClaySampleData);

  BLI_task_parallel_range(0, totnode, &sample_data, calc_clay_surface_task_cb, &sample_settings);

  float d_offset = (csd.plane_dist[0] + csd.plane_dist[1]);
  d_offset = min_ff(radius, d_offset);
  d_offset = d_offset / radius;
  d_offset = 1.0f - d_offset;
  displace = fabsf(initial_radius * (0.25f + offset + (d_offset * 0.15f)));
  if (flip) {
    displace = -displace;
  }

  mul_v3_v3v3(temp, area_no, ss->cache->scale);
  mul_v3_fl(temp, displace);
  copy_v3_v3(area_co, ss->cache->location);
  add_v3_v3(area_co, temp);

  SculptThreadedTaskData data = {
      .sd = sd,
      .ob = ob,
      .brush = brush,
      .nodes = nodes,
      .area_no = area_no,
      .area_co = area_co,
  };

  TaskParallelSettings settings;
  BKE_pbvh_parallel_range_settings(&settings, true, totnode);
  BLI_task_parallel_range(0, totnode, &data, do_clay_brush_task_cb_ex, &settings);
}

static void do_clay_strips_brush_task_cb_ex(void *__restrict userdata,
                                            const int n,
                                            const TaskParallelTLS *__restrict tls)
{
  SculptThreadedTaskData *data = userdata;
  SculptSession *ss = data->ob->sculpt;
  const Brush *brush = data->brush;
  float(*mat)[4] = data->mat;
  const float *area_no_sp = data->area_no_sp;
  const float *area_co = data->area_co;

  PBVHVertexIter vd;
  SculptBrushTest test;
  float(*proxy)[3];
  const bool flip = (ss->cache->bstrength < 0.0f);
  const float bstrength = flip ? -ss->cache->bstrength : ss->cache->bstrength;

  proxy = BKE_pbvh_node_add_proxy(ss->pbvh, data->nodes[n])->co;

  SCULPT_brush_test_init(ss, &test);
  plane_from_point_normal_v3(test.plane_tool, area_co, area_no_sp);
  const int thread_id = BLI_task_parallel_thread_id(tls);

  BKE_pbvh_vertex_iter_begin (ss->pbvh, data->nodes[n], vd, PBVH_ITER_UNIQUE) {
    if (!SCULPT_brush_test_cube(&test, vd.co, mat, brush->tip_roundness)) {
      continue;
    }

    if (!plane_point_side_flip(vd.co, test.plane_tool, flip)) {
      continue;
    }

    float vertex_no[3];
    SCULPT_vertex_normal_get(ss, vd.index, vertex_no);
    if (dot_v3v3(area_no_sp, vertex_no) <= -0.1f) {
      continue;
    }

    float intr[3];
    float val[3];
    closest_to_plane_normalized_v3(intr, test.plane_tool, vd.co);
    sub_v3_v3v3(val, intr, vd.co);

    if (!SCULPT_plane_trim(ss->cache, brush, val)) {
      continue;
    }
    /* The normal from the vertices is ignored, it causes glitch with planes, see: T44390. */
    const float fade = bstrength * SCULPT_brush_strength_factor(ss,
                                                                brush,
                                                                vd.co,
                                                                ss->cache->radius * test.dist,
                                                                vd.no,
                                                                vd.fno,
                                                                vd.mask ? *vd.mask : 0.0f,
                                                                vd.index,
                                                                thread_id);

    mul_v3_v3fl(proxy[vd.i], val, fade);

    if (vd.mvert) {
      vd.mvert->flag |= ME_VERT_PBVH_UPDATE;
    }
  }
  BKE_pbvh_vertex_iter_end;
}

static void do_clay_strips_brush(Sculpt *sd, Object *ob, PBVHNode **nodes, int totnode)
{
  SculptSession *ss = ob->sculpt;
  Brush *brush = BKE_paint_brush(&sd->paint);

  const bool flip = (ss->cache->bstrength < 0.0f);
  const float radius = flip ? -ss->cache->radius : ss->cache->radius;
  const float offset = SCULPT_brush_plane_offset_get(sd, ss);
  const float displace = radius * (0.18f + offset);

  SCULPT_vertex_random_access_ensure(ss);

  /* The sculpt-plane normal (whatever its set to). */
  float area_no_sp[3];

  /* Geometry normal */
  float area_no[3];
  float area_co[3];

  float temp[3];
  float mat[4][4];
  float scale[4][4];
  float tmat[4][4];

  SCULPT_calc_brush_plane(sd, ob, nodes, totnode, area_no_sp, area_co);
  SCULPT_tilt_apply_to_normal(area_no_sp, ss->cache, brush->tilt_strength_factor);

  if (brush->sculpt_plane != SCULPT_DISP_DIR_AREA || (brush->flag & BRUSH_ORIGINAL_NORMAL)) {
    SCULPT_calc_area_normal(sd, ob, nodes, totnode, area_no);
  }
  else {
    copy_v3_v3(area_no, area_no_sp);
  }

  /* Delay the first daub because grab delta is not setup. */
  if (SCULPT_stroke_is_first_brush_step_of_symmetry_pass(ss->cache)) {
    return;
  }

  if (is_zero_v3(ss->cache->grab_delta_symmetry)) {
    return;
  }

  mul_v3_v3v3(temp, area_no_sp, ss->cache->scale);
  mul_v3_fl(temp, displace);
  add_v3_v3(area_co, temp);

  /* Clay Strips uses a cube test with falloff in the XY axis (not in Z) and a plane to deform the
   * vertices. When in Add mode, vertices that are below the plane and inside the cube are move
   * towards the plane. In this situation, there may be cases where a vertex is outside the cube
   * but below the plane, so won't be deformed, causing artifacts. In order to prevent these
   * artifacts, this displaces the test cube space in relation to the plane in order to
   * deform more vertices that may be below it. */
  /* The 0.7 and 1.25 factors are arbitrary and don't have any relation between them, they were set
   * by doing multiple tests using the default "Clay Strips" brush preset. */
  float area_co_displaced[3];
  madd_v3_v3v3fl(area_co_displaced, area_co, area_no, -radius * 0.7f);

  /* Initialize brush local-space matrix. */
  cross_v3_v3v3(mat[0], area_no, ss->cache->grab_delta_symmetry);
  mat[0][3] = 0.0f;
  cross_v3_v3v3(mat[1], area_no, mat[0]);
  mat[1][3] = 0.0f;
  copy_v3_v3(mat[2], area_no);
  mat[2][3] = 0.0f;
  copy_v3_v3(mat[3], area_co_displaced);
  mat[3][3] = 1.0f;
  normalize_m4(mat);

  /* Scale brush local space matrix. */
  scale_m4_fl(scale, ss->cache->radius);
  mul_m4_m4m4(tmat, mat, scale);

  /* Deform the local space in Z to scale the test cube. As the test cube does not have falloff in
   * Z this does not produce artifacts in the falloff cube and allows to deform extra vertices
   * during big deformation while keeping the surface as uniform as possible. */
  mul_v3_fl(tmat[2], 1.25f);

  invert_m4_m4(mat, tmat);

  SculptThreadedTaskData data = {
      .sd = sd,
      .ob = ob,
      .brush = brush,
      .nodes = nodes,
      .area_no_sp = area_no_sp,
      .area_co = area_co,
      .mat = mat,
  };

  TaskParallelSettings settings;
  BKE_pbvh_parallel_range_settings(&settings, true, totnode);
  BLI_task_parallel_range(0, totnode, &data, do_clay_strips_brush_task_cb_ex, &settings);
}


/****** Twist Brush **********/

static void do_twist_brush_task_cb_ex(void *__restrict userdata,
                                            const int n,
                                            const TaskParallelTLS *__restrict tls)
{
  SculptThreadedTaskData *data = userdata;
  SculptSession *ss = data->ob->sculpt;
  const Brush *brush = data->brush;
  float(*mat)[4] = data->mat;
  const float *area_no_sp = data->area_no_sp;
  const float *area_co = data->area_co;

  PBVHVertexIter vd;
  const bool flip = (ss->cache->bstrength < 0.0f);
  const float bstrength = flip ? -ss->cache->bstrength : ss->cache->bstrength;

  SculptBrushTest test;
  SculptBrushTestFn sculpt_brush_test_sq_fn = SCULPT_brush_test_init_with_falloff_shape(
      ss, &test, data->brush->falloff_shape);
  const int thread_id = BLI_task_parallel_thread_id(tls);

  float stroke_direction[3];
  float stroke_line[2][3];
  normalize_v3_v3(stroke_direction, ss->cache->grab_delta_symmetry);
  copy_v3_v3(stroke_line[0], ss->cache->location);
  add_v3_v3v3(stroke_line[1], stroke_line[0], stroke_direction);


  SculptOrigVertData orig_data;
  SCULPT_orig_vert_data_init(&orig_data, data->ob, data->nodes[n]);


  BKE_pbvh_vertex_iter_begin (ss->pbvh, data->nodes[n], vd, PBVH_ITER_UNIQUE) {

    SCULPT_orig_vert_data_update(&orig_data, &vd);
    if (!sculpt_brush_test_sq_fn(&test, vd.co)) {
      continue;
    }
    const float fade = SCULPT_brush_strength_factor(ss,
                                                    brush,
                                                    vd.co,
                                                    sqrtf(test.dist),
                                                    vd.no,
                                                    vd.fno,
                                                    vd.mask ? *vd.mask : 0.0f,
                                                    vd.index,
                                                    thread_id);

    if (fade == 0.0f) {
      continue;
    }

    float local_vert_co[3];
    float rotation_axis[3] = {0.0, 1.0, 0.0};
    float origin[3] = {0.0, 0.0, 0.0f};
    float vertex_in_line[3];
    float scaled_mat[4][4];
    float scaled_mat_inv[4][4];



    copy_m4_m4(scaled_mat, mat);
    invert_m4(scaled_mat);
    mul_v3_fl(scaled_mat[2], 0.7f * fade * (1.0f - bstrength));
    invert_m4(scaled_mat);
    
    invert_m4_m4(scaled_mat_inv, scaled_mat);


    mul_v3_m4v3(local_vert_co, scaled_mat, vd.co);
    closest_to_line_v3(vertex_in_line, local_vert_co, rotation_axis, origin);
    float p_to_rotate[3];
    sub_v3_v3v3(p_to_rotate, local_vert_co, vertex_in_line);
    float p_rotated[3];
    rotate_v3_v3v3fl(p_rotated, p_to_rotate, rotation_axis, 2.0f * bstrength * fade);
    add_v3_v3(p_rotated, vertex_in_line);
    mul_v3_m4v3(p_rotated, scaled_mat_inv, p_rotated);


    float disp[3];
    sub_v3_v3v3(disp, p_rotated, vd.co);
    mul_v3_fl(disp, bstrength * fade);
    add_v3_v3(vd.co, disp);

    if (vd.mvert) {
      vd.mvert->flag |= ME_VERT_PBVH_UPDATE;
    }
  }
  BKE_pbvh_vertex_iter_end;
}

static void do_twist_brush_post_smooth_task_cb_ex(void *__restrict userdata,
                                            const int n,
                                            const TaskParallelTLS *__restrict tls)
{
  SculptThreadedTaskData *data = userdata;
  SculptSession *ss = data->ob->sculpt;
  const Brush *brush = data->brush;
  float(*mat)[4] = data->mat;
  const float *area_no_sp = data->area_no_sp;
  const float *area_co = data->area_co;

  PBVHVertexIter vd;
  const bool flip = (ss->cache->bstrength < 0.0f);
  const float bstrength = flip ? -ss->cache->bstrength : ss->cache->bstrength;

  SculptBrushTest test;
  SculptBrushTestFn sculpt_brush_test_sq_fn = SCULPT_brush_test_init_with_falloff_shape(
      ss, &test, data->brush->falloff_shape);
  const int thread_id = BLI_task_parallel_thread_id(tls);



  BKE_pbvh_vertex_iter_begin (ss->pbvh, data->nodes[n], vd, PBVH_ITER_UNIQUE) {
    if (!sculpt_brush_test_sq_fn(&test, vd.co)) {
      continue;
    }

    float local_vert_co[3];
    float scaled_mat[4][4];
    copy_m4_m4(scaled_mat, mat);
    invert_m4(scaled_mat);
    invert_m4(scaled_mat);
    mul_v3_m4v3(local_vert_co, scaled_mat, vd.co);

    const float brush_fade = SCULPT_brush_strength_factor(ss,
                                                    brush,
                                                    vd.co,
                                                    sqrtf(test.dist),
                                                    vd.no,
                                                    vd.fno,
                                                    vd.mask ? *vd.mask : 0.0f,
                                                    vd.index,
                                                    thread_id);
                                                    
    float smooth_fade = SCULPT_brush_strength_factor(ss,
                                                    brush,
                                                    vd.co,
                                                    local_vert_co[0],
                                                    vd.no,
                                                    vd.fno,
                                                    vd.mask ? *vd.mask : 0.0f,
                                                    vd.index,
                                                    thread_id);

    if (brush_fade == 0.0f) {
      //continue;
    }

    if (smooth_fade == 0.0f) {
      //continue;
    }


    smooth_fade = 1.0f - min_ff(fabsf(local_vert_co[0]), 1.0f);
    smooth_fade = pow3f(smooth_fade);

    float rotation_axis[3] = {0.0, 1.0, 0.0};
    float origin[3] = {0.0, 0.0, 0.0f};
    float vertex_in_line[3];
    float scaled_mat_inv[4][4];

        float avg[3];
        float val[3];
        float disp[3];

/*
        SCULPT_neighbor_coords_average(ss, avg, vd.index);

        sub_v3_v3v3(disp, avg, vd.co);
        mul_v3_fl(disp, 1.0f - smooth_fade);
        add_v3_v3(vd.co, disp);
        */

        float final_co[3];
        SCULPT_relax_vertex(ss, &vd, clamp_f(smooth_fade, 0.0f, 1.0f), false, final_co);

        sub_v3_v3v3(disp, final_co, vd.co);
        add_v3_v3(vd.co, disp);

    if (vd.mvert) {
      vd.mvert->flag |= ME_VERT_PBVH_UPDATE;
    }
  }
  BKE_pbvh_vertex_iter_end;
}


static void do_twist_brush(Sculpt *sd, Object *ob, PBVHNode **nodes, int totnode)
{
  SculptSession *ss = ob->sculpt;
  Brush *brush = BKE_paint_brush(&sd->paint);

  const bool flip = (ss->cache->bstrength < 0.0f);
  const float radius = flip ? -ss->cache->radius : ss->cache->radius;
  const float offset = SCULPT_brush_plane_offset_get(sd, ss);
  const float displace = radius * (0.18f + offset);


  SCULPT_vertex_random_access_ensure(ss);
  SCULPT_boundary_info_ensure(ob);

  /* The sculpt-plane normal (whatever its set to). */
  float area_no_sp[3];

  /* Geometry normal */
  float area_no[3];
  float area_co[3];

  float temp[3];
  float mat[4][4];
  float scale[4][4];
  float tmat[4][4];

  SCULPT_calc_brush_plane(sd, ob, nodes, totnode, area_no_sp, area_co);
  SCULPT_tilt_apply_to_normal(area_no_sp, ss->cache, brush->tilt_strength_factor);

  if (brush->sculpt_plane != SCULPT_DISP_DIR_AREA || (brush->flag & BRUSH_ORIGINAL_NORMAL)) {
    SCULPT_calc_area_normal(sd, ob, nodes, totnode, area_no);
  }
  else {
    copy_v3_v3(area_no, area_no_sp);
  }

  /* Delay the first daub because grab delta is not setup. */
  if (SCULPT_stroke_is_first_brush_step_of_symmetry_pass(ss->cache)) {
    return;
  }

  if (is_zero_v3(ss->cache->grab_delta_symmetry)) {
    return;
  }

/*
  mul_v3_v3v3(temp, area_no_sp, ss->cache->scale);
  mul_v3_fl(temp, displace);
  add_v3_v3(area_co, temp);
  */

  /* Initialize brush local-space matrix. */
  cross_v3_v3v3(mat[0], area_no, ss->cache->grab_delta_symmetry);
  mat[0][3] = 0.0f;
  cross_v3_v3v3(mat[1], area_no, mat[0]);
  mat[1][3] = 0.0f;
  copy_v3_v3(mat[2], area_no);
  mat[2][3] = 0.0f;
  copy_v3_v3(mat[3], area_co);
  mat[3][3] = 1.0f;
  normalize_m4(mat);

  /* Scale brush local space matrix. */
  scale_m4_fl(scale, ss->cache->radius * 0.5f);
  mul_m4_m4m4(tmat, mat, scale);

  /* Scale rotation space. */
  //mul_v3_fl(tmat[2], 0.5f);

  float twist_mat[4][4];
  invert_m4_m4(twist_mat, tmat);

  SculptThreadedTaskData data = {
      .sd = sd,
      .ob = ob,
      .brush = brush,
      .nodes = nodes,
      .area_no_sp = area_no_sp,
      .area_co = area_co,
      .mat = twist_mat,
  };

  TaskParallelSettings settings;
  BKE_pbvh_parallel_range_settings(&settings, true, totnode);
  BLI_task_parallel_range(0, totnode, &data, do_twist_brush_task_cb_ex, &settings);

  scale_m4_fl(scale, ss->cache->radius);
  mul_m4_m4m4(tmat, mat, scale);
  float smooth_mat[4][4];
  invert_m4_m4(smooth_mat, tmat);
  data.mat = smooth_mat;

  for (int i = 0; i < 2; i++) {
  BLI_task_parallel_range(0, totnode, &data, do_twist_brush_post_smooth_task_cb_ex, &settings);
  }
}


static void do_fill_brush_task_cb_ex(void *__restrict userdata,
                                     const int n,
                                     const TaskParallelTLS *__restrict tls)
{
  SculptThreadedTaskData *data = userdata;
  SculptSession *ss = data->ob->sculpt;
  const Brush *brush = data->brush;
  const float *area_no = data->area_no;
  const float *area_co = data->area_co;

  PBVHVertexIter vd;
  float(*proxy)[3];
  const float bstrength = ss->cache->bstrength;

  proxy = BKE_pbvh_node_add_proxy(ss->pbvh, data->nodes[n])->co;

  SculptBrushTest test;
  SculptBrushTestFn sculpt_brush_test_sq_fn = SCULPT_brush_test_init_with_falloff_shape(
      ss, &test, data->brush->falloff_shape);
  const int thread_id = BLI_task_parallel_thread_id(tls);

  plane_from_point_normal_v3(test.plane_tool, area_co, area_no);

  BKE_pbvh_vertex_iter_begin (ss->pbvh, data->nodes[n], vd, PBVH_ITER_UNIQUE) {
    if (!sculpt_brush_test_sq_fn(&test, vd.co)) {
      continue;
    }

    if (!SCULPT_plane_point_side(vd.co, test.plane_tool)) {
      continue;
    }

    float intr[3];
    float val[3];
    closest_to_plane_normalized_v3(intr, test.plane_tool, vd.co);
    sub_v3_v3v3(val, intr, vd.co);

    if (!SCULPT_plane_trim(ss->cache, brush, val)) {
      continue;
    }

    const float fade = bstrength * SCULPT_brush_strength_factor(ss,
                                                                brush,
                                                                vd.co,
                                                                sqrtf(test.dist),
                                                                vd.no,
                                                                vd.fno,
                                                                vd.mask ? *vd.mask : 0.0f,
                                                                vd.index,
                                                                thread_id);

    mul_v3_v3fl(proxy[vd.i], val, fade);

    if (vd.mvert) {
      vd.mvert->flag |= ME_VERT_PBVH_UPDATE;
    }
  }
  BKE_pbvh_vertex_iter_end;
}

static void do_fill_brush(Sculpt *sd, Object *ob, PBVHNode **nodes, int totnode)
{
  SculptSession *ss = ob->sculpt;
  Brush *brush = BKE_paint_brush(&sd->paint);

  const float radius = ss->cache->radius;

  float area_no[3];
  float area_co[3];
  float offset = SCULPT_brush_plane_offset_get(sd, ss);

  float displace;

  float temp[3];

  SCULPT_calc_brush_plane(sd, ob, nodes, totnode, area_no, area_co);

  SCULPT_tilt_apply_to_normal(area_no, ss->cache, brush->tilt_strength_factor);

  displace = radius * offset;

  mul_v3_v3v3(temp, area_no, ss->cache->scale);
  mul_v3_fl(temp, displace);
  add_v3_v3(area_co, temp);

  SculptThreadedTaskData data = {
      .sd = sd,
      .ob = ob,
      .brush = brush,
      .nodes = nodes,
      .area_no = area_no,
      .area_co = area_co,
  };

  TaskParallelSettings settings;
  BKE_pbvh_parallel_range_settings(&settings, true, totnode);
  BLI_task_parallel_range(0, totnode, &data, do_fill_brush_task_cb_ex, &settings);
}

static void do_scrape_brush_task_cb_ex(void *__restrict userdata,
                                       const int n,
                                       const TaskParallelTLS *__restrict tls)
{
  SculptThreadedTaskData *data = userdata;
  SculptSession *ss = data->ob->sculpt;
  const Brush *brush = data->brush;
  const float *area_no = data->area_no;
  const float *area_co = data->area_co;

  PBVHVertexIter vd;
  float(*proxy)[3];
  const float bstrength = ss->cache->bstrength;

  proxy = BKE_pbvh_node_add_proxy(ss->pbvh, data->nodes[n])->co;

  SculptBrushTest test;
  SculptBrushTestFn sculpt_brush_test_sq_fn = SCULPT_brush_test_init_with_falloff_shape(
      ss, &test, data->brush->falloff_shape);
  const int thread_id = BLI_task_parallel_thread_id(tls);
  plane_from_point_normal_v3(test.plane_tool, area_co, area_no);

  BKE_pbvh_vertex_iter_begin (ss->pbvh, data->nodes[n], vd, PBVH_ITER_UNIQUE) {
    if (!sculpt_brush_test_sq_fn(&test, vd.co)) {
      continue;
    }

    if (SCULPT_plane_point_side(vd.co, test.plane_tool)) {
      continue;
    }

    float intr[3];
    float val[3];
    closest_to_plane_normalized_v3(intr, test.plane_tool, vd.co);
    sub_v3_v3v3(val, intr, vd.co);

    if (!SCULPT_plane_trim(ss->cache, brush, val)) {
      continue;
    }

    const float fade = bstrength * SCULPT_brush_strength_factor(ss,
                                                                brush,
                                                                vd.co,
                                                                sqrtf(test.dist),
                                                                vd.no,
                                                                vd.fno,
                                                                vd.mask ? *vd.mask : 0.0f,
                                                                vd.index,
                                                                thread_id);

    mul_v3_v3fl(proxy[vd.i], val, fade);

    if (vd.mvert) {
      vd.mvert->flag |= ME_VERT_PBVH_UPDATE;
    }
  }
  BKE_pbvh_vertex_iter_end;
}

static void do_scrape_brush(Sculpt *sd, Object *ob, PBVHNode **nodes, int totnode)
{
  SculptSession *ss = ob->sculpt;
  Brush *brush = BKE_paint_brush(&sd->paint);

  const float radius = ss->cache->radius;

  float area_no[3];
  float area_co[3];
  float offset = SCULPT_brush_plane_offset_get(sd, ss);

  float displace;

  float temp[3];

  SCULPT_calc_brush_plane(sd, ob, nodes, totnode, area_no, area_co);

  SCULPT_tilt_apply_to_normal(area_no, ss->cache, brush->tilt_strength_factor);

  displace = -radius * offset;

  mul_v3_v3v3(temp, area_no, ss->cache->scale);
  mul_v3_fl(temp, displace);
  add_v3_v3(area_co, temp);

  SculptThreadedTaskData data = {
      .sd = sd,
      .ob = ob,
      .brush = brush,
      .nodes = nodes,
      .area_no = area_no,
      .area_co = area_co,
  };

  TaskParallelSettings settings;
  BKE_pbvh_parallel_range_settings(&settings, true, totnode);
  BLI_task_parallel_range(0, totnode, &data, do_scrape_brush_task_cb_ex, &settings);
}

/* -------------------------------------------------------------------- */
/** \name Sculpt Clay Thumb Brush
 * \{ */

static void do_clay_thumb_brush_task_cb_ex(void *__restrict userdata,
                                           const int n,
                                           const TaskParallelTLS *__restrict tls)
{
  SculptThreadedTaskData *data = userdata;
  SculptSession *ss = data->ob->sculpt;
  const Brush *brush = data->brush;
  float(*mat)[4] = data->mat;
  const float *area_no_sp = data->area_no_sp;
  const float *area_co = data->area_co;

  PBVHVertexIter vd;
  float(*proxy)[3];
  const float bstrength = data->clay_strength;

  proxy = BKE_pbvh_node_add_proxy(ss->pbvh, data->nodes[n])->co;

  SculptBrushTest test;
  SculptBrushTestFn sculpt_brush_test_sq_fn = SCULPT_brush_test_init_with_falloff_shape(
      ss, &test, data->brush->falloff_shape);
  const int thread_id = BLI_task_parallel_thread_id(tls);

  float plane_tilt[4];
  float normal_tilt[3];
  float imat[4][4];

  invert_m4_m4(imat, mat);
  rotate_v3_v3v3fl(normal_tilt, area_no_sp, imat[0], DEG2RADF(-ss->cache->clay_thumb_front_angle));

  /* Plane aligned to the geometry normal (back part of the brush). */
  plane_from_point_normal_v3(test.plane_tool, area_co, area_no_sp);
  /* Tilted plane (front part of the brush). */
  plane_from_point_normal_v3(plane_tilt, area_co, normal_tilt);

  BKE_pbvh_vertex_iter_begin (ss->pbvh, data->nodes[n], vd, PBVH_ITER_UNIQUE) {
    if (!sculpt_brush_test_sq_fn(&test, vd.co)) {
      continue;
    }
    float local_co[3];
    mul_v3_m4v3(local_co, mat, vd.co);
    float intr[3], intr_tilt[3];
    float val[3];

    closest_to_plane_normalized_v3(intr, test.plane_tool, vd.co);
    closest_to_plane_normalized_v3(intr_tilt, plane_tilt, vd.co);

    /* Mix the deformation of the aligned and the tilted plane based on the brush space vertex
     * coordinates. */
    /* We can also control the mix with a curve if it produces noticeable artifacts in the center
     * of the brush. */
    const float tilt_mix = local_co[1] > 0.0f ? 0.0f : 1.0f;
    interp_v3_v3v3(intr, intr, intr_tilt, tilt_mix);
    sub_v3_v3v3(val, intr_tilt, vd.co);

    const float fade = bstrength * SCULPT_brush_strength_factor(ss,
                                                                brush,
                                                                vd.co,
                                                                sqrtf(test.dist),
                                                                vd.no,
                                                                vd.fno,
                                                                vd.mask ? *vd.mask : 0.0f,
                                                                vd.index,
                                                                thread_id);

    mul_v3_v3fl(proxy[vd.i], val, fade);

    if (vd.mvert) {
      vd.mvert->flag |= ME_VERT_PBVH_UPDATE;
    }
  }
  BKE_pbvh_vertex_iter_end;
}

static float sculpt_clay_thumb_get_stabilized_pressure(StrokeCache *cache)
{
  float final_pressure = 0.0f;
  for (int i = 0; i < SCULPT_CLAY_STABILIZER_LEN; i++) {
    final_pressure += cache->clay_pressure_stabilizer[i];
  }
  return final_pressure / SCULPT_CLAY_STABILIZER_LEN;
}

static void do_clay_thumb_brush(Sculpt *sd, Object *ob, PBVHNode **nodes, int totnode)
{
  SculptSession *ss = ob->sculpt;
  Brush *brush = BKE_paint_brush(&sd->paint);

  const float radius = ss->cache->radius;
  const float offset = SCULPT_brush_plane_offset_get(sd, ss);
  const float displace = radius * (0.25f + offset);

  /* Sampled geometry normal and area center. */
  float area_no_sp[3];
  float area_no[3];
  float area_co[3];

  float temp[3];
  float mat[4][4];
  float scale[4][4];
  float tmat[4][4];

  SCULPT_calc_brush_plane(sd, ob, nodes, totnode, area_no_sp, area_co);

  if (brush->sculpt_plane != SCULPT_DISP_DIR_AREA || (brush->flag & BRUSH_ORIGINAL_NORMAL)) {
    SCULPT_calc_area_normal(sd, ob, nodes, totnode, area_no);
  }
  else {
    copy_v3_v3(area_no, area_no_sp);
  }

  /* Delay the first daub because grab delta is not setup. */
  if (SCULPT_stroke_is_first_brush_step_of_symmetry_pass(ss->cache)) {
    ss->cache->clay_thumb_front_angle = 0.0f;
    return;
  }

  /* Simulate the clay accumulation by increasing the plane angle as more samples are added to the
   * stroke. */
  if (SCULPT_stroke_is_main_symmetry_pass(ss->cache)) {
    ss->cache->clay_thumb_front_angle += 0.8f;
    ss->cache->clay_thumb_front_angle = clamp_f(ss->cache->clay_thumb_front_angle, 0.0f, 60.0f);
  }

  if (is_zero_v3(ss->cache->grab_delta_symmetry)) {
    return;
  }

  /* Displace the brush planes. */
  copy_v3_v3(area_co, ss->cache->location);
  mul_v3_v3v3(temp, area_no_sp, ss->cache->scale);
  mul_v3_fl(temp, displace);
  add_v3_v3(area_co, temp);

  /* Initialize brush local-space matrix. */
  cross_v3_v3v3(mat[0], area_no, ss->cache->grab_delta_symmetry);
  mat[0][3] = 0.0f;
  cross_v3_v3v3(mat[1], area_no, mat[0]);
  mat[1][3] = 0.0f;
  copy_v3_v3(mat[2], area_no);
  mat[2][3] = 0.0f;
  copy_v3_v3(mat[3], ss->cache->location);
  mat[3][3] = 1.0f;
  normalize_m4(mat);

  /* Scale brush local space matrix. */
  scale_m4_fl(scale, ss->cache->radius);
  mul_m4_m4m4(tmat, mat, scale);
  invert_m4_m4(mat, tmat);

  float clay_strength = ss->cache->bstrength *
                        sculpt_clay_thumb_get_stabilized_pressure(ss->cache);

  SculptThreadedTaskData data = {
      .sd = sd,
      .ob = ob,
      .brush = brush,
      .nodes = nodes,
      .area_no_sp = area_no_sp,
      .area_co = ss->cache->location,
      .mat = mat,
      .clay_strength = clay_strength,
  };

  TaskParallelSettings settings;
  BKE_pbvh_parallel_range_settings(&settings, true, totnode);
  BLI_task_parallel_range(0, totnode, &data, do_clay_thumb_brush_task_cb_ex, &settings);
}

/** \} */

static void do_gravity_task_cb_ex(void *__restrict userdata,
                                  const int n,
                                  const TaskParallelTLS *__restrict tls)
{
  SculptThreadedTaskData *data = userdata;
  SculptSession *ss = data->ob->sculpt;
  const Brush *brush = data->brush;
  float *offset = data->offset;

  PBVHVertexIter vd;
  float(*proxy)[3];

  proxy = BKE_pbvh_node_add_proxy(ss->pbvh, data->nodes[n])->co;

  SculptBrushTest test;
  SculptBrushTestFn sculpt_brush_test_sq_fn = SCULPT_brush_test_init_with_falloff_shape(
      ss, &test, data->brush->falloff_shape);
  const int thread_id = BLI_task_parallel_thread_id(tls);

  BKE_pbvh_vertex_iter_begin (ss->pbvh, data->nodes[n], vd, PBVH_ITER_UNIQUE) {
    if (!sculpt_brush_test_sq_fn(&test, vd.co)) {
      continue;
    }
    const float fade = SCULPT_brush_strength_factor(ss,
                                                    brush,
                                                    vd.co,
                                                    sqrtf(test.dist),
                                                    vd.no,
                                                    vd.fno,
                                                    vd.mask ? *vd.mask : 0.0f,
                                                    vd.index,
                                                    thread_id);

    mul_v3_v3fl(proxy[vd.i], offset, fade);

    if (vd.mvert) {
      vd.mvert->flag |= ME_VERT_PBVH_UPDATE;
    }
  }
  BKE_pbvh_vertex_iter_end;
}

static void do_gravity(Sculpt *sd, Object *ob, PBVHNode **nodes, int totnode, float bstrength)
{
  SculptSession *ss = ob->sculpt;
  Brush *brush = BKE_paint_brush(&sd->paint);

  float offset[3];
  float gravity_vector[3];

  mul_v3_v3fl(gravity_vector, ss->cache->gravity_direction, -ss->cache->radius_squared);

  /* Offset with as much as possible factored in already. */
  mul_v3_v3v3(offset, gravity_vector, ss->cache->scale);
  mul_v3_fl(offset, bstrength);

  /* Threaded loop over nodes. */
  SculptThreadedTaskData data = {
      .sd = sd,
      .ob = ob,
      .brush = brush,
      .nodes = nodes,
      .offset = offset,
  };

  TaskParallelSettings settings;
  BKE_pbvh_parallel_range_settings(&settings, true, totnode);
  BLI_task_parallel_range(0, totnode, &data, do_gravity_task_cb_ex, &settings);
}

void SCULPT_vertcos_to_key(Object *ob, KeyBlock *kb, const float (*vertCos)[3])
{
  Mesh *me = (Mesh *)ob->data;
  float(*ofs)[3] = NULL;
  int a;
  const int kb_act_idx = ob->shapenr - 1;
  KeyBlock *currkey;

  /* For relative keys editing of base should update other keys. */
  if (BKE_keyblock_is_basis(me->key, kb_act_idx)) {
    ofs = BKE_keyblock_convert_to_vertcos(ob, kb);

    /* Calculate key coord offsets (from previous location). */
    for (a = 0; a < me->totvert; a++) {
      sub_v3_v3v3(ofs[a], vertCos[a], ofs[a]);
    }

    /* Apply offsets on other keys. */
    for (currkey = me->key->block.first; currkey; currkey = currkey->next) {
      if ((currkey != kb) && (currkey->relative == kb_act_idx)) {
        BKE_keyblock_update_from_offset(ob, currkey, ofs);
      }
    }

    MEM_freeN(ofs);
  }

  /* Modifying of basis key should update mesh. */
  if (kb == me->key->refkey) {
    MVert *mvert = me->mvert;

    for (a = 0; a < me->totvert; a++, mvert++) {
      copy_v3_v3(mvert->co, vertCos[a]);
    }

    BKE_mesh_calc_normals(me);
  }

  /* Apply new coords on active key block, no need to re-allocate kb->data here! */
  BKE_keyblock_update_from_vertcos(ob, kb, vertCos);
}

/* NOTE: we do the topology update before any brush actions to avoid
 * issues with the proxies. The size of the proxy can't change, so
 * topology must be updated first. */
static void sculpt_topology_update(Sculpt *sd,
                                   Object *ob,
                                   Brush *brush,
                                   UnifiedPaintSettings *UNUSED(ups))
{
  SculptSession *ss = ob->sculpt;

  int n, totnode;
  /* Build a list of all nodes that are potentially within the brush's area of influence. */
  const bool use_original = sculpt_tool_needs_original(brush->sculpt_tool) ? true :
                                                                             ss->cache->original;
  const float radius_scale = 1.25f;
  PBVHNode **nodes = sculpt_pbvh_gather_generic(
      ob, sd, brush, use_original, radius_scale, &totnode);

  /* Only act if some verts are inside the brush area. */
  if (totnode == 0) {
    return;
  }

  /* Free index based vertex info as it will become invalid after modifying the topology during the
   * stroke. */
  MEM_SAFE_FREE(ss->vertex_info.boundary);
  MEM_SAFE_FREE(ss->vertex_info.symmetrize_map);
  MEM_SAFE_FREE(ss->vertex_info.connected_component);

  PBVHTopologyUpdateMode mode = 0;
  float location[3];

  if (!(sd->flags & SCULPT_DYNTOPO_DETAIL_MANUAL)) {
    if (sd->flags & SCULPT_DYNTOPO_SUBDIVIDE) {
      mode |= PBVH_Subdivide;
    }

    if ((sd->flags & SCULPT_DYNTOPO_COLLAPSE) || (brush->sculpt_tool == SCULPT_TOOL_SIMPLIFY)) {
      mode |= PBVH_Collapse;
    }
  }

  for (n = 0; n < totnode; n++) {
    SCULPT_undo_push_node(ob,
                          nodes[n],
                          brush->sculpt_tool == SCULPT_TOOL_MASK ? SCULPT_UNDO_MASK :
                                                                   SCULPT_UNDO_COORDS);
    BKE_pbvh_node_mark_update(nodes[n]);

    if (BKE_pbvh_type(ss->pbvh) == PBVH_BMESH) {
      BKE_pbvh_node_mark_topology_update(nodes[n]);
      BKE_pbvh_bmesh_node_save_orig(ss->bm, nodes[n]);
    }
  }

  if (BKE_pbvh_type(ss->pbvh) == PBVH_BMESH) {
    BKE_pbvh_bmesh_update_topology(ss->pbvh,
                                   mode,
                                   ss->cache->location,
                                   ss->cache->view_normal,
                                   ss->cache->radius,
                                   (brush->flag & BRUSH_FRONTFACE) != 0,
                                   (brush->falloff_shape != PAINT_FALLOFF_SHAPE_SPHERE));
  }

  MEM_SAFE_FREE(nodes);

  /* Update average stroke position. */
  copy_v3_v3(location, ss->cache->true_location);
  mul_m4_v3(ob->obmat, location);
}

static void do_brush_action_task_cb(void *__restrict userdata,
                                    const int n,
                                    const TaskParallelTLS *__restrict UNUSED(tls))
{
  SculptThreadedTaskData *data = userdata;
  SculptSession *ss = data->ob->sculpt;

  /* Face Sets modifications do a single undo push */
  if (data->brush->sculpt_tool == SCULPT_TOOL_DRAW_FACE_SETS) {
    BKE_pbvh_node_mark_redraw(data->nodes[n]);
    /* Draw face sets in smooth mode moves the vertices. */
    if (ss->cache->alt_smooth) {
      SCULPT_undo_push_node(data->ob, data->nodes[n], SCULPT_UNDO_COORDS);
      BKE_pbvh_node_mark_update(data->nodes[n]);
    }
  }
  else if (data->brush->sculpt_tool == SCULPT_TOOL_ARRAY) {
    /* Do nothing, array brush does a single geometry undo push. */
  }
  else if (data->brush->sculpt_tool == SCULPT_TOOL_MASK) {
    SCULPT_undo_push_node(data->ob, data->nodes[n], SCULPT_UNDO_MASK);
    BKE_pbvh_node_mark_update_mask(data->nodes[n]);
  }
  else if (ELEM(data->brush->sculpt_tool, SCULPT_TOOL_PAINT, SCULPT_TOOL_SMEAR)) {
    SCULPT_undo_push_node(data->ob, data->nodes[n], SCULPT_UNDO_COLOR);
    BKE_pbvh_node_mark_update_color(data->nodes[n]);
  }
  else {
    SCULPT_undo_push_node(data->ob, data->nodes[n], SCULPT_UNDO_COORDS);
    BKE_pbvh_node_mark_update(data->nodes[n]);
  }
}

static void do_brush_action(Sculpt *sd, Object *ob, Brush *brush, UnifiedPaintSettings *ups)
{
  SculptSession *ss = ob->sculpt;
  int totnode;
  PBVHNode **nodes;

  /* Check for unsupported features. */
  PBVHType type = BKE_pbvh_type(ss->pbvh);
  if (brush->sculpt_tool == SCULPT_TOOL_PAINT && type != PBVH_FACES) {
    return;
  }

  if (brush->sculpt_tool == SCULPT_TOOL_SMEAR && type != PBVH_FACES) {
    return;
  }

  if (brush->sculpt_tool == SCULPT_TOOL_ARRAY && type != PBVH_FACES) {
    return;
  }

  /* Build a list of all nodes that are potentially within the brush's area of influence */

  if (SCULPT_tool_needs_all_pbvh_nodes(brush)) {
    /* These brushes need to update all nodes as they are not constrained by the brush radius */
    BKE_pbvh_search_gather(ss->pbvh, NULL, NULL, &nodes, &totnode);
  }
  else if (brush->sculpt_tool == SCULPT_TOOL_CLOTH) {
    nodes = SCULPT_cloth_brush_affected_nodes_gather(ss, brush, &totnode);
  }
  else {
    const bool use_original = sculpt_tool_needs_original(brush->sculpt_tool) ? true :
                                                                               ss->cache->original;
    float radius_scale = 1.0f;
    /* With these options enabled not all required nodes are inside the original brush radius, so
     * the brush can produce artifacts in some situations. */
    if (brush->sculpt_tool == SCULPT_TOOL_DRAW && brush->flag & BRUSH_ORIGINAL_NORMAL) {
      radius_scale = 2.0f;
    }
    nodes = sculpt_pbvh_gather_generic(ob, sd, brush, use_original, radius_scale, &totnode);
  }

  /* Draw Face Sets in draw mode makes a single undo push, in alt-smooth mode deforms the
   * vertices and uses regular coords undo. */
  /* It also assigns the paint_face_set here as it needs to be done regardless of the stroke type
   * and the number of nodes under the brush influence. */
  if (brush->sculpt_tool == SCULPT_TOOL_DRAW_FACE_SETS &&
      SCULPT_stroke_is_first_brush_step(ss->cache) && !ss->cache->alt_smooth) {

    /* Dynamic-topology does not support Face Sets data, so it can't store/restore it from undo. */
    /* TODO(pablodp606): This check should be done in the undo code and not here, but the rest of
     * the sculpt code is not checking for unsupported undo types that may return a null node. */
    if (BKE_pbvh_type(ss->pbvh) != PBVH_BMESH) {
      SCULPT_undo_push_node(ob, NULL, SCULPT_UNDO_FACE_SETS);
    }

    if (ss->cache->invert) {
      /* When inverting the brush, pick the paint face mask ID from the mesh. */
      ss->cache->paint_face_set = SCULPT_active_face_set_get(ss);
    }
    else {
      /* By default create a new Face Sets. */
      ss->cache->paint_face_set = SCULPT_face_set_next_available_get(ss);
    }
  }

  /* Initialize automasking cache. For anchored brushes with spherical falloff, we start off with
   * zero radius, thus we have no pbvh nodes on the first brush step. */
  if (totnode ||
      ((brush->falloff_shape == PAINT_FALLOFF_SHAPE_SPHERE) && (brush->flag & BRUSH_ANCHORED))) {
    if (SCULPT_stroke_is_first_brush_step(ss->cache)) {
      if (SCULPT_is_automasking_enabled(sd, ss, brush)) {
        ss->cache->automasking = SCULPT_automasking_cache_init(sd, brush, ob);
      }
    }
  }

  /* Only act if some verts are inside the brush area. */
  if (totnode == 0) {
    return;
  }
  float location[3];

  SculptThreadedTaskData task_data = {
      .sd = sd,
      .ob = ob,
      .brush = brush,
      .nodes = nodes,
  };

  TaskParallelSettings settings;
  BKE_pbvh_parallel_range_settings(&settings, true, totnode);
  BLI_task_parallel_range(0, totnode, &task_data, do_brush_action_task_cb, &settings);

  if (sculpt_brush_needs_normal(ss, brush)) {
    update_sculpt_normal(sd, ob, nodes, totnode);
  }

  if (brush->mtex.brush_map_mode == MTEX_MAP_MODE_AREA) {
    update_brush_local_mat(sd, ob);
  }

  if (brush->sculpt_tool == SCULPT_TOOL_POSE && SCULPT_stroke_is_first_brush_step(ss->cache)) {
    SCULPT_pose_brush_init(sd, ob, ss, brush);
  }

  if (brush->deform_target == BRUSH_DEFORM_TARGET_CLOTH_SIM) {
    if (!ss->cache->cloth_sim) {
      ss->cache->cloth_sim = SCULPT_cloth_brush_simulation_create(
          ss, 1.0f, 1.0f, 0.0f, false, true);
      SCULPT_cloth_brush_simulation_init(ss, ss->cache->cloth_sim);
    }
    SCULPT_cloth_brush_store_simulation_state(ss, ss->cache->cloth_sim);
    SCULPT_cloth_brush_ensure_nodes_constraints(
        sd, ob, nodes, totnode, ss->cache->cloth_sim, ss->cache->location, FLT_MAX);
  }

  bool invert = ss->cache->pen_flip || ss->cache->invert || brush->flag & BRUSH_DIR_IN;

  /* Apply one type of brush action. */
  switch (brush->sculpt_tool) {
    case SCULPT_TOOL_DRAW:
      do_draw_brush(sd, ob, nodes, totnode);
      break;
    case SCULPT_TOOL_SMOOTH:
      if (brush->smooth_deform_type == BRUSH_SMOOTH_DEFORM_LAPLACIAN) {
        SCULPT_do_smooth_brush(sd, ob, nodes, totnode);
      }
      else if (brush->smooth_deform_type == BRUSH_SMOOTH_DEFORM_SURFACE) {
        SCULPT_do_surface_smooth_brush(sd, ob, nodes, totnode);
      }
      else if (brush->smooth_deform_type == BRUSH_SMOOTH_DEFORM_DIRECTIONAL) {
        SCULPT_do_directional_smooth_brush(sd, ob, nodes, totnode);
      }
      else if (brush->smooth_deform_type == BRUSH_SMOOTH_DEFORM_UNIFORM_WEIGHTS) {
        SCULPT_do_uniform_weights_smooth_brush(sd, ob, nodes, totnode);
      }
      break;
    case SCULPT_TOOL_CREASE:
      do_crease_brush(sd, ob, nodes, totnode);
      break;
    case SCULPT_TOOL_BLOB:
      do_crease_brush(sd, ob, nodes, totnode);
      break;
    case SCULPT_TOOL_PINCH:
      do_pinch_brush(sd, ob, nodes, totnode);
      break;
    case SCULPT_TOOL_INFLATE:
      do_inflate_brush(sd, ob, nodes, totnode);
      break;
    case SCULPT_TOOL_GRAB:
      do_grab_brush(sd, ob, nodes, totnode);
      break;
    case SCULPT_TOOL_ROTATE:
      do_rotate_brush(sd, ob, nodes, totnode);
      break;
    case SCULPT_TOOL_SNAKE_HOOK:
      do_snake_hook_brush(sd, ob, nodes, totnode);
      break;
    case SCULPT_TOOL_NUDGE:
      do_nudge_brush(sd, ob, nodes, totnode);
      break;
    case SCULPT_TOOL_THUMB:
      do_thumb_brush(sd, ob, nodes, totnode);
      break;
    case SCULPT_TOOL_LAYER:
      do_layer_brush(sd, ob, nodes, totnode);
      break;
    case SCULPT_TOOL_FLATTEN:
      do_flatten_brush(sd, ob, nodes, totnode);
      break;
    case SCULPT_TOOL_CLAY:
      do_clay_brush(sd, ob, nodes, totnode);
      break;
    case SCULPT_TOOL_CLAY_STRIPS:
      do_clay_strips_brush(sd, ob, nodes, totnode);
      break;
    case SCULPT_TOOL_TWIST:
      do_twist_brush(sd, ob, nodes, totnode);
      break;
    case SCULPT_TOOL_MULTIPLANE_SCRAPE:
      SCULPT_do_multiplane_scrape_brush(sd, ob, nodes, totnode);
      break;
    case SCULPT_TOOL_CLAY_THUMB:
      do_clay_thumb_brush(sd, ob, nodes, totnode);
      break;
    case SCULPT_TOOL_FILL:
      if (invert && brush->flag & BRUSH_INVERT_TO_SCRAPE_FILL) {
        do_scrape_brush(sd, ob, nodes, totnode);
      }
      else {
        do_fill_brush(sd, ob, nodes, totnode);
      }
      break;
    case SCULPT_TOOL_SCRAPE:
      if (invert && brush->flag & BRUSH_INVERT_TO_SCRAPE_FILL) {
        do_fill_brush(sd, ob, nodes, totnode);
      }
      else {
        do_scrape_brush(sd, ob, nodes, totnode);
      }
      break;
    case SCULPT_TOOL_MASK:
      do_mask_brush(sd, ob, nodes, totnode);
      break;
    case SCULPT_TOOL_POSE:
      SCULPT_do_pose_brush(sd, ob, nodes, totnode);
      break;
    case SCULPT_TOOL_DRAW_SHARP:
      do_draw_sharp_brush(sd, ob, nodes, totnode);
      break;
    case SCULPT_TOOL_ELASTIC_DEFORM:
      do_elastic_deform_brush(sd, ob, nodes, totnode);
      break;
    case SCULPT_TOOL_SLIDE_RELAX:
      do_slide_relax_brush(sd, ob, nodes, totnode);
      break;
    case SCULPT_TOOL_BOUNDARY:
      SCULPT_do_boundary_brush(sd, ob, nodes, totnode);
      break;
    case SCULPT_TOOL_CLOTH:
      SCULPT_do_cloth_brush(sd, ob, nodes, totnode);
      break;
    case SCULPT_TOOL_DRAW_FACE_SETS:
      SCULPT_do_draw_face_sets_brush(sd, ob, nodes, totnode);
      break;
    case SCULPT_TOOL_DISPLACEMENT_ERASER:
      do_displacement_eraser_brush(sd, ob, nodes, totnode);
      break;
    case SCULPT_TOOL_DISPLACEMENT_SMEAR:
      do_displacement_smear_brush(sd, ob, nodes, totnode);
      break;
    case SCULPT_TOOL_PAINT:
      SCULPT_do_paint_brush(sd, ob, nodes, totnode);
      break;
    case SCULPT_TOOL_SMEAR:
      SCULPT_do_smear_brush(sd, ob, nodes, totnode);
      break;
    case SCULPT_TOOL_FAIRING:
      do_fairing_brush(sd, ob, nodes, totnode);
      break;
    case SCULPT_TOOL_SCENE_PROJECT:
      do_scene_project_brush(sd, ob, nodes, totnode);
      break;
    case SCULPT_TOOL_SYMMETRIZE:
      SCULPT_do_symmetrize_brush(sd, ob, nodes, totnode);
      break;
    case SCULPT_TOOL_ARRAY:
      SCULPT_do_array_brush(sd, ob, nodes, totnode);
      break;
  }

  if (!ELEM(brush->sculpt_tool, SCULPT_TOOL_SMOOTH, SCULPT_TOOL_MASK) &&
      brush->autosmooth_factor > 0) {
    if (brush->flag & BRUSH_INVERSE_SMOOTH_PRESSURE) {
      SCULPT_smooth(
          sd, ob, nodes, totnode, brush->autosmooth_factor * (1.0f - ss->cache->pressure), false);
    }
    else {
      SCULPT_smooth(sd, ob, nodes, totnode, brush->autosmooth_factor, false);
    }
  }

  if (sculpt_brush_use_topology_rake(ss, brush)) {
    bmesh_topology_rake(sd, ob, nodes, totnode, brush->topology_rake_factor);
  }

  /* The cloth brush adds the gravity as a regular force and it is processed in the solver. */
  if (ss->cache->supports_gravity && !ELEM(brush->sculpt_tool,
                                           SCULPT_TOOL_CLOTH,
                                           SCULPT_TOOL_DRAW_FACE_SETS,
                                           SCULPT_TOOL_BOUNDARY)) {
    do_gravity(sd, ob, nodes, totnode, sd->gravity_factor);
  }

  if (brush->deform_target == BRUSH_DEFORM_TARGET_CLOTH_SIM) {
    if (SCULPT_stroke_is_main_symmetry_pass(ss->cache)) {
      SCULPT_cloth_sim_activate_nodes(ss->cache->cloth_sim, nodes, totnode);
      SCULPT_cloth_brush_do_simulation_step(sd, ob, ss->cache->cloth_sim, nodes, totnode);
    }
  }

  MEM_SAFE_FREE(nodes);

  /* Update average stroke position. */
  copy_v3_v3(location, ss->cache->true_location);
  mul_m4_v3(ob->obmat, location);

  add_v3_v3(ups->average_stroke_accum, location);
  ups->average_stroke_counter++;
  /* Update last stroke position. */
  ups->last_stroke_valid = true;
}

/* Flush displacement from deformed PBVH vertex to original mesh. */
static void sculpt_flush_pbvhvert_deform(Object *ob, PBVHVertexIter *vd)
{
  SculptSession *ss = ob->sculpt;
  Mesh *me = ob->data;
  float disp[3], newco[3];
  int index = vd->vert_indices[vd->i];

  sub_v3_v3v3(disp, vd->co, ss->deform_cos[index]);
  mul_m3_v3(ss->deform_imats[index], disp);
  add_v3_v3v3(newco, disp, ss->orig_cos[index]);

  copy_v3_v3(ss->deform_cos[index], vd->co);
  copy_v3_v3(ss->orig_cos[index], newco);

  if (!ss->shapekey_active) {
    copy_v3_v3(me->mvert[index].co, newco);
  }
}

static void sculpt_combine_proxies_task_cb(void *__restrict userdata,
                                           const int n,
                                           const TaskParallelTLS *__restrict UNUSED(tls))
{
  SculptThreadedTaskData *data = userdata;
  SculptSession *ss = data->ob->sculpt;
  Sculpt *sd = data->sd;
  Object *ob = data->ob;
  const bool use_orco = data->use_proxies_orco;

  PBVHVertexIter vd;
  PBVHProxyNode *proxies;
  int proxy_count;
  float(*orco)[3] = NULL;

  if (use_orco && !ss->bm) {
    orco = SCULPT_undo_push_node(data->ob, data->nodes[n], SCULPT_UNDO_COORDS)->co;
  }

  BKE_pbvh_node_get_proxies(data->nodes[n], &proxies, &proxy_count);

  BKE_pbvh_vertex_iter_begin (ss->pbvh, data->nodes[n], vd, PBVH_ITER_UNIQUE) {
    float val[3];

    if (use_orco) {
      if (ss->bm) {
        copy_v3_v3(val, BM_log_original_vert_co(ss->bm_log, vd.bm_vert));
      }
      else {
        copy_v3_v3(val, orco[vd.i]);
      }
    }
    else {
      copy_v3_v3(val, vd.co);
    }

    for (int p = 0; p < proxy_count; p++) {
      add_v3_v3(val, proxies[p].co[vd.i]);
    }

    if (ss->filter_cache && ss->filter_cache->cloth_sim) {
      /* When there is a simulation running in the filter cache that was created by a tool, combine
       * the proxies into the simulation instead of directly into the mesh. */
      SCULPT_clip(sd, ss, ss->filter_cache->cloth_sim->pos[vd.index], val);
    }
    else {
      SCULPT_clip(sd, ss, vd.co, val);
    }

    if (ss->deform_modifiers_active) {
      sculpt_flush_pbvhvert_deform(ob, &vd);
    }
  }
  BKE_pbvh_vertex_iter_end;

  BKE_pbvh_node_free_proxies(data->nodes[n]);
}

static void sculpt_combine_proxies(Sculpt *sd, Object *ob)
{
  SculptSession *ss = ob->sculpt;
  Brush *brush = BKE_paint_brush(&sd->paint);
  PBVHNode **nodes;
  int totnode;

  if (!ss->cache->supports_gravity && sculpt_tool_is_proxy_used(brush->sculpt_tool)) {
    /* First line is tools that don't support proxies. */
    return;
  }

  BKE_pbvh_gather_proxies(ss->pbvh, &nodes, &totnode);

  const bool use_orco = ELEM(brush->sculpt_tool,
                             SCULPT_TOOL_GRAB,
                             SCULPT_TOOL_ROTATE,
                             SCULPT_TOOL_THUMB,
                             SCULPT_TOOL_BOUNDARY,
                             SCULPT_TOOL_ELASTIC_DEFORM,

                             SCULPT_TOOL_POSE);
  SculptThreadedTaskData data = {
      .sd = sd,
      .ob = ob,
      .brush = brush,
      .nodes = nodes,
      .use_proxies_orco = use_orco,
  };

  TaskParallelSettings settings;
  BKE_pbvh_parallel_range_settings(&settings, true, totnode);
  BLI_task_parallel_range(0, totnode, &data, sculpt_combine_proxies_task_cb, &settings);
  MEM_SAFE_FREE(nodes);
}

void SCULPT_combine_transform_proxies(Sculpt *sd, Object *ob)
{
  SculptSession *ss = ob->sculpt;
  PBVHNode **nodes;
  int totnode;

  BKE_pbvh_gather_proxies(ss->pbvh, &nodes, &totnode);
  SculptThreadedTaskData data = {
      .sd = sd,
      .ob = ob,
      .nodes = nodes,
      .use_proxies_orco = false,
  };

  TaskParallelSettings settings;
  BKE_pbvh_parallel_range_settings(&settings, true, totnode);
  BLI_task_parallel_range(0, totnode, &data, sculpt_combine_proxies_task_cb, &settings);

  MEM_SAFE_FREE(nodes);
}

/**
 * Copy the modified vertices from the #PBVH to the active key.
 */
static void sculpt_update_keyblock(Object *ob)
{
  SculptSession *ss = ob->sculpt;
  float(*vertCos)[3];

  /* Key-block update happens after handling deformation caused by modifiers,
   * so ss->orig_cos would be updated with new stroke. */
  if (ss->orig_cos) {
    vertCos = ss->orig_cos;
  }
  else {
    vertCos = BKE_pbvh_vert_coords_alloc(ss->pbvh);
  }

  if (!vertCos) {
    return;
  }

  SCULPT_vertcos_to_key(ob, ss->shapekey_active, vertCos);

  if (vertCos != ss->orig_cos) {
    MEM_freeN(vertCos);
  }
}

static void SCULPT_flush_stroke_deform_task_cb(void *__restrict userdata,
                                               const int n,
                                               const TaskParallelTLS *__restrict UNUSED(tls))
{
  SculptThreadedTaskData *data = userdata;
  SculptSession *ss = data->ob->sculpt;
  Object *ob = data->ob;
  float(*vertCos)[3] = data->vertCos;

  PBVHVertexIter vd;

  BKE_pbvh_vertex_iter_begin (ss->pbvh, data->nodes[n], vd, PBVH_ITER_UNIQUE) {
    sculpt_flush_pbvhvert_deform(ob, &vd);

    if (!vertCos) {
      continue;
    }

    int index = vd.vert_indices[vd.i];
    copy_v3_v3(vertCos[index], ss->orig_cos[index]);
  }
  BKE_pbvh_vertex_iter_end;
}

/* Flush displacement from deformed PBVH to original layer. */
void SCULPT_flush_stroke_deform(Sculpt *sd, Object *ob, bool is_proxy_used)
{
  SculptSession *ss = ob->sculpt;
  Brush *brush = BKE_paint_brush(&sd->paint);

  if (is_proxy_used && ss->deform_modifiers_active) {
    /* This brushes aren't using proxies, so sculpt_combine_proxies() wouldn't propagate needed
     * deformation to original base. */

    int totnode;
    Mesh *me = (Mesh *)ob->data;
    PBVHNode **nodes;
    float(*vertCos)[3] = NULL;

    if (ss->shapekey_active) {
      vertCos = MEM_mallocN(sizeof(*vertCos) * me->totvert, "flushStrokeDeofrm keyVerts");

      /* Mesh could have isolated verts which wouldn't be in BVH, to deal with this we copy old
       * coordinates over new ones and then update coordinates for all vertices from BVH. */
      memcpy(vertCos, ss->orig_cos, sizeof(*vertCos) * me->totvert);
    }

    BKE_pbvh_search_gather(ss->pbvh, NULL, NULL, &nodes, &totnode);

    SculptThreadedTaskData data = {
        .sd = sd,
        .ob = ob,
        .brush = brush,
        .nodes = nodes,
        .vertCos = vertCos,
    };

    TaskParallelSettings settings;
    BKE_pbvh_parallel_range_settings(&settings, true, totnode);
    BLI_task_parallel_range(0, totnode, &data, SCULPT_flush_stroke_deform_task_cb, &settings);

    if (vertCos) {
      SCULPT_vertcos_to_key(ob, ss->shapekey_active, vertCos);
      MEM_freeN(vertCos);
    }

    MEM_SAFE_FREE(nodes);

    /* Modifiers could depend on mesh normals, so we should update them.
     * NOTE: then if sculpting happens on locked key, normals should be re-calculate after applying
     * coords from key-block on base mesh. */
    BKE_mesh_calc_normals(me);
  }
  else if (ss->shapekey_active) {
    sculpt_update_keyblock(ob);
  }
}

/**
 * Flip all the edit-data across the axis/axes specified by \a symm.
 * Used to calculate multiple modifications to the mesh when symmetry is enabled.
 */
void SCULPT_cache_calc_brushdata_symm(StrokeCache *cache,
                                      const char symm,
                                      const char axis,
                                      const float angle)
{
  flip_v3_v3(cache->location, cache->true_location, symm);
  flip_v3_v3(cache->last_location, cache->true_last_location, symm);
  flip_v3_v3(cache->grab_delta_symmetry, cache->grab_delta, symm);
  flip_v3_v3(cache->view_normal, cache->true_view_normal, symm);
  flip_v3_v3(cache->view_origin, cache->true_view_origin, symm);

  flip_v3_v3(cache->initial_location, cache->true_initial_location, symm);
  flip_v3_v3(cache->initial_normal, cache->true_initial_normal, symm);

  /* XXX This reduces the length of the grab delta if it approaches the line of symmetry
   * XXX However, a different approach appears to be needed. */
#if 0
  if (sd->paint.symmetry_flags & PAINT_SYMMETRY_FEATHER) {
    float frac = 1.0f / max_overlap_count(sd);
    float reduce = (feather - frac) / (1.0f - frac);

    printf("feather: %f frac: %f reduce: %f\n", feather, frac, reduce);

    if (frac < 1.0f) {
      mul_v3_fl(cache->grab_delta_symmetry, reduce);
    }
  }
#endif

  unit_m4(cache->symm_rot_mat);
  unit_m4(cache->symm_rot_mat_inv);
  zero_v3(cache->plane_offset);

  /* Expects XYZ. */
  if (axis) {
    rotate_m4(cache->symm_rot_mat, axis, angle);
    rotate_m4(cache->symm_rot_mat_inv, axis, -angle);
  }

  mul_m4_v3(cache->symm_rot_mat, cache->location);
  mul_m4_v3(cache->symm_rot_mat, cache->grab_delta_symmetry);

  if (cache->supports_gravity) {
    flip_v3_v3(cache->gravity_direction, cache->true_gravity_direction, symm);
    mul_m4_v3(cache->symm_rot_mat, cache->gravity_direction);
  }

  if (cache->is_rake_rotation_valid) {
    flip_qt_qt(cache->rake_rotation_symmetry, cache->rake_rotation, symm);
  }
}

typedef void (*BrushActionFunc)(Sculpt *sd, Object *ob, Brush *brush, UnifiedPaintSettings *ups);

static void do_tiled(
    Sculpt *sd, Object *ob, Brush *brush, UnifiedPaintSettings *ups, BrushActionFunc action)
{
  SculptSession *ss = ob->sculpt;
  StrokeCache *cache = ss->cache;
  const float radius = cache->radius;
  BoundBox *bb = BKE_object_boundbox_get(ob);
  const float *bbMin = bb->vec[0];
  const float *bbMax = bb->vec[6];
  const float *step = sd->paint.tile_offset;

  /* These are integer locations, for real location: multiply with step and add orgLoc.
   * So 0,0,0 is at orgLoc. */
  int start[3];
  int end[3];
  int cur[3];

  /* Position of the "prototype" stroke for tiling. */
  float orgLoc[3];
  float original_initial_location[3];
  copy_v3_v3(orgLoc, cache->location);
  copy_v3_v3(original_initial_location, cache->initial_location);

  for (int dim = 0; dim < 3; dim++) {
    if ((sd->paint.symmetry_flags & (PAINT_TILE_X << dim)) && step[dim] > 0) {
      start[dim] = (bbMin[dim] - orgLoc[dim] - radius) / step[dim];
      end[dim] = (bbMax[dim] - orgLoc[dim] + radius) / step[dim];
    }
    else {
      start[dim] = end[dim] = 0;
    }
  }

  /* First do the "un-tiled" position to initialize the stroke for this location. */
  cache->tile_pass = 0;
  action(sd, ob, brush, ups);

  /* Now do it for all the tiles. */
  copy_v3_v3_int(cur, start);
  for (cur[0] = start[0]; cur[0] <= end[0]; cur[0]++) {
    for (cur[1] = start[1]; cur[1] <= end[1]; cur[1]++) {
      for (cur[2] = start[2]; cur[2] <= end[2]; cur[2]++) {
        if (!cur[0] && !cur[1] && !cur[2]) {
          /* Skip tile at orgLoc, this was already handled before all others. */
          continue;
        }

        ++cache->tile_pass;

        for (int dim = 0; dim < 3; dim++) {
          cache->location[dim] = cur[dim] * step[dim] + orgLoc[dim];
          cache->plane_offset[dim] = cur[dim] * step[dim];
          cache->initial_location[dim] = cur[dim] * step[dim] + original_initial_location[dim];
        }
        action(sd, ob, brush, ups);
      }
    }
  }
}

static void do_radial_symmetry(Sculpt *sd,
                               Object *ob,
                               Brush *brush,
                               UnifiedPaintSettings *ups,
                               BrushActionFunc action,
                               const char symm,
                               const int axis,
                               const float UNUSED(feather))
{
  SculptSession *ss = ob->sculpt;

  for (int i = 1; i < sd->radial_symm[axis - 'X']; i++) {
    const float angle = 2.0f * M_PI * i / sd->radial_symm[axis - 'X'];
    ss->cache->radial_symmetry_pass = i;
    SCULPT_cache_calc_brushdata_symm(ss->cache, symm, axis, angle);
    do_tiled(sd, ob, brush, ups, action);
  }
}

/**
 * Noise texture gives different values for the same input coord; this
 * can tear a multi-resolution mesh during sculpting so do a stitch in this case.
 */
static void sculpt_fix_noise_tear(Sculpt *sd, Object *ob)
{
  SculptSession *ss = ob->sculpt;
  Brush *brush = BKE_paint_brush(&sd->paint);
  MTex *mtex = &brush->mtex;

  if (ss->multires.active && mtex->tex && mtex->tex->type == TEX_NOISE) {
    multires_stitch_grids(ob);
  }
}

static void do_symmetrical_brush_actions(Sculpt *sd,
                                         Object *ob,
                                         BrushActionFunc action,
                                         UnifiedPaintSettings *ups)
{
  Brush *brush = BKE_paint_brush(&sd->paint);
  SculptSession *ss = ob->sculpt;
  StrokeCache *cache = ss->cache;
  const char symm = SCULPT_mesh_symmetry_xyz_get(ob);

  float feather = calc_symmetry_feather(sd, ss->cache);

  cache->bstrength = brush_strength(sd, cache, feather, ups);
  cache->symmetry = symm;

  /* `symm` is a bit combination of XYZ -
   * 1 is mirror X; 2 is Y; 3 is XY; 4 is Z; 5 is XZ; 6 is YZ; 7 is XYZ */
  for (int i = 0; i <= symm; i++) {
    if (!SCULPT_is_symmetry_iteration_valid(i, symm)) {
      continue;
    }
    cache->mirror_symmetry_pass = i;
    cache->radial_symmetry_pass = 0;

    SCULPT_cache_calc_brushdata_symm(cache, i, 0, 0);
    do_tiled(sd, ob, brush, ups, action);

    do_radial_symmetry(sd, ob, brush, ups, action, i, 'X', feather);
    do_radial_symmetry(sd, ob, brush, ups, action, i, 'Y', feather);
    do_radial_symmetry(sd, ob, brush, ups, action, i, 'Z', feather);
  }
}

static void sculpt_update_tex(const Scene *scene, Sculpt *sd, SculptSession *ss)
{
  Brush *brush = BKE_paint_brush(&sd->paint);
  const int radius = BKE_brush_size_get(scene, brush);

  if (ss->texcache) {
    MEM_freeN(ss->texcache);
    ss->texcache = NULL;
  }

  if (ss->tex_pool) {
    BKE_image_pool_free(ss->tex_pool);
    ss->tex_pool = NULL;
  }

  /* Need to allocate a bigger buffer for bigger brush size. */
  ss->texcache_side = 2 * radius;
  if (!ss->texcache || ss->texcache_side > ss->texcache_actual) {
    ss->texcache = BKE_brush_gen_texture_cache(brush, radius, false);
    ss->texcache_actual = ss->texcache_side;
    ss->tex_pool = BKE_image_pool_new();
  }
}

bool SCULPT_mode_poll(bContext *C)
{
  Object *ob = CTX_data_active_object(C);
  return ob && ob->mode & OB_MODE_SCULPT;
}

bool SCULPT_vertex_colors_poll(bContext *C)
{
  if (!U.experimental.use_sculpt_vertex_colors) {
    return false;
  }
  return SCULPT_mode_poll(C);
}

bool SCULPT_mode_poll_view3d(bContext *C)
{
  return (SCULPT_mode_poll(C) && CTX_wm_region_view3d(C));
}

bool SCULPT_poll_view3d(bContext *C)
{
  return (SCULPT_poll(C) && CTX_wm_region_view3d(C));
}

bool SCULPT_poll(bContext *C)
{
  return SCULPT_mode_poll(C) && PAINT_brush_tool_poll(C);
}

static const char *sculpt_tool_name(Sculpt *sd)
{
  Brush *brush = BKE_paint_brush(&sd->paint);

  switch ((eBrushSculptTool)brush->sculpt_tool) {
    case SCULPT_TOOL_DRAW:
      return "Draw Brush";
    case SCULPT_TOOL_SMOOTH:
      return "Smooth Brush";
    case SCULPT_TOOL_CREASE:
      return "Crease Brush";
    case SCULPT_TOOL_BLOB:
      return "Blob Brush";
    case SCULPT_TOOL_PINCH:
      return "Pinch Brush";
    case SCULPT_TOOL_INFLATE:
      return "Inflate Brush";
    case SCULPT_TOOL_GRAB:
      return "Grab Brush";
    case SCULPT_TOOL_NUDGE:
      return "Nudge Brush";
    case SCULPT_TOOL_THUMB:
      return "Thumb Brush";
    case SCULPT_TOOL_LAYER:
      return "Layer Brush";
    case SCULPT_TOOL_FLATTEN:
      return "Flatten Brush";
    case SCULPT_TOOL_CLAY:
      return "Clay Brush";
    case SCULPT_TOOL_CLAY_STRIPS:
      return "Clay Strips Brush";
    case SCULPT_TOOL_CLAY_THUMB:
      return "Clay Thumb Brush";
    case SCULPT_TOOL_FILL:
      return "Fill Brush";
    case SCULPT_TOOL_SCRAPE:
      return "Scrape Brush";
    case SCULPT_TOOL_SNAKE_HOOK:
      return "Snake Hook Brush";
    case SCULPT_TOOL_ROTATE:
      return "Rotate Brush";
    case SCULPT_TOOL_MASK:
      return "Mask Brush";
    case SCULPT_TOOL_SIMPLIFY:
      return "Simplify Brush";
    case SCULPT_TOOL_DRAW_SHARP:
      return "Draw Sharp Brush";
    case SCULPT_TOOL_ELASTIC_DEFORM:
      return "Elastic Deform Brush";
    case SCULPT_TOOL_POSE:
      return "Pose Brush";
    case SCULPT_TOOL_MULTIPLANE_SCRAPE:
      return "Multi-plane Scrape Brush";
    case SCULPT_TOOL_SLIDE_RELAX:
      return "Slide/Relax Brush";
    case SCULPT_TOOL_BOUNDARY:
      return "Boundary Brush";
    case SCULPT_TOOL_CLOTH:
      return "Cloth Brush";
    case SCULPT_TOOL_DRAW_FACE_SETS:
      return "Draw Face Sets";
    case SCULPT_TOOL_DISPLACEMENT_ERASER:
      return "Multires Displacement Eraser";
    case SCULPT_TOOL_DISPLACEMENT_SMEAR:
      return "Multires Displacement Smear";
    case SCULPT_TOOL_PAINT:
      return "Paint Brush";
    case SCULPT_TOOL_SMEAR:
      return "Smear Brush";
    case SCULPT_TOOL_FAIRING:
      return "Fairing Brush";
    case SCULPT_TOOL_SCENE_PROJECT:
      return "Scene Project";
    case SCULPT_TOOL_SYMMETRIZE:
      return "Symmetrize Brush";
    case SCULPT_TOOL_TWIST:
      return "Clay Strips Brush";
    case SCULPT_TOOL_ARRAY:
      return "Array Brush";
  }

  return "Sculpting";
}

/**
 * Operator for applying a stroke (various attributes including mouse path)
 * using the current brush. */

void SCULPT_cache_free(StrokeCache *cache)
{
  MEM_SAFE_FREE(cache->dial);
  MEM_SAFE_FREE(cache->surface_smooth_laplacian_disp);
  MEM_SAFE_FREE(cache->layer_displacement_factor);
  MEM_SAFE_FREE(cache->prev_colors);
  MEM_SAFE_FREE(cache->detail_directions);
  MEM_SAFE_FREE(cache->prefairing_co);
  MEM_SAFE_FREE(cache->fairing_fade);
  MEM_SAFE_FREE(cache->fairing_mask);
  MEM_SAFE_FREE(cache->prev_displacement);
  MEM_SAFE_FREE(cache->limit_surface_co);

  if (cache->snap_context) {
    ED_transform_snap_object_context_destroy(cache->snap_context);
  }

  if (cache->pose_ik_chain) {
    SCULPT_pose_ik_chain_free(cache->pose_ik_chain);
  }

  for (int i = 0; i < PAINT_SYMM_AREAS; i++) {
    if (cache->boundaries[i]) {
      SCULPT_boundary_data_free(cache->boundaries[i]);
    }
    if (cache->geodesic_dists[i]) {
      MEM_SAFE_FREE(cache->geodesic_dists[i]);
    }
  }

  if (cache->cloth_sim) {
    SCULPT_cloth_simulation_free(cache->cloth_sim);
  }

  MEM_freeN(cache);
}

/* Initialize mirror modifier clipping. */
static void sculpt_init_mirror_clipping(Object *ob, SculptSession *ss)
{
  ModifierData *md;

  for (md = ob->modifiers.first; md; md = md->next) {
    if (!(md->type == eModifierType_Mirror && (md->mode & eModifierMode_Realtime))) {
      continue;
    }
    MirrorModifierData *mmd = (MirrorModifierData *)md;

    if (!(mmd->flag & MOD_MIR_CLIPPING)) {
      continue;
    }
    /* Check each axis for mirroring. */
    for (int i = 0; i < 3; i++) {
      if (!(mmd->flag & (MOD_MIR_AXIS_X << i))) {
        continue;
      }
      /* Enable sculpt clipping. */
      ss->cache->flag |= CLIP_X << i;

      /* Update the clip tolerance. */
      if (mmd->tolerance > ss->cache->clip_tolerance[i]) {
        ss->cache->clip_tolerance[i] = mmd->tolerance;
      }
    }
  }
}

/* Initialize the stroke cache invariants from operator properties. */
static void sculpt_update_cache_invariants(
    bContext *C, Sculpt *sd, SculptSession *ss, wmOperator *op, const float mouse[2])
{
  StrokeCache *cache = MEM_callocN(sizeof(StrokeCache), "stroke cache");
  Main *bmain = CTX_data_main(C);
  Scene *scene = CTX_data_scene(C);
  UnifiedPaintSettings *ups = &CTX_data_tool_settings(C)->unified_paint_settings;
  Brush *brush = BKE_paint_brush(&sd->paint);
  ViewContext *vc = paint_stroke_view_context(op->customdata);
  Object *ob = CTX_data_active_object(C);
  float mat[3][3];
  float viewDir[3] = {0.0f, 0.0f, 1.0f};
  float max_scale;
  int mode;

  ss->cache = cache;

  /* Set scaling adjustment. */
  max_scale = 0.0f;
  for (int i = 0; i < 3; i++) {
    max_scale = max_ff(max_scale, fabsf(ob->scale[i]));
  }
  cache->scale[0] = max_scale / ob->scale[0];
  cache->scale[1] = max_scale / ob->scale[1];
  cache->scale[2] = max_scale / ob->scale[2];

  cache->plane_trim_squared = brush->plane_trim * brush->plane_trim;

  cache->flag = 0;

  sculpt_init_mirror_clipping(ob, ss);

  /* Initial mouse location. */
  if (mouse) {
    copy_v2_v2(cache->initial_mouse, mouse);
  }
  else {
    zero_v2(cache->initial_mouse);
  }

  copy_v3_v3(cache->initial_location, ss->cursor_location);
  copy_v3_v3(cache->true_initial_location, ss->cursor_location);

  copy_v3_v3(cache->initial_normal, ss->cursor_normal);
  copy_v3_v3(cache->true_initial_normal, ss->cursor_normal);

  mode = RNA_enum_get(op->ptr, "mode");
  cache->invert = mode == BRUSH_STROKE_INVERT;
  cache->alt_smooth = mode == BRUSH_STROKE_SMOOTH;
  cache->normal_weight = brush->normal_weight;

  /* Interpret invert as following normal, for grab brushes. */
  if (SCULPT_TOOL_HAS_NORMAL_WEIGHT(brush->sculpt_tool)) {
    if (cache->invert) {
      cache->invert = false;
      cache->normal_weight = (cache->normal_weight == 0.0f);
    }
  }

  /* Not very nice, but with current events system implementation
   * we can't handle brush appearance inversion hotkey separately (sergey). */
  if (cache->invert) {
    ups->draw_inverted = true;
  }
  else {
    ups->draw_inverted = false;
  }

  /* Alt-Smooth. */
  if (cache->alt_smooth) {
    if (brush->sculpt_tool == SCULPT_TOOL_MASK) {
      cache->saved_mask_brush_tool = brush->mask_tool;
      brush->mask_tool = BRUSH_MASK_SMOOTH;
    }
    else if (ELEM(brush->sculpt_tool,
                  SCULPT_TOOL_SLIDE_RELAX,
                  SCULPT_TOOL_DRAW_FACE_SETS,
                  SCULPT_TOOL_PAINT,
                  SCULPT_TOOL_SMEAR)) {
      /* Do nothing, this tool has its own smooth mode. */
    }
    else {
      Paint *p = &sd->paint;
      Brush *br;
      int size = BKE_brush_size_get(scene, brush);

      BLI_strncpy(cache->saved_active_brush_name,
                  brush->id.name + 2,
                  sizeof(cache->saved_active_brush_name));

      br = (Brush *)BKE_libblock_find_name(bmain, ID_BR, "Smooth");
      if (br) {
        BKE_paint_brush_set(p, br);
        brush = br;
        cache->saved_smooth_size = BKE_brush_size_get(scene, brush);
        BKE_brush_size_set(scene, brush, size);
        BKE_curvemapping_init(brush->curve);
      }
    }
  }

  copy_v2_v2(cache->mouse, cache->initial_mouse);
  copy_v2_v2(cache->mouse_event, cache->initial_mouse);
  copy_v2_v2(ups->tex_mouse, cache->initial_mouse);

  /* Truly temporary data that isn't stored in properties. */

  cache->vc = vc;

  cache->brush = brush;

  /* Cache projection matrix. */
  ED_view3d_ob_project_mat_get(cache->vc->rv3d, ob, cache->projection_mat);

  invert_m4_m4(ob->imat, ob->obmat);
  copy_m3_m4(mat, cache->vc->rv3d->viewinv);
  mul_m3_v3(mat, viewDir);
  copy_m3_m4(mat, ob->imat);
  mul_m3_v3(mat, viewDir);
  normalize_v3_v3(cache->true_view_normal, viewDir);

  copy_v3_v3(cache->true_view_origin, cache->vc->rv3d->viewinv[3]);

  cache->supports_gravity = (!ELEM(brush->sculpt_tool,
                                   SCULPT_TOOL_MASK,
                                   SCULPT_TOOL_SMOOTH,
                                   SCULPT_TOOL_SIMPLIFY,
                                   SCULPT_TOOL_DISPLACEMENT_SMEAR,
                                   SCULPT_TOOL_DISPLACEMENT_ERASER) &&
                             (sd->gravity_factor > 0.0f));
  /* Get gravity vector in world space. */
  if (cache->supports_gravity) {
    if (sd->gravity_object) {
      Object *gravity_object = sd->gravity_object;

      copy_v3_v3(cache->true_gravity_direction, gravity_object->obmat[2]);
    }
    else {
      cache->true_gravity_direction[0] = cache->true_gravity_direction[1] = 0.0f;
      cache->true_gravity_direction[2] = 1.0f;
    }

    /* Transform to sculpted object space. */
    mul_m3_v3(mat, cache->true_gravity_direction);
    normalize_v3(cache->true_gravity_direction);
  }

  /* Make copies of the mesh vertex locations and normals for some tools. */
  if (brush->flag & BRUSH_ANCHORED) {
    cache->original = true;
  }

  /* Draw sharp does not need the original coordinates to produce the accumulate effect, so it
   * should work the opposite way. */
  if (brush->sculpt_tool == SCULPT_TOOL_DRAW_SHARP) {
    cache->original = true;
  }

  if (SCULPT_TOOL_HAS_ACCUMULATE(brush->sculpt_tool)) {
    if (!(brush->flag & BRUSH_ACCUMULATE)) {
      cache->original = true;
      if (brush->sculpt_tool == SCULPT_TOOL_DRAW_SHARP) {
        cache->original = false;
      }
    }
  }

  cache->first_time = true;

#define PIXEL_INPUT_THRESHHOLD 5
  if (brush->sculpt_tool == SCULPT_TOOL_ROTATE) {
    cache->dial = BLI_dial_init(cache->initial_mouse, PIXEL_INPUT_THRESHHOLD);
  }

#undef PIXEL_INPUT_THRESHHOLD
}

static float sculpt_brush_dynamic_size_get(Brush *brush, StrokeCache *cache, float initial_size)
{
  if (brush->pressure_size_curve) {
    return initial_size *
           BKE_curvemapping_evaluateF(brush->pressure_size_curve, 0, cache->pressure);
  }

  switch (brush->sculpt_tool) {
    case SCULPT_TOOL_CLAY:
      return max_ff(initial_size * 0.20f, initial_size * pow3f(cache->pressure));
    case SCULPT_TOOL_CLAY_STRIPS:
      return max_ff(initial_size * 0.30f, initial_size * powf(cache->pressure, 1.5f));
    case SCULPT_TOOL_CLAY_THUMB: {
      float clay_stabilized_pressure = sculpt_clay_thumb_get_stabilized_pressure(cache);
      return initial_size * clay_stabilized_pressure;
    }
    default:
      return initial_size * cache->pressure;
  }
}

/* In these brushes the grab delta is calculated always from the initial stroke location, which is
 * generally used to create grab deformations. */
static bool sculpt_needs_delta_from_anchored_origin(Brush *brush)
{
  if (ELEM(brush->sculpt_tool,
           SCULPT_TOOL_GRAB,
           SCULPT_TOOL_POSE,
           SCULPT_TOOL_BOUNDARY,
           SCULPT_TOOL_ARRAY,
           SCULPT_TOOL_THUMB,
           SCULPT_TOOL_ELASTIC_DEFORM)) {
    return true;
  }
  if (brush->sculpt_tool == SCULPT_TOOL_CLOTH &&
      brush->cloth_deform_type == BRUSH_CLOTH_DEFORM_GRAB) {
    return true;
  }
  return false;
}

/* In these brushes the grab delta is calculated from the previous stroke location, which is used
 * to calculate to orientate the brush tip and deformation towards the stroke direction. */
static bool sculpt_needs_delta_for_tip_orientation(Brush *brush)
{
  if (brush->sculpt_tool == SCULPT_TOOL_CLOTH) {
    return brush->cloth_deform_type != BRUSH_CLOTH_DEFORM_GRAB;
  }
  return ELEM(brush->sculpt_tool,
              SCULPT_TOOL_CLAY_STRIPS,
              SCULPT_TOOL_TWIST,
              SCULPT_TOOL_PINCH,
              SCULPT_TOOL_MULTIPLANE_SCRAPE,
              SCULPT_TOOL_CLAY_THUMB,
              SCULPT_TOOL_NUDGE,
              SCULPT_TOOL_SNAKE_HOOK);
}

static void sculpt_update_brush_delta(UnifiedPaintSettings *ups, Object *ob, Brush *brush)
{
  SculptSession *ss = ob->sculpt;
  StrokeCache *cache = ss->cache;
  const float mouse[2] = {
      cache->mouse_event[0],
      cache->mouse_event[1],
  };
  int tool = brush->sculpt_tool;

  if (!ELEM(tool,
            SCULPT_TOOL_PAINT,
            SCULPT_TOOL_GRAB,
            SCULPT_TOOL_ELASTIC_DEFORM,
            SCULPT_TOOL_CLOTH,
            SCULPT_TOOL_NUDGE,
            SCULPT_TOOL_CLAY_STRIPS,
            SCULPT_TOOL_TWIST,
            SCULPT_TOOL_PINCH,
            SCULPT_TOOL_MULTIPLANE_SCRAPE,
            SCULPT_TOOL_CLAY_THUMB,
            SCULPT_TOOL_SNAKE_HOOK,
            SCULPT_TOOL_POSE,
            SCULPT_TOOL_BOUNDARY,
            SCULPT_TOOL_ARRAY,
            SCULPT_TOOL_THUMB) &&
      !sculpt_brush_use_topology_rake(ss, brush)) {
    return;
  }
  float grab_location[3], imat[4][4], delta[3], loc[3];

  if (SCULPT_stroke_is_first_brush_step_of_symmetry_pass(ss->cache)) {
    if (tool == SCULPT_TOOL_GRAB && brush->flag & BRUSH_GRAB_ACTIVE_VERTEX) {
      copy_v3_v3(cache->orig_grab_location,
                 SCULPT_vertex_co_for_grab_active_get(ss, SCULPT_active_vertex_get(ss)));
    }
    else {
      copy_v3_v3(cache->orig_grab_location, cache->true_location);
    }
  }
  else if (tool == SCULPT_TOOL_SNAKE_HOOK ||
           (tool == SCULPT_TOOL_CLOTH &&
            brush->cloth_deform_type == BRUSH_CLOTH_DEFORM_SNAKE_HOOK)) {
    add_v3_v3(cache->true_location, cache->grab_delta);
  }

  /* Compute 3d coordinate at same z from original location + mouse. */
  mul_v3_m4v3(loc, ob->obmat, cache->orig_grab_location);
  ED_view3d_win_to_3d(cache->vc->v3d, cache->vc->region, loc, mouse, grab_location);

  /* Compute delta to move verts by. */
  if (!SCULPT_stroke_is_first_brush_step_of_symmetry_pass(ss->cache)) {
    if (sculpt_needs_delta_from_anchored_origin(brush)) {
      sub_v3_v3v3(delta, grab_location, cache->old_grab_location);
      invert_m4_m4(imat, ob->obmat);
      mul_mat3_m4_v3(imat, delta);
      add_v3_v3(cache->grab_delta, delta);
    }
    else if (sculpt_needs_delta_for_tip_orientation(brush)) {
      if (brush->flag & BRUSH_ANCHORED) {
        float orig[3];
        mul_v3_m4v3(orig, ob->obmat, cache->orig_grab_location);
        sub_v3_v3v3(cache->grab_delta, grab_location, orig);
      }
      else {
        sub_v3_v3v3(cache->grab_delta, grab_location, cache->old_grab_location);
      }
      invert_m4_m4(imat, ob->obmat);
      mul_mat3_m4_v3(imat, cache->grab_delta);
    }
    else {
      /* Use for 'Brush.topology_rake_factor'. */
      sub_v3_v3v3(cache->grab_delta, grab_location, cache->old_grab_location);
    }
  }
  else {
    zero_v3(cache->grab_delta);
  }

  if (brush->falloff_shape == PAINT_FALLOFF_SHAPE_TUBE) {
    project_plane_v3_v3v3(cache->grab_delta, cache->grab_delta, ss->cache->true_view_normal);
  }

  copy_v3_v3(cache->old_grab_location, grab_location);

  if (tool == SCULPT_TOOL_GRAB) {
    if (brush->flag & BRUSH_GRAB_ACTIVE_VERTEX) {
      copy_v3_v3(cache->anchored_location, cache->orig_grab_location);
    }
    else {
      copy_v3_v3(cache->anchored_location, cache->true_location);
    }
  }
  else if (tool == SCULPT_TOOL_ELASTIC_DEFORM || SCULPT_is_cloth_deform_brush(brush)) {
    copy_v3_v3(cache->anchored_location, cache->true_location);
  }
  else if (tool == SCULPT_TOOL_THUMB) {
    copy_v3_v3(cache->anchored_location, cache->orig_grab_location);
  }

  if (sculpt_needs_delta_from_anchored_origin(brush)) {
    /* Location stays the same for finding vertices in brush radius. */
    copy_v3_v3(cache->true_location, cache->orig_grab_location);

    ups->draw_anchored = true;
    copy_v2_v2(ups->anchored_initial_mouse, cache->initial_mouse);
    ups->anchored_size = ups->pixel_radius;
  }

  /* Handle 'rake' */
  cache->is_rake_rotation_valid = false;

  invert_m4_m4(imat, ob->obmat);
  mul_mat3_m4_v3(imat, grab_location);

  if (SCULPT_stroke_is_first_brush_step_of_symmetry_pass(ss->cache)) {
    copy_v3_v3(cache->rake_data.follow_co, grab_location);
  }

  if (!sculpt_brush_needs_rake_rotation(brush)) {
    return;
  }
  cache->rake_data.follow_dist = cache->radius * SCULPT_RAKE_BRUSH_FACTOR;

  if (!is_zero_v3(cache->grab_delta)) {
    const float eps = 0.00001f;

    float v1[3], v2[3];

    copy_v3_v3(v1, cache->rake_data.follow_co);
    copy_v3_v3(v2, cache->rake_data.follow_co);
    sub_v3_v3(v2, cache->grab_delta);

    sub_v3_v3(v1, grab_location);
    sub_v3_v3(v2, grab_location);

    if ((normalize_v3(v2) > eps) && (normalize_v3(v1) > eps) && (len_squared_v3v3(v1, v2) > eps)) {
      const float rake_dist_sq = len_squared_v3v3(cache->rake_data.follow_co, grab_location);
      const float rake_fade = (rake_dist_sq > square_f(cache->rake_data.follow_dist)) ?
                                  1.0f :
                                  sqrtf(rake_dist_sq) / cache->rake_data.follow_dist;

      float axis[3], angle;
      float tquat[4];

      rotation_between_vecs_to_quat(tquat, v1, v2);

      /* Use axis-angle to scale rotation since the factor may be above 1. */
      quat_to_axis_angle(axis, &angle, tquat);
      normalize_v3(axis);

      angle *= brush->rake_factor * rake_fade;
      axis_angle_normalized_to_quat(cache->rake_rotation, axis, angle);
      cache->is_rake_rotation_valid = true;
    }
  }
  sculpt_rake_data_update(&cache->rake_data, grab_location);
}

static void sculpt_update_cache_paint_variants(StrokeCache *cache, const Brush *brush)
{
  cache->paint_brush.hardness = brush->hardness;
  if (brush->paint_flags & BRUSH_PAINT_HARDNESS_PRESSURE) {
    cache->paint_brush.hardness *= brush->paint_flags & BRUSH_PAINT_HARDNESS_PRESSURE_INVERT ?
                                       1.0f - cache->pressure :
                                       cache->pressure;
  }

  cache->paint_brush.flow = brush->flow;
  if (brush->paint_flags & BRUSH_PAINT_FLOW_PRESSURE) {
    cache->paint_brush.flow *= brush->paint_flags & BRUSH_PAINT_FLOW_PRESSURE_INVERT ?
                                   1.0f - cache->pressure :
                                   cache->pressure;
  }

  cache->paint_brush.wet_mix = brush->wet_mix;
  if (brush->paint_flags & BRUSH_PAINT_WET_MIX_PRESSURE) {
    cache->paint_brush.wet_mix *= brush->paint_flags & BRUSH_PAINT_WET_MIX_PRESSURE_INVERT ?
                                      1.0f - cache->pressure :
                                      cache->pressure;

    /* This makes wet mix more sensible in higher values, which allows to create brushes that have
     * a wider pressure range were they only blend colors without applying too much of the brush
     * color. */
    cache->paint_brush.wet_mix = 1.0f - pow2f(1.0f - cache->paint_brush.wet_mix);
  }

  cache->paint_brush.wet_persistence = brush->wet_persistence;
  if (brush->paint_flags & BRUSH_PAINT_WET_PERSISTENCE_PRESSURE) {
    cache->paint_brush.wet_persistence = brush->paint_flags &
                                                 BRUSH_PAINT_WET_PERSISTENCE_PRESSURE_INVERT ?
                                             1.0f - cache->pressure :
                                             cache->pressure;
  }

  cache->paint_brush.density = brush->density;
  if (brush->paint_flags & BRUSH_PAINT_DENSITY_PRESSURE) {
    cache->paint_brush.density = brush->paint_flags & BRUSH_PAINT_DENSITY_PRESSURE_INVERT ?
                                     1.0f - cache->pressure :
                                     cache->pressure;
  }
}

/* Initialize the stroke cache variants from operator properties. */
static void sculpt_update_cache_variants(bContext *C, Sculpt *sd, Object *ob, PointerRNA *ptr)
{
  Scene *scene = CTX_data_scene(C);
  UnifiedPaintSettings *ups = &scene->toolsettings->unified_paint_settings;
  SculptSession *ss = ob->sculpt;
  StrokeCache *cache = ss->cache;
  Brush *brush = BKE_paint_brush(&sd->paint);

  if (SCULPT_stroke_is_first_brush_step_of_symmetry_pass(ss->cache) ||
      !((brush->flag & BRUSH_ANCHORED) || (brush->sculpt_tool == SCULPT_TOOL_SNAKE_HOOK) ||
        (brush->sculpt_tool == SCULPT_TOOL_ROTATE) || SCULPT_is_cloth_deform_brush(brush))) {
    RNA_float_get_array(ptr, "location", cache->true_location);
  }

  cache->pen_flip = RNA_boolean_get(ptr, "pen_flip");
  RNA_float_get_array(ptr, "mouse", cache->mouse);
  RNA_float_get_array(ptr, "mouse_event", cache->mouse_event);

  /* XXX: Use pressure value from first brush step for brushes which don't support strokes (grab,
   * thumb). They depends on initial state and brush coord/pressure/etc.
   * It's more an events design issue, which doesn't split coordinate/pressure/angle changing
   * events. We should avoid this after events system re-design. */
  if (paint_supports_dynamic_size(brush, PAINT_MODE_SCULPT) || cache->first_time) {
    cache->pressure = RNA_float_get(ptr, "pressure");
  }

  cache->x_tilt = RNA_float_get(ptr, "x_tilt");
  cache->y_tilt = RNA_float_get(ptr, "y_tilt");

  /* Truly temporary data that isn't stored in properties. */
  if (SCULPT_stroke_is_first_brush_step_of_symmetry_pass(ss->cache)) {
    if (!BKE_brush_use_locked_size(scene, brush)) {
      cache->initial_radius = paint_calc_object_space_radius(
          cache->vc, cache->true_location, BKE_brush_size_get(scene, brush));
      BKE_brush_unprojected_radius_set(scene, brush, cache->initial_radius);
    }
    else {
      cache->initial_radius = BKE_brush_unprojected_radius_get(scene, brush);
    }
  }

  /* Clay stabilized pressure. */
  if (brush->sculpt_tool == SCULPT_TOOL_CLAY_THUMB) {
    if (SCULPT_stroke_is_first_brush_step_of_symmetry_pass(ss->cache)) {
      for (int i = 0; i < SCULPT_CLAY_STABILIZER_LEN; i++) {
        ss->cache->clay_pressure_stabilizer[i] = 0.0f;
      }
      ss->cache->clay_pressure_stabilizer_index = 0;
    }
    else {
      cache->clay_pressure_stabilizer[cache->clay_pressure_stabilizer_index] = cache->pressure;
      cache->clay_pressure_stabilizer_index += 1;
      if (cache->clay_pressure_stabilizer_index >= SCULPT_CLAY_STABILIZER_LEN) {
        cache->clay_pressure_stabilizer_index = 0;
      }
    }
  }

  if (BKE_brush_use_size_pressure(brush) &&
      paint_supports_dynamic_size(brush, PAINT_MODE_SCULPT)) {
    cache->radius = sculpt_brush_dynamic_size_get(brush, cache, cache->initial_radius);
    cache->dyntopo_pixel_radius = sculpt_brush_dynamic_size_get(
        brush, cache, ups->initial_pixel_radius);
  }
  else {
    cache->radius = cache->initial_radius;
    cache->dyntopo_pixel_radius = ups->initial_pixel_radius;
  }

  sculpt_update_cache_paint_variants(cache, brush);

  cache->radius_squared = cache->radius * cache->radius;

  if (brush->flag & BRUSH_ANCHORED) {
    /* True location has been calculated as part of the stroke system already here. */
    if (brush->flag & BRUSH_EDGE_TO_EDGE) {
      RNA_float_get_array(ptr, "location", cache->true_location);
    }

    cache->radius = paint_calc_object_space_radius(
        cache->vc, cache->true_location, ups->pixel_radius);
    cache->radius_squared = cache->radius * cache->radius;

    copy_v3_v3(cache->anchored_location, cache->true_location);
  }

  sculpt_update_brush_delta(ups, ob, brush);

  if (brush->sculpt_tool == SCULPT_TOOL_ROTATE) {
    cache->vertex_rotation = -BLI_dial_angle(cache->dial, cache->mouse) * cache->bstrength;

    ups->draw_anchored = true;
    copy_v2_v2(ups->anchored_initial_mouse, cache->initial_mouse);
    copy_v3_v3(cache->anchored_location, cache->true_location);
    ups->anchored_size = ups->pixel_radius;
  }

  cache->special_rotation = ups->brush_rotation;

  cache->iteration_count++;
}

/* Returns true if any of the smoothing modes are active (currently
 * one of smooth brush, autosmooth, mask smooth, or shift-key
 * smooth). */
static bool sculpt_needs_connectivity_info(const Sculpt *sd,
                                           const Brush *brush,
                                           SculptSession *ss,
                                           int stroke_mode)
{
  if (ss && ss->pbvh && SCULPT_is_automasking_enabled(sd, ss, brush)) {
    return true;
  }
  return ((stroke_mode == BRUSH_STROKE_SMOOTH) || (ss && ss->cache && ss->cache->alt_smooth) ||
          (brush->sculpt_tool == SCULPT_TOOL_SMOOTH) || (brush->autosmooth_factor > 0) ||
          ((brush->sculpt_tool == SCULPT_TOOL_MASK) && (brush->mask_tool == BRUSH_MASK_SMOOTH)) ||
          (brush->sculpt_tool == SCULPT_TOOL_POSE) ||
          (brush->sculpt_tool == SCULPT_TOOL_BOUNDARY) ||
          (brush->sculpt_tool == SCULPT_TOOL_FAIRING) ||
          (brush->sculpt_tool == SCULPT_TOOL_TWIST) ||
          (brush->sculpt_tool == SCULPT_TOOL_SLIDE_RELAX) ||
          (brush->sculpt_tool == SCULPT_TOOL_CLOTH) || (brush->sculpt_tool == SCULPT_TOOL_SMEAR) ||
          (brush->sculpt_tool == SCULPT_TOOL_DRAW_FACE_SETS) ||
          (brush->sculpt_tool == SCULPT_TOOL_DISPLACEMENT_SMEAR));
}

void SCULPT_stroke_modifiers_check(const bContext *C, Object *ob, const Brush *brush)
{
  SculptSession *ss = ob->sculpt;
  View3D *v3d = CTX_wm_view3d(C);
  Sculpt *sd = CTX_data_tool_settings(C)->sculpt;

  bool need_pmap = sculpt_needs_connectivity_info(sd, brush, ss, 0);
  if (ss->shapekey_active || ss->deform_modifiers_active ||
      (!BKE_sculptsession_use_pbvh_draw(ob, v3d) && need_pmap)) {
    Depsgraph *depsgraph = CTX_data_depsgraph_pointer(C);
    BKE_sculpt_update_object_for_edit(depsgraph, ob, need_pmap, false, false);
  }
}

static void sculpt_raycast_cb(PBVHNode *node, void *data_v, float *tmin)
{
  SculptRaycastData *srd = data_v;
  if (!srd->use_back_depth && BKE_pbvh_node_get_tmin(node) >= *tmin) {
    return;
  }

  float(*origco)[3] = NULL;
  bool use_origco = false;

  if (srd->original && srd->ss->cache) {
    if (BKE_pbvh_type(srd->ss->pbvh) == PBVH_BMESH) {
      use_origco = true;
    }
    else {
      /* Intersect with coordinates from before we started stroke. */
      SculptUndoNode *unode = SCULPT_undo_get_node(node);
      origco = (unode) ? unode->co : NULL;
      use_origco = origco ? true : false;
    }
  }

  if (BKE_pbvh_node_raycast(srd->ss->pbvh,
                            node,
                            origco,
                            use_origco,
                            srd->ray_start,
                            srd->ray_normal,
                            &srd->isect_precalc,
                            &srd->hit_count,
                            &srd->depth,
                            &srd->back_depth,
                            &srd->active_vertex_index,
                            &srd->active_face_grid_index,
                            srd->face_normal)) {
    srd->hit = true;
    *tmin = srd->depth;
  }

  if (srd->hit_count >= 2) {
    srd->back_hit = true;
  }
}

static void sculpt_find_nearest_to_ray_cb(PBVHNode *node, void *data_v, float *tmin)
{
  if (BKE_pbvh_node_get_tmin(node) >= *tmin) {
    return;
  }
  SculptFindNearestToRayData *srd = data_v;
  float(*origco)[3] = NULL;
  bool use_origco = false;

  if (srd->original && srd->ss->cache) {
    if (BKE_pbvh_type(srd->ss->pbvh) == PBVH_BMESH) {
      use_origco = true;
    }
    else {
      /* Intersect with coordinates from before we started stroke. */
      SculptUndoNode *unode = SCULPT_undo_get_node(node);
      origco = (unode) ? unode->co : NULL;
      use_origco = origco ? true : false;
    }
  }

  if (BKE_pbvh_node_find_nearest_to_ray(srd->ss->pbvh,
                                        node,
                                        origco,
                                        use_origco,
                                        srd->ray_start,
                                        srd->ray_normal,
                                        &srd->depth,
                                        &srd->dist_sq_to_ray)) {
    srd->hit = true;
    *tmin = srd->dist_sq_to_ray;
  }
}

float SCULPT_raycast_init(ViewContext *vc,
                          const float mouse[2],
                          float ray_start[3],
                          float ray_end[3],
                          float ray_normal[3],
                          bool original)
{
  float obimat[4][4];
  float dist;
  Object *ob = vc->obact;
  RegionView3D *rv3d = vc->region->regiondata;
  View3D *v3d = vc->v3d;

  /* TODO: what if the segment is totally clipped? (return == 0). */
  ED_view3d_win_to_segment_clipped(
      vc->depsgraph, vc->region, vc->v3d, mouse, ray_start, ray_end, true);

  invert_m4_m4(obimat, ob->obmat);
  mul_m4_v3(obimat, ray_start);
  mul_m4_v3(obimat, ray_end);

  sub_v3_v3v3(ray_normal, ray_end, ray_start);
  dist = normalize_v3(ray_normal);

  if ((rv3d->is_persp == false) &&
      /* If the ray is clipped, don't adjust its start/end. */
      !RV3D_CLIPPING_ENABLED(v3d, rv3d)) {
    BKE_pbvh_raycast_project_ray_root(ob->sculpt->pbvh, original, ray_start, ray_end, ray_normal);

    /* rRecalculate the normal. */
    sub_v3_v3v3(ray_normal, ray_end, ray_start);
    dist = normalize_v3(ray_normal);
  }

  return dist;
}

/* Gets the normal, location and active vertex location of the geometry under the cursor. This also
 * updates the active vertex and cursor related data of the SculptSession using the mouse position
 */
bool SCULPT_cursor_geometry_info_update(bContext *C,
                                        SculptCursorGeometryInfo *out,
                                        const float mouse[2],
                                        bool use_sampled_normal,
                                        bool use_back_depth)
{
  Depsgraph *depsgraph = CTX_data_depsgraph_pointer(C);
  Scene *scene = CTX_data_scene(C);
  Sculpt *sd = scene->toolsettings->sculpt;
  Object *ob;
  SculptSession *ss;
  ViewContext vc;
  const Brush *brush = BKE_paint_brush(BKE_paint_get_active_from_context(C));
  float ray_start[3], ray_end[3], ray_normal[3], depth, face_normal[3], sampled_normal[3],
      mat[3][3];
  float viewDir[3] = {0.0f, 0.0f, 1.0f};
  int totnode;
  bool original = false;

  ED_view3d_viewcontext_init(C, &vc, depsgraph);

  ob = vc.obact;
  ss = ob->sculpt;

  if (!ss->pbvh) {
    zero_v3(out->location);
    zero_v3(out->normal);
    zero_v3(out->active_vertex_co);
    return false;
  }

  /* PBVH raycast to get active vertex and face normal. */
  depth = SCULPT_raycast_init(&vc, mouse, ray_start, ray_end, ray_normal, original);
  SCULPT_stroke_modifiers_check(C, ob, brush);
  float back_depth = depth;

  SculptRaycastData srd = {
      .original = original,
      .ss = ob->sculpt,
      .hit = false,
      .back_hit = false,
      .ray_start = ray_start,
      .ray_normal = ray_normal,
      .depth = depth,
      .back_depth = back_depth,
      .hit_count = 0,
      .use_back_depth = use_back_depth,
      .face_normal = face_normal,
  };
  isect_ray_tri_watertight_v3_precalc(&srd.isect_precalc, ray_normal);
  BKE_pbvh_raycast(ss->pbvh, sculpt_raycast_cb, &srd, ray_start, ray_normal, srd.original);

  /* Cursor is not over the mesh, return default values. */
  if (!srd.hit) {
    zero_v3(out->location);
    zero_v3(out->normal);
    zero_v3(out->active_vertex_co);
    return false;
  }

  /* Update the active vertex of the SculptSession. */
  ss->active_vertex_index = srd.active_vertex_index;
  SCULPT_vertex_random_access_ensure(ss);
  copy_v3_v3(out->active_vertex_co, SCULPT_active_vertex_co_get(ss));

  switch (BKE_pbvh_type(ss->pbvh)) {
    case PBVH_FACES:
      ss->active_face_index = srd.active_face_grid_index;
      ss->active_grid_index = 0;
      break;
    case PBVH_GRIDS:
      ss->active_face_index = 0;
      ss->active_grid_index = srd.active_face_grid_index;
      break;
    case PBVH_BMESH:
      ss->active_face_index = 0;
      ss->active_grid_index = 0;
      break;
  }

  copy_v3_v3(out->location, ray_normal);
  mul_v3_fl(out->location, srd.depth);
  add_v3_v3(out->location, ray_start);

  if (use_back_depth) {
    copy_v3_v3(out->back_location, ray_normal);
    if (srd.back_hit) {
      mul_v3_fl(out->back_location, srd.back_depth);
    }
    else {
      mul_v3_fl(out->back_location, srd.depth);
    }
    add_v3_v3(out->back_location, ray_start);
  }

  /* Option to return the face normal directly for performance o accuracy reasons. */
  if (!use_sampled_normal) {
    copy_v3_v3(out->normal, srd.face_normal);
    return srd.hit;
  }

  /* Sampled normal calculation. */
  float radius;

  /* Update cursor data in SculptSession. */
  invert_m4_m4(ob->imat, ob->obmat);
  copy_m3_m4(mat, vc.rv3d->viewinv);
  mul_m3_v3(mat, viewDir);
  copy_m3_m4(mat, ob->imat);
  mul_m3_v3(mat, viewDir);
  normalize_v3_v3(ss->cursor_view_normal, viewDir);
  copy_v3_v3(ss->cursor_normal, srd.face_normal);
  copy_v3_v3(ss->cursor_location, out->location);
  ss->rv3d = vc.rv3d;
  ss->v3d = vc.v3d;

  if (!BKE_brush_use_locked_size(scene, brush)) {
    radius = paint_calc_object_space_radius(&vc, out->location, BKE_brush_size_get(scene, brush));
  }
  else {
    radius = BKE_brush_unprojected_radius_get(scene, brush);
  }
  ss->cursor_radius = radius;

  PBVHNode **nodes = sculpt_pbvh_gather_cursor_update(ob, sd, original, &totnode);

  /* In case there are no nodes under the cursor, return the face normal. */
  if (!totnode) {
    MEM_SAFE_FREE(nodes);
    copy_v3_v3(out->normal, srd.face_normal);
    return true;
  }

  /* Calculate the sampled normal. */
  if (SCULPT_pbvh_calc_area_normal(brush, ob, nodes, totnode, true, sampled_normal)) {
    copy_v3_v3(out->normal, sampled_normal);
    copy_v3_v3(ss->cursor_sampled_normal, sampled_normal);
  }
  else {
    /* Use face normal when there are no vertices to sample inside the cursor radius. */
    copy_v3_v3(out->normal, srd.face_normal);
  }
  MEM_SAFE_FREE(nodes);
  return true;
}

/* Do a raycast in the tree to find the 3d brush location
 * (This allows us to ignore the GL depth buffer)
 * Returns 0 if the ray doesn't hit the mesh, non-zero otherwise. */
bool SCULPT_stroke_get_location(bContext *C, float out[3], const float mouse[2])
{
  Depsgraph *depsgraph = CTX_data_depsgraph_pointer(C);
  Object *ob;
  SculptSession *ss;
  StrokeCache *cache;
  float ray_start[3], ray_end[3], ray_normal[3], depth, face_normal[3];
  bool original;
  ViewContext vc;

  ED_view3d_viewcontext_init(C, &vc, depsgraph);

  ob = vc.obact;

  ss = ob->sculpt;
  cache = ss->cache;
  original = (cache) ? cache->original : false;

  const Brush *brush = BKE_paint_brush(BKE_paint_get_active_from_context(C));

  SCULPT_stroke_modifiers_check(C, ob, brush);

  depth = SCULPT_raycast_init(&vc, mouse, ray_start, ray_end, ray_normal, original);

  if (BKE_pbvh_type(ss->pbvh) == PBVH_BMESH) {
    BM_mesh_elem_table_ensure(ss->bm, BM_VERT);
    BM_mesh_elem_index_ensure(ss->bm, BM_VERT);
  }

  bool hit = false;
  {
    SculptRaycastData srd;
    srd.ss = ob->sculpt;
    srd.ray_start = ray_start;
    srd.ray_normal = ray_normal;
    srd.hit = false;
    srd.depth = depth;
    srd.original = original;
    srd.face_normal = face_normal;
    isect_ray_tri_watertight_v3_precalc(&srd.isect_precalc, ray_normal);

    BKE_pbvh_raycast(ss->pbvh, sculpt_raycast_cb, &srd, ray_start, ray_normal, srd.original);
    if (srd.hit) {
      hit = true;
      copy_v3_v3(out, ray_normal);
      mul_v3_fl(out, srd.depth);
      add_v3_v3(out, ray_start);
    }
  }

  if (hit) {
    return hit;
  }

  if (!ELEM(brush->falloff_shape, PAINT_FALLOFF_SHAPE_TUBE)) {
    return hit;
  }

  SculptFindNearestToRayData srd = {
      .original = original,
      .ss = ob->sculpt,
      .hit = false,
      .ray_start = ray_start,
      .ray_normal = ray_normal,
      .depth = FLT_MAX,
      .dist_sq_to_ray = FLT_MAX,
  };
  BKE_pbvh_find_nearest_to_ray(
      ss->pbvh, sculpt_find_nearest_to_ray_cb, &srd, ray_start, ray_normal, srd.original);
  if (srd.hit) {
    hit = true;
    copy_v3_v3(out, ray_normal);
    mul_v3_fl(out, srd.depth);
    add_v3_v3(out, ray_start);
  }

  return hit;
}

static void sculpt_brush_init_tex(const Scene *scene, Sculpt *sd, SculptSession *ss)
{
  Brush *brush = BKE_paint_brush(&sd->paint);
  MTex *mtex = &brush->mtex;

  /* Init mtex nodes. */
  if (mtex->tex && mtex->tex->nodetree) {
    /* Has internal flag to detect it only does it once. */
    ntreeTexBeginExecTree(mtex->tex->nodetree);
  }

  /* TODO: Shouldn't really have to do this at the start of every stroke, but sculpt would need
   * some sort of notification when changes are made to the texture. */
  sculpt_update_tex(scene, sd, ss);
}

static void sculpt_brush_stroke_init(bContext *C, wmOperator *op)
{
  Scene *scene = CTX_data_scene(C);
  Object *ob = CTX_data_active_object(C);
  Sculpt *sd = CTX_data_tool_settings(C)->sculpt;
  SculptSession *ss = CTX_data_active_object(C)->sculpt;
  Brush *brush = BKE_paint_brush(&sd->paint);
  int mode = RNA_enum_get(op->ptr, "mode");
  bool is_smooth, needs_colors;
  bool need_mask = false;

  if (brush->sculpt_tool == SCULPT_TOOL_MASK) {
    need_mask = true;
  }

  if (brush->sculpt_tool == SCULPT_TOOL_CLOTH ||
      brush->deform_target == BRUSH_DEFORM_TARGET_CLOTH_SIM) {
    need_mask = true;
  }

  view3d_operator_needs_opengl(C);
  sculpt_brush_init_tex(scene, sd, ss);

  is_smooth = sculpt_needs_connectivity_info(sd, brush, ss, mode);
  needs_colors = ELEM(brush->sculpt_tool, SCULPT_TOOL_PAINT, SCULPT_TOOL_SMEAR);

  if (needs_colors) {
    BKE_sculpt_color_layer_create_if_needed(ob);
  }

  /* CTX_data_ensure_evaluated_depsgraph should be used at the end to include the updates of
   * earlier steps modifying the data. */
  Depsgraph *depsgraph = CTX_data_ensure_evaluated_depsgraph(C);
  BKE_sculpt_update_object_for_edit(depsgraph, ob, is_smooth, need_mask, needs_colors);
}

static void sculpt_restore_mesh(Sculpt *sd, Object *ob)
{
  SculptSession *ss = ob->sculpt;
  Brush *brush = BKE_paint_brush(&sd->paint);

  /* For the cloth brush it makes more sense to not restore the mesh state to keep running the
   * simulation from the previous state. */
  if (brush->sculpt_tool == SCULPT_TOOL_CLOTH) {
    return;
  }

  /* Restore the mesh before continuing with anchored stroke. */
  if ((brush->flag & BRUSH_ANCHORED) ||
      ((brush->sculpt_tool == SCULPT_TOOL_GRAB ||
        brush->sculpt_tool == SCULPT_TOOL_ELASTIC_DEFORM) &&
       BKE_brush_use_size_pressure(brush)) ||
      (brush->flag & BRUSH_DRAG_DOT)) {

    SculptUndoNode *unode = SCULPT_undo_get_first_node();
    if (unode && unode->type == SCULPT_UNDO_FACE_SETS) {
      for (int i = 0; i < ss->totfaces; i++) {
        ss->face_sets[i] = unode->face_sets[i];
      }
    }

    paint_mesh_restore_co(sd, ob);

    if (ss->cache) {
      MEM_SAFE_FREE(ss->cache->layer_displacement_factor);
    }
  }
}

/* Copy the PBVH bounding box into the object's bounding box. */
void SCULPT_update_object_bounding_box(Object *ob)
{
  if (ob->runtime.bb) {
    float bb_min[3], bb_max[3];

    BKE_pbvh_bounding_box(ob->sculpt->pbvh, bb_min, bb_max);
    BKE_boundbox_init_from_minmax(ob->runtime.bb, bb_min, bb_max);
  }
}

void SCULPT_flush_update_step(bContext *C, SculptUpdateType update_flags)
{
  Depsgraph *depsgraph = CTX_data_depsgraph_pointer(C);
  Object *ob = CTX_data_active_object(C);
  SculptSession *ss = ob->sculpt;
  ARegion *region = CTX_wm_region(C);
  MultiresModifierData *mmd = ss->multires.modifier;
  View3D *v3d = CTX_wm_view3d(C);
  RegionView3D *rv3d = CTX_wm_region_view3d(C);

  if (rv3d) {
    /* Mark for faster 3D viewport redraws. */
    rv3d->rflag |= RV3D_PAINTING;
  }

  if (mmd != NULL) {
    multires_mark_as_modified(depsgraph, ob, MULTIRES_COORDS_MODIFIED);
  }

  DEG_id_tag_update(&ob->id, ID_RECALC_SHADING);

  /* Only current viewport matters, slower update for all viewports will
   * be done in sculpt_flush_update_done. */
  if (!BKE_sculptsession_use_pbvh_draw(ob, v3d)) {
    /* Slow update with full dependency graph update and all that comes with it.
     * Needed when there are modifiers or full shading in the 3D viewport. */
    DEG_id_tag_update(&ob->id, ID_RECALC_GEOMETRY);
    Sculpt *sd = CTX_data_tool_settings(C)->sculpt;
    Brush *brush = BKE_paint_brush(&sd->paint);
    if (brush->sculpt_tool == SCULPT_TOOL_ARRAY) {
      BKE_pbvh_update_bounds(ss->pbvh, PBVH_UpdateBB);
      SCULPT_update_object_bounding_box(ob);
    }
    ED_region_tag_redraw(region);
  }
  else {
    /* Fast path where we just update the BVH nodes that changed, and redraw
     * only the part of the 3D viewport where changes happened. */
    rcti r;

    if (update_flags & SCULPT_UPDATE_COORDS) {
      BKE_pbvh_update_bounds(ss->pbvh, PBVH_UpdateBB);
      /* Update the object's bounding box too so that the object
       * doesn't get incorrectly clipped during drawing in
       * draw_mesh_object(). T33790. */
      SCULPT_update_object_bounding_box(ob);
    }

    if (SCULPT_get_redraw_rect(region, CTX_wm_region_view3d(C), ob, &r)) {
      if (ss->cache) {
        ss->cache->current_r = r;
      }

      /* previous is not set in the current cache else
       * the partial rect will always grow */
      sculpt_extend_redraw_rect_previous(ob, &r);

      r.xmin += region->winrct.xmin - 2;
      r.xmax += region->winrct.xmin + 2;
      r.ymin += region->winrct.ymin - 2;
      r.ymax += region->winrct.ymin + 2;
      ED_region_tag_redraw_partial(region, &r, true);
    }
  }
}

void SCULPT_flush_update_done(const bContext *C, Object *ob, SculptUpdateType update_flags)
{
  /* After we are done drawing the stroke, check if we need to do a more
   * expensive depsgraph tag to update geometry. */
  wmWindowManager *wm = CTX_wm_manager(C);
  View3D *current_v3d = CTX_wm_view3d(C);
  RegionView3D *rv3d = CTX_wm_region_view3d(C);
  SculptSession *ss = ob->sculpt;
  Mesh *mesh = ob->data;

  /* Always needed for linked duplicates. */
  bool need_tag = (ID_REAL_USERS(&mesh->id) > 1);

  if (rv3d) {
    rv3d->rflag &= ~RV3D_PAINTING;
  }

  LISTBASE_FOREACH (wmWindow *, win, &wm->windows) {
    bScreen *screen = WM_window_get_active_screen(win);
    LISTBASE_FOREACH (ScrArea *, area, &screen->areabase) {
      SpaceLink *sl = area->spacedata.first;
      if (sl->spacetype != SPACE_VIEW3D) {
        continue;
      }
      View3D *v3d = (View3D *)sl;
      if (v3d != current_v3d) {
        need_tag |= !BKE_sculptsession_use_pbvh_draw(ob, v3d);
      }

      /* Tag all 3D viewports for redraw now that we are done. Others
       * viewports did not get a full redraw, and anti-aliasing for the
       * current viewport was deactivated. */
      LISTBASE_FOREACH (ARegion *, region, &area->regionbase) {
        if (region->regiontype == RGN_TYPE_WINDOW) {
          ED_region_tag_redraw(region);
        }
      }
    }
  }

  if (update_flags & SCULPT_UPDATE_COORDS) {
    BKE_pbvh_update_bounds(ss->pbvh, PBVH_UpdateOriginalBB);

    /* Coordinates were modified, so fake neighbors are not longer valid. */
    SCULPT_fake_neighbors_free(ob);
  }

  if (update_flags & SCULPT_UPDATE_MASK) {
    BKE_pbvh_update_vertex_data(ss->pbvh, PBVH_UpdateMask);
  }

  if (update_flags & SCULPT_UPDATE_COLOR) {
    BKE_pbvh_update_vertex_data(ss->pbvh, PBVH_UpdateColor);
  }

  if (BKE_pbvh_type(ss->pbvh) == PBVH_BMESH) {
    BKE_pbvh_bmesh_after_stroke(ss->pbvh);
  }

  /* Optimization: if there is locked key and active modifiers present in */
  /* the stack, keyblock is updating at each step. otherwise we could update */
  /* keyblock only when stroke is finished. */
  if (ss->shapekey_active && !ss->deform_modifiers_active) {
    sculpt_update_keyblock(ob);
  }

  if (need_tag) {
    DEG_id_tag_update(&ob->id, ID_RECALC_GEOMETRY);
  }
}

/* Returns whether the mouse/stylus is over the mesh (1)
 * or over the background (0). */
static bool over_mesh(bContext *C, struct wmOperator *UNUSED(op), float x, float y)
{
  float mouse[2], co[3];

  mouse[0] = x;
  mouse[1] = y;

  return SCULPT_stroke_get_location(C, co, mouse);
}

static bool sculpt_stroke_test_start(bContext *C, struct wmOperator *op, const float mouse[2])
{
  /* Don't start the stroke until mouse goes over the mesh.
   * NOTE: mouse will only be null when re-executing the saved stroke.
   * We have exception for 'exec' strokes since they may not set 'mouse',
   * only 'location', see: T52195. */
  if (((op->flag & OP_IS_INVOKE) == 0) || (mouse == NULL) ||
      over_mesh(C, op, mouse[0], mouse[1])) {
    Object *ob = CTX_data_active_object(C);
    SculptSession *ss = ob->sculpt;
    Sculpt *sd = CTX_data_tool_settings(C)->sculpt;

    ED_view3d_init_mats_rv3d(ob, CTX_wm_region_view3d(C));

    sculpt_update_cache_invariants(C, sd, ss, op, mouse);

    SCULPT_undo_push_begin(ob, sculpt_tool_name(sd));
    
    Brush *brush = BKE_paint_brush(&sd->paint);
    if (brush->sculpt_tool == SCULPT_TOOL_ARRAY) {
      SCULPT_undo_push_node(ob, NULL, SCULPT_UNDO_GEOMETRY);
    }

    return true;
  }
  return false;
}

static void sculpt_stroke_update_step(bContext *C,
                                      struct PaintStroke *UNUSED(stroke),
                                      PointerRNA *itemptr)
{
  UnifiedPaintSettings *ups = &CTX_data_tool_settings(C)->unified_paint_settings;
  Sculpt *sd = CTX_data_tool_settings(C)->sculpt;
  Object *ob = CTX_data_active_object(C);
  SculptSession *ss = ob->sculpt;
  const Brush *brush = BKE_paint_brush(&sd->paint);

  if (brush->sculpt_tool == SCULPT_TOOL_SCENE_PROJECT) {
    sculpt_stroke_cache_snap_context_init(C, ob);
  }

  SCULPT_stroke_modifiers_check(C, ob, brush);
  sculpt_update_cache_variants(C, sd, ob, itemptr);
  sculpt_restore_mesh(sd, ob);

  if (sd->flags & (SCULPT_DYNTOPO_DETAIL_CONSTANT | SCULPT_DYNTOPO_DETAIL_MANUAL)) {
    float object_space_constant_detail = 1.0f / (sd->constant_detail * mat4_to_scale(ob->obmat));
    BKE_pbvh_bmesh_detail_size_set(ss->pbvh, object_space_constant_detail);
  }
  else if (sd->flags & SCULPT_DYNTOPO_DETAIL_BRUSH) {
    BKE_pbvh_bmesh_detail_size_set(ss->pbvh, ss->cache->radius * sd->detail_percent / 100.0f);
  }
  else {
    BKE_pbvh_bmesh_detail_size_set(ss->pbvh,
                                   (ss->cache->radius / ss->cache->dyntopo_pixel_radius) *
                                       (sd->detail_size * U.pixelsize) / 0.4f);
  }

  if (SCULPT_stroke_is_dynamic_topology(ss, brush)) {
    do_symmetrical_brush_actions(sd, ob, sculpt_topology_update, ups);
  }

  do_symmetrical_brush_actions(sd, ob, do_brush_action, ups);

   if (ss->needs_pbvh_rebuild) {
    /* The mesh was modified, rebuild the PBVH. */
    BKE_particlesystem_reset_all(ob);
    BKE_ptcache_object_reset(CTX_data_scene(C), ob, PTCACHE_RESET_OUTDATED);

    DEG_id_tag_update(&ob->id, ID_RECALC_GEOMETRY);
    BKE_scene_graph_update_tagged(CTX_data_ensure_evaluated_depsgraph(C), CTX_data_main(C));
    SCULPT_pbvh_clear(ob);
    Depsgraph *depsgraph = CTX_data_ensure_evaluated_depsgraph(C);
    BKE_sculpt_update_object_for_edit(depsgraph, ob, true, false, false);

    if (brush->sculpt_tool == SCULPT_TOOL_ARRAY) {
      SCULPT_tag_update_overlays(C);
    }
    ss->needs_pbvh_rebuild = false;
  }

  sculpt_combine_proxies(sd, ob);

  if (brush->sculpt_tool == SCULPT_TOOL_FAIRING) {
    sculpt_fairing_brush_exec_fairing_for_cache(sd, ob);
  }

  /* Hack to fix noise texture tearing mesh. */
  sculpt_fix_noise_tear(sd, ob);

  /* TODO(sergey): This is not really needed for the solid shading,
   * which does use pBVH drawing anyway, but texture and wireframe
   * requires this.
   *
   * Could be optimized later, but currently don't think it's so
   * much common scenario.
   *
   * Same applies to the DEG_id_tag_update() invoked from
   * sculpt_flush_update_step().
   */
  if (ss->deform_modifiers_active) {
    SCULPT_flush_stroke_deform(sd, ob, sculpt_tool_is_proxy_used(brush->sculpt_tool));
  }
  else if (ss->shapekey_active) {
    sculpt_update_keyblock(ob);
  }

  ss->cache->first_time = false;
  copy_v3_v3(ss->cache->true_last_location, ss->cache->true_location);

  /* Cleanup. */
  if (brush->sculpt_tool == SCULPT_TOOL_MASK) {
    SCULPT_flush_update_step(C, SCULPT_UPDATE_MASK);
  }
  else if (ELEM(brush->sculpt_tool, SCULPT_TOOL_PAINT, SCULPT_TOOL_SMEAR)) {
    SCULPT_flush_update_step(C, SCULPT_UPDATE_COLOR);
  }
  else {
    SCULPT_flush_update_step(C, SCULPT_UPDATE_COORDS);
  }
}

static void sculpt_brush_exit_tex(Sculpt *sd)
{
  Brush *brush = BKE_paint_brush(&sd->paint);
  MTex *mtex = &brush->mtex;

  if (mtex->tex && mtex->tex->nodetree) {
    ntreeTexEndExecTree(mtex->tex->nodetree->execdata);
  }
}

static void sculpt_stroke_done(const bContext *C, struct PaintStroke *UNUSED(stroke))
{
  Main *bmain = CTX_data_main(C);
  Object *ob = CTX_data_active_object(C);
  Scene *scene = CTX_data_scene(C);
  SculptSession *ss = ob->sculpt;
  Sculpt *sd = CTX_data_tool_settings(C)->sculpt;

  /* Finished. */
  if (!ss->cache) {
    sculpt_brush_exit_tex(sd);
    return;
  }
  UnifiedPaintSettings *ups = &CTX_data_tool_settings(C)->unified_paint_settings;
  Brush *brush = BKE_paint_brush(&sd->paint);
  BLI_assert(brush == ss->cache->brush); /* const, so we shouldn't change. */
  ups->draw_inverted = false;

  SCULPT_stroke_modifiers_check(C, ob, brush);

  /* Alt-Smooth. */
  if (ss->cache->alt_smooth) {
    if (brush->sculpt_tool == SCULPT_TOOL_MASK) {
      brush->mask_tool = ss->cache->saved_mask_brush_tool;
    }
    else if (ELEM(brush->sculpt_tool,
                  SCULPT_TOOL_SLIDE_RELAX,
                  SCULPT_TOOL_DRAW_FACE_SETS,
                  SCULPT_TOOL_PAINT,
                  SCULPT_TOOL_SMEAR)) {
      /* Do nothing. */
    }
    else {
      BKE_brush_size_set(scene, brush, ss->cache->saved_smooth_size);
      brush = (Brush *)BKE_libblock_find_name(bmain, ID_BR, ss->cache->saved_active_brush_name);
      if (brush) {
        BKE_paint_brush_set(&sd->paint, brush);
      }
    }
  }

  if (SCULPT_is_automasking_enabled(sd, ss, brush)) {
    SCULPT_automasking_cache_free(ss->cache->automasking);
  }

  BKE_pbvh_node_color_buffer_free(ss->pbvh);
  SCULPT_cache_free(ss->cache);
  ss->cache = NULL;

  if (brush->sculpt_tool == SCULPT_TOOL_ARRAY) {
    SCULPT_undo_push_node(ob, NULL, SCULPT_UNDO_GEOMETRY);
    SCULPT_array_datalayers_free(ob);
  }
  
  SCULPT_undo_push_end();

  if (brush->sculpt_tool == SCULPT_TOOL_MASK) {
    SCULPT_flush_update_done(C, ob, SCULPT_UPDATE_MASK);
  }
  else {
    SCULPT_flush_update_done(C, ob, SCULPT_UPDATE_COORDS);
  }

  WM_event_add_notifier(C, NC_OBJECT | ND_DRAW, ob);
  sculpt_brush_exit_tex(sd);
}

static int sculpt_brush_stroke_invoke(bContext *C, wmOperator *op, const wmEvent *event)
{
  struct PaintStroke *stroke;
  int ignore_background_click;
  int retval;

  sculpt_brush_stroke_init(C, op);

  stroke = paint_stroke_new(C,
                            op,
                            SCULPT_stroke_get_location,
                            sculpt_stroke_test_start,
                            sculpt_stroke_update_step,
                            NULL,
                            sculpt_stroke_done,
                            event->type);

  op->customdata = stroke;

  /* For tablet rotation. */
  ignore_background_click = RNA_boolean_get(op->ptr, "ignore_background_click");

  if (ignore_background_click && !over_mesh(C, op, event->x, event->y)) {
    paint_stroke_free(C, op);
    return OPERATOR_PASS_THROUGH;
  }

  if ((retval = op->type->modal(C, op, event)) == OPERATOR_FINISHED) {
    paint_stroke_free(C, op);
    return OPERATOR_FINISHED;
  }
  /* Add modal handler. */
  WM_event_add_modal_handler(C, op);

  OPERATOR_RETVAL_CHECK(retval);
  BLI_assert(retval == OPERATOR_RUNNING_MODAL);

  return OPERATOR_RUNNING_MODAL;
}

static int sculpt_brush_stroke_exec(bContext *C, wmOperator *op)
{
  sculpt_brush_stroke_init(C, op);

  op->customdata = paint_stroke_new(C,
                                    op,
                                    SCULPT_stroke_get_location,
                                    sculpt_stroke_test_start,
                                    sculpt_stroke_update_step,
                                    NULL,
                                    sculpt_stroke_done,
                                    0);

  /* Frees op->customdata. */
  paint_stroke_exec(C, op);

  return OPERATOR_FINISHED;
}

static void sculpt_brush_stroke_cancel(bContext *C, wmOperator *op)
{
  Object *ob = CTX_data_active_object(C);
  SculptSession *ss = ob->sculpt;
  Sculpt *sd = CTX_data_tool_settings(C)->sculpt;
  const Brush *brush = BKE_paint_brush(&sd->paint);

  /* XXX Canceling strokes that way does not work with dynamic topology,
   *     user will have to do real undo for now. See T46456. */
  if (ss->cache && !SCULPT_stroke_is_dynamic_topology(ss, brush)) {
    paint_mesh_restore_co(sd, ob);
  }

  paint_stroke_cancel(C, op);

  if (ss->cache) {
    SCULPT_cache_free(ss->cache);
    ss->cache = NULL;
  }

  sculpt_brush_exit_tex(sd);
}

static void SCULPT_OT_brush_stroke(wmOperatorType *ot)
{
  /* Identifiers. */
  ot->name = "Sculpt";
  ot->idname = "SCULPT_OT_brush_stroke";
  ot->description = "Sculpt a stroke into the geometry";

  /* API callbacks. */
  ot->invoke = sculpt_brush_stroke_invoke;
  ot->modal = paint_stroke_modal;
  ot->exec = sculpt_brush_stroke_exec;
  ot->poll = SCULPT_poll;
  ot->cancel = sculpt_brush_stroke_cancel;

  /* Flags (sculpt does own undo? (ton)). */
  ot->flag = OPTYPE_BLOCKING;

  /* Properties. */

  paint_stroke_operator_properties(ot);

  RNA_def_boolean(ot->srna,
                  "ignore_background_click",
                  0,
                  "Ignore Background Click",
                  "Clicks on the background do not start the stroke");
}

/* Reset the copy of the mesh that is being sculpted on (currently just for the layer brush). */

static int sculpt_set_persistent_base_exec(bContext *C, wmOperator *UNUSED(op))
{
  Depsgraph *depsgraph = CTX_data_depsgraph_pointer(C);
  Object *ob = CTX_data_active_object(C);
  SculptSession *ss = ob->sculpt;

  if (!ss) {
    return OPERATOR_FINISHED;
  }
  SCULPT_vertex_random_access_ensure(ss);
  BKE_sculpt_update_object_for_edit(depsgraph, ob, false, false, false);

  MEM_SAFE_FREE(ss->persistent_base);

  const int totvert = SCULPT_vertex_count_get(ss);
  ss->persistent_base = MEM_mallocN(sizeof(SculptPersistentBase) * totvert,
                                    "layer persistent base");

  for (int i = 0; i < totvert; i++) {
    copy_v3_v3(ss->persistent_base[i].co, SCULPT_vertex_co_get(ss, i));
    SCULPT_vertex_normal_get(ss, i, ss->persistent_base[i].no);
    ss->persistent_base[i].disp = 0.0f;
  }

  return OPERATOR_FINISHED;
}

static void SCULPT_OT_set_persistent_base(wmOperatorType *ot)
{
  /* Identifiers. */
  ot->name = "Set Persistent Base";
  ot->idname = "SCULPT_OT_set_persistent_base";
  ot->description = "Reset the copy of the mesh that is being sculpted on";

  /* API callbacks. */
  ot->exec = sculpt_set_persistent_base_exec;
  ot->poll = SCULPT_mode_poll;

  ot->flag = OPTYPE_REGISTER | OPTYPE_UNDO;
}

/************************* SCULPT_OT_optimize *************************/

static int sculpt_optimize_exec(bContext *C, wmOperator *UNUSED(op))
{
  Object *ob = CTX_data_active_object(C);

  SCULPT_pbvh_clear(ob);
  WM_event_add_notifier(C, NC_OBJECT | ND_DRAW, ob);

  return OPERATOR_FINISHED;
}

/* The BVH gets less optimal more quickly with dynamic topology than
 * regular sculpting. There is no doubt more clever stuff we can do to
 * optimize it on the fly, but for now this gives the user a nicer way
 * to recalculate it than toggling modes. */
static void SCULPT_OT_optimize(wmOperatorType *ot)
{
  /* Identifiers. */
  ot->name = "Rebuild BVH";
  ot->idname = "SCULPT_OT_optimize";
  ot->description = "Recalculate the sculpt BVH to improve performance";

  /* API callbacks. */
  ot->exec = sculpt_optimize_exec;
  ot->poll = SCULPT_mode_poll;

  ot->flag = OPTYPE_REGISTER | OPTYPE_UNDO;
}

/********************* Dynamic topology symmetrize ********************/

static bool sculpt_no_multires_poll(bContext *C)
{
  Object *ob = CTX_data_active_object(C);
  if (SCULPT_mode_poll(C) && ob->sculpt && ob->sculpt->pbvh) {
    return BKE_pbvh_type(ob->sculpt->pbvh) != PBVH_GRIDS;
  }
  return false;
}

static int sculpt_symmetrize_exec(bContext *C, wmOperator *op)
{
  Main *bmain = CTX_data_main(C);
  Object *ob = CTX_data_active_object(C);
  const Sculpt *sd = CTX_data_tool_settings(C)->sculpt;
  SculptSession *ss = ob->sculpt;
  PBVH *pbvh = ss->pbvh;
  const float dist = RNA_float_get(op->ptr, "merge_tolerance");

  if (!pbvh) {
    return OPERATOR_CANCELLED;
  }

  switch (BKE_pbvh_type(pbvh)) {
    case PBVH_BMESH:
      /* Dyntopo Symmetrize. */

      /* To simplify undo for symmetrize, all BMesh elements are logged
       * as deleted, then after symmetrize operation all BMesh elements
       * are logged as added (as opposed to attempting to store just the
       * parts that symmetrize modifies). */
      SCULPT_undo_push_begin(ob, "Dynamic topology symmetrize");
      SCULPT_undo_push_node(ob, NULL, SCULPT_UNDO_DYNTOPO_SYMMETRIZE);
      BM_log_before_all_removed(ss->bm, ss->bm_log);

      BM_mesh_toolflags_set(ss->bm, true);

      /* Symmetrize and re-triangulate. */
      BMO_op_callf(ss->bm,
                   (BMO_FLAG_DEFAULTS & ~BMO_FLAG_RESPECT_HIDE),
                   "symmetrize input=%avef direction=%i dist=%f use_shapekey=%b",
                   sd->symmetrize_direction,
                   dist,
                   true);
      SCULPT_dynamic_topology_triangulate(ss->bm);

      /* Bisect operator flags edges (keep tags clean for edge queue). */
      BM_mesh_elem_hflag_disable_all(ss->bm, BM_EDGE, BM_ELEM_TAG, false);

      BM_mesh_toolflags_set(ss->bm, false);

      /* Finish undo. */
      BM_log_all_added(ss->bm, ss->bm_log);
      SCULPT_undo_push_end();

      break;
    case PBVH_FACES:
      /* Mesh Symmetrize. */
      ED_sculpt_undo_geometry_begin(ob, "mesh symmetrize");
      Mesh *mesh = ob->data;

      BKE_mesh_mirror_apply_mirror_on_axis(bmain, mesh, sd->symmetrize_direction, dist);

      ED_sculpt_undo_geometry_end(ob);
      BKE_mesh_calc_normals(ob->data);
      BKE_mesh_batch_cache_dirty_tag(ob->data, BKE_MESH_BATCH_DIRTY_ALL);

      break;
    case PBVH_GRIDS:
      return OPERATOR_CANCELLED;
  }

  /* Redraw. */
  SCULPT_pbvh_clear(ob);
  WM_event_add_notifier(C, NC_OBJECT | ND_DRAW, ob);

  return OPERATOR_FINISHED;
}

static void SCULPT_OT_symmetrize(wmOperatorType *ot)
{
  /* Identifiers. */
  ot->name = "Symmetrize";
  ot->idname = "SCULPT_OT_symmetrize";
  ot->description = "Symmetrize the topology modifications";

  /* API callbacks. */
  ot->exec = sculpt_symmetrize_exec;
  ot->poll = sculpt_no_multires_poll;

  RNA_def_float(ot->srna,
                "merge_tolerance",
                0.001f,
                0.0f,
                FLT_MAX,
                "Merge Distance",
                "Distance within which symmetrical vertices are merged",
                0.0f,
                1.0f);
}

/**** Toggle operator for turning sculpt mode on or off ****/

static void sculpt_init_session(Main *bmain, Depsgraph *depsgraph, Scene *scene, Object *ob)
{
  /* Create persistent sculpt mode data. */
  BKE_sculpt_toolsettings_data_ensure(scene);

  /* Create sculpt mode session data. */
  if (ob->sculpt != NULL) {
    BKE_sculptsession_free(ob);
  }
  ob->sculpt = MEM_callocN(sizeof(SculptSession), "sculpt session");
  ob->sculpt->mode_type = OB_MODE_SCULPT;

  BKE_sculpt_ensure_orig_mesh_data(scene, ob);

  BKE_scene_graph_evaluated_ensure(depsgraph, bmain);

  /* This function expects a fully evaluated depsgraph. */
  BKE_sculpt_update_object_for_edit(depsgraph, ob, false, false, false);

  /* Here we can detect geometry that was just added to Sculpt Mode as it has the
   * SCULPT_FACE_SET_NONE assigned, so we can create a new Face Set for it. */
  /* In sculpt mode all geometry that is assigned to SCULPT_FACE_SET_NONE is considered as not
   * initialized, which is used is some operators that modify the mesh topology to perform certain
   * actions in the new polys. After these operations are finished, all polys should have a valid
   * face set ID assigned (different from SCULPT_FACE_SET_NONE) to manage their visibility
   * correctly. */
  /* TODO(pablodp606): Based on this we can improve the UX in future tools for creating new
   * objects, like moving the transform pivot position to the new area or masking existing
   * geometry. */
  SculptSession *ss = ob->sculpt;
  const int new_face_set = SCULPT_face_set_next_available_get(ss);
  for (int i = 0; i < ss->totfaces; i++) {
    if (ss->face_sets[i] == SCULPT_FACE_SET_NONE) {
      ss->face_sets[i] = new_face_set;
    }
  }
}

void ED_object_sculptmode_enter_ex(Main *bmain,
                                   Depsgraph *depsgraph,
                                   Scene *scene,
                                   Object *ob,
                                   const bool force_dyntopo,
                                   ReportList *reports)
{
  const int mode_flag = OB_MODE_SCULPT;
  Mesh *me = BKE_mesh_from_object(ob);

  /* Enter sculpt mode. */
  ob->mode |= mode_flag;

  sculpt_init_session(bmain, depsgraph, scene, ob);

  if (!(fabsf(ob->scale[0] - ob->scale[1]) < 1e-4f &&
        fabsf(ob->scale[1] - ob->scale[2]) < 1e-4f)) {
    BKE_report(
        reports, RPT_WARNING, "Object has non-uniform scale, sculpting may be unpredictable");
  }
  else if (is_negative_m4(ob->obmat)) {
    BKE_report(reports, RPT_WARNING, "Object has negative scale, sculpting may be unpredictable");
  }

  Paint *paint = BKE_paint_get_active_from_paintmode(scene, PAINT_MODE_SCULPT);
  BKE_paint_init(bmain, scene, PAINT_MODE_SCULPT, PAINT_CURSOR_SCULPT);

  paint_cursor_start(paint, SCULPT_mode_poll_view3d);

  /* Check dynamic-topology flag; re-enter dynamic-topology mode when changing modes,
   * As long as no data was added that is not supported. */
  if (me->flag & ME_SCULPT_DYNAMIC_TOPOLOGY) {
    MultiresModifierData *mmd = BKE_sculpt_multires_active(scene, ob);

    const char *message_unsupported = NULL;
    if (me->totloop != me->totpoly * 3) {
      message_unsupported = TIP_("non-triangle face");
    }
    else if (mmd != NULL) {
      message_unsupported = TIP_("multi-res modifier");
    }
    else {
      enum eDynTopoWarnFlag flag = SCULPT_dynamic_topology_check(scene, ob);
      if (flag == 0) {
        /* pass */
      }
      else if (flag & DYNTOPO_WARN_VDATA) {
        message_unsupported = TIP_("vertex data");
      }
      else if (flag & DYNTOPO_WARN_EDATA) {
        message_unsupported = TIP_("edge data");
      }
      else if (flag & DYNTOPO_WARN_LDATA) {
        message_unsupported = TIP_("face data");
      }
      else if (flag & DYNTOPO_WARN_MODIFIER) {
        message_unsupported = TIP_("constructive modifier");
      }
      else {
        BLI_assert(0);
      }
    }

    if ((message_unsupported == NULL) || force_dyntopo) {
      /* Needed because we may be entering this mode before the undo system loads. */
      wmWindowManager *wm = bmain->wm.first;
      bool has_undo = wm->undo_stack != NULL;
      /* Undo push is needed to prevent memory leak. */
      if (has_undo) {
        SCULPT_undo_push_begin(ob, "Dynamic topology enable");
      }
      SCULPT_dynamic_topology_enable_ex(bmain, depsgraph, scene, ob);
      if (has_undo) {
        SCULPT_undo_push_node(ob, NULL, SCULPT_UNDO_DYNTOPO_BEGIN);
        SCULPT_undo_push_end();
      }
    }
    else {
      BKE_reportf(
          reports, RPT_WARNING, "Dynamic Topology found: %s, disabled", message_unsupported);
      me->flag &= ~ME_SCULPT_DYNAMIC_TOPOLOGY;
    }
  }

  /* Flush object mode. */
  DEG_id_tag_update(&ob->id, ID_RECALC_COPY_ON_WRITE);
}

void ED_object_sculptmode_enter(struct bContext *C, Depsgraph *depsgraph, ReportList *reports)
{
  Main *bmain = CTX_data_main(C);
  Scene *scene = CTX_data_scene(C);
  ViewLayer *view_layer = CTX_data_view_layer(C);
  Object *ob = OBACT(view_layer);
  ED_object_sculptmode_enter_ex(bmain, depsgraph, scene, ob, false, reports);
}

void ED_object_sculptmode_exit_ex(Main *bmain, Depsgraph *depsgraph, Scene *scene, Object *ob)
{
  const int mode_flag = OB_MODE_SCULPT;
  Mesh *me = BKE_mesh_from_object(ob);

  multires_flush_sculpt_updates(ob);

  /* Not needed for now. */
#if 0
  MultiresModifierData *mmd = BKE_sculpt_multires_active(scene, ob);
  const int flush_recalc = ed_object_sculptmode_flush_recalc_flag(scene, ob, mmd);
#endif

  /* Always for now, so leaving sculpt mode always ensures scene is in
   * a consistent state. */
  if (true || /* flush_recalc || */ (ob->sculpt && ob->sculpt->bm)) {
    DEG_id_tag_update(&ob->id, ID_RECALC_GEOMETRY);
  }

  if (me->flag & ME_SCULPT_DYNAMIC_TOPOLOGY) {
    /* Dynamic topology must be disabled before exiting sculpt
     * mode to ensure the undo stack stays in a consistent
     * state. */
    sculpt_dynamic_topology_disable_with_undo(bmain, depsgraph, scene, ob);

    /* Store so we know to re-enable when entering sculpt mode. */
    me->flag |= ME_SCULPT_DYNAMIC_TOPOLOGY;
  }

  /* Leave sculpt mode. */
  ob->mode &= ~mode_flag;

  BKE_sculptsession_free(ob);

  paint_cursor_delete_textures();

  /* Never leave derived meshes behind. */
  BKE_object_free_derived_caches(ob);

  /* Flush object mode. */
  DEG_id_tag_update(&ob->id, ID_RECALC_COPY_ON_WRITE);
}

void ED_object_sculptmode_exit(bContext *C, Depsgraph *depsgraph)
{
  Main *bmain = CTX_data_main(C);
  Scene *scene = CTX_data_scene(C);
  ViewLayer *view_layer = CTX_data_view_layer(C);
  Object *ob = OBACT(view_layer);
  ED_object_sculptmode_exit_ex(bmain, depsgraph, scene, ob);
}

static int sculpt_mode_toggle_exec(bContext *C, wmOperator *op)
{
  struct wmMsgBus *mbus = CTX_wm_message_bus(C);
  Main *bmain = CTX_data_main(C);
  Depsgraph *depsgraph = CTX_data_depsgraph_on_load(C);
  Scene *scene = CTX_data_scene(C);
  ToolSettings *ts = scene->toolsettings;
  ViewLayer *view_layer = CTX_data_view_layer(C);
  Object *ob = OBACT(view_layer);
  const int mode_flag = OB_MODE_SCULPT;
  const bool is_mode_set = (ob->mode & mode_flag) != 0;

  if (!is_mode_set) {
    if (!ED_object_mode_compat_set(C, ob, mode_flag, op->reports)) {
      return OPERATOR_CANCELLED;
    }
  }

  if (is_mode_set) {
    ED_object_sculptmode_exit_ex(bmain, depsgraph, scene, ob);
  }
  else {
    if (depsgraph) {
      depsgraph = CTX_data_ensure_evaluated_depsgraph(C);
    }
    ED_object_sculptmode_enter_ex(bmain, depsgraph, scene, ob, false, op->reports);
    BKE_paint_toolslots_brush_validate(bmain, &ts->sculpt->paint);

    if (ob->mode & mode_flag) {
      Mesh *me = ob->data;
      /* Dyntopo adds its own undo step. */
      if ((me->flag & ME_SCULPT_DYNAMIC_TOPOLOGY) == 0) {
        /* Without this the memfile undo step is used,
         * while it works it causes lag when undoing the first undo step, see T71564. */
        wmWindowManager *wm = CTX_wm_manager(C);
        if (wm->op_undo_depth <= 1) {
          SCULPT_undo_push_begin(ob, op->type->name);
        }
      }
    }
  }

  WM_event_add_notifier(C, NC_SCENE | ND_MODE, scene);

  WM_msg_publish_rna_prop(mbus, &ob->id, ob, Object, mode);

  WM_toolsystem_update_from_context_view3d(C);

  return OPERATOR_FINISHED;
}

static void SCULPT_OT_sculptmode_toggle(wmOperatorType *ot)
{
  /* Identifiers. */
  ot->name = "Sculpt Mode";
  ot->idname = "SCULPT_OT_sculptmode_toggle";
  ot->description = "Toggle sculpt mode in 3D view";

  /* API callbacks. */
  ot->exec = sculpt_mode_toggle_exec;
  ot->poll = ED_operator_object_active_editable_mesh;

  ot->flag = OPTYPE_REGISTER | OPTYPE_UNDO;
}

void SCULPT_geometry_preview_lines_update(bContext *C, SculptSession *ss, float radius)
{
  Depsgraph *depsgraph = CTX_data_depsgraph_pointer(C);
  Object *ob = CTX_data_active_object(C);

  ss->preview_vert_index_count = 0;
  int totpoints = 0;

  /* This function is called from the cursor drawing code, so the PBVH may not be build yet. */
  if (!ss->pbvh) {
    return;
  }

  if (!ss->deform_modifiers_active) {
    return;
  }

  if (BKE_pbvh_type(ss->pbvh) == PBVH_GRIDS) {
    return;
  }

  BKE_sculpt_update_object_for_edit(depsgraph, ob, true, true, false);

  if (!ss->pmap) {
    return;
  }

  float brush_co[3];
  copy_v3_v3(brush_co, SCULPT_active_vertex_co_get(ss));

  BLI_bitmap *visited_vertices = BLI_BITMAP_NEW(SCULPT_vertex_count_get(ss), "visited_vertices");

  /* Assuming an average of 6 edges per vertex in a triangulated mesh. */
  const int max_preview_vertices = SCULPT_vertex_count_get(ss) * 3 * 2;

  if (ss->preview_vert_index_list == NULL) {
    ss->preview_vert_index_list = MEM_callocN(max_preview_vertices * sizeof(int), "preview lines");
  }

  GSQueue *not_visited_vertices = BLI_gsqueue_new(sizeof(int));
  int active_v = SCULPT_active_vertex_get(ss);
  BLI_gsqueue_push(not_visited_vertices, &active_v);

  while (!BLI_gsqueue_is_empty(not_visited_vertices)) {
    int from_v;
    BLI_gsqueue_pop(not_visited_vertices, &from_v);
    SculptVertexNeighborIter ni;
    SCULPT_VERTEX_NEIGHBORS_ITER_BEGIN (ss, from_v, ni) {
      if (totpoints + (ni.size * 2) < max_preview_vertices) {
        int to_v = ni.index;
        ss->preview_vert_index_list[totpoints] = from_v;
        totpoints++;
        ss->preview_vert_index_list[totpoints] = to_v;
        totpoints++;
        if (BLI_BITMAP_TEST(visited_vertices, to_v)) {
          continue;
        }
        BLI_BITMAP_ENABLE(visited_vertices, to_v);
        const float *co = SCULPT_vertex_co_for_grab_active_get(ss, to_v);
        if (len_squared_v3v3(brush_co, co) < radius * radius) {
          BLI_gsqueue_push(not_visited_vertices, &to_v);
        }
      }
    }
    SCULPT_VERTEX_NEIGHBORS_ITER_END(ni);
  }

  BLI_gsqueue_free(not_visited_vertices);

  MEM_freeN(visited_vertices);

  ss->preview_vert_index_count = totpoints;
}

static int vertex_to_loop_colors_exec(bContext *C, wmOperator *UNUSED(op))
{
  Object *ob = CTX_data_active_object(C);

  ID *data;
  data = ob->data;
  if (data && ID_IS_LINKED(data)) {
    return OPERATOR_CANCELLED;
  }

  if (ob->type != OB_MESH) {
    return OPERATOR_CANCELLED;
  }

  Mesh *mesh = ob->data;

  const int mloopcol_layer_n = CustomData_get_active_layer(&mesh->ldata, CD_MLOOPCOL);
  if (mloopcol_layer_n == -1) {
    return OPERATOR_CANCELLED;
  }
  MLoopCol *loopcols = CustomData_get_layer_n(&mesh->ldata, CD_MLOOPCOL, mloopcol_layer_n);

  const int MPropCol_layer_n = CustomData_get_active_layer(&mesh->vdata, CD_PROP_COLOR);
  if (MPropCol_layer_n == -1) {
    return OPERATOR_CANCELLED;
  }
  MPropCol *vertcols = CustomData_get_layer_n(&mesh->vdata, CD_PROP_COLOR, MPropCol_layer_n);

  MLoop *loops = CustomData_get_layer(&mesh->ldata, CD_MLOOP);
  MPoly *polys = CustomData_get_layer(&mesh->pdata, CD_MPOLY);

  for (int i = 0; i < mesh->totpoly; i++) {
    MPoly *c_poly = &polys[i];
    for (int j = 0; j < c_poly->totloop; j++) {
      int loop_index = c_poly->loopstart + j;
      MLoop *c_loop = &loops[c_poly->loopstart + j];
      loopcols[loop_index].r = (char)(vertcols[c_loop->v].color[0] * 255);
      loopcols[loop_index].g = (char)(vertcols[c_loop->v].color[1] * 255);
      loopcols[loop_index].b = (char)(vertcols[c_loop->v].color[2] * 255);
      loopcols[loop_index].a = (char)(vertcols[c_loop->v].color[3] * 255);
    }
  }

  DEG_id_tag_update(&ob->id, ID_RECALC_GEOMETRY);
  WM_event_add_notifier(C, NC_GEOM | ND_DATA, ob->data);

  return OPERATOR_FINISHED;
}

static void SCULPT_OT_vertex_to_loop_colors(wmOperatorType *ot)
{
  /* identifiers */
  ot->name = "Sculpt Vertex Color to Vertex Color";
  ot->description = "Copy the Sculpt Vertex Color to a regular color layer";
  ot->idname = "SCULPT_OT_vertex_to_loop_colors";

  /* api callbacks */
  ot->poll = SCULPT_vertex_colors_poll;
  ot->exec = vertex_to_loop_colors_exec;

  ot->flag = OPTYPE_REGISTER | OPTYPE_UNDO;
}

static int loop_to_vertex_colors_exec(bContext *C, wmOperator *UNUSED(op))
{
  Object *ob = CTX_data_active_object(C);

  ID *data;
  data = ob->data;
  if (data && ID_IS_LINKED(data)) {
    return OPERATOR_CANCELLED;
  }

  if (ob->type != OB_MESH) {
    return OPERATOR_CANCELLED;
  }

  Mesh *mesh = ob->data;

  const int mloopcol_layer_n = CustomData_get_active_layer(&mesh->ldata, CD_MLOOPCOL);
  if (mloopcol_layer_n == -1) {
    return OPERATOR_CANCELLED;
  }
  MLoopCol *loopcols = CustomData_get_layer_n(&mesh->ldata, CD_MLOOPCOL, mloopcol_layer_n);

  const int MPropCol_layer_n = CustomData_get_active_layer(&mesh->vdata, CD_PROP_COLOR);
  if (MPropCol_layer_n == -1) {
    return OPERATOR_CANCELLED;
  }
  MPropCol *vertcols = CustomData_get_layer_n(&mesh->vdata, CD_PROP_COLOR, MPropCol_layer_n);

  MLoop *loops = CustomData_get_layer(&mesh->ldata, CD_MLOOP);
  MPoly *polys = CustomData_get_layer(&mesh->pdata, CD_MPOLY);

  for (int i = 0; i < mesh->totpoly; i++) {
    MPoly *c_poly = &polys[i];
    for (int j = 0; j < c_poly->totloop; j++) {
      int loop_index = c_poly->loopstart + j;
      MLoop *c_loop = &loops[c_poly->loopstart + j];
      vertcols[c_loop->v].color[0] = (loopcols[loop_index].r / 255.0f);
      vertcols[c_loop->v].color[1] = (loopcols[loop_index].g / 255.0f);
      vertcols[c_loop->v].color[2] = (loopcols[loop_index].b / 255.0f);
      vertcols[c_loop->v].color[3] = (loopcols[loop_index].a / 255.0f);
    }
  }

  DEG_id_tag_update(&ob->id, ID_RECALC_GEOMETRY);
  WM_event_add_notifier(C, NC_GEOM | ND_DATA, ob->data);

  return OPERATOR_FINISHED;
}

static void SCULPT_OT_loop_to_vertex_colors(wmOperatorType *ot)
{
  /* identifiers */
  ot->name = "Vertex Color to Sculpt Vertex Color";
  ot->description = "Copy the active loop color layer to the vertex color";
  ot->idname = "SCULPT_OT_loop_to_vertex_colors";

  /* api callbacks */
  ot->poll = SCULPT_vertex_colors_poll;
  ot->exec = loop_to_vertex_colors_exec;

  ot->flag = OPTYPE_REGISTER | OPTYPE_UNDO;
}

static int sculpt_sample_color_invoke(bContext *C,
                                      wmOperator *UNUSED(op),
                                      const wmEvent *UNUSED(e))
{
  Sculpt *sd = CTX_data_tool_settings(C)->sculpt;
  Scene *scene = CTX_data_scene(C);
  Object *ob = CTX_data_active_object(C);
  Brush *brush = BKE_paint_brush(&sd->paint);
  SculptSession *ss = ob->sculpt;
  int active_vertex = SCULPT_active_vertex_get(ss);
  const float *active_vertex_color = SCULPT_vertex_color_get(ss, active_vertex);
  if (!active_vertex_color) {
    return OPERATOR_CANCELLED;
  }

  float color_srgb[3];
  copy_v3_v3(color_srgb, active_vertex_color);
  IMB_colormanagement_scene_linear_to_srgb_v3(color_srgb);
  BKE_brush_color_set(scene, brush, color_srgb);

  WM_event_add_notifier(C, NC_BRUSH | NA_EDITED, brush);

  return OPERATOR_FINISHED;
}

static void SCULPT_OT_sample_color(wmOperatorType *ot)
{
  /* identifiers */
  ot->name = "Sample Color";
  ot->idname = "SCULPT_OT_sample_color";
  ot->description = "Sample the vertex color of the active vertex";

  /* api callbacks */
  ot->invoke = sculpt_sample_color_invoke;
  ot->poll = SCULPT_vertex_colors_poll;

  ot->flag = OPTYPE_REGISTER;
}

/* Fake Neighbors. */
/* This allows the sculpt tools to work on meshes with multiple connected components as they had
 * only one connected component. When initialized and enabled, the sculpt API will return extra
 * connectivity neighbors that are not in the real mesh. These neighbors are calculated for each
 * vertex using the minimum distance to a vertex that is in a different connected component. */

/* The fake neighbors first need to be ensured to be initialized.
 * After that tools which needs fake neighbors functionality need to
 * temporarily enable it:
 *
 *   void my_awesome_sculpt_tool() {
 *     SCULPT_fake_neighbors_ensure(sd, object, brush->disconnected_distance_max);
 *     SCULPT_fake_neighbors_enable(ob);
 *
 *     ... Logic of the tool ...
 *     SCULPT_fake_neighbors_disable(ob);
 *   }
 *
 * Such approach allows to keep all the connectivity information ready for reuse
 * (without having lag prior to every stroke), but also makes it so the affect
 * is localized to a specific brushes and tools only. */

enum {
  SCULPT_TOPOLOGY_ID_NONE,
  SCULPT_TOPOLOGY_ID_DEFAULT,
};

static int SCULPT_vertex_get_connected_component(SculptSession *ss, int index)
{
  if (ss->vertex_info.connected_component) {
    return ss->vertex_info.connected_component[index];
  }
  return SCULPT_TOPOLOGY_ID_DEFAULT;
}

static void SCULPT_fake_neighbor_init(SculptSession *ss, const float max_dist)
{
  const int totvert = SCULPT_vertex_count_get(ss);
  ss->fake_neighbors.fake_neighbor_index = MEM_malloc_arrayN(
      totvert, sizeof(int), "fake neighbor");
  for (int i = 0; i < totvert; i++) {
    ss->fake_neighbors.fake_neighbor_index[i] = FAKE_NEIGHBOR_NONE;
  }

  ss->fake_neighbors.current_max_distance = max_dist;
}

static void SCULPT_fake_neighbor_add(SculptSession *ss, int v_index_a, int v_index_b)
{
  if (ss->fake_neighbors.fake_neighbor_index[v_index_a] == FAKE_NEIGHBOR_NONE) {
    ss->fake_neighbors.fake_neighbor_index[v_index_a] = v_index_b;
    ss->fake_neighbors.fake_neighbor_index[v_index_b] = v_index_a;
  }
}

static void sculpt_pose_fake_neighbors_free(SculptSession *ss)
{
  MEM_SAFE_FREE(ss->fake_neighbors.fake_neighbor_index);
}

typedef struct NearestVertexFakeNeighborTLSData {
  int nearest_vertex_index;
  float nearest_vertex_distance_squared;
  int current_topology_id;
} NearestVertexFakeNeighborTLSData;

static void do_fake_neighbor_search_task_cb(void *__restrict userdata,
                                            const int n,
                                            const TaskParallelTLS *__restrict tls)
{
  SculptThreadedTaskData *data = userdata;
  SculptSession *ss = data->ob->sculpt;
  NearestVertexFakeNeighborTLSData *nvtd = tls->userdata_chunk;
  PBVHVertexIter vd;

  BKE_pbvh_vertex_iter_begin (ss->pbvh, data->nodes[n], vd, PBVH_ITER_UNIQUE) {
    int vd_topology_id = SCULPT_vertex_get_connected_component(ss, vd.index);
    if (vd_topology_id != nvtd->current_topology_id &&
        ss->fake_neighbors.fake_neighbor_index[vd.index] == FAKE_NEIGHBOR_NONE) {
      float distance_squared = len_squared_v3v3(vd.co, data->nearest_vertex_search_co);
      if (distance_squared < nvtd->nearest_vertex_distance_squared &&
          distance_squared < data->max_distance_squared) {
        nvtd->nearest_vertex_index = vd.index;
        nvtd->nearest_vertex_distance_squared = distance_squared;
      }
    }
  }
  BKE_pbvh_vertex_iter_end;
}

static void fake_neighbor_search_reduce(const void *__restrict UNUSED(userdata),
                                        void *__restrict chunk_join,
                                        void *__restrict chunk)
{
  NearestVertexFakeNeighborTLSData *join = chunk_join;
  NearestVertexFakeNeighborTLSData *nvtd = chunk;
  if (join->nearest_vertex_index == -1) {
    join->nearest_vertex_index = nvtd->nearest_vertex_index;
    join->nearest_vertex_distance_squared = nvtd->nearest_vertex_distance_squared;
  }
  else if (nvtd->nearest_vertex_distance_squared < join->nearest_vertex_distance_squared) {
    join->nearest_vertex_index = nvtd->nearest_vertex_index;
    join->nearest_vertex_distance_squared = nvtd->nearest_vertex_distance_squared;
  }
}

static int SCULPT_fake_neighbor_search(Sculpt *sd, Object *ob, const int index, float max_distance)
{
  SculptSession *ss = ob->sculpt;
  PBVHNode **nodes = NULL;
  int totnode;
  SculptSearchSphereData data = {
      .ss = ss,
      .sd = sd,
      .radius_squared = max_distance * max_distance,
      .original = false,
      .center = SCULPT_vertex_co_get(ss, index),
  };
  BKE_pbvh_search_gather(ss->pbvh, SCULPT_search_sphere_cb, &data, &nodes, &totnode);

  if (totnode == 0) {
    return -1;
  }

  SculptThreadedTaskData task_data = {
      .sd = sd,
      .ob = ob,
      .nodes = nodes,
      .max_distance_squared = max_distance * max_distance,
  };

  copy_v3_v3(task_data.nearest_vertex_search_co, SCULPT_vertex_co_get(ss, index));

  NearestVertexFakeNeighborTLSData nvtd;
  nvtd.nearest_vertex_index = -1;
  nvtd.nearest_vertex_distance_squared = FLT_MAX;
  nvtd.current_topology_id = SCULPT_vertex_get_connected_component(ss, index);

  TaskParallelSettings settings;
  BKE_pbvh_parallel_range_settings(&settings, true, totnode);
  settings.func_reduce = fake_neighbor_search_reduce;
  settings.userdata_chunk = &nvtd;
  settings.userdata_chunk_size = sizeof(NearestVertexFakeNeighborTLSData);
  BLI_task_parallel_range(0, totnode, &task_data, do_fake_neighbor_search_task_cb, &settings);

  MEM_SAFE_FREE(nodes);

  return nvtd.nearest_vertex_index;
}

typedef struct SculptTopologyIDFloodFillData {
  int next_id;
} SculptTopologyIDFloodFillData;

static bool SCULPT_connected_components_floodfill_cb(
    SculptSession *ss, int from_v, int to_v, bool UNUSED(is_duplicate), void *userdata)
{
  SculptTopologyIDFloodFillData *data = userdata;
  ss->vertex_info.connected_component[from_v] = data->next_id;
  ss->vertex_info.connected_component[to_v] = data->next_id;
  return true;
}

void SCULPT_connected_components_ensure(Object *ob)
{
  SculptSession *ss = ob->sculpt;

  /* Topology IDs already initialized. They only need to be recalculated when the PBVH is rebuild.
   */
  if (ss->vertex_info.connected_component) {
    return;
  }

  const int totvert = SCULPT_vertex_count_get(ss);
  ss->vertex_info.connected_component = MEM_malloc_arrayN(totvert, sizeof(int), "topology ID");

  for (int i = 0; i < totvert; i++) {
    ss->vertex_info.connected_component[i] = SCULPT_TOPOLOGY_ID_NONE;
  }

  int next_id = 0;
  for (int i = 0; i < totvert; i++) {
    if (ss->vertex_info.connected_component[i] == SCULPT_TOPOLOGY_ID_NONE) {
      SculptFloodFill flood;
      SCULPT_floodfill_init(ss, &flood);
      SCULPT_floodfill_add_initial(&flood, i);
      SculptTopologyIDFloodFillData data;
      data.next_id = next_id;
      SCULPT_floodfill_execute(ss, &flood, SCULPT_connected_components_floodfill_cb, &data);
      SCULPT_floodfill_free(&flood);
      next_id++;
    }
  }
}

void SCULPT_boundary_info_ensure(Object *object)
{
  SculptSession *ss = object->sculpt;
  if (ss->vertex_info.boundary) {
    return;
  }

  Mesh *base_mesh = BKE_mesh_from_object(object);
  ss->vertex_info.boundary = BLI_BITMAP_NEW(base_mesh->totvert, "Boundary info");
  int *adjacent_faces_edge_count = MEM_calloc_arrayN(
      base_mesh->totedge, sizeof(int), "Adjacent face edge count");

  for (int p = 0; p < base_mesh->totpoly; p++) {
    MPoly *poly = &base_mesh->mpoly[p];
    for (int l = 0; l < poly->totloop; l++) {
      MLoop *loop = &base_mesh->mloop[l + poly->loopstart];
      adjacent_faces_edge_count[loop->e]++;
    }
  }

  for (int e = 0; e < base_mesh->totedge; e++) {
    if (adjacent_faces_edge_count[e] < 2) {
      MEdge *edge = &base_mesh->medge[e];
      BLI_BITMAP_SET(ss->vertex_info.boundary, edge->v1, true);
      BLI_BITMAP_SET(ss->vertex_info.boundary, edge->v2, true);
    }
  }

  MEM_freeN(adjacent_faces_edge_count);
}

void SCULPT_fake_neighbors_ensure(Sculpt *sd, Object *ob, const float max_dist)
{
  SculptSession *ss = ob->sculpt;
  const int totvert = SCULPT_vertex_count_get(ss);

  /* Fake neighbors were already initialized with the same distance, so no need to be recalculated.
   */
  if (ss->fake_neighbors.fake_neighbor_index &&
      ss->fake_neighbors.current_max_distance == max_dist) {
    return;
  }

  SCULPT_connected_components_ensure(ob);
  SCULPT_fake_neighbor_init(ss, max_dist);

  for (int i = 0; i < totvert; i++) {
    const int from_v = i;

    /* This vertex does not have a fake neighbor yet, search one for it. */
    if (ss->fake_neighbors.fake_neighbor_index[from_v] == FAKE_NEIGHBOR_NONE) {
      const int to_v = SCULPT_fake_neighbor_search(sd, ob, from_v, max_dist);
      if (to_v != -1) {
        /* Add the fake neighbor if available. */
        SCULPT_fake_neighbor_add(ss, from_v, to_v);
      }
    }
  }
}

void SCULPT_fake_neighbors_enable(Object *ob)
{
  SculptSession *ss = ob->sculpt;
  BLI_assert(ss->fake_neighbors.fake_neighbor_index != NULL);
  ss->fake_neighbors.use_fake_neighbors = true;
}

void SCULPT_fake_neighbors_disable(Object *ob)
{
  SculptSession *ss = ob->sculpt;
  BLI_assert(ss->fake_neighbors.fake_neighbor_index != NULL);
  ss->fake_neighbors.use_fake_neighbors = false;
}

void SCULPT_fake_neighbors_free(Object *ob)
{
  SculptSession *ss = ob->sculpt;
  sculpt_pose_fake_neighbors_free(ss);
}

/**
 * #sculpt_mask_by_color_delta_get returns values in the (0,1) range that are used to generate the
 * mask based on the difference between two colors (the active color and the color of any other
 * vertex). Ideally, a threshold of 0 should mask only the colors that are equal to the active
 * color and threshold of 1 should mask all colors. In order to avoid artifacts and produce softer
 * falloffs in the mask, the MASK_BY_COLOR_SLOPE defines the size of the transition values between
 * masked and unmasked vertices. The smaller this value is, the sharper the generated mask is going
 * to be.
 */
#define MASK_BY_COLOR_SLOPE 0.25f

static float sculpt_mask_by_color_delta_get(const float *color_a,
                                            const float *color_b,
                                            const float threshold,
                                            const bool invert)
{
  float len = len_v3v3(color_a, color_b);
  /* Normalize len to the (0, 1) range. */
  len = len / M_SQRT3;

  if (len < threshold - MASK_BY_COLOR_SLOPE) {
    len = 1.0f;
  }
  else if (len >= threshold) {
    len = 0.0f;
  }
  else {
    len = (-len + threshold) / MASK_BY_COLOR_SLOPE;
  }

  if (invert) {
    return 1.0f - len;
  }
  return len;
}

static float sculpt_mask_by_color_final_mask_get(const float current_mask,
                                                 const float new_mask,
                                                 const bool invert,
                                                 const bool preserve_mask)
{
  if (preserve_mask) {
    if (invert) {
      return min_ff(current_mask, new_mask);
    }
    return max_ff(current_mask, new_mask);
  }
  return new_mask;
}

typedef struct MaskByColorContiguousFloodFillData {
  float threshold;
  bool invert;
  float *new_mask;
  float initial_color[3];
} MaskByColorContiguousFloodFillData;

static void do_mask_by_color_contiguous_update_nodes_cb(
    void *__restrict userdata, const int n, const TaskParallelTLS *__restrict UNUSED(tls))
{
  SculptThreadedTaskData *data = userdata;
  SculptSession *ss = data->ob->sculpt;

  SCULPT_undo_push_node(data->ob, data->nodes[n], SCULPT_UNDO_MASK);
  bool update_node = false;

  const bool invert = data->mask_by_color_invert;
  const bool preserve_mask = data->mask_by_color_preserve_mask;

  PBVHVertexIter vd;
  BKE_pbvh_vertex_iter_begin (ss->pbvh, data->nodes[n], vd, PBVH_ITER_UNIQUE) {
    const float current_mask = *vd.mask;
    const float new_mask = data->mask_by_color_floodfill[vd.index];
    *vd.mask = sculpt_mask_by_color_final_mask_get(current_mask, new_mask, invert, preserve_mask);
    if (current_mask == *vd.mask) {
      continue;
    }
    update_node = true;
    if (vd.mvert) {
      vd.mvert->flag |= ME_VERT_PBVH_UPDATE;
    }
  }
  BKE_pbvh_vertex_iter_end;
  if (update_node) {
    BKE_pbvh_node_mark_redraw(data->nodes[n]);
  }
}

static bool sculpt_mask_by_color_contiguous_floodfill_cb(
    SculptSession *ss, int from_v, int to_v, bool is_duplicate, void *userdata)
{
  MaskByColorContiguousFloodFillData *data = userdata;
  const float *current_color = SCULPT_vertex_color_get(ss, to_v);
  float new_vertex_mask = sculpt_mask_by_color_delta_get(
      current_color, data->initial_color, data->threshold, data->invert);
  data->new_mask[to_v] = new_vertex_mask;

  if (is_duplicate) {
    data->new_mask[to_v] = data->new_mask[from_v];
  }

  float len = len_v3v3(current_color, data->initial_color);
  len = len / M_SQRT3;
  return len <= data->threshold;
}

static void sculpt_mask_by_color_contiguous(Object *object,
                                            const int vertex,
                                            const float threshold,
                                            const bool invert,
                                            const bool preserve_mask)
{
  SculptSession *ss = object->sculpt;
  const int totvert = SCULPT_vertex_count_get(ss);

  float *new_mask = MEM_calloc_arrayN(totvert, sizeof(float), "new mask");

  if (invert) {
    for (int i = 0; i < totvert; i++) {
      new_mask[i] = 1.0f;
    }
  }

  SculptFloodFill flood;
  SCULPT_floodfill_init(ss, &flood);
  SCULPT_floodfill_add_initial(&flood, vertex);

  MaskByColorContiguousFloodFillData ffd;
  ffd.threshold = threshold;
  ffd.invert = invert;
  ffd.new_mask = new_mask;
  copy_v3_v3(ffd.initial_color, SCULPT_vertex_color_get(ss, vertex));

  SCULPT_floodfill_execute(ss, &flood, sculpt_mask_by_color_contiguous_floodfill_cb, &ffd);
  SCULPT_floodfill_free(&flood);

  int totnode;
  PBVHNode **nodes;
  BKE_pbvh_search_gather(ss->pbvh, NULL, NULL, &nodes, &totnode);

  SculptThreadedTaskData data = {
      .ob = object,
      .nodes = nodes,
      .mask_by_color_floodfill = new_mask,
      .mask_by_color_vertex = vertex,
      .mask_by_color_threshold = threshold,
      .mask_by_color_invert = invert,
      .mask_by_color_preserve_mask = preserve_mask,
  };

  TaskParallelSettings settings;
  BKE_pbvh_parallel_range_settings(&settings, true, totnode);
  BLI_task_parallel_range(
      0, totnode, &data, do_mask_by_color_contiguous_update_nodes_cb, &settings);

  MEM_SAFE_FREE(nodes);

  MEM_freeN(new_mask);
}

static void do_mask_by_color_task_cb(void *__restrict userdata,
                                     const int n,
                                     const TaskParallelTLS *__restrict UNUSED(tls))
{
  SculptThreadedTaskData *data = userdata;
  SculptSession *ss = data->ob->sculpt;

  SCULPT_undo_push_node(data->ob, data->nodes[n], SCULPT_UNDO_MASK);
  bool update_node = false;

  const float threshold = data->mask_by_color_threshold;
  const bool invert = data->mask_by_color_invert;
  const bool preserve_mask = data->mask_by_color_preserve_mask;
  const float *active_color = SCULPT_vertex_color_get(ss, data->mask_by_color_vertex);

  PBVHVertexIter vd;
  BKE_pbvh_vertex_iter_begin (ss->pbvh, data->nodes[n], vd, PBVH_ITER_UNIQUE) {
    const float current_mask = *vd.mask;
    const float new_mask = sculpt_mask_by_color_delta_get(active_color, vd.col, threshold, invert);
    *vd.mask = sculpt_mask_by_color_final_mask_get(current_mask, new_mask, invert, preserve_mask);

    if (current_mask == *vd.mask) {
      continue;
    }
    update_node = true;
    if (vd.mvert) {
      vd.mvert->flag |= ME_VERT_PBVH_UPDATE;
    }
  }
  BKE_pbvh_vertex_iter_end;
  if (update_node) {
    BKE_pbvh_node_mark_redraw(data->nodes[n]);
  }
}

static void sculpt_mask_by_color_full_mesh(Object *object,
                                           const int vertex,
                                           const float threshold,
                                           const bool invert,
                                           const bool preserve_mask)
{
  SculptSession *ss = object->sculpt;

  int totnode;
  PBVHNode **nodes;
  BKE_pbvh_search_gather(ss->pbvh, NULL, NULL, &nodes, &totnode);

  SculptThreadedTaskData data = {
      .ob = object,
      .nodes = nodes,
      .mask_by_color_vertex = vertex,
      .mask_by_color_threshold = threshold,
      .mask_by_color_invert = invert,
      .mask_by_color_preserve_mask = preserve_mask,
  };

  TaskParallelSettings settings;
  BKE_pbvh_parallel_range_settings(&settings, true, totnode);
  BLI_task_parallel_range(0, totnode, &data, do_mask_by_color_task_cb, &settings);

  MEM_SAFE_FREE(nodes);
}

static int sculpt_mask_by_color_invoke(bContext *C, wmOperator *op, const wmEvent *event)
{
  Depsgraph *depsgraph = CTX_data_depsgraph_pointer(C);
  Object *ob = CTX_data_active_object(C);
  SculptSession *ss = ob->sculpt;

  BKE_sculpt_update_object_for_edit(depsgraph, ob, true, true, false);

  /* Color data is not available in Multires. */
  if (BKE_pbvh_type(ss->pbvh) != PBVH_FACES) {
    return OPERATOR_CANCELLED;
  }

  if (!ss->vcol) {
    return OPERATOR_CANCELLED;
  }

  SCULPT_vertex_random_access_ensure(ss);

  /* Tools that are not brushes do not have the brush gizmo to update the vertex as the mouse move,
   * so it needs to be updated here. */
  SculptCursorGeometryInfo sgi;
  float mouse[2];
  mouse[0] = event->mval[0];
  mouse[1] = event->mval[1];
  SCULPT_cursor_geometry_info_update(C, &sgi, mouse, false, false);

  SCULPT_undo_push_begin(ob, "Mask by color");

  const int active_vertex = SCULPT_active_vertex_get(ss);
  const float threshold = RNA_float_get(op->ptr, "threshold");
  const bool invert = RNA_boolean_get(op->ptr, "invert");
  const bool preserve_mask = RNA_boolean_get(op->ptr, "preserve_previous_mask");

  if (RNA_boolean_get(op->ptr, "contiguous")) {
    sculpt_mask_by_color_contiguous(ob, active_vertex, threshold, invert, preserve_mask);
  }
  else {
    sculpt_mask_by_color_full_mesh(ob, active_vertex, threshold, invert, preserve_mask);
  }

  BKE_pbvh_update_vertex_data(ss->pbvh, PBVH_UpdateMask);
  SCULPT_undo_push_end();

  SCULPT_flush_update_done(C, ob, SCULPT_UPDATE_MASK);

  return OPERATOR_FINISHED;
}

static void SCULPT_OT_mask_by_color(wmOperatorType *ot)
{
  /* identifiers */
  ot->name = "Mask by Color";
  ot->idname = "SCULPT_OT_mask_by_color";
  ot->description = "Creates a mask based on the sculpt vertex colors";

  /* api callbacks */
  ot->invoke = sculpt_mask_by_color_invoke;
  ot->poll = SCULPT_vertex_colors_poll;

  ot->flag = OPTYPE_REGISTER;

  ot->prop = RNA_def_boolean(
      ot->srna, "contiguous", false, "Contiguous", "Mask only contiguous color areas");

  ot->prop = RNA_def_boolean(ot->srna, "invert", false, "Invert", "Invert the generated mask");
  ot->prop = RNA_def_boolean(
      ot->srna,
      "preserve_previous_mask",
      false,
      "Preserve Previous Mask",
      "Preserve the previous mask and add or subtract the new one generated by the colors");

  RNA_def_float(ot->srna,
                "threshold",
                0.35f,
                0.0f,
                1.0f,
                "Threshold",
                "How much changes in color affect the mask generation",
                0.0f,
                1.0f);
}

static int sculpt_reset_brushes_exec(bContext *C, wmOperator *op)
{
  Main *bmain = CTX_data_main(C);

  LISTBASE_FOREACH (Brush *, br, &bmain->brushes) {
    if (br->ob_mode != OB_MODE_SCULPT) {
      continue;
    }
    BKE_brush_sculpt_reset(br);
    WM_event_add_notifier(C, NC_BRUSH | NA_EDITED, br);
  }

  return OPERATOR_FINISHED;
}

static void SCULPT_OT_reset_brushes(struct wmOperatorType *ot)
{
  /* Identifiers. */
  ot->name = "Reset Sculpt Brushes";
  ot->idname = "SCULPT_OT_reset_brushes";
  ot->description = "Resets all sculpt brushes to their default value";

  /* API callbacks. */
  ot->exec = sculpt_reset_brushes_exec;
  ot->poll = SCULPT_mode_poll;

  ot->flag = OPTYPE_REGISTER;
}

static int sculpt_set_limit_surface_exec(bContext *C, wmOperator *UNUSED(op))
{
  Depsgraph *depsgraph = CTX_data_ensure_evaluated_depsgraph(C);
  Object *ob = CTX_data_active_object(C);
  BKE_sculpt_update_object_for_edit(depsgraph, ob, true, true, false);
  SculptSession *ss = ob->sculpt;

  if (!ss) {
    return OPERATOR_FINISHED;
  }

  SCULPT_vertex_random_access_ensure(ss);

  MEM_SAFE_FREE(ss->limit_surface);

  const int totvert = SCULPT_vertex_count_get(ss);
  ss->limit_surface = MEM_mallocN(sizeof(float) * 3 * totvert,
                                    "limit surface");

  for (int i = 0; i < totvert; i++) {
    SCULPT_neighbor_coords_average(ss, ss->limit_surface[i], i);
  }

  return OPERATOR_FINISHED;
}

static void SCULPT_OT_set_limit_surface(wmOperatorType *ot)
{
  /* Identifiers. */
  ot->name = "Set Limit Surface";
  ot->idname = "SCULPT_OT_set_limit_surface";
  ot->description = "Calculates and stores a limit surface from the current mesh";

  /* API callbacks. */
  ot->exec = sculpt_set_limit_surface_exec;
  ot->poll = SCULPT_mode_poll;

  ot->flag = OPTYPE_REGISTER | OPTYPE_UNDO;
}


void ED_operatortypes_sculpt(void)
{
  WM_operatortype_append(SCULPT_OT_brush_stroke);
  WM_operatortype_append(SCULPT_OT_sculptmode_toggle);
  WM_operatortype_append(SCULPT_OT_set_persistent_base);
  WM_operatortype_append(SCULPT_OT_set_limit_surface);
  WM_operatortype_append(SCULPT_OT_dynamic_topology_toggle);
  WM_operatortype_append(SCULPT_OT_optimize);
  WM_operatortype_append(SCULPT_OT_symmetrize);
  WM_operatortype_append(SCULPT_OT_detail_flood_fill);
  WM_operatortype_append(SCULPT_OT_sample_detail_size);
  WM_operatortype_append(SCULPT_OT_set_detail_size);
  WM_operatortype_append(SCULPT_OT_mesh_filter);
  WM_operatortype_append(SCULPT_OT_mask_filter);
  WM_operatortype_append(SCULPT_OT_dirty_mask);
  WM_operatortype_append(SCULPT_OT_mask_expand);
  WM_operatortype_append(SCULPT_OT_set_pivot_position);
  WM_operatortype_append(SCULPT_OT_face_sets_create);
  WM_operatortype_append(SCULPT_OT_face_sets_change_visibility);
  WM_operatortype_append(SCULPT_OT_face_sets_randomize_colors);
  WM_operatortype_append(SCULPT_OT_cloth_filter);
  WM_operatortype_append(SCULPT_OT_face_sets_edit);
  WM_operatortype_append(SCULPT_OT_face_set_lasso_gesture);
  WM_operatortype_append(SCULPT_OT_face_set_box_gesture);
  WM_operatortype_append(SCULPT_OT_trim_box_gesture);
  WM_operatortype_append(SCULPT_OT_trim_lasso_gesture);
  WM_operatortype_append(SCULPT_OT_project_line_gesture);
  WM_operatortype_append(SCULPT_OT_project_lasso_gesture);
  WM_operatortype_append(SCULPT_OT_project_box_gesture);

  WM_operatortype_append(SCULPT_OT_sample_color);
  WM_operatortype_append(SCULPT_OT_loop_to_vertex_colors);
  WM_operatortype_append(SCULPT_OT_vertex_to_loop_colors);
  WM_operatortype_append(SCULPT_OT_color_filter);
  WM_operatortype_append(SCULPT_OT_mask_by_color);
  WM_operatortype_append(SCULPT_OT_dyntopo_detail_size_edit);
  WM_operatortype_append(SCULPT_OT_mask_init);
  WM_operatortype_append(SCULPT_OT_face_sets_init);
  WM_operatortype_append(SCULPT_OT_reset_brushes);
  WM_operatortype_append(SCULPT_OT_ipmask_filter);
  WM_operatortype_append(SCULPT_OT_face_set_by_topology);

  WM_operatortype_append(SCULPT_OT_expand);
}<|MERGE_RESOLUTION|>--- conflicted
+++ resolved
@@ -3550,12 +3550,7 @@
   mul_v3_v3(offset, ss->cache->scale);
   mul_v3_fl(offset, bstrength);
 
-<<<<<<< HEAD
-
-  /* XXX - this shouldn't be necessary, but sculpting crashes in blender2.8 otherwise
-=======
   /* XXX: this shouldn't be necessary, but sculpting crashes in blender2.8 otherwise
->>>>>>> 7d618b4d
    * initialize before threads so they can do curve mapping. */
   BKE_curvemapping_init(brush->curve);
 
