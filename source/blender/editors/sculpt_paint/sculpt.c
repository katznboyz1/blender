/*
 * This program is free software; you can redistribute it and/or
 * modify it under the terms of the GNU General Public License
 * as published by the Free Software Foundation; either version 2
 * of the License, or (at your option) any later version.
 *
 * This program is distributed in the hope that it will be useful,
 * but WITHOUT ANY WARRANTY; without even the implied warranty of
 * MERCHANTABILITY or FITNESS FOR A PARTICULAR PURPOSE.  See the
 * GNU General Public License for more details.
 *
 * You should have received a copy of the GNU General Public License
 * along with this program; if not, write to the Free Software Foundation,
 * Inc., 51 Franklin Street, Fifth Floor, Boston, MA 02110-1301, USA.
 *
 * The Original Code is Copyright (C) 2006 by Nicholas Bishop
 * All rights reserved.
 * Implements the Sculpt Mode tools
 */

/** \file
 * \ingroup edsculpt
 */

#include "MEM_guardedalloc.h"

#include "BLI_blenlib.h"
#include "BLI_dial_2d.h"
#include "BLI_ghash.h"
#include "BLI_gsqueue.h"
#include "BLI_hash.h"
#include "BLI_math.h"
#include "BLI_math_color_blend.h"
#include "BLI_task.h"
#include "BLI_utildefines.h"

#include "BLT_translation.h"

#include "PIL_time.h"

#include "DNA_brush_types.h"
#include "DNA_customdata_types.h"
#include "DNA_mesh_types.h"
#include "DNA_meshdata_types.h"
#include "DNA_node_types.h"
#include "DNA_object_types.h"
#include "DNA_scene_types.h"

#include "BKE_brush.h"
#include "BKE_ccg.h"
#include "BKE_colortools.h"
#include "BKE_context.h"
#include "BKE_image.h"
#include "BKE_kelvinlet.h"
#include "BKE_key.h"
#include "BKE_lib_id.h"
#include "BKE_main.h"
#include "BKE_mesh.h"
#include "BKE_mesh_mapping.h"
#include "BKE_mesh_mirror.h"
#include "BKE_modifier.h"
#include "BKE_multires.h"
#include "BKE_node.h"
#include "BKE_object.h"
#include "BKE_paint.h"
#include "BKE_particle.h"
#include "BKE_pbvh.h"
#include "BKE_pointcache.h"
#include "BKE_report.h"
#include "BKE_scene.h"
#include "BKE_screen.h"
#include "BKE_subdiv_ccg.h"
#include "BKE_subsurf.h"

#include "DEG_depsgraph.h"

#include "IMB_colormanagement.h"

#include "GPU_immediate.h"
#include "GPU_immediate_util.h"
#include "GPU_matrix.h"
#include "GPU_state.h"

#include "WM_api.h"
#include "WM_message.h"
#include "WM_toolsystem.h"
#include "WM_types.h"

#include "ED_object.h"
#include "ED_screen.h"
#include "ED_sculpt.h"
#include "ED_space_api.h"
#include "ED_view3d.h"
#include "paint_intern.h"
#include "sculpt_intern.h"

#include "RNA_access.h"
#include "RNA_define.h"

#include "UI_interface.h"
#include "UI_resources.h"

#include "bmesh.h"
#include "bmesh_tools.h"

#include <math.h>
#include <stdlib.h>
#include <string.h>

/* Sculpt PBVH abstraction API
 *
 * This is read-only, for writing use PBVH vertex iterators. There vd.index matches
 * the indices used here.
 *
 * For multi-resolution, the same vertex in multiple grids is counted multiple times, with
 * different index for each grid. */

void SCULPT_vertex_random_access_ensure(SculptSession *ss)
{
  if (ss->bm) {
    BM_mesh_elem_index_ensure(ss->bm, BM_VERT);
    BM_mesh_elem_table_ensure(ss->bm, BM_VERT);
  }
}

int SCULPT_vertex_count_get(SculptSession *ss)
{
  switch (BKE_pbvh_type(ss->pbvh)) {
    case PBVH_FACES:
      return ss->totvert;
    case PBVH_BMESH:
      return BM_mesh_elem_count(BKE_pbvh_get_bmesh(ss->pbvh), BM_VERT);
    case PBVH_GRIDS:
      return BKE_pbvh_get_grid_num_vertices(ss->pbvh);
  }

  return 0;
}

const float *SCULPT_vertex_co_get(SculptSession *ss, SculptVertRef index)
{
  switch (BKE_pbvh_type(ss->pbvh)) {
    case PBVH_FACES: {
      if (ss->shapekey_active || ss->deform_modifiers_active) {
        const MVert *mverts = BKE_pbvh_get_verts(ss->pbvh);
        return mverts[index.i].co;
      }
      return ss->mvert[index.i].co;
    }
    case PBVH_BMESH: {
      BMVert *v = (BMVert *)index.i;
      return v->co;
    }
    case PBVH_GRIDS: {
      const CCGKey *key = BKE_pbvh_get_grid_key(ss->pbvh);
      const int grid_index = index.i / key->grid_area;
      const int vertex_index = index.i - grid_index * key->grid_area;
      CCGElem *elem = BKE_pbvh_get_grids(ss->pbvh)[grid_index];
      return CCG_elem_co(key, CCG_elem_offset(key, elem, vertex_index));
    }
  }
  return NULL;
}

const float *SCULPT_vertex_color_get(SculptSession *ss, SculptVertRef index)
{
  switch (BKE_pbvh_type(ss->pbvh)) {
    case PBVH_FACES:
      if (ss->vcol) {
        return ss->vcol[index.i].color;
      }
      break;
    case PBVH_BMESH: {
      BMVert *v = (BMVert *)index.i;

      if (ss->cd_vcol_offset >= 0) {
        MPropCol *col = BM_ELEM_CD_GET_VOID_P(v, ss->cd_vcol_offset);
        return col->color;
      }

      break;
    }
    case PBVH_GRIDS:
      break;
  }
  return NULL;
}

void SCULPT_vertex_normal_get(SculptSession *ss, SculptVertRef index, float no[3])
{
  switch (BKE_pbvh_type(ss->pbvh)) {
    case PBVH_FACES: {
      if (ss->shapekey_active || ss->deform_modifiers_active) {
        const MVert *mverts = BKE_pbvh_get_verts(ss->pbvh);
        normal_short_to_float_v3(no, mverts[index.i].no);
      }
      else {
        normal_short_to_float_v3(no, ss->mvert[index.i].no);
      }
      break;
    }
    case PBVH_BMESH: {
      BMVert *v = (BMVert *)index.i;

      copy_v3_v3(no, v->no);
      break;
    }
    case PBVH_GRIDS: {
      const CCGKey *key = BKE_pbvh_get_grid_key(ss->pbvh);
      const int grid_index = index.i / key->grid_area;
      const int vertex_index = index.i - grid_index * key->grid_area;
      CCGElem *elem = BKE_pbvh_get_grids(ss->pbvh)[grid_index];
      copy_v3_v3(no, CCG_elem_no(key, CCG_elem_offset(key, elem, vertex_index)));
      break;
    }
  }
}

const float *SCULPT_vertex_persistent_co_get(SculptSession *ss, SculptVertRef index)
{
  if (ss->persistent_base) {
    if (BKE_pbvh_type(ss->pbvh) == PBVH_BMESH) {
      index.i = BM_elem_index_get((BMVert *)index.i);
    }
    return ss->persistent_base[index.i].co;
  }
  return SCULPT_vertex_co_get(ss, index);
}

const float *SCULPT_vertex_co_for_grab_active_get(SculptSession *ss, SculptVertRef vertex)
{
  /* Always grab active shape key if the sculpt happens on shapekey. */
  if (ss->shapekey_active) {
    const MVert *mverts = BKE_pbvh_get_verts(ss->pbvh);
    return mverts[BKE_pbvh_vertex_index_to_table(ss->pbvh, vertex)].co;
  }

  /* Sculpting on the base mesh. */
  if (ss->mvert) {
    return ss->mvert[BKE_pbvh_vertex_index_to_table(ss->pbvh, vertex)].co;
  }

  /* Everything else, such as sculpting on multires. */
  return SCULPT_vertex_co_get(ss, vertex);
}

void SCULPT_vertex_limit_surface_get(SculptSession *ss, SculptVertRef index, float r_co[3])
{
  switch (BKE_pbvh_type(ss->pbvh)) {
    case PBVH_FACES:
    case PBVH_BMESH:
      copy_v3_v3(r_co, SCULPT_vertex_co_get(ss, index));
      break;
    case PBVH_GRIDS: {
      const CCGKey *key = BKE_pbvh_get_grid_key(ss->pbvh);
      const int grid_index = index.i / key->grid_area;
      const int vertex_index = index.i - grid_index * key->grid_area;

      SubdivCCGCoord coord = {.grid_index = grid_index,
                              .x = vertex_index % key->grid_size,
                              .y = vertex_index / key->grid_size};
      BKE_subdiv_ccg_eval_limit_point(ss->subdiv_ccg, &coord, r_co);
      break;
    }
  }
}

void SCULPT_vertex_persistent_normal_get(SculptSession *ss, SculptVertRef index, float no[3])
{
  if (ss->persistent_base) {
    copy_v3_v3(no, ss->persistent_base[BKE_pbvh_vertex_index_to_table(ss->pbvh, index)].no);
    return;
  }
  SCULPT_vertex_normal_get(ss, index, no);
}

float SCULPT_vertex_mask_get(SculptSession *ss, SculptVertRef index)
{
  BMVert *v;
  float *mask;
  switch (BKE_pbvh_type(ss->pbvh)) {
    case PBVH_FACES:
      return ss->vmask[index.i];
    case PBVH_BMESH:
      v = (BMVert *)index.i;
      mask = BM_ELEM_CD_GET_VOID_P(v, CustomData_get_offset(&ss->bm->vdata, CD_PAINT_MASK));
      return *mask;
    case PBVH_GRIDS: {
      const CCGKey *key = BKE_pbvh_get_grid_key(ss->pbvh);
      const int grid_index = index.i / key->grid_area;
      const int vertex_index = index.i - grid_index * key->grid_area;
      CCGElem *elem = BKE_pbvh_get_grids(ss->pbvh)[grid_index];
      return *CCG_elem_mask(key, CCG_elem_offset(key, elem, vertex_index));
    }
  }

  return 0.0f;
}

SculptVertRef SCULPT_active_vertex_get(SculptSession *ss)
{
  if (ELEM(BKE_pbvh_type(ss->pbvh), PBVH_FACES, PBVH_BMESH, PBVH_GRIDS)) {
    return ss->active_vertex_index;
  }
  return BKE_pbvh_make_vref(0);
}

const float *SCULPT_active_vertex_co_get(SculptSession *ss)
{
  return SCULPT_vertex_co_get(ss, SCULPT_active_vertex_get(ss));
}

void SCULPT_active_vertex_normal_get(SculptSession *ss, float normal[3])
{
  SCULPT_vertex_normal_get(ss, SCULPT_active_vertex_get(ss), normal);
}

MVert *SCULPT_mesh_deformed_mverts_get(SculptSession *ss)
{
  switch (BKE_pbvh_type(ss->pbvh)) {
    case PBVH_FACES:
      if (ss->shapekey_active || ss->deform_modifiers_active) {
        return BKE_pbvh_get_verts(ss->pbvh);
      }
      return ss->mvert;
    case PBVH_BMESH:
    case PBVH_GRIDS:
      return NULL;
  }
  return NULL;
}

float *SCULPT_brush_deform_target_vertex_co_get(SculptSession *ss,
                                                const int deform_target,
                                                PBVHVertexIter *iter)
{
  switch (deform_target) {
    case BRUSH_DEFORM_TARGET_GEOMETRY:
      return iter->co;
    case BRUSH_DEFORM_TARGET_CLOTH_SIM:
      return ss->cache->cloth_sim->deformation_pos[iter->index];
  }
  return iter->co;
}

char SCULPT_mesh_symmetry_xyz_get(Object *object)
{
  const Mesh *mesh = BKE_mesh_from_object(object);
  return mesh->symmetry;
}

/* Sculpt Face Sets and Visibility. */

int SCULPT_active_face_set_get(SculptSession *ss)
{
  switch (BKE_pbvh_type(ss->pbvh)) {
    case PBVH_FACES:
      return ss->face_sets[ss->active_face_index.i];
    case PBVH_GRIDS: {
      const int face_index = BKE_subdiv_ccg_grid_to_face_index(ss->subdiv_ccg,
                                                               ss->active_grid_index);
      return ss->face_sets[face_index];
    }
    case PBVH_BMESH:
      if (ss->cd_faceset_offset && ss->active_face_index.i) {
        BMFace *f = (BMFace *)ss->active_face_index.i;
        return BM_ELEM_CD_GET_INT(f, ss->cd_faceset_offset);
      }

      return SCULPT_FACE_SET_NONE;
  }
  return SCULPT_FACE_SET_NONE;
}

void SCULPT_vertex_visible_set(SculptSession *ss, SculptVertRef index, bool visible)
{
  switch (BKE_pbvh_type(ss->pbvh)) {
    case PBVH_FACES:
      SET_FLAG_FROM_TEST(ss->mvert[index.i].flag, !visible, ME_HIDE);
      ss->mvert[index.i].flag |= ME_VERT_PBVH_UPDATE;
      break;
    case PBVH_BMESH:
      BM_elem_flag_set((BMVert *)index.i, BM_ELEM_HIDDEN, !visible);
      break;
    case PBVH_GRIDS:
      break;
  }
}

bool SCULPT_vertex_visible_get(SculptSession *ss, SculptVertRef index)
{
  switch (BKE_pbvh_type(ss->pbvh)) {
    case PBVH_FACES:
      return !(ss->mvert[index.i].flag & ME_HIDE);
    case PBVH_BMESH:
      return !BM_elem_flag_test(((BMVert *)index.i), BM_ELEM_HIDDEN);
    case PBVH_GRIDS: {
      const CCGKey *key = BKE_pbvh_get_grid_key(ss->pbvh);
      const int grid_index = index.i / key->grid_area;
      const int vertex_index = index.i - grid_index * key->grid_area;
      BLI_bitmap **grid_hidden = BKE_pbvh_get_grid_visibility(ss->pbvh);
      if (grid_hidden && grid_hidden[grid_index]) {
        return !BLI_BITMAP_TEST(grid_hidden[grid_index], vertex_index);
      }
    }
  }
  return true;
}

void SCULPT_face_set_visibility_set(SculptSession *ss, int face_set, bool visible)
{
  switch (BKE_pbvh_type(ss->pbvh)) {
    case PBVH_FACES:
    case PBVH_GRIDS:
      for (int i = 0; i < ss->totfaces; i++) {
        if (abs(ss->face_sets[i]) == face_set) {
          if (visible) {
            ss->face_sets[i] = abs(ss->face_sets[i]);
          }
          else {
            ss->face_sets[i] = -abs(ss->face_sets[i]);
          }
        }
      }
      break;
    case PBVH_BMESH: {
      BMIter iter;
      BMFace *f;

      BM_ITER_MESH (f, &iter, ss->bm, BM_FACES_OF_MESH) {
        int fset = BM_ELEM_CD_GET_INT(f, ss->cd_faceset_offset);

        if (abs(fset) != face_set) {
          continue;
        }

        if (visible) {
          fset = abs(fset);
        }
        else {
          fset = -abs(fset);
        }

        BM_ELEM_CD_SET_INT(f, ss->cd_faceset_offset, fset);
      }
      break;
    }
  }
}

void SCULPT_face_sets_visibility_invert(SculptSession *ss)
{
  switch (BKE_pbvh_type(ss->pbvh)) {
    case PBVH_FACES:
    case PBVH_GRIDS:
      for (int i = 0; i < ss->totfaces; i++) {
        ss->face_sets[i] *= -1;
      }
      break;
    case PBVH_BMESH: {
      BMIter iter;
      BMFace *f;

      BM_ITER_MESH (f, &iter, ss->bm, BM_FACES_OF_MESH) {
        int fset = BM_ELEM_CD_GET_INT(f, ss->cd_faceset_offset);

        fset = -fset;

        BM_ELEM_CD_SET_INT(f, ss->cd_faceset_offset, fset);
      }
      break;
    }
  }
}

void SCULPT_face_sets_visibility_all_set(SculptSession *ss, bool visible)
{
  switch (BKE_pbvh_type(ss->pbvh)) {
    case PBVH_FACES:
    case PBVH_GRIDS:
      for (int i = 0; i < ss->totfaces; i++) {

        /* This can run on geometry without a face set assigned, so its ID sign can't be changed to
         * modify the visibility. Force that geometry to the ID 1 to enable changing the visibility
         * here. */
        if (ss->face_sets[i] == SCULPT_FACE_SET_NONE) {
          ss->face_sets[i] = 1;
        }

        if (visible) {
          ss->face_sets[i] = abs(ss->face_sets[i]);
        }
        else {
          ss->face_sets[i] = -abs(ss->face_sets[i]);
        }
      }
      break;
    case PBVH_BMESH: {
      BMIter iter;
      BMFace *f;

      if (!ss->bm) {
        return;
      }

      // paranoia check of cd_faceset_offset
      if (ss->cd_faceset_offset < 0) {
        ss->cd_faceset_offset = CustomData_get_offset(&ss->bm->pdata, CD_SCULPT_FACE_SETS);
      }
      if (ss->cd_faceset_offset < 0) {
        return;
      }

      BM_ITER_MESH (f, &iter, ss->bm, BM_FACES_OF_MESH) {
        int fset = BM_ELEM_CD_GET_INT(f, ss->cd_faceset_offset);

        /* This can run on geometry without a face set assigned, so its ID sign can't be changed to
         * modify the visibility. Force that geometry to the ID 1 to enable changing the visibility
         * here. */

        if (fset == SCULPT_FACE_SET_NONE) {
          fset = 1;
        }

        if (visible) {
          fset = abs(fset);
        }
        else {
          fset = -abs(fset);
        }

        BM_ELEM_CD_SET_INT(f, ss->cd_faceset_offset, fset);
      }
      break;
    }
  }
}

bool SCULPT_vertex_any_face_set_visible_get(SculptSession *ss, SculptVertRef index)
{
  switch (BKE_pbvh_type(ss->pbvh)) {
    case PBVH_FACES: {
      MeshElemMap *vert_map = &ss->pmap[index.i];
      for (int j = 0; j < ss->pmap[index.i].count; j++) {
        if (ss->face_sets[vert_map->indices[j]] > 0) {
          return true;
        }
      }
      return false;
    }
    case PBVH_BMESH: {
      BMIter iter;
      BMLoop *l;
      BMVert *v = (BMVert *)index.i;

      BM_ITER_ELEM (l, &iter, v, BM_LOOPS_OF_VERT) {
        int fset = BM_ELEM_CD_GET_INT(l->f, ss->cd_faceset_offset);
        if (fset >= 0) {
          return true;
        }
      }

      return false;
    }
    case PBVH_GRIDS:
      return true;
  }
  return true;
}

bool SCULPT_vertex_all_face_sets_visible_get(const SculptSession *ss, SculptVertRef index)
{
  switch (BKE_pbvh_type(ss->pbvh)) {
    case PBVH_FACES: {
      MeshElemMap *vert_map = &ss->pmap[index.i];
      for (int j = 0; j < ss->pmap[index.i].count; j++) {
        if (ss->face_sets[vert_map->indices[j]] < 0) {
          return false;
        }
      }
      return true;
    }
    case PBVH_BMESH: {
      BMIter iter;
      BMLoop *l;
      BMVert *v = (BMVert *)index.i;

      BM_ITER_ELEM (l, &iter, v, BM_LOOPS_OF_VERT) {
        int fset = BM_ELEM_CD_GET_INT(l->f, ss->cd_faceset_offset);
        if (fset < 0) {
          return false;
        }
      }

      return true;
    }
    case PBVH_GRIDS: {
      const CCGKey *key = BKE_pbvh_get_grid_key(ss->pbvh);
      const int grid_index = index.i / key->grid_area;
      const int face_index = BKE_subdiv_ccg_grid_to_face_index(ss->subdiv_ccg, grid_index);
      return ss->face_sets[face_index] > 0;
    }
  }
  return true;
}

void SCULPT_vertex_face_set_set(SculptSession *ss, SculptVertRef index, int face_set)
{
  switch (BKE_pbvh_type(ss->pbvh)) {
    case PBVH_FACES: {
      MeshElemMap *vert_map = &ss->pmap[index.i];
      for (int j = 0; j < ss->pmap[index.i].count; j++) {
        if (ss->face_sets[vert_map->indices[j]] > 0) {
          ss->face_sets[vert_map->indices[j]] = abs(face_set);
        }
      }
    } break;
    case PBVH_BMESH: {
      BMIter iter;
      BMLoop *l;
      BMVert *v = (BMVert *)index.i;

      BM_ITER_ELEM (l, &iter, v, BM_LOOPS_OF_VERT) {
        int fset = BM_ELEM_CD_GET_INT(l->f, ss->cd_faceset_offset);
        if (fset >= 0) {
          BM_ELEM_CD_SET_INT(l->f, ss->cd_faceset_offset, abs(face_set));
        }
      }

      break;
    }
    case PBVH_GRIDS: {
      const CCGKey *key = BKE_pbvh_get_grid_key(ss->pbvh);
      const int grid_index = index.i / key->grid_area;
      const int face_index = BKE_subdiv_ccg_grid_to_face_index(ss->subdiv_ccg, grid_index);
      if (ss->face_sets[face_index] > 0) {
        ss->face_sets[face_index] = abs(face_set);
      }

    } break;
  }
}

int SCULPT_vertex_face_set_get(SculptSession *ss, SculptVertRef index)
{
  switch (BKE_pbvh_type(ss->pbvh)) {
    case PBVH_FACES: {
      MeshElemMap *vert_map = &ss->pmap[index.i];
      int face_set = 0;
      for (int i = 0; i < ss->pmap[index.i].count; i++) {
        if (ss->face_sets[vert_map->indices[i]] > face_set) {
          face_set = abs(ss->face_sets[vert_map->indices[i]]);
        }
      }
      return face_set;
    }
    case PBVH_BMESH: {
      BMIter iter;
      BMLoop *l;
      BMVert *v = (BMVert *)index.i;
      int ret = -1;

      BM_ITER_ELEM (l, &iter, v, BM_LOOPS_OF_VERT) {
        int fset = BM_ELEM_CD_GET_INT(l->f, ss->cd_faceset_offset);
        fset = abs(fset);

        if (fset > ret) {
          ret = fset;
        }
      }

      return ret < 0 ? 0 : ret;
    }
    case PBVH_GRIDS: {
      const CCGKey *key = BKE_pbvh_get_grid_key(ss->pbvh);
      const int grid_index = index.i / key->grid_area;
      const int face_index = BKE_subdiv_ccg_grid_to_face_index(ss->subdiv_ccg, grid_index);
      return ss->face_sets[face_index];
    }
  }
  return 0;
}

bool SCULPT_vertex_has_face_set(SculptSession *ss, SculptVertRef index, int face_set)
{
  switch (BKE_pbvh_type(ss->pbvh)) {
    case PBVH_FACES: {
      MeshElemMap *vert_map = &ss->pmap[index.i];
      for (int i = 0; i < ss->pmap[index.i].count; i++) {
        if (ss->face_sets[vert_map->indices[i]] == face_set) {
          return true;
        }
      }
      return false;
    }
    case PBVH_BMESH: {
      BMIter iter;
      BMLoop *l;
      BMVert *v = (BMVert *)index.i;

      if (ss->cd_faceset_offset == -1) {
        return false;
      }

      BM_ITER_ELEM (l, &iter, v, BM_LOOPS_OF_VERT) {
        BMFace *f = l->f;

        if (abs(BM_ELEM_CD_GET_INT(f, ss->cd_faceset_offset)) == abs(face_set)) {
          return true;
        }
      }

      return false;
    }
    case PBVH_GRIDS: {
      const CCGKey *key = BKE_pbvh_get_grid_key(ss->pbvh);
      const int grid_index = index.i / key->grid_area;
      const int face_index = BKE_subdiv_ccg_grid_to_face_index(ss->subdiv_ccg, grid_index);
      return ss->face_sets[face_index] == face_set;
    }
  }
  return true;
}

void SCULPT_visibility_sync_all_face_sets_to_vertices(Object *ob)
{
  SculptSession *ss = ob->sculpt;
  Mesh *mesh = BKE_object_get_original_mesh(ob);
  switch (BKE_pbvh_type(ss->pbvh)) {
    case PBVH_FACES: {
      BKE_sculpt_sync_face_sets_visibility_to_base_mesh(mesh);
      break;
    }
    case PBVH_GRIDS: {
      BKE_sculpt_sync_face_sets_visibility_to_base_mesh(mesh);
      BKE_sculpt_sync_face_sets_visibility_to_grids(mesh, ss->subdiv_ccg);
      break;
    }
    case PBVH_BMESH: {
      BMIter iter;
      BMFace *f;
      BMVert *v;

      BM_ITER_MESH (f, &iter, ss->bm, BM_FACES_OF_MESH) {
        int fset = BM_ELEM_CD_GET_INT(f, ss->cd_faceset_offset);

        if (fset < 0) {
          BM_elem_flag_enable(f, BM_ELEM_HIDDEN);
        }
        else {
          BM_elem_flag_disable(f, BM_ELEM_HIDDEN);
        }
      }

      BM_ITER_MESH (v, &iter, ss->bm, BM_VERTS_OF_MESH) {
        BMIter iter2;
        BMLoop *l;

        int visible = false;

        BM_ITER_ELEM (l, &iter2, v, BM_LOOPS_OF_VERT) {
          if (!BM_elem_flag_test(l->f, BM_ELEM_HIDDEN)) {
            visible = true;
            break;
          }
        }

        if (!visible) {
          BM_elem_flag_enable(v, BM_ELEM_HIDDEN);
        }
        else {
          BM_elem_flag_disable(v, BM_ELEM_HIDDEN);
        }
      }
      break;
    }
  }
}

static void UNUSED_FUNCTION(sculpt_visibility_sync_vertex_to_face_sets)(SculptSession *ss,
                                                                        SculptVertRef vertex)
{
  int index = (int)vertex.i;
  MeshElemMap *vert_map = &ss->pmap[index];
  const bool visible = SCULPT_vertex_visible_get(ss, vertex);

  for (int i = 0; i < ss->pmap[index].count; i++) {
    if (visible) {
      ss->face_sets[vert_map->indices[i]] = abs(ss->face_sets[vert_map->indices[i]]);
    }
    else {
      ss->face_sets[vert_map->indices[i]] = -abs(ss->face_sets[vert_map->indices[i]]);
    }
  }
  ss->mvert[index].flag |= ME_VERT_PBVH_UPDATE;
}

void SCULPT_visibility_sync_all_vertex_to_face_sets(SculptSession *ss)
{
  switch (BKE_pbvh_type(ss->pbvh)) {
    case PBVH_FACES: {
      for (int i = 0; i < ss->totfaces; i++) {
        MPoly *poly = &ss->mpoly[i];
        bool poly_visible = true;
        for (int l = 0; l < poly->totloop; l++) {
          MLoop *loop = &ss->mloop[poly->loopstart + l];
          if (!SCULPT_vertex_visible_get(ss, BKE_pbvh_make_vref(loop->v))) {
            poly_visible = false;
          }
        }
        if (poly_visible) {
          ss->face_sets[i] = abs(ss->face_sets[i]);
        }
        else {
          ss->face_sets[i] = -abs(ss->face_sets[i]);
        }
      }
      break;
    }
    case PBVH_BMESH: {
      BMIter iter;
      BMFace *f;

      if (!ss->bm) {
        return;
      }

      BM_ITER_MESH (f, &iter, ss->bm, BM_FACES_OF_MESH) {
        BMLoop *l = f->l_first;
        bool visible = true;

        do {
          if (BM_elem_flag_test(l->v, BM_ELEM_HIDDEN)) {
            visible = false;
            break;
          }
          l = l->next;
        } while (l != f->l_first);

        int fset = BM_ELEM_CD_GET_INT(f, ss->cd_faceset_offset);
        if (visible) {
          fset = abs(fset);
        }
        else {
          fset = -abs(fset);
        }

        BM_ELEM_CD_SET_INT(f, ss->cd_faceset_offset, fset);
      }

      break;
    }
  }
}

static bool sculpt_check_unique_face_set_in_base_mesh(SculptSession *ss, SculptVertRef vertex)
{
  int index = BKE_pbvh_vertex_index_to_table(ss->pbvh, vertex);

  MeshElemMap *vert_map = &ss->pmap[index];
  int face_set = -1;
  for (int i = 0; i < ss->pmap[index].count; i++) {
    if (face_set == -1) {
      face_set = abs(ss->face_sets[vert_map->indices[i]]);
    }
    else {
      if (abs(ss->face_sets[vert_map->indices[i]]) != face_set) {
        return false;
      }
    }
  }
  return true;
}

/**
 * Checks if the face sets of the adjacent faces to the edge between \a v1 and \a v2
 * in the base mesh are equal.
 */
static bool sculpt_check_unique_face_set_for_edge_in_base_mesh(SculptSession *ss, int v1, int v2)
{
  MeshElemMap *vert_map = &ss->pmap[v1];
  int p1 = -1, p2 = -1;
  for (int i = 0; i < ss->pmap[v1].count; i++) {
    MPoly *p = &ss->mpoly[vert_map->indices[i]];
    for (int l = 0; l < p->totloop; l++) {
      MLoop *loop = &ss->mloop[p->loopstart + l];
      if (loop->v == v2) {
        if (p1 == -1) {
          p1 = vert_map->indices[i];
          break;
        }

        if (p2 == -1) {
          p2 = vert_map->indices[i];
          break;
        }
      }
    }
  }

  if (p1 != -1 && p2 != -1) {
    return abs(ss->face_sets[p1]) == (ss->face_sets[p2]);
  }
  return true;
}

bool SCULPT_vertex_has_unique_face_set(SculptSession *ss, SculptVertRef index)
{
  switch (BKE_pbvh_type(ss->pbvh)) {
    case PBVH_FACES: {
      return sculpt_check_unique_face_set_in_base_mesh(ss, index);
    }
<<<<<<< HEAD
    case PBVH_BMESH: {
      BMIter iter;
      BMLoop *l;
      BMVert *v = (BMVert *)index.i;
      int face_set = 0;
      bool first = true;

      if (ss->cd_faceset_offset == -1) {
        return false;
      }

      BM_ITER_ELEM (l, &iter, v, BM_LOOPS_OF_VERT) {
        BMFace *f = l->f;
        int face_set2 = BM_ELEM_CD_GET_INT(f, ss->cd_faceset_offset);

        if (!first && abs(face_set2) != abs(face_set)) {
          return false;
        }

        first = false;
        face_set = face_set2;
      }

      return !first;
    }
=======
    case PBVH_BMESH:
      return true;
>>>>>>> eb7d9e2a
    case PBVH_GRIDS: {
      const CCGKey *key = BKE_pbvh_get_grid_key(ss->pbvh);
      const int grid_index = index.i / key->grid_area;
      const int vertex_index = index.i - grid_index * key->grid_area;
      const SubdivCCGCoord coord = {.grid_index = grid_index,
                                    .x = vertex_index % key->grid_size,
                                    .y = vertex_index / key->grid_size};
      int v1, v2;
      const SubdivCCGAdjacencyType adjacency = BKE_subdiv_ccg_coarse_mesh_adjacency_info_get(
          ss->subdiv_ccg, &coord, ss->mloop, ss->mpoly, &v1, &v2);
      switch (adjacency) {
        case SUBDIV_CCG_ADJACENT_VERTEX:
          return sculpt_check_unique_face_set_in_base_mesh(ss, BKE_pbvh_make_vref(v1));
        case SUBDIV_CCG_ADJACENT_EDGE:
          return sculpt_check_unique_face_set_for_edge_in_base_mesh(ss, v1, v2);
        case SUBDIV_CCG_ADJACENT_NONE:
          return true;
      }
    }
  }
  return false;
}

int SCULPT_face_set_next_available_get(SculptSession *ss)
{
  switch (BKE_pbvh_type(ss->pbvh)) {
    case PBVH_FACES:
    case PBVH_GRIDS: {
      int next_face_set = 0;
      for (int i = 0; i < ss->totfaces; i++) {
        if (abs(ss->face_sets[i]) > next_face_set) {
          next_face_set = abs(ss->face_sets[i]);
        }
      }
      next_face_set++;
      return next_face_set;
    }
    case PBVH_BMESH: {
      int next_face_set = 0;
      BMIter iter;
      BMFace *f;
      if (!ss->cd_faceset_offset) {
        return 0;
      }

      BM_ITER_MESH (f, &iter, ss->bm, BM_FACES_OF_MESH) {
        int fset = abs(BM_ELEM_CD_GET_INT(f, ss->cd_faceset_offset));
        if (fset > next_face_set) {
          next_face_set = fset;
        }
      }

      next_face_set++;
      return next_face_set;
    }
  }
  return 0;
}

/* Sculpt Neighbor Iterators */

#define SCULPT_VERTEX_NEIGHBOR_FIXED_CAPACITY 256

static void sculpt_vertex_neighbor_add(SculptVertexNeighborIter *iter,
                                       SculptVertRef neighbor,
                                       int neighbor_index)
{
  for (int i = 0; i < iter->size; i++) {
    if (iter->neighbors[i].i == neighbor.i) {
      return;
    }
  }

  if (iter->size >= iter->capacity) {
    iter->capacity += SCULPT_VERTEX_NEIGHBOR_FIXED_CAPACITY;

    if (iter->neighbors == iter->neighbors_fixed) {
      iter->neighbors = MEM_mallocN(iter->capacity * sizeof(SculptVertRef), "neighbor array");
      iter->neighbor_indices = MEM_mallocN(iter->capacity * sizeof(int), "neighbor array");
      memcpy(iter->neighbors, iter->neighbors_fixed, sizeof(int) * iter->size);
    }
    else {
      iter->neighbors = MEM_reallocN_id(
          iter->neighbors, iter->capacity * sizeof(SculptVertRef), "neighbor array");
      iter->neighbor_indices = MEM_reallocN_id(
          iter->neighbor_indices, iter->capacity * sizeof(int), "neighbor array");
    }
  }

  iter->neighbors[iter->size] = neighbor;
  iter->neighbor_indices[iter->size] = neighbor_index;
  iter->size++;
}

static void sculpt_vertex_neighbors_get_bmesh(SculptSession *ss,
                                              SculptVertRef index,
                                              SculptVertexNeighborIter *iter)
{
  BMVert *v = (BMVert *)index.i;
  BMIter liter;
  BMLoop *l;
  iter->size = 0;
  iter->num_duplicates = 0;
  iter->capacity = SCULPT_VERTEX_NEIGHBOR_FIXED_CAPACITY;
  iter->neighbors = iter->neighbors_fixed;
  iter->neighbor_indices = iter->neighbor_indices_fixed;

  BM_ITER_ELEM (l, &liter, v, BM_LOOPS_OF_VERT) {
    const BMVert *adj_v[2] = {l->prev->v, l->next->v};
    for (int i = 0; i < ARRAY_SIZE(adj_v); i++) {
      const BMVert *v_other = adj_v[i];

      if (v_other != (BMVert *)index.i) {
        sculpt_vertex_neighbor_add(
            iter, BKE_pbvh_make_vref((intptr_t)v_other), BM_elem_index_get(v_other));
      }
    }
  }
}

static void sculpt_vertex_neighbors_get_faces(SculptSession *ss,
                                              SculptVertRef vertex,
                                              SculptVertexNeighborIter *iter)
{
  int index = BKE_pbvh_vertex_index_to_table(ss->pbvh, vertex);

  MeshElemMap *vert_map = &ss->pmap[index];
  iter->size = 0;
  iter->num_duplicates = 0;
  iter->capacity = SCULPT_VERTEX_NEIGHBOR_FIXED_CAPACITY;
  iter->neighbors = iter->neighbors_fixed;
  iter->neighbor_indices = iter->neighbor_indices_fixed;

  for (int i = 0; i < ss->pmap[index].count; i++) {
    const MPoly *p = &ss->mpoly[vert_map->indices[i]];
    uint f_adj_v[2];
    if (poly_get_adj_loops_from_vert(p, ss->mloop, index, f_adj_v) != -1) {
      for (int j = 0; j < ARRAY_SIZE(f_adj_v); j += 1) {
        if (f_adj_v[j] != index) {
          sculpt_vertex_neighbor_add(iter, BKE_pbvh_make_vref(f_adj_v[j]), f_adj_v[j]);
        }
      }
    }
  }

  if (ss->fake_neighbors.use_fake_neighbors) {
    BLI_assert(ss->fake_neighbors.fake_neighbor_index != NULL);
    if (ss->fake_neighbors.fake_neighbor_index[index].i != FAKE_NEIGHBOR_NONE) {
      sculpt_vertex_neighbor_add(iter,
                                 ss->fake_neighbors.fake_neighbor_index[index],
                                 ss->fake_neighbors.fake_neighbor_index[index].i);
    }
  }
}

static void sculpt_vertex_neighbors_get_grids(SculptSession *ss,
                                              const SculptVertRef vertex,
                                              const bool include_duplicates,
                                              SculptVertexNeighborIter *iter)
{
  int index = (int)vertex.i;

  /* TODO: optimize this. We could fill #SculptVertexNeighborIter directly,
   * maybe provide coordinate and mask pointers directly rather than converting
   * back and forth between #CCGElem and global index. */
  const CCGKey *key = BKE_pbvh_get_grid_key(ss->pbvh);
  const int grid_index = index / key->grid_area;
  const int vertex_index = index - grid_index * key->grid_area;

  SubdivCCGCoord coord = {.grid_index = grid_index,
                          .x = vertex_index % key->grid_size,
                          .y = vertex_index / key->grid_size};

  SubdivCCGNeighbors neighbors;
  BKE_subdiv_ccg_neighbor_coords_get(ss->subdiv_ccg, &coord, include_duplicates, &neighbors);

  iter->size = 0;
  iter->num_duplicates = neighbors.num_duplicates;
  iter->capacity = SCULPT_VERTEX_NEIGHBOR_FIXED_CAPACITY;
  iter->neighbors = iter->neighbors_fixed;
  iter->neighbor_indices = iter->neighbor_indices_fixed;

  for (int i = 0; i < neighbors.size; i++) {
    int idx = neighbors.coords[i].grid_index * key->grid_area +
              neighbors.coords[i].y * key->grid_size + neighbors.coords[i].x;

    sculpt_vertex_neighbor_add(iter, BKE_pbvh_make_vref(idx), idx);
  }

  if (ss->fake_neighbors.use_fake_neighbors) {
    BLI_assert(ss->fake_neighbors.fake_neighbor_index != NULL);
    if (ss->fake_neighbors.fake_neighbor_index[index].i != FAKE_NEIGHBOR_NONE) {
      sculpt_vertex_neighbor_add(iter,
                                 ss->fake_neighbors.fake_neighbor_index[index],
                                 ss->fake_neighbors.fake_neighbor_index[index].i);
    }
  }

  if (neighbors.coords != neighbors.coords_fixed) {
    MEM_freeN(neighbors.coords);
  }
}

void SCULPT_vertex_neighbors_get(SculptSession *ss,
                                 const SculptVertRef vertex,
                                 const bool include_duplicates,
                                 SculptVertexNeighborIter *iter)
{
  switch (BKE_pbvh_type(ss->pbvh)) {
    case PBVH_FACES:
      sculpt_vertex_neighbors_get_faces(ss, vertex, iter);
      return;
    case PBVH_BMESH:
      sculpt_vertex_neighbors_get_bmesh(ss, vertex, iter);
      return;
    case PBVH_GRIDS:
      sculpt_vertex_neighbors_get_grids(ss, vertex, include_duplicates, iter);
      return;
  }
}

static bool sculpt_check_boundary_vertex_in_base_mesh(const SculptSession *ss,
                                                      const SculptVertRef index)
{
  BLI_assert(ss->vertex_info.boundary);
  return BLI_BITMAP_TEST(ss->vertex_info.boundary,
                         BKE_pbvh_vertex_index_to_table(ss->pbvh, index));
}

bool SCULPT_vertex_is_boundary(const SculptSession *ss, const SculptVertRef vertex)
{
  switch (BKE_pbvh_type(ss->pbvh)) {
    case PBVH_FACES: {
      if (!SCULPT_vertex_all_face_sets_visible_get(ss, vertex)) {
        return true;
      }
      return sculpt_check_boundary_vertex_in_base_mesh(ss, vertex);
    }
    case PBVH_BMESH: {
      BMVert *v = (BMVert *)vertex.i;
      return BM_vert_is_boundary(v);
    }

    case PBVH_GRIDS: {
      int index = (int)vertex.i;
      const CCGKey *key = BKE_pbvh_get_grid_key(ss->pbvh);
      const int grid_index = index / key->grid_area;
      const int vertex_index = index - grid_index * key->grid_area;
      const SubdivCCGCoord coord = {.grid_index = grid_index,
                                    .x = vertex_index % key->grid_size,
                                    .y = vertex_index / key->grid_size};
      int v1, v2;
      const SubdivCCGAdjacencyType adjacency = BKE_subdiv_ccg_coarse_mesh_adjacency_info_get(
          ss->subdiv_ccg, &coord, ss->mloop, ss->mpoly, &v1, &v2);
      switch (adjacency) {
        case SUBDIV_CCG_ADJACENT_VERTEX:
          return sculpt_check_boundary_vertex_in_base_mesh(ss, BKE_pbvh_make_vref(v1));
        case SUBDIV_CCG_ADJACENT_EDGE:
          return sculpt_check_boundary_vertex_in_base_mesh(ss, BKE_pbvh_make_vref(v1)) &&
                 sculpt_check_boundary_vertex_in_base_mesh(ss, BKE_pbvh_make_vref(v2));
        case SUBDIV_CCG_ADJACENT_NONE:
          return false;
      }
    }
  }

  return false;
}

/* Utilities */

/**
 * Returns true when the step belongs to the stroke that is directly performed by the brush and
 * not by one of the symmetry passes.
 */
bool SCULPT_stroke_is_main_symmetry_pass(StrokeCache *cache)
{
  return cache->mirror_symmetry_pass == 0 && cache->radial_symmetry_pass == 0 &&
         cache->tile_pass == 0;
}

/**
 * Return true only once per stroke on the first symmetry pass, regardless of the symmetry passes
 * enabled.
 *
 * This should be used for functionality that needs to be computed once per stroke of a particular
 * tool (allocating memory, updating random seeds...).
 */
bool SCULPT_stroke_is_first_brush_step(StrokeCache *cache)
{
  return cache->first_time && cache->mirror_symmetry_pass == 0 &&
         cache->radial_symmetry_pass == 0 && cache->tile_pass == 0;
}

/**
 * Returns true on the first brush step of each symmetry pass.
 */
bool SCULPT_stroke_is_first_brush_step_of_symmetry_pass(StrokeCache *cache)
{
  return cache->first_time;
}

bool SCULPT_check_vertex_pivot_symmetry(const float vco[3], const float pco[3], const char symm)
{
  bool is_in_symmetry_area = true;
  for (int i = 0; i < 3; i++) {
    char symm_it = 1 << i;
    if (symm & symm_it) {
      if (pco[i] == 0.0f) {
        if (vco[i] > 0.0f) {
          is_in_symmetry_area = false;
        }
      }
      if (vco[i] * pco[i] < 0.0f) {
        is_in_symmetry_area = false;
      }
    }
  }
  return is_in_symmetry_area;
}

typedef struct NearestVertexTLSData {
  int nearest_vertex_index;
  SculptVertRef nearest_vertex;
  float nearest_vertex_distance_squared;
} NearestVertexTLSData;

static void do_nearest_vertex_get_task_cb(void *__restrict userdata,
                                          const int n,
                                          const TaskParallelTLS *__restrict tls)
{
  SculptThreadedTaskData *data = userdata;
  SculptSession *ss = data->ob->sculpt;
  NearestVertexTLSData *nvtd = tls->userdata_chunk;
  PBVHVertexIter vd;

  BKE_pbvh_vertex_iter_begin(ss->pbvh, data->nodes[n], vd, PBVH_ITER_UNIQUE)
  {
    float distance_squared = len_squared_v3v3(vd.co, data->nearest_vertex_search_co);
    if (distance_squared < nvtd->nearest_vertex_distance_squared &&
        distance_squared < data->max_distance_squared) {
      nvtd->nearest_vertex_index = vd.index;
      nvtd->nearest_vertex = vd.vertex;
      nvtd->nearest_vertex_distance_squared = distance_squared;
    }
  }
  BKE_pbvh_vertex_iter_end;
}

static void nearest_vertex_get_reduce(const void *__restrict UNUSED(userdata),
                                      void *__restrict chunk_join,
                                      void *__restrict chunk)
{
  NearestVertexTLSData *join = chunk_join;
  NearestVertexTLSData *nvtd = chunk;
  if (join->nearest_vertex_index == -1) {
    join->nearest_vertex_index = nvtd->nearest_vertex_index;
    join->nearest_vertex = nvtd->nearest_vertex;
    join->nearest_vertex_distance_squared = nvtd->nearest_vertex_distance_squared;
  }
  else if (nvtd->nearest_vertex_distance_squared < join->nearest_vertex_distance_squared) {
    join->nearest_vertex_index = nvtd->nearest_vertex_index;
    join->nearest_vertex = nvtd->nearest_vertex;
    join->nearest_vertex_distance_squared = nvtd->nearest_vertex_distance_squared;
  }
}

SculptVertRef SCULPT_nearest_vertex_get(
    Sculpt *sd, Object *ob, const float co[3], float max_distance, bool use_original)
{
  SculptSession *ss = ob->sculpt;
  PBVHNode **nodes = NULL;
  int totnode;
  SculptSearchSphereData data = {
      .ss = ss,
      .sd = sd,
      .radius_squared = max_distance * max_distance,
      .original = use_original,
      .center = co,
  };
  BKE_pbvh_search_gather(ss->pbvh, SCULPT_search_sphere_cb, &data, &nodes, &totnode);
  if (totnode == 0) {
    return BKE_pbvh_make_vref(-1);
  }

  SculptThreadedTaskData task_data = {
      .sd = sd,
      .ob = ob,
      .nodes = nodes,
      .max_distance_squared = max_distance * max_distance,
  };

  copy_v3_v3(task_data.nearest_vertex_search_co, co);
  NearestVertexTLSData nvtd;
  nvtd.nearest_vertex_index = -1;
  nvtd.nearest_vertex.i = -1;
  nvtd.nearest_vertex_distance_squared = FLT_MAX;

  TaskParallelSettings settings;
  BKE_pbvh_parallel_range_settings(&settings, true, totnode);
  settings.func_reduce = nearest_vertex_get_reduce;
  settings.userdata_chunk = &nvtd;
  settings.userdata_chunk_size = sizeof(NearestVertexTLSData);
  BLI_task_parallel_range(0, totnode, &task_data, do_nearest_vertex_get_task_cb, &settings);

  MEM_SAFE_FREE(nodes);

  return nvtd.nearest_vertex;
}

bool SCULPT_is_symmetry_iteration_valid(char i, char symm)
{
  return i == 0 || (symm & i && (symm != 5 || i != 3) && (symm != 6 || (i != 3 && i != 5)));
}

/* Checks if a vertex is inside the brush radius from any of its mirrored axis. */
bool SCULPT_is_vertex_inside_brush_radius_symm(const float vertex[3],
                                               const float br_co[3],
                                               float radius,
                                               char symm)
{
  for (char i = 0; i <= symm; ++i) {
    if (SCULPT_is_symmetry_iteration_valid(i, symm)) {
      float location[3];
      flip_v3_v3(location, br_co, (char)i);
      if (len_squared_v3v3(location, vertex) < radius * radius) {
        return true;
      }
    }
  }
  return false;
}

void SCULPT_tag_update_overlays(bContext *C)
{
  ARegion *region = CTX_wm_region(C);
  ED_region_tag_redraw(region);

  Object *ob = CTX_data_active_object(C);
  WM_event_add_notifier(C, NC_OBJECT | ND_DRAW, ob);

  DEG_id_tag_update(&ob->id, ID_RECALC_SHADING);
  View3D *v3d = CTX_wm_view3d(C);
  if (!BKE_sculptsession_use_pbvh_draw(ob, v3d)) {
    DEG_id_tag_update(&ob->id, ID_RECALC_GEOMETRY);
  }
}

/* Sculpt Flood Fill API
 *
 * Iterate over connected vertices, starting from one or more initial vertices. */

void SCULPT_floodfill_init(SculptSession *ss, SculptFloodFill *flood)
{
  int vertex_count = SCULPT_vertex_count_get(ss);
  SCULPT_vertex_random_access_ensure(ss);

  flood->queue = BLI_gsqueue_new(sizeof(SculptVertRef));
  flood->visited_vertices = BLI_BITMAP_NEW(vertex_count, "visited vertices");
}

void SCULPT_floodfill_add_initial(SculptFloodFill *flood, SculptVertRef index)
{
  BLI_gsqueue_push(flood->queue, &index);
}

void SCULPT_floodfill_add_initial_with_symmetry(Sculpt *sd,
                                                Object *ob,
                                                SculptSession *ss,
                                                SculptFloodFill *flood,
                                                SculptVertRef index,
                                                float radius)
{
  /* Add active vertex and symmetric vertices to the queue. */
  const char symm = SCULPT_mesh_symmetry_xyz_get(ob);
  for (char i = 0; i <= symm; ++i) {
    if (SCULPT_is_symmetry_iteration_valid(i, symm)) {
      SculptVertRef v = BKE_pbvh_make_vref(-1);
      if (i == 0) {
        v = index;
      }
      else if (radius > 0.0f) {
        float radius_squared = (radius == FLT_MAX) ? FLT_MAX : radius * radius;
        float location[3];
        flip_v3_v3(location, SCULPT_vertex_co_get(ss, index), i);
        v = SCULPT_nearest_vertex_get(sd, ob, location, radius_squared, false);
      }
      if (v.i != -1) {
        SCULPT_floodfill_add_initial(flood, v);
      }
    }
  }
}

void SCULPT_floodfill_add_active(
    Sculpt *sd, Object *ob, SculptSession *ss, SculptFloodFill *flood, float radius)
{
  /* Add active vertex and symmetric vertices to the queue. */
  const char symm = SCULPT_mesh_symmetry_xyz_get(ob);
  for (char i = 0; i <= symm; ++i) {
    if (SCULPT_is_symmetry_iteration_valid(i, symm)) {
      SculptVertRef v = BKE_pbvh_make_vref(-1);
      if (i == 0) {
        v = SCULPT_active_vertex_get(ss);
      }
      else if (radius > 0.0f) {
        float radius_squared = (radius == FLT_MAX) ? FLT_MAX : radius * radius;
        float location[3];
        flip_v3_v3(location, SCULPT_active_vertex_co_get(ss), i);
        v = SCULPT_nearest_vertex_get(sd, ob, location, radius_squared, false);
      }
      if (v.i != -1) {
        SCULPT_floodfill_add_initial(flood, v);
      }
    }
  }
}

void SCULPT_floodfill_execute(SculptSession *ss,
                              SculptFloodFill *flood,
                              bool (*func)(SculptSession *ss,
                                           SculptVertRef from_v,
                                           SculptVertRef to_v,
                                           bool is_duplicate,
                                           void *userdata),
                              void *userdata)
{
  while (!BLI_gsqueue_is_empty(flood->queue)) {
    SculptVertRef from_v;
    BLI_gsqueue_pop(flood->queue, &from_v);
    SculptVertexNeighborIter ni;
    SCULPT_VERTEX_DUPLICATES_AND_NEIGHBORS_ITER_BEGIN (ss, from_v, ni) {
      const SculptVertRef to_v = ni.vertex;
      const int to_v_i = ni.index;

      if (!BLI_BITMAP_TEST(flood->visited_vertices, to_v_i) &&
          SCULPT_vertex_visible_get(ss, to_v)) {
        BLI_BITMAP_ENABLE(flood->visited_vertices, to_v_i);

        if (func(ss, from_v, to_v, ni.is_duplicate, userdata)) {
          BLI_gsqueue_push(flood->queue, &to_v);
        }
      }
    }
    SCULPT_VERTEX_NEIGHBORS_ITER_END(ni);
  }
}

void SCULPT_floodfill_free(SculptFloodFill *flood)
{
  MEM_SAFE_FREE(flood->visited_vertices);
  BLI_gsqueue_free(flood->queue);
  flood->queue = NULL;
}

/* -------------------------------------------------------------------- */
/** \name Tool Capabilities
 *
 * Avoid duplicate checks, internal logic only,
 * share logic with #rna_def_sculpt_capabilities where possible.
 *
 * \{ */

static bool sculpt_tool_needs_original(const char sculpt_tool)
{
  return ELEM(sculpt_tool,
              SCULPT_TOOL_GRAB,
              SCULPT_TOOL_ROTATE,
              SCULPT_TOOL_THUMB,
              SCULPT_TOOL_LAYER,
              SCULPT_TOOL_DRAW_SHARP,
              SCULPT_TOOL_ELASTIC_DEFORM,
              SCULPT_TOOL_SMOOTH,
              SCULPT_TOOL_PAINT,
              SCULPT_TOOL_VCOL_BOUNDARY,
              SCULPT_TOOL_BOUNDARY,
              SCULPT_TOOL_POSE);
}

static bool sculpt_tool_is_proxy_used(const char sculpt_tool)
{
  return ELEM(sculpt_tool,
              SCULPT_TOOL_SMOOTH,
              SCULPT_TOOL_LAYER,
              SCULPT_TOOL_POSE,
              SCULPT_TOOL_DISPLACEMENT_SMEAR,
              SCULPT_TOOL_BOUNDARY,
              SCULPT_TOOL_CLOTH,
              SCULPT_TOOL_PAINT,
              SCULPT_TOOL_SMEAR,
              SCULPT_TOOL_DRAW_FACE_SETS);
}

static bool sculpt_brush_use_topology_rake(const SculptSession *ss, const Brush *brush)
{
  return SCULPT_TOOL_HAS_TOPOLOGY_RAKE(brush->sculpt_tool) &&
         (brush->topology_rake_factor > 0.0f) && (ss->bm != NULL);
}

/**
 * Test whether the #StrokeCache.sculpt_normal needs update in #do_brush_action
 */
static int sculpt_brush_needs_normal(const SculptSession *ss, const Brush *brush)
{
  return ((SCULPT_TOOL_HAS_NORMAL_WEIGHT(brush->sculpt_tool) &&
           (ss->cache->normal_weight > 0.0f)) ||

          ELEM(brush->sculpt_tool,
               SCULPT_TOOL_BLOB,
               SCULPT_TOOL_CREASE,
               SCULPT_TOOL_DRAW,
               SCULPT_TOOL_DRAW_SHARP,
               SCULPT_TOOL_CLOTH,
               SCULPT_TOOL_LAYER,
               SCULPT_TOOL_NUDGE,
               SCULPT_TOOL_ROTATE,
               SCULPT_TOOL_ELASTIC_DEFORM,
               SCULPT_TOOL_THUMB) ||

          (brush->mtex.brush_map_mode == MTEX_MAP_MODE_AREA)) ||
         sculpt_brush_use_topology_rake(ss, brush);
}
/** \} */

static bool sculpt_brush_needs_rake_rotation(const Brush *brush)
{
  return SCULPT_TOOL_HAS_RAKE(brush->sculpt_tool) && (brush->rake_factor != 0.0f);
}

typedef enum StrokeFlags {
  CLIP_X = 1,
  CLIP_Y = 2,
  CLIP_Z = 4,
} StrokeFlags;

/**
 * Initialize a #SculptOrigVertData for accessing original vertex data;
 * handles #BMesh, #Mesh, and multi-resolution.
 */
void SCULPT_orig_vert_data_unode_init(SculptOrigVertData *data, Object *ob, SculptUndoNode *unode)
{
  SculptSession *ss = ob->sculpt;
  BMesh *bm = ss->bm;

  memset(data, 0, sizeof(*data));
  data->unode = unode;

  data->pbvh = ss->pbvh;
  data->ss = ss;

  if (bm) {
    data->bm_log = ss->bm_log;
  }
  else {
    data->datatype = data->unode->type;
    data->coords = data->unode->co;
    data->normals = data->unode->no;
    data->vmasks = data->unode->mask;
    data->colors = data->unode->col;
  }
}

/**
 * Initialize a #SculptOrigVertData for accessing original vertex data;
 * handles #BMesh, #Mesh, and multi-resolution.
 */
void SCULPT_orig_vert_data_init(SculptOrigVertData *data,
                                Object *ob,
                                PBVHNode *node,
                                SculptUndoType type)
{
  SculptUndoNode *unode = NULL;
  data->ss = ob->sculpt;

  /*do not allocate an undo node for bmesh pbvh*/
  if (!ob->sculpt->bm) {
    unode = SCULPT_undo_push_node(ob, node, type);
  }

  SCULPT_orig_vert_data_unode_init(data, ob, unode);
  data->datatype = type;
}

/**
 * Update a #SculptOrigVertData for a particular vertex from the PBVH iterator.
 */
void SCULPT_orig_vert_data_update(SculptOrigVertData *orig_data, PBVHVertexIter *iter)
{
  if (orig_data->datatype == SCULPT_UNDO_COORDS) {
    if (orig_data->bm_log) {
      orig_data->co = BM_ELEM_CD_GET_VOID_P(iter->bm_vert, orig_data->ss->cd_origco_offset);

      float *no = BM_ELEM_CD_GET_VOID_P(iter->bm_vert, orig_data->ss->cd_origno_offset);
      normal_float_to_short_v3(orig_data->_no, no);
      orig_data->no = orig_data->_no;

      orig_data->col = BM_ELEM_CD_GET_VOID_P(iter->bm_vert, orig_data->ss->cd_origvcol_offset);
    }
    else {
      orig_data->co = orig_data->coords[iter->i];
      orig_data->no = orig_data->normals[iter->i];
    }
  }
  else if (orig_data->datatype == SCULPT_UNDO_COLOR) {
    if (orig_data->bm_log) {
      orig_data->col = BM_ELEM_CD_GET_VOID_P(iter->bm_vert, orig_data->ss->cd_origvcol_offset);
    }
    else {
      orig_data->col = orig_data->colors[iter->i];
    }
  }
  else if (orig_data->datatype == SCULPT_UNDO_MASK) {
    if (orig_data->bm_log) {
      orig_data->mask = BM_log_original_mask(orig_data->bm_log, iter->bm_vert);
    }
    else {
      orig_data->mask = orig_data->vmasks[iter->i];
    }
  }
}

static void sculpt_rake_data_update(struct SculptRakeData *srd, const float co[3])
{
  float rake_dist = len_v3v3(srd->follow_co, co);
  if (rake_dist > srd->follow_dist) {
    interp_v3_v3v3(srd->follow_co, srd->follow_co, co, rake_dist - srd->follow_dist);
  }
}

static void sculpt_rake_rotate(const SculptSession *ss,
                               const float sculpt_co[3],
                               const float v_co[3],
                               float factor,
                               float r_delta[3])
{
  float vec_rot[3];

#if 0
  /* lerp */
  sub_v3_v3v3(vec_rot, v_co, sculpt_co);
  mul_qt_v3(ss->cache->rake_rotation_symmetry, vec_rot);
  add_v3_v3(vec_rot, sculpt_co);
  sub_v3_v3v3(r_delta, vec_rot, v_co);
  mul_v3_fl(r_delta, factor);
#else
  /* slerp */
  float q_interp[4];
  sub_v3_v3v3(vec_rot, v_co, sculpt_co);

  copy_qt_qt(q_interp, ss->cache->rake_rotation_symmetry);
  pow_qt_fl_normalized(q_interp, factor);
  mul_qt_v3(q_interp, vec_rot);

  add_v3_v3(vec_rot, sculpt_co);
  sub_v3_v3v3(r_delta, vec_rot, v_co);
#endif
}

/**
 * Align the grab delta to the brush normal.
 *
 * \param grab_delta: Typically from `ss->cache->grab_delta_symmetry`.
 */
static void sculpt_project_v3_normal_align(SculptSession *ss,
                                           const float normal_weight,
                                           float grab_delta[3])
{
  /* Signed to support grabbing in (to make a hole) as well as out. */
  const float len_signed = dot_v3v3(ss->cache->sculpt_normal_symm, grab_delta);

  /* This scale effectively projects the offset so dragging follows the cursor,
   * as the normal points towards the view, the scale increases. */
  float len_view_scale;
  {
    float view_aligned_normal[3];
    project_plane_v3_v3v3(
        view_aligned_normal, ss->cache->sculpt_normal_symm, ss->cache->view_normal);
    len_view_scale = fabsf(dot_v3v3(view_aligned_normal, ss->cache->sculpt_normal_symm));
    len_view_scale = (len_view_scale > FLT_EPSILON) ? 1.0f / len_view_scale : 1.0f;
  }

  mul_v3_fl(grab_delta, 1.0f - normal_weight);
  madd_v3_v3fl(
      grab_delta, ss->cache->sculpt_normal_symm, (len_signed * normal_weight) * len_view_scale);
}

/* -------------------------------------------------------------------- */
/** \name SculptProjectVector
 *
 * Fast-path for #project_plane_v3_v3v3
 *
 * \{ */

typedef struct SculptProjectVector {
  float plane[3];
  float len_sq;
  float len_sq_inv_neg;
  bool is_valid;

} SculptProjectVector;

/**
 * \param plane: Direction, can be any length.
 */
static void sculpt_project_v3_cache_init(SculptProjectVector *spvc, const float plane[3])
{
  copy_v3_v3(spvc->plane, plane);
  spvc->len_sq = len_squared_v3(spvc->plane);
  spvc->is_valid = (spvc->len_sq > FLT_EPSILON);
  spvc->len_sq_inv_neg = (spvc->is_valid) ? -1.0f / spvc->len_sq : 0.0f;
}

/**
 * Calculate the projection.
 */
static void sculpt_project_v3(const SculptProjectVector *spvc, const float vec[3], float r_vec[3])
{
#if 0
  project_plane_v3_v3v3(r_vec, vec, spvc->plane);
#else
  /* inline the projection, cache `-1.0 / dot_v3_v3(v_proj, v_proj)` */
  madd_v3_v3fl(r_vec, spvc->plane, dot_v3v3(vec, spvc->plane) * spvc->len_sq_inv_neg);
#endif
}

/** \} */

/**********************************************************************/

/* Returns true if the stroke will use dynamic topology, false
 * otherwise.
 *
 * Factors: some brushes like grab cannot do dynamic topology.
 * Others, like smooth, are better without.
 * Same goes for alt-key smoothing. */
bool SCULPT_stroke_is_dynamic_topology(const SculptSession *ss, const Brush *brush)
{
  return ((BKE_pbvh_type(ss->pbvh) == PBVH_BMESH) &&

          (!ss->cache || (!ss->cache->alt_smooth)) &&

          /* Requires mesh restore, which doesn't work with
           * dynamic-topology. */
          !(brush->flag & BRUSH_ANCHORED) && !(brush->flag & BRUSH_DRAG_DOT) &&

          SCULPT_TOOL_HAS_DYNTOPO(brush->sculpt_tool));
}

/*** paint mesh ***/

static void paint_mesh_restore_co_task_cb(void *__restrict userdata,
                                          const int n,
                                          const TaskParallelTLS *__restrict UNUSED(tls))
{
  SculptThreadedTaskData *data = userdata;
  SculptSession *ss = data->ob->sculpt;

  SculptUndoNode *unode;
  SculptUndoType type = (data->brush->sculpt_tool == SCULPT_TOOL_MASK ? SCULPT_UNDO_MASK :
                                                                        SCULPT_UNDO_COORDS);

  if (ss->bm) {
    unode = SCULPT_undo_push_node(data->ob, data->nodes[n], type);
  }
  else {
    unode = SCULPT_undo_get_node(data->nodes[n], type);
  }

  if (unode) {
    PBVHVertexIter vd;
    SculptOrigVertData orig_data;

    SCULPT_orig_vert_data_unode_init(&orig_data, data->ob, unode);

    BKE_pbvh_vertex_iter_begin(ss->pbvh, data->nodes[n], vd, PBVH_ITER_UNIQUE)
    {
      SCULPT_orig_vert_data_update(&orig_data, &vd);

      if (orig_data.unode->type == SCULPT_UNDO_COORDS) {
        copy_v3_v3(vd.co, orig_data.co);
        if (vd.no) {
          copy_v3_v3_short(vd.no, orig_data.no);
        }
        else {
          normal_short_to_float_v3(vd.fno, orig_data.no);
        }
      }
      else if (orig_data.unode->type == SCULPT_UNDO_MASK) {
        *vd.mask = orig_data.mask;
      }
      else if (orig_data.unode->type == SCULPT_UNDO_COLOR) {
        copy_v4_v4(vd.col, orig_data.col);
      }

      if (vd.mvert) {
        vd.mvert->flag |= ME_VERT_PBVH_UPDATE;
      }
    }
    BKE_pbvh_vertex_iter_end;

    BKE_pbvh_node_mark_update(data->nodes[n]);
  }
}

static void paint_mesh_restore_co(Sculpt *sd, Object *ob)
{
  SculptSession *ss = ob->sculpt;
  Brush *brush = BKE_paint_brush(&sd->paint);

  PBVHNode **nodes;
  int totnode;

  BKE_pbvh_search_gather(ss->pbvh, NULL, NULL, &nodes, &totnode);

  /**
   * Disable multi-threading when dynamic-topology is enabled. Otherwise,
   * new entries might be inserted by #SCULPT_undo_push_node() into the #GHash
   * used internally by #BM_log_original_vert_co() by a different thread. See T33787.
   */
  SculptThreadedTaskData data = {
      .sd = sd,
      .ob = ob,
      .brush = brush,
      .nodes = nodes,
  };

  TaskParallelSettings settings;
  BKE_pbvh_parallel_range_settings(&settings, true && !ss->bm, totnode);
  BLI_task_parallel_range(0, totnode, &data, paint_mesh_restore_co_task_cb, &settings);

  BKE_pbvh_node_color_buffer_free(ss->pbvh);

  MEM_SAFE_FREE(nodes);
}

/*** BVH Tree ***/

static void sculpt_extend_redraw_rect_previous(Object *ob, rcti *rect)
{
  /* Expand redraw \a rect with redraw \a rect from previous step to
   * prevent partial-redraw issues caused by fast strokes. This is
   * needed here (not in sculpt_flush_update) as it was before
   * because redraw rectangle should be the same in both of
   * optimized PBVH draw function and 3d view redraw, if not -- some
   * mesh parts could disappear from screen (sergey). */
  SculptSession *ss = ob->sculpt;

  if (ss->cache) {
    if (!BLI_rcti_is_empty(&ss->cache->previous_r)) {
      BLI_rcti_union(rect, &ss->cache->previous_r);
    }
  }
}

/* Get a screen-space rectangle of the modified area. */
bool SCULPT_get_redraw_rect(ARegion *region, RegionView3D *rv3d, Object *ob, rcti *rect)
{
  PBVH *pbvh = ob->sculpt->pbvh;
  float bb_min[3], bb_max[3];

  if (!pbvh) {
    return false;
  }

  BKE_pbvh_redraw_BB(pbvh, bb_min, bb_max);

  /* Convert 3D bounding box to screen space. */
  if (!paint_convert_bb_to_rect(rect, bb_min, bb_max, region, rv3d, ob)) {
    return false;
  }

  return true;
}

void ED_sculpt_redraw_planes_get(float planes[4][4], ARegion *region, Object *ob)
{
  PBVH *pbvh = ob->sculpt->pbvh;
  /* Copy here, original will be used below. */
  rcti rect = ob->sculpt->cache->current_r;

  sculpt_extend_redraw_rect_previous(ob, &rect);

  paint_calc_redraw_planes(planes, region, ob, &rect);

  /* We will draw this \a rect, so now we can set it as the previous partial \a rect.
   * Note that we don't update with the union of previous/current (\a rect), only with
   * the current. Thus we avoid the rectangle needlessly growing to include
   * all the stroke area. */
  ob->sculpt->cache->previous_r = ob->sculpt->cache->current_r;

  /* Clear redraw flag from nodes. */
  if (pbvh) {
    BKE_pbvh_update_bounds(pbvh, PBVH_UpdateRedraw);
  }
}

/************************ Brush Testing *******************/

void SCULPT_brush_test_init(SculptSession *ss, SculptBrushTest *test)
{
  RegionView3D *rv3d = ss->cache ? ss->cache->vc->rv3d : ss->rv3d;
  View3D *v3d = ss->cache ? ss->cache->vc->v3d : ss->v3d;

  test->radius_squared = ss->cache ? ss->cache->radius_squared :
                                     ss->cursor_radius * ss->cursor_radius;
  test->radius = sqrtf(test->radius_squared);

  if (ss->cache) {
    copy_v3_v3(test->location, ss->cache->location);
    test->mirror_symmetry_pass = ss->cache->mirror_symmetry_pass;
    test->radial_symmetry_pass = ss->cache->radial_symmetry_pass;
    copy_m4_m4(test->symm_rot_mat_inv, ss->cache->symm_rot_mat_inv);
  }
  else {
    copy_v3_v3(test->location, ss->cursor_location);
    test->mirror_symmetry_pass = 0;
    test->radial_symmetry_pass = 0;
    unit_m4(test->symm_rot_mat_inv);
  }

  /* Just for initialize. */
  test->dist = 0.0f;

  /* Only for 2D projection. */
  zero_v4(test->plane_view);
  zero_v4(test->plane_tool);

  if (RV3D_CLIPPING_ENABLED(v3d, rv3d)) {
    test->clip_rv3d = rv3d;
  }
  else {
    test->clip_rv3d = NULL;
  }
}

BLI_INLINE bool sculpt_brush_test_clipping(const SculptBrushTest *test, const float co[3])
{
  RegionView3D *rv3d = test->clip_rv3d;
  if (!rv3d) {
    return false;
  }
  float symm_co[3];
  flip_v3_v3(symm_co, co, test->mirror_symmetry_pass);
  if (test->radial_symmetry_pass) {
    mul_m4_v3(test->symm_rot_mat_inv, symm_co);
  }
  return ED_view3d_clipping_test(rv3d, symm_co, true);
}

bool SCULPT_brush_test_sphere(SculptBrushTest *test, const float co[3])
{
  float distsq = len_squared_v3v3(co, test->location);

  if (distsq <= test->radius_squared) {
    if (sculpt_brush_test_clipping(test, co)) {
      return false;
    }
    test->dist = sqrtf(distsq);
    return true;
  }
  return false;
}

bool SCULPT_brush_test_sphere_sq(SculptBrushTest *test, const float co[3])
{
  float distsq = len_squared_v3v3(co, test->location);

  if (distsq <= test->radius_squared) {
    if (sculpt_brush_test_clipping(test, co)) {
      return false;
    }
    test->dist = distsq;
    return true;
  }
  return false;
}

bool SCULPT_brush_test_sphere_fast(const SculptBrushTest *test, const float co[3])
{
  if (sculpt_brush_test_clipping(test, co)) {
    return false;
  }
  return len_squared_v3v3(co, test->location) <= test->radius_squared;
}

bool SCULPT_brush_test_circle_sq(SculptBrushTest *test, const float co[3])
{
  float co_proj[3];
  closest_to_plane_normalized_v3(co_proj, test->plane_view, co);
  float distsq = len_squared_v3v3(co_proj, test->location);

  if (distsq <= test->radius_squared) {
    if (sculpt_brush_test_clipping(test, co)) {
      return false;
    }
    test->dist = distsq;
    return true;
  }
  return false;
}

bool SCULPT_brush_test_cube(SculptBrushTest *test,
                            const float co[3],
                            const float local[4][4],
                            const float roundness)
{
  float side = M_SQRT1_2;
  float local_co[3];

  if (sculpt_brush_test_clipping(test, co)) {
    return false;
  }

  mul_v3_m4v3(local_co, local, co);

  local_co[0] = fabsf(local_co[0]);
  local_co[1] = fabsf(local_co[1]);
  local_co[2] = fabsf(local_co[2]);

  /* Keep the square and circular brush tips the same size. */
  side += (1.0f - side) * roundness;

  const float hardness = 1.0f - roundness;
  const float constant_side = hardness * side;
  const float falloff_side = roundness * side;

  if (local_co[0] <= side && local_co[1] <= side && local_co[2] <= side) {
    /* Corner, distance to the center of the corner circle. */
    if (min_ff(local_co[0], local_co[1]) > constant_side) {
      float r_point[3];
      copy_v3_fl(r_point, constant_side);
      test->dist = len_v2v2(r_point, local_co) / falloff_side;
      return true;
    }
    /* Side, distance to the square XY axis. */
    if (max_ff(local_co[0], local_co[1]) > constant_side) {
      test->dist = (max_ff(local_co[0], local_co[1]) - constant_side) / falloff_side;
      return true;
    }
    /* Inside the square, constant distance. */
    test->dist = 0.0f;
    return true;
  }
  /* Outside the square. */
  return false;
}

SculptBrushTestFn SCULPT_brush_test_init_with_falloff_shape(SculptSession *ss,
                                                            SculptBrushTest *test,
                                                            char falloff_shape)
{
  SCULPT_brush_test_init(ss, test);
  SculptBrushTestFn sculpt_brush_test_sq_fn;
  if (falloff_shape == PAINT_FALLOFF_SHAPE_SPHERE) {
    sculpt_brush_test_sq_fn = SCULPT_brush_test_sphere_sq;
  }
  else {
    /* PAINT_FALLOFF_SHAPE_TUBE */
    plane_from_point_normal_v3(test->plane_view, test->location, ss->cache->view_normal);
    sculpt_brush_test_sq_fn = SCULPT_brush_test_circle_sq;
  }
  return sculpt_brush_test_sq_fn;
}

const float *SCULPT_brush_frontface_normal_from_falloff_shape(SculptSession *ss,
                                                              char falloff_shape)
{
  if (falloff_shape == PAINT_FALLOFF_SHAPE_SPHERE) {
    return ss->cache->sculpt_normal_symm;
  }
  /* PAINT_FALLOFF_SHAPE_TUBE */
  return ss->cache->view_normal;
}

static float frontface(const Brush *br,
                       const float sculpt_normal[3],
                       const short no[3],
                       const float fno[3])
{
  if (br->flag & BRUSH_FRONTFACE) {
    float dot;

    if (no) {
      float tmp[3];

      normal_short_to_float_v3(tmp, no);
      dot = dot_v3v3(tmp, sculpt_normal);
    }
    else {
      dot = dot_v3v3(fno, sculpt_normal);
    }
    return dot > 0.0f ? dot : 0.0f;
  }
  return 1.0f;
}

#if 0

static bool sculpt_brush_test_cyl(SculptBrushTest *test,
                                  float co[3],
                                  float location[3],
                                  const float area_no[3])
{
  if (sculpt_brush_test_sphere_fast(test, co)) {
    float t1[3], t2[3], t3[3], dist;

    sub_v3_v3v3(t1, location, co);
    sub_v3_v3v3(t2, x2, location);

    cross_v3_v3v3(t3, area_no, t1);

    dist = len_v3(t3) / len_v3(t2);

    test->dist = dist;

    return true;
  }

  return false;
}

#endif

/* ===== Sculpting =====
 */
static void flip_v3(float v[3], const ePaintSymmetryFlags symm)
{
  flip_v3_v3(v, v, symm);
}

static void flip_qt(float quat[3], const ePaintSymmetryFlags symm)
{
  flip_qt_qt(quat, quat, symm);
}

static float calc_overlap(StrokeCache *cache, const char symm, const char axis, const float angle)
{
  float mirror[3];
  float distsq;

  flip_v3_v3(mirror, cache->true_location, symm);

  if (axis != 0) {
    float mat[3][3];
    axis_angle_to_mat3_single(mat, axis, angle);
    mul_m3_v3(mat, mirror);
  }

  distsq = len_squared_v3v3(mirror, cache->true_location);

  if (distsq <= 4.0f * (cache->radius_squared)) {
    return (2.0f * (cache->radius) - sqrtf(distsq)) / (2.0f * (cache->radius));
  }
  return 0.0f;
}

static float calc_radial_symmetry_feather(Sculpt *sd,
                                          StrokeCache *cache,
                                          const char symm,
                                          const char axis)
{
  float overlap = 0.0f;

  for (int i = 1; i < sd->radial_symm[axis - 'X']; i++) {
    const float angle = 2.0f * M_PI * i / sd->radial_symm[axis - 'X'];
    overlap += calc_overlap(cache, symm, axis, angle);
  }

  return overlap;
}

static float calc_symmetry_feather(Sculpt *sd, StrokeCache *cache)
{
  if (sd->paint.symmetry_flags & PAINT_SYMMETRY_FEATHER) {
    float overlap;
    const int symm = cache->symmetry;

    overlap = 0.0f;
    for (int i = 0; i <= symm; i++) {
      if (i == 0 || (symm & i && (symm != 5 || i != 3) && (symm != 6 || (i != 3 && i != 5)))) {

        overlap += calc_overlap(cache, i, 0, 0);

        overlap += calc_radial_symmetry_feather(sd, cache, i, 'X');
        overlap += calc_radial_symmetry_feather(sd, cache, i, 'Y');
        overlap += calc_radial_symmetry_feather(sd, cache, i, 'Z');
      }
    }

    return 1.0f / overlap;
  }
  return 1.0f;
}

/* -------------------------------------------------------------------- */
/** \name Calculate Normal and Center
 *
 * Calculate geometry surrounding the brush center.
 * (optionally using original coordinates).
 *
 * Functions are:
 * - #calc_area_center
 * - #calc_area_normal
 * - #calc_area_normal_and_center
 *
 * \note These are all _very_ similar, when changing one, check others.
 * \{ */

typedef struct AreaNormalCenterTLSData {
  /* 0 = towards view, 1 = flipped */
  float area_cos[2][3];
  float area_nos[2][3];
  int count_no[2];
  int count_co[2];
} AreaNormalCenterTLSData;

static void calc_area_normal_and_center_task_cb(void *__restrict userdata,
                                                const int n,
                                                const TaskParallelTLS *__restrict tls)
{
  SculptThreadedTaskData *data = userdata;
  SculptSession *ss = data->ob->sculpt;
  AreaNormalCenterTLSData *anctd = tls->userdata_chunk;
  const bool use_area_nos = data->use_area_nos;
  const bool use_area_cos = data->use_area_cos;

  PBVHVertexIter vd;
  SculptUndoNode *unode = NULL;

  bool use_original = false;
  bool normal_test_r, area_test_r;

  if (ss->cache && ss->cache->original) {
    unode = SCULPT_undo_push_node(data->ob, data->nodes[n], SCULPT_UNDO_COORDS);
    use_original = (unode->co || unode->bm_entry);
  }

  SculptBrushTest normal_test;
  SculptBrushTestFn sculpt_brush_normal_test_sq_fn = SCULPT_brush_test_init_with_falloff_shape(
      ss, &normal_test, data->brush->falloff_shape);

  /* Update the test radius to sample the normal using the normal radius of the brush. */
  if (data->brush->ob_mode == OB_MODE_SCULPT) {
    float test_radius = sqrtf(normal_test.radius_squared);
    test_radius *= data->brush->normal_radius_factor;
    normal_test.radius = test_radius;
    normal_test.radius_squared = test_radius * test_radius;
  }

  SculptBrushTest area_test;
  SculptBrushTestFn sculpt_brush_area_test_sq_fn = SCULPT_brush_test_init_with_falloff_shape(
      ss, &area_test, data->brush->falloff_shape);

  if (data->brush->ob_mode == OB_MODE_SCULPT) {
    float test_radius = sqrtf(area_test.radius_squared);
    /* Layer brush produces artifacts with normal and area radius */
    /* Enable area radius control only on Scrape for now */
    if (ELEM(data->brush->sculpt_tool, SCULPT_TOOL_SCRAPE, SCULPT_TOOL_FILL) &&
        data->brush->area_radius_factor > 0.0f) {
      test_radius *= data->brush->area_radius_factor;
      if (ss->cache && data->brush->flag2 & BRUSH_AREA_RADIUS_PRESSURE) {
        test_radius *= ss->cache->pressure;
      }
    }
    else {
      test_radius *= data->brush->normal_radius_factor;
    }
    area_test.radius = test_radius;
    area_test.radius_squared = test_radius * test_radius;
  }

  /* When the mesh is edited we can't rely on original coords
   * (original mesh may not even have verts in brush radius). */
  if (use_original && data->has_bm_orco) {
    float(*orco_coords)[3];
    int(*orco_tris)[3];
    int orco_tris_num;

    BKE_pbvh_node_get_bm_orco_data(data->nodes[n], &orco_tris, &orco_tris_num, &orco_coords);

    for (int i = 0; i < orco_tris_num; i++) {
      const float *co_tri[3] = {
          orco_coords[orco_tris[i][0]],
          orco_coords[orco_tris[i][1]],
          orco_coords[orco_tris[i][2]],
      };
      float co[3];

      closest_on_tri_to_point_v3(co, normal_test.location, UNPACK3(co_tri));

      normal_test_r = sculpt_brush_normal_test_sq_fn(&normal_test, co);
      area_test_r = sculpt_brush_area_test_sq_fn(&area_test, co);

      if (normal_test_r || area_test_r) {
        float no[3];
        int flip_index;

        normal_tri_v3(no, UNPACK3(co_tri));

        flip_index = (dot_v3v3(ss->cache->view_normal, no) <= 0.0f);
        if (use_area_cos && area_test_r) {
          /* Weight the coordinates towards the center. */
          float p = 1.0f - (sqrtf(area_test.dist) / area_test.radius);
          const float afactor = clamp_f(3.0f * p * p - 2.0f * p * p * p, 0.0f, 1.0f);

          float disp[3];
          sub_v3_v3v3(disp, co, area_test.location);
          mul_v3_fl(disp, 1.0f - afactor);
          add_v3_v3v3(co, area_test.location, disp);
          add_v3_v3(anctd->area_cos[flip_index], co);

          anctd->count_co[flip_index] += 1;
        }
        if (use_area_nos && normal_test_r) {
          /* Weight the normals towards the center. */
          float p = 1.0f - (sqrtf(normal_test.dist) / normal_test.radius);
          const float nfactor = clamp_f(3.0f * p * p - 2.0f * p * p * p, 0.0f, 1.0f);
          mul_v3_fl(no, nfactor);

          add_v3_v3(anctd->area_nos[flip_index], no);
          anctd->count_no[flip_index] += 1;
        }
      }
    }
  }
  else {
    BKE_pbvh_vertex_iter_begin(ss->pbvh, data->nodes[n], vd, PBVH_ITER_UNIQUE)
    {
      float co[3];

      /* For bm_vert only. */
      short no_s[3];

      if (use_original) {
        if (unode->bm_entry) {
          const float *temp_co;
          const float *temp_no;
          BKE_pbvh_bmesh_update_origvert(ss->pbvh, vd.bm_vert, &temp_co, &temp_no, NULL);
          if (temp_no) {
            normal_float_to_short_v3(no_s, temp_no);
          }
          // BM_log_original_vert_data(ss->bm, ss->bm_log, vd.bm_vert, &temp_co, &temp_no_s,
          // false);
          copy_v3_v3(co, temp_co);
        }
        else {
          copy_v3_v3(co, unode->co[vd.i]);
          copy_v3_v3_short(no_s, unode->no[vd.i]);
        }
      }
      else {
        copy_v3_v3(co, vd.co);
      }

      normal_test_r = sculpt_brush_normal_test_sq_fn(&normal_test, co);
      area_test_r = sculpt_brush_area_test_sq_fn(&area_test, co);

      if (normal_test_r || area_test_r) {
        float no[3];
        int flip_index;

        data->any_vertex_sampled = true;

        if (use_original) {
          normal_short_to_float_v3(no, no_s);
        }
        else {
          if (vd.no) {
            normal_short_to_float_v3(no, vd.no);
          }
          else {
            copy_v3_v3(no, vd.fno);
          }
        }

        flip_index = (dot_v3v3(ss->cache ? ss->cache->view_normal : ss->cursor_view_normal, no) <=
                      0.0f);

        if (use_area_cos && area_test_r) {
          /* Weight the coordinates towards the center. */
          float p = 1.0f - (sqrtf(area_test.dist) / area_test.radius);
          const float afactor = clamp_f(3.0f * p * p - 2.0f * p * p * p, 0.0f, 1.0f);

          float disp[3];
          sub_v3_v3v3(disp, co, area_test.location);
          mul_v3_fl(disp, 1.0f - afactor);
          add_v3_v3v3(co, area_test.location, disp);

          add_v3_v3(anctd->area_cos[flip_index], co);
          anctd->count_co[flip_index] += 1;
        }
        if (use_area_nos && normal_test_r) {
          /* Weight the normals towards the center. */
          float p = 1.0f - (sqrtf(normal_test.dist) / normal_test.radius);
          const float nfactor = clamp_f(3.0f * p * p - 2.0f * p * p * p, 0.0f, 1.0f);
          mul_v3_fl(no, nfactor);

          add_v3_v3(anctd->area_nos[flip_index], no);
          anctd->count_no[flip_index] += 1;
        }
      }
    }
    BKE_pbvh_vertex_iter_end;
  }
}

static void calc_area_normal_and_center_reduce(const void *__restrict UNUSED(userdata),
                                               void *__restrict chunk_join,
                                               void *__restrict chunk)
{
  AreaNormalCenterTLSData *join = chunk_join;
  AreaNormalCenterTLSData *anctd = chunk;

  /* For flatten center. */
  add_v3_v3(join->area_cos[0], anctd->area_cos[0]);
  add_v3_v3(join->area_cos[1], anctd->area_cos[1]);

  /* For area normal. */
  add_v3_v3(join->area_nos[0], anctd->area_nos[0]);
  add_v3_v3(join->area_nos[1], anctd->area_nos[1]);

  /* Weights. */
  add_v2_v2_int(join->count_no, anctd->count_no);
  add_v2_v2_int(join->count_co, anctd->count_co);
}

static void calc_area_center(
    Sculpt *sd, Object *ob, PBVHNode **nodes, int totnode, float r_area_co[3])
{
  const Brush *brush = BKE_paint_brush(&sd->paint);
  SculptSession *ss = ob->sculpt;
  const bool has_bm_orco = ss->bm && SCULPT_stroke_is_dynamic_topology(ss, brush);
  int n;

  /* Intentionally set 'sd' to NULL since we share logic with vertex paint. */
  SculptThreadedTaskData data = {
      .sd = NULL,
      .ob = ob,
      .brush = brush,
      .nodes = nodes,
      .totnode = totnode,
      .has_bm_orco = has_bm_orco,
      .use_area_cos = true,
  };

  AreaNormalCenterTLSData anctd = {{{0}}};

  TaskParallelSettings settings;
  BKE_pbvh_parallel_range_settings(&settings, true, totnode);
  settings.func_reduce = calc_area_normal_and_center_reduce;
  settings.userdata_chunk = &anctd;
  settings.userdata_chunk_size = sizeof(AreaNormalCenterTLSData);
  BLI_task_parallel_range(0, totnode, &data, calc_area_normal_and_center_task_cb, &settings);

  /* For flatten center. */
  for (n = 0; n < ARRAY_SIZE(anctd.area_cos); n++) {
    if (anctd.count_co[n] != 0) {
      mul_v3_v3fl(r_area_co, anctd.area_cos[n], 1.0f / anctd.count_co[n]);
      break;
    }
  }

  if (n == 2) {
    zero_v3(r_area_co);
  }

  if (anctd.count_co[0] == 0 && anctd.count_co[1] == 0) {
    if (ss->cache) {
      copy_v3_v3(r_area_co, ss->cache->location);
    }
  }
}

void SCULPT_calc_area_normal(
    Sculpt *sd, Object *ob, PBVHNode **nodes, int totnode, float r_area_no[3])
{
  const Brush *brush = BKE_paint_brush(&sd->paint);
  SCULPT_pbvh_calc_area_normal(brush, ob, nodes, totnode, true, r_area_no);
}

/* Expose 'calc_area_normal' externally. */
bool SCULPT_pbvh_calc_area_normal(const Brush *brush,
                                  Object *ob,
                                  PBVHNode **nodes,
                                  int totnode,
                                  bool use_threading,
                                  float r_area_no[3])
{
  SculptSession *ss = ob->sculpt;
  const bool has_bm_orco = ss->bm && SCULPT_stroke_is_dynamic_topology(ss, brush);

  /* Intentionally set 'sd' to NULL since this is used for vertex paint too. */
  SculptThreadedTaskData data = {
      .sd = NULL,
      .ob = ob,
      .brush = brush,
      .nodes = nodes,
      .totnode = totnode,
      .has_bm_orco = has_bm_orco,
      .use_area_nos = true,
      .any_vertex_sampled = false,
  };

  AreaNormalCenterTLSData anctd = {{{0}}};

  TaskParallelSettings settings;
  BKE_pbvh_parallel_range_settings(&settings, use_threading, totnode);
  settings.func_reduce = calc_area_normal_and_center_reduce;
  settings.userdata_chunk = &anctd;
  settings.userdata_chunk_size = sizeof(AreaNormalCenterTLSData);
  BLI_task_parallel_range(0, totnode, &data, calc_area_normal_and_center_task_cb, &settings);

  /* For area normal. */
  for (int i = 0; i < ARRAY_SIZE(anctd.area_nos); i++) {
    if (normalize_v3_v3(r_area_no, anctd.area_nos[i]) != 0.0f) {
      break;
    }
  }

  return data.any_vertex_sampled;
}

/* This calculates flatten center and area normal together,
 * amortizing the memory bandwidth and loop overhead to calculate both at the same time. */
static void calc_area_normal_and_center(
    Sculpt *sd, Object *ob, PBVHNode **nodes, int totnode, float r_area_no[3], float r_area_co[3])
{
  const Brush *brush = BKE_paint_brush(&sd->paint);
  SculptSession *ss = ob->sculpt;
  const bool has_bm_orco = ss->bm && SCULPT_stroke_is_dynamic_topology(ss, brush);
  int n;

  /* Intentionally set 'sd' to NULL since this is used for vertex paint too. */
  SculptThreadedTaskData data = {
      .sd = NULL,
      .ob = ob,
      .brush = brush,
      .nodes = nodes,
      .totnode = totnode,
      .has_bm_orco = has_bm_orco,
      .use_area_cos = true,
      .use_area_nos = true,
  };

  AreaNormalCenterTLSData anctd = {{{0}}};

  TaskParallelSettings settings;
  BKE_pbvh_parallel_range_settings(&settings, true, totnode);
  settings.func_reduce = calc_area_normal_and_center_reduce;
  settings.userdata_chunk = &anctd;
  settings.userdata_chunk_size = sizeof(AreaNormalCenterTLSData);
  BLI_task_parallel_range(0, totnode, &data, calc_area_normal_and_center_task_cb, &settings);

  /* For flatten center. */
  for (n = 0; n < ARRAY_SIZE(anctd.area_cos); n++) {
    if (anctd.count_co[n] != 0) {
      mul_v3_v3fl(r_area_co, anctd.area_cos[n], 1.0f / anctd.count_co[n]);
      break;
    }
  }

  if (n == 2) {
    zero_v3(r_area_co);
  }

  if (anctd.count_co[0] == 0 && anctd.count_co[1] == 0) {
    if (ss->cache) {
      copy_v3_v3(r_area_co, ss->cache->location);
    }
  }

  /* For area normal. */
  for (n = 0; n < ARRAY_SIZE(anctd.area_nos); n++) {
    if (normalize_v3_v3(r_area_no, anctd.area_nos[n]) != 0.0f) {
      break;
    }
  }
}

/** \} */

/**
 * Return modified brush strength. Includes the direction of the brush, positive
 * values pull vertices, negative values push. Uses tablet pressure and a
 * special multiplier found experimentally to scale the strength factor.
 */
static float brush_strength(const Sculpt *sd,
                            const StrokeCache *cache,
                            const float feather,
                            const UnifiedPaintSettings *ups)
{
  const Scene *scene = cache->vc->scene;
  const Brush *brush = BKE_paint_brush((Paint *)&sd->paint);

  /* Primary strength input; square it to make lower values more sensitive. */
  const float root_alpha = BKE_brush_alpha_get(scene, brush);
  const float alpha = root_alpha * root_alpha;
  const float dir = (brush->flag & BRUSH_DIR_IN) ? -1.0f : 1.0f;
  const float pressure = BKE_brush_use_alpha_pressure(brush) ? cache->pressure : 1.0f;
  const float pen_flip = cache->pen_flip ? -1.0f : 1.0f;
  const float invert = cache->invert ? -1.0f : 1.0f;
  float overlap = ups->overlap_factor;
  /* Spacing is integer percentage of radius, divide by 50 to get
   * normalized diameter. */

  float flip = dir * invert * pen_flip;
  if (brush->flag & BRUSH_INVERT_TO_SCRAPE_FILL) {
    flip = 1.0f;
  }

  /* Pressure final value after being tweaked depending on the brush. */
  float final_pressure;

  switch (brush->sculpt_tool) {
    case SCULPT_TOOL_CLAY:
      final_pressure = pow4f(pressure);
      overlap = (1.0f + overlap) / 2.0f;
      return 0.25f * alpha * flip * final_pressure * overlap * feather;
    case SCULPT_TOOL_DRAW:
    case SCULPT_TOOL_DRAW_SHARP:
    case SCULPT_TOOL_LAYER:
      return alpha * flip * pressure * overlap * feather;
    case SCULPT_TOOL_DISPLACEMENT_ERASER:
      return alpha * pressure * overlap * feather;
    case SCULPT_TOOL_CLOTH:
      if (brush->cloth_deform_type == BRUSH_CLOTH_DEFORM_GRAB) {
        /* Grab deform uses the same falloff as a regular grab brush. */
        return root_alpha * feather;
      }
      else if (brush->cloth_deform_type == BRUSH_CLOTH_DEFORM_SNAKE_HOOK) {
        return root_alpha * feather * pressure * overlap;
      }
      else if (brush->cloth_deform_type == BRUSH_CLOTH_DEFORM_EXPAND) {
        /* Expand is more sensible to strength as it keeps expanding the cloth when sculpting over
         * the same vertices. */
        return 0.1f * alpha * flip * pressure * overlap * feather;
      }
      else {
        /* Multiply by 10 by default to get a larger range of strength depending on the size of the
         * brush and object. */
        return 10.0f * alpha * flip * pressure * overlap * feather;
      }
    case SCULPT_TOOL_DRAW_FACE_SETS:
      return alpha * pressure * overlap * feather;
    case SCULPT_TOOL_SLIDE_RELAX:
      return alpha * pressure * overlap * feather * 2.0f;
    case SCULPT_TOOL_PAINT:
      final_pressure = pressure * pressure;
      return final_pressure * overlap * feather;
    case SCULPT_TOOL_SMEAR:
    case SCULPT_TOOL_DISPLACEMENT_SMEAR:
      return alpha * pressure * overlap * feather;
    case SCULPT_TOOL_CLAY_STRIPS:
      /* Clay Strips needs less strength to compensate the curve. */
      final_pressure = powf(pressure, 1.5f);
      return alpha * flip * final_pressure * overlap * feather * 0.3f;
    case SCULPT_TOOL_CLAY_THUMB:
      final_pressure = pressure * pressure;
      return alpha * flip * final_pressure * overlap * feather * 1.3f;

    case SCULPT_TOOL_MASK:
      overlap = (1.0f + overlap) / 2.0f;
      switch ((BrushMaskTool)brush->mask_tool) {
        case BRUSH_MASK_DRAW:
          return alpha * flip * pressure * overlap * feather;
        case BRUSH_MASK_SMOOTH:
          return alpha * pressure * feather;
      }
      BLI_assert(!"Not supposed to happen");
      return 0.0f;

    case SCULPT_TOOL_CREASE:
    case SCULPT_TOOL_BLOB:
      return alpha * flip * pressure * overlap * feather;

    case SCULPT_TOOL_INFLATE:
      if (flip > 0.0f) {
        return 0.250f * alpha * flip * pressure * overlap * feather;
      }
      else {
        return 0.125f * alpha * flip * pressure * overlap * feather;
      }

    case SCULPT_TOOL_MULTIPLANE_SCRAPE:
      overlap = (1.0f + overlap) / 2.0f;
      return alpha * flip * pressure * overlap * feather;

    case SCULPT_TOOL_FILL:
    case SCULPT_TOOL_SCRAPE:
    case SCULPT_TOOL_FLATTEN:
      if (flip > 0.0f) {
        overlap = (1.0f + overlap) / 2.0f;
        return alpha * flip * pressure * overlap * feather;
      }
      else {
        /* Reduce strength for DEEPEN, PEAKS, and CONTRAST. */
        return 0.5f * alpha * flip * pressure * overlap * feather;
      }

    case SCULPT_TOOL_SMOOTH:
      return flip * alpha * pressure * feather;
    case SCULPT_TOOL_VCOL_BOUNDARY:
      return flip * alpha * pressure * feather;

    case SCULPT_TOOL_PINCH:
      if (flip > 0.0f) {
        return alpha * flip * pressure * overlap * feather;
      }
      else {
        return 0.25f * alpha * flip * pressure * overlap * feather;
      }

    case SCULPT_TOOL_NUDGE:
      overlap = (1.0f + overlap) / 2.0f;
      return alpha * pressure * overlap * feather;

    case SCULPT_TOOL_THUMB:
      return alpha * pressure * feather;

    case SCULPT_TOOL_SNAKE_HOOK:
      return root_alpha * feather;

    case SCULPT_TOOL_GRAB:
      return root_alpha * feather;

    case SCULPT_TOOL_ROTATE:
      return alpha * pressure * feather;

    case SCULPT_TOOL_ELASTIC_DEFORM:
    case SCULPT_TOOL_POSE:
    case SCULPT_TOOL_BOUNDARY:
      return root_alpha * feather;

    default:
      return 0.0f;
  }
}

/* Return a multiplier for brush strength on a particular vertex. */
float SCULPT_brush_strength_factor(SculptSession *ss,
                                   const Brush *br,
                                   const float brush_point[3],
                                   const float len,
                                   const short vno[3],
                                   const float fno[3],
                                   const float mask,
                                   const SculptVertRef vertex_index,
                                   const int thread_id)
{
  StrokeCache *cache = ss->cache;
  const Scene *scene = cache->vc->scene;
  const MTex *mtex = &br->mtex;
  float avg = 1.0f;
  float rgba[4];
  float point[3];

  sub_v3_v3v3(point, brush_point, cache->plane_offset);

  if (!mtex->tex) {
    avg = 1.0f;
  }
  else if (mtex->brush_map_mode == MTEX_MAP_MODE_3D) {
    /* Get strength by feeding the vertex location directly into a texture. */
    avg = BKE_brush_sample_tex_3d(scene, br, point, rgba, 0, ss->tex_pool);
  }
  else if (ss->texcache) {
    float symm_point[3], point_2d[2];
    /* Quite warnings. */
    float x = 0.0f, y = 0.0f;

    /* If the active area is being applied for symmetry, flip it
     * across the symmetry axis and rotate it back to the original
     * position in order to project it. This insures that the
     * brush texture will be oriented correctly. */
    if (cache->radial_symmetry_pass) {
      mul_m4_v3(cache->symm_rot_mat_inv, point);
    }
    flip_v3_v3(symm_point, point, cache->mirror_symmetry_pass);

    ED_view3d_project_float_v2_m4(cache->vc->region, symm_point, point_2d, cache->projection_mat);

    /* Still no symmetry supported for other paint modes.
     * Sculpt does it DIY. */
    if (mtex->brush_map_mode == MTEX_MAP_MODE_AREA) {
      /* Similar to fixed mode, but projects from brush angle
       * rather than view direction. */

      mul_m4_v3(cache->brush_local_mat, symm_point);

      x = symm_point[0];
      y = symm_point[1];

      x *= br->mtex.size[0];
      y *= br->mtex.size[1];

      x += br->mtex.ofs[0];
      y += br->mtex.ofs[1];

      avg = paint_get_tex_pixel(&br->mtex, x, y, ss->tex_pool, thread_id);

      avg += br->texture_sample_bias;
    }
    else {
      const float point_3d[3] = {point_2d[0], point_2d[1], 0.0f};
      avg = BKE_brush_sample_tex_3d(scene, br, point_3d, rgba, 0, ss->tex_pool);
    }
  }

  /* Hardness. */
  float final_len = len;
  const float hardness = cache->paint_brush.hardness;
  float p = len / cache->radius;
  if (p < hardness) {
    final_len = 0.0f;
  }
  else if (hardness == 1.0f) {
    final_len = cache->radius;
  }
  else {
    p = (p - hardness) / (1.0f - hardness);
    final_len = p * cache->radius;
  }

  /* Falloff curve. */
  avg *= BKE_brush_curve_strength(br, final_len, cache->radius);
  avg *= frontface(br, cache->view_normal, vno, fno);

  /* Paint mask. */
  avg *= 1.0f - mask;

  /* Auto-masking. */
  avg *= SCULPT_automasking_factor_get(cache->automasking, ss, vertex_index);

  return avg;
}

/* Test AABB against sphere. */
bool SCULPT_search_sphere_cb(PBVHNode *node, void *data_v)
{
  SculptSearchSphereData *data = data_v;
  const float *center;
  float nearest[3];
  if (data->center) {
    center = data->center;
  }
  else {
    center = data->ss->cache ? data->ss->cache->location : data->ss->cursor_location;
  }
  float t[3], bb_min[3], bb_max[3];

  if (data->ignore_fully_ineffective) {
    if (BKE_pbvh_node_fully_hidden_get(node)) {
      return false;
    }
    if (BKE_pbvh_node_fully_masked_get(node)) {
      return false;
    }
  }

  if (data->original) {
    BKE_pbvh_node_get_original_BB(node, bb_min, bb_max);
  }
  else {
    BKE_pbvh_node_get_BB(node, bb_min, bb_max);
  }

  for (int i = 0; i < 3; i++) {
    if (bb_min[i] > center[i]) {
      nearest[i] = bb_min[i];
    }
    else if (bb_max[i] < center[i]) {
      nearest[i] = bb_max[i];
    }
    else {
      nearest[i] = center[i];
    }
  }

  sub_v3_v3v3(t, center, nearest);

  return len_squared_v3(t) < data->radius_squared;
}

/* 2D projection (distance to line). */
bool SCULPT_search_circle_cb(PBVHNode *node, void *data_v)
{
  SculptSearchCircleData *data = data_v;
  float bb_min[3], bb_max[3];

  if (data->ignore_fully_ineffective) {
    if (BKE_pbvh_node_fully_masked_get(node)) {
      return false;
    }
  }

  if (data->original) {
    BKE_pbvh_node_get_original_BB(node, bb_min, bb_max);
  }
  else {
    BKE_pbvh_node_get_BB(node, bb_min, bb_min);
  }

  float dummy_co[3], dummy_depth;
  const float dist_sq = dist_squared_ray_to_aabb_v3(
      data->dist_ray_to_aabb_precalc, bb_min, bb_max, dummy_co, &dummy_depth);

  /* Seems like debug code.
   * Maybe this function can just return true if the node is not fully masked. */
  return dist_sq < data->radius_squared || true;
}

/**
 * Handles clipping against a mirror modifier and #SCULPT_LOCK_X/Y/Z axis flags.
 */
void SCULPT_clip(Sculpt *sd, SculptSession *ss, float co[3], const float val[3])
{
  for (int i = 0; i < 3; i++) {
    if (sd->flags & (SCULPT_LOCK_X << i)) {
      continue;
    }

    if (ss->cache && (ss->cache->flag & (CLIP_X << i)) &&
        (fabsf(co[i]) <= ss->cache->clip_tolerance[i])) {
      co[i] = 0.0f;
    }
    else {
      co[i] = val[i];
    }
  }
}

static PBVHNode **sculpt_pbvh_gather_cursor_update(Object *ob,
                                                   Sculpt *sd,
                                                   bool use_original,
                                                   int *r_totnode)
{
  SculptSession *ss = ob->sculpt;
  PBVHNode **nodes = NULL;
  SculptSearchSphereData data = {
      .ss = ss,
      .sd = sd,
      .radius_squared = ss->cursor_radius,
      .original = use_original,
      .ignore_fully_ineffective = false,
      .center = NULL,
  };
  BKE_pbvh_search_gather(ss->pbvh, SCULPT_search_sphere_cb, &data, &nodes, r_totnode);
  return nodes;
}

static PBVHNode **sculpt_pbvh_gather_generic(Object *ob,
                                             Sculpt *sd,
                                             const Brush *brush,
                                             bool use_original,
                                             float radius_scale,
                                             int *r_totnode)
{
  SculptSession *ss = ob->sculpt;
  PBVHNode **nodes = NULL;

  /* Build a list of all nodes that are potentially within the cursor or brush's area of influence.
   */
  if (brush->falloff_shape == PAINT_FALLOFF_SHAPE_SPHERE) {
    SculptSearchSphereData data = {
        .ss = ss,
        .sd = sd,
        .radius_squared = square_f(ss->cache->radius * radius_scale),
        .original = use_original,
        .ignore_fully_ineffective = brush->sculpt_tool != SCULPT_TOOL_MASK,
        .center = NULL,
    };
    BKE_pbvh_search_gather(ss->pbvh, SCULPT_search_sphere_cb, &data, &nodes, r_totnode);
  }
  else {
    struct DistRayAABB_Precalc dist_ray_to_aabb_precalc;
    dist_squared_ray_to_aabb_v3_precalc(
        &dist_ray_to_aabb_precalc, ss->cache->location, ss->cache->view_normal);
    SculptSearchCircleData data = {
        .ss = ss,
        .sd = sd,
        .radius_squared = ss->cache ? square_f(ss->cache->radius * radius_scale) :
                                      ss->cursor_radius,
        .original = use_original,
        .dist_ray_to_aabb_precalc = &dist_ray_to_aabb_precalc,
        .ignore_fully_ineffective = brush->sculpt_tool != SCULPT_TOOL_MASK,
    };
    BKE_pbvh_search_gather(ss->pbvh, SCULPT_search_circle_cb, &data, &nodes, r_totnode);
  }
  return nodes;
}

/* Calculate primary direction of movement for many brushes. */
static void calc_sculpt_normal(
    Sculpt *sd, Object *ob, PBVHNode **nodes, int totnode, float r_area_no[3])
{
  const Brush *brush = BKE_paint_brush(&sd->paint);
  const SculptSession *ss = ob->sculpt;

  switch (brush->sculpt_plane) {
    case SCULPT_DISP_DIR_VIEW:
      copy_v3_v3(r_area_no, ss->cache->true_view_normal);
      break;

    case SCULPT_DISP_DIR_X:
      ARRAY_SET_ITEMS(r_area_no, 1.0f, 0.0f, 0.0f);
      break;

    case SCULPT_DISP_DIR_Y:
      ARRAY_SET_ITEMS(r_area_no, 0.0f, 1.0f, 0.0f);
      break;

    case SCULPT_DISP_DIR_Z:
      ARRAY_SET_ITEMS(r_area_no, 0.0f, 0.0f, 1.0f);
      break;

    case SCULPT_DISP_DIR_AREA:
      SCULPT_calc_area_normal(sd, ob, nodes, totnode, r_area_no);
      break;

    default:
      break;
  }
}

static void update_sculpt_normal(Sculpt *sd, Object *ob, PBVHNode **nodes, int totnode)
{
  const Brush *brush = BKE_paint_brush(&sd->paint);
  StrokeCache *cache = ob->sculpt->cache;
  /* Grab brush does not update the sculpt normal during a stroke. */
  const bool update_normal = !(brush->flag & BRUSH_ORIGINAL_NORMAL) &&
                             !(brush->sculpt_tool == SCULPT_TOOL_GRAB) &&
                             !(brush->sculpt_tool == SCULPT_TOOL_ELASTIC_DEFORM) &&
                             !(brush->sculpt_tool == SCULPT_TOOL_SNAKE_HOOK &&
                               cache->normal_weight > 0.0f);

  if (cache->mirror_symmetry_pass == 0 && cache->radial_symmetry_pass == 0 &&
      (SCULPT_stroke_is_first_brush_step_of_symmetry_pass(cache) || update_normal)) {
    calc_sculpt_normal(sd, ob, nodes, totnode, cache->sculpt_normal);
    if (brush->falloff_shape == PAINT_FALLOFF_SHAPE_TUBE) {
      project_plane_v3_v3v3(cache->sculpt_normal, cache->sculpt_normal, cache->view_normal);
      normalize_v3(cache->sculpt_normal);
    }
    copy_v3_v3(cache->sculpt_normal_symm, cache->sculpt_normal);
  }
  else {
    copy_v3_v3(cache->sculpt_normal_symm, cache->sculpt_normal);
    flip_v3(cache->sculpt_normal_symm, cache->mirror_symmetry_pass);
    mul_m4_v3(cache->symm_rot_mat, cache->sculpt_normal_symm);
  }
}

static void calc_local_y(ViewContext *vc, const float center[3], float y[3])
{
  Object *ob = vc->obact;
  float loc[3], mval_f[2] = {0.0f, 1.0f};
  float zfac;

  mul_v3_m4v3(loc, ob->imat, center);
  zfac = ED_view3d_calc_zfac(vc->rv3d, loc, NULL);

  ED_view3d_win_to_delta(vc->region, mval_f, y, zfac);
  normalize_v3(y);

  add_v3_v3(y, ob->loc);
  mul_m4_v3(ob->imat, y);
}

static void calc_brush_local_mat(const Brush *brush, Object *ob, float local_mat[4][4])
{
  const StrokeCache *cache = ob->sculpt->cache;
  float tmat[4][4];
  float mat[4][4];
  float scale[4][4];
  float angle, v[3];
  float up[3];

  /* Ensure `ob->imat` is up to date. */
  invert_m4_m4(ob->imat, ob->obmat);

  /* Initialize last column of matrix. */
  mat[0][3] = 0.0f;
  mat[1][3] = 0.0f;
  mat[2][3] = 0.0f;
  mat[3][3] = 1.0f;

  /* Get view's up vector in object-space. */
  calc_local_y(cache->vc, cache->location, up);

  /* Calculate the X axis of the local matrix. */
  cross_v3_v3v3(v, up, cache->sculpt_normal);
  /* Apply rotation (user angle, rake, etc.) to X axis. */
  angle = brush->mtex.rot - cache->special_rotation;
  rotate_v3_v3v3fl(mat[0], v, cache->sculpt_normal, angle);

  /* Get other axes. */
  cross_v3_v3v3(mat[1], cache->sculpt_normal, mat[0]);
  copy_v3_v3(mat[2], cache->sculpt_normal);

  /* Set location. */
  copy_v3_v3(mat[3], cache->location);

  /* Scale by brush radius. */
  normalize_m4(mat);
  scale_m4_fl(scale, cache->radius);
  mul_m4_m4m4(tmat, mat, scale);

  /* Return inverse (for converting from model-space coords to local area coords). */
  invert_m4_m4(local_mat, tmat);
}

#define SCULPT_TILT_SENSITIVITY 0.7f
void SCULPT_tilt_apply_to_normal(float r_normal[3], StrokeCache *cache, const float tilt_strength)
{
  if (!U.experimental.use_sculpt_tools_tilt) {
    return;
  }
  const float rot_max = M_PI_2 * tilt_strength * SCULPT_TILT_SENSITIVITY;
  mul_v3_mat3_m4v3(r_normal, cache->vc->obact->obmat, r_normal);
  float normal_tilt_y[3];
  rotate_v3_v3v3fl(normal_tilt_y, r_normal, cache->vc->rv3d->viewinv[0], cache->y_tilt * rot_max);
  float normal_tilt_xy[3];
  rotate_v3_v3v3fl(
      normal_tilt_xy, normal_tilt_y, cache->vc->rv3d->viewinv[1], cache->x_tilt * rot_max);
  mul_v3_mat3_m4v3(r_normal, cache->vc->obact->imat, normal_tilt_xy);
  normalize_v3(r_normal);
}

void SCULPT_tilt_effective_normal_get(const SculptSession *ss, const Brush *brush, float r_no[3])
{
  copy_v3_v3(r_no, ss->cache->sculpt_normal_symm);
  SCULPT_tilt_apply_to_normal(r_no, ss->cache, brush->tilt_strength_factor);
}

static void update_brush_local_mat(Sculpt *sd, Object *ob)
{
  StrokeCache *cache = ob->sculpt->cache;

  if (cache->mirror_symmetry_pass == 0 && cache->radial_symmetry_pass == 0) {
    calc_brush_local_mat(BKE_paint_brush(&sd->paint), ob, cache->brush_local_mat);
  }
}

typedef struct {
  SculptSession *ss;
  const float *ray_start;
  const float *ray_normal;
  bool hit;
  float depth;
  bool original;

  SculptVertRef active_vertex_index;
  float *face_normal;

  SculptFaceRef active_face_grid_index;

  struct IsectRayPrecalc isect_precalc;
} SculptRaycastData;

typedef struct {
  SculptSession *ss;
  const float *ray_start, *ray_normal;
  bool hit;
  float depth;
  float dist_sq_to_ray;
  bool original;
} SculptFindNearestToRayData;

static void do_topology_rake_bmesh_task_cb_ex(void *__restrict userdata,
                                              const int n,
                                              const TaskParallelTLS *__restrict tls)
{
  SculptThreadedTaskData *data = userdata;
  SculptSession *ss = data->ob->sculpt;
  Sculpt *sd = data->sd;
  const Brush *brush = data->brush;

  float direction[3];
  copy_v3_v3(direction, ss->cache->grab_delta_symmetry);

  float tmp[3];
  mul_v3_v3fl(
      tmp, ss->cache->sculpt_normal_symm, dot_v3v3(ss->cache->sculpt_normal_symm, direction));
  sub_v3_v3(direction, tmp);
  normalize_v3(direction);

  /* Cancel if there's no grab data. */
  if (is_zero_v3(direction)) {
    return;
  }

  const float bstrength = clamp_f(data->strength, 0.0f, 1.0f);

  SculptBrushTest test;
  SculptBrushTestFn sculpt_brush_test_sq_fn = SCULPT_brush_test_init_with_falloff_shape(
      ss, &test, data->brush->falloff_shape);
  const int thread_id = BLI_task_parallel_thread_id(tls);

  PBVHVertexIter vd;
  BKE_pbvh_vertex_iter_begin(ss->pbvh, data->nodes[n], vd, PBVH_ITER_UNIQUE)
  {
    if (sculpt_brush_test_sq_fn(&test, vd.co)) {
      const float fade =
          bstrength *
          SCULPT_brush_strength_factor(
              ss, brush, vd.co, sqrtf(test.dist), vd.no, vd.fno, *vd.mask, vd.vertex, thread_id) *
          ss->cache->pressure;

      float avg[3], val[3];

      SCULPT_bmesh_four_neighbor_average(avg, direction, vd.bm_vert);

      sub_v3_v3v3(val, avg, vd.co);

      madd_v3_v3v3fl(val, vd.co, val, fade);

      SCULPT_clip(sd, ss, vd.co, val);

      if (vd.mvert) {
        vd.mvert->flag |= ME_VERT_PBVH_UPDATE;
      }
    }
  }
  BKE_pbvh_vertex_iter_end;
}

static void bmesh_topology_rake(
    Sculpt *sd, Object *ob, PBVHNode **nodes, const int totnode, float bstrength)
{
  Brush *brush = BKE_paint_brush(&sd->paint);
  const float strength = clamp_f(bstrength, 0.0f, 1.0f);

  /* Interactions increase both strength and quality. */
  const int iterations = 3;

  int iteration;
  const int count = iterations * strength + 1;
  const float factor = iterations * strength / count;

  for (iteration = 0; iteration <= count; iteration++) {

    SculptThreadedTaskData data = {
        .sd = sd,
        .ob = ob,
        .brush = brush,
        .nodes = nodes,
        .strength = factor,
    };
    TaskParallelSettings settings;
    BKE_pbvh_parallel_range_settings(&settings, true, totnode);

    BLI_task_parallel_range(0, totnode, &data, do_topology_rake_bmesh_task_cb_ex, &settings);
  }
}

static void do_mask_brush_draw_task_cb_ex(void *__restrict userdata,
                                          const int n,
                                          const TaskParallelTLS *__restrict tls)
{
  SculptThreadedTaskData *data = userdata;
  SculptSession *ss = data->ob->sculpt;
  const Brush *brush = data->brush;
  const float bstrength = ss->cache->bstrength;

  PBVHVertexIter vd;

  SculptBrushTest test;
  SculptBrushTestFn sculpt_brush_test_sq_fn = SCULPT_brush_test_init_with_falloff_shape(
      ss, &test, data->brush->falloff_shape);
  const int thread_id = BLI_task_parallel_thread_id(tls);

  BKE_pbvh_vertex_iter_begin(ss->pbvh, data->nodes[n], vd, PBVH_ITER_UNIQUE)
  {
    if (sculpt_brush_test_sq_fn(&test, vd.co)) {
      const float fade = SCULPT_brush_strength_factor(
          ss, brush, vd.co, sqrtf(test.dist), vd.no, vd.fno, 0.0f, vd.vertex, thread_id);

      if (bstrength > 0.0f) {
        (*vd.mask) += fade * bstrength * (1.0f - *vd.mask);
      }
      else {
        (*vd.mask) += fade * bstrength * (*vd.mask);
      }
      *vd.mask = clamp_f(*vd.mask, 0.0f, 1.0f);

      if (vd.mvert) {
        vd.mvert->flag |= ME_VERT_PBVH_UPDATE;
      }
    }
    BKE_pbvh_vertex_iter_end;
  }
}

static void do_mask_brush_draw(Sculpt *sd, Object *ob, PBVHNode **nodes, int totnode)
{
  Brush *brush = BKE_paint_brush(&sd->paint);

  /* Threaded loop over nodes. */
  SculptThreadedTaskData data = {
      .sd = sd,
      .ob = ob,
      .brush = brush,
      .nodes = nodes,
  };

  TaskParallelSettings settings;
  BKE_pbvh_parallel_range_settings(&settings, true, totnode);
  BLI_task_parallel_range(0, totnode, &data, do_mask_brush_draw_task_cb_ex, &settings);
}

static void do_mask_brush(Sculpt *sd, Object *ob, PBVHNode **nodes, int totnode)
{
  SculptSession *ss = ob->sculpt;
  Brush *brush = BKE_paint_brush(&sd->paint);

  switch ((BrushMaskTool)brush->mask_tool) {
    case BRUSH_MASK_DRAW:
      do_mask_brush_draw(sd, ob, nodes, totnode);
      break;
    case BRUSH_MASK_SMOOTH:
      SCULPT_smooth(sd, ob, nodes, totnode, ss->cache->bstrength, true);
      break;
  }
}

/* -------------------------------------------------------------------- */
/** \name Sculpt Multires Displacement Eraser Brush
 * \{ */

static void do_displacement_eraser_brush_task_cb_ex(void *__restrict userdata,
                                                    const int n,
                                                    const TaskParallelTLS *__restrict tls)
{
  SculptThreadedTaskData *data = userdata;
  SculptSession *ss = data->ob->sculpt;
  const Brush *brush = data->brush;
  const float bstrength = clamp_f(ss->cache->bstrength, 0.0f, 1.0f);

  float(*proxy)[3] = BKE_pbvh_node_add_proxy(ss->pbvh, data->nodes[n])->co;

  SculptBrushTest test;
  SculptBrushTestFn sculpt_brush_test_sq_fn = SCULPT_brush_test_init_with_falloff_shape(
      ss, &test, data->brush->falloff_shape);
  const int thread_id = BLI_task_parallel_thread_id(tls);

  PBVHVertexIter vd;
  BKE_pbvh_vertex_iter_begin(ss->pbvh, data->nodes[n], vd, PBVH_ITER_UNIQUE)
  {
    if (sculpt_brush_test_sq_fn(&test, vd.co)) {
      const float fade = bstrength * SCULPT_brush_strength_factor(ss,
                                                                  brush,
                                                                  vd.co,
                                                                  sqrtf(test.dist),
                                                                  vd.no,
                                                                  vd.fno,
                                                                  vd.mask ? *vd.mask : 0.0f,
                                                                  vd.vertex,
                                                                  thread_id);

      float limit_co[3];
      float disp[3];
      SCULPT_vertex_limit_surface_get(ss, vd.vertex, limit_co);
      sub_v3_v3v3(disp, limit_co, vd.co);
      mul_v3_v3fl(proxy[vd.i], disp, fade);

      if (vd.mvert) {
        vd.mvert->flag |= ME_VERT_PBVH_UPDATE;
      }
    }
  }
  BKE_pbvh_vertex_iter_end;
}

static void do_displacement_eraser_brush(Sculpt *sd, Object *ob, PBVHNode **nodes, int totnode)
{
  Brush *brush = BKE_paint_brush(&sd->paint);
  BKE_curvemapping_init(brush->curve);

  /* Threaded loop over nodes. */
  SculptThreadedTaskData data = {
      .sd = sd,
      .ob = ob,
      .brush = brush,
      .nodes = nodes,
  };

  TaskParallelSettings settings;
  BKE_pbvh_parallel_range_settings(&settings, true, totnode);
  BLI_task_parallel_range(0, totnode, &data, do_displacement_eraser_brush_task_cb_ex, &settings);
}

/** \} */

/** \name Sculpt Multires Displacement Smear Brush
 * \{ */

static void do_displacement_smear_brush_task_cb_ex(void *__restrict userdata,
                                                   const int n,
                                                   const TaskParallelTLS *__restrict tls)
{
  SculptThreadedTaskData *data = userdata;
  SculptSession *ss = data->ob->sculpt;
  const Brush *brush = data->brush;
  const float bstrength = clamp_f(ss->cache->bstrength, 0.0f, 1.0f);

  SculptBrushTest test;
  SculptBrushTestFn sculpt_brush_test_sq_fn = SCULPT_brush_test_init_with_falloff_shape(
      ss, &test, data->brush->falloff_shape);
  const int thread_id = BLI_task_parallel_thread_id(tls);

  PBVHVertexIter vd;
  BKE_pbvh_vertex_iter_begin(ss->pbvh, data->nodes[n], vd, PBVH_ITER_UNIQUE)
  {
    if (!sculpt_brush_test_sq_fn(&test, vd.co)) {
      continue;
    }
    const float fade = bstrength * SCULPT_brush_strength_factor(ss,
                                                                brush,
                                                                vd.co,
                                                                sqrtf(test.dist),
                                                                vd.no,
                                                                vd.fno,
                                                                vd.mask ? *vd.mask : 0.0f,
                                                                vd.vertex,
                                                                thread_id);

    float current_disp[3];
    float current_disp_norm[3];
    float interp_limit_surface_disp[3];

    copy_v3_v3(interp_limit_surface_disp, ss->cache->prev_displacement[vd.index]);

    switch (brush->smear_deform_type) {
      case BRUSH_SMEAR_DEFORM_DRAG:
        sub_v3_v3v3(current_disp, ss->cache->location, ss->cache->last_location);
        break;
      case BRUSH_SMEAR_DEFORM_PINCH:
        sub_v3_v3v3(current_disp, ss->cache->location, vd.co);
        break;
      case BRUSH_SMEAR_DEFORM_EXPAND:
        sub_v3_v3v3(current_disp, vd.co, ss->cache->location);
        break;
    }

    normalize_v3_v3(current_disp_norm, current_disp);
    mul_v3_v3fl(current_disp, current_disp_norm, ss->cache->bstrength);

    float weights_accum = 1.0f;

    SculptVertexNeighborIter ni;
    SCULPT_VERTEX_NEIGHBORS_ITER_BEGIN (ss, vd.vertex, ni) {
      float vertex_disp[3];
      float vertex_disp_norm[3];
      float neighbor_limit_co[3];
      SCULPT_vertex_limit_surface_get(ss, ni.vertex, neighbor_limit_co);
      sub_v3_v3v3(vertex_disp,
                  ss->cache->limit_surface_co[ni.index],
                  ss->cache->limit_surface_co[vd.index]);
      const float *neighbor_limit_surface_disp = ss->cache->prev_displacement[ni.index];
      normalize_v3_v3(vertex_disp_norm, vertex_disp);
      if (dot_v3v3(current_disp_norm, vertex_disp_norm) < 0.0f) {
        const float disp_interp = clamp_f(
            -dot_v3v3(current_disp_norm, vertex_disp_norm), 0.0f, 1.0f);
        madd_v3_v3fl(interp_limit_surface_disp, neighbor_limit_surface_disp, disp_interp);
        weights_accum += disp_interp;
      }
    }
    SCULPT_VERTEX_NEIGHBORS_ITER_END(ni);

    mul_v3_fl(interp_limit_surface_disp, 1.0f / weights_accum);

    float new_co[3];
    add_v3_v3v3(new_co, ss->cache->limit_surface_co[vd.index], interp_limit_surface_disp);
    interp_v3_v3v3(vd.co, vd.co, new_co, fade);

    if (vd.mvert) {
      vd.mvert->flag |= ME_VERT_PBVH_UPDATE;
    }
  }
  BKE_pbvh_vertex_iter_end;
}

static void do_displacement_smear_store_prev_disp_task_cb_ex(
    void *__restrict userdata, const int n, const TaskParallelTLS *__restrict UNUSED(tls))
{
  SculptThreadedTaskData *data = userdata;
  SculptSession *ss = data->ob->sculpt;

  PBVHVertexIter vd;
  BKE_pbvh_vertex_iter_begin(ss->pbvh, data->nodes[n], vd, PBVH_ITER_UNIQUE)
  {
    sub_v3_v3v3(ss->cache->prev_displacement[vd.index],
                SCULPT_vertex_co_get(ss, vd.vertex),
                ss->cache->limit_surface_co[vd.index]);
  }
  BKE_pbvh_vertex_iter_end;
}

static void do_displacement_smear_brush(Sculpt *sd, Object *ob, PBVHNode **nodes, int totnode)
{
  Brush *brush = BKE_paint_brush(&sd->paint);
  SculptSession *ss = ob->sculpt;

  BKE_curvemapping_init(brush->curve);
  SCULPT_vertex_random_access_ensure(ss);

  const int totvert = SCULPT_vertex_count_get(ss);
  if (!ss->cache->prev_displacement) {
    ss->cache->prev_displacement = MEM_malloc_arrayN(
        totvert, sizeof(float[3]), "prev displacement");
    ss->cache->limit_surface_co = MEM_malloc_arrayN(totvert, sizeof(float[3]), "limit surface co");

    for (int i = 0; i < totvert; i++) {
      SculptVertRef vref = BKE_pbvh_table_index_to_vertex(ss->pbvh, i);

      SCULPT_vertex_limit_surface_get(ss, vref, ss->cache->limit_surface_co[i]);
      sub_v3_v3v3(ss->cache->prev_displacement[i],
                  SCULPT_vertex_co_get(ss, vref),
                  ss->cache->limit_surface_co[i]);
    }
  }
  /* Threaded loop over nodes. */
  SculptThreadedTaskData data = {
      .sd = sd,
      .ob = ob,
      .brush = brush,
      .nodes = nodes,
  };

  TaskParallelSettings settings;
  BKE_pbvh_parallel_range_settings(&settings, true, totnode);
  BLI_task_parallel_range(
      0, totnode, &data, do_displacement_smear_store_prev_disp_task_cb_ex, &settings);
  BLI_task_parallel_range(0, totnode, &data, do_displacement_smear_brush_task_cb_ex, &settings);
}

/** \} */

static void do_draw_brush_task_cb_ex(void *__restrict userdata,
                                     const int n,
                                     const TaskParallelTLS *__restrict tls)
{
  SculptThreadedTaskData *data = userdata;
  SculptSession *ss = data->ob->sculpt;
  const Brush *brush = data->brush;
  const float *offset = data->offset;

  PBVHVertexIter vd;
  float(*proxy)[3];

  proxy = BKE_pbvh_node_add_proxy(ss->pbvh, data->nodes[n])->co;

  SculptBrushTest test;
  SculptBrushTestFn sculpt_brush_test_sq_fn = SCULPT_brush_test_init_with_falloff_shape(
      ss, &test, data->brush->falloff_shape);
  const int thread_id = BLI_task_parallel_thread_id(tls);

  BKE_pbvh_vertex_iter_begin(ss->pbvh, data->nodes[n], vd, PBVH_ITER_UNIQUE)
  {
    if (sculpt_brush_test_sq_fn(&test, vd.co)) {
      /* Offset vertex. */
      const float fade = SCULPT_brush_strength_factor(ss,
                                                      brush,
                                                      vd.co,
                                                      sqrtf(test.dist),
                                                      vd.no,
                                                      vd.fno,
                                                      vd.mask ? *vd.mask : 0.0f,
                                                      vd.vertex,
                                                      thread_id);

      mul_v3_v3fl(proxy[vd.i], offset, fade);

      if (vd.mvert) {
        vd.mvert->flag |= ME_VERT_PBVH_UPDATE;
      }
    }
  }
  BKE_pbvh_vertex_iter_end;
}

static void do_draw_brush(Sculpt *sd, Object *ob, PBVHNode **nodes, int totnode)
{
  SculptSession *ss = ob->sculpt;
  Brush *brush = BKE_paint_brush(&sd->paint);
  float offset[3];
  const float bstrength = ss->cache->bstrength;

  /* Offset with as much as possible factored in already. */
  float effective_normal[3];
  SCULPT_tilt_effective_normal_get(ss, brush, effective_normal);
  mul_v3_v3fl(offset, effective_normal, ss->cache->radius);
  mul_v3_v3(offset, ss->cache->scale);
  mul_v3_fl(offset, bstrength);

  /* XXX - this shouldn't be necessary, but sculpting crashes in blender2.8 otherwise
   * initialize before threads so they can do curve mapping. */
  BKE_curvemapping_init(brush->curve);

  /* Threaded loop over nodes. */
  SculptThreadedTaskData data = {
      .sd = sd,
      .ob = ob,
      .brush = brush,
      .nodes = nodes,
      .offset = offset,
  };

  TaskParallelSettings settings;
  BKE_pbvh_parallel_range_settings(&settings, true, totnode);
  BLI_task_parallel_range(0, totnode, &data, do_draw_brush_task_cb_ex, &settings);
}

static void do_draw_sharp_brush_task_cb_ex(void *__restrict userdata,
                                           const int n,
                                           const TaskParallelTLS *__restrict tls)
{
  SculptThreadedTaskData *data = userdata;
  SculptSession *ss = data->ob->sculpt;
  const Brush *brush = data->brush;
  const float *offset = data->offset;

  PBVHVertexIter vd;
  SculptOrigVertData orig_data;
  float(*proxy)[3];

  SCULPT_orig_vert_data_init(&orig_data, data->ob, data->nodes[n], SCULPT_UNDO_COORDS);

  proxy = BKE_pbvh_node_add_proxy(ss->pbvh, data->nodes[n])->co;

  SculptBrushTest test;
  SculptBrushTestFn sculpt_brush_test_sq_fn = SCULPT_brush_test_init_with_falloff_shape(
      ss, &test, data->brush->falloff_shape);
  const int thread_id = BLI_task_parallel_thread_id(tls);

  BKE_pbvh_vertex_iter_begin(ss->pbvh, data->nodes[n], vd, PBVH_ITER_UNIQUE)
  {
    SCULPT_orig_vert_data_update(&orig_data, &vd);
    if (sculpt_brush_test_sq_fn(&test, orig_data.co)) {
      /* Offset vertex. */
      const float fade = SCULPT_brush_strength_factor(ss,
                                                      brush,
                                                      orig_data.co,
                                                      sqrtf(test.dist),
                                                      orig_data.no,
                                                      NULL,
                                                      vd.mask ? *vd.mask : 0.0f,
                                                      vd.vertex,
                                                      thread_id);

      mul_v3_v3fl(proxy[vd.i], offset, fade);

      if (vd.mvert) {
        vd.mvert->flag |= ME_VERT_PBVH_UPDATE;
      }
    }
  }
  BKE_pbvh_vertex_iter_end;
}

static void do_draw_sharp_brush(Sculpt *sd, Object *ob, PBVHNode **nodes, int totnode)
{
  SculptSession *ss = ob->sculpt;
  Brush *brush = BKE_paint_brush(&sd->paint);
  float offset[3];
  const float bstrength = ss->cache->bstrength;

  /* Offset with as much as possible factored in already. */
  float effective_normal[3];
  SCULPT_tilt_effective_normal_get(ss, brush, effective_normal);
  mul_v3_v3fl(offset, effective_normal, ss->cache->radius);
  mul_v3_v3(offset, ss->cache->scale);
  mul_v3_fl(offset, bstrength);

  /* XXX - this shouldn't be necessary, but sculpting crashes in blender2.8 otherwise
   * initialize before threads so they can do curve mapping. */
  BKE_curvemapping_init(brush->curve);

  /* Threaded loop over nodes. */
  SculptThreadedTaskData data = {
      .sd = sd,
      .ob = ob,
      .brush = brush,
      .nodes = nodes,
      .offset = offset,
  };

  TaskParallelSettings settings;
  BKE_pbvh_parallel_range_settings(&settings, true, totnode);
  BLI_task_parallel_range(0, totnode, &data, do_draw_sharp_brush_task_cb_ex, &settings);
}

/* -------------------------------------------------------------------- */
/** \name Sculpt Topology Brush
 * \{ */

static void do_topology_slide_task_cb_ex(void *__restrict userdata,
                                         const int n,
                                         const TaskParallelTLS *__restrict tls)
{
  SculptThreadedTaskData *data = userdata;
  SculptSession *ss = data->ob->sculpt;
  const Brush *brush = data->brush;

  PBVHVertexIter vd;
  SculptOrigVertData orig_data;
  float(*proxy)[3];

  SCULPT_orig_vert_data_init(&orig_data, data->ob, data->nodes[n], SCULPT_UNDO_COORDS);

  proxy = BKE_pbvh_node_add_proxy(ss->pbvh, data->nodes[n])->co;

  SculptBrushTest test;
  SculptBrushTestFn sculpt_brush_test_sq_fn = SCULPT_brush_test_init_with_falloff_shape(
      ss, &test, data->brush->falloff_shape);
  const int thread_id = BLI_task_parallel_thread_id(tls);

  BKE_pbvh_vertex_iter_begin(ss->pbvh, data->nodes[n], vd, PBVH_ITER_UNIQUE)
  {
    SCULPT_orig_vert_data_update(&orig_data, &vd);
    if (sculpt_brush_test_sq_fn(&test, orig_data.co)) {
      const float fade = SCULPT_brush_strength_factor(ss,
                                                      brush,
                                                      orig_data.co,
                                                      sqrtf(test.dist),
                                                      orig_data.no,
                                                      NULL,
                                                      vd.mask ? *vd.mask : 0.0f,
                                                      vd.vertex,
                                                      thread_id);
      float current_disp[3];
      float current_disp_norm[3];
      float final_disp[3] = {0.0f, 0.0f, 0.0f};

      switch (brush->slide_deform_type) {
        case BRUSH_SLIDE_DEFORM_DRAG:
          sub_v3_v3v3(current_disp, ss->cache->location, ss->cache->last_location);
          break;
        case BRUSH_SLIDE_DEFORM_PINCH:
          sub_v3_v3v3(current_disp, ss->cache->location, vd.co);
          break;
        case BRUSH_SLIDE_DEFORM_EXPAND:
          sub_v3_v3v3(current_disp, vd.co, ss->cache->location);
          break;
      }

      normalize_v3_v3(current_disp_norm, current_disp);
      mul_v3_v3fl(current_disp, current_disp_norm, ss->cache->bstrength);

      SculptVertexNeighborIter ni;
      SCULPT_VERTEX_NEIGHBORS_ITER_BEGIN (ss, vd.vertex, ni) {
        float vertex_disp[3];
        float vertex_disp_norm[3];
        sub_v3_v3v3(vertex_disp, SCULPT_vertex_co_get(ss, ni.vertex), vd.co);
        normalize_v3_v3(vertex_disp_norm, vertex_disp);
        if (dot_v3v3(current_disp_norm, vertex_disp_norm) > 0.0f) {
          madd_v3_v3fl(final_disp, vertex_disp_norm, dot_v3v3(current_disp, vertex_disp));
        }
      }
      SCULPT_VERTEX_NEIGHBORS_ITER_END(ni);

      mul_v3_v3fl(proxy[vd.i], final_disp, fade);

      if (vd.mvert) {
        vd.mvert->flag |= ME_VERT_PBVH_UPDATE;
      }
    }
  }
  BKE_pbvh_vertex_iter_end;
}

void SCULPT_relax_vertex(SculptSession *ss,
                         PBVHVertexIter *vd,
                         float factor,
                         bool filter_boundary_face_sets,
                         float *r_final_pos)
{
  float smooth_pos[3];
  float final_disp[3];
  float boundary_normal[3];
  int avg_count = 0;
  int neighbor_count = 0;
  zero_v3(smooth_pos);
  zero_v3(boundary_normal);
  const bool is_boundary = SCULPT_vertex_is_boundary(ss, vd->vertex);

  SculptVertexNeighborIter ni;
  SCULPT_VERTEX_NEIGHBORS_ITER_BEGIN (ss, vd->vertex, ni) {
    neighbor_count++;
    if (!filter_boundary_face_sets ||
        (filter_boundary_face_sets && !SCULPT_vertex_has_unique_face_set(ss, ni.vertex))) {

      /* When the vertex to relax is boundary, use only connected boundary vertices for the average
       * position. */
      if (is_boundary) {
        if (SCULPT_vertex_is_boundary(ss, ni.vertex)) {
          add_v3_v3(smooth_pos, SCULPT_vertex_co_get(ss, ni.vertex));
          avg_count++;

          /* Calculate a normal for the constraint plane using the edges of the boundary. */
          float to_neighbor[3];
          sub_v3_v3v3(to_neighbor, SCULPT_vertex_co_get(ss, ni.vertex), vd->co);
          normalize_v3(to_neighbor);
          add_v3_v3(boundary_normal, to_neighbor);
        }
      }
      else {
        add_v3_v3(smooth_pos, SCULPT_vertex_co_get(ss, ni.vertex));
        avg_count++;
      }
    }
  }
  SCULPT_VERTEX_NEIGHBORS_ITER_END(ni);

  /* Don't modify corner vertices. */
  if (neighbor_count <= 2) {
    copy_v3_v3(r_final_pos, vd->co);
    return;
  }

  if (avg_count > 0) {
    mul_v3_fl(smooth_pos, 1.0f / avg_count);
  }
  else {
    copy_v3_v3(r_final_pos, vd->co);
    return;
  }

  float plane[4];
  float smooth_closest_plane[3];
  float vno[3];

  if (is_boundary && avg_count == 2) {
    normalize_v3_v3(vno, boundary_normal);
  }
  else {
    SCULPT_vertex_normal_get(ss, vd->vertex, vno);
  }

  if (is_zero_v3(vno)) {
    copy_v3_v3(r_final_pos, vd->co);
    return;
  }

  plane_from_point_normal_v3(plane, vd->co, vno);
  closest_to_plane_v3(smooth_closest_plane, plane, smooth_pos);
  sub_v3_v3v3(final_disp, smooth_closest_plane, vd->co);

  mul_v3_fl(final_disp, factor);
  add_v3_v3v3(r_final_pos, vd->co, final_disp);
}

static void do_topology_relax_task_cb_ex(void *__restrict userdata,
                                         const int n,
                                         const TaskParallelTLS *__restrict tls)
{
  SculptThreadedTaskData *data = userdata;
  SculptSession *ss = data->ob->sculpt;
  const Brush *brush = data->brush;
  const float bstrength = ss->cache->bstrength;

  PBVHVertexIter vd;
  SculptOrigVertData orig_data;

  SCULPT_orig_vert_data_init(&orig_data, data->ob, data->nodes[n], SCULPT_UNDO_COORDS);

  BKE_pbvh_node_add_proxy(ss->pbvh, data->nodes[n]);

  SculptBrushTest test;
  SculptBrushTestFn sculpt_brush_test_sq_fn = SCULPT_brush_test_init_with_falloff_shape(
      ss, &test, data->brush->falloff_shape);
  const int thread_id = BLI_task_parallel_thread_id(tls);

  BKE_pbvh_vertex_iter_begin(ss->pbvh, data->nodes[n], vd, PBVH_ITER_UNIQUE)
  {
    SCULPT_orig_vert_data_update(&orig_data, &vd);
    if (sculpt_brush_test_sq_fn(&test, orig_data.co)) {
      const float fade = SCULPT_brush_strength_factor(ss,
                                                      brush,
                                                      orig_data.co,
                                                      sqrtf(test.dist),
                                                      orig_data.no,
                                                      NULL,
                                                      vd.mask ? *vd.mask : 0.0f,
                                                      vd.vertex,
                                                      thread_id);

      SCULPT_relax_vertex(ss, &vd, fade * bstrength, false, vd.co);
      if (vd.mvert) {
        vd.mvert->flag |= ME_VERT_PBVH_UPDATE;
      }
    }
  }
  BKE_pbvh_vertex_iter_end;
}

static void do_slide_relax_brush(Sculpt *sd, Object *ob, PBVHNode **nodes, int totnode)
{
  SculptSession *ss = ob->sculpt;
  Brush *brush = BKE_paint_brush(&sd->paint);

  if (SCULPT_stroke_is_first_brush_step_of_symmetry_pass(ss->cache)) {
    return;
  }

  BKE_curvemapping_init(brush->curve);

  SculptThreadedTaskData data = {
      .sd = sd,
      .ob = ob,
      .brush = brush,
      .nodes = nodes,
  };

  TaskParallelSettings settings;
  BKE_pbvh_parallel_range_settings(&settings, true, totnode);
  if (ss->cache->alt_smooth) {
    SCULPT_boundary_info_ensure(ob);
    for (int i = 0; i < 4; i++) {
      BLI_task_parallel_range(0, totnode, &data, do_topology_relax_task_cb_ex, &settings);
    }
  }
  else {
    BLI_task_parallel_range(0, totnode, &data, do_topology_slide_task_cb_ex, &settings);
  }
}

static void calc_sculpt_plane(
    Sculpt *sd, Object *ob, PBVHNode **nodes, int totnode, float r_area_no[3], float r_area_co[3])
{
  SculptSession *ss = ob->sculpt;
  Brush *brush = BKE_paint_brush(&sd->paint);

  if (SCULPT_stroke_is_main_symmetry_pass(ss->cache) &&
      (SCULPT_stroke_is_first_brush_step_of_symmetry_pass(ss->cache) ||
       !(brush->flag & BRUSH_ORIGINAL_PLANE) || !(brush->flag & BRUSH_ORIGINAL_NORMAL))) {
    switch (brush->sculpt_plane) {
      case SCULPT_DISP_DIR_VIEW:
        copy_v3_v3(r_area_no, ss->cache->true_view_normal);
        break;

      case SCULPT_DISP_DIR_X:
        ARRAY_SET_ITEMS(r_area_no, 1.0f, 0.0f, 0.0f);
        break;

      case SCULPT_DISP_DIR_Y:
        ARRAY_SET_ITEMS(r_area_no, 0.0f, 1.0f, 0.0f);
        break;

      case SCULPT_DISP_DIR_Z:
        ARRAY_SET_ITEMS(r_area_no, 0.0f, 0.0f, 1.0f);
        break;

      case SCULPT_DISP_DIR_AREA:
        calc_area_normal_and_center(sd, ob, nodes, totnode, r_area_no, r_area_co);
        if (brush->falloff_shape == PAINT_FALLOFF_SHAPE_TUBE) {
          project_plane_v3_v3v3(r_area_no, r_area_no, ss->cache->view_normal);
          normalize_v3(r_area_no);
        }
        break;

      default:
        break;
    }

    /* For flatten center. */
    /* Flatten center has not been calculated yet if we are not using the area normal. */
    if (brush->sculpt_plane != SCULPT_DISP_DIR_AREA) {
      calc_area_center(sd, ob, nodes, totnode, r_area_co);
    }

    /* For area normal. */
    if ((!SCULPT_stroke_is_first_brush_step_of_symmetry_pass(ss->cache)) &&
        (brush->flag & BRUSH_ORIGINAL_NORMAL)) {
      copy_v3_v3(r_area_no, ss->cache->sculpt_normal);
    }
    else {
      copy_v3_v3(ss->cache->sculpt_normal, r_area_no);
    }

    /* For flatten center. */
    if ((!SCULPT_stroke_is_first_brush_step_of_symmetry_pass(ss->cache)) &&
        (brush->flag & BRUSH_ORIGINAL_PLANE)) {
      copy_v3_v3(r_area_co, ss->cache->last_center);
    }
    else {
      copy_v3_v3(ss->cache->last_center, r_area_co);
    }
  }
  else {
    /* For area normal. */
    copy_v3_v3(r_area_no, ss->cache->sculpt_normal);

    /* For flatten center. */
    copy_v3_v3(r_area_co, ss->cache->last_center);

    /* For area normal. */
    flip_v3(r_area_no, ss->cache->mirror_symmetry_pass);

    /* For flatten center. */
    flip_v3(r_area_co, ss->cache->mirror_symmetry_pass);

    /* For area normal. */
    mul_m4_v3(ss->cache->symm_rot_mat, r_area_no);

    /* For flatten center. */
    mul_m4_v3(ss->cache->symm_rot_mat, r_area_co);

    /* Shift the plane for the current tile. */
    add_v3_v3(r_area_co, ss->cache->plane_offset);
  }
}

/** \} */

/**
 * Used for 'SCULPT_TOOL_CREASE' and 'SCULPT_TOOL_BLOB'
 */
static void do_crease_brush_task_cb_ex(void *__restrict userdata,
                                       const int n,
                                       const TaskParallelTLS *__restrict tls)
{
  SculptThreadedTaskData *data = userdata;
  SculptSession *ss = data->ob->sculpt;
  const Brush *brush = data->brush;
  SculptProjectVector *spvc = data->spvc;
  const float flippedbstrength = data->flippedbstrength;
  const float *offset = data->offset;

  PBVHVertexIter vd;
  float(*proxy)[3];

  proxy = BKE_pbvh_node_add_proxy(ss->pbvh, data->nodes[n])->co;

  SculptBrushTest test;
  SculptBrushTestFn sculpt_brush_test_sq_fn = SCULPT_brush_test_init_with_falloff_shape(
      ss, &test, data->brush->falloff_shape);
  const int thread_id = BLI_task_parallel_thread_id(tls);

  BKE_pbvh_vertex_iter_begin(ss->pbvh, data->nodes[n], vd, PBVH_ITER_UNIQUE)
  {
    if (sculpt_brush_test_sq_fn(&test, vd.co)) {
      /* Offset vertex. */
      const float fade = SCULPT_brush_strength_factor(ss,
                                                      brush,
                                                      vd.co,
                                                      sqrtf(test.dist),
                                                      vd.no,
                                                      vd.fno,
                                                      vd.mask ? *vd.mask : 0.0f,
                                                      vd.vertex,
                                                      thread_id);
      float val1[3];
      float val2[3];

      /* First we pinch. */
      sub_v3_v3v3(val1, test.location, vd.co);
      if (brush->falloff_shape == PAINT_FALLOFF_SHAPE_TUBE) {
        project_plane_v3_v3v3(val1, val1, ss->cache->view_normal);
      }

      mul_v3_fl(val1, fade * flippedbstrength);

      sculpt_project_v3(spvc, val1, val1);

      /* Then we draw. */
      mul_v3_v3fl(val2, offset, fade);

      add_v3_v3v3(proxy[vd.i], val1, val2);

      if (vd.mvert) {
        vd.mvert->flag |= ME_VERT_PBVH_UPDATE;
      }
    }
  }
  BKE_pbvh_vertex_iter_end;
}

static void do_crease_brush(Sculpt *sd, Object *ob, PBVHNode **nodes, int totnode)
{
  SculptSession *ss = ob->sculpt;
  const Scene *scene = ss->cache->vc->scene;
  Brush *brush = BKE_paint_brush(&sd->paint);
  float offset[3];
  float bstrength = ss->cache->bstrength;
  float flippedbstrength, crease_correction;
  float brush_alpha;

  SculptProjectVector spvc;

  /* Offset with as much as possible factored in already. */
  mul_v3_v3fl(offset, ss->cache->sculpt_normal_symm, ss->cache->radius);
  mul_v3_v3(offset, ss->cache->scale);
  mul_v3_fl(offset, bstrength);

  /* We divide out the squared alpha and multiply by the squared crease
   * to give us the pinch strength. */
  crease_correction = brush->crease_pinch_factor * brush->crease_pinch_factor * 2.0;
  brush_alpha = BKE_brush_alpha_get(scene, brush);
  if (brush_alpha > 0.0f) {
    crease_correction /= brush_alpha * brush_alpha;
  }

  /* We always want crease to pinch or blob to relax even when draw is negative. */
  flippedbstrength = (bstrength < 0.0f) ? -crease_correction * bstrength :
                                          crease_correction * bstrength;

  if (brush->sculpt_tool == SCULPT_TOOL_BLOB) {
    flippedbstrength *= -1.0f;
  }

  /* Use surface normal for 'spvc', so the vertices are pinched towards a line instead of a single
   * point. Without this we get a 'flat' surface surrounding the pinch. */
  sculpt_project_v3_cache_init(&spvc, ss->cache->sculpt_normal_symm);

  /* Threaded loop over nodes. */
  SculptThreadedTaskData data = {
      .sd = sd,
      .ob = ob,
      .brush = brush,
      .nodes = nodes,
      .spvc = &spvc,
      .offset = offset,
      .flippedbstrength = flippedbstrength,
  };

  TaskParallelSettings settings;
  BKE_pbvh_parallel_range_settings(&settings, true, totnode);
  BLI_task_parallel_range(0, totnode, &data, do_crease_brush_task_cb_ex, &settings);
}

static void do_pinch_brush_task_cb_ex(void *__restrict userdata,
                                      const int n,
                                      const TaskParallelTLS *__restrict tls)
{
  SculptThreadedTaskData *data = userdata;
  SculptSession *ss = data->ob->sculpt;
  const Brush *brush = data->brush;
  float(*stroke_xz)[3] = data->stroke_xz;

  PBVHVertexIter vd;
  float(*proxy)[3];
  const float bstrength = ss->cache->bstrength;

  proxy = BKE_pbvh_node_add_proxy(ss->pbvh, data->nodes[n])->co;

  SculptBrushTest test;
  SculptBrushTestFn sculpt_brush_test_sq_fn = SCULPT_brush_test_init_with_falloff_shape(
      ss, &test, data->brush->falloff_shape);
  const int thread_id = BLI_task_parallel_thread_id(tls);

  float x_object_space[3];
  float z_object_space[3];
  copy_v3_v3(x_object_space, stroke_xz[0]);
  copy_v3_v3(z_object_space, stroke_xz[1]);

  BKE_pbvh_vertex_iter_begin(ss->pbvh, data->nodes[n], vd, PBVH_ITER_UNIQUE)
  {
    if (sculpt_brush_test_sq_fn(&test, vd.co)) {
      const float fade = bstrength * SCULPT_brush_strength_factor(ss,
                                                                  brush,
                                                                  vd.co,
                                                                  sqrtf(test.dist),
                                                                  vd.no,
                                                                  vd.fno,
                                                                  vd.mask ? *vd.mask : 0.0f,
                                                                  vd.vertex,
                                                                  thread_id);
      float disp_center[3];
      float x_disp[3];
      float z_disp[3];
      /* Calculate displacement from the vertex to the brush center. */
      sub_v3_v3v3(disp_center, test.location, vd.co);

      /* Project the displacement into the X vector (aligned to the stroke). */
      mul_v3_v3fl(x_disp, x_object_space, dot_v3v3(disp_center, x_object_space));

      /* Project the displacement into the Z vector (aligned to the surface normal). */
      mul_v3_v3fl(z_disp, z_object_space, dot_v3v3(disp_center, z_object_space));

      /* Add the two projected vectors to calculate the final displacement.
       * The Y component is removed. */
      add_v3_v3v3(disp_center, x_disp, z_disp);

      if (brush->falloff_shape == PAINT_FALLOFF_SHAPE_TUBE) {
        project_plane_v3_v3v3(disp_center, disp_center, ss->cache->view_normal);
      }
      mul_v3_v3fl(proxy[vd.i], disp_center, fade);

      if (vd.mvert) {
        vd.mvert->flag |= ME_VERT_PBVH_UPDATE;
      }
    }
  }
  BKE_pbvh_vertex_iter_end;
}

static void do_pinch_brush(Sculpt *sd, Object *ob, PBVHNode **nodes, int totnode)
{
  SculptSession *ss = ob->sculpt;
  Brush *brush = BKE_paint_brush(&sd->paint);

  float area_no[3];
  float area_co[3];

  float mat[4][4];
  calc_sculpt_plane(sd, ob, nodes, totnode, area_no, area_co);

  /* delay the first daub because grab delta is not setup */
  if (SCULPT_stroke_is_first_brush_step_of_symmetry_pass(ss->cache)) {
    return;
  }

  if (is_zero_v3(ss->cache->grab_delta_symmetry)) {
    return;
  }

  /* Initialize `mat`. */
  cross_v3_v3v3(mat[0], area_no, ss->cache->grab_delta_symmetry);
  mat[0][3] = 0.0f;
  cross_v3_v3v3(mat[1], area_no, mat[0]);
  mat[1][3] = 0.0f;
  copy_v3_v3(mat[2], area_no);
  mat[2][3] = 0.0f;
  copy_v3_v3(mat[3], ss->cache->location);
  mat[3][3] = 1.0f;
  normalize_m4(mat);

  float stroke_xz[2][3];
  normalize_v3_v3(stroke_xz[0], mat[0]);
  normalize_v3_v3(stroke_xz[1], mat[2]);

  SculptThreadedTaskData data = {
      .sd = sd,
      .ob = ob,
      .brush = brush,
      .nodes = nodes,
      .stroke_xz = stroke_xz,
  };

  TaskParallelSettings settings;
  BKE_pbvh_parallel_range_settings(&settings, true, totnode);
  BLI_task_parallel_range(0, totnode, &data, do_pinch_brush_task_cb_ex, &settings);
}

static void do_grab_brush_task_cb_ex(void *__restrict userdata,
                                     const int n,
                                     const TaskParallelTLS *__restrict tls)
{
  SculptThreadedTaskData *data = userdata;
  SculptSession *ss = data->ob->sculpt;
  const Brush *brush = data->brush;
  const float *grab_delta = data->grab_delta;

  PBVHVertexIter vd;
  SculptOrigVertData orig_data;
  float(*proxy)[3];
  const float bstrength = ss->cache->bstrength;

  SCULPT_orig_vert_data_init(&orig_data, data->ob, data->nodes[n], SCULPT_UNDO_COORDS);

  proxy = BKE_pbvh_node_add_proxy(ss->pbvh, data->nodes[n])->co;

  SculptBrushTest test;
  SculptBrushTestFn sculpt_brush_test_sq_fn = SCULPT_brush_test_init_with_falloff_shape(
      ss, &test, data->brush->falloff_shape);
  const int thread_id = BLI_task_parallel_thread_id(tls);

  const bool grab_silhouette = brush->flag2 & BRUSH_GRAB_SILHOUETTE;

  BKE_pbvh_vertex_iter_begin(ss->pbvh, data->nodes[n], vd, PBVH_ITER_UNIQUE)
  {
    SCULPT_orig_vert_data_update(&orig_data, &vd);

    if (sculpt_brush_test_sq_fn(&test, orig_data.co)) {
      float fade = bstrength * SCULPT_brush_strength_factor(ss,
                                                            brush,
                                                            orig_data.co,
                                                            sqrtf(test.dist),
                                                            orig_data.no,
                                                            NULL,
                                                            vd.mask ? *vd.mask : 0.0f,
                                                            vd.vertex,
                                                            thread_id);

      if (grab_silhouette) {
        float silhouette_test_dir[3];
        normalize_v3_v3(silhouette_test_dir, grab_delta);
        if (dot_v3v3(ss->cache->initial_normal, ss->cache->grab_delta_symmetry) < 0.0f) {
          mul_v3_fl(silhouette_test_dir, -1.0f);
        }
        float vno[3];
        normal_short_to_float_v3(vno, orig_data.no);
        fade *= max_ff(dot_v3v3(vno, silhouette_test_dir), 0.0f);
      }

      mul_v3_v3fl(proxy[vd.i], grab_delta, fade);

      if (vd.mvert) {
        vd.mvert->flag |= ME_VERT_PBVH_UPDATE;
      }
    }
  }
  BKE_pbvh_vertex_iter_end;
}

static void do_grab_brush(Sculpt *sd, Object *ob, PBVHNode **nodes, int totnode)
{
  SculptSession *ss = ob->sculpt;
  Brush *brush = BKE_paint_brush(&sd->paint);
  float grab_delta[3];

  copy_v3_v3(grab_delta, ss->cache->grab_delta_symmetry);

  if (ss->cache->normal_weight > 0.0f) {
    sculpt_project_v3_normal_align(ss, ss->cache->normal_weight, grab_delta);
  }

  SculptThreadedTaskData data = {
      .sd = sd,
      .ob = ob,
      .brush = brush,
      .nodes = nodes,
      .grab_delta = grab_delta,
  };

  TaskParallelSettings settings;
  BKE_pbvh_parallel_range_settings(&settings, true, totnode);
  BLI_task_parallel_range(0, totnode, &data, do_grab_brush_task_cb_ex, &settings);
}

static void do_elastic_deform_brush_task_cb_ex(void *__restrict userdata,
                                               const int n,
                                               const TaskParallelTLS *__restrict UNUSED(tls))
{
  SculptThreadedTaskData *data = userdata;
  SculptSession *ss = data->ob->sculpt;
  const Brush *brush = data->brush;
  const float *grab_delta = data->grab_delta;
  const float *location = ss->cache->location;

  PBVHVertexIter vd;
  SculptOrigVertData orig_data;
  float(*proxy)[3];

  const float bstrength = ss->cache->bstrength;

  SCULPT_orig_vert_data_init(&orig_data, data->ob, data->nodes[n], SCULPT_UNDO_COORDS);

  proxy = BKE_pbvh_node_add_proxy(ss->pbvh, data->nodes[n])->co;

  float dir;
  if (ss->cache->mouse[0] > ss->cache->initial_mouse[0]) {
    dir = 1.0f;
  }
  else {
    dir = -1.0f;
  }

  if (brush->elastic_deform_type == BRUSH_ELASTIC_DEFORM_TWIST) {
    int symm = ss->cache->mirror_symmetry_pass;
    if (ELEM(symm, 1, 2, 4, 7)) {
      dir = -dir;
    }
  }

  KelvinletParams params;
  float force = len_v3(grab_delta) * dir * bstrength;
  BKE_kelvinlet_init_params(
      &params, ss->cache->radius, force, 1.0f, brush->elastic_deform_volume_preservation);

  BKE_pbvh_vertex_iter_begin(ss->pbvh, data->nodes[n], vd, PBVH_ITER_UNIQUE)
  {
    SCULPT_orig_vert_data_update(&orig_data, &vd);
    float final_disp[3];
    switch (brush->elastic_deform_type) {
      case BRUSH_ELASTIC_DEFORM_GRAB:
        BKE_kelvinlet_grab(final_disp, &params, orig_data.co, location, grab_delta);
        mul_v3_fl(final_disp, bstrength * 20.0f);
        break;
      case BRUSH_ELASTIC_DEFORM_GRAB_BISCALE: {
        BKE_kelvinlet_grab_biscale(final_disp, &params, orig_data.co, location, grab_delta);
        mul_v3_fl(final_disp, bstrength * 20.0f);
        break;
      }
      case BRUSH_ELASTIC_DEFORM_GRAB_TRISCALE: {
        BKE_kelvinlet_grab_triscale(final_disp, &params, orig_data.co, location, grab_delta);
        mul_v3_fl(final_disp, bstrength * 20.0f);
        break;
      }
      case BRUSH_ELASTIC_DEFORM_SCALE:
        BKE_kelvinlet_scale(
            final_disp, &params, orig_data.co, location, ss->cache->sculpt_normal_symm);
        break;
      case BRUSH_ELASTIC_DEFORM_TWIST:
        BKE_kelvinlet_twist(
            final_disp, &params, orig_data.co, location, ss->cache->sculpt_normal_symm);
        break;
    }

    if (vd.mask) {
      mul_v3_fl(final_disp, 1.0f - *vd.mask);
    }

    mul_v3_fl(final_disp, SCULPT_automasking_factor_get(ss->cache->automasking, ss, vd.vertex));

    copy_v3_v3(proxy[vd.i], final_disp);

    if (vd.mvert) {
      vd.mvert->flag |= ME_VERT_PBVH_UPDATE;
    }
  }
  BKE_pbvh_vertex_iter_end;
}

static void do_elastic_deform_brush(Sculpt *sd, Object *ob, PBVHNode **nodes, int totnode)
{
  SculptSession *ss = ob->sculpt;
  Brush *brush = BKE_paint_brush(&sd->paint);
  float grab_delta[3];

  copy_v3_v3(grab_delta, ss->cache->grab_delta_symmetry);

  if (ss->cache->normal_weight > 0.0f) {
    sculpt_project_v3_normal_align(ss, ss->cache->normal_weight, grab_delta);
  }

  SculptThreadedTaskData data = {
      .sd = sd,
      .ob = ob,
      .brush = brush,
      .nodes = nodes,
      .grab_delta = grab_delta,
  };

  TaskParallelSettings settings;

  SCULPT_vertex_random_access_ensure(ss);

  BKE_pbvh_parallel_range_settings(&settings, true, totnode);
  BLI_task_parallel_range(0, totnode, &data, do_elastic_deform_brush_task_cb_ex, &settings);
}

ePaintSymmetryAreas SCULPT_get_vertex_symm_area(const float co[3])
{
  ePaintSymmetryAreas symm_area = PAINT_SYMM_AREA_DEFAULT;
  if (co[0] < 0.0f) {
    symm_area |= PAINT_SYMM_AREA_X;
  }
  if (co[1] < 0.0f) {
    symm_area |= PAINT_SYMM_AREA_Y;
  }
  if (co[2] < 0.0f) {
    symm_area |= PAINT_SYMM_AREA_Z;
  }
  return symm_area;
}

void SCULPT_flip_v3_by_symm_area(float v[3],
                                 const ePaintSymmetryFlags symm,
                                 const ePaintSymmetryAreas symmarea,
                                 const float pivot[3])
{
  for (int i = 0; i < 3; i++) {
    ePaintSymmetryFlags symm_it = 1 << i;
    if (symm & symm_it) {
      if (symmarea & symm_it) {
        flip_v3(v, symm_it);
      }
      if (pivot[i] < 0.0f) {
        flip_v3(v, symm_it);
      }
    }
  }
}

void SCULPT_flip_quat_by_symm_area(float quat[3],
                                   const ePaintSymmetryFlags symm,
                                   const ePaintSymmetryAreas symmarea,
                                   const float pivot[3])
{
  for (int i = 0; i < 3; i++) {
    ePaintSymmetryFlags symm_it = 1 << i;
    if (symm & symm_it) {
      if (symmarea & symm_it) {
        flip_qt(quat, symm_it);
      }
      if (pivot[i] < 0.0f) {
        flip_qt(quat, symm_it);
      }
    }
  }
}

void SCULPT_calc_brush_plane(
    Sculpt *sd, Object *ob, PBVHNode **nodes, int totnode, float r_area_no[3], float r_area_co[3])
{
  SculptSession *ss = ob->sculpt;
  Brush *brush = BKE_paint_brush(&sd->paint);

  zero_v3(r_area_co);
  zero_v3(r_area_no);

  if (SCULPT_stroke_is_main_symmetry_pass(ss->cache) &&
      (SCULPT_stroke_is_first_brush_step_of_symmetry_pass(ss->cache) ||
       !(brush->flag & BRUSH_ORIGINAL_PLANE) || !(brush->flag & BRUSH_ORIGINAL_NORMAL))) {
    switch (brush->sculpt_plane) {
      case SCULPT_DISP_DIR_VIEW:
        copy_v3_v3(r_area_no, ss->cache->true_view_normal);
        break;

      case SCULPT_DISP_DIR_X:
        ARRAY_SET_ITEMS(r_area_no, 1.0f, 0.0f, 0.0f);
        break;

      case SCULPT_DISP_DIR_Y:
        ARRAY_SET_ITEMS(r_area_no, 0.0f, 1.0f, 0.0f);
        break;

      case SCULPT_DISP_DIR_Z:
        ARRAY_SET_ITEMS(r_area_no, 0.0f, 0.0f, 1.0f);
        break;

      case SCULPT_DISP_DIR_AREA:
        calc_area_normal_and_center(sd, ob, nodes, totnode, r_area_no, r_area_co);
        if (brush->falloff_shape == PAINT_FALLOFF_SHAPE_TUBE) {
          project_plane_v3_v3v3(r_area_no, r_area_no, ss->cache->view_normal);
          normalize_v3(r_area_no);
        }
        break;

      default:
        break;
    }

    /* For flatten center. */
    /* Flatten center has not been calculated yet if we are not using the area normal. */
    if (brush->sculpt_plane != SCULPT_DISP_DIR_AREA) {
      calc_area_center(sd, ob, nodes, totnode, r_area_co);
    }

    /* For area normal. */
    if ((!SCULPT_stroke_is_first_brush_step_of_symmetry_pass(ss->cache)) &&
        (brush->flag & BRUSH_ORIGINAL_NORMAL)) {
      copy_v3_v3(r_area_no, ss->cache->sculpt_normal);
    }
    else {
      copy_v3_v3(ss->cache->sculpt_normal, r_area_no);
    }

    /* For flatten center. */
    if ((!SCULPT_stroke_is_first_brush_step_of_symmetry_pass(ss->cache)) &&
        (brush->flag & BRUSH_ORIGINAL_PLANE)) {
      copy_v3_v3(r_area_co, ss->cache->last_center);
    }
    else {
      copy_v3_v3(ss->cache->last_center, r_area_co);
    }
  }
  else {
    /* For area normal. */
    copy_v3_v3(r_area_no, ss->cache->sculpt_normal);

    /* For flatten center. */
    copy_v3_v3(r_area_co, ss->cache->last_center);

    /* For area normal. */
    flip_v3(r_area_no, ss->cache->mirror_symmetry_pass);

    /* For flatten center. */
    flip_v3(r_area_co, ss->cache->mirror_symmetry_pass);

    /* For area normal. */
    mul_m4_v3(ss->cache->symm_rot_mat, r_area_no);

    /* For flatten center. */
    mul_m4_v3(ss->cache->symm_rot_mat, r_area_co);

    /* Shift the plane for the current tile. */
    add_v3_v3(r_area_co, ss->cache->plane_offset);
  }
}

static void do_nudge_brush_task_cb_ex(void *__restrict userdata,
                                      const int n,
                                      const TaskParallelTLS *__restrict tls)
{
  SculptThreadedTaskData *data = userdata;
  SculptSession *ss = data->ob->sculpt;
  const Brush *brush = data->brush;
  const float *cono = data->cono;

  PBVHVertexIter vd;
  float(*proxy)[3];
  const float bstrength = ss->cache->bstrength;

  proxy = BKE_pbvh_node_add_proxy(ss->pbvh, data->nodes[n])->co;

  SculptBrushTest test;
  SculptBrushTestFn sculpt_brush_test_sq_fn = SCULPT_brush_test_init_with_falloff_shape(
      ss, &test, data->brush->falloff_shape);
  const int thread_id = BLI_task_parallel_thread_id(tls);

  BKE_pbvh_vertex_iter_begin(ss->pbvh, data->nodes[n], vd, PBVH_ITER_UNIQUE)
  {
    if (sculpt_brush_test_sq_fn(&test, vd.co)) {
      const float fade = bstrength * SCULPT_brush_strength_factor(ss,
                                                                  brush,
                                                                  vd.co,
                                                                  sqrtf(test.dist),
                                                                  vd.no,
                                                                  vd.fno,
                                                                  vd.mask ? *vd.mask : 0.0f,
                                                                  vd.vertex,
                                                                  thread_id);

      mul_v3_v3fl(proxy[vd.i], cono, fade);

      if (vd.mvert) {
        vd.mvert->flag |= ME_VERT_PBVH_UPDATE;
      }
    }
  }
  BKE_pbvh_vertex_iter_end;
}

static void do_nudge_brush(Sculpt *sd, Object *ob, PBVHNode **nodes, int totnode)
{
  SculptSession *ss = ob->sculpt;
  Brush *brush = BKE_paint_brush(&sd->paint);
  float grab_delta[3];
  float tmp[3], cono[3];

  copy_v3_v3(grab_delta, ss->cache->grab_delta_symmetry);

  cross_v3_v3v3(tmp, ss->cache->sculpt_normal_symm, grab_delta);
  cross_v3_v3v3(cono, tmp, ss->cache->sculpt_normal_symm);

  SculptThreadedTaskData data = {
      .sd = sd,
      .ob = ob,
      .brush = brush,
      .nodes = nodes,
      .cono = cono,
  };

  TaskParallelSettings settings;
  BKE_pbvh_parallel_range_settings(&settings, true, totnode);
  BLI_task_parallel_range(0, totnode, &data, do_nudge_brush_task_cb_ex, &settings);
}

static void do_snake_hook_brush_task_cb_ex(void *__restrict userdata,
                                           const int n,
                                           const TaskParallelTLS *__restrict tls)
{
  SculptThreadedTaskData *data = userdata;
  SculptSession *ss = data->ob->sculpt;
  const Brush *brush = data->brush;
  SculptProjectVector *spvc = data->spvc;
  const float *grab_delta = data->grab_delta;

  PBVHVertexIter vd;
  float(*proxy)[3];
  const float bstrength = ss->cache->bstrength;
  const bool do_rake_rotation = ss->cache->is_rake_rotation_valid;
  const bool do_pinch = (brush->crease_pinch_factor != 0.5f);
  const float pinch = do_pinch ? (2.0f * (0.5f - brush->crease_pinch_factor) *
                                  (len_v3(grab_delta) / ss->cache->radius)) :
                                 0.0f;

  const bool do_elastic = brush->snake_hook_deform_type == BRUSH_SNAKE_HOOK_DEFORM_ELASTIC;

  proxy = BKE_pbvh_node_add_proxy(ss->pbvh, data->nodes[n])->co;

  SculptBrushTest test;
  SculptBrushTestFn sculpt_brush_test_sq_fn = SCULPT_brush_test_init_with_falloff_shape(
      ss, &test, data->brush->falloff_shape);
  const int thread_id = BLI_task_parallel_thread_id(tls);

  KelvinletParams params;
  BKE_kelvinlet_init_params(&params, ss->cache->radius, bstrength, 1.0f, 0.4f);

  BKE_pbvh_vertex_iter_begin(ss->pbvh, data->nodes[n], vd, PBVH_ITER_UNIQUE)
  {
    if (do_elastic || sculpt_brush_test_sq_fn(&test, vd.co)) {

      float fade;
      if (do_elastic) {
        fade = 1.0f;
      }
      else {
        fade = bstrength * SCULPT_brush_strength_factor(ss,
                                                        brush,
                                                        vd.co,
                                                        sqrtf(test.dist),
                                                        vd.no,
                                                        vd.fno,
                                                        vd.mask ? *vd.mask : 0.0f,
                                                        vd.vertex,
                                                        thread_id);
      }

      mul_v3_v3fl(proxy[vd.i], grab_delta, fade);

      /* Negative pinch will inflate, helps maintain volume. */
      if (do_pinch) {
        float delta_pinch_init[3], delta_pinch[3];

        sub_v3_v3v3(delta_pinch, vd.co, test.location);
        if (brush->falloff_shape == PAINT_FALLOFF_SHAPE_TUBE) {
          project_plane_v3_v3v3(delta_pinch, delta_pinch, ss->cache->true_view_normal);
        }

        /* Important to calculate based on the grabbed location
         * (intentionally ignore fade here). */
        add_v3_v3(delta_pinch, grab_delta);

        sculpt_project_v3(spvc, delta_pinch, delta_pinch);

        copy_v3_v3(delta_pinch_init, delta_pinch);

        float pinch_fade = pinch * fade;
        /* When reducing, scale reduction back by how close to the center we are,
         * so we don't pinch into nothingness. */
        if (pinch > 0.0f) {
          /* Square to have even less impact for close vertices. */
          pinch_fade *= pow2f(min_ff(1.0f, len_v3(delta_pinch) / ss->cache->radius));
        }
        mul_v3_fl(delta_pinch, 1.0f + pinch_fade);
        sub_v3_v3v3(delta_pinch, delta_pinch_init, delta_pinch);
        add_v3_v3(proxy[vd.i], delta_pinch);
      }

      if (do_rake_rotation) {
        float delta_rotate[3];
        sculpt_rake_rotate(ss, test.location, vd.co, fade, delta_rotate);
        add_v3_v3(proxy[vd.i], delta_rotate);
      }

      if (do_elastic) {
        float disp[3];
        BKE_kelvinlet_grab_triscale(disp, &params, vd.co, ss->cache->location, proxy[vd.i]);
        mul_v3_fl(disp, bstrength * 20.0f);
        if (vd.mask) {
          mul_v3_fl(disp, 1.0f - *vd.mask);
        }
        mul_v3_fl(disp, SCULPT_automasking_factor_get(ss->cache->automasking, ss, vd.vertex));
        copy_v3_v3(proxy[vd.i], disp);
      }

      if (vd.mvert) {
        vd.mvert->flag |= ME_VERT_PBVH_UPDATE;
      }
    }
  }
  BKE_pbvh_vertex_iter_end;
}

static void do_snake_hook_brush(Sculpt *sd, Object *ob, PBVHNode **nodes, int totnode)
{
  SculptSession *ss = ob->sculpt;
  Brush *brush = BKE_paint_brush(&sd->paint);
  const float bstrength = ss->cache->bstrength;
  float grab_delta[3];

  SculptProjectVector spvc;

  copy_v3_v3(grab_delta, ss->cache->grab_delta_symmetry);

  if (bstrength < 0.0f) {
    negate_v3(grab_delta);
  }

  if (ss->cache->normal_weight > 0.0f) {
    sculpt_project_v3_normal_align(ss, ss->cache->normal_weight, grab_delta);
  }

  /* Optionally pinch while painting. */
  if (brush->crease_pinch_factor != 0.5f) {
    sculpt_project_v3_cache_init(&spvc, grab_delta);
  }

  SculptThreadedTaskData data = {
      .sd = sd,
      .ob = ob,
      .brush = brush,
      .nodes = nodes,
      .spvc = &spvc,
      .grab_delta = grab_delta,
  };

  TaskParallelSettings settings;
  BKE_pbvh_parallel_range_settings(&settings, true, totnode);
  BLI_task_parallel_range(0, totnode, &data, do_snake_hook_brush_task_cb_ex, &settings);
}

static void do_thumb_brush_task_cb_ex(void *__restrict userdata,
                                      const int n,
                                      const TaskParallelTLS *__restrict tls)
{
  SculptThreadedTaskData *data = userdata;
  SculptSession *ss = data->ob->sculpt;
  const Brush *brush = data->brush;
  const float *cono = data->cono;

  PBVHVertexIter vd;
  SculptOrigVertData orig_data;
  float(*proxy)[3];
  const float bstrength = ss->cache->bstrength;

  SCULPT_orig_vert_data_init(&orig_data, data->ob, data->nodes[n], SCULPT_UNDO_COORDS);

  proxy = BKE_pbvh_node_add_proxy(ss->pbvh, data->nodes[n])->co;

  SculptBrushTest test;
  SculptBrushTestFn sculpt_brush_test_sq_fn = SCULPT_brush_test_init_with_falloff_shape(
      ss, &test, data->brush->falloff_shape);
  const int thread_id = BLI_task_parallel_thread_id(tls);

  BKE_pbvh_vertex_iter_begin(ss->pbvh, data->nodes[n], vd, PBVH_ITER_UNIQUE)
  {
    SCULPT_orig_vert_data_update(&orig_data, &vd);

    if (sculpt_brush_test_sq_fn(&test, orig_data.co)) {
      const float fade = bstrength * SCULPT_brush_strength_factor(ss,
                                                                  brush,
                                                                  orig_data.co,
                                                                  sqrtf(test.dist),
                                                                  orig_data.no,
                                                                  NULL,
                                                                  vd.mask ? *vd.mask : 0.0f,
                                                                  vd.vertex,
                                                                  thread_id);

      mul_v3_v3fl(proxy[vd.i], cono, fade);

      if (vd.mvert) {
        vd.mvert->flag |= ME_VERT_PBVH_UPDATE;
      }
    }
  }
  BKE_pbvh_vertex_iter_end;
}

static void do_thumb_brush(Sculpt *sd, Object *ob, PBVHNode **nodes, int totnode)
{
  SculptSession *ss = ob->sculpt;
  Brush *brush = BKE_paint_brush(&sd->paint);
  float grab_delta[3];
  float tmp[3], cono[3];

  copy_v3_v3(grab_delta, ss->cache->grab_delta_symmetry);

  cross_v3_v3v3(tmp, ss->cache->sculpt_normal_symm, grab_delta);
  cross_v3_v3v3(cono, tmp, ss->cache->sculpt_normal_symm);

  SculptThreadedTaskData data = {
      .sd = sd,
      .ob = ob,
      .brush = brush,
      .nodes = nodes,
      .cono = cono,
  };

  TaskParallelSettings settings;
  BKE_pbvh_parallel_range_settings(&settings, true, totnode);
  BLI_task_parallel_range(0, totnode, &data, do_thumb_brush_task_cb_ex, &settings);
}

static void do_rotate_brush_task_cb_ex(void *__restrict userdata,
                                       const int n,
                                       const TaskParallelTLS *__restrict tls)
{
  SculptThreadedTaskData *data = userdata;
  SculptSession *ss = data->ob->sculpt;
  const Brush *brush = data->brush;
  const float angle = data->angle;

  PBVHVertexIter vd;
  SculptOrigVertData orig_data;
  float(*proxy)[3];
  const float bstrength = ss->cache->bstrength;

  SCULPT_orig_vert_data_init(&orig_data, data->ob, data->nodes[n], SCULPT_UNDO_COORDS);

  proxy = BKE_pbvh_node_add_proxy(ss->pbvh, data->nodes[n])->co;

  SculptBrushTest test;
  SculptBrushTestFn sculpt_brush_test_sq_fn = SCULPT_brush_test_init_with_falloff_shape(
      ss, &test, data->brush->falloff_shape);
  const int thread_id = BLI_task_parallel_thread_id(tls);

  BKE_pbvh_vertex_iter_begin(ss->pbvh, data->nodes[n], vd, PBVH_ITER_UNIQUE)
  {
    SCULPT_orig_vert_data_update(&orig_data, &vd);

    if (sculpt_brush_test_sq_fn(&test, orig_data.co)) {
      float vec[3], rot[3][3];
      const float fade = bstrength * SCULPT_brush_strength_factor(ss,
                                                                  brush,
                                                                  orig_data.co,
                                                                  sqrtf(test.dist),
                                                                  orig_data.no,
                                                                  NULL,
                                                                  vd.mask ? *vd.mask : 0.0f,
                                                                  vd.vertex,
                                                                  thread_id);

      sub_v3_v3v3(vec, orig_data.co, ss->cache->location);
      axis_angle_normalized_to_mat3(rot, ss->cache->sculpt_normal_symm, angle * fade);
      mul_v3_m3v3(proxy[vd.i], rot, vec);
      add_v3_v3(proxy[vd.i], ss->cache->location);
      sub_v3_v3(proxy[vd.i], orig_data.co);

      if (vd.mvert) {
        vd.mvert->flag |= ME_VERT_PBVH_UPDATE;
      }
    }
  }
  BKE_pbvh_vertex_iter_end;
}

static void do_rotate_brush(Sculpt *sd, Object *ob, PBVHNode **nodes, int totnode)
{
  SculptSession *ss = ob->sculpt;
  Brush *brush = BKE_paint_brush(&sd->paint);

  static const int flip[8] = {1, -1, -1, 1, -1, 1, 1, -1};
  const float angle = ss->cache->vertex_rotation * flip[ss->cache->mirror_symmetry_pass];

  SculptThreadedTaskData data = {
      .sd = sd,
      .ob = ob,
      .brush = brush,
      .nodes = nodes,
      .angle = angle,
  };

  TaskParallelSettings settings;
  BKE_pbvh_parallel_range_settings(&settings, true, totnode);
  BLI_task_parallel_range(0, totnode, &data, do_rotate_brush_task_cb_ex, &settings);
}

static void do_layer_brush_task_cb_ex(void *__restrict userdata,
                                      const int n,
                                      const TaskParallelTLS *__restrict tls)
{
  SculptThreadedTaskData *data = userdata;
  SculptSession *ss = data->ob->sculpt;
  Sculpt *sd = data->sd;
  const Brush *brush = data->brush;

  const bool use_persistent_base = ss->persistent_base && brush->flag & BRUSH_PERSISTENT;

  PBVHVertexIter vd;
  SculptOrigVertData orig_data;
  const float bstrength = ss->cache->bstrength;
  SCULPT_orig_vert_data_init(&orig_data, data->ob, data->nodes[n], SCULPT_UNDO_COORDS);

  SculptBrushTest test;
  SculptBrushTestFn sculpt_brush_test_sq_fn = SCULPT_brush_test_init_with_falloff_shape(
      ss, &test, data->brush->falloff_shape);
  const int thread_id = BLI_task_parallel_thread_id(tls);

  bool bmeshpbvh = BKE_pbvh_type(ss->pbvh) == PBVH_BMESH;
  if (bmeshpbvh) {
    BM_mesh_elem_index_ensure(ss->bm, BM_VERT);
    // BM_mesh_elem_table_ensure(ss->bm, BM_VERT);
  }

  BKE_pbvh_vertex_iter_begin(ss->pbvh, data->nodes[n], vd, PBVH_ITER_UNIQUE)
  {
    SCULPT_orig_vert_data_update(&orig_data, &vd);

    if (sculpt_brush_test_sq_fn(&test, orig_data.co)) {
      const float fade = SCULPT_brush_strength_factor(ss,
                                                      brush,
                                                      vd.co,
                                                      sqrtf(test.dist),
                                                      vd.no,
                                                      vd.fno,
                                                      vd.mask ? *vd.mask : 0.0f,
                                                      vd.vertex,
                                                      thread_id);

      const int vi = vd.index;

      float *disp_factor;
      if (use_persistent_base) {
        disp_factor = &ss->persistent_base[vi].disp;
      }
      else {
        disp_factor = &ss->cache->layer_displacement_factor[vi];
      }

      /* When using persistent base, the layer brush (holding Control) invert mode resets the
       * height of the layer to 0. This makes possible to clean edges of previously added layers
       * on top of the base. */
      /* The main direction of the layers is inverted using the regular brush strength with the
       * brush direction property. */
      if (use_persistent_base && ss->cache->invert) {
        (*disp_factor) += fabsf(fade * bstrength * (*disp_factor)) *
                          ((*disp_factor) > 0.0f ? -1.0f : 1.0f);
      }
      else {
        (*disp_factor) += fade * bstrength * (1.05f - fabsf(*disp_factor));
      }
      if (vd.mask) {
        const float clamp_mask = 1.0f - *vd.mask;
        *disp_factor = clamp_f(*disp_factor, -clamp_mask, clamp_mask);
      }
      else {
        *disp_factor = clamp_f(*disp_factor, -1.0f, 1.0f);
      }

      float final_co[3];
      float normal[3];

      if (use_persistent_base) {
        SCULPT_vertex_persistent_normal_get(ss, vd.vertex, normal);
        mul_v3_fl(normal, brush->height);
        madd_v3_v3v3fl(
            final_co, SCULPT_vertex_persistent_co_get(ss, vd.vertex), normal, *disp_factor);
      }
      else {
        normal_short_to_float_v3(normal, orig_data.no);
        mul_v3_fl(normal, brush->height);
        madd_v3_v3v3fl(final_co, orig_data.co, normal, *disp_factor);
      }

      float vdisp[3];
      sub_v3_v3v3(vdisp, final_co, vd.co);
      mul_v3_fl(vdisp, fabsf(fade));
      add_v3_v3v3(final_co, vd.co, vdisp);

      SCULPT_clip(sd, ss, vd.co, final_co);

      if (vd.mvert) {
        vd.mvert->flag |= ME_VERT_PBVH_UPDATE;
      }
    }
  }
  BKE_pbvh_vertex_iter_end;
}

static void do_layer_brush(Sculpt *sd, Object *ob, PBVHNode **nodes, int totnode)
{
  SculptSession *ss = ob->sculpt;
  Brush *brush = BKE_paint_brush(&sd->paint);

  if (ss->cache->layer_displacement_factor == NULL) {
    ss->cache->layer_displacement_factor = MEM_callocN(sizeof(float) * SCULPT_vertex_count_get(ss),
                                                       "layer displacement factor");
  }

  SculptThreadedTaskData data = {
      .sd = sd,
      .ob = ob,
      .brush = brush,
      .nodes = nodes,
  };

  TaskParallelSettings settings;
  BKE_pbvh_parallel_range_settings(&settings, true, totnode);
  BLI_task_parallel_range(0, totnode, &data, do_layer_brush_task_cb_ex, &settings);
}

static void do_inflate_brush_task_cb_ex(void *__restrict userdata,
                                        const int n,
                                        const TaskParallelTLS *__restrict tls)
{
  SculptThreadedTaskData *data = userdata;
  SculptSession *ss = data->ob->sculpt;
  const Brush *brush = data->brush;

  PBVHVertexIter vd;
  float(*proxy)[3];
  const float bstrength = ss->cache->bstrength;

  proxy = BKE_pbvh_node_add_proxy(ss->pbvh, data->nodes[n])->co;

  SculptBrushTest test;
  SculptBrushTestFn sculpt_brush_test_sq_fn = SCULPT_brush_test_init_with_falloff_shape(
      ss, &test, data->brush->falloff_shape);
  const int thread_id = BLI_task_parallel_thread_id(tls);

  BKE_pbvh_vertex_iter_begin(ss->pbvh, data->nodes[n], vd, PBVH_ITER_UNIQUE)
  {
    if (sculpt_brush_test_sq_fn(&test, vd.co)) {
      const float fade = bstrength * SCULPT_brush_strength_factor(ss,
                                                                  brush,
                                                                  vd.co,
                                                                  sqrtf(test.dist),
                                                                  vd.no,
                                                                  vd.fno,
                                                                  vd.mask ? *vd.mask : 0.0f,
                                                                  vd.vertex,
                                                                  thread_id);
      float val[3];

      if (vd.fno) {
        copy_v3_v3(val, vd.fno);
      }
      else {
        normal_short_to_float_v3(val, vd.no);
      }

      mul_v3_fl(val, fade * ss->cache->radius);
      mul_v3_v3v3(proxy[vd.i], val, ss->cache->scale);

      if (vd.mvert) {
        vd.mvert->flag |= ME_VERT_PBVH_UPDATE;
      }
    }
  }
  BKE_pbvh_vertex_iter_end;
}

static void do_inflate_brush(Sculpt *sd, Object *ob, PBVHNode **nodes, int totnode)
{
  Brush *brush = BKE_paint_brush(&sd->paint);

  SculptThreadedTaskData data = {
      .sd = sd,
      .ob = ob,
      .brush = brush,
      .nodes = nodes,
  };

  TaskParallelSettings settings;
  BKE_pbvh_parallel_range_settings(&settings, true, totnode);
  BLI_task_parallel_range(0, totnode, &data, do_inflate_brush_task_cb_ex, &settings);
}

int SCULPT_plane_trim(const StrokeCache *cache, const Brush *brush, const float val[3])
{
  return (!(brush->flag & BRUSH_PLANE_TRIM) ||
          ((dot_v3v3(val, val) <= cache->radius_squared * cache->plane_trim_squared)));
}

static bool plane_point_side_flip(const float co[3], const float plane[4], const bool flip)
{
  float d = plane_point_side_v3(plane, co);
  if (flip) {
    d = -d;
  }
  return d <= 0.0f;
}

int SCULPT_plane_point_side(const float co[3], const float plane[4])
{
  float d = plane_point_side_v3(plane, co);
  return d <= 0.0f;
}

float SCULPT_brush_plane_offset_get(Sculpt *sd, SculptSession *ss)
{
  Brush *brush = BKE_paint_brush(&sd->paint);

  float rv = brush->plane_offset;

  if (brush->flag & BRUSH_OFFSET_PRESSURE) {
    rv *= ss->cache->pressure;
  }

  return rv;
}

static void do_flatten_brush_task_cb_ex(void *__restrict userdata,
                                        const int n,
                                        const TaskParallelTLS *__restrict tls)
{
  SculptThreadedTaskData *data = userdata;
  SculptSession *ss = data->ob->sculpt;
  const Brush *brush = data->brush;
  const float *area_no = data->area_no;
  const float *area_co = data->area_co;

  PBVHVertexIter vd;
  float(*proxy)[3];
  const float bstrength = ss->cache->bstrength;

  proxy = BKE_pbvh_node_add_proxy(ss->pbvh, data->nodes[n])->co;

  SculptBrushTest test;
  SculptBrushTestFn sculpt_brush_test_sq_fn = SCULPT_brush_test_init_with_falloff_shape(
      ss, &test, data->brush->falloff_shape);
  const int thread_id = BLI_task_parallel_thread_id(tls);

  plane_from_point_normal_v3(test.plane_tool, area_co, area_no);

  BKE_pbvh_vertex_iter_begin(ss->pbvh, data->nodes[n], vd, PBVH_ITER_UNIQUE)
  {
    if (sculpt_brush_test_sq_fn(&test, vd.co)) {
      float intr[3];
      float val[3];

      closest_to_plane_normalized_v3(intr, test.plane_tool, vd.co);

      sub_v3_v3v3(val, intr, vd.co);

      if (SCULPT_plane_trim(ss->cache, brush, val)) {
        const float fade = bstrength * SCULPT_brush_strength_factor(ss,
                                                                    brush,
                                                                    vd.co,
                                                                    sqrtf(test.dist),
                                                                    vd.no,
                                                                    vd.fno,
                                                                    vd.mask ? *vd.mask : 0.0f,
                                                                    vd.vertex,
                                                                    thread_id);

        mul_v3_v3fl(proxy[vd.i], val, fade);

        if (vd.mvert) {
          vd.mvert->flag |= ME_VERT_PBVH_UPDATE;
        }
      }
    }
  }
  BKE_pbvh_vertex_iter_end;
}

static void do_flatten_brush(Sculpt *sd, Object *ob, PBVHNode **nodes, int totnode)
{
  SculptSession *ss = ob->sculpt;
  Brush *brush = BKE_paint_brush(&sd->paint);

  const float radius = ss->cache->radius;

  float area_no[3];
  float area_co[3];

  float offset = SCULPT_brush_plane_offset_get(sd, ss);
  float displace;
  float temp[3];

  SCULPT_calc_brush_plane(sd, ob, nodes, totnode, area_no, area_co);

  SCULPT_tilt_apply_to_normal(area_no, ss->cache, brush->tilt_strength_factor);

  displace = radius * offset;

  mul_v3_v3v3(temp, area_no, ss->cache->scale);
  mul_v3_fl(temp, displace);
  add_v3_v3(area_co, temp);

  SculptThreadedTaskData data = {
      .sd = sd,
      .ob = ob,
      .brush = brush,
      .nodes = nodes,
      .area_no = area_no,
      .area_co = area_co,
  };

  TaskParallelSettings settings;
  BKE_pbvh_parallel_range_settings(&settings, true, totnode);
  BLI_task_parallel_range(0, totnode, &data, do_flatten_brush_task_cb_ex, &settings);
}

/* -------------------------------------------------------------------- */
/** \name Sculpt Clay Brush
 * \{ */

typedef struct ClaySampleData {
  float plane_dist[2];
} ClaySampleData;

static void calc_clay_surface_task_cb(void *__restrict userdata,
                                      const int n,
                                      const TaskParallelTLS *__restrict tls)
{
  SculptThreadedTaskData *data = userdata;
  SculptSession *ss = data->ob->sculpt;
  const Brush *brush = data->brush;
  ClaySampleData *csd = tls->userdata_chunk;
  const float *area_no = data->area_no;
  const float *area_co = data->area_co;
  float plane[4];

  PBVHVertexIter vd;

  SculptBrushTest test;
  SculptBrushTestFn sculpt_brush_test_sq_fn = SCULPT_brush_test_init_with_falloff_shape(
      ss, &test, brush->falloff_shape);

  /* Apply the brush normal radius to the test before sampling. */
  float test_radius = sqrtf(test.radius_squared);
  test_radius *= brush->normal_radius_factor;
  test.radius_squared = test_radius * test_radius;
  plane_from_point_normal_v3(plane, area_co, area_no);

  if (is_zero_v4(plane)) {
    return;
  }

  BKE_pbvh_vertex_iter_begin(ss->pbvh, data->nodes[n], vd, PBVH_ITER_UNIQUE)
  {

    if (sculpt_brush_test_sq_fn(&test, vd.co)) {
      float plane_dist = dist_signed_to_plane_v3(vd.co, plane);
      float plane_dist_abs = fabsf(plane_dist);
      if (plane_dist > 0.0f) {
        csd->plane_dist[0] = MIN2(csd->plane_dist[0], plane_dist_abs);
      }
      else {
        csd->plane_dist[1] = MIN2(csd->plane_dist[1], plane_dist_abs);
      }
    }
    BKE_pbvh_vertex_iter_end;
  }
}

static void calc_clay_surface_reduce(const void *__restrict UNUSED(userdata),
                                     void *__restrict chunk_join,
                                     void *__restrict chunk)
{
  ClaySampleData *join = chunk_join;
  ClaySampleData *csd = chunk;
  join->plane_dist[0] = MIN2(csd->plane_dist[0], join->plane_dist[0]);
  join->plane_dist[1] = MIN2(csd->plane_dist[1], join->plane_dist[1]);
}

static void do_clay_brush_task_cb_ex(void *__restrict userdata,
                                     const int n,
                                     const TaskParallelTLS *__restrict tls)
{
  SculptThreadedTaskData *data = userdata;
  SculptSession *ss = data->ob->sculpt;
  const Brush *brush = data->brush;
  const float *area_no = data->area_no;
  const float *area_co = data->area_co;

  PBVHVertexIter vd;
  float(*proxy)[3];
  const float bstrength = fabsf(ss->cache->bstrength);

  proxy = BKE_pbvh_node_add_proxy(ss->pbvh, data->nodes[n])->co;

  SculptBrushTest test;
  SculptBrushTestFn sculpt_brush_test_sq_fn = SCULPT_brush_test_init_with_falloff_shape(
      ss, &test, data->brush->falloff_shape);
  const int thread_id = BLI_task_parallel_thread_id(tls);

  plane_from_point_normal_v3(test.plane_tool, area_co, area_no);

  BKE_pbvh_vertex_iter_begin(ss->pbvh, data->nodes[n], vd, PBVH_ITER_UNIQUE)
  {
    if (sculpt_brush_test_sq_fn(&test, vd.co)) {
      float intr[3];
      float val[3];
      closest_to_plane_normalized_v3(intr, test.plane_tool, vd.co);

      sub_v3_v3v3(val, intr, vd.co);

      const float fade = bstrength * SCULPT_brush_strength_factor(ss,
                                                                  brush,
                                                                  vd.co,
                                                                  sqrtf(test.dist),
                                                                  vd.no,
                                                                  vd.fno,
                                                                  vd.mask ? *vd.mask : 0.0f,
                                                                  vd.vertex,
                                                                  thread_id);

      mul_v3_v3fl(proxy[vd.i], val, fade);

      if (vd.mvert) {
        vd.mvert->flag |= ME_VERT_PBVH_UPDATE;
      }
    }
  }
  BKE_pbvh_vertex_iter_end;
}

static void do_clay_brush(Sculpt *sd, Object *ob, PBVHNode **nodes, int totnode)
{
  SculptSession *ss = ob->sculpt;
  Brush *brush = BKE_paint_brush(&sd->paint);

  const float radius = fabsf(ss->cache->radius);
  const float initial_radius = fabsf(ss->cache->initial_radius);
  bool flip = ss->cache->bstrength < 0.0f;

  float offset = SCULPT_brush_plane_offset_get(sd, ss);
  float displace;

  float area_no[3];
  float area_co[3];
  float temp[3];

  SCULPT_calc_brush_plane(sd, ob, nodes, totnode, area_no, area_co);

  SculptThreadedTaskData sample_data = {
      .sd = NULL,
      .ob = ob,
      .brush = brush,
      .nodes = nodes,
      .totnode = totnode,
      .area_no = area_no,
      .area_co = ss->cache->location,
  };

  ClaySampleData csd = {{0}};

  TaskParallelSettings sample_settings;
  BKE_pbvh_parallel_range_settings(&sample_settings, true, totnode);
  sample_settings.func_reduce = calc_clay_surface_reduce;
  sample_settings.userdata_chunk = &csd;
  sample_settings.userdata_chunk_size = sizeof(ClaySampleData);

  BLI_task_parallel_range(0, totnode, &sample_data, calc_clay_surface_task_cb, &sample_settings);

  float d_offset = (csd.plane_dist[0] + csd.plane_dist[1]);
  d_offset = min_ff(radius, d_offset);
  d_offset = d_offset / radius;
  d_offset = 1.0f - d_offset;
  displace = fabsf(initial_radius * (0.25f + offset + (d_offset * 0.15f)));
  if (flip) {
    displace = -displace;
  }

  mul_v3_v3v3(temp, area_no, ss->cache->scale);
  mul_v3_fl(temp, displace);
  copy_v3_v3(area_co, ss->cache->location);
  add_v3_v3(area_co, temp);

  SculptThreadedTaskData data = {
      .sd = sd,
      .ob = ob,
      .brush = brush,
      .nodes = nodes,
      .area_no = area_no,
      .area_co = area_co,
  };

  TaskParallelSettings settings;
  BKE_pbvh_parallel_range_settings(&settings, true, totnode);
  BLI_task_parallel_range(0, totnode, &data, do_clay_brush_task_cb_ex, &settings);
}

static void do_clay_strips_brush_task_cb_ex(void *__restrict userdata,
                                            const int n,
                                            const TaskParallelTLS *__restrict tls)
{
  SculptThreadedTaskData *data = userdata;
  SculptSession *ss = data->ob->sculpt;
  const Brush *brush = data->brush;
  float(*mat)[4] = data->mat;
  const float *area_no_sp = data->area_no_sp;
  const float *area_co = data->area_co;

  PBVHVertexIter vd;
  SculptBrushTest test;
  float(*proxy)[3];
  const bool flip = (ss->cache->bstrength < 0.0f);
  const float bstrength = flip ? -ss->cache->bstrength : ss->cache->bstrength;

  proxy = BKE_pbvh_node_add_proxy(ss->pbvh, data->nodes[n])->co;

  SCULPT_brush_test_init(ss, &test);
  plane_from_point_normal_v3(test.plane_tool, area_co, area_no_sp);
  const int thread_id = BLI_task_parallel_thread_id(tls);

  BKE_pbvh_vertex_iter_begin(ss->pbvh, data->nodes[n], vd, PBVH_ITER_UNIQUE)
  {
    if (SCULPT_brush_test_cube(&test, vd.co, mat, brush->tip_roundness)) {
      if (plane_point_side_flip(vd.co, test.plane_tool, flip)) {
        float intr[3];
        float val[3];

        closest_to_plane_normalized_v3(intr, test.plane_tool, vd.co);

        sub_v3_v3v3(val, intr, vd.co);

        if (SCULPT_plane_trim(ss->cache, brush, val)) {
          /* The normal from the vertices is ignored, it causes glitch with planes, see: T44390. */
          const float fade = bstrength *
                             SCULPT_brush_strength_factor(ss,
                                                          brush,
                                                          vd.co,
                                                          ss->cache->radius * test.dist,
                                                          vd.no,
                                                          vd.fno,
                                                          vd.mask ? *vd.mask : 0.0f,
                                                          vd.vertex,
                                                          thread_id);

          mul_v3_v3fl(proxy[vd.i], val, fade);

          if (vd.mvert) {
            vd.mvert->flag |= ME_VERT_PBVH_UPDATE;
          }
        }
      }
    }
  }
  BKE_pbvh_vertex_iter_end;
}

static void do_clay_strips_brush(Sculpt *sd, Object *ob, PBVHNode **nodes, int totnode)
{
  SculptSession *ss = ob->sculpt;
  Brush *brush = BKE_paint_brush(&sd->paint);

  const bool flip = (ss->cache->bstrength < 0.0f);
  const float radius = flip ? -ss->cache->radius : ss->cache->radius;
  const float offset = SCULPT_brush_plane_offset_get(sd, ss);
  const float displace = radius * (0.18f + offset);

  /* The sculpt-plane normal (whatever its set to). */
  float area_no_sp[3];

  /* Geometry normal */
  float area_no[3];
  float area_co[3];

  float temp[3];
  float mat[4][4];
  float scale[4][4];
  float tmat[4][4];

  SCULPT_calc_brush_plane(sd, ob, nodes, totnode, area_no_sp, area_co);
  SCULPT_tilt_apply_to_normal(area_no_sp, ss->cache, brush->tilt_strength_factor);

  if (brush->sculpt_plane != SCULPT_DISP_DIR_AREA || (brush->flag & BRUSH_ORIGINAL_NORMAL)) {
    SCULPT_calc_area_normal(sd, ob, nodes, totnode, area_no);
  }
  else {
    copy_v3_v3(area_no, area_no_sp);
  }

  /* Delay the first daub because grab delta is not setup. */
  if (SCULPT_stroke_is_first_brush_step_of_symmetry_pass(ss->cache)) {
    return;
  }

  if (is_zero_v3(ss->cache->grab_delta_symmetry)) {
    return;
  }

  mul_v3_v3v3(temp, area_no_sp, ss->cache->scale);
  mul_v3_fl(temp, displace);
  add_v3_v3(area_co, temp);

  /* Clay Strips uses a cube test with falloff in the XY axis (not in Z) and a plane to deform the
   * vertices. When in Add mode, vertices that are below the plane and inside the cube are move
   * towards the plane. In this situation, there may be cases where a vertex is outside the cube
   * but below the plane, so won't be deformed, causing artifacts. In order to prevent these
   * artifacts, this displaces the test cube space in relation to the plane in order to
   * deform more vertices that may be below it. */
  /* The 0.7 and 1.25 factors are arbitrary and don't have any relation between them, they were set
   * by doing multiple tests using the default "Clay Strips" brush preset. */
  float area_co_displaced[3];
  madd_v3_v3v3fl(area_co_displaced, area_co, area_no, -radius * 0.7f);

  /* Initialize brush local-space matrix. */
  cross_v3_v3v3(mat[0], area_no, ss->cache->grab_delta_symmetry);
  mat[0][3] = 0.0f;
  cross_v3_v3v3(mat[1], area_no, mat[0]);
  mat[1][3] = 0.0f;
  copy_v3_v3(mat[2], area_no);
  mat[2][3] = 0.0f;
  copy_v3_v3(mat[3], area_co_displaced);
  mat[3][3] = 1.0f;
  normalize_m4(mat);

  /* Scale brush local space matrix. */
  scale_m4_fl(scale, ss->cache->radius);
  mul_m4_m4m4(tmat, mat, scale);

  /* Deform the local space in Z to scale the test cube. As the test cube does not have falloff in
   * Z this does not produce artifacts in the falloff cube and allows to deform extra vertices
   * during big deformation while keeping the surface as uniform as possible. */
  mul_v3_fl(tmat[2], 1.25f);

  invert_m4_m4(mat, tmat);

  SculptThreadedTaskData data = {
      .sd = sd,
      .ob = ob,
      .brush = brush,
      .nodes = nodes,
      .area_no_sp = area_no_sp,
      .area_co = area_co,
      .mat = mat,
  };

  TaskParallelSettings settings;
  BKE_pbvh_parallel_range_settings(&settings, true, totnode);
  BLI_task_parallel_range(0, totnode, &data, do_clay_strips_brush_task_cb_ex, &settings);
}

static void do_fill_brush_task_cb_ex(void *__restrict userdata,
                                     const int n,
                                     const TaskParallelTLS *__restrict tls)
{
  SculptThreadedTaskData *data = userdata;
  SculptSession *ss = data->ob->sculpt;
  const Brush *brush = data->brush;
  const float *area_no = data->area_no;
  const float *area_co = data->area_co;

  PBVHVertexIter vd;
  float(*proxy)[3];
  const float bstrength = ss->cache->bstrength;

  proxy = BKE_pbvh_node_add_proxy(ss->pbvh, data->nodes[n])->co;

  SculptBrushTest test;
  SculptBrushTestFn sculpt_brush_test_sq_fn = SCULPT_brush_test_init_with_falloff_shape(
      ss, &test, data->brush->falloff_shape);
  const int thread_id = BLI_task_parallel_thread_id(tls);

  plane_from_point_normal_v3(test.plane_tool, area_co, area_no);

  BKE_pbvh_vertex_iter_begin(ss->pbvh, data->nodes[n], vd, PBVH_ITER_UNIQUE)
  {
    if (sculpt_brush_test_sq_fn(&test, vd.co)) {
      if (SCULPT_plane_point_side(vd.co, test.plane_tool)) {
        float intr[3];
        float val[3];

        closest_to_plane_normalized_v3(intr, test.plane_tool, vd.co);

        sub_v3_v3v3(val, intr, vd.co);

        if (SCULPT_plane_trim(ss->cache, brush, val)) {
          const float fade = bstrength * SCULPT_brush_strength_factor(ss,
                                                                      brush,
                                                                      vd.co,
                                                                      sqrtf(test.dist),
                                                                      vd.no,
                                                                      vd.fno,
                                                                      vd.mask ? *vd.mask : 0.0f,
                                                                      vd.vertex,
                                                                      thread_id);

          mul_v3_v3fl(proxy[vd.i], val, fade);

          if (vd.mvert) {
            vd.mvert->flag |= ME_VERT_PBVH_UPDATE;
          }
        }
      }
    }
  }
  BKE_pbvh_vertex_iter_end;
}

static void do_fill_brush(Sculpt *sd, Object *ob, PBVHNode **nodes, int totnode)
{
  SculptSession *ss = ob->sculpt;
  Brush *brush = BKE_paint_brush(&sd->paint);

  const float radius = ss->cache->radius;

  float area_no[3];
  float area_co[3];
  float offset = SCULPT_brush_plane_offset_get(sd, ss);

  float displace;

  float temp[3];

  SCULPT_calc_brush_plane(sd, ob, nodes, totnode, area_no, area_co);

  SCULPT_tilt_apply_to_normal(area_no, ss->cache, brush->tilt_strength_factor);

  displace = radius * offset;

  mul_v3_v3v3(temp, area_no, ss->cache->scale);
  mul_v3_fl(temp, displace);
  add_v3_v3(area_co, temp);

  SculptThreadedTaskData data = {
      .sd = sd,
      .ob = ob,
      .brush = brush,
      .nodes = nodes,
      .area_no = area_no,
      .area_co = area_co,
  };

  TaskParallelSettings settings;
  BKE_pbvh_parallel_range_settings(&settings, true, totnode);
  BLI_task_parallel_range(0, totnode, &data, do_fill_brush_task_cb_ex, &settings);
}

static void do_scrape_brush_task_cb_ex(void *__restrict userdata,
                                       const int n,
                                       const TaskParallelTLS *__restrict tls)
{
  SculptThreadedTaskData *data = userdata;
  SculptSession *ss = data->ob->sculpt;
  const Brush *brush = data->brush;
  const float *area_no = data->area_no;
  const float *area_co = data->area_co;

  PBVHVertexIter vd;
  float(*proxy)[3];
  const float bstrength = ss->cache->bstrength;

  proxy = BKE_pbvh_node_add_proxy(ss->pbvh, data->nodes[n])->co;

  SculptBrushTest test;
  SculptBrushTestFn sculpt_brush_test_sq_fn = SCULPT_brush_test_init_with_falloff_shape(
      ss, &test, data->brush->falloff_shape);
  const int thread_id = BLI_task_parallel_thread_id(tls);
  plane_from_point_normal_v3(test.plane_tool, area_co, area_no);

  BKE_pbvh_vertex_iter_begin(ss->pbvh, data->nodes[n], vd, PBVH_ITER_UNIQUE)
  {
    if (sculpt_brush_test_sq_fn(&test, vd.co)) {
      if (!SCULPT_plane_point_side(vd.co, test.plane_tool)) {
        float intr[3];
        float val[3];

        closest_to_plane_normalized_v3(intr, test.plane_tool, vd.co);

        sub_v3_v3v3(val, intr, vd.co);

        if (SCULPT_plane_trim(ss->cache, brush, val)) {
          const float fade = bstrength * SCULPT_brush_strength_factor(ss,
                                                                      brush,
                                                                      vd.co,
                                                                      sqrtf(test.dist),
                                                                      vd.no,
                                                                      vd.fno,
                                                                      vd.mask ? *vd.mask : 0.0f,
                                                                      vd.vertex,
                                                                      thread_id);

          mul_v3_v3fl(proxy[vd.i], val, fade);

          if (vd.mvert) {
            vd.mvert->flag |= ME_VERT_PBVH_UPDATE;
          }
        }
      }
    }
  }
  BKE_pbvh_vertex_iter_end;
}

static void do_scrape_brush(Sculpt *sd, Object *ob, PBVHNode **nodes, int totnode)
{
  SculptSession *ss = ob->sculpt;
  Brush *brush = BKE_paint_brush(&sd->paint);

  const float radius = ss->cache->radius;

  float area_no[3];
  float area_co[3];
  float offset = SCULPT_brush_plane_offset_get(sd, ss);

  float displace;

  float temp[3];

  SCULPT_calc_brush_plane(sd, ob, nodes, totnode, area_no, area_co);

  SCULPT_tilt_apply_to_normal(area_no, ss->cache, brush->tilt_strength_factor);

  displace = -radius * offset;

  mul_v3_v3v3(temp, area_no, ss->cache->scale);
  mul_v3_fl(temp, displace);
  add_v3_v3(area_co, temp);

  SculptThreadedTaskData data = {
      .sd = sd,
      .ob = ob,
      .brush = brush,
      .nodes = nodes,
      .area_no = area_no,
      .area_co = area_co,
  };

  TaskParallelSettings settings;
  BKE_pbvh_parallel_range_settings(&settings, true, totnode);
  BLI_task_parallel_range(0, totnode, &data, do_scrape_brush_task_cb_ex, &settings);
}

/* -------------------------------------------------------------------- */
/** \name Sculpt Clay Thumb Brush
 * \{ */

static void do_clay_thumb_brush_task_cb_ex(void *__restrict userdata,
                                           const int n,
                                           const TaskParallelTLS *__restrict tls)
{
  SculptThreadedTaskData *data = userdata;
  SculptSession *ss = data->ob->sculpt;
  const Brush *brush = data->brush;
  float(*mat)[4] = data->mat;
  const float *area_no_sp = data->area_no_sp;
  const float *area_co = data->area_co;

  PBVHVertexIter vd;
  float(*proxy)[3];
  const float bstrength = data->clay_strength;

  proxy = BKE_pbvh_node_add_proxy(ss->pbvh, data->nodes[n])->co;

  SculptBrushTest test;
  SculptBrushTestFn sculpt_brush_test_sq_fn = SCULPT_brush_test_init_with_falloff_shape(
      ss, &test, data->brush->falloff_shape);
  const int thread_id = BLI_task_parallel_thread_id(tls);

  float plane_tilt[4];
  float normal_tilt[3];
  float imat[4][4];

  invert_m4_m4(imat, mat);
  rotate_v3_v3v3fl(normal_tilt, area_no_sp, imat[0], DEG2RADF(-ss->cache->clay_thumb_front_angle));

  /* Plane aligned to the geometry normal (back part of the brush). */
  plane_from_point_normal_v3(test.plane_tool, area_co, area_no_sp);
  /* Tilted plane (front part of the brush). */
  plane_from_point_normal_v3(plane_tilt, area_co, normal_tilt);

  BKE_pbvh_vertex_iter_begin(ss->pbvh, data->nodes[n], vd, PBVH_ITER_UNIQUE)
  {
    if (sculpt_brush_test_sq_fn(&test, vd.co)) {
      float local_co[3];
      mul_v3_m4v3(local_co, mat, vd.co);
      float intr[3], intr_tilt[3];
      float val[3];

      closest_to_plane_normalized_v3(intr, test.plane_tool, vd.co);
      closest_to_plane_normalized_v3(intr_tilt, plane_tilt, vd.co);

      /* Mix the deformation of the aligned and the tilted plane based on the brush space vertex
       * coordinates. */
      /* We can also control the mix with a curve if it produces noticeable artifacts in the center
       * of the brush. */
      const float tilt_mix = local_co[1] > 0.0f ? 0.0f : 1.0f;
      interp_v3_v3v3(intr, intr, intr_tilt, tilt_mix);
      sub_v3_v3v3(val, intr_tilt, vd.co);

      const float fade = bstrength * SCULPT_brush_strength_factor(ss,
                                                                  brush,
                                                                  vd.co,
                                                                  sqrtf(test.dist),
                                                                  vd.no,
                                                                  vd.fno,
                                                                  vd.mask ? *vd.mask : 0.0f,
                                                                  vd.vertex,
                                                                  thread_id);

      mul_v3_v3fl(proxy[vd.i], val, fade);

      if (vd.mvert) {
        vd.mvert->flag |= ME_VERT_PBVH_UPDATE;
      }
    }
  }
  BKE_pbvh_vertex_iter_end;
}

static float sculpt_clay_thumb_get_stabilized_pressure(StrokeCache *cache)
{
  float final_pressure = 0.0f;
  for (int i = 0; i < SCULPT_CLAY_STABILIZER_LEN; i++) {
    final_pressure += cache->clay_pressure_stabilizer[i];
  }
  return final_pressure / SCULPT_CLAY_STABILIZER_LEN;
}

static void do_clay_thumb_brush(Sculpt *sd, Object *ob, PBVHNode **nodes, int totnode)
{
  SculptSession *ss = ob->sculpt;
  Brush *brush = BKE_paint_brush(&sd->paint);

  const float radius = ss->cache->radius;
  const float offset = SCULPT_brush_plane_offset_get(sd, ss);
  const float displace = radius * (0.25f + offset);

  /* Sampled geometry normal and area center. */
  float area_no_sp[3];
  float area_no[3];
  float area_co[3];

  float temp[3];
  float mat[4][4];
  float scale[4][4];
  float tmat[4][4];

  SCULPT_calc_brush_plane(sd, ob, nodes, totnode, area_no_sp, area_co);

  if (brush->sculpt_plane != SCULPT_DISP_DIR_AREA || (brush->flag & BRUSH_ORIGINAL_NORMAL)) {
    SCULPT_calc_area_normal(sd, ob, nodes, totnode, area_no);
  }
  else {
    copy_v3_v3(area_no, area_no_sp);
  }

  /* Delay the first daub because grab delta is not setup. */
  if (SCULPT_stroke_is_first_brush_step_of_symmetry_pass(ss->cache)) {
    ss->cache->clay_thumb_front_angle = 0.0f;
    return;
  }

  /* Simulate the clay accumulation by increasing the plane angle as more samples are added to the
   * stroke. */
  if (SCULPT_stroke_is_main_symmetry_pass(ss->cache)) {
    ss->cache->clay_thumb_front_angle += 0.8f;
    ss->cache->clay_thumb_front_angle = clamp_f(ss->cache->clay_thumb_front_angle, 0.0f, 60.0f);
  }

  if (is_zero_v3(ss->cache->grab_delta_symmetry)) {
    return;
  }

  /* Displace the brush planes. */
  copy_v3_v3(area_co, ss->cache->location);
  mul_v3_v3v3(temp, area_no_sp, ss->cache->scale);
  mul_v3_fl(temp, displace);
  add_v3_v3(area_co, temp);

  /* Initialize brush local-space matrix. */
  cross_v3_v3v3(mat[0], area_no, ss->cache->grab_delta_symmetry);
  mat[0][3] = 0.0f;
  cross_v3_v3v3(mat[1], area_no, mat[0]);
  mat[1][3] = 0.0f;
  copy_v3_v3(mat[2], area_no);
  mat[2][3] = 0.0f;
  copy_v3_v3(mat[3], ss->cache->location);
  mat[3][3] = 1.0f;
  normalize_m4(mat);

  /* Scale brush local space matrix. */
  scale_m4_fl(scale, ss->cache->radius);
  mul_m4_m4m4(tmat, mat, scale);
  invert_m4_m4(mat, tmat);

  float clay_strength = ss->cache->bstrength *
                        sculpt_clay_thumb_get_stabilized_pressure(ss->cache);

  SculptThreadedTaskData data = {
      .sd = sd,
      .ob = ob,
      .brush = brush,
      .nodes = nodes,
      .area_no_sp = area_no_sp,
      .area_co = ss->cache->location,
      .mat = mat,
      .clay_strength = clay_strength,
  };

  TaskParallelSettings settings;
  BKE_pbvh_parallel_range_settings(&settings, true, totnode);
  BLI_task_parallel_range(0, totnode, &data, do_clay_thumb_brush_task_cb_ex, &settings);
}

/** \} */

static void do_gravity_task_cb_ex(void *__restrict userdata,
                                  const int n,
                                  const TaskParallelTLS *__restrict tls)
{
  SculptThreadedTaskData *data = userdata;
  SculptSession *ss = data->ob->sculpt;
  const Brush *brush = data->brush;
  float *offset = data->offset;

  PBVHVertexIter vd;
  float(*proxy)[3];

  proxy = BKE_pbvh_node_add_proxy(ss->pbvh, data->nodes[n])->co;

  SculptBrushTest test;
  SculptBrushTestFn sculpt_brush_test_sq_fn = SCULPT_brush_test_init_with_falloff_shape(
      ss, &test, data->brush->falloff_shape);
  const int thread_id = BLI_task_parallel_thread_id(tls);

  BKE_pbvh_vertex_iter_begin(ss->pbvh, data->nodes[n], vd, PBVH_ITER_UNIQUE)
  {
    if (sculpt_brush_test_sq_fn(&test, vd.co)) {
      const float fade = SCULPT_brush_strength_factor(ss,
                                                      brush,
                                                      vd.co,
                                                      sqrtf(test.dist),
                                                      vd.no,
                                                      vd.fno,
                                                      vd.mask ? *vd.mask : 0.0f,
                                                      vd.vertex,
                                                      thread_id);

      mul_v3_v3fl(proxy[vd.i], offset, fade);

      if (vd.mvert) {
        vd.mvert->flag |= ME_VERT_PBVH_UPDATE;
      }
    }
  }
  BKE_pbvh_vertex_iter_end;
}

static void do_gravity(Sculpt *sd, Object *ob, PBVHNode **nodes, int totnode, float bstrength)
{
  SculptSession *ss = ob->sculpt;
  Brush *brush = BKE_paint_brush(&sd->paint);

  float offset[3];
  float gravity_vector[3];

  mul_v3_v3fl(gravity_vector, ss->cache->gravity_direction, -ss->cache->radius_squared);

  /* Offset with as much as possible factored in already. */
  mul_v3_v3v3(offset, gravity_vector, ss->cache->scale);
  mul_v3_fl(offset, bstrength);

  /* Threaded loop over nodes. */
  SculptThreadedTaskData data = {
      .sd = sd,
      .ob = ob,
      .brush = brush,
      .nodes = nodes,
      .offset = offset,
  };

  TaskParallelSettings settings;
  BKE_pbvh_parallel_range_settings(&settings, true, totnode);
  BLI_task_parallel_range(0, totnode, &data, do_gravity_task_cb_ex, &settings);
}

void SCULPT_vertcos_to_key(Object *ob, KeyBlock *kb, const float (*vertCos)[3])
{
  Mesh *me = (Mesh *)ob->data;
  float(*ofs)[3] = NULL;
  int a;
  const int kb_act_idx = ob->shapenr - 1;
  KeyBlock *currkey;

  /* For relative keys editing of base should update other keys. */
  if (BKE_keyblock_is_basis(me->key, kb_act_idx)) {
    ofs = BKE_keyblock_convert_to_vertcos(ob, kb);

    /* Calculate key coord offsets (from previous location). */
    for (a = 0; a < me->totvert; a++) {
      sub_v3_v3v3(ofs[a], vertCos[a], ofs[a]);
    }

    /* Apply offsets on other keys. */
    for (currkey = me->key->block.first; currkey; currkey = currkey->next) {
      if ((currkey != kb) && (currkey->relative == kb_act_idx)) {
        BKE_keyblock_update_from_offset(ob, currkey, ofs);
      }
    }

    MEM_freeN(ofs);
  }

  /* Modifying of basis key should update mesh. */
  if (kb == me->key->refkey) {
    MVert *mvert = me->mvert;

    for (a = 0; a < me->totvert; a++, mvert++) {
      copy_v3_v3(mvert->co, vertCos[a]);
    }

    BKE_mesh_calc_normals(me);
  }

  /* Apply new coords on active key block, no need to re-allocate kb->data here! */
  BKE_keyblock_update_from_vertcos(ob, kb, vertCos);
}

/* Note: we do the topology update before any brush actions to avoid
 * issues with the proxies. The size of the proxy can't change, so
 * topology must be updated first. */
static void sculpt_topology_update(Sculpt *sd,
                                   Object *ob,
                                   Brush *brush,
                                   UnifiedPaintSettings *UNUSED(ups))
{
  SculptSession *ss = ob->sculpt;

  int n, totnode;
  /* Build a list of all nodes that are potentially within the brush's area of influence. */
  const bool use_original = sculpt_tool_needs_original(brush->sculpt_tool) ? true :
                                                                             ss->cache->original;
  const float radius_scale = 1.25f;
  PBVHNode **nodes = sculpt_pbvh_gather_generic(
      ob, sd, brush, use_original, radius_scale, &totnode);

  /* Only act if some verts are inside the brush area. */
  if (totnode) {
    PBVHTopologyUpdateMode mode = 0;
    float location[3];

    if (!(sd->flags & SCULPT_DYNTOPO_DETAIL_MANUAL)) {
      if (sd->flags & SCULPT_DYNTOPO_SUBDIVIDE) {
        mode |= PBVH_Subdivide;
      }

      if ((sd->flags & SCULPT_DYNTOPO_COLLAPSE) || (brush->sculpt_tool == SCULPT_TOOL_SIMPLIFY)) {
        mode |= PBVH_Collapse;
      }
    }

    bool undo_push = !use_original ||
                     SCULPT_stroke_is_first_brush_step_of_symmetry_pass(ss->cache);

    for (n = 0; n < totnode; n++) {
      if (undo_push) {
        SCULPT_undo_push_node(ob,
                              nodes[n],
                              brush->sculpt_tool == SCULPT_TOOL_MASK ? SCULPT_UNDO_MASK :
                                                                       SCULPT_UNDO_COORDS);
      }

      BKE_pbvh_node_mark_update(nodes[n]);

      if (BKE_pbvh_type(ss->pbvh) == PBVH_BMESH) {
        BKE_pbvh_node_mark_topology_update(nodes[n]);
        BKE_pbvh_bmesh_node_save_ortri(ss->bm, nodes[n]);
      }
    }

    if (BKE_pbvh_type(ss->pbvh) == PBVH_BMESH) {
      int symidx = ss->cache->mirror_symmetry_pass + (ss->cache->radial_symmetry_pass * 8);
      if (symidx > 127) {
        symidx = 127;
      }

      BKE_pbvh_bmesh_update_topology(ss->pbvh,
                                     mode,
                                     ss->cache->location,
                                     ss->cache->view_normal,
                                     ss->cache->radius,
                                     (brush->flag & BRUSH_FRONTFACE) != 0,
                                     (brush->falloff_shape != PAINT_FALLOFF_SHAPE_SPHERE),
                                     symidx,
                                     brush->sculpt_tool != SCULPT_TOOL_DRAW_SHARP);
    }

    MEM_SAFE_FREE(nodes);

    /* Update average stroke position. */
    copy_v3_v3(location, ss->cache->true_location);
    mul_m4_v3(ob->obmat, location);
  }
}

static void do_brush_action_task_cb(
    void *__restrict userdata, const int n, const TaskParallelTLS *__restrict UNUSED(tls))
{
  SculptThreadedTaskData *data = userdata;
  SculptSession *ss = data->ob->sculpt;

  /* Face Sets modifications do a single undo push */
  if (data->brush->sculpt_tool == SCULPT_TOOL_DRAW_FACE_SETS) {
    BKE_pbvh_node_mark_redraw(data->nodes[n]);
    /* Draw face sets in smooth mode moves the vertices. */
    if (ss->cache->alt_smooth) {
      SCULPT_undo_push_node(data->ob, data->nodes[n], SCULPT_UNDO_COORDS);
      BKE_pbvh_node_mark_update(data->nodes[n]);
    }
  }
  else if (data->brush->sculpt_tool == SCULPT_TOOL_MASK) {
    SCULPT_undo_push_node(data->ob, data->nodes[n], SCULPT_UNDO_MASK);
    BKE_pbvh_node_mark_update_mask(data->nodes[n]);
  }
  else if (ELEM(data->brush->sculpt_tool, SCULPT_TOOL_PAINT, SCULPT_TOOL_SMEAR)) {
    if (!ss->bm) {
      if (data->brush->vcol_boundary_factor > 0.0f) {
        SCULPT_undo_push_node(data->ob, data->nodes[n], SCULPT_UNDO_COORDS);
      }

      SCULPT_undo_push_node(data->ob, data->nodes[n], SCULPT_UNDO_COLOR);
    }

    BKE_pbvh_node_mark_update_color(data->nodes[n]);
  }
  else {
    if (!ss->bm) {
      SCULPT_undo_push_node(data->ob, data->nodes[n], SCULPT_UNDO_COORDS);
    }
    BKE_pbvh_node_mark_update(data->nodes[n]);
  }
}

static void do_brush_action(Sculpt *sd, Object *ob, Brush *brush, UnifiedPaintSettings *ups)
{
  SculptSession *ss = ob->sculpt;
  int totnode;
  PBVHNode **nodes;

  /* Check for unsupported features. */
  PBVHType type = BKE_pbvh_type(ss->pbvh);
  if (ELEM(brush->sculpt_tool, SCULPT_TOOL_PAINT, SCULPT_TOOL_SMEAR) &&
      !ELEM(type, PBVH_BMESH, PBVH_FACES)) {
    return;
  }

  /* Build a list of all nodes that are potentially within the brush's area of influence */

  if (SCULPT_tool_needs_all_pbvh_nodes(brush)) {
    /* These brushes need to update all nodes as they are not constrained by the brush radius */
    BKE_pbvh_search_gather(ss->pbvh, NULL, NULL, &nodes, &totnode);
  }
  else if (brush->sculpt_tool == SCULPT_TOOL_CLOTH) {
    nodes = SCULPT_cloth_brush_affected_nodes_gather(ss, brush, &totnode);
  }
  else {
    const bool use_original = sculpt_tool_needs_original(brush->sculpt_tool) ? true :
                                                                               ss->cache->original;
    float radius_scale = 1.0f;
    /* With these options enabled not all required nodes are inside the original brush radius, so
     * the brush can produce artifacts in some situations. */
    if (brush->sculpt_tool == SCULPT_TOOL_DRAW && brush->flag & BRUSH_ORIGINAL_NORMAL) {
      radius_scale = 2.0f;
    }
    nodes = sculpt_pbvh_gather_generic(ob, sd, brush, use_original, radius_scale, &totnode);
  }

  /* Draw Face Sets in draw mode makes a single undo push, in alt-smooth mode deforms the
   * vertices and uses regular coords undo. */
  /* It also assigns the paint_face_set here as it needs to be done regardless of the stroke type
   * and the number of nodes under the brush influence. */
  if (brush->sculpt_tool == SCULPT_TOOL_DRAW_FACE_SETS &&
      SCULPT_stroke_is_first_brush_step(ss->cache) && !ss->cache->alt_smooth) {

    // faceset undo node is created below for pbvh_bmesh
    if (BKE_pbvh_type(ss->pbvh) != PBVH_BMESH) {
      SCULPT_undo_push_node(ob, NULL, SCULPT_UNDO_FACE_SETS);
    }

    if (ss->cache->invert) {
      /* When inverting the brush, pick the paint face mask ID from the mesh. */
      ss->cache->paint_face_set = SCULPT_active_face_set_get(ss);
    }
    else {
      /* By default create a new Face Sets. */
      ss->cache->paint_face_set = SCULPT_face_set_next_available_get(ss);
    }
  }

  /* Initialize automasking cache. For anchored brushes with spherical falloff, we start off with
   * zero radius, thus we have no pbvh nodes on the first brush step. */
  if (totnode ||
      ((brush->falloff_shape == PAINT_FALLOFF_SHAPE_SPHERE) && (brush->flag & BRUSH_ANCHORED))) {
    if (SCULPT_stroke_is_first_brush_step(ss->cache)) {
      if (SCULPT_is_automasking_enabled(sd, ss, brush)) {
        ss->cache->automasking = SCULPT_automasking_cache_init(sd, brush, ob);
      }
    }
  }

  /* Only act if some verts are inside the brush area. */
  if (totnode) {
    float location[3];

    // dyntopo can't push undo nodes inside a thread
    if (ss->bm) {
      if (ELEM(brush->sculpt_tool, SCULPT_TOOL_PAINT, SCULPT_TOOL_SMEAR)) {
        for (int i = 0; i < totnode; i++) {
          int other = brush->vcol_boundary_factor > 0.0f ? SCULPT_UNDO_COORDS : -1;

          if (SCULPT_ensure_dyntopo_node_undo(ob, nodes[i], SCULPT_UNDO_COLOR, other)) {
            BKE_pbvh_update_origcolor_bmesh(ss->pbvh, nodes[i]);

            if (other != -1) {
              BKE_pbvh_update_origco_bmesh(ss->pbvh, nodes[i]);
            }
          }

          BKE_pbvh_node_mark_update_color(nodes[i]);
          // SCULPT_undo_push_node(ob, nodes[i], SCULPT_UNDO_COLOR);
        }
      }
      else if (brush->sculpt_tool == SCULPT_TOOL_DRAW_FACE_SETS) {
        for (int i = 0; i < totnode; i++) {
          if (ss->cache->alt_smooth) {
            SCULPT_ensure_dyntopo_node_undo(
                ob, nodes[i], SCULPT_UNDO_FACE_SETS, SCULPT_UNDO_COORDS);
          }
          else {
            SCULPT_ensure_dyntopo_node_undo(ob, nodes[i], SCULPT_UNDO_FACE_SETS, -1);
          }

          BKE_pbvh_node_mark_update(nodes[i]);
        }
      }
      else {
        for (int i = 0; i < totnode; i++) {
          SCULPT_ensure_dyntopo_node_undo(ob, nodes[i], SCULPT_UNDO_COORDS, -1);
          BKE_pbvh_node_mark_update(nodes[i]);
        }
      }
    }
    else {
      SculptThreadedTaskData task_data = {
          .sd = sd,
          .ob = ob,
          .brush = brush,
          .nodes = nodes,
      };

      TaskParallelSettings settings;
      BKE_pbvh_parallel_range_settings(&settings, true, totnode);
      BLI_task_parallel_range(0, totnode, &task_data, do_brush_action_task_cb, &settings);
    }

    if (sculpt_brush_needs_normal(ss, brush)) {
      update_sculpt_normal(sd, ob, nodes, totnode);
    }

    if (brush->mtex.brush_map_mode == MTEX_MAP_MODE_AREA) {
      update_brush_local_mat(sd, ob);
    }

    if (brush->sculpt_tool == SCULPT_TOOL_POSE && SCULPT_stroke_is_first_brush_step(ss->cache)) {
      SCULPT_pose_brush_init(sd, ob, ss, brush);
    }

    if (brush->deform_target == BRUSH_DEFORM_TARGET_CLOTH_SIM) {
      if (!ss->cache->cloth_sim) {
        ss->cache->cloth_sim = SCULPT_cloth_brush_simulation_create(
            ss, 1.0f, 0.0f, 0.0f, false, true);
        SCULPT_cloth_brush_simulation_init(ss, ss->cache->cloth_sim);
      }
      SCULPT_cloth_brush_store_simulation_state(ss, ss->cache->cloth_sim);
      SCULPT_cloth_brush_ensure_nodes_constraints(
          sd, ob, nodes, totnode, ss->cache->cloth_sim, ss->cache->location, FLT_MAX);
    }

    bool invert = ss->cache->pen_flip || ss->cache->invert || brush->flag & BRUSH_DIR_IN;

    /* Apply one type of brush action. */
    switch (brush->sculpt_tool) {
      case SCULPT_TOOL_DRAW:
        do_draw_brush(sd, ob, nodes, totnode);
        break;
      case SCULPT_TOOL_SMOOTH:
        if (brush->smooth_deform_type == BRUSH_SMOOTH_DEFORM_LAPLACIAN) {
          SCULPT_do_smooth_brush(sd, ob, nodes, totnode);
        }
        else if (brush->smooth_deform_type == BRUSH_SMOOTH_DEFORM_SURFACE) {
          SCULPT_do_surface_smooth_brush(sd, ob, nodes, totnode);
        }
        break;
      case SCULPT_TOOL_CREASE:
        do_crease_brush(sd, ob, nodes, totnode);
        break;
      case SCULPT_TOOL_BLOB:
        do_crease_brush(sd, ob, nodes, totnode);
        break;
      case SCULPT_TOOL_PINCH:
        do_pinch_brush(sd, ob, nodes, totnode);
        break;
      case SCULPT_TOOL_INFLATE:
        do_inflate_brush(sd, ob, nodes, totnode);
        break;
      case SCULPT_TOOL_GRAB:
        do_grab_brush(sd, ob, nodes, totnode);
        break;
      case SCULPT_TOOL_ROTATE:
        do_rotate_brush(sd, ob, nodes, totnode);
        break;
      case SCULPT_TOOL_SNAKE_HOOK:
        do_snake_hook_brush(sd, ob, nodes, totnode);
        break;
      case SCULPT_TOOL_NUDGE:
        do_nudge_brush(sd, ob, nodes, totnode);
        break;
      case SCULPT_TOOL_THUMB:
        do_thumb_brush(sd, ob, nodes, totnode);
        break;
      case SCULPT_TOOL_LAYER:
        do_layer_brush(sd, ob, nodes, totnode);
        break;
      case SCULPT_TOOL_FLATTEN:
        do_flatten_brush(sd, ob, nodes, totnode);
        break;
      case SCULPT_TOOL_CLAY:
        do_clay_brush(sd, ob, nodes, totnode);
        break;
      case SCULPT_TOOL_CLAY_STRIPS:
        do_clay_strips_brush(sd, ob, nodes, totnode);
        break;
      case SCULPT_TOOL_MULTIPLANE_SCRAPE:
        SCULPT_do_multiplane_scrape_brush(sd, ob, nodes, totnode);
        break;
      case SCULPT_TOOL_CLAY_THUMB:
        do_clay_thumb_brush(sd, ob, nodes, totnode);
        break;
      case SCULPT_TOOL_FILL:
        if (invert && brush->flag & BRUSH_INVERT_TO_SCRAPE_FILL) {
          do_scrape_brush(sd, ob, nodes, totnode);
        }
        else {
          do_fill_brush(sd, ob, nodes, totnode);
        }
        break;
      case SCULPT_TOOL_SCRAPE:
        if (invert && brush->flag & BRUSH_INVERT_TO_SCRAPE_FILL) {
          do_fill_brush(sd, ob, nodes, totnode);
        }
        else {
          do_scrape_brush(sd, ob, nodes, totnode);
        }
        break;
      case SCULPT_TOOL_MASK:
        do_mask_brush(sd, ob, nodes, totnode);
        break;
      case SCULPT_TOOL_POSE:
        SCULPT_do_pose_brush(sd, ob, nodes, totnode);
        break;
      case SCULPT_TOOL_DRAW_SHARP:
        do_draw_sharp_brush(sd, ob, nodes, totnode);
        break;
      case SCULPT_TOOL_ELASTIC_DEFORM:
        do_elastic_deform_brush(sd, ob, nodes, totnode);
        break;
      case SCULPT_TOOL_SLIDE_RELAX:
        do_slide_relax_brush(sd, ob, nodes, totnode);
        break;
      case SCULPT_TOOL_BOUNDARY:
        SCULPT_do_boundary_brush(sd, ob, nodes, totnode);
        break;
      case SCULPT_TOOL_CLOTH:
        SCULPT_do_cloth_brush(sd, ob, nodes, totnode);
        break;
      case SCULPT_TOOL_DRAW_FACE_SETS:
        SCULPT_do_draw_face_sets_brush(sd, ob, nodes, totnode);
        break;
      case SCULPT_TOOL_DISPLACEMENT_ERASER:
        do_displacement_eraser_brush(sd, ob, nodes, totnode);
        break;
      case SCULPT_TOOL_DISPLACEMENT_SMEAR:
        do_displacement_smear_brush(sd, ob, nodes, totnode);
        break;
      case SCULPT_TOOL_PAINT:
        SCULPT_do_paint_brush(sd, ob, nodes, totnode);
        break;
      case SCULPT_TOOL_VCOL_BOUNDARY:
        SCULPT_smooth_vcol_boundary(sd, ob, nodes, totnode, ss->cache->bstrength);
        break;
      case SCULPT_TOOL_SMEAR:
        SCULPT_do_smear_brush(sd, ob, nodes, totnode);
        break;
    }

    if (!ELEM(brush->sculpt_tool, SCULPT_TOOL_SMOOTH, SCULPT_TOOL_MASK) &&
        brush->autosmooth_factor > 0) {
      if (brush->flag & BRUSH_INVERSE_SMOOTH_PRESSURE) {
        SCULPT_smooth(sd,
                      ob,
                      nodes,
                      totnode,
                      brush->autosmooth_factor * (1.0f - ss->cache->pressure),
                      false);
      }
      else {
        SCULPT_smooth(sd, ob, nodes, totnode, brush->autosmooth_factor, false);
      }
    }

    if (sculpt_brush_use_topology_rake(ss, brush)) {
      bmesh_topology_rake(sd, ob, nodes, totnode, brush->topology_rake_factor);
    }

    /* The cloth brush adds the gravity as a regular force and it is processed in the solver. */
    if (ss->cache->supports_gravity && !ELEM(brush->sculpt_tool,
                                             SCULPT_TOOL_CLOTH,
                                             SCULPT_TOOL_DRAW_FACE_SETS,
                                             SCULPT_TOOL_BOUNDARY)) {
      do_gravity(sd, ob, nodes, totnode, sd->gravity_factor);
    }

    if (brush->deform_target == BRUSH_DEFORM_TARGET_CLOTH_SIM) {
      if (SCULPT_stroke_is_main_symmetry_pass(ss->cache)) {
        SCULPT_cloth_sim_activate_nodes(ss->cache->cloth_sim, nodes, totnode);
        SCULPT_cloth_brush_do_simulation_step(sd, ob, ss->cache->cloth_sim, nodes, totnode);
      }
    }

    MEM_SAFE_FREE(nodes);

    /* Update average stroke position. */
    copy_v3_v3(location, ss->cache->true_location);
    mul_m4_v3(ob->obmat, location);

    add_v3_v3(ups->average_stroke_accum, location);
    ups->average_stroke_counter++;
    /* Update last stroke position. */
    ups->last_stroke_valid = true;
  }
}

/* Flush displacement from deformed PBVH vertex to original mesh. */
static void sculpt_flush_pbvhvert_deform(Object *ob, PBVHVertexIter *vd)
{
  SculptSession *ss = ob->sculpt;
  Mesh *me = ob->data;
  float disp[3], newco[3];
  int index = vd->vert_indices[vd->i];

  sub_v3_v3v3(disp, vd->co, ss->deform_cos[index]);
  mul_m3_v3(ss->deform_imats[index], disp);
  add_v3_v3v3(newco, disp, ss->orig_cos[index]);

  copy_v3_v3(ss->deform_cos[index], vd->co);
  copy_v3_v3(ss->orig_cos[index], newco);

  if (!ss->shapekey_active) {
    copy_v3_v3(me->mvert[index].co, newco);
  }
}

static void sculpt_combine_proxies_task_cb(void *__restrict userdata,
                                           const int n,
                                           const TaskParallelTLS *__restrict UNUSED(tls))
{
  SculptThreadedTaskData *data = userdata;
  SculptSession *ss = data->ob->sculpt;
  Sculpt *sd = data->sd;
  Object *ob = data->ob;

  /* These brushes start from original coordinates. */
  const bool use_orco = ELEM(data->brush->sculpt_tool,
                             SCULPT_TOOL_GRAB,
                             SCULPT_TOOL_ROTATE,
                             SCULPT_TOOL_THUMB,
                             SCULPT_TOOL_ELASTIC_DEFORM,
                             SCULPT_TOOL_BOUNDARY,
                             SCULPT_TOOL_POSE);

  PBVHVertexIter vd;
  PBVHProxyNode *proxies;
  int proxy_count;
  float(*orco)[3] = NULL;

  if (use_orco && !ss->bm) {
    orco = SCULPT_undo_push_node(data->ob, data->nodes[n], SCULPT_UNDO_COORDS)->co;
  }

  BKE_pbvh_node_get_proxies(data->nodes[n], &proxies, &proxy_count);

  BKE_pbvh_vertex_iter_begin(ss->pbvh, data->nodes[n], vd, PBVH_ITER_UNIQUE)
  {
    float val[3];

    if (use_orco) {
      if (ss->bm) {
        float *co = BM_ELEM_CD_GET_VOID_P(vd.bm_vert, ss->cd_origco_offset);
        copy_v3_v3(val, co);
        // copy_v3_v3(val, BM_log_original_vert_co(ss->bm_log, vd.bm_vert));
      }
      else {
        copy_v3_v3(val, orco[vd.i]);
      }
    }
    else {
      copy_v3_v3(val, vd.co);
    }

    for (int p = 0; p < proxy_count; p++) {
      add_v3_v3(val, proxies[p].co[vd.i]);
    }

    SCULPT_clip(sd, ss, vd.co, val);

    if (ss->deform_modifiers_active) {
      sculpt_flush_pbvhvert_deform(ob, &vd);
    }
  }
  BKE_pbvh_vertex_iter_end;

  BKE_pbvh_node_free_proxies(data->nodes[n]);
}

static void sculpt_combine_proxies(Sculpt *sd, Object *ob)
{
  SculptSession *ss = ob->sculpt;
  Brush *brush = BKE_paint_brush(&sd->paint);
  PBVHNode **nodes;
  int totnode;

  BKE_pbvh_gather_proxies(ss->pbvh, &nodes, &totnode);

  /* First line is tools that don't support proxies. */
  if (ss->cache->supports_gravity || (sculpt_tool_is_proxy_used(brush->sculpt_tool) == false)) {
    SculptThreadedTaskData data = {
        .sd = sd,
        .ob = ob,
        .brush = brush,
        .nodes = nodes,
    };

    TaskParallelSettings settings;
    BKE_pbvh_parallel_range_settings(&settings, true, totnode);
    BLI_task_parallel_range(0, totnode, &data, sculpt_combine_proxies_task_cb, &settings);
  }

  MEM_SAFE_FREE(nodes);
}

/**
 * Copy the modified vertices from the #PBVH to the active key.
 */
static void sculpt_update_keyblock(Object *ob)
{
  SculptSession *ss = ob->sculpt;
  float(*vertCos)[3];

  /* Key-block update happens after handling deformation caused by modifiers,
   * so ss->orig_cos would be updated with new stroke. */
  if (ss->orig_cos) {
    vertCos = ss->orig_cos;
  }
  else {
    vertCos = BKE_pbvh_vert_coords_alloc(ss->pbvh);
  }

  if (vertCos) {
    SCULPT_vertcos_to_key(ob, ss->shapekey_active, vertCos);

    if (vertCos != ss->orig_cos) {
      MEM_freeN(vertCos);
    }
  }
}

static void SCULPT_flush_stroke_deform_task_cb(void *__restrict userdata,
                                               const int n,
                                               const TaskParallelTLS *__restrict UNUSED(tls))
{
  SculptThreadedTaskData *data = userdata;
  SculptSession *ss = data->ob->sculpt;
  Object *ob = data->ob;
  float(*vertCos)[3] = data->vertCos;

  PBVHVertexIter vd;

  if (BKE_pbvh_type(ss->pbvh) == PBVH_BMESH) {
    BM_mesh_elem_index_ensure(ss->bm, BM_VERT);
  }

  BKE_pbvh_vertex_iter_begin(ss->pbvh, data->nodes[n], vd, PBVH_ITER_UNIQUE)
  {
    sculpt_flush_pbvhvert_deform(ob, &vd);

    if (vertCos) {
      copy_v3_v3(vertCos[vd.index], ss->orig_cos[vd.index]);
    }
  }
  BKE_pbvh_vertex_iter_end;
}

/* Flush displacement from deformed PBVH to original layer. */
void SCULPT_flush_stroke_deform(Sculpt *sd, Object *ob, bool is_proxy_used)
{
  SculptSession *ss = ob->sculpt;
  Brush *brush = BKE_paint_brush(&sd->paint);

  if (is_proxy_used && ss->deform_modifiers_active) {
    /* This brushes aren't using proxies, so sculpt_combine_proxies() wouldn't propagate needed
     * deformation to original base. */

    int totnode;
    Mesh *me = (Mesh *)ob->data;
    PBVHNode **nodes;
    float(*vertCos)[3] = NULL;

    if (ss->shapekey_active) {
      vertCos = MEM_mallocN(sizeof(*vertCos) * me->totvert, "flushStrokeDeofrm keyVerts");

      /* Mesh could have isolated verts which wouldn't be in BVH, to deal with this we copy old
       * coordinates over new ones and then update coordinates for all vertices from BVH. */
      memcpy(vertCos, ss->orig_cos, sizeof(*vertCos) * me->totvert);
    }

    BKE_pbvh_search_gather(ss->pbvh, NULL, NULL, &nodes, &totnode);

    SculptThreadedTaskData data = {
        .sd = sd,
        .ob = ob,
        .brush = brush,
        .nodes = nodes,
        .vertCos = vertCos,
    };

    TaskParallelSettings settings;
    BKE_pbvh_parallel_range_settings(&settings, true, totnode);
    BLI_task_parallel_range(0, totnode, &data, SCULPT_flush_stroke_deform_task_cb, &settings);

    if (vertCos) {
      SCULPT_vertcos_to_key(ob, ss->shapekey_active, vertCos);
      MEM_freeN(vertCos);
    }

    MEM_SAFE_FREE(nodes);

    /* Modifiers could depend on mesh normals, so we should update them.
     * Note, then if sculpting happens on locked key, normals should be re-calculate after applying
     * coords from key-block on base mesh. */
    BKE_mesh_calc_normals(me);
  }
  else if (ss->shapekey_active) {
    sculpt_update_keyblock(ob);
  }
}

/**
 * Flip all the edit-data across the axis/axes specified by \a symm.
 * Used to calculate multiple modifications to the mesh when symmetry is enabled.
 */
void SCULPT_cache_calc_brushdata_symm(StrokeCache *cache,
                                      const char symm,
                                      const char axis,
                                      const float angle)
{
  flip_v3_v3(cache->location, cache->true_location, symm);
  flip_v3_v3(cache->last_location, cache->true_last_location, symm);
  flip_v3_v3(cache->grab_delta_symmetry, cache->grab_delta, symm);
  flip_v3_v3(cache->view_normal, cache->true_view_normal, symm);

  flip_v3_v3(cache->initial_location, cache->true_initial_location, symm);
  flip_v3_v3(cache->initial_normal, cache->true_initial_normal, symm);

  /* XXX This reduces the length of the grab delta if it approaches the line of symmetry
   * XXX However, a different approach appears to be needed. */
#if 0
  if (sd->paint.symmetry_flags & PAINT_SYMMETRY_FEATHER) {
    float frac = 1.0f / max_overlap_count(sd);
    float reduce = (feather - frac) / (1.0f - frac);

    printf("feather: %f frac: %f reduce: %f\n", feather, frac, reduce);

    if (frac < 1.0f) {
      mul_v3_fl(cache->grab_delta_symmetry, reduce);
    }
  }
#endif

  unit_m4(cache->symm_rot_mat);
  unit_m4(cache->symm_rot_mat_inv);
  zero_v3(cache->plane_offset);

  /* Expects XYZ. */
  if (axis) {
    rotate_m4(cache->symm_rot_mat, axis, angle);
    rotate_m4(cache->symm_rot_mat_inv, axis, -angle);
  }

  mul_m4_v3(cache->symm_rot_mat, cache->location);
  mul_m4_v3(cache->symm_rot_mat, cache->grab_delta_symmetry);

  if (cache->supports_gravity) {
    flip_v3_v3(cache->gravity_direction, cache->true_gravity_direction, symm);
    mul_m4_v3(cache->symm_rot_mat, cache->gravity_direction);
  }

  if (cache->is_rake_rotation_valid) {
    flip_qt_qt(cache->rake_rotation_symmetry, cache->rake_rotation, symm);
  }
}

typedef void (*BrushActionFunc)(Sculpt *sd, Object *ob, Brush *brush, UnifiedPaintSettings *ups);

static void do_tiled(
    Sculpt *sd, Object *ob, Brush *brush, UnifiedPaintSettings *ups, BrushActionFunc action)
{
  SculptSession *ss = ob->sculpt;
  StrokeCache *cache = ss->cache;
  const float radius = cache->radius;
  BoundBox *bb = BKE_object_boundbox_get(ob);
  const float *bbMin = bb->vec[0];
  const float *bbMax = bb->vec[6];
  const float *step = sd->paint.tile_offset;

  /* These are integer locations, for real location: multiply with step and add orgLoc.
   * So 0,0,0 is at orgLoc. */
  int start[3];
  int end[3];
  int cur[3];

  /* Position of the "prototype" stroke for tiling. */
  float orgLoc[3];
  float original_initial_location[3];
  copy_v3_v3(orgLoc, cache->location);
  copy_v3_v3(original_initial_location, cache->initial_location);

  for (int dim = 0; dim < 3; dim++) {
    if ((sd->paint.symmetry_flags & (PAINT_TILE_X << dim)) && step[dim] > 0) {
      start[dim] = (bbMin[dim] - orgLoc[dim] - radius) / step[dim];
      end[dim] = (bbMax[dim] - orgLoc[dim] + radius) / step[dim];
    }
    else {
      start[dim] = end[dim] = 0;
    }
  }

  /* First do the "untiled" position to initialize the stroke for this location. */
  cache->tile_pass = 0;
  action(sd, ob, brush, ups);

  /* Now do it for all the tiles. */
  copy_v3_v3_int(cur, start);
  for (cur[0] = start[0]; cur[0] <= end[0]; cur[0]++) {
    for (cur[1] = start[1]; cur[1] <= end[1]; cur[1]++) {
      for (cur[2] = start[2]; cur[2] <= end[2]; cur[2]++) {
        if (!cur[0] && !cur[1] && !cur[2]) {
          /* Skip tile at orgLoc, this was already handled before all others. */
          continue;
        }

        ++cache->tile_pass;

        for (int dim = 0; dim < 3; dim++) {
          cache->location[dim] = cur[dim] * step[dim] + orgLoc[dim];
          cache->plane_offset[dim] = cur[dim] * step[dim];
          cache->initial_location[dim] = cur[dim] * step[dim] + original_initial_location[dim];
        }
        action(sd, ob, brush, ups);
      }
    }
  }
}

static void do_radial_symmetry(Sculpt *sd,
                               Object *ob,
                               Brush *brush,
                               UnifiedPaintSettings *ups,
                               BrushActionFunc action,
                               const char symm,
                               const int axis,
                               const float UNUSED(feather))
{
  SculptSession *ss = ob->sculpt;

  for (int i = 1; i < sd->radial_symm[axis - 'X']; i++) {
    const float angle = 2.0f * M_PI * i / sd->radial_symm[axis - 'X'];
    ss->cache->radial_symmetry_pass = i;
    SCULPT_cache_calc_brushdata_symm(ss->cache, symm, axis, angle);
    do_tiled(sd, ob, brush, ups, action);
  }
}

/**
 * Noise texture gives different values for the same input coord; this
 * can tear a multi-resolution mesh during sculpting so do a stitch in this case.
 */
static void sculpt_fix_noise_tear(Sculpt *sd, Object *ob)
{
  SculptSession *ss = ob->sculpt;
  Brush *brush = BKE_paint_brush(&sd->paint);
  MTex *mtex = &brush->mtex;

  if (ss->multires.active && mtex->tex && mtex->tex->type == TEX_NOISE) {
    multires_stitch_grids(ob);
  }
}

static void do_symmetrical_brush_actions(Sculpt *sd,
                                         Object *ob,
                                         BrushActionFunc action,
                                         UnifiedPaintSettings *ups)
{
  Brush *brush = BKE_paint_brush(&sd->paint);
  SculptSession *ss = ob->sculpt;
  StrokeCache *cache = ss->cache;
  const char symm = SCULPT_mesh_symmetry_xyz_get(ob);

  float feather = calc_symmetry_feather(sd, ss->cache);

  cache->bstrength = brush_strength(sd, cache, feather, ups);
  cache->symmetry = symm;

  /* `symm` is a bit combination of XYZ -
   * 1 is mirror X; 2 is Y; 3 is XY; 4 is Z; 5 is XZ; 6 is YZ; 7 is XYZ */
  for (int i = 0; i <= symm; i++) {
    if (i == 0 || (symm & i && (symm != 5 || i != 3) && (symm != 6 || (i != 3 && i != 5)))) {
      cache->mirror_symmetry_pass = i;
      cache->radial_symmetry_pass = 0;

      SCULPT_cache_calc_brushdata_symm(cache, i, 0, 0);
      do_tiled(sd, ob, brush, ups, action);

      do_radial_symmetry(sd, ob, brush, ups, action, i, 'X', feather);
      do_radial_symmetry(sd, ob, brush, ups, action, i, 'Y', feather);
      do_radial_symmetry(sd, ob, brush, ups, action, i, 'Z', feather);
    }
  }
}

static void sculpt_update_tex(const Scene *scene, Sculpt *sd, SculptSession *ss)
{
  Brush *brush = BKE_paint_brush(&sd->paint);
  const int radius = BKE_brush_size_get(scene, brush);

  if (ss->texcache) {
    MEM_freeN(ss->texcache);
    ss->texcache = NULL;
  }

  if (ss->tex_pool) {
    BKE_image_pool_free(ss->tex_pool);
    ss->tex_pool = NULL;
  }

  /* Need to allocate a bigger buffer for bigger brush size. */
  ss->texcache_side = 2 * radius;
  if (!ss->texcache || ss->texcache_side > ss->texcache_actual) {
    ss->texcache = BKE_brush_gen_texture_cache(brush, radius, false);
    ss->texcache_actual = ss->texcache_side;
    ss->tex_pool = BKE_image_pool_new();
  }
}

bool SCULPT_mode_poll(bContext *C)
{
  Object *ob = CTX_data_active_object(C);
  return ob && ob->mode & OB_MODE_SCULPT;
}

bool SCULPT_vertex_colors_poll(bContext *C)
{
  if (!U.experimental.use_sculpt_vertex_colors) {
    return false;
  }

  Object *ob = CTX_data_active_object(C);

  return SCULPT_mode_poll(C);
}

bool SCULPT_vertex_colors_poll_no_bmesh(bContext *C)
{
  if (!U.experimental.use_sculpt_vertex_colors) {
    return false;
  }

  Object *ob = CTX_data_active_object(C);

  if (ob && ob->sculpt && ob->sculpt->bm) {
    return false;
  }

  return SCULPT_mode_poll(C);
}

bool SCULPT_mode_poll_view3d(bContext *C)
{
  return (SCULPT_mode_poll(C) && CTX_wm_region_view3d(C));
}

bool SCULPT_poll_view3d(bContext *C)
{
  return (SCULPT_poll(C) && CTX_wm_region_view3d(C));
}

bool SCULPT_poll(bContext *C)
{
  return SCULPT_mode_poll(C) && paint_poll(C);
}

static const char *sculpt_tool_name(Sculpt *sd)
{
  Brush *brush = BKE_paint_brush(&sd->paint);

  switch ((eBrushSculptTool)brush->sculpt_tool) {
    case SCULPT_TOOL_DRAW:
      return "Draw Brush";
    case SCULPT_TOOL_SMOOTH:
      return "Smooth Brush";
    case SCULPT_TOOL_CREASE:
      return "Crease Brush";
    case SCULPT_TOOL_BLOB:
      return "Blob Brush";
    case SCULPT_TOOL_PINCH:
      return "Pinch Brush";
    case SCULPT_TOOL_INFLATE:
      return "Inflate Brush";
    case SCULPT_TOOL_GRAB:
      return "Grab Brush";
    case SCULPT_TOOL_NUDGE:
      return "Nudge Brush";
    case SCULPT_TOOL_THUMB:
      return "Thumb Brush";
    case SCULPT_TOOL_LAYER:
      return "Layer Brush";
    case SCULPT_TOOL_FLATTEN:
      return "Flatten Brush";
    case SCULPT_TOOL_CLAY:
      return "Clay Brush";
    case SCULPT_TOOL_CLAY_STRIPS:
      return "Clay Strips Brush";
    case SCULPT_TOOL_CLAY_THUMB:
      return "Clay Thumb Brush";
    case SCULPT_TOOL_FILL:
      return "Fill Brush";
    case SCULPT_TOOL_SCRAPE:
      return "Scrape Brush";
    case SCULPT_TOOL_SNAKE_HOOK:
      return "Snake Hook Brush";
    case SCULPT_TOOL_ROTATE:
      return "Rotate Brush";
    case SCULPT_TOOL_MASK:
      return "Mask Brush";
    case SCULPT_TOOL_SIMPLIFY:
      return "Simplify Brush";
    case SCULPT_TOOL_DRAW_SHARP:
      return "Draw Sharp Brush";
    case SCULPT_TOOL_ELASTIC_DEFORM:
      return "Elastic Deform Brush";
    case SCULPT_TOOL_POSE:
      return "Pose Brush";
    case SCULPT_TOOL_MULTIPLANE_SCRAPE:
      return "Multi-plane Scrape Brush";
    case SCULPT_TOOL_SLIDE_RELAX:
      return "Slide/Relax Brush";
    case SCULPT_TOOL_BOUNDARY:
      return "Boundary Brush";
    case SCULPT_TOOL_CLOTH:
      return "Cloth Brush";
    case SCULPT_TOOL_DRAW_FACE_SETS:
      return "Draw Face Sets";
    case SCULPT_TOOL_DISPLACEMENT_ERASER:
      return "Multires Displacement Eraser";
    case SCULPT_TOOL_DISPLACEMENT_SMEAR:
      return "Multires Displacement Smear";
    case SCULPT_TOOL_PAINT:
      return "Paint Brush";
    case SCULPT_TOOL_SMEAR:
      return "Smear Brush";
    case SCULPT_TOOL_VCOL_BOUNDARY:
      return "Color Boundary";
  }

  return "Sculpting";
}

/**
 * Operator for applying a stroke (various attributes including mouse path)
 * using the current brush. */

void SCULPT_cache_free(StrokeCache *cache)
{
  MEM_SAFE_FREE(cache->dial);
  MEM_SAFE_FREE(cache->surface_smooth_laplacian_disp);
  MEM_SAFE_FREE(cache->layer_displacement_factor);
  MEM_SAFE_FREE(cache->prev_colors);
  MEM_SAFE_FREE(cache->detail_directions);
  MEM_SAFE_FREE(cache->prev_displacement);
  MEM_SAFE_FREE(cache->limit_surface_co);

  if (cache->pose_ik_chain) {
    SCULPT_pose_ik_chain_free(cache->pose_ik_chain);
  }

  for (int i = 0; i < PAINT_SYMM_AREAS; i++) {
    if (cache->boundaries[i]) {
      SCULPT_boundary_data_free(cache->boundaries[i]);
    }
  }

  if (cache->cloth_sim) {
    SCULPT_cloth_simulation_free(cache->cloth_sim);
  }

  MEM_freeN(cache);
}

/* Initialize mirror modifier clipping. */
static void sculpt_init_mirror_clipping(Object *ob, SculptSession *ss)
{
  ModifierData *md;

  for (md = ob->modifiers.first; md; md = md->next) {
    if (md->type == eModifierType_Mirror && (md->mode & eModifierMode_Realtime)) {
      MirrorModifierData *mmd = (MirrorModifierData *)md;

      if (mmd->flag & MOD_MIR_CLIPPING) {
        /* Check each axis for mirroring. */
        for (int i = 0; i < 3; i++) {
          if (mmd->flag & (MOD_MIR_AXIS_X << i)) {
            /* Enable sculpt clipping. */
            ss->cache->flag |= CLIP_X << i;

            /* Update the clip tolerance. */
            if (mmd->tolerance > ss->cache->clip_tolerance[i]) {
              ss->cache->clip_tolerance[i] = mmd->tolerance;
            }
          }
        }
      }
    }
  }
}

/* Initialize the stroke cache invariants from operator properties. */
static void sculpt_update_cache_invariants(
    bContext *C, Sculpt *sd, SculptSession *ss, wmOperator *op, const float mouse[2])
{
  StrokeCache *cache = MEM_callocN(sizeof(StrokeCache), "stroke cache");
  Main *bmain = CTX_data_main(C);
  Scene *scene = CTX_data_scene(C);
  UnifiedPaintSettings *ups = &CTX_data_tool_settings(C)->unified_paint_settings;
  Brush *brush = BKE_paint_brush(&sd->paint);
  ViewContext *vc = paint_stroke_view_context(op->customdata);
  Object *ob = CTX_data_active_object(C);
  float mat[3][3];
  float viewDir[3] = {0.0f, 0.0f, 1.0f};
  float max_scale;
  int mode;

  ss->cache = cache;

  /* Set scaling adjustment. */
  max_scale = 0.0f;
  for (int i = 0; i < 3; i++) {
    max_scale = max_ff(max_scale, fabsf(ob->scale[i]));
  }
  cache->scale[0] = max_scale / ob->scale[0];
  cache->scale[1] = max_scale / ob->scale[1];
  cache->scale[2] = max_scale / ob->scale[2];

  cache->plane_trim_squared = brush->plane_trim * brush->plane_trim;

  cache->flag = 0;

  sculpt_init_mirror_clipping(ob, ss);

  /* Initial mouse location. */
  if (mouse) {
    copy_v2_v2(cache->initial_mouse, mouse);
  }
  else {
    zero_v2(cache->initial_mouse);
  }

  copy_v3_v3(cache->initial_location, ss->cursor_location);
  copy_v3_v3(cache->true_initial_location, ss->cursor_location);

  copy_v3_v3(cache->initial_normal, ss->cursor_normal);
  copy_v3_v3(cache->true_initial_normal, ss->cursor_normal);

  mode = RNA_enum_get(op->ptr, "mode");
  cache->invert = mode == BRUSH_STROKE_INVERT;
  cache->alt_smooth = mode == BRUSH_STROKE_SMOOTH;
  cache->normal_weight = brush->normal_weight;

  /* Interpret invert as following normal, for grab brushes. */
  if (SCULPT_TOOL_HAS_NORMAL_WEIGHT(brush->sculpt_tool)) {
    if (cache->invert) {
      cache->invert = false;
      cache->normal_weight = (cache->normal_weight == 0.0f);
    }
  }

  /* Not very nice, but with current events system implementation
   * we can't handle brush appearance inversion hotkey separately (sergey). */
  if (cache->invert) {
    ups->draw_inverted = true;
  }
  else {
    ups->draw_inverted = false;
  }

  /* Alt-Smooth. */
  if (cache->alt_smooth) {
    if (brush->sculpt_tool == SCULPT_TOOL_MASK) {
      cache->saved_mask_brush_tool = brush->mask_tool;
      brush->mask_tool = BRUSH_MASK_SMOOTH;
    }
    else if (ELEM(brush->sculpt_tool,
                  SCULPT_TOOL_SLIDE_RELAX,
                  SCULPT_TOOL_DRAW_FACE_SETS,
                  SCULPT_TOOL_PAINT,
                  SCULPT_TOOL_SMEAR)) {
      /* Do nothing, this tool has its own smooth mode. */
    }
    else {
      Paint *p = &sd->paint;
      Brush *br;
      int size = BKE_brush_size_get(scene, brush);

      BLI_strncpy(cache->saved_active_brush_name,
                  brush->id.name + 2,
                  sizeof(cache->saved_active_brush_name));

      br = (Brush *)BKE_libblock_find_name(bmain, ID_BR, "Smooth");
      if (br) {
        BKE_paint_brush_set(p, br);
        brush = br;
        cache->saved_smooth_size = BKE_brush_size_get(scene, brush);
        BKE_brush_size_set(scene, brush, size);
        BKE_curvemapping_init(brush->curve);
      }
    }
  }

  copy_v2_v2(cache->mouse, cache->initial_mouse);
  copy_v2_v2(cache->mouse_event, cache->initial_mouse);
  copy_v2_v2(ups->tex_mouse, cache->initial_mouse);

  /* Truly temporary data that isn't stored in properties. */

  cache->vc = vc;

  cache->brush = brush;

  /* Cache projection matrix. */
  ED_view3d_ob_project_mat_get(cache->vc->rv3d, ob, cache->projection_mat);

  invert_m4_m4(ob->imat, ob->obmat);
  copy_m3_m4(mat, cache->vc->rv3d->viewinv);
  mul_m3_v3(mat, viewDir);
  copy_m3_m4(mat, ob->imat);
  mul_m3_v3(mat, viewDir);
  normalize_v3_v3(cache->true_view_normal, viewDir);

  cache->supports_gravity = (!ELEM(brush->sculpt_tool,
                                   SCULPT_TOOL_MASK,
                                   SCULPT_TOOL_SMOOTH,
                                   SCULPT_TOOL_SIMPLIFY,
                                   SCULPT_TOOL_DISPLACEMENT_SMEAR,
                                   SCULPT_TOOL_DISPLACEMENT_ERASER) &&
                             (sd->gravity_factor > 0.0f));
  /* Get gravity vector in world space. */
  if (cache->supports_gravity) {
    if (sd->gravity_object) {
      Object *gravity_object = sd->gravity_object;

      copy_v3_v3(cache->true_gravity_direction, gravity_object->obmat[2]);
    }
    else {
      cache->true_gravity_direction[0] = cache->true_gravity_direction[1] = 0.0f;
      cache->true_gravity_direction[2] = 1.0f;
    }

    /* Transform to sculpted object space. */
    mul_m3_v3(mat, cache->true_gravity_direction);
    normalize_v3(cache->true_gravity_direction);
  }

  /* Make copies of the mesh vertex locations and normals for some tools. */
  if (brush->flag & BRUSH_ANCHORED) {
    cache->original = true;
  }

  /* Draw sharp does not need the original coordinates to produce the accumulate effect, so it
   * should work the opposite way. */
  if (brush->sculpt_tool == SCULPT_TOOL_DRAW_SHARP) {
    cache->original = true;
  }

  if (SCULPT_TOOL_HAS_ACCUMULATE(brush->sculpt_tool)) {
    if (!(brush->flag & BRUSH_ACCUMULATE)) {
      cache->original = true;
      if (brush->sculpt_tool == SCULPT_TOOL_DRAW_SHARP) {
        cache->original = false;
      }
    }
  }

  cache->first_time = true;

#define PIXEL_INPUT_THRESHHOLD 5
  if (brush->sculpt_tool == SCULPT_TOOL_ROTATE) {
    cache->dial = BLI_dial_init(cache->initial_mouse, PIXEL_INPUT_THRESHHOLD);
  }

#undef PIXEL_INPUT_THRESHHOLD
}

static float sculpt_brush_dynamic_size_get(Brush *brush, StrokeCache *cache, float initial_size)
{
  switch (brush->sculpt_tool) {
    case SCULPT_TOOL_CLAY:
      return max_ff(initial_size * 0.20f, initial_size * pow3f(cache->pressure));
    case SCULPT_TOOL_CLAY_STRIPS:
      return max_ff(initial_size * 0.30f, initial_size * powf(cache->pressure, 1.5f));
    case SCULPT_TOOL_CLAY_THUMB: {
      float clay_stabilized_pressure = sculpt_clay_thumb_get_stabilized_pressure(cache);
      return initial_size * clay_stabilized_pressure;
    }
    default:
      return initial_size * cache->pressure;
  }
}

/* In these brushes the grab delta is calculated always from the initial stroke location, which is
 * generally used to create grab deformations. */
static bool sculpt_needs_delta_from_anchored_origin(Brush *brush)
{
  if (ELEM(brush->sculpt_tool,
           SCULPT_TOOL_GRAB,
           SCULPT_TOOL_POSE,
           SCULPT_TOOL_BOUNDARY,
           SCULPT_TOOL_THUMB,
           SCULPT_TOOL_ELASTIC_DEFORM)) {
    return true;
  }
  if (brush->sculpt_tool == SCULPT_TOOL_CLOTH &&
      brush->cloth_deform_type == BRUSH_CLOTH_DEFORM_GRAB) {
    return true;
  }
  return false;
}

/* In these brushes the grab delta is calculated from the previous stroke location, which is used
 * to calculate to orientate the brush tip and deformation towards the stroke direction. */
static bool sculpt_needs_delta_for_tip_orientation(Brush *brush)
{
  if (brush->sculpt_tool == SCULPT_TOOL_CLOTH) {
    return brush->cloth_deform_type != BRUSH_CLOTH_DEFORM_GRAB;
  }
  return ELEM(brush->sculpt_tool,
              SCULPT_TOOL_CLAY_STRIPS,
              SCULPT_TOOL_PINCH,
              SCULPT_TOOL_MULTIPLANE_SCRAPE,
              SCULPT_TOOL_CLAY_THUMB,
              SCULPT_TOOL_NUDGE,
              SCULPT_TOOL_SNAKE_HOOK);
}

static void sculpt_update_brush_delta(UnifiedPaintSettings *ups, Object *ob, Brush *brush)
{
  SculptSession *ss = ob->sculpt;
  StrokeCache *cache = ss->cache;
  const float mouse[2] = {
      cache->mouse_event[0],
      cache->mouse_event[1],
  };
  int tool = brush->sculpt_tool;

  if (ELEM(tool,
           SCULPT_TOOL_PAINT,
           SCULPT_TOOL_GRAB,
           SCULPT_TOOL_ELASTIC_DEFORM,
           SCULPT_TOOL_CLOTH,
           SCULPT_TOOL_NUDGE,
           SCULPT_TOOL_CLAY_STRIPS,
           SCULPT_TOOL_PINCH,
           SCULPT_TOOL_MULTIPLANE_SCRAPE,
           SCULPT_TOOL_CLAY_THUMB,
           SCULPT_TOOL_SNAKE_HOOK,
           SCULPT_TOOL_POSE,
           SCULPT_TOOL_BOUNDARY,
           SCULPT_TOOL_THUMB) ||
      sculpt_brush_use_topology_rake(ss, brush)) {
    float grab_location[3], imat[4][4], delta[3], loc[3];

    if (SCULPT_stroke_is_first_brush_step_of_symmetry_pass(ss->cache)) {
      if (tool == SCULPT_TOOL_GRAB && brush->flag & BRUSH_GRAB_ACTIVE_VERTEX) {
        copy_v3_v3(cache->orig_grab_location,
                   SCULPT_vertex_co_for_grab_active_get(ss, SCULPT_active_vertex_get(ss)));
      }
      else {
        copy_v3_v3(cache->orig_grab_location, cache->true_location);
      }
    }
    else if (tool == SCULPT_TOOL_SNAKE_HOOK ||
             (tool == SCULPT_TOOL_CLOTH &&
              brush->cloth_deform_type == BRUSH_CLOTH_DEFORM_SNAKE_HOOK)) {
      add_v3_v3(cache->true_location, cache->grab_delta);
    }

    /* Compute 3d coordinate at same z from original location + mouse. */
    mul_v3_m4v3(loc, ob->obmat, cache->orig_grab_location);
    ED_view3d_win_to_3d(cache->vc->v3d, cache->vc->region, loc, mouse, grab_location);

    /* Compute delta to move verts by. */
    if (!SCULPT_stroke_is_first_brush_step_of_symmetry_pass(ss->cache)) {
      if (sculpt_needs_delta_from_anchored_origin(brush)) {
        sub_v3_v3v3(delta, grab_location, cache->old_grab_location);
        invert_m4_m4(imat, ob->obmat);
        mul_mat3_m4_v3(imat, delta);
        add_v3_v3(cache->grab_delta, delta);
      }
      else if (sculpt_needs_delta_for_tip_orientation(brush)) {
        if (brush->flag & BRUSH_ANCHORED) {
          float orig[3];
          mul_v3_m4v3(orig, ob->obmat, cache->orig_grab_location);
          sub_v3_v3v3(cache->grab_delta, grab_location, orig);
        }
        else {
          sub_v3_v3v3(cache->grab_delta, grab_location, cache->old_grab_location);
        }
        invert_m4_m4(imat, ob->obmat);
        mul_mat3_m4_v3(imat, cache->grab_delta);
      }
      else {
        /* Use for 'Brush.topology_rake_factor'. */
        sub_v3_v3v3(cache->grab_delta, grab_location, cache->old_grab_location);
      }
    }
    else {
      zero_v3(cache->grab_delta);
    }

    if (brush->falloff_shape == PAINT_FALLOFF_SHAPE_TUBE) {
      project_plane_v3_v3v3(cache->grab_delta, cache->grab_delta, ss->cache->true_view_normal);
    }

    copy_v3_v3(cache->old_grab_location, grab_location);

    if (tool == SCULPT_TOOL_GRAB) {
      if (brush->flag & BRUSH_GRAB_ACTIVE_VERTEX) {
        copy_v3_v3(cache->anchored_location, cache->orig_grab_location);
      }
      else {
        copy_v3_v3(cache->anchored_location, cache->true_location);
      }
    }
    else if (tool == SCULPT_TOOL_ELASTIC_DEFORM || SCULPT_is_cloth_deform_brush(brush)) {
      copy_v3_v3(cache->anchored_location, cache->true_location);
    }
    else if (tool == SCULPT_TOOL_THUMB) {
      copy_v3_v3(cache->anchored_location, cache->orig_grab_location);
    }

    if (sculpt_needs_delta_from_anchored_origin(brush)) {
      /* Location stays the same for finding vertices in brush radius. */
      copy_v3_v3(cache->true_location, cache->orig_grab_location);

      ups->draw_anchored = true;
      copy_v2_v2(ups->anchored_initial_mouse, cache->initial_mouse);
      ups->anchored_size = ups->pixel_radius;
    }

    /* Handle 'rake' */
    cache->is_rake_rotation_valid = false;

    invert_m4_m4(imat, ob->obmat);
    mul_mat3_m4_v3(imat, grab_location);

    if (SCULPT_stroke_is_first_brush_step_of_symmetry_pass(ss->cache)) {
      copy_v3_v3(cache->rake_data.follow_co, grab_location);
    }

    if (sculpt_brush_needs_rake_rotation(brush)) {
      cache->rake_data.follow_dist = cache->radius * SCULPT_RAKE_BRUSH_FACTOR;

      if (!is_zero_v3(cache->grab_delta)) {
        const float eps = 0.00001f;

        float v1[3], v2[3];

        copy_v3_v3(v1, cache->rake_data.follow_co);
        copy_v3_v3(v2, cache->rake_data.follow_co);
        sub_v3_v3(v2, cache->grab_delta);

        sub_v3_v3(v1, grab_location);
        sub_v3_v3(v2, grab_location);

        if ((normalize_v3(v2) > eps) && (normalize_v3(v1) > eps) &&
            (len_squared_v3v3(v1, v2) > eps)) {
          const float rake_dist_sq = len_squared_v3v3(cache->rake_data.follow_co, grab_location);
          const float rake_fade = (rake_dist_sq > square_f(cache->rake_data.follow_dist)) ?
                                      1.0f :
                                      sqrtf(rake_dist_sq) / cache->rake_data.follow_dist;

          float axis[3], angle;
          float tquat[4];

          rotation_between_vecs_to_quat(tquat, v1, v2);

          /* Use axis-angle to scale rotation since the factor may be above 1. */
          quat_to_axis_angle(axis, &angle, tquat);
          normalize_v3(axis);

          angle *= brush->rake_factor * rake_fade;
          axis_angle_normalized_to_quat(cache->rake_rotation, axis, angle);
          cache->is_rake_rotation_valid = true;
        }
      }
      sculpt_rake_data_update(&cache->rake_data, grab_location);
    }
  }
}

static void sculpt_update_cache_paint_variants(StrokeCache *cache, const Brush *brush)
{
  cache->paint_brush.hardness = brush->hardness;
  if (brush->paint_flags & BRUSH_PAINT_HARDNESS_PRESSURE) {
    cache->paint_brush.hardness *= brush->paint_flags & BRUSH_PAINT_HARDNESS_PRESSURE_INVERT ?
                                       1.0f - cache->pressure :
                                       cache->pressure;
  }

  cache->paint_brush.flow = brush->flow;
  if (brush->paint_flags & BRUSH_PAINT_FLOW_PRESSURE) {
    cache->paint_brush.flow *= brush->paint_flags & BRUSH_PAINT_FLOW_PRESSURE_INVERT ?
                                   1.0f - cache->pressure :
                                   cache->pressure;
  }

  cache->paint_brush.wet_mix = brush->wet_mix;
  if (brush->paint_flags & BRUSH_PAINT_WET_MIX_PRESSURE) {
    cache->paint_brush.wet_mix *= brush->paint_flags & BRUSH_PAINT_WET_MIX_PRESSURE_INVERT ?
                                      1.0f - cache->pressure :
                                      cache->pressure;

    /* This makes wet mix more sensible in higher values, which allows to create brushes that have
     * a wider pressure range were they only blend colors without applying too much of the brush
     * color. */
    cache->paint_brush.wet_mix = 1.0f - pow2f(1.0f - cache->paint_brush.wet_mix);
  }

  cache->paint_brush.wet_persistence = brush->wet_persistence;
  if (brush->paint_flags & BRUSH_PAINT_WET_PERSISTENCE_PRESSURE) {
    cache->paint_brush.wet_persistence = brush->paint_flags &
                                                 BRUSH_PAINT_WET_PERSISTENCE_PRESSURE_INVERT ?
                                             1.0f - cache->pressure :
                                             cache->pressure;
  }

  cache->paint_brush.density = brush->density;
  if (brush->paint_flags & BRUSH_PAINT_DENSITY_PRESSURE) {
    cache->paint_brush.density = brush->paint_flags & BRUSH_PAINT_DENSITY_PRESSURE_INVERT ?
                                     1.0f - cache->pressure :
                                     cache->pressure;
  }
}

/* Initialize the stroke cache variants from operator properties. */
static void sculpt_update_cache_variants(bContext *C, Sculpt *sd, Object *ob, PointerRNA *ptr)
{
  Scene *scene = CTX_data_scene(C);
  UnifiedPaintSettings *ups = &scene->toolsettings->unified_paint_settings;
  SculptSession *ss = ob->sculpt;
  StrokeCache *cache = ss->cache;
  Brush *brush = BKE_paint_brush(&sd->paint);

  if (SCULPT_stroke_is_first_brush_step_of_symmetry_pass(ss->cache) ||
      !((brush->flag & BRUSH_ANCHORED) || (brush->sculpt_tool == SCULPT_TOOL_SNAKE_HOOK) ||
        (brush->sculpt_tool == SCULPT_TOOL_ROTATE) || SCULPT_is_cloth_deform_brush(brush))) {
    RNA_float_get_array(ptr, "location", cache->true_location);
  }

  cache->pen_flip = RNA_boolean_get(ptr, "pen_flip");
  RNA_float_get_array(ptr, "mouse", cache->mouse);
  RNA_float_get_array(ptr, "mouse_event", cache->mouse_event);

  /* XXX: Use pressure value from first brush step for brushes which don't support strokes (grab,
   * thumb). They depends on initial state and brush coord/pressure/etc.
   * It's more an events design issue, which doesn't split coordinate/pressure/angle changing
   * events. We should avoid this after events system re-design. */
  if (paint_supports_dynamic_size(brush, PAINT_MODE_SCULPT) || cache->first_time) {
    cache->pressure = RNA_float_get(ptr, "pressure");
  }

  cache->x_tilt = RNA_float_get(ptr, "x_tilt");
  cache->y_tilt = RNA_float_get(ptr, "y_tilt");

  /* Truly temporary data that isn't stored in properties. */
  if (SCULPT_stroke_is_first_brush_step_of_symmetry_pass(ss->cache)) {
    if (!BKE_brush_use_locked_size(scene, brush)) {
      cache->initial_radius = paint_calc_object_space_radius(
          cache->vc, cache->true_location, BKE_brush_size_get(scene, brush));
      BKE_brush_unprojected_radius_set(scene, brush, cache->initial_radius);
    }
    else {
      cache->initial_radius = BKE_brush_unprojected_radius_get(scene, brush);
    }
  }

  /* Clay stabilized pressure. */
  if (brush->sculpt_tool == SCULPT_TOOL_CLAY_THUMB) {
    if (SCULPT_stroke_is_first_brush_step_of_symmetry_pass(ss->cache)) {
      for (int i = 0; i < SCULPT_CLAY_STABILIZER_LEN; i++) {
        ss->cache->clay_pressure_stabilizer[i] = 0.0f;
      }
      ss->cache->clay_pressure_stabilizer_index = 0;
    }
    else {
      cache->clay_pressure_stabilizer[cache->clay_pressure_stabilizer_index] = cache->pressure;
      cache->clay_pressure_stabilizer_index += 1;
      if (cache->clay_pressure_stabilizer_index >= SCULPT_CLAY_STABILIZER_LEN) {
        cache->clay_pressure_stabilizer_index = 0;
      }
    }
  }

  if (BKE_brush_use_size_pressure(brush) &&
      paint_supports_dynamic_size(brush, PAINT_MODE_SCULPT)) {
    cache->radius = sculpt_brush_dynamic_size_get(brush, cache, cache->initial_radius);
    cache->dyntopo_pixel_radius = sculpt_brush_dynamic_size_get(
        brush, cache, ups->initial_pixel_radius);
  }
  else {
    cache->radius = cache->initial_radius;
    cache->dyntopo_pixel_radius = ups->initial_pixel_radius;
  }

  sculpt_update_cache_paint_variants(cache, brush);

  cache->radius_squared = cache->radius * cache->radius;

  if (brush->flag & BRUSH_ANCHORED) {
    /* True location has been calculated as part of the stroke system already here. */
    if (brush->flag & BRUSH_EDGE_TO_EDGE) {
      RNA_float_get_array(ptr, "location", cache->true_location);
    }

    cache->radius = paint_calc_object_space_radius(
        cache->vc, cache->true_location, ups->pixel_radius);
    cache->radius_squared = cache->radius * cache->radius;

    copy_v3_v3(cache->anchored_location, cache->true_location);
  }

  sculpt_update_brush_delta(ups, ob, brush);

  if (brush->sculpt_tool == SCULPT_TOOL_ROTATE) {
    cache->vertex_rotation = -BLI_dial_angle(cache->dial, cache->mouse) * cache->bstrength;

    ups->draw_anchored = true;
    copy_v2_v2(ups->anchored_initial_mouse, cache->initial_mouse);
    copy_v3_v3(cache->anchored_location, cache->true_location);
    ups->anchored_size = ups->pixel_radius;
  }

  cache->special_rotation = ups->brush_rotation;

  cache->iteration_count++;
}

/* Returns true if any of the smoothing modes are active (currently
 * one of smooth brush, autosmooth, mask smooth, or shift-key
 * smooth). */
static bool sculpt_needs_connectivity_info(const Sculpt *sd,
                                           const Brush *brush,
                                           SculptSession *ss,
                                           int stroke_mode)
{
  if (ss && ss->pbvh && SCULPT_is_automasking_enabled(sd, ss, brush)) {
    return true;
  }
  return ((stroke_mode == BRUSH_STROKE_SMOOTH) || (ss && ss->cache && ss->cache->alt_smooth) ||
          (brush->sculpt_tool == SCULPT_TOOL_SMOOTH) || (brush->autosmooth_factor > 0) ||
          ((brush->sculpt_tool == SCULPT_TOOL_MASK) && (brush->mask_tool == BRUSH_MASK_SMOOTH)) ||
          (brush->sculpt_tool == SCULPT_TOOL_POSE) ||
          (brush->sculpt_tool == SCULPT_TOOL_VCOL_BOUNDARY) ||
          (brush->sculpt_tool == SCULPT_TOOL_PAINT && brush->vcol_boundary_factor > 0.0f) ||
          (brush->sculpt_tool == SCULPT_TOOL_BOUNDARY) ||
          (brush->sculpt_tool == SCULPT_TOOL_SLIDE_RELAX) ||
          (brush->sculpt_tool == SCULPT_TOOL_CLOTH) || (brush->sculpt_tool == SCULPT_TOOL_SMEAR) ||
          (brush->sculpt_tool == SCULPT_TOOL_DRAW_FACE_SETS) ||
          (brush->sculpt_tool == SCULPT_TOOL_DISPLACEMENT_SMEAR));
}

void SCULPT_stroke_modifiers_check(const bContext *C, Object *ob, const Brush *brush)
{
  SculptSession *ss = ob->sculpt;
  View3D *v3d = CTX_wm_view3d(C);
  Sculpt *sd = CTX_data_tool_settings(C)->sculpt;

  bool need_pmap = sculpt_needs_connectivity_info(sd, brush, ss, 0);
  if (ss->shapekey_active || ss->deform_modifiers_active ||
      (!BKE_sculptsession_use_pbvh_draw(ob, v3d) && need_pmap)) {
    Depsgraph *depsgraph = CTX_data_depsgraph_pointer(C);
    BKE_sculpt_update_object_for_edit(depsgraph, ob, need_pmap, false, false);
  }
}

static void sculpt_raycast_cb(PBVHNode *node, void *data_v, float *tmin)
{
  if (BKE_pbvh_node_get_tmin(node) < *tmin) {
    SculptRaycastData *srd = data_v;
    float(*origco)[3] = NULL;
    bool use_origco = false;

    if (srd->original && srd->ss->cache) {
      if (BKE_pbvh_type(srd->ss->pbvh) == PBVH_BMESH) {
        use_origco = true;
      }
      else {
        /* Intersect with coordinates from before we started stroke. */
        SculptUndoNode *unode = SCULPT_undo_get_node(node, -1);
        origco = (unode) ? unode->co : NULL;
        use_origco = origco ? true : false;
      }
    }

    if (BKE_pbvh_node_raycast(srd->ss->pbvh,
                              node,
                              origco,
                              use_origco,
                              srd->ray_start,
                              srd->ray_normal,
                              &srd->isect_precalc,
                              &srd->depth,
                              &srd->active_vertex_index,
                              &srd->active_face_grid_index,
                              srd->face_normal)) {
      srd->hit = true;
      *tmin = srd->depth;
    }
  }
}

static void sculpt_find_nearest_to_ray_cb(PBVHNode *node, void *data_v, float *tmin)
{
  if (BKE_pbvh_node_get_tmin(node) < *tmin) {
    SculptFindNearestToRayData *srd = data_v;
    float(*origco)[3] = NULL;
    bool use_origco = false;

    if (srd->original && srd->ss->cache) {
      if (BKE_pbvh_type(srd->ss->pbvh) == PBVH_BMESH) {
        use_origco = true;
      }
      else {
        /* Intersect with coordinates from before we started stroke. */
        SculptUndoNode *unode = SCULPT_undo_get_node(node, -1);
        origco = (unode) ? unode->co : NULL;
        use_origco = origco ? true : false;
      }
    }

    if (BKE_pbvh_node_find_nearest_to_ray(srd->ss->pbvh,
                                          node,
                                          origco,
                                          use_origco,
                                          srd->ray_start,
                                          srd->ray_normal,
                                          &srd->depth,
                                          &srd->dist_sq_to_ray)) {
      srd->hit = true;
      *tmin = srd->dist_sq_to_ray;
    }
  }
}

float SCULPT_raycast_init(ViewContext *vc,
                          const float mouse[2],
                          float ray_start[3],
                          float ray_end[3],
                          float ray_normal[3],
                          bool original)
{
  float obimat[4][4];
  float dist;
  Object *ob = vc->obact;
  RegionView3D *rv3d = vc->region->regiondata;
  View3D *v3d = vc->v3d;

  /* TODO: what if the segment is totally clipped? (return == 0). */
  ED_view3d_win_to_segment_clipped(
      vc->depsgraph, vc->region, vc->v3d, mouse, ray_start, ray_end, true);

  invert_m4_m4(obimat, ob->obmat);
  mul_m4_v3(obimat, ray_start);
  mul_m4_v3(obimat, ray_end);

  sub_v3_v3v3(ray_normal, ray_end, ray_start);
  dist = normalize_v3(ray_normal);

  if ((rv3d->is_persp == false) &&
      /* If the ray is clipped, don't adjust its start/end. */
      !RV3D_CLIPPING_ENABLED(v3d, rv3d)) {
    BKE_pbvh_raycast_project_ray_root(ob->sculpt->pbvh, original, ray_start, ray_end, ray_normal);

    /* rRecalculate the normal. */
    sub_v3_v3v3(ray_normal, ray_end, ray_start);
    dist = normalize_v3(ray_normal);
  }

  return dist;
}

/* Gets the normal, location and active vertex location of the geometry under the cursor. This also
 * updates the active vertex and cursor related data of the SculptSession using the mouse position
 */
bool SCULPT_cursor_geometry_info_update(bContext *C,
                                        SculptCursorGeometryInfo *out,
                                        const float mouse[2],
                                        bool use_sampled_normal)
{
  Depsgraph *depsgraph = CTX_data_depsgraph_pointer(C);
  Scene *scene = CTX_data_scene(C);
  Sculpt *sd = scene->toolsettings->sculpt;
  Object *ob;
  SculptSession *ss;
  ViewContext vc;
  const Brush *brush = BKE_paint_brush(BKE_paint_get_active_from_context(C));
  float ray_start[3], ray_end[3], ray_normal[3], depth, face_normal[3], sampled_normal[3],
      mat[3][3];
  float viewDir[3] = {0.0f, 0.0f, 1.0f};
  int totnode;
  bool original = false;

  ED_view3d_viewcontext_init(C, &vc, depsgraph);

  ob = vc.obact;
  ss = ob->sculpt;

  if (!ss->pbvh) {
    zero_v3(out->location);
    zero_v3(out->normal);
    zero_v3(out->active_vertex_co);
    return false;
  }

  /* PBVH raycast to get active vertex and face normal. */
  depth = SCULPT_raycast_init(&vc, mouse, ray_start, ray_end, ray_normal, original);
  SCULPT_stroke_modifiers_check(C, ob, brush);

  SculptRaycastData srd = {
      .original = original,
      .ss = ob->sculpt,
      .hit = false,
      .ray_start = ray_start,
      .ray_normal = ray_normal,
      .depth = depth,
      .face_normal = face_normal,
  };
  isect_ray_tri_watertight_v3_precalc(&srd.isect_precalc, ray_normal);
  BKE_pbvh_raycast(ss->pbvh, sculpt_raycast_cb, &srd, ray_start, ray_normal, srd.original);

  /* Cursor is not over the mesh, return default values. */
  if (!srd.hit) {
    zero_v3(out->location);
    zero_v3(out->normal);
    zero_v3(out->active_vertex_co);
    return false;
  }

  /* Update the active vertex of the SculptSession. */
  ss->active_vertex_index = srd.active_vertex_index;

  if (BKE_pbvh_type(ss->pbvh) != PBVH_BMESH) {
    SCULPT_vertex_random_access_ensure(ss);
  }
  copy_v3_v3(out->active_vertex_co, SCULPT_active_vertex_co_get(ss));

  switch (BKE_pbvh_type(ss->pbvh)) {
    case PBVH_FACES:
      ss->active_face_index = srd.active_face_grid_index;
      ss->active_grid_index = 0;
      break;
    case PBVH_GRIDS:
      ss->active_face_index.i = 0;
      ss->active_grid_index = srd.active_face_grid_index.i;
      break;
    case PBVH_BMESH:
      ss->active_face_index = srd.active_face_grid_index;
      ss->active_grid_index = 0;
      break;
  }

  copy_v3_v3(out->location, ray_normal);
  mul_v3_fl(out->location, srd.depth);
  add_v3_v3(out->location, ray_start);

  /* Option to return the face normal directly for performance o accuracy reasons. */
  if (!use_sampled_normal) {
    copy_v3_v3(out->normal, srd.face_normal);
    return srd.hit;
  }

  /* Sampled normal calculation. */
  float radius;

  /* Update cursor data in SculptSession. */
  invert_m4_m4(ob->imat, ob->obmat);
  copy_m3_m4(mat, vc.rv3d->viewinv);
  mul_m3_v3(mat, viewDir);
  copy_m3_m4(mat, ob->imat);
  mul_m3_v3(mat, viewDir);
  normalize_v3_v3(ss->cursor_view_normal, viewDir);
  copy_v3_v3(ss->cursor_normal, srd.face_normal);
  copy_v3_v3(ss->cursor_location, out->location);
  ss->rv3d = vc.rv3d;
  ss->v3d = vc.v3d;

  if (!BKE_brush_use_locked_size(scene, brush)) {
    radius = paint_calc_object_space_radius(&vc, out->location, BKE_brush_size_get(scene, brush));
  }
  else {
    radius = BKE_brush_unprojected_radius_get(scene, brush);
  }
  ss->cursor_radius = radius;

  PBVHNode **nodes = sculpt_pbvh_gather_cursor_update(ob, sd, original, &totnode);

  /* In case there are no nodes under the cursor, return the face normal. */
  if (!totnode) {
    MEM_SAFE_FREE(nodes);
    copy_v3_v3(out->normal, srd.face_normal);
    return true;
  }

  /* Calculate the sampled normal. */
  if (SCULPT_pbvh_calc_area_normal(brush, ob, nodes, totnode, true, sampled_normal)) {
    copy_v3_v3(out->normal, sampled_normal);
    copy_v3_v3(ss->cursor_sampled_normal, sampled_normal);
  }
  else {
    /* Use face normal when there are no vertices to sample inside the cursor radius. */
    copy_v3_v3(out->normal, srd.face_normal);
  }
  MEM_SAFE_FREE(nodes);
  return true;
}

/* Do a raycast in the tree to find the 3d brush location
 * (This allows us to ignore the GL depth buffer)
 * Returns 0 if the ray doesn't hit the mesh, non-zero otherwise. */
bool SCULPT_stroke_get_location(bContext *C, float out[3], const float mouse[2])
{
  Depsgraph *depsgraph = CTX_data_depsgraph_pointer(C);
  Object *ob;
  SculptSession *ss;
  StrokeCache *cache;
  float ray_start[3], ray_end[3], ray_normal[3], depth, face_normal[3];
  bool original;
  ViewContext vc;

  ED_view3d_viewcontext_init(C, &vc, depsgraph);

  ob = vc.obact;

  ss = ob->sculpt;
  cache = ss->cache;
  original = (cache) ? cache->original : false;

  const Brush *brush = BKE_paint_brush(BKE_paint_get_active_from_context(C));

  SCULPT_stroke_modifiers_check(C, ob, brush);

  depth = SCULPT_raycast_init(&vc, mouse, ray_start, ray_end, ray_normal, original);

  bool hit = false;
  {
    SculptRaycastData srd;
    srd.ss = ob->sculpt;
    srd.ray_start = ray_start;
    srd.ray_normal = ray_normal;
    srd.hit = false;
    srd.depth = depth;
    srd.original = original;
    srd.face_normal = face_normal;
    isect_ray_tri_watertight_v3_precalc(&srd.isect_precalc, ray_normal);

    BKE_pbvh_raycast(ss->pbvh, sculpt_raycast_cb, &srd, ray_start, ray_normal, srd.original);
    if (srd.hit) {
      hit = true;
      copy_v3_v3(out, ray_normal);
      mul_v3_fl(out, srd.depth);
      add_v3_v3(out, ray_start);
    }
  }

  if (!hit) {
    if (ELEM(brush->falloff_shape, PAINT_FALLOFF_SHAPE_TUBE)) {
      SculptFindNearestToRayData srd = {
          .original = original,
          .ss = ob->sculpt,
          .hit = false,
          .ray_start = ray_start,
          .ray_normal = ray_normal,
          .depth = FLT_MAX,
          .dist_sq_to_ray = FLT_MAX,
      };
      BKE_pbvh_find_nearest_to_ray(
          ss->pbvh, sculpt_find_nearest_to_ray_cb, &srd, ray_start, ray_normal, srd.original);
      if (srd.hit) {
        hit = true;
        copy_v3_v3(out, ray_normal);
        mul_v3_fl(out, srd.depth);
        add_v3_v3(out, ray_start);
      }
    }
  }

  return hit;
}

static void sculpt_brush_init_tex(const Scene *scene, Sculpt *sd, SculptSession *ss)
{
  Brush *brush = BKE_paint_brush(&sd->paint);
  MTex *mtex = &brush->mtex;

  /* Init mtex nodes. */
  if (mtex->tex && mtex->tex->nodetree) {
    /* Has internal flag to detect it only does it once. */
    ntreeTexBeginExecTree(mtex->tex->nodetree);
  }

  /* TODO: Shouldn't really have to do this at the start of every stroke, but sculpt would need
   * some sort of notification when changes are made to the texture. */
  sculpt_update_tex(scene, sd, ss);
}

static void sculpt_brush_stroke_init(bContext *C, wmOperator *op)
{
  Scene *scene = CTX_data_scene(C);
  Object *ob = CTX_data_active_object(C);
  Sculpt *sd = CTX_data_tool_settings(C)->sculpt;
  SculptSession *ss = CTX_data_active_object(C)->sculpt;
  Brush *brush = BKE_paint_brush(&sd->paint);
  int mode = RNA_enum_get(op->ptr, "mode");
  bool is_smooth, needs_colors;
  bool need_mask = false;

  if (brush->sculpt_tool == SCULPT_TOOL_MASK) {
    need_mask = true;
  }

  if (brush->sculpt_tool == SCULPT_TOOL_CLOTH ||
      brush->deform_target == BRUSH_DEFORM_TARGET_CLOTH_SIM) {
    need_mask = true;
  }

  view3d_operator_needs_opengl(C);
  sculpt_brush_init_tex(scene, sd, ss);

  is_smooth = sculpt_needs_connectivity_info(sd, brush, ss, mode);
  needs_colors = ELEM(brush->sculpt_tool, SCULPT_TOOL_PAINT, SCULPT_TOOL_SMEAR);

  if (needs_colors) {
    BKE_sculpt_color_layer_create_if_needed(ob);
  }

  /* CTX_data_ensure_evaluated_depsgraph should be used at the end to include the updates of
   * earlier steps modifying the data. */
  Depsgraph *depsgraph = CTX_data_ensure_evaluated_depsgraph(C);
  BKE_sculpt_update_object_for_edit(depsgraph, ob, is_smooth, need_mask, needs_colors);
}

static void sculpt_restore_mesh(Sculpt *sd, Object *ob)
{
  SculptSession *ss = ob->sculpt;
  Brush *brush = BKE_paint_brush(&sd->paint);

  /* For the cloth brush it makes more sense to not restore the mesh state to keep running the
   * simulation from the previous state. */
  if (brush->sculpt_tool == SCULPT_TOOL_CLOTH) {
    return;
  }

  /* Restore the mesh before continuing with anchored stroke. */
  if ((brush->flag & BRUSH_ANCHORED) ||
      ((brush->sculpt_tool == SCULPT_TOOL_GRAB ||
        brush->sculpt_tool == SCULPT_TOOL_ELASTIC_DEFORM) &&
       BKE_brush_use_size_pressure(brush)) ||
      (brush->flag & BRUSH_DRAG_DOT)) {

    SculptUndoNode *unode = SCULPT_undo_get_first_node();
    if (unode && unode->type == SCULPT_UNDO_FACE_SETS) {
      for (int i = 0; i < ss->totfaces; i++) {
        ss->face_sets[i] = unode->face_sets[i];
      }
    }

    paint_mesh_restore_co(sd, ob);

    if (ss->cache) {
      MEM_SAFE_FREE(ss->cache->layer_displacement_factor);
    }
  }
}

/* Copy the PBVH bounding box into the object's bounding box. */
void SCULPT_update_object_bounding_box(Object *ob)
{
  if (ob->runtime.bb) {
    float bb_min[3], bb_max[3];

    BKE_pbvh_bounding_box(ob->sculpt->pbvh, bb_min, bb_max);
    BKE_boundbox_init_from_minmax(ob->runtime.bb, bb_min, bb_max);
  }
}

void SCULPT_flush_update_step(bContext *C, SculptUpdateType update_flags)
{
  Depsgraph *depsgraph = CTX_data_depsgraph_pointer(C);
  Object *ob = CTX_data_active_object(C);
  SculptSession *ss = ob->sculpt;
  ARegion *region = CTX_wm_region(C);
  MultiresModifierData *mmd = ss->multires.modifier;
  View3D *v3d = CTX_wm_view3d(C);
  RegionView3D *rv3d = CTX_wm_region_view3d(C);

  if (rv3d) {
    /* Mark for faster 3D viewport redraws. */
    rv3d->rflag |= RV3D_PAINTING;
  }

  if (mmd != NULL) {
    multires_mark_as_modified(depsgraph, ob, MULTIRES_COORDS_MODIFIED);
  }

  DEG_id_tag_update(&ob->id, ID_RECALC_SHADING);

  /* Only current viewport matters, slower update for all viewports will
   * be done in sculpt_flush_update_done. */
  if (!BKE_sculptsession_use_pbvh_draw(ob, v3d)) {
    /* Slow update with full dependency graph update and all that comes with it.
     * Needed when there are modifiers or full shading in the 3D viewport. */
    DEG_id_tag_update(&ob->id, ID_RECALC_GEOMETRY);
    ED_region_tag_redraw(region);
  }
  else {
    /* Fast path where we just update the BVH nodes that changed, and redraw
     * only the part of the 3D viewport where changes happened. */
    rcti r;

    if (update_flags & SCULPT_UPDATE_COORDS) {
      BKE_pbvh_update_bounds(ss->pbvh, PBVH_UpdateBB);
      /* Update the object's bounding box too so that the object
       * doesn't get incorrectly clipped during drawing in
       * draw_mesh_object(). T33790. */
      SCULPT_update_object_bounding_box(ob);
    }

    if (SCULPT_get_redraw_rect(region, CTX_wm_region_view3d(C), ob, &r)) {
      if (ss->cache) {
        ss->cache->current_r = r;
      }

      /* previous is not set in the current cache else
       * the partial rect will always grow */
      sculpt_extend_redraw_rect_previous(ob, &r);

      r.xmin += region->winrct.xmin - 2;
      r.xmax += region->winrct.xmin + 2;
      r.ymin += region->winrct.ymin - 2;
      r.ymax += region->winrct.ymin + 2;
      ED_region_tag_redraw_partial(region, &r, true);
    }
  }
}

bool all_nodes_callback(PBVHNode *node, void *data)
{
  return true;
}

void sculpt_undo_print_nodes(void *active);

void SCULPT_flush_update_done(const bContext *C, Object *ob, SculptUpdateType update_flags)
{
  /* After we are done drawing the stroke, check if we need to do a more
   * expensive depsgraph tag to update geometry. */
  wmWindowManager *wm = CTX_wm_manager(C);
  View3D *current_v3d = CTX_wm_view3d(C);
  RegionView3D *rv3d = CTX_wm_region_view3d(C);
  SculptSession *ss = ob->sculpt;
  Mesh *mesh = ob->data;

  /* Always needed for linked duplicates. */
  bool need_tag = (ID_REAL_USERS(&mesh->id) > 1);

  if (rv3d) {
    rv3d->rflag &= ~RV3D_PAINTING;
  }

  LISTBASE_FOREACH (wmWindow *, win, &wm->windows) {
    bScreen *screen = WM_window_get_active_screen(win);
    LISTBASE_FOREACH (ScrArea *, area, &screen->areabase) {
      SpaceLink *sl = area->spacedata.first;
      if (sl->spacetype == SPACE_VIEW3D) {
        View3D *v3d = (View3D *)sl;
        if (v3d != current_v3d) {
          need_tag |= !BKE_sculptsession_use_pbvh_draw(ob, v3d);
        }

        /* Tag all 3D viewports for redraw now that we are done. Others
         * viewports did not get a full redraw, and anti-aliasing for the
         * current viewport was deactivated. */
        LISTBASE_FOREACH (ARegion *, region, &area->regionbase) {
          if (region->regiontype == RGN_TYPE_WINDOW) {
            ED_region_tag_redraw(region);
          }
        }
      }
    }
  }

  if (update_flags & SCULPT_UPDATE_COORDS) {
    BKE_pbvh_update_bounds(ss->pbvh, PBVH_UpdateOriginalBB);

    /* Coordinates were modified, so fake neighbors are not longer valid. */
    SCULPT_fake_neighbors_free(ob);
  }

  if (update_flags & SCULPT_UPDATE_MASK) {
    BKE_pbvh_update_vertex_data(ss->pbvh, PBVH_UpdateMask);
  }

  if (BKE_pbvh_type(ss->pbvh) == PBVH_BMESH) {
    BKE_pbvh_bmesh_after_stroke(ss->pbvh);
#if 0
    if (update_flags & SCULPT_UPDATE_COLOR) {
      PBVHNode **nodes;
      int totnode = 0;

      // BKE_pbvh_get_nodes(ss->pbvh, PBVH_UpdateColor, &nodes, &totnode);
      BKE_pbvh_search_gather(ss->pbvh, all_nodes_callback, NULL, &nodes, &totnode);

      for (int i = 0; i < totnode; i++) {
        SCULPT_undo_push_node(ob, nodes[i], SCULPT_UNDO_COLOR);
      }

      if (nodes) {
        MEM_freeN(nodes);
      }
    }
#endif

    sculpt_undo_print_nodes(NULL);
  }

  if (update_flags & SCULPT_UPDATE_COLOR) {
    BKE_pbvh_update_vertex_data(ss->pbvh, PBVH_UpdateColor);
  }

  /* Optimization: if there is locked key and active modifiers present in */
  /* the stack, keyblock is updating at each step. otherwise we could update */
  /* keyblock only when stroke is finished. */
  if (ss->shapekey_active && !ss->deform_modifiers_active) {
    sculpt_update_keyblock(ob);
  }

  if (need_tag) {
    DEG_id_tag_update(&ob->id, ID_RECALC_GEOMETRY);
  }
}

/* Returns whether the mouse/stylus is over the mesh (1)
 * or over the background (0). */
static bool over_mesh(bContext *C, struct wmOperator *UNUSED(op), float x, float y)
{
  float mouse[2], co[3];

  mouse[0] = x;
  mouse[1] = y;

  return SCULPT_stroke_get_location(C, co, mouse);
}

static bool sculpt_stroke_test_start(bContext *C, struct wmOperator *op, const float mouse[2])
{
  /* Don't start the stroke until mouse goes over the mesh.
   * note: mouse will only be null when re-executing the saved stroke.
   * We have exception for 'exec' strokes since they may not set 'mouse',
   * only 'location', see: T52195. */
  if (((op->flag & OP_IS_INVOKE) == 0) || (mouse == NULL) ||
      over_mesh(C, op, mouse[0], mouse[1])) {
    Object *ob = CTX_data_active_object(C);
    SculptSession *ss = ob->sculpt;
    Sculpt *sd = CTX_data_tool_settings(C)->sculpt;

    ED_view3d_init_mats_rv3d(ob, CTX_wm_region_view3d(C));

    sculpt_update_cache_invariants(C, sd, ss, op, mouse);

    SCULPT_undo_push_begin(ob, sculpt_tool_name(sd));

    return true;
  }
  return false;
}

static void sculpt_stroke_update_step(bContext *C,
                                      struct PaintStroke *UNUSED(stroke),
                                      PointerRNA *itemptr)
{
  UnifiedPaintSettings *ups = &CTX_data_tool_settings(C)->unified_paint_settings;
  Sculpt *sd = CTX_data_tool_settings(C)->sculpt;
  Object *ob = CTX_data_active_object(C);
  SculptSession *ss = ob->sculpt;
  const Brush *brush = BKE_paint_brush(&sd->paint);

  SCULPT_stroke_modifiers_check(C, ob, brush);
  sculpt_update_cache_variants(C, sd, ob, itemptr);
  sculpt_restore_mesh(sd, ob);

  if (sd->flags & (SCULPT_DYNTOPO_DETAIL_CONSTANT | SCULPT_DYNTOPO_DETAIL_MANUAL)) {
    float object_space_constant_detail = 1.0f / (sd->constant_detail * mat4_to_scale(ob->obmat));
    BKE_pbvh_bmesh_detail_size_set(ss->pbvh, object_space_constant_detail);
  }
  else if (sd->flags & SCULPT_DYNTOPO_DETAIL_BRUSH) {
    BKE_pbvh_bmesh_detail_size_set(ss->pbvh, ss->cache->radius * sd->detail_percent / 100.0f);
  }
  else {
    BKE_pbvh_bmesh_detail_size_set(ss->pbvh,
                                   (ss->cache->radius / ss->cache->dyntopo_pixel_radius) *
                                       (sd->detail_size * U.pixelsize) / 0.4f);
  }

  if (SCULPT_stroke_is_dynamic_topology(ss, brush)) {
    do_symmetrical_brush_actions(sd, ob, sculpt_topology_update, ups);
  }

  do_symmetrical_brush_actions(sd, ob, do_brush_action, ups);
  sculpt_combine_proxies(sd, ob);

  /* Hack to fix noise texture tearing mesh. */
  sculpt_fix_noise_tear(sd, ob);

  /* TODO(sergey): This is not really needed for the solid shading,
   * which does use pBVH drawing anyway, but texture and wireframe
   * requires this.
   *
   * Could be optimized later, but currently don't think it's so
   * much common scenario.
   *
   * Same applies to the DEG_id_tag_update() invoked from
   * sculpt_flush_update_step().
   */
  if (ss->deform_modifiers_active) {
    SCULPT_flush_stroke_deform(sd, ob, sculpt_tool_is_proxy_used(brush->sculpt_tool));
  }
  else if (ss->shapekey_active) {
    sculpt_update_keyblock(ob);
  }

  ss->cache->first_time = false;
  copy_v3_v3(ss->cache->true_last_location, ss->cache->true_location);

  /* Cleanup. */
  if (brush->sculpt_tool == SCULPT_TOOL_MASK) {
    SCULPT_flush_update_step(C, SCULPT_UPDATE_MASK);
  }
  else if (ELEM(brush->sculpt_tool, SCULPT_TOOL_PAINT, SCULPT_TOOL_SMEAR)) {
    SCULPT_flush_update_step(C, SCULPT_UPDATE_COLOR);
  }
  else {
    SCULPT_flush_update_step(C, SCULPT_UPDATE_COORDS);
  }
}

static void sculpt_brush_exit_tex(Sculpt *sd)
{
  Brush *brush = BKE_paint_brush(&sd->paint);
  MTex *mtex = &brush->mtex;

  if (mtex->tex && mtex->tex->nodetree) {
    ntreeTexEndExecTree(mtex->tex->nodetree->execdata);
  }
}

static void sculpt_stroke_done(const bContext *C, struct PaintStroke *UNUSED(stroke))
{
  Main *bmain = CTX_data_main(C);
  Object *ob = CTX_data_active_object(C);
  Scene *scene = CTX_data_scene(C);
  SculptSession *ss = ob->sculpt;
  Sculpt *sd = CTX_data_tool_settings(C)->sculpt;

  /* Finished. */
  if (ss->cache) {
    UnifiedPaintSettings *ups = &CTX_data_tool_settings(C)->unified_paint_settings;
    Brush *brush = BKE_paint_brush(&sd->paint);
    BLI_assert(brush == ss->cache->brush); /* const, so we shouldn't change. */
    ups->draw_inverted = false;

    SCULPT_stroke_modifiers_check(C, ob, brush);

    /* Alt-Smooth. */
    if (ss->cache->alt_smooth) {
      if (brush->sculpt_tool == SCULPT_TOOL_MASK) {
        brush->mask_tool = ss->cache->saved_mask_brush_tool;
      }
      else if (ELEM(brush->sculpt_tool,
                    SCULPT_TOOL_SLIDE_RELAX,
                    SCULPT_TOOL_DRAW_FACE_SETS,
                    SCULPT_TOOL_PAINT,
                    SCULPT_TOOL_SMEAR)) {
        /* Do nothing. */
      }
      else {
        BKE_brush_size_set(scene, brush, ss->cache->saved_smooth_size);
        brush = (Brush *)BKE_libblock_find_name(bmain, ID_BR, ss->cache->saved_active_brush_name);
        if (brush) {
          BKE_paint_brush_set(&sd->paint, brush);
        }
      }
    }

    if (SCULPT_is_automasking_enabled(sd, ss, brush)) {
      SCULPT_automasking_cache_free(ss->cache->automasking);
    }

    BKE_pbvh_node_color_buffer_free(ss->pbvh);
    SCULPT_cache_free(ss->cache);
    ss->cache = NULL;

    SCULPT_undo_push_end();

    if (brush->sculpt_tool == SCULPT_TOOL_PAINT || brush->sculpt_tool == SCULPT_TOOL_SMEAR) {
      SCULPT_flush_update_done(C, ob, SCULPT_UPDATE_COORDS | SCULPT_UPDATE_COLOR);
    }
    else if (brush->sculpt_tool == SCULPT_TOOL_MASK) {
      SCULPT_flush_update_done(C, ob, SCULPT_UPDATE_MASK);
    }
    else {
      SCULPT_flush_update_done(C, ob, SCULPT_UPDATE_COORDS);
    }

    WM_event_add_notifier(C, NC_OBJECT | ND_DRAW, ob);
  }

  sculpt_brush_exit_tex(sd);
}

static int sculpt_brush_stroke_invoke(bContext *C, wmOperator *op, const wmEvent *event)
{
  struct PaintStroke *stroke;
  int ignore_background_click;
  int retval;

  sculpt_brush_stroke_init(C, op);

  stroke = paint_stroke_new(C,
                            op,
                            SCULPT_stroke_get_location,
                            sculpt_stroke_test_start,
                            sculpt_stroke_update_step,
                            NULL,
                            sculpt_stroke_done,
                            event->type);

  op->customdata = stroke;

  /* For tablet rotation. */
  ignore_background_click = RNA_boolean_get(op->ptr, "ignore_background_click");

  if (ignore_background_click && !over_mesh(C, op, event->x, event->y)) {
    paint_stroke_free(C, op);
    return OPERATOR_PASS_THROUGH;
  }

  if ((retval = op->type->modal(C, op, event)) == OPERATOR_FINISHED) {
    paint_stroke_free(C, op);
    return OPERATOR_FINISHED;
  }
  /* Add modal handler. */
  WM_event_add_modal_handler(C, op);

  OPERATOR_RETVAL_CHECK(retval);
  BLI_assert(retval == OPERATOR_RUNNING_MODAL);

  return OPERATOR_RUNNING_MODAL;
}

static int sculpt_brush_stroke_exec(bContext *C, wmOperator *op)
{
  sculpt_brush_stroke_init(C, op);

  op->customdata = paint_stroke_new(C,
                                    op,
                                    SCULPT_stroke_get_location,
                                    sculpt_stroke_test_start,
                                    sculpt_stroke_update_step,
                                    NULL,
                                    sculpt_stroke_done,
                                    0);

  /* Frees op->customdata. */
  paint_stroke_exec(C, op);

  return OPERATOR_FINISHED;
}

static void sculpt_brush_stroke_cancel(bContext *C, wmOperator *op)
{
  Object *ob = CTX_data_active_object(C);
  SculptSession *ss = ob->sculpt;
  Sculpt *sd = CTX_data_tool_settings(C)->sculpt;
  const Brush *brush = BKE_paint_brush(&sd->paint);

  /* XXX Canceling strokes that way does not work with dynamic topology,
   *     user will have to do real undo for now. See T46456. */
  if (ss->cache && !SCULPT_stroke_is_dynamic_topology(ss, brush)) {
    paint_mesh_restore_co(sd, ob);
  }

  paint_stroke_cancel(C, op);

  if (ss->cache) {
    SCULPT_cache_free(ss->cache);
    ss->cache = NULL;
  }

  sculpt_brush_exit_tex(sd);
}

static void SCULPT_OT_brush_stroke(wmOperatorType *ot)
{
  /* Identifiers. */
  ot->name = "Sculpt";
  ot->idname = "SCULPT_OT_brush_stroke";
  ot->description = "Sculpt a stroke into the geometry";

  /* API callbacks. */
  ot->invoke = sculpt_brush_stroke_invoke;
  ot->modal = paint_stroke_modal;
  ot->exec = sculpt_brush_stroke_exec;
  ot->poll = SCULPT_poll;
  ot->cancel = sculpt_brush_stroke_cancel;

  /* Flags (sculpt does own undo? (ton)). */
  ot->flag = OPTYPE_BLOCKING;

  /* Properties. */

  paint_stroke_operator_properties(ot);

  RNA_def_boolean(ot->srna,
                  "ignore_background_click",
                  0,
                  "Ignore Background Click",
                  "Clicks on the background do not start the stroke");
}

/* Reset the copy of the mesh that is being sculpted on (currently just for the layer brush). */

static int sculpt_set_persistent_base_exec(bContext *C, wmOperator *UNUSED(op))
{
  Depsgraph *depsgraph = CTX_data_depsgraph_pointer(C);
  Object *ob = CTX_data_active_object(C);
  SculptSession *ss = ob->sculpt;

  if (ss) {
    SCULPT_vertex_random_access_ensure(ss);
    BKE_sculpt_update_object_for_edit(depsgraph, ob, false, false, false);

    MEM_SAFE_FREE(ss->persistent_base);

    const int totvert = SCULPT_vertex_count_get(ss);
    ss->persistent_base = MEM_mallocN(sizeof(SculptPersistentBase) * totvert,
                                      "layer persistent base");

    for (int i = 0; i < totvert; i++) {
      SculptVertRef vertex = BKE_pbvh_table_index_to_vertex(ss->pbvh, i);

      copy_v3_v3(ss->persistent_base[i].co, SCULPT_vertex_co_get(ss, vertex));
      SCULPT_vertex_normal_get(ss, vertex, ss->persistent_base[i].no);
      ss->persistent_base[i].disp = 0.0f;
    }
  }

  return OPERATOR_FINISHED;
}

static void SCULPT_OT_set_persistent_base(wmOperatorType *ot)
{
  /* Identifiers. */
  ot->name = "Set Persistent Base";
  ot->idname = "SCULPT_OT_set_persistent_base";
  ot->description = "Reset the copy of the mesh that is being sculpted on";

  /* API callbacks. */
  ot->exec = sculpt_set_persistent_base_exec;
  ot->poll = SCULPT_mode_poll;

  ot->flag = OPTYPE_REGISTER | OPTYPE_UNDO;
}

/************************* SCULPT_OT_optimize *************************/

static int sculpt_optimize_exec(bContext *C, wmOperator *UNUSED(op))
{
  Object *ob = CTX_data_active_object(C);

  SCULPT_pbvh_clear(ob);
  WM_event_add_notifier(C, NC_OBJECT | ND_DRAW, ob);

  return OPERATOR_FINISHED;
}

/* The BVH gets less optimal more quickly with dynamic topology than
 * regular sculpting. There is no doubt more clever stuff we can do to
 * optimize it on the fly, but for now this gives the user a nicer way
 * to recalculate it than toggling modes. */
static void SCULPT_OT_optimize(wmOperatorType *ot)
{
  /* Identifiers. */
  ot->name = "Rebuild BVH";
  ot->idname = "SCULPT_OT_optimize";
  ot->description = "Recalculate the sculpt BVH to improve performance";

  /* API callbacks. */
  ot->exec = sculpt_optimize_exec;
  ot->poll = SCULPT_mode_poll;

  ot->flag = OPTYPE_REGISTER | OPTYPE_UNDO;
}

/********************* Dynamic topology symmetrize ********************/

static bool sculpt_no_multires_poll(bContext *C)
{
  Object *ob = CTX_data_active_object(C);
  if (SCULPT_mode_poll(C) && ob->sculpt && ob->sculpt->pbvh) {
    return BKE_pbvh_type(ob->sculpt->pbvh) != PBVH_GRIDS;
  }
  return false;
}

/* checks if pbvh needs to sync its flat vcol shading flag with scene tool settings
   scene and ob are allowd to be NULL (in which case nothing is done).
*/
void SCULPT_update_flat_vcol_shading(Object *ob, Scene *scene)
{
  if (!scene || !ob || !ob->sculpt || !ob->sculpt->pbvh) {
    return;
  }

  if (ob->sculpt->pbvh) {
    bool flat_vcol_shading = ((scene->toolsettings->sculpt->flags &
                               SCULPT_DYNTOPO_FLAT_VCOL_SHADING) != 0);

    BKE_pbvh_set_flat_vcol_shading(ob->sculpt->pbvh, flat_vcol_shading);
  }
}
static int sculpt_symmetrize_exec(bContext *C, wmOperator *op)
{
  Main *bmain = CTX_data_main(C);
  Object *ob = CTX_data_active_object(C);
  const Sculpt *sd = CTX_data_tool_settings(C)->sculpt;
  SculptSession *ss = ob->sculpt;
  PBVH *pbvh = ss->pbvh;
  const float dist = RNA_float_get(op->ptr, "merge_tolerance");

  if (!pbvh) {
    return OPERATOR_CANCELLED;
  }

  switch (BKE_pbvh_type(pbvh)) {
    case PBVH_BMESH:
      /* Dyntopo Symmetrize. */

      /* To simplify undo for symmetrize, all BMesh elements are logged
       * as deleted, then after symmetrize operation all BMesh elements
       * are logged as added (as opposed to attempting to store just the
       * parts that symmetrize modifies). */
      SCULPT_undo_push_begin(ob, "Dynamic topology symmetrize");
      SCULPT_undo_push_node(ob, NULL, SCULPT_UNDO_DYNTOPO_SYMMETRIZE);
      BM_log_before_all_removed(ss->bm, ss->bm_log);

      BM_mesh_toolflags_set(ss->bm, true);

      /* Symmetrize and re-triangulate. */
      BMO_op_callf(ss->bm,
                   (BMO_FLAG_DEFAULTS & ~BMO_FLAG_RESPECT_HIDE),
                   "symmetrize input=%avef direction=%i dist=%f use_shapekey=%b",
                   sd->symmetrize_direction,
                   dist,
                   true);
      SCULPT_dynamic_topology_triangulate(ss->bm);

      /* Bisect operator flags edges (keep tags clean for edge queue). */
      BM_mesh_elem_hflag_disable_all(ss->bm, BM_EDGE, BM_ELEM_TAG, false);

      BM_mesh_toolflags_set(ss->bm, false);

      /* Finish undo. */
      BM_log_all_added(ss->bm, ss->bm_log);
      SCULPT_undo_push_end();

      break;
    case PBVH_FACES:
      /* Mesh Symmetrize. */
      ED_sculpt_undo_geometry_begin(ob, "mesh symmetrize");
      Mesh *mesh = ob->data;

      BKE_mesh_mirror_apply_mirror_on_axis(bmain, mesh, sd->symmetrize_direction, dist);

      ED_sculpt_undo_geometry_end(ob);
      BKE_mesh_calc_normals(ob->data);
      BKE_mesh_batch_cache_dirty_tag(ob->data, BKE_MESH_BATCH_DIRTY_ALL);

      break;
    case PBVH_GRIDS:
      return OPERATOR_CANCELLED;
  }

  /* Redraw. */
  SCULPT_pbvh_clear(ob);
  WM_event_add_notifier(C, NC_OBJECT | ND_DRAW, ob);

  return OPERATOR_FINISHED;
}

static void SCULPT_OT_symmetrize(wmOperatorType *ot)
{
  /* Identifiers. */
  ot->name = "Symmetrize";
  ot->idname = "SCULPT_OT_symmetrize";
  ot->description = "Symmetrize the topology modifications";

  /* API callbacks. */
  ot->exec = sculpt_symmetrize_exec;
  ot->poll = sculpt_no_multires_poll;

  RNA_def_float(ot->srna,
                "merge_tolerance",
                0.001f,
                0.0f,
                FLT_MAX,
                "Merge Distance",
                "Distance within which symmetrical vertices are merged",
                0.0f,
                1.0f);
}

/**** Toggle operator for turning sculpt mode on or off ****/

static void sculpt_init_session(Main *bmain, Depsgraph *depsgraph, Scene *scene, Object *ob)
{
  /* Create persistent sculpt mode data. */
  BKE_sculpt_toolsettings_data_ensure(scene);

  /* Create sculpt mode session data. */
  if (ob->sculpt != NULL) {
    BKE_sculptsession_free(ob);
  }
  ob->sculpt = MEM_callocN(sizeof(SculptSession), "sculpt session");
  ob->sculpt->mode_type = OB_MODE_SCULPT;

  BKE_sculpt_ensure_orig_mesh_data(scene, ob);

  BKE_scene_graph_evaluated_ensure(depsgraph, bmain);

  /* This function expects a fully evaluated depsgraph. */
  BKE_sculpt_update_object_for_edit(depsgraph, ob, false, false, false);

  /* Here we can detect geometry that was just added to Sculpt Mode as it has the
   * SCULPT_FACE_SET_NONE assigned, so we can create a new Face Set for it. */
  /* In sculpt mode all geometry that is assigned to SCULPT_FACE_SET_NONE is considered as not
   * initialized, which is used is some operators that modify the mesh topology to perform certain
   * actions in the new polys. After these operations are finished, all polys should have a valid
   * face set ID assigned (different from SCULPT_FACE_SET_NONE) to manage their visibility
   * correctly. */
  /* TODO(pablodp606): Based on this we can improve the UX in future tools for creating new
   * objects, like moving the transform pivot position to the new area or masking existing
   * geometry. */
  SculptSession *ss = ob->sculpt;
  const int new_face_set = SCULPT_face_set_next_available_get(ss);
  for (int i = 0; i < ss->totfaces; i++) {
    if (ss->face_sets[i] == SCULPT_FACE_SET_NONE) {
      ss->face_sets[i] = new_face_set;
    }
  }
}

void ED_object_sculptmode_enter_ex(Main *bmain,
                                   Depsgraph *depsgraph,
                                   Scene *scene,
                                   Object *ob,
                                   const bool force_dyntopo,
                                   ReportList *reports)
{
  const int mode_flag = OB_MODE_SCULPT;
  Mesh *me = BKE_mesh_from_object(ob);

  /* Enter sculpt mode. */
  ob->mode |= mode_flag;

  sculpt_init_session(bmain, depsgraph, scene, ob);

  if (!(fabsf(ob->scale[0] - ob->scale[1]) < 1e-4f &&
        fabsf(ob->scale[1] - ob->scale[2]) < 1e-4f)) {
    BKE_report(
        reports, RPT_WARNING, "Object has non-uniform scale, sculpting may be unpredictable");
  }
  else if (is_negative_m4(ob->obmat)) {
    BKE_report(reports, RPT_WARNING, "Object has negative scale, sculpting may be unpredictable");
  }

  Paint *paint = BKE_paint_get_active_from_paintmode(scene, PAINT_MODE_SCULPT);
  BKE_paint_init(bmain, scene, PAINT_MODE_SCULPT, PAINT_CURSOR_SCULPT);

  paint_cursor_start(paint, SCULPT_mode_poll_view3d);

  /* Check dynamic-topology flag; re-enter dynamic-topology mode when changing modes,
   * As long as no data was added that is not supported. */
  if (me->flag & ME_SCULPT_DYNAMIC_TOPOLOGY) {
    MultiresModifierData *mmd = BKE_sculpt_multires_active(scene, ob);

    const char *message_unsupported = NULL;
    if (me->totloop != me->totpoly * 3) {
      message_unsupported = TIP_("non-triangle face");
    }
    else if (mmd != NULL) {
      message_unsupported = TIP_("multi-res modifier");
    }
    else {
      enum eDynTopoWarnFlag flag = SCULPT_dynamic_topology_check(scene, ob);
      if (flag == 0) {
        /* pass */
      }
      else if (flag & DYNTOPO_WARN_VDATA) {
        message_unsupported = TIP_("vertex data");
      }
      else if (flag & DYNTOPO_WARN_EDATA) {
        message_unsupported = TIP_("edge data");
      }
      else if (flag & DYNTOPO_WARN_LDATA) {
        message_unsupported = TIP_("face data");
      }
      else if (flag & DYNTOPO_WARN_MODIFIER) {
        message_unsupported = TIP_("constructive modifier");
      }
      else {
        BLI_assert(0);
      }
    }

    if ((message_unsupported == NULL) || force_dyntopo) {
      /* Needed because we may be entering this mode before the undo system loads. */
      wmWindowManager *wm = bmain->wm.first;
      bool has_undo = wm->undo_stack != NULL;
      /* Undo push is needed to prevent memory leak. */
      if (has_undo) {
        SCULPT_undo_push_begin(ob, "Dynamic topology enable");
      }
      SCULPT_dynamic_topology_enable_ex(bmain, depsgraph, scene, ob);
      if (has_undo) {
        SCULPT_undo_push_node(ob, NULL, SCULPT_UNDO_DYNTOPO_BEGIN);
        SCULPT_undo_push_end();
      }
    }
    else {
      BKE_reportf(
          reports, RPT_WARNING, "Dynamic Topology found: %s, disabled", message_unsupported);
      me->flag &= ~ME_SCULPT_DYNAMIC_TOPOLOGY;
    }
  }

  /* Flush object mode. */
  DEG_id_tag_update(&ob->id, ID_RECALC_COPY_ON_WRITE);
}

void ED_object_sculptmode_enter(struct bContext *C, Depsgraph *depsgraph, ReportList *reports)
{
  Main *bmain = CTX_data_main(C);
  Scene *scene = CTX_data_scene(C);
  ViewLayer *view_layer = CTX_data_view_layer(C);
  Object *ob = OBACT(view_layer);
  ED_object_sculptmode_enter_ex(bmain, depsgraph, scene, ob, false, reports);
}

void ED_object_sculptmode_exit_ex(Main *bmain, Depsgraph *depsgraph, Scene *scene, Object *ob)
{
  const int mode_flag = OB_MODE_SCULPT;
  Mesh *me = BKE_mesh_from_object(ob);

  multires_flush_sculpt_updates(ob);

  /* Not needed for now. */
#if 0
  MultiresModifierData *mmd = BKE_sculpt_multires_active(scene, ob);
  const int flush_recalc = ed_object_sculptmode_flush_recalc_flag(scene, ob, mmd);
#endif

  /* Always for now, so leaving sculpt mode always ensures scene is in
   * a consistent state. */
  if (true || /* flush_recalc || */ (ob->sculpt && ob->sculpt->bm)) {
    DEG_id_tag_update(&ob->id, ID_RECALC_GEOMETRY);
  }

  if (me->flag & ME_SCULPT_DYNAMIC_TOPOLOGY) {
    /* Dynamic topology must be disabled before exiting sculpt
     * mode to ensure the undo stack stays in a consistent
     * state. */
    sculpt_dynamic_topology_disable_with_undo(bmain, depsgraph, scene, ob);

    /* Store so we know to re-enable when entering sculpt mode. */
    me->flag |= ME_SCULPT_DYNAMIC_TOPOLOGY;
  }

  /* Leave sculpt mode. */
  ob->mode &= ~mode_flag;

  BKE_sculptsession_free(ob);

  paint_cursor_delete_textures();

  /* Never leave derived meshes behind. */
  BKE_object_free_derived_caches(ob);

  /* Flush object mode. */
  DEG_id_tag_update(&ob->id, ID_RECALC_COPY_ON_WRITE);
}

void ED_object_sculptmode_exit(bContext *C, Depsgraph *depsgraph)
{
  Main *bmain = CTX_data_main(C);
  Scene *scene = CTX_data_scene(C);
  ViewLayer *view_layer = CTX_data_view_layer(C);
  Object *ob = OBACT(view_layer);
  ED_object_sculptmode_exit_ex(bmain, depsgraph, scene, ob);
}

static int sculpt_mode_toggle_exec(bContext *C, wmOperator *op)
{
  struct wmMsgBus *mbus = CTX_wm_message_bus(C);
  Main *bmain = CTX_data_main(C);
  Depsgraph *depsgraph = CTX_data_depsgraph_on_load(C);
  Scene *scene = CTX_data_scene(C);
  ToolSettings *ts = scene->toolsettings;
  ViewLayer *view_layer = CTX_data_view_layer(C);
  Object *ob = OBACT(view_layer);
  const int mode_flag = OB_MODE_SCULPT;
  const bool is_mode_set = (ob->mode & mode_flag) != 0;

  if (!is_mode_set) {
    if (!ED_object_mode_compat_set(C, ob, mode_flag, op->reports)) {
      return OPERATOR_CANCELLED;
    }
  }

  if (is_mode_set) {
    ED_object_sculptmode_exit_ex(bmain, depsgraph, scene, ob);
  }
  else {
    if (depsgraph) {
      depsgraph = CTX_data_ensure_evaluated_depsgraph(C);
    }
    ED_object_sculptmode_enter_ex(bmain, depsgraph, scene, ob, false, op->reports);
    BKE_paint_toolslots_brush_validate(bmain, &ts->sculpt->paint);

    if (ob->mode & mode_flag) {
      Mesh *me = ob->data;
      /* Dyntopo adds its own undo step. */
      if ((me->flag & ME_SCULPT_DYNAMIC_TOPOLOGY) == 0) {
        /* Without this the memfile undo step is used,
         * while it works it causes lag when undoing the first undo step, see T71564. */
        wmWindowManager *wm = CTX_wm_manager(C);
        if (wm->op_undo_depth <= 1) {
          SCULPT_undo_push_begin(ob, op->type->name);
        }
      }
    }
  }

  WM_event_add_notifier(C, NC_SCENE | ND_MODE, scene);

  WM_msg_publish_rna_prop(mbus, &ob->id, ob, Object, mode);

  WM_toolsystem_update_from_context_view3d(C);

  return OPERATOR_FINISHED;
}

static void SCULPT_OT_sculptmode_toggle(wmOperatorType *ot)
{
  /* Identifiers. */
  ot->name = "Sculpt Mode";
  ot->idname = "SCULPT_OT_sculptmode_toggle";
  ot->description = "Toggle sculpt mode in 3D view";

  /* API callbacks. */
  ot->exec = sculpt_mode_toggle_exec;
  ot->poll = ED_operator_object_active_editable_mesh;

  ot->flag = OPTYPE_REGISTER | OPTYPE_UNDO;
}

void SCULPT_geometry_preview_lines_update(bContext *C, SculptSession *ss, float radius)
{
  Depsgraph *depsgraph = CTX_data_depsgraph_pointer(C);
  Object *ob = CTX_data_active_object(C);

  ss->preview_vert_index_count = 0;
  int totpoints = 0;

  /* This function is called from the cursor drawing code, so the PBVH may not be build yet. */
  if (!ss->pbvh) {
    return;
  }

  if (!ss->deform_modifiers_active) {
    return;
  }

  if (BKE_pbvh_type(ss->pbvh) == PBVH_GRIDS) {
    return;
  }

  BKE_sculpt_update_object_for_edit(depsgraph, ob, true, true, false);

  if (!ss->pmap) {
    return;
  }

  float brush_co[3];
  copy_v3_v3(brush_co, SCULPT_active_vertex_co_get(ss));

  BLI_bitmap *visited_vertices = BLI_BITMAP_NEW(SCULPT_vertex_count_get(ss), "visited_vertices");

  /* Assuming an average of 6 edges per vertex in a triangulated mesh. */
  const int max_preview_vertices = SCULPT_vertex_count_get(ss) * 3 * 2;

  if (ss->preview_vert_index_list == NULL) {
    ss->preview_vert_index_list = MEM_callocN(max_preview_vertices * sizeof(SculptVertRef),
                                              "preview lines");
  }

  GSQueue *not_visited_vertices = BLI_gsqueue_new(sizeof(SculptVertRef));
  SculptVertRef active_v = SCULPT_active_vertex_get(ss);
  BLI_gsqueue_push(not_visited_vertices, &active_v);

  while (!BLI_gsqueue_is_empty(not_visited_vertices)) {
    SculptVertRef from_v;

    BLI_gsqueue_pop(not_visited_vertices, &from_v);

    SculptVertexNeighborIter ni;
    SCULPT_VERTEX_NEIGHBORS_ITER_BEGIN (ss, from_v, ni) {
      if (totpoints + (ni.size * 2) < max_preview_vertices) {
        SculptVertRef to_v = ni.vertex;
        int to_v_i = BKE_pbvh_vertex_index_to_table(ss->pbvh, to_v);

        ss->preview_vert_index_list[totpoints] = from_v;
        totpoints++;
        ss->preview_vert_index_list[totpoints] = to_v;
        totpoints++;
        if (!BLI_BITMAP_TEST(visited_vertices, to_v_i)) {
          BLI_BITMAP_ENABLE(visited_vertices, to_v_i);
          const float *co = SCULPT_vertex_co_for_grab_active_get(ss, to_v);
          if (len_squared_v3v3(brush_co, co) < radius * radius) {
            BLI_gsqueue_push(not_visited_vertices, &to_v);
          }
        }
      }
    }
    SCULPT_VERTEX_NEIGHBORS_ITER_END(ni);
  }

  BLI_gsqueue_free(not_visited_vertices);

  MEM_freeN(visited_vertices);

  ss->preview_vert_index_count = totpoints;
}

static int vertex_to_loop_colors_exec(bContext *C, wmOperator *UNUSED(op))
{
  Object *ob = CTX_data_active_object(C);

  ID *data;
  data = ob->data;
  if (data && ID_IS_LINKED(data)) {
    return OPERATOR_CANCELLED;
  }

  if (ob->type != OB_MESH) {
    return OPERATOR_CANCELLED;
  }

  Mesh *mesh = ob->data;

  const int mloopcol_layer_n = CustomData_get_active_layer(&mesh->ldata, CD_MLOOPCOL);
  if (mloopcol_layer_n == -1) {
    return OPERATOR_CANCELLED;
  }
  MLoopCol *loopcols = CustomData_get_layer_n(&mesh->ldata, CD_MLOOPCOL, mloopcol_layer_n);

  const int MPropCol_layer_n = CustomData_get_active_layer(&mesh->vdata, CD_PROP_COLOR);
  if (MPropCol_layer_n == -1) {
    return OPERATOR_CANCELLED;
  }
  MPropCol *vertcols = CustomData_get_layer_n(&mesh->vdata, CD_PROP_COLOR, MPropCol_layer_n);

  MLoop *loops = CustomData_get_layer(&mesh->ldata, CD_MLOOP);
  MPoly *polys = CustomData_get_layer(&mesh->pdata, CD_MPOLY);

  for (int i = 0; i < mesh->totpoly; i++) {
    MPoly *c_poly = &polys[i];
    for (int j = 0; j < c_poly->totloop; j++) {
      int loop_index = c_poly->loopstart + j;
      MLoop *c_loop = &loops[c_poly->loopstart + j];
      loopcols[loop_index].r = (char)(vertcols[c_loop->v].color[0] * 255);
      loopcols[loop_index].g = (char)(vertcols[c_loop->v].color[1] * 255);
      loopcols[loop_index].b = (char)(vertcols[c_loop->v].color[2] * 255);
      loopcols[loop_index].a = (char)(vertcols[c_loop->v].color[3] * 255);
    }
  }

  DEG_id_tag_update(&ob->id, ID_RECALC_GEOMETRY);
  WM_event_add_notifier(C, NC_GEOM | ND_DATA, ob->data);

  return OPERATOR_FINISHED;
}

static void SCULPT_OT_vertex_to_loop_colors(wmOperatorType *ot)
{
  /* identifiers */
  ot->name = "Sculpt Vertex Color to Vertex Color";
  ot->description = "Copy the Sculpt Vertex Color to a regular color layer";
  ot->idname = "SCULPT_OT_vertex_to_loop_colors";

  /* api callbacks */
  ot->poll = SCULPT_vertex_colors_poll_no_bmesh;
  ot->exec = vertex_to_loop_colors_exec;

  ot->flag = OPTYPE_REGISTER | OPTYPE_UNDO;
}

static int loop_to_vertex_colors_exec(bContext *C, wmOperator *UNUSED(op))
{
  Object *ob = CTX_data_active_object(C);

  ID *data;
  data = ob->data;
  if (data && ID_IS_LINKED(data)) {
    return OPERATOR_CANCELLED;
  }

  if (ob->type != OB_MESH) {
    return OPERATOR_CANCELLED;
  }

  Mesh *mesh = ob->data;

  const int mloopcol_layer_n = CustomData_get_active_layer(&mesh->ldata, CD_MLOOPCOL);
  if (mloopcol_layer_n == -1) {
    return OPERATOR_CANCELLED;
  }
  MLoopCol *loopcols = CustomData_get_layer_n(&mesh->ldata, CD_MLOOPCOL, mloopcol_layer_n);

  const int MPropCol_layer_n = CustomData_get_active_layer(&mesh->vdata, CD_PROP_COLOR);
  if (MPropCol_layer_n == -1) {
    return OPERATOR_CANCELLED;
  }
  MPropCol *vertcols = CustomData_get_layer_n(&mesh->vdata, CD_PROP_COLOR, MPropCol_layer_n);

  MLoop *loops = CustomData_get_layer(&mesh->ldata, CD_MLOOP);
  MPoly *polys = CustomData_get_layer(&mesh->pdata, CD_MPOLY);

  for (int i = 0; i < mesh->totpoly; i++) {
    MPoly *c_poly = &polys[i];
    for (int j = 0; j < c_poly->totloop; j++) {
      int loop_index = c_poly->loopstart + j;
      MLoop *c_loop = &loops[c_poly->loopstart + j];
      vertcols[c_loop->v].color[0] = (loopcols[loop_index].r / 255.0f);
      vertcols[c_loop->v].color[1] = (loopcols[loop_index].g / 255.0f);
      vertcols[c_loop->v].color[2] = (loopcols[loop_index].b / 255.0f);
      vertcols[c_loop->v].color[3] = (loopcols[loop_index].a / 255.0f);
    }
  }

  DEG_id_tag_update(&ob->id, ID_RECALC_GEOMETRY);
  WM_event_add_notifier(C, NC_GEOM | ND_DATA, ob->data);

  return OPERATOR_FINISHED;
}

static void SCULPT_OT_loop_to_vertex_colors(wmOperatorType *ot)
{
  /* identifiers */
  ot->name = "Vertex Color to Sculpt Vertex Color";
  ot->description = "Copy the active loop color layer to the vertex color";
  ot->idname = "SCULPT_OT_loop_to_vertex_colors";

  /* api callbacks */
  ot->poll = SCULPT_vertex_colors_poll_no_bmesh;
  ot->exec = loop_to_vertex_colors_exec;

  ot->flag = OPTYPE_REGISTER | OPTYPE_UNDO;
}

static int sculpt_sample_color_invoke(bContext *C,
                                      wmOperator *UNUSED(op),
                                      const wmEvent *UNUSED(e))
{
  Sculpt *sd = CTX_data_tool_settings(C)->sculpt;
  Scene *scene = CTX_data_scene(C);
  Object *ob = CTX_data_active_object(C);
  Brush *brush = BKE_paint_brush(&sd->paint);
  SculptSession *ss = ob->sculpt;
  SculptVertRef active_vertex = SCULPT_active_vertex_get(ss);
  const float *active_vertex_color = SCULPT_vertex_color_get(ss, active_vertex);
  if (!active_vertex_color) {
    return OPERATOR_CANCELLED;
  }

  float color_srgb[3];
  copy_v3_v3(color_srgb, active_vertex_color);
  IMB_colormanagement_scene_linear_to_srgb_v3(color_srgb);
  BKE_brush_color_set(scene, brush, color_srgb);

  WM_event_add_notifier(C, NC_BRUSH | NA_EDITED, brush);

  return OPERATOR_FINISHED;
}

static void SCULPT_OT_sample_color(wmOperatorType *ot)
{
  /* identifiers */
  ot->name = "Sample Color";
  ot->idname = "SCULPT_OT_sample_color";
  ot->description = "Sample the vertex color of the active vertex";

  /* api callbacks */
  ot->invoke = sculpt_sample_color_invoke;
  ot->poll = SCULPT_vertex_colors_poll;

  ot->flag = OPTYPE_REGISTER;
}

/* Fake Neighbors. */
/* This allows the sculpt tools to work on meshes with multiple connected components as they had
 * only one connected component. When initialized and enabled, the sculpt API will return extra
 * connectivity neighbors that are not in the real mesh. These neighbors are calculated for each
 * vertex using the minimum distance to a vertex that is in a different connected component. */

/* The fake neighbors first need to be ensured to be initialized.
 * After that tools which needs fake neighbors functionality need to
 * temporarily enable it:
 *
 *   void my_awesome_sculpt_tool() {
 *     SCULPT_fake_neighbors_ensure(sd, object, brush->disconnected_distance_max);
 *     SCULPT_fake_neighbors_enable(ob);
 *
 *     ... Logic of the tool ...
 *     SCULPT_fake_neighbors_disable(ob);
 *   }
 *
 * Such approach allows to keep all the connectivity information ready for reuse
 * (without having lag prior to every stroke), but also makes it so the affect
 * is localized to a specific brushes and tools only. */

enum {
  SCULPT_TOPOLOGY_ID_NONE,
  SCULPT_TOPOLOGY_ID_DEFAULT,
};

static int SCULPT_vertex_get_connected_component(SculptSession *ss, SculptVertRef vertex)
{
  if (BKE_pbvh_type(ss->pbvh) == PBVH_BMESH) {
    vertex.i = BM_elem_index_get((BMVert *)vertex.i);
  }

  if (ss->vertex_info.connected_component) {
    return ss->vertex_info.connected_component[vertex.i];
  }
  return SCULPT_TOPOLOGY_ID_DEFAULT;
}

static void SCULPT_fake_neighbor_init(SculptSession *ss, const float max_dist)
{
  const int totvert = SCULPT_vertex_count_get(ss);
  ss->fake_neighbors.fake_neighbor_index = MEM_malloc_arrayN(
      totvert, sizeof(SculptVertRef), "fake neighbor");
  for (int i = 0; i < totvert; i++) {
    ss->fake_neighbors.fake_neighbor_index[i].i = FAKE_NEIGHBOR_NONE;
  }

  ss->fake_neighbors.current_max_distance = max_dist;
}

static void SCULPT_fake_neighbor_add(SculptSession *ss,
                                     SculptVertRef v_index_a,
                                     SculptVertRef v_index_b)
{
  int tablea = (int)v_index_a.i, tableb = (int)v_index_b.i;

  if (BKE_pbvh_type(ss->pbvh) == PBVH_BMESH) {
    tablea = BM_elem_index_get((BMVert *)v_index_a.i);
    tableb = BM_elem_index_get((BMVert *)v_index_b.i);
  }

  if (ss->fake_neighbors.fake_neighbor_index[tablea].i == FAKE_NEIGHBOR_NONE) {
    ss->fake_neighbors.fake_neighbor_index[tablea] = v_index_b;
    ss->fake_neighbors.fake_neighbor_index[tableb] = v_index_a;
  }
}

static void sculpt_pose_fake_neighbors_free(SculptSession *ss)
{
  MEM_SAFE_FREE(ss->fake_neighbors.fake_neighbor_index);
}

typedef struct NearestVertexFakeNeighborTLSData {
  int nearest_vertex_index;
  SculptVertRef nearest_vertex;
  float nearest_vertex_distance_squared;
  int current_topology_id;
} NearestVertexFakeNeighborTLSData;

static void do_fake_neighbor_search_task_cb(void *__restrict userdata,
                                            const int n,
                                            const TaskParallelTLS *__restrict tls)
{
  SculptThreadedTaskData *data = userdata;
  SculptSession *ss = data->ob->sculpt;
  NearestVertexFakeNeighborTLSData *nvtd = tls->userdata_chunk;
  PBVHVertexIter vd;

  bool has_bmesh = false;

  SCULPT_vertex_random_access_ensure(ss);

  BKE_pbvh_vertex_iter_begin(ss->pbvh, data->nodes[n], vd, PBVH_ITER_UNIQUE)
  {
    int vd_topology_id = SCULPT_vertex_get_connected_component(ss, vd.vertex);
    if (vd_topology_id != nvtd->current_topology_id &&
        ss->fake_neighbors.fake_neighbor_index[vd.index].i == FAKE_NEIGHBOR_NONE) {
      float distance_squared = len_squared_v3v3(vd.co, data->nearest_vertex_search_co);
      if (distance_squared < nvtd->nearest_vertex_distance_squared &&
          distance_squared < data->max_distance_squared) {
        nvtd->nearest_vertex_index = vd.index;
        nvtd->nearest_vertex = vd.vertex;
        nvtd->nearest_vertex_distance_squared = distance_squared;
      }
    }
  }
  BKE_pbvh_vertex_iter_end;
}

static void fake_neighbor_search_reduce(const void *__restrict UNUSED(userdata),
                                        void *__restrict chunk_join,
                                        void *__restrict chunk)
{
  NearestVertexFakeNeighborTLSData *join = chunk_join;
  NearestVertexFakeNeighborTLSData *nvtd = chunk;

  if (join->nearest_vertex_index == -1) {
    join->nearest_vertex_index = nvtd->nearest_vertex_index;
    join->nearest_vertex = nvtd->nearest_vertex;
    join->nearest_vertex_distance_squared = nvtd->nearest_vertex_distance_squared;
  }
  else if (nvtd->nearest_vertex_distance_squared < join->nearest_vertex_distance_squared) {
    join->nearest_vertex_index = nvtd->nearest_vertex_index;
    join->nearest_vertex = nvtd->nearest_vertex;
    join->nearest_vertex_distance_squared = nvtd->nearest_vertex_distance_squared;
  }
}

static SculptVertRef SCULPT_fake_neighbor_search(Sculpt *sd,
                                                 Object *ob,
                                                 const SculptVertRef index,
                                                 float max_distance)
{
  SculptSession *ss = ob->sculpt;
  PBVHNode **nodes = NULL;
  int totnode;
  SculptSearchSphereData data = {
      .ss = ss,
      .sd = sd,
      .radius_squared = max_distance * max_distance,
      .original = false,
      .center = SCULPT_vertex_co_get(ss, index),
  };
  BKE_pbvh_search_gather(ss->pbvh, SCULPT_search_sphere_cb, &data, &nodes, &totnode);

  if (totnode == 0) {
    return BKE_pbvh_make_vref(-1);
  }

  SculptThreadedTaskData task_data = {
      .sd = sd,
      .ob = ob,
      .nodes = nodes,
      .max_distance_squared = max_distance * max_distance,
  };

  copy_v3_v3(task_data.nearest_vertex_search_co, SCULPT_vertex_co_get(ss, index));

  NearestVertexFakeNeighborTLSData nvtd;
  nvtd.nearest_vertex_index = -1;
  nvtd.nearest_vertex.i = -1;
  nvtd.nearest_vertex_distance_squared = FLT_MAX;
  nvtd.current_topology_id = SCULPT_vertex_get_connected_component(ss, index);

  TaskParallelSettings settings;
  BKE_pbvh_parallel_range_settings(&settings, true, totnode);
  settings.func_reduce = fake_neighbor_search_reduce;
  settings.userdata_chunk = &nvtd;
  settings.userdata_chunk_size = sizeof(NearestVertexFakeNeighborTLSData);
  BLI_task_parallel_range(0, totnode, &task_data, do_fake_neighbor_search_task_cb, &settings);

  MEM_SAFE_FREE(nodes);

  return nvtd.nearest_vertex;
}

typedef struct SculptTopologyIDFloodFillData {
  int next_id;
} SculptTopologyIDFloodFillData;

static bool SCULPT_connected_components_floodfill_cb(SculptSession *ss,
                                                     SculptVertRef from_v,
                                                     SculptVertRef to_v,
                                                     bool UNUSED(is_duplicate),
                                                     void *userdata)
{
  SculptTopologyIDFloodFillData *data = userdata;
  ss->vertex_info.connected_component[BKE_pbvh_vertex_index_to_table(ss->pbvh, from_v)] =
      data->next_id;
  ss->vertex_info.connected_component[BKE_pbvh_vertex_index_to_table(ss->pbvh, to_v)] =
      data->next_id;
  return true;
}

static void sculpt_connected_components_ensure(Object *ob)
{
  SculptSession *ss = ob->sculpt;

  SCULPT_vertex_random_access_ensure(ss);

  /* Topology IDs already initialized. They only need to be recalculated when the PBVH is rebuild.
   */
  if (ss->vertex_info.connected_component) {
    return;
  }

  const int totvert = SCULPT_vertex_count_get(ss);
  ss->vertex_info.connected_component = MEM_malloc_arrayN(totvert, sizeof(int), "topology ID");

  for (int i = 0; i < totvert; i++) {
    ss->vertex_info.connected_component[i] = SCULPT_TOPOLOGY_ID_NONE;
  }

  int next_id = 0;
  for (int i = 0; i < totvert; i++) {
    SculptVertRef vertex = BKE_pbvh_table_index_to_vertex(ss->pbvh, i);

    if (ss->vertex_info.connected_component[i] == SCULPT_TOPOLOGY_ID_NONE) {
      SculptFloodFill flood;
      SCULPT_floodfill_init(ss, &flood);
      SCULPT_floodfill_add_initial(&flood, vertex);
      SculptTopologyIDFloodFillData data;
      data.next_id = next_id;
      SCULPT_floodfill_execute(ss, &flood, SCULPT_connected_components_floodfill_cb, &data);
      SCULPT_floodfill_free(&flood);
      next_id++;
    }
  }
}

void SCULPT_boundary_info_ensure(Object *object)
{
  SculptSession *ss = object->sculpt;
  if (ss->vertex_info.boundary) {
    return;
  }

  Mesh *base_mesh = BKE_mesh_from_object(object);
  ss->vertex_info.boundary = BLI_BITMAP_NEW(base_mesh->totvert, "Boundary info");
  int *adjacent_faces_edge_count = MEM_calloc_arrayN(
      base_mesh->totedge, sizeof(int), "Adjacent face edge count");

  for (int p = 0; p < base_mesh->totpoly; p++) {
    MPoly *poly = &base_mesh->mpoly[p];
    for (int l = 0; l < poly->totloop; l++) {
      MLoop *loop = &base_mesh->mloop[l + poly->loopstart];
      adjacent_faces_edge_count[loop->e]++;
    }
  }

  for (int e = 0; e < base_mesh->totedge; e++) {
    if (adjacent_faces_edge_count[e] < 2) {
      MEdge *edge = &base_mesh->medge[e];
      BLI_BITMAP_SET(ss->vertex_info.boundary, edge->v1, true);
      BLI_BITMAP_SET(ss->vertex_info.boundary, edge->v2, true);
    }
  }

  MEM_freeN(adjacent_faces_edge_count);
}

void SCULPT_fake_neighbors_ensure(Sculpt *sd, Object *ob, const float max_dist)
{
  SculptSession *ss = ob->sculpt;
  const int totvert = SCULPT_vertex_count_get(ss);

  /* Fake neighbors were already initialized with the same distance, so no need to be recalculated.
   */
  if (ss->fake_neighbors.fake_neighbor_index &&
      ss->fake_neighbors.current_max_distance == max_dist) {
    return;
  }

  sculpt_connected_components_ensure(ob);
  SCULPT_fake_neighbor_init(ss, max_dist);

  for (int i = 0; i < totvert; i++) {
    const SculptVertRef from_v = BKE_pbvh_table_index_to_vertex(ss->pbvh, i);

<<<<<<< HEAD
    /* This vertex does not have a fake neighbor yet, seach one for it. */
    if (ss->fake_neighbors.fake_neighbor_index[i].i == FAKE_NEIGHBOR_NONE) {
      const SculptVertRef to_v = SCULPT_fake_neighbor_search(sd, ob, from_v, max_dist);

      if (to_v.i != -1) {
=======
    /* This vertex does not have a fake neighbor yet, search one for it. */
    if (ss->fake_neighbors.fake_neighbor_index[from_v] == FAKE_NEIGHBOR_NONE) {
      const int to_v = SCULPT_fake_neighbor_search(sd, ob, from_v, max_dist);
      if (to_v != -1) {
>>>>>>> eb7d9e2a
        /* Add the fake neighbor if available. */
        SCULPT_fake_neighbor_add(ss, from_v, to_v);
      }
    }
  }
}

void SCULPT_fake_neighbors_enable(Object *ob)
{
  SculptSession *ss = ob->sculpt;
  BLI_assert(ss->fake_neighbors.fake_neighbor_index != NULL);
  ss->fake_neighbors.use_fake_neighbors = true;
}

void SCULPT_fake_neighbors_disable(Object *ob)
{
  SculptSession *ss = ob->sculpt;
  BLI_assert(ss->fake_neighbors.fake_neighbor_index != NULL);
  ss->fake_neighbors.use_fake_neighbors = false;
}

void SCULPT_fake_neighbors_free(Object *ob)
{
  SculptSession *ss = ob->sculpt;
  sculpt_pose_fake_neighbors_free(ss);
}

/**
 * #sculpt_mask_by_color_delta_get returns values in the (0,1) range that are used to generate the
 * mask based on the difference between two colors (the active color and the color of any other
 * vertex). Ideally, a threshold of 0 should mask only the colors that are equal to the active
 * color and threshold of 1 should mask all colors. In order to avoid artifacts and produce softer
 * falloffs in the mask, the MASK_BY_COLOR_SLOPE defines the size of the transition values between
 * masked and unmasked vertices. The smaller this value is, the sharper the generated mask is going
 * to be.
 */
#define MASK_BY_COLOR_SLOPE 0.25f

static float sculpt_mask_by_color_delta_get(const float *color_a,
                                            const float *color_b,
                                            const float threshold,
                                            const bool invert)
{
  float len = len_v3v3(color_a, color_b);
  /* Normalize len to the (0, 1) range. */
  len = len / M_SQRT3;

  if (len < threshold - MASK_BY_COLOR_SLOPE) {
    len = 1.0f;
  }
  else if (len >= threshold) {
    len = 0.0f;
  }
  else {
    len = (-len + threshold) / MASK_BY_COLOR_SLOPE;
  }

  if (invert) {
    return 1.0f - len;
  }
  return len;
}

static float sculpt_mask_by_color_final_mask_get(const float current_mask,
                                                 const float new_mask,
                                                 const bool invert,
                                                 const bool preserve_mask)
{
  if (preserve_mask) {
    if (invert) {
      return min_ff(current_mask, new_mask);
    }
    return max_ff(current_mask, new_mask);
  }
  return new_mask;
}

typedef struct MaskByColorContiguousFloodFillData {
  float threshold;
  bool invert;
  float *new_mask;
  float initial_color[3];
} MaskByColorContiguousFloodFillData;

static void do_mask_by_color_contiguous_update_nodes_cb(
    void *__restrict userdata, const int n, const TaskParallelTLS *__restrict UNUSED(tls))
{
  SculptThreadedTaskData *data = userdata;
  SculptSession *ss = data->ob->sculpt;

  SCULPT_undo_push_node(data->ob, data->nodes[n], SCULPT_UNDO_MASK);
  bool update_node = false;

  const bool invert = data->mask_by_color_invert;
  const bool preserve_mask = data->mask_by_color_preserve_mask;

  PBVHVertexIter vd;
  BKE_pbvh_vertex_iter_begin(ss->pbvh, data->nodes[n], vd, PBVH_ITER_UNIQUE)
  {
    const float current_mask = *vd.mask;
    const float new_mask = data->mask_by_color_floodfill[vd.index];
    *vd.mask = sculpt_mask_by_color_final_mask_get(current_mask, new_mask, invert, preserve_mask);
    if (current_mask != *vd.mask) {
      update_node = true;
      if (vd.mvert) {
        vd.mvert->flag |= ME_VERT_PBVH_UPDATE;
      }
    }
  }
  BKE_pbvh_vertex_iter_end;
  if (update_node) {
    BKE_pbvh_node_mark_redraw(data->nodes[n]);
  }
}

static bool sculpt_mask_by_color_contiguous_floodfill_cb(
    SculptSession *ss, SculptVertRef from_v, SculptVertRef to_v, bool is_duplicate, void *userdata)
{
  MaskByColorContiguousFloodFillData *data = userdata;
  int to_v_i = BKE_pbvh_vertex_index_to_table(ss->pbvh, to_v);
  int from_v_i = BKE_pbvh_vertex_index_to_table(ss->pbvh, from_v);

  const float *current_color = SCULPT_vertex_color_get(ss, to_v);
  float new_vertex_mask = sculpt_mask_by_color_delta_get(
      current_color, data->initial_color, data->threshold, data->invert);
  data->new_mask[to_v_i] = new_vertex_mask;

  if (is_duplicate) {
    data->new_mask[to_v_i] = data->new_mask[from_v_i];
  }

  float len = len_v3v3(current_color, data->initial_color);
  len = len / M_SQRT3;
  return len <= data->threshold;
}

static void sculpt_mask_by_color_contiguous(Object *object,
                                            const SculptVertRef vertex,
                                            const float threshold,
                                            const bool invert,
                                            const bool preserve_mask)
{
  SculptSession *ss = object->sculpt;
  const int totvert = SCULPT_vertex_count_get(ss);

  float *new_mask = MEM_calloc_arrayN(totvert, sizeof(float), "new mask");

  if (invert) {
    for (int i = 0; i < totvert; i++) {
      new_mask[i] = 1.0f;
    }
  }

  SculptFloodFill flood;
  SCULPT_floodfill_init(ss, &flood);
  SCULPT_floodfill_add_initial(&flood, vertex);

  MaskByColorContiguousFloodFillData ffd;
  ffd.threshold = threshold;
  ffd.invert = invert;
  ffd.new_mask = new_mask;
  copy_v3_v3(ffd.initial_color, SCULPT_vertex_color_get(ss, vertex));

  SCULPT_floodfill_execute(ss, &flood, sculpt_mask_by_color_contiguous_floodfill_cb, &ffd);
  SCULPT_floodfill_free(&flood);

  int totnode;
  PBVHNode **nodes;
  BKE_pbvh_search_gather(ss->pbvh, NULL, NULL, &nodes, &totnode);

  SculptThreadedTaskData data = {
      .ob = object,
      .nodes = nodes,
      .mask_by_color_floodfill = new_mask,
      .mask_by_color_vertex = vertex,
      .mask_by_color_threshold = threshold,
      .mask_by_color_invert = invert,
      .mask_by_color_preserve_mask = preserve_mask,
  };

  TaskParallelSettings settings;
  BKE_pbvh_parallel_range_settings(&settings, true, totnode);
  BLI_task_parallel_range(
      0, totnode, &data, do_mask_by_color_contiguous_update_nodes_cb, &settings);

  MEM_SAFE_FREE(nodes);

  MEM_freeN(new_mask);
}

static void do_mask_by_color_task_cb(void *__restrict userdata,
                                     const int n,
                                     const TaskParallelTLS *__restrict UNUSED(tls))
{
  SculptThreadedTaskData *data = userdata;
  SculptSession *ss = data->ob->sculpt;

  SCULPT_undo_push_node(data->ob, data->nodes[n], SCULPT_UNDO_MASK);
  bool update_node = false;

  const float threshold = data->mask_by_color_threshold;
  const bool invert = data->mask_by_color_invert;
  const bool preserve_mask = data->mask_by_color_preserve_mask;
  const float *active_color = SCULPT_vertex_color_get(ss, data->mask_by_color_vertex);

  PBVHVertexIter vd;
  BKE_pbvh_vertex_iter_begin(ss->pbvh, data->nodes[n], vd, PBVH_ITER_UNIQUE)
  {
    const float current_mask = *vd.mask;
    const float new_mask = sculpt_mask_by_color_delta_get(active_color, vd.col, threshold, invert);
    *vd.mask = sculpt_mask_by_color_final_mask_get(current_mask, new_mask, invert, preserve_mask);

    if (current_mask != *vd.mask) {
      update_node = true;
      if (vd.mvert) {
        vd.mvert->flag |= ME_VERT_PBVH_UPDATE;
      }
    }
  }
  BKE_pbvh_vertex_iter_end;
  if (update_node) {
    BKE_pbvh_node_mark_redraw(data->nodes[n]);
  }
}

static void sculpt_mask_by_color_full_mesh(Object *object,
                                           const SculptVertRef vertex,
                                           const float threshold,
                                           const bool invert,
                                           const bool preserve_mask)
{
  SculptSession *ss = object->sculpt;

  int totnode;
  PBVHNode **nodes;
  BKE_pbvh_search_gather(ss->pbvh, NULL, NULL, &nodes, &totnode);

  SculptThreadedTaskData data = {
      .ob = object,
      .nodes = nodes,
      .mask_by_color_vertex = vertex,
      .mask_by_color_threshold = threshold,
      .mask_by_color_invert = invert,
      .mask_by_color_preserve_mask = preserve_mask,
  };

  TaskParallelSettings settings;
  BKE_pbvh_parallel_range_settings(&settings, true, totnode);
  BLI_task_parallel_range(0, totnode, &data, do_mask_by_color_task_cb, &settings);

  MEM_SAFE_FREE(nodes);
}

static int sculpt_mask_by_color_invoke(bContext *C, wmOperator *op, const wmEvent *event)
{
  Depsgraph *depsgraph = CTX_data_depsgraph_pointer(C);
  Object *ob = CTX_data_active_object(C);
  SculptSession *ss = ob->sculpt;

  BKE_sculpt_update_object_for_edit(depsgraph, ob, true, true, false);

  /* Color data is not available in Multires. */
  if (BKE_pbvh_type(ss->pbvh) != PBVH_FACES) {
    return OPERATOR_CANCELLED;
  }

  if (!ss->vcol) {
    return OPERATOR_CANCELLED;
  }

  SCULPT_vertex_random_access_ensure(ss);

  /* Tools that are not brushes do not have the brush gizmo to update the vertex as the mouse move,
   * so it needs to be updated here. */
  SculptCursorGeometryInfo sgi;
  float mouse[2];
  mouse[0] = event->mval[0];
  mouse[1] = event->mval[1];
  SCULPT_cursor_geometry_info_update(C, &sgi, mouse, false);

  SCULPT_undo_push_begin(ob, "Mask by color");

  const SculptVertRef active_vertex = SCULPT_active_vertex_get(ss);
  const float threshold = RNA_float_get(op->ptr, "threshold");
  const bool invert = RNA_boolean_get(op->ptr, "invert");
  const bool preserve_mask = RNA_boolean_get(op->ptr, "preserve_previous_mask");

  if (RNA_boolean_get(op->ptr, "contiguous")) {
    sculpt_mask_by_color_contiguous(ob, active_vertex, threshold, invert, preserve_mask);
  }
  else {
    sculpt_mask_by_color_full_mesh(ob, active_vertex, threshold, invert, preserve_mask);
  }

  BKE_pbvh_update_vertex_data(ss->pbvh, PBVH_UpdateMask);
  SCULPT_undo_push_end();

  SCULPT_flush_update_done(C, ob, SCULPT_UPDATE_MASK);

  return OPERATOR_FINISHED;
}

static void SCULPT_OT_mask_by_color(wmOperatorType *ot)
{
  /* identifiers */
  ot->name = "Mask by Color";
  ot->idname = "SCULPT_OT_mask_by_color";
  ot->description = "Creates a mask based on the sculpt vertex colors";

  /* api callbacks */
  ot->invoke = sculpt_mask_by_color_invoke;
  ot->poll = SCULPT_vertex_colors_poll;

  ot->flag = OPTYPE_REGISTER;

  ot->prop = RNA_def_boolean(
      ot->srna, "contiguous", false, "Contiguous", "Mask only contiguous color areas");

  ot->prop = RNA_def_boolean(ot->srna, "invert", false, "Invert", "Invert the generated mask");
  ot->prop = RNA_def_boolean(
      ot->srna,
      "preserve_previous_mask",
      false,
      "Preserve Previous Mask",
      "Preserve the previous mask and add or subtract the new one generated by the colors");

  RNA_def_float(ot->srna,
                "threshold",
                0.35f,
                0.0f,
                1.0f,
                "Threshold",
                "How much changes in color affect the mask generation",
                0.0f,
                1.0f);
}

/* -------------------------------------------------------------------- */
/** \name Dyntopo Detail Size Edit Operator
 * \{ */

/* Defines how much the mouse movement will modify the detail size value. */
#define DETAIL_SIZE_DELTA_SPEED 0.08f
#define DETAIL_SIZE_DELTA_ACCURATE_SPEED 0.004f

typedef struct DyntopoDetailSizeEditCustomData {
  void *draw_handle;
  Object *active_object;

  float init_mval[2];
  float accurate_mval[2];

  float outline_col[4];

  bool accurate_mode;
  bool sample_mode;

  float init_detail_size;
  float accurate_detail_size;
  float detail_size;
  float radius;

  float preview_tri[3][3];
  float gizmo_mat[4][4];
} DyntopoDetailSizeEditCustomData;

static void dyntopo_detail_size_parallel_lines_draw(uint pos3d,
                                                    DyntopoDetailSizeEditCustomData *cd,
                                                    const float start_co[3],
                                                    const float end_co[3],
                                                    bool flip,
                                                    const float angle)
{
  float object_space_constant_detail = 1.0f /
                                       (cd->detail_size * mat4_to_scale(cd->active_object->obmat));

  /* The constant detail represents the maximum edge length allowed before subdividing it. If the
   * triangle grid preview is created with this value it will represent an ideal mesh density where
   * all edges have the exact maximum length, which never happens in practice. As the minimum edge
   * length for dyntopo is 0.4 * max_edge_length, this adjust the detail size to the average
   * between max and min edge length so the preview is more accurate. */
  object_space_constant_detail *= 0.7f;

  const float total_len = len_v3v3(cd->preview_tri[0], cd->preview_tri[1]);
  const int tot_lines = (int)(total_len / object_space_constant_detail) + 1;
  const float tot_lines_fl = total_len / object_space_constant_detail;
  float spacing_disp[3];
  sub_v3_v3v3(spacing_disp, end_co, start_co);
  normalize_v3(spacing_disp);

  float line_disp[3];
  rotate_v2_v2fl(line_disp, spacing_disp, DEG2RAD(angle));
  mul_v3_fl(spacing_disp, total_len / tot_lines_fl);

  immBegin(GPU_PRIM_LINES, (uint)tot_lines * 2);
  for (int i = 0; i < tot_lines; i++) {
    float line_length;
    if (flip) {
      line_length = total_len * ((float)i / (float)tot_lines_fl);
    }
    else {
      line_length = total_len * (1.0f - ((float)i / (float)tot_lines_fl));
    }
    float line_start[3];
    copy_v3_v3(line_start, start_co);
    madd_v3_v3v3fl(line_start, line_start, spacing_disp, i);
    float line_end[3];
    madd_v3_v3v3fl(line_end, line_start, line_disp, line_length);
    immVertex3fv(pos3d, line_start);
    immVertex3fv(pos3d, line_end);
  }
  immEnd();
}

static void dyntopo_detail_size_edit_draw(const bContext *UNUSED(C),
                                          ARegion *UNUSED(ar),
                                          void *arg)
{
  DyntopoDetailSizeEditCustomData *cd = arg;
  GPU_blend(GPU_BLEND_ALPHA);
  GPU_line_smooth(true);

  uint pos3d = GPU_vertformat_attr_add(immVertexFormat(), "pos", GPU_COMP_F32, 3, GPU_FETCH_FLOAT);
  immBindBuiltinProgram(GPU_SHADER_3D_UNIFORM_COLOR);
  GPU_matrix_push();
  GPU_matrix_mul(cd->gizmo_mat);

  /* Draw Cursor */
  immUniformColor4fv(cd->outline_col);
  GPU_line_width(3.0f);

  imm_draw_circle_wire_3d(pos3d, 0, 0, cd->radius, 80);

  /* Draw Triangle. */
  immUniformColor4f(0.9f, 0.9f, 0.9f, 0.8f);
  immBegin(GPU_PRIM_LINES, 6);
  immVertex3fv(pos3d, cd->preview_tri[0]);
  immVertex3fv(pos3d, cd->preview_tri[1]);

  immVertex3fv(pos3d, cd->preview_tri[1]);
  immVertex3fv(pos3d, cd->preview_tri[2]);

  immVertex3fv(pos3d, cd->preview_tri[2]);
  immVertex3fv(pos3d, cd->preview_tri[0]);
  immEnd();

  /* Draw Grid */
  GPU_line_width(1.0f);
  dyntopo_detail_size_parallel_lines_draw(
      pos3d, cd, cd->preview_tri[0], cd->preview_tri[1], false, 60.0f);
  dyntopo_detail_size_parallel_lines_draw(
      pos3d, cd, cd->preview_tri[0], cd->preview_tri[1], true, 120.0f);
  dyntopo_detail_size_parallel_lines_draw(
      pos3d, cd, cd->preview_tri[0], cd->preview_tri[2], false, -60.0f);

  immUnbindProgram();
  GPU_matrix_pop();
  GPU_blend(GPU_BLEND_NONE);
  GPU_line_smooth(false);
}

static void dyntopo_detail_size_edit_cancel(bContext *C, wmOperator *op)
{
  Object *active_object = CTX_data_active_object(C);
  SculptSession *ss = active_object->sculpt;
  ARegion *region = CTX_wm_region(C);
  DyntopoDetailSizeEditCustomData *cd = op->customdata;
  ED_region_draw_cb_exit(region->type, cd->draw_handle);
  ss->draw_faded_cursor = false;
  MEM_freeN(op->customdata);
  ED_workspace_status_text(C, NULL);
}

static void dyntopo_detail_size_sample_from_surface(Object *ob,
                                                    DyntopoDetailSizeEditCustomData *cd)
{
  SculptSession *ss = ob->sculpt;
  const SculptVertRef active_vertex = SCULPT_active_vertex_get(ss);

  float len_accum = 0;
  int num_neighbors = 0;
  SculptVertexNeighborIter ni;
  SCULPT_VERTEX_NEIGHBORS_ITER_BEGIN (ss, active_vertex, ni) {
    len_accum += len_v3v3(SCULPT_vertex_co_get(ss, active_vertex),
                          SCULPT_vertex_co_get(ss, ni.vertex));
    num_neighbors++;
  }
  SCULPT_VERTEX_NEIGHBORS_ITER_END(ni);

  if (num_neighbors > 0) {
    const float avg_edge_len = len_accum / num_neighbors;
    /* Use 0.7 as the average of min and max dyntopo edge length. */
    const float detail_size = 0.7f / (avg_edge_len * mat4_to_scale(cd->active_object->obmat));
    cd->detail_size = clamp_f(detail_size, 1.0f, 500.0f);
  }
}

static void dyntopo_detail_size_update_from_mouse_delta(DyntopoDetailSizeEditCustomData *cd,
                                                        const wmEvent *event)
{
  const float mval[2] = {event->mval[0], event->mval[1]};

  float detail_size_delta;
  if (cd->accurate_mode) {
    detail_size_delta = mval[0] - cd->accurate_mval[0];
    cd->detail_size = cd->accurate_detail_size +
                      detail_size_delta * DETAIL_SIZE_DELTA_ACCURATE_SPEED;
  }
  else {
    detail_size_delta = mval[0] - cd->init_mval[0];
    cd->detail_size = cd->init_detail_size + detail_size_delta * DETAIL_SIZE_DELTA_SPEED;
  }

  if (event->type == EVT_LEFTSHIFTKEY && event->val == KM_PRESS) {
    cd->accurate_mode = true;
    copy_v2_v2(cd->accurate_mval, mval);
    cd->accurate_detail_size = cd->detail_size;
  }
  if (event->type == EVT_LEFTSHIFTKEY && event->val == KM_RELEASE) {
    cd->accurate_mode = false;
    cd->accurate_detail_size = 0.0f;
  }

  cd->detail_size = clamp_f(cd->detail_size, 1.0f, 500.0f);
}

static int dyntopo_detail_size_edit_modal(bContext *C, wmOperator *op, const wmEvent *event)
{
  Object *active_object = CTX_data_active_object(C);
  SculptSession *ss = active_object->sculpt;
  ARegion *region = CTX_wm_region(C);
  DyntopoDetailSizeEditCustomData *cd = op->customdata;
  Sculpt *sd = CTX_data_tool_settings(C)->sculpt;

  /* Cancel modal operator */
  if ((event->type == EVT_ESCKEY && event->val == KM_PRESS) ||
      (event->type == RIGHTMOUSE && event->val == KM_PRESS)) {
    dyntopo_detail_size_edit_cancel(C, op);
    ED_region_tag_redraw(region);
    return OPERATOR_FINISHED;
  }

  /* Finish modal operator */
  if ((event->type == LEFTMOUSE && event->val == KM_RELEASE) ||
      (event->type == EVT_RETKEY && event->val == KM_PRESS) ||
      (event->type == EVT_PADENTER && event->val == KM_PRESS)) {
    ED_region_draw_cb_exit(region->type, cd->draw_handle);
    sd->constant_detail = cd->detail_size;
    ss->draw_faded_cursor = false;
    MEM_freeN(op->customdata);
    ED_region_tag_redraw(region);
    ED_workspace_status_text(C, NULL);
    return OPERATOR_FINISHED;
  }

  ED_region_tag_redraw(region);

  if (event->type == EVT_LEFTCTRLKEY && event->val == KM_PRESS) {
    cd->sample_mode = true;
  }
  if (event->type == EVT_LEFTCTRLKEY && event->val == KM_RELEASE) {
    cd->sample_mode = false;
  }

  /* Sample mode sets the detail size sampling the average edge length under the surface. */
  if (cd->sample_mode) {
    dyntopo_detail_size_sample_from_surface(active_object, cd);
    return OPERATOR_RUNNING_MODAL;
  }
  /* Regular mode, changes the detail size by moving the cursor. */
  dyntopo_detail_size_update_from_mouse_delta(cd, event);

  return OPERATOR_RUNNING_MODAL;
}

static int dyntopo_detail_size_edit_invoke(bContext *C, wmOperator *op, const wmEvent *event)
{
  ARegion *region = CTX_wm_region(C);
  Object *active_object = CTX_data_active_object(C);
  Sculpt *sd = CTX_data_tool_settings(C)->sculpt;
  Brush *brush = BKE_paint_brush(&sd->paint);

  DyntopoDetailSizeEditCustomData *cd = MEM_callocN(sizeof(DyntopoDetailSizeEditCustomData),
                                                    "Dyntopo Detail Size Edit OP Custom Data");

  /* Initial operator Custom Data setup. */
  cd->draw_handle = ED_region_draw_cb_activate(
      region->type, dyntopo_detail_size_edit_draw, cd, REGION_DRAW_POST_VIEW);
  cd->active_object = active_object;
  cd->init_mval[0] = event->mval[0];
  cd->init_mval[1] = event->mval[1];
  cd->detail_size = sd->constant_detail;
  cd->init_detail_size = sd->constant_detail;
  copy_v4_v4(cd->outline_col, brush->add_col);
  op->customdata = cd;

  SculptSession *ss = active_object->sculpt;
  cd->radius = ss->cursor_radius;

  /* Generates the matrix to position the gizmo in the surface of the mesh using the same location
   * and orientation as the brush cursor. */
  float cursor_trans[4][4], cursor_rot[4][4];
  const float z_axis[4] = {0.0f, 0.0f, 1.0f, 0.0f};
  float quat[4];
  copy_m4_m4(cursor_trans, active_object->obmat);
  translate_m4(
      cursor_trans, ss->cursor_location[0], ss->cursor_location[1], ss->cursor_location[2]);

  float cursor_normal[3];
  if (!is_zero_v3(ss->cursor_sampled_normal)) {
    copy_v3_v3(cursor_normal, ss->cursor_sampled_normal);
  }
  else {
    copy_v3_v3(cursor_normal, ss->cursor_normal);
  }

  rotation_between_vecs_to_quat(quat, z_axis, cursor_normal);
  quat_to_mat4(cursor_rot, quat);
  copy_m4_m4(cd->gizmo_mat, cursor_trans);
  mul_m4_m4_post(cd->gizmo_mat, cursor_rot);

  /* Initize the position of the triangle vertices. */
  const float y_axis[3] = {0.0f, cd->radius, 0.0f};
  for (int i = 0; i < 3; i++) {
    zero_v3(cd->preview_tri[i]);
    rotate_v2_v2fl(cd->preview_tri[i], y_axis, DEG2RAD(120.0f * i));
  }

  SCULPT_vertex_random_access_ensure(ss);

  WM_event_add_modal_handler(C, op);
  ED_region_tag_redraw(region);

  ss->draw_faded_cursor = true;

  const char *status_str = TIP_(
      "Move the mouse to change the dyntopo detail size. LMB: confirm size, ESC/RMB: cancel");
  ED_workspace_status_text(C, status_str);

  return OPERATOR_RUNNING_MODAL;
}

static bool dyntopo_detail_size_edit_poll(bContext *C)
{
  Object *ob = CTX_data_active_object(C);
  Sculpt *sd = CTX_data_tool_settings(C)->sculpt;

  return SCULPT_mode_poll(C) && ob->sculpt->bm && (sd->flags & SCULPT_DYNTOPO_DETAIL_CONSTANT);
}

static void SCULPT_OT_dyntopo_detail_size_edit(wmOperatorType *ot)
{
  /* identifiers */
  ot->name = "Edit Dyntopo Detail Size";
  ot->description = "Modify the constant detail size of dyntopo interactively";
  ot->idname = "SCULPT_OT_dyntopo_detail_size_edit";

  /* api callbacks */
  ot->poll = dyntopo_detail_size_edit_poll;
  ot->invoke = dyntopo_detail_size_edit_invoke;
  ot->modal = dyntopo_detail_size_edit_modal;
  ot->cancel = dyntopo_detail_size_edit_cancel;

  ot->flag = OPTYPE_REGISTER | OPTYPE_UNDO;
}

void ED_operatortypes_sculpt(void)
{
  WM_operatortype_append(SCULPT_OT_brush_stroke);
  WM_operatortype_append(SCULPT_OT_sculptmode_toggle);
  WM_operatortype_append(SCULPT_OT_set_persistent_base);
  WM_operatortype_append(SCULPT_OT_dynamic_topology_toggle);
  WM_operatortype_append(SCULPT_OT_optimize);
  WM_operatortype_append(SCULPT_OT_symmetrize);
  WM_operatortype_append(SCULPT_OT_detail_flood_fill);
  WM_operatortype_append(SCULPT_OT_sample_detail_size);
  WM_operatortype_append(SCULPT_OT_set_detail_size);
  WM_operatortype_append(SCULPT_OT_mesh_filter);
  WM_operatortype_append(SCULPT_OT_mask_filter);
  WM_operatortype_append(SCULPT_OT_dirty_mask);
  WM_operatortype_append(SCULPT_OT_mask_expand);
  WM_operatortype_append(SCULPT_OT_set_pivot_position);
  WM_operatortype_append(SCULPT_OT_face_sets_create);
  WM_operatortype_append(SCULPT_OT_face_sets_change_visibility);
  WM_operatortype_append(SCULPT_OT_face_sets_randomize_colors);
  WM_operatortype_append(SCULPT_OT_face_sets_init);
  WM_operatortype_append(SCULPT_OT_cloth_filter);
  WM_operatortype_append(SCULPT_OT_face_sets_edit);
  WM_operatortype_append(SCULPT_OT_face_set_lasso_gesture);
  WM_operatortype_append(SCULPT_OT_face_set_box_gesture);
  WM_operatortype_append(SCULPT_OT_trim_box_gesture);
  WM_operatortype_append(SCULPT_OT_trim_lasso_gesture);
  WM_operatortype_append(SCULPT_OT_project_line_gesture);

  WM_operatortype_append(SCULPT_OT_sample_color);
  WM_operatortype_append(SCULPT_OT_loop_to_vertex_colors);
  WM_operatortype_append(SCULPT_OT_vertex_to_loop_colors);
  WM_operatortype_append(SCULPT_OT_color_filter);
  WM_operatortype_append(SCULPT_OT_mask_by_color);
  WM_operatortype_append(SCULPT_OT_dyntopo_detail_size_edit);
}<|MERGE_RESOLUTION|>--- conflicted
+++ resolved
@@ -910,7 +910,6 @@
     case PBVH_FACES: {
       return sculpt_check_unique_face_set_in_base_mesh(ss, index);
     }
-<<<<<<< HEAD
     case PBVH_BMESH: {
       BMIter iter;
       BMLoop *l;
@@ -936,10 +935,6 @@
 
       return !first;
     }
-=======
-    case PBVH_BMESH:
-      return true;
->>>>>>> eb7d9e2a
     case PBVH_GRIDS: {
       const CCGKey *key = BKE_pbvh_get_grid_key(ss->pbvh);
       const int grid_index = index.i / key->grid_area;
@@ -9527,18 +9522,11 @@
   for (int i = 0; i < totvert; i++) {
     const SculptVertRef from_v = BKE_pbvh_table_index_to_vertex(ss->pbvh, i);
 
-<<<<<<< HEAD
     /* This vertex does not have a fake neighbor yet, seach one for it. */
     if (ss->fake_neighbors.fake_neighbor_index[i].i == FAKE_NEIGHBOR_NONE) {
       const SculptVertRef to_v = SCULPT_fake_neighbor_search(sd, ob, from_v, max_dist);
 
       if (to_v.i != -1) {
-=======
-    /* This vertex does not have a fake neighbor yet, search one for it. */
-    if (ss->fake_neighbors.fake_neighbor_index[from_v] == FAKE_NEIGHBOR_NONE) {
-      const int to_v = SCULPT_fake_neighbor_search(sd, ob, from_v, max_dist);
-      if (to_v != -1) {
->>>>>>> eb7d9e2a
         /* Add the fake neighbor if available. */
         SCULPT_fake_neighbor_add(ss, from_v, to_v);
       }
