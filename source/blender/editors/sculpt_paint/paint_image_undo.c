/*
 * This program is free software; you can redistribute it and/or
 * modify it under the terms of the GNU General Public License
 * as published by the Free Software Foundation; either version 2
 * of the License, or (at your option) any later version.
 *
 * This program is distributed in the hope that it will be useful,
 * but WITHOUT ANY WARRANTY; without even the implied warranty of
 * MERCHANTABILITY or FITNESS FOR A PARTICULAR PURPOSE.  See the
 * GNU General Public License for more details.
 *
 * along with this program; if not, write to the Free Software Foundation,
 * Inc., 51 Franklin Street, Fifth Floor, Boston, MA 02110-1301, USA.
 */

/** \file
 * \ingroup edsculpt
 */

#include "MEM_guardedalloc.h"

#include "BLI_math.h"
#include "BLI_blenlib.h"
#include "BLI_utildefines.h"
#include "BLI_threads.h"

#include "DNA_image_types.h"
#include "DNA_windowmanager_types.h"
#include "DNA_object_types.h"
#include "DNA_screen_types.h"
#include "DNA_space_types.h"
#include "DNA_workspace_types.h"

#include "IMB_imbuf.h"
#include "IMB_imbuf_types.h"

#include "BKE_context.h"
#include "BKE_image.h"
#include "BKE_paint.h"
#include "BKE_undo_system.h"

#include "DEG_depsgraph.h"

#include "ED_paint.h"
#include "ED_undo.h"
#include "ED_util.h"
#include "ED_object.h"

#include "GPU_draw.h"

#include "WM_api.h"

#include "paint_intern.h"

/* -------------------------------------------------------------------- */
/** \name Undo Conversion
 * \{ */

typedef struct UndoImageTile {
  struct UndoImageTile *next, *prev;

  char ibufname[IMB_FILENAME_SIZE];

  union {
    float *fp;
    unsigned int *uint;
    void *pt;
  } rect;

  unsigned short *mask;

  int x, y;

  /* TODO(campbell): avoid storing the ID per tile,
   * adds unnecessary overhead restoring undo steps when most tiles share the same image. */
  UndoRefID_Image image_ref;

  short source;
  bool use_float;
  char gen_type;
  bool valid;

  size_t undo_size;
} UndoImageTile;

/* this is a static resource for non-globality,
 * Maybe it should be exposed as part of the
 * paint operation, but for now just give a public interface */
static SpinLock undolock;

void image_undo_init_locks(void)
{
  BLI_spin_init(&undolock);
}

void image_undo_end_locks(void)
{
  BLI_spin_end(&undolock);
}

/* UNDO */
typedef enum {
  COPY = 0,
  RESTORE = 1,
  RESTORE_COPY = 2,
} CopyMode;

static void undo_copy_tile(UndoImageTile *tile, ImBuf *tmpibuf, ImBuf *ibuf, CopyMode mode)
{
  if (mode == COPY) {
    /* copy or swap contents of tile->rect and region in ibuf->rect */
    IMB_rectcpy(tmpibuf,
                ibuf,
                0,
                0,
                tile->x * IMAPAINT_TILE_SIZE,
                tile->y * IMAPAINT_TILE_SIZE,
                IMAPAINT_TILE_SIZE,
                IMAPAINT_TILE_SIZE);

    if (ibuf->rect_float) {
      SWAP(float *, tmpibuf->rect_float, tile->rect.fp);
    }
    else {
      SWAP(unsigned int *, tmpibuf->rect, tile->rect.uint);
    }
  }
  else {
    if (mode == RESTORE_COPY) {
      IMB_rectcpy(tmpibuf,
                  ibuf,
                  0,
                  0,
                  tile->x * IMAPAINT_TILE_SIZE,
                  tile->y * IMAPAINT_TILE_SIZE,
                  IMAPAINT_TILE_SIZE,
                  IMAPAINT_TILE_SIZE);
    }
    /* swap to the tmpbuf for easy copying */
    if (ibuf->rect_float) {
      SWAP(float *, tmpibuf->rect_float, tile->rect.fp);
    }
    else {
      SWAP(unsigned int *, tmpibuf->rect, tile->rect.uint);
    }

    IMB_rectcpy(ibuf,
                tmpibuf,
                tile->x * IMAPAINT_TILE_SIZE,
                tile->y * IMAPAINT_TILE_SIZE,
                0,
                0,
                IMAPAINT_TILE_SIZE,
                IMAPAINT_TILE_SIZE);

    if (mode == RESTORE) {
      if (ibuf->rect_float) {
        SWAP(float *, tmpibuf->rect_float, tile->rect.fp);
      }
      else {
        SWAP(unsigned int *, tmpibuf->rect, tile->rect.uint);
      }
    }
  }
}

void *image_undo_find_tile(ListBase *undo_tiles,
                           Image *ima,
                           ImBuf *ibuf,
                           int x_tile,
                           int y_tile,
                           unsigned short **mask,
                           bool validate)
{
  UndoImageTile *tile;
  const bool use_float = (ibuf->rect_float != NULL);

  for (tile = undo_tiles->first; tile; tile = tile->next) {
    if (tile->x == x_tile && tile->y == y_tile && ima->gen_type == tile->gen_type &&
        ima->source == tile->source) {
      if (tile->use_float == use_float) {
        if (STREQ(tile->ibufname, ibuf->name)) {
          if (mask) {
            /* allocate mask if requested */
            if (!tile->mask) {
              tile->mask = MEM_callocN(sizeof(unsigned short) * IMAPAINT_TILE_SIZE *
                                           IMAPAINT_TILE_SIZE,
                                       "UndoImageTile.mask");
            }

            *mask = tile->mask;
          }
          if (validate) {
            tile->valid = true;
          }
          return tile->rect.pt;
        }
      }
    }
  }

  return NULL;
}

void *image_undo_push_tile(ListBase *undo_tiles,
                           Image *ima,
                           ImBuf *ibuf,
                           ImBuf **tmpibuf,
                           int x_tile,
                           int y_tile,
                           unsigned short **mask,
                           bool **valid,
                           bool proj,
                           bool find_prev)
{
  UndoImageTile *tile;
  int allocsize;
  const bool use_float = (ibuf->rect_float != NULL);
  void *data;

  /* check if tile is already pushed */

  /* in projective painting we keep accounting of tiles, so if we need one pushed, just push! */
  if (find_prev) {
    data = image_undo_find_tile(undo_tiles, ima, ibuf, x_tile, y_tile, mask, true);
    if (data) {
      return data;
    }
  }

  if (*tmpibuf == NULL) {
    *tmpibuf = IMB_allocImBuf(IMAPAINT_TILE_SIZE, IMAPAINT_TILE_SIZE, 32, IB_rectfloat | IB_rect);
  }

  tile = MEM_callocN(sizeof(UndoImageTile), "UndoImageTile");
  tile->x = x_tile;
  tile->y = y_tile;

  /* add mask explicitly here */
  if (mask) {
    *mask = tile->mask = MEM_callocN(
        sizeof(unsigned short) * IMAPAINT_TILE_SIZE * IMAPAINT_TILE_SIZE, "UndoImageTile.mask");
  }
  allocsize = IMAPAINT_TILE_SIZE * IMAPAINT_TILE_SIZE * 4;
  allocsize *= (ibuf->rect_float) ? sizeof(float) : sizeof(char);
  tile->rect.pt = MEM_mapallocN(allocsize, "UndeImageTile.rect");

  BLI_strncpy(tile->ibufname, ibuf->name, sizeof(tile->ibufname));

  tile->gen_type = ima->gen_type;
  tile->source = ima->source;
  tile->use_float = use_float;
  tile->valid = true;
  tile->image_ref.ptr = ima;

  if (valid) {
    *valid = &tile->valid;
  }
  undo_copy_tile(tile, *tmpibuf, ibuf, COPY);

  if (proj) {
    BLI_spin_lock(&undolock);
  }
  BLI_addtail(undo_tiles, tile);

  if (proj) {
    BLI_spin_unlock(&undolock);
  }
  return tile->rect.pt;
}

void image_undo_remove_masks(void)
{
  ListBase *undo_tiles = ED_image_undo_get_tiles();
  UndoImageTile *tile;

  for (tile = undo_tiles->first; tile; tile = tile->next) {
    if (tile->mask) {
      MEM_freeN(tile->mask);
      tile->mask = NULL;
    }
  }
}

static void image_undo_restore_runtime(ListBase *lb)
{
  ImBuf *ibuf, *tmpibuf;
  UndoImageTile *tile;

  tmpibuf = IMB_allocImBuf(IMAPAINT_TILE_SIZE, IMAPAINT_TILE_SIZE, 32, IB_rectfloat | IB_rect);

  for (tile = lb->first; tile; tile = tile->next) {
    Image *ima = tile->image_ref.ptr;
    ibuf = BKE_image_acquire_ibuf(ima, NULL, NULL);

    undo_copy_tile(tile, tmpibuf, ibuf, RESTORE);

    GPU_free_image(ima); /* force OpenGL reload (maybe partial update will operate better?) */
    if (ibuf->rect_float) {
      ibuf->userflags |= IB_RECT_INVALID; /* force recreate of char rect */
    }
    if (ibuf->mipmap[0]) {
      ibuf->userflags |= IB_MIPMAP_INVALID; /* force mipmap recreatiom */
    }
    ibuf->userflags |= IB_DISPLAY_BUFFER_INVALID;

    BKE_image_release_ibuf(ima, ibuf, NULL);
  }

  IMB_freeImBuf(tmpibuf);
}

static void image_undo_restore_list(ListBase *lb)
{
  ImBuf *tmpibuf = IMB_allocImBuf(
      IMAPAINT_TILE_SIZE, IMAPAINT_TILE_SIZE, 32, IB_rectfloat | IB_rect);

  for (UndoImageTile *tile = lb->first; tile; tile = tile->next) {

    Image *ima = tile->image_ref.ptr;
    ImBuf *ibuf = BKE_image_acquire_ibuf(ima, NULL, NULL);

    if (ima && ibuf && !STREQ(tile->ibufname, ibuf->name)) {
      /* current ImBuf filename was changed, probably current frame
       * was changed when painting on image sequence, rather than storing
       * full image user (which isn't so obvious, btw) try to find ImBuf with
       * matched file name in list of already loaded images */

      BKE_image_release_ibuf(ima, ibuf, NULL);

      ibuf = BKE_image_get_ibuf_with_name(ima, tile->ibufname);
    }

    if (!ima || !ibuf || !(ibuf->rect || ibuf->rect_float)) {
      BKE_image_release_ibuf(ima, ibuf, NULL);
      continue;
    }

    if (ima->gen_type != tile->gen_type || ima->source != tile->source) {
      BKE_image_release_ibuf(ima, ibuf, NULL);
      continue;
    }

    const bool use_float = (ibuf->rect_float != NULL);

    if (use_float != tile->use_float) {
      BKE_image_release_ibuf(ima, ibuf, NULL);
      continue;
    }

    undo_copy_tile(tile, tmpibuf, ibuf, RESTORE_COPY);

    BKE_image_mark_dirty(ima, ibuf);
    GPU_free_image(ima); /* force OpenGL reload */

    if (ibuf->rect_float) {
      ibuf->userflags |= IB_RECT_INVALID; /* force recreate of char rect */
    }
    if (ibuf->mipmap[0]) {
      ibuf->userflags |= IB_MIPMAP_INVALID; /* force mipmap recreatiom */
    }
    ibuf->userflags |= IB_DISPLAY_BUFFER_INVALID;

    DEG_id_tag_update(&ima->id, 0);

    BKE_image_release_ibuf(ima, ibuf, NULL);
  }

  IMB_freeImBuf(tmpibuf);
}

static void image_undo_free_list(ListBase *lb)
{
  for (UndoImageTile *tile = lb->first, *tile_next; tile; tile = tile_next) {
    tile_next = tile->next;
    MEM_freeN(tile->rect.pt);
    MEM_freeN(tile);
  }
}

static void image_undo_invalidate(void)
{
  UndoImageTile *tile;
  ListBase *lb = ED_image_undo_get_tiles();

  for (tile = lb->first; tile; tile = tile->next) {
    tile->valid = false;
  }
}

/** \} */

/* -------------------------------------------------------------------- */
/** \name Implements ED Undo System
 * \{ */

typedef struct ImageUndoStep {
  UndoStep step;
  ListBase tiles;
  bool is_encode_init;
  ePaintMode paint_mode;
} ImageUndoStep;

static bool image_undosys_poll(bContext *C)
{
  Object *obact = CTX_data_active_object(C);

  ScrArea *sa = CTX_wm_area(C);
  if (sa && (sa->spacetype == SPACE_IMAGE)) {
    SpaceImage *sima = (SpaceImage *)sa->spacedata.first;
    if ((obact && (obact->mode & OB_MODE_TEXTURE_PAINT)) || (sima->mode == SI_MODE_PAINT)) {
      return true;
    }
  }
  else {
    if (obact && (obact->mode & OB_MODE_TEXTURE_PAINT)) {
      return true;
    }
  }
  return false;
}

static void image_undosys_step_encode_init(struct bContext *UNUSED(C), UndoStep *us_p)
{
  ImageUndoStep *us = (ImageUndoStep *)us_p;
  /* dummy, memory is cleared anyway. */
  us->is_encode_init = true;
  BLI_listbase_clear(&us->tiles);
}

static bool image_undosys_step_encode(struct bContext *C,
                                      struct Main *UNUSED(bmain),
                                      UndoStep *us_p)
{
  /* dummy, encoding is done along the way by adding tiles
   * to the current 'ImageUndoStep' added by encode_init. */
  ImageUndoStep *us = (ImageUndoStep *)us_p;

  BLI_assert(us->step.data_size == 0);

  int allocsize = IMAPAINT_TILE_SIZE * IMAPAINT_TILE_SIZE * 4;

  if (us->is_encode_init) {
    /* first dispose of invalid tiles (may happen due to drag dot for instance) */
    for (UndoImageTile *tile = us->tiles.first; tile;) {
      if (!tile->valid) {
        UndoImageTile *tmp_tile = tile->next;
        MEM_freeN(tile->rect.pt);
        BLI_freelinkN(&us->tiles, tile);
        tile = tmp_tile;
      }
      else {
        us->step.data_size += allocsize * (tile->use_float ? sizeof(float) : sizeof(char));
        tile = tile->next;
      }
    }
  }
  else {
    /* Happens when switching modes. */
    ePaintMode paint_mode = BKE_paintmode_get_active_from_context(C);
    BLI_assert(ELEM(paint_mode, PAINT_MODE_TEXTURE_2D, PAINT_MODE_TEXTURE_3D));
    us->paint_mode = paint_mode;
  }

  us_p->is_applied = true;

  return true;
}

static void image_undosys_step_decode_undo_impl(ImageUndoStep *us)
{
  BLI_assert(us->step.is_applied == true);
  image_undo_restore_list(&us->tiles);
  us->step.is_applied = false;
}

static void image_undosys_step_decode_redo_impl(ImageUndoStep *us)
{
  BLI_assert(us->step.is_applied == false);
  image_undo_restore_list(&us->tiles);
  us->step.is_applied = true;
}

static void image_undosys_step_decode_undo(ImageUndoStep *us, bool is_final)
{
  ImageUndoStep *us_iter = us;
  while (us_iter->step.next && (us_iter->step.next->type == us_iter->step.type)) {
    if (us_iter->step.next->is_applied == false) {
      break;
    }
    us_iter = (ImageUndoStep *)us_iter->step.next;
  }
  while (us_iter != us || (!is_final && us_iter == us)) {
    image_undosys_step_decode_undo_impl(us_iter);
    if (us_iter == us) {
      break;
    }
    us_iter = (ImageUndoStep *)us_iter->step.prev;
  }
}

static void image_undosys_step_decode_redo(ImageUndoStep *us)
{
  ImageUndoStep *us_iter = us;
  while (us_iter->step.prev && (us_iter->step.prev->type == us_iter->step.type)) {
    if (us_iter->step.prev->is_applied == true) {
      break;
    }
    us_iter = (ImageUndoStep *)us_iter->step.prev;
  }
  while (us_iter && (us_iter->step.is_applied == false)) {
    image_undosys_step_decode_redo_impl(us_iter);
    if (us_iter == us) {
      break;
    }
    us_iter = (ImageUndoStep *)us_iter->step.next;
  }
}

static void image_undosys_step_decode(
<<<<<<< HEAD
    struct bContext *C, struct Main *bmain, UndoStep *us_p, int dir, bool is_final)
=======
    struct bContext *C, struct Main *bmain, UndoStep *us_p, int dir, bool UNUSED(is_final))
>>>>>>> 9d6b5e23
{
  ImageUndoStep *us = (ImageUndoStep *)us_p;
  if (dir < 0) {
    image_undosys_step_decode_undo(us, is_final);
  }
  else {
    image_undosys_step_decode_redo(us);
  }

  if (us->paint_mode == PAINT_MODE_TEXTURE_3D) {
    ED_object_mode_set(C, OB_MODE_TEXTURE_PAINT);
  }

  /* Refresh texture slots. */
  ED_editors_init_for_undo(bmain);
}

static void image_undosys_step_free(UndoStep *us_p)
{
  ImageUndoStep *us = (ImageUndoStep *)us_p;
  image_undo_free_list(&us->tiles);
}

static void image_undosys_foreach_ID_ref(UndoStep *us_p,
                                         UndoTypeForEachIDRefFn foreach_ID_ref_fn,
                                         void *user_data)
{
  ImageUndoStep *us = (ImageUndoStep *)us_p;
  for (UndoImageTile *tile = us->tiles.first; tile; tile = tile->next) {
    foreach_ID_ref_fn(user_data, ((UndoRefID *)&tile->image_ref));
  }
}

/* Export for ED_undo_sys. */
void ED_image_undosys_type(UndoType *ut)
{
  ut->name = "Image";
  ut->poll = image_undosys_poll;
  ut->step_encode_init = image_undosys_step_encode_init;
  ut->step_encode = image_undosys_step_encode;
  ut->step_decode = image_undosys_step_decode;
  ut->step_free = image_undosys_step_free;

  ut->step_foreach_ID_ref = image_undosys_foreach_ID_ref;

  ut->use_context = true;

  ut->step_size = sizeof(ImageUndoStep);
}

/** \} */

/* -------------------------------------------------------------------- */
/** \name Utilities
 * \{ */

ListBase *ED_image_undosys_step_get_tiles(UndoStep *us_p)
{
  ImageUndoStep *us = (ImageUndoStep *)us_p;
  return &us->tiles;
}

ListBase *ED_image_undo_get_tiles(void)
{
  UndoStack *ustack = ED_undo_stack_get();
  UndoStep *us_prev = ustack->step_init;
  UndoStep *us_p = BKE_undosys_stack_init_or_active_with_type(ustack, BKE_UNDOSYS_TYPE_IMAGE);
  ImageUndoStep *us = (ImageUndoStep *)us_p;
  /* We should always have an undo push started when accessing tiles,
   * not doing this means we won't have paint_mode correctly set. */
  BLI_assert(us_p == us_prev);
  if (us_p != us_prev) {
    /* Fallback value until we can be sure this never happens. */
    us->paint_mode = PAINT_MODE_TEXTURE_2D;
  }
  return ED_image_undosys_step_get_tiles(us_p);
}

/* restore painting image to previous state. Used for anchored and drag-dot style brushes*/
void ED_image_undo_restore(UndoStep *us)
{
  ListBase *lb = ED_image_undosys_step_get_tiles(us);
  image_undo_restore_runtime(lb);
  image_undo_invalidate();
}

void ED_image_undo_push_begin(const char *name, int paint_mode)
{
  UndoStack *ustack = ED_undo_stack_get();
  bContext *C = NULL; /* special case, we never read from this. */
  UndoStep *us_p = BKE_undosys_step_push_init_with_type(ustack, C, name, BKE_UNDOSYS_TYPE_IMAGE);
  ImageUndoStep *us = (ImageUndoStep *)us_p;
  BLI_assert(ELEM(paint_mode, PAINT_MODE_TEXTURE_2D, PAINT_MODE_TEXTURE_3D));
  us->paint_mode = paint_mode;
}

void ED_image_undo_push_end(void)
{
  UndoStack *ustack = ED_undo_stack_get();
  BKE_undosys_step_push(ustack, NULL, NULL);
  WM_file_tag_modified();
}

/** \} */<|MERGE_RESOLUTION|>--- conflicted
+++ resolved
@@ -518,11 +518,7 @@
 }
 
 static void image_undosys_step_decode(
-<<<<<<< HEAD
     struct bContext *C, struct Main *bmain, UndoStep *us_p, int dir, bool is_final)
-=======
-    struct bContext *C, struct Main *bmain, UndoStep *us_p, int dir, bool UNUSED(is_final))
->>>>>>> 9d6b5e23
 {
   ImageUndoStep *us = (ImageUndoStep *)us_p;
   if (dir < 0) {
