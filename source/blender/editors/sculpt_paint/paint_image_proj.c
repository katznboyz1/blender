--- conflicted
+++ resolved
@@ -2963,8 +2963,8 @@
 		for (node = ps->bucketFaces[bucket_index]; node; node = node->next) {
 			tri_index = GET_INT_FROM_POINTER(node->link);
 
-			const MLoopTri *lt = &ps->dm_mlooptri[tri_index];
-			const float *lt_tri_uv[3] = { PS_LOOPTRI_AS_UV_3(ps->dm_mloopuv, lt) };
+			const MLoopTri *lt = &ps->mlooptri_eval[tri_index];
+			const float *lt_tri_uv[3] = { PS_LOOPTRI_AS_UV_3(ps->poly_to_loop_uv, lt) };
 
 			/* Image context switching */
 			tpage = project_paint_face_paint_image(ps, tri_index);
@@ -3725,13 +3725,9 @@
 	int image_index = -1, tri_index;
 	int prev_poly = -1;
 
-<<<<<<< HEAD
 	BLI_assert(ps->image_tot == 0);
 
-	for (tri_index = 0, lt = ps->dm_mlooptri; tri_index < ps->dm_totlooptri; tri_index++, lt++) {
-=======
 	for (tri_index = 0, lt = ps->mlooptri_eval; tri_index < ps->totlooptri_eval; tri_index++, lt++) {
->>>>>>> d44c40d9
 		bool is_face_sel;
 
 #ifndef PROJ_DEBUG_NOSEAMBLEED
