--- conflicted
+++ resolved
@@ -216,23 +216,14 @@
   Object *ob_pose;
 } TreeViewContext;
 
-<<<<<<< HEAD
-typedef enum TreeItemSelect {
-=======
 typedef enum TreeItemSelectAction {
->>>>>>> 702e00f9
   OL_ITEM_DESELECT = 0,           /* Deselect the item */
   OL_ITEM_SELECT = (1 << 0),      /* Select the item */
   OL_ITEM_SELECT_DATA = (1 << 1), /* Select object data */
   OL_ITEM_ACTIVATE = (1 << 2),    /* Activate the item */
   OL_ITEM_EXTEND = (1 << 3),      /* Extend the current selection */
   OL_ITEM_RECURSIVE = (1 << 4),   /* Select recursively */
-<<<<<<< HEAD
-} TreeItemSelect;
-=======
-  OL_ITEM_TOGGLE_MODE = (1 << 5)  /* Temporary */
 } TreeItemSelectAction;
->>>>>>> 702e00f9
 
 /* outliner_tree.c ----------------------------------------------- */
 
