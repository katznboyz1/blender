/*
 * This program is free software; you can redistribute it and/or
 * modify it under the terms of the GNU General Public License
 * as published by the Free Software Foundation; either version 2
 * of the License, or (at your option) any later version.
 *
 * This program is distributed in the hope that it will be useful,
 * but WITHOUT ANY WARRANTY; without even the implied warranty of
 * MERCHANTABILITY or FITNESS FOR A PARTICULAR PURPOSE.  See the
 * GNU General Public License for more details.
 *
 * You should have received a copy of the GNU General Public License
 * along with this program; if not, write to the Free Software Foundation,
 * Inc., 51 Franklin Street, Fifth Floor, Boston, MA 02110-1301, USA.
 *
 * The Original Code is Copyright (C) 2004 Blender Foundation.
 * All rights reserved.
 */

/** \file
 * \ingroup spoutliner
 */

#include "MEM_guardedalloc.h"

#include "CLG_log.h"

#include "DNA_anim_types.h"
#include "DNA_armature_types.h"
#include "DNA_collection_types.h"
#include "DNA_constraint_types.h"
#include "DNA_gpencil_types.h"
#include "DNA_hair_types.h"
#include "DNA_light_types.h"
#include "DNA_linestyle_types.h"
#include "DNA_material_types.h"
#include "DNA_mesh_types.h"
#include "DNA_meta_types.h"
#include "DNA_modifier_types.h"
#include "DNA_object_types.h"
#include "DNA_pointcloud_types.h"
#include "DNA_scene_types.h"
#include "DNA_sequence_types.h"
#include "DNA_simulation_types.h"
#include "DNA_volume_types.h"
#include "DNA_world_types.h"

#include "BLI_blenlib.h"
#include "BLI_ghash.h"
#include "BLI_utildefines.h"

#include "BKE_anim_data.h"
#include "BKE_animsys.h"
#include "BKE_armature.h"
#include "BKE_collection.h"
#include "BKE_constraint.h"
#include "BKE_context.h"
#include "BKE_fcurve.h"
#include "BKE_global.h"
#include "BKE_idtype.h"
#include "BKE_layer.h"
#include "BKE_lib_id.h"
#include "BKE_lib_override.h"
#include "BKE_lib_query.h"
#include "BKE_main.h"
#include "BKE_object.h"
#include "BKE_report.h"
#include "BKE_scene.h"
#include "BKE_screen.h"

#include "DEG_depsgraph.h"
#include "DEG_depsgraph_build.h"

#include "ED_object.h"
#include "ED_outliner.h"
#include "ED_scene.h"
#include "ED_screen.h"
#include "ED_sequencer.h"
#include "ED_undo.h"

#include "WM_api.h"
#include "WM_message.h"
#include "WM_types.h"

#include "UI_interface.h"
#include "UI_resources.h"
#include "UI_view2d.h"

#include "../../blender/blenloader/BLO_readfile.h"

#include "RNA_access.h"
#include "RNA_define.h"
#include "RNA_enum_types.h"

#include "SEQ_sequencer.h"

#include "outliner_intern.h"

static CLG_LogRef LOG = {"ed.outliner.tools"};

/* -------------------------------------------------------------------- */
/** \name ID/Library/Data Set/Un-link Utilities
 * \{ */

static void get_element_operation_type(
    TreeElement *te, int *scenelevel, int *objectlevel, int *idlevel, int *datalevel)
{
  TreeStoreElem *tselem = TREESTORE(te);
  if (tselem->flag & TSE_SELECTED) {
    /* Layer collection points to collection ID. */
    if (!ELEM(tselem->type, TSE_SOME_ID, TSE_LAYER_COLLECTION)) {
      if (*datalevel == 0) {
        *datalevel = tselem->type;
      }
      else if (*datalevel != tselem->type) {
        *datalevel = -1;
      }
    }
    else {
      const int idcode = (int)GS(tselem->id->name);
      bool is_standard_id = false;
      switch ((ID_Type)idcode) {
        case ID_SCE:
          *scenelevel = 1;
          break;
        case ID_OB:
          *objectlevel = 1;
          break;

        case ID_ME:
        case ID_CU:
        case ID_MB:
        case ID_LT:
        case ID_LA:
        case ID_AR:
        case ID_CA:
        case ID_SPK:
        case ID_MA:
        case ID_TE:
        case ID_IP:
        case ID_IM:
        case ID_SO:
        case ID_KE:
        case ID_WO:
        case ID_AC:
        case ID_TXT:
        case ID_GR:
        case ID_LS:
        case ID_LI:
        case ID_VF:
        case ID_NT:
        case ID_BR:
        case ID_PA:
        case ID_GD:
        case ID_MC:
        case ID_MSK:
        case ID_PAL:
        case ID_PC:
        case ID_CF:
        case ID_WS:
        case ID_LP:
        case ID_HA:
        case ID_PT:
        case ID_VO:
        case ID_SIM:
          is_standard_id = true;
          break;
        case ID_WM:
        case ID_SCR:
          /* Those are ignored here. */
          /* NOTE: while Screens should be manageable here, deleting a screen used by a workspace
           * will cause crashes when trying to use that workspace, so for now let's play minimal,
           * safe change. */
          break;
      }
      if (idcode == ID_NLA) {
        /* Fake one, not an actual ID type... */
        is_standard_id = true;
      }

      if (is_standard_id) {
        if (*idlevel == 0) {
          *idlevel = idcode;
        }
        else if (*idlevel != idcode) {
          *idlevel = -1;
        }
        if (ELEM(*datalevel, TSE_VIEW_COLLECTION_BASE, TSE_SCENE_COLLECTION_BASE)) {
          *datalevel = 0;
        }
      }
    }
  }
}

static TreeElement *get_target_element(SpaceOutliner *space_outliner)
{
  TreeElement *te = outliner_find_element_with_flag(&space_outliner->tree, TSE_ACTIVE);
  BLI_assert(te);

  return te;
}

static void unlink_action_fn(bContext *C,
                             ReportList *UNUSED(reports),
                             Scene *UNUSED(scene),
                             TreeElement *UNUSED(te),
                             TreeStoreElem *tsep,
                             TreeStoreElem *UNUSED(tselem),
                             void *UNUSED(user_data))
{
  /* just set action to NULL */
  BKE_animdata_set_action(CTX_wm_reports(C), tsep->id, NULL);
}

static void unlink_material_fn(bContext *UNUSED(C),
                               ReportList *UNUSED(reports),
                               Scene *UNUSED(scene),
                               TreeElement *te,
                               TreeStoreElem *tsep,
                               TreeStoreElem *UNUSED(tselem),
                               void *UNUSED(user_data))
{
  Material **matar = NULL;
  int a, totcol = 0;

  if (GS(tsep->id->name) == ID_OB) {
    Object *ob = (Object *)tsep->id;
    totcol = ob->totcol;
    matar = ob->mat;
  }
  else if (GS(tsep->id->name) == ID_ME) {
    Mesh *me = (Mesh *)tsep->id;
    totcol = me->totcol;
    matar = me->mat;
  }
  else if (GS(tsep->id->name) == ID_CU) {
    Curve *cu = (Curve *)tsep->id;
    totcol = cu->totcol;
    matar = cu->mat;
  }
  else if (GS(tsep->id->name) == ID_MB) {
    MetaBall *mb = (MetaBall *)tsep->id;
    totcol = mb->totcol;
    matar = mb->mat;
  }
  else if (GS(tsep->id->name) == ID_HA) {
    Hair *hair = (Hair *)tsep->id;
    totcol = hair->totcol;
    matar = hair->mat;
  }
  else if (GS(tsep->id->name) == ID_PT) {
    PointCloud *pointcloud = (PointCloud *)tsep->id;
    totcol = pointcloud->totcol;
    matar = pointcloud->mat;
  }
  else if (GS(tsep->id->name) == ID_VO) {
    Volume *volume = (Volume *)tsep->id;
    totcol = volume->totcol;
    matar = volume->mat;
  }
  else {
    BLI_assert(0);
  }

  if (LIKELY(matar != NULL)) {
    for (a = 0; a < totcol; a++) {
      if (a == te->index && matar[a]) {
        id_us_min(&matar[a]->id);
        matar[a] = NULL;
      }
    }
  }
}

static void unlink_texture_fn(bContext *UNUSED(C),
                              ReportList *UNUSED(reports),
                              Scene *UNUSED(scene),
                              TreeElement *te,
                              TreeStoreElem *tsep,
                              TreeStoreElem *UNUSED(tselem),
                              void *UNUSED(user_data))
{
  MTex **mtex = NULL;
  int a;

  if (GS(tsep->id->name) == ID_LS) {
    FreestyleLineStyle *ls = (FreestyleLineStyle *)tsep->id;
    mtex = ls->mtex;
  }
  else {
    return;
  }

  for (a = 0; a < MAX_MTEX; a++) {
    if (a == te->index && mtex[a]) {
      if (mtex[a]->tex) {
        id_us_min(&mtex[a]->tex->id);
        mtex[a]->tex = NULL;
      }
    }
  }
}

static void unlink_collection_fn(bContext *C,
                                 ReportList *UNUSED(reports),
                                 Scene *UNUSED(scene),
                                 TreeElement *UNUSED(te),
                                 TreeStoreElem *tsep,
                                 TreeStoreElem *tselem,
                                 void *UNUSED(user_data))
{
  Main *bmain = CTX_data_main(C);
  Collection *collection = (Collection *)tselem->id;

  if (tsep) {
    if (GS(tsep->id->name) == ID_OB) {
      Object *ob = (Object *)tsep->id;
      ob->instance_collection = NULL;
      DEG_id_tag_update(&ob->id, ID_RECALC_TRANSFORM);
      DEG_relations_tag_update(bmain);
    }
    else if (GS(tsep->id->name) == ID_GR) {
      Collection *parent = (Collection *)tsep->id;
      id_fake_user_set(&collection->id);
      BKE_collection_child_remove(bmain, parent, collection);
      DEG_id_tag_update(&parent->id, ID_RECALC_COPY_ON_WRITE);
      DEG_relations_tag_update(bmain);
    }
    else if (GS(tsep->id->name) == ID_SCE) {
      Scene *scene = (Scene *)tsep->id;
      Collection *parent = scene->master_collection;
      id_fake_user_set(&collection->id);
      BKE_collection_child_remove(bmain, parent, collection);
      DEG_id_tag_update(&scene->id, ID_RECALC_COPY_ON_WRITE);
      DEG_relations_tag_update(bmain);
    }
  }
}

static void unlink_object_fn(bContext *C,
                             ReportList *UNUSED(reports),
                             Scene *UNUSED(scene),
                             TreeElement *te,
                             TreeStoreElem *tsep,
                             TreeStoreElem *tselem,
                             void *UNUSED(user_data))
{
  if (tsep && tsep->id) {
    Main *bmain = CTX_data_main(C);
    Object *ob = (Object *)tselem->id;

    if (GS(tsep->id->name) == ID_OB) {
      /* Parented objects need to find which collection to unlink from. */
      TreeElement *te_parent = te->parent;
      while (tsep && GS(tsep->id->name) == ID_OB) {
        te_parent = te_parent->parent;
        tsep = te_parent ? TREESTORE(te_parent) : NULL;
      }
    }

    if (tsep && tsep->id) {
      if (GS(tsep->id->name) == ID_GR) {
        Collection *parent = (Collection *)tsep->id;
        BKE_collection_object_remove(bmain, parent, ob, true);
        DEG_id_tag_update(&parent->id, ID_RECALC_COPY_ON_WRITE);
        DEG_relations_tag_update(bmain);
      }
      else if (GS(tsep->id->name) == ID_SCE) {
        Scene *scene = (Scene *)tsep->id;
        Collection *parent = scene->master_collection;
        BKE_collection_object_remove(bmain, parent, ob, true);
        DEG_id_tag_update(&scene->id, ID_RECALC_COPY_ON_WRITE);
        DEG_relations_tag_update(bmain);
      }
    }
  }
}

static void unlink_world_fn(bContext *UNUSED(C),
                            ReportList *UNUSED(reports),
                            Scene *UNUSED(scene),
                            TreeElement *UNUSED(te),
                            TreeStoreElem *tsep,
                            TreeStoreElem *tselem,
                            void *UNUSED(user_data))
{
  Scene *parscene = (Scene *)tsep->id;
  World *wo = (World *)tselem->id;

  /* need to use parent scene not just scene, otherwise may end up getting wrong one */
  id_us_min(&wo->id);
  parscene->world = NULL;
}

static void outliner_do_libdata_operation(bContext *C,
                                          ReportList *reports,
                                          Scene *scene,
                                          SpaceOutliner *space_outliner,
                                          ListBase *lb,
                                          outliner_operation_fn operation_fn,
                                          void *user_data)
{
  LISTBASE_FOREACH (TreeElement *, te, lb) {
    TreeStoreElem *tselem = TREESTORE(te);
    if (tselem->flag & TSE_SELECTED) {
      if (((tselem->type == TSE_SOME_ID) && (te->idcode != 0)) ||
          tselem->type == TSE_LAYER_COLLECTION) {
        TreeStoreElem *tsep = te->parent ? TREESTORE(te->parent) : NULL;
        operation_fn(C, reports, scene, te, tsep, tselem, user_data);
      }
    }
    if (TSELEM_OPEN(tselem, space_outliner)) {
      outliner_do_libdata_operation(
          C, reports, scene, space_outliner, &te->subtree, operation_fn, user_data);
    }
  }
}

/** \} */

/* -------------------------------------------------------------------- */
/** \name Scene Menu Operator
 * \{ */

typedef enum eOutliner_PropSceneOps {
  OL_SCENE_OP_DELETE = 1,
} eOutliner_PropSceneOps;

static const EnumPropertyItem prop_scene_op_types[] = {
    {OL_SCENE_OP_DELETE, "DELETE", ICON_X, "Delete", ""},
    {0, NULL, 0, NULL, NULL},
};

static bool outliner_do_scene_operation(
    bContext *C,
    eOutliner_PropSceneOps event,
    ListBase *lb,
    bool (*operation_fn)(bContext *, eOutliner_PropSceneOps, TreeElement *, TreeStoreElem *))
{
  bool success = false;

  LISTBASE_FOREACH (TreeElement *, te, lb) {
    TreeStoreElem *tselem = TREESTORE(te);
    if (tselem->flag & TSE_SELECTED) {
      if (operation_fn(C, event, te, tselem)) {
        success = true;
      }
    }
  }

  return success;
}

static bool scene_fn(bContext *C,
                     eOutliner_PropSceneOps event,
                     TreeElement *UNUSED(te),
                     TreeStoreElem *tselem)
{
  Scene *scene = (Scene *)tselem->id;

  if (event == OL_SCENE_OP_DELETE) {
    if (ED_scene_delete(C, CTX_data_main(C), scene)) {
      WM_event_add_notifier(C, NC_SCENE | NA_REMOVED, scene);
    }
    else {
      return false;
    }
  }

  return true;
}

static int outliner_scene_operation_exec(bContext *C, wmOperator *op)
{
  SpaceOutliner *space_outliner = CTX_wm_space_outliner(C);
  const eOutliner_PropSceneOps event = RNA_enum_get(op->ptr, "type");

  if (outliner_do_scene_operation(C, event, &space_outliner->tree, scene_fn) == false) {
    return OPERATOR_CANCELLED;
  }

  if (event == OL_SCENE_OP_DELETE) {
    outliner_cleanup_tree(space_outliner);
    ED_undo_push(C, "Delete Scene(s)");
  }
  else {
    BLI_assert(0);
    return OPERATOR_CANCELLED;
  }

  return OPERATOR_FINISHED;
}

void OUTLINER_OT_scene_operation(wmOperatorType *ot)
{
  /* identifiers */
  ot->name = "Outliner Scene Operation";
  ot->idname = "OUTLINER_OT_scene_operation";
  ot->description = "Context menu for scene operations";

  /* callbacks */
  ot->invoke = WM_menu_invoke;
  ot->exec = outliner_scene_operation_exec;
  ot->poll = ED_operator_outliner_active;

  ot->flag = 0;

  ot->prop = RNA_def_enum(ot->srna, "type", prop_scene_op_types, 0, "Scene Operation", "");
}

/** \} */

/* -------------------------------------------------------------------- */
/** \name Search Utilities
 * \{ */

/**
 * Stores the parent and a child element of a merged icon-row icon for
 * the merged select popup menu. The sub-tree of the parent is searched and
 * the child is needed to only show elements of the same type in the popup.
 */
typedef struct MergedSearchData {
  TreeElement *parent_element;
  TreeElement *select_element;
} MergedSearchData;

static void merged_element_search_fn_recursive(
    const ListBase *tree, short tselem_type, short type, const char *str, uiSearchItems *items)
{
  char name[64];
  int iconid;

  LISTBASE_FOREACH (TreeElement *, te, tree) {
    TreeStoreElem *tselem = TREESTORE(te);

    if (tree_element_id_type_to_index(te) == type && tselem_type == tselem->type) {
      if (BLI_strcasestr(te->name, str)) {
        BLI_strncpy(name, te->name, 64);

        iconid = tree_element_get_icon(tselem, te).icon;

        /* Don't allow duplicate named items */
        if (UI_search_items_find_index(items, name) == -1) {
          if (!UI_search_item_add(items, name, te, iconid, 0, 0)) {
            break;
          }
        }
      }
    }

    merged_element_search_fn_recursive(&te->subtree, tselem_type, type, str, items);
  }
}

/* Get a list of elements that match the search string */
static void merged_element_search_update_fn(const bContext *UNUSED(C),
                                            void *data,
                                            const char *str,
                                            uiSearchItems *items,
                                            const bool UNUSED(is_first))
{
  MergedSearchData *search_data = (MergedSearchData *)data;
  TreeElement *parent = search_data->parent_element;
  TreeElement *te = search_data->select_element;

  int type = tree_element_id_type_to_index(te);

  merged_element_search_fn_recursive(&parent->subtree, TREESTORE(te)->type, type, str, items);
}

/* Activate an element from the merged element search menu */
static void merged_element_search_exec_fn(struct bContext *C, void *UNUSED(arg1), void *element)
{
  SpaceOutliner *space_outliner = CTX_wm_space_outliner(C);
  TreeElement *te = (TreeElement *)element;

  outliner_item_select(C, space_outliner, te, OL_ITEM_SELECT | OL_ITEM_ACTIVATE);

  ED_outliner_select_sync_from_outliner(C, space_outliner);
}

/**
 * Merged element search menu
 * Created on activation of a merged or aggregated icon-row icon.
 */
static uiBlock *merged_element_search_menu(bContext *C, ARegion *region, void *data)
{
  static char search[64] = "";
  uiBlock *block;
  uiBut *but;

  /* Clear search on each menu creation */
  *search = '\0';

  block = UI_block_begin(C, region, __func__, UI_EMBOSS);
  UI_block_flag_enable(block, UI_BLOCK_LOOP | UI_BLOCK_MOVEMOUSE_QUIT | UI_BLOCK_SEARCH_MENU);
  UI_block_theme_style_set(block, UI_BLOCK_THEME_STYLE_POPUP);

  short menu_width = 10 * UI_UNIT_X;
  but = uiDefSearchBut(
      block, search, 0, ICON_VIEWZOOM, sizeof(search), 10, 10, menu_width, UI_UNIT_Y, 0, 0, "");
  UI_but_func_search_set(but,
                         NULL,
                         merged_element_search_update_fn,
                         data,
                         false,
                         NULL,
                         merged_element_search_exec_fn,
                         NULL);
  UI_but_flag_enable(but, UI_BUT_ACTIVATE_ON_INIT);

  /* Fake button to hold space for search items */
  uiDefBut(block,
           UI_BTYPE_LABEL,
           0,
           "",
           10,
           10 - UI_searchbox_size_y(),
           menu_width,
           UI_searchbox_size_y(),
           NULL,
           0,
           0,
           0,
           0,
           NULL);

  /* Center the menu on the cursor */
  UI_block_bounds_set_popup(block, 6, (const int[2]){-(menu_width / 2), 0});

  return block;
}

void merged_element_search_menu_invoke(bContext *C,
                                       TreeElement *parent_te,
                                       TreeElement *activate_te)
{
  MergedSearchData *select_data = MEM_callocN(sizeof(MergedSearchData), "merge_search_data");
  select_data->parent_element = parent_te;
  select_data->select_element = activate_te;

  UI_popup_block_invoke(C, merged_element_search_menu, select_data, MEM_freeN);
}

static void object_select_fn(bContext *C,
                             ReportList *UNUSED(reports),
                             Scene *UNUSED(scene),
                             TreeElement *UNUSED(te),
                             TreeStoreElem *UNUSED(tsep),
                             TreeStoreElem *tselem,
                             void *UNUSED(user_data))
{
  ViewLayer *view_layer = CTX_data_view_layer(C);
  Object *ob = (Object *)tselem->id;
  Base *base = BKE_view_layer_base_find(view_layer, ob);

  if (base) {
    ED_object_base_select(base, BA_SELECT);
  }
}

/** \} */

/* -------------------------------------------------------------------- */
/** \name Callbacks (Selection, Users & Library) Utilities
 * \{ */

static void object_select_hierarchy_fn(bContext *C,
                                       ReportList *UNUSED(reports),
                                       Scene *UNUSED(scene),
                                       TreeElement *te,
                                       TreeStoreElem *UNUSED(tsep),
                                       TreeStoreElem *UNUSED(tselem),
                                       void *UNUSED(user_data))
{
  /* Don't extend because this toggles, which is nice for Ctrl-Click but not for a menu item.
   * it's especially confusing when multiple items are selected since some toggle on/off. */
  SpaceOutliner *space_outliner = CTX_wm_space_outliner(C);
  outliner_item_select(
      C, space_outliner, te, OL_ITEM_SELECT | OL_ITEM_ACTIVATE | OL_ITEM_RECURSIVE);
}

static void object_deselect_fn(bContext *C,
                               ReportList *UNUSED(reports),
                               Scene *UNUSED(scene),
                               TreeElement *UNUSED(te),
                               TreeStoreElem *UNUSED(tsep),
                               TreeStoreElem *tselem,
                               void *UNUSED(user_data))
{
  ViewLayer *view_layer = CTX_data_view_layer(C);
  Object *ob = (Object *)tselem->id;
  Base *base = BKE_view_layer_base_find(view_layer, ob);

  if (base) {
    base->flag &= ~BASE_SELECTED;
  }
}

static void outliner_object_delete_fn(bContext *C, ReportList *reports, Scene *scene, Object *ob)
{
  if (ob) {
    Main *bmain = CTX_data_main(C);
    if (ob->id.tag & LIB_TAG_INDIRECT) {
      BKE_reportf(
          reports, RPT_WARNING, "Cannot delete indirectly linked object '%s'", ob->id.name + 2);
      return;
    }
    if (ID_REAL_USERS(ob) <= 1 && ID_EXTRA_USERS(ob) == 0 &&
        BKE_library_ID_is_indirectly_used(bmain, ob)) {
      BKE_reportf(reports,
                  RPT_WARNING,
                  "Cannot delete object '%s' from scene '%s', indirectly used objects need at "
                  "least one user",
                  ob->id.name + 2,
                  scene->id.name + 2);
      return;
    }

    /* Check also library later. */
    if ((ob->mode & OB_MODE_EDIT) && BKE_object_is_in_editmode(ob)) {
      ED_object_editmode_exit_ex(bmain, scene, ob, EM_FREEDATA);
    }
    BKE_id_delete(bmain, ob);
  }
}

static void id_local_fn(bContext *C,
                        ReportList *UNUSED(reports),
                        Scene *UNUSED(scene),
                        TreeElement *UNUSED(te),
                        TreeStoreElem *UNUSED(tsep),
                        TreeStoreElem *tselem,
                        void *UNUSED(user_data))
{
  if (ID_IS_LINKED(tselem->id) && (tselem->id->tag & LIB_TAG_EXTERN)) {
    Main *bmain = CTX_data_main(C);
    /* if the ID type has no special local function,
     * just clear the lib */
    if (BKE_lib_id_make_local(bmain, tselem->id, false, 0) == false) {
      BKE_lib_id_clear_library_data(bmain, tselem->id);
    }
    else {
      BKE_main_id_newptr_and_tag_clear(bmain);
    }
  }
  else if (ID_IS_OVERRIDE_LIBRARY_REAL(tselem->id)) {
    BKE_lib_override_library_free(&tselem->id->override_library, true);
  }
}

static void object_proxy_to_override_convert_fn(bContext *C,
                                                ReportList *reports,
                                                Scene *UNUSED(scene),
                                                TreeElement *UNUSED(te),
                                                TreeStoreElem *UNUSED(tsep),
                                                TreeStoreElem *tselem,
                                                void *UNUSED(user_data))
{
  BLI_assert(TSE_IS_REAL_ID(tselem));
  ID *id_proxy = tselem->id;
  BLI_assert(GS(id_proxy->name) == ID_OB);
  Object *ob_proxy = (Object *)id_proxy;
  Scene *scene = CTX_data_scene(C);

  if (ob_proxy->proxy == NULL) {
    return;
  }

  if (!BKE_lib_override_library_proxy_convert(
          CTX_data_main(C), scene, CTX_data_view_layer(C), ob_proxy)) {
    BKE_reportf(
        reports,
        RPT_ERROR_INVALID_INPUT,
        "Could not create a library override from proxy '%s' (might use already local data?)",
        ob_proxy->id.name + 2);
    return;
  }

  DEG_id_tag_update(&scene->id, ID_RECALC_BASE_FLAGS | ID_RECALC_COPY_ON_WRITE);
  WM_event_add_notifier(C, NC_WINDOW, NULL);
}

typedef struct OutlinerLibOverrideData {
  bool do_hierarchy;
  /**
   * For resync operation, force keeping newly created override IDs (or original linked IDs)
   * instead of re-applying relevant existing ID pointer property override operations. Helps
   * solving broken overrides while not losing *all* of your overrides. */
  bool do_resync_hierarchy_enforce;
} OutlinerLibOverrideData;

static void id_override_library_create_fn(bContext *C,
                                          ReportList *reports,
                                          Scene *scene,
                                          TreeElement *te,
                                          TreeStoreElem *tsep,
                                          TreeStoreElem *tselem,
                                          void *user_data)
{
  BLI_assert(TSE_IS_REAL_ID(tselem));
  ID *id_root = tselem->id;
  OutlinerLibOverrideData *data = user_data;
  const bool do_hierarchy = data->do_hierarchy;
  bool success = false;

  ID *id_reference = NULL;
  bool is_override_instancing_object = false;
  if (tsep != NULL && tsep->type == TSE_SOME_ID && tsep->id != NULL &&
      GS(tsep->id->name) == ID_OB) {
    Object *ob = (Object *)tsep->id;
    if (ob->type == OB_EMPTY && &ob->instance_collection->id == id_root) {
      BLI_assert(GS(id_root->name) == ID_GR);
      /* Empty instantiating the collection we override, we need to pass it to BKE overriding code
       * for proper handling. */
      id_reference = tsep->id;
      is_override_instancing_object = true;
    }
  }

  if (ID_IS_OVERRIDABLE_LIBRARY(id_root) || (ID_IS_LINKED(id_root) && do_hierarchy)) {
    Main *bmain = CTX_data_main(C);

    id_root->tag |= LIB_TAG_DOIT;

    /* For now, remap all local usages of linked ID to local override one here. */
    ID *id_iter;
    FOREACH_MAIN_ID_BEGIN (bmain, id_iter) {
      if (ID_IS_LINKED(id_iter)) {
        id_iter->tag &= ~LIB_TAG_DOIT;
      }
      else {
        id_iter->tag |= LIB_TAG_DOIT;
      }
    }
    FOREACH_MAIN_ID_END;

    if (do_hierarchy) {
      /* Tag all linked parents in tree hierarchy to be also overridden. */
      while ((te = te->parent) != NULL) {
        if (!TSE_IS_REAL_ID(te->store_elem)) {
          continue;
        }
        if (!ID_IS_LINKED(te->store_elem->id)) {
          break;
        }
<<<<<<< HEAD
        /* If we'd need to override that arent ID, but it is not overridable, abort. */
=======
        /* If we'd need to override that aren't ID, but it is not overridable, abort. */
>>>>>>> cb7b4064
        if (!ID_IS_OVERRIDABLE_LIBRARY(te->store_elem->id)) {
          BKE_main_id_tag_all(bmain, LIB_TAG_DOIT, false);
          BKE_reportf(reports,
                      RPT_WARNING,
                      "Could not create library override from data-block '%s', one of its parents "
                      "is not overridable ('%s')",
                      id_root->name,
                      te->store_elem->id->name);
          return;
        }
        te->store_elem->id->tag |= LIB_TAG_DOIT;
      }

      success = BKE_lib_override_library_create(
          bmain, CTX_data_scene(C), CTX_data_view_layer(C), id_root, id_reference, NULL);
    }
    else if (ID_IS_OVERRIDABLE_LIBRARY(id_root)) {
      success = BKE_lib_override_library_create_from_id(bmain, id_root, true) != NULL;

      /* Cleanup. */
      BKE_main_id_newptr_and_tag_clear(bmain);
      BKE_main_id_tag_all(bmain, LIB_TAG_DOIT, false);
    }

    /* Remove the instance empty from this scene, the items now have an overridden collection
     * instead. */
    if (success && is_override_instancing_object) {
      ED_object_base_free_and_unlink(bmain, scene, (Object *)id_reference);
    }
  }
  if (!success) {
    BKE_reportf(reports,
                RPT_WARNING,
                "Could not create library override from data-block '%s'",
                id_root->name);
  }
}

static void id_override_library_reset_fn(bContext *C,
                                         ReportList *UNUSED(reports),
                                         Scene *UNUSED(scene),
                                         TreeElement *UNUSED(te),
                                         TreeStoreElem *UNUSED(tsep),
                                         TreeStoreElem *tselem,
                                         void *user_data)
{
  BLI_assert(TSE_IS_REAL_ID(tselem));
  ID *id_root = tselem->id;
  OutlinerLibOverrideData *data = user_data;
  const bool do_hierarchy = data->do_hierarchy;

  if (ID_IS_OVERRIDE_LIBRARY_REAL(id_root)) {
    Main *bmain = CTX_data_main(C);

    if (do_hierarchy) {
      BKE_lib_override_library_id_hierarchy_reset(bmain, id_root);
    }
    else {
      BKE_lib_override_library_id_reset(bmain, id_root);
    }

    WM_event_add_notifier(C, NC_WM | ND_DATACHANGED, NULL);
    WM_event_add_notifier(C, NC_SPACE | ND_SPACE_VIEW3D, NULL);
  }
  else {
    CLOG_WARN(&LOG, "Could not reset library override of data block '%s'", id_root->name);
  }
}

static void id_override_library_resync_fn(bContext *C,
                                          ReportList *reports,
                                          Scene *scene,
                                          TreeElement *te,
                                          TreeStoreElem *UNUSED(tsep),
                                          TreeStoreElem *tselem,
                                          void *user_data)
{
  BLI_assert(TSE_IS_REAL_ID(tselem));
  ID *id_root = tselem->id;
  OutlinerLibOverrideData *data = user_data;
  const bool do_hierarchy_enforce = data->do_resync_hierarchy_enforce;

  if (ID_IS_OVERRIDE_LIBRARY_REAL(id_root)) {
    Main *bmain = CTX_data_main(C);

    id_root->tag |= LIB_TAG_DOIT;

    /* Tag all linked parents in tree hierarchy to be also overridden. */
    while ((te = te->parent) != NULL) {
      if (!TSE_IS_REAL_ID(te->store_elem)) {
        continue;
      }
      if (!ID_IS_OVERRIDE_LIBRARY_REAL(te->store_elem->id)) {
        break;
      }
      te->store_elem->id->tag |= LIB_TAG_DOIT;
    }

    BKE_lib_override_library_resync(bmain,
                                    scene,
                                    CTX_data_view_layer(C),
                                    id_root,
                                    NULL,
                                    do_hierarchy_enforce,
                                    true,
                                    &(struct BlendFileReadReport){.reports = reports});

    WM_event_add_notifier(C, NC_WINDOW, NULL);
  }
  else {
    CLOG_WARN(&LOG, "Could not resync library override of data block '%s'", id_root->name);
  }
}

static void id_override_library_delete_fn(bContext *C,
                                          ReportList *UNUSED(reports),
                                          Scene *UNUSED(scene),
                                          TreeElement *te,
                                          TreeStoreElem *UNUSED(tsep),
                                          TreeStoreElem *tselem,
                                          void *UNUSED(user_data))
{
  BLI_assert(TSE_IS_REAL_ID(tselem));
  ID *id_root = tselem->id;

  if (ID_IS_OVERRIDE_LIBRARY_REAL(id_root)) {
    Main *bmain = CTX_data_main(C);

    id_root->tag |= LIB_TAG_DOIT;

    /* Tag all linked parents in tree hierarchy to be also overridden. */
    while ((te = te->parent) != NULL) {
      if (!TSE_IS_REAL_ID(te->store_elem)) {
        continue;
      }
      if (!ID_IS_OVERRIDE_LIBRARY_REAL(te->store_elem->id)) {
        break;
      }
      te->store_elem->id->tag |= LIB_TAG_DOIT;
    }

    BKE_lib_override_library_delete(bmain, id_root);

    WM_event_add_notifier(C, NC_WINDOW, NULL);
  }
  else {
    CLOG_WARN(&LOG, "Could not delete library override of data block '%s'", id_root->name);
  }
}

static void id_fake_user_set_fn(bContext *UNUSED(C),
                                ReportList *UNUSED(reports),
                                Scene *UNUSED(scene),
                                TreeElement *UNUSED(te),
                                TreeStoreElem *UNUSED(tsep),
                                TreeStoreElem *tselem,
                                void *UNUSED(user_data))
{
  ID *id = tselem->id;

  id_fake_user_set(id);
}

static void id_fake_user_clear_fn(bContext *UNUSED(C),
                                  ReportList *UNUSED(reports),
                                  Scene *UNUSED(scene),
                                  TreeElement *UNUSED(te),
                                  TreeStoreElem *UNUSED(tsep),
                                  TreeStoreElem *tselem,
                                  void *UNUSED(user_data))
{
  ID *id = tselem->id;

  id_fake_user_clear(id);
}

static void id_select_linked_fn(bContext *C,
                                ReportList *UNUSED(reports),
                                Scene *UNUSED(scene),
                                TreeElement *UNUSED(te),
                                TreeStoreElem *UNUSED(tsep),
                                TreeStoreElem *tselem,
                                void *UNUSED(user_data))
{
  ID *id = tselem->id;

  ED_object_select_linked_by_id(C, id);
}

static void singleuser_action_fn(bContext *C,
                                 ReportList *UNUSED(reports),
                                 Scene *UNUSED(scene),
                                 TreeElement *te,
                                 TreeStoreElem *tsep,
                                 TreeStoreElem *tselem,
                                 void *UNUSED(user_data))
{
  /* This callback runs for all selected elements, some of which may not be actions which results
   * in a crash. */
  if (te->idcode != ID_AC) {
    return;
  }

  ID *id = tselem->id;

  if (id) {
    IdAdtTemplate *iat = (IdAdtTemplate *)tsep->id;
    PointerRNA ptr = {NULL};
    PropertyRNA *prop;

    RNA_pointer_create(&iat->id, &RNA_AnimData, iat->adt, &ptr);
    prop = RNA_struct_find_property(&ptr, "action");

    id_single_user(C, id, &ptr, prop);
  }
}

static void singleuser_world_fn(bContext *C,
                                ReportList *UNUSED(reports),
                                Scene *UNUSED(scene),
                                TreeElement *UNUSED(te),
                                TreeStoreElem *tsep,
                                TreeStoreElem *tselem,
                                void *UNUSED(user_data))
{
  ID *id = tselem->id;

  /* need to use parent scene not just scene, otherwise may end up getting wrong one */
  if (id) {
    Scene *parscene = (Scene *)tsep->id;
    PointerRNA ptr = {NULL};
    PropertyRNA *prop;

    RNA_id_pointer_create(&parscene->id, &ptr);
    prop = RNA_struct_find_property(&ptr, "world");

    id_single_user(C, id, &ptr, prop);
  }
}

/**
 * \param recurse_selected: Set to false for operations which are already
 * recursively operating on their children.
 */
void outliner_do_object_operation_ex(bContext *C,
                                     ReportList *reports,
                                     Scene *scene_act,
                                     SpaceOutliner *space_outliner,
                                     ListBase *lb,
                                     outliner_operation_fn operation_fn,
                                     void *user_data,
                                     bool recurse_selected)
{
  LISTBASE_FOREACH (TreeElement *, te, lb) {
    TreeStoreElem *tselem = TREESTORE(te);
    bool select_handled = false;
    if (tselem->flag & TSE_SELECTED) {
      if ((tselem->type == TSE_SOME_ID) && (te->idcode == ID_OB)) {
        /* When objects selected in other scenes... dunno if that should be allowed. */
        Scene *scene_owner = (Scene *)outliner_search_back(te, ID_SCE);
        if (scene_owner && scene_act != scene_owner) {
          WM_window_set_active_scene(CTX_data_main(C), C, CTX_wm_window(C), scene_owner);
        }
        /* Important to use 'scene_owner' not scene_act else deleting objects can crash.
         * only use 'scene_act' when 'scene_owner' is NULL, which can happen when the
         * outliner isn't showing scenes: Visible Layer draw mode for eg. */
        operation_fn(
            C, reports, scene_owner ? scene_owner : scene_act, te, NULL, tselem, user_data);
        select_handled = true;
      }
    }
    if (TSELEM_OPEN(tselem, space_outliner)) {
      if ((select_handled == false) || recurse_selected) {
        outliner_do_object_operation_ex(C,
                                        reports,
                                        scene_act,
                                        space_outliner,
                                        &te->subtree,
                                        operation_fn,
                                        NULL,
                                        recurse_selected);
      }
    }
  }
}

void outliner_do_object_operation(bContext *C,
                                  ReportList *reports,
                                  Scene *scene_act,
                                  SpaceOutliner *space_outliner,
                                  ListBase *lb,
                                  outliner_operation_fn operation_fn)
{
  outliner_do_object_operation_ex(
      C, reports, scene_act, space_outliner, lb, operation_fn, NULL, true);
}

/** \} */

/* -------------------------------------------------------------------- */
/** \name Internal Tagging Utilities
 * \{ */

static void clear_animdata_fn(int UNUSED(event),
                              TreeElement *UNUSED(te),
                              TreeStoreElem *tselem,
                              void *UNUSED(arg))
{
  BKE_animdata_free(tselem->id, true);
  DEG_id_tag_update(tselem->id, ID_RECALC_ANIMATION);
}

static void unlinkact_animdata_fn(int UNUSED(event),
                                  TreeElement *UNUSED(te),
                                  TreeStoreElem *tselem,
                                  void *UNUSED(arg))
{
  /* just set action to NULL */
  BKE_animdata_set_action(NULL, tselem->id, NULL);
  DEG_id_tag_update(tselem->id, ID_RECALC_ANIMATION);
}

static void cleardrivers_animdata_fn(int UNUSED(event),
                                     TreeElement *UNUSED(te),
                                     TreeStoreElem *tselem,
                                     void *UNUSED(arg))
{
  IdAdtTemplate *iat = (IdAdtTemplate *)tselem->id;

  /* just free drivers - stored as a list of F-Curves */
  BKE_fcurves_free(&iat->adt->drivers);
  DEG_id_tag_update(tselem->id, ID_RECALC_ANIMATION);
}

static void refreshdrivers_animdata_fn(int UNUSED(event),
                                       TreeElement *UNUSED(te),
                                       TreeStoreElem *tselem,
                                       void *UNUSED(arg))
{
  IdAdtTemplate *iat = (IdAdtTemplate *)tselem->id;

  /* Loop over drivers, performing refresh
   * (i.e. check graph_buttons.c and rna_fcurve.c for details). */
  LISTBASE_FOREACH (FCurve *, fcu, &iat->adt->drivers) {
    fcu->flag &= ~FCURVE_DISABLED;

    if (fcu->driver) {
      fcu->driver->flag &= ~DRIVER_FLAG_INVALID;
    }
  }
}

/** \} */

/* -------------------------------------------------------------------- */
/** \name Object Operation Utilities
 * \{ */

typedef enum eOutliner_PropDataOps {
  OL_DOP_SELECT = 1,
  OL_DOP_DESELECT,
  OL_DOP_HIDE,
  OL_DOP_UNHIDE,
  OL_DOP_SELECT_LINKED,
} eOutliner_PropDataOps;

typedef enum eOutliner_PropConstraintOps {
  OL_CONSTRAINTOP_ENABLE = 1,
  OL_CONSTRAINTOP_DISABLE,
  OL_CONSTRAINTOP_DELETE,
} eOutliner_PropConstraintOps;

typedef enum eOutliner_PropModifierOps {
  OL_MODIFIER_OP_TOGVIS = 1,
  OL_MODIFIER_OP_TOGREN,
  OL_MODIFIER_OP_DELETE,
} eOutliner_PropModifierOps;

static void pchan_fn(int event, TreeElement *te, TreeStoreElem *UNUSED(tselem), void *UNUSED(arg))
{
  bPoseChannel *pchan = (bPoseChannel *)te->directdata;

  if (event == OL_DOP_SELECT) {
    pchan->bone->flag |= BONE_SELECTED;
  }
  else if (event == OL_DOP_DESELECT) {
    pchan->bone->flag &= ~BONE_SELECTED;
  }
  else if (event == OL_DOP_HIDE) {
    pchan->bone->flag |= BONE_HIDDEN_P;
    pchan->bone->flag &= ~BONE_SELECTED;
  }
  else if (event == OL_DOP_UNHIDE) {
    pchan->bone->flag &= ~BONE_HIDDEN_P;
  }
}

static void bone_fn(int event, TreeElement *te, TreeStoreElem *UNUSED(tselem), void *UNUSED(arg))
{
  Bone *bone = (Bone *)te->directdata;

  if (event == OL_DOP_SELECT) {
    bone->flag |= BONE_SELECTED;
  }
  else if (event == OL_DOP_DESELECT) {
    bone->flag &= ~BONE_SELECTED;
  }
  else if (event == OL_DOP_HIDE) {
    bone->flag |= BONE_HIDDEN_P;
    bone->flag &= ~BONE_SELECTED;
  }
  else if (event == OL_DOP_UNHIDE) {
    bone->flag &= ~BONE_HIDDEN_P;
  }
}

static void ebone_fn(int event, TreeElement *te, TreeStoreElem *UNUSED(tselem), void *UNUSED(arg))
{
  EditBone *ebone = (EditBone *)te->directdata;

  if (event == OL_DOP_SELECT) {
    ebone->flag |= BONE_SELECTED;
  }
  else if (event == OL_DOP_DESELECT) {
    ebone->flag &= ~BONE_SELECTED;
  }
  else if (event == OL_DOP_HIDE) {
    ebone->flag |= BONE_HIDDEN_A;
    ebone->flag &= ~BONE_SELECTED | BONE_TIPSEL | BONE_ROOTSEL;
  }
  else if (event == OL_DOP_UNHIDE) {
    ebone->flag &= ~BONE_HIDDEN_A;
  }
}

static void sequence_fn(int event, TreeElement *te, TreeStoreElem *tselem, void *scene_ptr)
{
  Sequence *seq = (Sequence *)te->directdata;
  if (event == OL_DOP_SELECT) {
    Scene *scene = (Scene *)scene_ptr;
    Editing *ed = SEQ_editing_get(scene, false);
    if (BLI_findindex(ed->seqbasep, seq) != -1) {
      ED_sequencer_select_sequence_single(scene, seq, true);
    }
  }

  (void)tselem;
}

static void gpencil_layer_fn(int event,
                             TreeElement *te,
                             TreeStoreElem *UNUSED(tselem),
                             void *UNUSED(arg))
{
  bGPDlayer *gpl = (bGPDlayer *)te->directdata;

  if (event == OL_DOP_SELECT) {
    gpl->flag |= GP_LAYER_SELECT;
  }
  else if (event == OL_DOP_DESELECT) {
    gpl->flag &= ~GP_LAYER_SELECT;
  }
  else if (event == OL_DOP_HIDE) {
    gpl->flag |= GP_LAYER_HIDE;
  }
  else if (event == OL_DOP_UNHIDE) {
    gpl->flag &= ~GP_LAYER_HIDE;
  }
}

static void data_select_linked_fn(int event,
                                  TreeElement *te,
                                  TreeStoreElem *UNUSED(tselem),
                                  void *C_v)
{
  if (event == OL_DOP_SELECT_LINKED) {
    if (RNA_struct_is_ID(te->rnaptr.type)) {
      bContext *C = (bContext *)C_v;
      ID *id = te->rnaptr.data;

      ED_object_select_linked_by_id(C, id);
    }
  }
}

static void constraint_fn(int event, TreeElement *te, TreeStoreElem *UNUSED(tselem), void *C_v)
{
  bContext *C = C_v;
  Main *bmain = CTX_data_main(C);
  bConstraint *constraint = (bConstraint *)te->directdata;
  Object *ob = (Object *)outliner_search_back(te, ID_OB);

  if (event == OL_CONSTRAINTOP_ENABLE) {
    constraint->flag &= ~CONSTRAINT_OFF;
    ED_object_constraint_update(bmain, ob);
    WM_event_add_notifier(C, NC_OBJECT | ND_CONSTRAINT, ob);
  }
  else if (event == OL_CONSTRAINTOP_DISABLE) {
    constraint->flag = CONSTRAINT_OFF;
    ED_object_constraint_update(bmain, ob);
    WM_event_add_notifier(C, NC_OBJECT | ND_CONSTRAINT, ob);
  }
  else if (event == OL_CONSTRAINTOP_DELETE) {
    ListBase *lb = NULL;

    if (TREESTORE(te->parent->parent)->type == TSE_POSE_CHANNEL) {
      lb = &((bPoseChannel *)te->parent->parent->directdata)->constraints;
    }
    else {
      lb = &ob->constraints;
    }

    if (BKE_constraint_remove_ex(lb, ob, constraint, true)) {
      /* there's no active constraint now, so make sure this is the case */
      BKE_constraints_active_set(&ob->constraints, NULL);

      /* needed to set the flags on posebones correctly */
      ED_object_constraint_update(bmain, ob);

      WM_event_add_notifier(C, NC_OBJECT | ND_CONSTRAINT | NA_REMOVED, ob);
      te->store_elem->flag &= ~TSE_SELECTED;
    }
  }
}

static void modifier_fn(int event, TreeElement *te, TreeStoreElem *UNUSED(tselem), void *Carg)
{
  bContext *C = (bContext *)Carg;
  Main *bmain = CTX_data_main(C);
  Scene *scene = CTX_data_scene(C);
  ModifierData *md = (ModifierData *)te->directdata;
  Object *ob = (Object *)outliner_search_back(te, ID_OB);

  if (event == OL_MODIFIER_OP_TOGVIS) {
    md->mode ^= eModifierMode_Realtime;
    DEG_id_tag_update(&ob->id, ID_RECALC_GEOMETRY);
    WM_event_add_notifier(C, NC_OBJECT | ND_MODIFIER, ob);
  }
  else if (event == OL_MODIFIER_OP_TOGREN) {
    md->mode ^= eModifierMode_Render;
    DEG_id_tag_update(&ob->id, ID_RECALC_GEOMETRY);
    WM_event_add_notifier(C, NC_OBJECT | ND_MODIFIER, ob);
  }
  else if (event == OL_MODIFIER_OP_DELETE) {
    ED_object_modifier_remove(NULL, bmain, scene, ob, md);
    WM_event_add_notifier(C, NC_OBJECT | ND_MODIFIER | NA_REMOVED, ob);
    te->store_elem->flag &= ~TSE_SELECTED;
  }
}

static void outliner_do_data_operation(
    SpaceOutliner *space_outliner,
    int type,
    int event,
    ListBase *lb,
    void (*operation_fn)(int, TreeElement *, TreeStoreElem *, void *),
    void *arg)
{
  LISTBASE_FOREACH (TreeElement *, te, lb) {
    TreeStoreElem *tselem = TREESTORE(te);
    if (tselem->flag & TSE_SELECTED) {
      if (tselem->type == type) {
        operation_fn(event, te, tselem, arg);
      }
    }
    if (TSELEM_OPEN(tselem, space_outliner)) {
      outliner_do_data_operation(space_outliner, type, event, &te->subtree, operation_fn, arg);
    }
  }
}

static Base *outline_batch_delete_hierarchy(
    ReportList *reports, Main *bmain, ViewLayer *view_layer, Scene *scene, Base *base)
{
  Base *child_base, *base_next;
  Object *object, *parent;

  if (!base) {
    return NULL;
  }

  object = base->object;
  for (child_base = view_layer->object_bases.first; child_base; child_base = base_next) {
    base_next = child_base->next;
    for (parent = child_base->object->parent; parent && (parent != object);
         parent = parent->parent) {
      /* pass */
    }
    if (parent) {
      base_next = outline_batch_delete_hierarchy(reports, bmain, view_layer, scene, child_base);
    }
  }

  base_next = base->next;

  if (object->id.tag & LIB_TAG_INDIRECT) {
    BKE_reportf(reports,
                RPT_WARNING,
                "Cannot delete indirectly linked object '%s'",
                base->object->id.name + 2);
    return base_next;
  }
  if (ID_REAL_USERS(object) <= 1 && ID_EXTRA_USERS(object) == 0 &&
      BKE_library_ID_is_indirectly_used(bmain, object)) {
    BKE_reportf(reports,
                RPT_WARNING,
                "Cannot delete object '%s' from scene '%s', indirectly used objects need at least "
                "one user",
                object->id.name + 2,
                scene->id.name + 2);
    return base_next;
  }

  DEG_id_tag_update_ex(bmain, &object->id, ID_RECALC_BASE_FLAGS);
  BKE_scene_collections_object_remove(bmain, scene, object, false);

  if (object->id.us == 0) {
    object->id.tag |= LIB_TAG_DOIT;
  }

  return base_next;
}

static void object_batch_delete_hierarchy_fn(bContext *C,
                                             ReportList *reports,
                                             Scene *scene,
                                             Object *ob)
{
  ViewLayer *view_layer = CTX_data_view_layer(C);
  Object *obedit = CTX_data_edit_object(C);

  Base *base = BKE_view_layer_base_find(view_layer, ob);

  if (base) {
    /* Check also library later. */
    for (; obedit && (obedit != base->object); obedit = obedit->parent) {
      /* pass */
    }
    if (obedit == base->object) {
      ED_object_editmode_exit(C, EM_FREEDATA);
    }

    outline_batch_delete_hierarchy(reports, CTX_data_main(C), view_layer, scene, base);
  }
}

/** \} */

/* -------------------------------------------------------------------- */
/** \name Object Menu Operator
 * \{ */

enum {
  OL_OP_SELECT = 1,
  OL_OP_DESELECT,
  OL_OP_SELECT_HIERARCHY,
  OL_OP_REMAP,
  OL_OP_RENAME,
  OL_OP_PROXY_TO_OVERRIDE_CONVERT,
};

static const EnumPropertyItem prop_object_op_types[] = {
    {OL_OP_SELECT, "SELECT", ICON_RESTRICT_SELECT_OFF, "Select", ""},
    {OL_OP_DESELECT, "DESELECT", 0, "Deselect", ""},
    {OL_OP_SELECT_HIERARCHY, "SELECT_HIERARCHY", 0, "Select Hierarchy", ""},
    {OL_OP_REMAP,
     "REMAP",
     0,
     "Remap Users",
     "Make all users of selected data-blocks to use instead a new chosen one"},
    {OL_OP_RENAME, "RENAME", 0, "Rename", ""},
    {OL_OP_PROXY_TO_OVERRIDE_CONVERT,
     "OBJECT_PROXY_TO_OVERRIDE",
     0,
     "Convert Proxy to Override",
     "Convert a Proxy object to a full library override, including all its dependencies"},
    {0, NULL, 0, NULL, NULL},
};

static int outliner_object_operation_exec(bContext *C, wmOperator *op)
{
  Main *bmain = CTX_data_main(C);
  Scene *scene = CTX_data_scene(C);
  wmWindow *win = CTX_wm_window(C);
  SpaceOutliner *space_outliner = CTX_wm_space_outliner(C);
  int event;
  const char *str = NULL;
  bool selection_changed = false;

  /* check for invalid states */
  if (space_outliner == NULL) {
    return OPERATOR_CANCELLED;
  }

  event = RNA_enum_get(op->ptr, "type");

  if (event == OL_OP_SELECT) {
    Scene *sce = scene; /* To be able to delete, scenes are set... */
    outliner_do_object_operation(
        C, op->reports, scene, space_outliner, &space_outliner->tree, object_select_fn);
    if (scene != sce) {
      WM_window_set_active_scene(bmain, C, win, sce);
    }

    str = "Select Objects";
    selection_changed = true;
  }
  else if (event == OL_OP_SELECT_HIERARCHY) {
    Scene *sce = scene; /* To be able to delete, scenes are set... */
    outliner_do_object_operation_ex(C,
                                    op->reports,
                                    scene,
                                    space_outliner,
                                    &space_outliner->tree,
                                    object_select_hierarchy_fn,
                                    NULL,
                                    false);
    if (scene != sce) {
      WM_window_set_active_scene(bmain, C, win, sce);
    }
    str = "Select Object Hierarchy";
    selection_changed = true;
  }
  else if (event == OL_OP_DESELECT) {
    outliner_do_object_operation(
        C, op->reports, scene, space_outliner, &space_outliner->tree, object_deselect_fn);
    str = "Deselect Objects";
    selection_changed = true;
  }
  else if (event == OL_OP_REMAP) {
    outliner_do_libdata_operation(
        C, op->reports, scene, space_outliner, &space_outliner->tree, id_remap_fn, NULL);
    /* No undo push here, operator does it itself (since it's a modal one, the op_undo_depth
     * trick does not work here). */
  }
  else if (event == OL_OP_RENAME) {
    outliner_do_object_operation(
        C, op->reports, scene, space_outliner, &space_outliner->tree, item_rename_fn);
    str = "Rename Object";
  }
  else if (event == OL_OP_PROXY_TO_OVERRIDE_CONVERT) {
    outliner_do_object_operation(C,
                                 op->reports,
                                 scene,
                                 space_outliner,
                                 &space_outliner->tree,
                                 object_proxy_to_override_convert_fn);
    str = "Convert Proxy to Override";
  }
  else {
    BLI_assert(0);
    return OPERATOR_CANCELLED;
  }

  if (selection_changed) {
    DEG_id_tag_update(&scene->id, ID_RECALC_SELECT);
    WM_event_add_notifier(C, NC_SCENE | ND_OB_SELECT, scene);
    ED_outliner_select_sync_from_object_tag(C);
  }

  if (str != NULL) {
    ED_undo_push(C, str);
  }

  return OPERATOR_FINISHED;
}

void OUTLINER_OT_object_operation(wmOperatorType *ot)
{
  /* identifiers */
  ot->name = "Outliner Object Operation";
  ot->idname = "OUTLINER_OT_object_operation";

  /* callbacks */
  ot->invoke = WM_menu_invoke;
  ot->exec = outliner_object_operation_exec;
  ot->poll = ED_operator_outliner_active;

  ot->flag = 0;

  ot->prop = RNA_def_enum(ot->srna, "type", prop_object_op_types, 0, "Object Operation", "");
}

/** \} */

/* -------------------------------------------------------------------- */
/** \name Delete Object/Collection Operator
 * \{ */

typedef void (*OutlinerDeleteFunc)(bContext *C, ReportList *reports, Scene *scene, Object *ob);

static void outliner_do_object_delete(bContext *C,
                                      ReportList *reports,
                                      Scene *scene,
                                      GSet *objects_to_delete,
                                      OutlinerDeleteFunc delete_fn)
{
  GSetIterator objects_to_delete_iter;
  GSET_ITER (objects_to_delete_iter, objects_to_delete) {
    Object *ob = (Object *)BLI_gsetIterator_getKey(&objects_to_delete_iter);

    delete_fn(C, reports, scene, ob);
  }
}

static TreeTraversalAction outliner_find_objects_to_delete(TreeElement *te, void *customdata)
{
  GSet *objects_to_delete = (GSet *)customdata;
  TreeStoreElem *tselem = TREESTORE(te);

  if (outliner_is_collection_tree_element(te)) {
    return TRAVERSE_CONTINUE;
  }

  if ((tselem->type != TSE_SOME_ID) || (tselem->id == NULL) || (GS(tselem->id->name) != ID_OB)) {
    return TRAVERSE_SKIP_CHILDS;
  }

  BLI_gset_add(objects_to_delete, tselem->id);

  return TRAVERSE_CONTINUE;
}

static int outliner_delete_exec(bContext *C, wmOperator *op)
{
  Main *bmain = CTX_data_main(C);
  Scene *scene = CTX_data_scene(C);
  SpaceOutliner *space_outliner = CTX_wm_space_outliner(C);
  struct wmMsgBus *mbus = CTX_wm_message_bus(C);
  ViewLayer *view_layer = CTX_data_view_layer(C);
  const Base *basact_prev = BASACT(view_layer);

  const bool delete_hierarchy = RNA_boolean_get(op->ptr, "hierarchy");

  /* Get selected objects skipping duplicates to prevent deleting objects linked to multiple
   * collections twice */
  GSet *objects_to_delete = BLI_gset_ptr_new(__func__);
  outliner_tree_traverse(space_outliner,
                         &space_outliner->tree,
                         0,
                         TSE_SELECTED,
                         outliner_find_objects_to_delete,
                         objects_to_delete);

  if (delete_hierarchy) {
    BKE_main_id_tag_all(bmain, LIB_TAG_DOIT, false);

    outliner_do_object_delete(
        C, op->reports, scene, objects_to_delete, object_batch_delete_hierarchy_fn);

    BKE_id_multi_tagged_delete(bmain);
  }
  else {
    outliner_do_object_delete(C, op->reports, scene, objects_to_delete, outliner_object_delete_fn);
  }

  BLI_gset_free(objects_to_delete, NULL);

  outliner_collection_delete(C, bmain, scene, op->reports, delete_hierarchy);

  /* Tree management normally happens from draw_outliner(), but when
   * you're clicking too fast on Delete object from context menu in
   * outliner several mouse events can be handled in one cycle without
   * handling notifiers/redraw which leads to deleting the same object twice.
   * cleanup tree here to prevent such cases. */
  outliner_cleanup_tree(space_outliner);

  DEG_id_tag_update(&scene->id, ID_RECALC_COPY_ON_WRITE);
  DEG_relations_tag_update(bmain);

  if (basact_prev != BASACT(view_layer)) {
    WM_event_add_notifier(C, NC_SCENE | ND_OB_ACTIVE, scene);
    WM_msg_publish_rna_prop(mbus, &scene->id, view_layer, LayerObjects, active);
  }

  DEG_id_tag_update(&scene->id, ID_RECALC_SELECT);
  WM_event_add_notifier(C, NC_SCENE | ND_OB_SELECT, scene);
  WM_event_add_notifier(C, NC_SCENE | ND_LAYER_CONTENT, scene);
  ED_outliner_select_sync_from_object_tag(C);

  return OPERATOR_FINISHED;
}

void OUTLINER_OT_delete(wmOperatorType *ot)
{
  /* identifiers */
  ot->name = "Delete";
  ot->idname = "OUTLINER_OT_delete";
  ot->description = "Delete selected objects and collections";

  /* callbacks */
  ot->exec = outliner_delete_exec;
  ot->poll = ED_operator_outliner_active;

  /* flags */
  ot->flag |= OPTYPE_REGISTER | OPTYPE_UNDO;

  /* properties */
  PropertyRNA *prop = RNA_def_boolean(
      ot->srna, "hierarchy", false, "Hierarchy", "Delete child objects and collections");
  RNA_def_property_flag(prop, PROP_SKIP_SAVE);
}

/** \} */

/* -------------------------------------------------------------------- */
/** \name ID-Data Menu Operator
 * \{ */

typedef enum eOutlinerIdOpTypes {
  OUTLINER_IDOP_INVALID = 0,

  OUTLINER_IDOP_UNLINK,
  OUTLINER_IDOP_LOCAL,
  OUTLINER_IDOP_OVERRIDE_LIBRARY_CREATE,
  OUTLINER_IDOP_OVERRIDE_LIBRARY_CREATE_HIERARCHY,
  OUTLINER_IDOP_OVERRIDE_LIBRARY_PROXY_CONVERT,
  OUTLINER_IDOP_OVERRIDE_LIBRARY_RESET,
  OUTLINER_IDOP_OVERRIDE_LIBRARY_RESET_HIERARCHY,
  OUTLINER_IDOP_OVERRIDE_LIBRARY_RESYNC_HIERARCHY,
  OUTLINER_IDOP_OVERRIDE_LIBRARY_RESYNC_HIERARCHY_ENFORCE,
  OUTLINER_IDOP_OVERRIDE_LIBRARY_DELETE_HIERARCHY,
  OUTLINER_IDOP_SINGLE,
  OUTLINER_IDOP_DELETE,
  OUTLINER_IDOP_REMAP,

  OUTLINER_IDOP_COPY,
  OUTLINER_IDOP_PASTE,

  OUTLINER_IDOP_FAKE_ADD,
  OUTLINER_IDOP_FAKE_CLEAR,
  OUTLINER_IDOP_RENAME,

  OUTLINER_IDOP_SELECT_LINKED,
} eOutlinerIdOpTypes;

/* TODO: implement support for changing the ID-block used. */
static const EnumPropertyItem prop_id_op_types[] = {
    {OUTLINER_IDOP_UNLINK, "UNLINK", 0, "Unlink", ""},
    {OUTLINER_IDOP_LOCAL, "LOCAL", 0, "Make Local", ""},
    {OUTLINER_IDOP_SINGLE, "SINGLE", 0, "Make Single User", ""},
    {OUTLINER_IDOP_DELETE, "DELETE", ICON_X, "Delete", ""},
    {OUTLINER_IDOP_REMAP,
     "REMAP",
     0,
     "Remap Users",
     "Make all users of selected data-blocks to use instead current (clicked) one"},
    {0, "", 0, NULL, NULL},
    {OUTLINER_IDOP_OVERRIDE_LIBRARY_CREATE,
     "OVERRIDE_LIBRARY_CREATE",
     0,
     "Make Library Override",
     "Make a local override of this linked data-block"},
    {OUTLINER_IDOP_OVERRIDE_LIBRARY_CREATE_HIERARCHY,
     "OVERRIDE_LIBRARY_CREATE_HIERARCHY",
     0,
     "Make Library Override Hierarchy",
     "Make a local override of this linked data-block, and its hierarchy of dependencies"},
    {OUTLINER_IDOP_OVERRIDE_LIBRARY_PROXY_CONVERT,
     "OVERRIDE_LIBRARY_PROXY_CONVERT",
     0,
     "Convert Proxy to Override",
     "Convert a Proxy object to a full library override, including all its dependencies"},
    {OUTLINER_IDOP_OVERRIDE_LIBRARY_RESET,
     "OVERRIDE_LIBRARY_RESET",
     0,
     "Reset Library Override",
     "Reset this local override to its linked values"},
    {OUTLINER_IDOP_OVERRIDE_LIBRARY_RESET_HIERARCHY,
     "OVERRIDE_LIBRARY_RESET_HIERARCHY",
     0,
     "Reset Library Override Hierarchy",
     "Reset this local override to its linked values, as well as its hierarchy of dependencies"},
    {OUTLINER_IDOP_OVERRIDE_LIBRARY_RESYNC_HIERARCHY,
     "OVERRIDE_LIBRARY_RESYNC_HIERARCHY",
     0,
     "Resync Library Override Hierarchy",
     "Rebuild this local override from its linked reference, as well as its hierarchy of "
     "dependencies"},
    {OUTLINER_IDOP_OVERRIDE_LIBRARY_RESYNC_HIERARCHY_ENFORCE,
     "OVERRIDE_LIBRARY_RESYNC_HIERARCHY_ENFORCE",
     0,
     "Resync Library Override Hierarchy Enforce",
     "Rebuild this local override from its linked reference, as well as its hierarchy of "
     "dependencies, enforcing that hierarchy to match the linked data (i.e. ignoring exiting "
     "overrides on data-blocks pointer properties)"},
    {OUTLINER_IDOP_OVERRIDE_LIBRARY_DELETE_HIERARCHY,
     "OVERRIDE_LIBRARY_DELETE_HIERARCHY",
     0,
     "Delete Library Override Hierarchy",
     "Delete this local override (including its hierarchy of override dependencies) and relink "
     "its usages to the linked data-blocks"},
    {0, "", 0, NULL, NULL},
    {OUTLINER_IDOP_COPY, "COPY", ICON_COPYDOWN, "Copy", ""},
    {OUTLINER_IDOP_PASTE, "PASTE", ICON_PASTEDOWN, "Paste", ""},
    {0, "", 0, NULL, NULL},
    {OUTLINER_IDOP_FAKE_ADD,
     "ADD_FAKE",
     0,
     "Add Fake User",
     "Ensure data-block gets saved even if it isn't in use (e.g. for motion and material "
     "libraries)"},
    {OUTLINER_IDOP_FAKE_CLEAR, "CLEAR_FAKE", 0, "Clear Fake User", ""},
    {OUTLINER_IDOP_RENAME, "RENAME", 0, "Rename", ""},
    {OUTLINER_IDOP_SELECT_LINKED, "SELECT_LINKED", 0, "Select Linked", ""},
    {0, NULL, 0, NULL, NULL},
};

static bool outliner_id_operation_item_poll(bContext *C,
                                            PointerRNA *UNUSED(ptr),
                                            PropertyRNA *UNUSED(prop),
                                            const int enum_value)
{
  SpaceOutliner *space_outliner = CTX_wm_space_outliner(C);
  TreeElement *te = get_target_element(space_outliner);
  TreeStoreElem *tselem = TREESTORE(te);
  if (!TSE_IS_REAL_ID(tselem)) {
    return false;
  }

  switch (enum_value) {
    case OUTLINER_IDOP_OVERRIDE_LIBRARY_CREATE:
      if (ID_IS_OVERRIDABLE_LIBRARY(tselem->id)) {
        return true;
      }
      return false;
    case OUTLINER_IDOP_OVERRIDE_LIBRARY_CREATE_HIERARCHY:
      if (ID_IS_OVERRIDABLE_LIBRARY(tselem->id) || (ID_IS_LINKED(tselem->id))) {
        return true;
      }
      return false;
    case OUTLINER_IDOP_OVERRIDE_LIBRARY_PROXY_CONVERT: {
      if (GS(tselem->id->name) == ID_OB) {
        Object *ob = (Object *)tselem->id;

        if ((ob != NULL) && (ob->proxy != NULL)) {
          return true;
        }
      }
      return false;
    }
    case OUTLINER_IDOP_OVERRIDE_LIBRARY_RESET:
    case OUTLINER_IDOP_OVERRIDE_LIBRARY_RESET_HIERARCHY:
    case OUTLINER_IDOP_OVERRIDE_LIBRARY_RESYNC_HIERARCHY:
    case OUTLINER_IDOP_OVERRIDE_LIBRARY_RESYNC_HIERARCHY_ENFORCE:
    case OUTLINER_IDOP_OVERRIDE_LIBRARY_DELETE_HIERARCHY:
      if (ID_IS_OVERRIDE_LIBRARY_REAL(tselem->id) && !ID_IS_LINKED(tselem->id)) {
        return true;
      }
      return false;
    case OUTLINER_IDOP_SINGLE:
      if (ELEM(space_outliner->outlinevis, SO_SCENES, SO_VIEW_LAYER)) {
        return true;
      }
      /* TODO(dalai): enable in the few cases where this can be supported
       * (i.e., when we have a valid parent for the tselem). */
      return false;
  }

  return true;
}

static const EnumPropertyItem *outliner_id_operation_itemf(bContext *C,
                                                           PointerRNA *ptr,
                                                           PropertyRNA *prop,
                                                           bool *r_free)
{
  EnumPropertyItem *items = NULL;
  int totitem = 0;

  if ((C == NULL) || (ED_operator_outliner_active(C) == false)) {
    return prop_id_op_types;
  }
  for (const EnumPropertyItem *it = prop_id_op_types; it->identifier != NULL; it++) {
    if (!outliner_id_operation_item_poll(C, ptr, prop, it->value)) {
      continue;
    }
    RNA_enum_item_add(&items, &totitem, it);
  }
  RNA_enum_item_end(&items, &totitem);
  *r_free = true;

  return items;
}

static int outliner_id_operation_exec(bContext *C, wmOperator *op)
{
  wmWindowManager *wm = CTX_wm_manager(C);
  Scene *scene = CTX_data_scene(C);
  SpaceOutliner *space_outliner = CTX_wm_space_outliner(C);
  int scenelevel = 0, objectlevel = 0, idlevel = 0, datalevel = 0;

  /* check for invalid states */
  if (space_outliner == NULL) {
    return OPERATOR_CANCELLED;
  }

  TreeElement *te = get_target_element(space_outliner);
  get_element_operation_type(te, &scenelevel, &objectlevel, &idlevel, &datalevel);

  eOutlinerIdOpTypes event = RNA_enum_get(op->ptr, "type");
  switch (event) {
    case OUTLINER_IDOP_UNLINK: {
      /* unlink datablock from its parent */
      if (objectlevel) {
        outliner_do_libdata_operation(
            C, op->reports, scene, space_outliner, &space_outliner->tree, unlink_object_fn, NULL);

        WM_event_add_notifier(C, NC_SCENE | ND_LAYER, NULL);
        ED_undo_push(C, "Unlink Object");
        break;
      }

      switch (idlevel) {
        case ID_AC:
          outliner_do_libdata_operation(C,
                                        op->reports,
                                        scene,
                                        space_outliner,
                                        &space_outliner->tree,
                                        unlink_action_fn,
                                        NULL);

          WM_event_add_notifier(C, NC_ANIMATION | ND_NLA_ACTCHANGE, NULL);
          ED_undo_push(C, "Unlink action");
          break;
        case ID_MA:
          outliner_do_libdata_operation(C,
                                        op->reports,
                                        scene,
                                        space_outliner,
                                        &space_outliner->tree,
                                        unlink_material_fn,
                                        NULL);

          WM_event_add_notifier(C, NC_OBJECT | ND_OB_SHADING, NULL);
          ED_undo_push(C, "Unlink material");
          break;
        case ID_TE:
          outliner_do_libdata_operation(C,
                                        op->reports,
                                        scene,
                                        space_outliner,
                                        &space_outliner->tree,
                                        unlink_texture_fn,
                                        NULL);

          WM_event_add_notifier(C, NC_OBJECT | ND_OB_SHADING, NULL);
          ED_undo_push(C, "Unlink texture");
          break;
        case ID_WO:
          outliner_do_libdata_operation(
              C, op->reports, scene, space_outliner, &space_outliner->tree, unlink_world_fn, NULL);

          WM_event_add_notifier(C, NC_SCENE | ND_WORLD, NULL);
          ED_undo_push(C, "Unlink world");
          break;
        case ID_GR:
          outliner_do_libdata_operation(C,
                                        op->reports,
                                        scene,
                                        space_outliner,
                                        &space_outliner->tree,
                                        unlink_collection_fn,
                                        NULL);

          WM_event_add_notifier(C, NC_SCENE | ND_LAYER, NULL);
          ED_undo_push(C, "Unlink Collection");
          break;
        default:
          BKE_report(op->reports, RPT_WARNING, "Not yet implemented");
          break;
      }
      break;
    }
    case OUTLINER_IDOP_LOCAL: {
      /* make local */
      outliner_do_libdata_operation(
          C, op->reports, scene, space_outliner, &space_outliner->tree, id_local_fn, NULL);
      ED_undo_push(C, "Localized Data");
      break;
    }
    case OUTLINER_IDOP_OVERRIDE_LIBRARY_CREATE: {
      outliner_do_libdata_operation(C,
                                    op->reports,
                                    scene,
                                    space_outliner,
                                    &space_outliner->tree,
                                    id_override_library_create_fn,
                                    &(OutlinerLibOverrideData){.do_hierarchy = false});
      ED_undo_push(C, "Overridden Data");
      break;
    }
    case OUTLINER_IDOP_OVERRIDE_LIBRARY_CREATE_HIERARCHY: {
      outliner_do_libdata_operation(C,
                                    op->reports,
                                    scene,
                                    space_outliner,
                                    &space_outliner->tree,
                                    id_override_library_create_fn,
                                    &(OutlinerLibOverrideData){.do_hierarchy = true});
      ED_undo_push(C, "Overridden Data Hierarchy");
      break;
    }
    case OUTLINER_IDOP_OVERRIDE_LIBRARY_PROXY_CONVERT: {
      outliner_do_object_operation(C,
                                   op->reports,
                                   scene,
                                   space_outliner,
                                   &space_outliner->tree,
                                   object_proxy_to_override_convert_fn);
      ED_undo_push(C, "Convert Proxy to Override");
      break;
    }
    case OUTLINER_IDOP_OVERRIDE_LIBRARY_RESET: {
      outliner_do_libdata_operation(C,
                                    op->reports,
                                    scene,
                                    space_outliner,
                                    &space_outliner->tree,
                                    id_override_library_reset_fn,
                                    &(OutlinerLibOverrideData){.do_hierarchy = false});
      ED_undo_push(C, "Reset Overridden Data");
      break;
    }
    case OUTLINER_IDOP_OVERRIDE_LIBRARY_RESET_HIERARCHY: {
      outliner_do_libdata_operation(C,
                                    op->reports,
                                    scene,
                                    space_outliner,
                                    &space_outliner->tree,
                                    id_override_library_reset_fn,
                                    &(OutlinerLibOverrideData){.do_hierarchy = true});
      ED_undo_push(C, "Reset Overridden Data Hierarchy");
      break;
    }
    case OUTLINER_IDOP_OVERRIDE_LIBRARY_RESYNC_HIERARCHY: {
      outliner_do_libdata_operation(C,
                                    op->reports,
                                    scene,
                                    space_outliner,
                                    &space_outliner->tree,
                                    id_override_library_resync_fn,
                                    &(OutlinerLibOverrideData){.do_hierarchy = true});
      ED_undo_push(C, "Resync Overridden Data Hierarchy");
      break;
    }
    case OUTLINER_IDOP_OVERRIDE_LIBRARY_RESYNC_HIERARCHY_ENFORCE: {
      outliner_do_libdata_operation(
          C,
          op->reports,
          scene,
          space_outliner,
          &space_outliner->tree,
          id_override_library_resync_fn,
          &(OutlinerLibOverrideData){.do_hierarchy = true, .do_resync_hierarchy_enforce = true});
      ED_undo_push(C, "Resync Overridden Data Hierarchy");
      break;
    }
    case OUTLINER_IDOP_OVERRIDE_LIBRARY_DELETE_HIERARCHY: {
      outliner_do_libdata_operation(C,
                                    op->reports,
                                    scene,
                                    space_outliner,
                                    &space_outliner->tree,
                                    id_override_library_delete_fn,
                                    &(OutlinerLibOverrideData){.do_hierarchy = true});
      ED_undo_push(C, "Delete Overridden Data Hierarchy");
      break;
    }
    case OUTLINER_IDOP_SINGLE: {
      /* make single user */
      switch (idlevel) {
        case ID_AC:
          outliner_do_libdata_operation(C,
                                        op->reports,
                                        scene,
                                        space_outliner,
                                        &space_outliner->tree,
                                        singleuser_action_fn,
                                        NULL);

          WM_event_add_notifier(C, NC_ANIMATION | ND_NLA_ACTCHANGE, NULL);
          ED_undo_push(C, "Single-User Action");
          break;

        case ID_WO:
          outliner_do_libdata_operation(C,
                                        op->reports,
                                        scene,
                                        space_outliner,
                                        &space_outliner->tree,
                                        singleuser_world_fn,
                                        NULL);

          WM_event_add_notifier(C, NC_SCENE | ND_WORLD, NULL);
          ED_undo_push(C, "Single-User World");
          break;

        default:
          BKE_report(op->reports, RPT_WARNING, "Not yet implemented");
          break;
      }
      break;
    }
    case OUTLINER_IDOP_DELETE: {
      if (idlevel > 0) {
        outliner_do_libdata_operation(
            C, op->reports, scene, space_outliner, &space_outliner->tree, id_delete_fn, NULL);
        ED_undo_push(C, "Delete");
      }
      break;
    }
    case OUTLINER_IDOP_REMAP: {
      if (idlevel > 0) {
        outliner_do_libdata_operation(
            C, op->reports, scene, space_outliner, &space_outliner->tree, id_remap_fn, NULL);
        /* No undo push here, operator does it itself (since it's a modal one, the op_undo_depth
         * trick does not work here). */
      }
      break;
    }
    case OUTLINER_IDOP_COPY: {
      wm->op_undo_depth++;
      WM_operator_name_call(C, "OUTLINER_OT_id_copy", WM_OP_INVOKE_DEFAULT, NULL);
      wm->op_undo_depth--;
      /* No need for undo, this operation does not change anything... */
      break;
    }
    case OUTLINER_IDOP_PASTE: {
      wm->op_undo_depth++;
      WM_operator_name_call(C, "OUTLINER_OT_id_paste", WM_OP_INVOKE_DEFAULT, NULL);
      wm->op_undo_depth--;
      ED_outliner_select_sync_from_all_tag(C);
      ED_undo_push(C, "Paste");
      break;
    }
    case OUTLINER_IDOP_FAKE_ADD: {
      /* set fake user */
      outliner_do_libdata_operation(
          C, op->reports, scene, space_outliner, &space_outliner->tree, id_fake_user_set_fn, NULL);

      WM_event_add_notifier(C, NC_ID | NA_EDITED, NULL);
      ED_undo_push(C, "Add Fake User");
      break;
    }
    case OUTLINER_IDOP_FAKE_CLEAR: {
      /* clear fake user */
      outliner_do_libdata_operation(C,
                                    op->reports,
                                    scene,
                                    space_outliner,
                                    &space_outliner->tree,
                                    id_fake_user_clear_fn,
                                    NULL);

      WM_event_add_notifier(C, NC_ID | NA_EDITED, NULL);
      ED_undo_push(C, "Clear Fake User");
      break;
    }
    case OUTLINER_IDOP_RENAME: {
      /* rename */
      outliner_do_libdata_operation(
          C, op->reports, scene, space_outliner, &space_outliner->tree, item_rename_fn, NULL);

      WM_event_add_notifier(C, NC_ID | NA_EDITED, NULL);
      ED_undo_push(C, "Rename");
      break;
    }
    case OUTLINER_IDOP_SELECT_LINKED:
      outliner_do_libdata_operation(
          C, op->reports, scene, space_outliner, &space_outliner->tree, id_select_linked_fn, NULL);
      ED_outliner_select_sync_from_all_tag(C);
      ED_undo_push(C, "Select");
      break;

    default:
      /* Invalid - unhandled. */
      break;
  }

  /* wrong notifier still... */
  WM_event_add_notifier(C, NC_ID | NA_EDITED, NULL);

  /* XXX: this is just so that outliner is always up to date. */
  WM_event_add_notifier(C, NC_SPACE | ND_SPACE_OUTLINER, NULL);

  return OPERATOR_FINISHED;
}

void OUTLINER_OT_id_operation(wmOperatorType *ot)
{
  /* identifiers */
  ot->name = "Outliner ID Data Operation";
  ot->idname = "OUTLINER_OT_id_operation";

  /* callbacks */
  ot->invoke = WM_menu_invoke;
  ot->exec = outliner_id_operation_exec;
  ot->poll = ED_operator_outliner_active;

  ot->flag = 0;

  ot->prop = RNA_def_enum(ot->srna, "type", prop_id_op_types, 0, "ID Data Operation", "");
  RNA_def_enum_funcs(ot->prop, outliner_id_operation_itemf);
}

/** \} */

/* -------------------------------------------------------------------- */
/** \name Library Menu Operator
 * \{ */

typedef enum eOutlinerLibOpTypes {
  OL_LIB_INVALID = 0,

  OL_LIB_RENAME,
  OL_LIB_DELETE,
  OL_LIB_RELOCATE,
  OL_LIB_RELOAD,
} eOutlinerLibOpTypes;

static const EnumPropertyItem outliner_lib_op_type_items[] = {
    {OL_LIB_RENAME, "RENAME", 0, "Rename", ""},
    {OL_LIB_DELETE,
     "DELETE",
     ICON_X,
     "Delete",
     "Delete this library and all its item.\n"
     "Warning: No undo"},
    {OL_LIB_RELOCATE,
     "RELOCATE",
     0,
     "Relocate",
     "Select a new path for this library, and reload all its data"},
    {OL_LIB_RELOAD, "RELOAD", ICON_FILE_REFRESH, "Reload", "Reload all data from this library"},
    {0, NULL, 0, NULL, NULL},
};

static int outliner_lib_operation_exec(bContext *C, wmOperator *op)
{
  Scene *scene = CTX_data_scene(C);
  SpaceOutliner *space_outliner = CTX_wm_space_outliner(C);
  int scenelevel = 0, objectlevel = 0, idlevel = 0, datalevel = 0;

  /* check for invalid states */
  if (space_outliner == NULL) {
    return OPERATOR_CANCELLED;
  }

  TreeElement *te = get_target_element(space_outliner);
  get_element_operation_type(te, &scenelevel, &objectlevel, &idlevel, &datalevel);

  eOutlinerLibOpTypes event = RNA_enum_get(op->ptr, "type");
  switch (event) {
    case OL_LIB_RENAME: {
      outliner_do_libdata_operation(
          C, op->reports, scene, space_outliner, &space_outliner->tree, item_rename_fn, NULL);

      WM_event_add_notifier(C, NC_ID | NA_EDITED, NULL);
      ED_undo_push(C, "Rename Library");
      break;
    }
    case OL_LIB_DELETE: {
      outliner_do_libdata_operation(
          C, op->reports, scene, space_outliner, &space_outliner->tree, id_delete_fn, NULL);
      ED_undo_push(C, "Delete Library");
      break;
    }
    case OL_LIB_RELOCATE: {
      outliner_do_libdata_operation(
          C, op->reports, scene, space_outliner, &space_outliner->tree, lib_relocate_fn, NULL);
      /* No undo push here, operator does it itself (since it's a modal one, the op_undo_depth
       * trick does not work here). */
      break;
    }
    case OL_LIB_RELOAD: {
      outliner_do_libdata_operation(
          C, op->reports, scene, space_outliner, &space_outliner->tree, lib_reload_fn, NULL);
      /* No undo push here, operator does it itself (since it's a modal one, the op_undo_depth
       * trick does not work here). */
      break;
    }
    default:
      /* invalid - unhandled */
      break;
  }

  /* wrong notifier still... */
  WM_event_add_notifier(C, NC_ID | NA_EDITED, NULL);

  /* XXX: this is just so that outliner is always up to date */
  WM_event_add_notifier(C, NC_SPACE | ND_SPACE_OUTLINER, NULL);

  return OPERATOR_FINISHED;
}

void OUTLINER_OT_lib_operation(wmOperatorType *ot)
{
  /* identifiers */
  ot->name = "Outliner Library Operation";
  ot->idname = "OUTLINER_OT_lib_operation";

  /* callbacks */
  ot->invoke = WM_menu_invoke;
  ot->exec = outliner_lib_operation_exec;
  ot->poll = ED_operator_outliner_active;

  ot->prop = RNA_def_enum(
      ot->srna, "type", outliner_lib_op_type_items, 0, "Library Operation", "");
}

/** \} */

/* -------------------------------------------------------------------- */
/** \name Outliner Set Active Action Operator
 * \{ */

static void outliner_do_id_set_operation(
    SpaceOutliner *space_outliner,
    int type,
    ListBase *lb,
    ID *newid,
    void (*operation_fn)(TreeElement *, TreeStoreElem *, TreeStoreElem *, ID *))
{
  LISTBASE_FOREACH (TreeElement *, te, lb) {
    TreeStoreElem *tselem = TREESTORE(te);
    if (tselem->flag & TSE_SELECTED) {
      if (tselem->type == type) {
        TreeStoreElem *tsep = te->parent ? TREESTORE(te->parent) : NULL;
        operation_fn(te, tselem, tsep, newid);
      }
    }
    if (TSELEM_OPEN(tselem, space_outliner)) {
      outliner_do_id_set_operation(space_outliner, type, &te->subtree, newid, operation_fn);
    }
  }
}

static void actionset_id_fn(TreeElement *UNUSED(te),
                            TreeStoreElem *tselem,
                            TreeStoreElem *tsep,
                            ID *actId)
{
  bAction *act = (bAction *)actId;

  if (tselem->type == TSE_ANIM_DATA) {
    /* "animation" entries - action is child of this */
    BKE_animdata_set_action(NULL, tselem->id, act);
  }
  /* TODO: if any other "expander" channels which own actions need to support this menu,
   * add: tselem->type = ...
   */
  else if (tsep && (tsep->type == TSE_ANIM_DATA)) {
    /* "animation" entries case again */
    BKE_animdata_set_action(NULL, tsep->id, act);
  }
  /* TODO: other cases not supported yet. */
}

static int outliner_action_set_exec(bContext *C, wmOperator *op)
{
  Main *bmain = CTX_data_main(C);
  SpaceOutliner *space_outliner = CTX_wm_space_outliner(C);
  int scenelevel = 0, objectlevel = 0, idlevel = 0, datalevel = 0;

  bAction *act;

  /* check for invalid states */
  if (space_outliner == NULL) {
    return OPERATOR_CANCELLED;
  }

  TreeElement *te = get_target_element(space_outliner);
  get_element_operation_type(te, &scenelevel, &objectlevel, &idlevel, &datalevel);

  /* get action to use */
  act = BLI_findlink(&bmain->actions, RNA_enum_get(op->ptr, "action"));

  if (act == NULL) {
    BKE_report(op->reports, RPT_ERROR, "No valid action to add");
    return OPERATOR_CANCELLED;
  }
  if (act->idroot == 0) {
    /* Hopefully in this case (i.e. library of userless actions),
     * the user knows what they're doing. */
    BKE_reportf(op->reports,
                RPT_WARNING,
                "Action '%s' does not specify what data-blocks it can be used on "
                "(try setting the 'ID Root Type' setting from the data-blocks editor "
                "for this action to avoid future problems)",
                act->id.name + 2);
  }

  /* perform action if valid channel */
  if (datalevel == TSE_ANIM_DATA) {
    outliner_do_id_set_operation(
        space_outliner, datalevel, &space_outliner->tree, (ID *)act, actionset_id_fn);
  }
  else if (idlevel == ID_AC) {
    outliner_do_id_set_operation(
        space_outliner, idlevel, &space_outliner->tree, (ID *)act, actionset_id_fn);
  }
  else {
    return OPERATOR_CANCELLED;
  }

  /* set notifier that things have changed */
  WM_event_add_notifier(C, NC_ANIMATION | ND_NLA_ACTCHANGE, NULL);
  ED_undo_push(C, "Set action");

  /* done */
  return OPERATOR_FINISHED;
}

void OUTLINER_OT_action_set(wmOperatorType *ot)
{
  PropertyRNA *prop;

  /* identifiers */
  ot->name = "Outliner Set Action";
  ot->idname = "OUTLINER_OT_action_set";
  ot->description = "Change the active action used";

  /* api callbacks */
  ot->invoke = WM_enum_search_invoke;
  ot->exec = outliner_action_set_exec;
  ot->poll = ED_operator_outliner_active;

  /* flags */
  ot->flag = OPTYPE_REGISTER | OPTYPE_UNDO;

  /* props */
  /* TODO: this would be nicer as an ID-pointer... */
  prop = RNA_def_enum(ot->srna, "action", DummyRNA_NULL_items, 0, "Action", "");
  RNA_def_enum_funcs(prop, RNA_action_itemf);
  RNA_def_property_flag(prop, PROP_ENUM_NO_TRANSLATE);
  ot->prop = prop;
}

/** \} */

/* -------------------------------------------------------------------- */
/** \name Animation Menu Operator
 * \{ */

typedef enum eOutliner_AnimDataOps {
  OUTLINER_ANIMOP_INVALID = 0,

  OUTLINER_ANIMOP_CLEAR_ADT,

  OUTLINER_ANIMOP_SET_ACT,
  OUTLINER_ANIMOP_CLEAR_ACT,

  OUTLINER_ANIMOP_REFRESH_DRV,
  OUTLINER_ANIMOP_CLEAR_DRV
} eOutliner_AnimDataOps;

static const EnumPropertyItem prop_animdata_op_types[] = {
    {OUTLINER_ANIMOP_CLEAR_ADT,
     "CLEAR_ANIMDATA",
     0,
     "Clear Animation Data",
     "Remove this animation data container"},
    {OUTLINER_ANIMOP_SET_ACT, "SET_ACT", 0, "Set Action", ""},
    {OUTLINER_ANIMOP_CLEAR_ACT, "CLEAR_ACT", 0, "Unlink Action", ""},
    {OUTLINER_ANIMOP_REFRESH_DRV, "REFRESH_DRIVERS", 0, "Refresh Drivers", ""},
    {OUTLINER_ANIMOP_CLEAR_DRV, "CLEAR_DRIVERS", 0, "Clear Drivers", ""},
    {0, NULL, 0, NULL, NULL},
};

static int outliner_animdata_operation_exec(bContext *C, wmOperator *op)
{
  wmWindowManager *wm = CTX_wm_manager(C);
  SpaceOutliner *space_outliner = CTX_wm_space_outliner(C);
  int scenelevel = 0, objectlevel = 0, idlevel = 0, datalevel = 0;

  /* check for invalid states */
  if (space_outliner == NULL) {
    return OPERATOR_CANCELLED;
  }

  TreeElement *te = get_target_element(space_outliner);
  get_element_operation_type(te, &scenelevel, &objectlevel, &idlevel, &datalevel);

  if (datalevel != TSE_ANIM_DATA) {
    return OPERATOR_CANCELLED;
  }

  /* perform the core operation */
  eOutliner_AnimDataOps event = RNA_enum_get(op->ptr, "type");
  switch (event) {
    case OUTLINER_ANIMOP_CLEAR_ADT:
      /* Remove Animation Data - this may remove the active action, in some cases... */
      outliner_do_data_operation(
          space_outliner, datalevel, event, &space_outliner->tree, clear_animdata_fn, NULL);

      WM_event_add_notifier(C, NC_ANIMATION | ND_NLA_ACTCHANGE, NULL);
      ED_undo_push(C, "Clear Animation Data");
      break;

    case OUTLINER_ANIMOP_SET_ACT:
      /* delegate once again... */
      wm->op_undo_depth++;
      WM_operator_name_call(C, "OUTLINER_OT_action_set", WM_OP_INVOKE_REGION_WIN, NULL);
      wm->op_undo_depth--;
      ED_undo_push(C, "Set active action");
      break;

    case OUTLINER_ANIMOP_CLEAR_ACT:
      /* clear active action - using standard rules */
      outliner_do_data_operation(
          space_outliner, datalevel, event, &space_outliner->tree, unlinkact_animdata_fn, NULL);

      WM_event_add_notifier(C, NC_ANIMATION | ND_NLA_ACTCHANGE, NULL);
      ED_undo_push(C, "Unlink action");
      break;

    case OUTLINER_ANIMOP_REFRESH_DRV:
      outliner_do_data_operation(space_outliner,
                                 datalevel,
                                 event,
                                 &space_outliner->tree,
                                 refreshdrivers_animdata_fn,
                                 NULL);

      WM_event_add_notifier(C, NC_ANIMATION | ND_ANIMCHAN, NULL);
      /* ED_undo_push(C, "Refresh Drivers"); No undo needed - shouldn't have any impact? */
      break;

    case OUTLINER_ANIMOP_CLEAR_DRV:
      outliner_do_data_operation(
          space_outliner, datalevel, event, &space_outliner->tree, cleardrivers_animdata_fn, NULL);

      WM_event_add_notifier(C, NC_ANIMATION | ND_ANIMCHAN, NULL);
      ED_undo_push(C, "Clear Drivers");
      break;

    default: /* Invalid. */
      break;
  }

  /* update dependencies */
  DEG_relations_tag_update(CTX_data_main(C));

  return OPERATOR_FINISHED;
}

void OUTLINER_OT_animdata_operation(wmOperatorType *ot)
{
  /* identifiers */
  ot->name = "Outliner Animation Data Operation";
  ot->idname = "OUTLINER_OT_animdata_operation";

  /* callbacks */
  ot->invoke = WM_menu_invoke;
  ot->exec = outliner_animdata_operation_exec;
  ot->poll = ED_operator_outliner_active;

  ot->flag = 0;

  ot->prop = RNA_def_enum(ot->srna, "type", prop_animdata_op_types, 0, "Animation Operation", "");
}

/** \} */

/* -------------------------------------------------------------------- */
/** \name Constraint Menu Operator
 * \{ */

static const EnumPropertyItem prop_constraint_op_types[] = {
    {OL_CONSTRAINTOP_ENABLE, "ENABLE", ICON_HIDE_OFF, "Enable", ""},
    {OL_CONSTRAINTOP_DISABLE, "DISABLE", ICON_HIDE_ON, "Disable", ""},
    {OL_CONSTRAINTOP_DELETE, "DELETE", ICON_X, "Delete", ""},
    {0, NULL, 0, NULL, NULL},
};

static int outliner_constraint_operation_exec(bContext *C, wmOperator *op)
{
  SpaceOutliner *space_outliner = CTX_wm_space_outliner(C);
  eOutliner_PropConstraintOps event = RNA_enum_get(op->ptr, "type");

  outliner_do_data_operation(
      space_outliner, TSE_CONSTRAINT, event, &space_outliner->tree, constraint_fn, C);

  if (event == OL_CONSTRAINTOP_DELETE) {
    outliner_cleanup_tree(space_outliner);
  }

  ED_undo_push(C, "Constraint operation");

  return OPERATOR_FINISHED;
}

void OUTLINER_OT_constraint_operation(wmOperatorType *ot)
{
  /* identifiers */
  ot->name = "Outliner Constraint Operation";
  ot->idname = "OUTLINER_OT_constraint_operation";

  /* callbacks */
  ot->invoke = WM_menu_invoke;
  ot->exec = outliner_constraint_operation_exec;
  ot->poll = ED_operator_outliner_active;

  ot->flag = 0;

  ot->prop = RNA_def_enum(
      ot->srna, "type", prop_constraint_op_types, 0, "Constraint Operation", "");
}

/** \} */

/* -------------------------------------------------------------------- */
/** \name Modifier Menu Operator
 * \{ */

static const EnumPropertyItem prop_modifier_op_types[] = {
    {OL_MODIFIER_OP_TOGVIS, "TOGVIS", ICON_RESTRICT_VIEW_OFF, "Toggle Viewport Use", ""},
    {OL_MODIFIER_OP_TOGREN, "TOGREN", ICON_RESTRICT_RENDER_OFF, "Toggle Render Use", ""},
    {OL_MODIFIER_OP_DELETE, "DELETE", ICON_X, "Delete", ""},
    {0, NULL, 0, NULL, NULL},
};

static int outliner_modifier_operation_exec(bContext *C, wmOperator *op)
{
  SpaceOutliner *space_outliner = CTX_wm_space_outliner(C);
  eOutliner_PropModifierOps event = RNA_enum_get(op->ptr, "type");

  outliner_do_data_operation(
      space_outliner, TSE_MODIFIER, event, &space_outliner->tree, modifier_fn, C);

  if (event == OL_MODIFIER_OP_DELETE) {
    outliner_cleanup_tree(space_outliner);
  }

  ED_undo_push(C, "Modifier operation");

  return OPERATOR_FINISHED;
}

void OUTLINER_OT_modifier_operation(wmOperatorType *ot)
{
  /* identifiers */
  ot->name = "Outliner Modifier Operation";
  ot->idname = "OUTLINER_OT_modifier_operation";

  /* callbacks */
  ot->invoke = WM_menu_invoke;
  ot->exec = outliner_modifier_operation_exec;
  ot->poll = ED_operator_outliner_active;

  ot->flag = 0;

  ot->prop = RNA_def_enum(ot->srna, "type", prop_modifier_op_types, 0, "Modifier Operation", "");
}

/** \} */

/* -------------------------------------------------------------------- */
/** \name Data Menu Operator
 * \{ */

/* XXX: select linked is for RNA structs only. */
static const EnumPropertyItem prop_data_op_types[] = {
    {OL_DOP_SELECT, "SELECT", 0, "Select", ""},
    {OL_DOP_DESELECT, "DESELECT", 0, "Deselect", ""},
    {OL_DOP_HIDE, "HIDE", 0, "Hide", ""},
    {OL_DOP_UNHIDE, "UNHIDE", 0, "Unhide", ""},
    {OL_DOP_SELECT_LINKED, "SELECT_LINKED", 0, "Select Linked", ""},
    {0, NULL, 0, NULL, NULL},
};

static int outliner_data_operation_exec(bContext *C, wmOperator *op)
{
  SpaceOutliner *space_outliner = CTX_wm_space_outliner(C);
  int scenelevel = 0, objectlevel = 0, idlevel = 0, datalevel = 0;

  /* check for invalid states */
  if (space_outliner == NULL) {
    return OPERATOR_CANCELLED;
  }

  TreeElement *te = get_target_element(space_outliner);
  get_element_operation_type(te, &scenelevel, &objectlevel, &idlevel, &datalevel);

  eOutliner_PropDataOps event = RNA_enum_get(op->ptr, "type");
  switch (datalevel) {
    case TSE_POSE_CHANNEL: {
      outliner_do_data_operation(
          space_outliner, datalevel, event, &space_outliner->tree, pchan_fn, NULL);
      WM_event_add_notifier(C, NC_OBJECT | ND_POSE, NULL);
      ED_undo_push(C, "PoseChannel operation");

      break;
    }
    case TSE_BONE: {
      outliner_do_data_operation(
          space_outliner, datalevel, event, &space_outliner->tree, bone_fn, NULL);
      WM_event_add_notifier(C, NC_OBJECT | ND_POSE, NULL);
      ED_undo_push(C, "Bone operation");

      break;
    }
    case TSE_EBONE: {
      outliner_do_data_operation(
          space_outliner, datalevel, event, &space_outliner->tree, ebone_fn, NULL);
      WM_event_add_notifier(C, NC_OBJECT | ND_POSE, NULL);
      ED_undo_push(C, "EditBone operation");

      break;
    }
    case TSE_SEQUENCE: {
      Scene *scene = CTX_data_scene(C);
      outliner_do_data_operation(
          space_outliner, datalevel, event, &space_outliner->tree, sequence_fn, scene);

      break;
    }
    case TSE_GP_LAYER: {
      outliner_do_data_operation(
          space_outliner, datalevel, event, &space_outliner->tree, gpencil_layer_fn, NULL);
      WM_event_add_notifier(C, NC_GPENCIL | ND_DATA, NULL);
      ED_undo_push(C, "Grease Pencil Layer operation");

      break;
    }
    case TSE_RNA_STRUCT:
      if (event == OL_DOP_SELECT_LINKED) {
        outliner_do_data_operation(
            space_outliner, datalevel, event, &space_outliner->tree, data_select_linked_fn, C);
      }

      break;

    default:
      BKE_report(op->reports, RPT_WARNING, "Not yet implemented");
      break;
  }

  return OPERATOR_FINISHED;
}

void OUTLINER_OT_data_operation(wmOperatorType *ot)
{
  /* identifiers */
  ot->name = "Outliner Data Operation";
  ot->idname = "OUTLINER_OT_data_operation";

  /* callbacks */
  ot->invoke = WM_menu_invoke;
  ot->exec = outliner_data_operation_exec;
  ot->poll = ED_operator_outliner_active;

  ot->flag = 0;

  ot->prop = RNA_def_enum(ot->srna, "type", prop_data_op_types, 0, "Data Operation", "");
}

/** \} */

/* -------------------------------------------------------------------- */
/** \name Context Menu Operator
 * \{ */

static int outliner_operator_menu(bContext *C, const char *opname)
{
  wmOperatorType *ot = WM_operatortype_find(opname, false);
  uiPopupMenu *pup = UI_popup_menu_begin(C, WM_operatortype_name(ot, NULL), ICON_NONE);
  uiLayout *layout = UI_popup_menu_layout(pup);

  /* set this so the default execution context is the same as submenus */
  uiLayoutSetOperatorContext(layout, WM_OP_INVOKE_REGION_WIN);
  uiItemsEnumO(layout, ot->idname, RNA_property_identifier(ot->prop));

  uiItemS(layout);

  uiItemMContents(layout, "OUTLINER_MT_context_menu");

  UI_popup_menu_end(C, pup);

  return OPERATOR_INTERFACE;
}

static int do_outliner_operation_event(bContext *C,
                                       ReportList *reports,
                                       ARegion *region,
                                       SpaceOutliner *space_outliner,
                                       TreeElement *te)
{
  int scenelevel = 0, objectlevel = 0, idlevel = 0, datalevel = 0;
  TreeStoreElem *tselem = TREESTORE(te);

  int select_flag = OL_ITEM_ACTIVATE | OL_ITEM_SELECT;
  if (tselem->flag & TSE_SELECTED) {
    select_flag |= OL_ITEM_EXTEND;
  }

  outliner_item_select(C, space_outliner, te, select_flag);

  /* Only redraw, don't rebuild here because TreeElement pointers will
   * become invalid and operations will crash. */
  ED_region_tag_redraw_no_rebuild(region);
  ED_outliner_select_sync_from_outliner(C, space_outliner);

  get_element_operation_type(te, &scenelevel, &objectlevel, &idlevel, &datalevel);

  if (scenelevel) {
    if (objectlevel || datalevel || idlevel) {
      BKE_report(reports, RPT_WARNING, "Mixed selection");
      return OPERATOR_CANCELLED;
    }
    return outliner_operator_menu(C, "OUTLINER_OT_scene_operation");
  }
  if (objectlevel) {
    WM_menu_name_call(C, "OUTLINER_MT_object", WM_OP_INVOKE_REGION_WIN);
    return OPERATOR_FINISHED;
  }
  if (idlevel) {
    if (idlevel == -1 || datalevel) {
      BKE_report(reports, RPT_WARNING, "Mixed selection");
      return OPERATOR_CANCELLED;
    }

    switch (idlevel) {
      case ID_GR:
        WM_menu_name_call(C, "OUTLINER_MT_collection", WM_OP_INVOKE_REGION_WIN);
        return OPERATOR_FINISHED;
        break;
      case ID_LI:
        return outliner_operator_menu(C, "OUTLINER_OT_lib_operation");
        break;
      default:
        return outliner_operator_menu(C, "OUTLINER_OT_id_operation");
        break;
    }
  }
  else if (datalevel) {
    if (datalevel == -1) {
      BKE_report(reports, RPT_WARNING, "Mixed selection");
      return OPERATOR_CANCELLED;
    }
    if (datalevel == TSE_ANIM_DATA) {
      return outliner_operator_menu(C, "OUTLINER_OT_animdata_operation");
    }
    if (datalevel == TSE_DRIVER_BASE) {
      /* do nothing... no special ops needed yet */
      return OPERATOR_CANCELLED;
    }
    if (datalevel == TSE_LAYER_COLLECTION) {
      WM_menu_name_call(C, "OUTLINER_MT_collection", WM_OP_INVOKE_REGION_WIN);
      return OPERATOR_FINISHED;
    }
    if (ELEM(datalevel, TSE_SCENE_COLLECTION_BASE, TSE_VIEW_COLLECTION_BASE)) {
      WM_menu_name_call(C, "OUTLINER_MT_collection_new", WM_OP_INVOKE_REGION_WIN);
      return OPERATOR_FINISHED;
    }
    if (datalevel == TSE_ID_BASE) {
      /* do nothing... there are no ops needed here yet */
      return OPERATOR_CANCELLED;
    }
    if (datalevel == TSE_CONSTRAINT) {
      return outliner_operator_menu(C, "OUTLINER_OT_constraint_operation");
    }
    if (datalevel == TSE_MODIFIER) {
      return outliner_operator_menu(C, "OUTLINER_OT_modifier_operation");
    }
    return outliner_operator_menu(C, "OUTLINER_OT_data_operation");
  }

  return OPERATOR_CANCELLED;
}

static int outliner_operation(bContext *C, wmOperator *op, const wmEvent *event)
{
  ARegion *region = CTX_wm_region(C);
  SpaceOutliner *space_outliner = CTX_wm_space_outliner(C);
  uiBut *but = UI_context_active_but_get(C);
  float view_mval[2];

  if (but) {
    UI_but_tooltip_timer_remove(C, but);
  }

  UI_view2d_region_to_view(
      &region->v2d, event->mval[0], event->mval[1], &view_mval[0], &view_mval[1]);

  TreeElement *hovered_te = outliner_find_item_at_y(
      space_outliner, &space_outliner->tree, view_mval[1]);
  if (!hovered_te) {
    /* Let this fall through to 'OUTLINER_MT_context_menu'. */
    return OPERATOR_PASS_THROUGH;
  }

  return do_outliner_operation_event(C, op->reports, region, space_outliner, hovered_te);
}

/* Menu only! Calls other operators */
void OUTLINER_OT_operation(wmOperatorType *ot)
{
  ot->name = "Context Menu";
  ot->idname = "OUTLINER_OT_operation";
  ot->description = "Context menu for item operations";

  ot->invoke = outliner_operation;

  ot->poll = ED_operator_outliner_active;
}

/** \} */<|MERGE_RESOLUTION|>--- conflicted
+++ resolved
@@ -845,11 +845,7 @@
         if (!ID_IS_LINKED(te->store_elem->id)) {
           break;
         }
-<<<<<<< HEAD
-        /* If we'd need to override that arent ID, but it is not overridable, abort. */
-=======
         /* If we'd need to override that aren't ID, but it is not overridable, abort. */
->>>>>>> cb7b4064
         if (!ID_IS_OVERRIDABLE_LIBRARY(te->store_elem->id)) {
           BKE_main_id_tag_all(bmain, LIB_TAG_DOIT, false);
           BKE_reportf(reports,
