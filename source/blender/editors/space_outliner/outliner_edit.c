--- conflicted
+++ resolved
@@ -250,11 +250,7 @@
 	do_item_rename(ar, te, tselem, reports);
 }
 
-<<<<<<< HEAD
-static int do_outliner_item_rename(ReportList *reports, ARegion *ar, SpaceOops *soops, TreeElement *te, const float mval[2])
-=======
 static int do_outliner_item_rename(ReportList *reports, ARegion *ar, TreeElement *te, const float mval[2])
->>>>>>> 5e9132b3
 {
 	if (mval[1] > te->ys && mval[1] < te->ys + UI_UNIT_Y) {
 		TreeStoreElem *tselem = TREESTORE(te);
@@ -268,11 +264,7 @@
 	}
 	
 	for (te = te->subtree.first; te; te = te->next) {
-<<<<<<< HEAD
-		if (do_outliner_item_rename(reports, ar, soops, te, mval)) return 1;
-=======
 		if (do_outliner_item_rename(reports, ar, te, mval)) return 1;
->>>>>>> 5e9132b3
 	}
 	return 0;
 }
@@ -288,11 +280,7 @@
 	UI_view2d_region_to_view(&ar->v2d, event->mval[0], event->mval[1], &fmval[0], &fmval[1]);
 	
 	for (te = soops->tree.first; te; te = te->next) {
-<<<<<<< HEAD
-		if (do_outliner_item_rename(op->reports, ar, soops, te, fmval)) {
-=======
 		if (do_outliner_item_rename(op->reports, ar, te, fmval)) {
->>>>>>> 5e9132b3
 			changed = true;
 			break;
 		}
