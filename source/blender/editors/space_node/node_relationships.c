/*
 * This program is free software; you can redistribute it and/or
 * modify it under the terms of the GNU General Public License
 * as published by the Free Software Foundation; either version 2
 * of the License, or (at your option) any later version.
 *
 * This program is distributed in the hope that it will be useful,
 * but WITHOUT ANY WARRANTY; without even the implied warranty of
 * MERCHANTABILITY or FITNESS FOR A PARTICULAR PURPOSE.  See the
 * GNU General Public License for more details.
 *
 * You should have received a copy of the GNU General Public License
 * along with this program; if not, write to the Free Software Foundation,
 * Inc., 51 Franklin Street, Fifth Floor, Boston, MA 02110-1301, USA.
 *
 * The Original Code is Copyright (C) 2005 Blender Foundation.
 * All rights reserved.
 */

/** \file
 * \ingroup spnode
 */

#include "MEM_guardedalloc.h"

#include "DNA_anim_types.h"
#include "DNA_node_types.h"

#include "BLI_blenlib.h"
#include "BLI_easing.h"
#include "BLI_math.h"

#include "BKE_anim_data.h"
#include "BKE_context.h"
#include "BKE_curve.h"
#include "BKE_lib_id.h"
#include "BKE_main.h"
#include "BKE_node.h"

#include "ED_node.h" /* own include */
#include "ED_render.h"
#include "ED_screen.h"
#include "ED_util.h"

#include "RNA_access.h"
#include "RNA_define.h"

#include "WM_api.h"
#include "WM_types.h"

#include "UI_resources.h"
#include "UI_view2d.h"

#include "BLT_translation.h"

#include "node_intern.h" /* own include */

/* ****************** Relations helpers *********************** */

static bool ntree_has_drivers(bNodeTree *ntree)
{
  const AnimData *adt = BKE_animdata_from_id(&ntree->id);
  if (adt == NULL) {
    return false;
  }
  return !BLI_listbase_is_empty(&adt->drivers);
}

static bool ntree_check_nodes_connected_dfs(bNodeTree *ntree, bNode *from, bNode *to)
{
  if (from->flag & NODE_TEST) {
    return false;
  }
  from->flag |= NODE_TEST;
  LISTBASE_FOREACH (bNodeLink *, link, &ntree->links) {
    if (link->fromnode == from) {
      if (link->tonode == to) {
        return true;
      }

      if (ntree_check_nodes_connected_dfs(ntree, link->tonode, to)) {
        return true;
      }
    }
  }
  return false;
}

static bool ntree_check_nodes_connected(bNodeTree *ntree, bNode *from, bNode *to)
{
  if (from == to) {
    return true;
  }
  ntreeNodeFlagSet(ntree, NODE_TEST, false);
  return ntree_check_nodes_connected_dfs(ntree, from, to);
}

static bool node_group_has_output_dfs(bNode *node)
{
  bNodeTree *ntree = (bNodeTree *)node->id;
  if (ntree->id.tag & LIB_TAG_DOIT) {
    return false;
  }
  ntree->id.tag |= LIB_TAG_DOIT;
  for (bNode *current_node = ntree->nodes.first; current_node != NULL;
       current_node = current_node->next) {
    if (current_node->type == NODE_GROUP) {
      if (current_node->id && node_group_has_output_dfs(current_node)) {
        return true;
      }
    }
    if (current_node->flag & NODE_DO_OUTPUT && current_node->type != NODE_GROUP_OUTPUT) {
      return true;
    }
  }
  return false;
}

static bool node_group_has_output(Main *bmain, bNode *node)
{
  BLI_assert(ELEM(node->type, NODE_GROUP, NODE_CUSTOM_GROUP));
  bNodeTree *ntree = (bNodeTree *)node->id;
  if (ntree == NULL) {
    return false;
  }
  BKE_main_id_tag_listbase(&bmain->nodetrees, LIB_TAG_DOIT, false);
  return node_group_has_output_dfs(node);
}

bool node_connected_to_output(Main *bmain, bNodeTree *ntree, bNode *node)
{
  /* Special case for drivers: if node tree has any drivers we assume it is
   * always to be tagged for update when node changes. Otherwise we will be
   * doomed to do some deep and nasty deep search of indirect dependencies,
   * which will be too complicated without real benefit.
   */
  if (ntree_has_drivers(ntree)) {
    return true;
  }
  LISTBASE_FOREACH (bNode *, current_node, &ntree->nodes) {
    /* Special case for group nodes -- if modified node connected to a group
     * with active output inside we consider refresh is needed.
     *
     * We could make check more grained here by taking which socket the node
     * is connected to and so eventually.
     */
    if (ELEM(current_node->type, NODE_GROUP, NODE_CUSTOM_GROUP)) {
      if (current_node->id != NULL && ntree_has_drivers((bNodeTree *)current_node->id)) {
        return true;
      }
      if (ntree_check_nodes_connected(ntree, node, current_node) &&
          node_group_has_output(bmain, current_node)) {
        return true;
      }
    }
    if (current_node->flag & NODE_DO_OUTPUT) {
      if (ntree_check_nodes_connected(ntree, node, current_node)) {
        return true;
      }
    }
  }
  return false;
}

/* ****************** Add *********************** */

typedef struct bNodeListItem {
  struct bNodeListItem *next, *prev;
  struct bNode *node;
} bNodeListItem;

typedef struct NodeInsertOfsData {
  bNodeTree *ntree;
  bNode *insert;      /* inserted node */
  bNode *prev, *next; /* prev/next node in the chain */
  bNode *insert_parent;

  wmTimer *anim_timer;

  float offset_x; /* offset to apply to node chain */
} NodeInsertOfsData;

static void clear_picking_highlight(ListBase *links)
{
  LISTBASE_FOREACH (bNodeLink *, link, links) {
    link->flag &= ~NODE_LINK_TEMP_HIGHLIGHT;
  }
}

static LinkData *create_drag_link(Main *bmain, SpaceNode *snode, bNode *node, bNodeSocket *sock)
{
  LinkData *linkdata = MEM_callocN(sizeof(LinkData), "drag link op link data");
  bNodeLink *oplink = MEM_callocN(sizeof(bNodeLink), "drag link op link");
  linkdata->data = oplink;
  if (sock->in_out == SOCK_OUT) {
    oplink->fromnode = node;
    oplink->fromsock = sock;
  }
  else {
    oplink->tonode = node;
    oplink->tosock = sock;
  }
  oplink->flag |= NODE_LINK_VALID;
  oplink->flag &= ~NODE_LINK_TEST;
  if (node_connected_to_output(bmain, snode->edittree, node)) {
    oplink->flag |= NODE_LINK_TEST;
  }
  return linkdata;
}

static void pick_link(const bContext *C,
                      wmOperator *op,
                      bNodeLinkDrag *nldrag,
                      SpaceNode *snode,
                      bNode *node,
                      bNodeLink *link_to_pick)
{
  clear_picking_highlight(&snode->edittree->links);
  RNA_boolean_set(op->ptr, "has_link_picked", true);

  Main *bmain = CTX_data_main(C);
  LinkData *linkdata = create_drag_link(
      bmain, snode, link_to_pick->fromnode, link_to_pick->fromsock);

  BLI_addtail(&nldrag->links, linkdata);
  nodeRemLink(snode->edittree, link_to_pick);
  /* Send changed event to original link->tonode. */
  if (node) {
    snode_update(snode, node);
  }
}

static void pick_input_link_by_link_intersect(const bContext *C,
                                              wmOperator *op,
                                              bNodeLinkDrag *nldrag,
                                              const float *cursor)
{
  SpaceNode *snode = CTX_wm_space_node(C);
  const ARegion *region = CTX_wm_region(C);
  const View2D *v2d = &region->v2d;

  float drag_start[2];
  RNA_float_get_array(op->ptr, "drag_start", drag_start);
  bNode *node;
  bNodeSocket *socket;
  node_find_indicated_socket(snode, &node, &socket, drag_start, SOCK_IN);

<<<<<<< HEAD
  const float trigger_drag_distance = 25.0f;
  const float cursor_link_touch_distance = 25.0f;

  const float socket_height = node_socket_calculate_height(socket);

  float cursor_to_socket_relative[2];
  float socket_position[2] = {socket->locx, socket->locy};
  sub_v2_v2v2(cursor_to_socket_relative, cursor, socket_position);
  float distance_from_socket_v2[2] = {
      max_ff(0, fabs(cursor_to_socket_relative[0]) - NODE_SOCKSIZE * 0.5),
      max_ff(0, fabs(cursor_to_socket_relative[1]) - socket_height)};
  const float distance_from_socket = len_v2(distance_from_socket_v2);
=======
  /* Distance to test overlapping of cursor on link. */
  const float cursor_link_touch_distance = 12.5f * UI_DPI_FAC;
>>>>>>> 9e007b46

  const int resolution = NODE_LINK_RESOL;

  bNodeLink *link_to_pick = NULL;
  clear_picking_highlight(&snode->edittree->links);
  LISTBASE_FOREACH (bNodeLink *, link, &snode->edittree->links) {
    if (link->tosock == socket) {
      /* Test if the cursor is near a link. */
      float vec[4][2];
      node_link_bezier_handles(v2d, snode, link, vec);

      float data[NODE_LINK_RESOL * 2 + 2];
      BKE_curve_forward_diff_bezier(
          vec[0][0], vec[1][0], vec[2][0], vec[3][0], data, resolution, sizeof(float[2]));
      BKE_curve_forward_diff_bezier(
          vec[0][1], vec[1][1], vec[2][1], vec[3][1], data + 1, resolution, sizeof(float[2]));

      for (int i = 0; i < resolution * 2; i += 2) {
        float *l1 = &data[i];
        float *l2 = &data[i + 2];
        float distance = dist_squared_to_line_segment_v2(cursor, l1, l2);
        if (distance < cursor_link_touch_distance) {
          link_to_pick = link;
<<<<<<< HEAD
          RNA_int_set(op->ptr, "last_picked_link_index", link->multi_input_socket_index);
=======
          nldrag->last_picked_multi_input_socket_link = link_to_pick;
>>>>>>> 9e007b46
        }
      }
    }
  }

  /* If no linked was picked in this call, try using the one picked in the previous call.
   * Not essential for the basic behavior, but can make interaction feel a bit better if
   * the  mouse moves to the right and loses the "selection." */
  if (!link_to_pick) {
<<<<<<< HEAD
    int last_picked_link_index = RNA_int_get(op->ptr, "last_picked_link_index");
    if (last_picked_link_index > -1) {
      LISTBASE_FOREACH (bNodeLink *, link, &snode->edittree->links) {
        if (link->multi_input_socket_index == last_picked_link_index) {
          link_to_pick = link;
        }
      }
=======
    bNodeLink *last_picked_link = nldrag->last_picked_multi_input_socket_link;
    if (last_picked_link) {
      link_to_pick = last_picked_link;
>>>>>>> 9e007b46
    }
  }

  if (link_to_pick) {
    /* Highlight is set here and cleared in the next iteration or if the operation finishes. */
    link_to_pick->flag |= NODE_LINK_TEMP_HIGHLIGHT;
    ED_area_tag_redraw(CTX_wm_area(C));

<<<<<<< HEAD
    if (distance_from_socket > trigger_drag_distance) {
=======
    if (!node_find_indicated_socket(snode, &node, &socket, cursor, SOCK_IN)) {
>>>>>>> 9e007b46
      pick_link(C, op, nldrag, snode, node, link_to_pick);
    }
  }
}

static int sort_nodes_locx(const void *a, const void *b)
{
  const bNodeListItem *nli1 = a;
  const bNodeListItem *nli2 = b;
  const bNode *node1 = nli1->node;
  const bNode *node2 = nli2->node;

  if (node1->locx > node2->locx) {
    return 1;
  }
  return 0;
}

static bool socket_is_available(bNodeTree *UNUSED(ntree), bNodeSocket *sock, const bool allow_used)
{
  if (nodeSocketIsHidden(sock)) {
    return 0;
  }

  if (!allow_used && (sock->flag & SOCK_IN_USE)) {
    return 0;
  }

  return 1;
}

static bNodeSocket *best_socket_output(bNodeTree *ntree,
                                       bNode *node,
                                       bNodeSocket *sock_target,
                                       const bool allow_multiple)
{
  /* first look for selected output */
  LISTBASE_FOREACH (bNodeSocket *, sock, &node->outputs) {
    if (!socket_is_available(ntree, sock, allow_multiple)) {
      continue;
    }

    if (sock->flag & SELECT) {
      return sock;
    }
  }

  /* try to find a socket with a matching name */
  LISTBASE_FOREACH (bNodeSocket *, sock, &node->outputs) {
    if (!socket_is_available(ntree, sock, allow_multiple)) {
      continue;
    }

    /* check for same types */
    if (sock->type == sock_target->type) {
      if (STREQ(sock->name, sock_target->name)) {
        return sock;
      }
    }
  }

  /* otherwise settle for the first available socket of the right type */
  LISTBASE_FOREACH (bNodeSocket *, sock, &node->outputs) {
    if (!socket_is_available(ntree, sock, allow_multiple)) {
      continue;
    }

    /* check for same types */
    if (sock->type == sock_target->type) {
      return sock;
    }
  }

  /* Always allow linking to an reroute node. The socket type of the reroute sockets might change
   * after the link has been created. */
  if (node->type == NODE_REROUTE) {
    return node->outputs.first;
  }

  return NULL;
}

/* this is a bit complicated, but designed to prioritize finding
 * sockets of higher types, such as image, first */
static bNodeSocket *best_socket_input(bNodeTree *ntree, bNode *node, int num, int replace)
{
  int maxtype = 0;
  LISTBASE_FOREACH (bNodeSocket *, sock, &node->inputs) {
    maxtype = max_ii(sock->type, maxtype);
  }

  /* find sockets of higher 'types' first (i.e. image) */
  int a = 0;
  for (int socktype = maxtype; socktype >= 0; socktype--) {
    LISTBASE_FOREACH (bNodeSocket *, sock, &node->inputs) {
      if (!socket_is_available(ntree, sock, replace)) {
        a++;
        continue;
      }

      if (sock->type == socktype) {
        /* increment to make sure we don't keep finding
         * the same socket on every attempt running this function */
        a++;
        if (a > num) {
          return sock;
        }
      }
    }
  }

  return NULL;
}

static bool snode_autoconnect_input(SpaceNode *snode,
                                    bNode *node_fr,
                                    bNodeSocket *sock_fr,
                                    bNode *node_to,
                                    bNodeSocket *sock_to,
                                    int replace)
{
  bNodeTree *ntree = snode->edittree;

  /* then we can connect */
  if (replace) {
    nodeRemSocketLinks(ntree, sock_to);
  }

  nodeAddLink(ntree, node_fr, sock_fr, node_to, sock_to);
  return true;
}

typedef struct LinkAndPosition {
  struct bNodeLink *link;
  float multi_socket_position[2];
} LinkAndPosition;

static int compare_link_by_y_position(const void *a, const void *b)
{
  const LinkAndPosition *link_and_position_a = *(const LinkAndPosition **)a;
  const LinkAndPosition *link_and_position_b = *(const LinkAndPosition **)b;

  BLI_assert(link_and_position_a->link->tosock == link_and_position_b->link->tosock);
  const float link_a_y = link_and_position_a->multi_socket_position[1];
  const float link_b_y = link_and_position_b->multi_socket_position[1];
  return link_a_y > link_b_y ? 1 : -1;
}

void sort_multi_input_socket_links(SpaceNode *snode,
                                   bNode *node,
                                   bNodeLink *drag_link,
                                   float cursor[2])
{
  LISTBASE_FOREACH (bNodeSocket *, socket, &node->inputs) {
    if (!(socket->flag & SOCK_MULTI_INPUT)) {
      continue;
    }
    /* The total is calculated in #node_update_nodetree, which runs before this draw step. */
    int total_inputs = socket->total_inputs + 1;
    struct LinkAndPosition **input_links = MEM_malloc_arrayN(
        total_inputs, sizeof(LinkAndPosition *), __func__);

    int index = 0;
    LISTBASE_FOREACH (bNodeLink *, link, &snode->edittree->links) {
      if (link->tosock == socket) {
        struct LinkAndPosition *link_and_position = MEM_callocN(sizeof(struct LinkAndPosition),
                                                                __func__);
        link_and_position->link = link;
        node_link_calculate_multi_input_position(link->tosock->locx,
                                                 link->tosock->locy,
                                                 link->multi_input_socket_index,
                                                 link->tosock->total_inputs,
                                                 link_and_position->multi_socket_position);
        input_links[index] = link_and_position;
        index++;
      }
    }

    if (drag_link) {
      LinkAndPosition *link_and_position = MEM_callocN(sizeof(LinkAndPosition), __func__);
      link_and_position->link = drag_link;
      copy_v2_v2(link_and_position->multi_socket_position, cursor);
      input_links[index] = link_and_position;
      index++;
    }

    qsort(input_links, index, sizeof(bNodeLink *), compare_link_by_y_position);

    for (int i = 0; i < index; i++) {
      input_links[i]->link->multi_input_socket_index = i;
    }

    for (int i = 0; i < index; i++) {
      if (input_links[i]) {
        MEM_freeN(input_links[i]);
      }
    }
    MEM_freeN(input_links);
  }
}

static void snode_autoconnect(Main *bmain,
                              SpaceNode *snode,
                              const bool allow_multiple,
                              const bool replace)
{
  bNodeTree *ntree = snode->edittree;
  ListBase *nodelist = MEM_callocN(sizeof(ListBase), "items_list");

  LISTBASE_FOREACH (bNode *, node, &ntree->nodes) {
    if (node->flag & NODE_SELECT) {
      bNodeListItem *nli = MEM_mallocN(sizeof(bNodeListItem), "temporary node list item");
      nli->node = node;
      BLI_addtail(nodelist, nli);
    }
  }

  /* sort nodes left to right */
  BLI_listbase_sort(nodelist, sort_nodes_locx);

  int numlinks = 0;
  LISTBASE_FOREACH (bNodeListItem *, nli, nodelist) {
    bool has_selected_inputs = false;

    if (nli->next == NULL) {
      break;
    }

    bNode *node_fr = nli->node;
    bNode *node_to = nli->next->node;
    /* corner case: input/output node aligned the wrong way around (T47729) */
    if (BLI_listbase_is_empty(&node_to->inputs) || BLI_listbase_is_empty(&node_fr->outputs)) {
      SWAP(bNode *, node_fr, node_to);
    }

    /* if there are selected sockets, connect those */
    LISTBASE_FOREACH (bNodeSocket *, sock_to, &node_to->inputs) {
      if (sock_to->flag & SELECT) {
        has_selected_inputs = 1;

        if (!socket_is_available(ntree, sock_to, replace)) {
          continue;
        }

        /* check for an appropriate output socket to connect from */
        bNodeSocket *sock_fr = best_socket_output(ntree, node_fr, sock_to, allow_multiple);
        if (!sock_fr) {
          continue;
        }

        if (snode_autoconnect_input(snode, node_fr, sock_fr, node_to, sock_to, replace)) {
          numlinks++;
        }
      }
    }

    if (!has_selected_inputs) {
      /* no selected inputs, connect by finding suitable match */
      int num_inputs = BLI_listbase_count(&node_to->inputs);

      for (int i = 0; i < num_inputs; i++) {

        /* find the best guess input socket */
        bNodeSocket *sock_to = best_socket_input(ntree, node_to, i, replace);
        if (!sock_to) {
          continue;
        }

        /* check for an appropriate output socket to connect from */
        bNodeSocket *sock_fr = best_socket_output(ntree, node_fr, sock_to, allow_multiple);
        if (!sock_fr) {
          continue;
        }

        if (snode_autoconnect_input(snode, node_fr, sock_fr, node_to, sock_to, replace)) {
          numlinks++;
          break;
        }
      }
    }
  }

  if (numlinks > 0) {
    ntreeUpdateTree(bmain, ntree);
  }

  BLI_freelistN(nodelist);
  MEM_freeN(nodelist);
}

/* *************************** link viewer op ******************** */

static int node_link_viewer(const bContext *C, bNode *tonode)
{
  SpaceNode *snode = CTX_wm_space_node(C);

  /* context check */
  if (tonode == NULL || BLI_listbase_is_empty(&tonode->outputs)) {
    return OPERATOR_CANCELLED;
  }
  if (ELEM(tonode->type, CMP_NODE_VIEWER, CMP_NODE_SPLITVIEWER)) {
    return OPERATOR_CANCELLED;
  }

  /* get viewer */
  bNode *viewer_node = NULL;
  LISTBASE_FOREACH (bNode *, node, &snode->edittree->nodes) {
    if (ELEM(node->type, CMP_NODE_VIEWER, CMP_NODE_SPLITVIEWER)) {
      if (node->flag & NODE_DO_OUTPUT) {
        viewer_node = node;
        break;
      }
    }
  }
  /* no viewer, we make one active */
  if (viewer_node == NULL) {
    LISTBASE_FOREACH (bNode *, node, &snode->edittree->nodes) {
      if (ELEM(node->type, CMP_NODE_VIEWER, CMP_NODE_SPLITVIEWER)) {
        node->flag |= NODE_DO_OUTPUT;
        viewer_node = node;
        break;
      }
    }
  }

  bNodeSocket *sock = NULL;
  bNodeLink *link = NULL;

  /* try to find an already connected socket to cycle to the next */
  if (viewer_node) {
    link = NULL;

    for (link = snode->edittree->links.first; link; link = link->next) {
      if (link->tonode == viewer_node && link->fromnode == tonode) {
        if (link->tosock == viewer_node->inputs.first) {
          break;
        }
      }
    }
    if (link) {
      /* unlink existing connection */
      sock = link->fromsock;
      nodeRemLink(snode->edittree, link);

      /* find a socket after the previously connected socket */
      for (sock = sock->next; sock; sock = sock->next) {
        if (!nodeSocketIsHidden(sock)) {
          break;
        }
      }
    }
  }

  if (tonode) {
    /* Find a selected socket that overrides the socket to connect to */
    LISTBASE_FOREACH (bNodeSocket *, sock2, &tonode->outputs) {
      if (!nodeSocketIsHidden(sock2) && sock2->flag & SELECT) {
        sock = sock2;
        break;
      }
    }
  }

  /* find a socket starting from the first socket */
  if (!sock) {
    for (sock = tonode->outputs.first; sock; sock = sock->next) {
      if (!nodeSocketIsHidden(sock)) {
        break;
      }
    }
  }

  if (sock) {
    /* add a new viewer if none exists yet */
    if (!viewer_node) {
      /* XXX location is a quick hack, just place it next to the linked socket */
      viewer_node = node_add_node(C, NULL, CMP_NODE_VIEWER, sock->locx + 100, sock->locy);
      if (!viewer_node) {
        return OPERATOR_CANCELLED;
      }

      link = NULL;
    }
    else {
      /* get link to viewer */
      for (link = snode->edittree->links.first; link; link = link->next) {
        if (link->tonode == viewer_node && link->tosock == viewer_node->inputs.first) {
          break;
        }
      }
    }

    if (link == NULL) {
      nodeAddLink(snode->edittree, tonode, sock, viewer_node, viewer_node->inputs.first);
    }
    else {
      link->fromnode = tonode;
      link->fromsock = sock;
      /* make sure the dependency sorting is updated */
      snode->edittree->update |= NTREE_UPDATE_LINKS;
    }
    ntreeUpdateTree(CTX_data_main(C), snode->edittree);
    snode_update(snode, viewer_node);
  }

  return OPERATOR_FINISHED;
}

static int node_active_link_viewer_exec(bContext *C, wmOperator *UNUSED(op))
{
  SpaceNode *snode = CTX_wm_space_node(C);
  bNode *node = nodeGetActive(snode->edittree);

  if (!node) {
    return OPERATOR_CANCELLED;
  }

  ED_preview_kill_jobs(CTX_wm_manager(C), CTX_data_main(C));

  if (node_link_viewer(C, node) == OPERATOR_CANCELLED) {
    return OPERATOR_CANCELLED;
  }

  snode_notify(C, snode);

  return OPERATOR_FINISHED;
}

void NODE_OT_link_viewer(wmOperatorType *ot)
{
  /* identifiers */
  ot->name = "Link to Viewer Node";
  ot->description = "Link to viewer node";
  ot->idname = "NODE_OT_link_viewer";

  /* api callbacks */
  ot->exec = node_active_link_viewer_exec;
  ot->poll = composite_node_editable;

  /* flags */
  ot->flag = OPTYPE_REGISTER | OPTYPE_UNDO;
}

/* *************************** add link op ******************** */

static void node_link_update_header(bContext *C, bNodeLinkDrag *UNUSED(nldrag))
{
  char header[UI_MAX_DRAW_STR];

  BLI_strncpy(header, TIP_("LMB: drag node link, RMB: cancel"), sizeof(header));
  ED_workspace_status_text(C, header);
}

static int node_count_links(const bNodeTree *ntree, const bNodeSocket *socket)
{
  int count = 0;
  LISTBASE_FOREACH (bNodeLink *, link, &ntree->links) {
    if (ELEM(socket, link->fromsock, link->tosock)) {
      count++;
    }
  }
  return count;
}

static void node_remove_extra_links(SpaceNode *snode, bNodeLink *link)
{
  bNodeTree *ntree = snode->edittree;
  bNodeSocket *from = link->fromsock, *to = link->tosock;
  int to_count = node_count_links(ntree, to);
  int from_count = node_count_links(ntree, from);
  int to_link_limit = nodeSocketLinkLimit(to);
  int from_link_limit = nodeSocketLinkLimit(from);

  LISTBASE_FOREACH_MUTABLE (bNodeLink *, tlink, &ntree->links) {
    if (tlink == link) {
      continue;
    }

    if (tlink && tlink->fromsock == from) {
      if (from_count > from_link_limit) {
        nodeRemLink(ntree, tlink);
        tlink = NULL;
        from_count--;
      }
    }

    if (tlink && tlink->tosock == to) {
      if (to_count > to_link_limit) {
        nodeRemLink(ntree, tlink);
        tlink = NULL;
        to_count--;
      }
      else if (tlink->fromsock == from) {
        /* Also remove link if it comes from the same output. */
        nodeRemLink(ntree, tlink);
        tlink = NULL;
        to_count--;
        from_count--;
      }
    }
  }
}

static void node_link_exit(bContext *C, wmOperator *op, bool apply_links)
{
  Main *bmain = CTX_data_main(C);
  SpaceNode *snode = CTX_wm_space_node(C);
  bNodeTree *ntree = snode->edittree;
  bNodeLinkDrag *nldrag = op->customdata;
  bool do_tag_update = false;

  /* avoid updates while applying links */
  ntree->is_updating = true;
  LISTBASE_FOREACH (LinkData *, linkdata, &nldrag->links) {
    bNodeLink *link = linkdata->data;

    /* See note below, but basically TEST flag means that the link
     * was connected to output (or to a node which affects the
     * output).
     */
    do_tag_update |= (link->flag & NODE_LINK_TEST) != 0;

    if (apply_links && link->tosock && link->fromsock) {
      /* before actually adding the link,
       * let nodes perform special link insertion handling
       */
      if (link->fromnode->typeinfo->insert_link) {
        link->fromnode->typeinfo->insert_link(ntree, link->fromnode, link);
      }
      if (link->tonode->typeinfo->insert_link) {
        link->tonode->typeinfo->insert_link(ntree, link->tonode, link);
      }

      /* add link to the node tree */
      BLI_addtail(&ntree->links, link);

      ntree->update |= NTREE_UPDATE_LINKS;

      /* tag tonode for update */
      link->tonode->update |= NODE_UPDATE;

      /* we might need to remove a link */
      node_remove_extra_links(snode, link);

      if (link->tonode) {
        do_tag_update |= (do_tag_update || node_connected_to_output(bmain, ntree, link->tonode));
      }
    }
    else {
      nodeRemLink(ntree, link);
    }
  }
  ntree->is_updating = false;

  do_tag_update |= ED_node_is_geometry(snode);

  ntreeUpdateTree(bmain, ntree);
  snode_notify(C, snode);
  if (do_tag_update) {
    snode_dag_update(C, snode);
  }

  BLI_remlink(&snode->runtime->linkdrag, nldrag);
  /* links->data pointers are either held by the tree or freed already */
  BLI_freelistN(&nldrag->links);
  MEM_freeN(nldrag);
}

static void node_link_find_socket(bContext *C, wmOperator *op, float cursor[2])
{
  SpaceNode *snode = CTX_wm_space_node(C);
  bNodeLinkDrag *nldrag = op->customdata;

  if (nldrag->in_out == SOCK_OUT) {
    bNode *tnode;
    bNodeSocket *tsock = NULL;
    if (node_find_indicated_socket(snode, &tnode, &tsock, cursor, SOCK_IN)) {
      LISTBASE_FOREACH (LinkData *, linkdata, &nldrag->links) {
        bNodeLink *link = linkdata->data;

        /* skip if socket is on the same node as the fromsock */
        if (tnode && link->fromnode == tnode) {
          continue;
        }

        /* Skip if tsock is already linked with this output. */
        bNodeLink *existing_link_connected_to_fromsock = NULL;
        LISTBASE_FOREACH (bNodeLink *, existing_link, &snode->edittree->links) {
          if (existing_link->fromsock == link->fromsock && existing_link->tosock == tsock) {
            existing_link_connected_to_fromsock = existing_link;
            break;
          }
        }

        /* attach links to the socket */
        link->tonode = tnode;
        link->tosock = tsock;
        nldrag->last_node_hovered_while_dragging_a_link = tnode;
        if (existing_link_connected_to_fromsock) {
          link->multi_input_socket_index =
              existing_link_connected_to_fromsock->multi_input_socket_index;
          continue;
        }
        sort_multi_input_socket_links(snode, tnode, link, cursor);
      }
    }
    else {
      LISTBASE_FOREACH (LinkData *, linkdata, &nldrag->links) {
        bNodeLink *link = linkdata->data;
        if (nldrag->last_node_hovered_while_dragging_a_link) {
          sort_multi_input_socket_links(
              snode, nldrag->last_node_hovered_while_dragging_a_link, NULL, cursor);
        }
        link->tonode = NULL;
        link->tosock = NULL;
      }
    }
  }
  else {
    bNode *tnode;
    bNodeSocket *tsock = NULL;
    if (node_find_indicated_socket(snode, &tnode, &tsock, cursor, SOCK_OUT)) {
      LISTBASE_FOREACH (LinkData *, linkdata, &nldrag->links) {
        bNodeLink *link = linkdata->data;

        /* skip if this is already the target socket */
        if (link->fromsock == tsock) {
          continue;
        }
        /* skip if socket is on the same node as the fromsock */
        if (tnode && link->tonode == tnode) {
          continue;
        }

        /* attach links to the socket */
        link->fromnode = tnode;
        link->fromsock = tsock;
      }
    }
    else {
      LISTBASE_FOREACH (LinkData *, linkdata, &nldrag->links) {
        bNodeLink *link = linkdata->data;

        link->fromnode = NULL;
        link->fromsock = NULL;
      }
    }
  }
}

/* Loop that adds a node-link, called by function below. */
/* in_out = starting socket */
static int node_link_modal(bContext *C, wmOperator *op, const wmEvent *event)
{
  bNodeLinkDrag *nldrag = op->customdata;
  ARegion *region = CTX_wm_region(C);
  float cursor[2];

  UI_view2d_region_to_view(&region->v2d, event->mval[0], event->mval[1], &cursor[0], &cursor[1]);

  switch (event->type) {
    case MOUSEMOVE:
      if (nldrag->from_multi_input_socket && !RNA_boolean_get(op->ptr, "has_link_picked")) {
        pick_input_link_by_link_intersect(C, op, nldrag, cursor);
      }
      else {
        node_link_find_socket(C, op, cursor);

        node_link_update_header(C, nldrag);
        ED_region_tag_redraw(region);
      }
      break;

    case LEFTMOUSE:
    case RIGHTMOUSE:
    case MIDDLEMOUSE: {
      if (event->val == KM_RELEASE) {
        node_link_exit(C, op, true);

        ED_workspace_status_text(C, NULL);
        ED_region_tag_redraw(region);
        SpaceNode *snode = CTX_wm_space_node(C);
        clear_picking_highlight(&snode->edittree->links);
        return OPERATOR_FINISHED;
      }
      break;
    }
  }

  return OPERATOR_RUNNING_MODAL;
}

/* return 1 when socket clicked */
static bNodeLinkDrag *node_link_init(Main *bmain, SpaceNode *snode, float cursor[2], bool detach)
{
  bNodeLinkDrag *nldrag = NULL;

  /* output indicated? */
  bNode *node;
  bNodeSocket *sock;
  if (node_find_indicated_socket(snode, &node, &sock, cursor, SOCK_OUT)) {
    nldrag = MEM_callocN(sizeof(bNodeLinkDrag), "drag link op customdata");

    const int num_links = nodeCountSocketLinks(snode->edittree, sock);
    int link_limit = nodeSocketLinkLimit(sock);
    if (num_links > 0 && (num_links >= link_limit || detach)) {
      /* dragged links are fixed on input side */
      nldrag->in_out = SOCK_IN;
      /* detach current links and store them in the operator data */
      LISTBASE_FOREACH_MUTABLE (bNodeLink *, link, &snode->edittree->links) {
        if (link->fromsock == sock) {
          LinkData *linkdata = MEM_callocN(sizeof(LinkData), "drag link op link data");
          bNodeLink *oplink = MEM_callocN(sizeof(bNodeLink), "drag link op link");
          linkdata->data = oplink;
          *oplink = *link;
          oplink->next = oplink->prev = NULL;
          oplink->flag |= NODE_LINK_VALID;

          /* The link could be disconnected and in that case we
           * wouldn't be able to check whether tag update is
           * needed or not when releasing mouse button. So we
           * cache whether the link affects output or not here
           * using TEST flag.
           */
          oplink->flag &= ~NODE_LINK_TEST;
          if (node_connected_to_output(bmain, snode->edittree, link->tonode)) {
            oplink->flag |= NODE_LINK_TEST;
          }

          BLI_addtail(&nldrag->links, linkdata);
          nodeRemLink(snode->edittree, link);
        }
      }
    }
    else {
      /* dragged links are fixed on output side */
      nldrag->in_out = SOCK_OUT;
      /* create a new link */
      LinkData *linkdata = create_drag_link(bmain, snode, node, sock);

      BLI_addtail(&nldrag->links, linkdata);
    }
  }
  /* or an input? */
  else if (node_find_indicated_socket(snode, &node, &sock, cursor, SOCK_IN)) {
    nldrag = MEM_callocN(sizeof(bNodeLinkDrag), "drag link op customdata");

    const int num_links = nodeCountSocketLinks(snode->edittree, sock);
    if (num_links > 0) {
      /* dragged links are fixed on output side */
      nldrag->in_out = SOCK_OUT;
      /* detach current links and store them in the operator data */
      bNodeLink *link_to_pick;
      LISTBASE_FOREACH_MUTABLE (bNodeLink *, link, &snode->edittree->links) {
        if (link->tosock == sock) {
          if (sock->flag & SOCK_MULTI_INPUT) {
            nldrag->from_multi_input_socket = true;
          }
          link_to_pick = link;
        }
      }

      if (link_to_pick != NULL && !nldrag->from_multi_input_socket) {
        LinkData *linkdata = MEM_callocN(sizeof(LinkData), "drag link op link data");
        bNodeLink *oplink = MEM_callocN(sizeof(bNodeLink), "drag link op link");
        linkdata->data = oplink;
        *oplink = *link_to_pick;
        oplink->next = oplink->prev = NULL;
        oplink->flag |= NODE_LINK_VALID;
        oplink->flag &= ~NODE_LINK_TEST;
        if (node_connected_to_output(bmain, snode->edittree, link_to_pick->tonode)) {
          oplink->flag |= NODE_LINK_TEST;
        }

        BLI_addtail(&nldrag->links, linkdata);
        nodeRemLink(snode->edittree, link_to_pick);

        /* send changed event to original link->tonode */
        if (node) {
          snode_update(snode, node);
        }
      }
    }
    else {
      /* dragged links are fixed on input side */
      nldrag->in_out = SOCK_IN;
      /* create a new link */
      LinkData *linkdata = create_drag_link(bmain, snode, node, sock);

      BLI_addtail(&nldrag->links, linkdata);
    }
  }

  return nldrag;
}

static int node_link_invoke(bContext *C, wmOperator *op, const wmEvent *event)
{
  Main *bmain = CTX_data_main(C);
  SpaceNode *snode = CTX_wm_space_node(C);
  ARegion *region = CTX_wm_region(C);

  bool detach = RNA_boolean_get(op->ptr, "detach");

  float cursor[2];
  UI_view2d_region_to_view(&region->v2d, event->mval[0], event->mval[1], &cursor[0], &cursor[1]);
  RNA_float_set_array(op->ptr, "drag_start", cursor);
<<<<<<< HEAD
  RNA_int_set(op->ptr, "last_picked_link_index", -1);
=======
>>>>>>> 9e007b46
  RNA_boolean_set(op->ptr, "has_link_picked", false);

  ED_preview_kill_jobs(CTX_wm_manager(C), bmain);

  bNodeLinkDrag *nldrag = node_link_init(bmain, snode, cursor, detach);

  if (nldrag) {
    op->customdata = nldrag;
    BLI_addtail(&snode->runtime->linkdrag, nldrag);

    /* add modal handler */
    WM_event_add_modal_handler(C, op);

    return OPERATOR_RUNNING_MODAL;
  }
  return OPERATOR_CANCELLED | OPERATOR_PASS_THROUGH;
}

static void node_link_cancel(bContext *C, wmOperator *op)
{
  SpaceNode *snode = CTX_wm_space_node(C);
  bNodeLinkDrag *nldrag = op->customdata;

  BLI_remlink(&snode->runtime->linkdrag, nldrag);

  BLI_freelistN(&nldrag->links);
  MEM_freeN(nldrag);
  clear_picking_highlight(&snode->edittree->links);
}

void NODE_OT_link(wmOperatorType *ot)
{
  /* identifiers */
  ot->name = "Link Nodes";
  ot->idname = "NODE_OT_link";
  ot->description = "Use the mouse to create a link between two nodes";

  /* api callbacks */
  ot->invoke = node_link_invoke;
  ot->modal = node_link_modal;
  //  ot->exec = node_link_exec;
  ot->poll = ED_operator_node_editable;
  ot->cancel = node_link_cancel;

  /* flags */
  ot->flag = OPTYPE_REGISTER | OPTYPE_UNDO | OPTYPE_BLOCKING;

  PropertyRNA *prop;

  RNA_def_boolean(ot->srna, "detach", false, "Detach", "Detach and redirect existing links");
  prop = RNA_def_boolean(
      ot->srna,
      "has_link_picked",
      false,
      "Has Link Picked",
      "The operation has placed a link. Only used for multi-input sockets, where the "
      "link is picked later");
  RNA_def_property_flag(prop, PROP_HIDDEN);
  RNA_def_float_array(ot->srna,
                      "drag_start",
                      2,
                      0,
                      -UI_PRECISION_FLOAT_MAX,
                      UI_PRECISION_FLOAT_MAX,
                      "Drag Start",
                      "The position of the mouse cursor at the start of the operation",
                      -UI_PRECISION_FLOAT_MAX,
                      UI_PRECISION_FLOAT_MAX);
  RNA_def_property_flag(prop, PROP_HIDDEN);
<<<<<<< HEAD
  RNA_def_int(ot->srna,
              "last_picked_link_index",
              -1,
              -1,
              4095,
              "Last Picked Link Index",
              "The index of the last picked link on a multi-input socket",
              -1,
              4095);
=======
>>>>>>> 9e007b46
  RNA_def_property_flag(prop, PROP_HIDDEN);
}

/* ********************** Make Link operator ***************** */

/* makes a link between selected output and input sockets */
static int node_make_link_exec(bContext *C, wmOperator *op)
{
  Main *bmain = CTX_data_main(C);
  SpaceNode *snode = CTX_wm_space_node(C);
  const bool replace = RNA_boolean_get(op->ptr, "replace");

  ED_preview_kill_jobs(CTX_wm_manager(C), bmain);

  snode_autoconnect(bmain, snode, 1, replace);

  /* deselect sockets after linking */
  node_deselect_all_input_sockets(snode, 0);
  node_deselect_all_output_sockets(snode, 0);

  ntreeUpdateTree(CTX_data_main(C), snode->edittree);
  snode_notify(C, snode);
  snode_dag_update(C, snode);

  return OPERATOR_FINISHED;
}

void NODE_OT_link_make(wmOperatorType *ot)
{
  /* identifiers */
  ot->name = "Make Links";
  ot->description = "Makes a link between selected output in input sockets";
  ot->idname = "NODE_OT_link_make";

  /* callbacks */
  ot->exec = node_make_link_exec;
  /* XXX we need a special poll which checks that there are selected input/output sockets. */
  ot->poll = ED_operator_node_editable;

  /* flags */
  ot->flag = OPTYPE_REGISTER | OPTYPE_UNDO;

  RNA_def_boolean(
      ot->srna, "replace", 0, "Replace", "Replace socket connections with the new links");
}

/* ********************** Node Link Intersect ***************** */
static bool node_links_intersect(bNodeLink *link, const float mcoords[][2], int tot)
{
  float coord_array[NODE_LINK_RESOL + 1][2];

  if (node_link_bezier_points(NULL, NULL, link, coord_array, NODE_LINK_RESOL)) {
    for (int i = 0; i < tot - 1; i++) {
      for (int b = 0; b < NODE_LINK_RESOL; b++) {
        if (isect_seg_seg_v2(mcoords[i], mcoords[i + 1], coord_array[b], coord_array[b + 1]) > 0) {
          return 1;
        }
      }
    }
  }
  return 0;
}

/* ********************** Cut Link operator ***************** */
static int cut_links_exec(bContext *C, wmOperator *op)
{
  Main *bmain = CTX_data_main(C);
  SpaceNode *snode = CTX_wm_space_node(C);
  ARegion *region = CTX_wm_region(C);
  bool do_tag_update = false;

  int i = 0;
  float mcoords[256][2];
  RNA_BEGIN (op->ptr, itemptr, "path") {
    float loc[2];

    RNA_float_get_array(&itemptr, "loc", loc);
    UI_view2d_region_to_view(
        &region->v2d, (int)loc[0], (int)loc[1], &mcoords[i][0], &mcoords[i][1]);
    i++;
    if (i >= 256) {
      break;
    }
  }
  RNA_END;

  if (i > 1) {
    bool found = false;

    ED_preview_kill_jobs(CTX_wm_manager(C), bmain);

    LISTBASE_FOREACH_MUTABLE (bNodeLink *, link, &snode->edittree->links) {
      if (nodeLinkIsHidden(link)) {
        continue;
      }

      if (node_links_intersect(link, mcoords, i)) {

        if (found == false) {
          /* TODO(sergey): Why did we kill jobs twice? */
          ED_preview_kill_jobs(CTX_wm_manager(C), bmain);
          found = true;
        }

        do_tag_update |= (do_tag_update ||
                          node_connected_to_output(bmain, snode->edittree, link->tonode));

        snode_update(snode, link->tonode);
        bNode *to_node = link->tonode;
        nodeRemLink(snode->edittree, link);
        sort_multi_input_socket_links(snode, to_node, NULL, NULL);
      }
    }

    do_tag_update |= ED_node_is_geometry(snode);

    if (found) {
      ntreeUpdateTree(CTX_data_main(C), snode->edittree);
      snode_notify(C, snode);
      if (do_tag_update) {
        snode_dag_update(C, snode);
      }

      return OPERATOR_FINISHED;
    }

    return OPERATOR_CANCELLED;
  }

  return OPERATOR_CANCELLED | OPERATOR_PASS_THROUGH;
}

void NODE_OT_links_cut(wmOperatorType *ot)
{
  ot->name = "Cut Links";
  ot->idname = "NODE_OT_links_cut";
  ot->description = "Use the mouse to cut (remove) some links";

  ot->invoke = WM_gesture_lines_invoke;
  ot->modal = WM_gesture_lines_modal;
  ot->exec = cut_links_exec;
  ot->cancel = WM_gesture_lines_cancel;

  ot->poll = ED_operator_node_editable;

  /* flags */
  ot->flag = OPTYPE_REGISTER | OPTYPE_UNDO;

  /* properties */
  PropertyRNA *prop;
  prop = RNA_def_collection_runtime(ot->srna, "path", &RNA_OperatorMousePath, "Path", "");
  RNA_def_property_flag(prop, PROP_HIDDEN | PROP_SKIP_SAVE);

  /* internal */
  RNA_def_int(ot->srna, "cursor", WM_CURSOR_KNIFE, 0, INT_MAX, "Cursor", "", 0, INT_MAX);
}

/* ********************** Mute links operator ***************** */

static int mute_links_exec(bContext *C, wmOperator *op)
{
  Main *bmain = CTX_data_main(C);
  SpaceNode *snode = CTX_wm_space_node(C);
  ARegion *region = CTX_wm_region(C);
  bool do_tag_update = false;

  int i = 0;
  float mcoords[256][2];
  RNA_BEGIN (op->ptr, itemptr, "path") {
    float loc[2];

    RNA_float_get_array(&itemptr, "loc", loc);
    UI_view2d_region_to_view(
        &region->v2d, (int)loc[0], (int)loc[1], &mcoords[i][0], &mcoords[i][1]);
    i++;
    if (i >= 256) {
      break;
    }
  }
  RNA_END;

  if (i > 1) {
    ED_preview_kill_jobs(CTX_wm_manager(C), bmain);

    /* Count intersected links and clear test flag. */
    int tot = 0;
    LISTBASE_FOREACH (bNodeLink *, link, &snode->edittree->links) {
      if (nodeLinkIsHidden(link)) {
        continue;
      }
      link->flag &= ~NODE_LINK_TEST;
      if (node_links_intersect(link, mcoords, i)) {
        tot++;
      }
    }
    if (tot == 0) {
      return OPERATOR_CANCELLED;
    }

    /* Mute links. */
    LISTBASE_FOREACH (bNodeLink *, link, &snode->edittree->links) {
      if (nodeLinkIsHidden(link) || (link->flag & NODE_LINK_TEST)) {
        continue;
      }

      if (node_links_intersect(link, mcoords, i)) {
        do_tag_update |= (do_tag_update ||
                          node_connected_to_output(bmain, snode->edittree, link->tonode));

        snode_update(snode, link->tonode);
        nodeMuteLinkToggle(snode->edittree, link);
      }
    }

    /* Clear remaining test flags. */
    LISTBASE_FOREACH (bNodeLink *, link, &snode->edittree->links) {
      if (nodeLinkIsHidden(link)) {
        continue;
      }
      link->flag &= ~NODE_LINK_TEST;
    }

    do_tag_update |= ED_node_is_geometry(snode);

    ntreeUpdateTree(CTX_data_main(C), snode->edittree);
    snode_notify(C, snode);
    if (do_tag_update) {
      snode_dag_update(C, snode);
    }

    return OPERATOR_FINISHED;
  }

  return OPERATOR_CANCELLED | OPERATOR_PASS_THROUGH;
}

void NODE_OT_links_mute(wmOperatorType *ot)
{
  ot->name = "Mute Links";
  ot->idname = "NODE_OT_links_mute";
  ot->description = "Use the mouse to mute links";

  ot->invoke = WM_gesture_lines_invoke;
  ot->modal = WM_gesture_lines_modal;
  ot->exec = mute_links_exec;
  ot->cancel = WM_gesture_lines_cancel;

  ot->poll = ED_operator_node_editable;

  /* flags */
  ot->flag = OPTYPE_REGISTER | OPTYPE_UNDO;

  /* properties */
  PropertyRNA *prop;
  prop = RNA_def_collection_runtime(ot->srna, "path", &RNA_OperatorMousePath, "Path", "");
  RNA_def_property_flag(prop, PROP_HIDDEN | PROP_SKIP_SAVE);

  /* internal */
  RNA_def_int(ot->srna, "cursor", WM_CURSOR_MUTE, 0, INT_MAX, "Cursor", "", 0, INT_MAX);
}

/* ********************** Detach links operator ***************** */

static int detach_links_exec(bContext *C, wmOperator *UNUSED(op))
{
  SpaceNode *snode = CTX_wm_space_node(C);
  bNodeTree *ntree = snode->edittree;

  ED_preview_kill_jobs(CTX_wm_manager(C), CTX_data_main(C));

  LISTBASE_FOREACH (bNode *, node, &ntree->nodes) {
    if (node->flag & SELECT) {
      nodeInternalRelink(ntree, node);
    }
  }

  ntreeUpdateTree(CTX_data_main(C), ntree);

  snode_notify(C, snode);
  snode_dag_update(C, snode);

  return OPERATOR_FINISHED;
}

void NODE_OT_links_detach(wmOperatorType *ot)
{
  ot->name = "Detach Links";
  ot->idname = "NODE_OT_links_detach";
  ot->description =
      "Remove all links to selected nodes, and try to connect neighbor nodes together";

  ot->exec = detach_links_exec;
  ot->poll = ED_operator_node_editable;

  /* flags */
  ot->flag = OPTYPE_REGISTER | OPTYPE_UNDO;
}

/* ****************** Set Parent ******************* */

static int node_parent_set_exec(bContext *C, wmOperator *UNUSED(op))
{
  SpaceNode *snode = CTX_wm_space_node(C);
  bNodeTree *ntree = snode->edittree;
  bNode *frame = nodeGetActive(ntree);
  if (!frame || frame->type != NODE_FRAME) {
    return OPERATOR_CANCELLED;
  }

  LISTBASE_FOREACH (bNode *, node, &ntree->nodes) {
    if (node == frame) {
      continue;
    }
    if (node->flag & NODE_SELECT) {
      nodeDetachNode(node);
      nodeAttachNode(node, frame);
    }
  }

  ED_node_sort(ntree);
  WM_event_add_notifier(C, NC_NODE | ND_DISPLAY, NULL);

  return OPERATOR_FINISHED;
}

void NODE_OT_parent_set(wmOperatorType *ot)
{
  /* identifiers */
  ot->name = "Make Parent";
  ot->description = "Attach selected nodes";
  ot->idname = "NODE_OT_parent_set";

  /* api callbacks */
  ot->exec = node_parent_set_exec;
  ot->poll = ED_operator_node_editable;

  /* flags */
  ot->flag = OPTYPE_REGISTER | OPTYPE_UNDO;
}

/* ****************** Join Nodes ******************* */

/* tags for depth-first search */
#define NODE_JOIN_DONE 1
#define NODE_JOIN_IS_DESCENDANT 2

static void node_join_attach_recursive(bNode *node, bNode *frame)
{
  node->done |= NODE_JOIN_DONE;

  if (node == frame) {
    node->done |= NODE_JOIN_IS_DESCENDANT;
  }
  else if (node->parent) {
    /* call recursively */
    if (!(node->parent->done & NODE_JOIN_DONE)) {
      node_join_attach_recursive(node->parent, frame);
    }

    /* in any case: if the parent is a descendant, so is the child */
    if (node->parent->done & NODE_JOIN_IS_DESCENDANT) {
      node->done |= NODE_JOIN_IS_DESCENDANT;
    }
    else if (node->flag & NODE_TEST) {
      /* if parent is not an descendant of the frame, reattach the node */
      nodeDetachNode(node);
      nodeAttachNode(node, frame);
      node->done |= NODE_JOIN_IS_DESCENDANT;
    }
  }
  else if (node->flag & NODE_TEST) {
    nodeAttachNode(node, frame);
    node->done |= NODE_JOIN_IS_DESCENDANT;
  }
}

static int node_join_exec(bContext *C, wmOperator *UNUSED(op))
{
  SpaceNode *snode = CTX_wm_space_node(C);
  bNodeTree *ntree = snode->edittree;

  /* XXX save selection: node_add_node call below sets the new frame as single
   * active+selected node */
  LISTBASE_FOREACH (bNode *, node, &ntree->nodes) {
    if (node->flag & NODE_SELECT) {
      node->flag |= NODE_TEST;
    }
    else {
      node->flag &= ~NODE_TEST;
    }
  }

  bNode *frame = node_add_node(C, NULL, NODE_FRAME, 0.0f, 0.0f);

  /* reset tags */
  LISTBASE_FOREACH (bNode *, node, &ntree->nodes) {
    node->done = 0;
  }

  LISTBASE_FOREACH (bNode *, node, &ntree->nodes) {
    if (!(node->done & NODE_JOIN_DONE)) {
      node_join_attach_recursive(node, frame);
    }
  }

  /* restore selection */
  LISTBASE_FOREACH (bNode *, node, &ntree->nodes) {
    if (node->flag & NODE_TEST) {
      node->flag |= NODE_SELECT;
    }
  }

  ED_node_sort(ntree);
  WM_event_add_notifier(C, NC_NODE | ND_DISPLAY, NULL);

  return OPERATOR_FINISHED;
}

void NODE_OT_join(wmOperatorType *ot)
{
  /* identifiers */
  ot->name = "Join Nodes";
  ot->description = "Attach selected nodes to a new common frame";
  ot->idname = "NODE_OT_join";

  /* api callbacks */
  ot->exec = node_join_exec;
  ot->poll = ED_operator_node_editable;

  /* flags */
  ot->flag = OPTYPE_REGISTER | OPTYPE_UNDO;
}

/* ****************** Attach ******************* */

static bNode *node_find_frame_to_attach(ARegion *region,
                                        const bNodeTree *ntree,
                                        const int mouse_xy[2])
{
  /* convert mouse coordinates to v2d space */
  float cursor[2];
  UI_view2d_region_to_view(&region->v2d, UNPACK2(mouse_xy), &cursor[0], &cursor[1]);

  LISTBASE_FOREACH_BACKWARD (bNode *, frame, &ntree->nodes) {
    /* skip selected, those are the nodes we want to attach */
    if ((frame->type != NODE_FRAME) || (frame->flag & NODE_SELECT)) {
      continue;
    }
    if (BLI_rctf_isect_pt_v(&frame->totr, cursor)) {
      return frame;
    }
  }

  return NULL;
}

static int node_attach_invoke(bContext *C, wmOperator *UNUSED(op), const wmEvent *event)
{
  ARegion *region = CTX_wm_region(C);
  SpaceNode *snode = CTX_wm_space_node(C);
  bNodeTree *ntree = snode->edittree;
  bNode *frame = node_find_frame_to_attach(region, ntree, event->mval);

  if (frame) {
    LISTBASE_FOREACH_BACKWARD (bNode *, node, &ntree->nodes) {
      if (node->flag & NODE_SELECT) {
        if (node->parent == NULL) {
          /* disallow moving a parent into its child */
          if (nodeAttachNodeCheck(frame, node) == false) {
            /* attach all unparented nodes */
            nodeAttachNode(node, frame);
          }
        }
        else {
          /* attach nodes which share parent with the frame */
          bNode *parent;
          for (parent = frame->parent; parent; parent = parent->parent) {
            if (parent == node->parent) {
              break;
            }
          }

          if (parent) {
            /* disallow moving a parent into its child */
            if (nodeAttachNodeCheck(frame, node) == false) {
              nodeDetachNode(node);
              nodeAttachNode(node, frame);
            }
          }
        }
      }
    }
  }

  ED_node_sort(ntree);
  WM_event_add_notifier(C, NC_NODE | ND_DISPLAY, NULL);

  return OPERATOR_FINISHED;
}

void NODE_OT_attach(wmOperatorType *ot)
{
  /* identifiers */
  ot->name = "Attach Nodes";
  ot->description = "Attach active node to a frame";
  ot->idname = "NODE_OT_attach";

  /* api callbacks */

  ot->invoke = node_attach_invoke;
  ot->poll = ED_operator_node_editable;

  /* flags */
  ot->flag = OPTYPE_REGISTER | OPTYPE_UNDO;
}

/* ****************** Detach ******************* */

/* tags for depth-first search */
#define NODE_DETACH_DONE 1
#define NODE_DETACH_IS_DESCENDANT 2

static void node_detach_recursive(bNode *node)
{
  node->done |= NODE_DETACH_DONE;

  if (node->parent) {
    /* call recursively */
    if (!(node->parent->done & NODE_DETACH_DONE)) {
      node_detach_recursive(node->parent);
    }

    /* in any case: if the parent is a descendant, so is the child */
    if (node->parent->done & NODE_DETACH_IS_DESCENDANT) {
      node->done |= NODE_DETACH_IS_DESCENDANT;
    }
    else if (node->flag & NODE_SELECT) {
      /* if parent is not a descendant of a selected node, detach */
      nodeDetachNode(node);
      node->done |= NODE_DETACH_IS_DESCENDANT;
    }
  }
  else if (node->flag & NODE_SELECT) {
    node->done |= NODE_DETACH_IS_DESCENDANT;
  }
}

/* detach the root nodes in the current selection */
static int node_detach_exec(bContext *C, wmOperator *UNUSED(op))
{
  SpaceNode *snode = CTX_wm_space_node(C);
  bNodeTree *ntree = snode->edittree;

  /* reset tags */
  LISTBASE_FOREACH (bNode *, node, &ntree->nodes) {
    node->done = 0;
  }
  /* detach nodes recursively
   * relative order is preserved here!
   */
  LISTBASE_FOREACH (bNode *, node, &ntree->nodes) {
    if (!(node->done & NODE_DETACH_DONE)) {
      node_detach_recursive(node);
    }
  }

  ED_node_sort(ntree);
  WM_event_add_notifier(C, NC_NODE | ND_DISPLAY, NULL);

  return OPERATOR_FINISHED;
}

void NODE_OT_detach(wmOperatorType *ot)
{
  /* identifiers */
  ot->name = "Detach Nodes";
  ot->description = "Detach selected nodes from parents";
  ot->idname = "NODE_OT_detach";

  /* api callbacks */
  ot->exec = node_detach_exec;
  ot->poll = ED_operator_node_editable;

  /* flags */
  ot->flag = OPTYPE_REGISTER | OPTYPE_UNDO;
}

/* *********************  automatic node insert on dragging ******************* */

/* prevent duplicate testing code below */
static bool ed_node_link_conditions(ScrArea *area,
                                    bool test,
                                    SpaceNode **r_snode,
                                    bNode **r_select)
{
  SpaceNode *snode = area ? area->spacedata.first : NULL;

  *r_snode = snode;
  *r_select = NULL;

  /* no unlucky accidents */
  if (area == NULL || area->spacetype != SPACE_NODE) {
    return false;
  }

  if (!test) {
    /* no need to look for a node */
    return true;
  }

  bNode *node;
  bNode *select = NULL;
  for (node = snode->edittree->nodes.first; node; node = node->next) {
    if (node->flag & SELECT) {
      if (select) {
        break;
      }
      select = node;
    }
  }
  /* only one selected */
  if (node || select == NULL) {
    return false;
  }

  /* correct node */
  if (BLI_listbase_is_empty(&select->inputs) || BLI_listbase_is_empty(&select->outputs)) {
    return false;
  }

  /* test node for links */
  LISTBASE_FOREACH (bNodeLink *, link, &snode->edittree->links) {
    if (nodeLinkIsHidden(link)) {
      continue;
    }

    if (link->tonode == select || link->fromnode == select) {
      return false;
    }
  }

  *r_select = select;
  return true;
}

/* test == 0, clear all intersect flags */
void ED_node_link_intersect_test(ScrArea *area, int test)
{
  bNode *select;
  SpaceNode *snode;
  if (!ed_node_link_conditions(area, test, &snode, &select)) {
    return;
  }

  /* clear flags */
  LISTBASE_FOREACH (bNodeLink *, link, &snode->edittree->links) {
    link->flag &= ~NODE_LINKFLAG_HILITE;
  }

  if (test == 0) {
    return;
  }

  /* find link to select/highlight */
  bNodeLink *selink = NULL;
  float dist_best = FLT_MAX;
  LISTBASE_FOREACH (bNodeLink *, link, &snode->edittree->links) {
    float coord_array[NODE_LINK_RESOL + 1][2];

    if (nodeLinkIsHidden(link)) {
      continue;
    }

    if (node_link_bezier_points(NULL, NULL, link, coord_array, NODE_LINK_RESOL)) {
      float dist = FLT_MAX;

      /* loop over link coords to find shortest dist to
       * upper left node edge of a intersected line segment */
      for (int i = 0; i < NODE_LINK_RESOL; i++) {
        /* Check if the node rectangle intersects the line from this point to next one. */
        if (BLI_rctf_isect_segment(&select->totr, coord_array[i], coord_array[i + 1])) {
          /* store the shortest distance to the upper left edge
           * of all intersections found so far */
          const float node_xy[] = {select->totr.xmin, select->totr.ymax};

          /* to be precise coord_array should be clipped by select->totr,
           * but not done since there's no real noticeable difference */
          dist = min_ff(
              dist_squared_to_line_segment_v2(node_xy, coord_array[i], coord_array[i + 1]), dist);
        }
      }

      /* we want the link with the shortest distance to node center */
      if (dist < dist_best) {
        dist_best = dist;
        selink = link;
      }
    }
  }

  if (selink) {
    selink->flag |= NODE_LINKFLAG_HILITE;
  }
}

/* assumes sockets in list */
static bNodeSocket *socket_best_match(ListBase *sockets)
{
  /* find type range */
  int maxtype = 0;
  LISTBASE_FOREACH (bNodeSocket *, sock, sockets) {
    maxtype = max_ii(sock->type, maxtype);
  }

  /* try all types, starting from 'highest' (i.e. colors, vectors, values) */
  for (int type = maxtype; type >= 0; type--) {
    LISTBASE_FOREACH (bNodeSocket *, sock, sockets) {
      if (!nodeSocketIsHidden(sock) && type == sock->type) {
        return sock;
      }
    }
  }

  /* no visible sockets, unhide first of highest type */
  for (int type = maxtype; type >= 0; type--) {
    LISTBASE_FOREACH (bNodeSocket *, sock, sockets) {
      if (type == sock->type) {
        sock->flag &= ~SOCK_HIDDEN;
        return sock;
      }
    }
  }

  return NULL;
}

static bool node_parents_offset_flag_enable_cb(bNode *parent, void *UNUSED(userdata))
{
  /* NODE_TEST is used to flag nodes that shouldn't be offset (again) */
  parent->flag |= NODE_TEST;

  return true;
}

static void node_offset_apply(bNode *node, const float offset_x)
{
  /* NODE_TEST is used to flag nodes that shouldn't be offset (again) */
  if ((node->flag & NODE_TEST) == 0) {
    node->anim_init_locx = node->locx;
    node->anim_ofsx = (offset_x / UI_DPI_FAC);
    node->flag |= NODE_TEST;
  }
}

static void node_parent_offset_apply(NodeInsertOfsData *data, bNode *parent, const float offset_x)
{
  node_offset_apply(parent, offset_x);

  /* Flag all children as offset to prevent them from being offset
   * separately (they've already moved with the parent). */
  LISTBASE_FOREACH (bNode *, node, &data->ntree->nodes) {
    if (nodeIsChildOf(parent, node)) {
      /* NODE_TEST is used to flag nodes that shouldn't be offset (again) */
      node->flag |= NODE_TEST;
    }
  }
}

#define NODE_INSOFS_ANIM_DURATION 0.25f

/**
 * Callback that applies NodeInsertOfsData.offset_x to a node or its parent, similar
 * to node_link_insert_offset_output_chain_cb below, but with slightly different logic
 */
static bool node_link_insert_offset_frame_chain_cb(bNode *fromnode,
                                                   bNode *tonode,
                                                   void *userdata,
                                                   const bool reversed)
{
  NodeInsertOfsData *data = userdata;
  bNode *ofs_node = reversed ? fromnode : tonode;

  if (ofs_node->parent && ofs_node->parent != data->insert_parent) {
    node_offset_apply(ofs_node->parent, data->offset_x);
  }
  else {
    node_offset_apply(ofs_node, data->offset_x);
  }

  return true;
}

/**
 * Applies #NodeInsertOfsData.offset_x to all children of \a parent.
 */
static void node_link_insert_offset_frame_chains(const bNodeTree *ntree,
                                                 const bNode *parent,
                                                 NodeInsertOfsData *data,
                                                 const bool reversed)
{
  LISTBASE_FOREACH (bNode *, node, &ntree->nodes) {
    if (nodeIsChildOf(parent, node)) {
      nodeChainIter(ntree, node, node_link_insert_offset_frame_chain_cb, data, reversed);
    }
  }
}

/**
 * Callback that applies NodeInsertOfsData.offset_x to a node or its parent,
 * considering the logic needed for offsetting nodes after link insert
 */
static bool node_link_insert_offset_chain_cb(bNode *fromnode,
                                             bNode *tonode,
                                             void *userdata,
                                             const bool reversed)
{
  NodeInsertOfsData *data = userdata;
  bNode *ofs_node = reversed ? fromnode : tonode;

  if (data->insert_parent) {
    if (ofs_node->parent && (ofs_node->parent->flag & NODE_TEST) == 0) {
      node_parent_offset_apply(data, ofs_node->parent, data->offset_x);
      node_link_insert_offset_frame_chains(data->ntree, ofs_node->parent, data, reversed);
    }
    else {
      node_offset_apply(ofs_node, data->offset_x);
    }

    if (nodeIsChildOf(data->insert_parent, ofs_node) == false) {
      data->insert_parent = NULL;
    }
  }
  else if (ofs_node->parent) {
    bNode *node = nodeFindRootParent(ofs_node);
    node_offset_apply(node, data->offset_x);
  }
  else {
    node_offset_apply(ofs_node, data->offset_x);
  }

  return true;
}

static void node_link_insert_offset_ntree(NodeInsertOfsData *iofsd,
                                          ARegion *region,
                                          const int mouse_xy[2],
                                          const bool right_alignment)
{
  bNodeTree *ntree = iofsd->ntree;
  bNode *insert = iofsd->insert;
  bNode *prev = iofsd->prev, *next = iofsd->next;
  bNode *init_parent = insert->parent; /* store old insert->parent for restoring later */

  const float min_margin = U.node_margin * UI_DPI_FAC;
  const float width = NODE_WIDTH(insert);
  const bool needs_alignment = (next->totr.xmin - prev->totr.xmax) < (width + (min_margin * 2.0f));

  float margin = width;

  /* NODE_TEST will be used later, so disable for all nodes */
  ntreeNodeFlagSet(ntree, NODE_TEST, false);

  /* insert->totr isn't updated yet,
   * so totr_insert is used to get the correct worldspace coords */
  rctf totr_insert;
  node_to_updated_rect(insert, &totr_insert);

  /* frame attachment wasn't handled yet
   * so we search the frame that the node will be attached to later */
  insert->parent = node_find_frame_to_attach(region, ntree, mouse_xy);

  /* this makes sure nodes are also correctly offset when inserting a node on top of a frame
   * without actually making it a part of the frame (because mouse isn't intersecting it)
   * - logic here is similar to node_find_frame_to_attach */
  if (!insert->parent ||
      (prev->parent && (prev->parent == next->parent) && (prev->parent != insert->parent))) {
    bNode *frame;
    rctf totr_frame;

    /* check nodes front to back */
    for (frame = ntree->nodes.last; frame; frame = frame->prev) {
      /* skip selected, those are the nodes we want to attach */
      if ((frame->type != NODE_FRAME) || (frame->flag & NODE_SELECT)) {
        continue;
      }

      /* for some reason frame y coords aren't correct yet */
      node_to_updated_rect(frame, &totr_frame);

      if (BLI_rctf_isect_x(&totr_frame, totr_insert.xmin) &&
          BLI_rctf_isect_x(&totr_frame, totr_insert.xmax)) {
        if (BLI_rctf_isect_y(&totr_frame, totr_insert.ymin) ||
            BLI_rctf_isect_y(&totr_frame, totr_insert.ymax)) {
          /* frame isn't insert->parent actually, but this is needed to make offsetting
           * nodes work correctly for above checked cases (it is restored later) */
          insert->parent = frame;
          break;
        }
      }
    }
  }

  /* *** ensure offset at the left (or right for right_alignment case) of insert_node *** */

  float dist = right_alignment ? totr_insert.xmin - prev->totr.xmax :
                                 next->totr.xmin - totr_insert.xmax;
  /* distance between insert_node and prev is smaller than min margin */
  if (dist < min_margin) {
    const float addval = (min_margin - dist) * (right_alignment ? 1.0f : -1.0f);

    node_offset_apply(insert, addval);

    totr_insert.xmin += addval;
    totr_insert.xmax += addval;
    margin += min_margin;
  }

  /* *** ensure offset at the right (or left for right_alignment case) of insert_node *** */

  dist = right_alignment ? next->totr.xmin - totr_insert.xmax : totr_insert.xmin - prev->totr.xmax;
  /* distance between insert_node and next is smaller than min margin */
  if (dist < min_margin) {
    const float addval = (min_margin - dist) * (right_alignment ? 1.0f : -1.0f);
    if (needs_alignment) {
      bNode *offs_node = right_alignment ? next : prev;
      if (!offs_node->parent || offs_node->parent == insert->parent ||
          nodeIsChildOf(offs_node->parent, insert)) {
        node_offset_apply(offs_node, addval);
      }
      else if (!insert->parent && offs_node->parent) {
        node_offset_apply(nodeFindRootParent(offs_node), addval);
      }
      margin = addval;
    }
    /* enough room is available, but we want to ensure the min margin at the right */
    else {
      /* offset inserted node so that min margin is kept at the right */
      node_offset_apply(insert, -addval);
    }
  }

  if (needs_alignment) {
    iofsd->insert_parent = insert->parent;
    iofsd->offset_x = margin;

    /* flag all parents of insert as offset to prevent them from being offset */
    nodeParentsIter(insert, node_parents_offset_flag_enable_cb, NULL);
    /* iterate over entire chain and apply offsets */
    nodeChainIter(ntree,
                  right_alignment ? next : prev,
                  node_link_insert_offset_chain_cb,
                  iofsd,
                  !right_alignment);
  }

  insert->parent = init_parent;
}

/**
 * Modal handler for insert offset animation
 */
static int node_insert_offset_modal(bContext *C, wmOperator *UNUSED(op), const wmEvent *event)
{
  SpaceNode *snode = CTX_wm_space_node(C);
  NodeInsertOfsData *iofsd = snode->runtime->iofsd;
  bool redraw = false;

  if (!snode || event->type != TIMER || iofsd == NULL || iofsd->anim_timer != event->customdata) {
    return OPERATOR_PASS_THROUGH;
  }

  const float duration = (float)iofsd->anim_timer->duration;

  /* handle animation - do this before possibly aborting due to duration, since
   * main thread might be so busy that node hasn't reached final position yet */
  LISTBASE_FOREACH (bNode *, node, &snode->edittree->nodes) {
    if (UNLIKELY(node->anim_ofsx)) {
      const float endval = node->anim_init_locx + node->anim_ofsx;
      if (IS_EQF(node->locx, endval) == false) {
        node->locx = BLI_easing_cubic_ease_in_out(
            duration, node->anim_init_locx, node->anim_ofsx, NODE_INSOFS_ANIM_DURATION);
        if (node->anim_ofsx < 0) {
          CLAMP_MIN(node->locx, endval);
        }
        else {
          CLAMP_MAX(node->locx, endval);
        }
        redraw = true;
      }
    }
  }
  if (redraw) {
    ED_region_tag_redraw(CTX_wm_region(C));
  }

  /* end timer + free insert offset data */
  if (duration > NODE_INSOFS_ANIM_DURATION) {
    WM_event_remove_timer(CTX_wm_manager(C), NULL, iofsd->anim_timer);

    LISTBASE_FOREACH (bNode *, node, &snode->edittree->nodes) {
      node->anim_init_locx = node->anim_ofsx = 0.0f;
    }

    snode->runtime->iofsd = NULL;
    MEM_freeN(iofsd);

    return (OPERATOR_FINISHED | OPERATOR_PASS_THROUGH);
  }

  return OPERATOR_RUNNING_MODAL;
}

#undef NODE_INSOFS_ANIM_DURATION

static int node_insert_offset_invoke(bContext *C, wmOperator *op, const wmEvent *event)
{
  const SpaceNode *snode = CTX_wm_space_node(C);
  NodeInsertOfsData *iofsd = snode->runtime->iofsd;

  if (!iofsd || !iofsd->insert) {
    return OPERATOR_CANCELLED;
  }

  BLI_assert((snode->flag & SNODE_SKIP_INSOFFSET) == 0);

  iofsd->ntree = snode->edittree;
  iofsd->anim_timer = WM_event_add_timer(CTX_wm_manager(C), CTX_wm_window(C), TIMER, 0.02);

  node_link_insert_offset_ntree(
      iofsd, CTX_wm_region(C), event->mval, (snode->insert_ofs_dir == SNODE_INSERTOFS_DIR_RIGHT));

  /* add temp handler */
  WM_event_add_modal_handler(C, op);

  return OPERATOR_RUNNING_MODAL;
}

void NODE_OT_insert_offset(wmOperatorType *ot)
{
  /* identifiers */
  ot->name = "Insert Offset";
  ot->description = "Automatically offset nodes on insertion";
  ot->idname = "NODE_OT_insert_offset";

  /* callbacks */
  ot->invoke = node_insert_offset_invoke;
  ot->modal = node_insert_offset_modal;
  ot->poll = ED_operator_node_editable;

  /* flags */
  ot->flag = OPTYPE_REGISTER | OPTYPE_UNDO | OPTYPE_BLOCKING;
}

/* assumes link with NODE_LINKFLAG_HILITE set */
void ED_node_link_insert(Main *bmain, ScrArea *area)
{
  bNode *select;
  SpaceNode *snode;
  if (!ed_node_link_conditions(area, true, &snode, &select)) {
    return;
  }

  /* get the link */
  bNodeLink *link;
  for (link = snode->edittree->links.first; link; link = link->next) {
    if (link->flag & NODE_LINKFLAG_HILITE) {
      break;
    }
  }

  if (link) {
    bNodeSocket *best_input = socket_best_match(&select->inputs);
    bNodeSocket *best_output = socket_best_match(&select->outputs);

    if (best_input && best_output) {
      bNode *node = link->tonode;
      bNodeSocket *sockto = link->tosock;

      link->tonode = select;
      link->tosock = best_input;
      node_remove_extra_links(snode, link);
      link->flag &= ~NODE_LINKFLAG_HILITE;

      nodeAddLink(snode->edittree, select, best_output, node, sockto);

      /* set up insert offset data, it needs stuff from here */
      if ((snode->flag & SNODE_SKIP_INSOFFSET) == 0) {
        NodeInsertOfsData *iofsd = MEM_callocN(sizeof(NodeInsertOfsData), __func__);

        iofsd->insert = select;
        iofsd->prev = link->fromnode;
        iofsd->next = node;

        snode->runtime->iofsd = iofsd;
      }

      ntreeUpdateTree(bmain, snode->edittree); /* needed for pointers */
      snode_update(snode, select);
      ED_node_tag_update_id((ID *)snode->edittree);
      ED_node_tag_update_id(snode->id);

      sort_multi_input_socket_links(snode, node, NULL, NULL);
    }
  }
}<|MERGE_RESOLUTION|>--- conflicted
+++ resolved
@@ -245,23 +245,8 @@
   bNodeSocket *socket;
   node_find_indicated_socket(snode, &node, &socket, drag_start, SOCK_IN);
 
-<<<<<<< HEAD
-  const float trigger_drag_distance = 25.0f;
-  const float cursor_link_touch_distance = 25.0f;
-
-  const float socket_height = node_socket_calculate_height(socket);
-
-  float cursor_to_socket_relative[2];
-  float socket_position[2] = {socket->locx, socket->locy};
-  sub_v2_v2v2(cursor_to_socket_relative, cursor, socket_position);
-  float distance_from_socket_v2[2] = {
-      max_ff(0, fabs(cursor_to_socket_relative[0]) - NODE_SOCKSIZE * 0.5),
-      max_ff(0, fabs(cursor_to_socket_relative[1]) - socket_height)};
-  const float distance_from_socket = len_v2(distance_from_socket_v2);
-=======
   /* Distance to test overlapping of cursor on link. */
   const float cursor_link_touch_distance = 12.5f * UI_DPI_FAC;
->>>>>>> 9e007b46
 
   const int resolution = NODE_LINK_RESOL;
 
@@ -285,11 +270,7 @@
         float distance = dist_squared_to_line_segment_v2(cursor, l1, l2);
         if (distance < cursor_link_touch_distance) {
           link_to_pick = link;
-<<<<<<< HEAD
-          RNA_int_set(op->ptr, "last_picked_link_index", link->multi_input_socket_index);
-=======
           nldrag->last_picked_multi_input_socket_link = link_to_pick;
->>>>>>> 9e007b46
         }
       }
     }
@@ -299,19 +280,9 @@
    * Not essential for the basic behavior, but can make interaction feel a bit better if
    * the  mouse moves to the right and loses the "selection." */
   if (!link_to_pick) {
-<<<<<<< HEAD
-    int last_picked_link_index = RNA_int_get(op->ptr, "last_picked_link_index");
-    if (last_picked_link_index > -1) {
-      LISTBASE_FOREACH (bNodeLink *, link, &snode->edittree->links) {
-        if (link->multi_input_socket_index == last_picked_link_index) {
-          link_to_pick = link;
-        }
-      }
-=======
     bNodeLink *last_picked_link = nldrag->last_picked_multi_input_socket_link;
     if (last_picked_link) {
       link_to_pick = last_picked_link;
->>>>>>> 9e007b46
     }
   }
 
@@ -320,11 +291,7 @@
     link_to_pick->flag |= NODE_LINK_TEMP_HIGHLIGHT;
     ED_area_tag_redraw(CTX_wm_area(C));
 
-<<<<<<< HEAD
-    if (distance_from_socket > trigger_drag_distance) {
-=======
     if (!node_find_indicated_socket(snode, &node, &socket, cursor, SOCK_IN)) {
->>>>>>> 9e007b46
       pick_link(C, op, nldrag, snode, node, link_to_pick);
     }
   }
@@ -1132,10 +1099,6 @@
   float cursor[2];
   UI_view2d_region_to_view(&region->v2d, event->mval[0], event->mval[1], &cursor[0], &cursor[1]);
   RNA_float_set_array(op->ptr, "drag_start", cursor);
-<<<<<<< HEAD
-  RNA_int_set(op->ptr, "last_picked_link_index", -1);
-=======
->>>>>>> 9e007b46
   RNA_boolean_set(op->ptr, "has_link_picked", false);
 
   ED_preview_kill_jobs(CTX_wm_manager(C), bmain);
@@ -1205,18 +1168,6 @@
                       -UI_PRECISION_FLOAT_MAX,
                       UI_PRECISION_FLOAT_MAX);
   RNA_def_property_flag(prop, PROP_HIDDEN);
-<<<<<<< HEAD
-  RNA_def_int(ot->srna,
-              "last_picked_link_index",
-              -1,
-              -1,
-              4095,
-              "Last Picked Link Index",
-              "The index of the last picked link on a multi-input socket",
-              -1,
-              4095);
-=======
->>>>>>> 9e007b46
   RNA_def_property_flag(prop, PROP_HIDDEN);
 }
 
