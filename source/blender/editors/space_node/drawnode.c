--- conflicted
+++ resolved
@@ -2486,7 +2486,6 @@
 	uiItemR(layout, ptr, "ray_length", UI_ITEM_R_SLIDER, NULL, ICON_NONE);
 }
 
-<<<<<<< HEAD
 static void node_composit_buts_cryptomatte(uiLayout *layout, bContext *UNUSED(C), PointerRNA *ptr)
 {
 	uiLayout *split, *col, *row;
@@ -2505,14 +2504,11 @@
 	uiItemR(row, ptr, "remove", 0, NULL, ICON_NONE);
 }
 
-
-=======
 static void node_composit_buts_brightcontrast(uiLayout *layout, bContext *UNUSED(C), PointerRNA *ptr)
 {
 	uiItemR(layout, ptr, "use_premultiply", 0, NULL, ICON_NONE);
 }
 
->>>>>>> 2fb56e71
 /* only once called */
 static void node_composit_set_butfunc(bNodeType *ntype)
 {
@@ -2740,14 +2736,11 @@
 		case CMP_NODE_SUNBEAMS:
 			ntype->draw_buttons = node_composit_buts_sunbeams;
 			break;
-<<<<<<< HEAD
 		case CMP_NODE_CRYPTOMATTE:
 			ntype->draw_buttons = node_composit_buts_cryptomatte;
 			break;
-=======
 		case CMP_NODE_BRIGHTCONTRAST:
 			ntype->draw_buttons = node_composit_buts_brightcontrast;
->>>>>>> 2fb56e71
 	}
 }
 
