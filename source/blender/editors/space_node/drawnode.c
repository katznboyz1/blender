--- conflicted
+++ resolved
@@ -441,11 +441,7 @@
 
 	UI_GetThemeColor4fv(TH_NODE_FRAME, color);
 	alpha = color[3];
-<<<<<<< HEAD
-	
-=======
-
->>>>>>> 95011f6d
+
 	/* shadow */
 	node_draw_shadow(snode, node, BASIS_RAD, alpha);
 
@@ -1117,17 +1113,10 @@
 			break;
 		case SH_NODE_VECT_MATH:
 			ntype->draw_buttons = node_shader_buts_vect_math;
-<<<<<<< HEAD
-			break; 
-		case SH_NODE_VECT_TRANSFORM: 
-			ntype->draw_buttons = node_shader_buts_vect_transform;
-			break; 
-=======
 			break;
 		case SH_NODE_VECT_TRANSFORM:
 			ntype->draw_buttons = node_shader_buts_vect_transform;
 			break;
->>>>>>> 95011f6d
 		case SH_NODE_ATTRIBUTE:
 			ntype->draw_buttons = node_shader_buts_attribute;
 			break;
@@ -2175,15 +2164,9 @@
 		unsigned int pos = GWN_vertformat_attr_add(format, "pos", GWN_COMP_F32, 2, GWN_FETCH_FLOAT);
 
 		immBindBuiltinProgram(GPU_SHADER_2D_UNIFORM_COLOR);
-<<<<<<< HEAD
 
 		immUniformColor3f(1.0f, 1.0f, 1.0f);
 
-=======
-
-		immUniformColor3f(1.0f, 1.0f, 1.0f);
-
->>>>>>> 95011f6d
 		immBegin(GWN_PRIM_LINES, 4);
 		immVertex2f(pos, cx - cross_size, cy - cross_size);
 		immVertex2f(pos, cx + cross_size, cy + cross_size);
@@ -2268,15 +2251,9 @@
 
 	Gwn_VertFormat *format = immVertexFormat();
 	unsigned int pos = GWN_vertformat_attr_add(format, "pos", GWN_COMP_F32, 2, GWN_FETCH_FLOAT);
-<<<<<<< HEAD
 
 	immBindBuiltinProgram(GPU_SHADER_2D_UNIFORM_COLOR);
 
-=======
-
-	immBindBuiltinProgram(GPU_SHADER_2D_UNIFORM_COLOR);
-
->>>>>>> 95011f6d
 	immUniformColor3f(1.0f, 1.0f, 1.0f);
 
 	immBegin(GWN_PRIM_LINE_LOOP, 4);
@@ -3189,11 +3166,7 @@
 	ima = BKE_image_verify_viewer(IMA_TYPE_COMPOSITE, "Viewer Node");
 	ibuf = BKE_image_acquire_ibuf(ima, NULL, &lock);
 	if (ibuf) {
-<<<<<<< HEAD
-		float x, y; 
-=======
 		float x, y;
->>>>>>> 95011f6d
 
 		gpuPushProjectionMatrix();
 		gpuPushMatrix();
@@ -3207,15 +3180,9 @@
 		if (ibuf->rect || ibuf->rect_float) {
 			unsigned char *display_buffer = NULL;
 			void *cache_handle = NULL;
-<<<<<<< HEAD
-			
+
 			if (snode->flag & (SNODE_SHOW_R | SNODE_SHOW_G | SNODE_SHOW_B | SNODE_SHOW_ALPHA)) {
-				
-=======
-
-			if (snode->flag & (SNODE_SHOW_R | SNODE_SHOW_G | SNODE_SHOW_B | SNODE_SHOW_ALPHA)) {
-
->>>>>>> 95011f6d
+
 				display_buffer = IMB_display_buffer_acquire_ctx(C, ibuf, &cache_handle);
 
 				if (snode->flag & SNODE_SHOW_R)
@@ -3462,7 +3429,6 @@
 			set_nodelink_vertex(vbo, uv_id, pos_id, expand_id, v++, uv, pos, exp);
 			uv[1] = 255;
 			set_nodelink_vertex(vbo, uv_id, pos_id, expand_id, v++, uv, pos, exp);
-<<<<<<< HEAD
 		}
 		/* restart */
 		set_nodelink_vertex(vbo, uv_id, pos_id, expand_id, v++, uv, pos, exp);
@@ -3482,27 +3448,6 @@
 			uv[1] = 255;
 			set_nodelink_vertex(vbo, uv_id, pos_id, expand_id, v++, uv, pos, exp);
 		}
-=======
-		}
-		/* restart */
-		set_nodelink_vertex(vbo, uv_id, pos_id, expand_id, v++, uv, pos, exp);
-
-		uv[0] = 127;
-		uv[1] = 0;
-		copy_v2_v2(pos, arrow_verts[0]);
-		copy_v2_v2(exp, arrow_expand_axis[0]);
-		set_nodelink_vertex(vbo, uv_id, pos_id, expand_id, v++, uv, pos, exp);
-		/* arrow */
-		for (int i = 0; i < 3; ++i) {
-			uv[1] = 0;
-			copy_v2_v2(pos, arrow_verts[i]);
-			copy_v2_v2(exp, arrow_expand_axis[i]);
-			set_nodelink_vertex(vbo, uv_id, pos_id, expand_id, v++, uv, pos, exp);
-
-			uv[1] = 255;
-			set_nodelink_vertex(vbo, uv_id, pos_id, expand_id, v++, uv, pos, exp);
-		}
->>>>>>> 95011f6d
 
 		/* restart */
 		if (k == 0)
@@ -3691,11 +3636,7 @@
 void ED_node_draw_snap(View2D *v2d, const float cent[2], float size, NodeBorder border, unsigned pos)
 {
 	immBegin(GWN_PRIM_LINES, 4);
-<<<<<<< HEAD
-	
-=======
-
->>>>>>> 95011f6d
+
 	if (border & (NODE_LEFT | NODE_RIGHT)) {
 		immVertex2f(pos, cent[0], v2d->cur.ymin);
 		immVertex2f(pos, cent[0], v2d->cur.ymax);
@@ -3713,10 +3654,6 @@
 		immVertex2f(pos, cent[0] - size, cent[1]);
 		immVertex2f(pos, cent[0] + size, cent[1]);
 	}
-<<<<<<< HEAD
-	
-=======
-
->>>>>>> 95011f6d
+
 	immEnd();
 }