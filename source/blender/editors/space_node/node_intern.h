--- conflicted
+++ resolved
@@ -88,15 +88,11 @@
 
 /* node_draw.cc */
 float node_socket_calculate_height(const bNodeSocket *socket);
-<<<<<<< HEAD
-void node_link_calculate_multi_input_position(const bNodeLink *link, float r[2]);
-=======
 void node_link_calculate_multi_input_position(const float socket_x,
                                               const float socket_y,
                                               const int index,
                                               const int total_inputs,
                                               float r[2]);
->>>>>>> 9e007b46
 
 int node_get_colorid(struct bNode *node);
 int node_get_resize_cursor(int directions);
@@ -212,12 +208,9 @@
     const struct bContext *C, const char *idname, int type, float locx, float locy);
 void NODE_OT_add_reroute(struct wmOperatorType *ot);
 void NODE_OT_add_group(struct wmOperatorType *ot);
-<<<<<<< HEAD
-=======
 void NODE_OT_add_object(struct wmOperatorType *ot);
 void NODE_OT_add_collection(struct wmOperatorType *ot);
 void NODE_OT_add_texture(struct wmOperatorType *ot);
->>>>>>> 9e007b46
 void NODE_OT_add_file(struct wmOperatorType *ot);
 void NODE_OT_add_mask(struct wmOperatorType *ot);
 void NODE_OT_new_node_tree(struct wmOperatorType *ot);
