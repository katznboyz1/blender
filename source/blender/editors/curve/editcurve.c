--- conflicted
+++ resolved
@@ -4075,13 +4075,8 @@
 	BKE_curve_nurb_active_set(obedit->data, NULL);
 
 	WM_event_add_notifier(C, NC_GEOM | ND_DATA, obedit->data);
-<<<<<<< HEAD
 	DEG_id_tag_update(obedit->data, 0);
-	
-=======
-	DAG_id_tag_update(obedit->data, 0);
-
->>>>>>> 44505b38
+
 	return OPERATOR_FINISHED;
 }
 
@@ -4545,13 +4540,8 @@
 
 	if (rv3d)
 		copy_v3_v3(axis, rv3d->viewinv[2]);
-<<<<<<< HEAD
-	
+
 	RNA_float_set_array(op->ptr, "center", ED_view3d_cursor3d_get(scene, v3d)->location);
-=======
-
-	RNA_float_set_array(op->ptr, "center", ED_view3d_cursor3d_get(scene, v3d));
->>>>>>> 44505b38
 	RNA_float_set_array(op->ptr, "axis", axis);
 
 	return spin_exec(C, op);
@@ -6140,13 +6130,8 @@
 						nu = nu->next;
 					}
 				}
-<<<<<<< HEAD
-			
+
 				ED_object_base_free_and_unlink(bmain, scene, base->object);
-=======
-
-				ED_base_object_free_and_unlink(bmain, scene, base);
->>>>>>> 44505b38
 			}
 		}
 	}
