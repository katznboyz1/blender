/*
 * This program is free software; you can redistribute it and/or
 * modify it under the terms of the GNU General Public License
 * as published by the Free Software Foundation; either version 2
 * of the License, or (at your option) any later version.
 *
 * This program is distributed in the hope that it will be useful,
 * but WITHOUT ANY WARRANTY; without even the implied warranty of
 * MERCHANTABILITY or FITNESS FOR A PARTICULAR PURPOSE.  See the
 * GNU General Public License for more details.
 *
 * You should have received a copy of the GNU General Public License
 * along with this program; if not, write to the Free Software Foundation,
 * Inc., 51 Franklin Street, Fifth Floor, Boston, MA 02110-1301, USA.
 *
 * The Original Code is Copyright (C) 2001-2002 by NaN Holding BV.
 * All rights reserved.
 */

/** \file
 * \ingroup edtransform
 */

#include "DNA_gpencil_types.h"

#include "MEM_guardedalloc.h"

#include "BLI_ghash.h"
#include "BLI_listbase.h"
#include "BLI_math.h"

#include "BKE_colortools.h"
#include "BKE_context.h"
#include "BKE_curve.h"
#include "BKE_gpencil.h"
#include "BKE_gpencil_curve.h"
#include "BKE_gpencil_geom.h"

#include "ED_gpencil.h"

#include "transform.h"
#include "transform_convert.h"

/* -------------------------------------------------------------------- */
/** \name Gpencil Transform Creation
 *
 * \{ */

static void createTransGPencil_curve_center_get(bGPDcurve *gpc, float r_center[3])
{
  zero_v3(r_center);
  int tot_sel = 0;
  for (int i = 0; i < gpc->tot_curve_points; i++) {
    bGPDcurve_point *gpc_pt = &gpc->curve_points[i];
    if (gpc_pt->flag & GP_CURVE_POINT_SELECT) {
      BezTriple *bezt = &gpc_pt->bezt;
      /* only allow rotation around control point for now... */
      if (bezt->f2 & SELECT) {
        add_v3_v3(r_center, bezt->vec[1]);
        tot_sel++;
      }
    }
  }

  if (tot_sel > 0) {
    mul_v3_fl(r_center, 1.0f / tot_sel);
  }
}

static void createTransGPencil_center_get(bGPDstroke *gps, float r_center[3])
{
  bGPDspoint *pt;
  int i;

  zero_v3(r_center);
  int tot_sel = 0;
  for (i = 0, pt = gps->points; i < gps->totpoints; i++, pt++) {
    if (pt->flag & GP_SPOINT_SELECT) {
      add_v3_v3(r_center, &pt->x);
      tot_sel++;
    }
  }

  if (tot_sel > 0) {
    mul_v3_fl(r_center, 1.0f / tot_sel);
  }
}

void createTransGPencil(bContext *C, TransInfo *t)
{
  if (t->data_container_len == 0) {
    return;
  }

  Depsgraph *depsgraph = CTX_data_ensure_evaluated_depsgraph(C);
  const Scene *scene = CTX_data_scene(C);
  ToolSettings *ts = scene->toolsettings;
  Object *obact = CTX_data_active_object(C);
  bGPdata *gpd = obact->data;
  BLI_assert(gpd != NULL);

  TransData *td = NULL;
  float mtx[3][3], smtx[3][3];

  const int cfra_scene = CFRA;

  const bool is_multiedit = (bool)GPENCIL_MULTIEDIT_SESSIONS_ON(gpd);
  const bool use_multiframe_falloff = (ts->gp_sculpt.flag & GP_SCULPT_SETT_FLAG_FRAME_FALLOFF) !=
                                      0;
  const bool is_curve_edit = (bool)GPENCIL_CURVE_EDIT_SESSIONS_ON(gpd);
  /* TODO GPXX: Fix compiler warning while is wip. */
  UNUSED_VARS(is_curve_edit);

  const bool is_prop_edit = (t->flag & T_PROP_EDIT) != 0;
  const bool is_prop_edit_connected = (t->flag & T_PROP_CONNECTED) != 0;
  const bool is_scale_thickness = ((t->mode == TFM_GPENCIL_SHRINKFATTEN) ||
                                   (ts->gp_sculpt.flag & GP_SCULPT_SETT_FLAG_SCALE_THICKNESS));

  TransDataContainer *tc = TRANS_DATA_CONTAINER_FIRST_SINGLE(t);

  /* .Grease Pencil Strokes to Transform Data.  */
  tc->data_len = 0;

  /* initialize falloff curve */
  if (is_multiedit) {
    BKE_curvemapping_initialize(ts->gp_sculpt.cur_falloff);
  }

  /* First Pass: Count the number of data-points required for the strokes,
   * (and additional info about the configuration - e.g. 2D/3D?).
   */
  LISTBASE_FOREACH (bGPDlayer *, gpl, &gpd->layers) {
    /* Only editable and visible layers are considered. */
    if (BKE_gpencil_layer_is_editable(gpl) && (gpl->actframe != NULL)) {
      bGPDframe *gpf;
      bGPDframe *init_gpf = (is_multiedit) ? gpl->frames.first : gpl->actframe;

      for (gpf = init_gpf; gpf; gpf = gpf->next) {
        if ((gpf == gpl->actframe) || ((gpf->flag & GP_FRAME_SELECT) && (is_multiedit))) {
          LISTBASE_FOREACH (bGPDstroke *, gps, &gpf->strokes) {
            /* skip strokes that are invalid for current view */
            if (ED_gpencil_stroke_can_use(C, gps) == false) {
              continue;
            }
            /* Check if the color is editable. */
            if (ED_gpencil_stroke_color_use(obact, gpl, gps) == false) {
              continue;
            }

            if (is_curve_edit && gps->editcurve != NULL) {
              bGPDcurve *gpc = gps->editcurve;
              if (is_prop_edit) {
                if (is_prop_edit_connected) {
                  if (gpc->flag & GP_CURVE_SELECT) {
                    tc->data_len += gpc->tot_curve_points * 3;
                  }
                }
                else {
                  tc->data_len += gpc->tot_curve_points * 3;
                }
              }
              else {
                for (int i = 0; i < gpc->tot_curve_points; i++) {
                  bGPDcurve_point *gpc_pt = &gpc->curve_points[i];
                  if (gpc_pt->flag & GP_CURVE_POINT_SELECT) {
                    BezTriple *bezt = &gpc_pt->bezt;
                    /* if control point is selected, treat handles as selected */
                    if (bezt->f2 & SELECT) {
                      tc->data_len += 3;
                      continue;
                    }
                    if (bezt->f1 & SELECT) {
                      tc->data_len++;
                    }
                    if (bezt->f3 & SELECT) {
                      tc->data_len++;
                    }
                  }
                }
              }
            }
            else {
              if (is_prop_edit) {
                /* Proportional Editing... */
                if (is_prop_edit_connected) {
                  /* Connected only - so only if selected. */
                  if (gps->flag & GP_STROKE_SELECT) {
                    tc->data_len += gps->totpoints;
                  }
                }
                else {
                  /* Everything goes - connection status doesn't matter. */
                  tc->data_len += gps->totpoints;
                }
              }
              else {
                /* Only selected stroke points are considered. */
                if (gps->flag & GP_STROKE_SELECT) {
                  bGPDspoint *pt;
                  int i;

                  for (i = 0, pt = gps->points; i < gps->totpoints; i++, pt++) {
                    if (pt->flag & GP_SPOINT_SELECT) {
                      tc->data_len++;
                    }
                  }
                }
              }
            }
          }
        }
        /* If not multiedit out of loop. */
        if (!is_multiedit) {
          break;
        }
      }
    }
  }

  /* Stop trying if nothing selected. */
  if (tc->data_len == 0) {
    return;
  }

  /* Allocate memory for data */
  tc->data = MEM_callocN(tc->data_len * sizeof(TransData), "TransData(GPencil)");
  td = tc->data;

  unit_m3(smtx);
  unit_m3(mtx);

  /* Second Pass: Build transdata array. */
  LISTBASE_FOREACH (bGPDlayer *, gpl, &gpd->layers) {
    /* only editable and visible layers are considered */
    if (BKE_gpencil_layer_is_editable(gpl) && (gpl->actframe != NULL)) {
      const int cfra = (gpl->flag & GP_LAYER_FRAMELOCK) ? gpl->actframe->framenum : cfra_scene;
      bGPDframe *gpf = gpl->actframe;
      float diff_mat[4][4];
      float inverse_diff_mat[4][4];

      bGPDframe *init_gpf = (is_multiedit) ? gpl->frames.first : gpl->actframe;
      /* Init multiframe falloff options. */
      int f_init = 0;
      int f_end = 0;

      if (use_multiframe_falloff) {
        BKE_gpencil_frame_range_selected(gpl, &f_init, &f_end);
      }

      /* Calculate difference matrix. */
      BKE_gpencil_parent_matrix_get(depsgraph, obact, gpl, diff_mat);
      /* Undo matrix. */
      invert_m4_m4(inverse_diff_mat, diff_mat);

      /* Make a new frame to work on if the layer's frame
       * and the current scene frame don't match up.
       *
       * - This is useful when animating as it saves that "uh-oh" moment when you realize you've
       *   spent too much time editing the wrong frame...
       */
      if ((gpf->framenum != cfra) && (!is_multiedit)) {
        gpf = BKE_gpencil_frame_addcopy(gpl, cfra);
        /* in some weird situations (framelock enabled) return NULL */
        if (gpf == NULL) {
          continue;
        }
        if (!is_multiedit) {
          init_gpf = gpf;
        }
      }

      /* Loop over strokes, adding TransData for points as needed... */
      for (gpf = init_gpf; gpf; gpf = gpf->next) {
        if ((gpf == gpl->actframe) || ((gpf->flag & GP_FRAME_SELECT) && (is_multiedit))) {

          /* If multi-frame and falloff, recalculate and save value. */
          float falloff = 1.0f; /* by default no falloff */
          if ((is_multiedit) && (use_multiframe_falloff)) {
            /* Falloff depends on distance to active frame
             * (relative to the overall frame range). */
            falloff = BKE_gpencil_multiframe_falloff_calc(
                gpf, gpl->actframe->framenum, f_init, f_end, ts->gp_sculpt.cur_falloff);
          }

          LISTBASE_FOREACH (bGPDstroke *, gps, &gpf->strokes) {
            TransData *head = td;
            TransData *tail = td;
            bGPDcurve *gpc = gps->editcurve;
            bool stroke_ok;
            int tot_points;

            /* skip strokes that are invalid for current view */
            if (ED_gpencil_stroke_can_use(C, gps) == false) {
              continue;
            }
            /* check if the color is editable */
            if (ED_gpencil_stroke_color_use(obact, gpl, gps) == false) {
              continue;
            }

            if (is_curve_edit && gpc != NULL) {
              if (is_prop_edit) {
                if (is_prop_edit_connected) {
                  stroke_ok = (gpc->flag & GP_CURVE_SELECT) != 0;
                }
                else {
                  stroke_ok = true;
                }
              }
              else {
                stroke_ok = (gpc->flag & GP_CURVE_SELECT) != 0;
              }
              tot_points = gpc->tot_curve_points;
            }
            else {
              /* What we need to include depends on proportional editing settings... */
              if (is_prop_edit) {
                if (is_prop_edit_connected) {
                  /* A) "Connected" - Only those in selected strokes */
                  stroke_ok = (gps->flag & GP_STROKE_SELECT) != 0;
                }
                else {
                  /* B) All points, always */
                  stroke_ok = true;
                }
              }
              else {
                /* C) Only selected points in selected strokes */
                stroke_ok = (gps->flag & GP_STROKE_SELECT) != 0;
              }
              tot_points = gps->totpoints;
            }

            /* Do stroke... */
            if (stroke_ok && tot_points > 0) {
              float center[3];
              bool point_ok;

              if (is_curve_edit) {
                gps->runtime.multi_frame_falloff = falloff;
                createTransGPencil_curve_center_get(gpc, center);

                for (int i = 0; i < tot_points; i++) {
                  bGPDcurve_point *gpc_pt = &gpc->curve_points[i];
                  if (is_prop_edit) {
                    point_ok = true;
                  }
                  else {
                    point_ok = (gpc_pt->flag & GP_CURVE_POINT_SELECT) != 0;
                  }

                  if (point_ok) {
                    BezTriple *bezt = &gpc_pt->bezt;
                    for (int j = 0; j < 3; j++) {
                      td->flag = 0;
                      /* always do transform if control point is selected */
                      if (bezt->f2 & SELECT || BEZT_ISSEL_IDX(bezt, j)) {
                        copy_v3_v3(td->iloc, bezt->vec[j]);
                        if ((gpc->flag & GP_CURVE_SELECT) &&
                            (ts->transform_pivot_point == V3D_AROUND_LOCAL_ORIGINS)) {
                          copy_v3_v3(td->center, center);
                        }
                        else {
                          copy_v3_v3(td->center, bezt->vec[j]);
                        }

                        td->loc = bezt->vec[j];
                        td->flag |= TD_SELECTED;

                        if (j == 1) {
                          if (t->mode != TFM_MIRROR) {
                            if (t->mode != TFM_GPENCIL_OPACITY) {
                              if (is_scale_thickness) {
                                td->val = &gpc_pt->pressure;
                                td->ival = gpc_pt->pressure;
                              }
                            }
                            else {
                              td->val = &gpc_pt->strength;
                              td->ival = gpc_pt->strength;
                            }
                          }
                        }

                        /* apply parent transformations */
                        copy_m3_m4(td->smtx, inverse_diff_mat); /* final position */
                        copy_m3_m4(td->mtx, diff_mat);          /* display position */
                        copy_m3_m4(td->axismtx, diff_mat);      /* axis orientation */

                        /* Save the stroke for recalc geometry function. */
                        td->extra = gps;

                        /* Save pointer to object. */
                        td->ob = obact;

                        td++;
                        tail++;
                      }
                    }
                  }
                }
              }
              else {
                /* save falloff factor */
                gps->runtime.multi_frame_falloff = falloff;

                /* calculate stroke center */
                createTransGPencil_center_get(gps, center);

                for (int i = 0; i < tot_points; i++) {
                  bGPDspoint *pt = &gps->points[i];

                  /* include point? */
                  if (is_prop_edit) {
                    /* Always all points in strokes that get included. */
                    point_ok = true;
                  }
                  else {
                    /* Only selected points in selected strokes. */
                    point_ok = (pt->flag & GP_SPOINT_SELECT) != 0;
                  }

                  /* do point... */
                  if (point_ok) {
                    copy_v3_v3(td->iloc, &pt->x);
                    /* Only copy center in local origins.
                     * This allows get interesting effects also when move
                     * using proportional editing. */
                    if ((gps->flag & GP_STROKE_SELECT) &&
                        (ts->transform_pivot_point == V3D_AROUND_LOCAL_ORIGINS)) {
                      copy_v3_v3(td->center, center);
                    }
                    else {
                      copy_v3_v3(td->center, &pt->x);
                    }

                    td->loc = &pt->x;

                    td->flag = 0;

                    if (pt->flag & GP_SPOINT_SELECT) {
                      td->flag |= TD_SELECTED;
                    }

                    /* For other transform modes (e.g. shrink-fatten), need to additional data
                     * but never for mirror.
                     */
                    if (t->mode != TFM_MIRROR) {
                      if (t->mode != TFM_GPENCIL_OPACITY) {
                        if (is_scale_thickness) {
                          td->val = &pt->pressure;
                          td->ival = pt->pressure;
                        }
                      }
                      else {
                        td->val = &pt->strength;
                        td->ival = pt->strength;
                      }
                    }
                  }
#if 0
                    /* screenspace needs special matrices... */
                    if ((gps->flag & (GP_STROKE_3DSPACE | GP_STROKE_2DSPACE | GP_STROKE_2DIMAGE)) ==
                        0) {
                      /* screenspace */
                      td->protectflag = OB_LOCK_LOCZ | OB_LOCK_ROTZ | OB_LOCK_SCALEZ;
                    }
                    else {
                      /* configure 2D dataspace points so that they don't play up... */
                      if (gps->flag & (GP_STROKE_2DSPACE | GP_STROKE_2DIMAGE)) {
                        td->protectflag = OB_LOCK_LOCZ | OB_LOCK_ROTZ | OB_LOCK_SCALEZ;
                      }
                    }
#endif
                  /* apply parent transformations */
                  copy_m3_m4(td->smtx, inverse_diff_mat); /* final position */
                  copy_m3_m4(td->mtx, diff_mat);          /* display position */
                  copy_m3_m4(td->axismtx, diff_mat);      /* axis orientation */

                  /* Save the stroke for recalc geometry function. */
                  td->extra = gps;

                  /* Save pointer to object. */
                  td->ob = obact;

                  td++;
                  tail++;
                }
              }
              /* March over these points, and calculate the proportional editing distances. */
              if (is_prop_edit && (head != tail)) {
                calc_distanceCurveVerts(head, tail - 1);
              }
            }
          }
        }
        /* If not multiedit out of loop. */
        if (!is_multiedit) {
          break;
        }
      }
    }
  }
}

/* force recalculation of triangles during transformation */
void recalcData_gpencil_strokes(TransInfo *t)
{
  TransDataContainer *tc = TRANS_DATA_CONTAINER_FIRST_SINGLE(t);
  GHash *strokes = BLI_ghash_ptr_new(__func__);

  TransData *td = tc->data;
  bGPdata *gpd = td->ob->data;
  for (int i = 0; i < tc->data_len; i++, td++) {
    bGPDstroke *gps = td->extra;

    if ((gps != NULL) && (!BLI_ghash_haskey(strokes, gps))) {
      if (GPENCIL_CURVE_EDIT_SESSIONS_ON(gpd) && gps->editcurve != NULL) {
        BKE_gpencil_editcurve_recalculate_handles(gps);
        gps->editcurve->flag |= GP_CURVE_RECALC_GEOMETRY;
      }
      /* Calc geometry data. */
      BKE_gpencil_stroke_geometry_update(gps);
    }
  }
<<<<<<< HEAD

=======
  // DEG_id_tag_update(&gpd->id, ID_RECALC_TRANSFORM | ID_RECALC_GEOMETRY |
  // ID_RECALC_COPY_ON_WRITE);
>>>>>>> e0c89bef
  BLI_ghash_free(strokes, NULL, NULL);
}

/** \} */<|MERGE_RESOLUTION|>--- conflicted
+++ resolved
@@ -523,12 +523,6 @@
       BKE_gpencil_stroke_geometry_update(gps);
     }
   }
-<<<<<<< HEAD
-
-=======
-  // DEG_id_tag_update(&gpd->id, ID_RECALC_TRANSFORM | ID_RECALC_GEOMETRY |
-  // ID_RECALC_COPY_ON_WRITE);
->>>>>>> e0c89bef
   BLI_ghash_free(strokes, NULL, NULL);
 }
 
