/*
 * This program is free software; you can redistribute it and/or
 * modify it under the terms of the GNU General Public License
 * as published by the Free Software Foundation; either version 2
 * of the License, or (at your option) any later version.
 *
 * This program is distributed in the hope that it will be useful,
 * but WITHOUT ANY WARRANTY; without even the implied warranty of
 * MERCHANTABILITY or FITNESS FOR A PARTICULAR PURPOSE.  See the
 * GNU General Public License for more details.
 *
 * You should have received a copy of the GNU General Public License
 * along with this program; if not, write to the Free Software Foundation,
 * Inc., 51 Franklin Street, Fifth Floor, Boston, MA 02110-1301, USA.
 *
 * The Original Code is Copyright (C) 2001-2002 by NaN Holding BV.
 * All rights reserved.
 */

/** \file
 * \ingroup edtransform
 */

#include "DNA_gpencil_types.h"

#include "MEM_guardedalloc.h"

#include "BLI_ghash.h"
#include "BLI_listbase.h"
#include "BLI_math.h"

#include "BKE_colortools.h"
#include "BKE_context.h"
#include "BKE_curve.h"
#include "BKE_gpencil.h"
#include "BKE_gpencil_curve.h"
#include "BKE_gpencil_geom.h"

#include "ED_gpencil.h"
#include "ED_keyframing.h"

#include "transform.h"
#include "transform_convert.h"

/* -------------------------------------------------------------------- */
/** \name Gpencil Transform Creation
 * \{ */

static void createTransGPencil_center_get(bGPDstroke *gps, float r_center[3])
{
  bGPDspoint *pt;
  int i;

  zero_v3(r_center);
  int tot_sel = 0;
  for (i = 0, pt = gps->points; i < gps->totpoints; i++, pt++) {
    if (pt->flag & GP_SPOINT_SELECT) {
      add_v3_v3(r_center, &pt->x);
      tot_sel++;
    }
  }

  if (tot_sel > 0) {
    mul_v3_fl(r_center, 1.0f / tot_sel);
  }
}

static short get_bezt_sel_triple_flag(BezTriple *bezt, const bool handles_visible)
{
#define SEL_F1 (1 << 0)
#define SEL_F2 (1 << 1)
#define SEL_F3 (1 << 2)
#define SEL_ALL ((1 << 0) | (1 << 1) | (1 << 2))

  short flag = 0;

  if (handles_visible) {
    flag = ((bezt->f1 & SELECT) ? SEL_F1 : 0) | ((bezt->f2 & SELECT) ? SEL_F2 : 0) |
           ((bezt->f3 & SELECT) ? SEL_F3 : 0);
  }
  else if (bezt->f2 & SELECT) {
    flag = SEL_ALL;
  }

  /* Special case for auto & aligned handles */
  if ((flag != SEL_ALL) && (flag & SEL_F2)) {
    if (ELEM(bezt->h1, HD_AUTO, HD_ALIGN) && ELEM(bezt->h2, HD_AUTO, HD_ALIGN)) {
      flag = SEL_ALL;
    }
  }

#undef SEL_F1
#undef SEL_F2
#undef SEL_F3
  return flag;
}

static void createTransGPencil_strokes(TransInfo *t,
                                       Depsgraph *depsgraph,
                                       ToolSettings *ts,
                                       Object *obact,
                                       bGPdata *gpd,
                                       const int cfra_scene,
                                       const bool is_multiedit,
                                       const bool use_multiframe_falloff,
                                       const bool is_prop_edit,
                                       const bool is_prop_edit_connected,
                                       const bool is_scale_thickness)
{
#define SEL_F1 (1 << 0)
#define SEL_F2 (1 << 1)
#define SEL_F3 (1 << 2)
  View3D *v3d = t->view;
  Scene *scene = t->scene;
  TransData *td = NULL;
  float mtx[3][3], smtx[3][3];

  const bool handle_only_selected_visible = (v3d->overlay.handle_display == CURVE_HANDLE_SELECTED);
  const bool handle_all_visible = (v3d->overlay.handle_display == CURVE_HANDLE_ALL);

  TransDataContainer *tc = TRANS_DATA_CONTAINER_FIRST_SINGLE(t);
  /* == Grease Pencil Strokes to Transform Data ==
   * Grease Pencil stroke points can be a mixture of 2D (screen-space),
   * or 3D coordinates. However, they're always saved as 3D points.
   * For now, we just do these without creating TransData2D for the 2D
   * strokes. This may cause issues in future though.
   */
  tc->data_len = 0;

  /* First Pass: Count the number of data-points required for the strokes,
   * (and additional info about the configuration - e.g. 2D/3D?).
   */
  uint32_t tot_curve_points = 0, tot_sel_curve_points = 0, tot_points = 0, tot_sel_points = 0;
  LISTBASE_FOREACH (bGPDlayer *, gpl, &gpd->layers) {
    /* Only editable and visible layers are considered. */
    if (!BKE_gpencil_layer_is_editable(gpl) || (gpl->actframe == NULL)) {
      continue;
    }

    bGPDframe *init_gpf = (is_multiedit) ? gpl->frames.first : gpl->actframe;
    for (bGPDframe *gpf = init_gpf; gpf; gpf = gpf->next) {
      if ((gpf != gpl->actframe) || ((gpf->flag & GP_FRAME_SELECT) == 0 && (is_multiedit))) {
        continue;
      }
      LISTBASE_FOREACH (bGPDstroke *, gps, &gpf->strokes) {
        /* skip strokes that are invalid for current view */
        if (ED_gpencil_stroke_can_use(t->context, gps) == false) {
          continue;
        }
        /* Check if the color is editable. */
        if (ED_gpencil_stroke_material_editable(obact, gpl, gps) == false) {
          continue;
        }

        if (GPENCIL_STROKE_TYPE_BEZIER(gps)) {
          bGPDcurve *gpc = gps->editcurve;
          if (is_prop_edit) {
            /* Add all points if prop edit or prop edit connected + stroke is selected. */
            if (is_prop_edit_connected && gpc->flag & GP_CURVE_SELECT) {
              tot_curve_points += gpc->tot_curve_points;
              tot_points += gpc->tot_curve_points * 3;
            }
            else {
              tot_curve_points += gpc->tot_curve_points;
              tot_points += gpc->tot_curve_points * 3;
            }
          }
          else if (gpc->flag & GP_CURVE_SELECT) {
            for (int i = 0; i < gpc->tot_curve_points; i++) {
              bGPDcurve_point *gpc_pt = &gpc->curve_points[i];
              BezTriple *bezt = &gpc_pt->bezt;
              if (bezt->hide) {
                continue;
              }

              const bool handles_visible = (handle_all_visible ||
                                            (handle_only_selected_visible &&
                                             (gpc_pt->flag & GP_CURVE_POINT_SELECT)));

              const short sel_flag = get_bezt_sel_triple_flag(bezt, handles_visible);
              if (sel_flag & (SEL_F1 | SEL_F2 | SEL_F3)) {
                if (sel_flag & SEL_F1) {
                  tot_sel_points++;
                }
                if (sel_flag & SEL_F2) {
                  tot_sel_points++;
                }
                if (sel_flag & SEL_F3) {
                  tot_sel_points++;
                }
                tot_sel_curve_points++;
              }
            }
          }
        }
        else {
          if (is_prop_edit) {
            /* Add all points if prop edit or prop edit connected + stroke is selected. */
            if (is_prop_edit_connected && gps->flag & GP_STROKE_SELECT) {
              tot_points += gps->totpoints;
            }
            else {
              tot_points += gps->totpoints;
            }
          }
          else if (gps->flag & GP_STROKE_SELECT) {
            /* Only selected stroke points are considered. */
            for (int i = 0; i < gps->totpoints; i++) {
              bGPDspoint *pt = &gps->points[i];
              if (pt->flag & GP_SPOINT_SELECT) {
                tot_sel_points++;
              }
            }
          }
        }
      }
      /* If not multiedit out of loop. */
      if (!is_multiedit) {
        break;
      }
    }
  }

  tc->data_len = (is_prop_edit || is_prop_edit_connected) ? tot_points : tot_sel_points;

  /* Stop trying if nothing selected. */
  if (tc->data_len == 0) {
    return;
  }

  transform_around_single_fallback_ex(t, tc->data_len);

  /* Allocate memory for data */
  tc->data = MEM_callocN(tc->data_len * sizeof(TransData), "TransData(GPencil)");
  td = tc->data;

  unit_m3(smtx);
  unit_m3(mtx);

  const bool use_around_origins_for_handles_test = ((t->around == V3D_AROUND_LOCAL_ORIGINS) &&
                                                    transform_mode_use_local_origins(t));

  /* Second Pass: Build transdata array. */
  LISTBASE_FOREACH (bGPDlayer *, gpl, &gpd->layers) {
    /* only editable and visible layers are considered */
    if (BKE_gpencil_layer_is_editable(gpl) && (gpl->actframe != NULL)) {
      const int cfra = (gpl->flag & GP_LAYER_FRAMELOCK) ? gpl->actframe->framenum : cfra_scene;
      bGPDframe *gpf = gpl->actframe;
      float diff_mat[4][4];
      // float inverse_diff_mat[4][4];

      bGPDframe *init_gpf = (is_multiedit) ? gpl->frames.first : gpl->actframe;
      /* Init multiframe falloff options. */
      int f_init = 0;
      int f_end = 0;

      if (use_multiframe_falloff) {
        BKE_gpencil_frame_range_selected(gpl, &f_init, &f_end);
      }

      /* Make a new frame to work on if the layer's frame
       * and the current scene frame don't match up.
       *
       * - This is useful when animating as it saves that "uh-oh" moment when you realize you've
       *   spent too much time editing the wrong frame...
       */
      if ((gpf->framenum != cfra) && (!is_multiedit)) {
        if (IS_AUTOKEY_ON(scene)) {
          gpf = BKE_gpencil_frame_addcopy(gpl, cfra);
        }
        /* in some weird situations (framelock enabled) return NULL */
        if (gpf == NULL) {
          continue;
        }
        if (!is_multiedit) {
          init_gpf = gpf;
        }
      }

      /* Calculate difference matrix. */
      BKE_gpencil_layer_transform_matrix_get(depsgraph, obact, gpl, diff_mat);
      // /* Undo matrix. */
      // invert_m4_m4(inverse_diff_mat, diff_mat);

      copy_m3_m4(mtx, diff_mat);
      pseudoinverse_m3_m3(smtx, mtx, PSEUDOINVERSE_EPSILON);

      /* Loop over strokes, adding TransData for points as needed... */
      for (gpf = init_gpf; gpf; gpf = gpf->next) {
        if ((gpf != gpl->actframe) || ((gpf->flag & GP_FRAME_SELECT) == 0 && (is_multiedit))) {
          continue;
        }

        /* If multi-frame and falloff, recalculate and save value. */
        float falloff = 1.0f; /* by default no falloff */
        if ((is_multiedit) && (use_multiframe_falloff)) {
          /* Falloff depends on distance to active frame
           * (relative to the overall frame range). */
          falloff = BKE_gpencil_multiframe_falloff_calc(
              gpf, gpl->actframe->framenum, f_init, f_end, ts->gp_sculpt.cur_falloff);
        }

        LISTBASE_FOREACH (bGPDstroke *, gps, &gpf->strokes) {
          TransData *head = td;
          TransData *tail = td;
          bool stroke_ok;

          /* skip strokes that are invalid for current view */
          if (ED_gpencil_stroke_can_use(t->context, gps) == false) {
            continue;
          }
          /* check if the color is editable */
          if (ED_gpencil_stroke_material_editable(obact, gpl, gps) == false) {
            continue;
          }

          bool stroke_select = GPENCIL_STROKE_TYPE_BEZIER(gps) ?
                                   (gps->editcurve->flag & GP_CURVE_SELECT) :
                                   (gps->flag & GP_STROKE_SELECT);
          if (is_prop_edit) {
            if (is_prop_edit_connected) {
              /* A) "Connected" - Only those in selected strokes */
              stroke_ok = stroke_select;
            }
            else {
              /* B) Proportinal All points, always */
              stroke_ok = true;
            }
          }
          else {
            /* C) Only selected points in selected strokes */
            stroke_ok = stroke_select;
          }

          if (!stroke_ok || gps->totpoints == 0) {
            continue;
          }

          /* save falloff factor */
          gps->runtime.multi_frame_falloff = falloff;

          /* calculate stroke center */
          float center[3];
          createTransGPencil_center_get(gps, center);

          const bool is_cyclic = gps->flag & GP_STROKE_CYCLIC;
          bool need_handle_recalc = false;

          if (GPENCIL_STROKE_TYPE_BEZIER(gps)) {
            bGPDcurve *gpc = gps->editcurve;
            for (int i = 0; i < gpc->tot_curve_points; i++) {
              bGPDcurve_point *gpc_pt = &gpc->curve_points[i];
              BezTriple *bezt = &gpc_pt->bezt;
              if (bezt->hide) {
                continue;
              }

              TransDataCurveHandleFlags *hdata = NULL;
              bool bezt_use = false;
              const bool handles_visible = (handle_all_visible ||
                                            (handle_only_selected_visible &&
                                             (gpc_pt->flag & GP_CURVE_POINT_SELECT)));
              const short sel_flag = get_bezt_sel_triple_flag(bezt, handles_visible);
              /* Iterate over bezier triple */
              for (int j = 0; j < 3; j++) {
                bool is_ctrl_point = (j == 1);
                bool sel = sel_flag & (1 << j);

                if (!is_prop_edit && !sel) {
                  continue;
                }

                copy_v3_v3(td->iloc, bezt->vec[j]);
                td->loc = bezt->vec[j];
                bool rotate_around_ctrl = !handles_visible ||
                                          (t->around == V3D_AROUND_LOCAL_ORIGINS) ||
                                          (bezt->f2 & SELECT);
                copy_v3_v3(td->center, bezt->vec[rotate_around_ctrl ? 1 : j]);

                if (!handles_visible || is_ctrl_point) {
                  if (bezt->f2 & SELECT) {
                    td->flag = TD_SELECTED;
                  }
<<<<<<< HEAD
                  else {
                    td->flag = 0;
=======
                  else if (handles_visible) {
                    if (sel) {
                      td->flag = TD_SELECTED;
                    }
                    else {
                      td->flag = 0;
                    }
>>>>>>> cb09d34f
                  }
                }
                else if (handles_visible) {
                  if (BEZT_ISSEL_IDX(bezt, j)) {
                    td->flag = TD_SELECTED;
                  }
                  else {
                    td->flag = 0;
                  }
                }

                td->ext = NULL;
                if (is_ctrl_point) {
                  if (t->mode != TFM_MIRROR) {
                    if (t->mode != TFM_GPENCIL_OPACITY) {
                      if (is_scale_thickness) {
                        td->val = &(gpc_pt->pressure);
                        td->ival = gpc_pt->pressure;
                      }
                    }
                    else {
                      td->val = &(gpc_pt->strength);
                      td->ival = gpc_pt->strength;
                    }
                  }
                }
                else {
                  td->val = NULL;
                }

                if (hdata == NULL) {
                  if (is_ctrl_point && ((sel_flag & SEL_F1 & SEL_F3) == 0)) {
                    hdata = initTransDataCurveHandles(td, bezt);
                  }
                  else if (!is_ctrl_point) {
                    hdata = initTransDataCurveHandles(td, bezt);
                  }
                }

                td->extra = gps;
                td->ob = obact;

                copy_m3_m3(td->smtx, smtx);
                copy_m3_m3(td->mtx, mtx);
                copy_m3_m3(td->axismtx, mtx);

                td++;
                tail++;

                bezt_use |= sel;
              }

              /* Update the handle types so transformation is possible */
              if (bezt_use && !ELEM(t->mode, TFM_GPENCIL_OPACITY, TFM_GPENCIL_SHRINKFATTEN)) {
                BKE_nurb_bezt_handle_test(
                    bezt, SELECT, handles_visible, use_around_origins_for_handles_test);
                need_handle_recalc = true;
              }
            }
          }
          else {
            /* add all necessary points... */
            for (int i = 0; i < gps->totpoints; i++) {
              bGPDspoint *pt = &gps->points[i];
              bool point_ok;

              /* include point? */
              if (is_prop_edit) {
                /* Always all points in strokes that get included. */
                point_ok = true;
              }
              else {
                /* Only selected points in selected strokes. */
                point_ok = (pt->flag & GP_SPOINT_SELECT) != 0;
              }

              if (!point_ok) {
                continue;
              }
              /* do point... */

              copy_v3_v3(td->iloc, &pt->x);
              /* Only copy center in local origins.
               * This allows get interesting effects also when move
               * using proportional editing. */
              if ((gps->flag & GP_STROKE_SELECT) &&
                  (ts->transform_pivot_point == V3D_AROUND_LOCAL_ORIGINS)) {
                copy_v3_v3(td->center, center);
              }
              else {
                copy_v3_v3(td->center, &pt->x);
              }

              td->loc = &pt->x;

              td->flag = 0;

              if (pt->flag & GP_SPOINT_SELECT) {
                td->flag |= TD_SELECTED;
              }

              /* For other transform modes (e.g. shrink-fatten), need to additional data
               * but never for mirror.
               */
              if (t->mode != TFM_MIRROR) {
                if (t->mode != TFM_GPENCIL_OPACITY) {
                  if (is_scale_thickness) {
                    td->val = &pt->pressure;
                    td->ival = pt->pressure;
                  }
                }
                else {
                  td->val = &pt->strength;
                  td->ival = pt->strength;
                }
              }

              /* screenspace needs special matrices... */
              if ((gps->flag & (GP_STROKE_3DSPACE | GP_STROKE_2DSPACE | GP_STROKE_2DIMAGE)) == 0) {
                /* screenspace */
                td->protectflag = OB_LOCK_LOCZ | OB_LOCK_ROTZ | OB_LOCK_SCALEZ;
              }
              else if (gps->flag & (GP_STROKE_2DSPACE | GP_STROKE_2DIMAGE)) {
                /* configure 2D dataspace points so that they don't play up... */
                td->protectflag = OB_LOCK_LOCZ | OB_LOCK_ROTZ | OB_LOCK_SCALEZ;
              }
              /* apply parent transformations */
              copy_m3_m3(td->smtx, smtx);   /* final position */
              copy_m3_m3(td->mtx, mtx);     /* display position */
              copy_m3_m3(td->axismtx, mtx); /* axis orientation */

              /* Triangulation must be calculated again,
               * so save the stroke for recalc function */
              td->extra = gps;

              /* save pointer to object */
              td->ob = obact;

              td++;
              tail++;
            }
          }

          /* March over these points, and calculate the proportional editing distances */
          if (is_prop_edit && (head != tail)) {
            calc_distanceCurveVerts(head, tail - 1, is_cyclic);
          }

          if (need_handle_recalc) {
            BKE_gpencil_editcurve_recalculate_handles(gps);
          }
        }

        /* if not multiedit out of loop */
        if (!is_multiedit) {
          break;
        }
      }
    }
  }

#undef SEL_F1
#undef SEL_F2
#undef SEL_F3
}

void createTransGPencil(bContext *C, TransInfo *t)
{
  if (t->data_container_len == 0) {
    return;
  }

  Depsgraph *depsgraph = CTX_data_ensure_evaluated_depsgraph(C);
  const Scene *scene = CTX_data_scene(C);
  ToolSettings *ts = scene->toolsettings;
  Object *obact = OBACT(t->view_layer);
  bGPdata *gpd = obact->data;
  BLI_assert(gpd != NULL);

  const int cfra_scene = CFRA;

  const bool is_multiedit = (bool)GPENCIL_MULTIEDIT_SESSIONS_ON(gpd);
  const bool use_multiframe_falloff = (ts->gp_sculpt.flag & GP_SCULPT_SETT_FLAG_FRAME_FALLOFF) !=
                                      0;

  const bool is_prop_edit = (t->flag & T_PROP_EDIT) != 0;
  const bool is_prop_edit_connected = (t->flag & T_PROP_CONNECTED) != 0;
  const bool is_scale_thickness = ((t->mode == TFM_GPENCIL_SHRINKFATTEN) ||
                                   (ts->gp_sculpt.flag & GP_SCULPT_SETT_FLAG_SCALE_THICKNESS));

  /* initialize falloff curve */
  if (is_multiedit) {
    BKE_curvemapping_init(ts->gp_sculpt.cur_falloff);
  }

  if (gpd == NULL) {
    return;
  }

  createTransGPencil_strokes(t,
                             depsgraph,
                             ts,
                             obact,
                             gpd,
                             cfra_scene,
                             is_multiedit,
                             use_multiframe_falloff,
                             is_prop_edit,
                             is_prop_edit_connected,
                             is_scale_thickness);
}

/* force recalculation of triangles during transformation */
void recalcData_gpencil_strokes(TransInfo *t)
{
  TransDataContainer *tc = TRANS_DATA_CONTAINER_FIRST_SINGLE(t);
  GHash *strokes = BLI_ghash_ptr_new(__func__);

  TransData *td = tc->data;
  bGPdata *gpd = td->ob->data;
  for (int i = 0; i < tc->data_len; i++, td++) {
    bGPDstroke *gps = td->extra;

    if ((gps != NULL) && (!BLI_ghash_haskey(strokes, gps))) {
      BLI_ghash_insert(strokes, gps, gps);
      if (GPENCIL_STROKE_TYPE_BEZIER(gps)) {
        BKE_gpencil_editcurve_recalculate_handles(gps);
      }
      /* Calc geometry data. */
      BKE_gpencil_stroke_geometry_update(gpd, gps, GP_GEO_UPDATE_DEFAULT);
    }
  }
  BLI_ghash_free(strokes, NULL, NULL);
}

/** \} */<|MERGE_RESOLUTION|>--- conflicted
+++ resolved
@@ -377,14 +377,14 @@
                                           (bezt->f2 & SELECT);
                 copy_v3_v3(td->center, bezt->vec[rotate_around_ctrl ? 1 : j]);
 
-                if (!handles_visible || is_ctrl_point) {
-                  if (bezt->f2 & SELECT) {
-                    td->flag = TD_SELECTED;
+                  if (!handles_visible || is_ctrl_point) {
+                    if (bezt->f2 & SELECT) {
+                      td->flag = TD_SELECTED;
+                    }
+                    else {
+                      td->flag = 0;
+                    }
                   }
-<<<<<<< HEAD
-                  else {
-                    td->flag = 0;
-=======
                   else if (handles_visible) {
                     if (sel) {
                       td->flag = TD_SELECTED;
@@ -392,17 +392,7 @@
                     else {
                       td->flag = 0;
                     }
->>>>>>> cb09d34f
                   }
-                }
-                else if (handles_visible) {
-                  if (BEZT_ISSEL_IDX(bezt, j)) {
-                    td->flag = TD_SELECTED;
-                  }
-                  else {
-                    td->flag = 0;
-                  }
-                }
 
                 td->ext = NULL;
                 if (is_ctrl_point) {
