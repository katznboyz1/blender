/**
 * $Id$
 *
 * ***** BEGIN GPL LICENSE BLOCK *****
 *
 * This program is free software; you can redistribute it and/or
 * modify it under the terms of the GNU General Public License
 * as published by the Free Software Foundation; either version 2
 * of the License, or (at your option) any later version.
 *
 * This program is distributed in the hope that it will be useful,
 * but WITHOUT ANY WARRANTY; without even the implied warranty of
 * MERCHANTABILITY or FITNESS FOR A PARTICULAR PURPOSE.  See the
 * GNU General Public License for more details.
 *
 * You should have received a copy of the GNU General Public License
 * along with this program; if not, write to the Free Software Foundation,
 * Inc., 59 Temple Place - Suite 330, Boston, MA  02111-1307, USA.
 *
 * The Original Code is Copyright (C) 2001-2002 by NaN Holding BV.
 * All rights reserved.
 *
 * The Original Code is: all of this file.
 *
 * Contributor(s): none yet.
 *
 * ***** END GPL LICENSE BLOCK *****
 */

#include <stdlib.h>
#include <stdio.h>
#include <string.h>
#include <math.h>

#ifdef HAVE_CONFIG_H
#include <config.h>
#endif

#ifndef WIN32
#include <unistd.h>
#else
#include <io.h>
#endif

#include "MEM_guardedalloc.h"

#include "DNA_action_types.h"
#include "DNA_armature_types.h"
#include "DNA_camera_types.h"
#include "DNA_curve_types.h"
#include "DNA_effect_types.h"
#include "DNA_image_types.h"
#include "DNA_ipo_types.h"
#include "DNA_key_types.h"
#include "DNA_lamp_types.h"
#include "DNA_lattice_types.h"
#include "DNA_mesh_types.h"
#include "DNA_meshdata_types.h"
#include "DNA_meta_types.h"
#include "DNA_object_types.h"
#include "DNA_scene_types.h"
#include "DNA_screen_types.h"
#include "DNA_space_types.h"
#include "DNA_view3d_types.h"

#include "BIF_gl.h"
#include "BIF_glutil.h"

#include "BKE_context.h"
#include "BKE_global.h"
#include "BKE_utildefines.h"

#include "ED_image.h"
#include "ED_view3d.h"

#include "BLI_math.h"

//#include "blendef.h"
//
//#include "mydevice.h"

#include "WM_types.h"
#include "UI_resources.h"


#include "transform.h"

static void drawObjectConstraint(TransInfo *t);

/* ************************** CONSTRAINTS ************************* */
void constraintAutoValues(TransInfo *t, float vec[3])
{
	int mode = t->con.mode;
	if (mode & CON_APPLY)
	{
		float nval = (t->flag & T_NULL_ONE)?1.0f:0.0f;

		if ((mode & CON_AXIS0) == 0)
		{
			vec[0] = nval;
		}
		if ((mode & CON_AXIS1) == 0)
		{
			vec[1] = nval;
		}
		if ((mode & CON_AXIS2) == 0)
		{
			vec[2] = nval;
		}
	}
}

void constraintNumInput(TransInfo *t, float vec[3])
{
	int mode = t->con.mode;
	if (mode & CON_APPLY) {
		float nval = (t->flag & T_NULL_ONE)?1.0f:0.0f;

		if (getConstraintSpaceDimension(t) == 2) {
			int axis = mode & (CON_AXIS0|CON_AXIS1|CON_AXIS2);
			if (axis == (CON_AXIS0|CON_AXIS1)) {
				vec[0] = vec[0];
				vec[1] = vec[1];
				vec[2] = nval;
			}
			else if (axis == (CON_AXIS1|CON_AXIS2)) {
				vec[2] = vec[1];
				vec[1] = vec[0];
				vec[0] = nval;
			}
			else if (axis == (CON_AXIS0|CON_AXIS2)) {
				vec[0] = vec[0];
				vec[2] = vec[1];
				vec[1] = nval;
			}
		}
		else if (getConstraintSpaceDimension(t) == 1) {
			if (mode & CON_AXIS0) {
				vec[0] = vec[0];
				vec[1] = nval;
				vec[2] = nval;
			}
			else if (mode & CON_AXIS1) {
				vec[1] = vec[0];
				vec[0] = nval;
				vec[2] = nval;
			}
			else if (mode & CON_AXIS2) {
				vec[2] = vec[0];
				vec[0] = nval;
				vec[1] = nval;
			}
		}
	}
}

static void postConstraintChecks(TransInfo *t, float vec[3], float pvec[3]) {
	int i = 0;

	mul_m3_v3(t->con.imtx, vec);

	snapGrid(t, vec);

	if (t->num.flag & T_NULL_ONE) {
		if (!(t->con.mode & CON_AXIS0))
			vec[0] = 1.0f;

		if (!(t->con.mode & CON_AXIS1))
			vec[1] = 1.0f;

		if (!(t->con.mode & CON_AXIS2))
			vec[2] = 1.0f;
	}

	if (hasNumInput(&t->num)) {
		applyNumInput(&t->num, vec);
		constraintNumInput(t, vec);
	}

	/* autovalues is operator param, use that directly but not if snapping is forced */
	if (t->flag & T_AUTOVALUES && (t->tsnap.status & SNAP_FORCED) == 0)
	{
		VECCOPY(vec, t->auto_values);
		constraintAutoValues(t, vec);
	}

	if (t->con.mode & CON_AXIS0) {
		pvec[i++] = vec[0];
	}
	if (t->con.mode & CON_AXIS1) {
		pvec[i++] = vec[1];
	}
	if (t->con.mode & CON_AXIS2) {
		pvec[i++] = vec[2];
	}

	mul_m3_v3(t->con.mtx, vec);
}

static void axisProjection(TransInfo *t, float axis[3], float in[3], float out[3]) {
	float norm[3], vec[3], factor;

	if(in[0]==0.0f && in[1]==0.0f && in[2]==0.0f)
		return;

	/* For when view is parallel to constraint... will cause NaNs otherwise
	   So we take vertical motion in 3D space and apply it to the
	   constraint axis. Nice for camera grab + MMB */
	if(1.0f - fabs(dot_v3v3(axis, t->viewinv[2])) < 0.000001f) {
		project_v3_v3v3(vec, in, t->viewinv[1]);
		factor = dot_v3v3(t->viewinv[1], vec) * 2.0f;
		/* since camera distance is quite relative, use quadratic relationship. holding shift can compensate */
		if(factor<0.0f) factor*= -factor;
		else factor*= factor;

		VECCOPY(out, axis);
		normalize_v3(out);
		mul_v3_fl(out, -factor);	/* -factor makes move down going backwards */
	}
	else {
		float v[3], i1[3], i2[3];
		float v2[3], v4[3];
		float norm_center[3];
		float plane[3];

		getViewVector(t, t->con.center, norm_center);
		cross_v3_v3v3(plane, norm_center, axis);

		project_v3_v3v3(vec, in, plane);
		sub_v3_v3v3(vec, in, vec);
		
		add_v3_v3v3(v, vec, t->con.center);
		getViewVector(t, v, norm);

		/* give arbitrary large value if projection is impossible */
		factor = dot_v3v3(axis, norm);
		if (1 - fabs(factor) < 0.0002f) {
			VECCOPY(out, axis);
			if (factor > 0) {
				mul_v3_fl(out, 1000000000);
			} else {
<<<<<<< HEAD
				VecMulf(out, -1000000000);
	}
=======
				mul_v3_fl(out, -1000000000);
			}
>>>>>>> 37e4a311
		} else {
			add_v3_v3v3(v2, t->con.center, axis);
			add_v3_v3v3(v4, v, norm);
			
			isect_line_line_v3(t->con.center, v2, v, v4, i1, i2);
			
			sub_v3_v3v3(v, i2, v);
	
			sub_v3_v3v3(out, i1, t->con.center);
		}
	}
}

static void planeProjection(TransInfo *t, float in[3], float out[3]) {
	float vec[3], factor, norm[3];

	add_v3_v3v3(vec, in, t->con.center);
	getViewVector(t, vec, norm);

	sub_v3_v3v3(vec, out, in);

	factor = dot_v3v3(vec, norm);
	if (fabs(factor) <= 0.001) {
		return; /* prevent divide by zero */
	}
	factor = dot_v3v3(vec, vec) / factor;

	VECCOPY(vec, norm);
	mul_v3_fl(vec, factor);

	add_v3_v3v3(out, in, vec);
}

/*
 * Generic callback for constant spacial constraints applied to linear motion
 *
 * The IN vector in projected into the constrained space and then further
 * projected along the view vector.
 * (in perspective mode, the view vector is relative to the position on screen)
 *
 */

static void applyAxisConstraintVec(TransInfo *t, TransData *td, float in[3], float out[3], float pvec[3])
{
	VECCOPY(out, in);
	if (!td && t->con.mode & CON_APPLY) {
		mul_m3_v3(t->con.pmtx, out);

		// With snap, a projection is alright, no need to correct for view alignment
		if ((t->tsnap.status & SNAP_ON) == 0) {
			if (getConstraintSpaceDimension(t) == 2) {
				if (out[0] != 0.0f || out[1] != 0.0f || out[2] != 0.0f) {
					planeProjection(t, in, out);
				}
			}
			else if (getConstraintSpaceDimension(t) == 1) {
				float c[3];

				if (t->con.mode & CON_AXIS0) {
					VECCOPY(c, t->con.mtx[0]);
				}
				else if (t->con.mode & CON_AXIS1) {
					VECCOPY(c, t->con.mtx[1]);
				}
				else if (t->con.mode & CON_AXIS2) {
					VECCOPY(c, t->con.mtx[2]);
				}
				axisProjection(t, c, in, out);
			}
		}
		postConstraintChecks(t, out, pvec);
	}
}

/*
 * Generic callback for object based spacial constraints applied to linear motion
 *
 * At first, the following is applied to the first data in the array
 * The IN vector in projected into the constrained space and then further
 * projected along the view vector.
 * (in perspective mode, the view vector is relative to the position on screen)
 *
 * Further down, that vector is mapped to each data's space.
 */

static void applyObjectConstraintVec(TransInfo *t, TransData *td, float in[3], float out[3], float pvec[3])
{
	VECCOPY(out, in);
	if (t->con.mode & CON_APPLY) {
		if (!td) {
			mul_m3_v3(t->con.pmtx, out);
			if (getConstraintSpaceDimension(t) == 2) {
				if (out[0] != 0.0f || out[1] != 0.0f || out[2] != 0.0f) {
					planeProjection(t, in, out);
				}
			}
			else if (getConstraintSpaceDimension(t) == 1) {
				float c[3];

				if (t->con.mode & CON_AXIS0) {
					VECCOPY(c, t->con.mtx[0]);
				}
				else if (t->con.mode & CON_AXIS1) {
					VECCOPY(c, t->con.mtx[1]);
				}
				else if (t->con.mode & CON_AXIS2) {
					VECCOPY(c, t->con.mtx[2]);
				}
				axisProjection(t, c, in, out);
			}
			postConstraintChecks(t, out, pvec);
			VECCOPY(out, pvec);
		}
		else {
			int i=0;

			out[0] = out[1] = out[2] = 0.0f;
			if (t->con.mode & CON_AXIS0) {
				out[0] = in[i++];
			}
			if (t->con.mode & CON_AXIS1) {
				out[1] = in[i++];
			}
			if (t->con.mode & CON_AXIS2) {
				out[2] = in[i++];
			}
			mul_m3_v3(td->axismtx, out);
		}
	}
}

/*
 * Generic callback for constant spacial constraints applied to resize motion
 *
 *
 */

static void applyAxisConstraintSize(TransInfo *t, TransData *td, float smat[3][3])
{
	if (!td && t->con.mode & CON_APPLY) {
		float tmat[3][3];

		if (!(t->con.mode & CON_AXIS0)) {
			smat[0][0] = 1.0f;
		}
		if (!(t->con.mode & CON_AXIS1)) {
			smat[1][1] = 1.0f;
		}
		if (!(t->con.mode & CON_AXIS2)) {
			smat[2][2] = 1.0f;
		}

		mul_m3_m3m3(tmat, smat, t->con.imtx);
		mul_m3_m3m3(smat, t->con.mtx, tmat);
	}
}

/*
 * Callback for object based spacial constraints applied to resize motion
 *
 *
 */

static void applyObjectConstraintSize(TransInfo *t, TransData *td, float smat[3][3])
{
	if (td && t->con.mode & CON_APPLY) {
		float tmat[3][3];
		float imat[3][3];

		invert_m3_m3(imat, td->axismtx);

		if (!(t->con.mode & CON_AXIS0)) {
			smat[0][0] = 1.0f;
		}
		if (!(t->con.mode & CON_AXIS1)) {
			smat[1][1] = 1.0f;
		}
		if (!(t->con.mode & CON_AXIS2)) {
			smat[2][2] = 1.0f;
		}

		mul_m3_m3m3(tmat, smat, imat);
		mul_m3_m3m3(smat, td->axismtx, tmat);
	}
}

/*
 * Generic callback for constant spacial constraints applied to rotations
 *
 * The rotation axis is copied into VEC.
 *
 * In the case of single axis constraints, the rotation axis is directly the one constrained to.
 * For planar constraints (2 axis), the rotation axis is the normal of the plane.
 *
 * The following only applies when CON_NOFLIP is not set.
 * The vector is then modified to always point away from the screen (in global space)
 * This insures that the rotation is always logically following the mouse.
 * (ie: not doing counterclockwise rotations when the mouse moves clockwise).
 */

static void applyAxisConstraintRot(TransInfo *t, TransData *td, float vec[3], float *angle)
{
	if (!td && t->con.mode & CON_APPLY) {
		int mode = t->con.mode & (CON_AXIS0|CON_AXIS1|CON_AXIS2);

		switch(mode) {
		case CON_AXIS0:
		case (CON_AXIS1|CON_AXIS2):
			VECCOPY(vec, t->con.mtx[0]);
			break;
		case CON_AXIS1:
		case (CON_AXIS0|CON_AXIS2):
			VECCOPY(vec, t->con.mtx[1]);
			break;
		case CON_AXIS2:
		case (CON_AXIS0|CON_AXIS1):
			VECCOPY(vec, t->con.mtx[2]);
			break;
		}
		/* don't flip axis if asked to or if num input */
		if (angle && (mode & CON_NOFLIP) == 0 && hasNumInput(&t->num) == 0) {
			if (dot_v3v3(vec, t->viewinv[2]) > 0.0f) {
				*angle = -(*angle);
			}
		}
	}
}

/*
 * Callback for object based spacial constraints applied to rotations
 *
 * The rotation axis is copied into VEC.
 *
 * In the case of single axis constraints, the rotation axis is directly the one constrained to.
 * For planar constraints (2 axis), the rotation axis is the normal of the plane.
 *
 * The following only applies when CON_NOFLIP is not set.
 * The vector is then modified to always point away from the screen (in global space)
 * This insures that the rotation is always logically following the mouse.
 * (ie: not doing counterclockwise rotations when the mouse moves clockwise).
 */

static void applyObjectConstraintRot(TransInfo *t, TransData *td, float vec[3], float *angle)
{
	if (t->con.mode & CON_APPLY) {
		int mode = t->con.mode & (CON_AXIS0|CON_AXIS1|CON_AXIS2);

		/* on setup call, use first object */
		if (td == NULL) {
			td= t->data;
		}

		switch(mode) {
		case CON_AXIS0:
		case (CON_AXIS1|CON_AXIS2):
			VECCOPY(vec, td->axismtx[0]);
			break;
		case CON_AXIS1:
		case (CON_AXIS0|CON_AXIS2):
			VECCOPY(vec, td->axismtx[1]);
			break;
		case CON_AXIS2:
		case (CON_AXIS0|CON_AXIS1):
			VECCOPY(vec, td->axismtx[2]);
			break;
		}
		if (angle && (mode & CON_NOFLIP) == 0 && hasNumInput(&t->num) == 0) {
			if (dot_v3v3(vec, t->viewinv[2]) > 0.0f) {
				*angle = -(*angle);
			}
		}
	}
}

/*--------------------- INTERNAL SETUP CALLS ------------------*/

void setConstraint(TransInfo *t, float space[3][3], int mode, const char text[]) {
	strncpy(t->con.text + 1, text, 48);
	copy_m3_m3(t->con.mtx, space);
	t->con.mode = mode;
	getConstraintMatrix(t);

	startConstraint(t);

	t->con.drawExtra = NULL;
	t->con.applyVec = applyAxisConstraintVec;
	t->con.applySize = applyAxisConstraintSize;
	t->con.applyRot = applyAxisConstraintRot;
	t->redraw = 1;
}

void setLocalConstraint(TransInfo *t, int mode, const char text[]) {
	if (t->flag & T_EDIT) {
		float obmat[3][3];
		copy_m3_m4(obmat, t->scene->obedit->obmat);
		setConstraint(t, obmat, mode, text);
	}
	else {
		if (t->total == 1) {
			setConstraint(t, t->data->axismtx, mode, text);
		}
		else {
			strncpy(t->con.text + 1, text, 48);
			copy_m3_m3(t->con.mtx, t->data->axismtx);
			t->con.mode = mode;
			getConstraintMatrix(t);

			startConstraint(t);

			t->con.drawExtra = drawObjectConstraint;
			t->con.applyVec = applyObjectConstraintVec;
			t->con.applySize = applyObjectConstraintSize;
			t->con.applyRot = applyObjectConstraintRot;
			t->redraw = 1;
		}
	}
}

/*
	Set the constraint according to the user defined orientation

	ftext is a format string passed to sprintf. It will add the name of
	the orientation where %s is (logically).
*/
void setUserConstraint(TransInfo *t, short orientation, int mode, const char ftext[]) {
	char text[40];

	switch(orientation) {
	case V3D_MANIP_GLOBAL:
		{
			float mtx[3][3];
			sprintf(text, ftext, "global");
			unit_m3(mtx);
			setConstraint(t, mtx, mode, text);
		}
		break;
	case V3D_MANIP_LOCAL:
		sprintf(text, ftext, "local");
		setLocalConstraint(t, mode, text);
		break;
	case V3D_MANIP_NORMAL:
		sprintf(text, ftext, "normal");
		setConstraint(t, t->spacemtx, mode, text);
		break;
	case V3D_MANIP_VIEW:
		sprintf(text, ftext, "view");
		setConstraint(t, t->spacemtx, mode, text);
		break;
	case V3D_MANIP_GIMBAL:
		sprintf(text, ftext, "gimbal");
		setConstraint(t, t->spacemtx, mode, text);
		break;
	default: /* V3D_MANIP_CUSTOM */
		sprintf(text, ftext, t->spacename);
		setConstraint(t, t->spacemtx, mode, text);
		break;
	}

	t->con.mode |= CON_USER;
}

/*----------------- DRAWING CONSTRAINTS -------------------*/

void drawConstraint(const struct bContext *C, TransInfo *t)
{
	TransCon *tc = &(t->con);

	if (!ELEM(t->spacetype, SPACE_VIEW3D, SPACE_IMAGE))
		return;
	if (!(tc->mode & CON_APPLY))
		return;
	if (t->flag & T_USES_MANIPULATOR)
		return;
	if (t->flag & T_NO_CONSTRAINT)
		return;

	/* nasty exception for Z constraint in camera view */
	// TRANSFORM_FIX_ME
//	if((t->flag & T_OBJECT) && G.vd->camera==OBACT && G.vd->persp==V3D_CAMOB)
//		return;

	if (tc->drawExtra) {
		tc->drawExtra(t);
	}
	else {
		if (tc->mode & CON_SELECT) {
			float vec[3];
			char col2[3] = {255,255,255};
			convertViewVec(t, vec, (short)(t->mval[0] - t->con.imval[0]), (short)(t->mval[1] - t->con.imval[1]));
			add_v3_v3v3(vec, vec, tc->center);

			drawLine(t, tc->center, tc->mtx[0], 'x', 0);
			drawLine(t, tc->center, tc->mtx[1], 'y', 0);
			drawLine(t, tc->center, tc->mtx[2], 'z', 0);

			glColor3ubv((GLubyte *)col2);

			glDisable(GL_DEPTH_TEST);
			setlinestyle(1);
			glBegin(GL_LINE_STRIP);
				glVertex3fv(tc->center);
				glVertex3fv(vec);
			glEnd();
			setlinestyle(0);
			// TRANSFORM_FIX_ME
			//if(G.vd->zbuf)
				glEnable(GL_DEPTH_TEST);
		}

		if (tc->mode & CON_AXIS0) {
			drawLine(t, tc->center, tc->mtx[0], 'x', DRAWLIGHT);
		}
		if (tc->mode & CON_AXIS1) {
			drawLine(t, tc->center, tc->mtx[1], 'y', DRAWLIGHT);
		}
		if (tc->mode & CON_AXIS2) {
			drawLine(t, tc->center, tc->mtx[2], 'z', DRAWLIGHT);
		}
	}
}

/* called from drawview.c, as an extra per-window draw option */
void drawPropCircle(const struct bContext *C, TransInfo *t)
{
	if (t->flag & T_PROP_EDIT) {
		RegionView3D *rv3d = CTX_wm_region_view3d(C);
		float tmat[4][4], imat[4][4];

		UI_ThemeColor(TH_GRID);

		if(t->spacetype == SPACE_VIEW3D && rv3d != NULL)
		{
			copy_m4_m4(tmat, rv3d->viewmat);
			invert_m4_m4(imat, tmat);
		}
		else
		{
			unit_m4(tmat);
			unit_m4(imat);
		}

		glPushMatrix();

		if((t->spacetype == SPACE_VIEW3D) && t->obedit)
		{
			glMultMatrixf(t->obedit->obmat); /* because t->center is in local space */
		}
		else if(t->spacetype == SPACE_IMAGE)
		{
			float aspx, aspy;

			ED_space_image_uv_aspect(t->sa->spacedata.first, &aspx, &aspy);
			glScalef(1.0f/aspx, 1.0f/aspy, 1.0);
		}

		set_inverted_drawing(1);
		drawcircball(GL_LINE_LOOP, t->center, t->prop_size, imat);
		set_inverted_drawing(0);

		glPopMatrix();
	}
}

static void drawObjectConstraint(TransInfo *t) {
	int i;
	TransData * td = t->data;

	/* Draw the first one lighter because that's the one who controls the others.
	   Meaning the transformation is projected on that one and just copied on the others
	   constraint space.
	   In a nutshell, the object with light axis is controlled by the user and the others follow.
	   Without drawing the first light, users have little clue what they are doing.
	 */
	if (t->con.mode & CON_AXIS0) {
		drawLine(t, td->ob->obmat[3], td->axismtx[0], 'x', DRAWLIGHT);
	}
	if (t->con.mode & CON_AXIS1) {
		drawLine(t, td->ob->obmat[3], td->axismtx[1], 'y', DRAWLIGHT);
	}
	if (t->con.mode & CON_AXIS2) {
		drawLine(t, td->ob->obmat[3], td->axismtx[2], 'z', DRAWLIGHT);
	}

	td++;

	for(i=1;i<t->total;i++,td++) {
		if (t->con.mode & CON_AXIS0) {
			drawLine(t, td->ob->obmat[3], td->axismtx[0], 'x', 0);
		}
		if (t->con.mode & CON_AXIS1) {
			drawLine(t, td->ob->obmat[3], td->axismtx[1], 'y', 0);
		}
		if (t->con.mode & CON_AXIS2) {
			drawLine(t, td->ob->obmat[3], td->axismtx[2], 'z', 0);
		}
	}
}

/*--------------------- START / STOP CONSTRAINTS ---------------------- */

void startConstraint(TransInfo *t) {
	t->con.mode |= CON_APPLY;
	*t->con.text = ' ';
	t->num.idx_max = MIN2(getConstraintSpaceDimension(t) - 1, t->idx_max);
}

void stopConstraint(TransInfo *t) {
	t->con.mode &= ~(CON_APPLY|CON_SELECT);
	*t->con.text = '\0';
	t->num.idx_max = t->idx_max;
}

void getConstraintMatrix(TransInfo *t)
{
	float mat[3][3];
	invert_m3_m3(t->con.imtx, t->con.mtx);
	unit_m3(t->con.pmtx);

	if (!(t->con.mode & CON_AXIS0)) {
		t->con.pmtx[0][0]		=
			t->con.pmtx[0][1]	=
			t->con.pmtx[0][2]	= 0.0f;
	}

	if (!(t->con.mode & CON_AXIS1)) {
		t->con.pmtx[1][0]		=
			t->con.pmtx[1][1]	=
			t->con.pmtx[1][2]	= 0.0f;
	}

	if (!(t->con.mode & CON_AXIS2)) {
		t->con.pmtx[2][0]		=
			t->con.pmtx[2][1]	=
			t->con.pmtx[2][2]	= 0.0f;
	}

	mul_m3_m3m3(mat, t->con.pmtx, t->con.imtx);
	mul_m3_m3m3(t->con.pmtx, t->con.mtx, mat);
}

/*------------------------- MMB Select -------------------------------*/

void initSelectConstraint(TransInfo *t, float mtx[3][3])
{
	copy_m3_m3(t->con.mtx, mtx);
	t->con.mode |= CON_APPLY;
	t->con.mode |= CON_SELECT;

	setNearestAxis(t);
	t->con.drawExtra = NULL;
	t->con.applyVec = applyAxisConstraintVec;
	t->con.applySize = applyAxisConstraintSize;
	t->con.applyRot = applyAxisConstraintRot;
}

void selectConstraint(TransInfo *t) {
	if (t->con.mode & CON_SELECT) {
		setNearestAxis(t);
		startConstraint(t);
	}
}

void postSelectConstraint(TransInfo *t)
{
	if (!(t->con.mode & CON_SELECT))
		return;

	t->con.mode &= ~CON_AXIS0;
	t->con.mode &= ~CON_AXIS1;
	t->con.mode &= ~CON_AXIS2;
	t->con.mode &= ~CON_SELECT;

	setNearestAxis(t);

	startConstraint(t);
	t->redraw = 1;
}

static void setNearestAxis2d(TransInfo *t)
{
	/* no correction needed... just use whichever one is lower */
	if ( abs(t->mval[0]-t->con.imval[0]) < abs(t->mval[1]-t->con.imval[1]) ) {
		t->con.mode |= CON_AXIS1;
		sprintf(t->con.text, " along Y axis");
	}
	else {
		t->con.mode |= CON_AXIS0;
		sprintf(t->con.text, " along X axis");
	}
}

static void setNearestAxis3d(TransInfo *t)
{
	float zfac;
	float mvec[3], axis[3], proj[3];
	float len[3];
	int i, icoord[2];

	/* calculate mouse movement */
	mvec[0] = (float)(t->mval[0] - t->con.imval[0]);
	mvec[1] = (float)(t->mval[1] - t->con.imval[1]);
	mvec[2] = 0.0f;

	/* we need to correct axis length for the current zoomlevel of view,
	   this to prevent projected values to be clipped behind the camera
	   and to overflow the short integers.
	   The formula used is a bit stupid, just a simplification of the substraction
	   of two 2D points 30 pixels apart (that's the last factor in the formula) after
	   projecting them with window_to_3d_delta and then get the length of that vector.
	*/
	zfac= t->persmat[0][3]*t->center[0]+ t->persmat[1][3]*t->center[1]+ t->persmat[2][3]*t->center[2]+ t->persmat[3][3];
	zfac = len_v3(t->persinv[0]) * 2.0f/t->ar->winx * zfac * 30.0f;

	for (i = 0; i<3; i++) {
		VECCOPY(axis, t->con.mtx[i]);

		mul_v3_fl(axis, zfac);
		/* now we can project to get window coordinate */
		add_v3_v3v3(axis, axis, t->con.center);
		projectIntView(t, axis, icoord);

		axis[0] = (float)(icoord[0] - t->center2d[0]);
		axis[1] = (float)(icoord[1] - t->center2d[1]);
		axis[2] = 0.0f;

 		if (normalize_v3(axis) != 0.0f) {
			project_v3_v3v3(proj, mvec, axis);
			sub_v3_v3v3(axis, mvec, proj);
			len[i] = normalize_v3(axis);
		}
		else {
			len[i] = 10000000000.0f;
		}
	}

	if (len[0] <= len[1] && len[0] <= len[2]) {
		if (t->modifiers & MOD_CONSTRAINT_PLANE) {
			t->con.mode |= (CON_AXIS1|CON_AXIS2);
			sprintf(t->con.text, " locking %s X axis", t->spacename);
		}
		else {
			t->con.mode |= CON_AXIS0;
			sprintf(t->con.text, " along %s X axis", t->spacename);
		}
	}
	else if (len[1] <= len[0] && len[1] <= len[2]) {
		if (t->modifiers & MOD_CONSTRAINT_PLANE) {
			t->con.mode |= (CON_AXIS0|CON_AXIS2);
			sprintf(t->con.text, " locking %s Y axis", t->spacename);
		}
		else {
			t->con.mode |= CON_AXIS1;
			sprintf(t->con.text, " along %s Y axis", t->spacename);
		}
	}
	else if (len[2] <= len[1] && len[2] <= len[0]) {
		if (t->modifiers & MOD_CONSTRAINT_PLANE) {
			t->con.mode |= (CON_AXIS0|CON_AXIS1);
			sprintf(t->con.text, " locking %s Z axis", t->spacename);
		}
		else {
			t->con.mode |= CON_AXIS2;
			sprintf(t->con.text, " along %s Z axis", t->spacename);
		}
	}
}

void setNearestAxis(TransInfo *t)
{
	/* clear any prior constraint flags */
	t->con.mode &= ~CON_AXIS0;
	t->con.mode &= ~CON_AXIS1;
	t->con.mode &= ~CON_AXIS2;

	/* constraint setting - depends on spacetype */
	if (t->spacetype == SPACE_VIEW3D) {
		/* 3d-view */
		setNearestAxis3d(t);
	}
	else {
		/* assume that this means a 2D-Editor */
		setNearestAxis2d(t);
	}

	getConstraintMatrix(t);
}

/*-------------- HELPER FUNCTIONS ----------------*/

char constraintModeToChar(TransInfo *t) {
	if ((t->con.mode & CON_APPLY)==0) {
		return '\0';
	}
	switch (t->con.mode & (CON_AXIS0|CON_AXIS1|CON_AXIS2)) {
	case (CON_AXIS0):
	case (CON_AXIS1|CON_AXIS2):
		return 'X';
	case (CON_AXIS1):
	case (CON_AXIS0|CON_AXIS2):
		return 'Y';
	case (CON_AXIS2):
	case (CON_AXIS0|CON_AXIS1):
		return 'Z';
	default:
		return '\0';
	}
}


int isLockConstraint(TransInfo *t) {
	int mode = t->con.mode;

	if ( (mode & (CON_AXIS0|CON_AXIS1)) == (CON_AXIS0|CON_AXIS1))
		return 1;

	if ( (mode & (CON_AXIS1|CON_AXIS2)) == (CON_AXIS1|CON_AXIS2))
		return 1;

	if ( (mode & (CON_AXIS0|CON_AXIS2)) == (CON_AXIS0|CON_AXIS2))
		return 1;

	return 0;
}

/*
 * Returns the dimension of the constraint space.
 *
 * For that reason, the flags always needs to be set to properly evaluate here,
 * even if they aren't actually used in the callback function. (Which could happen
 * for weird constraints not yet designed. Along a path for example.)
 */

int getConstraintSpaceDimension(TransInfo *t)
{
	int n = 0;

	if (t->con.mode & CON_AXIS0)
		n++;

	if (t->con.mode & CON_AXIS1)
		n++;

	if (t->con.mode & CON_AXIS2)
		n++;

	return n;
/*
  Someone willing to do it criptically could do the following instead:

  return t->con & (CON_AXIS0|CON_AXIS1|CON_AXIS2);

  Based on the assumptions that the axis flags are one after the other and start at 1
*/
}<|MERGE_RESOLUTION|>--- conflicted
+++ resolved
@@ -239,13 +239,8 @@
 			if (factor > 0) {
 				mul_v3_fl(out, 1000000000);
 			} else {
-<<<<<<< HEAD
-				VecMulf(out, -1000000000);
-	}
-=======
 				mul_v3_fl(out, -1000000000);
-			}
->>>>>>> 37e4a311
+	}
 		} else {
 			add_v3_v3v3(v2, t->con.center, axis);
 			add_v3_v3v3(v4, v, norm);
