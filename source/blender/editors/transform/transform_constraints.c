/*
 * This program is free software; you can redistribute it and/or
 * modify it under the terms of the GNU General Public License
 * as published by the Free Software Foundation; either version 2
 * of the License, or (at your option) any later version.
 *
 * This program is distributed in the hope that it will be useful,
 * but WITHOUT ANY WARRANTY; without even the implied warranty of
 * MERCHANTABILITY or FITNESS FOR A PARTICULAR PURPOSE.  See the
 * GNU General Public License for more details.
 *
 * You should have received a copy of the GNU General Public License
 * along with this program; if not, write to the Free Software Foundation,
 * Inc., 51 Franklin Street, Fifth Floor, Boston, MA 02110-1301, USA.
 *
 * The Original Code is Copyright (C) 2001-2002 by NaN Holding BV.
 * All rights reserved.
 */

/** \file
 * \ingroup edtransform
 */

#include <math.h>
#include <stdio.h>
#include <stdlib.h>
#include <string.h>

#include "DNA_object_types.h"
#include "DNA_scene_types.h"
#include "DNA_screen_types.h"
#include "DNA_space_types.h"
#include "DNA_view3d_types.h"

#include "GPU_immediate.h"
#include "GPU_matrix.h"
#include "GPU_state.h"

#include "BLI_math.h"
#include "BLI_rect.h"
#include "BLI_string.h"
#include "BLI_utildefines.h"

#include "BKE_context.h"

#include "ED_view3d.h"

#include "BLT_translation.h"

#include "UI_resources.h"

#include "transform.h"
#include "transform_orientations.h"
#include "transform_snap.h"

/* Own include. */
#include "transform_constraints.h"

static void drawObjectConstraint(TransInfo *t);

/* -------------------------------------------------------------------- */
/** \name Internal Utilities
 * \{ */

static void projection_matrix_calc(const TransInfo *t, float r_pmtx[3][3])
{
  unit_m3(r_pmtx);

  if (!(t->con.mode & CON_AXIS0)) {
    zero_v3(r_pmtx[0]);
  }

  if (!(t->con.mode & CON_AXIS1)) {
    zero_v3(r_pmtx[1]);
  }

  if (!(t->con.mode & CON_AXIS2)) {
    zero_v3(r_pmtx[2]);
  }

  float mat[3][3];
  mul_m3_m3m3(mat, r_pmtx, t->spacemtx_inv);
  mul_m3_m3m3(r_pmtx, t->spacemtx, mat);
}

static void view_vector_calc(const TransInfo *t, const float focus[3], float r_vec[3])
{
  if (t->persp != RV3D_ORTHO) {
    sub_v3_v3v3(r_vec, t->viewinv[3], focus);
  }
  else {
    copy_v3_v3(r_vec, t->viewinv[2]);
  }
  normalize_v3(r_vec);
}

/* ************************** CONSTRAINTS ************************* */
#define CONSTRAIN_EPSILON 0.0001f

static void constraint_plane_calc(TransInfo *t, float r_plane[4])
{
  const float *constraint_vector[2];
  int n = 0;
  for (int i = 0; i < 3; i++) {
    if (t->con.mode & (CON_AXIS0 << i)) {
      constraint_vector[n++] = t->spacemtx[i];
      if (n == 2) {
        break;
      }
    }
  }
  BLI_assert(n == 2);

  cross_v3_v3v3(r_plane, constraint_vector[0], constraint_vector[1]);
  normalize_v3(r_plane);
  r_plane[3] = -dot_v3v3(r_plane, t->center_global);
}

void constraintNumInput(TransInfo *t, float vec[3])
{
  int mode = t->con.mode;
  if (mode & CON_APPLY) {
    float nval = (t->flag & T_NULL_ONE) ? 1.0f : 0.0f;

    const int dims = getConstraintSpaceDimension(t);
    if (dims == 2) {
      int axis = mode & (CON_AXIS0 | CON_AXIS1 | CON_AXIS2);
      if (axis == (CON_AXIS0 | CON_AXIS1)) {
        /* vec[0] = vec[0]; */ /* same */
        /* vec[1] = vec[1]; */ /* same */
        vec[2] = nval;
      }
      else if (axis == (CON_AXIS1 | CON_AXIS2)) {
        vec[2] = vec[1];
        vec[1] = vec[0];
        vec[0] = nval;
      }
      else if (axis == (CON_AXIS0 | CON_AXIS2)) {
        /* vec[0] = vec[0]; */ /* same */
        vec[2] = vec[1];
        vec[1] = nval;
      }
    }
    else if (dims == 1) {
      if (mode & CON_AXIS0) {
        /* vec[0] = vec[0]; */ /* same */
        vec[1] = nval;
        vec[2] = nval;
      }
      else if (mode & CON_AXIS1) {
        vec[1] = vec[0];
        vec[0] = nval;
        vec[2] = nval;
      }
      else if (mode & CON_AXIS2) {
        vec[2] = vec[0];
        vec[0] = nval;
        vec[1] = nval;
      }
    }
  }
}

static void viewAxisCorrectCenter(const TransInfo *t, float t_con_center[3])
{
  if (t->spacetype == SPACE_VIEW3D) {
    // View3D *v3d = t->area->spacedata.first;
    const float min_dist = 1.0f; /* v3d->clip_start; */
    float dir[3];
    float l;

    sub_v3_v3v3(dir, t_con_center, t->viewinv[3]);
    if (dot_v3v3(dir, t->viewinv[2]) < 0.0f) {
      negate_v3(dir);
    }
    project_v3_v3v3(dir, dir, t->viewinv[2]);

    l = len_v3(dir);

    if (l < min_dist) {
      float diff[3];
      normalize_v3_v3_length(diff, t->viewinv[2], min_dist - l);
      sub_v3_v3(t_con_center, diff);
    }
  }
}

/**
 * Axis calculation taking the view into account, correcting view-aligned axis.
 */
static void axisProjection(const TransInfo *t,
                           const float axis[3],
                           const float in[3],
                           float out[3])
{
  float norm[3], vec[3], factor, angle;
  float t_con_center[3];

  if (is_zero_v3(in)) {
    return;
  }

  copy_v3_v3(t_con_center, t->center_global);

  /* checks for center being too close to the view center */
  viewAxisCorrectCenter(t, t_con_center);

  angle = fabsf(angle_v3v3(axis, t->viewinv[2]));
  if (angle > (float)M_PI_2) {
    angle = (float)M_PI - angle;
  }

  /* For when view is parallel to constraint... will cause NaNs otherwise
   * So we take vertical motion in 3D space and apply it to the
   * constraint axis. Nice for camera grab + MMB */
  if (angle < DEG2RADF(5.0f)) {
    project_v3_v3v3(vec, in, t->viewinv[1]);
    factor = dot_v3v3(t->viewinv[1], vec) * 2.0f;
    /* Since camera distance is quite relative, use quadratic relationship.
     * holding shift can compensate. */
    if (factor < 0.0f) {
      factor *= -factor;
    }
    else {
      factor *= factor;
    }

    /* -factor makes move down going backwards */
    normalize_v3_v3_length(out, axis, -factor);
  }
  else {
    float v[3];
    float norm_center[3];
    float plane[3];

    view_vector_calc(t, t_con_center, norm_center);
    cross_v3_v3v3(plane, norm_center, axis);

    project_v3_v3v3(vec, in, plane);
    sub_v3_v3v3(vec, in, vec);

    add_v3_v3v3(v, vec, t_con_center);
    view_vector_calc(t, v, norm);

    /* give arbitrary large value if projection is impossible */
    factor = dot_v3v3(axis, norm);
    if (1.0f - fabsf(factor) < 0.0002f) {
      copy_v3_v3(out, axis);
      if (factor > 0) {
        mul_v3_fl(out, 1000000000.0f);
      }
      else {
        mul_v3_fl(out, -1000000000.0f);
      }
    }
    else {
      /* Use ray-ray intersection instead of line-line because this gave
       * precision issues adding small values to large numbers. */
      float mul;
      if (isect_ray_ray_v3(t_con_center, axis, v, norm, &mul, NULL)) {
        mul_v3_v3fl(out, axis, mul);
      }
      else {
        /* In practice this should never fail. */
        BLI_assert(0);
      }

      /* possible some values become nan when
       * viewpoint and object are both zero */
      if (!isfinite(out[0])) {
        out[0] = 0.0f;
      }
      if (!isfinite(out[1])) {
        out[1] = 0.0f;
      }
      if (!isfinite(out[2])) {
        out[2] = 0.0f;
      }
    }
  }
}

/**
 * Snap to the intersection between the edge direction and the constraint plane.
 */
static void constraint_snap_plane_to_edge(const TransInfo *t, const float plane[4], float r_out[3])
{
  float lambda;
  const float *edge_snap_point = t->tsnap.snapPoint;
  const float *edge_dir = t->tsnap.snapNormal;
  bool is_aligned = fabsf(dot_v3v3(edge_dir, plane)) < CONSTRAIN_EPSILON;
  if (!is_aligned && isect_ray_plane_v3(edge_snap_point, edge_dir, plane, &lambda, false)) {
    madd_v3_v3v3fl(r_out, edge_snap_point, edge_dir, lambda);
    sub_v3_v3(r_out, t->tsnap.snapTarget);
  }
}

/**
 * Snap to the nearest point between the snap point and the line that
 * intersects the face plane with the constraint plane.
 */
static void UNUSED_FUNCTION(constraint_snap_plane_to_face(const TransInfo *t,
                                                          const float plane[4],
                                                          float r_out[3]))
{
  float face_plane[4], isect_orig[3], isect_dir[3];
  const float *face_snap_point = t->tsnap.snapPoint;
  const float *face_normal = t->tsnap.snapNormal;
  plane_from_point_normal_v3(face_plane, face_snap_point, face_normal);
  bool is_aligned = fabsf(dot_v3v3(plane, face_plane)) > (1.0f - CONSTRAIN_EPSILON);
  if (!is_aligned && isect_plane_plane_v3(plane, face_plane, isect_orig, isect_dir)) {
    closest_to_ray_v3(r_out, face_snap_point, isect_orig, isect_dir);
    sub_v3_v3(r_out, t->tsnap.snapTarget);
  }
}

/**
 * Snap to the nearest point on the axis to the edge/line element.
 */
void transform_constraint_snap_axis_to_edge(const TransInfo *t,
                                            const float axis[3],
                                            float r_out[3])
{
  float lambda;
  const float *edge_snap_point = t->tsnap.snapPoint;
  const float *edge_dir = t->tsnap.snapNormal;
  bool is_aligned = fabsf(dot_v3v3(axis, edge_dir)) > (1.0f - CONSTRAIN_EPSILON);
  if (!is_aligned &&
      isect_ray_ray_v3(t->tsnap.snapTarget, axis, edge_snap_point, edge_dir, &lambda, NULL)) {
    mul_v3_v3fl(r_out, axis, lambda);
  }
}

/**
 * Snap to the intersection of the axis and the plane defined by the face.
 */
void transform_constraint_snap_axis_to_face(const TransInfo *t,
                                            const float axis[3],
                                            float r_out[3])
{
  float lambda;
  float face_plane[4];
  const float *face_snap_point = t->tsnap.snapPoint;
  const float *face_normal = t->tsnap.snapNormal;
  plane_from_point_normal_v3(face_plane, face_snap_point, face_normal);
  bool is_aligned = fabsf(dot_v3v3(axis, face_plane)) < CONSTRAIN_EPSILON;
  if (!is_aligned && isect_ray_plane_v3(t->tsnap.snapTarget, axis, face_plane, &lambda, false)) {
    mul_v3_v3fl(r_out, axis, lambda);
  }
}

/**
 * Return true if the 2x axis are both aligned when projected into the view.
 * In this case, we can't usefully project the cursor onto the plane.
 */
static bool isPlaneProjectionViewAligned(const TransInfo *t, const float plane[4])
{
  const float eps = 0.001f;
  float view_to_plane[3];
  view_vector_calc(t, t->center_global, view_to_plane);

  float factor = dot_v3v3(plane, view_to_plane);
  return fabsf(factor) < eps;
}

static void planeProjection(const TransInfo *t, const float in[3], float out[3])
{
  float vec[3], factor, norm[3];

  add_v3_v3v3(vec, in, t->center_global);
  view_vector_calc(t, vec, norm);

  sub_v3_v3v3(vec, out, in);

  factor = dot_v3v3(vec, norm);
  if (factor == 0.0f) {
    return; /* prevent divide by zero */
  }
  factor = dot_v3v3(vec, vec) / factor;

  copy_v3_v3(vec, norm);
  mul_v3_fl(vec, factor);

  add_v3_v3v3(out, in, vec);
}

/**
 * Generic callback for constant spatial constraints applied to linear motion
 *
 * The `in` vector in projected into the constrained space and then further
 * projected along the view vector.
 * (in perspective mode, the view vector is relative to the position on screen)
 */
static void applyAxisConstraintVec(
    TransInfo *t, TransDataContainer *UNUSED(tc), TransData *td, const float in[3], float out[3])
{
  copy_v3_v3(out, in);
  if (!td && t->con.mode & CON_APPLY) {
    bool is_snap_to_point = false, is_snap_to_edge = false, is_snap_to_face = false;
    mul_m3_v3(t->con.pmtx, out);

    if (activeSnap(t)) {
      if (validSnap(t)) {
        is_snap_to_edge = (t->tsnap.snapElem & SCE_SNAP_MODE_EDGE) != 0;
        is_snap_to_face = (t->tsnap.snapElem & SCE_SNAP_MODE_FACE) != 0;
        is_snap_to_point = !is_snap_to_edge && !is_snap_to_face;
      }
      else if (t->tsnap.snapElem & SCE_SNAP_MODE_GRID) {
        is_snap_to_point = true;
      }
    }

    /* With snap points, a projection is alright, no adjustments needed. */
    if (!is_snap_to_point || is_snap_to_edge || is_snap_to_face) {
      const int dims = getConstraintSpaceDimension(t);
      if (dims == 2) {
        if (!is_zero_v3(out)) {
          float plane[4];
          constraint_plane_calc(t, plane);

          if (is_snap_to_edge) {
            constraint_snap_plane_to_edge(t, plane, out);
          }
          else if (is_snap_to_face) {
            /* Disabled, as it has not proven to be really useful. (See T82386). */
            // constraint_snap_plane_to_face(t, plane, out);
          }
          else {
            /* View alignment correction. */
            if (!isPlaneProjectionViewAligned(t, plane)) {
              planeProjection(t, in, out);
            }
          }
        }
      }
      else if (dims == 1) {
        float c[3];

        if (t->con.mode & CON_AXIS0) {
          copy_v3_v3(c, t->spacemtx[0]);
        }
        else if (t->con.mode & CON_AXIS1) {
          copy_v3_v3(c, t->spacemtx[1]);
        }
        else {
          BLI_assert(t->con.mode & CON_AXIS2);
          copy_v3_v3(c, t->spacemtx[2]);
        }

        if (is_snap_to_edge) {
          transform_constraint_snap_axis_to_edge(t, c, out);
        }
        else if (is_snap_to_face) {
          transform_constraint_snap_axis_to_face(t, c, out);
        }
        else {
          /* View alignment correction. */
          axisProjection(t, c, in, out);
        }
      }
    }
  }
}

/**
 * Generic callback for object based spatial constraints applied to linear motion
 *
 * At first, the following is applied without orientation
 * The IN vector in projected into the constrained space and then further
 * projected along the view vector.
 * (in perspective mode, the view vector is relative to the position on screen).
 *
 * Further down, that vector is mapped to each data's space.
 */
static void applyObjectConstraintVec(
    TransInfo *t, TransDataContainer *tc, TransData *td, const float in[3], float out[3])
{
  if (!td) {
    applyAxisConstraintVec(t, tc, td, in, out);
  }
  else {
    /* Specific TransData's space. */
    copy_v3_v3(out, in);
    if (t->con.mode & CON_APPLY) {
      mul_m3_v3(t->spacemtx_inv, out);
      mul_m3_v3(td->axismtx, out);
      if (t->flag & T_EDIT) {
        mul_m3_v3(tc->mat3_unit, out);
      }
    }
  }
}

/**
 * Generic callback for constant spatial constraints applied to resize motion.
 */
static void applyAxisConstraintSize(TransInfo *t,
                                    TransDataContainer *UNUSED(tc),
                                    TransData *td,
                                    float smat[3][3])
{
  if (!td && t->con.mode & CON_APPLY) {
    float tmat[3][3];

    if (!(t->con.mode & CON_AXIS0)) {
      smat[0][0] = 1.0f;
    }
    if (!(t->con.mode & CON_AXIS1)) {
      smat[1][1] = 1.0f;
    }
    if (!(t->con.mode & CON_AXIS2)) {
      smat[2][2] = 1.0f;
    }

    mul_m3_m3m3(tmat, smat, t->spacemtx_inv);
    mul_m3_m3m3(smat, t->spacemtx, tmat);
  }
}

/**
 * Callback for object based spatial constraints applied to resize motion.
 */
static void applyObjectConstraintSize(TransInfo *t,
                                      TransDataContainer *tc,
                                      TransData *td,
                                      float smat[3][3])
{
  if (td && t->con.mode & CON_APPLY) {
    float tmat[3][3];
    float imat[3][3];

    invert_m3_m3(imat, td->axismtx);

    if (!(t->con.mode & CON_AXIS0)) {
      smat[0][0] = 1.0f;
    }
    if (!(t->con.mode & CON_AXIS1)) {
      smat[1][1] = 1.0f;
    }
    if (!(t->con.mode & CON_AXIS2)) {
      smat[2][2] = 1.0f;
    }

    mul_m3_m3m3(tmat, smat, imat);
    if (t->flag & T_EDIT) {
      mul_m3_m3m3(smat, tc->mat3_unit, smat);
    }
    mul_m3_m3m3(smat, td->axismtx, tmat);
  }
}

static void constraints_rotation_impl(TransInfo *t,
<<<<<<< HEAD
                                      float axismtx[3][3],
=======
                                      const float axismtx[3][3],
>>>>>>> 9e007b46
                                      float r_vec[3],
                                      float *r_angle)
{
  BLI_assert(t->con.mode & CON_APPLY);
  int mode = t->con.mode & (CON_AXIS0 | CON_AXIS1 | CON_AXIS2);

  switch (mode) {
    case CON_AXIS0:
    case (CON_AXIS1 | CON_AXIS2):
      copy_v3_v3(r_vec, axismtx[0]);
      break;
    case CON_AXIS1:
    case (CON_AXIS0 | CON_AXIS2):
      copy_v3_v3(r_vec, axismtx[1]);
      break;
    case CON_AXIS2:
    case (CON_AXIS0 | CON_AXIS1):
      copy_v3_v3(r_vec, axismtx[2]);
      break;
  }
  /* don't flip axis if asked to or if num input */
<<<<<<< HEAD
  if (r_angle && (mode & CON_NOFLIP) == 0 && hasNumInput(&t->num) == 0) {
=======
  if (r_angle &&
      !((mode & CON_NOFLIP) || hasNumInput(&t->num) || (t->flag & T_INPUT_IS_VALUES_FINAL))) {
>>>>>>> 9e007b46
    float view_vector[3];
    view_vector_calc(t, t->center_global, view_vector);
    if (dot_v3v3(r_vec, view_vector) > 0.0f) {
      *r_angle = -(*r_angle);
    }
  }
}

/**
 * Generic callback for constant spatial constraints applied to rotations
 *
 * The rotation axis is copied into `vec`.
 *
 * In the case of single axis constraints, the rotation axis is directly the one constrained to.
 * For planar constraints (2 axis), the rotation axis is the normal of the plane.
 *
 * The following only applies when #CON_NOFLIP is not set.
 * The vector is then modified to always point away from the screen (in global space)
 * This insures that the rotation is always logically following the mouse.
 * (ie: not doing counterclockwise rotations when the mouse moves clockwise).
 */
static void applyAxisConstraintRot(
    TransInfo *t, TransDataContainer *UNUSED(tc), TransData *td, float vec[3], float *angle)
{
  if (!td && t->con.mode & CON_APPLY) {
    constraints_rotation_impl(t, t->spacemtx, vec, angle);
  }
}

/**
 * Callback for object based spatial constraints applied to rotations
 *
 * The rotation axis is copied into `vec`.
 *
 * In the case of single axis constraints, the rotation axis is directly the one constrained to.
 * For planar constraints (2 axis), the rotation axis is the normal of the plane.
 *
 * The following only applies when #CON_NOFLIP is not set.
 * The vector is then modified to always point away from the screen (in global space)
 * This insures that the rotation is always logically following the mouse.
 * (ie: not doing counterclockwise rotations when the mouse moves clockwise).
 */
static void applyObjectConstraintRot(
    TransInfo *t, TransDataContainer *tc, TransData *td, float vec[3], float *angle)
{
  if (t->con.mode & CON_APPLY) {
    float tmp_axismtx[3][3];
    const float(*axismtx)[3];

    /* on setup call, use first object */
    if (td == NULL) {
      BLI_assert(tc == NULL);
      tc = TRANS_DATA_CONTAINER_FIRST_OK(t);
      td = tc->data;
    }

    if (t->flag & T_EDIT) {
      mul_m3_m3m3(tmp_axismtx, tc->mat3_unit, td->axismtx);
      axismtx = tmp_axismtx;
    }
    else {
      axismtx = td->axismtx;
    }

    constraints_rotation_impl(t, axismtx, vec, angle);
  }
}

/** \} */

/* -------------------------------------------------------------------- */
/** \name Internal Setup Calls
 * \{ */

void setConstraint(TransInfo *t, int mode, const char text[])
{
  BLI_strncpy(t->con.text + 1, text, sizeof(t->con.text) - 1);
  t->con.mode = mode;
  projection_matrix_calc(t, t->con.pmtx);

  startConstraint(t);

  t->con.drawExtra = NULL;
  t->con.applyVec = applyAxisConstraintVec;
  t->con.applySize = applyAxisConstraintSize;
  t->con.applyRot = applyAxisConstraintRot;
  t->redraw = TREDRAW_HARD;
}

/* applies individual td->axismtx constraints */
void setAxisMatrixConstraint(TransInfo *t, int mode, const char text[])
{
  BLI_strncpy(t->con.text + 1, text, sizeof(t->con.text) - 1);
  t->con.mode = mode;
  projection_matrix_calc(t, t->con.pmtx);

  startConstraint(t);

  t->con.drawExtra = drawObjectConstraint;
  t->con.applyVec = applyObjectConstraintVec;
  t->con.applySize = applyObjectConstraintSize;
  t->con.applyRot = applyObjectConstraintRot;
  t->redraw = TREDRAW_HARD;
}

void setLocalConstraint(TransInfo *t, int mode, const char text[])
{
  if ((t->flag & T_EDIT) || t->data_len_all == 1) {
    /* Although in edit-mode each object has its local space, use the
     * orientation of the active object. */
    setConstraint(t, mode, text);
  }
  else {
    setAxisMatrixConstraint(t, mode, text);
  }
}

/**
 * Set the constraint according to the user defined orientation
 *
 * `ftext` is a format string passed to #BLI_snprintf. It will add the name of
 * the orientation where %s is (logically).
 */
void setUserConstraint(TransInfo *t, int mode, const char ftext[])
{
  char text[256];
  short orientation = t->orient[t->orient_curr].type;
  if (orientation == V3D_ORIENT_CUSTOM_MATRIX) {
    /* Use the real value of the "orient_type". */
    orientation = t->orient[0].type;
  }

  const char *spacename = transform_orientations_spacename_get(t, orientation);
  BLI_snprintf(text, sizeof(text), ftext, spacename);

  switch (orientation) {
    case V3D_ORIENT_LOCAL:
      setLocalConstraint(t, mode, text);
      break;
    case V3D_ORIENT_NORMAL:
      if (checkUseAxisMatrix(t)) {
        setAxisMatrixConstraint(t, mode, text);
        break;
      }
      ATTR_FALLTHROUGH;
    case V3D_ORIENT_GLOBAL:
    case V3D_ORIENT_VIEW:
    case V3D_ORIENT_CURSOR:
    case V3D_ORIENT_GIMBAL:
    case V3D_ORIENT_CUSTOM_MATRIX:
    case V3D_ORIENT_CUSTOM:
    default: {
      setConstraint(t, mode, text);
      break;
    }
  }
  t->con.mode |= CON_USER;
}

/** \} */

/* -------------------------------------------------------------------- */
/** \name Drawing Constraints
 * \{ */

void drawConstraint(TransInfo *t)
{
  TransCon *tc = &(t->con);

  if (!ELEM(t->spacetype, SPACE_VIEW3D, SPACE_IMAGE, SPACE_NODE)) {
    return;
  }
  if (!(tc->mode & CON_APPLY)) {
    return;
  }
  if (t->flag & T_NO_CONSTRAINT) {
    return;
  }

  if (tc->drawExtra) {
    tc->drawExtra(t);
  }
  else {
    if (tc->mode & CON_SELECT) {
      float vec[3];

      convertViewVec(t, vec, (t->mval[0] - t->con.imval[0]), (t->mval[1] - t->con.imval[1]));
      add_v3_v3(vec, t->center_global);

      drawLine(t, t->center_global, t->spacemtx[0], 'X', 0);
      drawLine(t, t->center_global, t->spacemtx[1], 'Y', 0);
      drawLine(t, t->center_global, t->spacemtx[2], 'Z', 0);

      eGPUDepthTest depth_test_enabled = GPU_depth_test_get();
      if (depth_test_enabled) {
        GPU_depth_test(GPU_DEPTH_NONE);
      }

      const uint shdr_pos = GPU_vertformat_attr_add(
          immVertexFormat(), "pos", GPU_COMP_F32, 3, GPU_FETCH_FLOAT);

      immBindBuiltinProgram(GPU_SHADER_3D_LINE_DASHED_UNIFORM_COLOR);

      float viewport_size[4];
      GPU_viewport_size_get_f(viewport_size);
      immUniform2f("viewport_size", viewport_size[2], viewport_size[3]);

      immUniform1i("colors_len", 0); /* "simple" mode */
      immUniformColor4f(1.0f, 1.0f, 1.0f, 1.0f);
      immUniform1f("dash_width", 2.0f);
      immUniform1f("dash_factor", 0.5f);

      immBegin(GPU_PRIM_LINES, 2);
      immVertex3fv(shdr_pos, t->center_global);
      immVertex3fv(shdr_pos, vec);
      immEnd();

      immUnbindProgram();

      if (depth_test_enabled) {
        GPU_depth_test(GPU_DEPTH_LESS_EQUAL);
      }
    }

    if (tc->mode & CON_AXIS0) {
      drawLine(t, t->center_global, t->spacemtx[0], 'X', DRAWLIGHT);
    }
    if (tc->mode & CON_AXIS1) {
      drawLine(t, t->center_global, t->spacemtx[1], 'Y', DRAWLIGHT);
    }
    if (tc->mode & CON_AXIS2) {
      drawLine(t, t->center_global, t->spacemtx[2], 'Z', DRAWLIGHT);
    }
  }
}

/* called from drawview.c, as an extra per-window draw option */
void drawPropCircle(const struct bContext *C, TransInfo *t)
{
  if (t->flag & T_PROP_EDIT) {
    RegionView3D *rv3d = CTX_wm_region_view3d(C);
    float tmat[4][4], imat[4][4];

    if (t->spacetype == SPACE_VIEW3D && rv3d != NULL) {
      copy_m4_m4(tmat, rv3d->viewmat);
      invert_m4_m4(imat, tmat);
    }
    else {
      unit_m4(tmat);
      unit_m4(imat);
    }

    GPU_matrix_push();

    if (t->spacetype == SPACE_VIEW3D) {
      /* pass */
    }
    else if (t->spacetype == SPACE_IMAGE) {
      GPU_matrix_scale_2f(1.0f / t->aspect[0], 1.0f / t->aspect[1]);
    }
    else if (ELEM(t->spacetype, SPACE_GRAPH, SPACE_ACTION)) {
      /* only scale y */
      rcti *mask = &t->region->v2d.mask;
      rctf *datamask = &t->region->v2d.cur;
      float xsize = BLI_rctf_size_x(datamask);
      float ysize = BLI_rctf_size_y(datamask);
      float xmask = BLI_rcti_size_x(mask);
      float ymask = BLI_rcti_size_y(mask);
      GPU_matrix_scale_2f(1.0f, (ysize / xsize) * (xmask / ymask));
    }

    eGPUDepthTest depth_test_enabled = GPU_depth_test_get();
    if (depth_test_enabled) {
      GPU_depth_test(GPU_DEPTH_NONE);
    }

    uint pos = GPU_vertformat_attr_add(immVertexFormat(), "pos", GPU_COMP_F32, 3, GPU_FETCH_FLOAT);

    immBindBuiltinProgram(GPU_SHADER_3D_POLYLINE_UNIFORM_COLOR);

    float viewport[4];
    GPU_viewport_size_get_f(viewport);
    GPU_blend(GPU_BLEND_ALPHA);

    immUniform2fv("viewportSize", &viewport[2]);
    immUniform1f("lineWidth", 3.0f * U.pixelsize);

    immUniformThemeColorShadeAlpha(TH_GRID, -20, 255);
    imm_drawcircball(t->center_global, t->prop_size, imat, pos);

    immUniform1f("lineWidth", 1.0f * U.pixelsize);
    immUniformThemeColorShadeAlpha(TH_GRID, 20, 255);
    imm_drawcircball(t->center_global, t->prop_size, imat, pos);

    immUnbindProgram();

    if (depth_test_enabled) {
      GPU_depth_test(GPU_DEPTH_LESS_EQUAL);
    }

    GPU_matrix_pop();
  }
}

static void drawObjectConstraint(TransInfo *t)
{
  /* Draw the first one lighter because that's the one who controls the others.
   * Meaning the transformation is projected on that one and just copied on the others
   * constraint space.
   * In a nutshell, the object with light axis is controlled by the user and the others follow.
   * Without drawing the first light, users have little clue what they are doing.
   */
  short options = DRAWLIGHT;
  float tmp_axismtx[3][3];

  FOREACH_TRANS_DATA_CONTAINER (t, tc) {
    TransData *td = tc->data;
    for (int i = 0; i < tc->data_len; i++, td++) {
      float co[3];
      float(*axismtx)[3];

      if (t->flag & T_PROP_EDIT) {
        /* we're sorted, so skip the rest */
        if (td->factor == 0.0f) {
          break;
        }
      }

      if (t->options & CTX_GPENCIL_STROKES) {
        /* only draw a constraint line for one point, otherwise we can't see anything */
        if ((options & DRAWLIGHT) == 0) {
          break;
        }
      }

      if (t->flag & T_EDIT) {
        mul_v3_m4v3(co, tc->mat, td->center);

        mul_m3_m3m3(tmp_axismtx, tc->mat3_unit, td->axismtx);
        axismtx = tmp_axismtx;
      }
      else if (t->options & CTX_POSE_BONE) {
        mul_v3_m4v3(co, tc->mat, td->center);
        axismtx = td->axismtx;
      }
      else {
        copy_v3_v3(co, td->center);
        axismtx = td->axismtx;
      }

      if (t->con.mode & CON_AXIS0) {
        drawLine(t, co, axismtx[0], 'X', options);
      }
      if (t->con.mode & CON_AXIS1) {
        drawLine(t, co, axismtx[1], 'Y', options);
      }
      if (t->con.mode & CON_AXIS2) {
        drawLine(t, co, axismtx[2], 'Z', options);
      }
      options &= ~DRAWLIGHT;
    }
  }
}

/** \} */

/* -------------------------------------------------------------------- */
/** \name Start / Stop Constraints
 * \{ */

void startConstraint(TransInfo *t)
{
  t->con.mode |= CON_APPLY;
  *t->con.text = ' ';
  t->num.idx_max = min_ii(getConstraintSpaceDimension(t) - 1, t->idx_max);
}

void stopConstraint(TransInfo *t)
{
  if (t->orient_curr != 0) {
    t->orient_curr = 0;
    transform_orientations_current_set(t, t->orient_curr);
  }

  t->con.mode &= ~(CON_APPLY | CON_SELECT);
  *t->con.text = '\0';
  t->num.idx_max = t->idx_max;
}

/** \} */

/* -------------------------------------------------------------------- */
/** \name Middle Mouse Button Select
 * \{ */

void initSelectConstraint(TransInfo *t)
{
  if (t->orient_curr == 0) {
    transform_orientations_current_set(t, 1);
  }

  setUserConstraint(t, CON_APPLY | CON_SELECT, "%s");
  setNearestAxis(t);
}

void selectConstraint(TransInfo *t)
{
  if (t->con.mode & CON_SELECT) {
    setNearestAxis(t);
    startConstraint(t);
  }
}

void postSelectConstraint(TransInfo *t)
{
  if (!(t->con.mode & CON_SELECT)) {
    return;
  }

  t->con.mode &= ~CON_AXIS0;
  t->con.mode &= ~CON_AXIS1;
  t->con.mode &= ~CON_AXIS2;
  t->con.mode &= ~CON_SELECT;

  setNearestAxis(t);

  startConstraint(t);
  t->redraw = TREDRAW_HARD;
}

static void setNearestAxis2d(TransInfo *t)
{
  /* no correction needed... just use whichever one is lower */
  if (abs(t->mval[0] - t->con.imval[0]) < abs(t->mval[1] - t->con.imval[1])) {
    t->con.mode |= CON_AXIS1;
    BLI_strncpy(t->con.text, TIP_(" along Y axis"), sizeof(t->con.text));
  }
  else {
    t->con.mode |= CON_AXIS0;
    BLI_strncpy(t->con.text, TIP_(" along X axis"), sizeof(t->con.text));
  }
}

static void setNearestAxis3d(TransInfo *t)
{
  float zfac;
  float mvec[3], proj[3];
  float len[3];
  int i;

  /* calculate mouse movement */
  mvec[0] = (float)(t->mval[0] - t->con.imval[0]);
  mvec[1] = (float)(t->mval[1] - t->con.imval[1]);
  mvec[2] = 0.0f;

  /* We need to correct axis length for the current zoom-level of view,
   * this to prevent projected values to be clipped behind the camera
   * and to overflow the short integers.
   * The formula used is a bit stupid, just a simplification of the subtraction
   * of two 2D points 30 pixels apart (that's the last factor in the formula) after
   * projecting them with ED_view3d_win_to_delta and then get the length of that vector.
   */
  zfac = mul_project_m4_v3_zfac(t->persmat, t->center_global);
  zfac = len_v3(t->persinv[0]) * 2.0f / t->region->winx * zfac * 30.0f;

  for (i = 0; i < 3; i++) {
    float axis[3], axis_2d[2];

    copy_v3_v3(axis, t->spacemtx[i]);

    mul_v3_fl(axis, zfac);
    /* now we can project to get window coordinate */
    add_v3_v3(axis, t->center_global);
    projectFloatView(t, axis, axis_2d);

    sub_v2_v2v2(axis, axis_2d, t->center2d);
    axis[2] = 0.0f;

    if (normalize_v3(axis) > 1e-3f) {
      project_v3_v3v3(proj, mvec, axis);
      sub_v3_v3v3(axis, mvec, proj);
      len[i] = normalize_v3(axis);
    }
    else {
      len[i] = 1e10f;
    }
  }

  if (len[0] <= len[1] && len[0] <= len[2]) {
    if (t->modifiers & MOD_CONSTRAINT_PLANE) {
      t->con.mode |= (CON_AXIS1 | CON_AXIS2);
      BLI_snprintf(t->con.text, sizeof(t->con.text), TIP_(" locking %s X axis"), t->spacename);
    }
    else {
      t->con.mode |= CON_AXIS0;
      BLI_snprintf(t->con.text, sizeof(t->con.text), TIP_(" along %s X axis"), t->spacename);
    }
  }
  else if (len[1] <= len[0] && len[1] <= len[2]) {
    if (t->modifiers & MOD_CONSTRAINT_PLANE) {
      t->con.mode |= (CON_AXIS0 | CON_AXIS2);
      BLI_snprintf(t->con.text, sizeof(t->con.text), TIP_(" locking %s Y axis"), t->spacename);
    }
    else {
      t->con.mode |= CON_AXIS1;
      BLI_snprintf(t->con.text, sizeof(t->con.text), TIP_(" along %s Y axis"), t->spacename);
    }
  }
  else if (len[2] <= len[1] && len[2] <= len[0]) {
    if (t->modifiers & MOD_CONSTRAINT_PLANE) {
      t->con.mode |= (CON_AXIS0 | CON_AXIS1);
      BLI_snprintf(t->con.text, sizeof(t->con.text), TIP_(" locking %s Z axis"), t->spacename);
    }
    else {
      t->con.mode |= CON_AXIS2;
      BLI_snprintf(t->con.text, sizeof(t->con.text), TIP_(" along %s Z axis"), t->spacename);
    }
  }
}

void setNearestAxis(TransInfo *t)
{
  /* clear any prior constraint flags */
  t->con.mode &= ~CON_AXIS0;
  t->con.mode &= ~CON_AXIS1;
  t->con.mode &= ~CON_AXIS2;

  /* constraint setting - depends on spacetype */
  if (t->spacetype == SPACE_VIEW3D) {
    /* 3d-view */
    setNearestAxis3d(t);
  }
  else {
    /* assume that this means a 2D-Editor */
    setNearestAxis2d(t);
  }

  projection_matrix_calc(t, t->con.pmtx);
}

/** \} */

/* -------------------------------------------------------------------- */
/** \name Helper Functions
 * \{ */

int constraintModeToIndex(const TransInfo *t)
{
  if ((t->con.mode & CON_APPLY) == 0) {
    return -1;
  }
  switch (t->con.mode & (CON_AXIS0 | CON_AXIS1 | CON_AXIS2)) {
    case (CON_AXIS0):
    case (CON_AXIS1 | CON_AXIS2):
      return 0;
    case (CON_AXIS1):
    case (CON_AXIS0 | CON_AXIS2):
      return 1;
    case (CON_AXIS2):
    case (CON_AXIS0 | CON_AXIS1):
      return 2;
    default:
      return -1;
  }
}

bool isLockConstraint(TransInfo *t)
{
  int mode = t->con.mode;

  if ((mode & (CON_AXIS0 | CON_AXIS1)) == (CON_AXIS0 | CON_AXIS1)) {
    return true;
  }

  if ((mode & (CON_AXIS1 | CON_AXIS2)) == (CON_AXIS1 | CON_AXIS2)) {
    return true;
  }

  if ((mode & (CON_AXIS0 | CON_AXIS2)) == (CON_AXIS0 | CON_AXIS2)) {
    return true;
  }

  return false;
}

/**
 * Returns the dimension of the constraint space.
 *
 * For that reason, the flags always needs to be set to properly evaluate here,
 * even if they aren't actually used in the callback function.
 * (Which could happen for weird constraints not yet designed. Along a path for example.)
 */
int getConstraintSpaceDimension(TransInfo *t)
{
  int n = 0;

  if (t->con.mode & CON_AXIS0) {
    n++;
  }

  if (t->con.mode & CON_AXIS1) {
    n++;
  }

  if (t->con.mode & CON_AXIS2) {
    n++;
  }

  return n;
  /* Someone willing to do it cryptically could do the following instead:
   *
   * `return t->con & (CON_AXIS0|CON_AXIS1|CON_AXIS2);`
   *
   * Based on the assumptions that the axis flags are one after the other and start at 1
   */
}

/** \} */<|MERGE_RESOLUTION|>--- conflicted
+++ resolved
@@ -550,11 +550,7 @@
 }
 
 static void constraints_rotation_impl(TransInfo *t,
-<<<<<<< HEAD
-                                      float axismtx[3][3],
-=======
                                       const float axismtx[3][3],
->>>>>>> 9e007b46
                                       float r_vec[3],
                                       float *r_angle)
 {
@@ -576,12 +572,8 @@
       break;
   }
   /* don't flip axis if asked to or if num input */
-<<<<<<< HEAD
-  if (r_angle && (mode & CON_NOFLIP) == 0 && hasNumInput(&t->num) == 0) {
-=======
   if (r_angle &&
       !((mode & CON_NOFLIP) || hasNumInput(&t->num) || (t->flag & T_INPUT_IS_VALUES_FINAL))) {
->>>>>>> 9e007b46
     float view_vector[3];
     view_vector_calc(t, t->center_global, view_vector);
     if (dot_v3v3(r_vec, view_vector) > 0.0f) {
