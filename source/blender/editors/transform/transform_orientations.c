/*
 * This program is free software; you can redistribute it and/or
 * modify it under the terms of the GNU General Public License
 * as published by the Free Software Foundation; either version 2
 * of the License, or (at your option) any later version.
 *
 * This program is distributed in the hope that it will be useful,
 * but WITHOUT ANY WARRANTY; without even the implied warranty of
 * MERCHANTABILITY or FITNESS FOR A PARTICULAR PURPOSE.  See the
 * GNU General Public License for more details.
 *
 * You should have received a copy of the GNU General Public License
 * along with this program; if not, write to the Free Software Foundation,
 * Inc., 51 Franklin Street, Fifth Floor, Boston, MA 02110-1301, USA.
 */

/** \file
 * \ingroup edtransform
 */

#include <ctype.h>
#include <stddef.h>
#include <string.h>

#include "MEM_guardedalloc.h"

#include "DNA_armature_types.h"
#include "DNA_curve_types.h"
#include "DNA_meta_types.h"
#include "DNA_object_types.h"
#include "DNA_scene_types.h"
#include "DNA_screen_types.h"
#include "DNA_space_types.h"
#include "DNA_view3d_types.h"

#include "BLI_listbase.h"
#include "BLI_math.h"
#include "BLI_string.h"
#include "BLI_string_utils.h"
#include "BLI_utildefines.h"

#include "BKE_action.h"
#include "BKE_armature.h"
#include "BKE_context.h"
#include "BKE_curve.h"
#include "BKE_editmesh.h"
#include "BKE_layer.h"
#include "BKE_report.h"
#include "BKE_scene.h"

#include "BLT_translation.h"

#include "ED_armature.h"

#include "transform.h"
#include "transform_orientations.h"

/* *********************** TransSpace ************************** */

void BIF_clearTransformOrientation(bContext *C)
{
  Scene *scene = CTX_data_scene(C);
  ListBase *transform_orientations = &scene->transform_spaces;

  BLI_freelistN(transform_orientations);

  for (int i = 0; i < ARRAY_SIZE(scene->orientation_slots); i++) {
    TransformOrientationSlot *orient_slot = &scene->orientation_slots[i];
    if (orient_slot->type == V3D_ORIENT_CUSTOM) {
      orient_slot->type = V3D_ORIENT_GLOBAL; /* fallback to global */
      orient_slot->index_custom = -1;
    }
  }
}

static TransformOrientation *findOrientationName(ListBase *lb, const char *name)
{
  return BLI_findstring(lb, name, offsetof(TransformOrientation, name));
}

static bool uniqueOrientationNameCheck(void *arg, const char *name)
{
  return findOrientationName((ListBase *)arg, name) != NULL;
}

static void uniqueOrientationName(ListBase *lb, char *name)
{
  BLI_uniquename_cb(uniqueOrientationNameCheck,
                    lb,
                    CTX_DATA_(BLT_I18NCONTEXT_ID_SCENE, "Space"),
                    '.',
                    name,
                    sizeof(((TransformOrientation *)NULL)->name));
}

static TransformOrientation *createViewSpace(bContext *C,
                                             ReportList *UNUSED(reports),
                                             const char *name,
                                             const bool overwrite)
{
  RegionView3D *rv3d = CTX_wm_region_view3d(C);
  float mat[3][3];

  if (!rv3d) {
    return NULL;
  }

  copy_m3_m4(mat, rv3d->viewinv);
  normalize_m3(mat);

  if (name[0] == 0) {
    View3D *v3d = CTX_wm_view3d(C);
    if (rv3d->persp == RV3D_CAMOB && v3d->camera) {
      /* If an object is used as camera, then this space is the same as object space! */
      name = v3d->camera->id.name + 2;
    }
    else {
      name = "Custom View";
    }
  }

  return addMatrixSpace(C, mat, name, overwrite);
}

static TransformOrientation *createObjectSpace(bContext *C,
                                               ReportList *UNUSED(reports),
                                               const char *name,
                                               const bool overwrite)
{
  Base *base = CTX_data_active_base(C);
  Object *ob;
  float mat[3][3];

  if (base == NULL) {
    return NULL;
  }

  ob = base->object;

  copy_m3_m4(mat, ob->obmat);
  normalize_m3(mat);

  /* use object name if no name is given */
  if (name[0] == 0) {
    name = ob->id.name + 2;
  }

  return addMatrixSpace(C, mat, name, overwrite);
}

static TransformOrientation *createBoneSpace(bContext *C,
                                             ReportList *reports,
                                             const char *name,
                                             const bool overwrite)
{
  float mat[3][3];
  float normal[3], plane[3];

  getTransformOrientation(C, normal, plane);

  if (createSpaceNormalTangent(mat, normal, plane) == 0) {
    BKE_reports_prepend(reports, "Cannot use zero-length bone");
    return NULL;
  }

  if (name[0] == 0) {
    name = "Bone";
  }

  return addMatrixSpace(C, mat, name, overwrite);
}

static TransformOrientation *createCurveSpace(bContext *C,
                                              ReportList *reports,
                                              const char *name,
                                              const bool overwrite)
{
  float mat[3][3];
  float normal[3], plane[3];

  getTransformOrientation(C, normal, plane);

  if (createSpaceNormalTangent(mat, normal, plane) == 0) {
    BKE_reports_prepend(reports, "Cannot use zero-length curve");
    return NULL;
  }

  if (name[0] == 0) {
    name = "Curve";
  }

  return addMatrixSpace(C, mat, name, overwrite);
}

static TransformOrientation *createMeshSpace(bContext *C,
                                             ReportList *reports,
                                             const char *name,
                                             const bool overwrite)
{
  float mat[3][3];
  float normal[3], plane[3];
  int type;

  type = getTransformOrientation(C, normal, plane);

  switch (type) {
    case ORIENTATION_VERT:
      if (createSpaceNormal(mat, normal) == 0) {
        BKE_reports_prepend(reports, "Cannot use vertex with zero-length normal");
        return NULL;
      }

      if (name[0] == 0) {
        name = "Vertex";
      }
      break;
    case ORIENTATION_EDGE:
      if (createSpaceNormalTangent(mat, normal, plane) == 0) {
        BKE_reports_prepend(reports, "Cannot use zero-length edge");
        return NULL;
      }

      if (name[0] == 0) {
        name = "Edge";
      }
      break;
    case ORIENTATION_FACE:
      if (createSpaceNormalTangent(mat, normal, plane) == 0) {
        BKE_reports_prepend(reports, "Cannot use zero-area face");
        return NULL;
      }

      if (name[0] == 0) {
        name = "Face";
      }
      break;
    default:
      return NULL;
  }

  return addMatrixSpace(C, mat, name, overwrite);
}

bool transform_orientations_create_from_axis(float mat[3][3],
                                             const float x[3],
                                             const float y[3],
                                             const float z[3])
{
  bool is_zero[3] = {true, true, true};
  zero_m3(mat);
  if (x) {
    is_zero[0] = normalize_v3_v3(mat[0], x) == 0.0f;
  }
  if (y) {
    is_zero[1] = normalize_v3_v3(mat[1], y) == 0.0f;
  }
  if (z) {
    is_zero[2] = normalize_v3_v3(mat[2], z) == 0.0f;
  }

  int zero_axis = is_zero[0] + is_zero[1] + is_zero[2];
  if (zero_axis == 0) {
    return true;
  }

  if (zero_axis == 1) {
    int axis = is_zero[0] ? 0 : is_zero[1] ? 1 : 2;
    cross_v3_v3v3(mat[axis], mat[(axis + 1) % 3], mat[(axis + 2) % 3]);
    if (normalize_v3(mat[axis]) != 0.0f) {
      return true;
    }
  }
  else if (zero_axis == 2) {
    int axis, a, b;
    axis = !is_zero[0] ? 0 : !is_zero[1] ? 1 : 2;
    a = (axis + 1) % 3;
    b = (axis + 2) % 3;

    mat[a][a] = 1.0f;
    mat[b][b] = 1.0f;
    project_plane_v3_v3v3(mat[a], mat[a], mat[axis]);
    project_plane_v3_v3v3(mat[b], mat[b], mat[axis]);
    if ((normalize_v3(mat[a]) != 0.0f) && (normalize_v3(mat[b]) != 0.0f)) {
      return true;
    }
  }

  unit_m3(mat);
  return false;
}

bool createSpaceNormal(float mat[3][3], const float normal[3])
{
  float tangent[3] = {0.0f, 0.0f, 1.0f};

  copy_v3_v3(mat[2], normal);
  if (normalize_v3(mat[2]) == 0.0f) {
    return false; /* error return */
  }

  cross_v3_v3v3(mat[0], mat[2], tangent);
  if (is_zero_v3(mat[0])) {
    tangent[0] = 1.0f;
    tangent[1] = tangent[2] = 0.0f;
    cross_v3_v3v3(mat[0], tangent, mat[2]);
  }

  cross_v3_v3v3(mat[1], mat[2], mat[0]);

  normalize_m3(mat);

  return true;
}

/**
 * \note To recreate an orientation from the matrix:
 * - (plane  == mat[1])
 * - (normal == mat[2])
 */
bool createSpaceNormalTangent(float mat[3][3], const float normal[3], const float tangent[3])
{
  if (normalize_v3_v3(mat[2], normal) == 0.0f) {
    return false; /* error return */
  }

  /* negate so we can use values from the matrix as input */
  negate_v3_v3(mat[1], tangent);
  /* preempt zero length tangent from causing trouble */
  if (is_zero_v3(mat[1])) {
    mat[1][2] = 1.0f;
  }

  cross_v3_v3v3(mat[0], mat[2], mat[1]);
  if (normalize_v3(mat[0]) == 0.0f) {
    return false; /* error return */
  }

  cross_v3_v3v3(mat[1], mat[2], mat[0]);
  normalize_v3(mat[1]);

  /* final matrix must be normalized, do inline */
  // normalize_m3(mat);

  return true;
}

bool BIF_createTransformOrientation(bContext *C,
                                    ReportList *reports,
                                    const char *name,
                                    const bool use_view,
                                    const bool activate,
                                    const bool overwrite)
{
  TransformOrientation *ts = NULL;

  if (use_view) {
    ts = createViewSpace(C, reports, name, overwrite);
  }
  else {
    Object *obedit = CTX_data_edit_object(C);
    Object *ob = CTX_data_active_object(C);
    if (obedit) {
      if (obedit->type == OB_MESH) {
        ts = createMeshSpace(C, reports, name, overwrite);
      }
      else if (obedit->type == OB_ARMATURE) {
        ts = createBoneSpace(C, reports, name, overwrite);
      }
      else if (obedit->type == OB_CURVE) {
        ts = createCurveSpace(C, reports, name, overwrite);
      }
    }
    else if (ob && (ob->mode & OB_MODE_POSE)) {
      ts = createBoneSpace(C, reports, name, overwrite);
    }
    else {
      ts = createObjectSpace(C, reports, name, overwrite);
    }
  }

  if (activate && ts != NULL) {
    BIF_selectTransformOrientation(C, ts);
  }
  return (ts != NULL);
}

TransformOrientation *addMatrixSpace(bContext *C,
                                     float mat[3][3],
                                     const char *name,
                                     const bool overwrite)
{
  TransformOrientation *ts = NULL;
  Scene *scene = CTX_data_scene(C);
  ListBase *transform_orientations = &scene->transform_spaces;
  char name_unique[sizeof(ts->name)];

  if (overwrite) {
    ts = findOrientationName(transform_orientations, name);
  }
  else {
    BLI_strncpy(name_unique, name, sizeof(name_unique));
    uniqueOrientationName(transform_orientations, name_unique);
    name = name_unique;
  }

  /* if not, create a new one */
  if (ts == NULL) {
    ts = MEM_callocN(sizeof(TransformOrientation), "UserTransSpace from matrix");
    BLI_addtail(transform_orientations, ts);
    BLI_strncpy(ts->name, name, sizeof(ts->name));
  }

  /* copy matrix into transform space */
  copy_m3_m3(ts->mat, mat);

  return ts;
}

void BIF_removeTransformOrientation(bContext *C, TransformOrientation *target)
{
  BKE_scene_transform_orientation_remove(CTX_data_scene(C), target);
}

void BIF_removeTransformOrientationIndex(bContext *C, int index)
{
  TransformOrientation *target = BKE_scene_transform_orientation_find(CTX_data_scene(C), index);
  BIF_removeTransformOrientation(C, target);
}

void BIF_selectTransformOrientation(bContext *C, TransformOrientation *target)
{
  Scene *scene = CTX_data_scene(C);
  int index = BKE_scene_transform_orientation_get_index(scene, target);

  BLI_assert(index != -1);

  scene->orientation_slots[SCE_ORIENT_DEFAULT].type = V3D_ORIENT_CUSTOM;
  scene->orientation_slots[SCE_ORIENT_DEFAULT].index_custom = index;
}

int BIF_countTransformOrientation(const bContext *C)
{
  Scene *scene = CTX_data_scene(C);
  ListBase *transform_orientations = &scene->transform_spaces;
  return BLI_listbase_count(transform_orientations);
}

void applyTransformOrientation(const TransformOrientation *ts, float r_mat[3][3], char *r_name)
{
  if (r_name) {
    BLI_strncpy(r_name, ts->name, MAX_NAME);
  }
  copy_m3_m3(r_mat, ts->mat);
}

/* Updates all `BONE_TRANSFORM` flags.
 * Returns total number of bones with `BONE_TRANSFORM`.
 * Note: `transform_convert_pose_transflags_update` has a similar logic. */
static int armature_bone_transflags_update_recursive(bArmature *arm,
                                                     ListBase *lb,
                                                     const bool do_it)
{
  Bone *bone;
  bool do_next;
  int total = 0;

  for (bone = lb->first; bone; bone = bone->next) {
    bone->flag &= ~BONE_TRANSFORM;
    do_next = do_it;
    if (do_it) {
      if (bone->layer & arm->layer) {
        if (bone->flag & BONE_SELECTED) {
          bone->flag |= BONE_TRANSFORM;
          total++;

          /* no transform on children if one parent bone is selected */
          do_next = false;
        }
      }
    }
    total += armature_bone_transflags_update_recursive(arm, &bone->childbase, do_next);
  }

  return total;
}

void ED_transform_calc_orientation_from_type(const bContext *C, float r_mat[3][3])
{
  ARegion *region = CTX_wm_region(C);
  Scene *scene = CTX_data_scene(C);
  ViewLayer *view_layer = CTX_data_view_layer(C);
  Object *obedit = CTX_data_edit_object(C);
  RegionView3D *rv3d = region->regiondata;
  Object *ob = OBACT(view_layer);
  const short orient_index = BKE_scene_orientation_get_index(scene, SCE_ORIENT_DEFAULT);
  const int pivot_point = scene->toolsettings->transform_pivot_point;

  ED_transform_calc_orientation_from_type_ex(
      C, r_mat, scene, rv3d, ob, obedit, orient_index, pivot_point);
}

/**
 * \note The resulting matrix may not be orthogonal,
 * callers that depend on `r_mat` to be orthogonal should use #orthogonalize_m3.
 *
 * A non orthogonal matrix may be returned when:
 * - #V3D_ORIENT_GIMBAL the result won't be orthogonal unless the object has no rotation.
 * - #V3D_ORIENT_LOCAL may contain shear from non-uniform scale in parent/child relationships.
 * - #V3D_ORIENT_CUSTOM may have been created from #V3D_ORIENT_LOCAL.
 */
short ED_transform_calc_orientation_from_type_ex(const bContext *C,
                                                 float r_mat[3][3],
                                                 /* extra args (can be accessed from context) */
                                                 Scene *scene,
                                                 RegionView3D *rv3d,
                                                 Object *ob,
                                                 Object *obedit,
                                                 const short orientation_index,
                                                 const int pivot_point)
{
<<<<<<< HEAD
  switch (orientation_type) {
=======
  switch (orientation_index) {
>>>>>>> 9e007b46
    case V3D_ORIENT_GIMBAL: {
      if (ob && gimbal_axis(ob, r_mat)) {
        break;
      }
      /* If not gimbal, fall through to normal. */
      ATTR_FALLTHROUGH;
    }
    case V3D_ORIENT_NORMAL: {
      if (obedit || (ob && ob->mode & OB_MODE_POSE)) {
        ED_getTransformOrientationMatrix(C, ob, obedit, pivot_point, r_mat);
        break;
      }
      /* No break we define 'normal' as 'local' in Object mode. */
      ATTR_FALLTHROUGH;
    }
    case V3D_ORIENT_LOCAL: {
      if (ob) {
        if (ob->mode & OB_MODE_POSE) {
          /* each bone moves on its own local axis, but  to avoid confusion,
           * use the active pones axis for display T33575, this works as expected on a single
           * bone and users who select many bones will understand what's going on and what local
           * means when they start transforming */
          ED_getTransformOrientationMatrix(C, ob, obedit, pivot_point, r_mat);
        }
        else {
          transform_orientations_create_from_axis(r_mat, UNPACK3(ob->obmat));
        }
        break;
      }
      /* If not local, fall through to global. */
      ATTR_FALLTHROUGH;
    }
    case V3D_ORIENT_GLOBAL: {
      unit_m3(r_mat);
      break;
    }
    case V3D_ORIENT_VIEW: {
      if (rv3d != NULL) {
        copy_m3_m4(r_mat, rv3d->viewinv);
        normalize_m3(r_mat);
      }
      else {
        unit_m3(r_mat);
      }
      break;
    }
    case V3D_ORIENT_CURSOR: {
      BKE_scene_cursor_rot_to_mat3(&scene->cursor, r_mat);
      break;
    }
    case V3D_ORIENT_CUSTOM_MATRIX: {
      /* Do nothing. */;
      break;
    }
    case V3D_ORIENT_CUSTOM:
    default: {
      BLI_assert(orientation_index >= V3D_ORIENT_CUSTOM);
      int orientation_index_custom = orientation_index - V3D_ORIENT_CUSTOM;
      TransformOrientation *custom_orientation = BKE_scene_transform_orientation_find(
          scene, orientation_index_custom);
      applyTransformOrientation(custom_orientation, r_mat, NULL);
      break;
    }
  }

  return orientation_index;
}

/* Sets the matrix of the specified space orientation.
 * If the matrix cannot be obtained, an orientation different from the one
 * informed is returned */
short transform_orientation_matrix_get(bContext *C,
                                       TransInfo *t,
                                       short orient_index,
                                       const float custom[3][3],
                                       float r_spacemtx[3][3])
{
  if (orient_index == V3D_ORIENT_CUSTOM_MATRIX) {
    copy_m3_m3(r_spacemtx, custom);
    return V3D_ORIENT_CUSTOM_MATRIX;
  }

  Object *ob = CTX_data_active_object(C);
  Object *obedit = CTX_data_edit_object(C);
  Scene *scene = t->scene;
  RegionView3D *rv3d = NULL;
<<<<<<< HEAD
  int orientation_index_custom = 0;

  if (orientation >= V3D_ORIENT_CUSTOM) {
    orientation_index_custom = orientation - V3D_ORIENT_CUSTOM;
    orientation = V3D_ORIENT_CUSTOM;
  }
  else if (ob && (ob->mode & OB_MODE_ALL_WEIGHT_PAINT) && !(t->options & CTX_PAINT_CURVE)) {
    Object *ob_armature = transform_object_deform_pose_armature_get(t, ob);
    if (ob_armature) {
      ob = ob_armature;
    }
  }
=======
>>>>>>> 9e007b46

  if ((t->spacetype == SPACE_VIEW3D) && t->region && (t->region->regiontype == RGN_TYPE_WINDOW)) {
    rv3d = t->region->regiondata;

    if (ob && (ob->mode & OB_MODE_ALL_WEIGHT_PAINT) && !(t->options & CTX_PAINT_CURVE)) {
      Object *ob_armature = transform_object_deform_pose_armature_get(t, ob);
      if (ob_armature) {
        /* The armature matrix is used for GIMBAL, NORMAL and LOCAL orientations. */
        ob = ob_armature;
      }
    }
  }

  short r_orient_index = ED_transform_calc_orientation_from_type_ex(
      C,
      r_spacemtx,
      /* extra args (can be accessed from context) */
      scene,
      rv3d,
      ob,
      obedit,
      orient_index,
      t->around);

  if (rv3d && (t->options & CTX_PAINT_CURVE)) {
    /* Screen space in the 3d region. */
    if (r_orient_index == V3D_ORIENT_VIEW) {
      unit_m3(r_spacemtx);
    }
    else {
      mul_m3_m4m3(r_spacemtx, rv3d->viewmat, r_spacemtx);
      normalize_m3(r_spacemtx);
    }
  }

  return r_orient_index;
}

const char *transform_orientations_spacename_get(TransInfo *t, const short orient_type)
{
  switch (orient_type) {
    case V3D_ORIENT_GLOBAL:
      return TIP_("global");
    case V3D_ORIENT_GIMBAL:
      return TIP_("gimbal");
    case V3D_ORIENT_NORMAL:
      return TIP_("normal");
    case V3D_ORIENT_LOCAL:
      return TIP_("local");
    case V3D_ORIENT_VIEW:
      return TIP_("view");
    case V3D_ORIENT_CURSOR:
      return TIP_("cursor");
    case V3D_ORIENT_CUSTOM_MATRIX:
      return TIP_("custom");
    case V3D_ORIENT_CUSTOM:
    default:
      BLI_assert(orient_type >= V3D_ORIENT_CUSTOM);
      TransformOrientation *ts = BKE_scene_transform_orientation_find(
          t->scene, orient_type - V3D_ORIENT_CUSTOM);
      return ts->name;
  }
}

void transform_orientations_current_set(TransInfo *t, const short orient_index)
{
  if (t->orient_curr == orient_index) {
    return;
  }

  const short orientation = t->orient[orient_index].type;
  const char *spacename = transform_orientations_spacename_get(t, orientation);

  BLI_strncpy(t->spacename, spacename, sizeof(t->spacename));
  copy_m3_m3(t->spacemtx, t->orient[orient_index].matrix);
  invert_m3_m3_safe_ortho(t->spacemtx_inv, t->spacemtx);
  t->orient_curr = orient_index;
}

/**
 * utility function - get first n, selected vert/edge/faces
 */
static uint bm_mesh_elems_select_get_n__internal(
    BMesh *bm, BMElem **elems, const uint n, const BMIterType itype, const char htype)
{
  BMIter iter;
  BMElem *ele;
  uint i;

  BLI_assert(ELEM(htype, BM_VERT, BM_EDGE, BM_FACE));
  BLI_assert(ELEM(itype, BM_VERTS_OF_MESH, BM_EDGES_OF_MESH, BM_FACES_OF_MESH));

  if (!BLI_listbase_is_empty(&bm->selected)) {
    /* quick check */
    BMEditSelection *ese;
    i = 0;
    for (ese = bm->selected.last; ese; ese = ese->prev) {
      /* shouldn't need this check */
      if (BM_elem_flag_test(ese->ele, BM_ELEM_SELECT)) {

        /* only use contiguous selection */
        if (ese->htype != htype) {
          i = 0;
          break;
        }

        elems[i++] = ese->ele;
        if (n == i) {
          break;
        }
      }
      else {
        BLI_assert(0);
      }
    }

    if (i == 0) {
      /* pass */
    }
    else if (i == n) {
      return i;
    }
  }

  i = 0;
  BM_ITER_MESH (ele, &iter, bm, itype) {
    BLI_assert(ele->head.htype == htype);
    if (BM_elem_flag_test(ele, BM_ELEM_SELECT)) {
      elems[i++] = ele;
      if (n == i) {
        break;
      }
    }
  }

  return i;
}

static uint bm_mesh_verts_select_get_n(BMesh *bm, BMVert **elems, const uint n)
{
  return bm_mesh_elems_select_get_n__internal(
      bm, (BMElem **)elems, min_ii(n, bm->totvertsel), BM_VERTS_OF_MESH, BM_VERT);
}
static uint bm_mesh_edges_select_get_n(BMesh *bm, BMEdge **elems, const uint n)
{
  return bm_mesh_elems_select_get_n__internal(
      bm, (BMElem **)elems, min_ii(n, bm->totedgesel), BM_EDGES_OF_MESH, BM_EDGE);
}
#if 0
static uint bm_mesh_faces_select_get_n(BMesh *bm, BMVert **elems, const uint n)
{
  return bm_mesh_elems_select_get_n__internal(
      bm, (BMElem **)elems, min_ii(n, bm->totfacesel), BM_FACES_OF_MESH, BM_FACE);
}
#endif

int getTransformOrientation_ex(const bContext *C,
                               struct Object *ob,
                               struct Object *obedit,
                               float normal[3],
                               float plane[3],
                               const short around)
{
  ViewLayer *view_layer = CTX_data_view_layer(C);
  View3D *v3d = CTX_wm_view3d(C);
  int result = ORIENTATION_NONE;
  const bool activeOnly = (around == V3D_AROUND_ACTIVE);

  zero_v3(normal);
  zero_v3(plane);

  if (obedit) {
    float imat[3][3], mat[3][3];

    /* we need the transpose of the inverse for a normal... */
    copy_m3_m4(imat, ob->obmat);

    invert_m3_m3(mat, imat);
    transpose_m3(mat);

    ob = obedit;

    if (ob->type == OB_MESH) {
      BMEditMesh *em = BKE_editmesh_from_object(ob);
      BMEditSelection ese;
      float vec[3] = {0, 0, 0};

      /* USE LAST SELECTED WITH ACTIVE */
      if (activeOnly && BM_select_history_active_get(em->bm, &ese)) {
        BM_editselection_normal(&ese, normal);
        BM_editselection_plane(&ese, plane);

        switch (ese.htype) {
          case BM_VERT:
            result = ORIENTATION_VERT;
            break;
          case BM_EDGE:
            result = ORIENTATION_EDGE;
            break;
          case BM_FACE:
            result = ORIENTATION_FACE;
            break;
        }
      }
      else {
        if (em->bm->totfacesel >= 1) {
          BMFace *efa;
          BMIter iter;

          BM_ITER_MESH (efa, &iter, em->bm, BM_FACES_OF_MESH) {
            if (BM_elem_flag_test(efa, BM_ELEM_SELECT)) {
              BM_face_calc_tangent_auto(efa, vec);
              add_v3_v3(normal, efa->no);
              add_v3_v3(plane, vec);
            }
          }

          result = ORIENTATION_FACE;
        }
        else if (em->bm->totvertsel == 3) {
          BMVert *v_tri[3];

          if (bm_mesh_verts_select_get_n(em->bm, v_tri, 3) == 3) {
            BMEdge *e = NULL;
            float no_test[3];

            normal_tri_v3(normal, v_tri[0]->co, v_tri[1]->co, v_tri[2]->co);

            /* check if the normal is pointing opposite to vert normals */
            no_test[0] = v_tri[0]->no[0] + v_tri[1]->no[0] + v_tri[2]->no[0];
            no_test[1] = v_tri[0]->no[1] + v_tri[1]->no[1] + v_tri[2]->no[1];
            no_test[2] = v_tri[0]->no[2] + v_tri[1]->no[2] + v_tri[2]->no[2];
            if (dot_v3v3(no_test, normal) < 0.0f) {
              negate_v3(normal);
            }

            if (em->bm->totedgesel >= 1) {
              /* find an edge that's a part of v_tri (no need to search all edges) */
              float e_length;
              int j;

              for (j = 0; j < 3; j++) {
                BMEdge *e_test = BM_edge_exists(v_tri[j], v_tri[(j + 1) % 3]);
                if (e_test && BM_elem_flag_test(e_test, BM_ELEM_SELECT)) {
                  const float e_test_length = BM_edge_calc_length_squared(e_test);
                  if ((e == NULL) || (e_length < e_test_length)) {
                    e = e_test;
                    e_length = e_test_length;
                  }
                }
              }
            }

            if (e) {
              BMVert *v_pair[2];
              if (BM_edge_is_boundary(e)) {
                BM_edge_ordered_verts(e, &v_pair[0], &v_pair[1]);
              }
              else {
                v_pair[0] = e->v1;
                v_pair[1] = e->v2;
              }
              sub_v3_v3v3(plane, v_pair[0]->co, v_pair[1]->co);
            }
            else {
              BM_vert_tri_calc_tangent_edge(v_tri, plane);
            }
          }
          else {
            BLI_assert(0);
          }

          result = ORIENTATION_FACE;
        }
        else if (em->bm->totedgesel == 1 || em->bm->totvertsel == 2) {
          BMVert *v_pair[2] = {NULL, NULL};
          BMEdge *eed = NULL;

          if (em->bm->totedgesel == 1) {
            if (bm_mesh_edges_select_get_n(em->bm, &eed, 1) == 1) {
              v_pair[0] = eed->v1;
              v_pair[1] = eed->v2;
            }
          }
          else {
            BLI_assert(em->bm->totvertsel == 2);
            bm_mesh_verts_select_get_n(em->bm, v_pair, 2);
          }

          /* should never fail */
          if (LIKELY(v_pair[0] && v_pair[1])) {
            bool v_pair_swap = false;
            /**
             * Logic explained:
             *
             * - Edges and vert-pairs treated the same way.
             * - Point the Y axis along the edge vector (towards the active vertex).
             * - Point the Z axis outwards (the same direction as the normals).
             *
             * \note Z points outwards - along the normal.
             * take care making changes here, see: T38592, T43708
             */

            /* be deterministic where possible and ensure v_pair[0] is active */
            if (BM_mesh_active_vert_get(em->bm) == v_pair[1]) {
              v_pair_swap = true;
            }
            else if (eed && BM_edge_is_boundary(eed)) {
              /* predictable direction for boundary edges */
              if (eed->l->v != v_pair[0]) {
                v_pair_swap = true;
              }
            }

            if (v_pair_swap) {
              SWAP(BMVert *, v_pair[0], v_pair[1]);
            }

            add_v3_v3v3(normal, v_pair[1]->no, v_pair[0]->no);
            sub_v3_v3v3(plane, v_pair[1]->co, v_pair[0]->co);

            if (normalize_v3(plane) != 0.0f) {
              /* For edges it'd important the resulting matrix can rotate around the edge,
               * project onto the plane so we can use a fallback value. */
              project_plane_normalized_v3_v3v3(normal, normal, plane);
              if (UNLIKELY(normalize_v3(normal) == 0.0f)) {
                /* in the case the normal and plane are aligned,
                 * use a fallback normal which is orthogonal to the plane. */
                ortho_v3_v3(normal, plane);
              }
            }
          }

          result = ORIENTATION_EDGE;
        }
        else if (em->bm->totvertsel == 1) {
          BMVert *v = NULL;

          if (bm_mesh_verts_select_get_n(em->bm, &v, 1) == 1) {
            copy_v3_v3(normal, v->no);
            BMEdge *e_pair[2];

            if (BM_vert_edge_pair(v, &e_pair[0], &e_pair[1])) {
              bool v_pair_swap = false;
              BMVert *v_pair[2] = {
                  BM_edge_other_vert(e_pair[0], v),
                  BM_edge_other_vert(e_pair[1], v),
              };
              float dir_pair[2][3];

              if (BM_edge_is_boundary(e_pair[0])) {
                if (e_pair[0]->l->v != v) {
                  v_pair_swap = true;
                }
              }
              else {
                if (BM_edge_calc_length_squared(e_pair[0]) <
                    BM_edge_calc_length_squared(e_pair[1])) {
                  v_pair_swap = true;
                }
              }

              if (v_pair_swap) {
                SWAP(BMVert *, v_pair[0], v_pair[1]);
              }

              sub_v3_v3v3(dir_pair[0], v->co, v_pair[0]->co);
              sub_v3_v3v3(dir_pair[1], v_pair[1]->co, v->co);
              normalize_v3(dir_pair[0]);
              normalize_v3(dir_pair[1]);

              add_v3_v3v3(plane, dir_pair[0], dir_pair[1]);
            }
          }

          result = is_zero_v3(plane) ? ORIENTATION_VERT : ORIENTATION_EDGE;
        }
        else if (em->bm->totvertsel > 3) {
          BMIter iter;
          BMVert *v;

          zero_v3(normal);

          BM_ITER_MESH (v, &iter, em->bm, BM_VERTS_OF_MESH) {
            if (BM_elem_flag_test(v, BM_ELEM_SELECT)) {
              add_v3_v3(normal, v->no);
            }
          }
          normalize_v3(normal);
          result = ORIENTATION_VERT;
        }
      }

      /* not needed but this matches 2.68 and older behavior */
      negate_v3(plane);

    } /* end editmesh */
    else if (ELEM(obedit->type, OB_CURVE, OB_SURF)) {
      Curve *cu = obedit->data;
      Nurb *nu = NULL;
      int a;
      ListBase *nurbs = BKE_curve_editNurbs_get(cu);

      void *vert_act = NULL;
      if (activeOnly && BKE_curve_nurb_vert_active_get(cu, &nu, &vert_act)) {
        if (nu->type == CU_BEZIER) {
          BezTriple *bezt = vert_act;
          BKE_nurb_bezt_calc_normal(nu, bezt, normal);
          BKE_nurb_bezt_calc_plane(nu, bezt, plane);
        }
        else {
          BPoint *bp = vert_act;
          BKE_nurb_bpoint_calc_normal(nu, bp, normal);
          BKE_nurb_bpoint_calc_plane(nu, bp, plane);
        }
      }
      else {
        const bool use_handle = v3d->overlay.handle_display != CURVE_HANDLE_NONE;

        for (nu = nurbs->first; nu; nu = nu->next) {
          /* only bezier has a normal */
          if (nu->type == CU_BEZIER) {
            BezTriple *bezt = nu->bezt;
            a = nu->pntsu;
            while (a--) {
              short flag = 0;

#define SEL_F1 (1 << 0)
#define SEL_F2 (1 << 1)
#define SEL_F3 (1 << 2)

              if (use_handle) {
                if (bezt->f1 & SELECT) {
                  flag |= SEL_F1;
                }
                if (bezt->f2 & SELECT) {
                  flag |= SEL_F2;
                }
                if (bezt->f3 & SELECT) {
                  flag |= SEL_F3;
                }
              }
              else {
                flag = (bezt->f2 & SELECT) ? (SEL_F1 | SEL_F2 | SEL_F3) : 0;
              }

              /* exception */
              if (flag) {
                float tvec[3];
                if ((around == V3D_AROUND_LOCAL_ORIGINS) ||
                    ELEM(flag, SEL_F2, SEL_F1 | SEL_F3, SEL_F1 | SEL_F2 | SEL_F3)) {
                  BKE_nurb_bezt_calc_normal(nu, bezt, tvec);
                  add_v3_v3(normal, tvec);
                }
                else {
                  /* ignore bezt->f2 in this case */
                  if (flag & SEL_F1) {
                    sub_v3_v3v3(tvec, bezt->vec[0], bezt->vec[1]);
                    normalize_v3(tvec);
                    add_v3_v3(normal, tvec);
                  }
                  if (flag & SEL_F3) {
                    sub_v3_v3v3(tvec, bezt->vec[1], bezt->vec[2]);
                    normalize_v3(tvec);
                    add_v3_v3(normal, tvec);
                  }
                }

                BKE_nurb_bezt_calc_plane(nu, bezt, tvec);
                add_v3_v3(plane, tvec);
              }

#undef SEL_F1
#undef SEL_F2
#undef SEL_F3

              bezt++;
            }
          }
          else if (nu->bp && (nu->pntsv == 1)) {
            BPoint *bp = nu->bp;
            a = nu->pntsu;
            while (a--) {
              if (bp->f1 & SELECT) {
                float tvec[3];

                BPoint *bp_prev = BKE_nurb_bpoint_get_prev(nu, bp);
                BPoint *bp_next = BKE_nurb_bpoint_get_next(nu, bp);

                const bool is_prev_sel = bp_prev && (bp_prev->f1 & SELECT);
                const bool is_next_sel = bp_next && (bp_next->f1 & SELECT);
                if (is_prev_sel == false && is_next_sel == false) {
                  /* Isolated, add based on surrounding */
                  BKE_nurb_bpoint_calc_normal(nu, bp, tvec);
                  add_v3_v3(normal, tvec);
                }
                else if (is_next_sel) {
                  /* A segment, add the edge normal */
                  sub_v3_v3v3(tvec, bp->vec, bp_next->vec);
                  normalize_v3(tvec);
                  add_v3_v3(normal, tvec);
                }

                BKE_nurb_bpoint_calc_plane(nu, bp, tvec);
                add_v3_v3(plane, tvec);
              }
              bp++;
            }
          }
        }
      }

      if (!is_zero_v3(normal)) {
        result = ORIENTATION_FACE;
      }
    }
    else if (obedit->type == OB_MBALL) {
      MetaBall *mb = obedit->data;
      MetaElem *ml;
      bool ok = false;
      float tmat[3][3];

      if (activeOnly && (ml = mb->lastelem)) {
        quat_to_mat3(tmat, ml->quat);
        add_v3_v3(normal, tmat[2]);
        add_v3_v3(plane, tmat[1]);
        ok = true;
      }
      else {
        for (ml = mb->editelems->first; ml; ml = ml->next) {
          if (ml->flag & SELECT) {
            quat_to_mat3(tmat, ml->quat);
            add_v3_v3(normal, tmat[2]);
            add_v3_v3(plane, tmat[1]);
            ok = true;
          }
        }
      }

      if (ok) {
        if (!is_zero_v3(plane)) {
          result = ORIENTATION_FACE;
        }
      }
    }
    else if (obedit->type == OB_ARMATURE) {
      bArmature *arm = obedit->data;
      EditBone *ebone;
      bool ok = false;
      float tmat[3][3];

      if (activeOnly && (ebone = arm->act_edbone)) {
        ED_armature_ebone_to_mat3(ebone, tmat);
        add_v3_v3(normal, tmat[2]);
        add_v3_v3(plane, tmat[1]);
        ok = true;
      }
      else {
        /* When we only have the root/tip are selected. */
        bool fallback_ok = false;
        float fallback_normal[3];
        float fallback_plane[3];

        zero_v3(fallback_normal);
        zero_v3(fallback_plane);

        for (ebone = arm->edbo->first; ebone; ebone = ebone->next) {
          if (arm->layer & ebone->layer) {
            if (ebone->flag & BONE_SELECTED) {
              ED_armature_ebone_to_mat3(ebone, tmat);
              add_v3_v3(normal, tmat[2]);
              add_v3_v3(plane, tmat[1]);
              ok = true;
            }
            else if ((ok == false) &&
                     ((ebone->flag & BONE_TIPSEL) ||
                      ((ebone->flag & BONE_ROOTSEL) &&
                       (ebone->parent && ebone->flag & BONE_CONNECTED) == false))) {
              ED_armature_ebone_to_mat3(ebone, tmat);
              add_v3_v3(fallback_normal, tmat[2]);
              add_v3_v3(fallback_plane, tmat[1]);
              fallback_ok = true;
            }
          }
        }
        if ((ok == false) && fallback_ok) {
          ok = true;
          copy_v3_v3(normal, fallback_normal);
          copy_v3_v3(plane, fallback_plane);
        }
      }

      if (ok) {
        if (!is_zero_v3(plane)) {
          result = ORIENTATION_EDGE;
        }
      }
    }

    /* Vectors from edges don't need the special transpose inverse multiplication */
    if (result == ORIENTATION_EDGE) {
      float tvec[3];

      mul_mat3_m4_v3(ob->obmat, normal);
      mul_mat3_m4_v3(ob->obmat, plane);

      /* align normal to edge direction (so normal is perpendicular to the plane).
       * 'ORIENTATION_EDGE' will do the other way around.
       * This has to be done **after** applying obmat, see T45775! */
      project_v3_v3v3(tvec, normal, plane);
      sub_v3_v3(normal, tvec);
    }
    else {
      mul_m3_v3(mat, normal);
      mul_m3_v3(mat, plane);
    }
  }
  else if (ob && (ob->mode & OB_MODE_POSE)) {
    bArmature *arm = ob->data;
    bPoseChannel *pchan;
    float imat[3][3], mat[3][3];
    bool ok = false;

    if (activeOnly && (pchan = BKE_pose_channel_active(ob))) {
      add_v3_v3(normal, pchan->pose_mat[2]);
      add_v3_v3(plane, pchan->pose_mat[1]);
      ok = true;
    }
    else {
      int transformed_len;
      transformed_len = armature_bone_transflags_update_recursive(arm, &arm->bonebase, true);
      if (transformed_len) {
        /* use channels to get stats */
        for (pchan = ob->pose->chanbase.first; pchan; pchan = pchan->next) {
          if (pchan->bone && pchan->bone->flag & BONE_TRANSFORM) {
            add_v3_v3(normal, pchan->pose_mat[2]);
            add_v3_v3(plane, pchan->pose_mat[1]);
          }
        }
        ok = true;
      }
    }

    /* use for both active & all */
    if (ok) {
      /* we need the transpose of the inverse for a normal... */
      copy_m3_m4(imat, ob->obmat);

      invert_m3_m3(mat, imat);
      transpose_m3(mat);
      mul_m3_v3(mat, normal);
      mul_m3_v3(mat, plane);

      result = ORIENTATION_EDGE;
    }
  }
  else {
    /* we need the one selected object, if its not active */
    if (ob != NULL) {
      bool ok = false;
      if (activeOnly || (ob->mode & (OB_MODE_ALL_PAINT | OB_MODE_PARTICLE_EDIT))) {
        /* Ignore selection state. */
        ok = true;
      }
      else {
        Base *base = BKE_view_layer_base_find(view_layer, ob);
        if (UNLIKELY(base == NULL)) {
          /* This is very unlikely, if it happens allow the value to be set since the caller
           * may have taken the object from outside this view-layer. */
          ok = true;
        }
        else if (BASE_SELECTED(v3d, base)) {
          ok = true;
        }
      }

      if (ok) {
        copy_v3_v3(normal, ob->obmat[2]);
        copy_v3_v3(plane, ob->obmat[1]);
      }
    }
    result = ORIENTATION_NORMAL;
  }

  return result;
}

int getTransformOrientation(const bContext *C, float normal[3], float plane[3])
{
  Object *obact = CTX_data_active_object(C);
  Object *obedit = CTX_data_edit_object(C);

  /* dummy value, not V3D_AROUND_ACTIVE and not V3D_AROUND_LOCAL_ORIGINS */
  short around = V3D_AROUND_CENTER_BOUNDS;

  return getTransformOrientation_ex(C, obact, obedit, normal, plane, around);
}

void ED_getTransformOrientationMatrix(const bContext *C,
                                      struct Object *ob,
                                      struct Object *obedit,
                                      const short around,
                                      float r_orientation_mat[3][3])
{
  float normal[3] = {0.0, 0.0, 0.0};
  float plane[3] = {0.0, 0.0, 0.0};

  int type;

  type = getTransformOrientation_ex(C, ob, obedit, normal, plane, around);

  /* Fallback, when the plane can't be calculated. */
  if (ORIENTATION_USE_PLANE(type) && is_zero_v3(plane)) {
    type = ORIENTATION_VERT;
  }

  switch (type) {
    case ORIENTATION_NORMAL:
      if (createSpaceNormalTangent(r_orientation_mat, normal, plane) == 0) {
        type = ORIENTATION_NONE;
      }
      break;
    case ORIENTATION_VERT:
      if (createSpaceNormal(r_orientation_mat, normal) == 0) {
        type = ORIENTATION_NONE;
      }
      break;
    case ORIENTATION_EDGE:
      if (createSpaceNormalTangent(r_orientation_mat, normal, plane) == 0) {
        type = ORIENTATION_NONE;
      }
      break;
    case ORIENTATION_FACE:
      if (createSpaceNormalTangent(r_orientation_mat, normal, plane) == 0) {
        type = ORIENTATION_NONE;
      }
      break;
    default:
      BLI_assert(type == ORIENTATION_NONE);
      break;
  }

  if (type == ORIENTATION_NONE) {
    unit_m3(r_orientation_mat);
  }
}<|MERGE_RESOLUTION|>--- conflicted
+++ resolved
@@ -518,11 +518,7 @@
                                                  const short orientation_index,
                                                  const int pivot_point)
 {
-<<<<<<< HEAD
-  switch (orientation_type) {
-=======
   switch (orientation_index) {
->>>>>>> 9e007b46
     case V3D_ORIENT_GIMBAL: {
       if (ob && gimbal_axis(ob, r_mat)) {
         break;
@@ -609,21 +605,6 @@
   Object *obedit = CTX_data_edit_object(C);
   Scene *scene = t->scene;
   RegionView3D *rv3d = NULL;
-<<<<<<< HEAD
-  int orientation_index_custom = 0;
-
-  if (orientation >= V3D_ORIENT_CUSTOM) {
-    orientation_index_custom = orientation - V3D_ORIENT_CUSTOM;
-    orientation = V3D_ORIENT_CUSTOM;
-  }
-  else if (ob && (ob->mode & OB_MODE_ALL_WEIGHT_PAINT) && !(t->options & CTX_PAINT_CURVE)) {
-    Object *ob_armature = transform_object_deform_pose_armature_get(t, ob);
-    if (ob_armature) {
-      ob = ob_armature;
-    }
-  }
-=======
->>>>>>> 9e007b46
 
   if ((t->spacetype == SPACE_VIEW3D) && t->region && (t->region->regiontype == RGN_TYPE_WINDOW)) {
     rv3d = t->region->regiondata;
