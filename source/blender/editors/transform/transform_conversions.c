--- conflicted
+++ resolved
@@ -1275,13 +1275,9 @@
 					 * causes problem with snapping (see T45974).
 					 * However, in rotation mode, we want to keep that 'rotate bone around root with
 					 * only its tip selected' behavior (see T46325). */
-<<<<<<< HEAD
-					if ((t->around == V3D_LOCAL) && ((t->mode == TFM_ROTATION) || (ebo->flag & BONE_ROOTSEL))) {
-=======
 					if ((t->around == V3D_AROUND_LOCAL_ORIGINS) &&
 					    ((t->mode == TFM_ROTATION) || (ebo->flag & BONE_ROOTSEL)))
 					{
->>>>>>> f6c11062
 						copy_v3_v3(td->center, ebo->head);
 					}
 					else {
