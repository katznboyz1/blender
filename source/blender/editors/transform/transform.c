--- conflicted
+++ resolved
@@ -1738,11 +1738,7 @@
 	t->context = NULL;
 }
 
-<<<<<<< HEAD
-void drawTransformApply(const struct bContext *C, struct ARegion *ar, void *arg)
-=======
 void drawTransformApply(const bContext *C, struct ARegion *UNUSED(ar), void *arg)
->>>>>>> 6d201907
 {
 	TransInfo *t = arg;
 
@@ -1897,10 +1893,10 @@
 		/* quaternions get limited with euler... (compatability mode) */
 		float eul[3], oldeul[3], nquat[4], noldquat[4];
 		float qlen;
-
+		
 		qlen= normalize_qt_qt(nquat, quat);
 		normalize_qt_qt(noldquat, oldquat);
-
+		
 		quat_to_eul(eul, nquat);
 		quat_to_eul(oldeul, noldquat);
 
@@ -1910,9 +1906,9 @@
 			eul[1]= oldeul[1];
 		if (protectflag & OB_LOCK_ROTZ)
 			eul[2]= oldeul[2];
-
+		
 		eul_to_quat( quat,eul);
-
+		
 		/* restore original quat size */
 		mul_qt_fl(quat, qlen);
 		
@@ -3091,7 +3087,7 @@
 	char str[64];
 	
 	float final;
-
+	
 	final = t->values[0];
 	
 	applyNDofInput(&t->ndof, &final);
@@ -3131,7 +3127,7 @@
 	}
 	
 	t->values[0] = final;
-	
+
 	applyRotation(t, final, t->axis);
 	
 	recalcData(t);
@@ -4302,7 +4298,7 @@
 		if(ct > 1) {
 		   //BKE_report(op->reports, RPT_ERROR, "Loop crosses itself");
 			MEM_freeN(sld);
-			return 0;
+		   return 0;
 		}
 	}
 
