/**
* $Id:
 *
 * ***** BEGIN GPL LICENSE BLOCK *****
 *
 * This program is free software; you can redistribute it and/or
 * modify it under the terms of the GNU General Public License
 * as published by the Free Software Foundation; either version 2
 * of the License, or (at your option) any later version.
 *
 * This program is distributed in the hope that it will be useful,
 * but WITHOUT ANY WARRANTY; without even the implied warranty of
 * MERCHANTABILITY or FITNESS FOR A PARTICULAR PURPOSE.  See the
 * GNU General Public License for more details.
 *
 * You should have received a copy of the GNU General Public License
 * along with this program; if not, write to the Free Software Foundation,
 * Inc., 59 Temple Place - Suite 330, Boston, MA  02111-1307, USA.
 *
 * The Original Code is Copyright (C) 2005 Blender Foundation
 * All rights reserved.
 *
 * The Original Code is: all of this file.
 *
 * Contributor(s): none yet.
 *
 * ***** END GPL LICENSE BLOCK *****
 */

#include <stdlib.h>
#include <string.h>
#include <math.h>

#ifndef WIN32
#include <unistd.h>
#else
#include <io.h>
#endif

#include "MEM_guardedalloc.h"

#include "DNA_armature_types.h"
#include "DNA_action_types.h"
#include "DNA_curve_types.h"
#include "DNA_lattice_types.h"
#include "DNA_mesh_types.h"
#include "DNA_meta_types.h"
#include "DNA_object_types.h"
#include "DNA_particle_types.h"
#include "DNA_screen_types.h"
#include "DNA_scene_types.h"
#include "DNA_space_types.h"
#include "DNA_userdef_types.h"
#include "DNA_view3d_types.h"

#include "RNA_access.h"

#include "BKE_action.h"
#include "BKE_armature.h"
#include "BKE_context.h"
#include "BKE_global.h"
#include "BKE_lattice.h"
#include "BKE_mesh.h"
#include "BKE_object.h"
#include "BKE_particle.h"
#include "BKE_pointcache.h"
#include "BKE_utildefines.h"

#include "BLI_math.h"
#include "BLI_editVert.h"

#include "BIF_gl.h"

#include "WM_api.h"
#include "WM_types.h"

#include "ED_armature.h"
#include "ED_mesh.h"
#include "ED_particle.h"
#include "ED_space_api.h"
#include "ED_transform.h"
#include "ED_view3d.h"

#include "UI_resources.h"

/* local module include */
#include "transform.h"

/* return codes for select, and drawing flags */

#define MAN_TRANS_X		1
#define MAN_TRANS_Y		2
#define MAN_TRANS_Z		4
#define MAN_TRANS_C		7

#define MAN_ROT_X		8
#define MAN_ROT_Y		16
#define MAN_ROT_Z		32
#define MAN_ROT_V		64
#define MAN_ROT_T		128
#define MAN_ROT_C		248

#define MAN_SCALE_X		256
#define MAN_SCALE_Y		512
#define MAN_SCALE_Z		1024
#define MAN_SCALE_C		1792

/* color codes */

#define MAN_RGB		0
#define MAN_GHOST	1
#define MAN_MOVECOL	2


static int is_mat4_flipped(float mat[][4])
{
	float vec[3];

	cross_v3_v3v3(vec, mat[0], mat[1]);
	if( dot_v3v3(vec, mat[2]) < 0.0 ) return 1;
	return 0;
}

/* transform widget center calc helper for below */
static void calc_tw_center(Scene *scene, float *co)
{
	float *twcent= scene->twcent;
	float *min= scene->twmin;
	float *max= scene->twmax;

	DO_MINMAX(co, min, max);
	add_v3_v3v3(twcent, twcent, co);
}

static void protectflag_to_drawflags(short protectflag, short *drawflags)
{
	if(protectflag & OB_LOCK_LOCX)
		*drawflags &= ~MAN_TRANS_X;
	if(protectflag & OB_LOCK_LOCY)
		*drawflags &= ~MAN_TRANS_Y;
	if(protectflag & OB_LOCK_LOCZ)
		*drawflags &= ~MAN_TRANS_Z;

	if(protectflag & OB_LOCK_ROTX)
		*drawflags &= ~MAN_ROT_X;
	if(protectflag & OB_LOCK_ROTY)
		*drawflags &= ~MAN_ROT_Y;
	if(protectflag & OB_LOCK_ROTZ)
		*drawflags &= ~MAN_ROT_Z;

	if(protectflag & OB_LOCK_SCALEX)
		*drawflags &= ~MAN_SCALE_X;
	if(protectflag & OB_LOCK_SCALEY)
		*drawflags &= ~MAN_SCALE_Y;
	if(protectflag & OB_LOCK_SCALEZ)
		*drawflags &= ~MAN_SCALE_Z;
}

/* for pose mode */
static void stats_pose(Scene *scene, View3D *v3d, bPoseChannel *pchan)
{
	Bone *bone= pchan->bone;

	if(bone) {
		if (bone->flag & BONE_TRANSFORM) {
			calc_tw_center(scene, pchan->pose_head);
			protectflag_to_drawflags(pchan->protectflag, &v3d->twdrawflag);
		}
	}
}

/* for editmode*/
static void stats_editbone(View3D *v3d, EditBone *ebo)
{
	if (ebo->flag & BONE_EDITMODE_LOCKED)
		protectflag_to_drawflags(OB_LOCK_LOC|OB_LOCK_ROT|OB_LOCK_SCALE, &v3d->twdrawflag);
}


static int test_rotmode_euler(short rotmode)
{
	return (ELEM(rotmode, ROT_MODE_AXISANGLE, ROT_MODE_QUAT)) ? 0:1;
}

void gimbal_axis(Object *ob, float gmat[][3])
{
	if(ob->mode & OB_MODE_POSE)
	{
		bPoseChannel *pchan= get_active_posechannel(ob);

<<<<<<< HEAD
		/* use channels to get stats */
		for(pchan= ob->pose->chanbase.first; pchan; pchan= pchan->next) {
			if (pchan->bone && pchan->bone->flag & BONE_ACTIVE) {
				if(test_rotmode_euler(pchan->rotmode)) {
					break;
				}
			}
		}

		if(pchan) {
			float mat[3][3], tmat[3][3], obmat[3][3];

			EulToGimbalAxis(mat, pchan->eul, pchan->rotmode);

			/* apply bone transformation */
			Mat3MulMat3(tmat, pchan->bone->bone_mat, mat);
=======
		if(pchan && test_rotmode_euler(pchan->rotmode)) {
			float mat[3][3], tmat[3][3], obmat[3][3];

			eulO_to_gimbal_axis(mat, pchan->eul, pchan->rotmode);

			/* apply bone transformation */
			mul_m3_m3m3(tmat, pchan->bone->bone_mat, mat);
>>>>>>> bee2335a
			
			if (pchan->parent)
			{
				float parent_mat[3][3];

<<<<<<< HEAD
				Mat3CpyMat4(parent_mat, pchan->parent->pose_mat);
				Mat3MulMat3(mat, parent_mat, tmat);

				/* needed if object transformation isn't identity */
				Mat3CpyMat4(obmat, ob->obmat);
				Mat3MulMat3(gmat, obmat, mat);
=======
				copy_m3_m4(parent_mat, pchan->parent->pose_mat);
				mul_m3_m3m3(mat, parent_mat, tmat);

				/* needed if object transformation isn't identity */
				copy_m3_m4(obmat, ob->obmat);
				mul_m3_m3m3(gmat, obmat, mat);
>>>>>>> bee2335a
			}
			else
			{
				/* needed if object transformation isn't identity */
<<<<<<< HEAD
				Mat3CpyMat4(obmat, ob->obmat);
				Mat3MulMat3(gmat, obmat, tmat);
			}

			Mat3Ortho(gmat);
=======
				copy_m3_m4(obmat, ob->obmat);
				mul_m3_m3m3(gmat, obmat, tmat);
			}

			normalize_m3(gmat);
>>>>>>> bee2335a
		}
	}
	else {
		if(test_rotmode_euler(ob->rotmode)) {
			
			
			if (ob->parent)
			{
				float parent_mat[3][3], amat[3][3];
				
<<<<<<< HEAD
				EulToGimbalAxis(amat, ob->rot, ob->rotmode);
				Mat3CpyMat4(parent_mat, ob->parent->obmat);
				Mat3Ortho(parent_mat);
				Mat3MulMat3(gmat, parent_mat, amat);
			}
			else
			{
				EulToGimbalAxis(gmat, ob->rot, ob->rotmode);
=======
				eulO_to_gimbal_axis(amat, ob->rot, ob->rotmode);
				copy_m3_m4(parent_mat, ob->parent->obmat);
				normalize_m3(parent_mat);
				mul_m3_m3m3(gmat, parent_mat, amat);
			}
			else
			{
				eulO_to_gimbal_axis(gmat, ob->rot, ob->rotmode);
>>>>>>> bee2335a
			}
		}
	}
}


/* centroid, boundbox, of selection */
/* returns total items selected */
int calc_manipulator_stats(const bContext *C)
{
	ScrArea *sa= CTX_wm_area(C);
	ARegion *ar= CTX_wm_region(C);
	Scene *scene= CTX_data_scene(C);
	Object *obedit= CTX_data_edit_object(C);
	View3D *v3d= sa->spacedata.first;
	RegionView3D *rv3d= ar->regiondata;
	Base *base;
	Object *ob= OBACT;
	int a, totsel= 0;

	/* transform widget matrix */
	unit_m4(rv3d->twmat);

	v3d->twdrawflag= 0xFFFF;

	/* transform widget centroid/center */
	scene->twcent[0]= scene->twcent[1]= scene->twcent[2]= 0.0f;
	INIT_MINMAX(scene->twmin, scene->twmax);

	if(obedit) {
		ob= obedit;
		if((ob->lay & v3d->lay)==0) return 0;

		if(obedit->type==OB_MESH) {
			EditMesh *em = BKE_mesh_get_editmesh(obedit->data);
			EditVert *eve;
			EditSelection ese;
			float vec[3]= {0,0,0};

			/* USE LAST SELECTE WITH ACTIVE */
			if (v3d->around==V3D_ACTIVE && EM_get_actSelection(em, &ese)) {
				EM_editselection_center(vec, &ese);
				calc_tw_center(scene, vec);
				totsel= 1;
			} else {
				/* do vertices for center, and if still no normal found, use vertex normals */
				for(eve= em->verts.first; eve; eve= eve->next) {
					if(eve->f & SELECT) {
						totsel++;
						calc_tw_center(scene, eve->co);
					}
				}
			}
		} /* end editmesh */
		else if (obedit->type==OB_ARMATURE){
			bArmature *arm= obedit->data;
			EditBone *ebo;
			for (ebo= arm->edbo->first; ebo; ebo=ebo->next){
				if(ebo->layer & arm->layer) {
					if (ebo->flag & BONE_TIPSEL) {
						calc_tw_center(scene, ebo->tail);
						totsel++;
					}
					if (ebo->flag & BONE_ROOTSEL) {
						calc_tw_center(scene, ebo->head);
						totsel++;
					}
					if (ebo->flag & BONE_SELECTED) {
						stats_editbone(v3d, ebo);
					}
				}
			}
		}
		else if ELEM(obedit->type, OB_CURVE, OB_SURF) {
			Curve *cu= obedit->data;
			Nurb *nu;
			BezTriple *bezt;
			BPoint *bp;

			nu= cu->editnurb->first;
			while(nu) {
				if(nu->type == CU_BEZIER) {
					bezt= nu->bezt;
					a= nu->pntsu;
					while(a--) {
						/* exceptions
						 * if handles are hidden then only check the center points.
						 * If 2 or more are selected then only use the center point too.
						 */
						if (cu->drawflag & CU_HIDE_HANDLES) {
							if (bezt->f2 & SELECT) {
								calc_tw_center(scene, bezt->vec[1]);
								totsel++;
							}
						}
						else if ( (bezt->f1 & SELECT) + (bezt->f2 & SELECT) + (bezt->f3 & SELECT) > SELECT ) {
							calc_tw_center(scene, bezt->vec[1]);
							totsel++;
						}
						else {
							if(bezt->f1) {
								calc_tw_center(scene, bezt->vec[0]);
								totsel++;
							}
							if(bezt->f2) {
								calc_tw_center(scene, bezt->vec[1]);
								totsel++;
							}
							if(bezt->f3) {
								calc_tw_center(scene, bezt->vec[2]);
								totsel++;
							}
						}
						bezt++;
					}
				}
				else {
					bp= nu->bp;
					a= nu->pntsu*nu->pntsv;
					while(a--) {
						if(bp->f1 & SELECT) {
							calc_tw_center(scene, bp->vec);
							totsel++;
						}
						bp++;
					}
				}
				nu= nu->next;
			}
		}
		else if(obedit->type==OB_MBALL) {
			MetaBall *mb = (MetaBall*)obedit->data;
			MetaElem *ml, *ml_sel=NULL;

			ml= mb->editelems->first;
			while(ml) {
				if(ml->flag & SELECT) {
					calc_tw_center(scene, &ml->x);
					ml_sel = ml;
					totsel++;
				}
				ml= ml->next;
			}
		}
		else if(obedit->type==OB_LATTICE) {
			BPoint *bp;
			Lattice *lt= obedit->data;

			bp= lt->editlatt->def;

			a= lt->editlatt->pntsu*lt->editlatt->pntsv*lt->editlatt->pntsw;
			while(a--) {
				if(bp->f1 & SELECT) {
					calc_tw_center(scene, bp->vec);
					totsel++;
				}
				bp++;
			}
		}

		/* selection center */
		if(totsel) {
			mul_v3_fl(scene->twcent, 1.0f/(float)totsel);	// centroid!
			mul_m4_v3(obedit->obmat, scene->twcent);
			mul_m4_v3(obedit->obmat, scene->twmin);
			mul_m4_v3(obedit->obmat, scene->twmax);
		}
	}
	else if(ob && (ob->mode & OB_MODE_POSE)) {
		bPoseChannel *pchan;
		int mode = TFM_ROTATION; // mislead counting bones... bah. We don't know the manipulator mode, could be mixed

		if((ob->lay & v3d->lay)==0) return 0;

		totsel = count_set_pose_transflags(&mode, 0, ob);

		if(totsel) {
			/* use channels to get stats */
			for(pchan= ob->pose->chanbase.first; pchan; pchan= pchan->next) {
				stats_pose(scene, v3d, pchan);
			}

			mul_v3_fl(scene->twcent, 1.0f/(float)totsel);	// centroid!
			mul_m4_v3(ob->obmat, scene->twcent);
			mul_m4_v3(ob->obmat, scene->twmin);
			mul_m4_v3(ob->obmat, scene->twmax);
		}
	}
	else if(ob && (ob->mode & (OB_MODE_SCULPT|OB_MODE_VERTEX_PAINT|OB_MODE_WEIGHT_PAINT|OB_MODE_TEXTURE_PAINT))) {
		;
	}
	else if(ob && ob->mode & OB_MODE_PARTICLE_EDIT) {
		PTCacheEdit *edit= PE_get_current(scene, ob);
		PTCacheEditPoint *point;
		PTCacheEditKey *ek;
		int k;

		if(edit) {
			point = edit->points;
			for(a=0; a<edit->totpoint; a++,point++) {
				if(point->flag & PEP_HIDE) continue;

				for(k=0, ek=point->keys; k<point->totkey; k++, ek++) {
					if(ek->flag & PEK_SELECT) {
						calc_tw_center(scene, ek->flag & PEK_USE_WCO ? ek->world_co : ek->co);
						totsel++;
					}
				}
			}

			/* selection center */
			if(totsel)
				mul_v3_fl(scene->twcent, 1.0f/(float)totsel);	// centroid!
		}
	}
	else {

		/* we need the one selected object, if its not active */
		ob= OBACT;
		if(ob && !(ob->flag & SELECT)) ob= NULL;

		for(base= scene->base.first; base; base= base->next) {
			if TESTBASELIB(scene, base) {
				if(ob==NULL)
					ob= base->object;
				calc_tw_center(scene, base->object->obmat[3]);
				protectflag_to_drawflags(base->object->protectflag, &v3d->twdrawflag);
				totsel++;
			}
		}

		/* selection center */
		if(totsel) {
			mul_v3_fl(scene->twcent, 1.0f/(float)totsel);	// centroid!
		}
	}

	/* global, local or normal orientation? */
	if(ob && totsel) {

		switch(v3d->twmode) {
		
		case V3D_MANIP_GLOBAL:
			break; /* nothing to do */

		case V3D_MANIP_GIMBAL:
		{
			float mat[3][3];
			unit_m3(mat);
			gimbal_axis(ob, mat);
			copy_m4_m3(rv3d->twmat, mat);
			break;
		}
		case V3D_MANIP_NORMAL:
			if(obedit || ob->mode & OB_MODE_POSE) {
				float mat[3][3];
				ED_getTransformOrientationMatrix(C, mat, (v3d->around == V3D_ACTIVE));
<<<<<<< HEAD
				Mat4CpyMat3(rv3d->twmat, mat);
=======
				copy_m4_m3(rv3d->twmat, mat);
>>>>>>> bee2335a
				break;
			}
			/* no break we define 'normal' as 'local' in Object mode */
		case V3D_MANIP_LOCAL:
			copy_m4_m4(rv3d->twmat, ob->obmat);
			normalize_m4(rv3d->twmat);
			break;

		case V3D_MANIP_VIEW:
			{
				float mat[3][3];
				copy_m3_m4(mat, rv3d->viewinv);
				normalize_m3(mat);
				copy_m4_m3(rv3d->twmat, mat);
			}
			break;
		default: /* V3D_MANIP_CUSTOM */
			{
				float mat[3][3];
				applyTransformOrientation(C, mat, NULL);
				copy_m4_m3(rv3d->twmat, mat);
				break;
			}
		}

	}

	return totsel;
}

/* ******************** DRAWING STUFFIES *********** */

static float screen_aligned(RegionView3D *rv3d, float mat[][4])
{
	float vec[3], size;

	VECCOPY(vec, mat[0]);
	size= normalize_v3(vec);

	glTranslatef(mat[3][0], mat[3][1], mat[3][2]);

	/* sets view screen aligned */
	glRotatef( -360.0f*saacos(rv3d->viewquat[0])/(float)M_PI, rv3d->viewquat[1], rv3d->viewquat[2], rv3d->viewquat[3]);

	return size;
}


/* radring = radius of donut rings
   radhole = radius hole
   start = starting segment (based on nrings)
   end   = end segment
   nsides = amount of points in ring
   nrigns = amount of rings
*/
static void partial_donut(float radring, float radhole, int start, int end, int nsides, int nrings)
{
	float theta, phi, theta1;
	float cos_theta, sin_theta;
	float cos_theta1, sin_theta1;
	float ring_delta, side_delta;
	int i, j, docaps= 1;

	if(start==0 && end==nrings) docaps= 0;

	ring_delta= 2.0f*(float)M_PI/(float)nrings;
	side_delta= 2.0f*(float)M_PI/(float)nsides;

	theta= (float)M_PI+0.5f*ring_delta;
	cos_theta= (float)cos(theta);
	sin_theta= (float)sin(theta);

	for(i= nrings - 1; i >= 0; i--) {
		theta1= theta + ring_delta;
		cos_theta1= (float)cos(theta1);
		sin_theta1= (float)sin(theta1);

		if(docaps && i==start) {	// cap
			glBegin(GL_POLYGON);
			phi= 0.0;
			for(j= nsides; j >= 0; j--) {
				float cos_phi, sin_phi, dist;

				phi += side_delta;
				cos_phi= (float)cos(phi);
				sin_phi= (float)sin(phi);
				dist= radhole + radring * cos_phi;

				glVertex3f(cos_theta1 * dist, -sin_theta1 * dist,  radring * sin_phi);
			}
			glEnd();
		}
		if(i>=start && i<=end) {
			glBegin(GL_QUAD_STRIP);
			phi= 0.0;
			for(j= nsides; j >= 0; j--) {
				float cos_phi, sin_phi, dist;

				phi += side_delta;
				cos_phi= (float)cos(phi);
				sin_phi= (float)sin(phi);
				dist= radhole + radring * cos_phi;

				glVertex3f(cos_theta1 * dist, -sin_theta1 * dist, radring * sin_phi);
				glVertex3f(cos_theta * dist, -sin_theta * dist,  radring * sin_phi);
			}
			glEnd();
		}

		if(docaps && i==end) {	// cap
			glBegin(GL_POLYGON);
			phi= 0.0;
			for(j= nsides; j >= 0; j--) {
				float cos_phi, sin_phi, dist;

				phi -= side_delta;
				cos_phi= (float)cos(phi);
				sin_phi= (float)sin(phi);
				dist= radhole + radring * cos_phi;

				glVertex3f(cos_theta * dist, -sin_theta * dist,  radring * sin_phi);
			}
			glEnd();
		}


		theta= theta1;
		cos_theta= cos_theta1;
		sin_theta= sin_theta1;
	}
}

/* three colors can be set;
   grey for ghosting
   moving: in transform theme color
   else the red/green/blue
*/
static void manipulator_setcolor(View3D *v3d, char axis, int colcode)
{
	float vec[4];
	char col[4];

	vec[3]= 0.7f; // alpha set on 0.5, can be glEnabled or not

	if(colcode==MAN_GHOST) {
		glColor4ub(0, 0, 0, 70);
	}
	else if(colcode==MAN_MOVECOL) {
		UI_GetThemeColor3ubv(TH_TRANSFORM, col);
		glColor4ub(col[0], col[1], col[2], 128);
	}
	else {
		switch(axis) {
		case 'c':
			UI_GetThemeColor3ubv(TH_TRANSFORM, col);
			if(v3d->twmode == V3D_MANIP_LOCAL) {
				col[0]= col[0]>200?255:col[0]+55;
				col[1]= col[1]>200?255:col[1]+55;
				col[2]= col[2]>200?255:col[2]+55;
			}
			else if(v3d->twmode == V3D_MANIP_NORMAL) {
				col[0]= col[0]<55?0:col[0]-55;
				col[1]= col[1]<55?0:col[1]-55;
				col[2]= col[2]<55?0:col[2]-55;
			}
			glColor4ub(col[0], col[1], col[2], 128);
			break;
		case 'x':
			glColor4ub(220, 0, 0, 128);
			break;
		case 'y':
			glColor4ub(0, 220, 0, 128);
			break;
		case 'z':
			glColor4ub(30, 30, 220, 128);
			break;
		}
	}
}

/* viewmatrix should have been set OK, also no shademode! */
static void draw_manipulator_axes(View3D *v3d, int colcode, int flagx, int flagy, int flagz)
{

	/* axes */
	if(flagx) {
		manipulator_setcolor(v3d, 'x', colcode);
		if(flagx & MAN_SCALE_X) glLoadName(MAN_SCALE_X);
		else if(flagx & MAN_TRANS_X) glLoadName(MAN_TRANS_X);
		glBegin(GL_LINES);
		glVertex3f(0.2f, 0.0f, 0.0f);
		glVertex3f(1.0f, 0.0f, 0.0f);
		glEnd();
	}
	if(flagy) {
		if(flagy & MAN_SCALE_Y) glLoadName(MAN_SCALE_Y);
		else if(flagy & MAN_TRANS_Y) glLoadName(MAN_TRANS_Y);
		manipulator_setcolor(v3d, 'y', colcode);
		glBegin(GL_LINES);
		glVertex3f(0.0f, 0.2f, 0.0f);
		glVertex3f(0.0f, 1.0f, 0.0f);
		glEnd();
	}
	if(flagz) {
		if(flagz & MAN_SCALE_Z) glLoadName(MAN_SCALE_Z);
		else if(flagz & MAN_TRANS_Z) glLoadName(MAN_TRANS_Z);
		manipulator_setcolor(v3d, 'z', colcode);
		glBegin(GL_LINES);
		glVertex3f(0.0f, 0.0f, 0.2f);
		glVertex3f(0.0f, 0.0f, 1.0f);
		glEnd();
	}
}

static void preOrtho(int ortho, float twmat[][4], int axis)
{
	if (ortho == 0) {
		float omat[4][4];
		copy_m4_m4(omat, twmat);
		orthogonalize_m4(omat, axis);
		glPushMatrix();
		wmMultMatrix(omat);
	}
}

static void preOrthoFront(int ortho, float twmat[][4], int axis)
{
	if (ortho == 0) {
		float omat[4][4];
		copy_m4_m4(omat, twmat);
		orthogonalize_m4(omat, axis);
		glPushMatrix();
		wmMultMatrix(omat);
		glFrontFace( is_mat4_flipped(omat)?GL_CW:GL_CCW);
	}
}

static void postOrtho(int ortho)
{
	if (ortho == 0) {
		glPopMatrix();
	}
}

/* only called while G.moving */
static void draw_manipulator_rotate_ghost(View3D *v3d, RegionView3D *rv3d, int drawflags)
{
	GLUquadricObj *qobj;
	float size, phi, startphi, vec[3], svec[3], matt[4][4], cross[3], tmat[3][3];
	int arcs= (G.rt!=2);
	int ortho;

	glDisable(GL_DEPTH_TEST);

	qobj= gluNewQuadric();
	gluQuadricDrawStyle(qobj, GLU_FILL);

	glColor4ub(0,0,0,64);
	glBlendFunc(GL_SRC_ALPHA,GL_ONE_MINUS_SRC_ALPHA);
	glEnable(GL_BLEND);

	/* we need both [4][4] transforms, t->mat seems to be premul, not post for mat[][4] */
	copy_m4_m4(matt, rv3d->twmat); // to copy the parts outside of [3][3]
// XXX	mul_m4_m3m4(matt, t->mat, rv3d->twmat);

	/* Screen aligned view rot circle */
	if(drawflags & MAN_ROT_V) {

		/* prepare for screen aligned draw */
		glPushMatrix();
		size= screen_aligned(rv3d, rv3d->twmat);

		vec[0]= 0; // XXX (float)(t->con.imval[0] - t->center2d[0]);
		vec[1]= 0; // XXX (float)(t->con.imval[1] - t->center2d[1]);
		vec[2]= 0.0f;
		normalize_v3(vec);

		startphi= saacos( vec[1] );
		if(vec[0]<0.0) startphi= -startphi;

		phi= 0; // XXX (float)fmod(180.0*t->val/M_PI, 360.0);
		if(phi > 180.0) phi-= 360.0;
		else if(phi<-180.0) phi+= 360.0;

		gluPartialDisk(qobj, 0.0, size, 32, 1, 180.0*startphi/M_PI, phi);

		glPopMatrix();
	}
	else if(arcs) {
		float imat[3][3], ivmat[3][3];
		/* try to get the start rotation */

		svec[0]= 0; // XXX (float)(t->con.imval[0] - t->center2d[0]);
		svec[1]= 0; // XXX (float)(t->con.imval[1] - t->center2d[1]);
		svec[2]= 0.0f;

		/* screen aligned vec transform back to manipulator space */
		copy_m3_m4(ivmat, rv3d->viewinv);
		copy_m3_m4(tmat, rv3d->twmat);
		invert_m3_m3(imat, tmat);
		mul_m3_m3m3(tmat, imat, ivmat);

		mul_m3_v3(tmat, svec);	// tmat is used further on
		normalize_v3(svec);
	}
	
	ortho = is_orthogonal_m4(rv3d->twmat);

	if (ortho) {
		wmMultMatrix(rv3d->twmat);	// aligns with original widget
	}
	

	/* Z disk */
	if(drawflags & MAN_ROT_Z) {
		preOrtho(ortho, rv3d->twmat, 2);
		
		if(arcs) {
			/* correct for squeezed arc */
			svec[0]+= tmat[2][0];
			svec[1]+= tmat[2][1];
			normalize_v3(svec);

			startphi= (float)atan2(svec[0], svec[1]);
		}
		else startphi= 0.5f*(float)M_PI;

		VECCOPY(vec, rv3d->twmat[0]);	// use x axis to detect rotation
		normalize_v3(vec);
		normalize_v3(matt[0]);
		phi= saacos( dot_v3v3(vec, matt[0]) );
		if(phi!=0.0) {
			cross_v3_v3v3(cross, vec, matt[0]);	// results in z vector
			if(dot_v3v3(cross, rv3d->twmat[2]) > 0.0) phi= -phi;
			gluPartialDisk(qobj, 0.0, 1.0, 32, 1, 180.0*startphi/M_PI, 180.0*(phi)/M_PI);
		}

		postOrtho(ortho);
	}
	/* X disk */
	if(drawflags & MAN_ROT_X) {
		preOrtho(ortho, rv3d->twmat, 0);
		
		if(arcs) {
			/* correct for squeezed arc */
			svec[1]+= tmat[2][1];
			svec[2]+= tmat[2][2];
			normalize_v3(svec);

			startphi= (float)(M_PI + atan2(svec[2], -svec[1]));
		}
		else startphi= 0.0f;

		VECCOPY(vec, rv3d->twmat[1]);	// use y axis to detect rotation
		normalize_v3(vec);
		normalize_v3(matt[1]);
		phi= saacos( dot_v3v3(vec, matt[1]) );
		if(phi!=0.0) {
			cross_v3_v3v3(cross, vec, matt[1]);	// results in x vector
			if(dot_v3v3(cross, rv3d->twmat[0]) > 0.0) phi= -phi;
			glRotatef(90.0, 0.0, 1.0, 0.0);
			gluPartialDisk(qobj, 0.0, 1.0, 32, 1, 180.0*startphi/M_PI, 180.0*phi/M_PI);
			glRotatef(-90.0, 0.0, 1.0, 0.0);
		}

		postOrtho(ortho);
	}
	/* Y circle */
	if(drawflags & MAN_ROT_Y) {
		preOrtho(ortho, rv3d->twmat, 1);
		
		if(arcs) {
			/* correct for squeezed arc */
			svec[0]+= tmat[2][0];
			svec[2]+= tmat[2][2];
			normalize_v3(svec);

			startphi= (float)(M_PI + atan2(-svec[0], svec[2]));
		}
		else startphi= (float)M_PI;

		VECCOPY(vec, rv3d->twmat[2]);	// use z axis to detect rotation
		normalize_v3(vec);
		normalize_v3(matt[2]);
		phi= saacos( dot_v3v3(vec, matt[2]) );
		if(phi!=0.0) {
			cross_v3_v3v3(cross, vec, matt[2]);	// results in y vector
			if(dot_v3v3(cross, rv3d->twmat[1]) > 0.0) phi= -phi;
			glRotatef(-90.0, 1.0, 0.0, 0.0);
			gluPartialDisk(qobj, 0.0, 1.0, 32, 1, 180.0*startphi/M_PI, 180.0*phi/M_PI);
			glRotatef(90.0, 1.0, 0.0, 0.0);
		}

		postOrtho(ortho);
	}

	glDisable(GL_BLEND);
	wmLoadMatrix(rv3d->viewmat);
}

static void draw_manipulator_rotate(View3D *v3d, RegionView3D *rv3d, int moving, int drawflags, int combo)
{
	GLUquadricObj *qobj;
	double plane[4];
	float matt[4][4];
	float size, vec[3], unitmat[4][4];
	float cywid= 0.33f*0.01f*(float)U.tw_handlesize;
	float cusize= cywid*0.65f;
	int arcs= (G.rt!=2);
	int colcode;
	int ortho;

	if(moving) colcode= MAN_MOVECOL;
	else colcode= MAN_RGB;

	/* when called while moving in mixed mode, do not draw when... */
	if((drawflags & MAN_ROT_C)==0) return;

	/* Init stuff */
	glDisable(GL_DEPTH_TEST);
	unit_m4(unitmat);

	qobj= gluNewQuadric();
	gluQuadricDrawStyle(qobj, GLU_FILL);

	/* prepare for screen aligned draw */
	VECCOPY(vec, rv3d->twmat[0]);
	size= normalize_v3(vec);
	glPushMatrix();
	glTranslatef(rv3d->twmat[3][0], rv3d->twmat[3][1], rv3d->twmat[3][2]);

	if(arcs) {
		/* clipplane makes nice handles, calc here because of multmatrix but with translate! */
		VECCOPY(plane, rv3d->viewinv[2]);
		plane[3]= -0.02*size; // clip just a bit more
		glClipPlane(GL_CLIP_PLANE0, plane);
	}
	/* sets view screen aligned */
	glRotatef( -360.0f*saacos(rv3d->viewquat[0])/(float)M_PI, rv3d->viewquat[1], rv3d->viewquat[2], rv3d->viewquat[3]);

	/* Screen aligned help circle */
	if(arcs) {
		if((G.f & G_PICKSEL)==0) {
			UI_ThemeColorShade(TH_BACK, -30);
			drawcircball(GL_LINE_LOOP, unitmat[3], size, unitmat);
		}
	}

	/* Screen aligned trackball rot circle */
	if(drawflags & MAN_ROT_T) {
		if(G.f & G_PICKSEL) glLoadName(MAN_ROT_T);

		UI_ThemeColor(TH_TRANSFORM);
		drawcircball(GL_LINE_LOOP, unitmat[3], 0.2f*size, unitmat);
	}

	/* Screen aligned view rot circle */
	if(drawflags & MAN_ROT_V) {
		if(G.f & G_PICKSEL) glLoadName(MAN_ROT_V);
		UI_ThemeColor(TH_TRANSFORM);
		drawcircball(GL_LINE_LOOP, unitmat[3], 1.2f*size, unitmat);

		if(moving) {
			float vec[3];
			vec[0]= 0; // XXX (float)(t->imval[0] - t->center2d[0]);
			vec[1]= 0; // XXX (float)(t->imval[1] - t->center2d[1]);
			vec[2]= 0.0f;
			normalize_v3(vec);
			mul_v3_fl(vec, 1.2f*size);
			glBegin(GL_LINES);
			glVertex3f(0.0f, 0.0f, 0.0f);
			glVertex3fv(vec);
			glEnd();
		}
	}
	glPopMatrix();


	ortho = is_orthogonal_m4(rv3d->twmat);
	
	/* apply the transform delta */
	if(moving) {
		copy_m4_m4(matt, rv3d->twmat); // to copy the parts outside of [3][3]
		// XXX mul_m4_m3m4(matt, t->mat, rv3d->twmat);
		if (ortho) {
			wmMultMatrix(matt);
			glFrontFace( is_mat4_flipped(matt)?GL_CW:GL_CCW);
		}
	}
	else {
		if (ortho) {
			glFrontFace( is_mat4_flipped(rv3d->twmat)?GL_CW:GL_CCW);
			wmMultMatrix(rv3d->twmat);
		}
	}

	/* axes */
	if(arcs==0) {
		if(!(G.f & G_PICKSEL)) {
			if( (combo & V3D_MANIP_SCALE)==0) {
				/* axis */
				if( (drawflags & MAN_ROT_X) || (moving && (drawflags & MAN_ROT_Z)) ) {
					preOrthoFront(ortho, rv3d->twmat, 2);
					manipulator_setcolor(v3d, 'x', colcode);
					glBegin(GL_LINES);
					glVertex3f(0.2f, 0.0f, 0.0f);
					glVertex3f(1.0f, 0.0f, 0.0f);
					glEnd();
					postOrtho(ortho);
				}
				if( (drawflags & MAN_ROT_Y) || (moving && (drawflags & MAN_ROT_X)) ) {
					preOrthoFront(ortho, rv3d->twmat, 0);
					manipulator_setcolor(v3d, 'y', colcode);
					glBegin(GL_LINES);
					glVertex3f(0.0f, 0.2f, 0.0f);
					glVertex3f(0.0f, 1.0f, 0.0f);
					glEnd();
					postOrtho(ortho);
				}
				if( (drawflags & MAN_ROT_Z) || (moving && (drawflags & MAN_ROT_Y)) ) {
					preOrthoFront(ortho, rv3d->twmat, 1);
					manipulator_setcolor(v3d, 'z', colcode);
					glBegin(GL_LINES);
					glVertex3f(0.0f, 0.0f, 0.2f);
					glVertex3f(0.0f, 0.0f, 1.0f);
					glEnd();
					postOrtho(ortho);
				}
			}
		}
	}

	if(arcs==0 && moving) {

		/* Z circle */
		if(drawflags & MAN_ROT_Z) {
			preOrthoFront(ortho, matt, 2);
			if(G.f & G_PICKSEL) glLoadName(MAN_ROT_Z);
			manipulator_setcolor(v3d, 'z', colcode);
			drawcircball(GL_LINE_LOOP, unitmat[3], 1.0, unitmat);
			postOrtho(ortho);
		}
		/* X circle */
		if(drawflags & MAN_ROT_X) {
			preOrthoFront(ortho, matt, 0);
			if(G.f & G_PICKSEL) glLoadName(MAN_ROT_X);
			glRotatef(90.0, 0.0, 1.0, 0.0);
			manipulator_setcolor(v3d, 'x', colcode);
			drawcircball(GL_LINE_LOOP, unitmat[3], 1.0, unitmat);
			glRotatef(-90.0, 0.0, 1.0, 0.0);
			postOrtho(ortho);
		}
		/* Y circle */
		if(drawflags & MAN_ROT_Y) {
			preOrthoFront(ortho, matt, 1);
			if(G.f & G_PICKSEL) glLoadName(MAN_ROT_Y);
			glRotatef(-90.0, 1.0, 0.0, 0.0);
			manipulator_setcolor(v3d, 'y', colcode);
			drawcircball(GL_LINE_LOOP, unitmat[3], 1.0, unitmat);
			glRotatef(90.0, 1.0, 0.0, 0.0);
			postOrtho(ortho);
		}

		if(arcs) glDisable(GL_CLIP_PLANE0);
	}
	// donut arcs
	if(arcs) {
		glEnable(GL_CLIP_PLANE0);

		/* Z circle */
		if(drawflags & MAN_ROT_Z) {
			preOrthoFront(ortho, rv3d->twmat, 2);
			if(G.f & G_PICKSEL) glLoadName(MAN_ROT_Z);
			manipulator_setcolor(v3d, 'z', colcode);
			partial_donut(cusize/4.0f, 1.0f, 0, 48, 8, 48);
			postOrtho(ortho);
		}
		/* X circle */
		if(drawflags & MAN_ROT_X) {
			preOrthoFront(ortho, rv3d->twmat, 0);
			if(G.f & G_PICKSEL) glLoadName(MAN_ROT_X);
			glRotatef(90.0, 0.0, 1.0, 0.0);
			manipulator_setcolor(v3d, 'x', colcode);
			partial_donut(cusize/4.0f, 1.0f, 0, 48, 8, 48);
			glRotatef(-90.0, 0.0, 1.0, 0.0);
			postOrtho(ortho);
		}
		/* Y circle */
		if(drawflags & MAN_ROT_Y) {
			preOrthoFront(ortho, rv3d->twmat, 1);
			if(G.f & G_PICKSEL) glLoadName(MAN_ROT_Y);
			glRotatef(-90.0, 1.0, 0.0, 0.0);
			manipulator_setcolor(v3d, 'y', colcode);
			partial_donut(cusize/4.0f, 1.0f, 0, 48, 8, 48);
			glRotatef(90.0, 1.0, 0.0, 0.0);
			postOrtho(ortho);
		}

		glDisable(GL_CLIP_PLANE0);
	}

	if(arcs==0) {

		/* Z handle on X axis */
		if(drawflags & MAN_ROT_Z) {
			preOrthoFront(ortho, rv3d->twmat, 2);
			glPushMatrix();
			if(G.f & G_PICKSEL) glLoadName(MAN_ROT_Z);
			manipulator_setcolor(v3d, 'z', colcode);

			partial_donut(0.7f*cusize, 1.0f, 31, 33, 8, 64);

			glPopMatrix();
			postOrtho(ortho);
		}

		/* Y handle on X axis */
		if(drawflags & MAN_ROT_Y) {
			preOrthoFront(ortho, rv3d->twmat, 1);
			glPushMatrix();
			if(G.f & G_PICKSEL) glLoadName(MAN_ROT_Y);
			manipulator_setcolor(v3d, 'y', colcode);

			glRotatef(90.0, 1.0, 0.0, 0.0);
			glRotatef(90.0, 0.0, 0.0, 1.0);
			partial_donut(0.7f*cusize, 1.0f, 31, 33, 8, 64);

			glPopMatrix();
			postOrtho(ortho);
		}

		/* X handle on Z axis */
		if(drawflags & MAN_ROT_X) {
			preOrthoFront(ortho, rv3d->twmat, 0);
			glPushMatrix();
			if(G.f & G_PICKSEL) glLoadName(MAN_ROT_X);
			manipulator_setcolor(v3d, 'x', colcode);

			glRotatef(-90.0, 0.0, 1.0, 0.0);
			glRotatef(90.0, 0.0, 0.0, 1.0);
			partial_donut(0.7f*cusize, 1.0f, 31, 33, 8, 64);

			glPopMatrix();
			postOrtho(ortho);
		}

	}

	/* restore */
	wmLoadMatrix(rv3d->viewmat);
	gluDeleteQuadric(qobj);
	if(v3d->zbuf) glEnable(GL_DEPTH_TEST);

}

static void drawsolidcube(float size)
{
	static float cube[8][3] = {
	{-1.0, -1.0, -1.0},
	{-1.0, -1.0,  1.0},
	{-1.0,  1.0,  1.0},
	{-1.0,  1.0, -1.0},
	{ 1.0, -1.0, -1.0},
	{ 1.0, -1.0,  1.0},
	{ 1.0,  1.0,  1.0},
	{ 1.0,  1.0, -1.0},	};
	float n[3];

	glPushMatrix();
	glScalef(size, size, size);

	n[0]=0; n[1]=0; n[2]=0;
	glBegin(GL_QUADS);
	n[0]= -1.0;
	glNormal3fv(n);
	glVertex3fv(cube[0]); glVertex3fv(cube[1]); glVertex3fv(cube[2]); glVertex3fv(cube[3]);
	n[0]=0;
	glEnd();

	glBegin(GL_QUADS);
	n[1]= -1.0;
	glNormal3fv(n);
	glVertex3fv(cube[0]); glVertex3fv(cube[4]); glVertex3fv(cube[5]); glVertex3fv(cube[1]);
	n[1]=0;
	glEnd();

	glBegin(GL_QUADS);
	n[0]= 1.0;
	glNormal3fv(n);
	glVertex3fv(cube[4]); glVertex3fv(cube[7]); glVertex3fv(cube[6]); glVertex3fv(cube[5]);
	n[0]=0;
	glEnd();

	glBegin(GL_QUADS);
	n[1]= 1.0;
	glNormal3fv(n);
	glVertex3fv(cube[7]); glVertex3fv(cube[3]); glVertex3fv(cube[2]); glVertex3fv(cube[6]);
	n[1]=0;
	glEnd();

	glBegin(GL_QUADS);
	n[2]= 1.0;
	glNormal3fv(n);
	glVertex3fv(cube[1]); glVertex3fv(cube[5]); glVertex3fv(cube[6]); glVertex3fv(cube[2]);
	n[2]=0;
	glEnd();

	glBegin(GL_QUADS);
	n[2]= -1.0;
	glNormal3fv(n);
	glVertex3fv(cube[7]); glVertex3fv(cube[4]); glVertex3fv(cube[0]); glVertex3fv(cube[3]);
	glEnd();

	glPopMatrix();
}


static void draw_manipulator_scale(View3D *v3d, RegionView3D *rv3d, int moving, int drawflags, int combo, int colcode)
{
	float cywid= 0.25f*0.01f*(float)U.tw_handlesize;
	float cusize= cywid*0.75f, dz;

	/* when called while moving in mixed mode, do not draw when... */
	if((drawflags & MAN_SCALE_C)==0) return;

	glDisable(GL_DEPTH_TEST);

	/* not in combo mode */
	if( (combo & (V3D_MANIP_TRANSLATE|V3D_MANIP_ROTATE))==0) {
		float size, unitmat[4][4];
		int shift= 0; // XXX

		/* center circle, do not add to selection when shift is pressed (planar constraint)  */
		if( (G.f & G_PICKSEL) && shift==0) glLoadName(MAN_SCALE_C);

		manipulator_setcolor(v3d, 'c', colcode);
		glPushMatrix();
		size= screen_aligned(rv3d, rv3d->twmat);
		unit_m4(unitmat);
		drawcircball(GL_LINE_LOOP, unitmat[3], 0.2f*size, unitmat);
		glPopMatrix();

		dz= 1.0;
	}
	else dz= 1.0f-4.0f*cusize;

	if(moving) {
		float matt[4][4];

		copy_m4_m4(matt, rv3d->twmat); // to copy the parts outside of [3][3]
		// XXX mul_m4_m3m4(matt, t->mat, rv3d->twmat);
		wmMultMatrix(matt);
		glFrontFace( is_mat4_flipped(matt)?GL_CW:GL_CCW);
	}
	else {
		wmMultMatrix(rv3d->twmat);
		glFrontFace( is_mat4_flipped(rv3d->twmat)?GL_CW:GL_CCW);
	}

	/* axis */

	/* in combo mode, this is always drawn as first type */
	draw_manipulator_axes(v3d, colcode, drawflags & MAN_SCALE_X, drawflags & MAN_SCALE_Y, drawflags & MAN_SCALE_Z);

	/* Z cube */
	glTranslatef(0.0, 0.0, dz);
	if(drawflags & MAN_SCALE_Z) {
		if(G.f & G_PICKSEL) glLoadName(MAN_SCALE_Z);
		manipulator_setcolor(v3d, 'z', colcode);
		drawsolidcube(cusize);
	}
	/* X cube */
	glTranslatef(dz, 0.0, -dz);
	if(drawflags & MAN_SCALE_X) {
		if(G.f & G_PICKSEL) glLoadName(MAN_SCALE_X);
		manipulator_setcolor(v3d, 'x', colcode);
		drawsolidcube(cusize);
	}
	/* Y cube */
	glTranslatef(-dz, dz, 0.0);
	if(drawflags & MAN_SCALE_Y) {
		if(G.f & G_PICKSEL) glLoadName(MAN_SCALE_Y);
		manipulator_setcolor(v3d, 'y', colcode);
		drawsolidcube(cusize);
	}

	/* if shiftkey, center point as last, for selectbuffer order */
	if(G.f & G_PICKSEL) {
		int shift= 0; // XXX

		if(shift) {
			glTranslatef(0.0, -dz, 0.0);
			glLoadName(MAN_SCALE_C);
			glBegin(GL_POINTS);
			glVertex3f(0.0, 0.0, 0.0);
			glEnd();
		}
	}

	/* restore */
	wmLoadMatrix(rv3d->viewmat);

	if(v3d->zbuf) glEnable(GL_DEPTH_TEST);
	glFrontFace(GL_CCW);
}


static void draw_cone(GLUquadricObj *qobj, float len, float width)
{
	glTranslatef(0.0, 0.0, -0.5f*len);
	gluCylinder(qobj, width, 0.0, len, 8, 1);
	gluQuadricOrientation(qobj, GLU_INSIDE);
	gluDisk(qobj, 0.0, width, 8, 1);
	gluQuadricOrientation(qobj, GLU_OUTSIDE);
	glTranslatef(0.0, 0.0, 0.5f*len);
}

static void draw_cylinder(GLUquadricObj *qobj, float len, float width)
{

	width*= 0.8f;	// just for beauty

	glTranslatef(0.0, 0.0, -0.5f*len);
	gluCylinder(qobj, width, width, len, 8, 1);
	gluQuadricOrientation(qobj, GLU_INSIDE);
	gluDisk(qobj, 0.0, width, 8, 1);
	gluQuadricOrientation(qobj, GLU_OUTSIDE);
	glTranslatef(0.0, 0.0, len);
	gluDisk(qobj, 0.0, width, 8, 1);
	glTranslatef(0.0, 0.0, -0.5f*len);
}


static void draw_manipulator_translate(View3D *v3d, RegionView3D *rv3d, int moving, int drawflags, int combo, int colcode)
{
	GLUquadricObj *qobj;
	float cylen= 0.01f*(float)U.tw_handlesize;
	float cywid= 0.25f*cylen, dz, size;
	float unitmat[4][4];
	int shift= 0; // XXX

	/* when called while moving in mixed mode, do not draw when... */
	if((drawflags & MAN_TRANS_C)==0) return;

	// XXX if(moving) glTranslatef(t->vec[0], t->vec[1], t->vec[2]);
	glDisable(GL_DEPTH_TEST);

	qobj= gluNewQuadric();
	gluQuadricDrawStyle(qobj, GLU_FILL);

	/* center circle, do not add to selection when shift is pressed (planar constraint) */
	if( (G.f & G_PICKSEL) && shift==0) glLoadName(MAN_TRANS_C);

	manipulator_setcolor(v3d, 'c', colcode);
	glPushMatrix();
	size= screen_aligned(rv3d, rv3d->twmat);
	unit_m4(unitmat);
	drawcircball(GL_LINE_LOOP, unitmat[3], 0.2f*size, unitmat);
	glPopMatrix();

	/* and now apply matrix, we move to local matrix drawing */
	wmMultMatrix(rv3d->twmat);

	/* axis */
	glLoadName(-1);

	// translate drawn as last, only axis when no combo with scale, or for ghosting
	if((combo & V3D_MANIP_SCALE)==0 || colcode==MAN_GHOST)
		draw_manipulator_axes(v3d, colcode, drawflags & MAN_TRANS_X, drawflags & MAN_TRANS_Y, drawflags & MAN_TRANS_Z);


	/* offset in combo mode, for rotate a bit more */
	if(combo & (V3D_MANIP_ROTATE)) dz= 1.0f+2.0f*cylen;
	else if(combo & (V3D_MANIP_SCALE)) dz= 1.0f+0.5f*cylen;
	else dz= 1.0f;

	/* Z Cone */
	glTranslatef(0.0, 0.0, dz);
	if(drawflags & MAN_TRANS_Z) {
		if(G.f & G_PICKSEL) glLoadName(MAN_TRANS_Z);
		manipulator_setcolor(v3d, 'z', colcode);
		draw_cone(qobj, cylen, cywid);
	}
	/* X Cone */
	glTranslatef(dz, 0.0, -dz);
	if(drawflags & MAN_TRANS_X) {
		if(G.f & G_PICKSEL) glLoadName(MAN_TRANS_X);
		glRotatef(90.0, 0.0, 1.0, 0.0);
		manipulator_setcolor(v3d, 'x', colcode);
		draw_cone(qobj, cylen, cywid);
		glRotatef(-90.0, 0.0, 1.0, 0.0);
	}
	/* Y Cone */
	glTranslatef(-dz, dz, 0.0);
	if(drawflags & MAN_TRANS_Y) {
		if(G.f & G_PICKSEL) glLoadName(MAN_TRANS_Y);
		glRotatef(-90.0, 1.0, 0.0, 0.0);
		manipulator_setcolor(v3d, 'y', colcode);
		draw_cone(qobj, cylen, cywid);
	}

	gluDeleteQuadric(qobj);
	wmLoadMatrix(rv3d->viewmat);

	if(v3d->zbuf) glEnable(GL_DEPTH_TEST);

}

static void draw_manipulator_rotate_cyl(View3D *v3d, RegionView3D *rv3d, int moving, int drawflags, int combo, int colcode)
{
	GLUquadricObj *qobj;
	float size;
	float cylen= 0.01f*(float)U.tw_handlesize;
	float cywid= 0.25f*cylen;

	/* when called while moving in mixed mode, do not draw when... */
	if((drawflags & MAN_ROT_C)==0) return;

	/* prepare for screen aligned draw */
	glPushMatrix();
	size= screen_aligned(rv3d, rv3d->twmat);

	glDisable(GL_DEPTH_TEST);

	qobj= gluNewQuadric();

	/* Screen aligned view rot circle */
	if(drawflags & MAN_ROT_V) {
		float unitmat[4][4];
		unit_m4(unitmat);

		if(G.f & G_PICKSEL) glLoadName(MAN_ROT_V);
		UI_ThemeColor(TH_TRANSFORM);
		drawcircball(GL_LINE_LOOP, unitmat[3], 1.2f*size, unitmat);

		if(moving) {
			float vec[3];
			vec[0]= 0; // XXX (float)(t->imval[0] - t->center2d[0]);
			vec[1]= 0; // XXX (float)(t->imval[1] - t->center2d[1]);
			vec[2]= 0.0f;
			normalize_v3(vec);
			mul_v3_fl(vec, 1.2f*size);
			glBegin(GL_LINES);
			glVertex3f(0.0, 0.0, 0.0);
			glVertex3fv(vec);
			glEnd();
		}
	}
	glPopMatrix();

	/* apply the transform delta */
	if(moving) {
		float matt[4][4];
		copy_m4_m4(matt, rv3d->twmat); // to copy the parts outside of [3][3]
		// XXX 		if (t->flag & T_USES_MANIPULATOR) {
		// XXX 			mul_m4_m3m4(matt, t->mat, rv3d->twmat);
		// XXX }
		wmMultMatrix(matt);
	}
	else {
		wmMultMatrix(rv3d->twmat);
	}

	glFrontFace( is_mat4_flipped(rv3d->twmat)?GL_CW:GL_CCW);

	/* axis */
	if( (G.f & G_PICKSEL)==0 ) {

		// only draw axis when combo didn't draw scale axes
		if((combo & V3D_MANIP_SCALE)==0)
			draw_manipulator_axes(v3d, colcode, drawflags & MAN_ROT_X, drawflags & MAN_ROT_Y, drawflags & MAN_ROT_Z);

		/* only has to be set when not in picking */
		gluQuadricDrawStyle(qobj, GLU_FILL);
	}

	/* Z cyl */
	glTranslatef(0.0, 0.0, 1.0);
	if(drawflags & MAN_ROT_Z) {
		if(G.f & G_PICKSEL) glLoadName(MAN_ROT_Z);
		manipulator_setcolor(v3d, 'z', colcode);
		draw_cylinder(qobj, cylen, cywid);
	}
	/* X cyl */
	glTranslatef(1.0, 0.0, -1.0);
	if(drawflags & MAN_ROT_X) {
		if(G.f & G_PICKSEL) glLoadName(MAN_ROT_X);
		glRotatef(90.0, 0.0, 1.0, 0.0);
		manipulator_setcolor(v3d, 'x', colcode);
		draw_cylinder(qobj, cylen, cywid);
		glRotatef(-90.0, 0.0, 1.0, 0.0);
	}
	/* Y cylinder */
	glTranslatef(-1.0, 1.0, 0.0);
	if(drawflags & MAN_ROT_Y) {
		if(G.f & G_PICKSEL) glLoadName(MAN_ROT_Y);
		glRotatef(-90.0, 1.0, 0.0, 0.0);
		manipulator_setcolor(v3d, 'y', colcode);
		draw_cylinder(qobj, cylen, cywid);
	}

	/* restore */

	gluDeleteQuadric(qobj);
	wmLoadMatrix(rv3d->viewmat);

	if(v3d->zbuf) glEnable(GL_DEPTH_TEST);

}


/* ********************************************* */

static float get_manipulator_drawsize(ARegion *ar)
{
	RegionView3D *rv3d= ar->regiondata;
	float size = get_drawsize(ar, rv3d->twmat[3]);

	size*= (float)U.tw_size;

	return size;
}


/* main call, does calc centers & orientation too */
/* uses global G.moving */
static int drawflags= 0xFFFF;		// only for the calls below, belongs in scene...?

void BIF_draw_manipulator(const bContext *C)
{
	ScrArea *sa= CTX_wm_area(C);
	ARegion *ar= CTX_wm_region(C);
	Scene *scene= CTX_data_scene(C);
	View3D *v3d= sa->spacedata.first;
	RegionView3D *rv3d= ar->regiondata;
	int totsel;

	if(!(v3d->twflag & V3D_USE_MANIPULATOR)) return;
//	if(G.moving && (G.moving & G_TRANSFORM_MANIP)==0) return;

//	if(G.moving==0) {
	{
		v3d->twflag &= ~V3D_DRAW_MANIPULATOR;

		totsel= calc_manipulator_stats(C);
		if(totsel==0) return;
		drawflags= v3d->twdrawflag;	/* set in calc_manipulator_stats */

		v3d->twflag |= V3D_DRAW_MANIPULATOR;

		/* now we can define center */
		switch(v3d->around) {
		case V3D_CENTER:
		case V3D_ACTIVE:
			rv3d->twmat[3][0]= (scene->twmin[0] + scene->twmax[0])/2.0f;
			rv3d->twmat[3][1]= (scene->twmin[1] + scene->twmax[1])/2.0f;
			rv3d->twmat[3][2]= (scene->twmin[2] + scene->twmax[2])/2.0f;
			if(v3d->around==V3D_ACTIVE && scene->obedit==NULL) {
				Object *ob= OBACT;
				if(ob && !(ob->mode & OB_MODE_POSE))
					VECCOPY(rv3d->twmat[3], ob->obmat[3]);
			}
			break;
		case V3D_LOCAL:
		case V3D_CENTROID:
			VECCOPY(rv3d->twmat[3], scene->twcent);
			break;
		case V3D_CURSOR:
			VECCOPY(rv3d->twmat[3], give_cursor(scene, v3d));
			break;
		}

		mul_mat3_m4_fl(rv3d->twmat, get_manipulator_drawsize(ar));
	}

	if(v3d->twflag & V3D_DRAW_MANIPULATOR) {

		if(v3d->twtype & V3D_MANIP_ROTATE) {

			/* rotate has special ghosting draw, for pie chart */
			if(G.moving) draw_manipulator_rotate_ghost(v3d, rv3d, drawflags);

			if(G.moving) glEnable(GL_BLEND);

			if(G.rt==3) {
				if(G.moving) draw_manipulator_rotate_cyl(v3d, rv3d, 1, drawflags, v3d->twtype, MAN_MOVECOL);
				else draw_manipulator_rotate_cyl(v3d, rv3d, 0, drawflags, v3d->twtype, MAN_RGB);
			}
			else
				draw_manipulator_rotate(v3d, rv3d, 0 /* G.moving*/, drawflags, v3d->twtype);

			glDisable(GL_BLEND);
		}
		if(v3d->twtype & V3D_MANIP_SCALE) {
			if(G.moving) {
				glEnable(GL_BLEND);
				draw_manipulator_scale(v3d, rv3d, 0, drawflags, v3d->twtype, MAN_GHOST);
				draw_manipulator_scale(v3d, rv3d, 1, drawflags, v3d->twtype, MAN_MOVECOL);
				glDisable(GL_BLEND);
			}
			else draw_manipulator_scale(v3d, rv3d, 0, drawflags, v3d->twtype, MAN_RGB);
		}
		if(v3d->twtype & V3D_MANIP_TRANSLATE) {
			if(G.moving) {
				glEnable(GL_BLEND);
				draw_manipulator_translate(v3d, rv3d, 0, drawflags, v3d->twtype, MAN_GHOST);
				draw_manipulator_translate(v3d, rv3d, 1, drawflags, v3d->twtype, MAN_MOVECOL);
				glDisable(GL_BLEND);
			}
			else draw_manipulator_translate(v3d, rv3d, 0, drawflags, v3d->twtype, MAN_RGB);
		}
	}
}

static int manipulator_selectbuf(ScrArea *sa, ARegion *ar, short *mval, float hotspot)
{
	View3D *v3d= sa->spacedata.first;
	RegionView3D *rv3d= ar->regiondata;
	rctf rect;
	GLuint buffer[64];		// max 4 items per select, so large enuf
	short hits;
	extern void setwinmatrixview3d(ARegion *ar, View3D *v3d, rctf *rect); // XXX check a bit later on this... (ton)

	G.f |= G_PICKSEL;

	rect.xmin= mval[0]-hotspot;
	rect.xmax= mval[0]+hotspot;
	rect.ymin= mval[1]-hotspot;
	rect.ymax= mval[1]+hotspot;

	setwinmatrixview3d(ar, v3d, &rect);
	mul_m4_m4m4(rv3d->persmat, rv3d->viewmat, rv3d->winmat);

	glSelectBuffer( 64, buffer);
	glRenderMode(GL_SELECT);
	glInitNames();	/* these two calls whatfor? It doesnt work otherwise */
	glPushName(-2);

	/* do the drawing */
	if(v3d->twtype & V3D_MANIP_ROTATE) {
		if(G.rt==3) draw_manipulator_rotate_cyl(v3d, rv3d, 0, MAN_ROT_C & v3d->twdrawflag, v3d->twtype, MAN_RGB);
		else draw_manipulator_rotate(v3d, rv3d, 0, MAN_ROT_C & v3d->twdrawflag, v3d->twtype);
	}
	if(v3d->twtype & V3D_MANIP_SCALE)
		draw_manipulator_scale(v3d, rv3d, 0, MAN_SCALE_C & v3d->twdrawflag, v3d->twtype, MAN_RGB);
	if(v3d->twtype & V3D_MANIP_TRANSLATE)
		draw_manipulator_translate(v3d, rv3d, 0, MAN_TRANS_C & v3d->twdrawflag, v3d->twtype, MAN_RGB);

	glPopName();
	hits= glRenderMode(GL_RENDER);

	G.f &= ~G_PICKSEL;
	setwinmatrixview3d(ar, v3d, NULL);
	mul_m4_m4m4(rv3d->persmat, rv3d->viewmat, rv3d->winmat);

	if(hits==1) return buffer[3];
	else if(hits>1) {
		GLuint val, dep, mindep=0, mindeprot=0, minval=0, minvalrot=0;
		int a;

		/* we compare the hits in buffer, but value centers highest */
		/* we also store the rotation hits separate (because of arcs) and return hits on other widgets if there are */

		for(a=0; a<hits; a++) {
			dep= buffer[4*a + 1];
			val= buffer[4*a + 3];

			if(val==MAN_TRANS_C) return MAN_TRANS_C;
			else if(val==MAN_SCALE_C) return MAN_SCALE_C;
			else {
				if(val & MAN_ROT_C) {
					if(minvalrot==0 || dep<mindeprot) {
						mindeprot= dep;
						minvalrot= val;
					}
				}
				else {
					if(minval==0 || dep<mindep) {
						mindep= dep;
						minval= val;
					}
				}
			}
		}

		if(minval)
			return minval;
		else
			return minvalrot;
	}
	return 0;
}

/* return 0; nothing happened */
int BIF_do_manipulator(bContext *C, struct wmEvent *event, wmOperator *op)
{
	ScrArea *sa= CTX_wm_area(C);
	View3D *v3d= sa->spacedata.first;
	ARegion *ar= CTX_wm_region(C);
	int constraint_axis[3] = {0, 0, 0};
	int val;
	int shift = event->shift;

	if(!(v3d->twflag & V3D_USE_MANIPULATOR)) return 0;
	if(!(v3d->twflag & V3D_DRAW_MANIPULATOR)) return 0;

	// find the hotspots first test narrow hotspot
	val= manipulator_selectbuf(sa, ar, event->mval, 0.5f*(float)U.tw_hotspot);
	if(val) {

		// drawflags still global, for drawing call above
		drawflags= manipulator_selectbuf(sa, ar, event->mval, 0.2f*(float)U.tw_hotspot);
		if(drawflags==0) drawflags= val;

		if (drawflags & MAN_TRANS_C) {
			switch(drawflags) {
			case MAN_TRANS_C:
				break;
			case MAN_TRANS_X:
				if(shift) {
					constraint_axis[1] = 1;
					constraint_axis[2] = 1;
				}
				else
					constraint_axis[0] = 1;
				break;
			case MAN_TRANS_Y:
				if(shift) {
					constraint_axis[0] = 1;
					constraint_axis[2] = 1;
				}
				else
					constraint_axis[1] = 1;
				break;
			case MAN_TRANS_Z:
				if(shift) {
					constraint_axis[0] = 1;
					constraint_axis[1] = 1;
				}
				else
					constraint_axis[2] = 1;
				break;
			}
			RNA_boolean_set_array(op->ptr, "constraint_axis", constraint_axis);
			WM_operator_name_call(C, "TFM_OT_translate", WM_OP_INVOKE_DEFAULT, op->ptr);
		}
		else if (drawflags & MAN_SCALE_C) {
			switch(drawflags) {
			case MAN_SCALE_X:
				if(shift) {
					constraint_axis[1] = 1;
					constraint_axis[2] = 1;
				}
				else
					constraint_axis[0] = 1;
				break;
			case MAN_SCALE_Y:
				if(shift) {
					constraint_axis[0] = 1;
					constraint_axis[2] = 1;
				}
				else
					constraint_axis[1] = 1;
				break;
			case MAN_SCALE_Z:
				if(shift) {
					constraint_axis[0] = 1;
					constraint_axis[1] = 1;
				}
				else
					constraint_axis[2] = 1;
				break;
			}
			RNA_boolean_set_array(op->ptr, "constraint_axis", constraint_axis);
			WM_operator_name_call(C, "TFM_OT_resize", WM_OP_INVOKE_DEFAULT, op->ptr);
		}
		else if (drawflags == MAN_ROT_T) { /* trackball need special case, init is different */
			WM_operator_name_call(C, "TFM_OT_trackball", WM_OP_INVOKE_DEFAULT, op->ptr);
		}
		else if (drawflags & MAN_ROT_C) {
			switch(drawflags) {
			case MAN_ROT_X:
				constraint_axis[0] = 1;
				break;
			case MAN_ROT_Y:
				constraint_axis[1] = 1;
				break;
			case MAN_ROT_Z:
				constraint_axis[2] = 1;
				break;
			}
			RNA_boolean_set_array(op->ptr, "constraint_axis", constraint_axis);
			WM_operator_name_call(C, "TFM_OT_rotate", WM_OP_INVOKE_DEFAULT, op->ptr);
		}
	}
	/* after transform, restore drawflags */
	drawflags= 0xFFFF;

	return val;
}
<|MERGE_RESOLUTION|>--- conflicted
+++ resolved
@@ -188,24 +188,6 @@
 	{
 		bPoseChannel *pchan= get_active_posechannel(ob);
 
-<<<<<<< HEAD
-		/* use channels to get stats */
-		for(pchan= ob->pose->chanbase.first; pchan; pchan= pchan->next) {
-			if (pchan->bone && pchan->bone->flag & BONE_ACTIVE) {
-				if(test_rotmode_euler(pchan->rotmode)) {
-					break;
-				}
-			}
-		}
-
-		if(pchan) {
-			float mat[3][3], tmat[3][3], obmat[3][3];
-
-			EulToGimbalAxis(mat, pchan->eul, pchan->rotmode);
-
-			/* apply bone transformation */
-			Mat3MulMat3(tmat, pchan->bone->bone_mat, mat);
-=======
 		if(pchan && test_rotmode_euler(pchan->rotmode)) {
 			float mat[3][3], tmat[3][3], obmat[3][3];
 
@@ -213,44 +195,26 @@
 
 			/* apply bone transformation */
 			mul_m3_m3m3(tmat, pchan->bone->bone_mat, mat);
->>>>>>> bee2335a
 			
 			if (pchan->parent)
 			{
 				float parent_mat[3][3];
 
-<<<<<<< HEAD
-				Mat3CpyMat4(parent_mat, pchan->parent->pose_mat);
-				Mat3MulMat3(mat, parent_mat, tmat);
-
-				/* needed if object transformation isn't identity */
-				Mat3CpyMat4(obmat, ob->obmat);
-				Mat3MulMat3(gmat, obmat, mat);
-=======
 				copy_m3_m4(parent_mat, pchan->parent->pose_mat);
 				mul_m3_m3m3(mat, parent_mat, tmat);
 
 				/* needed if object transformation isn't identity */
 				copy_m3_m4(obmat, ob->obmat);
 				mul_m3_m3m3(gmat, obmat, mat);
->>>>>>> bee2335a
 			}
 			else
 			{
 				/* needed if object transformation isn't identity */
-<<<<<<< HEAD
-				Mat3CpyMat4(obmat, ob->obmat);
-				Mat3MulMat3(gmat, obmat, tmat);
-			}
-
-			Mat3Ortho(gmat);
-=======
 				copy_m3_m4(obmat, ob->obmat);
 				mul_m3_m3m3(gmat, obmat, tmat);
 			}
 
 			normalize_m3(gmat);
->>>>>>> bee2335a
 		}
 	}
 	else {
@@ -261,16 +225,6 @@
 			{
 				float parent_mat[3][3], amat[3][3];
 				
-<<<<<<< HEAD
-				EulToGimbalAxis(amat, ob->rot, ob->rotmode);
-				Mat3CpyMat4(parent_mat, ob->parent->obmat);
-				Mat3Ortho(parent_mat);
-				Mat3MulMat3(gmat, parent_mat, amat);
-			}
-			else
-			{
-				EulToGimbalAxis(gmat, ob->rot, ob->rotmode);
-=======
 				eulO_to_gimbal_axis(amat, ob->rot, ob->rotmode);
 				copy_m3_m4(parent_mat, ob->parent->obmat);
 				normalize_m3(parent_mat);
@@ -279,7 +233,6 @@
 			else
 			{
 				eulO_to_gimbal_axis(gmat, ob->rot, ob->rotmode);
->>>>>>> bee2335a
 			}
 		}
 	}
@@ -537,11 +490,7 @@
 			if(obedit || ob->mode & OB_MODE_POSE) {
 				float mat[3][3];
 				ED_getTransformOrientationMatrix(C, mat, (v3d->around == V3D_ACTIVE));
-<<<<<<< HEAD
-				Mat4CpyMat3(rv3d->twmat, mat);
-=======
 				copy_m4_m3(rv3d->twmat, mat);
->>>>>>> bee2335a
 				break;
 			}
 			/* no break we define 'normal' as 'local' in Object mode */
