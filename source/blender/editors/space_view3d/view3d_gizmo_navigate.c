/*
 * This program is free software; you can redistribute it and/or
 * modify it under the terms of the GNU General Public License
 * as published by the Free Software Foundation; either version 2
 * of the License, or (at your option) any later version.
 *
 * This program is distributed in the hope that it will be useful,
 * but WITHOUT ANY WARRANTY; without even the implied warranty of
 * MERCHANTABILITY or FITNESS FOR A PARTICULAR PURPOSE.  See the
 * GNU General Public License for more details.
 *
 * You should have received a copy of the GNU General Public License
 * along with this program; if not, write to the Free Software Foundation,
 * Inc., 51 Franklin Street, Fifth Floor, Boston, MA 02110-1301, USA.
 */

/** \file
 * \ingroup spview3d
 */

#include "BLI_math.h"
#include "BLI_utildefines.h"

#include "BKE_context.h"

#include "DNA_object_types.h"

#include "ED_gizmo_library.h"
#include "ED_screen.h"

#include "UI_interface.h"
#include "UI_resources.h"

#include "MEM_guardedalloc.h"

#include "RNA_access.h"

#include "WM_api.h"
#include "WM_types.h"

#include "view3d_intern.h" /* own include */

/* -------------------------------------------------------------------- */
/** \name View3D Navigation Gizmo Group
 * \{ */

/* Size of main icon. */
#define GIZMO_SIZE U.gizmo_size_navigate_v3d

/* Main gizmo offset from screen edges in unscaled pixels. */
#define GIZMO_OFFSET 10.0f

/* Width of smaller buttons in unscaled pixels. */
#define GIZMO_MINI_SIZE 28.0f

/* Margin around the smaller buttons. */
#define GIZMO_MINI_OFFSET 2.0f

enum {
  GZ_INDEX_MOVE = 0,
  GZ_INDEX_ROTATE = 1,
  GZ_INDEX_ZOOM = 2,

  /* just buttons */
  /* overlaps GZ_INDEX_ORTHO (switch between) */
  GZ_INDEX_PERSP = 3,
  GZ_INDEX_ORTHO = 4,
  GZ_INDEX_CAMERA = 5,

  /* overlaps GZ_INDEX_ORTHO (switch between) */
  GZ_INDEX_CAMERA_LOCK = 6,
  GZ_INDEX_CAMERA_UNLOCK = 7,

  GZ_INDEX_TOTAL = 8,
};

struct NavigateGizmoInfo {
  const char *opname;
  const char *gizmo;
  uint icon;
  void (*op_prop_fn)(PointerRNA *ptr);
};

static void navigate_context_toggle_camera_lock_init(PointerRNA *ptr)
{
  RNA_string_set(ptr, "data_path", "space_data.lock_camera");
}

static struct NavigateGizmoInfo g_navigate_params[GZ_INDEX_TOTAL] = {
    {
        .opname = "VIEW3D_OT_move",
        .gizmo = "GIZMO_GT_button_2d",
        .icon = ICON_VIEW_PAN,
        .op_prop_fn = NULL,
    },
    {
        .opname = "VIEW3D_OT_rotate",
        .gizmo = "VIEW3D_GT_navigate_rotate",
        .icon = ICON_NONE,
        .op_prop_fn = NULL,
    },
    {
        .opname = "VIEW3D_OT_zoom",
        .gizmo = "GIZMO_GT_button_2d",
        .icon = ICON_VIEW_ZOOM,
        .op_prop_fn = NULL,
    },
    {
        .opname = "VIEW3D_OT_view_persportho",
        .gizmo = "GIZMO_GT_button_2d",
        .icon = ICON_VIEW_PERSPECTIVE,
        .op_prop_fn = NULL,
    },
    {
        .opname = "VIEW3D_OT_view_persportho",
        .gizmo = "GIZMO_GT_button_2d",
        .icon = ICON_VIEW_ORTHO,
        .op_prop_fn = NULL,
    },
    {
        .opname = "VIEW3D_OT_view_camera",
        .gizmo = "GIZMO_GT_button_2d",
        .icon = ICON_VIEW_CAMERA,
        .op_prop_fn = NULL,
    },
    {
        .opname = "WM_OT_context_toggle", /* GZ_INDEX_CAMERA_LOCK. Lock Camera to View. */
        .gizmo = "GIZMO_GT_button_2d",
        .icon = ICON_UNLOCKED,
        .op_prop_fn = navigate_context_toggle_camera_lock_init,
    },
    {
        .opname = "WM_OT_context_toggle", /* GZ_INDEX_CAMERA_UNLOCK. Unlock Camera to View. */
        .gizmo = "GIZMO_GT_button_2d",
        .icon = ICON_LOCKED,
        .op_prop_fn = navigate_context_toggle_camera_lock_init,
    },
};

struct NavigateWidgetGroup {
  wmGizmo *gz_array[GZ_INDEX_TOTAL];
  /* Store the view state to check for changes. */
  struct {
    rcti rect_visible;
    struct {
      int flag2;
    } v3d;
    struct {
      char is_persp;
      bool is_camera;
      char viewlock;
    } rv3d;
  } state;
  int region_size[2];
};

static bool WIDGETGROUP_navigate_poll(const bContext *C, wmGizmoGroupType *UNUSED(gzgt))
{
  View3D *v3d = CTX_wm_view3d(C);
  if ((((U.uiflag & USER_SHOW_GIZMO_NAVIGATE) == 0) &&
       (U.mini_axis_type != USER_MINI_AXIS_TYPE_GIZMO)) ||
      (v3d->gizmo_flag & (V3D_GIZMO_HIDE | V3D_GIZMO_HIDE_NAVIGATE))) {
    return false;
  }
  return true;
}

static void WIDGETGROUP_navigate_setup(const bContext *C, wmGizmoGroup *gzgroup)
{
  struct NavigateWidgetGroup *navgroup = MEM_callocN(sizeof(struct NavigateWidgetGroup), __func__);

  navgroup->region_size[0] = -1;
  navgroup->region_size[1] = -1;

  wmOperatorType *ot_view_axis = WM_operatortype_find("VIEW3D_OT_view_axis", true);
  wmOperatorType *ot_view_camera = WM_operatortype_find("VIEW3D_OT_view_camera", true);

  for (int i = 0; i < GZ_INDEX_TOTAL; i++) {
    const struct NavigateGizmoInfo *info = &g_navigate_params[i];
    navgroup->gz_array[i] = WM_gizmo_new(info->gizmo, gzgroup, NULL);
    wmGizmo *gz = navgroup->gz_array[i];
    gz->flag |= WM_GIZMO_MOVE_CURSOR | WM_GIZMO_DRAW_MODAL;

    if (i == GZ_INDEX_ROTATE) {
      gz->color[3] = 0.0f;
      copy_v3_fl(gz->color_hi, 0.5f);
      gz->color_hi[3] = 0.5f;
    }
    else {
      uchar icon_color[3];
      UI_GetThemeColor3ubv(TH_TEXT, icon_color);
      int color_tint, color_tint_hi;
      if (icon_color[0] > 128) {
        color_tint = -40;
        color_tint_hi = 60;
        gz->color[3] = 0.5f;
        gz->color_hi[3] = 0.5f;
      }
      else {
        color_tint = 60;
        color_tint_hi = 60;
        gz->color[3] = 0.5f;
        gz->color_hi[3] = 0.75f;
      }
      UI_GetThemeColorShade3fv(TH_HEADER, color_tint, gz->color);
      UI_GetThemeColorShade3fv(TH_HEADER, color_tint_hi, gz->color_hi);
    }

    /* may be overwritten later */
    gz->scale_basis = GIZMO_MINI_SIZE / 2.0f;
<<<<<<< HEAD
    if (info->icon != 0) {
=======
    if (info->icon != ICON_NONE) {
>>>>>>> 9e007b46
      PropertyRNA *prop = RNA_struct_find_property(gz->ptr, "icon");
      RNA_property_enum_set(gz->ptr, prop, info->icon);
      RNA_enum_set(
          gz->ptr, "draw_options", ED_GIZMO_BUTTON_SHOW_OUTLINE | ED_GIZMO_BUTTON_SHOW_BACKDROP);
    }

    wmOperatorType *ot = WM_operatortype_find(info->opname, true);
    PointerRNA *ptr = WM_gizmo_operator_set(gz, 0, ot, NULL);
    if (info->op_prop_fn != NULL) {
      info->op_prop_fn(ptr);
    }
  }

  {
    wmGizmo *gz = navgroup->gz_array[GZ_INDEX_CAMERA];
    WM_gizmo_operator_set(gz, 0, ot_view_camera, NULL);
  }

  /* Click only buttons (not modal). */
  {
    int gz_ids[] = {
        GZ_INDEX_PERSP,
        GZ_INDEX_ORTHO,
        GZ_INDEX_CAMERA,
        GZ_INDEX_CAMERA_LOCK,
        GZ_INDEX_CAMERA_UNLOCK,
    };
    for (int i = 0; i < ARRAY_SIZE(gz_ids); i++) {
      wmGizmo *gz = navgroup->gz_array[gz_ids[i]];
      RNA_boolean_set(gz->ptr, "show_drag", false);
    }
  }

  /* Modal operators, don't use initial mouse location since we're clicking on a button. */
  {
    int gz_ids[] = {GZ_INDEX_MOVE, GZ_INDEX_ROTATE, GZ_INDEX_ZOOM};
    for (int i = 0; i < ARRAY_SIZE(gz_ids); i++) {
      wmGizmo *gz = navgroup->gz_array[gz_ids[i]];
      wmGizmoOpElem *gzop = WM_gizmo_operator_get(gz, 0);
      RNA_boolean_set(&gzop->ptr, "use_cursor_init", false);
    }
  }

  {
    wmGizmo *gz = navgroup->gz_array[GZ_INDEX_ROTATE];
    gz->scale_basis = GIZMO_SIZE / 2.0f;
    const char mapping[6] = {
        RV3D_VIEW_LEFT,
        RV3D_VIEW_RIGHT,
        RV3D_VIEW_FRONT,
        RV3D_VIEW_BACK,
        RV3D_VIEW_BOTTOM,
        RV3D_VIEW_TOP,
    };

    for (int part_index = 0; part_index < 6; part_index += 1) {
      PointerRNA *ptr = WM_gizmo_operator_set(gz, part_index + 1, ot_view_axis, NULL);
      RNA_enum_set(ptr, "type", mapping[part_index]);
    }

    /* When dragging an axis, use this instead. */
    wmWindowManager *wm = CTX_wm_manager(C);
    gz->keymap = WM_gizmo_keymap_generic_click_drag(wm);
    gz->drag_part = 0;
  }

  gzgroup->customdata = navgroup;
}

static void WIDGETGROUP_navigate_draw_prepare(const bContext *C, wmGizmoGroup *gzgroup)
{
  struct NavigateWidgetGroup *navgroup = gzgroup->customdata;
  ARegion *region = CTX_wm_region(C);
  const RegionView3D *rv3d = region->regiondata;
  View3D *v3d = CTX_wm_view3d(C);
  const int v3d_flag2_test = V3D_LOCK_CAMERA;

  for (int i = 0; i < 3; i++) {
    copy_v3_v3(navgroup->gz_array[GZ_INDEX_ROTATE]->matrix_offset[i], rv3d->viewmat[i]);
  }

  const rcti *rect_visible = ED_region_visible_rect(region);

  /* Ensure types match so bits are never lost on assignment. */
  CHECK_TYPE_PAIR(navgroup->state.v3d.flag2, v3d->flag2);
  CHECK_TYPE_PAIR(navgroup->state.rv3d.viewlock, rv3d->viewlock);

  if ((navgroup->state.rect_visible.xmax == rect_visible->xmax) &&
      (navgroup->state.rect_visible.ymax == rect_visible->ymax) &&
      (navgroup->state.v3d.flag2 == (v3d->flag2 & v3d_flag2_test)) &&
      (navgroup->state.rv3d.is_persp == rv3d->is_persp) &&
      (navgroup->state.rv3d.is_camera == (rv3d->persp == RV3D_CAMOB)) &&
      (navgroup->state.rv3d.viewlock == RV3D_LOCK_FLAGS(rv3d))) {
    return;
  }

  navgroup->state.rect_visible = *rect_visible;
  navgroup->state.v3d.flag2 = v3d->flag2 & v3d_flag2_test;
  navgroup->state.rv3d.is_persp = rv3d->is_persp;
  navgroup->state.rv3d.is_camera = (rv3d->persp == RV3D_CAMOB);
  navgroup->state.rv3d.viewlock = RV3D_LOCK_FLAGS(rv3d);

  const bool show_navigate = (U.uiflag & USER_SHOW_GIZMO_NAVIGATE) != 0;
  const bool show_rotate_gizmo = (U.mini_axis_type == USER_MINI_AXIS_TYPE_GIZMO);
  const float icon_offset = ((GIZMO_SIZE / 2.0f) + GIZMO_OFFSET) * UI_DPI_FAC;
  const float icon_offset_mini = (GIZMO_MINI_SIZE + GIZMO_MINI_OFFSET) * UI_DPI_FAC;
  const float co_rotate[2] = {
      rect_visible->xmax - icon_offset,
      rect_visible->ymax - icon_offset,
  };

  float icon_offset_from_axis = 0.0f;
  switch ((eUserpref_MiniAxisType)U.mini_axis_type) {
    case USER_MINI_AXIS_TYPE_GIZMO:
      icon_offset_from_axis = icon_offset * 2.1f;
      break;
    case USER_MINI_AXIS_TYPE_MINIMAL:
      icon_offset_from_axis = (UI_UNIT_X * 2.5) + ((U.rvisize * U.pixelsize * 2.0f));
      break;
    case USER_MINI_AXIS_TYPE_NONE:
      icon_offset_from_axis = icon_offset_mini * 0.75f;
      break;
  }

  const float co[2] = {
      roundf(rect_visible->xmax - icon_offset_mini * 0.75f),
      roundf(rect_visible->ymax - icon_offset_from_axis),
  };

  wmGizmo *gz;

  for (uint i = 0; i < ARRAY_SIZE(navgroup->gz_array); i++) {
    gz = navgroup->gz_array[i];
    WM_gizmo_set_flag(gz, WM_GIZMO_HIDDEN, true);
  }

  if (show_rotate_gizmo) {
    gz = navgroup->gz_array[GZ_INDEX_ROTATE];
    gz->matrix_basis[3][0] = roundf(co_rotate[0]);
    gz->matrix_basis[3][1] = roundf(co_rotate[1]);
    WM_gizmo_set_flag(gz, WM_GIZMO_HIDDEN, false);
  }

  if (show_navigate) {
    int icon_mini_slot = 0;
    if ((RV3D_LOCK_FLAGS(rv3d) & RV3D_LOCK_ZOOM_AND_DOLLY) == 0) {
      gz = navgroup->gz_array[GZ_INDEX_ZOOM];
      gz->matrix_basis[3][0] = roundf(co[0]);
      gz->matrix_basis[3][1] = roundf(co[1] - (icon_offset_mini * icon_mini_slot++));
      WM_gizmo_set_flag(gz, WM_GIZMO_HIDDEN, false);
    }

    if ((RV3D_LOCK_FLAGS(rv3d) & RV3D_LOCK_LOCATION) == 0) {
      gz = navgroup->gz_array[GZ_INDEX_MOVE];
      gz->matrix_basis[3][0] = roundf(co[0]);
      gz->matrix_basis[3][1] = roundf(co[1] - (icon_offset_mini * icon_mini_slot++));
      WM_gizmo_set_flag(gz, WM_GIZMO_HIDDEN, false);
    }

    if ((RV3D_LOCK_FLAGS(rv3d) & RV3D_LOCK_ROTATION) == 0) {
      gz = navgroup->gz_array[GZ_INDEX_CAMERA];
      gz->matrix_basis[3][0] = roundf(co[0]);
      gz->matrix_basis[3][1] = roundf(co[1] - (icon_offset_mini * icon_mini_slot++));
      WM_gizmo_set_flag(gz, WM_GIZMO_HIDDEN, false);

      if (navgroup->state.rv3d.is_camera == false) {
        gz = navgroup->gz_array[rv3d->is_persp ? GZ_INDEX_PERSP : GZ_INDEX_ORTHO];
        gz->matrix_basis[3][0] = roundf(co[0]);
        gz->matrix_basis[3][1] = roundf(co[1] - (icon_offset_mini * icon_mini_slot++));
        WM_gizmo_set_flag(gz, WM_GIZMO_HIDDEN, false);
      }
    }

    if (navgroup->state.rv3d.is_camera == true) {
      gz = navgroup->gz_array[(v3d->flag2 & V3D_LOCK_CAMERA) ? GZ_INDEX_CAMERA_UNLOCK :
                                                               GZ_INDEX_CAMERA_LOCK];
      gz->matrix_basis[3][0] = roundf(co[0]);
      gz->matrix_basis[3][1] = roundf(co[1] - (icon_offset_mini * icon_mini_slot++));
      WM_gizmo_set_flag(gz, WM_GIZMO_HIDDEN, false);
    }
  }
}

void VIEW3D_GGT_navigate(wmGizmoGroupType *gzgt)
{
  gzgt->name = "View3D Navigate";
  gzgt->idname = "VIEW3D_GGT_navigate";

  gzgt->flag |= (WM_GIZMOGROUPTYPE_PERSISTENT | WM_GIZMOGROUPTYPE_SCALE |
                 WM_GIZMOGROUPTYPE_DRAW_MODAL_ALL);

  gzgt->poll = WIDGETGROUP_navigate_poll;
  gzgt->setup = WIDGETGROUP_navigate_setup;
  gzgt->draw_prepare = WIDGETGROUP_navigate_draw_prepare;
}

/** \} */<|MERGE_RESOLUTION|>--- conflicted
+++ resolved
@@ -208,11 +208,7 @@
 
     /* may be overwritten later */
     gz->scale_basis = GIZMO_MINI_SIZE / 2.0f;
-<<<<<<< HEAD
-    if (info->icon != 0) {
-=======
     if (info->icon != ICON_NONE) {
->>>>>>> 9e007b46
       PropertyRNA *prop = RNA_struct_find_property(gz->ptr, "icon");
       RNA_property_enum_set(gz->ptr, prop, info->icon);
       RNA_enum_set(
