--- conflicted
+++ resolved
@@ -431,53 +431,6 @@
 	TIMEIT_START(draw);
 #endif
 
-<<<<<<< HEAD
-	/* setup smoke shader */
-
-	int soot_location = GPU_shader_get_uniform(shader, "soot_texture");
-	int spec_location = GPU_shader_get_uniform(shader, "spectrum_texture");
-	int shadow_location = GPU_shader_get_uniform(shader, "shadow_texture");
-	int flame_location = GPU_shader_get_uniform(shader, "flame_texture");
-	int actcol_location = GPU_shader_get_uniform(shader, "active_color");
-	int stepsize_location = GPU_shader_get_uniform(shader, "step_size");
-	int densityscale_location = GPU_shader_get_uniform(shader, "density_scale");
-	int invsize_location = GPU_shader_get_uniform(shader, "invsize");
-	int ob_sizei_location = GPU_shader_get_uniform(shader, "ob_sizei");
-	int min_location = GPU_shader_get_uniform(shader, "min_location");
-
-	GPU_shader_bind(shader);
-
-	GPU_texture_bind(sds->tex, 0);
-	GPU_shader_uniform_texture(shader, soot_location, sds->tex);
-
-	GPU_texture_bind(sds->tex_shadow, 1);
-	GPU_shader_uniform_texture(shader, shadow_location, sds->tex_shadow);
-
-	GPUTexture *tex_spec = NULL;
-
-	if (use_fire) {
-		GPU_texture_bind(sds->tex_flame, 2);
-		GPU_shader_uniform_texture(shader, flame_location, sds->tex_flame);
-
-		tex_spec = create_flame_spectrum_texture();
-		GPU_texture_bind(tex_spec, 3);
-		GPU_shader_uniform_texture(shader, spec_location, tex_spec);
-	}
-
-	float active_color[3] = { 0.9, 0.9, 0.9 };
-	float density_scale = 10.0f;
-	if ((sds->active_fields & SM_ACTIVE_COLORS) == 0)
-		mul_v3_v3(active_color, sds->active_color);
-
-	GPU_shader_uniform_vector(shader, actcol_location, 3, 1, active_color);
-	GPU_shader_uniform_vector(shader, stepsize_location, 1, 1, &sds->dx);
-	GPU_shader_uniform_vector(shader, densityscale_location, 1, 1, &density_scale);
-	GPU_shader_uniform_vector(shader, min_location, 3, 1, min);
-	GPU_shader_uniform_vector(shader, ob_sizei_location, 3, 1, ob_sizei);
-	GPU_shader_uniform_vector(shader, invsize_location, 3, 1, invsize);
-
-=======
->>>>>>> 4bb1e224
 	/* setup slicing information */
 
 	const int max_slices = 256;
