/*
 * ***** BEGIN GPL LICENSE BLOCK *****
 *
 * This program is free software; you can redistribute it and/or
 * modify it under the terms of the GNU General Public License
 * as published by the Free Software Foundation; either version 2
 * of the License, or (at your option) any later version.
 *
 * This program is distributed in the hope that it will be useful,
 * but WITHOUT ANY WARRANTY; without even the implied warranty of
 * MERCHANTABILITY or FITNESS FOR A PARTICULAR PURPOSE.  See the
 * GNU General Public License for more details.
 *
 * You should have received a copy of the GNU General Public License
 * along with this program; if not, write to the Free Software Foundation,
 * Inc., 51 Franklin Street, Fifth Floor, Boston, MA 02110-1301, USA.
 *
 * The Original Code is Copyright (C) 2008 Blender Foundation.
 * All rights reserved.
 *
 *
 * Contributor(s): Blender Foundation
 *
 * ***** END GPL LICENSE BLOCK *****
 */

/** \file blender/editors/space_view3d/view3d_select.c
 *  \ingroup spview3d
 */


#include <string.h>
#include <stdio.h>
#include <math.h>
#include <float.h>
#include <assert.h>

#include "DNA_action_types.h"
#include "DNA_armature_types.h"
#include "DNA_curve_types.h"
#include "DNA_hair_types.h"
#include "DNA_meta_types.h"
#include "DNA_mesh_types.h"
#include "DNA_meshdata_types.h"
#include "DNA_object_types.h"
#include "DNA_scene_types.h"
#include "DNA_tracking_types.h"
#include "DNA_gpencil_types.h"

#include "MEM_guardedalloc.h"

#include "BLI_array.h"
#include "BLI_math.h"
#include "BLI_lasso_2d.h"
#include "BLI_rect.h"
#include "BLI_linklist.h"
#include "BLI_listbase.h"
#include "BLI_string.h"
#include "BLI_utildefines.h"

#ifdef __BIG_ENDIAN__
#  include "BLI_endian_switch.h"
#endif

/* vertex box select */
#include "IMB_imbuf_types.h"
#include "IMB_imbuf.h"
#include "BKE_global.h"

#include "BKE_armature.h"
#include "BKE_context.h"
#include "BKE_curve.h"
#include "BKE_hair.h"
#include "BKE_layer.h"
#include "BKE_mball.h"
#include "BKE_mesh.h"
#include "BKE_object.h"
#include "BKE_paint.h"
#include "BKE_editmesh.h"
#include "BKE_scene.h"
#include "BKE_tracking.h"
#include "BKE_workspace.h"

#include "DEG_depsgraph.h"

#include "WM_api.h"
#include "WM_types.h"

#include "RNA_access.h"
#include "RNA_define.h"
#include "RNA_enum_types.h"

#include "ED_armature.h"
#include "ED_curve.h"
#include "ED_lattice.h"
#include "ED_particle.h"
#include "ED_mesh.h"
#include "ED_object.h"
#include "ED_screen.h"
#include "ED_select_utils.h"
#include "ED_sculpt.h"
#include "ED_mball.h"
#include "ED_gpencil.h"
#include "ED_hair.h"

#include "UI_interface.h"

#include "GPU_draw.h"
#include "GPU_glew.h"
#include "GPU_matrix.h"

#include "view3d_intern.h"  /* own include */

// #include "PIL_time_utildefines.h"


/* -------------------------------------------------------------------- */
/** \name Public Utilities
 * \{ */

float ED_view3d_select_dist_px(void)
{
	return 75.0f * U.pixelsize;
}

/* TODO: should return whether there is valid context to continue */
void ED_view3d_viewcontext_init(bContext *C, ViewContext *vc)
{
	memset(vc, 0, sizeof(ViewContext));
	vc->C = C;
	vc->ar = CTX_wm_region(C);
	vc->bmain = CTX_data_main(C);
	vc->depsgraph = CTX_data_depsgraph(C);
	vc->scene = CTX_data_scene(C);
	vc->view_layer = CTX_data_view_layer(C);
	vc->v3d = CTX_wm_view3d(C);
	vc->win = CTX_wm_window(C);
	vc->rv3d = CTX_wm_region_view3d(C);
	vc->obact = CTX_data_active_object(C);
	vc->obedit = CTX_data_edit_object(C);
}

void ED_view3d_viewcontext_init_object(ViewContext *vc, Object *obact)
{
	vc->obact = obact;
	if (vc->obedit) {
		BLI_assert(BKE_object_is_in_editmode(obact));
		vc->obedit = obact;
		/* previous selections are now invalid. */
		vc->v3d->flag |= V3D_INVALID_BACKBUF;

		if (vc->em) {
			vc->em = BKE_editmesh_from_object(vc->obedit);
		}
	}
}

/** \} */

/* -------------------------------------------------------------------- */
/** \name Internal Object Utilities
 * \{ */

static void object_deselect_all_visible(ViewLayer *view_layer, View3D *v3d)
{
	Base *base;

	for (base = view_layer->object_bases.first; base; base = base->next) {
		if (BASE_SELECTABLE(v3d, base)) {
			ED_object_base_select(base, BA_DESELECT);
		}
	}
}

static void object_deselect_all_except(ViewLayer *view_layer, Base *b)   /* deselect all except b */
{
	for (Base *base = view_layer->object_bases.first; base; base = base->next) {
		if (base->flag & BASE_SELECTED) {
			if (b != base) {
				ED_object_base_select(base, BA_DESELECT);
			}
		}
	}
}

/** \} */

/* -------------------------------------------------------------------- */
/** \name Internal Edit-Mesh Utilities
 * \{ */

static void edbm_backbuf_check_and_select_verts(BMEditMesh *em, const eSelectOp sel_op)
{
	BMVert *eve;
	BMIter iter;
	unsigned int index = bm_wireoffs;

	BM_ITER_MESH (eve, &iter, em->bm, BM_VERTS_OF_MESH) {
		if (!BM_elem_flag_test(eve, BM_ELEM_HIDDEN)) {
			const bool is_select = BM_elem_flag_test(eve, BM_ELEM_SELECT);
			const bool is_inside = EDBM_backbuf_check(index);
			const int sel_op_result = ED_select_op_action_deselected(sel_op, is_select, is_inside);
			if (sel_op_result != -1) {
				BM_vert_select_set(em->bm, eve, sel_op_result);
			}
		}
		index++;
	}
}

static void edbm_backbuf_check_and_select_edges(BMEditMesh *em, const eSelectOp sel_op)
{
	BMEdge *eed;
	BMIter iter;
	unsigned int index = bm_solidoffs;

	BM_ITER_MESH (eed, &iter, em->bm, BM_EDGES_OF_MESH) {
		if (!BM_elem_flag_test(eed, BM_ELEM_HIDDEN)) {
			const bool is_select = BM_elem_flag_test(eed, BM_ELEM_SELECT);
			const bool is_inside = EDBM_backbuf_check(index);
			const int sel_op_result = ED_select_op_action_deselected(sel_op, is_select, is_inside);
			if (sel_op_result != -1) {
				BM_edge_select_set(em->bm, eed, sel_op_result);
			}
		}
		index++;
	}
}

static void edbm_backbuf_check_and_select_faces(BMEditMesh *em, const eSelectOp sel_op)
{
	BMFace *efa;
	BMIter iter;
	unsigned int index = 1;

	BM_ITER_MESH (efa, &iter, em->bm, BM_FACES_OF_MESH) {
		if (!BM_elem_flag_test(efa, BM_ELEM_HIDDEN)) {
			const bool is_select = BM_elem_flag_test(efa, BM_ELEM_SELECT);
			const bool is_inside = EDBM_backbuf_check(index);
			const int sel_op_result = ED_select_op_action_deselected(sel_op, is_select, is_inside);
			if (sel_op_result != -1) {
				BM_face_select_set(em->bm, efa, sel_op_result);
			}
		}
		index++;
	}
}

/* object mode, edbm_ prefix is confusing here, rename? */
static void edbm_backbuf_check_and_select_verts_obmode(Mesh *me, const eSelectOp sel_op)
{
	MVert *mv = me->mvert;
	unsigned int index;

	if (mv) {
		for (index = 1; index <= me->totvert; index++, mv++) {
			if (!(mv->flag & ME_HIDE)) {
				const bool is_select = mv->flag & SELECT;
				const bool is_inside = EDBM_backbuf_check(index);
				const int sel_op_result = ED_select_op_action_deselected(sel_op, is_select, is_inside);
				if (sel_op_result != -1) {
					SET_FLAG_FROM_TEST(mv->flag, sel_op_result, SELECT);
				}
			}
		}
	}
}

/* object mode, edbm_ prefix is confusing here, rename? */
static void edbm_backbuf_check_and_select_tfaces(Mesh *me, const eSelectOp sel_op)
{
	MPoly *mpoly = me->mpoly;
	unsigned int index;

	if (mpoly) {
		for (index = 1; index <= me->totpoly; index++, mpoly++) {
			if (!(mpoly->flag & ME_HIDE)) {
				const bool is_select = mpoly->flag & ME_FACE_SEL;
				const bool is_inside = EDBM_backbuf_check(index);
				const int sel_op_result = ED_select_op_action_deselected(sel_op, is_select, is_inside);
				if (sel_op_result != -1) {
					SET_FLAG_FROM_TEST(mpoly->flag, sel_op_result, ME_FACE_SEL);
				}
			}
		}
	}
}

/** \} */

/* -------------------------------------------------------------------- */
/** \name Lasso Select
 * \{ */

typedef struct LassoSelectUserData {
	ViewContext *vc;
	const rcti *rect;
	const rctf *rect_fl;
	rctf       _rect_fl;
	const int (*mcords)[2];
	int moves;
	eSelectOp sel_op;

	/* runtime */
	int pass;
	bool is_done;
	bool is_changed;
} LassoSelectUserData;

static void view3d_userdata_lassoselect_init(
        LassoSelectUserData *r_data,
        ViewContext *vc, const rcti *rect, const int (*mcords)[2],
        const int moves, const eSelectOp sel_op)
{
	r_data->vc = vc;

	r_data->rect = rect;
	r_data->rect_fl = &r_data->_rect_fl;
	BLI_rctf_rcti_copy(&r_data->_rect_fl, rect);

	r_data->mcords = mcords;
	r_data->moves = moves;
	r_data->sel_op = sel_op;

	/* runtime */
	r_data->pass = 0;
	r_data->is_done = false;
	r_data->is_changed = false;
}

static bool view3d_selectable_data(bContext *C)
{
	Object *ob = CTX_data_active_object(C);

	if (!ED_operator_region_view3d_active(C))
		return 0;

	if (ob) {
		if (ob->mode & OB_MODE_EDIT) {
			if (ob->type == OB_FONT) {
				return 0;
			}
		}
		else {
			if ((ob->mode & (OB_MODE_VERTEX_PAINT | OB_MODE_WEIGHT_PAINT | OB_MODE_TEXTURE_PAINT)) &&
			    !BKE_paint_select_elem_test(ob))
			{
				return 0;
			}
		}
	}

	return 1;
}


/* helper also for box_select */
static bool edge_fully_inside_rect(const rctf *rect, const float v1[2], const float v2[2])
{
	return BLI_rctf_isect_pt_v(rect, v1) && BLI_rctf_isect_pt_v(rect, v2);
}

static bool edge_inside_rect(const rctf *rect, const float v1[2], const float v2[2])
{
	int d1, d2, d3, d4;

	/* check points in rect */
	if (edge_fully_inside_rect(rect, v1, v2)) return 1;

	/* check points completely out rect */
	if (v1[0] < rect->xmin && v2[0] < rect->xmin) return 0;
	if (v1[0] > rect->xmax && v2[0] > rect->xmax) return 0;
	if (v1[1] < rect->ymin && v2[1] < rect->ymin) return 0;
	if (v1[1] > rect->ymax && v2[1] > rect->ymax) return 0;

	/* simple check lines intersecting. */
	d1 = (v1[1] - v2[1]) * (v1[0] - rect->xmin) + (v2[0] - v1[0]) * (v1[1] - rect->ymin);
	d2 = (v1[1] - v2[1]) * (v1[0] - rect->xmin) + (v2[0] - v1[0]) * (v1[1] - rect->ymax);
	d3 = (v1[1] - v2[1]) * (v1[0] - rect->xmax) + (v2[0] - v1[0]) * (v1[1] - rect->ymax);
	d4 = (v1[1] - v2[1]) * (v1[0] - rect->xmax) + (v2[0] - v1[0]) * (v1[1] - rect->ymin);

	if (d1 < 0 && d2 < 0 && d3 < 0 && d4 < 0) return 0;
	if (d1 > 0 && d2 > 0 && d3 > 0 && d4 > 0) return 0;

	return 1;
}

static void do_lasso_select_pose__do_tag(
        void *userData, struct bPoseChannel *pchan, const float screen_co_a[2], const float screen_co_b[2])
{
	LassoSelectUserData *data = userData;
	bArmature *arm = data->vc->obact->data;

	if (PBONE_SELECTABLE(arm, pchan->bone)) {
		bool is_point_done = false;
		int points_proj_tot = 0;

		/* project head location to screenspace */
		if (screen_co_a[0] != IS_CLIPPED) {
			points_proj_tot++;
			if (BLI_rcti_isect_pt(data->rect, UNPACK2(screen_co_a)) &&
			    BLI_lasso_is_point_inside(data->mcords, data->moves, UNPACK2(screen_co_a), INT_MAX))
			{
				is_point_done = true;
			}
		}

		/* project tail location to screenspace */
		if (screen_co_b[0] != IS_CLIPPED) {
			points_proj_tot++;
			if (BLI_rcti_isect_pt(data->rect, UNPACK2(screen_co_b)) &&
			    BLI_lasso_is_point_inside(data->mcords, data->moves, UNPACK2(screen_co_b), INT_MAX))
			{
				is_point_done = true;
			}
		}

		/* if one of points selected, we skip the bone itself */
		if ((is_point_done == true) ||
		    ((is_point_done == false) && (points_proj_tot == 2) &&
		     BLI_lasso_is_edge_inside(data->mcords, data->moves, UNPACK2(screen_co_a), UNPACK2(screen_co_b), INT_MAX)))
		{
			pchan->bone->flag |= BONE_DONE;
		}
		data->is_changed |= is_point_done;
	}
}
static void do_lasso_tag_pose(ViewContext *vc, Object *ob, const int mcords[][2], short moves)
{
	ViewContext vc_tmp;
	LassoSelectUserData data;
	rcti rect;

	if ((ob->type != OB_ARMATURE) || (ob->pose == NULL)) {
		return;
	}

	vc_tmp = *vc;
	vc_tmp.obact = ob;

	BLI_lasso_boundbox(&rect, mcords, moves);

	view3d_userdata_lassoselect_init(&data, vc, &rect, mcords, moves, 0);

	ED_view3d_init_mats_rv3d(vc_tmp.obact, vc->rv3d);

	pose_foreachScreenBone(&vc_tmp, do_lasso_select_pose__do_tag, &data, V3D_PROJ_TEST_CLIP_DEFAULT);
}

static void do_lasso_select_objects(
        ViewContext *vc, const int mcords[][2], const short moves,
        const eSelectOp sel_op)
{
	View3D *v3d = vc->v3d;
	Base *base;

	if (SEL_OP_USE_PRE_DESELECT(sel_op)) {
		object_deselect_all_visible(vc->view_layer, vc->v3d);
	}

	bool changed = false;
	for (base = vc->view_layer->object_bases.first; base; base = base->next) {
		if (BASE_SELECTABLE(v3d, base)) { /* use this to avoid un-needed lasso lookups */
			const bool is_select = base->flag & BASE_SELECTED;
			const bool is_inside = (
			        (ED_view3d_project_base(vc->ar, base) == V3D_PROJ_RET_OK) &&
			        BLI_lasso_is_point_inside(mcords, moves, base->sx, base->sy, IS_CLIPPED));
			const int sel_op_result = ED_select_op_action_deselected(sel_op, is_select, is_inside);
			if (sel_op_result != -1) {
				ED_object_base_select(base, sel_op_result ? BA_SELECT : BA_DESELECT);
				changed = true;
			}
		}
	}

	if (changed) {
		DEG_id_tag_update(&vc->scene->id, ID_RECALC_SELECT);
		WM_main_add_notifier(NC_SCENE | ND_OB_SELECT, vc->scene);
	}
}


/**
 * Use for lasso & box select.
 */
static Base **do_pose_tag_select_op_prepare(ViewContext *vc, uint *r_bases_len)
{
	Base **bases = NULL;
	BLI_array_declare(bases);
	FOREACH_BASE_IN_MODE_BEGIN (vc->view_layer, vc->v3d, OB_ARMATURE, OB_MODE_POSE, base_iter) {
		Object *ob_iter = base_iter->object;
		bArmature *arm = ob_iter->data;
		for (bPoseChannel *pchan = ob_iter->pose->chanbase.first; pchan; pchan = pchan->next) {
			Bone *bone = pchan->bone;
			bone->flag &= ~BONE_DONE;
		}
		arm->id.tag |= LIB_TAG_DOIT;
		ob_iter->id.tag &= ~LIB_TAG_DOIT;
		BLI_array_append(bases, base_iter);
	}
	FOREACH_BASE_IN_MODE_END;
	*r_bases_len = BLI_array_len(bases);
	return bases;
}

static bool do_pose_tag_select_op_exec(Base **bases, const uint bases_len, const eSelectOp sel_op)
{
	bool changed_multi = false;

	if (SEL_OP_USE_PRE_DESELECT(sel_op)) {
		for (int i = 0; i < bases_len; i++) {
			Base *base_iter = bases[i];
			Object *ob_iter = base_iter->object;
			if (ED_pose_deselect_all(ob_iter, SEL_DESELECT, false)) {
				ED_pose_bone_select_tag_update(ob_iter);
				changed_multi = true;
			}
		}
	}

	for (int i = 0; i < bases_len; i++) {
		Base *base_iter = bases[i];
		Object *ob_iter = base_iter->object;
		bArmature *arm = ob_iter->data;

		/* Don't handle twice. */
		if (arm->id.tag & LIB_TAG_DOIT) {
			arm->id.tag &= ~LIB_TAG_DOIT;
		}
		else {
			continue;
		}

		bool changed = true;
		for (bPoseChannel *pchan = ob_iter->pose->chanbase.first; pchan; pchan = pchan->next) {
			Bone *bone = pchan->bone;
			if ((bone->flag & BONE_UNSELECTABLE) == 0) {
				const bool is_select = bone->flag & BONE_SELECTED;
				const bool is_inside = bone->flag & BONE_DONE;
				const int sel_op_result = ED_select_op_action_deselected(sel_op, is_select, is_inside);
				if (sel_op_result != -1) {
					SET_FLAG_FROM_TEST(bone->flag, sel_op_result, BONE_SELECTED);
					if (sel_op_result == 0) {
						if (arm->act_bone == bone) {
							arm->act_bone = NULL;
						}
					}
					changed = true;
				}
			}
		}
		if (changed) {
			ED_pose_bone_select_tag_update(ob_iter);
			changed_multi = true;
		}
	}
	return changed_multi;
}

static void do_lasso_select_pose(
        ViewContext *vc, const int mcords[][2], const short moves,
        const eSelectOp sel_op)
{
	uint bases_len;
	Base **bases = do_pose_tag_select_op_prepare(vc, &bases_len);

	for (int i = 0; i < bases_len; i++) {
		Base *base_iter = bases[i];
		Object *ob_iter = base_iter->object;
		do_lasso_tag_pose(vc, ob_iter, mcords, moves);
	}

	const bool changed_multi = do_pose_tag_select_op_exec(bases, bases_len, sel_op);
	if (changed_multi) {
		DEG_id_tag_update(&vc->scene->id, ID_RECALC_SELECT);
		WM_main_add_notifier(NC_SCENE | ND_OB_SELECT, vc->scene);
	}

	if (bases != NULL) {
		MEM_freeN(bases);
	}
}

static void do_lasso_select_mesh__doSelectVert(void *userData, BMVert *eve, const float screen_co[2], int UNUSED(index))
{
	LassoSelectUserData *data = userData;
	const bool is_select = BM_elem_flag_test(eve, BM_ELEM_SELECT);
	const bool is_inside = (
	        BLI_rctf_isect_pt_v(data->rect_fl, screen_co) &&
	        BLI_lasso_is_point_inside(data->mcords, data->moves, screen_co[0], screen_co[1], IS_CLIPPED));
	const int sel_op_result = ED_select_op_action_deselected(data->sel_op, is_select, is_inside);
	if (sel_op_result != -1) {
		BM_vert_select_set(data->vc->em->bm, eve, sel_op_result);
	}
}
static void do_lasso_select_mesh__doSelectEdge_pass0(
        void *userData, BMEdge *eed, const float screen_co_a[2], const float screen_co_b[2], int index)
{
	LassoSelectUserData *data = userData;
	const bool is_select = BM_elem_flag_test(eed, BM_ELEM_SELECT);
	const bool is_inside = (
	        EDBM_backbuf_check(bm_solidoffs + index) &&
	        edge_fully_inside_rect(data->rect_fl, screen_co_a, screen_co_b)  &&
	        BLI_lasso_is_point_inside(data->mcords, data->moves, UNPACK2(screen_co_a), IS_CLIPPED) &&
	        BLI_lasso_is_point_inside(data->mcords, data->moves, UNPACK2(screen_co_b), IS_CLIPPED));
	const int sel_op_result = ED_select_op_action_deselected(data->sel_op, is_select, is_inside);
	if (sel_op_result != -1) {
		BM_edge_select_set(data->vc->em->bm, eed, sel_op_result);
		data->is_done = true;
	}
}
static void do_lasso_select_mesh__doSelectEdge_pass1(
        void *userData, BMEdge *eed, const float screen_co_a[2], const float screen_co_b[2], int index)
{
	LassoSelectUserData *data = userData;
	const bool is_select = BM_elem_flag_test(eed, BM_ELEM_SELECT);
	const bool is_inside = (
	        EDBM_backbuf_check(bm_solidoffs + index) &&
	        BLI_lasso_is_edge_inside(
	                data->mcords, data->moves, UNPACK2(screen_co_a), UNPACK2(screen_co_b), IS_CLIPPED));
	const int sel_op_result = ED_select_op_action_deselected(data->sel_op, is_select, is_inside);
	if (sel_op_result != -1) {
		BM_edge_select_set(data->vc->em->bm, eed, sel_op_result);
	}
}

static void do_lasso_select_mesh__doSelectFace(void *userData, BMFace *efa, const float screen_co[2], int UNUSED(index))
{
	LassoSelectUserData *data = userData;
	const bool is_select = BM_elem_flag_test(efa, BM_ELEM_SELECT);
	const bool is_inside = (
	        BLI_rctf_isect_pt_v(data->rect_fl, screen_co) &&
	        BLI_lasso_is_point_inside(
	                data->mcords, data->moves, screen_co[0], screen_co[1], IS_CLIPPED));
	const int sel_op_result = ED_select_op_action_deselected(data->sel_op, is_select, is_inside);
	if (sel_op_result != -1) {
		BM_face_select_set(data->vc->em->bm, efa, sel_op_result);
	}
}

static void do_lasso_select_mesh(
        ViewContext *vc,
        const int mcords[][2], short moves, const eSelectOp sel_op)
{
	LassoSelectUserData data;
	ToolSettings *ts = vc->scene->toolsettings;
	rcti rect;
	int bbsel;

	/* set editmesh */
	vc->em = BKE_editmesh_from_object(vc->obedit);

	BLI_lasso_boundbox(&rect, mcords, moves);

	view3d_userdata_lassoselect_init(&data, vc, &rect, mcords, moves, sel_op);

	if (SEL_OP_USE_PRE_DESELECT(sel_op)) {
		EDBM_flag_disable_all(vc->em, BM_ELEM_SELECT);
	}

	/* for non zbuf projections, don't change the GL state */
	ED_view3d_init_mats_rv3d(vc->obedit, vc->rv3d);

	GPU_matrix_set(vc->rv3d->viewmat);
	bbsel = EDBM_backbuf_border_mask_init(vc, mcords, moves, rect.xmin, rect.ymin, rect.xmax, rect.ymax);

	if (ts->selectmode & SCE_SELECT_VERTEX) {
		if (bbsel) {
			edbm_backbuf_check_and_select_verts(vc->em, sel_op);
		}
		else {
			mesh_foreachScreenVert(vc, do_lasso_select_mesh__doSelectVert, &data, V3D_PROJ_TEST_CLIP_DEFAULT);
		}
	}
	if (ts->selectmode & SCE_SELECT_EDGE) {
		/* Does both bbsel and non-bbsel versions (need screen cos for both) */
		mesh_foreachScreenEdge(vc, do_lasso_select_mesh__doSelectEdge_pass0, &data, V3D_PROJ_TEST_CLIP_NEAR);
		if (data.is_done == false) {
			mesh_foreachScreenEdge(vc, do_lasso_select_mesh__doSelectEdge_pass1, &data, V3D_PROJ_TEST_CLIP_NEAR);
		}
	}

	if (ts->selectmode & SCE_SELECT_FACE) {
		if (bbsel) {
			edbm_backbuf_check_and_select_faces(vc->em, sel_op);
		}
		else {
			mesh_foreachScreenFace(vc, do_lasso_select_mesh__doSelectFace, &data, V3D_PROJ_TEST_CLIP_DEFAULT);
		}
	}

	EDBM_backbuf_free();
	EDBM_selectmode_flush(vc->em);
}

static void do_lasso_select_curve__doSelect(
        void *userData, Nurb *UNUSED(nu), BPoint *bp, BezTriple *bezt, int beztindex, const float screen_co[2])
{
	LassoSelectUserData *data = userData;

	const bool is_inside = BLI_lasso_is_point_inside(data->mcords, data->moves, screen_co[0], screen_co[1], IS_CLIPPED);
	if (bp) {
		const bool is_select = bp->f1 & SELECT;
		const int sel_op_result = ED_select_op_action_deselected(data->sel_op, is_select, is_inside);
		if (sel_op_result != -1) {
			SET_FLAG_FROM_TEST(bp->f1, sel_op_result, SELECT);
		}
	}
	else {
		if ((data->vc->v3d->overlay.edit_flag & V3D_OVERLAY_EDIT_CU_HANDLES) == 0) {
			/* can only be (beztindex == 0) here since handles are hidden */
			const bool is_select = bezt->f2 & SELECT;
			const int sel_op_result = ED_select_op_action_deselected(data->sel_op, is_select, is_inside);
			if (sel_op_result != -1) {
				SET_FLAG_FROM_TEST(bezt->f2, sel_op_result, SELECT);
			}
			bezt->f1 = bezt->f3 = bezt->f2;
		}
		else {
			char *flag_p = (&bezt->f1) + beztindex;
			const bool is_select = *flag_p & SELECT;
			const int sel_op_result = ED_select_op_action_deselected(data->sel_op, is_select, is_inside);
			if (sel_op_result != -1) {
				SET_FLAG_FROM_TEST(*flag_p, sel_op_result, SELECT);
			}
		}
	}
}

static void do_lasso_select_curve(ViewContext *vc, const int mcords[][2], short moves, const eSelectOp sel_op)
{
	LassoSelectUserData data;
	rcti rect;

	BLI_lasso_boundbox(&rect, mcords, moves);

	view3d_userdata_lassoselect_init(&data, vc, &rect, mcords, moves, sel_op);

	if (SEL_OP_USE_PRE_DESELECT(sel_op)) {
		Curve *curve = (Curve *) vc->obedit->data;
		ED_curve_deselect_all(curve->editnurb);
	}

	ED_view3d_init_mats_rv3d(vc->obedit, vc->rv3d); /* for foreach's screen/vert projection */
	nurbs_foreachScreenVert(vc, do_lasso_select_curve__doSelect, &data, V3D_PROJ_TEST_CLIP_DEFAULT);
	BKE_curve_nurb_vert_active_validate(vc->obedit->data);
}

static void do_lasso_select_lattice__doSelect(void *userData, BPoint *bp, const float screen_co[2])
{
	LassoSelectUserData *data = userData;
	const bool is_select = bp->f1 & SELECT;
	const bool is_inside = (
	        BLI_rctf_isect_pt_v(data->rect_fl, screen_co) &&
	        BLI_lasso_is_point_inside(data->mcords, data->moves, screen_co[0], screen_co[1], IS_CLIPPED));
	const int sel_op_result = ED_select_op_action_deselected(data->sel_op, is_select, is_inside);
	if (sel_op_result != -1) {
		SET_FLAG_FROM_TEST(bp->f1, sel_op_result, SELECT);
	}
}
static void do_lasso_select_lattice(ViewContext *vc, const int mcords[][2], short moves, const eSelectOp sel_op)
{
	LassoSelectUserData data;
	rcti rect;

	BLI_lasso_boundbox(&rect, mcords, moves);

	view3d_userdata_lassoselect_init(&data, vc, &rect, mcords, moves, sel_op);

	if (SEL_OP_USE_PRE_DESELECT(sel_op)) {
		ED_lattice_flags_set(vc->obedit, 0);
	}

	ED_view3d_init_mats_rv3d(vc->obedit, vc->rv3d); /* for foreach's screen/vert projection */
	lattice_foreachScreenVert(vc, do_lasso_select_lattice__doSelect, &data, V3D_PROJ_TEST_CLIP_DEFAULT);
}

<<<<<<< HEAD
static void do_lasso_select_hair__doSelect(
        void *userData,
        HairFollicle *UNUSED(follicle), HairFiberCurve *UNUSED(curve), HairFiberVertex *vertex,
        const float screen_co[2])
{
	LassoSelectUserData *data = userData;
	const bool is_select = vertex->flag & HAIR_VERTEX_SELECT;
	const bool is_inside = (
	        BLI_rctf_isect_pt_v(data->rect_fl, screen_co) &&
	        BLI_lasso_is_point_inside(data->mcords, data->moves, screen_co[0], screen_co[1], IS_CLIPPED));
	const int sel_op_result = ED_select_op_action_deselected(data->sel_op, is_select, is_inside);
	if (sel_op_result != -1) {
		SET_FLAG_FROM_TEST(vertex->flag, sel_op_result, SELECT);
	}
}

static void do_lasso_select_hair(ViewContext *vc, const int mcords[][2], short moves, const eSelectOp sel_op)
{
	LassoSelectUserData data;
	rcti rect;

	BLI_lasso_boundbox(&rect, mcords, moves);

	view3d_userdata_lassoselect_init(&data, vc, &rect, mcords, moves, sel_op);

	if (SEL_OP_USE_PRE_DESELECT(sel_op)) {
		ED_lattice_flags_set(vc->obedit, 0);
	}

	ED_view3d_init_mats_rv3d(vc->obedit, vc->rv3d); /* for foreach's screen/vert projection */
	hair_foreachScreenVert(vc, do_lasso_select_hair__doSelect, &data, V3D_PROJ_TEST_CLIP_DEFAULT);
}

static void do_lasso_select_armature__doSelectBone(void *userData, struct EditBone *ebone, const float screen_co_a[2], const float screen_co_b[2])
=======
static void do_lasso_select_armature__doSelectBone(
        void *userData, EditBone *ebone, const float screen_co_a[2], const float screen_co_b[2])
>>>>>>> d3e1b043
{
	LassoSelectUserData *data = userData;
	bArmature *arm = data->vc->obedit->data;
	if (EBONE_VISIBLE(arm, ebone)) {
		int is_ignore_flag = 0;
		int is_inside_flag = 0;

		if (screen_co_a[0] != IS_CLIPPED) {
			if (BLI_rcti_isect_pt(data->rect, UNPACK2(screen_co_a)) &&
			    BLI_lasso_is_point_inside(data->mcords, data->moves, UNPACK2(screen_co_a), INT_MAX))
			{
				is_inside_flag |= BONESEL_ROOT;
			}
		}
		else {
			is_ignore_flag |= BONESEL_ROOT;
		}

		if (screen_co_b[0] != IS_CLIPPED) {
			if (BLI_rcti_isect_pt(data->rect, UNPACK2(screen_co_b)) &&
			    BLI_lasso_is_point_inside(data->mcords, data->moves, UNPACK2(screen_co_b), INT_MAX))
			{
				is_inside_flag |= BONESEL_TIP;
			}
		}
		else {
			is_ignore_flag |= BONESEL_TIP;
		}

		if (is_inside_flag == (BONE_ROOTSEL | BONE_TIPSEL) ||
		    BLI_lasso_is_edge_inside(
		            data->mcords, data->moves, UNPACK2(screen_co_a), UNPACK2(screen_co_b), INT_MAX))
		{
			is_inside_flag |= BONESEL_BONE;
		}


		ebone->temp.i = is_inside_flag | (is_ignore_flag >> 16);
	}
}

static void do_lasso_select_armature(ViewContext *vc, const int mcords[][2], short moves, const eSelectOp sel_op)
{
	LassoSelectUserData data;
	rcti rect;

	BLI_lasso_boundbox(&rect, mcords, moves);

	view3d_userdata_lassoselect_init(&data, vc, &rect, mcords, moves, sel_op);

	ED_view3d_init_mats_rv3d(vc->obedit, vc->rv3d);

	if (SEL_OP_USE_PRE_DESELECT(sel_op)) {
		ED_armature_edit_deselect_all_visible(vc->obedit);
	}

	bArmature *arm = vc->obedit->data;

	ED_armature_ebone_listbase_temp_clear(arm->edbo);

	armature_foreachScreenBone(vc, do_lasso_select_armature__doSelectBone, &data, V3D_PROJ_TEST_CLIP_DEFAULT);

	data.is_changed = ED_armature_edit_select_op_from_tagged(vc->obedit->data, sel_op);

	if (data.is_changed) {
		WM_main_add_notifier(NC_OBJECT | ND_BONE_SELECT, vc->obedit);
	}
}

static void do_lasso_select_mball__doSelectElem(void *userData, struct MetaElem *ml, const float screen_co[2])
{
	LassoSelectUserData *data = userData;
	const bool is_select = ml->flag & SELECT;
	const bool is_inside = (
	        BLI_rctf_isect_pt_v(data->rect_fl, screen_co) &&
	        BLI_lasso_is_point_inside(data->mcords, data->moves, screen_co[0], screen_co[1], INT_MAX));
	const int sel_op_result = ED_select_op_action_deselected(data->sel_op, is_select, is_inside);
	if (sel_op_result != -1) {
		SET_FLAG_FROM_TEST(ml->flag, sel_op_result, SELECT);
		data->is_changed = true;
	}
}
static void do_lasso_select_meta(ViewContext *vc, const int mcords[][2], short moves, const eSelectOp sel_op)
{
	LassoSelectUserData data;
	rcti rect;

	MetaBall *mb = (MetaBall *)vc->obedit->data;

	if (SEL_OP_USE_PRE_DESELECT(sel_op)) {
		BKE_mball_deselect_all(mb);
	}

	BLI_lasso_boundbox(&rect, mcords, moves);

	view3d_userdata_lassoselect_init(&data, vc, &rect, mcords, moves, sel_op);

	ED_view3d_init_mats_rv3d(vc->obedit, vc->rv3d);

	mball_foreachScreenElem(vc, do_lasso_select_mball__doSelectElem, &data, V3D_PROJ_TEST_CLIP_DEFAULT);
}

static void do_lasso_select_meshobject__doSelectVert(void *userData, MVert *mv, const float screen_co[2], int UNUSED(index))
{
	LassoSelectUserData *data = userData;
	const bool is_select = mv->flag & SELECT;
	const bool is_inside = (
	        BLI_rctf_isect_pt_v(data->rect_fl, screen_co) &&
	        BLI_lasso_is_point_inside(data->mcords, data->moves, screen_co[0], screen_co[1], IS_CLIPPED));
	const int sel_op_result = ED_select_op_action_deselected(data->sel_op, is_select, is_inside);
	if (sel_op_result != -1) {
		SET_FLAG_FROM_TEST(mv->flag, sel_op_result, SELECT);
		data->is_changed = true;
	}
}
static void do_lasso_select_paintvert(ViewContext *vc, const int mcords[][2], short moves, const eSelectOp sel_op)
{
	const bool use_zbuf = V3D_IS_ZBUF(vc->v3d);
	Object *ob = vc->obact;
	Mesh *me = ob->data;
	rcti rect;

	if (me == NULL || me->totvert == 0)
		return;

	if (SEL_OP_USE_PRE_DESELECT(sel_op)) {
		paintvert_deselect_all_visible(ob, SEL_DESELECT, false);  /* flush selection at the end */
	}

	BLI_lasso_boundbox(&rect, mcords, moves);

	if (use_zbuf) {
		bm_vertoffs = me->totvert + 1; /* max index array */

		EDBM_backbuf_border_mask_init(vc, mcords, moves, rect.xmin, rect.ymin, rect.xmax, rect.ymax);

		edbm_backbuf_check_and_select_verts_obmode(me, sel_op);

		EDBM_backbuf_free();
	}
	else {
		LassoSelectUserData data;

		view3d_userdata_lassoselect_init(&data, vc, &rect, mcords, moves, sel_op);

		ED_view3d_init_mats_rv3d(vc->obact, vc->rv3d);

		meshobject_foreachScreenVert(vc, do_lasso_select_meshobject__doSelectVert, &data, V3D_PROJ_TEST_CLIP_DEFAULT);

	}

	if (SEL_OP_CAN_DESELECT(sel_op)) {
		BKE_mesh_mselect_validate(me);
	}
	paintvert_flush_flags(ob);
	paintvert_tag_select_update(vc->C, ob);
}
static void do_lasso_select_paintface(ViewContext *vc, const int mcords[][2], short moves, const eSelectOp sel_op)
{
	Object *ob = vc->obact;
	Mesh *me = ob->data;
	rcti rect;

	if (me == NULL || me->totpoly == 0)
		return;

	if (SEL_OP_USE_PRE_DESELECT(sel_op)) {
		paintface_deselect_all_visible(vc->C, ob, SEL_DESELECT, false);  /* flush selection at the end */
	}

	bm_vertoffs = me->totpoly + 1; /* max index array */

	BLI_lasso_boundbox(&rect, mcords, moves);
	EDBM_backbuf_border_mask_init(vc, mcords, moves, rect.xmin, rect.ymin, rect.xmax, rect.ymax);

	edbm_backbuf_check_and_select_tfaces(me, sel_op);

	EDBM_backbuf_free();

	paintface_flush_flags(vc->C, ob, SELECT);
}

#if 0
static void do_lasso_select_node(int mcords[][2], short moves, const eSelectOp sel_op)
{
	SpaceNode *snode = sa->spacedata.first;

	bNode *node;
	rcti rect;
	int node_cent[2];
	float node_centf[2];

	BLI_lasso_boundbox(&rect, mcords, moves);

	/* store selection in temp test flag */
	for (node = snode->edittree->nodes.first; node; node = node->next) {
		node_centf[0] = BLI_RCT_CENTER_X(&node->totr);
		node_centf[1] = BLI_RCT_CENTER_Y(&node->totr);

		ipoco_to_areaco_noclip(G.v2d, node_centf, node_cent);
		const bool is_select = node->flag & SELECT;
		const bool is_inside = (
		        BLI_rcti_isect_pt_v(&rect, node_cent) &&
		        BLI_lasso_is_point_inside(mcords, moves, node_cent[0], node_cent[1]));
		const int sel_op_result = ED_select_op_action_deselected(sel_op, is_select, is_inside);
		if (sel_op_result != -1) {
			SET_FLAG_FROM_TEST(node->flag, sel_op_result, SELECT);
		}
	}
	BIF_undo_push("Lasso select nodes");
}
#endif

static void view3d_lasso_select(
        bContext *C, ViewContext *vc,
        const int mcords[][2], short moves,
        const eSelectOp sel_op)
{
	Object *ob = CTX_data_active_object(C);

	if (vc->obedit == NULL) { /* Object Mode */
		if (BKE_paint_select_face_test(ob)) {
			do_lasso_select_paintface(vc, mcords, moves, sel_op);
		}
		else if (BKE_paint_select_vert_test(ob)) {
			do_lasso_select_paintvert(vc, mcords, moves, sel_op);
		}
		else if (ob && (ob->mode & (OB_MODE_VERTEX_PAINT | OB_MODE_WEIGHT_PAINT | OB_MODE_TEXTURE_PAINT))) {
			/* pass */
		}
		else if (ob && (ob->mode & OB_MODE_PARTICLE_EDIT)) {
			PE_lasso_select(C, mcords, moves, sel_op);
		}
		else if (ob && (ob->mode & OB_MODE_POSE)) {
			do_lasso_select_pose(vc, mcords, moves, sel_op);
		}
		else {
			do_lasso_select_objects(vc, mcords, moves, sel_op);
		}
	}
	else { /* Edit Mode */

		FOREACH_OBJECT_IN_MODE_BEGIN (vc->view_layer, vc->v3d, ob->type, ob->mode, ob_iter) {
			ED_view3d_viewcontext_init_object(vc, ob_iter);

			switch (vc->obedit->type) {
				case OB_MESH:
					do_lasso_select_mesh(vc, mcords, moves, sel_op);
					break;
				case OB_CURVE:
				case OB_SURF:
					do_lasso_select_curve(vc, mcords, moves, sel_op);
					break;
				case OB_LATTICE:
					do_lasso_select_lattice(vc, mcords, moves, sel_op);
					break;
				case OB_ARMATURE:
					do_lasso_select_armature(vc, mcords, moves, sel_op);
					break;
				case OB_MBALL:
					do_lasso_select_meta(vc, mcords, moves, sel_op);
					break;
				case OB_HAIR:
					do_lasso_select_hair(vc, mcords, moves, sel_op);
					break;
				default:
					assert(!"lasso select on incorrect object type");
					break;
			}

			DEG_id_tag_update(vc->obedit->data, ID_RECALC_SELECT);
			WM_event_add_notifier(C, NC_GEOM | ND_SELECT, vc->obedit->data);
		}
		FOREACH_OBJECT_IN_MODE_END;
	}
}


/* lasso operator gives properties, but since old code works
 * with short array we convert */
static int view3d_lasso_select_exec(bContext *C, wmOperator *op)
{
	ViewContext vc;
	int mcords_tot;
	const int (*mcords)[2] = WM_gesture_lasso_path_to_array(C, op, &mcords_tot);

	if (mcords) {
		view3d_operator_needs_opengl(C);

		/* setup view context for argument to callbacks */
		ED_view3d_viewcontext_init(C, &vc);

		eSelectOp sel_op = RNA_enum_get(op->ptr, "mode");
		view3d_lasso_select(C, &vc, mcords, mcords_tot, sel_op);

		MEM_freeN((void *)mcords);

		return OPERATOR_FINISHED;
	}
	return OPERATOR_PASS_THROUGH;
}

void VIEW3D_OT_select_lasso(wmOperatorType *ot)
{
	ot->name = "Lasso Select";
	ot->description = "Select items using lasso selection";
	ot->idname = "VIEW3D_OT_select_lasso";

	ot->invoke = WM_gesture_lasso_invoke;
	ot->modal = WM_gesture_lasso_modal;
	ot->exec = view3d_lasso_select_exec;
	ot->poll = view3d_selectable_data;
	ot->cancel = WM_gesture_lasso_cancel;

	/* flags */
	ot->flag = OPTYPE_UNDO;

	/* properties */
	WM_operator_properties_gesture_lasso(ot);
	WM_operator_properties_select_operation(ot);
}

/** \} */

/* -------------------------------------------------------------------- */
/** \name Cursor Picking
 * \{ */

/* The max number of menu items in an object select menu */
typedef struct SelMenuItemF {
	char idname[MAX_ID_NAME - 2];
	int icon;
} SelMenuItemF;

#define SEL_MENU_SIZE   22
static SelMenuItemF object_mouse_select_menu_data[SEL_MENU_SIZE];

/* special (crappy) operator only for menu select */
static const EnumPropertyItem *object_select_menu_enum_itemf(
        bContext *C, PointerRNA *UNUSED(ptr), PropertyRNA *UNUSED(prop), bool *r_free)
{
	EnumPropertyItem *item = NULL, item_tmp = {0};
	int totitem = 0;
	int i = 0;

	/* don't need context but avoid docgen using this */
	if (C == NULL || object_mouse_select_menu_data[i].idname[0] == '\0') {
		return DummyRNA_NULL_items;
	}

	for (; i < SEL_MENU_SIZE && object_mouse_select_menu_data[i].idname[0] != '\0'; i++) {
		item_tmp.name = object_mouse_select_menu_data[i].idname;
		item_tmp.identifier = object_mouse_select_menu_data[i].idname;
		item_tmp.value = i;
		item_tmp.icon = object_mouse_select_menu_data[i].icon;
		RNA_enum_item_add(&item, &totitem, &item_tmp);
	}

	RNA_enum_item_end(&item, &totitem);
	*r_free = true;

	return item;
}

static int object_select_menu_exec(bContext *C, wmOperator *op)
{
	const int name_index = RNA_enum_get(op->ptr, "name");
	const bool toggle = RNA_boolean_get(op->ptr, "toggle");
	bool changed = false;
	const char *name = object_mouse_select_menu_data[name_index].idname;

	if (!toggle) {
		CTX_DATA_BEGIN (C, Base *, base, selectable_bases)
		{
			if ((base->flag & BASE_SELECTED) != 0) {
				ED_object_base_select(base, BA_DESELECT);
				changed = true;
			}
		}
		CTX_DATA_END;
	}

	CTX_DATA_BEGIN (C, Base *, base, selectable_bases)
	{
		/* this is a bit dodjy, there should only be ONE object with this name, but library objects can mess this up */
		if (STREQ(name, base->object->id.name + 2)) {
			ED_object_base_activate(C, base);
			ED_object_base_select(base, BA_SELECT);
			changed = true;
		}
	}
	CTX_DATA_END;

	/* weak but ensures we activate menu again before using the enum */
	memset(object_mouse_select_menu_data, 0, sizeof(object_mouse_select_menu_data));

	/* undo? */
	if (changed) {
		Scene *scene = CTX_data_scene(C);
		DEG_id_tag_update(&scene->id, ID_RECALC_SELECT);
		WM_event_add_notifier(C, NC_SCENE | ND_OB_SELECT, scene);
		return OPERATOR_FINISHED;
	}
	else {
		return OPERATOR_CANCELLED;
	}
}

void VIEW3D_OT_select_menu(wmOperatorType *ot)
{
	PropertyRNA *prop;

	/* identifiers */
	ot->name = "Select Menu";
	ot->description = "Menu object selection";
	ot->idname = "VIEW3D_OT_select_menu";

	/* api callbacks */
	ot->invoke = WM_menu_invoke;
	ot->exec = object_select_menu_exec;

	/* flags */
	ot->flag = OPTYPE_REGISTER | OPTYPE_UNDO;

	/* keyingset to use (dynamic enum) */
	prop = RNA_def_enum(ot->srna, "name", DummyRNA_NULL_items, 0, "Object Name", "");
	RNA_def_enum_funcs(prop, object_select_menu_enum_itemf);
	RNA_def_property_flag(prop, PROP_HIDDEN | PROP_ENUM_NO_TRANSLATE);
	ot->prop = prop;

	RNA_def_boolean(ot->srna, "toggle", 0, "Toggle", "Toggle selection instead of deselecting everything first");
}

static Base *object_mouse_select_menu(
        bContext *C, ViewContext *vc, unsigned int *buffer, int hits,
        const int mval[2], bool toggle)
{
	short baseCount = 0;
	bool ok;
	LinkNode *linklist = NULL;

	/* handle base->object->select_color */
	CTX_DATA_BEGIN (C, Base *, base, selectable_bases)
	{
		ok = false;

		/* two selection methods, the CTRL select uses max dist of 15 */
		if (buffer) {
			for (int a = 0; a < hits; a++) {
				/* index was converted */
				if (base->object->select_color == (buffer[(4 * a) + 3] & ~0xFFFF0000)) {
					ok = true;
					break;
				}
			}
		}
		else {
			const int dist = 15 * U.pixelsize;
			if (ED_view3d_project_base(vc->ar, base) == V3D_PROJ_RET_OK) {
				const int delta_px[2] = {base->sx - mval[0], base->sy - mval[1]};
				if (len_manhattan_v2_int(delta_px) < dist) {
					ok = true;
				}
			}
		}

		if (ok) {
			baseCount++;
			BLI_linklist_prepend(&linklist, base);

			if (baseCount == SEL_MENU_SIZE)
				break;
		}
	}
	CTX_DATA_END;

	if (baseCount == 0) {
		return NULL;
	}
	if (baseCount == 1) {
		Base *base = (Base *)linklist->link;
		BLI_linklist_free(linklist, NULL);
		return base;
	}
	else {
		/* UI, full in static array values that we later use in an enum function */
		LinkNode *node;
		int i;

		memset(object_mouse_select_menu_data, 0, sizeof(object_mouse_select_menu_data));

		for (node = linklist, i = 0; node; node = node->next, i++) {
			Base *base = node->link;
			Object *ob = base->object;
			const char *name = ob->id.name + 2;

			BLI_strncpy(object_mouse_select_menu_data[i].idname, name, MAX_ID_NAME - 2);
			object_mouse_select_menu_data[i].icon = UI_icon_from_id(&ob->id);
		}

		{
			wmOperatorType *ot = WM_operatortype_find("VIEW3D_OT_select_menu", false);
			PointerRNA ptr;

			WM_operator_properties_create_ptr(&ptr, ot);
			RNA_boolean_set(&ptr, "toggle", toggle);
			WM_operator_name_call_ptr(C, ot, WM_OP_INVOKE_DEFAULT, &ptr);
			WM_operator_properties_free(&ptr);
		}

		BLI_linklist_free(linklist, NULL);
		return NULL;
	}
}

static bool selectbuffer_has_bones(const uint *buffer, const uint hits)
{
	unsigned int i;
	for (i = 0; i < hits; i++) {
		if (buffer[(4 * i) + 3] & 0xFFFF0000) {
			return true;
		}
	}
	return false;
}

/* utility function for mixed_bones_object_selectbuffer */
static int selectbuffer_ret_hits_15(unsigned int *UNUSED(buffer), const int hits15)
{
	return hits15;
}

static int selectbuffer_ret_hits_9(unsigned int *buffer, const int hits15, const int hits9)
{
	const int offs = 4 * hits15;
	memcpy(buffer, buffer + offs, 4 * hits9 * sizeof(unsigned int));
	return hits9;
}

static int selectbuffer_ret_hits_5(unsigned int *buffer, const int hits15, const int hits9, const int hits5)
{
	const int offs = 4 * hits15 + 4 * hits9;
	memcpy(buffer, buffer + offs, 4 * hits5  * sizeof(unsigned int));
	return hits5;
}

/**
 * Populate a select buffer with objects and bones, if there are any.
 * Checks three selection levels and compare.
 */
static int mixed_bones_object_selectbuffer(
        ViewContext *vc, unsigned int *buffer, const int mval[2], eV3DSelectObjectFilter select_filter,
        bool do_nearest)
{
	rcti rect;
	int hits15, hits9 = 0, hits5 = 0;
	bool has_bones15 = false, has_bones9 = false, has_bones5 = false;

	const int select_mode = (do_nearest ? VIEW3D_SELECT_PICK_NEAREST : VIEW3D_SELECT_PICK_ALL);
	int hits = 0;

	/* we _must_ end cache before return, use 'goto finally' */
	view3d_opengl_select_cache_begin();

	BLI_rcti_init_pt_radius(&rect, mval, 14);
	hits15 = view3d_opengl_select(vc, buffer, MAXPICKBUF, &rect, select_mode, select_filter);
	if (hits15 == 1) {
		hits = selectbuffer_ret_hits_15(buffer, hits15);
		goto finally;
	}
	else if (hits15 > 0) {
		int offs;
		has_bones15 = selectbuffer_has_bones(buffer, hits15);

		offs = 4 * hits15;
		BLI_rcti_init_pt_radius(&rect, mval, 9);
		hits9 = view3d_opengl_select(vc, buffer + offs, MAXPICKBUF - offs, &rect, select_mode, select_filter);
		if (hits9 == 1) {
			hits = selectbuffer_ret_hits_9(buffer, hits15, hits9);
			goto finally;
		}
		else if (hits9 > 0) {
			has_bones9 = selectbuffer_has_bones(buffer + offs, hits9);

			offs += 4 * hits9;
			BLI_rcti_init_pt_radius(&rect, mval, 5);
			hits5 = view3d_opengl_select(vc, buffer + offs, MAXPICKBUF - offs, &rect, select_mode, select_filter);
			if (hits5 == 1) {
				hits = selectbuffer_ret_hits_5(buffer, hits15, hits9, hits5);
				goto finally;
			}
			else if (hits5 > 0) {
				has_bones5 = selectbuffer_has_bones(buffer + offs, hits5);
			}
		}

		if      (has_bones5)  { hits = selectbuffer_ret_hits_5(buffer,  hits15, hits9, hits5); goto finally; }
		else if (has_bones9)  { hits = selectbuffer_ret_hits_9(buffer,  hits15, hits9); goto finally; }
		else if (has_bones15) { hits = selectbuffer_ret_hits_15(buffer, hits15); goto finally; }

		if      (hits5 > 0) { hits = selectbuffer_ret_hits_5(buffer,  hits15, hits9, hits5); goto finally; }
		else if (hits9 > 0) { hits = selectbuffer_ret_hits_9(buffer,  hits15, hits9); goto finally; }
		else                { hits = selectbuffer_ret_hits_15(buffer, hits15); goto finally; }
	}

finally:
	view3d_opengl_select_cache_end();
	return hits;
}

static int mixed_bones_object_selectbuffer_extended(
        ViewContext *vc, unsigned int *buffer, const int mval[2], eV3DSelectObjectFilter select_filter,
        bool use_cycle, bool enumerate, bool *r_do_nearest)
{
	static int last_mval[2] = {-100, -100};
	bool do_nearest = false;
	View3D *v3d = vc->v3d;

	/* define if we use solid nearest select or not */
	if (use_cycle) {
		if (v3d->shading.type > OB_WIRE) {
			do_nearest = true;
			if (len_manhattan_v2v2_int(mval, last_mval) < 3) {
				do_nearest = false;
			}
		}
		copy_v2_v2_int(last_mval, mval);
	}
	else {
		if (v3d->shading.type > OB_WIRE) {
			do_nearest = true;
		}
	}

	if (r_do_nearest) {
		*r_do_nearest = do_nearest;
	}

	do_nearest = do_nearest && !enumerate;

	int hits = mixed_bones_object_selectbuffer(vc, buffer, mval, select_filter, do_nearest);

	if (vc->scene->toolsettings->object_flag & SCE_OBJECT_MODE_LOCK) {
		const bool is_pose_mode = (
		        (vc->obact && vc->obact->mode & OB_MODE_POSE) ||
		        (select_filter == VIEW3D_SELECT_FILTER_WPAINT_POSE_MODE_LOCK));
		struct {
			uint data[4];
		} *buffer4 = (void *)buffer;
		uint j = 0;
		for (uint i = 0; i < hits; i++) {
			if (((buffer4[i].data[3] & 0xFFFF0000) != 0) == is_pose_mode) {
				if (i != j) {
					buffer4[j] = buffer4[i];
				}
				j++;
			}
		}
		hits = j;
	}

	return hits;
}

/* returns basact */
static Base *mouse_select_eval_buffer(
        ViewContext *vc, const uint *buffer, int hits,
        Base *startbase, bool has_bones, bool do_nearest)
{
	ViewLayer *view_layer = vc->view_layer;
	View3D *v3d = vc->v3d;
	Base *base, *basact = NULL;
	int a;

	if (do_nearest) {
		unsigned int min = 0xFFFFFFFF;
		int selcol = 0, notcol = 0;


		if (has_bones) {
			/* we skip non-bone hits */
			for (a = 0; a < hits; a++) {
				if (min > buffer[4 * a + 1] && (buffer[4 * a + 3] & 0xFFFF0000) ) {
					min = buffer[4 * a + 1];
					selcol = buffer[4 * a + 3] & 0xFFFF;
				}
			}
		}
		else {
			/* only exclude active object when it is selected... */
			if (BASACT(view_layer) && (BASACT(view_layer)->flag & BASE_SELECTED) && hits > 1) {
				notcol = BASACT(view_layer)->object->select_color;
			}

			for (a = 0; a < hits; a++) {
				if (min > buffer[4 * a + 1] && notcol != (buffer[4 * a + 3] & 0xFFFF)) {
					min = buffer[4 * a + 1];
					selcol = buffer[4 * a + 3] & 0xFFFF;
				}
			}
		}

		base = FIRSTBASE(view_layer);
		while (base) {
			if (BASE_SELECTABLE(v3d, base)) {
				if (base->object->select_color == selcol) break;
			}
			base = base->next;
		}
		if (base) basact = base;
	}
	else {

		base = startbase;
		while (base) {
			/* skip objects with select restriction, to prevent prematurely ending this loop
			 * with an un-selectable choice */
			if ((base->flag & BASE_SELECTABLE) == 0) {
				base = base->next;
				if (base == NULL) base = FIRSTBASE(view_layer);
				if (base == startbase) break;
			}

			if (BASE_SELECTABLE(v3d, base)) {
				for (a = 0; a < hits; a++) {
					if (has_bones) {
						/* skip non-bone objects */
						if ((buffer[4 * a + 3] & 0xFFFF0000)) {
							if (base->object->select_color == (buffer[(4 * a) + 3] & 0xFFFF))
								basact = base;
						}
					}
					else {
						if (base->object->select_color == (buffer[(4 * a) + 3] & 0xFFFF))
							basact = base;
					}
				}
			}

			if (basact) break;

			base = base->next;
			if (base == NULL) base = FIRSTBASE(view_layer);
			if (base == startbase) break;
		}
	}

	return basact;
}

/* mval comes from event->mval, only use within region handlers */
Base *ED_view3d_give_base_under_cursor(bContext *C, const int mval[2])
{
	ViewContext vc;
	Base *basact = NULL;
	unsigned int buffer[MAXPICKBUF];

	/* setup view context for argument to callbacks */
	view3d_operator_needs_opengl(C);

	ED_view3d_viewcontext_init(C, &vc);

	const bool do_nearest = (vc.v3d->shading.type > OB_WIRE);
	const int hits = mixed_bones_object_selectbuffer(
	        &vc, buffer, mval, VIEW3D_SELECT_FILTER_NOP, do_nearest);

	if (hits > 0) {
		const bool has_bones = selectbuffer_has_bones(buffer, hits);
		basact = mouse_select_eval_buffer(&vc, buffer, hits, vc.view_layer->object_bases.first, has_bones, do_nearest);
	}

	return basact;
}

Object *ED_view3d_give_object_under_cursor(bContext *C, const int mval[2])
{
	Base *base = ED_view3d_give_base_under_cursor(C, mval);
	if (base) return base->object;
	return NULL;
}

bool ED_view3d_is_object_under_cursor(bContext *C, const int mval[2])
{
	return ED_view3d_give_object_under_cursor(C, mval) != NULL;
}

static void deselect_all_tracks(MovieTracking *tracking)
{
	MovieTrackingObject *object;

	object = tracking->objects.first;
	while (object) {
		ListBase *tracksbase = BKE_tracking_object_get_tracks(tracking, object);
		MovieTrackingTrack *track = tracksbase->first;

		while (track) {
			BKE_tracking_track_deselect(track, TRACK_AREA_ALL);

			track = track->next;
		}

		object = object->next;
	}
}

/* mval is region coords */
static bool ed_object_select_pick(
        bContext *C, const int mval[2],
        bool extend, bool deselect, bool toggle, bool obcenter, bool enumerate, bool object)
{
	ViewContext vc;
	ARegion *ar = CTX_wm_region(C);
	Scene *scene = CTX_data_scene(C);
	ViewLayer *view_layer = CTX_data_view_layer(C);
	View3D *v3d = CTX_wm_view3d(C);
	Base *base, *startbase = NULL, *basact = NULL, *oldbasact = BASACT(view_layer);
	const eObjectMode object_mode = oldbasact ? oldbasact->object->mode : OB_MODE_OBJECT;
	bool is_obedit;
	float dist = ED_view3d_select_dist_px() * 1.3333f;
	bool retval = false;
	int hits;
	const float mval_fl[2] = {(float)mval[0], (float)mval[1]};

	/* setup view context for argument to callbacks */
	ED_view3d_viewcontext_init(C, &vc);

	is_obedit = (vc.obedit != NULL);
	if (object) {
		/* signal for view3d_opengl_select to skip editmode objects */
		vc.obedit = NULL;
	}

	/* In pose mode we don't want to mess with object selection. */
	const bool is_pose_mode = (vc.obact && vc.obact->mode & OB_MODE_POSE);

	/* always start list from basact in wire mode */
	startbase =  FIRSTBASE(view_layer);
	if (BASACT(view_layer) && BASACT(view_layer)->next) startbase = BASACT(view_layer)->next;

	/* This block uses the control key to make the object selected by its center point rather than its contents */
	/* in editmode do not activate */
	if (obcenter) {

		/* note; shift+alt goes to group-flush-selecting */
		if (enumerate) {
			basact = object_mouse_select_menu(C, &vc, NULL, 0, mval, toggle);
		}
		else {
			base = startbase;
			while (base) {
				if (BASE_SELECTABLE(v3d, base)) {
					float screen_co[2];
					if (ED_view3d_project_float_global(
					            ar, base->object->obmat[3], screen_co,
					            V3D_PROJ_TEST_CLIP_BB | V3D_PROJ_TEST_CLIP_WIN | V3D_PROJ_TEST_CLIP_NEAR) == V3D_PROJ_RET_OK)
					{
						float dist_temp = len_manhattan_v2v2(mval_fl, screen_co);
						if (base == BASACT(view_layer)) dist_temp += 10.0f;
						if (dist_temp < dist) {
							dist = dist_temp;
							basact = base;
						}
					}
				}
				base = base->next;

				if (base == NULL) base = FIRSTBASE(view_layer);
				if (base == startbase) break;
			}
		}
		if (scene->toolsettings->object_flag & SCE_OBJECT_MODE_LOCK) {
			if (is_obedit == false) {
				if (basact && !BKE_object_is_mode_compat(basact->object, object_mode)) {
					if (object_mode == OB_MODE_OBJECT) {
						struct Main *bmain = CTX_data_main(C);
						ED_object_mode_generic_exit(bmain, vc.depsgraph, scene, basact->object);
					}
					if (!BKE_object_is_mode_compat(basact->object, object_mode)) {
						basact = NULL;
					}
				}
			}
		}
	}
	else {
		unsigned int buffer[MAXPICKBUF];
		bool do_nearest;

		// TIMEIT_START(select_time);

		/* if objects have posemode set, the bones are in the same selection buffer */
		const eV3DSelectObjectFilter select_filter = (
		        (object == false) ? ED_view3d_select_filter_from_mode(scene, vc.obact) : VIEW3D_SELECT_FILTER_NOP);
		hits = mixed_bones_object_selectbuffer_extended(
		        &vc, buffer, mval, select_filter,
		        true, enumerate,
		        &do_nearest);

		// TIMEIT_END(select_time);

		if (hits > 0) {
			/* note: bundles are handling in the same way as bones */
			const bool has_bones = selectbuffer_has_bones(buffer, hits);

			/* note; shift+alt goes to group-flush-selecting */
			if (enumerate) {
				basact = object_mouse_select_menu(C, &vc, buffer, hits, mval, toggle);
			}
			else {
				basact = mouse_select_eval_buffer(&vc, buffer, hits, startbase, has_bones, do_nearest);
			}

			if (has_bones && basact) {
				if (basact->object->type == OB_CAMERA) {
					if (BASACT(view_layer) == basact) {
						int i, hitresult;
						bool changed = false;

						for (i = 0; i < hits; i++) {
							hitresult = buffer[3 + (i * 4)];

							/* if there's bundles in buffer select bundles first,
							 * so non-camera elements should be ignored in buffer */
							if (basact->object->select_color != (hitresult & 0xFFFF)) {
								continue;
							}

							/* index of bundle is 1<<16-based. if there's no "bone" index
							 * in height word, this buffer value belongs to camera. not to bundle */
							if (buffer[4 * i + 3] & 0xFFFF0000) {
								MovieClip *clip = BKE_object_movieclip_get(scene, basact->object, false);
								MovieTracking *tracking = &clip->tracking;
								ListBase *tracksbase;
								MovieTrackingTrack *track;

								track = BKE_tracking_track_get_indexed(&clip->tracking, hitresult >> 16, &tracksbase);

								if (TRACK_SELECTED(track) && extend) {
									changed = false;
									BKE_tracking_track_deselect(track, TRACK_AREA_ALL);
								}
								else {
									int oldsel = TRACK_SELECTED(track) ? 1 : 0;
									if (!extend)
										deselect_all_tracks(tracking);

									BKE_tracking_track_select(tracksbase, track, TRACK_AREA_ALL, extend);

									if (oldsel != (TRACK_SELECTED(track) ? 1 : 0))
										changed = true;
								}

								basact->flag |= BASE_SELECTED;
								BKE_scene_object_base_flag_sync_from_base(basact);

								retval = true;

								DEG_id_tag_update(&scene->id, ID_RECALC_SELECT);
								DEG_id_tag_update(&clip->id, ID_RECALC_SELECT);
								WM_event_add_notifier(C, NC_MOVIECLIP | ND_SELECT, track);
								WM_event_add_notifier(C, NC_SCENE | ND_OB_SELECT, scene);

								break;
							}
						}

						if (!changed) {
							/* fallback to regular object selection if no new bundles were selected,
							 * allows to select object parented to reconstruction object */
							basact = mouse_select_eval_buffer(&vc, buffer, hits, startbase, 0, do_nearest);
						}
					}
				}
				else if (ED_armature_pose_select_pick_with_buffer(
				                 view_layer, v3d, basact, buffer, hits, extend, deselect, toggle, do_nearest))
				{
					/* then bone is found */

					/* we make the armature selected:
					 * not-selected active object in posemode won't work well for tools */
					basact->flag |= BASE_SELECTED;
					BKE_scene_object_base_flag_sync_from_base(basact);

					retval = true;
					WM_event_add_notifier(C, NC_OBJECT | ND_BONE_SELECT, basact->object);
					WM_event_add_notifier(C, NC_OBJECT | ND_BONE_ACTIVE, basact->object);

					/* in weightpaint, we use selected bone to select vertexgroup, so no switch to new active object */
					if (BASACT(view_layer) && (BASACT(view_layer)->object->mode & OB_MODE_WEIGHT_PAINT)) {
						/* prevent activating */
						basact = NULL;
					}

				}
				/* prevent bone selecting to pass on to object selecting */
				if (basact == BASACT(view_layer))
					basact = NULL;
			}

			if (scene->toolsettings->object_flag & SCE_OBJECT_MODE_LOCK) {
				if (is_obedit == false) {
					if (basact && !BKE_object_is_mode_compat(basact->object, object_mode)) {
						if (object_mode == OB_MODE_OBJECT) {
							struct Main *bmain = CTX_data_main(C);
							ED_object_mode_generic_exit(bmain, vc.depsgraph, scene, basact->object);
						}
						if (!BKE_object_is_mode_compat(basact->object, object_mode)) {
							basact = NULL;
						}
					}
				}
			}
		}
	}

	if (scene->toolsettings->object_flag & SCE_OBJECT_MODE_LOCK) {
		/* Disallow switching modes,
		 * special exception for edit-mode - vertex-parent operator. */
		if (is_obedit == false) {
			if (oldbasact && basact) {
				if ((oldbasact->object->mode != basact->object->mode) &&
				    (oldbasact->object->mode & basact->object->mode) == 0)
				{
					basact = NULL;
				}
			}
		}
	}

	/* so, do we have something selected? */
	if (basact) {
		retval = true;

		if (vc.obedit) {
			/* only do select */
			object_deselect_all_except(view_layer, basact);
			ED_object_base_select(basact, BA_SELECT);
		}
		/* also prevent making it active on mouse selection */
		else if (BASE_SELECTABLE(v3d, basact)) {
			if (extend) {
				ED_object_base_select(basact, BA_SELECT);
			}
			else if (deselect) {
				ED_object_base_select(basact, BA_DESELECT);
			}
			else if (toggle) {
				if (basact->flag & BASE_SELECTED) {
					if (basact == oldbasact) {
						ED_object_base_select(basact, BA_DESELECT);
					}
				}
				else {
					ED_object_base_select(basact, BA_SELECT);
				}
			}
			else {
				/* When enabled, this puts other objects out of multi pose-mode. */
				if (is_pose_mode == false) {
					object_deselect_all_except(view_layer, basact);
					ED_object_base_select(basact, BA_SELECT);
				}
			}

			if ((oldbasact != basact) && (is_obedit == false)) {
				ED_object_base_activate(C, basact); /* adds notifier */
			}

			/* Set special modes for grease pencil
			   The grease pencil modes are not real modes, but a hack to make the interface
			   consistent, so need some tricks to keep UI synchronized */
			// XXX: This stuff needs reviewing (Aligorith)
			if (false &&
			    (((oldbasact) && oldbasact->object->type == OB_GPENCIL) ||
			     (basact->object->type == OB_GPENCIL)))
			{
				/* set cursor */
				if (ELEM(basact->object->mode,
				         OB_MODE_PAINT_GPENCIL,
				         OB_MODE_SCULPT_GPENCIL,
				         OB_MODE_WEIGHT_GPENCIL))
				{
					ED_gpencil_toggle_brush_cursor(C, true, NULL);
				}
				else {
					/* TODO: maybe is better use restore */
					ED_gpencil_toggle_brush_cursor(C, false, NULL);
				}
			}
		}

		DEG_id_tag_update(&scene->id, ID_RECALC_SELECT);
		WM_event_add_notifier(C, NC_SCENE | ND_OB_SELECT, scene);
	}

	return retval;
}

/* mouse selection in weight paint */
/* gets called via generic mouse select operator */
static bool ed_wpaint_vertex_select_pick(
        bContext *C, const int mval[2],
        bool extend, bool deselect, bool toggle, Object *obact)
{
	View3D *v3d = CTX_wm_view3d(C);
	const bool use_zbuf = V3D_IS_ZBUF(v3d);

	Mesh *me = obact->data; /* already checked for NULL */
	unsigned int index = 0;
	MVert *mv;

	if (ED_mesh_pick_vert(C, obact, mval, &index, ED_MESH_PICK_DEFAULT_VERT_SIZE, use_zbuf)) {
		mv = &me->mvert[index];
		if (extend) {
			mv->flag |= SELECT;
		}
		else if (deselect) {
			mv->flag &= ~SELECT;
		}
		else if (toggle) {
			mv->flag ^= SELECT;
		}
		else {
			paintvert_deselect_all_visible(obact, SEL_DESELECT, false);
			mv->flag |= SELECT;
		}

		/* update mselect */
		if (mv->flag & SELECT) {
			BKE_mesh_mselect_active_set(me, index, ME_VSEL);
		}
		else {
			BKE_mesh_mselect_validate(me);
		}

		paintvert_flush_flags(obact);
		paintvert_tag_select_update(C, obact);
		return true;
	}
	return false;
}

static int view3d_select_exec(bContext *C, wmOperator *op)
{
	Object *obedit = CTX_data_edit_object(C);
	Object *obact = CTX_data_active_object(C);
	bool extend = RNA_boolean_get(op->ptr, "extend");
	bool deselect = RNA_boolean_get(op->ptr, "deselect");
	bool toggle = RNA_boolean_get(op->ptr, "toggle");
	bool center = RNA_boolean_get(op->ptr, "center");
	bool enumerate = RNA_boolean_get(op->ptr, "enumerate");
	/* only force object select for editmode to support vertex parenting,
	 * or paint-select to allow pose bone select with vert/face select */
	bool object = (RNA_boolean_get(op->ptr, "object") &&
	               (obedit ||
	                BKE_paint_select_elem_test(obact) ||
	                /* so its possible to select bones in weightpaint mode (LMB select) */
	                (obact && (obact->mode & OB_MODE_WEIGHT_PAINT) && BKE_object_pose_armature_get(obact))));

	bool retval = false;
	int location[2];

	RNA_int_get_array(op->ptr, "location", location);

	view3d_operator_needs_opengl(C);

	if (object) {
		obedit = NULL;
		obact = NULL;

		/* ack, this is incorrect but to do this correctly we would need an
		 * alternative editmode/objectmode keymap, this copies the functionality
		 * from 2.4x where Ctrl+Select in editmode does object select only */
		center = false;
	}

	if (obedit && object == false) {
		if (obedit->type == OB_MESH)
			retval = EDBM_select_pick(C, location, extend, deselect, toggle);
		else if (obedit->type == OB_ARMATURE)
			retval = ED_armature_edit_select_pick(C, location, extend, deselect, toggle);
		else if (obedit->type == OB_LATTICE)
			retval = ED_lattice_select_pick(C, location, extend, deselect, toggle);
		else if (ELEM(obedit->type, OB_CURVE, OB_SURF))
			retval = ED_curve_editnurb_select_pick(C, location, extend, deselect, toggle);
		else if (obedit->type == OB_MBALL)
			retval = ED_mball_select_pick(C, location, extend, deselect, toggle);
		else if (obedit->type == OB_FONT)
			retval = ED_curve_editfont_select_pick(C, location, extend, deselect, toggle);

	}
	else if (obact && obact->mode & OB_MODE_PARTICLE_EDIT)
		return PE_mouse_particles(C, location, extend, deselect, toggle);
	else if (obact && BKE_paint_select_face_test(obact))
		retval = paintface_mouse_select(C, obact, location, extend, deselect, toggle);
	else if (BKE_paint_select_vert_test(obact))
		retval = ed_wpaint_vertex_select_pick(C, location, extend, deselect, toggle, obact);
	else
		retval = ed_object_select_pick(C, location, extend, deselect, toggle, center, enumerate, object);

	/* passthrough allows tweaks
	 * FINISHED to signal one operator worked
	 * */
	if (retval)
		return OPERATOR_PASS_THROUGH | OPERATOR_FINISHED;
	else
		return OPERATOR_PASS_THROUGH;  /* nothing selected, just passthrough */
}

static int view3d_select_invoke(bContext *C, wmOperator *op, const wmEvent *event)
{
	RNA_int_set_array(op->ptr, "location", event->mval);

	return view3d_select_exec(C, op);
}

void VIEW3D_OT_select(wmOperatorType *ot)
{
	PropertyRNA *prop;

	/* identifiers */
	ot->name = "Select";
	ot->description = "Select and activate item(s)";
	ot->idname = "VIEW3D_OT_select";

	/* api callbacks */
	ot->invoke = view3d_select_invoke;
	ot->exec = view3d_select_exec;
	ot->poll = ED_operator_view3d_active;

	/* flags */
	ot->flag = OPTYPE_UNDO;

	/* properties */
	WM_operator_properties_mouse_select(ot);

	prop = RNA_def_boolean(ot->srna, "center", 0, "Center", "Use the object center when selecting, in editmode used to extend object selection");
	RNA_def_property_flag(prop, PROP_SKIP_SAVE);
	prop = RNA_def_boolean(ot->srna, "enumerate", 0, "Enumerate", "List objects under the mouse (object mode only)");
	RNA_def_property_flag(prop, PROP_SKIP_SAVE);
	prop = RNA_def_boolean(ot->srna, "object", 0, "Object", "Use object selection (editmode only)");
	RNA_def_property_flag(prop, PROP_SKIP_SAVE);

	prop = RNA_def_int_vector(ot->srna, "location", 2, NULL, INT_MIN, INT_MAX, "Location", "Mouse location", INT_MIN, INT_MAX);
	RNA_def_property_flag(prop, PROP_HIDDEN);
}

/** \} */

/* -------------------------------------------------------------------- */
/** \name Box Select
 * \{ */

typedef struct BoxSelectUserData {
	ViewContext *vc;
	const rcti *rect;
	const rctf *rect_fl;
	rctf       _rect_fl;
	eSelectOp sel_op;

	/* runtime */
	bool is_done;
	bool is_changed;
} BoxSelectUserData;

static void view3d_userdata_boxselect_init(
        BoxSelectUserData *r_data,
        ViewContext *vc, const rcti *rect, const eSelectOp sel_op)
{
	r_data->vc = vc;

	r_data->rect = rect;
	r_data->rect_fl = &r_data->_rect_fl;
	BLI_rctf_rcti_copy(&r_data->_rect_fl, rect);

	r_data->sel_op = sel_op;

	/* runtime */
	r_data->is_done = false;
	r_data->is_changed = false;
}

bool edge_inside_circle(const float cent[2], float radius, const float screen_co_a[2], const float screen_co_b[2])
{
	const float radius_squared = radius * radius;
	return (dist_squared_to_line_segment_v2(cent, screen_co_a, screen_co_b) < radius_squared);
}

static void do_paintvert_box_select__doSelectVert(void *userData, MVert *mv, const float screen_co[2], int UNUSED(index))
{
	BoxSelectUserData *data = userData;
	const bool is_select = mv->flag & SELECT;
	const bool is_inside = BLI_rctf_isect_pt_v(data->rect_fl, screen_co);
	const int sel_op_result = ED_select_op_action_deselected(data->sel_op, is_select, is_inside);
	if (sel_op_result != -1) {
		SET_FLAG_FROM_TEST(mv->flag, sel_op_result, SELECT);
	}
}
static int do_paintvert_box_select(
        ViewContext *vc, rcti *rect, const eSelectOp sel_op)
{
	const bool use_zbuf = V3D_IS_ZBUF(vc->v3d);
	Mesh *me;
	MVert *mvert;
	struct ImBuf *ibuf;
	unsigned int *rt;
	int a, index;
	char *selar;
	const int size[2] = {
	    BLI_rcti_size_x(rect) + 1,
	    BLI_rcti_size_y(rect) + 1};

	me = vc->obact->data;

	if ((me == NULL) || (me->totvert == 0) || (size[0] * size[1] <= 0)) {
		return OPERATOR_CANCELLED;
	}

	if (SEL_OP_USE_PRE_DESELECT(sel_op)) {
		paintvert_deselect_all_visible(vc->obact, SEL_DESELECT, false);
	}

	if (use_zbuf) {
		selar = MEM_callocN(me->totvert + 1, "selar");
		ED_view3d_backbuf_validate(vc);

		ibuf = IMB_allocImBuf(size[0], size[1], 32, IB_rect);
		rt = ibuf->rect;
		glReadPixels(
		        rect->xmin + vc->ar->winrct.xmin,
		        rect->ymin + vc->ar->winrct.ymin,
		        size[0], size[1], GL_RGBA, GL_UNSIGNED_BYTE,  ibuf->rect);
		if (ENDIAN_ORDER == B_ENDIAN) {
			IMB_convert_rgba_to_abgr(ibuf);
		}
		GPU_select_to_index_array(ibuf->rect, size[0] * size[1]);

		a = size[0] * size[1];
		while (a--) {
			if (*rt) {
				index = *rt;
				if (index <= me->totvert) {
					selar[index] = 1;
				}
			}
			rt++;
		}

		mvert = me->mvert;
		for (a = 1; a <= me->totvert; a++, mvert++) {
			if ((mvert->flag & ME_HIDE) == 0) {
				const bool is_select = mvert->flag & SELECT;
				const bool is_inside = (selar[a] != 0);
				const int sel_op_result = ED_select_op_action_deselected(sel_op, is_select, is_inside);
				if (sel_op_result != -1) {
					SET_FLAG_FROM_TEST(mvert->flag, sel_op_result, SELECT);
				}
			}
		}

		IMB_freeImBuf(ibuf);
		MEM_freeN(selar);

#ifdef __APPLE__
		glReadBuffer(GL_BACK);
#endif
	}
	else {
		BoxSelectUserData data;

		view3d_userdata_boxselect_init(&data, vc, rect, sel_op);

		ED_view3d_init_mats_rv3d(vc->obact, vc->rv3d);

		meshobject_foreachScreenVert(vc, do_paintvert_box_select__doSelectVert, &data, V3D_PROJ_TEST_CLIP_DEFAULT);
	}

	if (SEL_OP_CAN_DESELECT(sel_op)) {
		BKE_mesh_mselect_validate(me);
	}
	paintvert_flush_flags(vc->obact);
	paintvert_tag_select_update(vc->C, vc->obact);

	return OPERATOR_FINISHED;
}

static void do_nurbs_box_select__doSelect(
        void *userData, Nurb *UNUSED(nu), BPoint *bp, BezTriple *bezt, int beztindex, const float screen_co[2])
{
	BoxSelectUserData *data = userData;

	const bool is_inside = BLI_rctf_isect_pt_v(data->rect_fl, screen_co);
	if (bp) {
		const bool is_select = bp->f1 & SELECT;
		const int sel_op_result = ED_select_op_action_deselected(data->sel_op, is_select, is_inside);
		if (sel_op_result != -1) {
			SET_FLAG_FROM_TEST(bp->f1, sel_op_result, SELECT);
		}
	}
	else {
		if ((data->vc->v3d->overlay.edit_flag & V3D_OVERLAY_EDIT_CU_HANDLES) == 0) {
			/* can only be (beztindex == 0) here since handles are hidden */
			const bool is_select = bezt->f2 & SELECT;
			const int sel_op_result = ED_select_op_action_deselected(data->sel_op, is_select, is_inside);
			if (sel_op_result != -1) {
				SET_FLAG_FROM_TEST(bezt->f2, sel_op_result, SELECT);
			}
			bezt->f1 = bezt->f3 = bezt->f2;
		}
		else {
			char *flag_p = (&bezt->f1) + beztindex;
			const bool is_select = *flag_p & SELECT;
			const int sel_op_result = ED_select_op_action_deselected(data->sel_op, is_select, is_inside);
			if (sel_op_result != -1) {
				SET_FLAG_FROM_TEST(*flag_p, sel_op_result, SELECT);
			}
		}
	}
}
static int do_nurbs_box_select(ViewContext *vc, rcti *rect, const eSelectOp sel_op)
{
	BoxSelectUserData data;

	view3d_userdata_boxselect_init(&data, vc, rect, sel_op);

	if (SEL_OP_USE_PRE_DESELECT(sel_op)) {
		Curve *curve = (Curve *) vc->obedit->data;
		ED_curve_deselect_all(curve->editnurb);
	}

	ED_view3d_init_mats_rv3d(vc->obedit, vc->rv3d); /* for foreach's screen/vert projection */
	nurbs_foreachScreenVert(vc, do_nurbs_box_select__doSelect, &data, V3D_PROJ_TEST_CLIP_DEFAULT);
	BKE_curve_nurb_vert_active_validate(vc->obedit->data);

	return OPERATOR_FINISHED;
}

static void do_lattice_box_select__doSelect(void *userData, BPoint *bp, const float screen_co[2])
{
	BoxSelectUserData *data = userData;
	const bool is_select = bp->f1 & SELECT;
	const bool is_inside = BLI_rctf_isect_pt_v(data->rect_fl, screen_co);
	const int sel_op_result = ED_select_op_action_deselected(data->sel_op, is_select, is_inside);
	if (sel_op_result != -1) {
		SET_FLAG_FROM_TEST(bp->f1, sel_op_result, SELECT);
	}
}
static int do_lattice_box_select(ViewContext *vc, rcti *rect, const eSelectOp sel_op)
{
	BoxSelectUserData data;

	view3d_userdata_boxselect_init(&data, vc, rect, sel_op);

	if (SEL_OP_USE_PRE_DESELECT(sel_op)) {
		ED_lattice_flags_set(vc->obedit, 0);
	}

	ED_view3d_init_mats_rv3d(vc->obedit, vc->rv3d); /* for foreach's screen/vert projection */
	lattice_foreachScreenVert(vc, do_lattice_box_select__doSelect, &data, V3D_PROJ_TEST_CLIP_DEFAULT);

	return OPERATOR_FINISHED;
}

static void do_hair_box_select__doSelect(
        void *userData,
        HairFollicle *UNUSED(follicle), HairFiberCurve *UNUSED(curve), HairFiberVertex *vertex,
        const float screen_co[2])
{
	BoxSelectUserData *data = userData;
	const bool is_select = vertex->flag & HAIR_VERTEX_SELECT;
	const bool is_inside = BLI_rctf_isect_pt_v(data->rect_fl, screen_co);
	const int sel_op_result = ED_select_op_action_deselected(data->sel_op, is_select, is_inside);
	if (sel_op_result != -1) {
		SET_FLAG_FROM_TEST(vertex->flag, sel_op_result, SELECT);
	}
}

static int do_hair_box_select(ViewContext *vc, rcti *rect, const eSelectOp sel_op)
{
	BoxSelectUserData data;

	view3d_userdata_boxselect_init(&data, vc, rect, sel_op);

	if (SEL_OP_USE_PRE_DESELECT(sel_op)) {
		ED_lattice_flags_set(vc->obedit, 0);
	}

	ED_view3d_init_mats_rv3d(vc->obedit, vc->rv3d); /* for foreach's screen/vert projection */
	hair_foreachScreenVert(vc, do_hair_box_select__doSelect, &data, V3D_PROJ_TEST_CLIP_DEFAULT);
	
	return OPERATOR_FINISHED;
}

static void do_mesh_box_select__doSelectVert(void *userData, BMVert *eve, const float screen_co[2], int UNUSED(index))
{
	BoxSelectUserData *data = userData;
	const bool is_select = BM_elem_flag_test(eve, BM_ELEM_SELECT);
	const bool is_inside = BLI_rctf_isect_pt_v(data->rect_fl, screen_co);
	const int sel_op_result = ED_select_op_action_deselected(data->sel_op, is_select, is_inside);
	if (sel_op_result != -1) {
		BM_vert_select_set(data->vc->em->bm, eve, sel_op_result);
	}
}
static void do_mesh_box_select__doSelectEdge_pass0(
        void *userData, BMEdge *eed, const float screen_co_a[2], const float screen_co_b[2], int index)
{
	BoxSelectUserData *data = userData;
	const bool is_select = BM_elem_flag_test(eed, BM_ELEM_SELECT);
	const bool is_inside = (
	        EDBM_backbuf_check(bm_solidoffs + index) &&
	        edge_fully_inside_rect(data->rect_fl, screen_co_a, screen_co_b));
	const int sel_op_result = ED_select_op_action_deselected(data->sel_op, is_select, is_inside);
	if (sel_op_result != -1) {
		BM_edge_select_set(data->vc->em->bm, eed, sel_op_result);
		data->is_done = true;
	}
}
static void do_mesh_box_select__doSelectEdge_pass1(
        void *userData, BMEdge *eed, const float screen_co_a[2], const float screen_co_b[2], int index)
{
	BoxSelectUserData *data = userData;
	const bool is_select = BM_elem_flag_test(eed, BM_ELEM_SELECT);
	const bool is_inside = (
	        EDBM_backbuf_check(bm_solidoffs + index) &&
	        edge_inside_rect(data->rect_fl, screen_co_a, screen_co_b));
	const int sel_op_result = ED_select_op_action_deselected(data->sel_op, is_select, is_inside);
	if (sel_op_result != -1) {
		BM_edge_select_set(data->vc->em->bm, eed, sel_op_result);
	}
}
static void do_mesh_box_select__doSelectFace(void *userData, BMFace *efa, const float screen_co[2], int UNUSED(index))
{
	BoxSelectUserData *data = userData;
	const bool is_select = BM_elem_flag_test(efa, BM_ELEM_SELECT);
	const bool is_inside = BLI_rctf_isect_pt_v(data->rect_fl, screen_co);
	const int sel_op_result = ED_select_op_action_deselected(data->sel_op, is_select, is_inside);
	if (sel_op_result != -1) {
		BM_face_select_set(data->vc->em->bm, efa, sel_op_result);
	}
}
static int do_mesh_box_select(
        ViewContext *vc, rcti *rect, const eSelectOp sel_op)
{
	BoxSelectUserData data;
	ToolSettings *ts = vc->scene->toolsettings;
	int bbsel;

	view3d_userdata_boxselect_init(&data, vc, rect, sel_op);

	if (SEL_OP_USE_PRE_DESELECT(sel_op)) {
		EDBM_flag_disable_all(vc->em, BM_ELEM_SELECT);
	}

	/* for non zbuf projections, don't change the GL state */
	ED_view3d_init_mats_rv3d(vc->obedit, vc->rv3d);

	GPU_matrix_set(vc->rv3d->viewmat);
	bbsel = EDBM_backbuf_border_init(vc, rect->xmin, rect->ymin, rect->xmax, rect->ymax);

	if (ts->selectmode & SCE_SELECT_VERTEX) {
		if (bbsel) {
			edbm_backbuf_check_and_select_verts(vc->em, sel_op);
		}
		else {
			mesh_foreachScreenVert(vc, do_mesh_box_select__doSelectVert, &data, V3D_PROJ_TEST_CLIP_DEFAULT);
		}
	}
	if (ts->selectmode & SCE_SELECT_EDGE) {
		/* Does both bbsel and non-bbsel versions (need screen cos for both) */
		mesh_foreachScreenEdge(vc, do_mesh_box_select__doSelectEdge_pass0, &data, V3D_PROJ_TEST_CLIP_NEAR);
		if (data.is_done == false) {
			mesh_foreachScreenEdge(vc, do_mesh_box_select__doSelectEdge_pass1, &data, V3D_PROJ_TEST_CLIP_NEAR);
		}
	}

	if (ts->selectmode & SCE_SELECT_FACE) {
		if (bbsel) {
			edbm_backbuf_check_and_select_faces(vc->em, sel_op);
		}
		else {
			mesh_foreachScreenFace(vc, do_mesh_box_select__doSelectFace, &data, V3D_PROJ_TEST_CLIP_DEFAULT);
		}
	}

	EDBM_backbuf_free();

	EDBM_selectmode_flush(vc->em);

	return OPERATOR_FINISHED;
}

static int do_meta_box_select(
        ViewContext *vc,
        const rcti *rect, const eSelectOp sel_op)
{
	Object *ob = vc->obedit;
	MetaBall *mb = (MetaBall *)ob->data;
	MetaElem *ml;
	int a;

	unsigned int buffer[MAXPICKBUF];
	int hits;

	hits = view3d_opengl_select(
	        vc, buffer, MAXPICKBUF, rect,
	        VIEW3D_SELECT_ALL, VIEW3D_SELECT_FILTER_NOP);

	if (SEL_OP_USE_PRE_DESELECT(sel_op)) {
		BKE_mball_deselect_all(mb);
	}

	int metaelem_id = 0;
	for (ml = mb->editelems->first; ml; ml = ml->next, metaelem_id += 0x10000) {
		bool is_inside_radius = false;
		bool is_inside_stiff = false;

		for (a = 0; a < hits; a++) {
			int hitresult = buffer[(4 * a) + 3];

			if (hitresult == -1) {
				continue;
			}
			else if (hitresult & MBALL_NOSEL) {
				continue;
			}

			const uint hit_object = hitresult & 0xFFFF;
			if (vc->obedit->select_color != hit_object) {
				continue;
			}

			if (metaelem_id != (hitresult & 0xFFFF0000 & ~(MBALLSEL_ANY))) {
				continue;
			}

			if (hitresult & MBALLSEL_RADIUS) {
				is_inside_radius = true;
				break;
			}

			if (hitresult & MBALLSEL_STIFF) {
				is_inside_stiff = true;
				break;
			}
		}
		if (is_inside_radius) {
			ml->flag |= MB_SCALE_RAD;
		}
		if (is_inside_stiff) {
			ml->flag &= ~MB_SCALE_RAD;
		}

		const bool is_select = (ml->flag & SELECT);
		const bool is_inside = is_inside_radius || is_inside_stiff;

		const int sel_op_result = ED_select_op_action_deselected(sel_op, is_select, is_inside);
		if (sel_op_result != -1) {
			SET_FLAG_FROM_TEST(ml->flag, sel_op_result, SELECT);
		}
	}

	return OPERATOR_FINISHED;
}

static int do_armature_box_select(
        ViewContext *vc,
        const rcti *rect, const eSelectOp sel_op)
{
	bool changed = false;
	int a;

	unsigned int buffer[MAXPICKBUF];
	int hits;

	hits = view3d_opengl_select(
	        vc, buffer, MAXPICKBUF, rect,
	        VIEW3D_SELECT_ALL, VIEW3D_SELECT_FILTER_NOP);

	uint objects_len = 0;
	Object **objects = BKE_view_layer_array_from_objects_in_edit_mode_unique_data(vc->view_layer, vc->v3d, &objects_len);

	if (SEL_OP_USE_PRE_DESELECT(sel_op)) {
		ED_armature_edit_deselect_all_visible_multi(objects, objects_len);
		changed = true;
	}

	for (uint ob_index = 0; ob_index < objects_len; ob_index++) {
		Object *obedit = objects[ob_index];
		obedit->id.tag &= ~LIB_TAG_DOIT;

		bArmature *arm = obedit->data;
		ED_armature_ebone_listbase_temp_clear(arm->edbo);
	}

	/* first we only check points inside the border */
	for (a = 0; a < hits; a++) {
		int select_id = buffer[(4 * a) + 3];
		if (select_id != -1) {
			if ((select_id & 0xFFFF0000) == 0) {
				continue;
			}

			EditBone *ebone;
			Object *obedit = ED_armature_object_and_ebone_from_select_buffer(objects, objects_len, select_id, &ebone);
			ebone->temp.i |= select_id & BONESEL_ANY;
			obedit->id.tag |= LIB_TAG_DOIT;
		}
	}

	for (uint ob_index = 0; ob_index < objects_len; ob_index++) {
		Object *obedit = objects[ob_index];
		if (obedit->id.tag & LIB_TAG_DOIT) {
			obedit->id.tag &= ~LIB_TAG_DOIT;
			changed |= ED_armature_edit_select_op_from_tagged(obedit->data, sel_op);
		}
	}

	MEM_freeN(objects);

	return (hits > 0 || changed) ? OPERATOR_FINISHED : OPERATOR_CANCELLED;
}

/**
 * Compare result of 'GPU_select': 'uint[4]',
 * needed for when we need to align with object draw-order.
 */
static int opengl_bone_select_buffer_cmp(const void *sel_a_p, const void *sel_b_p)
{
	/* 4th element is select id */
	uint sel_a = ((uint *)sel_a_p)[3];
	uint sel_b = ((uint *)sel_b_p)[3];

#ifdef __BIG_ENDIAN__
	BLI_endian_switch_uint32(&sel_a);
	BLI_endian_switch_uint32(&sel_b);
#endif

	if (sel_a < sel_b) {
		return -1;
	}
	else if (sel_a > sel_b) {
		return 1;
	}
	else {
		return 0;
	}
}

static int do_object_box_select(bContext *C, ViewContext *vc, rcti *rect, const eSelectOp sel_op)
{
	View3D *v3d = vc->v3d;
	bool changed = false;
	int totobj = MAXPICKBUF; /* XXX solve later */

	/* selection buffer now has bones potentially too, so we add MAXPICKBUF */
	uint *vbuffer = MEM_mallocN(4 * (totobj + MAXPICKELEMS) * sizeof(uint[4]), "selection buffer");
	const eV3DSelectObjectFilter select_filter = ED_view3d_select_filter_from_mode(vc->scene, vc->obact);
	const int hits = view3d_opengl_select(
	        vc, vbuffer, 4 * (totobj + MAXPICKELEMS), rect,
	        VIEW3D_SELECT_ALL, select_filter);

	for (Base *base = vc->view_layer->object_bases.first; base; base = base->next) {
		base->object->id.tag &= ~LIB_TAG_DOIT;
	}

	Base **bases = NULL;
	BLI_array_declare(bases);

	if (SEL_OP_USE_PRE_DESELECT(sel_op)) {
		object_deselect_all_visible(vc->view_layer, vc->v3d);
		changed = true;
	}

	if ((hits == -1) && !SEL_OP_USE_OUTSIDE(sel_op)) {
		goto finally;
	}

	for (Base *base = vc->view_layer->object_bases.first; base; base = base->next) {
		if (BASE_SELECTABLE(v3d, base)) {
			if ((base->object->select_color & 0x0000FFFF) != 0) {
				BLI_array_append(bases, base);
			}
		}
	}

	/* The draw order doesn't always match the order we populate the engine, see: T51695. */
	qsort(vbuffer, hits, sizeof(uint[4]), opengl_bone_select_buffer_cmp);

	for (const uint *col = vbuffer + 3, *col_end = col + (hits * 4); col < col_end; col += 4) {
		Bone *bone;
		Base *base = ED_armature_base_and_bone_from_select_buffer(bases, BLI_array_len(bases), *col, &bone);
		base->object->id.tag |= LIB_TAG_DOIT;
	}

	for (Base *base = vc->view_layer->object_bases.first; base && hits; base = base->next) {
		if (BASE_SELECTABLE(v3d, base)) {
			const bool is_select = base->flag & BASE_SELECTED;
			const bool is_inside = base->object->id.tag & LIB_TAG_DOIT;
			const int sel_op_result = ED_select_op_action_deselected(sel_op, is_select, is_inside);
			if (sel_op_result != -1) {
				ED_object_base_select(base, sel_op_result ? BA_SELECT : BA_DESELECT);
				changed = true;
			}
		}
	}

finally:
	if (bases != NULL) {
		MEM_freeN(bases);
	}

	MEM_freeN(vbuffer);

	if (changed) {
		DEG_id_tag_update(&vc->scene->id, ID_RECALC_SELECT);
		WM_event_add_notifier(C, NC_SCENE | ND_OB_SELECT, vc->scene);
		return OPERATOR_FINISHED;
	}
	else {
		return OPERATOR_CANCELLED;
	}
}

static int do_pose_box_select(bContext *C, ViewContext *vc, rcti *rect, const eSelectOp sel_op)
{
	uint bases_len;
	Base **bases = do_pose_tag_select_op_prepare(vc, &bases_len);

	int totobj = MAXPICKBUF; /* XXX solve later */

	/* selection buffer now has bones potentially too, so we add MAXPICKBUF */
	uint *vbuffer = MEM_mallocN((totobj + MAXPICKELEMS) * sizeof(uint[4]), "selection buffer");
	const eV3DSelectObjectFilter select_filter = ED_view3d_select_filter_from_mode(vc->scene, vc->obact);
	const int hits = view3d_opengl_select(
	        vc, vbuffer, 4 * (totobj + MAXPICKELEMS), rect,
	        VIEW3D_SELECT_ALL, select_filter);
	/*
	 * LOGIC NOTES (theeth):
	 * The buffer and ListBase have the same relative order, which makes the selection
	 * very simple. Loop through both data sets at the same time, if the color
	 * is the same as the object, we have a hit and can move to the next color
	 * and object pair, if not, just move to the next object,
	 * keeping the same color until we have a hit.
	 */

	if (hits > 0) {
		/* no need to loop if there's no hit */

		/* The draw order doesn't always match the order we populate the engine, see: T51695. */
		qsort(vbuffer, hits, sizeof(uint[4]), opengl_bone_select_buffer_cmp);

		for (const uint *col = vbuffer + 3, *col_end = col + (hits * 4); col < col_end; col += 4) {
			Bone *bone;
			Base *base = ED_armature_base_and_bone_from_select_buffer(bases, bases_len, *col, &bone);

			if (base == NULL) {
				continue;
			}

			/* Loop over contiguous bone hits for 'base'. */
			for (; col != col_end; col += 4) {
				/* should never fail */
				if (bone != NULL) {
					base->object->id.tag |= LIB_TAG_DOIT;
					bone->flag |= BONE_DONE;
				}

				/* Select the next bone if we're not switching bases. */
				if (col + 4 != col_end) {
					if ((base->object->select_color & 0x0000FFFF) != (col[4] & 0x0000FFFF)) {
						break;
					}
					if (base->object->pose != NULL) {
						const uint hit_bone = (col[4] & ~BONESEL_ANY) >> 16;
						bPoseChannel *pchan = BLI_findlink(&base->object->pose->chanbase, hit_bone);
						bone = pchan ? pchan->bone : NULL;
					}
					else {
						bone = NULL;
					}
				}
			}
		}
	}

	const bool changed_multi = do_pose_tag_select_op_exec(bases, bases_len, sel_op);
	if (changed_multi) {
		DEG_id_tag_update(&vc->scene->id, ID_RECALC_SELECT);
		WM_event_add_notifier(C, NC_SCENE | ND_OB_SELECT, vc->scene);
	}

	if (bases != NULL) {
		MEM_freeN(bases);
	}
	MEM_freeN(vbuffer);

	return hits > 0 ? OPERATOR_FINISHED : OPERATOR_CANCELLED;
}

static int view3d_box_select_exec(bContext *C, wmOperator *op)
{
	ViewContext vc;
	rcti rect;
	int ret = OPERATOR_CANCELLED;

	view3d_operator_needs_opengl(C);

	/* setup view context for argument to callbacks */
	ED_view3d_viewcontext_init(C, &vc);

	eSelectOp sel_op = RNA_enum_get(op->ptr, "mode");
	WM_operator_properties_border_to_rcti(op, &rect);

	if (vc.obedit) {

		FOREACH_OBJECT_IN_MODE_BEGIN (vc.view_layer, vc.v3d, vc.obedit->type, vc.obedit->mode, ob_iter) {
			ED_view3d_viewcontext_init_object(&vc, ob_iter);

			switch (vc.obedit->type) {
				case OB_MESH:
					vc.em = BKE_editmesh_from_object(vc.obedit);
					ret |= do_mesh_box_select(&vc, &rect, sel_op);
					if (ret & OPERATOR_FINISHED) {
						DEG_id_tag_update(vc.obedit->data, ID_RECALC_SELECT);
						WM_event_add_notifier(C, NC_GEOM | ND_SELECT, vc.obedit->data);
					}
					break;
				case OB_CURVE:
				case OB_SURF:
					ret |= do_nurbs_box_select(&vc, &rect, sel_op);
					if (ret & OPERATOR_FINISHED) {
						DEG_id_tag_update(vc.obedit->data, ID_RECALC_SELECT);
						WM_event_add_notifier(C, NC_GEOM | ND_SELECT, vc.obedit->data);
					}
					break;
				case OB_MBALL:
					ret |= do_meta_box_select(&vc, &rect, sel_op);
					if (ret & OPERATOR_FINISHED) {
						DEG_id_tag_update(vc.obedit->data, ID_RECALC_SELECT);
						WM_event_add_notifier(C, NC_GEOM | ND_SELECT, vc.obedit->data);
					}
					break;
				case OB_ARMATURE:
					ret |= do_armature_box_select(&vc, &rect, sel_op);
					if (ret & OPERATOR_FINISHED) {
						DEG_id_tag_update(&vc.obedit->id, ID_RECALC_SELECT);
						WM_event_add_notifier(C, NC_OBJECT | ND_BONE_SELECT, vc.obedit);
					}
					break;
				case OB_LATTICE:
					ret |= do_lattice_box_select(&vc, &rect, sel_op);
					if (ret & OPERATOR_FINISHED) {
						DEG_id_tag_update(vc.obedit->data, ID_RECALC_SELECT);
						WM_event_add_notifier(C, NC_GEOM | ND_SELECT, vc.obedit->data);
					}
					break;
			case OB_HAIR:
				ret = do_hair_box_select(&vc, &rect, sel_op);
				if (ret & OPERATOR_FINISHED) {
					WM_event_add_notifier(C, NC_GEOM | ND_SELECT, vc.obedit->data);
				}
				break;
				default:
					assert(!"box select on incorrect object type");
					break;
			}
		}
		FOREACH_OBJECT_IN_MODE_END;
	}
	else {  /* no editmode, unified for bones and objects */
		if (vc.obact && vc.obact->mode & OB_MODE_SCULPT) {
			/* XXX, this is not selection, could be it's own operator. */
			ret |= ED_sculpt_mask_box_select(C, &vc, &rect, sel_op == SEL_OP_ADD ? true : false);
		}
		else if (vc.obact && BKE_paint_select_face_test(vc.obact)) {
			ret |= do_paintface_box_select(&vc, &rect, sel_op);
		}
		else if (vc.obact && BKE_paint_select_vert_test(vc.obact)) {
			ret |= do_paintvert_box_select(&vc, &rect, sel_op);
		}
		else if (vc.obact && vc.obact->mode & OB_MODE_PARTICLE_EDIT) {
			ret |= PE_box_select(C, &rect, sel_op);
		}
		else if (vc.obact && vc.obact->mode & OB_MODE_POSE) {
			ret |= do_pose_box_select(C, &vc, &rect, sel_op);
		}
		else { /* object mode with none active */
			ret |= do_object_box_select(C, &vc, &rect, sel_op);
		}
	}

	if (ret & OPERATOR_FINISHED) {
		ret = OPERATOR_FINISHED;
	}
	else {
		ret = OPERATOR_CANCELLED;
	}

	return ret;
}

void VIEW3D_OT_select_box(wmOperatorType *ot)
{
	/* identifiers */
	ot->name = "Box Select";
	ot->description = "Select items using box selection";
	ot->idname = "VIEW3D_OT_select_box";

	/* api callbacks */
	ot->invoke = WM_gesture_box_invoke;
	ot->exec = view3d_box_select_exec;
	ot->modal = WM_gesture_box_modal;
	ot->poll = view3d_selectable_data;
	ot->cancel = WM_gesture_box_cancel;

	/* flags */
	ot->flag = OPTYPE_UNDO;

	/* rna */
	WM_operator_properties_gesture_box(ot);
	WM_operator_properties_select_operation(ot);
}

/** \} */

/* -------------------------------------------------------------------- */
/** \name Circle Select
 * \{ */

typedef struct CircleSelectUserData {
	ViewContext *vc;
	bool select;
	int   mval[2];
	float mval_fl[2];
	float radius;
	float radius_squared;

	/* runtime */
	bool is_changed;
} CircleSelectUserData;

static void view3d_userdata_circleselect_init(
        CircleSelectUserData *r_data,
        ViewContext *vc, const bool select, const int mval[2], const float rad)
{
	r_data->vc = vc;
	r_data->select = select;
	copy_v2_v2_int(r_data->mval, mval);
	r_data->mval_fl[0] = mval[0];
	r_data->mval_fl[1] = mval[1];

	r_data->radius = rad;
	r_data->radius_squared = rad * rad;

	/* runtime */
	r_data->is_changed = false;
}

static void mesh_circle_doSelectVert(void *userData, BMVert *eve, const float screen_co[2], int UNUSED(index))
{
	CircleSelectUserData *data = userData;

	if (len_squared_v2v2(data->mval_fl, screen_co) <= data->radius_squared) {
		BM_vert_select_set(data->vc->em->bm, eve, data->select);
	}
}
static void mesh_circle_doSelectEdge(
        void *userData, BMEdge *eed, const float screen_co_a[2], const float screen_co_b[2], int UNUSED(index))
{
	CircleSelectUserData *data = userData;

	if (edge_inside_circle(data->mval_fl, data->radius, screen_co_a, screen_co_b)) {
		BM_edge_select_set(data->vc->em->bm, eed, data->select);
	}
}
static void mesh_circle_doSelectFace(void *userData, BMFace *efa, const float screen_co[2], int UNUSED(index))
{
	CircleSelectUserData *data = userData;

	if (len_squared_v2v2(data->mval_fl, screen_co) <= data->radius_squared) {
		BM_face_select_set(data->vc->em->bm, efa, data->select);
	}
}

static void mesh_circle_select(ViewContext *vc, const bool select, const int mval[2], float rad)
{
	ToolSettings *ts = vc->scene->toolsettings;
	int bbsel;
	CircleSelectUserData data;

	bbsel = EDBM_backbuf_circle_init(vc, mval[0], mval[1], (short)(rad + 1.0f));
	ED_view3d_init_mats_rv3d(vc->obedit, vc->rv3d); /* for foreach's screen/vert projection */

	vc->em = BKE_editmesh_from_object(vc->obedit);

	view3d_userdata_circleselect_init(&data, vc, select, mval, rad);

	if (ts->selectmode & SCE_SELECT_VERTEX) {
		if (bbsel) {
			edbm_backbuf_check_and_select_verts(vc->em, select ? SEL_OP_ADD : SEL_OP_SUB);
		}
		else {
			mesh_foreachScreenVert(vc, mesh_circle_doSelectVert, &data, V3D_PROJ_TEST_CLIP_DEFAULT);
		}
	}

	if (ts->selectmode & SCE_SELECT_EDGE) {
		if (bbsel) {
			edbm_backbuf_check_and_select_edges(vc->em, select ? SEL_OP_ADD : SEL_OP_SUB);
		}
		else {
			mesh_foreachScreenEdge(vc, mesh_circle_doSelectEdge, &data, V3D_PROJ_TEST_CLIP_NEAR);
		}
	}

	if (ts->selectmode & SCE_SELECT_FACE) {
		if (bbsel) {
			edbm_backbuf_check_and_select_faces(vc->em, select ? SEL_OP_ADD : SEL_OP_SUB);
		}
		else {
			mesh_foreachScreenFace(vc, mesh_circle_doSelectFace, &data, V3D_PROJ_TEST_CLIP_DEFAULT);
		}
	}

	EDBM_backbuf_free();
	EDBM_selectmode_flush(vc->em);
}

static void paint_facesel_circle_select(ViewContext *vc, const bool select, const int mval[2], float rad)
{
	Object *ob = vc->obact;
	Mesh *me = ob->data;
	bool bbsel;

	bm_vertoffs = me->totpoly + 1; /* max index array */

	bbsel = EDBM_backbuf_circle_init(vc, mval[0], mval[1], (short)(rad + 1.0f));
	if (bbsel) {
		edbm_backbuf_check_and_select_tfaces(me, select ? SEL_OP_ADD : SEL_OP_SUB);
		EDBM_backbuf_free();
		paintface_flush_flags(vc->C, ob, SELECT);
	}
}

static void paint_vertsel_circle_select_doSelectVert(void *userData, MVert *mv, const float screen_co[2], int UNUSED(index))
{
	CircleSelectUserData *data = userData;

	if (len_squared_v2v2(data->mval_fl, screen_co) <= data->radius_squared) {
		SET_FLAG_FROM_TEST(mv->flag, data->select, SELECT);
	}
}
static void paint_vertsel_circle_select(ViewContext *vc, const bool select, const int mval[2], float rad)
{
	const bool use_zbuf = V3D_IS_ZBUF(vc->v3d);
	Object *ob = vc->obact;
	Mesh *me = ob->data;
	bool bbsel;
	/* CircleSelectUserData data = {NULL}; */ /* UNUSED */

	if (use_zbuf) {
		bm_vertoffs = me->totvert + 1; /* max index array */

		bbsel = EDBM_backbuf_circle_init(vc, mval[0], mval[1], (short)(rad + 1.0f));
		if (bbsel) {
			edbm_backbuf_check_and_select_verts_obmode(me, select ? SEL_OP_ADD : SEL_OP_SET);
			EDBM_backbuf_free();
		}
	}
	else {
		CircleSelectUserData data;

		ED_view3d_init_mats_rv3d(vc->obact, vc->rv3d); /* for foreach's screen/vert projection */

		view3d_userdata_circleselect_init(&data, vc, select, mval, rad);
		meshobject_foreachScreenVert(vc, paint_vertsel_circle_select_doSelectVert, &data, V3D_PROJ_TEST_CLIP_DEFAULT);
	}

	if (select == false) {
		BKE_mesh_mselect_validate(me);
	}
	paintvert_flush_flags(ob);
	paintvert_tag_select_update(vc->C, ob);
}


static void nurbscurve_circle_doSelect(
        void *userData, Nurb *UNUSED(nu), BPoint *bp, BezTriple *bezt, int beztindex, const float screen_co[2])
{
	CircleSelectUserData *data = userData;

	if (len_squared_v2v2(data->mval_fl, screen_co) <= data->radius_squared) {
		if (bp) {
			bp->f1 = data->select ? (bp->f1 | SELECT) : (bp->f1 & ~SELECT);
		}
		else {
			if ((data->vc->v3d->overlay.edit_flag & V3D_OVERLAY_EDIT_CU_HANDLES) == 0) {
				/* can only be (beztindex == 0) here since handles are hidden */
				bezt->f1 = bezt->f2 = bezt->f3 = data->select ? (bezt->f2 | SELECT) : (bezt->f2 & ~SELECT);
			}
			else {
				if (beztindex == 0) {
					bezt->f1 = data->select ? (bezt->f1 | SELECT) : (bezt->f1 & ~SELECT);
				}
				else if (beztindex == 1) {
					bezt->f2 = data->select ? (bezt->f2 | SELECT) : (bezt->f2 & ~SELECT);
				}
				else {
					bezt->f3 = data->select ? (bezt->f3 | SELECT) : (bezt->f3 & ~SELECT);
				}
			}
		}
	}
}
static void nurbscurve_circle_select(ViewContext *vc, const bool select, const int mval[2], float rad)
{
	CircleSelectUserData data;

	view3d_userdata_circleselect_init(&data, vc, select, mval, rad);

	ED_view3d_init_mats_rv3d(vc->obedit, vc->rv3d); /* for foreach's screen/vert projection */
	nurbs_foreachScreenVert(vc, nurbscurve_circle_doSelect, &data, V3D_PROJ_TEST_CLIP_DEFAULT);
	BKE_curve_nurb_vert_active_validate(vc->obedit->data);
}


static void latticecurve_circle_doSelect(void *userData, BPoint *bp, const float screen_co[2])
{
	CircleSelectUserData *data = userData;

	if (len_squared_v2v2(data->mval_fl, screen_co) <= data->radius_squared) {
		bp->f1 = data->select ? (bp->f1 | SELECT) : (bp->f1 & ~SELECT);
	}
}
static void lattice_circle_select(ViewContext *vc, const bool select, const int mval[2], float rad)
{
	CircleSelectUserData data;

	view3d_userdata_circleselect_init(&data, vc, select, mval, rad);

	ED_view3d_init_mats_rv3d(vc->obedit, vc->rv3d); /* for foreach's screen/vert projection */
	lattice_foreachScreenVert(vc, latticecurve_circle_doSelect, &data, V3D_PROJ_TEST_CLIP_DEFAULT);
}


static void hair_circle_select__doSelect(
        void *userData,
        HairFollicle *UNUSED(follicle), HairFiberCurve *UNUSED(curve), HairFiberVertex *vertex,
        const float screen_co[2])
{
	CircleSelectUserData *data = userData;

	if (len_squared_v2v2(data->mval_fl, screen_co) <= data->radius_squared)
	{
		vertex->flag = data->select ? (vertex->flag | HAIR_VERTEX_SELECT) : (vertex->flag & ~HAIR_VERTEX_SELECT);
	}
}

static void hair_circle_select(ViewContext *vc, const bool select, const int mval[2], float rad)
{
	CircleSelectUserData data;

	view3d_userdata_circleselect_init(&data, vc, select, mval, rad);

	ED_view3d_init_mats_rv3d(vc->obedit, vc->rv3d); /* for foreach's screen/vert projection */
	hair_foreachScreenVert(vc, hair_circle_select__doSelect, &data, V3D_PROJ_TEST_CLIP_DEFAULT);
}


/* NOTE: pose-bone case is copied from editbone case... */
static bool pchan_circle_doSelectJoint(void *userData, bPoseChannel *pchan, const float screen_co[2])
{
	CircleSelectUserData *data = userData;

	if (len_squared_v2v2(data->mval_fl, screen_co) <= data->radius_squared) {
		if (data->select)
			pchan->bone->flag |= BONE_SELECTED;
		else
			pchan->bone->flag &= ~BONE_SELECTED;
		return 1;
	}
	return 0;
}
static void do_circle_select_pose__doSelectBone(
        void *userData, struct bPoseChannel *pchan, const float screen_co_a[2], const float screen_co_b[2])
{
	CircleSelectUserData *data = userData;
	bArmature *arm = data->vc->obact->data;

	if (PBONE_SELECTABLE(arm, pchan->bone)) {
		bool is_point_done = false;
		int points_proj_tot = 0;

		/* project head location to screenspace */
		if (screen_co_a[0] != IS_CLIPPED) {
			points_proj_tot++;
			if (pchan_circle_doSelectJoint(data, pchan, screen_co_a)) {
				is_point_done = true;
			}
		}

		/* project tail location to screenspace */
		if (screen_co_b[0] != IS_CLIPPED) {
			points_proj_tot++;
			if (pchan_circle_doSelectJoint(data, pchan, screen_co_b)) {
				is_point_done = true;
			}
		}

		/* check if the head and/or tail is in the circle
		 * - the call to check also does the selection already
		 */

		/* only if the endpoints didn't get selected, deal with the middle of the bone too
		 * It works nicer to only do this if the head or tail are not in the circle,
		 * otherwise there is no way to circle select joints alone */
		if ((is_point_done == false) && (points_proj_tot == 2) &&
		    edge_inside_circle(data->mval_fl, data->radius, screen_co_a, screen_co_b))
		{
			if (data->select) pchan->bone->flag |= BONE_SELECTED;
			else              pchan->bone->flag &= ~BONE_SELECTED;
			data->is_changed = true;
		}

		data->is_changed |= is_point_done;
	}
}
static void pose_circle_select(ViewContext *vc, const bool select, const int mval[2], float rad)
{
	CircleSelectUserData data;

	view3d_userdata_circleselect_init(&data, vc, select, mval, rad);

	ED_view3d_init_mats_rv3d(vc->obact, vc->rv3d); /* for foreach's screen/vert projection */

	pose_foreachScreenBone(vc, do_circle_select_pose__doSelectBone, &data, V3D_PROJ_TEST_CLIP_DEFAULT);

	if (data.is_changed) {
		ED_pose_bone_select_tag_update(vc->obact);
	}
}

static bool armature_circle_doSelectJoint(void *userData, EditBone *ebone, const float screen_co[2], bool head)
{
	CircleSelectUserData *data = userData;

	if (len_squared_v2v2(data->mval_fl, screen_co) <= data->radius_squared) {
		if (head) {
			if (data->select)
				ebone->flag |= BONE_ROOTSEL;
			else
				ebone->flag &= ~BONE_ROOTSEL;
		}
		else {
			if (data->select)
				ebone->flag |= BONE_TIPSEL;
			else
				ebone->flag &= ~BONE_TIPSEL;
		}
		return 1;
	}
	return 0;
}
static void do_circle_select_armature__doSelectBone(
        void *userData, struct EditBone *ebone, const float screen_co_a[2], const float screen_co_b[2])
{
	CircleSelectUserData *data = userData;
	bArmature *arm = data->vc->obedit->data;

	if (data->select ? EBONE_SELECTABLE(arm, ebone) : EBONE_VISIBLE(arm, ebone)) {
		bool is_point_done = false;
		int points_proj_tot = 0;

		/* project head location to screenspace */
		if (screen_co_a[0] != IS_CLIPPED) {
			points_proj_tot++;
			if (armature_circle_doSelectJoint(data, ebone, screen_co_a, true)) {
				is_point_done = true;
			}
		}

		/* project tail location to screenspace */
		if (screen_co_b[0] != IS_CLIPPED) {
			points_proj_tot++;
			if (armature_circle_doSelectJoint(data, ebone, screen_co_b, false)) {
				is_point_done = true;
			}
		}

		/* check if the head and/or tail is in the circle
		 * - the call to check also does the selection already
		 */

		/* only if the endpoints didn't get selected, deal with the middle of the bone too
		 * It works nicer to only do this if the head or tail are not in the circle,
		 * otherwise there is no way to circle select joints alone */
		if ((is_point_done == false) && (points_proj_tot == 2) &&
		    edge_inside_circle(data->mval_fl, data->radius, screen_co_a, screen_co_b))
		{
			if (data->select) ebone->flag |=  (BONE_SELECTED | BONE_TIPSEL | BONE_ROOTSEL);
			else              ebone->flag &= ~(BONE_SELECTED | BONE_TIPSEL | BONE_ROOTSEL);
			data->is_changed = true;
		}

		data->is_changed |= is_point_done;
	}
}
static void armature_circle_select(ViewContext *vc, const bool select, const int mval[2], float rad)
{
	CircleSelectUserData data;
	bArmature *arm = vc->obedit->data;

	view3d_userdata_circleselect_init(&data, vc, select, mval, rad);

	ED_view3d_init_mats_rv3d(vc->obedit, vc->rv3d);

	armature_foreachScreenBone(vc, do_circle_select_armature__doSelectBone, &data, V3D_PROJ_TEST_CLIP_DEFAULT);

	if (data.is_changed) {
		ED_armature_edit_sync_selection(arm->edbo);
		ED_armature_edit_validate_active(arm);
		WM_main_add_notifier(NC_OBJECT | ND_BONE_SELECT, vc->obedit);
	}
}

static void do_circle_select_mball__doSelectElem(void *userData, struct MetaElem *ml, const float screen_co[2])
{
	CircleSelectUserData *data = userData;

	if (len_squared_v2v2(data->mval_fl, screen_co) <= data->radius_squared) {
		if (data->select) ml->flag |=  SELECT;
		else              ml->flag &= ~SELECT;
		data->is_changed = true;
	}
}
static void mball_circle_select(ViewContext *vc, const bool select, const int mval[2], float rad)
{
	CircleSelectUserData data;

	view3d_userdata_circleselect_init(&data, vc, select, mval, rad);

	ED_view3d_init_mats_rv3d(vc->obedit, vc->rv3d);

	mball_foreachScreenElem(vc, do_circle_select_mball__doSelectElem, &data, V3D_PROJ_TEST_CLIP_DEFAULT);
}

/** Callbacks for circle selection in Editmode */

static void obedit_circle_select(
        ViewContext *vc, const bool select, const int mval[2], float rad)
{
	switch (vc->obedit->type) {
		case OB_MESH:
			mesh_circle_select(vc, select, mval, rad);
			break;
		case OB_CURVE:
		case OB_SURF:
			nurbscurve_circle_select(vc, select, mval, rad);
			break;
		case OB_LATTICE:
			lattice_circle_select(vc, select, mval, rad);
			break;
		case OB_ARMATURE:
			armature_circle_select(vc, select, mval, rad);
			break;
		case OB_MBALL:
			mball_circle_select(vc, select, mval, rad);
			break;
		case OB_HAIR:
			hair_circle_select(vc, select, mval, rad);
			break;
		default:
			return;
	}
}

static bool object_circle_select(ViewContext *vc, const bool select, const int mval[2], float rad)
{
	ViewLayer *view_layer = vc->view_layer;
	View3D *v3d = vc->v3d;

	const float radius_squared = rad * rad;
	const float mval_fl[2] = {mval[0], mval[1]};
	bool changed = false;
	const int select_flag = select ? BASE_SELECTED : 0;


	Base *base;
	for (base = FIRSTBASE(view_layer); base; base = base->next) {
		if (BASE_SELECTABLE(v3d, base) && ((base->flag & BASE_SELECTED) != select_flag)) {
			float screen_co[2];
			if (ED_view3d_project_float_global(
			            vc->ar, base->object->obmat[3], screen_co,
			            V3D_PROJ_TEST_CLIP_BB | V3D_PROJ_TEST_CLIP_WIN | V3D_PROJ_TEST_CLIP_NEAR) == V3D_PROJ_RET_OK)
			{
				if (len_squared_v2v2(mval_fl, screen_co) <= radius_squared) {
					ED_object_base_select(base, select ? BA_SELECT : BA_DESELECT);
					changed = true;
				}
			}
		}
	}

	return changed;
}

/* not a real operator, only for circle test */
static int view3d_circle_select_exec(bContext *C, wmOperator *op)
{
	ViewContext vc;
	const int radius = RNA_int_get(op->ptr, "radius");
	const bool select = !RNA_boolean_get(op->ptr, "deselect");
	const int mval[2] = {RNA_int_get(op->ptr, "x"),
	                     RNA_int_get(op->ptr, "y")};


	ED_view3d_viewcontext_init(C, &vc);

	Object *obact = vc.obact;
	Object *obedit = vc.obedit;

	if (obedit || BKE_paint_select_elem_test(obact) ||
	    (obact && (obact->mode & (OB_MODE_PARTICLE_EDIT | OB_MODE_POSE))) )
	{
		view3d_operator_needs_opengl(C);

		FOREACH_OBJECT_IN_MODE_BEGIN (vc.view_layer, vc.v3d, obact->type, obact->mode, ob_iter) {
			ED_view3d_viewcontext_init_object(&vc, ob_iter);

			obact = vc.obact;
			obedit = vc.obedit;

			if (CTX_data_edit_object(C)) {
				obedit_circle_select(&vc, select, mval, (float)radius);
				DEG_id_tag_update(obact->data, ID_RECALC_SELECT);
				WM_event_add_notifier(C, NC_GEOM | ND_SELECT, obact->data);
			}
			else if (BKE_paint_select_face_test(obact)) {
				paint_facesel_circle_select(&vc, select, mval, (float)radius);
			}
			else if (BKE_paint_select_vert_test(obact)) {
				paint_vertsel_circle_select(&vc, select, mval, (float)radius);
			}
			else if (obact->mode & OB_MODE_POSE) {
				pose_circle_select(&vc, select, mval, (float)radius);
			}
			else {
				return PE_circle_select(C, select, mval, (float)radius);
			}
		}
		FOREACH_OBJECT_IN_MODE_END;
	}
	else if (obact && obact->mode & OB_MODE_SCULPT) {
		return OPERATOR_CANCELLED;
	}
	else {
		if (object_circle_select(&vc, select, mval, (float)radius)) {
			DEG_id_tag_update(&vc.scene->id, ID_RECALC_SELECT);
			WM_event_add_notifier(C, NC_SCENE | ND_OB_SELECT, vc.scene);
		}
	}

	return OPERATOR_FINISHED;
}

void VIEW3D_OT_select_circle(wmOperatorType *ot)
{
	ot->name = "Circle Select";
	ot->description = "Select items using circle selection";
	ot->idname = "VIEW3D_OT_select_circle";

	ot->invoke = WM_gesture_circle_invoke;
	ot->modal = WM_gesture_circle_modal;
	ot->exec = view3d_circle_select_exec;
	ot->poll = view3d_selectable_data;
	ot->cancel = WM_gesture_circle_cancel;

	/* flags */
	ot->flag = OPTYPE_UNDO;

	/* properties */
	WM_operator_properties_gesture_circle_select(ot);
}

/** \} */<|MERGE_RESOLUTION|>--- conflicted
+++ resolved
@@ -775,7 +775,6 @@
 	lattice_foreachScreenVert(vc, do_lasso_select_lattice__doSelect, &data, V3D_PROJ_TEST_CLIP_DEFAULT);
 }
 
-<<<<<<< HEAD
 static void do_lasso_select_hair__doSelect(
         void *userData,
         HairFollicle *UNUSED(follicle), HairFiberCurve *UNUSED(curve), HairFiberVertex *vertex,
@@ -809,11 +808,8 @@
 	hair_foreachScreenVert(vc, do_lasso_select_hair__doSelect, &data, V3D_PROJ_TEST_CLIP_DEFAULT);
 }
 
-static void do_lasso_select_armature__doSelectBone(void *userData, struct EditBone *ebone, const float screen_co_a[2], const float screen_co_b[2])
-=======
 static void do_lasso_select_armature__doSelectBone(
         void *userData, EditBone *ebone, const float screen_co_a[2], const float screen_co_b[2])
->>>>>>> d3e1b043
 {
 	LassoSelectUserData *data = userData;
 	bArmature *arm = data->vc->obedit->data;
