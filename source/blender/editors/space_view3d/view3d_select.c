--- conflicted
+++ resolved
@@ -851,7 +851,7 @@
 	else { /* Edit Mode */
 
 		/* don't indent to avoid diff noise! */
-		FOREACH_OBJECT_IN_MODE_BEGIN (eval_ctx.view_layer, eval_ctx.object_mode, ob_iter) {
+		FOREACH_OBJECT_IN_MODE_BEGIN (eval_ctx.view_layer, ob->mode, ob_iter) {
 		ED_view3d_viewcontext_init_object(vc, ob_iter);
 		/* --- */
 
@@ -2149,7 +2149,7 @@
 	if (vc.obedit) {
 
 		/* don't indent to avoid diff noise! */
-		FOREACH_OBJECT_IN_MODE_BEGIN (eval_ctx.view_layer, eval_ctx.object_mode, ob_iter) {
+		FOREACH_OBJECT_IN_MODE_BEGIN (eval_ctx.view_layer, vc.obedit->mode, ob_iter) {
 		ED_view3d_viewcontext_init_object(&vc, ob_iter);
 		/* --- */
 
@@ -2157,7 +2157,6 @@
 			case OB_MESH:
 				vc.em = BKE_editmesh_from_object(vc.obedit);
 				ret |= do_mesh_box_select(&eval_ctx, &vc, &rect, select, extend);
-//			if (EM_texFaceCheck())
 				if (ret & OPERATOR_FINISHED) {
 					WM_event_add_notifier(C, NC_GEOM | ND_SELECT, vc.obedit->data);
 				}
@@ -2193,31 +2192,17 @@
 		}} FOREACH_OBJECT_IN_MODE_END;
 	}
 	else {  /* no editmode, unified for bones and objects */
-<<<<<<< HEAD
-		if (vc.obact && eval_ctx.object_mode & OB_MODE_SCULPT) {
+		if (vc.obact && vc.obact->mode & OB_MODE_SCULPT) {
 			ret |= ED_sculpt_mask_box_select(C, &vc, &rect, select, extend);
 		}
-		else if (vc.obact && BKE_paint_select_face_test(vc.obact, eval_ctx.object_mode)) {
+		else if (vc.obact && BKE_paint_select_face_test(vc.obact)) {
 			ret |= do_paintface_box_select(&eval_ctx, &vc, &rect, select, extend);
 		}
-		else if (vc.obact && BKE_paint_select_vert_test(vc.obact, eval_ctx.object_mode)) {
+		else if (vc.obact && BKE_paint_select_vert_test(vc.obact)) {
 			ret |= do_paintvert_box_select(&eval_ctx, &vc, &rect, select, extend);
 		}
-		else if (vc.obact && eval_ctx.object_mode & OB_MODE_PARTICLE_EDIT) {
+		else if (vc.obact && vc.obact->mode & OB_MODE_PARTICLE_EDIT) {
 			ret |= PE_border_select(C, &rect, select, extend);
-=======
-		if (vc.obact && vc.obact->mode & OB_MODE_SCULPT) {
-			ret = ED_sculpt_mask_box_select(C, &vc, &rect, select, extend);
-		}
-		else if (vc.obact && BKE_paint_select_face_test(vc.obact)) {
-			ret = do_paintface_box_select(&eval_ctx, &vc, &rect, select, extend);
-		}
-		else if (vc.obact && BKE_paint_select_vert_test(vc.obact)) {
-			ret = do_paintvert_box_select(&eval_ctx, &vc, &rect, select, extend);
-		}
-		else if (vc.obact && vc.obact->mode & OB_MODE_PARTICLE_EDIT) {
-			ret = PE_border_select(C, &rect, select, extend);
->>>>>>> 3e998b88
 		}
 		else { /* object mode with none active */
 			ret |= do_object_pose_box_select(C, &vc, &rect, select, extend);
@@ -2871,43 +2856,27 @@
 /* not a real operator, only for circle test */
 static int view3d_circle_select_exec(bContext *C, wmOperator *op)
 {
-<<<<<<< HEAD
 	ViewContext vc;
 	EvaluationContext eval_ctx;
 	CTX_data_eval_ctx(C, &eval_ctx);
-=======
-	Scene *scene = CTX_data_scene(C);
-	Object *obact = CTX_data_active_object(C);
->>>>>>> 3e998b88
 	const int radius = RNA_int_get(op->ptr, "radius");
 	const bool select = !RNA_boolean_get(op->ptr, "deselect");
 	const int mval[2] = {RNA_int_get(op->ptr, "x"),
 	                     RNA_int_get(op->ptr, "y")};
 
-<<<<<<< HEAD
 
 	ED_view3d_viewcontext_init(C, &vc);
 
 	Object *obact = vc.obact;
 	Object *obedit = vc.obedit;
 
-	if (obedit || BKE_paint_select_elem_test(obact, eval_ctx.object_mode) ||
-	    (obact && (eval_ctx.object_mode & (OB_MODE_PARTICLE_EDIT | OB_MODE_POSE))) )
-=======
-	if (CTX_data_edit_object(C) || BKE_paint_select_elem_test(obact) ||
+	if (obedit || BKE_paint_select_elem_test(obact) ||
 	    (obact && (obact->mode & (OB_MODE_PARTICLE_EDIT | OB_MODE_POSE))) )
->>>>>>> 3e998b88
 	{
-		EvaluationContext eval_ctx;
-		ViewContext vc;
-		
 		view3d_operator_needs_opengl(C);
-		
-		CTX_data_eval_ctx(C, &eval_ctx);
-		ED_view3d_viewcontext_init(C, &vc);
 
 		/* don't indent to avoid diff noise! */
-		FOREACH_OBJECT_IN_MODE_BEGIN (eval_ctx.view_layer, eval_ctx.object_mode, ob_iter) {
+		FOREACH_OBJECT_IN_MODE_BEGIN (eval_ctx.view_layer, obact->mode, ob_iter) {
 		ED_view3d_viewcontext_init_object(&vc, ob_iter);
 		/* --- */
 
@@ -2937,14 +2906,11 @@
 		return OPERATOR_CANCELLED;
 	}
 	else {
-		ViewContext vc;
-		ED_view3d_viewcontext_init(C, &vc);
-
 		if (object_circle_select(&vc, select, mval, (float)radius)) {
-			WM_event_add_notifier(C, NC_SCENE | ND_OB_SELECT, scene);
-		}
-	}
-	
+			WM_event_add_notifier(C, NC_SCENE | ND_OB_SELECT, vc.scene);
+		}
+	}
+
 	return OPERATOR_FINISHED;
 }
 
