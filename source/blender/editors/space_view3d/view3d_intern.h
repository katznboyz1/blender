/*
 * ***** BEGIN GPL LICENSE BLOCK *****
 *
 * This program is free software; you can redistribute it and/or
 * modify it under the terms of the GNU General Public License
 * as published by the Free Software Foundation; either version 2
 * of the License, or (at your option) any later version.
 *
 * This program is distributed in the hope that it will be useful,
 * but WITHOUT ANY WARRANTY; without even the implied warranty of
 * MERCHANTABILITY or FITNESS FOR A PARTICULAR PURPOSE.  See the
 * GNU General Public License for more details.
 *
 * You should have received a copy of the GNU General Public License
 * along with this program; if not, write to the Free Software Foundation,
 * Inc., 51 Franklin Street, Fifth Floor, Boston, MA 02110-1301, USA.
 *
 * The Original Code is Copyright (C) 2008 Blender Foundation.
 * All rights reserved.
 *
 *
 * Contributor(s): Blender Foundation
 *
 * ***** END GPL LICENSE BLOCK *****
 */

/** \file blender/editors/space_view3d/view3d_intern.h
 *  \ingroup spview3d
 */

#ifndef __VIEW3D_INTERN_H__
#define __VIEW3D_INTERN_H__

#include "ED_view3d.h"

/* internal exports only */

struct ARegion;
struct ARegionType;
struct Base;
struct BoundBox;
struct Gwn_Batch;
struct Depsgraph;
struct DerivedMesh;
struct Object;
struct SmokeDomainSettings;
struct bAnimVizSettings;
struct bContext;
struct bMotionPath;
struct bPoseChannel;
struct Mesh;
struct ViewLayer;
struct wmOperatorType;
struct wmKeyConfig;
struct wmManipulatorGroupType;
struct wmManipulatorType;
struct wmWindowManager;

/* drawing flags: */
enum {
	DRAW_PICKING     = (1 << 0),
	DRAW_CONSTCOLOR  = (1 << 1),
	DRAW_SCENESET    = (1 << 2)
};

/* view3d_header.c */
void VIEW3D_OT_layers(struct wmOperatorType *ot);
void VIEW3D_OT_toggle_xray_draw_option(struct wmOperatorType *ot);

/* view3d_ops.c */
void view3d_operatortypes(void);

/* view3d_edit.c */
void VIEW3D_OT_zoom(struct wmOperatorType *ot);
void VIEW3D_OT_dolly(struct wmOperatorType *ot);
void VIEW3D_OT_zoom_camera_1_to_1(struct wmOperatorType *ot);
void VIEW3D_OT_move(struct wmOperatorType *ot);
void VIEW3D_OT_rotate(struct wmOperatorType *ot);
#ifdef WITH_INPUT_NDOF
void VIEW3D_OT_ndof_orbit(struct wmOperatorType *ot);
void VIEW3D_OT_ndof_orbit_zoom(struct wmOperatorType *ot);
void VIEW3D_OT_ndof_pan(struct wmOperatorType *ot);
void VIEW3D_OT_ndof_all(struct wmOperatorType *ot);
#endif /* WITH_INPUT_NDOF */
void VIEW3D_OT_view_all(struct wmOperatorType *ot);
void VIEW3D_OT_viewnumpad(struct wmOperatorType *ot);
void VIEW3D_OT_view_selected(struct wmOperatorType *ot);
void VIEW3D_OT_view_lock_clear(struct wmOperatorType *ot);
void VIEW3D_OT_view_lock_to_active(struct wmOperatorType *ot);
void VIEW3D_OT_view_center_cursor(struct wmOperatorType *ot);
void VIEW3D_OT_view_center_pick(struct wmOperatorType *ot);
void VIEW3D_OT_view_center_camera(struct wmOperatorType *ot);
void VIEW3D_OT_view_center_lock(struct wmOperatorType *ot);
void VIEW3D_OT_view_pan(struct wmOperatorType *ot);
void VIEW3D_OT_view_persportho(struct wmOperatorType *ot);
void VIEW3D_OT_navigate(struct wmOperatorType *ot);
void VIEW3D_OT_background_image_add(struct wmOperatorType *ot);
void VIEW3D_OT_background_image_remove(struct wmOperatorType *ot);
void VIEW3D_OT_view_orbit(struct wmOperatorType *ot);
void VIEW3D_OT_view_roll(struct wmOperatorType *ot);
void VIEW3D_OT_clip_border(struct wmOperatorType *ot);
void VIEW3D_OT_cursor3d(struct wmOperatorType *ot);
void VIEW3D_OT_render_border(struct wmOperatorType *ot);
void VIEW3D_OT_clear_render_border(struct wmOperatorType *ot);
void VIEW3D_OT_zoom_border(struct wmOperatorType *ot);
void VIEW3D_OT_toggle_render(struct wmOperatorType *ot);

void view3d_boxview_copy(ScrArea *sa, ARegion *ar);
void view3d_boxview_sync(ScrArea *sa, ARegion *ar);

void view3d_orbit_apply_dyn_ofs(
        float r_ofs[3], const float ofs_old[3], const float viewquat_old[4],
        const float viewquat_new[4], const float dyn_ofs[3]);

#ifdef WITH_INPUT_NDOF
struct wmNDOFMotionData;

void view3d_ndof_fly(
        const struct wmNDOFMotionData *ndof,
        struct View3D *v3d, struct RegionView3D *rv3d,
        const bool use_precision, const short protectflag,
        bool *r_has_translate, bool *r_has_rotate);
#endif /* WITH_INPUT_NDOF */

/* view3d_fly.c */
void view3d_keymap(struct wmKeyConfig *keyconf);
void VIEW3D_OT_fly(struct wmOperatorType *ot);

/* view3d_walk.c */
void VIEW3D_OT_walk(struct wmOperatorType *ot);

/* view3d_ruler.c */
void VIEW3D_OT_ruler(struct wmOperatorType *ot);

/* drawobject.c */
<<<<<<< HEAD
void draw_object_backbufsel(
        struct Depsgraph *depsgraph, Scene *scene, View3D *v3d, RegionView3D *rv3d, struct Object *ob,
        short select_mode);
=======
void draw_object(
        struct Main *bmain, Scene *scene, struct ARegion *ar, View3D *v3d,
        Base *base, const short dflag);
void draw_object_select(
        struct Main *bmain, Scene *scene, ARegion *ar, View3D *v3d,
        Base *base, const short dflag);

bool draw_glsl_material(Scene *scene, struct Object *ob, View3D *v3d, const char dt);
void draw_object_instance(Scene *scene, View3D *v3d, RegionView3D *rv3d, struct Object *ob, const char dt, int outline);
void draw_object_backbufsel(Scene *scene, View3D *v3d, RegionView3D *rv3d, struct Object *ob);
void drawaxes(const float viewmat_local[4][4], float size, char drawtype);

void view3d_cached_text_draw_begin(void);
void view3d_cached_text_draw_add(const float co[3],
                                 const char *str, const size_t str_len,
                                 short xoffs, short flag, const unsigned char col[4]);
void view3d_cached_text_draw_end(View3D *v3d, ARegion *ar, bool depth_write);

bool check_object_draw_texture(struct Scene *scene, struct View3D *v3d, const char drawtype);

enum {
	V3D_CACHE_TEXT_ZBUF         = (1 << 0),
	V3D_CACHE_TEXT_WORLDSPACE   = (1 << 1),
	V3D_CACHE_TEXT_ASCII        = (1 << 2),
	V3D_CACHE_TEXT_GLOBALSPACE  = (1 << 3),
	V3D_CACHE_TEXT_LOCALCLIP    = (1 << 4)
};
>>>>>>> 7b6af843

int view3d_effective_drawtype(const struct View3D *v3d);

/* view3d_draw.c */
void view3d_main_region_draw(const struct bContext *C, struct ARegion *ar);
void view3d_draw_region_info(const struct bContext *C, struct ARegion *ar, const int offset);

void ED_view3d_draw_depth(
<<<<<<< HEAD
        struct Depsgraph *depsgraph,
=======
        struct Main *bmain, struct Scene *scene,
>>>>>>> 7b6af843
        struct ARegion *ar, View3D *v3d, bool alphaoverride);

/* view3d_draw_legacy.c */
void ED_view3d_draw_depth_gpencil(struct Depsgraph *depsgraph, Scene *scene, ARegion *ar, View3D *v3d);

void ED_view3d_draw_select_loop(
        struct Depsgraph *depsgraph, ViewContext *vc, Scene *scene, struct ViewLayer *view_layer, View3D *v3d, ARegion *ar,
        bool use_obedit_skip, bool use_nearest);

void ED_view3d_draw_depth_loop(
        struct Depsgraph *depsgraph, Scene *scene, ARegion *ar, View3D *v3d);

void ED_view3d_after_add(ListBase *lb, Base *base, const short dflag);

void view3d_update_depths_rect(struct ARegion *ar, struct ViewDepths *d, struct rcti *rect);
float view3d_depth_near(struct ViewDepths *d);

/* view3d_select.c */
void VIEW3D_OT_select(struct wmOperatorType *ot);
void VIEW3D_OT_select_circle(struct wmOperatorType *ot);
void VIEW3D_OT_select_border(struct wmOperatorType *ot);
void VIEW3D_OT_select_lasso(struct wmOperatorType *ot);
void VIEW3D_OT_select_menu(struct wmOperatorType *ot);

void VIEW3D_OT_smoothview(struct wmOperatorType *ot);
void VIEW3D_OT_camera_to_view(struct wmOperatorType *ot);
void VIEW3D_OT_camera_to_view_selected(struct wmOperatorType *ot);
void VIEW3D_OT_object_as_camera(struct wmOperatorType *ot);

bool ED_view3d_boundbox_clip_ex(const RegionView3D *rv3d, const struct BoundBox *bb, float obmat[4][4]);
bool ED_view3d_boundbox_clip(RegionView3D *rv3d, const struct BoundBox *bb);

typedef struct V3D_SmoothParams {
	struct Object *camera_old, *camera;
	const float *ofs, *quat, *dist, *lens;
	/* alternate rotation center (ofs = must be NULL) */
	const float *dyn_ofs;
} V3D_SmoothParams;

void ED_view3d_smooth_view_ex(
        const struct Depsgraph *depsgraph,
        struct wmWindowManager *wm, struct wmWindow *win, struct ScrArea *sa,
        struct View3D *v3d, struct ARegion *ar, const int smooth_viewtx,
        const V3D_SmoothParams *sview);

void ED_view3d_smooth_view(
        struct bContext *C,
        struct View3D *v3d, struct ARegion *ar, const int smooth_viewtx,
        const V3D_SmoothParams *sview);

void ED_view3d_smooth_view_force_finish(
        struct bContext *C,
        struct View3D *v3d, struct ARegion *ar);

void view3d_winmatrix_set(
        struct Depsgraph *depsgraph,
        ARegion *ar, const View3D *v3d, const rcti *rect);
void view3d_viewmatrix_set(
        struct Depsgraph *depsgraph, Scene *scene,
        const View3D *v3d, RegionView3D *rv3d, const float rect_scale[2]);

void fly_modal_keymap(struct wmKeyConfig *keyconf);
void walk_modal_keymap(struct wmKeyConfig *keyconf);
void viewrotate_modal_keymap(struct wmKeyConfig *keyconf);
void viewmove_modal_keymap(struct wmKeyConfig *keyconf);
void viewzoom_modal_keymap(struct wmKeyConfig *keyconf);
void viewdolly_modal_keymap(struct wmKeyConfig *keyconf);

/* view3d_buttons.c */
void VIEW3D_OT_properties(struct wmOperatorType *ot);
void view3d_buttons_register(struct ARegionType *art);

/* view3d_camera_control.c */
struct View3DCameraControl *ED_view3d_cameracontrol_acquire(
        struct Depsgraph *depsgraph, Scene *scene, View3D *v3d, RegionView3D *rv3d,
        const bool use_parent_root);
void ED_view3d_cameracontrol_update(
        struct View3DCameraControl *vctrl,
        const bool use_autokey,
        struct bContext *C, const bool do_rotate, const bool do_translate);
void ED_view3d_cameracontrol_release(
        struct View3DCameraControl *vctrl,
        const bool restore);
struct Object *ED_view3d_cameracontrol_object_get(
        struct View3DCameraControl *vctrl);

/* view3d_toolbar.c */
void VIEW3D_OT_toolshelf(struct wmOperatorType *ot);
void view3d_toolshelf_register(struct ARegionType *art);

/* view3d_snap.c */
bool ED_view3d_minmax_verts(struct Object *obedit, float min[3], float max[3]);

void VIEW3D_OT_snap_selected_to_grid(struct wmOperatorType *ot);
void VIEW3D_OT_snap_selected_to_cursor(struct wmOperatorType *ot);
void VIEW3D_OT_snap_selected_to_active(struct wmOperatorType *ot);
void VIEW3D_OT_snap_cursor_to_grid(struct wmOperatorType *ot);
void VIEW3D_OT_snap_cursor_to_center(struct wmOperatorType *ot);
void VIEW3D_OT_snap_cursor_to_selected(struct wmOperatorType *ot);
void VIEW3D_OT_snap_cursor_to_active(struct wmOperatorType *ot);

/* space_view3d.c */
ARegion *view3d_has_buttons_region(ScrArea *sa);
ARegion *view3d_has_tools_region(ScrArea *sa);

extern const char *view3d_context_dir[]; /* doc access */

/* view3d_widgets.c */
void VIEW3D_WGT_lamp_spot(struct wmManipulatorGroupType *wgt);
void VIEW3D_WGT_lamp_area(struct wmManipulatorGroupType *wgt);
void VIEW3D_WGT_lamp_target(struct wmManipulatorGroupType *wgt);
void VIEW3D_WGT_camera(struct wmManipulatorGroupType *wgt);
void VIEW3D_WGT_camera_view(struct wmManipulatorGroupType *wgt);
void VIEW3D_WGT_force_field(struct wmManipulatorGroupType *wgt);
void VIEW3D_WGT_empty_image(struct wmManipulatorGroupType *wgt);
void VIEW3D_WGT_armature_spline(struct wmManipulatorGroupType *wgt);
void VIEW3D_WGT_navigate(struct wmManipulatorGroupType *wgt);

void VIEW3D_WGT_ruler(struct wmManipulatorGroupType *wgt);
void VIEW3D_WT_ruler_item(struct wmManipulatorType *wt);
void VIEW3D_OT_ruler_add(struct wmOperatorType *ot);

void VIEW3D_WT_navigate_rotate(struct wmManipulatorType *wt);

/* draw_volume.c */
void draw_smoke_volume(struct SmokeDomainSettings *sds, struct Object *ob,
                       const float min[3], const float max[3],
                       const float viewnormal[3]);

void draw_smoke_velocity(struct SmokeDomainSettings *domain, float viewnormal[3]);

/* workaround for trivial but noticeable camera bug caused by imprecision
 * between view border calculation in 2D/3D space, workaround for bug [#28037].
 * without this define we get the old behavior which is to try and align them
 * both which _mostly_ works fine, but when the camera moves beyond ~1000 in
 * any direction it starts to fail */
#define VIEW3D_CAMERA_BORDER_HACK
#ifdef VIEW3D_CAMERA_BORDER_HACK
extern unsigned char view3d_camera_border_hack_col[3];
extern bool view3d_camera_border_hack_test;
#endif

#endif /* __VIEW3D_INTERN_H__ */<|MERGE_RESOLUTION|>--- conflicted
+++ resolved
@@ -133,39 +133,10 @@
 void VIEW3D_OT_ruler(struct wmOperatorType *ot);
 
 /* drawobject.c */
-<<<<<<< HEAD
 void draw_object_backbufsel(
-        struct Depsgraph *depsgraph, Scene *scene, View3D *v3d, RegionView3D *rv3d, struct Object *ob,
+        struct Depsgraph *depsgraph, Scene *scene,
+        View3D *v3d, RegionView3D *rv3d, struct Object *ob,
         short select_mode);
-=======
-void draw_object(
-        struct Main *bmain, Scene *scene, struct ARegion *ar, View3D *v3d,
-        Base *base, const short dflag);
-void draw_object_select(
-        struct Main *bmain, Scene *scene, ARegion *ar, View3D *v3d,
-        Base *base, const short dflag);
-
-bool draw_glsl_material(Scene *scene, struct Object *ob, View3D *v3d, const char dt);
-void draw_object_instance(Scene *scene, View3D *v3d, RegionView3D *rv3d, struct Object *ob, const char dt, int outline);
-void draw_object_backbufsel(Scene *scene, View3D *v3d, RegionView3D *rv3d, struct Object *ob);
-void drawaxes(const float viewmat_local[4][4], float size, char drawtype);
-
-void view3d_cached_text_draw_begin(void);
-void view3d_cached_text_draw_add(const float co[3],
-                                 const char *str, const size_t str_len,
-                                 short xoffs, short flag, const unsigned char col[4]);
-void view3d_cached_text_draw_end(View3D *v3d, ARegion *ar, bool depth_write);
-
-bool check_object_draw_texture(struct Scene *scene, struct View3D *v3d, const char drawtype);
-
-enum {
-	V3D_CACHE_TEXT_ZBUF         = (1 << 0),
-	V3D_CACHE_TEXT_WORLDSPACE   = (1 << 1),
-	V3D_CACHE_TEXT_ASCII        = (1 << 2),
-	V3D_CACHE_TEXT_GLOBALSPACE  = (1 << 3),
-	V3D_CACHE_TEXT_LOCALCLIP    = (1 << 4)
-};
->>>>>>> 7b6af843
 
 int view3d_effective_drawtype(const struct View3D *v3d);
 
@@ -174,11 +145,7 @@
 void view3d_draw_region_info(const struct bContext *C, struct ARegion *ar, const int offset);
 
 void ED_view3d_draw_depth(
-<<<<<<< HEAD
         struct Depsgraph *depsgraph,
-=======
-        struct Main *bmain, struct Scene *scene,
->>>>>>> 7b6af843
         struct ARegion *ar, View3D *v3d, bool alphaoverride);
 
 /* view3d_draw_legacy.c */
