/*
 * This program is free software; you can redistribute it and/or
 * modify it under the terms of the GNU General Public License
 * as published by the Free Software Foundation; either version 2
 * of the License, or (at your option) any later version.
 *
 * This program is distributed in the hope that it will be useful,
 * but WITHOUT ANY WARRANTY; without even the implied warranty of
 * MERCHANTABILITY or FITNESS FOR A PARTICULAR PURPOSE.  See the
 * GNU General Public License for more details.
 *
 * You should have received a copy of the GNU General Public License
 * along with this program; if not, write to the Free Software Foundation,
 * Inc., 51 Franklin Street, Fifth Floor, Boston, MA 02110-1301, USA.
 *
 * The Original Code is Copyright (C) 2008 Blender Foundation.
 * All rights reserved.
 */

/** \file
 * \ingroup spview3d
 *
 * 3D view manipulation/operators.
 */

#include <string.h>
#include <stdio.h>
#include <math.h>
#include <float.h>

#include "DNA_armature_types.h"
#include "DNA_camera_types.h"
#include "DNA_curve_types.h"
#include "DNA_object_types.h"
#include "DNA_scene_types.h"
#include "DNA_gpencil_types.h"

#include "MEM_guardedalloc.h"

#include "BLI_blenlib.h"
#include "BLI_math.h"
#include "BLI_utildefines.h"

#include "BKE_action.h"
#include "BKE_armature.h"
#include "BKE_camera.h"
#include "BKE_context.h"
#include "BKE_font.h"
#include "BKE_gpencil.h"
#include "BKE_layer.h"
#include "BKE_library.h"
#include "BKE_main.h"
#include "BKE_object.h"
#include "BKE_paint.h"
#include "BKE_report.h"
#include "BKE_scene.h"
#include "BKE_screen.h"

#include "DEG_depsgraph.h"
#include "DEG_depsgraph_query.h"

#include "WM_api.h"
#include "WM_types.h"
#include "WM_message.h"

#include "RNA_access.h"
#include "RNA_define.h"

#include "ED_armature.h"
#include "ED_particle.h"
#include "ED_screen.h"
#include "ED_transform.h"
#include "ED_mesh.h"
#include "ED_view3d.h"
#include "ED_transform_snap_object_context.h"

#include "UI_resources.h"

#include "PIL_time.h"

#include "view3d_intern.h" /* own include */

enum {
  HAS_TRANSLATE = (1 << 0),
  HAS_ROTATE = (1 << 0),
};

/* -------------------------------------------------------------------- */
/** \name Generic View Operator Properties
 * \{ */

enum eV3D_OpPropFlag {
  V3D_OP_PROP_MOUSE_CO = (1 << 0),
  V3D_OP_PROP_DELTA = (1 << 1),
  V3D_OP_PROP_USE_ALL_REGIONS = (1 << 2),
  V3D_OP_PROP_USE_MOUSE_INIT = (1 << 3),
};

static void view3d_operator_properties_common(wmOperatorType *ot, const enum eV3D_OpPropFlag flag)
{
  if (flag & V3D_OP_PROP_MOUSE_CO) {
    PropertyRNA *prop;
    prop = RNA_def_int(ot->srna, "mx", 0, 0, INT_MAX, "Region Position X", "", 0, INT_MAX);
    RNA_def_property_flag(prop, PROP_HIDDEN);
    prop = RNA_def_int(ot->srna, "my", 0, 0, INT_MAX, "Region Position Y", "", 0, INT_MAX);
    RNA_def_property_flag(prop, PROP_HIDDEN);
  }
  if (flag & V3D_OP_PROP_DELTA) {
    RNA_def_int(ot->srna, "delta", 0, INT_MIN, INT_MAX, "Delta", "", INT_MIN, INT_MAX);
  }
  if (flag & V3D_OP_PROP_USE_ALL_REGIONS) {
    PropertyRNA *prop;
    prop = RNA_def_boolean(
        ot->srna, "use_all_regions", 0, "All Regions", "View selected for all regions");
    RNA_def_property_flag(prop, PROP_SKIP_SAVE);
  }
  if (flag & V3D_OP_PROP_USE_MOUSE_INIT) {
    /* Disable when view operators are initialized from buttons. */
    PropertyRNA *prop;
    prop = RNA_def_boolean(
        ot->srna, "use_mouse_init", true, "Mouse Init", "Use initial mouse position");
    RNA_def_property_flag(prop, PROP_SKIP_SAVE | PROP_HIDDEN);
  }
}

/** \} */

/* -------------------------------------------------------------------- */
/** \name Generic View Operator Custom-Data
 * \{ */

typedef struct ViewOpsData {
<<<<<<< HEAD
	/** Context pointers (assigned by #viewops_data_alloc). */
	Main *bmain;
	bContext *C;
	Scene *scene;
	ScrArea *sa;
	ARegion *ar;
	View3D *v3d;
	RegionView3D *rv3d;
	Depsgraph *depsgraph;

	/** Needed for continuous zoom. */
	wmTimer *timer;

	/** Viewport state on initialization, don't change afterwards. */
	struct {
		float dist;
		float camzoom;
		float quat[4];
		/** #wmEvent.x, y. */
		int event_xy[2];
		/** Offset to use when #VIEWOPS_FLAG_USE_MOUSE_INIT is not set.
		 * so we can simulate pressing in the middle of the screen. */
		int event_xy_offset[2];
		/** #wmEvent.type that triggered the operator. */
		int event_type;
		float ofs[3];
		/** Initial distance to 'ofs'. */
		float zfac;

		/** Trackball rotation only. */
		float trackvec[3];
		/** Dolly only. */
		float mousevec[3];
		float viewpos[3];
	} init;

	/** Previous state (previous modal event handled). */
	struct {
		int event_xy[2];
		/** For operators that use time-steps (continuous zoom). */
		double time;
	} prev;

	/** Current state. */
	struct {
		/** Working copy of #RegionView3D.viewquat, needed for rotation calculation
		 * so we can apply snap to the view-port while keeping the unsnapped rotation
		 * here to use when snap is disabled and for continued calculation. */
		float viewquat[4];
	} curr;

	float reverse;
	bool axis_snap;  /* view rotate only */

	/** Use for orbit selection and auto-dist. */
	float dyn_ofs[3];
	bool use_dyn_ofs;
=======
  /** Context pointers (assigned by #viewops_data_alloc). */
  Main *bmain;
  Scene *scene;
  ScrArea *sa;
  ARegion *ar;
  View3D *v3d;
  RegionView3D *rv3d;
  Depsgraph *depsgraph;

  /** Needed for continuous zoom. */
  wmTimer *timer;

  /** Viewport state on initialization, don't change afterwards. */
  struct {
    float dist;
    float camzoom;
    float quat[4];
    /** #wmEvent.x, y. */
    int event_xy[2];
    /** Offset to use when #VIEWOPS_FLAG_USE_MOUSE_INIT is not set.
     * so we can simulate pressing in the middle of the screen. */
    int event_xy_offset[2];
    /** #wmEvent.type that triggered the operator. */
    int event_type;
    float ofs[3];
    /** Initial distance to 'ofs'. */
    float zfac;

    /** Trackball rotation only. */
    float trackvec[3];
    /** Dolly only. */
    float mousevec[3];
  } init;

  /** Previous state (previous modal event handled). */
  struct {
    int event_xy[2];
    /** For operators that use time-steps (continuous zoom). */
    double time;
  } prev;

  /** Current state. */
  struct {
    /** Working copy of #RegionView3D.viewquat, needed for rotation calculation
     * so we can apply snap to the view-port while keeping the unsnapped rotation
     * here to use when snap is disabled and for continued calculation. */
    float viewquat[4];
  } curr;

  float reverse;
  bool axis_snap; /* view rotate only */

  /** Use for orbit selection and auto-dist. */
  float dyn_ofs[3];
  bool use_dyn_ofs;
>>>>>>> e12c08e8
} ViewOpsData;

#define TRACKBALLSIZE (1.1f)

static void calctrackballvec(const rcti *rect, const int event_xy[2], float vec[3])
{
  const float radius = TRACKBALLSIZE;
  const float t = radius / (float)M_SQRT2;
  float x, y, z, d;

  /* normalize x and y */
  x = BLI_rcti_cent_x(rect) - event_xy[0];
  x /= (float)(BLI_rcti_size_x(rect) / 4);
  y = BLI_rcti_cent_y(rect) - event_xy[1];
  y /= (float)(BLI_rcti_size_y(rect) / 2);
  d = sqrtf(x * x + y * y);
  if (d < t) { /* Inside sphere */
    z = sqrtf(radius * radius - d * d);
  }
  else { /* On hyperbola */
    z = t * t / d;
  }

  vec[0] = x;
  vec[1] = y;
  vec[2] = -z; /* yah yah! */
}

/**
 * Allocate and fill in context pointers for #ViewOpsData
 */
static void viewops_data_alloc(bContext *C, wmOperator *op)
{
  ViewOpsData *vod = MEM_callocN(sizeof(ViewOpsData), "viewops data");

  /* store data */
  op->customdata = vod;
  vod->bmain = CTX_data_main(C);
  vod->depsgraph = CTX_data_depsgraph(C);
  vod->scene = CTX_data_scene(C);
  vod->sa = CTX_wm_area(C);
  vod->ar = CTX_wm_region(C);
  vod->v3d = vod->sa->spacedata.first;
  vod->rv3d = vod->ar->regiondata;
}

void view3d_orbit_apply_dyn_ofs(float r_ofs[3],
                                const float ofs_init[3],
                                const float viewquat_old[4],
                                const float viewquat_new[4],
                                const float dyn_ofs[3])
{
  float q[4];
  invert_qt_qt_normalized(q, viewquat_old);
  mul_qt_qtqt(q, q, viewquat_new);

  invert_qt_normalized(q);

  sub_v3_v3v3(r_ofs, ofs_init, dyn_ofs);
  mul_qt_v3(q, r_ofs);
  add_v3_v3(r_ofs, dyn_ofs);
}

static bool view3d_orbit_calc_center(bContext *C, float r_dyn_ofs[3])
{
  static float lastofs[3] = {0, 0, 0};
  bool is_set = false;

  const Depsgraph *depsgraph = CTX_data_depsgraph(C);
  Scene *scene = CTX_data_scene(C);
  ViewLayer *view_layer_eval = DEG_get_evaluated_view_layer(depsgraph);
  View3D *v3d = CTX_wm_view3d(C);
  Object *ob_act_eval = OBACT(view_layer_eval);
  Object *ob_act = DEG_get_original_object(ob_act_eval);

  if (ob_act && (ob_act->mode & OB_MODE_ALL_PAINT) &&
      /* with weight-paint + pose-mode, fall through to using calculateTransformCenter */
      ((ob_act->mode & OB_MODE_WEIGHT_PAINT) && BKE_object_pose_armature_get(ob_act)) == 0) {
    /* in case of sculpting use last average stroke position as a rotation
     * center, in other cases it's not clear what rotation center shall be
     * so just rotate around object origin
     */
    if (ob_act->mode &
        (OB_MODE_SCULPT | OB_MODE_TEXTURE_PAINT | OB_MODE_VERTEX_PAINT | OB_MODE_WEIGHT_PAINT)) {
      float stroke[3];
      BKE_paint_stroke_get_average(scene, ob_act_eval, stroke);
      copy_v3_v3(lastofs, stroke);
    }
    else {
      copy_v3_v3(lastofs, ob_act_eval->obmat[3]);
    }
    is_set = true;
  }
  else if (ob_act && (ob_act->mode & OB_MODE_EDIT) && (ob_act->type == OB_FONT)) {
    Curve *cu = ob_act_eval->data;
    EditFont *ef = cu->editfont;
    int i;

    zero_v3(lastofs);
    for (i = 0; i < 4; i++) {
      add_v2_v2(lastofs, ef->textcurs[i]);
    }
    mul_v2_fl(lastofs, 1.0f / 4.0f);

    mul_m4_v3(ob_act_eval->obmat, lastofs);

    is_set = true;
  }
  else if (ob_act == NULL || ob_act->mode == OB_MODE_OBJECT) {
    /* object mode use boundbox centers */
    Base *base_eval;
    uint tot = 0;
    float select_center[3];

    zero_v3(select_center);
    for (base_eval = FIRSTBASE(view_layer_eval); base_eval; base_eval = base_eval->next) {
      if (BASE_SELECTED(v3d, base_eval)) {
        /* use the boundbox if we can */
        Object *ob_eval = base_eval->object;

        if (ob_eval->runtime.bb && !(ob_eval->runtime.bb->flag & BOUNDBOX_DIRTY)) {
          float cent[3];

          BKE_boundbox_calc_center_aabb(ob_eval->runtime.bb, cent);

          mul_m4_v3(ob_eval->obmat, cent);
          add_v3_v3(select_center, cent);
        }
        else {
          add_v3_v3(select_center, ob_eval->obmat[3]);
        }
        tot++;
      }
    }
    if (tot) {
      mul_v3_fl(select_center, 1.0f / (float)tot);
      copy_v3_v3(lastofs, select_center);
      is_set = true;
    }
  }
  else {
    /* If there's no selection, lastofs is unmodified and last value since static */
    is_set = calculateTransformCenter(C, V3D_AROUND_CENTER_MEDIAN, lastofs, NULL);
  }

  copy_v3_v3(r_dyn_ofs, lastofs);

  return is_set;
}

enum eViewOpsFlag {
  /** When enabled, rotate around the selection. */
  VIEWOPS_FLAG_ORBIT_SELECT = (1 << 0),
  /** When enabled, use the depth under the cursor for navigation. */
  VIEWOPS_FLAG_DEPTH_NAVIGATE = (1 << 1),
  /**
   * When enabled run #ED_view3d_persp_ensure this may switch out of
   * camera view when orbiting or switch from ortho to perspective when auto-persp is enabled.
   * Some operations don't require this (view zoom/pan or ndof where subtle rotation is common
   * so we don't want it to trigger auto-perspective). */
  VIEWOPS_FLAG_PERSP_ENSURE = (1 << 2),
  /** When set, ignore any options that depend on initial cursor location. */
  VIEWOPS_FLAG_USE_MOUSE_INIT = (1 << 3),
};

static enum eViewOpsFlag viewops_flag_from_args(bool use_select, bool use_depth)
{
  enum eViewOpsFlag flag = 0;
  if (use_select) {
    flag |= VIEWOPS_FLAG_ORBIT_SELECT;
  }
  if (use_depth) {
    flag |= VIEWOPS_FLAG_DEPTH_NAVIGATE;
  }

  return flag;
}

static enum eViewOpsFlag viewops_flag_from_prefs(void)
{
  return viewops_flag_from_args((U.uiflag & USER_ORBIT_SELECTION) != 0,
                                (U.uiflag & USER_DEPTH_NAVIGATE) != 0);
}

/**
 * Calculate the values for #ViewOpsData
 */
<<<<<<< HEAD
static void viewops_data_create(
        bContext *C, wmOperator *op, const wmEvent *event,
        enum eViewOpsFlag viewops_flag)
{
	Depsgraph *depsgraph = CTX_data_depsgraph(C);
	ViewOpsData *vod = op->customdata;
	RegionView3D *rv3d = vod->rv3d;

	/* Could do this more nicely. */
	if ((viewops_flag & VIEWOPS_FLAG_USE_MOUSE_INIT) == 0) {
		viewops_flag &= ~VIEWOPS_FLAG_DEPTH_NAVIGATE;
	}

	/* we need the depth info before changing any viewport options */
	if (viewops_flag & VIEWOPS_FLAG_DEPTH_NAVIGATE) {
		float fallback_depth_pt[3];

		view3d_operator_needs_opengl(C); /* needed for zbuf drawing */

		negate_v3_v3(fallback_depth_pt, rv3d->ofs);

		vod->use_dyn_ofs = ED_view3d_autodist(
		        depsgraph, vod->ar, vod->v3d,
		        event->mval, vod->dyn_ofs, true, fallback_depth_pt);
	}
	else {
		vod->use_dyn_ofs = false;
	}

	if (viewops_flag & VIEWOPS_FLAG_PERSP_ENSURE) {
		if (ED_view3d_persp_ensure(depsgraph, vod->v3d, vod->ar)) {
			/* If we're switching from camera view to the perspective one,
			 * need to tag viewport update, so camera vuew and borders
			 * are properly updated.
			 */
			ED_region_tag_redraw(vod->ar);
		}
	}

	/* set the view from the camera, if view locking is enabled.
	 * we may want to make this optional but for now its needed always */
	ED_view3d_camera_lock_init(depsgraph, vod->v3d, vod->rv3d);

	vod->init.dist = rv3d->dist;
	vod->init.camzoom = rv3d->camzoom;
	copy_qt_qt(vod->init.quat, rv3d->viewquat);
	vod->init.event_xy[0] = vod->prev.event_xy[0] = event->x;
	vod->init.event_xy[1] = vod->prev.event_xy[1] = event->y;

	if (viewops_flag & VIEWOPS_FLAG_USE_MOUSE_INIT) {
		vod->init.event_xy_offset[0] = 0;
		vod->init.event_xy_offset[1] = 0;
	}
	else {
		/* Simulate the event starting in the middle of the region. */
		vod->init.event_xy_offset[0] = BLI_rcti_cent_x(&vod->ar->winrct) - event->x;
		vod->init.event_xy_offset[1] = BLI_rcti_cent_y(&vod->ar->winrct) - event->y;
	}

	vod->init.event_type = event->type;
	copy_v3_v3(vod->init.ofs, rv3d->ofs);

	copy_qt_qt(vod->curr.viewquat, rv3d->viewquat);

	if (viewops_flag & VIEWOPS_FLAG_ORBIT_SELECT) {
		float ofs[3];
		if (view3d_orbit_calc_center(C, ofs) || (vod->use_dyn_ofs == false)) {
			vod->use_dyn_ofs = true;
			negate_v3_v3(vod->dyn_ofs, ofs);
			viewops_flag &= ~VIEWOPS_FLAG_DEPTH_NAVIGATE;
		}
	}

	if (viewops_flag & VIEWOPS_FLAG_DEPTH_NAVIGATE) {
		if (vod->use_dyn_ofs) {
			if (rv3d->is_persp) {
				float my_origin[3]; /* original G.vd->ofs */
				float my_pivot[3]; /* view */
				float dvec[3];

				/* locals for dist correction */
				float mat[3][3];
				float upvec[3];

				negate_v3_v3(my_origin, rv3d->ofs);             /* ofs is flipped */

				/* Set the dist value to be the distance from this 3d point this means youll
				 * always be able to zoom into it and panning wont go bad when dist was zero */

				/* remove dist value */
				upvec[0] = upvec[1] = 0;
				upvec[2] = rv3d->dist;
				copy_m3_m4(mat, rv3d->viewinv);

				mul_m3_v3(mat, upvec);
				sub_v3_v3v3(my_pivot, rv3d->ofs, upvec);
				negate_v3(my_pivot);                /* ofs is flipped */

				/* find a new ofs value that is along the view axis
				 * (rather than the mouse location) */
				closest_to_line_v3(dvec, vod->dyn_ofs, my_pivot, my_origin);
				vod->init.dist = rv3d->dist = len_v3v3(my_pivot, dvec);

				negate_v3_v3(rv3d->ofs, dvec);
			}
			else {
				const float mval_ar_mid[2] = {
				    (float)vod->ar->winx / 2.0f,
				    (float)vod->ar->winy / 2.0f};

				ED_view3d_win_to_3d(vod->v3d, vod->ar, vod->dyn_ofs, mval_ar_mid, rv3d->ofs);
				negate_v3(rv3d->ofs);
			}
			negate_v3(vod->dyn_ofs);
			copy_v3_v3(vod->init.ofs, rv3d->ofs);
		}
	}

	/* For dolly */
	ED_view3d_win_to_vector(vod->ar, (const float[2]){UNPACK2(event->mval)}, vod->init.mousevec);

	{
		const int event_xy_offset[2] = {
			event->x + vod->init.event_xy_offset[0],
			event->y + vod->init.event_xy_offset[1],
		};
		/* For rotation with trackball rotation. */
		calctrackballvec(&vod->ar->winrct, event_xy_offset, vod->init.trackvec);
	}

	{
		float tvec[3];
		negate_v3_v3(tvec, rv3d->ofs);
		vod->init.zfac = ED_view3d_calc_zfac(rv3d, tvec, NULL);
	}
	vod->C = C;
	vod->reverse = 1.0f;
	if (rv3d->persmat[2][1] < 0.0f) {
		vod->reverse = -1.0f;
	}

	copy_v3_v3(vod->init.viewpos, rv3d->viewinv[3]);

	rv3d->rflag |= RV3D_NAVIGATING;
=======
static void viewops_data_create(bContext *C,
                                wmOperator *op,
                                const wmEvent *event,
                                enum eViewOpsFlag viewops_flag)
{
  Depsgraph *depsgraph = CTX_data_depsgraph(C);
  ViewOpsData *vod = op->customdata;
  RegionView3D *rv3d = vod->rv3d;

  /* Could do this more nicely. */
  if ((viewops_flag & VIEWOPS_FLAG_USE_MOUSE_INIT) == 0) {
    viewops_flag &= ~VIEWOPS_FLAG_DEPTH_NAVIGATE;
  }

  /* we need the depth info before changing any viewport options */
  if (viewops_flag & VIEWOPS_FLAG_DEPTH_NAVIGATE) {
    float fallback_depth_pt[3];

    view3d_operator_needs_opengl(C); /* needed for zbuf drawing */

    negate_v3_v3(fallback_depth_pt, rv3d->ofs);

    vod->use_dyn_ofs = ED_view3d_autodist(
        depsgraph, vod->ar, vod->v3d, event->mval, vod->dyn_ofs, true, fallback_depth_pt);
  }
  else {
    vod->use_dyn_ofs = false;
  }

  if (viewops_flag & VIEWOPS_FLAG_PERSP_ENSURE) {
    if (ED_view3d_persp_ensure(depsgraph, vod->v3d, vod->ar)) {
      /* If we're switching from camera view to the perspective one,
       * need to tag viewport update, so camera vuew and borders
       * are properly updated.
       */
      ED_region_tag_redraw(vod->ar);
    }
  }

  /* set the view from the camera, if view locking is enabled.
   * we may want to make this optional but for now its needed always */
  ED_view3d_camera_lock_init(depsgraph, vod->v3d, vod->rv3d);

  vod->init.dist = rv3d->dist;
  vod->init.camzoom = rv3d->camzoom;
  copy_qt_qt(vod->init.quat, rv3d->viewquat);
  vod->init.event_xy[0] = vod->prev.event_xy[0] = event->x;
  vod->init.event_xy[1] = vod->prev.event_xy[1] = event->y;

  if (viewops_flag & VIEWOPS_FLAG_USE_MOUSE_INIT) {
    vod->init.event_xy_offset[0] = 0;
    vod->init.event_xy_offset[1] = 0;
  }
  else {
    /* Simulate the event starting in the middle of the region. */
    vod->init.event_xy_offset[0] = BLI_rcti_cent_x(&vod->ar->winrct) - event->x;
    vod->init.event_xy_offset[1] = BLI_rcti_cent_y(&vod->ar->winrct) - event->y;
  }

  vod->init.event_type = event->type;
  copy_v3_v3(vod->init.ofs, rv3d->ofs);

  copy_qt_qt(vod->curr.viewquat, rv3d->viewquat);

  if (viewops_flag & VIEWOPS_FLAG_ORBIT_SELECT) {
    float ofs[3];
    if (view3d_orbit_calc_center(C, ofs) || (vod->use_dyn_ofs == false)) {
      vod->use_dyn_ofs = true;
      negate_v3_v3(vod->dyn_ofs, ofs);
      viewops_flag &= ~VIEWOPS_FLAG_DEPTH_NAVIGATE;
    }
  }

  if (viewops_flag & VIEWOPS_FLAG_DEPTH_NAVIGATE) {
    if (vod->use_dyn_ofs) {
      if (rv3d->is_persp) {
        float my_origin[3]; /* original G.vd->ofs */
        float my_pivot[3];  /* view */
        float dvec[3];

        /* locals for dist correction */
        float mat[3][3];
        float upvec[3];

        negate_v3_v3(my_origin, rv3d->ofs); /* ofs is flipped */

        /* Set the dist value to be the distance from this 3d point this means youll
         * always be able to zoom into it and panning wont go bad when dist was zero */

        /* remove dist value */
        upvec[0] = upvec[1] = 0;
        upvec[2] = rv3d->dist;
        copy_m3_m4(mat, rv3d->viewinv);

        mul_m3_v3(mat, upvec);
        sub_v3_v3v3(my_pivot, rv3d->ofs, upvec);
        negate_v3(my_pivot); /* ofs is flipped */

        /* find a new ofs value that is along the view axis
         * (rather than the mouse location) */
        closest_to_line_v3(dvec, vod->dyn_ofs, my_pivot, my_origin);
        vod->init.dist = rv3d->dist = len_v3v3(my_pivot, dvec);

        negate_v3_v3(rv3d->ofs, dvec);
      }
      else {
        const float mval_ar_mid[2] = {(float)vod->ar->winx / 2.0f, (float)vod->ar->winy / 2.0f};

        ED_view3d_win_to_3d(vod->v3d, vod->ar, vod->dyn_ofs, mval_ar_mid, rv3d->ofs);
        negate_v3(rv3d->ofs);
      }
      negate_v3(vod->dyn_ofs);
      copy_v3_v3(vod->init.ofs, rv3d->ofs);
    }
  }

  /* For dolly */
  ED_view3d_win_to_vector(vod->ar, (const float[2]){UNPACK2(event->mval)}, vod->init.mousevec);

  {
    const int event_xy_offset[2] = {
        event->x + vod->init.event_xy_offset[0],
        event->y + vod->init.event_xy_offset[1],
    };
    /* For rotation with trackball rotation. */
    calctrackballvec(&vod->ar->winrct, event_xy_offset, vod->init.trackvec);
  }

  {
    float tvec[3];
    negate_v3_v3(tvec, rv3d->ofs);
    vod->init.zfac = ED_view3d_calc_zfac(rv3d, tvec, NULL);
  }

  vod->reverse = 1.0f;
  if (rv3d->persmat[2][1] < 0.0f) {
    vod->reverse = -1.0f;
  }

  rv3d->rflag |= RV3D_NAVIGATING;
>>>>>>> e12c08e8
}

static void viewops_data_free(bContext *C, wmOperator *op)
{
  ARegion *ar;
#if 0
  Paint *p = BKE_paint_get_active_from_context(C);
#endif
  if (op->customdata) {
    ViewOpsData *vod = op->customdata;
    ar = vod->ar;
    vod->rv3d->rflag &= ~RV3D_NAVIGATING;

    if (vod->timer) {
      WM_event_remove_timer(CTX_wm_manager(C), vod->timer->win, vod->timer);
    }

    MEM_freeN(vod);
    op->customdata = NULL;
  }
  else {
    ar = CTX_wm_region(C);
  }

#if 0
  if (p && (p->flags & PAINT_FAST_NAVIGATE))
#endif
  {
    ED_region_tag_redraw(ar);
  }
}

/** \} */

/* -------------------------------------------------------------------- */
/** \name View Rotate Operator
 * \{ */

enum {
  VIEW_PASS = 0,
  VIEW_APPLY,
  VIEW_CONFIRM,
};

/* NOTE: these defines are saved in keymap files, do not change values but just add new ones */
enum {
  VIEW_MODAL_CONFIRM = 1, /* used for all view operations */
  VIEWROT_MODAL_AXIS_SNAP_ENABLE = 2,
  VIEWROT_MODAL_AXIS_SNAP_DISABLE = 3,
  VIEWROT_MODAL_SWITCH_ZOOM = 4,
  VIEWROT_MODAL_SWITCH_MOVE = 5,
  VIEWROT_MODAL_SWITCH_ROTATE = 6,
};

/* called in transform_ops.c, on each regeneration of keymaps  */
void viewrotate_modal_keymap(wmKeyConfig *keyconf)
{
  static const EnumPropertyItem modal_items[] = {
      {VIEW_MODAL_CONFIRM, "CONFIRM", 0, "Confirm", ""},

      {VIEWROT_MODAL_AXIS_SNAP_ENABLE, "AXIS_SNAP_ENABLE", 0, "Axis Snap", ""},
      {VIEWROT_MODAL_AXIS_SNAP_DISABLE, "AXIS_SNAP_DISABLE", 0, "Axis Snap (Off)", ""},

      {VIEWROT_MODAL_SWITCH_ZOOM, "SWITCH_TO_ZOOM", 0, "Switch to Zoom"},
      {VIEWROT_MODAL_SWITCH_MOVE, "SWITCH_TO_MOVE", 0, "Switch to Move"},

      {0, NULL, 0, NULL, NULL},
  };

  wmKeyMap *keymap = WM_modalkeymap_get(keyconf, "View3D Rotate Modal");

  /* this function is called for each spacetype, only needs to add map once */
  if (keymap && keymap->modal_items) {
    return;
  }

  keymap = WM_modalkeymap_add(keyconf, "View3D Rotate Modal", modal_items);

  /* disabled mode switching for now, can re-implement better, later on */
#if 0
  WM_modalkeymap_add_item(keymap, LEFTMOUSE, KM_PRESS, KM_ANY, 0, VIEWROT_MODAL_SWITCH_ZOOM);
  WM_modalkeymap_add_item(keymap, LEFTCTRLKEY, KM_PRESS, KM_ANY, 0, VIEWROT_MODAL_SWITCH_ZOOM);
  WM_modalkeymap_add_item(keymap, LEFTSHIFTKEY, KM_PRESS, KM_ANY, 0, VIEWROT_MODAL_SWITCH_MOVE);
#endif

  /* assign map to operators */
  WM_modalkeymap_assign(keymap, "VIEW3D_OT_rotate");
}

static void viewrotate_apply_dyn_ofs(ViewOpsData *vod, const float viewquat_new[4])
{
  if (vod->use_dyn_ofs) {
    RegionView3D *rv3d = vod->rv3d;
    view3d_orbit_apply_dyn_ofs(
        rv3d->ofs, vod->init.ofs, vod->init.quat, viewquat_new, vod->dyn_ofs);
  }
}

static void viewrotate_apply_snap(ViewOpsData *vod)
{
  const float axis_limit = DEG2RADF(45 / 3);

  RegionView3D *rv3d = vod->rv3d;

  float viewquat_inv[4];
  float zaxis[3] = {0, 0, 1};
  float zaxis_best[3];
  int x, y, z;
  bool found = false;

  invert_qt_qt_normalized(viewquat_inv, vod->curr.viewquat);

  mul_qt_v3(viewquat_inv, zaxis);
  normalize_v3(zaxis);

  for (x = -1; x < 2; x++) {
    for (y = -1; y < 2; y++) {
      for (z = -1; z < 2; z++) {
        if (x || y || z) {
          float zaxis_test[3] = {x, y, z};

          normalize_v3(zaxis_test);

          if (angle_normalized_v3v3(zaxis_test, zaxis) < axis_limit) {
            copy_v3_v3(zaxis_best, zaxis_test);
            found = true;
          }
        }
      }
    }
  }

  if (found) {

    /* find the best roll */
    float quat_roll[4], quat_final[4], quat_best[4], quat_snap[4];
    float viewquat_align[4];     /* viewquat aligned to zaxis_best */
    float viewquat_align_inv[4]; /* viewquat aligned to zaxis_best */
    float best_angle = axis_limit;
    int j;

    /* viewquat_align is the original viewquat aligned to the snapped axis
     * for testing roll */
    rotation_between_vecs_to_quat(viewquat_align, zaxis_best, zaxis);
    normalize_qt(viewquat_align);
    mul_qt_qtqt(viewquat_align, vod->curr.viewquat, viewquat_align);
    normalize_qt(viewquat_align);
    invert_qt_qt_normalized(viewquat_align_inv, viewquat_align);

    vec_to_quat(quat_snap, zaxis_best, OB_NEGZ, OB_POSY);
    normalize_qt(quat_snap);
    invert_qt_normalized(quat_snap);

    /* check if we can find the roll */
    found = false;

    /* find best roll */
    for (j = 0; j < 8; j++) {
      float angle;
      float xaxis1[3] = {1, 0, 0};
      float xaxis2[3] = {1, 0, 0};
      float quat_final_inv[4];

      axis_angle_to_quat(quat_roll, zaxis_best, (float)j * DEG2RADF(45.0f));
      normalize_qt(quat_roll);

      mul_qt_qtqt(quat_final, quat_snap, quat_roll);
      normalize_qt(quat_final);

      /* compare 2 vector angles to find the least roll */
      invert_qt_qt_normalized(quat_final_inv, quat_final);
      mul_qt_v3(viewquat_align_inv, xaxis1);
      mul_qt_v3(quat_final_inv, xaxis2);
      angle = angle_v3v3(xaxis1, xaxis2);

      if (angle <= best_angle) {
        found = true;
        best_angle = angle;
        copy_qt_qt(quat_best, quat_final);
      }
    }

    if (found) {
      /* lock 'quat_best' to an axis view if we can */
      rv3d->view = ED_view3d_quat_to_axis_view(quat_best, 0.01f);
      if (rv3d->view != RV3D_VIEW_USER) {
        ED_view3d_quat_from_axis_view(rv3d->view, quat_best);
      }
    }
    else {
      copy_qt_qt(quat_best, viewquat_align);
    }

    copy_qt_qt(rv3d->viewquat, quat_best);

    viewrotate_apply_dyn_ofs(vod, rv3d->viewquat);
  }
}

static void viewrotate_apply(ViewOpsData *vod, const int event_xy[2])
{
  RegionView3D *rv3d = vod->rv3d;

  rv3d->view = RV3D_VIEW_USER; /* need to reset every time because of view snapping */

  if (U.flag & USER_TRACKBALL) {
    float axis[3], q1[4], dvec[3], newvec[3];
    float angle;

    {
      const int event_xy_offset[2] = {
          event_xy[0] + vod->init.event_xy_offset[0],
          event_xy[1] + vod->init.event_xy_offset[1],
      };
      calctrackballvec(&vod->ar->winrct, event_xy_offset, newvec);
    }

    sub_v3_v3v3(dvec, newvec, vod->init.trackvec);

    angle = (len_v3(dvec) / (2.0f * TRACKBALLSIZE)) * (float)M_PI;

<<<<<<< HEAD
		if (U.uiflag2 & USER_2D_VIEWPORT_PANNING) {
			angle *= 0.6f;
		}

		/* Allow for rotation beyond the interval [-pi, pi] */
		angle = angle_wrap_rad(angle);
=======
    /* Allow for rotation beyond the interval [-pi, pi] */
    angle = angle_wrap_rad(angle);
>>>>>>> e12c08e8

    /* This relation is used instead of the actual angle between vectors
     * so that the angle of rotation is linearly proportional to
     * the distance that the mouse is dragged. */

    cross_v3_v3v3(axis, vod->init.trackvec, newvec);
    axis_angle_to_quat(q1, axis, angle);

    mul_qt_qtqt(vod->curr.viewquat, q1, vod->init.quat);

    viewrotate_apply_dyn_ofs(vod, vod->curr.viewquat);
  }
  else {
    /* New turntable view code by John Aughey */
    float quat_local_x[4], quat_global_z[4];
    float m[3][3];
    float m_inv[3][3];
    const float zvec_global[3] = {0.0f, 0.0f, 1.0f};
    float xaxis[3];

    /* Sensitivity will control how fast the viewport rotates.  0.007 was
     * obtained experimentally by looking at viewport rotation sensitivities
     * on other modeling programs. */
    /* Perhaps this should be a configurable user parameter. */
    const float sensitivity = 0.007f;

    /* Get the 3x3 matrix and its inverse from the quaternion */
    quat_to_mat3(m, vod->curr.viewquat);
    invert_m3_m3(m_inv, m);

    /* avoid gimble lock */
#if 1
    if (len_squared_v3v3(zvec_global, m_inv[2]) > 0.001f) {
      float fac;
      cross_v3_v3v3(xaxis, zvec_global, m_inv[2]);
      if (dot_v3v3(xaxis, m_inv[0]) < 0) {
        negate_v3(xaxis);
      }
      fac = angle_normalized_v3v3(zvec_global, m_inv[2]) / (float)M_PI;
      fac = fabsf(fac - 0.5f) * 2;
      fac = fac * fac;
      interp_v3_v3v3(xaxis, xaxis, m_inv[0], fac);
    }
    else {
      copy_v3_v3(xaxis, m_inv[0]);
    }
#else
    copy_v3_v3(xaxis, m_inv[0]);
#endif

    /* Determine the direction of the x vector (for rotating up and down) */
    /* This can likely be computed directly from the quaternion. */

    /* Perform the up/down rotation */
    axis_angle_to_quat(quat_local_x, xaxis, sensitivity * -(event_xy[1] - vod->prev.event_xy[1]));
    mul_qt_qtqt(quat_local_x, vod->curr.viewquat, quat_local_x);

    /* Perform the orbital rotation */
    axis_angle_to_quat_single(
        quat_global_z, 'Z', sensitivity * vod->reverse * (event_xy[0] - vod->prev.event_xy[0]));
    mul_qt_qtqt(vod->curr.viewquat, quat_local_x, quat_global_z);

    viewrotate_apply_dyn_ofs(vod, vod->curr.viewquat);
  }

  /* avoid precision loss over time */
  normalize_qt(vod->curr.viewquat);

  /* use a working copy so view rotation locking doesn't overwrite the locked
   * rotation back into the view we calculate with */
  copy_qt_qt(rv3d->viewquat, vod->curr.viewquat);

  /* check for view snap,
   * note: don't apply snap to vod->viewquat so the view wont jam up */
  if (vod->axis_snap) {
    viewrotate_apply_snap(vod);
  }
  vod->prev.event_xy[0] = event_xy[0];
  vod->prev.event_xy[1] = event_xy[1];

  ED_view3d_camera_lock_sync(vod->depsgraph, vod->v3d, rv3d);

  ED_region_tag_redraw(vod->ar);
}

static int viewrotate_modal(bContext *C, wmOperator *op, const wmEvent *event)
{
  ViewOpsData *vod = op->customdata;
  short event_code = VIEW_PASS;
  bool use_autokey = false;
  int ret = OPERATOR_RUNNING_MODAL;

  /* execute the events */
  if (event->type == MOUSEMOVE) {
    event_code = VIEW_APPLY;
  }
  else if (event->type == EVT_MODAL_MAP) {
    switch (event->val) {
      case VIEW_MODAL_CONFIRM:
        event_code = VIEW_CONFIRM;
        break;
      case VIEWROT_MODAL_AXIS_SNAP_ENABLE:
        vod->axis_snap = true;
        event_code = VIEW_APPLY;
        break;
      case VIEWROT_MODAL_AXIS_SNAP_DISABLE:
        vod->axis_snap = false;
        event_code = VIEW_APPLY;
        break;
      case VIEWROT_MODAL_SWITCH_ZOOM:
        WM_operator_name_call(C, "VIEW3D_OT_zoom", WM_OP_INVOKE_DEFAULT, NULL);
        event_code = VIEW_CONFIRM;
        break;
      case VIEWROT_MODAL_SWITCH_MOVE:
        WM_operator_name_call(C, "VIEW3D_OT_move", WM_OP_INVOKE_DEFAULT, NULL);
        event_code = VIEW_CONFIRM;
        break;
    }
  }
  else if (event->type == vod->init.event_type && event->val == KM_RELEASE) {
    event_code = VIEW_CONFIRM;
  }

  if (event_code == VIEW_APPLY) {
    viewrotate_apply(vod, &event->x);
    if (ED_screen_animation_playing(CTX_wm_manager(C))) {
      use_autokey = true;
    }
  }
  else if (event_code == VIEW_CONFIRM) {
    ED_view3d_depth_tag_update(vod->rv3d);
    use_autokey = true;
    ret = OPERATOR_FINISHED;
  }

  if (use_autokey) {
    ED_view3d_camera_lock_autokey(vod->v3d, vod->rv3d, C, true, true);
  }

  if (ret & OPERATOR_FINISHED) {
    viewops_data_free(C, op);
  }

  return ret;
}

static int viewrotate_invoke(bContext *C, wmOperator *op, const wmEvent *event)
{
  ViewOpsData *vod;

  const bool use_mouse_init = RNA_boolean_get(op->ptr, "use_mouse_init");

  /* makes op->customdata */
  viewops_data_alloc(C, op);
  vod = op->customdata;

  /* poll should check but in some cases fails, see poll func for details */
  if (vod->rv3d->viewlock & RV3D_LOCKED) {
    viewops_data_free(C, op);
    return OPERATOR_PASS_THROUGH;
  }

  ED_view3d_smooth_view_force_finish(C, vod->v3d, vod->ar);

  viewops_data_create(C,
                      op,
                      event,
                      viewops_flag_from_prefs() | VIEWOPS_FLAG_PERSP_ENSURE |
                          (use_mouse_init ? VIEWOPS_FLAG_USE_MOUSE_INIT : 0));

  if (ELEM(event->type, MOUSEPAN, MOUSEROTATE)) {
    /* Rotate direction we keep always same */
    int event_xy[2];

    if (event->type == MOUSEPAN) {
      if (U.uiflag2 & USER_TRACKPAD_NATURAL) {
        event_xy[0] = 2 * event->x - event->prevx;
        event_xy[1] = 2 * event->y - event->prevy;
      }
      else {
        event_xy[0] = event->prevx;
        event_xy[1] = event->prevy;
      }
    }
    else {
      /* MOUSEROTATE performs orbital rotation, so y axis delta is set to 0 */
      event_xy[0] = event->prevx;
      event_xy[1] = event->y;
    }

    viewrotate_apply(vod, event_xy);
    ED_view3d_depth_tag_update(vod->rv3d);

    viewops_data_free(C, op);

    return OPERATOR_FINISHED;
  }
  else {
    /* add temp handler */
    WM_event_add_modal_handler(C, op);

    return OPERATOR_RUNNING_MODAL;
  }
}

/* test for unlocked camera view in quad view */
static bool view3d_camera_user_poll(bContext *C)
{
  View3D *v3d;
  ARegion *ar;

  if (ED_view3d_context_user_region(C, &v3d, &ar)) {
    RegionView3D *rv3d = ar->regiondata;
    if (rv3d->persp == RV3D_CAMOB) {
      return 1;
    }
  }

  return 0;
}

static bool view3d_lock_poll(bContext *C)
{
  View3D *v3d = CTX_wm_view3d(C);
  if (v3d) {
    RegionView3D *rv3d = CTX_wm_region_view3d(C);
    if (rv3d) {
      return ED_view3d_offset_lock_check(v3d, rv3d);
    }
  }
  return false;
}

static void viewrotate_cancel(bContext *C, wmOperator *op)
{
  viewops_data_free(C, op);
}

void VIEW3D_OT_rotate(wmOperatorType *ot)
{
  /* identifiers */
  ot->name = "Rotate View";
  ot->description = "Rotate the view";
  ot->idname = "VIEW3D_OT_rotate";

  /* api callbacks */
  ot->invoke = viewrotate_invoke;
  ot->modal = viewrotate_modal;
  ot->poll = ED_operator_region_view3d_active;
  ot->cancel = viewrotate_cancel;

  /* flags */
  ot->flag = OPTYPE_BLOCKING | OPTYPE_GRAB_CURSOR;

  view3d_operator_properties_common(ot, V3D_OP_PROP_USE_MOUSE_INIT);
}

/** \} */

/* -------------------------------------------------------------------- */
/** \name NDOF Utility Functions
 * \{ */

#ifdef WITH_INPUT_NDOF
#  define NDOF_HAS_TRANSLATE ((!ED_view3d_offset_lock_check(v3d, rv3d)) && !is_zero_v3(ndof->tvec))
#  define NDOF_HAS_ROTATE (((rv3d->viewlock & RV3D_LOCKED) == 0) && !is_zero_v3(ndof->rvec))

/**
 * \param depth_pt: A point to calculate the depth (in perspective mode)
 */
static float view3d_ndof_pan_speed_calc_ex(RegionView3D *rv3d, const float depth_pt[3])
{
  float speed = rv3d->pixsize * NDOF_PIXELS_PER_SECOND;

  if (rv3d->is_persp) {
    speed *= ED_view3d_calc_zfac(rv3d, depth_pt, NULL);
  }

  return speed;
}

static float view3d_ndof_pan_speed_calc_from_dist(RegionView3D *rv3d, const float dist)
{
  float viewinv[4];
  float tvec[3];

  BLI_assert(dist >= 0.0f);

  copy_v3_fl3(tvec, 0.0f, 0.0f, dist);
  /* rv3d->viewinv isn't always valid */
#  if 0
  mul_mat3_m4_v3(rv3d->viewinv, tvec);
#  else
  invert_qt_qt_normalized(viewinv, rv3d->viewquat);
  mul_qt_v3(viewinv, tvec);
#  endif

  return view3d_ndof_pan_speed_calc_ex(rv3d, tvec);
}

static float view3d_ndof_pan_speed_calc(RegionView3D *rv3d)
{
  float tvec[3];
  negate_v3_v3(tvec, rv3d->ofs);

  return view3d_ndof_pan_speed_calc_ex(rv3d, tvec);
}

/**
 * Zoom and pan in the same function since sometimes zoom is interpreted as dolly (pan forward).
 *
 * \param has_zoom: zoom, otherwise dolly, often `!rv3d->is_persp` since it doesn't make sense to dolly in ortho.
 */
static void view3d_ndof_pan_zoom(const struct wmNDOFMotionData *ndof,
                                 ScrArea *sa,
                                 ARegion *ar,
                                 const bool has_translate,
                                 const bool has_zoom)
{
  RegionView3D *rv3d = ar->regiondata;
  float view_inv[4];
  float pan_vec[3];

  if (has_translate == false && has_zoom == false) {
    return;
  }

  WM_event_ndof_pan_get(ndof, pan_vec, false);

  if (has_zoom) {
    /* zoom with Z */

    /* Zoom!
     * velocity should be proportional to the linear velocity attained by rotational motion of same strength
     * [got that?]
     * proportional to arclength = radius * angle
     */

    pan_vec[2] = 0.0f;

    /* "zoom in" or "translate"? depends on zoom mode in user settings? */
    if (ndof->tvec[2]) {
      float zoom_distance = rv3d->dist * ndof->dt * ndof->tvec[2];

      if (U.ndof_flag & NDOF_ZOOM_INVERT) {
        zoom_distance = -zoom_distance;
      }

      rv3d->dist += zoom_distance;
    }
  }
  else {
    /* dolly with Z */

    /* all callers must check */
    if (has_translate) {
      BLI_assert(ED_view3d_offset_lock_check((View3D *)sa->spacedata.first, rv3d) == false);
    }
  }

  if (has_translate) {
    const float speed = view3d_ndof_pan_speed_calc(rv3d);

    mul_v3_fl(pan_vec, speed * ndof->dt);

    /* transform motion from view to world coordinates */
    invert_qt_qt_normalized(view_inv, rv3d->viewquat);
    mul_qt_v3(view_inv, pan_vec);

    /* move center of view opposite of hand motion (this is camera mode, not object mode) */
    sub_v3_v3(rv3d->ofs, pan_vec);

    if (rv3d->viewlock & RV3D_BOXVIEW) {
      view3d_boxview_sync(sa, ar);
    }
  }
}

static void view3d_ndof_orbit(const struct wmNDOFMotionData *ndof,
                              ScrArea *sa,
                              ARegion *ar,
                              ViewOpsData *vod,
                              const bool apply_dyn_ofs)
{
  View3D *v3d = sa->spacedata.first;
  RegionView3D *rv3d = ar->regiondata;

  float view_inv[4];

  BLI_assert((rv3d->viewlock & RV3D_LOCKED) == 0);

  ED_view3d_persp_ensure(vod->depsgraph, v3d, ar);

  rv3d->view = RV3D_VIEW_USER;

  invert_qt_qt_normalized(view_inv, rv3d->viewquat);

  if (U.ndof_flag & NDOF_TURNTABLE) {
    float rot[3];

    /* turntable view code by John Aughey, adapted for 3D mouse by [mce] */
    float angle, quat[4];
    float xvec[3] = {1, 0, 0};

    /* only use XY, ignore Z */
    WM_event_ndof_rotate_get(ndof, rot);

    /* Determine the direction of the x vector (for rotating up and down) */
    mul_qt_v3(view_inv, xvec);

    /* Perform the up/down rotation */
    angle = ndof->dt * rot[0];
    axis_angle_to_quat(quat, xvec, angle);
    mul_qt_qtqt(rv3d->viewquat, rv3d->viewquat, quat);

    /* Perform the orbital rotation */
    angle = ndof->dt * rot[1];

    /* update the onscreen doo-dad */
    rv3d->rot_angle = angle;
    rv3d->rot_axis[0] = 0;
    rv3d->rot_axis[1] = 0;
    rv3d->rot_axis[2] = 1;

    axis_angle_to_quat_single(quat, 'Z', angle);
    mul_qt_qtqt(rv3d->viewquat, rv3d->viewquat, quat);
  }
  else {
    float quat[4];
    float axis[3];
    float angle = WM_event_ndof_to_axis_angle(ndof, axis);

    /* transform rotation axis from view to world coordinates */
    mul_qt_v3(view_inv, axis);

    /* update the onscreen doo-dad */
    rv3d->rot_angle = angle;
    copy_v3_v3(rv3d->rot_axis, axis);

    axis_angle_to_quat(quat, axis, angle);

    /* apply rotation */
    mul_qt_qtqt(rv3d->viewquat, rv3d->viewquat, quat);
  }

  if (apply_dyn_ofs) {
    viewrotate_apply_dyn_ofs(vod, rv3d->viewquat);
  }
}

/**
 * Called from both fly mode and walk mode,
 */
void view3d_ndof_fly(const wmNDOFMotionData *ndof,
                     View3D *v3d,
                     RegionView3D *rv3d,
                     const bool use_precision,
                     const short protectflag,
                     bool *r_has_translate,
                     bool *r_has_rotate)
{
  bool has_translate = NDOF_HAS_TRANSLATE;
  bool has_rotate = NDOF_HAS_ROTATE;

  float view_inv[4];
  invert_qt_qt_normalized(view_inv, rv3d->viewquat);

  rv3d->rot_angle = 0.0f; /* disable onscreen rotation doo-dad */

  if (has_translate) {
    /* ignore real 'dist' since fly has its own speed settings,
     * also its overwritten at this point. */
    float speed = view3d_ndof_pan_speed_calc_from_dist(rv3d, 1.0f);
    float trans[3], trans_orig_y;

    if (use_precision) {
      speed *= 0.2f;
    }

    WM_event_ndof_pan_get(ndof, trans, false);
    mul_v3_fl(trans, speed * ndof->dt);
    trans_orig_y = trans[1];

    if (U.ndof_flag & NDOF_FLY_HELICOPTER) {
      trans[1] = 0.0f;
    }

    /* transform motion from view to world coordinates */
    mul_qt_v3(view_inv, trans);

    if (U.ndof_flag & NDOF_FLY_HELICOPTER) {
      /* replace world z component with device y (yes it makes sense) */
      trans[2] = trans_orig_y;
    }

    if (rv3d->persp == RV3D_CAMOB) {
      /* respect camera position locks */
      if (protectflag & OB_LOCK_LOCX) {
        trans[0] = 0.0f;
      }
      if (protectflag & OB_LOCK_LOCY) {
        trans[1] = 0.0f;
      }
      if (protectflag & OB_LOCK_LOCZ) {
        trans[2] = 0.0f;
      }
    }

    if (!is_zero_v3(trans)) {
      /* move center of view opposite of hand motion
       * (this is camera mode, not object mode) */
      sub_v3_v3(rv3d->ofs, trans);
      has_translate = true;
    }
    else {
      has_translate = false;
    }
  }

  if (has_rotate) {
    const float turn_sensitivity = 1.0f;

    float rotation[4];
    float axis[3];
    float angle = turn_sensitivity * WM_event_ndof_to_axis_angle(ndof, axis);

    if (fabsf(angle) > 0.0001f) {
      has_rotate = true;

      if (use_precision) {
        angle *= 0.2f;
      }

      /* transform rotation axis from view to world coordinates */
      mul_qt_v3(view_inv, axis);

      /* apply rotation to view */
      axis_angle_to_quat(rotation, axis, angle);
      mul_qt_qtqt(rv3d->viewquat, rv3d->viewquat, rotation);

      if (U.ndof_flag & NDOF_LOCK_HORIZON) {
        /* force an upright viewpoint
         * TODO: make this less... sudden */
        float view_horizon[3] = {1.0f, 0.0f, 0.0f};    /* view +x */
        float view_direction[3] = {0.0f, 0.0f, -1.0f}; /* view -z (into screen) */

        /* find new inverse since viewquat has changed */
        invert_qt_qt_normalized(view_inv, rv3d->viewquat);
        /* could apply reverse rotation to existing view_inv to save a few cycles */

        /* transform view vectors to world coordinates */
        mul_qt_v3(view_inv, view_horizon);
        mul_qt_v3(view_inv, view_direction);

        /* find difference between view & world horizons
         * true horizon lives in world xy plane, so look only at difference in z */
        angle = -asinf(view_horizon[2]);

        /* rotate view so view horizon = world horizon */
        axis_angle_to_quat(rotation, view_direction, angle);
        mul_qt_qtqt(rv3d->viewquat, rv3d->viewquat, rotation);
      }

      rv3d->view = RV3D_VIEW_USER;
    }
    else {
      has_rotate = false;
    }
  }

  *r_has_translate = has_translate;
  *r_has_rotate = has_rotate;
}

/** \} */

/* -------------------------------------------------------------------- */
/** \name NDOF Orbit/Translate Operator
 * \{ */

static int ndof_orbit_invoke(bContext *C, wmOperator *op, const wmEvent *event)
{
  if (event->type != NDOF_MOTION) {
    return OPERATOR_CANCELLED;
  }

  const Depsgraph *depsgraph = CTX_data_depsgraph(C);
  ViewOpsData *vod;
  View3D *v3d;
  RegionView3D *rv3d;
  char xform_flag = 0;

  const wmNDOFMotionData *ndof = event->customdata;

  viewops_data_alloc(C, op);
  viewops_data_create(
      C, op, event, viewops_flag_from_args((U.uiflag & USER_ORBIT_SELECTION) != 0, false));
  vod = op->customdata;

  ED_view3d_smooth_view_force_finish(C, vod->v3d, vod->ar);

  v3d = vod->v3d;
  rv3d = vod->rv3d;

  /* off by default, until changed later this function */
  rv3d->rot_angle = 0.0f;

  ED_view3d_camera_lock_init_ex(depsgraph, v3d, rv3d, false);

  if (ndof->progress != P_FINISHING) {
    const bool has_rotation = NDOF_HAS_ROTATE;
    /* if we can't rotate, fallback to translate (locked axis views) */
    const bool has_translate = NDOF_HAS_TRANSLATE && (rv3d->viewlock & RV3D_LOCKED);
    const bool has_zoom = (ndof->tvec[2] != 0.0f) && !rv3d->is_persp;

    if (has_translate || has_zoom) {
      view3d_ndof_pan_zoom(ndof, vod->sa, vod->ar, has_translate, has_zoom);
      xform_flag |= HAS_TRANSLATE;
    }

    if (has_rotation) {
      view3d_ndof_orbit(ndof, vod->sa, vod->ar, vod, true);
      xform_flag |= HAS_ROTATE;
    }
  }

  ED_view3d_camera_lock_sync(depsgraph, v3d, rv3d);
  if (xform_flag) {
    ED_view3d_camera_lock_autokey(
        v3d, rv3d, C, xform_flag & HAS_ROTATE, xform_flag & HAS_TRANSLATE);
  }

  ED_region_tag_redraw(vod->ar);

  viewops_data_free(C, op);

  return OPERATOR_FINISHED;
}

void VIEW3D_OT_ndof_orbit(struct wmOperatorType *ot)
{
  /* identifiers */
  ot->name = "NDOF Orbit View";
  ot->description = "Orbit the view using the 3D mouse";
  ot->idname = "VIEW3D_OT_ndof_orbit";

  /* api callbacks */
  ot->invoke = ndof_orbit_invoke;
  ot->poll = ED_operator_view3d_active;

  /* flags */
  ot->flag = 0;
}

/** \} */

/* -------------------------------------------------------------------- */
/** \name NDOF Orbit/Zoom Operator
 * \{ */

static int ndof_orbit_zoom_invoke(bContext *C, wmOperator *op, const wmEvent *event)
{
  if (event->type != NDOF_MOTION) {
    return OPERATOR_CANCELLED;
  }

  const Depsgraph *depsgraph = CTX_data_depsgraph(C);
  ViewOpsData *vod;
  View3D *v3d;
  RegionView3D *rv3d;
  char xform_flag = 0;

  const wmNDOFMotionData *ndof = event->customdata;

  viewops_data_alloc(C, op);
  viewops_data_create(
      C, op, event, viewops_flag_from_args((U.uiflag & USER_ORBIT_SELECTION) != 0, false));

  vod = op->customdata;

  ED_view3d_smooth_view_force_finish(C, vod->v3d, vod->ar);

  v3d = vod->v3d;
  rv3d = vod->rv3d;

  /* off by default, until changed later this function */
  rv3d->rot_angle = 0.0f;

  ED_view3d_camera_lock_init_ex(depsgraph, v3d, rv3d, false);

  if (ndof->progress == P_FINISHING) {
    /* pass */
  }
  else if ((rv3d->persp == RV3D_ORTHO) && RV3D_VIEW_IS_AXIS(rv3d->view)) {
    /* if we can't rotate, fallback to translate (locked axis views) */
    const bool has_translate = NDOF_HAS_TRANSLATE;
    const bool has_zoom = (ndof->tvec[2] != 0.0f) && ED_view3d_offset_lock_check(v3d, rv3d);

    if (has_translate || has_zoom) {
      view3d_ndof_pan_zoom(ndof, vod->sa, vod->ar, has_translate, true);
      xform_flag |= HAS_TRANSLATE;
    }
  }
  else if ((U.ndof_flag & NDOF_MODE_ORBIT) || ED_view3d_offset_lock_check(v3d, rv3d)) {
    const bool has_rotation = NDOF_HAS_ROTATE;
    const bool has_zoom = (ndof->tvec[2] != 0.0f);

    if (has_zoom) {
      view3d_ndof_pan_zoom(ndof, vod->sa, vod->ar, false, has_zoom);
      xform_flag |= HAS_TRANSLATE;
    }

    if (has_rotation) {
      view3d_ndof_orbit(ndof, vod->sa, vod->ar, vod, true);
      xform_flag |= HAS_ROTATE;
    }
  }
  else { /* free/explore (like fly mode) */
    const bool has_rotation = NDOF_HAS_ROTATE;
    const bool has_translate = NDOF_HAS_TRANSLATE;
    const bool has_zoom = (ndof->tvec[2] != 0.0f) && !rv3d->is_persp;

    float dist_backup;

    if (has_translate || has_zoom) {
      view3d_ndof_pan_zoom(ndof, vod->sa, vod->ar, has_translate, has_zoom);
      xform_flag |= HAS_TRANSLATE;
    }

    dist_backup = rv3d->dist;
    ED_view3d_distance_set(rv3d, 0.0f);

    if (has_rotation) {
      view3d_ndof_orbit(ndof, vod->sa, vod->ar, vod, false);
      xform_flag |= HAS_ROTATE;
    }

    ED_view3d_distance_set(rv3d, dist_backup);
  }

  ED_view3d_camera_lock_sync(depsgraph, v3d, rv3d);
  if (xform_flag) {
    ED_view3d_camera_lock_autokey(
        v3d, rv3d, C, xform_flag & HAS_ROTATE, xform_flag & HAS_TRANSLATE);
  }

  ED_region_tag_redraw(vod->ar);

  viewops_data_free(C, op);

  return OPERATOR_FINISHED;
}

void VIEW3D_OT_ndof_orbit_zoom(struct wmOperatorType *ot)
{
  /* identifiers */
  ot->name = "NDOF Orbit View with Zoom";
  ot->description = "Orbit and zoom the view using the 3D mouse";
  ot->idname = "VIEW3D_OT_ndof_orbit_zoom";

  /* api callbacks */
  ot->invoke = ndof_orbit_zoom_invoke;
  ot->poll = ED_operator_view3d_active;

  /* flags */
  ot->flag = 0;
}

/** \} */

/* -------------------------------------------------------------------- */
/** \name NDOF Pan/Zoom Operator
 * \{ */

static int ndof_pan_invoke(bContext *C, wmOperator *UNUSED(op), const wmEvent *event)
{
  if (event->type != NDOF_MOTION) {
    return OPERATOR_CANCELLED;
  }

  const Depsgraph *depsgraph = CTX_data_depsgraph(C);
  View3D *v3d = CTX_wm_view3d(C);
  RegionView3D *rv3d = CTX_wm_region_view3d(C);
  const wmNDOFMotionData *ndof = event->customdata;
  char xform_flag = 0;

  const bool has_translate = NDOF_HAS_TRANSLATE;
  const bool has_zoom = (ndof->tvec[2] != 0.0f) && !rv3d->is_persp;

  /* we're panning here! so erase any leftover rotation from other operators */
  rv3d->rot_angle = 0.0f;

  if (!(has_translate || has_zoom)) {
    return OPERATOR_CANCELLED;
  }

  ED_view3d_camera_lock_init_ex(depsgraph, v3d, rv3d, false);

  if (ndof->progress != P_FINISHING) {
    ScrArea *sa = CTX_wm_area(C);
    ARegion *ar = CTX_wm_region(C);

    if (has_translate || has_zoom) {
      view3d_ndof_pan_zoom(ndof, sa, ar, has_translate, has_zoom);
      xform_flag |= HAS_TRANSLATE;
    }
  }

  ED_view3d_camera_lock_sync(depsgraph, v3d, rv3d);
  if (xform_flag) {
    ED_view3d_camera_lock_autokey(v3d, rv3d, C, false, xform_flag & HAS_TRANSLATE);
  }

  ED_region_tag_redraw(CTX_wm_region(C));

  return OPERATOR_FINISHED;
}

void VIEW3D_OT_ndof_pan(struct wmOperatorType *ot)
{
  /* identifiers */
  ot->name = "NDOF Pan View";
  ot->description = "Pan the view with the 3D mouse";
  ot->idname = "VIEW3D_OT_ndof_pan";

  /* api callbacks */
  ot->invoke = ndof_pan_invoke;
  ot->poll = ED_operator_view3d_active;

  /* flags */
  ot->flag = 0;
}

/** \} */

/* -------------------------------------------------------------------- */
/** \name NDOF Transform All Operator
 * \{ */

/**
 * wraps #ndof_orbit_zoom but never restrict to orbit.
 */
static int ndof_all_invoke(bContext *C, wmOperator *op, const wmEvent *event)
{
  /* weak!, but it works */
  const int ndof_flag = U.ndof_flag;
  int ret;

  U.ndof_flag &= ~NDOF_MODE_ORBIT;

  ret = ndof_orbit_zoom_invoke(C, op, event);

  U.ndof_flag = ndof_flag;

  return ret;
}

void VIEW3D_OT_ndof_all(struct wmOperatorType *ot)
{
  /* identifiers */
  ot->name = "NDOF Transform View";
  ot->description = "Pan and rotate the view with the 3D mouse";
  ot->idname = "VIEW3D_OT_ndof_all";

  /* api callbacks */
  ot->invoke = ndof_all_invoke;
  ot->poll = ED_operator_view3d_active;

  /* flags */
  ot->flag = 0;
}

#endif /* WITH_INPUT_NDOF */

/** \} */

/* -------------------------------------------------------------------- */
/** \name View Move (Pan) Operator
 * \{ */

/* NOTE: these defines are saved in keymap files, do not change values but just add new ones */

/* called in transform_ops.c, on each regeneration of keymaps  */
void viewmove_modal_keymap(wmKeyConfig *keyconf)
{
  static const EnumPropertyItem modal_items[] = {
      {VIEW_MODAL_CONFIRM, "CONFIRM", 0, "Confirm", ""},

      {VIEWROT_MODAL_SWITCH_ZOOM, "SWITCH_TO_ZOOM", 0, "Switch to Zoom"},
      {VIEWROT_MODAL_SWITCH_ROTATE, "SWITCH_TO_ROTATE", 0, "Switch to Rotate"},

      {0, NULL, 0, NULL, NULL},
  };

  wmKeyMap *keymap = WM_modalkeymap_get(keyconf, "View3D Move Modal");

  /* this function is called for each spacetype, only needs to add map once */
  if (keymap && keymap->modal_items) {
    return;
  }

  keymap = WM_modalkeymap_add(keyconf, "View3D Move Modal", modal_items);

  /* items for modal map */
  WM_modalkeymap_add_item(keymap, MIDDLEMOUSE, KM_RELEASE, KM_ANY, 0, VIEW_MODAL_CONFIRM);
  WM_modalkeymap_add_item(keymap, ESCKEY, KM_PRESS, KM_ANY, 0, VIEW_MODAL_CONFIRM);

  /* disabled mode switching for now, can re-implement better, later on */
#if 0
  WM_modalkeymap_add_item(keymap, LEFTMOUSE, KM_PRESS, KM_ANY, 0, VIEWROT_MODAL_SWITCH_ZOOM);
  WM_modalkeymap_add_item(keymap, LEFTCTRLKEY, KM_PRESS, KM_ANY, 0, VIEWROT_MODAL_SWITCH_ZOOM);
  WM_modalkeymap_add_item(keymap, LEFTSHIFTKEY, KM_RELEASE, KM_ANY, 0, VIEWROT_MODAL_SWITCH_ROTATE);
#endif

  /* assign map to operators */
  WM_modalkeymap_assign(keymap, "VIEW3D_OT_move");
}

static void viewmove_apply(ViewOpsData *vod, int x, int y)
{
<<<<<<< HEAD
	if (ED_view3d_offset_lock_check(vod->v3d, vod->rv3d)) {
		vod->rv3d->ofs_lock[0] -= ((vod->prev.event_xy[0] - x) * 2.0f) / (float)vod->ar->winx;
		vod->rv3d->ofs_lock[1] -= ((vod->prev.event_xy[1] - y) * 2.0f) / (float)vod->ar->winy;
	}
	else if ((vod->rv3d->persp == RV3D_CAMOB) && !ED_view3d_camera_lock_check(vod->v3d, vod->rv3d)) {
		const float zoomfac = BKE_screen_view3d_zoom_to_fac(vod->rv3d->camzoom) * 2.0f;
		vod->rv3d->camdx += (vod->prev.event_xy[0] - x) / (vod->ar->winx * zoomfac);
		vod->rv3d->camdy += (vod->prev.event_xy[1] - y) / (vod->ar->winy * zoomfac);
		CLAMP(vod->rv3d->camdx, -1.0f, 1.0f);
		CLAMP(vod->rv3d->camdy, -1.0f, 1.0f);
	}
	else {
		float dvec[3];

		if (U.uiflag2 & USER_2D_VIEWPORT_PANNING) {
			float nvec[3];
			float center[3];
			float ssdp[3];

			view3d_orbit_calc_center(vod->C,center);
			ED_view3d_project(vod->ar, center, ssdp);
			ssdp[0] = ssdp[0] + x - vod->prev.event_xy[0];
			ssdp[1] = ssdp[1] + y - vod->prev.event_xy[1];
			ED_view3d_win_to_3d(vod->v3d, vod->ar, center, ssdp, nvec);
			sub_v3_v3v3(dvec,  nvec, center);
		}
		else {
			float mval_f[2];

			mval_f[0] = x - vod->prev.event_xy[0];
			mval_f[1] = y - vod->prev.event_xy[1];
			ED_view3d_win_to_delta(vod->ar, mval_f, dvec, vod->init.zfac);
		}
=======
  if (ED_view3d_offset_lock_check(vod->v3d, vod->rv3d)) {
    vod->rv3d->ofs_lock[0] -= ((vod->prev.event_xy[0] - x) * 2.0f) / (float)vod->ar->winx;
    vod->rv3d->ofs_lock[1] -= ((vod->prev.event_xy[1] - y) * 2.0f) / (float)vod->ar->winy;
  }
  else if ((vod->rv3d->persp == RV3D_CAMOB) && !ED_view3d_camera_lock_check(vod->v3d, vod->rv3d)) {
    const float zoomfac = BKE_screen_view3d_zoom_to_fac(vod->rv3d->camzoom) * 2.0f;
    vod->rv3d->camdx += (vod->prev.event_xy[0] - x) / (vod->ar->winx * zoomfac);
    vod->rv3d->camdy += (vod->prev.event_xy[1] - y) / (vod->ar->winy * zoomfac);
    CLAMP(vod->rv3d->camdx, -1.0f, 1.0f);
    CLAMP(vod->rv3d->camdy, -1.0f, 1.0f);
  }
  else {
    float dvec[3];
    float mval_f[2];

    mval_f[0] = x - vod->prev.event_xy[0];
    mval_f[1] = y - vod->prev.event_xy[1];
    ED_view3d_win_to_delta(vod->ar, mval_f, dvec, vod->init.zfac);
>>>>>>> e12c08e8

    add_v3_v3(vod->rv3d->ofs, dvec);

    if (vod->rv3d->viewlock & RV3D_BOXVIEW) {
      view3d_boxview_sync(vod->sa, vod->ar);
    }
  }

  vod->prev.event_xy[0] = x;
  vod->prev.event_xy[1] = y;

  ED_view3d_camera_lock_sync(vod->depsgraph, vod->v3d, vod->rv3d);

  ED_region_tag_redraw(vod->ar);
}

static int viewmove_modal(bContext *C, wmOperator *op, const wmEvent *event)
{

  ViewOpsData *vod = op->customdata;
  short event_code = VIEW_PASS;
  bool use_autokey = false;
  int ret = OPERATOR_RUNNING_MODAL;

  /* execute the events */
  if (event->type == MOUSEMOVE) {
    event_code = VIEW_APPLY;
  }
  else if (event->type == EVT_MODAL_MAP) {
    switch (event->val) {
      case VIEW_MODAL_CONFIRM:
        event_code = VIEW_CONFIRM;
        break;
      case VIEWROT_MODAL_SWITCH_ZOOM:
        WM_operator_name_call(C, "VIEW3D_OT_zoom", WM_OP_INVOKE_DEFAULT, NULL);
        event_code = VIEW_CONFIRM;
        break;
      case VIEWROT_MODAL_SWITCH_ROTATE:
        WM_operator_name_call(C, "VIEW3D_OT_rotate", WM_OP_INVOKE_DEFAULT, NULL);
        event_code = VIEW_CONFIRM;
        break;
    }
  }
  else if (event->type == vod->init.event_type && event->val == KM_RELEASE) {
    event_code = VIEW_CONFIRM;
  }

  if (event_code == VIEW_APPLY) {
    viewmove_apply(vod, event->x, event->y);
    if (ED_screen_animation_playing(CTX_wm_manager(C))) {
      use_autokey = true;
    }
  }
  else if (event_code == VIEW_CONFIRM) {
    ED_view3d_depth_tag_update(vod->rv3d);
    use_autokey = true;
    ret = OPERATOR_FINISHED;
  }

  if (use_autokey) {
    ED_view3d_camera_lock_autokey(vod->v3d, vod->rv3d, C, false, true);
  }

  if (ret & OPERATOR_FINISHED) {
    viewops_data_free(C, op);
  }

  return ret;
}

static int viewmove_invoke(bContext *C, wmOperator *op, const wmEvent *event)
{
  ViewOpsData *vod;

  const bool use_mouse_init = RNA_boolean_get(op->ptr, "use_mouse_init");

  /* makes op->customdata */
  viewops_data_alloc(C, op);
  viewops_data_create(C,
                      op,
                      event,
                      (viewops_flag_from_prefs() & ~VIEWOPS_FLAG_ORBIT_SELECT) |
                          (use_mouse_init ? VIEWOPS_FLAG_USE_MOUSE_INIT : 0));
  vod = op->customdata;

  ED_view3d_smooth_view_force_finish(C, vod->v3d, vod->ar);

  if (event->type == MOUSEPAN) {
    /* invert it, trackpad scroll follows same principle as 2d windows this way */
    viewmove_apply(vod, 2 * event->x - event->prevx, 2 * event->y - event->prevy);
    ED_view3d_depth_tag_update(vod->rv3d);

    viewops_data_free(C, op);

    return OPERATOR_FINISHED;
  }
  else {
    /* add temp handler */
    WM_event_add_modal_handler(C, op);

    return OPERATOR_RUNNING_MODAL;
  }
}

static void viewmove_cancel(bContext *C, wmOperator *op)
{
  viewops_data_free(C, op);
}

void VIEW3D_OT_move(wmOperatorType *ot)
{

  /* identifiers */
  ot->name = "Pan View";
  ot->description = "Move the view";
  ot->idname = "VIEW3D_OT_move";

  /* api callbacks */
  ot->invoke = viewmove_invoke;
  ot->modal = viewmove_modal;
  ot->poll = ED_operator_view3d_active;
  ot->cancel = viewmove_cancel;

  /* flags */
  ot->flag = OPTYPE_BLOCKING | OPTYPE_GRAB_CURSOR;

  /* properties */
  view3d_operator_properties_common(ot, V3D_OP_PROP_USE_MOUSE_INIT);
}

/** \} */

/* -------------------------------------------------------------------- */
/** \name View Zoom Operator
 * \{ */

/* viewdolly_modal_keymap has an exact copy of this, apply fixes to both */
/* called in transform_ops.c, on each regeneration of keymaps  */
void viewzoom_modal_keymap(wmKeyConfig *keyconf)
{
  static const EnumPropertyItem modal_items[] = {
      {VIEW_MODAL_CONFIRM, "CONFIRM", 0, "Confirm", ""},

      {VIEWROT_MODAL_SWITCH_ROTATE, "SWITCH_TO_ROTATE", 0, "Switch to Rotate"},
      {VIEWROT_MODAL_SWITCH_MOVE, "SWITCH_TO_MOVE", 0, "Switch to Move"},

      {0, NULL, 0, NULL, NULL},
  };

  wmKeyMap *keymap = WM_modalkeymap_get(keyconf, "View3D Zoom Modal");

  /* this function is called for each spacetype, only needs to add map once */
  if (keymap && keymap->modal_items) {
    return;
  }

  keymap = WM_modalkeymap_add(keyconf, "View3D Zoom Modal", modal_items);

  /* disabled mode switching for now, can re-implement better, later on */
#if 0
  WM_modalkeymap_add_item(keymap, LEFTMOUSE, KM_RELEASE, KM_ANY, 0, VIEWROT_MODAL_SWITCH_ROTATE);
  WM_modalkeymap_add_item(keymap, LEFTCTRLKEY, KM_RELEASE, KM_ANY, 0, VIEWROT_MODAL_SWITCH_ROTATE);
  WM_modalkeymap_add_item(keymap, LEFTSHIFTKEY, KM_PRESS, KM_ANY, 0, VIEWROT_MODAL_SWITCH_MOVE);
#endif

  /* assign map to operators */
  WM_modalkeymap_assign(keymap, "VIEW3D_OT_zoom");
}

/**
 * \param zoom_xy: Optionally zoom to window location (coords compatible w/ #wmEvent.x, y). Use when not NULL.
 */
static void view_zoom_to_window_xy_camera(
    Scene *scene, Depsgraph *depsgraph, View3D *v3d, ARegion *ar, float dfac, const int zoom_xy[2])
{
  RegionView3D *rv3d = ar->regiondata;
  const float zoomfac = BKE_screen_view3d_zoom_to_fac(rv3d->camzoom);
  const float zoomfac_new = clamp_f(
      zoomfac * (1.0f / dfac), RV3D_CAMZOOM_MIN_FACTOR, RV3D_CAMZOOM_MAX_FACTOR);
  const float camzoom_new = BKE_screen_view3d_zoom_from_fac(zoomfac_new);

  if (zoom_xy != NULL) {
    float zoomfac_px;
    rctf camera_frame_old;
    rctf camera_frame_new;

    const float pt_src[2] = {zoom_xy[0], zoom_xy[1]};
    float pt_dst[2];
    float delta_px[2];

    ED_view3d_calc_camera_border(scene, depsgraph, ar, v3d, rv3d, &camera_frame_old, false);
    BLI_rctf_translate(&camera_frame_old, ar->winrct.xmin, ar->winrct.ymin);

    rv3d->camzoom = camzoom_new;
    CLAMP(rv3d->camzoom, RV3D_CAMZOOM_MIN, RV3D_CAMZOOM_MAX);

    ED_view3d_calc_camera_border(scene, depsgraph, ar, v3d, rv3d, &camera_frame_new, false);
    BLI_rctf_translate(&camera_frame_new, ar->winrct.xmin, ar->winrct.ymin);

    BLI_rctf_transform_pt_v(&camera_frame_new, &camera_frame_old, pt_dst, pt_src);
    sub_v2_v2v2(delta_px, pt_dst, pt_src);

    /* translate the camera offset using pixel space delta
     * mapped back to the camera (same logic as panning in camera view) */
    zoomfac_px = BKE_screen_view3d_zoom_to_fac(rv3d->camzoom) * 2.0f;

    rv3d->camdx += delta_px[0] / (ar->winx * zoomfac_px);
    rv3d->camdy += delta_px[1] / (ar->winy * zoomfac_px);
    CLAMP(rv3d->camdx, -1.0f, 1.0f);
    CLAMP(rv3d->camdy, -1.0f, 1.0f);
  }
  else {
    rv3d->camzoom = camzoom_new;
    CLAMP(rv3d->camzoom, RV3D_CAMZOOM_MIN, RV3D_CAMZOOM_MAX);
  }
}

/**
 * \param zoom_xy: Optionally zoom to window location (coords compatible w/ #wmEvent.x, y). Use when not NULL.
 */
static void view_zoom_to_window_xy_3d(ARegion *ar, float dfac, const int zoom_xy[2])
{
<<<<<<< HEAD
	RegionView3D *rv3d = ar->regiondata;
	const float dist_new = rv3d->dist * dfac;

	if (zoom_xy != NULL) {
		float dvec[3];
		float tvec[3];
		float tpos[3];
		float mval_f[2];

		float zfac;

		negate_v3_v3(tpos, rv3d->ofs);

		mval_f[0] = (float)(((zoom_xy[0] - ar->winrct.xmin) * 2) - ar->winx) / 2.0f;
		mval_f[1] = (float)(((zoom_xy[1] - ar->winrct.ymin) * 2) - ar->winy) / 2.0f;

		/* Project cursor position into 3D space */
		zfac = ED_view3d_calc_zfac(rv3d, tpos, NULL);
		ED_view3d_win_to_delta(ar, mval_f, dvec, zfac);

		/* Calculate view target position for dolly */
		add_v3_v3v3(tvec, tpos, dvec);
		negate_v3(tvec);

		/* Offset to target position and dolly */
		copy_v3_v3(rv3d->ofs, tvec);
		rv3d->dist = dist_new;

		/* Calculate final offset */
		madd_v3_v3v3fl(rv3d->ofs, tvec, dvec, dfac);
	}
	else {
		rv3d->dist = dist_new;
	}
}

static float viewzoom_scale_value(
        const rcti *winrct,
        const short viewzoom,
        const bool zoom_invert, const bool zoom_invert_force,
        const int xy_curr[2], const int xy_init[2],
        const float val, const float val_orig,
        double *r_timer_lastdraw)
{
	float zfac;

	if (viewzoom == USER_ZOOM_CONT) {
		double time = PIL_check_seconds_timer();
		float time_step = (float)(time - *r_timer_lastdraw);
		float fac;

		if (U.uiflag & USER_ZOOM_HORIZ) {
			fac = (float)(xy_init[0] - xy_curr[0]);
		}
		else {
			fac = (float)(xy_init[1] - xy_curr[1]);
		}

		if (zoom_invert != zoom_invert_force) {
			fac = -fac;
		}

		/* oldstyle zoom */
		zfac = 1.0f + ((fac / 20.0f) * time_step);
		*r_timer_lastdraw = time;
	}
	else if (viewzoom == USER_ZOOM_SCALE) {
		/* method which zooms based on how far you move the mouse */

		const int ctr[2] = {
		    BLI_rcti_cent_x(winrct),
		    BLI_rcti_cent_y(winrct),
		};
		float len_new = 5 + len_v2v2_int(ctr, xy_curr);
		float len_old = 5 + len_v2v2_int(ctr, xy_init);

		/* intentionally ignore 'zoom_invert' for scale */
		if (zoom_invert_force) {
			SWAP(float, len_new, len_old);
		}

		zfac = val_orig * (len_old / max_ff(len_new, 1.0f)) / val;
	}
	else {  /* USER_ZOOM_DOLLY */
		float len_new = 5;
		float len_old = 5;

		if (U.uiflag & USER_ZOOM_HORIZ) {
			len_new += (winrct->xmax - (xy_curr[0]));
			len_old += (winrct->xmax - (xy_init[0]));
		}
		else {
			len_new += (winrct->ymax - (xy_curr[1]));
			len_old += (winrct->ymax - (xy_init[1]));
		}

		if (zoom_invert != zoom_invert_force) {
			SWAP(float, len_new, len_old);
		}

		zfac = val_orig * (2.0f * ((len_new / max_ff(len_old, 1.0f)) - 1.0f) + 1.0f) / val;
	}


	return zfac;
}

static float viewzoom_scale_value_offset(
        const rcti *winrct,
        const short viewzoom,
        const bool zoom_invert, const bool zoom_invert_force,
        const int xy_curr[2], const int xy_init[2], const int xy_offset[2],
        const float val, const float val_orig,
        double *r_timer_lastdraw)
{
	const int xy_curr_offset[2] = {
		xy_curr[0] + xy_offset[0],
		xy_curr[1] + xy_offset[1],
	};
	const int xy_init_offset[2] = {
		xy_init[0] + xy_offset[0],
		xy_init[1] + xy_offset[1],
	};
	return viewzoom_scale_value(
	        winrct, viewzoom, zoom_invert, zoom_invert_force,
	        xy_curr_offset, xy_init_offset,
	        val, val_orig, r_timer_lastdraw);
}

static void viewzoom_apply_camera(
        ViewOpsData *vod, const int xy[2],
        const short viewzoom, const bool zoom_invert, const bool zoom_to_pos)
{
	float zfac;
	float zoomfac_prev = BKE_screen_view3d_zoom_to_fac(vod->init.camzoom) * 2.0f;
	float zoomfac =      BKE_screen_view3d_zoom_to_fac(vod->rv3d->camzoom) * 2.0f;

	zfac = viewzoom_scale_value_offset(
	       &vod->ar->winrct, viewzoom, zoom_invert, true,
	       xy, vod->init.event_xy, vod->init.event_xy_offset,
	       zoomfac, zoomfac_prev,
	       &vod->prev.time);

	if (zfac != 1.0f && zfac != 0.0f) {
		/* calculate inverted, then invert again (needed because of camera zoom scaling) */
		zfac = 1.0f / zfac;
		view_zoom_to_window_xy_camera(
		        vod->scene, vod->depsgraph, vod->v3d,
		        vod->ar, zfac, zoom_to_pos ? vod->prev.event_xy : NULL);
	}

	ED_region_tag_redraw(vod->ar);
}

static void viewzoom_apply_3d(
        ViewOpsData *vod, const int xy[2],
        const short viewzoom, const bool zoom_invert, const bool zoom_to_pos)
{
	float zfac;
	float dist_range[2];

	float center[3], new_ofs[3], vt[3], view_dir[3];
	float center_dist, event_dist, zf, new_dist, ft;

	ED_view3d_dist_range_get(vod->v3d, dist_range);

	if (U.uiflag2 & USER_2D_VIEWPORT_PANNING) {
		view3d_orbit_calc_center(vod->C, center);
		center_dist = len_v3v3(center, vod->init.viewpos);

		if (U.uiflag & USER_ZOOM_HORIZ) {
			event_dist = vod->init.event_xy[0] - xy[0];
			event_dist = event_dist / vod->ar->sizex;
		}
		else {
			event_dist = vod->init.event_xy[1] - xy[1];
			event_dist = event_dist / vod->ar->sizey;
		}
		event_dist = event_dist * 400;

		copy_v3_v3(view_dir, vod->rv3d->viewinv[2]);
		mul_v3_fl(view_dir, -1.0f);
		normalize_v3(view_dir);
		zf = 0.005f * center_dist;
		CLAMP(zf, 0, 0.05f);
		if (vod->rv3d->is_persp) {
			mul_v3_v3fl(vt, view_dir, event_dist * zf);
			copy_v3_v3(new_ofs, vod->init.ofs);
			add_v3_v3(new_ofs, vt);
			copy_v3_v3(vod->rv3d->ofs, new_ofs);
		}
		else {
			ft = event_dist * zf * 2.0f;
			new_dist =  vod->init.dist + ft;
			vod->rv3d->dist = new_dist;
		}
	}
	else {
		zfac = viewzoom_scale_value_offset(
		       &vod->ar->winrct, viewzoom, zoom_invert, false,
		       xy, vod->init.event_xy, vod->init.event_xy_offset,
		       vod->rv3d->dist, vod->init.dist,
		       &vod->prev.time);

		if (zfac != 1.0f) {
			const float zfac_min = dist_range[0] / vod->rv3d->dist;
			const float zfac_max = dist_range[1] / vod->rv3d->dist;
			CLAMP(zfac, zfac_min, zfac_max);

			view_zoom_to_window_xy_3d(
				vod->ar, zfac, zoom_to_pos ? vod->prev.event_xy : NULL);
		}

		/* these limits were in old code too */
		CLAMP(vod->rv3d->dist, dist_range[0], dist_range[1]);
	}

	if (vod->rv3d->viewlock & RV3D_BOXVIEW) {
		view3d_boxview_sync(vod->sa, vod->ar);
	}

	ED_view3d_camera_lock_sync(vod->depsgraph, vod->v3d, vod->rv3d);

	ED_region_tag_redraw(vod->ar);
}

static void viewzoom_apply(
        ViewOpsData *vod, const int xy[2],
        const short viewzoom, const bool zoom_invert, const bool zoom_to_pos)
{
	if ((vod->rv3d->persp == RV3D_CAMOB) &&
	    (vod->rv3d->is_persp && ED_view3d_camera_lock_check(vod->v3d, vod->rv3d)) == 0)
	{
		viewzoom_apply_camera(vod, xy, viewzoom, zoom_invert, zoom_to_pos);
	}
	else {
		viewzoom_apply_3d(vod, xy, viewzoom, zoom_invert, zoom_to_pos);
	}
=======
  RegionView3D *rv3d = ar->regiondata;
  const float dist_new = rv3d->dist * dfac;

  if (zoom_xy != NULL) {
    float dvec[3];
    float tvec[3];
    float tpos[3];
    float mval_f[2];

    float zfac;

    negate_v3_v3(tpos, rv3d->ofs);

    mval_f[0] = (float)(((zoom_xy[0] - ar->winrct.xmin) * 2) - ar->winx) / 2.0f;
    mval_f[1] = (float)(((zoom_xy[1] - ar->winrct.ymin) * 2) - ar->winy) / 2.0f;

    /* Project cursor position into 3D space */
    zfac = ED_view3d_calc_zfac(rv3d, tpos, NULL);
    ED_view3d_win_to_delta(ar, mval_f, dvec, zfac);

    /* Calculate view target position for dolly */
    add_v3_v3v3(tvec, tpos, dvec);
    negate_v3(tvec);

    /* Offset to target position and dolly */
    copy_v3_v3(rv3d->ofs, tvec);
    rv3d->dist = dist_new;

    /* Calculate final offset */
    madd_v3_v3v3fl(rv3d->ofs, tvec, dvec, dfac);
  }
  else {
    rv3d->dist = dist_new;
  }
}

static float viewzoom_scale_value(const rcti *winrct,
                                  const short viewzoom,
                                  const bool zoom_invert,
                                  const bool zoom_invert_force,
                                  const int xy_curr[2],
                                  const int xy_init[2],
                                  const float val,
                                  const float val_orig,
                                  double *r_timer_lastdraw)
{
  float zfac;

  if (viewzoom == USER_ZOOM_CONT) {
    double time = PIL_check_seconds_timer();
    float time_step = (float)(time - *r_timer_lastdraw);
    float fac;

    if (U.uiflag & USER_ZOOM_HORIZ) {
      fac = (float)(xy_init[0] - xy_curr[0]);
    }
    else {
      fac = (float)(xy_init[1] - xy_curr[1]);
    }

    if (zoom_invert != zoom_invert_force) {
      fac = -fac;
    }

    /* oldstyle zoom */
    zfac = 1.0f + ((fac / 20.0f) * time_step);
    *r_timer_lastdraw = time;
  }
  else if (viewzoom == USER_ZOOM_SCALE) {
    /* method which zooms based on how far you move the mouse */

    const int ctr[2] = {
        BLI_rcti_cent_x(winrct),
        BLI_rcti_cent_y(winrct),
    };
    float len_new = 5 + len_v2v2_int(ctr, xy_curr);
    float len_old = 5 + len_v2v2_int(ctr, xy_init);

    /* intentionally ignore 'zoom_invert' for scale */
    if (zoom_invert_force) {
      SWAP(float, len_new, len_old);
    }

    zfac = val_orig * (len_old / max_ff(len_new, 1.0f)) / val;
  }
  else { /* USER_ZOOM_DOLLY */
    float len_new = 5;
    float len_old = 5;

    if (U.uiflag & USER_ZOOM_HORIZ) {
      len_new += (winrct->xmax - (xy_curr[0]));
      len_old += (winrct->xmax - (xy_init[0]));
    }
    else {
      len_new += (winrct->ymax - (xy_curr[1]));
      len_old += (winrct->ymax - (xy_init[1]));
    }

    if (zoom_invert != zoom_invert_force) {
      SWAP(float, len_new, len_old);
    }

    zfac = val_orig * (2.0f * ((len_new / max_ff(len_old, 1.0f)) - 1.0f) + 1.0f) / val;
  }

  return zfac;
}

static float viewzoom_scale_value_offset(const rcti *winrct,
                                         const short viewzoom,
                                         const bool zoom_invert,
                                         const bool zoom_invert_force,
                                         const int xy_curr[2],
                                         const int xy_init[2],
                                         const int xy_offset[2],
                                         const float val,
                                         const float val_orig,
                                         double *r_timer_lastdraw)
{
  const int xy_curr_offset[2] = {
      xy_curr[0] + xy_offset[0],
      xy_curr[1] + xy_offset[1],
  };
  const int xy_init_offset[2] = {
      xy_init[0] + xy_offset[0],
      xy_init[1] + xy_offset[1],
  };
  return viewzoom_scale_value(winrct,
                              viewzoom,
                              zoom_invert,
                              zoom_invert_force,
                              xy_curr_offset,
                              xy_init_offset,
                              val,
                              val_orig,
                              r_timer_lastdraw);
}

static void viewzoom_apply_camera(ViewOpsData *vod,
                                  const int xy[2],
                                  const short viewzoom,
                                  const bool zoom_invert,
                                  const bool zoom_to_pos)
{
  float zfac;
  float zoomfac_prev = BKE_screen_view3d_zoom_to_fac(vod->init.camzoom) * 2.0f;
  float zoomfac = BKE_screen_view3d_zoom_to_fac(vod->rv3d->camzoom) * 2.0f;

  zfac = viewzoom_scale_value_offset(&vod->ar->winrct,
                                     viewzoom,
                                     zoom_invert,
                                     true,
                                     xy,
                                     vod->init.event_xy,
                                     vod->init.event_xy_offset,
                                     zoomfac,
                                     zoomfac_prev,
                                     &vod->prev.time);

  if (zfac != 1.0f && zfac != 0.0f) {
    /* calculate inverted, then invert again (needed because of camera zoom scaling) */
    zfac = 1.0f / zfac;
    view_zoom_to_window_xy_camera(vod->scene,
                                  vod->depsgraph,
                                  vod->v3d,
                                  vod->ar,
                                  zfac,
                                  zoom_to_pos ? vod->prev.event_xy : NULL);
  }

  ED_region_tag_redraw(vod->ar);
}

static void viewzoom_apply_3d(ViewOpsData *vod,
                              const int xy[2],
                              const short viewzoom,
                              const bool zoom_invert,
                              const bool zoom_to_pos)
{
  float zfac;
  float dist_range[2];

  ED_view3d_dist_range_get(vod->v3d, dist_range);

  zfac = viewzoom_scale_value_offset(&vod->ar->winrct,
                                     viewzoom,
                                     zoom_invert,
                                     false,
                                     xy,
                                     vod->init.event_xy,
                                     vod->init.event_xy_offset,
                                     vod->rv3d->dist,
                                     vod->init.dist,
                                     &vod->prev.time);

  if (zfac != 1.0f) {
    const float zfac_min = dist_range[0] / vod->rv3d->dist;
    const float zfac_max = dist_range[1] / vod->rv3d->dist;
    CLAMP(zfac, zfac_min, zfac_max);

    view_zoom_to_window_xy_3d(vod->ar, zfac, zoom_to_pos ? vod->prev.event_xy : NULL);
  }

  /* these limits were in old code too */
  CLAMP(vod->rv3d->dist, dist_range[0], dist_range[1]);

  if (vod->rv3d->viewlock & RV3D_BOXVIEW) {
    view3d_boxview_sync(vod->sa, vod->ar);
  }

  ED_view3d_camera_lock_sync(vod->depsgraph, vod->v3d, vod->rv3d);

  ED_region_tag_redraw(vod->ar);
}

static void viewzoom_apply(ViewOpsData *vod,
                           const int xy[2],
                           const short viewzoom,
                           const bool zoom_invert,
                           const bool zoom_to_pos)
{
  if ((vod->rv3d->persp == RV3D_CAMOB) &&
      (vod->rv3d->is_persp && ED_view3d_camera_lock_check(vod->v3d, vod->rv3d)) == 0) {
    viewzoom_apply_camera(vod, xy, viewzoom, zoom_invert, zoom_to_pos);
  }
  else {
    viewzoom_apply_3d(vod, xy, viewzoom, zoom_invert, zoom_to_pos);
  }
>>>>>>> e12c08e8
}

static int viewzoom_modal(bContext *C, wmOperator *op, const wmEvent *event)
{
  ViewOpsData *vod = op->customdata;
  short event_code = VIEW_PASS;
  bool use_autokey = false;
  int ret = OPERATOR_RUNNING_MODAL;

  /* execute the events */
  if (event->type == TIMER && event->customdata == vod->timer) {
    /* continuous zoom */
    event_code = VIEW_APPLY;
  }
  else if (event->type == MOUSEMOVE) {
    event_code = VIEW_APPLY;
  }
  else if (event->type == EVT_MODAL_MAP) {
    switch (event->val) {
      case VIEW_MODAL_CONFIRM:
        event_code = VIEW_CONFIRM;
        break;
      case VIEWROT_MODAL_SWITCH_MOVE:
        WM_operator_name_call(C, "VIEW3D_OT_move", WM_OP_INVOKE_DEFAULT, NULL);
        event_code = VIEW_CONFIRM;
        break;
      case VIEWROT_MODAL_SWITCH_ROTATE:
        WM_operator_name_call(C, "VIEW3D_OT_rotate", WM_OP_INVOKE_DEFAULT, NULL);
        event_code = VIEW_CONFIRM;
        break;
    }
  }
  else if (event->type == vod->init.event_type && event->val == KM_RELEASE) {
    event_code = VIEW_CONFIRM;
  }

  if (event_code == VIEW_APPLY) {
    const bool use_mouse_init = RNA_boolean_get(op->ptr, "use_mouse_init");
    viewzoom_apply(vod,
                   &event->x,
                   U.viewzoom,
                   (U.uiflag & USER_ZOOM_INVERT) != 0,
                   (use_mouse_init && (U.uiflag & USER_ZOOM_TO_MOUSEPOS)));
    if (ED_screen_animation_playing(CTX_wm_manager(C))) {
      use_autokey = true;
    }
  }
  else if (event_code == VIEW_CONFIRM) {
    ED_view3d_depth_tag_update(vod->rv3d);
    use_autokey = true;
    ret = OPERATOR_FINISHED;
  }

  if (use_autokey) {
    ED_view3d_camera_lock_autokey(vod->v3d, vod->rv3d, C, false, true);
  }

  if (ret & OPERATOR_FINISHED) {
    viewops_data_free(C, op);
  }

  return ret;
}

static int viewzoom_exec(bContext *C, wmOperator *op)
{
  Depsgraph *depsgraph = CTX_data_depsgraph(C);
  Scene *scene = CTX_data_scene(C);
  View3D *v3d;
  RegionView3D *rv3d;
  ScrArea *sa;
  ARegion *ar;
  bool use_cam_zoom;
  float dist_range[2];

  const int delta = RNA_int_get(op->ptr, "delta");
  const bool use_mouse_init = RNA_boolean_get(op->ptr, "use_mouse_init");

  if (op->customdata) {
    ViewOpsData *vod = op->customdata;

    sa = vod->sa;
    ar = vod->ar;
  }
  else {
    sa = CTX_wm_area(C);
    ar = CTX_wm_region(C);
  }

  v3d = sa->spacedata.first;
  rv3d = ar->regiondata;

  use_cam_zoom = (rv3d->persp == RV3D_CAMOB) &&
                 !(rv3d->is_persp && ED_view3d_camera_lock_check(v3d, rv3d));

  int zoom_xy_buf[2];
  const int *zoom_xy = NULL;
  if (use_mouse_init && (U.uiflag & USER_ZOOM_TO_MOUSEPOS)) {
    zoom_xy_buf[0] = RNA_struct_property_is_set(op->ptr, "mx") ? RNA_int_get(op->ptr, "mx") :
                                                                 ar->winx / 2;
    zoom_xy_buf[1] = RNA_struct_property_is_set(op->ptr, "my") ? RNA_int_get(op->ptr, "my") :
                                                                 ar->winy / 2;
    zoom_xy = zoom_xy_buf;
  }

  ED_view3d_dist_range_get(v3d, dist_range);

  if (delta < 0) {
    const float step = 1.2f;
    /* this min and max is also in viewmove() */
    if (use_cam_zoom) {
      view_zoom_to_window_xy_camera(scene, depsgraph, v3d, ar, step, zoom_xy);
    }
    else {
      if (rv3d->dist < dist_range[1]) {
        view_zoom_to_window_xy_3d(ar, step, zoom_xy);
      }
    }
  }
  else {
    const float step = 1.0f / 1.2f;
    if (use_cam_zoom) {
      view_zoom_to_window_xy_camera(scene, depsgraph, v3d, ar, step, zoom_xy);
    }
    else {
      if (rv3d->dist > dist_range[0]) {
        view_zoom_to_window_xy_3d(ar, step, zoom_xy);
      }
    }
  }

  if (rv3d->viewlock & RV3D_BOXVIEW) {
    view3d_boxview_sync(sa, ar);
  }

  ED_view3d_depth_tag_update(rv3d);

  ED_view3d_camera_lock_sync(depsgraph, v3d, rv3d);
  ED_view3d_camera_lock_autokey(v3d, rv3d, C, false, true);

  ED_region_tag_redraw(ar);

  viewops_data_free(C, op);

  return OPERATOR_FINISHED;
}

/* viewdolly_invoke() copied this function, changes here may apply there */
static int viewzoom_invoke(bContext *C, wmOperator *op, const wmEvent *event)
{
  ViewOpsData *vod;

  const bool use_mouse_init = RNA_boolean_get(op->ptr, "use_mouse_init");

  /* makes op->customdata */
  viewops_data_alloc(C, op);
  viewops_data_create(C,
                      op,
                      event,
                      (viewops_flag_from_prefs() & ~VIEWOPS_FLAG_ORBIT_SELECT) |
                          (use_mouse_init ? VIEWOPS_FLAG_USE_MOUSE_INIT : 0));
  vod = op->customdata;

  ED_view3d_smooth_view_force_finish(C, vod->v3d, vod->ar);

  /* if one or the other zoom position aren't set, set from event */
  if (!RNA_struct_property_is_set(op->ptr, "mx") || !RNA_struct_property_is_set(op->ptr, "my")) {
    RNA_int_set(op->ptr, "mx", event->x);
    RNA_int_set(op->ptr, "my", event->y);
  }

  if (RNA_struct_property_is_set(op->ptr, "delta")) {
    viewzoom_exec(C, op);
  }
  else {
    if (event->type == MOUSEZOOM || event->type == MOUSEPAN) {

      if (U.uiflag & USER_ZOOM_HORIZ) {
        vod->init.event_xy[0] = vod->prev.event_xy[0] = event->x;
      }
      else {
        /* Set y move = x move as MOUSEZOOM uses only x axis to pass magnification value */
        vod->init.event_xy[1] = vod->prev.event_xy[1] = vod->init.event_xy[1] + event->x -
                                                        event->prevx;
      }
      viewzoom_apply(vod,
                     &event->prevx,
                     USER_ZOOM_DOLLY,
                     (U.uiflag & USER_ZOOM_INVERT) != 0,
                     (use_mouse_init && (U.uiflag & USER_ZOOM_TO_MOUSEPOS)));
      ED_view3d_camera_lock_autokey(vod->v3d, vod->rv3d, C, false, true);

      ED_view3d_depth_tag_update(vod->rv3d);

      viewops_data_free(C, op);
      return OPERATOR_FINISHED;
    }
    else {
      if (U.viewzoom == USER_ZOOM_CONT) {
        /* needs a timer to continue redrawing */
        vod->timer = WM_event_add_timer(CTX_wm_manager(C), CTX_wm_window(C), TIMER, 0.01f);
        vod->prev.time = PIL_check_seconds_timer();
      }

      /* add temp handler */
      WM_event_add_modal_handler(C, op);

      return OPERATOR_RUNNING_MODAL;
    }
  }
  return OPERATOR_FINISHED;
}

static void viewzoom_cancel(bContext *C, wmOperator *op)
{
  viewops_data_free(C, op);
}

void VIEW3D_OT_zoom(wmOperatorType *ot)
{
  /* identifiers */
  ot->name = "Zoom View";
  ot->description = "Zoom in/out in the view";
  ot->idname = "VIEW3D_OT_zoom";

  /* api callbacks */
  ot->invoke = viewzoom_invoke;
  ot->exec = viewzoom_exec;
  ot->modal = viewzoom_modal;
  ot->poll = ED_operator_region_view3d_active;
  ot->cancel = viewzoom_cancel;

  /* flags */
  ot->flag = OPTYPE_BLOCKING | OPTYPE_GRAB_CURSOR;

  /* properties */
  view3d_operator_properties_common(
      ot, V3D_OP_PROP_DELTA | V3D_OP_PROP_MOUSE_CO | V3D_OP_PROP_USE_MOUSE_INIT);
}

/** \} */

/* -------------------------------------------------------------------- */
/** \name View Dolly Operator
 *
 * Like zoom but translates the view offset along the view direction
 * which avoids #RegionView3D.dist approaching zero.
 * \{ */

/* this is an exact copy of viewzoom_modal_keymap */
/* called in transform_ops.c, on each regeneration of keymaps  */
void viewdolly_modal_keymap(wmKeyConfig *keyconf)
{
  static const EnumPropertyItem modal_items[] = {
      {VIEW_MODAL_CONFIRM, "CONFIRM", 0, "Confirm", ""},

      {VIEWROT_MODAL_SWITCH_ROTATE, "SWITCH_TO_ROTATE", 0, "Switch to Rotate"},
      {VIEWROT_MODAL_SWITCH_MOVE, "SWITCH_TO_MOVE", 0, "Switch to Move"},

      {0, NULL, 0, NULL, NULL},
  };

  wmKeyMap *keymap = WM_modalkeymap_get(keyconf, "View3D Dolly Modal");

  /* this function is called for each spacetype, only needs to add map once */
  if (keymap && keymap->modal_items) {
    return;
  }

  keymap = WM_modalkeymap_add(keyconf, "View3D Dolly Modal", modal_items);

  /* disabled mode switching for now, can re-implement better, later on */
#if 0
  WM_modalkeymap_add_item(keymap, LEFTMOUSE, KM_RELEASE, KM_ANY, 0, VIEWROT_MODAL_SWITCH_ROTATE);
  WM_modalkeymap_add_item(keymap, LEFTCTRLKEY, KM_RELEASE, KM_ANY, 0, VIEWROT_MODAL_SWITCH_ROTATE);
  WM_modalkeymap_add_item(keymap, LEFTSHIFTKEY, KM_PRESS, KM_ANY, 0, VIEWROT_MODAL_SWITCH_MOVE);
#endif

  /* assign map to operators */
  WM_modalkeymap_assign(keymap, "VIEW3D_OT_dolly");
}

static bool viewdolly_offset_lock_check(bContext *C, wmOperator *op)
{
  View3D *v3d = CTX_wm_view3d(C);
  RegionView3D *rv3d = CTX_wm_region_view3d(C);
  if (ED_view3d_offset_lock_check(v3d, rv3d)) {
    BKE_report(op->reports, RPT_WARNING, "Cannot dolly when the view offset is locked");
    return true;
  }
  else {
    return false;
  }
}

static void view_dolly_to_vector_3d(ARegion *ar, float orig_ofs[3], float dvec[3], float dfac)
{
  RegionView3D *rv3d = ar->regiondata;
  madd_v3_v3v3fl(rv3d->ofs, orig_ofs, dvec, -(1.0f - dfac));
}

static void viewdolly_apply(ViewOpsData *vod, const int xy[2], const short zoom_invert)
{
  float zfac = 1.0;

  {
    float len1, len2;

    if (U.uiflag & USER_ZOOM_HORIZ) {
      len1 = (vod->ar->winrct.xmax - xy[0]) + 5;
      len2 = (vod->ar->winrct.xmax - vod->init.event_xy[0]) + 5;
    }
    else {
      len1 = (vod->ar->winrct.ymax - xy[1]) + 5;
      len2 = (vod->ar->winrct.ymax - vod->init.event_xy[1]) + 5;
    }
    if (zoom_invert) {
      SWAP(float, len1, len2);
    }

    zfac = 1.0f + ((len1 - len2) * 0.01f * vod->rv3d->dist);
  }

  if (zfac != 1.0f) {
    view_dolly_to_vector_3d(vod->ar, vod->init.ofs, vod->init.mousevec, zfac);
  }

  if (vod->rv3d->viewlock & RV3D_BOXVIEW) {
    view3d_boxview_sync(vod->sa, vod->ar);
  }

  ED_view3d_camera_lock_sync(vod->depsgraph, vod->v3d, vod->rv3d);

  ED_region_tag_redraw(vod->ar);
}

static int viewdolly_modal(bContext *C, wmOperator *op, const wmEvent *event)
{
  ViewOpsData *vod = op->customdata;
  short event_code = VIEW_PASS;
  bool use_autokey = false;
  int ret = OPERATOR_RUNNING_MODAL;

  /* execute the events */
  if (event->type == MOUSEMOVE) {
    event_code = VIEW_APPLY;
  }
  else if (event->type == EVT_MODAL_MAP) {
    switch (event->val) {
      case VIEW_MODAL_CONFIRM:
        event_code = VIEW_CONFIRM;
        break;
      case VIEWROT_MODAL_SWITCH_MOVE:
        WM_operator_name_call(C, "VIEW3D_OT_move", WM_OP_INVOKE_DEFAULT, NULL);
        event_code = VIEW_CONFIRM;
        break;
      case VIEWROT_MODAL_SWITCH_ROTATE:
        WM_operator_name_call(C, "VIEW3D_OT_rotate", WM_OP_INVOKE_DEFAULT, NULL);
        event_code = VIEW_CONFIRM;
        break;
    }
  }
  else if (event->type == vod->init.event_type && event->val == KM_RELEASE) {
    event_code = VIEW_CONFIRM;
  }

  if (event_code == VIEW_APPLY) {
    viewdolly_apply(vod, &event->x, (U.uiflag & USER_ZOOM_INVERT) != 0);
    if (ED_screen_animation_playing(CTX_wm_manager(C))) {
      use_autokey = true;
    }
  }
  else if (event_code == VIEW_CONFIRM) {
    ED_view3d_depth_tag_update(vod->rv3d);
    use_autokey = true;
    ret = OPERATOR_FINISHED;
  }

  if (use_autokey) {
    ED_view3d_camera_lock_autokey(vod->v3d, vod->rv3d, C, false, true);
  }

  if (ret & OPERATOR_FINISHED) {
    viewops_data_free(C, op);
  }

  return ret;
}

static int viewdolly_exec(bContext *C, wmOperator *op)
{
  View3D *v3d;
  RegionView3D *rv3d;
  ScrArea *sa;
  ARegion *ar;
  float mousevec[3];

  const int delta = RNA_int_get(op->ptr, "delta");

  if (op->customdata) {
    ViewOpsData *vod = op->customdata;

    sa = vod->sa;
    ar = vod->ar;
    copy_v3_v3(mousevec, vod->init.mousevec);
  }
  else {
    sa = CTX_wm_area(C);
    ar = CTX_wm_region(C);
    negate_v3_v3(mousevec, ((RegionView3D *)ar->regiondata)->viewinv[2]);
    normalize_v3(mousevec);
  }

  v3d = sa->spacedata.first;
  rv3d = ar->regiondata;

  const bool use_mouse_init = RNA_boolean_get(op->ptr, "use_mouse_init");

  /* overwrite the mouse vector with the view direction (zoom into the center) */
  if ((use_mouse_init && (U.uiflag & USER_ZOOM_TO_MOUSEPOS)) == 0) {
    normalize_v3_v3(mousevec, rv3d->viewinv[2]);
  }

  view_dolly_to_vector_3d(ar, rv3d->ofs, mousevec, delta < 0 ? 0.2f : 1.8f);

  if (rv3d->viewlock & RV3D_BOXVIEW) {
    view3d_boxview_sync(sa, ar);
  }

  ED_view3d_depth_tag_update(rv3d);

  ED_view3d_camera_lock_sync(CTX_data_depsgraph(C), v3d, rv3d);

  ED_region_tag_redraw(ar);

  viewops_data_free(C, op);

  return OPERATOR_FINISHED;
}

/* copied from viewzoom_invoke(), changes here may apply there */
static int viewdolly_invoke(bContext *C, wmOperator *op, const wmEvent *event)
{
  ViewOpsData *vod;

  if (viewdolly_offset_lock_check(C, op)) {
    return OPERATOR_CANCELLED;
  }

  /* makes op->customdata */
  viewops_data_alloc(C, op);
  vod = op->customdata;

  /* poll should check but in some cases fails, see poll func for details */
  if (vod->rv3d->viewlock & RV3D_LOCKED) {
    viewops_data_free(C, op);
    return OPERATOR_PASS_THROUGH;
  }

  ED_view3d_smooth_view_force_finish(C, vod->v3d, vod->ar);

  /* needs to run before 'viewops_data_create' so the backup 'rv3d->ofs' is correct */
  /* switch from camera view when: */
  if (vod->rv3d->persp != RV3D_PERSP) {
    if (vod->rv3d->persp == RV3D_CAMOB) {
      /* ignore rv3d->lpersp because dolly only makes sense in perspective mode */
      const Depsgraph *depsgraph = CTX_data_depsgraph(C);
      ED_view3d_persp_switch_from_camera(depsgraph, vod->v3d, vod->rv3d, RV3D_PERSP);
    }
    else {
      vod->rv3d->persp = RV3D_PERSP;
    }
    ED_region_tag_redraw(vod->ar);
  }

  const bool use_mouse_init = RNA_boolean_get(op->ptr, "use_mouse_init");

  viewops_data_create(C,
                      op,
                      event,
                      (viewops_flag_from_prefs() & ~VIEWOPS_FLAG_ORBIT_SELECT) |
                          (use_mouse_init ? VIEWOPS_FLAG_USE_MOUSE_INIT : 0));

  /* if one or the other zoom position aren't set, set from event */
  if (!RNA_struct_property_is_set(op->ptr, "mx") || !RNA_struct_property_is_set(op->ptr, "my")) {
    RNA_int_set(op->ptr, "mx", event->x);
    RNA_int_set(op->ptr, "my", event->y);
  }

  if (RNA_struct_property_is_set(op->ptr, "delta")) {
    viewdolly_exec(C, op);
  }
  else {
    /* overwrite the mouse vector with the view direction (zoom into the center) */
    if ((use_mouse_init && (U.uiflag & USER_ZOOM_TO_MOUSEPOS)) == 0) {
      negate_v3_v3(vod->init.mousevec, vod->rv3d->viewinv[2]);
      normalize_v3(vod->init.mousevec);
    }

    if (event->type == MOUSEZOOM) {
      /* Bypass Zoom invert flag for track pads (pass false always) */

      if (U.uiflag & USER_ZOOM_HORIZ) {
        vod->init.event_xy[0] = vod->prev.event_xy[0] = event->x;
      }
      else {
        /* Set y move = x move as MOUSEZOOM uses only x axis to pass magnification value */
        vod->init.event_xy[1] = vod->prev.event_xy[1] = vod->init.event_xy[1] + event->x -
                                                        event->prevx;
      }
      viewdolly_apply(vod, &event->prevx, (U.uiflag & USER_ZOOM_INVERT) == 0);
      ED_view3d_depth_tag_update(vod->rv3d);

      viewops_data_free(C, op);
      return OPERATOR_FINISHED;
    }
    else {
      /* add temp handler */
      WM_event_add_modal_handler(C, op);

      return OPERATOR_RUNNING_MODAL;
    }
  }
  return OPERATOR_FINISHED;
}

static void viewdolly_cancel(bContext *C, wmOperator *op)
{
  viewops_data_free(C, op);
}

void VIEW3D_OT_dolly(wmOperatorType *ot)
{
  /* identifiers */
  ot->name = "Dolly View";
  ot->description = "Dolly in/out in the view";
  ot->idname = "VIEW3D_OT_dolly";

  /* api callbacks */
  ot->invoke = viewdolly_invoke;
  ot->exec = viewdolly_exec;
  ot->modal = viewdolly_modal;
  ot->poll = ED_operator_region_view3d_active;
  ot->cancel = viewdolly_cancel;

  /* flags */
  ot->flag = OPTYPE_BLOCKING | OPTYPE_GRAB_CURSOR;

  /* properties */
  view3d_operator_properties_common(
      ot, V3D_OP_PROP_DELTA | V3D_OP_PROP_MOUSE_CO | V3D_OP_PROP_USE_MOUSE_INIT);
}

/** \} */

/* -------------------------------------------------------------------- */
/** \name View All Operator
 *
 * Move & Zoom the view to fit all of it's contents.
 * \{ */

static bool view3d_object_skip_minmax(const View3D *v3d,
                                      const RegionView3D *rv3d,
                                      const Object *ob,
                                      const bool skip_camera,
                                      bool *r_only_center)
{
  BLI_assert(ob->id.orig_id == NULL);
  *r_only_center = false;

  if (skip_camera && (ob == v3d->camera)) {
    return true;
  }

  if ((ob->type == OB_EMPTY) && (ob->empty_drawtype == OB_EMPTY_IMAGE) &&
      !BKE_object_empty_image_frame_is_visible_in_view3d(ob, rv3d)) {
    *r_only_center = true;
    return false;
  }

  return false;
}

static void view3d_from_minmax(bContext *C,
                               View3D *v3d,
                               ARegion *ar,
                               const float min[3],
                               const float max[3],
                               bool ok_dist,
                               const int smooth_viewtx)
{
  RegionView3D *rv3d = ar->regiondata;
  float afm[3];
  float size;

  ED_view3d_smooth_view_force_finish(C, v3d, ar);

  /* SMOOTHVIEW */
  float new_ofs[3];
  float new_dist;

  sub_v3_v3v3(afm, max, min);
  size = max_fff(afm[0], afm[1], afm[2]);

  if (ok_dist) {
    char persp;

    if (rv3d->is_persp) {
      if (rv3d->persp == RV3D_CAMOB && ED_view3d_camera_lock_check(v3d, rv3d)) {
        persp = RV3D_CAMOB;
      }
      else {
        persp = RV3D_PERSP;
      }
    }
    else { /* ortho */
      if (size < 0.0001f) {
        /* bounding box was a single point so do not zoom */
        ok_dist = false;
      }
      else {
        /* adjust zoom so it looks nicer */
        persp = RV3D_ORTHO;
      }
    }

    if (ok_dist) {
      new_dist = ED_view3d_radius_to_dist(
          v3d, ar, CTX_data_depsgraph(C), persp, true, (size / 2) * VIEW3D_MARGIN);
      if (rv3d->is_persp) {
        /* don't zoom closer than the near clipping plane */
        new_dist = max_ff(new_dist, v3d->clip_start * 1.5f);
      }
    }
  }

  mid_v3_v3v3(new_ofs, min, max);
  negate_v3(new_ofs);

  if (rv3d->persp == RV3D_CAMOB && !ED_view3d_camera_lock_check(v3d, rv3d)) {
    rv3d->persp = RV3D_PERSP;
    ED_view3d_smooth_view(C,
                          v3d,
                          ar,
                          smooth_viewtx,
                          &(const V3D_SmoothParams){
                              .camera_old = v3d->camera,
                              .ofs = new_ofs,
                              .dist = ok_dist ? &new_dist : NULL,
                          });
  }
  else {
    ED_view3d_smooth_view(C,
                          v3d,
                          ar,
                          smooth_viewtx,
                          &(const V3D_SmoothParams){
                              .ofs = new_ofs,
                              .dist = ok_dist ? &new_dist : NULL,
                          });
  }

  /* smooth view does viewlock RV3D_BOXVIEW copy */
}

/**
 * Same as #view3d_from_minmax but for all regions (except cameras).
 */
static void view3d_from_minmax_multi(bContext *C,
                                     View3D *v3d,
                                     const float min[3],
                                     const float max[3],
                                     const bool ok_dist,
                                     const int smooth_viewtx)
{
  ScrArea *sa = CTX_wm_area(C);
  ARegion *ar;
  for (ar = sa->regionbase.first; ar; ar = ar->next) {
    if (ar->regiontype == RGN_TYPE_WINDOW) {
      RegionView3D *rv3d = ar->regiondata;
      /* when using all regions, don't jump out of camera view,
       * but _do_ allow locked cameras to be moved */
      if ((rv3d->persp != RV3D_CAMOB) || ED_view3d_camera_lock_check(v3d, rv3d)) {
        view3d_from_minmax(C, v3d, ar, min, max, ok_dist, smooth_viewtx);
      }
    }
  }
}

static int view3d_all_exec(bContext *C, wmOperator *op)
{
  ARegion *ar = CTX_wm_region(C);
  View3D *v3d = CTX_wm_view3d(C);
  RegionView3D *rv3d = CTX_wm_region_view3d(C);
  Scene *scene = CTX_data_scene(C);
  const Depsgraph *depsgraph = CTX_data_depsgraph(C);
  ViewLayer *view_layer_eval = DEG_get_evaluated_view_layer(depsgraph);
  Base *base_eval;
  const bool use_all_regions = RNA_boolean_get(op->ptr, "use_all_regions");
  const bool skip_camera = (ED_view3d_camera_lock_check(v3d, ar->regiondata) ||
                            /* any one of the regions may be locked */
                            (use_all_regions && v3d->flag2 & V3D_LOCK_CAMERA));
  const bool center = RNA_boolean_get(op->ptr, "center");
  const int smooth_viewtx = WM_operator_smooth_viewtx_get(op);

  float min[3], max[3];
  bool changed = false;

  if (center) {
    /* in 2.4x this also move the cursor to (0, 0, 0) (with shift+c). */
    View3DCursor *cursor = &scene->cursor;
    zero_v3(min);
    zero_v3(max);
    zero_v3(cursor->location);
    float mat3[3][3];
    unit_m3(mat3);
    BKE_scene_cursor_mat3_to_rot(cursor, mat3, false);
  }
  else {
    INIT_MINMAX(min, max);
  }

  for (base_eval = view_layer_eval->object_bases.first; base_eval; base_eval = base_eval->next) {
    if (BASE_VISIBLE(v3d, base_eval)) {
      bool only_center = false;
      Object *ob = DEG_get_original_object(base_eval->object);
      if (view3d_object_skip_minmax(v3d, rv3d, ob, skip_camera, &only_center)) {
        continue;
      }

      if (only_center) {
        minmax_v3v3_v3(min, max, base_eval->object->obmat[3]);
      }
      else {
        BKE_object_minmax(base_eval->object, min, max, false);
      }
      changed = true;
    }
  }

  if (center) {
    DEG_id_tag_update(&scene->id, ID_RECALC_COPY_ON_WRITE);
  }

  if (!changed) {
    ED_region_tag_redraw(ar);
    /* TODO - should this be cancel?
     * I think no, because we always move the cursor, with or without
     * object, but in this case there is no change in the scene,
     * only the cursor so I choice a ED_region_tag like
     * view3d_smooth_view do for the center_cursor.
     * See bug #22640
     */
    return OPERATOR_FINISHED;
  }

  if (use_all_regions) {
    view3d_from_minmax_multi(C, v3d, min, max, true, smooth_viewtx);
  }
  else {
    view3d_from_minmax(C, v3d, ar, min, max, true, smooth_viewtx);
  }

  return OPERATOR_FINISHED;
}

void VIEW3D_OT_view_all(wmOperatorType *ot)
{
  /* identifiers */
  ot->name = "View All";
  ot->description = "View all objects in scene";
  ot->idname = "VIEW3D_OT_view_all";

  /* api callbacks */
  ot->exec = view3d_all_exec;
  ot->poll = ED_operator_region_view3d_active;

  /* flags */
  ot->flag = 0;

  /* properties */
  view3d_operator_properties_common(ot, V3D_OP_PROP_USE_ALL_REGIONS);
  RNA_def_boolean(ot->srna, "center", 0, "Center", "");
}

/** \} */

/* -------------------------------------------------------------------- */
/** \name View Selected Operator
 *
 * Move & Zoom the view to fit selected contents.
 * \{ */

/* like a localview without local!, was centerview() in 2.4x */
static int viewselected_exec(bContext *C, wmOperator *op)
{
  ARegion *ar = CTX_wm_region(C);
  View3D *v3d = CTX_wm_view3d(C);
  RegionView3D *rv3d = CTX_wm_region_view3d(C);
  Scene *scene = CTX_data_scene(C);
  Depsgraph *depsgraph = CTX_data_depsgraph(C);
  ViewLayer *view_layer_eval = DEG_get_evaluated_view_layer(depsgraph);
  bGPdata *gpd = CTX_data_gpencil_data(C);
  const bool is_gp_edit = GPENCIL_ANY_MODE(gpd);
  const bool is_face_map = ((is_gp_edit == false) && ar->gizmo_map &&
                            WM_gizmomap_is_any_selected(ar->gizmo_map));
  Object *ob_eval = OBACT(view_layer_eval);
  Object *obedit = CTX_data_edit_object(C);
  float min[3], max[3];
  bool ok = false, ok_dist = true;
  const bool use_all_regions = RNA_boolean_get(op->ptr, "use_all_regions");
  const bool skip_camera = (ED_view3d_camera_lock_check(v3d, ar->regiondata) ||
                            /* any one of the regions may be locked */
                            (use_all_regions && v3d->flag2 & V3D_LOCK_CAMERA));
  const int smooth_viewtx = WM_operator_smooth_viewtx_get(op);

  INIT_MINMAX(min, max);
  if (is_face_map) {
    ob_eval = NULL;
  }

  if (ob_eval && (ob_eval->mode & OB_MODE_WEIGHT_PAINT)) {
    /* hard-coded exception, we look for the one selected armature */
    /* this is weak code this way, we should make a generic
     * active/selection callback interface once... */
    Base *base_eval;
    for (base_eval = view_layer_eval->object_bases.first; base_eval; base_eval = base_eval->next) {
      if (BASE_SELECTED_EDITABLE(v3d, base_eval)) {
        if (base_eval->object->type == OB_ARMATURE) {
          if (base_eval->object->mode & OB_MODE_POSE) {
            break;
          }
        }
      }
    }
    if (base_eval) {
      ob_eval = base_eval->object;
    }
  }

  if (is_gp_edit) {
    CTX_DATA_BEGIN (C, bGPDstroke *, gps, editable_gpencil_strokes) {
      /* we're only interested in selected points here... */
      if ((gps->flag & GP_STROKE_SELECT) && (gps->flag & GP_STROKE_3DSPACE)) {
        ok |= BKE_gpencil_stroke_minmax(gps, true, min, max);
      }
    }
    CTX_DATA_END;

    if ((ob_eval) && (ok)) {
      mul_m4_v3(ob_eval->obmat, min);
      mul_m4_v3(ob_eval->obmat, max);
    }
  }
  else if (is_face_map) {
    ok = WM_gizmomap_minmax(ar->gizmo_map, true, true, min, max);
  }
  else if (obedit) {
    /* only selected */
    FOREACH_OBJECT_IN_MODE_BEGIN (view_layer_eval, v3d, obedit->type, obedit->mode, ob_eval_iter) {
      ok |= ED_view3d_minmax_verts(ob_eval_iter, min, max);
    }
    FOREACH_OBJECT_IN_MODE_END;
  }
  else if (ob_eval && (ob_eval->mode & OB_MODE_POSE)) {
    FOREACH_OBJECT_IN_MODE_BEGIN (
        view_layer_eval, v3d, ob_eval->type, ob_eval->mode, ob_eval_iter) {
      ok |= BKE_pose_minmax(ob_eval_iter, min, max, true, true);
    }
    FOREACH_OBJECT_IN_MODE_END;
  }
  else if (BKE_paint_select_face_test(ob_eval)) {
    ok = paintface_minmax(ob_eval, min, max);
  }
  else if (ob_eval && (ob_eval->mode & OB_MODE_PARTICLE_EDIT)) {
    ok = PE_minmax(scene, view_layer_eval, min, max);
  }
  else if (ob_eval && (ob_eval->mode & (OB_MODE_SCULPT | OB_MODE_VERTEX_PAINT |
                                        OB_MODE_WEIGHT_PAINT | OB_MODE_TEXTURE_PAINT))) {
    BKE_paint_stroke_get_average(scene, ob_eval, min);
    copy_v3_v3(max, min);
    ok = true;
    ok_dist = 0; /* don't zoom */
  }
  else {
    Base *base_eval;
    for (base_eval = FIRSTBASE(view_layer_eval); base_eval; base_eval = base_eval->next) {
      if (BASE_SELECTED(v3d, base_eval)) {
        bool only_center = false;
        Object *ob = DEG_get_original_object(base_eval->object);
        if (view3d_object_skip_minmax(v3d, rv3d, ob, skip_camera, &only_center)) {
          continue;
        }

        /* account for duplis */
        if (BKE_object_minmax_dupli(depsgraph, scene, base_eval->object, min, max, false) == 0) {
          /* use if duplis not found */
          if (only_center) {
            minmax_v3v3_v3(min, max, base_eval->object->obmat[3]);
          }
          else {
            BKE_object_minmax(base_eval->object, min, max, false);
          }
        }

        ok = 1;
      }
    }
  }

  if (ok == 0) {
    return OPERATOR_FINISHED;
  }

  if (use_all_regions) {
    view3d_from_minmax_multi(C, v3d, min, max, ok_dist, smooth_viewtx);
  }
  else {
    view3d_from_minmax(C, v3d, ar, min, max, ok_dist, smooth_viewtx);
  }

  return OPERATOR_FINISHED;
}

void VIEW3D_OT_view_selected(wmOperatorType *ot)
{
  /* identifiers */
  ot->name = "View Selected";
  ot->description = "Move the view to the selection center";
  ot->idname = "VIEW3D_OT_view_selected";

  /* api callbacks */
  ot->exec = viewselected_exec;
  ot->poll = ED_operator_region_view3d_active;

  /* flags */
  ot->flag = 0;

  /* properties */
  view3d_operator_properties_common(ot, V3D_OP_PROP_USE_ALL_REGIONS);
}

/** \} */

/* -------------------------------------------------------------------- */
/** \name View Lock Clear Operator
 * \{ */

static int view_lock_clear_exec(bContext *C, wmOperator *UNUSED(op))
{
  View3D *v3d = CTX_wm_view3d(C);

  if (v3d) {
    ED_view3d_lock_clear(v3d);

    WM_event_add_notifier(C, NC_SPACE | ND_SPACE_VIEW3D, v3d);

    return OPERATOR_FINISHED;
  }
  else {
    return OPERATOR_CANCELLED;
  }
}

void VIEW3D_OT_view_lock_clear(wmOperatorType *ot)
{

  /* identifiers */
  ot->name = "View Lock Clear";
  ot->description = "Clear all view locking";
  ot->idname = "VIEW3D_OT_view_lock_clear";

  /* api callbacks */
  ot->exec = view_lock_clear_exec;
  ot->poll = ED_operator_region_view3d_active;

  /* flags */
  ot->flag = 0;
}

/** \} */

/* -------------------------------------------------------------------- */
/** \name View Lock to Active Operator
 * \{ */

static int view_lock_to_active_exec(bContext *C, wmOperator *UNUSED(op))
{
  View3D *v3d = CTX_wm_view3d(C);
  Object *obact = CTX_data_active_object(C);

  if (v3d) {
    ED_view3d_lock_clear(v3d);

    v3d->ob_centre = obact; /* can be NULL */

    if (obact && obact->type == OB_ARMATURE) {
      if (obact->mode & OB_MODE_POSE) {
        Object *obact_eval = DEG_get_evaluated_object(CTX_data_depsgraph(C), obact);
        bPoseChannel *pcham_act = BKE_pose_channel_active(obact_eval);
        if (pcham_act) {
          BLI_strncpy(v3d->ob_centre_bone, pcham_act->name, sizeof(v3d->ob_centre_bone));
        }
      }
      else {
        EditBone *ebone_act = ((bArmature *)obact->data)->act_edbone;
        if (ebone_act) {
          BLI_strncpy(v3d->ob_centre_bone, ebone_act->name, sizeof(v3d->ob_centre_bone));
        }
      }
    }

    WM_event_add_notifier(C, NC_SPACE | ND_SPACE_VIEW3D, v3d);

    return OPERATOR_FINISHED;
  }
  else {
    return OPERATOR_CANCELLED;
  }
}

void VIEW3D_OT_view_lock_to_active(wmOperatorType *ot)
{

  /* identifiers */
  ot->name = "View Lock to Active";
  ot->description = "Lock the view to the active object/bone";
  ot->idname = "VIEW3D_OT_view_lock_to_active";

  /* api callbacks */
  ot->exec = view_lock_to_active_exec;
  ot->poll = ED_operator_region_view3d_active;

  /* flags */
  ot->flag = 0;
}

/** \} */

/* -------------------------------------------------------------------- */
/** \name View Center Cursor Operator
 * \{ */

static int viewcenter_cursor_exec(bContext *C, wmOperator *op)
{
  View3D *v3d = CTX_wm_view3d(C);
  RegionView3D *rv3d = CTX_wm_region_view3d(C);
  Scene *scene = CTX_data_scene(C);

  if (rv3d) {
    ARegion *ar = CTX_wm_region(C);
    const int smooth_viewtx = WM_operator_smooth_viewtx_get(op);

    ED_view3d_smooth_view_force_finish(C, v3d, ar);

    /* non camera center */
    float new_ofs[3];
    negate_v3_v3(new_ofs, scene->cursor.location);
    ED_view3d_smooth_view(C, v3d, ar, smooth_viewtx, &(const V3D_SmoothParams){.ofs = new_ofs});

    /* smooth view does viewlock RV3D_BOXVIEW copy */
  }

  return OPERATOR_FINISHED;
}

void VIEW3D_OT_view_center_cursor(wmOperatorType *ot)
{
  /* identifiers */
  ot->name = "Center View to Cursor";
  ot->description = "Center the view so that the cursor is in the middle of the view";
  ot->idname = "VIEW3D_OT_view_center_cursor";

  /* api callbacks */
  ot->exec = viewcenter_cursor_exec;
  ot->poll = ED_operator_view3d_active;

  /* flags */
  ot->flag = 0;
}

/** \} */

/* -------------------------------------------------------------------- */
/** \name View Center Pick Operator
 * \{ */

static int viewcenter_pick_invoke(bContext *C, wmOperator *op, const wmEvent *event)
{
  View3D *v3d = CTX_wm_view3d(C);
  RegionView3D *rv3d = CTX_wm_region_view3d(C);
  ARegion *ar = CTX_wm_region(C);

  if (rv3d) {
    struct Depsgraph *depsgraph = CTX_data_depsgraph(C);
    float new_ofs[3];
    const int smooth_viewtx = WM_operator_smooth_viewtx_get(op);

    ED_view3d_smooth_view_force_finish(C, v3d, ar);

    view3d_operator_needs_opengl(C);

    if (ED_view3d_autodist(depsgraph, ar, v3d, event->mval, new_ofs, false, NULL)) {
      /* pass */
    }
    else {
      /* fallback to simple pan */
      negate_v3_v3(new_ofs, rv3d->ofs);
      ED_view3d_win_to_3d_int(v3d, ar, new_ofs, event->mval, new_ofs);
    }
    negate_v3(new_ofs);
    ED_view3d_smooth_view(C, v3d, ar, smooth_viewtx, &(const V3D_SmoothParams){.ofs = new_ofs});
  }

  return OPERATOR_FINISHED;
}

void VIEW3D_OT_view_center_pick(wmOperatorType *ot)
{
  /* identifiers */
  ot->name = "Center View to Mouse";
  ot->description = "Center the view to the Z-depth position under the mouse cursor";
  ot->idname = "VIEW3D_OT_view_center_pick";

  /* api callbacks */
  ot->invoke = viewcenter_pick_invoke;
  ot->poll = ED_operator_view3d_active;

  /* flags */
  ot->flag = 0;
}

/** \} */

/* -------------------------------------------------------------------- */
/** \name View Camera Center Operator
 * \{ */

static int view3d_center_camera_exec(bContext *C, wmOperator *UNUSED(op))
{
  Depsgraph *depsgraph = CTX_data_depsgraph(C);
  Scene *scene = CTX_data_scene(C);
  float xfac, yfac;
  float size[2];

  View3D *v3d;
  ARegion *ar;
  RegionView3D *rv3d;

  /* no NULL check is needed, poll checks */
  ED_view3d_context_user_region(C, &v3d, &ar);
  rv3d = ar->regiondata;

  rv3d->camdx = rv3d->camdy = 0.0f;

  ED_view3d_calc_camera_border_size(scene, depsgraph, ar, v3d, rv3d, size);

  /* 4px is just a little room from the edge of the area */
  xfac = (float)ar->winx / (float)(size[0] + 4);
  yfac = (float)ar->winy / (float)(size[1] + 4);

  rv3d->camzoom = BKE_screen_view3d_zoom_from_fac(min_ff(xfac, yfac));
  CLAMP(rv3d->camzoom, RV3D_CAMZOOM_MIN, RV3D_CAMZOOM_MAX);

  WM_event_add_notifier(C, NC_SPACE | ND_SPACE_VIEW3D, v3d);

  return OPERATOR_FINISHED;
}

void VIEW3D_OT_view_center_camera(wmOperatorType *ot)
{
  /* identifiers */
  ot->name = "View Camera Center";
  ot->description = "Center the camera view";
  ot->idname = "VIEW3D_OT_view_center_camera";

  /* api callbacks */
  ot->exec = view3d_center_camera_exec;
  ot->poll = view3d_camera_user_poll;

  /* flags */
  ot->flag = 0;
}

/** \} */

/* -------------------------------------------------------------------- */
/** \name View Lock Center Operator
 * \{ */

static int view3d_center_lock_exec(bContext *C, wmOperator *UNUSED(op))
{
  RegionView3D *rv3d = CTX_wm_region_view3d(C);

  zero_v2(rv3d->ofs_lock);

  WM_event_add_notifier(C, NC_SPACE | ND_SPACE_VIEW3D, CTX_wm_view3d(C));

  return OPERATOR_FINISHED;
}

void VIEW3D_OT_view_center_lock(wmOperatorType *ot)
{
  /* identifiers */
  ot->name = "View Lock Center";
  ot->description = "Center the view lock offset";
  ot->idname = "VIEW3D_OT_view_center_lock";

  /* api callbacks */
  ot->exec = view3d_center_lock_exec;
  ot->poll = view3d_lock_poll;

  /* flags */
  ot->flag = 0;
}

/** \} */

/* -------------------------------------------------------------------- */
/** \name Set Render Border Operator
 * \{ */

static int render_border_exec(bContext *C, wmOperator *op)
{
  View3D *v3d = CTX_wm_view3d(C);
  ARegion *ar = CTX_wm_region(C);
  RegionView3D *rv3d = ED_view3d_context_rv3d(C);

  Scene *scene = CTX_data_scene(C);

  rcti rect;
  rctf vb, border;

  /* get box select values using rna */
  WM_operator_properties_border_to_rcti(op, &rect);

  /* calculate range */

  if (rv3d->persp == RV3D_CAMOB) {
    Depsgraph *depsgraph = CTX_data_depsgraph(C);
    ED_view3d_calc_camera_border(scene, depsgraph, ar, v3d, rv3d, &vb, false);
  }
  else {
    vb.xmin = 0;
    vb.ymin = 0;
    vb.xmax = ar->winx;
    vb.ymax = ar->winy;
  }

  border.xmin = ((float)rect.xmin - vb.xmin) / BLI_rctf_size_x(&vb);
  border.ymin = ((float)rect.ymin - vb.ymin) / BLI_rctf_size_y(&vb);
  border.xmax = ((float)rect.xmax - vb.xmin) / BLI_rctf_size_x(&vb);
  border.ymax = ((float)rect.ymax - vb.ymin) / BLI_rctf_size_y(&vb);

  /* actually set border */
  CLAMP(border.xmin, 0.0f, 1.0f);
  CLAMP(border.ymin, 0.0f, 1.0f);
  CLAMP(border.xmax, 0.0f, 1.0f);
  CLAMP(border.ymax, 0.0f, 1.0f);

  if (rv3d->persp == RV3D_CAMOB) {
    scene->r.border = border;

    WM_event_add_notifier(C, NC_SCENE | ND_RENDER_OPTIONS, NULL);
  }
  else {
    v3d->render_border = border;

    WM_event_add_notifier(C, NC_SPACE | ND_SPACE_VIEW3D, NULL);
  }

  /* drawing a border outside the camera view switches off border rendering */
  if ((border.xmin == border.xmax || border.ymin == border.ymax)) {
    if (rv3d->persp == RV3D_CAMOB) {
      scene->r.mode &= ~R_BORDER;
    }
    else {
      v3d->flag2 &= ~V3D_RENDER_BORDER;
    }
  }
  else {
    if (rv3d->persp == RV3D_CAMOB) {
      scene->r.mode |= R_BORDER;
    }
    else {
      v3d->flag2 |= V3D_RENDER_BORDER;
    }
  }

  if (rv3d->persp == RV3D_CAMOB) {
    DEG_id_tag_update(&scene->id, ID_RECALC_COPY_ON_WRITE);
  }
  return OPERATOR_FINISHED;
}

void VIEW3D_OT_render_border(wmOperatorType *ot)
{
  /* identifiers */
  ot->name = "Set Render Region";
  ot->description = "Set the boundaries of the border render and enable border render";
  ot->idname = "VIEW3D_OT_render_border";

  /* api callbacks */
  ot->invoke = WM_gesture_box_invoke;
  ot->exec = render_border_exec;
  ot->modal = WM_gesture_box_modal;
  ot->cancel = WM_gesture_box_cancel;

  ot->poll = ED_operator_view3d_active;

  /* flags */
  ot->flag = OPTYPE_REGISTER | OPTYPE_UNDO;

  /* properties */
  WM_operator_properties_border(ot);
}

/** \} */

/* -------------------------------------------------------------------- */
/** \name Clear Render Border Operator
 * \{ */

static int clear_render_border_exec(bContext *C, wmOperator *UNUSED(op))
{
  View3D *v3d = CTX_wm_view3d(C);
  RegionView3D *rv3d = ED_view3d_context_rv3d(C);

  Scene *scene = CTX_data_scene(C);
  rctf *border = NULL;

  if (rv3d->persp == RV3D_CAMOB) {
    scene->r.mode &= ~R_BORDER;
    border = &scene->r.border;

    WM_event_add_notifier(C, NC_SCENE | ND_RENDER_OPTIONS, NULL);
  }
  else {
    v3d->flag2 &= ~V3D_RENDER_BORDER;
    border = &v3d->render_border;

    WM_event_add_notifier(C, NC_SPACE | ND_SPACE_VIEW3D, NULL);
  }

  border->xmin = 0.0f;
  border->ymin = 0.0f;
  border->xmax = 1.0f;
  border->ymax = 1.0f;

  if (rv3d->persp == RV3D_CAMOB) {
    DEG_id_tag_update(&scene->id, ID_RECALC_COPY_ON_WRITE);
  }
  return OPERATOR_FINISHED;
}

void VIEW3D_OT_clear_render_border(wmOperatorType *ot)
{
  /* identifiers */
  ot->name = "Clear Render Region";
  ot->description = "Clear the boundaries of the border render and disable border render";
  ot->idname = "VIEW3D_OT_clear_render_border";

  /* api callbacks */
  ot->exec = clear_render_border_exec;
  ot->poll = ED_operator_view3d_active;

  /* flags */
  ot->flag = OPTYPE_REGISTER | OPTYPE_UNDO;
}

/** \} */

/* -------------------------------------------------------------------- */
/** \name Border Zoom Operator
 * \{ */

static int view3d_zoom_border_exec(bContext *C, wmOperator *op)
{
  ARegion *ar = CTX_wm_region(C);
  View3D *v3d = CTX_wm_view3d(C);
  RegionView3D *rv3d = CTX_wm_region_view3d(C);
  const int smooth_viewtx = WM_operator_smooth_viewtx_get(op);

  /* Zooms in on a border drawn by the user */
  rcti rect;
  float dvec[3], vb[2], xscale, yscale;
  float dist_range[2];

  /* SMOOTHVIEW */
  float new_dist;
  float new_ofs[3];

  /* ZBuffer depth vars */
  float depth_close = FLT_MAX;
  float cent[2], p[3];

  /* note; otherwise opengl won't work */
  view3d_operator_needs_opengl(C);

  /* get box select values using rna */
  WM_operator_properties_border_to_rcti(op, &rect);

  /* check if zooming in/out view */
  const bool zoom_in = !RNA_boolean_get(op->ptr, "zoom_out");

  ED_view3d_dist_range_get(v3d, dist_range);

  /* Get Z Depths, needed for perspective, nice for ortho */
  ED_view3d_draw_depth(CTX_data_depsgraph(C), ar, v3d, true);

  {
    /* avoid allocating the whole depth buffer */
    ViewDepths depth_temp = {0};

    /* avoid view3d_update_depths() for speed. */
    view3d_update_depths_rect(ar, &depth_temp, &rect);

    /* find the closest Z pixel */
    depth_close = view3d_depth_near(&depth_temp);

    MEM_SAFE_FREE(depth_temp.depths);
  }

  cent[0] = (((float)rect.xmin) + ((float)rect.xmax)) / 2;
  cent[1] = (((float)rect.ymin) + ((float)rect.ymax)) / 2;

  if (rv3d->is_persp) {
    float p_corner[3];

    /* no depths to use, we cant do anything! */
    if (depth_close == FLT_MAX) {
      BKE_report(op->reports, RPT_ERROR, "Depth too large");
      return OPERATOR_CANCELLED;
    }
    /* convert border to 3d coordinates */
    if ((!ED_view3d_unproject(ar, cent[0], cent[1], depth_close, p)) ||
        (!ED_view3d_unproject(ar, rect.xmin, rect.ymin, depth_close, p_corner))) {
      return OPERATOR_CANCELLED;
    }

    sub_v3_v3v3(dvec, p, p_corner);
    negate_v3_v3(new_ofs, p);

    new_dist = len_v3(dvec);

    /* ignore dist_range min */
    dist_range[0] = v3d->clip_start * 1.5f;
  }
  else { /* othographic */
    /* find the current window width and height */
    vb[0] = ar->winx;
    vb[1] = ar->winy;

    new_dist = rv3d->dist;

    /* convert the drawn rectangle into 3d space */
    if (depth_close != FLT_MAX && ED_view3d_unproject(ar, cent[0], cent[1], depth_close, p)) {
      negate_v3_v3(new_ofs, p);
    }
    else {
      float mval_f[2];
      float zfac;

      /* We cant use the depth, fallback to the old way that dosnt set the center depth */
      copy_v3_v3(new_ofs, rv3d->ofs);

      {
        float tvec[3];
        negate_v3_v3(tvec, new_ofs);
        zfac = ED_view3d_calc_zfac(rv3d, tvec, NULL);
      }

      mval_f[0] = (rect.xmin + rect.xmax - vb[0]) / 2.0f;
      mval_f[1] = (rect.ymin + rect.ymax - vb[1]) / 2.0f;
      ED_view3d_win_to_delta(ar, mval_f, dvec, zfac);
      /* center the view to the center of the rectangle */
      sub_v3_v3(new_ofs, dvec);
    }

    /* work out the ratios, so that everything selected fits when we zoom */
    xscale = (BLI_rcti_size_x(&rect) / vb[0]);
    yscale = (BLI_rcti_size_y(&rect) / vb[1]);
    new_dist *= max_ff(xscale, yscale);
  }

  if (!zoom_in) {
    sub_v3_v3v3(dvec, new_ofs, rv3d->ofs);
    new_dist = rv3d->dist * (rv3d->dist / new_dist);
    add_v3_v3v3(new_ofs, rv3d->ofs, dvec);
  }

  /* clamp after because we may have been zooming out */
  CLAMP(new_dist, dist_range[0], dist_range[1]);

  /* TODO(campbell): 'is_camera_lock' not currently working well. */
  const bool is_camera_lock = ED_view3d_camera_lock_check(v3d, rv3d);
  if ((rv3d->persp == RV3D_CAMOB) && (is_camera_lock == false)) {
    Depsgraph *depsgraph = CTX_data_depsgraph(C);
    ED_view3d_persp_switch_from_camera(depsgraph, v3d, rv3d, RV3D_PERSP);
  }

  ED_view3d_smooth_view(C,
                        v3d,
                        ar,
                        smooth_viewtx,
                        &(const V3D_SmoothParams){
                            .ofs = new_ofs,
                            .dist = &new_dist,
                        });

  if (rv3d->viewlock & RV3D_BOXVIEW) {
    view3d_boxview_sync(CTX_wm_area(C), ar);
  }

  return OPERATOR_FINISHED;
}

void VIEW3D_OT_zoom_border(wmOperatorType *ot)
{
  /* identifiers */
  ot->name = "Zoom to Border";
  ot->description = "Zoom in the view to the nearest object contained in the border";
  ot->idname = "VIEW3D_OT_zoom_border";

  /* api callbacks */
  ot->invoke = WM_gesture_box_invoke;
  ot->exec = view3d_zoom_border_exec;
  ot->modal = WM_gesture_box_modal;
  ot->cancel = WM_gesture_box_cancel;

  ot->poll = ED_operator_region_view3d_active;

  /* flags */
  ot->flag = 0;

  /* properties */
  WM_operator_properties_gesture_box_zoom(ot);
}

/** \} */

/* -------------------------------------------------------------------- */
/** \name Set Camera Zoom 1:1 Operator
 *
 * Sets the view to 1:1 camera/render-pixel.
 * \{ */

static void view3d_set_1_to_1_viewborder(Scene *scene,
                                         Depsgraph *depsgraph,
                                         ARegion *ar,
                                         View3D *v3d)
{
  RegionView3D *rv3d = ar->regiondata;
  float size[2];
  int im_width = (scene->r.size * scene->r.xsch) / 100;

  ED_view3d_calc_camera_border_size(scene, depsgraph, ar, v3d, rv3d, size);

  rv3d->camzoom = BKE_screen_view3d_zoom_from_fac((float)im_width / size[0]);
  CLAMP(rv3d->camzoom, RV3D_CAMZOOM_MIN, RV3D_CAMZOOM_MAX);
}

static int view3d_zoom_1_to_1_camera_exec(bContext *C, wmOperator *UNUSED(op))
{
  Depsgraph *depsgraph = CTX_data_depsgraph(C);
  Scene *scene = CTX_data_scene(C);

  View3D *v3d;
  ARegion *ar;

  /* no NULL check is needed, poll checks */
  ED_view3d_context_user_region(C, &v3d, &ar);

  view3d_set_1_to_1_viewborder(scene, depsgraph, ar, v3d);

  WM_event_add_notifier(C, NC_SPACE | ND_SPACE_VIEW3D, v3d);

  return OPERATOR_FINISHED;
}

void VIEW3D_OT_zoom_camera_1_to_1(wmOperatorType *ot)
{
  /* identifiers */
  ot->name = "Zoom Camera 1:1";
  ot->description = "Match the camera to 1:1 to the render output";
  ot->idname = "VIEW3D_OT_zoom_camera_1_to_1";

  /* api callbacks */
  ot->exec = view3d_zoom_1_to_1_camera_exec;
  ot->poll = view3d_camera_user_poll;

  /* flags */
  ot->flag = 0;
}

/** \} */

/* -------------------------------------------------------------------- */
/** \name View Axis Operator
 * \{ */

static const EnumPropertyItem prop_view_items[] = {
    {RV3D_VIEW_LEFT, "LEFT", ICON_TRIA_LEFT, "Left", "View From the Left"},
    {RV3D_VIEW_RIGHT, "RIGHT", ICON_TRIA_RIGHT, "Right", "View From the Right"},
    {RV3D_VIEW_BOTTOM, "BOTTOM", ICON_TRIA_DOWN, "Bottom", "View From the Bottom"},
    {RV3D_VIEW_TOP, "TOP", ICON_TRIA_UP, "Top", "View From the Top"},
    {RV3D_VIEW_FRONT, "FRONT", 0, "Front", "View From the Front"},
    {RV3D_VIEW_BACK, "BACK", 0, "Back", "View From the Back"},
    {0, NULL, 0, NULL, NULL},
};

/* would like to make this a generic function - outside of transform */

/**
 * \param align_to_quat: When not NULL, set the axis relative to this rotation.
 */
static void axis_set_view(bContext *C,
                          View3D *v3d,
                          ARegion *ar,
                          const float quat_[4],
                          short view,
                          int perspo,
                          const float *align_to_quat,
                          const int smooth_viewtx)
{
  RegionView3D *rv3d = ar->regiondata; /* no NULL check is needed, poll checks */
  float quat[4];
  const short orig_persp = rv3d->persp;

  normalize_qt_qt(quat, quat_);

  if (align_to_quat) {
    mul_qt_qtqt(quat, quat, align_to_quat);
    rv3d->view = view = RV3D_VIEW_USER;
  }

  if (align_to_quat == NULL) {
    rv3d->view = view;
  }

  if (rv3d->viewlock & RV3D_LOCKED) {
    ED_region_tag_redraw(ar);
    return;
  }

  if (U.uiflag & USER_AUTOPERSP) {
    rv3d->persp = RV3D_VIEW_IS_AXIS(view) ? RV3D_ORTHO : perspo;
  }
  else if (rv3d->persp == RV3D_CAMOB) {
    rv3d->persp = perspo;
  }

  if (rv3d->persp == RV3D_CAMOB && v3d->camera) {
    /* to camera */
    ED_view3d_smooth_view(C,
                          v3d,
                          ar,
                          smooth_viewtx,
                          &(const V3D_SmoothParams){
                              .camera_old = v3d->camera,
                              .ofs = rv3d->ofs,
                              .quat = quat,
                          });
  }
  else if (orig_persp == RV3D_CAMOB && v3d->camera) {
    /* from camera */
    float ofs[3], dist;

    copy_v3_v3(ofs, rv3d->ofs);
    dist = rv3d->dist;

    /* so we animate _from_ the camera location */
    Object *camera_eval = DEG_get_evaluated_object(CTX_data_depsgraph(C), v3d->camera);
    ED_view3d_from_object(camera_eval, rv3d->ofs, NULL, &rv3d->dist, NULL);

    ED_view3d_smooth_view(C,
                          v3d,
                          ar,
                          smooth_viewtx,
                          &(const V3D_SmoothParams){
                              .ofs = ofs,
                              .quat = quat,
                              .dist = &dist,
                          });
  }
  else {
    /* rotate around selection */
    const float *dyn_ofs_pt = NULL;
    float dyn_ofs[3];

    if (U.uiflag & USER_ORBIT_SELECTION) {
      if (view3d_orbit_calc_center(C, dyn_ofs)) {
        negate_v3(dyn_ofs);
        dyn_ofs_pt = dyn_ofs;
      }
    }

    /* no camera involved */
    ED_view3d_smooth_view(C,
                          v3d,
                          ar,
                          smooth_viewtx,
                          &(const V3D_SmoothParams){
                              .quat = quat,
                              .dyn_ofs = dyn_ofs_pt,
                          });
  }
}

static int view_axis_exec(bContext *C, wmOperator *op)
{
  View3D *v3d;
  ARegion *ar;
  RegionView3D *rv3d;
  static int perspo = RV3D_PERSP;
  int viewnum;
  const int smooth_viewtx = WM_operator_smooth_viewtx_get(op);

  /* no NULL check is needed, poll checks */
  ED_view3d_context_user_region(C, &v3d, &ar);
  rv3d = ar->regiondata;

  ED_view3d_smooth_view_force_finish(C, v3d, ar);

  viewnum = RNA_enum_get(op->ptr, "type");

  float align_quat_buf[4];
  float *align_quat = NULL;

  if (RNA_boolean_get(op->ptr, "align_active")) {
    /* align to active object */
    Object *obact = CTX_data_active_object(C);
    if (obact != NULL) {
      float twmat[3][3];
      /* same as transform gizmo when normal is set */
      ED_getTransformOrientationMatrix(C, twmat, V3D_AROUND_ACTIVE);
      align_quat = align_quat_buf;
      mat3_to_quat(align_quat, twmat);
      invert_qt_normalized(align_quat);
    }
  }

  if (RNA_boolean_get(op->ptr, "relative")) {
    float z_rel[3];

    if (viewnum == RV3D_VIEW_RIGHT) {
      negate_v3_v3(z_rel, rv3d->viewinv[0]);
    }
    else if (viewnum == RV3D_VIEW_LEFT) {
      copy_v3_v3(z_rel, rv3d->viewinv[0]);
    }
    else if (viewnum == RV3D_VIEW_TOP) {
      negate_v3_v3(z_rel, rv3d->viewinv[1]);
    }
    else if (viewnum == RV3D_VIEW_BOTTOM) {
      copy_v3_v3(z_rel, rv3d->viewinv[1]);
    }
    else if (viewnum == RV3D_VIEW_FRONT) {
      negate_v3_v3(z_rel, rv3d->viewinv[2]);
    }
    else if (viewnum == RV3D_VIEW_BACK) {
      copy_v3_v3(z_rel, rv3d->viewinv[2]);
    }
    else {
      BLI_assert(0);
    }

    float angle_max = FLT_MAX;
    int view_closest = -1;
    for (int i = RV3D_VIEW_FRONT; i <= RV3D_VIEW_BOTTOM; i++) {
      float quat[4];
      float mat[3][3];
      ED_view3d_quat_from_axis_view(i, quat);
      quat[0] *= -1.0f;
      quat_to_mat3(mat, quat);
      if (align_quat) {
        mul_qt_qtqt(quat, quat, align_quat);
      }
      const float angle_test = angle_normalized_v3v3(z_rel, mat[2]);
      if (angle_max > angle_test) {
        angle_max = angle_test;
        view_closest = i;
      }
    }
    if (view_closest == -1) {
      view_closest = RV3D_VIEW_FRONT;
    }
    viewnum = view_closest;
  }

  /* Use this to test if we started out with a camera */
  const int nextperspo = (rv3d->persp == RV3D_CAMOB) ? rv3d->lpersp : perspo;
  float quat[4];
  ED_view3d_quat_from_axis_view(viewnum, quat);
  axis_set_view(C, v3d, ar, quat, viewnum, nextperspo, align_quat, smooth_viewtx);

  perspo = rv3d->persp;

  return OPERATOR_FINISHED;
}

void VIEW3D_OT_view_axis(wmOperatorType *ot)
{
  PropertyRNA *prop;

  /* identifiers */
  ot->name = "View Axis";
  ot->description = "Use a preset viewpoint";
  ot->idname = "VIEW3D_OT_view_axis";

  /* api callbacks */
  ot->exec = view_axis_exec;
  ot->poll = ED_operator_rv3d_user_region_poll;

  /* flags */
  ot->flag = 0;

  ot->prop = RNA_def_enum(ot->srna, "type", prop_view_items, 0, "View", "Preset viewpoint to use");
  RNA_def_property_flag(ot->prop, PROP_SKIP_SAVE);
  prop = RNA_def_boolean(
      ot->srna, "align_active", 0, "Align Active", "Align to the active object's axis");
  RNA_def_property_flag(prop, PROP_SKIP_SAVE);
  prop = RNA_def_boolean(
      ot->srna, "relative", 0, "Relative", "Rotate relative to the current orientation");
  RNA_def_property_flag(prop, PROP_SKIP_SAVE);
}

/** \} */

/* -------------------------------------------------------------------- */
/** \name View Camera Operator
 * \{ */

static int view_camera_exec(bContext *C, wmOperator *op)
{
  View3D *v3d;
  ARegion *ar;
  RegionView3D *rv3d;
  const int smooth_viewtx = WM_operator_smooth_viewtx_get(op);

  /* no NULL check is needed, poll checks */
  ED_view3d_context_user_region(C, &v3d, &ar);
  rv3d = ar->regiondata;

  ED_view3d_smooth_view_force_finish(C, v3d, ar);

  if ((rv3d->viewlock & RV3D_LOCKED) == 0) {
    /* lastview -  */

    ViewLayer *view_layer = CTX_data_view_layer(C);
    Scene *scene = CTX_data_scene(C);

    if (rv3d->persp != RV3D_CAMOB) {
      Object *ob = OBACT(view_layer);

      if (!rv3d->smooth_timer) {
        /* store settings of current view before allowing overwriting with camera view
         * only if we're not currently in a view transition */

        ED_view3d_lastview_store(rv3d);
      }

#if 0
      if (G.qual == LR_ALTKEY) {
        if (oldcamera && is_an_active_object(oldcamera)) {
          v3d->camera = oldcamera;
        }
        handle_view3d_lock();
      }
#endif

      /* first get the default camera for the view lock type */
      if (v3d->scenelock) {
        /* sets the camera view if available */
        v3d->camera = scene->camera;
      }
      else {
        /* use scene camera if one is not set (even though we're unlocked) */
        if (v3d->camera == NULL) {
          v3d->camera = scene->camera;
        }
      }

      /* if the camera isn't found, check a number of options */
      if (v3d->camera == NULL && ob && ob->type == OB_CAMERA) {
        v3d->camera = ob;
      }

      if (v3d->camera == NULL) {
        v3d->camera = BKE_view_layer_camera_find(view_layer);
      }

      /* couldn't find any useful camera, bail out */
      if (v3d->camera == NULL) {
        return OPERATOR_CANCELLED;
      }

      /* important these don't get out of sync for locked scenes */
      if (v3d->scenelock && scene->camera != v3d->camera) {
        scene->camera = v3d->camera;
        DEG_id_tag_update(&scene->id, ID_RECALC_COPY_ON_WRITE);
      }

      /* finally do snazzy view zooming */
      rv3d->persp = RV3D_CAMOB;
      ED_view3d_smooth_view(C,
                            v3d,
                            ar,
                            smooth_viewtx,
                            &(const V3D_SmoothParams){
                                .camera = v3d->camera,
                                .ofs = rv3d->ofs,
                                .quat = rv3d->viewquat,
                                .dist = &rv3d->dist,
                                .lens = &v3d->lens,
                            });
    }
    else {
      /* return to settings of last view */
      /* does view3d_smooth_view too */
      axis_set_view(C, v3d, ar, rv3d->lviewquat, rv3d->lview, rv3d->lpersp, NULL, smooth_viewtx);
    }
  }

  return OPERATOR_FINISHED;
}

void VIEW3D_OT_view_camera(wmOperatorType *ot)
{
  /* identifiers */
  ot->name = "View Camera";
  ot->description = "Toggle the camera view";
  ot->idname = "VIEW3D_OT_view_camera";

  /* api callbacks */
  ot->exec = view_camera_exec;
  ot->poll = ED_operator_rv3d_user_region_poll;

  /* flags */
  ot->flag = 0;
}

/** \} */

/* -------------------------------------------------------------------- */
/** \name View Orbit Operator
 *
 * Rotate (orbit) in incremental steps. For interactive orbit see #VIEW3D_OT_rotate.
 * \{ */

enum {
  V3D_VIEW_STEPLEFT = 1,
  V3D_VIEW_STEPRIGHT,
  V3D_VIEW_STEPDOWN,
  V3D_VIEW_STEPUP,
};

static const EnumPropertyItem prop_view_orbit_items[] = {
    {V3D_VIEW_STEPLEFT, "ORBITLEFT", 0, "Orbit Left", "Orbit the view around to the Left"},
    {V3D_VIEW_STEPRIGHT, "ORBITRIGHT", 0, "Orbit Right", "Orbit the view around to the Right"},
    {V3D_VIEW_STEPUP, "ORBITUP", 0, "Orbit Up", "Orbit the view Up"},
    {V3D_VIEW_STEPDOWN, "ORBITDOWN", 0, "Orbit Down", "Orbit the view Down"},
    {0, NULL, 0, NULL, NULL},
};

static int vieworbit_exec(bContext *C, wmOperator *op)
{
  View3D *v3d;
  ARegion *ar;
  RegionView3D *rv3d;
  int orbitdir;
  char view_opposite;
  PropertyRNA *prop_angle = RNA_struct_find_property(op->ptr, "angle");
  float angle = RNA_property_is_set(op->ptr, prop_angle) ?
                    RNA_property_float_get(op->ptr, prop_angle) :
                    DEG2RADF(U.pad_rot_angle);

  /* no NULL check is needed, poll checks */
  v3d = CTX_wm_view3d(C);
  ar = CTX_wm_region(C);
  rv3d = ar->regiondata;

  /* support for switching to the opposite view (even when in locked views) */
  view_opposite = (fabsf(angle) == (float)M_PI) ? ED_view3d_axis_view_opposite(rv3d->view) :
                                                  RV3D_VIEW_USER;
  orbitdir = RNA_enum_get(op->ptr, "type");

  if ((rv3d->viewlock & RV3D_LOCKED) && (view_opposite == RV3D_VIEW_USER)) {
    /* no NULL check is needed, poll checks */
    ED_view3d_context_user_region(C, &v3d, &ar);
    rv3d = ar->regiondata;
  }

  ED_view3d_smooth_view_force_finish(C, v3d, ar);

  if ((rv3d->viewlock & RV3D_LOCKED) == 0 || (view_opposite != RV3D_VIEW_USER)) {
    if ((rv3d->persp != RV3D_CAMOB) || ED_view3d_camera_lock_check(v3d, rv3d)) {
      int smooth_viewtx = WM_operator_smooth_viewtx_get(op);
      float quat_mul[4];
      float quat_new[4];

      if (view_opposite == RV3D_VIEW_USER) {
        const Depsgraph *depsgraph = CTX_data_depsgraph(C);
        ED_view3d_persp_ensure(depsgraph, v3d, ar);
      }

      if (ELEM(orbitdir, V3D_VIEW_STEPLEFT, V3D_VIEW_STEPRIGHT)) {
        if (orbitdir == V3D_VIEW_STEPRIGHT) {
          angle = -angle;
        }

        /* z-axis */
        axis_angle_to_quat_single(quat_mul, 'Z', angle);
      }
      else {

        if (orbitdir == V3D_VIEW_STEPDOWN) {
          angle = -angle;
        }

        /* horizontal axis */
        axis_angle_to_quat(quat_mul, rv3d->viewinv[0], angle);
      }

      mul_qt_qtqt(quat_new, rv3d->viewquat, quat_mul);

      /* avoid precision loss over time */
      normalize_qt(quat_new);

      if (view_opposite != RV3D_VIEW_USER) {
        rv3d->view = view_opposite;
        /* avoid float in-precision, just get a new orientation */
        ED_view3d_quat_from_axis_view(view_opposite, quat_new);
      }
      else {
        rv3d->view = RV3D_VIEW_USER;
      }

      float dyn_ofs[3], *dyn_ofs_pt = NULL;

      if (U.uiflag & USER_ORBIT_SELECTION) {
        if (view3d_orbit_calc_center(C, dyn_ofs)) {
          negate_v3(dyn_ofs);
          dyn_ofs_pt = dyn_ofs;
        }
      }

      ED_view3d_smooth_view(C,
                            v3d,
                            ar,
                            smooth_viewtx,
                            &(const V3D_SmoothParams){
                                .quat = quat_new,
                                .dyn_ofs = dyn_ofs_pt,
                            });

      return OPERATOR_FINISHED;
    }
  }

  return OPERATOR_CANCELLED;
}

void VIEW3D_OT_view_orbit(wmOperatorType *ot)
{
  PropertyRNA *prop;

  /* identifiers */
  ot->name = "View Orbit";
  ot->description = "Orbit the view";
  ot->idname = "VIEW3D_OT_view_orbit";

  /* api callbacks */
  ot->exec = vieworbit_exec;
  ot->poll = ED_operator_rv3d_user_region_poll;

  /* flags */
  ot->flag = 0;

  /* properties */
  prop = RNA_def_float(ot->srna, "angle", 0, -FLT_MAX, FLT_MAX, "Roll", "", -FLT_MAX, FLT_MAX);
  RNA_def_property_flag(prop, PROP_SKIP_SAVE);

  ot->prop = RNA_def_enum(
      ot->srna, "type", prop_view_orbit_items, 0, "Orbit", "Direction of View Orbit");
}

/** \} */

/* -------------------------------------------------------------------- */
/** \name View Roll Operator
 * \{ */

static void view_roll_angle(
    ARegion *ar, float quat[4], const float orig_quat[4], const float dvec[3], float angle)
{
  RegionView3D *rv3d = ar->regiondata;
  float quat_mul[4];

  /* camera axis */
  axis_angle_normalized_to_quat(quat_mul, dvec, angle);

  mul_qt_qtqt(quat, orig_quat, quat_mul);

  /* avoid precision loss over time */
  normalize_qt(quat);

  rv3d->view = RV3D_VIEW_USER;
}

static void viewroll_apply(ViewOpsData *vod, int x, int UNUSED(y))
{
  float angle = 0.0;

  {
    float len1, len2, tot;

    tot = vod->ar->winrct.xmax - vod->ar->winrct.xmin;
    len1 = (vod->ar->winrct.xmax - x) / tot;
    len2 = (vod->ar->winrct.xmax - vod->init.event_xy[0]) / tot;
    angle = (len1 - len2) * (float)M_PI * 4.0f;
  }

  if (angle != 0.0f) {
    view_roll_angle(vod->ar, vod->rv3d->viewquat, vod->init.quat, vod->init.mousevec, angle);
  }

  if (vod->use_dyn_ofs) {
    view3d_orbit_apply_dyn_ofs(
        vod->rv3d->ofs, vod->init.ofs, vod->init.quat, vod->rv3d->viewquat, vod->dyn_ofs);
  }

  if (vod->rv3d->viewlock & RV3D_BOXVIEW) {
    view3d_boxview_sync(vod->sa, vod->ar);
  }

  ED_view3d_camera_lock_sync(vod->depsgraph, vod->v3d, vod->rv3d);

  ED_region_tag_redraw(vod->ar);
}

static int viewroll_modal(bContext *C, wmOperator *op, const wmEvent *event)
{
  ViewOpsData *vod = op->customdata;
  short event_code = VIEW_PASS;
  bool use_autokey = false;
  int ret = OPERATOR_RUNNING_MODAL;

  /* execute the events */
  if (event->type == MOUSEMOVE) {
    event_code = VIEW_APPLY;
  }
  else if (event->type == EVT_MODAL_MAP) {
    switch (event->val) {
      case VIEW_MODAL_CONFIRM:
        event_code = VIEW_CONFIRM;
        break;
      case VIEWROT_MODAL_SWITCH_MOVE:
        WM_operator_name_call(C, "VIEW3D_OT_move", WM_OP_INVOKE_DEFAULT, NULL);
        event_code = VIEW_CONFIRM;
        break;
      case VIEWROT_MODAL_SWITCH_ROTATE:
        WM_operator_name_call(C, "VIEW3D_OT_rotate", WM_OP_INVOKE_DEFAULT, NULL);
        event_code = VIEW_CONFIRM;
        break;
    }
  }
  else if (event->type == vod->init.event_type && event->val == KM_RELEASE) {
    event_code = VIEW_CONFIRM;
  }

  if (event_code == VIEW_APPLY) {
    viewroll_apply(vod, event->x, event->y);
    if (ED_screen_animation_playing(CTX_wm_manager(C))) {
      use_autokey = true;
    }
  }
  else if (event_code == VIEW_CONFIRM) {
    ED_view3d_depth_tag_update(vod->rv3d);
    use_autokey = true;
    ret = OPERATOR_FINISHED;
  }

  if (use_autokey) {
    ED_view3d_camera_lock_autokey(vod->v3d, vod->rv3d, C, true, false);
  }

  if (ret & OPERATOR_FINISHED) {
    viewops_data_free(C, op);
  }

  return ret;
}

static const EnumPropertyItem prop_view_roll_items[] = {
    {0, "ANGLE", 0, "Roll Angle", "Roll the view using an angle value"},
    {V3D_VIEW_STEPLEFT, "LEFT", 0, "Roll Left", "Roll the view around to the Left"},
    {V3D_VIEW_STEPRIGHT, "RIGHT", 0, "Roll Right", "Roll the view around to the Right"},
    {0, NULL, 0, NULL, NULL},
};

static int viewroll_exec(bContext *C, wmOperator *op)
{
  View3D *v3d;
  RegionView3D *rv3d;
  ARegion *ar;

  if (op->customdata) {
    ViewOpsData *vod = op->customdata;
    ar = vod->ar;
    v3d = vod->v3d;
  }
  else {
    ED_view3d_context_user_region(C, &v3d, &ar);
  }

  rv3d = ar->regiondata;
  if ((rv3d->persp != RV3D_CAMOB) || ED_view3d_camera_lock_check(v3d, rv3d)) {

    ED_view3d_smooth_view_force_finish(C, v3d, ar);

    int type = RNA_enum_get(op->ptr, "type");
    float angle = (type == 0) ? RNA_float_get(op->ptr, "angle") : DEG2RADF(U.pad_rot_angle);
    float mousevec[3];
    float quat_new[4];

    const int smooth_viewtx = WM_operator_smooth_viewtx_get(op);

    if (type == V3D_VIEW_STEPLEFT) {
      angle = -angle;
    }

    normalize_v3_v3(mousevec, rv3d->viewinv[2]);
    negate_v3(mousevec);
    view_roll_angle(ar, quat_new, rv3d->viewquat, mousevec, angle);

    const float *dyn_ofs_pt = NULL;
    float dyn_ofs[3];
    if (U.uiflag & USER_ORBIT_SELECTION) {
      if (view3d_orbit_calc_center(C, dyn_ofs)) {
        negate_v3(dyn_ofs);
        dyn_ofs_pt = dyn_ofs;
      }
    }

    ED_view3d_smooth_view(C,
                          v3d,
                          ar,
                          smooth_viewtx,
                          &(const V3D_SmoothParams){
                              .quat = quat_new,
                              .dyn_ofs = dyn_ofs_pt,
                          });

    viewops_data_free(C, op);
    return OPERATOR_FINISHED;
  }
  else {
    viewops_data_free(C, op);
    return OPERATOR_CANCELLED;
  }
}

static int viewroll_invoke(bContext *C, wmOperator *op, const wmEvent *event)
{
  ViewOpsData *vod;

  bool use_angle = RNA_enum_get(op->ptr, "type") != 0;

  if (use_angle || RNA_struct_property_is_set(op->ptr, "angle")) {
    viewroll_exec(C, op);
  }
  else {
    /* makes op->customdata */
    viewops_data_alloc(C, op);
    viewops_data_create(C, op, event, viewops_flag_from_prefs());
    vod = op->customdata;

    ED_view3d_smooth_view_force_finish(C, vod->v3d, vod->ar);

    /* overwrite the mouse vector with the view direction */
    normalize_v3_v3(vod->init.mousevec, vod->rv3d->viewinv[2]);
    negate_v3(vod->init.mousevec);

    if (event->type == MOUSEROTATE) {
      vod->init.event_xy[0] = vod->prev.event_xy[0] = event->x;
      viewroll_apply(vod, event->prevx, event->prevy);
      ED_view3d_depth_tag_update(vod->rv3d);

      viewops_data_free(C, op);
      return OPERATOR_FINISHED;
    }
    else {
      /* add temp handler */
      WM_event_add_modal_handler(C, op);

      return OPERATOR_RUNNING_MODAL;
    }
  }
  return OPERATOR_FINISHED;
}

static void viewroll_cancel(bContext *C, wmOperator *op)
{
  viewops_data_free(C, op);
}

void VIEW3D_OT_view_roll(wmOperatorType *ot)
{
  PropertyRNA *prop;

  /* identifiers */
  ot->name = "View Roll";
  ot->description = "Roll the view";
  ot->idname = "VIEW3D_OT_view_roll";

  /* api callbacks */
  ot->invoke = viewroll_invoke;
  ot->exec = viewroll_exec;
  ot->modal = viewroll_modal;
  ot->poll = ED_operator_rv3d_user_region_poll;
  ot->cancel = viewroll_cancel;

  /* flags */
  ot->flag = 0;

  /* properties */
  ot->prop = prop = RNA_def_float(
      ot->srna, "angle", 0, -FLT_MAX, FLT_MAX, "Roll", "", -FLT_MAX, FLT_MAX);
  RNA_def_property_flag(prop, PROP_SKIP_SAVE);
  prop = RNA_def_enum(ot->srna,
                      "type",
                      prop_view_roll_items,
                      0,
                      "Roll Angle Source",
                      "How roll angle is calculated");
  RNA_def_property_flag(prop, PROP_SKIP_SAVE);
}

enum {
  V3D_VIEW_PANLEFT = 1,
  V3D_VIEW_PANRIGHT,
  V3D_VIEW_PANDOWN,
  V3D_VIEW_PANUP,
};

static const EnumPropertyItem prop_view_pan_items[] = {
    {V3D_VIEW_PANLEFT, "PANLEFT", 0, "Pan Left", "Pan the view to the Left"},
    {V3D_VIEW_PANRIGHT, "PANRIGHT", 0, "Pan Right", "Pan the view to the Right"},
    {V3D_VIEW_PANUP, "PANUP", 0, "Pan Up", "Pan the view Up"},
    {V3D_VIEW_PANDOWN, "PANDOWN", 0, "Pan Down", "Pan the view Down"},
    {0, NULL, 0, NULL, NULL},
};

/** \} */

/* -------------------------------------------------------------------- */
/** \name View Pan Operator
 *
 * Move (pan) in incremental steps. For interactive pan see #VIEW3D_OT_move.
 * \{ */

static int viewpan_invoke(bContext *C, wmOperator *op, const wmEvent *event)
{
  int x = 0, y = 0;
  int pandir = RNA_enum_get(op->ptr, "type");

  if (pandir == V3D_VIEW_PANRIGHT) {
    x = -32;
  }
  else if (pandir == V3D_VIEW_PANLEFT) {
    x = 32;
  }
  else if (pandir == V3D_VIEW_PANUP) {
    y = -25;
  }
  else if (pandir == V3D_VIEW_PANDOWN) {
    y = 25;
  }

  viewops_data_alloc(C, op);
  viewops_data_create(C, op, event, (viewops_flag_from_prefs() & ~VIEWOPS_FLAG_ORBIT_SELECT));
  ViewOpsData *vod = op->customdata;

  viewmove_apply(vod, vod->prev.event_xy[0] + x, vod->prev.event_xy[1] + y);

  ED_view3d_depth_tag_update(vod->rv3d);
  viewops_data_free(C, op);

  return OPERATOR_FINISHED;
}

void VIEW3D_OT_view_pan(wmOperatorType *ot)
{
  /* identifiers */
  ot->name = "Pan View Direction";
  ot->description = "Pan the view in a given direction";
  ot->idname = "VIEW3D_OT_view_pan";

  /* api callbacks */
  ot->invoke = viewpan_invoke;
  ot->poll = ED_operator_region_view3d_active;

  /* flags */
  ot->flag = 0;

  /* Properties */
  ot->prop = RNA_def_enum(
      ot->srna, "type", prop_view_pan_items, 0, "Pan", "Direction of View Pan");
}

/** \} */

/* -------------------------------------------------------------------- */
/** \name View Toggle Perspective/Orthographic Operator
 * \{ */

static int viewpersportho_exec(bContext *C, wmOperator *UNUSED(op))
{
  View3D *v3d_dummy;
  ARegion *ar;
  RegionView3D *rv3d;

  /* no NULL check is needed, poll checks */
  ED_view3d_context_user_region(C, &v3d_dummy, &ar);
  rv3d = ar->regiondata;

  if ((rv3d->viewlock & RV3D_LOCKED) == 0) {
    if (rv3d->persp != RV3D_ORTHO) {
      rv3d->persp = RV3D_ORTHO;
    }
    else {
      rv3d->persp = RV3D_PERSP;
    }
    ED_region_tag_redraw(ar);
  }

  return OPERATOR_FINISHED;
}

void VIEW3D_OT_view_persportho(wmOperatorType *ot)
{
  /* identifiers */
  ot->name = "View Persp/Ortho";
  ot->description = "Switch the current view from perspective/orthographic projection";
  ot->idname = "VIEW3D_OT_view_persportho";

  /* api callbacks */
  ot->exec = viewpersportho_exec;
  ot->poll = ED_operator_rv3d_user_region_poll;

  /* flags */
  ot->flag = 0;
}

/** \} */

/* -------------------------------------------------------------------- */
/** \name View Navigate Operator
 *
 * Wraps walk/fly modes.
 * \{ */

static int view3d_navigate_invoke(bContext *C,
                                  wmOperator *UNUSED(op),
                                  const wmEvent *UNUSED(event))
{
  eViewNavigation_Method mode = U.navigation_mode;

  switch (mode) {
    case VIEW_NAVIGATION_FLY:
      WM_operator_name_call(C, "VIEW3D_OT_fly", WM_OP_INVOKE_DEFAULT, NULL);
      break;
    case VIEW_NAVIGATION_WALK:
    default:
      WM_operator_name_call(C, "VIEW3D_OT_walk", WM_OP_INVOKE_DEFAULT, NULL);
      break;
  }

  return OPERATOR_FINISHED;
}

void VIEW3D_OT_navigate(wmOperatorType *ot)
{
  /* identifiers */
  ot->name = "View Navigation";
  ot->description =
      "Interactively navigate around the scene (uses the mode (walk/fly) preference)";
  ot->idname = "VIEW3D_OT_navigate";

  /* api callbacks */
  ot->invoke = view3d_navigate_invoke;
  ot->poll = ED_operator_view3d_active;
}

/** \} */

/* -------------------------------------------------------------------- */
/** \name Background Image Add Operator
 * \{ */

static Camera *background_image_camera_from_context(bContext *C)
{
  /* Needed to support drag-and-drop & camera buttons context. */
  View3D *v3d = CTX_wm_view3d(C);
  if (v3d != NULL) {
    if (v3d->camera && v3d->camera->data && v3d->camera->type == OB_CAMERA) {
      return v3d->camera->data;
    }
    return NULL;
  }
  else {
    return CTX_data_pointer_get_type(C, "camera", &RNA_Camera).data;
  }
}

static int background_image_add_exec(bContext *C, wmOperator *UNUSED(op))
{
  Camera *cam = background_image_camera_from_context(C);
  BKE_camera_background_image_new(cam);

  return OPERATOR_FINISHED;
}

static int background_image_add_invoke(bContext *C, wmOperator *op, const wmEvent *UNUSED(event))
{
  Camera *cam = background_image_camera_from_context(C);
  Image *ima;
  CameraBGImage *bgpic;

  ima = (Image *)WM_operator_drop_load_path(C, op, ID_IM);
  /* may be NULL, continue anyway */

  bgpic = BKE_camera_background_image_new(cam);
  bgpic->ima = ima;

  cam->flag |= CAM_SHOW_BG_IMAGE;

  WM_event_add_notifier(C, NC_CAMERA | ND_DRAW_RENDER_VIEWPORT, cam);

  return OPERATOR_FINISHED;
}

static bool background_image_add_poll(bContext *C)
{
  return background_image_camera_from_context(C) != NULL;
}

void VIEW3D_OT_background_image_add(wmOperatorType *ot)
{
  /* identifiers */
  /* note: having key shortcut here is bad practice,
   * but for now keep because this displays when dragging an image over the 3D viewport */
  ot->name = "Add Background Image";
  ot->description = "Add a new background image";
  ot->idname = "VIEW3D_OT_background_image_add";

  /* api callbacks */
  ot->invoke = background_image_add_invoke;
  ot->exec = background_image_add_exec;
  ot->poll = background_image_add_poll;

  /* flags */
  ot->flag = OPTYPE_UNDO;

  /* properties */
  RNA_def_string(ot->srna, "name", "Image", MAX_ID_NAME - 2, "Name", "Image name to assign");
  WM_operator_properties_filesel(ot,
                                 FILE_TYPE_FOLDER | FILE_TYPE_IMAGE | FILE_TYPE_MOVIE,
                                 FILE_SPECIAL,
                                 FILE_OPENFILE,
                                 WM_FILESEL_FILEPATH | WM_FILESEL_RELPATH,
                                 FILE_DEFAULTDISPLAY,
                                 FILE_SORT_ALPHA);
}

/** \} */

/* -------------------------------------------------------------------- */
/** \name Background Image Remove Operator
 * \{ */

static int background_image_remove_exec(bContext *C, wmOperator *op)
{
  Camera *cam = CTX_data_pointer_get_type(C, "camera", &RNA_Camera).data;
  const int index = RNA_int_get(op->ptr, "index");
  CameraBGImage *bgpic_rem = BLI_findlink(&cam->bg_images, index);

  if (bgpic_rem) {
    if (bgpic_rem->source == CAM_BGIMG_SOURCE_IMAGE) {
      id_us_min((ID *)bgpic_rem->ima);
    }
    else if (bgpic_rem->source == CAM_BGIMG_SOURCE_MOVIE) {
      id_us_min((ID *)bgpic_rem->clip);
    }

    BKE_camera_background_image_remove(cam, bgpic_rem);

    WM_event_add_notifier(C, NC_CAMERA | ND_DRAW_RENDER_VIEWPORT, cam);
    return OPERATOR_FINISHED;
  }
  else {
    return OPERATOR_CANCELLED;
  }
}

void VIEW3D_OT_background_image_remove(wmOperatorType *ot)
{
  /* identifiers */
  ot->name = "Remove Background Image";
  ot->description = "Remove a background image from the 3D view";
  ot->idname = "VIEW3D_OT_background_image_remove";

  /* api callbacks */
  ot->exec = background_image_remove_exec;
  ot->poll = ED_operator_camera;

  /* flags */
  ot->flag = 0;

  /* properties */
  RNA_def_int(
      ot->srna, "index", 0, 0, INT_MAX, "Index", "Background image index to remove", 0, INT_MAX);
}

/** \} */

/* -------------------------------------------------------------------- */
/** \name View Clipping Planes Operator
 *
 * Draw border or toggle off.
 * \{ */

static void calc_local_clipping(float clip_local[6][4], BoundBox *clipbb, float mat[4][4])
{
  BoundBox clipbb_local;
  float imat[4][4];
  int i;

  invert_m4_m4(imat, mat);

  for (i = 0; i < 8; i++) {
    mul_v3_m4v3(clipbb_local.vec[i], imat, clipbb->vec[i]);
  }

  ED_view3d_clipping_calc_from_boundbox(clip_local, &clipbb_local, is_negative_m4(mat));
}

void ED_view3d_clipping_local(RegionView3D *rv3d, float mat[4][4])
{
  if (rv3d->rflag & RV3D_CLIPPING) {
    calc_local_clipping(rv3d->clip_local, rv3d->clipbb, mat);
  }
}

static int view3d_clipping_exec(bContext *C, wmOperator *op)
{
  ARegion *ar = CTX_wm_region(C);
  RegionView3D *rv3d = CTX_wm_region_view3d(C);
  rcti rect;

  WM_operator_properties_border_to_rcti(op, &rect);

  rv3d->rflag |= RV3D_CLIPPING;
  rv3d->clipbb = MEM_callocN(sizeof(BoundBox), "clipbb");

  /* NULL object because we don't want it in object space */
  ED_view3d_clipping_calc(rv3d->clipbb, rv3d->clip, ar, NULL, &rect);

  return OPERATOR_FINISHED;
}

static int view3d_clipping_invoke(bContext *C, wmOperator *op, const wmEvent *event)
{
  RegionView3D *rv3d = CTX_wm_region_view3d(C);
  ARegion *ar = CTX_wm_region(C);

  if (rv3d->rflag & RV3D_CLIPPING) {
    rv3d->rflag &= ~RV3D_CLIPPING;
    ED_region_tag_redraw(ar);
    if (rv3d->clipbb) {
      MEM_freeN(rv3d->clipbb);
    }
    rv3d->clipbb = NULL;
    return OPERATOR_FINISHED;
  }
  else {
    return WM_gesture_box_invoke(C, op, event);
  }
}

void VIEW3D_OT_clip_border(wmOperatorType *ot)
{

  /* identifiers */
  ot->name = "Clipping Region";
  ot->description = "Set the view clipping region";
  ot->idname = "VIEW3D_OT_clip_border";

  /* api callbacks */
  ot->invoke = view3d_clipping_invoke;
  ot->exec = view3d_clipping_exec;
  ot->modal = WM_gesture_box_modal;
  ot->cancel = WM_gesture_box_cancel;

  ot->poll = ED_operator_region_view3d_active;

  /* flags */
  ot->flag = 0;

  /* properties */
  WM_operator_properties_border(ot);
}

/** \} */

/* -------------------------------------------------------------------- */
/** \name Set Cursor Operator
 * \{ */

/* cursor position in vec, result in vec, mval in region coords */
/* note: cannot use event->mval here (called by object_add() */
void ED_view3d_cursor3d_position(bContext *C,
                                 const int mval[2],
                                 const bool use_depth,
                                 float cursor_co[3])
{
  ARegion *ar = CTX_wm_region(C);
  View3D *v3d = CTX_wm_view3d(C);
  RegionView3D *rv3d = ar->regiondata;
  bool flip;
  bool depth_used = false;

  /* normally the caller should ensure this,
   * but this is called from areas that aren't already dealing with the viewport */
  if (rv3d == NULL) {
    return;
  }

  ED_view3d_calc_zfac(rv3d, cursor_co, &flip);

  /* reset the depth based on the view offset (we _know_ the offset is infront of us) */
  if (flip) {
    negate_v3_v3(cursor_co, rv3d->ofs);
    /* re initialize, no need to check flip again */
    ED_view3d_calc_zfac(rv3d, cursor_co, NULL /* &flip */);
  }

  if (use_depth) { /* maybe this should be accessed some other way */
    struct Depsgraph *depsgraph = CTX_data_depsgraph(C);

    view3d_operator_needs_opengl(C);
    if (ED_view3d_autodist(depsgraph, ar, v3d, mval, cursor_co, true, NULL)) {
      depth_used = true;
    }
  }

  if (depth_used == false) {
    float depth_pt[3];
    copy_v3_v3(depth_pt, cursor_co);
    ED_view3d_win_to_3d_int(v3d, ar, depth_pt, mval, cursor_co);
  }
}

void ED_view3d_cursor3d_position_rotation(bContext *C,
                                          const int mval[2],
                                          const bool use_depth,
                                          enum eV3DCursorOrient orientation,
                                          float cursor_co[3],
                                          float cursor_quat[4])
{
  Main *bmain = CTX_data_main(C);
  Scene *scene = CTX_data_scene(C);
  View3D *v3d = CTX_wm_view3d(C);
  ARegion *ar = CTX_wm_region(C);
  RegionView3D *rv3d = ar->regiondata;

  /* XXX, caller should check. */
  if (rv3d == NULL) {
    return;
  }

  ED_view3d_cursor3d_position(C, mval, use_depth, cursor_co);

  if (orientation == V3D_CURSOR_ORIENT_NONE) {
    /* pass */
  }
  else if (orientation == V3D_CURSOR_ORIENT_VIEW) {
    copy_qt_qt(cursor_quat, rv3d->viewquat);
    cursor_quat[0] *= -1.0f;
  }
  else if (orientation == V3D_CURSOR_ORIENT_XFORM) {
    float mat[3][3];
    ED_transform_calc_orientation_from_type(C, mat);
    mat3_to_quat(cursor_quat, mat);
  }
  else if (orientation == V3D_CURSOR_ORIENT_GEOM) {
    copy_qt_qt(cursor_quat, rv3d->viewquat);
    cursor_quat[0] *= -1.0f;

    const float mval_fl[2] = {UNPACK2(mval)};
    float ray_no[3];
    float ray_co[3];

    struct SnapObjectContext *snap_context = ED_transform_snap_object_context_create_view3d(
        bmain, scene, CTX_data_depsgraph(C), 0, ar, v3d);

    float obmat[4][4];
    Object *ob_dummy = NULL;
    float dist_px = 0;
    if (ED_transform_snap_object_project_view3d_ex(snap_context,
                                                   SCE_SNAP_MODE_FACE,
                                                   &(const struct SnapObjectParams){
                                                       .snap_select = SNAP_ALL,
                                                       .use_object_edit_cage = false,
                                                   },
                                                   mval_fl,
                                                   &dist_px,
                                                   ray_co,
                                                   ray_no,
                                                   NULL,
                                                   &ob_dummy,
                                                   obmat)) {
      if (use_depth) {
        copy_v3_v3(cursor_co, ray_co);
      }

      float tquat[4];

      /* Math normal (Z). */
      {
        float z_src[3] = {0, 0, 1};
        mul_qt_v3(cursor_quat, z_src);
        rotation_between_vecs_to_quat(tquat, z_src, ray_no);
        mul_qt_qtqt(cursor_quat, tquat, cursor_quat);
      }

      /* Match object matrix (X). */
      {
        const float ortho_axis_dot[3] = {
            dot_v3v3(ray_no, obmat[0]),
            dot_v3v3(ray_no, obmat[1]),
            dot_v3v3(ray_no, obmat[2]),
        };
        const int ortho_axis = axis_dominant_v3_ortho_single(ortho_axis_dot);
        float x_src[3] = {1, 0, 0};
        float x_dst[3];
        mul_qt_v3(cursor_quat, x_src);
        project_plane_v3_v3v3(x_dst, obmat[ortho_axis], ray_no);
        normalize_v3(x_dst);
        rotation_between_vecs_to_quat(tquat, x_src, x_dst);
        mul_qt_qtqt(cursor_quat, tquat, cursor_quat);
      }
    }
    ED_transform_snap_object_context_destroy(snap_context);
  }
}

void ED_view3d_cursor3d_update(bContext *C,
                               const int mval[2],
                               const bool use_depth,
                               enum eV3DCursorOrient orientation)
{
  Scene *scene = CTX_data_scene(C);
  View3D *v3d = CTX_wm_view3d(C);
  ARegion *ar = CTX_wm_region(C);
  RegionView3D *rv3d = ar->regiondata;

  View3DCursor *cursor_curr = &scene->cursor;
  View3DCursor cursor_prev = *cursor_curr;

  {
    float quat[4], quat_prev[4];
    BKE_scene_cursor_rot_to_quat(cursor_curr, quat);
    copy_qt_qt(quat_prev, quat);
    ED_view3d_cursor3d_position_rotation(
        C, mval, use_depth, orientation, cursor_curr->location, quat);

    if (!equals_v4v4(quat_prev, quat)) {
      if ((cursor_curr->rotation_mode == ROT_MODE_AXISANGLE) && RV3D_VIEW_IS_AXIS(rv3d->view)) {
        float tmat[3][3], cmat[3][3];
        quat_to_mat3(tmat, quat);
        negate_v3_v3(cursor_curr->rotation_axis, tmat[2]);
        axis_angle_to_mat3(cmat, cursor_curr->rotation_axis, 0.0f);
        cursor_curr->rotation_angle = angle_signed_on_axis_v3v3_v3(
            cmat[0], tmat[0], cursor_curr->rotation_axis);
      }
      else {
        BKE_scene_cursor_quat_to_rot(cursor_curr, quat, true);
      }
    }
  }

  /* offset the cursor lock to avoid jumping to new offset */
  if (v3d->ob_centre_cursor) {
    if (U.uiflag & USER_LOCK_CURSOR_ADJUST) {

      float co_2d_curr[2], co_2d_prev[2];

      if ((ED_view3d_project_float_global(
               ar, cursor_prev.location, co_2d_prev, V3D_PROJ_TEST_NOP) == V3D_PROJ_RET_OK) &&
          (ED_view3d_project_float_global(
               ar, cursor_curr->location, co_2d_curr, V3D_PROJ_TEST_NOP) == V3D_PROJ_RET_OK)) {
        rv3d->ofs_lock[0] += (co_2d_curr[0] - co_2d_prev[0]) / (ar->winx * 0.5f);
        rv3d->ofs_lock[1] += (co_2d_curr[1] - co_2d_prev[1]) / (ar->winy * 0.5f);
      }
    }
    else {
      /* Cursor may be outside of the view,
       * prevent it getting 'lost', see: T40353 & T45301 */
      zero_v2(rv3d->ofs_lock);
    }
  }

  if (v3d->localvd) {
    WM_event_add_notifier(C, NC_SPACE | ND_SPACE_VIEW3D, v3d);
  }
  else {
    WM_event_add_notifier(C, NC_SCENE | NA_EDITED, scene);
  }

  {
    struct wmMsgBus *mbus = CTX_wm_message_bus(C);
    wmMsgParams_RNA msg_key_params = {{{0}}};
    RNA_pointer_create(&scene->id, &RNA_View3DCursor, &scene->cursor, &msg_key_params.ptr);
    WM_msg_publish_rna_params(mbus, &msg_key_params);
  }

  DEG_id_tag_update(&scene->id, ID_RECALC_COPY_ON_WRITE);
}

static int view3d_cursor3d_invoke(bContext *C, wmOperator *op, const wmEvent *event)
{
  bool use_depth = (U.uiflag & USER_DEPTH_CURSOR);
  {
    PropertyRNA *prop = RNA_struct_find_property(op->ptr, "use_depth");
    if (RNA_property_is_set(op->ptr, prop)) {
      use_depth = RNA_property_boolean_get(op->ptr, prop);
    }
    else {
      RNA_property_boolean_set(op->ptr, prop, use_depth);
    }
  }
  const enum eV3DCursorOrient orientation = RNA_enum_get(op->ptr, "orientation");
  ED_view3d_cursor3d_update(C, event->mval, use_depth, orientation);

  return OPERATOR_FINISHED;
}

void VIEW3D_OT_cursor3d(wmOperatorType *ot)
{

  /* identifiers */
  ot->name = "Set 3D Cursor";
  ot->description = "Set the location of the 3D cursor";
  ot->idname = "VIEW3D_OT_cursor3d";

  /* api callbacks */
  ot->invoke = view3d_cursor3d_invoke;

  ot->poll = ED_operator_region_view3d_active;

  /* flags */
  //  ot->flag = OPTYPE_REGISTER|OPTYPE_UNDO;

  PropertyRNA *prop;
  static const EnumPropertyItem orientation_items[] = {
      {V3D_CURSOR_ORIENT_NONE, "NONE", 0, "None", "Leave orientation unchanged"},
      {V3D_CURSOR_ORIENT_VIEW, "VIEW", 0, "View", "Orient to the viewport"},
      {V3D_CURSOR_ORIENT_XFORM,
       "XFORM",
       0,
       "Transform",
       "Orient to the current transform setting"},
      {V3D_CURSOR_ORIENT_GEOM, "GEOM", 0, "Geometry", "Match the surface normal"},
      {0, NULL, 0, NULL, NULL},
  };

  prop = RNA_def_boolean(
      ot->srna, "use_depth", true, "Surface Project", "Project onto the surface");
  RNA_def_property_flag(prop, PROP_SKIP_SAVE);

  prop = RNA_def_enum(ot->srna,
                      "orientation",
                      orientation_items,
                      V3D_CURSOR_ORIENT_VIEW,
                      "Orientation",
                      "Preset viewpoint to use");
  RNA_def_property_flag(prop, PROP_SKIP_SAVE);
}

/** \} */

/* -------------------------------------------------------------------- */
/** \name Toggle Shading Operator
 * \{ */

static const EnumPropertyItem prop_shading_type_items[] = {
    {OB_WIRE, "WIREFRAME", 0, "Wireframe", "Toggle wireframe shading"},
    {OB_SOLID, "SOLID", 0, "Solid", "Toggle solid shading"},
    {OB_MATERIAL, "MATERIAL", 0, "LookDev", "Toggle lookdev shading"},
    {OB_RENDER, "RENDERED", 0, "Rendered", "Toggle rendered shading"},
    {0, NULL, 0, NULL, NULL},
};

static int toggle_shading_exec(bContext *C, wmOperator *op)
{
  Main *bmain = CTX_data_main(C);
  View3D *v3d = CTX_wm_view3d(C);
  ScrArea *sa = CTX_wm_area(C);
  int type = RNA_enum_get(op->ptr, "type");

  if (type == OB_SOLID) {
    if (v3d->shading.type != type) {
      v3d->shading.type = type;
    }
    else if (v3d->shading.type == OB_WIRE) {
      v3d->shading.type = OB_SOLID;
    }
    else {
      v3d->shading.type = OB_WIRE;
    }
  }
  else {
    char *prev_type = ((type == OB_WIRE) ? &v3d->shading.prev_type_wire : &v3d->shading.prev_type);
    if (v3d->shading.type == type) {
      if (*prev_type == type || !ELEM(*prev_type, OB_WIRE, OB_SOLID, OB_MATERIAL, OB_RENDER)) {
        *prev_type = OB_SOLID;
      }
      v3d->shading.type = *prev_type;
    }
    else {
      *prev_type = v3d->shading.type;
      v3d->shading.type = type;
    }
  }

  ED_view3d_shade_update(bmain, v3d, sa);
  WM_event_add_notifier(C, NC_SPACE | ND_SPACE_VIEW3D, v3d);

  return OPERATOR_FINISHED;
}

void VIEW3D_OT_toggle_shading(wmOperatorType *ot)
{
  PropertyRNA *prop;

  /* identifiers */
  ot->name = "Toggle Shading Type";
  ot->description = "Toggle shading type in 3D viewport";
  ot->idname = "VIEW3D_OT_toggle_shading";

  /* api callbacks */
  ot->exec = toggle_shading_exec;
  ot->poll = ED_operator_view3d_active;

  prop = RNA_def_enum(
      ot->srna, "type", prop_shading_type_items, 0, "Type", "Shading type to toggle");
  RNA_def_property_flag(prop, PROP_SKIP_SAVE);
}

/** \} */

/* -------------------------------------------------------------------- */
/** \name Toggle XRay
 * \{ */

static int toggle_xray_exec(bContext *C, wmOperator *op)
{
  View3D *v3d = CTX_wm_view3d(C);
  ScrArea *sa = CTX_wm_area(C);
  Object *obact = CTX_data_active_object(C);

  if (obact && ((obact->mode & OB_MODE_POSE) ||
                ((obact->mode & OB_MODE_WEIGHT_PAINT) && BKE_object_pose_armature_get(obact)))) {
    v3d->overlay.flag ^= V3D_OVERLAY_BONE_SELECT;
  }
  else {
    const bool xray_active = ((obact && (obact->mode & OB_MODE_EDIT)) ||
                              ELEM(v3d->shading.type, OB_WIRE, OB_SOLID));

    if (v3d->shading.type == OB_WIRE) {
      v3d->shading.flag ^= V3D_SHADING_XRAY_BONE;
    }
    else {
      v3d->shading.flag ^= V3D_SHADING_XRAY;
    }
    if (!xray_active) {
      BKE_report(op->reports, RPT_INFO, "X-Ray not available in current mode");
    }
  }

  ED_area_tag_redraw(sa);

  return OPERATOR_FINISHED;
}

void VIEW3D_OT_toggle_xray(wmOperatorType *ot)
{
  /* identifiers */
  ot->name = "Toggle X-Ray";
  ot->idname = "VIEW3D_OT_toggle_xray";

  /* api callbacks */
  ot->exec = toggle_xray_exec;
  ot->poll = ED_operator_view3d_active;
}

/** \} */<|MERGE_RESOLUTION|>--- conflicted
+++ resolved
@@ -130,67 +130,9 @@
  * \{ */
 
 typedef struct ViewOpsData {
-<<<<<<< HEAD
-	/** Context pointers (assigned by #viewops_data_alloc). */
-	Main *bmain;
-	bContext *C;
-	Scene *scene;
-	ScrArea *sa;
-	ARegion *ar;
-	View3D *v3d;
-	RegionView3D *rv3d;
-	Depsgraph *depsgraph;
-
-	/** Needed for continuous zoom. */
-	wmTimer *timer;
-
-	/** Viewport state on initialization, don't change afterwards. */
-	struct {
-		float dist;
-		float camzoom;
-		float quat[4];
-		/** #wmEvent.x, y. */
-		int event_xy[2];
-		/** Offset to use when #VIEWOPS_FLAG_USE_MOUSE_INIT is not set.
-		 * so we can simulate pressing in the middle of the screen. */
-		int event_xy_offset[2];
-		/** #wmEvent.type that triggered the operator. */
-		int event_type;
-		float ofs[3];
-		/** Initial distance to 'ofs'. */
-		float zfac;
-
-		/** Trackball rotation only. */
-		float trackvec[3];
-		/** Dolly only. */
-		float mousevec[3];
-		float viewpos[3];
-	} init;
-
-	/** Previous state (previous modal event handled). */
-	struct {
-		int event_xy[2];
-		/** For operators that use time-steps (continuous zoom). */
-		double time;
-	} prev;
-
-	/** Current state. */
-	struct {
-		/** Working copy of #RegionView3D.viewquat, needed for rotation calculation
-		 * so we can apply snap to the view-port while keeping the unsnapped rotation
-		 * here to use when snap is disabled and for continued calculation. */
-		float viewquat[4];
-	} curr;
-
-	float reverse;
-	bool axis_snap;  /* view rotate only */
-
-	/** Use for orbit selection and auto-dist. */
-	float dyn_ofs[3];
-	bool use_dyn_ofs;
-=======
   /** Context pointers (assigned by #viewops_data_alloc). */
   Main *bmain;
+  bContext *C;
   Scene *scene;
   ScrArea *sa;
   ARegion *ar;
@@ -221,6 +163,7 @@
     float trackvec[3];
     /** Dolly only. */
     float mousevec[3];
+    float viewpos[3];
   } init;
 
   /** Previous state (previous modal event handled). */
@@ -244,7 +187,6 @@
   /** Use for orbit selection and auto-dist. */
   float dyn_ofs[3];
   bool use_dyn_ofs;
->>>>>>> e12c08e8
 } ViewOpsData;
 
 #define TRACKBALLSIZE (1.1f)
@@ -432,152 +374,6 @@
 /**
  * Calculate the values for #ViewOpsData
  */
-<<<<<<< HEAD
-static void viewops_data_create(
-        bContext *C, wmOperator *op, const wmEvent *event,
-        enum eViewOpsFlag viewops_flag)
-{
-	Depsgraph *depsgraph = CTX_data_depsgraph(C);
-	ViewOpsData *vod = op->customdata;
-	RegionView3D *rv3d = vod->rv3d;
-
-	/* Could do this more nicely. */
-	if ((viewops_flag & VIEWOPS_FLAG_USE_MOUSE_INIT) == 0) {
-		viewops_flag &= ~VIEWOPS_FLAG_DEPTH_NAVIGATE;
-	}
-
-	/* we need the depth info before changing any viewport options */
-	if (viewops_flag & VIEWOPS_FLAG_DEPTH_NAVIGATE) {
-		float fallback_depth_pt[3];
-
-		view3d_operator_needs_opengl(C); /* needed for zbuf drawing */
-
-		negate_v3_v3(fallback_depth_pt, rv3d->ofs);
-
-		vod->use_dyn_ofs = ED_view3d_autodist(
-		        depsgraph, vod->ar, vod->v3d,
-		        event->mval, vod->dyn_ofs, true, fallback_depth_pt);
-	}
-	else {
-		vod->use_dyn_ofs = false;
-	}
-
-	if (viewops_flag & VIEWOPS_FLAG_PERSP_ENSURE) {
-		if (ED_view3d_persp_ensure(depsgraph, vod->v3d, vod->ar)) {
-			/* If we're switching from camera view to the perspective one,
-			 * need to tag viewport update, so camera vuew and borders
-			 * are properly updated.
-			 */
-			ED_region_tag_redraw(vod->ar);
-		}
-	}
-
-	/* set the view from the camera, if view locking is enabled.
-	 * we may want to make this optional but for now its needed always */
-	ED_view3d_camera_lock_init(depsgraph, vod->v3d, vod->rv3d);
-
-	vod->init.dist = rv3d->dist;
-	vod->init.camzoom = rv3d->camzoom;
-	copy_qt_qt(vod->init.quat, rv3d->viewquat);
-	vod->init.event_xy[0] = vod->prev.event_xy[0] = event->x;
-	vod->init.event_xy[1] = vod->prev.event_xy[1] = event->y;
-
-	if (viewops_flag & VIEWOPS_FLAG_USE_MOUSE_INIT) {
-		vod->init.event_xy_offset[0] = 0;
-		vod->init.event_xy_offset[1] = 0;
-	}
-	else {
-		/* Simulate the event starting in the middle of the region. */
-		vod->init.event_xy_offset[0] = BLI_rcti_cent_x(&vod->ar->winrct) - event->x;
-		vod->init.event_xy_offset[1] = BLI_rcti_cent_y(&vod->ar->winrct) - event->y;
-	}
-
-	vod->init.event_type = event->type;
-	copy_v3_v3(vod->init.ofs, rv3d->ofs);
-
-	copy_qt_qt(vod->curr.viewquat, rv3d->viewquat);
-
-	if (viewops_flag & VIEWOPS_FLAG_ORBIT_SELECT) {
-		float ofs[3];
-		if (view3d_orbit_calc_center(C, ofs) || (vod->use_dyn_ofs == false)) {
-			vod->use_dyn_ofs = true;
-			negate_v3_v3(vod->dyn_ofs, ofs);
-			viewops_flag &= ~VIEWOPS_FLAG_DEPTH_NAVIGATE;
-		}
-	}
-
-	if (viewops_flag & VIEWOPS_FLAG_DEPTH_NAVIGATE) {
-		if (vod->use_dyn_ofs) {
-			if (rv3d->is_persp) {
-				float my_origin[3]; /* original G.vd->ofs */
-				float my_pivot[3]; /* view */
-				float dvec[3];
-
-				/* locals for dist correction */
-				float mat[3][3];
-				float upvec[3];
-
-				negate_v3_v3(my_origin, rv3d->ofs);             /* ofs is flipped */
-
-				/* Set the dist value to be the distance from this 3d point this means youll
-				 * always be able to zoom into it and panning wont go bad when dist was zero */
-
-				/* remove dist value */
-				upvec[0] = upvec[1] = 0;
-				upvec[2] = rv3d->dist;
-				copy_m3_m4(mat, rv3d->viewinv);
-
-				mul_m3_v3(mat, upvec);
-				sub_v3_v3v3(my_pivot, rv3d->ofs, upvec);
-				negate_v3(my_pivot);                /* ofs is flipped */
-
-				/* find a new ofs value that is along the view axis
-				 * (rather than the mouse location) */
-				closest_to_line_v3(dvec, vod->dyn_ofs, my_pivot, my_origin);
-				vod->init.dist = rv3d->dist = len_v3v3(my_pivot, dvec);
-
-				negate_v3_v3(rv3d->ofs, dvec);
-			}
-			else {
-				const float mval_ar_mid[2] = {
-				    (float)vod->ar->winx / 2.0f,
-				    (float)vod->ar->winy / 2.0f};
-
-				ED_view3d_win_to_3d(vod->v3d, vod->ar, vod->dyn_ofs, mval_ar_mid, rv3d->ofs);
-				negate_v3(rv3d->ofs);
-			}
-			negate_v3(vod->dyn_ofs);
-			copy_v3_v3(vod->init.ofs, rv3d->ofs);
-		}
-	}
-
-	/* For dolly */
-	ED_view3d_win_to_vector(vod->ar, (const float[2]){UNPACK2(event->mval)}, vod->init.mousevec);
-
-	{
-		const int event_xy_offset[2] = {
-			event->x + vod->init.event_xy_offset[0],
-			event->y + vod->init.event_xy_offset[1],
-		};
-		/* For rotation with trackball rotation. */
-		calctrackballvec(&vod->ar->winrct, event_xy_offset, vod->init.trackvec);
-	}
-
-	{
-		float tvec[3];
-		negate_v3_v3(tvec, rv3d->ofs);
-		vod->init.zfac = ED_view3d_calc_zfac(rv3d, tvec, NULL);
-	}
-	vod->C = C;
-	vod->reverse = 1.0f;
-	if (rv3d->persmat[2][1] < 0.0f) {
-		vod->reverse = -1.0f;
-	}
-
-	copy_v3_v3(vod->init.viewpos, rv3d->viewinv[3]);
-
-	rv3d->rflag |= RV3D_NAVIGATING;
-=======
 static void viewops_data_create(bContext *C,
                                 wmOperator *op,
                                 const wmEvent *event,
@@ -711,14 +507,15 @@
     negate_v3_v3(tvec, rv3d->ofs);
     vod->init.zfac = ED_view3d_calc_zfac(rv3d, tvec, NULL);
   }
-
+  vod->C = C;
   vod->reverse = 1.0f;
   if (rv3d->persmat[2][1] < 0.0f) {
     vod->reverse = -1.0f;
   }
 
+  copy_v3_v3(vod->init.viewpos, rv3d->viewinv[3]);
+
   rv3d->rflag |= RV3D_NAVIGATING;
->>>>>>> e12c08e8
 }
 
 static void viewops_data_free(bContext *C, wmOperator *op)
@@ -940,17 +737,12 @@
 
     angle = (len_v3(dvec) / (2.0f * TRACKBALLSIZE)) * (float)M_PI;
 
-<<<<<<< HEAD
-		if (U.uiflag2 & USER_2D_VIEWPORT_PANNING) {
-			angle *= 0.6f;
-		}
-
-		/* Allow for rotation beyond the interval [-pi, pi] */
-		angle = angle_wrap_rad(angle);
-=======
+    if (U.uiflag2 & USER_2D_VIEWPORT_PANNING) {
+      angle *= 0.6f;
+    }
+
     /* Allow for rotation beyond the interval [-pi, pi] */
     angle = angle_wrap_rad(angle);
->>>>>>> e12c08e8
 
     /* This relation is used instead of the actual angle between vectors
      * so that the angle of rotation is linearly proportional to
@@ -1871,41 +1663,6 @@
 
 static void viewmove_apply(ViewOpsData *vod, int x, int y)
 {
-<<<<<<< HEAD
-	if (ED_view3d_offset_lock_check(vod->v3d, vod->rv3d)) {
-		vod->rv3d->ofs_lock[0] -= ((vod->prev.event_xy[0] - x) * 2.0f) / (float)vod->ar->winx;
-		vod->rv3d->ofs_lock[1] -= ((vod->prev.event_xy[1] - y) * 2.0f) / (float)vod->ar->winy;
-	}
-	else if ((vod->rv3d->persp == RV3D_CAMOB) && !ED_view3d_camera_lock_check(vod->v3d, vod->rv3d)) {
-		const float zoomfac = BKE_screen_view3d_zoom_to_fac(vod->rv3d->camzoom) * 2.0f;
-		vod->rv3d->camdx += (vod->prev.event_xy[0] - x) / (vod->ar->winx * zoomfac);
-		vod->rv3d->camdy += (vod->prev.event_xy[1] - y) / (vod->ar->winy * zoomfac);
-		CLAMP(vod->rv3d->camdx, -1.0f, 1.0f);
-		CLAMP(vod->rv3d->camdy, -1.0f, 1.0f);
-	}
-	else {
-		float dvec[3];
-
-		if (U.uiflag2 & USER_2D_VIEWPORT_PANNING) {
-			float nvec[3];
-			float center[3];
-			float ssdp[3];
-
-			view3d_orbit_calc_center(vod->C,center);
-			ED_view3d_project(vod->ar, center, ssdp);
-			ssdp[0] = ssdp[0] + x - vod->prev.event_xy[0];
-			ssdp[1] = ssdp[1] + y - vod->prev.event_xy[1];
-			ED_view3d_win_to_3d(vod->v3d, vod->ar, center, ssdp, nvec);
-			sub_v3_v3v3(dvec,  nvec, center);
-		}
-		else {
-			float mval_f[2];
-
-			mval_f[0] = x - vod->prev.event_xy[0];
-			mval_f[1] = y - vod->prev.event_xy[1];
-			ED_view3d_win_to_delta(vod->ar, mval_f, dvec, vod->init.zfac);
-		}
-=======
   if (ED_view3d_offset_lock_check(vod->v3d, vod->rv3d)) {
     vod->rv3d->ofs_lock[0] -= ((vod->prev.event_xy[0] - x) * 2.0f) / (float)vod->ar->winx;
     vod->rv3d->ofs_lock[1] -= ((vod->prev.event_xy[1] - y) * 2.0f) / (float)vod->ar->winy;
@@ -1919,12 +1676,26 @@
   }
   else {
     float dvec[3];
-    float mval_f[2];
-
-    mval_f[0] = x - vod->prev.event_xy[0];
-    mval_f[1] = y - vod->prev.event_xy[1];
-    ED_view3d_win_to_delta(vod->ar, mval_f, dvec, vod->init.zfac);
->>>>>>> e12c08e8
+
+    if (U.uiflag2 & USER_2D_VIEWPORT_PANNING) {
+      float nvec[3];
+      float center[3];
+      float ssdp[3];
+
+      view3d_orbit_calc_center(vod->C, center);
+      ED_view3d_project(vod->ar, center, ssdp);
+      ssdp[0] = ssdp[0] + x - vod->prev.event_xy[0];
+      ssdp[1] = ssdp[1] + y - vod->prev.event_xy[1];
+      ED_view3d_win_to_3d(vod->v3d, vod->ar, center, ssdp, nvec);
+      sub_v3_v3v3(dvec, nvec, center);
+    }
+    else {
+      float mval_f[2];
+
+      mval_f[0] = x - vod->prev.event_xy[0];
+      mval_f[1] = y - vod->prev.event_xy[1];
+      ED_view3d_win_to_delta(vod->ar, mval_f, dvec, vod->init.zfac);
+    }
 
     add_v3_v3(vod->rv3d->ofs, dvec);
 
@@ -2147,246 +1918,6 @@
  */
 static void view_zoom_to_window_xy_3d(ARegion *ar, float dfac, const int zoom_xy[2])
 {
-<<<<<<< HEAD
-	RegionView3D *rv3d = ar->regiondata;
-	const float dist_new = rv3d->dist * dfac;
-
-	if (zoom_xy != NULL) {
-		float dvec[3];
-		float tvec[3];
-		float tpos[3];
-		float mval_f[2];
-
-		float zfac;
-
-		negate_v3_v3(tpos, rv3d->ofs);
-
-		mval_f[0] = (float)(((zoom_xy[0] - ar->winrct.xmin) * 2) - ar->winx) / 2.0f;
-		mval_f[1] = (float)(((zoom_xy[1] - ar->winrct.ymin) * 2) - ar->winy) / 2.0f;
-
-		/* Project cursor position into 3D space */
-		zfac = ED_view3d_calc_zfac(rv3d, tpos, NULL);
-		ED_view3d_win_to_delta(ar, mval_f, dvec, zfac);
-
-		/* Calculate view target position for dolly */
-		add_v3_v3v3(tvec, tpos, dvec);
-		negate_v3(tvec);
-
-		/* Offset to target position and dolly */
-		copy_v3_v3(rv3d->ofs, tvec);
-		rv3d->dist = dist_new;
-
-		/* Calculate final offset */
-		madd_v3_v3v3fl(rv3d->ofs, tvec, dvec, dfac);
-	}
-	else {
-		rv3d->dist = dist_new;
-	}
-}
-
-static float viewzoom_scale_value(
-        const rcti *winrct,
-        const short viewzoom,
-        const bool zoom_invert, const bool zoom_invert_force,
-        const int xy_curr[2], const int xy_init[2],
-        const float val, const float val_orig,
-        double *r_timer_lastdraw)
-{
-	float zfac;
-
-	if (viewzoom == USER_ZOOM_CONT) {
-		double time = PIL_check_seconds_timer();
-		float time_step = (float)(time - *r_timer_lastdraw);
-		float fac;
-
-		if (U.uiflag & USER_ZOOM_HORIZ) {
-			fac = (float)(xy_init[0] - xy_curr[0]);
-		}
-		else {
-			fac = (float)(xy_init[1] - xy_curr[1]);
-		}
-
-		if (zoom_invert != zoom_invert_force) {
-			fac = -fac;
-		}
-
-		/* oldstyle zoom */
-		zfac = 1.0f + ((fac / 20.0f) * time_step);
-		*r_timer_lastdraw = time;
-	}
-	else if (viewzoom == USER_ZOOM_SCALE) {
-		/* method which zooms based on how far you move the mouse */
-
-		const int ctr[2] = {
-		    BLI_rcti_cent_x(winrct),
-		    BLI_rcti_cent_y(winrct),
-		};
-		float len_new = 5 + len_v2v2_int(ctr, xy_curr);
-		float len_old = 5 + len_v2v2_int(ctr, xy_init);
-
-		/* intentionally ignore 'zoom_invert' for scale */
-		if (zoom_invert_force) {
-			SWAP(float, len_new, len_old);
-		}
-
-		zfac = val_orig * (len_old / max_ff(len_new, 1.0f)) / val;
-	}
-	else {  /* USER_ZOOM_DOLLY */
-		float len_new = 5;
-		float len_old = 5;
-
-		if (U.uiflag & USER_ZOOM_HORIZ) {
-			len_new += (winrct->xmax - (xy_curr[0]));
-			len_old += (winrct->xmax - (xy_init[0]));
-		}
-		else {
-			len_new += (winrct->ymax - (xy_curr[1]));
-			len_old += (winrct->ymax - (xy_init[1]));
-		}
-
-		if (zoom_invert != zoom_invert_force) {
-			SWAP(float, len_new, len_old);
-		}
-
-		zfac = val_orig * (2.0f * ((len_new / max_ff(len_old, 1.0f)) - 1.0f) + 1.0f) / val;
-	}
-
-
-	return zfac;
-}
-
-static float viewzoom_scale_value_offset(
-        const rcti *winrct,
-        const short viewzoom,
-        const bool zoom_invert, const bool zoom_invert_force,
-        const int xy_curr[2], const int xy_init[2], const int xy_offset[2],
-        const float val, const float val_orig,
-        double *r_timer_lastdraw)
-{
-	const int xy_curr_offset[2] = {
-		xy_curr[0] + xy_offset[0],
-		xy_curr[1] + xy_offset[1],
-	};
-	const int xy_init_offset[2] = {
-		xy_init[0] + xy_offset[0],
-		xy_init[1] + xy_offset[1],
-	};
-	return viewzoom_scale_value(
-	        winrct, viewzoom, zoom_invert, zoom_invert_force,
-	        xy_curr_offset, xy_init_offset,
-	        val, val_orig, r_timer_lastdraw);
-}
-
-static void viewzoom_apply_camera(
-        ViewOpsData *vod, const int xy[2],
-        const short viewzoom, const bool zoom_invert, const bool zoom_to_pos)
-{
-	float zfac;
-	float zoomfac_prev = BKE_screen_view3d_zoom_to_fac(vod->init.camzoom) * 2.0f;
-	float zoomfac =      BKE_screen_view3d_zoom_to_fac(vod->rv3d->camzoom) * 2.0f;
-
-	zfac = viewzoom_scale_value_offset(
-	       &vod->ar->winrct, viewzoom, zoom_invert, true,
-	       xy, vod->init.event_xy, vod->init.event_xy_offset,
-	       zoomfac, zoomfac_prev,
-	       &vod->prev.time);
-
-	if (zfac != 1.0f && zfac != 0.0f) {
-		/* calculate inverted, then invert again (needed because of camera zoom scaling) */
-		zfac = 1.0f / zfac;
-		view_zoom_to_window_xy_camera(
-		        vod->scene, vod->depsgraph, vod->v3d,
-		        vod->ar, zfac, zoom_to_pos ? vod->prev.event_xy : NULL);
-	}
-
-	ED_region_tag_redraw(vod->ar);
-}
-
-static void viewzoom_apply_3d(
-        ViewOpsData *vod, const int xy[2],
-        const short viewzoom, const bool zoom_invert, const bool zoom_to_pos)
-{
-	float zfac;
-	float dist_range[2];
-
-	float center[3], new_ofs[3], vt[3], view_dir[3];
-	float center_dist, event_dist, zf, new_dist, ft;
-
-	ED_view3d_dist_range_get(vod->v3d, dist_range);
-
-	if (U.uiflag2 & USER_2D_VIEWPORT_PANNING) {
-		view3d_orbit_calc_center(vod->C, center);
-		center_dist = len_v3v3(center, vod->init.viewpos);
-
-		if (U.uiflag & USER_ZOOM_HORIZ) {
-			event_dist = vod->init.event_xy[0] - xy[0];
-			event_dist = event_dist / vod->ar->sizex;
-		}
-		else {
-			event_dist = vod->init.event_xy[1] - xy[1];
-			event_dist = event_dist / vod->ar->sizey;
-		}
-		event_dist = event_dist * 400;
-
-		copy_v3_v3(view_dir, vod->rv3d->viewinv[2]);
-		mul_v3_fl(view_dir, -1.0f);
-		normalize_v3(view_dir);
-		zf = 0.005f * center_dist;
-		CLAMP(zf, 0, 0.05f);
-		if (vod->rv3d->is_persp) {
-			mul_v3_v3fl(vt, view_dir, event_dist * zf);
-			copy_v3_v3(new_ofs, vod->init.ofs);
-			add_v3_v3(new_ofs, vt);
-			copy_v3_v3(vod->rv3d->ofs, new_ofs);
-		}
-		else {
-			ft = event_dist * zf * 2.0f;
-			new_dist =  vod->init.dist + ft;
-			vod->rv3d->dist = new_dist;
-		}
-	}
-	else {
-		zfac = viewzoom_scale_value_offset(
-		       &vod->ar->winrct, viewzoom, zoom_invert, false,
-		       xy, vod->init.event_xy, vod->init.event_xy_offset,
-		       vod->rv3d->dist, vod->init.dist,
-		       &vod->prev.time);
-
-		if (zfac != 1.0f) {
-			const float zfac_min = dist_range[0] / vod->rv3d->dist;
-			const float zfac_max = dist_range[1] / vod->rv3d->dist;
-			CLAMP(zfac, zfac_min, zfac_max);
-
-			view_zoom_to_window_xy_3d(
-				vod->ar, zfac, zoom_to_pos ? vod->prev.event_xy : NULL);
-		}
-
-		/* these limits were in old code too */
-		CLAMP(vod->rv3d->dist, dist_range[0], dist_range[1]);
-	}
-
-	if (vod->rv3d->viewlock & RV3D_BOXVIEW) {
-		view3d_boxview_sync(vod->sa, vod->ar);
-	}
-
-	ED_view3d_camera_lock_sync(vod->depsgraph, vod->v3d, vod->rv3d);
-
-	ED_region_tag_redraw(vod->ar);
-}
-
-static void viewzoom_apply(
-        ViewOpsData *vod, const int xy[2],
-        const short viewzoom, const bool zoom_invert, const bool zoom_to_pos)
-{
-	if ((vod->rv3d->persp == RV3D_CAMOB) &&
-	    (vod->rv3d->is_persp && ED_view3d_camera_lock_check(vod->v3d, vod->rv3d)) == 0)
-	{
-		viewzoom_apply_camera(vod, xy, viewzoom, zoom_invert, zoom_to_pos);
-	}
-	else {
-		viewzoom_apply_3d(vod, xy, viewzoom, zoom_invert, zoom_to_pos);
-	}
-=======
   RegionView3D *rv3d = ar->regiondata;
   const float dist_new = rv3d->dist * dfac;
 
@@ -2569,29 +2100,65 @@
   float zfac;
   float dist_range[2];
 
+  float center[3], new_ofs[3], vt[3], view_dir[3];
+  float center_dist, event_dist, zf, new_dist, ft;
+
   ED_view3d_dist_range_get(vod->v3d, dist_range);
 
-  zfac = viewzoom_scale_value_offset(&vod->ar->winrct,
-                                     viewzoom,
-                                     zoom_invert,
-                                     false,
-                                     xy,
-                                     vod->init.event_xy,
-                                     vod->init.event_xy_offset,
-                                     vod->rv3d->dist,
-                                     vod->init.dist,
-                                     &vod->prev.time);
-
-  if (zfac != 1.0f) {
-    const float zfac_min = dist_range[0] / vod->rv3d->dist;
-    const float zfac_max = dist_range[1] / vod->rv3d->dist;
-    CLAMP(zfac, zfac_min, zfac_max);
-
-    view_zoom_to_window_xy_3d(vod->ar, zfac, zoom_to_pos ? vod->prev.event_xy : NULL);
-  }
-
-  /* these limits were in old code too */
-  CLAMP(vod->rv3d->dist, dist_range[0], dist_range[1]);
+  if (U.uiflag2 & USER_2D_VIEWPORT_PANNING) {
+    view3d_orbit_calc_center(vod->C, center);
+    center_dist = len_v3v3(center, vod->init.viewpos);
+
+    if (U.uiflag & USER_ZOOM_HORIZ) {
+      event_dist = vod->init.event_xy[0] - xy[0];
+      event_dist = event_dist / vod->ar->sizex;
+    }
+    else {
+      event_dist = vod->init.event_xy[1] - xy[1];
+      event_dist = event_dist / vod->ar->sizey;
+    }
+    event_dist = event_dist * 400;
+
+    copy_v3_v3(view_dir, vod->rv3d->viewinv[2]);
+    mul_v3_fl(view_dir, -1.0f);
+    normalize_v3(view_dir);
+    zf = 0.005f * center_dist;
+    CLAMP(zf, 0, 0.05f);
+    if (vod->rv3d->is_persp) {
+      mul_v3_v3fl(vt, view_dir, event_dist * zf);
+      copy_v3_v3(new_ofs, vod->init.ofs);
+      add_v3_v3(new_ofs, vt);
+      copy_v3_v3(vod->rv3d->ofs, new_ofs);
+    }
+    else {
+      ft = event_dist * zf * 2.0f;
+      new_dist = vod->init.dist + ft;
+      vod->rv3d->dist = new_dist;
+    }
+  }
+  else {
+    zfac = viewzoom_scale_value_offset(&vod->ar->winrct,
+                                       viewzoom,
+                                       zoom_invert,
+                                       false,
+                                       xy,
+                                       vod->init.event_xy,
+                                       vod->init.event_xy_offset,
+                                       vod->rv3d->dist,
+                                       vod->init.dist,
+                                       &vod->prev.time);
+
+    if (zfac != 1.0f) {
+      const float zfac_min = dist_range[0] / vod->rv3d->dist;
+      const float zfac_max = dist_range[1] / vod->rv3d->dist;
+      CLAMP(zfac, zfac_min, zfac_max);
+
+      view_zoom_to_window_xy_3d(vod->ar, zfac, zoom_to_pos ? vod->prev.event_xy : NULL);
+    }
+
+    /* these limits were in old code too */
+    CLAMP(vod->rv3d->dist, dist_range[0], dist_range[1]);
+  }
 
   if (vod->rv3d->viewlock & RV3D_BOXVIEW) {
     view3d_boxview_sync(vod->sa, vod->ar);
@@ -2615,7 +2182,6 @@
   else {
     viewzoom_apply_3d(vod, xy, viewzoom, zoom_invert, zoom_to_pos);
   }
->>>>>>> e12c08e8
 }
 
 static int viewzoom_modal(bContext *C, wmOperator *op, const wmEvent *event)
