--- conflicted
+++ resolved
@@ -8113,13 +8113,9 @@
 			}
 
 			/* don't show smoke before simulation starts, this could be made an option in the future */
-<<<<<<< HEAD
-			if (smd->domain->fluid && CFRA >= smd->domain->point_cache[0]->startframe) {
-=======
 			if (sds->fluid && CFRA >= sds->point_cache[0]->startframe) {
 				float p0[3], p1[3];
 
->>>>>>> 3e1a9ee3
 				/* get view vector */
 				invert_m4_m4(ob->imat, ob->obmat);
 				mul_v3_mat3_m4v3(viewnormal, ob->imat, rv3d->viewinv[2]);
