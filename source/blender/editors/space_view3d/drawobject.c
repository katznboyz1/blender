--- conflicted
+++ resolved
@@ -8063,10 +8063,9 @@
 static void imm_draw_box(const float vec[8][3], bool solid, unsigned pos)
 {
 	if (solid) {
-<<<<<<< HEAD
 		/* Adpated from "Optimizing Triangle Strips for Fast Rendering" by F. Evans, S. Skiena and A. Varshney
 		 *              (http://www.cs.umd.edu/gvil/papers/av_ts.pdf). */
-		static const GLubyte tris_strip_indices[14] = {0,1,3,2,6,1,5,0,4,3,7,6,4,5};
+		static const GLubyte tris_strip_indices[14] = {0, 1, 3, 2, 6, 1, 5, 0, 4, 3, 7, 6, 4, 5};
 		immBegin(GWN_PRIM_TRI_STRIP, 14);
 		for (int i = 0; i < 14; ++i) {
 			immVertex3fv(pos, vec[tris_strip_indices[i]]);
@@ -8074,20 +8073,13 @@
 		immEnd();
 	}
 	else {
-		static const GLubyte line_indices[24] = {0,1,1,2,2,3,3,0,0,4,4,5,5,6,6,7,7,4,1,5,2,6,3,7};
+		static const GLubyte line_indices[24] =
+		       {0, 1, 1, 2, 2, 3, 3, 0, 0, 4, 4, 5, 5, 6, 6, 7, 7, 4, 1, 5, 2, 6, 3, 7};
 		immBegin(GWN_PRIM_LINES, 24);
 		for (int i = 0; i < 24; ++i) {
 			immVertex3fv(pos, vec[line_indices[i]]);
 		}
 		immEnd();
-=======
-		const GLubyte indices[24] = {0, 1, 2, 3, 7, 6, 5, 4, 4, 5, 1, 0, 3, 2, 6, 7, 3, 7, 4, 0, 1, 5, 6, 2};
-		glDrawRangeElements(GL_QUADS, 0, 7, 24, GL_UNSIGNED_BYTE, indices);
-	}
-	else {
-		const GLubyte indices[24] = {0, 1, 1, 2, 2, 3, 3, 0, 0, 4, 4, 5, 5, 6, 6, 7, 7, 4, 1, 5, 2, 6, 3, 7};
-		glDrawRangeElements(GL_LINES, 0, 7, 24, GL_UNSIGNED_BYTE, indices);
->>>>>>> 8d671f6f
 	}
 
 }
