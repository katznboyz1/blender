/*
 * This program is free software; you can redistribute it and/or
 * modify it under the terms of the GNU General Public License
 * as published by the Free Software Foundation; either version 2
 * of the License, or (at your option) any later version.
 *
 * This program is distributed in the hope that it will be useful,
 * but WITHOUT ANY WARRANTY; without even the implied warranty of
 * MERCHANTABILITY or FITNESS FOR A PARTICULAR PURPOSE.  See the
 * GNU General Public License for more details.
 *
 * You should have received a copy of the GNU General Public License
 * along with this program; if not, write to the Free Software Foundation,
 * Inc., 51 Franklin Street, Fifth Floor, Boston, MA 02110-1301, USA.
 *
 * The Original Code is Copyright (C) 2008 Blender Foundation.
 * All rights reserved.
 */

/** \file
 * \ingroup spview3d
 */

#include <string.h>
#include <stdio.h>
#include <math.h>

#include "DNA_armature_types.h"
#include "DNA_camera_types.h"
#include "DNA_collection_types.h"
#include "DNA_customdata_types.h"
#include "DNA_object_types.h"
#include "DNA_mesh_types.h"
#include "DNA_key_types.h"
#include "DNA_light_types.h"
#include "DNA_scene_types.h"
#include "DNA_world_types.h"
#include "DNA_brush_types.h"

#include "MEM_guardedalloc.h"

#include "BLI_blenlib.h"
#include "BLI_math.h"
#include "BLI_utildefines.h"
#include "BLI_endian_switch.h"
#include "BLI_threads.h"

#include "BKE_anim.h"
#include "BKE_camera.h"
#include "BKE_context.h"
#include "BKE_customdata.h"
#include "BKE_image.h"
#include "BKE_key.h"
#include "BKE_layer.h"
#include "BKE_object.h"
#include "BKE_global.h"
#include "BKE_paint.h"
#include "BKE_scene.h"
#include "BKE_unit.h"
#include "BKE_movieclip.h"

#include "DEG_depsgraph.h"
#include "DEG_depsgraph_query.h"

#include "IMB_imbuf_types.h"
#include "IMB_imbuf.h"
#include "IMB_colormanagement.h"

#include "BIF_glutil.h"

#include "WM_api.h"
#include "WM_types.h"

#include "BLF_api.h"
#include "BLT_translation.h"

#include "ED_armature.h"
#include "ED_keyframing.h"
#include "ED_gpencil.h"
#include "ED_mesh.h"
#include "ED_screen.h"
#include "ED_space_api.h"
#include "ED_screen_types.h"
#include "ED_transform.h"
#include "ED_view3d.h"

#include "UI_interface.h"
#include "UI_interface_icons.h"
#include "UI_resources.h"

#include "GPU_draw.h"
#include "GPU_framebuffer.h"
#include "GPU_material.h"
#include "GPU_extensions.h"
#include "GPU_immediate.h"
#include "GPU_immediate_util.h"
#include "GPU_select.h"
#include "GPU_matrix.h"
#include "GPU_state.h"
#include "GPU_viewport.h"

#include "RE_engine.h"

#include "DRW_engine.h"
#include "DRW_select_buffer.h"

#include "view3d_intern.h" /* own include */

/* ********* custom clipping *********** */

/* Legacy 2.7x, now use shaders that use clip distance instead.
 * Remove once clipping is working properly. */
#define USE_CLIP_PLANES

void ED_view3d_clipping_set(RegionView3D *rv3d)
{
#ifdef USE_CLIP_PLANES
  double plane[4];
  const uint tot = (rv3d->viewlock & RV3D_BOXCLIP) ? 4 : 6;

  for (unsigned a = 0; a < tot; a++) {
    copy_v4db_v4fl(plane, rv3d->clip[a]);
    glClipPlane(GL_CLIP_PLANE0 + a, plane);
    glEnable(GL_CLIP_PLANE0 + a);
    glEnable(GL_CLIP_DISTANCE0 + a);
  }
#else
  for (unsigned a = 0; a < 6; a++) {
    glEnable(GL_CLIP_DISTANCE0 + a);
  }
#endif
}

/* use these to temp disable/enable clipping when 'rv3d->rflag & RV3D_CLIPPING' is set */
void ED_view3d_clipping_disable(void)
{
  for (unsigned a = 0; a < 6; a++) {
#ifdef USE_CLIP_PLANES
    glDisable(GL_CLIP_PLANE0 + a);
#endif
    glDisable(GL_CLIP_DISTANCE0 + a);
  }
}
void ED_view3d_clipping_enable(void)
{
  for (unsigned a = 0; a < 6; a++) {
#ifdef USE_CLIP_PLANES
    glEnable(GL_CLIP_PLANE0 + a);
#endif
    glEnable(GL_CLIP_DISTANCE0 + a);
  }
}

/* *********************** backdraw for selection *************** */

/**
 * \note Only use in object mode.
 */
static void validate_object_select_id(
    struct Depsgraph *depsgraph, ViewLayer *view_layer, ARegion *ar, View3D *v3d, Object *obact)
{
  Object *obact_eval = DEG_get_evaluated_object(depsgraph, obact);

  BLI_assert(ar->regiontype == RGN_TYPE_WINDOW);
  UNUSED_VARS_NDEBUG(ar);

  if (obact_eval && (obact_eval->mode & (OB_MODE_VERTEX_PAINT | OB_MODE_WEIGHT_PAINT) ||
                     BKE_paint_select_face_test(obact_eval))) {
    /* do nothing */
  }
  /* texture paint mode sampling */
  else if (obact_eval && (obact_eval->mode & OB_MODE_TEXTURE_PAINT) &&
           (v3d->shading.type > OB_WIRE)) {
    /* do nothing */
  }
  else if ((obact_eval && (obact_eval->mode & OB_MODE_PARTICLE_EDIT)) && !XRAY_ENABLED(v3d)) {
    /* do nothing */
  }
  else {
    v3d->flag &= ~V3D_INVALID_BACKBUF;
    return;
  }

  if (!(v3d->flag & V3D_INVALID_BACKBUF)) {
    return;
  }

  if (obact_eval && ((obact_eval->base_flag & BASE_VISIBLE) != 0)) {
    Base *base = BKE_view_layer_base_find(view_layer, obact);
    DRW_select_buffer_context_create(&base, 1, -1);
  }

  /* TODO: Create a flag in `DRW_manager` because the drawing is no longer
   *       made on the backbuffer in this case. */
  v3d->flag &= ~V3D_INVALID_BACKBUF;
}

/* TODO: Creating, attaching texture, and destroying a framebuffer is quite slow.
 *       Calling this function should be avoided during interactive drawing. */
static void view3d_opengl_read_Z_pixels(GPUViewport *viewport, rcti *rect, void *data)
{
  DefaultTextureList *dtxl = (DefaultTextureList *)GPU_viewport_texture_list_get(viewport);

  GPUFrameBuffer *tmp_fb = GPU_framebuffer_create();
  GPU_framebuffer_texture_attach(tmp_fb, dtxl->depth, 0, 0);
  GPU_framebuffer_bind(tmp_fb);

  glReadPixels(rect->xmin,
               rect->ymin,
               BLI_rcti_size_x(rect),
               BLI_rcti_size_y(rect),
               GL_DEPTH_COMPONENT,
               GL_FLOAT,
               data);

  GPU_framebuffer_restore();
  GPU_framebuffer_free(tmp_fb);
}

void ED_view3d_select_id_validate(ViewContext *vc)
{
  /* TODO: Create a flag in `DRW_manager` because the drawing is no longer
   *       made on the backbuffer in this case. */
  if (vc->v3d->flag & V3D_INVALID_BACKBUF) {
    validate_object_select_id(vc->depsgraph, vc->view_layer, vc->ar, vc->v3d, vc->obact);
  }
}

void ED_view3d_backbuf_depth_validate(ViewContext *vc)
{
  if (vc->v3d->flag & V3D_INVALID_BACKBUF) {
    ARegion *ar = vc->ar;
    Object *obact_eval = DEG_get_evaluated_object(vc->depsgraph, vc->obact);

    if (obact_eval && ((obact_eval->base_flag & BASE_VISIBLE) != 0)) {
      GPUViewport *viewport = WM_draw_region_get_viewport(ar, 0);
      DRW_draw_depth_object(vc->ar, viewport, obact_eval);
    }

    vc->v3d->flag &= ~V3D_INVALID_BACKBUF;
  }
}

/**
 * allow for small values [0.5 - 2.5],
 * and large values, FLT_MAX by clamping by the area size
 */
int ED_view3d_backbuf_sample_size_clamp(ARegion *ar, const float dist)
{
  return (int)min_ff(ceilf(dist), (float)max_ii(ar->winx, ar->winx));
}

<<<<<<< HEAD
=======
/* reads full rect, converts indices */
uint *ED_view3d_select_id_read(int xmin, int ymin, int xmax, int ymax, uint *r_buf_len)
{
  if (UNLIKELY((xmin > xmax) || (ymin > ymax))) {
    return NULL;
  }

  const rcti rect = {
      .xmin = xmin,
      .xmax = xmax + 1,
      .ymin = ymin,
      .ymax = ymax + 1,
  };

  uint buf_len;
  uint *buf = ED_view3d_select_id_read_rect(&rect, &buf_len);

  if (r_buf_len) {
    *r_buf_len = buf_len;
  }

  return buf;
}

>>>>>>> 9d6b5e23
/* *********************** */

void view3d_update_depths_rect(ARegion *ar, ViewDepths *d, rcti *rect)
{
  /* clamp rect by region */
  rcti r = {
      .xmin = 0,
      .xmax = ar->winx - 1,
      .ymin = 0,
      .ymax = ar->winy - 1,
  };

  /* Constrain rect to depth bounds */
  BLI_rcti_isect(&r, rect, rect);

  /* assign values to compare with the ViewDepths */
  int x = rect->xmin;
  int y = rect->ymin;

  int w = BLI_rcti_size_x(rect);
  int h = BLI_rcti_size_y(rect);

  if (w <= 0 || h <= 0) {
    if (d->depths) {
      MEM_freeN(d->depths);
    }
    d->depths = NULL;

    d->damaged = false;
  }
  else if (d->w != w || d->h != h || d->x != x || d->y != y || d->depths == NULL) {
    d->x = x;
    d->y = y;
    d->w = w;
    d->h = h;

    if (d->depths) {
      MEM_freeN(d->depths);
    }

    d->depths = MEM_mallocN(sizeof(float) * d->w * d->h, "View depths Subset");

    d->damaged = true;
  }

  if (d->damaged) {
    GPUViewport *viewport = WM_draw_region_get_viewport(ar, 0);
    view3d_opengl_read_Z_pixels(viewport, rect, d->depths);
    glGetDoublev(GL_DEPTH_RANGE, d->depth_range);
    d->damaged = false;
  }
}

/* note, with nouveau drivers the glReadPixels() is very slow. [#24339] */
void ED_view3d_depth_update(ARegion *ar)
{
  RegionView3D *rv3d = ar->regiondata;

  /* Create storage for, and, if necessary, copy depth buffer */
  if (!rv3d->depths) {
    rv3d->depths = MEM_callocN(sizeof(ViewDepths), "ViewDepths");
  }
  if (rv3d->depths) {
    ViewDepths *d = rv3d->depths;
    if (d->w != ar->winx || d->h != ar->winy || !d->depths) {
      d->w = ar->winx;
      d->h = ar->winy;
      if (d->depths) {
        MEM_freeN(d->depths);
      }
      d->depths = MEM_mallocN(sizeof(float) * d->w * d->h, "View depths");
      d->damaged = true;
    }

    if (d->damaged) {
      GPUViewport *viewport = WM_draw_region_get_viewport(ar, 0);
      rcti r = {
          .xmin = 0,
          .xmax = d->w,
          .ymin = 0,
          .ymax = d->h,
      };
      view3d_opengl_read_Z_pixels(viewport, &r, d->depths);
      glGetDoublev(GL_DEPTH_RANGE, d->depth_range);
      d->damaged = false;
    }
  }
}

/* utility function to find the closest Z value, use for autodepth */
float view3d_depth_near(ViewDepths *d)
{
  /* convert to float for comparisons */
  const float near = (float)d->depth_range[0];
  const float far_real = (float)d->depth_range[1];
  float far = far_real;

  const float *depths = d->depths;
  float depth = FLT_MAX;
  int i = (int)d->w * (int)d->h; /* cast to avoid short overflow */

  /* far is both the starting 'far' value
   * and the closest value found. */
  while (i--) {
    depth = *depths++;
    if ((depth < far) && (depth > near)) {
      far = depth;
    }
  }

  return far == far_real ? FLT_MAX : far;
}

void ED_view3d_draw_depth_gpencil(Depsgraph *depsgraph, Scene *scene, ARegion *ar, View3D *v3d)
{
  /* Setup view matrix. */
  ED_view3d_draw_setup_view(NULL, depsgraph, scene, ar, v3d, NULL, NULL, NULL);

  GPU_clear(GPU_DEPTH_BIT);

  GPU_depth_test(true);

  GPUViewport *viewport = WM_draw_region_get_viewport(ar, 0);
  DRW_draw_depth_loop_gpencil(depsgraph, ar, v3d, viewport);

  GPU_depth_test(false);
}

/* *********************** customdata **************** */

void ED_view3d_datamask(const bContext *C,
                        const Scene *UNUSED(scene),
                        const View3D *v3d,
                        CustomData_MeshMasks *r_cddata_masks)
{
  if (ELEM(v3d->shading.type, OB_TEXTURE, OB_MATERIAL, OB_RENDER)) {
    r_cddata_masks->lmask |= CD_MASK_MLOOPUV | CD_MASK_MLOOPCOL;
    r_cddata_masks->vmask |= CD_MASK_ORCO;
  }

  if ((CTX_data_mode_enum(C) == CTX_MODE_EDIT_MESH) &&
      (v3d->overlay.edit_flag & V3D_OVERLAY_EDIT_WEIGHT)) {
    r_cddata_masks->vmask |= CD_MASK_MDEFORMVERT;
  }
}

/* goes over all modes and view3d settings */
void ED_view3d_screen_datamask(const bContext *C,
                               const Scene *scene,
                               const bScreen *screen,
                               CustomData_MeshMasks *r_cddata_masks)
{
  CustomData_MeshMasks_update(r_cddata_masks, &CD_MASK_BAREMESH);

  /* check if we need tfaces & mcols due to view mode */
  for (const ScrArea *sa = screen->areabase.first; sa; sa = sa->next) {
    if (sa->spacetype == SPACE_VIEW3D) {
      ED_view3d_datamask(C, scene, sa->spacedata.first, r_cddata_masks);
    }
  }
}

/**
 * Store values from #RegionView3D, set when drawing.
 * This is needed when we draw with to a viewport using a different matrix
 * (offscreen drawing for example).
 *
 * Values set by #ED_view3d_update_viewmat should be handled here.
 */
struct RV3DMatrixStore {
  float winmat[4][4];
  float viewmat[4][4];
  float viewinv[4][4];
  float persmat[4][4];
  float persinv[4][4];
  float viewcamtexcofac[4];
  float pixsize;
};

struct RV3DMatrixStore *ED_view3d_mats_rv3d_backup(struct RegionView3D *rv3d)
{
  struct RV3DMatrixStore *rv3dmat = MEM_mallocN(sizeof(*rv3dmat), __func__);
  copy_m4_m4(rv3dmat->winmat, rv3d->winmat);
  copy_m4_m4(rv3dmat->viewmat, rv3d->viewmat);
  copy_m4_m4(rv3dmat->persmat, rv3d->persmat);
  copy_m4_m4(rv3dmat->persinv, rv3d->persinv);
  copy_m4_m4(rv3dmat->viewinv, rv3d->viewinv);
  copy_v4_v4(rv3dmat->viewcamtexcofac, rv3d->viewcamtexcofac);
  rv3dmat->pixsize = rv3d->pixsize;
  return (void *)rv3dmat;
}

void ED_view3d_mats_rv3d_restore(struct RegionView3D *rv3d, struct RV3DMatrixStore *rv3dmat_pt)
{
  struct RV3DMatrixStore *rv3dmat = rv3dmat_pt;
  copy_m4_m4(rv3d->winmat, rv3dmat->winmat);
  copy_m4_m4(rv3d->viewmat, rv3dmat->viewmat);
  copy_m4_m4(rv3d->persmat, rv3dmat->persmat);
  copy_m4_m4(rv3d->persinv, rv3dmat->persinv);
  copy_m4_m4(rv3d->viewinv, rv3dmat->viewinv);
  copy_v4_v4(rv3d->viewcamtexcofac, rv3dmat->viewcamtexcofac);
  rv3d->pixsize = rv3dmat->pixsize;
}

/**
 * \note The info that this uses is updated in #ED_refresh_viewport_fps,
 * which currently gets called during #SCREEN_OT_animation_step.
 */
void ED_scene_draw_fps(Scene *scene, int xoffset, int *yoffset)
{
  ScreenFrameRateInfo *fpsi = scene->fps_info;
  char printable[16];

  if (!fpsi || !fpsi->lredrawtime || !fpsi->redrawtime) {
    return;
  }

  printable[0] = '\0';

#if 0
  /* this is too simple, better do an average */
  fps = (float)(1.0 / (fpsi->lredrawtime - fpsi->redrawtime))
#else
  fpsi->redrawtimes_fps[fpsi->redrawtime_index] = (float)(1.0 /
                                                          (fpsi->lredrawtime - fpsi->redrawtime));

  float fps = 0.0f;
  int tot = 0;
  for (int i = 0; i < REDRAW_FRAME_AVERAGE; i++) {
    if (fpsi->redrawtimes_fps[i]) {
      fps += fpsi->redrawtimes_fps[i];
      tot++;
    }
  }
  if (tot) {
    fpsi->redrawtime_index = (fpsi->redrawtime_index + 1) % REDRAW_FRAME_AVERAGE;

    // fpsi->redrawtime_index++;
    // if (fpsi->redrawtime >= REDRAW_FRAME_AVERAGE) {
    //  fpsi->redrawtime = 0;
    //}

    fps = fps / tot;
  }
#endif

  const int font_id = BLF_default();

  /* is this more than half a frame behind? */
  if (fps + 0.5f < (float)(FPS)) {
    UI_FontThemeColor(font_id, TH_REDALERT);
    BLI_snprintf(printable, sizeof(printable), IFACE_("fps: %.2f"), fps);
  }
  else {
    UI_FontThemeColor(font_id, TH_TEXT_HI);
    BLI_snprintf(printable, sizeof(printable), IFACE_("fps: %i"), (int)(fps + 0.5f));
  }

  BLF_enable(font_id, BLF_SHADOW);
  BLF_shadow(font_id, 5, (const float[4]){0.0f, 0.0f, 0.0f, 1.0f});
  BLF_shadow_offset(font_id, 1, -1);

  *yoffset -= U.widget_unit;

#ifdef WITH_INTERNATIONAL
  BLF_draw_default(xoffset, *yoffset, 0.0f, printable, sizeof(printable));
#else
  BLF_draw_default_ascii(xoffset, *yoffset, 0.0f, printable, sizeof(printable));
#endif

  BLF_disable(font_id, BLF_SHADOW);
}

static bool view3d_main_region_do_render_draw(const Scene *scene)
{
  RenderEngineType *type = RE_engines_find(scene->r.engine);
  return (type && type->view_update && type->view_draw);
}

bool ED_view3d_calc_render_border(
    const Scene *scene, Depsgraph *depsgraph, View3D *v3d, ARegion *ar, rcti *rect)
{
  RegionView3D *rv3d = ar->regiondata;
  bool use_border;

  /* test if there is a 3d view rendering */
  if (v3d->shading.type != OB_RENDER || !view3d_main_region_do_render_draw(scene)) {
    return false;
  }

  /* test if there is a border render */
  if (rv3d->persp == RV3D_CAMOB) {
    use_border = (scene->r.mode & R_BORDER) != 0;
  }
  else {
    use_border = (v3d->flag2 & V3D_RENDER_BORDER) != 0;
  }

  if (!use_border) {
    return false;
  }

  /* compute border */
  if (rv3d->persp == RV3D_CAMOB) {
    rctf viewborder;
    ED_view3d_calc_camera_border(scene, depsgraph, ar, v3d, rv3d, &viewborder, false);

    rect->xmin = viewborder.xmin + scene->r.border.xmin * BLI_rctf_size_x(&viewborder);
    rect->ymin = viewborder.ymin + scene->r.border.ymin * BLI_rctf_size_y(&viewborder);
    rect->xmax = viewborder.xmin + scene->r.border.xmax * BLI_rctf_size_x(&viewborder);
    rect->ymax = viewborder.ymin + scene->r.border.ymax * BLI_rctf_size_y(&viewborder);
  }
  else {
    rect->xmin = v3d->render_border.xmin * ar->winx;
    rect->xmax = v3d->render_border.xmax * ar->winx;
    rect->ymin = v3d->render_border.ymin * ar->winy;
    rect->ymax = v3d->render_border.ymax * ar->winy;
  }

  BLI_rcti_translate(rect, ar->winrct.xmin, ar->winrct.ymin);
  BLI_rcti_isect(&ar->winrct, rect, rect);

  return true;
}<|MERGE_RESOLUTION|>--- conflicted
+++ resolved
@@ -250,33 +250,6 @@
   return (int)min_ff(ceilf(dist), (float)max_ii(ar->winx, ar->winx));
 }
 
-<<<<<<< HEAD
-=======
-/* reads full rect, converts indices */
-uint *ED_view3d_select_id_read(int xmin, int ymin, int xmax, int ymax, uint *r_buf_len)
-{
-  if (UNLIKELY((xmin > xmax) || (ymin > ymax))) {
-    return NULL;
-  }
-
-  const rcti rect = {
-      .xmin = xmin,
-      .xmax = xmax + 1,
-      .ymin = ymin,
-      .ymax = ymax + 1,
-  };
-
-  uint buf_len;
-  uint *buf = ED_view3d_select_id_read_rect(&rect, &buf_len);
-
-  if (r_buf_len) {
-    *r_buf_len = buf_len;
-  }
-
-  return buf;
-}
-
->>>>>>> 9d6b5e23
 /* *********************** */
 
 void view3d_update_depths_rect(ARegion *ar, ViewDepths *d, rcti *rect)
