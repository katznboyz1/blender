--- conflicted
+++ resolved
@@ -430,10 +430,7 @@
           float originmat[3][3], parentmat[4][4];
           /* Use the evaluated object here because sometimes
            * `ob->parent->runtime.curve_cache` is required. */
-<<<<<<< HEAD
           Depsgraph *depsgraph = CTX_data_ensure_evaluated_depsgraph(C);
-=======
->>>>>>> 9d6b5e23
           Object *ob_eval = DEG_get_evaluated_object(depsgraph, ob);
 
           BKE_object_get_parent_matrix(ob_eval, ob_eval->parent, parentmat);
