--- conflicted
+++ resolved
@@ -69,8 +69,4 @@
 
 if(WITH_LINEART)
   add_definitions(-DWITH_LINEART)
-<<<<<<< HEAD
-=======
-  add_subdirectory(lineart)
->>>>>>> c2f0ee01
 endif()