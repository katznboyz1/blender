--- conflicted
+++ resolved
@@ -132,12 +132,8 @@
 	}
 	else if (CTX_data_equals(member, "visible_objects") || CTX_data_equals(member, "visible_bases")) {
 		const unsigned int lay = context_layers(sc, scene, sa);
-<<<<<<< HEAD
 		const LocalViewInfo localviews = context_localviews(sc, sa);
-		int visible_objects = CTX_data_equals(member, "visible_objects");
-=======
 		const bool visible_objects = CTX_data_equals(member, "visible_objects");
->>>>>>> 14720e2e
 
 		for (base = scene->base.first; base; base = base->next) {
 			if ((base->object->restrictflag & OB_RESTRICT_VIEW) == 0) {
@@ -154,12 +150,8 @@
 	}
 	else if (CTX_data_equals(member, "selectable_objects") || CTX_data_equals(member, "selectable_bases")) {
 		const unsigned int lay = context_layers(sc, scene, sa);
-<<<<<<< HEAD
 		const LocalViewInfo localviews = context_localviews(sc, sa);
-		int selectable_objects = CTX_data_equals(member, "selectable_objects");
-=======
 		const bool selectable_objects = CTX_data_equals(member, "selectable_objects");
->>>>>>> 14720e2e
 
 		for (base = scene->base.first; base; base = base->next) {
 			if ((base->object->restrictflag & (OB_RESTRICT_VIEW | OB_RESTRICT_SELECT)) == 0) {
@@ -176,12 +168,8 @@
 	}
 	else if (CTX_data_equals(member, "selected_objects") || CTX_data_equals(member, "selected_bases")) {
 		const unsigned int lay = context_layers(sc, scene, sa);
-<<<<<<< HEAD
 		const LocalViewInfo localviews = context_localviews(sc, sa);
-		int selected_objects = CTX_data_equals(member, "selected_objects");
-=======
 		const bool selected_objects = CTX_data_equals(member, "selected_objects");
->>>>>>> 14720e2e
 
 		for (base = scene->base.first; base; base = base->next) {
 			if ((base->flag & SELECT)) {
@@ -198,12 +186,8 @@
 	}
 	else if (CTX_data_equals(member, "selected_editable_objects") || CTX_data_equals(member, "selected_editable_bases")) {
 		const unsigned int lay = context_layers(sc, scene, sa);
-<<<<<<< HEAD
 		const LocalViewInfo localviews = context_localviews(sc, sa);
-		int selected_editable_objects = CTX_data_equals(member, "selected_editable_objects");
-=======
 		const bool selected_editable_objects = CTX_data_equals(member, "selected_editable_objects");
->>>>>>> 14720e2e
 
 		for (base = scene->base.first; base; base = base->next) {
 			if ((base->flag & SELECT) && (base->object->restrictflag & OB_RESTRICT_VIEW) == 0) {
@@ -222,14 +206,9 @@
 	}
 	else if (CTX_data_equals(member, "editable_objects") || CTX_data_equals(member, "editable_bases")) {
 		const unsigned int lay = context_layers(sc, scene, sa);
-<<<<<<< HEAD
 		const LocalViewInfo localviews = context_localviews(sc, sa);
-		int editable_objects = CTX_data_equals(member, "editable_objects");
-
-=======
 		const bool editable_objects = CTX_data_equals(member, "editable_objects");
-		
->>>>>>> 14720e2e
+
 		/* Visible + Editable, but not necessarily selected */
 		for (base = scene->base.first; base; base = base->next) {
 			if ((base->object->restrictflag & OB_RESTRICT_VIEW) == 0) {
