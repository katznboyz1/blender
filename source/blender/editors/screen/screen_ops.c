/**
 * $Id$
 *
 * ***** BEGIN GPL LICENSE BLOCK *****
 *
 * This program is free software; you can redistribute it and/or
 * modify it under the terms of the GNU General Public License
 * as published by the Free Software Foundation; either version 2
 * of the License, or (at your option) any later version. 
 *
 * This program is distributed in the hope that it will be useful,
 * but WITHOUT ANY WARRANTY; without even the implied warranty of
 * MERCHANTABILITY or FITNESS FOR A PARTICULAR PURPOSE.  See the
 * GNU General Public License for more details.
 *
 * You should have received a copy of the GNU General Public License
 * along with this program; if not, write to the Free Software Foundation,
 * Inc., 51 Franklin Street, Fifth Floor, Boston, MA 02110-1301, USA.
 *
 * The Original Code is Copyright (C) 2008 Blender Foundation.
 * All rights reserved.
 *
 *
 * ***** END GPL LICENSE BLOCK *****
 */

#include <math.h>
#include <string.h>

#include "MEM_guardedalloc.h"

#include "BLI_math.h"
#include "BLI_blenlib.h"
#include "BLI_editVert.h"
#include "BLI_dlrbTree.h"

#include "DNA_armature_types.h"
#include "DNA_lattice_types.h"
#include "DNA_object_types.h"
#include "DNA_curve_types.h"
#include "DNA_scene_types.h"
#include "DNA_meta_types.h"

#include "BKE_context.h"
#include "BKE_customdata.h"
#include "BKE_main.h"
#include "BKE_mesh.h"
#include "BKE_report.h"
#include "BKE_scene.h"
#include "BKE_screen.h"
#include "BKE_sound.h"

#include "WM_api.h"
#include "WM_types.h"

#include "ED_util.h"
#include "ED_screen.h"
#include "ED_object.h"
#include "ED_armature.h"
#include "ED_screen_types.h"
#include "ED_keyframes_draw.h"

#include "RNA_access.h"
#include "RNA_define.h"

#include "UI_interface.h"

#include "wm_window.h"

#include "screen_intern.h"	/* own module include */

#define KM_MODAL_CANCEL		1
#define KM_MODAL_APPLY		2
#define KM_MODAL_STEP10		3
#define KM_MODAL_STEP10_OFF	4

/* ************** Exported Poll tests ********************** */

int ED_operator_regionactive(bContext *C)
{
	if(CTX_wm_window(C)==NULL) return 0;
	if(CTX_wm_screen(C)==NULL) return 0;
	if(CTX_wm_region(C)==NULL) return 0;
	return 1;
}

int ED_operator_areaactive(bContext *C)
{
	if(CTX_wm_window(C)==NULL) return 0;
	if(CTX_wm_screen(C)==NULL) return 0;
	if(CTX_wm_area(C)==NULL) return 0;
	return 1;
}

int ED_operator_screenactive(bContext *C)
{
	if(CTX_wm_window(C)==NULL) return 0;
	if(CTX_wm_screen(C)==NULL) return 0;
	return 1;
}

/* when mouse is over area-edge */
int ED_operator_screen_mainwinactive(bContext *C)
{
	if(CTX_wm_window(C)==NULL) return 0;
	if(CTX_wm_screen(C)==NULL) return 0;
	if (CTX_wm_screen(C)->subwinactive!=CTX_wm_screen(C)->mainwin) return 0;
	return 1;
}

int ED_operator_scene_editable(bContext *C)
{
	Scene *scene= CTX_data_scene(C);
	if(scene && scene->id.lib==NULL)
		return 1;
	return 0;
}

static int ed_spacetype_test(bContext *C, int type)
{
	if(ED_operator_areaactive(C)) {
		SpaceLink *sl= (SpaceLink *)CTX_wm_space_data(C);
		return sl && (sl->spacetype == type);
	}
	return 0;
}

int ED_operator_view3d_active(bContext *C)
{
	return ed_spacetype_test(C, SPACE_VIEW3D);
}

int ED_operator_region_view3d_active(bContext *C)
{
#if 0 // correct but messes up poll() for menu items.
	if(CTX_wm_region_view3d(C))
		return TRUE;
#else
	if(ed_spacetype_test(C, SPACE_VIEW3D))
		return TRUE;
#endif
	CTX_wm_operator_poll_msg_set(C, "expected a view3d region");
	return FALSE;	
}

int ED_operator_timeline_active(bContext *C)
{
	return ed_spacetype_test(C, SPACE_TIME);
}

int ED_operator_outliner_active(bContext *C)
{
	return ed_spacetype_test(C, SPACE_OUTLINER);
}

int ED_operator_outliner_active_no_editobject(bContext *C)
{
	if(ed_spacetype_test(C, SPACE_OUTLINER)) {
		Object *ob = ED_object_active_context(C);
		Object *obedit= CTX_data_edit_object(C);
		if(ob && ob == obedit)
			return 0;
		else
			return 1;
	}
	return 0;
}

int ED_operator_file_active(bContext *C)
{
	return ed_spacetype_test(C, SPACE_FILE);
}

int ED_operator_action_active(bContext *C)
{
	return ed_spacetype_test(C, SPACE_ACTION);
}

int ED_operator_buttons_active(bContext *C)
{
	return ed_spacetype_test(C, SPACE_BUTS);
}

int ED_operator_node_active(bContext *C)
{
	SpaceNode *snode= CTX_wm_space_node(C);
	
	if(snode && snode->edittree)
		return 1;
	
	return 0;
}

// XXX rename
int ED_operator_ipo_active(bContext *C)
{
	return ed_spacetype_test(C, SPACE_IPO);
}

int ED_operator_sequencer_active(bContext *C)
{
	return ed_spacetype_test(C, SPACE_SEQ);
}

int ED_operator_image_active(bContext *C)
{
	return ed_spacetype_test(C, SPACE_IMAGE);
}

int ED_operator_nla_active(bContext *C)
{
	return ed_spacetype_test(C, SPACE_NLA);
}

int ED_operator_logic_active(bContext *C)
{
	return ed_spacetype_test(C, SPACE_LOGIC);
}

int ED_operator_object_active(bContext *C)
{
	Object *ob = ED_object_active_context(C);
	return ((ob != NULL) && !(ob->restrictflag & OB_RESTRICT_VIEW));
}

int ED_operator_object_active_editable(bContext *C)
{
	Object *ob = ED_object_active_context(C);
	return ((ob != NULL) && !(ob->id.lib) && !(ob->restrictflag & OB_RESTRICT_VIEW));
}

int ED_operator_editmesh(bContext *C)
{
	Object *obedit= CTX_data_edit_object(C);
	if(obedit && obedit->type==OB_MESH)
		return NULL != ((Mesh *)obedit->data)->edit_mesh;
	return 0;
}

int ED_operator_editmesh_view3d(bContext *C)
{
	return ED_operator_editmesh(C) && ED_operator_view3d_active(C);
}

int ED_operator_editmesh_region_view3d(bContext *C)
{
	if(ED_operator_editmesh(C) && CTX_wm_region_view3d(C))
		return 1;

	CTX_wm_operator_poll_msg_set(C, "expected a view3d region & editmesh");
	return 0;
}

int ED_operator_editarmature(bContext *C)
{
	Object *obedit= CTX_data_edit_object(C);
	if(obedit && obedit->type==OB_ARMATURE)
		return NULL != ((bArmature *)obedit->data)->edbo;
	return 0;
}

int ED_operator_posemode(bContext *C)
{
	Object *obact= CTX_data_active_object(C);
<<<<<<< HEAD
	
	if ((obact != CTX_data_edit_object(C))) {
=======

	if (obact && !(obact->mode & OB_MODE_EDIT)) {
>>>>>>> 6d201907
		Object *obpose;
		if((obpose= ED_object_pose_armature(obact))) {
			if((obact == obpose) || (obact->mode & OB_MODE_WEIGHT_PAINT)) {
				return 1;
			}
		}
	}
	
	return 0;
}


int ED_operator_uvedit(bContext *C)
{
	Object *obedit= CTX_data_edit_object(C);
	EditMesh *em= NULL;
	
	if(obedit && obedit->type==OB_MESH)
		em= BKE_mesh_get_editmesh((Mesh *)obedit->data);
	
	if(em && (em->faces.first) && (CustomData_has_layer(&em->fdata, CD_MTFACE))) {
		BKE_mesh_end_editmesh(obedit->data, em);
		return 1;
	}
	
	if(obedit)
		BKE_mesh_end_editmesh(obedit->data, em);
	return 0;
}

int ED_operator_uvmap(bContext *C)
{
	Object *obedit= CTX_data_edit_object(C);
	EditMesh *em= NULL;
	
	if(obedit && obedit->type==OB_MESH)
		em= BKE_mesh_get_editmesh((Mesh *)obedit->data);
	
	if(em && (em->faces.first)) {
		BKE_mesh_end_editmesh(obedit->data, em);
		return 1;
	}
	
	if(obedit)
		BKE_mesh_end_editmesh(obedit->data, em);
	return 0;
}

int ED_operator_editsurfcurve(bContext *C)
{
	Object *obedit= CTX_data_edit_object(C);
	if(obedit && ELEM(obedit->type, OB_CURVE, OB_SURF))
		return NULL != ((Curve *)obedit->data)->editnurb;
	return 0;
}

int ED_operator_editsurfcurve_region_view3d(bContext *C)
{
	if(ED_operator_editsurfcurve(C) && CTX_wm_region_view3d(C))
		return 1;

	CTX_wm_operator_poll_msg_set(C, "expected a view3d region & editcurve");
	return 0;
}

int ED_operator_editcurve(bContext *C)
{
	Object *obedit= CTX_data_edit_object(C);
	if(obedit && obedit->type==OB_CURVE)
		return NULL != ((Curve *)obedit->data)->editnurb;
	return 0;
}

int ED_operator_editsurf(bContext *C)
{
	Object *obedit= CTX_data_edit_object(C);
	if(obedit && obedit->type==OB_SURF)
		return NULL != ((Curve *)obedit->data)->editnurb;
	return 0;
}

int ED_operator_editfont(bContext *C)
{
	Object *obedit= CTX_data_edit_object(C);
	if(obedit && obedit->type==OB_FONT)
		return NULL != ((Curve *)obedit->data)->editfont;
	return 0;
}

int ED_operator_editlattice(bContext *C)
{
	Object *obedit= CTX_data_edit_object(C);
	if(obedit && obedit->type==OB_LATTICE)
		return NULL != ((Lattice *)obedit->data)->editlatt;
	return 0;
}

int ED_operator_editmball(bContext *C)
{
	Object *obedit= CTX_data_edit_object(C);
	if(obedit && obedit->type==OB_MBALL)
		return NULL != ((MetaBall *)obedit->data)->editelems;
	return 0;
}

/* *************************** action zone operator ************************** */

/* operator state vars used:  
 none
 
 functions:
 
 apply() set actionzone event
 
 exit()	free customdata
 
 callbacks:
 
 exec()	never used
 
 invoke() check if in zone  
 add customdata, put mouseco and area in it
 add modal handler
 
 modal()	accept modal events while doing it
 call apply() with gesture info, active window, nonactive window
 call exit() and remove handler when LMB confirm
 
 */

typedef struct sActionzoneData {
	ScrArea *sa1, *sa2;
	AZone *az;
	int x, y, gesture_dir, modifier;
} sActionzoneData;

/* used by other operators too */
static ScrArea *screen_areahascursor(bScreen *scr, int x, int y)
{
	ScrArea *sa= NULL;
	sa= scr->areabase.first;
	while(sa) {
		if(BLI_in_rcti(&sa->totrct, x, y)) break;
		sa= sa->next;
	}
	
	return sa;
}

/* quick poll to save operators to be created and handled */
static int actionzone_area_poll(bContext *C)
{
	wmWindow *win= CTX_wm_window(C);
	ScrArea *sa= CTX_wm_area(C);
	
	if(sa && win) {
		AZone *az;
		int x= win->eventstate->x;
		int y= win->eventstate->y;
		
		for(az= sa->actionzones.first; az; az= az->next)
			if(BLI_in_rcti(&az->rect, x, y))
				return 1;
	}	
	return 0;
}

AZone *is_in_area_actionzone(ScrArea *sa, int x, int y)
{
	AZone *az= NULL;
	
	for(az= sa->actionzones.first; az; az= az->next) {
		if(BLI_in_rcti(&az->rect, x, y)) {
			if(az->type == AZONE_AREA) {
				if(isect_point_tri_v2_int(az->x1, az->y1, az->x2, az->y2, x, y)) 
					break;
			}
			else if(az->type == AZONE_REGION) {
				break;
			}
		}
	}
	
	return az;
}


static void actionzone_exit(wmOperator *op)
{
	if(op->customdata)
		MEM_freeN(op->customdata);
	op->customdata= NULL;
}

/* send EVT_ACTIONZONE event */
static void actionzone_apply(bContext *C, wmOperator *op, int type)
{
	wmEvent event;
	wmWindow *win= CTX_wm_window(C);
	sActionzoneData *sad= op->customdata;
	
	sad->modifier= RNA_int_get(op->ptr, "modifier");
	
	event= *(win->eventstate);	/* XXX huh huh? make api call */
	if(type==AZONE_AREA)
		event.type= EVT_ACTIONZONE_AREA;
	else
		event.type= EVT_ACTIONZONE_REGION;
	event.customdata= op->customdata;
	event.customdatafree= TRUE;
	op->customdata= NULL;
	
	wm_event_add(win, &event);
}

static int actionzone_invoke(bContext *C, wmOperator *op, wmEvent *event)
{
	AZone *az= is_in_area_actionzone(CTX_wm_area(C), event->x, event->y);
	sActionzoneData *sad;
	
	/* quick escape */
	if(az==NULL)
		return OPERATOR_PASS_THROUGH;
	
	/* ok we do the actionzone */
	sad= op->customdata= MEM_callocN(sizeof(sActionzoneData), "sActionzoneData");
	sad->sa1= CTX_wm_area(C);
	sad->az= az;
	sad->x= event->x; sad->y= event->y;
	
	/* region azone directly reacts on mouse clicks */
	if(sad->az->type==AZONE_REGION) {
		actionzone_apply(C, op, AZONE_REGION);
		actionzone_exit(op);
		return OPERATOR_FINISHED;
	}
	else {
		/* add modal handler */
		WM_event_add_modal_handler(C, op);
		
		return OPERATOR_RUNNING_MODAL;
	}
}


static int actionzone_modal(bContext *C, wmOperator *op, wmEvent *event)
{
	sActionzoneData *sad= op->customdata;
	int deltax, deltay;
	int mindelta= sad->az->type==AZONE_REGION?1:12;
	
	switch(event->type) {
		case MOUSEMOVE:
			/* calculate gesture direction */
			deltax= (event->x - sad->x);
			deltay= (event->y - sad->y);
			
			if(deltay > ABS(deltax))
				sad->gesture_dir= 'n';
			else if(deltax > ABS(deltay))
				sad->gesture_dir= 'e';
			else if(deltay < -ABS(deltax))
				sad->gesture_dir= 's';
			else
				sad->gesture_dir= 'w';
			
			/* gesture is large enough? */
			if(ABS(deltax) > mindelta || ABS(deltay) > mindelta) {
				
				/* second area, for join */
				sad->sa2= screen_areahascursor(CTX_wm_screen(C), event->x, event->y);
				/* apply sends event */
				actionzone_apply(C, op, sad->az->type);
				actionzone_exit(op);
				
				return OPERATOR_FINISHED;
			}
			break;
		case ESCKEY:
			actionzone_exit(op);
			return OPERATOR_CANCELLED;
		case LEFTMOUSE:				
			actionzone_exit(op);
			return OPERATOR_CANCELLED;
			
	}
	
	return OPERATOR_RUNNING_MODAL;
}

static void SCREEN_OT_actionzone(wmOperatorType *ot)
{
	/* identifiers */
	ot->name= "Handle area action zones";
	ot->description= "Handle area action zones for mouse actions/gestures";
	ot->idname= "SCREEN_OT_actionzone";
	
	ot->invoke= actionzone_invoke;
	ot->modal= actionzone_modal;
	ot->poll= actionzone_area_poll;
	
	ot->flag= OPTYPE_BLOCKING;
	
	RNA_def_int(ot->srna, "modifier", 0, 0, 2, "modifier", "modifier state", 0, 2);
}

/* ************** swap area operator *********************************** */

/* operator state vars used:  
 sa1		start area
 sa2		area to swap with
 
 functions:
 
 init()   set custom data for operator, based on actionzone event custom data
 
 cancel()	cancel the operator
 
 exit()	cleanup, send notifier
 
 callbacks:
 
 invoke() gets called on shift+lmb drag in actionzone
 call init(), add handler
 
 modal()  accept modal events while doing it
 
 */

typedef struct sAreaSwapData {
	ScrArea *sa1, *sa2;
} sAreaSwapData;

static int area_swap_init(wmOperator *op, wmEvent *event)
{
	sAreaSwapData *sd= NULL;
	sActionzoneData *sad= event->customdata;
	
	if(sad==NULL || sad->sa1==NULL)
		return 0;
	
	sd= MEM_callocN(sizeof(sAreaSwapData), "sAreaSwapData");
	sd->sa1= sad->sa1;
	sd->sa2= sad->sa2;
	op->customdata= sd;
	
	return 1;
}


static void area_swap_exit(bContext *C, wmOperator *op)
{
	WM_cursor_restore(CTX_wm_window(C));
	if(op->customdata)
		MEM_freeN(op->customdata);
	op->customdata= NULL;
}

static int area_swap_cancel(bContext *C, wmOperator *op)
{
	area_swap_exit(C, op);
	return OPERATOR_CANCELLED;
}

static int area_swap_invoke(bContext *C, wmOperator *op, wmEvent *event)
{
	
	if(!area_swap_init(op, event))
		return OPERATOR_PASS_THROUGH;
	
	/* add modal handler */
	WM_cursor_modal(CTX_wm_window(C), BC_SWAPAREA_CURSOR);
	WM_event_add_modal_handler(C, op);
	
	return OPERATOR_RUNNING_MODAL;
	
}

static int area_swap_modal(bContext *C, wmOperator *op, wmEvent *event)
{
	sActionzoneData *sad= op->customdata;
	
	switch(event->type) {
		case MOUSEMOVE:
			/* second area, for join */
			sad->sa2= screen_areahascursor(CTX_wm_screen(C), event->x, event->y);
			break;
		case LEFTMOUSE: /* release LMB */
			if(event->val==KM_RELEASE) {
				if(!sad->sa2 || sad->sa1 == sad->sa2) {
					
					return area_swap_cancel(C, op);
				}

				ED_area_tag_redraw(sad->sa1);
				ED_area_tag_redraw(sad->sa2);

				ED_area_swapspace(C, sad->sa1, sad->sa2);
				
				area_swap_exit(C, op);
				
				WM_event_add_notifier(C, NC_SCREEN|NA_EDITED, NULL);
				
				return OPERATOR_FINISHED;
			}
			break;
			
		case ESCKEY:
			return area_swap_cancel(C, op);
	}
	return OPERATOR_RUNNING_MODAL;
}

static void SCREEN_OT_area_swap(wmOperatorType *ot)
{
	ot->name= "Swap areas";
	ot->description= "Swap selected areas screen positions";
	ot->idname= "SCREEN_OT_area_swap";
	
	ot->invoke= area_swap_invoke;
	ot->modal= area_swap_modal;
	ot->poll= ED_operator_areaactive;
	
	ot->flag= OPTYPE_BLOCKING;
}

/* *********** Duplicate area as new window operator ****************** */

/* operator callback */
static int area_dupli_invoke(bContext *C, wmOperator *op, wmEvent *event)
{
	wmWindow *newwin, *win;
	bScreen *newsc, *sc;
	ScrArea *sa;
	rcti rect;
	
	win= CTX_wm_window(C);
	sc= CTX_wm_screen(C);
	sa= CTX_wm_area(C);
	
	/* XXX hrmf! */
	if(event->type==EVT_ACTIONZONE_AREA) {
		sActionzoneData *sad= event->customdata;
		
		if(sad==NULL)
			return OPERATOR_PASS_THROUGH;
		
		sa= sad->sa1;
	}
	
	/*  poll() checks area context, but we don't accept full-area windows */
	if(sc->full != SCREENNORMAL) {
		if(event->type==EVT_ACTIONZONE_AREA)
			actionzone_exit(op);
		return OPERATOR_CANCELLED;
	}
	
	/* adds window to WM */
	rect= sa->totrct;
	BLI_translate_rcti(&rect, win->posx, win->posy);
	newwin= WM_window_open(C, &rect);
	
	/* allocs new screen and adds to newly created window, using window size */
	newsc= ED_screen_add(newwin, CTX_data_scene(C), sc->id.name+2);
	newwin->screen= newsc;
	
	/* copy area to new screen */
	area_copy_data((ScrArea *)newsc->areabase.first, sa, 0);

	ED_area_tag_redraw((ScrArea *)newsc->areabase.first);

	/* screen, areas init */
	WM_event_add_notifier(C, NC_SCREEN|NA_EDITED, NULL);
	
	if(event->type==EVT_ACTIONZONE_AREA)
		actionzone_exit(op);
	
	return OPERATOR_FINISHED;
}

static void SCREEN_OT_area_dupli(wmOperatorType *ot)
{
	ot->name= "Duplicate Area into New Window";
	ot->description= "Duplicate selected area into new window";
	ot->idname= "SCREEN_OT_area_dupli";
	
	ot->invoke= area_dupli_invoke;
	ot->poll= ED_operator_areaactive;
}


/* ************** move area edge operator *********************************** */

/* operator state vars used:  
 x, y   			mouse coord near edge
 delta            movement of edge
 
 functions:
 
 init()   set default property values, find edge based on mouse coords, test
 if the edge can be moved, select edges, calculate min and max movement
 
 apply()	apply delta on selection
 
 exit()	cleanup, send notifier
 
 cancel() cancel moving
 
 callbacks:
 
 exec()   execute without any user interaction, based on properties
 call init(), apply(), exit()
 
 invoke() gets called on mouse click near edge
 call init(), add handler
 
 modal()  accept modal events while doing it
 call apply() with delta motion
 call exit() and remove handler
 
 */

typedef struct sAreaMoveData {
	int bigger, smaller, origval, step;
	char dir;
} sAreaMoveData;

/* helper call to move area-edge, sets limits */
static void area_move_set_limits(bScreen *sc, int dir, int *bigger, int *smaller)
{
	ScrArea *sa;
	
	/* we check all areas and test for free space with MINSIZE */
	*bigger= *smaller= 100000;
	
	for(sa= sc->areabase.first; sa; sa= sa->next) {
		if(dir=='h') {
			int y1= sa->v2->vec.y - sa->v1->vec.y-AREAMINY;
			
			/* if top or down edge selected, test height */
			if(sa->v1->flag && sa->v4->flag)
				*bigger= MIN2(*bigger, y1);
			else if(sa->v2->flag && sa->v3->flag)
				*smaller= MIN2(*smaller, y1);
		}
		else {
			int x1= sa->v4->vec.x - sa->v1->vec.x-AREAMINX;
			
			/* if left or right edge selected, test width */
			if(sa->v1->flag && sa->v2->flag)
				*bigger= MIN2(*bigger, x1);
			else if(sa->v3->flag && sa->v4->flag)
				*smaller= MIN2(*smaller, x1);
		}
	}
}

/* validate selection inside screen, set variables OK */
/* return 0: init failed */
static int area_move_init (bContext *C, wmOperator *op)
{
	bScreen *sc= CTX_wm_screen(C);
	ScrEdge *actedge;
	sAreaMoveData *md;
	int x, y;
	
	/* required properties */
	x= RNA_int_get(op->ptr, "x");
	y= RNA_int_get(op->ptr, "y");
	
	/* setup */
	actedge= screen_find_active_scredge(sc, x, y);
	if(actedge==NULL) return 0;
	
	md= MEM_callocN(sizeof(sAreaMoveData), "sAreaMoveData");
	op->customdata= md;
	
	md->dir= scredge_is_horizontal(actedge)?'h':'v';
	if(md->dir=='h') md->origval= actedge->v1->vec.y;
	else md->origval= actedge->v1->vec.x;
	
	select_connected_scredge(sc, actedge);
	/* now all vertices with 'flag==1' are the ones that can be moved. */
	
	area_move_set_limits(sc, md->dir, &md->bigger, &md->smaller);
	
	return 1;
}

/* moves selected screen edge amount of delta, used by split & move */
static void area_move_apply_do(bContext *C, int origval, int delta, int dir, int bigger, int smaller)
{
	wmWindow *win= CTX_wm_window(C);
	bScreen *sc= CTX_wm_screen(C);
	ScrVert *v1;
	ScrArea *sa;
	
	delta= CLAMPIS(delta, -smaller, bigger);
	
	for (v1= sc->vertbase.first; v1; v1= v1->next) {
		if (v1->flag) {
			/* that way a nice AREAGRID  */
			if((dir=='v') && v1->vec.x>0 && v1->vec.x<win->sizex-1) {
				v1->vec.x= origval + delta;
				if(delta != bigger && delta != -smaller) v1->vec.x-= (v1->vec.x % AREAGRID);
			}
			if((dir=='h') && v1->vec.y>0 && v1->vec.y<win->sizey-1) {
				v1->vec.y= origval + delta;
				
				v1->vec.y+= AREAGRID-1;
				v1->vec.y-= (v1->vec.y % AREAGRID);
				
				/* prevent too small top header */
				if(v1->vec.y > win->sizey-AREAMINY)
					v1->vec.y= win->sizey-AREAMINY;
			}
		}
	}

	for(sa= sc->areabase.first; sa; sa= sa->next) {
		if(sa->v1->flag || sa->v2->flag || sa->v3->flag || sa->v4->flag)
			ED_area_tag_redraw(sa);
	}

	WM_event_add_notifier(C, NC_SCREEN|NA_EDITED, NULL); /* redraw everything */
}

static void area_move_apply(bContext *C, wmOperator *op)
{
	sAreaMoveData *md= op->customdata;
	int delta;
	
	delta= RNA_int_get(op->ptr, "delta");
	area_move_apply_do(C, md->origval, delta, md->dir, md->bigger, md->smaller);
}

static void area_move_exit(bContext *C, wmOperator *op)
{
	if(op->customdata)
		MEM_freeN(op->customdata);
	op->customdata= NULL;
	
	/* this makes sure aligned edges will result in aligned grabbing */
	removedouble_scrverts(CTX_wm_screen(C));
	removedouble_scredges(CTX_wm_screen(C));
}

static int area_move_exec(bContext *C, wmOperator *op)
{
	if(!area_move_init(C, op))
		return OPERATOR_CANCELLED;
	
	area_move_apply(C, op);
	area_move_exit(C, op);
	
	return OPERATOR_FINISHED;
}

/* interaction callback */
static int area_move_invoke(bContext *C, wmOperator *op, wmEvent *event)
{
	RNA_int_set(op->ptr, "x", event->x);
	RNA_int_set(op->ptr, "y", event->y);
	
	if(!area_move_init(C, op)) 
		return OPERATOR_PASS_THROUGH;
	
	/* add temp handler */
	WM_event_add_modal_handler(C, op);
	
	return OPERATOR_RUNNING_MODAL;
}

static int area_move_cancel(bContext *C, wmOperator *op)
{
	
	RNA_int_set(op->ptr, "delta", 0);
	area_move_apply(C, op);
	area_move_exit(C, op);
	
	return OPERATOR_CANCELLED;
}

/* modal callback for while moving edges */
static int area_move_modal(bContext *C, wmOperator *op, wmEvent *event)
{
	sAreaMoveData *md= op->customdata;
	int delta, x, y;
	
	/* execute the events */
	switch(event->type) {
		case MOUSEMOVE:
			
			x= RNA_int_get(op->ptr, "x");
			y= RNA_int_get(op->ptr, "y");
			
			delta= (md->dir == 'v')? event->x - x: event->y - y;
			if(md->step) delta= delta - (delta % md->step);
			RNA_int_set(op->ptr, "delta", delta);
			
			area_move_apply(C, op);
			break;
			
		case EVT_MODAL_MAP:
			
			switch (event->val) {
				case KM_MODAL_APPLY:
					area_move_exit(C, op);
					return OPERATOR_FINISHED;
					
				case KM_MODAL_CANCEL:
					return area_move_cancel(C, op);
					
				case KM_MODAL_STEP10:
					md->step= 10;
					break;
				case KM_MODAL_STEP10_OFF:
					md->step= 0;
					break;
			}
	}
	
	return OPERATOR_RUNNING_MODAL;
}

static void SCREEN_OT_area_move(wmOperatorType *ot)
{
	/* identifiers */
	ot->name= "Move area edges";
	ot->description= "Move selected area edges";
	ot->idname= "SCREEN_OT_area_move";
	
	ot->exec= area_move_exec;
	ot->invoke= area_move_invoke;
	ot->cancel= area_move_cancel;
	ot->modal= area_move_modal;
	ot->poll= ED_operator_screen_mainwinactive; /* when mouse is over area-edge */
	
	ot->flag= OPTYPE_BLOCKING;
	
	/* rna */
	RNA_def_int(ot->srna, "x", 0, INT_MIN, INT_MAX, "X", "", INT_MIN, INT_MAX);
	RNA_def_int(ot->srna, "y", 0, INT_MIN, INT_MAX, "Y", "", INT_MIN, INT_MAX);
	RNA_def_int(ot->srna, "delta", 0, INT_MIN, INT_MAX, "Delta", "", INT_MIN, INT_MAX);
}

/* ************** split area operator *********************************** */

/* 
 operator state vars:  
 fac              spit point
 dir              direction 'v' or 'h'
 
 operator customdata:
 area   			pointer to (active) area
 x, y			last used mouse pos
 (more, see below)
 
 functions:
 
 init()   set default property values, find area based on context
 
 apply()	split area based on state vars
 
 exit()	cleanup, send notifier
 
 cancel() remove duplicated area
 
 callbacks:
 
 exec()   execute without any user interaction, based on state vars
 call init(), apply(), exit()
 
 invoke() gets called on mouse click in action-widget
 call init(), add modal handler
 call apply() with initial motion
 
 modal()  accept modal events while doing it
 call move-areas code with delta motion
 call exit() or cancel() and remove handler
 
 */

#define SPLIT_STARTED	1
#define SPLIT_PROGRESS	2

typedef struct sAreaSplitData
	{
		int x, y;	/* last used mouse position */
		
		int origval;			/* for move areas */
		int bigger, smaller;	/* constraints for moving new edge */
		int delta;				/* delta move edge */
		int origmin, origsize;	/* to calculate fac, for property storage */
		
		ScrEdge *nedge;			/* new edge */
		ScrArea *sarea;			/* start area */
		ScrArea *narea;			/* new area */
	} sAreaSplitData;

/* generic init, no UI stuff here */
static int area_split_init(bContext *C, wmOperator *op)
{
	ScrArea *sa= CTX_wm_area(C);
	sAreaSplitData *sd;
	int dir;
	
	/* required context */
	if(sa==NULL) return 0;
	
	/* required properties */
	dir= RNA_enum_get(op->ptr, "direction");
	
	/* minimal size */
	if(dir=='v' && sa->winx < 2*AREAMINX) return 0;
	if(dir=='h' && sa->winy < 2*AREAMINY) return 0;
	
	/* custom data */
	sd= (sAreaSplitData*)MEM_callocN(sizeof (sAreaSplitData), "op_area_split");
	op->customdata= sd;
	
	sd->sarea= sa;
	sd->origsize= dir=='v' ? sa->winx:sa->winy;
	sd->origmin = dir=='v' ? sa->totrct.xmin:sa->totrct.ymin;
	
	return 1;
}

/* with sa as center, sb is located at: 0=W, 1=N, 2=E, 3=S */
/* used with split operator */
static ScrEdge *area_findsharededge(bScreen *screen, ScrArea *sa, ScrArea *sb)
{
	ScrVert *sav1= sa->v1;
	ScrVert *sav2= sa->v2;
	ScrVert *sav3= sa->v3;
	ScrVert *sav4= sa->v4;
	ScrVert *sbv1= sb->v1;
	ScrVert *sbv2= sb->v2;
	ScrVert *sbv3= sb->v3;
	ScrVert *sbv4= sb->v4;
	
	if(sav1==sbv4 && sav2==sbv3) { /* sa to right of sb = W */
		return screen_findedge(screen, sav1, sav2);
	}
	else if(sav2==sbv1 && sav3==sbv4) { /* sa to bottom of sb = N */
		return screen_findedge(screen, sav2, sav3);
	}
	else if(sav3==sbv2 && sav4==sbv1) { /* sa to left of sb = E */
		return screen_findedge(screen, sav3, sav4);
	}
	else if(sav1==sbv2 && sav4==sbv3) { /* sa on top of sb = S*/
		return screen_findedge(screen, sav1, sav4);
	}
	
	return NULL;
}


/* do the split, return success */
static int area_split_apply(bContext *C, wmOperator *op)
{
	bScreen *sc= CTX_wm_screen(C);
	sAreaSplitData *sd= (sAreaSplitData *)op->customdata;
	float fac;
	int dir;
	
	fac= RNA_float_get(op->ptr, "factor");
	dir= RNA_enum_get(op->ptr, "direction");
	
	sd->narea= area_split(sc, sd->sarea, dir, fac);
	
	if(sd->narea) {
		ScrVert *sv;
		
		sd->nedge= area_findsharededge(sc, sd->sarea, sd->narea);
		
		/* select newly created edge, prepare for moving edge */
		for(sv= sc->vertbase.first; sv; sv= sv->next)
			sv->flag = 0;
		
		sd->nedge->v1->flag= 1;
		sd->nedge->v2->flag= 1;
		
		if(dir=='h') sd->origval= sd->nedge->v1->vec.y;
		else sd->origval= sd->nedge->v1->vec.x;

		ED_area_tag_redraw(sd->sarea);
		ED_area_tag_redraw(sd->narea);

		WM_event_add_notifier(C, NC_SCREEN|NA_EDITED, NULL);
		
		return 1;
	}		
	
	return 0;
}

static void area_split_exit(bContext *C, wmOperator *op)
{
	if (op->customdata) {
		sAreaSplitData *sd= (sAreaSplitData *)op->customdata;
		if(sd->sarea) ED_area_tag_redraw(sd->sarea);
		if(sd->narea) ED_area_tag_redraw(sd->narea);

		MEM_freeN(op->customdata);
		op->customdata = NULL;
	}
	
	WM_event_add_notifier(C, NC_SCREEN|NA_EDITED, NULL);
	
	/* this makes sure aligned edges will result in aligned grabbing */
	removedouble_scrverts(CTX_wm_screen(C));
	removedouble_scredges(CTX_wm_screen(C));
}


/* UI callback, adds new handler */
static int area_split_invoke(bContext *C, wmOperator *op, wmEvent *event)
{
	sAreaSplitData *sd;
	
	if(event->type==EVT_ACTIONZONE_AREA) {
		sActionzoneData *sad= event->customdata;
		int dir;
		
		if(sad->modifier>0) {
			return OPERATOR_PASS_THROUGH;
		}
		
		/* no full window splitting allowed */
		if(CTX_wm_area(C)->full)
			return OPERATOR_PASS_THROUGH;
		
		/* verify *sad itself */
		if(sad==NULL || sad->sa1==NULL || sad->az==NULL)
			return OPERATOR_PASS_THROUGH;
		
		/* is this our *sad? if areas not equal it should be passed on */
		if(CTX_wm_area(C)!=sad->sa1 || sad->sa1!=sad->sa2)
			return OPERATOR_PASS_THROUGH;
		
		/* prepare operator state vars */
		if(sad->gesture_dir=='n' || sad->gesture_dir=='s') {
			dir= 'h';
			RNA_float_set(op->ptr, "factor", ((float)(event->x - sad->sa1->v1->vec.x)) / (float)sad->sa1->winx);
		}
		else {
			dir= 'v';
			RNA_float_set(op->ptr, "factor", ((float)(event->y - sad->sa1->v1->vec.y)) / (float)sad->sa1->winy);
		}
		RNA_enum_set(op->ptr, "direction", dir);
		
		/* general init, also non-UI case, adds customdata, sets area and defaults */
		if(!area_split_init(C, op))
			return OPERATOR_PASS_THROUGH;
		
		sd= (sAreaSplitData *)op->customdata;
		
		sd->x= event->x;
		sd->y= event->y;
		
		/* do the split */
		if(area_split_apply(C, op)) {
			area_move_set_limits(CTX_wm_screen(C), dir, &sd->bigger, &sd->smaller);
			
			/* add temp handler for edge move or cancel */
			WM_event_add_modal_handler(C, op);
			
			return OPERATOR_RUNNING_MODAL;
		}
		
	}
	else {
		/* nonmodal for now */
		return op->type->exec(C, op);
	}
	
	return OPERATOR_PASS_THROUGH;
}

/* function to be called outside UI context, or for redo */
static int area_split_exec(bContext *C, wmOperator *op)
{
	
	if(!area_split_init(C, op))
		return OPERATOR_CANCELLED;
	
	area_split_apply(C, op);
	area_split_exit(C, op);
	
	return OPERATOR_FINISHED;
}


static int area_split_cancel(bContext *C, wmOperator *op)
{
	sAreaSplitData *sd= (sAreaSplitData *)op->customdata;
	
	if (screen_area_join(C, CTX_wm_screen(C), sd->sarea, sd->narea)) {
		if (CTX_wm_area(C) == sd->narea) {
			CTX_wm_area_set(C, NULL);
			CTX_wm_region_set(C, NULL);
		}
		sd->narea = NULL;
	}
	area_split_exit(C, op);
	
	return OPERATOR_CANCELLED;
}

static int area_split_modal(bContext *C, wmOperator *op, wmEvent *event)
{
	sAreaSplitData *sd= (sAreaSplitData *)op->customdata;
	float fac;
	int dir;
	
	/* execute the events */
	switch(event->type) {
		case MOUSEMOVE:
			dir= RNA_enum_get(op->ptr, "direction");
			
			sd->delta= (dir == 'v')? event->x - sd->origval: event->y - sd->origval;
			area_move_apply_do(C, sd->origval, sd->delta, dir, sd->bigger, sd->smaller);
			
			fac= (dir == 'v') ? event->x-sd->origmin : event->y-sd->origmin;
			RNA_float_set(op->ptr, "factor", fac / (float)sd->origsize);
			break;
			
		case LEFTMOUSE:
			if(event->val==KM_RELEASE) { /* mouse up */
				area_split_exit(C, op);
				return OPERATOR_FINISHED;
			}
			break;
		case RIGHTMOUSE: /* cancel operation */
		case ESCKEY:
			return area_split_cancel(C, op);
	}
	
	return OPERATOR_RUNNING_MODAL;
}

static EnumPropertyItem prop_direction_items[] = {
{'h', "HORIZONTAL", 0, "Horizontal", ""},
{'v', "VERTICAL", 0, "Vertical", ""},
{0, NULL, 0, NULL, NULL}};

static void SCREEN_OT_area_split(wmOperatorType *ot)
{
	ot->name = "Split area";
	ot->description= "Split selected area into new windows";
	ot->idname = "SCREEN_OT_area_split";
	
	ot->exec= area_split_exec;
	ot->invoke= area_split_invoke;
	ot->modal= area_split_modal;
	
	ot->poll= ED_operator_areaactive;
	ot->flag= OPTYPE_BLOCKING;
	
	/* rna */
	RNA_def_enum(ot->srna, "direction", prop_direction_items, 'h', "Direction", "");
	RNA_def_float(ot->srna, "factor", 0.5f, 0.0, 1.0, "Factor", "", 0.0, 1.0);
}



/* ************** scale region edge operator *********************************** */

typedef struct RegionMoveData {
	AZone *az;
	ARegion *ar;
	ScrArea *sa;
	int bigger, smaller, origval;
	int origx, origy;
	int maxsize;
	AZEdge edge;
	
} RegionMoveData;


static int area_max_regionsize(ScrArea *sa, ARegion *scalear, AZEdge edge)
{
	ARegion *ar;
	int dist;
	
	if(edge==AE_RIGHT_TO_TOPLEFT || edge==AE_LEFT_TO_TOPRIGHT) {
		dist = sa->totrct.xmax - sa->totrct.xmin;
	} else {	/* AE_BOTTOM_TO_TOPLEFT, AE_TOP_TO_BOTTOMRIGHT */
		dist = sa->totrct.ymax - sa->totrct.ymin;
	}
	
	/* subtractwidth of regions on opposite side 
	 * prevents dragging regions into other opposite regions */
	for (ar=sa->regionbase.first; ar; ar=ar->next)
	{
		if (ar == scalear)
			continue;
		
		if (scalear->alignment == RGN_ALIGN_TOP && ar->alignment == RGN_ALIGN_BOTTOM)
			dist -= ar->winy;
		else if (scalear->alignment == RGN_ALIGN_BOTTOM && ar->alignment == RGN_ALIGN_TOP)
			dist -= ar->winy;
		else if (scalear->alignment == RGN_ALIGN_LEFT && ar->alignment == RGN_ALIGN_RIGHT)
			dist -= ar->winx;
		else if (scalear->alignment == RGN_ALIGN_RIGHT && ar->alignment == RGN_ALIGN_LEFT)
			dist -= ar->winx;
		
		/* case of regions in regions, like operator properties panel */
		/* these can sit on top of other regions such as headers, so account for this */
		else if (edge == AE_BOTTOM_TO_TOPLEFT && scalear->alignment & RGN_ALIGN_TOP && ar->alignment == RGN_ALIGN_TOP && ar->regiontype == RGN_TYPE_HEADER)
			dist -= ar->winy;
		else if (edge == AE_TOP_TO_BOTTOMRIGHT && scalear->alignment & RGN_ALIGN_BOTTOM && ar->alignment == RGN_ALIGN_BOTTOM && ar->regiontype == RGN_TYPE_HEADER)
			dist -= ar->winy;
	}

	return dist;
}

static int region_scale_invoke(bContext *C, wmOperator *op, wmEvent *event)
{
	sActionzoneData *sad= event->customdata;
	AZone *az;
	
	if(event->type!=EVT_ACTIONZONE_REGION) {
		BKE_report(op->reports, RPT_ERROR, "Can only scale region size from an action zone");	
		return OPERATOR_CANCELLED;
	}
	
	az = sad->az;
	
	if(az->ar) {
		RegionMoveData *rmd= MEM_callocN(sizeof(RegionMoveData), "RegionMoveData");
		int maxsize;
		
		op->customdata= rmd;
		
		rmd->az = az;
		rmd->ar= az->ar;
		rmd->sa = sad->sa1;
		rmd->edge= az->edge;
		rmd->origx= event->x;
		rmd->origy= event->y;
		rmd->maxsize = area_max_regionsize(rmd->sa, rmd->ar, rmd->edge);
		
		/* if not set we do now, otherwise it uses type */
		if(rmd->ar->sizex==0) 
			rmd->ar->sizex= rmd->ar->type->prefsizex;
		if(rmd->ar->sizey==0) 
			rmd->ar->sizey= rmd->ar->type->prefsizey;
		
		/* now copy to regionmovedata */
		if(rmd->edge==AE_LEFT_TO_TOPRIGHT || rmd->edge==AE_RIGHT_TO_TOPLEFT) {
			rmd->origval= rmd->ar->sizex;
		} else {
			rmd->origval= rmd->ar->sizey;
		}
		
		/* limit headers to standard height for now */
		if (rmd->ar->regiontype == RGN_TYPE_HEADER)
			maxsize = rmd->ar->type->prefsizey;
		else
			maxsize = 1000;
		
		CLAMP(rmd->maxsize, 0, maxsize);
		
		/* add temp handler */
		WM_event_add_modal_handler(C, op);
		
		return OPERATOR_RUNNING_MODAL;
	}
	
	return OPERATOR_FINISHED;
}

static int region_scale_modal(bContext *C, wmOperator *op, wmEvent *event)
{
	RegionMoveData *rmd= op->customdata;
	int delta;
	
	/* execute the events */
	switch(event->type) {
		case MOUSEMOVE:
			
			if(rmd->edge==AE_LEFT_TO_TOPRIGHT || rmd->edge==AE_RIGHT_TO_TOPLEFT) {
				delta= event->x - rmd->origx;
				if(rmd->edge==AE_LEFT_TO_TOPRIGHT) delta= -delta;
				
				rmd->ar->sizex= rmd->origval + delta;
				CLAMP(rmd->ar->sizex, 0, rmd->maxsize);
				
				if(rmd->ar->sizex < 24) {
					rmd->ar->sizex= rmd->origval;
					if(!(rmd->ar->flag & RGN_FLAG_HIDDEN))
						ED_region_toggle_hidden(C, rmd->ar);
				}
				else if(rmd->ar->flag & RGN_FLAG_HIDDEN)
					ED_region_toggle_hidden(C, rmd->ar);
			}
			else {
				int maxsize=0;
				delta= event->y - rmd->origy;
				if(rmd->edge==AE_BOTTOM_TO_TOPLEFT) delta= -delta;
				
				rmd->ar->sizey= rmd->origval + delta;
				CLAMP(rmd->ar->sizey, 0, rmd->maxsize);
				
				if(rmd->ar->regiontype == RGN_TYPE_TOOL_PROPS)
					maxsize = rmd->maxsize - ((rmd->sa->headertype==2)?48:24) - 10;

				if(rmd->ar->sizey < 24 || (maxsize > 0 && (rmd->ar->sizey > maxsize)) ) {
					rmd->ar->sizey= rmd->origval;
					if(!(rmd->ar->flag & RGN_FLAG_HIDDEN))
						ED_region_toggle_hidden(C, rmd->ar);
				}
				else if(rmd->ar->flag & RGN_FLAG_HIDDEN)
					ED_region_toggle_hidden(C, rmd->ar);
			}
			ED_area_tag_redraw(rmd->sa);
			WM_event_add_notifier(C, NC_SCREEN|NA_EDITED, NULL);
			
			break;
			
		case LEFTMOUSE:
			if(event->val==KM_RELEASE) {
				
				if(ABS(event->x - rmd->origx) < 2 && ABS(event->y - rmd->origy) < 2) {
					if(rmd->ar->flag & RGN_FLAG_HIDDEN) {
						ED_region_toggle_hidden(C, rmd->ar);
						ED_area_tag_redraw(rmd->sa);
						WM_event_add_notifier(C, NC_SCREEN|NA_EDITED, NULL);
					}
				}
				MEM_freeN(op->customdata);
				op->customdata = NULL;
				
				return OPERATOR_FINISHED;
			}
			break;
			
		case ESCKEY:
			;
	}
	
	return OPERATOR_RUNNING_MODAL;
}


static void SCREEN_OT_region_scale(wmOperatorType *ot)
{
	/* identifiers */
	ot->name= "Scale Region Size";
	ot->description= "Scale selected area";
	ot->idname= "SCREEN_OT_region_scale";
	
	ot->invoke= region_scale_invoke;
	ot->modal= region_scale_modal;
	
	ot->poll= ED_operator_areaactive;
	
	ot->flag= OPTYPE_BLOCKING;
}


/* ************** frame change operator ***************************** */

/* function to be called outside UI context, or for redo */
static int frame_offset_exec(bContext *C, wmOperator *op)
{
	int delta;
	
	delta = RNA_int_get(op->ptr, "delta");

	CTX_data_scene(C)->r.cfra += delta;
	CTX_data_scene(C)->r.subframe = 0.f;
	
	sound_seek_scene(C);

	WM_event_add_notifier(C, NC_SCENE|ND_FRAME, CTX_data_scene(C));
	
	return OPERATOR_FINISHED;
}

static void SCREEN_OT_frame_offset(wmOperatorType *ot)
{
	ot->name = "Frame Offset";
	ot->idname = "SCREEN_OT_frame_offset";
	
	ot->exec= frame_offset_exec;
	
	ot->poll= ED_operator_screenactive;
	ot->flag= 0;
	
	/* rna */
	RNA_def_int(ot->srna, "delta", 0, INT_MIN, INT_MAX, "Delta", "", INT_MIN, INT_MAX);
}


/* function to be called outside UI context, or for redo */
static int frame_jump_exec(bContext *C, wmOperator *op)
{
	Scene *scene= CTX_data_scene(C);
	wmTimer *animtimer= CTX_wm_screen(C)->animtimer;
	
	/* Don't change CFRA directly if animtimer is running as this can cause
	 * first/last frame not to be actually shown (bad since for example physics
	 * simulations aren't reset properly).
	 */
	if(animtimer) {
		ScreenAnimData *sad = animtimer->customdata;
		
		sad->flag |= ANIMPLAY_FLAG_USE_NEXT_FRAME;
		
	if (RNA_boolean_get(op->ptr, "end"))
			sad->nextfra= PEFRA;
		else
			sad->nextfra= PSFRA;
	}
	else {
		if (RNA_boolean_get(op->ptr, "end"))
		CFRA= PEFRA;
	else
		CFRA= PSFRA;
	
	sound_seek_scene(C);

	WM_event_add_notifier(C, NC_SCENE|ND_FRAME, scene);
	}
	
	return OPERATOR_FINISHED;
}

static void SCREEN_OT_frame_jump(wmOperatorType *ot)
{
	ot->name = "Jump to Endpoint";
	ot->description= "Jump to first/last frame in frame range";
	ot->idname = "SCREEN_OT_frame_jump";
	
	ot->exec= frame_jump_exec;
	
	ot->poll= ED_operator_screenactive;
	ot->flag= OPTYPE_UNDO;
	
	/* rna */
	RNA_def_boolean(ot->srna, "end", 0, "Last Frame", "Jump to the last frame of the frame range.");
}


/* ************** jump to keyframe operator ***************************** */

/* function to be called outside UI context, or for redo */
static int keyframe_jump_exec(bContext *C, wmOperator *op)
{
	Scene *scene= CTX_data_scene(C);
	Object *ob= CTX_data_active_object(C);
	DLRBT_Tree keys;
	ActKeyColumn *ak;
	float cfra= (scene)? (float)(CFRA) : 0.0f;
	short next= RNA_boolean_get(op->ptr, "next");
	short done = 0;
	
	/* sanity checks */
	if (scene == NULL)
		return OPERATOR_CANCELLED;
	
	/* init binarytree-list for getting keyframes */
	BLI_dlrbTree_init(&keys);
	
	/* populate tree with keyframe nodes */
	if (scene && scene->adt)
		scene_to_keylist(NULL, scene, &keys, NULL);
	if (ob && ob->adt)
		ob_to_keylist(NULL, ob, &keys, NULL);
	
	/* build linked-list for searching */
	BLI_dlrbTree_linkedlist_sync(&keys);
	
	/* find matching keyframe in the right direction */
	do {
		if (next)
			ak= (ActKeyColumn *)BLI_dlrbTree_search_next(&keys, compare_ak_cfraPtr, &cfra);
		else
			ak= (ActKeyColumn *)BLI_dlrbTree_search_prev(&keys, compare_ak_cfraPtr, &cfra);
		
		if (ak) {
			if (CFRA != (int)ak->cfra) {
				/* this changes the frame, so set the frame and we're done */
				CFRA= (int)ak->cfra;
				done = 1;
			}
			else {
				/* make this the new starting point for the search */
				cfra = ak->cfra;
			}
		}
	} while ((ak != NULL) && (done == 0));
	
	/* any success? */
	if (done == 0)
		BKE_report(op->reports, RPT_INFO, "No more keyframes to jump to in this direction");
	
	/* free temp stuff */
	BLI_dlrbTree_free(&keys);
	
	sound_seek_scene(C);

	WM_event_add_notifier(C, NC_SCENE|ND_FRAME, CTX_data_scene(C));
	
	return OPERATOR_FINISHED;
}

static void SCREEN_OT_keyframe_jump(wmOperatorType *ot)
{
	ot->name = "Jump to Keyframe";
	ot->description= "Jump to previous/next keyframe";
	ot->idname = "SCREEN_OT_keyframe_jump";
	
	ot->exec= keyframe_jump_exec;
	
	ot->poll= ED_operator_screenactive;
	ot->flag= OPTYPE_UNDO;
	
	/* rna */
	RNA_def_boolean(ot->srna, "next", 1, "Next Keyframe", "");
}

/* ************** switch screen operator ***************************** */


/* function to be called outside UI context, or for redo */
static int screen_set_exec(bContext *C, wmOperator *op)
{
	bScreen *screen= CTX_wm_screen(C);
	ScrArea *sa= CTX_wm_area(C);
	int tot= BLI_countlist(&CTX_data_main(C)->screen);
	int delta= RNA_int_get(op->ptr, "delta");
	
	/* return to previous state before switching screens */
	if(sa && sa->full)
		ED_screen_full_restore(C, sa);
	
	if(delta==1) {
		while(tot--) {
			screen= screen->id.next;
			if(screen==NULL) screen= CTX_data_main(C)->screen.first;
			if(screen->winid==0 && screen->full==0)
				break;
		}
	}
	else if(delta== -1) {
		while(tot--) {
			screen= screen->id.prev;
			if(screen==NULL) screen= CTX_data_main(C)->screen.last;
			if(screen->winid==0 && screen->full==0)
				break;
		}
	}
	else {
		screen= NULL;
	}
	
	if(screen) {
		ED_screen_set(C, screen);
		return OPERATOR_FINISHED;
	}
	return OPERATOR_CANCELLED;
}

static void SCREEN_OT_screen_set(wmOperatorType *ot)
{
	ot->name = "Set Screen";
	ot->description= "Cycle through available screens";
	ot->idname = "SCREEN_OT_screen_set";
	
	ot->exec= screen_set_exec;
	ot->poll= ED_operator_screenactive;
	
	/* rna */
	RNA_def_int(ot->srna, "delta", 0, INT_MIN, INT_MAX, "Delta", "", INT_MIN, INT_MAX);
}

/* ************** screen full-area operator ***************************** */


/* function to be called outside UI context, or for redo */
static int screen_full_area_exec(bContext *C, wmOperator *UNUSED(op))
{
	ED_screen_full_toggle(C, CTX_wm_window(C), CTX_wm_area(C));
	return OPERATOR_FINISHED;
}

static void SCREEN_OT_screen_full_area(wmOperatorType *ot)
{
	ot->name = "Toggle Full Screen";
	ot->description= "Toggle display selected area as fullscreen";
	ot->idname = "SCREEN_OT_screen_full_area";
	
	ot->exec= screen_full_area_exec;
	ot->poll= ED_operator_areaactive;
	ot->flag= 0;
	
}



/* ************** join area operator ********************************************** */

/* operator state vars used:  
 x1, y1     mouse coord in first area, which will disappear
 x2, y2     mouse coord in 2nd area, which will become joined
 
 functions:
 
 init()   find edge based on state vars 
 test if the edge divides two areas, 
 store active and nonactive area,
 
 apply()  do the actual join
 
 exit()	cleanup, send notifier
 
 callbacks:
 
 exec()	calls init, apply, exit 
 
 invoke() sets mouse coords in x,y
 call init()
 add modal handler
 
 modal()	accept modal events while doing it
 call apply() with active window and nonactive window
 call exit() and remove handler when LMB confirm
 
 */

typedef struct sAreaJoinData
	{
		ScrArea *sa1;	/* first area to be considered */
		ScrArea *sa2;	/* second area to be considered */
		ScrArea *scr;	/* designed for removal */
		
	} sAreaJoinData;


/* validate selection inside screen, set variables OK */
/* return 0: init failed */
/* XXX todo: find edge based on (x,y) and set other area? */
static int area_join_init(bContext *C, wmOperator *op)
{
	ScrArea *sa1, *sa2;
	sAreaJoinData* jd= NULL;
	int x1, y1;
	int x2, y2;
	
	/* required properties, make negative to get return 0 if not set by caller */
	x1= RNA_int_get(op->ptr, "min_x");
	y1= RNA_int_get(op->ptr, "min_y");
	x2= RNA_int_get(op->ptr, "max_x");
	y2= RNA_int_get(op->ptr, "max_y");
	
	sa1 = screen_areahascursor(CTX_wm_screen(C), x1, y1);
	sa2 = screen_areahascursor(CTX_wm_screen(C), x2, y2);
	if(sa1==NULL || sa2==NULL || sa1==sa2)
		return 0;
	
	jd = (sAreaJoinData*)MEM_callocN(sizeof (sAreaJoinData), "op_area_join");
	
	jd->sa1 = sa1;
	jd->sa1->flag |= AREA_FLAG_DRAWJOINFROM;
	jd->sa2 = sa2;
	jd->sa2->flag |= AREA_FLAG_DRAWJOINTO;
	
	op->customdata= jd;
	
	return 1;
}

/* apply the join of the areas (space types) */
static int area_join_apply(bContext *C, wmOperator *op)
{
	sAreaJoinData *jd = (sAreaJoinData *)op->customdata;
	if (!jd) return 0;
	
	if(!screen_area_join(C, CTX_wm_screen(C), jd->sa1, jd->sa2)){
		return 0;
	}
	if (CTX_wm_area(C) == jd->sa2) {
		CTX_wm_area_set(C, NULL);
		CTX_wm_region_set(C, NULL);
	}
	
	return 1;
}

/* finish operation */
static void area_join_exit(bContext *C, wmOperator *op)
{
	if (op->customdata) {
		MEM_freeN(op->customdata);
		op->customdata = NULL;
	}
	
	/* this makes sure aligned edges will result in aligned grabbing */
	removedouble_scredges(CTX_wm_screen(C));
	removenotused_scredges(CTX_wm_screen(C));
	removenotused_scrverts(CTX_wm_screen(C));
}

static int area_join_exec(bContext *C, wmOperator *op)
{
	if(!area_join_init(C, op)) 
		return OPERATOR_CANCELLED;
	
	area_join_apply(C, op);
	area_join_exit(C, op);
	
	return OPERATOR_FINISHED;
}

/* interaction callback */
static int area_join_invoke(bContext *C, wmOperator *op, wmEvent *event)
{
	
	if(event->type==EVT_ACTIONZONE_AREA) {
		sActionzoneData *sad= event->customdata;
		
		if(sad->modifier>0) {
			return OPERATOR_PASS_THROUGH;
		}
		
		/* verify *sad itself */
		if(sad==NULL || sad->sa1==NULL || sad->sa2==NULL)
			return OPERATOR_PASS_THROUGH;
		
		/* is this our *sad? if areas equal it should be passed on */
		if(sad->sa1==sad->sa2)
			return OPERATOR_PASS_THROUGH;
		
		/* prepare operator state vars */
		RNA_int_set(op->ptr, "min_x", sad->x);
		RNA_int_set(op->ptr, "min_y", sad->y);
		RNA_int_set(op->ptr, "max_x", event->x);
		RNA_int_set(op->ptr, "max_y", event->y);
		
		if(!area_join_init(C, op)) 
			return OPERATOR_PASS_THROUGH;
		
		/* add temp handler */
		WM_event_add_modal_handler(C, op);
		
		return OPERATOR_RUNNING_MODAL;
	}
	
	return OPERATOR_PASS_THROUGH;
}

static int area_join_cancel(bContext *C, wmOperator *op)
{
	sAreaJoinData *jd = (sAreaJoinData *)op->customdata;
	
	if (jd->sa1) {
		jd->sa1->flag &= ~AREA_FLAG_DRAWJOINFROM;
		jd->sa1->flag &= ~AREA_FLAG_DRAWJOINTO;
	}
	if (jd->sa2) {
		jd->sa2->flag &= ~AREA_FLAG_DRAWJOINFROM;
		jd->sa2->flag &= ~AREA_FLAG_DRAWJOINTO;
	}
	
	WM_event_add_notifier(C, NC_WINDOW, NULL);
	
	area_join_exit(C, op);
	
	return OPERATOR_CANCELLED;
}

/* modal callback while selecting area (space) that will be removed */
static int area_join_modal(bContext *C, wmOperator *op, wmEvent *event)
{
	bScreen *sc= CTX_wm_screen(C);
	sAreaJoinData *jd = (sAreaJoinData *)op->customdata;
	
	/* execute the events */
	switch(event->type) {
			
		case MOUSEMOVE: 
		{
			ScrArea *sa = screen_areahascursor(sc, event->x, event->y);
			int dir;
			
			if (sa) {					
				if (jd->sa1 != sa) {
					dir = area_getorientation(jd->sa1, sa);
					if (dir >= 0) {
						if (jd->sa2) jd->sa2->flag &= ~AREA_FLAG_DRAWJOINTO;
						jd->sa2 = sa;
						jd->sa2->flag |= AREA_FLAG_DRAWJOINTO;
					} 
					else {
						/* we are not bordering on the previously selected area 
						 we check if area has common border with the one marked for removal
						 in this case we can swap areas.
						 */
						dir = area_getorientation(sa, jd->sa2);
						if (dir >= 0) {
							if (jd->sa1) jd->sa1->flag &= ~AREA_FLAG_DRAWJOINFROM;
							if (jd->sa2) jd->sa2->flag &= ~AREA_FLAG_DRAWJOINTO;
							jd->sa1 = jd->sa2;
							jd->sa2 = sa;
							if (jd->sa1) jd->sa1->flag |= AREA_FLAG_DRAWJOINFROM;
							if (jd->sa2) jd->sa2->flag |= AREA_FLAG_DRAWJOINTO;
						} 
						else {
							if (jd->sa2) jd->sa2->flag &= ~AREA_FLAG_DRAWJOINTO;
							jd->sa2 = NULL;
						}
					}
					WM_event_add_notifier(C, NC_WINDOW, NULL);
				} 
				else {
					/* we are back in the area previously selected for keeping 
					 * we swap the areas if possible to allow user to choose */
					if (jd->sa2 != NULL) {
						if (jd->sa1) jd->sa1->flag &= ~AREA_FLAG_DRAWJOINFROM;
						if (jd->sa2) jd->sa2->flag &= ~AREA_FLAG_DRAWJOINTO;
						jd->sa1 = jd->sa2;
						jd->sa2 = sa;
						if (jd->sa1) jd->sa1->flag |= AREA_FLAG_DRAWJOINFROM;
						if (jd->sa2) jd->sa2->flag |= AREA_FLAG_DRAWJOINTO;
						dir = area_getorientation(jd->sa1, jd->sa2);
						if (dir < 0) {
							printf("oops, didn't expect that!\n");
						}
					} 
					else {
						dir = area_getorientation(jd->sa1, sa);
						if (dir >= 0) {
							if (jd->sa2) jd->sa2->flag &= ~AREA_FLAG_DRAWJOINTO;
							jd->sa2 = sa;
							jd->sa2->flag |= AREA_FLAG_DRAWJOINTO;
						}
					}
					WM_event_add_notifier(C, NC_WINDOW, NULL);
				}
			}
		}
			break;
		case LEFTMOUSE:
			if(event->val==KM_RELEASE) {
				ED_area_tag_redraw(jd->sa1);
				ED_area_tag_redraw(jd->sa2);

				area_join_apply(C, op);
				WM_event_add_notifier(C, NC_SCREEN|NA_EDITED, NULL);
				area_join_exit(C, op);
				return OPERATOR_FINISHED;
			}
			break;
			
		case RIGHTMOUSE:
		case ESCKEY:
			return area_join_cancel(C, op);
	}
	
	return OPERATOR_RUNNING_MODAL;
}

/* Operator for joining two areas (space types) */
static void SCREEN_OT_area_join(wmOperatorType *ot)
{
	/* identifiers */
	ot->name= "Join area";
	ot->description= "Join selected areas into new window";
	ot->idname= "SCREEN_OT_area_join";
	
	/* api callbacks */
	ot->exec= area_join_exec;
	ot->invoke= area_join_invoke;
	ot->modal= area_join_modal;
	ot->poll= ED_operator_areaactive;
	
	ot->flag= OPTYPE_BLOCKING;
	
	/* rna */
	RNA_def_int(ot->srna, "min_x", -100, INT_MIN, INT_MAX, "X 1", "", INT_MIN, INT_MAX);
	RNA_def_int(ot->srna, "min_y", -100, INT_MIN, INT_MAX, "Y 1", "", INT_MIN, INT_MAX);
	RNA_def_int(ot->srna, "max_x", -100, INT_MIN, INT_MAX, "X 2", "", INT_MIN, INT_MAX);
	RNA_def_int(ot->srna, "max_y", -100, INT_MIN, INT_MAX, "Y 2", "", INT_MIN, INT_MAX);
}

/* ************** repeat last operator ***************************** */

static int repeat_last_exec(bContext *C, wmOperator *UNUSED(op))
{
	wmOperator *lastop= CTX_wm_manager(C)->operators.last;
	
	if(lastop)
		WM_operator_repeat(C, lastop);
	
	return OPERATOR_CANCELLED;
}

static void SCREEN_OT_repeat_last(wmOperatorType *ot)
{
	/* identifiers */
	ot->name= "Repeat Last";
	ot->description= "Repeat last action";
	ot->idname= "SCREEN_OT_repeat_last";
	
	/* api callbacks */
	ot->exec= repeat_last_exec;
	
	ot->poll= ED_operator_screenactive;
	
}

static int repeat_history_invoke(bContext *C, wmOperator *op, wmEvent *UNUSED(event))
{
	wmWindowManager *wm= CTX_wm_manager(C);
	wmOperator *lastop;
	uiPopupMenu *pup;
	uiLayout *layout;
	int items, i;
	
	items= BLI_countlist(&wm->operators);
	if(items==0)
		return OPERATOR_CANCELLED;
	
	pup= uiPupMenuBegin(C, op->type->name, 0);
	layout= uiPupMenuLayout(pup);
	
	for (i=items-1, lastop= wm->operators.last; lastop; lastop= lastop->prev, i--)
		uiItemIntO(layout, lastop->type->name, 0, op->type->idname, "index", i);
	
	uiPupMenuEnd(C, pup);
	
	return OPERATOR_CANCELLED;
}

static int repeat_history_exec(bContext *C, wmOperator *op)
{
	wmWindowManager *wm= CTX_wm_manager(C);
	
	op= BLI_findlink(&wm->operators, RNA_int_get(op->ptr, "index"));
	if(op) {
		/* let's put it as last operator in list */
		BLI_remlink(&wm->operators, op);
		BLI_addtail(&wm->operators, op);
		
		WM_operator_repeat(C, op);
	}
	
	return OPERATOR_FINISHED;
}

static void SCREEN_OT_repeat_history(wmOperatorType *ot)
{
	/* identifiers */
	ot->name= "Repeat History";
	ot->description= "Display menu for previous actions performed";
	ot->idname= "SCREEN_OT_repeat_history";
	
	/* api callbacks */
	ot->invoke= repeat_history_invoke;
	ot->exec= repeat_history_exec;
	
	ot->poll= ED_operator_screenactive;
	
	RNA_def_int(ot->srna, "index", 0, 0, INT_MAX, "Index", "", 0, 1000);
}

/* ********************** redo operator ***************************** */

static int redo_last_invoke(bContext *C, wmOperator *UNUSED(op), wmEvent *UNUSED(event))
{
	wmWindowManager *wm= CTX_wm_manager(C);
	wmOperator *lastop;
	
	/* only for operators that are registered and did an undo push */
	for(lastop= wm->operators.last; lastop; lastop= lastop->prev)
		if((lastop->type->flag & OPTYPE_REGISTER) && (lastop->type->flag & OPTYPE_UNDO))
			break;
	
	if(lastop)
		WM_operator_redo_popup(C, lastop);
	
	return OPERATOR_CANCELLED;
}

static void SCREEN_OT_redo_last(wmOperatorType *ot)
{
	/* identifiers */
	ot->name= "Redo Last";
	ot->description= "Display menu for last action performed";
	ot->idname= "SCREEN_OT_redo_last";
	
	/* api callbacks */
	ot->invoke= redo_last_invoke;
	
	ot->poll= ED_operator_screenactive;
}

/* ************** region four-split operator ***************************** */

/* insert a region in the area region list */
static int region_quadview_exec(bContext *C, wmOperator *op)
{
	ARegion *ar= CTX_wm_region(C);
	
	/* some rules... */
	if(ar->regiontype!=RGN_TYPE_WINDOW)
		BKE_report(op->reports, RPT_ERROR, "Only window region can be 4-splitted");
	else if(ar->alignment==RGN_ALIGN_QSPLIT) {
		ScrArea *sa= CTX_wm_area(C);
		ARegion *arn;
		
		/* keep current region */
		ar->alignment= 0;
		
		if(sa->spacetype==SPACE_VIEW3D) {
			RegionView3D *rv3d= ar->regiondata;
			rv3d->viewlock= 0;
			rv3d->rflag &= ~RV3D_CLIPPING;
		}
		
		for(ar= sa->regionbase.first; ar; ar= arn) {
			arn= ar->next;
			if(ar->alignment==RGN_ALIGN_QSPLIT) {
				ED_region_exit(C, ar);
				BKE_area_region_free(sa->type, ar);
				BLI_remlink(&sa->regionbase, ar);
				MEM_freeN(ar);
			}
		}
		ED_area_tag_redraw(sa);
		WM_event_add_notifier(C, NC_SCREEN|NA_EDITED, NULL);
	}
	else if(ar->next)
		BKE_report(op->reports, RPT_ERROR, "Only last region can be 4-splitted");
	else {
		ScrArea *sa= CTX_wm_area(C);
		ARegion *newar;
		int count;
		
		ar->alignment= RGN_ALIGN_QSPLIT;
		
		for(count=0; count<3; count++) {
			newar= BKE_area_region_copy(sa->type, ar);
			BLI_addtail(&sa->regionbase, newar);
		}
		
		/* lock views and set them */
		if(sa->spacetype==SPACE_VIEW3D) {
			RegionView3D *rv3d;
			
			rv3d= ar->regiondata;
			rv3d->viewlock= RV3D_LOCKED; rv3d->view= RV3D_VIEW_FRONT; rv3d->persp= RV3D_ORTHO;
			if (rv3d->localvd) { rv3d->localvd->view = rv3d->view; rv3d->localvd->persp = rv3d->persp; }
			
			ar= ar->next;
			rv3d= ar->regiondata;
			rv3d->viewlock= RV3D_LOCKED; rv3d->view= RV3D_VIEW_TOP; rv3d->persp= RV3D_ORTHO;
			if (rv3d->localvd) { rv3d->localvd->view = rv3d->view; rv3d->localvd->persp = rv3d->persp; }
			
			ar= ar->next;
			rv3d= ar->regiondata;
			rv3d->viewlock= RV3D_LOCKED; rv3d->view= RV3D_VIEW_RIGHT; rv3d->persp= RV3D_ORTHO;
			if (rv3d->localvd) { rv3d->localvd->view = rv3d->view; rv3d->localvd->persp = rv3d->persp; }
			
			ar= ar->next;
			rv3d= ar->regiondata;
			rv3d->view= RV3D_VIEW_CAMERA; rv3d->persp= RV3D_CAMOB;
			if (rv3d->localvd) {rv3d->localvd->view = rv3d->view; rv3d->localvd->persp = rv3d->persp; }
		}
		ED_area_tag_redraw(sa);
		WM_event_add_notifier(C, NC_SCREEN|NA_EDITED, NULL);
	}
	
	
	return OPERATOR_FINISHED;
}

static void SCREEN_OT_region_quadview(wmOperatorType *ot)
{
	/* identifiers */
	ot->name= "Toggle Quad View";
	ot->description= "Split selected area into camera, front, right & top views";
	ot->idname= "SCREEN_OT_region_quadview";
	
	/* api callbacks */
	//	ot->invoke= WM_operator_confirm;
	ot->exec= region_quadview_exec;
	ot->poll= ED_operator_areaactive;
	ot->flag= 0;
}



/* ************** region flip operator ***************************** */

/* flip a region alignment */
static int region_flip_exec(bContext *C, wmOperator *UNUSED(op))
{
	ARegion *ar= CTX_wm_region(C);
	
	if (!ar)
		return OPERATOR_CANCELLED;
	
	if(ar->alignment==RGN_ALIGN_TOP)
		ar->alignment= RGN_ALIGN_BOTTOM;
	else if(ar->alignment==RGN_ALIGN_BOTTOM)
		ar->alignment= RGN_ALIGN_TOP;
	else if(ar->alignment==RGN_ALIGN_LEFT)
		ar->alignment= RGN_ALIGN_RIGHT;
	else if(ar->alignment==RGN_ALIGN_RIGHT)
		ar->alignment= RGN_ALIGN_LEFT;

	ED_area_tag_redraw(CTX_wm_area(C));
	WM_event_add_notifier(C, NC_SCREEN|NA_EDITED, NULL);
	
	return OPERATOR_FINISHED;
}


static void SCREEN_OT_region_flip(wmOperatorType *ot)
{
	/* identifiers */
	ot->name= "Flip Region";
	ot->idname= "SCREEN_OT_region_flip";
	
	/* api callbacks */
	ot->exec= region_flip_exec;
	ot->poll= ED_operator_areaactive;
	ot->flag= 0;
}

/* ************** header flip operator ***************************** */

/* flip a header region alignment */
static int header_flip_exec(bContext *C, wmOperator *UNUSED(op))
{
	ARegion *ar= CTX_wm_region(C);
	
	/* find the header region 
	 *	- try context first, but upon failing, search all regions in area...
	 */
	if((ar == NULL) || (ar->regiontype != RGN_TYPE_HEADER)) {
		ScrArea *sa= CTX_wm_area(C);
		
		/* loop over all regions until a matching one is found */
		for (ar= sa->regionbase.first; ar; ar= ar->next) {
			if(ar->regiontype == RGN_TYPE_HEADER)
				break;
		}
		
		/* don't do anything if no region */
		if(ar == NULL)
			return OPERATOR_CANCELLED;
	}	
	
	/* copied from SCREEN_OT_region_flip */
	if(ar->alignment==RGN_ALIGN_TOP)
		ar->alignment= RGN_ALIGN_BOTTOM;
	else if(ar->alignment==RGN_ALIGN_BOTTOM)
		ar->alignment= RGN_ALIGN_TOP;
	else if(ar->alignment==RGN_ALIGN_LEFT)
		ar->alignment= RGN_ALIGN_RIGHT;
	else if(ar->alignment==RGN_ALIGN_RIGHT)
		ar->alignment= RGN_ALIGN_LEFT;

	ED_area_tag_redraw(CTX_wm_area(C));

	WM_event_add_notifier(C, NC_SCREEN|NA_EDITED, NULL);
	
	return OPERATOR_FINISHED;
}


static void SCREEN_OT_header_flip(wmOperatorType *ot)
{
	/* identifiers */
	ot->name= "Flip Header Region";
	ot->idname= "SCREEN_OT_header_flip";
	
	/* api callbacks */
	ot->exec= header_flip_exec;
	
	ot->poll= ED_operator_areaactive;
	ot->flag= 0;
}

/* ************** header tools operator ***************************** */

static int header_toolbox_invoke(bContext *C, wmOperator *UNUSED(op), wmEvent *UNUSED(event))
{
	ScrArea *sa= CTX_wm_area(C);
	ARegion *ar= CTX_wm_region(C);
	uiPopupMenu *pup;
	uiLayout *layout;
	
	pup= uiPupMenuBegin(C, "Header", 0);
	layout= uiPupMenuLayout(pup);
	
	// XXX SCREEN_OT_region_flip doesn't work - gets wrong context for active region, so added custom operator
	if (ar->alignment == RGN_ALIGN_TOP)
		uiItemO(layout, "Flip to Bottom", 0, "SCREEN_OT_header_flip");	
	else
		uiItemO(layout, "Flip to Top", 0, "SCREEN_OT_header_flip");
	
	uiItemS(layout);
	
	/* file browser should be fullscreen all the time, but other regions can be maximised/restored... */
	if (sa->spacetype != SPACE_FILE) {
		if (sa->full) 
			uiItemO(layout, "Tile Area", 0, "SCREEN_OT_screen_full_area");
		else
			uiItemO(layout, "Maximize Area", 0, "SCREEN_OT_screen_full_area");
	}
	
	uiPupMenuEnd(C, pup);
	
	return OPERATOR_CANCELLED;
}

void SCREEN_OT_header_toolbox(wmOperatorType *ot)
{
	/* identifiers */
	ot->name= "Header Toolbox";
	ot->description="Display header region toolbox";
	ot->idname= "SCREEN_OT_header_toolbox";
	
	/* api callbacks */
	ot->invoke= header_toolbox_invoke;
}

/* ****************** anim player, with timer ***************** */

static int match_area_with_refresh(int spacetype, int refresh)
{
	switch (spacetype) {
		case SPACE_TIME:
			if (refresh & SPACE_TIME)
				return 1;
			break;
	}
	
	return 0;
}

static int match_region_with_redraws(int spacetype, int regiontype, int redraws)
{
	if(regiontype==RGN_TYPE_WINDOW) {
		
		switch (spacetype) {
			case SPACE_VIEW3D:
				if(redraws & TIME_ALL_3D_WIN)
					return 1;
				break;
			case SPACE_IPO:
			case SPACE_ACTION:
			case SPACE_NLA:
				if(redraws & TIME_ALL_ANIM_WIN)
					return 1;
				break;
			case SPACE_TIME:
				/* if only 1 window or 3d windows, we do timeline too */
				if(redraws & (TIME_ALL_ANIM_WIN|TIME_REGION|TIME_ALL_3D_WIN))
					return 1;
				break;
			case SPACE_BUTS:
				if(redraws & TIME_ALL_BUTS_WIN)
					return 1;
				break;
			case SPACE_SEQ:
				if(redraws & (TIME_SEQ|TIME_ALL_ANIM_WIN))
					return 1;
				break;
			case SPACE_NODE:
				if(redraws & (TIME_NODES))
					return 1;
				break;
			case SPACE_IMAGE:
				if(redraws & TIME_ALL_IMAGE_WIN)
					return 1;
				break;
				
		}
	}
	else if(regiontype==RGN_TYPE_UI) {
		if(redraws & TIME_ALL_BUTS_WIN)
			return 1;
	}
	else if(regiontype==RGN_TYPE_HEADER) {
		if(spacetype==SPACE_TIME)
			return 1;
	}
	else if (regiontype==RGN_TYPE_PREVIEW) {
		switch (spacetype) {
			case SPACE_SEQ:
				if(redraws & (TIME_SEQ|TIME_ALL_ANIM_WIN))
					return 1;
				break;
		}
	}
	return 0;
}

static int screen_animation_step(bContext *C, wmOperator *UNUSED(op), wmEvent *event)
{
	bScreen *screen= CTX_wm_screen(C);

	if(screen->animtimer && screen->animtimer==event->customdata) {
		Scene *scene= CTX_data_scene(C);
		wmTimer *wt= screen->animtimer;
		ScreenAnimData *sad= wt->customdata;
		ScrArea *sa;
		int sync;
		float time;
		
		/* sync, don't sync, or follow scene setting */
		if (sad->flag & ANIMPLAY_FLAG_SYNC) sync= 1;
		else if (sad->flag & ANIMPLAY_FLAG_NO_SYNC) sync= 0;
		else sync= (scene->flag & SCE_FRAME_DROP);
		
		if((scene->audio.flag & AUDIO_SYNC) && !(sad->flag & ANIMPLAY_FLAG_REVERSE) && finite(time = sound_sync_scene(scene)))
			scene->r.cfra = time * FPS + 0.5;
		else
		{
			if (sync) {
				int step = floor(wt->duration * FPS);
				/* skip frames */
				if (sad->flag & ANIMPLAY_FLAG_REVERSE)
					scene->r.cfra -= step;
				else
					scene->r.cfra += step;
				wt->duration -= ((float)step)/FPS;
			}
			else {
				/* one frame +/- */
				if (sad->flag & ANIMPLAY_FLAG_REVERSE)
					scene->r.cfra--;
				else
					scene->r.cfra++;
			}
		}
		
		/* reset 'jumped' flag before checking if we need to jump... */
		sad->flag &= ~ANIMPLAY_FLAG_JUMPED;
		
		if (sad->flag & ANIMPLAY_FLAG_REVERSE) {
			/* jump back to end? */
			if (PRVRANGEON) {
				if (scene->r.cfra < scene->r.psfra) {
					scene->r.cfra= scene->r.pefra;
					sad->flag |= ANIMPLAY_FLAG_JUMPED;
				}
			}
			else {
				if (scene->r.cfra < scene->r.sfra) {
					scene->r.cfra= scene->r.efra;
					sad->flag |= ANIMPLAY_FLAG_JUMPED;
				}
			}
		}
		else {
			/* jump back to start? */
			if (PRVRANGEON) {
				if (scene->r.cfra > scene->r.pefra) {
					scene->r.cfra= scene->r.psfra;
					sad->flag |= ANIMPLAY_FLAG_JUMPED;
				}
			}
			else {
				if (scene->r.cfra > scene->r.efra) {
					scene->r.cfra= scene->r.sfra;
					sad->flag |= ANIMPLAY_FLAG_JUMPED;
				}
			}
		}
		
		/* next frame overriden by user action (pressed jump to first/last frame) */
		if(sad->flag & ANIMPLAY_FLAG_USE_NEXT_FRAME) {
			scene->r.cfra = sad->nextfra;
			sad->flag &= ~ANIMPLAY_FLAG_USE_NEXT_FRAME;
			sad->flag |= ANIMPLAY_FLAG_JUMPED;
		}
		
		if (sad->flag & ANIMPLAY_FLAG_JUMPED)
			sound_seek_scene(C);
		
		/* since we follow drawflags, we can't send notifier but tag regions ourselves */
		ED_update_for_newframe(C, 1);
		
		for (sa= screen->areabase.first; sa; sa= sa->next) {
			ARegion *ar;
			for (ar= sa->regionbase.first; ar; ar= ar->next) {
				if (ar==sad->ar)
					ED_region_tag_redraw(ar);
				else
					if (match_region_with_redraws(sa->spacetype, ar->regiontype, sad->redraws))
						ED_region_tag_redraw(ar);
			}
			
			if (match_area_with_refresh(sa->spacetype, sad->refresh))
				ED_area_tag_refresh(sa);
		}
		
		/* update frame rate info too 
		 * NOTE: this may not be accurate enough, since we might need this after modifiers/etc. 
		 * have been calculated instead of just before updates have been done?
		 */
		ED_refresh_viewport_fps(C);
		
		/* recalculate the timestep for the timer now that we've finished calculating this,
		 * since the frames-per-second value may have been changed
		 */
		// TODO: this may make evaluation a bit slower if the value doesn't change... any way to avoid this?
		wt->timestep= (1.0/FPS);
		
		return OPERATOR_FINISHED;
	}
	return OPERATOR_PASS_THROUGH;
}

static void SCREEN_OT_animation_step(wmOperatorType *ot)
{
	/* identifiers */
	ot->name= "Animation Step";
	ot->description= "Step through animation by position";
	ot->idname= "SCREEN_OT_animation_step";
	
	/* api callbacks */
	ot->invoke= screen_animation_step;
	
	ot->poll= ED_operator_screenactive;
	
}

/* ****************** anim player, starts or ends timer ***************** */

/* toggle operator */
int ED_screen_animation_play(bContext *C, int sync, int mode)
{
	bScreen *screen= CTX_wm_screen(C);
	Scene *scene = CTX_data_scene(C);

	if (screen->animtimer) {
		/* stop playback now */
		ED_screen_animation_timer(C, 0, 0, 0, 0);
		sound_stop_scene(scene);
	}
	else {
		ScrArea *sa= CTX_wm_area(C);
		int refresh= SPACE_TIME;
		
		if (mode == 1) // XXX only play audio forwards!?
			sound_play_scene(scene);
		
		/* timeline gets special treatment since it has it's own menu for determining redraws */
		if ((sa) && (sa->spacetype == SPACE_TIME)) {
			SpaceTime *stime= (SpaceTime *)sa->spacedata.first;
			
			ED_screen_animation_timer(C, stime->redraws, refresh, sync, mode);
			
			/* update region if TIME_REGION was set, to leftmost 3d window */
			ED_screen_animation_timer_update(screen, stime->redraws, refresh);
		}
		else {
			int redraws = TIME_REGION|TIME_ALL_3D_WIN;
			
			/* XXX - would like a better way to deal with this situation - Campbell */
			if ((!sa) || (sa->spacetype == SPACE_SEQ)) {
				redraws |= TIME_SEQ;
			}
			
			ED_screen_animation_timer(C, redraws, refresh, sync, mode);
			
			if(screen->animtimer) {
				wmTimer *wt= screen->animtimer;
				ScreenAnimData *sad= wt->customdata;
				
				sad->ar= CTX_wm_region(C);
			}
		}
	}

	return OPERATOR_FINISHED;
}

static int screen_animation_play_exec(bContext *C, wmOperator *op)
{
	int mode= (RNA_boolean_get(op->ptr, "reverse")) ? -1 : 1;
	int sync= -1;
	
	if (RNA_property_is_set(op->ptr, "sync"))
		sync= (RNA_boolean_get(op->ptr, "sync"));
	
	return ED_screen_animation_play(C, sync, mode);
}

static void SCREEN_OT_animation_play(wmOperatorType *ot)
{
	/* identifiers */
	ot->name= "Play Animation";
	ot->description= "Play animation";
	ot->idname= "SCREEN_OT_animation_play";
	
	/* api callbacks */
	ot->exec= screen_animation_play_exec;
	
	ot->poll= ED_operator_screenactive;
	
	RNA_def_boolean(ot->srna, "reverse", 0, "Play in Reverse", "Animation is played backwards");
	RNA_def_boolean(ot->srna, "sync", 0, "Sync", "Drop frames to maintain framerate");
}

static int screen_animation_cancel_exec(bContext *C, wmOperator *UNUSED(op))
{
	bScreen *screen= CTX_wm_screen(C);
	
	if(screen->animtimer) {
		ScreenAnimData *sad= screen->animtimer->customdata;
		Scene *scene= CTX_data_scene(C);
		
		/* reset current frame before stopping, and just send a notifier to deal with the rest 
		 * (since playback still needs to be stopped)
		 */
		scene->r.cfra= sad->sfra;
		WM_event_add_notifier(C, NC_SCENE|ND_FRAME, scene);
		
		/* call the other "toggling" operator to clean up now */
		ED_screen_animation_play(C, 0, 0);
	}

	return OPERATOR_PASS_THROUGH;
}

static void SCREEN_OT_animation_cancel(wmOperatorType *ot)
{
	/* identifiers */
	ot->name= "Cancel Animation";
	ot->description= "Cancel animation, returning to the original frame";
	ot->idname= "SCREEN_OT_animation_cancel";
	
	/* api callbacks */
	ot->exec= screen_animation_cancel_exec;
	
	ot->poll= ED_operator_screenactive;
}

/* ************** border select operator (template) ***************************** */

/* operator state vars used: (added by default WM callbacks)   
 xmin, ymin     
 xmax, ymax     
 
 customdata: the wmGesture pointer
 
 callbacks:
 
 exec()	has to be filled in by user
 
 invoke() default WM function
 adds modal handler
 
 modal()	default WM function 
 accept modal events while doing it, calls exec(), handles ESC and border drawing
 
 poll()	has to be filled in by user for context
 */
#if 0
static int border_select_do(bContext *C, wmOperator *op)
{
	int event_type= RNA_int_get(op->ptr, "event_type");
	
	if(event_type==LEFTMOUSE)
		printf("border select do select\n");
	else if(event_type==RIGHTMOUSE)
		printf("border select deselect\n");
	else 
		printf("border select do something\n");
	
	return 1;
}

static void SCREEN_OT_border_select(wmOperatorType *ot)
{
	/* identifiers */
	ot->name= "Border select";
	ot->idname= "SCREEN_OT_border_select";
	
	/* api callbacks */
	ot->exec= border_select_do;
	ot->invoke= WM_border_select_invoke;
	ot->modal= WM_border_select_modal;
	
	ot->poll= ED_operator_areaactive;
	
	/* rna */
	RNA_def_int(ot->srna, "event_type", 0, INT_MIN, INT_MAX, "Event Type", "", INT_MIN, INT_MAX);
	RNA_def_int(ot->srna, "xmin", 0, INT_MIN, INT_MAX, "X Min", "", INT_MIN, INT_MAX);
	RNA_def_int(ot->srna, "xmax", 0, INT_MIN, INT_MAX, "X Max", "", INT_MIN, INT_MAX);
	RNA_def_int(ot->srna, "ymin", 0, INT_MIN, INT_MAX, "Y Min", "", INT_MIN, INT_MAX);
	RNA_def_int(ot->srna, "ymax", 0, INT_MIN, INT_MAX, "Y Max", "", INT_MIN, INT_MAX);
	
}
#endif

/* *********************** generic fullscreen 'back' button *************** */


static int fullscreen_back_exec(bContext *C, wmOperator *op)
{
	bScreen *screen = CTX_wm_screen(C);
	ScrArea *sa=NULL;
	
	/* search current screen for 'fullscreen' areas */
	for (sa=screen->areabase.first; sa; sa=sa->next) {
		if (sa->full) break;
	}
	if (!sa) {
		BKE_report(op->reports, RPT_ERROR, "No fullscreen areas were found.");
		return OPERATOR_CANCELLED;
	}
	
	ED_screen_full_restore(C, sa);
	
	return OPERATOR_FINISHED;
}

static void SCREEN_OT_back_to_previous(struct wmOperatorType *ot)
{
	/* identifiers */
	ot->name= "Back to Previous Screen";
	ot->description= "Revert back to the original screen layout, before fullscreen area overlay";
	ot->idname= "SCREEN_OT_back_to_previous";
	
	/* api callbacks */
	ot->exec= fullscreen_back_exec;
	ot->poll= ED_operator_screenactive;
}

/* *********** show user pref window ****** */

static int userpref_show_invoke(bContext *C, wmOperator *UNUSED(op), wmEvent *event)
{
	ScrArea *sa;
	rcti rect;
	int sizex, sizey;
	
	sizex= 800;
	sizey= 480;
	
	/* some magic to calculate postition */
	rect.xmin= event->x + CTX_wm_window(C)->posx - sizex/2;
	rect.ymin= event->y + CTX_wm_window(C)->posy - sizey/2;
	rect.xmax= rect.xmin + sizex;
	rect.ymax= rect.ymin + sizey;
	
	/* changes context! */
	WM_window_open_temp(C, &rect, WM_WINDOW_USERPREFS);
	
	sa= CTX_wm_area(C);
	
	
	return OPERATOR_FINISHED;
}


static void SCREEN_OT_userpref_show(struct wmOperatorType *ot)
{
	/* identifiers */
	ot->name= "Show/Hide User Preferences";
	ot->description= "Show/hide user preferences";
	ot->idname= "SCREEN_OT_userpref_show";
	
	/* api callbacks */
	ot->invoke= userpref_show_invoke;
	ot->poll= ED_operator_screenactive;
}

/********************* new screen operator *********************/

static int screen_new_exec(bContext *C, wmOperator *UNUSED(op))
{
	wmWindow *win= CTX_wm_window(C);
	bScreen *sc= CTX_wm_screen(C);
	
	sc= ED_screen_duplicate(win, sc);
	WM_event_add_notifier(C, NC_SCREEN|ND_SCREENBROWSE, sc);
	
	return OPERATOR_FINISHED;
}

void SCREEN_OT_new(wmOperatorType *ot)
{
	/* identifiers */
	ot->name= "New Screen";
	ot->description= "Add a new screen";
	ot->idname= "SCREEN_OT_new";
	
	/* api callbacks */
	ot->exec= screen_new_exec;
	
	/* flags */
	ot->flag= OPTYPE_REGISTER|OPTYPE_UNDO;
}

/********************* delete screen operator *********************/

static int screen_delete_exec(bContext *C, wmOperator *UNUSED(op))
{
	bScreen *sc= CTX_wm_screen(C);
	
	WM_event_add_notifier(C, NC_SCREEN|ND_SCREENDELETE, sc);
	
	return OPERATOR_FINISHED;
}

void SCREEN_OT_delete(wmOperatorType *ot)
{
	/* identifiers */
	ot->name= "Delete Screen"; //was scene
	ot->description= "Delete active screen";
	ot->idname= "SCREEN_OT_delete";
	
	/* api callbacks */
	ot->exec= screen_delete_exec;
	
	/* flags */
	ot->flag= OPTYPE_REGISTER|OPTYPE_UNDO;
}

/********************* new scene operator *********************/

static int scene_new_exec(bContext *C, wmOperator *op)
{
	Scene *newscene, *scene= CTX_data_scene(C);
	Main *bmain= CTX_data_main(C);
	int type= RNA_enum_get(op->ptr, "type");
	
	newscene= copy_scene(bmain, scene, type);
	
	/* these can't be handled in blenkernel curently, so do them here */
	if(type == SCE_COPY_LINK_DATA)
		ED_object_single_users(bmain, newscene, 0);
	else if(type == SCE_COPY_FULL)
		ED_object_single_users(bmain, newscene, 1);
	
	WM_event_add_notifier(C, NC_SCENE|ND_SCENEBROWSE, newscene);
	
	return OPERATOR_FINISHED;
}

void SCENE_OT_new(wmOperatorType *ot)
{
	static EnumPropertyItem type_items[]= {
		{SCE_COPY_EMPTY, "EMPTY", 0, "Empty", "Add empty scene"},
		{SCE_COPY_LINK_OB, "LINK_OBJECTS", 0, "Link Objects", "Link to the objects from the current scene"},
		{SCE_COPY_LINK_DATA, "LINK_OBJECT_DATA", 0, "Link Object Data", "Copy objects linked to data from the current scene"},
		{SCE_COPY_FULL, "FULL_COPY", 0, "Full Copy", "Make a full copy of the current scene"},
		{0, NULL, 0, NULL, NULL}};
	
	/* identifiers */
	ot->name= "New Scene";
	ot->description= "Add new scene by type";
	ot->idname= "SCENE_OT_new";
	
	/* api callbacks */
	ot->exec= scene_new_exec;
	ot->invoke= WM_menu_invoke;
	
	/* flags */
	ot->flag= OPTYPE_REGISTER|OPTYPE_UNDO;
	
	/* properties */
	ot->prop= RNA_def_enum(ot->srna, "type", type_items, 0, "Type", "");
}

/********************* delete scene operator *********************/

static int scene_delete_exec(bContext *C, wmOperator *UNUSED(op))
{
	Scene *scene= CTX_data_scene(C);
	
	WM_event_add_notifier(C, NC_SCENE|NA_REMOVED, scene);
	
	return OPERATOR_FINISHED;
}

void SCENE_OT_delete(wmOperatorType *ot)
{
	/* identifiers */
	ot->name= "Delete Scene";
	ot->description= "Delete active scene";
	ot->idname= "SCENE_OT_delete";
	
	/* api callbacks */
	ot->exec= scene_delete_exec;
	
	/* flags */
	ot->flag= OPTYPE_REGISTER|OPTYPE_UNDO;
}

/* ****************  Assigning operatortypes to global list, adding handlers **************** */

/* called in spacetypes.c */
void ED_operatortypes_screen(void)
{
	/* generic UI stuff */
	WM_operatortype_append(SCREEN_OT_actionzone);
	WM_operatortype_append(SCREEN_OT_repeat_last);
	WM_operatortype_append(SCREEN_OT_repeat_history);
	WM_operatortype_append(SCREEN_OT_redo_last);
	
	/* screen tools */
	WM_operatortype_append(SCREEN_OT_area_move);
	WM_operatortype_append(SCREEN_OT_area_split);
	WM_operatortype_append(SCREEN_OT_area_join);
	WM_operatortype_append(SCREEN_OT_area_dupli);
	WM_operatortype_append(SCREEN_OT_area_swap);
	WM_operatortype_append(SCREEN_OT_region_quadview);
	WM_operatortype_append(SCREEN_OT_region_scale);
	WM_operatortype_append(SCREEN_OT_region_flip);
	WM_operatortype_append(SCREEN_OT_header_flip);
	WM_operatortype_append(SCREEN_OT_header_toolbox);
	WM_operatortype_append(SCREEN_OT_screen_set);
	WM_operatortype_append(SCREEN_OT_screen_full_area);
	WM_operatortype_append(SCREEN_OT_back_to_previous);
	WM_operatortype_append(SCREEN_OT_screenshot);
	WM_operatortype_append(SCREEN_OT_screencast);
	WM_operatortype_append(SCREEN_OT_userpref_show);
	
	/*frame changes*/
	WM_operatortype_append(SCREEN_OT_frame_offset);
	WM_operatortype_append(SCREEN_OT_frame_jump);
	WM_operatortype_append(SCREEN_OT_keyframe_jump);
	
	WM_operatortype_append(SCREEN_OT_animation_step);
	WM_operatortype_append(SCREEN_OT_animation_play);
	WM_operatortype_append(SCREEN_OT_animation_cancel);
	
	/* new/delete */
	WM_operatortype_append(SCREEN_OT_new);
	WM_operatortype_append(SCREEN_OT_delete);
	WM_operatortype_append(SCENE_OT_new);
	WM_operatortype_append(SCENE_OT_delete);
	
	/* tools shared by more space types */
	WM_operatortype_append(ED_OT_undo);
	WM_operatortype_append(ED_OT_redo);	
	
}

static void keymap_modal_set(wmKeyConfig *keyconf)
{
	static EnumPropertyItem modal_items[] = {
		{KM_MODAL_CANCEL, "CANCEL", 0, "Cancel", ""},
		{KM_MODAL_APPLY, "APPLY", 0, "Apply", ""},
		{KM_MODAL_STEP10, "STEP10", 0, "Steps on", ""},
		{KM_MODAL_STEP10_OFF, "STEP10_OFF", 0, "Steps off", ""},
		{0, NULL, 0, NULL, NULL}};
	wmKeyMap *keymap;
	
	/* Standard Modal keymap ------------------------------------------------ */
	keymap= WM_modalkeymap_add(keyconf, "Standard Modal Map", modal_items);
	
	WM_modalkeymap_add_item(keymap, ESCKEY,    KM_PRESS, KM_ANY, 0, KM_MODAL_CANCEL);
	WM_modalkeymap_add_item(keymap, LEFTMOUSE, KM_ANY, KM_ANY, 0, KM_MODAL_APPLY);
	WM_modalkeymap_add_item(keymap, RETKEY, KM_PRESS, KM_ANY, 0, KM_MODAL_APPLY);
	WM_modalkeymap_add_item(keymap, PADENTER, KM_PRESS, KM_ANY, 0, KM_MODAL_APPLY);
	
	WM_modalkeymap_add_item(keymap, LEFTCTRLKEY, KM_PRESS, KM_ANY, 0, KM_MODAL_STEP10);
	WM_modalkeymap_add_item(keymap, LEFTCTRLKEY, KM_RELEASE, KM_ANY, 0, KM_MODAL_STEP10_OFF);
	
	WM_modalkeymap_assign(keymap, "SCREEN_OT_area_move");
	
}

/* called in spacetypes.c */
void ED_keymap_screen(wmKeyConfig *keyconf)
{
	wmKeyMap *keymap;
	//wmKeyMapItem *kmi;
	
	/* Screen Editing ------------------------------------------------ */
	keymap= WM_keymap_find(keyconf, "Screen Editing", 0, 0);
	
	RNA_int_set(WM_keymap_add_item(keymap, "SCREEN_OT_actionzone", LEFTMOUSE, KM_PRESS, 0, 0)->ptr, "modifier", 0);
	RNA_int_set(WM_keymap_add_item(keymap, "SCREEN_OT_actionzone", LEFTMOUSE, KM_PRESS, KM_SHIFT, 0)->ptr, "modifier", 1);
	RNA_int_set(WM_keymap_add_item(keymap, "SCREEN_OT_actionzone", LEFTMOUSE, KM_PRESS, KM_CTRL, 0)->ptr, "modifier", 2);
	
	/* screen tools */
	WM_keymap_verify_item(keymap, "SCREEN_OT_area_split", EVT_ACTIONZONE_AREA, 0, 0, 0);
	WM_keymap_verify_item(keymap, "SCREEN_OT_area_join", EVT_ACTIONZONE_AREA, 0, 0, 0);
	WM_keymap_verify_item(keymap, "SCREEN_OT_area_dupli", EVT_ACTIONZONE_AREA, 0, KM_SHIFT, 0);
	WM_keymap_verify_item(keymap, "SCREEN_OT_area_swap", EVT_ACTIONZONE_AREA, 0, KM_CTRL, 0);
	WM_keymap_verify_item(keymap, "SCREEN_OT_region_scale", EVT_ACTIONZONE_REGION, 0, 0, 0);
	/* area move after action zones */
	WM_keymap_verify_item(keymap, "SCREEN_OT_area_move", LEFTMOUSE, KM_PRESS, 0, 0);
	
	/* Header Editing ------------------------------------------------ */
	keymap= WM_keymap_find(keyconf, "Header", 0, 0);
	
	WM_keymap_add_item(keymap, "SCREEN_OT_header_toolbox", RIGHTMOUSE, KM_PRESS, 0, 0);
	
	/* Screen General ------------------------------------------------ */
	keymap= WM_keymap_find(keyconf, "Screen", 0, 0);
	
	/* standard timers */
	WM_keymap_add_item(keymap, "SCREEN_OT_animation_step", TIMER0, KM_ANY, KM_ANY, 0);
	
	
	RNA_int_set(WM_keymap_add_item(keymap, "SCREEN_OT_screen_set", RIGHTARROWKEY, KM_PRESS, KM_CTRL, 0)->ptr, "delta", 1);
	RNA_int_set(WM_keymap_add_item(keymap, "SCREEN_OT_screen_set", LEFTARROWKEY, KM_PRESS, KM_CTRL, 0)->ptr, "delta", -1);
	WM_keymap_add_item(keymap, "SCREEN_OT_screen_full_area", UPARROWKEY, KM_PRESS, KM_CTRL, 0);
	WM_keymap_add_item(keymap, "SCREEN_OT_screen_full_area", DOWNARROWKEY, KM_PRESS, KM_CTRL, 0);
	WM_keymap_add_item(keymap, "SCREEN_OT_screen_full_area", SPACEKEY, KM_PRESS, KM_SHIFT, 0);
	WM_keymap_add_item(keymap, "SCREEN_OT_screenshot", F3KEY, KM_PRESS, KM_CTRL, 0);
	WM_keymap_add_item(keymap, "SCREEN_OT_screencast", F3KEY, KM_PRESS, KM_ALT, 0);
	
	/* tests */
	WM_keymap_add_item(keymap, "SCREEN_OT_region_quadview", QKEY, KM_PRESS, KM_CTRL|KM_ALT, 0);
	WM_keymap_verify_item(keymap, "SCREEN_OT_repeat_history", F3KEY, KM_PRESS, 0, 0);
	WM_keymap_add_item(keymap, "SCREEN_OT_repeat_last", RKEY, KM_PRESS, KM_SHIFT, 0);
	WM_keymap_verify_item(keymap, "SCREEN_OT_region_flip", F5KEY, KM_PRESS, 0, 0);
	WM_keymap_verify_item(keymap, "SCREEN_OT_redo_last", F6KEY, KM_PRESS, 0, 0);
	WM_keymap_verify_item(keymap, "SCRIPT_OT_reload", F8KEY, KM_PRESS, 0, 0);
	
	/* files */
	WM_keymap_add_item(keymap, "FILE_OT_execute", RETKEY, KM_PRESS, 0, 0);
	WM_keymap_add_item(keymap, "FILE_OT_execute", PADENTER, KM_PRESS, 0, 0);
	WM_keymap_add_item(keymap, "FILE_OT_cancel", ESCKEY, KM_PRESS, 0, 0);
	
	/* undo */
#ifdef __APPLE__
	WM_keymap_add_item(keymap, "ED_OT_undo", ZKEY, KM_PRESS, KM_OSKEY, 0);
	WM_keymap_add_item(keymap, "ED_OT_redo", ZKEY, KM_PRESS, KM_SHIFT|KM_OSKEY, 0);
#endif
	WM_keymap_add_item(keymap, "ED_OT_undo", ZKEY, KM_PRESS, KM_CTRL, 0);
	WM_keymap_add_item(keymap, "ED_OT_redo", ZKEY, KM_PRESS, KM_SHIFT|KM_CTRL, 0);
	
	
	/* render */
	WM_keymap_add_item(keymap, "RENDER_OT_render", F12KEY, KM_PRESS, 0, 0);
	RNA_boolean_set(WM_keymap_add_item(keymap, "RENDER_OT_render", F12KEY, KM_PRESS, KM_CTRL, 0)->ptr, "animation", 1);
	WM_keymap_add_item(keymap, "RENDER_OT_view_cancel", ESCKEY, KM_PRESS, 0, 0);
	WM_keymap_add_item(keymap, "RENDER_OT_view_show", F11KEY, KM_PRESS, 0, 0);
	WM_keymap_add_item(keymap, "RENDER_OT_play_rendered_anim", F11KEY, KM_PRESS, KM_CTRL, 0);
	
	/* user prefs */
#ifdef __APPLE__
	WM_keymap_add_item(keymap, "SCREEN_OT_userpref_show", COMMAKEY, KM_PRESS, KM_OSKEY, 0);
#endif
	WM_keymap_add_item(keymap, "SCREEN_OT_userpref_show", UKEY, KM_PRESS, KM_CTRL|KM_ALT, 0);
	
	
	/* Anim Playback ------------------------------------------------ */
	keymap= WM_keymap_find(keyconf, "Frames", 0, 0);
	
	/* frame offsets */
	RNA_int_set(WM_keymap_add_item(keymap, "SCREEN_OT_frame_offset", UPARROWKEY, KM_PRESS, 0, 0)->ptr, "delta", 10);
	RNA_int_set(WM_keymap_add_item(keymap, "SCREEN_OT_frame_offset", DOWNARROWKEY, KM_PRESS, 0, 0)->ptr, "delta", -10);
	RNA_int_set(WM_keymap_add_item(keymap, "SCREEN_OT_frame_offset", LEFTARROWKEY, KM_PRESS, 0, 0)->ptr, "delta", -1);
	RNA_int_set(WM_keymap_add_item(keymap, "SCREEN_OT_frame_offset", RIGHTARROWKEY, KM_PRESS, 0, 0)->ptr, "delta", 1);
	
	RNA_int_set(WM_keymap_add_item(keymap, "SCREEN_OT_frame_offset", WHEELDOWNMOUSE, KM_PRESS, KM_ALT, 0)->ptr, "delta", 1);
	RNA_int_set(WM_keymap_add_item(keymap, "SCREEN_OT_frame_offset", WHEELUPMOUSE, KM_PRESS, KM_ALT, 0)->ptr, "delta", -1);
	
	RNA_boolean_set(WM_keymap_add_item(keymap, "SCREEN_OT_frame_jump", UPARROWKEY, KM_PRESS, KM_SHIFT, 0)->ptr, "end", 1);
	RNA_boolean_set(WM_keymap_add_item(keymap, "SCREEN_OT_frame_jump", DOWNARROWKEY, KM_PRESS, KM_SHIFT, 0)->ptr, "end", 0);
	RNA_boolean_set(WM_keymap_add_item(keymap, "SCREEN_OT_frame_jump", RIGHTARROWKEY, KM_PRESS, KM_SHIFT, 0)->ptr, "end", 1);
	RNA_boolean_set(WM_keymap_add_item(keymap, "SCREEN_OT_frame_jump", LEFTARROWKEY, KM_PRESS, KM_SHIFT, 0)->ptr, "end", 0);
	
	WM_keymap_add_item(keymap, "SCREEN_OT_keyframe_jump", PAGEUPKEY, KM_PRESS, KM_CTRL, 0);
	RNA_boolean_set(WM_keymap_add_item(keymap, "SCREEN_OT_keyframe_jump", PAGEDOWNKEY, KM_PRESS, KM_CTRL, 0)->ptr, "next", 0);
	
	/* play (forward and backwards) */
	WM_keymap_add_item(keymap, "SCREEN_OT_animation_play", AKEY, KM_PRESS, KM_ALT, 0);
	RNA_boolean_set(WM_keymap_add_item(keymap, "SCREEN_OT_animation_play", AKEY, KM_PRESS, KM_ALT|KM_SHIFT, 0)->ptr, "reverse", 1);
	WM_keymap_add_item(keymap, "SCREEN_OT_animation_cancel", ESCKEY, KM_PRESS, 0, 0);
	
	/* Alternative keys for animation and sequencer playing */
#if 0 // XXX: disabled for restoring later... bad implementation
	keymap= WM_keymap_find(keyconf, "Frames", 0, 0);
	kmi = WM_keymap_add_item(keymap, "SCREEN_OT_animation_play", RIGHTARROWKEY, KM_PRESS, KM_ALT, 0);
		RNA_boolean_set(kmi->ptr, "cycle_speed", 1);
	
	kmi = WM_keymap_add_item(keymap, "SCREEN_OT_animation_play", LEFTARROWKEY, KM_PRESS, KM_ALT, 0);
		RNA_boolean_set(kmi->ptr, "reverse", 1);
		RNA_boolean_set(kmi->ptr, "cycle_speed", 1);
	
	WM_keymap_add_item(keymap, "SCREEN_OT_animation_play", DOWNARROWKEY, KM_PRESS, KM_ALT, 0);
#endif

	keymap_modal_set(keyconf);
}
<|MERGE_RESOLUTION|>--- conflicted
+++ resolved
@@ -262,13 +262,8 @@
 int ED_operator_posemode(bContext *C)
 {
 	Object *obact= CTX_data_active_object(C);
-<<<<<<< HEAD
-	
-	if ((obact != CTX_data_edit_object(C))) {
-=======
-
+	
 	if (obact && !(obact->mode & OB_MODE_EDIT)) {
->>>>>>> 6d201907
 		Object *obpose;
 		if((obpose= ED_object_pose_armature(obact))) {
 			if((obact == obpose) || (obact->mode & OB_MODE_WEIGHT_PAINT)) {
