--- conflicted
+++ resolved
@@ -75,7 +75,6 @@
 	glEnd();
 }
 
-<<<<<<< HEAD
 void fdrawbox_filled(float x1, float y1, float x2, float y2)
 {
 	glBegin(GL_POLYGON);
@@ -88,10 +87,7 @@
 	glEnd();
 }
 
-void fdrawcheckerboard(float x1, float y1, float x2, float y2)
-=======
 void fdrawcheckerboard(float x1, float y1, float x2, float y2) /* DEPRECATED */
->>>>>>> 559bd757
 {
 	unsigned char col1[4] = {40, 40, 40}, col2[4] = {50, 50, 50};
 
