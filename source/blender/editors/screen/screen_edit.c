--- conflicted
+++ resolved
@@ -914,7 +914,6 @@
 	short x2 = sa->v3->vec.x;
 	short y2 = sa->v3->vec.y;
 	short a, rt;
-<<<<<<< HEAD
 
 	if (sa->v1->flag&VERT_FLAG_OFFSET)
 	{
@@ -928,11 +927,7 @@
 		y2 += sa->v3->offset.y;
 	}
 
-	rt = 0; // CLAMPIS(G.rt, 0, 16);
-=======
-	
 	rt = 0; // CLAMPIS(G.debug_value, 0, 16);
->>>>>>> 32a8d7cb
 	
 	if (center == 0) {
 		cpack(0x505050);
