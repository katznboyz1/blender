--- conflicted
+++ resolved
@@ -32,10 +32,7 @@
 struct MLoopUV;
 struct MPoly;
 struct MVert;
-<<<<<<< HEAD
 struct Mesh;
-=======
->>>>>>> 9d6b5e23
 struct Object;
 struct IDProperty;
 
