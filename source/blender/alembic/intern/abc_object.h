/*
 * This program is free software; you can redistribute it and/or
 * modify it under the terms of the GNU General Public License
 * as published by the Free Software Foundation; either version 2
 * of the License, or (at your option) any later version.
 *
 * This program is distributed in the hope that it will be useful,
 * but WITHOUT ANY WARRANTY; without even the implied warranty of
 * MERCHANTABILITY or FITNESS FOR A PARTICULAR PURPOSE.  See the
 * GNU General Public License for more details.
 *
 * You should have received a copy of the GNU General Public License
 * along with this program; if not, write to the Free Software Foundation,
 * Inc., 51 Franklin Street, Fifth Floor, Boston, MA 02110-1301, USA.
 */

/** \file
 * \ingroup balembic
 */

#ifndef __ABC_OBJECT_H__
#define __ABC_OBJECT_H__

#include <Alembic/Abc/All.h>
#include <Alembic/AbcGeom/All.h>

#include "abc_exporter.h"

extern "C" {
#include "DNA_ID.h"
}

class AbcTransformWriter;

struct Main;
struct Object;

/* ************************************************************************** */

class AbcObjectWriter {
 protected:
  Object *m_object;
  ExportSettings &m_settings;

  uint32_t m_time_sampling;

  Imath::Box3d m_bounds;
  std::vector<AbcObjectWriter *> m_children;

  std::vector<std::pair<std::string, IDProperty *>> m_props;

  bool m_first_frame;
  std::string m_name;

 public:
  AbcObjectWriter(Object *ob,
                  uint32_t time_sampling,
                  ExportSettings &settings,
                  AbcObjectWriter *parent = NULL);

  virtual ~AbcObjectWriter();

  void addChild(AbcObjectWriter *child);

  virtual Imath::Box3d bounds();

  void write();

 private:
  virtual void do_write() = 0;
};

/* ************************************************************************** */

struct CacheFile;

struct ImportSettings {
  bool do_convert_mat;
  float conversion_mat[4][4];

  int from_up;
  int from_forward;
  float scale;
  bool is_sequence;
  bool set_frame_range;

  /* Length and frame offset of file sequences. */
  int sequence_len;
  int sequence_offset;

  /* From MeshSeqCacheModifierData.read_flag */
  int read_flag;

  bool validate_meshes;

  CacheFile *cache_file;

  float vel_fac;

  bool import_attrs;
  std::vector<std::string> attrs_require_coord_convert_vec;

  ImportSettings()
      : do_convert_mat(false),
        from_up(0),
        from_forward(0),
        scale(1.0f),
        is_sequence(false),
        set_frame_range(false),
        sequence_len(1),
        sequence_offset(0),
        read_flag(0),
        validate_meshes(false),
        cache_file(NULL),
        import_attrs(false),
        attrs_require_coord_convert_vec()
  {
  }
};

template<typename Schema> static bool has_animations(Schema &schema, ImportSettings *settings)
{
  return settings->is_sequence || !schema.isConstant();
}

/* ************************************************************************** */

struct Mesh;

using Alembic::AbcCoreAbstract::chrono_t;

class AbcObjectReader {
 protected:
  std::string m_name;
  std::string m_object_name;
  std::string m_data_name;
  Object *m_object;
  IDProperty *m_idprop;
  Alembic::Abc::IObject m_iobject;

  ImportSettings *m_settings;

  chrono_t m_min_time;
  chrono_t m_max_time;

  /* Use reference counting since the same reader may be used by multiple
   * modifiers and/or constraints. */
  int m_refcount;

  bool m_inherits_xform;

 public:
  AbcObjectReader *parent_reader;

 public:
  explicit AbcObjectReader(const Alembic::Abc::IObject &object, ImportSettings &settings);

  virtual ~AbcObjectReader();

  const Alembic::Abc::IObject &iobject() const;

  typedef std::vector<AbcObjectReader *> ptr_vector;

  /**
   * Returns the transform of this object. This can be the Alembic object
   * itself (in case of an Empty) or it can be the parent Alembic object.
   */
  virtual Alembic::AbcGeom::IXform xform();

  Object *object() const;
  void object(Object *ob);

  const std::string &name() const
  {
    return m_name;
  }
  const std::string &object_name() const
  {
    return m_object_name;
  }
  const std::string &data_name() const
  {
    return m_data_name;
  }
  bool inherits_xform() const
  {
    return m_inherits_xform;
  }

  virtual bool valid() const = 0;
  virtual bool accepts_object_type(const Alembic::AbcCoreAbstract::ObjectHeader &alembic_header,
                                   const Object *const ob,
                                   const char **err_str) const = 0;

  virtual void readObjectData(Main *bmain, const Alembic::Abc::ISampleSelector &sample_sel) = 0;

  virtual struct Mesh *read_mesh(struct Mesh *mesh,
                                 const Alembic::Abc::ISampleSelector &sample_sel,
                                 int read_flag,
                                 float vel_fac,
                                 const char **err_str,
                                 const std::vector<std::string> &attrs_require_coord_convert_vec);
<<<<<<< HEAD
  virtual bool topology_changed(Mesh *existing_mesh,
                                const Alembic::Abc::ISampleSelector &sample_sel);
=======
>>>>>>> 9d6b5e23

  /** Reads the object matrix and sets up an object transform if animated. */
  void setupObjectTransform(const float time);

  void addCacheModifier();

  chrono_t minTime() const;
  chrono_t maxTime() const;

  int refcount() const;
  void incref();
  void decref();

  void read_matrix(float r_mat[4][4], const float time, const float scale, bool &is_constant);

 protected:
  void determine_inherits_xform();
};

Imath::M44d get_matrix(const Alembic::AbcGeom::IXformSchema &schema, const float time);

#endif /* __ABC_OBJECT_H__ */<|MERGE_RESOLUTION|>--- conflicted
+++ resolved
@@ -200,11 +200,8 @@
                                  float vel_fac,
                                  const char **err_str,
                                  const std::vector<std::string> &attrs_require_coord_convert_vec);
-<<<<<<< HEAD
   virtual bool topology_changed(Mesh *existing_mesh,
                                 const Alembic::Abc::ISampleSelector &sample_sel);
-=======
->>>>>>> 9d6b5e23
 
   /** Reads the object matrix and sets up an object transform if animated. */
   void setupObjectTransform(const float time);
