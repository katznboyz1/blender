/*
 * This program is free software; you can redistribute it and/or
 * modify it under the terms of the GNU General Public License
 * as published by the Free Software Foundation; either version 2
 * of the License, or (at your option) any later version.
 *
 * This program is distributed in the hope that it will be useful,
 * but WITHOUT ANY WARRANTY; without even the implied warranty of
 * MERCHANTABILITY or FITNESS FOR A PARTICULAR PURPOSE.  See the
 * GNU General Public License for more details.
 *
 * You should have received a copy of the GNU General Public License
 * along with this program; if not, write to the Free Software Foundation,
 * Inc., 51 Franklin Street, Fifth Floor, Boston, MA 02110-1301, USA.
 */

/** \file
 * \ingroup balembic
 */

#ifndef __ABC_MESH_H__
#define __ABC_MESH_H__

#include "abc_customdata.h"
#include "abc_object.h"

struct Mesh;
struct ModifierData;

/* ************************************************************************** */

/* Writer for Alembic meshes. Does not assume the object is a mesh object. */
class AbcGenericMeshWriter : public AbcObjectWriter {
 protected:
  Alembic::AbcGeom::OPolyMeshSchema m_mesh_schema;
  Alembic::AbcGeom::OPolyMeshSchema::Sample m_mesh_sample;

  Alembic::AbcGeom::OSubDSchema m_subdiv_schema;
  Alembic::AbcGeom::OSubDSchema::Sample m_subdiv_sample;

  Alembic::Abc::OArrayProperty m_mat_indices;

  bool m_is_animated;
  ModifierData *m_subsurf_mod;

  CDStreamConfig m_custom_data_config;

  bool m_is_liquid;
  bool m_is_subd;

 public:
  AbcGenericMeshWriter(Object *ob,
                       AbcTransformWriter *parent,
                       uint32_t time_sampling,
                       ExportSettings &settings);

  ~AbcGenericMeshWriter();
  void setIsAnimated(bool is_animated);

 protected:
  virtual void do_write();
  virtual bool isAnimated() const;
  virtual Mesh *getEvaluatedMesh(Scene *scene_eval, Object *ob_eval, bool &r_needsfree) = 0;
  virtual void freeEvaluatedMesh(struct Mesh *mesh);

  Mesh *getFinalMesh(bool &r_needsfree);

  void writeMesh(struct Mesh *mesh);
  void writeSubD(struct Mesh *mesh);

  void writeArbGeoParams(struct Mesh *mesh);
  void getGeoGroups(struct Mesh *mesh, std::map<std::string, std::vector<int32_t>> &geoGroups);

  /* fluid surfaces support */
  void getVelocities(struct Mesh *mesh, std::vector<Imath::V3f> &vels);

  template<typename Schema> void writeFaceSets(struct Mesh *mesh, Schema &schema);
};

class AbcMeshWriter : public AbcGenericMeshWriter {
 public:
  AbcMeshWriter(Object *ob,
                AbcTransformWriter *parent,
                uint32_t time_sampling,
                ExportSettings &settings);

  ~AbcMeshWriter();

 protected:
  virtual Mesh *getEvaluatedMesh(Scene *scene_eval, Object *ob_eval, bool &r_needsfree) override;
};

/* ************************************************************************** */

class AbcMeshReader : public AbcObjectReader {
  Alembic::AbcGeom::IPolyMeshSchema m_schema;

  CDStreamConfig m_mesh_data;

 public:
  AbcMeshReader(const Alembic::Abc::IObject &object, ImportSettings &settings);

  bool valid() const;
  bool accepts_object_type(const Alembic::AbcCoreAbstract::ObjectHeader &alembic_header,
                           const Object *const ob,
                           const char **err_str) const;
  void readObjectData(Main *bmain, const Alembic::Abc::ISampleSelector &sample_sel);

  struct Mesh *read_mesh(struct Mesh *existing_mesh,
                         const Alembic::Abc::ISampleSelector &sample_sel,
                         int read_flag,
                         float vel_fac,
                         const char **err_str,
                         const std::vector<std::string> &attrs_require_coord_convert_vec);
<<<<<<< HEAD
  bool topology_changed(Mesh *existing_mesh,
                        const Alembic::Abc::ISampleSelector &sample_sel) override;
=======
>>>>>>> 9d6b5e23

 private:
  void readFaceSetsSample(Main *bmain,
                          Mesh *mesh,
                          const Alembic::AbcGeom::ISampleSelector &sample_sel);

  void assign_facesets_to_mpoly(const Alembic::Abc::ISampleSelector &sample_sel,
                                MPoly *mpoly,
                                int totpoly,
                                std::map<std::string, int> &r_mat_map);
};

/* ************************************************************************** */

class AbcSubDReader : public AbcObjectReader {
  Alembic::AbcGeom::ISubDSchema m_schema;

  CDStreamConfig m_mesh_data;

 public:
  AbcSubDReader(const Alembic::Abc::IObject &object, ImportSettings &settings);

  bool valid() const;
  bool accepts_object_type(const Alembic::AbcCoreAbstract::ObjectHeader &alembic_header,
                           const Object *const ob,
                           const char **err_str) const;
  void readObjectData(Main *bmain, const Alembic::Abc::ISampleSelector &sample_sel);
  struct Mesh *read_mesh(struct Mesh *existing_mesh,
                         const Alembic::Abc::ISampleSelector &sample_sel,
                         int read_flag,
                         float vel_fac,
                         const char **err_str,
                         const std::vector<std::string> &attrs_require_coord_convert_vec);
};

/* ************************************************************************** */

void read_mverts(MVert *mverts,
                 const Alembic::AbcGeom::P3fArraySamplePtr &positions,
                 const Alembic::AbcGeom::N3fArraySamplePtr &normals);

void read_vels(Mesh *mesh, const Alembic::AbcGeom::V3fArraySamplePtr &velocities, float vel_fac);

CDStreamConfig get_config(struct Mesh *mesh);

#endif /* __ABC_MESH_H__ */<|MERGE_RESOLUTION|>--- conflicted
+++ resolved
@@ -112,11 +112,8 @@
                          float vel_fac,
                          const char **err_str,
                          const std::vector<std::string> &attrs_require_coord_convert_vec);
-<<<<<<< HEAD
   bool topology_changed(Mesh *existing_mesh,
                         const Alembic::Abc::ISampleSelector &sample_sel) override;
-=======
->>>>>>> 9d6b5e23
 
  private:
   void readFaceSetsSample(Main *bmain,
