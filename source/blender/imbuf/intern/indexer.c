--- conflicted
+++ resolved
@@ -62,20 +62,14 @@
 #define INDEX_FILE_VERSION 1
 
 /* ----------------------------------------------------------------------
-   - time code index functions
-   ---------------------------------------------------------------------- */
+ * - time code index functions
+ * ---------------------------------------------------------------------- */
 
 anim_index_builder * IMB_index_builder_create(const char * name)
 {
 
-<<<<<<< HEAD
-	anim_index_builder * rv
-	        = MEM_callocN( sizeof(struct anim_index_builder),
-	                       "index builder");
-=======
 	anim_index_builder * rv = MEM_callocN(sizeof(struct anim_index_builder),
 	                                      "index builder");
->>>>>>> e6a02281
 
 	fprintf(stderr, "Starting work on index: %s\n", name);
 
@@ -181,7 +175,7 @@
 		return NULL;
 	}
 
-	idx = MEM_callocN( sizeof(struct anim_index), "anim_index");
+	idx = MEM_callocN(sizeof(struct anim_index), "anim_index");
 
 	BLI_strncpy(idx->name, name, sizeof(idx->name));
 	
@@ -196,13 +190,8 @@
 	
 	fseek(fp, 12, SEEK_SET);
 
-<<<<<<< HEAD
-	idx->entries = MEM_callocN( sizeof(struct anim_index_entry) 
-				    * idx->num_entries, "anim_index_entries");
-=======
 	idx->entries = MEM_callocN(sizeof(struct anim_index_entry) *
 	                           idx->num_entries, "anim_index_entries");
->>>>>>> e6a02281
 
 	for (i = 0; i < idx->num_entries; i++) {
 		fread(&idx->entries[i].frameno,
@@ -363,8 +352,8 @@
 
 
 /* ----------------------------------------------------------------------
-   - rebuild helper functions
-   ---------------------------------------------------------------------- */
+ * - rebuild helper functions
+ * ---------------------------------------------------------------------- */
 
 static void get_index_dir(struct anim * anim, char * index_dir)
 {
@@ -436,8 +425,8 @@
 }
 
 /* ----------------------------------------------------------------------
-   - common rebuilder structures
-   ---------------------------------------------------------------------- */
+ * - common rebuilder structures
+ * ---------------------------------------------------------------------- */
 
 typedef struct IndexBuildContext {
 	int anim_type;
@@ -445,8 +434,8 @@
 
 
 /* ----------------------------------------------------------------------
-   - ffmpeg rebuilder
-   ---------------------------------------------------------------------- */
+ * - ffmpeg rebuilder
+ * ---------------------------------------------------------------------- */
 
 #ifdef WITH_FFMPEG
 
@@ -959,8 +948,8 @@
 #endif
 
 /* ----------------------------------------------------------------------
-   - internal AVI (fallback) rebuilder
-   ---------------------------------------------------------------------- */
+ * - internal AVI (fallback) rebuilder
+ * ---------------------------------------------------------------------- */
 
 typedef struct FallbackIndexBuilderContext {
 	int anim_type;
@@ -1123,8 +1112,8 @@
 }
 
 /* ----------------------------------------------------------------------
-   - public API
-   ---------------------------------------------------------------------- */
+ * - public API
+ * ---------------------------------------------------------------------- */
 
 IndexBuildContext *IMB_anim_index_rebuild_context(struct anim *anim, IMB_Timecode_Type tcs_in_use,
                                                          IMB_Proxy_Size proxy_sizes_in_use, int quality)
