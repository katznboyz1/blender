--- conflicted
+++ resolved
@@ -1248,85 +1248,6 @@
 	drw_interface_uniform(shgroup, name, DRW_UNIFORM_MAT4, value, 16, 1);
 }
 
-<<<<<<< HEAD
-/* Creates a VBO containing OGL primitives for all DRWCallDynamic */
-static void shgroup_dynamic_batch(DRWShadingGroup *shgroup)
-{
-	DRWInterface *interface = &shgroup->interface;
-	int nbr = interface->instance_count;
-
-	Gwn_PrimType type = (shgroup->type == DRW_SHG_POINT_BATCH) ? GWN_PRIM_POINTS :
-	                     (shgroup->type == DRW_SHG_TRIANGLE_BATCH) ? GWN_PRIM_TRIS : GWN_PRIM_LINES;
-
-	if (nbr == 0)
-		return;
-
-	/* Upload Data */
-	Gwn_VertBuf *vbo = GWN_vertbuf_create_with_format(&interface->vbo_format);
-	if (interface->inst_data) {
-		GWN_vertbuf_data_set(vbo, nbr, DRW_instance_data_get(interface->inst_data), false);
-	} else {
-		/* Use unitialized memory. This is for dummy vertex buffers. */
-		/* XXX TODO do not alloc at all. */
-		GWN_vertbuf_data_alloc(vbo, nbr);
-	}
-
-	/* TODO make the batch dynamic instead of freeing it every times */
-	if (shgroup->batch_geom)
-		GWN_batch_discard(shgroup->batch_geom);
-
-	shgroup->batch_geom = GWN_batch_create_ex(type, vbo, NULL, GWN_BATCH_OWNS_VBO);
-}
-
-static void shgroup_dynamic_instance(DRWShadingGroup *shgroup)
-{
-	DRWInterface *interface = &shgroup->interface;
-	int buffer_size = 0;
-	void *data = NULL;
-
-	if (interface->instance_batch != NULL) {
-		return;
-	}
-
-	/* TODO We still need this because gawain does not support Matrix attribs. */
-	if (interface->instance_count == 0) {
-		if (interface->instance_vbo) {
-			glDeleteBuffers(1, &interface->instance_vbo);
-			interface->instance_vbo = 0;
-		}
-		return;
-	}
-
-	/* Gather Data */
-	buffer_size = sizeof(float) * interface->attribs_stride * interface->instance_count;
-
-	/* TODO poke mike to add this to gawain */
-	if (interface->instance_vbo) {
-		glDeleteBuffers(1, &interface->instance_vbo);
-		interface->instance_vbo = 0;
-	}
-
-	if (interface->inst_data) {
-		data = DRW_instance_data_get(interface->inst_data);
-	}
-
-	glGenBuffers(1, &interface->instance_vbo);
-	glBindBuffer(GL_ARRAY_BUFFER, interface->instance_vbo);
-	glBufferData(GL_ARRAY_BUFFER, buffer_size, data, GL_DYNAMIC_DRAW);
-}
-
-static void shgroup_dynamic_batch_from_calls(DRWShadingGroup *shgroup)
-{
-	if (shgroup->type == DRW_SHG_INSTANCE) {
-		shgroup_dynamic_instance(shgroup);
-	}
-	else {
-		shgroup_dynamic_batch(shgroup);
-	}
-}
-
-=======
->>>>>>> 30d01945
 /** \} */
 
 
@@ -3785,7 +3706,6 @@
 	DEG_OBJECT_ITER_FOR_RENDER_ENGINE_END
 }
 
-<<<<<<< HEAD
 static struct DRWSelectBuffer {
 	struct GPUFrameBuffer *framebuffer;
 	struct GPUTexture *texture_depth;
@@ -3800,7 +3720,7 @@
 	/* If size mismatch recreate the texture. */
 	if ((g_select_buffer.texture_depth != NULL) &&
 		((GPU_texture_width(g_select_buffer.texture_depth) != BLI_rcti_size_x(rect)) ||
-		 (GPU_texture_height(g_select_buffer.texture_depth) != BLI_rcti_size_y(rect))))
+		(GPU_texture_height(g_select_buffer.texture_depth) != BLI_rcti_size_y(rect))))
 	{
 		GPU_texture_free(g_select_buffer.texture_depth);
 		g_select_buffer.texture_depth = NULL;
@@ -3815,14 +3735,14 @@
 			printf("Error invalid selection framebuffer\n");
 		}
 	}
-=======
+}
+
 /* Must run after all instance datas have been added. */
 void DRW_render_instance_buffer_finish(void)
 {
 	BLI_assert(!DST.buffer_finish_called && "DRW_render_instance_buffer_finish called twice!");
 	DST.buffer_finish_called = true;
 	DRW_instance_buffer_finish(DST.idatalist);
->>>>>>> 30d01945
 }
 
 /**
