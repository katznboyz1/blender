--- conflicted
+++ resolved
@@ -2617,11 +2617,7 @@
     }
   }
 
-<<<<<<< HEAD
-  drw_draw_depth_loop_impl(depsgraph, region, v3d, viewport, use_opengl_context);
-=======
   drw_draw_depth_loop_impl(depsgraph, region, v3d, viewport, false);
->>>>>>> 9e007b46
 }
 
 /**
@@ -2637,11 +2633,7 @@
 
   use_drw_engine(&draw_engine_gpencil_type);
 
-<<<<<<< HEAD
-  drw_draw_depth_loop_impl(depsgraph, region, v3d, viewport, true);
-=======
   drw_draw_depth_loop_impl(depsgraph, region, v3d, viewport, false);
->>>>>>> 9e007b46
 }
 
 void DRW_draw_select_id(Depsgraph *depsgraph, ARegion *region, View3D *v3d, const rcti *rect)
