/*
 * This program is free software; you can redistribute it and/or
 * modify it under the terms of the GNU General Public License
 * as published by the Free Software Foundation; either version 2
 * of the License, or (at your option) any later version.
 *
 * This program is distributed in the hope that it will be useful,
 * but WITHOUT ANY WARRANTY; without even the implied warranty of
 * MERCHANTABILITY or FITNESS FOR A PARTICULAR PURPOSE.  See the
 * GNU General Public License for more details.
 *
 * You should have received a copy of the GNU General Public License
 * along with this program; if not, write to the Free Software Foundation,
 * Inc., 51 Franklin Street, Fifth Floor, Boston, MA 02110-1301, USA.
 *
 * Copyright 2016, Blender Foundation.
 */

/** \file
 * \ingroup draw
 */

#include <stdio.h>

#include "BLI_alloca.h"
#include "BLI_listbase.h"
#include "BLI_memblock.h"
#include "BLI_rect.h"
#include "BLI_string.h"
#include "BLI_task.h"
#include "BLI_threads.h"

#include "BLF_api.h"

#include "BKE_colortools.h"
#include "BKE_context.h"
#include "BKE_curve.h"
#include "BKE_duplilist.h"
#include "BKE_editmesh.h"
#include "BKE_global.h"
#include "BKE_gpencil.h"
#include "BKE_hair.h"
#include "BKE_lattice.h"
#include "BKE_main.h"
#include "BKE_mball.h"
#include "BKE_mesh.h"
#include "BKE_modifier.h"
#include "BKE_object.h"
#include "BKE_paint.h"
#include "BKE_particle.h"
#include "BKE_pbvh.h"
#include "BKE_pointcache.h"
#include "BKE_pointcloud.h"
#include "BKE_screen.h"
#include "BKE_volume.h"

#include "DNA_camera_types.h"
#include "DNA_mesh_types.h"
#include "DNA_meshdata_types.h"
#include "DNA_world_types.h"
#include "draw_manager.h"

#include "ED_gpencil.h"
#include "ED_screen.h"
#include "ED_space_api.h"
#include "ED_view3d.h"

#include "GPU_capabilities.h"
#include "GPU_framebuffer.h"
#include "GPU_immediate.h"
#include "GPU_matrix.h"
#include "GPU_state.h"
#include "GPU_uniform_buffer.h"
#include "GPU_viewport.h"

#include "IMB_colormanagement.h"

#include "RE_engine.h"
#include "RE_pipeline.h"

#include "UI_resources.h"
#include "UI_view2d.h"

#include "WM_api.h"
#include "wm_window.h"

#include "draw_color_management.h"
#include "draw_manager_profiling.h"
#include "draw_manager_testing.h"
#include "draw_manager_text.h"

/* only for callbacks */
#include "draw_cache_impl.h"

#include "engines/basic/basic_engine.h"
#include "engines/eevee/eevee_engine.h"
#include "engines/external/external_engine.h"
#include "engines/gpencil/gpencil_engine.h"
#include "engines/image/image_engine.h"
#include "engines/overlay/overlay_engine.h"
#include "engines/select/select_engine.h"
#include "engines/workbench/workbench_engine.h"

#include "GPU_context.h"

#include "DEG_depsgraph.h"
#include "DEG_depsgraph_query.h"

#include "DRW_select_buffer.h"

/** Render State: No persistent data between draw calls. */
DRWManager DST = {NULL};

static ListBase DRW_engines = {NULL, NULL};

static void drw_state_prepare_clean_for_draw(DRWManager *dst)
{
  memset(dst, 0x0, offsetof(DRWManager, gl_context));
}

/* This function is used to reset draw manager to a state
 * where we don't re-use data by accident across different
 * draw calls.
 */
#ifdef DEBUG
static void drw_state_ensure_not_reused(DRWManager *dst)
{
  memset(dst, 0xff, offsetof(DRWManager, gl_context));
}
#endif

static bool drw_draw_show_annotation(void)
{
  if (DST.draw_ctx.space_data == NULL) {
    View3D *v3d = DST.draw_ctx.v3d;
    return (v3d && ((v3d->flag2 & V3D_SHOW_ANNOTATION) != 0) &&
            ((v3d->flag2 & V3D_HIDE_OVERLAYS) == 0));
  }

  switch (DST.draw_ctx.space_data->spacetype) {
    case SPACE_IMAGE: {
      SpaceImage *sima = (SpaceImage *)DST.draw_ctx.space_data;
      return (sima->flag & SI_SHOW_GPENCIL) != 0;
    }
    case SPACE_NODE:
      /* Don't draw the annotation for the node editor. Annotations are handled by space_image as
       * the draw manager is only used to draw the background. */
      return false;
    default:
      BLI_assert("");
      return false;
  }
}

/* -------------------------------------------------------------------- */
/** \name Threading
 * \{ */

static void drw_task_graph_init(void)
{
  BLI_assert(DST.task_graph == NULL);
  DST.task_graph = BLI_task_graph_create();
  DST.delayed_extraction = BLI_gset_ptr_new(__func__);
}

static void drw_task_graph_deinit(void)
{
  BLI_task_graph_work_and_wait(DST.task_graph);

  BLI_gset_free(DST.delayed_extraction, (void (*)(void *key))drw_batch_cache_generate_requested);
  DST.delayed_extraction = NULL;
  BLI_task_graph_work_and_wait(DST.task_graph);

  BLI_task_graph_free(DST.task_graph);
  DST.task_graph = NULL;
}

/** \} */

/* -------------------------------------------------------------------- */
/** \name Settings
 * \{ */

bool DRW_object_is_renderable(const Object *ob)
{
  BLI_assert((ob->base_flag & BASE_VISIBLE_DEPSGRAPH) != 0);

  if (ob->type == OB_MESH) {
    if ((ob == DST.draw_ctx.object_edit) || DRW_object_is_in_edit_mode(ob)) {
      View3D *v3d = DST.draw_ctx.v3d;
      if (v3d && v3d->overlay.edit_flag & V3D_OVERLAY_EDIT_OCCLUDE_WIRE) {
        return false;
      }
    }
  }

  return true;
}

/* Does `ob` needs to be rendered in edit mode.
 *
 * When using duplicate linked meshes, objects that are not in edit-mode will be drawn as
 * it is in edit mode, when another object with the same mesh is in edit mode.
 * This will not be the case when one of the objects are influenced by modifiers. */
bool DRW_object_is_in_edit_mode(const Object *ob)
{
  if (BKE_object_is_in_editmode(ob)) {
    if (ob->type == OB_MESH) {
      if ((ob->mode & OB_MODE_EDIT) == 0) {
        Mesh *me = (Mesh *)ob->data;
        BMEditMesh *embm = me->edit_mesh;
        /* Sanity check when rendering in multiple windows. */
        if (embm && embm->mesh_eval_final == NULL) {
          return false;
        }
        /* Do not draw ob with edit overlay when edit data is present and is modified. */
        if (embm && embm->mesh_eval_cage && (embm->mesh_eval_cage != embm->mesh_eval_final)) {
          return false;
        }
        /* Check if the object that we are drawing is modified. */
        if (!DEG_is_original_id(&me->id)) {
          return false;
        }
        return true;
      }
    }
    return true;
  }
  return false;
}

/**
 * Return whether this object is visible depending if
 * we are rendering or drawing in the viewport.
 */
int DRW_object_visibility_in_active_context(const Object *ob)
{
  const eEvaluationMode mode = DRW_state_is_scene_render() ? DAG_EVAL_RENDER : DAG_EVAL_VIEWPORT;
  return BKE_object_visibility(ob, mode);
}

bool DRW_object_is_flat_normal(const Object *ob)
{
  if (ob->type == OB_MESH) {
    const Mesh *me = ob->data;
    if (me->mpoly && me->mpoly[0].flag & ME_SMOOTH) {
      return false;
    }
  }
  return true;
}

bool DRW_object_use_hide_faces(const struct Object *ob)
{
  if (ob->type == OB_MESH) {
    const Mesh *me = ob->data;

    switch (ob->mode) {
      case OB_MODE_SCULPT:
        return true;
      case OB_MODE_TEXTURE_PAINT:
        return (me->editflag & ME_EDIT_PAINT_FACE_SEL) != 0;
      case OB_MODE_VERTEX_PAINT:
      case OB_MODE_WEIGHT_PAINT:
        return (me->editflag & (ME_EDIT_PAINT_FACE_SEL | ME_EDIT_PAINT_VERT_SEL)) != 0;
    }
  }

  return false;
}

bool DRW_object_is_visible_psys_in_active_context(const Object *object, const ParticleSystem *psys)
{
  const bool for_render = DRW_state_is_image_render();
  /* NOTE: psys_check_enabled is using object and particle system for only
   * reading, but is using some other functions which are more generic and
   * which are hard to make const-pointer. */
  if (!psys_check_enabled((Object *)object, (ParticleSystem *)psys, for_render)) {
    return false;
  }
  const DRWContextState *draw_ctx = DRW_context_state_get();
  const Scene *scene = draw_ctx->scene;
  if (object == draw_ctx->object_edit) {
    return false;
  }
  const ParticleSettings *part = psys->part;
  const ParticleEditSettings *pset = &scene->toolsettings->particle;
  if (object->mode == OB_MODE_PARTICLE_EDIT) {
    if (psys_in_edit_mode(draw_ctx->depsgraph, psys)) {
      if ((pset->flag & PE_DRAW_PART) == 0) {
        return false;
      }
      if ((part->childtype == 0) &&
          (psys->flag & PSYS_HAIR_DYNAMICS && psys->pointcache->flag & PTCACHE_BAKED) == 0) {
        return false;
      }
    }
  }
  return true;
}

struct Object *DRW_object_get_dupli_parent(const Object *UNUSED(ob))
{
  return DST.dupli_parent;
}

struct DupliObject *DRW_object_get_dupli(const Object *UNUSED(ob))
{
  return DST.dupli_source;
}

/** \} */

/* -------------------------------------------------------------------- */
/** \name Color Management
 * \{ */

/* TODO(fclem): This should be a render engine callback to determine if we need CM or not. */
static void drw_viewport_colormanagement_set(void)
{
  Scene *scene = DST.draw_ctx.scene;
  View3D *v3d = DST.draw_ctx.v3d;

  ColorManagedDisplaySettings *display_settings = &scene->display_settings;
  ColorManagedViewSettings view_settings;
  float dither = 0.0f;

  bool use_render_settings = false;
  bool use_view_transform = false;

  if (v3d) {
    bool use_workbench = BKE_scene_uses_blender_workbench(scene);

    bool use_scene_lights = (!v3d ||
                             ((v3d->shading.type == OB_MATERIAL) &&
                              (v3d->shading.flag & V3D_SHADING_SCENE_LIGHTS)) ||
                             ((v3d->shading.type == OB_RENDER) &&
                              (v3d->shading.flag & V3D_SHADING_SCENE_LIGHTS_RENDER)));
    bool use_scene_world = (!v3d ||
                            ((v3d->shading.type == OB_MATERIAL) &&
                             (v3d->shading.flag & V3D_SHADING_SCENE_WORLD)) ||
                            ((v3d->shading.type == OB_RENDER) &&
                             (v3d->shading.flag & V3D_SHADING_SCENE_WORLD_RENDER)));
    use_view_transform = v3d && (v3d->shading.type >= OB_MATERIAL);
    use_render_settings = v3d && ((use_workbench && use_view_transform) || use_scene_lights ||
                                  use_scene_world);
  }
  else if (DST.draw_ctx.space_data && DST.draw_ctx.space_data->spacetype == SPACE_IMAGE) {
    SpaceImage *sima = (SpaceImage *)DST.draw_ctx.space_data;
    Image *image = sima->image;

    /* Use inverse logic as there isn't a setting for `Color And Alpha`. */
    const eSpaceImage_Flag display_channels_mode = sima->flag;
    const bool display_color_channel = (display_channels_mode & (SI_SHOW_ALPHA | SI_SHOW_ZBUF)) ==
                                       0;
    if (display_color_channel && image && (image->source != IMA_SRC_GENERATED) &&
        ((image->flag & IMA_VIEW_AS_RENDER) != 0)) {
      use_render_settings = true;
    }
  }
  else if (DST.draw_ctx.space_data && DST.draw_ctx.space_data->spacetype == SPACE_NODE) {
    SpaceNode *snode = (SpaceNode *)DST.draw_ctx.space_data;
    const eSpaceNode_Flag display_channels_mode = snode->flag;
    const bool display_color_channel = (display_channels_mode & SNODE_SHOW_ALPHA) == 0;
    if (display_color_channel) {
      use_render_settings = true;
    }
  }
  else {
    use_render_settings = true;
    use_view_transform = false;
  }

  if (use_render_settings) {
    /* Use full render settings, for renders with scene lighting. */
    view_settings = scene->view_settings;
    dither = scene->r.dither_intensity;
  }
  else if (use_view_transform) {
    /* Use only view transform + look and nothing else for lookdev without
     * scene lighting, as exposure depends on scene light intensity. */
    BKE_color_managed_view_settings_init_render(&view_settings, display_settings, NULL);
    STRNCPY(view_settings.view_transform, scene->view_settings.view_transform);
    STRNCPY(view_settings.look, scene->view_settings.look);
    dither = scene->r.dither_intensity;
  }
  else {
    /* For workbench use only default view transform in configuration,
     * using no scene settings. */
    BKE_color_managed_view_settings_init_render(&view_settings, display_settings, NULL);
  }

  GPU_viewport_colorspace_set(DST.viewport, &view_settings, display_settings, dither);
}

/** \} */

/* -------------------------------------------------------------------- */
/** \name Viewport (DRW_viewport)
 * \{ */

void *drw_viewport_engine_data_ensure(void *engine_type)
{
  void *data = GPU_viewport_engine_data_get(DST.viewport, engine_type);

  if (data == NULL) {
    data = GPU_viewport_engine_data_create(DST.viewport, engine_type);
  }
  return data;
}

void DRW_engine_viewport_data_size_get(
    const void *engine_type_v, int *r_fbl_len, int *r_txl_len, int *r_psl_len, int *r_stl_len)
{
  const DrawEngineType *engine_type = engine_type_v;

  if (r_fbl_len) {
    *r_fbl_len = engine_type->vedata_size->fbl_len;
  }
  if (r_txl_len) {
    *r_txl_len = engine_type->vedata_size->txl_len;
  }
  if (r_psl_len) {
    *r_psl_len = engine_type->vedata_size->psl_len;
  }
  if (r_stl_len) {
    *r_stl_len = engine_type->vedata_size->stl_len;
  }
}

/* WARNING: only use for custom pipeline. 99% of the time, you don't want to use this. */
void DRW_render_viewport_size_set(const int size[2])
{
  DST.size[0] = size[0];
  DST.size[1] = size[1];
  DST.inv_size[0] = 1.0f / size[0];
  DST.inv_size[1] = 1.0f / size[1];
}

const float *DRW_viewport_size_get(void)
{
  return DST.size;
}

const float *DRW_viewport_invert_size_get(void)
{
  return DST.inv_size;
}

const float *DRW_viewport_screenvecs_get(void)
{
  return &DST.screenvecs[0][0];
}

const float *DRW_viewport_pixelsize_get(void)
{
  return &DST.pixsize;
}

static void drw_viewport_cache_resize(void)
{
  /* Release the memiter before clearing the mempools that references them */
  GPU_viewport_cache_release(DST.viewport);

  if (DST.vmempool != NULL) {
    /* Release Image textures. */
    BLI_memblock_iter iter;
    GPUTexture **tex;
    BLI_memblock_iternew(DST.vmempool->images, &iter);
    while ((tex = BLI_memblock_iterstep(&iter))) {
      GPU_texture_free(*tex);
    }

    BLI_memblock_clear(DST.vmempool->commands, NULL);
    BLI_memblock_clear(DST.vmempool->commands_small, NULL);
    BLI_memblock_clear(DST.vmempool->callbuffers, NULL);
    BLI_memblock_clear(DST.vmempool->obmats, NULL);
    BLI_memblock_clear(DST.vmempool->obinfos, NULL);
    BLI_memblock_clear(DST.vmempool->cullstates, NULL);
    BLI_memblock_clear(DST.vmempool->shgroups, NULL);
    BLI_memblock_clear(DST.vmempool->uniforms, NULL);
    BLI_memblock_clear(DST.vmempool->passes, NULL);
    BLI_memblock_clear(DST.vmempool->views, NULL);
    BLI_memblock_clear(DST.vmempool->images, NULL);

    DRW_uniform_attrs_pool_clear_all(DST.vmempool->obattrs_ubo_pool);
  }

  DRW_instance_data_list_free_unused(DST.idatalist);
  DRW_instance_data_list_resize(DST.idatalist);
}

/* Not a viewport variable, we could split this out. */
static void drw_context_state_init(void)
{
  if (DST.draw_ctx.obact) {
    DST.draw_ctx.object_mode = DST.draw_ctx.obact->mode;
  }
  else {
    DST.draw_ctx.object_mode = OB_MODE_OBJECT;
  }

  /* Edit object. */
  if (DST.draw_ctx.object_mode & OB_MODE_EDIT) {
    DST.draw_ctx.object_edit = DST.draw_ctx.obact;
  }
  else {
    DST.draw_ctx.object_edit = NULL;
  }

  /* Pose object. */
  if (DST.draw_ctx.object_mode & OB_MODE_POSE) {
    DST.draw_ctx.object_pose = DST.draw_ctx.obact;
  }
  else if ((DST.draw_ctx.object_mode & OB_MODE_ALL_WEIGHT_PAINT)) {
    DST.draw_ctx.object_pose = BKE_object_pose_armature_get(DST.draw_ctx.obact);
  }
  else {
    DST.draw_ctx.object_pose = NULL;
  }

  DST.draw_ctx.sh_cfg = GPU_SHADER_CFG_DEFAULT;
  if (RV3D_CLIPPING_ENABLED(DST.draw_ctx.v3d, DST.draw_ctx.rv3d)) {
    DST.draw_ctx.sh_cfg = GPU_SHADER_CFG_CLIPPED;
  }
}

static void draw_unit_state_create(void)
{
  DRWObjectInfos *infos = BLI_memblock_alloc(DST.vmempool->obinfos);
  DRWObjectMatrix *mats = BLI_memblock_alloc(DST.vmempool->obmats);
  DRWCullingState *culling = BLI_memblock_alloc(DST.vmempool->cullstates);

  unit_m4(mats->model);
  unit_m4(mats->modelinverse);

  copy_v3_fl(infos->orcotexfac[0], 0.0f);
  copy_v3_fl(infos->orcotexfac[1], 1.0f);

  infos->ob_index = 0;
  infos->ob_random = 0.0f;
  infos->ob_flag = 1.0f;
  copy_v3_fl(infos->ob_color, 1.0f);

  /* TODO(fclem): get rid of this. */
  culling->bsphere.radius = -1.0f;
  culling->user_data = NULL;

  DRW_handle_increment(&DST.resource_handle);
}

/* It also stores viewport variable to an immutable place: DST
 * This is because a cache uniform only store reference
 * to its value. And we don't want to invalidate the cache
 * if this value change per viewport */
static void drw_viewport_var_init(void)
{
  RegionView3D *rv3d = DST.draw_ctx.rv3d;
  ARegion *region = DST.draw_ctx.region;

  /* Refresh DST.size */
  if (DST.viewport) {
    int size[2];
    GPU_viewport_size_get(DST.viewport, size);
    DST.size[0] = size[0];
    DST.size[1] = size[1];
    DST.inv_size[0] = 1.0f / size[0];
    DST.inv_size[1] = 1.0f / size[1];

    DefaultFramebufferList *fbl = (DefaultFramebufferList *)GPU_viewport_framebuffer_list_get(
        DST.viewport);
    DST.default_framebuffer = fbl->default_fb;

    DST.vmempool = GPU_viewport_mempool_get(DST.viewport);

    if (DST.vmempool->commands == NULL) {
      DST.vmempool->commands = BLI_memblock_create(sizeof(DRWCommandChunk));
    }
    if (DST.vmempool->commands_small == NULL) {
      DST.vmempool->commands_small = BLI_memblock_create(sizeof(DRWCommandSmallChunk));
    }
    if (DST.vmempool->callbuffers == NULL) {
      DST.vmempool->callbuffers = BLI_memblock_create(sizeof(DRWCallBuffer));
    }
    if (DST.vmempool->obmats == NULL) {
      uint chunk_len = sizeof(DRWObjectMatrix) * DRW_RESOURCE_CHUNK_LEN;
      DST.vmempool->obmats = BLI_memblock_create_ex(sizeof(DRWObjectMatrix), chunk_len);
    }
    if (DST.vmempool->obinfos == NULL) {
      uint chunk_len = sizeof(DRWObjectInfos) * DRW_RESOURCE_CHUNK_LEN;
      DST.vmempool->obinfos = BLI_memblock_create_ex(sizeof(DRWObjectInfos), chunk_len);
    }
    if (DST.vmempool->cullstates == NULL) {
      uint chunk_len = sizeof(DRWCullingState) * DRW_RESOURCE_CHUNK_LEN;
      DST.vmempool->cullstates = BLI_memblock_create_ex(sizeof(DRWCullingState), chunk_len);
    }
    if (DST.vmempool->shgroups == NULL) {
      DST.vmempool->shgroups = BLI_memblock_create(sizeof(DRWShadingGroup));
    }
    if (DST.vmempool->uniforms == NULL) {
      DST.vmempool->uniforms = BLI_memblock_create(sizeof(DRWUniformChunk));
    }
    if (DST.vmempool->views == NULL) {
      DST.vmempool->views = BLI_memblock_create(sizeof(DRWView));
    }
    if (DST.vmempool->passes == NULL) {
      uint chunk_len = sizeof(DRWPass) * DRW_RESOURCE_CHUNK_LEN;
      DST.vmempool->passes = BLI_memblock_create_ex(sizeof(DRWPass), chunk_len);
    }
    if (DST.vmempool->images == NULL) {
      DST.vmempool->images = BLI_memblock_create(sizeof(GPUTexture *));
    }
    if (DST.vmempool->obattrs_ubo_pool == NULL) {
      DST.vmempool->obattrs_ubo_pool = DRW_uniform_attrs_pool_new();
    }

    DST.resource_handle = 0;
    DST.pass_handle = 0;

    draw_unit_state_create();

    DST.idatalist = GPU_viewport_instance_data_list_get(DST.viewport);
    DRW_instance_data_list_reset(DST.idatalist);
  }
  else {
    DST.size[0] = 0;
    DST.size[1] = 0;

    DST.inv_size[0] = 0;
    DST.inv_size[1] = 0;

    DST.default_framebuffer = NULL;
    DST.vmempool = NULL;
  }

  DST.primary_view_ct = 0;

  if (rv3d != NULL) {
    normalize_v3_v3(DST.screenvecs[0], rv3d->viewinv[0]);
    normalize_v3_v3(DST.screenvecs[1], rv3d->viewinv[1]);

    DST.pixsize = rv3d->pixsize;
    DST.view_default = DRW_view_create(rv3d->viewmat, rv3d->winmat, NULL, NULL, NULL);
    DRW_view_camtexco_set(DST.view_default, rv3d->viewcamtexcofac);

    if (DST.draw_ctx.sh_cfg == GPU_SHADER_CFG_CLIPPED) {
      int plane_len = (RV3D_LOCK_FLAGS(rv3d) & RV3D_BOXCLIP) ? 4 : 6;
      DRW_view_clip_planes_set(DST.view_default, rv3d->clip, plane_len);
    }

    DST.view_active = DST.view_default;
    DST.view_previous = NULL;
  }
  else if (region) {
    View2D *v2d = &region->v2d;
    float viewmat[4][4];
    float winmat[4][4];

    rctf region_space = {0.0f, 1.0f, 0.0f, 1.0f};
    BLI_rctf_transform_calc_m4_pivot_min(&v2d->cur, &region_space, viewmat);

    unit_m4(winmat);
    winmat[0][0] = 2.0f;
    winmat[1][1] = 2.0f;
    winmat[3][0] = -1.0f;
    winmat[3][1] = -1.0f;

    DST.view_default = DRW_view_create(viewmat, winmat, NULL, NULL, NULL);
    DST.view_active = DST.view_default;
    DST.view_previous = NULL;
  }
  else {
    zero_v3(DST.screenvecs[0]);
    zero_v3(DST.screenvecs[1]);

    DST.pixsize = 1.0f;
    DST.view_default = NULL;
    DST.view_active = NULL;
    DST.view_previous = NULL;
  }

  /* fclem: Is this still needed ? */
  if (DST.draw_ctx.object_edit && rv3d) {
    ED_view3d_init_mats_rv3d(DST.draw_ctx.object_edit, rv3d);
  }

  if (G_draw.view_ubo == NULL) {
    G_draw.view_ubo = GPU_uniformbuf_create_ex(sizeof(DRWViewUboStorage), NULL, "G_draw.view_ubo");
  }

  if (DST.draw_list == NULL) {
    DST.draw_list = GPU_draw_list_create(DRW_DRAWLIST_LEN);
  }

  memset(DST.object_instance_data, 0x0, sizeof(DST.object_instance_data));
}

DefaultFramebufferList *DRW_viewport_framebuffer_list_get(void)
{
  return GPU_viewport_framebuffer_list_get(DST.viewport);
}

DefaultTextureList *DRW_viewport_texture_list_get(void)
{
  return GPU_viewport_texture_list_get(DST.viewport);
}

void DRW_viewport_request_redraw(void)
{
  GPU_viewport_tag_update(DST.viewport);
}

/** \} */

/* -------------------------------------------------------------------- */
/** \name Duplis
 * \{ */

static void drw_duplidata_load(DupliObject *dupli)
{
  if (dupli == NULL) {
    return;
  }

  if (DST.dupli_origin != dupli->ob) {
    DST.dupli_origin = dupli->ob;
  }
  else {
    /* Same data as previous iter. No need to poll ghash for this. */
    return;
  }

  if (DST.dupli_ghash == NULL) {
    DST.dupli_ghash = BLI_ghash_ptr_new(__func__);
  }

  void **value;
  if (!BLI_ghash_ensure_p(DST.dupli_ghash, DST.dupli_origin, &value)) {
    *value = MEM_callocN(sizeof(void *) * DST.enabled_engine_count, __func__);

    /* TODO: Meh a bit out of place but this is nice as it is
     * only done once per "original" object. */
    drw_batch_cache_validate(DST.dupli_origin);
  }
  DST.dupli_datas = *(void ***)value;
}

static void duplidata_value_free(void *val)
{
  void **dupli_datas = val;
  for (int i = 0; i < DST.enabled_engine_count; i++) {
    MEM_SAFE_FREE(dupli_datas[i]);
  }
  MEM_freeN(val);
}

static void drw_duplidata_free(void)
{
  if (DST.dupli_ghash != NULL) {
    BLI_ghash_free(DST.dupli_ghash,
                   (void (*)(void *key))drw_batch_cache_generate_requested,
                   duplidata_value_free);
    DST.dupli_ghash = NULL;
  }
}

/* Return NULL if not a dupli or a pointer of pointer to the engine data */
void **DRW_duplidata_get(void *vedata)
{
  if (DST.dupli_source == NULL) {
    return NULL;
  }
  /* XXX Search engine index by using vedata array */
  for (int i = 0; i < DST.enabled_engine_count; i++) {
    if (DST.vedata_array[i] == vedata) {
      return &DST.dupli_datas[i];
    }
  }
  return NULL;
}

/** \} */

/* -------------------------------------------------------------------- */
/** \name ViewLayers (DRW_scenelayer)
 * \{ */

void *DRW_view_layer_engine_data_get(DrawEngineType *engine_type)
{
  LISTBASE_FOREACH (ViewLayerEngineData *, sled, &DST.draw_ctx.view_layer->drawdata) {
    if (sled->engine_type == engine_type) {
      return sled->storage;
    }
  }
  return NULL;
}

void **DRW_view_layer_engine_data_ensure_ex(ViewLayer *view_layer,
                                            DrawEngineType *engine_type,
                                            void (*callback)(void *storage))
{
  ViewLayerEngineData *sled;

  for (sled = view_layer->drawdata.first; sled; sled = sled->next) {
    if (sled->engine_type == engine_type) {
      return &sled->storage;
    }
  }

  sled = MEM_callocN(sizeof(ViewLayerEngineData), "ViewLayerEngineData");
  sled->engine_type = engine_type;
  sled->free = callback;
  BLI_addtail(&view_layer->drawdata, sled);

  return &sled->storage;
}

void **DRW_view_layer_engine_data_ensure(DrawEngineType *engine_type,
                                         void (*callback)(void *storage))
{
  return DRW_view_layer_engine_data_ensure_ex(DST.draw_ctx.view_layer, engine_type, callback);
}

/** \} */

/* -------------------------------------------------------------------- */
/** \name Draw Data (DRW_drawdata)
 * \{ */

/* Used for DRW_drawdata_from_id()
 * All ID-data-blocks which have their own 'local' DrawData
 * should have the same arrangement in their structs.
 */
typedef struct IdDdtTemplate {
  ID id;
  struct AnimData *adt;
  DrawDataList drawdata;
} IdDdtTemplate;

/* Check if ID can have AnimData */
static bool id_type_can_have_drawdata(const short id_type)
{
  /* Only some ID-blocks have this info for now */
  /* TODO: finish adding this for the other blocktypes */
  switch (id_type) {
    /* has DrawData */
    case ID_OB:
    case ID_WO:
      return true;

    /* no DrawData */
    default:
      return false;
  }
}

static bool id_can_have_drawdata(const ID *id)
{
  /* sanity check */
  if (id == NULL) {
    return false;
  }

  return id_type_can_have_drawdata(GS(id->name));
}

/* Get DrawData from the given ID-block. In order for this to work, we assume that
 * the DrawData pointer is stored in the struct in the same fashion as in IdDdtTemplate.
 */
DrawDataList *DRW_drawdatalist_from_id(ID *id)
{
  /* only some ID-blocks have this info for now, so we cast the
   * types that do to be of type IdDdtTemplate, and extract the
   * DrawData that way
   */
  if (id_can_have_drawdata(id)) {
    IdDdtTemplate *idt = (IdDdtTemplate *)id;
    return &idt->drawdata;
  }

  return NULL;
}

DrawData *DRW_drawdata_get(ID *id, DrawEngineType *engine_type)
{
  DrawDataList *drawdata = DRW_drawdatalist_from_id(id);

  if (drawdata == NULL) {
    return NULL;
  }

  LISTBASE_FOREACH (DrawData *, dd, drawdata) {
    if (dd->engine_type == engine_type) {
      return dd;
    }
  }
  return NULL;
}

DrawData *DRW_drawdata_ensure(ID *id,
                              DrawEngineType *engine_type,
                              size_t size,
                              DrawDataInitCb init_cb,
                              DrawDataFreeCb free_cb)
{
  BLI_assert(size >= sizeof(DrawData));
  BLI_assert(id_can_have_drawdata(id));
  /* Try to re-use existing data. */
  DrawData *dd = DRW_drawdata_get(id, engine_type);
  if (dd != NULL) {
    return dd;
  }

  DrawDataList *drawdata = DRW_drawdatalist_from_id(id);

  /* Allocate new data. */
  if ((GS(id->name) == ID_OB) && (((Object *)id)->base_flag & BASE_FROM_DUPLI) != 0) {
    /* NOTE: data is not persistent in this case. It is reset each redraw. */
    BLI_assert(free_cb == NULL); /* No callback allowed. */
    /* Round to sizeof(float) for DRW_instance_data_request(). */
    const size_t t = sizeof(float) - 1;
    size = (size + t) & ~t;
    size_t fsize = size / sizeof(float);
    BLI_assert(fsize < MAX_INSTANCE_DATA_SIZE);
    if (DST.object_instance_data[fsize] == NULL) {
      DST.object_instance_data[fsize] = DRW_instance_data_request(DST.idatalist, fsize);
    }
    dd = (DrawData *)DRW_instance_data_next(DST.object_instance_data[fsize]);
    memset(dd, 0, size);
  }
  else {
    dd = MEM_callocN(size, "DrawData");
  }
  dd->engine_type = engine_type;
  dd->free = free_cb;
  /* Perform user-side initialization, if needed. */
  if (init_cb != NULL) {
    init_cb(dd);
  }
  /* Register in the list. */
  BLI_addtail((ListBase *)drawdata, dd);
  return dd;
}

void DRW_drawdata_free(ID *id)
{
  DrawDataList *drawdata = DRW_drawdatalist_from_id(id);

  if (drawdata == NULL) {
    return;
  }

  LISTBASE_FOREACH (DrawData *, dd, drawdata) {
    if (dd->free != NULL) {
      dd->free(dd);
    }
  }

  BLI_freelistN((ListBase *)drawdata);
}

/* Unlink (but don't free) the drawdata from the DrawDataList if the ID is an OB from dupli. */
static void drw_drawdata_unlink_dupli(ID *id)
{
  if ((GS(id->name) == ID_OB) && (((Object *)id)->base_flag & BASE_FROM_DUPLI) != 0) {
    DrawDataList *drawdata = DRW_drawdatalist_from_id(id);

    if (drawdata == NULL) {
      return;
    }

    BLI_listbase_clear((ListBase *)drawdata);
  }
}

/** \} */

/* -------------------------------------------------------------------- */
/** \name Garbage Collection
 * \{ */

void DRW_cache_free_old_batches(Main *bmain)
{
  Scene *scene;
  ViewLayer *view_layer;
  static int lasttime = 0;
  int ctime = (int)PIL_check_seconds_timer();

  if (U.vbotimeout == 0 || (ctime - lasttime) < U.vbocollectrate || ctime == lasttime) {
    return;
  }

  lasttime = ctime;

  for (scene = bmain->scenes.first; scene; scene = scene->id.next) {
    for (view_layer = scene->view_layers.first; view_layer; view_layer = view_layer->next) {
      Depsgraph *depsgraph = BKE_scene_get_depsgraph(scene, view_layer);
      if (depsgraph == NULL) {
        continue;
      }

      /* TODO(fclem): This is not optimal since it iter over all dupli instances.
       * In this case only the source object should be tagged. */
      DEG_OBJECT_ITER_FOR_RENDER_ENGINE_BEGIN (depsgraph, ob) {
        DRW_batch_cache_free_old(ob, ctime);
      }
      DEG_OBJECT_ITER_FOR_RENDER_ENGINE_END;
    }
  }
}

/** \} */

/* -------------------------------------------------------------------- */
/** \name Rendering (DRW_engines)
 * \{ */

static void drw_engines_init(void)
{
  LISTBASE_FOREACH (LinkData *, link, &DST.enabled_engines) {
    DrawEngineType *engine = link->data;
    ViewportEngineData *data = drw_viewport_engine_data_ensure(engine);
    PROFILE_START(stime);

    if (engine->engine_init) {
      engine->engine_init(data);
    }

    PROFILE_END_UPDATE(data->init_time, stime);
  }
}

static void drw_engines_cache_init(void)
{
  DST.enabled_engine_count = BLI_listbase_count(&DST.enabled_engines);
  DST.vedata_array = MEM_mallocN(sizeof(void *) * DST.enabled_engine_count, __func__);

  int i = 0;
  for (LinkData *link = DST.enabled_engines.first; link; link = link->next, i++) {
    DrawEngineType *engine = link->data;
    ViewportEngineData *data = drw_viewport_engine_data_ensure(engine);
    DST.vedata_array[i] = data;

    if (data->text_draw_cache) {
      DRW_text_cache_destroy(data->text_draw_cache);
      data->text_draw_cache = NULL;
    }
    if (DST.text_store_p == NULL) {
      DST.text_store_p = &data->text_draw_cache;
    }

    if (engine->cache_init) {
      engine->cache_init(data);
    }
  }
}

static void drw_engines_world_update(Scene *scene)
{
  if (scene->world == NULL) {
    return;
  }

  LISTBASE_FOREACH (LinkData *, link, &DST.enabled_engines) {
    DrawEngineType *engine = link->data;
    ViewportEngineData *data = drw_viewport_engine_data_ensure(engine);

    if (engine->id_update) {
      engine->id_update(data, &scene->world->id);
    }
  }
}

static void drw_engines_cache_populate(Object *ob)
{
  DST.ob_handle = 0;

  /* HACK: DrawData is copied by COW from the duplicated object.
   * This is valid for IDs that cannot be instantiated but this
   * is not what we want in this case so we clear the pointer
   * ourselves here. */
  drw_drawdata_unlink_dupli((ID *)ob);

  /* Validation for dupli objects happen elsewhere. */
  if (!DST.dupli_source) {
    drw_batch_cache_validate(ob);
  }

  int i = 0;
  for (LinkData *link = DST.enabled_engines.first; link; link = link->next, i++) {
    DrawEngineType *engine = link->data;
    ViewportEngineData *data = DST.vedata_array[i];

    if (engine->id_update) {
      engine->id_update(data, &ob->id);
    }

    if (engine->cache_populate) {
      engine->cache_populate(data, ob);
    }
  }

  /* TODO: in the future it would be nice to generate once for all viewports.
   * But we need threaded DRW manager first. */
  if (!DST.dupli_source) {
    drw_batch_cache_generate_requested(ob);
  }

  /* ... and clearing it here too because this draw data is
   * from a mempool and must not be free individually by depsgraph. */
  drw_drawdata_unlink_dupli((ID *)ob);
}

static void drw_engines_cache_finish(void)
{
  int i = 0;
  for (LinkData *link = DST.enabled_engines.first; link; link = link->next, i++) {
    DrawEngineType *engine = link->data;
    ViewportEngineData *data = DST.vedata_array[i];

    if (engine->cache_finish) {
      engine->cache_finish(data);
    }
  }
  MEM_freeN(DST.vedata_array);
}

static void drw_engines_draw_scene(void)
{
  LISTBASE_FOREACH (LinkData *, link, &DST.enabled_engines) {
    DrawEngineType *engine = link->data;
    ViewportEngineData *data = drw_viewport_engine_data_ensure(engine);
    PROFILE_START(stime);

    if (engine->draw_scene) {
      DRW_stats_group_start(engine->idname);
      engine->draw_scene(data);
      /* Restore for next engine */
      if (DRW_state_is_fbo()) {
        GPU_framebuffer_bind(DST.default_framebuffer);
      }
      DRW_stats_group_end();
    }

    PROFILE_END_UPDATE(data->render_time, stime);
  }
  /* Reset state after drawing */
  DRW_state_reset();
}

static void drw_engines_draw_text(void)
{
  LISTBASE_FOREACH (LinkData *, link, &DST.enabled_engines) {
    DrawEngineType *engine = link->data;
    ViewportEngineData *data = drw_viewport_engine_data_ensure(engine);
    PROFILE_START(stime);

    if (data->text_draw_cache) {
      DRW_text_cache_draw(data->text_draw_cache, DST.draw_ctx.region, DST.draw_ctx.v3d);
    }

    PROFILE_END_UPDATE(data->render_time, stime);
  }
}

/* Draw render engine info. */
void DRW_draw_region_engine_info(int xoffset, int *yoffset, int line_height)
{
  LISTBASE_FOREACH (LinkData *, link, &DST.enabled_engines) {
    DrawEngineType *engine = link->data;
    ViewportEngineData *data = drw_viewport_engine_data_ensure(engine);

    if (data->info[0] != '\0') {
      char *chr_current = data->info;
      char *chr_start = chr_current;
      int line_len = 0;

      const int font_id = BLF_default();
      UI_FontThemeColor(font_id, TH_TEXT_HI);

      BLF_enable(font_id, BLF_SHADOW);
      BLF_shadow(font_id, 5, (const float[4]){0.0f, 0.0f, 0.0f, 1.0f});
      BLF_shadow_offset(font_id, 1, -1);

      while (*chr_current++ != '\0') {
        line_len++;
        if (*chr_current == '\n') {
          char info[GPU_INFO_SIZE];
          BLI_strncpy(info, chr_start, line_len + 1);
          *yoffset -= line_height;
          BLF_draw_default(xoffset, *yoffset, 0.0f, info, sizeof(info));

          /* Re-start counting. */
          chr_start = chr_current + 1;
          line_len = -1;
        }
      }

      char info[GPU_INFO_SIZE];
      BLI_strncpy(info, chr_start, line_len + 1);
      *yoffset -= line_height;
      BLF_draw_default(xoffset, *yoffset, 0.0f, info, sizeof(info));

      BLF_disable(font_id, BLF_SHADOW);
    }
  }
}

static void use_drw_engine(DrawEngineType *engine)
{
  LinkData *ld = MEM_callocN(sizeof(LinkData), "enabled engine link data");
  ld->data = engine;
  BLI_addtail(&DST.enabled_engines, ld);
}

/* Gather all draw engines needed and store them in DST.enabled_engines
 * That also define the rendering order of engines */
static void drw_engines_enable_from_engine(const RenderEngineType *engine_type, eDrawType drawtype)
{
  switch (drawtype) {
    case OB_WIRE:
    case OB_SOLID:
      use_drw_engine(DRW_engine_viewport_workbench_type.draw_engine);
      break;
    case OB_MATERIAL:
    case OB_RENDER:
    default:
      if (engine_type->draw_engine != NULL) {
        use_drw_engine(engine_type->draw_engine);
      }
      else if ((engine_type->flag & RE_INTERNAL) == 0) {
        use_drw_engine(DRW_engine_viewport_external_type.draw_engine);
      }
      break;
  }
}

static void drw_engines_enable_overlays(void)
{
  use_drw_engine(&draw_engine_overlay_type);
}
/**
 * Use for select and depth-drawing.
 */
static void drw_engines_enable_basic(void)
{
  use_drw_engine(&draw_engine_basic_type);
}

static void drw_engines_enable_editors(void)
{
  SpaceLink *space_data = DST.draw_ctx.space_data;
  if (!space_data) {
    return;
  }

  if (space_data->spacetype == SPACE_IMAGE) {
    use_drw_engine(&draw_engine_image_type);
    use_drw_engine(&draw_engine_overlay_type);
  }
  else if (space_data->spacetype == SPACE_NODE) {
    /* Only enable when drawing the space image backdrop. */
    SpaceNode *snode = (SpaceNode *)space_data;
    if ((snode->flag & SNODE_BACKDRAW) != 0) {
      use_drw_engine(&draw_engine_image_type);
      use_drw_engine(&draw_engine_overlay_type);
    }
  }
}

static void drw_engines_enable(ViewLayer *UNUSED(view_layer),
                               RenderEngineType *engine_type,
                               bool gpencil_engine_needed)
{
  View3D *v3d = DST.draw_ctx.v3d;
  const eDrawType drawtype = v3d->shading.type;
  const bool use_xray = XRAY_ENABLED(v3d);

  drw_engines_enable_from_engine(engine_type, drawtype);
  if (gpencil_engine_needed && ((drawtype >= OB_SOLID) || !use_xray)) {
    use_drw_engine(&draw_engine_gpencil_type);
  }
  drw_engines_enable_overlays();
}

static void drw_engines_disable(void)
{
  BLI_freelistN(&DST.enabled_engines);
}

static void drw_engines_data_validate(void)
{
  int enabled_engines = BLI_listbase_count(&DST.enabled_engines);
  void **engine_handle_array = BLI_array_alloca(engine_handle_array, enabled_engines + 1);
  int i = 0;

  LISTBASE_FOREACH (LinkData *, link, &DST.enabled_engines) {
    DrawEngineType *engine = link->data;
    engine_handle_array[i++] = engine;
  }
  engine_handle_array[i] = NULL;

  GPU_viewport_engines_data_validate(DST.viewport, engine_handle_array);
}

/* Fast check to see if gpencil drawing engine is needed.
 * For slow exact check use `DRW_render_check_grease_pencil` */
static bool drw_gpencil_engine_needed(Depsgraph *depsgraph, View3D *v3d)
{
  const bool exclude_gpencil_rendering = v3d ? (v3d->object_type_exclude_viewport &
                                                (1 << OB_GPENCIL)) != 0 :
                                               false;
  return (!exclude_gpencil_rendering) && DEG_id_type_any_exists(depsgraph, ID_GD);
}

/* -------------------------------------------------------------------- */
/** \name View Update
 * \{ */

void DRW_notify_view_update(const DRWUpdateContext *update_ctx)
{
  RenderEngineType *engine_type = update_ctx->engine_type;
  ARegion *region = update_ctx->region;
  View3D *v3d = update_ctx->v3d;
  RegionView3D *rv3d = region->regiondata;
  Depsgraph *depsgraph = update_ctx->depsgraph;
  Scene *scene = update_ctx->scene;
  ViewLayer *view_layer = update_ctx->view_layer;

  const bool gpencil_engine_needed = drw_gpencil_engine_needed(depsgraph, v3d);

  /* Separate update for each stereo view. */
  for (int view = 0; view < 2; view++) {
    GPUViewport *viewport = WM_draw_region_get_viewport(region);
    if (!viewport) {
      continue;
    }

    /* XXX Really nasty locking. But else this could
     * be executed by the material previews thread
     * while rendering a viewport. */
    BLI_ticket_mutex_lock(DST.gl_context_mutex);

    /* Reset before using it. */
    drw_state_prepare_clean_for_draw(&DST);

    DST.viewport = viewport;
    GPU_viewport_active_view_set(viewport, view);
    DST.draw_ctx = (DRWContextState){
        .region = region,
        .rv3d = rv3d,
        .v3d = v3d,
        .scene = scene,
        .view_layer = view_layer,
        .obact = OBACT(view_layer),
        .engine_type = engine_type,
        .depsgraph = depsgraph,
        .object_mode = OB_MODE_OBJECT,
    };

    drw_engines_enable(view_layer, engine_type, gpencil_engine_needed);
    drw_engines_data_validate();

    LISTBASE_FOREACH (LinkData *, link, &DST.enabled_engines) {
      DrawEngineType *draw_engine = link->data;
      ViewportEngineData *data = drw_viewport_engine_data_ensure(draw_engine);

      if (draw_engine->view_update) {
        draw_engine->view_update(data);
      }
    }

    DST.viewport = NULL;

    drw_engines_disable();

    BLI_ticket_mutex_unlock(DST.gl_context_mutex);
  }
}

/** \} */

/* -------------------------------------------------------------------- */
/** \name Callbacks
 * \{ */

void DRW_draw_callbacks_pre_scene(void)
{
  RegionView3D *rv3d = DST.draw_ctx.rv3d;

  GPU_matrix_projection_set(rv3d->winmat);
  GPU_matrix_set(rv3d->viewmat);

  if (DST.draw_ctx.evil_C) {
    ED_region_draw_cb_draw(DST.draw_ctx.evil_C, DST.draw_ctx.region, REGION_DRAW_PRE_VIEW);
    /* Callback can be nasty and do whatever they want with the state.
     * Don't trust them! */
    DRW_state_reset();
  }
}

void DRW_draw_callbacks_post_scene(void)
{
  RegionView3D *rv3d = DST.draw_ctx.rv3d;
  ARegion *region = DST.draw_ctx.region;
  View3D *v3d = DST.draw_ctx.v3d;
  Depsgraph *depsgraph = DST.draw_ctx.depsgraph;

  const bool do_annotations = drw_draw_show_annotation();

  if (DST.draw_ctx.evil_C) {
    DefaultFramebufferList *dfbl = DRW_viewport_framebuffer_list_get();

    DRW_state_reset();

    GPU_framebuffer_bind(dfbl->overlay_fb);

    GPU_matrix_projection_set(rv3d->winmat);
    GPU_matrix_set(rv3d->viewmat);

    /* annotations - temporary drawing buffer (3d space) */
    /* XXX: Or should we use a proper draw/overlay engine for this case? */
    if (do_annotations) {
      GPU_depth_test(GPU_DEPTH_NONE);
      /* XXX: as scene->gpd is not copied for COW yet */
      ED_annotation_draw_view3d(DEG_get_input_scene(depsgraph), depsgraph, v3d, region, true);
      GPU_depth_test(GPU_DEPTH_LESS_EQUAL);
    }

    drw_debug_draw();

    GPU_depth_test(GPU_DEPTH_NONE);
    /* Apply state for callbacks. */
    GPU_apply_state();

    ED_region_draw_cb_draw(DST.draw_ctx.evil_C, DST.draw_ctx.region, REGION_DRAW_POST_VIEW);

#ifdef WITH_XR_OPENXR
    /* XR callbacks (controllers, custom draw functions). */
    if ((v3d->flag & V3D_XR_SESSION_MIRROR) != 0) {
      if ((v3d->flag2 & V3D_XR_SHOW_CONTROLLERS) != 0) {
        ARegionType *art = WM_xr_surface_controller_region_type_get();
        if (art) {
          ED_region_surface_draw_cb_draw(art, REGION_DRAW_POST_VIEW);
        }
      }
      if ((v3d->flag2 & V3D_XR_SHOW_CUSTOM_OVERLAYS) != 0) {
        SpaceType *st = BKE_spacetype_from_id(SPACE_VIEW3D);
        if (st) {
          ARegionType *art = BKE_regiontype_from_id(st, RGN_TYPE_XR);
          if (art) {
            ED_region_surface_draw_cb_draw(art, REGION_DRAW_POST_VIEW);
          }
        }
      }
    }
#endif

    /* Callback can be nasty and do whatever they want with the state.
     * Don't trust them! */
    DRW_state_reset();

    /* needed so gizmo isn't obscured */
    if ((v3d->gizmo_flag & V3D_GIZMO_HIDE) == 0) {
      GPU_depth_test(GPU_DEPTH_NONE);
      DRW_draw_gizmo_3d();
    }

    GPU_depth_test(GPU_DEPTH_NONE);
    drw_engines_draw_text();

    DRW_draw_region_info();

    /* annotations - temporary drawing buffer (screenspace) */
    /* XXX: Or should we use a proper draw/overlay engine for this case? */
    if (((v3d->flag2 & V3D_HIDE_OVERLAYS) == 0) && (do_annotations)) {
      GPU_depth_test(GPU_DEPTH_NONE);
      /* XXX: as scene->gpd is not copied for COW yet */
      ED_annotation_draw_view3d(DEG_get_input_scene(depsgraph), depsgraph, v3d, region, false);
    }

    if ((v3d->gizmo_flag & V3D_GIZMO_HIDE) == 0) {
      /* Draw 2D after region info so we can draw on top of the camera passepartout overlay.
       * 'DRW_draw_region_info' sets the projection in pixel-space. */
      GPU_depth_test(GPU_DEPTH_NONE);
      DRW_draw_gizmo_2d();
    }

    if (G.debug_value > 20 && G.debug_value < 30) {
      GPU_depth_test(GPU_DEPTH_NONE);
      /* local coordinate visible rect inside region, to accommodate overlapping ui */
      const rcti *rect = ED_region_visible_rect(DST.draw_ctx.region);
      DRW_stats_draw(rect);
    }

    GPU_depth_test(GPU_DEPTH_LESS_EQUAL);
  }
<<<<<<< HEAD
#ifdef WITH_XR_OPENXR
  else if ((v3d->flag & V3D_XR_SESSION_SURFACE) != 0) {
    DefaultFramebufferList *dfbl = DRW_viewport_framebuffer_list_get();

    DRW_state_reset();

    GPU_framebuffer_bind(dfbl->overlay_fb);

    GPU_matrix_projection_set(rv3d->winmat);
    GPU_matrix_set(rv3d->viewmat);

    /* Annotations. */
    if (do_annotations) {
      GPU_depth_test(GPU_DEPTH_NONE);
      ED_annotation_draw_view3d(DEG_get_input_scene(depsgraph), depsgraph, v3d, region, true);
    }

    /* Callbacks (controllers, custom draw functions). */
    if (((v3d->flag2 & V3D_XR_SHOW_CONTROLLERS) != 0) ||
        ((v3d->flag2 & V3D_XR_SHOW_CUSTOM_OVERLAYS) != 0)) {
      GPU_depth_test(GPU_DEPTH_NONE);
      GPU_apply_state();

      if ((v3d->flag2 & V3D_XR_SHOW_CONTROLLERS) != 0) {
        ARegionType *art = WM_xr_surface_controller_region_type_get();
        if (art) {
          ED_region_surface_draw_cb_draw(art, REGION_DRAW_POST_VIEW);
        }
      }
      if ((v3d->flag2 & V3D_XR_SHOW_CUSTOM_OVERLAYS) != 0) {
        SpaceType *st = BKE_spacetype_from_id(SPACE_VIEW3D);
        if (st) {
          ARegionType *art = BKE_regiontype_from_id(st, RGN_TYPE_XR);
          if (art) {
            ED_region_surface_draw_cb_draw(art, REGION_DRAW_POST_VIEW);
          }
        }
      }

      DRW_state_reset();
    }

    GPU_depth_test(GPU_DEPTH_LESS_EQUAL);
  }
#endif
=======
  else {
    if (v3d && ((v3d->flag2 & V3D_SHOW_ANNOTATION) != 0)) {
      GPU_depth_test(GPU_DEPTH_NONE);
      /* XXX: as scene->gpd is not copied for COW yet */
      ED_annotation_draw_view3d(DEG_get_input_scene(depsgraph), depsgraph, v3d, region, true);
      GPU_depth_test(GPU_DEPTH_LESS_EQUAL);
    }
  }
>>>>>>> ff353326
}

struct DRWTextStore *DRW_text_cache_ensure(void)
{
  BLI_assert(DST.text_store_p);
  if (*DST.text_store_p == NULL) {
    *DST.text_store_p = DRW_text_cache_create();
  }
  return *DST.text_store_p;
}

/** \} */

/* -------------------------------------------------------------------- */
/** \name Main Draw Loops (DRW_draw)
 * \{ */

/* Everything starts here.
 * This function takes care of calling all cache and rendering functions
 * for each relevant engine / mode engine. */
void DRW_draw_view(const bContext *C)
{
  View3D *v3d = CTX_wm_view3d(C);
  if (v3d) {
    Depsgraph *depsgraph = CTX_data_expect_evaluated_depsgraph(C);
    ARegion *region = CTX_wm_region(C);
    Scene *scene = DEG_get_evaluated_scene(depsgraph);
    RenderEngineType *engine_type = ED_view3d_engine_type(scene, v3d->shading.type);
    GPUViewport *viewport = WM_draw_region_get_bound_viewport(region);

    /* Reset before using it. */
    drw_state_prepare_clean_for_draw(&DST);
    DST.options.draw_text = ((v3d->flag2 & V3D_HIDE_OVERLAYS) == 0 &&
                             (v3d->overlay.flag & V3D_OVERLAY_HIDE_TEXT) != 0);
    DST.options.draw_background = (scene->r.alphamode == R_ADDSKY) ||
                                  (v3d->shading.type != OB_RENDER);
    DST.options.do_color_management = true;
    DRW_draw_render_loop_ex(depsgraph, engine_type, region, v3d, viewport, C);
  }
  else {
    Depsgraph *depsgraph = CTX_data_expect_evaluated_depsgraph(C);
    ARegion *region = CTX_wm_region(C);
    GPUViewport *viewport = WM_draw_region_get_bound_viewport(region);
    drw_state_prepare_clean_for_draw(&DST);
    DRW_draw_render_loop_2d_ex(depsgraph, region, viewport, C);
  }
}

/**
 * Used for both regular and off-screen drawing.
 * Need to reset DST before calling this function
 */
void DRW_draw_render_loop_ex(struct Depsgraph *depsgraph,
                             RenderEngineType *engine_type,
                             ARegion *region,
                             View3D *v3d,
                             GPUViewport *viewport,
                             const bContext *evil_C)
{

  Scene *scene = DEG_get_evaluated_scene(depsgraph);
  ViewLayer *view_layer = DEG_get_evaluated_view_layer(depsgraph);
  RegionView3D *rv3d = region->regiondata;

  DST.draw_ctx.evil_C = evil_C;
  DST.viewport = viewport;
  /* Setup viewport */
  DST.draw_ctx = (DRWContextState){
      .region = region,
      .rv3d = rv3d,
      .v3d = v3d,
      .scene = scene,
      .view_layer = view_layer,
      .obact = OBACT(view_layer),
      .engine_type = engine_type,
      .depsgraph = depsgraph,

      /* reuse if caller sets */
      .evil_C = DST.draw_ctx.evil_C,
  };
  drw_task_graph_init();
  drw_context_state_init();

  drw_viewport_var_init();
  drw_viewport_colormanagement_set();

  const int object_type_exclude_viewport = v3d->object_type_exclude_viewport;
  /* Check if scene needs to perform the populate loop */
  const bool internal_engine = (engine_type->flag & RE_INTERNAL) != 0;
  const bool draw_type_render = v3d->shading.type == OB_RENDER;
  const bool overlays_on = (v3d->flag2 & V3D_HIDE_OVERLAYS) == 0;
  const bool gpencil_engine_needed = drw_gpencil_engine_needed(depsgraph, v3d);
  const bool do_populate_loop = internal_engine || overlays_on || !draw_type_render ||
                                gpencil_engine_needed;

  /* Get list of enabled engines */
  drw_engines_enable(view_layer, engine_type, gpencil_engine_needed);
  drw_engines_data_validate();

  /* Update UBO's */
  DRW_globals_update();

  drw_debug_init();
  DRW_hair_init();

  /* No frame-buffer allowed before drawing. */
  BLI_assert(GPU_framebuffer_active_get() == GPU_framebuffer_back_get());

  /* Init engines */
  drw_engines_init();

  /* Cache filling */
  {
    PROFILE_START(stime);
    drw_engines_cache_init();
    drw_engines_world_update(scene);

    /* Only iterate over objects for internal engines or when overlays are enabled */
    if (do_populate_loop) {
      DST.dupli_origin = NULL;
      DEG_OBJECT_ITER_FOR_RENDER_ENGINE_BEGIN (depsgraph, ob) {
        if ((object_type_exclude_viewport & (1 << ob->type)) != 0) {
          continue;
        }
        if (!BKE_object_is_visible_in_viewport(v3d, ob)) {
          continue;
        }
        DST.dupli_parent = data_.dupli_parent;
        DST.dupli_source = data_.dupli_object_current;
        drw_duplidata_load(DST.dupli_source);
        drw_engines_cache_populate(ob);
      }
      DEG_OBJECT_ITER_FOR_RENDER_ENGINE_END;
    }

    drw_duplidata_free();
    drw_engines_cache_finish();

    drw_task_graph_deinit();
    DRW_render_instance_buffer_finish();

#ifdef USE_PROFILE
    double *cache_time = GPU_viewport_cache_time_get(DST.viewport);
    PROFILE_END_UPDATE(*cache_time, stime);
#endif
  }

  DRW_stats_begin();

  GPU_framebuffer_bind(DST.default_framebuffer);

  /* Start Drawing */
  DRW_state_reset();

  GPU_framebuffer_bind(DST.default_framebuffer);
  GPU_framebuffer_clear_depth_stencil(DST.default_framebuffer, 1.0f, 0xFF);

  DRW_hair_update();

  DRW_draw_callbacks_pre_scene();

  drw_engines_draw_scene();

  /* Fix 3D view being "laggy" on macos and win+nvidia. (See T56996, T61474) */
  GPU_flush();

  DRW_stats_reset();

  DRW_draw_callbacks_post_scene();

  if (WM_draw_region_get_bound_viewport(region)) {
    /* Don't unbind the frame-buffer yet in this case and let
     * GPU_viewport_unbind do it, so that we can still do further
     * drawing of action zones on top. */
  }
  else {
    GPU_framebuffer_restore();
  }

  DRW_state_reset();
  drw_engines_disable();

  drw_viewport_cache_resize();

#ifdef DEBUG
  /* Avoid accidental reuse. */
  drw_state_ensure_not_reused(&DST);
#endif
}

void DRW_draw_render_loop(struct Depsgraph *depsgraph,
                          ARegion *region,
                          View3D *v3d,
                          GPUViewport *viewport)
{
  /* Reset before using it. */
  drw_state_prepare_clean_for_draw(&DST);

  Scene *scene = DEG_get_evaluated_scene(depsgraph);
  RenderEngineType *engine_type = ED_view3d_engine_type(scene, v3d->shading.type);

  DRW_draw_render_loop_ex(depsgraph, engine_type, region, v3d, viewport, NULL);
}

/**
 * \param viewport: can be NULL, in this case we create one.
 */
void DRW_draw_render_loop_offscreen(struct Depsgraph *depsgraph,
                                    RenderEngineType *engine_type,
                                    ARegion *region,
                                    View3D *v3d,
                                    const bool is_image_render,
                                    const bool draw_background,
                                    const bool do_color_management,
                                    GPUOffScreen *ofs,
                                    GPUViewport *viewport)
{
  /* Create temporary viewport if needed. */
  GPUViewport *render_viewport = viewport;
  if (viewport == NULL) {
    render_viewport = GPU_viewport_create();
  }

  GPU_viewport_bind_from_offscreen(render_viewport, ofs);

  /* Reset before using it. */
  drw_state_prepare_clean_for_draw(&DST);
  DST.options.is_image_render = is_image_render;
  DST.options.do_color_management = do_color_management;
  DST.options.draw_background = draw_background;
  DRW_draw_render_loop_ex(depsgraph, engine_type, region, v3d, render_viewport, NULL);

  if (draw_background) {
    /* HACK(fclem): In this case we need to make sure the final alpha is 1.
     * We use the blend mode to ensure that. A better way to fix that would
     * be to do that in the color-management shader. */
    GPU_offscreen_bind(ofs, false);
    GPU_clear_color(0.0f, 0.0f, 0.0f, 1.0f);
    /* Premult Alpha over black background. */
    GPU_blend(GPU_BLEND_ALPHA_PREMULT);
  }

  GPU_matrix_identity_set();
  GPU_matrix_identity_projection_set();
  const bool do_overlays = (v3d->flag2 & V3D_HIDE_OVERLAYS) == 0 ||
                           (ELEM(v3d->shading.type, OB_WIRE, OB_SOLID)) ||
                           (ELEM(v3d->shading.type, OB_MATERIAL) &&
                            (v3d->shading.flag & V3D_SHADING_SCENE_WORLD) == 0) ||
                           (ELEM(v3d->shading.type, OB_RENDER) &&
                            (v3d->shading.flag & V3D_SHADING_SCENE_WORLD_RENDER) == 0);
  GPU_viewport_unbind_from_offscreen(render_viewport, ofs, do_color_management, do_overlays);

  if (draw_background) {
    /* Reset default. */
    GPU_blend(GPU_BLEND_NONE);
  }

  /* Free temporary viewport. */
  if (viewport == NULL) {
    GPU_viewport_free(render_viewport);
  }
}

/* Helper to check if exit object type to render. */
bool DRW_render_check_grease_pencil(Depsgraph *depsgraph)
{
  if (!drw_gpencil_engine_needed(depsgraph, NULL)) {
    return false;
  }

  DEG_OBJECT_ITER_FOR_RENDER_ENGINE_BEGIN (depsgraph, ob) {
    if (ob->type == OB_GPENCIL) {
      if (DRW_object_visibility_in_active_context(ob) & OB_VISIBLE_SELF) {
        return true;
      }
    }
  }
  DEG_OBJECT_ITER_FOR_RENDER_ENGINE_END;

  return false;
}

static void DRW_render_gpencil_to_image(RenderEngine *engine,
                                        struct RenderLayer *render_layer,
                                        const rcti *rect)
{
  if (draw_engine_gpencil_type.render_to_image) {
    ViewportEngineData *gpdata = drw_viewport_engine_data_ensure(&draw_engine_gpencil_type);
    draw_engine_gpencil_type.render_to_image(gpdata, engine, render_layer, rect);
  }
}

void DRW_render_gpencil(struct RenderEngine *engine, struct Depsgraph *depsgraph)
{
  /* This function should only be called if there are are grease pencil objects,
   * especially important to avoid failing in background renders without OpenGL context. */
  BLI_assert(DRW_render_check_grease_pencil(depsgraph));

  Scene *scene = DEG_get_evaluated_scene(depsgraph);
  ViewLayer *view_layer = DEG_get_evaluated_view_layer(depsgraph);
  RenderEngineType *engine_type = engine->type;
  Render *render = engine->re;

  DRW_render_context_enable(render);

  /* Reset before using it. */
  drw_state_prepare_clean_for_draw(&DST);
  DST.options.is_image_render = true;
  DST.options.is_scene_render = true;
  DST.options.draw_background = scene->r.alphamode == R_ADDSKY;
  DST.buffer_finish_called = true;

  DST.draw_ctx = (DRWContextState){
      .scene = scene,
      .view_layer = view_layer,
      .engine_type = engine_type,
      .depsgraph = depsgraph,
      .object_mode = OB_MODE_OBJECT,
  };
  drw_context_state_init();

  DST.viewport = GPU_viewport_create();
  const int size[2] = {engine->resolution_x, engine->resolution_y};
  GPU_viewport_size_set(DST.viewport, size);

  drw_viewport_var_init();

  /* Main rendering. */
  rctf view_rect;
  rcti render_rect;
  RE_GetViewPlane(render, &view_rect, &render_rect);
  if (BLI_rcti_is_empty(&render_rect)) {
    BLI_rcti_init(&render_rect, 0, size[0], 0, size[1]);
  }

  RenderResult *render_result = RE_engine_get_result(engine);
  RenderLayer *render_layer = RE_GetRenderLayer(render_result, view_layer->name);
  for (RenderView *render_view = render_result->views.first; render_view != NULL;
       render_view = render_view->next) {
    RE_SetActiveRenderView(render, render_view->name);
    DRW_view_reset();
    DST.buffer_finish_called = false;
    DRW_render_gpencil_to_image(engine, render_layer, &render_rect);
  }

  /* Force cache to reset. */
  drw_viewport_cache_resize();
  GPU_viewport_free(DST.viewport);
  DRW_state_reset();

  GPU_depth_test(GPU_DEPTH_NONE);

  /* Restore Drawing area. */
  GPU_framebuffer_restore();

  DRW_render_context_disable(render);

  DST.buffer_finish_called = false;
}

/* Callback function for RE_engine_update_render_passes to ensure all
 * render passes are registered. */
static void draw_render_result_ensure_pass_cb(void *user_data,
                                              struct Scene *UNUSED(scene),
                                              struct ViewLayer *view_layer,
                                              const char *name,
                                              int channels,
                                              const char *chanid,
                                              eNodeSocketDatatype UNUSED(type))
{
  RenderEngine *engine = user_data;
  RE_engine_add_pass(engine, name, channels, chanid, view_layer->name);
}

void DRW_render_to_image(RenderEngine *engine, struct Depsgraph *depsgraph)
{
  Scene *scene = DEG_get_evaluated_scene(depsgraph);
  ViewLayer *view_layer = DEG_get_evaluated_view_layer(depsgraph);
  RenderEngineType *engine_type = engine->type;
  DrawEngineType *draw_engine_type = engine_type->draw_engine;
  Render *render = engine->re;

  /* IMPORTANT: We don't support immediate mode in render mode!
   * This shall remain in effect until immediate mode supports
   * multiple threads. */

  /* Reset before using it. */
  drw_state_prepare_clean_for_draw(&DST);
  DST.options.is_image_render = true;
  DST.options.is_scene_render = true;
  DST.options.draw_background = scene->r.alphamode == R_ADDSKY;
  DST.draw_ctx = (DRWContextState){
      .scene = scene,
      .view_layer = view_layer,
      .engine_type = engine_type,
      .depsgraph = depsgraph,
      .object_mode = OB_MODE_OBJECT,
  };
  drw_context_state_init();

  DST.viewport = GPU_viewport_create();
  const int size[2] = {engine->resolution_x, engine->resolution_y};
  GPU_viewport_size_set(DST.viewport, size);

  drw_viewport_var_init();

  ViewportEngineData *data = drw_viewport_engine_data_ensure(draw_engine_type);

  /* Main rendering. */
  rctf view_rect;
  rcti render_rect;
  RE_GetViewPlane(render, &view_rect, &render_rect);
  if (BLI_rcti_is_empty(&render_rect)) {
    BLI_rcti_init(&render_rect, 0, size[0], 0, size[1]);
  }

  /* Reset state before drawing */
  DRW_state_reset();

  /* set default viewport */
  GPU_viewport(0, 0, size[0], size[1]);

  /* Update the render passes. This needs to be done before acquiring the render result. */
  RE_engine_update_render_passes(
      engine, scene, view_layer, draw_render_result_ensure_pass_cb, engine);

  /* Init render result. */
  RenderResult *render_result = RE_engine_begin_result(engine,
                                                       0,
                                                       0,
                                                       size[0],
                                                       size[1],
                                                       view_layer->name,
                                                       /* RR_ALL_VIEWS */ NULL);
  RenderLayer *render_layer = render_result->layers.first;
  for (RenderView *render_view = render_result->views.first; render_view != NULL;
       render_view = render_view->next) {
    RE_SetActiveRenderView(render, render_view->name);
    DRW_view_reset();
    engine_type->draw_engine->render_to_image(data, engine, render_layer, &render_rect);
    DST.buffer_finish_called = false;
  }

  RE_engine_end_result(engine, render_result, false, false, false);

  if (engine_type->draw_engine->store_metadata) {
    RenderResult *final_render_result = RE_engine_get_result(engine);
    engine_type->draw_engine->store_metadata(data, final_render_result);
  }

  /* Force cache to reset. */
  drw_viewport_cache_resize();

  GPU_viewport_free(DST.viewport);
  GPU_framebuffer_restore();

#ifdef DEBUG
  /* Avoid accidental reuse. */
  drw_state_ensure_not_reused(&DST);
#endif

  /* Reset state after drawing */
  DRW_state_reset();
}

void DRW_render_object_iter(
    void *vedata,
    RenderEngine *engine,
    struct Depsgraph *depsgraph,
    void (*callback)(void *vedata, Object *ob, RenderEngine *engine, struct Depsgraph *depsgraph))
{
  const DRWContextState *draw_ctx = DRW_context_state_get();
  DRW_hair_init();

  drw_task_graph_init();
  const int object_type_exclude_viewport = draw_ctx->v3d ?
                                               draw_ctx->v3d->object_type_exclude_viewport :
                                               0;
  DST.dupli_origin = NULL;
  DEG_OBJECT_ITER_FOR_RENDER_ENGINE_BEGIN (depsgraph, ob) {
    if ((object_type_exclude_viewport & (1 << ob->type)) == 0) {
      DST.dupli_parent = data_.dupli_parent;
      DST.dupli_source = data_.dupli_object_current;
      DST.ob_handle = 0;
      drw_duplidata_load(DST.dupli_source);

      if (!DST.dupli_source) {
        drw_batch_cache_validate(ob);
      }
      callback(vedata, ob, engine, depsgraph);
      if (!DST.dupli_source) {
        drw_batch_cache_generate_requested(ob);
      }
    }
  }
  DEG_OBJECT_ITER_FOR_RENDER_ENGINE_END;

  drw_duplidata_free();
  drw_task_graph_deinit();
}

/* Assume a valid gl context is bound (and that the gl_context_mutex has been acquired).
 * This function only setup DST and execute the given function.
 * Warning: similar to DRW_render_to_image you cannot use default lists (dfbl & dtxl). */
void DRW_custom_pipeline(DrawEngineType *draw_engine_type,
                         struct Depsgraph *depsgraph,
                         void (*callback)(void *vedata, void *user_data),
                         void *user_data)
{
  Scene *scene = DEG_get_evaluated_scene(depsgraph);
  ViewLayer *view_layer = DEG_get_evaluated_view_layer(depsgraph);

  /* Reset before using it. */
  drw_state_prepare_clean_for_draw(&DST);
  DST.options.is_image_render = true;
  DST.options.is_scene_render = true;
  DST.options.draw_background = false;

  DST.draw_ctx = (DRWContextState){
      .scene = scene,
      .view_layer = view_layer,
      .engine_type = NULL,
      .depsgraph = depsgraph,
      .object_mode = OB_MODE_OBJECT,
  };
  drw_context_state_init();

  DST.viewport = GPU_viewport_create();
  const int size[2] = {1, 1};
  GPU_viewport_size_set(DST.viewport, size);

  drw_viewport_var_init();

  DRW_hair_init();

  ViewportEngineData *data = drw_viewport_engine_data_ensure(draw_engine_type);

  /* Execute the callback */
  callback(data, user_data);
  DST.buffer_finish_called = false;

  GPU_viewport_free(DST.viewport);
  GPU_framebuffer_restore();

  /* The use of custom pipeline in other thread using the same
   * resources as the main thread (viewport) may lead to data
   * races and undefined behavior on certain drivers. Using
   * GPU_finish to sync seems to fix the issue. (see T62997) */
  GPU_finish();

#ifdef DEBUG
  /* Avoid accidental reuse. */
  drw_state_ensure_not_reused(&DST);
#endif
}

/* Used when the render engine want to redo another cache populate inside the same render frame.
 */
void DRW_cache_restart(void)
{
  /* Save viewport size. */
  float size[2], inv_size[2];
  copy_v2_v2(size, DST.size);
  copy_v2_v2(inv_size, DST.inv_size);

  /* Force cache to reset. */
  drw_viewport_cache_resize();

  drw_viewport_var_init();

  DST.buffer_finish_called = false;

  DRW_hair_init();

  /* Restore. */
  copy_v2_v2(DST.size, size);
  copy_v2_v2(DST.inv_size, inv_size);
}

void DRW_draw_render_loop_2d_ex(struct Depsgraph *depsgraph,
                                ARegion *region,
                                GPUViewport *viewport,
                                const bContext *evil_C)
{
  Scene *scene = DEG_get_evaluated_scene(depsgraph);
  ViewLayer *view_layer = DEG_get_evaluated_view_layer(depsgraph);

  DST.draw_ctx.evil_C = evil_C;
  DST.viewport = viewport;

  /* Setup viewport */
  DST.draw_ctx = (DRWContextState){
      .region = region,
      .scene = scene,
      .view_layer = view_layer,
      .obact = OBACT(view_layer),
      .depsgraph = depsgraph,
      .space_data = CTX_wm_space_data(evil_C),

      /* reuse if caller sets */
      .evil_C = DST.draw_ctx.evil_C,
  };

  drw_context_state_init();
  drw_viewport_var_init();
  drw_viewport_colormanagement_set();

  /* TODO(jbakker): Only populate when editor needs to draw object.
   * for the image editor this is when showing UV's.*/
  const bool do_populate_loop = (DST.draw_ctx.space_data->spacetype == SPACE_IMAGE);
  const bool do_annotations = drw_draw_show_annotation();
  const bool do_draw_gizmos = (DST.draw_ctx.space_data->spacetype != SPACE_IMAGE);

  /* Get list of enabled engines */
  drw_engines_enable_editors();
  drw_engines_data_validate();

  /* Update UBO's */
  DRW_globals_update();

  drw_debug_init();

  /* No frame-buffer allowed before drawing. */
  BLI_assert(GPU_framebuffer_active_get() == GPU_framebuffer_back_get());
  GPU_framebuffer_bind(DST.default_framebuffer);
  GPU_framebuffer_clear_depth_stencil(DST.default_framebuffer, 1.0f, 0xFF);

  /* Init engines */
  drw_engines_init();
  drw_task_graph_init();

  /* Cache filling */
  {
    PROFILE_START(stime);
    drw_engines_cache_init();

    /* Only iterate over objects when overlay uses object data. */
    if (do_populate_loop) {
      DEG_OBJECT_ITER_FOR_RENDER_ENGINE_BEGIN (depsgraph, ob) {
        drw_engines_cache_populate(ob);
      }
      DEG_OBJECT_ITER_FOR_RENDER_ENGINE_END;
    }

    drw_engines_cache_finish();

    DRW_render_instance_buffer_finish();

#ifdef USE_PROFILE
    double *cache_time = GPU_viewport_cache_time_get(DST.viewport);
    PROFILE_END_UPDATE(*cache_time, stime);
#endif
  }
  drw_task_graph_deinit();

  DRW_stats_begin();

  GPU_framebuffer_bind(DST.default_framebuffer);

  /* Start Drawing */
  DRW_state_reset();

  if (DST.draw_ctx.evil_C) {
    ED_region_draw_cb_draw(DST.draw_ctx.evil_C, DST.draw_ctx.region, REGION_DRAW_PRE_VIEW);
  }

  drw_engines_draw_scene();

  /* Fix 3D view being "laggy" on macos and win+nvidia. (See T56996, T61474) */
  GPU_flush();

  if (DST.draw_ctx.evil_C) {
    DefaultFramebufferList *dfbl = DRW_viewport_framebuffer_list_get();
    DRW_state_reset();

    GPU_framebuffer_bind(dfbl->overlay_fb);

    GPU_depth_test(GPU_DEPTH_NONE);
    GPU_matrix_push_projection();
    wmOrtho2(
        region->v2d.cur.xmin, region->v2d.cur.xmax, region->v2d.cur.ymin, region->v2d.cur.ymax);
    if (do_annotations) {
      ED_annotation_draw_view2d(DST.draw_ctx.evil_C, true);
    }
    GPU_depth_test(GPU_DEPTH_NONE);
    ED_region_draw_cb_draw(DST.draw_ctx.evil_C, DST.draw_ctx.region, REGION_DRAW_POST_VIEW);
    GPU_matrix_pop_projection();
    /* Callback can be nasty and do whatever they want with the state.
     * Don't trust them! */
    DRW_state_reset();

    GPU_depth_test(GPU_DEPTH_NONE);
    drw_engines_draw_text();

    if (do_annotations) {
      GPU_depth_test(GPU_DEPTH_NONE);
      ED_annotation_draw_view2d(DST.draw_ctx.evil_C, false);
    }
  }

  DRW_draw_cursor_2d();
  ED_region_pixelspace(DST.draw_ctx.region);

  if (do_draw_gizmos) {
    GPU_depth_test(GPU_DEPTH_NONE);
    DRW_draw_gizmo_2d();
  }

  DRW_stats_reset();

  if (G.debug_value > 20 && G.debug_value < 30) {
    GPU_depth_test(GPU_DEPTH_NONE);
    /* local coordinate visible rect inside region, to accommodate overlapping ui */
    const rcti *rect = ED_region_visible_rect(DST.draw_ctx.region);
    DRW_stats_draw(rect);
  }

  GPU_depth_test(GPU_DEPTH_LESS_EQUAL);

  if (WM_draw_region_get_bound_viewport(region)) {
    /* Don't unbind the frame-buffer yet in this case and let
     * GPU_viewport_unbind do it, so that we can still do further
     * drawing of action zones on top. */
  }
  else {
    GPU_framebuffer_restore();
  }

  DRW_state_reset();
  drw_engines_disable();

  drw_viewport_cache_resize();

#ifdef DEBUG
  /* Avoid accidental reuse. */
  drw_state_ensure_not_reused(&DST);
#endif
}

static struct DRWSelectBuffer {
  struct GPUFrameBuffer *framebuffer_depth_only;
  struct GPUTexture *texture_depth;
} g_select_buffer = {NULL};

static void draw_select_framebuffer_depth_only_setup(const int size[2])
{
  if (g_select_buffer.framebuffer_depth_only == NULL) {
    g_select_buffer.framebuffer_depth_only = GPU_framebuffer_create("framebuffer_depth_only");
  }

  if ((g_select_buffer.texture_depth != NULL) &&
      ((GPU_texture_width(g_select_buffer.texture_depth) != size[0]) ||
       (GPU_texture_height(g_select_buffer.texture_depth) != size[1]))) {
    GPU_texture_free(g_select_buffer.texture_depth);
    g_select_buffer.texture_depth = NULL;
  }

  if (g_select_buffer.texture_depth == NULL) {
    g_select_buffer.texture_depth = GPU_texture_create_2d(
        "select_depth", size[0], size[1], 1, GPU_DEPTH_COMPONENT24, NULL);

    GPU_framebuffer_texture_attach(
        g_select_buffer.framebuffer_depth_only, g_select_buffer.texture_depth, 0, 0);

    GPU_framebuffer_check_valid(g_select_buffer.framebuffer_depth_only, NULL);
  }
}

/* Must run after all instance datas have been added. */
void DRW_render_instance_buffer_finish(void)
{
  BLI_assert(!DST.buffer_finish_called && "DRW_render_instance_buffer_finish called twice!");
  DST.buffer_finish_called = true;
  DRW_instance_buffer_finish(DST.idatalist);
  drw_resource_buffer_finish(DST.vmempool);
}

/* WARNING: Changing frame might free the ViewLayerEngineData */
void DRW_render_set_time(RenderEngine *engine, Depsgraph *depsgraph, int frame, float subframe)
{
  RE_engine_frame_set(engine, frame, subframe);
  DST.draw_ctx.scene = DEG_get_evaluated_scene(depsgraph);
  DST.draw_ctx.view_layer = DEG_get_evaluated_view_layer(depsgraph);
}

/**
 * object mode select-loop, see: ED_view3d_draw_select_loop (legacy drawing).
 */
void DRW_draw_select_loop(struct Depsgraph *depsgraph,
                          ARegion *region,
                          View3D *v3d,
                          bool use_obedit_skip,
                          bool draw_surface,
                          bool UNUSED(use_nearest),
                          const rcti *rect,
                          DRW_SelectPassFn select_pass_fn,
                          void *select_pass_user_data,
                          DRW_ObjectFilterFn object_filter_fn,
                          void *object_filter_user_data)
{
  Scene *scene = DEG_get_evaluated_scene(depsgraph);
  RenderEngineType *engine_type = ED_view3d_engine_type(scene, v3d->shading.type);
  ViewLayer *view_layer = DEG_get_evaluated_view_layer(depsgraph);
  Object *obact = OBACT(view_layer);
  Object *obedit = use_obedit_skip ? NULL : OBEDIT_FROM_OBACT(obact);
#ifndef USE_GPU_SELECT
  UNUSED_VARS(scene, view_layer, v3d, region, rect);
#else
  RegionView3D *rv3d = region->regiondata;

  /* Reset before using it. */
  drw_state_prepare_clean_for_draw(&DST);

  bool use_obedit = false;
  /* obedit_ctx_mode is used for selecting the right draw engines */
  // eContextObjectMode obedit_ctx_mode;
  /* object_mode is used for filtering objects in the depsgraph */
  eObjectMode object_mode;
  int object_type = 0;
  if (obedit != NULL) {
    object_type = obedit->type;
    object_mode = obedit->mode;
    if (obedit->type == OB_MBALL) {
      use_obedit = true;
      // obedit_ctx_mode = CTX_MODE_EDIT_METABALL;
    }
    else if (obedit->type == OB_ARMATURE) {
      use_obedit = true;
      // obedit_ctx_mode = CTX_MODE_EDIT_ARMATURE;
    }
  }
  if (v3d->overlay.flag & V3D_OVERLAY_BONE_SELECT) {
    if (!(v3d->flag2 & V3D_HIDE_OVERLAYS)) {
      /* Note: don't use "BKE_object_pose_armature_get" here, it breaks selection. */
      Object *obpose = OBPOSE_FROM_OBACT(obact);
      if (obpose == NULL) {
        Object *obweight = OBWEIGHTPAINT_FROM_OBACT(obact);
        if (obweight) {
          /* Only use Armature pose selection, when connected armature is in pose mode. */
          Object *ob_armature = BKE_modifiers_is_deformed_by_armature(obweight);
          if (ob_armature && ob_armature->mode == OB_MODE_POSE) {
            obpose = ob_armature;
          }
        }
      }

      if (obpose) {
        use_obedit = true;
        object_type = obpose->type;
        object_mode = obpose->mode;
        // obedit_ctx_mode = CTX_MODE_POSE;
      }
    }
  }

  const int viewport_size[2] = {BLI_rcti_size_x(rect), BLI_rcti_size_y(rect)};
  struct GPUViewport *viewport = GPU_viewport_create();
  GPU_viewport_size_set(viewport, viewport_size);

  DST.viewport = viewport;
  DST.options.is_select = true;
  drw_task_graph_init();
  /* Get list of enabled engines */
  if (use_obedit) {
    drw_engines_enable_overlays();
  }
  else if (!draw_surface) {
    /* grease pencil selection */
    if (drw_gpencil_engine_needed(depsgraph, v3d)) {
      use_drw_engine(&draw_engine_gpencil_type);
    }

    drw_engines_enable_overlays();
  }
  else {
    /* Draw surface for occlusion. */
    drw_engines_enable_basic();
    /* grease pencil selection */
    if (drw_gpencil_engine_needed(depsgraph, v3d)) {
      use_drw_engine(&draw_engine_gpencil_type);
    }

    drw_engines_enable_overlays();
  }
  drw_engines_data_validate();

  /* Setup viewport */

  /* Instead of 'DRW_context_state_init(C, &DST.draw_ctx)', assign from args */
  DST.draw_ctx = (DRWContextState){
      .region = region,
      .rv3d = rv3d,
      .v3d = v3d,
      .scene = scene,
      .view_layer = view_layer,
      .obact = obact,
      .engine_type = engine_type,
      .depsgraph = depsgraph,
  };
  drw_context_state_init();
  drw_viewport_var_init();

  /* Update UBO's */
  DRW_globals_update();

  /* Init engines */
  drw_engines_init();
  DRW_hair_init();

  {
    drw_engines_cache_init();
    drw_engines_world_update(scene);

    if (use_obedit) {
      FOREACH_OBJECT_IN_MODE_BEGIN (view_layer, v3d, object_type, object_mode, ob_iter) {
        drw_engines_cache_populate(ob_iter);
      }
      FOREACH_OBJECT_IN_MODE_END;
    }
    else {
      /* When selecting pose-bones in pose mode, check for visibility not select-ability
       * as pose-bones have their own selection restriction flag. */
      const bool use_pose_exception = (DST.draw_ctx.object_pose != NULL);

      const int object_type_exclude_select = (v3d->object_type_exclude_viewport |
                                              v3d->object_type_exclude_select);
      bool filter_exclude = false;
      DST.dupli_origin = NULL;
      DEG_OBJECT_ITER_FOR_RENDER_ENGINE_BEGIN (depsgraph, ob) {
        if (!BKE_object_is_visible_in_viewport(v3d, ob)) {
          continue;
        }

        if (use_pose_exception && (ob->mode & OB_MODE_POSE)) {
          if ((ob->base_flag & BASE_VISIBLE_VIEWLAYER) == 0) {
            continue;
          }
        }
        else {
          if ((ob->base_flag & BASE_SELECTABLE) == 0) {
            continue;
          }
        }

        if ((object_type_exclude_select & (1 << ob->type)) == 0) {
          if (object_filter_fn != NULL) {
            if (ob->base_flag & BASE_FROM_DUPLI) {
              /* pass (use previous filter_exclude value) */
            }
            else {
              filter_exclude = (object_filter_fn(ob, object_filter_user_data) == false);
            }
            if (filter_exclude) {
              continue;
            }
          }

          DRW_select_load_id(ob->runtime.select_id);
          DST.dupli_parent = data_.dupli_parent;
          DST.dupli_source = data_.dupli_object_current;
          drw_duplidata_load(DST.dupli_source);
          drw_engines_cache_populate(ob);
        }
      }
      DEG_OBJECT_ITER_FOR_RENDER_ENGINE_END;
    }

    drw_duplidata_free();
    drw_task_graph_deinit();
    drw_engines_cache_finish();

    DRW_render_instance_buffer_finish();
  }

  /* Setup frame-buffer. */
  draw_select_framebuffer_depth_only_setup(viewport_size);
  GPU_framebuffer_bind(g_select_buffer.framebuffer_depth_only);
  GPU_framebuffer_clear_depth(g_select_buffer.framebuffer_depth_only, 1.0f);

  /* Start Drawing */
  DRW_state_reset();
  DRW_draw_callbacks_pre_scene();

  DRW_hair_update();

  /* Only 1-2 passes. */
  while (true) {
    if (!select_pass_fn(DRW_SELECT_PASS_PRE, select_pass_user_data)) {
      break;
    }
    DRW_state_lock(DRW_STATE_WRITE_DEPTH | DRW_STATE_DEPTH_TEST_ENABLED);

    drw_engines_draw_scene();

    DRW_state_lock(0);

    if (!select_pass_fn(DRW_SELECT_PASS_POST, select_pass_user_data)) {
      break;
    }
  }

  DRW_state_reset();
  drw_engines_disable();

#  ifdef DEBUG
  /* Avoid accidental reuse. */
  drw_state_ensure_not_reused(&DST);
#  endif
  GPU_framebuffer_restore();

  /* Cleanup for selection state */
  GPU_viewport_free(viewport);
#endif /* USE_GPU_SELECT */
}

/**
 * object mode select-loop, see: ED_view3d_draw_depth_loop (legacy drawing).
 */
static void drw_draw_depth_loop_impl(struct Depsgraph *depsgraph,
                                     ARegion *region,
                                     View3D *v3d,
                                     GPUViewport *viewport,
                                     const bool use_opengl_context)
{
  Scene *scene = DEG_get_evaluated_scene(depsgraph);
  RenderEngineType *engine_type = ED_view3d_engine_type(scene, v3d->shading.type);
  ViewLayer *view_layer = DEG_get_evaluated_view_layer(depsgraph);
  RegionView3D *rv3d = region->regiondata;

  if (use_opengl_context) {
    DRW_opengl_context_enable();
  }

  DST.viewport = viewport;
  DST.options.is_depth = true;

  /* Instead of 'DRW_context_state_init(C, &DST.draw_ctx)', assign from args */
  DST.draw_ctx = (DRWContextState){
      .region = region,
      .rv3d = rv3d,
      .v3d = v3d,
      .scene = scene,
      .view_layer = view_layer,
      .obact = OBACT(view_layer),
      .engine_type = engine_type,
      .depsgraph = depsgraph,
  };
  drw_task_graph_init();
  drw_engines_data_validate();

  /* Setup frame-buffer. */
  DefaultFramebufferList *fbl = (DefaultFramebufferList *)GPU_viewport_framebuffer_list_get(
      DST.viewport);
  GPU_framebuffer_bind(fbl->depth_only_fb);
  GPU_framebuffer_clear_depth(fbl->depth_only_fb, 1.0f);

  /* Setup viewport */
  drw_context_state_init();
  drw_viewport_var_init();

  /* Update UBO's */
  DRW_globals_update();

  /* Init engines */
  drw_engines_init();
  DRW_hair_init();

  {
    drw_engines_cache_init();
    drw_engines_world_update(DST.draw_ctx.scene);

    const int object_type_exclude_viewport = v3d->object_type_exclude_viewport;
    DST.dupli_origin = NULL;
    DEG_OBJECT_ITER_FOR_RENDER_ENGINE_BEGIN (DST.draw_ctx.depsgraph, ob) {
      if ((object_type_exclude_viewport & (1 << ob->type)) != 0) {
        continue;
      }
      if (!BKE_object_is_visible_in_viewport(v3d, ob)) {
        continue;
      }
      DST.dupli_parent = data_.dupli_parent;
      DST.dupli_source = data_.dupli_object_current;
      drw_duplidata_load(DST.dupli_source);
      drw_engines_cache_populate(ob);
    }
    DEG_OBJECT_ITER_FOR_RENDER_ENGINE_END;

    drw_duplidata_free();
    drw_engines_cache_finish();

    drw_task_graph_deinit();
    DRW_render_instance_buffer_finish();
  }

  /* Start Drawing */
  DRW_state_reset();

  DRW_hair_update();

  drw_engines_draw_scene();

  DRW_state_reset();

  /* TODO: Reading depth for operators should be done here. */

  GPU_framebuffer_restore();

  drw_engines_disable();

  drw_viewport_cache_resize();

#ifdef DEBUG
  /* Avoid accidental reuse. */
  drw_state_ensure_not_reused(&DST);
#endif

  /* Changing context. */
  if (use_opengl_context) {
    DRW_opengl_context_disable();
  }
}

/**
 * object mode select-loop, see: ED_view3d_draw_depth_loop (legacy drawing).
 */
void DRW_draw_depth_loop(struct Depsgraph *depsgraph,
                         ARegion *region,
                         View3D *v3d,
                         GPUViewport *viewport)
{
  /* Reset before using it. */
  drw_state_prepare_clean_for_draw(&DST);

  /* Get list of enabled engines */
  {
    /* Required by `DRW_state_draw_support()` */
    DST.draw_ctx.v3d = v3d;

    drw_engines_enable_basic();
    if (DRW_state_draw_support()) {
      drw_engines_enable_overlays();
    }
  }

  drw_draw_depth_loop_impl(depsgraph, region, v3d, viewport, false);
}

/**
 * Converted from ED_view3d_draw_depth_gpencil (legacy drawing).
 */
void DRW_draw_depth_loop_gpencil(struct Depsgraph *depsgraph,
                                 ARegion *region,
                                 View3D *v3d,
                                 GPUViewport *viewport)
{
  /* Reset before using it. */
  drw_state_prepare_clean_for_draw(&DST);

  use_drw_engine(&draw_engine_gpencil_type);

  drw_draw_depth_loop_impl(depsgraph, region, v3d, viewport, false);
}

void DRW_draw_select_id(Depsgraph *depsgraph, ARegion *region, View3D *v3d, const rcti *rect)
{
  SELECTID_Context *sel_ctx = DRW_select_engine_context_get();
  GPUViewport *viewport = WM_draw_region_get_viewport(region);
  if (!viewport) {
    /* Selection engine requires a viewport.
     * TODO(germano): This should be done internally in the engine. */
    sel_ctx->is_dirty = true;
    sel_ctx->objects_drawn_len = 0;
    sel_ctx->index_drawn_len = 1;
    return;
  }

  Scene *scene = DEG_get_evaluated_scene(depsgraph);
  ViewLayer *view_layer = DEG_get_evaluated_view_layer(depsgraph);

  /* Reset before using it. */
  drw_state_prepare_clean_for_draw(&DST);

  /* Instead of 'DRW_context_state_init(C, &DST.draw_ctx)', assign from args */
  DST.draw_ctx = (DRWContextState){
      .region = region,
      .rv3d = region->regiondata,
      .v3d = v3d,
      .scene = scene,
      .view_layer = view_layer,
      .obact = OBACT(view_layer),
      .depsgraph = depsgraph,
  };
  drw_task_graph_init();
  drw_context_state_init();

  /* Setup viewport */
  DST.viewport = viewport;
  drw_viewport_var_init();

  /* Update UBO's */
  DRW_globals_update();

  /* Init Select Engine */
  sel_ctx->last_rect = *rect;

  use_drw_engine(&draw_engine_select_type);
  drw_engines_init();
  {
    drw_engines_cache_init();

    Object **obj = &sel_ctx->objects[0];
    for (uint remaining = sel_ctx->objects_len; remaining--; obj++) {
      Object *obj_eval = DEG_get_evaluated_object(depsgraph, *obj);
      drw_engines_cache_populate(obj_eval);
    }

    drw_engines_cache_finish();

    drw_task_graph_deinit();
#if 0 /* This is a workaround to a nasty bug that seems to be a nasty driver bug. (See T69377) */
    DRW_render_instance_buffer_finish();
#else
    DST.buffer_finish_called = true;
    // DRW_instance_buffer_finish(DST.idatalist);
    drw_resource_buffer_finish(DST.vmempool);
#endif
  }

  /* Start Drawing */
  DRW_state_reset();
  drw_engines_draw_scene();
  DRW_state_reset();

  drw_engines_disable();

  drw_viewport_cache_resize();

#ifdef DEBUG
  /* Avoid accidental reuse. */
  drw_state_ensure_not_reused(&DST);
#endif
}

/**
 * Clears the Depth Buffer and draws only the specified object.
 */
void DRW_draw_depth_object(
    Scene *scene, ARegion *region, View3D *v3d, GPUViewport *viewport, Object *object)
{
  RegionView3D *rv3d = region->regiondata;

  GPU_matrix_projection_set(rv3d->winmat);
  GPU_matrix_set(rv3d->viewmat);
  GPU_matrix_mul(object->obmat);

  /* Setup frame-buffer. */
  DefaultFramebufferList *fbl = GPU_viewport_framebuffer_list_get(viewport);

  GPU_framebuffer_bind(fbl->depth_only_fb);
  GPU_framebuffer_clear_depth(fbl->depth_only_fb, 1.0f);
  GPU_depth_test(GPU_DEPTH_LESS_EQUAL);

  const float(*world_clip_planes)[4] = NULL;
  if (RV3D_CLIPPING_ENABLED(v3d, rv3d)) {
    GPU_clip_distances(6);
    ED_view3d_clipping_local(rv3d, object->obmat);
    world_clip_planes = rv3d->clip_local;
  }

  drw_batch_cache_validate(object);

  switch (object->type) {
    case OB_MESH: {
      GPUBatch *batch;

      Mesh *me = object->data;

      if (object->mode & OB_MODE_EDIT) {
        batch = DRW_mesh_batch_cache_get_edit_triangles(me);
      }
      else {
        batch = DRW_mesh_batch_cache_get_surface(me);
      }
      struct TaskGraph *task_graph = BLI_task_graph_create();
      DRW_mesh_batch_cache_create_requested(task_graph, object, me, scene, false, true);
      BLI_task_graph_work_and_wait(task_graph);
      BLI_task_graph_free(task_graph);

      const eGPUShaderConfig sh_cfg = world_clip_planes ? GPU_SHADER_CFG_CLIPPED :
                                                          GPU_SHADER_CFG_DEFAULT;
      GPU_batch_program_set_builtin_with_config(batch, GPU_SHADER_3D_DEPTH_ONLY, sh_cfg);
      if (world_clip_planes != NULL) {
        GPU_batch_uniform_4fv_array(batch, "WorldClipPlanes", 6, world_clip_planes);
      }

      GPU_batch_draw(batch);
    } break;
    case OB_CURVE:
    case OB_SURF:
      break;
  }

  if (RV3D_CLIPPING_ENABLED(v3d, rv3d)) {
    GPU_clip_distances(0);
  }

  GPU_matrix_set(rv3d->viewmat);
  GPU_depth_test(GPU_DEPTH_NONE);
  GPU_framebuffer_restore();
}

/** \} */

/* -------------------------------------------------------------------- */
/** \name Draw Manager State (DRW_state)
 * \{ */

/**
 * When false, drawing doesn't output to a pixel buffer
 * eg: Occlusion queries, or when we have setup a context to draw in already.
 */
bool DRW_state_is_fbo(void)
{
  return ((DST.default_framebuffer != NULL) || DST.options.is_image_render) &&
         !DRW_state_is_depth() && !DRW_state_is_select();
}

/**
 * For when engines need to know if this is drawing for selection or not.
 */
bool DRW_state_is_select(void)
{
  return DST.options.is_select;
}

bool DRW_state_is_depth(void)
{
  return DST.options.is_depth;
}

/**
 * Whether we are rendering for an image
 */
bool DRW_state_is_image_render(void)
{
  return DST.options.is_image_render;
}

/**
 * Whether the view transform should be applied.
 */
bool DRW_state_do_color_management(void)
{
  return DST.options.do_color_management;
}

/**
 * Whether we are rendering only the render engine,
 * or if we should also render the mode engines.
 */
bool DRW_state_is_scene_render(void)
{
  BLI_assert(DST.options.is_scene_render ? DST.options.is_image_render : true);
  return DST.options.is_scene_render;
}

/**
 * Whether we are rendering simple opengl render
 */
bool DRW_state_is_opengl_render(void)
{
  return DST.options.is_image_render && !DST.options.is_scene_render;
}

bool DRW_state_is_playback(void)
{
  if (DST.draw_ctx.evil_C != NULL) {
    struct wmWindowManager *wm = CTX_wm_manager(DST.draw_ctx.evil_C);
    return ED_screen_animation_playing(wm) != NULL;
  }
  return false;
}

/**
 * Is the user navigating the region.
 */
bool DRW_state_is_navigating(void)
{
  const RegionView3D *rv3d = DST.draw_ctx.rv3d;
  return (rv3d) && (rv3d->rflag & (RV3D_NAVIGATING | RV3D_PAINTING));
}

/**
 * Should text draw in this mode?
 */
bool DRW_state_show_text(void)
{
  return (DST.options.is_select) == 0 && (DST.options.is_depth) == 0 &&
         (DST.options.is_scene_render) == 0 && (DST.options.draw_text) == 0;
}

/**
 * Should draw support elements
 * Objects center, selection outline, probe data, ...
 */
bool DRW_state_draw_support(void)
{
  View3D *v3d = DST.draw_ctx.v3d;
  return (DRW_state_is_scene_render() == false) && (v3d != NULL) &&
         ((v3d->flag2 & V3D_HIDE_OVERLAYS) == 0);
}

/**
 * Whether we should render the background
 */
bool DRW_state_draw_background(void)
{
  return DST.options.draw_background;
}

/** \} */

/* -------------------------------------------------------------------- */
/** \name Context State (DRW_context_state)
 * \{ */

const DRWContextState *DRW_context_state_get(void)
{
  return &DST.draw_ctx;
}

/** \} */

/* -------------------------------------------------------------------- */
/** \name Init/Exit (DRW_engines)
 * \{ */

bool DRW_engine_render_support(DrawEngineType *draw_engine_type)
{
  return draw_engine_type->render_to_image;
}

void DRW_engine_register(DrawEngineType *draw_engine_type)
{
  BLI_addtail(&DRW_engines, draw_engine_type);
}

void DRW_engines_register(void)
{
  RE_engines_register(&DRW_engine_viewport_eevee_type);
  RE_engines_register(&DRW_engine_viewport_workbench_type);

  DRW_engine_register(&draw_engine_gpencil_type);

  DRW_engine_register(&draw_engine_overlay_type);
  DRW_engine_register(&draw_engine_select_type);
  DRW_engine_register(&draw_engine_basic_type);

  DRW_engine_register(&draw_engine_image_type);
  DRW_engine_register(DRW_engine_viewport_external_type.draw_engine);

  /* setup callbacks */
  {
    BKE_mball_batch_cache_dirty_tag_cb = DRW_mball_batch_cache_dirty_tag;
    BKE_mball_batch_cache_free_cb = DRW_mball_batch_cache_free;

    BKE_curve_batch_cache_dirty_tag_cb = DRW_curve_batch_cache_dirty_tag;
    BKE_curve_batch_cache_free_cb = DRW_curve_batch_cache_free;

    BKE_mesh_batch_cache_dirty_tag_cb = DRW_mesh_batch_cache_dirty_tag;
    BKE_mesh_batch_cache_free_cb = DRW_mesh_batch_cache_free;

    BKE_lattice_batch_cache_dirty_tag_cb = DRW_lattice_batch_cache_dirty_tag;
    BKE_lattice_batch_cache_free_cb = DRW_lattice_batch_cache_free;

    BKE_particle_batch_cache_dirty_tag_cb = DRW_particle_batch_cache_dirty_tag;
    BKE_particle_batch_cache_free_cb = DRW_particle_batch_cache_free;

    BKE_gpencil_batch_cache_dirty_tag_cb = DRW_gpencil_batch_cache_dirty_tag;
    BKE_gpencil_batch_cache_free_cb = DRW_gpencil_batch_cache_free;

    BKE_hair_batch_cache_dirty_tag_cb = DRW_hair_batch_cache_dirty_tag;
    BKE_hair_batch_cache_free_cb = DRW_hair_batch_cache_free;

    BKE_pointcloud_batch_cache_dirty_tag_cb = DRW_pointcloud_batch_cache_dirty_tag;
    BKE_pointcloud_batch_cache_free_cb = DRW_pointcloud_batch_cache_free;

    BKE_volume_batch_cache_dirty_tag_cb = DRW_volume_batch_cache_dirty_tag;
    BKE_volume_batch_cache_free_cb = DRW_volume_batch_cache_free;
  }
}

void DRW_engines_free(void)
{
  if (DST.gl_context == NULL) {
    /* Nothing has been setup. Nothing to clear.
     * Otherwise, DRW_opengl_context_enable can
     * create a context in background mode. (see T62355) */
    return;
  }

  DRW_opengl_context_enable();

  DRW_TEXTURE_FREE_SAFE(g_select_buffer.texture_depth);
  GPU_FRAMEBUFFER_FREE_SAFE(g_select_buffer.framebuffer_depth_only);

  DRW_hair_free();
  DRW_shape_cache_free();
  DRW_stats_free();
  DRW_globals_free();

  DrawEngineType *next;
  for (DrawEngineType *type = DRW_engines.first; type; type = next) {
    next = type->next;
    BLI_remlink(&R_engines, type);

    if (type->engine_free) {
      type->engine_free();
    }
  }

  DRW_UBO_FREE_SAFE(G_draw.block_ubo);
  DRW_UBO_FREE_SAFE(G_draw.view_ubo);
  DRW_TEXTURE_FREE_SAFE(G_draw.ramp);
  DRW_TEXTURE_FREE_SAFE(G_draw.weight_ramp);

  if (DST.draw_list) {
    GPU_draw_list_discard(DST.draw_list);
  }

  DRW_opengl_context_disable();
}

void DRW_render_context_enable(Render *render)
{
  if (G.background && DST.gl_context == NULL) {
    WM_init_opengl();
  }

  if (GPU_use_main_context_workaround()) {
    GPU_context_main_lock();
    DRW_opengl_context_enable();
    return;
  }

  void *re_gl_context = RE_gl_context_get(render);

  /* Changing Context */
  if (re_gl_context != NULL) {
    DRW_opengl_render_context_enable(re_gl_context);
    /* We need to query gpu context after a gl context has been bound. */
    void *re_gpu_context = NULL;
    re_gpu_context = RE_gpu_context_get(render);
    DRW_gpu_render_context_enable(re_gpu_context);
  }
  else {
    DRW_opengl_context_enable();
  }
}

void DRW_render_context_disable(Render *render)
{
  if (GPU_use_main_context_workaround()) {
    DRW_opengl_context_disable();
    GPU_context_main_unlock();
    return;
  }

  void *re_gl_context = RE_gl_context_get(render);

  if (re_gl_context != NULL) {
    void *re_gpu_context = NULL;
    re_gpu_context = RE_gpu_context_get(render);
    DRW_gpu_render_context_disable(re_gpu_context);
    DRW_opengl_render_context_disable(re_gl_context);
  }
  else {
    DRW_opengl_context_disable();
  }
}

/** \} */

/* -------------------------------------------------------------------- */
/** \name Init/Exit (DRW_opengl_ctx)
 * \{ */

void DRW_opengl_context_create(void)
{
  BLI_assert(DST.gl_context == NULL); /* Ensure it's called once */

  DST.gl_context_mutex = BLI_ticket_mutex_alloc();
  /* This changes the active context. */
  DST.gl_context = WM_opengl_context_create();
  WM_opengl_context_activate(DST.gl_context);
  /* Be sure to create gpu_context too. */
  DST.gpu_context = GPU_context_create(NULL);
  /* So we activate the window's one afterwards. */
  wm_window_reset_drawable();
}

void DRW_opengl_context_destroy(void)
{
  BLI_assert(BLI_thread_is_main());
  if (DST.gl_context != NULL) {
    WM_opengl_context_activate(DST.gl_context);
    GPU_context_active_set(DST.gpu_context);
    GPU_context_discard(DST.gpu_context);
    WM_opengl_context_dispose(DST.gl_context);
    BLI_ticket_mutex_free(DST.gl_context_mutex);
  }
}

void DRW_opengl_context_enable_ex(bool UNUSED(restore))
{
  if (DST.gl_context != NULL) {
    /* IMPORTANT: We don't support immediate mode in render mode!
     * This shall remain in effect until immediate mode supports
     * multiple threads. */
    BLI_ticket_mutex_lock(DST.gl_context_mutex);
    WM_opengl_context_activate(DST.gl_context);
    GPU_context_active_set(DST.gpu_context);
  }
}

void DRW_opengl_context_disable_ex(bool restore)
{
  if (DST.gl_context != NULL) {
#ifdef __APPLE__
    /* Need to flush before disabling draw context, otherwise it does not
     * always finish drawing and viewport can be empty or partially drawn */
    GPU_flush();
#endif

    if (BLI_thread_is_main() && restore) {
      wm_window_reset_drawable();
    }
    else {
      WM_opengl_context_release(DST.gl_context);
      GPU_context_active_set(NULL);
    }

    BLI_ticket_mutex_unlock(DST.gl_context_mutex);
  }
}

void DRW_opengl_context_enable(void)
{
  if (G.background && DST.gl_context == NULL) {
    WM_init_opengl();
  }
  DRW_opengl_context_enable_ex(true);
}

void DRW_opengl_context_disable(void)
{
  DRW_opengl_context_disable_ex(true);
}

void DRW_opengl_render_context_enable(void *re_gl_context)
{
  /* If thread is main you should use DRW_opengl_context_enable(). */
  BLI_assert(!BLI_thread_is_main());

  /* TODO get rid of the blocking. Only here because of the static global DST. */
  BLI_ticket_mutex_lock(DST.gl_context_mutex);
  WM_opengl_context_activate(re_gl_context);
}

void DRW_opengl_render_context_disable(void *re_gl_context)
{
  WM_opengl_context_release(re_gl_context);
  /* TODO get rid of the blocking. */
  BLI_ticket_mutex_unlock(DST.gl_context_mutex);
}

/* Needs to be called AFTER DRW_opengl_render_context_enable() */
void DRW_gpu_render_context_enable(void *re_gpu_context)
{
  /* If thread is main you should use DRW_opengl_context_enable(). */
  BLI_assert(!BLI_thread_is_main());

  GPU_context_active_set(re_gpu_context);
}

/* Needs to be called BEFORE DRW_opengl_render_context_disable() */
void DRW_gpu_render_context_disable(void *UNUSED(re_gpu_context))
{
  GPU_flush();
  GPU_context_active_set(NULL);
}

/** \} */

#ifdef WITH_XR_OPENXR

/* XXX
 * There should really be no such getter, but for VR we currently can't easily avoid it. OpenXR
 * needs some low level info for the OpenGL context that will be used for submitting the
 * final framebuffer. VR could in theory create its own context, but that would mean we have to
 * switch to it just to submit the final frame, which has notable performance impact.
 *
 * We could "inject" a context through DRW_opengl_render_context_enable(), but that would have to
 * work from the main thread, which is tricky to get working too. The preferable solution would
 * be using a separate thread for VR drawing where a single context can stay active. */
void *DRW_xr_opengl_context_get(void)
{
  return DST.gl_context;
}

/* XXX See comment on DRW_xr_opengl_context_get(). */
void *DRW_xr_gpu_context_get(void)
{
  return DST.gpu_context;
}

/* XXX See comment on DRW_xr_opengl_context_get(). */
void DRW_xr_drawing_begin(void)
{
  BLI_ticket_mutex_lock(DST.gl_context_mutex);
}

/* XXX See comment on DRW_xr_opengl_context_get(). */
void DRW_xr_drawing_end(void)
{
  BLI_ticket_mutex_unlock(DST.gl_context_mutex);
}

#endif

/* -------------------------------------------------------------------- */
/** \name Internal testing API for gtests
 * \{ */

#ifdef WITH_OPENGL_DRAW_TESTS

void DRW_draw_state_init_gtests(eGPUShaderConfig sh_cfg)
{
  DST.draw_ctx.sh_cfg = sh_cfg;
}

#endif

/** \} */<|MERGE_RESOLUTION|>--- conflicted
+++ resolved
@@ -1495,53 +1495,6 @@
 
     GPU_depth_test(GPU_DEPTH_LESS_EQUAL);
   }
-<<<<<<< HEAD
-#ifdef WITH_XR_OPENXR
-  else if ((v3d->flag & V3D_XR_SESSION_SURFACE) != 0) {
-    DefaultFramebufferList *dfbl = DRW_viewport_framebuffer_list_get();
-
-    DRW_state_reset();
-
-    GPU_framebuffer_bind(dfbl->overlay_fb);
-
-    GPU_matrix_projection_set(rv3d->winmat);
-    GPU_matrix_set(rv3d->viewmat);
-
-    /* Annotations. */
-    if (do_annotations) {
-      GPU_depth_test(GPU_DEPTH_NONE);
-      ED_annotation_draw_view3d(DEG_get_input_scene(depsgraph), depsgraph, v3d, region, true);
-    }
-
-    /* Callbacks (controllers, custom draw functions). */
-    if (((v3d->flag2 & V3D_XR_SHOW_CONTROLLERS) != 0) ||
-        ((v3d->flag2 & V3D_XR_SHOW_CUSTOM_OVERLAYS) != 0)) {
-      GPU_depth_test(GPU_DEPTH_NONE);
-      GPU_apply_state();
-
-      if ((v3d->flag2 & V3D_XR_SHOW_CONTROLLERS) != 0) {
-        ARegionType *art = WM_xr_surface_controller_region_type_get();
-        if (art) {
-          ED_region_surface_draw_cb_draw(art, REGION_DRAW_POST_VIEW);
-        }
-      }
-      if ((v3d->flag2 & V3D_XR_SHOW_CUSTOM_OVERLAYS) != 0) {
-        SpaceType *st = BKE_spacetype_from_id(SPACE_VIEW3D);
-        if (st) {
-          ARegionType *art = BKE_regiontype_from_id(st, RGN_TYPE_XR);
-          if (art) {
-            ED_region_surface_draw_cb_draw(art, REGION_DRAW_POST_VIEW);
-          }
-        }
-      }
-
-      DRW_state_reset();
-    }
-
-    GPU_depth_test(GPU_DEPTH_LESS_EQUAL);
-  }
-#endif
-=======
   else {
     if (v3d && ((v3d->flag2 & V3D_SHOW_ANNOTATION) != 0)) {
       GPU_depth_test(GPU_DEPTH_NONE);
@@ -1549,8 +1502,47 @@
       ED_annotation_draw_view3d(DEG_get_input_scene(depsgraph), depsgraph, v3d, region, true);
       GPU_depth_test(GPU_DEPTH_LESS_EQUAL);
     }
-  }
->>>>>>> ff353326
+    
+#ifdef WITH_XR_OPENXR    
+    if ((v3d->flag & V3D_XR_SESSION_SURFACE) != 0) {
+      DefaultFramebufferList *dfbl = DRW_viewport_framebuffer_list_get();
+
+      DRW_state_reset();
+
+      GPU_framebuffer_bind(dfbl->overlay_fb);
+
+      GPU_matrix_projection_set(rv3d->winmat);
+      GPU_matrix_set(rv3d->viewmat);
+
+      /* Callbacks (controllers, custom draw functions). */
+      if (((v3d->flag2 & V3D_XR_SHOW_CONTROLLERS) != 0) ||
+          ((v3d->flag2 & V3D_XR_SHOW_CUSTOM_OVERLAYS) != 0)) {
+        GPU_depth_test(GPU_DEPTH_NONE);
+        GPU_apply_state();
+
+        if ((v3d->flag2 & V3D_XR_SHOW_CONTROLLERS) != 0) {
+          ARegionType *art = WM_xr_surface_controller_region_type_get();
+          if (art) {
+            ED_region_surface_draw_cb_draw(art, REGION_DRAW_POST_VIEW);
+          }
+        }
+        if ((v3d->flag2 & V3D_XR_SHOW_CUSTOM_OVERLAYS) != 0) {
+          SpaceType *st = BKE_spacetype_from_id(SPACE_VIEW3D);
+          if (st) {
+            ARegionType *art = BKE_regiontype_from_id(st, RGN_TYPE_XR);
+            if (art) {
+              ED_region_surface_draw_cb_draw(art, REGION_DRAW_POST_VIEW);
+            }
+          }
+        }
+
+        DRW_state_reset();
+      }
+      
+      GPU_depth_test(GPU_DEPTH_LESS_EQUAL);
+    }
+#endif
+  }
 }
 
 struct DRWTextStore *DRW_text_cache_ensure(void)
