/*
 * This program is free software; you can redistribute it and/or
 * modify it under the terms of the GNU General Public License
 * as published by the Free Software Foundation; either version 2
 * of the License, or (at your option) any later version.
 *
 * This program is distributed in the hope that it will be useful,
 * but WITHOUT ANY WARRANTY; without even the implied warranty of
 * MERCHANTABILITY or FITNESS FOR A PARTICULAR PURPOSE.  See the
 * GNU General Public License for more details.
 *
 * You should have received a copy of the GNU General Public License
 * along with this program; if not, write to the Free Software Foundation,
 * Inc., 51 Franklin Street, Fifth Floor, Boston, MA 02110-1301, USA.
 *
 * The Original Code is Copyright (C) 2017 by Blender Foundation.
 * All rights reserved.
 */

/** \file
 * \ingroup draw
 *
 * \brief Mesh API for render engines
 */

#include "MEM_guardedalloc.h"

#include "BLI_alloca.h"
#include "BLI_bitmap.h"
#include "BLI_buffer.h"
#include "BLI_edgehash.h"
#include "BLI_listbase.h"
#include "BLI_math_bits.h"
#include "BLI_math_vector.h"
#include "BLI_string.h"
#include "BLI_task.h"
#include "BLI_utildefines.h"

#include "DNA_mesh_types.h"
#include "DNA_meshdata_types.h"
#include "DNA_object_types.h"
#include "DNA_scene_types.h"

#include "BKE_customdata.h"
#include "BKE_deform.h"
#include "BKE_editmesh.h"
#include "BKE_editmesh_cache.h"
#include "BKE_editmesh_tangent.h"
#include "BKE_mesh.h"
#include "BKE_mesh_runtime.h"
#include "BKE_mesh_tangent.h"
#include "BKE_modifier.h"
#include "BKE_object_deform.h"
#include "BKE_paint.h"
#include "BKE_pbvh.h"

#include "atomic_ops.h"

#include "bmesh.h"

#include "GPU_batch.h"
#include "GPU_material.h"

#include "DRW_render.h"

#include "ED_mesh.h"
#include "ED_uvedit.h"

#include "draw_cache_extract.h"
#include "draw_cache_inline.h"
#include "draw_subdivision.h"

#include "draw_cache_impl.h" /* own include */

#include "mesh_extractors/extract_mesh.h"

/* ---------------------------------------------------------------------- */
/** \name Dependencies between buffer and batch
 * \{ */

/* clang-format off */

#define BUFFER_INDEX(buff_name) ((offsetof(MeshBufferList, buff_name) - offsetof(MeshBufferList, vbo)) / sizeof(void *))
#define BUFFER_LEN (sizeof(MeshBufferList) / sizeof(void *))

#define _BATCH_FLAG1(b) (1u << MBC_BATCH_INDEX(b))
#define _BATCH_FLAG2(b1, b2) _BATCH_FLAG1(b1) | _BATCH_FLAG1(b2)
#define _BATCH_FLAG3(b1, b2, b3) _BATCH_FLAG2(b1, b2) | _BATCH_FLAG1(b3)
#define _BATCH_FLAG4(b1, b2, b3, b4) _BATCH_FLAG3(b1, b2, b3) | _BATCH_FLAG1(b4)
#define _BATCH_FLAG5(b1, b2, b3, b4, b5) _BATCH_FLAG4(b1, b2, b3, b4) | _BATCH_FLAG1(b5)
#define _BATCH_FLAG6(b1, b2, b3, b4, b5, b6) _BATCH_FLAG5(b1, b2, b3, b4, b5) | _BATCH_FLAG1(b6)
#define _BATCH_FLAG7(b1, b2, b3, b4, b5, b6, b7) _BATCH_FLAG6(b1, b2, b3, b4, b5, b6) | _BATCH_FLAG1(b7)
#define _BATCH_FLAG8(b1, b2, b3, b4, b5, b6, b7, b8) _BATCH_FLAG7(b1, b2, b3, b4, b5, b6, b7) | _BATCH_FLAG1(b8)
#define _BATCH_FLAG9(b1, b2, b3, b4, b5, b6, b7, b8, b9) _BATCH_FLAG8(b1, b2, b3, b4, b5, b6, b7, b8) | _BATCH_FLAG1(b9)
#define _BATCH_FLAG10(b1, b2, b3, b4, b5, b6, b7, b8, b9, b10) _BATCH_FLAG9(b1, b2, b3, b4, b5, b6, b7, b8, b9) | _BATCH_FLAG1(b10)
#define _BATCH_FLAG18(b1, b2, b3, b4, b5, b6, b7, b8, b9, b10, b11, b12, b13, b14, b15, b16, b17, b18) _BATCH_FLAG10(b1, b2, b3, b4, b5, b6, b7, b8, b9, b10) | _BATCH_FLAG8(b11, b12, b13, b14, b15, b16, b17, b18)

#define BATCH_FLAG(...) VA_NARGS_CALL_OVERLOAD(_BATCH_FLAG, __VA_ARGS__)

#define _BATCH_MAP1(a) g_buffer_deps[BUFFER_INDEX(a)]
#define _BATCH_MAP2(a, b) _BATCH_MAP1(a) | _BATCH_MAP1(b)
#define _BATCH_MAP3(a, b, c) _BATCH_MAP2(a, b) | _BATCH_MAP1(c)
#define _BATCH_MAP4(a, b, c, d) _BATCH_MAP3(a, b, c) | _BATCH_MAP1(d)
#define _BATCH_MAP5(a, b, c, d, e) _BATCH_MAP4(a, b, c, d) | _BATCH_MAP1(e)
#define _BATCH_MAP6(a, b, c, d, e, f) _BATCH_MAP5(a, b, c, d, e) | _BATCH_MAP1(f)
#define _BATCH_MAP7(a, b, c, d, e, f, g) _BATCH_MAP6(a, b, c, d, e, f) | _BATCH_MAP1(g)
#define _BATCH_MAP8(a, b, c, d, e, f, g, h) _BATCH_MAP7(a, b, c, d, e, f, g) | _BATCH_MAP1(h)
#define _BATCH_MAP9(a, b, c, d, e, f, g, h, i) _BATCH_MAP8(a, b, c, d, e, f, g, h) | _BATCH_MAP1(i)
#define _BATCH_MAP10(a, b, c, d, e, f, g, h, i, j) _BATCH_MAP9(a, b, c, d, e, f, g, h, i) | _BATCH_MAP1(j)

#define BATCH_MAP(...) VA_NARGS_CALL_OVERLOAD(_BATCH_MAP, __VA_ARGS__)

#ifndef NDEBUG
#  define MDEPS_ASSERT_INDEX(buffer_index, batch_flag) \
    g_buffer_deps_d[buffer_index] |= batch_flag; \
    BLI_assert(g_buffer_deps[buffer_index] & batch_flag)

#  define _MDEPS_ASSERT2(b, n1) MDEPS_ASSERT_INDEX(BUFFER_INDEX(n1), b)
#  define _MDEPS_ASSERT3(b, n1, n2) _MDEPS_ASSERT2(b, n1); _MDEPS_ASSERT2(b, n2)
#  define _MDEPS_ASSERT4(b, n1, n2, n3) _MDEPS_ASSERT3(b, n1, n2); _MDEPS_ASSERT2(b, n3)
#  define _MDEPS_ASSERT5(b, n1, n2, n3, n4) _MDEPS_ASSERT4(b, n1, n2, n3); _MDEPS_ASSERT2(b, n4)
#  define _MDEPS_ASSERT6(b, n1, n2, n3, n4, n5) _MDEPS_ASSERT5(b, n1, n2, n3, n4); _MDEPS_ASSERT2(b, n5)
#  define _MDEPS_ASSERT7(b, n1, n2, n3, n4, n5, n6) _MDEPS_ASSERT6(b, n1, n2, n3, n4, n5); _MDEPS_ASSERT2(b, n6)
#  define _MDEPS_ASSERT8(b, n1, n2, n3, n4, n5, n6, n7) _MDEPS_ASSERT7(b, n1, n2, n3, n4, n5, n6); _MDEPS_ASSERT2(b, n7)

#  define MDEPS_ASSERT_FLAG(...) VA_NARGS_CALL_OVERLOAD(_MDEPS_ASSERT, __VA_ARGS__)
#  define MDEPS_ASSERT(batch_name, ...) MDEPS_ASSERT_FLAG(BATCH_FLAG(batch_name), __VA_ARGS__)
#  define MDEPS_ASSERT_MAP_INDEX(buff_index) BLI_assert(g_buffer_deps_d[buff_index] == g_buffer_deps[buff_index])
#  define MDEPS_ASSERT_MAP(buff_name) MDEPS_ASSERT_MAP_INDEX(BUFFER_INDEX(buff_name))
#else
#  define MDEPS_ASSERT_INDEX(buffer_index, batch_flag)
#  define MDEPS_ASSERT_FLAG(...)
#  define MDEPS_ASSERT(batch_name, ...)
#  define MDEPS_ASSERT_MAP_INDEX(buff_index)
#  define MDEPS_ASSERT_MAP(buff_name)
#endif

/* clang-format on */

#define TRIS_PER_MAT_INDEX BUFFER_LEN
#define SURFACE_PER_MAT_FLAG (1u << MBC_BATCH_LEN)

static const DRWBatchFlag g_buffer_deps[] = {
    [BUFFER_INDEX(vbo.pos_nor)] = BATCH_FLAG(surface,
                                             surface_weights,
                                             edit_triangles,
                                             edit_vertices,
                                             edit_edges,
                                             edit_vnor,
                                             edit_lnor,
                                             edit_mesh_analysis,
                                             edit_selection_verts,
                                             edit_selection_edges,
                                             edit_selection_faces,
                                             all_verts,
                                             all_edges,
                                             loose_edges,
                                             edge_detection,
                                             wire_edges,
                                             wire_loops,
                                             sculpt_overlays) |
                                  SURFACE_PER_MAT_FLAG,
    [BUFFER_INDEX(vbo.lnor)] = BATCH_FLAG(surface, edit_lnor, wire_loops) | SURFACE_PER_MAT_FLAG,
    [BUFFER_INDEX(vbo.edge_fac)] = BATCH_FLAG(wire_edges),
    [BUFFER_INDEX(vbo.weights)] = BATCH_FLAG(surface_weights),
    [BUFFER_INDEX(vbo.uv)] = BATCH_FLAG(surface,
                                        edituv_faces_stretch_area,
                                        edituv_faces_stretch_angle,
                                        edituv_faces,
                                        edituv_edges,
                                        edituv_verts,
                                        wire_loops_uvs) |
                             SURFACE_PER_MAT_FLAG,
    [BUFFER_INDEX(vbo.tan)] = SURFACE_PER_MAT_FLAG,
    [BUFFER_INDEX(vbo.vcol)] = BATCH_FLAG(surface) | SURFACE_PER_MAT_FLAG,
    [BUFFER_INDEX(vbo.sculpt_data)] = BATCH_FLAG(sculpt_overlays),
    [BUFFER_INDEX(vbo.orco)] = SURFACE_PER_MAT_FLAG,
    [BUFFER_INDEX(vbo.edit_data)] = BATCH_FLAG(edit_triangles, edit_edges, edit_vertices),
    [BUFFER_INDEX(vbo.edituv_data)] = BATCH_FLAG(edituv_faces,
                                                 edituv_faces_stretch_area,
                                                 edituv_faces_stretch_angle,
                                                 edituv_edges,
                                                 edituv_verts),
    [BUFFER_INDEX(vbo.edituv_stretch_area)] = BATCH_FLAG(edituv_faces_stretch_area),
    [BUFFER_INDEX(vbo.edituv_stretch_angle)] = BATCH_FLAG(edituv_faces_stretch_angle),
    [BUFFER_INDEX(vbo.mesh_analysis)] = BATCH_FLAG(edit_mesh_analysis),
    [BUFFER_INDEX(vbo.fdots_pos)] = BATCH_FLAG(edit_fdots, edit_selection_fdots),
    [BUFFER_INDEX(vbo.fdots_nor)] = BATCH_FLAG(edit_fdots),
    [BUFFER_INDEX(vbo.fdots_uv)] = BATCH_FLAG(edituv_fdots),
    [BUFFER_INDEX(vbo.fdots_edituv_data)] = BATCH_FLAG(edituv_fdots),
    [BUFFER_INDEX(vbo.skin_roots)] = BATCH_FLAG(edit_skin_roots),
    [BUFFER_INDEX(vbo.vert_idx)] = BATCH_FLAG(edit_selection_verts),
    [BUFFER_INDEX(vbo.edge_idx)] = BATCH_FLAG(edit_selection_edges),
    [BUFFER_INDEX(vbo.poly_idx)] = BATCH_FLAG(edit_selection_faces),
    [BUFFER_INDEX(vbo.fdot_idx)] = BATCH_FLAG(edit_selection_fdots),

    [BUFFER_INDEX(ibo.tris)] = BATCH_FLAG(surface,
                                          surface_weights,
                                          edit_triangles,
                                          edit_lnor,
                                          edit_mesh_analysis,
                                          edit_selection_faces,
                                          sculpt_overlays),
    [BUFFER_INDEX(ibo.lines)] = BATCH_FLAG(
        edit_edges, edit_selection_edges, all_edges, wire_edges),
    [BUFFER_INDEX(ibo.lines_loose)] = BATCH_FLAG(loose_edges),
    [BUFFER_INDEX(ibo.points)] = BATCH_FLAG(edit_vnor, edit_vertices, edit_selection_verts),
    [BUFFER_INDEX(ibo.fdots)] = BATCH_FLAG(edit_fdots, edit_selection_fdots),
    [BUFFER_INDEX(ibo.lines_paint_mask)] = BATCH_FLAG(wire_loops),
    [BUFFER_INDEX(ibo.lines_adjacency)] = BATCH_FLAG(edge_detection),
    [BUFFER_INDEX(ibo.edituv_tris)] = BATCH_FLAG(
        edituv_faces, edituv_faces_stretch_area, edituv_faces_stretch_angle),
    [BUFFER_INDEX(ibo.edituv_lines)] = BATCH_FLAG(edituv_edges, wire_loops_uvs),
    [BUFFER_INDEX(ibo.edituv_points)] = BATCH_FLAG(edituv_verts),
    [BUFFER_INDEX(ibo.edituv_fdots)] = BATCH_FLAG(edituv_fdots),
    [TRIS_PER_MAT_INDEX] = SURFACE_PER_MAT_FLAG,
};

#ifndef NDEBUG
static DRWBatchFlag g_buffer_deps_d[ARRAY_SIZE(g_buffer_deps)] = {0};
#endif

static void mesh_batch_cache_discard_surface_batches(MeshBatchCache *cache);
static void mesh_batch_cache_clear(Mesh *me);

static void mesh_batch_cache_discard_batch(MeshBatchCache *cache, const DRWBatchFlag batch_map)
{
  for (int i = 0; i < MBC_BATCH_LEN; i++) {
    DRWBatchFlag batch_requested = (1u << i);
    if (batch_map & batch_requested) {
      GPU_BATCH_DISCARD_SAFE(((GPUBatch **)&cache->batch)[i]);
      cache->batch_ready &= ~batch_requested;
    }
  }

  if (batch_map & SURFACE_PER_MAT_FLAG) {
    mesh_batch_cache_discard_surface_batches(cache);
  }
}

/* Return true is all layers in _b_ are inside _a_. */
BLI_INLINE bool mesh_cd_layers_type_overlap(DRW_MeshCDMask a, DRW_MeshCDMask b)
{
  return (*((uint64_t *)&a) & *((uint64_t *)&b)) == *((uint64_t *)&b);
}

BLI_INLINE bool mesh_cd_layers_type_equal(DRW_MeshCDMask a, DRW_MeshCDMask b)
{
  return *((uint64_t *)&a) == *((uint64_t *)&b);
}

BLI_INLINE void mesh_cd_layers_type_merge(DRW_MeshCDMask *a, DRW_MeshCDMask b)
{
  uint32_t *a_p = (uint32_t *)a;
  uint32_t *b_p = (uint32_t *)&b;
  atomic_fetch_and_or_uint32(a_p, *b_p);
  atomic_fetch_and_or_uint32(a_p + 1, *(b_p + 1));
}

BLI_INLINE void mesh_cd_layers_type_clear(DRW_MeshCDMask *a)
{
  *((uint64_t *)a) = 0;
}

BLI_INLINE const Mesh *editmesh_final_or_this(const Mesh *me)
{
  return (me->edit_mesh && me->edit_mesh->mesh_eval_final) ? me->edit_mesh->mesh_eval_final : me;
}

static void mesh_cd_calc_edit_uv_layer(const Mesh *UNUSED(me), DRW_MeshCDMask *cd_used)
{
  cd_used->edit_uv = 1;
}

BLI_INLINE const CustomData *mesh_cd_ldata_get_from_mesh(const Mesh *me)
{
  switch ((eMeshWrapperType)me->runtime.wrapper_type) {
    case ME_WRAPPER_TYPE_MDATA:
      return &me->ldata;
      break;
    case ME_WRAPPER_TYPE_BMESH:
      return &me->edit_mesh->bm->ldata;
      break;
  }

  BLI_assert(0);
  return &me->ldata;
}

BLI_INLINE const CustomData *mesh_cd_vdata_get_from_mesh(const Mesh *me)
{
  switch ((eMeshWrapperType)me->runtime.wrapper_type) {
    case ME_WRAPPER_TYPE_MDATA:
      return &me->vdata;
      break;
    case ME_WRAPPER_TYPE_BMESH:
      return &me->edit_mesh->bm->vdata;
      break;
  }

  BLI_assert(0);
  return &me->vdata;
}

static void mesh_cd_calc_active_uv_layer(const Mesh *me, DRW_MeshCDMask *cd_used)
{
  const Mesh *me_final = editmesh_final_or_this(me);
  const CustomData *cd_ldata = mesh_cd_ldata_get_from_mesh(me_final);
  int layer = CustomData_get_active_layer(cd_ldata, CD_MLOOPUV);
  if (layer != -1) {
    cd_used->uv |= (1 << layer);
  }
}

static void mesh_cd_calc_active_mask_uv_layer(const Mesh *me, DRW_MeshCDMask *cd_used)
{
  const Mesh *me_final = editmesh_final_or_this(me);
  const CustomData *cd_ldata = mesh_cd_ldata_get_from_mesh(me_final);
  int layer = CustomData_get_stencil_layer(cd_ldata, CD_MLOOPUV);
  if (layer != -1) {
    cd_used->uv |= (1 << layer);
  }
}

static void mesh_cd_calc_active_vcol_layer(const Mesh *me, DRW_MeshCDMask *cd_used)
{
  const Mesh *me_final = editmesh_final_or_this(me);
  const CustomData *cd_vdata = mesh_cd_vdata_get_from_mesh(me_final);

  int layer = CustomData_get_active_layer(cd_vdata, CD_PROP_COLOR);
  if (layer != -1) {
    cd_used->sculpt_vcol |= (1 << layer);
  }
}

static void mesh_cd_calc_active_mloopcol_layer(const Mesh *me, DRW_MeshCDMask *cd_used)
{
  const Mesh *me_final = editmesh_final_or_this(me);
  const CustomData *cd_ldata = mesh_cd_ldata_get_from_mesh(me_final);

  int layer = CustomData_get_active_layer(cd_ldata, CD_MLOOPCOL);
  if (layer != -1) {
    cd_used->vcol |= (1 << layer);
  }
}

static DRW_MeshCDMask mesh_cd_calc_used_gpu_layers(const Mesh *me,
                                                   struct GPUMaterial **gpumat_array,
                                                   int gpumat_array_len)
{
  const Mesh *me_final = editmesh_final_or_this(me);
  const CustomData *cd_ldata = mesh_cd_ldata_get_from_mesh(me_final);
  const CustomData *cd_vdata = mesh_cd_vdata_get_from_mesh(me_final);

  /* See: DM_vertex_attributes_from_gpu for similar logic */
  DRW_MeshCDMask cd_used;
  mesh_cd_layers_type_clear(&cd_used);

  for (int i = 0; i < gpumat_array_len; i++) {
    GPUMaterial *gpumat = gpumat_array[i];
    if (gpumat) {
      ListBase gpu_attrs = GPU_material_attributes(gpumat);
      LISTBASE_FOREACH (GPUMaterialAttribute *, gpu_attr, &gpu_attrs) {
        const char *name = gpu_attr->name;
        int type = gpu_attr->type;
        int layer = -1;

        if (type == CD_AUTO_FROM_NAME) {
          /* We need to deduct what exact layer is used.
           *
           * We do it based on the specified name.
           */
          if (name[0] != '\0') {
            layer = CustomData_get_named_layer(cd_ldata, CD_MLOOPUV, name);
            type = CD_MTFACE;

            if (layer == -1) {
              if (U.experimental.use_sculpt_vertex_colors) {
                layer = CustomData_get_named_layer(cd_vdata, CD_PROP_COLOR, name);
                type = CD_PROP_COLOR;
              }
            }

            if (layer == -1) {
              layer = CustomData_get_named_layer(cd_ldata, CD_MLOOPCOL, name);
              type = CD_MCOL;
            }

#if 0 /* Tangents are always from UV's - this will never happen. */
            if (layer == -1) {
              layer = CustomData_get_named_layer(cd_ldata, CD_TANGENT, name);
              type = CD_TANGENT;
            }
#endif
            if (layer == -1) {
              continue;
            }
          }
          else {
            /* Fall back to the UV layer, which matches old behavior. */
            type = CD_MTFACE;
          }
        }

        switch (type) {
          case CD_MTFACE: {
            if (layer == -1) {
              layer = (name[0] != '\0') ? CustomData_get_named_layer(cd_ldata, CD_MLOOPUV, name) :
                                          CustomData_get_render_layer(cd_ldata, CD_MLOOPUV);
            }
            if (layer != -1) {
              cd_used.uv |= (1 << layer);
            }
            break;
          }
          case CD_TANGENT: {
            if (layer == -1) {
              layer = (name[0] != '\0') ? CustomData_get_named_layer(cd_ldata, CD_MLOOPUV, name) :
                                          CustomData_get_render_layer(cd_ldata, CD_MLOOPUV);

              /* Only fallback to orco (below) when we have no UV layers, see: T56545 */
              if (layer == -1 && name[0] != '\0') {
                layer = CustomData_get_render_layer(cd_ldata, CD_MLOOPUV);
              }
            }
            if (layer != -1) {
              cd_used.tan |= (1 << layer);
            }
            else {
              /* no UV layers at all => requesting orco */
              cd_used.tan_orco = 1;
              cd_used.orco = 1;
            }
            break;
          }
          case CD_PROP_COLOR: {
            /* Sculpt Vertex Colors */
            bool use_mloop_cols = false;
            if (layer == -1) {
              layer = (name[0] != '\0') ?
                          CustomData_get_named_layer(cd_vdata, CD_PROP_COLOR, name) :
                          CustomData_get_render_layer(cd_vdata, CD_PROP_COLOR);
              /* Fallback to Vertex Color data */
              if (layer == -1) {
                layer = (name[0] != '\0') ?
                            CustomData_get_named_layer(cd_ldata, CD_MLOOPCOL, name) :
                            CustomData_get_render_layer(cd_ldata, CD_MLOOPCOL);
                use_mloop_cols = true;
              }
            }
            if (layer != -1) {
              if (use_mloop_cols) {
                cd_used.vcol |= (1 << layer);
              }
              else {
                cd_used.sculpt_vcol |= (1 << layer);
              }
            }
            break;
          }
          case CD_MCOL: {
            /* Vertex Color Data */
            if (layer == -1) {
              layer = (name[0] != '\0') ? CustomData_get_named_layer(cd_ldata, CD_MLOOPCOL, name) :
                                          CustomData_get_render_layer(cd_ldata, CD_MLOOPCOL);
            }
            if (layer != -1) {
              cd_used.vcol |= (1 << layer);
            }

            break;
          }
          case CD_ORCO: {
            cd_used.orco = 1;
            break;
          }
        }
      }
    }
  }
  return cd_used;
}

/** \} */

/* ---------------------------------------------------------------------- */
/** \name Vertex Group Selection
 * \{ */

/** Reset the selection structure, deallocating heap memory as appropriate. */
static void drw_mesh_weight_state_clear(struct DRW_MeshWeightState *wstate)
{
  MEM_SAFE_FREE(wstate->defgroup_sel);
  MEM_SAFE_FREE(wstate->defgroup_locked);
  MEM_SAFE_FREE(wstate->defgroup_unlocked);

  memset(wstate, 0, sizeof(*wstate));

  wstate->defgroup_active = -1;
}

/** Copy selection data from one structure to another, including heap memory. */
static void drw_mesh_weight_state_copy(struct DRW_MeshWeightState *wstate_dst,
                                       const struct DRW_MeshWeightState *wstate_src)
{
  MEM_SAFE_FREE(wstate_dst->defgroup_sel);
  MEM_SAFE_FREE(wstate_dst->defgroup_locked);
  MEM_SAFE_FREE(wstate_dst->defgroup_unlocked);

  memcpy(wstate_dst, wstate_src, sizeof(*wstate_dst));

  if (wstate_src->defgroup_sel) {
    wstate_dst->defgroup_sel = MEM_dupallocN(wstate_src->defgroup_sel);
  }
  if (wstate_src->defgroup_locked) {
    wstate_dst->defgroup_locked = MEM_dupallocN(wstate_src->defgroup_locked);
  }
  if (wstate_src->defgroup_unlocked) {
    wstate_dst->defgroup_unlocked = MEM_dupallocN(wstate_src->defgroup_unlocked);
  }
}

static bool drw_mesh_flags_equal(const bool *array1, const bool *array2, int size)
{
  return ((!array1 && !array2) ||
          (array1 && array2 && memcmp(array1, array2, size * sizeof(bool)) == 0));
}

/** Compare two selection structures. */
static bool drw_mesh_weight_state_compare(const struct DRW_MeshWeightState *a,
                                          const struct DRW_MeshWeightState *b)
{
  return a->defgroup_active == b->defgroup_active && a->defgroup_len == b->defgroup_len &&
         a->flags == b->flags && a->alert_mode == b->alert_mode &&
         a->defgroup_sel_count == b->defgroup_sel_count &&
         drw_mesh_flags_equal(a->defgroup_sel, b->defgroup_sel, a->defgroup_len) &&
         drw_mesh_flags_equal(a->defgroup_locked, b->defgroup_locked, a->defgroup_len) &&
         drw_mesh_flags_equal(a->defgroup_unlocked, b->defgroup_unlocked, a->defgroup_len);
}

static void drw_mesh_weight_state_extract(Object *ob,
                                          Mesh *me,
                                          const ToolSettings *ts,
                                          bool paint_mode,
                                          struct DRW_MeshWeightState *wstate)
{
  /* Extract complete vertex weight group selection state and mode flags. */
  memset(wstate, 0, sizeof(*wstate));

  wstate->defgroup_active = me->vertex_group_active_index - 1;
  wstate->defgroup_len = BLI_listbase_count(&me->vertex_group_names);

  wstate->alert_mode = ts->weightuser;

  if (paint_mode && ts->multipaint) {
    /* Multi-paint needs to know all selected bones, not just the active group.
     * This is actually a relatively expensive operation, but caching would be difficult. */
    wstate->defgroup_sel = BKE_object_defgroup_selected_get(
        ob, wstate->defgroup_len, &wstate->defgroup_sel_count);

    if (wstate->defgroup_sel_count > 1) {
      wstate->flags |= DRW_MESH_WEIGHT_STATE_MULTIPAINT |
                       (ts->auto_normalize ? DRW_MESH_WEIGHT_STATE_AUTO_NORMALIZE : 0);

      if (ME_USING_MIRROR_X_VERTEX_GROUPS(me)) {
        BKE_object_defgroup_mirror_selection(ob,
                                             wstate->defgroup_len,
                                             wstate->defgroup_sel,
                                             wstate->defgroup_sel,
                                             &wstate->defgroup_sel_count);
      }
    }
    /* With only one selected bone Multi-paint reverts to regular mode. */
    else {
      wstate->defgroup_sel_count = 0;
      MEM_SAFE_FREE(wstate->defgroup_sel);
    }
  }

  if (paint_mode && ts->wpaint_lock_relative) {
    /* Set of locked vertex groups for the lock relative mode. */
    wstate->defgroup_locked = BKE_object_defgroup_lock_flags_get(ob, wstate->defgroup_len);
    wstate->defgroup_unlocked = BKE_object_defgroup_validmap_get(ob, wstate->defgroup_len);

    /* Check that a deform group is active, and none of selected groups are locked. */
    if (BKE_object_defgroup_check_lock_relative(
            wstate->defgroup_locked, wstate->defgroup_unlocked, wstate->defgroup_active) &&
        BKE_object_defgroup_check_lock_relative_multi(wstate->defgroup_len,
                                                      wstate->defgroup_locked,
                                                      wstate->defgroup_sel,
                                                      wstate->defgroup_sel_count)) {
      wstate->flags |= DRW_MESH_WEIGHT_STATE_LOCK_RELATIVE;

      /* Compute the set of locked and unlocked deform vertex groups. */
      BKE_object_defgroup_split_locked_validmap(wstate->defgroup_len,
                                                wstate->defgroup_locked,
                                                wstate->defgroup_unlocked,
                                                wstate->defgroup_locked, /* out */
                                                wstate->defgroup_unlocked);
    }
    else {
      MEM_SAFE_FREE(wstate->defgroup_unlocked);
      MEM_SAFE_FREE(wstate->defgroup_locked);
    }
  }
}

/** \} */

/* ---------------------------------------------------------------------- */
/** \name Mesh GPUBatch Cache
 * \{ */

BLI_INLINE void mesh_batch_cache_add_request(MeshBatchCache *cache, DRWBatchFlag new_flag)
{
  atomic_fetch_and_or_uint32((uint32_t *)(&cache->batch_requested), *(uint32_t *)&new_flag);
}

/* GPUBatch cache management. */

static bool mesh_batch_cache_valid(Mesh *me)
{
  MeshBatchCache *cache = me->runtime.batch_cache;

  if (cache == NULL) {
    return false;
  }

  if (cache->is_editmode != (me->edit_mesh != NULL)) {
    return false;
  }

  if (cache->is_dirty) {
    return false;
  }

  if (cache->mat_len != mesh_render_mat_len_get(me)) {
    return false;
  }

  return true;
}

static void mesh_batch_cache_init(Mesh *me)
{
  MeshBatchCache *cache = me->runtime.batch_cache;

  if (!cache) {
    cache = me->runtime.batch_cache = MEM_callocN(sizeof(*cache), __func__);
  }
  else {
    memset(cache, 0, sizeof(*cache));
  }

  cache->is_editmode = me->edit_mesh != NULL;

  if (cache->is_editmode == false) {
    // cache->edge_len = mesh_render_edges_len_get(me);
    // cache->tri_len = mesh_render_looptri_len_get(me);
    // cache->poly_len = mesh_render_polys_len_get(me);
    // cache->vert_len = mesh_render_verts_len_get(me);
  }

  cache->mat_len = mesh_render_mat_len_get(me);
  cache->surface_per_mat = MEM_callocN(sizeof(*cache->surface_per_mat) * cache->mat_len, __func__);
  cache->tris_per_mat = MEM_callocN(sizeof(*cache->tris_per_mat) * cache->mat_len, __func__);

  cache->is_dirty = false;
  cache->batch_ready = 0;
  cache->batch_requested = 0;

  drw_mesh_weight_state_clear(&cache->weight_state);
}

void DRW_mesh_batch_cache_validate(Mesh *me)
{
  if (!mesh_batch_cache_valid(me)) {
    mesh_batch_cache_clear(me);
    mesh_batch_cache_init(me);
  }
}

static MeshBatchCache *mesh_batch_cache_get(Mesh *me)
{
  return me->runtime.batch_cache;
}

static void mesh_batch_cache_check_vertex_group(MeshBatchCache *cache,
                                                const struct DRW_MeshWeightState *wstate)
{
  if (!drw_mesh_weight_state_compare(&cache->weight_state, wstate)) {
    FOREACH_MESH_BUFFER_CACHE (cache, mbc) {
      GPU_VERTBUF_DISCARD_SAFE(mbc->buff.vbo.weights);
    }
    GPU_BATCH_CLEAR_SAFE(cache->batch.surface_weights);

    cache->batch_ready &= ~MBC_SURFACE_WEIGHTS;

    drw_mesh_weight_state_clear(&cache->weight_state);
  }
}

static void mesh_batch_cache_request_surface_batches(MeshBatchCache *cache)
{
  mesh_batch_cache_add_request(cache, MBC_SURFACE);
  DRW_batch_request(&cache->batch.surface);
  for (int i = 0; i < cache->mat_len; i++) {
    DRW_batch_request(&cache->surface_per_mat[i]);
  }
}

/* Free batches with material-mapped looptris.
 * NOTE: The updating of the indices buffers (#tris_per_mat) is handled in the extractors.
 * No need to discard they here. */
static void mesh_batch_cache_discard_surface_batches(MeshBatchCache *cache)
{
  GPU_BATCH_DISCARD_SAFE(cache->batch.surface);
  for (int i = 0; i < cache->mat_len; i++) {
    GPU_BATCH_DISCARD_SAFE(cache->surface_per_mat[i]);
  }
  cache->batch_ready &= ~MBC_SURFACE;
}

static void mesh_batch_cache_discard_shaded_tri(MeshBatchCache *cache)
{
  FOREACH_MESH_BUFFER_CACHE (cache, mbc) {
    GPU_VERTBUF_DISCARD_SAFE(mbc->buff.vbo.uv);
    GPU_VERTBUF_DISCARD_SAFE(mbc->buff.vbo.tan);
    GPU_VERTBUF_DISCARD_SAFE(mbc->buff.vbo.vcol);
    GPU_VERTBUF_DISCARD_SAFE(mbc->buff.vbo.orco);
  }
  DRWBatchFlag batch_map = BATCH_MAP(vbo.uv, vbo.tan, vbo.vcol, vbo.orco);
  mesh_batch_cache_discard_batch(cache, batch_map);
  mesh_cd_layers_type_clear(&cache->cd_used);
}

static void mesh_batch_cache_discard_uvedit(MeshBatchCache *cache)
{
  FOREACH_MESH_BUFFER_CACHE (cache, mbc) {
    GPU_VERTBUF_DISCARD_SAFE(mbc->buff.vbo.edituv_stretch_angle);
    GPU_VERTBUF_DISCARD_SAFE(mbc->buff.vbo.edituv_stretch_area);
    GPU_VERTBUF_DISCARD_SAFE(mbc->buff.vbo.uv);
    GPU_VERTBUF_DISCARD_SAFE(mbc->buff.vbo.edituv_data);
    GPU_VERTBUF_DISCARD_SAFE(mbc->buff.vbo.fdots_uv);
    GPU_VERTBUF_DISCARD_SAFE(mbc->buff.vbo.fdots_edituv_data);
    GPU_INDEXBUF_DISCARD_SAFE(mbc->buff.ibo.edituv_tris);
    GPU_INDEXBUF_DISCARD_SAFE(mbc->buff.ibo.edituv_lines);
    GPU_INDEXBUF_DISCARD_SAFE(mbc->buff.ibo.edituv_points);
    GPU_INDEXBUF_DISCARD_SAFE(mbc->buff.ibo.edituv_fdots);
  }
  DRWBatchFlag batch_map = BATCH_MAP(vbo.edituv_stretch_angle,
                                     vbo.edituv_stretch_area,
                                     vbo.uv,
                                     vbo.edituv_data,
                                     vbo.fdots_uv,
                                     vbo.fdots_edituv_data,
                                     ibo.edituv_tris,
                                     ibo.edituv_lines,
                                     ibo.edituv_points,
                                     ibo.edituv_fdots);
  mesh_batch_cache_discard_batch(cache, batch_map);

  cache->tot_area = 0.0f;
  cache->tot_uv_area = 0.0f;

  cache->batch_ready &= ~MBC_EDITUV;

  /* We discarded the vbo.uv so we need to reset the cd_used flag. */
  cache->cd_used.uv = 0;
  cache->cd_used.edit_uv = 0;
}

static void mesh_batch_cache_discard_uvedit_select(MeshBatchCache *cache)
{
  FOREACH_MESH_BUFFER_CACHE (cache, mbc) {
    GPU_VERTBUF_DISCARD_SAFE(mbc->buff.vbo.edituv_data);
    GPU_VERTBUF_DISCARD_SAFE(mbc->buff.vbo.fdots_edituv_data);
    GPU_INDEXBUF_DISCARD_SAFE(mbc->buff.ibo.edituv_tris);
    GPU_INDEXBUF_DISCARD_SAFE(mbc->buff.ibo.edituv_lines);
    GPU_INDEXBUF_DISCARD_SAFE(mbc->buff.ibo.edituv_points);
    GPU_INDEXBUF_DISCARD_SAFE(mbc->buff.ibo.edituv_fdots);
  }
  DRWBatchFlag batch_map = BATCH_MAP(vbo.edituv_data,
                                     vbo.fdots_edituv_data,
                                     ibo.edituv_tris,
                                     ibo.edituv_lines,
                                     ibo.edituv_points,
                                     ibo.edituv_fdots);
  mesh_batch_cache_discard_batch(cache, batch_map);
}

void DRW_mesh_batch_cache_dirty_tag(Mesh *me, eMeshBatchDirtyMode mode)
{
  MeshBatchCache *cache = me->runtime.batch_cache;
  if (cache == NULL) {
    return;
  }
  DRWBatchFlag batch_map;
  switch (mode) {
    case BKE_MESH_BATCH_DIRTY_SELECT:
      FOREACH_MESH_BUFFER_CACHE (cache, mbc) {
        GPU_VERTBUF_DISCARD_SAFE(mbc->buff.vbo.edit_data);
        GPU_VERTBUF_DISCARD_SAFE(mbc->buff.vbo.fdots_nor);
      }
      batch_map = BATCH_MAP(vbo.edit_data, vbo.fdots_nor);
      mesh_batch_cache_discard_batch(cache, batch_map);

      /* Because visible UVs depends on edit mode selection, discard topology. */
      mesh_batch_cache_discard_uvedit_select(cache);
      break;
    case BKE_MESH_BATCH_DIRTY_SELECT_PAINT:
      /* Paint mode selection flag is packed inside the nor attribute.
       * Note that it can be slow if auto smooth is enabled. (see T63946) */
      FOREACH_MESH_BUFFER_CACHE (cache, mbc) {
        GPU_INDEXBUF_DISCARD_SAFE(mbc->buff.ibo.lines_paint_mask);
        GPU_VERTBUF_DISCARD_SAFE(mbc->buff.vbo.pos_nor);
        GPU_VERTBUF_DISCARD_SAFE(mbc->buff.vbo.lnor);
      }
      batch_map = BATCH_MAP(ibo.lines_paint_mask, vbo.pos_nor, vbo.lnor);
      mesh_batch_cache_discard_batch(cache, batch_map);
      break;
    case BKE_MESH_BATCH_DIRTY_ALL:
      cache->is_dirty = true;
      break;
    case BKE_MESH_BATCH_DIRTY_SHADING:
      mesh_batch_cache_discard_shaded_tri(cache);
      mesh_batch_cache_discard_uvedit(cache);
      break;
    case BKE_MESH_BATCH_DIRTY_UVEDIT_ALL:
      mesh_batch_cache_discard_uvedit(cache);
      break;
    case BKE_MESH_BATCH_DIRTY_UVEDIT_SELECT:
      FOREACH_MESH_BUFFER_CACHE (cache, mbc) {
        GPU_VERTBUF_DISCARD_SAFE(mbc->buff.vbo.edituv_data);
        GPU_VERTBUF_DISCARD_SAFE(mbc->buff.vbo.fdots_edituv_data);
      }
      batch_map = BATCH_MAP(vbo.edituv_data, vbo.fdots_edituv_data);
      mesh_batch_cache_discard_batch(cache, batch_map);
      break;
    default:
      BLI_assert(0);
  }
}

static void mesh_buffer_list_clear(MeshBufferList *mbuflist)
{
  GPUVertBuf **vbos = (GPUVertBuf **)&mbuflist->vbo;
  GPUIndexBuf **ibos = (GPUIndexBuf **)&mbuflist->ibo;
  for (int i = 0; i < sizeof(mbuflist->vbo) / sizeof(void *); i++) {
    GPU_VERTBUF_DISCARD_SAFE(vbos[i]);
  }
  for (int i = 0; i < sizeof(mbuflist->ibo) / sizeof(void *); i++) {
    GPU_INDEXBUF_DISCARD_SAFE(ibos[i]);
  }
}

static void mesh_buffer_cache_clear(MeshBufferCache *mbc)
{
  mesh_buffer_list_clear(&mbc->buff);

  MEM_SAFE_FREE(mbc->loose_geom.verts);
  MEM_SAFE_FREE(mbc->loose_geom.edges);
  mbc->loose_geom.edge_len = 0;
  mbc->loose_geom.vert_len = 0;

  MEM_SAFE_FREE(mbc->poly_sorted.tri_first_index);
  MEM_SAFE_FREE(mbc->poly_sorted.mat_tri_len);
  mbc->poly_sorted.visible_tri_len = 0;
}

static void mesh_batch_cache_clear(Mesh *me)
{
  MeshBatchCache *cache = me->runtime.batch_cache;
  if (!cache) {
    return;
  }
  FOREACH_MESH_BUFFER_CACHE (cache, mbc) {
    mesh_buffer_cache_clear(mbc);
  }

  for (int i = 0; i < cache->mat_len; i++) {
    GPU_INDEXBUF_DISCARD_SAFE(cache->tris_per_mat[i]);
  }
  MEM_SAFE_FREE(cache->tris_per_mat);

  for (int i = 0; i < sizeof(cache->batch) / sizeof(void *); i++) {
    GPUBatch **batch = (GPUBatch **)&cache->batch;
    GPU_BATCH_DISCARD_SAFE(batch[i]);
  }

  mesh_batch_cache_discard_shaded_tri(cache);
  mesh_batch_cache_discard_uvedit(cache);
  MEM_SAFE_FREE(cache->surface_per_mat);
  cache->mat_len = 0;

  cache->batch_ready = 0;
  drw_mesh_weight_state_clear(&cache->weight_state);
}

void DRW_mesh_batch_cache_free(Mesh *me)
{
  mesh_batch_cache_clear(me);
  MEM_SAFE_FREE(me->runtime.batch_cache);
}

/** \} */

/* ---------------------------------------------------------------------- */
/** \name Public API
 * \{ */

static void texpaint_request_active_uv(MeshBatchCache *cache, Mesh *me)
{
  DRW_MeshCDMask cd_needed;
  mesh_cd_layers_type_clear(&cd_needed);
  mesh_cd_calc_active_uv_layer(me, &cd_needed);

  BLI_assert(cd_needed.uv != 0 &&
             "No uv layer available in texpaint, but batches requested anyway!");

  mesh_cd_calc_active_mask_uv_layer(me, &cd_needed);
  mesh_cd_layers_type_merge(&cache->cd_needed, cd_needed);
}

static void texpaint_request_active_vcol(MeshBatchCache *cache, Mesh *me)
{
  DRW_MeshCDMask cd_needed;
  mesh_cd_layers_type_clear(&cd_needed);
  mesh_cd_calc_active_mloopcol_layer(me, &cd_needed);

  BLI_assert(cd_needed.vcol != 0 &&
             "No MLOOPCOL layer available in vertpaint, but batches requested anyway!");

  mesh_cd_layers_type_merge(&cache->cd_needed, cd_needed);
}

static void sculpt_request_active_vcol(MeshBatchCache *cache, Mesh *me)
{
  DRW_MeshCDMask cd_needed;
  mesh_cd_layers_type_clear(&cd_needed);
  mesh_cd_calc_active_vcol_layer(me, &cd_needed);

  BLI_assert(cd_needed.sculpt_vcol != 0 &&
             "No MPropCol layer available in Sculpt, but batches requested anyway!");

  mesh_cd_layers_type_merge(&cache->cd_needed, cd_needed);
}

GPUBatch *DRW_mesh_batch_cache_get_all_verts(Mesh *me)
{
  MeshBatchCache *cache = mesh_batch_cache_get(me);
  mesh_batch_cache_add_request(cache, MBC_ALL_VERTS);
  return DRW_batch_request(&cache->batch.all_verts);
}

GPUBatch *DRW_mesh_batch_cache_get_all_edges(Mesh *me)
{
  MeshBatchCache *cache = mesh_batch_cache_get(me);
  mesh_batch_cache_add_request(cache, MBC_ALL_EDGES);
  return DRW_batch_request(&cache->batch.all_edges);
}

GPUBatch *DRW_mesh_batch_cache_get_surface(Mesh *me)
{
  MeshBatchCache *cache = mesh_batch_cache_get(me);
  mesh_batch_cache_request_surface_batches(cache);
  return cache->batch.surface;
}

GPUBatch *DRW_mesh_batch_cache_get_loose_edges(Mesh *me)
{
  MeshBatchCache *cache = mesh_batch_cache_get(me);
  mesh_batch_cache_add_request(cache, MBC_LOOSE_EDGES);
  if (cache->no_loose_wire) {
    return NULL;
  }

  return DRW_batch_request(&cache->batch.loose_edges);
}

GPUBatch *DRW_mesh_batch_cache_get_surface_weights(Mesh *me)
{
  MeshBatchCache *cache = mesh_batch_cache_get(me);
  mesh_batch_cache_add_request(cache, MBC_SURFACE_WEIGHTS);
  return DRW_batch_request(&cache->batch.surface_weights);
}

GPUBatch *DRW_mesh_batch_cache_get_edge_detection(Mesh *me, bool *r_is_manifold)
{
  MeshBatchCache *cache = mesh_batch_cache_get(me);
  mesh_batch_cache_add_request(cache, MBC_EDGE_DETECTION);
  /* Even if is_manifold is not correct (not updated),
   * the default (not manifold) is just the worst case. */
  if (r_is_manifold) {
    *r_is_manifold = cache->is_manifold;
  }
  return DRW_batch_request(&cache->batch.edge_detection);
}

GPUBatch *DRW_mesh_batch_cache_get_wireframes_face(Mesh *me)
{
  MeshBatchCache *cache = mesh_batch_cache_get(me);
  mesh_batch_cache_add_request(cache, MBC_WIRE_EDGES);
  return DRW_batch_request(&cache->batch.wire_edges);
}

GPUBatch *DRW_mesh_batch_cache_get_edit_mesh_analysis(Mesh *me)
{
  MeshBatchCache *cache = mesh_batch_cache_get(me);
  mesh_batch_cache_add_request(cache, MBC_EDIT_MESH_ANALYSIS);
  return DRW_batch_request(&cache->batch.edit_mesh_analysis);
}

GPUBatch **DRW_mesh_batch_cache_get_surface_shaded(Mesh *me,
                                                   struct GPUMaterial **gpumat_array,
                                                   uint gpumat_array_len)
{
  MeshBatchCache *cache = mesh_batch_cache_get(me);
  DRW_MeshCDMask cd_needed = mesh_cd_calc_used_gpu_layers(me, gpumat_array, gpumat_array_len);

  BLI_assert(gpumat_array_len == cache->mat_len);

  mesh_cd_layers_type_merge(&cache->cd_needed, cd_needed);
  mesh_batch_cache_request_surface_batches(cache);
  return cache->surface_per_mat;
}

GPUBatch **DRW_mesh_batch_cache_get_surface_texpaint(Mesh *me)
{
  MeshBatchCache *cache = mesh_batch_cache_get(me);
  texpaint_request_active_uv(cache, me);
  mesh_batch_cache_request_surface_batches(cache);
  return cache->surface_per_mat;
}

GPUBatch *DRW_mesh_batch_cache_get_surface_texpaint_single(Mesh *me)
{
  MeshBatchCache *cache = mesh_batch_cache_get(me);
  texpaint_request_active_uv(cache, me);
  mesh_batch_cache_request_surface_batches(cache);
  return cache->batch.surface;
}

GPUBatch *DRW_mesh_batch_cache_get_surface_vertpaint(Mesh *me)
{
  MeshBatchCache *cache = mesh_batch_cache_get(me);
  texpaint_request_active_vcol(cache, me);
  mesh_batch_cache_request_surface_batches(cache);
  return cache->batch.surface;
}

GPUBatch *DRW_mesh_batch_cache_get_surface_sculpt(Mesh *me)
{
  MeshBatchCache *cache = mesh_batch_cache_get(me);
  sculpt_request_active_vcol(cache, me);
  mesh_batch_cache_request_surface_batches(cache);
  return cache->batch.surface;
}

int DRW_mesh_material_count_get(const Mesh *me)
{
  return mesh_render_mat_len_get(me);
}

GPUBatch *DRW_mesh_batch_cache_get_sculpt_overlays(Mesh *me)
{
  MeshBatchCache *cache = mesh_batch_cache_get(me);

  cache->cd_needed.sculpt_overlays = 1;
  mesh_batch_cache_add_request(cache, MBC_SCULPT_OVERLAYS);
  DRW_batch_request(&cache->batch.sculpt_overlays);

  return cache->batch.sculpt_overlays;
}

/** \} */

/* ---------------------------------------------------------------------- */
/** \name Edit Mode API
 * \{ */

GPUVertBuf *DRW_mesh_batch_cache_pos_vertbuf_get(Mesh *me)
{
  MeshBatchCache *cache = mesh_batch_cache_get(me);
  /* Request surface to trigger the vbo filling. Otherwise it may do nothing. */
  mesh_batch_cache_request_surface_batches(cache);

  DRW_vbo_request(NULL, &cache->final.buff.vbo.pos_nor);
  return cache->final.buff.vbo.pos_nor;
}

/** \} */

/* ---------------------------------------------------------------------- */
/** \name Edit Mode API
 * \{ */

GPUBatch *DRW_mesh_batch_cache_get_edit_triangles(Mesh *me)
{
  MeshBatchCache *cache = mesh_batch_cache_get(me);
  mesh_batch_cache_add_request(cache, MBC_EDIT_TRIANGLES);
  return DRW_batch_request(&cache->batch.edit_triangles);
}

GPUBatch *DRW_mesh_batch_cache_get_edit_edges(Mesh *me)
{
  MeshBatchCache *cache = mesh_batch_cache_get(me);
  mesh_batch_cache_add_request(cache, MBC_EDIT_EDGES);
  return DRW_batch_request(&cache->batch.edit_edges);
}

GPUBatch *DRW_mesh_batch_cache_get_edit_vertices(Mesh *me)
{
  MeshBatchCache *cache = mesh_batch_cache_get(me);
  mesh_batch_cache_add_request(cache, MBC_EDIT_VERTICES);
  return DRW_batch_request(&cache->batch.edit_vertices);
}

GPUBatch *DRW_mesh_batch_cache_get_edit_vnors(Mesh *me)
{
  MeshBatchCache *cache = mesh_batch_cache_get(me);
  mesh_batch_cache_add_request(cache, MBC_EDIT_VNOR);
  return DRW_batch_request(&cache->batch.edit_vnor);
}

GPUBatch *DRW_mesh_batch_cache_get_edit_lnors(Mesh *me)
{
  MeshBatchCache *cache = mesh_batch_cache_get(me);
  mesh_batch_cache_add_request(cache, MBC_EDIT_LNOR);
  return DRW_batch_request(&cache->batch.edit_lnor);
}

GPUBatch *DRW_mesh_batch_cache_get_edit_facedots(Mesh *me)
{
  MeshBatchCache *cache = mesh_batch_cache_get(me);
  mesh_batch_cache_add_request(cache, MBC_EDIT_FACEDOTS);
  return DRW_batch_request(&cache->batch.edit_fdots);
}

GPUBatch *DRW_mesh_batch_cache_get_edit_skin_roots(Mesh *me)
{
  MeshBatchCache *cache = mesh_batch_cache_get(me);
  mesh_batch_cache_add_request(cache, MBC_SKIN_ROOTS);
  return DRW_batch_request(&cache->batch.edit_skin_roots);
}

/** \} */

/* ---------------------------------------------------------------------- */
/** \name Edit Mode selection API
 * \{ */

GPUBatch *DRW_mesh_batch_cache_get_triangles_with_select_id(Mesh *me)
{
  MeshBatchCache *cache = mesh_batch_cache_get(me);
  mesh_batch_cache_add_request(cache, MBC_EDIT_SELECTION_FACES);
  return DRW_batch_request(&cache->batch.edit_selection_faces);
}

GPUBatch *DRW_mesh_batch_cache_get_facedots_with_select_id(Mesh *me)
{
  MeshBatchCache *cache = mesh_batch_cache_get(me);
  mesh_batch_cache_add_request(cache, MBC_EDIT_SELECTION_FACEDOTS);
  return DRW_batch_request(&cache->batch.edit_selection_fdots);
}

GPUBatch *DRW_mesh_batch_cache_get_edges_with_select_id(Mesh *me)
{
  MeshBatchCache *cache = mesh_batch_cache_get(me);
  mesh_batch_cache_add_request(cache, MBC_EDIT_SELECTION_EDGES);
  return DRW_batch_request(&cache->batch.edit_selection_edges);
}

GPUBatch *DRW_mesh_batch_cache_get_verts_with_select_id(Mesh *me)
{
  MeshBatchCache *cache = mesh_batch_cache_get(me);
  mesh_batch_cache_add_request(cache, MBC_EDIT_SELECTION_VERTS);
  return DRW_batch_request(&cache->batch.edit_selection_verts);
}

/** \} */

/* ---------------------------------------------------------------------- */
/** \name UV Image editor API
 * \{ */

static void edituv_request_active_uv(MeshBatchCache *cache, Mesh *me)
{
  DRW_MeshCDMask cd_needed;
  mesh_cd_layers_type_clear(&cd_needed);
  mesh_cd_calc_active_uv_layer(me, &cd_needed);
  mesh_cd_calc_edit_uv_layer(me, &cd_needed);

  BLI_assert(cd_needed.edit_uv != 0 &&
             "No uv layer available in edituv, but batches requested anyway!");

  mesh_cd_calc_active_mask_uv_layer(me, &cd_needed);
  mesh_cd_layers_type_merge(&cache->cd_needed, cd_needed);
}

/* Creates the GPUBatch for drawing the UV Stretching Area Overlay.
 * Optional retrieves the total area or total uv area of the mesh.
 *
 * The `cache->tot_area` and cache->tot_uv_area` update are calculation are
 * only valid after calling `DRW_mesh_batch_cache_create_requested`. */
GPUBatch *DRW_mesh_batch_cache_get_edituv_faces_stretch_area(Mesh *me,
                                                             float **tot_area,
                                                             float **tot_uv_area)
{
  MeshBatchCache *cache = mesh_batch_cache_get(me);
  edituv_request_active_uv(cache, me);
  mesh_batch_cache_add_request(cache, MBC_EDITUV_FACES_STRETCH_AREA);

  if (tot_area != NULL) {
    *tot_area = &cache->tot_area;
  }
  if (tot_uv_area != NULL) {
    *tot_uv_area = &cache->tot_uv_area;
  }
  return DRW_batch_request(&cache->batch.edituv_faces_stretch_area);
}

GPUBatch *DRW_mesh_batch_cache_get_edituv_faces_stretch_angle(Mesh *me)
{
  MeshBatchCache *cache = mesh_batch_cache_get(me);
  edituv_request_active_uv(cache, me);
  mesh_batch_cache_add_request(cache, MBC_EDITUV_FACES_STRETCH_ANGLE);
  return DRW_batch_request(&cache->batch.edituv_faces_stretch_angle);
}

GPUBatch *DRW_mesh_batch_cache_get_edituv_faces(Mesh *me)
{
  MeshBatchCache *cache = mesh_batch_cache_get(me);
  edituv_request_active_uv(cache, me);
  mesh_batch_cache_add_request(cache, MBC_EDITUV_FACES);
  return DRW_batch_request(&cache->batch.edituv_faces);
}

GPUBatch *DRW_mesh_batch_cache_get_edituv_edges(Mesh *me)
{
  MeshBatchCache *cache = mesh_batch_cache_get(me);
  edituv_request_active_uv(cache, me);
  mesh_batch_cache_add_request(cache, MBC_EDITUV_EDGES);
  return DRW_batch_request(&cache->batch.edituv_edges);
}

GPUBatch *DRW_mesh_batch_cache_get_edituv_verts(Mesh *me)
{
  MeshBatchCache *cache = mesh_batch_cache_get(me);
  edituv_request_active_uv(cache, me);
  mesh_batch_cache_add_request(cache, MBC_EDITUV_VERTS);
  return DRW_batch_request(&cache->batch.edituv_verts);
}

GPUBatch *DRW_mesh_batch_cache_get_edituv_facedots(Mesh *me)
{
  MeshBatchCache *cache = mesh_batch_cache_get(me);
  edituv_request_active_uv(cache, me);
  mesh_batch_cache_add_request(cache, MBC_EDITUV_FACEDOTS);
  return DRW_batch_request(&cache->batch.edituv_fdots);
}

GPUBatch *DRW_mesh_batch_cache_get_uv_edges(Mesh *me)
{
  MeshBatchCache *cache = mesh_batch_cache_get(me);
  edituv_request_active_uv(cache, me);
  mesh_batch_cache_add_request(cache, MBC_WIRE_LOOPS_UVS);
  return DRW_batch_request(&cache->batch.wire_loops_uvs);
}

GPUBatch *DRW_mesh_batch_cache_get_surface_edges(Mesh *me)
{
  MeshBatchCache *cache = mesh_batch_cache_get(me);
  texpaint_request_active_uv(cache, me);
  mesh_batch_cache_add_request(cache, MBC_WIRE_LOOPS);
  return DRW_batch_request(&cache->batch.wire_loops);
}

/** \} */

/* ---------------------------------------------------------------------- */
/** \name Grouped batch generation
 * \{ */

/* Thread safety need to be assured by caller. Don't call this during drawing.
 * NOTE: For now this only free the shading batches / vbo if any cd layers is
 * not needed anymore. */
void DRW_mesh_batch_cache_free_old(Mesh *me, int ctime)
{
  MeshBatchCache *cache = me->runtime.batch_cache;

  if (cache == NULL) {
    return;
  }

  if (mesh_cd_layers_type_equal(cache->cd_used_over_time, cache->cd_used)) {
    cache->lastmatch = ctime;
  }

  if (ctime - cache->lastmatch > U.vbotimeout) {
    mesh_batch_cache_discard_shaded_tri(cache);
  }

  mesh_cd_layers_type_clear(&cache->cd_used_over_time);
}

#ifdef DEBUG
/* Sanity check function to test if all requested batches are available. */
static void drw_mesh_batch_cache_check_available(struct TaskGraph *task_graph, Mesh *me)
{
  MeshBatchCache *cache = mesh_batch_cache_get(me);
  /* Make sure all requested batches have been setup. */
  /* NOTE: The next line creates a different scheduling than during release builds what can lead to
   * some issues (See T77867 where we needed to disable this function in order to debug what was
   * happening in release builds). */
  BLI_task_graph_work_and_wait(task_graph);
  for (int i = 0; i < MBC_BATCH_LEN; i++) {
    BLI_assert(!DRW_batch_requested(((GPUBatch **)&cache->batch)[i], 0));
  }
  for (int i = 0; i < MBC_VBO_LEN; i++) {
    BLI_assert(!DRW_vbo_requested(((GPUVertBuf **)&cache->final.buff.vbo)[i]));
  }
  for (int i = 0; i < MBC_IBO_LEN; i++) {
    BLI_assert(!DRW_ibo_requested(((GPUIndexBuf **)&cache->final.buff.ibo)[i]));
  }
  for (int i = 0; i < MBC_VBO_LEN; i++) {
    BLI_assert(!DRW_vbo_requested(((GPUVertBuf **)&cache->cage.buff.vbo)[i]));
  }
  for (int i = 0; i < MBC_IBO_LEN; i++) {
    BLI_assert(!DRW_ibo_requested(((GPUIndexBuf **)&cache->cage.buff.ibo)[i]));
  }
  for (int i = 0; i < MBC_VBO_LEN; i++) {
    BLI_assert(!DRW_vbo_requested(((GPUVertBuf **)&cache->uv_cage.buff.vbo)[i]));
  }
  for (int i = 0; i < MBC_IBO_LEN; i++) {
    BLI_assert(!DRW_ibo_requested(((GPUIndexBuf **)&cache->uv_cage.buff.ibo)[i]));
  }
}
#endif

/* Can be called for any surface type. Mesh *me is the final mesh. */
void DRW_mesh_batch_cache_create_requested(struct TaskGraph *task_graph,
                                           Object *ob,
                                           Mesh *me,
                                           const Scene *scene,
                                           const bool is_paint_mode,
                                           const bool use_hide)
{
  BLI_assert(task_graph);
  const ToolSettings *ts = NULL;
  if (scene) {
    ts = scene->toolsettings;
  }
  MeshBatchCache *cache = mesh_batch_cache_get(me);
  bool cd_uv_update = false;

  /* Early out */
  if (cache->batch_requested == 0) {
#ifdef DEBUG
    drw_mesh_batch_cache_check_available(task_graph, me);
#endif
    return;
  }

  /* Sanity check. */
  if ((me->edit_mesh != NULL) && (ob->mode & OB_MODE_EDIT)) {
    BLI_assert(me->edit_mesh->mesh_eval_final != NULL);
  }

  /* Don't check `DRW_object_is_in_edit_mode(ob)` here because it means the same mesh
   * may draw with edit-mesh data and regular mesh data.
   * In this case the custom-data layers used won't always match in `me->runtime.batch_cache`.
   * If we want to display regular mesh data, we should have a separate cache for the edit-mesh.
   * See T77359. */
  const bool is_editmode = (me->edit_mesh != NULL) &&
                           /* In rare cases we have the edit-mode data but not the generated cache.
                            * This can happen when switching an objects data to a mesh which
                            * happens to be in edit-mode in another scene, see: T82952. */
                           (me->edit_mesh->mesh_eval_final !=
                            NULL) /* && DRW_object_is_in_edit_mode(ob) */;

  /* This could be set for paint mode too, currently it's only used for edit-mode. */
  const bool is_mode_active = is_editmode && DRW_object_is_in_edit_mode(ob);

  DRWBatchFlag batch_requested = cache->batch_requested;
  cache->batch_requested = 0;

  if (batch_requested & MBC_SURFACE_WEIGHTS) {
    /* Check vertex weights. */
    if ((cache->batch.surface_weights != NULL) && (ts != NULL)) {
      struct DRW_MeshWeightState wstate;
      BLI_assert(ob->type == OB_MESH);
      drw_mesh_weight_state_extract(ob, me, ts, is_paint_mode, &wstate);
      mesh_batch_cache_check_vertex_group(cache, &wstate);
      drw_mesh_weight_state_copy(&cache->weight_state, &wstate);
      drw_mesh_weight_state_clear(&wstate);
    }
  }

  if (batch_requested &
      (MBC_SURFACE | MBC_WIRE_LOOPS_UVS | MBC_EDITUV_FACES_STRETCH_AREA |
       MBC_EDITUV_FACES_STRETCH_ANGLE | MBC_EDITUV_FACES | MBC_EDITUV_EDGES | MBC_EDITUV_VERTS)) {
    /* Modifiers will only generate an orco layer if the mesh is deformed. */
    if (cache->cd_needed.orco != 0) {
      /* Orco is always extracted from final mesh. */
      Mesh *me_final = (me->edit_mesh) ? me->edit_mesh->mesh_eval_final : me;
      if (CustomData_get_layer(&me_final->vdata, CD_ORCO) == NULL) {
        /* Skip orco calculation */
        cache->cd_needed.orco = 0;
      }
    }

    /* Verify that all surface batches have needed attribute layers.
     */
    /* TODO(fclem): We could be a bit smarter here and only do it per
     * material. */
    bool cd_overlap = mesh_cd_layers_type_overlap(cache->cd_used, cache->cd_needed);
    if (cd_overlap == false) {
      FOREACH_MESH_BUFFER_CACHE (cache, mbc) {
        if ((cache->cd_used.uv & cache->cd_needed.uv) != cache->cd_needed.uv) {
          GPU_VERTBUF_DISCARD_SAFE(mbc->buff.vbo.uv);
          cd_uv_update = true;
        }
        if ((cache->cd_used.tan & cache->cd_needed.tan) != cache->cd_needed.tan ||
            cache->cd_used.tan_orco != cache->cd_needed.tan_orco) {
          GPU_VERTBUF_DISCARD_SAFE(mbc->buff.vbo.tan);
        }
        if (cache->cd_used.orco != cache->cd_needed.orco) {
          GPU_VERTBUF_DISCARD_SAFE(mbc->buff.vbo.orco);
        }
        if (cache->cd_used.sculpt_overlays != cache->cd_needed.sculpt_overlays) {
          GPU_VERTBUF_DISCARD_SAFE(mbc->buff.vbo.sculpt_data);
        }
        if (((cache->cd_used.vcol & cache->cd_needed.vcol) != cache->cd_needed.vcol) ||
            ((cache->cd_used.sculpt_vcol & cache->cd_needed.sculpt_vcol) !=
             cache->cd_needed.sculpt_vcol)) {
          GPU_VERTBUF_DISCARD_SAFE(mbc->buff.vbo.vcol);
        }
      }
      /* We can't discard batches at this point as they have been
       * referenced for drawing. Just clear them in place. */
      for (int i = 0; i < cache->mat_len; i++) {
        GPU_BATCH_CLEAR_SAFE(cache->surface_per_mat[i]);
      }
      GPU_BATCH_CLEAR_SAFE(cache->batch.surface);
      cache->batch_ready &= ~(MBC_SURFACE);

      mesh_cd_layers_type_merge(&cache->cd_used, cache->cd_needed);
    }
    mesh_cd_layers_type_merge(&cache->cd_used_over_time, cache->cd_needed);
    mesh_cd_layers_type_clear(&cache->cd_needed);
  }

  if (batch_requested & MBC_EDITUV) {
    /* Discard UV batches if sync_selection changes */
    const bool is_uvsyncsel = ts && (ts->uv_flag & UV_SYNC_SELECTION);
    if (cd_uv_update || (cache->is_uvsyncsel != is_uvsyncsel)) {
      cache->is_uvsyncsel = is_uvsyncsel;
      FOREACH_MESH_BUFFER_CACHE (cache, mbc) {
        GPU_VERTBUF_DISCARD_SAFE(mbc->buff.vbo.edituv_data);
        GPU_VERTBUF_DISCARD_SAFE(mbc->buff.vbo.fdots_uv);
        GPU_VERTBUF_DISCARD_SAFE(mbc->buff.vbo.fdots_edituv_data);
        GPU_INDEXBUF_DISCARD_SAFE(mbc->buff.ibo.edituv_tris);
        GPU_INDEXBUF_DISCARD_SAFE(mbc->buff.ibo.edituv_lines);
        GPU_INDEXBUF_DISCARD_SAFE(mbc->buff.ibo.edituv_points);
        GPU_INDEXBUF_DISCARD_SAFE(mbc->buff.ibo.edituv_fdots);
      }
      /* We only clear the batches as they may already have been
       * referenced. */
      GPU_BATCH_CLEAR_SAFE(cache->batch.wire_loops_uvs);
      GPU_BATCH_CLEAR_SAFE(cache->batch.edituv_faces_stretch_area);
      GPU_BATCH_CLEAR_SAFE(cache->batch.edituv_faces_stretch_angle);
      GPU_BATCH_CLEAR_SAFE(cache->batch.edituv_faces);
      GPU_BATCH_CLEAR_SAFE(cache->batch.edituv_edges);
      GPU_BATCH_CLEAR_SAFE(cache->batch.edituv_verts);
      GPU_BATCH_CLEAR_SAFE(cache->batch.edituv_fdots);
      cache->batch_ready &= ~MBC_EDITUV;
    }
  }

  /* Second chance to early out */
  if ((batch_requested & ~cache->batch_ready) == 0) {
#ifdef DEBUG
    drw_mesh_batch_cache_check_available(task_graph, me);
#endif
    return;
  }

  /* TODO(pablodp606): This always updates the sculpt normals for regular drawing (non-PBVH).
   * This makes tools that sample the surface per step get wrong normals until a redraw happens.
   * Normal updates should be part of the brush loop and only run during the stroke when the
   * brush needs to sample the surface. The drawing code should only update the normals
   * per redraw when smooth shading is enabled. */
  const bool do_update_sculpt_normals = ob->sculpt && ob->sculpt->pbvh;
  if (do_update_sculpt_normals) {
    Mesh *mesh = ob->data;
    BKE_pbvh_update_normals(ob->sculpt->pbvh, mesh->runtime.subdiv_ccg);
  }

  cache->batch_ready |= batch_requested;

  const bool do_cage = (is_editmode &&
                        (me->edit_mesh->mesh_eval_final != me->edit_mesh->mesh_eval_cage));

  const bool do_uvcage = is_editmode && !me->edit_mesh->mesh_eval_final->runtime.is_original;

<<<<<<< HEAD
  int required_mode = eModifierMode_Realtime;
  if (DRW_state_is_scene_render()) {
    required_mode |= eModifierMode_Render;
  }
  if (is_editmode) {
    required_mode |= eModifierMode_Editmode;
  }
  const bool do_subdivision = BKE_modifier_subsurf_can_do_gpu_subdiv(scene, ob, required_mode);

  MeshBufferCache *mbufcache = &cache->final;
=======
  MeshBufferList *mbuflist = &cache->final.buff;
>>>>>>> bffa1681

  /* Initialize batches and request VBO's & IBO's. */
  MDEPS_ASSERT(surface, ibo.tris, vbo.lnor, vbo.pos_nor, vbo.uv, vbo.vcol);
  if (DRW_batch_requested(cache->batch.surface, GPU_PRIM_TRIS)) {
    DRW_ibo_request(cache->batch.surface, &mbuflist->ibo.tris);
    /* Order matters. First ones override latest VBO's attributes. */
    DRW_vbo_request(cache->batch.surface, &mbuflist->vbo.lnor);
    DRW_vbo_request(cache->batch.surface, &mbuflist->vbo.pos_nor);
    if (cache->cd_used.uv != 0) {
      DRW_vbo_request(cache->batch.surface, &mbuflist->vbo.uv);
    }
    if (cache->cd_used.vcol != 0 || cache->cd_used.sculpt_vcol != 0) {
      DRW_vbo_request(cache->batch.surface, &mbuflist->vbo.vcol);
    }
  }
  MDEPS_ASSERT(all_verts, vbo.pos_nor);
  if (DRW_batch_requested(cache->batch.all_verts, GPU_PRIM_POINTS)) {
    DRW_vbo_request(cache->batch.all_verts, &mbuflist->vbo.pos_nor);
  }
  MDEPS_ASSERT(sculpt_overlays, ibo.tris, vbo.pos_nor, vbo.sculpt_data);
  if (DRW_batch_requested(cache->batch.sculpt_overlays, GPU_PRIM_TRIS)) {
    DRW_ibo_request(cache->batch.sculpt_overlays, &mbuflist->ibo.tris);
    DRW_vbo_request(cache->batch.sculpt_overlays, &mbuflist->vbo.pos_nor);
    DRW_vbo_request(cache->batch.sculpt_overlays, &mbuflist->vbo.sculpt_data);
  }
  MDEPS_ASSERT(all_edges, ibo.lines, vbo.pos_nor);
  if (DRW_batch_requested(cache->batch.all_edges, GPU_PRIM_LINES)) {
    DRW_ibo_request(cache->batch.all_edges, &mbuflist->ibo.lines);
    DRW_vbo_request(cache->batch.all_edges, &mbuflist->vbo.pos_nor);
  }
  MDEPS_ASSERT(loose_edges, ibo.lines_loose, vbo.pos_nor);
  if (DRW_batch_requested(cache->batch.loose_edges, GPU_PRIM_LINES)) {
    DRW_ibo_request(NULL, &mbuflist->ibo.lines);
    DRW_ibo_request(cache->batch.loose_edges, &mbuflist->ibo.lines_loose);
    DRW_vbo_request(cache->batch.loose_edges, &mbuflist->vbo.pos_nor);
  }
  MDEPS_ASSERT(edge_detection, ibo.lines_adjacency, vbo.pos_nor);
  if (DRW_batch_requested(cache->batch.edge_detection, GPU_PRIM_LINES_ADJ)) {
    DRW_ibo_request(cache->batch.edge_detection, &mbuflist->ibo.lines_adjacency);
    DRW_vbo_request(cache->batch.edge_detection, &mbuflist->vbo.pos_nor);
  }
  MDEPS_ASSERT(surface_weights, ibo.tris, vbo.pos_nor, vbo.weights);
  if (DRW_batch_requested(cache->batch.surface_weights, GPU_PRIM_TRIS)) {
    DRW_ibo_request(cache->batch.surface_weights, &mbuflist->ibo.tris);
    DRW_vbo_request(cache->batch.surface_weights, &mbuflist->vbo.pos_nor);
    DRW_vbo_request(cache->batch.surface_weights, &mbuflist->vbo.weights);
  }
  MDEPS_ASSERT(wire_loops, ibo.lines_paint_mask, vbo.lnor, vbo.pos_nor);
  if (DRW_batch_requested(cache->batch.wire_loops, GPU_PRIM_LINES)) {
    DRW_ibo_request(cache->batch.wire_loops, &mbuflist->ibo.lines_paint_mask);
    /* Order matters. First ones override latest VBO's attributes. */
    DRW_vbo_request(cache->batch.wire_loops, &mbuflist->vbo.lnor);
    DRW_vbo_request(cache->batch.wire_loops, &mbuflist->vbo.pos_nor);
  }
  MDEPS_ASSERT(wire_edges, ibo.lines, vbo.pos_nor, vbo.edge_fac);
  if (DRW_batch_requested(cache->batch.wire_edges, GPU_PRIM_LINES)) {
    DRW_ibo_request(cache->batch.wire_edges, &mbuflist->ibo.lines);
    DRW_vbo_request(cache->batch.wire_edges, &mbuflist->vbo.pos_nor);
    DRW_vbo_request(cache->batch.wire_edges, &mbuflist->vbo.edge_fac);
  }
  MDEPS_ASSERT(wire_loops_uvs, ibo.edituv_lines, vbo.uv);
  if (DRW_batch_requested(cache->batch.wire_loops_uvs, GPU_PRIM_LINES)) {
    DRW_ibo_request(cache->batch.wire_loops_uvs, &mbuflist->ibo.edituv_lines);
    /* For paint overlay. Active layer should have been queried. */
    if (cache->cd_used.uv != 0) {
      DRW_vbo_request(cache->batch.wire_loops_uvs, &mbuflist->vbo.uv);
    }
  }
  MDEPS_ASSERT(edit_mesh_analysis, ibo.tris, vbo.pos_nor, vbo.mesh_analysis);
  if (DRW_batch_requested(cache->batch.edit_mesh_analysis, GPU_PRIM_TRIS)) {
    DRW_ibo_request(cache->batch.edit_mesh_analysis, &mbuflist->ibo.tris);
    DRW_vbo_request(cache->batch.edit_mesh_analysis, &mbuflist->vbo.pos_nor);
    DRW_vbo_request(cache->batch.edit_mesh_analysis, &mbuflist->vbo.mesh_analysis);
  }

  /* Per Material */
  MDEPS_ASSERT_FLAG(
      SURFACE_PER_MAT_FLAG, vbo.lnor, vbo.pos_nor, vbo.uv, vbo.tan, vbo.vcol, vbo.orco);
  MDEPS_ASSERT_INDEX(TRIS_PER_MAT_INDEX, SURFACE_PER_MAT_FLAG);
  for (int i = 0; i < cache->mat_len; i++) {
    if (DRW_batch_requested(cache->surface_per_mat[i], GPU_PRIM_TRIS)) {
      DRW_ibo_request(cache->surface_per_mat[i], &cache->tris_per_mat[i]);
      /* Order matters. First ones override latest VBO's attributes. */
      DRW_vbo_request(cache->surface_per_mat[i], &mbuflist->vbo.lnor);
      DRW_vbo_request(cache->surface_per_mat[i], &mbuflist->vbo.pos_nor);
      if (cache->cd_used.uv != 0) {
        DRW_vbo_request(cache->surface_per_mat[i], &mbuflist->vbo.uv);
      }
      if ((cache->cd_used.tan != 0) || (cache->cd_used.tan_orco != 0)) {
        DRW_vbo_request(cache->surface_per_mat[i], &mbuflist->vbo.tan);
      }
      if (cache->cd_used.vcol != 0 || cache->cd_used.sculpt_vcol != 0) {
        DRW_vbo_request(cache->surface_per_mat[i], &mbuflist->vbo.vcol);
      }
      if (cache->cd_used.orco != 0) {
        DRW_vbo_request(cache->surface_per_mat[i], &mbuflist->vbo.orco);
      }
    }
  }

  mbuflist = (do_cage) ? &cache->cage.buff : &cache->final.buff;

  /* Edit Mesh */
  MDEPS_ASSERT(edit_triangles, ibo.tris, vbo.pos_nor, vbo.edit_data);
  if (DRW_batch_requested(cache->batch.edit_triangles, GPU_PRIM_TRIS)) {
    DRW_ibo_request(cache->batch.edit_triangles, &mbuflist->ibo.tris);
    DRW_vbo_request(cache->batch.edit_triangles, &mbuflist->vbo.pos_nor);
    DRW_vbo_request(cache->batch.edit_triangles, &mbuflist->vbo.edit_data);
  }
  MDEPS_ASSERT(edit_vertices, ibo.points, vbo.pos_nor, vbo.edit_data);
  if (DRW_batch_requested(cache->batch.edit_vertices, GPU_PRIM_POINTS)) {
    DRW_ibo_request(cache->batch.edit_vertices, &mbuflist->ibo.points);
    DRW_vbo_request(cache->batch.edit_vertices, &mbuflist->vbo.pos_nor);
    DRW_vbo_request(cache->batch.edit_vertices, &mbuflist->vbo.edit_data);
  }
  MDEPS_ASSERT(edit_edges, ibo.lines, vbo.pos_nor, vbo.edit_data);
  if (DRW_batch_requested(cache->batch.edit_edges, GPU_PRIM_LINES)) {
    DRW_ibo_request(cache->batch.edit_edges, &mbuflist->ibo.lines);
    DRW_vbo_request(cache->batch.edit_edges, &mbuflist->vbo.pos_nor);
    DRW_vbo_request(cache->batch.edit_edges, &mbuflist->vbo.edit_data);
  }
  MDEPS_ASSERT(edit_vnor, ibo.points, vbo.pos_nor);
  if (DRW_batch_requested(cache->batch.edit_vnor, GPU_PRIM_POINTS)) {
    DRW_ibo_request(cache->batch.edit_vnor, &mbuflist->ibo.points);
    DRW_vbo_request(cache->batch.edit_vnor, &mbuflist->vbo.pos_nor);
  }
  MDEPS_ASSERT(edit_lnor, ibo.tris, vbo.pos_nor, vbo.lnor);
  if (DRW_batch_requested(cache->batch.edit_lnor, GPU_PRIM_POINTS)) {
    DRW_ibo_request(cache->batch.edit_lnor, &mbuflist->ibo.tris);
    DRW_vbo_request(cache->batch.edit_lnor, &mbuflist->vbo.pos_nor);
    DRW_vbo_request(cache->batch.edit_lnor, &mbuflist->vbo.lnor);
  }
  MDEPS_ASSERT(edit_fdots, ibo.fdots, vbo.fdots_pos, vbo.fdots_nor);
  if (DRW_batch_requested(cache->batch.edit_fdots, GPU_PRIM_POINTS)) {
    DRW_ibo_request(cache->batch.edit_fdots, &mbuflist->ibo.fdots);
    DRW_vbo_request(cache->batch.edit_fdots, &mbuflist->vbo.fdots_pos);
    DRW_vbo_request(cache->batch.edit_fdots, &mbuflist->vbo.fdots_nor);
  }
  MDEPS_ASSERT(edit_skin_roots, vbo.skin_roots);
  if (DRW_batch_requested(cache->batch.edit_skin_roots, GPU_PRIM_POINTS)) {
    DRW_vbo_request(cache->batch.edit_skin_roots, &mbuflist->vbo.skin_roots);
  }

  /* Selection */
  MDEPS_ASSERT(edit_selection_verts, ibo.points, vbo.pos_nor, vbo.vert_idx);
  if (DRW_batch_requested(cache->batch.edit_selection_verts, GPU_PRIM_POINTS)) {
    DRW_ibo_request(cache->batch.edit_selection_verts, &mbuflist->ibo.points);
    DRW_vbo_request(cache->batch.edit_selection_verts, &mbuflist->vbo.pos_nor);
    DRW_vbo_request(cache->batch.edit_selection_verts, &mbuflist->vbo.vert_idx);
  }
  MDEPS_ASSERT(edit_selection_edges, ibo.lines, vbo.pos_nor, vbo.edge_idx);
  if (DRW_batch_requested(cache->batch.edit_selection_edges, GPU_PRIM_LINES)) {
    DRW_ibo_request(cache->batch.edit_selection_edges, &mbuflist->ibo.lines);
    DRW_vbo_request(cache->batch.edit_selection_edges, &mbuflist->vbo.pos_nor);
    DRW_vbo_request(cache->batch.edit_selection_edges, &mbuflist->vbo.edge_idx);
  }
  MDEPS_ASSERT(edit_selection_faces, ibo.tris, vbo.pos_nor, vbo.poly_idx);
  if (DRW_batch_requested(cache->batch.edit_selection_faces, GPU_PRIM_TRIS)) {
    DRW_ibo_request(cache->batch.edit_selection_faces, &mbuflist->ibo.tris);
    DRW_vbo_request(cache->batch.edit_selection_faces, &mbuflist->vbo.pos_nor);
    DRW_vbo_request(cache->batch.edit_selection_faces, &mbuflist->vbo.poly_idx);
  }
  MDEPS_ASSERT(edit_selection_fdots, ibo.fdots, vbo.fdots_pos, vbo.fdot_idx);
  if (DRW_batch_requested(cache->batch.edit_selection_fdots, GPU_PRIM_POINTS)) {
    DRW_ibo_request(cache->batch.edit_selection_fdots, &mbuflist->ibo.fdots);
    DRW_vbo_request(cache->batch.edit_selection_fdots, &mbuflist->vbo.fdots_pos);
    DRW_vbo_request(cache->batch.edit_selection_fdots, &mbuflist->vbo.fdot_idx);
  }

  /**
   * TODO: The code and data structure is ready to support modified UV display
   * but the selection code for UVs needs to support it first. So for now, only
   * display the cage in all cases.
   */
  mbuflist = (do_uvcage) ? &cache->uv_cage.buff : &cache->final.buff;

  /* Edit UV */
  MDEPS_ASSERT(edituv_faces, ibo.edituv_tris, vbo.uv, vbo.edituv_data);
  if (DRW_batch_requested(cache->batch.edituv_faces, GPU_PRIM_TRIS)) {
    DRW_ibo_request(cache->batch.edituv_faces, &mbuflist->ibo.edituv_tris);
    DRW_vbo_request(cache->batch.edituv_faces, &mbuflist->vbo.uv);
    DRW_vbo_request(cache->batch.edituv_faces, &mbuflist->vbo.edituv_data);
  }
  MDEPS_ASSERT(edituv_faces_stretch_area,
               ibo.edituv_tris,
               vbo.uv,
               vbo.edituv_data,
               vbo.edituv_stretch_area);
  if (DRW_batch_requested(cache->batch.edituv_faces_stretch_area, GPU_PRIM_TRIS)) {
    DRW_ibo_request(cache->batch.edituv_faces_stretch_area, &mbuflist->ibo.edituv_tris);
    DRW_vbo_request(cache->batch.edituv_faces_stretch_area, &mbuflist->vbo.uv);
    DRW_vbo_request(cache->batch.edituv_faces_stretch_area, &mbuflist->vbo.edituv_data);
    DRW_vbo_request(cache->batch.edituv_faces_stretch_area, &mbuflist->vbo.edituv_stretch_area);
  }
  MDEPS_ASSERT(edituv_faces_stretch_angle,
               ibo.edituv_tris,
               vbo.uv,
               vbo.edituv_data,
               vbo.edituv_stretch_angle);
  if (DRW_batch_requested(cache->batch.edituv_faces_stretch_angle, GPU_PRIM_TRIS)) {
    DRW_ibo_request(cache->batch.edituv_faces_stretch_angle, &mbuflist->ibo.edituv_tris);
    DRW_vbo_request(cache->batch.edituv_faces_stretch_angle, &mbuflist->vbo.uv);
    DRW_vbo_request(cache->batch.edituv_faces_stretch_angle, &mbuflist->vbo.edituv_data);
    DRW_vbo_request(cache->batch.edituv_faces_stretch_angle, &mbuflist->vbo.edituv_stretch_angle);
  }
  MDEPS_ASSERT(edituv_edges, ibo.edituv_lines, vbo.uv, vbo.edituv_data);
  if (DRW_batch_requested(cache->batch.edituv_edges, GPU_PRIM_LINES)) {
    DRW_ibo_request(cache->batch.edituv_edges, &mbuflist->ibo.edituv_lines);
    DRW_vbo_request(cache->batch.edituv_edges, &mbuflist->vbo.uv);
    DRW_vbo_request(cache->batch.edituv_edges, &mbuflist->vbo.edituv_data);
  }
  MDEPS_ASSERT(edituv_verts, ibo.edituv_points, vbo.uv, vbo.edituv_data);
  if (DRW_batch_requested(cache->batch.edituv_verts, GPU_PRIM_POINTS)) {
    DRW_ibo_request(cache->batch.edituv_verts, &mbuflist->ibo.edituv_points);
    DRW_vbo_request(cache->batch.edituv_verts, &mbuflist->vbo.uv);
    DRW_vbo_request(cache->batch.edituv_verts, &mbuflist->vbo.edituv_data);
  }
  MDEPS_ASSERT(edituv_fdots, ibo.edituv_fdots, vbo.fdots_uv, vbo.fdots_edituv_data);
  if (DRW_batch_requested(cache->batch.edituv_fdots, GPU_PRIM_POINTS)) {
    DRW_ibo_request(cache->batch.edituv_fdots, &mbuflist->ibo.edituv_fdots);
    DRW_vbo_request(cache->batch.edituv_fdots, &mbuflist->vbo.fdots_uv);
    DRW_vbo_request(cache->batch.edituv_fdots, &mbuflist->vbo.fdots_edituv_data);
  }

  MDEPS_ASSERT_MAP(vbo.lnor);
  MDEPS_ASSERT_MAP(vbo.pos_nor);
  MDEPS_ASSERT_MAP(vbo.uv);
  MDEPS_ASSERT_MAP(vbo.vcol);
  MDEPS_ASSERT_MAP(vbo.sculpt_data);
  MDEPS_ASSERT_MAP(vbo.weights);
  MDEPS_ASSERT_MAP(vbo.edge_fac);
  MDEPS_ASSERT_MAP(vbo.mesh_analysis);
  MDEPS_ASSERT_MAP(vbo.tan);
  MDEPS_ASSERT_MAP(vbo.orco);
  MDEPS_ASSERT_MAP(vbo.edit_data);
  MDEPS_ASSERT_MAP(vbo.fdots_pos);
  MDEPS_ASSERT_MAP(vbo.fdots_nor);
  MDEPS_ASSERT_MAP(vbo.skin_roots);
  MDEPS_ASSERT_MAP(vbo.vert_idx);
  MDEPS_ASSERT_MAP(vbo.edge_idx);
  MDEPS_ASSERT_MAP(vbo.poly_idx);
  MDEPS_ASSERT_MAP(vbo.fdot_idx);
  MDEPS_ASSERT_MAP(vbo.edituv_data);
  MDEPS_ASSERT_MAP(vbo.edituv_stretch_area);
  MDEPS_ASSERT_MAP(vbo.edituv_stretch_angle);
  MDEPS_ASSERT_MAP(vbo.fdots_uv);
  MDEPS_ASSERT_MAP(vbo.fdots_edituv_data);

  MDEPS_ASSERT_MAP(ibo.tris);
  MDEPS_ASSERT_MAP(ibo.lines);
  MDEPS_ASSERT_MAP(ibo.lines_loose);
  MDEPS_ASSERT_MAP(ibo.lines_adjacency);
  MDEPS_ASSERT_MAP(ibo.lines_paint_mask);
  MDEPS_ASSERT_MAP(ibo.points);
  MDEPS_ASSERT_MAP(ibo.fdots);
  MDEPS_ASSERT_MAP(ibo.edituv_tris);
  MDEPS_ASSERT_MAP(ibo.edituv_lines);
  MDEPS_ASSERT_MAP(ibo.edituv_points);
  MDEPS_ASSERT_MAP(ibo.edituv_fdots);

  MDEPS_ASSERT_MAP_INDEX(TRIS_PER_MAT_INDEX);

  /* Meh loose Scene const correctness here. */
  const bool use_subsurf_fdots = scene ? BKE_modifiers_uses_subsurf_facedots(scene, ob) : false;

  if (do_uvcage) {
    mesh_buffer_cache_create_requested(task_graph,
                                       cache,
                                       &cache->uv_cage,
                                       me,
                                       is_editmode,
                                       is_paint_mode,
                                       is_mode_active,
                                       ob->obmat,
                                       false,
                                       true,
                                       false,
                                       scene,
                                       ts,
                                       true);
  }

  if (do_cage) {
    mesh_buffer_cache_create_requested(task_graph,
                                       cache,
                                       &cache->cage,
                                       me,
                                       is_editmode,
                                       is_paint_mode,
                                       is_mode_active,
                                       ob->obmat,
                                       false,
                                       false,
                                       use_subsurf_fdots,
                                       scene,
                                       ts,
                                       true);
  }

  if (do_subdivision) {
    DRW_create_subdivision(scene, ob, me, cache, &cache->final, ts);
  }

  mesh_buffer_cache_create_requested(task_graph,
                                     cache,
                                     &cache->final,
                                     me,
                                     is_editmode,
                                     is_paint_mode,
                                     is_mode_active,
                                     ob->obmat,
                                     true,
                                     false,
                                     use_subsurf_fdots,
                                     scene,
                                     ts,
                                     use_hide);

  /* Ensure that all requested batches have finished.
   * Ideally we want to remove this sync, but there are cases where this doesn't work.
   * See T79038 for example.
   *
   * An idea to improve this is to separate the Object mode from the edit mode draw caches. And
   * based on the mode the correct one will be updated. Other option is to look into using
   * drw_batch_cache_generate_requested_delayed. */
  BLI_task_graph_work_and_wait(task_graph);
#ifdef DEBUG
  drw_mesh_batch_cache_check_available(task_graph, me);
#endif
}

/** \} */<|MERGE_RESOLUTION|>--- conflicted
+++ resolved
@@ -1504,7 +1504,6 @@
 
   const bool do_uvcage = is_editmode && !me->edit_mesh->mesh_eval_final->runtime.is_original;
 
-<<<<<<< HEAD
   int required_mode = eModifierMode_Realtime;
   if (DRW_state_is_scene_render()) {
     required_mode |= eModifierMode_Render;
@@ -1514,10 +1513,7 @@
   }
   const bool do_subdivision = BKE_modifier_subsurf_can_do_gpu_subdiv(scene, ob, required_mode);
 
-  MeshBufferCache *mbufcache = &cache->final;
-=======
   MeshBufferList *mbuflist = &cache->final.buff;
->>>>>>> bffa1681
 
   /* Initialize batches and request VBO's & IBO's. */
   MDEPS_ASSERT(surface, ibo.tris, vbo.lnor, vbo.pos_nor, vbo.uv, vbo.vcol);
