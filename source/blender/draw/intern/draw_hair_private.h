/*
 * This program is free software; you can redistribute it and/or
 * modify it under the terms of the GNU General Public License
 * as published by the Free Software Foundation; either version 2
 * of the License, or (at your option) any later version.
 *
 * This program is distributed in the hope that it will be useful,
 * but WITHOUT ANY WARRANTY; without even the implied warranty of
 * MERCHANTABILITY or FITNESS FOR A PARTICULAR PURPOSE.  See the
 * GNU General Public License for more details.
 *
 * You should have received a copy of the GNU General Public License
 * along with this program; if not, write to the Free Software Foundation,
 * Inc., 51 Franklin Street, Fifth Floor, Boston, MA 02110-1301, USA.
 *
 * The Original Code is Copyright (C) 2017 by Blender Foundation.
 * All rights reserved.
 */

/** \file
 * \ingroup draw
 */

#pragma once

#define MAX_LAYER_NAME_CT 4 /* u0123456789, u, au, a0123456789 */
<<<<<<< HEAD
#define MAX_LAYER_NAME_LEN GPU_MAX_SAFE_ATTRIB_NAME + 2
#define MAX_THICKRES 128    /* see eHairType */
=======
#define MAX_LAYER_NAME_LEN GPU_MAX_SAFE_ATTR_NAME + 2
#define MAX_THICKRES 2    /* see eHairType */
>>>>>>> a62dd1e7
#define MAX_HAIR_SUBDIV 4 /* see hair_subdiv rna */

struct ModifierData;
struct Object;
struct ParticleHairCache;
struct ParticleSystem;

typedef struct ParticleHairFinalCache {
  /* Output of the subdivision stage: vertex buff sized to subdiv level. */
  GPUVertBuf *proc_buf;
  GPUTexture *proc_tex;

  /* Just contains a huge index buffer used to draw the final hair. */
  GPUBatch *proc_hairs[MAX_THICKRES];

  int strands_res; /* points per hair, at least 2 */
} ParticleHairFinalCache;

typedef struct ParticleHairCache {
  GPUVertBuf *pos;
  GPUIndexBuf *indices;
  GPUBatch *hairs;

  /* Hair Procedural display: Interpolation is done on the GPU. */
  GPUVertBuf *proc_point_buf; /* Input control points */
  GPUTexture *point_tex;

  /** Infos of control points strands (segment count and base index) */
  GPUVertBuf *proc_strand_buf;
  GPUTexture *strand_tex;

  GPUVertBuf *proc_strand_seg_buf;
  GPUTexture *strand_seg_tex;

  GPUVertBuf *proc_uv_buf[MAX_MTFACE];
  GPUTexture *uv_tex[MAX_MTFACE];
  char uv_layer_names[MAX_MTFACE][MAX_LAYER_NAME_CT][MAX_LAYER_NAME_LEN];

  GPUVertBuf *proc_col_buf[MAX_MCOL];
  GPUTexture *col_tex[MAX_MCOL];
  char col_layer_names[MAX_MCOL][MAX_LAYER_NAME_CT][MAX_LAYER_NAME_LEN];

  int num_uv_layers;
  int num_col_layers;

  ParticleHairFinalCache final[MAX_HAIR_SUBDIV];

  int strands_len;
  int elems_len;
  int point_len;
} ParticleHairCache;

void particle_batch_cache_clear_hair(struct ParticleHairCache *hair_cache);

bool particles_ensure_procedural_data(struct Object *object,
                                      struct ParticleSystem *psys,
                                      struct ModifierData *md,
                                      struct ParticleHairCache **r_hair_cache,
                                      int subdiv,
                                      int thickness_res);

bool hair_ensure_procedural_data(struct Object *object,
                                 struct ParticleHairCache **r_hair_cache,
                                 int subdiv,
                                 int thickness_res);<|MERGE_RESOLUTION|>--- conflicted
+++ resolved
@@ -24,13 +24,8 @@
 #pragma once
 
 #define MAX_LAYER_NAME_CT 4 /* u0123456789, u, au, a0123456789 */
-<<<<<<< HEAD
-#define MAX_LAYER_NAME_LEN GPU_MAX_SAFE_ATTRIB_NAME + 2
+#define MAX_LAYER_NAME_LEN GPU_MAX_SAFE_ATTR_NAME + 2
 #define MAX_THICKRES 128    /* see eHairType */
-=======
-#define MAX_LAYER_NAME_LEN GPU_MAX_SAFE_ATTR_NAME + 2
-#define MAX_THICKRES 2    /* see eHairType */
->>>>>>> a62dd1e7
 #define MAX_HAIR_SUBDIV 4 /* see hair_subdiv rna */
 
 struct ModifierData;
