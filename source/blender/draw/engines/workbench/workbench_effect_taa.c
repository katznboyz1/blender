/*
 * This program is free software; you can redistribute it and/or
 * modify it under the terms of the GNU General Public License
 * as published by the Free Software Foundation; either version 2
 * of the License, or (at your option) any later version.
 *
 * This program is distributed in the hope that it will be useful,
 * but WITHOUT ANY WARRANTY; without even the implied warranty of
 * MERCHANTABILITY or FITNESS FOR A PARTICULAR PURPOSE.  See the
 * GNU General Public License for more details.
 *
 * You should have received a copy of the GNU General Public License
 * along with this program; if not, write to the Free Software Foundation,
 * Inc., 51 Franklin Street, Fifth Floor, Boston, MA 02110-1301, USA.
 *
 * Copyright 2016, Blender Foundation.
 */

/** \file
 * \ingroup draw_engine
 */

#include "workbench_private.h"
#include "BLI_jitter_2d.h"

static struct {
  struct GPUShader *effect_taa_sh;
  float jitter_5[5][2];
  float jitter_8[8][2];
  float jitter_11[11][2];
  float jitter_16[16][2];
  float jitter_32[32][2];
} e_data = {NULL};

extern char datatoc_workbench_effect_taa_frag_glsl[];

static void workbench_taa_jitter_init_order(float (*table)[2], int num)
{
  BLI_jitter_init(table, num);

  /* find closest element to center */
  int closest_index = 0;
  float closest_squared_distance = 1.0f;

  for (int index = 0; index < num; index++) {
    const float squared_dist = SQUARE(table[index][0]) + SQUARE(table[index][1]);
    if (squared_dist < closest_squared_distance) {
      closest_squared_distance = squared_dist;
      closest_index = index;
    }
  }

  /* move jitter table so that closest sample is in center */
  for (int index = 0; index < num; index++) {
    sub_v2_v2(table[index], table[closest_index]);
    mul_v2_fl(table[index], 2.0f);
  }

  /* swap center sample to the start of the table */
  if (closest_index != 0) {
    swap_v2_v2(table[0], table[closest_index]);
  }

  /* sort list based on furtest distance with previous */
  for (int i = 0; i < num - 2; i++) {
    float f_squared_dist = 0.0;
    int f_index = i;
    for (int j = i + 1; j < num; j++) {
      const float squared_dist = SQUARE(table[i][0] - table[j][0]) +
                                 SQUARE(table[i][1] - table[j][1]);
      if (squared_dist > f_squared_dist) {
        f_squared_dist = squared_dist;
        f_index = j;
      }
    }
    swap_v2_v2(table[i + 1], table[f_index]);
  }
}

static void workbench_taa_jitter_init(void)
{
  workbench_taa_jitter_init_order(e_data.jitter_5, 5);
  workbench_taa_jitter_init_order(e_data.jitter_8, 8);
  workbench_taa_jitter_init_order(e_data.jitter_11, 11);
  workbench_taa_jitter_init_order(e_data.jitter_16, 16);
  workbench_taa_jitter_init_order(e_data.jitter_32, 32);
}

int workbench_taa_calculate_num_iterations(WORKBENCH_Data *vedata)
{
  WORKBENCH_StorageList *stl = vedata->stl;
  WORKBENCH_PrivateData *wpd = stl->g_data;
  const Scene *scene = DRW_context_state_get()->scene;
  int result;
  if (workbench_is_taa_enabled(wpd)) {
    if (DRW_state_is_image_render()) {
      const DRWContextState *draw_ctx = DRW_context_state_get();
      if (draw_ctx->v3d) {
        result = scene->display.viewport_aa;
      }
      else {
        result = scene->display.render_aa;
      }
    }
    else {
      result = wpd->preferences->viewport_aa;
    }
  }
  else {
    /* when no TAA is disabled return 1 to render a single sample
     * see `workbench_render.c` */
    result = 1;
  }
  return result;
}

int workbench_num_viewport_rendering_iterations(WORKBENCH_Data *UNUSED(vedata))
{
  const DRWContextState *draw_ctx = DRW_context_state_get();
  const Scene *scene = draw_ctx->scene;
  int result = DRW_state_is_image_render() ? scene->display.viewport_aa : 1;
  result = MAX2(result, 1);
  return result;
}

void workbench_taa_engine_init(WORKBENCH_Data *vedata)
{
  WORKBENCH_EffectInfo *effect_info = vedata->stl->effects;
  const DRWContextState *draw_ctx = DRW_context_state_get();
  RegionView3D *rv3d = draw_ctx->rv3d;

  if (e_data.effect_taa_sh == NULL) {
    e_data.effect_taa_sh = DRW_shader_create_fullscreen(datatoc_workbench_effect_taa_frag_glsl,
                                                        NULL);
    workbench_taa_jitter_init();
  }

  effect_info->view = NULL;

  /* reset complete drawing when navigating. */
  if (effect_info->jitter_index != 0) {
    if (rv3d && rv3d->rflag & RV3D_NAVIGATING) {
      effect_info->jitter_index = 0;
    }
  }

  if (effect_info->view_updated) {
    effect_info->jitter_index = 0;
    effect_info->view_updated = false;
  }

  {
    float persmat[4][4];
    DRW_view_persmat_get(NULL, persmat, false);
    if (!equals_m4m4(persmat, effect_info->last_mat)) {
      copy_m4_m4(effect_info->last_mat, persmat);
      effect_info->jitter_index = 0;
    }
  }
}

void workbench_taa_engine_free(void)
{
  DRW_SHADER_FREE_SAFE(e_data.effect_taa_sh);
}

DRWPass *workbench_taa_create_pass(WORKBENCH_Data *vedata, GPUTexture **color_buffer_tx)
{
  WORKBENCH_StorageList *stl = vedata->stl;
  WORKBENCH_TextureList *txl = vedata->txl;
  WORKBENCH_EffectInfo *effect_info = stl->effects;
  WORKBENCH_FramebufferList *fbl = vedata->fbl;
<<<<<<< HEAD
  const WORKBENCH_PrivateData *wpd = stl->g_data;
=======
>>>>>>> 9d6b5e23

  {
    const eGPUTextureFormat hist_buffer_format = workbench_color_texture_format(wpd);
    DRW_texture_ensure_fullscreen_2d(&txl->history_buffer_tx, hist_buffer_format, 0);
    DRW_texture_ensure_fullscreen_2d(&txl->depth_buffer_tx, GPU_DEPTH24_STENCIL8, 0);
  }

  {
    GPU_framebuffer_ensure_config(&fbl->effect_taa_fb,
                                  {
                                      GPU_ATTACHMENT_NONE,
                                      GPU_ATTACHMENT_TEXTURE(txl->history_buffer_tx),
                                  });
    GPU_framebuffer_ensure_config(&fbl->depth_buffer_fb,
                                  {
                                      GPU_ATTACHMENT_TEXTURE(txl->depth_buffer_tx),
                                  });
  }

  DRWPass *pass = DRW_pass_create("Effect TAA", DRW_STATE_WRITE_COLOR);
  DRWShadingGroup *grp = DRW_shgroup_create(e_data.effect_taa_sh, pass);
  DRW_shgroup_uniform_texture_ref(grp, "colorBuffer", color_buffer_tx);
  DRW_shgroup_uniform_texture_ref(grp, "historyBuffer", &txl->history_buffer_tx);
  DRW_shgroup_uniform_float(grp, "mixFactor", &effect_info->taa_mix_factor, 1);
  DRW_shgroup_call(grp, DRW_cache_fullscreen_quad_get(), NULL);

  return pass;
}

void workbench_taa_draw_scene_start(WORKBENCH_Data *vedata)
{
  WORKBENCH_StorageList *stl = vedata->stl;
  WORKBENCH_EffectInfo *effect_info = stl->effects;
  WORKBENCH_PrivateData *wpd = stl->g_data;

  const float *viewport_size = DRW_viewport_size_get();
  const DRWView *default_view = DRW_view_default_get();
  int num_samples = 8;
  float(*samples)[2];

  num_samples = workbench_taa_calculate_num_iterations(vedata);
  switch (num_samples) {
    default:
    case 5:
      samples = e_data.jitter_5;
      break;
    case 8:
      samples = e_data.jitter_8;
      break;
    case 11:
      samples = e_data.jitter_11;
      break;
    case 16:
      samples = e_data.jitter_16;
      break;
    case 32:
      samples = e_data.jitter_32;
      break;
  }

  const int jitter_index = effect_info->jitter_index;
  const float *transform_offset = samples[jitter_index];
  effect_info->taa_mix_factor = 1.0f / (jitter_index + 1);
  effect_info->jitter_index = (jitter_index + 1) % num_samples;
  /* Copy jitter index to Cavity iteration */
  wpd->ssao_params[3] = effect_info->jitter_index;

  /* construct new matrices from transform delta */
  float winmat[4][4], viewmat[4][4], persmat[4][4];
  DRW_view_winmat_get(default_view, winmat, false);
  DRW_view_viewmat_get(default_view, viewmat, false);
  DRW_view_persmat_get(default_view, persmat, false);

  window_translate_m4(winmat,
                      persmat,
                      transform_offset[0] / viewport_size[0],
                      transform_offset[1] / viewport_size[1]);

  if (effect_info->view) {
    /* When rendering just update the view. This avoids recomputing the culling. */
    DRW_view_update_sub(effect_info->view, viewmat, winmat);
  }
  else {
    /* TAA is not making a big change to the matrices.
     * Reuse the main view culling by creating a subview. */
    effect_info->view = DRW_view_create_sub(default_view, viewmat, winmat);
  }
  DRW_view_set_active(effect_info->view);
}

void workbench_taa_draw_scene_end(WORKBENCH_Data *vedata)
{
  /*
   * If first frame then the offset is 0.0 and its depth is the depth buffer to use
   * for the rest of the draw engines. We store it in a persistent buffer.
   *
   * If it is not the first frame we copy the persistent buffer back to the
   * default depth buffer
   */
  const WORKBENCH_StorageList *stl = vedata->stl;
  const WORKBENCH_FramebufferList *fbl = vedata->fbl;
  const DefaultFramebufferList *dfbl = DRW_viewport_framebuffer_list_get();
  WORKBENCH_EffectInfo *effect_info = stl->effects;

  if (effect_info->jitter_index == 1) {
    GPU_framebuffer_blit(dfbl->depth_only_fb, 0, fbl->depth_buffer_fb, 0, GPU_DEPTH_BIT);
  }
  else {
    GPU_framebuffer_blit(fbl->depth_buffer_fb, 0, dfbl->depth_only_fb, 0, GPU_DEPTH_BIT);
  }

  GPU_framebuffer_blit(dfbl->color_only_fb, 0, fbl->effect_taa_fb, 0, GPU_COLOR_BIT);

  if (!DRW_state_is_image_render()) {
    DRW_view_set_active(NULL);
  }

  if (effect_info->jitter_index != 0 && !DRW_state_is_image_render()) {
    DRW_viewport_request_redraw();
  }
}

void workbench_taa_view_updated(WORKBENCH_Data *vedata)
{
  WORKBENCH_StorageList *stl = vedata->stl;
  if (stl) {
    WORKBENCH_EffectInfo *effect_info = stl->effects;
    if (effect_info) {
      effect_info->view_updated = true;
    }
  }
}<|MERGE_RESOLUTION|>--- conflicted
+++ resolved
@@ -170,10 +170,7 @@
   WORKBENCH_TextureList *txl = vedata->txl;
   WORKBENCH_EffectInfo *effect_info = stl->effects;
   WORKBENCH_FramebufferList *fbl = vedata->fbl;
-<<<<<<< HEAD
   const WORKBENCH_PrivateData *wpd = stl->g_data;
-=======
->>>>>>> 9d6b5e23
 
   {
     const eGPUTextureFormat hist_buffer_format = workbench_color_texture_format(wpd);
