--- conflicted
+++ resolved
@@ -7,11 +7,8 @@
 uniform sampler2D image;
 uniform float ImageTransparencyCutoff = 0.1;
 uniform bool imageNearest;
-<<<<<<< HEAD
 uniform bool useVertexPaint;
-=======
 uniform bool imagePremultiplied;
->>>>>>> 40a8c490
 
 #ifdef NORMAL_VIEWPORT_PASS_ENABLED
 in vec3 normal_viewport;
