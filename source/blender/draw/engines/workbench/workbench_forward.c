--- conflicted
+++ resolved
@@ -661,13 +661,8 @@
     return;
   }
 
-<<<<<<< HEAD
-  WORKBENCH_MaterialData *material;
+  WORKBENCH_MaterialData *material = NULL;
   if (ELEM(ob->type, OB_MESH, OB_CURVE, OB_SURF, OB_FONT, OB_MBALL, OB_POINTCLOUD)) {
-=======
-  WORKBENCH_MaterialData *material = NULL;
-  if (ELEM(ob->type, OB_MESH, OB_CURVE, OB_SURF, OB_FONT, OB_MBALL)) {
->>>>>>> 322dc723
     const bool use_sculpt_pbvh = BKE_sculptsession_use_pbvh_draw(ob, draw_ctx->v3d) &&
                                  !DRW_state_is_image_render();
     const int materials_len = DRW_cache_object_material_count_get(ob);
