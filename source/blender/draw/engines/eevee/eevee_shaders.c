--- conflicted
+++ resolved
@@ -103,12 +103,8 @@
   struct GPUShader *minz_copydepth_sh;
   struct GPUShader *maxz_copydepth_sh;
 
-<<<<<<< HEAD
-  /* Simple Down-sample */
-=======
   /* Simple Down-sample. */
   struct GPUShader *color_copy_sh;
->>>>>>> 9e007b46
   struct GPUShader *downsample_sh;
   struct GPUShader *downsample_cube_sh;
 
@@ -311,10 +307,7 @@
     DRW_SHADER_LIB_ADD(e_data.lib, volumetric_lib);
     DRW_SHADER_LIB_ADD(e_data.lib, ssr_lib);
     DRW_SHADER_LIB_ADD(e_data.lib, effect_dof_lib);
-<<<<<<< HEAD
-=======
     DRW_SHADER_LIB_ADD(e_data.lib, effect_reflection_lib);
->>>>>>> 9e007b46
     DRW_SHADER_LIB_ADD(e_data.lib, closure_type_lib);
     DRW_SHADER_LIB_ADD(e_data.lib, closure_eval_lib);
     DRW_SHADER_LIB_ADD(e_data.lib, closure_eval_diffuse_lib);
@@ -757,36 +750,11 @@
 
 struct GPUShader *EEVEE_shaders_effect_reflection_trace_sh_get(void)
 {
-<<<<<<< HEAD
-  if (e_data.ssr_sh[options] == NULL) {
-    DRWShaderLibrary *lib = EEVEE_shader_lib_get();
-
-    DynStr *ds_defines = BLI_dynstr_new();
-    BLI_dynstr_append(ds_defines, SHADER_DEFINES);
-    if (options & SSR_RESOLVE) {
-      BLI_dynstr_append(ds_defines, "#define STEP_RESOLVE\n");
-    }
-    else {
-      BLI_dynstr_append(ds_defines, "#define STEP_RAYTRACE\n");
-      BLI_dynstr_append(ds_defines, "#define PLANAR_PROBE_RAYTRACE\n");
-    }
-    if (options & SSR_FULL_TRACE) {
-      BLI_dynstr_append(ds_defines, "#define FULLRES\n");
-    }
-    char *ssr_define_str = BLI_dynstr_get_cstring(ds_defines);
-    BLI_dynstr_free(ds_defines);
-
-    e_data.ssr_sh[options] = DRW_shader_create_fullscreen_with_shaderlib(
-        datatoc_effect_ssr_frag_glsl, lib, ssr_define_str);
-
-    MEM_freeN(ssr_define_str);
-=======
   if (e_data.reflection_trace == NULL) {
     e_data.reflection_trace = DRW_shader_create_fullscreen_with_shaderlib(
         datatoc_effect_reflection_trace_frag_glsl,
         e_data.lib,
         SHADER_DEFINES "#define STEP_RAYTRACE\n");
->>>>>>> 9e007b46
   }
   return e_data.reflection_trace;
 }
@@ -1080,7 +1048,6 @@
 }
 
 GPUShader *EEVEE_shaders_depth_of_field_dilate_tiles_get(bool b_pass)
-<<<<<<< HEAD
 {
   int pass = b_pass;
   if (e_data.dof_dilate_tiles_sh[pass] == NULL) {
@@ -1221,148 +1188,6 @@
   return e_data.dof_resolve_sh[use_bokeh_tx][use_hq_gather];
 }
 
-=======
-{
-  int pass = b_pass;
-  if (e_data.dof_dilate_tiles_sh[pass] == NULL) {
-    e_data.dof_dilate_tiles_sh[pass] = DRW_shader_create_fullscreen_with_shaderlib(
-        datatoc_effect_dof_dilate_tiles_frag_glsl,
-        e_data.lib,
-        (pass == 0) ? DOF_SHADER_DEFINES "#define DILATE_MODE_MIN_MAX\n" :
-                      DOF_SHADER_DEFINES "#define DILATE_MODE_MIN_ABS\n");
-  }
-  return e_data.dof_dilate_tiles_sh[pass];
-}
-
-GPUShader *EEVEE_shaders_depth_of_field_downsample_get(void)
-{
-  if (e_data.dof_downsample_sh == NULL) {
-    e_data.dof_downsample_sh = DRW_shader_create_fullscreen_with_shaderlib(
-        datatoc_effect_dof_downsample_frag_glsl, e_data.lib, DOF_SHADER_DEFINES);
-  }
-  return e_data.dof_downsample_sh;
-}
-
-GPUShader *EEVEE_shaders_depth_of_field_reduce_get(bool b_is_copy_pass)
-{
-  int is_copy_pass = b_is_copy_pass;
-  if (e_data.dof_reduce_sh[is_copy_pass] == NULL) {
-    e_data.dof_reduce_sh[is_copy_pass] = DRW_shader_create_fullscreen_with_shaderlib(
-        datatoc_effect_dof_reduce_frag_glsl,
-        e_data.lib,
-        (is_copy_pass) ? DOF_SHADER_DEFINES "#define COPY_PASS\n" :
-                         DOF_SHADER_DEFINES "#define REDUCE_PASS\n");
-  }
-  return e_data.dof_reduce_sh[is_copy_pass];
-}
-
-GPUShader *EEVEE_shaders_depth_of_field_gather_get(EEVEE_DofGatherPass pass, bool b_use_bokeh_tx)
-{
-  int use_bokeh_tx = b_use_bokeh_tx;
-  if (e_data.dof_gather_sh[pass][use_bokeh_tx] == NULL) {
-    DynStr *ds = BLI_dynstr_new();
-
-    BLI_dynstr_append(ds, DOF_SHADER_DEFINES);
-
-    switch (pass) {
-      case DOF_GATHER_FOREGROUND:
-        BLI_dynstr_append(ds, "#define DOF_FOREGROUND_PASS\n");
-        break;
-      case DOF_GATHER_BACKGROUND:
-        BLI_dynstr_append(ds, "#define DOF_BACKGROUND_PASS\n");
-        break;
-      case DOF_GATHER_HOLEFILL:
-        BLI_dynstr_append(ds,
-                          "#define DOF_BACKGROUND_PASS\n"
-                          "#define DOF_HOLEFILL_PASS\n");
-        break;
-      default:
-        break;
-    }
-
-    if (use_bokeh_tx) {
-      BLI_dynstr_append(ds, "#define DOF_BOKEH_TEXTURE\n");
-    }
-
-    char *define = BLI_dynstr_get_cstring(ds);
-    BLI_dynstr_free(ds);
-
-    e_data.dof_gather_sh[pass][use_bokeh_tx] = DRW_shader_create_fullscreen_with_shaderlib(
-        datatoc_effect_dof_gather_frag_glsl, e_data.lib, define);
-
-    MEM_freeN(define);
-  }
-  return e_data.dof_gather_sh[pass][use_bokeh_tx];
-}
-
-GPUShader *EEVEE_shaders_depth_of_field_filter_get(void)
-{
-  if (e_data.dof_filter_sh == NULL) {
-    e_data.dof_filter_sh = DRW_shader_create_fullscreen_with_shaderlib(
-        datatoc_effect_dof_filter_frag_glsl, e_data.lib, DOF_SHADER_DEFINES);
-  }
-  return e_data.dof_filter_sh;
-}
-
-GPUShader *EEVEE_shaders_depth_of_field_scatter_get(bool b_is_foreground, bool b_use_bokeh_tx)
-{
-  int is_foreground = b_is_foreground;
-  int use_bokeh_tx = b_use_bokeh_tx;
-  if (e_data.dof_scatter_sh[is_foreground][use_bokeh_tx] == NULL) {
-    DynStr *ds = BLI_dynstr_new();
-
-    BLI_dynstr_append(ds, DOF_SHADER_DEFINES);
-    BLI_dynstr_append(
-        ds, (is_foreground) ? "#define DOF_FOREGROUND_PASS\n" : "#define DOF_BACKGROUND_PASS\n");
-
-    if (use_bokeh_tx) {
-      BLI_dynstr_append(ds, "#define DOF_BOKEH_TEXTURE\n");
-    }
-
-    char *define = BLI_dynstr_get_cstring(ds);
-    BLI_dynstr_free(ds);
-
-    e_data.dof_scatter_sh[is_foreground][use_bokeh_tx] = DRW_shader_create_with_shaderlib(
-        datatoc_effect_dof_scatter_vert_glsl,
-        NULL,
-        datatoc_effect_dof_scatter_frag_glsl,
-        e_data.lib,
-        define);
-
-    MEM_freeN(define);
-  }
-  return e_data.dof_scatter_sh[is_foreground][use_bokeh_tx];
-}
-
-GPUShader *EEVEE_shaders_depth_of_field_resolve_get(bool b_use_bokeh_tx, bool b_use_hq_gather)
-{
-  int use_hq_gather = b_use_hq_gather;
-  int use_bokeh_tx = b_use_bokeh_tx;
-  if (e_data.dof_resolve_sh[use_bokeh_tx][use_hq_gather] == NULL) {
-    DynStr *ds = BLI_dynstr_new();
-
-    BLI_dynstr_append(ds, DOF_SHADER_DEFINES);
-    BLI_dynstr_append(ds, "#define DOF_RESOLVE_PASS\n");
-
-    if (use_bokeh_tx) {
-      BLI_dynstr_append(ds, "#define DOF_BOKEH_TEXTURE\n");
-    }
-
-    BLI_dynstr_appendf(ds, "#define DOF_SLIGHT_FOCUS_DENSITY %d\n", use_hq_gather ? 4 : 2);
-
-    char *define = BLI_dynstr_get_cstring(ds);
-    BLI_dynstr_free(ds);
-
-    e_data.dof_resolve_sh[use_bokeh_tx][use_hq_gather] =
-        DRW_shader_create_fullscreen_with_shaderlib(
-            datatoc_effect_dof_resolve_frag_glsl, e_data.lib, define);
-
-    MEM_freeN(define);
-  }
-  return e_data.dof_resolve_sh[use_bokeh_tx][use_hq_gather];
-}
-
->>>>>>> 9e007b46
 /** \} */
 
 Material *EEVEE_material_default_diffuse_get(void)
@@ -1795,12 +1620,6 @@
     DRW_SHADER_FREE_SAFE(e_data.bloom_downsample_sh[i]);
     DRW_SHADER_FREE_SAFE(e_data.bloom_upsample_sh[i]);
     DRW_SHADER_FREE_SAFE(e_data.bloom_resolve_sh[i]);
-<<<<<<< HEAD
-  }
-  for (int i = 0; i < SSR_MAX_SHADER; i++) {
-    DRW_SHADER_FREE_SAFE(e_data.ssr_sh[i]);
-=======
->>>>>>> 9e007b46
   }
   DRW_SHADER_FREE_SAFE(e_data.reflection_trace);
   DRW_SHADER_FREE_SAFE(e_data.reflection_resolve);
