--- conflicted
+++ resolved
@@ -145,18 +145,11 @@
     vec4 ss_p = ssray.origin + ssray.direction * time;
     depth_sample = textureLod(maxzBuffer, ss_p.xy * hizUvScale.xy, floor(lod)).r;
 
-<<<<<<< HEAD
-  /* Discard backface hits. Only do this if the ray traveled enough to avoid losing intricate
-   * contact reflections. This is only used for SSReflections. */
-  if (discard_backface && prev_delta < 0.0 && curr_time > 4.1) {
-    hit = false;
-=======
     delta = depth_sample - ss_p.z;
     /* Check if the ray is below the surface ... */
     hit = (delta < 0.0);
     /* ... and above it with the added thickness. */
     hit = hit && (delta > ss_p.z - ss_p.w || abs(delta) < abs(ssray.direction.z * stride * 2.0));
->>>>>>> 9e007b46
   }
   /* Discard backface hits. */
   hit = hit && !(discard_backface && prev_delta < 0.0);
