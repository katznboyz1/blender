--- conflicted
+++ resolved
@@ -273,18 +273,12 @@
         float minimal_overblur = 1.0f / sqrtf(sample_count);
         float user_overblur = scene_eval->eevee.bokeh_overblur / 100.0f;
 
-<<<<<<< HEAD
-        effects->dof_coc_params[1] *= minimal_overblur + user_overblur;
-        /* Avoid dilating the shape. Over-blur only soften. */
-        effects->dof_jitter_radius -= effects->dof_coc_params[1];
-=======
         minimal_overblur *= effects->dof_coc_params[1];
         user_overblur *= effects->dof_coc_params[1];
 
         effects->dof_coc_params[1] = minimal_overblur + user_overblur;
         /* Avoid dilating the shape. Over-blur only soften. */
         effects->dof_jitter_radius -= minimal_overblur + user_overblur * 0.5f;
->>>>>>> 9e007b46
       }
     }
     else {
@@ -297,7 +291,6 @@
     }
 
     effects->dof_coc_params[0] = -focus_dist * effects->dof_coc_params[1];
-<<<<<<< HEAD
 
     effects->dof_bokeh_blades = blades;
     effects->dof_bokeh_rotation = rotation;
@@ -323,33 +316,6 @@
       max_abs_bg_coc = fabsf(effects->dof_coc_params[1]);
     }
 
-=======
-
-    effects->dof_bokeh_blades = blades;
-    effects->dof_bokeh_rotation = rotation;
-    effects->dof_bokeh_aniso[0] = min_ff(ratio, 1.0f);
-    effects->dof_bokeh_aniso[1] = min_ff(1.0f / ratio, 1.0f);
-    effects->dof_bokeh_max_size = scene_eval->eevee.bokeh_max_size;
-
-    copy_v2_v2(effects->dof_bokeh_aniso_inv, effects->dof_bokeh_aniso);
-    invert_v2(effects->dof_bokeh_aniso_inv);
-
-    effects->dof_scatter_color_threshold = scene_eval->eevee.bokeh_threshold;
-    effects->dof_scatter_neighbor_max_color = scene_eval->eevee.bokeh_neighbor_max;
-    effects->dof_denoise_factor = clamp_f(scene_eval->eevee.bokeh_denoise_fac, 0.0f, 1.0f);
-
-    float max_abs_fg_coc, max_abs_bg_coc;
-    if (is_ortho) {
-      max_abs_fg_coc = fabsf(coc_radius_from_camera_depth(true, effects, -cam->clip_start));
-      max_abs_bg_coc = fabsf(coc_radius_from_camera_depth(true, effects, -cam->clip_end));
-    }
-    else {
-      max_abs_fg_coc = fabsf(coc_radius_from_camera_depth(false, effects, -cam->clip_start));
-      /* Background is at infinity so maximum CoC is the limit of the function at -inf. */
-      max_abs_bg_coc = fabsf(effects->dof_coc_params[1]);
-    }
-
->>>>>>> 9e007b46
     float max_coc = max_ff(max_abs_bg_coc, max_abs_fg_coc);
     /* Clamp with user defined max. */
     effects->dof_fx_max_coc = min_ff(scene_eval->eevee.bokeh_max_size, max_coc);
@@ -539,7 +505,6 @@
     /* Error introduced by gather center jittering. */
     const float error_multiplier = 1.0f + 1.0f / (DOF_GATHER_RING_COUNT + 0.5f);
     int dilation_end_radius = ceilf((fx->dof_fx_max_coc * error_multiplier) / DOF_TILE_DIVISOR);
-<<<<<<< HEAD
 
     /* This algorithm produce the exact dilation radius by dividing it in multiple passes. */
     int dilation_radius = 0;
@@ -556,24 +521,6 @@
 
       dilation_radius += ring_count * multiplier;
 
-=======
-
-    /* This algorithm produce the exact dilation radius by dividing it in multiple passes. */
-    int dilation_radius = 0;
-    while (dilation_radius < dilation_end_radius) {
-      /* Dilate slight focus only on first iteration. */
-      fx->dof_dilate_slight_focus = (dilation_radius == 0) ? 1 : 0;
-
-      int remainder = dilation_end_radius - dilation_radius;
-      /* Do not step over any unvisited tile. */
-      int max_multiplier = dilation_radius + 1;
-
-      int ring_count = min_ii(DOF_DILATE_RING_COUNT, ceilf(remainder / (float)max_multiplier));
-      int multiplier = min_ii(max_multiplier, floor(remainder / (float)ring_count));
-
-      dilation_radius += ring_count * multiplier;
-
->>>>>>> 9e007b46
       fx->dof_dilate_ring_count = ring_count;
       fx->dof_dilate_ring_width_multiplier = multiplier;
 
@@ -583,7 +530,6 @@
       SWAP(GPUFrameBuffer *, fbl->dof_dilate_tiles_fb, fbl->dof_flatten_tiles_fb);
       SWAP(GPUTexture *, fx->dof_coc_dilated_tiles_bg_tx, fx->dof_coc_tiles_bg_tx);
       SWAP(GPUTexture *, fx->dof_coc_dilated_tiles_fg_tx, fx->dof_coc_tiles_fg_tx);
-<<<<<<< HEAD
     }
   }
   /* Swap again so that final textures are dof_coc_dilated_tiles_*_tx. */
@@ -888,7 +834,7 @@
   int input_size[2], target_size[2];
   GPU_texture_get_mipmap_size(fx->dof_half_res_color_tx, 0, input_size);
   GPU_texture_get_mipmap_size(fx->dof_bg_color_tx, 0, target_size);
-  /* Draw a sprite for every four halfres pixels. */
+  /* Draw a sprite for every four half-res pixels. */
   int sprite_count = (input_size[0] / 2) * (input_size[1] / 2);
   float target_texel_size[2] = {1.0f / target_size[0], 1.0f / target_size[1]};
   const bool use_bokeh_tx = (fx->dof_bokeh_gather_lut_tx != NULL);
@@ -936,8 +882,6 @@
     if (use_bokeh_tx) {
       DRW_shgroup_uniform_vec2_copy(grp, "bokehAnisotropyInv", fx->dof_bokeh_aniso_inv);
       DRW_shgroup_uniform_texture_ref(grp, "bokehLut", &fx->dof_bokeh_scatter_lut_tx);
-=======
->>>>>>> 9e007b46
     }
     DRW_shgroup_call_procedural_triangles(grp, NULL, sprite_count);
 
@@ -1008,438 +952,6 @@
     dof_scatter_pass_init(fbl, psl, txl, fx);
     dof_recombine_pass_init(fbl, psl, fx);
   }
-  /* Swap again so that final textures are dof_coc_dilated_tiles_*_tx. */
-  SWAP(GPUFrameBuffer *, fbl->dof_dilate_tiles_fb, fbl->dof_flatten_tiles_fb);
-  SWAP(GPUTexture *, fx->dof_coc_dilated_tiles_bg_tx, fx->dof_coc_tiles_bg_tx);
-  SWAP(GPUTexture *, fx->dof_coc_dilated_tiles_fg_tx, fx->dof_coc_tiles_fg_tx);
-}
-
-/**
- * Create mipmapped color & COC textures for gather passes.
- **/
-static void dof_reduce_pass_init(EEVEE_FramebufferList *fbl,
-                                 EEVEE_PassList *psl,
-                                 EEVEE_TextureList *txl,
-                                 EEVEE_EffectsInfo *fx)
-{
-  const float *fullres = DRW_viewport_size_get();
-
-  /* Divide by 2 because dof_fx_max_coc is in fullres CoC radius and the reduce texture begins at
-   * half resolution. */
-  float max_space_between_sample = fx->dof_fx_max_coc * 0.5f / DOF_GATHER_RING_COUNT;
-
-  int mip_count = max_ii(1, log2_ceil_u(max_space_between_sample));
-
-  fx->dof_reduce_steps = mip_count - 1;
-  /* This ensure the mipmaps are aligned for the needed 4 mip levels.
-   * Starts at 2 because already at half resolution. */
-  int multiple = 2 << (mip_count - 1);
-  int res[2] = {(multiple * divide_ceil_u(fullres[0], multiple)) / 2,
-                (multiple * divide_ceil_u(fullres[1], multiple)) / 2};
-
-  int quater_res[2] = {divide_ceil_u(fullres[0], 4), divide_ceil_u(fullres[1], 4)};
-
-  /* TODO(fclem): Make this dependent of the quality of the gather pass. */
-  fx->dof_scatter_coc_threshold = 4.0f;
-
-  {
-    DRW_PASS_CREATE(psl->dof_downsample, DRW_STATE_WRITE_COLOR);
-
-    GPUShader *sh = EEVEE_shaders_depth_of_field_downsample_get();
-    DRWShadingGroup *grp = DRW_shgroup_create(sh, psl->dof_downsample);
-    DRW_shgroup_uniform_texture_ref_ex(
-        grp, "colorBuffer", &fx->dof_reduce_input_color_tx, NO_FILTERING);
-    DRW_shgroup_uniform_texture_ref_ex(
-        grp, "cocBuffer", &fx->dof_reduce_input_coc_tx, NO_FILTERING);
-    DRW_shgroup_call_procedural_triangles(grp, NULL, 1);
-
-    void *owner = (void *)&EEVEE_depth_of_field_init;
-    fx->dof_downsample_tx = DRW_texture_pool_query_2d(UNPACK2(quater_res), COLOR_FORMAT, owner);
-
-    GPU_framebuffer_ensure_config(&fbl->dof_downsample_fb,
-                                  {
-                                      GPU_ATTACHMENT_NONE,
-                                      GPU_ATTACHMENT_TEXTURE(fx->dof_downsample_tx),
-                                  });
-  }
-
-  {
-    DRW_PASS_CREATE(psl->dof_reduce_copy, DRW_STATE_WRITE_COLOR);
-
-    const bool is_copy_pass = true;
-    GPUShader *sh = EEVEE_shaders_depth_of_field_reduce_get(is_copy_pass);
-    DRWShadingGroup *grp = DRW_shgroup_create(sh, psl->dof_reduce_copy);
-    DRW_shgroup_uniform_texture_ref_ex(
-        grp, "colorBuffer", &fx->dof_reduce_input_color_tx, NO_FILTERING);
-    DRW_shgroup_uniform_texture_ref_ex(
-        grp, "cocBuffer", &fx->dof_reduce_input_coc_tx, NO_FILTERING);
-    DRW_shgroup_uniform_texture_ref_ex(
-        grp, "downsampledBuffer", &fx->dof_downsample_tx, NO_FILTERING);
-    DRW_shgroup_uniform_float_copy(grp, "scatterColorThreshold", fx->dof_scatter_color_threshold);
-    DRW_shgroup_uniform_float_copy(
-        grp, "scatterColorNeighborMax", fx->dof_scatter_neighbor_max_color);
-    DRW_shgroup_uniform_float_copy(grp, "scatterCocThreshold", fx->dof_scatter_coc_threshold);
-    DRW_shgroup_uniform_float_copy(grp, "colorNeighborClamping", fx->dof_denoise_factor);
-    DRW_shgroup_uniform_vec2_copy(grp, "bokehAnisotropy", fx->dof_bokeh_aniso);
-    DRW_shgroup_call_procedural_triangles(grp, NULL, 1);
-
-    void *owner = (void *)&EEVEE_depth_of_field_init;
-    fx->dof_scatter_src_tx = DRW_texture_pool_query_2d(UNPACK2(res), GPU_R11F_G11F_B10F, owner);
-  }
-
-  {
-    DRW_PASS_CREATE(psl->dof_reduce, DRW_STATE_WRITE_COLOR);
-
-    const bool is_copy_pass = false;
-    GPUShader *sh = EEVEE_shaders_depth_of_field_reduce_get(is_copy_pass);
-    DRWShadingGroup *grp = DRW_shgroup_create(sh, psl->dof_reduce);
-    DRW_shgroup_uniform_texture_ref_ex(
-        grp, "colorBuffer", &fx->dof_reduce_input_color_tx, NO_FILTERING);
-    DRW_shgroup_uniform_texture_ref_ex(
-        grp, "cocBuffer", &fx->dof_reduce_input_coc_tx, NO_FILTERING);
-    DRW_shgroup_call_procedural_triangles(grp, NULL, 1);
-  }
-
-  if (txl->dof_reduced_color) {
-    /* TODO(fclem) In the future, we need to check if mip_count did not change.
-     * For now it's ok as we always define all mip level.*/
-    if (res[0] != GPU_texture_width(txl->dof_reduced_color) ||
-        res[1] != GPU_texture_width(txl->dof_reduced_color)) {
-      DRW_TEXTURE_FREE_SAFE(txl->dof_reduced_color);
-      DRW_TEXTURE_FREE_SAFE(txl->dof_reduced_coc);
-    }
-  }
-
-  if (txl->dof_reduced_color == NULL) {
-    /* Color needs to be signed format here. See note in shader for explanation. */
-    /* Do not use texture pool because of needs mipmaps. */
-    txl->dof_reduced_color = GPU_texture_create_2d(
-        "dof_reduced_color", UNPACK2(res), mip_count, GPU_RGBA16F, NULL);
-    txl->dof_reduced_coc = GPU_texture_create_2d(
-        "dof_reduced_coc", UNPACK2(res), mip_count, GPU_R16F, NULL);
-
-    /* TODO(fclem) Remove once we have immutable storage or when mips are generated on creation. */
-    GPU_texture_generate_mipmap(txl->dof_reduced_color);
-    GPU_texture_generate_mipmap(txl->dof_reduced_coc);
-  }
-
-  GPU_framebuffer_ensure_config(&fbl->dof_reduce_fb,
-                                {
-                                    GPU_ATTACHMENT_NONE,
-                                    GPU_ATTACHMENT_TEXTURE(txl->dof_reduced_color),
-                                    GPU_ATTACHMENT_TEXTURE(txl->dof_reduced_coc),
-                                });
-
-  GPU_framebuffer_ensure_config(&fbl->dof_reduce_copy_fb,
-                                {
-                                    GPU_ATTACHMENT_NONE,
-                                    GPU_ATTACHMENT_TEXTURE(txl->dof_reduced_color),
-                                    GPU_ATTACHMENT_TEXTURE(txl->dof_reduced_coc),
-                                    GPU_ATTACHMENT_TEXTURE(fx->dof_scatter_src_tx),
-                                });
-}
-
-/**
- * Do the gather convolution. For each pixels we gather multiple pixels in its neighborhood
- * depending on the min & max CoC tiles.
- **/
-static void dof_gather_pass_init(EEVEE_FramebufferList *fbl,
-                                 EEVEE_PassList *psl,
-                                 EEVEE_TextureList *txl,
-                                 EEVEE_EffectsInfo *fx)
-{
-  void *owner = (void *)&EEVEE_depth_of_field_init;
-  const float *fullres = DRW_viewport_size_get();
-  int res[2] = {divide_ceil_u(fullres[0], 2), divide_ceil_u(fullres[1], 2)};
-  int input_size[2];
-  GPU_texture_get_mipmap_size(txl->dof_reduced_color, 0, input_size);
-  float uv_correction_fac[2] = {res[0] / (float)input_size[0], res[1] / (float)input_size[1]};
-  float output_texel_size[2] = {1.0f / res[0], 1.0f / res[1]};
-  const bool use_bokeh_tx = (fx->dof_bokeh_gather_lut_tx != NULL);
-
-  {
-    DRW_PASS_CREATE(psl->dof_gather_fg_holefill, DRW_STATE_WRITE_COLOR);
-
-    GPUShader *sh = EEVEE_shaders_depth_of_field_gather_get(DOF_GATHER_HOLEFILL, false);
-    DRWShadingGroup *grp = DRW_shgroup_create(sh, psl->dof_gather_fg_holefill);
-    DRW_shgroup_uniform_texture_ref_ex(
-        grp, "colorBufferBilinear", &txl->dof_reduced_color, WITH_FILTERING);
-    DRW_shgroup_uniform_texture_ref_ex(grp, "colorBuffer", &txl->dof_reduced_color, NO_FILTERING);
-    DRW_shgroup_uniform_texture_ref_ex(grp, "cocBuffer", &txl->dof_reduced_coc, NO_FILTERING);
-    DRW_shgroup_uniform_texture_ref(grp, "cocTilesFgBuffer", &fx->dof_coc_dilated_tiles_fg_tx);
-    DRW_shgroup_uniform_texture_ref(grp, "cocTilesBgBuffer", &fx->dof_coc_dilated_tiles_bg_tx);
-    DRW_shgroup_uniform_texture(grp, "utilTex", EEVEE_materials_get_util_tex());
-    DRW_shgroup_uniform_vec2_copy(grp, "gatherInputUvCorrection", uv_correction_fac);
-    DRW_shgroup_uniform_vec2_copy(grp, "gatherOutputTexelSize", output_texel_size);
-    DRW_shgroup_call_procedural_triangles(grp, NULL, 1);
-
-    /* Reuse textures from the setup pass. */
-    /* NOTE: We could use the texture pool do that for us but it does not track usage and it might
-     * backfire (it does in practice). */
-    fx->dof_fg_holefill_color_tx = fx->dof_half_res_color_tx;
-    fx->dof_fg_holefill_weight_tx = DRW_texture_pool_query_2d(UNPACK2(res), GPU_R16F, owner);
-
-    GPU_framebuffer_ensure_config(&fbl->dof_gather_fg_holefill_fb,
-                                  {
-                                      GPU_ATTACHMENT_NONE,
-                                      GPU_ATTACHMENT_TEXTURE(fx->dof_fg_holefill_color_tx),
-                                      GPU_ATTACHMENT_TEXTURE(fx->dof_fg_holefill_weight_tx),
-                                  });
-  }
-  {
-    DRW_PASS_CREATE(psl->dof_gather_fg, DRW_STATE_WRITE_COLOR);
-
-    GPUShader *sh = EEVEE_shaders_depth_of_field_gather_get(DOF_GATHER_FOREGROUND, use_bokeh_tx);
-    DRWShadingGroup *grp = DRW_shgroup_create(sh, psl->dof_gather_fg);
-    DRW_shgroup_uniform_texture_ref_ex(
-        grp, "colorBufferBilinear", &txl->dof_reduced_color, WITH_FILTERING);
-    DRW_shgroup_uniform_texture_ref_ex(grp, "colorBuffer", &txl->dof_reduced_color, NO_FILTERING);
-    DRW_shgroup_uniform_texture_ref_ex(grp, "cocBuffer", &txl->dof_reduced_coc, NO_FILTERING);
-    DRW_shgroup_uniform_texture_ref(grp, "cocTilesFgBuffer", &fx->dof_coc_dilated_tiles_fg_tx);
-    DRW_shgroup_uniform_texture_ref(grp, "cocTilesBgBuffer", &fx->dof_coc_dilated_tiles_bg_tx);
-    DRW_shgroup_uniform_texture(grp, "utilTex", EEVEE_materials_get_util_tex());
-    DRW_shgroup_uniform_vec2_copy(grp, "gatherInputUvCorrection", uv_correction_fac);
-    DRW_shgroup_uniform_vec2_copy(grp, "gatherOutputTexelSize", output_texel_size);
-    if (use_bokeh_tx) {
-      /* Negate to flip bokeh shape. Mimics optical phenomenon. */
-      negate_v2(fx->dof_bokeh_aniso);
-      DRW_shgroup_uniform_vec2_copy(grp, "bokehAnisotropy", fx->dof_bokeh_aniso);
-      DRW_shgroup_uniform_texture_ref(grp, "bokehLut", &fx->dof_bokeh_gather_lut_tx);
-      /* Restore. */
-      negate_v2(fx->dof_bokeh_aniso);
-    }
-    DRW_shgroup_call_procedural_triangles(grp, NULL, 1);
-
-    fx->dof_fg_color_tx = DRW_texture_pool_query_2d(UNPACK2(res), COLOR_FORMAT, owner);
-    fx->dof_fg_weight_tx = DRW_texture_pool_query_2d(UNPACK2(res), GPU_R16F, owner);
-    /* Reuse textures from the setup pass. */
-    /* NOTE: We could use the texture pool do that for us but it does not track usage and it might
-     * backfire (it does in practice). */
-    fx->dof_fg_occlusion_tx = fx->dof_half_res_coc_tx;
-
-    /* NOTE: First target is holefill texture so we can use the median filter on it.
-     * See the filter function. */
-    GPU_framebuffer_ensure_config(&fbl->dof_gather_fg_fb,
-                                  {
-                                      GPU_ATTACHMENT_NONE,
-                                      GPU_ATTACHMENT_TEXTURE(fx->dof_fg_holefill_color_tx),
-                                      GPU_ATTACHMENT_TEXTURE(fx->dof_fg_holefill_weight_tx),
-                                      GPU_ATTACHMENT_TEXTURE(fx->dof_fg_occlusion_tx),
-                                  });
-  }
-  {
-    DRW_PASS_CREATE(psl->dof_gather_bg, DRW_STATE_WRITE_COLOR);
-
-    GPUShader *sh = EEVEE_shaders_depth_of_field_gather_get(DOF_GATHER_BACKGROUND, use_bokeh_tx);
-    DRWShadingGroup *grp = DRW_shgroup_create(sh, psl->dof_gather_bg);
-    DRW_shgroup_uniform_texture_ref_ex(
-        grp, "colorBufferBilinear", &txl->dof_reduced_color, WITH_FILTERING);
-    DRW_shgroup_uniform_texture_ref_ex(grp, "colorBuffer", &txl->dof_reduced_color, NO_FILTERING);
-    DRW_shgroup_uniform_texture_ref_ex(grp, "cocBuffer", &txl->dof_reduced_coc, NO_FILTERING);
-    DRW_shgroup_uniform_texture_ref(grp, "cocTilesFgBuffer", &fx->dof_coc_dilated_tiles_fg_tx);
-    DRW_shgroup_uniform_texture_ref(grp, "cocTilesBgBuffer", &fx->dof_coc_dilated_tiles_bg_tx);
-    DRW_shgroup_uniform_texture(grp, "utilTex", EEVEE_materials_get_util_tex());
-    DRW_shgroup_uniform_vec2_copy(grp, "gatherInputUvCorrection", uv_correction_fac);
-    DRW_shgroup_uniform_vec2_copy(grp, "gatherOutputTexelSize", output_texel_size);
-    if (use_bokeh_tx) {
-      DRW_shgroup_uniform_vec2_copy(grp, "bokehAnisotropy", fx->dof_bokeh_aniso);
-      DRW_shgroup_uniform_texture_ref(grp, "bokehLut", &fx->dof_bokeh_gather_lut_tx);
-    }
-    DRW_shgroup_call_procedural_triangles(grp, NULL, 1);
-
-    fx->dof_bg_color_tx = DRW_texture_pool_query_2d(UNPACK2(res), COLOR_FORMAT, owner);
-    fx->dof_bg_weight_tx = DRW_texture_pool_query_2d(UNPACK2(res), GPU_R16F, owner);
-    /* Reuse, since only used for scatter. Foreground is processed before background. */
-    fx->dof_bg_occlusion_tx = fx->dof_fg_occlusion_tx;
-
-    /* NOTE: First target is holefill texture so we can use the median filter on it.
-     * See the filter function. */
-    GPU_framebuffer_ensure_config(&fbl->dof_gather_bg_fb,
-                                  {
-                                      GPU_ATTACHMENT_NONE,
-                                      GPU_ATTACHMENT_TEXTURE(fx->dof_fg_holefill_color_tx),
-                                      GPU_ATTACHMENT_TEXTURE(fx->dof_fg_holefill_weight_tx),
-                                      GPU_ATTACHMENT_TEXTURE(fx->dof_bg_occlusion_tx),
-                                  });
-  }
-}
-
-/**
- * Filter an input buffer using a median filter to reduce noise.
- * NOTE: We use the holefill texture as our input to reduce memory usage.
- * Thus, the holefill pass cannot be filtered.
- **/
-static void dof_filter_pass_init(EEVEE_FramebufferList *fbl,
-                                 EEVEE_PassList *psl,
-                                 EEVEE_EffectsInfo *fx)
-{
-  DRW_PASS_CREATE(psl->dof_filter, DRW_STATE_WRITE_COLOR);
-
-  GPUShader *sh = EEVEE_shaders_depth_of_field_filter_get();
-  DRWShadingGroup *grp = DRW_shgroup_create(sh, psl->dof_filter);
-  DRW_shgroup_uniform_texture_ref_ex(
-      grp, "colorBuffer", &fx->dof_fg_holefill_color_tx, NO_FILTERING);
-  DRW_shgroup_uniform_texture_ref_ex(
-      grp, "weightBuffer", &fx->dof_fg_holefill_weight_tx, NO_FILTERING);
-  DRW_shgroup_call_procedural_triangles(grp, NULL, 1);
-
-  GPU_framebuffer_ensure_config(&fbl->dof_filter_fg_fb,
-                                {
-                                    GPU_ATTACHMENT_NONE,
-                                    GPU_ATTACHMENT_TEXTURE(fx->dof_fg_color_tx),
-                                    GPU_ATTACHMENT_TEXTURE(fx->dof_fg_weight_tx),
-                                });
-
-  GPU_framebuffer_ensure_config(&fbl->dof_filter_bg_fb,
-                                {
-                                    GPU_ATTACHMENT_NONE,
-                                    GPU_ATTACHMENT_TEXTURE(fx->dof_bg_color_tx),
-                                    GPU_ATTACHMENT_TEXTURE(fx->dof_bg_weight_tx),
-                                });
-}
-
-/**
- * Do the Scatter convolution. A sprite is emitted for every 4 pixels but is only expanded if the
- * pixels are bright enough to be scattered.
- **/
-static void dof_scatter_pass_init(EEVEE_FramebufferList *fbl,
-                                  EEVEE_PassList *psl,
-                                  EEVEE_TextureList *txl,
-                                  EEVEE_EffectsInfo *fx)
-{
-  int input_size[2], target_size[2];
-  GPU_texture_get_mipmap_size(fx->dof_half_res_color_tx, 0, input_size);
-  GPU_texture_get_mipmap_size(fx->dof_bg_color_tx, 0, target_size);
-  /* Draw a sprite for every four half-res pixels. */
-  int sprite_count = (input_size[0] / 2) * (input_size[1] / 2);
-  float target_texel_size[2] = {1.0f / target_size[0], 1.0f / target_size[1]};
-  const bool use_bokeh_tx = (fx->dof_bokeh_gather_lut_tx != NULL);
-
-  {
-    DRW_PASS_CREATE(psl->dof_scatter_fg, DRW_STATE_WRITE_COLOR | DRW_STATE_BLEND_ADD_FULL);
-
-    const bool is_foreground = true;
-    GPUShader *sh = EEVEE_shaders_depth_of_field_scatter_get(is_foreground, use_bokeh_tx);
-    DRWShadingGroup *grp = DRW_shgroup_create(sh, psl->dof_scatter_fg);
-    DRW_shgroup_uniform_texture_ref_ex(grp, "colorBuffer", &fx->dof_scatter_src_tx, NO_FILTERING);
-    DRW_shgroup_uniform_texture_ref_ex(grp, "cocBuffer", &txl->dof_reduced_coc, NO_FILTERING);
-    DRW_shgroup_uniform_texture_ref(grp, "occlusionBuffer", &fx->dof_fg_occlusion_tx);
-    DRW_shgroup_uniform_vec2_copy(grp, "targetTexelSize", target_texel_size);
-    DRW_shgroup_uniform_int_copy(grp, "spritePerRow", input_size[0] / 2);
-    DRW_shgroup_uniform_vec2_copy(grp, "bokehAnisotropy", fx->dof_bokeh_aniso);
-    if (use_bokeh_tx) {
-      /* Negate to flip bokeh shape. Mimics optical phenomenon. */
-      negate_v2(fx->dof_bokeh_aniso_inv);
-      DRW_shgroup_uniform_vec2_copy(grp, "bokehAnisotropyInv", fx->dof_bokeh_aniso_inv);
-      DRW_shgroup_uniform_texture_ref(grp, "bokehLut", &fx->dof_bokeh_scatter_lut_tx);
-      /* Restore. */
-      negate_v2(fx->dof_bokeh_aniso_inv);
-    }
-    DRW_shgroup_call_procedural_triangles(grp, NULL, sprite_count);
-
-    GPU_framebuffer_ensure_config(&fbl->dof_scatter_fg_fb,
-                                  {
-                                      GPU_ATTACHMENT_NONE,
-                                      GPU_ATTACHMENT_TEXTURE(fx->dof_fg_color_tx),
-                                  });
-  }
-  {
-    DRW_PASS_CREATE(psl->dof_scatter_bg, DRW_STATE_WRITE_COLOR | DRW_STATE_BLEND_ADD_FULL);
-
-    const bool is_foreground = false;
-    GPUShader *sh = EEVEE_shaders_depth_of_field_scatter_get(is_foreground, use_bokeh_tx);
-    DRWShadingGroup *grp = DRW_shgroup_create(sh, psl->dof_scatter_bg);
-    DRW_shgroup_uniform_texture_ref_ex(grp, "colorBuffer", &fx->dof_scatter_src_tx, NO_FILTERING);
-    DRW_shgroup_uniform_texture_ref_ex(grp, "cocBuffer", &txl->dof_reduced_coc, NO_FILTERING);
-    DRW_shgroup_uniform_texture_ref(grp, "occlusionBuffer", &fx->dof_bg_occlusion_tx);
-    DRW_shgroup_uniform_vec2_copy(grp, "targetTexelSize", target_texel_size);
-    DRW_shgroup_uniform_int_copy(grp, "spritePerRow", input_size[0] / 2);
-    DRW_shgroup_uniform_vec2_copy(grp, "bokehAnisotropy", fx->dof_bokeh_aniso);
-    if (use_bokeh_tx) {
-      DRW_shgroup_uniform_vec2_copy(grp, "bokehAnisotropyInv", fx->dof_bokeh_aniso_inv);
-      DRW_shgroup_uniform_texture_ref(grp, "bokehLut", &fx->dof_bokeh_scatter_lut_tx);
-    }
-    DRW_shgroup_call_procedural_triangles(grp, NULL, sprite_count);
-
-    GPU_framebuffer_ensure_config(&fbl->dof_scatter_bg_fb,
-                                  {
-                                      GPU_ATTACHMENT_NONE,
-                                      GPU_ATTACHMENT_TEXTURE(fx->dof_bg_color_tx),
-                                  });
-  }
-}
-
-/**
- * Recombine the result of the foreground and background processing. Also perform a slight out of
- * focus blur to improve geometric continuity.
- **/
-static void dof_recombine_pass_init(EEVEE_FramebufferList *UNUSED(fbl),
-                                    EEVEE_PassList *psl,
-                                    EEVEE_EffectsInfo *fx)
-{
-  DefaultTextureList *dtxl = DRW_viewport_texture_list_get();
-  const bool use_bokeh_tx = (fx->dof_bokeh_gather_lut_tx != NULL);
-
-  DRW_PASS_CREATE(psl->dof_resolve, DRW_STATE_WRITE_COLOR);
-
-  GPUShader *sh = EEVEE_shaders_depth_of_field_resolve_get(use_bokeh_tx, fx->dof_hq_slight_focus);
-  DRWShadingGroup *grp = DRW_shgroup_create(sh, psl->dof_resolve);
-  DRW_shgroup_uniform_texture_ref_ex(grp, "fullResColorBuffer", &fx->source_buffer, NO_FILTERING);
-  DRW_shgroup_uniform_texture_ref_ex(grp, "fullResDepthBuffer", &dtxl->depth, NO_FILTERING);
-  DRW_shgroup_uniform_texture_ref(grp, "bgColorBuffer", &fx->dof_bg_color_tx);
-  DRW_shgroup_uniform_texture_ref(grp, "bgWeightBuffer", &fx->dof_bg_weight_tx);
-  DRW_shgroup_uniform_texture_ref(grp, "bgTileBuffer", &fx->dof_coc_dilated_tiles_bg_tx);
-  DRW_shgroup_uniform_texture_ref(grp, "fgColorBuffer", &fx->dof_fg_color_tx);
-  DRW_shgroup_uniform_texture_ref(grp, "fgWeightBuffer", &fx->dof_fg_weight_tx);
-  DRW_shgroup_uniform_texture_ref(grp, "holefillColorBuffer", &fx->dof_fg_holefill_color_tx);
-  DRW_shgroup_uniform_texture_ref(grp, "holefillWeightBuffer", &fx->dof_fg_holefill_weight_tx);
-  DRW_shgroup_uniform_texture_ref(grp, "fgTileBuffer", &fx->dof_coc_dilated_tiles_fg_tx);
-  DRW_shgroup_uniform_texture(grp, "utilTex", EEVEE_materials_get_util_tex());
-  DRW_shgroup_uniform_vec4_copy(grp, "cocParams", fx->dof_coc_params);
-  DRW_shgroup_uniform_float_copy(grp, "bokehMaxSize", fx->dof_bokeh_max_size);
-  if (use_bokeh_tx) {
-    DRW_shgroup_uniform_vec2_copy(grp, "bokehAnisotropyInv", fx->dof_bokeh_aniso_inv);
-    DRW_shgroup_uniform_texture_ref(grp, "bokehLut", &fx->dof_bokeh_resolve_lut_tx);
-  }
-  DRW_shgroup_call_procedural_triangles(grp, NULL, 1);
-}
-
-void EEVEE_depth_of_field_cache_init(EEVEE_ViewLayerData *UNUSED(sldata), EEVEE_Data *vedata)
-{
-  EEVEE_TextureList *txl = vedata->txl;
-  EEVEE_FramebufferList *fbl = vedata->fbl;
-  EEVEE_PassList *psl = vedata->psl;
-  EEVEE_StorageList *stl = vedata->stl;
-  EEVEE_EffectsInfo *fx = stl->effects;
-
-  if ((fx->enabled_effects & EFFECT_DOF) != 0) {
-    /* GPU_RGBA16F is sufficient now that all scattered bokeh are premultiplied.
-     * GPU_R11F_G11F_B10F is not enough when lots of scattered sprites are big and offers
-     * relatively small benefits. */
-    fx->dof_color_format = GPU_RGBA16F;
-
-    dof_bokeh_pass_init(fbl, psl, fx);
-    dof_setup_pass_init(fbl, psl, fx);
-    dof_flatten_tiles_pass_init(fbl, psl, fx);
-    dof_dilate_tiles_pass_init(fbl, psl, fx);
-    dof_reduce_pass_init(fbl, psl, txl, fx);
-    dof_gather_pass_init(fbl, psl, txl, fx);
-    dof_filter_pass_init(fbl, psl, fx);
-    dof_scatter_pass_init(fbl, psl, txl, fx);
-    dof_recombine_pass_init(fbl, psl, fx);
-  }
-}
-
-static void dof_recursive_reduce(void *vedata, int UNUSED(level))
-{
-  EEVEE_PassList *psl = ((EEVEE_Data *)vedata)->psl;
-  EEVEE_TextureList *txl = ((EEVEE_Data *)vedata)->txl;
-  EEVEE_EffectsInfo *fx = ((EEVEE_Data *)vedata)->stl->effects;
-
-  fx->dof_reduce_input_color_tx = txl->dof_reduced_color;
-  fx->dof_reduce_input_coc_tx = txl->dof_reduced_coc;
-
-  DRW_draw_pass(psl->dof_reduce);
 }
 
 static void dof_recursive_reduce(void *vedata, int UNUSED(level))
