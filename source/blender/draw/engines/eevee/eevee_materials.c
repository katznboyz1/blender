/*
 * Copyright 2016, Blender Foundation.
 *
 * This program is free software; you can redistribute it and/or
 * modify it under the terms of the GNU General Public License
 * as published by the Free Software Foundation; either version 2
 * of the License, or (at your option) any later version.
 *
 * This program is distributed in the hope that it will be useful,
 * but WITHOUT ANY WARRANTY; without even the implied warranty of
 * MERCHANTABILITY or FITNESS FOR A PARTICULAR PURPOSE.  See the
 * GNU General Public License for more details.
 *
 * You should have received a copy of the GNU General Public License
 * along with this program; if not, write to the Free Software Foundation,
 * Inc., 51 Franklin Street, Fifth Floor, Boston, MA 02110-1301, USA.
 *
 * Contributor(s): Blender Institute
 *
 */

/** \file eevee_materials.c
 *  \ingroup draw_engine
 */

#include "DRW_render.h"

#include "BLI_dynstr.h"
#include "BLI_ghash.h"
#include "BLI_alloca.h"

#include "BKE_DerivedMesh.h"
#include "BKE_particle.h"
#include "BKE_paint.h"
#include "BKE_pbvh.h"

#include "DNA_world_types.h"
#include "DNA_modifier_types.h"
#include "DNA_view3d_types.h"
#include "DNA_hair_types.h"

#include "GPU_material.h"
#include "GPU_texture.h"

#include "eevee_engine.h"
#include "eevee_lut.h"
#include "eevee_private.h"

/* *********** STATIC *********** */
static struct {
	char *frag_shader_lib;
	char *volume_shader_lib;

	struct GPUShader *default_prepass_sh;
	struct GPUShader *default_prepass_clip_sh;
	struct GPUShader *default_prepass_hair_fiber_sh;
	struct GPUShader *default_prepass_hair_fiber_clip_sh;
	struct GPUShader *default_lit[VAR_MAT_MAX];

	struct GPUShader *default_background;

	/* 64*64 array texture containing all LUTs and other utilitarian arrays.
	 * Packing enables us to same precious textures slots. */
	struct GPUTexture *util_tex;

	unsigned int sss_count;

	float viewvecs[2][4];
} e_data = {NULL}; /* Engine data */

extern char datatoc_lamps_lib_glsl[];
extern char datatoc_lightprobe_lib_glsl[];
extern char datatoc_ambient_occlusion_lib_glsl[];
extern char datatoc_prepass_frag_glsl[];
extern char datatoc_prepass_vert_glsl[];
extern char datatoc_default_frag_glsl[];
extern char datatoc_default_world_frag_glsl[];
extern char datatoc_ltc_lib_glsl[];
extern char datatoc_bsdf_lut_frag_glsl[];
extern char datatoc_btdf_lut_frag_glsl[];
extern char datatoc_bsdf_common_lib_glsl[];
extern char datatoc_bsdf_direct_lib_glsl[];
extern char datatoc_bsdf_sampling_lib_glsl[];
extern char datatoc_irradiance_lib_glsl[];
extern char datatoc_octahedron_lib_glsl[];
extern char datatoc_lit_surface_frag_glsl[];
extern char datatoc_lit_surface_vert_glsl[];
extern char datatoc_raytrace_lib_glsl[];
extern char datatoc_ssr_lib_glsl[];
extern char datatoc_shadow_vert_glsl[];
extern char datatoc_shadow_geom_glsl[];
extern char datatoc_lightprobe_geom_glsl[];
extern char datatoc_lightprobe_vert_glsl[];
extern char datatoc_background_vert_glsl[];
extern char datatoc_volumetric_vert_glsl[];
extern char datatoc_volumetric_geom_glsl[];
extern char datatoc_volumetric_frag_glsl[];
extern char datatoc_volumetric_lib_glsl[];
extern char datatoc_hair_lib_glsl[];

extern Material defmaterial;
extern GlobalsUboStorage ts;

/* *********** FUNCTIONS *********** */

#if 0 /* Used only to generate the LUT values */
static struct GPUTexture *create_ggx_lut_texture(int UNUSED(w), int UNUSED(h))
{
	struct GPUTexture *tex;
	struct GPUFrameBuffer *fb = NULL;
	static float samples_ct = 8192.0f;
	static float inv_samples_ct = 1.0f / 8192.0f;

	char *lib_str = NULL;

	DynStr *ds_vert = BLI_dynstr_new();
	BLI_dynstr_append(ds_vert, datatoc_bsdf_common_lib_glsl);
	BLI_dynstr_append(ds_vert, datatoc_bsdf_sampling_lib_glsl);
	lib_str = BLI_dynstr_get_cstring(ds_vert);
	BLI_dynstr_free(ds_vert);

	struct GPUShader *sh = DRW_shader_create_with_lib(
	        datatoc_lightprobe_vert_glsl, datatoc_lightprobe_geom_glsl, datatoc_bsdf_lut_frag_glsl, lib_str,
	        "#define HAMMERSLEY_SIZE 8192\n"
	        "#define BRDF_LUT_SIZE 64\n"
	        "#define NOISE_SIZE 64\n");

	DRWPass *pass = DRW_pass_create("LightProbe Filtering", DRW_STATE_WRITE_COLOR);
	DRWShadingGroup *grp = DRW_shgroup_create(sh, pass);
	DRW_shgroup_uniform_float(grp, "sampleCount", &samples_ct, 1);
	DRW_shgroup_uniform_float(grp, "invSampleCount", &inv_samples_ct, 1);
	DRW_shgroup_uniform_texture(grp, "texHammersley", e_data.hammersley);
	DRW_shgroup_uniform_texture(grp, "texJitter", e_data.jitter);

	struct Gwn_Batch *geom = DRW_cache_fullscreen_quad_get();
	DRW_shgroup_call_add(grp, geom, NULL);

	float *texels = MEM_mallocN(sizeof(float[2]) * w * h, "lut");

	tex = DRW_texture_create_2D(w, h, DRW_TEX_RG_16, DRW_TEX_FILTER, (float *)texels);

	DRWFboTexture tex_filter = {&tex, DRW_TEX_RG_16, DRW_TEX_FILTER};
	DRW_framebuffer_init(&fb, &draw_engine_eevee_type, w, h, &tex_filter, 1);

	DRW_framebuffer_bind(fb);
	DRW_draw_pass(pass);

	float *data = MEM_mallocN(sizeof(float[3]) * w * h, "lut");
	glReadBuffer(GL_COLOR_ATTACHMENT0);
	glReadPixels(0, 0, w, h, GL_RGB, GL_FLOAT, data);

	printf("{");
	for (int i = 0; i < w*h * 3; i+=3) {
		printf("%ff, %ff, ", data[i],  data[i+1]); i+=3;
		printf("%ff, %ff, ", data[i],  data[i+1]); i+=3;
		printf("%ff, %ff, ", data[i],  data[i+1]); i+=3;
		printf("%ff, %ff, \n", data[i],  data[i+1]);
	}
	printf("}");

	MEM_freeN(texels);
	MEM_freeN(data);

	return tex;
}

static struct GPUTexture *create_ggx_refraction_lut_texture(int w, int h)
{
	struct GPUTexture *tex;
	struct GPUTexture *hammersley = create_hammersley_sample_texture(8192);
	struct GPUFrameBuffer *fb = NULL;
	static float samples_ct = 8192.0f;
	static float a2 = 0.0f;
	static float inv_samples_ct = 1.0f / 8192.0f;

	char *frag_str = NULL;

	DynStr *ds_vert = BLI_dynstr_new();
	BLI_dynstr_append(ds_vert, datatoc_bsdf_common_lib_glsl);
	BLI_dynstr_append(ds_vert, datatoc_bsdf_sampling_lib_glsl);
	BLI_dynstr_append(ds_vert, datatoc_btdf_lut_frag_glsl);
	frag_str = BLI_dynstr_get_cstring(ds_vert);
	BLI_dynstr_free(ds_vert);

	struct GPUShader *sh = DRW_shader_create_fullscreen(frag_str,
	        "#define HAMMERSLEY_SIZE 8192\n"
	        "#define BRDF_LUT_SIZE 64\n"
	        "#define NOISE_SIZE 64\n"
	        "#define LUT_SIZE 64\n");

	MEM_freeN(frag_str);

	DRWPass *pass = DRW_pass_create("LightProbe Filtering", DRW_STATE_WRITE_COLOR);
	DRWShadingGroup *grp = DRW_shgroup_create(sh, pass);
	DRW_shgroup_uniform_float(grp, "a2", &a2, 1);
	DRW_shgroup_uniform_float(grp, "sampleCount", &samples_ct, 1);
	DRW_shgroup_uniform_float(grp, "invSampleCount", &inv_samples_ct, 1);
	DRW_shgroup_uniform_texture(grp, "texHammersley", hammersley);
	DRW_shgroup_uniform_texture(grp, "utilTex", e_data.util_tex);

	struct Gwn_Batch *geom = DRW_cache_fullscreen_quad_get();
	DRW_shgroup_call_add(grp, geom, NULL);

	float *texels = MEM_mallocN(sizeof(float[2]) * w * h, "lut");

	tex = DRW_texture_create_2D(w, h, DRW_TEX_R_16, DRW_TEX_FILTER, (float *)texels);

	DRWFboTexture tex_filter = {&tex, DRW_TEX_R_16, DRW_TEX_FILTER};
	DRW_framebuffer_init(&fb, &draw_engine_eevee_type, w, h, &tex_filter, 1);

	DRW_framebuffer_bind(fb);

	float *data = MEM_mallocN(sizeof(float[3]) * w * h, "lut");

	float inc = 1.0f / 31.0f;
	float roughness = 1e-8f - inc;
	FILE *f = BLI_fopen("btdf_split_sum_ggx.h", "w");
	fprintf(f, "static float btdf_split_sum_ggx[32][64 * 64] = {\n");
	do {
		roughness += inc;
		CLAMP(roughness, 1e-4f, 1.0f);
		a2 = powf(roughness, 4.0f);
		DRW_draw_pass(pass);

		DRW_framebuffer_read_data(0, 0, w, h, 3, 0, data);

#if 1
		fprintf(f, "\t{\n\t\t");
		for (int i = 0; i < w*h * 3; i+=3) {
			fprintf(f, "%ff,", data[i]);
			if (((i/3)+1) % 12 == 0) fprintf(f, "\n\t\t");
			else fprintf(f, " ");
		}
		fprintf(f, "\n\t},\n");
#else
		for (int i = 0; i < w*h * 3; i+=3) {
			if (data[i] < 0.01) printf(" ");
			else if (data[i] < 0.3) printf(".");
			else if (data[i] < 0.6) printf("+");
			else if (data[i] < 0.9) printf("%%");
			else printf("#");
			if ((i/3+1) % 64 == 0) printf("\n");
		}
#endif

	} while (roughness < 1.0f);
	fprintf(f, "\n};\n");

	fclose(f);

	MEM_freeN(texels);
	MEM_freeN(data);

	return tex;
}
#endif
/* XXX TODO define all shared resources in a shared place without duplication */
struct GPUTexture *EEVEE_materials_get_util_tex(void)
{
	return e_data.util_tex;
}

static int eevee_material_shadow_option(int shadow_method)
{
	switch (shadow_method) {
		case SHADOW_ESM: return VAR_MAT_ESM;
		case SHADOW_VSM: return VAR_MAT_VSM;
		default:
			BLI_assert(!"Incorrect Shadow Method");
			break;
	}

	return 0;
}

static char *eevee_get_defines(int options)
{
	char *str = NULL;

	DynStr *ds = BLI_dynstr_new();
	BLI_dynstr_appendf(ds, SHADER_DEFINES);

	if ((options & VAR_MAT_MESH) != 0) {
		BLI_dynstr_appendf(ds, "#define MESH_SHADER\n");
	}
	if ((options & VAR_MAT_HAIR) != 0) {
		BLI_dynstr_appendf(ds, "#define HAIR_SHADER\n");
	}
	if ((options & VAR_MAT_HAIR_FIBERS) != 0) {
		BLI_dynstr_append(ds, DRW_hair_shader_defines());
	}
	if ((options & VAR_MAT_PROBE) != 0) {
		BLI_dynstr_appendf(ds, "#define PROBE_CAPTURE\n");
	}
	if ((options & VAR_MAT_FLAT) != 0) {
		BLI_dynstr_appendf(ds, "#define USE_FLAT_NORMAL\n");
	}
	if ((options & VAR_MAT_CLIP) != 0) {
		BLI_dynstr_appendf(ds, "#define USE_ALPHA_CLIP\n");
	}
	if ((options & VAR_MAT_SHADOW) != 0) {
		BLI_dynstr_appendf(ds, "#define SHADOW_SHADER\n");
	}
	if ((options & VAR_MAT_HASH) != 0) {
		BLI_dynstr_appendf(ds, "#define USE_ALPHA_HASH\n");
	}
	if ((options & VAR_MAT_BLEND) != 0) {
		BLI_dynstr_appendf(ds, "#define USE_ALPHA_BLEND\n");
	}
	if ((options & VAR_MAT_MULT) != 0) {
		BLI_dynstr_appendf(ds, "#define USE_MULTIPLY\n");
	}
	if ((options & VAR_MAT_REFRACT) != 0) {
		BLI_dynstr_appendf(ds, "#define USE_REFRACTION\n");
	}
	if ((options & VAR_MAT_SSS) != 0) {
		BLI_dynstr_appendf(ds, "#define USE_SSS\n");
	}
	if ((options & VAR_MAT_SSSALBED) != 0) {
		BLI_dynstr_appendf(ds, "#define USE_SSS_ALBEDO\n");
	}
	if ((options & VAR_MAT_TRANSLUC) != 0) {
		BLI_dynstr_appendf(ds, "#define USE_TRANSLUCENCY\n");
	}
	if ((options & VAR_MAT_VSM) != 0) {
		BLI_dynstr_appendf(ds, "#define SHADOW_VSM\n");
	}
	if ((options & VAR_MAT_ESM) != 0) {
		BLI_dynstr_appendf(ds, "#define SHADOW_ESM\n");
	}
	if (((options & VAR_MAT_VOLUME) != 0) && ((options & VAR_MAT_BLEND) != 0)) {
		BLI_dynstr_appendf(ds, "#define USE_ALPHA_BLEND_VOLUMETRICS\n");
	}

	str = BLI_dynstr_get_cstring(ds);
	BLI_dynstr_free(ds);

	return str;
}

static char *eevee_get_volume_defines(int options)
{
	char *str = NULL;

	DynStr *ds = BLI_dynstr_new();
	BLI_dynstr_appendf(ds, SHADER_DEFINES);
	BLI_dynstr_appendf(ds, "#define VOLUMETRICS\n");

	if ((options & VAR_MAT_VOLUME) != 0) {
		BLI_dynstr_appendf(ds, "#define MESH_SHADER\n");
	}

	str = BLI_dynstr_get_cstring(ds);
	BLI_dynstr_free(ds);

	return str;
}

/**
 * ssr_id can be null to disable ssr contribution.
 **/
static void add_standard_uniforms(
        DRWShadingGroup *shgrp, EEVEE_ViewLayerData *sldata, EEVEE_Data *vedata,
        int *ssr_id, float *refract_depth, bool use_ssrefraction, bool use_alpha_blend, bool use_sss)
{
	if (ssr_id == NULL || !vedata->stl->g_data->valid_double_buffer) {
		static int no_ssr = -1.0f;
		ssr_id = &no_ssr;
	}
	DRW_shgroup_uniform_block(shgrp, "probe_block", sldata->probe_ubo);
	DRW_shgroup_uniform_block(shgrp, "grid_block", sldata->grid_ubo);
	DRW_shgroup_uniform_block(shgrp, "planar_block", sldata->planar_ubo);
	DRW_shgroup_uniform_block(shgrp, "light_block", sldata->light_ubo);
	DRW_shgroup_uniform_block(shgrp, "shadow_block", sldata->shadow_ubo);
	DRW_shgroup_uniform_int(shgrp, "light_count", &sldata->lamps->num_light, 1);
	DRW_shgroup_uniform_int(shgrp, "probe_count", &sldata->probes->num_render_cube, 1);
	DRW_shgroup_uniform_int(shgrp, "grid_count", &sldata->probes->num_render_grid, 1);
	DRW_shgroup_uniform_int(shgrp, "planar_count", &sldata->probes->num_planar, 1);
	DRW_shgroup_uniform_bool(shgrp, "specToggle", &sldata->probes->specular_toggle, 1);
	DRW_shgroup_uniform_bool(shgrp, "ssrToggle", &sldata->probes->ssr_toggle, 1);
	DRW_shgroup_uniform_float(shgrp, "lodCubeMax", &sldata->probes->lod_cube_max, 1);
	DRW_shgroup_uniform_texture(shgrp, "utilTex", e_data.util_tex);
	DRW_shgroup_uniform_buffer(shgrp, "probeCubes", &sldata->probe_pool);
	DRW_shgroup_uniform_buffer(shgrp, "probePlanars", &vedata->txl->planar_pool);
	DRW_shgroup_uniform_buffer(shgrp, "irradianceGrid", &sldata->irradiance_pool);
	DRW_shgroup_uniform_int(shgrp, "irradianceVisibilitySize", &sldata->probes->irradiance_vis_size, 1);
	DRW_shgroup_uniform_buffer(shgrp, "shadowTexture", &sldata->shadow_pool);
	DRW_shgroup_uniform_int(shgrp, "outputSsrId", ssr_id, 1);
	DRW_shgroup_uniform_vec4(shgrp, "aoParameters[0]", &vedata->stl->effects->ao_dist, 2);
	DRW_shgroup_uniform_vec4(shgrp, "viewvecs[0]", (float *)vedata->stl->g_data->viewvecs, 2);
	DRW_shgroup_uniform_buffer(shgrp, "maxzBuffer", &vedata->txl->maxzbuffer);
	DRW_shgroup_uniform_vec2(shgrp, "mipRatio[0]", (float *)vedata->stl->g_data->mip_ratio, 10);
	DRW_shgroup_uniform_vec4(shgrp, "ssrParameters", &vedata->stl->effects->ssr_quality, 1);

	if (refract_depth != NULL) {
		DRW_shgroup_uniform_float(shgrp, "refractionDepth", refract_depth, 1);
	}

	if (use_ssrefraction) {
		DRW_shgroup_uniform_buffer(shgrp, "colorBuffer", &vedata->txl->refract_color);
		DRW_shgroup_uniform_float(shgrp, "borderFadeFactor", &vedata->stl->effects->ssr_border_fac, 1);
		DRW_shgroup_uniform_float(shgrp, "maxRoughness", &vedata->stl->effects->ssr_max_roughness, 1);
		DRW_shgroup_uniform_int(shgrp, "rayCount", &vedata->stl->effects->ssr_ray_count, 1);
	}

	if (vedata->stl->effects->use_ao) {
		DRW_shgroup_uniform_buffer(shgrp, "horizonBuffer", &vedata->txl->gtao_horizons);
		DRW_shgroup_uniform_ivec2(shgrp, "aoHorizonTexSize", (int *)vedata->stl->effects->ao_texsize, 1);
	}
	else {
		/* Use shadow_pool as fallback to avoid sampling problem on certain platform, see: T52593 */
		DRW_shgroup_uniform_buffer(shgrp, "horizonBuffer", &sldata->shadow_pool);
	}

	if (vedata->stl->effects->use_volumetrics && use_alpha_blend) {
		/* Do not use history buffers as they already have been swapped */
		DRW_shgroup_uniform_buffer(shgrp, "inScattering", &vedata->txl->volume_scatter);
		DRW_shgroup_uniform_buffer(shgrp, "inTransmittance", &vedata->txl->volume_transmittance);
		DRW_shgroup_uniform_vec2(shgrp, "volume_uv_ratio", (float *)sldata->volumetrics->volume_coord_scale, 1);
		DRW_shgroup_uniform_vec3(shgrp, "volume_param", (float *)sldata->volumetrics->depth_param, 1);
	}

	if (use_sss) {
		DRW_shgroup_uniform_bool(shgrp, "sssToggle", &sldata->probes->sss_toggle, 1);
	}
}

static void create_default_shader(int options)
{
	char *vert_str = NULL;
	{
		DynStr *ds_vert = BLI_dynstr_new();
		BLI_dynstr_append(ds_vert, datatoc_hair_lib_glsl);
		BLI_dynstr_append(ds_vert, datatoc_lit_surface_vert_glsl);
		vert_str = BLI_dynstr_get_cstring(ds_vert);
		BLI_dynstr_free(ds_vert);
	}

	char *frag_str = NULL;
	{
		DynStr *ds_frag = BLI_dynstr_new();
		BLI_dynstr_append(ds_frag, e_data.frag_shader_lib);
		BLI_dynstr_append(ds_frag, datatoc_default_frag_glsl);
		frag_str = BLI_dynstr_get_cstring(ds_frag);
		BLI_dynstr_free(ds_frag);
	}

	char *defines = eevee_get_defines(options);

	e_data.default_lit[options] = DRW_shader_create(vert_str, NULL, frag_str, defines);

	MEM_freeN(defines);
	MEM_freeN(vert_str);
	MEM_freeN(frag_str);
}

void EEVEE_update_util_texture(float offset)
{

	/* TODO: split this into 2 functions : one for init,
	 * and the other one that updates the noise with the offset. */
	const int layers = 3 + 16;
	float (*texels)[4] = MEM_mallocN(sizeof(float[4]) * 64 * 64 * layers, "utils texels");
	float (*texels_layer)[4] = texels;

	/* Copy ltc_mat_ggx into 1st layer */
	memcpy(texels_layer, ltc_mat_ggx, sizeof(float[4]) * 64 * 64);
	texels_layer += 64 * 64;

	/* Copy bsdf_split_sum_ggx into 2nd layer red and green channels.
	   Copy ltc_mag_ggx into 2nd layer blue channel. */
	for (int i = 0; i < 64 * 64; i++) {
		texels_layer[i][0] = bsdf_split_sum_ggx[i * 2 + 0];
		texels_layer[i][1] = bsdf_split_sum_ggx[i * 2 + 1];
		texels_layer[i][2] = ltc_mag_ggx[i];
	}
	texels_layer += 64 * 64;

	/* Copy blue noise in 3rd layer  */
	for (int i = 0; i < 64 * 64; i++) {
		float noise;
		noise = fmod(blue_noise[i][0] + offset, 1.0f);
		texels_layer[i][0] = noise;

		noise = fmod(blue_noise[i][1] + offset, 1.0f);
		texels_layer[i][1] = noise * 0.5f + 0.5f;
		texels_layer[i][2] = cosf(noise * 2.0f * M_PI);
		texels_layer[i][3] = sinf(noise * 2.0f * M_PI);
	}
	texels_layer += 64 * 64;

	/* Copy Refraction GGX LUT in layer 4 - 20 */
	for (int j = 0; j < 16; ++j) {
		for (int i = 0; i < 64 * 64; i++) {
			texels_layer[i][0] = btdf_split_sum_ggx[j * 2][i];
			texels_layer[i][1] = btdf_split_sum_ggx[j * 2][i];
			texels_layer[i][2] = btdf_split_sum_ggx[j * 2][i];
			texels_layer[i][3] = btdf_split_sum_ggx[j * 2][i];
		}
		texels_layer += 64 * 64;
	}

	if (e_data.util_tex == NULL) {
		e_data.util_tex = DRW_texture_create_2D_array(
		        64, 64, layers, DRW_TEX_RGBA_16, DRW_TEX_FILTER | DRW_TEX_WRAP, (float *)texels);
	}
	else {
		DRW_texture_update(e_data.util_tex, (float *)texels);
	}

	MEM_freeN(texels);
}

void EEVEE_materials_init(EEVEE_StorageList *stl)
{
	if (!e_data.frag_shader_lib) {
		/* Shaders */
		{
			DynStr *ds_frag = BLI_dynstr_new();
			BLI_dynstr_append(ds_frag, datatoc_bsdf_common_lib_glsl);
		BLI_dynstr_append(ds_frag, datatoc_bsdf_sampling_lib_glsl);
			BLI_dynstr_append(ds_frag, datatoc_ambient_occlusion_lib_glsl);
		BLI_dynstr_append(ds_frag, datatoc_raytrace_lib_glsl);
		BLI_dynstr_append(ds_frag, datatoc_ssr_lib_glsl);
			BLI_dynstr_append(ds_frag, datatoc_octahedron_lib_glsl);
			BLI_dynstr_append(ds_frag, datatoc_irradiance_lib_glsl);
			BLI_dynstr_append(ds_frag, datatoc_lightprobe_lib_glsl);
			BLI_dynstr_append(ds_frag, datatoc_ltc_lib_glsl);
			BLI_dynstr_append(ds_frag, datatoc_bsdf_direct_lib_glsl);
			BLI_dynstr_append(ds_frag, datatoc_lamps_lib_glsl);
		for (int i = 0; i < 7; ++i) {
			/* Add one for each Closure */
			BLI_dynstr_append(ds_frag, datatoc_lit_surface_frag_glsl);
		}
		BLI_dynstr_append(ds_frag, datatoc_volumetric_lib_glsl);
			e_data.frag_shader_lib = BLI_dynstr_get_cstring(ds_frag);
			BLI_dynstr_free(ds_frag);
		}
		
		{
			DynStr *ds_frag = BLI_dynstr_new();
			BLI_dynstr_append(ds_frag, datatoc_bsdf_common_lib_glsl);
			BLI_dynstr_append(ds_frag, datatoc_ambient_occlusion_lib_glsl);
			BLI_dynstr_append(ds_frag, datatoc_octahedron_lib_glsl);
			BLI_dynstr_append(ds_frag, datatoc_irradiance_lib_glsl);
			BLI_dynstr_append(ds_frag, datatoc_lightprobe_lib_glsl);
			BLI_dynstr_append(ds_frag, datatoc_ltc_lib_glsl);
			BLI_dynstr_append(ds_frag, datatoc_bsdf_direct_lib_glsl);
			BLI_dynstr_append(ds_frag, datatoc_lamps_lib_glsl);
		BLI_dynstr_append(ds_frag, datatoc_volumetric_lib_glsl);
			BLI_dynstr_append(ds_frag, datatoc_volumetric_frag_glsl);
			e_data.volume_shader_lib = BLI_dynstr_get_cstring(ds_frag);
			BLI_dynstr_free(ds_frag);
		}

		char *hair_fiber_vert_str = NULL;
		{
			DynStr *ds_vert = BLI_dynstr_new();
			BLI_dynstr_append(ds_vert, datatoc_hair_lib_glsl);
			BLI_dynstr_append(ds_vert, datatoc_prepass_vert_glsl);
			hair_fiber_vert_str = BLI_dynstr_get_cstring(ds_vert);
			BLI_dynstr_free(ds_vert);
		}

		char *frag_str = NULL;
		{
			DynStr *ds_frag = BLI_dynstr_new();
			BLI_dynstr_append(ds_frag, e_data.frag_shader_lib);
			BLI_dynstr_append(ds_frag, datatoc_default_frag_glsl);
			frag_str = BLI_dynstr_get_cstring(ds_frag);
			BLI_dynstr_free(ds_frag);
		}

		e_data.default_background = DRW_shader_create(
		        datatoc_background_vert_glsl, NULL, datatoc_default_world_frag_glsl,
		        NULL);

		e_data.default_prepass_sh = DRW_shader_create(
		        datatoc_prepass_vert_glsl, NULL, datatoc_prepass_frag_glsl,
		        NULL);

		e_data.default_prepass_clip_sh = DRW_shader_create(
		        datatoc_prepass_vert_glsl, NULL, datatoc_prepass_frag_glsl,
		        "#define CLIP_PLANES\n");

		e_data.default_prepass_hair_fiber_sh = DRW_shader_create(
		        hair_fiber_vert_str, NULL, datatoc_prepass_frag_glsl, DRW_hair_shader_defines());

		{
			char defines[256];
			BLI_snprintf(defines, sizeof(defines), "#define CLIP_PLANES\n%s",
			             DRW_hair_shader_defines());
			e_data.default_prepass_hair_fiber_clip_sh = DRW_shader_create(
			        hair_fiber_vert_str, NULL, datatoc_prepass_frag_glsl, defines);
		}

		MEM_freeN(frag_str);
		MEM_freeN(hair_fiber_vert_str);

		EEVEE_update_util_texture(0.0f);
	}

	{
		/* Update viewvecs */
		const bool is_persp = DRW_viewport_is_persp_get();
		float invproj[4][4], winmat[4][4];
		/* view vectors for the corners of the view frustum.
		 * Can be used to recreate the world space position easily */
		float viewvecs[3][4] = {
		    {-1.0f, -1.0f, -1.0f, 1.0f},
		    {1.0f, -1.0f, -1.0f, 1.0f},
		    {-1.0f, 1.0f, -1.0f, 1.0f}
		};

		/* invert the view matrix */
		DRW_viewport_matrix_get(winmat, DRW_MAT_WIN);
		invert_m4_m4(invproj, winmat);

		/* convert the view vectors to view space */
		for (int i = 0; i < 3; i++) {
			mul_m4_v4(invproj, viewvecs[i]);
			/* normalized trick see:
			 * http://www.derschmale.com/2014/01/26/reconstructing-positions-from-the-depth-buffer */
			mul_v3_fl(viewvecs[i], 1.0f / viewvecs[i][3]);
			if (is_persp)
				mul_v3_fl(viewvecs[i], 1.0f / viewvecs[i][2]);
			viewvecs[i][3] = 1.0;
		}

		copy_v4_v4(stl->g_data->viewvecs[0], viewvecs[0]);
		copy_v4_v4(stl->g_data->viewvecs[1], viewvecs[1]);

		/* we need to store the differences */
		stl->g_data->viewvecs[1][0] -= viewvecs[0][0];
		stl->g_data->viewvecs[1][1] = viewvecs[2][1] - viewvecs[0][1];

		/* calculate a depth offset as well */
		if (!is_persp) {
			float vec_far[] = {-1.0f, -1.0f, 1.0f, 1.0f};
			mul_m4_v4(invproj, vec_far);
			mul_v3_fl(vec_far, 1.0f / vec_far[3]);
			stl->g_data->viewvecs[1][2] = vec_far[2] - viewvecs[0][2];
		}
	}
}

struct GPUMaterial *EEVEE_material_world_lightprobe_get(struct Scene *scene, World *wo)
{
	const void *engine = &DRW_engine_viewport_eevee_type;
	const int options = VAR_WORLD_PROBE;

	GPUMaterial *mat = GPU_material_from_nodetree_find(&wo->gpumaterial, engine, options);
	if (mat != NULL) {
		return mat;
	}
	return GPU_material_from_nodetree(
	        scene, wo->nodetree, &wo->gpumaterial, engine, options,
	        datatoc_background_vert_glsl, NULL, e_data.frag_shader_lib,
	        SHADER_DEFINES "#define PROBE_CAPTURE\n");
}

struct GPUMaterial *EEVEE_material_world_background_get(struct Scene *scene, World *wo)
{
	const void *engine = &DRW_engine_viewport_eevee_type;
	int options = VAR_WORLD_BACKGROUND;

	GPUMaterial *mat = GPU_material_from_nodetree_find(&wo->gpumaterial, engine, options);
	if (mat != NULL) {
		return mat;
	}
	return GPU_material_from_nodetree(
	        scene, wo->nodetree, &wo->gpumaterial, engine, options,
	        datatoc_background_vert_glsl, NULL, e_data.frag_shader_lib,
	        SHADER_DEFINES "#define WORLD_BACKGROUND\n");
}

struct GPUMaterial *EEVEE_material_world_volume_get(struct Scene *scene, World *wo)
{
	const void *engine = &DRW_engine_viewport_eevee_type;
	int options = VAR_WORLD_VOLUME;

	GPUMaterial *mat = GPU_material_from_nodetree_find(&wo->gpumaterial, engine, options);
	if (mat != NULL) {
		return mat;
	}

	char *defines = eevee_get_volume_defines(options);

	mat = GPU_material_from_nodetree(
	        scene, wo->nodetree, &wo->gpumaterial, engine, options,
	        datatoc_volumetric_vert_glsl, datatoc_volumetric_geom_glsl, e_data.volume_shader_lib,
	        defines);

	MEM_freeN(defines);

	return mat;
}

struct GPUMaterial *EEVEE_material_mesh_get(
        struct Scene *scene, Material *ma, EEVEE_Data *vedata,
        bool use_blend, bool use_multiply, bool use_refract, bool use_sss, bool use_translucency, int shadow_method)
{
	const void *engine = &DRW_engine_viewport_eevee_type;
	int options = VAR_MAT_MESH;

	if (use_blend) options |= VAR_MAT_BLEND;
	if (use_multiply) options |= VAR_MAT_MULT;
	if (use_refract) options |= VAR_MAT_REFRACT;
	if (use_sss) options |= VAR_MAT_SSS;
	if (use_sss && vedata->stl->effects->sss_separate_albedo) options |= VAR_MAT_SSSALBED;
	if (use_translucency) options |= VAR_MAT_TRANSLUC;
	if (vedata->stl->effects->use_volumetrics && use_blend) options |= VAR_MAT_VOLUME;

	options |= eevee_material_shadow_option(shadow_method);

	GPUMaterial *mat = GPU_material_from_nodetree_find(&ma->gpumaterial, engine, options);
	if (mat) {
		return mat;
	}

	char *defines = eevee_get_defines(options);

	mat = GPU_material_from_nodetree(
	        scene, ma->nodetree, &ma->gpumaterial, engine, options,
	        datatoc_lit_surface_vert_glsl, NULL, e_data.frag_shader_lib,
	        defines);

	MEM_freeN(defines);

	return mat;
}

struct GPUMaterial *EEVEE_material_mesh_volume_get(struct Scene *scene, Material *ma)
{
	const void *engine = &DRW_engine_viewport_eevee_type;
	int options = VAR_MAT_VOLUME;

	GPUMaterial *mat = GPU_material_from_nodetree_find(&ma->gpumaterial, engine, options);
	if (mat != NULL) {
		return mat;
	}

	char *defines = eevee_get_volume_defines(options);

	mat = GPU_material_from_nodetree(
	        scene, ma->nodetree, &ma->gpumaterial, engine, options,
	        datatoc_volumetric_vert_glsl, datatoc_volumetric_geom_glsl, e_data.volume_shader_lib,
	        defines);

	MEM_freeN(defines);

	return mat;
}

struct GPUMaterial *EEVEE_material_mesh_depth_get(
        struct Scene *scene, Material *ma,
        bool use_hashed_alpha, bool is_shadow)
{
	const void *engine = &DRW_engine_viewport_eevee_type;
	int options = VAR_MAT_MESH;

	if (use_hashed_alpha) {
		options |= VAR_MAT_HASH;
	}
	else {
		options |= VAR_MAT_CLIP;
	}

	if (is_shadow)
		options |= VAR_MAT_SHADOW;

	GPUMaterial *mat = GPU_material_from_nodetree_find(&ma->gpumaterial, engine, options);
	if (mat) {
		return mat;
	}

	char *defines = eevee_get_defines(options);

	DynStr *ds_frag = BLI_dynstr_new();
	BLI_dynstr_append(ds_frag, e_data.frag_shader_lib);
	BLI_dynstr_append(ds_frag, datatoc_prepass_frag_glsl);
	char *frag_str = BLI_dynstr_get_cstring(ds_frag);
	BLI_dynstr_free(ds_frag);

	mat = GPU_material_from_nodetree(
	        scene, ma->nodetree, &ma->gpumaterial, engine, options,
	        (is_shadow) ? datatoc_shadow_vert_glsl : datatoc_lit_surface_vert_glsl,
	        (is_shadow) ? datatoc_shadow_geom_glsl : NULL,
	        frag_str,
	        defines);

	MEM_freeN(frag_str);
	MEM_freeN(defines);

	return mat;
}

struct GPUMaterial *EEVEE_material_hair_get(
        struct Scene *scene, Material *ma, int shadow_method, bool use_fibers)
{
	const void *engine = &DRW_engine_viewport_eevee_type;
	int options = VAR_MAT_HAIR | VAR_MAT_MESH;
	options |= eevee_material_shadow_option(shadow_method);
	if (use_fibers) {
		options |= VAR_MAT_HAIR_FIBERS;
	}
	GPUMaterial *mat = GPU_material_from_nodetree_find(&ma->gpumaterial, engine, options);
	if (mat) {
		return mat;
	}

	char *vert_str = NULL;
	{
		DynStr *ds_vert = BLI_dynstr_new();
		BLI_dynstr_append(ds_vert, datatoc_hair_lib_glsl);
		BLI_dynstr_append(ds_vert, datatoc_lit_surface_vert_glsl);
		vert_str = BLI_dynstr_get_cstring(ds_vert);
		BLI_dynstr_free(ds_vert);
	}

	char *defines = eevee_get_defines(options);

	mat = GPU_material_from_nodetree(
	        scene, ma->nodetree, &ma->gpumaterial, engine, options,
	        vert_str, NULL, e_data.frag_shader_lib,
	        defines);

	MEM_freeN(vert_str);
	MEM_freeN(defines);

	return mat;
}

/**
 * Create a default shading group inside the given pass.
 **/
static struct DRWShadingGroup *EEVEE_default_shading_group_create(
        EEVEE_ViewLayerData *sldata, EEVEE_Data *vedata, DRWPass *pass,
        bool is_hair, bool is_hair_fibers, bool is_flat_normal, bool use_blend, bool use_ssr, int shadow_method)
{
	static int ssr_id;
	ssr_id = (use_ssr) ? 1 : -1;
	int options = VAR_MAT_MESH;

	if (is_hair) options |= VAR_MAT_HAIR;
	if (is_hair_fibers) options |= VAR_MAT_HAIR_FIBERS;
	if (is_flat_normal) options |= VAR_MAT_FLAT;
	if (use_blend) options |= VAR_MAT_BLEND;
	if (vedata->stl->effects->use_volumetrics && use_blend) options |= VAR_MAT_VOLUME;

	options |= eevee_material_shadow_option(shadow_method);

	if (e_data.default_lit[options] == NULL) {
		create_default_shader(options);
	}

	DRWShadingGroup *shgrp = DRW_shgroup_create(e_data.default_lit[options], pass);
	add_standard_uniforms(shgrp, sldata, vedata, &ssr_id, NULL, false, use_blend, false);

	return shgrp;
}

/**
 * Create a default shading group inside the default pass without standard uniforms.
 **/
static struct DRWShadingGroup *EEVEE_default_shading_group_get(
        EEVEE_ViewLayerData *sldata, EEVEE_Data *vedata,
        bool is_hair, bool is_hair_fibers, bool is_flat_normal, bool use_ssr, int shadow_method)
{
	static int ssr_id;
	ssr_id = (use_ssr) ? 1 : -1;
	int options = VAR_MAT_MESH;

	if (is_hair) options |= VAR_MAT_HAIR;
	if (is_hair_fibers) options |= VAR_MAT_HAIR_FIBERS;
	if (is_flat_normal) options |= VAR_MAT_FLAT;

	options |= eevee_material_shadow_option(shadow_method);

	if (e_data.default_lit[options] == NULL) {
		create_default_shader(options);
	}

	if (vedata->psl->default_pass[options] == NULL) {
		//DRWState state = DRW_STATE_WRITE_COLOR | DRW_STATE_DEPTH_EQUAL | DRW_STATE_CLIP_PLANES | DRW_STATE_WIRE;
		DRWState state = DRW_STATE_WRITE_COLOR | DRW_STATE_DEPTH_EQUAL;
		vedata->psl->default_pass[options] = DRW_pass_create("Default Lit Pass", state);

		DRWShadingGroup *shgrp = DRW_shgroup_create(e_data.default_lit[options], vedata->psl->default_pass[options]);
		add_standard_uniforms(shgrp, sldata, vedata, &ssr_id, NULL, false, false, false);
	}

	return DRW_shgroup_create(e_data.default_lit[options], vedata->psl->default_pass[options]);
}

void EEVEE_materials_cache_init(EEVEE_Data *vedata)
{
	EEVEE_PassList *psl = ((EEVEE_Data *)vedata)->psl;
	EEVEE_StorageList *stl = ((EEVEE_Data *)vedata)->stl;

	{
		const DRWContextState *draw_ctx = DRW_context_state_get();
		ViewLayer *view_layer = draw_ctx->view_layer;
		IDProperty *props = BKE_view_layer_engine_evaluated_get(view_layer, COLLECTION_MODE_NONE, RE_engine_id_BLENDER_EEVEE);
		/* Global AO Switch*/
		stl->effects->use_ao = BKE_collection_engine_property_value_get_bool(props, "gtao_enable");
		stl->effects->use_bent_normals = BKE_collection_engine_property_value_get_bool(props, "gtao_use_bent_normals");
		/* SSR switch */
		stl->effects->use_ssr = BKE_collection_engine_property_value_get_bool(props, "ssr_enable");
		/* Volumetrics */
		stl->effects->use_volumetrics = BKE_collection_engine_property_value_get_bool(props, "volumetric_enable");
	}

	/* Create Material Ghash */
	{
		stl->g_data->material_hash = BLI_ghash_ptr_new("Eevee_material ghash");
		stl->g_data->hair_material_hash = BLI_ghash_ptr_new("Eevee_hair_material ghash");
	}

	{
		psl->background_pass = DRW_pass_create("Background Pass", DRW_STATE_WRITE_COLOR | DRW_STATE_DEPTH_EQUAL);

		struct Gwn_Batch *geom = DRW_cache_fullscreen_quad_get();
		DRWShadingGroup *grp = NULL;

		const DRWContextState *draw_ctx = DRW_context_state_get();
		Scene *scene = draw_ctx->scene;
		World *wo = scene->world;

		float *col = ts.colorBackground;

		if (wo) {
			col = &wo->horr;

			if (wo->use_nodes && wo->nodetree) {
				struct GPUMaterial *gpumat = EEVEE_material_world_background_get(scene, wo);
				grp = DRW_shgroup_material_create(gpumat, psl->background_pass);

				if (grp) {
					DRW_shgroup_uniform_float(grp, "backgroundAlpha", &stl->g_data->background_alpha, 1);
					DRW_shgroup_call_add(grp, geom, NULL);
				}
				else {
					/* Shader failed : pink background */
					static float pink[3] = {1.0f, 0.0f, 1.0f};
					col = pink;
				}
			}
		}

		/* Fallback if shader fails or if not using nodetree. */
		if (grp == NULL) {
			grp = DRW_shgroup_create(e_data.default_background, psl->background_pass);
			DRW_shgroup_uniform_vec3(grp, "color", col, 1);
			DRW_shgroup_uniform_float(grp, "backgroundAlpha", &stl->g_data->background_alpha, 1);
			DRW_shgroup_call_add(grp, geom, NULL);
		}
	}

	{
		DRWState state = DRW_STATE_WRITE_DEPTH | DRW_STATE_DEPTH_LESS | DRW_STATE_WIRE;
		psl->depth_pass = DRW_pass_create("Depth Pass", state);
		stl->g_data->depth_shgrp = DRW_shgroup_create(e_data.default_prepass_sh, psl->depth_pass);
		stl->g_data->hair_fibers_depth_shgrp = DRW_shgroup_create(e_data.default_prepass_hair_fiber_sh, psl->depth_pass);

		state = DRW_STATE_WRITE_DEPTH | DRW_STATE_DEPTH_LESS | DRW_STATE_CULL_BACK;
		psl->depth_pass_cull = DRW_pass_create("Depth Pass Cull", state);
		stl->g_data->depth_shgrp_cull = DRW_shgroup_create(e_data.default_prepass_sh, psl->depth_pass_cull);
		stl->g_data->hair_fibers_depth_shgrp_cull = DRW_shgroup_create(e_data.default_prepass_hair_fiber_sh, psl->depth_pass_cull);

		state = DRW_STATE_WRITE_DEPTH | DRW_STATE_DEPTH_LESS | DRW_STATE_CLIP_PLANES | DRW_STATE_WIRE;
		psl->depth_pass_clip = DRW_pass_create("Depth Pass Clip", state);
		stl->g_data->depth_shgrp_clip = DRW_shgroup_create(e_data.default_prepass_clip_sh, psl->depth_pass_clip);
		stl->g_data->hair_fibers_depth_shgrp_clip = DRW_shgroup_create(e_data.default_prepass_hair_fiber_clip_sh, psl->depth_pass_clip);

		state = DRW_STATE_WRITE_DEPTH | DRW_STATE_DEPTH_LESS | DRW_STATE_CLIP_PLANES | DRW_STATE_CULL_BACK;
		psl->depth_pass_clip_cull = DRW_pass_create("Depth Pass Cull Clip", state);
		stl->g_data->depth_shgrp_clip_cull = DRW_shgroup_create(e_data.default_prepass_clip_sh, psl->depth_pass_clip_cull);
		stl->g_data->hair_fibers_depth_shgrp_clip_cull = DRW_shgroup_create(e_data.default_prepass_hair_fiber_clip_sh, psl->depth_pass_clip_cull);
	}

	{
		DRWState state = DRW_STATE_WRITE_COLOR | DRW_STATE_DEPTH_EQUAL | DRW_STATE_CLIP_PLANES | DRW_STATE_WIRE;
		psl->material_pass = DRW_pass_create("Material Shader Pass", state);
	}

	{
		DRWState state = DRW_STATE_WRITE_DEPTH | DRW_STATE_DEPTH_LESS | DRW_STATE_WIRE;
		psl->refract_depth_pass = DRW_pass_create("Refract Depth Pass", state);
		stl->g_data->refract_depth_shgrp = DRW_shgroup_create(e_data.default_prepass_sh, psl->refract_depth_pass);

		state = DRW_STATE_WRITE_DEPTH | DRW_STATE_DEPTH_LESS | DRW_STATE_CULL_BACK;
		psl->refract_depth_pass_cull = DRW_pass_create("Refract Depth Pass Cull", state);
		stl->g_data->refract_depth_shgrp_cull = DRW_shgroup_create(e_data.default_prepass_sh, psl->refract_depth_pass_cull);

		state = DRW_STATE_WRITE_DEPTH | DRW_STATE_DEPTH_LESS | DRW_STATE_CLIP_PLANES | DRW_STATE_WIRE;
		psl->refract_depth_pass_clip = DRW_pass_create("Refract Depth Pass Clip", state);
		stl->g_data->refract_depth_shgrp_clip = DRW_shgroup_create(e_data.default_prepass_clip_sh, psl->refract_depth_pass_clip);

		state = DRW_STATE_WRITE_DEPTH | DRW_STATE_DEPTH_LESS | DRW_STATE_CLIP_PLANES | DRW_STATE_CULL_BACK;
		psl->refract_depth_pass_clip_cull = DRW_pass_create("Refract Depth Pass Cull Clip", state);
		stl->g_data->refract_depth_shgrp_clip_cull = DRW_shgroup_create(e_data.default_prepass_clip_sh, psl->refract_depth_pass_clip_cull);
	}

	{
		DRWState state = DRW_STATE_WRITE_COLOR | DRW_STATE_DEPTH_EQUAL | DRW_STATE_CLIP_PLANES | DRW_STATE_WIRE;
		psl->refract_pass = DRW_pass_create("Opaque Refraction Pass", state);
	}

	{
		DRWState state = DRW_STATE_WRITE_COLOR | DRW_STATE_DEPTH_EQUAL | DRW_STATE_CLIP_PLANES | DRW_STATE_WIRE | DRW_STATE_WRITE_STENCIL;
		psl->sss_pass = DRW_pass_create("Subsurface Pass", state);
		e_data.sss_count = 0;
	}

	{
		DRWState state = DRW_STATE_WRITE_COLOR | DRW_STATE_DEPTH_LESS | DRW_STATE_CLIP_PLANES | DRW_STATE_WIRE;
		psl->transparent_pass = DRW_pass_create("Material Transparent Pass", state);
	}
}

#define ADD_SHGROUP_CALL(shgrp, ob, geom) do { \
	if (is_sculpt_mode_draw) { \
		DRW_shgroup_call_sculpt_add(shgrp, ob, ob->obmat); \
	} \
	else { \
		DRW_shgroup_call_object_add(shgrp, geom, ob); \
	} \
} while (0)

#define ADD_SHGROUP_CALL_SAFE(shgrp, ob, geom) do { \
	if (shgrp) { \
		ADD_SHGROUP_CALL(shgrp, ob, geom); \
	} \
} while (0)

typedef struct EeveeMaterialShadingGroups {
	struct DRWShadingGroup *shading_grp;
	struct DRWShadingGroup *depth_grp;
	struct DRWShadingGroup *depth_clip_grp;
} EeveeMaterialShadingGroups;

static void material_opaque(
        Material *ma, GHash *material_hash, EEVEE_ViewLayerData *sldata, EEVEE_Data *vedata,
        bool do_cull, bool use_flat_nor, struct GPUMaterial **gpumat, struct GPUMaterial **gpumat_depth,
        struct DRWShadingGroup **shgrp, struct DRWShadingGroup **shgrp_depth, struct DRWShadingGroup **shgrp_depth_clip)
{
	const DRWContextState *draw_ctx = DRW_context_state_get();
	Scene *scene = draw_ctx->scene;
	EEVEE_StorageList *stl = ((EEVEE_Data *)vedata)->stl;
	EEVEE_PassList *psl = ((EEVEE_Data *)vedata)->psl;
	EEVEE_LampsInfo *linfo = sldata->lamps;

	float *color_p = &ma->r;
	float *metal_p = &ma->ray_mirror;
	float *spec_p = &ma->spec;
	float *rough_p = &ma->gloss_mir;

	const bool use_gpumat = (ma->use_nodes && ma->nodetree);
	const bool use_refract = ((ma->blend_flag & MA_BL_SS_REFRACTION) != 0) && ((stl->effects->enabled_effects & EFFECT_REFRACT) != 0);
	const bool use_sss = ((ma->blend_flag & MA_BL_SS_SUBSURFACE) != 0) && ((stl->effects->enabled_effects & EFFECT_SSS) != 0);
	const bool use_translucency = ((ma->blend_flag & MA_BL_TRANSLUCENCY) != 0) && ((stl->effects->enabled_effects & EFFECT_SSS) != 0);

	EeveeMaterialShadingGroups *emsg = BLI_ghash_lookup(material_hash, (const void *)ma);

	if (emsg) {
		*shgrp = emsg->shading_grp;
		*shgrp_depth = emsg->depth_grp;
		*shgrp_depth_clip = emsg->depth_clip_grp;

		/* This will have been created already, just perform a lookup. */
		*gpumat = (use_gpumat) ? EEVEE_material_mesh_get(
		        scene, ma, vedata, false, false, use_refract, use_sss, use_translucency, linfo->shadow_method) : NULL;
		*gpumat_depth = (use_gpumat) ? EEVEE_material_mesh_depth_get(
		        scene, ma, (ma->blend_method == MA_BM_HASHED), false) : NULL;
		return;
	}

	if (use_gpumat) {
		/* Shading */
		*gpumat = EEVEE_material_mesh_get(scene, ma, vedata, false, false, use_refract,
		                                  use_sss, use_translucency, linfo->shadow_method);

		*shgrp = DRW_shgroup_material_create(*gpumat,
		                                     (use_refract) ? psl->refract_pass :
		                                     (use_sss) ? psl->sss_pass : psl->material_pass);
		if (*shgrp) {
			static int no_ssr = -1;
			static int first_ssr = 1;
			int *ssr_id = (stl->effects->use_ssr && !use_refract) ? &first_ssr : &no_ssr;
			add_standard_uniforms(*shgrp, sldata, vedata, ssr_id, &ma->refract_depth, use_refract, false, use_sss);

			if (use_sss) {
				struct GPUTexture *sss_tex_profile = NULL;
				struct GPUUniformBuffer *sss_profile = GPU_material_sss_profile_get(*gpumat,
				                                                                    stl->effects->sss_sample_count,
				                                                                    &sss_tex_profile);

				if (sss_profile) {
					if (use_translucency) {
						DRW_shgroup_uniform_block(*shgrp, "sssProfile", sss_profile);
						DRW_shgroup_uniform_texture(*shgrp, "sssTexProfile", sss_tex_profile);
					}

					DRW_shgroup_stencil_mask(*shgrp, e_data.sss_count + 1);
					EEVEE_subsurface_add_pass(vedata, e_data.sss_count + 1, sss_profile);
					e_data.sss_count++;
				}
			}
		}
		else {
			/* Shader failed : pink color */
			static float col[3] = {1.0f, 0.0f, 1.0f};
			static float half = 0.5f;

			color_p = col;
			metal_p = spec_p = rough_p = &half;
		}

		/* Alpha CLipped : Discard pixel from depth pass, then
		 * fail the depth test for shading. */
		if (ELEM(ma->blend_method, MA_BM_CLIP, MA_BM_HASHED)) {
			*gpumat_depth = EEVEE_material_mesh_depth_get(scene, ma,
			        (ma->blend_method == MA_BM_HASHED), false);

			if (use_refract) {
				*shgrp_depth = DRW_shgroup_material_create(*gpumat_depth, (do_cull) ? psl->refract_depth_pass_cull : psl->refract_depth_pass);
				*shgrp_depth_clip = DRW_shgroup_material_create(*gpumat_depth, (do_cull) ? psl->refract_depth_pass_clip_cull : psl->refract_depth_pass_clip);
			}
			else {
				*shgrp_depth = DRW_shgroup_material_create(*gpumat_depth, (do_cull) ? psl->depth_pass_cull : psl->depth_pass);
				*shgrp_depth_clip = DRW_shgroup_material_create(*gpumat_depth, (do_cull) ? psl->depth_pass_clip_cull : psl->depth_pass_clip);
			}

			if (*shgrp_depth != NULL) {
				add_standard_uniforms(*shgrp_depth, sldata, vedata, NULL, NULL, false, false, false);

				if (ma->blend_method == MA_BM_CLIP) {
					DRW_shgroup_uniform_float(*shgrp_depth, "alphaThreshold", &ma->alpha_threshold, 1);
					DRW_shgroup_uniform_float(*shgrp_depth_clip, "alphaThreshold", &ma->alpha_threshold, 1);
				}
			}
		}
	}

	/* Fallback to default shader */
	if (*shgrp == NULL) {
		*shgrp = EEVEE_default_shading_group_get(sldata, vedata, false, false, use_flat_nor, stl->effects->use_ssr, linfo->shadow_method);
		DRW_shgroup_uniform_vec3(*shgrp, "basecol", color_p, 1);
		DRW_shgroup_uniform_float(*shgrp, "metallic", metal_p, 1);
		DRW_shgroup_uniform_float(*shgrp, "specular", spec_p, 1);
		DRW_shgroup_uniform_float(*shgrp, "roughness", rough_p, 1);
	}

	/* Fallback default depth prepass */
	if (*shgrp_depth == NULL) {
		if (use_refract) {
			*shgrp_depth = (do_cull) ? stl->g_data->refract_depth_shgrp_cull : stl->g_data->refract_depth_shgrp;
			*shgrp_depth_clip = (do_cull) ? stl->g_data->refract_depth_shgrp_clip_cull : stl->g_data->refract_depth_shgrp_clip;
		}
		else {
			*shgrp_depth = (do_cull) ? stl->g_data->depth_shgrp_cull : stl->g_data->depth_shgrp;
			*shgrp_depth_clip = (do_cull) ? stl->g_data->depth_shgrp_clip_cull : stl->g_data->depth_shgrp_clip;
		}
	}

	emsg = MEM_mallocN(sizeof("EeveeMaterialShadingGroups"), "EeveeMaterialShadingGroups");
	emsg->shading_grp = *shgrp;
	emsg->depth_grp = *shgrp_depth;
	emsg->depth_clip_grp = *shgrp_depth_clip;
	BLI_ghash_insert(material_hash, ma, emsg);
}

static void material_transparent(
        Material *ma, EEVEE_ViewLayerData *sldata, EEVEE_Data *vedata,
        bool do_cull, bool use_flat_nor, struct GPUMaterial **gpumat, struct DRWShadingGroup **shgrp, struct DRWShadingGroup **shgrp_depth)
{
	const DRWContextState *draw_ctx = DRW_context_state_get();
	Scene *scene = draw_ctx->scene;
	EEVEE_StorageList *stl = ((EEVEE_Data *)vedata)->stl;
	EEVEE_PassList *psl = ((EEVEE_Data *)vedata)->psl;
	EEVEE_LampsInfo *linfo = sldata->lamps;

	const bool use_refract = ((ma->blend_flag & MA_BL_SS_REFRACTION) != 0) && ((stl->effects->enabled_effects & EFFECT_REFRACT) != 0);

	float *color_p = &ma->r;
	float *metal_p = &ma->ray_mirror;
	float *spec_p = &ma->spec;
	float *rough_p = &ma->gloss_mir;

	if (ma->use_nodes && ma->nodetree) {
		/* Shading */
		*gpumat = EEVEE_material_mesh_get(scene, ma, vedata, true, (ma->blend_method == MA_BM_MULTIPLY), use_refract,
		                                  false, false, linfo->shadow_method);

		*shgrp = DRW_shgroup_material_create(*gpumat, psl->transparent_pass);
		if (*shgrp) {
			static int ssr_id = -1; /* TODO transparent SSR */
			bool use_blend = (ma->blend_method & MA_BM_BLEND) != 0;
			add_standard_uniforms(*shgrp, sldata, vedata, &ssr_id, &ma->refract_depth, use_refract, use_blend, false);
		}
		else {
			/* Shader failed : pink color */
			static float col[3] = {1.0f, 0.0f, 1.0f};
			static float half = 0.5f;

			color_p = col;
			metal_p = spec_p = rough_p = &half;
		}
	}

	/* Fallback to default shader */
	if (*shgrp == NULL) {
		*shgrp = EEVEE_default_shading_group_create(
		        sldata, vedata, psl->transparent_pass,
		        false, false, use_flat_nor, true, false, linfo->shadow_method);
		DRW_shgroup_uniform_vec3(*shgrp, "basecol", color_p, 1);
		DRW_shgroup_uniform_float(*shgrp, "metallic", metal_p, 1);
		DRW_shgroup_uniform_float(*shgrp, "specular", spec_p, 1);
		DRW_shgroup_uniform_float(*shgrp, "roughness", rough_p, 1);
	}

	const bool use_prepass = ((ma->blend_flag & MA_BL_HIDE_BACKSIDE) != 0);

	DRWState all_state = DRW_STATE_WRITE_DEPTH | DRW_STATE_WRITE_COLOR | DRW_STATE_CULL_BACK | DRW_STATE_DEPTH_LESS | DRW_STATE_DEPTH_EQUAL |
	                     DRW_STATE_BLEND | DRW_STATE_ADDITIVE | DRW_STATE_MULTIPLY;

	DRWState cur_state = DRW_STATE_WRITE_COLOR;
	cur_state |= (use_prepass) ? DRW_STATE_DEPTH_EQUAL : DRW_STATE_DEPTH_LESS;
	cur_state |= (do_cull) ? DRW_STATE_CULL_BACK : 0;

	switch (ma->blend_method) {
		case MA_BM_ADD:
			cur_state |= DRW_STATE_ADDITIVE;
			break;
		case MA_BM_MULTIPLY:
			cur_state |= DRW_STATE_MULTIPLY;
			break;
		case MA_BM_BLEND:
			cur_state |= DRW_STATE_BLEND;
			break;
		default:
			BLI_assert(0);
			break;
	}

	/* Disable other blend modes and use the one we want. */
	DRW_shgroup_state_disable(*shgrp, all_state);
	DRW_shgroup_state_enable(*shgrp, cur_state);

	/* Depth prepass */
	if (use_prepass) {
		*shgrp_depth = DRW_shgroup_create(e_data.default_prepass_clip_sh, psl->transparent_pass);

		cur_state = DRW_STATE_WRITE_DEPTH | DRW_STATE_DEPTH_LESS;
		cur_state |= (do_cull) ? DRW_STATE_CULL_BACK : 0;

		DRW_shgroup_state_disable(*shgrp_depth, all_state);
		DRW_shgroup_state_enable(*shgrp_depth, cur_state);
	}
}

static void material_particle_hair(
        EEVEE_Data *vedata,
        EEVEE_ViewLayerData *sldata,
        Object *ob,
        ParticleSystem *psys,
        ModifierData *md)
{
	EEVEE_PassList *psl = ((EEVEE_Data *)vedata)->psl;
	EEVEE_StorageList *stl = ((EEVEE_Data *)vedata)->stl;
	const DRWContextState *draw_ctx = DRW_context_state_get();
	Scene *scene = draw_ctx->scene;
	GHash *material_hash = stl->g_data->hair_material_hash;

	if (!psys_check_enabled(ob, psys, false)) {
		return;
	}
	
	ParticleSettings *part = psys->part;
	float mat[4][4];
	unit_m4(mat);
	
	bool use_hair = false;
	struct Gwn_Batch *hair_geom = NULL;
	{
		int draw_as = (part->draw_as == PART_DRAW_REND) ? part->ren_as : part->draw_as;
		if (draw_as == PART_DRAW_PATH && (psys->pathcache || psys->childcache)) {
			use_hair = true;
			hair_geom = DRW_cache_particles_get_hair(psys, md);
		}
	}
	
	if (use_hair) {
		Material *ma = give_current_material(ob, part->omat);
		if (ma == NULL) {
			ma = &defmaterial;
		}
		
		DRW_shgroup_call_add(stl->g_data->depth_shgrp, hair_geom, mat);
		DRW_shgroup_call_add(stl->g_data->depth_shgrp_clip, hair_geom, mat);
		
		DRWShadingGroup *shgrp = BLI_ghash_lookup(material_hash, (const void *)ma);
		if (!shgrp) {
			float *color_p = &ma->r;
			float *metal_p = &ma->ray_mirror;
			float *spec_p = &ma->spec;
			float *rough_p = &ma->gloss_mir;
			
			if (ma->use_nodes && ma->nodetree) {
				struct GPUMaterial *gpumat = EEVEE_material_hair_get(scene, ma, false, sldata->lamps->shadow_method);
				
				shgrp = DRW_shgroup_material_create(gpumat, psl->material_pass);
				if (shgrp) {
					add_standard_uniforms(shgrp, sldata, vedata, NULL, NULL, false, false);
					
					BLI_ghash_insert(material_hash, ma, shgrp);
				}
				else {
					/* Shader failed : pink color */
					static float col[3] = {1.0f, 0.0f, 1.0f};
					static float half = 0.5f;
					
					color_p = col;
					metal_p = spec_p = rough_p = &half;
				}
			}
			
			/* Fallback to default shader */
			if (shgrp == NULL) {
				shgrp = EEVEE_default_shading_group_get(sldata, vedata, true, false, false, stl->effects->use_ssr, sldata->lamps->shadow_method);
				DRW_shgroup_uniform_vec3(shgrp, "basecol", color_p, 1);
				DRW_shgroup_uniform_float(shgrp, "metallic", metal_p, 1);
				DRW_shgroup_uniform_float(shgrp, "specular", spec_p, 1);
				DRW_shgroup_uniform_float(shgrp, "roughness", rough_p, 1);
				
				BLI_ghash_insert(material_hash, ma, shgrp);
			}
		}
		
		if (shgrp) {
			DRW_shgroup_call_add(shgrp, hair_geom, mat);
		}
	}
}

static void material_hair(
        EEVEE_Data *vedata,
        EEVEE_ViewLayerData *sldata,
        Object *ob,
        HairSystem *hsys,
        DerivedMesh *scalp)
{
	EEVEE_PassList *psl = ((EEVEE_Data *)vedata)->psl;
	EEVEE_StorageList *stl = ((EEVEE_Data *)vedata)->stl;
	const DRWContextState *draw_ctx = DRW_context_state_get();
	Scene *scene = draw_ctx->scene;
	GHash *material_hash = stl->g_data->hair_material_hash;
	/* TODO */
	const int subdiv = 0;
	float mat[4][4];
	copy_m4_m4(mat, ob->obmat);
	
	const DRWHairFiberTextureBuffer *fiber_buffer = NULL;
	struct Gwn_Batch *hair_geom = DRW_cache_hair_get_fibers(hsys, scalp, subdiv, &fiber_buffer);
	
	if (!hsys->draw_texture_cache) {
		hsys->draw_texture_cache = DRW_texture_create_2D(fiber_buffer->width, fiber_buffer->height,
		                                                  DRW_TEX_RG_32, 0, fiber_buffer->data);
	}
	GPUTexture **fiber_texture = (GPUTexture **)(&hsys->draw_texture_cache);

	Material *ma = give_current_material(ob, hsys->material_index);
	if (ma == NULL) {
		ma = &defmaterial;
	}
	
	DRW_shgroup_call_add(stl->g_data->hair_fibers_depth_shgrp, hair_geom, mat);
	DRW_hair_shader_uniforms(stl->g_data->hair_fibers_depth_shgrp, scene,
	                         fiber_texture, fiber_buffer);
	
	DRW_shgroup_call_add(stl->g_data->hair_fibers_depth_shgrp_clip, hair_geom, mat);
	DRW_hair_shader_uniforms(stl->g_data->hair_fibers_depth_shgrp_clip, scene,
	                         fiber_texture, fiber_buffer);
	
	DRWShadingGroup *shgrp = BLI_ghash_lookup(material_hash, (const void *)ma);
	if (!shgrp) {
		float *color_p = &ma->r;
		float *metal_p = &ma->ray_mirror;
		float *spec_p = &ma->spec;
		float *rough_p = &ma->gloss_mir;
		
		if (ma->use_nodes && ma->nodetree) {
			struct GPUMaterial *gpumat = EEVEE_material_hair_get(scene, ma, sldata->lamps->shadow_method, true);
			
			shgrp = DRW_shgroup_material_create(gpumat, psl->material_pass);
			if (shgrp) {
				add_standard_uniforms(shgrp, sldata, vedata, NULL, NULL, false,false);
				
				BLI_ghash_insert(material_hash, ma, shgrp);
			}
			else {
				/* Shader failed : pink color */
				static float col[3] = {1.0f, 0.0f, 1.0f};
				static float half = 0.5f;
				
				color_p = col;
				metal_p = spec_p = rough_p = &half;
			}
		}
		
		/* Fallback to default shader */
		if (shgrp == NULL) {
			shgrp = EEVEE_default_shading_group_get(sldata, vedata, true, true, false, stl->effects->use_ssr, sldata->lamps->shadow_method);
			DRW_shgroup_uniform_vec3(shgrp, "basecol", color_p, 1);
			DRW_shgroup_uniform_float(shgrp, "metallic", metal_p, 1);
			DRW_shgroup_uniform_float(shgrp, "specular", spec_p, 1);
			DRW_shgroup_uniform_float(shgrp, "roughness", rough_p, 1);
			
			BLI_ghash_insert(material_hash, ma, shgrp);
		}
	}
	
	if (shgrp) {
		DRW_shgroup_call_add(shgrp, hair_geom, mat);
		
		DRW_hair_shader_uniforms(shgrp, scene,
		                         fiber_texture, fiber_buffer);
	}
}

void EEVEE_materials_cache_populate(EEVEE_Data *vedata, EEVEE_ViewLayerData *sldata, Object *ob)
{
	EEVEE_PassList *psl = ((EEVEE_Data *)vedata)->psl;
	EEVEE_StorageList *stl = ((EEVEE_Data *)vedata)->stl;
	const DRWContextState *draw_ctx = DRW_context_state_get();
	Scene *scene = draw_ctx->scene;
	GHash *material_hash = stl->g_data->material_hash;

	IDProperty *ces_mode_ob = BKE_layer_collection_engine_evaluated_get(ob, COLLECTION_MODE_OBJECT, "");
	const bool do_cull = BKE_collection_engine_property_value_get_bool(ces_mode_ob, "show_backface_culling");
	const bool is_active = (ob == draw_ctx->obact);
	const bool is_sculpt_mode = is_active && (ob->mode & OB_MODE_SCULPT) != 0;
#if 0
	const bool is_sculpt_mode_draw = is_sculpt_mode && (draw_ctx->v3d->flag2 & V3D_SHOW_MODE_SHADE_OVERRIDE) == 0;
#else
	/* For now just force fully shaded with eevee when supported. */
	const bool is_sculpt_mode_draw =
	        is_sculpt_mode &&
	        ((ob->sculpt && ob->sculpt->pbvh) && (BKE_pbvh_type(ob->sculpt->pbvh) != PBVH_FACES));
#endif
	const bool is_default_mode_shader = is_sculpt_mode;

	/* First get materials for this mesh. */
	if (ELEM(ob->type, OB_MESH)) {
		const int materials_len = MAX2(1, (is_sculpt_mode_draw ? 1 : ob->totcol));

		struct DRWShadingGroup **shgrp_array = BLI_array_alloca(shgrp_array, materials_len);
		struct DRWShadingGroup **shgrp_depth_array = BLI_array_alloca(shgrp_depth_array, materials_len);
		struct DRWShadingGroup **shgrp_depth_clip_array = BLI_array_alloca(shgrp_depth_clip_array, materials_len);

		struct GPUMaterial **gpumat_array = BLI_array_alloca(gpumat_array, materials_len);
		struct GPUMaterial **gpumat_depth_array = BLI_array_alloca(gpumat_array, materials_len);

		bool use_flat_nor = false;

		if (is_default_mode_shader) {
			if (is_sculpt_mode_draw) {
				use_flat_nor = DRW_object_is_flat_normal(ob);
			}
		}

		for (int i = 0; i < materials_len; ++i) {
			Material *ma;

			if (is_sculpt_mode_draw) {
				ma = NULL;
			}
			else {
				ma = give_current_material(ob, i + 1);
			}

			gpumat_array[i] = NULL;
			gpumat_depth_array[i] = NULL;
			shgrp_array[i] = NULL;
			shgrp_depth_array[i] = NULL;
			shgrp_depth_clip_array[i] = NULL;

			if (ma == NULL)
				ma = &defmaterial;

			switch (ma->blend_method) {
				case MA_BM_SOLID:
				case MA_BM_CLIP:
				case MA_BM_HASHED:
					material_opaque(ma, material_hash, sldata, vedata, do_cull, use_flat_nor,
					        &gpumat_array[i], &gpumat_depth_array[i],
					        &shgrp_array[i], &shgrp_depth_array[i], &shgrp_depth_clip_array[i]);
					break;
				case MA_BM_ADD:
				case MA_BM_MULTIPLY:
				case MA_BM_BLEND:
					material_transparent(ma, sldata, vedata, do_cull, use_flat_nor,
					        &gpumat_array[i], &shgrp_array[i], &shgrp_depth_array[i]);
					break;
				default:
					BLI_assert(0);
					break;
			}
		}

		if (is_sculpt_mode && is_sculpt_mode_draw == false) {
			DRW_cache_mesh_sculpt_coords_ensure(ob);
		}

		/* Only support single volume material for now. */
		/* XXX We rely on the previously compiled surface shader
		 * to know if the material has a "volume nodetree".
		 */
		bool use_volume_material = (gpumat_array[0] && GPU_material_use_domain_volume(gpumat_array[0]));

		/* Get per-material split surface */
		struct Gwn_Batch **mat_geom = DRW_cache_object_surface_material_get(ob, gpumat_array, materials_len);
		if (mat_geom) {
			for (int i = 0; i < materials_len; ++i) {
				Material *ma = give_current_material(ob, i + 1);

				if (ma == NULL)
					ma = &defmaterial;

				/* Do not render surface if we are rendering a volume object
				 * and do not have a surface closure. */
				if (use_volume_material &&
				    (gpumat_array[i] && !GPU_material_use_domain_surface(gpumat_array[i])))
				{
					continue;
				}

				/* Shading pass */
				ADD_SHGROUP_CALL(shgrp_array[i], ob, mat_geom[i]);

				/* Depth Prepass */
				ADD_SHGROUP_CALL_SAFE(shgrp_depth_array[i], ob, mat_geom[i]);
				ADD_SHGROUP_CALL_SAFE(shgrp_depth_clip_array[i], ob, mat_geom[i]);

				/* Shadow Pass */
				if (ma->use_nodes && ma->nodetree && (ma->blend_method != MA_BM_SOLID)) {
					struct GPUMaterial *gpumat;
					switch (ma->blend_shadow) {
						case MA_BS_SOLID:
							EEVEE_lights_cache_shcaster_add(sldata, psl, mat_geom[i], ob->obmat);
							break;
						case MA_BS_CLIP:
							gpumat = EEVEE_material_mesh_depth_get(scene, ma, false, true);
							EEVEE_lights_cache_shcaster_material_add(sldata, psl, gpumat, mat_geom[i], ob, ob->obmat, &ma->alpha_threshold);
							break;
						case MA_BS_HASHED:
							gpumat = EEVEE_material_mesh_depth_get(scene, ma, true, true);
							EEVEE_lights_cache_shcaster_material_add(sldata, psl, gpumat, mat_geom[i], ob, ob->obmat, NULL);
							break;
						case MA_BS_NONE:
						default:
							break;
					}
				}
				else {
					EEVEE_lights_cache_shcaster_add(sldata, psl, mat_geom[i], ob->obmat);
				}
			}
		}

		/* Volumetrics */
		if (vedata->stl->effects->use_volumetrics && use_volume_material) {
			EEVEE_volumes_cache_object_add(sldata, vedata, scene, ob);
		}
	}

	if (ob->type == OB_MESH) {
		if (ob != draw_ctx->scene->obedit) {
			for (ModifierData *md = ob->modifiers.first; md; md = md->next) {
				if (md->type == eModifierType_ParticleSystem) {
					ParticleSystem *psys = ((ParticleSystemModifierData *)md)->psys;
<<<<<<< HEAD
					material_particle_hair(vedata, sldata, ob, psys, md);
				}
				else if (md->type == eModifierType_Fur) {
					FurModifierData *fmd = (FurModifierData *)md;
					material_hair(vedata, sldata, ob, fmd->hair_system, ob->derivedFinal);
=======

					if (psys_check_enabled(ob, psys, false)) {
						ParticleSettings *part = psys->part;
						int draw_as = (part->draw_as == PART_DRAW_REND) ? part->ren_as : part->draw_as;

						if (draw_as == PART_DRAW_PATH && (psys->pathcache || psys->childcache)) {
							struct Gwn_Batch *hair_geom = DRW_cache_particles_get_hair(psys, md);
							DRWShadingGroup *shgrp = NULL;
							Material *ma = give_current_material(ob, part->omat);
							static float mat[4][4];

							unit_m4(mat);

							if (ma == NULL) {
								ma = &defmaterial;
							}

							float *color_p = &ma->r;
							float *metal_p = &ma->ray_mirror;
							float *spec_p = &ma->spec;
							float *rough_p = &ma->gloss_mir;

							DRW_shgroup_call_add(stl->g_data->depth_shgrp, hair_geom, mat);
							DRW_shgroup_call_add(stl->g_data->depth_shgrp_clip, hair_geom, mat);

							shgrp = BLI_ghash_lookup(material_hash, (const void *)ma);

							if (shgrp) {
								DRW_shgroup_call_add(shgrp, hair_geom, mat);
							}
							else {
								if (ma->use_nodes && ma->nodetree) {
									struct GPUMaterial *gpumat = EEVEE_material_hair_get(scene, ma, sldata->lamps->shadow_method);

									shgrp = DRW_shgroup_material_create(gpumat, psl->material_pass);
									if (shgrp) {
										add_standard_uniforms(shgrp, sldata, vedata, NULL, NULL, false, false, false);

										BLI_ghash_insert(material_hash, ma, shgrp);

										DRW_shgroup_call_add(shgrp, hair_geom, mat);
									}
									else {
										/* Shader failed : pink color */
										static float col[3] = {1.0f, 0.0f, 1.0f};
										static float half = 0.5f;

										color_p = col;
										metal_p = spec_p = rough_p = &half;
									}
								}

								/* Fallback to default shader */
								if (shgrp == NULL) {
									shgrp = EEVEE_default_shading_group_get(sldata, vedata, true, false, stl->effects->use_ssr, sldata->lamps->shadow_method);
									DRW_shgroup_uniform_vec3(shgrp, "basecol", color_p, 1);
									DRW_shgroup_uniform_float(shgrp, "metallic", metal_p, 1);
									DRW_shgroup_uniform_float(shgrp, "specular", spec_p, 1);
									DRW_shgroup_uniform_float(shgrp, "roughness", rough_p, 1);

									BLI_ghash_insert(material_hash, ma, shgrp);

									DRW_shgroup_call_add(shgrp, hair_geom, mat);
								}
							}
						}
					}
>>>>>>> 9454359a
				}
			}
		}
	}
}

void EEVEE_materials_cache_finish(EEVEE_Data *vedata)
{
	EEVEE_StorageList *stl = ((EEVEE_Data *)vedata)->stl;

	BLI_ghash_free(stl->g_data->material_hash, NULL, MEM_freeN);
	BLI_ghash_free(stl->g_data->hair_material_hash, NULL, NULL);
}

void EEVEE_materials_free(void)
{
	for (int i = 0; i < VAR_MAT_MAX; ++i) {
		DRW_SHADER_FREE_SAFE(e_data.default_lit[i]);
	}
	MEM_SAFE_FREE(e_data.frag_shader_lib);
	MEM_SAFE_FREE(e_data.volume_shader_lib);
	DRW_SHADER_FREE_SAFE(e_data.default_prepass_sh);
	DRW_SHADER_FREE_SAFE(e_data.default_prepass_clip_sh);
	DRW_SHADER_FREE_SAFE(e_data.default_prepass_hair_fiber_sh);
	DRW_SHADER_FREE_SAFE(e_data.default_prepass_hair_fiber_clip_sh);
	DRW_SHADER_FREE_SAFE(e_data.default_background);
	DRW_TEXTURE_FREE_SAFE(e_data.util_tex);
}

void EEVEE_draw_default_passes(EEVEE_PassList *psl)
{
	for (int i = 0; i < VAR_MAT_MAX; ++i) {
		if (psl->default_pass[i]) {
			DRW_draw_pass(psl->default_pass[i]);
		}
	}
}<|MERGE_RESOLUTION|>--- conflicted
+++ resolved
@@ -1312,7 +1312,7 @@
 				
 				shgrp = DRW_shgroup_material_create(gpumat, psl->material_pass);
 				if (shgrp) {
-					add_standard_uniforms(shgrp, sldata, vedata, NULL, NULL, false, false);
+					add_standard_uniforms(shgrp, sldata, vedata, NULL, NULL, false, false, false);
 					
 					BLI_ghash_insert(material_hash, ma, shgrp);
 				}
@@ -1395,8 +1395,7 @@
 			
 			shgrp = DRW_shgroup_material_create(gpumat, psl->material_pass);
 			if (shgrp) {
-				add_standard_uniforms(shgrp, sldata, vedata, NULL, NULL, false,false);
-				
+				add_standard_uniforms(shgrp, sldata, vedata, NULL, NULL, false, false, false);
 				BLI_ghash_insert(material_hash, ma, shgrp);
 			}
 			else {
@@ -1580,81 +1579,11 @@
 			for (ModifierData *md = ob->modifiers.first; md; md = md->next) {
 				if (md->type == eModifierType_ParticleSystem) {
 					ParticleSystem *psys = ((ParticleSystemModifierData *)md)->psys;
-<<<<<<< HEAD
 					material_particle_hair(vedata, sldata, ob, psys, md);
 				}
 				else if (md->type == eModifierType_Fur) {
 					FurModifierData *fmd = (FurModifierData *)md;
 					material_hair(vedata, sldata, ob, fmd->hair_system, ob->derivedFinal);
-=======
-
-					if (psys_check_enabled(ob, psys, false)) {
-						ParticleSettings *part = psys->part;
-						int draw_as = (part->draw_as == PART_DRAW_REND) ? part->ren_as : part->draw_as;
-
-						if (draw_as == PART_DRAW_PATH && (psys->pathcache || psys->childcache)) {
-							struct Gwn_Batch *hair_geom = DRW_cache_particles_get_hair(psys, md);
-							DRWShadingGroup *shgrp = NULL;
-							Material *ma = give_current_material(ob, part->omat);
-							static float mat[4][4];
-
-							unit_m4(mat);
-
-							if (ma == NULL) {
-								ma = &defmaterial;
-							}
-
-							float *color_p = &ma->r;
-							float *metal_p = &ma->ray_mirror;
-							float *spec_p = &ma->spec;
-							float *rough_p = &ma->gloss_mir;
-
-							DRW_shgroup_call_add(stl->g_data->depth_shgrp, hair_geom, mat);
-							DRW_shgroup_call_add(stl->g_data->depth_shgrp_clip, hair_geom, mat);
-
-							shgrp = BLI_ghash_lookup(material_hash, (const void *)ma);
-
-							if (shgrp) {
-								DRW_shgroup_call_add(shgrp, hair_geom, mat);
-							}
-							else {
-								if (ma->use_nodes && ma->nodetree) {
-									struct GPUMaterial *gpumat = EEVEE_material_hair_get(scene, ma, sldata->lamps->shadow_method);
-
-									shgrp = DRW_shgroup_material_create(gpumat, psl->material_pass);
-									if (shgrp) {
-										add_standard_uniforms(shgrp, sldata, vedata, NULL, NULL, false, false, false);
-
-										BLI_ghash_insert(material_hash, ma, shgrp);
-
-										DRW_shgroup_call_add(shgrp, hair_geom, mat);
-									}
-									else {
-										/* Shader failed : pink color */
-										static float col[3] = {1.0f, 0.0f, 1.0f};
-										static float half = 0.5f;
-
-										color_p = col;
-										metal_p = spec_p = rough_p = &half;
-									}
-								}
-
-								/* Fallback to default shader */
-								if (shgrp == NULL) {
-									shgrp = EEVEE_default_shading_group_get(sldata, vedata, true, false, stl->effects->use_ssr, sldata->lamps->shadow_method);
-									DRW_shgroup_uniform_vec3(shgrp, "basecol", color_p, 1);
-									DRW_shgroup_uniform_float(shgrp, "metallic", metal_p, 1);
-									DRW_shgroup_uniform_float(shgrp, "specular", spec_p, 1);
-									DRW_shgroup_uniform_float(shgrp, "roughness", rough_p, 1);
-
-									BLI_ghash_insert(material_hash, ma, shgrp);
-
-									DRW_shgroup_call_add(shgrp, hair_geom, mat);
-								}
-							}
-						}
-					}
->>>>>>> 9454359a
 				}
 			}
 		}
