/*
 * Copyright 2017, Blender Foundation.
 *
 * This program is free software; you can redistribute it and/or
 * modify it under the terms of the GNU General Public License
 * as published by the Free Software Foundation; either version 2
 * of the License, or (at your option) any later version.
 *
 * This program is distributed in the hope that it will be useful,
 * but WITHOUT ANY WARRANTY; without even the implied warranty of
 * MERCHANTABILITY or FITNESS FOR A PARTICULAR PURPOSE.  See the
 * GNU General Public License for more details.
 *
 * You should have received a copy of the GNU General Public License
 * along with this program; if not, write to the Free Software Foundation,
 * Inc., 51 Franklin Street, Fifth Floor, Boston, MA 02110-1301, USA.
 *
 * Contributor(s): Antonio Vazquez
 *
 */

/** \file blender/draw/engines/gpencil/gpencil_engine.c
 *  \ingroup draw
 */
#include "DRW_engine.h"
#include "DRW_render.h"

#include "BKE_camera.h"
#include "BKE_object.h"
#include "BKE_paint.h"
#include "BKE_gpencil.h"
#include "BKE_shader_fx.h"

#include "DNA_gpencil_types.h"
#include "DNA_view3d_types.h"

#include "draw_mode_engines.h"

#include "UI_resources.h"

#include "GPU_texture.h"

#include "gpencil_engine.h"

#include "DEG_depsgraph_query.h"

#include "ED_screen.h"
#include "ED_gpencil.h"

#include "WM_api.h"

extern char datatoc_gpencil_fill_vert_glsl[];
extern char datatoc_gpencil_fill_frag_glsl[];
extern char datatoc_gpencil_stroke_vert_glsl[];
extern char datatoc_gpencil_stroke_geom_glsl[];
extern char datatoc_gpencil_stroke_frag_glsl[];
extern char datatoc_gpencil_zdepth_mix_frag_glsl[];
extern char datatoc_gpencil_simple_mix_frag_glsl[];
extern char datatoc_gpencil_point_vert_glsl[];
extern char datatoc_gpencil_point_geom_glsl[];
extern char datatoc_gpencil_point_frag_glsl[];
extern char datatoc_gpencil_background_frag_glsl[];
extern char datatoc_gpencil_paper_frag_glsl[];
extern char datatoc_gpencil_edit_point_vert_glsl[];
extern char datatoc_gpencil_edit_point_geom_glsl[];
extern char datatoc_gpencil_edit_point_frag_glsl[];
extern char datatoc_gpencil_blend_frag_glsl[];

/* *********** STATIC *********** */
static GPENCIL_e_data e_data = {NULL}; /* Engine data */

/* *********** FUNCTIONS *********** */

/* create a multisample buffer if not present */
void DRW_gpencil_multisample_ensure(GPENCIL_Data *vedata, int rect_w, int rect_h)
{
	GPENCIL_FramebufferList *fbl = vedata->fbl;
	GPENCIL_StorageList *stl = ((GPENCIL_Data *)vedata)->stl;
	GPENCIL_TextureList *txl = ((GPENCIL_Data *)vedata)->txl;

	short samples = stl->storage->multisamples;

	if (samples > 0) {
		if (!fbl->multisample_fb) {
			fbl->multisample_fb = GPU_framebuffer_create();
			if (fbl->multisample_fb) {
				if (txl->multisample_color == NULL) {
					txl->multisample_color = GPU_texture_create_2D_multisample(
					        rect_w, rect_h, GPU_RGBA16F, NULL, samples, NULL);
				}
				if (txl->multisample_depth == NULL) {
					txl->multisample_depth = GPU_texture_create_2D_multisample(
					        rect_w, rect_h, GPU_DEPTH24_STENCIL8, NULL, samples, NULL);
				}
				GPU_framebuffer_ensure_config(
				        &fbl->multisample_fb, {
				            GPU_ATTACHMENT_TEXTURE(txl->multisample_depth),
				            GPU_ATTACHMENT_TEXTURE(txl->multisample_color)
				        });
			}
		}
	}
}

static void GPENCIL_create_framebuffers(void *vedata)
{
	GPENCIL_FramebufferList *fbl = ((GPENCIL_Data *)vedata)->fbl;
	GPENCIL_StorageList *stl = ((GPENCIL_Data *)vedata)->stl;

	/* Go full 32bits for rendering */
	GPUTextureFormat fb_format = DRW_state_is_image_render() ? GPU_RGBA32F : GPU_RGBA16F;

	if (DRW_state_is_fbo()) {
		const float *viewport_size = DRW_viewport_size_get();
		const int size[2] = { (int)viewport_size[0], (int)viewport_size[1] };

		/* create multiframe framebuffer for AA */
		if (stl->storage->multisamples > 0) {
			DRW_gpencil_multisample_ensure(vedata, size[0], size[1]);
		}

		/* temp textures */
		e_data.temp_depth_tx_a = DRW_texture_pool_query_2D(size[0], size[1], GPU_DEPTH24_STENCIL8,
			&draw_engine_gpencil_type);
		e_data.temp_color_tx_a = DRW_texture_pool_query_2D(size[0], size[1], fb_format,
			&draw_engine_gpencil_type);
		GPU_framebuffer_ensure_config(
		        &fbl->temp_fb_a, {
		            GPU_ATTACHMENT_TEXTURE(e_data.temp_depth_tx_a),
		            GPU_ATTACHMENT_TEXTURE(e_data.temp_color_tx_a)
		        });

		e_data.temp_depth_tx_b = DRW_texture_pool_query_2D(
		        size[0], size[1], GPU_DEPTH24_STENCIL8,
		        &draw_engine_gpencil_type);
		e_data.temp_color_tx_b = DRW_texture_pool_query_2D(
		        size[0], size[1], fb_format,
		        &draw_engine_gpencil_type);
		GPU_framebuffer_ensure_config(
		        &fbl->temp_fb_b, {
		            GPU_ATTACHMENT_TEXTURE(e_data.temp_depth_tx_b),
		            GPU_ATTACHMENT_TEXTURE(e_data.temp_color_tx_b)
		        });

		/* used for rim and shadow FX effects */
		e_data.temp_depth_tx_fx = DRW_texture_pool_query_2D(
		        size[0], size[1], GPU_DEPTH24_STENCIL8,
		        &draw_engine_gpencil_type);
		e_data.temp_color_tx_fx = DRW_texture_pool_query_2D(
		        size[0], size[1], fb_format,
		        &draw_engine_gpencil_type);
		GPU_framebuffer_ensure_config(
		        &fbl->temp_fb_fx, {
		            GPU_ATTACHMENT_TEXTURE(e_data.temp_depth_tx_fx),
		            GPU_ATTACHMENT_TEXTURE(e_data.temp_color_tx_fx),
		        });

		/* background framebuffer to speed up drawing process (always 16 bits) */
		e_data.background_depth_tx = DRW_texture_pool_query_2D(
		        size[0], size[1], GPU_DEPTH24_STENCIL8,
		        &draw_engine_gpencil_type);
		e_data.background_color_tx = DRW_texture_pool_query_2D(
		        size[0], size[1], GPU_RGBA32F,
		        &draw_engine_gpencil_type);
		GPU_framebuffer_ensure_config(
		        &fbl->background_fb, {
		            GPU_ATTACHMENT_TEXTURE(e_data.background_depth_tx),
		            GPU_ATTACHMENT_TEXTURE(e_data.background_color_tx)
		        });
	}
}

static void GPENCIL_create_shaders(void)
{
	/* normal fill shader */
	if (!e_data.gpencil_fill_sh) {
		e_data.gpencil_fill_sh = DRW_shader_create(
		        datatoc_gpencil_fill_vert_glsl, NULL,
		        datatoc_gpencil_fill_frag_glsl, NULL);
	}

	/* normal stroke shader using geometry to display lines (line mode) */
	if (!e_data.gpencil_stroke_sh) {
		e_data.gpencil_stroke_sh = DRW_shader_create(
		        datatoc_gpencil_stroke_vert_glsl,
		        datatoc_gpencil_stroke_geom_glsl,
		        datatoc_gpencil_stroke_frag_glsl,
		        NULL);
	}

	/* dot/rectangle mode for normal strokes using geometry */
	if (!e_data.gpencil_point_sh) {
		e_data.gpencil_point_sh = DRW_shader_create(
		        datatoc_gpencil_point_vert_glsl,
		        datatoc_gpencil_point_geom_glsl,
		        datatoc_gpencil_point_frag_glsl,
		        NULL);
	}
	/* used for edit points or strokes with one point only */
	if (!e_data.gpencil_edit_point_sh) {
		e_data.gpencil_edit_point_sh = DRW_shader_create(
		        datatoc_gpencil_edit_point_vert_glsl,
		        datatoc_gpencil_edit_point_geom_glsl,
		        datatoc_gpencil_edit_point_frag_glsl, NULL);
	}

	/* used for edit lines for edit modes */
	if (!e_data.gpencil_line_sh) {
		e_data.gpencil_line_sh = GPU_shader_get_builtin_shader(GPU_SHADER_3D_FLAT_COLOR);
	}

	/* used to filling during drawing */
	if (!e_data.gpencil_drawing_fill_sh) {
		e_data.gpencil_drawing_fill_sh = GPU_shader_get_builtin_shader(GPU_SHADER_3D_SMOOTH_COLOR);
	}

	/* full screen for mix zdepth*/
	if (!e_data.gpencil_fullscreen_sh) {
		e_data.gpencil_fullscreen_sh = DRW_shader_create_fullscreen(datatoc_gpencil_zdepth_mix_frag_glsl, NULL);
	}
	if (!e_data.gpencil_simple_fullscreen_sh) {
		e_data.gpencil_simple_fullscreen_sh = DRW_shader_create_fullscreen(datatoc_gpencil_simple_mix_frag_glsl, NULL);
	}

	/* blend */
	if (!e_data.gpencil_blend_fullscreen_sh) {
		e_data.gpencil_blend_fullscreen_sh = DRW_shader_create_fullscreen(datatoc_gpencil_blend_frag_glsl, NULL);
	}

	/* shaders for use when drawing */
	if (!e_data.gpencil_background_sh) {
		e_data.gpencil_background_sh = DRW_shader_create_fullscreen(datatoc_gpencil_background_frag_glsl, NULL);
	}
	if (!e_data.gpencil_paper_sh) {
		e_data.gpencil_paper_sh = DRW_shader_create_fullscreen(datatoc_gpencil_paper_frag_glsl, NULL);
	}
}

void GPENCIL_engine_init(void *vedata)
{
	GPENCIL_StorageList *stl = ((GPENCIL_Data *)vedata)->stl;
	/* init storage */
	if (!stl->storage) {
		stl->storage = MEM_callocN(sizeof(GPENCIL_Storage), "GPENCIL_Storage");

		/* unit matrix */
		unit_m4(stl->storage->unit_matrix);
	}

	stl->storage->multisamples = U.gpencil_multisamples;

	/* create framebuffers */
	GPENCIL_create_framebuffers(vedata);

	/* create shaders */
	GPENCIL_create_shaders();
	GPENCIL_create_fx_shaders(&e_data);

	/* blank texture used if no texture defined for fill shader */
	if (!e_data.gpencil_blank_texture) {
		float rect[16][16][4] = {{{0.0f}}};
		e_data.gpencil_blank_texture = DRW_texture_create_2D(16, 16, GPU_RGBA8, DRW_TEX_FILTER, (float *)rect);
	}
}

static void GPENCIL_engine_free(void)
{
	/* only free custom shaders, builtin shaders are freed in blender close */
	DRW_SHADER_FREE_SAFE(e_data.gpencil_fill_sh);
	DRW_SHADER_FREE_SAFE(e_data.gpencil_stroke_sh);
	DRW_SHADER_FREE_SAFE(e_data.gpencil_point_sh);
	DRW_SHADER_FREE_SAFE(e_data.gpencil_edit_point_sh);
	DRW_SHADER_FREE_SAFE(e_data.gpencil_fullscreen_sh);
	DRW_SHADER_FREE_SAFE(e_data.gpencil_simple_fullscreen_sh);
	DRW_SHADER_FREE_SAFE(e_data.gpencil_blend_fullscreen_sh);
	DRW_SHADER_FREE_SAFE(e_data.gpencil_background_sh);
	DRW_SHADER_FREE_SAFE(e_data.gpencil_paper_sh);

	DRW_TEXTURE_FREE_SAFE(e_data.gpencil_blank_texture);

	GPU_BATCH_DISCARD_SAFE(e_data.batch_buffer_stroke);
	MEM_SAFE_FREE(e_data.batch_buffer_stroke);

	GPU_BATCH_DISCARD_SAFE(e_data.batch_buffer_fill);
	MEM_SAFE_FREE(e_data.batch_buffer_fill);

	GPU_BATCH_DISCARD_SAFE(e_data.batch_grid);
	MEM_SAFE_FREE(e_data.batch_grid);

	/* effects */
	GPENCIL_delete_fx_shaders(&e_data);
}

void GPENCIL_cache_init(void *vedata)
{
	GPENCIL_PassList *psl = ((GPENCIL_Data *)vedata)->psl;
	GPENCIL_StorageList *stl = ((GPENCIL_Data *)vedata)->stl;
	const DRWContextState *draw_ctx = DRW_context_state_get();
	Scene *scene = draw_ctx->scene;
	View3D *v3d = draw_ctx->v3d;

	/* Special handling for when active object is GP object (e.g. for draw mode) */
	Object *obact = draw_ctx->obact;
	bGPdata *obact_gpd = NULL;
	MaterialGPencilStyle *gp_style = NULL;

	if (obact && (obact->type == OB_GPENCIL) && (obact->data)) {
		obact_gpd = (bGPdata *)obact->data;
		gp_style = BKE_material_gpencil_settings_get(obact, obact->actcol);
	}

	if (!stl->g_data) {
		/* Alloc transient pointers */
		stl->g_data = MEM_mallocN(sizeof(g_data), "g_data");
		stl->storage->xray = GP_XRAY_FRONT; /* used for drawing */
		stl->storage->stroke_style = GP_STYLE_STROKE_STYLE_SOLID; /* used for drawing */
	}
	stl->storage->tonemapping = 0;

	stl->g_data->shgrps_edit_line = NULL;
	stl->g_data->shgrps_edit_point = NULL;

	if (!stl->shgroups) {
		/* Alloc maximum size because count strokes is very slow and can be very complex due onion skinning.
		 */
		stl->shgroups = MEM_mallocN(sizeof(GPENCIL_shgroup) * GPENCIL_MAX_SHGROUPS, "GPENCIL_shgroup");
	}

	/* init gp objects cache */
	stl->g_data->gp_cache_used = 0;
	stl->g_data->gp_cache_size = 0;
	stl->g_data->gp_object_cache = NULL;

	{
		/* Stroke pass */
		psl->stroke_pass = DRW_pass_create(
		        "GPencil Stroke Pass",
		        DRW_STATE_WRITE_COLOR | DRW_STATE_WRITE_DEPTH | DRW_STATE_DEPTH_ALWAYS | DRW_STATE_BLEND);
		stl->storage->shgroup_id = 0;

		/* edit pass */
		psl->edit_pass = DRW_pass_create(
		        "GPencil Edit Pass",
		        DRW_STATE_WRITE_COLOR | DRW_STATE_BLEND);

		/* detect if playing animation */
		if (draw_ctx->evil_C) {

			bool playing = ED_screen_animation_playing(CTX_wm_manager(draw_ctx->evil_C)) != NULL;
			if (playing != stl->storage->is_playing) {
				stl->storage->reset_cache = true;
			}
			stl->storage->is_playing = playing;
		}
		else {
			stl->storage->is_playing = false;
			stl->storage->reset_cache = false;
		}
		/* save render state */
		stl->storage->is_render = DRW_state_is_image_render();
		stl->storage->is_mat_preview = (bool)stl->storage->is_render && STREQ(scene->id.name + 2, "preview");

		if (obact_gpd) {
			/* for some reason, when press play there is a delay in the animation flag check
			 * and this produces errors. To be sure, we set cache as dirty because the frame
			 * is changing.
			 */
			if (stl->storage->is_playing == true) {
				obact_gpd->flag |= GP_DATA_CACHE_IS_DIRTY;
			}
			/* if render, set as dirty to update all data */
			else if (stl->storage->is_render == true) {
				obact_gpd->flag |= GP_DATA_CACHE_IS_DIRTY;
			}
		}

		/* save simplify flags (can change while drawing, so it's better to save) */
		stl->storage->simplify_fill = GP_SIMPLIFY_FILL(scene, stl->storage->is_playing);
		stl->storage->simplify_modif = GP_SIMPLIFY_MODIF(scene, stl->storage->is_playing);
		stl->storage->simplify_fx = GP_SIMPLIFY_FX(scene, stl->storage->is_playing);
		stl->storage->simplify_blend = GP_SIMPLIFY_BLEND(scene, stl->storage->is_playing);

		/* save pixsize */
		stl->storage->pixsize = DRW_viewport_pixelsize_get();
		if ((!DRW_state_is_opengl_render()) && (stl->storage->is_render)) {
			stl->storage->pixsize = &stl->storage->render_pixsize;
		}

		/* detect if painting session */
		if ((obact_gpd) &&
		    (obact_gpd->flag & GP_DATA_STROKE_PAINTMODE) &&
		    (stl->storage->is_playing == false))
		{
			/* need the original to avoid cow overhead while drawing */
			bGPdata *gpd_orig = (bGPdata *)DEG_get_original_id(&obact_gpd->id);
			if (((gpd_orig->runtime.sbuffer_sflag & GP_STROKE_ERASER) == 0) &&
			    (gpd_orig->runtime.sbuffer_size > 0) &&
			    ((gpd_orig->flag & GP_DATA_STROKE_POLYGON) == 0))
			{
				stl->g_data->session_flag |= GP_DRW_PAINT_PAINTING;
			}
			else {
				stl->g_data->session_flag = GP_DRW_PAINT_IDLE;
			}
		}
		else {
			/* if not drawing mode */
			stl->g_data->session_flag = GP_DRW_PAINT_HOLD;
		}

		if (gp_style) {
			stl->storage->stroke_style = gp_style->stroke_style;
			stl->storage->color_type = GPENCIL_COLOR_SOLID;
			if (gp_style->stroke_style == GP_STYLE_STROKE_STYLE_TEXTURE) {
				stl->storage->color_type = GPENCIL_COLOR_TEXTURE;
				if (gp_style->flag & GP_STYLE_STROKE_PATTERN) {
					stl->storage->color_type = GPENCIL_COLOR_PATTERN;
				}
			}
		}
		else {
			stl->storage->stroke_style = GP_STYLE_STROKE_STYLE_SOLID;
			stl->storage->color_type = GPENCIL_COLOR_SOLID;
		}

		/* drawing buffer pass for drawing the stroke that is being drawing by the user. The data
		 * is stored in sbuffer
		 */
		psl->drawing_pass = DRW_pass_create(
		        "GPencil Drawing Pass",
		        DRW_STATE_WRITE_COLOR | DRW_STATE_BLEND | DRW_STATE_WRITE_DEPTH | DRW_STATE_DEPTH_ALWAYS);

		/* full screen pass to combine the result with default framebuffer */
		struct GPUBatch *quad = DRW_cache_fullscreen_quad_get();
		psl->mix_pass = DRW_pass_create(
		        "GPencil Mix Pass",
		        DRW_STATE_WRITE_COLOR | DRW_STATE_BLEND | DRW_STATE_WRITE_DEPTH | DRW_STATE_DEPTH_LESS);
		DRWShadingGroup *mix_shgrp = DRW_shgroup_create(e_data.gpencil_fullscreen_sh, psl->mix_pass);
		DRW_shgroup_call_add(mix_shgrp, quad, NULL);
		DRW_shgroup_uniform_texture_ref(mix_shgrp, "strokeColor", &e_data.input_color_tx);
		DRW_shgroup_uniform_texture_ref(mix_shgrp, "strokeDepth", &e_data.input_depth_tx);
		DRW_shgroup_uniform_int(mix_shgrp, "tonemapping", &stl->storage->tonemapping, 1);

		/* mix pass no blend used to copy between passes. A separated pass is required
		 * because if mix_pass is used, the acumulation of blend degrade the colors.
		 *
		 * This pass is used too to take the snapshot used for background_pass. This image
		 * will be used as the background while the user is drawing.
		 */
		psl->mix_pass_noblend = DRW_pass_create(
		        "GPencil Mix Pass no blend",
		        DRW_STATE_WRITE_COLOR | DRW_STATE_WRITE_DEPTH | DRW_STATE_DEPTH_LESS);
		DRWShadingGroup *mix_shgrp_noblend = DRW_shgroup_create(e_data.gpencil_fullscreen_sh, psl->mix_pass_noblend);
		DRW_shgroup_call_add(mix_shgrp_noblend, quad, NULL);
		DRW_shgroup_uniform_texture_ref(mix_shgrp_noblend, "strokeColor", &e_data.input_color_tx);
		DRW_shgroup_uniform_texture_ref(mix_shgrp_noblend, "strokeDepth", &e_data.input_depth_tx);
		DRW_shgroup_uniform_int(mix_shgrp_noblend, "tonemapping", &stl->storage->tonemapping, 1);

		/* Painting session pass (used only to speedup while the user is drawing )
		 * This pass is used to show the snapshot of the current grease pencil strokes captured
		 * when the user starts to draw (see comments above).
		 * In this way, the previous strokes don't need to be redraw and the drawing process
		 * is far to agile.
		 */
		psl->background_pass = DRW_pass_create(
		        "GPencil Background Painting Session Pass",
		        DRW_STATE_WRITE_COLOR | DRW_STATE_BLEND | DRW_STATE_WRITE_DEPTH | DRW_STATE_DEPTH_LESS);
		DRWShadingGroup *background_shgrp = DRW_shgroup_create(e_data.gpencil_background_sh, psl->background_pass);
		DRW_shgroup_call_add(background_shgrp, quad, NULL);
		DRW_shgroup_uniform_texture_ref(background_shgrp, "strokeColor", &e_data.background_color_tx);
		DRW_shgroup_uniform_texture_ref(background_shgrp, "strokeDepth", &e_data.background_depth_tx);

		/* pass for drawing paper (only if viewport)
		 * In render, the v3d is null so the paper is disabled
		 * The paper is way to isolate the drawing in complex scene and to have a cleaner
		 * drawing area.
		 */
		if (v3d) {
			psl->paper_pass = DRW_pass_create(
			        "GPencil Paper Pass",
			        DRW_STATE_WRITE_COLOR | DRW_STATE_BLEND);
			DRWShadingGroup *paper_shgrp = DRW_shgroup_create(e_data.gpencil_paper_sh, psl->paper_pass);
			DRW_shgroup_call_add(paper_shgrp, quad, NULL);
			DRW_shgroup_uniform_vec3(paper_shgrp, "color", v3d->shading.background_color, 1);
			DRW_shgroup_uniform_float(paper_shgrp, "opacity", &v3d->overlay.gpencil_paper_opacity, 1);
		}

		/* grid pass */
		if (v3d) {
			psl->grid_pass = DRW_pass_create(
			        "GPencil Grid Pass",
			        DRW_STATE_WRITE_COLOR | DRW_STATE_BLEND | DRW_STATE_WRITE_DEPTH | DRW_STATE_DEPTH_ALWAYS);
			stl->g_data->shgrps_grid = DRW_shgroup_create(e_data.gpencil_line_sh, psl->grid_pass);
		}

		/* blend layers pass */
		psl->blend_pass = DRW_pass_create(
			"GPencil Blend Layers Pass",
			DRW_STATE_WRITE_COLOR | DRW_STATE_BLEND | DRW_STATE_WRITE_DEPTH | DRW_STATE_DEPTH_LESS);
		DRWShadingGroup *blend_shgrp = DRW_shgroup_create(e_data.gpencil_blend_fullscreen_sh, psl->blend_pass);
		DRW_shgroup_call_add(blend_shgrp, quad, NULL);
		DRW_shgroup_uniform_texture_ref(blend_shgrp, "strokeColor", &e_data.temp_color_tx_a);
		DRW_shgroup_uniform_texture_ref(blend_shgrp, "strokeDepth", &e_data.temp_depth_tx_a);
		DRW_shgroup_uniform_texture_ref(blend_shgrp, "blendColor", &e_data.temp_color_tx_fx);
		DRW_shgroup_uniform_texture_ref(blend_shgrp, "blendDepth", &e_data.temp_depth_tx_fx);
		DRW_shgroup_uniform_int(blend_shgrp, "mode", &stl->storage->blend_mode, 1);
		DRW_shgroup_uniform_int(blend_shgrp, "clamp_layer", &stl->storage->clamp_layer, 1);
		DRW_shgroup_uniform_float(blend_shgrp, "blend_opacity", &stl->storage->blend_opacity, 1);
<<<<<<< HEAD
=======
		DRW_shgroup_uniform_int(mix_shgrp, "tonemapping", &stl->storage->tonemapping, 1);
>>>>>>> 6fd5f95c

		/* create effects passes */
		if (!stl->storage->simplify_fx) {
			GPENCIL_create_fx_passes(psl);
		}
	}
}

static void gpencil_add_draw_data(void *vedata, Object *ob)
{
	GPENCIL_StorageList *stl = ((GPENCIL_Data *)vedata)->stl;
	bGPdata *gpd = (bGPdata *)ob->data;
	const bool is_multiedit = (bool)GPENCIL_MULTIEDIT_SESSIONS_ON(gpd);

	int i = stl->g_data->gp_cache_used - 1;
	tGPencilObjectCache *cache_ob = &stl->g_data->gp_object_cache[i];

	if (!cache_ob->is_dup_ob) {
		/* fill shading groups */
		if (!is_multiedit) {
			DRW_gpencil_populate_datablock(&e_data, vedata, ob, cache_ob);
		}
		else {
			DRW_gpencil_populate_multiedit(&e_data, vedata, ob, cache_ob);
		}
	}

	/* FX passses */
	cache_ob->has_fx = false;
	if ((!stl->storage->simplify_fx) &&
	    (BKE_shaderfx_has_gpencil(ob)))
	{
		cache_ob->has_fx = true;
		if ((!stl->storage->simplify_fx) && (!is_multiedit)) {
			DRW_gpencil_fx_prepare(&e_data, vedata, cache_ob);
		}
	}

}

void GPENCIL_cache_populate(void *vedata, Object *ob)
{
	/* object must be visible */
	if (!DRW_object_is_visible_in_active_context(ob)) {
		return;
	}

	GPENCIL_StorageList *stl = ((GPENCIL_Data *)vedata)->stl;
	const DRWContextState *draw_ctx = DRW_context_state_get();
	Scene *scene = draw_ctx->scene;
	ToolSettings *ts = scene->toolsettings;
	View3D *v3d = draw_ctx->v3d;

	if (ob->type == OB_GPENCIL && ob->data) {
		bGPdata *gpd = (bGPdata *)ob->data;

		/* when start/stop animation the cache must be set as dirty to reset all data */
		if (stl->storage->reset_cache) {
			gpd->flag |= GP_DATA_CACHE_IS_DIRTY;
			stl->storage->reset_cache = false;
		}

		if ((stl->g_data->session_flag & GP_DRW_PAINT_READY) == 0) {

			/* save gp objects for drawing later */
			stl->g_data->gp_object_cache = gpencil_object_cache_add(
				stl->g_data->gp_object_cache, ob,
				&stl->g_data->gp_cache_size, &stl->g_data->gp_cache_used);

			/* load drawing data */
			gpencil_add_draw_data(vedata, ob);
		}

		/* draw current painting strokes
		* (only if region is equal to originated paint region)
		*/
		if ((draw_ctx->obact == ob) &&
		    ((gpd->runtime.ar == NULL) || (gpd->runtime.ar == draw_ctx->ar)))
		{
			DRW_gpencil_populate_buffer_strokes(&e_data, vedata, ts, ob);
		}

		/* grid */
		if ((v3d) &&
		    ((v3d->flag2 & V3D_RENDER_OVERRIDE) == 0) &&
		    (v3d->gp_flag & V3D_GP_SHOW_GRID) &&
		    (ob->type == OB_GPENCIL) && (ob == draw_ctx->obact))
		{
			GPU_BATCH_DISCARD_SAFE(e_data.batch_grid);
			MEM_SAFE_FREE(e_data.batch_grid);

			e_data.batch_grid = DRW_gpencil_get_grid(ob);

			/* define grid orientation */
			if (ts->gp_sculpt.lock_axis != GP_LOCKAXIS_VIEW) {
				copy_m4_m4(stl->storage->grid_matrix, ob->obmat);
			}
			else {
				/* align always to view */
				invert_m4_m4(stl->storage->grid_matrix, draw_ctx->rv3d->viewmat);
				/* copy ob location */
				copy_v3_v3(stl->storage->grid_matrix[3], ob->obmat[3]);
			}

			DRW_shgroup_call_add(
				stl->g_data->shgrps_grid,
				e_data.batch_grid,
				stl->storage->grid_matrix);
		}
	}
}

void GPENCIL_cache_finish(void *vedata)
{
	DRW_gpencil_populate_particles(&e_data, vedata);
}

/* helper function to sort inverse gpencil objects using qsort */
static int gpencil_object_cache_compare_zdepth(const void *a1, const void *a2)
{
	const tGPencilObjectCache *ps1 = a1, *ps2 = a2;

	if (ps1->zdepth < ps2->zdepth) return 1;
	else if (ps1->zdepth > ps2->zdepth) return -1;

	return 0;
}

/* prepare a texture with full viewport screenshot for fast drawing */
static void gpencil_prepare_fast_drawing(
        GPENCIL_StorageList *stl, DefaultFramebufferList *dfbl,
        GPENCIL_FramebufferList *fbl, DRWPass *pass,
        const float clearcol[4])
{
	if (stl->g_data->session_flag & (GP_DRW_PAINT_IDLE | GP_DRW_PAINT_FILLING)) {
		GPU_framebuffer_bind(fbl->background_fb);
		/* clean only in first loop cycle */
		if (stl->g_data->session_flag & GP_DRW_PAINT_IDLE) {
			GPU_framebuffer_clear_color_depth(fbl->background_fb, clearcol, 1.0f);
			stl->g_data->session_flag = GP_DRW_PAINT_FILLING;
		}
		/* repeat pass to fill temp texture */
		DRW_draw_pass(pass);
		/* set default framebuffer again */
		GPU_framebuffer_bind(dfbl->default_fb);
	}
}

static void gpencil_free_obj_runtime(GPENCIL_StorageList *stl)
{
	/* reset all cache flags */
	for (int i = 0; i < stl->g_data->gp_cache_used; i++) {
		tGPencilObjectCache *cache_ob = &stl->g_data->gp_object_cache[i];
		bGPdata *gpd = cache_ob->gpd;
		gpd->flag &= ~GP_DATA_CACHE_IS_DIRTY;

		/* free shgrp array */
		cache_ob->tot_layers = 0;
		MEM_SAFE_FREE(cache_ob->shgrp_array);
	}

	/* free the cache itself */
	MEM_SAFE_FREE(stl->g_data->gp_object_cache);
}

static void gpencil_draw_pass_range(
	GPENCIL_FramebufferList *fbl, GPENCIL_StorageList *stl,
	GPENCIL_PassList *psl, GPENCIL_TextureList *txl,
	GPUFrameBuffer *fb,
	DRWShadingGroup *init_shgrp, DRWShadingGroup *end_shgrp, bool multi)
{
	if (init_shgrp == NULL) {
		return;
	}

	/* previews don't use AA */
	if ((!stl->storage->is_mat_preview) && (multi)) {
		MULTISAMPLE_GP_SYNC_ENABLE(stl->storage->multisamples, fbl);
	}

	DRW_draw_pass_subset(
		psl->stroke_pass, init_shgrp, end_shgrp);

	if ((!stl->storage->is_mat_preview) && (multi)) {
		MULTISAMPLE_GP_SYNC_DISABLE(stl->storage->multisamples, fbl, fb, txl);
	}

}

/* draw scene */
void GPENCIL_draw_scene(void *ved)
{
	GPENCIL_Data *vedata = (GPENCIL_Data *)ved;
	GPENCIL_StorageList *stl = ((GPENCIL_Data *)vedata)->stl;

	GPENCIL_PassList *psl = ((GPENCIL_Data *)vedata)->psl;
	GPENCIL_FramebufferList *fbl = ((GPENCIL_Data *)vedata)->fbl;
	DefaultFramebufferList *dfbl = DRW_viewport_framebuffer_list_get();
	GPENCIL_TextureList *txl = ((GPENCIL_Data *)vedata)->txl;

	tGPencilObjectCache *cache_ob;
	tGPencilObjectCache_shgrp *array_elm = NULL;
	DRWShadingGroup *init_shgrp = NULL;
	DRWShadingGroup *end_shgrp = NULL;

	const float clearcol[4] = { 0.0f, 0.0f, 0.0f, 0.0f };

	const DRWContextState *draw_ctx = DRW_context_state_get();
	View3D *v3d = draw_ctx->v3d;
	Object *obact = draw_ctx->obact;
	const bool playing = stl->storage->is_playing;
	const bool is_render = stl->storage->is_render;

	/* paper pass to display a comfortable area to draw over complex scenes with geometry */
	if ((!is_render) && (obact) && (obact->type == OB_GPENCIL)) {
		if (((v3d->flag2 & V3D_RENDER_OVERRIDE) == 0) &&
		    (v3d->gp_flag & V3D_GP_SHOW_PAPER))
		{
			DRW_draw_pass(psl->paper_pass);
		}
	}

	/* if we have a painting session, we use fast viewport drawing method */
	if ((!is_render) && (stl->g_data->session_flag & GP_DRW_PAINT_PAINTING)) {
		GPU_framebuffer_bind(dfbl->default_fb);

		MULTISAMPLE_GP_SYNC_ENABLE(stl->storage->multisamples, fbl);

		DRW_draw_pass(psl->background_pass);
		DRW_draw_pass(psl->drawing_pass);

		MULTISAMPLE_GP_SYNC_DISABLE(stl->storage->multisamples, fbl, dfbl->default_fb, txl);

		/* free memory */
		gpencil_free_obj_runtime(stl);

		/* grid pass */
		if ((!is_render) && (obact) && (obact->type == OB_GPENCIL)) {
			if (((v3d->flag2 & V3D_RENDER_OVERRIDE) == 0) &&
			    (v3d->gp_flag & V3D_GP_SHOW_GRID))
			{
				DRW_draw_pass(psl->grid_pass);
			}
		}

		return;
	}

	if (DRW_state_is_fbo()) {

		/* Draw all pending objects */
		if (stl->g_data->gp_cache_used > 0) {

			/* sort by zdepth */
			qsort(stl->g_data->gp_object_cache, stl->g_data->gp_cache_used,
			      sizeof(tGPencilObjectCache), gpencil_object_cache_compare_zdepth);

			for (int i = 0; i < stl->g_data->gp_cache_used; i++) {
				cache_ob = &stl->g_data->gp_object_cache[i];
				bGPdata *gpd = cache_ob->gpd;
				init_shgrp = NULL;
				/* Render stroke in separated framebuffer */
				GPU_framebuffer_bind(fbl->temp_fb_a);
				GPU_framebuffer_clear_color_depth(fbl->temp_fb_a, clearcol, 1.0f);

				/* Stroke Pass:
				 * draw only a subset that usually starts with a fill and ends with stroke
				 */
				bool use_blend = false;
				if (cache_ob->tot_layers > 0) {
					for (int e = 0; e < cache_ob->tot_layers; e++) {
						bool is_last = e == cache_ob->tot_layers - 1 ? true : false;
						array_elm = &cache_ob->shgrp_array[e];

						if (((array_elm->mode == eGplBlendMode_Normal) &&
<<<<<<< HEAD
							(!use_blend) && (!array_elm->clamp_layer)) ||
							( e == 0))
=======
						     (!use_blend) && (!array_elm->clamp_layer)) ||
						    (e == 0))
>>>>>>> 6fd5f95c
						{
							if (init_shgrp == NULL) {
								init_shgrp = array_elm->init_shgrp;
							}
							end_shgrp = array_elm->end_shgrp;
						}
						else {
							use_blend = true;
							/* draw pending groups */
							gpencil_draw_pass_range(
								fbl, stl, psl, txl, fbl->temp_fb_a,
								init_shgrp, end_shgrp, is_last);

							/* draw current group in separated texture */
							init_shgrp = array_elm->init_shgrp;
							end_shgrp = array_elm->end_shgrp;

							GPU_framebuffer_bind(fbl->temp_fb_fx);
							GPU_framebuffer_clear_color_depth(fbl->temp_fb_fx, clearcol, 1.0f);
							gpencil_draw_pass_range(
								fbl, stl, psl, txl, fbl->temp_fb_fx,
								init_shgrp, end_shgrp,
								is_last);

							/* Blend A texture and FX texture */
							GPU_framebuffer_bind(fbl->temp_fb_b);
							GPU_framebuffer_clear_color_depth(fbl->temp_fb_b, clearcol, 1.0f);
							stl->storage->blend_mode = array_elm->mode;
							stl->storage->clamp_layer = (int)array_elm->clamp_layer;
							stl->storage->blend_opacity = array_elm->blend_opacity;
<<<<<<< HEAD
							DRW_draw_pass(psl->blend_pass);
=======
							stl->storage->tonemapping = stl->storage->is_render ? 1 : 0;
							DRW_draw_pass(psl->blend_pass);
							stl->storage->tonemapping = 0;
>>>>>>> 6fd5f95c

							/* Copy B texture to A texture to follow loop */
							e_data.input_depth_tx = e_data.temp_depth_tx_b;
							e_data.input_color_tx = e_data.temp_color_tx_b;

							GPU_framebuffer_bind(fbl->temp_fb_a);
							GPU_framebuffer_clear_color_depth(fbl->temp_fb_a, clearcol, 1.0f);
							DRW_draw_pass(psl->mix_pass_noblend);

							/* prepare next group */
							init_shgrp = NULL;
						}

					}
					/* last group */
					gpencil_draw_pass_range(
						fbl, stl, psl, txl, fbl->temp_fb_a,
						init_shgrp, end_shgrp,
						true);
				}

				/* Current buffer drawing */
				if ((!is_render) && (cache_ob->is_dup_ob == false)) {
					DRW_draw_pass(psl->drawing_pass);
				}
				/* fx passes */
				if (cache_ob->has_fx == true) {
					stl->storage->tonemapping = 0;
					DRW_gpencil_fx_draw(&e_data, vedata, cache_ob);
				}

				e_data.input_depth_tx = e_data.temp_depth_tx_a;
				e_data.input_color_tx = e_data.temp_color_tx_a;

				/* Combine with scene buffer */
				if ((!is_render) || (fbl->main == NULL)) {
					GPU_framebuffer_bind(dfbl->default_fb);
				}
				else {
					GPU_framebuffer_bind(fbl->main);
				}
				/* tonemapping */
				stl->storage->tonemapping = stl->storage->is_render ? 1 : 0;

				DRW_draw_pass(psl->mix_pass);

				/* prepare for fast drawing */
				if (!is_render) {
					if (!playing) {
						gpencil_prepare_fast_drawing(stl, dfbl, fbl, psl->mix_pass_noblend, clearcol);
					}
				}
				else {
					/* if render, the cache must be dirty for next loop */
					gpd->flag |= GP_DATA_CACHE_IS_DIRTY;
				}
			}
			/* edit points */
			if ((!is_render) && (!playing)) {
				DRW_draw_pass(psl->edit_pass);
			}
		}
		/* grid pass */
		if ((!is_render) && (obact) && (obact->type == OB_GPENCIL)) {
			if (((v3d->flag2 & V3D_RENDER_OVERRIDE) == 0) &&
			    (v3d->gp_flag & V3D_GP_SHOW_GRID))
			{
				DRW_draw_pass(psl->grid_pass);
			}
		}
	}
	/* free memory */
	gpencil_free_obj_runtime(stl);

	/* reset  */
	if (DRW_state_is_fbo()) {
		/* attach again default framebuffer */
		if (!is_render) {
			GPU_framebuffer_bind(dfbl->default_fb);
		}

		/* the temp texture is ready. Now we can use fast screen drawing */
		if (stl->g_data->session_flag & GP_DRW_PAINT_FILLING) {
			stl->g_data->session_flag = GP_DRW_PAINT_READY;
		}
	}
}

static const DrawEngineDataSize GPENCIL_data_size = DRW_VIEWPORT_DATA_SIZE(GPENCIL_Data);

DrawEngineType draw_engine_gpencil_type = {
	NULL, NULL,
	N_("GpencilMode"),
	&GPENCIL_data_size,
	&GPENCIL_engine_init,
	&GPENCIL_engine_free,
	&GPENCIL_cache_init,
	&GPENCIL_cache_populate,
	&GPENCIL_cache_finish,
	NULL,
	&GPENCIL_draw_scene,
	NULL,
	NULL,
	&GPENCIL_render_to_image,
};<|MERGE_RESOLUTION|>--- conflicted
+++ resolved
@@ -506,10 +506,7 @@
 		DRW_shgroup_uniform_int(blend_shgrp, "mode", &stl->storage->blend_mode, 1);
 		DRW_shgroup_uniform_int(blend_shgrp, "clamp_layer", &stl->storage->clamp_layer, 1);
 		DRW_shgroup_uniform_float(blend_shgrp, "blend_opacity", &stl->storage->blend_opacity, 1);
-<<<<<<< HEAD
-=======
 		DRW_shgroup_uniform_int(mix_shgrp, "tonemapping", &stl->storage->tonemapping, 1);
->>>>>>> 6fd5f95c
 
 		/* create effects passes */
 		if (!stl->storage->simplify_fx) {
@@ -785,13 +782,8 @@
 						array_elm = &cache_ob->shgrp_array[e];
 
 						if (((array_elm->mode == eGplBlendMode_Normal) &&
-<<<<<<< HEAD
-							(!use_blend) && (!array_elm->clamp_layer)) ||
-							( e == 0))
-=======
 						     (!use_blend) && (!array_elm->clamp_layer)) ||
 						    (e == 0))
->>>>>>> 6fd5f95c
 						{
 							if (init_shgrp == NULL) {
 								init_shgrp = array_elm->init_shgrp;
@@ -822,13 +814,9 @@
 							stl->storage->blend_mode = array_elm->mode;
 							stl->storage->clamp_layer = (int)array_elm->clamp_layer;
 							stl->storage->blend_opacity = array_elm->blend_opacity;
-<<<<<<< HEAD
-							DRW_draw_pass(psl->blend_pass);
-=======
 							stl->storage->tonemapping = stl->storage->is_render ? 1 : 0;
 							DRW_draw_pass(psl->blend_pass);
 							stl->storage->tonemapping = 0;
->>>>>>> 6fd5f95c
 
 							/* Copy B texture to A texture to follow loop */
 							e_data.input_depth_tx = e_data.temp_depth_tx_b;
