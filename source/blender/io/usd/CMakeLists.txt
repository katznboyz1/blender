# ***** BEGIN GPL LICENSE BLOCK *****
#
# This program is free software; you can redistribute it and/or
# modify it under the terms of the GNU General Public License
# as published by the Free Software Foundation; either version 2
# of the License, or (at your option) any later version.
#
# This program is distributed in the hope that it will be useful,
# but WITHOUT ANY WARRANTY; without even the implied warranty of
# MERCHANTABILITY or FITNESS FOR A PARTICULAR PURPOSE.  See the
# GNU General Public License for more details.
#
# You should have received a copy of the GNU General Public License
# along with this program; if not, write to the Free Software Foundation,
# Inc., 51 Franklin Street, Fifth Floor, Boston, MA 02110-1301, USA.
#
# The Original Code is Copyright (C) 2019, Blender Foundation
# All rights reserved.
# ***** END GPL LICENSE BLOCK *****

# This suppresses the warning "This file includes at least one deprecated or antiquated
# header which may be removed without further notice at a future date", which is caused
# by the USD library including <ext/hash_set> on Linux. This has been reported at:
# https://github.com/PixarAnimationStudios/USD/issues/1057.
if(UNIX AND NOT APPLE)
  add_definitions(-D_GLIBCXX_PERMIT_BACKWARD_HASH)
endif()
if(WIN32)
  add_definitions(-DNOMINMAX -DWIN32_LEAN_AND_MEAN)
endif()
add_definitions(-DPXR_STATIC)

# USD headers use deprecated TBB headers, silence warning.
add_definitions(-DTBB_SUPPRESS_DEPRECATED_MESSAGES=1)

set(INC
  .
  ../common
  ../../blenkernel
  ../../blenlib
  ../../blenloader
  ../../bmesh
  ../../depsgraph
  ../../editors/include
  ../../makesdna
  ../../makesrna
  ../../windowmanager
  ../../../../intern/guardedalloc
  ../../../../intern/utfconv
  ${CMAKE_BINARY_DIR}/source/blender/makesrna/intern
)

set(INC_SYS
  ${USD_INCLUDE_DIRS}
  ${BOOST_INCLUDE_DIR}
  ${TBB_INCLUDE_DIR}
)

set(SRC
  intern/usd_capi.cc
  intern/usd_hierarchy_iterator.cc
<<<<<<< HEAD
=======
  intern/usd_writer_abstract.cc
  intern/usd_writer_camera.cc
  intern/usd_writer_hair.cc
  intern/usd_writer_light.cc
  intern/usd_writer_mesh.cc
  intern/usd_writer_metaball.cc
  intern/usd_writer_transform.cc

>>>>>>> 555a31db
  intern/usd_reader_camera.cc
  intern/usd_reader_curve.cc
  intern/usd_reader_geom.cc
  intern/usd_reader_instance.cc
  intern/usd_reader_light.cc
  intern/usd_reader_material.cc
  intern/usd_reader_mesh.cc
  intern/usd_reader_nurbs.cc
  intern/usd_reader_prim.cc
  intern/usd_reader_stage.cc
  intern/usd_reader_volume.cc
  intern/usd_reader_xform.cc
  intern/usd_util.cc
  intern/usd_writer_abstract.cc
  intern/usd_writer_camera.cc
  intern/usd_writer_curve.cc
  intern/usd_writer_hair.cc
  intern/usd_writer_light.cc
  intern/usd_writer_material.cc
  intern/usd_writer_mesh.cc
  intern/usd_writer_metaball.cc
  intern/usd_writer_particle.cc
  intern/usd_writer_transform.cc

  usd.h
  intern/usd_exporter_context.h
<<<<<<< HEAD
  intern/usd_hierarchy_iterator.h 
  intern/usd_util.h  
=======
  intern/usd_hierarchy_iterator.h
  intern/usd_writer_abstract.h
  intern/usd_writer_camera.h
  intern/usd_writer_hair.h
  intern/usd_writer_light.h
  intern/usd_writer_mesh.h
  intern/usd_writer_metaball.h
  intern/usd_writer_transform.h

>>>>>>> 555a31db
  intern/usd_reader_camera.h
  intern/usd_reader_curve.h
  intern/usd_reader_geom.h
  intern/usd_reader_instance.h
  intern/usd_reader_light.h
  intern/usd_reader_material.h
  intern/usd_reader_mesh.h
  intern/usd_reader_nurbs.h
  intern/usd_reader_prim.h
  intern/usd_reader_stage.h
  intern/usd_reader_volume.h 
  intern/usd_reader_xform.h
  intern/usd_writer_abstract.h
  intern/usd_writer_camera.h
  intern/usd_writer_curve.h
  intern/usd_writer_hair.h
  intern/usd_writer_light.h
  intern/usd_writer_material.h
  intern/usd_writer_mesh.h
  intern/usd_writer_metaball.h
  intern/usd_writer_particle.h
  intern/usd_writer_transform.h
)

set(LIB
  bf_blenkernel
  bf_blenlib
  bf_io_common
)

list(APPEND LIB
  ${BOOST_LIBRARIES}
)

list(APPEND LIB
)

blender_add_lib(bf_usd "${SRC}" "${INC}" "${INC_SYS}" "${LIB}")

if(WIN32)
  set_property(TARGET bf_usd APPEND_STRING PROPERTY LINK_FLAGS_DEBUG " /WHOLEARCHIVE:${USD_DEBUG_LIB}")
  set_property(TARGET bf_usd APPEND_STRING PROPERTY LINK_FLAGS_RELEASE " /WHOLEARCHIVE:${USD_RELEASE_LIB}")
  set_property(TARGET bf_usd APPEND_STRING PROPERTY LINK_FLAGS_RELWITHDEBINFO " /WHOLEARCHIVE:${USD_RELEASE_LIB}")
  set_property(TARGET bf_usd APPEND_STRING PROPERTY LINK_FLAGS_MINSIZEREL " /WHOLEARCHIVE:${USD_RELEASE_LIB}")
endif()

# Source: https://github.com/PixarAnimationStudios/USD/blob/master/BUILDING.md#linking-whole-archives
if(WIN32)
  target_link_libraries(bf_usd INTERFACE ${USD_LIBRARIES})
elseif(APPLE)
  target_link_libraries(bf_usd INTERFACE -Wl,-force_load ${USD_LIBRARIES})
elseif(UNIX)
  target_link_libraries(bf_usd INTERFACE "-Wl,--whole-archive ${USD_LIBRARIES} -Wl,--no-whole-archive ${TBB_LIBRARIES}")
else()
  message(FATAL_ERROR "Unknown how to link USD with your compiler ${CMAKE_CXX_COMPILER_ID}")
endif()

target_link_libraries(bf_usd INTERFACE ${TBB_LIBRARIES})

if(WITH_GTESTS)
  set(TEST_SRC
    tests/usd_stage_creation_test.cc
  )
  set(TEST_INC
  )
  set(TEST_LIB
  )
  include(GTestTesting)
  blender_add_test_lib(bf_io_usd_tests "${TEST_SRC}" "${INC};${TEST_INC}" "${INC_SYS}" "${LIB};${TEST_LIB}")
endif()<|MERGE_RESOLUTION|>--- conflicted
+++ resolved
@@ -59,17 +59,7 @@
 set(SRC
   intern/usd_capi.cc
   intern/usd_hierarchy_iterator.cc
-<<<<<<< HEAD
-=======
-  intern/usd_writer_abstract.cc
-  intern/usd_writer_camera.cc
-  intern/usd_writer_hair.cc
-  intern/usd_writer_light.cc
-  intern/usd_writer_mesh.cc
-  intern/usd_writer_metaball.cc
-  intern/usd_writer_transform.cc
-
->>>>>>> 555a31db
+  
   intern/usd_reader_camera.cc
   intern/usd_reader_curve.cc
   intern/usd_reader_geom.cc
@@ -82,7 +72,7 @@
   intern/usd_reader_stage.cc
   intern/usd_reader_volume.cc
   intern/usd_reader_xform.cc
-  intern/usd_util.cc
+  
   intern/usd_writer_abstract.cc
   intern/usd_writer_camera.cc
   intern/usd_writer_curve.cc
@@ -94,22 +84,10 @@
   intern/usd_writer_particle.cc
   intern/usd_writer_transform.cc
 
-  usd.h
+  usd.h 
   intern/usd_exporter_context.h
-<<<<<<< HEAD
-  intern/usd_hierarchy_iterator.h 
-  intern/usd_util.h  
-=======
   intern/usd_hierarchy_iterator.h
-  intern/usd_writer_abstract.h
-  intern/usd_writer_camera.h
-  intern/usd_writer_hair.h
-  intern/usd_writer_light.h
-  intern/usd_writer_mesh.h
-  intern/usd_writer_metaball.h
-  intern/usd_writer_transform.h
-
->>>>>>> 555a31db
+  
   intern/usd_reader_camera.h
   intern/usd_reader_curve.h
   intern/usd_reader_geom.h
@@ -122,6 +100,7 @@
   intern/usd_reader_stage.h
   intern/usd_reader_volume.h 
   intern/usd_reader_xform.h
+  
   intern/usd_writer_abstract.h
   intern/usd_writer_camera.h
   intern/usd_writer_curve.h
