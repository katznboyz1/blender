/*
 * This program is free software; you can redistribute it and/or
 * modify it under the terms of the GNU General Public License
 * as published by the Free Software Foundation; either version 2
 * of the License, or (at your option) any later version.
 *
 * This program is distributed in the hope that it will be useful,
 * but WITHOUT ANY WARRANTY; without even the implied warranty of
 * MERCHANTABILITY or FITNESS FOR A PARTICULAR PURPOSE.  See the
 * GNU General Public License for more details.
 *
 * You should have received a copy of the GNU General Public License
 * along with this program; if not, write to the Free Software Foundation,
 * Inc., 51 Franklin Street, Fifth Floor, Boston, MA 02110-1301, USA.
 */

#include "usd_reader_light.h"
#include "usd_light_convert.h"

#include "BKE_light.h"
#include "BKE_object.h"

#include "DNA_light_types.h"
#include "DNA_object_types.h"

#include <pxr/usd/usdLux/light.h>

#include <pxr/usd/usdGeom/metrics.h>
#include <pxr/usd/usdLux/diskLight.h>
#include <pxr/usd/usdLux/distantLight.h>
#include <pxr/usd/usdLux/rectLight.h>
#include <pxr/usd/usdLux/shapingAPI.h>
#include <pxr/usd/usdLux/sphereLight.h>

#include <iostream>

namespace usdtokens {
// Attribute names.
static const pxr::TfToken angle("angle", pxr::TfToken::Immortal);
static const pxr::TfToken color("color", pxr::TfToken::Immortal);
static const pxr::TfToken height("height", pxr::TfToken::Immortal);
static const pxr::TfToken intensity("intensity", pxr::TfToken::Immortal);
static const pxr::TfToken radius("radius", pxr::TfToken::Immortal);
static const pxr::TfToken specular("specular", pxr::TfToken::Immortal);
static const pxr::TfToken width("width", pxr::TfToken::Immortal);
}  // namespace usdtokens

namespace {

template<typename T>
bool get_authored_value(const pxr::UsdAttribute attr, const double motionSampleTime, T *r_value)
{
  if (attr && attr.HasAuthoredValue()) {
    return attr.Get<T>(r_value, motionSampleTime);
  }

  return false;
}

}  // End anonymous namespace.

namespace blender::io::usd {

USDLightReader::USDLightReader(const pxr::UsdPrim &prim,
                               const USDImportParams &import_params,
                               const ImportSettings &settings,
                               pxr::UsdGeomXformCache *xf_cache)
    : USDXformReader(prim, import_params, settings), usd_world_scale_(1.0f)
{
  if (xf_cache && import_params.convert_light_from_nits) {
    pxr::GfMatrix4d xf = xf_cache->GetLocalToWorldTransform(prim);
    pxr::GfMatrix4d r;
    pxr::GfVec3d s;
    pxr::GfMatrix4d u;
    pxr::GfVec3d t;
    pxr::GfMatrix4d p;
    xf.Factor(&r, &s, &u, &t, &p);

    usd_world_scale_ = (s[0] + s[1] + s[2]) / 3.0f;
  }
}

void USDLightReader::create_object(Main *bmain, const double /* motionSampleTime */)
{
  Light *blight = static_cast<Light *>(BKE_light_add(bmain, name_.c_str()));

  object_ = BKE_object_add_only_object(bmain, OB_LAMP, name_.c_str());
  object_->data = blight;
}

void USDLightReader::read_object_data(Main *bmain, const double motionSampleTime)
{
  Light *blight = (Light *)object_->data;

  if (blight == nullptr) {
    return;
  }

  if (!prim_) {
    return;
  }

  pxr::UsdLuxLight light_prim(prim_);

  if (!light_prim) {
    return;
  }

  pxr::UsdLuxShapingAPI shaping_api(light_prim);

  /* Set light type. */

  if (prim_.IsA<pxr::UsdLuxDiskLight>()) {
    blight->type = LA_AREA;
    blight->area_shape = LA_AREA_DISK;
    /* Ellipse lights are not currently supported */
  }
  else if (prim_.IsA<pxr::UsdLuxRectLight>()) {
    blight->type = LA_AREA;
    blight->area_shape = LA_AREA_RECT;
  }
  else if (prim_.IsA<pxr::UsdLuxSphereLight>()) {
    blight->type = LA_LOCAL;

    if (shaping_api && shaping_api.GetShapingConeAngleAttr().IsAuthored()) {
      blight->type = LA_SPOT;
    }
  }
  else if (prim_.IsA<pxr::UsdLuxDistantLight>()) {
    blight->type = LA_SUN;
  }

  /* Set light values. */

  /* In USD 21, light attributes were renamed to have an 'inputs:' prefix
   * (e.g., 'inputs:intensity'). Here and below, for backward compatibility
   * with older USD versions, we also query attributes using the previous
   * naming scheme that omits this prefix. */

  /* TODO(makowalsk): Not currently supported. */
#if 0
  pxr::VtValue exposure;
  light_prim.GetExposureAttr().Get(&exposure, motionSampleTime);
#endif

  /* TODO(makowalsk): Not currently supported */
#if 0
  pxr::VtValue diffuse;
  light_prim.GetDiffuseAttr().Get(&diffuse, motionSampleTime);
#endif

<<<<<<< HEAD
  float specular;
  if (get_authored_value(light_prim.GetSpecularAttr(), motionSampleTime, &specular) ||
      prim_.GetAttribute(usdtokens::specular).Get(&specular, motionSampleTime)) {
    blight->spec_fac = specular;
  }

  pxr::GfVec3f color;
  if (get_authored_value(light_prim.GetColorAttr(), motionSampleTime, &color) ||
      prim_.GetAttribute(usdtokens::color).Get(&color, motionSampleTime)) {
    blight->r = color[0];
    blight->g = color[1];
    blight->b = color[2];
=======
  if (pxr::UsdAttribute spec_attr = light_prim.GetSpecularAttr()) {
    float spec = 0.0f;
    if (spec_attr.Get(&spec, motionSampleTime)) {
      blight->spec_fac = spec;
    }
  }

  if (pxr::UsdAttribute color_attr = light_prim.GetColorAttr()) {
    pxr::GfVec3f color;
    if (color_attr.Get(&color, motionSampleTime)) {
      blight->r = color[0];
      blight->g = color[1];
      blight->b = color[2];
    }
>>>>>>> db240f16
  }

  /* TODO(makowalski): Not currently supported. */
#if 0
  pxr::VtValue use_color_temp;
  light_prim.GetEnableColorTemperatureAttr().Get(&use_color_temp, motionSampleTime);
#endif

  /* TODO(makowalski): Not currently supported. */
#if 0
  pxr::VtValue color_temp;
  light_prim.GetColorTemperatureAttr().Get(&color_temp, motionSampleTime);
#endif

  // XXX - apply scene scale to local and spot lights but not area lights (?)
  switch (blight->type) {
    case LA_AREA:
      if (blight->area_shape == LA_AREA_RECT && prim_.IsA<pxr::UsdLuxRectLight>()) {

        pxr::UsdLuxRectLight rect_light(prim_);

<<<<<<< HEAD
        float width;
        if (get_authored_value(rect_light.GetWidthAttr(), motionSampleTime, &width) ||
            prim_.GetAttribute(usdtokens::width).Get(&width, motionSampleTime)) {
          blight->area_size = width;
        }

        float height;
        if (get_authored_value(rect_light.GetHeightAttr(), motionSampleTime, &height) ||
            prim_.GetAttribute(usdtokens::height).Get(&height, motionSampleTime)) {
          blight->area_sizey = height;
=======
        if (!rect_light) {
          break;
        }

        if (pxr::UsdAttribute width_attr = rect_light.GetWidthAttr()) {
          float width = 0.0f;
          if (width_attr.Get(&width, motionSampleTime)) {
            blight->area_size = width;
          }
        }

        if (pxr::UsdAttribute height_attr = rect_light.GetHeightAttr()) {
          float height = 0.0f;
          if (height_attr.Get(&height, motionSampleTime)) {
            blight->area_sizey = height;
          }
>>>>>>> db240f16
        }
      }
      else if (blight->area_shape == LA_AREA_DISK && prim_.IsA<pxr::UsdLuxDiskLight>()) {

        pxr::UsdLuxDiskLight disk_light(prim_);

<<<<<<< HEAD
        float radius;
        if (get_authored_value(disk_light.GetRadiusAttr(), motionSampleTime, &radius) ||
            prim_.GetAttribute(usdtokens::radius).Get(&radius, motionSampleTime)) {
          blight->area_size = radius * 2.0f;
=======
        if (!disk_light) {
          break;
        }

        if (pxr::UsdAttribute radius_attr = disk_light.GetRadiusAttr()) {
          float radius = 0.0f;
          if (radius_attr.Get(&radius, motionSampleTime)) {
            blight->area_size = radius * 2.0f;
          }
>>>>>>> db240f16
        }
      }
      break;
    case LA_LOCAL:
      if (prim_.IsA<pxr::UsdLuxSphereLight>()) {

        pxr::UsdLuxSphereLight sphere_light(prim_);

<<<<<<< HEAD
        float radius;
        if (get_authored_value(sphere_light.GetRadiusAttr(), motionSampleTime, &radius) ||
            prim_.GetAttribute(usdtokens::radius).Get(&radius, motionSampleTime)) {
          blight->area_size = radius;
=======
        if (!sphere_light) {
          break;
        }

        if (pxr::UsdAttribute radius_attr = sphere_light.GetRadiusAttr()) {
          float radius = 0.0f;
          if (radius_attr.Get(&radius, motionSampleTime)) {
            blight->area_size = radius;
          }
>>>>>>> db240f16
        }
      }
      break;
    case LA_SPOT:
      if (prim_.IsA<pxr::UsdLuxSphereLight>()) {
        pxr::UsdLuxSphereLight sphere_light(prim_);

<<<<<<< HEAD
        float radius;
        if (get_authored_value(sphere_light.GetRadiusAttr(), motionSampleTime, &radius) ||
            prim_.GetAttribute(usdtokens::radius).Get(&radius, motionSampleTime)) {
          blight->area_size = radius;
=======
        if (!sphere_light) {
          break;
>>>>>>> db240f16
        }

        if (pxr::UsdAttribute radius_attr = sphere_light.GetRadiusAttr()) {
          float radius = 0.0f;
          if (radius_attr.Get(&radius, motionSampleTime)) {
            blight->area_size = radius;
          }
        }

        if (!shaping_api) {
          break;
        }

        if (pxr::UsdAttribute cone_angle_attr = shaping_api.GetShapingConeAngleAttr()) {
          float cone_angle = 0.0f;
          if (cone_angle_attr.Get(&cone_angle, motionSampleTime)) {
            float spot_size = cone_angle * ((float)M_PI / 180.0f) * 2.0f;

            if (spot_size <= M_PI) {
              blight->spotsize = spot_size;
            }
            else {
              /* The spot size is greter the 180 degrees, which Blender doesn't support so we
               * make this a sphere light instead. */
              blight->type = LA_LOCAL;
              break;
            }
          }
        }

        if (pxr::UsdAttribute cone_softness_attr = shaping_api.GetShapingConeSoftnessAttr()) {
          float cone_softness = 0.0f;
          if (cone_softness_attr.Get(&cone_softness, motionSampleTime)) {
            blight->spotblend = cone_softness;
          }
        }
      }
      break;
    case LA_SUN:
      if (prim_.IsA<pxr::UsdLuxDistantLight>()) {
        pxr::UsdLuxDistantLight distant_light(prim_);

<<<<<<< HEAD
        float angle;
        if (get_authored_value(distant_light.GetAngleAttr(), motionSampleTime, &angle) ||
            prim_.GetAttribute(usdtokens::angle).Get(&angle, motionSampleTime)) {
          blight->sun_angle = angle;
=======
        if (!distant_light) {
          break;
        }

        if (pxr::UsdAttribute angle_attr = distant_light.GetAngleAttr()) {
          float angle = 0.0f;
          if (angle_attr.Get(&angle, motionSampleTime)) {
            blight->sun_angle = angle * (float)M_PI / 180.0f;
          }
>>>>>>> db240f16
        }
      }
      break;
  }

<<<<<<< HEAD
  float intensity;
  if (get_authored_value(light_prim.GetIntensityAttr(), motionSampleTime, &intensity) ||
      prim_.GetAttribute(usdtokens::intensity).Get(&intensity, motionSampleTime)) {

    float intensity_scale = this->import_params_.light_intensity_scale;

    if (import_params_.convert_light_from_nits) {
      /* It's important that we perform the light unit conversion before applying any scaling to
       * the light size, so we can use the USD's meters per unit value. */
      const float meters_per_unit = static_cast<float>(
          pxr::UsdGeomGetStageMetersPerUnit(prim_.GetStage()));
      intensity_scale *= nits_to_energy_scale_factor(blight, meters_per_unit * usd_world_scale_);
    }

    blight->energy = intensity * intensity_scale;
  }

=======
  if (pxr::UsdAttribute intensity_attr = light_prim.GetIntensityAttr()) {
    float intensity = 0.0f;
    if (intensity_attr.Get(&intensity, motionSampleTime)) {
      /* Get the intensity scale value. */
      float intensity_scale = import_params_.light_intensity_scale;
      if (import_params_.convert_light_from_nits) {
        /* It's important that we perform the light unit conversion before applying any scaling to
         * the light size, so we can use the USD's meters per unit value. */
        const float meters_per_unit = static_cast<float>(
            pxr::UsdGeomGetStageMetersPerUnit(prim_.GetStage()));
        intensity_scale *= nits_to_energy_scale_factor(blight, meters_per_unit * usd_world_scale_);
      }
      blight->energy = intensity * intensity_scale;
    }
  }

>>>>>>> db240f16
  if ((blight->type == LA_SPOT || blight->type == LA_LOCAL) && import_params_.scale_light_radius) {
    blight->area_size *= settings_->scale;
  }

  USDXformReader::read_object_data(bmain, motionSampleTime);
}

}  // namespace blender::io::usd<|MERGE_RESOLUTION|>--- conflicted
+++ resolved
@@ -149,7 +149,6 @@
   light_prim.GetDiffuseAttr().Get(&diffuse, motionSampleTime);
 #endif
 
-<<<<<<< HEAD
   float specular;
   if (get_authored_value(light_prim.GetSpecularAttr(), motionSampleTime, &specular) ||
       prim_.GetAttribute(usdtokens::specular).Get(&specular, motionSampleTime)) {
@@ -162,22 +161,6 @@
     blight->r = color[0];
     blight->g = color[1];
     blight->b = color[2];
-=======
-  if (pxr::UsdAttribute spec_attr = light_prim.GetSpecularAttr()) {
-    float spec = 0.0f;
-    if (spec_attr.Get(&spec, motionSampleTime)) {
-      blight->spec_fac = spec;
-    }
-  }
-
-  if (pxr::UsdAttribute color_attr = light_prim.GetColorAttr()) {
-    pxr::GfVec3f color;
-    if (color_attr.Get(&color, motionSampleTime)) {
-      blight->r = color[0];
-      blight->g = color[1];
-      blight->b = color[2];
-    }
->>>>>>> db240f16
   }
 
   /* TODO(makowalski): Not currently supported. */
@@ -199,7 +182,10 @@
 
         pxr::UsdLuxRectLight rect_light(prim_);
 
-<<<<<<< HEAD
+        if (!rect_light) {
+          break;
+        }
+
         float width;
         if (get_authored_value(rect_light.GetWidthAttr(), motionSampleTime, &width) ||
             prim_.GetAttribute(usdtokens::width).Get(&width, motionSampleTime)) {
@@ -210,46 +196,20 @@
         if (get_authored_value(rect_light.GetHeightAttr(), motionSampleTime, &height) ||
             prim_.GetAttribute(usdtokens::height).Get(&height, motionSampleTime)) {
           blight->area_sizey = height;
-=======
-        if (!rect_light) {
-          break;
-        }
-
-        if (pxr::UsdAttribute width_attr = rect_light.GetWidthAttr()) {
-          float width = 0.0f;
-          if (width_attr.Get(&width, motionSampleTime)) {
-            blight->area_size = width;
-          }
-        }
-
-        if (pxr::UsdAttribute height_attr = rect_light.GetHeightAttr()) {
-          float height = 0.0f;
-          if (height_attr.Get(&height, motionSampleTime)) {
-            blight->area_sizey = height;
-          }
->>>>>>> db240f16
         }
       }
       else if (blight->area_shape == LA_AREA_DISK && prim_.IsA<pxr::UsdLuxDiskLight>()) {
 
         pxr::UsdLuxDiskLight disk_light(prim_);
 
-<<<<<<< HEAD
+        if (!disk_light) {
+          break;
+        }
+
         float radius;
         if (get_authored_value(disk_light.GetRadiusAttr(), motionSampleTime, &radius) ||
             prim_.GetAttribute(usdtokens::radius).Get(&radius, motionSampleTime)) {
           blight->area_size = radius * 2.0f;
-=======
-        if (!disk_light) {
-          break;
-        }
-
-        if (pxr::UsdAttribute radius_attr = disk_light.GetRadiusAttr()) {
-          float radius = 0.0f;
-          if (radius_attr.Get(&radius, motionSampleTime)) {
-            blight->area_size = radius * 2.0f;
-          }
->>>>>>> db240f16
         }
       }
       break;
@@ -258,22 +218,14 @@
 
         pxr::UsdLuxSphereLight sphere_light(prim_);
 
-<<<<<<< HEAD
+        if (!sphere_light) {
+          break;
+        }
+
         float radius;
         if (get_authored_value(sphere_light.GetRadiusAttr(), motionSampleTime, &radius) ||
             prim_.GetAttribute(usdtokens::radius).Get(&radius, motionSampleTime)) {
           blight->area_size = radius;
-=======
-        if (!sphere_light) {
-          break;
-        }
-
-        if (pxr::UsdAttribute radius_attr = sphere_light.GetRadiusAttr()) {
-          float radius = 0.0f;
-          if (radius_attr.Get(&radius, motionSampleTime)) {
-            blight->area_size = radius;
-          }
->>>>>>> db240f16
         }
       }
       break;
@@ -281,22 +233,14 @@
       if (prim_.IsA<pxr::UsdLuxSphereLight>()) {
         pxr::UsdLuxSphereLight sphere_light(prim_);
 
-<<<<<<< HEAD
+        if (!sphere_light) {
+          break;
+        }
+
         float radius;
         if (get_authored_value(sphere_light.GetRadiusAttr(), motionSampleTime, &radius) ||
             prim_.GetAttribute(usdtokens::radius).Get(&radius, motionSampleTime)) {
           blight->area_size = radius;
-=======
-        if (!sphere_light) {
-          break;
->>>>>>> db240f16
-        }
-
-        if (pxr::UsdAttribute radius_attr = sphere_light.GetRadiusAttr()) {
-          float radius = 0.0f;
-          if (radius_attr.Get(&radius, motionSampleTime)) {
-            blight->area_size = radius;
-          }
         }
 
         if (!shaping_api) {
@@ -332,28 +276,20 @@
       if (prim_.IsA<pxr::UsdLuxDistantLight>()) {
         pxr::UsdLuxDistantLight distant_light(prim_);
 
-<<<<<<< HEAD
+        if (!distant_light) {
+          break;
+        }
+
         float angle;
         if (get_authored_value(distant_light.GetAngleAttr(), motionSampleTime, &angle) ||
             prim_.GetAttribute(usdtokens::angle).Get(&angle, motionSampleTime)) {
-          blight->sun_angle = angle;
-=======
-        if (!distant_light) {
-          break;
-        }
-
-        if (pxr::UsdAttribute angle_attr = distant_light.GetAngleAttr()) {
-          float angle = 0.0f;
-          if (angle_attr.Get(&angle, motionSampleTime)) {
-            blight->sun_angle = angle * (float)M_PI / 180.0f;
-          }
->>>>>>> db240f16
+          blight->sun_angle = angle * (float)M_PI / 180.0f;
+          ;
         }
       }
       break;
   }
 
-<<<<<<< HEAD
   float intensity;
   if (get_authored_value(light_prim.GetIntensityAttr(), motionSampleTime, &intensity) ||
       prim_.GetAttribute(usdtokens::intensity).Get(&intensity, motionSampleTime)) {
@@ -371,24 +307,6 @@
     blight->energy = intensity * intensity_scale;
   }
 
-=======
-  if (pxr::UsdAttribute intensity_attr = light_prim.GetIntensityAttr()) {
-    float intensity = 0.0f;
-    if (intensity_attr.Get(&intensity, motionSampleTime)) {
-      /* Get the intensity scale value. */
-      float intensity_scale = import_params_.light_intensity_scale;
-      if (import_params_.convert_light_from_nits) {
-        /* It's important that we perform the light unit conversion before applying any scaling to
-         * the light size, so we can use the USD's meters per unit value. */
-        const float meters_per_unit = static_cast<float>(
-            pxr::UsdGeomGetStageMetersPerUnit(prim_.GetStage()));
-        intensity_scale *= nits_to_energy_scale_factor(blight, meters_per_unit * usd_world_scale_);
-      }
-      blight->energy = intensity * intensity_scale;
-    }
-  }
-
->>>>>>> db240f16
   if ((blight->type == LA_SPOT || blight->type == LA_LOCAL) && import_params_.scale_light_radius) {
     blight->area_size *= settings_->scale;
   }
