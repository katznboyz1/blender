/*
 * This program is free software; you can redistribute it and/or
 * modify it under the terms of the GNU General Public License
 * as published by the Free Software Foundation; either version 2
 * of the License, or (at your option) any later version.
 *
 * This program is distributed in the hope that it will be useful,
 * but WITHOUT ANY WARRANTY; without even the implied warranty of
 * MERCHANTABILITY or FITNESS FOR A PARTICULAR PURPOSE.  See the
 * GNU General Public License for more details.
 *
 * You should have received a copy of the GNU General Public License
 * along with this program; if not, write to the Free Software Foundation,
 * Inc., 51 Franklin Street, Fifth Floor, Boston, MA 02110-1301, USA.
 */

#include "usd_reader_xform.h"

#include "BKE_constraint.h"
#include "BKE_lib_id.h"
#include "BKE_library.h"
#include "BKE_modifier.h"
#include "BKE_object.h"

#include "BLI_math_geom.h"
#include "BLI_string.h"
#include "BLI_utildefines.h"

#include "DNA_cachefile_types.h"
#include "DNA_constraint_types.h"
#include "DNA_modifier_types.h"
#include "DNA_object_types.h"
#include "DNA_space_types.h" /* for FILE_MAX */

#include <pxr/base/gf/math.h>
#include <pxr/base/gf/matrix4f.h>

#include <pxr/usd/usdGeom/xform.h>

namespace blender::io::usd {

void USDXformReader::create_object(Main *bmain, const double /* motionSampleTime */)
{
  object_ = BKE_object_add_only_object(bmain, OB_EMPTY, name_.c_str());
  object_->empty_drawsize = 0.1f;
  object_->data = nullptr;
}

void USDXformReader::read_object_data(Main * /* bmain */, const double motionSampleTime)
{
  bool is_constant;
  float transform_from_usd[4][4];

<<<<<<< HEAD
  read_matrix(transform_from_usd, motionSampleTime, settings_->scale, is_constant);
=======
  read_matrix(transform_from_usd, motionSampleTime, import_params_.scale, &is_constant);
>>>>>>> 3e9249d1

  if (!is_constant) {
    bConstraint *con = BKE_constraint_add_for_object(
        object_, nullptr, CONSTRAINT_TYPE_TRANSFORM_CACHE);
    bTransformCacheConstraint *data = static_cast<bTransformCacheConstraint *>(con->data);

    std::string prim_path = use_parent_xform_ ? prim_.GetParent().GetPath().GetAsString() :
                                                prim_path_;

    BLI_strncpy(data->object_path, prim_path.c_str(), FILE_MAX);

    data->cache_file = settings_->cache_file;
    id_us_plus(&data->cache_file->id);
  }

  BKE_object_apply_mat4(object_, transform_from_usd, true, false);
}

void USDXformReader::read_matrix(float r_mat[4][4] /* local matrix */,
                                 const float time,
                                 const float scale,
                                 bool *r_is_constant)
{
  if (r_is_constant) {
    *r_is_constant = true;
  }

  unit_m4(r_mat);

  pxr::UsdGeomXformable xformable;

  if (use_parent_xform_) {
    xformable = pxr::UsdGeomXformable(prim_.GetParent());
  }
  else {
    xformable = pxr::UsdGeomXformable(prim_);
  }

  if (!xformable) {
    /* This might happen if the prim is a Scope. */
    return;
  }

  if (r_is_constant) {
    *r_is_constant = !xformable.TransformMightBeTimeVarying();
  }

  pxr::GfMatrix4d usd_local_xf;
  bool reset_xform_stack;
  xformable.GetLocalTransformation(&usd_local_xf, &reset_xform_stack, time);

  /* Convert the result to a float matrix. */
  pxr::GfMatrix4f mat4f = pxr::GfMatrix4f(usd_local_xf);
  mat4f.Get(r_mat);

  /* Apply global scaling and rotation only to root objects, parenting
   * will propagate it. */
  if ((scale != 1.0 || settings_->do_convert_mat) && is_root_xform_) {

    if (scale != 1.0f) {
      float scale_mat[4][4];
      scale_m4_fl(scale_mat, scale);
      mul_m4_m4m4(r_mat, scale_mat, r_mat);
    }

    if (settings_->do_convert_mat) {
      mul_m4_m4m4(r_mat, settings_->conversion_mat, r_mat);
    }
  }
}

bool USDXformReader::prim_has_xform_ops() const
{
  pxr::UsdGeomXformable xformable(prim_);

  if (!xformable) {
    /* This might happen if the prim is a Scope. */
    return false;
  }

  bool reset_xform_stack = false;

  return !xformable.GetOrderedXformOps(&reset_xform_stack).empty();
}

bool USDXformReader::is_root_xform_prim() const
{
  if (!prim_.IsValid()) {
    return false;
  }

  if (prim_.IsInMaster()) {
    /* We don't consider prototypes to be root prims,
     * because we never want to apply global scaling
     * or rotations to the prototypes themselves. */
    return false;
  }

  if (prim_.IsA<pxr::UsdGeomXformable>()) {
    /* If this prim doesn't have an ancestor that's a
     * UsdGeomXformable, then it's a root prim.  Note
     * that it's not sufficient to only check the immediate
     * parent prim, since the immediate parent could be a
     * UsdGeomScope that has an xformable ancestor. */
    pxr::UsdPrim cur_parent = prim_.GetParent();

    if (use_parent_xform_) {
      cur_parent = cur_parent.GetParent();
    }

    while (cur_parent && !cur_parent.IsPseudoRoot()) {
      if (cur_parent.IsA<pxr::UsdGeomXformable>()) {
        return false;
      }
      cur_parent = cur_parent.GetParent();
    }

    /* We didn't find an xformable ancestor. */
    return true;
  }

  return false;
}

}  // namespace blender::io::usd<|MERGE_RESOLUTION|>--- conflicted
+++ resolved
@@ -51,11 +51,7 @@
   bool is_constant;
   float transform_from_usd[4][4];
 
-<<<<<<< HEAD
-  read_matrix(transform_from_usd, motionSampleTime, settings_->scale, is_constant);
-=======
-  read_matrix(transform_from_usd, motionSampleTime, import_params_.scale, &is_constant);
->>>>>>> 3e9249d1
+  read_matrix(transform_from_usd, motionSampleTime, settings_->scale, &is_constant);
 
   if (!is_constant) {
     bConstraint *con = BKE_constraint_add_for_object(
