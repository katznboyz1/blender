--- conflicted
+++ resolved
@@ -165,16 +165,10 @@
 
   /** Runtime grease pencil drawing data */
   struct GpencilBatchCache *gpencil_cache;
-<<<<<<< HEAD
-  /** Runtime grease pencil derived data created by modifiers */
-  int tot_layers;
-  char _pad1[4];
-=======
   /** Runtime grease pencil total layers used for derived data created by modifiers */
   int tot_layers;
   char _pad2[4];
   /** Runtime grease pencil derived data created by modifiers */
->>>>>>> fd9d4da2
   struct bGPDframe *derived_frames;
 } Object_Runtime;
 
