/**
 * $Id$
 *
 * ***** BEGIN GPL LICENSE BLOCK *****
 *
 * This program is free software; you can redistribute it and/or
 * modify it under the terms of the GNU General Public License
 * as published by the Free Software Foundation; either version 2
 * of the License, or (at your option) any later version.
 *
 * This program is distributed in the hope that it will be useful,
 * but WITHOUT ANY WARRANTY; without even the implied warranty of
 * MERCHANTABILITY or FITNESS FOR A PARTICULAR PURPOSE.  See the
 * GNU General Public License for more details.
 *
 * You should have received a copy of the GNU General Public License
 * along with this program; if not, write to the Free Software Foundation,
 * Inc., 51 Franklin Street, Fifth Floor, Boston, MA 02110-1301, USA.
 *
 * The Original Code is Copyright (C) 2009 Blender Foundation, Joshua Leung
 * All rights reserved.
 *
 * Contributor(s): Joshua Leung (full recode)
 *
 * ***** END GPL LICENSE BLOCK *****
 */

#ifndef DNA_ANIM_TYPES_H
#define DNA_ANIM_TYPES_H

#ifdef __cplusplus
extern "C" {
#endif

#include "DNA_ID.h"
#include "DNA_listBase.h"
#include "DNA_action_types.h"
#include "DNA_curve_types.h"

/* ************************************************ */
/* F-Curve DataTypes */

/* Modifiers -------------------------------------- */

/* F-Curve Modifiers (fcm) 
 *
 * These alter the way F-Curves behave, by altering the value that is returned
 * when evaluating the curve's data at some time (t). 
 */
typedef struct FModifier {
	struct FModifier *next, *prev;
	
	void *data;			/* pointer to modifier data */
	void *edata;		/* pointer to temporary data used during evaluation */
	
	char name[64];		/* user-defined description for the modifier */
	short type;			/* type of f-curve modifier */
	short flag;			/* settings for the modifier */
	
	float influence;	/* the amount that the modifier should influence the value */
} FModifier;

/* Types of F-Curve modifier 
 * WARNING: order here is important!
 */
typedef enum eFModifier_Types {
	FMODIFIER_TYPE_NULL = 0,
	FMODIFIER_TYPE_GENERATOR,
	FMODIFIER_TYPE_FN_GENERATOR,
	FMODIFIER_TYPE_ENVELOPE,
	FMODIFIER_TYPE_CYCLES,
	FMODIFIER_TYPE_NOISE,
	FMODIFIER_TYPE_FILTER,		/* unimplemented - for applying: fft, high/low pass filters, etc. */
	FMODIFIER_TYPE_PYTHON,	
	FMODIFIER_TYPE_LIMITS,
	FMODIFIER_TYPE_STEPPED,
	
	/* NOTE: all new modifiers must be added above this line */
	FMODIFIER_NUM_TYPES
} eFModifier_Types;

/* F-Curve Modifier Settings */
typedef enum eFModifier_Flags {
		/* modifier is not able to be evaluated for some reason, and should be skipped (internal) */
	FMODIFIER_FLAG_DISABLED		= (1<<0),
		/* modifier's data is expanded (in UI) */
	FMODIFIER_FLAG_EXPANDED		= (1<<1),
		/* modifier is active one (in UI) for editing purposes */
	FMODIFIER_FLAG_ACTIVE		= (1<<2),
		/* user wants modifier to be skipped */
	FMODIFIER_FLAG_MUTED		= (1<<3)
} eFModifier_Flags; 

/* --- */

/* Generator modifier data */
typedef struct FMod_Generator {
		/* general generator information */
	float *coefficients;		/* coefficients array */
	unsigned int arraysize;		/* size of the coefficients array */
	
	int poly_order;				/* order of polynomial generated (i.e. 1 for linear, 2 for quadratic) */
	int mode;					/* which 'generator' to use eFMod_Generator_Modes */
	
		/* settings */
	int flag;					/* settings */
} FMod_Generator;

/* generator modes */
typedef enum eFMod_Generator_Modes {
	FCM_GENERATOR_POLYNOMIAL	= 0,
	FCM_GENERATOR_POLYNOMIAL_FACTORISED
} eFMod_Generator_Modes;


/* generator flags 
 *	- shared by Generator and Function Generator
 */
typedef enum eFMod_Generator_Flags {
		/* generator works in conjunction with other modifiers (i.e. doesn't replace those before it) */
	FCM_GENERATOR_ADDITIVE	= (1<<0)
} eFMod_Generator_Flags;


/* 'Built-In Function' Generator modifier data
 * 
 * This uses the general equation for equations:
 * 		y = amplitude * fn(phase_multiplier*x + phase_offset) + y_offset
 *
 * where amplitude, phase_multiplier/offset, y_offset are user-defined coefficients,
 * x is the evaluation 'time', and 'y' is the resultant value
 */
typedef struct FMod_FunctionGenerator {
		/* coefficients for general equation (as above) */
	float amplitude;
	float phase_multiplier;
	float phase_offset;
	float value_offset;
	
		/* flags */
	int type;				/* eFMod_Generator_Functions */
	int flag;				/* eFMod_Generator_flags */
} FMod_FunctionGenerator;

/* 'function' generator types */
typedef enum eFMod_Generator_Functions {
	FCM_GENERATOR_FN_SIN	= 0,
	FCM_GENERATOR_FN_COS,
	FCM_GENERATOR_FN_TAN,
	FCM_GENERATOR_FN_SQRT,
	FCM_GENERATOR_FN_LN,
	FCM_GENERATOR_FN_SINC
} eFMod_Generator_Functions;


/* envelope modifier - envelope data */
typedef struct FCM_EnvelopeData {
	float min, max;				/* min/max values for envelope at this point (absolute values)  */
	float time;					/* time for that this sample-point occurs */
	
	short f1;					/* settings for 'min' control point */
	short f2;					/* settings for 'max' control point */
} FCM_EnvelopeData;

/* envelope-like adjustment to values (for fade in/out) */
typedef struct FMod_Envelope {
	FCM_EnvelopeData *data;		/* data-points defining envelope to apply (array)  */
	int totvert;				/* number of envelope points */
	
	float midval;				/* value that envelope's influence is centered around / based on */
	float min, max;				/* distances from 'middle-value' for 1:1 envelope influence */
} FMod_Envelope;


/* cycling/repetition modifier data */
// TODO: we can only do complete cycles...
typedef struct FMod_Cycles {
	short 	before_mode;		/* extrapolation mode to use before first keyframe */
	short 	after_mode;			/* extrapolation mode to use after last keyframe */
	short 	before_cycles;		/* number of 'cycles' before first keyframe to do */
	short 	after_cycles;		/* number of 'cycles' after last keyframe to do */
} FMod_Cycles;

/* cycling modes */
typedef enum eFMod_Cycling_Modes {
	FCM_EXTRAPOLATE_NONE = 0,			/* don't do anything */
	FCM_EXTRAPOLATE_CYCLIC,				/* repeat keyframe range as-is */
	FCM_EXTRAPOLATE_CYCLIC_OFFSET,		/* repeat keyframe range, but with offset based on gradient between values */
	FCM_EXTRAPOLATE_MIRROR				/* alternate between forward and reverse playback of keyframe range */
} eFMod_Cycling_Modes;


/* Python-script modifier data */
typedef struct FMod_Python {
	struct Text *script;		/* text buffer containing script to execute */
	IDProperty *prop;			/* ID-properties to provide 'custom' settings */
} FMod_Python;


/* limits modifier data */
typedef struct FMod_Limits {
	rctf rect;					/* rect defining the min/max values */
	int flag;					/* settings for limiting */
	int pad;
} FMod_Limits;

/* limiting flags */
typedef enum eFMod_Limit_Flags {
	FCM_LIMIT_XMIN		= (1<<0),
	FCM_LIMIT_XMAX		= (1<<1),
	FCM_LIMIT_YMIN		= (1<<2),
	FCM_LIMIT_YMAX		= (1<<3)
} eFMod_Limit_Flags;


/* noise modifier data */
typedef struct FMod_Noise {
	float size;
	float strength;
	float phase;
	float pad;
	
	short depth;
	short modification;
} FMod_Noise;
	
/* modification modes */
typedef enum eFMod_Noise_Modifications {
	FCM_NOISE_MODIF_REPLACE = 0,	/* Modify existing curve, matching it's shape */
	FCM_NOISE_MODIF_ADD,			/* Add noise to the curve */
	FCM_NOISE_MODIF_SUBTRACT,		/* Subtract noise from the curve */
	FCM_NOISE_MODIF_MULTIPLY		/* Multiply the curve by noise */
} eFMod_Noise_Modifications;


/* stepped modifier data */
typedef struct FMod_Stepped {
	float step_size;				/* Number of frames each interpolated value should be held */
	float offset;					/* Reference frame number that stepping starts from */
	
	float start_frame;				/* start frame of the frame range that modifier works in */				
	float end_frame;				/* end frame of the frame range that modifier works in */
	
	int flag;						/* various settings */	
} FMod_Stepped;

/* stepped modifier range flags */
typedef enum eFMod_Stepped_Flags {
	FCM_STEPPED_NO_BEFORE 	= (1<<0),	/* don't affect frames before the start frame */
	FCM_STEPPED_NO_AFTER 	= (1<<1),	/* don't affect frames after the end frame */
} eFMod_Stepped_Flags;

/* Drivers -------------------------------------- */

/* Driver Target (dtar)
 *
 * Defines how to access a dependency needed for a driver variable.
 */
typedef struct DriverTarget {
	ID 	*id;				/* ID-block which owns the target */
	
	char *rna_path;			/* RNA path defining the setting to use (for DVAR_TYPE_SINGLE_PROP) */
	
	char pchan_name[32];	/* name of the posebone to use (for vars where DTAR_FLAG_STRUCT_REF is used) */
	short transChan;		/* transform channel index (for DVAR_TYPE_TRANSFORM_CHAN)*/
	
	short flag;				/* flags for the validity of the target (NOTE: these get reset everytime the types change) */
	int idtype;				/* type of ID-block that this target can use */
} DriverTarget;

/* Driver Target flags */
typedef enum eDriverTarget_Flag {
		/* used for targets that use the pchan_name instead of RNA path 
		 * (i.e. rotation difference) 
		 */
	DTAR_FLAG_STRUCT_REF	= (1<<0),
		/* idtype can only be 'Object' */
	DTAR_FLAG_ID_OB_ONLY	= (1<<1),
		/* toggles localspace (where transforms are manually obtained) */
	DTAR_FLAG_LOCALSPACE	= (1<<2),
} eDriverTarget_Flag;

/* Transform Channels for Driver Targets */
typedef enum eDriverTarget_TransformChannels {
	DTAR_TRANSCHAN_LOCX = 0,
	DTAR_TRANSCHAN_LOCY,
	DTAR_TRANSCHAN_LOCZ,
	DTAR_TRANSCHAN_ROTX,
	DTAR_TRANSCHAN_ROTY,
	DTAR_TRANSCHAN_ROTZ,
	DTAR_TRANSCHAN_SCALEX,
	DTAR_TRANSCHAN_SCALEY,
	DTAR_TRANSCHAN_SCALEZ,
	
	MAX_DTAR_TRANSCHAN_TYPES
} eDriverTarget_TransformChannels;

/* --- */

/* maximum number of driver targets per variable */
#define MAX_DRIVER_TARGETS 	8


/* Driver Variable (dvar)
 *
 * A 'variable' for use as an input for the driver evaluation.
 * Defines a way of accessing some channel to use, that can be
 * referred to in the expression as a variable, thus simplifying
 * expressions and also Depsgraph building.
 */
typedef struct DriverVar {
	struct DriverVar *next, *prev;
	
	char name[64];				/* name of the variable to use in py-expression (must be valid python identifier) */
	
	DriverTarget targets[8];	/* MAX_DRIVER_TARGETS, target slots */	
	short num_targets;			/* number of targets actually used by this variable */
	
	short type;					/* type of driver target (eDriverTarget_Types) */	
	float curval;				/* result of previous evaluation */
} DriverVar;

/* Driver Variable Types */
typedef enum eDriverVar_Types {
		/* single RNA property */
	DVAR_TYPE_SINGLE_PROP	= 0,
		/* rotation difference (between 2 bones) */
	DVAR_TYPE_ROT_DIFF,
		/* distance between objects/bones */
	DVAR_TYPE_LOC_DIFF,
		/* 'final' transform for object/bones */
	DVAR_TYPE_TRANSFORM_CHAN,
	
	/* maximum number of variable types 
	 * NOTE: this must always be th last item in this list,
	 * 		so add new types above this line
	 */
	MAX_DVAR_TYPES
} eDriverVar_Types;

/* --- */

/* Channel Driver (i.e. Drivers / Expressions) (driver)
 *
 * Channel Drivers are part of the dependency system, and are executed in addition to 
 * normal user-defined animation. They take the animation result of some channel(s), and
 * use that (optionally combined with its own F-Curve for modification of results) to define
 * the value of some setting semi-procedurally.
 *
 * Drivers are stored as part of F-Curve data, so that the F-Curve's RNA-path settings (for storing
 * what setting the driver will affect). The order in which they are stored defines the order that they're
 * evaluated in. This order is set by the Depsgraph's sorting stuff. 
 */
typedef struct ChannelDriver {
	ListBase variables;	/* targets for this driver (i.e. list of DriverVar) */
	
	/* python expression to execute (may call functions defined in an accessory file) 
	 * which relates the target 'variables' in some way to yield a single usable value
	 */
	char expression[256];	/* expression to compile for evaluation */
	void *expr_comp; 		/* PyObject - compiled expression, dont save this */
	
	float curval;		/* result of previous evaluation */
	float influence;	/* influence of driver on result */ // XXX to be implemented... this is like the constraint influence setting
	
		/* general settings */
	int type;			/* type of driver */
	int flag;			/* settings of driver */
} ChannelDriver;

/* driver type */
typedef enum eDriver_Types {
		/* target values are averaged together */
	DRIVER_TYPE_AVERAGE	= 0,
		/* python expression/function relates targets */
	DRIVER_TYPE_PYTHON,
		/* sum of all values */
	DRIVER_TYPE_SUM,
		/* smallest value */
	DRIVER_TYPE_MIN,
		/* largest value */
	DRIVER_TYPE_MAX
} eDriver_Types;

/* driver flags */
typedef enum eDriver_Flags {
		/* driver has invalid settings (internal flag)  */
	DRIVER_FLAG_INVALID		= (1<<0),
		/* driver needs recalculation (set by depsgraph) */
	DRIVER_FLAG_RECALC		= (1<<1),
		/* driver does replace value, but overrides (for layering of animation over driver) */
		// TODO: this needs to be implemented at some stage or left out...
	//DRIVER_FLAG_LAYERING	= (1<<2),
		/* use when the expression needs to be recompiled */
	DRIVER_FLAG_RECOMPILE	= (1<<3),
		/* the names are cached so they dont need have python unicode versions created each time */
	DRIVER_FLAG_RENAMEVAR	= (1<<4),
		/* intermediate values of driver should be shown in the UI for debugging purposes */
	DRIVER_FLAG_SHOWDEBUG	= (1<<5)
} eDriver_Flags;

/* F-Curves -------------------------------------- */

/* FPoint (fpt)
 *
 * This is the bare-minimum data required storing motion samples. Should be more efficient
 * than using BPoints, which contain a lot of other unnecessary data...
 */
typedef struct FPoint {
	float vec[2];		/* time + value */
	int flag;			/* selection info */
	int pad;
} FPoint;

/* 'Function-Curve' - defines values over time for a given setting (fcu) */
typedef struct FCurve {
	struct FCurve *next, *prev;
	
		/* group */
	bActionGroup *grp;		/* group that F-Curve belongs to */
	
		/* driver settings */
	ChannelDriver *driver;	/* only valid for drivers (i.e. stored in AnimData not Actions) */
		/* evaluation settings */
	ListBase modifiers;		/* FCurve Modifiers */
		
		/* motion data */
	BezTriple *bezt;		/* user-editable keyframes (array) */
	FPoint *fpt;			/* 'baked/imported' motion samples (array) */
	unsigned int totvert;	/* total number of points which define the curve (i.e. size of arrays in FPoints) */
	
		/* value cache + settings */
	float curval;			/* value stored from last time curve was evaluated */
	short flag;				/* user-editable settings for this curve */
	short extend;			/* value-extending mode for this curve (does not cover  */
	
		/* RNA - data link */
	int array_index;		/* if applicable, the index of the RNA-array item to get */
	char *rna_path;			/* RNA-path to resolve data-access */
	
		/* curve coloring (for editor) */
	int color_mode;			/* coloring method to use (eFCurve_Coloring) */
	float color[3];			/* the last-color this curve took */
} FCurve;


/* user-editable flags/settings */
typedef enum eFCurve_Flags {
		/* curve/keyframes are visible in editor */
	FCURVE_VISIBLE		= (1<<0),
		/* curve is selected for editing  */
	FCURVE_SELECTED 	= (1<<1),
		/* curve is active one */
	FCURVE_ACTIVE		= (1<<2),
		/* keyframes (beztriples) cannot be edited */
	FCURVE_PROTECTED	= (1<<3),
		/* fcurve will not be evaluated for the next round */
	FCURVE_MUTED		= (1<<4),
		/* fcurve uses 'auto-handles', which stay horizontal... */
	FCURVE_AUTO_HANDLES	= (1<<5),
	
		/* skip evaluation, as RNA-path cannot be resolved (similar to muting, but cannot be set by user) */
	FCURVE_DISABLED			= (1<<10),
		/* curve can only have whole-number values (integer types) */
	FCURVE_INT_VALUES		= (1<<11),
		/* curve can only have certain discrete-number values (no interpolation at all, for enums/booleans) */
	FCURVE_DISCRETE_VALUES	= (1<<12),
<<<<<<< HEAD
=======
	
		/* temporary tag for editing */
	FCURVE_TAGGED			= (1<<15)
>>>>>>> 6d201907
} eFCurve_Flags;

/* extrapolation modes (only simple value 'extending') */
typedef enum eFCurve_Extend {
	FCURVE_EXTRAPOLATE_CONSTANT	= 0,	/* just extend min/max keyframe value  */
	FCURVE_EXTRAPOLATE_LINEAR			/* just extend gradient of segment between first segment keyframes */
} eFCurve_Extend;

/* curve coloring modes */
typedef enum eFCurve_Coloring {
	FCURVE_COLOR_AUTO_RAINBOW = 0,		/* automatically determine color using rainbow (calculated at drawtime) */
	FCURVE_COLOR_AUTO_RGB,				/* automatically determine color using XYZ (array index) <-> RGB */
	FCURVE_COLOR_CUSTOM					/* custom color */
} eFCurve_Coloring;

/* ************************************************ */
/* 'Action' Datatypes */

/* NOTE: Although these are part of the Animation System,
 * they are not stored here... see DNA_action_types.h instead
 */

 
/* ************************************************ */
/* Animation Reuse - i.e. users of Actions */

/* Retargetting ----------------------------------- */

/* Retargetting Pair
 *
 * Defines what parts of the paths should be remapped from 'abc' to 'xyz'.
 * TODO:
 *	- Regrex (possibly provided through PY, though having our own module might be faster)
 *	  would be important to have at some point. Current replacements are just simple
 *	  string matches...
 */
typedef struct AnimMapPair {
	char from[128];		/* part of path to bed replaced */
	char to[128];		/* part of path to replace with */
} AnimMapPair;

/* Retargetting Information for Actions 
 *
 * This should only be used if it is strictly necessary (i.e. user will need to explictly 
 * add this when they find that some channels do not match, or motion is not going to right 
 * places). When executing an action, this will be checked to see if it provides any useful
 * remaps for the given paths.
 *
 * NOTE: we currently don't store this in the Action itself, as that causes too many problems.
 */
// FIXME: will this be too clumsy or slow? If we're using RNA paths anyway, we'll have to accept
// such consequences...
typedef struct AnimMapper {
	struct AnimMapper *next, *prev;
	
	bAction *target;		/* target action */
	ListBase mappings;		/* remapping table (bAnimMapPair) */
} AnimMapper;

/* ************************************************ */
/* NLA - Non-Linear Animation */

/* NLA Strips ------------------------------------- */

/* NLA Strip (strip)
 *
 * A NLA Strip is a container for the reuse of Action data, defining parameters
 * to control the remapping of the Action data to some destination. 
 */
typedef struct NlaStrip {
	struct NlaStrip *next, *prev;
	
	ListBase strips;			/* 'Child' strips (used for 'meta' strips) */
	bAction *act;				/* Action that is referenced by this strip (strip is 'user' of the action) */
	AnimMapper *remap;			/* Remapping info this strip (for tweaking correspondance of action with context) */
	
	ListBase fcurves;			/* F-Curves for controlling this strip's influence and timing */	// TODO: move out?
	ListBase modifiers;			/* F-Curve modifiers to be applied to the entire strip's referenced F-Curves */
	
	char name[64];				/* User-Visible Identifier for Strip */
	
	float influence;			/* Influence of strip */
	float strip_time;			/* Current 'time' within action being used (automatically evaluated, but can be overridden) */
	
	float start, end;			/* extents of the strip */
	float actstart, actend;		/* range of the action to use */
	
	float repeat;				/* The number of times to repeat the action range (only when no F-Curves) */
	float scale;				/* The amount the action range is scaled by (only when no F-Curves) */
	
	float blendin, blendout;	/* strip blending length (only used when there are no F-Curves) */	
	short blendmode;			/* strip blending mode (layer-based mixing) */
	
	short extendmode;			/* strip extrapolation mode (time-based mixing) */
	short pad1;
	
	short type;					/* type of NLA strip */
	
	int flag;					/* settings */
	int pad2;
} NlaStrip;

/* NLA Strip Blending Mode */
typedef enum eNlaStrip_Blend_Mode {
	NLASTRIP_MODE_REPLACE = 0,
	NLASTRIP_MODE_ADD,
	NLASTRIP_MODE_SUBTRACT,
	NLASTRIP_MODE_MULTIPLY
} eNlaStrip_Blend_Mode;

/* NLA Strip Extrpolation Mode */
typedef enum eNlaStrip_Extrapolate_Mode {
		/* extend before first frame if no previous strips in track, and always hold+extend last frame */
	NLASTRIP_EXTEND_HOLD	= 0,		
		/* only hold+extend last frame */
	NLASTRIP_EXTEND_HOLD_FORWARD,	
		/* don't contribute at all */
	NLASTRIP_EXTEND_NOTHING
} eNlaStrip_Extrapolate_Mode;

/* NLA Strip Settings */
typedef enum eNlaStrip_Flag {
	/* UI selection flags */
		/* NLA strip is the active one in the track (also indicates if strip is being tweaked) */
	NLASTRIP_FLAG_ACTIVE		= (1<<0),	
		/* NLA strip is selected for editing */
	NLASTRIP_FLAG_SELECT		= (1<<1),
//	NLASTRIP_FLAG_SELECT_L		= (1<<2),	// left handle selected
//	NLASTRIP_FLAG_SELECT_R		= (1<<3),	// right handle selected
		/* NLA strip uses the same action that the action being tweaked uses (not set for the twaking one though) */
	NLASTRIP_FLAG_TWEAKUSER		= (1<<4),
	
	/* controls driven by local F-Curves */
		/* strip influence is controlled by local F-Curve */
	NLASTRIP_FLAG_USR_INFLUENCE	= (1<<5),
	NLASTRIP_FLAG_USR_TIME		= (1<<6),
	NLASTRIP_FLAG_USR_TIME_CYCLIC = (1<<7),
	
		/* NLA strip length is synced to the length of the referenced action */
	NLASTRIP_FLAG_SYNC_LENGTH	= (1<<9),
	
	/* playback flags (may be overriden by F-Curves) */
		/* NLA strip blendin/out values are set automatically based on overlaps */
	NLASTRIP_FLAG_AUTO_BLENDS	= (1<<10),
		/* NLA strip is played back in reverse order */
	NLASTRIP_FLAG_REVERSE		= (1<<11),
		/* NLA strip is muted (i.e. doesn't contribute in any way) */
	NLASTRIP_FLAG_MUTED			= (1<<12),
		/* NLA Strip is played back in 'ping-pong' style */
	NLASTRIP_FLAG_MIRROR		= (1<<13),
	
	/* temporary editing flags */
		/* NLA-Strip is really just a temporary meta used to facilitate easier transform code */
	NLASTRIP_FLAG_TEMP_META		= (1<<30),
	NLASTRIP_FLAG_EDIT_TOUCHED	= (1<<31)
} eNlaStrip_Flag;

/* NLA Strip Type */
typedef enum eNlaStrip_Type {	
		/* 'clip' - references an Action */
	NLASTRIP_TYPE_CLIP	= 0,
		/* 'transition' - blends between the adjacent strips */
	NLASTRIP_TYPE_TRANSITION,
		/* 'meta' - a strip which acts as a container for a few others */
	NLASTRIP_TYPE_META
} eNlaStrip_Type;

/* NLA Tracks ------------------------------------- */

/* NLA Track (nlt)
 *
 * A track groups a bunch of 'strips', which should form a continous set of 
 * motion, on top of which other such groups can be layered. This should allow
 * for animators to work in a non-destructive manner, layering tweaks, etc. over
 * 'rough' blocks of their work.
 */
typedef struct NlaTrack {
	struct NlaTrack *next, *prev;
	
	ListBase strips;		/* bActionStrips in this track */
	
	int flag;				/* settings for this track */
	int index;				/* index of the track in the stack (NOTE: not really useful, but we need a pad var anyways!) */
	
	char name[64];			/* short user-description of this track */
} NlaTrack;

/* settings for track */
typedef enum eNlaTrack_Flag {
		/* track is the one that settings can be modified on, also indicates if track is being 'tweaked' */
	NLATRACK_ACTIVE		= (1<<0),
		/* track is selected in UI for relevant editing operations */
	NLATRACK_SELECTED	= (1<<1),
		/* track is not evaluated */
	NLATRACK_MUTED		= (1<<2),
		/* track is the only one evaluated (must be used in conjunction with adt->flag) */
	NLATRACK_SOLO		= (1<<3),
		/* track's settings (and strips) cannot be edited (to guard against unwanted changes) */
	NLATRACK_PROTECTED	= (1<<4),
	
		/* track is not allowed to execute, usually as result of tweaking being enabled (internal flag) */
	NLATRACK_DISABLED	= (1<<10)
} eNlaTrack_Flag;


/* ************************************ */
/* KeyingSet Datatypes */

/* Path for use in KeyingSet definitions (ksp) 
 *
 * Paths may be either specific (specifying the exact sub-ID
 * dynamic data-block - such as PoseChannels - to act upon, ala
 * Maya's 'Character Sets' and XSI's 'Marking Sets'), or they may
 * be generic (using various placeholder template tags that will be
 * replaced with appropriate information from the context). 
 */
typedef struct KS_Path {
	struct KS_Path *next, *prev;
	
	ID *id;					/* ID block that keyframes are for */
	char group[64];			/* name of the group to add to */
	
	int idtype;				/* ID-type that path can be used on */
	
	short groupmode;		/* group naming (eKSP_Grouping) */
	short pad;
	
	char *rna_path;			/* dynamically (or statically in the case of predefined sets) path */
	int array_index;		/* index that path affects */
	
	short flag;				/* various settings, etc. */
	short keyingflag;		/* settings to supply insertkey() with */
} KS_Path;

/* KS_Path->flag */
typedef enum eKSP_Settings {
		/* entire array (not just the specified index) gets keyframed */
	KSP_FLAG_WHOLE_ARRAY	= (1<<0)
} eKSP_Settings;

/* KS_Path->groupmode */
typedef enum eKSP_Grouping {
		/* path should be grouped using group name stored in path */
	KSP_GROUP_NAMED = 0,
		/* path should not be grouped at all */
	KSP_GROUP_NONE,
		/* path should be grouped using KeyingSet's name */
	KSP_GROUP_KSNAME,
		/* path should be grouped using name of inner-most context item from templates 
		 * 	- this is most useful for relative KeyingSets only
		 */
	KSP_GROUP_TEMPLATE_ITEM
} eKSP_Grouping;

/* KS_Path->templates  (Template Flags)
 *
 * Templates in paths are used to substitute information from the 
 * active context into relavent places in the path strings. This
 * enum here defines the flags which define which templates are
 * required by a path before it can be used
 */
typedef enum eKSP_TemplateTypes {
	KSP_TEMPLATE_OBJECT			= (1<<0),	/* #obj - selected object */
	KSP_TEMPLATE_PCHAN 			= (1<<1),	/* #pch - selected posechannel */
	KSP_TEMPLATE_CONSTRAINT 	= (1<<2),	/* #con - active only */
	KSP_TEMPLATE_NODE		 	= (1<<3),	/* #nod - selected node */
	KSP_TEMPLATE_MODIFIER		= (1<<4),	/* #mod - active only */
	
	KSP_TEMPLATE_ROT			= (1<<16)	/* modify rotation paths based on rotation mode of Object or Pose Channel */
} eKSP_TemplateTypes;

/* ---------------- */
 
/* KeyingSet definition (ks)
 *
 * A KeyingSet defines a group of properties that should
 * be keyframed together, providing a convenient way for animators
 * to insert keyframes without resorting to Auto-Keyframing.
 *
 * A few 'generic' (non-absolute and dependant on templates) KeyingSets 
 * are defined 'built-in' to facilitate easy animating for the casual
 * animator without the need to add extra steps to the rigging process.
 */
typedef struct KeyingSet {
	struct KeyingSet *next, *prev;
	
	ListBase paths;			/* (KS_Path) paths to keyframe to */
	
	char name[64];			/* user-viewable name for KeyingSet (for menus, etc.) */
	char typeinfo[64];		/* name of the typeinfo data used for the relative paths */
	
	short flag;				/* settings for KeyingSet */
	short keyingflag;		/* settings to supply insertkey() with */
	
	int active_path;		/* index of the active path */
} KeyingSet;

/* KeyingSet settings */
typedef enum eKS_Settings {
		/* keyingset cannot be removed (and doesn't need to be freed) */
	KEYINGSET_BUILTIN		= (1<<0),
		/* keyingset does not depend on context info (i.e. paths are absolute) */
	KEYINGSET_ABSOLUTE		= (1<<1)
} eKS_Settings;

/* Flags for use by keyframe creation/deletion calls */
typedef enum eInsertKeyFlags {
	INSERTKEY_NEEDED 	= (1<<0),	/* only insert keyframes where they're needed */
	INSERTKEY_MATRIX 	= (1<<1),	/* insert 'visual' keyframes where possible/needed */
	INSERTKEY_FAST 		= (1<<2),	/* don't recalculate handles,etc. after adding key */
	INSERTKEY_FASTR		= (1<<3),	/* don't realloc mem (or increase count, as array has already been set out) */
	INSERTKEY_REPLACE 	= (1<<4),	/* only replace an existing keyframe (this overrides INSERTKEY_NEEDED) */
	INSERTKEY_XYZ2RGB	= (1<<5)	/* transform F-Curves should have XYZ->RGB color mode */
} eInsertKeyFlags;

/* ************************************************ */
/* Animation Data */

/* AnimOverride ------------------------------------- */

/* Animation Override (aor) 
 *
 * This is used to as temporary storage of values which have been changed by the user, but not
 * yet keyframed (thus, would get overwritten by the animation system before the user had a chance
 * to see the changes that were made). 
 *
 * It is probably not needed for overriding keyframed values in most cases, as those will only get evaluated
 * on frame-change now. That situation may change in future.
 */
typedef struct AnimOverride {
	struct AnimOverride *next, *prev;
	
	char *rna_path;			/* RNA-path to use to resolve data-access */
	int array_index;		/* if applicable, the index of the RNA-array item to get */
	
	float value;			/* value to override setting with */
} AnimOverride;

/* AnimData ------------------------------------- */

/* Animation data for some ID block (adt)
 * 
 * This block of data is used to provide all of the necessary animation data for a datablock.
 * Currently, this data will not be reusable, as there shouldn't be any need to do so.
 * 
 * This information should be made available for most if not all ID-blocks, which should 
 * enable all of its settings to be animatable locally. Animation from 'higher-up' ID-AnimData
 * blocks may override local settings.
 *
 * This datablock should be placed immediately after the ID block where it is used, so that
 * the code which retrieves this data can do so in an easier manner. See blenkernel/intern/anim_sys.c for details.
 */
typedef struct AnimData {	
		/* active action - acts as the 'tweaking track' for the NLA */
	bAction 	*action;	
		/* temp-storage for the 'real' active action (i.e. the one used before the tweaking-action 
		 * took over to be edited in the Animation Editors) 
		 */
	bAction 	*tmpact;
		/* remapping-info for active action - should only be used if needed 
		 * (for 'foreign' actions that aren't working correctly) 
		 */
	AnimMapper	*remap;			
	
		/* nla-tracks */
	ListBase 	nla_tracks;
		/* active NLA-strip (only set/used during tweaking, so no need to worry about dangling pointers) */
	NlaStrip	*actstrip;
	
	/* 'drivers' for this ID-block's settings - FCurves, but are completely 
	 * separate from those for animation data 
	 */
	ListBase	drivers;	/* standard user-created Drivers/Expressions (used as part of a rig) */
	ListBase 	overrides;	/* temp storage (AnimOverride) of values for settings that are animated (but the value hasn't been keyframed) */
	
		/* settings for animation evaluation */
	int flag;				/* user-defined settings */
	int recalc;				/* depsgraph recalculation flags */	
	
		/* settings for active action evaluation (based on NLA strip settings) */
	short act_blendmode;	/* accumulation mode for active action */
	short act_extendmode;	/* extrapolation mode for active action */
	float act_influence;	/* influence for active action */
} AnimData;

/* Animation Data settings (mostly for NLA) */
typedef enum eAnimData_Flag {
		/* only evaluate a single track in the NLA */
	ADT_NLA_SOLO_TRACK		= (1<<0),
		/* don't use NLA */
	ADT_NLA_EVAL_OFF		= (1<<1),
		/* NLA is being 'tweaked' (i.e. in EditMode) */
	ADT_NLA_EDIT_ON			= (1<<2),
		/* active Action for 'tweaking' does not have mapping applied for editing */
	ADT_NLA_EDIT_NOMAP		= (1<<3),
		/* NLA-Strip F-Curves are expanded in UI */
	ADT_NLA_SKEYS_COLLAPSED	= (1<<4),
	
		/* drivers expanded in UI */
	ADT_DRIVERS_COLLAPSED	= (1<<10),
		/* don't execute drivers */
	ADT_DRIVERS_DISABLED	= (1<<11),
	
		/* AnimData block is selected in UI */
	ADT_UI_SELECTED			= (1<<14),
		/* AnimData block is active in UI */
	ADT_UI_ACTIVE			= (1<<15),
	
		/* F-Curves from this AnimData block are not visible in the Graph Editor */
	ADT_CURVES_NOT_VISIBLE	= (1<<16)
} eAnimData_Flag;

/* Animation Data recalculation settings (to be set by depsgraph) */
typedef enum eAnimData_Recalc {
	ADT_RECALC_DRIVERS		= (1<<0),
	ADT_RECALC_ANIM			= (1<<1),
	ADT_RECALC_ALL			= (ADT_RECALC_DRIVERS|ADT_RECALC_ANIM)
} eAnimData_Recalc;

/* Base Struct for Anim ------------------------------------- */

/* Used for BKE_animdata_from_id() 
 * All ID-datablocks which have their own 'local' AnimData
 * should have the same arrangement in their structs.
 */
typedef struct IdAdtTemplate {
	ID id;
	AnimData *adt;
} IdAdtTemplate;

/* ************************************************ */

#ifdef __cplusplus
};
#endif

#endif /* DNA_ANIM_TYPES_H */<|MERGE_RESOLUTION|>--- conflicted
+++ resolved
@@ -465,12 +465,9 @@
 	FCURVE_INT_VALUES		= (1<<11),
 		/* curve can only have certain discrete-number values (no interpolation at all, for enums/booleans) */
 	FCURVE_DISCRETE_VALUES	= (1<<12),
-<<<<<<< HEAD
-=======
 	
 		/* temporary tag for editing */
 	FCURVE_TAGGED			= (1<<15)
->>>>>>> 6d201907
 } eFCurve_Flags;
 
 /* extrapolation modes (only simple value 'extending') */
