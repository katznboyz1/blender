/*
 * ***** BEGIN GPL LICENSE BLOCK *****
 *
 * This program is free software; you can redistribute it and/or
 * modify it under the terms of the GNU General Public License
 * as published by the Free Software Foundation; either version 2
 * of the License, or (at your option) any later version.
 *
 * This program is distributed in the hope that it will be useful,
 * but WITHOUT ANY WARRANTY; without even the implied warranty of
 * MERCHANTABILITY or FITNESS FOR A PARTICULAR PURPOSE.  See the
 * GNU General Public License for more details.
 *
 * You should have received a copy of the GNU General Public License
 * along with this program; if not, write to the Free Software Foundation,
 * Inc., 51 Franklin Street, Fifth Floor, Boston, MA 02110-1301, USA.
 *
 * The Original Code is Copyright (C) 2001-2002 by NaN Holding BV.
 * All rights reserved.
 *
 * The Original Code is: all of this file.
 *
 * Contributor(s): none yet.
 *
 * ***** END GPL LICENSE BLOCK *****
 */

/** \file DNA_customdata_types.h
 *  \ingroup DNA
 *
 * Used for custom mesh data types (stored per vert/edge/loop/face)
 */

#ifndef __DNA_CUSTOMDATA_TYPES_H__
#define __DNA_CUSTOMDATA_TYPES_H__

#ifdef __cplusplus
extern "C" {
#endif

/** descriptor and storage for a custom data layer */
typedef struct CustomDataLayer {
	int type;       /* type of data in layer */
	int offset;     /* in editmode, offset of layer in block */
	int flag;       /* general purpose flag */
	int active;     /* number of the active layer of this type */
	int active_rnd; /* number of the layer to render*/
	int active_clone; /* number of the layer to render*/
	int active_mask; /* number of the layer to render*/
	int uid;        /* shape keyblock unique id reference*/
	char name[64];  /* layer name, MAX_CUSTOMDATA_LAYER_NAME */
	void *data;     /* layer data */
} CustomDataLayer;

#define MAX_CUSTOMDATA_LAYER_NAME 64

typedef struct CustomDataExternal {
	char filename[1024]; /* FILE_MAX */
} CustomDataExternal;

/** structure which stores custom element data associated with mesh elements
 * (vertices, edges or faces). The custom data is organized into a series of
 * layers, each with a data type (e.g. MTFace, MDeformVert, etc.). */
typedef struct CustomData {
	CustomDataLayer *layers;      /* CustomDataLayers, ordered by type */
	int typemap[43];              /* runtime only! - maps types to indices of first layer of that type,
	                               * MUST be >= CD_NUMTYPES, but we cant use a define here.
	                               * Correct size is ensured in CustomData_update_typemap assert() */
	int totlayer, maxlayer;       /* number of layers, size of layers array */
	int totsize;                  /* in editmode, total size of all data layers */
	struct BLI_mempool *pool;     /* (BMesh Only): Memory pool for allocation of blocks */
	CustomDataExternal *external; /* external file storing customdata layers */
} CustomData;

/* CustomData.type */
typedef enum CustomDataType {
	CD_MVERT            = 0,
	CD_MSTICKY          = 1,  /* DEPRECATED */
	CD_MDEFORMVERT      = 2,
	CD_MEDGE            = 3,
	CD_MFACE            = 4,
	CD_MTFACE           = 5,
	CD_MCOL             = 6,
	CD_ORIGINDEX        = 7,
	CD_NORMAL           = 8,
/*	CD_POLYINDEX        = 9, */
	CD_PROP_FLT         = 10,
	CD_PROP_INT         = 11,
	CD_PROP_STR         = 12,
	CD_ORIGSPACE        = 13,  /* for modifier stack face location mapping */
	CD_ORCO             = 14,
	CD_MTEXPOLY         = 15,
	CD_MLOOPUV          = 16,
	CD_MLOOPCOL         = 17,
	CD_TANGENT          = 18,
	CD_MDISPS           = 19,
	CD_PREVIEW_MCOL     = 20,  /* for displaying weightpaint colors */
	CD_ID_MCOL          = 21,
	CD_TEXTURE_MCOL     = 22,
	CD_CLOTH_ORCO       = 23,
	CD_RECAST           = 24,

/* BMESH ONLY START */
	CD_MPOLY            = 25,
	CD_MLOOP            = 26,
	CD_SHAPE_KEYINDEX   = 27,
	CD_SHAPEKEY         = 28,
	CD_BWEIGHT          = 29,
	CD_CREASE           = 30,
	CD_ORIGSPACE_MLOOP  = 31,
	CD_PREVIEW_MLOOPCOL = 32,
	CD_BM_ELEM_PYPTR    = 33,
/* BMESH ONLY END */

	CD_PAINT_MASK       = 34,
	CD_GRID_PAINT_MASK  = 35,
	CD_MVERT_SKIN       = 36,
	CD_FREESTYLE_EDGE   = 37,
	CD_FREESTYLE_FACE   = 38,
	CD_MLOOPTANGENT     = 39,
	CD_TESSLOOPNORMAL   = 40,
	CD_CUSTOMLOOPNORMAL = 41,
<<<<<<< HEAD
	CD_FACEMAP          = 42, /* exclusive face group, each face can only be part of one */
=======

	CD_MSURFACE_SAMPLE  = 42,

>>>>>>> af7fe835
	CD_NUMTYPES         = 43
} CustomDataType;

/* Bits for CustomDataMask */
#define CD_MASK_MVERT		(1 << CD_MVERT)
#define CD_MASK_MSTICKY		(1 << CD_MSTICKY)  /* DEPRECATED */
#define CD_MASK_MDEFORMVERT	(1 << CD_MDEFORMVERT)
#define CD_MASK_MEDGE		(1 << CD_MEDGE)
#define CD_MASK_MFACE		(1 << CD_MFACE)
#define CD_MASK_MTFACE		(1 << CD_MTFACE)
#define CD_MASK_MCOL		(1 << CD_MCOL)
#define CD_MASK_ORIGINDEX	(1 << CD_ORIGINDEX)
#define CD_MASK_NORMAL		(1 << CD_NORMAL)
// #define CD_MASK_POLYINDEX	(1 << CD_POLYINDEX)
#define CD_MASK_PROP_FLT	(1 << CD_PROP_FLT)
#define CD_MASK_PROP_INT	(1 << CD_PROP_INT)
#define CD_MASK_PROP_STR	(1 << CD_PROP_STR)
#define CD_MASK_ORIGSPACE	(1 << CD_ORIGSPACE)
#define CD_MASK_ORCO		(1 << CD_ORCO)
#define CD_MASK_MTEXPOLY	(1 << CD_MTEXPOLY)
#define CD_MASK_MLOOPUV		(1 << CD_MLOOPUV)
#define CD_MASK_MLOOPCOL	(1 << CD_MLOOPCOL)
#define CD_MASK_TANGENT		(1 << CD_TANGENT)
#define CD_MASK_MDISPS		(1 << CD_MDISPS)
#define CD_MASK_PREVIEW_MCOL	(1 << CD_PREVIEW_MCOL)
#define CD_MASK_CLOTH_ORCO	(1 << CD_CLOTH_ORCO)
#define CD_MASK_RECAST		(1 << CD_RECAST)

/* BMESH ONLY START */
#define CD_MASK_MPOLY		(1 << CD_MPOLY)
#define CD_MASK_MLOOP		(1 << CD_MLOOP)
#define CD_MASK_SHAPE_KEYINDEX	(1 << CD_SHAPE_KEYINDEX)
#define CD_MASK_SHAPEKEY	(1 << CD_SHAPEKEY)
#define CD_MASK_BWEIGHT		(1 << CD_BWEIGHT)
#define CD_MASK_CREASE		(1 << CD_CREASE)
#define CD_MASK_ORIGSPACE_MLOOP	(1LL << CD_ORIGSPACE_MLOOP)
#define CD_MASK_PREVIEW_MLOOPCOL (1LL << CD_PREVIEW_MLOOPCOL)
#define CD_MASK_BM_ELEM_PYPTR (1LL << CD_BM_ELEM_PYPTR)
/* BMESH ONLY END */

#define CD_MASK_PAINT_MASK		(1LL << CD_PAINT_MASK)
#define CD_MASK_GRID_PAINT_MASK	(1LL << CD_GRID_PAINT_MASK)
#define CD_MASK_MVERT_SKIN		(1LL << CD_MVERT_SKIN)
#define CD_MASK_FREESTYLE_EDGE	(1LL << CD_FREESTYLE_EDGE)
#define CD_MASK_FREESTYLE_FACE	(1LL << CD_FREESTYLE_FACE)
#define CD_MASK_MLOOPTANGENT    (1LL << CD_MLOOPTANGENT)
#define CD_MASK_TESSLOOPNORMAL  (1LL << CD_TESSLOOPNORMAL)
#define CD_MASK_CUSTOMLOOPNORMAL (1LL << CD_CUSTOMLOOPNORMAL)
#define CD_MASK_FACEMAP         (1LL << CD_FACEMAP)

#define CD_MASK_MSURFACE_SAMPLE (1LL << CD_MSURFACE_SAMPLE)

/* CustomData.flag */
enum {
	/* Indicates layer should not be copied by CustomData_from_template or CustomData_copy_data */
	CD_FLAG_NOCOPY    = (1 << 0),
	/* Indicates layer should not be freed (for layers backed by external data) */
	CD_FLAG_NOFREE    = (1 << 1),
	/* Indicates the layer is only temporary, also implies no copy */
	CD_FLAG_TEMPORARY = ((1 << 2) | CD_FLAG_NOCOPY),
	/* Indicates the layer is stored in an external file */
	CD_FLAG_EXTERNAL  = (1 << 3),
	/* Indicates external data is read into memory */
	CD_FLAG_IN_MEMORY = (1 << 4),
};

/* Limits */
#define MAX_MTFACE  8
#define MAX_MCOL    8

#define DYNTOPO_NODE_NONE -1

#ifdef __cplusplus
}
#endif

#endif  /* __DNA_CUSTOMDATA_TYPES_H__ */<|MERGE_RESOLUTION|>--- conflicted
+++ resolved
@@ -63,9 +63,10 @@
  * layers, each with a data type (e.g. MTFace, MDeformVert, etc.). */
 typedef struct CustomData {
 	CustomDataLayer *layers;      /* CustomDataLayers, ordered by type */
-	int typemap[43];              /* runtime only! - maps types to indices of first layer of that type,
+	int typemap[44];              /* runtime only! - maps types to indices of first layer of that type,
 	                               * MUST be >= CD_NUMTYPES, but we cant use a define here.
 	                               * Correct size is ensured in CustomData_update_typemap assert() */
+	int pad;
 	int totlayer, maxlayer;       /* number of layers, size of layers array */
 	int totsize;                  /* in editmode, total size of all data layers */
 	struct BLI_mempool *pool;     /* (BMesh Only): Memory pool for allocation of blocks */
@@ -120,14 +121,10 @@
 	CD_MLOOPTANGENT     = 39,
 	CD_TESSLOOPNORMAL   = 40,
 	CD_CUSTOMLOOPNORMAL = 41,
-<<<<<<< HEAD
 	CD_FACEMAP          = 42, /* exclusive face group, each face can only be part of one */
-=======
-
-	CD_MSURFACE_SAMPLE  = 42,
-
->>>>>>> af7fe835
-	CD_NUMTYPES         = 43
+	CD_MSURFACE_SAMPLE  = 43,
+
+	CD_NUMTYPES         = 44
 } CustomDataType;
 
 /* Bits for CustomDataMask */
@@ -176,7 +173,6 @@
 #define CD_MASK_TESSLOOPNORMAL  (1LL << CD_TESSLOOPNORMAL)
 #define CD_MASK_CUSTOMLOOPNORMAL (1LL << CD_CUSTOMLOOPNORMAL)
 #define CD_MASK_FACEMAP         (1LL << CD_FACEMAP)
-
 #define CD_MASK_MSURFACE_SAMPLE (1LL << CD_MSURFACE_SAMPLE)
 
 /* CustomData.flag */
