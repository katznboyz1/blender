--- conflicted
+++ resolved
@@ -418,6 +418,7 @@
 	ThemeSpace toops;
 	ThemeSpace ttime;
 	ThemeSpace tnode;
+	ThemeSpace tlogic;
 	ThemeSpace tuserpref;
 	ThemeSpace tconsole;
 	ThemeSpace tclip;
@@ -542,9 +543,9 @@
 	short app_flag;
 	short language;
 	short userpref;
-	char  userpref_flag;
+	char userpref_flag;
 	char viewzoom;
-
+	
 	int mixbufsize;
 	int audiodevice;
 	int audiorate;
@@ -683,7 +684,6 @@
 
 /* UserDef.userpref (UI active_section) */
 typedef enum eUserPref_Section {
-<<<<<<< HEAD
 	USER_SECTION_INTERFACE         = 0,
 	USER_SECTION_EDIT              = 1,
 	USER_SECTION_FILE              = 2,
@@ -691,25 +691,16 @@
 	USER_SECTION_THEME             = 4,
 	USER_SECTION_INPUT             = 5,
 	USER_SECTION_ADDONS            = 6,
+	USER_SECTION_LIGHT             = 7,
 #ifdef WITH_USERDEF_WORKSPACES
-	USER_SECTION_WORKSPACE_CONFIG  = 7,
-	USER_SECTION_WORKSPACE_ADDONS  = 8,
-	USER_SECTION_WORKSPACE_KEYMAPS = 9,
+	USER_SECTION_WORKSPACE_CONFIG  = 8,
+	USER_SECTION_WORKSPACE_ADDONS  = 9,
+	USER_SECTION_WORKSPACE_KEYMAPS = 10,
 #endif
 #ifdef WITH_USERDEF_SYSTEM_SPLIT
-	USER_SECTION_SYSTEM_DRAWING    = 10,
-	USER_SECTION_SYSTEM_DEVICES    = 11,
+	USER_SECTION_SYSTEM_DRAWING    = 11,
+	USER_SECTION_SYSTEM_DEVICES    = 12,
 #endif
-=======
-	USER_SECTION_INTERFACE	= 0,
-	USER_SECTION_EDIT		= 1,
-	USER_SECTION_FILE		= 2,
-	USER_SECTION_SYSTEM		= 3,
-	USER_SECTION_THEME		= 4,
-	USER_SECTION_INPUT		= 5,
-	USER_SECTION_ADDONS 	= 6,
-	USER_SECTION_LIGHT 	= 7,
->>>>>>> e815784a
 } eUserPref_Section;
 
 /* UserDef.userpref_flag (State of the user preferences UI). */
