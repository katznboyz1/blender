/*
 * This program is free software; you can redistribute it and/or
 * modify it under the terms of the GNU General Public License
 * as published by the Free Software Foundation; either version 2
 * of the License, or (at your option) any later version.
 *
 * This program is distributed in the hope that it will be useful,
 * but WITHOUT ANY WARRANTY; without even the implied warranty of
 * MERCHANTABILITY or FITNESS FOR A PARTICULAR PURPOSE.  See the
 * GNU General Public License for more details.
 *
 * You should have received a copy of the GNU General Public License
 * along with this program; if not, write to the Free Software Foundation,
 * Inc., 51 Franklin Street, Fifth Floor, Boston, MA 02110-1301, USA.
 *
 * The Original Code is Copyright (C) 2005 Blender Foundation.
 * All rights reserved.
 */

/** \file
 * \ingroup DNA
 */

#pragma once

#include "DNA_ID.h"
#include "DNA_listBase.h"
#include "DNA_scene_types.h" /* for #ImageFormatData */
#include "DNA_vec_types.h"   /* for #rctf */

#ifdef __cplusplus
extern "C" {
#endif

struct AnimData;
struct Collection;
struct ID;
struct Image;
struct ListBase;
struct NodeTreeUIStorage;
struct bGPdata;
struct bNodeInstanceHash;
struct bNodeLink;
struct bNodePreview;
struct bNodeTreeExec;
struct bNodeType;
struct uiBlock;

#define NODE_MAXSTR 64

typedef struct bNodeStack {
  float vec[4];
  float min, max;
  void *data;
  /** When input has link, tagged before executing. */
  short hasinput;
  /** When output is linked, tagged before executing. */
  short hasoutput;
  /** Type of data pointer. */
  short datatype;
  /** Type of socket stack comes from, to remap linking different sockets. */
  short sockettype;
  /** Data is a copy of external data (no freeing). */
  short is_copy;
  /** Data is used by external nodes (no freeing). */
  short external;
  char _pad[4];
} bNodeStack;

/* ns->datatype, shadetree only */
#define NS_OSA_VECTORS 1
#define NS_OSA_VALUES 2

/* node socket/node socket type -b conversion rules */
#define NS_CR_CENTER 0
#define NS_CR_NONE 1
#define NS_CR_FIT_WIDTH 2
#define NS_CR_FIT_HEIGHT 3
#define NS_CR_FIT 4
#define NS_CR_STRETCH 5

typedef struct bNodeSocket {
  struct bNodeSocket *next, *prev, *new_sock;

  /** User-defined properties. */
  IDProperty *prop;

  /** Unique identifier for mapping. */
  char identifier[64];

  /** MAX_NAME. */
  char name[64];

  /* XXX deprecated, only used for the Image and OutputFile nodes,
   * should be removed at some point.
   */
  /** Custom storage. */
  void *storage;

  short type, flag;
  /** Max. number of links. Read via nodeSocketLinkLimit, because the limit might be defined on the
   * socket type. */
  short limit;
  /** Input/output type. */
  short in_out;
  /** Runtime type information. */
  struct bNodeSocketType *typeinfo;
  /** Runtime type identifier. */
  char idname[64];

  float locx, locy;

  /** Default input value used for unlinked sockets. */
  void *default_value;

  /* execution data */
  /** Local stack index. */
  short stack_index;
  /* XXX deprecated, kept for forward compatibility */
  short stack_type DNA_DEPRECATED;
  char display_shape;
  char _pad[1];
  /* Runtime-only cache of the number of input links, for multi-input sockets. */
  short total_inputs;

  /** Custom dynamic defined label, MAX_NAME. */
  char label[64];

  /** Cached data from execution. */
  void *cache;

  /* internal data to retrieve relations and groups
   * DEPRECATED, now uses the generic identifier string instead
   */
  /** Group socket identifiers, to find matching pairs after reading files. */
  int own_index DNA_DEPRECATED;
  /* XXX deprecated, only used for restoring old group node links */
  int to_index DNA_DEPRECATED;
  /* XXX deprecated, still forward compatible since verification
   * restores pointer from matching own_index. */
  struct bNodeSocket *groupsock DNA_DEPRECATED;

  /** A link pointer, set in ntreeUpdateTree. */
  struct bNodeLink *link;

  /* XXX deprecated, socket input values are stored in default_value now.
   * kept for forward compatibility */
  /** Custom data for inputs, only UI writes in this. */
  bNodeStack ns DNA_DEPRECATED;
} bNodeSocket;

/* sock->type */
typedef enum eNodeSocketDatatype {
  SOCK_CUSTOM = -1, /* socket has no integer type */
  SOCK_FLOAT = 0,
  SOCK_VECTOR = 1,
  SOCK_RGBA = 2,
  SOCK_SHADER = 3,
  SOCK_BOOLEAN = 4,
  __SOCK_MESH = 5, /* deprecated */
  SOCK_INT = 6,
  SOCK_STRING = 7,
  SOCK_OBJECT = 8,
  SOCK_IMAGE = 9,
  SOCK_GEOMETRY = 10,
  SOCK_COLLECTION = 11,
} eNodeSocketDatatype;

/* socket shape */
typedef enum eNodeSocketDisplayShape {
  SOCK_DISPLAY_SHAPE_CIRCLE = 0,
  SOCK_DISPLAY_SHAPE_SQUARE = 1,
  SOCK_DISPLAY_SHAPE_DIAMOND = 2,
  SOCK_DISPLAY_SHAPE_CIRCLE_DOT = 3,
  SOCK_DISPLAY_SHAPE_SQUARE_DOT = 4,
  SOCK_DISPLAY_SHAPE_DIAMOND_DOT = 5,
} eNodeSocketDisplayShape;

/* socket side (input/output) */
typedef enum eNodeSocketInOut {
  SOCK_IN = 1 << 0,
  SOCK_OUT = 1 << 1,
} eNodeSocketInOut;

/* sock->flag, first bit is select */
typedef enum eNodeSocketFlag {
  /** hidden is user defined, to hide unused */
  SOCK_HIDDEN = (1 << 1),
  /** for quick check if socket is linked */
  SOCK_IN_USE = (1 << 2),
  /** unavailable is for dynamic sockets */
  SOCK_UNAVAIL = (1 << 3),
  // /** DEPRECATED  dynamic socket (can be modified by user) */
  // SOCK_DYNAMIC = (1 << 4),
  // /** DEPRECATED  group socket should not be exposed */
  // SOCK_INTERNAL = (1 << 5),
  /** socket collapsed in UI */
  SOCK_COLLAPSED = (1 << 6),
  /** hide socket value, if it gets auto default */
  SOCK_HIDE_VALUE = (1 << 7),
  /** socket hidden automatically, to distinguish from manually hidden */
  SOCK_AUTO_HIDDEN__DEPRECATED = (1 << 8),
  SOCK_NO_INTERNAL_LINK = (1 << 9),
  /** Draw socket in a more compact form. */
  SOCK_COMPACT = (1 << 10),
  /** Make the input socket accept multiple incoming links in the UI. */
  SOCK_MULTI_INPUT = (1 << 11),
} eNodeSocketFlag;

/* limit data in bNode to what we want to see saved? */
typedef struct bNode {
  struct bNode *next, *prev, *new_node;

  /** User-defined properties. */
  IDProperty *prop;

  /** Runtime type information. */
  struct bNodeType *typeinfo;
  /** Runtime type identifier. */
  char idname[64];

  /** MAX_NAME. */
  char name[64];
  int flag;
  short type;
  /** Both for dependency and sorting. */
  short done, level;

  /** Used as a boolean for execution. */
  uint8_t need_exec;

  char _pad[1];

  /** Custom user-defined color. */
  float color[3];

  ListBase inputs, outputs;
  /** Parent node. */
  struct bNode *parent;
  /** Optional link to libdata. */
  struct ID *id;
  /** Custom data, must be struct, for storage in file. */
  void *storage;
  /** The original node in the tree (for localized tree). */
  struct bNode *original;
  /** List of cached internal links (input to output), for muted nodes and operators. */
  ListBase internal_links;

  /** Root offset for drawing (parent space). */
  float locx, locy;
  /** Node custom width and height. */
  float width, height;
  /** Node width if hidden. */
  float miniwidth;
  /** Additional offset from loc. */
  float offsetx, offsety;
  /** Initial locx for insert offset animation. */
  float anim_init_locx;
  /** Offset that will be added to locx for insert offset animation. */
  float anim_ofsx;

  /** Update flags. */
  int update;

  /** Custom user-defined label, MAX_NAME. */
  char label[64];
  /** To be abused for buttons. */
  short custom1, custom2;
  float custom3, custom4;

  char _pad1[4];

  /** Entire boundbox (worldspace). */
  rctf totr;
  /** Optional buttons area. */
  rctf butr;
  /** Optional preview area. */
  rctf prvr;
  /**
   * XXX TODO
   * Node totr size depends on the prvr size, which in turn is determined from preview size.
   * In earlier versions bNodePreview was stored directly in nodes, but since now there can be
   * multiple instances using different preview images it is possible that required node size
   * varies between instances. preview_xsize, preview_ysize defines a common reserved size for
   * preview rect for now, could be replaced by more accurate node instance drawing,
   * but that requires removing totr from DNA and replacing all uses with per-instance data.
   */
  /** Reserved size of the preview rect. */
  short preview_xsize, preview_ysize;
  /** Used at runtime when going through the tree. Initialize before use. */
  short tmp_flag;
  /** Used at runtime to tag derivatives branches. EEVEE only. */
  char branch_tag;
  /** Used at runtime when iterating over node branches. */
  char iter_flag;
  /** Runtime during drawing. */
  struct uiBlock *block;

  /**
   * XXX: eevee only, id of screen space reflection layer,
   * needs to be a float to feed GPU_uniform.
   */
  float ssr_id;
  /**
   * XXX: eevee only, id of screen subsurface scatter layer,
   * needs to be a float to feed GPU_uniform.
   */
  float sss_id;
} bNode;

/* node->flag */
#define NODE_SELECT 1
#define NODE_OPTIONS 2
#define NODE_PREVIEW 4
#define NODE_HIDDEN 8
#define NODE_ACTIVE 16
#define NODE_ACTIVE_ID 32
#define NODE_DO_OUTPUT 64
#define __NODE_GROUP_EDIT 128 /* DEPRECATED */
/* free test flag, undefined */
#define NODE_TEST 256
/* node is disabled */
#define NODE_MUTED 512
// #define NODE_CUSTOM_NAME 1024    /* deprecated! */
/* group node types: use const outputs by default */
#define NODE_CONST_OUTPUT (1 << 11)
/* node is always behind others */
#define NODE_BACKGROUND (1 << 12)
/* automatic flag for nodes included in transforms */
#define NODE_TRANSFORM (1 << 13)
/* node is active texture */

/* note: take care with this flag since its possible it gets
 * `stuck` inside/outside the active group - which makes buttons
 * window texture not update, we try to avoid it by clearing the
 * flag when toggling group editing - Campbell */
#define NODE_ACTIVE_TEXTURE (1 << 14)
/* use a custom color for the node */
#define NODE_CUSTOM_COLOR (1 << 15)
/* Node has been initialized
 * This flag indicates the node->typeinfo->init function has been called.
 * In case of undefined type at creation time this can be delayed until
 * until the node type is registered.
 */
#define NODE_INIT (1 << 16)

/* do recalc of output, used to skip recalculation of unwanted
 * composite out nodes when editing tree
 */
#define NODE_DO_OUTPUT_RECALC (1 << 17)
/* A preview for the data in this node can be displayed in the spreadsheet editor. */
#define NODE_ACTIVE_PREVIEW (1 << 18)

/* node->update */
/* XXX NODE_UPDATE is a generic update flag. More fine-grained updates
 * might be used in the future, but currently all work the same way.
 */
#define NODE_UPDATE 0xFFFF     /* generic update flag (includes all others) */
#define NODE_UPDATE_ID 1       /* associated id data block has changed */
#define NODE_UPDATE_OPERATOR 2 /* node update triggered from update operator */

/* Unique hash key for identifying node instances
 * Defined as a struct because DNA does not support other typedefs.
 */
typedef struct bNodeInstanceKey {
  unsigned int value;
} bNodeInstanceKey;

/* Base struct for entries in node instance hash.
 * WARNING: pointers are cast to this struct internally,
 * it must be first member in hash entry structs!
 */
#
#
typedef struct bNodeInstanceHashEntry {
  bNodeInstanceKey key;

  /* tags for cleaning the cache */
  short tag;
} bNodeInstanceHashEntry;

#
#
typedef struct bNodePreview {
  /** Must be first. */
  bNodeInstanceHashEntry hash_entry;

  unsigned char *rect;
  short xsize, ysize;
} bNodePreview;

typedef struct bNodeLink {
  struct bNodeLink *next, *prev;

  bNode *fromnode, *tonode;
  bNodeSocket *fromsock, *tosock;

  int flag;
<<<<<<< HEAD
  /* A runtime storage for automatically sorted links to multi-input sockets. */
=======
>>>>>>> 9e007b46
  int multi_input_socket_index;
} bNodeLink;

/* link->flag */
#define NODE_LINKFLAG_HILITE (1 << 0) /* link has been successfully validated */
#define NODE_LINK_VALID (1 << 1)
#define NODE_LINK_TEST (1 << 2)           /* free test flag, undefined */
#define NODE_LINK_TEMP_HIGHLIGHT (1 << 3) /* Link is highlighted for picking. */
<<<<<<< HEAD
=======
#define NODE_LINK_MUTED (1 << 4)          /* Link is muted. */
>>>>>>> 9e007b46

/* tree->edit_quality/tree->render_quality */
#define NTREE_QUALITY_HIGH 0
#define NTREE_QUALITY_MEDIUM 1
#define NTREE_QUALITY_LOW 2

/* tree->chunksize */
#define NTREE_CHUNKSIZE_32 32
#define NTREE_CHUNKSIZE_64 64
#define NTREE_CHUNKSIZE_128 128
#define NTREE_CHUNKSIZE_256 256
#define NTREE_CHUNKSIZE_512 512
#define NTREE_CHUNKSIZE_1024 1024

/* the basis for a Node tree, all links and nodes reside internal here */
/* only re-usable node trees are in the library though,
 * materials and textures allocate own tree struct */
typedef struct bNodeTree {
  ID id;
  /** Animation data (must be immediately after id for utilities to use it). */
  struct AnimData *adt;

  /** Runtime type information. */
  struct bNodeTreeType *typeinfo;
  /** Runtime type identifier. */
  char idname[64];

  /** Runtime RNA type of the group interface. */
  struct StructRNA *interface_type;

  /** Grease pencil data. */
  struct bGPdata *gpd;
  /** Node tree stores own offset for consistent editor view. */
  float view_center[2];

  ListBase nodes, links;

  /** Set init on fileread. */
  int type, init;
  /**
   * Sockets in groups have unique identifiers, adding new sockets always
   * will increase this counter.
   */
  int cur_index;
  int flag;
  /** Update flags. */
  int update;
  /** Flag to prevent re-entrant update calls. */
  short is_updating;
  /** Generic temporary flag for recursion check (DFS/BFS). */
  short done;
  char _pad2[4];

  /** Specific node type this tree is used for. */
  int nodetype DNA_DEPRECATED;

  /** Quality setting when editing. */
  short edit_quality;
  /** Quality setting when rendering. */
  short render_quality;
  /** Tile size for compositor engine. */
  int chunksize;

  rctf viewer_border;

  /* Lists of bNodeSocket to hold default values and own_index.
   * Warning! Don't make links to these sockets, input/output nodes are used for that.
   * These sockets are used only for generating external interfaces.
   */
  ListBase inputs, outputs;

  /* Node preview hash table
   * Only available in base node trees (e.g. scene->node_tree)
   */
  struct bNodeInstanceHash *previews;
  /* Defines the node tree instance to use for the "active" context,
   * in case multiple different editors are used and make context ambiguous.
   */
  bNodeInstanceKey active_viewer_key;
  char _pad[4];

  /** Execution data.
   *
   * XXX It would be preferable to completely move this data out of the underlying node tree,
   * so node tree execution could finally run independent of the tree itself.
   * This would allow node trees to be merely linked by other data (materials, textures, etc.),
   * as ID data is supposed to.
   * Execution data is generated from the tree once at execution start and can then be used
   * as long as necessary, even while the tree is being modified.
   */
  struct bNodeTreeExec *execdata;

  /* callbacks */
  void (*progress)(void *, float progress);
  /** \warning may be called by different threads */
  void (*stats_draw)(void *, const char *str);
  int (*test_break)(void *);
  void (*update_draw)(void *);
  void *tbh, *prh, *sdh, *udh;

  struct NodeTreeUIStorage *ui_storage;
} bNodeTree;

/* ntree->type, index */
#define NTREE_CUSTOM -1 /* for dynamically registered custom types */
#define NTREE_SHADER 0
#define NTREE_COMPOSIT 1
#define NTREE_TEXTURE 2
#define NTREE_GEOMETRY 3

/* ntree->init, flag */
#define NTREE_TYPE_INIT 1

/* ntree->flag */
#define NTREE_DS_EXPAND (1 << 0)            /* for animation editors */
#define NTREE_COM_OPENCL (1 << 1)           /* use opencl */
#define NTREE_TWO_PASS (1 << 2)             /* two pass */
#define NTREE_COM_GROUPNODE_BUFFER (1 << 3) /* use groupnode buffers */
#define NTREE_VIEWER_BORDER (1 << 4)        /* use a border for viewer nodes */
/* NOTE: DEPRECATED, use (id->tag & LIB_TAG_LOCALIZED) instead. */

/* tree is localized copy, free when deleting node groups */
/* #define NTREE_IS_LOCALIZED           (1 << 5) */

/* ntree->update */
typedef enum eNodeTreeUpdate {
  NTREE_UPDATE = 0xFFFF,             /* generic update flag (includes all others) */
  NTREE_UPDATE_LINKS = (1 << 0),     /* links have been added or removed */
  NTREE_UPDATE_NODES = (1 << 1),     /* nodes or sockets have been added or removed */
  NTREE_UPDATE_GROUP_IN = (1 << 4),  /* group inputs have changed */
  NTREE_UPDATE_GROUP_OUT = (1 << 5), /* group outputs have changed */
  /* group has changed (generic flag including all other group flags) */
  NTREE_UPDATE_GROUP = (NTREE_UPDATE_GROUP_IN | NTREE_UPDATE_GROUP_OUT),
} eNodeTreeUpdate;

/* socket value structs for input buttons
 * DEPRECATED now using ID properties
 */

typedef struct bNodeSocketValueInt {
  /** RNA subtype. */
  int subtype;
  int value;
  int min, max;
} bNodeSocketValueInt;

typedef struct bNodeSocketValueFloat {
  /** RNA subtype. */
  int subtype;
  float value;
  float min, max;
} bNodeSocketValueFloat;

typedef struct bNodeSocketValueBoolean {
  char value;
} bNodeSocketValueBoolean;

typedef struct bNodeSocketValueVector {
  /** RNA subtype. */
  int subtype;
  float value[3];
  float min, max;
} bNodeSocketValueVector;

typedef struct bNodeSocketValueRGBA {
  float value[4];
} bNodeSocketValueRGBA;

typedef struct bNodeSocketValueString {
  int subtype;
  char _pad[4];
  /** 1024 = FILEMAX. */
  char value[1024];
} bNodeSocketValueString;

typedef struct bNodeSocketValueObject {
  struct Object *value;
} bNodeSocketValueObject;

typedef struct bNodeSocketValueImage {
  struct Image *value;
} bNodeSocketValueImage;

typedef struct bNodeSocketValueCollection {
  struct Collection *value;
} bNodeSocketValueCollection;

/* data structs, for node->storage */
enum {
  CMP_NODE_MASKTYPE_ADD = 0,
  CMP_NODE_MASKTYPE_SUBTRACT = 1,
  CMP_NODE_MASKTYPE_MULTIPLY = 2,
  CMP_NODE_MASKTYPE_NOT = 3,
};

enum {
  CMP_NODE_DILATEERODE_STEP = 0,
  CMP_NODE_DILATEERODE_DISTANCE_THRESH = 1,
  CMP_NODE_DILATEERODE_DISTANCE = 2,
  CMP_NODE_DILATEERODE_DISTANCE_FEATHER = 3,
};

enum {
  CMP_NODE_INPAINT_SIMPLE = 0,
};

enum {
  /* CMP_NODEFLAG_MASK_AA          = (1 << 0), */ /* DEPRECATED */
  CMP_NODEFLAG_MASK_NO_FEATHER = (1 << 1),
  CMP_NODEFLAG_MASK_MOTION_BLUR = (1 << 2),

  /* we may want multiple aspect options, exposed as an rna enum */
  CMP_NODEFLAG_MASK_FIXED = (1 << 8),
  CMP_NODEFLAG_MASK_FIXED_SCENE = (1 << 9),
};

enum {
  CMP_NODEFLAG_BLUR_VARIABLE_SIZE = (1 << 0),
  CMP_NODEFLAG_BLUR_EXTEND_BOUNDS = (1 << 1),
};

typedef struct NodeFrame {
  short flag;
  short label_size;
} NodeFrame;

/* this one has been replaced with ImageUser, keep it for do_versions() */
typedef struct NodeImageAnim {
  int frames DNA_DEPRECATED;
  int sfra DNA_DEPRECATED;
  int nr DNA_DEPRECATED;
  char cyclic DNA_DEPRECATED;
  char movie DNA_DEPRECATED;
  char _pad[2];
} NodeImageAnim;

typedef struct ColorCorrectionData {
  float saturation;
  float contrast;
  float gamma;
  float gain;
  float lift;
  char _pad[4];
} ColorCorrectionData;

typedef struct NodeColorCorrection {
  ColorCorrectionData master;
  ColorCorrectionData shadows;
  ColorCorrectionData midtones;
  ColorCorrectionData highlights;
  float startmidtones;
  float endmidtones;
} NodeColorCorrection;

typedef struct NodeBokehImage {
  float angle;
  int flaps;
  float rounding;
  float catadioptric;
  float lensshift;
} NodeBokehImage;

typedef struct NodeBoxMask {
  float x;
  float y;
  float rotation;
  float height;
  float width;
  char _pad[4];
} NodeBoxMask;

typedef struct NodeEllipseMask {
  float x;
  float y;
  float rotation;
  float height;
  float width;
  char _pad[4];
} NodeEllipseMask;

/* layer info for image node outputs */
typedef struct NodeImageLayer {
  /* index in the Image->layers->passes lists */
  int pass_index DNA_DEPRECATED;
  /* render pass name */
  /** Amount defined in openexr_multi.h. */
  char pass_name[64];
} NodeImageLayer;

typedef struct NodeBlurData {
  short sizex, sizey;
  short samples, maxspeed, minspeed, relative, aspect;
  short curved;
  float fac, percentx, percenty;
  short filtertype;
  char bokeh, gamma;
  /** Needed for absolute/relative conversions. */
  int image_in_width, image_in_height;
} NodeBlurData;

typedef struct NodeDBlurData {
  float center_x, center_y, distance, angle, spin, zoom;
  short iter;
  char wrap, _pad;
} NodeDBlurData;

typedef struct NodeBilateralBlurData {
  float sigma_color, sigma_space;
  short iter;
  char _pad[2];
} NodeBilateralBlurData;

typedef struct NodeAntiAliasingData {
  float threshold;
  float contrast_limit;
  float corner_rounding;
} NodeAntiAliasingData;

/* NOTE: Only for do-version code. */
typedef struct NodeHueSat {
  float hue, sat, val;
} NodeHueSat;

typedef struct NodeImageFile {
  /** 1024 = FILE_MAX. */
  char name[1024];
  struct ImageFormatData im_format;
  int sfra, efra;
} NodeImageFile;

/* XXX first struct fields should match NodeImageFile to ensure forward compatibility */
typedef struct NodeImageMultiFile {
  /** 1024 = FILE_MAX. */
  char base_path[1024];
  ImageFormatData format;
  /** XXX old frame rand values from NodeImageFile for forward compatibility. */
  int sfra DNA_DEPRECATED, efra DNA_DEPRECATED;
  /** Selected input in details view list. */
  int active_input;
  char _pad[4];
} NodeImageMultiFile;
typedef struct NodeImageMultiFileSocket {
  /* single layer file output */
  short use_render_format DNA_DEPRECATED;
  /** Use overall node image format. */
  short use_node_format;
  char save_as_render;
  char _pad1[3];
  /** 1024 = FILE_MAX. */
  char path[1024];
  ImageFormatData format;

  /* multilayer output */
  /** EXR_TOT_MAXNAME-2 ('.' and channel char are appended). */
  char layer[30];
  char _pad2[2];
} NodeImageMultiFileSocket;

typedef struct NodeChroma {
  float t1, t2, t3;
  float fsize, fstrength, falpha;
  float key[4];
  short algorithm, channel;
} NodeChroma;

typedef struct NodeTwoXYs {
  short x1, x2, y1, y2;
  float fac_x1, fac_x2, fac_y1, fac_y2;
} NodeTwoXYs;

typedef struct NodeTwoFloats {
  float x, y;
} NodeTwoFloats;

typedef struct NodeVertexCol {
  char name[64];
} NodeVertexCol;

/* qdn: Defocus blur node */
typedef struct NodeDefocus {
  char bktype, _pad0, preview, gamco;
  short samples, no_zbuf;
  float fstop, maxblur, bthresh, scale;
  float rotation;
  char _pad1[4];
} NodeDefocus;

typedef struct NodeScriptDict {
  /** For PyObject *dict. */
  void *dict;
  /** For BPy_Node *node. */
  void *node;
} NodeScriptDict;

/* qdn: glare node */
typedef struct NodeGlare {
  char quality, type, iter;
  /* XXX angle is only kept for backward/forward compatibility,
   * was used for two different things, see T50736. */
  char angle DNA_DEPRECATED, _pad0, size, star_45, streaks;
  float colmod, mix, threshold, fade;
  float angle_ofs;
  char _pad1[4];
} NodeGlare;

/* qdn: tonemap node */
typedef struct NodeTonemap {
  float key, offset, gamma;
  float f, m, a, c;
  int type;
} NodeTonemap;

/* qdn: lens distortion node */
typedef struct NodeLensDist {
  short jit, proj, fit;
  char _pad[2];
} NodeLensDist;

typedef struct NodeColorBalance {
  /* ASC CDL parameters */
  float slope[3];
  float offset[3];
  float power[3];
  float offset_basis;
  char _pad[4];

  /* LGG parameters */
  float lift[3];
  float gamma[3];
  float gain[3];
} NodeColorBalance;

typedef struct NodeColorspill {
  short limchan, unspill;
  float limscale;
  float uspillr, uspillg, uspillb;
} NodeColorspill;

typedef struct NodeDilateErode {
  char falloff;
} NodeDilateErode;

typedef struct NodeMask {
  int size_x, size_y;
} NodeMask;

typedef struct NodeSetAlpha {
  char mode;
} NodeSetAlpha;

typedef struct NodeTexBase {
  TexMapping tex_mapping;
  ColorMapping color_mapping;
} NodeTexBase;

typedef struct NodeTexSky {
  NodeTexBase base;
  int sky_model;
  float sun_direction[3];
  float turbidity;
  float ground_albedo;
  float sun_size;
  float sun_intensity;
  float sun_elevation;
  float sun_rotation;
  float altitude;
  float air_density;
  float dust_density;
  float ozone_density;
  char sun_disc;
  char _pad[7];
} NodeTexSky;

typedef struct NodeTexImage {
  NodeTexBase base;
  ImageUser iuser;
  int color_space DNA_DEPRECATED;
  int projection;
  float projection_blend;
  int interpolation;
  int extension;
  char _pad[4];
} NodeTexImage;

typedef struct NodeTexChecker {
  NodeTexBase base;
} NodeTexChecker;

typedef struct NodeTexBrick {
  NodeTexBase base;
  int offset_freq, squash_freq;
  float offset, squash;
} NodeTexBrick;

typedef struct NodeTexEnvironment {
  NodeTexBase base;
  ImageUser iuser;
  int color_space DNA_DEPRECATED;
  int projection;
  int interpolation;
  char _pad[4];
} NodeTexEnvironment;

typedef struct NodeTexGradient {
  NodeTexBase base;
  int gradient_type;
  char _pad[4];
} NodeTexGradient;

typedef struct NodeTexNoise {
  NodeTexBase base;
  int dimensions;
  char _pad[4];
} NodeTexNoise;

typedef struct NodeTexVoronoi {
  NodeTexBase base;
  int dimensions;
  int feature;
  int distance;
  int coloring DNA_DEPRECATED;
} NodeTexVoronoi;

typedef struct NodeTexMusgrave {
  NodeTexBase base;
  int musgrave_type;
  int dimensions;
} NodeTexMusgrave;

typedef struct NodeTexWave {
  NodeTexBase base;
  int wave_type;
  int bands_direction;
  int rings_direction;
  int wave_profile;
} NodeTexWave;

typedef struct NodeTexMagic {
  NodeTexBase base;
  int depth;
  char _pad[4];
} NodeTexMagic;

typedef struct NodeShaderAttribute {
  char name[64];
  int type;
  char _pad[4];
} NodeShaderAttribute;

typedef struct NodeShaderVectTransform {
  int type;
  int convert_from, convert_to;
  char _pad[4];
} NodeShaderVectTransform;

typedef struct NodeShaderTexPointDensity {
  NodeTexBase base;
  short point_source;
  char _pad[2];
  int particle_system;
  float radius;
  int resolution;
  short space;
  short interpolation;
  short color_source;
  short ob_color_source;
  /** Vertex attribute layer for color source, MAX_CUSTOMDATA_LAYER_NAME. */
  char vertex_attribute_name[64];
  /* Used at runtime only by sampling RNA API. */
  PointDensity pd;
  int cached_resolution;
  char _pad2[4];
} NodeShaderTexPointDensity;

/* TEX_output */
typedef struct TexNodeOutput {
  char name[64];
} TexNodeOutput;

typedef struct NodeKeyingScreenData {
  char tracking_object[64];
} NodeKeyingScreenData;

typedef struct NodeKeyingData {
  float screen_balance;
  float despill_factor;
  float despill_balance;
  int edge_kernel_radius;
  float edge_kernel_tolerance;
  float clip_black, clip_white;
  int dilate_distance;
  int feather_distance;
  int feather_falloff;
  int blur_pre, blur_post;
} NodeKeyingData;

typedef struct NodeTrackPosData {
  char tracking_object[64];
  char track_name[64];
} NodeTrackPosData;

typedef struct NodeTranslateData {
  char wrap_axis;
  char relative;
} NodeTranslateData;

typedef struct NodePlaneTrackDeformData {
  char tracking_object[64];
  char plane_track_name[64];
  char flag;
  char motion_blur_samples;
  char _pad[2];
  float motion_blur_shutter;
} NodePlaneTrackDeformData;

typedef struct NodeShaderScript {
  int mode;
  int flag;

  /** 1024 = FILE_MAX. */
  char filepath[1024];

  char bytecode_hash[64];
  char *bytecode;
} NodeShaderScript;

typedef struct NodeShaderTangent {
  int direction_type;
  int axis;
  char uv_map[64];
} NodeShaderTangent;

typedef struct NodeShaderNormalMap {
  int space;
  char uv_map[64];
} NodeShaderNormalMap;

typedef struct NodeShaderUVMap {
  char uv_map[64];
} NodeShaderUVMap;

typedef struct NodeShaderVertexColor {
  char layer_name[64];
} NodeShaderVertexColor;

typedef struct NodeShaderTexIES {
  int mode;

  /** 1024 = FILE_MAX. */
  char filepath[1024];
} NodeShaderTexIES;

typedef struct NodeShaderOutputAOV {
  char name[64];
} NodeShaderOutputAOV;

typedef struct NodeSunBeams {
  float source[2];

  float ray_length;
} NodeSunBeams;

typedef struct CryptomatteEntry {
  struct CryptomatteEntry *next, *prev;
  float encoded_hash;
  /** MAX_NAME. */
  char name[64];
  char _pad[4];
} CryptomatteEntry;

typedef struct CryptomatteLayer {
  struct CryptomatteEntry *next, *prev;
  char name[64];
} CryptomatteLayer;

typedef struct NodeCryptomatte_Runtime {
  /* Contains `CryptomatteLayer`. */
  ListBase layers;
  /* Temp storage for the cryptomatte picker. */
  float add[3];
  float remove[3];
} NodeCryptomatte_Runtime;

typedef struct NodeCryptomatte {
  /**
   * `iuser` needs to be first element due to RNA limitations.
   * When we define the #ImageData properties, we can't define them from
   * `storage->iuser`, so storage needs to be cast to #ImageUser directly.
   */
  ImageUser iuser;

  /* Contains `CryptomatteEntry`. */
  ListBase entries;

  /* MAX_NAME */
  char layer_name[64];
  /* Stores `entries` as a string for opening in 2.80-2.91. */
  char *matte_id;

  /** Legacy attributes */
  /* Number of input sockets. */
  int num_inputs;

  char _pad[4];
  NodeCryptomatte_Runtime runtime;
} NodeCryptomatte;

typedef struct NodeDenoise {
  char hdr;
} NodeDenoise;

typedef struct NodeAttributeClamp {
  /* CustomDataType. */
  uint8_t data_type;

  /* NodeClampOperation. */
  uint8_t operation;
} NodeAttributeClamp;

typedef struct NodeAttributeCompare {
  /* FloatCompareOperation. */
  uint8_t operation;

  /* GeometryNodeAttributeInputMode */
  uint8_t input_type_a;
  uint8_t input_type_b;

  char _pad[5];
} NodeAttributeCompare;

typedef struct NodeAttributeMapRange {
  /* GeometryNodeAttributeDataType */
  uint8_t data_type;

  /* NodeMapRangeType. */
  uint8_t interpolation_type;
} NodeAttributeMapRange;

typedef struct NodeAttributeMath {
  /* NodeMathOperation. */
  uint8_t operation;

  /* GeometryNodeAttributeInputMode */
  uint8_t input_type_a;
  uint8_t input_type_b;
  uint8_t input_type_c;
} NodeAttributeMath;

typedef struct NodeAttributeMix {
  /* e.g. MA_RAMP_BLEND. */
  uint8_t blend_type;

  /* GeometryNodeAttributeInputMode */
  uint8_t input_type_factor;
  uint8_t input_type_a;
  uint8_t input_type_b;
} NodeAttributeMix;

typedef struct NodeAttributeRandomize {
  /* CustomDataType. */
  uint8_t data_type;
  /* AttributeDomain. */
  uint8_t domain;
  /* GeometryNodeAttributeRandomizeMode. */
  uint8_t operation;
  char _pad[1];
} NodeAttributeRandomize;

typedef struct NodeAttributeVectorMath {
  /* NodeVectorMathOperation */
  uint8_t operation;

  /* GeometryNodeAttributeInputMode */
  uint8_t input_type_a;
  uint8_t input_type_b;
  uint8_t input_type_c;
} NodeAttributeVectorMath;

typedef struct NodeAttributeColorRamp {
  ColorBand color_ramp;
} NodeAttributeColorRamp;

typedef struct NodeInputVector {
  float vector[3];
} NodeInputVector;

typedef struct NodeInputString {
  char *string;
} NodeInputString;

typedef struct NodeGeometryRotatePoints {
  /* GeometryNodeRotatePointsType */
  uint8_t type;
  /* GeometryNodeRotatePointsSpace */
  uint8_t space;

  /* GeometryNodeAttributeInputMode */
  uint8_t input_type_axis;
  uint8_t input_type_angle;
  uint8_t input_type_rotation;
  char _pad[3];
} NodeGeometryRotatePoints;

typedef struct NodeGeometryAlignRotationToVector {
  /* GeometryNodeAlignRotationToVectorAxis */
  uint8_t axis;
  /* GeometryNodeAlignRotationToVectorPivotAxis */
  uint8_t pivot_axis;

  /* GeometryNodeAttributeInputMode */
  uint8_t input_type_factor;
  uint8_t input_type_vector;
} NodeGeometryAlignRotationToVector;

typedef struct NodeGeometryPointScale {
  /* GeometryNodeAttributeInputMode */
  uint8_t input_type;
} NodeGeometryPointScale;

typedef struct NodeGeometryPointTranslate {
  /* GeometryNodeAttributeInputMode */
  uint8_t input_type;
} NodeGeometryPointTranslate;

typedef struct NodeGeometryObjectInfo {
  /* GeometryNodeTransformSpace. */
  uint8_t transform_space;
} NodeGeometryObjectInfo;

typedef struct NodeGeometryPointInstance {
  /* GeometryNodePointInstanceType. */
  uint8_t instance_type;
  /* GeometryNodePointInstanceFlag. */
  uint8_t flag;
} NodeGeometryPointInstance;

typedef struct NodeGeometryPointsToVolume {
  /* GeometryNodePointsToVolumeResolutionMode */
  uint8_t resolution_mode;
  /* GeometryNodeAttributeInputMode */
  uint8_t input_type_radius;
} NodeGeometryPointsToVolume;

typedef struct NodeGeometryCollectionInfo {
  /* GeometryNodeTransformSpace. */
  uint8_t transform_space;
} NodeGeometryCollectionInfo;

typedef struct NodeGeometryAttributeProximity {
  /* GeometryNodeAttributeProximityTargetType. */
  uint8_t target_geometry_element;
} NodeGeometryAttributeProximity;

typedef struct NodeGeometryVolumeToMesh {
  /* VolumeToMeshResolutionMode */
  uint8_t resolution_mode;
} NodeGeometryVolumeToMesh;

typedef struct NodeAttributeCombineXYZ {
  /* GeometryNodeAttributeInputMode. */
  uint8_t input_type_x;
  uint8_t input_type_y;
  uint8_t input_type_z;

  char _pad[1];
} NodeAttributeCombineXYZ;

typedef struct NodeAttributeSeparateXYZ {
  /* GeometryNodeAttributeInputMode. */
  uint8_t input_type;
} NodeAttributeSeparateXYZ;

<<<<<<< HEAD
=======
typedef struct NodeAttributeConvert {
  /* CustomDataType. */
  uint8_t data_type;
  char _pad[1];
  /* AttributeDomain. */
  int16_t domain;
} NodeAttributeConvert;

typedef struct NodeGeometryMeshCircle {
  /* GeometryNodeMeshCircleFillType. */
  uint8_t fill_type;
} NodeGeometryMeshCircle;

typedef struct NodeGeometryMeshCylinder {
  /* GeometryNodeMeshCircleFillType. */
  uint8_t fill_type;
} NodeGeometryMeshCylinder;

typedef struct NodeGeometryMeshCone {
  /* GeometryNodeMeshCircleFillType. */
  uint8_t fill_type;
} NodeGeometryMeshCone;

typedef struct NodeGeometryMeshLine {
  /* GeometryNodeMeshLineMode. */
  uint8_t mode;
  /* GeometryNodeMeshLineCountMode. */
  uint8_t count_mode;
} NodeGeometryMeshLine;

>>>>>>> 9e007b46
/* script node mode */
#define NODE_SCRIPT_INTERNAL 0
#define NODE_SCRIPT_EXTERNAL 1

/* script node flag */
#define NODE_SCRIPT_AUTO_UPDATE 1

/* IES node mode. */
#define NODE_IES_INTERNAL 0
#define NODE_IES_EXTERNAL 1

/* frame node flags */
#define NODE_FRAME_SHRINK 1     /* keep the bounding box minimal */
#define NODE_FRAME_RESIZEABLE 2 /* test flag, if frame can be resized by user */

/* proxy node flags */
#define NODE_PROXY_AUTOTYPE 1 /* automatically change output type based on link */

/* comp channel matte */
#define CMP_NODE_CHANNEL_MATTE_CS_RGB 1
#define CMP_NODE_CHANNEL_MATTE_CS_HSV 2
#define CMP_NODE_CHANNEL_MATTE_CS_YUV 3
#define CMP_NODE_CHANNEL_MATTE_CS_YCC 4

/* glossy distributions */
#define SHD_GLOSSY_BECKMANN 0
#define SHD_GLOSSY_SHARP 1
#define SHD_GLOSSY_GGX 2
#define SHD_GLOSSY_ASHIKHMIN_SHIRLEY 3
#define SHD_GLOSSY_MULTI_GGX 4

/* vector transform */
#define SHD_VECT_TRANSFORM_TYPE_VECTOR 0
#define SHD_VECT_TRANSFORM_TYPE_POINT 1
#define SHD_VECT_TRANSFORM_TYPE_NORMAL 2

#define SHD_VECT_TRANSFORM_SPACE_WORLD 0
#define SHD_VECT_TRANSFORM_SPACE_OBJECT 1
#define SHD_VECT_TRANSFORM_SPACE_CAMERA 2

/* attribute */
enum {
  SHD_ATTRIBUTE_GEOMETRY = 0,
  SHD_ATTRIBUTE_OBJECT = 1,
  SHD_ATTRIBUTE_INSTANCER = 2,
};

/* toon modes */
#define SHD_TOON_DIFFUSE 0
#define SHD_TOON_GLOSSY 1

/* hair components */
#define SHD_HAIR_REFLECTION 0
#define SHD_HAIR_TRANSMISSION 1

/* principled hair parametrization */
#define SHD_PRINCIPLED_HAIR_REFLECTANCE 0
#define SHD_PRINCIPLED_HAIR_PIGMENT_CONCENTRATION 1
#define SHD_PRINCIPLED_HAIR_DIRECT_ABSORPTION 2

/* blend texture */
#define SHD_BLEND_LINEAR 0
#define SHD_BLEND_QUADRATIC 1
#define SHD_BLEND_EASING 2
#define SHD_BLEND_DIAGONAL 3
#define SHD_BLEND_RADIAL 4
#define SHD_BLEND_QUADRATIC_SPHERE 5
#define SHD_BLEND_SPHERICAL 6

/* noise basis for textures */
#define SHD_NOISE_PERLIN 0
#define SHD_NOISE_VORONOI_F1 1
#define SHD_NOISE_VORONOI_F2 2
#define SHD_NOISE_VORONOI_F3 3
#define SHD_NOISE_VORONOI_F4 4
#define SHD_NOISE_VORONOI_F2_F1 5
#define SHD_NOISE_VORONOI_CRACKLE 6
#define SHD_NOISE_CELL_NOISE 7

#define SHD_NOISE_SOFT 0
#define SHD_NOISE_HARD 1

/* Voronoi Texture */

enum {
  SHD_VORONOI_EUCLIDEAN = 0,
  SHD_VORONOI_MANHATTAN = 1,
  SHD_VORONOI_CHEBYCHEV = 2,
  SHD_VORONOI_MINKOWSKI = 3,
};

enum {
  SHD_VORONOI_F1 = 0,
  SHD_VORONOI_F2 = 1,
  SHD_VORONOI_SMOOTH_F1 = 2,
  SHD_VORONOI_DISTANCE_TO_EDGE = 3,
  SHD_VORONOI_N_SPHERE_RADIUS = 4,
};

/* musgrave texture */
#define SHD_MUSGRAVE_MULTIFRACTAL 0
#define SHD_MUSGRAVE_FBM 1
#define SHD_MUSGRAVE_HYBRID_MULTIFRACTAL 2
#define SHD_MUSGRAVE_RIDGED_MULTIFRACTAL 3
#define SHD_MUSGRAVE_HETERO_TERRAIN 4

/* wave texture */
#define SHD_WAVE_BANDS 0
#define SHD_WAVE_RINGS 1

enum {
  SHD_WAVE_BANDS_DIRECTION_X = 0,
  SHD_WAVE_BANDS_DIRECTION_Y = 1,
  SHD_WAVE_BANDS_DIRECTION_Z = 2,
  SHD_WAVE_BANDS_DIRECTION_DIAGONAL = 3,
};

enum {
  SHD_WAVE_RINGS_DIRECTION_X = 0,
  SHD_WAVE_RINGS_DIRECTION_Y = 1,
  SHD_WAVE_RINGS_DIRECTION_Z = 2,
  SHD_WAVE_RINGS_DIRECTION_SPHERICAL = 3,
};

enum {
  SHD_WAVE_PROFILE_SIN = 0,
  SHD_WAVE_PROFILE_SAW = 1,
  SHD_WAVE_PROFILE_TRI = 2,
};

/* sky texture */
#define SHD_SKY_PREETHAM 0
#define SHD_SKY_HOSEK 1
#define SHD_SKY_NISHITA 2

/* environment texture */
#define SHD_PROJ_EQUIRECTANGULAR 0
#define SHD_PROJ_MIRROR_BALL 1

#define SHD_IMAGE_EXTENSION_REPEAT 0
#define SHD_IMAGE_EXTENSION_EXTEND 1
#define SHD_IMAGE_EXTENSION_CLIP 2

/* image texture */
#define SHD_PROJ_FLAT 0
#define SHD_PROJ_BOX 1
#define SHD_PROJ_SPHERE 2
#define SHD_PROJ_TUBE 3

/* image texture interpolation */
#define SHD_INTERP_LINEAR 0
#define SHD_INTERP_CLOSEST 1
#define SHD_INTERP_CUBIC 2
#define SHD_INTERP_SMART 3

/* tangent */
#define SHD_TANGENT_RADIAL 0
#define SHD_TANGENT_UVMAP 1

/* tangent */
#define SHD_TANGENT_AXIS_X 0
#define SHD_TANGENT_AXIS_Y 1
#define SHD_TANGENT_AXIS_Z 2

/* normal map, displacement space */
#define SHD_SPACE_TANGENT 0
#define SHD_SPACE_OBJECT 1
#define SHD_SPACE_WORLD 2
#define SHD_SPACE_BLENDER_OBJECT 3
#define SHD_SPACE_BLENDER_WORLD 4

#define SHD_AO_INSIDE 1
#define SHD_AO_LOCAL 2

/* Mapping node vector types */
enum {
  NODE_MAPPING_TYPE_POINT = 0,
  NODE_MAPPING_TYPE_TEXTURE = 1,
  NODE_MAPPING_TYPE_VECTOR = 2,
  NODE_MAPPING_TYPE_NORMAL = 3,
};

/* Rotation node vector types */
enum {
  NODE_VECTOR_ROTATE_TYPE_AXIS = 0,
  NODE_VECTOR_ROTATE_TYPE_AXIS_X = 1,
  NODE_VECTOR_ROTATE_TYPE_AXIS_Y = 2,
  NODE_VECTOR_ROTATE_TYPE_AXIS_Z = 3,
  NODE_VECTOR_ROTATE_TYPE_EULER_XYZ = 4,
};

/* math node clamp */
#define SHD_MATH_CLAMP 1

/* Math node operations. */
typedef enum NodeMathOperation {
  NODE_MATH_ADD = 0,
  NODE_MATH_SUBTRACT = 1,
  NODE_MATH_MULTIPLY = 2,
  NODE_MATH_DIVIDE = 3,
  NODE_MATH_SINE = 4,
  NODE_MATH_COSINE = 5,
  NODE_MATH_TANGENT = 6,
  NODE_MATH_ARCSINE = 7,
  NODE_MATH_ARCCOSINE = 8,
  NODE_MATH_ARCTANGENT = 9,
  NODE_MATH_POWER = 10,
  NODE_MATH_LOGARITHM = 11,
  NODE_MATH_MINIMUM = 12,
  NODE_MATH_MAXIMUM = 13,
  NODE_MATH_ROUND = 14,
  NODE_MATH_LESS_THAN = 15,
  NODE_MATH_GREATER_THAN = 16,
  NODE_MATH_MODULO = 17,
  NODE_MATH_ABSOLUTE = 18,
  NODE_MATH_ARCTAN2 = 19,
  NODE_MATH_FLOOR = 20,
  NODE_MATH_CEIL = 21,
  NODE_MATH_FRACTION = 22,
  NODE_MATH_SQRT = 23,
  NODE_MATH_INV_SQRT = 24,
  NODE_MATH_SIGN = 25,
  NODE_MATH_EXPONENT = 26,
  NODE_MATH_RADIANS = 27,
  NODE_MATH_DEGREES = 28,
  NODE_MATH_SINH = 29,
  NODE_MATH_COSH = 30,
  NODE_MATH_TANH = 31,
  NODE_MATH_TRUNC = 32,
  NODE_MATH_SNAP = 33,
  NODE_MATH_WRAP = 34,
  NODE_MATH_COMPARE = 35,
  NODE_MATH_MULTIPLY_ADD = 36,
  NODE_MATH_PINGPONG = 37,
  NODE_MATH_SMOOTH_MIN = 38,
  NODE_MATH_SMOOTH_MAX = 39,
} NodeMathOperation;

/* Vector Math node operations. */
typedef enum NodeVectorMathOperation {
  NODE_VECTOR_MATH_ADD = 0,
  NODE_VECTOR_MATH_SUBTRACT = 1,
  NODE_VECTOR_MATH_MULTIPLY = 2,
  NODE_VECTOR_MATH_DIVIDE = 3,

  NODE_VECTOR_MATH_CROSS_PRODUCT = 4,
  NODE_VECTOR_MATH_PROJECT = 5,
  NODE_VECTOR_MATH_REFLECT = 6,
  NODE_VECTOR_MATH_DOT_PRODUCT = 7,

  NODE_VECTOR_MATH_DISTANCE = 8,
  NODE_VECTOR_MATH_LENGTH = 9,
  NODE_VECTOR_MATH_SCALE = 10,
  NODE_VECTOR_MATH_NORMALIZE = 11,

  NODE_VECTOR_MATH_SNAP = 12,
  NODE_VECTOR_MATH_FLOOR = 13,
  NODE_VECTOR_MATH_CEIL = 14,
  NODE_VECTOR_MATH_MODULO = 15,
  NODE_VECTOR_MATH_FRACTION = 16,
  NODE_VECTOR_MATH_ABSOLUTE = 17,
  NODE_VECTOR_MATH_MINIMUM = 18,
  NODE_VECTOR_MATH_MAXIMUM = 19,
  NODE_VECTOR_MATH_WRAP = 20,
  NODE_VECTOR_MATH_SINE = 21,
  NODE_VECTOR_MATH_COSINE = 22,
  NODE_VECTOR_MATH_TANGENT = 23,
  NODE_VECTOR_MATH_REFRACT = 24,
  NODE_VECTOR_MATH_FACEFORWARD = 25,
} NodeVectorMathOperation;

/* Boolean math node operations. */
enum {
  NODE_BOOLEAN_MATH_AND = 0,
  NODE_BOOLEAN_MATH_OR = 1,
  NODE_BOOLEAN_MATH_NOT = 2,
};

/* Float compare node operations. */
typedef enum FloatCompareOperation {
  NODE_FLOAT_COMPARE_LESS_THAN = 0,
  NODE_FLOAT_COMPARE_LESS_EQUAL = 1,
  NODE_FLOAT_COMPARE_GREATER_THAN = 2,
  NODE_FLOAT_COMPARE_GREATER_EQUAL = 3,
  NODE_FLOAT_COMPARE_EQUAL = 4,
  NODE_FLOAT_COMPARE_NOT_EQUAL = 5,
} FloatCompareOperation;

/* Clamp node types. */
enum {
  NODE_CLAMP_MINMAX = 0,
  NODE_CLAMP_RANGE = 1,
};

/* Map range node types. */
enum {
  NODE_MAP_RANGE_LINEAR = 0,
  NODE_MAP_RANGE_STEPPED = 1,
  NODE_MAP_RANGE_SMOOTHSTEP = 2,
  NODE_MAP_RANGE_SMOOTHERSTEP = 3,
};

/* mix rgb node flags */
#define SHD_MIXRGB_USE_ALPHA 1
#define SHD_MIXRGB_CLAMP 2

/* subsurface */
enum {
#ifdef DNA_DEPRECATED_ALLOW
  SHD_SUBSURFACE_COMPATIBLE = 0, /* Deprecated */
#endif
  SHD_SUBSURFACE_CUBIC = 1,
  SHD_SUBSURFACE_GAUSSIAN = 2,
  SHD_SUBSURFACE_BURLEY = 3,
  SHD_SUBSURFACE_RANDOM_WALK = 4,
};

/* blur node */
#define CMP_NODE_BLUR_ASPECT_NONE 0
#define CMP_NODE_BLUR_ASPECT_Y 1
#define CMP_NODE_BLUR_ASPECT_X 2

/* wrapping */
#define CMP_NODE_WRAP_NONE 0
#define CMP_NODE_WRAP_X 1
#define CMP_NODE_WRAP_Y 2
#define CMP_NODE_WRAP_XY 3

#define CMP_NODE_MASK_MBLUR_SAMPLES_MAX 64

/* image */
#define CMP_NODE_IMAGE_USE_STRAIGHT_OUTPUT 1

/* viewer and composite output. */
#define CMP_NODE_OUTPUT_IGNORE_ALPHA 1

/* Plane track deform node */
enum {
  CMP_NODEFLAG_PLANETRACKDEFORM_MOTION_BLUR = 1,
};

/* Stabilization node */
enum {
  CMP_NODEFLAG_STABILIZE_INVERSE = 1,
};

/* Set Alpha Node. */
/* `NodeSetAlpha.mode` */
typedef enum CMPNodeSetAlphaMode {
  CMP_NODE_SETALPHA_MODE_APPLY = 0,
  CMP_NODE_SETALPHA_MODE_REPLACE_ALPHA = 1,
} CMPNodeSetAlphaMode;

#define CMP_NODE_PLANETRACKDEFORM_MBLUR_SAMPLES_MAX 64

/* Point Density shader node */

enum {
  SHD_POINTDENSITY_SOURCE_PSYS = 0,
  SHD_POINTDENSITY_SOURCE_OBJECT = 1,
};

enum {
  SHD_POINTDENSITY_SPACE_OBJECT = 0,
  SHD_POINTDENSITY_SPACE_WORLD = 1,
};

enum {
  SHD_POINTDENSITY_COLOR_PARTAGE = 1,
  SHD_POINTDENSITY_COLOR_PARTSPEED = 2,
  SHD_POINTDENSITY_COLOR_PARTVEL = 3,
};

enum {
  SHD_POINTDENSITY_COLOR_VERTCOL = 0,
  SHD_POINTDENSITY_COLOR_VERTWEIGHT = 1,
  SHD_POINTDENSITY_COLOR_VERTNOR = 2,
};

/* Output shader node */

typedef enum NodeShaderOutputTarget {
  SHD_OUTPUT_ALL = 0,
  SHD_OUTPUT_EEVEE = 1,
  SHD_OUTPUT_CYCLES = 2,
} NodeShaderOutputTarget;

/* Geometry Nodes */

typedef enum GeometryNodeAttributeProximityTargetType {
  GEO_NODE_ATTRIBUTE_PROXIMITY_TARGET_GEOMETRY_ELEMENT_POINTS = 0,
  GEO_NODE_ATTRIBUTE_PROXIMITY_TARGET_GEOMETRY_ELEMENT_EDGES = 1,
  GEO_NODE_ATTRIBUTE_PROXIMITY_TARGET_GEOMETRY_ELEMENT_FACES = 2,
} GeometryNodeAttributeProximityTargetType;

/* Boolean Node */
typedef enum GeometryNodeBooleanOperation {
  GEO_NODE_BOOLEAN_INTERSECT = 0,
  GEO_NODE_BOOLEAN_UNION = 1,
  GEO_NODE_BOOLEAN_DIFFERENCE = 2,
} GeometryNodeBooleanOperation;

/* Triangulate Node */
typedef enum GeometryNodeTriangulateNGons {
  GEO_NODE_TRIANGULATE_NGON_BEAUTY = 0,
  GEO_NODE_TRIANGULATE_NGON_EARCLIP = 1,
} GeometryNodeTriangulateNGons;

typedef enum GeometryNodeTriangulateQuads {
  GEO_NODE_TRIANGULATE_QUAD_BEAUTY = 0,
  GEO_NODE_TRIANGULATE_QUAD_FIXED = 1,
  GEO_NODE_TRIANGULATE_QUAD_ALTERNATE = 2,
  GEO_NODE_TRIANGULATE_QUAD_SHORTEDGE = 3,
} GeometryNodeTriangulateQuads;

typedef enum GeometryNodePointInstanceType {
  GEO_NODE_POINT_INSTANCE_TYPE_OBJECT = 0,
  GEO_NODE_POINT_INSTANCE_TYPE_COLLECTION = 1,
} GeometryNodePointInstanceType;

typedef enum GeometryNodePointInstanceFlag {
  GEO_NODE_POINT_INSTANCE_WHOLE_COLLECTION = (1 << 0),
} GeometryNodePointInstanceFlag;

typedef enum GeometryNodeAttributeInputMode {
  GEO_NODE_ATTRIBUTE_INPUT_ATTRIBUTE = 0,
  GEO_NODE_ATTRIBUTE_INPUT_FLOAT = 1,
  GEO_NODE_ATTRIBUTE_INPUT_VECTOR = 2,
  GEO_NODE_ATTRIBUTE_INPUT_COLOR = 3,
  GEO_NODE_ATTRIBUTE_INPUT_BOOLEAN = 4,
  GEO_NODE_ATTRIBUTE_INPUT_INTEGER = 5,
} GeometryNodeAttributeInputMode;

typedef enum GeometryNodePointDistributeMode {
  GEO_NODE_POINT_DISTRIBUTE_RANDOM = 0,
  GEO_NODE_POINT_DISTRIBUTE_POISSON = 1,
} GeometryNodePointDistributeMode;

typedef enum GeometryNodeRotatePointsType {
  GEO_NODE_POINT_ROTATE_TYPE_EULER = 0,
  GEO_NODE_POINT_ROTATE_TYPE_AXIS_ANGLE = 1,
} GeometryNodeRotatePointsType;

typedef enum GeometryNodeAttributeRandomizeMode {
  GEO_NODE_ATTRIBUTE_RANDOMIZE_REPLACE_CREATE = 0,
  GEO_NODE_ATTRIBUTE_RANDOMIZE_ADD = 1,
  GEO_NODE_ATTRIBUTE_RANDOMIZE_SUBTRACT = 2,
  GEO_NODE_ATTRIBUTE_RANDOMIZE_MULTIPLY = 3,
} GeometryNodeAttributeRandomizeMode;

typedef enum GeometryNodeRotatePointsSpace {
  GEO_NODE_POINT_ROTATE_SPACE_OBJECT = 0,
  GEO_NODE_POINT_ROTATE_SPACE_POINT = 1,
} GeometryNodeRotatePointsSpace;

typedef enum GeometryNodeAlignRotationToVectorAxis {
  GEO_NODE_ALIGN_ROTATION_TO_VECTOR_AXIS_X = 0,
  GEO_NODE_ALIGN_ROTATION_TO_VECTOR_AXIS_Y = 1,
  GEO_NODE_ALIGN_ROTATION_TO_VECTOR_AXIS_Z = 2,
} GeometryNodeAlignRotationToVectorAxis;

typedef enum GeometryNodeAlignRotationToVectorPivotAxis {
  GEO_NODE_ALIGN_ROTATION_TO_VECTOR_PIVOT_AXIS_AUTO = 0,
  GEO_NODE_ALIGN_ROTATION_TO_VECTOR_PIVOT_AXIS_X = 1,
  GEO_NODE_ALIGN_ROTATION_TO_VECTOR_PIVOT_AXIS_Y = 2,
  GEO_NODE_ALIGN_ROTATION_TO_VECTOR_PIVOT_AXIS_Z = 3,
} GeometryNodeAlignRotationToVectorPivotAxis;

typedef enum GeometryNodeTransformSpace {
  GEO_NODE_TRANSFORM_SPACE_ORIGINAL = 0,
  GEO_NODE_TRANSFORM_SPACE_RELATIVE = 1,
} GeometryNodeTransformSpace;

typedef enum GeometryNodePointsToVolumeResolutionMode {
  GEO_NODE_POINTS_TO_VOLUME_RESOLUTION_MODE_AMOUNT = 0,
  GEO_NODE_POINTS_TO_VOLUME_RESOLUTION_MODE_SIZE = 1,
} GeometryNodePointsToVolumeResolutionMode;

<<<<<<< HEAD
=======
typedef enum GeometryNodeMeshCircleFillType {
  GEO_NODE_MESH_CIRCLE_FILL_NONE = 0,
  GEO_NODE_MESH_CIRCLE_FILL_NGON = 1,
  GEO_NODE_MESH_CIRCLE_FILL_TRIANGLE_FAN = 2,
} GeometryNodeMeshCircleFillType;

typedef enum GeometryNodeMeshLineMode {
  GEO_NODE_MESH_LINE_MODE_END_POINTS = 0,
  GEO_NODE_MESH_LINE_MODE_OFFSET = 1,
} GeometryNodeMeshLineMode;

typedef enum GeometryNodeMeshLineCountMode {
  GEO_NODE_MESH_LINE_COUNT_TOTAL = 0,
  GEO_NODE_MESH_LINE_COUNT_RESOLUTION = 1,
} GeometryNodeMeshLineCountMode;

>>>>>>> 9e007b46
#ifdef __cplusplus
}
#endif<|MERGE_RESOLUTION|>--- conflicted
+++ resolved
@@ -396,10 +396,6 @@
   bNodeSocket *fromsock, *tosock;
 
   int flag;
-<<<<<<< HEAD
-  /* A runtime storage for automatically sorted links to multi-input sockets. */
-=======
->>>>>>> 9e007b46
   int multi_input_socket_index;
 } bNodeLink;
 
@@ -408,10 +404,7 @@
 #define NODE_LINK_VALID (1 << 1)
 #define NODE_LINK_TEST (1 << 2)           /* free test flag, undefined */
 #define NODE_LINK_TEMP_HIGHLIGHT (1 << 3) /* Link is highlighted for picking. */
-<<<<<<< HEAD
-=======
 #define NODE_LINK_MUTED (1 << 4)          /* Link is muted. */
->>>>>>> 9e007b46
 
 /* tree->edit_quality/tree->render_quality */
 #define NTREE_QUALITY_HIGH 0
@@ -1284,8 +1277,6 @@
   uint8_t input_type;
 } NodeAttributeSeparateXYZ;
 
-<<<<<<< HEAD
-=======
 typedef struct NodeAttributeConvert {
   /* CustomDataType. */
   uint8_t data_type;
@@ -1316,7 +1307,6 @@
   uint8_t count_mode;
 } NodeGeometryMeshLine;
 
->>>>>>> 9e007b46
 /* script node mode */
 #define NODE_SCRIPT_INTERNAL 0
 #define NODE_SCRIPT_EXTERNAL 1
@@ -1795,8 +1785,6 @@
   GEO_NODE_POINTS_TO_VOLUME_RESOLUTION_MODE_SIZE = 1,
 } GeometryNodePointsToVolumeResolutionMode;
 
-<<<<<<< HEAD
-=======
 typedef enum GeometryNodeMeshCircleFillType {
   GEO_NODE_MESH_CIRCLE_FILL_NONE = 0,
   GEO_NODE_MESH_CIRCLE_FILL_NGON = 1,
@@ -1813,7 +1801,6 @@
   GEO_NODE_MESH_LINE_COUNT_RESOLUTION = 1,
 } GeometryNodeMeshLineCountMode;
 
->>>>>>> 9e007b46
 #ifdef __cplusplus
 }
 #endif