--- conflicted
+++ resolved
@@ -1,4 +1,4 @@
-/*
+﻿/*
  * This program is free software; you can redistribute it and/or
  * modify it under the terms of the GNU General Public License
  * as published by the Free Software Foundation; either version 2
@@ -703,15 +703,6 @@
  * custom library. Otherwise idname is not used.
  */
 typedef struct FileSelectAssetLibraryUID {
-<<<<<<< HEAD
-  short type;
-  char _pad[6];
-  /**
-   * If showing a custom asset library (#FILE_ASSET_LIBRARY_CUSTOM), this name has to be set to
-   * define which. Can be empty otherwise.
-   */
-  char custom_library_identifier[64]; /* MAX_NAME */
-=======
   short type; /* eFileAssetLibrary_Type */
   char _pad[2];
   /**
@@ -720,7 +711,6 @@
    * Should be ignored otherwise (but better set to -1 then, for sanity and debugging).
    */
   int custom_library_index;
->>>>>>> 330fecc9
 } FileSelectAssetLibraryUID;
 
 /* Config and Input for File Selector */
@@ -821,31 +811,18 @@
 
   /** Is this a File Browser or an Asset Browser? */
   char browse_mode; /* eFileBrowse_Mode */
-<<<<<<< HEAD
-
-  /** Runtime flags to notify about changed data that may require rebuilding. */
-  char rebuild_flag;
-  char _pad1[2];
-=======
   char _pad1[1];
 
   short tags;
->>>>>>> 330fecc9
 
   int scroll_offset;
 
   /** Config and input for file select. One for each browse-mode, to keep them independent. */
   FileSelectParams *params;
   FileAssetSelectParams *asset_params;
-<<<<<<< HEAD
 
   void *_pad2;
 
-=======
-
-  void *_pad2;
-
->>>>>>> 330fecc9
   /**
    * Holds the list of files to show.
    * Currently recreated when browse-mode changes. Could be per browse-mode to avoid refreshes.
@@ -939,19 +916,11 @@
   FILE_SORT_SIZE = 4,
 };
 
-<<<<<<< HEAD
-/* SpaceFile.rebuild_flag */
-enum eFileRebuildFlags {
-  /** Tag the space as having to update files representing or containing main data. Must be set
-   * after file read and undo/redo. */
-  FILE_REBUILD_MAIN_FILES = (1 << 0),
-=======
 /* SpaceFile.tags */
 enum eFileTags {
   /** Tag the space as having to update files representing or containing main data. Must be set
    * after file read and undo/redo. */
   FILE_TAG_REBUILD_MAIN_FILES = (1 << 0),
->>>>>>> 330fecc9
 };
 
 /* FileSelectParams.details_flags */
