/*
 * This program is free software; you can redistribute it and/or
 * modify it under the terms of the GNU General Public License
 * as published by the Free Software Foundation; either version 2
 * of the License, or (at your option) any later version.
 *
 * This program is distributed in the hope that it will be useful,
 * but WITHOUT ANY WARRANTY; without even the implied warranty of
 * MERCHANTABILITY or FITNESS FOR A PARTICULAR PURPOSE.  See the
 * GNU General Public License for more details.
 *
 * You should have received a copy of the GNU General Public License
 * along with this program; if not, write to the Free Software Foundation,
 * Inc., 51 Franklin Street, Fifth Floor, Boston, MA 02110-1301, USA.
 *
 * The Original Code is Copyright (C) 2001-2002 by NaN Holding BV.
 * All rights reserved.
 */
/** \file
 * \ingroup DNA
 *
 * Structs for each of space type in the user interface.
 */

#ifndef __DNA_SPACE_TYPES_H__
#define __DNA_SPACE_TYPES_H__

#include "DNA_color_types.h" /* for Histogram */
#include "DNA_defs.h"
#include "DNA_image_types.h" /* ImageUser */
#include "DNA_listBase.h"
#include "DNA_movieclip_types.h" /* MovieClipUser */
#include "DNA_node_types.h"      /* for bNodeInstanceKey */
#include "DNA_outliner_types.h"  /* for TreeStoreElem */
#include "DNA_sequence_types.h"  /* SequencerScopes */
#include "DNA_vec_types.h"
#include "DNA_windowmanager_types.h"
/* Hum ... Not really nice... but needed for spacebuts. */
#include "DNA_view2d_types.h"

struct BLI_mempool;
struct FileLayout;
struct FileList;
struct FileSelectParams;
struct Histogram;
struct ID;
struct Image;
struct Mask;
struct MovieClip;
struct MovieClipScopes;
struct Scopes;
struct Script;
struct SpaceGraph;
struct Text;
struct bDopeSheet;
struct bGPdata;
struct bNodeTree;
struct wmOperator;
struct wmTimer;

/* TODO 2.8: We don't write the global areas to files currently. Uncomment
 * define to enable writing (should become the default in a bit). */
//#define WITH_GLOBAL_AREA_WRITING

/* -------------------------------------------------------------------- */
/** \name SpaceLink (Base)
 * \{ */

/**
 * The base structure all the other spaces
 * are derived (implicitly) from. Would be
 * good to make this explicit.
 */
typedef struct SpaceLink {
  struct SpaceLink *next, *prev;
  /** Storage of regions for inactive spaces. */
  ListBase regionbase;
  char spacetype;
  char link_flag;
  char _pad0[6];
} SpaceLink;

/* SpaceLink.link_flag */
enum {
  /**
   * The space is not a regular one opened through the editor menu (for example) but spawned by an
   * operator to fulfill some task and then disappear again.
   * Can typically be cancelled using Escape, but that is handled on the editor level. */
  SPACE_FLAG_TYPE_TEMPORARY = (1 << 0),
  /**
   * Used to mark a space as active but "overlapped" by temporary full-screen spaces. Without this
   * we wouldn't be able to restore the correct active space after closing temp full-screens
   * reliably if the same space type is opened twice in a full-screen stack (see T19296). We don't
   * actually open the same space twice, we have to pretend it is by managing area order carefully.
   */
  SPACE_FLAG_TYPE_WAS_ACTIVE = (1 << 1),
};

/** \} */

/* -------------------------------------------------------------------- */
/** \name Space Info
 * \{ */

/* Info Header */
typedef struct SpaceInfo {
  SpaceLink *next, *prev;
  /** Storage of regions for inactive spaces. */
  ListBase regionbase;
  char spacetype;
  char link_flag;
  char _pad0[6];
  /* End 'SpaceLink' header. */

<<<<<<< HEAD
  char report_mask_exclude;
  char _pad[3];
  int active_report_index;
  char search_string[64];
} SpaceInfo;

/* SpaceInfo.report_mask_exclude */
=======
  char rpt_mask;
  /* determine which reports will be visible in info editor */
  char view;
  char _pad[6];
  /* reports that were converted from CLOG */
  ReportList *active_reports;
  // int clog_show;
} SpaceInfo;

typedef enum eSpaceInfo_View {
  INFO_VIEW_REPORTS,
  INFO_VIEW_CLOG,
} eSpaceInfo_View;

/* SpaceInfo.clog_show */
typedef enum eSpaceInfo_ClogShow {
  INFO_CLOG_SHOW_TIMESTAMP = (1 << 0),
  // ...
} eSpaceInfo_ClogShow;

/* SpaceInfo.rpt_mask */
>>>>>>> a5489247
typedef enum eSpaceInfo_RptMask {
  INFO_RPT_DEBUG = (1 << 0),
  INFO_RPT_INFO = (1 << 1),
  INFO_RPT_OP = (1 << 2),
  INFO_RPT_WARN = (1 << 3),
  INFO_RPT_ERR = (1 << 4),
  INFO_RPT_PROP = (1 << 5),
} eSpaceInfo_RptMask;

/** \} */

/* -------------------------------------------------------------------- */
/** \name Properties Editor
 * \{ */

/* Properties Editor */
typedef struct SpaceProperties {
  SpaceLink *next, *prev;
  /** Storage of regions for inactive spaces. */
  ListBase regionbase;
  char spacetype;
  char link_flag;
  char _pad0[6];
  /* End 'SpaceLink' header. */

  /** Deprecated, copied to region. */
  View2D v2d DNA_DEPRECATED;

  /* For different kinds of property editors (exposed in the space type selector). */
  short space_subtype;

  /** Context tabs. */
  short mainb, mainbo, mainbuser;
  /** Preview is signal to refresh. */
  short preview;
  char _pad[5];
  char flag;

  /** Runtime. */
  void *path;
  /** Runtime. */
  int pathflag, dataicon;
  ID *pinid;

  void *texuser;
} SpaceProperties;

/* button defines (deprecated) */
#ifdef DNA_DEPRECATED_ALLOW
/* warning: the values of these defines are used in SpaceProperties.tabs[8] */
/* SpaceProperties.mainb new */
#  define CONTEXT_SCENE 0
#  define CONTEXT_OBJECT 1
// #define CONTEXT_TYPES   2
#  define CONTEXT_SHADING 3
#  define CONTEXT_EDITING 4
// #define CONTEXT_SCRIPT  5
// #define CONTEXT_LOGIC   6

/* SpaceProperties.mainb old (deprecated) */
// #define BUTS_VIEW           0
#  define BUTS_LAMP 1
#  define BUTS_MAT 2
#  define BUTS_TEX 3
#  define BUTS_ANIM 4
#  define BUTS_WORLD 5
#  define BUTS_RENDER 6
#  define BUTS_EDIT 7
// #define BUTS_GAME           8
#  define BUTS_FPAINT 9
#  define BUTS_RADIO 10
#  define BUTS_SCRIPT 11
// #define BUTS_SOUND          12
#  define BUTS_CONSTRAINT 13
// #define BUTS_EFFECTS        14
#endif /* DNA_DEPRECATED_ALLOW */

/* SpaceProperties.mainb new */
typedef enum eSpaceButtons_Context {
  BCONTEXT_RENDER = 0,
  BCONTEXT_SCENE = 1,
  BCONTEXT_WORLD = 2,
  BCONTEXT_OBJECT = 3,
  BCONTEXT_DATA = 4,
  BCONTEXT_MATERIAL = 5,
  BCONTEXT_TEXTURE = 6,
  BCONTEXT_PARTICLE = 7,
  BCONTEXT_PHYSICS = 8,
  BCONTEXT_BONE = 9,
  BCONTEXT_MODIFIER = 10,
  BCONTEXT_CONSTRAINT = 11,
  BCONTEXT_BONE_CONSTRAINT = 12,
  BCONTEXT_VIEW_LAYER = 13,
  BCONTEXT_TOOL = 14,
  BCONTEXT_SHADERFX = 15,
  BCONTEXT_OUTPUT = 16,

  /* Keep last. */
  BCONTEXT_TOT,
} eSpaceButtons_Context;

/* SpaceProperties.flag */
typedef enum eSpaceButtons_Flag {
  /* SB_PRV_OSA = (1 << 0), */ /* UNUSED */
  SB_PIN_CONTEXT = (1 << 1),
  SB_FLAG_UNUSED_2 = (1 << 2),
  SB_FLAG_UNUSED_3 = (1 << 3),
  /** Do not add materials, particles, etc. in TemplateTextureUser list. */
  SB_TEX_USER_LIMITED = (1 << 3),
  SB_SHADING_CONTEXT = (1 << 4),
} eSpaceButtons_Flag;

/** \} */

/* -------------------------------------------------------------------- */
/** \name Outliner
 * \{ */

/* Outliner */
typedef struct SpaceOutliner {
  SpaceLink *next, *prev;
  /** Storage of regions for inactive spaces. */
  ListBase regionbase;
  char spacetype;
  char link_flag;
  char _pad0[6];
  /* End 'SpaceLink' header. */

  /** Deprecated, copied to region. */
  View2D v2d DNA_DEPRECATED;

  ListBase tree;

  /* treestore is an ordered list of TreeStoreElem's from outliner tree;
   * Note that treestore may contain duplicate elements if element
   * is used multiple times in outliner tree (e. g. linked objects)
   * Also note that BLI_mempool can not be read/written in DNA directly,
   * therefore readfile.c/writefile.c linearize treestore into TreeStore structure
   */
  struct BLI_mempool *treestore;

  /* search stuff */
  char search_string[64];
  struct TreeStoreElem search_tse;

  short flag, outlinevis, storeflag;
  char search_flags;

  /** Selection syncing flag (#WM_OUTLINER_SYNC_SELECT_FROM_OBJECT and similar flags). */
  char sync_select_dirty;

  int filter;
  char filter_state;
  char show_restrict_flags;
  short filter_id_type;

  /**
   * Pointers to treestore elements, grouped by (id, type, nr)
   * in hashtable for faster searching */
  void *treehash;
} SpaceOutliner;

/* SpaceOutliner.flag */
typedef enum eSpaceOutliner_Flag {
  /* SO_TESTBLOCKS = (1 << 0), */         /* UNUSED */
  /* SO_NEWSELECTED = (1 << 1), */        /* UNUSED */
  SO_FLAG_UNUSED_1 = (1 << 2),            /* cleared */
  /* SO_HIDE_KEYINGSETINFO = (1 << 3), */ /* UNUSED */
  SO_SKIP_SORT_ALPHA = (1 << 4),
  SO_SYNC_SELECT = (1 << 5),
} eSpaceOutliner_Flag;

/* SpaceOutliner.filter */
typedef enum eSpaceOutliner_Filter {
  SO_FILTER_SEARCH = (1 << 0),   /* Run-time flag. */
  SO_FILTER_UNUSED_1 = (1 << 1), /* cleared */
  SO_FILTER_NO_OBJECT = (1 << 2),
  SO_FILTER_NO_OB_CONTENT = (1 << 3), /* Not only mesh, but modifiers, constraints, ... */
  SO_FILTER_NO_CHILDREN = (1 << 4),

  SO_FILTER_UNUSED_5 = (1 << 5), /* cleared */
  SO_FILTER_NO_OB_MESH = (1 << 6),
  SO_FILTER_NO_OB_ARMATURE = (1 << 7),
  SO_FILTER_NO_OB_EMPTY = (1 << 8),
  SO_FILTER_NO_OB_LAMP = (1 << 9),
  SO_FILTER_NO_OB_CAMERA = (1 << 10),
  SO_FILTER_NO_OB_OTHERS = (1 << 11),

  SO_FILTER_UNUSED_12 = (1 << 12),         /* cleared */
  SO_FILTER_OB_STATE_VISIBLE = (1 << 13),  /* Not set via DNA. */
  SO_FILTER_OB_STATE_HIDDEN = (1 << 14),   /* Not set via DNA. */
  SO_FILTER_OB_STATE_SELECTED = (1 << 15), /* Not set via DNA. */
  SO_FILTER_OB_STATE_ACTIVE = (1 << 16),   /* Not set via DNA. */
  SO_FILTER_NO_COLLECTION = (1 << 17),

  SO_FILTER_ID_TYPE = (1 << 18),
} eSpaceOutliner_Filter;

#define SO_FILTER_OB_TYPE \
  (SO_FILTER_NO_OB_MESH | SO_FILTER_NO_OB_ARMATURE | SO_FILTER_NO_OB_EMPTY | \
   SO_FILTER_NO_OB_LAMP | SO_FILTER_NO_OB_CAMERA | SO_FILTER_NO_OB_OTHERS)

#define SO_FILTER_OB_STATE \
  (SO_FILTER_OB_STATE_VISIBLE | SO_FILTER_OB_STATE_HIDDEN | SO_FILTER_OB_STATE_SELECTED | \
   SO_FILTER_OB_STATE_ACTIVE)

#define SO_FILTER_ANY \
  (SO_FILTER_NO_OB_CONTENT | SO_FILTER_NO_CHILDREN | SO_FILTER_OB_TYPE | SO_FILTER_OB_STATE | \
   SO_FILTER_NO_COLLECTION)

/* SpaceOutliner.filter_state */
typedef enum eSpaceOutliner_StateFilter {
  SO_FILTER_OB_ALL = 0,
  SO_FILTER_OB_VISIBLE = 1,
  SO_FILTER_OB_HIDDEN = 2,
  SO_FILTER_OB_SELECTED = 3,
  SO_FILTER_OB_ACTIVE = 4,
} eSpaceOutliner_StateFilter;

/* SpaceOutliner.show_restrict_flags */
typedef enum eSpaceOutliner_ShowRestrictFlag {
  SO_RESTRICT_ENABLE = (1 << 0),
  SO_RESTRICT_SELECT = (1 << 1),
  SO_RESTRICT_HIDE = (1 << 2),
  SO_RESTRICT_VIEWPORT = (1 << 3),
  SO_RESTRICT_RENDER = (1 << 4),
  SO_RESTRICT_HOLDOUT = (1 << 5),
  SO_RESTRICT_INDIRECT_ONLY = (1 << 6),
} eSpaceOutliner_Restrict;

/* SpaceOutliner.outlinevis */
typedef enum eSpaceOutliner_Mode {
  SO_SCENES = 0,
  /* SO_CUR_SCENE      = 1, */ /* deprecated! */
  /* SO_VISIBLE        = 2, */ /* deprecated! */
  /* SO_SELECTED       = 3, */ /* deprecated! */
  /* SO_ACTIVE         = 4, */ /* deprecated! */
  /* SO_SAME_TYPE      = 5, */ /* deprecated! */
  /* SO_GROUPS         = 6, */ /* deprecated! */
  SO_LIBRARIES = 7,
  /* SO_VERSE_SESSION  = 8, */ /* deprecated! */
  /* SO_VERSE_MS       = 9, */ /* deprecated! */
  SO_SEQUENCE = 10,
  SO_DATA_API = 11,
  /* SO_USERDEF        = 12, */ /* deprecated! */
  /* SO_KEYMAP         = 13, */ /* deprecated! */
  SO_ID_ORPHANS = 14,
  SO_VIEW_LAYER = 15,
} eSpaceOutliner_Mode;

/* SpaceOutliner.storeflag */
typedef enum eSpaceOutliner_StoreFlag {
  /* cleanup tree */
  SO_TREESTORE_CLEANUP = (1 << 0),
  SO_TREESTORE_UNUSED_1 = (1 << 1), /* cleared */
  /* rebuild the tree, similar to cleanup,
   * but defer a call to BKE_outliner_treehash_rebuild_from_treestore instead */
  SO_TREESTORE_REBUILD = (1 << 2),
} eSpaceOutliner_StoreFlag;

/* outliner search flags (SpaceOutliner.search_flags) */
typedef enum eSpaceOutliner_Search_Flags {
  SO_FIND_CASE_SENSITIVE = (1 << 0),
  SO_FIND_COMPLETE = (1 << 1),
  SO_SEARCH_RECURSIVE = (1 << 2),
} eSpaceOutliner_Search_Flags;

/** \} */

/* -------------------------------------------------------------------- */
/** \name Graph Editor
 * \{ */

typedef struct SpaceGraph_Runtime {
  /** #eGraphEdit_Runtime_Flag */
  char flag;
  char _pad[7];
  /** Sampled snapshots of F-Curves used as in-session guides */
  ListBase ghost_curves;
} SpaceGraph_Runtime;

/* 'Graph' Editor (formerly known as the IPO Editor) */
typedef struct SpaceGraph {
  SpaceLink *next, *prev;
  /** Storage of regions for inactive spaces. */
  ListBase regionbase;
  char spacetype;
  char link_flag;
  char _pad0[6];
  /* End 'SpaceLink' header. */

  /** Deprecated, copied to region. */
  View2D v2d DNA_DEPRECATED;

  /** Settings for filtering animation data
   * \note we use a pointer due to code-linking issues. */
  struct bDopeSheet *ads;

  /** Mode for the Graph editor (eGraphEdit_Mode). */
  short mode;
  /**
   * Time-transform autosnapping settings for Graph editor
   * (eAnimEdit_AutoSnap in DNA_action_types.h).
   */
  short autosnap;
  /** Settings for Graph editor (eGraphEdit_Flag). */
  int flag;

  /** Time value for cursor (when in drivers mode; animation uses current frame). */
  float cursorTime;
  /** Cursor value (y-value, x-value is current frame). */
  float cursorVal;
  /** Pivot point for transforms. */
  int around;
  char _pad[4];

  SpaceGraph_Runtime runtime;
} SpaceGraph;

/* SpaceGraph.flag (Graph Editor Settings) */
typedef enum eGraphEdit_Flag {
  /* OLD DEPRECATED SETTING */
  /* SIPO_LOCK_VIEW            = (1 << 0), */

  /* don't merge keyframes on the same frame after a transform */
  SIPO_NOTRANSKEYCULL = (1 << 1),
  /* don't show any keyframe handles at all */
  SIPO_NOHANDLES = (1 << 2),
  /* SIPO_NODRAWCFRANUM = (1 << 3), DEPRECATED */
  /* show timing in seconds instead of frames */
  SIPO_DRAWTIME = (1 << 4),
  /* only show keyframes for selected F-Curves */
  SIPO_SELCUVERTSONLY = (1 << 5),
  /* draw names of F-Curves beside the respective curves */
  /* NOTE: currently not used */
  /* SIPO_DRAWNAMES = (1 << 6), */ /* UNUSED */
  /* show sliders in channels list */
  SIPO_SLIDERS = (1 << 7),
  /* don't show the horizontal component of the cursor */
  SIPO_NODRAWCURSOR = (1 << 8),
  /* only show handles of selected keyframes */
  SIPO_SELVHANDLESONLY = (1 << 9),
  /* don't perform realtime updates */
  SIPO_NOREALTIMEUPDATES = (1 << 11),
  /* don't draw curves with AA ("beauty-draw") for performance */
  SIPO_BEAUTYDRAW_OFF = (1 << 12),
  /* draw grouped channels with colors set in group */
  SIPO_NODRAWGCOLORS = (1 << 13),
  /* normalize curves on display */
  SIPO_NORMALIZE = (1 << 14),
  SIPO_NORMALIZE_FREEZE = (1 << 15),
  /* show markers region */
  SIPO_SHOW_MARKERS = (1 << 16),
} eGraphEdit_Flag;

/* SpaceGraph.mode (Graph Editor Mode) */
typedef enum eGraphEdit_Mode {
  /* all animation curves (from all over Blender) */
  SIPO_MODE_ANIMATION = 0,
  /* drivers only */
  SIPO_MODE_DRIVERS = 1,
} eGraphEdit_Mode;

typedef enum eGraphEdit_Runtime_Flag {
  /** Temporary flag to force channel selections to be synced with main. */
  SIPO_RUNTIME_FLAG_NEED_CHAN_SYNC = (1 << 0),
  /** Temporary flag to force fcurves to recalculate colors. */
  SIPO_RUNTIME_FLAG_NEED_CHAN_SYNC_COLOR = (1 << 1),

  /**
   * These flags are for the mouse-select code to communicate with the transform code. Click
   * dragging (tweaking) a handle sets the according left/right flag which transform code uses then
   * to limit translation to this side. */
  SIPO_RUNTIME_FLAG_TWEAK_HANDLES_LEFT = (1 << 2),
  SIPO_RUNTIME_FLAG_TWEAK_HANDLES_RIGHT = (1 << 3),
} eGraphEdit_Runtime_Flag;

/** \} */

/* -------------------------------------------------------------------- */
/** \name NLA Editor
 * \{ */

/* NLA Editor */
typedef struct SpaceNla {
  struct SpaceLink *next, *prev;
  /** Storage of regions for inactive spaces. */
  ListBase regionbase;
  char spacetype;
  char link_flag;
  char _pad0[6];
  /* End 'SpaceLink' header. */

  /** This uses the same settings as autosnap for Action Editor. */
  short autosnap;
  short flag;
  char _pad[4];

  struct bDopeSheet *ads;
  /** Deprecated, copied to region. */
  View2D v2d DNA_DEPRECATED;
} SpaceNla;

/* SpaceNla.flag */
typedef enum eSpaceNla_Flag {
  SNLA_FLAG_UNUSED_0 = (1 << 0),
  SNLA_FLAG_UNUSED_1 = (1 << 1),
  /* draw timing in seconds instead of frames */
  SNLA_DRAWTIME = (1 << 2),
  SNLA_FLAG_UNUSED_3 = (1 << 3),
  /* SNLA_NODRAWCFRANUM = (1 << 4), DEPRECATED */
  /* don't draw influence curves on strips */
  SNLA_NOSTRIPCURVES = (1 << 5),
  /* don't perform realtime updates */
  SNLA_NOREALTIMEUPDATES = (1 << 6),
  /* don't show local strip marker indications */
  SNLA_NOLOCALMARKERS = (1 << 7),
  /* show markers region */
  SNLA_SHOW_MARKERS = (1 << 8),
} eSpaceNla_Flag;

/** \} */

/* -------------------------------------------------------------------- */
/** \name Sequence Editor
 * \{ */

/* Sequencer */
typedef struct SpaceSeq {
  SpaceLink *next, *prev;
  /** Storage of regions for inactive spaces. */
  ListBase regionbase;
  char spacetype;
  char link_flag;
  char _pad0[6];
  /* End 'SpaceLink' header. */

  /** Deprecated, copied to region. */
  View2D v2d DNA_DEPRECATED;

  /** Deprecated: offset for drawing the image preview. */
  float xof DNA_DEPRECATED, yof DNA_DEPRECATED;
  /** Weird name for the sequencer subtype (seq, image, luma... etc). */
  short mainb;
  /** ESpaceSeq_Proxy_RenderSize. */
  short render_size;
  short chanshown;
  short zebra;
  int flag;
  /** Deprecated, handled by View2D now. */
  float zoom DNA_DEPRECATED;
  /** See SEQ_VIEW_* below. */
  int view;
  int overlay_type;
  /** Overlay an image of the editing on below the strips. */
  int draw_flag;
  char _pad[4];

  /** Grease-pencil data. */
  struct bGPdata *gpd;

  /** Different scoped displayed in space. */
  struct SequencerScopes scopes;

  /** Multiview current eye - for internal use. */
  char multiview_eye;
  char _pad2[7];
} SpaceSeq;

/* SpaceSeq.mainb */
typedef enum eSpaceSeq_RegionType {
  SEQ_DRAW_SEQUENCE = 0,
  SEQ_DRAW_IMG_IMBUF = 1,
  SEQ_DRAW_IMG_WAVEFORM = 2,
  SEQ_DRAW_IMG_VECTORSCOPE = 3,
  SEQ_DRAW_IMG_HISTOGRAM = 4,
} eSpaceSeq_RegionType;

/* SpaceSeq.draw_flag */
typedef enum eSpaceSeq_DrawFlag {
  SEQ_DRAW_BACKDROP = (1 << 0),
  SEQ_DRAW_OFFSET_EXT = (1 << 1),
} eSpaceSeq_DrawFlag;

/* SpaceSeq.flag */
typedef enum eSpaceSeq_Flag {
  SEQ_DRAWFRAMES = (1 << 0),
  SEQ_MARKER_TRANS = (1 << 1),
  SEQ_DRAW_COLOR_SEPARATED = (1 << 2),
  SEQ_SHOW_SAFE_MARGINS = (1 << 3),
  SEQ_SHOW_GPENCIL = (1 << 4),
  SEQ_SHOW_FCURVES = (1 << 5),
  SEQ_USE_ALPHA = (1 << 6),     /* use RGBA display mode for preview */
  SEQ_ALL_WAVEFORMS = (1 << 7), /* draw all waveforms */
  SEQ_NO_WAVEFORMS = (1 << 8),  /* draw no waveforms */
  SEQ_SHOW_SAFE_CENTER = (1 << 9),
  SEQ_SHOW_METADATA = (1 << 10),
  SEQ_SHOW_MARKERS = (1 << 11), /* show markers region */
} eSpaceSeq_Flag;

/* SpaceSeq.view */
typedef enum eSpaceSeq_Displays {
  SEQ_VIEW_SEQUENCE = 1,
  SEQ_VIEW_PREVIEW = 2,
  SEQ_VIEW_SEQUENCE_PREVIEW = 3,
} eSpaceSeq_Dispays;

/* SpaceSeq.render_size */
typedef enum eSpaceSeq_Proxy_RenderSize {
  SEQ_PROXY_RENDER_SIZE_NONE = -1,
  SEQ_PROXY_RENDER_SIZE_SCENE = 0,
  SEQ_PROXY_RENDER_SIZE_25 = 25,
  SEQ_PROXY_RENDER_SIZE_50 = 50,
  SEQ_PROXY_RENDER_SIZE_75 = 75,
  SEQ_PROXY_RENDER_SIZE_100 = 99,
  SEQ_PROXY_RENDER_SIZE_FULL = 100,
} eSpaceSeq_Proxy_RenderSize;

typedef struct MaskSpaceInfo {
  /* **** mask editing **** */
  struct Mask *mask;
  /* draw options */
  char draw_flag;
  char draw_type;
  char overlay_mode;
  char _pad3[5];
} MaskSpaceInfo;

/* SpaceSeq.mainb */
typedef enum eSpaceSeq_OverlayType {
  SEQ_DRAW_OVERLAY_RECT = 0,
  SEQ_DRAW_OVERLAY_REFERENCE = 1,
  SEQ_DRAW_OVERLAY_CURRENT = 2,
} eSpaceSeq_OverlayType;

/** \} */

/* -------------------------------------------------------------------- */
/** \name File Selector
 * \{ */

/* Config and Input for File Selector */
typedef struct FileSelectParams {
  /** Title, also used for the text of the execute button. */
  char title[96];
  /**
   * Directory, FILE_MAX_LIBEXTRA, 1024 + 66, this is for extreme case when 1023 length path
   * needs to be linked in, where foo.blend/Armature need adding
   */
  char dir[1090];
  char file[256];

  char renamefile[256];
  short rename_flag;

  /** List of filetypes to filter (FILE_MAXFILE). */
  char filter_glob[256];

  /** Text items name must match to be shown. */
  char filter_search[64];
  /** Same as filter, but for ID types (aka library groups). */
  int _pad0;
  uint64_t filter_id;

  /** Active file used for keyboard navigation. */
  int active_file;
  /** File under cursor. */
  int highlight_file;
  int sel_first;
  int sel_last;
  unsigned short thumbnail_size;
  char _pad1[2];

  /* short */
  /** XXXXX for now store type here, should be moved to the operator. */
  short type;
  /** Settings for filter, hiding dots files. */
  short flag;
  /** Sort order. */
  short sort;
  /** Display mode flag. */
  short display;
  /** Details toggles (file size, creation date, etc.) */
  char details_flags;
  char _pad2[3];
  /** Filter when (flags & FILE_FILTER) is true. */
  int filter;

  /** Max number of levels in dirtree to show at once, 0 to disable recursion. */
  short recursion_level;

  /* XXX --- still unused -- */
  /** Show font preview. */
  short f_fp;
  /** String to use for font preview. */
  char fp_str[8];

  /* XXX --- end unused -- */
} FileSelectParams;

/* File Browser */
typedef struct SpaceFile {
  SpaceLink *next, *prev;
  /** Storage of regions for inactive spaces. */
  ListBase regionbase;
  char spacetype;
  char link_flag;
  char _pad0[6];
  /* End 'SpaceLink' header. */

  char _pad1[4];
  int scroll_offset;

  /** Config and input for file select. */
  struct FileSelectParams *params;

  /** Holds the list of files to show. */
  struct FileList *files;

  /** Holds the list of previous directories to show. */
  ListBase *folders_prev;
  /** Holds the list of next directories (pushed from previous) to show. */
  ListBase *folders_next;

  /* operator that is invoking fileselect
   * op->exec() will be called on the 'Load' button.
   * if operator provides op->cancel(), then this will be invoked
   * on the cancel button.
   */
  struct wmOperator *op;

  struct wmTimer *smoothscroll_timer;
  struct wmTimer *previews_timer;

  struct FileLayout *layout;

  short recentnr, bookmarknr;
  short systemnr, system_bookmarknr;
} SpaceFile;

/* FileSelectParams.display */
enum eFileDisplayType {
  FILE_DEFAULTDISPLAY = 0,
  FILE_VERTICALDISPLAY = 1,
  FILE_HORIZONTALDISPLAY = 2,
  FILE_IMGDISPLAY = 3,
};

/* FileSelectParams.sort */
enum eFileSortType {
  FILE_SORT_NONE = 0,
  FILE_SORT_ALPHA = 1,
  FILE_SORT_EXTENSION = 2,
  FILE_SORT_TIME = 3,
  FILE_SORT_SIZE = 4,
};

/* FileSelectParams.details_flags */
enum eFileDetails {
  FILE_DETAILS_SIZE = (1 << 0),
  FILE_DETAILS_DATETIME = (1 << 1),
};

/* these values need to be hardcoded in structs, dna does not recognize defines */
/* also defined in BKE */
#define FILE_MAXDIR 768
#define FILE_MAXFILE 256
#define FILE_MAX 1024

#define FILE_MAX_LIBEXTRA (FILE_MAX + MAX_ID_NAME)

/* filesel types */
#define FILE_UNIX 8
#define FILE_BLENDER 8 /* don't display relative paths */
#define FILE_SPECIAL 9

#define FILE_LOADLIB 1
#define FILE_MAIN 2

/* filesel op property -> action */
typedef enum eFileSel_Action {
  FILE_OPENFILE = 0,
  FILE_SAVE = 1,
} eFileSel_Action;

/* sfile->params->flag */
/* Note: short flag, also used as 16 lower bits of flags in link/append code
 *       (WM and BLO code area, see BLO_LibLinkFlags in BLO_readfile.h). */
typedef enum eFileSel_Params_Flag {
  FILE_PARAMS_FLAG_UNUSED_1 = (1 << 0), /* cleared */
  FILE_RELPATH = (1 << 1),
  FILE_LINK = (1 << 2),
  FILE_HIDE_DOT = (1 << 3),
  FILE_AUTOSELECT = (1 << 4),
  FILE_ACTIVE_COLLECTION = (1 << 5),
  FILE_PARAMS_FLAG_UNUSED_6 = (1 << 6), /* cleared */
  FILE_DIRSEL_ONLY = (1 << 7),
  FILE_FILTER = (1 << 8),
  FILE_PARAMS_FLAG_UNUSED_9 = (1 << 9), /* cleared */
  FILE_GROUP_INSTANCE = (1 << 10),
  FILE_SORT_INVERT = (1 << 11),
  FILE_HIDE_TOOL_PROPS = (1 << 12),
  FILE_CHECK_EXISTING = (1 << 13),
} eFileSel_Params_Flag;

/* sfile->params->rename_flag */
/* Note: short flag. Defined as bitflags, but currently only used as exclusive status markers... */
typedef enum eFileSel_Params_RenameFlag {
  /** Used when we only have the name of the entry we want to rename,
   * but not yet access to its matching file entry. */
  FILE_PARAMS_RENAME_PENDING = 1 << 0,
  /** We are actually renaming an entry. */
  FILE_PARAMS_RENAME_ACTIVE = 1 << 1,
  /** Used to scroll to newly renamed entry. */
  FILE_PARAMS_RENAME_POSTSCROLL_PENDING = 1 << 2,
  FILE_PARAMS_RENAME_POSTSCROLL_ACTIVE = 1 << 3,
} eFileSel_Params_RenameFlag;

/**
 * Files in the file selector list: file types
 * Note we could use mere values (instead of bit-flags) for file types themselves,
 * but since we do not lack of bytes currently.
 */
typedef enum eFileSel_File_Types {
  FILE_TYPE_BLENDER = (1 << 2),
  FILE_TYPE_BLENDER_BACKUP = (1 << 3),
  FILE_TYPE_IMAGE = (1 << 4),
  FILE_TYPE_MOVIE = (1 << 5),
  FILE_TYPE_PYSCRIPT = (1 << 6),
  FILE_TYPE_FTFONT = (1 << 7),
  FILE_TYPE_SOUND = (1 << 8),
  FILE_TYPE_TEXT = (1 << 9),
  FILE_TYPE_ARCHIVE = (1 << 10),
  /** represents folders for filtering */
  FILE_TYPE_FOLDER = (1 << 11),
  FILE_TYPE_BTX = (1 << 12),
  FILE_TYPE_COLLADA = (1 << 13),
  /** from filter_glob operator property */
  FILE_TYPE_OPERATOR = (1 << 14),
  FILE_TYPE_APPLICATIONBUNDLE = (1 << 15),
  FILE_TYPE_ALEMBIC = (1 << 16),
  /** For all kinds of recognized import/export formats. No need for specialized types. */
  FILE_TYPE_OBJECT_IO = (1 << 17),
  FILE_TYPE_USD = (1 << 18),
  FILE_TYPE_VOLUME = (1 << 19),

  /** An FS directory (i.e. S_ISDIR on its path is true). */
  FILE_TYPE_DIR = (1 << 30),
  FILE_TYPE_BLENDERLIB = (1u << 31),
} eFileSel_File_Types;

/* Selection Flags in filesel: struct direntry, unsigned char selflag */
typedef enum eDirEntry_SelectFlag {
  /*  FILE_SEL_ACTIVE         = (1 << 1), */ /* UNUSED */
  FILE_SEL_HIGHLIGHTED = (1 << 2),
  FILE_SEL_SELECTED = (1 << 3),
  FILE_SEL_EDITING = (1 << 4),
} eDirEntry_SelectFlag;

/* ***** Related to file browser, but never saved in DNA, only here to help with RNA. ***** */

/**
 * About Unique identifier.
 *
 * Stored in a CustomProps once imported.
 * Each engine is free to use it as it likes - it will be the only thing passed to it by blender to
 * identify asset/variant/version (concatenating the three into a single 48 bytes one).
 * Assumed to be 128bits, handled as four integers due to lack of real bytes proptype in RNA :|.
 */
#define ASSET_UUID_LENGTH 16

/* Used to communicate with asset engines outside of 'import' context. */
#
#
typedef struct AssetUUID {
  int uuid_asset[4];
  int uuid_variant[4];
  int uuid_revision[4];
} AssetUUID;

#
#
typedef struct AssetUUIDList {
  AssetUUID *uuids;
  int nbr_uuids;
  char _pad[4];
} AssetUUIDList;

/* Container for a revision, only relevant in asset context. */
#
#
typedef struct FileDirEntryRevision {
  struct FileDirEntryRevision *next, *prev;

  char *comment;
  void *_pad;

  int uuid[4];

  uint64_t size;
  int64_t time;
  /* Temp caching of UI-generated strings... */
  char size_str[16];
  char datetime_str[16 + 8];
} FileDirEntryRevision;

/* Container for a variant, only relevant in asset context.
 * In case there are no variants, a single one shall exist, with NULL name/description. */
#
#
typedef struct FileDirEntryVariant {
  struct FileDirEntryVariant *next, *prev;

  int uuid[4];
  char *name;
  char *description;

  ListBase revisions;
  int nbr_revisions;
  int act_revision;
} FileDirEntryVariant;

/* Container for mere direntry, with additional asset-related data. */
#
#
typedef struct FileDirEntry {
  struct FileDirEntry *next, *prev;

  int uuid[4];
  char *name;
  char *description;

  /* Either point to active variant/revision if available, or own entry
   * (in mere filebrowser case). */
  FileDirEntryRevision *entry;

  /** #eFileSel_File_Types. */
  int typeflag;
  /** ID type, in case typeflag has FILE_TYPE_BLENDERLIB set. */
  int blentype;

  /* Path to item that is relative to current folder root. */
  char *relpath;
  /** Optional argument for shortcuts, aliases etc. */
  char *redirection_path;

  /** TODO: make this a real ID pointer? */
  void *poin;
  struct ImBuf *image;

  /* Tags are for info only, most of filtering is done in asset engine. */
  char **tags;
  int nbr_tags;

  short status;
  short flags;
  /* eFileAttributes defined in BLI_fileops.h */
  int attributes;

  ListBase variants;
  int nbr_variants;
  int act_variant;
} FileDirEntry;

/**
 * Array of direntries.
 *
 * This struct is used in various, different contexts.
 *
 * In Filebrowser UI, it stores the total number of available entries, the number of visible
 * (filtered) entries, and a subset of those in 'entries' ListBase, from idx_start (included)
 * to idx_end (excluded).
 *
 * In AssetEngine context (i.e. outside of 'browsing' context), entries contain all needed data,
 * there is no filtering, so nbr_entries_filtered, entry_idx_start and entry_idx_end
 * should all be set to -1.
 */
#
#
typedef struct FileDirEntryArr {
  ListBase entries;
  int nbr_entries;
  int nbr_entries_filtered;
  int entry_idx_start, entry_idx_end;

  /** FILE_MAX. */
  char root[1024];
} FileDirEntryArr;

#if 0 /* UNUSED */
/* FileDirEntry.status */
enum {
  ASSET_STATUS_LOCAL = 1 << 0,  /* If active uuid is available locally/immediately. */
  ASSET_STATUS_LATEST = 1 << 1, /* If active uuid is latest available version. */
};
#endif

/* FileDirEntry.flags */
enum {
  FILE_ENTRY_INVALID_PREVIEW = 1 << 0, /* The preview for this entry could not be generated. */
};

/** \} */

/* -------------------------------------------------------------------- */
/** \name Image/UV Editor
 * \{ */

/* Image/UV Editor */
typedef struct SpaceImage {
  SpaceLink *next, *prev;
  /** Storage of regions for inactive spaces. */
  ListBase regionbase;
  char spacetype;
  char link_flag;
  char _pad0[6];
  /* End 'SpaceLink' header. */

  struct Image *image;
  struct ImageUser iuser;

  /** Histogram waveform and vectorscope. */
  struct Scopes scopes;
  /** Sample line histogram. */
  struct Histogram sample_line_hist;

  /** Grease pencil data. */
  struct bGPdata *gpd;

  /** UV editor 2d cursor. */
  float cursor[2];
  /** User defined offset, image is centered. */
  float xof, yof;
  /** User defined zoom level. */
  float zoom;
  /** Storage for offset while render drawing. */
  float centx, centy;

  /** View/paint/mask. */
  char mode;
  /* Storage for sub-space types. */
  char mode_prev;

  char pin;
  char _pad1;
  /**
   * The currently active tile of the image when tile is enabled,
   * is kept in sync with the active faces tile.
   */
  short curtile;
  short lock;
  /** UV draw type. */
  char dt_uv;
  /** Sticky selection type. */
  char sticky;
  char dt_uvstretch;
  char around;

  int flag;

  char pixel_snap_mode;
  char _pad2[7];

  float uv_opacity;

  int tile_grid_shape[2];

  MaskSpaceInfo mask_info;
} SpaceImage;

/* SpaceImage.dt_uv */
typedef enum eSpaceImage_UVDT {
  SI_UVDT_OUTLINE = 0,
  SI_UVDT_DASH = 1,
  SI_UVDT_BLACK = 2,
  SI_UVDT_WHITE = 3,
} eSpaceImage_UVDT;

/* SpaceImage.dt_uvstretch */
typedef enum eSpaceImage_UVDT_Stretch {
  SI_UVDT_STRETCH_ANGLE = 0,
  SI_UVDT_STRETCH_AREA = 1,
} eSpaceImage_UVDT_Stretch;

/* SpaceImage.pixel_snap_mode */
typedef enum eSpaceImage_PixelSnapMode {
  SI_PIXEL_SNAP_DISABLED = 0,
  SI_PIXEL_SNAP_CENTER = 1,
  SI_PIXEL_SNAP_CORNER = 2,
} eSpaceImage_Snap_Mode;

/* SpaceImage.mode */
typedef enum eSpaceImage_Mode {
  SI_MODE_VIEW = 0,
  SI_MODE_PAINT = 1,
  SI_MODE_MASK = 2,
  SI_MODE_UV = 3,
} eSpaceImage_Mode;

/* SpaceImage.sticky
 * Note DISABLE should be 0, however would also need to re-arrange icon order,
 * also, sticky loc is the default mode so this means we don't need to 'do_versions' */
typedef enum eSpaceImage_Sticky {
  SI_STICKY_LOC = 0,
  SI_STICKY_DISABLE = 1,
  SI_STICKY_VERTEX = 2,
} eSpaceImage_Sticky;

/* SpaceImage.flag */
typedef enum eSpaceImage_Flag {
  SI_FLAG_UNUSED_0 = (1 << 0), /* cleared */
  SI_FLAG_UNUSED_1 = (1 << 1), /* cleared */
  SI_CLIP_UV = (1 << 2),
  SI_FLAG_UNUSED_3 = (1 << 3), /* cleared */
  SI_NO_DRAWFACES = (1 << 4),
  SI_DRAWSHADOW = (1 << 5),
  SI_FLAG_UNUSED_6 = (1 << 6), /* cleared */
  SI_FLAG_UNUSED_7 = (1 << 7), /* cleared */
  SI_FLAG_UNUSED_8 = (1 << 8), /* cleared */
  SI_COORDFLOATS = (1 << 9),
  SI_FLAG_UNUSED_10 = (1 << 10),
  SI_LIVE_UNWRAP = (1 << 11),
  SI_USE_ALPHA = (1 << 12),
  SI_SHOW_ALPHA = (1 << 13),
  SI_SHOW_ZBUF = (1 << 14),

  /* next two for render window display */
  SI_PREVSPACE = (1 << 15),
  SI_FULLWINDOW = (1 << 16),

  SI_FLAG_UNUSED_17 = (1 << 17), /* cleared */
  SI_FLAG_UNUSED_18 = (1 << 18), /* cleared */

  /* this means that the image is drawn until it reaches the view edge,
   * in the image view, it's unrelated to the 'tile' mode for texface
   */
  SI_DRAW_TILE = (1 << 19),
  SI_SMOOTH_UV = (1 << 20),
  SI_DRAW_STRETCH = (1 << 21),
  SI_SHOW_GPENCIL = (1 << 22),
  SI_FLAG_UNUSED_23 = (1 << 23), /* cleared */

  SI_FLAG_UNUSED_24 = (1 << 24),

  SI_NO_DRAW_TEXPAINT = (1 << 25),
  SI_DRAW_METADATA = (1 << 26),

  SI_SHOW_R = (1 << 27),
  SI_SHOW_G = (1 << 28),
  SI_SHOW_B = (1 << 29),
} eSpaceImage_Flag;

/** \} */

/* -------------------------------------------------------------------- */
/** \name Text Editor
 * \{ */

typedef struct SpaceText_Runtime {

  /** Actual line height, scaled by dpi. */
  int lheight_px;

  /** Runtime computed, character width. */
  int cwidth_px;

  /** The handle of the scroll-bar which can be clicked and dragged. */
  struct rcti scroll_region_handle;
  /** The region for selected text to show in the scrolling area. */
  struct rcti scroll_region_select;

  /** Number of digits to show in the line numbers column (when enabled). */
  int line_number_display_digits;

  /** Number of lines this window can display (even when they aren't used). */
  int viewlines;

  /** Use for drawing scroll-bar & calculating scroll operator motion scaling. */
  float scroll_px_per_line;

  /**
   * Run-time for scroll increments smaller than a line (smooth scroll).
   * Values must be between zero and the line, column width: (cwidth, TXT_LINE_HEIGHT(st)).
   */
  int scroll_ofs_px[2];

  char _pad1[4];

  /** Cache for faster drawing. */
  void *drawcache;

} SpaceText_Runtime;

/* Text Editor */
typedef struct SpaceText {
  SpaceLink *next, *prev;
  /** Storage of regions for inactive spaces. */
  ListBase regionbase;
  char spacetype;
  char link_flag;
  char _pad0[6];
  /* End 'SpaceLink' header. */

  struct Text *text;

  /** Determines at what line the top of the text is displayed. */
  int top;

  /** Determines the horizontal scroll (in columns). */
  int left;
  char _pad1[4];

  short flags;

  /** User preference, is font_size! */
  short lheight;

  int tabnumber;

  /* Booleans */
  char wordwrap;
  char doplugins;
  char showlinenrs;
  char showsyntax;
  char line_hlight;
  char overwrite;
  /** Run python while editing, evil. */
  char live_edit;
  char _pad2[1];

  /** ST_MAX_FIND_STR. */
  char findstr[256];
  /** ST_MAX_FIND_STR. */
  char replacestr[256];

  /** Column number to show right margin at. */
  short margin_column;
  char _pad3[2];

  /** Keep last. */
  SpaceText_Runtime runtime;
} SpaceText;

/* SpaceText flags (moved from DNA_text_types.h) */
typedef enum eSpaceText_Flags {
  /* scrollable */
  ST_SCROLL_SELECT = (1 << 0),

  ST_FLAG_UNUSED_4 = (1 << 4), /* dirty */

  ST_FIND_WRAP = (1 << 5),
  ST_FIND_ALL = (1 << 6),
  ST_SHOW_MARGIN = (1 << 7),
  ST_MATCH_CASE = (1 << 8),

  ST_FIND_ACTIVATE = (1 << 9),
} eSpaceText_Flags;

/* SpaceText.findstr/replacestr */
#define ST_MAX_FIND_STR 256

/** \} */

/* -------------------------------------------------------------------- */
/** \name Script View (Obsolete)
 * \{ */

/* Script Runtime Data - Obsolete (pre 2.5) */
typedef struct Script {
  ID id;

  void *py_draw;
  void *py_event;
  void *py_button;
  void *py_browsercallback;
  void *py_globaldict;

  int flags, lastspace;
  /**
   * Store the script file here so we can re-run it on loading blender,
   * if "Enable Scripts" is on
   */
  /** 1024 = FILE_MAX. */
  char scriptname[1024];
  /** 1024 = FILE_MAX. */
  char scriptarg[256];
} Script;
#define SCRIPT_SET_NULL(_script) \
  _script->py_draw = _script->py_event = _script->py_button = _script->py_browsercallback = \
      _script->py_globaldict = NULL; \
  _script->flags = 0

/* Script View - Obsolete (pre 2.5) */
typedef struct SpaceScript {
  SpaceLink *next, *prev;
  /** Storage of regions for inactive spaces. */
  ListBase regionbase;
  char spacetype;
  char link_flag;
  char _pad0[6];
  /* End 'SpaceLink' header. */

  struct Script *script;

  short flags, menunr;
  char _pad1[4];

  void *but_refs;
} SpaceScript;

/** \} */

/* -------------------------------------------------------------------- */
/** \name Nodes Editor
 * \{ */

typedef struct bNodeTreePath {
  struct bNodeTreePath *next, *prev;

  struct bNodeTree *nodetree;
  /** Base key for nodes in this tree instance. */
  bNodeInstanceKey parent_key;
  char _pad[4];
  /** V2d center point, so node trees can have different offsets in editors. */
  float view_center[2];

  /** MAX_NAME. */
  char node_name[64];
} bNodeTreePath;

typedef struct SpaceNode {
  SpaceLink *next, *prev;
  /** Storage of regions for inactive spaces. */
  ListBase regionbase;
  char spacetype;
  char link_flag;
  char _pad0[6];
  /* End 'SpaceLink' header. */

  /** Deprecated, copied to region. */
  View2D v2d DNA_DEPRECATED;

  /** Context, no need to save in file? well... pinning... */
  struct ID *id, *from;
  /** Menunr: browse id block in header. */
  short flag;
  char _pad1[2];
  /** Internal state variables. */
  float aspect;
  char _pad2[4];

  /** Offset for drawing the backdrop. */
  float xof, yof;
  /** Zoom for backdrop. */
  float zoom;
  /** Mouse pos for drawing socketless link and adding nodes. */
  float cursor[2];

  /**
   * XXX nodetree pointer info is all in the path stack now,
   * remove later on and use bNodeTreePath instead.
   * For now these variables are set when pushing/popping
   * from path stack, to avoid having to update all the functions and operators.
   * Can be done when design is accepted and everything is properly tested.
   */
  ListBase treepath;

  struct bNodeTree *nodetree, *edittree;

  /* tree type for the current node tree */
  char tree_idname[64];
  /** Treetype: as same nodetree->type. */
  int treetype DNA_DEPRECATED;
  char _pad3[4];

  /** Texfrom object, world or brush. */
  short texfrom;
  /** Shader from object or world. */
  short shaderfrom;
  /** Currently on 0/1, for auto compo. */
  short recalc;

  /** Direction for offsetting nodes on insertion. */
  char insert_ofs_dir;
  char _pad4;

  /** Temporary data for modal linking operator. */
  ListBase linkdrag;
  /* XXX hack for translate_attach op-macros to pass data from transform op to insert_offset op */
  /** Temporary data for node insert offset (in UI called Auto-offset). */
  struct NodeInsertOfsData *iofsd;

  /** Grease-pencil data. */
  struct bGPdata *gpd;
} SpaceNode;

/* SpaceNode.flag */
typedef enum eSpaceNode_Flag {
  SNODE_BACKDRAW = (1 << 1),
  SNODE_SHOW_GPENCIL = (1 << 2),
  SNODE_USE_ALPHA = (1 << 3),
  SNODE_SHOW_ALPHA = (1 << 4),
  SNODE_SHOW_R = (1 << 7),
  SNODE_SHOW_G = (1 << 8),
  SNODE_SHOW_B = (1 << 9),
  SNODE_AUTO_RENDER = (1 << 5),
  SNODE_FLAG_UNUSED_6 = (1 << 6),   /* cleared */
  SNODE_FLAG_UNUSED_10 = (1 << 10), /* cleared */
  SNODE_FLAG_UNUSED_11 = (1 << 11), /* cleared */
  SNODE_PIN = (1 << 12),
  /** automatically offset following nodes in a chain on insertion */
  SNODE_SKIP_INSOFFSET = (1 << 13),
} eSpaceNode_Flag;

/* SpaceNode.texfrom */
typedef enum eSpaceNode_TexFrom {
  /* SNODE_TEX_OBJECT   = 0, */
  SNODE_TEX_WORLD = 1,
  SNODE_TEX_BRUSH = 2,
  SNODE_TEX_LINESTYLE = 3,
} eSpaceNode_TexFrom;

/* SpaceNode.shaderfrom */
typedef enum eSpaceNode_ShaderFrom {
  SNODE_SHADER_OBJECT = 0,
  SNODE_SHADER_WORLD = 1,
  SNODE_SHADER_LINESTYLE = 2,
} eSpaceNode_ShaderFrom;

/* SpaceNode.insert_ofs_dir */
enum {
  SNODE_INSERTOFS_DIR_RIGHT = 0,
  SNODE_INSERTOFS_DIR_LEFT = 1,
};

/** \} */

/* -------------------------------------------------------------------- */
/** \name Console
 * \{ */

/* Console content */
typedef struct ConsoleLine {
  struct ConsoleLine *next, *prev;

  /* keep these 3 vars so as to share free, realloc funcs */
  /** Allocated length. */
  int len_alloc;
  /** Real len - strlen(). */
  int len;
  char *line;

  int cursor;
  /** Only for use when in the 'scrollback' listbase. */
  int type;
} ConsoleLine;

/* ConsoleLine.type */
typedef enum eConsoleLine_Type {
  CONSOLE_LINE_OUTPUT = 0,
  CONSOLE_LINE_INPUT = 1,
  CONSOLE_LINE_INFO = 2, /* autocomp feedback */
  CONSOLE_LINE_ERROR = 3,
} eConsoleLine_Type;

/* Console View */
typedef struct SpaceConsole {
  SpaceLink *next, *prev;
  /** Storage of regions for inactive spaces. */
  ListBase regionbase;
  char spacetype;
  char link_flag;
  char _pad0[6];
  /* End 'SpaceLink' header. */

  /* space vars */
  int lheight;
  char _pad[4];

  /** ConsoleLine; output. */
  ListBase scrollback;
  /** ConsoleLine; command history, current edited line is the first. */
  ListBase history;
  char prompt[256];
  /** Multiple consoles are possible, not just python. */
  char language[32];

  /** Selection offset in bytes. */
  int sel_start;
  int sel_end;
} SpaceConsole;

/** \} */

/* -------------------------------------------------------------------- */
/** \name User Preferences
 * \{ */

typedef struct SpaceUserPref {
  SpaceLink *next, *prev;
  /** Storage of regions for inactive spaces. */
  ListBase regionbase;
  char spacetype;
  char link_flag;
  char _pad0[6];
  /* End 'SpaceLink' header. */

  char _pad1[7];
  char filter_type;
  /** Search term for filtering in the UI. */
  char filter[64];
} SpaceUserPref;

/** \} */

/* -------------------------------------------------------------------- */
/** \name Motion Tracking
 * \{ */

/* Clip Editor */
typedef struct SpaceClip {
  SpaceLink *next, *prev;
  /** Storage of regions for inactive spaces. */
  ListBase regionbase;
  char spacetype;
  char link_flag;
  char _pad0[6];
  /* End 'SpaceLink' header. */

  char _pad1[4];

  /** User defined offset, image is centered. */
  float xof, yof;
  /** User defined offset from locked position. */
  float xlockof, ylockof;
  /** User defined zoom level. */
  float zoom;

  /** User of clip. */
  struct MovieClipUser user;
  /** Clip data. */
  struct MovieClip *clip;
  /** Different scoped displayed in space panels. */
  struct MovieClipScopes scopes;

  /** Flags. */
  int flag;
  /** Editor mode (editing context being displayed). */
  short mode;
  /** Type of the clip editor view. */
  short view;

  /** Length of displaying path, in frames. */
  int path_length;

  /* current stabilization data */
  /** Pre-composed stabilization data. */
  float loc[2], scale, angle;
  char _pad[4];
  /**
   * Current stabilization matrix and the same matrix in unified space,
   * defined when drawing and used for mouse position calculation.
   */
  float stabmat[4][4], unistabmat[4][4];

  /* movie postprocessing */
  int postproc_flag;

  /* grease pencil */
  short gpencil_src;
  char _pad2[2];

  /** Pivot point for transforms. */
  int around;
  char _pad4[4];

  /** Mask editor 2d cursor. */
  float cursor[2];

  MaskSpaceInfo mask_info;
} SpaceClip;

/* SpaceClip.flag */
typedef enum eSpaceClip_Flag {
  SC_SHOW_MARKER_PATTERN = (1 << 0),
  SC_SHOW_MARKER_SEARCH = (1 << 1),
  SC_LOCK_SELECTION = (1 << 2),
  SC_SHOW_TINY_MARKER = (1 << 3),
  SC_SHOW_TRACK_PATH = (1 << 4),
  SC_SHOW_BUNDLES = (1 << 5),
  SC_MUTE_FOOTAGE = (1 << 6),
  SC_HIDE_DISABLED = (1 << 7),
  SC_SHOW_NAMES = (1 << 8),
  SC_SHOW_GRID = (1 << 9),
  SC_SHOW_STABLE = (1 << 10),
  SC_MANUAL_CALIBRATION = (1 << 11),
  SC_SHOW_ANNOTATION = (1 << 12),
  SC_SHOW_FILTERS = (1 << 13),
  SC_SHOW_GRAPH_FRAMES = (1 << 14),
  SC_SHOW_GRAPH_TRACKS_MOTION = (1 << 15),
  /*  SC_SHOW_PYRAMID_LEVELS      = (1 << 16), */ /* UNUSED */
  SC_LOCK_TIMECURSOR = (1 << 17),
  SC_SHOW_SECONDS = (1 << 18),
  SC_SHOW_GRAPH_SEL_ONLY = (1 << 19),
  SC_SHOW_GRAPH_HIDDEN = (1 << 20),
  SC_SHOW_GRAPH_TRACKS_ERROR = (1 << 21),
  SC_SHOW_METADATA = (1 << 22),
} eSpaceClip_Flag;

/* SpaceClip.mode */
typedef enum eSpaceClip_Mode {
  SC_MODE_TRACKING = 0,
  /*SC_MODE_RECONSTRUCTION = 1,*/ /* DEPRECATED */
  /*SC_MODE_DISTORTION = 2,*/     /* DEPRECATED */
  SC_MODE_MASKEDIT = 3,
} eSpaceClip_Mode;

/* SpaceClip.view */
typedef enum eSpaceClip_View {
  SC_VIEW_CLIP = 0,
  SC_VIEW_GRAPH = 1,
  SC_VIEW_DOPESHEET = 2,
} eSpaceClip_View;

/* SpaceClip.gpencil_src */
typedef enum eSpaceClip_GPencil_Source {
  SC_GPENCIL_SRC_CLIP = 0,
  SC_GPENCIL_SRC_TRACK = 1,
} eSpaceClip_GPencil_Source;

/** \} */

/* -------------------------------------------------------------------- */
/** \name Top Bar
 * \{ */

/* These two lines with # tell makesdna this struct can be excluded.
 * Should be: #ifndef WITH_GLOBAL_AREA_WRITING */
#
#
typedef struct SpaceTopBar {
  SpaceLink *next, *prev;
  /** Storage of regions for inactive spaces. */
  ListBase regionbase;
  char spacetype;
  char link_flag;
  char _pad0[6];
  /* End 'SpaceLink' header. */
} SpaceTopBar;

/** \} */

/* -------------------------------------------------------------------- */
/** \name Status Bar
 * \{ */

/* These two lines with # tell makesdna this struct can be excluded.
 * Should be: #ifndef WITH_GLOBAL_AREA_WRITING */
#
#
typedef struct SpaceStatusBar {
  SpaceLink *next, *prev;
  /** Storage of regions for inactive spaces. */
  ListBase regionbase;
  char spacetype;
  char link_flag;
  char _pad0[6];
  /* End 'SpaceLink' header. */
} SpaceStatusBar;

/** \} */

/* -------------------------------------------------------------------- */
/** \name Space Defines (eSpace_Type)
 * \{ */

/* space types, moved from DNA_screen_types.h */
/* Do NOT change order, append on end. types are hardcoded needed */
typedef enum eSpace_Type {
  SPACE_EMPTY = 0,
  SPACE_VIEW3D = 1,
  SPACE_GRAPH = 2,
  SPACE_OUTLINER = 3,
  SPACE_PROPERTIES = 4,
  SPACE_FILE = 5,
  SPACE_IMAGE = 6,
  SPACE_INFO = 7,
  SPACE_SEQ = 8,
  SPACE_TEXT = 9,
#ifdef DNA_DEPRECATED_ALLOW
  SPACE_IMASEL = 10, /* Deprecated */
  SPACE_SOUND = 11,  /* Deprecated */
#endif
  SPACE_ACTION = 12,
  SPACE_NLA = 13,
  /* TODO: fully deprecate */
  SPACE_SCRIPT = 14, /* Deprecated */
#ifdef DNA_DEPRECATED_ALLOW
  SPACE_TIME = 15, /* Deprecated */
#endif
  SPACE_NODE = 16,
#ifdef DNA_DEPRECATED_ALLOW
  SPACE_LOGIC = 17, /* Deprecated */
#endif
  SPACE_CONSOLE = 18,
  SPACE_USERPREF = 19,
  SPACE_CLIP = 20,
  SPACE_TOPBAR = 21,
  SPACE_STATUSBAR = 22,

#define SPACE_TYPE_LAST SPACE_STATUSBAR
} eSpace_Type;

/* use for function args */
#define SPACE_TYPE_ANY -1

#define IMG_SIZE_FALLBACK 256

/** \} */

#endif /* __DNA_SPACE_TYPES_H__ */<|MERGE_RESOLUTION|>--- conflicted
+++ resolved
@@ -112,19 +112,12 @@
   char _pad0[6];
   /* End 'SpaceLink' header. */
 
-<<<<<<< HEAD
   char report_mask_exclude;
   char _pad[3];
   int active_report_index;
   char search_string[64];
-} SpaceInfo;
-
-/* SpaceInfo.report_mask_exclude */
-=======
-  char rpt_mask;
-  /* determine which reports will be visible in info editor */
   char view;
-  char _pad[6];
+  char _pad1[7];
   /* reports that were converted from CLOG */
   ReportList *active_reports;
   // int clog_show;
@@ -141,8 +134,7 @@
   // ...
 } eSpaceInfo_ClogShow;
 
-/* SpaceInfo.rpt_mask */
->>>>>>> a5489247
+/* SpaceInfo.report_mask_exclude */
 typedef enum eSpaceInfo_RptMask {
   INFO_RPT_DEBUG = (1 << 0),
   INFO_RPT_INFO = (1 << 1),
