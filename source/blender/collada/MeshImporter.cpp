--- conflicted
+++ resolved
@@ -1156,17 +1156,9 @@
 	BKE_mesh_assign_object(ob, new_mesh);
 	BKE_mesh_calc_normals(new_mesh);
 
-<<<<<<< HEAD
-	if (old_mesh->id.us == 0) BKE_libblock_free(G.main, old_mesh);
-=======
 	id_us_plus(&old_mesh->id);  /* Because BKE_mesh_assign_object would have already decreased it... */
 	BKE_libblock_free_us(G.main, old_mesh);
 
-	char layername[100];
-	layername[0] = '\0';
-	MTFace *texture_face = NULL;
->>>>>>> 880e96dd
-	
 	COLLADAFW::MaterialBindingArray& mat_array =
 	    geom->getMaterialBindings();
 	
