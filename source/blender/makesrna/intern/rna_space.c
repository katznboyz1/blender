--- conflicted
+++ resolved
@@ -1779,68 +1779,6 @@
   SpaceProperties *sbuts = (SpaceProperties *)(ptr->data);
   EnumPropertyItem *item = NULL;
 
-<<<<<<< HEAD
-  if (totitem) {
-    RNA_enum_item_add_separator(&item, &totitem);
-  }
-
-  if (sbuts->pathflag & (1 << BCONTEXT_COLLECTION)) {
-    RNA_enum_items_add_value(&item, &totitem, buttons_context_items, BCONTEXT_COLLECTION);
-  }
-
-  if (totitem) {
-    RNA_enum_item_add_separator(&item, &totitem);
-  }
-
-  if (sbuts->pathflag & (1 << BCONTEXT_OBJECT)) {
-    RNA_enum_items_add_value(&item, &totitem, buttons_context_items, BCONTEXT_OBJECT);
-  }
-
-  if (sbuts->pathflag & (1 << BCONTEXT_MODIFIER)) {
-    RNA_enum_items_add_value(&item, &totitem, buttons_context_items, BCONTEXT_MODIFIER);
-  }
-
-  if (sbuts->pathflag & (1 << BCONTEXT_SHADERFX)) {
-    RNA_enum_items_add_value(&item, &totitem, buttons_context_items, BCONTEXT_SHADERFX);
-  }
-
-  if (sbuts->pathflag & (1 << BCONTEXT_PARTICLE)) {
-    RNA_enum_items_add_value(&item, &totitem, buttons_context_items, BCONTEXT_PARTICLE);
-  }
-
-  if (sbuts->pathflag & (1 << BCONTEXT_PHYSICS)) {
-    RNA_enum_items_add_value(&item, &totitem, buttons_context_items, BCONTEXT_PHYSICS);
-  }
-
-  if (sbuts->pathflag & (1 << BCONTEXT_CONSTRAINT)) {
-    RNA_enum_items_add_value(&item, &totitem, buttons_context_items, BCONTEXT_CONSTRAINT);
-  }
-
-  if (sbuts->pathflag & (1 << BCONTEXT_DATA)) {
-    RNA_enum_items_add_value(&item, &totitem, buttons_context_items, BCONTEXT_DATA);
-    (item + totitem - 1)->icon = sbuts->dataicon;
-  }
-
-  if (sbuts->pathflag & (1 << BCONTEXT_BONE)) {
-    RNA_enum_items_add_value(&item, &totitem, buttons_context_items, BCONTEXT_BONE);
-  }
-
-  if (sbuts->pathflag & (1 << BCONTEXT_BONE_CONSTRAINT)) {
-    RNA_enum_items_add_value(&item, &totitem, buttons_context_items, BCONTEXT_BONE_CONSTRAINT);
-  }
-
-  if (sbuts->pathflag & (1 << BCONTEXT_MATERIAL)) {
-    RNA_enum_items_add_value(&item, &totitem, buttons_context_items, BCONTEXT_MATERIAL);
-  }
-
-  if (sbuts->pathflag & (1 << BCONTEXT_LRT)) {
-    RNA_enum_items_add_value(&item, &totitem, buttons_context_items, BCONTEXT_LRT);
-  }
-
-  if (totitem) {
-    RNA_enum_item_add_separator(&item, &totitem);
-  }
-=======
   /* We use 32 tabs maximum here so a flag for each can fit into a 32 bit integer flag.
    * A theoretical maximum would be BCONTEXT_TOT * 2, with every tab displayed and a spacer
    * in every other item. But this size is currently limited by the size of integer
@@ -1857,7 +1795,6 @@
     }
 
     RNA_enum_items_add_value(&item, &totitem_added, buttons_context_items, context_tabs_array[i]);
->>>>>>> 141deeef
 
     /* Add the object data icon dynamically for the data tab. */
     if (context_tabs_array[i] == BCONTEXT_DATA) {
