--- conflicted
+++ resolved
@@ -1365,8 +1365,6 @@
                * override is not matching its reference anymore. */
               opop->flag &= ~IDOVERRIDE_LIBRARY_FLAG_IDPOINTER_MATCH_REFERENCE;
             }
-<<<<<<< HEAD
-=======
             else if ((owner_id_a->tag & LIB_TAG_LIB_OVERRIDE_NEED_RESYNC) != 0 ||
                      (owner_id_b->tag & LIB_TAG_LIB_OVERRIDE_NEED_RESYNC) != 0) {
               /* In case one of the owner of the checked property is tagged as needing resync, do
@@ -1378,7 +1376,6 @@
                         "needing resync.\n",
                         id_a->name);
             }
->>>>>>> 9e007b46
             else if (id_a->override_library != NULL && id_a->override_library->reference == id_b) {
               opop->flag |= IDOVERRIDE_LIBRARY_FLAG_IDPOINTER_MATCH_REFERENCE;
             }
