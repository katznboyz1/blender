--- conflicted
+++ resolved
@@ -218,16 +218,8 @@
 {
 	Object *ob = ptr->id.data;
 	PointCache *cache = ptr->data;
-<<<<<<< HEAD
 	PTCacheID pid = BKE_ptcache_id_find(ob, NULL, cache);
-	
-=======
-	PTCacheID *pid;
-	ListBase pidlist;
-
-	BKE_ptcache_ids_from_object(&pidlist, ob, NULL, 0);
-
->>>>>>> fb565ddb
+
 	*min = 0;
 	*max = 0;
 
@@ -243,69 +235,36 @@
 	PTCacheID pid = BKE_ptcache_id_find(ob, NULL, cache);
 	int num = 0;
 
-<<<<<<< HEAD
 	if (pid.cache) {
 		num = BLI_findindex(pid.ptcaches, cache);
-=======
-	BKE_ptcache_ids_from_object(&pidlist, ob, NULL, 0);
-
-	for (pid = pidlist.first; pid; pid = pid->next) {
-		if (pid->cache == cache) {
-			num = BLI_findindex(pid->ptcaches, cache);
-			break;
-		}
->>>>>>> fb565ddb
 	}
 
 	return num;
 }
 
 static void rna_Cache_active_point_cache_index_set(struct PointerRNA *ptr, int value)
-{
-	Object *ob = ptr->id.data;
-	PointCache *cache = ptr->data;
-<<<<<<< HEAD
-	PTCacheID pid = BKE_ptcache_id_find(ob, NULL, cache);
-	
-	if (pid.cache) {
-		*(pid.cache_ptr) = BLI_findlink(pid.ptcaches, value);
-=======
-	PTCacheID *pid;
-	ListBase pidlist;
-
-	BKE_ptcache_ids_from_object(&pidlist, ob, NULL, 0);
-
-	for (pid = pidlist.first; pid; pid = pid->next) {
-		if (pid->cache == cache) {
-			*(pid->cache_ptr) = BLI_findlink(pid->ptcaches, value);
-			break;
-		}
->>>>>>> fb565ddb
-	}
-}
-
-static void rna_PointCache_frame_step_range(PointerRNA *ptr, int *min, int *max,
-                                            int *UNUSED(softmin), int *UNUSED(softmax))
 {
 	Object *ob = ptr->id.data;
 	PointCache *cache = ptr->data;
 	PTCacheID pid = BKE_ptcache_id_find(ob, NULL, cache);
 
+	if (pid.cache) {
+		*(pid.cache_ptr) = BLI_findlink(pid.ptcaches, value);
+	}
+}
+
+static void rna_PointCache_frame_step_range(PointerRNA *ptr, int *min, int *max,
+                                            int *UNUSED(softmin), int *UNUSED(softmax))
+{
+	Object *ob = ptr->id.data;
+	PointCache *cache = ptr->data;
+	PTCacheID pid = BKE_ptcache_id_find(ob, NULL, cache);
+
 	*min = 1;
 	*max = 20;
 
-<<<<<<< HEAD
 	if (pid.cache) {
 		*max = pid.max_step;
-=======
-	BKE_ptcache_ids_from_object(&pidlist, ob, NULL, 0);
-
-	for (pid = pidlist.first; pid; pid = pid->next) {
-		if (pid->cache == cache) {
-			*max = pid->max_step;
-			break;
-		}
->>>>>>> fb565ddb
 	}
 }
 
@@ -1501,81 +1460,6 @@
 	/* falloff_power, use_max_distance, maximum_distance */
 }
 
-<<<<<<< HEAD
-=======
-static void rna_def_game_softbody(BlenderRNA *brna)
-{
-	StructRNA *srna;
-	PropertyRNA *prop;
-
-	srna = RNA_def_struct(brna, "GameSoftBodySettings", NULL);
-	RNA_def_struct_sdna(srna, "BulletSoftBody");
-	RNA_def_struct_ui_text(srna, "Game Soft Body Settings",
-	                       "Soft body simulation settings for an object in the game engine");
-
-	/* Floats */
-
-	prop = RNA_def_property(srna, "linear_stiffness", PROP_FLOAT, PROP_NONE);
-	RNA_def_property_float_sdna(prop, NULL, "linStiff");
-	RNA_def_property_range(prop, 0.0f, 1.0f);
-	RNA_def_property_ui_text(prop, "Linear Stiffness", "Linear stiffness of the soft body links");
-
-	prop = RNA_def_property(srna, "dynamic_friction", PROP_FLOAT, PROP_NONE);
-	RNA_def_property_float_sdna(prop, NULL, "kDF");
-	RNA_def_property_range(prop, 0.0f, 1.0f);
-	RNA_def_property_ui_text(prop, "Friction", "Dynamic Friction");
-
-	prop = RNA_def_property(srna, "shape_threshold", PROP_FLOAT, PROP_NONE);
-	RNA_def_property_float_sdna(prop, NULL, "kMT");
-	RNA_def_property_range(prop, 0.0f, 1.0f);
-	RNA_def_property_ui_text(prop, "Threshold", "Shape matching threshold");
-
-	prop = RNA_def_property(srna, "collision_margin", PROP_FLOAT, PROP_NONE);
-	RNA_def_property_float_sdna(prop, NULL, "margin");
-	RNA_def_property_range(prop, 0.01f, 1.0f);
-	RNA_def_property_ui_text(prop, "Margin",
-	                         "Collision margin for soft body. Small value makes the algorithm unstable");
-
-	prop = RNA_def_property(srna, "weld_threshold", PROP_FLOAT, PROP_DISTANCE);
-	RNA_def_property_float_sdna(prop, NULL, "welding");
-	RNA_def_property_range(prop, 0.0f, 0.01f);
-	RNA_def_property_ui_text(prop, "Welding",
-	                         "Welding threshold: distance between nearby vertices to be considered equal "
-	                         "=> set to 0.0 to disable welding test and speed up scene loading "
-	                         "(ok if the mesh has no duplicates)");
-
-	/* Integers */
-
-	prop = RNA_def_property(srna, "location_iterations", PROP_INT, PROP_NONE);
-	RNA_def_property_int_sdna(prop, NULL, "piterations");
-	RNA_def_property_range(prop, 0, 10);
-	RNA_def_property_ui_text(prop, "Position Iterations", "Position solver iterations");
-
-	prop = RNA_def_property(srna, "cluster_iterations", PROP_INT, PROP_NONE);
-	RNA_def_property_int_sdna(prop, NULL, "numclusteriterations");
-	RNA_def_property_range(prop, 1, 128);
-	RNA_def_property_ui_text(prop, "Cluster Iterations", "Number of cluster iterations");
-
-	/* Booleans */
-
-	prop = RNA_def_property(srna, "use_shape_match", PROP_BOOLEAN, PROP_NONE);
-	RNA_def_property_boolean_sdna(prop, NULL, "flag", OB_BSB_SHAPE_MATCHING);
-	RNA_def_property_ui_text(prop, "Shape Match", "Enable soft body shape matching goal");
-
-	prop = RNA_def_property(srna, "use_bending_constraints", PROP_BOOLEAN, PROP_NONE);
-	RNA_def_property_boolean_sdna(prop, NULL, "flag", OB_BSB_BENDING_CONSTRAINTS);
-	RNA_def_property_ui_text(prop, "Bending Const", "Enable bending constraints");
-
-	prop = RNA_def_property(srna, "use_cluster_rigid_to_softbody", PROP_BOOLEAN, PROP_NONE);
-	RNA_def_property_boolean_sdna(prop, NULL, "collisionflags", OB_BSB_COL_CL_RS);
-	RNA_def_property_ui_text(prop, "Rigid to Soft Body", "Enable cluster collision between soft and rigid body");
-
-	prop = RNA_def_property(srna, "use_cluster_soft_to_softbody", PROP_BOOLEAN, PROP_NONE);
-	RNA_def_property_boolean_sdna(prop, NULL, "collisionflags", OB_BSB_COL_CL_SS);
-	RNA_def_property_ui_text(prop, "Soft to Soft Body", "Enable cluster collision between soft and soft body");
-}
-
->>>>>>> fb565ddb
 static void rna_def_softbody(BlenderRNA *brna)
 {
 	StructRNA *srna;
