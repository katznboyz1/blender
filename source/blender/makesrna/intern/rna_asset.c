--- conflicted
+++ resolved
@@ -195,11 +195,7 @@
 static void rna_AssetMetaData_catalog_id_set(PointerRNA *ptr, const char *value)
 {
   AssetMetaData *asset_data = ptr->data;
-<<<<<<< HEAD
-  UUID new_uuid;
-=======
   bUUID new_uuid;
->>>>>>> aa2493e2
 
   if (value[0] == '\0') {
     BKE_asset_metadata_catalog_id_clear(asset_data);
