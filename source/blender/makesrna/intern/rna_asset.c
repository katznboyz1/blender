--- conflicted
+++ resolved
@@ -341,8 +341,6 @@
   RNA_def_property_ui_text(prop, "File Entry", "File data used to refer to the asset");
 }
 
-<<<<<<< HEAD
-=======
 static void rna_def_asset_library_reference(BlenderRNA *brna)
 {
   StructRNA *srna = RNA_def_struct(brna, "AssetLibraryReference", NULL);
@@ -350,7 +348,6 @@
       srna, "Asset Library Reference", "Identifier to refere to the asset library");
 }
 
->>>>>>> 2c65710c
 /**
  * \note the UI text and updating has to be set by the caller.
  */
@@ -372,10 +369,7 @@
   rna_def_asset_tag(brna);
   rna_def_asset_filter_settings(brna);
   rna_def_asset_data(brna);
-<<<<<<< HEAD
-=======
   rna_def_asset_library_reference(brna);
->>>>>>> 2c65710c
   rna_def_asset_handle(brna);
 
   RNA_define_animate_sdna(true);
