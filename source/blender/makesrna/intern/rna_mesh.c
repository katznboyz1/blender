/*
 * This program is free software; you can redistribute it and/or
 * modify it under the terms of the GNU General Public License
 * as published by the Free Software Foundation; either version 2
 * of the License, or (at your option) any later version.
 *
 * This program is distributed in the hope that it will be useful,
 * but WITHOUT ANY WARRANTY; without even the implied warranty of
 * MERCHANTABILITY or FITNESS FOR A PARTICULAR PURPOSE.  See the
 * GNU General Public License for more details.
 *
 * You should have received a copy of the GNU General Public License
 * along with this program; if not, write to the Free Software Foundation,
 * Inc., 51 Franklin Street, Fifth Floor, Boston, MA 02110-1301, USA.
 */

/* note: the original vertex color stuff is now just used for
 * getting info on the layers themselves, accessing the data is
 * done through the (not yet written) mpoly interfaces.*/

/** \file
 * \ingroup RNA
 */

#include <stdlib.h>

#include "MEM_guardedalloc.h"

#include "DNA_material_types.h"
#include "DNA_mesh_types.h"
#include "DNA_meshdata_types.h"
#include "DNA_object_types.h"

#include "BLI_math_base.h"
#include "BLI_math_rotation.h"
#include "BLI_utildefines.h"

#include "BKE_editmesh.h"

#include "RNA_access.h"
#include "RNA_define.h"
#include "RNA_types.h"
#include "RNA_enum_types.h"

#include "rna_internal.h"

#include "WM_types.h"

const EnumPropertyItem rna_enum_mesh_delimit_mode_items[] = {
    {BMO_DELIM_NORMAL, "NORMAL", 0, "Regular", "Delimit by face directions"},
    {BMO_DELIM_MATERIAL, "MATERIAL", 0, "Material", "Delimit by face material"},
    {BMO_DELIM_SEAM, "SEAM", 0, "Seam", "Delimit by edge seams"},
    {BMO_DELIM_SHARP, "SHARP", 0, "Sharp", "Delimit by sharp edges"},
    {BMO_DELIM_UV, "UV", 0, "UVs", "Delimit by UV coordinates"},
    {0, NULL, 0, NULL, NULL},
};

#ifdef RNA_RUNTIME

#  include "DNA_scene_types.h"

#  include "BLI_math.h"

#  include "BKE_customdata.h"
#  include "BKE_main.h"
#  include "BKE_mesh.h"
#  include "BKE_mesh_runtime.h"
#  include "BKE_report.h"

#  include "DEG_depsgraph.h"

#  include "ED_mesh.h" /* XXX Bad level call */

#  include "WM_api.h"

#  include "rna_mesh_utils.h"

/* -------------------------------------------------------------------- */
/* Generic helpers */

static Mesh *rna_mesh(PointerRNA *ptr)
{
  Mesh *me = (Mesh *)ptr->id.data;
  return me;
}

static CustomData *rna_mesh_vdata_helper(Mesh *me)
{
  return (me->edit_mesh) ? &me->edit_mesh->bm->vdata : &me->vdata;
}

static CustomData *rna_mesh_edata_helper(Mesh *me)
{
  return (me->edit_mesh) ? &me->edit_mesh->bm->edata : &me->edata;
}

static CustomData *rna_mesh_pdata_helper(Mesh *me)
{
  return (me->edit_mesh) ? &me->edit_mesh->bm->pdata : &me->pdata;
}

static CustomData *rna_mesh_ldata_helper(Mesh *me)
{
  return (me->edit_mesh) ? &me->edit_mesh->bm->ldata : &me->ldata;
}

static CustomData *rna_mesh_fdata_helper(Mesh *me)
{
  return (me->edit_mesh) ? NULL : &me->fdata;
}

static CustomData *rna_mesh_vdata(PointerRNA *ptr)
{
  Mesh *me = rna_mesh(ptr);
  return rna_mesh_vdata_helper(me);
}
#  if 0
static CustomData *rna_mesh_edata(PointerRNA *ptr)
{
  Mesh *me = rna_mesh(ptr);
  return rna_mesh_edata_helper(me);
}
#  endif
static CustomData *rna_mesh_pdata(PointerRNA *ptr)
{
  Mesh *me = rna_mesh(ptr);
  return rna_mesh_pdata_helper(me);
}

static CustomData *rna_mesh_ldata(PointerRNA *ptr)
{
  Mesh *me = rna_mesh(ptr);
  return rna_mesh_ldata_helper(me);
}

/* -------------------------------------------------------------------- */
/* Generic CustomData Layer Functions */

static void rna_cd_layer_name_set(CustomData *cdata, CustomDataLayer *cdl, const char *value)
{
  BLI_strncpy_utf8(cdl->name, value, sizeof(cdl->name));
  CustomData_set_layer_unique_name(cdata, cdl - cdata->layers);
}

/* avoid using where possible!, ideally the type is known */
static CustomData *rna_cd_from_layer(PointerRNA *ptr, CustomDataLayer *cdl)
{
  /* find out where we come from by */
  Mesh *me = ptr->id.data;
  CustomData *cd;

  /* rely on negative values wrapping */
#  define TEST_CDL(cmd) \
    if ((void)(cd = cmd(me)), ARRAY_HAS_ITEM(cdl, cd->layers, cd->totlayer)) \
    return cd

  TEST_CDL(rna_mesh_vdata_helper);
  TEST_CDL(rna_mesh_edata_helper);
  TEST_CDL(rna_mesh_pdata_helper);
  TEST_CDL(rna_mesh_ldata_helper);
  TEST_CDL(rna_mesh_fdata_helper);

#  undef TEST_CDL

  /* should _never_ happen */
  return NULL;
}

static void rna_MeshVertexLayer_name_set(PointerRNA *ptr, const char *value)
{
  rna_cd_layer_name_set(rna_mesh_vdata(ptr), (CustomDataLayer *)ptr->data, value);
}
#  if 0
static void rna_MeshEdgeLayer_name_set(PointerRNA *ptr, const char *value)
{
  rna_cd_layer_name_set(rna_mesh_edata(ptr), (CustomDataLayer *)ptr->data, value);
}
#  endif
static void rna_MeshPolyLayer_name_set(PointerRNA *ptr, const char *value)
{
  rna_cd_layer_name_set(rna_mesh_pdata(ptr), (CustomDataLayer *)ptr->data, value);
}
static void rna_MeshLoopLayer_name_set(PointerRNA *ptr, const char *value)
{
  rna_cd_layer_name_set(rna_mesh_ldata(ptr), (CustomDataLayer *)ptr->data, value);
}
/* only for layers shared between types */
static void rna_MeshAnyLayer_name_set(PointerRNA *ptr, const char *value)
{
  CustomData *cd = rna_cd_from_layer(ptr, (CustomDataLayer *)ptr->data);
  rna_cd_layer_name_set(cd, (CustomDataLayer *)ptr->data, value);
}

static bool rna_Mesh_has_custom_normals_get(PointerRNA *ptr)
{
  Mesh *me = ptr->data;
  return BKE_mesh_has_custom_loop_normals(me);
}

/* -------------------------------------------------------------------- */
/* Update Callbacks */

static void rna_Mesh_update_data(Main *UNUSED(bmain), Scene *UNUSED(scene), PointerRNA *ptr)
{
  ID *id = ptr->id.data;

  /* cheating way for importers to avoid slow updates */
  if (id->us > 0) {
    DEG_id_tag_update(id, 0);
    WM_main_add_notifier(NC_GEOM | ND_DATA, id);
  }
}

static void rna_Mesh_update_data_edit_weight(Main *bmain, Scene *scene, PointerRNA *ptr)
{
  BKE_mesh_batch_cache_dirty_tag(rna_mesh(ptr), BKE_MESH_BATCH_DIRTY_ALL);

  rna_Mesh_update_data(bmain, scene, ptr);
}

static void rna_Mesh_update_data_edit_active_color(Main *bmain, Scene *scene, PointerRNA *ptr)
{
  BKE_mesh_batch_cache_dirty_tag(rna_mesh(ptr), BKE_MESH_BATCH_DIRTY_ALL);

  rna_Mesh_update_data(bmain, scene, ptr);
}
static void rna_Mesh_update_select(Main *UNUSED(bmain), Scene *UNUSED(scene), PointerRNA *ptr)
{
  ID *id = ptr->id.data;
  /* cheating way for importers to avoid slow updates */
  if (id->us > 0) {
    WM_main_add_notifier(NC_GEOM | ND_SELECT, id);
  }
}

void rna_Mesh_update_draw(Main *UNUSED(bmain), Scene *UNUSED(scene), PointerRNA *ptr)
{
  ID *id = ptr->id.data;
  /* cheating way for importers to avoid slow updates */
  if (id->us > 0) {
    WM_main_add_notifier(NC_GEOM | ND_DATA, id);
  }
}

static void rna_Mesh_update_vertmask(Main *bmain, Scene *scene, PointerRNA *ptr)
{
  Mesh *me = ptr->data;
  if ((me->editflag & ME_EDIT_PAINT_VERT_SEL) && (me->editflag & ME_EDIT_PAINT_FACE_SEL)) {
    me->editflag &= ~ME_EDIT_PAINT_FACE_SEL;
  }

  BKE_mesh_batch_cache_dirty_tag(me, BKE_MESH_BATCH_DIRTY_ALL);

  rna_Mesh_update_draw(bmain, scene, ptr);
}

static void rna_Mesh_update_facemask(Main *bmain, Scene *scene, PointerRNA *ptr)
{
  Mesh *me = ptr->data;
  if ((me->editflag & ME_EDIT_PAINT_VERT_SEL) && (me->editflag & ME_EDIT_PAINT_FACE_SEL)) {
    me->editflag &= ~ME_EDIT_PAINT_VERT_SEL;
  }

  BKE_mesh_batch_cache_dirty_tag(me, BKE_MESH_BATCH_DIRTY_ALL);

  rna_Mesh_update_draw(bmain, scene, ptr);
}

/* -------------------------------------------------------------------- */
/* Property get/set Callbacks  */

static void rna_MeshVertex_normal_get(PointerRNA *ptr, float *value)
{
  MVert *mvert = (MVert *)ptr->data;
  normal_short_to_float_v3(value, mvert->no);
}

static void rna_MeshVertex_normal_set(PointerRNA *ptr, const float *value)
{
  MVert *mvert = (MVert *)ptr->data;
  float no[3];

  copy_v3_v3(no, value);
  normalize_v3(no);
  normal_float_to_short_v3(mvert->no, no);
}

static float rna_MeshVertex_bevel_weight_get(PointerRNA *ptr)
{
  MVert *mvert = (MVert *)ptr->data;
  return mvert->bweight / 255.0f;
}

static void rna_MeshVertex_bevel_weight_set(PointerRNA *ptr, float value)
{
  MVert *mvert = (MVert *)ptr->data;
  mvert->bweight = round_fl_to_uchar_clamp(value * 255.0f);
}

static float rna_MEdge_bevel_weight_get(PointerRNA *ptr)
{
  MEdge *medge = (MEdge *)ptr->data;
  return medge->bweight / 255.0f;
}

static void rna_MEdge_bevel_weight_set(PointerRNA *ptr, float value)
{
  MEdge *medge = (MEdge *)ptr->data;
  medge->bweight = round_fl_to_uchar_clamp(value * 255.0f);
}

static float rna_MEdge_crease_get(PointerRNA *ptr)
{
  MEdge *medge = (MEdge *)ptr->data;
  return medge->crease / 255.0f;
}

static void rna_MEdge_crease_set(PointerRNA *ptr, float value)
{
  MEdge *medge = (MEdge *)ptr->data;
  medge->crease = round_fl_to_uchar_clamp(value * 255.0f);
}

static void rna_MeshLoop_normal_get(PointerRNA *ptr, float *values)
{
  Mesh *me = rna_mesh(ptr);
  MLoop *ml = (MLoop *)ptr->data;
  const float(*vec)[3] = CustomData_get(&me->ldata, (int)(ml - me->mloop), CD_NORMAL);

  if (!vec) {
    zero_v3(values);
  }
  else {
    copy_v3_v3(values, (const float *)vec);
  }
}

static void rna_MeshLoop_normal_set(PointerRNA *ptr, const float *values)
{
  Mesh *me = rna_mesh(ptr);
  MLoop *ml = (MLoop *)ptr->data;
  float(*vec)[3] = CustomData_get(&me->ldata, (int)(ml - me->mloop), CD_NORMAL);

  if (vec) {
    normalize_v3_v3(*vec, values);
  }
}

static void rna_MeshLoop_tangent_get(PointerRNA *ptr, float *values)
{
  Mesh *me = rna_mesh(ptr);
  MLoop *ml = (MLoop *)ptr->data;
  const float(*vec)[4] = CustomData_get(&me->ldata, (int)(ml - me->mloop), CD_MLOOPTANGENT);

  if (!vec) {
    zero_v3(values);
  }
  else {
    copy_v3_v3(values, (const float *)vec);
  }
}

static float rna_MeshLoop_bitangent_sign_get(PointerRNA *ptr)
{
  Mesh *me = rna_mesh(ptr);
  MLoop *ml = (MLoop *)ptr->data;
  const float(*vec)[4] = CustomData_get(&me->ldata, (int)(ml - me->mloop), CD_MLOOPTANGENT);

  return (vec) ? (*vec)[3] : 0.0f;
}

static void rna_MeshLoop_bitangent_get(PointerRNA *ptr, float *values)
{
  Mesh *me = rna_mesh(ptr);
  MLoop *ml = (MLoop *)ptr->data;
  const float(*nor)[3] = CustomData_get(&me->ldata, (int)(ml - me->mloop), CD_NORMAL);
  const float(*vec)[4] = CustomData_get(&me->ldata, (int)(ml - me->mloop), CD_MLOOPTANGENT);

  if (nor && vec) {
    cross_v3_v3v3(values, (const float *)nor, (const float *)vec);
    mul_v3_fl(values, (*vec)[3]);
  }
  else {
    zero_v3(values);
  }
}

static void rna_MeshPolygon_normal_get(PointerRNA *ptr, float *values)
{
  Mesh *me = rna_mesh(ptr);
  MPoly *mp = (MPoly *)ptr->data;

  BKE_mesh_calc_poly_normal(mp, me->mloop + mp->loopstart, me->mvert, values);
}

static void rna_MeshPolygon_center_get(PointerRNA *ptr, float *values)
{
  Mesh *me = rna_mesh(ptr);
  MPoly *mp = (MPoly *)ptr->data;

  BKE_mesh_calc_poly_center(mp, me->mloop + mp->loopstart, me->mvert, values);
}

static float rna_MeshPolygon_area_get(PointerRNA *ptr)
{
  Mesh *me = (Mesh *)ptr->id.data;
  MPoly *mp = (MPoly *)ptr->data;

  return BKE_mesh_calc_poly_area(mp, me->mloop + mp->loopstart, me->mvert);
}

static void rna_MeshPolygon_flip(ID *id, MPoly *mp)
{
  Mesh *me = (Mesh *)id;

  BKE_mesh_polygon_flip(mp, me->mloop, &me->ldata);
  BKE_mesh_tessface_clear(me);
  BKE_mesh_runtime_clear_geometry(me);
}

static void rna_MeshLoopTriangle_verts_get(PointerRNA *ptr, int *values)
{
  Mesh *me = rna_mesh(ptr);
  MLoopTri *lt = (MLoopTri *)ptr->data;
  values[0] = me->mloop[lt->tri[0]].v;
  values[1] = me->mloop[lt->tri[1]].v;
  values[2] = me->mloop[lt->tri[2]].v;
}

static void rna_MeshLoopTriangle_normal_get(PointerRNA *ptr, float *values)
{
  Mesh *me = rna_mesh(ptr);
  MLoopTri *lt = (MLoopTri *)ptr->data;
  unsigned int v1 = me->mloop[lt->tri[0]].v;
  unsigned int v2 = me->mloop[lt->tri[1]].v;
  unsigned int v3 = me->mloop[lt->tri[2]].v;

  normal_tri_v3(values, me->mvert[v1].co, me->mvert[v2].co, me->mvert[v3].co);
}

static void rna_MeshLoopTriangle_split_normals_get(PointerRNA *ptr, float *values)
{
  Mesh *me = rna_mesh(ptr);
  const float(*lnors)[3] = CustomData_get_layer(&me->ldata, CD_NORMAL);

  if (!lnors) {
    zero_v3(values + 0);
    zero_v3(values + 3);
    zero_v3(values + 6);
  }
  else {
    MLoopTri *lt = (MLoopTri *)ptr->data;
    copy_v3_v3(values + 0, lnors[lt->tri[0]]);
    copy_v3_v3(values + 3, lnors[lt->tri[1]]);
    copy_v3_v3(values + 6, lnors[lt->tri[2]]);
  }
}

static float rna_MeshLoopTriangle_area_get(PointerRNA *ptr)
{
  Mesh *me = rna_mesh(ptr);
  MLoopTri *lt = (MLoopTri *)ptr->data;
  unsigned int v1 = me->mloop[lt->tri[0]].v;
  unsigned int v2 = me->mloop[lt->tri[1]].v;
  unsigned int v3 = me->mloop[lt->tri[2]].v;

  return area_tri_v3(me->mvert[v1].co, me->mvert[v2].co, me->mvert[v3].co);
}

static void rna_MeshLoopColor_color_get(PointerRNA *ptr, float *values)
{
  MLoopCol *mlcol = (MLoopCol *)ptr->data;

  values[0] = mlcol->r / 255.0f;
  values[1] = mlcol->g / 255.0f;
  values[2] = mlcol->b / 255.0f;
  values[3] = mlcol->a / 255.0f;
}

static void rna_MeshLoopColor_color_set(PointerRNA *ptr, const float *values)
{
  MLoopCol *mlcol = (MLoopCol *)ptr->data;

  mlcol->r = round_fl_to_uchar_clamp(values[0] * 255.0f);
  mlcol->g = round_fl_to_uchar_clamp(values[1] * 255.0f);
  mlcol->b = round_fl_to_uchar_clamp(values[2] * 255.0f);
  mlcol->a = round_fl_to_uchar_clamp(values[3] * 255.0f);
}

static int rna_Mesh_texspace_editable(PointerRNA *ptr, const char **UNUSED(r_info))
{
  Mesh *me = (Mesh *)ptr->data;
  return (me->texflag & ME_AUTOSPACE) ? 0 : PROP_EDITABLE;
}

static void rna_Mesh_texspace_size_get(PointerRNA *ptr, float values[3])
{
  Mesh *me = (Mesh *)ptr->data;

  if (me->bb == NULL || (me->bb->flag & BOUNDBOX_DIRTY)) {
    BKE_mesh_texspace_calc(me);
  }

  copy_v3_v3(values, me->size);
}

static void rna_Mesh_texspace_loc_get(PointerRNA *ptr, float values[3])
{
  Mesh *me = (Mesh *)ptr->data;

  if (me->bb == NULL || (me->bb->flag & BOUNDBOX_DIRTY)) {
    BKE_mesh_texspace_calc(me);
  }

  copy_v3_v3(values, me->loc);
}

static void rna_MeshVertex_groups_begin(CollectionPropertyIterator *iter, PointerRNA *ptr)
{
  Mesh *me = rna_mesh(ptr);

  if (me->dvert) {
    MVert *mvert = (MVert *)ptr->data;
    MDeformVert *dvert = me->dvert + (mvert - me->mvert);

    rna_iterator_array_begin(
        iter, (void *)dvert->dw, sizeof(MDeformWeight), dvert->totweight, 0, NULL);
  }
  else {
    rna_iterator_array_begin(iter, NULL, 0, 0, 0, NULL);
  }
}

static void rna_MeshVertex_undeformed_co_get(PointerRNA *ptr, float values[3])
{
  Mesh *me = rna_mesh(ptr);
  MVert *mvert = (MVert *)ptr->data;
  float(*orco)[3] = CustomData_get_layer(&me->vdata, CD_ORCO);

  if (orco) {
    /* orco is normalized to 0..1, we do inverse to match mvert->co */
    float loc[3], size[3];

    BKE_mesh_texspace_get(me->texcomesh ? me->texcomesh : me, loc, NULL, size);
    madd_v3_v3v3v3(values, loc, orco[(mvert - me->mvert)], size);
  }
  else {
    copy_v3_v3(values, mvert->co);
  }
}

static int rna_CustomDataLayer_active_get(PointerRNA *ptr, CustomData *data, int type, bool render)
{
  int n = ((CustomDataLayer *)ptr->data) - data->layers;

  if (render) {
    return (n == CustomData_get_render_layer_index(data, type));
  }
  else {
    return (n == CustomData_get_active_layer_index(data, type));
  }
}

static int rna_CustomDataLayer_clone_get(PointerRNA *ptr, CustomData *data, int type)
{
  int n = ((CustomDataLayer *)ptr->data) - data->layers;

  return (n == CustomData_get_clone_layer_index(data, type));
}

static void rna_CustomDataLayer_active_set(
    PointerRNA *ptr, CustomData *data, int value, int type, int render)
{
  Mesh *me = ptr->id.data;
  int n = (((CustomDataLayer *)ptr->data) - data->layers) - CustomData_get_layer_index(data, type);

  if (value == 0) {
    return;
  }

  if (render) {
    CustomData_set_layer_render(data, type, n);
  }
  else {
    CustomData_set_layer_active(data, type, n);
  }

  BKE_mesh_update_customdata_pointers(me, true);
}

static void rna_CustomDataLayer_clone_set(PointerRNA *ptr, CustomData *data, int value, int type)
{
  int n = ((CustomDataLayer *)ptr->data) - data->layers;

  if (value == 0) {
    return;
  }

  CustomData_set_layer_clone_index(data, type, n);
}

static bool rna_MEdge_freestyle_edge_mark_get(PointerRNA *ptr)
{
  Mesh *me = rna_mesh(ptr);
  MEdge *medge = (MEdge *)ptr->data;
  FreestyleEdge *fed = CustomData_get(&me->edata, (int)(medge - me->medge), CD_FREESTYLE_EDGE);

  return fed && (fed->flag & FREESTYLE_EDGE_MARK) != 0;
}

static void rna_MEdge_freestyle_edge_mark_set(PointerRNA *ptr, bool value)
{
  Mesh *me = rna_mesh(ptr);
  MEdge *medge = (MEdge *)ptr->data;
  FreestyleEdge *fed = CustomData_get(&me->edata, (int)(medge - me->medge), CD_FREESTYLE_EDGE);

  if (!fed) {
    fed = CustomData_add_layer(&me->edata, CD_FREESTYLE_EDGE, CD_CALLOC, NULL, me->totedge);
  }
  if (value) {
    fed->flag |= FREESTYLE_EDGE_MARK;
  }
  else {
    fed->flag &= ~FREESTYLE_EDGE_MARK;
  }
}

static bool rna_MPoly_freestyle_face_mark_get(PointerRNA *ptr)
{
  Mesh *me = rna_mesh(ptr);
  MPoly *mpoly = (MPoly *)ptr->data;
  FreestyleFace *ffa = CustomData_get(&me->pdata, (int)(mpoly - me->mpoly), CD_FREESTYLE_FACE);

  return ffa && (ffa->flag & FREESTYLE_FACE_MARK) != 0;
}

static void rna_MPoly_freestyle_face_mark_set(PointerRNA *ptr, int value)
{
  Mesh *me = rna_mesh(ptr);
  MPoly *mpoly = (MPoly *)ptr->data;
  FreestyleFace *ffa = CustomData_get(&me->pdata, (int)(mpoly - me->mpoly), CD_FREESTYLE_FACE);

  if (!ffa) {
    ffa = CustomData_add_layer(&me->pdata, CD_FREESTYLE_FACE, CD_CALLOC, NULL, me->totpoly);
  }
  if (value) {
    ffa->flag |= FREESTYLE_FACE_MARK;
  }
  else {
    ffa->flag &= ~FREESTYLE_FACE_MARK;
  }
}

/* Generic UV rename! */
static void rna_MeshUVLayer_name_set(PointerRNA *ptr, const char *name)
{
  char buf[MAX_CUSTOMDATA_LAYER_NAME];
  BLI_strncpy_utf8(buf, name, MAX_CUSTOMDATA_LAYER_NAME);
  BKE_mesh_uv_cdlayer_rename(rna_mesh(ptr), ((CustomDataLayer *)ptr->data)->name, buf, true);
}

/* uv_layers */

DEFINE_CUSTOMDATA_LAYER_COLLECTION(uv_layer, ldata, CD_MLOOPUV)
DEFINE_CUSTOMDATA_LAYER_COLLECTION_ACTIVEITEM(uv_layer, ldata, CD_MLOOPUV, active, MeshUVLoopLayer)
DEFINE_CUSTOMDATA_LAYER_COLLECTION_ACTIVEITEM(uv_layer, ldata, CD_MLOOPUV, clone, MeshUVLoopLayer)
DEFINE_CUSTOMDATA_LAYER_COLLECTION_ACTIVEITEM(
    uv_layer, ldata, CD_MLOOPUV, stencil, MeshUVLoopLayer)
DEFINE_CUSTOMDATA_LAYER_COLLECTION_ACTIVEITEM(uv_layer, ldata, CD_MLOOPUV, render, MeshUVLoopLayer)

/* MeshUVLoopLayer */

static char *rna_MeshUVLoopLayer_path(PointerRNA *ptr)
{
  CustomDataLayer *cdl = ptr->data;
  char name_esc[sizeof(cdl->name) * 2];
  BLI_strescape(name_esc, cdl->name, sizeof(name_esc));
  return BLI_sprintfN("uv_layers[\"%s\"]", name_esc);
}

static void rna_MeshUVLoopLayer_data_begin(CollectionPropertyIterator *iter, PointerRNA *ptr)
{
  Mesh *me = rna_mesh(ptr);
  CustomDataLayer *layer = (CustomDataLayer *)ptr->data;
  rna_iterator_array_begin(
      iter, layer->data, sizeof(MLoopUV), (me->edit_mesh) ? 0 : me->totloop, 0, NULL);
}

static int rna_MeshUVLoopLayer_data_length(PointerRNA *ptr)
{
  Mesh *me = rna_mesh(ptr);
  return (me->edit_mesh) ? 0 : me->totloop;
}

static bool rna_MeshUVLoopLayer_active_render_get(PointerRNA *ptr)
{
  return rna_CustomDataLayer_active_get(ptr, rna_mesh_ldata(ptr), CD_MLOOPUV, 1);
}

static bool rna_MeshUVLoopLayer_active_get(PointerRNA *ptr)
{
  return rna_CustomDataLayer_active_get(ptr, rna_mesh_ldata(ptr), CD_MLOOPUV, 0);
}

static bool rna_MeshUVLoopLayer_clone_get(PointerRNA *ptr)
{
  return rna_CustomDataLayer_clone_get(ptr, rna_mesh_ldata(ptr), CD_MLOOPUV);
}

static void rna_MeshUVLoopLayer_active_render_set(PointerRNA *ptr, bool value)
{
  rna_CustomDataLayer_active_set(ptr, rna_mesh_ldata(ptr), value, CD_MLOOPUV, 1);
}

static void rna_MeshUVLoopLayer_active_set(PointerRNA *ptr, bool value)
{
  rna_CustomDataLayer_active_set(ptr, rna_mesh_ldata(ptr), value, CD_MLOOPUV, 0);
}

static void rna_MeshUVLoopLayer_clone_set(PointerRNA *ptr, bool value)
{
  rna_CustomDataLayer_clone_set(ptr, rna_mesh_ldata(ptr), value, CD_MLOOPUV);
}

/* vertex_color_layers */

DEFINE_CUSTOMDATA_LAYER_COLLECTION(vertex_color, ldata, CD_MLOOPCOL)
DEFINE_CUSTOMDATA_LAYER_COLLECTION_ACTIVEITEM(
    vertex_color, ldata, CD_MLOOPCOL, active, MeshLoopColorLayer)
DEFINE_CUSTOMDATA_LAYER_COLLECTION_ACTIVEITEM(
    vertex_color, ldata, CD_MLOOPCOL, render, MeshLoopColorLayer)

static void rna_MeshLoopColorLayer_data_begin(CollectionPropertyIterator *iter, PointerRNA *ptr)
{
  Mesh *me = rna_mesh(ptr);
  CustomDataLayer *layer = (CustomDataLayer *)ptr->data;
  rna_iterator_array_begin(
      iter, layer->data, sizeof(MLoopCol), (me->edit_mesh) ? 0 : me->totloop, 0, NULL);
}

static int rna_MeshLoopColorLayer_data_length(PointerRNA *ptr)
{
  Mesh *me = rna_mesh(ptr);
  return (me->edit_mesh) ? 0 : me->totloop;
}

static bool rna_MeshLoopColorLayer_active_render_get(PointerRNA *ptr)
{
  return rna_CustomDataLayer_active_get(ptr, rna_mesh_ldata(ptr), CD_MLOOPCOL, 1);
}

static bool rna_MeshLoopColorLayer_active_get(PointerRNA *ptr)
{
  return rna_CustomDataLayer_active_get(ptr, rna_mesh_ldata(ptr), CD_MLOOPCOL, 0);
}

static void rna_MeshLoopColorLayer_active_render_set(PointerRNA *ptr, bool value)
{
  rna_CustomDataLayer_active_set(ptr, rna_mesh_ldata(ptr), value, CD_MLOOPCOL, 1);
}

static void rna_MeshLoopColorLayer_active_set(PointerRNA *ptr, bool value)
{
  rna_CustomDataLayer_active_set(ptr, rna_mesh_ldata(ptr), value, CD_MLOOPCOL, 0);
}

static int rna_float_layer_check(CollectionPropertyIterator *UNUSED(iter), void *data)
{
  CustomDataLayer *layer = (CustomDataLayer *)data;
  return (layer->type != CD_PROP_FLT);
}

static void rna_Mesh_vertex_float_layers_begin(CollectionPropertyIterator *iter, PointerRNA *ptr)
{
  CustomData *vdata = rna_mesh_vdata(ptr);
  rna_iterator_array_begin(iter,
                           (void *)vdata->layers,
                           sizeof(CustomDataLayer),
                           vdata->totlayer,
                           0,
                           rna_float_layer_check);
}
static void rna_Mesh_polygon_float_layers_begin(CollectionPropertyIterator *iter, PointerRNA *ptr)
{
  CustomData *pdata = rna_mesh_pdata(ptr);
  rna_iterator_array_begin(iter,
                           (void *)pdata->layers,
                           sizeof(CustomDataLayer),
                           pdata->totlayer,
                           0,
                           rna_float_layer_check);
}

static int rna_Mesh_vertex_float_layers_length(PointerRNA *ptr)
{
  return CustomData_number_of_layers(rna_mesh_vdata(ptr), CD_PROP_FLT);
}
static int rna_Mesh_polygon_float_layers_length(PointerRNA *ptr)
{
  return CustomData_number_of_layers(rna_mesh_pdata(ptr), CD_PROP_FLT);
}

static int rna_int_layer_check(CollectionPropertyIterator *UNUSED(iter), void *data)
{
  CustomDataLayer *layer = (CustomDataLayer *)data;
  return (layer->type != CD_PROP_INT);
}

static void rna_Mesh_vertex_int_layers_begin(CollectionPropertyIterator *iter, PointerRNA *ptr)
{
  CustomData *vdata = rna_mesh_vdata(ptr);
  rna_iterator_array_begin(iter,
                           (void *)vdata->layers,
                           sizeof(CustomDataLayer),
                           vdata->totlayer,
                           0,
                           rna_int_layer_check);
}
static void rna_Mesh_polygon_int_layers_begin(CollectionPropertyIterator *iter, PointerRNA *ptr)
{
  CustomData *pdata = rna_mesh_pdata(ptr);
  rna_iterator_array_begin(iter,
                           (void *)pdata->layers,
                           sizeof(CustomDataLayer),
                           pdata->totlayer,
                           0,
                           rna_int_layer_check);
}

static int rna_Mesh_vertex_int_layers_length(PointerRNA *ptr)
{
  return CustomData_number_of_layers(rna_mesh_vdata(ptr), CD_PROP_INT);
}
static int rna_Mesh_polygon_int_layers_length(PointerRNA *ptr)
{
  return CustomData_number_of_layers(rna_mesh_pdata(ptr), CD_PROP_INT);
}

static int rna_string_layer_check(CollectionPropertyIterator *UNUSED(iter), void *data)
{
  CustomDataLayer *layer = (CustomDataLayer *)data;
  return (layer->type != CD_PROP_STR);
}

static void rna_Mesh_vertex_string_layers_begin(CollectionPropertyIterator *iter, PointerRNA *ptr)
{
  CustomData *vdata = rna_mesh_vdata(ptr);
  rna_iterator_array_begin(iter,
                           (void *)vdata->layers,
                           sizeof(CustomDataLayer),
                           vdata->totlayer,
                           0,
                           rna_string_layer_check);
}
static void rna_Mesh_polygon_string_layers_begin(CollectionPropertyIterator *iter, PointerRNA *ptr)
{
  CustomData *pdata = rna_mesh_pdata(ptr);
  rna_iterator_array_begin(iter,
                           (void *)pdata->layers,
                           sizeof(CustomDataLayer),
                           pdata->totlayer,
                           0,
                           rna_string_layer_check);
}

static int rna_Mesh_vertex_string_layers_length(PointerRNA *ptr)
{
  return CustomData_number_of_layers(rna_mesh_vdata(ptr), CD_PROP_STR);
}
static int rna_Mesh_polygon_string_layers_length(PointerRNA *ptr)
{
  return CustomData_number_of_layers(rna_mesh_pdata(ptr), CD_PROP_STR);
}

/* Skin vertices */
DEFINE_CUSTOMDATA_LAYER_COLLECTION(skin_vertice, vdata, CD_MVERT_SKIN)

static char *rna_MeshSkinVertexLayer_path(PointerRNA *ptr)
{
  CustomDataLayer *cdl = ptr->data;
  char name_esc[sizeof(cdl->name) * 2];
  BLI_strescape(name_esc, cdl->name, sizeof(name_esc));
  return BLI_sprintfN("skin_vertices[\"%s\"]", name_esc);
}

static char *rna_VertCustomData_data_path(PointerRNA *ptr, const char *collection, int type);
static char *rna_MeshSkinVertex_path(PointerRNA *ptr)
{
  return rna_VertCustomData_data_path(ptr, "skin_vertices", CD_MVERT_SKIN);
}

static void rna_MeshSkinVertexLayer_data_begin(CollectionPropertyIterator *iter, PointerRNA *ptr)
{
  Mesh *me = rna_mesh(ptr);
  CustomDataLayer *layer = (CustomDataLayer *)ptr->data;
  rna_iterator_array_begin(iter, layer->data, sizeof(MVertSkin), me->totvert, 0, NULL);
}

static int rna_MeshSkinVertexLayer_data_length(PointerRNA *ptr)
{
  Mesh *me = rna_mesh(ptr);
  return me->totvert;
}

/* End skin vertices */

/* Paint mask */
DEFINE_CUSTOMDATA_LAYER_COLLECTION(vertex_paint_mask, vdata, CD_PAINT_MASK)

static char *rna_MeshPaintMaskLayer_path(PointerRNA *ptr)
{
  CustomDataLayer *cdl = ptr->data;
  char name_esc[sizeof(cdl->name) * 2];
  BLI_strescape(name_esc, cdl->name, sizeof(name_esc));
  return BLI_sprintfN("vertex_paint_masks[\"%s\"]", name_esc);
}

static char *rna_MeshPaintMask_path(PointerRNA *ptr)
{
  return rna_VertCustomData_data_path(ptr, "vertex_paint_masks", CD_PAINT_MASK);
}

static void rna_MeshPaintMaskLayer_data_begin(CollectionPropertyIterator *iter, PointerRNA *ptr)
{
  Mesh *me = rna_mesh(ptr);
  CustomDataLayer *layer = (CustomDataLayer *)ptr->data;
  rna_iterator_array_begin(iter, layer->data, sizeof(MFloatProperty), me->totvert, 0, NULL);
}

static int rna_MeshPaintMaskLayer_data_length(PointerRNA *ptr)
{
  Mesh *me = rna_mesh(ptr);
  return me->totvert;
}

/* End paint mask */

/* Face maps */

DEFINE_CUSTOMDATA_LAYER_COLLECTION(face_map, pdata, CD_FACEMAP)
DEFINE_CUSTOMDATA_LAYER_COLLECTION_ACTIVEITEM(
    face_map, pdata, CD_FACEMAP, active, MeshFaceMapLayer)

static char *rna_MeshFaceMapLayer_path(PointerRNA *ptr)
{
  CustomDataLayer *cdl = ptr->data;
  char name_esc[sizeof(cdl->name) * 2];
  BLI_strescape(name_esc, cdl->name, sizeof(name_esc));
  return BLI_sprintfN("face_maps[\"%s\"]", name_esc);
}

static void rna_MeshFaceMapLayer_data_begin(CollectionPropertyIterator *iter, PointerRNA *ptr)
{
  Mesh *me = rna_mesh(ptr);
  CustomDataLayer *layer = (CustomDataLayer *)ptr->data;
  rna_iterator_array_begin(iter, layer->data, sizeof(int), me->totpoly, 0, NULL);
}

static int rna_MeshFaceMapLayer_data_length(PointerRNA *ptr)
{
  Mesh *me = rna_mesh(ptr);
  return me->totpoly;
}

static PointerRNA rna_Mesh_face_map_new(struct Mesh *me, ReportList *reports, const char *name)
{
  if (BKE_mesh_ensure_facemap_customdata(me) == false) {
    BKE_report(reports, RPT_ERROR, "Currently only single face-map layers are supported");
    return PointerRNA_NULL;
  }

  CustomData *pdata = rna_mesh_pdata_helper(me);

  int index = CustomData_get_layer_index(pdata, CD_FACEMAP);
  BLI_assert(index != -1);
  CustomDataLayer *cdl = &pdata->layers[index];
  rna_cd_layer_name_set(pdata, cdl, name);

  PointerRNA ptr;
  RNA_pointer_create(&me->id, &RNA_MeshFaceMapLayer, cdl, &ptr);
  return ptr;
}

static void rna_Mesh_face_map_remove(struct Mesh *me,
                                     ReportList *reports,
                                     struct CustomDataLayer *layer)
{
  /* just for sanity check */
  {
    CustomData *pdata = rna_mesh_pdata_helper(me);
    int index = CustomData_get_layer_index(pdata, CD_FACEMAP);
    if (index != -1) {
      CustomDataLayer *layer_test = &pdata->layers[index];
      if (layer != layer_test) {
        /* don't show name, its likely freed memory */
        BKE_report(reports, RPT_ERROR, "FaceMap not in mesh");
        return;
      }
    }
  }

  if (BKE_mesh_clear_facemap_customdata(me) == false) {
    BKE_report(reports, RPT_ERROR, "Error removing face-map");
  }
}

/* End face maps */

/* poly.vertices - this is faked loop access for convenience */
static int rna_MeshPoly_vertices_get_length(PointerRNA *ptr, int length[RNA_MAX_ARRAY_DIMENSION])
{
  MPoly *mp = (MPoly *)ptr->data;
  /* note, raw access uses dummy item, this _could_ crash,
   * watch out for this, mface uses it but it cant work here. */
  return (length[0] = mp->totloop);
}

static void rna_MeshPoly_vertices_get(PointerRNA *ptr, int *values)
{
  Mesh *me = rna_mesh(ptr);
  MPoly *mp = (MPoly *)ptr->data;
  MLoop *ml = &me->mloop[mp->loopstart];
  unsigned int i;
  for (i = mp->totloop; i > 0; i--, values++, ml++) {
    *values = ml->v;
  }
}

static void rna_MeshPoly_vertices_set(PointerRNA *ptr, const int *values)
{
  Mesh *me = rna_mesh(ptr);
  MPoly *mp = (MPoly *)ptr->data;
  MLoop *ml = &me->mloop[mp->loopstart];
  unsigned int i;
  for (i = mp->totloop; i > 0; i--, values++, ml++) {
    ml->v = *values;
  }
}

/* disabling, some importers don't know the total material count when assigning materials */
#  if 0
static void rna_MeshPoly_material_index_range(
    PointerRNA *ptr, int *min, int *max, int *softmin, int *softmax)
{
  Mesh *me = rna_mesh(ptr);
  *min = 0;
  *max = max_ii(0, me->totcol - 1);
}
#  endif

static int rna_MeshVertex_index_get(PointerRNA *ptr)
{
  Mesh *me = rna_mesh(ptr);
  MVert *vert = (MVert *)ptr->data;
  return (int)(vert - me->mvert);
}

static int rna_MeshEdge_index_get(PointerRNA *ptr)
{
  Mesh *me = rna_mesh(ptr);
  MEdge *edge = (MEdge *)ptr->data;
  return (int)(edge - me->medge);
}

static int rna_MeshLoopTriangle_index_get(PointerRNA *ptr)
{
  Mesh *me = rna_mesh(ptr);
  MLoopTri *ltri = (MLoopTri *)ptr->data;
  return (int)(ltri - me->runtime.looptris.array);
}

static int rna_MeshLoopTriangle_material_index_get(PointerRNA *ptr)
{
  Mesh *me = rna_mesh(ptr);
  MLoopTri *ltri = (MLoopTri *)ptr->data;
  return me->mpoly[ltri->poly].mat_nr;
}

static bool rna_MeshLoopTriangle_use_smooth_get(PointerRNA *ptr)
{
  Mesh *me = rna_mesh(ptr);
  MLoopTri *ltri = (MLoopTri *)ptr->data;
  return me->mpoly[ltri->poly].flag & ME_SMOOTH;
}

static int rna_MeshPolygon_index_get(PointerRNA *ptr)
{
  Mesh *me = rna_mesh(ptr);
  MPoly *mpoly = (MPoly *)ptr->data;
  return (int)(mpoly - me->mpoly);
}

static int rna_MeshLoop_index_get(PointerRNA *ptr)
{
  Mesh *me = rna_mesh(ptr);
  MLoop *mloop = (MLoop *)ptr->data;
  return (int)(mloop - me->mloop);
}

/* path construction */

static char *rna_VertexGroupElement_path(PointerRNA *ptr)
{
  Mesh *me = rna_mesh(ptr); /* XXX not always! */
  MDeformWeight *dw = (MDeformWeight *)ptr->data;
  MDeformVert *dvert;
  int a, b;

  for (a = 0, dvert = me->dvert; a < me->totvert; a++, dvert++) {
    for (b = 0; b < dvert->totweight; b++) {
      if (dw == &dvert->dw[b]) {
        return BLI_sprintfN("vertices[%d].groups[%d]", a, b);
      }
    }
  }

  return NULL;
}

static char *rna_MeshPolygon_path(PointerRNA *ptr)
{
  return BLI_sprintfN("polygons[%d]", (int)((MPoly *)ptr->data - rna_mesh(ptr)->mpoly));
}

static char *rna_MeshLoopTriangle_path(PointerRNA *ptr)
{
  return BLI_sprintfN("loop_triangles[%d]",
                      (int)((MLoopTri *)ptr->data - rna_mesh(ptr)->runtime.looptris.array));
}

static char *rna_MeshEdge_path(PointerRNA *ptr)
{
  return BLI_sprintfN("edges[%d]", (int)((MEdge *)ptr->data - rna_mesh(ptr)->medge));
}

static char *rna_MeshLoop_path(PointerRNA *ptr)
{
  return BLI_sprintfN("loops[%d]", (int)((MLoop *)ptr->data - rna_mesh(ptr)->mloop));
}

static char *rna_MeshVertex_path(PointerRNA *ptr)
{
  return BLI_sprintfN("vertices[%d]", (int)((MVert *)ptr->data - rna_mesh(ptr)->mvert));
}

static char *rna_VertCustomData_data_path(PointerRNA *ptr, const char *collection, int type)
{
  CustomDataLayer *cdl;
  Mesh *me = rna_mesh(ptr);
  CustomData *vdata = rna_mesh_vdata(ptr);
  int a, b, totvert = (me->edit_mesh) ? 0 : me->totvert;

  for (cdl = vdata->layers, a = 0; a < vdata->totlayer; cdl++, a++) {
    if (cdl->type == type) {
      b = ((char *)ptr->data - ((char *)cdl->data)) / CustomData_sizeof(type);
      if (b >= 0 && b < totvert) {
        char name_esc[sizeof(cdl->name) * 2];
        BLI_strescape(name_esc, cdl->name, sizeof(name_esc));
        return BLI_sprintfN("%s[\"%s\"].data[%d]", collection, name_esc, b);
      }
    }
  }

  return NULL;
}

static char *rna_PolyCustomData_data_path(PointerRNA *ptr, const char *collection, int type)
{
  CustomDataLayer *cdl;
  Mesh *me = rna_mesh(ptr);
  CustomData *pdata = rna_mesh_pdata(ptr);
  int a, b, totpoly = (me->edit_mesh) ? 0 : me->totpoly;

  for (cdl = pdata->layers, a = 0; a < pdata->totlayer; cdl++, a++) {
    if (cdl->type == type) {
      b = ((char *)ptr->data - ((char *)cdl->data)) / CustomData_sizeof(type);
      if (b >= 0 && b < totpoly) {
        char name_esc[sizeof(cdl->name) * 2];
        BLI_strescape(name_esc, cdl->name, sizeof(name_esc));
        return BLI_sprintfN("%s[\"%s\"].data[%d]", collection, name_esc, b);
      }
    }
  }

  return NULL;
}

static char *rna_LoopCustomData_data_path(PointerRNA *ptr, const char *collection, int type)
{
  CustomDataLayer *cdl;
  Mesh *me = rna_mesh(ptr);
  CustomData *ldata = rna_mesh_ldata(ptr);
  int a, b, totloop = (me->edit_mesh) ? 0 : me->totloop;

  for (cdl = ldata->layers, a = 0; a < ldata->totlayer; cdl++, a++) {
    if (cdl->type == type) {
      b = ((char *)ptr->data - ((char *)cdl->data)) / CustomData_sizeof(type);
      if (b >= 0 && b < totloop) {
        char name_esc[sizeof(cdl->name) * 2];
        BLI_strescape(name_esc, cdl->name, sizeof(name_esc));
        return BLI_sprintfN("%s[\"%s\"].data[%d]", collection, name_esc, b);
      }
    }
  }

  return NULL;
}

static char *rna_MeshUVLoop_path(PointerRNA *ptr)
{
  return rna_LoopCustomData_data_path(ptr, "uv_layers", CD_MLOOPUV);
}

static char *rna_MeshLoopColorLayer_path(PointerRNA *ptr)
{
  CustomDataLayer *cdl = ptr->data;
  char name_esc[sizeof(cdl->name) * 2];
  BLI_strescape(name_esc, cdl->name, sizeof(name_esc));
  return BLI_sprintfN("vertex_colors[\"%s\"]", name_esc);
}

static char *rna_MeshColor_path(PointerRNA *ptr)
{
  return rna_LoopCustomData_data_path(ptr, "vertex_colors", CD_MLOOPCOL);
}

/**** Float Property Layer API ****/
static char *rna_MeshVertexFloatPropertyLayer_path(PointerRNA *ptr)
{
  CustomDataLayer *cdl = ptr->data;
  char name_esc[sizeof(cdl->name) * 2];
  BLI_strescape(name_esc, cdl->name, sizeof(name_esc));
  return BLI_sprintfN("vertex_float_layers[\"%s\"]", name_esc);
}
static char *rna_MeshPolygonFloatPropertyLayer_path(PointerRNA *ptr)
{
  CustomDataLayer *cdl = ptr->data;
  char name_esc[sizeof(cdl->name) * 2];
  BLI_strescape(name_esc, cdl->name, sizeof(name_esc));
  return BLI_sprintfN("polygon_float_layers[\"%s\"]", name_esc);
}

static char *rna_MeshVertexFloatProperty_path(PointerRNA *ptr)
{
  return rna_VertCustomData_data_path(ptr, "vertex_layers_float", CD_PROP_FLT);
}
static char *rna_MeshPolygonFloatProperty_path(PointerRNA *ptr)
{
  return rna_PolyCustomData_data_path(ptr, "polygon_layers_float", CD_PROP_FLT);
}

static void rna_MeshVertexFloatPropertyLayer_data_begin(CollectionPropertyIterator *iter,
                                                        PointerRNA *ptr)
{
  Mesh *me = rna_mesh(ptr);
  CustomDataLayer *layer = (CustomDataLayer *)ptr->data;
  rna_iterator_array_begin(iter, layer->data, sizeof(MFloatProperty), me->totvert, 0, NULL);
}
static void rna_MeshPolygonFloatPropertyLayer_data_begin(CollectionPropertyIterator *iter,
                                                         PointerRNA *ptr)
{
  Mesh *me = rna_mesh(ptr);
  CustomDataLayer *layer = (CustomDataLayer *)ptr->data;
  rna_iterator_array_begin(iter, layer->data, sizeof(MFloatProperty), me->totpoly, 0, NULL);
}

static int rna_MeshVertexFloatPropertyLayer_data_length(PointerRNA *ptr)
{
  Mesh *me = rna_mesh(ptr);
  return me->totvert;
}
static int rna_MeshPolygonFloatPropertyLayer_data_length(PointerRNA *ptr)
{
  Mesh *me = rna_mesh(ptr);
  return me->totpoly;
}

/**** Int Property Layer API ****/
static char *rna_MeshVertexIntPropertyLayer_path(PointerRNA *ptr)
{
  CustomDataLayer *cdl = ptr->data;
  char name_esc[sizeof(cdl->name) * 2];
  BLI_strescape(name_esc, cdl->name, sizeof(name_esc));
  return BLI_sprintfN("vertex_int_layers[\"%s\"]", name_esc);
}
static char *rna_MeshPolygonIntPropertyLayer_path(PointerRNA *ptr)
{
  CustomDataLayer *cdl = ptr->data;
  char name_esc[sizeof(cdl->name) * 2];
  BLI_strescape(name_esc, cdl->name, sizeof(name_esc));
  return BLI_sprintfN("polygon_int_layers[\"%s\"]", name_esc);
}

static char *rna_MeshVertexIntProperty_path(PointerRNA *ptr)
{
  return rna_VertCustomData_data_path(ptr, "vertex_layers_int", CD_PROP_INT);
}
static char *rna_MeshPolygonIntProperty_path(PointerRNA *ptr)
{
  return rna_PolyCustomData_data_path(ptr, "polygon_layers_int", CD_PROP_INT);
}

static void rna_MeshVertexIntPropertyLayer_data_begin(CollectionPropertyIterator *iter,
                                                      PointerRNA *ptr)
{
  Mesh *me = rna_mesh(ptr);
  CustomDataLayer *layer = (CustomDataLayer *)ptr->data;
  rna_iterator_array_begin(iter, layer->data, sizeof(MIntProperty), me->totvert, 0, NULL);
}
static void rna_MeshPolygonIntPropertyLayer_data_begin(CollectionPropertyIterator *iter,
                                                       PointerRNA *ptr)
{
  Mesh *me = rna_mesh(ptr);
  CustomDataLayer *layer = (CustomDataLayer *)ptr->data;
  rna_iterator_array_begin(iter, layer->data, sizeof(MIntProperty), me->totpoly, 0, NULL);
}

static int rna_MeshVertexIntPropertyLayer_data_length(PointerRNA *ptr)
{
  Mesh *me = rna_mesh(ptr);
  return me->totvert;
}
static int rna_MeshPolygonIntPropertyLayer_data_length(PointerRNA *ptr)
{
  Mesh *me = rna_mesh(ptr);
  return me->totpoly;
}

/**** String Property Layer API ****/
static char *rna_MeshVertexStringPropertyLayer_path(PointerRNA *ptr)
{
  CustomDataLayer *cdl = ptr->data;
  char name_esc[sizeof(cdl->name) * 2];
  BLI_strescape(name_esc, cdl->name, sizeof(name_esc));
  return BLI_sprintfN("vertex_string_layers[\"%s\"]", name_esc);
}
static char *rna_MeshPolygonStringPropertyLayer_path(PointerRNA *ptr)
{
  CustomDataLayer *cdl = ptr->data;
  char name_esc[sizeof(cdl->name) * 2];
  BLI_strescape(name_esc, cdl->name, sizeof(name_esc));
  return BLI_sprintfN("polygon_string_layers[\"%s\"]", name_esc);
}

static char *rna_MeshVertexStringProperty_path(PointerRNA *ptr)
{
  return rna_VertCustomData_data_path(ptr, "vertex_layers_string", CD_PROP_STR);
}
static char *rna_MeshPolygonStringProperty_path(PointerRNA *ptr)
{
  return rna_PolyCustomData_data_path(ptr, "polygon_layers_string", CD_PROP_STR);
}

static void rna_MeshVertexStringPropertyLayer_data_begin(CollectionPropertyIterator *iter,
                                                         PointerRNA *ptr)
{
  Mesh *me = rna_mesh(ptr);
  CustomDataLayer *layer = (CustomDataLayer *)ptr->data;
  rna_iterator_array_begin(iter, layer->data, sizeof(MStringProperty), me->totvert, 0, NULL);
}
static void rna_MeshPolygonStringPropertyLayer_data_begin(CollectionPropertyIterator *iter,
                                                          PointerRNA *ptr)
{
  Mesh *me = rna_mesh(ptr);
  CustomDataLayer *layer = (CustomDataLayer *)ptr->data;
  rna_iterator_array_begin(iter, layer->data, sizeof(MStringProperty), me->totpoly, 0, NULL);
}

static int rna_MeshVertexStringPropertyLayer_data_length(PointerRNA *ptr)
{
  Mesh *me = rna_mesh(ptr);
  return me->totvert;
}
static int rna_MeshPolygonStringPropertyLayer_data_length(PointerRNA *ptr)
{
  Mesh *me = rna_mesh(ptr);
  return me->totpoly;
}

/* XXX, we dont have proper byte string support yet, so for now use the (bytes + 1)
 * bmesh API exposes correct python/bytestring access */
void rna_MeshStringProperty_s_get(PointerRNA *ptr, char *value)
{
  MStringProperty *ms = (MStringProperty *)ptr->data;
  BLI_strncpy(value, ms->s, (int)ms->s_len + 1);
}

int rna_MeshStringProperty_s_length(PointerRNA *ptr)
{
  MStringProperty *ms = (MStringProperty *)ptr->data;
  return (int)ms->s_len + 1;
}

void rna_MeshStringProperty_s_set(PointerRNA *ptr, const char *value)
{
  MStringProperty *ms = (MStringProperty *)ptr->data;
  BLI_strncpy(ms->s, value, sizeof(ms->s));
}

static char *rna_MeshFaceMap_path(PointerRNA *ptr)
{
  return rna_PolyCustomData_data_path(ptr, "face_maps", CD_FACEMAP);
}

/***************************************/

static int rna_Mesh_tot_vert_get(PointerRNA *ptr)
{
  Mesh *me = rna_mesh(ptr);
  return me->edit_mesh ? me->edit_mesh->bm->totvertsel : 0;
}
static int rna_Mesh_tot_edge_get(PointerRNA *ptr)
{
  Mesh *me = rna_mesh(ptr);
  return me->edit_mesh ? me->edit_mesh->bm->totedgesel : 0;
}
static int rna_Mesh_tot_face_get(PointerRNA *ptr)
{
  Mesh *me = rna_mesh(ptr);
  return me->edit_mesh ? me->edit_mesh->bm->totfacesel : 0;
}

static PointerRNA rna_Mesh_vertex_color_new(struct Mesh *me, const char *name, const bool do_init)
{
  PointerRNA ptr;
  CustomData *ldata;
  CustomDataLayer *cdl = NULL;
  int index = ED_mesh_color_add(me, name, false, do_init);

  if (index != -1) {
    ldata = rna_mesh_ldata_helper(me);
    cdl = &ldata->layers[CustomData_get_layer_index_n(ldata, CD_MLOOPCOL, index)];
  }

  RNA_pointer_create(&me->id, &RNA_MeshLoopColorLayer, cdl, &ptr);
  return ptr;
}

static void rna_Mesh_vertex_color_remove(struct Mesh *me,
                                         ReportList *reports,
                                         CustomDataLayer *layer)
{
  if (ED_mesh_color_remove_named(me, layer->name) == false) {
    BKE_reportf(reports, RPT_ERROR, "Vertex color '%s' not found", layer->name);
  }
}

#  define DEFINE_CUSTOMDATA_PROPERTY_API( \
      elemname, datatype, cd_prop_type, cdata, countvar, layertype) \
    static PointerRNA rna_Mesh_##elemname##_##datatype##_property_new(struct Mesh *me, \
                                                                      const char *name) \
    { \
      PointerRNA ptr; \
      CustomDataLayer *cdl = NULL; \
      int index; \
\
      CustomData_add_layer_named(&me->cdata, cd_prop_type, CD_DEFAULT, NULL, me->countvar, name); \
      index = CustomData_get_named_layer_index(&me->cdata, cd_prop_type, name); \
\
      cdl = (index == -1) ? NULL : &(me->cdata.layers[index]); \
\
      RNA_pointer_create(&me->id, &RNA_##layertype, cdl, &ptr); \
      return ptr; \
    }

DEFINE_CUSTOMDATA_PROPERTY_API(
    vertex, float, CD_PROP_FLT, vdata, totvert, MeshVertexFloatPropertyLayer)
DEFINE_CUSTOMDATA_PROPERTY_API(
    vertex, int, CD_PROP_INT, vdata, totvert, MeshVertexIntPropertyLayer)
DEFINE_CUSTOMDATA_PROPERTY_API(
    vertex, string, CD_PROP_STR, vdata, totvert, MeshVertexStringPropertyLayer)
DEFINE_CUSTOMDATA_PROPERTY_API(
    polygon, float, CD_PROP_FLT, pdata, totpoly, MeshPolygonFloatPropertyLayer)
DEFINE_CUSTOMDATA_PROPERTY_API(
    polygon, int, CD_PROP_INT, pdata, totpoly, MeshPolygonIntPropertyLayer)
DEFINE_CUSTOMDATA_PROPERTY_API(
    polygon, string, CD_PROP_STR, pdata, totpoly, MeshPolygonStringPropertyLayer)
#  undef DEFINE_CUSTOMDATA_PROPERTY_API

static PointerRNA rna_Mesh_uv_layers_new(struct Mesh *me, const char *name, const bool do_init)
{
  PointerRNA ptr;
  CustomData *ldata;
  CustomDataLayer *cdl = NULL;
  int index = ED_mesh_uv_texture_add(me, name, false, do_init);

  if (index != -1) {
    ldata = rna_mesh_ldata_helper(me);
    cdl = &ldata->layers[CustomData_get_layer_index_n(ldata, CD_MLOOPUV, index)];
  }

  RNA_pointer_create(&me->id, &RNA_MeshUVLoopLayer, cdl, &ptr);
  return ptr;
}

static void rna_Mesh_uv_layers_remove(struct Mesh *me, ReportList *reports, CustomDataLayer *layer)
{
  if (ED_mesh_uv_texture_remove_named(me, layer->name) == false) {
    BKE_reportf(reports, RPT_ERROR, "Texture layer '%s' not found", layer->name);
  }
}

static bool rna_Mesh_is_editmode_get(PointerRNA *ptr)
{
  Mesh *me = rna_mesh(ptr);
  return (me->edit_mesh != NULL);
}

/* only to quiet warnings */
static void UNUSED_FUNCTION(rna_mesh_unused)(void)
{
  /* unused functions made by macros */
  (void)rna_Mesh_skin_vertice_index_range;
  (void)rna_Mesh_vertex_paint_mask_index_range;
  (void)rna_Mesh_uv_layer_render_get;
  (void)rna_Mesh_uv_layer_render_index_get;
  (void)rna_Mesh_uv_layer_render_index_set;
  (void)rna_Mesh_uv_layer_render_set;
  (void)rna_Mesh_vertex_color_render_get;
  (void)rna_Mesh_vertex_color_render_index_get;
  (void)rna_Mesh_vertex_color_render_index_set;
  (void)rna_Mesh_vertex_color_render_set;
  (void)rna_Mesh_face_map_index_range;
  (void)rna_Mesh_face_map_active_index_set;
  (void)rna_Mesh_face_map_active_index_get;
  (void)rna_Mesh_face_map_active_set;
  /* end unused function block */
}

#else

static void rna_def_mvert_group(BlenderRNA *brna)
{
  StructRNA *srna;
  PropertyRNA *prop;

  srna = RNA_def_struct(brna, "VertexGroupElement", NULL);
  RNA_def_struct_sdna(srna, "MDeformWeight");
  RNA_def_struct_path_func(srna, "rna_VertexGroupElement_path");
  RNA_def_struct_ui_text(
      srna, "Vertex Group Element", "Weight value of a vertex in a vertex group");
  RNA_def_struct_ui_icon(srna, ICON_GROUP_VERTEX);

  /* we can't point to actual group, it is in the object and so
   * there is no unique group to point to, hence the index */
  prop = RNA_def_property(srna, "group", PROP_INT, PROP_UNSIGNED);
  RNA_def_property_int_sdna(prop, NULL, "def_nr");
  RNA_def_property_clear_flag(prop, PROP_EDITABLE);
  RNA_def_property_ui_text(prop, "Group Index", "");
  RNA_def_property_update(prop, 0, "rna_Mesh_update_data");

  prop = RNA_def_property(srna, "weight", PROP_FLOAT, PROP_NONE);
  RNA_def_property_range(prop, 0.0f, 1.0f);
  RNA_def_property_ui_text(prop, "Weight", "Vertex Weight");
  RNA_def_property_update(prop, 0, "rna_Mesh_update_data_edit_weight");
}

static void rna_def_mvert(BlenderRNA *brna)
{
  StructRNA *srna;
  PropertyRNA *prop;

  srna = RNA_def_struct(brna, "MeshVertex", NULL);
  RNA_def_struct_sdna(srna, "MVert");
  RNA_def_struct_ui_text(srna, "Mesh Vertex", "Vertex in a Mesh data-block");
  RNA_def_struct_path_func(srna, "rna_MeshVertex_path");
  RNA_def_struct_ui_icon(srna, ICON_VERTEXSEL);

  prop = RNA_def_property(srna, "co", PROP_FLOAT, PROP_TRANSLATION);
  RNA_def_property_ui_text(prop, "Location", "");
  RNA_def_property_update(prop, 0, "rna_Mesh_update_data");

  prop = RNA_def_property(srna, "normal", PROP_FLOAT, PROP_DIRECTION);
  /* RNA_def_property_float_sdna(prop, NULL, "no"); */
  RNA_def_property_array(prop, 3);
  RNA_def_property_range(prop, -1.0f, 1.0f);
  RNA_def_property_float_funcs(
      prop, "rna_MeshVertex_normal_get", "rna_MeshVertex_normal_set", NULL);
  RNA_def_property_ui_text(prop, "Normal", "Vertex Normal");

  prop = RNA_def_property(srna, "select", PROP_BOOLEAN, PROP_NONE);
  RNA_def_property_boolean_sdna(prop, NULL, "flag", SELECT);
  RNA_def_property_ui_text(prop, "Select", "");
  RNA_def_property_update(prop, 0, "rna_Mesh_update_select");

  prop = RNA_def_property(srna, "hide", PROP_BOOLEAN, PROP_NONE);
  RNA_def_property_boolean_sdna(prop, NULL, "flag", ME_HIDE);
  RNA_def_property_ui_text(prop, "Hide", "");
  RNA_def_property_update(prop, 0, "rna_Mesh_update_select");

  prop = RNA_def_property(srna, "bevel_weight", PROP_FLOAT, PROP_NONE);
  RNA_def_property_float_funcs(
      prop, "rna_MeshVertex_bevel_weight_get", "rna_MeshVertex_bevel_weight_set", NULL);
  RNA_def_property_ui_text(
      prop, "Bevel Weight", "Weight used by the Bevel modifier 'Only Vertices' option");
  RNA_def_property_update(prop, 0, "rna_Mesh_update_data");

  prop = RNA_def_property(srna, "groups", PROP_COLLECTION, PROP_NONE);
  RNA_def_property_collection_funcs(prop,
                                    "rna_MeshVertex_groups_begin",
                                    "rna_iterator_array_next",
                                    "rna_iterator_array_end",
                                    "rna_iterator_array_get",
                                    NULL,
                                    NULL,
                                    NULL,
                                    NULL);
  RNA_def_property_struct_type(prop, "VertexGroupElement");
  RNA_def_property_ui_text(
      prop, "Groups", "Weights for the vertex groups this vertex is member of");

  prop = RNA_def_property(srna, "index", PROP_INT, PROP_UNSIGNED);
  RNA_def_property_clear_flag(prop, PROP_EDITABLE);
  RNA_def_property_int_funcs(prop, "rna_MeshVertex_index_get", NULL, NULL);
  RNA_def_property_ui_text(prop, "Index", "Index of this vertex");

  prop = RNA_def_property(srna, "undeformed_co", PROP_FLOAT, PROP_TRANSLATION);
  RNA_def_property_array(prop, 3);
  RNA_def_property_ui_text(
      prop,
      "Undeformed Location",
      "For meshes with modifiers applied, the coordinate of the vertex with no deforming "
      "modifiers applied, as used for generated texture coordinates");
  RNA_def_property_float_funcs(prop, "rna_MeshVertex_undeformed_co_get", NULL, NULL);
  RNA_def_property_clear_flag(prop, PROP_EDITABLE);
}

static void rna_def_medge(BlenderRNA *brna)
{
  StructRNA *srna;
  PropertyRNA *prop;

  srna = RNA_def_struct(brna, "MeshEdge", NULL);
  RNA_def_struct_sdna(srna, "MEdge");
  RNA_def_struct_ui_text(srna, "Mesh Edge", "Edge in a Mesh data-block");
  RNA_def_struct_path_func(srna, "rna_MeshEdge_path");
  RNA_def_struct_ui_icon(srna, ICON_EDGESEL);

  prop = RNA_def_property(srna, "vertices", PROP_INT, PROP_UNSIGNED);
  RNA_def_property_int_sdna(prop, NULL, "v1");
  RNA_def_property_array(prop, 2);
  RNA_def_property_ui_text(prop, "Vertices", "Vertex indices");
  /* XXX allows creating invalid meshes */

  prop = RNA_def_property(srna, "crease", PROP_FLOAT, PROP_NONE);
  RNA_def_property_float_funcs(prop, "rna_MEdge_crease_get", "rna_MEdge_crease_set", NULL);
  RNA_def_property_ui_text(
      prop, "Crease", "Weight used by the Subdivision Surface modifier for creasing");
  RNA_def_property_update(prop, 0, "rna_Mesh_update_data");

  prop = RNA_def_property(srna, "bevel_weight", PROP_FLOAT, PROP_NONE);
  RNA_def_property_float_funcs(
      prop, "rna_MEdge_bevel_weight_get", "rna_MEdge_bevel_weight_set", NULL);
  RNA_def_property_ui_text(prop, "Bevel Weight", "Weight used by the Bevel modifier");
  RNA_def_property_update(prop, 0, "rna_Mesh_update_data");

  prop = RNA_def_property(srna, "select", PROP_BOOLEAN, PROP_NONE);
  RNA_def_property_boolean_sdna(prop, NULL, "flag", SELECT);
  RNA_def_property_ui_text(prop, "Select", "");
  RNA_def_property_update(prop, 0, "rna_Mesh_update_select");

  prop = RNA_def_property(srna, "hide", PROP_BOOLEAN, PROP_NONE);
  RNA_def_property_boolean_sdna(prop, NULL, "flag", ME_HIDE);
  RNA_def_property_ui_text(prop, "Hide", "");
  RNA_def_property_update(prop, 0, "rna_Mesh_update_select");

  prop = RNA_def_property(srna, "use_seam", PROP_BOOLEAN, PROP_NONE);
  RNA_def_property_boolean_sdna(prop, NULL, "flag", ME_SEAM);
  RNA_def_property_ui_text(prop, "Seam", "Seam edge for UV unwrapping");
  RNA_def_property_update(prop, 0, "rna_Mesh_update_select");

  prop = RNA_def_property(srna, "use_edge_sharp", PROP_BOOLEAN, PROP_NONE);
  RNA_def_property_boolean_sdna(prop, NULL, "flag", ME_SHARP);
  RNA_def_property_ui_text(prop, "Sharp", "Sharp edge for the Edge Split modifier");
  RNA_def_property_update(prop, 0, "rna_Mesh_update_data");

  prop = RNA_def_property(srna, "is_loose", PROP_BOOLEAN, PROP_NONE);
  RNA_def_property_boolean_sdna(prop, NULL, "flag", ME_LOOSEEDGE);
  RNA_def_property_ui_text(prop, "Loose", "Loose edge");

  prop = RNA_def_property(srna, "use_freestyle_mark", PROP_BOOLEAN, PROP_NONE);
  RNA_def_property_boolean_funcs(
      prop, "rna_MEdge_freestyle_edge_mark_get", "rna_MEdge_freestyle_edge_mark_set");
  RNA_def_property_ui_text(prop, "Freestyle Edge Mark", "Edge mark for Freestyle line rendering");
  RNA_def_property_update(prop, 0, "rna_Mesh_update_data");

  prop = RNA_def_property(srna, "index", PROP_INT, PROP_UNSIGNED);
  RNA_def_property_clear_flag(prop, PROP_EDITABLE);
  RNA_def_property_int_funcs(prop, "rna_MeshEdge_index_get", NULL, NULL);
  RNA_def_property_ui_text(prop, "Index", "Index of this edge");
}

static void rna_def_mlooptri(BlenderRNA *brna)
{
  StructRNA *srna;
  PropertyRNA *prop;
  const int splitnor_dim[] = {3, 3};

  srna = RNA_def_struct(brna, "MeshLoopTriangle", NULL);
  RNA_def_struct_sdna(srna, "MLoopTri");
  RNA_def_struct_ui_text(srna, "Mesh Loop Triangle", "Tessellated triangle in a Mesh data-block");
  RNA_def_struct_path_func(srna, "rna_MeshLoopTriangle_path");
  RNA_def_struct_ui_icon(srna, ICON_FACESEL);

  prop = RNA_def_property(srna, "vertices", PROP_INT, PROP_UNSIGNED);
  RNA_def_property_array(prop, 3);
  RNA_def_property_int_funcs(prop, "rna_MeshLoopTriangle_verts_get", NULL, NULL);
  RNA_def_property_ui_text(prop, "Vertices", "Indices of triangle vertices");
  RNA_def_property_clear_flag(prop, PROP_EDITABLE);

  prop = RNA_def_property(srna, "loops", PROP_INT, PROP_UNSIGNED);
  RNA_def_property_int_sdna(prop, NULL, "tri");
  RNA_def_property_ui_text(prop, "Loops", "Indices of mesh loops that make up the triangle");
  RNA_def_property_clear_flag(prop, PROP_EDITABLE);

  prop = RNA_def_property(srna, "polygon_index", PROP_INT, PROP_UNSIGNED);
  RNA_def_property_int_sdna(prop, NULL, "poly");
  RNA_def_property_ui_text(
      prop, "Polygon", "Index of mesh polygon that the triangle is a part of");
  RNA_def_property_clear_flag(prop, PROP_EDITABLE);

  prop = RNA_def_property(srna, "normal", PROP_FLOAT, PROP_DIRECTION);
  RNA_def_property_array(prop, 3);
  RNA_def_property_range(prop, -1.0f, 1.0f);
  RNA_def_property_clear_flag(prop, PROP_EDITABLE);
  RNA_def_property_float_funcs(prop, "rna_MeshLoopTriangle_normal_get", NULL, NULL);
  RNA_def_property_ui_text(
      prop, "Triangle Normal", "Local space unit length normal vector for this triangle");

  prop = RNA_def_property(srna, "split_normals", PROP_FLOAT, PROP_DIRECTION);
  RNA_def_property_multi_array(prop, 2, splitnor_dim);
  RNA_def_property_range(prop, -1.0f, 1.0f);
  RNA_def_property_clear_flag(prop, PROP_EDITABLE);
  RNA_def_property_float_funcs(prop, "rna_MeshLoopTriangle_split_normals_get", NULL, NULL);
  RNA_def_property_ui_text(
      prop,
      "Split Normals",
      "Local space unit length split normals vectors of the vertices of this triangle "
      "(must be computed beforehand using calc_normals_split or calc_tangents)");

  prop = RNA_def_property(srna, "area", PROP_FLOAT, PROP_UNSIGNED);
  RNA_def_property_clear_flag(prop, PROP_EDITABLE);
  RNA_def_property_float_funcs(prop, "rna_MeshLoopTriangle_area_get", NULL, NULL);
  RNA_def_property_ui_text(prop, "Triangle Area", "Area of this triangle");

  prop = RNA_def_property(srna, "index", PROP_INT, PROP_UNSIGNED);
  RNA_def_property_clear_flag(prop, PROP_EDITABLE);
  RNA_def_property_int_funcs(prop, "rna_MeshLoopTriangle_index_get", NULL, NULL);
  RNA_def_property_ui_text(prop, "Index", "Index of this loop triangle");

  prop = RNA_def_property(srna, "material_index", PROP_INT, PROP_UNSIGNED);
  RNA_def_property_clear_flag(prop, PROP_EDITABLE);
  RNA_def_property_int_funcs(prop, "rna_MeshLoopTriangle_material_index_get", NULL, NULL);
  RNA_def_property_ui_text(prop, "Material Index", "");

  prop = RNA_def_property(srna, "use_smooth", PROP_BOOLEAN, PROP_NONE);
  RNA_def_property_clear_flag(prop, PROP_EDITABLE);
  RNA_def_property_boolean_funcs(prop, "rna_MeshLoopTriangle_use_smooth_get", NULL);
  RNA_def_property_ui_text(prop, "Smooth", "");
}

static void rna_def_mloop(BlenderRNA *brna)
{
  StructRNA *srna;
  PropertyRNA *prop;

  srna = RNA_def_struct(brna, "MeshLoop", NULL);
  RNA_def_struct_sdna(srna, "MLoop");
  RNA_def_struct_ui_text(srna, "Mesh Loop", "Loop in a Mesh data-block");
  RNA_def_struct_path_func(srna, "rna_MeshLoop_path");
  RNA_def_struct_ui_icon(srna, ICON_EDGESEL);

  prop = RNA_def_property(srna, "vertex_index", PROP_INT, PROP_UNSIGNED);
  RNA_def_property_int_sdna(prop, NULL, "v");
  RNA_def_property_ui_text(prop, "Vertex", "Vertex index");

  prop = RNA_def_property(srna, "edge_index", PROP_INT, PROP_UNSIGNED);
  RNA_def_property_int_sdna(prop, NULL, "e");
  RNA_def_property_ui_text(prop, "Edge", "Edge index");

  prop = RNA_def_property(srna, "index", PROP_INT, PROP_UNSIGNED);
  RNA_def_property_clear_flag(prop, PROP_EDITABLE);
  RNA_def_property_int_funcs(prop, "rna_MeshLoop_index_get", NULL, NULL);
  RNA_def_property_ui_text(prop, "Index", "Index of this loop");

  prop = RNA_def_property(srna, "normal", PROP_FLOAT, PROP_DIRECTION);
  RNA_def_property_array(prop, 3);
  RNA_def_property_range(prop, -1.0f, 1.0f);
  RNA_def_property_float_funcs(prop, "rna_MeshLoop_normal_get", "rna_MeshLoop_normal_set", NULL);
  RNA_def_property_ui_text(
      prop,
      "Normal",
      "Local space unit length split normal vector of this vertex for this polygon "
      "(must be computed beforehand using calc_normals_split or calc_tangents)");

  prop = RNA_def_property(srna, "tangent", PROP_FLOAT, PROP_DIRECTION);
  RNA_def_property_array(prop, 3);
  RNA_def_property_range(prop, -1.0f, 1.0f);
  RNA_def_property_clear_flag(prop, PROP_EDITABLE);
  RNA_def_property_float_funcs(prop, "rna_MeshLoop_tangent_get", NULL, NULL);
  RNA_def_property_ui_text(
      prop,
      "Tangent",
      "Local space unit length tangent vector of this vertex for this polygon "
      "(must be computed beforehand using calc_tangents)");

  prop = RNA_def_property(srna, "bitangent_sign", PROP_FLOAT, PROP_NONE);
  RNA_def_property_range(prop, -1.0f, 1.0f);
  RNA_def_property_clear_flag(prop, PROP_EDITABLE);
  RNA_def_property_float_funcs(prop, "rna_MeshLoop_bitangent_sign_get", NULL, NULL);
  RNA_def_property_ui_text(
      prop,
      "Bitangent Sign",
      "Sign of the bitangent vector of this vertex for this polygon (must be computed "
      "beforehand using calc_tangents, bitangent = bitangent_sign * cross(normal, tangent))");

  prop = RNA_def_property(srna, "bitangent", PROP_FLOAT, PROP_DIRECTION);
  RNA_def_property_array(prop, 3);
  RNA_def_property_range(prop, -1.0f, 1.0f);
  RNA_def_property_clear_flag(prop, PROP_EDITABLE);
  RNA_def_property_float_funcs(prop, "rna_MeshLoop_bitangent_get", NULL, NULL);
  RNA_def_property_ui_text(
      prop,
      "Bitangent",
      "Bitangent vector of this vertex for this polygon (must be computed beforehand using "
      "calc_tangents, *use it only if really needed*, slower access than bitangent_sign)");
}

static void rna_def_mpolygon(BlenderRNA *brna)
{
  StructRNA *srna;
  PropertyRNA *prop;
  FunctionRNA *func;

  srna = RNA_def_struct(brna, "MeshPolygon", NULL);
  RNA_def_struct_sdna(srna, "MPoly");
  RNA_def_struct_ui_text(srna, "Mesh Polygon", "Polygon in a Mesh data-block");
  RNA_def_struct_path_func(srna, "rna_MeshPolygon_path");
  RNA_def_struct_ui_icon(srna, ICON_FACESEL);

  /* Faked, actually access to loop vertex values, don't this way because manually setting up
   * vertex/edge per loop is very low level.
   * Instead we setup poly sizes, assign indices, then calc edges automatic when creating
   * meshes from rna/py. */
  prop = RNA_def_property(srna, "vertices", PROP_INT, PROP_UNSIGNED);
  /* Eek, this is still used in some cases but in fact we don't want to use it at all here. */
  RNA_def_property_array(prop, 3);
  RNA_def_property_flag(prop, PROP_DYNAMIC);
  RNA_def_property_dynamic_array_funcs(prop, "rna_MeshPoly_vertices_get_length");
  RNA_def_property_int_funcs(prop, "rna_MeshPoly_vertices_get", "rna_MeshPoly_vertices_set", NULL);
  RNA_def_property_ui_text(prop, "Vertices", "Vertex indices");

  /* these are both very low level access */
  prop = RNA_def_property(srna, "loop_start", PROP_INT, PROP_UNSIGNED);
  RNA_def_property_int_sdna(prop, NULL, "loopstart");
  RNA_def_property_ui_text(prop, "Loop Start", "Index of the first loop of this polygon");
  /* also low level */
  prop = RNA_def_property(srna, "loop_total", PROP_INT, PROP_UNSIGNED);
  RNA_def_property_int_sdna(prop, NULL, "totloop");
  RNA_def_property_ui_text(prop, "Loop Total", "Number of loops used by this polygon");

  prop = RNA_def_property(srna, "material_index", PROP_INT, PROP_UNSIGNED);
  RNA_def_property_int_sdna(prop, NULL, "mat_nr");
  RNA_def_property_ui_text(prop, "Material Index", "");
#  if 0
  RNA_def_property_int_funcs(prop, NULL, NULL, "rna_MeshPoly_material_index_range");
#  endif
  RNA_def_property_update(prop, 0, "rna_Mesh_update_data");

  prop = RNA_def_property(srna, "select", PROP_BOOLEAN, PROP_NONE);
  RNA_def_property_boolean_sdna(prop, NULL, "flag", ME_FACE_SEL);
  RNA_def_property_ui_text(prop, "Select", "");
  RNA_def_property_update(prop, 0, "rna_Mesh_update_select");

  prop = RNA_def_property(srna, "hide", PROP_BOOLEAN, PROP_NONE);
  RNA_def_property_boolean_sdna(prop, NULL, "flag", ME_HIDE);
  RNA_def_property_ui_text(prop, "Hide", "");
  RNA_def_property_update(prop, 0, "rna_Mesh_update_select");

  prop = RNA_def_property(srna, "use_smooth", PROP_BOOLEAN, PROP_NONE);
  RNA_def_property_boolean_sdna(prop, NULL, "flag", ME_SMOOTH);
  RNA_def_property_ui_text(prop, "Smooth", "");
  RNA_def_property_update(prop, 0, "rna_Mesh_update_data");

  prop = RNA_def_property(srna, "use_freestyle_mark", PROP_BOOLEAN, PROP_NONE);
  RNA_def_property_boolean_funcs(
      prop, "rna_MPoly_freestyle_face_mark_get", "rna_MPoly_freestyle_face_mark_set");
  RNA_def_property_ui_text(prop, "Freestyle Face Mark", "Face mark for Freestyle line rendering");
  RNA_def_property_update(prop, 0, "rna_Mesh_update_data");

  prop = RNA_def_property(srna, "normal", PROP_FLOAT, PROP_DIRECTION);
  RNA_def_property_array(prop, 3);
  RNA_def_property_range(prop, -1.0f, 1.0f);
  RNA_def_property_clear_flag(prop, PROP_EDITABLE);
  RNA_def_property_float_funcs(prop, "rna_MeshPolygon_normal_get", NULL, NULL);
  RNA_def_property_ui_text(
      prop, "Polygon Normal", "Local space unit length normal vector for this polygon");

  prop = RNA_def_property(srna, "center", PROP_FLOAT, PROP_XYZ);
  RNA_def_property_array(prop, 3);
  RNA_def_property_clear_flag(prop, PROP_EDITABLE);
  RNA_def_property_float_funcs(prop, "rna_MeshPolygon_center_get", NULL, NULL);
  RNA_def_property_ui_text(prop, "Polygon Center", "Center of this polygon");

  prop = RNA_def_property(srna, "area", PROP_FLOAT, PROP_UNSIGNED);
  RNA_def_property_clear_flag(prop, PROP_EDITABLE);
  RNA_def_property_float_funcs(prop, "rna_MeshPolygon_area_get", NULL, NULL);
  RNA_def_property_ui_text(prop, "Polygon Area", "Read only area of this polygon");

  prop = RNA_def_property(srna, "index", PROP_INT, PROP_UNSIGNED);
  RNA_def_property_clear_flag(prop, PROP_EDITABLE);
  RNA_def_property_int_funcs(prop, "rna_MeshPolygon_index_get", NULL, NULL);
  RNA_def_property_ui_text(prop, "Index", "Index of this polygon");

  func = RNA_def_function(srna, "flip", "rna_MeshPolygon_flip");
  RNA_def_function_flag(func, FUNC_USE_SELF_ID);
  RNA_def_function_ui_description(func, "Invert winding of this polygon (flip its normal)");
}

/* mesh.loop_uvs */
static void rna_def_mloopuv(BlenderRNA *brna)
{
  StructRNA *srna;
  PropertyRNA *prop;

  srna = RNA_def_struct(brna, "MeshUVLoopLayer", NULL);
  RNA_def_struct_sdna(srna, "CustomDataLayer");
  RNA_def_struct_path_func(srna, "rna_MeshUVLoopLayer_path");

  prop = RNA_def_property(srna, "data", PROP_COLLECTION, PROP_NONE);
  RNA_def_property_struct_type(prop, "MeshUVLoop");
  RNA_def_property_collection_funcs(prop,
                                    "rna_MeshUVLoopLayer_data_begin",
                                    "rna_iterator_array_next",
                                    "rna_iterator_array_end",
                                    "rna_iterator_array_get",
                                    "rna_MeshUVLoopLayer_data_length",
                                    NULL,
                                    NULL,
                                    NULL);

  prop = RNA_def_property(srna, "name", PROP_STRING, PROP_NONE);
  RNA_def_struct_name_property(srna, prop);
  RNA_def_property_string_funcs(prop, NULL, NULL, "rna_MeshUVLayer_name_set");
  RNA_def_property_ui_text(prop, "Name", "Name of UV map");
  RNA_def_property_update(prop, 0, "rna_Mesh_update_data");

  prop = RNA_def_property(srna, "active", PROP_BOOLEAN, PROP_NONE);
  RNA_def_property_boolean_funcs(
      prop, "rna_MeshUVLoopLayer_active_get", "rna_MeshUVLoopLayer_active_set");
  RNA_def_property_ui_text(prop, "Active", "Set the map as active for display and editing");
  RNA_def_property_update(prop, 0, "rna_Mesh_update_data");

  prop = RNA_def_property(srna, "active_render", PROP_BOOLEAN, PROP_NONE);
  RNA_def_property_boolean_sdna(prop, NULL, "active_rnd", 0);
  RNA_def_property_boolean_funcs(
      prop, "rna_MeshUVLoopLayer_active_render_get", "rna_MeshUVLoopLayer_active_render_set");
  RNA_def_property_ui_text(prop, "Active Render", "Set the map as active for rendering");
  RNA_def_property_update(prop, 0, "rna_Mesh_update_data");

  prop = RNA_def_property(srna, "active_clone", PROP_BOOLEAN, PROP_NONE);
  RNA_def_property_boolean_sdna(prop, NULL, "active_clone", 0);
  RNA_def_property_boolean_funcs(
      prop, "rna_MeshUVLoopLayer_clone_get", "rna_MeshUVLoopLayer_clone_set");
  RNA_def_property_ui_text(prop, "Active Clone", "Set the map as active for cloning");
  RNA_def_property_update(prop, 0, "rna_Mesh_update_data");

  srna = RNA_def_struct(brna, "MeshUVLoop", NULL);
  RNA_def_struct_sdna(srna, "MLoopUV");
  RNA_def_struct_path_func(srna, "rna_MeshUVLoop_path");

  prop = RNA_def_property(srna, "uv", PROP_FLOAT, PROP_XYZ);
  RNA_def_property_update(prop, 0, "rna_Mesh_update_data");

  prop = RNA_def_property(srna, "pin_uv", PROP_BOOLEAN, PROP_NONE);
  RNA_def_property_boolean_sdna(prop, NULL, "flag", MLOOPUV_PINNED);
  RNA_def_property_ui_text(prop, "UV Pinned", "");

  prop = RNA_def_property(srna, "select", PROP_BOOLEAN, PROP_NONE);
  RNA_def_property_boolean_sdna(prop, NULL, "flag", MLOOPUV_VERTSEL);
  RNA_def_property_ui_text(prop, "UV Select", "");

  prop = RNA_def_property(srna, "select_edge", PROP_BOOLEAN, PROP_NONE);
  RNA_def_property_boolean_sdna(prop, NULL, "flag", MLOOPUV_EDGESEL);
  RNA_def_property_ui_text(prop, "UV Edge Select", "");
}

static void rna_def_mloopcol(BlenderRNA *brna)
{
  StructRNA *srna;
  PropertyRNA *prop;

  srna = RNA_def_struct(brna, "MeshLoopColorLayer", NULL);
  RNA_def_struct_ui_text(
      srna, "Mesh Vertex Color Layer", "Layer of vertex colors in a Mesh data-block");
  RNA_def_struct_sdna(srna, "CustomDataLayer");
  RNA_def_struct_path_func(srna, "rna_MeshLoopColorLayer_path");
  RNA_def_struct_ui_icon(srna, ICON_GROUP_VCOL);

  prop = RNA_def_property(srna, "name", PROP_STRING, PROP_NONE);
  RNA_def_struct_name_property(srna, prop);
  RNA_def_property_string_funcs(prop, NULL, NULL, "rna_MeshLoopLayer_name_set");
  RNA_def_property_ui_text(prop, "Name", "Name of Vertex color layer");
  RNA_def_property_update(prop, 0, "rna_Mesh_update_data");

  prop = RNA_def_property(srna, "active", PROP_BOOLEAN, PROP_NONE);
  RNA_def_property_boolean_funcs(
      prop, "rna_MeshLoopColorLayer_active_get", "rna_MeshLoopColorLayer_active_set");
  RNA_def_property_ui_text(prop, "Active", "Sets the layer as active for display and editing");
  RNA_def_property_update(prop, 0, "rna_Mesh_update_data");

  prop = RNA_def_property(srna, "active_render", PROP_BOOLEAN, PROP_NONE);
  RNA_def_property_boolean_sdna(prop, NULL, "active_rnd", 0);
  RNA_def_property_boolean_funcs(prop,
                                 "rna_MeshLoopColorLayer_active_render_get",
                                 "rna_MeshLoopColorLayer_active_render_set");
  RNA_def_property_ui_text(prop, "Active Render", "Sets the layer as active for rendering");
  RNA_def_property_update(prop, 0, "rna_Mesh_update_data");

  prop = RNA_def_property(srna, "data", PROP_COLLECTION, PROP_NONE);
  RNA_def_property_struct_type(prop, "MeshLoopColor");
  RNA_def_property_ui_text(prop, "Data", "");
  RNA_def_property_collection_funcs(prop,
                                    "rna_MeshLoopColorLayer_data_begin",
                                    "rna_iterator_array_next",
                                    "rna_iterator_array_end",
                                    "rna_iterator_array_get",
                                    "rna_MeshLoopColorLayer_data_length",
                                    NULL,
                                    NULL,
                                    NULL);

  srna = RNA_def_struct(brna, "MeshLoopColor", NULL);
  RNA_def_struct_sdna(srna, "MLoopCol");
  RNA_def_struct_ui_text(srna, "Mesh Vertex Color", "Vertex loop colors in a Mesh");
  RNA_def_struct_path_func(srna, "rna_MeshColor_path");

  prop = RNA_def_property(srna, "color", PROP_FLOAT, PROP_COLOR);
  RNA_def_property_array(prop, 4);
  RNA_def_property_range(prop, 0.0f, 1.0f);
  RNA_def_property_float_funcs(
      prop, "rna_MeshLoopColor_color_get", "rna_MeshLoopColor_color_set", NULL);
  RNA_def_property_ui_text(prop, "Color", "");
  RNA_def_property_update(prop, 0, "rna_Mesh_update_data");
}

static void rna_def_mproperties(BlenderRNA *brna)
{
  StructRNA *srna;
  PropertyRNA *prop;

  /* Float */
#  define MESH_FLOAT_PROPERTY_LAYER(elemname) \
    srna = RNA_def_struct(brna, "Mesh" elemname "FloatPropertyLayer", NULL); \
    RNA_def_struct_sdna(srna, "CustomDataLayer"); \
    RNA_def_struct_ui_text(srna, \
                           "Mesh " elemname " Float Property Layer", \
                           "User defined layer of floating point number values"); \
    RNA_def_struct_path_func(srna, "rna_Mesh" elemname "FloatPropertyLayer_path"); \
\
    prop = RNA_def_property(srna, "name", PROP_STRING, PROP_NONE); \
    RNA_def_struct_name_property(srna, prop); \
    RNA_def_property_string_funcs(prop, NULL, NULL, "rna_MeshAnyLayer_name_set"); \
    RNA_def_property_ui_text(prop, "Name", ""); \
    RNA_def_property_update(prop, 0, "rna_Mesh_update_data"); \
\
    prop = RNA_def_property(srna, "data", PROP_COLLECTION, PROP_NONE); \
    RNA_def_property_struct_type(prop, "Mesh" elemname "FloatProperty"); \
    RNA_def_property_ui_text(prop, "Data", ""); \
    RNA_def_property_collection_funcs(prop, \
                                      "rna_Mesh" elemname "FloatPropertyLayer_data_begin", \
                                      "rna_iterator_array_next", \
                                      "rna_iterator_array_end", \
                                      "rna_iterator_array_get", \
                                      "rna_Mesh" elemname "FloatPropertyLayer_data_length", \
                                      NULL, \
                                      NULL, \
                                      NULL); \
\
    srna = RNA_def_struct(brna, "Mesh" elemname "FloatProperty", NULL); \
    RNA_def_struct_sdna(srna, "MFloatProperty"); \
    RNA_def_struct_ui_text( \
        srna, \
        "Mesh " elemname " Float Property", \
        "User defined floating point number value in a float properties layer"); \
    RNA_def_struct_path_func(srna, "rna_Mesh" elemname "FloatProperty_path"); \
\
    prop = RNA_def_property(srna, "value", PROP_FLOAT, PROP_NONE); \
    RNA_def_property_float_sdna(prop, NULL, "f"); \
    RNA_def_property_ui_text(prop, "Value", ""); \
    RNA_def_property_update(prop, 0, "rna_Mesh_update_data"); \
    ((void)0)

  /* Int */
#  define MESH_INT_PROPERTY_LAYER(elemname) \
    srna = RNA_def_struct(brna, "Mesh" elemname "IntPropertyLayer", NULL); \
    RNA_def_struct_sdna(srna, "CustomDataLayer"); \
    RNA_def_struct_ui_text(srna, \
                           "Mesh " elemname " Int Property Layer", \
                           "User defined layer of integer number values"); \
    RNA_def_struct_path_func(srna, "rna_Mesh" elemname "IntPropertyLayer_path"); \
\
    prop = RNA_def_property(srna, "name", PROP_STRING, PROP_NONE); \
    RNA_def_struct_name_property(srna, prop); \
    RNA_def_property_string_funcs(prop, NULL, NULL, "rna_MeshAnyLayer_name_set"); \
    RNA_def_property_ui_text(prop, "Name", ""); \
    RNA_def_property_update(prop, 0, "rna_Mesh_update_data"); \
\
    prop = RNA_def_property(srna, "data", PROP_COLLECTION, PROP_NONE); \
    RNA_def_property_struct_type(prop, "Mesh" elemname "IntProperty"); \
    RNA_def_property_ui_text(prop, "Data", ""); \
    RNA_def_property_collection_funcs(prop, \
                                      "rna_Mesh" elemname "IntPropertyLayer_data_begin", \
                                      "rna_iterator_array_next", \
                                      "rna_iterator_array_end", \
                                      "rna_iterator_array_get", \
                                      "rna_Mesh" elemname "IntPropertyLayer_data_length", \
                                      NULL, \
                                      NULL, \
                                      NULL); \
\
    srna = RNA_def_struct(brna, "Mesh" elemname "IntProperty", NULL); \
    RNA_def_struct_sdna(srna, "MIntProperty"); \
    RNA_def_struct_ui_text(srna, \
                           "Mesh " elemname " Int Property", \
                           "User defined integer number value in an integer properties layer"); \
    RNA_def_struct_path_func(srna, "rna_Mesh" elemname "IntProperty_path"); \
\
    prop = RNA_def_property(srna, "value", PROP_INT, PROP_NONE); \
    RNA_def_property_int_sdna(prop, NULL, "i"); \
    RNA_def_property_ui_text(prop, "Value", ""); \
    RNA_def_property_update(prop, 0, "rna_Mesh_update_data"); \
    ((void)0)

  /* String */
#  define MESH_STRING_PROPERTY_LAYER(elemname) \
    srna = RNA_def_struct(brna, "Mesh" elemname "StringPropertyLayer", NULL); \
    RNA_def_struct_sdna(srna, "CustomDataLayer"); \
    RNA_def_struct_ui_text(srna, \
                           "Mesh " elemname " String Property Layer", \
                           "User defined layer of string text values"); \
    RNA_def_struct_path_func(srna, "rna_Mesh" elemname "StringPropertyLayer_path"); \
\
    prop = RNA_def_property(srna, "name", PROP_STRING, PROP_NONE); \
    RNA_def_struct_name_property(srna, prop); \
    RNA_def_property_string_funcs(prop, NULL, NULL, "rna_MeshAnyLayer_name_set"); \
    RNA_def_property_ui_text(prop, "Name", ""); \
    RNA_def_property_update(prop, 0, "rna_Mesh_update_data"); \
\
    prop = RNA_def_property(srna, "data", PROP_COLLECTION, PROP_NONE); \
    RNA_def_property_struct_type(prop, "Mesh" elemname "StringProperty"); \
    RNA_def_property_ui_text(prop, "Data", ""); \
    RNA_def_property_collection_funcs(prop, \
                                      "rna_Mesh" elemname "StringPropertyLayer_data_begin", \
                                      "rna_iterator_array_next", \
                                      "rna_iterator_array_end", \
                                      "rna_iterator_array_get", \
                                      "rna_Mesh" elemname "StringPropertyLayer_data_length", \
                                      NULL, \
                                      NULL, \
                                      NULL); \
\
    srna = RNA_def_struct(brna, "Mesh" elemname "StringProperty", NULL); \
    RNA_def_struct_sdna(srna, "MStringProperty"); \
    RNA_def_struct_ui_text(srna, \
                           "Mesh " elemname " String Property", \
                           "User defined string text value in a string properties layer"); \
    RNA_def_struct_path_func(srna, "rna_Mesh" elemname "StringProperty_path"); \
\
    /* low level mesh data access, treat as bytes */ \
    prop = RNA_def_property(srna, "value", PROP_STRING, PROP_BYTESTRING); \
    RNA_def_property_string_sdna(prop, NULL, "s"); \
    RNA_def_property_string_funcs(prop, \
                                  "rna_MeshStringProperty_s_get", \
                                  "rna_MeshStringProperty_s_length", \
                                  "rna_MeshStringProperty_s_set"); \
    RNA_def_property_ui_text(prop, "Value", ""); \
    RNA_def_property_update(prop, 0, "rna_Mesh_update_data");

  MESH_FLOAT_PROPERTY_LAYER("Vertex");
  MESH_FLOAT_PROPERTY_LAYER("Polygon");
  MESH_INT_PROPERTY_LAYER("Vertex");
  MESH_INT_PROPERTY_LAYER("Polygon");
  MESH_STRING_PROPERTY_LAYER("Vertex")
  MESH_STRING_PROPERTY_LAYER("Polygon")
#  undef MESH_PROPERTY_LAYER
}

void rna_def_texmat_common(StructRNA *srna, const char *texspace_editable)
{
  PropertyRNA *prop;

  /* texture space */
  prop = RNA_def_property(srna, "auto_texspace", PROP_BOOLEAN, PROP_NONE);
  RNA_def_property_boolean_sdna(prop, NULL, "texflag", ME_AUTOSPACE);
  RNA_def_property_ui_text(
      prop,
      "Auto Texture Space",
      "Adjust active object's texture space automatically when transforming object");

  prop = RNA_def_property(srna, "texspace_location", PROP_FLOAT, PROP_TRANSLATION);
  RNA_def_property_float_sdna(prop, NULL, "loc");
  RNA_def_property_ui_text(prop, "Texture Space Location", "Texture space location");
  RNA_def_property_float_funcs(prop, "rna_Mesh_texspace_loc_get", NULL, NULL);
  RNA_def_property_editable_func(prop, texspace_editable);
  RNA_def_property_update(prop, 0, "rna_Mesh_update_data");

  prop = RNA_def_property(srna, "texspace_size", PROP_FLOAT, PROP_XYZ);
  RNA_def_property_float_sdna(prop, NULL, "size");
  RNA_def_property_flag(prop, PROP_PROPORTIONAL);
  RNA_def_property_ui_text(prop, "Texture Space Size", "Texture space size");
  RNA_def_property_float_funcs(prop, "rna_Mesh_texspace_size_get", NULL, NULL);
  RNA_def_property_editable_func(prop, texspace_editable);
  RNA_def_property_update(prop, 0, "rna_Mesh_update_data");

  /* not supported yet */
#  if 0
  prop = RNA_def_property(srna, "texspace_rot", PROP_FLOAT, PROP_EULER);
  RNA_def_property_float(prop, NULL, "rot");
  RNA_def_property_ui_text(prop, "Texture Space Rotation", "Texture space rotation");
  RNA_def_property_editable_func(prop, texspace_editable);
  RNA_def_property_update(prop, 0, "rna_Mesh_update_data");
#  endif

  /* materials */
  prop = RNA_def_property(srna, "materials", PROP_COLLECTION, PROP_NONE);
  RNA_def_property_collection_sdna(prop, NULL, "mat", "totcol");
  RNA_def_property_struct_type(prop, "Material");
  RNA_def_property_ui_text(prop, "Materials", "");
  RNA_def_property_srna(prop, "IDMaterials"); /* see rna_ID.c */
  RNA_def_property_collection_funcs(
      prop, NULL, NULL, NULL, NULL, NULL, NULL, NULL, "rna_IDMaterials_assign_int");
}

/* scene.objects */
/* mesh.vertices */
static void rna_def_mesh_vertices(BlenderRNA *brna, PropertyRNA *cprop)
{
  StructRNA *srna;
  /*  PropertyRNA *prop; */

  FunctionRNA *func;
  PropertyRNA *parm;

  RNA_def_property_srna(cprop, "MeshVertices");
  srna = RNA_def_struct(brna, "MeshVertices", NULL);
  RNA_def_struct_sdna(srna, "Mesh");
  RNA_def_struct_ui_text(srna, "Mesh Vertices", "Collection of mesh vertices");

  func = RNA_def_function(srna, "add", "ED_mesh_vertices_add");
  RNA_def_function_flag(func, FUNC_USE_REPORTS);
  parm = RNA_def_int(
      func, "count", 0, 0, INT_MAX, "Count", "Number of vertices to add", 0, INT_MAX);
  RNA_def_parameter_flags(parm, 0, PARM_REQUIRED);
#  if 0 /* BMESH_TODO Remove until BMesh merge */
  func = RNA_def_function(srna, "remove", "ED_mesh_vertices_remove");
  RNA_def_function_flag(func, FUNC_USE_REPORTS);
  RNA_def_int(func, "count", 0, 0, INT_MAX, "Count", "Number of vertices to remove", 0, INT_MAX);
#  endif
}

/* mesh.edges */
static void rna_def_mesh_edges(BlenderRNA *brna, PropertyRNA *cprop)
{
  StructRNA *srna;
  /*  PropertyRNA *prop; */

  FunctionRNA *func;
  PropertyRNA *parm;

  RNA_def_property_srna(cprop, "MeshEdges");
  srna = RNA_def_struct(brna, "MeshEdges", NULL);
  RNA_def_struct_sdna(srna, "Mesh");
  RNA_def_struct_ui_text(srna, "Mesh Edges", "Collection of mesh edges");

  func = RNA_def_function(srna, "add", "ED_mesh_edges_add");
  RNA_def_function_flag(func, FUNC_USE_REPORTS);
  parm = RNA_def_int(func, "count", 0, 0, INT_MAX, "Count", "Number of edges to add", 0, INT_MAX);
  RNA_def_parameter_flags(parm, 0, PARM_REQUIRED);
#  if 0 /* BMESH_TODO Remove until BMesh merge */
  func = RNA_def_function(srna, "remove", "ED_mesh_edges_remove");
  RNA_def_function_flag(func, FUNC_USE_REPORTS);
  RNA_def_int(func, "count", 0, 0, INT_MAX, "Count", "Number of edges to remove", 0, INT_MAX);
#  endif
}

/* mesh.loop_triangles */
static void rna_def_mesh_looptris(BlenderRNA *brna, PropertyRNA *cprop)
{
  StructRNA *srna;

  RNA_def_property_srna(cprop, "MeshLoopTriangle");
  srna = RNA_def_struct(brna, "MeshLoopTriangles", NULL);
  RNA_def_struct_sdna(srna, "Mesh");
  RNA_def_struct_ui_text(
      srna, "Mesh Loop Triangles", "Tessellation of mesh polygons into triangles");
}

/* mesh.loops */
static void rna_def_mesh_loops(BlenderRNA *brna, PropertyRNA *cprop)
{
  StructRNA *srna;

  /*PropertyRNA *prop;*/

  FunctionRNA *func;
  PropertyRNA *parm;

  RNA_def_property_srna(cprop, "MeshLoops");
  srna = RNA_def_struct(brna, "MeshLoops", NULL);
  RNA_def_struct_sdna(srna, "Mesh");
  RNA_def_struct_ui_text(srna, "Mesh Loops", "Collection of mesh loops");

  func = RNA_def_function(srna, "add", "ED_mesh_loops_add");
  RNA_def_function_flag(func, FUNC_USE_REPORTS);
  parm = RNA_def_int(func, "count", 0, 0, INT_MAX, "Count", "Number of loops to add", 0, INT_MAX);
  RNA_def_parameter_flags(parm, 0, PARM_REQUIRED);
}

/* mesh.polygons */
static void rna_def_mesh_polygons(BlenderRNA *brna, PropertyRNA *cprop)
{
  StructRNA *srna;

  PropertyRNA *prop;

  FunctionRNA *func;
  PropertyRNA *parm;

  RNA_def_property_srna(cprop, "MeshPolygons");
  srna = RNA_def_struct(brna, "MeshPolygons", NULL);
  RNA_def_struct_sdna(srna, "Mesh");
  RNA_def_struct_ui_text(srna, "Mesh Polygons", "Collection of mesh polygons");

  prop = RNA_def_property(srna, "active", PROP_INT, PROP_NONE);
  RNA_def_property_int_sdna(prop, NULL, "act_face");
  RNA_def_property_ui_text(prop, "Active Polygon", "The active polygon for this mesh");

  func = RNA_def_function(srna, "add", "ED_mesh_polys_add");
  RNA_def_function_flag(func, FUNC_USE_REPORTS);
  parm = RNA_def_int(
      func, "count", 0, 0, INT_MAX, "Count", "Number of polygons to add", 0, INT_MAX);
  RNA_def_parameter_flags(parm, 0, PARM_REQUIRED);
}

static void rna_def_loop_colors(BlenderRNA *brna, PropertyRNA *cprop)
{
  StructRNA *srna;
  PropertyRNA *prop;

  FunctionRNA *func;
  PropertyRNA *parm;

  RNA_def_property_srna(cprop, "LoopColors");
  srna = RNA_def_struct(brna, "LoopColors", NULL);
  RNA_def_struct_sdna(srna, "Mesh");
  RNA_def_struct_ui_text(srna, "Loop Colors", "Collection of vertex colors");

  func = RNA_def_function(srna, "new", "rna_Mesh_vertex_color_new");
  RNA_def_function_ui_description(func, "Add a vertex color layer to Mesh");
  RNA_def_string(func, "name", "Col", 0, "", "Vertex color name");
  RNA_def_boolean(func,
                  "do_init",
                  true,
                  "",
                  "Whether new layer's data should be initialized by copying current active one");
  parm = RNA_def_pointer(func, "layer", "MeshLoopColorLayer", "", "The newly created layer");
  RNA_def_parameter_flags(parm, 0, PARM_RNAPTR);
  RNA_def_function_return(func, parm);

  func = RNA_def_function(srna, "remove", "rna_Mesh_vertex_color_remove");
  RNA_def_function_ui_description(func, "Remove a vertex color layer");
  RNA_def_function_flag(func, FUNC_USE_REPORTS);
  parm = RNA_def_pointer(func, "layer", "MeshLoopColorLayer", "", "The layer to remove");
  RNA_def_parameter_flags(parm, PROP_NEVER_NULL, PARM_REQUIRED);
  RNA_def_property_clear_flag(parm, PROP_THICK_WRAP);

  prop = RNA_def_property(srna, "active", PROP_POINTER, PROP_NONE);
  RNA_def_property_struct_type(prop, "MeshLoopColorLayer");
  RNA_def_property_pointer_funcs(
      prop, "rna_Mesh_vertex_color_active_get", "rna_Mesh_vertex_color_active_set", NULL, NULL);
  RNA_def_property_flag(prop, PROP_EDITABLE | PROP_NEVER_UNLINK);
  RNA_def_property_ui_text(prop, "Active Vertex Color Layer", "Active vertex color layer");
  RNA_def_property_update(prop, 0, "rna_Mesh_update_data_edit_active_color");

  prop = RNA_def_property(srna, "active_index", PROP_INT, PROP_UNSIGNED);
  RNA_def_property_int_funcs(prop,
                             "rna_Mesh_vertex_color_active_index_get",
                             "rna_Mesh_vertex_color_active_index_set",
                             "rna_Mesh_vertex_color_index_range");
  RNA_def_property_ui_text(prop, "Active Vertex Color Index", "Active vertex color index");
  RNA_def_property_update(prop, 0, "rna_Mesh_update_data_edit_active_color");
}

static void rna_def_uv_layers(BlenderRNA *brna, PropertyRNA *cprop)
{
  StructRNA *srna;
  PropertyRNA *prop;

  FunctionRNA *func;
  PropertyRNA *parm;

  RNA_def_property_srna(cprop, "UVLoopLayers");
  srna = RNA_def_struct(brna, "UVLoopLayers", NULL);
  RNA_def_struct_sdna(srna, "Mesh");
  RNA_def_struct_ui_text(srna, "UV Loop Layers", "Collection of uv loop layers");

  func = RNA_def_function(srna, "new", "rna_Mesh_uv_layers_new");
  RNA_def_function_ui_description(func, "Add a UV map layer to Mesh");
  RNA_def_string(func, "name", "UVMap", 0, "", "UV map name");
  RNA_def_boolean(func,
                  "do_init",
                  true,
                  "",
                  "Whether new layer's data should be initialized by copying current active one, "
                  "or if none is active, with a default UVmap");
  parm = RNA_def_pointer(func, "layer", "MeshUVLoopLayer", "", "The newly created layer");
  RNA_def_parameter_flags(parm, 0, PARM_RNAPTR);
  RNA_def_function_return(func, parm);

  func = RNA_def_function(srna, "remove", "rna_Mesh_uv_layers_remove");
  RNA_def_function_ui_description(func, "Remove a vertex color layer");
  RNA_def_function_flag(func, FUNC_USE_REPORTS);
  parm = RNA_def_pointer(func, "layer", "MeshUVLoopLayer", "", "The layer to remove");
  RNA_def_parameter_flags(parm, PROP_NEVER_NULL, PARM_REQUIRED);

  prop = RNA_def_property(srna, "active", PROP_POINTER, PROP_NONE);
  RNA_def_property_struct_type(prop, "MeshUVLoopLayer");
  RNA_def_property_pointer_funcs(
      prop, "rna_Mesh_uv_layer_active_get", "rna_Mesh_uv_layer_active_set", NULL, NULL);
  RNA_def_property_flag(prop, PROP_EDITABLE | PROP_NEVER_UNLINK);
  RNA_def_property_ui_text(prop, "Active UV loop layer", "Active UV loop layer");
  RNA_def_property_update(prop, 0, "rna_Mesh_update_data");

  prop = RNA_def_property(srna, "active_index", PROP_INT, PROP_UNSIGNED);
  RNA_def_property_int_funcs(prop,
                             "rna_Mesh_uv_layer_active_index_get",
                             "rna_Mesh_uv_layer_active_index_set",
                             "rna_Mesh_uv_layer_index_range");
  RNA_def_property_ui_text(prop, "Active UV loop layer Index", "Active UV loop layer index");
  RNA_def_property_update(prop, 0, "rna_Mesh_update_data");
}

/* mesh float layers */
static void rna_def_vertex_float_layers(BlenderRNA *brna, PropertyRNA *cprop)
{
  StructRNA *srna;

  FunctionRNA *func;
  PropertyRNA *parm;

  RNA_def_property_srna(cprop, "VertexFloatProperties");
  srna = RNA_def_struct(brna, "VertexFloatProperties", NULL);
  RNA_def_struct_sdna(srna, "Mesh");
  RNA_def_struct_ui_text(srna, "Vertex Float Properties", "Collection of float properties");

  func = RNA_def_function(srna, "new", "rna_Mesh_vertex_float_property_new");
  RNA_def_function_ui_description(func, "Add a float property layer to Mesh");
  RNA_def_string(func, "name", "Float Prop", 0, "", "Float property name");
  parm = RNA_def_pointer(
      func, "layer", "MeshVertexFloatPropertyLayer", "", "The newly created layer");
  RNA_def_parameter_flags(parm, 0, PARM_RNAPTR);
  RNA_def_function_return(func, parm);
}

/* mesh int layers */
static void rna_def_vertex_int_layers(BlenderRNA *brna, PropertyRNA *cprop)
{
  StructRNA *srna;

  FunctionRNA *func;
  PropertyRNA *parm;

  RNA_def_property_srna(cprop, "VertexIntProperties");
  srna = RNA_def_struct(brna, "VertexIntProperties", NULL);
  RNA_def_struct_sdna(srna, "Mesh");
  RNA_def_struct_ui_text(srna, "Vertex Int Properties", "Collection of int properties");

  func = RNA_def_function(srna, "new", "rna_Mesh_vertex_int_property_new");
  RNA_def_function_ui_description(func, "Add a integer property layer to Mesh");
  RNA_def_string(func, "name", "Int Prop", 0, "", "Int property name");
  parm = RNA_def_pointer(
      func, "layer", "MeshVertexIntPropertyLayer", "", "The newly created layer");
  RNA_def_parameter_flags(parm, 0, PARM_RNAPTR);
  RNA_def_function_return(func, parm);
}

/* mesh string layers */
static void rna_def_vertex_string_layers(BlenderRNA *brna, PropertyRNA *cprop)
{
  StructRNA *srna;

  FunctionRNA *func;
  PropertyRNA *parm;

  RNA_def_property_srna(cprop, "VertexStringProperties");
  srna = RNA_def_struct(brna, "VertexStringProperties", NULL);
  RNA_def_struct_sdna(srna, "Mesh");
  RNA_def_struct_ui_text(srna, "Vertex String Properties", "Collection of string properties");

  func = RNA_def_function(srna, "new", "rna_Mesh_vertex_string_property_new");
  RNA_def_function_ui_description(func, "Add a string property layer to Mesh");
  RNA_def_string(func, "name", "String Prop", 0, "", "String property name");
  parm = RNA_def_pointer(
      func, "layer", "MeshVertexStringPropertyLayer", "", "The newly created layer");
  RNA_def_parameter_flags(parm, 0, PARM_RNAPTR);
  RNA_def_function_return(func, parm);
}

/* mesh float layers */
static void rna_def_polygon_float_layers(BlenderRNA *brna, PropertyRNA *cprop)
{
  StructRNA *srna;

  FunctionRNA *func;
  PropertyRNA *parm;

  RNA_def_property_srna(cprop, "PolygonFloatProperties");
  srna = RNA_def_struct(brna, "PolygonFloatProperties", NULL);
  RNA_def_struct_sdna(srna, "Mesh");
  RNA_def_struct_ui_text(srna, "Polygon Float Properties", "Collection of float properties");

  func = RNA_def_function(srna, "new", "rna_Mesh_polygon_float_property_new");
  RNA_def_function_ui_description(func, "Add a float property layer to Mesh");
  RNA_def_string(func, "name", "Float Prop", 0, "", "Float property name");
  parm = RNA_def_pointer(
      func, "layer", "MeshPolygonFloatPropertyLayer", "", "The newly created layer");
  RNA_def_parameter_flags(parm, 0, PARM_RNAPTR);
  RNA_def_function_return(func, parm);
}

/* mesh int layers */
static void rna_def_polygon_int_layers(BlenderRNA *brna, PropertyRNA *cprop)
{
  StructRNA *srna;

  FunctionRNA *func;
  PropertyRNA *parm;

  RNA_def_property_srna(cprop, "PolygonIntProperties");
  srna = RNA_def_struct(brna, "PolygonIntProperties", NULL);
  RNA_def_struct_sdna(srna, "Mesh");
  RNA_def_struct_ui_text(srna, "Polygon Int Properties", "Collection of int properties");

  func = RNA_def_function(srna, "new", "rna_Mesh_polygon_int_property_new");
  RNA_def_function_ui_description(func, "Add a integer property layer to Mesh");
  RNA_def_string(func, "name", "Int Prop", 0, "", "Int property name");
  parm = RNA_def_pointer(
      func, "layer", "MeshPolygonIntPropertyLayer", "", "The newly created layer");
  RNA_def_parameter_flags(parm, 0, PARM_RNAPTR);
  RNA_def_function_return(func, parm);
}

/* mesh string layers */
static void rna_def_polygon_string_layers(BlenderRNA *brna, PropertyRNA *cprop)
{
  StructRNA *srna;

  FunctionRNA *func;
  PropertyRNA *parm;

  RNA_def_property_srna(cprop, "PolygonStringProperties");
  srna = RNA_def_struct(brna, "PolygonStringProperties", NULL);
  RNA_def_struct_sdna(srna, "Mesh");
  RNA_def_struct_ui_text(srna, "Polygon String Properties", "Collection of string properties");

  func = RNA_def_function(srna, "new", "rna_Mesh_polygon_string_property_new");
  RNA_def_function_ui_description(func, "Add a string property layer to Mesh");
  RNA_def_string(func, "name", "String Prop", 0, "", "String property name");
  parm = RNA_def_pointer(
      func, "layer", "MeshPolygonStringPropertyLayer", "", "The newly created layer");
  RNA_def_parameter_flags(parm, 0, PARM_RNAPTR);
  RNA_def_function_return(func, parm);
}

static void rna_def_skin_vertices(BlenderRNA *brna, PropertyRNA *UNUSED(cprop))
{
  StructRNA *srna;
  PropertyRNA *prop;

  srna = RNA_def_struct(brna, "MeshSkinVertexLayer", NULL);
  RNA_def_struct_ui_text(
      srna, "Mesh Skin Vertex Layer", "Per-vertex skin data for use with the Skin modifier");
  RNA_def_struct_sdna(srna, "CustomDataLayer");
  RNA_def_struct_path_func(srna, "rna_MeshSkinVertexLayer_path");

  prop = RNA_def_property(srna, "name", PROP_STRING, PROP_NONE);
  RNA_def_struct_name_property(srna, prop);
  RNA_def_property_string_funcs(prop, NULL, NULL, "rna_MeshVertexLayer_name_set");
  RNA_def_property_ui_text(prop, "Name", "Name of skin layer");
  RNA_def_property_update(prop, 0, "rna_Mesh_update_data");

  prop = RNA_def_property(srna, "data", PROP_COLLECTION, PROP_NONE);
  RNA_def_property_struct_type(prop, "MeshSkinVertex");
  RNA_def_property_ui_text(prop, "Data", "");
  RNA_def_property_collection_funcs(prop,
                                    "rna_MeshSkinVertexLayer_data_begin",
                                    "rna_iterator_array_next",
                                    "rna_iterator_array_end",
                                    "rna_iterator_array_get",
                                    "rna_MeshSkinVertexLayer_data_length",
                                    NULL,
                                    NULL,
                                    NULL);

  /* SkinVertex struct */
  srna = RNA_def_struct(brna, "MeshSkinVertex", NULL);
  RNA_def_struct_sdna(srna, "MVertSkin");
  RNA_def_struct_ui_text(
      srna, "Skin Vertex", "Per-vertex skin data for use with the Skin modifier");
  RNA_def_struct_path_func(srna, "rna_MeshSkinVertex_path");

  prop = RNA_def_property(srna, "radius", PROP_FLOAT, PROP_UNSIGNED);
  RNA_def_property_array(prop, 2);
  RNA_def_property_ui_range(prop, 0.001, 100.0, 1, 3);
  RNA_def_property_ui_text(prop, "Radius", "Radius of the skin");
  RNA_def_property_update(prop, 0, "rna_Mesh_update_data");

  /* Flags */

  prop = RNA_def_property(srna, "use_root", PROP_BOOLEAN, PROP_NONE);
  RNA_def_property_boolean_sdna(prop, NULL, "flag", MVERT_SKIN_ROOT);
  RNA_def_property_ui_text(prop,
                           "Root",
                           "Vertex is a root for rotation calculations and armature generation, "
                           "setting this flag does not clear other roots in the same mesh island");
  RNA_def_property_update(prop, 0, "rna_Mesh_update_data");

  prop = RNA_def_property(srna, "use_loose", PROP_BOOLEAN, PROP_NONE);
  RNA_def_property_boolean_sdna(prop, NULL, "flag", MVERT_SKIN_LOOSE);
  RNA_def_property_ui_text(
      prop, "Loose", "If vertex has multiple adjacent edges, it is hulled to them directly");
  RNA_def_property_update(prop, 0, "rna_Mesh_update_data");
}

static void rna_def_paint_mask(BlenderRNA *brna, PropertyRNA *UNUSED(cprop))
{
  StructRNA *srna;
  PropertyRNA *prop;

  srna = RNA_def_struct(brna, "MeshPaintMaskLayer", NULL);
  RNA_def_struct_ui_text(srna, "Mesh Paint Mask Layer", "Per-vertex paint mask data");
  RNA_def_struct_sdna(srna, "CustomDataLayer");
  RNA_def_struct_path_func(srna, "rna_MeshPaintMaskLayer_path");

  prop = RNA_def_property(srna, "data", PROP_COLLECTION, PROP_NONE);
  RNA_def_property_struct_type(prop, "MeshPaintMaskProperty");
  RNA_def_property_ui_text(prop, "Data", "");

  RNA_def_property_collection_funcs(prop,
                                    "rna_MeshPaintMaskLayer_data_begin",
                                    "rna_iterator_array_next",
                                    "rna_iterator_array_end",
                                    "rna_iterator_array_get",
                                    "rna_MeshPaintMaskLayer_data_length",
                                    NULL,
                                    NULL,
                                    NULL);

  srna = RNA_def_struct(brna, "MeshPaintMaskProperty", NULL);
  RNA_def_struct_sdna(srna, "MFloatProperty");
  RNA_def_struct_ui_text(srna, "Mesh Paint Mask Property", "Floating point paint mask value");
  RNA_def_struct_path_func(srna, "rna_MeshPaintMask_path");

  prop = RNA_def_property(srna, "value", PROP_FLOAT, PROP_NONE);
  RNA_def_property_float_sdna(prop, NULL, "f");
  RNA_def_property_ui_text(prop, "Value", "");
  RNA_def_property_update(prop, 0, "rna_Mesh_update_data");
}

static void rna_def_face_map(BlenderRNA *brna)
{
  StructRNA *srna;
  PropertyRNA *prop;

  srna = RNA_def_struct(brna, "MeshFaceMapLayer", NULL);
  RNA_def_struct_ui_text(srna, "Mesh Face Map Layer", "Per-face map index");
  RNA_def_struct_sdna(srna, "CustomDataLayer");
  RNA_def_struct_path_func(srna, "rna_MeshFaceMapLayer_path");

  prop = RNA_def_property(srna, "name", PROP_STRING, PROP_NONE);
  RNA_def_struct_name_property(srna, prop);
  RNA_def_property_string_funcs(prop, NULL, NULL, "rna_MeshPolyLayer_name_set");
  RNA_def_property_ui_text(prop, "Name", "Name of face-map layer");
  RNA_def_property_update(prop, 0, "rna_Mesh_update_data");

  prop = RNA_def_property(srna, "data", PROP_COLLECTION, PROP_NONE);
  RNA_def_property_struct_type(prop, "MeshFaceMap");
  RNA_def_property_ui_text(prop, "Data", "");
  RNA_def_property_collection_funcs(prop,
                                    "rna_MeshFaceMapLayer_data_begin",
                                    "rna_iterator_array_next",
                                    "rna_iterator_array_end",
                                    "rna_iterator_array_get",
                                    "rna_MeshFaceMapLayer_data_length",
                                    NULL,
                                    NULL,
                                    NULL);

  /* FaceMap struct */
  srna = RNA_def_struct(brna, "MeshFaceMap", NULL);
  RNA_def_struct_sdna(srna, "MIntProperty");
  RNA_def_struct_ui_text(srna, "Int Property", "");
  RNA_def_struct_path_func(srna, "rna_MeshFaceMap_path");

  prop = RNA_def_property(srna, "value", PROP_INT, PROP_NONE);
  RNA_def_property_int_sdna(prop, NULL, "i");
  RNA_def_property_ui_text(prop, "Value", "");
  RNA_def_property_update(prop, 0, "rna_Mesh_update_data");
}

static void rna_def_face_maps(BlenderRNA *brna, PropertyRNA *cprop)
{
  StructRNA *srna;
  PropertyRNA *prop;

  RNA_def_property_srna(cprop, "MeshFaceMapLayers");
  srna = RNA_def_struct(brna, "MeshFaceMapLayers", NULL);
  RNA_def_struct_ui_text(srna, "Mesh Face Map Layer", "Per-face map index");
  RNA_def_struct_sdna(srna, "Mesh");
  RNA_def_struct_ui_text(srna, "Mesh FaceMaps", "Collection of mesh face-maps");

  /* add this since we only ever have one layer anyway, don't bother with active_index */
  prop = RNA_def_property(srna, "active", PROP_POINTER, PROP_NONE);
  RNA_def_property_struct_type(prop, "MeshFaceMapLayer");
  RNA_def_property_pointer_funcs(prop, "rna_Mesh_face_map_active_get", NULL, NULL, NULL);
  RNA_def_property_ui_text(prop, "Active FaceMap Layer", "");
  RNA_def_property_update(prop, 0, "rna_Mesh_update_data");

  FunctionRNA *func;
  PropertyRNA *parm;

  func = RNA_def_function(srna, "new", "rna_Mesh_face_map_new");
  RNA_def_function_flag(func, FUNC_USE_REPORTS);
  RNA_def_function_ui_description(func, "Add a float property layer to Mesh");
  RNA_def_string(func, "name", "Face Map", 0, "", "Face map name");
  parm = RNA_def_pointer(func, "layer", "MeshFaceMapLayer", "", "The newly created layer");
  RNA_def_parameter_flags(parm, 0, PARM_RNAPTR);
  RNA_def_function_return(func, parm);

  func = RNA_def_function(srna, "remove", "rna_Mesh_face_map_remove");
  RNA_def_function_ui_description(func, "Remove a face map layer");
  RNA_def_function_flag(func, FUNC_USE_REPORTS);
  parm = RNA_def_pointer(func, "layer", "MeshFaceMapLayer", "", "The layer to remove");
  RNA_def_parameter_flags(parm, PROP_NEVER_NULL, PARM_REQUIRED);
  RNA_def_property_clear_flag(parm, PROP_THICK_WRAP);
}

static void rna_def_mesh(BlenderRNA *brna)
{
  StructRNA *srna;
  PropertyRNA *prop;

  srna = RNA_def_struct(brna, "Mesh", "ID");
  RNA_def_struct_ui_text(srna, "Mesh", "Mesh data-block defining geometric surfaces");
  RNA_def_struct_ui_icon(srna, ICON_MESH_DATA);

  prop = RNA_def_property(srna, "vertices", PROP_COLLECTION, PROP_NONE);
  RNA_def_property_collection_sdna(prop, NULL, "mvert", "totvert");
  RNA_def_property_struct_type(prop, "MeshVertex");
  RNA_def_property_ui_text(prop, "Vertices", "Vertices of the mesh");
  rna_def_mesh_vertices(brna, prop);

  prop = RNA_def_property(srna, "edges", PROP_COLLECTION, PROP_NONE);
  RNA_def_property_collection_sdna(prop, NULL, "medge", "totedge");
  RNA_def_property_struct_type(prop, "MeshEdge");
  RNA_def_property_ui_text(prop, "Edges", "Edges of the mesh");
  rna_def_mesh_edges(brna, prop);

  prop = RNA_def_property(srna, "loops", PROP_COLLECTION, PROP_NONE);
  RNA_def_property_collection_sdna(prop, NULL, "mloop", "totloop");
  RNA_def_property_struct_type(prop, "MeshLoop");
  RNA_def_property_ui_text(prop, "Loops", "Loops of the mesh (polygon corners)");
  rna_def_mesh_loops(brna, prop);

  prop = RNA_def_property(srna, "polygons", PROP_COLLECTION, PROP_NONE);
  RNA_def_property_collection_sdna(prop, NULL, "mpoly", "totpoly");
  RNA_def_property_struct_type(prop, "MeshPolygon");
  RNA_def_property_ui_text(prop, "Polygons", "Polygons of the mesh");
  rna_def_mesh_polygons(brna, prop);

  prop = RNA_def_property(srna, "loop_triangles", PROP_COLLECTION, PROP_NONE);
  RNA_def_property_collection_sdna(prop, NULL, "runtime.looptris.array", "runtime.looptris.len");
  RNA_def_property_struct_type(prop, "MeshLoopTriangle");
  RNA_def_property_ui_text(prop, "Loop Triangles", "Tessellation of mesh polygons into triangles");
  rna_def_mesh_looptris(brna, prop);

  /* TODO, should this be allowed to be its self? */
  prop = RNA_def_property(srna, "texture_mesh", PROP_POINTER, PROP_NONE);
  RNA_def_property_pointer_sdna(prop, NULL, "texcomesh");
  RNA_def_property_flag(prop, PROP_EDITABLE | PROP_ID_SELF_CHECK);
  RNA_def_property_override_flag(prop, PROPOVERRIDE_OVERRIDABLE_LIBRARY);
  RNA_def_property_ui_text(
      prop,
      "Texture Mesh",
      "Use another mesh for texture indices (vertex indices must be aligned)");

  /* UV loop layers */
  prop = RNA_def_property(srna, "uv_layers", PROP_COLLECTION, PROP_NONE);
  RNA_def_property_collection_sdna(prop, NULL, "ldata.layers", "ldata.totlayer");
  RNA_def_property_collection_funcs(prop,
                                    "rna_Mesh_uv_layers_begin",
                                    NULL,
                                    NULL,
                                    NULL,
                                    "rna_Mesh_uv_layers_length",
                                    NULL,
                                    NULL,
                                    NULL);
  RNA_def_property_struct_type(prop, "MeshUVLoopLayer");
  RNA_def_property_ui_text(prop, "UV Loop Layers", "All UV loop layers");
  rna_def_uv_layers(brna, prop);

  prop = RNA_def_property(srna, "uv_layer_clone", PROP_POINTER, PROP_NONE);
  RNA_def_property_struct_type(prop, "MeshUVLoopLayer");
  RNA_def_property_pointer_funcs(
      prop, "rna_Mesh_uv_layer_clone_get", "rna_Mesh_uv_layer_clone_set", NULL, NULL);
  RNA_def_property_flag(prop, PROP_EDITABLE);
  RNA_def_property_ui_text(
      prop, "Clone UV loop layer", "UV loop layer to be used as cloning source");

  prop = RNA_def_property(srna, "uv_layer_clone_index", PROP_INT, PROP_UNSIGNED);
  RNA_def_property_int_funcs(prop,
                             "rna_Mesh_uv_layer_clone_index_get",
                             "rna_Mesh_uv_layer_clone_index_set",
                             "rna_Mesh_uv_layer_index_range");
  RNA_def_property_ui_text(prop, "Clone UV loop layer Index", "Clone UV loop layer index");

  prop = RNA_def_property(srna, "uv_layer_stencil", PROP_POINTER, PROP_NONE);
  RNA_def_property_struct_type(prop, "MeshUVLoopLayer");
  RNA_def_property_pointer_funcs(
      prop, "rna_Mesh_uv_layer_stencil_get", "rna_Mesh_uv_layer_stencil_set", NULL, NULL);
  RNA_def_property_flag(prop, PROP_EDITABLE);
  RNA_def_property_ui_text(prop, "Mask UV loop layer", "UV loop layer to mask the painted area");

  prop = RNA_def_property(srna, "uv_layer_stencil_index", PROP_INT, PROP_UNSIGNED);
  RNA_def_property_int_funcs(prop,
                             "rna_Mesh_uv_layer_stencil_index_get",
                             "rna_Mesh_uv_layer_stencil_index_set",
                             "rna_Mesh_uv_layer_index_range");
  RNA_def_property_ui_text(prop, "Mask UV loop layer Index", "Mask UV loop layer index");
  RNA_def_property_update(prop, 0, "rna_Mesh_update_data");

  /* Vertex colors */

  prop = RNA_def_property(srna, "vertex_colors", PROP_COLLECTION, PROP_NONE);
  RNA_def_property_collection_sdna(prop, NULL, "ldata.layers", "ldata.totlayer");
  RNA_def_property_collection_funcs(prop,
                                    "rna_Mesh_vertex_colors_begin",
                                    NULL,
                                    NULL,
                                    NULL,
                                    "rna_Mesh_vertex_colors_length",
                                    NULL,
                                    NULL,
                                    NULL);
  RNA_def_property_struct_type(prop, "MeshLoopColorLayer");
  RNA_def_property_ui_text(prop, "Vertex Colors", "All vertex colors");
  rna_def_loop_colors(brna, prop);

  /* TODO, edge customdata layers (bmesh py api can access already) */
  prop = RNA_def_property(srna, "vertex_layers_float", PROP_COLLECTION, PROP_NONE);
  RNA_def_property_collection_sdna(prop, NULL, "vdata.layers", "vdata.totlayer");
  RNA_def_property_collection_funcs(prop,
                                    "rna_Mesh_vertex_float_layers_begin",
                                    NULL,
                                    NULL,
                                    NULL,
                                    "rna_Mesh_vertex_float_layers_length",
                                    NULL,
                                    NULL,
                                    NULL);
  RNA_def_property_struct_type(prop, "MeshVertexFloatPropertyLayer");
  RNA_def_property_ui_text(prop, "Float Property Layers", "");
  rna_def_vertex_float_layers(brna, prop);

  prop = RNA_def_property(srna, "vertex_layers_int", PROP_COLLECTION, PROP_NONE);
  RNA_def_property_collection_sdna(prop, NULL, "vdata.layers", "vdata.totlayer");
  RNA_def_property_collection_funcs(prop,
                                    "rna_Mesh_vertex_int_layers_begin",
                                    NULL,
                                    NULL,
                                    NULL,
                                    "rna_Mesh_vertex_int_layers_length",
                                    NULL,
                                    NULL,
                                    NULL);
  RNA_def_property_struct_type(prop, "MeshVertexIntPropertyLayer");
  RNA_def_property_ui_text(prop, "Int Property Layers", "");
  rna_def_vertex_int_layers(brna, prop);

  prop = RNA_def_property(srna, "vertex_layers_string", PROP_COLLECTION, PROP_NONE);
  RNA_def_property_collection_sdna(prop, NULL, "vdata.layers", "vdata.totlayer");
  RNA_def_property_collection_funcs(prop,
                                    "rna_Mesh_vertex_string_layers_begin",
                                    NULL,
                                    NULL,
                                    NULL,
                                    "rna_Mesh_vertex_string_layers_length",
                                    NULL,
                                    NULL,
                                    NULL);
  RNA_def_property_struct_type(prop, "MeshVertexStringPropertyLayer");
  RNA_def_property_ui_text(prop, "String Property Layers", "");
  rna_def_vertex_string_layers(brna, prop);

  prop = RNA_def_property(srna, "polygon_layers_float", PROP_COLLECTION, PROP_NONE);
  RNA_def_property_collection_sdna(prop, NULL, "pdata.layers", "pdata.totlayer");
  RNA_def_property_collection_funcs(prop,
                                    "rna_Mesh_polygon_float_layers_begin",
                                    NULL,
                                    NULL,
                                    NULL,
                                    "rna_Mesh_polygon_float_layers_length",
                                    NULL,
                                    NULL,
                                    NULL);
  RNA_def_property_struct_type(prop, "MeshPolygonFloatPropertyLayer");
  RNA_def_property_ui_text(prop, "Float Property Layers", "");
  rna_def_polygon_float_layers(brna, prop);

  prop = RNA_def_property(srna, "polygon_layers_int", PROP_COLLECTION, PROP_NONE);
  RNA_def_property_collection_sdna(prop, NULL, "pdata.layers", "pdata.totlayer");
  RNA_def_property_collection_funcs(prop,
                                    "rna_Mesh_polygon_int_layers_begin",
                                    NULL,
                                    NULL,
                                    NULL,
                                    "rna_Mesh_polygon_int_layers_length",
                                    NULL,
                                    NULL,
                                    NULL);
  RNA_def_property_struct_type(prop, "MeshPolygonIntPropertyLayer");
  RNA_def_property_ui_text(prop, "Int Property Layers", "");
  rna_def_polygon_int_layers(brna, prop);

  prop = RNA_def_property(srna, "polygon_layers_string", PROP_COLLECTION, PROP_NONE);
  RNA_def_property_collection_sdna(prop, NULL, "pdata.layers", "pdata.totlayer");
  RNA_def_property_collection_funcs(prop,
                                    "rna_Mesh_polygon_string_layers_begin",
                                    NULL,
                                    NULL,
                                    NULL,
                                    "rna_Mesh_polygon_string_layers_length",
                                    NULL,
                                    NULL,
                                    NULL);
  RNA_def_property_struct_type(prop, "MeshPolygonStringPropertyLayer");
  RNA_def_property_ui_text(prop, "String Property Layers", "");
  rna_def_polygon_string_layers(brna, prop);

  /* face-maps */
  prop = RNA_def_property(srna, "face_maps", PROP_COLLECTION, PROP_NONE);
  RNA_def_property_collection_sdna(prop, NULL, "pdata.layers", "pdata.totlayer");
  RNA_def_property_collection_funcs(prop,
                                    "rna_Mesh_face_maps_begin",
                                    NULL,
                                    NULL,
                                    NULL,
                                    "rna_Mesh_face_maps_length",
                                    NULL,
                                    NULL,
                                    NULL);
  RNA_def_property_struct_type(prop, "MeshFaceMapLayer");
  RNA_def_property_ui_text(prop, "FaceMap", "");
  rna_def_face_maps(brna, prop);

  /* Skin vertices */
  prop = RNA_def_property(srna, "skin_vertices", PROP_COLLECTION, PROP_NONE);
  RNA_def_property_collection_sdna(prop, NULL, "vdata.layers", "vdata.totlayer");
  RNA_def_property_collection_funcs(prop,
                                    "rna_Mesh_skin_vertices_begin",
                                    NULL,
                                    NULL,
                                    NULL,
                                    "rna_Mesh_skin_vertices_length",
                                    NULL,
                                    NULL,
                                    NULL);
  RNA_def_property_struct_type(prop, "MeshSkinVertexLayer");
  RNA_def_property_ui_text(prop, "Skin Vertices", "All skin vertices");
  rna_def_skin_vertices(brna, prop);
  /* End skin vertices */

  /* Paint mask */
  prop = RNA_def_property(srna, "vertex_paint_masks", PROP_COLLECTION, PROP_NONE);
  RNA_def_property_collection_sdna(prop, NULL, "vdata.layers", "vdata.totlayer");
  RNA_def_property_collection_funcs(prop,
                                    "rna_Mesh_vertex_paint_masks_begin",
                                    NULL,
                                    NULL,
                                    NULL,
                                    "rna_Mesh_vertex_paint_masks_length",
                                    NULL,
                                    NULL,
                                    NULL);
  RNA_def_property_struct_type(prop, "MeshPaintMaskLayer");
  RNA_def_property_ui_text(prop, "Vertex Paint Mask", "Vertex paint mask");
  rna_def_paint_mask(brna, prop);
  /* End paint mask */

<<<<<<< HEAD
  /* Remesher */
  prop = RNA_def_property(srna, "voxel_size", PROP_FLOAT, PROP_DISTANCE);
  RNA_def_property_float_sdna(prop, NULL, "voxel_size");
  RNA_def_property_float_default(prop, 0.1f);
  RNA_def_property_range(prop, 0.001f, 1.0f);
  RNA_def_property_ui_range(prop, 0.001f, 1.0f, 0.01, 4);
  RNA_def_property_ui_text(prop, "Voxel size", "Size of the voxel used for OpenVDB evaluation");
  RNA_def_property_update(prop, 0, "rna_Mesh_update_data");

  prop = RNA_def_property(srna, "smooth_normals", PROP_BOOLEAN, PROP_NONE);
  RNA_def_property_boolean_sdna(prop, NULL, "flag", ME_REMESH_SMOOTH_NORMALS);
  RNA_def_property_ui_text(prop, "Smooth normals", "Smooth the normals of the remesher result");
  RNA_def_property_update(prop, 0, "rna_Mesh_update_data");

  prop = RNA_def_property(srna, "reproject_vertex_paint", PROP_BOOLEAN, PROP_NONE);
  RNA_def_property_boolean_sdna(prop, NULL, "flag", ME_REMESH_REPROJECT_VERTEX_PAINT);
  RNA_def_property_boolean_default(prop, false);
  RNA_def_property_ui_text(
      prop, "Reproject Vertex Paint", "Keep the current vertex paint on the new mesh");
  RNA_def_property_update(prop, 0, "rna_Mesh_update_data");

  prop = RNA_def_property(srna, "reproject_paint_mask", PROP_BOOLEAN, PROP_NONE);
  RNA_def_property_boolean_sdna(prop, NULL, "flag", ME_REMESH_REPROJECT_PAINT_MASK);
  RNA_def_property_boolean_default(prop, false);
  RNA_def_property_ui_text(prop, "Reproject Mask", "Keep the current mask on the new mesh");
  RNA_def_property_update(prop, 0, "rna_Mesh_update_data");
  /* End remesher */
=======
  /* Remesh */
  prop = RNA_def_property(srna, "remesh_voxel_size", PROP_FLOAT, PROP_DISTANCE);
  RNA_def_property_float_sdna(prop, NULL, "remesh_voxel_size");
  RNA_def_property_float_default(prop, 0.1f);
  RNA_def_property_range(prop, 0.00001f, FLT_MAX);
  RNA_def_property_ui_range(prop, 0.0001f, FLT_MAX, 0.01, 4);
  RNA_def_property_ui_text(prop,
                           "Voxel size",
                           "Size of the voxel in object space used for volume evaluation. Lower "
                           "values preserve finer details");
  RNA_def_property_update(prop, 0, "rna_Mesh_update_draw");

  prop = RNA_def_property(srna, "remesh_smooth_normals", PROP_BOOLEAN, PROP_NONE);
  RNA_def_property_boolean_sdna(prop, NULL, "flag", ME_REMESH_SMOOTH_NORMALS);
  RNA_def_property_ui_text(prop, "Smooth normals", "Smooth the normals of the remesher result");
  RNA_def_property_update(prop, 0, "rna_Mesh_update_draw");

  prop = RNA_def_property(srna, "remesh_preserve_paint_mask", PROP_BOOLEAN, PROP_NONE);
  RNA_def_property_boolean_sdna(prop, NULL, "flag", ME_REMESH_REPROJECT_PAINT_MASK);
  RNA_def_property_boolean_default(prop, false);
  RNA_def_property_ui_text(prop, "Preserve Paint Mask", "Keep the current mask on the new mesh");
  RNA_def_property_update(prop, 0, "rna_Mesh_update_draw");
  /* End remesh */
>>>>>>> a942d97b

  prop = RNA_def_property(srna, "use_auto_smooth", PROP_BOOLEAN, PROP_NONE);
  RNA_def_property_boolean_sdna(prop, NULL, "flag", ME_AUTOSMOOTH);
  RNA_def_property_ui_text(
      prop,
      "Auto Smooth",
      "Auto smooth (based on smooth/sharp faces/edges and angle between faces), "
      "or use custom split normals data if available");
  RNA_def_property_update(prop, 0, "rna_Mesh_update_data");

  prop = RNA_def_property(srna, "auto_smooth_angle", PROP_FLOAT, PROP_ANGLE);
  RNA_def_property_float_sdna(prop, NULL, "smoothresh");
  RNA_def_property_float_default(prop, DEG2RADF(180.0f));
  RNA_def_property_range(prop, 0.0f, DEG2RADF(180.0f));
  RNA_def_property_ui_text(prop,
                           "Auto Smooth Angle",
                           "Maximum angle between face normals that will be considered as smooth "
                           "(unused if custom split normals data are available)");
  RNA_def_property_update(prop, 0, "rna_Mesh_update_data");

  RNA_define_verify_sdna(false);
  prop = RNA_def_property(srna, "has_custom_normals", PROP_BOOLEAN, PROP_NONE);
  RNA_def_property_boolean_sdna(prop, NULL, "", 0);
  RNA_def_property_clear_flag(prop, PROP_EDITABLE);
  RNA_def_property_ui_text(
      prop, "Has Custom Normals", "True if there are custom split normals data in this mesh");
  RNA_def_property_boolean_funcs(prop, "rna_Mesh_has_custom_normals_get", NULL);
  RNA_define_verify_sdna(true);

  prop = RNA_def_property(srna, "texco_mesh", PROP_POINTER, PROP_NONE);
  RNA_def_property_pointer_sdna(prop, NULL, "texcomesh");
  RNA_def_property_flag(prop, PROP_EDITABLE);
  RNA_def_property_ui_text(
      prop, "Texture Space Mesh", "Derive texture coordinates from another mesh");

  prop = RNA_def_property(srna, "shape_keys", PROP_POINTER, PROP_NONE);
  RNA_def_property_pointer_sdna(prop, NULL, "key");
  RNA_def_property_ui_text(prop, "Shape Keys", "");

  /* texture space */
  prop = RNA_def_property(srna, "use_auto_texspace", PROP_BOOLEAN, PROP_NONE);
  RNA_def_property_boolean_sdna(prop, NULL, "texflag", ME_AUTOSPACE);
  RNA_def_property_ui_text(
      prop,
      "Auto Texture Space",
      "Adjust active object's texture space automatically when transforming object");
  RNA_def_property_update(prop, 0, "rna_Mesh_update_data");

#  if 0
  prop = RNA_def_property(srna, "texspace_location", PROP_FLOAT, PROP_TRANSLATION);
  RNA_def_property_array(prop, 3);
  RNA_def_property_ui_text(prop, "Texture Space Location", "Texture space location");
  RNA_def_property_editable_func(prop, "rna_Mesh_texspace_editable");
  RNA_def_property_float_funcs(
      prop, "rna_Mesh_texspace_loc_get", "rna_Mesh_texspace_loc_set", NULL);
  RNA_def_property_update(prop, 0, "rna_Mesh_update_draw");
#  endif

  /* not supported yet */
#  if 0
  prop = RNA_def_property(srna, "texspace_rot", PROP_FLOAT, PROP_EULER);
  RNA_def_property_float(prop, NULL, "rot");
  RNA_def_property_ui_text(prop, "Texture Space Rotation", "Texture space rotation");
  RNA_def_property_editable_func(prop, texspace_editable);
  RNA_def_property_update(prop, 0, "rna_Mesh_update_draw");
#  endif

  /* editflag */
  prop = RNA_def_property(srna, "use_mirror_x", PROP_BOOLEAN, PROP_NONE);
  RNA_def_property_boolean_sdna(prop, NULL, "editflag", ME_EDIT_MIRROR_X);
  RNA_def_property_ui_text(prop, "X Mirror", "X Axis mirror editing");
  RNA_def_property_update(prop, 0, "rna_Mesh_update_draw");

#  if 0
  prop = RNA_def_property(srna, "use_mirror_y", PROP_BOOLEAN, PROP_NONE);
  RNA_def_property_boolean_sdna(prop, NULL, "editflag", ME_EDIT_MIRROR_Y);
  RNA_def_property_ui_text(prop, "Y Mirror", "Y Axis mirror editing");

  prop = RNA_def_property(srna, "use_mirror_z", PROP_BOOLEAN, PROP_NONE);
  RNA_def_property_boolean_sdna(prop, NULL, "editflag", ME_EDIT_MIRROR_Z);
  RNA_def_property_ui_text(prop, "Z Mirror", "Z Axis mirror editing");
#  endif

  prop = RNA_def_property(srna, "use_mirror_topology", PROP_BOOLEAN, PROP_NONE);
  RNA_def_property_boolean_sdna(prop, NULL, "editflag", ME_EDIT_MIRROR_TOPO);
  RNA_def_property_ui_text(prop,
                           "Topology Mirror",
                           "Use topology based mirroring "
                           "(for when both sides of mesh have matching, unique topology)");

  prop = RNA_def_property(srna, "use_paint_mask", PROP_BOOLEAN, PROP_NONE);
  RNA_def_property_boolean_sdna(prop, NULL, "editflag", ME_EDIT_PAINT_FACE_SEL);
  RNA_def_property_ui_text(prop, "Paint Mask", "Face selection masking for painting");
  RNA_def_property_ui_icon(prop, ICON_FACESEL, 0);
  RNA_def_property_update(prop, NC_SPACE | ND_SPACE_VIEW3D, "rna_Mesh_update_facemask");

  prop = RNA_def_property(srna, "use_paint_mask_vertex", PROP_BOOLEAN, PROP_NONE);
  RNA_def_property_boolean_sdna(prop, NULL, "editflag", ME_EDIT_PAINT_VERT_SEL);
  RNA_def_property_ui_text(prop, "Vertex Selection", "Vertex selection masking for painting");
  RNA_def_property_ui_icon(prop, ICON_VERTEXSEL, 0);
  RNA_def_property_update(prop, NC_SPACE | ND_SPACE_VIEW3D, "rna_Mesh_update_vertmask");

  /* customdata flags */
  prop = RNA_def_property(srna, "use_customdata_vertex_bevel", PROP_BOOLEAN, PROP_NONE);
  RNA_def_property_boolean_sdna(prop, NULL, "cd_flag", ME_CDFLAG_VERT_BWEIGHT);
  RNA_def_property_ui_text(prop, "Store Vertex Bevel Weight", "");

  prop = RNA_def_property(srna, "use_customdata_edge_bevel", PROP_BOOLEAN, PROP_NONE);
  RNA_def_property_boolean_sdna(prop, NULL, "cd_flag", ME_CDFLAG_EDGE_BWEIGHT);
  RNA_def_property_ui_text(prop, "Store Edge Bevel Weight", "");

  prop = RNA_def_property(srna, "use_customdata_edge_crease", PROP_BOOLEAN, PROP_NONE);
  RNA_def_property_boolean_sdna(prop, NULL, "cd_flag", ME_CDFLAG_EDGE_CREASE);
  RNA_def_property_ui_text(prop, "Store Edge Crease", "");

  /* readonly editmesh info - use for extrude menu */
  prop = RNA_def_property(srna, "total_vert_sel", PROP_INT, PROP_UNSIGNED);
  RNA_def_property_int_funcs(prop, "rna_Mesh_tot_vert_get", NULL, NULL);
  RNA_def_property_ui_text(prop, "Selected Vert Total", "Selected vertex count in editmode");
  RNA_def_property_clear_flag(prop, PROP_EDITABLE);

  prop = RNA_def_property(srna, "total_edge_sel", PROP_INT, PROP_UNSIGNED);
  RNA_def_property_int_funcs(prop, "rna_Mesh_tot_edge_get", NULL, NULL);
  RNA_def_property_ui_text(prop, "Selected Edge Total", "Selected edge count in editmode");
  RNA_def_property_clear_flag(prop, PROP_EDITABLE);

  prop = RNA_def_property(srna, "total_face_sel", PROP_INT, PROP_UNSIGNED);
  RNA_def_property_int_funcs(prop, "rna_Mesh_tot_face_get", NULL, NULL);
  RNA_def_property_ui_text(prop, "Selected Face Total", "Selected face count in editmode");
  RNA_def_property_clear_flag(prop, PROP_EDITABLE);

  prop = RNA_def_property(srna, "is_editmode", PROP_BOOLEAN, PROP_NONE);
  RNA_def_property_boolean_funcs(prop, "rna_Mesh_is_editmode_get", NULL);
  RNA_def_property_clear_flag(prop, PROP_EDITABLE);
  RNA_def_property_ui_text(prop, "Is Editmode", "True when used in editmode");

  /* pointers */
  rna_def_animdata_common(srna);
  rna_def_texmat_common(srna, "rna_Mesh_texspace_editable");

  RNA_api_mesh(srna);
}

void RNA_def_mesh(BlenderRNA *brna)
{
  rna_def_mesh(brna);
  rna_def_mvert(brna);
  rna_def_mvert_group(brna);
  rna_def_medge(brna);
  rna_def_mlooptri(brna);
  rna_def_mloop(brna);
  rna_def_mpolygon(brna);
  rna_def_mloopuv(brna);
  rna_def_mloopcol(brna);
  rna_def_mproperties(brna);
  rna_def_face_map(brna);
}

#endif<|MERGE_RESOLUTION|>--- conflicted
+++ resolved
@@ -2999,21 +2999,7 @@
   rna_def_paint_mask(brna, prop);
   /* End paint mask */
 
-<<<<<<< HEAD
-  /* Remesher */
-  prop = RNA_def_property(srna, "voxel_size", PROP_FLOAT, PROP_DISTANCE);
-  RNA_def_property_float_sdna(prop, NULL, "voxel_size");
-  RNA_def_property_float_default(prop, 0.1f);
-  RNA_def_property_range(prop, 0.001f, 1.0f);
-  RNA_def_property_ui_range(prop, 0.001f, 1.0f, 0.01, 4);
-  RNA_def_property_ui_text(prop, "Voxel size", "Size of the voxel used for OpenVDB evaluation");
-  RNA_def_property_update(prop, 0, "rna_Mesh_update_data");
-
-  prop = RNA_def_property(srna, "smooth_normals", PROP_BOOLEAN, PROP_NONE);
-  RNA_def_property_boolean_sdna(prop, NULL, "flag", ME_REMESH_SMOOTH_NORMALS);
-  RNA_def_property_ui_text(prop, "Smooth normals", "Smooth the normals of the remesher result");
-  RNA_def_property_update(prop, 0, "rna_Mesh_update_data");
-
+  /* Remesh */
   prop = RNA_def_property(srna, "reproject_vertex_paint", PROP_BOOLEAN, PROP_NONE);
   RNA_def_property_boolean_sdna(prop, NULL, "flag", ME_REMESH_REPROJECT_VERTEX_PAINT);
   RNA_def_property_boolean_default(prop, false);
@@ -3021,14 +3007,6 @@
       prop, "Reproject Vertex Paint", "Keep the current vertex paint on the new mesh");
   RNA_def_property_update(prop, 0, "rna_Mesh_update_data");
 
-  prop = RNA_def_property(srna, "reproject_paint_mask", PROP_BOOLEAN, PROP_NONE);
-  RNA_def_property_boolean_sdna(prop, NULL, "flag", ME_REMESH_REPROJECT_PAINT_MASK);
-  RNA_def_property_boolean_default(prop, false);
-  RNA_def_property_ui_text(prop, "Reproject Mask", "Keep the current mask on the new mesh");
-  RNA_def_property_update(prop, 0, "rna_Mesh_update_data");
-  /* End remesher */
-=======
-  /* Remesh */
   prop = RNA_def_property(srna, "remesh_voxel_size", PROP_FLOAT, PROP_DISTANCE);
   RNA_def_property_float_sdna(prop, NULL, "remesh_voxel_size");
   RNA_def_property_float_default(prop, 0.1f);
@@ -3045,13 +3023,18 @@
   RNA_def_property_ui_text(prop, "Smooth normals", "Smooth the normals of the remesher result");
   RNA_def_property_update(prop, 0, "rna_Mesh_update_draw");
 
+  prop = RNA_def_property(srna, "reproject_paint_mask", PROP_BOOLEAN, PROP_NONE);
+  RNA_def_property_boolean_sdna(prop, NULL, "flag", ME_REMESH_REPROJECT_PAINT_MASK);
+  RNA_def_property_boolean_default(prop, false);
+  RNA_def_property_ui_text(prop, "Reproject Mask", "Keep the current mask on the new mesh");
+  RNA_def_property_update(prop, 0, "rna_Mesh_update_data");
+
   prop = RNA_def_property(srna, "remesh_preserve_paint_mask", PROP_BOOLEAN, PROP_NONE);
   RNA_def_property_boolean_sdna(prop, NULL, "flag", ME_REMESH_REPROJECT_PAINT_MASK);
   RNA_def_property_boolean_default(prop, false);
   RNA_def_property_ui_text(prop, "Preserve Paint Mask", "Keep the current mask on the new mesh");
   RNA_def_property_update(prop, 0, "rna_Mesh_update_draw");
   /* End remesh */
->>>>>>> a942d97b
 
   prop = RNA_def_property(srna, "use_auto_smooth", PROP_BOOLEAN, PROP_NONE);
   RNA_def_property_boolean_sdna(prop, NULL, "flag", ME_AUTOSMOOTH);
