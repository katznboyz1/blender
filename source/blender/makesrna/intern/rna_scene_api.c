--- conflicted
+++ resolved
@@ -164,24 +164,16 @@
 }
 
 static void rna_Scene_ray_cast(
-<<<<<<< HEAD
         Scene *scene, ViewLayer *view_layer,
-=======
-        Scene *scene, Main *bmain,
->>>>>>> 38cb29d6
         float origin[3], float direction[3], float ray_dist,
         int *r_success, float r_location[3], float r_normal[3], int *r_index,
         Object **r_ob, float r_obmat[16])
 {
 	normalize_v3(direction);
 
-<<<<<<< HEAD
 	Depsgraph *depsgraph = BKE_scene_get_depsgraph(scene, view_layer, true);
 	SnapObjectContext *sctx = ED_transform_snap_object_context_create(
 	        scene, depsgraph, 0);
-=======
-	SnapObjectContext *sctx = ED_transform_snap_object_context_create(bmain, scene, 0);
->>>>>>> 38cb29d6
 
 	bool ret = ED_transform_snap_object_project_ray_ex(
 	        sctx,
@@ -317,7 +309,6 @@
 	
 	/* Ray Cast */
 	func = RNA_def_function(srna, "ray_cast", "rna_Scene_ray_cast");
-	RNA_def_function_flag(func, FUNC_USE_MAIN);
 	RNA_def_function_ui_description(func, "Cast a ray onto in object space");
 	parm = RNA_def_pointer(func, "view_layer", "ViewLayer", "", "Scene Layer");
 	RNA_def_parameter_flags(parm, PROP_NEVER_NULL, PARM_REQUIRED);
