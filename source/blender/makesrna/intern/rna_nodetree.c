/*
 * This program is free software; you can redistribute it and/or
 * modify it under the terms of the GNU General Public License
 * as published by the Free Software Foundation; either version 2
 * of the License, or (at your option) any later version.
 *
 * This program is distributed in the hope that it will be useful,
 * but WITHOUT ANY WARRANTY; without even the implied warranty of
 * MERCHANTABILITY or FITNESS FOR A PARTICULAR PURPOSE.  See the
 * GNU General Public License for more details.
 *
 * You should have received a copy of the GNU General Public License
 * along with this program; if not, write to the Free Software Foundation,
 * Inc., 51 Franklin Street, Fifth Floor, Boston, MA 02110-1301, USA.
 */

/** \file
 * \ingroup RNA
 */

#include <stdlib.h>
#include <string.h>
#include <limits.h>

#include "BLI_math.h"
#include "BLI_utildefines.h"

#include "BLT_translation.h"

#include "DNA_material_types.h"
#include "DNA_mesh_types.h"
#include "DNA_node_types.h"
#include "DNA_object_types.h"
#include "DNA_particle_types.h"
#include "DNA_text_types.h"
#include "DNA_texture_types.h"

#include "BKE_animsys.h"
#include "BKE_node.h"
#include "BKE_image.h"
#include "BKE_texture.h"

#include "RNA_access.h"
#include "RNA_define.h"
#include "RNA_enum_types.h"

#include "rna_internal.h"
#include "rna_internal_types.h"

#include "IMB_imbuf.h"
#include "IMB_imbuf_types.h"

#include "WM_types.h"

#include "MEM_guardedalloc.h"

#include "RE_render_ext.h"

#include "DEG_depsgraph.h"
#include "DEG_depsgraph_query.h"

const EnumPropertyItem rna_enum_node_socket_in_out_items[] = {
    {SOCK_IN, "IN", 0, "Input", ""}, {SOCK_OUT, "OUT", 0, "Output", ""}, {0, NULL, 0, NULL, NULL}};

#ifndef RNA_RUNTIME
static const EnumPropertyItem rna_enum_node_socket_draw_shape_items[] = {
    {SOCK_DRAW_SHAPE_CIRCLE, "CIRCLE", 0, "Circle", ""},
    {SOCK_DRAW_SHAPE_SQUARE, "SQUARE", 0, "Square", ""},
    {SOCK_DRAW_SHAPE_DIAMOND, "DIAMOND", 0, "Diamond", ""},
    {0, NULL, 0, NULL, NULL}};

static const EnumPropertyItem node_socket_type_items[] = {
    {SOCK_CUSTOM, "CUSTOM", 0, "Custom", ""},
    {SOCK_FLOAT, "VALUE", 0, "Value", ""},
    {SOCK_INT, "INT", 0, "Int", ""},
    {SOCK_BOOLEAN, "BOOLEAN", 0, "Boolean", ""},
    {SOCK_VECTOR, "VECTOR", 0, "Vector", ""},
    {SOCK_STRING, "STRING", 0, "String", ""},
    {SOCK_RGBA, "RGBA", 0, "RGBA", ""},
    {SOCK_SHADER, "SHADER", 0, "Shader", ""},
    {0, NULL, 0, NULL, NULL},
};

static const EnumPropertyItem node_quality_items[] = {
    {NTREE_QUALITY_HIGH, "HIGH", 0, "High", "High quality"},
    {NTREE_QUALITY_MEDIUM, "MEDIUM", 0, "Medium", "Medium quality"},
    {NTREE_QUALITY_LOW, "LOW", 0, "Low", "Low quality"},
    {0, NULL, 0, NULL, NULL},
};

static const EnumPropertyItem node_chunksize_items[] = {
    {NTREE_CHUNKSIZE_32, "32", 0, "32x32", "Chunksize of 32x32"},
    {NTREE_CHUNKSIZE_64, "64", 0, "64x64", "Chunksize of 64x64"},
    {NTREE_CHUNKSIZE_128, "128", 0, "128x128", "Chunksize of 128x128"},
    {NTREE_CHUNKSIZE_256, "256", 0, "256x256", "Chunksize of 256x256"},
    {NTREE_CHUNKSIZE_512, "512", 0, "512x512", "Chunksize of 512x512"},
    {NTREE_CHUNKSIZE_1024, "1024", 0, "1024x1024", "Chunksize of 1024x1024"},
    {0, NULL, 0, NULL, NULL},
};
#endif

const EnumPropertyItem rna_enum_node_math_items[] = {
    {NODE_MATH_ADD, "ADD", 0, "Add", "A + B"},
    {NODE_MATH_SUBTRACT, "SUBTRACT", 0, "Subtract", "A - B"},
    {NODE_MATH_MULTIPLY, "MULTIPLY", 0, "Multiply", "A * B"},
    {NODE_MATH_DIVIDE, "DIVIDE", 0, "Divide", "A / B"},
    {0, "", ICON_NONE, NULL, NULL},
    {NODE_MATH_POWER, "POWER", 0, "Power", "A power B"},
    {NODE_MATH_LOGARITHM, "LOGARITHM", 0, "Logarithm", "Logarithm A base B"},
    {NODE_MATH_SQRT, "SQRT", 0, "Square Root", "Square root of A"},
    {NODE_MATH_ABSOLUTE, "ABSOLUTE", 0, "Absolute", "Magnitude of A"},
    {0, "", ICON_NONE, NULL, NULL},
    {NODE_MATH_MINIMUM, "MINIMUM", 0, "Minimum", "The minimum from A and B"},
    {NODE_MATH_MAXIMUM, "MAXIMUM", 0, "Maximum", "The maximum from A and B"},
    {NODE_MATH_LESS_THAN, "LESS_THAN", 0, "Less Than", "1 if A < B else 0"},
    {NODE_MATH_GREATER_THAN, "GREATER_THAN", 0, "Greater Than", "1 if A > B else 0"},
    {0, "", ICON_NONE, NULL, NULL},
    {NODE_MATH_ROUND,
     "ROUND",
     0,
     "Round",
     "Round A to the nearest integer. Round upward if the fraction part is 0.5"},
    {NODE_MATH_FLOOR, "FLOOR", 0, "Floor", "The largest integer smaller than or equal A"},
    {NODE_MATH_CEIL, "CEIL", 0, "Ceil", "The smallest integer greater than or equal A"},
    {NODE_MATH_FRACTION, "FRACT", 0, "Fraction", "The fraction part of A"},
    {NODE_MATH_MODULO, "MODULO", 0, "Modulo", "A mod B"},
    {0, "", ICON_NONE, NULL, NULL},
    {NODE_MATH_SINE, "SINE", 0, "Sine", "sin(A)"},
    {NODE_MATH_COSINE, "COSINE", 0, "Cosine", "cos(A)"},
    {NODE_MATH_TANGENT, "TANGENT", 0, "Tangent", "tan(A)"},
    {NODE_MATH_ARCSINE, "ARCSINE", 0, "Arcsine", "arcsin(A)"},
    {NODE_MATH_ARCCOSINE, "ARCCOSINE", 0, "Arccosine", "arccos(A)"},
    {NODE_MATH_ARCTANGENT, "ARCTANGENT", 0, "Arctangent", "arctan(A)"},
    {NODE_MATH_ARCTAN2, "ARCTAN2", 0, "Arctan2", "The signed angle arctan(A / B)"},
    {0, NULL, 0, NULL, NULL},
};

const EnumPropertyItem rna_enum_node_vec_math_items[] = {
    {0, "ADD", 0, "Add", ""},
    {1, "SUBTRACT", 0, "Subtract", ""},
    {2, "AVERAGE", 0, "Average", ""},
    {3, "DOT_PRODUCT", 0, "Dot Product", ""},
    {4, "CROSS_PRODUCT", 0, "Cross Product", ""},
    {5, "NORMALIZE", 0, "Normalize", ""},
    {0, NULL, 0, NULL, NULL},
};

const EnumPropertyItem rna_enum_node_filter_items[] = {
    {0, "SOFTEN", 0, "Soften", ""},
    {1, "SHARPEN", 0, "Sharpen", ""},
    {2, "LAPLACE", 0, "Laplace", ""},
    {3, "SOBEL", 0, "Sobel", ""},
    {4, "PREWITT", 0, "Prewitt", ""},
    {5, "KIRSCH", 0, "Kirsch", ""},
    {6, "SHADOW", 0, "Shadow", ""},
    {0, NULL, 0, NULL, NULL},
};

#ifndef RNA_RUNTIME
static const EnumPropertyItem node_sampler_type_items[] = {
    {0, "NEAREST", 0, "Nearest", ""},
    {1, "BILINEAR", 0, "Bilinear", ""},
    {2, "BICUBIC", 0, "Bicubic", ""},
    {0, NULL, 0, NULL, NULL},
};

static const EnumPropertyItem prop_shader_output_target_items[] = {
    {SHD_OUTPUT_ALL,
     "ALL",
     0,
     "All",
     "Use shaders for all renderers and viewports, unless there exists a more specific output"},
    {SHD_OUTPUT_EEVEE, "EEVEE", 0, "Eevee", "Use shaders for Eevee renderer"},
    {SHD_OUTPUT_CYCLES, "CYCLES", 0, "Cycles", "Use shaders for Cycles renderer"},
    {0, NULL, 0, NULL, NULL},
};
#endif

#ifdef RNA_RUNTIME

#  include "BLI_linklist.h"
#  include "BLI_string.h"

#  include "BKE_context.h"
#  include "BKE_idprop.h"

#  include "BKE_global.h"

#  include "ED_node.h"
#  include "ED_render.h"

#  include "GPU_material.h"

#  include "NOD_common.h"
#  include "NOD_socket.h"
#  include "NOD_shader.h"
#  include "NOD_composite.h"

#  include "RE_engine.h"
#  include "RE_pipeline.h"

#  include "DNA_scene_types.h"
#  include "WM_api.h"

int rna_node_tree_type_to_enum(bNodeTreeType *typeinfo)
{
  int i = 0, result = -1;
  NODE_TREE_TYPES_BEGIN (nt) {
    if (nt == typeinfo) {
      result = i;
      break;
    }
    ++i;
  }
  NODE_TREE_TYPES_END;
  return result;
}

int rna_node_tree_idname_to_enum(const char *idname)
{
  int i = 0, result = -1;
  NODE_TREE_TYPES_BEGIN (nt) {
    if (STREQ(nt->idname, idname)) {
      result = i;
      break;
    }
    ++i;
  }
  NODE_TREE_TYPES_END;
  return result;
}

bNodeTreeType *rna_node_tree_type_from_enum(int value)
{
  int i = 0;
  bNodeTreeType *result = NULL;
  NODE_TREE_TYPES_BEGIN (nt) {
    if (i == value) {
      result = nt;
      break;
    }
    ++i;
  }
  NODE_TREE_TYPES_END;
  return result;
}

const EnumPropertyItem *rna_node_tree_type_itemf(void *data,
                                                 bool (*poll)(void *data, bNodeTreeType *),
                                                 bool *r_free)
{
  EnumPropertyItem tmp = {0};
  EnumPropertyItem *item = NULL;
  int totitem = 0, i = 0;

  NODE_TREE_TYPES_BEGIN (nt) {
    if (poll && !poll(data, nt)) {
      ++i;
      continue;
    }

    tmp.value = i;
    tmp.identifier = nt->idname;
    tmp.icon = nt->ui_icon;
    tmp.name = nt->ui_name;
    tmp.description = nt->ui_description;

    RNA_enum_item_add(&item, &totitem, &tmp);

    ++i;
  }
  NODE_TREE_TYPES_END;

  if (totitem == 0) {
    *r_free = false;
    return DummyRNA_NULL_items;
  }

  RNA_enum_item_end(&item, &totitem);
  *r_free = true;

  return item;
}

int rna_node_type_to_enum(bNodeType *typeinfo)
{
  int i = 0, result = -1;
  NODE_TYPES_BEGIN (ntype) {
    if (ntype == typeinfo) {
      result = i;
      break;
    }
    ++i;
  }
  NODE_TYPES_END;
  return result;
}

int rna_node_idname_to_enum(const char *idname)
{
  int i = 0, result = -1;
  NODE_TYPES_BEGIN (ntype) {
    if (STREQ(ntype->idname, idname)) {
      result = i;
      break;
    }
    ++i;
  }
  NODE_TYPES_END;
  return result;
}

bNodeType *rna_node_type_from_enum(int value)
{
  int i = 0;
  bNodeType *result = NULL;
  NODE_TYPES_BEGIN (ntype) {
    if (i == value) {
      result = ntype;
      break;
    }
    ++i;
  }
  NODE_TYPES_END;
  return result;
}

const EnumPropertyItem *rna_node_type_itemf(void *data,
                                            bool (*poll)(void *data, bNodeType *),
                                            bool *r_free)
{
  EnumPropertyItem *item = NULL;
  EnumPropertyItem tmp = {0};
  int totitem = 0, i = 0;

  NODE_TYPES_BEGIN (ntype) {
    if (poll && !poll(data, ntype)) {
      ++i;
      continue;
    }

    tmp.value = i;
    tmp.identifier = ntype->idname;
    tmp.icon = ntype->ui_icon;
    tmp.name = ntype->ui_name;
    tmp.description = ntype->ui_description;

    RNA_enum_item_add(&item, &totitem, &tmp);

    ++i;
  }
  NODE_TYPES_END;

  if (totitem == 0) {
    *r_free = false;
    return DummyRNA_NULL_items;
  }

  RNA_enum_item_end(&item, &totitem);
  *r_free = true;

  return item;
}

int rna_node_socket_type_to_enum(bNodeSocketType *typeinfo)
{
  int i = 0, result = -1;
  NODE_SOCKET_TYPES_BEGIN (stype) {
    if (stype == typeinfo) {
      result = i;
      break;
    }
    ++i;
  }
  NODE_SOCKET_TYPES_END;
  return result;
}

int rna_node_socket_idname_to_enum(const char *idname)
{
  int i = 0, result = -1;
  NODE_SOCKET_TYPES_BEGIN (stype) {
    if (STREQ(stype->idname, idname)) {
      result = i;
      break;
    }
    ++i;
  }
  NODE_SOCKET_TYPES_END;
  return result;
}

bNodeSocketType *rna_node_socket_type_from_enum(int value)
{
  int i = 0;
  bNodeSocketType *result = NULL;
  NODE_SOCKET_TYPES_BEGIN (stype) {
    if (i == value) {
      result = stype;
      break;
    }
    ++i;
  }
  NODE_SOCKET_TYPES_END;
  return result;
}

const EnumPropertyItem *rna_node_socket_type_itemf(void *data,
                                                   bool (*poll)(void *data, bNodeSocketType *),
                                                   bool *r_free)
{
  EnumPropertyItem *item = NULL;
  EnumPropertyItem tmp = {0};
  int totitem = 0, i = 0;
  StructRNA *srna;

  NODE_SOCKET_TYPES_BEGIN (stype) {
    if (poll && !poll(data, stype)) {
      ++i;
      continue;
    }

    srna = stype->ext_socket.srna;
    tmp.value = i;
    tmp.identifier = stype->idname;
    tmp.icon = RNA_struct_ui_icon(srna);
    tmp.name = RNA_struct_ui_name(srna);
    tmp.description = RNA_struct_ui_description(srna);

    RNA_enum_item_add(&item, &totitem, &tmp);

    ++i;
  }
  NODE_SOCKET_TYPES_END;

  if (totitem == 0) {
    *r_free = false;
    return DummyRNA_NULL_items;
  }

  RNA_enum_item_end(&item, &totitem);
  *r_free = true;

  return item;
}

static const EnumPropertyItem *rna_node_static_type_itemf(bContext *UNUSED(C),
                                                          PointerRNA *ptr,
                                                          PropertyRNA *UNUSED(prop),
                                                          bool *r_free)
{
  EnumPropertyItem *item = NULL;
  EnumPropertyItem tmp;
  int totitem = 0;

  /* hack, don't want to add include path to RNA just for this, since in the future RNA types
   * for nodes should be defined locally at runtime anyway ...
   */

  tmp.value = NODE_CUSTOM;
  tmp.identifier = "CUSTOM";
  tmp.name = "Custom";
  tmp.description = "Custom Node";
  tmp.icon = ICON_NONE;
  RNA_enum_item_add(&item, &totitem, &tmp);

  tmp.value = NODE_CUSTOM_GROUP;
  tmp.identifier = "CUSTOM GROUP";
  tmp.name = "CustomGroup";
  tmp.description = "Custom Group Node";
  tmp.icon = ICON_NONE;
  RNA_enum_item_add(&item, &totitem, &tmp);

  tmp.value = NODE_UNDEFINED;
  tmp.identifier = "UNDEFINED";
  tmp.name = "UNDEFINED";
  tmp.description = "";
  tmp.icon = ICON_NONE;
  RNA_enum_item_add(&item, &totitem, &tmp);

#  define DefNode(Category, ID, DefFunc, EnumName, StructName, UIName, UIDesc) \
    if (STREQ(#Category, "Node")) { \
      tmp.value = ID; \
      tmp.identifier = EnumName; \
      tmp.name = UIName; \
      tmp.description = UIDesc; \
      tmp.icon = ICON_NONE; \
      RNA_enum_item_add(&item, &totitem, &tmp); \
    }
#  include "../../nodes/NOD_static_types.h"
#  undef DefNode

  if (RNA_struct_is_a(ptr->type, &RNA_ShaderNode)) {
#  define DefNode(Category, ID, DefFunc, EnumName, StructName, UIName, UIDesc) \
    if (STREQ(#Category, "ShaderNode")) { \
      tmp.value = ID; \
      tmp.identifier = EnumName; \
      tmp.name = UIName; \
      tmp.description = UIDesc; \
      tmp.icon = ICON_NONE; \
      RNA_enum_item_add(&item, &totitem, &tmp); \
    }
#  include "../../nodes/NOD_static_types.h"
#  undef DefNode
  }

  if (RNA_struct_is_a(ptr->type, &RNA_CompositorNode)) {
#  define DefNode(Category, ID, DefFunc, EnumName, StructName, UIName, UIDesc) \
    if (STREQ(#Category, "CompositorNode")) { \
      tmp.value = ID; \
      tmp.identifier = EnumName; \
      tmp.name = UIName; \
      tmp.description = UIDesc; \
      tmp.icon = ICON_NONE; \
      RNA_enum_item_add(&item, &totitem, &tmp); \
    }
#  include "../../nodes/NOD_static_types.h"
#  undef DefNode
  }

  if (RNA_struct_is_a(ptr->type, &RNA_TextureNode)) {
#  define DefNode(Category, ID, DefFunc, EnumName, StructName, UIName, UIDesc) \
    if (STREQ(#Category, "TextureNode")) { \
      tmp.value = ID; \
      tmp.identifier = EnumName; \
      tmp.name = UIName; \
      tmp.description = UIDesc; \
      tmp.icon = ICON_NONE; \
      RNA_enum_item_add(&item, &totitem, &tmp); \
    }
#  include "../../nodes/NOD_static_types.h"
#  undef DefNode
  }

  RNA_enum_item_end(&item, &totitem);
  *r_free = true;

  return item;
}

/* ******** Node Tree ******** */

static StructRNA *rna_NodeTree_refine(struct PointerRNA *ptr)
{
  bNodeTree *ntree = (bNodeTree *)ptr->data;

  if (ntree->typeinfo->ext.srna) {
    return ntree->typeinfo->ext.srna;
  }
  else {
    return &RNA_NodeTree;
  }
}

static bool rna_NodeTree_poll(const bContext *C, bNodeTreeType *ntreetype)
{
  extern FunctionRNA rna_NodeTree_poll_func;

  PointerRNA ptr;
  ParameterList list;
  FunctionRNA *func;
  void *ret;
  bool visible;

  RNA_pointer_create(NULL, ntreetype->ext.srna, NULL, &ptr); /* dummy */
  func = &rna_NodeTree_poll_func; /* RNA_struct_find_function(&ptr, "poll"); */

  RNA_parameter_list_create(&list, &ptr, func);
  RNA_parameter_set_lookup(&list, "context", &C);
  ntreetype->ext.call((bContext *)C, &ptr, func, &list);

  RNA_parameter_get_lookup(&list, "visible", &ret);
  visible = *(bool *)ret;

  RNA_parameter_list_free(&list);

  return visible;
}

static void rna_NodeTree_update_reg(bNodeTree *ntree)
{
  extern FunctionRNA rna_NodeTree_update_func;

  PointerRNA ptr;
  ParameterList list;
  FunctionRNA *func;

  RNA_id_pointer_create(&ntree->id, &ptr);
  func = &rna_NodeTree_update_func; /* RNA_struct_find_function(&ptr, "update"); */

  RNA_parameter_list_create(&list, &ptr, func);
  ntree->typeinfo->ext.call(NULL, &ptr, func, &list);

  RNA_parameter_list_free(&list);
}

static void rna_NodeTree_get_from_context(
    const bContext *C, bNodeTreeType *ntreetype, bNodeTree **r_ntree, ID **r_id, ID **r_from)
{
  extern FunctionRNA rna_NodeTree_get_from_context_func;

  PointerRNA ptr;
  ParameterList list;
  FunctionRNA *func;
  void *ret1, *ret2, *ret3;

  RNA_pointer_create(NULL, ntreetype->ext.srna, NULL, &ptr); /* dummy */
  /* RNA_struct_find_function(&ptr, "get_from_context"); */
  func = &rna_NodeTree_get_from_context_func;

  RNA_parameter_list_create(&list, &ptr, func);
  RNA_parameter_set_lookup(&list, "context", &C);
  ntreetype->ext.call((bContext *)C, &ptr, func, &list);

  RNA_parameter_get_lookup(&list, "result_1", &ret1);
  RNA_parameter_get_lookup(&list, "result_2", &ret2);
  RNA_parameter_get_lookup(&list, "result_3", &ret3);
  *r_ntree = *(bNodeTree **)ret1;
  *r_id = *(ID **)ret2;
  *r_from = *(ID **)ret3;

  RNA_parameter_list_free(&list);
}

static void rna_NodeTree_unregister(Main *UNUSED(bmain), StructRNA *type)
{
  bNodeTreeType *nt = RNA_struct_blender_type_get(type);

  if (!nt) {
    return;
  }

  RNA_struct_free_extension(type, &nt->ext);
  RNA_struct_free(&BLENDER_RNA, type);

  ntreeTypeFreeLink(nt);

  /* update while blender is running */
  WM_main_add_notifier(NC_NODE | NA_EDITED, NULL);
}

static StructRNA *rna_NodeTree_register(Main *bmain,
                                        ReportList *reports,
                                        void *data,
                                        const char *identifier,
                                        StructValidateFunc validate,
                                        StructCallbackFunc call,
                                        StructFreeFunc free)
{
  bNodeTreeType *nt, dummynt;
  bNodeTree dummyntree;
  PointerRNA dummyptr;
  int have_function[3];

  /* setup dummy tree & tree type to store static properties in */
  memset(&dummynt, 0, sizeof(bNodeTreeType));
  memset(&dummyntree, 0, sizeof(bNodeTree));
  dummyntree.typeinfo = &dummynt;
  RNA_pointer_create(NULL, &RNA_NodeTree, &dummyntree, &dummyptr);

  /* validate the python class */
  if (validate(&dummyptr, data, have_function) != 0) {
    return NULL;
  }

  if (strlen(identifier) >= sizeof(dummynt.idname)) {
    BKE_reportf(reports,
                RPT_ERROR,
                "Registering node tree class: '%s' is too long, maximum length is %d",
                identifier,
                (int)sizeof(dummynt.idname));
    return NULL;
  }

  /* check if we have registered this tree type before, and remove it */
  nt = ntreeTypeFind(dummynt.idname);
  if (nt) {
    rna_NodeTree_unregister(bmain, nt->ext.srna);
  }

  /* create a new node tree type */
  nt = MEM_callocN(sizeof(bNodeTreeType), "node tree type");
  memcpy(nt, &dummynt, sizeof(dummynt));

  nt->type = NTREE_CUSTOM;

  nt->ext.srna = RNA_def_struct_ptr(&BLENDER_RNA, nt->idname, &RNA_NodeTree);
  nt->ext.data = data;
  nt->ext.call = call;
  nt->ext.free = free;
  RNA_struct_blender_type_set(nt->ext.srna, nt);

  RNA_def_struct_ui_text(nt->ext.srna, nt->ui_name, nt->ui_description);
  RNA_def_struct_ui_icon(nt->ext.srna, nt->ui_icon);

  nt->poll = (have_function[0]) ? rna_NodeTree_poll : NULL;
  nt->update = (have_function[1]) ? rna_NodeTree_update_reg : NULL;
  nt->get_from_context = (have_function[2]) ? rna_NodeTree_get_from_context : NULL;

  ntreeTypeAdd(nt);

  /* update while blender is running */
  WM_main_add_notifier(NC_NODE | NA_EDITED, NULL);

  return nt->ext.srna;
}

static bool rna_NodeTree_check(bNodeTree *ntree, ReportList *reports)
{
  if (!ntreeIsRegistered(ntree)) {
    if (reports) {
      BKE_reportf(reports,
                  RPT_ERROR,
                  "Node tree '%s' has undefined type %s",
                  ntree->id.name + 2,
                  ntree->idname);
    }
    return false;
  }
  else {
    return true;
  }
}

static void rna_NodeTree_update(Main *bmain, Scene *UNUSED(scene), PointerRNA *ptr)
{
  bNodeTree *ntree = (bNodeTree *)ptr->id.data;
  bNode *node = (bNode *)ptr->data;

  WM_main_add_notifier(NC_NODE | NA_EDITED, NULL);
  WM_main_add_notifier(NC_SCENE | ND_NODES, &ntree->id);

  ED_node_tag_update_nodetree(bmain, ntree, node);
}

static bNode *rna_NodeTree_node_new(bNodeTree *ntree,
                                    bContext *C,
                                    ReportList *reports,
                                    const char *type)
{
  bNodeType *ntype;
  bNode *node;

  if (!rna_NodeTree_check(ntree, reports)) {
    return NULL;
  }

  ntype = nodeTypeFind(type);
  if (!ntype) {
    BKE_reportf(reports, RPT_ERROR, "Node type %s undefined", type);
    return NULL;
  }

  if (ntype->poll && !ntype->poll(ntype, ntree)) {
    BKE_reportf(reports,
                RPT_ERROR,
                "Cannot add node of type %s to node tree '%s'",
                type,
                ntree->id.name + 2);
    return NULL;
  }

  node = nodeAddNode(C, ntree, type);
  BLI_assert(node && node->typeinfo);

  if (ntree->type == NTREE_TEXTURE) {
    ntreeTexCheckCyclics(ntree);
  }

  ntreeUpdateTree(CTX_data_main(C), ntree);
  nodeUpdate(ntree, node);
  WM_main_add_notifier(NC_NODE | NA_EDITED, ntree);

  return node;
}

static void rna_NodeTree_node_remove(bNodeTree *ntree,
                                     Main *bmain,
                                     ReportList *reports,
                                     PointerRNA *node_ptr)
{
  bNode *node = node_ptr->data;

  if (!rna_NodeTree_check(ntree, reports)) {
    return;
  }

  if (BLI_findindex(&ntree->nodes, node) == -1) {
    BKE_reportf(reports, RPT_ERROR, "Unable to locate node '%s' in node tree", node->name);
    return;
  }

  nodeRemoveNode(bmain, ntree, node, true);

  RNA_POINTER_INVALIDATE(node_ptr);

  ntreeUpdateTree(bmain, ntree); /* update group node socket links */
  WM_main_add_notifier(NC_NODE | NA_EDITED, ntree);
}

static void rna_NodeTree_node_clear(bNodeTree *ntree, Main *bmain, ReportList *reports)
{
  bNode *node = ntree->nodes.first;

  if (!rna_NodeTree_check(ntree, reports)) {
    return;
  }

  while (node) {
    bNode *next_node = node->next;

    nodeRemoveNode(bmain, ntree, node, true);

    node = next_node;
  }

  ntreeUpdateTree(bmain, ntree);

  WM_main_add_notifier(NC_NODE | NA_EDITED, ntree);
}

static PointerRNA rna_NodeTree_active_node_get(PointerRNA *ptr)
{
  bNodeTree *ntree = (bNodeTree *)ptr->data;
  bNode *node = nodeGetActive(ntree);
  return rna_pointer_inherit_refine(ptr, &RNA_Node, node);
}

static void rna_NodeTree_active_node_set(PointerRNA *ptr,
                                         const PointerRNA value,
                                         struct ReportList *UNUSED(reports))
{
  bNodeTree *ntree = (bNodeTree *)ptr->data;
  bNode *node = (bNode *)value.data;

  if (node && BLI_findindex(&ntree->nodes, node) != -1) {
    nodeSetActive(ntree, node);
  }
  else {
    nodeClearActive(ntree);
  }
}

static bNodeLink *rna_NodeTree_link_new(bNodeTree *ntree,
                                        Main *bmain,
                                        ReportList *reports,
                                        bNodeSocket *fromsock,
                                        bNodeSocket *tosock,
                                        bool verify_limits)
{
  bNodeLink *ret;
  bNode *fromnode = NULL, *tonode = NULL;

  if (!rna_NodeTree_check(ntree, reports)) {
    return NULL;
  }

  nodeFindNode(ntree, fromsock, &fromnode, NULL);
  nodeFindNode(ntree, tosock, &tonode, NULL);
  /* check validity of the sockets:
   * if sockets from different trees are passed in this will fail!
   */
  if (!fromnode || !tonode) {
    return NULL;
  }

  if (&fromsock->in_out == &tosock->in_out) {
    BKE_report(reports, RPT_ERROR, "Same input/output direction of sockets");
    return NULL;
  }

  if (verify_limits) {
    /* remove other socket links if limit is exceeded */
    if (nodeCountSocketLinks(ntree, fromsock) + 1 > fromsock->limit) {
      nodeRemSocketLinks(ntree, fromsock);
    }
    if (nodeCountSocketLinks(ntree, tosock) + 1 > tosock->limit) {
      nodeRemSocketLinks(ntree, tosock);
    }
  }

  ret = nodeAddLink(ntree, fromnode, fromsock, tonode, tosock);

  if (ret) {

    /* not an issue from the UI, clear hidden from API to keep valid state. */
    fromsock->flag &= ~SOCK_HIDDEN;
    tosock->flag &= ~SOCK_HIDDEN;

    if (tonode) {
      nodeUpdate(ntree, tonode);
    }

    ntreeUpdateTree(bmain, ntree);

    ED_node_tag_update_nodetree(bmain, ntree, ret->tonode);
    WM_main_add_notifier(NC_NODE | NA_EDITED, ntree);
  }
  return ret;
}

static void rna_NodeTree_link_remove(bNodeTree *ntree,
                                     Main *bmain,
                                     ReportList *reports,
                                     PointerRNA *link_ptr)
{
  bNodeLink *link = link_ptr->data;

  if (!rna_NodeTree_check(ntree, reports)) {
    return;
  }

  if (BLI_findindex(&ntree->links, link) == -1) {
    BKE_report(reports, RPT_ERROR, "Unable to locate link in node tree");
    return;
  }

  nodeRemLink(ntree, link);
  RNA_POINTER_INVALIDATE(link_ptr);

  ntreeUpdateTree(bmain, ntree);
  WM_main_add_notifier(NC_NODE | NA_EDITED, ntree);
}

static void rna_NodeTree_link_clear(bNodeTree *ntree, Main *bmain, ReportList *reports)
{
  bNodeLink *link = ntree->links.first;

  if (!rna_NodeTree_check(ntree, reports)) {
    return;
  }

  while (link) {
    bNodeLink *next_link = link->next;

    nodeRemLink(ntree, link);

    link = next_link;
  }
  ntreeUpdateTree(bmain, ntree);

  WM_main_add_notifier(NC_NODE | NA_EDITED, ntree);
}

static int rna_NodeTree_active_input_get(PointerRNA *ptr)
{
  bNodeTree *ntree = (bNodeTree *)ptr->data;
  bNodeSocket *gsock;
  int index;

  for (gsock = ntree->inputs.first, index = 0; gsock; gsock = gsock->next, index++) {
    if (gsock->flag & SELECT) {
      return index;
    }
  }
  return -1;
}

static void rna_NodeTree_active_input_set(PointerRNA *ptr, int value)
{
  bNodeTree *ntree = (bNodeTree *)ptr->data;
  bNodeSocket *gsock;
  int index;

  for (gsock = ntree->inputs.first, index = 0; gsock; gsock = gsock->next, index++) {
    if (index == value) {
      gsock->flag |= SELECT;
    }
    else {
      gsock->flag &= ~SELECT;
    }
  }
  for (gsock = ntree->outputs.first; gsock; gsock = gsock->next) {
    gsock->flag &= ~SELECT;
  }
}

static int rna_NodeTree_active_output_get(PointerRNA *ptr)
{
  bNodeTree *ntree = (bNodeTree *)ptr->data;
  bNodeSocket *gsock;
  int index;

  for (gsock = ntree->outputs.first, index = 0; gsock; gsock = gsock->next, index++) {
    if (gsock->flag & SELECT) {
      return index;
    }
  }
  return -1;
}

static void rna_NodeTree_active_output_set(PointerRNA *ptr, int value)
{
  bNodeTree *ntree = (bNodeTree *)ptr->data;
  bNodeSocket *gsock;
  int index;

  for (gsock = ntree->inputs.first; gsock; gsock = gsock->next) {
    gsock->flag &= ~SELECT;
  }
  for (gsock = ntree->outputs.first, index = 0; gsock; gsock = gsock->next, index++) {
    if (index == value) {
      gsock->flag |= SELECT;
    }
    else {
      gsock->flag &= ~SELECT;
    }
  }
}

static bNodeSocket *rna_NodeTree_inputs_new(
    bNodeTree *ntree, Main *bmain, ReportList *reports, const char *type, const char *name)
{
  bNodeSocket *sock;

  if (!rna_NodeTree_check(ntree, reports)) {
    return NULL;
  }

  sock = ntreeAddSocketInterface(ntree, SOCK_IN, type, name);

  ntreeUpdateTree(bmain, ntree);
  WM_main_add_notifier(NC_NODE | NA_EDITED, ntree);

  return sock;
}

static bNodeSocket *rna_NodeTree_outputs_new(
    bNodeTree *ntree, Main *bmain, ReportList *reports, const char *type, const char *name)
{
  bNodeSocket *sock;

  if (!rna_NodeTree_check(ntree, reports)) {
    return NULL;
  }

  sock = ntreeAddSocketInterface(ntree, SOCK_OUT, type, name);

  ntreeUpdateTree(bmain, ntree);
  WM_main_add_notifier(NC_NODE | NA_EDITED, ntree);

  return sock;
}

static void rna_NodeTree_socket_remove(bNodeTree *ntree,
                                       Main *bmain,
                                       ReportList *reports,
                                       bNodeSocket *sock)
{
  if (!rna_NodeTree_check(ntree, reports)) {
    return;
  }

  if (BLI_findindex(&ntree->inputs, sock) == -1 && BLI_findindex(&ntree->outputs, sock) == -1) {
    BKE_reportf(reports, RPT_ERROR, "Unable to locate socket '%s' in node", sock->identifier);
  }
  else {
    ntreeRemoveSocketInterface(ntree, sock);

    ntreeUpdateTree(bmain, ntree);
    WM_main_add_notifier(NC_NODE | NA_EDITED, ntree);
  }
}

static void rna_NodeTree_inputs_clear(bNodeTree *ntree, Main *bmain, ReportList *reports)
{
  bNodeSocket *sock, *nextsock;

  if (!rna_NodeTree_check(ntree, reports)) {
    return;
  }

  for (sock = ntree->inputs.first; sock; sock = nextsock) {
    nextsock = sock->next;
    ntreeRemoveSocketInterface(ntree, sock);
  }

  ntreeUpdateTree(bmain, ntree);
  WM_main_add_notifier(NC_NODE | NA_EDITED, ntree);
}

static void rna_NodeTree_outputs_clear(bNodeTree *ntree, Main *bmain, ReportList *reports)
{
  bNodeSocket *sock, *nextsock;

  if (!rna_NodeTree_check(ntree, reports)) {
    return;
  }

  for (sock = ntree->outputs.first; sock; sock = nextsock) {
    nextsock = sock->next;
    ntreeRemoveSocketInterface(ntree, sock);
  }

  ntreeUpdateTree(bmain, ntree);
  WM_main_add_notifier(NC_NODE | NA_EDITED, ntree);
}

static void rna_NodeTree_inputs_move(bNodeTree *ntree, Main *bmain, int from_index, int to_index)
{
  bNodeSocket *sock;

  if (from_index == to_index) {
    return;
  }
  if (from_index < 0 || to_index < 0) {
    return;
  }

  sock = BLI_findlink(&ntree->inputs, from_index);
  if (to_index < from_index) {
    bNodeSocket *nextsock = BLI_findlink(&ntree->inputs, to_index);
    if (nextsock) {
      BLI_remlink(&ntree->inputs, sock);
      BLI_insertlinkbefore(&ntree->inputs, nextsock, sock);
    }
  }
  else {
    bNodeSocket *prevsock = BLI_findlink(&ntree->inputs, to_index);
    if (prevsock) {
      BLI_remlink(&ntree->inputs, sock);
      BLI_insertlinkafter(&ntree->inputs, prevsock, sock);
    }
  }

  ntree->update |= NTREE_UPDATE_GROUP_IN;

  ntreeUpdateTree(bmain, ntree);
  WM_main_add_notifier(NC_NODE | NA_EDITED, ntree);
}

static void rna_NodeTree_outputs_move(bNodeTree *ntree, Main *bmain, int from_index, int to_index)
{
  bNodeSocket *sock;

  if (from_index == to_index) {
    return;
  }
  if (from_index < 0 || to_index < 0) {
    return;
  }

  sock = BLI_findlink(&ntree->outputs, from_index);
  if (to_index < from_index) {
    bNodeSocket *nextsock = BLI_findlink(&ntree->outputs, to_index);
    if (nextsock) {
      BLI_remlink(&ntree->outputs, sock);
      BLI_insertlinkbefore(&ntree->outputs, nextsock, sock);
    }
  }
  else {
    bNodeSocket *prevsock = BLI_findlink(&ntree->outputs, to_index);
    if (prevsock) {
      BLI_remlink(&ntree->outputs, sock);
      BLI_insertlinkafter(&ntree->outputs, prevsock, sock);
    }
  }

  ntree->update |= NTREE_UPDATE_GROUP_OUT;

  ntreeUpdateTree(bmain, ntree);
  WM_main_add_notifier(NC_NODE | NA_EDITED, ntree);
}

static void rna_NodeTree_interface_update(bNodeTree *ntree, bContext *C)
{
  Main *bmain = CTX_data_main(C);

  ntree->update |= NTREE_UPDATE_GROUP;
  ntreeUpdateTree(bmain, ntree);

  ED_node_tag_update_nodetree(bmain, ntree, NULL);
}

/* ******** NodeLink ******** */

static bool rna_NodeLink_is_hidden_get(PointerRNA *ptr)
{
  bNodeLink *link = ptr->data;
  return nodeLinkIsHidden(link);
}

/* ******** Node ******** */

static StructRNA *rna_Node_refine(struct PointerRNA *ptr)
{
  bNode *node = (bNode *)ptr->data;

  if (node->typeinfo->ext.srna) {
    return node->typeinfo->ext.srna;
  }
  else {
    return ptr->type;
  }
}

static char *rna_Node_path(PointerRNA *ptr)
{
  bNode *node = (bNode *)ptr->data;
  char name_esc[sizeof(node->name) * 2];

  BLI_strescape(name_esc, node->name, sizeof(name_esc));
  return BLI_sprintfN("nodes[\"%s\"]", name_esc);
}

char *rna_Node_ImageUser_path(PointerRNA *ptr)
{
  bNodeTree *ntree = (bNodeTree *)ptr->id.data;
  bNode *node;
  char name_esc[sizeof(node->name) * 2];

  for (node = ntree->nodes.first; node; node = node->next) {
    if (node->type == SH_NODE_TEX_ENVIRONMENT) {
      NodeTexEnvironment *data = node->storage;
      if (&data->iuser != ptr->data) {
        continue;
      }
    }
    else if (node->type == SH_NODE_TEX_IMAGE) {
      NodeTexImage *data = node->storage;
      if (&data->iuser != ptr->data) {
        continue;
      }
    }
    else {
      continue;
    }

    BLI_strescape(name_esc, node->name, sizeof(name_esc));
    return BLI_sprintfN("nodes[\"%s\"].image_user", name_esc);
  }

  return NULL;
}

static bool rna_Node_poll(bNodeType *ntype, bNodeTree *ntree)
{
  extern FunctionRNA rna_Node_poll_func;

  PointerRNA ptr;
  ParameterList list;
  FunctionRNA *func;
  void *ret;
  bool visible;

  RNA_pointer_create(NULL, ntype->ext.srna, NULL, &ptr); /* dummy */
  func = &rna_Node_poll_func; /* RNA_struct_find_function(&ptr, "poll"); */

  RNA_parameter_list_create(&list, &ptr, func);
  RNA_parameter_set_lookup(&list, "node_tree", &ntree);
  ntype->ext.call(NULL, &ptr, func, &list);

  RNA_parameter_get_lookup(&list, "visible", &ret);
  visible = *(bool *)ret;

  RNA_parameter_list_free(&list);

  return visible;
}

static bool rna_Node_poll_instance(bNode *node, bNodeTree *ntree)
{
  extern FunctionRNA rna_Node_poll_instance_func;

  PointerRNA ptr;
  ParameterList list;
  FunctionRNA *func;
  void *ret;
  bool visible;

  RNA_pointer_create(NULL, node->typeinfo->ext.srna, node, &ptr); /* dummy */
  func = &rna_Node_poll_instance_func; /* RNA_struct_find_function(&ptr, "poll_instance"); */

  RNA_parameter_list_create(&list, &ptr, func);
  RNA_parameter_set_lookup(&list, "node_tree", &ntree);
  node->typeinfo->ext.call(NULL, &ptr, func, &list);

  RNA_parameter_get_lookup(&list, "visible", &ret);
  visible = *(bool *)ret;

  RNA_parameter_list_free(&list);

  return visible;
}

static bool rna_Node_poll_instance_default(bNode *node, bNodeTree *ntree)
{
  /* use the basic poll function */
  return rna_Node_poll(node->typeinfo, ntree);
}

static void rna_Node_update_reg(bNodeTree *ntree, bNode *node)
{
  extern FunctionRNA rna_Node_update_func;

  PointerRNA ptr;
  ParameterList list;
  FunctionRNA *func;

  RNA_pointer_create((ID *)ntree, node->typeinfo->ext.srna, node, &ptr);
  func = &rna_Node_update_func; /* RNA_struct_find_function(&ptr, "update"); */

  RNA_parameter_list_create(&list, &ptr, func);
  node->typeinfo->ext.call(NULL, &ptr, func, &list);

  RNA_parameter_list_free(&list);
}

static void rna_Node_insert_link(bNodeTree *ntree, bNode *node, bNodeLink *link)
{
  extern FunctionRNA rna_Node_insert_link_func;

  PointerRNA ptr;
  ParameterList list;
  FunctionRNA *func;

  RNA_pointer_create((ID *)ntree, node->typeinfo->ext.srna, node, &ptr);
  func = &rna_Node_insert_link_func;

  RNA_parameter_list_create(&list, &ptr, func);
  RNA_parameter_set_lookup(&list, "link", &link);
  node->typeinfo->ext.call(NULL, &ptr, func, &list);

  RNA_parameter_list_free(&list);
}

static void rna_Node_init(const bContext *C, PointerRNA *ptr)
{
  extern FunctionRNA rna_Node_init_func;

  bNode *node = (bNode *)ptr->data;
  ParameterList list;
  FunctionRNA *func;

  func = &rna_Node_init_func; /* RNA_struct_find_function(&ptr, "init"); */

  RNA_parameter_list_create(&list, ptr, func);
  node->typeinfo->ext.call((bContext *)C, ptr, func, &list);

  RNA_parameter_list_free(&list);
}

static void rna_Node_copy(PointerRNA *ptr, const struct bNode *copynode)
{
  extern FunctionRNA rna_Node_copy_func;

  bNode *node = (bNode *)ptr->data;
  ParameterList list;
  FunctionRNA *func;

  func = &rna_Node_copy_func; /* RNA_struct_find_function(&ptr, "copy"); */

  RNA_parameter_list_create(&list, ptr, func);
  RNA_parameter_set_lookup(&list, "node", &copynode);
  node->typeinfo->ext.call(NULL, ptr, func, &list);

  RNA_parameter_list_free(&list);
}

static void rna_Node_free(PointerRNA *ptr)
{
  extern FunctionRNA rna_Node_free_func;

  bNode *node = (bNode *)ptr->data;
  ParameterList list;
  FunctionRNA *func;

  func = &rna_Node_free_func; /* RNA_struct_find_function(&ptr, "free"); */

  RNA_parameter_list_create(&list, ptr, func);
  node->typeinfo->ext.call(NULL, ptr, func, &list);

  RNA_parameter_list_free(&list);
}

static void rna_Node_draw_buttons(struct uiLayout *layout, bContext *C, PointerRNA *ptr)
{
  extern FunctionRNA rna_Node_draw_buttons_func;

  bNode *node = (bNode *)ptr->data;
  ParameterList list;
  FunctionRNA *func;

  func = &rna_Node_draw_buttons_func; /* RNA_struct_find_function(&ptr, "draw_buttons"); */

  RNA_parameter_list_create(&list, ptr, func);
  RNA_parameter_set_lookup(&list, "context", &C);
  RNA_parameter_set_lookup(&list, "layout", &layout);
  node->typeinfo->ext.call(C, ptr, func, &list);

  RNA_parameter_list_free(&list);
}

static void rna_Node_draw_buttons_ext(struct uiLayout *layout, bContext *C, PointerRNA *ptr)
{
  extern FunctionRNA rna_Node_draw_buttons_ext_func;

  bNode *node = (bNode *)ptr->data;
  ParameterList list;
  FunctionRNA *func;

  func = &rna_Node_draw_buttons_ext_func; /* RNA_struct_find_function(&ptr, "draw_buttons_ext"); */

  RNA_parameter_list_create(&list, ptr, func);
  RNA_parameter_set_lookup(&list, "context", &C);
  RNA_parameter_set_lookup(&list, "layout", &layout);
  node->typeinfo->ext.call(C, ptr, func, &list);

  RNA_parameter_list_free(&list);
}

static void rna_Node_draw_label(bNodeTree *ntree, bNode *node, char *label, int maxlen)
{
  extern FunctionRNA rna_Node_draw_label_func;

  PointerRNA ptr;
  ParameterList list;
  FunctionRNA *func;
  void *ret;
  char *rlabel;

  func = &rna_Node_draw_label_func; /* RNA_struct_find_function(&ptr, "draw_label"); */

  RNA_pointer_create(&ntree->id, &RNA_Node, node, &ptr);
  RNA_parameter_list_create(&list, &ptr, func);
  node->typeinfo->ext.call(NULL, &ptr, func, &list);

  RNA_parameter_get_lookup(&list, "label", &ret);
  rlabel = *(char **)ret;
  BLI_strncpy(label, rlabel != NULL ? rlabel : "", maxlen);

  RNA_parameter_list_free(&list);
}

static bool rna_Node_is_registered_node_type(StructRNA *type)
{
  return (RNA_struct_blender_type_get(type) != NULL);
}

static void rna_Node_is_registered_node_type_runtime(bContext *UNUSED(C),
                                                     ReportList *UNUSED(reports),
                                                     PointerRNA *ptr,
                                                     ParameterList *parms)
{
  int result = (RNA_struct_blender_type_get(ptr->type) != NULL);
  RNA_parameter_set_lookup(parms, "result", &result);
}

static void rna_Node_unregister(Main *UNUSED(bmain), StructRNA *type)
{
  bNodeType *nt = RNA_struct_blender_type_get(type);

  if (!nt) {
    return;
  }

  RNA_struct_free_extension(type, &nt->ext);
  RNA_struct_free(&BLENDER_RNA, type);

  /* this also frees the allocated nt pointer, no MEM_free call needed! */
  nodeUnregisterType(nt);

  /* update while blender is running */
  WM_main_add_notifier(NC_NODE | NA_EDITED, NULL);
}

/* Generic internal registration function.
 * Can be used to implement callbacks for registerable RNA node subtypes.
 */
static bNodeType *rna_Node_register_base(Main *bmain,
                                         ReportList *reports,
                                         StructRNA *basetype,
                                         void *data,
                                         const char *identifier,
                                         StructValidateFunc validate,
                                         StructCallbackFunc call,
                                         StructFreeFunc free)
{
  bNodeType *nt, dummynt;
  bNode dummynode;
  PointerRNA dummyptr;
  FunctionRNA *func;
  PropertyRNA *parm;
  int have_function[10];

  /* setup dummy node & node type to store static properties in */
  memset(&dummynt, 0, sizeof(bNodeType));
  /* this does some additional initialization of default values */
  node_type_base_custom(&dummynt, identifier, "", 0, 0);

  memset(&dummynode, 0, sizeof(bNode));
  dummynode.typeinfo = &dummynt;
  RNA_pointer_create(NULL, basetype, &dummynode, &dummyptr);

  /* validate the python class */
  if (validate(&dummyptr, data, have_function) != 0) {
    return NULL;
  }

  if (strlen(identifier) >= sizeof(dummynt.idname)) {
    BKE_reportf(reports,
                RPT_ERROR,
                "Registering node class: '%s' is too long, maximum length is %d",
                identifier,
                (int)sizeof(dummynt.idname));
    return NULL;
  }

  /* check if we have registered this node type before, and remove it */
  nt = nodeTypeFind(dummynt.idname);
  if (nt) {
    rna_Node_unregister(bmain, nt->ext.srna);
  }

  /* create a new node type */
  nt = MEM_callocN(sizeof(bNodeType), "node type");
  memcpy(nt, &dummynt, sizeof(dummynt));
  /* make sure the node type struct is freed on unregister */
  nt->needs_free = 1;

  nt->ext.srna = RNA_def_struct_ptr(&BLENDER_RNA, nt->idname, basetype);
  nt->ext.data = data;
  nt->ext.call = call;
  nt->ext.free = free;
  RNA_struct_blender_type_set(nt->ext.srna, nt);

  RNA_def_struct_ui_text(nt->ext.srna, nt->ui_name, nt->ui_description);
  RNA_def_struct_ui_icon(nt->ext.srna, nt->ui_icon);

  func = RNA_def_function_runtime(
      nt->ext.srna, "is_registered_node_type", rna_Node_is_registered_node_type_runtime);
  RNA_def_function_ui_description(func, "True if a registered node type");
  RNA_def_function_flag(func, FUNC_NO_SELF | FUNC_USE_SELF_TYPE);
  parm = RNA_def_boolean(func, "result", false, "Result", "");
  RNA_def_function_return(func, parm);

  /* XXX bad level call! needed to initialize the basic draw functions ... */
  ED_init_custom_node_type(nt);

  nt->poll = (have_function[0]) ? rna_Node_poll : NULL;
  nt->poll_instance = (have_function[1]) ? rna_Node_poll_instance : rna_Node_poll_instance_default;
  nt->updatefunc = (have_function[2]) ? rna_Node_update_reg : NULL;
  nt->insert_link = (have_function[3]) ? rna_Node_insert_link : NULL;
  nt->initfunc_api = (have_function[4]) ? rna_Node_init : NULL;
  nt->copyfunc_api = (have_function[5]) ? rna_Node_copy : NULL;
  nt->freefunc_api = (have_function[6]) ? rna_Node_free : NULL;
  nt->draw_buttons = (have_function[7]) ? rna_Node_draw_buttons : NULL;
  nt->draw_buttons_ex = (have_function[8]) ? rna_Node_draw_buttons_ext : NULL;
  nt->labelfunc = (have_function[9]) ? rna_Node_draw_label : NULL;

  /* sanitize size values in case not all have been registered */
  if (nt->maxwidth < nt->minwidth) {
    nt->maxwidth = nt->minwidth;
  }
  if (nt->maxheight < nt->minheight) {
    nt->maxheight = nt->minheight;
  }
  CLAMP(nt->width, nt->minwidth, nt->maxwidth);
  CLAMP(nt->height, nt->minheight, nt->maxheight);

  return nt;
}

static StructRNA *rna_Node_register(Main *bmain,
                                    ReportList *reports,
                                    void *data,
                                    const char *identifier,
                                    StructValidateFunc validate,
                                    StructCallbackFunc call,
                                    StructFreeFunc free)
{
  bNodeType *nt = rna_Node_register_base(
      bmain, reports, &RNA_Node, data, identifier, validate, call, free);
  if (!nt) {
    return NULL;
  }

  nodeRegisterType(nt);

  /* update while blender is running */
  WM_main_add_notifier(NC_NODE | NA_EDITED, NULL);

  return nt->ext.srna;
}

static StructRNA *rna_ShaderNode_register(Main *bmain,
                                          ReportList *reports,
                                          void *data,
                                          const char *identifier,
                                          StructValidateFunc validate,
                                          StructCallbackFunc call,
                                          StructFreeFunc free)
{
  bNodeType *nt = rna_Node_register_base(
      bmain, reports, &RNA_ShaderNode, data, identifier, validate, call, free);
  if (!nt) {
    return NULL;
  }

  nodeRegisterType(nt);

  /* update while blender is running */
  WM_main_add_notifier(NC_NODE | NA_EDITED, NULL);

  return nt->ext.srna;
}

static StructRNA *rna_CompositorNode_register(Main *bmain,
                                              ReportList *reports,
                                              void *data,
                                              const char *identifier,
                                              StructValidateFunc validate,
                                              StructCallbackFunc call,
                                              StructFreeFunc free)
{
  bNodeType *nt = rna_Node_register_base(
      bmain, reports, &RNA_CompositorNode, data, identifier, validate, call, free);
  if (!nt) {
    return NULL;
  }

  nodeRegisterType(nt);

  /* update while blender is running */
  WM_main_add_notifier(NC_NODE | NA_EDITED, NULL);

  return nt->ext.srna;
}

static StructRNA *rna_TextureNode_register(Main *bmain,
                                           ReportList *reports,
                                           void *data,
                                           const char *identifier,
                                           StructValidateFunc validate,
                                           StructCallbackFunc call,
                                           StructFreeFunc free)
{
  bNodeType *nt = rna_Node_register_base(
      bmain, reports, &RNA_TextureNode, data, identifier, validate, call, free);
  if (!nt) {
    return NULL;
  }

  nodeRegisterType(nt);

  /* update while blender is running */
  WM_main_add_notifier(NC_NODE | NA_EDITED, NULL);

  return nt->ext.srna;
}

static IDProperty *rna_Node_idprops(PointerRNA *ptr, bool create)
{
  bNode *node = ptr->data;

  if (create && !node->prop) {
    IDPropertyTemplate val = {0};
    node->prop = IDP_New(IDP_GROUP, &val, "RNA_Node ID properties");
  }

  return node->prop;
}

static void rna_Node_parent_set(PointerRNA *ptr,
                                PointerRNA value,
                                struct ReportList *UNUSED(reports))
{
  bNode *node = ptr->data;
  bNode *parent = value.data;

  if (parent) {
    /* XXX only Frame node allowed for now,
     * in the future should have a poll function or so to test possible attachment.
     */
    if (parent->type != NODE_FRAME) {
      return;
    }

    /* make sure parent is not attached to the node */
    if (nodeAttachNodeCheck(parent, node)) {
      return;
    }
  }

  nodeDetachNode(node);
  if (parent) {
    nodeAttachNode(node, parent);
  }
}

static bool rna_Node_parent_poll(PointerRNA *ptr, PointerRNA value)
{
  bNode *node = ptr->data;
  bNode *parent = value.data;

  /* XXX only Frame node allowed for now,
   * in the future should have a poll function or so to test possible attachment.
   */
  if (parent->type != NODE_FRAME) {
    return false;
  }

  /* make sure parent is not attached to the node */
  if (nodeAttachNodeCheck(parent, node)) {
    return false;
  }

  return true;
}

static void rna_Node_update(Main *bmain, Scene *UNUSED(scene), PointerRNA *ptr)
{
  bNodeTree *ntree = (bNodeTree *)ptr->id.data;
  bNode *node = (bNode *)ptr->data;
  ED_node_tag_update_nodetree(bmain, ntree, node);
}

static void rna_Node_update_relations(Main *bmain, Scene *scene, PointerRNA *ptr)
{
  rna_Node_update(bmain, scene, ptr);
  DEG_relations_tag_update(bmain);
}

static void rna_Node_socket_value_update(ID *id, bNode *node, bContext *C)
{
  ED_node_tag_update_nodetree(CTX_data_main(C), (bNodeTree *)id, node);
}

static void rna_Node_select_set(PointerRNA *ptr, bool value)
{
  bNode *node = (bNode *)ptr->data;
  nodeSetSelected(node, value);
}

static void rna_Node_name_set(PointerRNA *ptr, const char *value)
{
  bNodeTree *ntree = (bNodeTree *)ptr->id.data;
  bNode *node = (bNode *)ptr->data;
  char oldname[sizeof(node->name)];

  /* make a copy of the old name first */
  BLI_strncpy(oldname, node->name, sizeof(node->name));
  /* set new name */
  BLI_strncpy_utf8(node->name, value, sizeof(node->name));

  nodeUniqueName(ntree, node);

  /* fix all the animation data which may link to this */
  BKE_animdata_fix_paths_rename_all(NULL, "nodes", oldname, node->name);
}

static bNodeSocket *rna_Node_inputs_new(ID *id,
                                        bNode *node,
                                        Main *bmain,
                                        ReportList *reports,
                                        const char *type,
                                        const char *name,
                                        const char *identifier)
{
  /* Adding an input to a group node is not working,
   * simpler to add it to its underlying nodetree. */
  if (ELEM(node->type, NODE_GROUP, NODE_CUSTOM_GROUP) && node->id != NULL) {
    return rna_NodeTree_inputs_new((bNodeTree *)node->id, bmain, reports, type, name);
  }

  bNodeTree *ntree = (bNodeTree *)id;
  bNodeSocket *sock;

  sock = nodeAddSocket(ntree, node, SOCK_IN, type, identifier, name);

  if (sock == NULL) {
    BKE_report(reports, RPT_ERROR, "Unable to create socket");
  }
  else {
    ntreeUpdateTree(bmain, ntree);
    WM_main_add_notifier(NC_NODE | NA_EDITED, ntree);
  }

  return sock;
}

static bNodeSocket *rna_Node_outputs_new(ID *id,
                                         bNode *node,
                                         Main *bmain,
                                         ReportList *reports,
                                         const char *type,
                                         const char *name,
                                         const char *identifier)
{
  /* Adding an output to a group node is not working,
   * simpler to add it to its underlying nodetree. */
  if (ELEM(node->type, NODE_GROUP, NODE_CUSTOM_GROUP) && node->id != NULL) {
    return rna_NodeTree_outputs_new((bNodeTree *)node->id, bmain, reports, type, name);
  }

  bNodeTree *ntree = (bNodeTree *)id;
  bNodeSocket *sock;

  sock = nodeAddSocket(ntree, node, SOCK_OUT, type, identifier, name);

  if (sock == NULL) {
    BKE_report(reports, RPT_ERROR, "Unable to create socket");
  }
  else {
    ntreeUpdateTree(bmain, ntree);
    WM_main_add_notifier(NC_NODE | NA_EDITED, ntree);
  }

  return sock;
}

static void rna_Node_socket_remove(
    ID *id, bNode *node, Main *bmain, ReportList *reports, bNodeSocket *sock)
{
  bNodeTree *ntree = (bNodeTree *)id;

  if (BLI_findindex(&node->inputs, sock) == -1 && BLI_findindex(&node->outputs, sock) == -1) {
    BKE_reportf(reports, RPT_ERROR, "Unable to locate socket '%s' in node", sock->identifier);
  }
  else {
    nodeRemoveSocket(ntree, node, sock);

    ntreeUpdateTree(bmain, ntree);
    WM_main_add_notifier(NC_NODE | NA_EDITED, ntree);
  }
}

static void rna_Node_inputs_clear(ID *id, bNode *node, Main *bmain)
{
  bNodeTree *ntree = (bNodeTree *)id;
  bNodeSocket *sock, *nextsock;

  for (sock = node->inputs.first; sock; sock = nextsock) {
    nextsock = sock->next;
    nodeRemoveSocket(ntree, node, sock);
  }

  ntreeUpdateTree(bmain, ntree);
  WM_main_add_notifier(NC_NODE | NA_EDITED, ntree);
}

static void rna_Node_outputs_clear(ID *id, bNode *node, Main *bmain)
{
  bNodeTree *ntree = (bNodeTree *)id;
  bNodeSocket *sock, *nextsock;

  for (sock = node->outputs.first; sock; sock = nextsock) {
    nextsock = sock->next;
    nodeRemoveSocket(ntree, node, sock);
  }

  ntreeUpdateTree(bmain, ntree);
  WM_main_add_notifier(NC_NODE | NA_EDITED, ntree);
}

static void rna_Node_inputs_move(ID *id, bNode *node, Main *bmain, int from_index, int to_index)
{
  bNodeTree *ntree = (bNodeTree *)id;
  bNodeSocket *sock;

  if (from_index == to_index) {
    return;
  }
  if (from_index < 0 || to_index < 0) {
    return;
  }

  sock = BLI_findlink(&node->inputs, from_index);
  if (to_index < from_index) {
    bNodeSocket *nextsock = BLI_findlink(&node->inputs, to_index);
    if (nextsock) {
      BLI_remlink(&node->inputs, sock);
      BLI_insertlinkbefore(&node->inputs, nextsock, sock);
    }
  }
  else {
    bNodeSocket *prevsock = BLI_findlink(&node->inputs, to_index);
    if (prevsock) {
      BLI_remlink(&node->inputs, sock);
      BLI_insertlinkafter(&node->inputs, prevsock, sock);
    }
  }

  ntreeUpdateTree(bmain, ntree);
  WM_main_add_notifier(NC_NODE | NA_EDITED, ntree);
}

static void rna_Node_outputs_move(ID *id, bNode *node, Main *bmain, int from_index, int to_index)
{
  bNodeTree *ntree = (bNodeTree *)id;
  bNodeSocket *sock;

  if (from_index == to_index) {
    return;
  }
  if (from_index < 0 || to_index < 0) {
    return;
  }

  sock = BLI_findlink(&node->outputs, from_index);
  if (to_index < from_index) {
    bNodeSocket *nextsock = BLI_findlink(&node->outputs, to_index);
    if (nextsock) {
      BLI_remlink(&node->outputs, sock);
      BLI_insertlinkbefore(&node->outputs, nextsock, sock);
    }
  }
  else {
    bNodeSocket *prevsock = BLI_findlink(&node->outputs, to_index);
    if (prevsock) {
      BLI_remlink(&node->outputs, sock);
      BLI_insertlinkafter(&node->outputs, prevsock, sock);
    }
  }

  ntreeUpdateTree(bmain, ntree);
  WM_main_add_notifier(NC_NODE | NA_EDITED, ntree);
}

static void rna_Node_width_range(
    PointerRNA *ptr, float *min, float *max, float *softmin, float *softmax)
{
  bNode *node = ptr->data;
  *min = *softmin = node->typeinfo->minwidth;
  *max = *softmax = node->typeinfo->maxwidth;
}

static void rna_Node_height_range(
    PointerRNA *ptr, float *min, float *max, float *softmin, float *softmax)
{
  bNode *node = ptr->data;
  *min = *softmin = node->typeinfo->minheight;
  *max = *softmax = node->typeinfo->maxheight;
}

static void rna_Node_dimensions_get(PointerRNA *ptr, float *value)
{
  bNode *node = ptr->data;
  value[0] = node->totr.xmax - node->totr.xmin;
  value[1] = node->totr.ymax - node->totr.ymin;
}

/* ******** Node Socket ******** */

static void rna_NodeSocket_draw(
    bContext *C, struct uiLayout *layout, PointerRNA *ptr, PointerRNA *node_ptr, const char *text)
{
  extern FunctionRNA rna_NodeSocket_draw_func;

  bNodeSocket *sock = (bNodeSocket *)ptr->data;
  ParameterList list;
  FunctionRNA *func;

  func = &rna_NodeSocket_draw_func; /* RNA_struct_find_function(&ptr, "draw"); */

  RNA_parameter_list_create(&list, ptr, func);
  RNA_parameter_set_lookup(&list, "context", &C);
  RNA_parameter_set_lookup(&list, "layout", &layout);
  RNA_parameter_set_lookup(&list, "node", node_ptr);
  RNA_parameter_set_lookup(&list, "text", &text);
  sock->typeinfo->ext_socket.call(C, ptr, func, &list);

  RNA_parameter_list_free(&list);
}

static void rna_NodeSocket_draw_color(bContext *C,
                                      PointerRNA *ptr,
                                      PointerRNA *node_ptr,
                                      float *r_color)
{
  extern FunctionRNA rna_NodeSocket_draw_color_func;

  bNodeSocket *sock = (bNodeSocket *)ptr->data;
  ParameterList list;
  FunctionRNA *func;
  void *ret;

  func = &rna_NodeSocket_draw_color_func; /* RNA_struct_find_function(&ptr, "draw_color"); */

  RNA_parameter_list_create(&list, ptr, func);
  RNA_parameter_set_lookup(&list, "context", &C);
  RNA_parameter_set_lookup(&list, "node", node_ptr);
  sock->typeinfo->ext_socket.call(C, ptr, func, &list);

  RNA_parameter_get_lookup(&list, "color", &ret);
  copy_v4_v4(r_color, (float *)ret);

  RNA_parameter_list_free(&list);
}

static void rna_NodeSocket_unregister(Main *UNUSED(bmain), StructRNA *type)
{
  bNodeSocketType *st = RNA_struct_blender_type_get(type);
  if (!st) {
    return;
  }

  RNA_struct_free_extension(type, &st->ext_socket);
  RNA_struct_free(&BLENDER_RNA, type);

  nodeUnregisterSocketType(st);

  /* update while blender is running */
  WM_main_add_notifier(NC_NODE | NA_EDITED, NULL);
}

static StructRNA *rna_NodeSocket_register(Main *UNUSED(bmain),
                                          ReportList *reports,
                                          void *data,
                                          const char *identifier,
                                          StructValidateFunc validate,
                                          StructCallbackFunc call,
                                          StructFreeFunc free)
{
  bNodeSocketType *st, dummyst;
  bNodeSocket dummysock;
  PointerRNA dummyptr;
  int have_function[2];

  /* setup dummy socket & socket type to store static properties in */
  memset(&dummyst, 0, sizeof(bNodeSocketType));

  memset(&dummysock, 0, sizeof(bNodeSocket));
  dummysock.typeinfo = &dummyst;
  RNA_pointer_create(NULL, &RNA_NodeSocket, &dummysock, &dummyptr);

  /* validate the python class */
  if (validate(&dummyptr, data, have_function) != 0) {
    return NULL;
  }

  if (strlen(identifier) >= sizeof(dummyst.idname)) {
    BKE_reportf(reports,
                RPT_ERROR,
                "Registering node socket class: '%s' is too long, maximum length is %d",
                identifier,
                (int)sizeof(dummyst.idname));
    return NULL;
  }

  /* check if we have registered this socket type before */
  st = nodeSocketTypeFind(dummyst.idname);
  if (!st) {
    /* create a new node socket type */
    st = MEM_callocN(sizeof(bNodeSocketType), "node socket type");
    memcpy(st, &dummyst, sizeof(dummyst));

    nodeRegisterSocketType(st);
  }

  /* if RNA type is already registered, unregister first */
  if (st->ext_socket.srna) {
    StructRNA *srna = st->ext_socket.srna;
    RNA_struct_free_extension(srna, &st->ext_socket);
    RNA_struct_free(&BLENDER_RNA, srna);
  }
  st->ext_socket.srna = RNA_def_struct_ptr(&BLENDER_RNA, st->idname, &RNA_NodeSocket);
  st->ext_socket.data = data;
  st->ext_socket.call = call;
  st->ext_socket.free = free;
  RNA_struct_blender_type_set(st->ext_socket.srna, st);

  /* XXX bad level call! needed to initialize the basic draw functions ... */
  ED_init_custom_node_socket_type(st);

  st->draw = (have_function[0]) ? rna_NodeSocket_draw : NULL;
  st->draw_color = (have_function[1]) ? rna_NodeSocket_draw_color : NULL;

  /* update while blender is running */
  WM_main_add_notifier(NC_NODE | NA_EDITED, NULL);

  return st->ext_socket.srna;
}

static StructRNA *rna_NodeSocket_refine(PointerRNA *ptr)
{
  bNodeSocket *sock = (bNodeSocket *)ptr->data;

  if (sock->typeinfo->ext_socket.srna) {
    return sock->typeinfo->ext_socket.srna;
  }
  else {
    return &RNA_NodeSocket;
  }
}

static char *rna_NodeSocket_path(PointerRNA *ptr)
{
  bNodeTree *ntree = (bNodeTree *)ptr->id.data;
  bNodeSocket *sock = (bNodeSocket *)ptr->data;
  bNode *node;
  int socketindex;
  char name_esc[sizeof(node->name) * 2];

  if (!nodeFindNode(ntree, sock, &node, &socketindex)) {
    return NULL;
  }

  BLI_strescape(name_esc, node->name, sizeof(name_esc));

  if (sock->in_out == SOCK_IN) {
    return BLI_sprintfN("nodes[\"%s\"].inputs[%d]", name_esc, socketindex);
  }
  else {
    return BLI_sprintfN("nodes[\"%s\"].outputs[%d]", name_esc, socketindex);
  }
}

static IDProperty *rna_NodeSocket_idprops(PointerRNA *ptr, bool create)
{
  bNodeSocket *sock = ptr->data;

  if (create && !sock->prop) {
    IDPropertyTemplate val = {0};
    sock->prop = IDP_New(IDP_GROUP, &val, "RNA_NodeSocket ID properties");
  }

  return sock->prop;
}

static PointerRNA rna_NodeSocket_node_get(PointerRNA *ptr)
{
  bNodeTree *ntree = (bNodeTree *)ptr->id.data;
  bNodeSocket *sock = (bNodeSocket *)ptr->data;
  bNode *node;
  PointerRNA r_ptr;

  nodeFindNode(ntree, sock, &node, NULL);

  RNA_pointer_create((ID *)ntree, &RNA_Node, node, &r_ptr);
  return r_ptr;
}

static void rna_NodeSocket_type_set(PointerRNA *ptr, int value)
{
  bNodeTree *ntree = (bNodeTree *)ptr->id.data;
  bNodeSocket *sock = (bNodeSocket *)ptr->data;
  bNode *node;
  nodeFindNode(ntree, sock, &node, NULL);
  nodeModifySocketType(ntree, node, sock, value, 0);
}

static void rna_NodeSocket_update(Main *bmain, Scene *UNUSED(scene), PointerRNA *ptr)
{
  bNodeTree *ntree = (bNodeTree *)ptr->id.data;
  bNodeSocket *sock = (bNodeSocket *)ptr->data;
  bNode *node;
  if (nodeFindNode(ntree, sock, &node, NULL)) {
    ED_node_tag_update_nodetree(bmain, ntree, node);
  }
}

static bool rna_NodeSocket_is_output_get(PointerRNA *ptr)
{
  bNodeSocket *sock = ptr->data;
  return sock->in_out == SOCK_OUT;
}

static void rna_NodeSocket_link_limit_set(PointerRNA *ptr, int value)
{
  bNodeSocket *sock = ptr->data;
  sock->limit = (value == 0 ? 0xFFF : value);
}

static void rna_NodeSocket_hide_set(PointerRNA *ptr, bool value)
{
  bNodeSocket *sock = (bNodeSocket *)ptr->data;

  /* don't hide linked sockets */
  if (sock->flag & SOCK_IN_USE) {
    return;
  }

  if (value) {
    sock->flag |= SOCK_HIDDEN;
  }
  else {
    sock->flag &= ~SOCK_HIDDEN;
  }
}

static void rna_NodeSocketInterface_draw(bContext *C, struct uiLayout *layout, PointerRNA *ptr)
{
  extern FunctionRNA rna_NodeSocketInterface_draw_func;

  bNodeSocket *stemp = (bNodeSocket *)ptr->data;
  ParameterList list;
  FunctionRNA *func;

  if (!stemp->typeinfo) {
    return;
  }

  func = &rna_NodeSocketInterface_draw_func; /* RNA_struct_find_function(&ptr, "draw"); */

  RNA_parameter_list_create(&list, ptr, func);
  RNA_parameter_set_lookup(&list, "context", &C);
  RNA_parameter_set_lookup(&list, "layout", &layout);
  stemp->typeinfo->ext_interface.call(C, ptr, func, &list);

  RNA_parameter_list_free(&list);
}

static void rna_NodeSocketInterface_draw_color(bContext *C, PointerRNA *ptr, float *r_color)
{
  extern FunctionRNA rna_NodeSocketInterface_draw_color_func;

  bNodeSocket *sock = (bNodeSocket *)ptr->data;
  ParameterList list;
  FunctionRNA *func;
  void *ret;

  if (!sock->typeinfo) {
    return;
  }

  func =
      &rna_NodeSocketInterface_draw_color_func; /* RNA_struct_find_function(&ptr, "draw_color"); */

  RNA_parameter_list_create(&list, ptr, func);
  RNA_parameter_set_lookup(&list, "context", &C);
  sock->typeinfo->ext_interface.call(C, ptr, func, &list);

  RNA_parameter_get_lookup(&list, "color", &ret);
  copy_v4_v4(r_color, (float *)ret);

  RNA_parameter_list_free(&list);
}

static void rna_NodeSocketInterface_register_properties(bNodeTree *ntree,
                                                        bNodeSocket *stemp,
                                                        StructRNA *data_srna)
{
  extern FunctionRNA rna_NodeSocketInterface_register_properties_func;

  PointerRNA ptr;
  ParameterList list;
  FunctionRNA *func;

  if (!stemp->typeinfo) {
    return;
  }

  RNA_pointer_create((ID *)ntree, &RNA_NodeSocketInterface, stemp, &ptr);
  /* RNA_struct_find_function(&ptr, "register_properties"); */
  func = &rna_NodeSocketInterface_register_properties_func;

  RNA_parameter_list_create(&list, &ptr, func);
  RNA_parameter_set_lookup(&list, "data_rna_type", &data_srna);
  stemp->typeinfo->ext_interface.call(NULL, &ptr, func, &list);

  RNA_parameter_list_free(&list);
}

static void rna_NodeSocketInterface_init_socket(
    bNodeTree *ntree, bNodeSocket *stemp, bNode *node, bNodeSocket *sock, const char *data_path)
{
  extern FunctionRNA rna_NodeSocketInterface_init_socket_func;

  PointerRNA ptr, node_ptr, sock_ptr;
  ParameterList list;
  FunctionRNA *func;

  if (!stemp->typeinfo) {
    return;
  }

  RNA_pointer_create((ID *)ntree, &RNA_NodeSocketInterface, stemp, &ptr);
  RNA_pointer_create((ID *)ntree, &RNA_Node, node, &node_ptr);
  RNA_pointer_create((ID *)ntree, &RNA_NodeSocket, sock, &sock_ptr);
  /* RNA_struct_find_function(&ptr, "init_socket"); */
  func = &rna_NodeSocketInterface_init_socket_func;

  RNA_parameter_list_create(&list, &ptr, func);
  RNA_parameter_set_lookup(&list, "node", &node_ptr);
  RNA_parameter_set_lookup(&list, "socket", &sock_ptr);
  RNA_parameter_set_lookup(&list, "data_path", &data_path);
  stemp->typeinfo->ext_interface.call(NULL, &ptr, func, &list);

  RNA_parameter_list_free(&list);
}

static void rna_NodeSocketInterface_from_socket(bNodeTree *ntree,
                                                bNodeSocket *stemp,
                                                bNode *node,
                                                bNodeSocket *sock)
{
  extern FunctionRNA rna_NodeSocketInterface_from_socket_func;

  PointerRNA ptr, node_ptr, sock_ptr;
  ParameterList list;
  FunctionRNA *func;

  if (!stemp->typeinfo) {
    return;
  }

  RNA_pointer_create((ID *)ntree, &RNA_NodeSocketInterface, stemp, &ptr);
  RNA_pointer_create((ID *)ntree, &RNA_Node, node, &node_ptr);
  RNA_pointer_create((ID *)ntree, &RNA_NodeSocket, sock, &sock_ptr);
  /* RNA_struct_find_function(&ptr, "from_socket"); */
  func = &rna_NodeSocketInterface_from_socket_func;

  RNA_parameter_list_create(&list, &ptr, func);
  RNA_parameter_set_lookup(&list, "node", &node_ptr);
  RNA_parameter_set_lookup(&list, "socket", &sock_ptr);
  stemp->typeinfo->ext_interface.call(NULL, &ptr, func, &list);

  RNA_parameter_list_free(&list);
}

static void rna_NodeSocketInterface_unregister(Main *UNUSED(bmain), StructRNA *type)
{
  bNodeSocketType *st = RNA_struct_blender_type_get(type);
  if (!st) {
    return;
  }

  RNA_struct_free_extension(type, &st->ext_interface);

  RNA_struct_free(&BLENDER_RNA, type);

  /* update while blender is running */
  WM_main_add_notifier(NC_NODE | NA_EDITED, NULL);
}

static StructRNA *rna_NodeSocketInterface_register(Main *UNUSED(bmain),
                                                   ReportList *UNUSED(reports),
                                                   void *data,
                                                   const char *identifier,
                                                   StructValidateFunc validate,
                                                   StructCallbackFunc call,
                                                   StructFreeFunc free)
{
  bNodeSocketType *st, dummyst;
  bNodeSocket dummysock;
  PointerRNA dummyptr;
  int have_function[5];

  /* setup dummy socket & socket type to store static properties in */
  memset(&dummyst, 0, sizeof(bNodeSocketType));

  memset(&dummysock, 0, sizeof(bNodeSocket));
  dummysock.typeinfo = &dummyst;
  RNA_pointer_create(NULL, &RNA_NodeSocketInterface, &dummysock, &dummyptr);

  /* validate the python class */
  if (validate(&dummyptr, data, have_function) != 0) {
    return NULL;
  }

  /* check if we have registered this socket type before */
  st = nodeSocketTypeFind(dummyst.idname);
  if (st) {
    /* basic socket type registered by a socket class before. */
  }
  else {
    /* create a new node socket type */
    st = MEM_callocN(sizeof(bNodeSocketType), "node socket type");
    memcpy(st, &dummyst, sizeof(dummyst));

    nodeRegisterSocketType(st);
  }

  /* if RNA type is already registered, unregister first */
  if (st->ext_interface.srna) {
    StructRNA *srna = st->ext_interface.srna;
    RNA_struct_free_extension(srna, &st->ext_interface);
    RNA_struct_free(&BLENDER_RNA, srna);
  }
  st->ext_interface.srna = RNA_def_struct_ptr(&BLENDER_RNA, identifier, &RNA_NodeSocketInterface);
  st->ext_interface.data = data;
  st->ext_interface.call = call;
  st->ext_interface.free = free;
  RNA_struct_blender_type_set(st->ext_interface.srna, st);

  st->interface_draw = (have_function[0]) ? rna_NodeSocketInterface_draw : NULL;
  st->interface_draw_color = (have_function[1]) ? rna_NodeSocketInterface_draw_color : NULL;
  st->interface_register_properties = (have_function[2]) ?
                                          rna_NodeSocketInterface_register_properties :
                                          NULL;
  st->interface_init_socket = (have_function[3]) ? rna_NodeSocketInterface_init_socket : NULL;
  st->interface_from_socket = (have_function[4]) ? rna_NodeSocketInterface_from_socket : NULL;

  /* update while blender is running */
  WM_main_add_notifier(NC_NODE | NA_EDITED, NULL);

  return st->ext_interface.srna;
}

static StructRNA *rna_NodeSocketInterface_refine(PointerRNA *ptr)
{
  bNodeSocket *sock = (bNodeSocket *)ptr->data;

  if (sock->typeinfo && sock->typeinfo->ext_interface.srna) {
    return sock->typeinfo->ext_interface.srna;
  }
  else {
    return &RNA_NodeSocketInterface;
  }
}

static char *rna_NodeSocketInterface_path(PointerRNA *ptr)
{
  bNodeTree *ntree = (bNodeTree *)ptr->id.data;
  bNodeSocket *sock = (bNodeSocket *)ptr->data;
  int socketindex;

  socketindex = BLI_findindex(&ntree->inputs, sock);
  if (socketindex != -1) {
    return BLI_sprintfN("inputs[%d]", socketindex);
  }

  socketindex = BLI_findindex(&ntree->outputs, sock);
  if (socketindex != -1) {
    return BLI_sprintfN("outputs[%d]", socketindex);
  }

  return NULL;
}

static IDProperty *rna_NodeSocketInterface_idprops(PointerRNA *ptr, bool create)
{
  bNodeSocket *sock = ptr->data;

  if (create && !sock->prop) {
    IDPropertyTemplate val = {0};
    sock->prop = IDP_New(IDP_GROUP, &val, "RNA_NodeSocketInterface ID properties");
  }

  return sock->prop;
}

static void rna_NodeSocketInterface_update(Main *bmain, Scene *UNUSED(scene), PointerRNA *ptr)
{
  bNodeTree *ntree = ptr->id.data;
  bNodeSocket *stemp = ptr->data;

  if (!stemp->typeinfo) {
    return;
  }

  ntree->update |= NTREE_UPDATE_GROUP;
  ntreeUpdateTree(bmain, ntree);

  ED_node_tag_update_nodetree(bmain, ntree, NULL);
}

/* ******** Standard Node Socket Base Types ******** */

static void rna_NodeSocketStandard_draw(ID *id,
                                        bNodeSocket *sock,
                                        struct bContext *C,
                                        struct uiLayout *layout,
                                        PointerRNA *nodeptr,
                                        const char *text)
{
  PointerRNA ptr;
  RNA_pointer_create(id, &RNA_NodeSocket, sock, &ptr);
  sock->typeinfo->draw(C, layout, &ptr, nodeptr, text);
}

static void rna_NodeSocketStandard_draw_color(
    ID *id, bNodeSocket *sock, struct bContext *C, PointerRNA *nodeptr, float *r_color)
{
  PointerRNA ptr;
  RNA_pointer_create(id, &RNA_NodeSocket, sock, &ptr);
  sock->typeinfo->draw_color(C, &ptr, nodeptr, r_color);
}

static void rna_NodeSocketInterfaceStandard_draw(ID *id,
                                                 bNodeSocket *sock,
                                                 struct bContext *C,
                                                 struct uiLayout *layout)
{
  PointerRNA ptr;
  RNA_pointer_create(id, &RNA_NodeSocket, sock, &ptr);
  sock->typeinfo->interface_draw(C, layout, &ptr);
}

static void rna_NodeSocketInterfaceStandard_draw_color(ID *id,
                                                       bNodeSocket *sock,
                                                       struct bContext *C,
                                                       float *r_color)
{
  PointerRNA ptr;
  RNA_pointer_create(id, &RNA_NodeSocket, sock, &ptr);
  sock->typeinfo->interface_draw_color(C, &ptr, r_color);
}

static void rna_NodeSocketStandard_float_range(
    PointerRNA *ptr, float *min, float *max, float *softmin, float *softmax)
{
  bNodeSocket *sock = ptr->data;
  bNodeSocketValueFloat *dval = sock->default_value;
  int subtype = sock->typeinfo->subtype;

  if (dval->max < dval->min) {
    dval->max = dval->min;
  }

  *min = (subtype == PROP_UNSIGNED ? 0.0f : -FLT_MAX);
  *max = FLT_MAX;
  *softmin = dval->min;
  *softmax = dval->max;
}

static void rna_NodeSocketStandard_int_range(
    PointerRNA *ptr, int *min, int *max, int *softmin, int *softmax)
{
  bNodeSocket *sock = ptr->data;
  bNodeSocketValueInt *dval = sock->default_value;
  int subtype = sock->typeinfo->subtype;

  if (dval->max < dval->min) {
    dval->max = dval->min;
  }

  *min = (subtype == PROP_UNSIGNED ? 0 : INT_MIN);
  *max = INT_MAX;
  *softmin = dval->min;
  *softmax = dval->max;
}

static void rna_NodeSocketStandard_vector_range(
    PointerRNA *ptr, float *min, float *max, float *softmin, float *softmax)
{
  bNodeSocket *sock = ptr->data;
  bNodeSocketValueVector *dval = sock->default_value;

  if (dval->max < dval->min) {
    dval->max = dval->min;
  }

  *min = -FLT_MAX;
  *max = FLT_MAX;
  *softmin = dval->min;
  *softmax = dval->max;
}

/* using a context update function here, to avoid searching the node if possible */
static void rna_NodeSocketStandard_value_update(struct bContext *C, PointerRNA *ptr)
{
  bNode *node;

  /* default update */
  rna_NodeSocket_update(CTX_data_main(C), CTX_data_scene(C), ptr);

  /* try to use node from context, faster */
  node = CTX_data_pointer_get(C, "node").data;
  if (!node) {
    bNodeTree *ntree = ptr->id.data;
    bNodeSocket *sock = ptr->data;

    /* fall back to searching node in the tree */
    nodeFindNode(ntree, sock, &node, NULL);
  }
}

/* ******** Node Types ******** */

static void rna_NodeInternalSocketTemplate_name_get(PointerRNA *ptr, char *value)
{
  bNodeSocketTemplate *stemp = ptr->data;
  strcpy(value, stemp->name);
}

static int rna_NodeInternalSocketTemplate_name_length(PointerRNA *ptr)
{
  bNodeSocketTemplate *stemp = ptr->data;
  return strlen(stemp->name);
}

static void rna_NodeInternalSocketTemplate_identifier_get(PointerRNA *ptr, char *value)
{
  bNodeSocketTemplate *stemp = ptr->data;
  strcpy(value, stemp->identifier);
}

static int rna_NodeInternalSocketTemplate_identifier_length(PointerRNA *ptr)
{
  bNodeSocketTemplate *stemp = ptr->data;
  return strlen(stemp->identifier);
}

static int rna_NodeInternalSocketTemplate_type_get(PointerRNA *ptr)
{
  bNodeSocketTemplate *stemp = ptr->data;
  return stemp->type;
}

static PointerRNA rna_NodeInternal_input_template(StructRNA *srna, int index)
{
  bNodeType *ntype = RNA_struct_blender_type_get(srna);
  if (ntype && ntype->inputs) {
    bNodeSocketTemplate *stemp = ntype->inputs;
    int i = 0;
    while (i < index && stemp->type >= 0) {
      ++i;
      ++stemp;
    }
    if (i == index && stemp->type >= 0) {
      PointerRNA ptr;
      RNA_pointer_create(NULL, &RNA_NodeInternalSocketTemplate, stemp, &ptr);
      return ptr;
    }
  }
  return PointerRNA_NULL;
}

static PointerRNA rna_NodeInternal_output_template(StructRNA *srna, int index)
{
  bNodeType *ntype = RNA_struct_blender_type_get(srna);
  if (ntype && ntype->outputs) {
    bNodeSocketTemplate *stemp = ntype->outputs;
    int i = 0;
    while (i < index && stemp->type >= 0) {
      ++i;
      ++stemp;
    }
    if (i == index && stemp->type >= 0) {
      PointerRNA ptr;
      RNA_pointer_create(NULL, &RNA_NodeInternalSocketTemplate, stemp, &ptr);
      return ptr;
    }
  }
  return PointerRNA_NULL;
}

static bool rna_NodeInternal_poll(StructRNA *srna, bNodeTree *ntree)
{
  bNodeType *ntype = RNA_struct_blender_type_get(srna);
  return ntype && (!ntype->poll || ntype->poll(ntype, ntree));
}

static bool rna_NodeInternal_poll_instance(bNode *node, bNodeTree *ntree)
{
  bNodeType *ntype = node->typeinfo;
  if (ntype->poll_instance) {
    return ntype->poll_instance(node, ntree);
  }
  else {
    /* fall back to basic poll function */
    return !ntype->poll || ntype->poll(ntype, ntree);
  }
}

static void rna_NodeInternal_update(ID *id, bNode *node)
{
  bNodeTree *ntree = (bNodeTree *)id;
  if (node->typeinfo->updatefunc) {
    node->typeinfo->updatefunc(ntree, node);
  }
}

static void rna_NodeInternal_draw_buttons(ID *id,
                                          bNode *node,
                                          struct bContext *C,
                                          struct uiLayout *layout)
{
  if (node->typeinfo->draw_buttons) {
    PointerRNA ptr;
    RNA_pointer_create(id, &RNA_Node, node, &ptr);
    node->typeinfo->draw_buttons(layout, C, &ptr);
  }
}

static void rna_NodeInternal_draw_buttons_ext(ID *id,
                                              bNode *node,
                                              struct bContext *C,
                                              struct uiLayout *layout)
{
  if (node->typeinfo->draw_buttons_ex) {
    PointerRNA ptr;
    RNA_pointer_create(id, &RNA_Node, node, &ptr);
    node->typeinfo->draw_buttons_ex(layout, C, &ptr);
  }
  else if (node->typeinfo->draw_buttons) {
    PointerRNA ptr;
    RNA_pointer_create(id, &RNA_Node, node, &ptr);
    node->typeinfo->draw_buttons(layout, C, &ptr);
  }
}

static StructRNA *rna_NodeCustomGroup_register(Main *bmain,
                                               ReportList *reports,
                                               void *data,
                                               const char *identifier,
                                               StructValidateFunc validate,
                                               StructCallbackFunc call,
                                               StructFreeFunc free)
{
  bNodeType *nt = rna_Node_register_base(
      bmain, reports, &RNA_NodeCustomGroup, data, identifier, validate, call, free);
  if (!nt) {
    return NULL;
  }

  /* this updates the group node instance from the tree's interface */
  nt->group_update_func = node_group_update;

  nodeRegisterType(nt);

  /* update while blender is running */
  WM_main_add_notifier(NC_NODE | NA_EDITED, NULL);

  return nt->ext.srna;
}

static StructRNA *rna_ShaderNodeCustomGroup_register(Main *bmain,
                                                     ReportList *reports,
                                                     void *data,
                                                     const char *identifier,
                                                     StructValidateFunc validate,
                                                     StructCallbackFunc call,
                                                     StructFreeFunc free)
{
  bNodeType *nt = rna_Node_register_base(
      bmain, reports, &RNA_ShaderNodeCustomGroup, data, identifier, validate, call, free);

  if (!nt) {
    return NULL;
  }

  nt->group_update_func = node_group_update;
  nt->type = NODE_CUSTOM_GROUP;

  register_node_type_sh_custom_group(nt);

  nodeRegisterType(nt);

  WM_main_add_notifier(NC_NODE | NA_EDITED, NULL);

  return nt->ext.srna;
}

static StructRNA *rna_CompositorNodeCustomGroup_register(Main *bmain,
                                                         ReportList *reports,
                                                         void *data,
                                                         const char *identifier,
                                                         StructValidateFunc validate,
                                                         StructCallbackFunc call,
                                                         StructFreeFunc free)
{
  bNodeType *nt = rna_Node_register_base(
      bmain, reports, &RNA_CompositorNodeCustomGroup, data, identifier, validate, call, free);
  if (!nt) {
    return NULL;
  }

  nt->group_update_func = node_group_update;
  nt->type = NODE_CUSTOM_GROUP;

  register_node_type_cmp_custom_group(nt);

  nodeRegisterType(nt);

  WM_main_add_notifier(NC_NODE | NA_EDITED, NULL);

  return nt->ext.srna;
}

static void rna_CompositorNode_tag_need_exec(bNode *node)
{
  node->need_exec = true;
}

static void rna_Node_tex_image_update(Main *bmain, Scene *UNUSED(scene), PointerRNA *ptr)
{
  bNodeTree *ntree = (bNodeTree *)ptr->id.data;
  bNode *node = (bNode *)ptr->data;

  ED_node_tag_update_nodetree(bmain, ntree, node);
  WM_main_add_notifier(NC_IMAGE, NULL);
}

static void rna_NodeGroup_update(Main *bmain, Scene *UNUSED(scene), PointerRNA *ptr)
{
  bNodeTree *ntree = (bNodeTree *)ptr->id.data;
  bNode *node = (bNode *)ptr->data;

  if (node->id) {
    ntreeUpdateTree(bmain, (bNodeTree *)node->id);
  }

  ED_node_tag_update_nodetree(bmain, ntree, node);
}

static void rna_NodeGroup_node_tree_set(PointerRNA *ptr,
                                        const PointerRNA value,
                                        struct ReportList *UNUSED(reports))
{
  bNodeTree *ntree = ptr->id.data;
  bNode *node = ptr->data;
  bNodeTree *ngroup = value.data;

  if (nodeGroupPoll(ntree, ngroup)) {
    if (node->id) {
      id_us_min(node->id);
    }
    if (ngroup) {
      id_us_plus(&ngroup->id);
    }

    node->id = &ngroup->id;
  }
}

static bool rna_NodeGroup_node_tree_poll(PointerRNA *ptr, const PointerRNA value)
{
  bNodeTree *ntree = ptr->id.data;
  bNodeTree *ngroup = value.data;

  /* only allow node trees of the same type as the group node's tree */
  if (ngroup->type != ntree->type) {
    return false;
  }

  return nodeGroupPoll(ntree, ngroup);
}

static StructRNA *rna_NodeGroup_interface_typef(PointerRNA *ptr)
{
  bNode *node = ptr->data;
  bNodeTree *ngroup = (bNodeTree *)node->id;

  if (ngroup) {
    StructRNA *srna = ntreeInterfaceTypeGet(ngroup, true);
    if (srna) {
      return srna;
    }
  }
  return &RNA_PropertyGroup;
}

static StructRNA *rna_NodeGroupInputOutput_interface_typef(PointerRNA *ptr)
{
  bNodeTree *ntree = ptr->id.data;

  if (ntree) {
    StructRNA *srna = ntreeInterfaceTypeGet(ntree, true);
    if (srna) {
      return srna;
    }
  }
  return &RNA_PropertyGroup;
}

static void rna_distance_matte_t1_set(PointerRNA *ptr, float value)
{
  bNode *node = (bNode *)ptr->data;
  NodeChroma *chroma = node->storage;

  chroma->t1 = value;
}

static void rna_distance_matte_t2_set(PointerRNA *ptr, float value)
{
  bNode *node = (bNode *)ptr->data;
  NodeChroma *chroma = node->storage;

  chroma->t2 = value;
}

static void rna_difference_matte_t1_set(PointerRNA *ptr, float value)
{
  bNode *node = (bNode *)ptr->data;
  NodeChroma *chroma = node->storage;

  chroma->t1 = value;
}

static void rna_difference_matte_t2_set(PointerRNA *ptr, float value)
{
  bNode *node = (bNode *)ptr->data;
  NodeChroma *chroma = node->storage;

  chroma->t2 = value;
}

/* Button Set Funcs for Matte Nodes */
static void rna_Matte_t1_set(PointerRNA *ptr, float value)
{
  bNode *node = (bNode *)ptr->data;
  NodeChroma *chroma = node->storage;

  chroma->t1 = value;

  if (value < chroma->t2) {
    chroma->t2 = value;
  }
}

static void rna_Matte_t2_set(PointerRNA *ptr, float value)
{
  bNode *node = (bNode *)ptr->data;
  NodeChroma *chroma = node->storage;

  if (value > chroma->t1) {
    value = chroma->t1;
  }

  chroma->t2 = value;
}

static void rna_Node_scene_set(PointerRNA *ptr,
                               PointerRNA value,
                               struct ReportList *UNUSED(reports))
{
  bNode *node = (bNode *)ptr->data;

  if (node->id) {
    id_us_min(node->id);
    node->id = NULL;
  }

  node->id = value.data;

  id_us_plus(node->id);
}

static void rna_Node_image_layer_update(Main *bmain, Scene *scene, PointerRNA *ptr)
{
  bNode *node = (bNode *)ptr->data;
  Image *ima = (Image *)node->id;
  ImageUser *iuser = node->storage;

  BKE_image_multilayer_index(ima->rr, iuser);
  BKE_image_signal(bmain, ima, iuser, IMA_SIGNAL_SRC_CHANGE);

  rna_Node_update(bmain, scene, ptr);

  if (scene->nodetree != NULL) {
    ntreeCompositUpdateRLayers(scene->nodetree);
  }
}

static const EnumPropertyItem *renderresult_layers_add_enum(RenderLayer *rl)
{
  EnumPropertyItem *item = NULL;
  EnumPropertyItem tmp = {0};
  int i = 0, totitem = 0;

  while (rl) {
    tmp.identifier = rl->name;
    /* Little trick: using space char instead empty string
     * makes the item selectable in the dropdown. */
    if (rl->name[0] == '\0') {
      tmp.name = " ";
    }
    else {
      tmp.name = rl->name;
    }
    tmp.value = i++;
    RNA_enum_item_add(&item, &totitem, &tmp);
    rl = rl->next;
  }

  RNA_enum_item_end(&item, &totitem);

  return item;
}

static const EnumPropertyItem *rna_Node_image_layer_itemf(bContext *UNUSED(C),
                                                          PointerRNA *ptr,
                                                          PropertyRNA *UNUSED(prop),
                                                          bool *r_free)
{
  bNode *node = (bNode *)ptr->data;
  Image *ima = (Image *)node->id;
  const EnumPropertyItem *item = NULL;
  RenderLayer *rl;

  if (ima == NULL || ima->rr == NULL) {
    *r_free = false;
    return DummyRNA_NULL_items;
  }

  rl = ima->rr->layers.first;
  item = renderresult_layers_add_enum(rl);

  *r_free = true;

  return item;
}

static bool rna_Node_image_has_layers_get(PointerRNA *ptr)
{
  bNode *node = (bNode *)ptr->data;
  Image *ima = (Image *)node->id;

  if (!ima || !(ima->rr)) {
    return 0;
  }

  return RE_layers_have_name(ima->rr);
}

static bool rna_Node_image_has_views_get(PointerRNA *ptr)
{
  bNode *node = (bNode *)ptr->data;
  Image *ima = (Image *)node->id;

  if (!ima || !(ima->rr)) {
    return 0;
  }

  return BLI_listbase_count_at_most(&ima->rr->views, 2) > 1;
}

static const EnumPropertyItem *renderresult_views_add_enum(RenderView *rv)
{
  EnumPropertyItem *item = NULL;
  EnumPropertyItem tmp = {0, "ALL", 0, "All", ""};
  int i = 1, totitem = 0;

  /* option to use all views */
  RNA_enum_item_add(&item, &totitem, &tmp);

  while (rv) {
    tmp.identifier = rv->name;
    /* Little trick: using space char instead empty string
     * makes the item selectable in the dropdown. */
    if (rv->name[0] == '\0') {
      tmp.name = " ";
    }
    else {
      tmp.name = rv->name;
    }
    tmp.value = i++;
    RNA_enum_item_add(&item, &totitem, &tmp);
    rv = rv->next;
  }

  RNA_enum_item_end(&item, &totitem);

  return item;
}

static const EnumPropertyItem *rna_Node_image_view_itemf(bContext *UNUSED(C),
                                                         PointerRNA *ptr,
                                                         PropertyRNA *UNUSED(prop),
                                                         bool *r_free)
{
  bNode *node = (bNode *)ptr->data;
  Image *ima = (Image *)node->id;
  const EnumPropertyItem *item = NULL;
  RenderView *rv;

  if (ima == NULL || ima->rr == NULL) {
    *r_free = false;
    return DummyRNA_NULL_items;
  }

  rv = ima->rr->views.first;
  item = renderresult_views_add_enum(rv);

  *r_free = true;

  return item;
}

static const EnumPropertyItem *rna_Node_view_layer_itemf(bContext *UNUSED(C),
                                                         PointerRNA *ptr,
                                                         PropertyRNA *UNUSED(prop),
                                                         bool *r_free)
{
  bNode *node = (bNode *)ptr->data;
  Scene *sce = (Scene *)node->id;
  const EnumPropertyItem *item = NULL;
  RenderLayer *rl;

  if (sce == NULL) {
    *r_free = false;
    return DummyRNA_NULL_items;
  }

  rl = sce->view_layers.first;
  item = renderresult_layers_add_enum(rl);

  *r_free = true;

  return item;
}

static void rna_Node_view_layer_update(Main *bmain, Scene *scene, PointerRNA *ptr)
{
  rna_Node_update(bmain, scene, ptr);
  if (scene->nodetree != NULL) {
    ntreeCompositUpdateRLayers(scene->nodetree);
  }
}

static const EnumPropertyItem *rna_Node_channel_itemf(bContext *UNUSED(C),
                                                      PointerRNA *ptr,
                                                      PropertyRNA *UNUSED(prop),
                                                      bool *r_free)
{
  bNode *node = (bNode *)ptr->data;
  EnumPropertyItem *item = NULL;
  EnumPropertyItem tmp = {0};
  int totitem = 0;

  switch (node->custom1) {
    case CMP_NODE_CHANNEL_MATTE_CS_RGB:
      tmp.identifier = "R";
      tmp.name = "R";
      tmp.value = 1;
      RNA_enum_item_add(&item, &totitem, &tmp);
      tmp.identifier = "G";
      tmp.name = "G";
      tmp.value = 2;
      RNA_enum_item_add(&item, &totitem, &tmp);
      tmp.identifier = "B";
      tmp.name = "B";
      tmp.value = 3;
      RNA_enum_item_add(&item, &totitem, &tmp);
      break;
    case CMP_NODE_CHANNEL_MATTE_CS_HSV:
      tmp.identifier = "H";
      tmp.name = "H";
      tmp.value = 1;
      RNA_enum_item_add(&item, &totitem, &tmp);
      tmp.identifier = "S";
      tmp.name = "S";
      tmp.value = 2;
      RNA_enum_item_add(&item, &totitem, &tmp);
      tmp.identifier = "V";
      tmp.name = "V";
      tmp.value = 3;
      RNA_enum_item_add(&item, &totitem, &tmp);
      break;
    case CMP_NODE_CHANNEL_MATTE_CS_YUV:
      tmp.identifier = "Y";
      tmp.name = "Y";
      tmp.value = 1;
      RNA_enum_item_add(&item, &totitem, &tmp);
      tmp.identifier = "G";
      tmp.name = "U";
      tmp.value = 2;
      RNA_enum_item_add(&item, &totitem, &tmp);
      tmp.identifier = "V";
      tmp.name = "V";
      tmp.value = 3;
      RNA_enum_item_add(&item, &totitem, &tmp);
      break;
    case CMP_NODE_CHANNEL_MATTE_CS_YCC:
      tmp.identifier = "Y";
      tmp.name = "Y";
      tmp.value = 1;
      RNA_enum_item_add(&item, &totitem, &tmp);
      tmp.identifier = "CB";
      tmp.name = "Cr";
      tmp.value = 2;
      RNA_enum_item_add(&item, &totitem, &tmp);
      tmp.identifier = "CR";
      tmp.name = "Cb";
      tmp.value = 3;
      RNA_enum_item_add(&item, &totitem, &tmp);
      break;
    default:
      return DummyRNA_NULL_items;
  }

  RNA_enum_item_end(&item, &totitem);
  *r_free = true;

  return item;
}

static void rna_Image_Node_update_id(Main *UNUSED(bmain), Scene *UNUSED(scene), PointerRNA *ptr)
{
  bNodeTree *ntree = (bNodeTree *)ptr->id.data;
  bNode *node = (bNode *)ptr->data;

  node->update |= NODE_UPDATE_ID;
  nodeUpdate(ntree, node); /* to update image node sockets */
}

static void rna_Mapping_Node_update(Main *bmain, Scene *scene, PointerRNA *ptr)
{
  bNode *node = ptr->data;
  BKE_texture_mapping_init(node->storage);
  rna_Node_update(bmain, scene, ptr);
}

static void rna_NodeOutputFile_slots_begin(CollectionPropertyIterator *iter, PointerRNA *ptr)
{
  bNode *node = ptr->data;
  rna_iterator_listbase_begin(iter, &node->inputs, NULL);
}

static PointerRNA rna_NodeOutputFile_slot_file_get(CollectionPropertyIterator *iter)
{
  PointerRNA ptr;
  bNodeSocket *sock = rna_iterator_listbase_get(iter);
  RNA_pointer_create(iter->parent.id.data, &RNA_NodeOutputFileSlotFile, sock->storage, &ptr);
  return ptr;
}

static void rna_NodeColorBalance_update_lgg(Main *bmain, Scene *scene, PointerRNA *ptr)
{
  ntreeCompositColorBalanceSyncFromLGG(ptr->id.data, ptr->data);
  rna_Node_update(bmain, scene, ptr);
}

static void rna_NodeColorBalance_update_cdl(Main *bmain, Scene *scene, PointerRNA *ptr)
{
  ntreeCompositColorBalanceSyncFromCDL(ptr->id.data, ptr->data);
  rna_Node_update(bmain, scene, ptr);
}

static void rna_NodeCryptomatte_matte_get(PointerRNA *ptr, char *value)
{
  bNode *node = (bNode *)ptr->data;
  NodeCryptomatte *nc = node->storage;

  strcpy(value, (nc->matte_id) ? nc->matte_id : "");
}

static int rna_NodeCryptomatte_matte_length(PointerRNA *ptr)
{
  bNode *node = (bNode *)ptr->data;
  NodeCryptomatte *nc = node->storage;

  return (nc->matte_id) ? strlen(nc->matte_id) : 0;
}

static void rna_NodeCryptomatte_matte_set(PointerRNA *ptr, const char *value)
{
  bNode *node = (bNode *)ptr->data;
  NodeCryptomatte *nc = node->storage;

  if (nc->matte_id) {
    MEM_freeN(nc->matte_id);
  }

  if (value && value[0]) {
    nc->matte_id = BLI_strdup(value);
  }
  else {
    nc->matte_id = NULL;
  }
}

static void rna_NodeCryptomatte_update_add(Main *bmain, Scene *scene, PointerRNA *ptr)
{
  ntreeCompositCryptomatteSyncFromAdd(ptr->id.data, ptr->data);
  rna_Node_update(bmain, scene, ptr);
}

static void rna_NodeCryptomatte_update_remove(Main *bmain, Scene *scene, PointerRNA *ptr)
{
  ntreeCompositCryptomatteSyncFromRemove(ptr->id.data, ptr->data);
  rna_Node_update(bmain, scene, ptr);
}

/* ******** Node Socket Types ******** */

static PointerRNA rna_NodeOutputFile_slot_layer_get(CollectionPropertyIterator *iter)
{
  PointerRNA ptr;
  bNodeSocket *sock = rna_iterator_listbase_get(iter);
  RNA_pointer_create(iter->parent.id.data, &RNA_NodeOutputFileSlotLayer, sock->storage, &ptr);
  return ptr;
}

static int rna_NodeOutputFileSocket_find_node(bNodeTree *ntree,
                                              NodeImageMultiFileSocket *data,
                                              bNode **nodep,
                                              bNodeSocket **sockp)
{
  bNode *node;
  bNodeSocket *sock;

  for (node = ntree->nodes.first; node; node = node->next) {
    for (sock = node->inputs.first; sock; sock = sock->next) {
      NodeImageMultiFileSocket *sockdata = sock->storage;
      if (sockdata == data) {
        *nodep = node;
        *sockp = sock;
        return 1;
      }
    }
  }

  *nodep = NULL;
  *sockp = NULL;
  return 0;
}

static void rna_NodeOutputFileSlotFile_path_set(PointerRNA *ptr, const char *value)
{
  bNodeTree *ntree = ptr->id.data;
  NodeImageMultiFileSocket *sockdata = ptr->data;
  bNode *node;
  bNodeSocket *sock;

  if (rna_NodeOutputFileSocket_find_node(ntree, sockdata, &node, &sock)) {
    ntreeCompositOutputFileSetPath(node, sock, value);
  }
}

static void rna_NodeOutputFileSlotLayer_name_set(PointerRNA *ptr, const char *value)
{
  bNodeTree *ntree = ptr->id.data;
  NodeImageMultiFileSocket *sockdata = ptr->data;
  bNode *node;
  bNodeSocket *sock;

  if (rna_NodeOutputFileSocket_find_node(ntree, sockdata, &node, &sock)) {
    ntreeCompositOutputFileSetLayer(node, sock, value);
  }
}

static bNodeSocket *rna_NodeOutputFile_slots_new(
    ID *id, bNode *node, bContext *C, ReportList *UNUSED(reports), const char *name)
{
  bNodeTree *ntree = (bNodeTree *)id;
  Scene *scene = CTX_data_scene(C);
  ImageFormatData *im_format = NULL;
  bNodeSocket *sock;
  if (scene) {
    im_format = &scene->r.im_format;
  }

  sock = ntreeCompositOutputFileAddSocket(ntree, node, name, im_format);

  ntreeUpdateTree(CTX_data_main(C), ntree);
  WM_main_add_notifier(NC_NODE | NA_EDITED, ntree);

  return sock;
}

static void rna_ShaderNodeTexIES_mode_set(PointerRNA *ptr, int value)
{
  bNode *node = (bNode *)ptr->data;
  NodeShaderTexIES *nss = node->storage;

  if (nss->mode != value) {
    nss->mode = value;
    nss->filepath[0] = '\0';

    /* replace text datablock by filepath */
    if (node->id) {
      Text *text = (Text *)node->id;

      if (value == NODE_IES_EXTERNAL && text->name) {
        BLI_strncpy(nss->filepath, text->name, sizeof(nss->filepath));
        BLI_path_rel(nss->filepath, BKE_main_blendfile_path_from_global());
      }

      id_us_min(node->id);
      node->id = NULL;
    }
  }
}

static void rna_ShaderNodeScript_mode_set(PointerRNA *ptr, int value)
{
  bNode *node = (bNode *)ptr->data;
  NodeShaderScript *nss = node->storage;

  if (nss->mode != value) {
    nss->mode = value;
    nss->filepath[0] = '\0';
    nss->flag &= ~NODE_SCRIPT_AUTO_UPDATE;

    /* replace text data-block by filepath */
    if (node->id) {
      Text *text = (Text *)node->id;

      if (value == NODE_SCRIPT_EXTERNAL && text->name) {
        BLI_strncpy(nss->filepath, text->name, sizeof(nss->filepath));
        BLI_path_rel(nss->filepath, BKE_main_blendfile_path_from_global());
      }

      id_us_min(node->id);
      node->id = NULL;
    }

    /* remove any bytecode */
    if (nss->bytecode) {
      MEM_freeN(nss->bytecode);
      nss->bytecode = NULL;
    }

    nss->bytecode_hash[0] = '\0';
  }
}

static void rna_ShaderNodeScript_bytecode_get(PointerRNA *ptr, char *value)
{
  bNode *node = (bNode *)ptr->data;
  NodeShaderScript *nss = node->storage;

  strcpy(value, (nss->bytecode) ? nss->bytecode : "");
}

static int rna_ShaderNodeScript_bytecode_length(PointerRNA *ptr)
{
  bNode *node = (bNode *)ptr->data;
  NodeShaderScript *nss = node->storage;

  return (nss->bytecode) ? strlen(nss->bytecode) : 0;
}

static void rna_ShaderNodeScript_bytecode_set(PointerRNA *ptr, const char *value)
{
  bNode *node = (bNode *)ptr->data;
  NodeShaderScript *nss = node->storage;

  if (nss->bytecode) {
    MEM_freeN(nss->bytecode);
  }

  if (value && value[0]) {
    nss->bytecode = BLI_strdup(value);
  }
  else {
    nss->bytecode = NULL;
  }
}

static void rna_ShaderNodeScript_update(Main *bmain, Scene *scene, PointerRNA *ptr)
{
  bNodeTree *ntree = (bNodeTree *)ptr->id.data;
  bNode *node = (bNode *)ptr->data;
  RenderEngineType *engine_type = RE_engines_find(scene->r.engine);

  if (engine_type && engine_type->update_script_node) {
    /* auto update node */
    RenderEngine *engine = RE_engine_create(engine_type);
    engine_type->update_script_node(engine, ntree, node);
    RE_engine_free(engine);
  }

  ED_node_tag_update_nodetree(bmain, ntree, node);
}

static void rna_ShaderNode_socket_update(Main *bmain, Scene *scene, PointerRNA *ptr)
{
  bNodeTree *ntree = (bNodeTree *)ptr->id.data;
  bNode *node = (bNode *)ptr->data;

  nodeUpdate(ntree, node);
  rna_Node_update(bmain, scene, ptr);
}

static void rna_CompositorNodeScale_update(Main *bmain, Scene *scene, PointerRNA *ptr)
{
  bNodeTree *ntree = (bNodeTree *)ptr->id.data;
  bNode *node = (bNode *)ptr->data;

  nodeUpdate(ntree, node);
  rna_Node_update(bmain, scene, ptr);
}

static PointerRNA rna_ShaderNodePointDensity_psys_get(PointerRNA *ptr)
{
  bNode *node = ptr->data;
  NodeShaderTexPointDensity *shader_point_density = node->storage;
  Object *ob = (Object *)node->id;
  ParticleSystem *psys = NULL;
  PointerRNA value;

  if (ob && shader_point_density->particle_system) {
    psys = BLI_findlink(&ob->particlesystem, shader_point_density->particle_system - 1);
  }

  RNA_pointer_create(&ob->id, &RNA_ParticleSystem, psys, &value);
  return value;
}

static void rna_ShaderNodePointDensity_psys_set(PointerRNA *ptr,
                                                PointerRNA value,
                                                struct ReportList *UNUSED(reports))
{
  bNode *node = ptr->data;
  NodeShaderTexPointDensity *shader_point_density = node->storage;
  Object *ob = (Object *)node->id;

  if (ob && value.id.data == ob) {
    shader_point_density->particle_system = BLI_findindex(&ob->particlesystem, value.data) + 1;
  }
  else {
    shader_point_density->particle_system = 0;
  }
}

static int point_density_particle_color_source_from_shader(
    NodeShaderTexPointDensity *shader_point_density)
{
  switch (shader_point_density->color_source) {
    case SHD_POINTDENSITY_COLOR_PARTAGE:
      return TEX_PD_COLOR_PARTAGE;
    case SHD_POINTDENSITY_COLOR_PARTSPEED:
      return TEX_PD_COLOR_PARTSPEED;
    case SHD_POINTDENSITY_COLOR_PARTVEL:
      return TEX_PD_COLOR_PARTVEL;
    default:
      BLI_assert(!"Unknown color source");
      return TEX_PD_COLOR_CONSTANT;
  }
}

static int point_density_vertex_color_source_from_shader(
    NodeShaderTexPointDensity *shader_point_density)
{
  switch (shader_point_density->ob_color_source) {
    case SHD_POINTDENSITY_COLOR_VERTCOL:
      return TEX_PD_COLOR_VERTCOL;
    case SHD_POINTDENSITY_COLOR_VERTWEIGHT:
      return TEX_PD_COLOR_VERTWEIGHT;
    case SHD_POINTDENSITY_COLOR_VERTNOR:
      return TEX_PD_COLOR_VERTNOR;
    default:
      BLI_assert(!"Unknown color source");
      return TEX_PD_COLOR_CONSTANT;
  }
}

void rna_ShaderNodePointDensity_density_cache(bNode *self, Depsgraph *depsgraph)
{
  NodeShaderTexPointDensity *shader_point_density = self->storage;
  PointDensity *pd = &shader_point_density->pd;

  if (depsgraph == NULL) {
    return;
  }

  /* Make sure there's no cached data. */
  BKE_texture_pointdensity_free_data(pd);
  RE_point_density_free(pd);

  /* Create PointDensity structure from node for sampling. */
  BKE_texture_pointdensity_init_data(pd);
  pd->object = (Object *)self->id;
  pd->radius = shader_point_density->radius;
  if (shader_point_density->point_source == SHD_POINTDENSITY_SOURCE_PSYS) {
    pd->source = TEX_PD_PSYS;
    pd->psys = shader_point_density->particle_system;
    pd->psys_cache_space = TEX_PD_OBJECTSPACE;
    pd->color_source = point_density_particle_color_source_from_shader(shader_point_density);
  }
  else {
    BLI_assert(shader_point_density->point_source == SHD_POINTDENSITY_SOURCE_OBJECT);
    pd->source = TEX_PD_OBJECT;
    pd->ob_cache_space = TEX_PD_OBJECTSPACE;
    pd->ob_color_source = point_density_vertex_color_source_from_shader(shader_point_density);
    BLI_strncpy(pd->vertex_attribute_name,
                shader_point_density->vertex_attribute_name,
                sizeof(pd->vertex_attribute_name));
  }

  /* Store resolution, so it can be changed in the UI. */
  shader_point_density->cached_resolution = shader_point_density->resolution;

  /* Single-threaded sampling of the voxel domain. */
  RE_point_density_cache(depsgraph, pd);
}

void rna_ShaderNodePointDensity_density_calc(bNode *self,
                                             Depsgraph *depsgraph,
                                             int *length,
                                             float **values)
{
  NodeShaderTexPointDensity *shader_point_density = self->storage;
  PointDensity *pd = &shader_point_density->pd;
  const int resolution = shader_point_density->cached_resolution;

  if (depsgraph == NULL) {
    *length = 0;
    return;
  }

  /* TODO(sergey): Will likely overflow, but how to pass size_t via RNA? */
  *length = 4 * resolution * resolution * resolution;

  if (*values == NULL) {
    *values = MEM_mallocN(sizeof(float) * (*length), "point density dynamic array");
  }

  /* Single-threaded sampling of the voxel domain. */
  RE_point_density_sample(depsgraph, pd, resolution, *values);

  /* We're done, time to clean up. */
  BKE_texture_pointdensity_free_data(pd);
  memset(pd, 0, sizeof(*pd));
  shader_point_density->cached_resolution = 0.0f;
}

void rna_ShaderNodePointDensity_density_minmax(bNode *self,
                                               Depsgraph *depsgraph,
                                               float r_min[3],
                                               float r_max[3])
{
  NodeShaderTexPointDensity *shader_point_density = self->storage;
  PointDensity *pd = &shader_point_density->pd;

  if (depsgraph == NULL) {
    zero_v3(r_min);
    zero_v3(r_max);
    return;
  }

  RE_point_density_minmax(depsgraph, pd, r_min, r_max);
}

#else

static const EnumPropertyItem prop_image_layer_items[] = {
    {0, "PLACEHOLDER", 0, "Placeholder", ""},
    {0, NULL, 0, NULL, NULL},
};

static const EnumPropertyItem prop_image_view_items[] = {
    {0, "ALL", 0, "All", ""},
    {0, NULL, 0, NULL, NULL},
};

static const EnumPropertyItem prop_view_layer_items[] = {
    {0, "PLACEHOLDER", 0, "Placeholder", ""},
    {0, NULL, 0, NULL, NULL},
};

static const EnumPropertyItem prop_tri_channel_items[] = {
    {1, "R", 0, "R", ""},
    {2, "G", 0, "G", ""},
    {3, "B", 0, "B", ""},
    {0, NULL, 0, NULL, NULL},
};

static const EnumPropertyItem node_flip_items[] = {
    {0, "X", 0, "Flip X", ""},
    {1, "Y", 0, "Flip Y", ""},
    {2, "XY", 0, "Flip X & Y", ""},
    {0, NULL, 0, NULL, NULL},
};

static const EnumPropertyItem node_ycc_items[] = {
    {0, "ITUBT601", 0, "ITU 601", ""},
    {1, "ITUBT709", 0, "ITU 709", ""},
    {2, "JFIF", 0, "Jpeg", ""},
    {0, NULL, 0, NULL, NULL},
};

static const EnumPropertyItem node_glossy_items[] = {
    {SHD_GLOSSY_SHARP, "SHARP", 0, "Sharp", ""},
    {SHD_GLOSSY_BECKMANN, "BECKMANN", 0, "Beckmann", ""},
    {SHD_GLOSSY_GGX, "GGX", 0, "GGX", ""},
    {SHD_GLOSSY_ASHIKHMIN_SHIRLEY, "ASHIKHMIN_SHIRLEY", 0, "Ashikhmin-Shirley", ""},
    {SHD_GLOSSY_MULTI_GGX, "MULTI_GGX", 0, "Multiscatter GGX", ""},
    {0, NULL, 0, NULL, NULL},
};

static const EnumPropertyItem node_anisotropic_items[] = {
    {SHD_GLOSSY_BECKMANN, "BECKMANN", 0, "Beckmann", ""},
    {SHD_GLOSSY_GGX, "GGX", 0, "GGX", ""},
    {SHD_GLOSSY_MULTI_GGX, "MULTI_GGX", 0, "Multiscatter GGX", ""},
    {SHD_GLOSSY_ASHIKHMIN_SHIRLEY, "ASHIKHMIN_SHIRLEY", 0, "Ashikhmin-Shirley", ""},
    {0, NULL, 0, NULL, NULL},
};

static const EnumPropertyItem node_glass_items[] = {
    {SHD_GLOSSY_SHARP, "SHARP", 0, "Sharp", ""},
    {SHD_GLOSSY_BECKMANN, "BECKMANN", 0, "Beckmann", ""},
    {SHD_GLOSSY_GGX, "GGX", 0, "GGX", ""},
    {SHD_GLOSSY_MULTI_GGX, "MULTI_GGX", 0, "Multiscatter GGX", ""},
    {0, NULL, 0, NULL, NULL},
};

static const EnumPropertyItem node_refraction_items[] = {
    {SHD_GLOSSY_SHARP, "SHARP", 0, "Sharp", ""},
    {SHD_GLOSSY_BECKMANN, "BECKMANN", 0, "Beckmann", ""},
    {SHD_GLOSSY_GGX, "GGX", 0, "GGX", ""},
    {0, NULL, 0, NULL, NULL},
};

static const EnumPropertyItem node_toon_items[] = {
    {SHD_TOON_DIFFUSE, "DIFFUSE", 0, "Diffuse", ""},
    {SHD_TOON_GLOSSY, "GLOSSY", 0, "Glossy", ""},
    {0, NULL, 0, NULL, NULL},
};

static const EnumPropertyItem node_hair_items[] = {
    {SHD_HAIR_REFLECTION, "Reflection", 0, "Reflection", ""},
    {SHD_HAIR_TRANSMISSION, "Transmission", 0, "Transmission", ""},
    {0, NULL, 0, NULL, NULL},
};

static const EnumPropertyItem node_principled_hair_items[] = {
    {SHD_PRINCIPLED_HAIR_DIRECT_ABSORPTION,
     "ABSORPTION",
     0,
     "Absorption coefficient",
     "Directly set the absorption coefficient sigma_a (this is not the most intuitive way to "
     "color hair)"},
    {SHD_PRINCIPLED_HAIR_PIGMENT_CONCENTRATION,
     "MELANIN",
     0,
     "Melanin concentration",
     "Define the melanin concentrations below to get the most realistic-looking hair"
     "(you can get the concentrations for different types of hair online)"},
    {SHD_PRINCIPLED_HAIR_REFLECTANCE,
     "COLOR",
     0,
     "Direct coloring",
     "Choose the color of your preference, and the shader will approximate the absorption "
     "coefficient to render lookalike hair"},
    {0, NULL, 0, NULL, NULL},
};

static const EnumPropertyItem node_script_mode_items[] = {
    {NODE_SCRIPT_INTERNAL, "INTERNAL", 0, "Internal", "Use internal text data-block"},
    {NODE_SCRIPT_EXTERNAL, "EXTERNAL", 0, "External", "Use external .osl or .oso file"},
    {0, NULL, 0, NULL, NULL},
};

static EnumPropertyItem node_ies_mode_items[] = {
    {NODE_IES_INTERNAL, "INTERNAL", 0, "Internal", "Use internal text datablock"},
    {NODE_IES_EXTERNAL, "EXTERNAL", 0, "External", "Use external .ies file"},
    {0, NULL, 0, NULL, NULL},
};

static const EnumPropertyItem node_principled_distribution_items[] = {
    {SHD_GLOSSY_GGX, "GGX", 0, "GGX", ""},
    {SHD_GLOSSY_MULTI_GGX, "MULTI_GGX", 0, "Multiscatter GGX", ""},
    {0, NULL, 0, NULL, NULL},
};

static const EnumPropertyItem node_subsurface_method_items[] = {
    {SHD_SUBSURFACE_BURLEY,
     "BURLEY",
     0,
     "Christensen-Burley",
     "Approximation to physically based volume scattering"},
    {SHD_SUBSURFACE_RANDOM_WALK,
     "RANDOM_WALK",
     0,
     "Random Walk",
     "Volumetric approximation to physically based volume scattering"},
    {0, NULL, 0, NULL, NULL}};

/* -- Common nodes ---------------------------------------------------------- */

static void def_group_input(StructRNA *srna)
{
  PropertyRNA *prop;

  prop = RNA_def_property(srna, "interface", PROP_POINTER, PROP_NONE);
  RNA_def_property_pointer_funcs(
      prop, NULL, NULL, "rna_NodeGroupInputOutput_interface_typef", NULL);
  RNA_def_property_struct_type(prop, "PropertyGroup");
  RNA_def_property_flag(prop, PROP_IDPROPERTY);
  RNA_def_property_ui_text(prop, "Interface", "Interface socket data");
}

static void def_group_output(StructRNA *srna)
{
  PropertyRNA *prop;

  prop = RNA_def_property(srna, "interface", PROP_POINTER, PROP_NONE);
  RNA_def_property_pointer_funcs(
      prop, NULL, NULL, "rna_NodeGroupInputOutput_interface_typef", NULL);
  RNA_def_property_struct_type(prop, "PropertyGroup");
  RNA_def_property_flag(prop, PROP_IDPROPERTY);
  RNA_def_property_ui_text(prop, "Interface", "Interface socket data");

  prop = RNA_def_property(srna, "is_active_output", PROP_BOOLEAN, PROP_NONE);
  RNA_def_property_boolean_sdna(prop, NULL, "flag", NODE_DO_OUTPUT);
  RNA_def_property_ui_text(
      prop, "Active Output", "True if this node is used as the active group output");
  RNA_def_property_update(prop, NC_NODE | NA_EDITED, "rna_Node_update");
}

static void def_group(StructRNA *srna)
{
  PropertyRNA *prop;

  prop = RNA_def_property(srna, "node_tree", PROP_POINTER, PROP_NONE);
  RNA_def_property_pointer_sdna(prop, NULL, "id");
  RNA_def_property_struct_type(prop, "NodeTree");
  RNA_def_property_pointer_funcs(
      prop, NULL, "rna_NodeGroup_node_tree_set", NULL, "rna_NodeGroup_node_tree_poll");
  RNA_def_property_flag(prop, PROP_EDITABLE);
  RNA_def_property_ui_text(prop, "Node Tree", "");
  RNA_def_property_update(prop, NC_NODE | NA_EDITED, "rna_NodeGroup_update");

  prop = RNA_def_property(srna, "interface", PROP_POINTER, PROP_NONE);
  RNA_def_property_pointer_funcs(prop, NULL, NULL, "rna_NodeGroup_interface_typef", NULL);
  RNA_def_property_struct_type(prop, "PropertyGroup");
  RNA_def_property_flag(prop, PROP_IDPROPERTY);
  RNA_def_property_ui_text(prop, "Interface", "Interface socket data");
}

static void def_custom_group(BlenderRNA *brna,
                             const char *struct_name,
                             const char *base_name,
                             const char *ui_name,
                             const char *ui_desc,
                             const char *reg_func)
{
  StructRNA *srna;

  srna = RNA_def_struct(brna, struct_name, base_name);
  RNA_def_struct_ui_text(srna, ui_name, ui_desc);
  RNA_def_struct_sdna(srna, "bNode");

  RNA_def_struct_register_funcs(srna, reg_func, "rna_Node_unregister", NULL);

  def_group(srna);
}

static void def_frame(StructRNA *srna)
{
  PropertyRNA *prop;

  prop = RNA_def_property(srna, "text", PROP_POINTER, PROP_NONE);
  RNA_def_property_pointer_sdna(prop, NULL, "id");
  RNA_def_property_struct_type(prop, "Text");
  RNA_def_property_flag(prop, PROP_EDITABLE | PROP_ID_REFCOUNT);
  RNA_def_property_ui_text(prop, "Text", "");
  RNA_def_property_update(prop, NC_NODE | NA_EDITED, "rna_Node_update");

  RNA_def_struct_sdna_from(srna, "NodeFrame", "storage");
  RNA_def_struct_translation_context(srna, BLT_I18NCONTEXT_ID_NODETREE);

  prop = RNA_def_property(srna, "shrink", PROP_BOOLEAN, PROP_NONE);
  RNA_def_property_boolean_sdna(prop, NULL, "flag", NODE_FRAME_SHRINK);
  RNA_def_property_ui_text(prop, "Shrink", "Shrink the frame to minimal bounding box");
  RNA_def_property_update(prop, NC_NODE | ND_DISPLAY, NULL);

  prop = RNA_def_property(srna, "label_size", PROP_INT, PROP_NONE);
  RNA_def_property_int_sdna(prop, NULL, "label_size");
  RNA_def_property_range(prop, 8, 64);
  RNA_def_property_ui_text(prop, "Label Font Size", "Font size to use for displaying the label");
  RNA_def_property_update(prop, NC_NODE | ND_DISPLAY, NULL);
}

static void def_map_range(StructRNA *srna)
{
  PropertyRNA *prop;

  prop = RNA_def_property(srna, "clamp", PROP_BOOLEAN, PROP_NONE);
  RNA_def_property_boolean_sdna(prop, NULL, "custom1", 1);
  RNA_def_property_ui_text(prop, "Clamp", "Clamp the result to the target range [To Min, To Max]");
  RNA_def_property_update(prop, NC_NODE | NA_EDITED, "rna_Node_update");
}

static void def_math(StructRNA *srna)
{
  PropertyRNA *prop;

  prop = RNA_def_property(srna, "operation", PROP_ENUM, PROP_NONE);
  RNA_def_property_enum_sdna(prop, NULL, "custom1");
  RNA_def_property_enum_items(prop, rna_enum_node_math_items);
  RNA_def_property_ui_text(prop, "Operation", "");
  RNA_def_property_update(prop, NC_NODE | NA_EDITED, "rna_ShaderNode_socket_update");

  prop = RNA_def_property(srna, "use_clamp", PROP_BOOLEAN, PROP_NONE);
  RNA_def_property_boolean_sdna(prop, NULL, "custom2", SHD_MATH_CLAMP);
  RNA_def_property_ui_text(prop, "Clamp", "Clamp result of the node to 0..1 range");
  RNA_def_property_update(prop, NC_NODE | NA_EDITED, "rna_Node_update");
}

static void def_vector_math(StructRNA *srna)
{
  PropertyRNA *prop;

  prop = RNA_def_property(srna, "operation", PROP_ENUM, PROP_NONE);
  RNA_def_property_enum_sdna(prop, NULL, "custom1");
  RNA_def_property_enum_items(prop, rna_enum_node_vec_math_items);
  RNA_def_property_ui_text(prop, "Operation", "");
  RNA_def_property_update(prop, NC_NODE | NA_EDITED, "rna_Node_update");
}

static void def_rgb_curve(StructRNA *srna)
{
  PropertyRNA *prop;

  prop = RNA_def_property(srna, "mapping", PROP_POINTER, PROP_NONE);
  RNA_def_property_pointer_sdna(prop, NULL, "storage");
  RNA_def_property_struct_type(prop, "CurveMapping");
  RNA_def_property_ui_text(prop, "Mapping", "");
  RNA_def_property_update(prop, NC_NODE | NA_EDITED, "rna_Node_update");
}

static void def_vector_curve(StructRNA *srna)
{
  PropertyRNA *prop;

  prop = RNA_def_property(srna, "mapping", PROP_POINTER, PROP_NONE);
  RNA_def_property_pointer_sdna(prop, NULL, "storage");
  RNA_def_property_struct_type(prop, "CurveMapping");
  RNA_def_property_ui_text(prop, "Mapping", "");
  RNA_def_property_update(prop, NC_NODE | NA_EDITED, "rna_Node_update");
}

static void def_time(StructRNA *srna)
{
  PropertyRNA *prop;

  prop = RNA_def_property(srna, "curve", PROP_POINTER, PROP_NONE);
  RNA_def_property_pointer_sdna(prop, NULL, "storage");
  RNA_def_property_struct_type(prop, "CurveMapping");
  RNA_def_property_ui_text(prop, "Curve", "");
  RNA_def_property_update(prop, NC_NODE | NA_EDITED, "rna_Node_update");

  prop = RNA_def_property(srna, "frame_start", PROP_INT, PROP_NONE);
  RNA_def_property_int_sdna(prop, NULL, "custom1");
  RNA_def_property_ui_text(prop, "Start Frame", "");
  RNA_def_property_update(prop, NC_NODE | NA_EDITED, "rna_Node_update");

  prop = RNA_def_property(srna, "frame_end", PROP_INT, PROP_NONE);
  RNA_def_property_int_sdna(prop, NULL, "custom2");
  RNA_def_property_ui_text(prop, "End Frame", "");
  RNA_def_property_update(prop, NC_NODE | NA_EDITED, "rna_Node_update");
}

static void def_colorramp(StructRNA *srna)
{
  PropertyRNA *prop;

  prop = RNA_def_property(srna, "color_ramp", PROP_POINTER, PROP_NONE);
  RNA_def_property_pointer_sdna(prop, NULL, "storage");
  RNA_def_property_struct_type(prop, "ColorRamp");
  RNA_def_property_ui_text(prop, "Color Ramp", "");
  RNA_def_property_update(prop, NC_NODE | NA_EDITED, "rna_Node_update");
}

static void def_mix_rgb(StructRNA *srna)
{
  PropertyRNA *prop;

  prop = RNA_def_property(srna, "blend_type", PROP_ENUM, PROP_NONE);
  RNA_def_property_enum_sdna(prop, NULL, "custom1");
  RNA_def_property_enum_items(prop, rna_enum_ramp_blend_items);
  RNA_def_property_ui_text(prop, "Blend Type", "");
  RNA_def_property_update(prop, NC_NODE | NA_EDITED, "rna_Node_update");

  prop = RNA_def_property(srna, "use_alpha", PROP_BOOLEAN, PROP_NONE);
  RNA_def_property_boolean_sdna(prop, NULL, "custom2", SHD_MIXRGB_USE_ALPHA);
  RNA_def_property_ui_text(prop, "Alpha", "Include alpha of second input in this operation");
  RNA_def_property_update(prop, NC_NODE | NA_EDITED, "rna_Node_update");

  prop = RNA_def_property(srna, "use_clamp", PROP_BOOLEAN, PROP_NONE);
  RNA_def_property_boolean_sdna(prop, NULL, "custom2", SHD_MIXRGB_CLAMP);
  RNA_def_property_ui_text(prop, "Clamp", "Clamp result of the node to 0..1 range");
  RNA_def_property_update(prop, NC_NODE | NA_EDITED, "rna_Node_update");
}

static void def_texture(StructRNA *srna)
{
  PropertyRNA *prop;

  prop = RNA_def_property(srna, "texture", PROP_POINTER, PROP_NONE);
  RNA_def_property_pointer_sdna(prop, NULL, "id");
  RNA_def_property_struct_type(prop, "Texture");
  RNA_def_property_flag(prop, PROP_EDITABLE);
  RNA_def_property_ui_text(prop, "Texture", "");
  RNA_def_property_update(prop, NC_NODE | NA_EDITED, "rna_Node_update");

  prop = RNA_def_property(srna, "node_output", PROP_INT, PROP_NONE);
  RNA_def_property_int_sdna(prop, NULL, "custom1");
  RNA_def_property_ui_text(
      prop, "Node Output", "For node-based textures, which output node to use");
  RNA_def_property_update(prop, NC_NODE | NA_EDITED, "rna_Node_update");
}

/* -- Shader Nodes ---------------------------------------------------------- */

static void def_sh_output(StructRNA *srna)
{
  PropertyRNA *prop;

  prop = RNA_def_property(srna, "is_active_output", PROP_BOOLEAN, PROP_NONE);
  RNA_def_property_boolean_sdna(prop, NULL, "flag", NODE_DO_OUTPUT);
  RNA_def_property_ui_text(
      prop, "Active Output", "True if this node is used as the active output");
  RNA_def_property_update(prop, NC_NODE | NA_EDITED, "rna_Node_update");

  prop = RNA_def_property(srna, "target", PROP_ENUM, PROP_NONE);
  RNA_def_property_enum_sdna(prop, NULL, "custom1");
  RNA_def_property_enum_items(prop, prop_shader_output_target_items);
  RNA_def_property_ui_text(
      prop, "Target", "Which renderer and viewport shading types to use the shaders for");
  RNA_def_property_update(prop, NC_NODE | NA_EDITED, "rna_Node_update");
}

static void def_sh_output_linestyle(StructRNA *srna)
{
  def_sh_output(srna);
  def_mix_rgb(srna);
}

static void def_sh_mapping(StructRNA *srna)
{
  static const EnumPropertyItem prop_vect_type_items[] = {
      {TEXMAP_TYPE_TEXTURE,
       "TEXTURE",
       0,
       "Texture",
       "Transform a texture by inverse mapping the texture coordinate"},
      {TEXMAP_TYPE_POINT, "POINT", 0, "Point", "Transform a point"},
      {TEXMAP_TYPE_VECTOR, "VECTOR", 0, "Vector", "Transform a direction vector"},
      {TEXMAP_TYPE_NORMAL, "NORMAL", 0, "Normal", "Transform a normal vector with unit length"},
      {0, NULL, 0, NULL, NULL},
  };

  static float default_1[3] = {1.f, 1.f, 1.f};

  PropertyRNA *prop;

  RNA_def_struct_sdna_from(srna, "TexMapping", "storage");

  prop = RNA_def_property(srna, "vector_type", PROP_ENUM, PROP_NONE);
  RNA_def_property_enum_sdna(prop, NULL, "type");
  RNA_def_property_enum_items(prop, prop_vect_type_items);
  RNA_def_property_ui_text(prop, "Type", "Type of vector that the mapping transforms");
  RNA_def_property_update(prop, 0, "rna_Mapping_Node_update");

  prop = RNA_def_property(srna, "translation", PROP_FLOAT, PROP_TRANSLATION);
  RNA_def_property_float_sdna(prop, NULL, "loc");
  RNA_def_property_ui_text(prop, "Location", "");
  RNA_def_property_update(prop, 0, "rna_Mapping_Node_update");

  /* Not PROP_XYZ, this is now in radians, no more degrees */
  prop = RNA_def_property(srna, "rotation", PROP_FLOAT, PROP_EULER);
  RNA_def_property_float_sdna(prop, NULL, "rot");
  RNA_def_property_ui_text(prop, "Rotation", "");
  RNA_def_property_update(prop, 0, "rna_Mapping_Node_update");

  prop = RNA_def_property(srna, "scale", PROP_FLOAT, PROP_XYZ);
  RNA_def_property_float_sdna(prop, NULL, "size");
  RNA_def_property_float_array_default(prop, default_1);
  RNA_def_property_flag(prop, PROP_PROPORTIONAL);
  RNA_def_property_ui_text(prop, "Scale", "");
  RNA_def_property_update(prop, 0, "rna_Mapping_Node_update");

  prop = RNA_def_property(srna, "min", PROP_FLOAT, PROP_XYZ);
  RNA_def_property_float_sdna(prop, NULL, "min");
  RNA_def_property_ui_text(prop, "Minimum", "Minimum value for clipping");
  RNA_def_property_update(prop, 0, "rna_Mapping_Node_update");

  prop = RNA_def_property(srna, "max", PROP_FLOAT, PROP_XYZ);
  RNA_def_property_float_sdna(prop, NULL, "max");
  RNA_def_property_float_array_default(prop, default_1);
  RNA_def_property_ui_text(prop, "Maximum", "Maximum value for clipping");
  RNA_def_property_update(prop, 0, "rna_Mapping_Node_update");

  prop = RNA_def_property(srna, "use_min", PROP_BOOLEAN, PROP_NONE);
  RNA_def_property_boolean_sdna(prop, NULL, "flag", TEXMAP_CLIP_MIN);
  RNA_def_property_ui_text(prop, "Has Minimum", "Whether to use minimum clipping value");
  RNA_def_property_update(prop, 0, "rna_Mapping_Node_update");

  prop = RNA_def_property(srna, "use_max", PROP_BOOLEAN, PROP_NONE);
  RNA_def_property_boolean_sdna(prop, NULL, "flag", TEXMAP_CLIP_MAX);
  RNA_def_property_ui_text(prop, "Has Maximum", "Whether to use maximum clipping value");
  RNA_def_property_update(prop, 0, "rna_Mapping_Node_update");
}

static void def_sh_attribute(StructRNA *srna)
{
  PropertyRNA *prop;

  RNA_def_struct_sdna_from(srna, "NodeShaderAttribute", "storage");

  prop = RNA_def_property(srna, "attribute_name", PROP_STRING, PROP_NONE);
  RNA_def_property_string_sdna(prop, NULL, "name");
  RNA_def_property_ui_text(prop, "Attribute Name", "");
  RNA_def_property_update(prop, NC_NODE | NA_EDITED, "rna_Node_update");
}

static void def_sh_tex(StructRNA *srna)
{
  PropertyRNA *prop;

  prop = RNA_def_property(srna, "texture_mapping", PROP_POINTER, PROP_NONE);
  RNA_def_property_pointer_sdna(prop, NULL, "base.tex_mapping");
  RNA_def_property_flag(prop, PROP_NEVER_NULL);
  RNA_def_property_ui_text(prop, "Texture Mapping", "Texture coordinate mapping settings");

  prop = RNA_def_property(srna, "color_mapping", PROP_POINTER, PROP_NONE);
  RNA_def_property_pointer_sdna(prop, NULL, "base.color_mapping");
  RNA_def_property_flag(prop, PROP_NEVER_NULL);
  RNA_def_property_ui_text(prop, "Color Mapping", "Color mapping settings");
}

static void def_sh_tex_sky(StructRNA *srna)
{
  static const EnumPropertyItem prop_sky_type[] = {
      {SHD_SKY_OLD, "PREETHAM", 0, "Preetham", ""},
      {SHD_SKY_NEW, "HOSEK_WILKIE", 0, "Hosek / Wilkie", ""},
      {0, NULL, 0, NULL, NULL},
  };
  static float default_dir[3] = {0.0f, 0.0f, 1.0f};

  PropertyRNA *prop;

  RNA_def_struct_sdna_from(srna, "NodeTexSky", "storage");
  def_sh_tex(srna);

  prop = RNA_def_property(srna, "sky_type", PROP_ENUM, PROP_NONE);
  RNA_def_property_enum_sdna(prop, NULL, "sky_model");
  RNA_def_property_enum_items(prop, prop_sky_type);
  RNA_def_property_ui_text(prop, "Sky Type", "");
  RNA_def_property_update(prop, 0, "rna_Node_update");

  prop = RNA_def_property(srna, "sun_direction", PROP_FLOAT, PROP_DIRECTION);
  RNA_def_property_ui_text(prop, "Sun Direction", "Direction from where the sun is shining");
  RNA_def_property_array(prop, 3);
  RNA_def_property_float_array_default(prop, default_dir);
  RNA_def_property_update(prop, NC_NODE | NA_EDITED, "rna_Node_update");

  prop = RNA_def_property(srna, "turbidity", PROP_FLOAT, PROP_NONE);
  RNA_def_property_range(prop, 1.0f, 10.0f);
  RNA_def_property_ui_range(prop, 1.0f, 10.0f, 10, 3);
  RNA_def_property_ui_text(prop, "Turbidity", "Atmospheric turbidity");
  RNA_def_property_update(prop, NC_NODE | NA_EDITED, "rna_Node_update");

  prop = RNA_def_property(srna, "ground_albedo", PROP_FLOAT, PROP_FACTOR);
  RNA_def_property_range(prop, 0.0f, 1.0f);
  RNA_def_property_ui_text(
      prop, "Ground Albedo", "Ground color that is subtly reflected in the sky");
  RNA_def_property_update(prop, NC_NODE | NA_EDITED, "rna_Node_update");
}

static const EnumPropertyItem sh_tex_prop_interpolation_items[] = {
    {SHD_INTERP_LINEAR, "Linear", 0, "Linear", "Linear interpolation"},
    {SHD_INTERP_CLOSEST, "Closest", 0, "Closest", "No interpolation (sample closest texel)"},
    {SHD_INTERP_CUBIC, "Cubic", 0, "Cubic", "Cubic interpolation"},
    {SHD_INTERP_SMART, "Smart", 0, "Smart", "Bicubic when magnifying, else bilinear (OSL only)"},
    {0, NULL, 0, NULL, NULL},
};

static void def_sh_tex_environment(StructRNA *srna)
{
  static const EnumPropertyItem prop_projection_items[] = {
      {SHD_PROJ_EQUIRECTANGULAR,
       "EQUIRECTANGULAR",
       0,
       "Equirectangular",
       "Equirectangular or latitude-longitude projection"},
      {SHD_PROJ_MIRROR_BALL,
       "MIRROR_BALL",
       0,
       "Mirror Ball",
       "Projection from an orthographic photo of a mirror ball"},
      {0, NULL, 0, NULL, NULL},
  };

  PropertyRNA *prop;

  prop = RNA_def_property(srna, "image", PROP_POINTER, PROP_NONE);
  RNA_def_property_pointer_sdna(prop, NULL, "id");
  RNA_def_property_struct_type(prop, "Image");
  RNA_def_property_flag(prop, PROP_EDITABLE);
  RNA_def_property_ui_text(prop, "Image", "");
  RNA_def_property_update(prop, NC_NODE | NA_EDITED, "rna_Node_tex_image_update");

  RNA_def_struct_sdna_from(srna, "NodeTexEnvironment", "storage");
  def_sh_tex(srna);

  prop = RNA_def_property(srna, "projection", PROP_ENUM, PROP_NONE);
  RNA_def_property_enum_items(prop, prop_projection_items);
  RNA_def_property_ui_text(prop, "Projection", "Projection of the input image");
  RNA_def_property_update(prop, 0, "rna_Node_update");

  prop = RNA_def_property(srna, "interpolation", PROP_ENUM, PROP_NONE);
  RNA_def_property_enum_items(prop, sh_tex_prop_interpolation_items);
  RNA_def_property_ui_text(prop, "Interpolation", "Texture interpolation");
  RNA_def_property_update(prop, 0, "rna_Node_update");

  prop = RNA_def_property(srna, "image_user", PROP_POINTER, PROP_NONE);
  RNA_def_property_flag(prop, PROP_NEVER_NULL);
  RNA_def_property_pointer_sdna(prop, NULL, "iuser");
  RNA_def_property_ui_text(
      prop,
      "Image User",
      "Parameters defining which layer, pass and frame of the image is displayed");
  RNA_def_property_update(prop, 0, "rna_Node_update");
}

static void def_sh_tex_image(StructRNA *srna)
{
  static const EnumPropertyItem prop_projection_items[] = {
      {SHD_PROJ_FLAT,
       "FLAT",
       0,
       "Flat",
       "Image is projected flat using the X and Y coordinates of the texture vector"},
      {SHD_PROJ_BOX,
       "BOX",
       0,
       "Box",
       "Image is projected using different components for each side of the object space bounding "
       "box"},
      {SHD_PROJ_SPHERE,
       "SPHERE",
       0,
       "Sphere",
       "Image is projected spherically using the Z axis as central"},
      {SHD_PROJ_TUBE,
       "TUBE",
       0,
       "Tube",
       "Image is projected from the tube using the Z axis as central"},
      {0, NULL, 0, NULL, NULL},
  };

  static const EnumPropertyItem prop_image_extension[] = {
      {SHD_IMAGE_EXTENSION_REPEAT,
       "REPEAT",
       0,
       "Repeat",
       "Cause the image to repeat horizontally and vertically"},
      {SHD_IMAGE_EXTENSION_EXTEND,
       "EXTEND",
       0,
       "Extend",
       "Extend by repeating edge pixels of the image"},
      {SHD_IMAGE_EXTENSION_CLIP,
       "CLIP",
       0,
       "Clip",
       "Clip to image size and set exterior pixels as transparent"},
      {0, NULL, 0, NULL, NULL},
  };

  PropertyRNA *prop;

  prop = RNA_def_property(srna, "image", PROP_POINTER, PROP_NONE);
  RNA_def_property_pointer_sdna(prop, NULL, "id");
  RNA_def_property_struct_type(prop, "Image");
  RNA_def_property_flag(prop, PROP_EDITABLE);
  RNA_def_property_ui_text(prop, "Image", "");
  RNA_def_property_update(prop, NC_NODE | NA_EDITED, "rna_Node_tex_image_update");

  RNA_def_struct_sdna_from(srna, "NodeTexImage", "storage");
  def_sh_tex(srna);

  prop = RNA_def_property(srna, "projection", PROP_ENUM, PROP_NONE);
  RNA_def_property_enum_items(prop, prop_projection_items);
  RNA_def_property_ui_text(
      prop, "Projection", "Method to project 2D image on object with a 3D texture vector");
  RNA_def_property_update(prop, 0, "rna_Node_update");

  prop = RNA_def_property(srna, "interpolation", PROP_ENUM, PROP_NONE);
  RNA_def_property_enum_items(prop, sh_tex_prop_interpolation_items);
  RNA_def_property_ui_text(prop, "Interpolation", "Texture interpolation");
  RNA_def_property_update(prop, 0, "rna_Node_update");

  prop = RNA_def_property(srna, "projection_blend", PROP_FLOAT, PROP_FACTOR);
  RNA_def_property_ui_text(
      prop, "Projection Blend", "For box projection, amount of blend to use between sides");
  RNA_def_property_update(prop, 0, "rna_Node_update");

  prop = RNA_def_property(srna, "extension", PROP_ENUM, PROP_NONE);
  RNA_def_property_enum_items(prop, prop_image_extension);
  RNA_def_property_ui_text(
      prop, "Extension", "How the image is extrapolated past its original bounds");
  RNA_def_property_update(prop, 0, "rna_Node_update");

  prop = RNA_def_property(srna, "image_user", PROP_POINTER, PROP_NONE);
  RNA_def_property_flag(prop, PROP_NEVER_NULL);
  RNA_def_property_pointer_sdna(prop, NULL, "iuser");
  RNA_def_property_ui_text(
      prop,
      "Image User",
      "Parameters defining which layer, pass and frame of the image is displayed");
  RNA_def_property_update(prop, 0, "rna_Node_update");
}

static void def_sh_tex_gradient(StructRNA *srna)
{
  static const EnumPropertyItem prop_gradient_type[] = {
      {SHD_BLEND_LINEAR, "LINEAR", 0, "Linear", "Create a linear progression"},
      {SHD_BLEND_QUADRATIC, "QUADRATIC", 0, "Quadratic", "Create a quadratic progression"},
      {SHD_BLEND_EASING,
       "EASING",
       0,
       "Easing",
       "Create a progression easing from one step to the next"},
      {SHD_BLEND_DIAGONAL, "DIAGONAL", 0, "Diagonal", "Create a diagonal progression"},
      {SHD_BLEND_SPHERICAL, "SPHERICAL", 0, "Spherical", "Create a spherical progression"},
      {SHD_BLEND_QUADRATIC_SPHERE,
       "QUADRATIC_SPHERE",
       0,
       "Quadratic sphere",
       "Create a quadratic progression in the shape of a sphere"},
      {SHD_BLEND_RADIAL, "RADIAL", 0, "Radial", "Create a radial progression"},
      {0, NULL, 0, NULL, NULL},
  };

  PropertyRNA *prop;

  RNA_def_struct_sdna_from(srna, "NodeTexGradient", "storage");
  def_sh_tex(srna);

  prop = RNA_def_property(srna, "gradient_type", PROP_ENUM, PROP_NONE);
  RNA_def_property_enum_items(prop, prop_gradient_type);
  RNA_def_property_ui_text(prop, "Gradient Type", "Style of the color blending");
  RNA_def_property_update(prop, 0, "rna_Node_update");
}

static void def_sh_tex_noise(StructRNA *srna)
{
  RNA_def_struct_sdna_from(srna, "NodeTexNoise", "storage");
  def_sh_tex(srna);
}

static void def_sh_tex_checker(StructRNA *srna)
{
  RNA_def_struct_sdna_from(srna, "NodeTexChecker", "storage");
  def_sh_tex(srna);
}

static void def_sh_tex_brick(StructRNA *srna)
{
  PropertyRNA *prop;

  RNA_def_struct_sdna_from(srna, "NodeTexBrick", "storage");
  def_sh_tex(srna);

  prop = RNA_def_property(srna, "offset_frequency", PROP_INT, PROP_NONE);
  RNA_def_property_int_sdna(prop, NULL, "offset_freq");
  RNA_def_property_int_default(prop, 2);
  RNA_def_property_range(prop, 1, 99);
  RNA_def_property_ui_text(prop, "Offset Frequency", "");
  RNA_def_property_update(prop, 0, "rna_Node_update");

  prop = RNA_def_property(srna, "squash_frequency", PROP_INT, PROP_NONE);
  RNA_def_property_int_sdna(prop, NULL, "squash_freq");
  RNA_def_property_int_default(prop, 2);
  RNA_def_property_range(prop, 1, 99);
  RNA_def_property_ui_text(prop, "Squash Frequency", "");
  RNA_def_property_update(prop, 0, "rna_Node_update");

  prop = RNA_def_property(srna, "offset", PROP_FLOAT, PROP_NONE);
  RNA_def_property_float_sdna(prop, NULL, "offset");
  RNA_def_property_float_default(prop, 0.5f);
  RNA_def_property_range(prop, 0.0f, 1.0f);
  RNA_def_property_ui_text(prop, "Offset Amount", "");
  RNA_def_property_update(prop, 0, "rna_Node_update");

  prop = RNA_def_property(srna, "squash", PROP_FLOAT, PROP_NONE);
  RNA_def_property_float_sdna(prop, NULL, "squash");
  RNA_def_property_float_default(prop, 1.0f);
  RNA_def_property_range(prop, 0.0f, 99.0f);
  RNA_def_property_ui_text(prop, "Squash Amount", "");
  RNA_def_property_update(prop, 0, "rna_Node_update");
}

static void def_sh_tex_magic(StructRNA *srna)
{
  PropertyRNA *prop;

  RNA_def_struct_sdna_from(srna, "NodeTexMagic", "storage");
  def_sh_tex(srna);

  prop = RNA_def_property(srna, "turbulence_depth", PROP_INT, PROP_NONE);
  RNA_def_property_int_sdna(prop, NULL, "depth");
  RNA_def_property_range(prop, 0, 10);
  RNA_def_property_ui_text(prop, "Depth", "Level of detail in the added turbulent noise");
  RNA_def_property_update(prop, 0, "rna_Node_update");
}

static void def_sh_tex_musgrave(StructRNA *srna)
{
  static const EnumPropertyItem prop_musgrave_type[] = {
      {SHD_MUSGRAVE_MULTIFRACTAL, "MULTIFRACTAL", 0, "Multifractal", ""},
      {SHD_MUSGRAVE_RIDGED_MULTIFRACTAL, "RIDGED_MULTIFRACTAL", 0, "Ridged Multifractal", ""},
      {SHD_MUSGRAVE_HYBRID_MULTIFRACTAL, "HYBRID_MULTIFRACTAL", 0, "Hybrid Multifractal", ""},
      {SHD_MUSGRAVE_FBM, "FBM", 0, "fBM", ""},
      {SHD_MUSGRAVE_HETERO_TERRAIN, "HETERO_TERRAIN", 0, "Hetero Terrain", ""},
      {0, NULL, 0, NULL, NULL},
  };

  PropertyRNA *prop;

  RNA_def_struct_sdna_from(srna, "NodeTexMusgrave", "storage");
  def_sh_tex(srna);

  prop = RNA_def_property(srna, "musgrave_type", PROP_ENUM, PROP_NONE);
  RNA_def_property_enum_sdna(prop, NULL, "musgrave_type");
  RNA_def_property_enum_items(prop, prop_musgrave_type);
  RNA_def_property_ui_text(prop, "Type", "");
  RNA_def_property_update(prop, 0, "rna_Node_update");
}

static void def_sh_tex_voronoi(StructRNA *srna)
{
  static const EnumPropertyItem prop_coloring_items[] = {
      {SHD_VORONOI_INTENSITY, "INTENSITY", 0, "Intensity", "Only calculate intensity"},
      {SHD_VORONOI_CELLS, "CELLS", 0, "Cells", "Color cells by position"},
      {0, NULL, 0, NULL, NULL},
  };

  static EnumPropertyItem prop_distance_items[] = {
      {SHD_VORONOI_DISTANCE, "DISTANCE", 0, "Distance", "Distance"},
      {SHD_VORONOI_MANHATTAN, "MANHATTAN", 0, "Manhattan", "Manhattan (city block) distance"},
      {SHD_VORONOI_CHEBYCHEV, "CHEBYCHEV", 0, "Chebychev", "Chebychev distance"},
      {SHD_VORONOI_MINKOWSKI, "MINKOWSKI", 0, "Minkowski", "Minkowski distance"},
      {0, NULL, 0, NULL, NULL}};

  static EnumPropertyItem prop_feature_items[] = {
      {SHD_VORONOI_F1, "F1", 0, "Closest", "Closest point"},
      {SHD_VORONOI_F2, "F2", 0, "2nd Closest", "2nd closest point"},
      {SHD_VORONOI_F3, "F3", 0, "3rd Closest", "3rd closest point"},
      {SHD_VORONOI_F4, "F4", 0, "4th Closest", "4th closest point"},
      {SHD_VORONOI_F2F1, "F2F1", 0, "Crackle", "Difference between 2nd and 1st closest point"},
      {0, NULL, 0, NULL, NULL}};

  PropertyRNA *prop;

  RNA_def_struct_sdna_from(srna, "NodeTexVoronoi", "storage");
  def_sh_tex(srna);

  prop = RNA_def_property(srna, "coloring", PROP_ENUM, PROP_NONE);
  RNA_def_property_enum_sdna(prop, NULL, "coloring");
  RNA_def_property_enum_items(prop, prop_coloring_items);
  RNA_def_property_ui_text(prop, "Coloring", "");
  RNA_def_property_update(prop, 0, "rna_Node_update");

  prop = RNA_def_property(srna, "distance", PROP_ENUM, PROP_NONE);
  RNA_def_property_enum_sdna(prop, NULL, "distance");
  RNA_def_property_enum_items(prop, prop_distance_items);
  RNA_def_property_ui_text(prop, "Distance metric", "");
  RNA_def_property_update(prop, 0, "rna_ShaderNode_socket_update");

  prop = RNA_def_property(srna, "feature", PROP_ENUM, PROP_NONE);
  RNA_def_property_enum_sdna(prop, NULL, "feature");
  RNA_def_property_enum_items(prop, prop_feature_items);
  RNA_def_property_ui_text(prop, "Feature Output", "");
  RNA_def_property_update(prop, 0, "rna_Node_update");
}

static void def_sh_tex_wave(StructRNA *srna)
{
  static const EnumPropertyItem prop_wave_type_items[] = {
      {SHD_WAVE_BANDS, "BANDS", 0, "Bands", "Use standard wave texture in bands"},
      {SHD_WAVE_RINGS, "RINGS", 0, "Rings", "Use wave texture in rings"},
      {0, NULL, 0, NULL, NULL},
  };

  static const EnumPropertyItem prop_wave_profile_items[] = {
      {SHD_WAVE_PROFILE_SIN, "SIN", 0, "Sine", "Use a standard sine profile"},
      {SHD_WAVE_PROFILE_SAW, "SAW", 0, "Saw", "Use a sawtooth profile"},
      {0, NULL, 0, NULL, NULL},
  };

  PropertyRNA *prop;

  RNA_def_struct_sdna_from(srna, "NodeTexWave", "storage");
  def_sh_tex(srna);

  prop = RNA_def_property(srna, "wave_type", PROP_ENUM, PROP_NONE);
  RNA_def_property_enum_sdna(prop, NULL, "wave_type");
  RNA_def_property_enum_items(prop, prop_wave_type_items);
  RNA_def_property_ui_text(prop, "Wave Type", "");
  RNA_def_property_update(prop, 0, "rna_Node_update");

  prop = RNA_def_property(srna, "wave_profile", PROP_ENUM, PROP_NONE);
  RNA_def_property_enum_sdna(prop, NULL, "wave_profile");
  RNA_def_property_enum_items(prop, prop_wave_profile_items);
  RNA_def_property_ui_text(prop, "Wave Profile", "");
  RNA_def_property_update(prop, 0, "rna_Node_update");
}

static void def_sh_tex_coord(StructRNA *srna)
{
  PropertyRNA *prop;

  prop = RNA_def_property(srna, "object", PROP_POINTER, PROP_NONE);
  RNA_def_property_pointer_sdna(prop, NULL, "id");
  RNA_def_property_struct_type(prop, "Object");
  RNA_def_property_flag(prop, PROP_EDITABLE | PROP_ID_REFCOUNT);
  RNA_def_property_ui_text(
      prop, "Object", "Use coordinates from this object (for object texture coordinates output)");
  RNA_def_property_update(prop, NC_NODE | NA_EDITED, "rna_Node_update_relations");

  prop = RNA_def_property(srna, "from_instancer", PROP_BOOLEAN, PROP_NONE);
  RNA_def_property_boolean_sdna(prop, NULL, "custom1", 1);
  RNA_def_property_ui_text(
      prop, "From Instancer", "Use the parent of the dupli object if possible");
  RNA_def_property_update(prop, NC_NODE | NA_EDITED, "rna_Node_update");
}

static void def_sh_vect_transform(StructRNA *srna)
{
  static const EnumPropertyItem prop_vect_type_items[] = {
      {SHD_VECT_TRANSFORM_TYPE_POINT, "POINT", 0, "Point", "Transform a point"},
      {SHD_VECT_TRANSFORM_TYPE_VECTOR, "VECTOR", 0, "Vector", "Transform a direction vector"},
      {SHD_VECT_TRANSFORM_TYPE_NORMAL,
       "NORMAL",
       0,
       "Normal",
       "Transform a normal vector with unit length"},
      {0, NULL, 0, NULL, NULL},
  };

  static const EnumPropertyItem prop_vect_space_items[] = {
      {SHD_VECT_TRANSFORM_SPACE_WORLD, "WORLD", 0, "World", ""},
      {SHD_VECT_TRANSFORM_SPACE_OBJECT, "OBJECT", 0, "Object", ""},
      {SHD_VECT_TRANSFORM_SPACE_CAMERA, "CAMERA", 0, "Camera", ""},
      {0, NULL, 0, NULL, NULL},
  };

  PropertyRNA *prop;

  RNA_def_struct_sdna_from(srna, "NodeShaderVectTransform", "storage");

  prop = RNA_def_property(srna, "vector_type", PROP_ENUM, PROP_NONE);
  RNA_def_property_enum_sdna(prop, NULL, "type");
  RNA_def_property_enum_items(prop, prop_vect_type_items);
  RNA_def_property_ui_text(prop, "Type", "");
  RNA_def_property_update(prop, 0, "rna_Node_update");

  prop = RNA_def_property(srna, "convert_from", PROP_ENUM, PROP_NONE);
  RNA_def_property_enum_items(prop, prop_vect_space_items);
  RNA_def_property_ui_text(prop, "Convert From", "Space to convert from");
  RNA_def_property_update(prop, 0, "rna_Node_update");

  prop = RNA_def_property(srna, "convert_to", PROP_ENUM, PROP_NONE);
  RNA_def_property_enum_items(prop, prop_vect_space_items);
  RNA_def_property_ui_text(prop, "Convert To", "Space to convert to");
  RNA_def_property_update(prop, 0, "rna_Node_update");
}

static void def_sh_tex_wireframe(StructRNA *srna)
{
  PropertyRNA *prop;

  prop = RNA_def_property(srna, "use_pixel_size", PROP_BOOLEAN, PROP_NONE);
  RNA_def_property_boolean_sdna(prop, NULL, "custom1", 1);
  RNA_def_property_ui_text(prop, "Pixel Size", "Use screen pixel size instead of world units");
  RNA_def_property_update(prop, NC_NODE | NA_EDITED, "rna_Node_update");
}

static void def_sh_tex_pointdensity(StructRNA *srna)
{
  PropertyRNA *prop;

  FunctionRNA *func;
  PropertyRNA *parm;

  static const EnumPropertyItem point_source_items[] = {
      {SHD_POINTDENSITY_SOURCE_PSYS,
       "PARTICLE_SYSTEM",
       0,
       "Particle System",
       "Generate point density from a particle system"},
      {SHD_POINTDENSITY_SOURCE_OBJECT,
       "OBJECT",
       0,
       "Object Vertices",
       "Generate point density from an object's vertices"},
      {0, NULL, 0, NULL, NULL},
  };

  static const EnumPropertyItem prop_interpolation_items[] = {
      {SHD_INTERP_CLOSEST, "Closest", 0, "Closest", "No interpolation (sample closest texel)"},
      {SHD_INTERP_LINEAR, "Linear", 0, "Linear", "Linear interpolation"},
      {SHD_INTERP_CUBIC, "Cubic", 0, "Cubic", "Cubic interpolation"},
      {0, NULL, 0, NULL, NULL},
  };

  static const EnumPropertyItem space_items[] = {
      {SHD_POINTDENSITY_SPACE_OBJECT, "OBJECT", 0, "Object Space", ""},
      {SHD_POINTDENSITY_SPACE_WORLD, "WORLD", 0, "World Space", ""},
      {0, NULL, 0, NULL, NULL},
  };

  static const EnumPropertyItem particle_color_source_items[] = {
      {SHD_POINTDENSITY_COLOR_PARTAGE,
       "PARTICLE_AGE",
       0,
       "Particle Age",
       "Lifetime mapped as 0.0 - 1.0 intensity"},
      {SHD_POINTDENSITY_COLOR_PARTSPEED,
       "PARTICLE_SPEED",
       0,
       "Particle Speed",
       "Particle speed (absolute magnitude of velocity) mapped as 0.0-1.0 intensity"},
      {SHD_POINTDENSITY_COLOR_PARTVEL,
       "PARTICLE_VELOCITY",
       0,
       "Particle Velocity",
       "XYZ velocity mapped to RGB colors"},
      {0, NULL, 0, NULL, NULL},
  };

  static const EnumPropertyItem vertex_color_source_items[] = {
      {SHD_POINTDENSITY_COLOR_VERTCOL, "VERTEX_COLOR", 0, "Vertex Color", "Vertex color layer"},
      {SHD_POINTDENSITY_COLOR_VERTWEIGHT,
       "VERTEX_WEIGHT",
       0,
       "Vertex Weight",
       "Vertex group weight"},
      {SHD_POINTDENSITY_COLOR_VERTNOR,
       "VERTEX_NORMAL",
       0,
       "Vertex Normal",
       "XYZ normal vector mapped to RGB colors"},
      {0, NULL, 0, NULL, NULL},
  };

  prop = RNA_def_property(srna, "object", PROP_POINTER, PROP_NONE);
  RNA_def_property_pointer_sdna(prop, NULL, "id");
  RNA_def_property_struct_type(prop, "Object");
  RNA_def_property_flag(prop, PROP_EDITABLE | PROP_ID_REFCOUNT);
  RNA_def_property_ui_text(prop, "Object", "Object to take point data from");
  RNA_def_property_update(prop, NC_NODE | NA_EDITED, "rna_Node_update");

  RNA_def_struct_sdna_from(srna, "NodeShaderTexPointDensity", "storage");

  prop = RNA_def_property(srna, "point_source", PROP_ENUM, PROP_NONE);
  RNA_def_property_enum_items(prop, point_source_items);
  RNA_def_property_ui_text(prop, "Point Source", "Point data to use as renderable point density");
  RNA_def_property_update(prop, NC_NODE | NA_EDITED, "rna_Node_update");

  prop = RNA_def_property(srna, "particle_system", PROP_POINTER, PROP_NONE);
  RNA_def_property_ui_text(prop, "Particle System", "Particle System to render as points");
  RNA_def_property_struct_type(prop, "ParticleSystem");
  RNA_def_property_pointer_funcs(prop,
                                 "rna_ShaderNodePointDensity_psys_get",
                                 "rna_ShaderNodePointDensity_psys_set",
                                 NULL,
                                 NULL);
  RNA_def_property_flag(prop, PROP_EDITABLE);
  RNA_def_property_update(prop, NC_NODE | NA_EDITED, "rna_Node_update");

  prop = RNA_def_property(srna, "resolution", PROP_INT, PROP_NONE);
  RNA_def_property_range(prop, 1, 32768);
  RNA_def_property_ui_text(
      prop, "Resolution", "Resolution used by the texture holding the point density");
  RNA_def_property_update(prop, NC_NODE | NA_EDITED, "rna_Node_update");

  prop = RNA_def_property(srna, "radius", PROP_FLOAT, PROP_NONE);
  RNA_def_property_float_sdna(prop, NULL, "radius");
  RNA_def_property_range(prop, 0.001, FLT_MAX);
  RNA_def_property_ui_text(
      prop, "Radius", "Radius from the shaded sample to look for points within");
  RNA_def_property_update(prop, NC_NODE | NA_EDITED, "rna_Node_update");

  prop = RNA_def_property(srna, "space", PROP_ENUM, PROP_NONE);
  RNA_def_property_enum_items(prop, space_items);
  RNA_def_property_ui_text(prop, "Space", "Coordinate system to calculate voxels in");
  RNA_def_property_update(prop, 0, "rna_Node_update");

  prop = RNA_def_property(srna, "interpolation", PROP_ENUM, PROP_NONE);
  RNA_def_property_enum_items(prop, prop_interpolation_items);
  RNA_def_property_ui_text(prop, "Interpolation", "Texture interpolation");
  RNA_def_property_update(prop, 0, "rna_Node_update");

  prop = RNA_def_property(srna, "particle_color_source", PROP_ENUM, PROP_NONE);
  RNA_def_property_enum_sdna(prop, NULL, "color_source");
  RNA_def_property_enum_items(prop, particle_color_source_items);
  RNA_def_property_ui_text(prop, "Color Source", "Data to derive color results from");
  RNA_def_property_update(prop, 0, "rna_Node_update");

  prop = RNA_def_property(srna, "vertex_color_source", PROP_ENUM, PROP_NONE);
  RNA_def_property_enum_sdna(prop, NULL, "ob_color_source");
  RNA_def_property_enum_items(prop, vertex_color_source_items);
  RNA_def_property_ui_text(prop, "Color Source", "Data to derive color results from");
  RNA_def_property_update(prop, 0, "rna_Node_update");

  prop = RNA_def_property(srna, "vertex_attribute_name", PROP_STRING, PROP_NONE);
  RNA_def_property_ui_text(prop, "Vertex Attribute Name", "Vertex attribute to use for color");
  RNA_def_property_update(prop, NC_NODE | NA_EDITED, "rna_Node_update");

  func = RNA_def_function(srna, "cache_point_density", "rna_ShaderNodePointDensity_density_cache");
  RNA_def_function_ui_description(func, "Cache point density data for later calculation");
  RNA_def_pointer(func, "depsgraph", "Depsgraph", "", "");

  func = RNA_def_function(srna, "calc_point_density", "rna_ShaderNodePointDensity_density_calc");
  RNA_def_function_ui_description(func, "Calculate point density");
  RNA_def_pointer(func, "depsgraph", "Depsgraph", "", "");
  /* TODO, See how array size of 0 works, this shouldnt be used. */
  parm = RNA_def_float_array(func, "rgba_values", 1, NULL, 0, 0, "", "RGBA Values", 0, 0);
  RNA_def_parameter_flags(parm, PROP_DYNAMIC, 0);
  RNA_def_function_output(func, parm);

  func = RNA_def_function(
      srna, "calc_point_density_minmax", "rna_ShaderNodePointDensity_density_minmax");
  RNA_def_function_ui_description(func, "Calculate point density");
  RNA_def_pointer(func, "depsgraph", "Depsgraph", "", "");
  parm = RNA_def_property(func, "min", PROP_FLOAT, PROP_COORDS);
  RNA_def_property_array(parm, 3);
  RNA_def_parameter_flags(parm, PROP_THICK_WRAP, 0);
  RNA_def_function_output(func, parm);
  parm = RNA_def_property(func, "max", PROP_FLOAT, PROP_COORDS);
  RNA_def_property_array(parm, 3);
  RNA_def_parameter_flags(parm, PROP_THICK_WRAP, 0);
  RNA_def_function_output(func, parm);
}

static void def_glossy(StructRNA *srna)
{
  PropertyRNA *prop;

  prop = RNA_def_property(srna, "distribution", PROP_ENUM, PROP_NONE);
  RNA_def_property_enum_sdna(prop, NULL, "custom1");
  RNA_def_property_enum_items(prop, node_glossy_items);
  RNA_def_property_ui_text(prop, "Distribution", "");
  RNA_def_property_update(prop, NC_NODE | NA_EDITED, "rna_Node_update");
}

static void def_glass(StructRNA *srna)
{
  PropertyRNA *prop;

  prop = RNA_def_property(srna, "distribution", PROP_ENUM, PROP_NONE);
  RNA_def_property_enum_sdna(prop, NULL, "custom1");
  RNA_def_property_enum_items(prop, node_glass_items);
  RNA_def_property_ui_text(prop, "Distribution", "");
  RNA_def_property_update(prop, NC_NODE | NA_EDITED, "rna_Node_update");
}

static void def_principled(StructRNA *srna)
{
  PropertyRNA *prop;

  prop = RNA_def_property(srna, "distribution", PROP_ENUM, PROP_NONE);
  RNA_def_property_enum_sdna(prop, NULL, "custom1");
  RNA_def_property_enum_items(prop, node_principled_distribution_items);
  RNA_def_property_ui_text(prop, "Distribution", "");
  RNA_def_property_update(prop, NC_NODE | NA_EDITED, "rna_ShaderNode_socket_update");

  prop = RNA_def_property(srna, "subsurface_method", PROP_ENUM, PROP_NONE);
  RNA_def_property_enum_sdna(prop, NULL, "custom2");
  RNA_def_property_enum_items(prop, node_subsurface_method_items);
  RNA_def_property_ui_text(
      prop, "Subsurface Method", "Method for rendering subsurface scattering");
  RNA_def_property_update(prop, NC_NODE | NA_EDITED, "rna_ShaderNode_socket_update");
}

static void def_refraction(StructRNA *srna)
{
  PropertyRNA *prop;

  prop = RNA_def_property(srna, "distribution", PROP_ENUM, PROP_NONE);
  RNA_def_property_enum_sdna(prop, NULL, "custom1");
  RNA_def_property_enum_items(prop, node_refraction_items);
  RNA_def_property_ui_text(prop, "Distribution", "");
  RNA_def_property_update(prop, NC_NODE | NA_EDITED, "rna_Node_update");
}

static void def_anisotropic(StructRNA *srna)
{
  PropertyRNA *prop;

  prop = RNA_def_property(srna, "distribution", PROP_ENUM, PROP_NONE);
  RNA_def_property_enum_sdna(prop, NULL, "custom1");
  RNA_def_property_enum_items(prop, node_anisotropic_items);
  RNA_def_property_ui_text(prop, "Distribution", "");
  RNA_def_property_update(prop, NC_NODE | NA_EDITED, "rna_Node_update");
}

static void def_toon(StructRNA *srna)
{
  PropertyRNA *prop;

  prop = RNA_def_property(srna, "component", PROP_ENUM, PROP_NONE);
  RNA_def_property_enum_sdna(prop, NULL, "custom1");
  RNA_def_property_enum_items(prop, node_toon_items);
  RNA_def_property_ui_text(prop, "Component", "");
  RNA_def_property_update(prop, NC_NODE | NA_EDITED, "rna_Node_update");
}

static void def_sh_bump(StructRNA *srna)
{
  PropertyRNA *prop;

  prop = RNA_def_property(srna, "invert", PROP_BOOLEAN, PROP_NONE);
  RNA_def_property_boolean_sdna(prop, NULL, "custom1", 1);
  RNA_def_property_ui_text(
      prop, "Invert", "Invert the bump mapping direction to push into the surface instead of out");
  RNA_def_property_update(prop, NC_NODE | NA_EDITED, "rna_Node_update");
}

static void def_hair(StructRNA *srna)
{
  PropertyRNA *prop;

  prop = RNA_def_property(srna, "component", PROP_ENUM, PROP_NONE);
  RNA_def_property_enum_sdna(prop, NULL, "custom1");
  RNA_def_property_enum_items(prop, node_hair_items);
  RNA_def_property_ui_text(prop, "Component", "");
  RNA_def_property_update(prop, NC_NODE | NA_EDITED, "rna_Node_update");
}

/* RNA initialization for the custom property. */
static void def_hair_principled(StructRNA *srna)
{
  PropertyRNA *prop;

  prop = RNA_def_property(srna, "parametrization", PROP_ENUM, PROP_NONE);
  RNA_def_property_enum_sdna(prop, NULL, "custom1");
  RNA_def_property_ui_text(
      prop, "Color parametrization", "Select the shader's color parametrization");
  RNA_def_property_enum_items(prop, node_principled_hair_items);
  RNA_def_property_enum_default(prop, SHD_PRINCIPLED_HAIR_REFLECTANCE);
  /* Upon editing, update both the node data AND the UI representation */
  /* (This effectively shows/hides the relevant sockets) */
  RNA_def_property_update(prop, NC_NODE | NA_EDITED, "rna_ShaderNode_socket_update");
}

static void def_sh_uvmap(StructRNA *srna)
{
  PropertyRNA *prop;

  prop = RNA_def_property(srna, "from_instancer", PROP_BOOLEAN, PROP_NONE);
  RNA_def_property_boolean_sdna(prop, NULL, "custom1", 1);
  RNA_def_property_ui_text(
      prop, "From Instancer", "Use the parent of the dupli object if possible");
  RNA_def_property_update(prop, NC_NODE | NA_EDITED, "rna_Node_update");

  RNA_def_struct_sdna_from(srna, "NodeShaderUVMap", "storage");

  prop = RNA_def_property(srna, "uv_map", PROP_STRING, PROP_NONE);
  RNA_def_property_ui_text(prop, "UV Map", "UV coordinates to be used for mapping");
  RNA_def_property_update(prop, NC_NODE | NA_EDITED, "rna_Node_update");

  RNA_def_struct_sdna_from(srna, "bNode", NULL);
}

static void def_sh_uvalongstroke(StructRNA *srna)
{
  PropertyRNA *prop;

  prop = RNA_def_property(srna, "use_tips", PROP_BOOLEAN, PROP_NONE);
  RNA_def_property_boolean_sdna(prop, NULL, "custom1", 1);
  RNA_def_property_ui_text(
      prop, "Use Tips", "Lower half of the texture is for tips of the stroke");
  RNA_def_property_update(prop, NC_NODE | NA_EDITED, "rna_Node_update");
}

static void def_sh_normal_map(StructRNA *srna)
{
  static const EnumPropertyItem prop_space_items[] = {
      {SHD_SPACE_TANGENT, "TANGENT", 0, "Tangent Space", "Tangent space normal mapping"},
      {SHD_SPACE_OBJECT, "OBJECT", 0, "Object Space", "Object space normal mapping"},
      {SHD_SPACE_WORLD, "WORLD", 0, "World Space", "World space normal mapping"},
      {SHD_SPACE_BLENDER_OBJECT,
       "BLENDER_OBJECT",
       0,
       "Blender Object Space",
       "Object space normal mapping, compatible with Blender render baking"},
      {SHD_SPACE_BLENDER_WORLD,
       "BLENDER_WORLD",
       0,
       "Blender World Space",
       "World space normal mapping, compatible with Blender render baking"},
      {0, NULL, 0, NULL, NULL},
  };

  PropertyRNA *prop;

  RNA_def_struct_sdna_from(srna, "NodeShaderNormalMap", "storage");

  prop = RNA_def_property(srna, "space", PROP_ENUM, PROP_NONE);
  RNA_def_property_enum_items(prop, prop_space_items);
  RNA_def_property_ui_text(prop, "Space", "Space of the input normal");
  RNA_def_property_update(prop, 0, "rna_Node_update");

  prop = RNA_def_property(srna, "uv_map", PROP_STRING, PROP_NONE);
  RNA_def_property_ui_text(prop, "UV Map", "UV Map for tangent space maps");
  RNA_def_property_update(prop, NC_NODE | NA_EDITED, "rna_Node_update");

  RNA_def_struct_sdna_from(srna, "bNode", NULL);
}

static void def_sh_displacement(StructRNA *srna)
{
  static const EnumPropertyItem prop_space_items[] = {
      {SHD_SPACE_OBJECT,
       "OBJECT",
       0,
       "Object Space",
       "Displacement is in object space, affected by object scale"},
      {SHD_SPACE_WORLD,
       "WORLD",
       0,
       "World Space",
       "Displacement is in world space, not affected by object scale"},
      {0, NULL, 0, NULL, NULL},
  };

  PropertyRNA *prop;

  prop = RNA_def_property(srna, "space", PROP_ENUM, PROP_NONE);
  RNA_def_property_enum_sdna(prop, NULL, "custom1");
  RNA_def_property_enum_items(prop, prop_space_items);
  RNA_def_property_ui_text(prop, "Space", "Space of the input height");
  RNA_def_property_update(prop, 0, "rna_Node_update");

  RNA_def_struct_sdna_from(srna, "bNode", NULL);
}

static void def_sh_vector_displacement(StructRNA *srna)
{
  static const EnumPropertyItem prop_space_items[] = {
      {SHD_SPACE_TANGENT,
       "TANGENT",
       0,
       "Tangent Space",
       "Tangent space vector displacement mapping"},
      {SHD_SPACE_OBJECT, "OBJECT", 0, "Object Space", "Object space vector displacement mapping"},
      {SHD_SPACE_WORLD, "WORLD", 0, "World Space", "World space vector displacement mapping"},
      {0, NULL, 0, NULL, NULL},
  };

  PropertyRNA *prop;

  prop = RNA_def_property(srna, "space", PROP_ENUM, PROP_NONE);
  RNA_def_property_enum_sdna(prop, NULL, "custom1");
  RNA_def_property_enum_items(prop, prop_space_items);
  RNA_def_property_ui_text(prop, "Space", "Space of the input height");
  RNA_def_property_update(prop, 0, "rna_Node_update");

  RNA_def_struct_sdna_from(srna, "bNode", NULL);
}

static void def_sh_tangent(StructRNA *srna)
{
  static const EnumPropertyItem prop_direction_type_items[] = {
      {SHD_TANGENT_RADIAL, "RADIAL", 0, "Radial", "Radial tangent around the X, Y or Z axis"},
      {SHD_TANGENT_UVMAP, "UV_MAP", 0, "UV Map", "Tangent from UV map"},
      {0, NULL, 0, NULL, NULL},
  };

  static const EnumPropertyItem prop_axis_items[] = {
      {SHD_TANGENT_AXIS_X, "X", 0, "X", "X axis"},
      {SHD_TANGENT_AXIS_Y, "Y", 0, "Y", "Y axis"},
      {SHD_TANGENT_AXIS_Z, "Z", 0, "Z", "Z axis"},
      {0, NULL, 0, NULL, NULL},
  };

  PropertyRNA *prop;

  RNA_def_struct_sdna_from(srna, "NodeShaderTangent", "storage");

  prop = RNA_def_property(srna, "direction_type", PROP_ENUM, PROP_NONE);
  RNA_def_property_enum_items(prop, prop_direction_type_items);
  RNA_def_property_ui_text(prop, "Direction", "Method to use for the tangent");
  RNA_def_property_update(prop, 0, "rna_Node_update");

  prop = RNA_def_property(srna, "axis", PROP_ENUM, PROP_NONE);
  RNA_def_property_enum_items(prop, prop_axis_items);
  RNA_def_property_ui_text(prop, "Axis", "Axis for radial tangents");
  RNA_def_property_update(prop, 0, "rna_Node_update");

  prop = RNA_def_property(srna, "uv_map", PROP_STRING, PROP_NONE);
  RNA_def_property_ui_text(prop, "UV Map", "UV Map for tangent generated from UV");
  RNA_def_property_update(prop, NC_NODE | NA_EDITED, "rna_Node_update");

  RNA_def_struct_sdna_from(srna, "bNode", NULL);
}

static void def_sh_bevel(StructRNA *srna)
{
  PropertyRNA *prop;

  prop = RNA_def_property(srna, "samples", PROP_INT, PROP_UNSIGNED);
  RNA_def_property_int_sdna(prop, NULL, "custom1");
  RNA_def_property_range(prop, 2, 16);
  RNA_def_property_ui_text(prop, "Samples", "Number of rays to trace per shader evaluation");
  RNA_def_property_update(prop, 0, "rna_Node_update");
}

static void def_sh_ambient_occlusion(StructRNA *srna)
{
  PropertyRNA *prop;

  prop = RNA_def_property(srna, "samples", PROP_INT, PROP_UNSIGNED);
  RNA_def_property_int_sdna(prop, NULL, "custom1");
  RNA_def_property_range(prop, 1, 128);
  RNA_def_property_ui_text(prop, "Samples", "Number of rays to trace per shader evaluation");
  RNA_def_property_update(prop, 0, "rna_Node_update");

  prop = RNA_def_property(srna, "inside", PROP_BOOLEAN, PROP_NONE);
  RNA_def_property_boolean_sdna(prop, NULL, "custom2", SHD_AO_INSIDE);
  RNA_def_property_ui_text(prop, "Inside", "Trace rays towards the inside of the object");
  RNA_def_property_update(prop, NC_NODE | NA_EDITED, "rna_Node_update");

  prop = RNA_def_property(srna, "only_local", PROP_BOOLEAN, PROP_NONE);
  RNA_def_property_boolean_sdna(prop, NULL, "custom2", SHD_AO_LOCAL);
  RNA_def_property_ui_text(
      prop, "Only Local", "Only consider the object itself when computing AO");
  RNA_def_property_update(prop, NC_NODE | NA_EDITED, "rna_Node_update");
}

static void def_sh_subsurface(StructRNA *srna)
{
  static const EnumPropertyItem prop_subsurface_falloff_items[] = {
      {SHD_SUBSURFACE_CUBIC, "CUBIC", 0, "Cubic", "Simple cubic falloff function"},
      {SHD_SUBSURFACE_GAUSSIAN,
       "GAUSSIAN",
       0,
       "Gaussian",
       "Normal distribution, multiple can be combined to fit more complex profiles"},
      {SHD_SUBSURFACE_BURLEY,
       "BURLEY",
       0,
       "Christensen-Burley",
       "Approximation to physically based volume scattering"},
      {SHD_SUBSURFACE_RANDOM_WALK,
       "RANDOM_WALK",
       0,
       "Random Walk",
       "Volumetric approximation to physically based volume scattering"},
      {0, NULL, 0, NULL, NULL},
  };

  PropertyRNA *prop;

  prop = RNA_def_property(srna, "falloff", PROP_ENUM, PROP_NONE);
  RNA_def_property_enum_sdna(prop, NULL, "custom1");
  RNA_def_property_enum_items(prop, prop_subsurface_falloff_items);
  RNA_def_property_ui_text(prop,
                           "Falloff",
                           "Function to determine how much light nearby points contribute based "
                           "on their distance to the shading point");
  RNA_def_property_update(prop, NC_NODE | NA_EDITED, "rna_ShaderNode_socket_update");
}

static void def_sh_tex_ies(StructRNA *srna)
{
  PropertyRNA *prop;

  prop = RNA_def_property(srna, "ies", PROP_POINTER, PROP_NONE);
  RNA_def_property_pointer_sdna(prop, NULL, "id");
  RNA_def_property_struct_type(prop, "Text");
  RNA_def_property_flag(prop, PROP_EDITABLE | PROP_ID_REFCOUNT);
  RNA_def_property_ui_text(prop, "IES Text", "Internal IES file");
  RNA_def_property_update(prop, NC_NODE | NA_EDITED, "rna_Node_update");

  RNA_def_struct_sdna_from(srna, "NodeShaderTexIES", "storage");

  prop = RNA_def_property(srna, "filepath", PROP_STRING, PROP_FILEPATH);
  RNA_def_property_ui_text(prop, "File Path", "IES light path");
  RNA_def_property_update(prop, NC_NODE | NA_EDITED, "rna_Node_update");

  prop = RNA_def_property(srna, "mode", PROP_ENUM, PROP_NONE);
  RNA_def_property_enum_funcs(prop, NULL, "rna_ShaderNodeTexIES_mode_set", NULL);
  RNA_def_property_enum_items(prop, node_ies_mode_items);
  RNA_def_property_ui_text(
      prop, "Source", "Whether the IES file is loaded from disk or from a Text datablock");
  RNA_def_property_update(prop, NC_NODE | NA_EDITED, "rna_Node_update");

  RNA_def_struct_sdna_from(srna, "bNode", NULL);
}

static void def_sh_script(StructRNA *srna)
{
  PropertyRNA *prop;

  prop = RNA_def_property(srna, "script", PROP_POINTER, PROP_NONE);
  RNA_def_property_pointer_sdna(prop, NULL, "id");
  RNA_def_property_struct_type(prop, "Text");
  RNA_def_property_flag(prop, PROP_EDITABLE | PROP_ID_REFCOUNT);
  RNA_def_property_ui_text(prop, "Script", "Internal shader script to define the shader");
  RNA_def_property_update(prop, NC_NODE | NA_EDITED, "rna_ShaderNodeScript_update");

  RNA_def_struct_sdna_from(srna, "NodeShaderScript", "storage");

  prop = RNA_def_property(srna, "filepath", PROP_STRING, PROP_FILEPATH);
  RNA_def_property_ui_text(prop, "File Path", "Shader script path");
  RNA_def_property_update(prop, NC_NODE | NA_EDITED, "rna_ShaderNodeScript_update");

  prop = RNA_def_property(srna, "mode", PROP_ENUM, PROP_NONE);
  RNA_def_property_enum_funcs(prop, NULL, "rna_ShaderNodeScript_mode_set", NULL);
  RNA_def_property_enum_items(prop, node_script_mode_items);
  RNA_def_property_ui_text(prop, "Script Source", "");
  RNA_def_property_update(prop, NC_NODE | NA_EDITED, "rna_Node_update");

  prop = RNA_def_property(srna, "use_auto_update", PROP_BOOLEAN, PROP_NONE);
  RNA_def_property_boolean_sdna(prop, NULL, "flag", NODE_SCRIPT_AUTO_UPDATE);
  RNA_def_property_ui_text(
      prop,
      "Auto Update",
      "Automatically update the shader when the .osl file changes (external scripts only)");

  prop = RNA_def_property(srna, "bytecode", PROP_STRING, PROP_NONE);
  RNA_def_property_string_funcs(prop,
                                "rna_ShaderNodeScript_bytecode_get",
                                "rna_ShaderNodeScript_bytecode_length",
                                "rna_ShaderNodeScript_bytecode_set");
  RNA_def_property_ui_text(prop, "Bytecode", "Compile bytecode for shader script node");
  RNA_def_property_update(prop, NC_NODE | NA_EDITED, "rna_Node_update");

  prop = RNA_def_property(srna, "bytecode_hash", PROP_STRING, PROP_NONE);
  RNA_def_property_ui_text(
      prop, "Bytecode Hash", "Hash of compile bytecode, for quick equality checking");
  RNA_def_property_update(prop, NC_NODE | NA_EDITED, "rna_Node_update");

  /* needs to be reset to avoid bad pointer type in API functions below */
  RNA_def_struct_sdna_from(srna, "bNode", NULL);

  /* API functions */

#  if 0 /* XXX TODO use general node api for this */
  func = RNA_def_function(srna, "find_socket", "rna_ShaderNodeScript_find_socket");
  RNA_def_function_ui_description(func, "Find a socket by name");
  parm = RNA_def_string(func, "name", NULL, 0, "Socket name", "");
  RNA_def_parameter_flags(parm, 0, PARM_REQUIRED);
  /*parm =*/RNA_def_boolean(func, "is_output", false, "Output", "Whether the socket is an output");
  parm = RNA_def_pointer(func, "result", "NodeSocket", "", "");
  RNA_def_function_return(func, parm);

  func = RNA_def_function(srna, "add_socket", "rna_ShaderNodeScript_add_socket");
  RNA_def_function_ui_description(func, "Add a socket socket");
  RNA_def_function_flag(func, FUNC_USE_SELF_ID);
  parm = RNA_def_string(func, "name", NULL, 0, "Name", "");
  RNA_def_parameter_flags(parm, 0, PARM_REQUIRED);
  parm = RNA_def_enum(func, "type", node_socket_type_items, SOCK_FLOAT, "Type", "");
  RNA_def_parameter_flags(parm, 0, PARM_REQUIRED);
  /*parm =*/RNA_def_boolean(func, "is_output", false, "Output", "Whether the socket is an output");
  parm = RNA_def_pointer(func, "result", "NodeSocket", "", "");
  RNA_def_function_return(func, parm);

  func = RNA_def_function(srna, "remove_socket", "rna_ShaderNodeScript_remove_socket");
  RNA_def_function_ui_description(func, "Remove a socket socket");
  RNA_def_function_flag(func, FUNC_USE_SELF_ID);
  parm = RNA_def_pointer(func, "sock", "NodeSocket", "Socket", "");
  RNA_def_parameter_flags(parm, PROP_NEVER_NULL, PARM_REQUIRED);
#  endif
}

/* -- Compositor Nodes ------------------------------------------------------ */

static void def_cmp_alpha_over(StructRNA *srna)
{
  PropertyRNA *prop;

  /* XXX: Tooltip */
  prop = RNA_def_property(srna, "use_premultiply", PROP_BOOLEAN, PROP_NONE);
  RNA_def_property_boolean_sdna(prop, NULL, "custom1", 1);
  RNA_def_property_ui_text(prop, "Convert Premul", "");
  RNA_def_property_update(prop, NC_NODE | NA_EDITED, "rna_Node_update");

  RNA_def_struct_sdna_from(srna, "NodeTwoFloats", "storage");

  prop = RNA_def_property(srna, "premul", PROP_FLOAT, PROP_FACTOR);
  RNA_def_property_float_sdna(prop, NULL, "x");
  RNA_def_property_range(prop, 0.0f, 1.0f);
  RNA_def_property_ui_text(prop, "Premul", "Mix Factor");
  RNA_def_property_update(prop, NC_NODE | NA_EDITED, "rna_Node_update");
}

static void def_cmp_blur(StructRNA *srna)
{
  PropertyRNA *prop;

  static const EnumPropertyItem filter_type_items[] = {
      {R_FILTER_BOX, "FLAT", 0, "Flat", ""},
      {R_FILTER_TENT, "TENT", 0, "Tent", ""},
      {R_FILTER_QUAD, "QUAD", 0, "Quadratic", ""},
      {R_FILTER_CUBIC, "CUBIC", 0, "Cubic", ""},
      {R_FILTER_GAUSS, "GAUSS", 0, "Gaussian", ""},
      {R_FILTER_FAST_GAUSS, "FAST_GAUSS", 0, "Fast Gaussian", ""},
      {R_FILTER_CATROM, "CATROM", 0, "Catrom", ""},
      {R_FILTER_MITCH, "MITCH", 0, "Mitch", ""},
      {0, NULL, 0, NULL, NULL},
  };

  static const EnumPropertyItem aspect_correction_type_items[] = {
      {CMP_NODE_BLUR_ASPECT_NONE, "NONE", 0, "None", ""},
      {CMP_NODE_BLUR_ASPECT_Y, "Y", 0, "Y", ""},
      {CMP_NODE_BLUR_ASPECT_X, "X", 0, "X", ""},
      {0, NULL, 0, NULL, NULL},
  };

  /* duplicated in def_cmp_bokehblur */
  prop = RNA_def_property(srna, "use_variable_size", PROP_BOOLEAN, PROP_NONE);
  RNA_def_property_boolean_sdna(prop, NULL, "custom1", CMP_NODEFLAG_BLUR_VARIABLE_SIZE);
  RNA_def_property_ui_text(
      prop, "Variable Size", "Support variable blur per-pixel when using an image for size input");
  RNA_def_property_update(prop, NC_NODE | NA_EDITED, "rna_Node_update");

  prop = RNA_def_property(srna, "use_extended_bounds", PROP_BOOLEAN, PROP_NONE);
  RNA_def_property_boolean_sdna(prop, NULL, "custom1", CMP_NODEFLAG_BLUR_EXTEND_BOUNDS);
  RNA_def_property_ui_text(
      prop, "Extend Bounds", "Extend bounds of the input image to fully fit blurred image");
  RNA_def_property_update(prop, NC_NODE | NA_EDITED, "rna_Node_update");

  RNA_def_struct_sdna_from(srna, "NodeBlurData", "storage");

  prop = RNA_def_property(srna, "size_x", PROP_INT, PROP_NONE);
  RNA_def_property_int_sdna(prop, NULL, "sizex");
  RNA_def_property_range(prop, 0, 2048);
  RNA_def_property_ui_text(prop, "Size X", "");
  RNA_def_property_update(prop, NC_NODE | NA_EDITED, "rna_Node_update");

  prop = RNA_def_property(srna, "size_y", PROP_INT, PROP_NONE);
  RNA_def_property_int_sdna(prop, NULL, "sizey");
  RNA_def_property_range(prop, 0, 2048);
  RNA_def_property_ui_text(prop, "Size Y", "");
  RNA_def_property_update(prop, NC_NODE | NA_EDITED, "rna_Node_update");

  prop = RNA_def_property(srna, "use_relative", PROP_BOOLEAN, PROP_NONE);
  RNA_def_property_boolean_sdna(prop, NULL, "relative", 1);
  RNA_def_property_ui_text(
      prop, "Relative", "Use relative (percent) values to define blur radius");
  RNA_def_property_update(prop, NC_NODE | NA_EDITED, "rna_Node_update");

  prop = RNA_def_property(srna, "aspect_correction", PROP_ENUM, PROP_NONE);
  RNA_def_property_enum_sdna(prop, NULL, "aspect");
  RNA_def_property_enum_items(prop, aspect_correction_type_items);
  RNA_def_property_ui_text(prop, "Aspect Correction", "Type of aspect correction to use");
  RNA_def_property_update(prop, NC_NODE | NA_EDITED, "rna_Node_update");

  prop = RNA_def_property(srna, "factor", PROP_FLOAT, PROP_NONE);
  RNA_def_property_float_sdna(prop, NULL, "fac");
  RNA_def_property_range(prop, 0.0f, 2.0f);
  RNA_def_property_ui_text(prop, "Factor", "");
  RNA_def_property_update(prop, NC_NODE | NA_EDITED, "rna_Node_update");

  prop = RNA_def_property(srna, "factor_x", PROP_FLOAT, PROP_PERCENTAGE);
  RNA_def_property_float_sdna(prop, NULL, "percentx");
  RNA_def_property_range(prop, 0.0f, 100.0f);
  RNA_def_property_ui_text(prop, "Relative Size X", "");
  RNA_def_property_update(prop, NC_NODE | NA_EDITED, "rna_Node_update");

  prop = RNA_def_property(srna, "factor_y", PROP_FLOAT, PROP_PERCENTAGE);
  RNA_def_property_float_sdna(prop, NULL, "percenty");
  RNA_def_property_range(prop, 0.0f, 100.0f);
  RNA_def_property_ui_text(prop, "Relative Size Y", "");
  RNA_def_property_update(prop, NC_NODE | NA_EDITED, "rna_Node_update");

  prop = RNA_def_property(srna, "filter_type", PROP_ENUM, PROP_NONE);
  RNA_def_property_enum_sdna(prop, NULL, "filtertype");
  RNA_def_property_enum_items(prop, filter_type_items);
  RNA_def_property_ui_text(prop, "Filter Type", "");
  RNA_def_property_update(prop, NC_NODE | NA_EDITED, "rna_Node_update");

  prop = RNA_def_property(srna, "use_bokeh", PROP_BOOLEAN, PROP_NONE);
  RNA_def_property_boolean_sdna(prop, NULL, "bokeh", 1);
  RNA_def_property_ui_text(prop, "Bokeh", "Use circular filter (slower)");
  RNA_def_property_update(prop, NC_NODE | NA_EDITED, "rna_Node_update");

  prop = RNA_def_property(srna, "use_gamma_correction", PROP_BOOLEAN, PROP_NONE);
  RNA_def_property_boolean_sdna(prop, NULL, "gamma", 1);
  RNA_def_property_ui_text(prop, "Gamma", "Apply filter on gamma corrected values");
  RNA_def_property_update(prop, NC_NODE | NA_EDITED, "rna_Node_update");
}

static void def_cmp_filter(StructRNA *srna)
{
  PropertyRNA *prop;

  prop = RNA_def_property(srna, "filter_type", PROP_ENUM, PROP_NONE);
  RNA_def_property_enum_sdna(prop, NULL, "custom1");
  RNA_def_property_enum_items(prop, rna_enum_node_filter_items);
  RNA_def_property_ui_text(prop, "Filter Type", "");
  RNA_def_property_update(prop, NC_NODE | NA_EDITED, "rna_Node_update");
}

static void def_cmp_map_value(StructRNA *srna)
{
  PropertyRNA *prop;

  RNA_def_struct_sdna_from(srna, "TexMapping", "storage");

  prop = RNA_def_property(srna, "offset", PROP_FLOAT, PROP_NONE);
  RNA_def_property_float_sdna(prop, NULL, "loc");
  RNA_def_property_array(prop, 1);
  RNA_def_property_range(prop, -1000.0f, 1000.0f);
  RNA_def_property_ui_text(prop, "Offset", "");
  RNA_def_property_update(prop, NC_NODE | NA_EDITED, "rna_Node_update");

  prop = RNA_def_property(srna, "size", PROP_FLOAT, PROP_NONE);
  RNA_def_property_float_sdna(prop, NULL, "size");
  RNA_def_property_array(prop, 1);
  RNA_def_property_range(prop, -1000.0f, 1000.0f);
  RNA_def_property_ui_text(prop, "Size", "");
  RNA_def_property_update(prop, NC_NODE | NA_EDITED, "rna_Node_update");

  prop = RNA_def_property(srna, "use_min", PROP_BOOLEAN, PROP_NONE);
  RNA_def_property_boolean_sdna(prop, NULL, "flag", TEXMAP_CLIP_MIN);
  RNA_def_property_ui_text(prop, "Use Minimum", "");
  RNA_def_property_update(prop, NC_NODE | NA_EDITED, "rna_Node_update");

  prop = RNA_def_property(srna, "use_max", PROP_BOOLEAN, PROP_NONE);
  RNA_def_property_boolean_sdna(prop, NULL, "flag", TEXMAP_CLIP_MAX);
  RNA_def_property_ui_text(prop, "Use Maximum", "");
  RNA_def_property_update(prop, NC_NODE | NA_EDITED, "rna_Node_update");

  prop = RNA_def_property(srna, "min", PROP_FLOAT, PROP_NONE);
  RNA_def_property_float_sdna(prop, NULL, "min");
  RNA_def_property_array(prop, 1);
  RNA_def_property_range(prop, -1000.0f, 1000.0f);
  RNA_def_property_ui_text(prop, "Minimum", "");
  RNA_def_property_update(prop, NC_NODE | NA_EDITED, "rna_Node_update");

  prop = RNA_def_property(srna, "max", PROP_FLOAT, PROP_NONE);
  RNA_def_property_float_sdna(prop, NULL, "max");
  RNA_def_property_array(prop, 1);
  RNA_def_property_range(prop, -1000.0f, 1000.0f);
  RNA_def_property_ui_text(prop, "Maximum", "");
  RNA_def_property_update(prop, NC_NODE | NA_EDITED, "rna_Node_update");
}

static void def_cmp_map_range(StructRNA *srna)
{
  PropertyRNA *prop;

  prop = RNA_def_property(srna, "use_clamp", PROP_BOOLEAN, PROP_NONE);
  RNA_def_property_boolean_sdna(prop, NULL, "custom1", 1);
  RNA_def_property_ui_text(prop, "Clamp", "Clamp result of the node to 0..1 range");
  RNA_def_property_update(prop, NC_NODE | NA_EDITED, "rna_Node_update");
}

static void def_cmp_vector_blur(StructRNA *srna)
{
  PropertyRNA *prop;

  RNA_def_struct_sdna_from(srna, "NodeBlurData", "storage");

  prop = RNA_def_property(srna, "samples", PROP_INT, PROP_NONE);
  RNA_def_property_int_sdna(prop, NULL, "samples");
  RNA_def_property_range(prop, 1, 256);
  RNA_def_property_ui_text(prop, "Samples", "");
  RNA_def_property_update(prop, NC_NODE | NA_EDITED, "rna_Node_update");

  prop = RNA_def_property(srna, "speed_min", PROP_INT, PROP_NONE);
  RNA_def_property_int_sdna(prop, NULL, "minspeed");
  RNA_def_property_range(prop, 0, 1024);
  RNA_def_property_ui_text(
      prop,
      "Min Speed",
      "Minimum speed for a pixel to be blurred (used to separate background from foreground)");
  RNA_def_property_update(prop, NC_NODE | NA_EDITED, "rna_Node_update");

  prop = RNA_def_property(srna, "speed_max", PROP_INT, PROP_NONE);
  RNA_def_property_int_sdna(prop, NULL, "maxspeed");
  RNA_def_property_range(prop, 0, 1024);
  RNA_def_property_ui_text(prop, "Max Speed", "Maximum speed, or zero for none");
  RNA_def_property_update(prop, NC_NODE | NA_EDITED, "rna_Node_update");

  prop = RNA_def_property(srna, "factor", PROP_FLOAT, PROP_NONE);
  RNA_def_property_float_sdna(prop, NULL, "fac");
  RNA_def_property_range(prop, 0.0, 20.0);
  RNA_def_property_ui_range(prop, 0.0, 2.0, 1.0, 2);
  RNA_def_property_ui_text(
      prop,
      "Blur Factor",
      "Scaling factor for motion vectors (actually, 'shutter speed', in frames)");
  RNA_def_property_update(prop, NC_NODE | NA_EDITED, "rna_Node_update");

  prop = RNA_def_property(srna, "use_curved", PROP_BOOLEAN, PROP_NONE);
  RNA_def_property_boolean_sdna(prop, NULL, "curved", 1);
  RNA_def_property_ui_text(
      prop, "Curved", "Interpolate between frames in a Bezier curve, rather than linearly");
  RNA_def_property_update(prop, NC_NODE | NA_EDITED, "rna_Node_update");
}

static void def_cmp_levels(StructRNA *srna)
{
  PropertyRNA *prop;

  static const EnumPropertyItem channel_items[] = {
      {1, "COMBINED_RGB", 0, "C", "Combined RGB"},
      {2, "RED", 0, "R", "Red Channel"},
      {3, "GREEN", 0, "G", "Green Channel"},
      {4, "BLUE", 0, "B", "Blue Channel"},
      {5, "LUMINANCE", 0, "L", "Luminance Channel"},
      {0, NULL, 0, NULL, NULL},
  };

  prop = RNA_def_property(srna, "channel", PROP_ENUM, PROP_NONE);
  RNA_def_property_enum_sdna(prop, NULL, "custom1");
  RNA_def_property_enum_items(prop, channel_items);
  RNA_def_property_ui_text(prop, "Channel", "");
  RNA_def_property_update(prop, NC_NODE | NA_EDITED, "rna_Node_update");
}

static void def_node_image_user(StructRNA *srna)
{
  PropertyRNA *prop;

  prop = RNA_def_property(srna, "frame_duration", PROP_INT, PROP_NONE);
  RNA_def_property_int_sdna(prop, NULL, "frames");
  RNA_def_property_range(prop, 0, MAXFRAMEF);
  RNA_def_property_ui_text(
      prop, "Frames", "Number of images of a movie to use"); /* copied from the rna_image.c */
  RNA_def_property_update(prop, NC_NODE | NA_EDITED, "rna_Node_update");

  prop = RNA_def_property(srna, "frame_start", PROP_INT, PROP_NONE);
  RNA_def_property_int_sdna(prop, NULL, "sfra");
  RNA_def_property_range(prop, MINAFRAMEF, MAXFRAMEF);
  /* copied from the rna_image.c */
  RNA_def_property_ui_text(
      prop,
      "Start Frame",
      "Global starting frame of the movie/sequence, assuming first picture has a #1");
  RNA_def_property_update(prop, NC_NODE | NA_EDITED, "rna_Node_update");

  prop = RNA_def_property(srna, "frame_offset", PROP_INT, PROP_NONE);
  RNA_def_property_int_sdna(prop, NULL, "offset");
  RNA_def_property_range(prop, MINAFRAMEF, MAXFRAMEF);
  /* copied from the rna_image.c */
  RNA_def_property_ui_text(
      prop, "Offset", "Offset the number of the frame to use in the animation");
  RNA_def_property_update(prop, NC_NODE | NA_EDITED, "rna_Node_update");

  prop = RNA_def_property(srna, "use_cyclic", PROP_BOOLEAN, PROP_NONE);
  RNA_def_property_boolean_sdna(prop, NULL, "cycl", 1);
  RNA_def_property_ui_text(
      prop, "Cyclic", "Cycle the images in the movie"); /* copied from the rna_image.c */
  RNA_def_property_update(prop, NC_NODE | NA_EDITED, "rna_Node_update");

  prop = RNA_def_property(srna, "use_auto_refresh", PROP_BOOLEAN, PROP_NONE);
  RNA_def_property_boolean_sdna(prop, NULL, "flag", IMA_ANIM_ALWAYS);
  /* copied from the rna_image.c */
  RNA_def_property_ui_text(prop, "Auto-Refresh", "Always refresh image on frame changes");
  RNA_def_property_update(prop, NC_NODE | NA_EDITED, "rna_Node_update");

  prop = RNA_def_property(srna, "layer", PROP_ENUM, PROP_NONE);
  RNA_def_property_enum_sdna(prop, NULL, "layer");
  RNA_def_property_enum_items(prop, prop_image_layer_items);
  RNA_def_property_enum_funcs(prop, NULL, NULL, "rna_Node_image_layer_itemf");
  RNA_def_property_flag(prop, PROP_ENUM_NO_TRANSLATE);
  RNA_def_property_ui_text(prop, "Layer", "");
  RNA_def_property_update(prop, NC_NODE | NA_EDITED, "rna_Node_image_layer_update");

  prop = RNA_def_property(srna, "has_layers", PROP_BOOLEAN, PROP_NONE);
  RNA_def_property_boolean_funcs(prop, "rna_Node_image_has_layers_get", NULL);
  RNA_def_property_clear_flag(prop, PROP_EDITABLE);
  RNA_def_property_ui_text(prop, "Has Layers", "True if this image has any named layer");

  prop = RNA_def_property(srna, "view", PROP_ENUM, PROP_NONE);
  RNA_def_property_enum_sdna(prop, NULL, "view");
  RNA_def_property_enum_items(prop, prop_image_view_items);
  RNA_def_property_enum_funcs(prop, NULL, NULL, "rna_Node_image_view_itemf");
  RNA_def_property_flag(prop, PROP_ENUM_NO_TRANSLATE);
  RNA_def_property_ui_text(prop, "View", "");
  RNA_def_property_update(prop, NC_NODE | NA_EDITED, "rna_Node_update");

  prop = RNA_def_property(srna, "has_views", PROP_BOOLEAN, PROP_NONE);
  RNA_def_property_boolean_funcs(prop, "rna_Node_image_has_views_get", NULL);
  RNA_def_property_clear_flag(prop, PROP_EDITABLE);
  RNA_def_property_ui_text(prop, "Has View", "True if this image has multiple views");
}

static void def_cmp_image(StructRNA *srna)
{
  PropertyRNA *prop;

#  if 0
  static const EnumPropertyItem type_items[] = {
      {IMA_SRC_FILE, "IMAGE", 0, "Image", ""},
      {IMA_SRC_MOVIE, "MOVIE", "Movie", ""},
      {IMA_SRC_SEQUENCE, "SEQUENCE", "Sequence", ""},
      {IMA_SRC_GENERATED, "GENERATED", "Generated", ""},
      {0, NULL, 0, NULL, NULL},
  };
#  endif

  prop = RNA_def_property(srna, "image", PROP_POINTER, PROP_NONE);
  RNA_def_property_pointer_sdna(prop, NULL, "id");
  RNA_def_property_struct_type(prop, "Image");
  RNA_def_property_flag(prop, PROP_EDITABLE);
  RNA_def_property_ui_text(prop, "Image", "");
  RNA_def_property_update(prop, NC_NODE | NA_EDITED, "rna_Image_Node_update_id");

  prop = RNA_def_property(srna, "use_straight_alpha_output", PROP_BOOLEAN, PROP_NONE);
  RNA_def_property_boolean_sdna(prop, NULL, "custom1", CMP_NODE_IMAGE_USE_STRAIGHT_OUTPUT);
  RNA_def_property_ui_text(prop,
                           "Straight Alpha Output",
                           "Put Node output buffer to straight alpha instead of premultiplied");
  RNA_def_property_update(prop, NC_NODE | NA_EDITED, "rna_Node_update");

  /* NB: image user properties used in the UI are redefined in def_node_image_user,
   * to trigger correct updates of the node editor. RNA design problem that prevents
   * updates from nested structs ...
   */
  RNA_def_struct_sdna_from(srna, "ImageUser", "storage");
  def_node_image_user(srna);
}

static void def_cmp_render_layers(StructRNA *srna)
{
  PropertyRNA *prop;

  prop = RNA_def_property(srna, "scene", PROP_POINTER, PROP_NONE);
  RNA_def_property_pointer_sdna(prop, NULL, "id");
  RNA_def_property_pointer_funcs(prop, NULL, "rna_Node_scene_set", NULL, NULL);
  RNA_def_property_struct_type(prop, "Scene");
  RNA_def_property_flag(prop, PROP_EDITABLE | PROP_ID_REFCOUNT);
  RNA_def_property_ui_text(prop, "Scene", "");
  RNA_def_property_update(prop, NC_NODE | NA_EDITED, "rna_Node_view_layer_update");

  prop = RNA_def_property(srna, "layer", PROP_ENUM, PROP_NONE);
  RNA_def_property_enum_sdna(prop, NULL, "custom1");
  RNA_def_property_enum_items(prop, prop_view_layer_items);
  RNA_def_property_enum_funcs(prop, NULL, NULL, "rna_Node_view_layer_itemf");
  RNA_def_property_flag(prop, PROP_ENUM_NO_TRANSLATE);
  RNA_def_property_ui_text(prop, "Layer", "");
  RNA_def_property_update(prop, NC_NODE | NA_EDITED, "rna_Node_view_layer_update");
}

static void rna_def_cmp_output_file_slot_file(BlenderRNA *brna)
{
  StructRNA *srna;
  PropertyRNA *prop;

  srna = RNA_def_struct(brna, "NodeOutputFileSlotFile", NULL);
  RNA_def_struct_sdna(srna, "NodeImageMultiFileSocket");
  RNA_def_struct_ui_text(
      srna, "Output File Slot", "Single layer file slot of the file output node");

  prop = RNA_def_property(srna, "use_node_format", PROP_BOOLEAN, PROP_NONE);
  RNA_def_property_boolean_sdna(prop, NULL, "use_node_format", 1);
  RNA_def_property_ui_text(prop, "Use Node Format", "");
  RNA_def_property_update(prop, NC_NODE | NA_EDITED, NULL);

  prop = RNA_def_property(srna, "format", PROP_POINTER, PROP_NONE);
  RNA_def_property_struct_type(prop, "ImageFormatSettings");

  prop = RNA_def_property(srna, "path", PROP_STRING, PROP_NONE);
  RNA_def_property_string_sdna(prop, NULL, "path");
  RNA_def_property_string_funcs(prop, NULL, NULL, "rna_NodeOutputFileSlotFile_path_set");
  RNA_def_struct_name_property(srna, prop);
  RNA_def_property_ui_text(prop, "Path", "Subpath used for this slot");
  RNA_def_property_update(prop, NC_NODE | NA_EDITED, NULL);
}
static void rna_def_cmp_output_file_slot_layer(BlenderRNA *brna)
{
  StructRNA *srna;
  PropertyRNA *prop;

  srna = RNA_def_struct(brna, "NodeOutputFileSlotLayer", NULL);
  RNA_def_struct_sdna(srna, "NodeImageMultiFileSocket");
  RNA_def_struct_ui_text(
      srna, "Output File Layer Slot", "Multilayer slot of the file output node");

  prop = RNA_def_property(srna, "name", PROP_STRING, PROP_NONE);
  RNA_def_property_string_sdna(prop, NULL, "layer");
  RNA_def_property_string_funcs(prop, NULL, NULL, "rna_NodeOutputFileSlotLayer_name_set");
  RNA_def_struct_name_property(srna, prop);
  RNA_def_property_ui_text(prop, "Name", "OpenEXR layer name used for this slot");
  RNA_def_property_update(prop, NC_NODE | NA_EDITED, NULL);
}
static void rna_def_cmp_output_file_slots_api(BlenderRNA *brna,
                                              PropertyRNA *cprop,
                                              const char *struct_name)
{
  StructRNA *srna;
  PropertyRNA *parm;
  FunctionRNA *func;

  RNA_def_property_srna(cprop, struct_name);
  srna = RNA_def_struct(brna, struct_name, NULL);
  RNA_def_struct_sdna(srna, "bNode");
  RNA_def_struct_ui_text(srna, "File Output Slots", "Collection of File Output node slots");

  func = RNA_def_function(srna, "new", "rna_NodeOutputFile_slots_new");
  RNA_def_function_ui_description(func, "Add a file slot to this node");
  RNA_def_function_flag(func, FUNC_USE_SELF_ID | FUNC_USE_REPORTS | FUNC_USE_CONTEXT);
  parm = RNA_def_string(func, "name", NULL, MAX_NAME, "Name", "");
  RNA_def_parameter_flags(parm, 0, PARM_REQUIRED);
  /* return value */
  parm = RNA_def_pointer(func, "socket", "NodeSocket", "", "New socket");
  RNA_def_function_return(func, parm);

  /* NB: methods below can use the standard node socket API functions,
   * included here for completeness.
   */

  func = RNA_def_function(srna, "remove", "rna_Node_socket_remove");
  RNA_def_function_ui_description(func, "Remove a file slot from this node");
  RNA_def_function_flag(func, FUNC_USE_SELF_ID | FUNC_USE_MAIN | FUNC_USE_REPORTS);
  parm = RNA_def_pointer(func, "socket", "NodeSocket", "", "The socket to remove");
  RNA_def_parameter_flags(parm, 0, PARM_REQUIRED);

  func = RNA_def_function(srna, "clear", "rna_Node_inputs_clear");
  RNA_def_function_ui_description(func, "Remove all file slots from this node");
  RNA_def_function_flag(func, FUNC_USE_SELF_ID | FUNC_USE_MAIN);

  func = RNA_def_function(srna, "move", "rna_Node_inputs_move");
  RNA_def_function_ui_description(func, "Move a file slot to another position");
  RNA_def_function_flag(func, FUNC_USE_SELF_ID | FUNC_USE_MAIN);
  parm = RNA_def_int(
      func, "from_index", -1, 0, INT_MAX, "From Index", "Index of the socket to move", 0, 10000);
  RNA_def_parameter_flags(parm, 0, PARM_REQUIRED);
  parm = RNA_def_int(
      func, "to_index", -1, 0, INT_MAX, "To Index", "Target index for the socket", 0, 10000);
  RNA_def_parameter_flags(parm, 0, PARM_REQUIRED);
}
static void def_cmp_output_file(BlenderRNA *brna, StructRNA *srna)
{
  PropertyRNA *prop;

  RNA_def_struct_sdna_from(srna, "NodeImageMultiFile", "storage");

  prop = RNA_def_property(srna, "base_path", PROP_STRING, PROP_FILEPATH);
  RNA_def_property_string_sdna(prop, NULL, "base_path");
  RNA_def_property_ui_text(prop, "Base Path", "Base output path for the image");
  RNA_def_property_update(prop, NC_NODE | NA_EDITED, "rna_Node_update");

  prop = RNA_def_property(srna, "active_input_index", PROP_INT, PROP_NONE);
  RNA_def_property_int_sdna(prop, NULL, "active_input");
  RNA_def_property_ui_text(prop, "Active Input Index", "Active input index in details view list");
  RNA_def_property_update(prop, NC_NODE | NA_EDITED, "rna_Node_update");

  prop = RNA_def_property(srna, "format", PROP_POINTER, PROP_NONE);
  RNA_def_property_struct_type(prop, "ImageFormatSettings");

  /* XXX using two different collections here for the same basic DNA list!
   * Details of the output slots depend on whether the node is in Multilayer EXR mode.
   */

  prop = RNA_def_property(srna, "file_slots", PROP_COLLECTION, PROP_NONE);
  RNA_def_property_collection_funcs(prop,
                                    "rna_NodeOutputFile_slots_begin",
                                    "rna_iterator_listbase_next",
                                    "rna_iterator_listbase_end",
                                    "rna_NodeOutputFile_slot_file_get",
                                    NULL,
                                    NULL,
                                    NULL,
                                    NULL);
  RNA_def_property_struct_type(prop, "NodeOutputFileSlotFile");
  RNA_def_property_ui_text(prop, "File Slots", "");
  rna_def_cmp_output_file_slots_api(brna, prop, "CompositorNodeOutputFileFileSlots");

  prop = RNA_def_property(srna, "layer_slots", PROP_COLLECTION, PROP_NONE);
  RNA_def_property_collection_funcs(prop,
                                    "rna_NodeOutputFile_slots_begin",
                                    "rna_iterator_listbase_next",
                                    "rna_iterator_listbase_end",
                                    "rna_NodeOutputFile_slot_layer_get",
                                    NULL,
                                    NULL,
                                    NULL,
                                    NULL);
  RNA_def_property_struct_type(prop, "NodeOutputFileSlotLayer");
  RNA_def_property_ui_text(prop, "EXR Layer Slots", "");
  rna_def_cmp_output_file_slots_api(brna, prop, "CompositorNodeOutputFileLayerSlots");
}

static void def_cmp_dilate_erode(StructRNA *srna)
{
  PropertyRNA *prop;

  static const EnumPropertyItem mode_items[] = {
      {CMP_NODE_DILATEERODE_STEP, "STEP", 0, "Step", ""},
      {CMP_NODE_DILATEERODE_DISTANCE_THRESH, "THRESHOLD", 0, "Threshold", ""},
      {CMP_NODE_DILATEERODE_DISTANCE, "DISTANCE", 0, "Distance", ""},
      {CMP_NODE_DILATEERODE_DISTANCE_FEATHER, "FEATHER", 0, "Feather", ""},
      {0, NULL, 0, NULL, NULL},
  };

  prop = RNA_def_property(srna, "mode", PROP_ENUM, PROP_NONE);
  RNA_def_property_enum_sdna(prop, NULL, "custom1");
  RNA_def_property_enum_items(prop, mode_items);
  RNA_def_property_ui_text(prop, "Mode", "Growing/shrinking mode");
  RNA_def_property_update(prop, NC_NODE | NA_EDITED, "rna_Node_update");

  prop = RNA_def_property(srna, "distance", PROP_INT, PROP_NONE);
  RNA_def_property_int_sdna(prop, NULL, "custom2");
  RNA_def_property_range(prop, -5000, 5000);
  RNA_def_property_ui_range(prop, -100, 100, 0, -1);
  RNA_def_property_ui_text(prop, "Distance", "Distance to grow/shrink (number of iterations)");
  RNA_def_property_update(prop, NC_NODE | NA_EDITED, "rna_Node_update");

  /* CMP_NODE_DILATEERODE_DISTANCE_THRESH only */
  prop = RNA_def_property(srna, "edge", PROP_FLOAT, PROP_NONE);
  RNA_def_property_float_sdna(prop, NULL, "custom3");
  RNA_def_property_range(prop, -100, 100);
  RNA_def_property_ui_text(prop, "Edge", "Edge to inset");
  RNA_def_property_update(prop, NC_NODE | NA_EDITED, "rna_Node_update");

  RNA_def_struct_sdna_from(srna, "NodeDilateErode", "storage");

  /* CMP_NODE_DILATEERODE_DISTANCE_FEATHER only */
  prop = RNA_def_property(srna, "falloff", PROP_ENUM, PROP_NONE);
  RNA_def_property_enum_sdna(prop, NULL, "falloff");
  RNA_def_property_enum_items(prop, rna_enum_proportional_falloff_curve_only_items);
  RNA_def_property_ui_text(prop, "Falloff", "Falloff type the feather");
  RNA_def_property_translation_context(prop, BLT_I18NCONTEXT_ID_CURVE); /* Abusing id_curve :/ */
  RNA_def_property_update(prop, NC_NODE | NA_EDITED, "rna_Node_update");
}

static void def_cmp_inpaint(StructRNA *srna)
{
  PropertyRNA *prop;

#  if 0
  prop = RNA_def_property(srna, "type", PROP_ENUM, PROP_NONE);

  RNA_def_property_enum_sdna(prop, NULL, "custom1");
  RNA_def_property_enum_items(prop, type_items);
  RNA_def_property_ui_text(prop, "Type", "Type of inpaint algorithm");
  RNA_def_property_update(prop, NC_NODE | NA_EDITED, "rna_Node_update");
#  endif

  prop = RNA_def_property(srna, "distance", PROP_INT, PROP_NONE);
  RNA_def_property_int_sdna(prop, NULL, "custom2");
  RNA_def_property_range(prop, 1, 10000);
  RNA_def_property_ui_text(prop, "Distance", "Distance to inpaint (number of iterations)");
  RNA_def_property_update(prop, NC_NODE | NA_EDITED, "rna_Node_update");
}

static void def_cmp_despeckle(StructRNA *srna)
{
  PropertyRNA *prop;

  prop = RNA_def_property(srna, "threshold", PROP_FLOAT, PROP_NONE);
  RNA_def_property_float_sdna(prop, NULL, "custom3");
  RNA_def_property_range(prop, 0.0, 1.0f);
  RNA_def_property_ui_text(prop, "Threshold", "Threshold for detecting pixels to despeckle");
  RNA_def_property_update(prop, NC_NODE | NA_EDITED, "rna_Node_update");

  prop = RNA_def_property(srna, "threshold_neighbor", PROP_FLOAT, PROP_NONE);
  RNA_def_property_float_sdna(prop, NULL, "custom4");
  RNA_def_property_range(prop, 0.0, 1.0f);
  RNA_def_property_ui_text(
      prop, "Neighbor", "Threshold for the number of neighbor pixels that must match");
  RNA_def_property_update(prop, NC_NODE | NA_EDITED, "rna_Node_update");
}

static void def_cmp_scale(StructRNA *srna)
{
  PropertyRNA *prop;

  static const EnumPropertyItem space_items[] = {
      {CMP_SCALE_RELATIVE, "RELATIVE", 0, "Relative", ""},
      {CMP_SCALE_ABSOLUTE, "ABSOLUTE", 0, "Absolute", ""},
      {CMP_SCALE_SCENEPERCENT, "SCENE_SIZE", 0, "Scene Size", ""},
      {CMP_SCALE_RENDERPERCENT, "RENDER_SIZE", 0, "Render Size", ""},
      {0, NULL, 0, NULL, NULL},
  };

  /* matching bgpic_camera_frame_items[] */
  static const EnumPropertyItem space_frame_items[] = {
      {0, "STRETCH", 0, "Stretch", ""},
      {CMP_SCALE_RENDERSIZE_FRAME_ASPECT, "FIT", 0, "Fit", ""},
      {CMP_SCALE_RENDERSIZE_FRAME_ASPECT | CMP_SCALE_RENDERSIZE_FRAME_CROP, "CROP", 0, "Crop", ""},
      {0, NULL, 0, NULL, NULL},
  };

  prop = RNA_def_property(srna, "space", PROP_ENUM, PROP_NONE);
  RNA_def_property_enum_sdna(prop, NULL, "custom1");
  RNA_def_property_enum_items(prop, space_items);
  RNA_def_property_ui_text(prop, "Space", "Coordinate space to scale relative to");
  RNA_def_property_update(prop, NC_NODE | NA_EDITED, "rna_CompositorNodeScale_update");

  /* expose 2 flags as a enum of 3 items */
  prop = RNA_def_property(srna, "frame_method", PROP_ENUM, PROP_NONE);
  RNA_def_property_enum_bitflag_sdna(prop, NULL, "custom2");
  RNA_def_property_enum_items(prop, space_frame_items);
  RNA_def_property_ui_text(prop, "Frame Method", "How the image fits in the camera frame");
  RNA_def_property_update(prop, NC_NODE | NA_EDITED, "rna_Node_update");

  prop = RNA_def_property(srna, "offset_x", PROP_FLOAT, PROP_NONE);
  RNA_def_property_float_sdna(prop, NULL, "custom3");
  RNA_def_property_ui_text(prop, "X Offset", "Offset image horizontally (factor of image size)");
  RNA_def_property_update(prop, NC_NODE | NA_EDITED, "rna_Node_update");

  prop = RNA_def_property(srna, "offset_y", PROP_FLOAT, PROP_NONE);
  RNA_def_property_float_sdna(prop, NULL, "custom4");
  RNA_def_property_ui_text(prop, "Y Offset", "Offset image vertically (factor of image size)");
  RNA_def_property_update(prop, NC_NODE | NA_EDITED, "rna_Node_update");
}

static void def_cmp_rotate(StructRNA *srna)
{
  PropertyRNA *prop;

  prop = RNA_def_property(srna, "filter_type", PROP_ENUM, PROP_NONE);
  RNA_def_property_enum_sdna(prop, NULL, "custom1");
  RNA_def_property_enum_items(prop, node_sampler_type_items);
  RNA_def_property_ui_text(prop, "Filter", "Method to use to filter rotation");
  RNA_def_property_update(prop, NC_NODE | NA_EDITED, "rna_Node_update");
}

static void def_cmp_diff_matte(StructRNA *srna)
{
  PropertyRNA *prop;

  RNA_def_struct_sdna_from(srna, "NodeChroma", "storage");

  prop = RNA_def_property(srna, "tolerance", PROP_FLOAT, PROP_NONE);
  RNA_def_property_float_sdna(prop, NULL, "t1");
  RNA_def_property_float_funcs(prop, NULL, "rna_difference_matte_t1_set", NULL);
  RNA_def_property_range(prop, 0.0f, 1.0f);
  RNA_def_property_ui_text(prop, "Tolerance", "Color distances below this threshold are keyed");
  RNA_def_property_update(prop, NC_NODE | NA_EDITED, "rna_Node_update");

  prop = RNA_def_property(srna, "falloff", PROP_FLOAT, PROP_NONE);
  RNA_def_property_float_sdna(prop, NULL, "t2");
  RNA_def_property_float_funcs(prop, NULL, "rna_difference_matte_t2_set", NULL);
  RNA_def_property_range(prop, 0.0f, 1.0f);
  RNA_def_property_ui_text(
      prop, "Falloff", "Color distances below this additional threshold are partially keyed");
  RNA_def_property_update(prop, NC_NODE | NA_EDITED, "rna_Node_update");
}

static void def_cmp_color_matte(StructRNA *srna)
{
  PropertyRNA *prop;

  RNA_def_struct_sdna_from(srna, "NodeChroma", "storage");

  prop = RNA_def_property(srna, "color_hue", PROP_FLOAT, PROP_NONE);
  RNA_def_property_float_sdna(prop, NULL, "t1");
  RNA_def_property_range(prop, 0.0f, 1.0f);
  RNA_def_property_ui_text(prop, "H", "Hue tolerance for colors to be considered a keying color");
  RNA_def_property_update(prop, NC_NODE | NA_EDITED, "rna_Node_update");

  prop = RNA_def_property(srna, "color_saturation", PROP_FLOAT, PROP_NONE);
  RNA_def_property_float_sdna(prop, NULL, "t2");
  RNA_def_property_range(prop, 0.0f, 1.0f);
  RNA_def_property_ui_text(prop, "S", "Saturation Tolerance for the color");
  RNA_def_property_update(prop, NC_NODE | NA_EDITED, "rna_Node_update");

  prop = RNA_def_property(srna, "color_value", PROP_FLOAT, PROP_NONE);
  RNA_def_property_float_sdna(prop, NULL, "t3");
  RNA_def_property_range(prop, 0.0f, 1.0f);
  RNA_def_property_ui_text(prop, "V", "Value Tolerance for the color");
  RNA_def_property_update(prop, NC_NODE | NA_EDITED, "rna_Node_update");
}

static void def_cmp_distance_matte(StructRNA *srna)
{
  PropertyRNA *prop;

  static const EnumPropertyItem color_space_items[] = {
      {1, "RGB", 0, "RGB", "RGB color space"},
      {2, "YCC", 0, "YCC", "YCbCr Suppression"},
      {0, NULL, 0, NULL, NULL},
  };

  RNA_def_struct_sdna_from(srna, "NodeChroma", "storage");

  prop = RNA_def_property(srna, "channel", PROP_ENUM, PROP_NONE);
  RNA_def_property_enum_sdna(prop, NULL, "channel");
  RNA_def_property_enum_items(prop, color_space_items);
  RNA_def_property_ui_text(prop, "Channel", "");
  RNA_def_property_update(prop, NC_NODE | NA_EDITED, "rna_Node_update");

  prop = RNA_def_property(srna, "tolerance", PROP_FLOAT, PROP_NONE);
  RNA_def_property_float_sdna(prop, NULL, "t1");
  RNA_def_property_float_funcs(prop, NULL, "rna_distance_matte_t1_set", NULL);
  RNA_def_property_range(prop, 0.0f, 1.0f);
  RNA_def_property_ui_text(prop, "Tolerance", "Color distances below this threshold are keyed");
  RNA_def_property_update(prop, NC_NODE | NA_EDITED, "rna_Node_update");

  prop = RNA_def_property(srna, "falloff", PROP_FLOAT, PROP_NONE);
  RNA_def_property_float_sdna(prop, NULL, "t2");
  RNA_def_property_float_funcs(prop, NULL, "rna_distance_matte_t2_set", NULL);
  RNA_def_property_range(prop, 0.0f, 1.0f);
  RNA_def_property_ui_text(
      prop, "Falloff", "Color distances below this additional threshold are partially keyed");
  RNA_def_property_update(prop, NC_NODE | NA_EDITED, "rna_Node_update");
}

static void def_cmp_color_spill(StructRNA *srna)
{
  PropertyRNA *prop;

  static const EnumPropertyItem channel_items[] = {
      {1, "R", 0, "R", "Red Spill Suppression"},
      {2, "G", 0, "G", "Green Spill Suppression"},
      {3, "B", 0, "B", "Blue Spill Suppression"},
      {0, NULL, 0, NULL, NULL},
  };

  static const EnumPropertyItem limit_channel_items[] = {
      {0, "R", 0, "R", "Limit by Red"},
      {1, "G", 0, "G", "Limit by Green"},
      {2, "B", 0, "B", "Limit by Blue"},
      {0, NULL, 0, NULL, NULL},
  };

  static const EnumPropertyItem algorithm_items[] = {
      {0, "SIMPLE", 0, "Simple", "Simple Limit Algorithm"},
      {1, "AVERAGE", 0, "Average", "Average Limit Algorithm"},
      {0, NULL, 0, NULL, NULL},
  };

  prop = RNA_def_property(srna, "channel", PROP_ENUM, PROP_NONE);
  RNA_def_property_enum_sdna(prop, NULL, "custom1");
  RNA_def_property_enum_items(prop, channel_items);
  RNA_def_property_ui_text(prop, "Channel", "");
  RNA_def_property_update(prop, NC_NODE | NA_EDITED, "rna_Node_update");

  prop = RNA_def_property(srna, "limit_method", PROP_ENUM, PROP_NONE);
  RNA_def_property_enum_sdna(prop, NULL, "custom2");
  RNA_def_property_enum_items(prop, algorithm_items);
  RNA_def_property_ui_text(prop, "Algorithm", "");
  RNA_def_property_update(prop, NC_NODE | NA_EDITED, "rna_Node_update");

  RNA_def_struct_sdna_from(srna, "NodeColorspill", "storage");

  prop = RNA_def_property(srna, "limit_channel", PROP_ENUM, PROP_NONE);
  RNA_def_property_enum_sdna(prop, NULL, "limchan");
  RNA_def_property_enum_items(prop, limit_channel_items);
  RNA_def_property_ui_text(prop, "Limit Channel", "");
  RNA_def_property_update(prop, NC_NODE | NA_EDITED, "rna_Node_update");

  prop = RNA_def_property(srna, "ratio", PROP_FLOAT, PROP_NONE);
  RNA_def_property_float_sdna(prop, NULL, "limscale");
  RNA_def_property_range(prop, 0.5f, 1.5f);
  RNA_def_property_ui_text(prop, "Ratio", "Scale limit by value");
  RNA_def_property_update(prop, NC_NODE | NA_EDITED, "rna_Node_update");

  prop = RNA_def_property(srna, "use_unspill", PROP_BOOLEAN, PROP_NONE);
  RNA_def_property_boolean_sdna(prop, NULL, "unspill", 0);
  RNA_def_property_ui_text(prop, "Unspill", "Compensate all channels (differently) by hand");
  RNA_def_property_update(prop, NC_NODE | NA_EDITED, "rna_Node_update");

  prop = RNA_def_property(srna, "unspill_red", PROP_FLOAT, PROP_NONE);
  RNA_def_property_float_sdna(prop, NULL, "uspillr");
  RNA_def_property_range(prop, 0.0f, 1.5f);
  RNA_def_property_ui_text(prop, "R", "Red spillmap scale");
  RNA_def_property_update(prop, NC_NODE | NA_EDITED, "rna_Node_update");

  prop = RNA_def_property(srna, "unspill_green", PROP_FLOAT, PROP_NONE);
  RNA_def_property_float_sdna(prop, NULL, "uspillg");
  RNA_def_property_range(prop, 0.0f, 1.5f);
  RNA_def_property_ui_text(prop, "G", "Green spillmap scale");
  RNA_def_property_update(prop, NC_NODE | NA_EDITED, "rna_Node_update");

  prop = RNA_def_property(srna, "unspill_blue", PROP_FLOAT, PROP_NONE);
  RNA_def_property_float_sdna(prop, NULL, "uspillb");
  RNA_def_property_range(prop, 0.0f, 1.5f);
  RNA_def_property_ui_text(prop, "B", "Blue spillmap scale");
  RNA_def_property_update(prop, NC_NODE | NA_EDITED, "rna_Node_update");
}

static void def_cmp_luma_matte(StructRNA *srna)
{
  PropertyRNA *prop;

  RNA_def_struct_sdna_from(srna, "NodeChroma", "storage");

  prop = RNA_def_property(srna, "limit_max", PROP_FLOAT, PROP_NONE);
  RNA_def_property_float_sdna(prop, NULL, "t1");
  RNA_def_property_float_funcs(prop, NULL, "rna_Matte_t1_set", NULL);
  RNA_def_property_ui_range(prop, 0, 1, 0.1f, 3);
  RNA_def_property_ui_text(prop, "High", "Values higher than this setting are 100% opaque");
  RNA_def_property_update(prop, NC_NODE | NA_EDITED, "rna_Node_update");

  prop = RNA_def_property(srna, "limit_min", PROP_FLOAT, PROP_NONE);
  RNA_def_property_float_sdna(prop, NULL, "t2");
  RNA_def_property_float_funcs(prop, NULL, "rna_Matte_t2_set", NULL);
  RNA_def_property_ui_range(prop, 0, 1, 0.1f, 3);
  RNA_def_property_ui_text(prop, "Low", "Values lower than this setting are 100% keyed");
  RNA_def_property_update(prop, NC_NODE | NA_EDITED, "rna_Node_update");
}

static void def_cmp_brightcontrast(StructRNA *srna)
{
  PropertyRNA *prop;

  prop = RNA_def_property(srna, "use_premultiply", PROP_BOOLEAN, PROP_NONE);
  RNA_def_property_boolean_sdna(prop, NULL, "custom1", 1);
  RNA_def_property_ui_text(prop, "Convert Premul", "Keep output image premultiplied alpha");
  RNA_def_property_update(prop, NC_NODE | NA_EDITED, "rna_Node_update");
}

static void def_cmp_chroma_matte(StructRNA *srna)
{
  PropertyRNA *prop;

  RNA_def_struct_sdna_from(srna, "NodeChroma", "storage");

  prop = RNA_def_property(srna, "tolerance", PROP_FLOAT, PROP_ANGLE);
  RNA_def_property_float_sdna(prop, NULL, "t1");
  RNA_def_property_float_funcs(prop, NULL, "rna_Matte_t1_set", NULL);
  RNA_def_property_range(prop, DEG2RADF(1.0f), DEG2RADF(80.0f));
  RNA_def_property_ui_text(
      prop, "Acceptance", "Tolerance for a color to be considered a keying color");
  RNA_def_property_update(prop, NC_NODE | NA_EDITED, "rna_Node_update");

  prop = RNA_def_property(srna, "threshold", PROP_FLOAT, PROP_ANGLE);
  RNA_def_property_float_sdna(prop, NULL, "t2");
  RNA_def_property_float_funcs(prop, NULL, "rna_Matte_t2_set", NULL);
  RNA_def_property_range(prop, 0.0f, DEG2RADF(30.0f));
  RNA_def_property_ui_text(
      prop, "Cutoff", "Tolerance below which colors will be considered as exact matches");
  RNA_def_property_update(prop, NC_NODE | NA_EDITED, "rna_Node_update");

  prop = RNA_def_property(srna, "lift", PROP_FLOAT, PROP_NONE);
  RNA_def_property_float_sdna(prop, NULL, "fsize");
  RNA_def_property_range(prop, 0.0f, 1.0f);
  RNA_def_property_ui_text(prop, "Lift", "Alpha lift");
  RNA_def_property_update(prop, NC_NODE | NA_EDITED, "rna_Node_update");

  prop = RNA_def_property(srna, "gain", PROP_FLOAT, PROP_NONE);
  RNA_def_property_float_sdna(prop, NULL, "fstrength");
  RNA_def_property_range(prop, 0.0f, 1.0f);
  RNA_def_property_ui_text(prop, "Falloff", "Alpha falloff");
  RNA_def_property_update(prop, NC_NODE | NA_EDITED, "rna_Node_update");

  prop = RNA_def_property(srna, "shadow_adjust", PROP_FLOAT, PROP_NONE);
  RNA_def_property_float_sdna(prop, NULL, "t3");
  RNA_def_property_range(prop, 0.0f, 1.0f);
  RNA_def_property_ui_text(
      prop, "Shadow Adjust", "Adjusts the brightness of any shadows captured");
  RNA_def_property_update(prop, NC_NODE | NA_EDITED, "rna_Node_update");
}

static void def_cmp_channel_matte(StructRNA *srna)
{
  PropertyRNA *prop;

  static const EnumPropertyItem color_space_items[] = {
      {CMP_NODE_CHANNEL_MATTE_CS_RGB, "RGB", 0, "RGB", "RGB Color Space"},
      {CMP_NODE_CHANNEL_MATTE_CS_HSV, "HSV", 0, "HSV", "HSV Color Space"},
      {CMP_NODE_CHANNEL_MATTE_CS_YUV, "YUV", 0, "YUV", "YUV Color Space"},
      {CMP_NODE_CHANNEL_MATTE_CS_YCC, "YCC", 0, "YCbCr", "YCbCr Color Space"},
      {0, NULL, 0, NULL, NULL},
  };

  static const EnumPropertyItem algorithm_items[] = {
      {0, "SINGLE", 0, "Single", "Limit by single channel"},
      {1, "MAX", 0, "Max", "Limit by max of other channels "},
      {0, NULL, 0, NULL, NULL},
  };

  prop = RNA_def_property(srna, "color_space", PROP_ENUM, PROP_NONE);
  RNA_def_property_enum_sdna(prop, NULL, "custom1");
  RNA_def_property_enum_items(prop, color_space_items);
  RNA_def_property_ui_text(prop, "Color Space", "");
  RNA_def_property_update(prop, NC_NODE | NA_EDITED, "rna_Node_update");

  prop = RNA_def_property(srna, "matte_channel", PROP_ENUM, PROP_NONE);
  RNA_def_property_enum_sdna(prop, NULL, "custom2");
  RNA_def_property_enum_items(prop, prop_tri_channel_items);
  RNA_def_property_enum_funcs(prop, NULL, NULL, "rna_Node_channel_itemf");
  RNA_def_property_ui_text(prop, "Channel", "Channel used to determine matte");
  RNA_def_property_update(prop, NC_NODE | NA_EDITED, "rna_Node_update");

  RNA_def_struct_sdna_from(srna, "NodeChroma", "storage");

  prop = RNA_def_property(srna, "limit_method", PROP_ENUM, PROP_NONE);
  RNA_def_property_enum_sdna(prop, NULL, "algorithm");
  RNA_def_property_enum_items(prop, algorithm_items);
  RNA_def_property_ui_text(prop, "Algorithm", "Algorithm to use to limit channel");
  RNA_def_property_update(prop, NC_NODE | NA_EDITED, "rna_Node_update");

  prop = RNA_def_property(srna, "limit_channel", PROP_ENUM, PROP_NONE);
  RNA_def_property_enum_sdna(prop, NULL, "channel");
  RNA_def_property_enum_items(prop, prop_tri_channel_items);
  RNA_def_property_enum_funcs(prop, NULL, NULL, "rna_Node_channel_itemf");
  RNA_def_property_ui_text(prop, "Limit Channel", "Limit by this channel's value");
  RNA_def_property_update(prop, NC_NODE | NA_EDITED, "rna_Node_update");

  prop = RNA_def_property(srna, "limit_max", PROP_FLOAT, PROP_NONE);
  RNA_def_property_float_sdna(prop, NULL, "t1");
  RNA_def_property_float_funcs(prop, NULL, "rna_Matte_t1_set", NULL);
  RNA_def_property_ui_range(prop, 0, 1, 0.1f, 3);
  RNA_def_property_ui_text(prop, "High", "Values higher than this setting are 100% opaque");
  RNA_def_property_update(prop, NC_NODE | NA_EDITED, "rna_Node_update");

  prop = RNA_def_property(srna, "limit_min", PROP_FLOAT, PROP_NONE);
  RNA_def_property_float_sdna(prop, NULL, "t2");
  RNA_def_property_float_funcs(prop, NULL, "rna_Matte_t2_set", NULL);
  RNA_def_property_ui_range(prop, 0, 1, 0.1f, 3);
  RNA_def_property_ui_text(prop, "Low", "Values lower than this setting are 100% keyed");
  RNA_def_property_update(prop, NC_NODE | NA_EDITED, "rna_Node_update");
}

static void def_cmp_flip(StructRNA *srna)
{
  PropertyRNA *prop;

  prop = RNA_def_property(srna, "axis", PROP_ENUM, PROP_NONE);
  RNA_def_property_enum_sdna(prop, NULL, "custom1");
  RNA_def_property_enum_items(prop, node_flip_items);
  RNA_def_property_ui_text(prop, "Axis", "");
  RNA_def_property_update(prop, NC_NODE | NA_EDITED, "rna_Node_update");
}

static void def_cmp_splitviewer(StructRNA *srna)
{
  PropertyRNA *prop;

  prop = RNA_def_property(srna, "axis", PROP_ENUM, PROP_NONE);
  RNA_def_property_enum_sdna(prop, NULL, "custom2");
  RNA_def_property_enum_items(prop, rna_enum_axis_xy_items);
  RNA_def_property_ui_text(prop, "Axis", "");
  RNA_def_property_update(prop, NC_NODE | NA_EDITED, "rna_Node_update");

  prop = RNA_def_property(srna, "factor", PROP_INT, PROP_FACTOR);
  RNA_def_property_int_sdna(prop, NULL, "custom1");
  RNA_def_property_range(prop, 0, 100);
  RNA_def_property_ui_text(prop, "Factor", "");
  RNA_def_property_update(prop, NC_NODE | NA_EDITED, "rna_Node_update");
}

static void def_cmp_id_mask(StructRNA *srna)
{
  PropertyRNA *prop;

  prop = RNA_def_property(srna, "index", PROP_INT, PROP_NONE);
  RNA_def_property_int_sdna(prop, NULL, "custom1");
  RNA_def_property_range(prop, 0, 32767);
  RNA_def_property_ui_text(prop, "Index", "Pass index number to convert to alpha");
  RNA_def_property_update(prop, NC_NODE | NA_EDITED, "rna_Node_update");

  prop = RNA_def_property(srna, "use_antialiasing", PROP_BOOLEAN, PROP_NONE);
  RNA_def_property_boolean_sdna(prop, NULL, "custom2", 0);
  RNA_def_property_ui_text(prop, "Anti-Aliasing", "Apply an anti-aliasing filter to the mask");
  RNA_def_property_update(prop, NC_NODE | NA_EDITED, "rna_Node_update");
}

static void def_cmp_double_edge_mask(StructRNA *srna)
{
  PropertyRNA *prop;

  static const EnumPropertyItem BufEdgeMode_items[] = {
      {0, "BLEED_OUT", 0, "Bleed Out", "Allow mask pixels to bleed along edges"},
      {1, "KEEP_IN", 0, "Keep In", "Restrict mask pixels from touching edges"},
      {0, NULL, 0, NULL, NULL},
  };

  static const EnumPropertyItem InnerEdgeMode_items[] = {
      {0, "ALL", 0, "All", "All pixels on inner mask edge are considered during mask calculation"},
      {1,
       "ADJACENT_ONLY",
       0,
       "Adjacent Only",
       "Only inner mask pixels adjacent to outer mask pixels are considered during mask "
       "calculation"},
      {0, NULL, 0, NULL, NULL},
  };

  prop = RNA_def_property(srna, "inner_mode", PROP_ENUM, PROP_NONE);
  RNA_def_property_enum_sdna(prop, NULL, "custom1");
  RNA_def_property_enum_items(prop, InnerEdgeMode_items);
  RNA_def_property_ui_text(prop, "Inner Edge Mode", "");
  RNA_def_property_update(prop, NC_NODE | NA_EDITED, "rna_Node_update");

  prop = RNA_def_property(srna, "edge_mode", PROP_ENUM, PROP_NONE);
  RNA_def_property_enum_sdna(prop, NULL, "custom2");
  RNA_def_property_enum_items(prop, BufEdgeMode_items);
  RNA_def_property_ui_text(prop, "Buffer Edge Mode", "");
  RNA_def_property_update(prop, NC_NODE | NA_EDITED, "rna_Node_update");
}

static void def_cmp_map_uv(StructRNA *srna)
{
  PropertyRNA *prop;

  prop = RNA_def_property(srna, "alpha", PROP_INT, PROP_FACTOR);
  RNA_def_property_int_sdna(prop, NULL, "custom1");
  RNA_def_property_range(prop, 0, 100);
  RNA_def_property_ui_text(prop, "Alpha", "");
  RNA_def_property_update(prop, NC_NODE | NA_EDITED, "rna_Node_update");
}

static void def_cmp_defocus(StructRNA *srna)
{
  PropertyRNA *prop;

  static const EnumPropertyItem bokeh_items[] = {
      {8, "OCTAGON", 0, "Octagonal", "8 sides"},
      {7, "HEPTAGON", 0, "Heptagonal", "7 sides"},
      {6, "HEXAGON", 0, "Hexagonal", "6 sides"},
      {5, "PENTAGON", 0, "Pentagonal", "5 sides"},
      {4, "SQUARE", 0, "Square", "4 sides"},
      {3, "TRIANGLE", 0, "Triangular", "3 sides"},
      {0, "CIRCLE", 0, "Circular", ""},
      {0, NULL, 0, NULL, NULL},
  };

  prop = RNA_def_property(srna, "scene", PROP_POINTER, PROP_NONE);
  RNA_def_property_pointer_sdna(prop, NULL, "id");
  RNA_def_property_pointer_funcs(prop, NULL, "rna_Node_scene_set", NULL, NULL);
  RNA_def_property_struct_type(prop, "Scene");
  RNA_def_property_flag(prop, PROP_EDITABLE | PROP_ID_REFCOUNT);
  RNA_def_property_ui_text(
      prop, "Scene", "Scene from which to select the active camera (render scene if undefined)");
  RNA_def_property_update(prop, NC_NODE | NA_EDITED, "rna_Node_update");

  RNA_def_struct_sdna_from(srna, "NodeDefocus", "storage");

  prop = RNA_def_property(srna, "bokeh", PROP_ENUM, PROP_NONE);
  RNA_def_property_enum_sdna(prop, NULL, "bktype");
  RNA_def_property_enum_items(prop, bokeh_items);
  RNA_def_property_ui_text(prop, "Bokeh Type", "");
  RNA_def_property_update(prop, NC_NODE | NA_EDITED, "rna_Node_update");

  prop = RNA_def_property(srna, "angle", PROP_FLOAT, PROP_ANGLE);
  RNA_def_property_float_sdna(prop, NULL, "rotation");
  RNA_def_property_range(prop, 0.0f, DEG2RADF(90.0f));
  RNA_def_property_ui_text(prop, "Angle", "Bokeh shape rotation offset");
  RNA_def_property_update(prop, NC_NODE | NA_EDITED, "rna_Node_update");

  prop = RNA_def_property(srna, "use_gamma_correction", PROP_BOOLEAN, PROP_NONE);
  RNA_def_property_boolean_sdna(prop, NULL, "gamco", 1);
  RNA_def_property_ui_text(
      prop, "Gamma Correction", "Enable gamma correction before and after main process");
  RNA_def_property_update(prop, NC_NODE | NA_EDITED, "rna_Node_update");

  /* TODO */
  prop = RNA_def_property(srna, "f_stop", PROP_FLOAT, PROP_NONE);
  RNA_def_property_float_sdna(prop, NULL, "fstop");
  RNA_def_property_range(prop, 0.0f, 128.0f);
  RNA_def_property_ui_text(
      prop,
      "F-stop",
      "Amount of focal blur, 128=infinity=perfect focus, half the value doubles "
      "the blur radius");
  RNA_def_property_update(prop, NC_NODE | NA_EDITED, "rna_Node_update");

  prop = RNA_def_property(srna, "blur_max", PROP_FLOAT, PROP_NONE);
  RNA_def_property_float_sdna(prop, NULL, "maxblur");
  RNA_def_property_range(prop, 0.0f, 10000.0f);
  RNA_def_property_ui_text(prop, "Max Blur", "Blur limit, maximum CoC radius");
  RNA_def_property_update(prop, NC_NODE | NA_EDITED, "rna_Node_update");

  prop = RNA_def_property(srna, "threshold", PROP_FLOAT, PROP_NONE);
  RNA_def_property_float_sdna(prop, NULL, "bthresh");
  RNA_def_property_range(prop, 0.0f, 100.0f);
  RNA_def_property_ui_text(
      prop,
      "Threshold",
      "CoC radius threshold, prevents background bleed on in-focus midground, 0=off");
  RNA_def_property_update(prop, NC_NODE | NA_EDITED, "rna_Node_update");

  prop = RNA_def_property(srna, "use_preview", PROP_BOOLEAN, PROP_NONE);
  RNA_def_property_boolean_sdna(prop, NULL, "preview", 1);
  RNA_def_property_ui_text(prop, "Preview", "Enable low quality mode, useful for preview");
  RNA_def_property_update(prop, NC_NODE | NA_EDITED, "rna_Node_update");

  prop = RNA_def_property(srna, "use_zbuffer", PROP_BOOLEAN, PROP_NONE);
  RNA_def_property_boolean_negative_sdna(prop, NULL, "no_zbuf", 1);
  RNA_def_property_ui_text(prop,
                           "Use Z-Buffer",
                           "Disable when using an image as input instead of actual z-buffer "
                           "(auto enabled if node not image based, eg. time node)");
  RNA_def_property_update(prop, NC_NODE | NA_EDITED, "rna_Node_update");

  prop = RNA_def_property(srna, "z_scale", PROP_FLOAT, PROP_NONE);
  RNA_def_property_float_sdna(prop, NULL, "scale");
  RNA_def_property_range(prop, 0.0f, 1000.0f);
  RNA_def_property_ui_text(
      prop,
      "Z-Scale",
      "Scale the Z input when not using a z-buffer, controls maximum blur designated "
      "by the color white or input value 1");
  RNA_def_property_update(prop, NC_NODE | NA_EDITED, "rna_Node_update");
}

static void def_cmp_invert(StructRNA *srna)
{
  PropertyRNA *prop;

  prop = RNA_def_property(srna, "invert_rgb", PROP_BOOLEAN, PROP_NONE);
  RNA_def_property_boolean_sdna(prop, NULL, "custom1", CMP_CHAN_RGB);
  RNA_def_property_ui_text(prop, "RGB", "");
  RNA_def_property_update(prop, NC_NODE | NA_EDITED, "rna_Node_update");

  prop = RNA_def_property(srna, "invert_alpha", PROP_BOOLEAN, PROP_NONE);
  RNA_def_property_boolean_sdna(prop, NULL, "custom1", CMP_CHAN_A);
  RNA_def_property_ui_text(prop, "Alpha", "");
  RNA_def_property_update(prop, NC_NODE | NA_EDITED, "rna_Node_update");
}

static void def_cmp_crop(StructRNA *srna)
{
  PropertyRNA *prop;

  prop = RNA_def_property(srna, "use_crop_size", PROP_BOOLEAN, PROP_NONE);
  RNA_def_property_boolean_sdna(prop, NULL, "custom1", 1);
  RNA_def_property_ui_text(prop, "Crop Image Size", "Whether to crop the size of the input image");
  RNA_def_property_update(prop, NC_NODE | NA_EDITED, "rna_Node_update");

  prop = RNA_def_property(srna, "relative", PROP_BOOLEAN, PROP_NONE);
  RNA_def_property_boolean_sdna(prop, NULL, "custom2", 1);
  RNA_def_property_ui_text(prop, "Relative", "Use relative values to crop image");
  RNA_def_property_update(prop, NC_NODE | NA_EDITED, "rna_Node_update");

  RNA_def_struct_sdna_from(srna, "NodeTwoXYs", "storage");

  prop = RNA_def_property(srna, "min_x", PROP_INT, PROP_NONE);
  RNA_def_property_int_sdna(prop, NULL, "x1");
  RNA_def_property_range(prop, 0, 10000);
  RNA_def_property_ui_text(prop, "X1", "");
  RNA_def_property_update(prop, NC_NODE | NA_EDITED, "rna_Node_update");

  prop = RNA_def_property(srna, "max_x", PROP_INT, PROP_NONE);
  RNA_def_property_int_sdna(prop, NULL, "x2");
  RNA_def_property_range(prop, 0, 10000);
  RNA_def_property_ui_text(prop, "X2", "");
  RNA_def_property_update(prop, NC_NODE | NA_EDITED, "rna_Node_update");

  prop = RNA_def_property(srna, "min_y", PROP_INT, PROP_NONE);
  RNA_def_property_int_sdna(prop, NULL, "y1");
  RNA_def_property_range(prop, 0, 10000);
  RNA_def_property_ui_text(prop, "Y1", "");
  RNA_def_property_update(prop, NC_NODE | NA_EDITED, "rna_Node_update");

  prop = RNA_def_property(srna, "max_y", PROP_INT, PROP_NONE);
  RNA_def_property_int_sdna(prop, NULL, "y2");
  RNA_def_property_range(prop, 0, 10000);
  RNA_def_property_ui_text(prop, "Y2", "");
  RNA_def_property_update(prop, NC_NODE | NA_EDITED, "rna_Node_update");

  prop = RNA_def_property(srna, "rel_min_x", PROP_FLOAT, PROP_NONE);
  RNA_def_property_float_sdna(prop, NULL, "fac_x1");
  RNA_def_property_range(prop, 0.0, 1.0);
  RNA_def_property_ui_text(prop, "X1", "");
  RNA_def_property_update(prop, NC_NODE | NA_EDITED, "rna_Node_update");

  prop = RNA_def_property(srna, "rel_max_x", PROP_FLOAT, PROP_NONE);
  RNA_def_property_float_sdna(prop, NULL, "fac_x2");
  RNA_def_property_range(prop, 0.0, 1.0);
  RNA_def_property_ui_text(prop, "X2", "");
  RNA_def_property_update(prop, NC_NODE | NA_EDITED, "rna_Node_update");

  prop = RNA_def_property(srna, "rel_min_y", PROP_FLOAT, PROP_NONE);
  RNA_def_property_float_sdna(prop, NULL, "fac_y1");
  RNA_def_property_range(prop, 0.0, 1.0);
  RNA_def_property_ui_text(prop, "Y1", "");
  RNA_def_property_update(prop, NC_NODE | NA_EDITED, "rna_Node_update");

  prop = RNA_def_property(srna, "rel_max_y", PROP_FLOAT, PROP_NONE);
  RNA_def_property_float_sdna(prop, NULL, "fac_y2");
  RNA_def_property_range(prop, 0.0, 1.0);
  RNA_def_property_ui_text(prop, "Y2", "");
  RNA_def_property_update(prop, NC_NODE | NA_EDITED, "rna_Node_update");
}

static void def_cmp_dblur(StructRNA *srna)
{
  PropertyRNA *prop;

  RNA_def_struct_sdna_from(srna, "NodeDBlurData", "storage");

  prop = RNA_def_property(srna, "iterations", PROP_INT, PROP_NONE);
  RNA_def_property_int_sdna(prop, NULL, "iter");
  RNA_def_property_range(prop, 1, 32);
  RNA_def_property_ui_text(prop, "Iterations", "");
  RNA_def_property_update(prop, NC_NODE | NA_EDITED, "rna_Node_update");

  prop = RNA_def_property(srna, "use_wrap", PROP_BOOLEAN, PROP_NONE);
  RNA_def_property_boolean_sdna(prop, NULL, "wrap", 1);
  RNA_def_property_ui_text(prop, "Wrap", "");
  RNA_def_property_update(prop, NC_NODE | NA_EDITED, "rna_Node_update");

  prop = RNA_def_property(srna, "center_x", PROP_FLOAT, PROP_NONE);
  RNA_def_property_float_sdna(prop, NULL, "center_x");
  RNA_def_property_range(prop, 0.0f, 1.0f);
  RNA_def_property_ui_text(prop, "Center X", "");
  RNA_def_property_update(prop, NC_NODE | NA_EDITED, "rna_Node_update");

  prop = RNA_def_property(srna, "center_y", PROP_FLOAT, PROP_NONE);
  RNA_def_property_float_sdna(prop, NULL, "center_y");
  RNA_def_property_range(prop, 0.0f, 1.0f);
  RNA_def_property_ui_text(prop, "Center Y", "");
  RNA_def_property_update(prop, NC_NODE | NA_EDITED, "rna_Node_update");

  prop = RNA_def_property(srna, "distance", PROP_FLOAT, PROP_NONE);
  RNA_def_property_float_sdna(prop, NULL, "distance");
  RNA_def_property_range(prop, -1.0f, 1.0f);
  RNA_def_property_ui_text(prop, "Distance", "");
  RNA_def_property_update(prop, NC_NODE | NA_EDITED, "rna_Node_update");

  prop = RNA_def_property(srna, "angle", PROP_FLOAT, PROP_ANGLE);
  RNA_def_property_float_sdna(prop, NULL, "angle");
  RNA_def_property_range(prop, 0.0f, DEG2RADF(360.0f));
  RNA_def_property_ui_text(prop, "Angle", "");
  RNA_def_property_update(prop, NC_NODE | NA_EDITED, "rna_Node_update");

  prop = RNA_def_property(srna, "spin", PROP_FLOAT, PROP_ANGLE);
  RNA_def_property_float_sdna(prop, NULL, "spin");
  RNA_def_property_range(prop, DEG2RADF(-360.0f), DEG2RADF(360.0f));
  RNA_def_property_ui_text(prop, "Spin", "");
  RNA_def_property_update(prop, NC_NODE | NA_EDITED, "rna_Node_update");

  prop = RNA_def_property(srna, "zoom", PROP_FLOAT, PROP_NONE);
  RNA_def_property_float_sdna(prop, NULL, "zoom");
  RNA_def_property_range(prop, 0.0f, 100.0f);
  RNA_def_property_ui_text(prop, "Zoom", "");
  RNA_def_property_update(prop, NC_NODE | NA_EDITED, "rna_Node_update");
}

static void def_cmp_bilateral_blur(StructRNA *srna)
{
  PropertyRNA *prop;

  RNA_def_struct_sdna_from(srna, "NodeBilateralBlurData", "storage");

  prop = RNA_def_property(srna, "iterations", PROP_INT, PROP_NONE);
  RNA_def_property_int_sdna(prop, NULL, "iter");
  RNA_def_property_range(prop, 1, 128);
  RNA_def_property_ui_text(prop, "Iterations", "");
  RNA_def_property_update(prop, NC_NODE | NA_EDITED, "rna_Node_update");

  prop = RNA_def_property(srna, "sigma_color", PROP_FLOAT, PROP_NONE);
  RNA_def_property_float_sdna(prop, NULL, "sigma_color");
  RNA_def_property_range(prop, 0.01f, 3.0f);
  RNA_def_property_ui_text(prop, "Color Sigma", "");
  RNA_def_property_update(prop, NC_NODE | NA_EDITED, "rna_Node_update");

  prop = RNA_def_property(srna, "sigma_space", PROP_FLOAT, PROP_NONE);
  RNA_def_property_float_sdna(prop, NULL, "sigma_space");
  RNA_def_property_range(prop, 0.01f, 30.0f);
  RNA_def_property_ui_text(prop, "Space Sigma", "");
  RNA_def_property_update(prop, NC_NODE | NA_EDITED, "rna_Node_update");
}

static void def_cmp_premul_key(StructRNA *srna)
{
  PropertyRNA *prop;

  static const EnumPropertyItem type_items[] = {
      {0, "STRAIGHT_TO_PREMUL", 0, "Straight to Premul", ""},
      {1, "PREMUL_TO_STRAIGHT", 0, "Premul to Straight", ""},
      {0, NULL, 0, NULL, NULL},
  };

  prop = RNA_def_property(srna, "mapping", PROP_ENUM, PROP_NONE);
  RNA_def_property_enum_sdna(prop, NULL, "custom1");
  RNA_def_property_enum_items(prop, type_items);
  RNA_def_property_ui_text(
      prop, "Mapping", "Conversion between premultiplied alpha and key alpha");
  RNA_def_property_update(prop, NC_NODE | NA_EDITED, "rna_Node_update");
}

static void def_cmp_glare(StructRNA *srna)
{
  PropertyRNA *prop;

  static const EnumPropertyItem type_items[] = {
      {3, "GHOSTS", 0, "Ghosts", ""},
      {2, "STREAKS", 0, "Streaks", ""},
      {1, "FOG_GLOW", 0, "Fog Glow", ""},
      {0, "SIMPLE_STAR", 0, "Simple Star", ""},
      {0, NULL, 0, NULL, NULL},
  };

  static const EnumPropertyItem quality_items[] = {
      {0, "HIGH", 0, "High", ""},
      {1, "MEDIUM", 0, "Medium", ""},
      {2, "LOW", 0, "Low", ""},
      {0, NULL, 0, NULL, NULL},
  };

  RNA_def_struct_sdna_from(srna, "NodeGlare", "storage");

  prop = RNA_def_property(srna, "glare_type", PROP_ENUM, PROP_NONE);
  RNA_def_property_enum_sdna(prop, NULL, "type");
  RNA_def_property_enum_items(prop, type_items);
  RNA_def_property_ui_text(prop, "Glare Type", "");
  RNA_def_property_update(prop, NC_NODE | NA_EDITED, "rna_Node_update");

  prop = RNA_def_property(srna, "quality", PROP_ENUM, PROP_NONE);
  RNA_def_property_enum_sdna(prop, NULL, "quality");
  RNA_def_property_enum_items(prop, quality_items);
  RNA_def_property_ui_text(
      prop,
      "Quality",
      "If not set to high quality, the effect will be applied to a low-res copy "
      "of the source image");
  RNA_def_property_update(prop, NC_NODE | NA_EDITED, "rna_Node_update");

  prop = RNA_def_property(srna, "iterations", PROP_INT, PROP_NONE);
  RNA_def_property_int_sdna(prop, NULL, "iter");
  RNA_def_property_range(prop, 2, 5);
  RNA_def_property_ui_text(prop, "Iterations", "");
  RNA_def_property_update(prop, NC_NODE | NA_EDITED, "rna_Node_update");

  prop = RNA_def_property(srna, "color_modulation", PROP_FLOAT, PROP_NONE);
  RNA_def_property_float_sdna(prop, NULL, "colmod");
  RNA_def_property_range(prop, 0.0f, 1.0f);
  RNA_def_property_ui_text(
      prop,
      "Color Modulation",
      "Amount of Color Modulation, modulates colors of streaks and ghosts for "
      "a spectral dispersion effect");
  RNA_def_property_update(prop, NC_NODE | NA_EDITED, "rna_Node_update");

  prop = RNA_def_property(srna, "mix", PROP_FLOAT, PROP_NONE);
  RNA_def_property_float_sdna(prop, NULL, "mix");
  RNA_def_property_range(prop, -1.0f, 1.0f);
  RNA_def_property_ui_text(
      prop, "Mix", "-1 is original image only, 0 is exact 50/50 mix, 1 is processed image only");
  RNA_def_property_update(prop, NC_NODE | NA_EDITED, "rna_Node_update");

  prop = RNA_def_property(srna, "threshold", PROP_FLOAT, PROP_NONE);
  RNA_def_property_float_sdna(prop, NULL, "threshold");
  RNA_def_property_range(prop, 0.0f, 1000.0f);
  RNA_def_property_ui_text(
      prop,
      "Threshold",
      "The glare filter will only be applied to pixels brighter than this value");
  RNA_def_property_update(prop, NC_NODE | NA_EDITED, "rna_Node_update");

  prop = RNA_def_property(srna, "streaks", PROP_INT, PROP_NONE);
  RNA_def_property_int_sdna(prop, NULL, "streaks");
  RNA_def_property_range(prop, 1, 16);
  RNA_def_property_ui_text(prop, "Streaks", "Total number of streaks");
  RNA_def_property_update(prop, NC_NODE | NA_EDITED, "rna_Node_update");

  prop = RNA_def_property(srna, "angle_offset", PROP_FLOAT, PROP_ANGLE);
  RNA_def_property_float_sdna(prop, NULL, "angle_ofs");
  RNA_def_property_range(prop, 0.0f, DEG2RADF(180.0f));
  RNA_def_property_ui_text(prop, "Angle Offset", "Streak angle offset");
  RNA_def_property_update(prop, NC_NODE | NA_EDITED, "rna_Node_update");

  prop = RNA_def_property(srna, "fade", PROP_FLOAT, PROP_NONE);
  RNA_def_property_float_sdna(prop, NULL, "fade");
  RNA_def_property_range(prop, 0.75f, 1.0f);
  RNA_def_property_ui_text(prop, "Fade", "Streak fade-out factor");
  RNA_def_property_update(prop, NC_NODE | NA_EDITED, "rna_Node_update");

  prop = RNA_def_property(srna, "use_rotate_45", PROP_BOOLEAN, PROP_NONE);
  RNA_def_property_boolean_sdna(prop, NULL, "star_45", 0);
  RNA_def_property_ui_text(prop, "Rotate 45", "Simple star filter: add 45 degree rotation offset");
  RNA_def_property_update(prop, NC_NODE | NA_EDITED, "rna_Node_update");

  prop = RNA_def_property(srna, "size", PROP_INT, PROP_NONE);
  RNA_def_property_int_sdna(prop, NULL, "size");
  RNA_def_property_range(prop, 6, 9);
  RNA_def_property_ui_text(
      prop,
      "Size",
      "Glow/glare size (not actual size; relative to initial size of bright area of pixels)");
  RNA_def_property_update(prop, NC_NODE | NA_EDITED, "rna_Node_update");

  /* TODO */
}

static void def_cmp_tonemap(StructRNA *srna)
{
  PropertyRNA *prop;

  static const EnumPropertyItem type_items[] = {
      {1, "RD_PHOTORECEPTOR", 0, "R/D Photoreceptor", ""},
      {0, "RH_SIMPLE", 0, "Rh Simple", ""},
      {0, NULL, 0, NULL, NULL},
  };

  RNA_def_struct_sdna_from(srna, "NodeTonemap", "storage");

  prop = RNA_def_property(srna, "tonemap_type", PROP_ENUM, PROP_NONE);
  RNA_def_property_enum_sdna(prop, NULL, "type");
  RNA_def_property_enum_items(prop, type_items);
  RNA_def_property_ui_text(prop, "Tonemap Type", "");
  RNA_def_property_update(prop, NC_NODE | NA_EDITED, "rna_Node_update");

  prop = RNA_def_property(srna, "key", PROP_FLOAT, PROP_NONE);
  RNA_def_property_float_sdna(prop, NULL, "key");
  RNA_def_property_range(prop, 0.0f, 1.0f);
  RNA_def_property_ui_text(prop, "Key", "The value the average luminance is mapped to");
  RNA_def_property_update(prop, NC_NODE | NA_EDITED, "rna_Node_update");

  prop = RNA_def_property(srna, "offset", PROP_FLOAT, PROP_NONE);
  RNA_def_property_float_sdna(prop, NULL, "offset");
  RNA_def_property_range(prop, 0.001f, 10.0f);
  RNA_def_property_ui_text(
      prop,
      "Offset",
      "Normally always 1, but can be used as an extra control to alter the brightness curve");
  RNA_def_property_update(prop, NC_NODE | NA_EDITED, "rna_Node_update");

  prop = RNA_def_property(srna, "gamma", PROP_FLOAT, PROP_NONE);
  RNA_def_property_float_sdna(prop, NULL, "gamma");
  RNA_def_property_range(prop, 0.001f, 3.0f);
  RNA_def_property_ui_text(prop, "Gamma", "If not used, set to 1");
  RNA_def_property_update(prop, NC_NODE | NA_EDITED, "rna_Node_update");

  prop = RNA_def_property(srna, "intensity", PROP_FLOAT, PROP_NONE);
  RNA_def_property_float_sdna(prop, NULL, "f");
  RNA_def_property_range(prop, -8.0f, 8.0f);
  RNA_def_property_ui_text(
      prop, "Intensity", "If less than zero, darkens image; otherwise, makes it brighter");
  RNA_def_property_update(prop, NC_NODE | NA_EDITED, "rna_Node_update");

  prop = RNA_def_property(srna, "contrast", PROP_FLOAT, PROP_NONE);
  RNA_def_property_float_sdna(prop, NULL, "m");
  RNA_def_property_range(prop, 0.0f, 1.0f);
  RNA_def_property_ui_text(prop, "Contrast", "Set to 0 to use estimate from input image");
  RNA_def_property_update(prop, NC_NODE | NA_EDITED, "rna_Node_update");

  prop = RNA_def_property(srna, "adaptation", PROP_FLOAT, PROP_NONE);
  RNA_def_property_float_sdna(prop, NULL, "a");
  RNA_def_property_range(prop, 0.0f, 1.0f);
  RNA_def_property_ui_text(prop, "Adaptation", "If 0, global; if 1, based on pixel intensity");
  RNA_def_property_update(prop, NC_NODE | NA_EDITED, "rna_Node_update");

  prop = RNA_def_property(srna, "correction", PROP_FLOAT, PROP_NONE);
  RNA_def_property_float_sdna(prop, NULL, "c");
  RNA_def_property_range(prop, 0.0f, 1.0f);
  RNA_def_property_ui_text(
      prop, "Color Correction", "If 0, same for all channels; if 1, each independent");
  RNA_def_property_update(prop, NC_NODE | NA_EDITED, "rna_Node_update");
}

static void def_cmp_lensdist(StructRNA *srna)
{
  PropertyRNA *prop;

  RNA_def_struct_sdna_from(srna, "NodeLensDist", "storage");

  prop = RNA_def_property(srna, "use_projector", PROP_BOOLEAN, PROP_NONE);
  RNA_def_property_boolean_sdna(prop, NULL, "proj", 1);
  RNA_def_property_ui_text(
      prop,
      "Projector",
      "Enable/disable projector mode (the effect is applied in horizontal direction only)");
  RNA_def_property_update(prop, NC_NODE | NA_EDITED, "rna_Node_update");

  prop = RNA_def_property(srna, "use_jitter", PROP_BOOLEAN, PROP_NONE);
  RNA_def_property_boolean_sdna(prop, NULL, "jit", 1);
  RNA_def_property_ui_text(prop, "Jitter", "Enable/disable jittering (faster, but also noisier)");
  RNA_def_property_update(prop, NC_NODE | NA_EDITED, "rna_Node_update");

  prop = RNA_def_property(srna, "use_fit", PROP_BOOLEAN, PROP_NONE);
  RNA_def_property_boolean_sdna(prop, NULL, "fit", 1);
  RNA_def_property_ui_text(
      prop,
      "Fit",
      "For positive distortion factor only: scale image such that black areas are not visible");
  RNA_def_property_update(prop, NC_NODE | NA_EDITED, "rna_Node_update");
}

static void def_cmp_colorbalance(StructRNA *srna)
{
  PropertyRNA *prop;
  static float default_1[3] = {1.f, 1.f, 1.f};

  static const EnumPropertyItem type_items[] = {
      {0, "LIFT_GAMMA_GAIN", 0, "Lift/Gamma/Gain", ""},
      {1,
       "OFFSET_POWER_SLOPE",
       0,
       "Offset/Power/Slope (ASC-CDL)",
       "ASC-CDL standard color correction"},
      {0, NULL, 0, NULL, NULL},
  };

  prop = RNA_def_property(srna, "correction_method", PROP_ENUM, PROP_NONE);
  RNA_def_property_enum_sdna(prop, NULL, "custom1");
  RNA_def_property_enum_items(prop, type_items);
  RNA_def_property_ui_text(prop, "Correction Formula", "");
  RNA_def_property_update(prop, NC_NODE | NA_EDITED, "rna_Node_update");

  RNA_def_struct_sdna_from(srna, "NodeColorBalance", "storage");

  prop = RNA_def_property(srna, "lift", PROP_FLOAT, PROP_COLOR_GAMMA);
  RNA_def_property_float_sdna(prop, NULL, "lift");
  RNA_def_property_array(prop, 3);
  RNA_def_property_float_array_default(prop, default_1);
  RNA_def_property_ui_range(prop, 0, 2, 0.1, 3);
  RNA_def_property_ui_text(prop, "Lift", "Correction for Shadows");
  RNA_def_property_update(prop, NC_NODE | NA_EDITED, "rna_NodeColorBalance_update_lgg");

  prop = RNA_def_property(srna, "gamma", PROP_FLOAT, PROP_COLOR_GAMMA);
  RNA_def_property_float_sdna(prop, NULL, "gamma");
  RNA_def_property_array(prop, 3);
  RNA_def_property_float_array_default(prop, default_1);
  RNA_def_property_ui_range(prop, 0, 2, 0.1, 3);
  RNA_def_property_ui_text(prop, "Gamma", "Correction for Midtones");
  RNA_def_property_update(prop, NC_NODE | NA_EDITED, "rna_NodeColorBalance_update_lgg");

  prop = RNA_def_property(srna, "gain", PROP_FLOAT, PROP_COLOR_GAMMA);
  RNA_def_property_float_sdna(prop, NULL, "gain");
  RNA_def_property_array(prop, 3);
  RNA_def_property_float_array_default(prop, default_1);
  RNA_def_property_ui_range(prop, 0, 2, 0.1, 3);
  RNA_def_property_ui_text(prop, "Gain", "Correction for Highlights");
  RNA_def_property_update(prop, NC_NODE | NA_EDITED, "rna_NodeColorBalance_update_lgg");

  prop = RNA_def_property(srna, "offset", PROP_FLOAT, PROP_COLOR_GAMMA);
  RNA_def_property_float_sdna(prop, NULL, "offset");
  RNA_def_property_array(prop, 3);
  RNA_def_property_ui_range(prop, 0, 1, 0.1, 3);
  RNA_def_property_ui_text(prop, "Offset", "Correction for Shadows");
  RNA_def_property_update(prop, NC_NODE | NA_EDITED, "rna_NodeColorBalance_update_cdl");

  prop = RNA_def_property(srna, "power", PROP_FLOAT, PROP_COLOR_GAMMA);
  RNA_def_property_float_sdna(prop, NULL, "power");
  RNA_def_property_array(prop, 3);
  RNA_def_property_float_array_default(prop, default_1);
  RNA_def_property_range(prop, 0.f, FLT_MAX);
  RNA_def_property_ui_range(prop, 0, 2, 0.1, 3);
  RNA_def_property_ui_text(prop, "Power", "Correction for Midtones");
  RNA_def_property_update(prop, NC_NODE | NA_EDITED, "rna_NodeColorBalance_update_cdl");

  prop = RNA_def_property(srna, "slope", PROP_FLOAT, PROP_COLOR_GAMMA);
  RNA_def_property_float_sdna(prop, NULL, "slope");
  RNA_def_property_array(prop, 3);
  RNA_def_property_float_array_default(prop, default_1);
  RNA_def_property_range(prop, 0.f, FLT_MAX);
  RNA_def_property_ui_range(prop, 0, 2, 0.1, 3);
  RNA_def_property_ui_text(prop, "Slope", "Correction for Highlights");
  RNA_def_property_update(prop, NC_NODE | NA_EDITED, "rna_NodeColorBalance_update_cdl");

  prop = RNA_def_property(srna, "offset_basis", PROP_FLOAT, PROP_NONE);
  RNA_def_property_range(prop, -FLT_MAX, FLT_MAX);
  RNA_def_property_ui_range(prop, -1.0, 1.0, 1.0, 2);
  RNA_def_property_ui_text(prop, "Basis", "Support negative color by using this as the RGB basis");
  RNA_def_property_update(prop, NC_NODE | NA_EDITED, "rna_NodeColorBalance_update_cdl");
}

static void def_cmp_huecorrect(StructRNA *srna)
{
  PropertyRNA *prop;

  prop = RNA_def_property(srna, "mapping", PROP_POINTER, PROP_NONE);
  RNA_def_property_pointer_sdna(prop, NULL, "storage");
  RNA_def_property_struct_type(prop, "CurveMapping");
  RNA_def_property_ui_text(prop, "Mapping", "");
  RNA_def_property_update(prop, NC_NODE | NA_EDITED, "rna_Node_update");
}

static void def_cmp_zcombine(StructRNA *srna)
{
  PropertyRNA *prop;

  prop = RNA_def_property(srna, "use_alpha", PROP_BOOLEAN, PROP_NONE);
  RNA_def_property_boolean_sdna(prop, NULL, "custom1", 0);
  RNA_def_property_ui_text(
      prop, "Use Alpha", "Take Alpha channel into account when doing the Z operation");
  RNA_def_property_update(prop, NC_NODE | NA_EDITED, "rna_Node_update");

  prop = RNA_def_property(srna, "use_antialias_z", PROP_BOOLEAN, PROP_NONE);
  RNA_def_property_boolean_negative_sdna(prop, NULL, "custom2", 0);
  RNA_def_property_ui_text(
      prop,
      "Anti-Alias Z",
      "Anti-alias the z-buffer to try to avoid artifacts, mostly useful for Blender renders");
  RNA_def_property_update(prop, NC_NODE | NA_EDITED, "rna_Node_update");
}

static void def_cmp_ycc(StructRNA *srna)
{
  PropertyRNA *prop;

  prop = RNA_def_property(srna, "mode", PROP_ENUM, PROP_NONE);
  RNA_def_property_enum_sdna(prop, NULL, "custom1");
  RNA_def_property_enum_items(prop, node_ycc_items);
  RNA_def_property_ui_text(prop, "Mode", "");
  RNA_def_property_update(prop, NC_NODE | NA_EDITED, "rna_Node_update");
}

static void def_cmp_movieclip(StructRNA *srna)
{
  PropertyRNA *prop;

  prop = RNA_def_property(srna, "clip", PROP_POINTER, PROP_NONE);
  RNA_def_property_pointer_sdna(prop, NULL, "id");
  RNA_def_property_struct_type(prop, "MovieClip");
  RNA_def_property_flag(prop, PROP_EDITABLE);
  RNA_def_property_ui_text(prop, "Movie Clip", "");
  RNA_def_property_update(prop, NC_NODE | NA_EDITED, "rna_Node_update");

  RNA_def_struct_sdna_from(srna, "MovieClipUser", "storage");
}

static void def_cmp_stabilize2d(StructRNA *srna)
{
  PropertyRNA *prop;

  prop = RNA_def_property(srna, "clip", PROP_POINTER, PROP_NONE);
  RNA_def_property_pointer_sdna(prop, NULL, "id");
  RNA_def_property_struct_type(prop, "MovieClip");
  RNA_def_property_flag(prop, PROP_EDITABLE);
  RNA_def_property_ui_text(prop, "Movie Clip", "");
  RNA_def_property_update(prop, NC_NODE | NA_EDITED, "rna_Node_update");

  prop = RNA_def_property(srna, "filter_type", PROP_ENUM, PROP_NONE);
  RNA_def_property_enum_sdna(prop, NULL, "custom1");
  RNA_def_property_enum_items(prop, node_sampler_type_items);
  RNA_def_property_ui_text(prop, "Filter", "Method to use to filter stabilization");
  RNA_def_property_update(prop, NC_NODE | NA_EDITED, "rna_Node_update");

  prop = RNA_def_property(srna, "invert", PROP_BOOLEAN, PROP_NONE);
  RNA_def_property_boolean_sdna(prop, NULL, "custom2", CMP_NODEFLAG_STABILIZE_INVERSE);
  RNA_def_property_ui_text(
      prop, "Invert", "Invert stabilization to re-introduce motion to the frame");
  RNA_def_property_update(prop, NC_NODE | NA_EDITED, "rna_Node_update");
}

static void def_cmp_moviedistortion(StructRNA *srna)
{
  PropertyRNA *prop;

  static const EnumPropertyItem distortion_type_items[] = {
      {0, "UNDISTORT", 0, "Undistort", ""},
      {1, "DISTORT", 0, "Distort", ""},
      {0, NULL, 0, NULL, NULL},
  };

  prop = RNA_def_property(srna, "clip", PROP_POINTER, PROP_NONE);
  RNA_def_property_pointer_sdna(prop, NULL, "id");
  RNA_def_property_struct_type(prop, "MovieClip");
  RNA_def_property_flag(prop, PROP_EDITABLE);
  RNA_def_property_ui_text(prop, "Movie Clip", "");
  RNA_def_property_update(prop, NC_NODE | NA_EDITED, "rna_Node_update");

  prop = RNA_def_property(srna, "distortion_type", PROP_ENUM, PROP_NONE);
  RNA_def_property_enum_sdna(prop, NULL, "custom1");
  RNA_def_property_enum_items(prop, distortion_type_items);
  RNA_def_property_ui_text(prop, "Distortion", "Distortion to use to filter image");
  RNA_def_property_update(prop, NC_NODE | NA_EDITED, "rna_Node_update");
}

static void def_cmp_mask(StructRNA *srna)
{
  PropertyRNA *prop;

  static const EnumPropertyItem aspect_type_items[] = {
      {0, "SCENE", 0, "Scene Size", ""},
      {CMP_NODEFLAG_MASK_FIXED, "FIXED", 0, "Fixed", "Use pixel size for the buffer"},
      {CMP_NODEFLAG_MASK_FIXED_SCENE,
       "FIXED_SCENE",
       0,
       "Fixed/Scene",
       "Pixel size scaled by scene percentage"},
      {0, NULL, 0, NULL, NULL},
  };

  prop = RNA_def_property(srna, "mask", PROP_POINTER, PROP_NONE);
  RNA_def_property_pointer_sdna(prop, NULL, "id");
  RNA_def_property_struct_type(prop, "Mask");
  RNA_def_property_flag(prop, PROP_EDITABLE);
  RNA_def_property_ui_text(prop, "Mask", "");

  prop = RNA_def_property(srna, "use_feather", PROP_BOOLEAN, PROP_NONE);
  RNA_def_property_boolean_negative_sdna(prop, NULL, "custom1", CMP_NODEFLAG_MASK_NO_FEATHER);
  RNA_def_property_ui_text(prop, "Feather", "Use feather information from the mask");
  RNA_def_property_update(prop, NC_NODE | NA_EDITED, "rna_Node_update");

  prop = RNA_def_property(srna, "use_motion_blur", PROP_BOOLEAN, PROP_NONE);
  RNA_def_property_boolean_sdna(prop, NULL, "custom1", CMP_NODEFLAG_MASK_MOTION_BLUR);
  RNA_def_property_ui_text(prop, "Motion Blur", "Use multi-sampled motion blur of the mask");
  RNA_def_property_update(prop, NC_NODE | NA_EDITED, "rna_Node_update");

  prop = RNA_def_property(srna, "motion_blur_samples", PROP_INT, PROP_NONE);
  RNA_def_property_int_sdna(prop, NULL, "custom2");
  RNA_def_property_range(prop, 1, CMP_NODE_MASK_MBLUR_SAMPLES_MAX);
  RNA_def_property_ui_text(prop, "Samples", "Number of motion blur samples");
  RNA_def_property_update(prop, NC_NODE | NA_EDITED, "rna_Node_update");

  prop = RNA_def_property(srna, "motion_blur_shutter", PROP_FLOAT, PROP_NONE);
  RNA_def_property_float_sdna(prop, NULL, "custom3");
  RNA_def_property_range(prop, 0.0, 1.0f);
  RNA_def_property_ui_text(prop, "Shutter", "Exposure for motion blur as a factor of FPS");
  RNA_def_property_update(prop, NC_NODE | NA_EDITED, "rna_Node_update");

  prop = RNA_def_property(srna, "size_source", PROP_ENUM, PROP_NONE);
  RNA_def_property_enum_bitflag_sdna(prop, NULL, "custom1");
  RNA_def_property_enum_items(prop, aspect_type_items);
  RNA_def_property_ui_text(
      prop, "Size Source", "Where to get the mask size from for aspect/size information");
  RNA_def_property_update(prop, NC_NODE | NA_EDITED, "rna_Node_update");

  RNA_def_struct_sdna_from(srna, "NodeMask", "storage");

  prop = RNA_def_property(srna, "size_x", PROP_INT, PROP_NONE);
  RNA_def_property_range(prop, 1.0f, 10000.0f);
  RNA_def_property_ui_text(prop, "X", "");
  RNA_def_property_update(prop, NC_NODE | NA_EDITED, "rna_Node_update");

  prop = RNA_def_property(srna, "size_y", PROP_INT, PROP_NONE);
  RNA_def_property_range(prop, 1.0f, 10000.0f);
  RNA_def_property_ui_text(prop, "Y", "");
  RNA_def_property_update(prop, NC_NODE | NA_EDITED, "rna_Node_update");
}

static void dev_cmd_transform(StructRNA *srna)
{
  PropertyRNA *prop;

  prop = RNA_def_property(srna, "filter_type", PROP_ENUM, PROP_NONE);
  RNA_def_property_enum_sdna(prop, NULL, "custom1");
  RNA_def_property_enum_items(prop, node_sampler_type_items);
  RNA_def_property_ui_text(prop, "Filter", "Method to use to filter transform");
  RNA_def_property_update(prop, NC_NODE | NA_EDITED, "rna_Node_update");
}

/* -- Compositor Nodes ------------------------------------------------------ */

static const EnumPropertyItem node_masktype_items[] = {
    {0, "ADD", 0, "Add", ""},
    {1, "SUBTRACT", 0, "Subtract", ""},
    {2, "MULTIPLY", 0, "Multiply", ""},
    {3, "NOT", 0, "Not", ""},
    {0, NULL, 0, NULL, NULL},
};

static void def_cmp_boxmask(StructRNA *srna)
{
  PropertyRNA *prop;

  prop = RNA_def_property(srna, "mask_type", PROP_ENUM, PROP_NONE);
  RNA_def_property_enum_sdna(prop, NULL, "custom1");
  RNA_def_property_enum_items(prop, node_masktype_items);
  RNA_def_property_ui_text(prop, "Mask type", "");
  RNA_def_property_update(prop, NC_NODE | NA_EDITED, "rna_Node_update");

  RNA_def_struct_sdna_from(srna, "NodeBoxMask", "storage");

  prop = RNA_def_property(srna, "x", PROP_FLOAT, PROP_NONE);
  RNA_def_property_float_sdna(prop, NULL, "x");
  RNA_def_property_float_default(prop, 0.5f);
  RNA_def_property_range(prop, -1.0f, 2.0f);
  RNA_def_property_ui_text(prop, "X", "X position of the middle of the box");
  RNA_def_property_update(prop, NC_NODE | NA_EDITED, "rna_Node_update");

  prop = RNA_def_property(srna, "y", PROP_FLOAT, PROP_NONE);
  RNA_def_property_float_sdna(prop, NULL, "y");
  RNA_def_property_float_default(prop, 0.5f);
  RNA_def_property_range(prop, -1.0f, 2.0f);
  RNA_def_property_ui_text(prop, "Y", "Y position of the middle of the box");
  RNA_def_property_update(prop, NC_NODE | NA_EDITED, "rna_Node_update");

  prop = RNA_def_property(srna, "width", PROP_FLOAT, PROP_NONE);
  RNA_def_property_float_sdna(prop, NULL, "width");
  RNA_def_property_float_default(prop, 0.3f);
  RNA_def_property_range(prop, 0.0f, 2.0f);
  RNA_def_property_ui_text(prop, "Width", "Width of the box");
  RNA_def_property_update(prop, NC_NODE | NA_EDITED, "rna_Node_update");

  prop = RNA_def_property(srna, "height", PROP_FLOAT, PROP_NONE);
  RNA_def_property_float_sdna(prop, NULL, "height");
  RNA_def_property_float_default(prop, 0.2f);
  RNA_def_property_range(prop, 0.0f, 2.0f);
  RNA_def_property_ui_text(prop, "Height", "Height of the box");
  RNA_def_property_update(prop, NC_NODE | NA_EDITED, "rna_Node_update");

  prop = RNA_def_property(srna, "rotation", PROP_FLOAT, PROP_ANGLE);
  RNA_def_property_float_sdna(prop, NULL, "rotation");
  RNA_def_property_float_default(prop, 0.0f);
  RNA_def_property_range(prop, DEG2RADF(-1800.0f), DEG2RADF(1800.0f));
  RNA_def_property_ui_text(prop, "Rotation", "Rotation angle of the box");
  RNA_def_property_update(prop, NC_NODE | NA_EDITED, "rna_Node_update");
}

static void def_cmp_ellipsemask(StructRNA *srna)
{
  PropertyRNA *prop;
  prop = RNA_def_property(srna, "mask_type", PROP_ENUM, PROP_NONE);
  RNA_def_property_enum_sdna(prop, NULL, "custom1");
  RNA_def_property_enum_items(prop, node_masktype_items);
  RNA_def_property_ui_text(prop, "Mask type", "");
  RNA_def_property_update(prop, NC_NODE | NA_EDITED, "rna_Node_update");

  RNA_def_struct_sdna_from(srna, "NodeEllipseMask", "storage");

  prop = RNA_def_property(srna, "x", PROP_FLOAT, PROP_NONE);
  RNA_def_property_float_sdna(prop, NULL, "x");
  RNA_def_property_float_default(prop, 0.5f);
  RNA_def_property_range(prop, -1.0f, 2.0f);
  RNA_def_property_ui_text(prop, "X", "X position of the middle of the ellipse");
  RNA_def_property_update(prop, NC_NODE | NA_EDITED, "rna_Node_update");

  prop = RNA_def_property(srna, "y", PROP_FLOAT, PROP_NONE);
  RNA_def_property_float_sdna(prop, NULL, "y");
  RNA_def_property_float_default(prop, 0.5f);
  RNA_def_property_range(prop, -1.0f, 2.0f);
  RNA_def_property_ui_text(prop, "Y", "Y position of the middle of the ellipse");
  RNA_def_property_update(prop, NC_NODE | NA_EDITED, "rna_Node_update");

  prop = RNA_def_property(srna, "width", PROP_FLOAT, PROP_NONE);
  RNA_def_property_float_sdna(prop, NULL, "width");
  RNA_def_property_float_default(prop, 0.3f);
  RNA_def_property_range(prop, 0.0f, 2.0f);
  RNA_def_property_ui_text(prop, "Width", "Width of the ellipse");
  RNA_def_property_update(prop, NC_NODE | NA_EDITED, "rna_Node_update");

  prop = RNA_def_property(srna, "height", PROP_FLOAT, PROP_NONE);
  RNA_def_property_float_sdna(prop, NULL, "height");
  RNA_def_property_float_default(prop, 0.2f);
  RNA_def_property_range(prop, 0.0f, 2.0f);
  RNA_def_property_ui_text(prop, "Height", "Height of the ellipse");
  RNA_def_property_update(prop, NC_NODE | NA_EDITED, "rna_Node_update");

  prop = RNA_def_property(srna, "rotation", PROP_FLOAT, PROP_ANGLE);
  RNA_def_property_float_sdna(prop, NULL, "rotation");
  RNA_def_property_float_default(prop, 0.0f);
  RNA_def_property_range(prop, DEG2RADF(-1800.0f), DEG2RADF(1800.0f));
  RNA_def_property_ui_text(prop, "Rotation", "Rotation angle of the ellipse");
  RNA_def_property_update(prop, NC_NODE | NA_EDITED, "rna_Node_update");
}

static void def_cmp_bokehblur(StructRNA *srna)
{
  PropertyRNA *prop;

  /* duplicated in def_cmp_blur */
  prop = RNA_def_property(srna, "use_variable_size", PROP_BOOLEAN, PROP_NONE);
  RNA_def_property_boolean_sdna(prop, NULL, "custom1", CMP_NODEFLAG_BLUR_VARIABLE_SIZE);
  RNA_def_property_ui_text(
      prop, "Variable Size", "Support variable blur per-pixel when using an image for size input");
  RNA_def_property_update(prop, NC_NODE | NA_EDITED, "rna_Node_update");

  prop = RNA_def_property(srna, "use_extended_bounds", PROP_BOOLEAN, PROP_NONE);
  RNA_def_property_boolean_sdna(prop, NULL, "custom1", CMP_NODEFLAG_BLUR_EXTEND_BOUNDS);
  RNA_def_property_ui_text(
      prop, "Extend Bounds", "Extend bounds of the input image to fully fit blurred image");
  RNA_def_property_update(prop, NC_NODE | NA_EDITED, "rna_Node_update");

#  if 0
  prop = RNA_def_property(srna, "f_stop", PROP_FLOAT, PROP_NONE);
  RNA_def_property_float_sdna(prop, NULL, "custom3");
  RNA_def_property_range(prop, 0.0f, 128.0f);
  RNA_def_property_ui_text(
      prop,
      "F-stop",
      "Amount of focal blur, 128=infinity=perfect focus, half the value doubles "
      "the blur radius");
  RNA_def_property_update(prop, NC_NODE | NA_EDITED, "rna_Node_update");
#  endif

  prop = RNA_def_property(srna, "blur_max", PROP_FLOAT, PROP_NONE);
  RNA_def_property_float_sdna(prop, NULL, "custom4");
  RNA_def_property_range(prop, 0.0f, 10000.0f);
  RNA_def_property_ui_text(prop, "Max Blur", "Blur limit, maximum CoC radius");
  RNA_def_property_update(prop, NC_NODE | NA_EDITED, "rna_Node_update");
}

static void def_cmp_bokehimage(StructRNA *srna)
{
  PropertyRNA *prop;

  RNA_def_struct_sdna_from(srna, "NodeBokehImage", "storage");

  prop = RNA_def_property(srna, "angle", PROP_FLOAT, PROP_ANGLE);
  RNA_def_property_float_sdna(prop, NULL, "angle");
  RNA_def_property_float_default(prop, 0.0f);
  RNA_def_property_range(prop, DEG2RADF(-720.0f), DEG2RADF(720.0f));
  RNA_def_property_ui_text(prop, "Angle", "Angle of the bokeh");
  RNA_def_property_update(prop, NC_NODE | NA_EDITED, "rna_Node_update");

  prop = RNA_def_property(srna, "flaps", PROP_INT, PROP_NONE);
  RNA_def_property_int_sdna(prop, NULL, "flaps");
  RNA_def_property_int_default(prop, 5);
  RNA_def_property_range(prop, 3, 24);
  RNA_def_property_ui_text(prop, "Flaps", "Number of flaps");
  RNA_def_property_update(prop, NC_NODE | NA_EDITED, "rna_Node_update");

  prop = RNA_def_property(srna, "rounding", PROP_FLOAT, PROP_NONE);
  RNA_def_property_float_sdna(prop, NULL, "rounding");
  RNA_def_property_float_default(prop, 0.0f);
  RNA_def_property_range(prop, -0.0f, 1.0f);
  RNA_def_property_ui_text(prop, "Rounding", "Level of rounding of the bokeh");
  RNA_def_property_update(prop, NC_NODE | NA_EDITED, "rna_Node_update");

  prop = RNA_def_property(srna, "catadioptric", PROP_FLOAT, PROP_NONE);
  RNA_def_property_float_sdna(prop, NULL, "catadioptric");
  RNA_def_property_float_default(prop, 0.0f);
  RNA_def_property_range(prop, -0.0f, 1.0f);
  RNA_def_property_ui_text(prop, "Catadioptric", "Level of catadioptric of the bokeh");
  RNA_def_property_update(prop, NC_NODE | NA_EDITED, "rna_Node_update");

  prop = RNA_def_property(srna, "shift", PROP_FLOAT, PROP_NONE);
  RNA_def_property_float_sdna(prop, NULL, "lensshift");
  RNA_def_property_float_default(prop, 0.0f);
  RNA_def_property_range(prop, -1.0f, 1.0f);
  RNA_def_property_ui_text(prop, "Lens shift", "Shift of the lens components");
  RNA_def_property_update(prop, NC_NODE | NA_EDITED, "rna_Node_update");
}

static void def_cmp_switch(StructRNA *srna)
{
  PropertyRNA *prop;

  prop = RNA_def_property(srna, "check", PROP_BOOLEAN, PROP_NONE);
  RNA_def_property_boolean_sdna(prop, NULL, "custom1", 0);
  RNA_def_property_ui_text(prop, "Switch", "Off: first socket, On: second socket");
  RNA_def_property_update(prop, NC_NODE | NA_EDITED, "rna_Node_update");
}

static void def_cmp_switch_view(StructRNA *UNUSED(srna))
{
}

static void def_cmp_colorcorrection(StructRNA *srna)
{
  PropertyRNA *prop;
  prop = RNA_def_property(srna, "red", PROP_BOOLEAN, PROP_NONE);
  RNA_def_property_boolean_sdna(prop, NULL, "custom1", 1);
  RNA_def_property_boolean_default(prop, true);
  RNA_def_property_ui_text(prop, "Red", "Red channel active");
  RNA_def_property_update(prop, NC_NODE | NA_EDITED, "rna_Node_update");

  prop = RNA_def_property(srna, "green", PROP_BOOLEAN, PROP_NONE);
  RNA_def_property_boolean_sdna(prop, NULL, "custom1", 2);
  RNA_def_property_boolean_default(prop, true);
  RNA_def_property_ui_text(prop, "Green", "Green channel active");
  RNA_def_property_update(prop, NC_NODE | NA_EDITED, "rna_Node_update");

  prop = RNA_def_property(srna, "blue", PROP_BOOLEAN, PROP_NONE);
  RNA_def_property_boolean_sdna(prop, NULL, "custom1", 4);
  RNA_def_property_boolean_default(prop, true);
  RNA_def_property_ui_text(prop, "Blue", "Blue channel active");
  RNA_def_property_update(prop, NC_NODE | NA_EDITED, "rna_Node_update");

  RNA_def_struct_sdna_from(srna, "NodeColorCorrection", "storage");

  prop = RNA_def_property(srna, "midtones_start", PROP_FLOAT, PROP_NONE);
  RNA_def_property_float_sdna(prop, NULL, "startmidtones");
  RNA_def_property_float_default(prop, 0.2f);
  RNA_def_property_range(prop, 0, 1);
  RNA_def_property_ui_text(prop, "Midtones Start", "Start of midtones");
  RNA_def_property_update(prop, NC_NODE | NA_EDITED, "rna_Node_update");

  prop = RNA_def_property(srna, "midtones_end", PROP_FLOAT, PROP_NONE);
  RNA_def_property_float_sdna(prop, NULL, "endmidtones");
  RNA_def_property_float_default(prop, 0.7f);
  RNA_def_property_range(prop, 0, 1);
  RNA_def_property_ui_text(prop, "Midtones End", "End of midtones");
  RNA_def_property_update(prop, NC_NODE | NA_EDITED, "rna_Node_update");

  prop = RNA_def_property(srna, "master_saturation", PROP_FLOAT, PROP_NONE);
  RNA_def_property_float_sdna(prop, NULL, "master.saturation");
  RNA_def_property_float_default(prop, 1.0f);
  RNA_def_property_range(prop, 0, 4);
  RNA_def_property_ui_text(prop, "Master Saturation", "Master saturation");
  RNA_def_property_update(prop, NC_NODE | NA_EDITED, "rna_Node_update");

  prop = RNA_def_property(srna, "master_contrast", PROP_FLOAT, PROP_NONE);
  RNA_def_property_float_sdna(prop, NULL, "master.contrast");
  RNA_def_property_float_default(prop, 1.0f);
  RNA_def_property_range(prop, 0, 4);
  RNA_def_property_ui_text(prop, "Master Contrast", "Master contrast");
  RNA_def_property_update(prop, NC_NODE | NA_EDITED, "rna_Node_update");

  prop = RNA_def_property(srna, "master_gamma", PROP_FLOAT, PROP_NONE);
  RNA_def_property_float_sdna(prop, NULL, "master.gamma");
  RNA_def_property_float_default(prop, 1.0f);
  RNA_def_property_range(prop, 0, 4);
  RNA_def_property_ui_text(prop, "Master Gamma", "Master gamma");
  RNA_def_property_update(prop, NC_NODE | NA_EDITED, "rna_Node_update");

  prop = RNA_def_property(srna, "master_gain", PROP_FLOAT, PROP_NONE);
  RNA_def_property_float_sdna(prop, NULL, "master.gain");
  RNA_def_property_float_default(prop, 1.0f);
  RNA_def_property_range(prop, 0, 4);
  RNA_def_property_ui_text(prop, "Master Gain", "Master gain");
  RNA_def_property_update(prop, NC_NODE | NA_EDITED, "rna_Node_update");

  prop = RNA_def_property(srna, "master_lift", PROP_FLOAT, PROP_NONE);
  RNA_def_property_float_sdna(prop, NULL, "master.lift");
  RNA_def_property_float_default(prop, 0.0f);
  RNA_def_property_range(prop, -1, 1);
  RNA_def_property_ui_text(prop, "Master Lift", "Master lift");
  RNA_def_property_update(prop, NC_NODE | NA_EDITED, "rna_Node_update");

  //
  prop = RNA_def_property(srna, "shadows_saturation", PROP_FLOAT, PROP_NONE);
  RNA_def_property_float_sdna(prop, NULL, "shadows.saturation");
  RNA_def_property_float_default(prop, 1.0f);
  RNA_def_property_range(prop, 0, 4);
  RNA_def_property_ui_text(prop, "Shadows Saturation", "Shadows saturation");
  RNA_def_property_update(prop, NC_NODE | NA_EDITED, "rna_Node_update");

  prop = RNA_def_property(srna, "shadows_contrast", PROP_FLOAT, PROP_NONE);
  RNA_def_property_float_sdna(prop, NULL, "shadows.contrast");
  RNA_def_property_float_default(prop, 1.0f);
  RNA_def_property_range(prop, 0, 4);
  RNA_def_property_ui_text(prop, "Shadows Contrast", "Shadows contrast");
  RNA_def_property_update(prop, NC_NODE | NA_EDITED, "rna_Node_update");

  prop = RNA_def_property(srna, "shadows_gamma", PROP_FLOAT, PROP_NONE);
  RNA_def_property_float_sdna(prop, NULL, "shadows.gamma");
  RNA_def_property_float_default(prop, 1.0f);
  RNA_def_property_range(prop, 0, 4);
  RNA_def_property_ui_text(prop, "Shadows Gamma", "Shadows gamma");
  RNA_def_property_update(prop, NC_NODE | NA_EDITED, "rna_Node_update");

  prop = RNA_def_property(srna, "shadows_gain", PROP_FLOAT, PROP_NONE);
  RNA_def_property_float_sdna(prop, NULL, "shadows.gain");
  RNA_def_property_float_default(prop, 1.0f);
  RNA_def_property_range(prop, 0, 4);
  RNA_def_property_ui_text(prop, "Shadows Gain", "Shadows gain");
  RNA_def_property_update(prop, NC_NODE | NA_EDITED, "rna_Node_update");

  prop = RNA_def_property(srna, "shadows_lift", PROP_FLOAT, PROP_NONE);
  RNA_def_property_float_sdna(prop, NULL, "shadows.lift");
  RNA_def_property_float_default(prop, 0.0f);
  RNA_def_property_range(prop, -1, 1);
  RNA_def_property_ui_text(prop, "Shadows Lift", "Shadows lift");
  RNA_def_property_update(prop, NC_NODE | NA_EDITED, "rna_Node_update");
  //
  prop = RNA_def_property(srna, "midtones_saturation", PROP_FLOAT, PROP_NONE);
  RNA_def_property_float_sdna(prop, NULL, "midtones.saturation");
  RNA_def_property_float_default(prop, 1.0f);
  RNA_def_property_range(prop, 0, 4);
  RNA_def_property_ui_text(prop, "Midtones Saturation", "Midtones saturation");
  RNA_def_property_update(prop, NC_NODE | NA_EDITED, "rna_Node_update");

  prop = RNA_def_property(srna, "midtones_contrast", PROP_FLOAT, PROP_NONE);
  RNA_def_property_float_sdna(prop, NULL, "midtones.contrast");
  RNA_def_property_float_default(prop, 1.0f);
  RNA_def_property_range(prop, 0, 4);
  RNA_def_property_ui_text(prop, "Midtones Contrast", "Midtones contrast");
  RNA_def_property_update(prop, NC_NODE | NA_EDITED, "rna_Node_update");

  prop = RNA_def_property(srna, "midtones_gamma", PROP_FLOAT, PROP_NONE);
  RNA_def_property_float_sdna(prop, NULL, "midtones.gamma");
  RNA_def_property_float_default(prop, 1.0f);
  RNA_def_property_range(prop, 0, 4);
  RNA_def_property_ui_text(prop, "Midtones Gamma", "Midtones gamma");
  RNA_def_property_update(prop, NC_NODE | NA_EDITED, "rna_Node_update");

  prop = RNA_def_property(srna, "midtones_gain", PROP_FLOAT, PROP_NONE);
  RNA_def_property_float_sdna(prop, NULL, "midtones.gain");
  RNA_def_property_float_default(prop, 1.0f);
  RNA_def_property_range(prop, 0, 4);
  RNA_def_property_ui_text(prop, "Midtones Gain", "Midtones gain");
  RNA_def_property_update(prop, NC_NODE | NA_EDITED, "rna_Node_update");

  prop = RNA_def_property(srna, "midtones_lift", PROP_FLOAT, PROP_NONE);
  RNA_def_property_float_sdna(prop, NULL, "midtones.lift");
  RNA_def_property_float_default(prop, 0.0f);
  RNA_def_property_range(prop, -1, 1);
  RNA_def_property_ui_text(prop, "Midtones Lift", "Midtones lift");
  RNA_def_property_update(prop, NC_NODE | NA_EDITED, "rna_Node_update");
  //
  prop = RNA_def_property(srna, "highlights_saturation", PROP_FLOAT, PROP_NONE);
  RNA_def_property_float_sdna(prop, NULL, "highlights.saturation");
  RNA_def_property_float_default(prop, 1.0f);
  RNA_def_property_range(prop, 0, 4);
  RNA_def_property_ui_text(prop, "Highlights Saturation", "Highlights saturation");
  RNA_def_property_update(prop, NC_NODE | NA_EDITED, "rna_Node_update");

  prop = RNA_def_property(srna, "highlights_contrast", PROP_FLOAT, PROP_NONE);
  RNA_def_property_float_sdna(prop, NULL, "highlights.contrast");
  RNA_def_property_float_default(prop, 1.0f);
  RNA_def_property_range(prop, 0, 4);
  RNA_def_property_ui_text(prop, "Highlights Contrast", "Highlights contrast");
  RNA_def_property_update(prop, NC_NODE | NA_EDITED, "rna_Node_update");

  prop = RNA_def_property(srna, "highlights_gamma", PROP_FLOAT, PROP_NONE);
  RNA_def_property_float_sdna(prop, NULL, "highlights.gamma");
  RNA_def_property_float_default(prop, 1.0f);
  RNA_def_property_range(prop, 0, 4);
  RNA_def_property_ui_text(prop, "Highlights Gamma", "Highlights gamma");
  RNA_def_property_update(prop, NC_NODE | NA_EDITED, "rna_Node_update");

  prop = RNA_def_property(srna, "highlights_gain", PROP_FLOAT, PROP_NONE);
  RNA_def_property_float_sdna(prop, NULL, "highlights.gain");
  RNA_def_property_float_default(prop, 1.0f);
  RNA_def_property_range(prop, 0, 4);
  RNA_def_property_ui_text(prop, "Highlights Gain", "Highlights gain");
  RNA_def_property_update(prop, NC_NODE | NA_EDITED, "rna_Node_update");

  prop = RNA_def_property(srna, "highlights_lift", PROP_FLOAT, PROP_NONE);
  RNA_def_property_float_sdna(prop, NULL, "highlights.lift");
  RNA_def_property_float_default(prop, 0.0f);
  RNA_def_property_range(prop, -1, 1);
  RNA_def_property_ui_text(prop, "Highlights Lift", "Highlights lift");
  RNA_def_property_update(prop, NC_NODE | NA_EDITED, "rna_Node_update");
}

static void def_cmp_viewer(StructRNA *srna)
{
  PropertyRNA *prop;
  static const EnumPropertyItem tileorder_items[] = {
      {0, "CENTEROUT", 0, "Center", "Expand from center"},
      {1, "RANDOM", 0, "Random", "Random tiles"},
      {2, "BOTTOMUP", 0, "Bottom up", "Expand from bottom"},
      {3, "RULE_OF_THIRDS", 0, "Rule of thirds", "Expand from 9 places"},
      {0, NULL, 0, NULL, NULL},
  };

  prop = RNA_def_property(srna, "tile_order", PROP_ENUM, PROP_NONE);
  RNA_def_property_enum_sdna(prop, NULL, "custom1");
  RNA_def_property_enum_items(prop, tileorder_items);
  RNA_def_property_ui_text(prop, "Tile order", "Tile order");
  RNA_def_property_update(prop, NC_NODE | NA_EDITED, "rna_Node_update");

  prop = RNA_def_property(srna, "center_x", PROP_FLOAT, PROP_NONE);
  RNA_def_property_float_sdna(prop, NULL, "custom3");
  RNA_def_property_float_default(prop, 0.5f);
  RNA_def_property_range(prop, 0.0f, 1.0f);
  RNA_def_property_ui_text(prop, "X", "");
  RNA_def_property_update(prop, NC_NODE | NA_EDITED, "rna_Node_update");

  prop = RNA_def_property(srna, "center_y", PROP_FLOAT, PROP_NONE);
  RNA_def_property_float_sdna(prop, NULL, "custom4");
  RNA_def_property_float_default(prop, 0.5f);
  RNA_def_property_range(prop, 0.0f, 1.0f);
  RNA_def_property_ui_text(prop, "Y", "");
  RNA_def_property_update(prop, NC_NODE | NA_EDITED, "rna_Node_update");

  prop = RNA_def_property(srna, "use_alpha", PROP_BOOLEAN, PROP_NONE);
  RNA_def_property_boolean_negative_sdna(prop, NULL, "custom2", CMP_NODE_OUTPUT_IGNORE_ALPHA);
  RNA_def_property_ui_text(
      prop,
      "Use Alpha",
      "Colors are treated alpha premultiplied, or colors output straight (alpha gets set to 1)");
  RNA_def_property_update(prop, NC_NODE | NA_EDITED, "rna_Node_update");
}

static void def_cmp_composite(StructRNA *srna)
{
  PropertyRNA *prop;

  prop = RNA_def_property(srna, "use_alpha", PROP_BOOLEAN, PROP_NONE);
  RNA_def_property_boolean_negative_sdna(prop, NULL, "custom2", CMP_NODE_OUTPUT_IGNORE_ALPHA);
  RNA_def_property_ui_text(
      prop,
      "Use Alpha",
      "Colors are treated alpha premultiplied, or colors output straight (alpha gets set to 1)");
  RNA_def_property_update(prop, NC_NODE | NA_EDITED, "rna_Node_update");
}

static void def_cmp_keyingscreen(StructRNA *srna)
{
  PropertyRNA *prop;

  prop = RNA_def_property(srna, "clip", PROP_POINTER, PROP_NONE);
  RNA_def_property_pointer_sdna(prop, NULL, "id");
  RNA_def_property_struct_type(prop, "MovieClip");
  RNA_def_property_flag(prop, PROP_EDITABLE);
  RNA_def_property_ui_text(prop, "Movie Clip", "");
  RNA_def_property_update(prop, NC_NODE | NA_EDITED, "rna_Node_update");

  RNA_def_struct_sdna_from(srna, "NodeKeyingScreenData", "storage");

  prop = RNA_def_property(srna, "tracking_object", PROP_STRING, PROP_NONE);
  RNA_def_property_string_sdna(prop, NULL, "tracking_object");
  RNA_def_property_ui_text(prop, "Tracking Object", "");
  RNA_def_property_update(prop, NC_NODE | NA_EDITED, "rna_Node_update");
}

static void def_cmp_keying(StructRNA *srna)
{
  PropertyRNA *prop;

  RNA_def_struct_sdna_from(srna, "NodeKeyingData", "storage");

  prop = RNA_def_property(srna, "screen_balance", PROP_FLOAT, PROP_FACTOR);
  RNA_def_property_float_sdna(prop, NULL, "screen_balance");
  RNA_def_property_range(prop, 0.0f, 1.0f);
  RNA_def_property_ui_text(
      prop,
      "Screen Balance",
      "Balance between two non-primary channels primary channel is comparing against");
  RNA_def_property_update(prop, NC_NODE | NA_EDITED, "rna_Node_update");

  prop = RNA_def_property(srna, "despill_factor", PROP_FLOAT, PROP_FACTOR);
  RNA_def_property_float_sdna(prop, NULL, "despill_factor");
  RNA_def_property_range(prop, 0.0f, 1.0f);
  RNA_def_property_ui_text(prop, "Despill Factor", "Factor of despilling screen color from image");
  RNA_def_property_update(prop, NC_NODE | NA_EDITED, "rna_Node_update");

  prop = RNA_def_property(srna, "despill_balance", PROP_FLOAT, PROP_FACTOR);
  RNA_def_property_float_sdna(prop, NULL, "despill_balance");
  RNA_def_property_range(prop, 0.0f, 1.0f);
  RNA_def_property_ui_text(
      prop,
      "Despill Balance",
      "Balance between non-key colors used to detect amount of key color to be removed");
  RNA_def_property_update(prop, NC_NODE | NA_EDITED, "rna_Node_update");

  prop = RNA_def_property(srna, "clip_black", PROP_FLOAT, PROP_FACTOR);
  RNA_def_property_float_sdna(prop, NULL, "clip_black");
  RNA_def_property_range(prop, 0.0f, 1.0f);
  RNA_def_property_ui_text(
      prop,
      "Clip Black",
      "Value of non-scaled matte pixel which considers as fully background pixel");
  RNA_def_property_update(prop, NC_NODE | NA_EDITED, "rna_Node_update");

  prop = RNA_def_property(srna, "clip_white", PROP_FLOAT, PROP_FACTOR);
  RNA_def_property_float_sdna(prop, NULL, "clip_white");
  RNA_def_property_range(prop, 0.0f, 1.0f);
  RNA_def_property_ui_text(
      prop,
      "Clip White",
      "Value of non-scaled matte pixel which considers as fully foreground pixel");
  RNA_def_property_update(prop, NC_NODE | NA_EDITED, "rna_Node_update");

  prop = RNA_def_property(srna, "blur_pre", PROP_INT, PROP_NONE);
  RNA_def_property_int_sdna(prop, NULL, "blur_pre");
  RNA_def_property_range(prop, 0, 2048);
  RNA_def_property_ui_text(
      prop, "Pre Blur", "Chroma pre-blur size which applies before running keyer");
  RNA_def_property_update(prop, NC_NODE | NA_EDITED, "rna_Node_update");

  prop = RNA_def_property(srna, "blur_post", PROP_INT, PROP_NONE);
  RNA_def_property_int_sdna(prop, NULL, "blur_post");
  RNA_def_property_range(prop, 0, 2048);
  RNA_def_property_ui_text(
      prop, "Post Blur", "Matte blur size which applies after clipping and dilate/eroding");
  RNA_def_property_update(prop, NC_NODE | NA_EDITED, "rna_Node_update");

  prop = RNA_def_property(srna, "dilate_distance", PROP_INT, PROP_NONE);
  RNA_def_property_int_sdna(prop, NULL, "dilate_distance");
  RNA_def_property_range(prop, -100, 100);
  RNA_def_property_ui_text(prop, "Dilate/Erode", "Matte dilate/erode side");
  RNA_def_property_update(prop, NC_NODE | NA_EDITED, "rna_Node_update");

  prop = RNA_def_property(srna, "edge_kernel_radius", PROP_INT, PROP_NONE);
  RNA_def_property_int_sdna(prop, NULL, "edge_kernel_radius");
  RNA_def_property_range(prop, 0, 100);
  RNA_def_property_ui_text(
      prop, "Edge Kernel Radius", "Radius of kernel used to detect whether pixel belongs to edge");
  RNA_def_property_update(prop, NC_NODE | NA_EDITED, "rna_Node_update");

  prop = RNA_def_property(srna, "edge_kernel_tolerance", PROP_FLOAT, PROP_FACTOR);
  RNA_def_property_float_sdna(prop, NULL, "edge_kernel_tolerance");
  RNA_def_property_range(prop, 0.0f, 1.0f);
  RNA_def_property_ui_text(
      prop,
      "Edge Kernel Tolerance",
      "Tolerance to pixels inside kernel which are treating as belonging to the same plane");
  RNA_def_property_update(prop, NC_NODE | NA_EDITED, "rna_Node_update");

  prop = RNA_def_property(srna, "feather_falloff", PROP_ENUM, PROP_NONE);
  RNA_def_property_enum_sdna(prop, NULL, "feather_falloff");
  RNA_def_property_enum_items(prop, rna_enum_proportional_falloff_curve_only_items);
  RNA_def_property_ui_text(prop, "Feather Falloff", "Falloff type the feather");
  RNA_def_property_translation_context(prop, BLT_I18NCONTEXT_ID_CURVE); /* Abusing id_curve :/ */
  RNA_def_property_update(prop, NC_NODE | NA_EDITED, "rna_Node_update");

  prop = RNA_def_property(srna, "feather_distance", PROP_INT, PROP_NONE);
  RNA_def_property_int_sdna(prop, NULL, "feather_distance");
  RNA_def_property_range(prop, -100, 100);
  RNA_def_property_ui_text(prop, "Feather Distance", "Distance to grow/shrink the feather");
  RNA_def_property_update(prop, NC_NODE | NA_EDITED, "rna_Node_update");
}

static void def_cmp_trackpos(StructRNA *srna)
{
  PropertyRNA *prop;

  static const EnumPropertyItem position_items[] = {
      {CMP_TRACKPOS_ABSOLUTE, "ABSOLUTE", 0, "Absolute", "Output absolute position of a marker"},
      {CMP_TRACKPOS_RELATIVE_START,
       "RELATIVE_START",
       0,
       "Relative Start",
       "Output position of a marker relative to first marker of a track"},
      {CMP_TRACKPOS_RELATIVE_FRAME,
       "RELATIVE_FRAME",
       0,
       "Relative Frame",
       "Output position of a marker relative to marker at given frame number"},
      {CMP_TRACKPOS_ABSOLUTE_FRAME,
       "ABSOLUTE_FRAME",
       0,
       "Absolute Frame",
       "Output absolute position of a marker at given frame number"},
      {0, NULL, 0, NULL, NULL},
  };

  prop = RNA_def_property(srna, "clip", PROP_POINTER, PROP_NONE);
  RNA_def_property_pointer_sdna(prop, NULL, "id");
  RNA_def_property_struct_type(prop, "MovieClip");
  RNA_def_property_flag(prop, PROP_EDITABLE);
  RNA_def_property_ui_text(prop, "Movie Clip", "");
  RNA_def_property_update(prop, NC_NODE | NA_EDITED, "rna_Node_update");

  prop = RNA_def_property(srna, "position", PROP_ENUM, PROP_NONE);
  RNA_def_property_enum_sdna(prop, NULL, "custom1");
  RNA_def_property_enum_items(prop, position_items);
  RNA_def_property_ui_text(prop, "Position", "Which marker position to use for output");
  RNA_def_property_update(prop, NC_NODE | NA_EDITED, "rna_Node_update");

  prop = RNA_def_property(srna, "frame_relative", PROP_INT, PROP_NONE);
  RNA_def_property_int_sdna(prop, NULL, "custom2");
  RNA_def_property_ui_text(prop, "Frame", "Frame to be used for relative position");
  RNA_def_property_update(prop, NC_NODE | NA_EDITED, "rna_Node_update");

  RNA_def_struct_sdna_from(srna, "NodeTrackPosData", "storage");

  prop = RNA_def_property(srna, "tracking_object", PROP_STRING, PROP_NONE);
  RNA_def_property_string_sdna(prop, NULL, "tracking_object");
  RNA_def_property_ui_text(prop, "Tracking Object", "");
  RNA_def_property_update(prop, NC_NODE | NA_EDITED, "rna_Node_update");

  prop = RNA_def_property(srna, "track_name", PROP_STRING, PROP_NONE);
  RNA_def_property_string_sdna(prop, NULL, "track_name");
  RNA_def_property_ui_text(prop, "Track", "");
  RNA_def_property_update(prop, NC_NODE | NA_EDITED, "rna_Node_update");
}

static void def_cmp_translate(StructRNA *srna)
{
  static const EnumPropertyItem translate_items[] = {
      {CMP_NODE_WRAP_NONE, "NONE", 0, "None", "No wrapping on X and Y"},
      {CMP_NODE_WRAP_X, "XAXIS", 0, "X Axis", "Wrap all pixels on the X axis"},
      {CMP_NODE_WRAP_Y, "YAXIS", 0, "Y Axis", "Wrap all pixels on the Y axis"},
      {CMP_NODE_WRAP_XY, "BOTH", 0, "Both Axes", "Wrap all pixels on both axes"},
      {0, NULL, 0, NULL, NULL},
  };

  PropertyRNA *prop;

  RNA_def_struct_sdna_from(srna, "NodeTranslateData", "storage");

  prop = RNA_def_property(srna, "use_relative", PROP_BOOLEAN, PROP_NONE);
  RNA_def_property_boolean_sdna(prop, NULL, "relative", 1);
  RNA_def_property_ui_text(
      prop,
      "Relative",
      "Use relative (fraction of input image size) values to define translation");
  RNA_def_property_update(prop, NC_NODE | NA_EDITED, "rna_Node_update");

  prop = RNA_def_property(srna, "wrap_axis", PROP_ENUM, PROP_NONE);
  RNA_def_property_enum_sdna(prop, NULL, "wrap_axis");
  RNA_def_property_enum_items(prop, translate_items);
  RNA_def_property_ui_text(prop, "Wrapping", "Wrap image on a specific axis");
  RNA_def_property_update(prop, NC_NODE | NA_EDITED, "rna_Node_update");
}

static void def_cmp_planetrackdeform(StructRNA *srna)
{
  PropertyRNA *prop;

  prop = RNA_def_property(srna, "clip", PROP_POINTER, PROP_NONE);
  RNA_def_property_pointer_sdna(prop, NULL, "id");
  RNA_def_property_struct_type(prop, "MovieClip");
  RNA_def_property_flag(prop, PROP_EDITABLE);
  RNA_def_property_ui_text(prop, "Movie Clip", "");
  RNA_def_property_update(prop, NC_NODE | NA_EDITED, "rna_Node_update");

  RNA_def_struct_sdna_from(srna, "NodePlaneTrackDeformData", "storage");

  prop = RNA_def_property(srna, "tracking_object", PROP_STRING, PROP_NONE);
  RNA_def_property_string_sdna(prop, NULL, "tracking_object");
  RNA_def_property_ui_text(prop, "Tracking Object", "");
  RNA_def_property_update(prop, NC_NODE | NA_EDITED, "rna_Node_update");

  prop = RNA_def_property(srna, "plane_track_name", PROP_STRING, PROP_NONE);
  RNA_def_property_string_sdna(prop, NULL, "plane_track_name");
  RNA_def_property_ui_text(prop, "Plane Track", "");
  RNA_def_property_update(prop, NC_NODE | NA_EDITED, "rna_Node_update");

  prop = RNA_def_property(srna, "use_motion_blur", PROP_BOOLEAN, PROP_NONE);
  RNA_def_property_boolean_sdna(prop, NULL, "flag", CMP_NODEFLAG_PLANETRACKDEFORM_MOTION_BLUR);
  RNA_def_property_ui_text(prop, "Motion Blur", "Use multi-sampled motion blur of the mask");
  RNA_def_property_update(prop, NC_NODE | NA_EDITED, "rna_Node_update");

  prop = RNA_def_property(srna, "motion_blur_samples", PROP_INT, PROP_NONE);
  RNA_def_property_range(prop, 1, CMP_NODE_PLANETRACKDEFORM_MBLUR_SAMPLES_MAX);
  RNA_def_property_ui_text(prop, "Samples", "Number of motion blur samples");
  RNA_def_property_update(prop, NC_NODE | NA_EDITED, "rna_Node_update");

  prop = RNA_def_property(srna, "motion_blur_shutter", PROP_FLOAT, PROP_NONE);
  RNA_def_property_range(prop, 0.0, 1.0f);
  RNA_def_property_ui_text(prop, "Shutter", "Exposure for motion blur as a factor of FPS");
  RNA_def_property_update(prop, NC_NODE | NA_EDITED, "rna_Node_update");
}

static void def_cmp_sunbeams(StructRNA *srna)
{
  PropertyRNA *prop;

  RNA_def_struct_sdna_from(srna, "NodeSunBeams", "storage");

  prop = RNA_def_property(srna, "source", PROP_FLOAT, PROP_NONE);
  RNA_def_property_float_sdna(prop, NULL, "source");
  RNA_def_property_range(prop, -100.0f, 100.0f);
  RNA_def_property_ui_range(prop, -10.0f, 10.0f, 10, 3);
  RNA_def_property_ui_text(
      prop, "Source", "Source point of rays as a factor of the image width & height");
  RNA_def_property_update(prop, NC_NODE | NA_EDITED, "rna_Node_update");

  prop = RNA_def_property(srna, "ray_length", PROP_FLOAT, PROP_UNSIGNED);
  RNA_def_property_float_sdna(prop, NULL, "ray_length");
  RNA_def_property_range(prop, 0.0f, 100.0f);
  RNA_def_property_ui_range(prop, 0.0f, 1.0f, 10, 3);
  RNA_def_property_ui_text(prop, "Ray Length", "Length of rays as a factor of the image size");
  RNA_def_property_update(prop, NC_NODE | NA_EDITED, "rna_Node_update");
}

static void def_cmp_cryptomatte(StructRNA *srna)
{
  PropertyRNA *prop;
  static float default_1[3] = {1.f, 1.f, 1.f};

  RNA_def_struct_sdna_from(srna, "NodeCryptomatte", "storage");
  prop = RNA_def_property(srna, "matte_id", PROP_STRING, PROP_NONE);
  RNA_def_property_string_funcs(prop,
                                "rna_NodeCryptomatte_matte_get",
                                "rna_NodeCryptomatte_matte_length",
                                "rna_NodeCryptomatte_matte_set");
  RNA_def_property_ui_text(
      prop, "Matte Objects", "List of object and material crypto IDs to include in matte");
  RNA_def_property_update(prop, NC_NODE | NA_EDITED, "rna_Node_update");

  prop = RNA_def_property(srna, "add", PROP_FLOAT, PROP_COLOR);
  RNA_def_property_float_array_default(prop, default_1);
  RNA_def_property_range(prop, -FLT_MAX, FLT_MAX);
  RNA_def_property_ui_text(
      prop, "Add", "Add object or material to matte, by picking a color from the Pick output");
  RNA_def_property_update(prop, NC_NODE | NA_EDITED, "rna_NodeCryptomatte_update_add");

  prop = RNA_def_property(srna, "remove", PROP_FLOAT, PROP_COLOR);
  RNA_def_property_float_array_default(prop, default_1);
  RNA_def_property_range(prop, -FLT_MAX, FLT_MAX);
  RNA_def_property_ui_text(
      prop,
      "Remove",
      "Remove object or material from matte, by picking a color from the Pick output");
  RNA_def_property_update(prop, NC_NODE | NA_EDITED, "rna_NodeCryptomatte_update_remove");
}

static void def_cmp_denoise(StructRNA *srna)
{
  PropertyRNA *prop;

  RNA_def_struct_sdna_from(srna, "NodeDenoise", "storage");

  prop = RNA_def_property(srna, "use_hdr", PROP_BOOLEAN, PROP_NONE);
  RNA_def_property_boolean_sdna(prop, NULL, "hdr", 0);
  RNA_def_property_ui_text(prop, "HDR", "Process HDR images");
  RNA_def_property_update(prop, NC_NODE | NA_EDITED, "rna_Node_update");
<<<<<<< HEAD
=======

  prop = RNA_def_property(srna, "use_srgb", PROP_BOOLEAN, PROP_NONE);
  RNA_def_property_boolean_sdna(prop, NULL, "srgb", 0);
  RNA_def_property_ui_text(prop, "sRGB", "Work in sRGB space (only valid for non-HDR images");
  RNA_def_property_update(prop, NC_NODE | NA_EDITED, "rna_Node_update");
>>>>>>> 9d6b5e23
}

/* -- Texture Nodes --------------------------------------------------------- */

static void def_tex_output(StructRNA *srna)
{
  PropertyRNA *prop;

  RNA_def_struct_sdna_from(srna, "TexNodeOutput", "storage");

  prop = RNA_def_property(srna, "filepath", PROP_STRING, PROP_NONE);
  RNA_def_property_string_sdna(prop, NULL, "name");
  RNA_def_property_ui_text(prop, "Output Name", "");
  RNA_def_property_update(prop, NC_NODE | NA_EDITED, "rna_Node_update");
}

static void def_tex_image(StructRNA *srna)
{
  PropertyRNA *prop;

  prop = RNA_def_property(srna, "image", PROP_POINTER, PROP_NONE);
  RNA_def_property_pointer_sdna(prop, NULL, "id");
  RNA_def_property_struct_type(prop, "Image");
  RNA_def_property_flag(prop, PROP_EDITABLE);
  RNA_def_property_ui_text(prop, "Image", "");
  RNA_def_property_update(prop, NC_NODE | NA_EDITED, "rna_Node_update");

  prop = RNA_def_property(srna, "image_user", PROP_POINTER, PROP_NONE);
  RNA_def_property_pointer_sdna(prop, NULL, "storage");
  RNA_def_property_struct_type(prop, "ImageUser");
  RNA_def_property_ui_text(
      prop, "Image User", "Parameters defining the image duration, offset and related settings");
  RNA_def_property_update(prop, NC_NODE | NA_EDITED, "rna_Node_update");
}

static void def_tex_bricks(StructRNA *srna)
{
  PropertyRNA *prop;

  prop = RNA_def_property(srna, "offset", PROP_FLOAT, PROP_NONE);
  RNA_def_property_float_sdna(prop, NULL, "custom3");
  RNA_def_property_range(prop, 0.0f, 1.0f);
  RNA_def_property_ui_text(prop, "Offset Amount", "");
  RNA_def_property_update(prop, NC_NODE | NA_EDITED, "rna_Node_update");

  prop = RNA_def_property(srna, "offset_frequency", PROP_INT, PROP_NONE);
  RNA_def_property_int_sdna(prop, NULL, "custom1");
  RNA_def_property_range(prop, 2, 99);
  RNA_def_property_ui_text(prop, "Offset Frequency", "Offset every N rows");
  RNA_def_property_update(prop, NC_NODE | NA_EDITED, "rna_Node_update");

  prop = RNA_def_property(srna, "squash", PROP_FLOAT, PROP_NONE);
  RNA_def_property_float_sdna(prop, NULL, "custom4");
  RNA_def_property_range(prop, 0.0f, 99.0f);
  RNA_def_property_ui_text(prop, "Squash Amount", "");
  RNA_def_property_update(prop, NC_NODE | NA_EDITED, "rna_Node_update");

  prop = RNA_def_property(srna, "squash_frequency", PROP_INT, PROP_NONE);
  RNA_def_property_int_sdna(prop, NULL, "custom2");
  RNA_def_property_range(prop, 2, 99);
  RNA_def_property_ui_text(prop, "Squash Frequency", "Squash every N rows");
  RNA_def_property_update(prop, NC_NODE | NA_EDITED, "rna_Node_update");
}

/* -------------------------------------------------------------------------- */

static void rna_def_shader_node(BlenderRNA *brna)
{
  StructRNA *srna;

  srna = RNA_def_struct(brna, "ShaderNode", "NodeInternal");
  RNA_def_struct_ui_text(srna, "Shader Node", "Material shader node");
  RNA_def_struct_sdna(srna, "bNode");
  RNA_def_struct_register_funcs(srna, "rna_ShaderNode_register", "rna_Node_unregister", NULL);
}

static void rna_def_compositor_node(BlenderRNA *brna)
{
  StructRNA *srna;
  FunctionRNA *func;

  srna = RNA_def_struct(brna, "CompositorNode", "NodeInternal");
  RNA_def_struct_ui_text(srna, "Compositor Node", "");
  RNA_def_struct_sdna(srna, "bNode");
  RNA_def_struct_register_funcs(srna, "rna_CompositorNode_register", "rna_Node_unregister", NULL);

  /* compositor node need_exec flag */
  func = RNA_def_function(srna, "tag_need_exec", "rna_CompositorNode_tag_need_exec");
  RNA_def_function_ui_description(func, "Tag the node for compositor update");
}

static void rna_def_texture_node(BlenderRNA *brna)
{
  StructRNA *srna;

  srna = RNA_def_struct(brna, "TextureNode", "NodeInternal");
  RNA_def_struct_ui_text(srna, "Texture Node", "");
  RNA_def_struct_sdna(srna, "bNode");
  RNA_def_struct_register_funcs(srna, "rna_TextureNode_register", "rna_Node_unregister", NULL);
}

/* -------------------------------------------------------------------------- */

static void rna_def_node_socket(BlenderRNA *brna)
{
  StructRNA *srna;
  PropertyRNA *prop;
  PropertyRNA *parm;
  FunctionRNA *func;

  static float default_draw_color[] = {0.0f, 0.0f, 0.0f, 1.0f};

  srna = RNA_def_struct(brna, "NodeSocket", NULL);
  RNA_def_struct_ui_text(srna, "Node Socket", "Input or output socket of a node");
  RNA_def_struct_sdna(srna, "bNodeSocket");
  RNA_def_struct_refine_func(srna, "rna_NodeSocket_refine");
  RNA_def_struct_ui_icon(srna, ICON_PLUGIN);
  RNA_def_struct_path_func(srna, "rna_NodeSocket_path");
  RNA_def_struct_register_funcs(
      srna, "rna_NodeSocket_register", "rna_NodeSocket_unregister", NULL);
  RNA_def_struct_idprops_func(srna, "rna_NodeSocket_idprops");

  prop = RNA_def_property(srna, "name", PROP_STRING, PROP_NONE);
  RNA_def_property_ui_text(prop, "Name", "Socket name");
  RNA_def_struct_name_property(srna, prop);
  RNA_def_property_update(prop, NC_NODE | NA_EDITED, "rna_NodeSocket_update");

  prop = RNA_def_property(srna, "identifier", PROP_STRING, PROP_NONE);
  RNA_def_property_string_sdna(prop, NULL, "identifier");
  RNA_def_property_clear_flag(prop, PROP_EDITABLE);
  RNA_def_property_ui_text(prop, "Identifier", "Unique identifier for mapping sockets");

  prop = RNA_def_property(srna, "is_output", PROP_BOOLEAN, PROP_NONE);
  RNA_def_property_boolean_funcs(prop, "rna_NodeSocket_is_output_get", NULL);
  RNA_def_property_clear_flag(prop, PROP_EDITABLE);
  RNA_def_property_ui_text(prop, "Is Output", "True if the socket is an output, otherwise input");

  prop = RNA_def_property(srna, "hide", PROP_BOOLEAN, PROP_NONE);
  RNA_def_property_boolean_sdna(prop, NULL, "flag", SOCK_HIDDEN);
  RNA_def_property_boolean_funcs(prop, NULL, "rna_NodeSocket_hide_set");
  RNA_def_property_ui_text(prop, "Hide", "Hide the socket");
  RNA_def_property_update(prop, NC_NODE | ND_DISPLAY, NULL);

  prop = RNA_def_property(srna, "enabled", PROP_BOOLEAN, PROP_NONE);
  RNA_def_property_boolean_negative_sdna(prop, NULL, "flag", SOCK_UNAVAIL);
  RNA_def_property_ui_text(prop, "Enabled", "Enable the socket");
  RNA_def_property_update(prop, NC_NODE | ND_DISPLAY, NULL);

  prop = RNA_def_property(srna, "link_limit", PROP_INT, PROP_NONE);
  RNA_def_property_int_sdna(prop, NULL, "limit");
  RNA_def_property_int_funcs(prop, NULL, "rna_NodeSocket_link_limit_set", NULL);
  RNA_def_property_range(prop, 1, 0xFFF);
  RNA_def_property_ui_text(prop, "Link Limit", "Max number of links allowed for this socket");
  RNA_def_property_update(prop, NC_NODE | NA_EDITED, NULL);

  prop = RNA_def_property(srna, "is_linked", PROP_BOOLEAN, PROP_NONE);
  RNA_def_property_boolean_sdna(prop, NULL, "flag", SOCK_IN_USE);
  RNA_def_property_clear_flag(prop, PROP_EDITABLE);
  RNA_def_property_ui_text(prop, "Linked", "True if the socket is connected");

  prop = RNA_def_property(srna, "show_expanded", PROP_BOOLEAN, PROP_NONE);
  RNA_def_property_flag(prop, PROP_NO_DEG_UPDATE);
  RNA_def_property_boolean_negative_sdna(prop, NULL, "flag", SOCK_COLLAPSED);
  RNA_def_property_ui_text(prop, "Expanded", "Socket links are expanded in the user interface");
  RNA_def_property_update(prop, NC_NODE | NA_EDITED, NULL);

  prop = RNA_def_property(srna, "hide_value", PROP_BOOLEAN, PROP_NONE);
  RNA_def_property_boolean_sdna(prop, NULL, "flag", SOCK_HIDE_VALUE);
  RNA_def_property_ui_text(prop, "Hide Value", "Hide the socket input value");
  RNA_def_property_update(prop, NC_NODE | ND_DISPLAY, NULL);

  prop = RNA_def_property(srna, "node", PROP_POINTER, PROP_NONE);
  RNA_def_property_pointer_funcs(prop, "rna_NodeSocket_node_get", NULL, NULL, NULL);
  RNA_def_property_struct_type(prop, "Node");
  RNA_def_property_clear_flag(prop, PROP_EDITABLE);
  RNA_def_property_ui_text(prop, "Node", "Node owning this socket");

  /* NB: the type property is used by standard sockets.
   * Ideally should be defined only for the registered subclass,
   * but to use the existing DNA is added in the base type here.
   * Future socket types can ignore or override this if needed.
   */
  prop = RNA_def_property(srna, "type", PROP_ENUM, PROP_NONE);
  RNA_def_property_enum_sdna(prop, NULL, "type");
  RNA_def_property_enum_items(prop, node_socket_type_items);
  RNA_def_property_enum_default(prop, SOCK_FLOAT);
  RNA_def_property_enum_funcs(prop, NULL, "rna_NodeSocket_type_set", NULL);
  RNA_def_property_ui_text(prop, "Type", "Data type");
  RNA_def_property_update(prop, NC_NODE | NA_EDITED, "rna_NodeSocket_update");

  prop = RNA_def_property(srna, "draw_shape", PROP_ENUM, PROP_NONE);
  RNA_def_property_enum_sdna(prop, NULL, "draw_shape");
  RNA_def_property_enum_items(prop, rna_enum_node_socket_draw_shape_items);
  RNA_def_property_enum_default(prop, SOCK_DRAW_SHAPE_CIRCLE);
  RNA_def_property_ui_text(prop, "Shape", "Socket shape");
  RNA_def_property_update(prop, NC_NODE | NA_EDITED, "rna_NodeSocket_update");

  /* registration */
  prop = RNA_def_property(srna, "bl_idname", PROP_STRING, PROP_NONE);
  RNA_def_property_string_sdna(prop, NULL, "typeinfo->idname");
  RNA_def_property_flag(prop, PROP_REGISTER);
  RNA_def_property_ui_text(prop, "ID Name", "");

  /* draw socket */
  func = RNA_def_function(srna, "draw", NULL);
  RNA_def_function_ui_description(func, "Draw socket");
  RNA_def_function_flag(func, FUNC_REGISTER);
  parm = RNA_def_pointer(func, "context", "Context", "", "");
  RNA_def_parameter_flags(parm, PROP_NEVER_NULL, PARM_REQUIRED);
  parm = RNA_def_property(func, "layout", PROP_POINTER, PROP_NONE);
  RNA_def_property_struct_type(parm, "UILayout");
  RNA_def_property_ui_text(parm, "Layout", "Layout in the UI");
  RNA_def_parameter_flags(parm, PROP_NEVER_NULL, PARM_REQUIRED);
  parm = RNA_def_property(func, "node", PROP_POINTER, PROP_NONE);
  RNA_def_property_struct_type(parm, "Node");
  RNA_def_property_ui_text(parm, "Node", "Node the socket belongs to");
  RNA_def_parameter_flags(parm, PROP_NEVER_NULL, PARM_REQUIRED | PARM_RNAPTR);
  parm = RNA_def_property(func, "text", PROP_STRING, PROP_NONE);
  RNA_def_property_ui_text(parm, "Text", "Text label to draw alongside properties");
  // RNA_def_property_string_default(parm, "");
  RNA_def_parameter_flags(parm, 0, PARM_REQUIRED);

  func = RNA_def_function(srna, "draw_color", NULL);
  RNA_def_function_ui_description(func, "Color of the socket icon");
  RNA_def_function_flag(func, FUNC_REGISTER);
  parm = RNA_def_pointer(func, "context", "Context", "", "");
  RNA_def_parameter_flags(parm, PROP_NEVER_NULL, PARM_REQUIRED);
  parm = RNA_def_property(func, "node", PROP_POINTER, PROP_NONE);
  RNA_def_property_struct_type(parm, "Node");
  RNA_def_property_ui_text(parm, "Node", "Node the socket belongs to");
  RNA_def_parameter_flags(parm, PROP_NEVER_NULL, PARM_REQUIRED | PARM_RNAPTR);
  parm = RNA_def_float_array(
      func, "color", 4, default_draw_color, 0.0f, 1.0f, "Color", "", 0.0f, 1.0f);
  RNA_def_function_output(func, parm);
}

static void rna_def_node_socket_interface(BlenderRNA *brna)
{
  StructRNA *srna;
  PropertyRNA *prop;
  PropertyRNA *parm;
  FunctionRNA *func;

  static float default_draw_color[] = {0.0f, 0.0f, 0.0f, 1.0f};

  srna = RNA_def_struct(brna, "NodeSocketInterface", NULL);
  RNA_def_struct_ui_text(srna, "Node Socket Template", "Parameters to define node sockets");
  /* XXX Using bNodeSocket DNA for templates is a compatibility hack.
   * This allows to keep the inputs/outputs lists in bNodeTree working for earlier versions
   * and at the same time use them for socket templates in groups.
   */
  RNA_def_struct_sdna(srna, "bNodeSocket");
  RNA_def_struct_refine_func(srna, "rna_NodeSocketInterface_refine");
  RNA_def_struct_path_func(srna, "rna_NodeSocketInterface_path");
  RNA_def_struct_idprops_func(srna, "rna_NodeSocketInterface_idprops");
  RNA_def_struct_register_funcs(
      srna, "rna_NodeSocketInterface_register", "rna_NodeSocketInterface_unregister", NULL);

  prop = RNA_def_property(srna, "name", PROP_STRING, PROP_NONE);
  RNA_def_property_ui_text(prop, "Name", "Socket name");
  RNA_def_struct_name_property(srna, prop);
  RNA_def_property_update(prop, NC_NODE | NA_EDITED, "rna_NodeSocketInterface_update");

  prop = RNA_def_property(srna, "identifier", PROP_STRING, PROP_NONE);
  RNA_def_property_string_sdna(prop, NULL, "identifier");
  RNA_def_property_clear_flag(prop, PROP_EDITABLE);
  RNA_def_property_ui_text(prop, "Identifier", "Unique identifier for mapping sockets");

  prop = RNA_def_property(srna, "is_output", PROP_BOOLEAN, PROP_NONE);
  RNA_def_property_boolean_funcs(prop, "rna_NodeSocket_is_output_get", NULL);
  RNA_def_property_clear_flag(prop, PROP_EDITABLE);
  RNA_def_property_ui_text(prop, "Is Output", "True if the socket is an output, otherwise input");

  /* registration */
  prop = RNA_def_property(srna, "bl_socket_idname", PROP_STRING, PROP_NONE);
  RNA_def_property_string_sdna(prop, NULL, "typeinfo->idname");
  RNA_def_property_flag(prop, PROP_REGISTER);
  RNA_def_property_ui_text(prop, "ID Name", "");

  func = RNA_def_function(srna, "draw", NULL);
  RNA_def_function_ui_description(func, "Draw template settings");
  RNA_def_function_flag(func, FUNC_REGISTER_OPTIONAL);
  parm = RNA_def_pointer(func, "context", "Context", "", "");
  RNA_def_parameter_flags(parm, PROP_NEVER_NULL, PARM_REQUIRED);
  parm = RNA_def_property(func, "layout", PROP_POINTER, PROP_NONE);
  RNA_def_property_struct_type(parm, "UILayout");
  RNA_def_property_ui_text(parm, "Layout", "Layout in the UI");
  RNA_def_parameter_flags(parm, PROP_NEVER_NULL, PARM_REQUIRED);

  func = RNA_def_function(srna, "draw_color", NULL);
  RNA_def_function_ui_description(func, "Color of the socket icon");
  RNA_def_function_flag(func, FUNC_REGISTER);
  parm = RNA_def_pointer(func, "context", "Context", "", "");
  RNA_def_parameter_flags(parm, PROP_NEVER_NULL, PARM_REQUIRED);
  parm = RNA_def_float_array(
      func, "color", 4, default_draw_color, 0.0f, 1.0f, "Color", "", 0.0f, 1.0f);
  RNA_def_function_output(func, parm);

  func = RNA_def_function(srna, "register_properties", NULL);
  RNA_def_function_ui_description(func, "Define RNA properties of a socket");
  RNA_def_function_flag(func, FUNC_REGISTER_OPTIONAL | FUNC_ALLOW_WRITE);
  parm = RNA_def_pointer(
      func, "data_rna_type", "Struct", "Data RNA Type", "RNA type for special socket properties");
  RNA_def_parameter_flags(parm, 0, PARM_REQUIRED);

  func = RNA_def_function(srna, "init_socket", NULL);
  RNA_def_function_ui_description(func, "Initialize a node socket instance");
  RNA_def_function_flag(func, FUNC_REGISTER_OPTIONAL | FUNC_ALLOW_WRITE);
  parm = RNA_def_pointer(func, "node", "Node", "Node", "Node of the socket to initialize");
  RNA_def_parameter_flags(parm, PROP_NEVER_NULL, PARM_REQUIRED | PARM_RNAPTR);
  parm = RNA_def_pointer(func, "socket", "NodeSocket", "Socket", "Socket to initialize");
  RNA_def_parameter_flags(parm, PROP_NEVER_NULL, PARM_REQUIRED | PARM_RNAPTR);
  parm = RNA_def_string(
      func, "data_path", NULL, 0, "Data Path", "Path to specialized socket data");
  RNA_def_parameter_flags(parm, 0, PARM_REQUIRED);

  func = RNA_def_function(srna, "from_socket", NULL);
  RNA_def_function_ui_description(func, "Setup template parameters from an existing socket");
  RNA_def_function_flag(func, FUNC_REGISTER_OPTIONAL | FUNC_ALLOW_WRITE);
  parm = RNA_def_pointer(func, "node", "Node", "Node", "Node of the original socket");
  RNA_def_parameter_flags(parm, PROP_NEVER_NULL, PARM_REQUIRED | PARM_RNAPTR);
  parm = RNA_def_pointer(func, "socket", "NodeSocket", "Socket", "Original socket");
  RNA_def_parameter_flags(parm, PROP_NEVER_NULL, PARM_REQUIRED | PARM_RNAPTR);
}

static void rna_def_node_socket_float(BlenderRNA *brna,
                                      const char *idname,
                                      const char *interface_idname,
                                      PropertySubType subtype)
{
  StructRNA *srna;
  PropertyRNA *prop;
  float value_default;

  /* choose sensible common default based on subtype */
  switch (subtype) {
    case PROP_FACTOR:
      value_default = 1.0f;
      break;
    case PROP_PERCENTAGE:
      value_default = 100.0f;
      break;
    default:
      value_default = 0.0f;
      break;
  }

  srna = RNA_def_struct(brna, idname, "NodeSocketStandard");
  RNA_def_struct_ui_text(srna, "Float Node Socket", "Floating point number socket of a node");
  RNA_def_struct_sdna(srna, "bNodeSocket");

  RNA_def_struct_sdna_from(srna, "bNodeSocketValueFloat", "default_value");

  prop = RNA_def_property(srna, "default_value", PROP_FLOAT, subtype);
  RNA_def_property_float_sdna(prop, NULL, "value");
  RNA_def_property_float_funcs(prop, NULL, NULL, "rna_NodeSocketStandard_float_range");
  RNA_def_property_ui_text(prop, "Default Value", "Input value used for unconnected socket");
  RNA_def_property_update(prop, NC_NODE | NA_EDITED, "rna_NodeSocketStandard_value_update");
  RNA_def_property_flag(prop, PROP_CONTEXT_UPDATE);

  RNA_def_struct_sdna_from(srna, "bNodeSocket", NULL);

  /* socket interface */
  srna = RNA_def_struct(brna, interface_idname, "NodeSocketInterfaceStandard");
  RNA_def_struct_ui_text(
      srna, "Float Node Socket Interface", "Floating point number socket of a node");
  RNA_def_struct_sdna(srna, "bNodeSocket");

  RNA_def_struct_sdna_from(srna, "bNodeSocketValueFloat", "default_value");

  prop = RNA_def_property(srna, "default_value", PROP_FLOAT, subtype);
  RNA_def_property_float_sdna(prop, NULL, "value");
  RNA_def_property_float_default(prop, value_default);
  RNA_def_property_float_funcs(prop, NULL, NULL, "rna_NodeSocketStandard_float_range");
  RNA_def_property_ui_text(prop, "Default Value", "Input value used for unconnected socket");
  RNA_def_property_update(prop, NC_NODE | NA_EDITED, "rna_NodeSocketInterface_update");

  prop = RNA_def_property(srna, "min_value", PROP_FLOAT, PROP_NONE);
  RNA_def_property_float_sdna(prop, NULL, "min");
  RNA_def_property_ui_text(prop, "Minimum Value", "Minimum value");
  RNA_def_property_update(prop, NC_NODE | NA_EDITED, "rna_NodeSocketInterface_update");

  prop = RNA_def_property(srna, "max_value", PROP_FLOAT, PROP_NONE);
  RNA_def_property_float_sdna(prop, NULL, "max");
  RNA_def_property_ui_text(prop, "Maximum Value", "Maximum value");
  RNA_def_property_update(prop, NC_NODE | NA_EDITED, "rna_NodeSocketInterface_update");

  RNA_def_struct_sdna_from(srna, "bNodeSocket", NULL);
}

static void rna_def_node_socket_int(BlenderRNA *brna,
                                    const char *identifier,
                                    const char *interface_idname,
                                    PropertySubType subtype)
{
  StructRNA *srna;
  PropertyRNA *prop;
  int value_default;

  /* choose sensible common default based on subtype */
  switch (subtype) {
    case PROP_FACTOR:
      value_default = 1;
      break;
    case PROP_PERCENTAGE:
      value_default = 100;
      break;
    default:
      value_default = 0;
      break;
  }

  srna = RNA_def_struct(brna, identifier, "NodeSocketStandard");
  RNA_def_struct_ui_text(srna, "Integer Node Socket", "Integer number socket of a node");
  RNA_def_struct_sdna(srna, "bNodeSocket");

  RNA_def_struct_sdna_from(srna, "bNodeSocketValueInt", "default_value");

  prop = RNA_def_property(srna, "default_value", PROP_INT, subtype);
  RNA_def_property_int_sdna(prop, NULL, "value");
  RNA_def_property_int_default(prop, value_default);
  RNA_def_property_int_funcs(prop, NULL, NULL, "rna_NodeSocketStandard_int_range");
  RNA_def_property_ui_text(prop, "Default Value", "Input value used for unconnected socket");
  RNA_def_property_update(prop, NC_NODE | NA_EDITED, "rna_NodeSocketStandard_value_update");
  RNA_def_property_flag(prop, PROP_CONTEXT_UPDATE);

  RNA_def_struct_sdna_from(srna, "bNodeSocket", NULL);

  /* socket interface */
  srna = RNA_def_struct(brna, interface_idname, "NodeSocketInterfaceStandard");
  RNA_def_struct_ui_text(srna, "Integer Node Socket Interface", "Integer number socket of a node");
  RNA_def_struct_sdna(srna, "bNodeSocket");

  RNA_def_struct_sdna_from(srna, "bNodeSocketValueInt", "default_value");

  prop = RNA_def_property(srna, "default_value", PROP_INT, subtype);
  RNA_def_property_int_sdna(prop, NULL, "value");
  RNA_def_property_int_funcs(prop, NULL, NULL, "rna_NodeSocketStandard_int_range");
  RNA_def_property_ui_text(prop, "Default Value", "Input value used for unconnected socket");
  RNA_def_property_update(prop, NC_NODE | NA_EDITED, "rna_NodeSocketInterface_update");

  prop = RNA_def_property(srna, "min_value", PROP_INT, PROP_NONE);
  RNA_def_property_int_sdna(prop, NULL, "min");
  RNA_def_property_ui_text(prop, "Minimum Value", "Minimum value");
  RNA_def_property_update(prop, NC_NODE | NA_EDITED, "rna_NodeSocketInterface_update");

  prop = RNA_def_property(srna, "max_value", PROP_INT, PROP_NONE);
  RNA_def_property_int_sdna(prop, NULL, "max");
  RNA_def_property_ui_text(prop, "Maximum Value", "Maximum value");
  RNA_def_property_update(prop, NC_NODE | NA_EDITED, "rna_NodeSocketInterface_update");

  RNA_def_struct_sdna_from(srna, "bNodeSocket", NULL);
}

static void rna_def_node_socket_bool(BlenderRNA *brna,
                                     const char *identifier,
                                     const char *interface_idname)
{
  StructRNA *srna;
  PropertyRNA *prop;

  srna = RNA_def_struct(brna, identifier, "NodeSocketStandard");
  RNA_def_struct_ui_text(srna, "Boolean Node Socket", "Boolean value socket of a node");
  RNA_def_struct_sdna(srna, "bNodeSocket");

  RNA_def_struct_sdna_from(srna, "bNodeSocketValueBoolean", "default_value");

  prop = RNA_def_property(srna, "default_value", PROP_BOOLEAN, PROP_NONE);
  RNA_def_property_boolean_sdna(prop, NULL, "value", 1);
  RNA_def_property_ui_text(prop, "Default Value", "Input value used for unconnected socket");
  RNA_def_property_update(prop, NC_NODE | NA_EDITED, "rna_NodeSocketStandard_value_update");
  RNA_def_property_flag(prop, PROP_CONTEXT_UPDATE);

  RNA_def_struct_sdna_from(srna, "bNodeSocket", NULL);

  /* socket interface */
  srna = RNA_def_struct(brna, interface_idname, "NodeSocketInterfaceStandard");
  RNA_def_struct_ui_text(srna, "Boolean Node Socket Interface", "Boolean value socket of a node");
  RNA_def_struct_sdna(srna, "bNodeSocket");

  RNA_def_struct_sdna_from(srna, "bNodeSocketValueBoolean", "default_value");

  prop = RNA_def_property(srna, "default_value", PROP_BOOLEAN, PROP_NONE);
  RNA_def_property_boolean_sdna(prop, NULL, "value", 1);
  RNA_def_property_ui_text(prop, "Default Value", "Input value used for unconnected socket");
  RNA_def_property_update(prop, NC_NODE | NA_EDITED, "rna_NodeSocketInterface_update");

  RNA_def_struct_sdna_from(srna, "bNodeSocket", NULL);
}

static void rna_def_node_socket_vector(BlenderRNA *brna,
                                       const char *identifier,
                                       const char *interface_idname,
                                       PropertySubType subtype)
{
  StructRNA *srna;
  PropertyRNA *prop;
  const float *value_default;

  /* choose sensible common default based on subtype */
  switch (subtype) {
    case PROP_DIRECTION: {
      static const float default_direction[3] = {0.0f, 0.0f, 1.0f};
      value_default = default_direction;
      break;
    }
    default: {
      static const float default_vector[3] = {0.0f, 0.0f, 0.0f};
      value_default = default_vector;
      break;
    }
  }

  srna = RNA_def_struct(brna, identifier, "NodeSocketStandard");
  RNA_def_struct_ui_text(srna, "Vector Node Socket", "3D vector socket of a node");
  RNA_def_struct_sdna(srna, "bNodeSocket");

  RNA_def_struct_sdna_from(srna, "bNodeSocketValueVector", "default_value");

  prop = RNA_def_property(srna, "default_value", PROP_FLOAT, subtype);
  RNA_def_property_float_sdna(prop, NULL, "value");
  RNA_def_property_float_array_default(prop, value_default);
  RNA_def_property_float_funcs(prop, NULL, NULL, "rna_NodeSocketStandard_vector_range");
  RNA_def_property_ui_text(prop, "Default Value", "Input value used for unconnected socket");
  RNA_def_property_update(prop, NC_NODE | NA_EDITED, "rna_NodeSocketStandard_value_update");
  RNA_def_property_flag(prop, PROP_CONTEXT_UPDATE);

  RNA_def_struct_sdna_from(srna, "bNodeSocket", NULL);

  /* socket interface */
  srna = RNA_def_struct(brna, interface_idname, "NodeSocketInterfaceStandard");
  RNA_def_struct_ui_text(srna, "Vector Node Socket Interface", "3D vector socket of a node");
  RNA_def_struct_sdna(srna, "bNodeSocket");

  RNA_def_struct_sdna_from(srna, "bNodeSocketValueVector", "default_value");

  prop = RNA_def_property(srna, "default_value", PROP_FLOAT, subtype);
  RNA_def_property_float_sdna(prop, NULL, "value");
  RNA_def_property_float_funcs(prop, NULL, NULL, "rna_NodeSocketStandard_vector_range");
  RNA_def_property_ui_text(prop, "Default Value", "Input value used for unconnected socket");
  RNA_def_property_update(prop, NC_NODE | NA_EDITED, "rna_NodeSocketInterface_update");

  prop = RNA_def_property(srna, "min_value", PROP_FLOAT, PROP_NONE);
  RNA_def_property_float_sdna(prop, NULL, "min");
  RNA_def_property_ui_text(prop, "Minimum Value", "Minimum value");
  RNA_def_property_update(prop, NC_NODE | NA_EDITED, "rna_NodeSocketInterface_update");

  prop = RNA_def_property(srna, "max_value", PROP_FLOAT, PROP_NONE);
  RNA_def_property_float_sdna(prop, NULL, "max");
  RNA_def_property_ui_text(prop, "Maximum Value", "Maximum value");
  RNA_def_property_update(prop, NC_NODE | NA_EDITED, "rna_NodeSocketInterface_update");

  RNA_def_struct_sdna_from(srna, "bNodeSocket", NULL);
}

static void rna_def_node_socket_color(BlenderRNA *brna,
                                      const char *identifier,
                                      const char *interface_idname)
{
  StructRNA *srna;
  PropertyRNA *prop;

  srna = RNA_def_struct(brna, identifier, "NodeSocketStandard");
  RNA_def_struct_ui_text(srna, "Color Node Socket", "RGBA color socket of a node");
  RNA_def_struct_sdna(srna, "bNodeSocket");

  RNA_def_struct_sdna_from(srna, "bNodeSocketValueRGBA", "default_value");

  prop = RNA_def_property(srna, "default_value", PROP_FLOAT, PROP_COLOR);
  RNA_def_property_float_sdna(prop, NULL, "value");
  RNA_def_property_ui_text(prop, "Default Value", "Input value used for unconnected socket");
  RNA_def_property_update(prop, NC_NODE | NA_EDITED, "rna_NodeSocketStandard_value_update");
  RNA_def_property_flag(prop, PROP_CONTEXT_UPDATE);

  RNA_def_struct_sdna_from(srna, "bNodeSocket", NULL);

  /* socket interface */
  srna = RNA_def_struct(brna, interface_idname, "NodeSocketInterfaceStandard");
  RNA_def_struct_ui_text(srna, "Color Node Socket Interface", "RGBA color socket of a node");
  RNA_def_struct_sdna(srna, "bNodeSocket");

  RNA_def_struct_sdna_from(srna, "bNodeSocketValueRGBA", "default_value");

  prop = RNA_def_property(srna, "default_value", PROP_FLOAT, PROP_COLOR);
  RNA_def_property_float_sdna(prop, NULL, "value");
  RNA_def_property_ui_text(prop, "Default Value", "Input value used for unconnected socket");
  RNA_def_property_update(prop, NC_NODE | NA_EDITED, "rna_NodeSocketInterface_update");

  RNA_def_struct_sdna_from(srna, "bNodeSocket", NULL);
}

static void rna_def_node_socket_string(BlenderRNA *brna,
                                       const char *identifier,
                                       const char *interface_idname)
{
  StructRNA *srna;
  PropertyRNA *prop;

  srna = RNA_def_struct(brna, identifier, "NodeSocketStandard");
  RNA_def_struct_ui_text(srna, "String Node Socket", "String socket of a node");
  RNA_def_struct_sdna(srna, "bNodeSocket");

  RNA_def_struct_sdna_from(srna, "bNodeSocketValueString", "default_value");

  prop = RNA_def_property(srna, "default_value", PROP_STRING, PROP_NONE);
  RNA_def_property_string_sdna(prop, NULL, "value");
  RNA_def_property_ui_text(prop, "Default Value", "Input value used for unconnected socket");
  RNA_def_property_update(prop, NC_NODE | NA_EDITED, "rna_NodeSocketStandard_value_update");
  RNA_def_property_flag(prop, PROP_CONTEXT_UPDATE);

  RNA_def_struct_sdna_from(srna, "bNodeSocket", NULL);

  /* socket interface */
  srna = RNA_def_struct(brna, interface_idname, "NodeSocketInterfaceStandard");
  RNA_def_struct_ui_text(srna, "String Node Socket Interface", "String socket of a node");
  RNA_def_struct_sdna(srna, "bNodeSocket");

  RNA_def_struct_sdna_from(srna, "bNodeSocketValueString", "default_value");

  prop = RNA_def_property(srna, "default_value", PROP_STRING, PROP_NONE);
  RNA_def_property_string_sdna(prop, NULL, "value");
  RNA_def_property_ui_text(prop, "Default Value", "Input value used for unconnected socket");
  RNA_def_property_update(prop, NC_NODE | NA_EDITED, "rna_NodeSocketInterface_update");

  RNA_def_struct_sdna_from(srna, "bNodeSocket", NULL);
}

static void rna_def_node_socket_shader(BlenderRNA *brna,
                                       const char *identifier,
                                       const char *interface_idname)
{
  StructRNA *srna;

  srna = RNA_def_struct(brna, identifier, "NodeSocketStandard");
  RNA_def_struct_ui_text(srna, "Shader Node Socket", "Shader socket of a node");
  RNA_def_struct_sdna(srna, "bNodeSocket");

  /* socket interface */
  srna = RNA_def_struct(brna, interface_idname, "NodeSocketInterfaceStandard");
  RNA_def_struct_ui_text(srna, "Shader Node Socket Interface", "Shader socket of a node");
  RNA_def_struct_sdna(srna, "bNodeSocket");
}

static void rna_def_node_socket_virtual(BlenderRNA *brna, const char *identifier)
{
  StructRNA *srna;

  srna = RNA_def_struct(brna, identifier, "NodeSocketStandard");
  RNA_def_struct_ui_text(srna, "Virtual Node Socket", "Virtual socket of a node");
  RNA_def_struct_sdna(srna, "bNodeSocket");
}

static void rna_def_node_socket_standard_types(BlenderRNA *brna)
{
  /* XXX Workaround: Registered functions are not exposed in python by bpy,
   * it expects them to be registered from python and use the native implementation.
   * However, the standard socket types below are not registering these functions from python,
   * so in order to call them in py scripts we need to overload and
   * replace them with plain C callbacks.
   * These types provide a usable basis for socket types defined in C.
   */

  StructRNA *srna;
  PropertyRNA *parm, *prop;
  FunctionRNA *func;

  static float default_draw_color[] = {0.0f, 0.0f, 0.0f, 1.0f};

  srna = RNA_def_struct(brna, "NodeSocketStandard", "NodeSocket");
  RNA_def_struct_sdna(srna, "bNodeSocket");

  /* draw socket */
  func = RNA_def_function(srna, "draw", "rna_NodeSocketStandard_draw");
  RNA_def_function_flag(func, FUNC_USE_SELF_ID);
  RNA_def_function_ui_description(func, "Draw socket");
  parm = RNA_def_pointer(func, "context", "Context", "", "");
  RNA_def_parameter_flags(parm, PROP_NEVER_NULL, PARM_REQUIRED);
  parm = RNA_def_property(func, "layout", PROP_POINTER, PROP_NONE);
  RNA_def_property_struct_type(parm, "UILayout");
  RNA_def_property_ui_text(parm, "Layout", "Layout in the UI");
  RNA_def_parameter_flags(parm, PROP_NEVER_NULL, PARM_REQUIRED);
  parm = RNA_def_property(func, "node", PROP_POINTER, PROP_NONE);
  RNA_def_property_struct_type(parm, "Node");
  RNA_def_property_ui_text(parm, "Node", "Node the socket belongs to");
  RNA_def_parameter_flags(parm, PROP_NEVER_NULL, PARM_REQUIRED | PARM_RNAPTR);
  parm = RNA_def_property(func, "text", PROP_STRING, PROP_NONE);
  RNA_def_property_ui_text(parm, "Text", "Text label to draw alongside properties");
  // RNA_def_property_string_default(parm, "");
  RNA_def_parameter_flags(parm, 0, PARM_REQUIRED);

  func = RNA_def_function(srna, "draw_color", "rna_NodeSocketStandard_draw_color");
  RNA_def_function_flag(func, FUNC_USE_SELF_ID);
  RNA_def_function_ui_description(func, "Color of the socket icon");
  parm = RNA_def_pointer(func, "context", "Context", "", "");
  RNA_def_parameter_flags(parm, PROP_NEVER_NULL, PARM_REQUIRED);
  parm = RNA_def_property(func, "node", PROP_POINTER, PROP_NONE);
  RNA_def_property_struct_type(parm, "Node");
  RNA_def_property_ui_text(parm, "Node", "Node the socket belongs to");
  RNA_def_parameter_flags(parm, PROP_NEVER_NULL, PARM_REQUIRED | PARM_RNAPTR);
  parm = RNA_def_float_array(
      func, "color", 4, default_draw_color, 0.0f, 1.0f, "Color", "", 0.0f, 1.0f);
  RNA_def_function_output(func, parm);

  srna = RNA_def_struct(brna, "NodeSocketInterfaceStandard", "NodeSocketInterface");
  RNA_def_struct_sdna(srna, "bNodeSocket");

  /* for easier type comparison in python */
  prop = RNA_def_property(srna, "type", PROP_ENUM, PROP_NONE);
  RNA_def_property_enum_sdna(prop, NULL, "typeinfo->type");
  RNA_def_property_enum_items(prop, node_socket_type_items);
  RNA_def_property_enum_default(prop, SOCK_FLOAT);
  RNA_def_property_clear_flag(prop, PROP_EDITABLE);
  RNA_def_property_ui_text(prop, "Type", "Data type");

  func = RNA_def_function(srna, "draw", "rna_NodeSocketInterfaceStandard_draw");
  RNA_def_function_flag(func, FUNC_USE_SELF_ID);
  RNA_def_function_ui_description(func, "Draw template settings");
  parm = RNA_def_pointer(func, "context", "Context", "", "");
  RNA_def_parameter_flags(parm, PROP_NEVER_NULL, PARM_REQUIRED);
  parm = RNA_def_property(func, "layout", PROP_POINTER, PROP_NONE);
  RNA_def_property_struct_type(parm, "UILayout");
  RNA_def_property_ui_text(parm, "Layout", "Layout in the UI");
  RNA_def_parameter_flags(parm, PROP_NEVER_NULL, PARM_REQUIRED);

  func = RNA_def_function(srna, "draw_color", "rna_NodeSocketInterfaceStandard_draw_color");
  RNA_def_function_flag(func, FUNC_USE_SELF_ID);
  RNA_def_function_ui_description(func, "Color of the socket icon");
  parm = RNA_def_pointer(func, "context", "Context", "", "");
  RNA_def_parameter_flags(parm, PROP_NEVER_NULL, PARM_REQUIRED);
  parm = RNA_def_float_array(
      func, "color", 4, default_draw_color, 0.0f, 1.0f, "Color", "", 0.0f, 1.0f);
  RNA_def_function_output(func, parm);

  /* XXX These types should eventually be registered at runtime.
   * Then use the nodeStaticSocketType and nodeStaticSocketInterfaceType functions
   * to get the idname strings from int type and subtype
   * (see node_socket.c, register_standard_node_socket_types).
   */

  rna_def_node_socket_float(brna, "NodeSocketFloat", "NodeSocketInterfaceFloat", PROP_NONE);
  rna_def_node_socket_float(
      brna, "NodeSocketFloatUnsigned", "NodeSocketInterfaceFloatUnsigned", PROP_UNSIGNED);
  rna_def_node_socket_float(
      brna, "NodeSocketFloatPercentage", "NodeSocketInterfaceFloatPercentage", PROP_PERCENTAGE);
  rna_def_node_socket_float(
      brna, "NodeSocketFloatFactor", "NodeSocketInterfaceFloatFactor", PROP_FACTOR);
  rna_def_node_socket_float(
      brna, "NodeSocketFloatAngle", "NodeSocketInterfaceFloatAngle", PROP_ANGLE);
  rna_def_node_socket_float(
      brna, "NodeSocketFloatTime", "NodeSocketInterfaceFloatTime", PROP_TIME);

  rna_def_node_socket_int(brna, "NodeSocketInt", "NodeSocketInterfaceInt", PROP_NONE);
  rna_def_node_socket_int(
      brna, "NodeSocketIntUnsigned", "NodeSocketInterfaceIntUnsigned", PROP_UNSIGNED);
  rna_def_node_socket_int(
      brna, "NodeSocketIntPercentage", "NodeSocketInterfaceIntPercentage", PROP_PERCENTAGE);
  rna_def_node_socket_int(
      brna, "NodeSocketIntFactor", "NodeSocketInterfaceIntFactor", PROP_FACTOR);

  rna_def_node_socket_bool(brna, "NodeSocketBool", "NodeSocketInterfaceBool");

  rna_def_node_socket_vector(brna, "NodeSocketVector", "NodeSocketInterfaceVector", PROP_NONE);
  rna_def_node_socket_vector(brna,
                             "NodeSocketVectorTranslation",
                             "NodeSocketInterfaceVectorTranslation",
                             PROP_TRANSLATION);
  rna_def_node_socket_vector(
      brna, "NodeSocketVectorDirection", "NodeSocketInterfaceVectorDirection", PROP_DIRECTION);
  rna_def_node_socket_vector(
      brna, "NodeSocketVectorVelocity", "NodeSocketInterfaceVectorVelocity", PROP_VELOCITY);
  rna_def_node_socket_vector(brna,
                             "NodeSocketVectorAcceleration",
                             "NodeSocketInterfaceVectorAcceleration",
                             PROP_ACCELERATION);
  rna_def_node_socket_vector(
      brna, "NodeSocketVectorEuler", "NodeSocketInterfaceVectorEuler", PROP_EULER);
  rna_def_node_socket_vector(
      brna, "NodeSocketVectorXYZ", "NodeSocketInterfaceVectorXYZ", PROP_XYZ);

  rna_def_node_socket_color(brna, "NodeSocketColor", "NodeSocketInterfaceColor");

  rna_def_node_socket_string(brna, "NodeSocketString", "NodeSocketInterfaceString");

  rna_def_node_socket_shader(brna, "NodeSocketShader", "NodeSocketInterfaceShader");

  rna_def_node_socket_virtual(brna, "NodeSocketVirtual");
}

static void rna_def_internal_node(BlenderRNA *brna)
{
  StructRNA *srna;
  PropertyRNA *prop, *parm;
  FunctionRNA *func;

  srna = RNA_def_struct(brna, "NodeInternalSocketTemplate", NULL);
  RNA_def_struct_ui_text(srna, "Socket Template", "Type and default value of a node socket");

  prop = RNA_def_property(srna, "name", PROP_STRING, PROP_NONE);
  RNA_def_property_string_funcs(prop,
                                "rna_NodeInternalSocketTemplate_name_get",
                                "rna_NodeInternalSocketTemplate_name_length",
                                NULL);
  RNA_def_property_ui_text(prop, "Name", "Name of the socket");
  RNA_def_property_clear_flag(prop, PROP_EDITABLE);

  prop = RNA_def_property(srna, "identifier", PROP_STRING, PROP_NONE);
  RNA_def_property_string_funcs(prop,
                                "rna_NodeInternalSocketTemplate_identifier_get",
                                "rna_NodeInternalSocketTemplate_identifier_length",
                                NULL);
  RNA_def_property_ui_text(prop, "Identifier", "Identifier of the socket");
  RNA_def_property_clear_flag(prop, PROP_EDITABLE);

  prop = RNA_def_property(srna, "type", PROP_ENUM, PROP_NONE);
  RNA_def_property_enum_funcs(prop, "rna_NodeInternalSocketTemplate_type_get", NULL, NULL);
  RNA_def_property_enum_items(prop, node_socket_type_items);
  RNA_def_property_ui_text(prop, "Type", "Data type of the socket");
  RNA_def_property_clear_flag(prop, PROP_EDITABLE);

  /* XXX Workaround: Registered functions are not exposed in python by bpy,
   * it expects them to be registered from python and use the native implementation.
   *
   * However, the standard node types are not registering these functions from python,
   * so in order to call them in py scripts we need to overload and
   * replace them with plain C callbacks.
   * This type provides a usable basis for node types defined in C.
   */

  srna = RNA_def_struct(brna, "NodeInternal", "Node");
  RNA_def_struct_sdna(srna, "bNode");

  /* poll */
  func = RNA_def_function(srna, "poll", "rna_NodeInternal_poll");
  RNA_def_function_ui_description(
      func, "If non-null output is returned, the node type can be added to the tree");
  RNA_def_function_flag(func, FUNC_NO_SELF | FUNC_USE_SELF_TYPE);
  RNA_def_function_return(func, RNA_def_boolean(func, "visible", false, "", ""));
  parm = RNA_def_pointer(func, "node_tree", "NodeTree", "Node Tree", "");
  RNA_def_parameter_flags(parm, 0, PARM_REQUIRED);

  func = RNA_def_function(srna, "poll_instance", "rna_NodeInternal_poll_instance");
  RNA_def_function_ui_description(
      func, "If non-null output is returned, the node can be added to the tree");
  RNA_def_function_return(func, RNA_def_boolean(func, "visible", false, "", ""));
  parm = RNA_def_pointer(func, "node_tree", "NodeTree", "Node Tree", "");
  RNA_def_parameter_flags(parm, 0, PARM_REQUIRED);

  /* update */
  func = RNA_def_function(srna, "update", "rna_NodeInternal_update");
  RNA_def_function_ui_description(func, "Update on editor changes");
  RNA_def_function_flag(func, FUNC_USE_SELF_ID | FUNC_ALLOW_WRITE);

  /* draw buttons */
  func = RNA_def_function(srna, "draw_buttons", "rna_NodeInternal_draw_buttons");
  RNA_def_function_ui_description(func, "Draw node buttons");
  RNA_def_function_flag(func, FUNC_USE_SELF_ID);
  parm = RNA_def_pointer(func, "context", "Context", "", "");
  RNA_def_parameter_flags(parm, PROP_NEVER_NULL, PARM_REQUIRED);
  parm = RNA_def_property(func, "layout", PROP_POINTER, PROP_NONE);
  RNA_def_property_struct_type(parm, "UILayout");
  RNA_def_property_ui_text(parm, "Layout", "Layout in the UI");
  RNA_def_parameter_flags(parm, PROP_NEVER_NULL, PARM_REQUIRED);

  /* draw buttons extended */
  func = RNA_def_function(srna, "draw_buttons_ext", "rna_NodeInternal_draw_buttons_ext");
  RNA_def_function_ui_description(func, "Draw node buttons in the sidebar");
  RNA_def_function_flag(func, FUNC_USE_SELF_ID);
  parm = RNA_def_pointer(func, "context", "Context", "", "");
  RNA_def_parameter_flags(parm, PROP_NEVER_NULL, PARM_REQUIRED);
  parm = RNA_def_property(func, "layout", PROP_POINTER, PROP_NONE);
  RNA_def_property_struct_type(parm, "UILayout");
  RNA_def_property_ui_text(parm, "Layout", "Layout in the UI");
  RNA_def_parameter_flags(parm, PROP_NEVER_NULL, PARM_REQUIRED);
}

static void rna_def_node_sockets_api(BlenderRNA *brna, PropertyRNA *cprop, int in_out)
{
  StructRNA *srna;
  PropertyRNA *parm;
  FunctionRNA *func;
  const char *structtype = (in_out == SOCK_IN ? "NodeInputs" : "NodeOutputs");
  const char *uiname = (in_out == SOCK_IN ? "Node Inputs" : "Node Outputs");
  const char *newfunc = (in_out == SOCK_IN ? "rna_Node_inputs_new" : "rna_Node_outputs_new");
  const char *clearfunc = (in_out == SOCK_IN ? "rna_Node_inputs_clear" : "rna_Node_outputs_clear");
  const char *movefunc = (in_out == SOCK_IN ? "rna_Node_inputs_move" : "rna_Node_outputs_move");

  RNA_def_property_srna(cprop, structtype);
  srna = RNA_def_struct(brna, structtype, NULL);
  RNA_def_struct_sdna(srna, "bNode");
  RNA_def_struct_ui_text(srna, uiname, "Collection of Node Sockets");

  func = RNA_def_function(srna, "new", newfunc);
  RNA_def_function_ui_description(func, "Add a socket to this node");
  RNA_def_function_flag(func, FUNC_USE_SELF_ID | FUNC_USE_MAIN | FUNC_USE_REPORTS);
  parm = RNA_def_string(func, "type", NULL, MAX_NAME, "Type", "Data type");
  RNA_def_parameter_flags(parm, 0, PARM_REQUIRED);
  parm = RNA_def_string(func, "name", NULL, MAX_NAME, "Name", "");
  RNA_def_parameter_flags(parm, 0, PARM_REQUIRED);
  RNA_def_string(func, "identifier", NULL, MAX_NAME, "Identifier", "Unique socket identifier");
  /* return value */
  parm = RNA_def_pointer(func, "socket", "NodeSocket", "", "New socket");
  RNA_def_function_return(func, parm);

  func = RNA_def_function(srna, "remove", "rna_Node_socket_remove");
  RNA_def_function_ui_description(func, "Remove a socket from this node");
  RNA_def_function_flag(func, FUNC_USE_SELF_ID | FUNC_USE_MAIN | FUNC_USE_REPORTS);
  parm = RNA_def_pointer(func, "socket", "NodeSocket", "", "The socket to remove");
  RNA_def_parameter_flags(parm, 0, PARM_REQUIRED);

  func = RNA_def_function(srna, "clear", clearfunc);
  RNA_def_function_ui_description(func, "Remove all sockets from this node");
  RNA_def_function_flag(func, FUNC_USE_SELF_ID | FUNC_USE_MAIN);

  func = RNA_def_function(srna, "move", movefunc);
  RNA_def_function_ui_description(func, "Move a socket to another position");
  RNA_def_function_flag(func, FUNC_USE_SELF_ID | FUNC_USE_MAIN);
  parm = RNA_def_int(
      func, "from_index", -1, 0, INT_MAX, "From Index", "Index of the socket to move", 0, 10000);
  RNA_def_parameter_flags(parm, 0, PARM_REQUIRED);
  parm = RNA_def_int(
      func, "to_index", -1, 0, INT_MAX, "To Index", "Target index for the socket", 0, 10000);
  RNA_def_parameter_flags(parm, 0, PARM_REQUIRED);
}

static void rna_def_node(BlenderRNA *brna)
{
  StructRNA *srna;
  PropertyRNA *prop;
  FunctionRNA *func;
  PropertyRNA *parm;

  static const EnumPropertyItem dummy_static_type_items[] = {
      {NODE_CUSTOM, "CUSTOM", 0, "Custom", "Custom Node"},
      {0, NULL, 0, NULL, NULL},
  };

  srna = RNA_def_struct(brna, "Node", NULL);
  RNA_def_struct_ui_text(srna, "Node", "Node in a node tree");
  RNA_def_struct_sdna(srna, "bNode");
  RNA_def_struct_ui_icon(srna, ICON_NODE);
  RNA_def_struct_refine_func(srna, "rna_Node_refine");
  RNA_def_struct_path_func(srna, "rna_Node_path");
  RNA_def_struct_register_funcs(srna, "rna_Node_register", "rna_Node_unregister", NULL);
  RNA_def_struct_idprops_func(srna, "rna_Node_idprops");

  prop = RNA_def_property(srna, "type", PROP_ENUM, PROP_NONE);
  RNA_def_property_enum_sdna(prop, NULL, "type");
  RNA_def_property_enum_items(prop, dummy_static_type_items);
  RNA_def_property_enum_funcs(prop, NULL, NULL, "rna_node_static_type_itemf");
  RNA_def_property_enum_default(prop, NODE_CUSTOM);
  RNA_def_property_clear_flag(prop, PROP_EDITABLE);
  RNA_def_property_ui_text(
      prop,
      "Type",
      "Node type (deprecated, use bl_static_type or bl_idname for the actual identifier string)");

  prop = RNA_def_property(srna, "location", PROP_FLOAT, PROP_XYZ);
  RNA_def_property_float_sdna(prop, NULL, "locx");
  RNA_def_property_array(prop, 2);
  RNA_def_property_range(prop, -100000.0f, 100000.0f);
  RNA_def_property_ui_text(prop, "Location", "");
  RNA_def_property_update(prop, NC_NODE, "rna_Node_update");

  prop = RNA_def_property(srna, "width", PROP_FLOAT, PROP_XYZ);
  RNA_def_property_float_sdna(prop, NULL, "width");
  RNA_def_property_float_funcs(prop, NULL, NULL, "rna_Node_width_range");
  RNA_def_property_ui_text(prop, "Width", "Width of the node");
  RNA_def_property_update(prop, NC_NODE | ND_DISPLAY, NULL);

  prop = RNA_def_property(srna, "width_hidden", PROP_FLOAT, PROP_XYZ);
  RNA_def_property_float_sdna(prop, NULL, "miniwidth");
  RNA_def_property_float_funcs(prop, NULL, NULL, "rna_Node_width_range");
  RNA_def_property_ui_text(prop, "Width Hidden", "Width of the node in hidden state");
  RNA_def_property_update(prop, NC_NODE | ND_DISPLAY, NULL);

  prop = RNA_def_property(srna, "height", PROP_FLOAT, PROP_XYZ);
  RNA_def_property_float_sdna(prop, NULL, "height");
  RNA_def_property_float_funcs(prop, NULL, NULL, "rna_Node_height_range");
  RNA_def_property_ui_text(prop, "Height", "Height of the node");
  RNA_def_property_update(prop, NC_NODE | ND_DISPLAY, NULL);

  prop = RNA_def_property(srna, "dimensions", PROP_FLOAT, PROP_XYZ_LENGTH);
  RNA_def_property_array(prop, 2);
  RNA_def_property_float_funcs(prop, "rna_Node_dimensions_get", NULL, NULL);
  RNA_def_property_ui_text(prop, "Dimensions", "Absolute bounding box dimensions of the node");
  RNA_def_property_clear_flag(prop, PROP_EDITABLE);

  prop = RNA_def_property(srna, "name", PROP_STRING, PROP_NONE);
  RNA_def_property_ui_text(prop, "Name", "Unique node identifier");
  RNA_def_struct_name_property(srna, prop);
  RNA_def_property_string_funcs(prop, NULL, NULL, "rna_Node_name_set");
  RNA_def_property_update(prop, NC_NODE | NA_EDITED, "rna_Node_update");

  prop = RNA_def_property(srna, "label", PROP_STRING, PROP_NONE);
  RNA_def_property_string_sdna(prop, NULL, "label");
  RNA_def_property_ui_text(prop, "Label", "Optional custom node label");
  RNA_def_property_update(prop, NC_NODE | ND_DISPLAY, NULL);

  prop = RNA_def_property(srna, "inputs", PROP_COLLECTION, PROP_NONE);
  RNA_def_property_collection_sdna(prop, NULL, "inputs", NULL);
  RNA_def_property_struct_type(prop, "NodeSocket");
  RNA_def_property_ui_text(prop, "Inputs", "");
  rna_def_node_sockets_api(brna, prop, SOCK_IN);

  prop = RNA_def_property(srna, "outputs", PROP_COLLECTION, PROP_NONE);
  RNA_def_property_collection_sdna(prop, NULL, "outputs", NULL);
  RNA_def_property_struct_type(prop, "NodeSocket");
  RNA_def_property_ui_text(prop, "Outputs", "");
  rna_def_node_sockets_api(brna, prop, SOCK_OUT);

  prop = RNA_def_property(srna, "internal_links", PROP_COLLECTION, PROP_NONE);
  RNA_def_property_collection_sdna(prop, NULL, "internal_links", NULL);
  RNA_def_property_struct_type(prop, "NodeLink");
  RNA_def_property_ui_text(
      prop, "Internal Links", "Internal input-to-output connections for muting");

  prop = RNA_def_property(srna, "parent", PROP_POINTER, PROP_NONE);
  RNA_def_property_pointer_sdna(prop, NULL, "parent");
  RNA_def_property_pointer_funcs(prop, NULL, "rna_Node_parent_set", NULL, "rna_Node_parent_poll");
  RNA_def_property_flag(prop, PROP_EDITABLE);
  RNA_def_property_struct_type(prop, "Node");
  RNA_def_property_ui_text(prop, "Parent", "Parent this node is attached to");

  prop = RNA_def_property(srna, "use_custom_color", PROP_BOOLEAN, PROP_NONE);
  RNA_def_property_boolean_sdna(prop, NULL, "flag", NODE_CUSTOM_COLOR);
  RNA_def_property_clear_flag(prop, PROP_ANIMATABLE);
  RNA_def_property_ui_text(prop, "Custom Color", "Use custom color for the node");
  RNA_def_property_update(prop, NC_NODE | ND_DISPLAY, NULL);

  prop = RNA_def_property(srna, "color", PROP_FLOAT, PROP_COLOR);
  RNA_def_property_array(prop, 3);
  RNA_def_property_range(prop, 0.0f, 1.0f);
  RNA_def_property_ui_text(prop, "Color", "Custom color of the node body");
  RNA_def_property_update(prop, NC_NODE | ND_DISPLAY, NULL);

  prop = RNA_def_property(srna, "select", PROP_BOOLEAN, PROP_NONE);
  RNA_def_property_boolean_sdna(prop, NULL, "flag", SELECT);
  RNA_def_property_boolean_funcs(prop, NULL, "rna_Node_select_set");
  RNA_def_property_ui_text(prop, "Select", "Node selection state");
  RNA_def_property_update(prop, NC_NODE | NA_SELECTED, NULL);

  prop = RNA_def_property(srna, "show_options", PROP_BOOLEAN, PROP_NONE);
  RNA_def_property_boolean_sdna(prop, NULL, "flag", NODE_OPTIONS);
  RNA_def_property_ui_text(prop, "Show Options", "");
  RNA_def_property_update(prop, NC_NODE | ND_DISPLAY, NULL);

  prop = RNA_def_property(srna, "show_preview", PROP_BOOLEAN, PROP_NONE);
  RNA_def_property_boolean_sdna(prop, NULL, "flag", NODE_PREVIEW);
  RNA_def_property_ui_text(prop, "Show Preview", "");
  RNA_def_property_update(prop, NC_NODE | ND_DISPLAY, NULL);

  prop = RNA_def_property(srna, "hide", PROP_BOOLEAN, PROP_NONE);
  RNA_def_property_boolean_sdna(prop, NULL, "flag", NODE_HIDDEN);
  RNA_def_property_ui_text(prop, "Hide", "");
  RNA_def_property_update(prop, NC_NODE | ND_DISPLAY, NULL);

  prop = RNA_def_property(srna, "mute", PROP_BOOLEAN, PROP_NONE);
  RNA_def_property_boolean_sdna(prop, NULL, "flag", NODE_MUTED);
  RNA_def_property_ui_text(prop, "Mute", "");
  RNA_def_property_update(prop, 0, "rna_Node_update");

  prop = RNA_def_property(srna, "show_texture", PROP_BOOLEAN, PROP_NONE);
  RNA_def_property_boolean_sdna(prop, NULL, "flag", NODE_ACTIVE_TEXTURE);
  RNA_def_property_ui_text(prop, "Show Texture", "Draw node in viewport textured draw mode");
  RNA_def_property_update(prop, 0, "rna_Node_update");

  /* generic property update function */
  func = RNA_def_function(srna, "socket_value_update", "rna_Node_socket_value_update");
  RNA_def_function_ui_description(func, "Update after property changes");
  RNA_def_function_flag(func, FUNC_USE_SELF_ID);
  parm = RNA_def_pointer(func, "context", "Context", "", "");
  RNA_def_parameter_flags(parm, PROP_NEVER_NULL, PARM_REQUIRED);

  func = RNA_def_function(srna, "is_registered_node_type", "rna_Node_is_registered_node_type");
  RNA_def_function_ui_description(func, "True if a registered node type");
  RNA_def_function_flag(func, FUNC_NO_SELF | FUNC_USE_SELF_TYPE);
  parm = RNA_def_boolean(func, "result", false, "Result", "");
  RNA_def_function_return(func, parm);

  /* registration */
  prop = RNA_def_property(srna, "bl_idname", PROP_STRING, PROP_NONE);
  RNA_def_property_string_sdna(prop, NULL, "typeinfo->idname");
  RNA_def_property_flag(prop, PROP_REGISTER);
  RNA_def_property_ui_text(prop, "ID Name", "");

  prop = RNA_def_property(srna, "bl_label", PROP_STRING, PROP_NONE);
  RNA_def_property_string_sdna(prop, NULL, "typeinfo->ui_name");
  RNA_def_property_flag(prop, PROP_REGISTER);
  RNA_def_property_ui_text(prop, "Label", "The node label");

  prop = RNA_def_property(srna, "bl_description", PROP_STRING, PROP_TRANSLATION);
  RNA_def_property_string_sdna(prop, NULL, "typeinfo->ui_description");
  RNA_def_property_flag(prop, PROP_REGISTER_OPTIONAL);

  prop = RNA_def_property(srna, "bl_icon", PROP_ENUM, PROP_NONE);
  RNA_def_property_enum_sdna(prop, NULL, "typeinfo->ui_icon");
  RNA_def_property_enum_items(prop, rna_enum_icon_items);
  RNA_def_property_enum_default(prop, ICON_NODE);
  RNA_def_property_flag(prop, PROP_REGISTER_OPTIONAL);
  RNA_def_property_ui_text(prop, "Icon", "The node icon");

  prop = RNA_def_property(srna, "bl_static_type", PROP_ENUM, PROP_NONE);
  RNA_def_property_enum_sdna(prop, NULL, "typeinfo->type");
  RNA_def_property_enum_items(prop, dummy_static_type_items);
  RNA_def_property_enum_funcs(prop, NULL, NULL, "rna_node_static_type_itemf");
  RNA_def_property_enum_default(prop, NODE_CUSTOM);
  RNA_def_property_flag(prop, PROP_REGISTER_OPTIONAL);
  RNA_def_property_ui_text(prop, "Static Type", "Node type (deprecated, use with care)");

  /* type-based size properties */
  prop = RNA_def_property(srna, "bl_width_default", PROP_FLOAT, PROP_UNSIGNED);
  RNA_def_property_float_sdna(prop, NULL, "typeinfo->width");
  RNA_def_property_flag(prop, PROP_REGISTER_OPTIONAL);

  prop = RNA_def_property(srna, "bl_width_min", PROP_FLOAT, PROP_UNSIGNED);
  RNA_def_property_float_sdna(prop, NULL, "typeinfo->minwidth");
  RNA_def_property_flag(prop, PROP_REGISTER_OPTIONAL);

  prop = RNA_def_property(srna, "bl_width_max", PROP_FLOAT, PROP_UNSIGNED);
  RNA_def_property_float_sdna(prop, NULL, "typeinfo->maxwidth");
  RNA_def_property_flag(prop, PROP_REGISTER_OPTIONAL);

  prop = RNA_def_property(srna, "bl_height_default", PROP_FLOAT, PROP_UNSIGNED);
  RNA_def_property_float_sdna(prop, NULL, "typeinfo->height");
  RNA_def_property_flag(prop, PROP_REGISTER_OPTIONAL);

  prop = RNA_def_property(srna, "bl_height_min", PROP_FLOAT, PROP_UNSIGNED);
  RNA_def_property_float_sdna(prop, NULL, "typeinfo->minheight");
  RNA_def_property_flag(prop, PROP_REGISTER_OPTIONAL);

  prop = RNA_def_property(srna, "bl_height_max", PROP_FLOAT, PROP_UNSIGNED);
  RNA_def_property_float_sdna(prop, NULL, "typeinfo->minheight");
  RNA_def_property_flag(prop, PROP_REGISTER_OPTIONAL);

  /* poll */
  func = RNA_def_function(srna, "poll", NULL);
  RNA_def_function_ui_description(
      func, "If non-null output is returned, the node type can be added to the tree");
  RNA_def_function_flag(func, FUNC_NO_SELF | FUNC_REGISTER);
  RNA_def_function_return(func, RNA_def_boolean(func, "visible", false, "", ""));
  parm = RNA_def_pointer(func, "node_tree", "NodeTree", "Node Tree", "");
  RNA_def_parameter_flags(parm, 0, PARM_REQUIRED);

  func = RNA_def_function(srna, "poll_instance", NULL);
  RNA_def_function_ui_description(
      func, "If non-null output is returned, the node can be added to the tree");
  RNA_def_function_flag(func, FUNC_REGISTER_OPTIONAL);
  RNA_def_function_return(func, RNA_def_boolean(func, "visible", false, "", ""));
  parm = RNA_def_pointer(func, "node_tree", "NodeTree", "Node Tree", "");
  RNA_def_parameter_flags(parm, 0, PARM_REQUIRED);

  /* update */
  func = RNA_def_function(srna, "update", NULL);
  RNA_def_function_ui_description(func, "Update on editor changes");
  RNA_def_function_flag(func, FUNC_USE_SELF_ID | FUNC_REGISTER_OPTIONAL | FUNC_ALLOW_WRITE);

  /* insert_link */
  func = RNA_def_function(srna, "insert_link", NULL);
  RNA_def_function_ui_description(func, "Handle creation of a link to or from the node");
  RNA_def_function_flag(func, FUNC_USE_SELF_ID | FUNC_REGISTER_OPTIONAL | FUNC_ALLOW_WRITE);
  parm = RNA_def_pointer(func, "link", "NodeLink", "Link", "Node link that will be inserted");
  RNA_def_parameter_flags(parm, PROP_NEVER_NULL, PARM_REQUIRED);

  /* init */
  func = RNA_def_function(srna, "init", NULL);
  RNA_def_function_ui_description(func, "Initialize a new instance of this node");
  RNA_def_function_flag(func, FUNC_REGISTER_OPTIONAL | FUNC_ALLOW_WRITE);
  parm = RNA_def_pointer(func, "context", "Context", "", "");
  RNA_def_parameter_flags(parm, PROP_NEVER_NULL, PARM_REQUIRED);

  /* copy */
  func = RNA_def_function(srna, "copy", NULL);
  RNA_def_function_ui_description(func,
                                  "Initialize a new instance of this node from an existing node");
  RNA_def_function_flag(func, FUNC_REGISTER_OPTIONAL | FUNC_ALLOW_WRITE);
  parm = RNA_def_pointer(func, "node", "Node", "Node", "Existing node to copy");
  RNA_def_parameter_flags(parm, PROP_NEVER_NULL, PARM_REQUIRED);

  /* free */
  func = RNA_def_function(srna, "free", NULL);
  RNA_def_function_ui_description(func, "Clean up node on removal");
  RNA_def_function_flag(func, FUNC_REGISTER_OPTIONAL | FUNC_ALLOW_WRITE);

  /* draw buttons */
  func = RNA_def_function(srna, "draw_buttons", NULL);
  RNA_def_function_ui_description(func, "Draw node buttons");
  RNA_def_function_flag(func, FUNC_REGISTER_OPTIONAL);
  parm = RNA_def_pointer(func, "context", "Context", "", "");
  RNA_def_parameter_flags(parm, PROP_NEVER_NULL, PARM_REQUIRED);
  parm = RNA_def_property(func, "layout", PROP_POINTER, PROP_NONE);
  RNA_def_property_struct_type(parm, "UILayout");
  RNA_def_property_ui_text(parm, "Layout", "Layout in the UI");
  RNA_def_parameter_flags(parm, PROP_NEVER_NULL, PARM_REQUIRED);

  /* draw buttons extended */
  func = RNA_def_function(srna, "draw_buttons_ext", NULL);
  RNA_def_function_ui_description(func, "Draw node buttons in the sidebar");
  RNA_def_function_flag(func, FUNC_REGISTER_OPTIONAL);
  parm = RNA_def_pointer(func, "context", "Context", "", "");
  RNA_def_parameter_flags(parm, PROP_NEVER_NULL, PARM_REQUIRED);
  parm = RNA_def_property(func, "layout", PROP_POINTER, PROP_NONE);
  RNA_def_property_struct_type(parm, "UILayout");
  RNA_def_property_ui_text(parm, "Layout", "Layout in the UI");
  RNA_def_parameter_flags(parm, PROP_NEVER_NULL, PARM_REQUIRED);

  /* dynamic label */
  func = RNA_def_function(srna, "draw_label", NULL);
  RNA_def_function_ui_description(func, "Returns a dynamic label string");
  RNA_def_function_flag(func, FUNC_REGISTER_OPTIONAL);
  parm = RNA_def_string(func, "label", NULL, MAX_NAME, "Label", "");
  RNA_def_parameter_flags(parm, PROP_THICK_WRAP, 0); /* needed for string return value */
  RNA_def_function_output(func, parm);
}

static void rna_def_node_link(BlenderRNA *brna)
{
  StructRNA *srna;
  PropertyRNA *prop;

  srna = RNA_def_struct(brna, "NodeLink", NULL);
  RNA_def_struct_ui_text(srna, "NodeLink", "Link between nodes in a node tree");
  RNA_def_struct_sdna(srna, "bNodeLink");
  RNA_def_struct_ui_icon(srna, ICON_NODE);

  prop = RNA_def_property(srna, "is_valid", PROP_BOOLEAN, PROP_NONE);
  RNA_def_property_boolean_sdna(prop, NULL, "flag", NODE_LINK_VALID);
  RNA_def_struct_ui_text(srna, "Valid", "Link is valid");
  RNA_def_property_update(prop, NC_NODE | NA_EDITED, NULL);

  prop = RNA_def_property(srna, "from_node", PROP_POINTER, PROP_NONE);
  RNA_def_property_pointer_sdna(prop, NULL, "fromnode");
  RNA_def_property_struct_type(prop, "Node");
  RNA_def_property_clear_flag(prop, PROP_EDITABLE);
  RNA_def_property_ui_text(prop, "From node", "");

  prop = RNA_def_property(srna, "to_node", PROP_POINTER, PROP_NONE);
  RNA_def_property_pointer_sdna(prop, NULL, "tonode");
  RNA_def_property_struct_type(prop, "Node");
  RNA_def_property_clear_flag(prop, PROP_EDITABLE);
  RNA_def_property_ui_text(prop, "To node", "");

  prop = RNA_def_property(srna, "from_socket", PROP_POINTER, PROP_NONE);
  RNA_def_property_pointer_sdna(prop, NULL, "fromsock");
  RNA_def_property_struct_type(prop, "NodeSocket");
  RNA_def_property_clear_flag(prop, PROP_EDITABLE);
  RNA_def_property_ui_text(prop, "From socket", "");

  prop = RNA_def_property(srna, "to_socket", PROP_POINTER, PROP_NONE);
  RNA_def_property_pointer_sdna(prop, NULL, "tosock");
  RNA_def_property_struct_type(prop, "NodeSocket");
  RNA_def_property_clear_flag(prop, PROP_EDITABLE);
  RNA_def_property_ui_text(prop, "To socket", "");

  prop = RNA_def_property(srna, "is_hidden", PROP_BOOLEAN, PROP_NONE);
  RNA_def_property_boolean_funcs(prop, "rna_NodeLink_is_hidden_get", NULL);
  RNA_def_property_clear_flag(prop, PROP_EDITABLE);
  RNA_def_property_ui_text(prop, "Is Hidden", "Link is hidden due to invisible sockets");
}

static void rna_def_nodetree_nodes_api(BlenderRNA *brna, PropertyRNA *cprop)
{
  StructRNA *srna;
  PropertyRNA *parm, *prop;
  FunctionRNA *func;

  RNA_def_property_srna(cprop, "Nodes");
  srna = RNA_def_struct(brna, "Nodes", NULL);
  RNA_def_struct_sdna(srna, "bNodeTree");
  RNA_def_struct_ui_text(srna, "Nodes", "Collection of Nodes");

  func = RNA_def_function(srna, "new", "rna_NodeTree_node_new");
  RNA_def_function_ui_description(func, "Add a node to this node tree");
  RNA_def_function_flag(func, FUNC_USE_CONTEXT | FUNC_USE_REPORTS);
  /* XXX warning note should eventually be removed,
   * added this here to avoid frequent confusion with API changes from "type" to "bl_idname"
   */
  parm = RNA_def_string(
      func,
      "type",
      NULL,
      MAX_NAME,
      "Type",
      "Type of node to add (Warning: should be same as node.bl_idname, not node.type!)");
  RNA_def_parameter_flags(parm, 0, PARM_REQUIRED);
  /* return value */
  parm = RNA_def_pointer(func, "node", "Node", "", "New node");
  RNA_def_function_return(func, parm);

  func = RNA_def_function(srna, "remove", "rna_NodeTree_node_remove");
  RNA_def_function_ui_description(func, "Remove a node from this node tree");
  RNA_def_function_flag(func, FUNC_USE_MAIN | FUNC_USE_REPORTS);
  parm = RNA_def_pointer(func, "node", "Node", "", "The node to remove");
  RNA_def_parameter_flags(parm, PROP_NEVER_NULL, PARM_REQUIRED | PARM_RNAPTR);
  RNA_def_parameter_clear_flags(parm, PROP_THICK_WRAP, 0);

  func = RNA_def_function(srna, "clear", "rna_NodeTree_node_clear");
  RNA_def_function_ui_description(func, "Remove all nodes from this node tree");
  RNA_def_function_flag(func, FUNC_USE_MAIN | FUNC_USE_REPORTS);

  prop = RNA_def_property(srna, "active", PROP_POINTER, PROP_NONE);
  RNA_def_property_struct_type(prop, "Node");
  RNA_def_property_pointer_funcs(
      prop, "rna_NodeTree_active_node_get", "rna_NodeTree_active_node_set", NULL, NULL);
  RNA_def_property_flag(prop, PROP_EDITABLE | PROP_NEVER_UNLINK);
  RNA_def_property_ui_text(prop, "Active Node", "Active node in this tree");
  RNA_def_property_update(prop, NC_SCENE | ND_OB_ACTIVE, NULL);
}

static void rna_def_nodetree_link_api(BlenderRNA *brna, PropertyRNA *cprop)
{
  StructRNA *srna;
  PropertyRNA *parm;
  FunctionRNA *func;

  RNA_def_property_srna(cprop, "NodeLinks");
  srna = RNA_def_struct(brna, "NodeLinks", NULL);
  RNA_def_struct_sdna(srna, "bNodeTree");
  RNA_def_struct_ui_text(srna, "Node Links", "Collection of Node Links");

  func = RNA_def_function(srna, "new", "rna_NodeTree_link_new");
  RNA_def_function_ui_description(func, "Add a node link to this node tree");
  RNA_def_function_flag(func, FUNC_USE_MAIN | FUNC_USE_REPORTS);
  parm = RNA_def_pointer(func, "input", "NodeSocket", "", "The input socket");
  RNA_def_parameter_flags(parm, PROP_NEVER_NULL, PARM_REQUIRED);
  parm = RNA_def_pointer(func, "output", "NodeSocket", "", "The output socket");
  RNA_def_parameter_flags(parm, PROP_NEVER_NULL, PARM_REQUIRED);
  RNA_def_boolean(func,
                  "verify_limits",
                  true,
                  "Verify Limits",
                  "Remove existing links if connection limit is exceeded");
  /* return */
  parm = RNA_def_pointer(func, "link", "NodeLink", "", "New node link");
  RNA_def_function_return(func, parm);

  func = RNA_def_function(srna, "remove", "rna_NodeTree_link_remove");
  RNA_def_function_ui_description(func, "remove a node link from the node tree");
  RNA_def_function_flag(func, FUNC_USE_MAIN | FUNC_USE_REPORTS);
  parm = RNA_def_pointer(func, "link", "NodeLink", "", "The node link to remove");
  RNA_def_parameter_flags(parm, PROP_NEVER_NULL, PARM_REQUIRED | PARM_RNAPTR);
  RNA_def_parameter_clear_flags(parm, PROP_THICK_WRAP, 0);

  func = RNA_def_function(srna, "clear", "rna_NodeTree_link_clear");
  RNA_def_function_ui_description(func, "remove all node links from the node tree");
  RNA_def_function_flag(func, FUNC_USE_MAIN | FUNC_USE_REPORTS);
}

static void rna_def_node_tree_sockets_api(BlenderRNA *brna, PropertyRNA *cprop, int in_out)
{
  StructRNA *srna;
  PropertyRNA *parm;
  FunctionRNA *func;
  const char *structtype = (in_out == SOCK_IN ? "NodeTreeInputs" : "NodeTreeOutputs");
  const char *uiname = (in_out == SOCK_IN ? "Node Tree Inputs" : "Node Tree Outputs");
  const char *newfunc = (in_out == SOCK_IN ? "rna_NodeTree_inputs_new" :
                                             "rna_NodeTree_outputs_new");
  const char *clearfunc = (in_out == SOCK_IN ? "rna_NodeTree_inputs_clear" :
                                               "rna_NodeTree_outputs_clear");
  const char *movefunc = (in_out == SOCK_IN ? "rna_NodeTree_inputs_move" :
                                              "rna_NodeTree_outputs_move");

  RNA_def_property_srna(cprop, structtype);
  srna = RNA_def_struct(brna, structtype, NULL);
  RNA_def_struct_sdna(srna, "bNodeTree");
  RNA_def_struct_ui_text(srna, uiname, "Collection of Node Tree Sockets");

  func = RNA_def_function(srna, "new", newfunc);
  RNA_def_function_ui_description(func, "Add a socket to this node tree");
  RNA_def_function_flag(func, FUNC_USE_MAIN | FUNC_USE_REPORTS);
  parm = RNA_def_string(func, "type", NULL, MAX_NAME, "Type", "Data type");
  RNA_def_parameter_flags(parm, 0, PARM_REQUIRED);
  parm = RNA_def_string(func, "name", NULL, MAX_NAME, "Name", "");
  RNA_def_parameter_flags(parm, 0, PARM_REQUIRED);
  /* return value */
  parm = RNA_def_pointer(func, "socket", "NodeSocketInterface", "", "New socket");
  RNA_def_function_return(func, parm);

  func = RNA_def_function(srna, "remove", "rna_NodeTree_socket_remove");
  RNA_def_function_ui_description(func, "Remove a socket from this node tree");
  RNA_def_function_flag(func, FUNC_USE_MAIN | FUNC_USE_REPORTS);
  parm = RNA_def_pointer(func, "socket", "NodeSocketInterface", "", "The socket to remove");
  RNA_def_parameter_flags(parm, 0, PARM_REQUIRED);

  func = RNA_def_function(srna, "clear", clearfunc);
  RNA_def_function_ui_description(func, "Remove all sockets from this node tree");
  RNA_def_function_flag(func, FUNC_USE_MAIN | FUNC_USE_REPORTS);

  func = RNA_def_function(srna, "move", movefunc);
  RNA_def_function_ui_description(func, "Move a socket to another position");
  RNA_def_function_flag(func, FUNC_USE_MAIN);
  parm = RNA_def_int(
      func, "from_index", -1, 0, INT_MAX, "From Index", "Index of the socket to move", 0, 10000);
  RNA_def_parameter_flags(parm, 0, PARM_REQUIRED);
  parm = RNA_def_int(
      func, "to_index", -1, 0, INT_MAX, "To Index", "Target index for the socket", 0, 10000);
  RNA_def_parameter_flags(parm, 0, PARM_REQUIRED);
}

static void rna_def_nodetree(BlenderRNA *brna)
{
  StructRNA *srna;
  PropertyRNA *prop;
  FunctionRNA *func;
  PropertyRNA *parm;

  static const EnumPropertyItem static_type_items[] = {
      {NTREE_SHADER, "SHADER", ICON_MATERIAL, "Shader", "Shader nodes"},
      {NTREE_TEXTURE, "TEXTURE", ICON_TEXTURE, "Texture", "Texture nodes"},
      {NTREE_COMPOSIT, "COMPOSITING", ICON_RENDERLAYERS, "Compositing", "Compositing nodes"},
      {0, NULL, 0, NULL, NULL},
  };

  srna = RNA_def_struct(brna, "NodeTree", "ID");
  RNA_def_struct_ui_text(
      srna,
      "Node Tree",
      "Node tree consisting of linked nodes used for shading, textures and compositing");
  RNA_def_struct_sdna(srna, "bNodeTree");
  RNA_def_struct_ui_icon(srna, ICON_NODETREE);
  RNA_def_struct_refine_func(srna, "rna_NodeTree_refine");
  RNA_def_struct_register_funcs(srna, "rna_NodeTree_register", "rna_NodeTree_unregister", NULL);

  prop = RNA_def_property(srna, "view_center", PROP_FLOAT, PROP_XYZ);
  RNA_def_property_array(prop, 2);
  RNA_def_property_float_sdna(prop, NULL, "view_center");
  RNA_def_property_clear_flag(prop, PROP_EDITABLE);

  /* AnimData */
  rna_def_animdata_common(srna);

  /* Nodes Collection */
  prop = RNA_def_property(srna, "nodes", PROP_COLLECTION, PROP_NONE);
  RNA_def_property_collection_sdna(prop, NULL, "nodes", NULL);
  RNA_def_property_struct_type(prop, "Node");
  RNA_def_property_ui_text(prop, "Nodes", "");
  rna_def_nodetree_nodes_api(brna, prop);

  /* NodeLinks Collection */
  prop = RNA_def_property(srna, "links", PROP_COLLECTION, PROP_NONE);
  RNA_def_property_collection_sdna(prop, NULL, "links", NULL);
  RNA_def_property_struct_type(prop, "NodeLink");
  RNA_def_property_ui_text(prop, "Links", "");
  rna_def_nodetree_link_api(brna, prop);

  /* Grease Pencil */
  prop = RNA_def_property(srna, "grease_pencil", PROP_POINTER, PROP_NONE);
  RNA_def_property_pointer_sdna(prop, NULL, "gpd");
  RNA_def_property_struct_type(prop, "GreasePencil");
  RNA_def_property_pointer_funcs(
      prop, NULL, NULL, NULL, "rna_GPencil_datablocks_annotations_poll");
  RNA_def_property_flag(prop, PROP_EDITABLE | PROP_ID_REFCOUNT);
  RNA_def_property_ui_text(prop, "Grease Pencil Data", "Grease Pencil data-block");
  RNA_def_property_update(prop, NC_NODE, NULL);

  prop = RNA_def_property(srna, "type", PROP_ENUM, PROP_NONE);
  RNA_def_property_clear_flag(prop, PROP_EDITABLE);
  RNA_def_property_enum_items(prop, static_type_items);
  RNA_def_property_ui_text(
      prop,
      "Type",
      "Node Tree type (deprecated, bl_idname is the actual node tree type identifier)");

  prop = RNA_def_property(srna, "inputs", PROP_COLLECTION, PROP_NONE);
  RNA_def_property_collection_sdna(prop, NULL, "inputs", NULL);
  RNA_def_property_struct_type(prop, "NodeSocketInterface");
  RNA_def_property_clear_flag(prop, PROP_EDITABLE);
  RNA_def_property_ui_text(prop, "Inputs", "Node tree inputs");
  rna_def_node_tree_sockets_api(brna, prop, SOCK_IN);

  prop = RNA_def_property(srna, "active_input", PROP_INT, PROP_UNSIGNED);
  RNA_def_property_int_funcs(
      prop, "rna_NodeTree_active_input_get", "rna_NodeTree_active_input_set", NULL);
  RNA_def_property_ui_text(prop, "Active Input", "Index of the active input");
  RNA_def_property_update(prop, NC_NODE, NULL);

  prop = RNA_def_property(srna, "outputs", PROP_COLLECTION, PROP_NONE);
  RNA_def_property_collection_sdna(prop, NULL, "outputs", NULL);
  RNA_def_property_struct_type(prop, "NodeSocketInterface");
  RNA_def_property_clear_flag(prop, PROP_EDITABLE);
  RNA_def_property_ui_text(prop, "Outputs", "Node tree outputs");
  rna_def_node_tree_sockets_api(brna, prop, SOCK_OUT);

  prop = RNA_def_property(srna, "active_output", PROP_INT, PROP_UNSIGNED);
  RNA_def_property_int_funcs(
      prop, "rna_NodeTree_active_output_get", "rna_NodeTree_active_output_set", NULL);
  RNA_def_property_ui_text(prop, "Active Output", "Index of the active output");
  RNA_def_property_update(prop, NC_NODE, NULL);

  /* exposed as a function for runtime interface type properties */
  func = RNA_def_function(srna, "interface_update", "rna_NodeTree_interface_update");
  RNA_def_function_ui_description(func, "Updated node group interface");
  parm = RNA_def_pointer(func, "context", "Context", "", "");
  RNA_def_parameter_flags(parm, PROP_NEVER_NULL, PARM_REQUIRED);

  /* registration */
  prop = RNA_def_property(srna, "bl_idname", PROP_STRING, PROP_NONE);
  RNA_def_property_string_sdna(prop, NULL, "typeinfo->idname");
  RNA_def_property_flag(prop, PROP_REGISTER);
  RNA_def_property_ui_text(prop, "ID Name", "");

  prop = RNA_def_property(srna, "bl_label", PROP_STRING, PROP_NONE);
  RNA_def_property_string_sdna(prop, NULL, "typeinfo->ui_name");
  RNA_def_property_flag(prop, PROP_REGISTER);
  RNA_def_property_ui_text(prop, "Label", "The node tree label");

  prop = RNA_def_property(srna, "bl_description", PROP_STRING, PROP_TRANSLATION);
  RNA_def_property_string_sdna(prop, NULL, "typeinfo->ui_description");
  RNA_def_property_flag(prop, PROP_REGISTER_OPTIONAL);

  prop = RNA_def_property(srna, "bl_icon", PROP_ENUM, PROP_NONE);
  RNA_def_property_enum_sdna(prop, NULL, "typeinfo->ui_icon");
  RNA_def_property_enum_items(prop, rna_enum_icon_items);
  RNA_def_property_enum_default(prop, ICON_NODETREE);
  RNA_def_property_flag(prop, PROP_REGISTER);
  RNA_def_property_ui_text(prop, "Icon", "The node tree icon");

  /* poll */
  func = RNA_def_function(srna, "poll", NULL);
  RNA_def_function_ui_description(func, "Check visibility in the editor");
  RNA_def_function_flag(func, FUNC_NO_SELF | FUNC_REGISTER_OPTIONAL);
  parm = RNA_def_pointer(func, "context", "Context", "", "");
  RNA_def_parameter_flags(parm, PROP_NEVER_NULL, PARM_REQUIRED);
  RNA_def_function_return(func, RNA_def_boolean(func, "visible", false, "", ""));

  /* update */
  func = RNA_def_function(srna, "update", NULL);
  RNA_def_function_ui_description(func, "Update on editor changes");
  RNA_def_function_flag(func, FUNC_REGISTER_OPTIONAL | FUNC_ALLOW_WRITE);

  /* get a node tree from context */
  func = RNA_def_function(srna, "get_from_context", NULL);
  RNA_def_function_ui_description(func, "Get a node tree from the context");
  RNA_def_function_flag(func, FUNC_NO_SELF | FUNC_REGISTER_OPTIONAL);
  parm = RNA_def_pointer(func, "context", "Context", "", "");
  RNA_def_parameter_flags(parm, PROP_NEVER_NULL, PARM_REQUIRED);
  parm = RNA_def_pointer(
      func, "result_1", "NodeTree", "Node Tree", "Active node tree from context");
  RNA_def_function_output(func, parm);
  parm = RNA_def_pointer(
      func, "result_2", "ID", "Owner ID", "ID data-block that owns the node tree");
  RNA_def_function_output(func, parm);
  parm = RNA_def_pointer(
      func, "result_3", "ID", "From ID", "Original ID data-block selected from the context");
  RNA_def_function_output(func, parm);
}

static void rna_def_composite_nodetree(BlenderRNA *brna)
{
  StructRNA *srna;
  PropertyRNA *prop;

  srna = RNA_def_struct(brna, "CompositorNodeTree", "NodeTree");
  RNA_def_struct_ui_text(
      srna, "Compositor Node Tree", "Node tree consisting of linked nodes used for compositing");
  RNA_def_struct_sdna(srna, "bNodeTree");
  RNA_def_struct_ui_icon(srna, ICON_RENDERLAYERS);

  prop = RNA_def_property(srna, "render_quality", PROP_ENUM, PROP_NONE);
  RNA_def_property_enum_sdna(prop, NULL, "render_quality");
  RNA_def_property_enum_items(prop, node_quality_items);
  RNA_def_property_ui_text(prop, "Render Quality", "Quality when rendering");

  prop = RNA_def_property(srna, "edit_quality", PROP_ENUM, PROP_NONE);
  RNA_def_property_enum_sdna(prop, NULL, "edit_quality");
  RNA_def_property_enum_items(prop, node_quality_items);
  RNA_def_property_ui_text(prop, "Edit Quality", "Quality when editing");

  prop = RNA_def_property(srna, "chunk_size", PROP_ENUM, PROP_NONE);
  RNA_def_property_enum_sdna(prop, NULL, "chunksize");
  RNA_def_property_enum_items(prop, node_chunksize_items);
  RNA_def_property_ui_text(prop,
                           "Chunksize",
                           "Max size of a tile (smaller values gives better distribution "
                           "of multiple threads, but more overhead)");

  prop = RNA_def_property(srna, "use_opencl", PROP_BOOLEAN, PROP_NONE);
  RNA_def_property_boolean_sdna(prop, NULL, "flag", NTREE_COM_OPENCL);
  RNA_def_property_ui_text(prop, "OpenCL", "Enable GPU calculations");

  prop = RNA_def_property(srna, "use_groupnode_buffer", PROP_BOOLEAN, PROP_NONE);
  RNA_def_property_boolean_sdna(prop, NULL, "flag", NTREE_COM_GROUPNODE_BUFFER);
  RNA_def_property_ui_text(prop, "Buffer Groups", "Enable buffering of group nodes");

  prop = RNA_def_property(srna, "use_two_pass", PROP_BOOLEAN, PROP_NONE);
  RNA_def_property_boolean_sdna(prop, NULL, "flag", NTREE_TWO_PASS);
  RNA_def_property_ui_text(prop,
                           "Two Pass",
                           "Use two pass execution during editing: first calculate fast nodes, "
                           "second pass calculate all nodes");

  prop = RNA_def_property(srna, "use_viewer_border", PROP_BOOLEAN, PROP_NONE);
  RNA_def_property_boolean_sdna(prop, NULL, "flag", NTREE_VIEWER_BORDER);
  RNA_def_property_ui_text(
      prop, "Viewer Border", "Use boundaries for viewer nodes and composite backdrop");
  RNA_def_property_update(prop, NC_NODE | ND_DISPLAY, "rna_NodeTree_update");
}

static void rna_def_shader_nodetree(BlenderRNA *brna)
{
  StructRNA *srna;
  FunctionRNA *func;
  PropertyRNA *parm;

  srna = RNA_def_struct(brna, "ShaderNodeTree", "NodeTree");
  RNA_def_struct_ui_text(
      srna,
      "Shader Node Tree",
      "Node tree consisting of linked nodes used for materials (and other shading data-blocks)");
  RNA_def_struct_sdna(srna, "bNodeTree");
  RNA_def_struct_ui_icon(srna, ICON_MATERIAL);

  func = RNA_def_function(srna, "get_output_node", "ntreeShaderOutputNode");
  RNA_def_function_ui_description(func,
                                  "Return active shader output node for the specified target");
  parm = RNA_def_enum(
      func, "target", prop_shader_output_target_items, SHD_OUTPUT_ALL, "Target", "");
  RNA_def_parameter_flags(parm, 0, PARM_REQUIRED);
  parm = RNA_def_pointer(func, "node", "ShaderNode", "Node", "");
  RNA_def_function_return(func, parm);
}

static void rna_def_texture_nodetree(BlenderRNA *brna)
{
  StructRNA *srna;

  srna = RNA_def_struct(brna, "TextureNodeTree", "NodeTree");
  RNA_def_struct_ui_text(
      srna, "Texture Node Tree", "Node tree consisting of linked nodes used for textures");
  RNA_def_struct_sdna(srna, "bNodeTree");
  RNA_def_struct_ui_icon(srna, ICON_TEXTURE);
}

static StructRNA *define_specific_node(BlenderRNA *brna,
                                       const char *struct_name,
                                       const char *base_name,
                                       const char *ui_name,
                                       const char *ui_desc,
                                       void (*def_func)(StructRNA *))
{
  StructRNA *srna;
  FunctionRNA *func;
  PropertyRNA *parm;

  /* XXX hack, want to avoid "NodeInternal" prefix,
   * so use "Node" in NOD_static_types.h and replace here */
  if (STREQ(base_name, "Node")) {
    base_name = "NodeInternal";
  }

  srna = RNA_def_struct(brna, struct_name, base_name);
  RNA_def_struct_ui_text(srna, ui_name, ui_desc);
  RNA_def_struct_sdna(srna, "bNode");

  func = RNA_def_function(srna, "is_registered_node_type", "rna_Node_is_registered_node_type");
  RNA_def_function_ui_description(func, "True if a registered node type");
  RNA_def_function_flag(func, FUNC_NO_SELF | FUNC_USE_SELF_TYPE);
  parm = RNA_def_boolean(func, "result", false, "Result", "");
  RNA_def_function_return(func, parm);

  /* Exposes the socket template type lists in RNA for use in scripts
   * Only used in the C nodes and not exposed in the base class to
   * keep the namespace clean for py-nodes. */
  func = RNA_def_function(srna, "input_template", "rna_NodeInternal_input_template");
  RNA_def_function_ui_description(func, "Input socket template");
  RNA_def_function_flag(func, FUNC_NO_SELF | FUNC_USE_SELF_TYPE);
  parm = RNA_def_property(func, "index", PROP_INT, PROP_UNSIGNED);
  RNA_def_property_ui_text(parm, "Index", "");
  RNA_def_parameter_flags(parm, 0, PARM_REQUIRED);
  parm = RNA_def_property(func, "result", PROP_POINTER, PROP_NONE);
  RNA_def_property_struct_type(parm, "NodeInternalSocketTemplate");
  RNA_def_parameter_flags(parm, 0, PARM_RNAPTR);
  RNA_def_function_return(func, parm);

  func = RNA_def_function(srna, "output_template", "rna_NodeInternal_output_template");
  RNA_def_function_ui_description(func, "Output socket template");
  RNA_def_function_flag(func, FUNC_NO_SELF | FUNC_USE_SELF_TYPE);
  parm = RNA_def_property(func, "index", PROP_INT, PROP_UNSIGNED);
  RNA_def_property_ui_text(parm, "Index", "");
  RNA_def_parameter_flags(parm, 0, PARM_REQUIRED);
  parm = RNA_def_property(func, "result", PROP_POINTER, PROP_NONE);
  RNA_def_property_struct_type(parm, "NodeInternalSocketTemplate");
  RNA_def_parameter_flags(parm, 0, PARM_RNAPTR);
  RNA_def_function_return(func, parm);

  if (def_func) {
    def_func(srna);
  }

  return srna;
}

static void rna_def_node_instance_hash(BlenderRNA *brna)
{
  StructRNA *srna;

  srna = RNA_def_struct(brna, "NodeInstanceHash", NULL);
  RNA_def_struct_ui_text(srna, "Node Instance Hash", "Hash table containing node instance data");

  /* XXX This type is a stub for now, only used to store instance hash in the context.
   * Eventually could use a StructRNA pointer to define a specific data type
   * and expose lookup functions.
   */
}

void RNA_def_nodetree(BlenderRNA *brna)
{
  StructRNA *srna;

  rna_def_node_socket(brna);
  rna_def_node_socket_interface(brna);

  rna_def_node(brna);
  rna_def_node_link(brna);

  rna_def_internal_node(brna);
  rna_def_shader_node(brna);
  rna_def_compositor_node(brna);
  rna_def_texture_node(brna);

  rna_def_nodetree(brna);

  rna_def_node_socket_standard_types(brna);

  rna_def_composite_nodetree(brna);
  rna_def_shader_nodetree(brna);
  rna_def_texture_nodetree(brna);

#  define DefNode(Category, ID, DefFunc, EnumName, StructName, UIName, UIDesc) \
    { \
      srna = define_specific_node( \
          brna, #Category #StructName, #Category, UIName, UIDesc, DefFunc); \
      if (ID == CMP_NODE_OUTPUT_FILE) { \
        /* needs brna argument, can't use NOD_static_types.h */ \
        def_cmp_output_file(brna, srna); \
      } \
    }

  /* hack, don't want to add include path to RNA just for this, since in the future RNA types
   * for nodes should be defined locally at runtime anyway ...
   */
#  include "../../nodes/NOD_static_types.h"

  /* Node group types need to be defined for shader, compositor, texture nodes individually.
   * Cannot use the static types header for this, since they share the same int id.
   */
  define_specific_node(brna, "ShaderNodeGroup", "ShaderNode", "Group", "", def_group);
  define_specific_node(brna, "CompositorNodeGroup", "CompositorNode", "Group", "", def_group);
  define_specific_node(brna, "TextureNodeGroup", "TextureNode", "Group", "", def_group);
  def_custom_group(brna,
                   "ShaderNodeCustomGroup",
                   "ShaderNode",
                   "Shader Custom Group",
                   "Custom Shader Group Node for Python nodes",
                   "rna_ShaderNodeCustomGroup_register");
  def_custom_group(brna,
                   "CompositorNodeCustomGroup",
                   "CompositorNode",
                   "Compositor Custom Group",
                   "Custom Compositor Group Node for Python nodes",
                   "rna_CompositorNodeCustomGroup_register");
  def_custom_group(brna,
                   "NodeCustomGroup",
                   "Node",
                   "Custom Group",
                   "Base node type for custom registered node group types",
                   "rna_NodeCustomGroup_register");

  /* special socket types */
  rna_def_cmp_output_file_slot_file(brna);
  rna_def_cmp_output_file_slot_layer(brna);

  rna_def_node_instance_hash(brna);
}

/* clean up macro definition */
#  undef NODE_DEFINE_SUBTYPES

#endif<|MERGE_RESOLUTION|>--- conflicted
+++ resolved
@@ -7614,14 +7614,6 @@
   RNA_def_property_boolean_sdna(prop, NULL, "hdr", 0);
   RNA_def_property_ui_text(prop, "HDR", "Process HDR images");
   RNA_def_property_update(prop, NC_NODE | NA_EDITED, "rna_Node_update");
-<<<<<<< HEAD
-=======
-
-  prop = RNA_def_property(srna, "use_srgb", PROP_BOOLEAN, PROP_NONE);
-  RNA_def_property_boolean_sdna(prop, NULL, "srgb", 0);
-  RNA_def_property_ui_text(prop, "sRGB", "Work in sRGB space (only valid for non-HDR images");
-  RNA_def_property_update(prop, NC_NODE | NA_EDITED, "rna_Node_update");
->>>>>>> 9d6b5e23
 }
 
 /* -- Texture Nodes --------------------------------------------------------- */
