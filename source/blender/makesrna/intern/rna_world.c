--- conflicted
+++ resolved
@@ -98,8 +98,6 @@
 	WM_main_add_notifier(NC_WORLD|ND_WORLD_DRAW, wo);
 }
 
-<<<<<<< HEAD
-=======
 /* so camera mist limits redraw */
 static void rna_World_draw_mist_update(Main *bmain, Scene *scene, PointerRNA *ptr)
 {
@@ -119,7 +117,6 @@
 }
 
 
->>>>>>> 6d201907
 #else
 
 static void rna_def_world_mtex(BlenderRNA *brna)
