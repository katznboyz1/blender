--- conflicted
+++ resolved
@@ -3421,12 +3421,11 @@
   RNA_def_property_pointer_funcs(prop, "rna_Object_display_get", NULL, NULL, NULL);
   RNA_def_property_ui_text(prop, "Object Display", "Object display settings for 3d viewport");
 
-<<<<<<< HEAD
   /* Line Art */
   prop = RNA_def_property(srna, "lineart", PROP_POINTER, PROP_NONE);
   RNA_def_property_struct_type(prop, "ObjectLineart");
   RNA_def_property_ui_text(prop, "LRT", "LRT settings for the object");
-=======
+
   RNA_define_lib_overridable(false);
 
   /* anim */
@@ -3434,7 +3433,6 @@
 
   rna_def_animviz_common(srna);
   rna_def_motionpath_common(srna);
->>>>>>> 26ffed74
 
   RNA_api_object(srna);
 }
