--- conflicted
+++ resolved
@@ -416,13 +416,10 @@
 			return &RNA_MeshSequenceCacheModifier;
 		case eModifierType_SurfaceDeform:
 			return &RNA_SurfaceDeformModifier;
-<<<<<<< HEAD
+		case eModifierType_WeightedNormal:
+			return &RNA_WeightedNormalModifier;
 		case eModifierType_MyBMesh:
 			return &RNA_MyBMeshModifier;
-=======
-		case eModifierType_WeightedNormal:
-			return &RNA_WeightedNormalModifier;
->>>>>>> eb7b450c
 		/* Default */
 		case eModifierType_None:
 		case eModifierType_ShapeKey:
@@ -4922,16 +4919,11 @@
 	RNA_def_property_clear_flag(prop, PROP_EDITABLE);
 }
 
-<<<<<<< HEAD
 static void rna_def_modifier_mybmesh(BlenderRNA *brna)
-=======
-static void rna_def_modifier_weightednormal(BlenderRNA *brna)
->>>>>>> eb7b450c
-{
-	StructRNA *srna;
-	PropertyRNA *prop;
-
-<<<<<<< HEAD
+{
+	StructRNA *srna;
+	PropertyRNA *prop;
+
 	srna = RNA_def_struct(brna, "MyBMeshModifier", "Modifier");
 	RNA_def_struct_ui_text(srna, "Wireframe Modifier", "Wireframe effect modifier");
 	RNA_def_struct_sdna(srna, "MyBMeshModifierData");
@@ -4982,7 +4974,13 @@
 	RNA_def_property_ui_text(prop, "Camera Object", "Object to use as camera location");
 	RNA_def_property_flag(prop, PROP_EDITABLE | PROP_ID_SELF_CHECK);
 	RNA_def_property_update(prop, 0, "rna_Modifier_dependency_update");
-=======
+}
+
+static void rna_def_modifier_weightednormal(BlenderRNA *brna)
+{
+	StructRNA *srna;
+	PropertyRNA *prop;
+
 	static EnumPropertyItem prop_weighting_mode_items[] = {
 		{MOD_WEIGHTEDNORMAL_MODE_FACE, "FACE_AREA", 0, "Face Area", "Generate face area weighted normals"},
 		{MOD_WEIGHTEDNORMAL_MODE_ANGLE, "CORNER_ANGLE", 0, "Corner Angle", "Generate corner angle weighted normals"},
@@ -5038,7 +5036,6 @@
 	RNA_def_property_boolean_sdna(prop, NULL, "flag", MOD_WEIGHTEDNORMAL_FACE_INFLUENCE);
 	RNA_def_property_ui_text(prop, "Face Influence", "Use influence of face for weighting");
 	RNA_def_property_update(prop, 0, "rna_Modifier_update");
->>>>>>> eb7b450c
 }
 
 void RNA_def_modifier(BlenderRNA *brna)
@@ -5162,11 +5159,8 @@
 	rna_def_modifier_normaledit(brna);
 	rna_def_modifier_meshseqcache(brna);
 	rna_def_modifier_surfacedeform(brna);
-<<<<<<< HEAD
 	rna_def_modifier_mybmesh(brna);
-=======
 	rna_def_modifier_weightednormal(brna);
->>>>>>> eb7b450c
 }
 
 #endif