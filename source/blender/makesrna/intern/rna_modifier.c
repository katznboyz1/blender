/*
 * ***** BEGIN GPL LICENSE BLOCK *****
 *
 * This program is free software; you can redistribute it and/or
 * modify it under the terms of the GNU General Public License
 * as published by the Free Software Foundation; either version 2
 * of the License, or (at your option) any later version.
 *
 * This program is distributed in the hope that it will be useful,
 * but WITHOUT ANY WARRANTY; without even the implied warranty of
 * MERCHANTABILITY or FITNESS FOR A PARTICULAR PURPOSE.  See the
 * GNU General Public License for more details.
 *
 * You should have received a copy of the GNU General Public License
 * along with this program; if not, write to the Free Software Foundation,
 * Inc., 51 Franklin Street, Fifth Floor, Boston, MA 02110-1301, USA.
 *
 * Contributor(s): Blender Foundation (2008), Juho Veps‰l‰inen
 *
 * ***** END GPL LICENSE BLOCK *****
 */

/** \file blender/makesrna/intern/rna_modifier.c
 *  \ingroup RNA
 */


#include <float.h>
#include <limits.h>
#include <stdlib.h>

#include "DNA_armature_types.h"
#include "DNA_cachefile_types.h"
#include "DNA_mesh_types.h"
#include "DNA_modifier_types.h"
#include "DNA_object_types.h"
#include "DNA_object_force.h"
#include "DNA_scene_types.h"

#include "MEM_guardedalloc.h"

#include "BLI_math.h"

#include "BLT_translation.h"

#include "BKE_animsys.h"
#include "BKE_data_transfer.h"
#include "BKE_DerivedMesh.h"
#include "BKE_dynamicpaint.h"
#include "BKE_effect.h"
#include "BKE_mesh_mapping.h"
#include "BKE_mesh_remap.h"
#include "BKE_multires.h"
#include "BKE_smoke.h" /* For smokeModifier_free & smokeModifier_createType */

#include "RNA_access.h"
#include "RNA_define.h"
#include "RNA_enum_types.h"

#include "rna_internal.h"

#include "WM_api.h"
#include "WM_types.h"

EnumPropertyItem rna_enum_object_modifier_type_items[] = {
	{0, "", 0, N_("Modify"), ""},
	{eModifierType_DataTransfer, "DATA_TRANSFER", ICON_MOD_DATA_TRANSFER, "Data Transfer", ""},
	{eModifierType_MeshCache, "MESH_CACHE", ICON_MOD_MESHDEFORM, "Mesh Cache", ""},
	{eModifierType_MeshSequenceCache, "MESH_SEQUENCE_CACHE", ICON_MOD_MESHDEFORM, "Mesh Sequence Cache", ""},
	{eModifierType_NormalEdit, "NORMAL_EDIT", ICON_MOD_NORMALEDIT, "Normal Edit", ""},
	{eModifierType_UVProject, "UV_PROJECT", ICON_MOD_UVPROJECT, "UV Project", ""},
	{eModifierType_UVWarp, "UV_WARP", ICON_MOD_UVPROJECT, "UV Warp", ""},
	{eModifierType_WeightVGEdit, "VERTEX_WEIGHT_EDIT", ICON_MOD_VERTEX_WEIGHT, "Vertex Weight Edit", ""},
	{eModifierType_WeightVGMix, "VERTEX_WEIGHT_MIX", ICON_MOD_VERTEX_WEIGHT, "Vertex Weight Mix", ""},
	{eModifierType_WeightVGProximity, "VERTEX_WEIGHT_PROXIMITY", ICON_MOD_VERTEX_WEIGHT,
	                                  "Vertex Weight Proximity", ""},
	{0, "", 0, N_("Generate"), ""},
	{eModifierType_Array, "ARRAY", ICON_MOD_ARRAY, "Array", ""},
	{eModifierType_Bevel, "BEVEL", ICON_MOD_BEVEL, "Bevel", ""},
	{eModifierType_Boolean, "BOOLEAN", ICON_MOD_BOOLEAN, "Boolean", ""},
	{eModifierType_Build, "BUILD", ICON_MOD_BUILD, "Build", ""},
	{eModifierType_Decimate, "DECIMATE", ICON_MOD_DECIM, "Decimate", ""},
	{eModifierType_EdgeSplit, "EDGE_SPLIT", ICON_MOD_EDGESPLIT, "Edge Split", ""},
	{eModifierType_Mask, "MASK", ICON_MOD_MASK, "Mask", ""},
	{eModifierType_Mirror, "MIRROR", ICON_MOD_MIRROR, "Mirror", ""},
	{eModifierType_Multires, "MULTIRES", ICON_MOD_MULTIRES, "Multiresolution", ""},
	{eModifierType_Remesh, "REMESH", ICON_MOD_REMESH, "Remesh", ""},
	{eModifierType_Screw, "SCREW", ICON_MOD_SCREW, "Screw", ""},
	{eModifierType_Skin, "SKIN", ICON_MOD_SKIN, "Skin", ""},
	{eModifierType_Solidify, "SOLIDIFY", ICON_MOD_SOLIDIFY, "Solidify", ""},
	{eModifierType_Subsurf, "SUBSURF", ICON_MOD_SUBSURF, "Subdivision Surface", ""},
	{eModifierType_Triangulate, "TRIANGULATE", ICON_MOD_TRIANGULATE, "Triangulate", ""},
	{eModifierType_Wireframe, "WIREFRAME", ICON_MOD_WIREFRAME, "Wireframe", "Generate a wireframe on the edges of a mesh"},
	{0, "", 0, N_("Deform"), ""},
	{eModifierType_Armature, "ARMATURE", ICON_MOD_ARMATURE, "Armature", ""},
	{eModifierType_Cast, "CAST", ICON_MOD_CAST, "Cast", ""},
	{eModifierType_CorrectiveSmooth, "CORRECTIVE_SMOOTH", ICON_MOD_SMOOTH, "Corrective Smooth", ""},
	{eModifierType_Curve, "CURVE", ICON_MOD_CURVE, "Curve", ""},
	{eModifierType_Displace, "DISPLACE", ICON_MOD_DISPLACE, "Displace", ""},
	{eModifierType_Hook, "HOOK", ICON_HOOK, "Hook", ""},
	{eModifierType_LaplacianSmooth, "LAPLACIANSMOOTH", ICON_MOD_SMOOTH, "Laplacian Smooth", ""},
	{eModifierType_LaplacianDeform, "LAPLACIANDEFORM", ICON_MOD_MESHDEFORM, "Laplacian Deform", ""},
	{eModifierType_Lattice, "LATTICE", ICON_MOD_LATTICE, "Lattice", ""},
	{eModifierType_MeshDeform, "MESH_DEFORM", ICON_MOD_MESHDEFORM, "Mesh Deform", ""},
	{eModifierType_Shrinkwrap, "SHRINKWRAP", ICON_MOD_SHRINKWRAP, "Shrinkwrap", ""},
	{eModifierType_SimpleDeform, "SIMPLE_DEFORM", ICON_MOD_SIMPLEDEFORM, "Simple Deform", ""},
	{eModifierType_Smooth, "SMOOTH", ICON_MOD_SMOOTH, "Smooth", ""},
	{ eModifierType_VertexSnap, "VERTEXSNAP", ICON_SNAP_VERTEX, "Vertex Snap", "" },
	{ eModifierType_SurfaceDeform, "SURFACE_DEFORM", ICON_MOD_MESHDEFORM, "Surface Deform", "" },
	{eModifierType_Warp, "WARP", ICON_MOD_WARP, "Warp", ""},
	{eModifierType_Wave, "WAVE", ICON_MOD_WAVE, "Wave", ""},
	{0, "", 0, N_("Simulate"), ""},
	{eModifierType_Cloth, "CLOTH", ICON_MOD_CLOTH, "Cloth", ""},
	{eModifierType_Collision, "COLLISION", ICON_MOD_PHYSICS, "Collision", ""},
	{eModifierType_DynamicPaint, "DYNAMIC_PAINT", ICON_MOD_DYNAMICPAINT, "Dynamic Paint", ""},
	{eModifierType_Explode, "EXPLODE", ICON_MOD_EXPLODE, "Explode", ""},
	{eModifierType_Fluidsim, "FLUID_SIMULATION", ICON_MOD_FLUIDSIM, "Fluid Simulation", ""},
	{eModifierType_Ocean, "OCEAN", ICON_MOD_OCEAN, "Ocean", ""},
	{eModifierType_OpenVDB, "OPENVDB", ICON_MOD_SMOKE, "OpenVDB", ""},
	{eModifierType_ParticleInstance, "PARTICLE_INSTANCE", ICON_MOD_PARTICLES, "Particle Instance", ""},
	{eModifierType_ParticleSystem, "PARTICLE_SYSTEM", ICON_MOD_PARTICLES, "Particle System", ""},
	{eModifierType_Smoke, "SMOKE", ICON_MOD_SMOKE, "Smoke", ""},
	{eModifierType_Softbody, "SOFT_BODY", ICON_MOD_SOFT, "Soft Body", ""},
	{eModifierType_Surface, "SURFACE", ICON_MOD_PHYSICS, "Surface", ""},
	{0, NULL, 0, NULL, NULL}
};

EnumPropertyItem rna_enum_modifier_triangulate_quad_method_items[] = {
	{MOD_TRIANGULATE_QUAD_BEAUTY, "BEAUTY", 0, "Beauty ", "Split the quads in nice triangles, slower method"},
	{MOD_TRIANGULATE_QUAD_FIXED, "FIXED", 0, "Fixed", "Split the quads on the first and third vertices"},
	{MOD_TRIANGULATE_QUAD_ALTERNATE, "FIXED_ALTERNATE", 0, "Fixed Alternate",
		                             "Split the quads on the 2nd and 4th vertices"},
	{MOD_TRIANGULATE_QUAD_SHORTEDGE, "SHORTEST_DIAGONAL", 0, "Shortest Diagonal",
		                             "Split the quads based on the distance between the vertices"},
	{0, NULL, 0, NULL, NULL}
};

EnumPropertyItem rna_enum_modifier_triangulate_ngon_method_items[] = {
	{MOD_TRIANGULATE_NGON_BEAUTY, "BEAUTY", 0, "Beauty", "Arrange the new triangles evenly (slow)"},
	{MOD_TRIANGULATE_NGON_EARCLIP, "CLIP", 0, "Clip", "Split the polygons with an ear clipping algorithm"},
	{0, NULL, 0, NULL, NULL}
};

#ifndef RNA_RUNTIME
/* use eWarp_Falloff_*** & eHook_Falloff_***, they're in sync */
static EnumPropertyItem modifier_warp_falloff_items[] = {
	{eWarp_Falloff_None,    "NONE", 0, "No Falloff", ""},
	{eWarp_Falloff_Curve,   "CURVE", 0, "Curve", ""},
	{eWarp_Falloff_Smooth,  "SMOOTH", ICON_SMOOTHCURVE, "Smooth", ""},
	{eWarp_Falloff_Sphere,  "SPHERE", ICON_SPHERECURVE, "Sphere", ""},
	{eWarp_Falloff_Root,    "ROOT", ICON_ROOTCURVE, "Root", ""},
	{eWarp_Falloff_InvSquare, "INVERSE_SQUARE", ICON_ROOTCURVE, "Inverse Square", ""},
	{eWarp_Falloff_Sharp,   "SHARP", ICON_SHARPCURVE, "Sharp", ""},
	{eWarp_Falloff_Linear,  "LINEAR", ICON_LINCURVE, "Linear", ""},
	{eWarp_Falloff_Const,   "CONSTANT", ICON_NOCURVE, "Constant", ""},
	{0, NULL, 0, NULL, NULL}
};
#endif

/* ***** Data Transfer ***** */

EnumPropertyItem rna_enum_dt_method_vertex_items[] = {
	{MREMAP_MODE_TOPOLOGY, "TOPOLOGY", 0, "Topology",
	 "Copy from identical topology meshes"},
	{MREMAP_MODE_VERT_NEAREST, "NEAREST", 0, "Nearest vertex",
	 "Copy from closest vertex"},
	{MREMAP_MODE_VERT_EDGE_NEAREST, "EDGE_NEAREST", 0, "Nearest Edge Vertex",
	 "Copy from closest vertex of closest edge"},
	{MREMAP_MODE_VERT_EDGEINTERP_NEAREST, "EDGEINTERP_NEAREST", 0, "Nearest Edge Interpolated",
	 "Copy from interpolated values of vertices from closest point on closest edge"},
	{MREMAP_MODE_VERT_POLY_NEAREST, "POLY_NEAREST", 0, "Nearest Face Vertex",
	 "Copy from closest vertex of closest face"},
	{MREMAP_MODE_VERT_POLYINTERP_NEAREST, "POLYINTERP_NEAREST", 0, "Nearest Face Interpolated",
	 "Copy from interpolated values of vertices from closest point on closest face"},
	{MREMAP_MODE_VERT_POLYINTERP_VNORPROJ, "POLYINTERP_VNORPROJ", 0, "Projected Face Interpolated",
	 "Copy from interpolated values of vertices from point on closest face hit by normal-projection"},
	{0, NULL, 0, NULL, NULL}
};

EnumPropertyItem rna_enum_dt_method_edge_items[] = {
	{MREMAP_MODE_TOPOLOGY, "TOPOLOGY", 0, "Topology",
	 "Copy from identical topology meshes"},
	{MREMAP_MODE_EDGE_VERT_NEAREST, "VERT_NEAREST", 0, "Nearest Vertices",
	 "Copy from most similar edge (edge which vertices are the closest of destination edge's ones)"},
	{MREMAP_MODE_EDGE_NEAREST, "NEAREST", 0, "Nearest Edge",
	 "Copy from closest edge (using midpoints)"},
	{MREMAP_MODE_EDGE_POLY_NEAREST, "POLY_NEAREST", 0, "Nearest Face Edge",
	 "Copy from closest edge of closest face (using midpoints)"},
	{MREMAP_MODE_EDGE_EDGEINTERP_VNORPROJ, "EDGEINTERP_VNORPROJ", 0, "Projected Edge Interpolated",
	 "Interpolate all source edges hit by the projection of destination one along its own normal (from vertices)"},
	{0, NULL, 0, NULL, NULL}
};

EnumPropertyItem rna_enum_dt_method_loop_items[] = {
	{MREMAP_MODE_TOPOLOGY, "TOPOLOGY", 0, "Topology",
	 "Copy from identical topology meshes"},
	{MREMAP_MODE_LOOP_NEAREST_LOOPNOR, "NEAREST_NORMAL", 0, "Nearest Corner And Best Matching Normal",
	 "Copy from nearest corner which has the best matching normal"},
	{MREMAP_MODE_LOOP_NEAREST_POLYNOR, "NEAREST_POLYNOR", 0, "Nearest Corner And Best Matching Face Normal",
	 "Copy from nearest corner which has the face with the best matching normal to destination corner's face one"},
	{MREMAP_MODE_LOOP_POLY_NEAREST, "NEAREST_POLY", 0, "Nearest Corner Of Nearest Face",
	 "Copy from nearest corner of nearest polygon"},
	{MREMAP_MODE_LOOP_POLYINTERP_NEAREST, "POLYINTERP_NEAREST", 0, "Nearest Face Interpolated",
	 "Copy from interpolated corners of the nearest source polygon"},
	{MREMAP_MODE_LOOP_POLYINTERP_LNORPROJ, "POLYINTERP_LNORPROJ", 0, "Projected Face Interpolated",
	 "Copy from interpolated corners of the source polygon hit by corner normal projection"},
	{0, NULL, 0, NULL, NULL}
};

EnumPropertyItem rna_enum_dt_method_poly_items[] = {
	{MREMAP_MODE_TOPOLOGY, "TOPOLOGY", 0, "Topology",
	 "Copy from identical topology meshes"},
	{MREMAP_MODE_POLY_NEAREST, "NEAREST", 0, "Nearest Face",
	 "Copy from nearest polygon (using center points)"},
	{MREMAP_MODE_POLY_NOR, "NORMAL", 0, "Best Normal-Matching",
	 "Copy from source polygon which normal is the closest to destination one"},
	{MREMAP_MODE_POLY_POLYINTERP_PNORPROJ, "POLYINTERP_PNORPROJ", 0, "Projected Face Interpolated",
	 "Interpolate all source polygons intersected by the projection of destination one along its own normal"},
	{0, NULL, 0, NULL, NULL}
};

EnumPropertyItem rna_enum_dt_mix_mode_items[] = {
	{CDT_MIX_TRANSFER, "REPLACE", 0, "Replace",
	 "Overwrite all elements' data"},
	{CDT_MIX_REPLACE_ABOVE_THRESHOLD, "ABOVE_THRESHOLD", 0, "Above Threshold",
	 "Only replace destination elements where data is above given threshold (exact behavior depends on data type)"},
	{CDT_MIX_REPLACE_BELOW_THRESHOLD, "BELOW_THRESHOLD", 0, "Below Threshold",
	 "Only replace destination elements where data is below given threshold (exact behavior depends on data type)"},
	{CDT_MIX_MIX, "MIX", 0, "Mix",
	 "Mix source value into destination one, using given threshold as factor"},
	{CDT_MIX_ADD, "ADD", 0, "Add",
	 "Add source value to destination one, using given threshold as factor"},
	{CDT_MIX_SUB, "SUB", 0, "Subtract",
	 "Subtract source value to destination one, using given threshold as factor"},
	{CDT_MIX_MUL, "MUL", 0, "Multiply",
	 "Multiply source value to destination one, using given threshold as factor"},
	/* etc. etc. */
	{0, NULL, 0, NULL, NULL}
};

EnumPropertyItem rna_enum_dt_layers_select_src_items[] = {
	{DT_LAYERS_ACTIVE_SRC, "ACTIVE", 0, "Active Layer",
	 "Only transfer active data layer"},
	{DT_LAYERS_ALL_SRC, "ALL", 0, "All Layers",
	 "Transfer all data layers"},
	{DT_LAYERS_VGROUP_SRC_BONE_SELECT, "BONE_SELECT", 0, "Selected Pose Bones",
	 "Transfer all vertex groups used by selected pose bones"},
	{DT_LAYERS_VGROUP_SRC_BONE_DEFORM, "BONE_DEFORM", 0, "Deform Pose Bones",
	 "Transfer all vertex groups used by deform bones"},
	{0, NULL, 0, NULL, NULL}
};

EnumPropertyItem rna_enum_dt_layers_select_dst_items[] = {
	{DT_LAYERS_ACTIVE_DST, "ACTIVE", 0, "Active Layer",
	 "Affect active data layer of all targets"},
	{DT_LAYERS_NAME_DST, "NAME", 0, "By Name",
	 "Match target data layers to affect by name"},
	{DT_LAYERS_INDEX_DST, "INDEX", 0, "By Order",
	 "Match target data layers to affect by order (indices)"},
	{0, NULL, 0, NULL, NULL}
};

EnumPropertyItem rna_enum_axis_xy_items[] = {
	{0, "X", 0, "X", ""},
	{1, "Y", 0, "Y", ""},
	{0, NULL, 0, NULL, NULL}
};

EnumPropertyItem rna_enum_axis_xyz_items[] = {
	{0, "X", 0, "X", ""},
	{1, "Y", 0, "Y", ""},
	{2, "Z", 0, "Z", ""},
	{0, NULL, 0, NULL, NULL}
};

EnumPropertyItem rna_enum_axis_flag_xyz_items[] = {
	{(1 << 0), "X", 0, "X", ""},
	{(1 << 1), "Y", 0, "Y", ""},
	{(1 << 2), "Z", 0, "Z", ""},
	{0, NULL, 0, NULL, NULL}
};

#ifdef RNA_RUNTIME

#include "DNA_particle_types.h"
#include "DNA_curve_types.h"
#include "DNA_smoke_types.h"

#include "BKE_cachefile.h"
#include "BKE_context.h"
#include "BKE_depsgraph.h"
#include "BKE_global.h"
#include "BKE_library.h"
#include "BKE_modifier.h"
#include "BKE_object.h"
#include "BKE_particle.h"

#ifdef WITH_ALEMBIC
#  include "ABC_alembic.h"
#endif

#ifdef WITH_OPENVDB
#  include "openvdb_capi.h"
#endif

static void rna_UVProject_projectors_begin(CollectionPropertyIterator *iter, PointerRNA *ptr)
{
	UVProjectModifierData *uvp = (UVProjectModifierData *)ptr->data;
	rna_iterator_array_begin(iter, (void *)uvp->projectors, sizeof(Object *), uvp->num_projectors, 0, NULL);
}

static StructRNA *rna_Modifier_refine(struct PointerRNA *ptr)
{
	ModifierData *md = (ModifierData *)ptr->data;

	switch ((ModifierType)md->type) {
		case eModifierType_Subsurf:
			return &RNA_SubsurfModifier;
		case eModifierType_Lattice:
			return &RNA_LatticeModifier;
		case eModifierType_Curve:
			return &RNA_CurveModifier;
		case eModifierType_Build:
			return &RNA_BuildModifier;
		case eModifierType_Mirror:
			return &RNA_MirrorModifier;
		case eModifierType_Decimate:
			return &RNA_DecimateModifier;
		case eModifierType_Wave:
			return &RNA_WaveModifier;
		case eModifierType_Armature:
			return &RNA_ArmatureModifier;
		case eModifierType_Hook:
			return &RNA_HookModifier;
		case eModifierType_Softbody:
			return &RNA_SoftBodyModifier;
		case eModifierType_Boolean:
			return &RNA_BooleanModifier;
		case eModifierType_Array:
			return &RNA_ArrayModifier;
		case eModifierType_EdgeSplit:
			return &RNA_EdgeSplitModifier;
		case eModifierType_Displace:
			return &RNA_DisplaceModifier;
		case eModifierType_UVProject:
			return &RNA_UVProjectModifier;
		case eModifierType_Smooth:
			return &RNA_SmoothModifier;
		case eModifierType_Cast:
			return &RNA_CastModifier;
		case eModifierType_MeshDeform:
			return &RNA_MeshDeformModifier;
		case eModifierType_ParticleSystem:
			return &RNA_ParticleSystemModifier;
		case eModifierType_ParticleInstance:
			return &RNA_ParticleInstanceModifier;
		case eModifierType_Explode:
			return &RNA_ExplodeModifier;
		case eModifierType_Cloth:
			return &RNA_ClothModifier;
		case eModifierType_Collision:
			return &RNA_CollisionModifier;
		case eModifierType_Bevel:
			return &RNA_BevelModifier;
		case eModifierType_Shrinkwrap:
			return &RNA_ShrinkwrapModifier;
		case eModifierType_Fluidsim:
			return &RNA_FluidSimulationModifier;
		case eModifierType_Mask:
			return &RNA_MaskModifier;
		case eModifierType_SimpleDeform:
			return &RNA_SimpleDeformModifier;
		case eModifierType_Multires:
			return &RNA_MultiresModifier;
		case eModifierType_Surface:
			return &RNA_SurfaceModifier;
		case eModifierType_Smoke:
			return &RNA_SmokeModifier;
		case eModifierType_Solidify:
			return &RNA_SolidifyModifier;
		case eModifierType_Screw:
			return &RNA_ScrewModifier;
		case eModifierType_Ocean:
			return &RNA_OceanModifier;
		case eModifierType_Warp:
			return &RNA_WarpModifier;
		case eModifierType_WeightVGEdit:
			return &RNA_VertexWeightEditModifier;
		case eModifierType_WeightVGMix:
			return &RNA_VertexWeightMixModifier;
		case eModifierType_WeightVGProximity:
			return &RNA_VertexWeightProximityModifier;
		case eModifierType_DynamicPaint:
			return &RNA_DynamicPaintModifier;
		case eModifierType_Remesh:
			return &RNA_RemeshModifier;
		case eModifierType_Skin:
			return &RNA_SkinModifier;
		case eModifierType_LaplacianSmooth:
			return &RNA_LaplacianSmoothModifier;
		case eModifierType_Triangulate:
			return &RNA_TriangulateModifier;
		case eModifierType_UVWarp:
			return &RNA_UVWarpModifier;
		case eModifierType_MeshCache:
			return &RNA_MeshCacheModifier;
		case eModifierType_LaplacianDeform:
			return &RNA_LaplacianDeformModifier;
		case eModifierType_Wireframe:
			return &RNA_WireframeModifier;
		case eModifierType_DataTransfer:
			return &RNA_DataTransferModifier;
		case eModifierType_NormalEdit:
			return &RNA_NormalEditModifier;
		case eModifierType_CorrectiveSmooth:
			return &RNA_CorrectiveSmoothModifier;
		case eModifierType_MeshSequenceCache:
			return &RNA_MeshSequenceCacheModifier;
		case eModifierType_SurfaceDeform:
			return &RNA_SurfaceDeformModifier;
<<<<<<< HEAD
		case eModifierType_VertexSnap:
			return &RNA_VertexSnapModifier;
=======
		case eModifierType_OpenVDB:
			return &RNA_OpenVDBModifier;
>>>>>>> 86a036dd
		/* Default */
		case eModifierType_None:
		case eModifierType_ShapeKey:
		case NUM_MODIFIER_TYPES:
			return &RNA_Modifier;
	}

	return &RNA_Modifier;
}

static void rna_Modifier_name_set(PointerRNA *ptr, const char *value)
{
	ModifierData *md = ptr->data;
	char oldname[sizeof(md->name)];
	
	/* make a copy of the old name first */
	BLI_strncpy(oldname, md->name, sizeof(md->name));
	
	/* copy the new name into the name slot */
	BLI_strncpy_utf8(md->name, value, sizeof(md->name));
	
	/* make sure the name is truly unique */
	if (ptr->id.data) {
		Object *ob = ptr->id.data;
		modifier_unique_name(&ob->modifiers, md);
	}
	
	/* fix all the animation data which may link to this */
	BKE_animdata_fix_paths_rename_all(NULL, "modifiers", oldname, md->name);
}

static char *rna_Modifier_path(PointerRNA *ptr)
{
	ModifierData *md = ptr->data;
	char name_esc[sizeof(md->name) * 2];

	BLI_strescape(name_esc, md->name, sizeof(name_esc));
	return BLI_sprintfN("modifiers[\"%s\"]", name_esc);
}

static void rna_Modifier_update(Main *UNUSED(bmain), Scene *UNUSED(scene), PointerRNA *ptr)
{
	DAG_id_tag_update(ptr->id.data, OB_RECALC_DATA);
	WM_main_add_notifier(NC_OBJECT | ND_MODIFIER, ptr->id.data);
}

static void rna_Modifier_dependency_update(Main *bmain, Scene *scene, PointerRNA *ptr)
{
	rna_Modifier_update(bmain, scene, ptr);
	DAG_relations_tag_update(bmain);
}

/* Vertex Groups */

#define RNA_MOD_VGROUP_NAME_SET(_type, _prop)                                               \
static void rna_##_type##Modifier_##_prop##_set(PointerRNA *ptr, const char *value)         \
{                                                                                           \
	_type##ModifierData *tmd = (_type##ModifierData *)ptr->data;                            \
	rna_object_vgroup_name_set(ptr, value, tmd->_prop, sizeof(tmd->_prop));                 \
}

RNA_MOD_VGROUP_NAME_SET(Armature, defgrp_name);
RNA_MOD_VGROUP_NAME_SET(Bevel, defgrp_name);
RNA_MOD_VGROUP_NAME_SET(Cast, defgrp_name);
RNA_MOD_VGROUP_NAME_SET(Curve, name);
RNA_MOD_VGROUP_NAME_SET(DataTransfer, defgrp_name);
RNA_MOD_VGROUP_NAME_SET(Decimate, defgrp_name);
RNA_MOD_VGROUP_NAME_SET(CorrectiveSmooth, defgrp_name);
RNA_MOD_VGROUP_NAME_SET(Displace, defgrp_name);
RNA_MOD_VGROUP_NAME_SET(Hook, name);
RNA_MOD_VGROUP_NAME_SET(LaplacianDeform, anchor_grp_name);
RNA_MOD_VGROUP_NAME_SET(LaplacianSmooth, defgrp_name);
RNA_MOD_VGROUP_NAME_SET(Lattice, name);
RNA_MOD_VGROUP_NAME_SET(Mask, vgroup);
RNA_MOD_VGROUP_NAME_SET(MeshDeform, defgrp_name);
RNA_MOD_VGROUP_NAME_SET(NormalEdit, defgrp_name);
RNA_MOD_VGROUP_NAME_SET(Shrinkwrap, vgroup_name);
RNA_MOD_VGROUP_NAME_SET(SimpleDeform, vgroup_name);
RNA_MOD_VGROUP_NAME_SET(Smooth, defgrp_name);
RNA_MOD_VGROUP_NAME_SET(VertexSnap, vertex_group);
RNA_MOD_VGROUP_NAME_SET(Solidify, defgrp_name);
RNA_MOD_VGROUP_NAME_SET(UVWarp, vgroup_name);
RNA_MOD_VGROUP_NAME_SET(Warp, defgrp_name);
RNA_MOD_VGROUP_NAME_SET(Wave, defgrp_name);
RNA_MOD_VGROUP_NAME_SET(WeightVGEdit, defgrp_name);
RNA_MOD_VGROUP_NAME_SET(WeightVGEdit, mask_defgrp_name);
RNA_MOD_VGROUP_NAME_SET(WeightVGMix, defgrp_name_a);
RNA_MOD_VGROUP_NAME_SET(WeightVGMix, defgrp_name_b);
RNA_MOD_VGROUP_NAME_SET(WeightVGMix, mask_defgrp_name);
RNA_MOD_VGROUP_NAME_SET(WeightVGProximity, defgrp_name);
RNA_MOD_VGROUP_NAME_SET(WeightVGProximity, mask_defgrp_name);
RNA_MOD_VGROUP_NAME_SET(Wireframe, defgrp_name);

static void rna_ExplodeModifier_vgroup_get(PointerRNA *ptr, char *value)
{
	ExplodeModifierData *emd = (ExplodeModifierData *)ptr->data;
	rna_object_vgroup_name_index_get(ptr, value, emd->vgroup);
}

static int rna_ExplodeModifier_vgroup_length(PointerRNA *ptr)
{
	ExplodeModifierData *emd = (ExplodeModifierData *)ptr->data;
	return rna_object_vgroup_name_index_length(ptr, emd->vgroup);
}

static void rna_ExplodeModifier_vgroup_set(PointerRNA *ptr, const char *value)
{
	ExplodeModifierData *emd = (ExplodeModifierData *)ptr->data;
	rna_object_vgroup_name_index_set(ptr, value, &emd->vgroup);
}

#undef RNA_MOD_VGROUP_NAME_SET

/* UV layers */

#define RNA_MOD_UVLAYER_NAME_SET(_type, _prop)                                              \
static void rna_##_type##Modifier_##_prop##_set(PointerRNA *ptr, const char *value)         \
{                                                                                           \
	_type##ModifierData *tmd = (_type##ModifierData *)ptr->data;                            \
	rna_object_uvlayer_name_set(ptr, value, tmd->_prop, sizeof(tmd->_prop));                \
}

RNA_MOD_UVLAYER_NAME_SET(MappingInfo, uvlayer_name);
RNA_MOD_UVLAYER_NAME_SET(UVProject, uvlayer_name);
RNA_MOD_UVLAYER_NAME_SET(UVWarp, uvlayer_name);
RNA_MOD_UVLAYER_NAME_SET(WeightVGEdit, mask_tex_uvlayer_name);
RNA_MOD_UVLAYER_NAME_SET(WeightVGMix, mask_tex_uvlayer_name);
RNA_MOD_UVLAYER_NAME_SET(WeightVGProximity, mask_tex_uvlayer_name);

#undef RNA_MOD_UVLAYER_NAME_SET

/* Objects */

static void modifier_object_set(Object *self, Object **ob_p, int type, PointerRNA value)
{
	Object *ob = value.data;

	if (!self || ob != self) {
		if (!ob || type == OB_EMPTY || ob->type == type) {
			id_lib_extern((ID *)ob);
			*ob_p = ob;
		}
	}
}

#define RNA_MOD_OBJECT_SET(_type, _prop, _obtype)                                           \
static void rna_##_type##Modifier_##_prop##_set(PointerRNA *ptr, PointerRNA value)          \
{                                                                                           \
	_type##ModifierData *tmd = (_type##ModifierData *)ptr->data;                            \
	modifier_object_set(ptr->id.data, &tmd->_prop, _obtype, value);                         \
}

RNA_MOD_OBJECT_SET(Armature, object, OB_ARMATURE);
RNA_MOD_OBJECT_SET(Array, start_cap, OB_MESH);
RNA_MOD_OBJECT_SET(Array, end_cap, OB_MESH);
RNA_MOD_OBJECT_SET(Array, curve_ob, OB_CURVE);
RNA_MOD_OBJECT_SET(Boolean, object, OB_MESH);
RNA_MOD_OBJECT_SET(Cast, object, OB_EMPTY);
RNA_MOD_OBJECT_SET(Curve, object, OB_CURVE);
RNA_MOD_OBJECT_SET(DataTransfer, ob_source, OB_MESH);
RNA_MOD_OBJECT_SET(Lattice, object, OB_LATTICE);
RNA_MOD_OBJECT_SET(Mask, ob_arm, OB_ARMATURE);
RNA_MOD_OBJECT_SET(MeshDeform, object, OB_MESH);
RNA_MOD_OBJECT_SET(NormalEdit, target, OB_EMPTY);
RNA_MOD_OBJECT_SET(Shrinkwrap, target, OB_MESH);
RNA_MOD_OBJECT_SET(Shrinkwrap, auxTarget, OB_MESH);
RNA_MOD_OBJECT_SET(VertexSnap, target, OB_MESH);
RNA_MOD_OBJECT_SET(SurfaceDeform, target, OB_MESH);

static void rna_HookModifier_object_set(PointerRNA *ptr, PointerRNA value)
{
	HookModifierData *hmd = ptr->data;
	Object *ob = (Object *)value.data;

	hmd->object = ob;
	id_lib_extern((ID *)ob);
	BKE_object_modifier_hook_reset(ob, hmd);
}

static PointerRNA rna_UVProjector_object_get(PointerRNA *ptr)
{
	Object **ob = (Object **)ptr->data;
	return rna_pointer_inherit_refine(ptr, &RNA_Object, *ob);
}

static void rna_UVProjector_object_set(PointerRNA *ptr, PointerRNA value)
{
	Object **ob_p = (Object **)ptr->data;
	Object *ob = (Object *)value.data;
	id_lib_extern((ID *)ob);
	*ob_p = ob;
}

#undef RNA_MOD_OBJECT_SET

/* Other rna callbacks */

static void rna_Smoke_set_type(Main *bmain, Scene *scene, PointerRNA *ptr)
{
	SmokeModifierData *smd = (SmokeModifierData *)ptr->data;
	Object *ob = (Object *)ptr->id.data;

	/* nothing changed */
	if ((smd->type & MOD_SMOKE_TYPE_DOMAIN) && smd->domain)
		return;

	smokeModifier_free(smd); /* XXX TODO: completely free all 3 pointers */
	smokeModifier_createType(smd); /* create regarding of selected type */

	switch (smd->type) {
		case MOD_SMOKE_TYPE_DOMAIN:
			ob->dt = OB_WIRE;
			break;
		case MOD_SMOKE_TYPE_FLOW:
		case MOD_SMOKE_TYPE_COLL:
		case 0:
		default:
			break;
	}

	/* update dependency since a domain - other type switch could have happened */
	rna_Modifier_dependency_update(bmain, scene, ptr);
}

static void rna_MultiresModifier_type_set(PointerRNA *ptr, int value)
{
	Object *ob = (Object *)ptr->id.data;
	MultiresModifierData *mmd = (MultiresModifierData *)ptr->data;

	multires_force_update(ob);
	mmd->simple = value;
}

static void rna_MultiresModifier_level_range(PointerRNA *ptr, int *min, int *max,
                                             int *UNUSED(softmin), int *UNUSED(softmax))
{
	MultiresModifierData *mmd = (MultiresModifierData *)ptr->data;

	*min = 0;
	*max = max_ii(0, mmd->totlvl);  /* intentionally _not_ -1 */
}

static int rna_MultiresModifier_external_get(PointerRNA *ptr)
{
	Object *ob = (Object *)ptr->id.data;
	Mesh *me = ob->data;

	return CustomData_external_test(&me->ldata, CD_MDISPS);
}

static void rna_MultiresModifier_filepath_get(PointerRNA *ptr, char *value)
{
	Object *ob = (Object *)ptr->id.data;
	CustomDataExternal *external = ((Mesh *)ob->data)->ldata.external;

	BLI_strncpy(value, (external) ? external->filename : "", sizeof(external->filename));
}

static void rna_MultiresModifier_filepath_set(PointerRNA *ptr, const char *value)
{
	Object *ob = (Object *)ptr->id.data;
	CustomDataExternal *external = ((Mesh *)ob->data)->ldata.external;

	if (external && !STREQ(external->filename, value)) {
		BLI_strncpy(external->filename, value, sizeof(external->filename));
		multires_force_external_reload(ob);
	}
}

static int rna_MultiresModifier_filepath_length(PointerRNA *ptr)
{
	Object *ob = (Object *)ptr->id.data;
	CustomDataExternal *external = ((Mesh *)ob->data)->ldata.external;

	return strlen((external) ? external->filename : "");
}

static int rna_ShrinkwrapModifier_face_cull_get(PointerRNA *ptr)
{
	ShrinkwrapModifierData *swm = (ShrinkwrapModifierData *)ptr->data;
	return swm->shrinkOpts & (MOD_SHRINKWRAP_CULL_TARGET_FRONTFACE | MOD_SHRINKWRAP_CULL_TARGET_BACKFACE);
}

static void rna_ShrinkwrapModifier_face_cull_set(struct PointerRNA *ptr, int value)
{
	ShrinkwrapModifierData *swm = (ShrinkwrapModifierData *)ptr->data;
	
	swm->shrinkOpts =
	    (swm->shrinkOpts & ~(MOD_SHRINKWRAP_CULL_TARGET_FRONTFACE | MOD_SHRINKWRAP_CULL_TARGET_BACKFACE)) | value;
}

static int rna_MeshDeformModifier_is_bound_get(PointerRNA *ptr)
{
	return (((MeshDeformModifierData *)ptr->data)->bindcagecos != NULL);
}

static PointerRNA rna_SoftBodyModifier_settings_get(PointerRNA *ptr)
{
	Object *ob = (Object *)ptr->id.data;
	return rna_pointer_inherit_refine(ptr, &RNA_SoftBodySettings, ob->soft);
}

static PointerRNA rna_SoftBodyModifier_point_cache_get(PointerRNA *ptr)
{
	Object *ob = (Object *)ptr->id.data;
	return rna_pointer_inherit_refine(ptr, &RNA_PointCache, ob->soft->pointcache);
}

static PointerRNA rna_CollisionModifier_settings_get(PointerRNA *ptr)
{
	Object *ob = (Object *)ptr->id.data;
	return rna_pointer_inherit_refine(ptr, &RNA_CollisionSettings, ob->pd);
}

static void rna_UVProjectModifier_num_projectors_set(PointerRNA *ptr, int value)
{
	UVProjectModifierData *md = (UVProjectModifierData *)ptr->data;
	int a;

	md->num_projectors = CLAMPIS(value, 1, MOD_UVPROJECT_MAXPROJECTORS);
	for (a = md->num_projectors; a < MOD_UVPROJECT_MAXPROJECTORS; a++)
		md->projectors[a] = NULL;
}

static void rna_OceanModifier_init_update(Main *bmain, Scene *scene, PointerRNA *ptr)
{
	OceanModifierData *omd = (OceanModifierData *)ptr->data;
	
	omd->refresh |= (MOD_OCEAN_REFRESH_RESET | MOD_OCEAN_REFRESH_SIM | MOD_OCEAN_REFRESH_CLEAR_CACHE);
	
	rna_Modifier_update(bmain, scene, ptr);
}

static void rna_OceanModifier_sim_update(Main *bmain, Scene *scene, PointerRNA *ptr)
{
	OceanModifierData *omd = (OceanModifierData *)ptr->data;
	
	omd->refresh |= MOD_OCEAN_REFRESH_SIM;
	
	rna_Modifier_update(bmain, scene, ptr);
}

static void rna_OceanModifier_topology_update(Main *bmain, Scene *scene, PointerRNA *ptr)
{
	OceanModifierData *omd = (OceanModifierData *)ptr->data;
	
	omd->refresh |= MOD_OCEAN_REFRESH_TOPOLOGY;
	
	rna_Modifier_update(bmain, scene, ptr);
}

static void rna_OceanModifier_ocean_chop_set(PointerRNA *ptr, float value)
{
	OceanModifierData *omd = (OceanModifierData *)ptr->data;
	float old_value = omd->chop_amount;
	
	omd->chop_amount = value;
	
	if ((old_value == 0.0f && value > 0.0f) ||
	    (old_value > 0.0f && value == 0.0f))
	{
		omd->refresh |= MOD_OCEAN_REFRESH_RESET;
		omd->refresh |= MOD_OCEAN_REFRESH_CLEAR_CACHE;
	}
}

static int rna_LaplacianDeformModifier_is_bind_get(PointerRNA *ptr)
{
	LaplacianDeformModifierData *lmd = (LaplacianDeformModifierData *)ptr->data;
	return ((lmd->flag & MOD_LAPLACIANDEFORM_BIND) && (lmd->cache_system != NULL));
}

/* NOTE: Curve and array modifiers requires curve path to be evaluated,
 * dependency graph will make sure that curve eval would create such a path,
 * but if curve was already evaluated we might miss path.
 *
 * So what we do here is: if path was not calculated for target curve we
 * tag it for update.
 */

static void rna_CurveModifier_dependency_update(Main *bmain, Scene *scene, PointerRNA *ptr)
{
	CurveModifierData *cmd = (CurveModifierData *)ptr->data;
	rna_Modifier_update(bmain, scene, ptr);
	DAG_relations_tag_update(bmain);
	if (cmd->object != NULL) {
		Curve *curve = cmd->object->data;
		if ((curve->flag & CU_PATH) == 0) {
			DAG_id_tag_update(&curve->id, OB_RECALC_DATA);
		}
	}
}

static void rna_ArrayModifier_dependency_update(Main *bmain, Scene *scene, PointerRNA *ptr)
{
	ArrayModifierData *amd = (ArrayModifierData *)ptr->data;
	rna_Modifier_update(bmain, scene, ptr);
	DAG_relations_tag_update(bmain);
	if (amd->curve_ob != NULL) {
		Curve *curve = amd->curve_ob->data;
		if ((curve->flag & CU_PATH) == 0) {
			DAG_id_tag_update(&curve->id, OB_RECALC_DATA);
		}
	}
}


static void rna_DataTransferModifier_use_data_update(Main *bmain, Scene *scene, PointerRNA *ptr)
{
	DataTransferModifierData *dtmd = (DataTransferModifierData *)ptr->data;

	if (!(dtmd->flags & MOD_DATATRANSFER_USE_VERT)) {
		dtmd->data_types &= ~DT_TYPE_VERT_ALL;
	}
	if (!(dtmd->flags & MOD_DATATRANSFER_USE_EDGE)) {
		dtmd->data_types &= ~DT_TYPE_EDGE_ALL;
	}
	if (!(dtmd->flags & MOD_DATATRANSFER_USE_LOOP)) {
		dtmd->data_types &= ~DT_TYPE_LOOP_ALL;
	}
	if (!(dtmd->flags & MOD_DATATRANSFER_USE_POLY)) {
		dtmd->data_types &= ~DT_TYPE_POLY_ALL;
	}

	rna_Modifier_update(bmain, scene, ptr);
}

static void rna_DataTransferModifier_data_types_update(Main *bmain, Scene *scene, PointerRNA *ptr)
{
	DataTransferModifierData *dtmd = (DataTransferModifierData *)ptr->data;
	const int item_types = BKE_object_data_transfer_get_dttypes_item_types(dtmd->data_types);

	if (item_types & ME_VERT) {
		dtmd->flags |= MOD_DATATRANSFER_USE_VERT;
	}
	if (item_types & ME_EDGE) {
		dtmd->flags |= MOD_DATATRANSFER_USE_EDGE;
	}
	if (item_types & ME_LOOP) {
		dtmd->flags |= MOD_DATATRANSFER_USE_LOOP;
	}
	if (item_types & ME_POLY) {
		dtmd->flags |= MOD_DATATRANSFER_USE_POLY;
	}

	rna_Modifier_update(bmain, scene, ptr);
}

static void rna_DataTransferModifier_verts_data_types_set(struct PointerRNA *ptr, int value)
{
	DataTransferModifierData *dtmd = (DataTransferModifierData *)ptr->data;

	dtmd->data_types &= ~DT_TYPE_VERT_ALL;
	dtmd->data_types |= value;
}

static void rna_DataTransferModifier_edges_data_types_set(struct PointerRNA *ptr, int value)
{
	DataTransferModifierData *dtmd = (DataTransferModifierData *)ptr->data;

	dtmd->data_types &= ~DT_TYPE_EDGE_ALL;
	dtmd->data_types |= value;
}

static void rna_DataTransferModifier_loops_data_types_set(struct PointerRNA *ptr, int value)
{
	DataTransferModifierData *dtmd = (DataTransferModifierData *)ptr->data;

	dtmd->data_types &= ~DT_TYPE_LOOP_ALL;
	dtmd->data_types |= value;
}

static void rna_DataTransferModifier_polys_data_types_set(struct PointerRNA *ptr, int value)
{
	DataTransferModifierData *dtmd = (DataTransferModifierData *)ptr->data;

	dtmd->data_types &= ~DT_TYPE_POLY_ALL;
	dtmd->data_types |= value;
}

static EnumPropertyItem *rna_DataTransferModifier_layers_select_src_itemf(bContext *C, PointerRNA *ptr, PropertyRNA *prop, bool *r_free)
{
	DataTransferModifierData *dtmd = (DataTransferModifierData *)ptr->data;
	EnumPropertyItem *item = NULL, tmp_item = {0};
	int totitem = 0;

	if (!C) {  /* needed for docs and i18n tools */
		return rna_enum_dt_layers_select_src_items;
	}

	/* No active here! */
	RNA_enum_items_add_value(&item, &totitem, rna_enum_dt_layers_select_src_items, DT_LAYERS_ALL_SRC);

	if (STREQ(RNA_property_identifier(prop), "layers_vgroup_select_src")) {
		Object *ob_src = dtmd->ob_source;

#if 0  /* XXX Don't think we want this in modifier version... */
		if (BKE_object_pose_armature_get(ob_src)) {
			RNA_enum_items_add_value(&item, &totitem, rna_enum_dt_layers_select_src_items, DT_LAYERS_VGROUP_SRC_BONE_SELECT);
			RNA_enum_items_add_value(&item, &totitem, rna_enum_dt_layers_select_src_items, DT_LAYERS_VGROUP_SRC_BONE_DEFORM);
		}
#endif

		if (ob_src) {
			bDeformGroup *dg;
			int i;

			RNA_enum_item_add_separator(&item, &totitem);

			for (i = 0, dg = ob_src->defbase.first; dg; i++, dg = dg->next) {
				tmp_item.value = i;
				tmp_item.identifier = tmp_item.name = dg->name;
				RNA_enum_item_add(&item, &totitem, &tmp_item);
			}
		}
	}
	else if (STREQ(RNA_property_identifier(prop), "layers_shapekey_select_src")) {
		/* TODO */
	}
	else if (STREQ(RNA_property_identifier(prop), "layers_uv_select_src")) {
		Object *ob_src = dtmd->ob_source;

		if (ob_src) {
			DerivedMesh *dm_src;
			CustomData *pdata;
			int num_data, i;

			dm_src = object_get_derived_final(ob_src, false);
			if (dm_src != NULL) {
				pdata = dm_src->getPolyDataLayout(dm_src);
				num_data = CustomData_number_of_layers(pdata, CD_MTEXPOLY);

				RNA_enum_item_add_separator(&item, &totitem);

				for (i = 0; i < num_data; i++) {
					tmp_item.value = i;
					tmp_item.identifier = tmp_item.name = CustomData_get_layer_name(pdata, CD_MTEXPOLY, i);
					RNA_enum_item_add(&item, &totitem, &tmp_item);
				}
			}
		}
	}
	else if (STREQ(RNA_property_identifier(prop), "layers_vcol_select_src")) {
		Object *ob_src = dtmd->ob_source;

		if (ob_src) {
			DerivedMesh *dm_src;
			CustomData *ldata;
			int num_data, i;

			dm_src = object_get_derived_final(ob_src, false);
			if (dm_src != NULL) {
				ldata = dm_src->getLoopDataLayout(dm_src);
				num_data = CustomData_number_of_layers(ldata, CD_MLOOPCOL);

				RNA_enum_item_add_separator(&item, &totitem);

				for (i = 0; i < num_data; i++) {
					tmp_item.value = i;
					tmp_item.identifier = tmp_item.name = CustomData_get_layer_name(ldata, CD_MLOOPCOL, i);
					RNA_enum_item_add(&item, &totitem, &tmp_item);
				}
			}
		}
	}

	RNA_enum_item_end(&item, &totitem);
	*r_free = true;

	return item;
}

static EnumPropertyItem *rna_DataTransferModifier_layers_select_dst_itemf(bContext *C, PointerRNA *ptr, PropertyRNA *prop, bool *r_free)
{
	DataTransferModifierData *dtmd = (DataTransferModifierData *)ptr->data;
	EnumPropertyItem *item = NULL, tmp_item = {0};
	int totitem = 0;

	if (!C) {  /* needed for docs and i18n tools */
		return rna_enum_dt_layers_select_dst_items;
	}

	/* No active here! */
	RNA_enum_items_add_value(&item, &totitem, rna_enum_dt_layers_select_dst_items, DT_LAYERS_NAME_DST);
	RNA_enum_items_add_value(&item, &totitem, rna_enum_dt_layers_select_dst_items, DT_LAYERS_INDEX_DST);

	if (STREQ(RNA_property_identifier(prop), "layers_vgroup_select_dst")) {
		/* Only list destination layers if we have a single source! */
		if (dtmd->layers_select_src[DT_MULTILAYER_INDEX_MDEFORMVERT] >= 0) {
			Object *ob_dst = CTX_data_active_object(C); /* XXX Is this OK? */

			if (ob_dst) {
				bDeformGroup *dg;
				int i;

				RNA_enum_item_add_separator(&item, &totitem);

				for (i = 0, dg = ob_dst->defbase.first; dg; i++, dg = dg->next) {
					tmp_item.value = i;
					tmp_item.identifier = tmp_item.name = dg->name;
					RNA_enum_item_add(&item, &totitem, &tmp_item);
				}
			}
		}
	}
	else if (STREQ(RNA_property_identifier(prop), "layers_shapekey_select_dst")) {
		/* TODO */
	}
	else if (STREQ(RNA_property_identifier(prop), "layers_uv_select_dst")) {
		/* Only list destination layers if we have a single source! */
		if (dtmd->layers_select_src[DT_MULTILAYER_INDEX_UV] >= 0) {
			Object *ob_dst = CTX_data_active_object(C); /* XXX Is this OK? */

			if (ob_dst && ob_dst->data) {
				Mesh *me_dst;
				CustomData *pdata;
				int num_data, i;

				me_dst = ob_dst->data;
				pdata = &me_dst->pdata;
				num_data = CustomData_number_of_layers(pdata, CD_MTEXPOLY);

				RNA_enum_item_add_separator(&item, &totitem);

				for (i = 0; i < num_data; i++) {
					tmp_item.value = i;
					tmp_item.identifier = tmp_item.name = CustomData_get_layer_name(pdata, CD_MTEXPOLY, i);
					RNA_enum_item_add(&item, &totitem, &tmp_item);
				}
			}
		}
	}
	else if (STREQ(RNA_property_identifier(prop), "layers_vcol_select_dst")) {
		/* Only list destination layers if we have a single source! */
		if (dtmd->layers_select_src[DT_MULTILAYER_INDEX_VCOL] >= 0) {
			Object *ob_dst = CTX_data_active_object(C); /* XXX Is this OK? */

			if (ob_dst && ob_dst->data) {
				Mesh *me_dst;
				CustomData *ldata;
				int num_data, i;

				me_dst = ob_dst->data;
				ldata = &me_dst->ldata;
				num_data = CustomData_number_of_layers(ldata, CD_MLOOPCOL);

				RNA_enum_item_add_separator(&item, &totitem);

				for (i = 0; i < num_data; i++) {
					tmp_item.value = i;
					tmp_item.identifier = tmp_item.name = CustomData_get_layer_name(ldata, CD_MLOOPCOL, i);
					RNA_enum_item_add(&item, &totitem, &tmp_item);
				}
			}
		}
	}


	RNA_enum_item_end(&item, &totitem);
	*r_free = true;

	return item;
}

static EnumPropertyItem *rna_DataTransferModifier_mix_mode_itemf(bContext *C, PointerRNA *ptr, PropertyRNA *UNUSED(prop), bool *r_free)
{
	DataTransferModifierData *dtmd = (DataTransferModifierData *)ptr->data;
	EnumPropertyItem *item = NULL;
	int totitem = 0;

	bool support_advanced_mixing, support_threshold;

	if (!C) {  /* needed for docs and i18n tools */
		return rna_enum_dt_mix_mode_items;
	}

	RNA_enum_items_add_value(&item, &totitem, rna_enum_dt_mix_mode_items, CDT_MIX_TRANSFER);

	BKE_object_data_transfer_get_dttypes_capacity(dtmd->data_types, &support_advanced_mixing, &support_threshold);

	if (support_threshold) {
		RNA_enum_items_add_value(&item, &totitem, rna_enum_dt_mix_mode_items, CDT_MIX_REPLACE_ABOVE_THRESHOLD);
		RNA_enum_items_add_value(&item, &totitem, rna_enum_dt_mix_mode_items, CDT_MIX_REPLACE_BELOW_THRESHOLD);
	}

	if (support_advanced_mixing) {
		RNA_enum_item_add_separator(&item, &totitem);
		RNA_enum_items_add_value(&item, &totitem, rna_enum_dt_mix_mode_items, CDT_MIX_MIX);
		RNA_enum_items_add_value(&item, &totitem, rna_enum_dt_mix_mode_items, CDT_MIX_ADD);
		RNA_enum_items_add_value(&item, &totitem, rna_enum_dt_mix_mode_items, CDT_MIX_SUB);
		RNA_enum_items_add_value(&item, &totitem, rna_enum_dt_mix_mode_items, CDT_MIX_MUL);
	}

	RNA_enum_item_end(&item, &totitem);
	*r_free = true;

	return item;
}

static void rna_CorrectiveSmoothModifier_update(Main *bmain, Scene *scene, PointerRNA *ptr)
{
	CorrectiveSmoothModifierData *csmd = (CorrectiveSmoothModifierData *)ptr->data;

	MEM_SAFE_FREE(csmd->delta_cache);

	rna_Modifier_update(bmain, scene, ptr);
}

static void rna_CorrectiveSmoothModifier_rest_source_update(Main *bmain, Scene *scene, PointerRNA *ptr)
{
	CorrectiveSmoothModifierData *csmd = (CorrectiveSmoothModifierData *)ptr->data;

	if (csmd->rest_source != MOD_CORRECTIVESMOOTH_RESTSOURCE_BIND) {
		MEM_SAFE_FREE(csmd->bind_coords);
		csmd->bind_coords_num = 0;
	}

	rna_CorrectiveSmoothModifier_update(bmain, scene, ptr);
}

static int rna_CorrectiveSmoothModifier_is_bind_get(PointerRNA *ptr)
{
	CorrectiveSmoothModifierData *csmd = (CorrectiveSmoothModifierData *)ptr->data;
	return (csmd->bind_coords != NULL);
}

static int rna_SurfaceDeformModifier_is_bound_get(PointerRNA *ptr)
{
	return (((SurfaceDeformModifierData *)ptr->data)->verts != NULL);
}

static void rna_MeshSequenceCache_object_path_update(Main *bmain, Scene *scene, PointerRNA *ptr)
{
#ifdef WITH_ALEMBIC
	MeshSeqCacheModifierData *mcmd = (MeshSeqCacheModifierData *)ptr->data;
	Object *ob = (Object *)ptr->id.data;

	mcmd->reader = CacheReader_open_alembic_object(mcmd->cache_file->handle,
	                                               mcmd->reader,
	                                               ob,
	                                               mcmd->object_path);
#endif

	rna_Modifier_update(bmain, scene, ptr);
}

static void rna_OpenVDBModifier_set_color_chanels(OpenVDBModifierData *vdbmd)
{
	char name[64];
	int last;

	if (vdbmd->color[0][0] == 0 || vdbmd->color[1][0] != 0 || vdbmd->color[2][0] != 0) {
		return;
	}

	BLI_strncpy_utf8(name, vdbmd->color[0], sizeof(name));
	last = strlen(name) - 1;

	if (!ELEM(name[last], '0', '1', 'X')) {
		return;
	}

	for (int i = 1; i < 3; i++) {
		name[last] += 1;

		for (int j = 0; j < vdbmd->numgrids; j++) {
			if (STREQ(name, vdbmd->grids[j])) {
				BLI_strncpy_utf8(vdbmd->color[i], name, sizeof(vdbmd->color[i]));
				break;
			}
		}
	}
}

static void rna_OpenVDBModifier_update(Main *bmain, Scene *scene, PointerRNA *ptr)
{
	OpenVDBModifierData *vdbmd = (OpenVDBModifierData *)ptr->data;

	vdbmd->frame_last = -1;

	rna_Modifier_update(bmain, scene, ptr);
}

static void rna_OpenVDBModifier_viewport_update(Main *UNUSED(bmain), Scene *UNUSED(scene), PointerRNA *ptr)
{
	WM_main_add_notifier(NC_OBJECT | ND_MODIFIER, ptr->id.data);
}

static void rna_OpenVDBModifier_abs_path_get(PointerRNA *ptr, char *value)
{
	OpenVDBModifierData *vdbmd = (OpenVDBModifierData *)ptr->data;

	BLI_strncpy(value, vdbmd->filepath, 1024);
	BLI_path_abs(value, G.main->name);
}

static int rna_OpenVDBModifier_abs_path_length(PointerRNA *ptr)
{
	OpenVDBModifierData *vdbmd = (OpenVDBModifierData *)ptr->data;
	char filepath[1024];

	BLI_strncpy(filepath, vdbmd->filepath, sizeof(filepath));
	BLI_path_abs(filepath, G.main->name);
	return strlen(filepath);
}

static int rna_OpenVDBModifier_density_grid_get(PointerRNA *ptr)
{
	OpenVDBModifierData *vdbmd = (OpenVDBModifierData *)ptr->data;

	for (int i = 0; i < vdbmd->numgrids; i++) {
		if (STREQ(vdbmd->density, vdbmd->grids[i])) {
			return i + 1;
		}
	}

	return 0;
}

static void rna_OpenVDBModifier_density_grid_set(PointerRNA *ptr, int value)
{
	OpenVDBModifierData *vdbmd = (OpenVDBModifierData *)ptr->data;

	if (value == 0) {
		vdbmd->density[0] = 0;
		return;
	}

	if (value <= vdbmd->numgrids) {
		BLI_strncpy_utf8(vdbmd->density, vdbmd->grids[value - 1], sizeof(vdbmd->density));
	}
}

static int rna_OpenVDBModifier_heat_grid_get(PointerRNA *ptr)
{
	OpenVDBModifierData *vdbmd = (OpenVDBModifierData *)ptr->data;

	for (int i = 0; i < vdbmd->numgrids; i++) {
		if (STREQ(vdbmd->heat, vdbmd->grids[i])) {
			return i + 1;
		}
	}

	return 0;
}

static void rna_OpenVDBModifier_heat_grid_set(PointerRNA *ptr, int value)
{
	OpenVDBModifierData *vdbmd = (OpenVDBModifierData *)ptr->data;

	if (value == 0) {
		vdbmd->heat[0] = 0;
		return;
	}

	if (value <= vdbmd->numgrids) {
		BLI_strncpy_utf8(vdbmd->heat, vdbmd->grids[value - 1], sizeof(vdbmd->heat));
	}
}

static int rna_OpenVDBModifier_flame_grid_get(PointerRNA *ptr)
{
	OpenVDBModifierData *vdbmd = (OpenVDBModifierData *)ptr->data;

	for (int i = 0; i < vdbmd->numgrids; i++) {
		if (STREQ(vdbmd->flame, vdbmd->grids[i])) {
			return i + 1;
		}
	}

	return 0;
}

static void rna_OpenVDBModifier_flame_grid_set(PointerRNA *ptr, int value)
{
	OpenVDBModifierData *vdbmd = (OpenVDBModifierData *)ptr->data;

	if (value == 0) {
		vdbmd->flame[0] = 0;
		return;
	}

	if (value <= vdbmd->numgrids) {
		BLI_strncpy_utf8(vdbmd->flame, vdbmd->grids[value - 1], sizeof(vdbmd->flame));
	}
}

static int rna_OpenVDBModifier_color1_grid_get(PointerRNA *ptr)
{
	OpenVDBModifierData *vdbmd = (OpenVDBModifierData *)ptr->data;

	for (int i = 0; i < vdbmd->numgrids; i++) {
		if (STREQ(vdbmd->color[0], vdbmd->grids[i])) {
			return i + 1;
		}
	}

	return 0;
}

static void rna_OpenVDBModifier_color1_grid_set(PointerRNA *ptr, int value)
{
	OpenVDBModifierData *vdbmd = (OpenVDBModifierData *)ptr->data;

	if (value == 0) {
		vdbmd->color[0][0] = 0;
		return;
	}

	if (value <= vdbmd->numgrids) {
		BLI_strncpy_utf8(vdbmd->color[0], vdbmd->grids[value - 1], sizeof(vdbmd->color[0]));
	}

	rna_OpenVDBModifier_set_color_chanels(vdbmd);
}

static int rna_OpenVDBModifier_color2_grid_get(PointerRNA *ptr)
{
	OpenVDBModifierData *vdbmd = (OpenVDBModifierData *)ptr->data;

	for (int i = 0; i < vdbmd->numgrids; i++) {
		if (STREQ(vdbmd->color[1], vdbmd->grids[i])) {
			return i + 1;
		}
	}

	return 0;
}

static void rna_OpenVDBModifier_color2_grid_set(PointerRNA *ptr, int value)
{
	OpenVDBModifierData *vdbmd = (OpenVDBModifierData *)ptr->data;

	if (value == 0) {
		vdbmd->color[1][0] = 0;
		return;
	}

	if (value <= vdbmd->numgrids) {
		BLI_strncpy_utf8(vdbmd->color[1], vdbmd->grids[value - 1], sizeof(vdbmd->color[1]));
	}
}

static int rna_OpenVDBModifier_color3_grid_get(PointerRNA *ptr)
{
	OpenVDBModifierData *vdbmd = (OpenVDBModifierData *)ptr->data;

	for (int i = 0; i < vdbmd->numgrids; i++) {
		if (STREQ(vdbmd->color[2], vdbmd->grids[i])) {
			return i + 1;
		}
	}

	return 0;
}

static void rna_OpenVDBModifier_color3_grid_set(PointerRNA *ptr, int value)
{
	OpenVDBModifierData *vdbmd = (OpenVDBModifierData *)ptr->data;

	if (value == 0) {
		vdbmd->color[2][0] = 0;
		return;
	}

	if (value <= vdbmd->numgrids) {
		BLI_strncpy_utf8(vdbmd->color[2], vdbmd->grids[value - 1], sizeof(vdbmd->color[2]));
	}
}

static EnumPropertyItem *rna_OpenVDBModifier_grid_itemf(
        bContext *UNUSED(C), PointerRNA *ptr, PropertyRNA *UNUSED(prop), bool *r_free)
{
	OpenVDBModifierData *vdbmd = (OpenVDBModifierData *)ptr->data;
	EnumPropertyItem *item = NULL;
	EnumPropertyItem tmp = {0, "NONE", 0, "None", "Don't use any grid"};
	int totitem = 0;

	RNA_enum_item_add(&item, &totitem, &tmp);

	tmp.description = "";

	for (int i = 0; i < vdbmd->numgrids; i++) {
		tmp.value = i + 1;
		tmp.identifier = vdbmd->grids[i];
		tmp.name = vdbmd->grids[i];
		RNA_enum_item_add(&item, &totitem, &tmp);
	}

	RNA_enum_item_end(&item, &totitem);
	*r_free = true;

	return item;
}

static int rna_OpenVDBModifier_show_axis_convert_get(PointerRNA *ptr)
{
#ifdef WITH_OPENVDB
	OpenVDBModifierData *vdbmd = (OpenVDBModifierData *)ptr->data;
	char filepath[1024];

	BLI_strncpy(filepath, vdbmd->filepath, sizeof(filepath));
	BLI_path_abs(filepath, G.main->name);

	if (BLI_exists(filepath)) {
		struct OpenVDBReader *reader = OpenVDBReader_create();
		OpenVDBReader_open(reader, filepath);

		if (OpenVDB_has_metadata(reader, "FFXVDBVersion")) {
			OpenVDBReader_free(reader);
			return 0;
		}

		OpenVDBReader_free(reader);
	}
#else
	UNUSED_VARS(ptr);
#endif

	return 1;
}

static int rna_OpenVDBModifier_frame_start_get(PointerRNA *ptr)
{
	OpenVDBModifierData *vdbmd = (OpenVDBModifierData *)ptr->data;
	SmokeModifierData *smd = vdbmd->smoke;
	SmokeDomainSettings *sds = smd->domain;
	PointCache *cache = sds->point_cache[0];

	return cache->startframe;
}

static void rna_OpenVDBModifier_frame_start_set(PointerRNA *ptr, int value)
{
	OpenVDBModifierData *vdbmd = (OpenVDBModifierData *)ptr->data;
	SmokeModifierData *smd = vdbmd->smoke;
	SmokeDomainSettings *sds = smd->domain;
	PointCache *cache = sds->point_cache[0];

	cache->startframe = value;
}

static int rna_OpenVDBModifier_frame_end_get(PointerRNA *ptr)
{
	OpenVDBModifierData *vdbmd = (OpenVDBModifierData *)ptr->data;
	SmokeModifierData *smd = vdbmd->smoke;
	SmokeDomainSettings *sds = smd->domain;
	PointCache *cache = sds->point_cache[0];

	return cache->endframe;
}

static void rna_OpenVDBModifier_frame_end_set(PointerRNA *ptr, int value)
{
	OpenVDBModifierData *vdbmd = (OpenVDBModifierData *)ptr->data;
	SmokeModifierData *smd = vdbmd->smoke;
	SmokeDomainSettings *sds = smd->domain;
	PointCache *cache = sds->point_cache[0];

	cache->endframe = value;
}

#else

static PropertyRNA *rna_def_property_subdivision_common(StructRNA *srna, const char type[])
{
	static EnumPropertyItem prop_subdivision_type_items[] = {
		{0, "CATMULL_CLARK", 0, "Catmull-Clark", ""},
		{1, "SIMPLE", 0, "Simple", ""},
		{0, NULL, 0, NULL, NULL}
	};

	PropertyRNA *prop = RNA_def_property(srna, "subdivision_type", PROP_ENUM, PROP_NONE);
	RNA_def_property_enum_sdna(prop, NULL, type);
	RNA_def_property_enum_items(prop, prop_subdivision_type_items);
	RNA_def_property_ui_text(prop, "Subdivision Type", "Select type of subdivision algorithm");
	RNA_def_property_update(prop, 0, "rna_Modifier_update");

	return prop;
}

static void rna_def_modifier_subsurf(BlenderRNA *brna)
{
	StructRNA *srna;
	PropertyRNA *prop;

	srna = RNA_def_struct(brna, "SubsurfModifier", "Modifier");
	RNA_def_struct_ui_text(srna, "Subsurf Modifier", "Subdivision surface modifier");
	RNA_def_struct_sdna(srna, "SubsurfModifierData");
	RNA_def_struct_ui_icon(srna, ICON_MOD_SUBSURF);

	rna_def_property_subdivision_common(srna, "subdivType");

	/* see CCGSUBSURF_LEVEL_MAX for max limit */
	prop = RNA_def_property(srna, "levels", PROP_INT, PROP_UNSIGNED);
	RNA_def_property_int_sdna(prop, NULL, "levels");
	RNA_def_property_range(prop, 0, 11);
	RNA_def_property_ui_range(prop, 0, 6, 1, -1);
	RNA_def_property_ui_text(prop, "Levels", "Number of subdivisions to perform");
	RNA_def_property_update(prop, 0, "rna_Modifier_update");

	prop = RNA_def_property(srna, "render_levels", PROP_INT, PROP_UNSIGNED);
	RNA_def_property_int_sdna(prop, NULL, "renderLevels");
	RNA_def_property_range(prop, 0, 11);
	RNA_def_property_ui_range(prop, 0, 6, 1, -1);
	RNA_def_property_ui_text(prop, "Render Levels", "Number of subdivisions to perform when rendering");

	prop = RNA_def_property(srna, "show_only_control_edges", PROP_BOOLEAN, PROP_NONE);
	RNA_def_property_boolean_sdna(prop, NULL, "flags", eSubsurfModifierFlag_ControlEdges);
	RNA_def_property_ui_text(prop, "Optimal Display", "Skip drawing/rendering of interior subdivided edges");
	RNA_def_property_update(prop, 0, "rna_Modifier_update");
	
	prop = RNA_def_property(srna, "use_subsurf_uv", PROP_BOOLEAN, PROP_NONE);
	RNA_def_property_boolean_sdna(prop, NULL, "flags", eSubsurfModifierFlag_SubsurfUv);
	RNA_def_property_ui_text(prop, "Subdivide UVs", "Use subsurf to subdivide UVs");
	RNA_def_property_update(prop, 0, "rna_Modifier_update");

#ifdef WITH_OPENSUBDIV
	prop = RNA_def_property(srna, "use_opensubdiv", PROP_BOOLEAN, PROP_NONE);
	RNA_def_property_boolean_sdna(prop, NULL, "use_opensubdiv", 1);
	RNA_def_property_ui_text(prop, "Use OpenSubdiv", "Use OpenSubdiv for the subdivisions (viewport only)");
	RNA_def_property_update(prop, 0, "rna_Modifier_update");
#endif
}

static void rna_def_modifier_generic_map_info(StructRNA *srna)
{
	static EnumPropertyItem prop_texture_coordinates_items[] = {
		{MOD_DISP_MAP_LOCAL, "LOCAL", 0, "Local", "Use the local coordinate system for the texture coordinates"},
		{MOD_DISP_MAP_GLOBAL, "GLOBAL", 0, "Global", "Use the global coordinate system for the texture coordinates"},
		{MOD_DISP_MAP_OBJECT, "OBJECT", 0, "Object",
		 "Use the linked object's local coordinate system for the texture coordinates"},
		{MOD_DISP_MAP_UV, "UV", 0, "UV", "Use UV coordinates for the texture coordinates"},
		{0, NULL, 0, NULL, NULL}
	};

	PropertyRNA *prop;

	prop = RNA_def_property(srna, "texture", PROP_POINTER, PROP_NONE);
	RNA_def_property_ui_text(prop, "Texture", "");
	RNA_def_property_flag(prop, PROP_EDITABLE);
	RNA_def_property_update(prop, 0, "rna_Modifier_update");

	prop = RNA_def_property(srna, "texture_coords", PROP_ENUM, PROP_NONE);
	RNA_def_property_enum_sdna(prop, NULL, "texmapping");
	RNA_def_property_enum_items(prop, prop_texture_coordinates_items);
	RNA_def_property_ui_text(prop, "Texture Coordinates", "");
	RNA_def_property_update(prop, 0, "rna_Modifier_dependency_update");

	prop = RNA_def_property(srna, "uv_layer", PROP_STRING, PROP_NONE);
	RNA_def_property_string_sdna(prop, NULL, "uvlayer_name");
	RNA_def_property_ui_text(prop, "UV Map", "UV map name");
	RNA_def_property_string_funcs(prop, NULL, NULL, "rna_MappingInfoModifier_uvlayer_name_set");
	RNA_def_property_update(prop, 0, "rna_Modifier_update");

	prop = RNA_def_property(srna, "texture_coords_object", PROP_POINTER, PROP_NONE);
	RNA_def_property_pointer_sdna(prop, NULL, "map_object");
	RNA_def_property_ui_text(prop, "Texture Coordinate Object", "Object to set the texture coordinates");
	RNA_def_property_flag(prop, PROP_EDITABLE | PROP_ID_SELF_CHECK);
	RNA_def_property_update(prop, 0, "rna_Modifier_dependency_update");
}

static void rna_def_modifier_warp(BlenderRNA *brna)
{
	StructRNA *srna;
	PropertyRNA *prop;

	srna = RNA_def_struct(brna, "WarpModifier", "Modifier");
	RNA_def_struct_ui_text(srna, "Warp Modifier", "Warp modifier");
	RNA_def_struct_sdna(srna, "WarpModifierData");
	RNA_def_struct_ui_icon(srna, ICON_MOD_WARP);

	prop = RNA_def_property(srna, "object_from", PROP_POINTER, PROP_NONE);
	RNA_def_property_ui_text(prop, "From", "Object to transform from");
	RNA_def_property_flag(prop, PROP_EDITABLE | PROP_ID_SELF_CHECK);
	RNA_def_property_update(prop, 0, "rna_Modifier_dependency_update");

	prop = RNA_def_property(srna, "object_to", PROP_POINTER, PROP_NONE);
	RNA_def_property_ui_text(prop, "To", "Object to transform to");
	RNA_def_property_flag(prop, PROP_EDITABLE | PROP_ID_SELF_CHECK);
	RNA_def_property_update(prop, 0, "rna_Modifier_dependency_update");

	prop = RNA_def_property(srna, "strength", PROP_FLOAT, PROP_NONE);
	RNA_def_property_range(prop, -FLT_MAX, FLT_MAX);
	RNA_def_property_ui_range(prop, -100, 100, 10, 2);
	RNA_def_property_ui_text(prop, "Strength", "");
	RNA_def_property_update(prop, 0, "rna_Modifier_update");

	prop = RNA_def_property(srna, "falloff_type", PROP_ENUM, PROP_NONE);
	RNA_def_property_enum_items(prop, modifier_warp_falloff_items);
	RNA_def_property_ui_text(prop, "Falloff Type", "");
	RNA_def_property_translation_context(prop, BLT_I18NCONTEXT_ID_CURVE); /* Abusing id_curve :/ */
	RNA_def_property_update(prop, 0, "rna_Modifier_update");

	prop = RNA_def_property(srna, "falloff_radius", PROP_FLOAT, PROP_UNSIGNED | PROP_DISTANCE);
	RNA_def_property_ui_text(prop, "Radius", "Radius to apply");
	RNA_def_property_update(prop, 0, "rna_Modifier_update");

	prop = RNA_def_property(srna, "falloff_curve", PROP_POINTER, PROP_NONE);
	RNA_def_property_pointer_sdna(prop, NULL, "curfalloff");
	RNA_def_property_ui_text(prop, "Falloff Curve", "Custom Lamp Falloff Curve");
	RNA_def_property_update(prop, 0, "rna_Modifier_update");

	prop = RNA_def_property(srna, "use_volume_preserve", PROP_BOOLEAN, PROP_NONE);
	RNA_def_property_boolean_sdna(prop, NULL, "flag", MOD_WARP_VOLUME_PRESERVE);
	RNA_def_property_ui_text(prop, "Preserve Volume", "Preserve volume when rotations are used");
	RNA_def_property_update(prop, 0, "rna_Modifier_update");

	prop = RNA_def_property(srna, "vertex_group", PROP_STRING, PROP_NONE);
	RNA_def_property_string_sdna(prop, NULL, "defgrp_name");
	RNA_def_property_ui_text(prop, "Vertex Group", "Vertex group name for modulating the deform");
	RNA_def_property_string_funcs(prop, NULL, NULL, "rna_WarpModifier_defgrp_name_set");
	RNA_def_property_update(prop, 0, "rna_Modifier_update");

	rna_def_modifier_generic_map_info(srna);
}

static void rna_def_modifier_multires(BlenderRNA *brna)
{
	StructRNA *srna;
	PropertyRNA *prop;

	srna = RNA_def_struct(brna, "MultiresModifier", "Modifier");
	RNA_def_struct_ui_text(srna, "Multires Modifier", "Multiresolution mesh modifier");
	RNA_def_struct_sdna(srna, "MultiresModifierData");
	RNA_def_struct_ui_icon(srna, ICON_MOD_MULTIRES);

	prop = rna_def_property_subdivision_common(srna, "simple");
	RNA_def_property_enum_funcs(prop, NULL, "rna_MultiresModifier_type_set", NULL);

	prop = RNA_def_property(srna, "levels", PROP_INT, PROP_UNSIGNED);
	RNA_def_property_int_sdna(prop, NULL, "lvl");
	RNA_def_property_ui_text(prop, "Levels", "Number of subdivisions to use in the viewport");
	RNA_def_property_int_funcs(prop, NULL, NULL, "rna_MultiresModifier_level_range");
	RNA_def_property_update(prop, 0, "rna_Modifier_update");

	prop = RNA_def_property(srna, "sculpt_levels", PROP_INT, PROP_UNSIGNED);
	RNA_def_property_int_sdna(prop, NULL, "sculptlvl");
	RNA_def_property_ui_text(prop, "Sculpt Levels", "Number of subdivisions to use in sculpt mode");
	RNA_def_property_int_funcs(prop, NULL, NULL, "rna_MultiresModifier_level_range");
	RNA_def_property_update(prop, 0, "rna_Modifier_update");

	prop = RNA_def_property(srna, "render_levels", PROP_INT, PROP_UNSIGNED);
	RNA_def_property_int_sdna(prop, NULL, "renderlvl");
	RNA_def_property_ui_text(prop, "Render Levels", "The subdivision level visible at render time");
	RNA_def_property_int_funcs(prop, NULL, NULL, "rna_MultiresModifier_level_range");

	prop = RNA_def_property(srna, "total_levels", PROP_INT, PROP_UNSIGNED);
	RNA_def_property_int_sdna(prop, NULL, "totlvl");
	RNA_def_property_clear_flag(prop, PROP_EDITABLE);
	RNA_def_property_ui_text(prop, "Total Levels", "Number of subdivisions for which displacements are stored");

	prop = RNA_def_property(srna, "is_external", PROP_BOOLEAN, PROP_NONE);
	RNA_def_property_clear_flag(prop, PROP_EDITABLE);
	RNA_def_property_boolean_funcs(prop, "rna_MultiresModifier_external_get", NULL);
	RNA_def_property_ui_text(prop, "External",
	                         "Store multires displacements outside the .blend file, to save memory");

	prop = RNA_def_property(srna, "filepath", PROP_STRING, PROP_FILEPATH);
	RNA_def_property_string_funcs(prop, "rna_MultiresModifier_filepath_get", "rna_MultiresModifier_filepath_length",
	                              "rna_MultiresModifier_filepath_set");
	RNA_def_property_ui_text(prop, "File Path", "Path to external displacements file");
	RNA_def_property_update(prop, 0, "rna_Modifier_update");

	prop = RNA_def_property(srna, "show_only_control_edges", PROP_BOOLEAN, PROP_NONE);
	RNA_def_property_boolean_sdna(prop, NULL, "flags", eMultiresModifierFlag_ControlEdges);
	RNA_def_property_ui_text(prop, "Optimal Display", "Skip drawing/rendering of interior subdivided edges");
	RNA_def_property_update(prop, 0, "rna_Modifier_update");

	prop = RNA_def_property(srna, "use_subsurf_uv", PROP_BOOLEAN, PROP_NONE);
	RNA_def_property_boolean_negative_sdna(prop, NULL, "flags", eMultiresModifierFlag_PlainUv);
	RNA_def_property_ui_text(prop, "Subdivide UVs", "Use subsurf to subdivide UVs");
	RNA_def_property_update(prop, 0, "rna_Modifier_update");
}

static void rna_def_modifier_lattice(BlenderRNA *brna)
{
	StructRNA *srna;
	PropertyRNA *prop;

	srna = RNA_def_struct(brna, "LatticeModifier", "Modifier");
	RNA_def_struct_ui_text(srna, "Lattice Modifier", "Lattice deformation modifier");
	RNA_def_struct_sdna(srna, "LatticeModifierData");
	RNA_def_struct_ui_icon(srna, ICON_MOD_LATTICE);

	prop = RNA_def_property(srna, "object", PROP_POINTER, PROP_NONE);
	RNA_def_property_ui_text(prop, "Object", "Lattice object to deform with");
	RNA_def_property_pointer_funcs(prop, NULL, "rna_LatticeModifier_object_set", NULL, "rna_Lattice_object_poll");
	RNA_def_property_flag(prop, PROP_EDITABLE | PROP_ID_SELF_CHECK);
	RNA_def_property_update(prop, 0, "rna_Modifier_dependency_update");

	prop = RNA_def_property(srna, "vertex_group", PROP_STRING, PROP_NONE);
	RNA_def_property_string_sdna(prop, NULL, "name");
	RNA_def_property_ui_text(prop, "Vertex Group",
	                         "Name of Vertex Group which determines influence of modifier per point");
	RNA_def_property_string_funcs(prop, NULL, NULL, "rna_LatticeModifier_name_set");
	RNA_def_property_update(prop, 0, "rna_Modifier_update");
	
	prop = RNA_def_property(srna, "strength", PROP_FLOAT, PROP_NONE);
	RNA_def_property_range(prop, -FLT_MAX, FLT_MAX);
	RNA_def_property_ui_range(prop, 0, 1, 10, 2);
	RNA_def_property_ui_text(prop, "Strength", "Strength of modifier effect");
	RNA_def_property_update(prop, 0, "rna_Modifier_update");
}

static void rna_def_modifier_curve(BlenderRNA *brna)
{
	StructRNA *srna;
	PropertyRNA *prop;

	static EnumPropertyItem prop_deform_axis_items[] = {
		{MOD_CURVE_POSX, "POS_X", 0, "X", ""},
		{MOD_CURVE_POSY, "POS_Y", 0, "Y", ""},
		{MOD_CURVE_POSZ, "POS_Z", 0, "Z", ""},
		{MOD_CURVE_NEGX, "NEG_X", 0, "-X", ""},
		{MOD_CURVE_NEGY, "NEG_Y", 0, "-Y", ""},
		{MOD_CURVE_NEGZ, "NEG_Z", 0, "-Z", ""},
		{0, NULL, 0, NULL, NULL}
	};

	srna = RNA_def_struct(brna, "CurveModifier", "Modifier");
	RNA_def_struct_ui_text(srna, "Curve Modifier", "Curve deformation modifier");
	RNA_def_struct_sdna(srna, "CurveModifierData");
	RNA_def_struct_ui_icon(srna, ICON_MOD_CURVE);

	prop = RNA_def_property(srna, "object", PROP_POINTER, PROP_NONE);
	RNA_def_property_ui_text(prop, "Object", "Curve object to deform with");
	RNA_def_property_pointer_funcs(prop, NULL, "rna_CurveModifier_object_set", NULL, "rna_Curve_object_poll");
	RNA_def_property_flag(prop, PROP_EDITABLE | PROP_ID_SELF_CHECK);
	RNA_def_property_update(prop, 0, "rna_CurveModifier_dependency_update");

	prop = RNA_def_property(srna, "vertex_group", PROP_STRING, PROP_NONE);
	RNA_def_property_string_sdna(prop, NULL, "name");
	RNA_def_property_ui_text(prop, "Vertex Group",
	                         "Name of Vertex Group which determines influence of modifier per point");
	RNA_def_property_string_funcs(prop, NULL, NULL, "rna_CurveModifier_name_set");
	RNA_def_property_update(prop, 0, "rna_Modifier_update");

	prop = RNA_def_property(srna, "deform_axis", PROP_ENUM, PROP_NONE);
	RNA_def_property_enum_sdna(prop, NULL, "defaxis");
	RNA_def_property_enum_items(prop, prop_deform_axis_items);
	RNA_def_property_ui_text(prop, "Deform Axis", "The axis that the curve deforms along");
	RNA_def_property_update(prop, 0, "rna_Modifier_update");
}

static void rna_def_modifier_build(BlenderRNA *brna)
{
	StructRNA *srna;
	PropertyRNA *prop;

	srna = RNA_def_struct(brna, "BuildModifier", "Modifier");
	RNA_def_struct_ui_text(srna, "Build Modifier", "Build effect modifier");
	RNA_def_struct_sdna(srna, "BuildModifierData");
	RNA_def_struct_ui_icon(srna, ICON_MOD_BUILD);

	prop = RNA_def_property(srna, "frame_start", PROP_FLOAT, PROP_TIME);
	RNA_def_property_float_sdna(prop, NULL, "start");
	RNA_def_property_range(prop, MINAFRAMEF, MAXFRAMEF);
	RNA_def_property_ui_text(prop, "Start", "Start frame of the effect");
	RNA_def_property_update(prop, 0, "rna_Modifier_update");

	prop = RNA_def_property(srna, "frame_duration", PROP_FLOAT, PROP_TIME);
	RNA_def_property_float_sdna(prop, NULL, "length");
	RNA_def_property_range(prop, 1, MAXFRAMEF);
	RNA_def_property_ui_text(prop, "Length", "Total time the build effect requires");
	RNA_def_property_update(prop, 0, "rna_Modifier_update");

	prop = RNA_def_property(srna, "use_reverse", PROP_BOOLEAN, PROP_NONE);
	RNA_def_property_boolean_sdna(prop, NULL, "flag", MOD_BUILD_FLAG_REVERSE);
	RNA_def_property_ui_text(prop, "Reversed", "Deconstruct the mesh instead of building it");
	RNA_def_property_update(prop, 0, "rna_Modifier_update");
	
	prop = RNA_def_property(srna, "use_random_order", PROP_BOOLEAN, PROP_NONE);
	RNA_def_property_boolean_sdna(prop, NULL, "flag", MOD_BUILD_FLAG_RANDOMIZE);
	RNA_def_property_ui_text(prop, "Randomize", "Randomize the faces or edges during build");
	RNA_def_property_update(prop, 0, "rna_Modifier_update");

	prop = RNA_def_property(srna, "seed", PROP_INT, PROP_NONE);
	RNA_def_property_range(prop, 1, MAXFRAMEF);
	RNA_def_property_ui_text(prop, "Seed", "Seed for random if used");
	RNA_def_property_update(prop, 0, "rna_Modifier_update");
}

static void rna_def_modifier_mirror(BlenderRNA *brna)
{
	StructRNA *srna;
	PropertyRNA *prop;

	srna = RNA_def_struct(brna, "MirrorModifier", "Modifier");
	RNA_def_struct_ui_text(srna, "Mirror Modifier", "Mirroring modifier");
	RNA_def_struct_sdna(srna, "MirrorModifierData");
	RNA_def_struct_ui_icon(srna, ICON_MOD_MIRROR);

	prop = RNA_def_property(srna, "use_x", PROP_BOOLEAN, PROP_NONE);
	RNA_def_property_boolean_sdna(prop, NULL, "flag", MOD_MIR_AXIS_X);
	RNA_def_property_ui_text(prop, "X", "Enable X axis mirror");
	RNA_def_property_update(prop, 0, "rna_Modifier_update");

	prop = RNA_def_property(srna, "use_y", PROP_BOOLEAN, PROP_NONE);
	RNA_def_property_boolean_sdna(prop, NULL, "flag", MOD_MIR_AXIS_Y);
	RNA_def_property_ui_text(prop, "Y", "Enable Y axis mirror");
	RNA_def_property_update(prop, 0, "rna_Modifier_update");

	prop = RNA_def_property(srna, "use_z", PROP_BOOLEAN, PROP_NONE);
	RNA_def_property_boolean_sdna(prop, NULL, "flag", MOD_MIR_AXIS_Z);
	RNA_def_property_ui_text(prop, "Z", "Enable Z axis mirror");
	RNA_def_property_update(prop, 0, "rna_Modifier_update");

	prop = RNA_def_property(srna, "use_clip", PROP_BOOLEAN, PROP_NONE);
	RNA_def_property_boolean_sdna(prop, NULL, "flag", MOD_MIR_CLIPPING);
	RNA_def_property_ui_text(prop, "Clip", "Prevent vertices from going through the mirror during transform");
	RNA_def_property_update(prop, 0, "rna_Modifier_update");

	prop = RNA_def_property(srna, "use_mirror_vertex_groups", PROP_BOOLEAN, PROP_NONE);
	RNA_def_property_boolean_sdna(prop, NULL, "flag", MOD_MIR_VGROUP);
	RNA_def_property_ui_text(prop, "Mirror Vertex Groups", "Mirror vertex groups (e.g. .R->.L)");
	RNA_def_property_update(prop, 0, "rna_Modifier_update");
	
	prop = RNA_def_property(srna, "use_mirror_merge", PROP_BOOLEAN, PROP_NONE);
	RNA_def_property_boolean_negative_sdna(prop, NULL, "flag", MOD_MIR_NO_MERGE);
	RNA_def_property_ui_text(prop, "Merge Vertices", "Merge vertices within the merge threshold");
	RNA_def_property_update(prop, 0, "rna_Modifier_update");

	prop = RNA_def_property(srna, "use_mirror_u", PROP_BOOLEAN, PROP_NONE);
	RNA_def_property_boolean_sdna(prop, NULL, "flag", MOD_MIR_MIRROR_U);
	RNA_def_property_ui_text(prop, "Mirror U", "Mirror the U texture coordinate around the 0.5 point");
	RNA_def_property_update(prop, 0, "rna_Modifier_update");

	prop = RNA_def_property(srna, "use_mirror_v", PROP_BOOLEAN, PROP_NONE);
	RNA_def_property_boolean_sdna(prop, NULL, "flag", MOD_MIR_MIRROR_V);
	RNA_def_property_ui_text(prop, "Mirror V", "Mirror the V texture coordinate around the 0.5 point");
	RNA_def_property_update(prop, 0, "rna_Modifier_update");

	prop = RNA_def_property(srna, "mirror_offset_u", PROP_FLOAT, PROP_FACTOR);
	RNA_def_property_float_sdna(prop, NULL, "uv_offset[0]");
	RNA_def_property_range(prop, -1, 1);
	RNA_def_property_ui_range(prop, -1, 1, 2, 4);
	RNA_def_property_ui_text(prop, "U Offset", "Amount to offset mirrored UVs from the 0.5 point on the U axis");
	RNA_def_property_update(prop, 0, "rna_Modifier_update");

	prop = RNA_def_property(srna, "mirror_offset_v", PROP_FLOAT, PROP_FACTOR);
	RNA_def_property_float_sdna(prop, NULL, "uv_offset[1]");
	RNA_def_property_range(prop, -1, 1);
	RNA_def_property_ui_range(prop, -1, 1, 2, 4);
	RNA_def_property_ui_text(prop, "V Offset", "Amount to offset mirrored UVs from the 0.5 point on the V axis");
	RNA_def_property_update(prop, 0, "rna_Modifier_update");

	prop = RNA_def_property(srna, "merge_threshold", PROP_FLOAT, PROP_DISTANCE);
	RNA_def_property_float_sdna(prop, NULL, "tolerance");
	RNA_def_property_range(prop, 0, FLT_MAX);
	RNA_def_property_ui_range(prop, 0, 1, 0.01, 6);
	RNA_def_property_ui_text(prop, "Merge Limit", "Distance within which mirrored vertices are merged");
	RNA_def_property_update(prop, 0, "rna_Modifier_update");

	prop = RNA_def_property(srna, "mirror_object", PROP_POINTER, PROP_NONE);
	RNA_def_property_pointer_sdna(prop, NULL, "mirror_ob");
	RNA_def_property_ui_text(prop, "Mirror Object", "Object to use as mirror");
	RNA_def_property_flag(prop, PROP_EDITABLE | PROP_ID_SELF_CHECK);
	RNA_def_property_update(prop, 0, "rna_Modifier_dependency_update");
}

static void rna_def_modifier_decimate(BlenderRNA *brna)
{
	static EnumPropertyItem modifier_decim_mode_items[] = {
		{MOD_DECIM_MODE_COLLAPSE, "COLLAPSE", 0, "Collapse", "Use edge collapsing"},
		{MOD_DECIM_MODE_UNSUBDIV, "UNSUBDIV", 0, "Un-Subdivide", "Use un-subdivide face reduction"},
		{MOD_DECIM_MODE_DISSOLVE, "DISSOLVE", 0, "Planar", "Dissolve geometry to form planar polygons"},
		{0, NULL, 0, NULL, NULL}
	};

	/* Note, keep in sync with operator 'MESH_OT_decimate' */

	StructRNA *srna;
	PropertyRNA *prop;

	srna = RNA_def_struct(brna, "DecimateModifier", "Modifier");
	RNA_def_struct_ui_text(srna, "Decimate Modifier", "Decimation modifier");
	RNA_def_struct_sdna(srna, "DecimateModifierData");
	RNA_def_struct_ui_icon(srna, ICON_MOD_DECIM);

	prop = RNA_def_property(srna, "decimate_type", PROP_ENUM, PROP_NONE);
	RNA_def_property_enum_sdna(prop, NULL, "mode");
	RNA_def_property_enum_items(prop, modifier_decim_mode_items);
	RNA_def_property_ui_text(prop, "Mode", "");
	RNA_def_property_update(prop, 0, "rna_Modifier_update");

	/* (mode == MOD_DECIM_MODE_COLLAPSE) */
	prop = RNA_def_property(srna, "ratio", PROP_FLOAT, PROP_FACTOR);
	RNA_def_property_float_sdna(prop, NULL, "percent");
	RNA_def_property_range(prop, 0, 1);
	RNA_def_property_ui_range(prop, 0, 1, 1, 4);
	RNA_def_property_ui_text(prop, "Ratio", "Ratio of triangles to reduce to (collapse only)");
	RNA_def_property_update(prop, 0, "rna_Modifier_update");

	/* (mode == MOD_DECIM_MODE_UNSUBDIV) */
	prop = RNA_def_property(srna, "iterations", PROP_INT, PROP_UNSIGNED);
	RNA_def_property_int_sdna(prop, NULL, "iter");
	RNA_def_property_range(prop, 0, SHRT_MAX);
	RNA_def_property_ui_range(prop, 0, 100, 1, -1);
	RNA_def_property_ui_text(prop, "Iterations", "Number of times reduce the geometry (unsubdivide only)");
	RNA_def_property_update(prop, 0, "rna_Modifier_update");

	/* (mode == MOD_DECIM_MODE_DISSOLVE) */
	prop = RNA_def_property(srna, "angle_limit", PROP_FLOAT, PROP_ANGLE);
	RNA_def_property_float_sdna(prop, NULL, "angle");
	RNA_def_property_range(prop, 0, DEG2RAD(180));
	RNA_def_property_ui_range(prop, 0, DEG2RAD(180), 10, 2);
	RNA_def_property_ui_text(prop, "Angle Limit", "Only dissolve angles below this (planar only)");
	RNA_def_property_update(prop, 0, "rna_Modifier_update");

	/* (mode == MOD_DECIM_MODE_COLLAPSE) */
	prop = RNA_def_property(srna, "vertex_group", PROP_STRING, PROP_NONE);
	RNA_def_property_string_sdna(prop, NULL, "defgrp_name");
	RNA_def_property_ui_text(prop, "Vertex Group", "Vertex group name (collapse only)");
	RNA_def_property_string_funcs(prop, NULL, NULL, "rna_DecimateModifier_defgrp_name_set");
	RNA_def_property_update(prop, 0, "rna_Modifier_update");

	prop = RNA_def_property(srna, "invert_vertex_group", PROP_BOOLEAN, PROP_NONE);
	RNA_def_property_boolean_sdna(prop, NULL, "flag", MOD_DECIM_FLAG_INVERT_VGROUP);
	RNA_def_property_ui_text(prop, "Invert", "Invert vertex group influence (collapse only)");
	RNA_def_property_update(prop, 0, "rna_Modifier_update");

	prop = RNA_def_property(srna, "use_collapse_triangulate", PROP_BOOLEAN, PROP_NONE);
	RNA_def_property_boolean_sdna(prop, NULL, "flag", MOD_DECIM_FLAG_TRIANGULATE);
	RNA_def_property_ui_text(prop, "Triangulate", "Keep triangulated faces resulting from decimation (collapse only)");
	RNA_def_property_update(prop, 0, "rna_Modifier_update");

	prop = RNA_def_property(srna, "use_symmetry", PROP_BOOLEAN, PROP_NONE);
	RNA_def_property_boolean_sdna(prop, NULL, "flag", MOD_DECIM_FLAG_SYMMETRY);
	RNA_def_property_ui_text(prop, "Symmetry", "Maintain symmetry on an axis");
	RNA_def_property_update(prop, 0, "rna_Modifier_update");

	prop = RNA_def_property(srna, "symmetry_axis", PROP_ENUM, PROP_NONE);
	RNA_def_property_enum_sdna(prop, NULL, "symmetry_axis");
	RNA_def_property_enum_items(prop, rna_enum_axis_xyz_items);
	RNA_def_property_ui_text(prop, "Axis", "Axis of symmetry");
	RNA_def_property_update(prop, 0, "rna_Modifier_update");

	prop = RNA_def_property(srna, "vertex_group_factor", PROP_FLOAT, PROP_NONE);
	RNA_def_property_float_sdna(prop, NULL, "defgrp_factor");
	RNA_def_property_range(prop, 0, 1000);
	RNA_def_property_ui_range(prop, 0, 10, 1, 4);
	RNA_def_property_ui_text(prop, "Factor", "Vertex group strength");
	RNA_def_property_update(prop, 0, "rna_Modifier_update");
	/* end collapse-only option */

	/* (mode == MOD_DECIM_MODE_DISSOLVE) */
	prop = RNA_def_property(srna, "use_dissolve_boundaries", PROP_BOOLEAN, PROP_NONE);
	RNA_def_property_boolean_sdna(prop, NULL, "flag", MOD_DECIM_FLAG_ALL_BOUNDARY_VERTS);
	RNA_def_property_ui_text(prop, "All Boundaries", "Dissolve all vertices inbetween face boundaries (planar only)");
	RNA_def_property_update(prop, 0, "rna_Modifier_update");

	prop = RNA_def_property(srna, "delimit", PROP_ENUM, PROP_NONE);
	RNA_def_property_flag(prop, PROP_ENUM_FLAG); /* important to run before default set */
	RNA_def_property_enum_items(prop, rna_enum_mesh_delimit_mode_items);
	RNA_def_property_ui_text(prop, "Delimit", "Limit merging geometry");
	RNA_def_property_update(prop, 0, "rna_Modifier_update");

	/* end dissolve-only option */



	/* all modes use this */
	prop = RNA_def_property(srna, "face_count", PROP_INT, PROP_NONE);
	RNA_def_property_clear_flag(prop, PROP_EDITABLE);
	RNA_def_property_ui_text(prop, "Face Count", "The current number of faces in the decimated mesh");
}

static void rna_def_modifier_wave(BlenderRNA *brna)
{
	StructRNA *srna;
	PropertyRNA *prop;

	srna = RNA_def_struct(brna, "WaveModifier", "Modifier");
	RNA_def_struct_ui_text(srna, "Wave Modifier", "Wave effect modifier");
	RNA_def_struct_sdna(srna, "WaveModifierData");
	RNA_def_struct_ui_icon(srna, ICON_MOD_WAVE);

	prop = RNA_def_property(srna, "use_x", PROP_BOOLEAN, PROP_NONE);
	RNA_def_property_boolean_sdna(prop, NULL, "flag", MOD_WAVE_X);
	RNA_def_property_ui_text(prop, "X", "X axis motion");
	RNA_def_property_update(prop, 0, "rna_Modifier_update");

	prop = RNA_def_property(srna, "use_y", PROP_BOOLEAN, PROP_NONE);
	RNA_def_property_boolean_sdna(prop, NULL, "flag", MOD_WAVE_Y);
	RNA_def_property_ui_text(prop, "Y", "Y axis motion");
	RNA_def_property_update(prop, 0, "rna_Modifier_update");

	prop = RNA_def_property(srna, "use_cyclic", PROP_BOOLEAN, PROP_NONE);
	RNA_def_property_boolean_sdna(prop, NULL, "flag", MOD_WAVE_CYCL);
	RNA_def_property_ui_text(prop, "Cyclic", "Cyclic wave effect");
	RNA_def_property_update(prop, 0, "rna_Modifier_update");

	prop = RNA_def_property(srna, "use_normal", PROP_BOOLEAN, PROP_NONE);
	RNA_def_property_boolean_sdna(prop, NULL, "flag", MOD_WAVE_NORM);
	RNA_def_property_ui_text(prop, "Normals", "Displace along normals");
	RNA_def_property_update(prop, 0, "rna_Modifier_update");

	prop = RNA_def_property(srna, "use_normal_x", PROP_BOOLEAN, PROP_NONE);
	RNA_def_property_boolean_sdna(prop, NULL, "flag", MOD_WAVE_NORM_X);
	RNA_def_property_ui_text(prop, "X Normal", "Enable displacement along the X normal");
	RNA_def_property_update(prop, 0, "rna_Modifier_update");

	prop = RNA_def_property(srna, "use_normal_y", PROP_BOOLEAN, PROP_NONE);
	RNA_def_property_boolean_sdna(prop, NULL, "flag", MOD_WAVE_NORM_Y);
	RNA_def_property_ui_text(prop, "Y Normal", "Enable displacement along the Y normal");
	RNA_def_property_update(prop, 0, "rna_Modifier_update");

	prop = RNA_def_property(srna, "use_normal_z", PROP_BOOLEAN, PROP_NONE);
	RNA_def_property_boolean_sdna(prop, NULL, "flag", MOD_WAVE_NORM_Z);
	RNA_def_property_ui_text(prop, "Z Normal", "Enable displacement along the Z normal");
	RNA_def_property_update(prop, 0, "rna_Modifier_update");

	prop = RNA_def_property(srna, "time_offset", PROP_FLOAT, PROP_NONE);
	RNA_def_property_float_sdna(prop, NULL, "timeoffs");
	RNA_def_property_range(prop, MINAFRAMEF, MAXFRAMEF);
	RNA_def_property_ui_text(prop, "Time Offset",
	                         "Either the starting frame (for positive speed) or ending frame (for negative speed.)");
	RNA_def_property_update(prop, 0, "rna_Modifier_update");

	prop = RNA_def_property(srna, "lifetime", PROP_FLOAT, PROP_TIME);
	RNA_def_property_float_sdna(prop, NULL, "lifetime");
	RNA_def_property_range(prop, MINAFRAMEF, MAXFRAMEF);
	RNA_def_property_ui_text(prop, "Lifetime",  "Lifetime of the wave in frames, zero means infinite");
	RNA_def_property_update(prop, 0, "rna_Modifier_update");

	prop = RNA_def_property(srna, "damping_time", PROP_FLOAT, PROP_TIME);
	RNA_def_property_float_sdna(prop, NULL, "damp");
	RNA_def_property_range(prop, MINAFRAMEF, MAXFRAMEF);
	RNA_def_property_ui_text(prop, "Damping Time",  "Number of frames in which the wave damps out after it dies");
	RNA_def_property_update(prop, 0, "rna_Modifier_update");

	prop = RNA_def_property(srna, "falloff_radius", PROP_FLOAT, PROP_DISTANCE);
	RNA_def_property_float_sdna(prop, NULL, "falloff");
	RNA_def_property_range(prop, 0, FLT_MAX);
	RNA_def_property_ui_range(prop, 0, 100, 100, 2);
	RNA_def_property_ui_text(prop, "Falloff Radius",  "Distance after which it fades out");
	RNA_def_property_update(prop, 0, "rna_Modifier_update");

	prop = RNA_def_property(srna, "start_position_x", PROP_FLOAT, PROP_DISTANCE);
	RNA_def_property_float_sdna(prop, NULL, "startx");
	RNA_def_property_range(prop, -FLT_MAX, FLT_MAX);
	RNA_def_property_ui_range(prop, -100, 100, 100, 2);
	RNA_def_property_ui_text(prop, "Start Position X",  "X coordinate of the start position");
	RNA_def_property_update(prop, 0, "rna_Modifier_update");

	prop = RNA_def_property(srna, "start_position_y", PROP_FLOAT, PROP_DISTANCE);
	RNA_def_property_float_sdna(prop, NULL, "starty");
	RNA_def_property_range(prop, -FLT_MAX, FLT_MAX);
	RNA_def_property_ui_range(prop, -100, 100, 100, 2);
	RNA_def_property_ui_text(prop, "Start Position Y",  "Y coordinate of the start position");
	RNA_def_property_update(prop, 0, "rna_Modifier_update");

	prop = RNA_def_property(srna, "start_position_object", PROP_POINTER, PROP_NONE);
	RNA_def_property_pointer_sdna(prop, NULL, "objectcenter");
	RNA_def_property_ui_text(prop, "Start Position Object", "Object which defines the wave center");
	RNA_def_property_flag(prop, PROP_EDITABLE | PROP_ID_SELF_CHECK);
	RNA_def_property_update(prop, 0, "rna_Modifier_dependency_update");

	prop = RNA_def_property(srna, "vertex_group", PROP_STRING, PROP_NONE);
	RNA_def_property_string_sdna(prop, NULL, "defgrp_name");
	RNA_def_property_ui_text(prop, "Vertex Group", "Vertex group name for modulating the wave");
	RNA_def_property_string_funcs(prop, NULL, NULL, "rna_WaveModifier_defgrp_name_set");
	RNA_def_property_update(prop, 0, "rna_Modifier_update");

	prop = RNA_def_property(srna, "speed", PROP_FLOAT, PROP_NONE);
	RNA_def_property_range(prop, -FLT_MAX, FLT_MAX);
	RNA_def_property_ui_range(prop, -1, 1, 10, 2);
	RNA_def_property_ui_text(prop, "Speed", "Speed of the wave, towards the starting point when negative");
	RNA_def_property_update(prop, 0, "rna_Modifier_update");

	prop = RNA_def_property(srna, "height", PROP_FLOAT, PROP_DISTANCE);
	RNA_def_property_range(prop, -FLT_MAX, FLT_MAX);
	RNA_def_property_ui_range(prop, -2, 2, 10, 2);
	RNA_def_property_ui_text(prop, "Height", "Height of the wave");
	RNA_def_property_update(prop, 0, "rna_Modifier_update");

	prop = RNA_def_property(srna, "width", PROP_FLOAT, PROP_DISTANCE);
	RNA_def_property_range(prop, 0, FLT_MAX);
	RNA_def_property_ui_range(prop, 0, 5, 10, 2);
	RNA_def_property_ui_text(prop, "Width", "Distance between the waves");
	RNA_def_property_update(prop, 0, "rna_Modifier_update");

	prop = RNA_def_property(srna, "narrowness", PROP_FLOAT, PROP_DISTANCE);
	RNA_def_property_float_sdna(prop, NULL, "narrow");
	RNA_def_property_range(prop, 0, FLT_MAX);
	RNA_def_property_ui_range(prop, 0, 10, 10, 2);
	RNA_def_property_ui_text(prop, "Narrowness",
	                         "Distance between the top and the base of a wave, the higher the value, "
	                         "the more narrow the wave");
	RNA_def_property_update(prop, 0, "rna_Modifier_update");

	rna_def_modifier_generic_map_info(srna);
}

static void rna_def_modifier_armature(BlenderRNA *brna)
{
	StructRNA *srna;
	PropertyRNA *prop;

	srna = RNA_def_struct(brna, "ArmatureModifier", "Modifier");
	RNA_def_struct_ui_text(srna, "Armature Modifier", "Armature deformation modifier");
	RNA_def_struct_sdna(srna, "ArmatureModifierData");
	RNA_def_struct_ui_icon(srna, ICON_MOD_ARMATURE);

	prop = RNA_def_property(srna, "object", PROP_POINTER, PROP_NONE);
	RNA_def_property_ui_text(prop, "Object", "Armature object to deform with");
	RNA_def_property_pointer_funcs(prop, NULL, "rna_ArmatureModifier_object_set", NULL, "rna_Armature_object_poll");
	RNA_def_property_flag(prop, PROP_EDITABLE | PROP_ID_SELF_CHECK);
	RNA_def_property_update(prop, 0, "rna_Modifier_dependency_update");

	prop = RNA_def_property(srna, "use_bone_envelopes", PROP_BOOLEAN, PROP_NONE);
	RNA_def_property_boolean_sdna(prop, NULL, "deformflag", ARM_DEF_ENVELOPE);
	RNA_def_property_ui_text(prop, "Use Bone Envelopes", "Bind Bone envelopes to armature modifier");
	RNA_def_property_update(prop, 0, "rna_Modifier_update");

	prop = RNA_def_property(srna, "use_vertex_groups", PROP_BOOLEAN, PROP_NONE);
	RNA_def_property_boolean_sdna(prop, NULL, "deformflag", ARM_DEF_VGROUP);
	RNA_def_property_ui_text(prop, "Use Vertex Groups", "Bind vertex groups to armature modifier");
	RNA_def_property_update(prop, 0, "rna_Modifier_update");
	
	prop = RNA_def_property(srna, "use_deform_preserve_volume", PROP_BOOLEAN, PROP_NONE);
	RNA_def_property_boolean_sdna(prop, NULL, "deformflag", ARM_DEF_QUATERNION);
	RNA_def_property_ui_text(prop, "Preserve Volume", "Deform rotation interpolation with quaternions");
	RNA_def_property_update(prop, 0, "rna_Modifier_update");

	prop = RNA_def_property(srna, "use_multi_modifier", PROP_BOOLEAN, PROP_NONE);
	RNA_def_property_boolean_sdna(prop, NULL, "multi", 0);
	RNA_def_property_ui_text(prop, "Multi Modifier",
	                         "Use same input as previous modifier, and mix results using overall vgroup");
	RNA_def_property_update(prop, 0, "rna_Modifier_update");
	
	prop = RNA_def_property(srna, "vertex_group", PROP_STRING, PROP_NONE);
	RNA_def_property_string_sdna(prop, NULL, "defgrp_name");
	RNA_def_property_ui_text(prop, "Vertex Group",
	                         "Name of Vertex Group which determines influence of modifier per point");
	RNA_def_property_string_funcs(prop, NULL, NULL, "rna_ArmatureModifier_defgrp_name_set");
	RNA_def_property_update(prop, 0, "rna_Modifier_update");

	prop = RNA_def_property(srna, "invert_vertex_group", PROP_BOOLEAN, PROP_NONE);
	RNA_def_property_boolean_sdna(prop, NULL, "deformflag", ARM_DEF_INVERT_VGROUP);
	RNA_def_property_ui_text(prop, "Invert", "Invert vertex group influence");
	RNA_def_property_update(prop, 0, "rna_Modifier_update");
}

static void rna_def_modifier_hook(BlenderRNA *brna)
{
	StructRNA *srna;
	PropertyRNA *prop;

	srna = RNA_def_struct(brna, "HookModifier", "Modifier");
	RNA_def_struct_ui_text(srna, "Hook Modifier", "Hook modifier to modify the location of vertices");
	RNA_def_struct_sdna(srna, "HookModifierData");
	RNA_def_struct_ui_icon(srna, ICON_HOOK);

	prop = RNA_def_property(srna, "strength", PROP_FLOAT, PROP_NONE);
	RNA_def_property_float_sdna(prop, NULL, "force");
	RNA_def_property_range(prop, 0, 1);
	RNA_def_property_ui_text(prop, "Strength",  "Relative force of the hook");
	RNA_def_property_update(prop, 0, "rna_Modifier_update");

	prop = RNA_def_property(srna, "falloff_type", PROP_ENUM, PROP_NONE);
	RNA_def_property_enum_items(prop, modifier_warp_falloff_items);  /* share the enum */
	RNA_def_property_ui_text(prop, "Falloff Type", "");
	RNA_def_property_translation_context(prop, BLT_I18NCONTEXT_ID_CURVE); /* Abusing id_curve :/ */
	RNA_def_property_update(prop, 0, "rna_Modifier_update");

	prop = RNA_def_property(srna, "falloff_radius", PROP_FLOAT, PROP_DISTANCE);
	RNA_def_property_float_sdna(prop, NULL, "falloff");
	RNA_def_property_range(prop, 0, FLT_MAX);
	RNA_def_property_ui_range(prop, 0, 100, 100, 2);
	RNA_def_property_ui_text(prop, "Radius",  "If not zero, the distance from the hook where influence ends");
	RNA_def_property_update(prop, 0, "rna_Modifier_update");

	prop = RNA_def_property(srna, "falloff_curve", PROP_POINTER, PROP_NONE);
	RNA_def_property_pointer_sdna(prop, NULL, "curfalloff");
	RNA_def_property_ui_text(prop, "Falloff Curve", "Custom Lamp Falloff Curve");
	RNA_def_property_update(prop, 0, "rna_Modifier_update");

	prop = RNA_def_property(srna, "center", PROP_FLOAT, PROP_NONE);
	RNA_def_property_float_sdna(prop, NULL, "cent");
	RNA_def_property_ui_text(prop, "Hook Center", "");
	RNA_def_property_update(prop, 0, "rna_Modifier_update");

	prop = RNA_def_property(srna, "matrix_inverse", PROP_FLOAT, PROP_MATRIX);
	RNA_def_property_float_sdna(prop, NULL, "parentinv");
	RNA_def_property_multi_array(prop, 2, rna_matrix_dimsize_4x4);
	RNA_def_property_ui_text(prop, "Matrix", "Reverse the transformation between this object and its target");
	RNA_def_property_update(prop, NC_OBJECT | ND_TRANSFORM, "rna_Modifier_update");

	prop = RNA_def_property(srna, "object", PROP_POINTER, PROP_NONE);
	RNA_def_property_ui_text(prop, "Object", "Parent Object for hook, also recalculates and clears offset");
	RNA_def_property_flag(prop, PROP_EDITABLE | PROP_ID_SELF_CHECK);
	RNA_def_property_pointer_funcs(prop, NULL, "rna_HookModifier_object_set", NULL, NULL);
	RNA_def_property_update(prop, 0, "rna_Modifier_dependency_update");
	
	prop = RNA_def_property(srna, "subtarget", PROP_STRING, PROP_NONE);
	RNA_def_property_string_sdna(prop, NULL, "subtarget");
	RNA_def_property_ui_text(prop, "Sub-Target",
	                         "Name of Parent Bone for hook (if applicable), also recalculates and clears offset");
	RNA_def_property_update(prop, 0, "rna_Modifier_dependency_update");

	prop = RNA_def_property(srna, "use_falloff_uniform", PROP_BOOLEAN, PROP_NONE);
	RNA_def_property_boolean_sdna(prop, NULL, "flag", MOD_HOOK_UNIFORM_SPACE);
	RNA_def_property_ui_text(prop, "Uniform Falloff", "Compensate for non-uniform object scale");
	RNA_def_property_update(prop, 0, "rna_Modifier_update");

	prop = RNA_def_property(srna, "vertex_group", PROP_STRING, PROP_NONE);
	RNA_def_property_string_sdna(prop, NULL, "name");
	RNA_def_property_ui_text(prop, "Vertex Group",
	                         "Name of Vertex Group which determines influence of modifier per point");
	RNA_def_property_string_funcs(prop, NULL, NULL, "rna_HookModifier_name_set");
	RNA_def_property_update(prop, 0, "rna_Modifier_update");
}

static void rna_def_modifier_softbody(BlenderRNA *brna)
{
	StructRNA *srna;
	PropertyRNA *prop;

	srna = RNA_def_struct(brna, "SoftBodyModifier", "Modifier");
	RNA_def_struct_ui_text(srna, "Soft Body Modifier", "Soft body simulation modifier");
	RNA_def_struct_sdna(srna, "SoftbodyModifierData");
	RNA_def_struct_ui_icon(srna, ICON_MOD_SOFT);

	prop = RNA_def_property(srna, "settings", PROP_POINTER, PROP_NONE);
	RNA_def_property_flag(prop, PROP_NEVER_NULL);
	RNA_def_property_struct_type(prop, "SoftBodySettings");
	RNA_def_property_pointer_funcs(prop, "rna_SoftBodyModifier_settings_get", NULL, NULL, NULL);
	RNA_def_property_ui_text(prop, "Soft Body Settings", "");

	prop = RNA_def_property(srna, "point_cache", PROP_POINTER, PROP_NONE);
	RNA_def_property_flag(prop, PROP_NEVER_NULL);
	RNA_def_property_struct_type(prop, "PointCache");
	RNA_def_property_pointer_funcs(prop, "rna_SoftBodyModifier_point_cache_get", NULL, NULL, NULL);
	RNA_def_property_ui_text(prop, "Soft Body Point Cache", "");
}

static void rna_def_modifier_boolean(BlenderRNA *brna)
{
	StructRNA *srna;
	PropertyRNA *prop;

	static EnumPropertyItem prop_operation_items[] = {
		{eBooleanModifierOp_Intersect, "INTERSECT", 0, "Intersect",
		                               "Keep the part of the mesh that intersects with the other selected object"},
		{eBooleanModifierOp_Union, "UNION", 0, "Union", "Combine two meshes in an additive way"},
		{eBooleanModifierOp_Difference, "DIFFERENCE", 0, "Difference", "Combine two meshes in a subtractive way"},
		{0, NULL, 0, NULL, NULL}
	};

	static EnumPropertyItem prop_solver_items[] = {
		{eBooleanModifierSolver_BMesh, "BMESH", 0, "BMesh", "Use the BMesh boolean solver"},
		{eBooleanModifierSolver_Carve, "CARVE", 0, "Carve", "Use the Carve boolean solver"},
		{0, NULL, 0, NULL, NULL}
	};

	srna = RNA_def_struct(brna, "BooleanModifier", "Modifier");
	RNA_def_struct_ui_text(srna, "Boolean Modifier", "Boolean operations modifier");
	RNA_def_struct_sdna(srna, "BooleanModifierData");
	RNA_def_struct_ui_icon(srna, ICON_MOD_BOOLEAN);

	prop = RNA_def_property(srna, "object", PROP_POINTER, PROP_NONE);
	RNA_def_property_ui_text(prop, "Object", "Mesh object to use for Boolean operation");
	RNA_def_property_pointer_funcs(prop, NULL, "rna_BooleanModifier_object_set", NULL, "rna_Mesh_object_poll");
	RNA_def_property_flag(prop, PROP_EDITABLE | PROP_ID_SELF_CHECK);
	RNA_def_property_update(prop, 0, "rna_Modifier_dependency_update");

	prop = RNA_def_property(srna, "operation", PROP_ENUM, PROP_NONE);
	RNA_def_property_enum_items(prop, prop_operation_items);
	RNA_def_property_ui_text(prop, "Operation", "");
	RNA_def_property_update(prop, 0, "rna_Modifier_update");

	prop = RNA_def_property(srna, "solver", PROP_ENUM, PROP_NONE);
	RNA_def_property_enum_items(prop, prop_solver_items);
	RNA_def_property_ui_text(prop, "Solver", "");
	RNA_def_property_update(prop, 0, "rna_Modifier_update");

	prop = RNA_def_property(srna, "double_threshold", PROP_FLOAT, PROP_DISTANCE);
	RNA_def_property_float_sdna(prop, NULL, "double_threshold");
	RNA_def_property_range(prop, 0, 1.0f);
	RNA_def_property_ui_range(prop, 0, 1, 0.0001, 7);
	RNA_def_property_ui_text(prop, "Overlap Threshold",  "Threshold for checking overlapping geometry");
	RNA_def_property_update(prop, 0, "rna_Modifier_update");
}

static void rna_def_modifier_array(BlenderRNA *brna)
{
	StructRNA *srna;
	PropertyRNA *prop;

	static EnumPropertyItem prop_fit_type_items[] = {
		{MOD_ARR_FIXEDCOUNT, "FIXED_COUNT", 0, "Fixed Count", "Duplicate the object a certain number of times"},
		{MOD_ARR_FITLENGTH, "FIT_LENGTH", 0, "Fit Length",
		                    "Duplicate the object as many times as fits in a certain length"},
		{MOD_ARR_FITCURVE, "FIT_CURVE", 0, "Fit Curve", "Fit the duplicated objects to a curve"},
		{0, NULL, 0, NULL, NULL}
	};

	srna = RNA_def_struct(brna, "ArrayModifier", "Modifier");
	RNA_def_struct_ui_text(srna, "Array Modifier", "Array duplication modifier");
	RNA_def_struct_sdna(srna, "ArrayModifierData");
	RNA_def_struct_ui_icon(srna, ICON_MOD_ARRAY);

	/* Length parameters */
	prop = RNA_def_property(srna, "fit_type", PROP_ENUM, PROP_NONE);
	RNA_def_property_enum_items(prop, prop_fit_type_items);
	RNA_def_property_ui_text(prop, "Fit Type", "Array length calculation method");
	RNA_def_property_update(prop, 0, "rna_Modifier_update");

	prop = RNA_def_property(srna, "count", PROP_INT, PROP_NONE);
	RNA_def_property_range(prop, 1, INT_MAX);
	RNA_def_property_ui_range(prop, 1, 1000, 1, -1);
	RNA_def_property_ui_text(prop, "Count",  "Number of duplicates to make");
	RNA_def_property_update(prop, 0, "rna_Modifier_update");

	prop = RNA_def_property(srna, "fit_length", PROP_FLOAT, PROP_DISTANCE);
	RNA_def_property_float_sdna(prop, NULL, "length");
	RNA_def_property_range(prop, 0, INT_MAX);
	RNA_def_property_ui_range(prop, 0, 10000, 10, 2);
	RNA_def_property_ui_text(prop, "Length", "Length to fit array within");
	RNA_def_property_update(prop, 0, "rna_Modifier_update");

	prop = RNA_def_property(srna, "curve", PROP_POINTER, PROP_NONE);
	RNA_def_property_pointer_sdna(prop, NULL, "curve_ob");
	RNA_def_property_ui_text(prop, "Curve", "Curve object to fit array length to");
	RNA_def_property_pointer_funcs(prop, NULL, "rna_ArrayModifier_curve_ob_set", NULL, "rna_Curve_object_poll");
	RNA_def_property_flag(prop, PROP_EDITABLE | PROP_ID_SELF_CHECK);
	RNA_def_property_update(prop, 0, "rna_ArrayModifier_dependency_update");

	/* Offset parameters */
	prop = RNA_def_property(srna, "use_constant_offset", PROP_BOOLEAN, PROP_NONE);
	RNA_def_property_boolean_sdna(prop, NULL, "offset_type", MOD_ARR_OFF_CONST);
	RNA_def_property_ui_text(prop, "Constant Offset", "Add a constant offset");
	RNA_def_property_update(prop, 0, "rna_Modifier_update");
	
	prop = RNA_def_property(srna, "constant_offset_displace", PROP_FLOAT, PROP_TRANSLATION);
	RNA_def_property_float_sdna(prop, NULL, "offset");
	RNA_def_property_ui_text(prop, "Constant Offset Displacement", "Value for the distance between arrayed items");
	RNA_def_property_ui_range(prop, -FLT_MAX, FLT_MAX, 1, RNA_TRANSLATION_PREC_DEFAULT);
	RNA_def_property_update(prop, 0, "rna_Modifier_update");

	prop = RNA_def_property(srna, "use_relative_offset", PROP_BOOLEAN, PROP_NONE);
	RNA_def_property_boolean_sdna(prop, NULL, "offset_type", MOD_ARR_OFF_RELATIVE);
	RNA_def_property_ui_text(prop, "Relative Offset", "Add an offset relative to the object's bounding box");
	RNA_def_property_update(prop, 0, "rna_Modifier_update");

	/* PROP_TRANSLATION causes units to be used which we don't want */
	prop = RNA_def_property(srna, "relative_offset_displace", PROP_FLOAT, PROP_NONE);
	RNA_def_property_float_sdna(prop, NULL, "scale");
	RNA_def_property_ui_text(prop, "Relative Offset Displacement",
	                         "The size of the geometry will determine the distance between arrayed items");
	RNA_def_property_update(prop, 0, "rna_Modifier_update");

	/* Vertex merging parameters */
	prop = RNA_def_property(srna, "use_merge_vertices", PROP_BOOLEAN, PROP_NONE);
	RNA_def_property_boolean_sdna(prop, NULL, "flags", MOD_ARR_MERGE);
	RNA_def_property_ui_text(prop, "Merge Vertices", "Merge vertices in adjacent duplicates");
	RNA_def_property_update(prop, 0, "rna_Modifier_update");

	prop = RNA_def_property(srna, "use_merge_vertices_cap", PROP_BOOLEAN, PROP_NONE);
	RNA_def_property_boolean_sdna(prop, NULL, "flags", MOD_ARR_MERGEFINAL);
	RNA_def_property_ui_text(prop, "Merge Vertices", "Merge vertices in first and last duplicates");
	RNA_def_property_update(prop, 0, "rna_Modifier_update");

	prop = RNA_def_property(srna, "merge_threshold", PROP_FLOAT, PROP_DISTANCE);
	RNA_def_property_float_sdna(prop, NULL, "merge_dist");
	RNA_def_property_range(prop, 0, FLT_MAX);
	RNA_def_property_ui_range(prop, 0, 1, 1, 4);
	RNA_def_property_ui_text(prop, "Merge Distance", "Limit below which to merge vertices");
	RNA_def_property_update(prop, 0, "rna_Modifier_update");

	/* Offset object */
	prop = RNA_def_property(srna, "use_object_offset", PROP_BOOLEAN, PROP_NONE);
	RNA_def_property_boolean_sdna(prop, NULL, "offset_type", MOD_ARR_OFF_OBJ);
	RNA_def_property_ui_text(prop, "Object Offset", "Add another object's transformation to the total offset");
	RNA_def_property_update(prop, 0, "rna_Modifier_update");

	prop = RNA_def_property(srna, "offset_object", PROP_POINTER, PROP_NONE);
	RNA_def_property_pointer_sdna(prop, NULL, "offset_ob");
	RNA_def_property_ui_text(prop, "Object Offset",
	                         "Use the location and rotation of another object to determine the distance and "
	                         "rotational change between arrayed items");
	RNA_def_property_flag(prop, PROP_EDITABLE | PROP_ID_SELF_CHECK);
	RNA_def_property_update(prop, 0, "rna_Modifier_dependency_update");
	
	/* Caps */
	prop = RNA_def_property(srna, "start_cap", PROP_POINTER, PROP_NONE);
	RNA_def_property_ui_text(prop, "Start Cap", "Mesh object to use as a start cap");
	RNA_def_property_pointer_funcs(prop, NULL, "rna_ArrayModifier_start_cap_set", NULL, "rna_Mesh_object_poll");
	RNA_def_property_flag(prop, PROP_EDITABLE | PROP_ID_SELF_CHECK);
	RNA_def_property_update(prop, 0, "rna_Modifier_update");

	prop = RNA_def_property(srna, "end_cap", PROP_POINTER, PROP_NONE);
	RNA_def_property_ui_text(prop, "End Cap", "Mesh object to use as an end cap");
	RNA_def_property_pointer_funcs(prop, NULL, "rna_ArrayModifier_end_cap_set", NULL, "rna_Mesh_object_poll");
	RNA_def_property_flag(prop, PROP_EDITABLE | PROP_ID_SELF_CHECK);
	RNA_def_property_update(prop, 0, "rna_Modifier_dependency_update");
}

static void rna_def_modifier_edgesplit(BlenderRNA *brna)
{
	StructRNA *srna;
	PropertyRNA *prop;

	srna = RNA_def_struct(brna, "EdgeSplitModifier", "Modifier");
	RNA_def_struct_ui_text(srna, "EdgeSplit Modifier", "Edge splitting modifier to create sharp edges");
	RNA_def_struct_sdna(srna, "EdgeSplitModifierData");
	RNA_def_struct_ui_icon(srna, ICON_MOD_EDGESPLIT);

	prop = RNA_def_property(srna, "split_angle", PROP_FLOAT, PROP_ANGLE);
	RNA_def_property_range(prop, 0.0f, DEG2RADF(180.0f));
	RNA_def_property_ui_range(prop, 0.0f, DEG2RADF(180.0f), 10, 2);
	RNA_def_property_ui_text(prop, "Split Angle", "Angle above which to split edges");
	RNA_def_property_update(prop, 0, "rna_Modifier_update");

	prop = RNA_def_property(srna, "use_edge_angle", PROP_BOOLEAN, PROP_NONE);
	RNA_def_property_boolean_sdna(prop, NULL, "flags", MOD_EDGESPLIT_FROMANGLE);
	RNA_def_property_ui_text(prop, "Use Edge Angle", "Split edges with high angle between faces");
	RNA_def_property_update(prop, 0, "rna_Modifier_update");

	prop = RNA_def_property(srna, "use_edge_sharp", PROP_BOOLEAN, PROP_NONE);
	RNA_def_property_boolean_sdna(prop, NULL, "flags", MOD_EDGESPLIT_FROMFLAG);
	RNA_def_property_ui_text(prop, "Use Sharp Edges", "Split edges that are marked as sharp");
	RNA_def_property_update(prop, 0, "rna_Modifier_update");
}

static void rna_def_modifier_displace(BlenderRNA *brna)
{
	StructRNA *srna;
	PropertyRNA *prop;

	static EnumPropertyItem prop_direction_items[] = {
		{MOD_DISP_DIR_X, "X", 0, "X", "Use the texture's intensity value to displace in the X direction"},
		{MOD_DISP_DIR_Y, "Y", 0, "Y", "Use the texture's intensity value to displace in the Y direction"},
		{MOD_DISP_DIR_Z, "Z", 0, "Z", "Use the texture's intensity value to displace in the Z direction"},
		{MOD_DISP_DIR_NOR, "NORMAL", 0, "Normal",
		 "Use the texture's intensity value to displace along the vertex normal"},
		{MOD_DISP_DIR_CLNOR, "CUSTOM_NORMAL", 0, "Custom Normal",
		 "Use the texture's intensity value to displace along the (averaged) custom normal (falls back to vertex)"},
		{MOD_DISP_DIR_RGB_XYZ, "RGB_TO_XYZ", 0, "RGB to XYZ",
		 "Use the texture's RGB values to displace the mesh in the XYZ direction"},
		{0, NULL, 0, NULL, NULL}
	};

	static EnumPropertyItem prop_space_items[] = {
		{MOD_DISP_SPACE_LOCAL, "LOCAL", 0, "Local", "Direction is defined in local coordinates"},
		{MOD_DISP_SPACE_GLOBAL, "GLOBAL", 0, "Global", "Direction is defined in global coordinates"},
		{0, NULL, 0, NULL, NULL}
	};

	srna = RNA_def_struct(brna, "DisplaceModifier", "Modifier");
	RNA_def_struct_ui_text(srna, "Displace Modifier", "Displacement modifier");
	RNA_def_struct_sdna(srna, "DisplaceModifierData");
	RNA_def_struct_ui_icon(srna, ICON_MOD_DISPLACE);

	prop = RNA_def_property(srna, "vertex_group", PROP_STRING, PROP_NONE);
	RNA_def_property_string_sdna(prop, NULL, "defgrp_name");
	RNA_def_property_ui_text(prop, "Vertex Group",
	                         "Name of Vertex Group which determines influence of modifier per point");
	RNA_def_property_string_funcs(prop, NULL, NULL, "rna_DisplaceModifier_defgrp_name_set");
	RNA_def_property_update(prop, 0, "rna_Modifier_update");

	prop = RNA_def_property(srna, "mid_level", PROP_FLOAT, PROP_FACTOR);
	RNA_def_property_float_sdna(prop, NULL, "midlevel");
	RNA_def_property_range(prop, -FLT_MAX, FLT_MAX);
	RNA_def_property_ui_range(prop, 0, 1, 10, 3);
	RNA_def_property_ui_text(prop, "Midlevel", "Material value that gives no displacement");
	RNA_def_property_update(prop, 0, "rna_Modifier_update");

	prop = RNA_def_property(srna, "strength", PROP_FLOAT, PROP_NONE);
	RNA_def_property_range(prop, -FLT_MAX, FLT_MAX);
	RNA_def_property_ui_range(prop, -100, 100, 10, 3);
	RNA_def_property_ui_text(prop, "Strength", "Amount to displace geometry");
	RNA_def_property_update(prop, 0, "rna_Modifier_update");

	prop = RNA_def_property(srna, "direction", PROP_ENUM, PROP_NONE);
	RNA_def_property_enum_items(prop, prop_direction_items);
	RNA_def_property_ui_text(prop, "Direction", "");
	RNA_def_property_update(prop, 0, "rna_Modifier_update");

	prop = RNA_def_property(srna, "space", PROP_ENUM, PROP_NONE);
	RNA_def_property_enum_items(prop, prop_space_items);
	RNA_def_property_ui_text(prop, "Space", "");
	RNA_def_property_update(prop, 0, "rna_Modifier_dependency_update");

	rna_def_modifier_generic_map_info(srna);
}

static void rna_def_modifier_uvproject(BlenderRNA *brna)
{
	StructRNA *srna;
	PropertyRNA *prop;

	srna = RNA_def_struct(brna, "UVProjectModifier", "Modifier");
	RNA_def_struct_ui_text(srna, "UV Project Modifier", "UV projection modifier to set UVs from a projector");
	RNA_def_struct_sdna(srna, "UVProjectModifierData");
	RNA_def_struct_ui_icon(srna, ICON_MOD_UVPROJECT);

	prop = RNA_def_property(srna, "uv_layer", PROP_STRING, PROP_NONE);
	RNA_def_property_string_sdna(prop, NULL, "uvlayer_name");
	RNA_def_property_ui_text(prop, "UV Map", "UV map name");
	RNA_def_property_string_funcs(prop, NULL, NULL, "rna_UVProjectModifier_uvlayer_name_set");
	RNA_def_property_update(prop, 0, "rna_Modifier_update");

	prop = RNA_def_property(srna, "projector_count", PROP_INT, PROP_NONE);
	RNA_def_property_int_sdna(prop, NULL, "num_projectors");
	RNA_def_property_ui_text(prop, "Number of Projectors", "Number of projectors to use");
	RNA_def_property_int_funcs(prop, NULL, "rna_UVProjectModifier_num_projectors_set", NULL);
	RNA_def_property_range(prop, 1, MOD_UVPROJECT_MAXPROJECTORS);
	RNA_def_property_update(prop, 0, "rna_Modifier_update");

	prop = RNA_def_property(srna, "projectors", PROP_COLLECTION, PROP_NONE);
	RNA_def_property_struct_type(prop, "UVProjector");
	RNA_def_property_collection_funcs(prop, "rna_UVProject_projectors_begin", "rna_iterator_array_next",
	                                  "rna_iterator_array_end", "rna_iterator_array_get", NULL, NULL, NULL, NULL);
	RNA_def_property_ui_text(prop, "Projectors", "");

	prop = RNA_def_property(srna, "image", PROP_POINTER, PROP_NONE);
	RNA_def_property_ui_text(prop, "Image", "");
	RNA_def_property_flag(prop, PROP_EDITABLE);
	RNA_def_property_update(prop, 0, "rna_Modifier_update");

	prop = RNA_def_property(srna, "aspect_x", PROP_FLOAT, PROP_NONE);
	RNA_def_property_float_sdna(prop, NULL, "aspectx");
	RNA_def_property_flag(prop, PROP_PROPORTIONAL);
	RNA_def_property_range(prop, 1, FLT_MAX);
	RNA_def_property_ui_range(prop, 1, 1000, 1, 3);
	RNA_def_property_ui_text(prop, "Horizontal Aspect Ratio", "");
	RNA_def_property_update(prop, 0, "rna_Modifier_update");

	prop = RNA_def_property(srna, "aspect_y", PROP_FLOAT, PROP_NONE);
	RNA_def_property_float_sdna(prop, NULL, "aspecty");
	RNA_def_property_flag(prop, PROP_PROPORTIONAL);
	RNA_def_property_range(prop, 1, FLT_MAX);
	RNA_def_property_ui_range(prop, 1, 1000, 1, 3);
	RNA_def_property_ui_text(prop, "Vertical Aspect Ratio", "");
	RNA_def_property_update(prop, 0, "rna_Modifier_update");
	
	prop = RNA_def_property(srna, "scale_x", PROP_FLOAT, PROP_NONE);
	RNA_def_property_float_sdna(prop, NULL, "scalex");
	RNA_def_property_flag(prop, PROP_PROPORTIONAL);
	RNA_def_property_range(prop, 0, FLT_MAX);
	RNA_def_property_ui_range(prop, 0, 1000, 1, 3);
	RNA_def_property_ui_text(prop, "Horizontal Scale", "");
	RNA_def_property_update(prop, 0, "rna_Modifier_update");

	prop = RNA_def_property(srna, "scale_y", PROP_FLOAT, PROP_NONE);
	RNA_def_property_float_sdna(prop, NULL, "scaley");
	RNA_def_property_flag(prop, PROP_PROPORTIONAL);
	RNA_def_property_range(prop, 0, FLT_MAX);
	RNA_def_property_ui_range(prop, 0, 1000, 1, 3);
	RNA_def_property_ui_text(prop, "Vertical Scale", "");
	RNA_def_property_update(prop, 0, "rna_Modifier_update");

	prop = RNA_def_property(srna, "use_image_override", PROP_BOOLEAN, PROP_NONE);
	RNA_def_property_boolean_sdna(prop, NULL, "flags", MOD_UVPROJECT_OVERRIDEIMAGE);
	RNA_def_property_ui_text(prop, "Override Image", "Override faces' current images with the given image");
	RNA_def_property_update(prop, 0, "rna_Modifier_update");

	srna = RNA_def_struct(brna, "UVProjector", NULL);
	RNA_def_struct_ui_text(srna, "UVProjector", "UV projector used by the UV project modifier");

	prop = RNA_def_property(srna, "object", PROP_POINTER, PROP_NONE);
	RNA_def_property_struct_type(prop, "Object");
	RNA_def_property_pointer_funcs(prop, "rna_UVProjector_object_get", "rna_UVProjector_object_set", NULL, NULL);
	RNA_def_property_flag(prop, PROP_EDITABLE | PROP_ID_SELF_CHECK);
	RNA_def_property_ui_text(prop, "Object", "Object to use as projector transform");
	RNA_def_property_update(prop, 0, "rna_Modifier_dependency_update");
}

static void rna_def_modifier_smooth(BlenderRNA *brna)
{
	StructRNA *srna;
	PropertyRNA *prop;

	srna = RNA_def_struct(brna, "SmoothModifier", "Modifier");
	RNA_def_struct_ui_text(srna, "Smooth Modifier", "Smoothing effect modifier");
	RNA_def_struct_sdna(srna, "SmoothModifierData");
	RNA_def_struct_ui_icon(srna, ICON_MOD_SMOOTH);

	prop = RNA_def_property(srna, "use_x", PROP_BOOLEAN, PROP_NONE);
	RNA_def_property_boolean_sdna(prop, NULL, "flag", MOD_SMOOTH_X);
	RNA_def_property_ui_text(prop, "X", "Smooth object along X axis");
	RNA_def_property_update(prop, 0, "rna_Modifier_update");

	prop = RNA_def_property(srna, "use_y", PROP_BOOLEAN, PROP_NONE);
	RNA_def_property_boolean_sdna(prop, NULL, "flag", MOD_SMOOTH_Y);
	RNA_def_property_ui_text(prop, "Y", "Smooth object along Y axis");
	RNA_def_property_update(prop, 0, "rna_Modifier_update");

	prop = RNA_def_property(srna, "use_z", PROP_BOOLEAN, PROP_NONE);
	RNA_def_property_boolean_sdna(prop, NULL, "flag", MOD_SMOOTH_Z);
	RNA_def_property_ui_text(prop, "Z", "Smooth object along Z axis");
	RNA_def_property_update(prop, 0, "rna_Modifier_update");

	prop = RNA_def_property(srna, "factor", PROP_FLOAT, PROP_NONE);
	RNA_def_property_float_sdna(prop, NULL, "fac");
	RNA_def_property_range(prop, -FLT_MAX, FLT_MAX);
	RNA_def_property_ui_range(prop, -10, 10, 1, 3);
	RNA_def_property_ui_text(prop, "Factor", "Strength of modifier effect");
	RNA_def_property_update(prop, 0, "rna_Modifier_update");

	prop = RNA_def_property(srna, "iterations", PROP_INT, PROP_NONE);
	RNA_def_property_int_sdna(prop, NULL, "repeat");
	RNA_def_property_ui_range(prop, 0, 30, 1, -1);
	RNA_def_property_ui_text(prop, "Repeat", "");
	RNA_def_property_update(prop, 0, "rna_Modifier_update");
	
	prop = RNA_def_property(srna, "vertex_group", PROP_STRING, PROP_NONE);
	RNA_def_property_string_sdna(prop, NULL, "defgrp_name");
	RNA_def_property_ui_text(prop, "Vertex Group",
	                         "Name of Vertex Group which determines influence of modifier per point");
	RNA_def_property_string_funcs(prop, NULL, NULL, "rna_SmoothModifier_defgrp_name_set");
	RNA_def_property_update(prop, 0, "rna_Modifier_update");
}


static void rna_def_modifier_correctivesmooth(BlenderRNA *brna)
{
	StructRNA *srna;
	PropertyRNA *prop;

	static EnumPropertyItem modifier_smooth_type_items[] = {
		{MOD_CORRECTIVESMOOTH_SMOOTH_SIMPLE, "SIMPLE", 0, "Simple",
		 "Use the average of adjacent edge-vertices"},
		{MOD_CORRECTIVESMOOTH_SMOOTH_LENGTH_WEIGHT, "LENGTH_WEIGHTED", 0, "Length Weight",
		 "Use the average of adjacent edge-vertices weighted by their length"},
		{0, NULL, 0, NULL, NULL}
	};

	static EnumPropertyItem modifier_rest_source_items[] = {
		{MOD_CORRECTIVESMOOTH_RESTSOURCE_ORCO, "ORCO", 0, "Original Coords",
		 "Use base mesh vert coords as the rest position"},
		{MOD_CORRECTIVESMOOTH_RESTSOURCE_BIND, "BIND", 0, "Bind Coords",
		 "Use bind vert coords for rest position"},
		{0, NULL, 0, NULL, NULL}
	};

	srna = RNA_def_struct(brna, "CorrectiveSmoothModifier", "Modifier");
	RNA_def_struct_ui_text(srna, "Corrective Smooth Modifier", "Correct distortion caused by deformation");
	RNA_def_struct_sdna(srna, "CorrectiveSmoothModifierData");
	RNA_def_struct_ui_icon(srna, ICON_MOD_SMOOTH);

	prop = RNA_def_property(srna, "factor", PROP_FLOAT, PROP_NONE);
	RNA_def_property_float_sdna(prop, NULL, "lambda");
	RNA_def_property_range(prop, -FLT_MAX, FLT_MAX);
	RNA_def_property_ui_range(prop, 0.0, 1.0, 5, 3);
	RNA_def_property_ui_text(prop, "Lambda Factor", "Smooth factor effect");
	RNA_def_property_update(prop, 0, "rna_CorrectiveSmoothModifier_update");

	prop = RNA_def_property(srna, "iterations", PROP_INT, PROP_NONE);
	RNA_def_property_int_sdna(prop, NULL, "repeat");
	RNA_def_property_ui_range(prop, 0, 200, 1, -1);
	RNA_def_property_ui_text(prop, "Repeat", "");
	RNA_def_property_update(prop, 0, "rna_CorrectiveSmoothModifier_update");

	prop = RNA_def_property(srna, "rest_source", PROP_ENUM, PROP_NONE);
	RNA_def_property_enum_sdna(prop, NULL, "rest_source");
	RNA_def_property_enum_items(prop, modifier_rest_source_items);
	RNA_def_property_ui_text(prop, "Rest Source", "Select the source of rest positions");
	RNA_def_property_update(prop, 0, "rna_CorrectiveSmoothModifier_rest_source_update");

	prop = RNA_def_property(srna, "smooth_type", PROP_ENUM, PROP_NONE);
	RNA_def_property_enum_sdna(prop, NULL, "smooth_type");
	RNA_def_property_enum_items(prop, modifier_smooth_type_items);
	RNA_def_property_ui_text(prop, "Smooth Type", "Method used for smoothing");
	RNA_def_property_update(prop, 0, "rna_CorrectiveSmoothModifier_update");

	prop = RNA_def_property(srna, "invert_vertex_group", PROP_BOOLEAN, PROP_NONE);
	RNA_def_property_boolean_sdna(prop, NULL, "flag", MOD_CORRECTIVESMOOTH_INVERT_VGROUP);
	RNA_def_property_ui_text(prop, "Invert", "Invert vertex group influence");
	RNA_def_property_update(prop, 0, "rna_CorrectiveSmoothModifier_update");

	prop = RNA_def_property(srna, "vertex_group", PROP_STRING, PROP_NONE);
	RNA_def_property_string_sdna(prop, NULL, "defgrp_name");
	RNA_def_property_ui_text(prop, "Vertex Group",
	                         "Name of Vertex Group which determines influence of modifier per point");
	RNA_def_property_string_funcs(prop, NULL, NULL, "rna_CorrectiveSmoothModifier_defgrp_name_set");
	RNA_def_property_update(prop, 0, "rna_CorrectiveSmoothModifier_update");

	prop = RNA_def_property(srna, "is_bind", PROP_BOOLEAN, PROP_NONE);
	RNA_def_property_ui_text(prop, "Bind current shape", "");
	RNA_def_property_boolean_funcs(prop, "rna_CorrectiveSmoothModifier_is_bind_get", NULL);
	RNA_def_property_clear_flag(prop, PROP_EDITABLE);
	RNA_def_property_update(prop, 0, "rna_Modifier_update");

	prop = RNA_def_property(srna, "use_only_smooth", PROP_BOOLEAN, PROP_NONE);
	RNA_def_property_boolean_sdna(prop, NULL, "flag", MOD_CORRECTIVESMOOTH_ONLY_SMOOTH);
	RNA_def_property_ui_text(prop, "Only Smooth",
	                         "Apply smoothing without reconstructing the surface");
	RNA_def_property_update(prop, 0, "rna_Modifier_update");

	prop = RNA_def_property(srna, "use_pin_boundary", PROP_BOOLEAN, PROP_NONE);
	RNA_def_property_boolean_sdna(prop, NULL, "flag", MOD_CORRECTIVESMOOTH_PIN_BOUNDARY);
	RNA_def_property_ui_text(prop, "Pin Boundaries",
	                         "Excludes boundary vertices from being smoothed");
	RNA_def_property_update(prop, 0, "rna_CorrectiveSmoothModifier_update");
}


static void rna_def_modifier_laplaciansmooth(BlenderRNA *brna)
{
	StructRNA *srna;
	PropertyRNA *prop;

	srna = RNA_def_struct(brna, "LaplacianSmoothModifier", "Modifier");
	RNA_def_struct_ui_text(srna, "Laplacian Smooth Modifier", "Smoothing effect modifier");
	RNA_def_struct_sdna(srna, "LaplacianSmoothModifierData");
	RNA_def_struct_ui_icon(srna, ICON_MOD_SMOOTH);

	prop = RNA_def_property(srna, "use_x", PROP_BOOLEAN, PROP_NONE);
	RNA_def_property_boolean_sdna(prop, NULL, "flag", MOD_LAPLACIANSMOOTH_X);
	RNA_def_property_ui_text(prop, "X", "Smooth object along X axis");
	RNA_def_property_update(prop, 0, "rna_Modifier_update");

	prop = RNA_def_property(srna, "use_y", PROP_BOOLEAN, PROP_NONE);
	RNA_def_property_boolean_sdna(prop, NULL, "flag", MOD_LAPLACIANSMOOTH_Y);
	RNA_def_property_ui_text(prop, "Y", "Smooth object along Y axis");
	RNA_def_property_update(prop, 0, "rna_Modifier_update");

	prop = RNA_def_property(srna, "use_z", PROP_BOOLEAN, PROP_NONE);
	RNA_def_property_boolean_sdna(prop, NULL, "flag", MOD_LAPLACIANSMOOTH_Z);
	RNA_def_property_ui_text(prop, "Z", "Smooth object along Z axis");
	RNA_def_property_update(prop, 0, "rna_Modifier_update");

	prop = RNA_def_property(srna, "use_volume_preserve", PROP_BOOLEAN, PROP_NONE);
	RNA_def_property_boolean_sdna(prop, NULL, "flag", MOD_LAPLACIANSMOOTH_PRESERVE_VOLUME);
	RNA_def_property_ui_text(prop, "Preserve Volume", "Apply volume preservation after smooth");
	RNA_def_property_update(prop, 0, "rna_Modifier_update");
	
	prop = RNA_def_property(srna, "use_normalized", PROP_BOOLEAN, PROP_NONE);
	RNA_def_property_boolean_sdna(prop, NULL, "flag", MOD_LAPLACIANSMOOTH_NORMALIZED);
	RNA_def_property_ui_text(prop, "Normalized", "Improve and stabilize the enhanced shape");
	RNA_def_property_update(prop, 0, "rna_Modifier_update");

	prop = RNA_def_property(srna, "lambda_factor", PROP_FLOAT, PROP_NONE);
	RNA_def_property_float_sdna(prop, NULL, "lambda");
	RNA_def_property_range(prop, -FLT_MAX, FLT_MAX);
	RNA_def_property_ui_range(prop, -1000.0, 1000.0, 5, 3);
	RNA_def_property_ui_text(prop, "Lambda Factor", "Smooth factor effect");
	RNA_def_property_update(prop, 0, "rna_Modifier_update");

	prop = RNA_def_property(srna, "lambda_border", PROP_FLOAT, PROP_NONE);
	RNA_def_property_float_sdna(prop, NULL, "lambda_border");
	RNA_def_property_range(prop, -FLT_MAX, FLT_MAX);
	RNA_def_property_ui_range(prop, -1000.0, 1000.0, 5, 3);
	RNA_def_property_ui_text(prop, "Lambda Border", "Lambda factor in border");
	RNA_def_property_update(prop, 0, "rna_Modifier_update");

	prop = RNA_def_property(srna, "iterations", PROP_INT, PROP_NONE);
	RNA_def_property_int_sdna(prop, NULL, "repeat");
	RNA_def_property_ui_range(prop, 0, 200, 1, -1);
	RNA_def_property_ui_text(prop, "Repeat", "");
	RNA_def_property_update(prop, 0, "rna_Modifier_update");
	
	prop = RNA_def_property(srna, "vertex_group", PROP_STRING, PROP_NONE);
	RNA_def_property_string_sdna(prop, NULL, "defgrp_name");
	RNA_def_property_ui_text(prop, "Vertex Group",
	                         "Name of Vertex Group which determines influence of modifier per point");
	RNA_def_property_string_funcs(prop, NULL, NULL, "rna_LaplacianSmoothModifier_defgrp_name_set");
	RNA_def_property_update(prop, 0, "rna_Modifier_update");
}

static void rna_def_modifier_cast(BlenderRNA *brna)
{
	StructRNA *srna;
	PropertyRNA *prop;

	static EnumPropertyItem prop_cast_type_items[] = {
		{MOD_CAST_TYPE_SPHERE, "SPHERE", 0, "Sphere", ""},
		{MOD_CAST_TYPE_CYLINDER, "CYLINDER", 0, "Cylinder", ""},
		{MOD_CAST_TYPE_CUBOID, "CUBOID", 0, "Cuboid", ""},
		{0, NULL, 0, NULL, NULL}
	};

	srna = RNA_def_struct(brna, "CastModifier", "Modifier");
	RNA_def_struct_ui_text(srna, "Cast Modifier", "Modifier to cast to other shapes");
	RNA_def_struct_sdna(srna, "CastModifierData");
	RNA_def_struct_ui_icon(srna, ICON_MOD_CAST);

	prop = RNA_def_property(srna, "cast_type", PROP_ENUM, PROP_NONE);
	RNA_def_property_enum_sdna(prop, NULL, "type");
	RNA_def_property_enum_items(prop, prop_cast_type_items);
	RNA_def_property_ui_text(prop, "Cast Type", "Target object shape");
	RNA_def_property_update(prop, 0, "rna_Modifier_update");
	
	prop = RNA_def_property(srna, "object", PROP_POINTER, PROP_NONE);
	RNA_def_property_ui_text(prop, "Object",
	                         "Control object: if available, its location determines the center of the effect");
	RNA_def_property_pointer_funcs(prop, NULL, "rna_CastModifier_object_set", NULL, NULL);
	RNA_def_property_flag(prop, PROP_EDITABLE | PROP_ID_SELF_CHECK);
	RNA_def_property_update(prop, 0, "rna_Modifier_dependency_update");

	prop = RNA_def_property(srna, "use_x", PROP_BOOLEAN, PROP_NONE);
	RNA_def_property_boolean_sdna(prop, NULL, "flag", MOD_CAST_X);
	RNA_def_property_ui_text(prop, "X", "");
	RNA_def_property_update(prop, 0, "rna_Modifier_update");

	prop = RNA_def_property(srna, "use_y", PROP_BOOLEAN, PROP_NONE);
	RNA_def_property_boolean_sdna(prop, NULL, "flag", MOD_CAST_Y);
	RNA_def_property_ui_text(prop, "Y", "");
	RNA_def_property_update(prop, 0, "rna_Modifier_update");

	prop = RNA_def_property(srna, "use_z", PROP_BOOLEAN, PROP_NONE);
	RNA_def_property_boolean_sdna(prop, NULL, "flag", MOD_CAST_Z);
	RNA_def_property_ui_text(prop, "Z", "");
	RNA_def_property_update(prop, 0, "rna_Modifier_update");
	
	prop = RNA_def_property(srna, "use_radius_as_size", PROP_BOOLEAN, PROP_NONE);
	RNA_def_property_boolean_sdna(prop, NULL, "flag", MOD_CAST_SIZE_FROM_RADIUS);
	RNA_def_property_ui_text(prop, "From Radius", "Use radius as size of projection shape (0 = auto)");
	RNA_def_property_update(prop, 0, "rna_Modifier_update");
	
	prop = RNA_def_property(srna, "use_transform", PROP_BOOLEAN, PROP_NONE);
	RNA_def_property_boolean_sdna(prop, NULL, "flag", MOD_CAST_USE_OB_TRANSFORM);
	RNA_def_property_ui_text(prop, "Use transform", "Use object transform to control projection shape");
	RNA_def_property_update(prop, 0, "rna_Modifier_update");
	
	prop = RNA_def_property(srna, "factor", PROP_FLOAT, PROP_NONE);
	RNA_def_property_float_sdna(prop, NULL, "fac");
	RNA_def_property_range(prop, -FLT_MAX, FLT_MAX);
	RNA_def_property_ui_range(prop, -10, 10, 5, 2);
	RNA_def_property_ui_text(prop, "Factor", "");
	RNA_def_property_update(prop, 0, "rna_Modifier_update");

	prop = RNA_def_property(srna, "radius", PROP_FLOAT, PROP_DISTANCE);
	RNA_def_property_range(prop, 0, FLT_MAX);
	RNA_def_property_ui_range(prop, 0, 100, 5, 2);
	RNA_def_property_ui_text(prop, "Radius",
	                         "Only deform vertices within this distance from the center of the effect "
	                         "(leave as 0 for infinite.)");
	RNA_def_property_update(prop, 0, "rna_Modifier_update");

	prop = RNA_def_property(srna, "size", PROP_FLOAT, PROP_NONE);
	RNA_def_property_range(prop, 0, FLT_MAX);
	RNA_def_property_ui_range(prop, 0, 100, 5, 2);
	RNA_def_property_ui_text(prop, "Size", "Size of projection shape (leave as 0 for auto)");
	RNA_def_property_update(prop, 0, "rna_Modifier_update");

	prop = RNA_def_property(srna, "vertex_group", PROP_STRING, PROP_NONE);
	RNA_def_property_string_sdna(prop, NULL, "defgrp_name");
	RNA_def_property_ui_text(prop, "Vertex Group", "Vertex group name");
	RNA_def_property_string_funcs(prop, NULL, NULL, "rna_CastModifier_defgrp_name_set");
	RNA_def_property_update(prop, 0, "rna_Modifier_update");
}

static void rna_def_modifier_meshdeform(BlenderRNA *brna)
{
	StructRNA *srna;
	PropertyRNA *prop;
#if 0
	static EnumPropertyItem prop_mode_items[] = {
		{0, "VOLUME", 0, "Volume", "Bind to volume inside cage mesh"},
		{1, "SURFACE", 0, "Surface", "Bind to surface of cage mesh"},
		{0, NULL, 0, NULL, NULL}
	};
#endif

	srna = RNA_def_struct(brna, "MeshDeformModifier", "Modifier");
	RNA_def_struct_ui_text(srna, "MeshDeform Modifier", "Mesh deformation modifier to deform with other meshes");
	RNA_def_struct_sdna(srna, "MeshDeformModifierData");
	RNA_def_struct_ui_icon(srna, ICON_MOD_MESHDEFORM);

	prop = RNA_def_property(srna, "object", PROP_POINTER, PROP_NONE);
	RNA_def_property_ui_text(prop, "Object", "Mesh object to deform with");
	RNA_def_property_pointer_funcs(prop, NULL, "rna_MeshDeformModifier_object_set", NULL, "rna_Mesh_object_poll");
	RNA_def_property_flag(prop, PROP_EDITABLE | PROP_ID_SELF_CHECK);
	RNA_def_property_update(prop, 0, "rna_Modifier_dependency_update");
	
	prop = RNA_def_property(srna, "is_bound", PROP_BOOLEAN, PROP_NONE);
	RNA_def_property_boolean_funcs(prop, "rna_MeshDeformModifier_is_bound_get", NULL);
	RNA_def_property_ui_text(prop, "Bound", "Whether geometry has been bound to control cage");
	RNA_def_property_clear_flag(prop, PROP_EDITABLE);
	
	prop = RNA_def_property(srna, "invert_vertex_group", PROP_BOOLEAN, PROP_NONE);
	RNA_def_property_boolean_sdna(prop, NULL, "flag", MOD_MDEF_INVERT_VGROUP);
	RNA_def_property_ui_text(prop, "Invert", "Invert vertex group influence");
	RNA_def_property_update(prop, 0, "rna_Modifier_update");

	prop = RNA_def_property(srna, "vertex_group", PROP_STRING, PROP_NONE);
	RNA_def_property_string_sdna(prop, NULL, "defgrp_name");
	RNA_def_property_ui_text(prop, "Vertex Group", "Vertex group name");
	RNA_def_property_string_funcs(prop, NULL, NULL, "rna_MeshDeformModifier_defgrp_name_set");
	RNA_def_property_update(prop, 0, "rna_Modifier_update");

	prop = RNA_def_property(srna, "precision", PROP_INT, PROP_NONE);
	RNA_def_property_int_sdna(prop, NULL, "gridsize");
	RNA_def_property_range(prop, 2, 10);
	RNA_def_property_ui_text(prop, "Precision", "The grid size for binding");
	RNA_def_property_update(prop, 0, "rna_Modifier_update");

	prop = RNA_def_property(srna, "use_dynamic_bind", PROP_BOOLEAN, PROP_NONE);
	RNA_def_property_boolean_sdna(prop, NULL, "flag", MOD_MDEF_DYNAMIC_BIND);
	RNA_def_property_ui_text(prop, "Dynamic",
	                         "Recompute binding dynamically on top of other deformers "
	                         "(slower and more memory consuming)");
	RNA_def_property_update(prop, 0, "rna_Modifier_update");

#if 0
	prop = RNA_def_property(srna, "mode", PROP_ENUM, PROP_NONE);
	RNA_def_property_enum_items(prop, prop_mode_items);
	RNA_def_property_ui_text(prop, "Mode", "Method of binding vertices are bound to cage mesh");
	RNA_def_property_update(prop, 0, "rna_Modifier_update");
#endif
}

static void rna_def_modifier_particlesystem(BlenderRNA *brna)
{
	StructRNA *srna;
	PropertyRNA *prop;

	srna = RNA_def_struct(brna, "ParticleSystemModifier", "Modifier");
	RNA_def_struct_ui_text(srna, "ParticleSystem Modifier", "Particle system simulation modifier");
	RNA_def_struct_sdna(srna, "ParticleSystemModifierData");
	RNA_def_struct_ui_icon(srna, ICON_MOD_PARTICLES);
	
	prop = RNA_def_property(srna, "particle_system", PROP_POINTER, PROP_NONE);
	RNA_def_property_flag(prop, PROP_NEVER_NULL);
	RNA_def_property_pointer_sdna(prop, NULL, "psys");
	RNA_def_property_ui_text(prop, "Particle System", "Particle System that this modifier controls");
}

static void rna_def_modifier_particleinstance(BlenderRNA *brna)
{
	StructRNA *srna;
	PropertyRNA *prop;

	srna = RNA_def_struct(brna, "ParticleInstanceModifier", "Modifier");
	RNA_def_struct_ui_text(srna, "ParticleInstance Modifier", "Particle system instancing modifier");
	RNA_def_struct_sdna(srna, "ParticleInstanceModifierData");
	RNA_def_struct_ui_icon(srna, ICON_MOD_PARTICLES);

	prop = RNA_def_property(srna, "object", PROP_POINTER, PROP_NONE);
	RNA_def_property_pointer_sdna(prop, NULL, "ob");
	RNA_def_property_pointer_funcs(prop, NULL, NULL, NULL, "rna_Mesh_object_poll");
	RNA_def_property_ui_text(prop, "Object", "Object that has the particle system");
	RNA_def_property_flag(prop, PROP_EDITABLE | PROP_ID_SELF_CHECK);
	RNA_def_property_update(prop, 0, "rna_Modifier_dependency_update");

	prop = RNA_def_property(srna, "particle_system_index", PROP_INT, PROP_NONE);
	RNA_def_property_int_sdna(prop, NULL, "psys");
	RNA_def_property_range(prop, 1, 10);
	RNA_def_property_ui_text(prop, "Particle System Number", "");
	RNA_def_property_update(prop, 0, "rna_Modifier_update");

	prop = RNA_def_property(srna, "axis", PROP_ENUM, PROP_NONE);
	RNA_def_property_enum_sdna(prop, NULL, "axis");
	RNA_def_property_enum_items(prop, rna_enum_axis_xyz_items);
	RNA_def_property_ui_text(prop, "Axis", "Pole axis for rotation");
	RNA_def_property_update(prop, 0, "rna_Modifier_update");
	
	prop = RNA_def_property(srna, "use_normal", PROP_BOOLEAN, PROP_NONE);
	RNA_def_property_boolean_sdna(prop, NULL, "flag", eParticleInstanceFlag_Parents);
	RNA_def_property_ui_text(prop, "Normal", "Create instances from normal particles");
	RNA_def_property_update(prop, 0, "rna_Modifier_update");

	prop = RNA_def_property(srna, "use_children", PROP_BOOLEAN, PROP_NONE);
	RNA_def_property_boolean_sdna(prop, NULL, "flag", eParticleInstanceFlag_Children);
	RNA_def_property_ui_text(prop, "Children", "Create instances from child particles");
	RNA_def_property_update(prop, 0, "rna_Modifier_update");

	prop = RNA_def_property(srna, "use_path", PROP_BOOLEAN, PROP_NONE);
	RNA_def_property_boolean_sdna(prop, NULL, "flag", eParticleInstanceFlag_Path);
	RNA_def_property_ui_text(prop, "Path", "Create instances along particle paths");
	RNA_def_property_update(prop, 0, "rna_Modifier_update");

	prop = RNA_def_property(srna, "show_unborn", PROP_BOOLEAN, PROP_NONE);
	RNA_def_property_boolean_sdna(prop, NULL, "flag", eParticleInstanceFlag_Unborn);
	RNA_def_property_ui_text(prop, "Unborn", "Show instances when particles are unborn");
	RNA_def_property_update(prop, 0, "rna_Modifier_update");

	prop = RNA_def_property(srna, "show_alive", PROP_BOOLEAN, PROP_NONE);
	RNA_def_property_boolean_sdna(prop, NULL, "flag", eParticleInstanceFlag_Alive);
	RNA_def_property_ui_text(prop, "Alive", "Show instances when particles are alive");
	RNA_def_property_update(prop, 0, "rna_Modifier_update");

	prop = RNA_def_property(srna, "show_dead", PROP_BOOLEAN, PROP_NONE);
	RNA_def_property_boolean_sdna(prop, NULL, "flag", eParticleInstanceFlag_Dead);
	RNA_def_property_ui_text(prop, "Dead", "Show instances when particles are dead");
	RNA_def_property_update(prop, 0, "rna_Modifier_update");

	prop = RNA_def_property(srna, "use_preserve_shape", PROP_BOOLEAN, PROP_NONE);
	RNA_def_property_boolean_sdna(prop, NULL, "flag", eParticleInstanceFlag_KeepShape);
	RNA_def_property_ui_text(prop, "Keep Shape", "Don't stretch the object");
	RNA_def_property_update(prop, 0, "rna_Modifier_update");

	prop = RNA_def_property(srna, "use_size", PROP_BOOLEAN, PROP_NONE);
	RNA_def_property_boolean_sdna(prop, NULL, "flag", eParticleInstanceFlag_UseSize);
	RNA_def_property_ui_text(prop, "Size", "Use particle size to scale the instances");
	RNA_def_property_update(prop, 0, "rna_Modifier_update");

	prop = RNA_def_property(srna, "position", PROP_FLOAT, PROP_NONE);
	RNA_def_property_float_sdna(prop, NULL, "position");
	RNA_def_property_range(prop, 0.0, 1.0);
	RNA_def_property_ui_text(prop, "Position", "Position along path");
	RNA_def_property_update(prop, 0, "rna_Modifier_update");

	prop = RNA_def_property(srna, "random_position", PROP_FLOAT, PROP_NONE);
	RNA_def_property_float_sdna(prop, NULL, "random_position");
	RNA_def_property_range(prop, 0.0, 1.0);
	RNA_def_property_ui_text(prop, "Random Position", "Randomize position along path");
	RNA_def_property_update(prop, 0, "rna_Modifier_update");
}

static void rna_def_modifier_explode(BlenderRNA *brna)
{
	StructRNA *srna;
	PropertyRNA *prop;

	srna = RNA_def_struct(brna, "ExplodeModifier", "Modifier");
	RNA_def_struct_ui_text(srna, "Explode Modifier", "Explosion effect modifier based on a particle system");
	RNA_def_struct_sdna(srna, "ExplodeModifierData");
	RNA_def_struct_ui_icon(srna, ICON_MOD_EXPLODE);

	prop = RNA_def_property(srna, "vertex_group", PROP_STRING, PROP_NONE);
	RNA_def_property_string_funcs(prop, "rna_ExplodeModifier_vgroup_get", "rna_ExplodeModifier_vgroup_length",
	                              "rna_ExplodeModifier_vgroup_set");
	RNA_def_property_ui_text(prop, "Vertex Group", "");

	prop = RNA_def_property(srna, "protect", PROP_FLOAT, PROP_NONE);
	RNA_def_property_range(prop, 0, 1);
	RNA_def_property_ui_text(prop, "Protect", "Clean vertex group edges");
	RNA_def_property_update(prop, 0, "rna_Modifier_update");

	prop = RNA_def_property(srna, "use_edge_cut", PROP_BOOLEAN, PROP_NONE);
	RNA_def_property_boolean_sdna(prop, NULL, "flag", eExplodeFlag_EdgeCut);
	RNA_def_property_ui_text(prop, "Cut Edges", "Cut face edges for nicer shrapnel");
	RNA_def_property_update(prop, 0, "rna_Modifier_update");

	prop = RNA_def_property(srna, "show_unborn", PROP_BOOLEAN, PROP_NONE);
	RNA_def_property_boolean_sdna(prop, NULL, "flag", eExplodeFlag_Unborn);
	RNA_def_property_ui_text(prop, "Unborn", "Show mesh when particles are unborn");
	RNA_def_property_update(prop, 0, "rna_Modifier_update");

	prop = RNA_def_property(srna, "show_alive", PROP_BOOLEAN, PROP_NONE);
	RNA_def_property_boolean_sdna(prop, NULL, "flag", eExplodeFlag_Alive);
	RNA_def_property_ui_text(prop, "Alive", "Show mesh when particles are alive");
	RNA_def_property_update(prop, 0, "rna_Modifier_update");

	prop = RNA_def_property(srna, "show_dead", PROP_BOOLEAN, PROP_NONE);
	RNA_def_property_boolean_sdna(prop, NULL, "flag", eExplodeFlag_Dead);
	RNA_def_property_ui_text(prop, "Dead", "Show mesh when particles are dead");
	RNA_def_property_update(prop, 0, "rna_Modifier_update");

	prop = RNA_def_property(srna, "use_size", PROP_BOOLEAN, PROP_NONE);
	RNA_def_property_boolean_sdna(prop, NULL, "flag", eExplodeFlag_PaSize);
	RNA_def_property_ui_text(prop, "Size", "Use particle size for the shrapnel");
	RNA_def_property_update(prop, 0, "rna_Modifier_update");

	prop = RNA_def_property(srna, "particle_uv", PROP_STRING, PROP_NONE);
	RNA_def_property_string_sdna(prop, NULL, "uvname");
	RNA_def_property_string_maxlength(prop, MAX_CUSTOMDATA_LAYER_NAME);
	RNA_def_property_ui_text(prop, "Particle UV", "UV map to change with particle age");
	RNA_def_property_update(prop, 0, "rna_Modifier_update");
}

static void rna_def_modifier_cloth(BlenderRNA *brna)
{
	StructRNA *srna;
	PropertyRNA *prop;

	srna = RNA_def_struct(brna, "ClothModifier", "Modifier");
	RNA_def_struct_ui_text(srna, "Cloth Modifier", "Cloth simulation modifier");
	RNA_def_struct_sdna(srna, "ClothModifierData");
	RNA_def_struct_ui_icon(srna, ICON_MOD_CLOTH);
	
	prop = RNA_def_property(srna, "settings", PROP_POINTER, PROP_NONE);
	RNA_def_property_flag(prop, PROP_NEVER_NULL);
	RNA_def_property_pointer_sdna(prop, NULL, "sim_parms");
	RNA_def_property_ui_text(prop, "Cloth Settings", "");
	
	prop = RNA_def_property(srna, "collision_settings", PROP_POINTER, PROP_NONE);
	RNA_def_property_flag(prop, PROP_NEVER_NULL);
	RNA_def_property_pointer_sdna(prop, NULL, "coll_parms");
	RNA_def_property_ui_text(prop, "Cloth Collision Settings", "");
	
	prop = RNA_def_property(srna, "solver_result", PROP_POINTER, PROP_NONE);
	RNA_def_property_struct_type(prop, "ClothSolverResult");
	RNA_def_property_pointer_sdna(prop, NULL, "solver_result");
	RNA_def_property_ui_text(prop, "Solver Result", "");
	
	prop = RNA_def_property(srna, "point_cache", PROP_POINTER, PROP_NONE);
	RNA_def_property_flag(prop, PROP_NEVER_NULL);
	RNA_def_property_ui_text(prop, "Point Cache", "");

	prop = RNA_def_property(srna, "hair_grid_min", PROP_FLOAT, PROP_NONE);
	RNA_def_property_float_sdna(prop, NULL, "hair_grid_min");
	RNA_def_property_clear_flag(prop, PROP_EDITABLE);
	RNA_def_property_ui_text(prop, "Hair Grid Minimum", "");

	prop = RNA_def_property(srna, "hair_grid_max", PROP_FLOAT, PROP_NONE);
	RNA_def_property_float_sdna(prop, NULL, "hair_grid_max");
	RNA_def_property_clear_flag(prop, PROP_EDITABLE);
	RNA_def_property_ui_text(prop, "Hair Grid Maximum", "");

	prop = RNA_def_property(srna, "hair_grid_resolution", PROP_INT, PROP_NONE);
	RNA_def_property_int_sdna(prop, NULL, "hair_grid_res");
	RNA_def_property_clear_flag(prop, PROP_EDITABLE);
	RNA_def_property_ui_text(prop, "Hair Grid Resolution", "");
}

static void rna_def_modifier_smoke(BlenderRNA *brna)
{
	StructRNA *srna;
	PropertyRNA *prop;
	
	static EnumPropertyItem prop_smoke_type_items[] = {
		{0, "NONE", 0, "None", ""},
		{MOD_SMOKE_TYPE_DOMAIN, "DOMAIN", 0, "Domain", ""},
		{MOD_SMOKE_TYPE_FLOW, "FLOW", 0, "Flow", "Inflow/Outflow"},
		{MOD_SMOKE_TYPE_COLL, "COLLISION", 0, "Collision", ""},
		{0, NULL, 0, NULL, NULL}
	};
	
	srna = RNA_def_struct(brna, "SmokeModifier", "Modifier");
	RNA_def_struct_ui_text(srna, "Smoke Modifier", "Smoke simulation modifier");
	RNA_def_struct_sdna(srna, "SmokeModifierData");
	RNA_def_struct_ui_icon(srna, ICON_MOD_SMOKE);
	
	prop = RNA_def_property(srna, "domain_settings", PROP_POINTER, PROP_NONE);
	RNA_def_property_pointer_sdna(prop, NULL, "domain");
	RNA_def_property_ui_text(prop, "Domain Settings", "");
	
	prop = RNA_def_property(srna, "flow_settings", PROP_POINTER, PROP_NONE);
	RNA_def_property_pointer_sdna(prop, NULL, "flow");
	RNA_def_property_ui_text(prop, "Flow Settings", "");
	
	prop = RNA_def_property(srna, "coll_settings", PROP_POINTER, PROP_NONE);
	RNA_def_property_pointer_sdna(prop, NULL, "coll");
	RNA_def_property_ui_text(prop, "Collision Settings", "");
	
	prop = RNA_def_property(srna, "smoke_type", PROP_ENUM, PROP_NONE);
	RNA_def_property_enum_sdna(prop, NULL, "type");
	RNA_def_property_enum_items(prop, prop_smoke_type_items);
	RNA_def_property_ui_text(prop, "Type", "");
	RNA_def_property_clear_flag(prop, PROP_ANIMATABLE);
	RNA_def_property_update(prop, 0, "rna_Smoke_set_type");
}

static void rna_def_modifier_dynamic_paint(BlenderRNA *brna)
{
	StructRNA *srna;
	PropertyRNA *prop;
	
	srna = RNA_def_struct(brna, "DynamicPaintModifier", "Modifier");
	RNA_def_struct_ui_text(srna, "Dynamic Paint Modifier", "Dynamic Paint modifier");
	RNA_def_struct_sdna(srna, "DynamicPaintModifierData");
	RNA_def_struct_ui_icon(srna, ICON_MOD_DYNAMICPAINT);
	
	prop = RNA_def_property(srna, "canvas_settings", PROP_POINTER, PROP_NONE);
	RNA_def_property_pointer_sdna(prop, NULL, "canvas");
	RNA_def_property_ui_text(prop, "Canvas Settings", "");
	
	prop = RNA_def_property(srna, "brush_settings", PROP_POINTER, PROP_NONE);
	RNA_def_property_pointer_sdna(prop, NULL, "brush");
	RNA_def_property_ui_text(prop, "Brush Settings", "");

	prop = RNA_def_property(srna, "ui_type", PROP_ENUM, PROP_NONE);
	RNA_def_property_clear_flag(prop, PROP_ANIMATABLE);
	RNA_def_property_enum_sdna(prop, NULL, "type");
	RNA_def_property_enum_items(prop, rna_enum_prop_dynamicpaint_type_items);
	RNA_def_property_ui_text(prop, "Type", "");
}

static void rna_def_modifier_collision(BlenderRNA *brna)
{
	StructRNA *srna;
	PropertyRNA *prop;

	srna = RNA_def_struct(brna, "CollisionModifier", "Modifier");
	RNA_def_struct_ui_text(srna, "Collision Modifier",
	                       "Collision modifier defining modifier stack position used for collision");
	RNA_def_struct_sdna(srna, "CollisionModifierData");
	RNA_def_struct_ui_icon(srna, ICON_MOD_PHYSICS);

	prop = RNA_def_property(srna, "settings", PROP_POINTER, PROP_NONE);
	RNA_def_property_flag(prop, PROP_NEVER_NULL);
	RNA_def_property_struct_type(prop, "CollisionSettings");
	RNA_def_property_pointer_funcs(prop, "rna_CollisionModifier_settings_get", NULL, NULL, NULL);
	RNA_def_property_ui_text(prop, "Settings", "");
}

static void rna_def_modifier_bevel(BlenderRNA *brna)
{
	StructRNA *srna;
	PropertyRNA *prop;

	static EnumPropertyItem prop_limit_method_items[] = {
		{0, "NONE", 0, "None", "Bevel the entire mesh by a constant amount"},
		{MOD_BEVEL_ANGLE, "ANGLE", 0, "Angle", "Only bevel edges with sharp enough angles between faces"},
		{MOD_BEVEL_WEIGHT, "WEIGHT", 0, "Weight",
		                   "Use bevel weights to determine how much bevel is applied in edge mode"},
		{MOD_BEVEL_VGROUP, "VGROUP", 0, "Vertex Group",
		                   "Use vertex group weights to select whether vertex or edge is beveled"},
		{0, NULL, 0, NULL, NULL}
	};

	static EnumPropertyItem prop_val_type_items[] = {
		{MOD_BEVEL_AMT_OFFSET, "OFFSET", 0, "Offset", "Amount is offset of new edges from original"},
		{MOD_BEVEL_AMT_WIDTH, "WIDTH", 0, "Width", "Amount is width of new face"},
		{MOD_BEVEL_AMT_DEPTH, "DEPTH", 0, "Depth", "Amount is perpendicular distance from original edge to bevel face"},
		{MOD_BEVEL_AMT_PERCENT, "PERCENT", 0, "Percent", "Amount is percent of adjacent edge length"},
		{0, NULL, 0, NULL, NULL}
	};

	/* TO BE DEPRECATED */
	static EnumPropertyItem prop_edge_weight_method_items[] = {
		{0, "AVERAGE", 0, "Average", ""},
		{MOD_BEVEL_EMIN, "SHARPEST", 0, "Sharpest", ""},
		{MOD_BEVEL_EMAX, "LARGEST", 0, "Largest", ""},
		{0, NULL, 0, NULL, NULL}
	};

	srna = RNA_def_struct(brna, "BevelModifier", "Modifier");
	RNA_def_struct_ui_text(srna, "Bevel Modifier", "Bevel modifier to make edges and vertices more rounded");
	RNA_def_struct_sdna(srna, "BevelModifierData");
	RNA_def_struct_ui_icon(srna, ICON_MOD_BEVEL);

	prop = RNA_def_property(srna, "width", PROP_FLOAT, PROP_DISTANCE);
	RNA_def_property_float_sdna(prop, NULL, "value");
	RNA_def_property_range(prop, 0, FLT_MAX);
	RNA_def_property_ui_range(prop, 0.0f, 100.0f, 0.1, 4);
	RNA_def_property_ui_text(prop, "Width", "Bevel value/amount");
	RNA_def_property_update(prop, 0, "rna_Modifier_update");

	prop = RNA_def_property(srna, "segments", PROP_INT, PROP_NONE);
	RNA_def_property_int_sdna(prop, NULL, "res");
	RNA_def_property_range(prop, 1, 100);
	RNA_def_property_ui_text(prop, "Segments", "Number of segments for round edges/verts");
	RNA_def_property_update(prop, 0, "rna_Modifier_update");

	prop = RNA_def_property(srna, "use_only_vertices", PROP_BOOLEAN, PROP_NONE);
	RNA_def_property_boolean_sdna(prop, NULL, "flags", MOD_BEVEL_VERT);
	RNA_def_property_ui_text(prop, "Only Vertices", "Bevel verts/corners, not edges");
	RNA_def_property_update(prop, 0, "rna_Modifier_update");

	prop = RNA_def_property(srna, "limit_method", PROP_ENUM, PROP_NONE);
	RNA_def_property_enum_sdna(prop, NULL, "lim_flags");
	RNA_def_property_enum_items(prop, prop_limit_method_items);
	RNA_def_property_ui_text(prop, "Limit Method", "");
	RNA_def_property_update(prop, 0, "rna_Modifier_update");

	/* TO BE DEPRECATED */
	prop = RNA_def_property(srna, "edge_weight_method", PROP_ENUM, PROP_NONE);
	RNA_def_property_enum_sdna(prop, NULL, "e_flags");
	RNA_def_property_enum_items(prop, prop_edge_weight_method_items);
	RNA_def_property_ui_text(prop, "Edge Weight Method", "What edge weight to use for weighting a vertex");
	RNA_def_property_update(prop, 0, "rna_Modifier_update");

	prop = RNA_def_property(srna, "angle_limit", PROP_FLOAT, PROP_ANGLE);
	RNA_def_property_float_sdna(prop, NULL, "bevel_angle");
	RNA_def_property_range(prop, 0.0f, DEG2RADF(180.0f));
	RNA_def_property_ui_range(prop, 0.0f, DEG2RADF(180.0f), 10, 2);
	RNA_def_property_ui_text(prop, "Angle", "Angle above which to bevel edges");
	RNA_def_property_update(prop, 0, "rna_Modifier_update");

	prop = RNA_def_property(srna, "vertex_group", PROP_STRING, PROP_NONE);
	RNA_def_property_string_sdna(prop, NULL, "defgrp_name");
	RNA_def_property_ui_text(prop, "Vertex Group", "Vertex group name");
	RNA_def_property_string_funcs(prop, NULL, NULL, "rna_BevelModifier_defgrp_name_set");
	RNA_def_property_update(prop, 0, "rna_Modifier_update");

	prop = RNA_def_property(srna, "use_clamp_overlap", PROP_BOOLEAN, PROP_NONE);
	RNA_def_property_boolean_negative_sdna(prop, NULL, "flags", MOD_BEVEL_OVERLAP_OK);
	RNA_def_property_ui_text(prop, "Clamp Overlap", "Clamp the width to avoid overlap");
	RNA_def_property_update(prop, 0, "rna_Modifier_update");

	prop = RNA_def_property(srna, "offset_type", PROP_ENUM, PROP_NONE);
	RNA_def_property_enum_sdna(prop, NULL, "val_flags");
	RNA_def_property_enum_items(prop, prop_val_type_items);
	RNA_def_property_ui_text(prop, "Amount Type", "What distance Width measures");
	RNA_def_property_update(prop, 0, "rna_Modifier_update");

	prop = RNA_def_property(srna, "profile", PROP_FLOAT, PROP_FACTOR);
	RNA_def_property_range(prop, 0.0f, 1.0f);
	RNA_def_property_ui_range(prop, 0.15f, 1.0f, 0.05, 2);
	RNA_def_property_ui_text(prop, "Profile", "The profile shape (0.5 = round)");
	RNA_def_property_update(prop, 0, "rna_Modifier_update");

	prop = RNA_def_property(srna, "material", PROP_INT, PROP_NONE);
	RNA_def_property_int_sdna(prop, NULL, "mat");
	RNA_def_property_range(prop, -1, SHRT_MAX);
	RNA_def_property_ui_text(prop, "Material", "Material index of generated faces, -1 for automatic");
	RNA_def_property_update(prop, 0, "rna_Modifier_update");

	prop = RNA_def_property(srna, "loop_slide", PROP_BOOLEAN, PROP_NONE);
	RNA_def_property_boolean_negative_sdna(prop, NULL, "flags", MOD_BEVEL_EVEN_WIDTHS);
	RNA_def_property_ui_text(prop, "Loop Slide", "Prefer sliding along edges to having even widths");
	RNA_def_property_update(prop, 0, "rna_Modifier_update");
}

static void rna_def_modifier_shrinkwrap(BlenderRNA *brna)
{
	StructRNA *srna;
	PropertyRNA *prop;

	static EnumPropertyItem shrink_type_items[] = {
		{MOD_SHRINKWRAP_NEAREST_SURFACE, "NEAREST_SURFACEPOINT", 0, "Nearest Surface Point",
		                                 "Shrink the mesh to the nearest target surface"},
		{MOD_SHRINKWRAP_PROJECT, "PROJECT", 0, "Project",
		                         "Shrink the mesh to the nearest target surface along a given axis"},
		{MOD_SHRINKWRAP_NEAREST_VERTEX, "NEAREST_VERTEX", 0, "Nearest Vertex",
		                                "Shrink the mesh to the nearest target vertex"},
		{0, NULL, 0, NULL, NULL}
	};
	
	static EnumPropertyItem shrink_face_cull_items[] = {
		{0, "OFF", 0, "Off", "No culling"},
		{MOD_SHRINKWRAP_CULL_TARGET_FRONTFACE, "FRONT", 0, "Front", "No projection when in front of the face"},
		{MOD_SHRINKWRAP_CULL_TARGET_BACKFACE, "BACK", 0, "Back", "No projection when behind the face"},
		{0, NULL, 0, NULL, NULL}
	};

	srna = RNA_def_struct(brna, "ShrinkwrapModifier", "Modifier");
	RNA_def_struct_ui_text(srna, "Shrinkwrap Modifier",
	                       "Shrink wrapping modifier to shrink wrap and object to a target");
	RNA_def_struct_sdna(srna, "ShrinkwrapModifierData");
	RNA_def_struct_ui_icon(srna, ICON_MOD_SHRINKWRAP);

	prop = RNA_def_property(srna, "wrap_method", PROP_ENUM, PROP_NONE);
	RNA_def_property_enum_sdna(prop, NULL, "shrinkType");
	RNA_def_property_enum_items(prop, shrink_type_items);
	RNA_def_property_ui_text(prop, "Mode", "");
	RNA_def_property_update(prop, 0, "rna_Modifier_update");

	prop = RNA_def_property(srna, "cull_face", PROP_ENUM, PROP_NONE);
	RNA_def_property_enum_sdna(prop, NULL, "shrinkOpts");
	RNA_def_property_enum_items(prop, shrink_face_cull_items);
	RNA_def_property_enum_funcs(prop, "rna_ShrinkwrapModifier_face_cull_get",
	                            "rna_ShrinkwrapModifier_face_cull_set", NULL);
	RNA_def_property_ui_text(prop, "Face Cull",
	                         "Stop vertices from projecting to a face on the target when facing towards/away");
	RNA_def_property_update(prop, 0, "rna_Modifier_update");

	prop = RNA_def_property(srna, "target", PROP_POINTER, PROP_NONE);
	RNA_def_property_ui_text(prop, "Target", "Mesh target to shrink to");
	RNA_def_property_pointer_funcs(prop, NULL, "rna_ShrinkwrapModifier_target_set", NULL, "rna_Mesh_object_poll");
	RNA_def_property_flag(prop, PROP_EDITABLE | PROP_ID_SELF_CHECK);
	RNA_def_property_update(prop, 0, "rna_Modifier_dependency_update");

	prop = RNA_def_property(srna, "auxiliary_target", PROP_POINTER, PROP_NONE);
	RNA_def_property_pointer_sdna(prop, NULL, "auxTarget");
	RNA_def_property_ui_text(prop, "Auxiliary Target", "Additional mesh target to shrink to");
	RNA_def_property_pointer_funcs(prop, NULL, "rna_ShrinkwrapModifier_auxTarget_set", NULL, "rna_Mesh_object_poll");
	RNA_def_property_flag(prop, PROP_EDITABLE | PROP_ID_SELF_CHECK);
	RNA_def_property_update(prop, 0, "rna_Modifier_dependency_update");

	prop = RNA_def_property(srna, "vertex_group", PROP_STRING, PROP_NONE);
	RNA_def_property_string_sdna(prop, NULL, "vgroup_name");
	RNA_def_property_ui_text(prop, "Vertex Group", "Vertex group name");
	RNA_def_property_string_funcs(prop, NULL, NULL, "rna_ShrinkwrapModifier_vgroup_name_set");
	RNA_def_property_update(prop, 0, "rna_Modifier_update");

	prop = RNA_def_property(srna, "offset", PROP_FLOAT, PROP_NONE);
	RNA_def_property_float_sdna(prop, NULL, "keepDist");
	RNA_def_property_range(prop, -FLT_MAX, FLT_MAX);
	RNA_def_property_ui_range(prop, -100, 100, 1, 2);
	RNA_def_property_ui_text(prop, "Offset", "Distance to keep from the target");
	RNA_def_property_update(prop, 0, "rna_Modifier_update");

	prop = RNA_def_property(srna, "project_limit", PROP_FLOAT, PROP_NONE);
	RNA_def_property_float_sdna(prop, NULL, "projLimit");
	RNA_def_property_range(prop, 0.0, FLT_MAX);
	RNA_def_property_ui_range(prop, 0, 100, 1, 2);
	RNA_def_property_ui_text(prop, "Project Limit", "Limit the distance used for projection (zero disables)");
	RNA_def_property_update(prop, 0, "rna_Modifier_update");

	prop = RNA_def_property(srna, "use_project_x", PROP_BOOLEAN, PROP_NONE);
	RNA_def_property_boolean_sdna(prop, NULL, "projAxis", MOD_SHRINKWRAP_PROJECT_OVER_X_AXIS);
	RNA_def_property_ui_text(prop, "X", "");
	RNA_def_property_update(prop, 0, "rna_Modifier_update");

	prop = RNA_def_property(srna, "use_project_y", PROP_BOOLEAN, PROP_NONE);
	RNA_def_property_boolean_sdna(prop, NULL, "projAxis", MOD_SHRINKWRAP_PROJECT_OVER_Y_AXIS);
	RNA_def_property_ui_text(prop, "Y", "");
	RNA_def_property_update(prop, 0, "rna_Modifier_update");

	prop = RNA_def_property(srna, "use_project_z", PROP_BOOLEAN, PROP_NONE);
	RNA_def_property_boolean_sdna(prop, NULL, "projAxis", MOD_SHRINKWRAP_PROJECT_OVER_Z_AXIS);
	RNA_def_property_ui_text(prop, "Z", "");
	RNA_def_property_update(prop, 0, "rna_Modifier_update");
	
	prop = RNA_def_property(srna, "subsurf_levels", PROP_INT, PROP_NONE);
	RNA_def_property_int_sdna(prop, NULL, "subsurfLevels");
	RNA_def_property_range(prop, 0, 6);
	RNA_def_property_ui_range(prop, 0, 6, 1, -1);
	RNA_def_property_ui_text(prop, "Subsurf Levels",
	                         "Number of subdivisions that must be performed before extracting vertices' "
	                         "positions and normals");
	RNA_def_property_update(prop, 0, "rna_Modifier_update");

	prop = RNA_def_property(srna, "use_negative_direction", PROP_BOOLEAN, PROP_NONE);
	RNA_def_property_boolean_sdna(prop, NULL, "shrinkOpts", MOD_SHRINKWRAP_PROJECT_ALLOW_NEG_DIR);
	RNA_def_property_ui_text(prop, "Negative", "Allow vertices to move in the negative direction of axis");
	RNA_def_property_update(prop, 0, "rna_Modifier_update");

	prop = RNA_def_property(srna, "use_positive_direction", PROP_BOOLEAN, PROP_NONE);
	RNA_def_property_boolean_sdna(prop, NULL, "shrinkOpts", MOD_SHRINKWRAP_PROJECT_ALLOW_POS_DIR);
	RNA_def_property_ui_text(prop, "Positive", "Allow vertices to move in the positive direction of axis");
	RNA_def_property_update(prop, 0, "rna_Modifier_update");

	prop = RNA_def_property(srna, "use_keep_above_surface", PROP_BOOLEAN, PROP_NONE);
	RNA_def_property_boolean_sdna(prop, NULL, "shrinkOpts", MOD_SHRINKWRAP_KEEP_ABOVE_SURFACE);
	RNA_def_property_ui_text(prop, "Keep Above Surface", "");
	RNA_def_property_update(prop, 0, "rna_Modifier_update");

	prop = RNA_def_property(srna, "invert_vertex_group", PROP_BOOLEAN, PROP_NONE);
	RNA_def_property_boolean_sdna(prop, NULL, "shrinkOpts", MOD_SHRINKWRAP_INVERT_VGROUP);
	RNA_def_property_ui_text(prop, "Invert", "Invert vertex group influence");
	RNA_def_property_update(prop, 0, "rna_Modifier_update");
}

static void rna_def_modifier_fluidsim(BlenderRNA *brna)
{
	StructRNA *srna;
	PropertyRNA *prop;

	srna = RNA_def_struct(brna, "FluidSimulationModifier", "Modifier");
	RNA_def_struct_ui_text(srna, "Fluid Simulation Modifier", "Fluid simulation modifier");
	RNA_def_struct_sdna(srna, "FluidsimModifierData");
	RNA_def_struct_ui_icon(srna, ICON_MOD_FLUIDSIM);

	prop = RNA_def_property(srna, "settings", PROP_POINTER, PROP_NONE);
	RNA_def_property_flag(prop, PROP_NEVER_NULL);
	RNA_def_property_pointer_sdna(prop, NULL, "fss");
	RNA_def_property_ui_text(prop, "Settings", "Settings for how this object is used in the fluid simulation");
}

static void rna_def_modifier_mask(BlenderRNA *brna)
{
	StructRNA *srna;
	PropertyRNA *prop;

	static EnumPropertyItem modifier_mask_mode_items[] = {
		{MOD_MASK_MODE_VGROUP, "VERTEX_GROUP", 0, "Vertex Group", ""},
		{MOD_MASK_MODE_ARM, "ARMATURE", 0, "Armature", ""},
		{0, NULL, 0, NULL, NULL}
	};

	srna = RNA_def_struct(brna, "MaskModifier", "Modifier");
	RNA_def_struct_ui_text(srna, "Mask Modifier", "Mask modifier to hide parts of the mesh");
	RNA_def_struct_sdna(srna, "MaskModifierData");
	RNA_def_struct_ui_icon(srna, ICON_MOD_MASK);

	prop = RNA_def_property(srna, "mode", PROP_ENUM, PROP_NONE);
	RNA_def_property_enum_items(prop, modifier_mask_mode_items);
	RNA_def_property_ui_text(prop, "Mode", "");
	RNA_def_property_update(prop, 0, "rna_Modifier_update");

	prop = RNA_def_property(srna, "armature", PROP_POINTER, PROP_NONE);
	RNA_def_property_pointer_sdna(prop, NULL, "ob_arm");
	RNA_def_property_ui_text(prop, "Armature", "Armature to use as source of bones to mask");
	RNA_def_property_pointer_funcs(prop, NULL, "rna_MaskModifier_ob_arm_set", NULL, "rna_Armature_object_poll");
	RNA_def_property_flag(prop, PROP_EDITABLE | PROP_ID_SELF_CHECK);
	RNA_def_property_update(prop, 0, "rna_Modifier_dependency_update");

	prop = RNA_def_property(srna, "vertex_group", PROP_STRING, PROP_NONE);
	RNA_def_property_string_sdna(prop, NULL, "vgroup");
	RNA_def_property_ui_text(prop, "Vertex Group", "Vertex group name");
	RNA_def_property_string_funcs(prop, NULL, NULL, "rna_MaskModifier_vgroup_set");
	RNA_def_property_update(prop, 0, "rna_Modifier_update");

	prop = RNA_def_property(srna, "invert_vertex_group", PROP_BOOLEAN, PROP_NONE);
	RNA_def_property_boolean_sdna(prop, NULL, "flag", MOD_MASK_INV);
	RNA_def_property_ui_text(prop, "Invert", "Use vertices that are not part of region defined");
	RNA_def_property_update(prop, 0, "rna_Modifier_update");
}

static void rna_def_modifier_simpledeform(BlenderRNA *brna)
{
	StructRNA *srna;
	PropertyRNA *prop;

	static EnumPropertyItem simple_deform_mode_items[] = {
		{MOD_SIMPLEDEFORM_MODE_TWIST, "TWIST", 0, "Twist", "Rotate around the Z axis of the modifier space"},
		{MOD_SIMPLEDEFORM_MODE_BEND, "BEND", 0, "Bend", "Bend the mesh over the Z axis of the modifier space"},
		{MOD_SIMPLEDEFORM_MODE_TAPER, "TAPER", 0, "Taper", "Linearly scale along Z axis of the modifier space"},
		{MOD_SIMPLEDEFORM_MODE_STRETCH, "STRETCH", 0, "Stretch",
		                                "Stretch the object along the Z axis of the modifier space"},
		{0, NULL, 0, NULL, NULL}
	};

	srna = RNA_def_struct(brna, "SimpleDeformModifier", "Modifier");
	RNA_def_struct_ui_text(srna, "SimpleDeform Modifier",
	                       "Simple deformation modifier to apply effects such as twisting and bending");
	RNA_def_struct_sdna(srna, "SimpleDeformModifierData");
	RNA_def_struct_ui_icon(srna, ICON_MOD_SIMPLEDEFORM);

	prop = RNA_def_property(srna, "deform_method", PROP_ENUM, PROP_NONE);
	RNA_def_property_enum_sdna(prop, NULL, "mode");
	RNA_def_property_enum_items(prop, simple_deform_mode_items);
	RNA_def_property_ui_text(prop, "Mode", "");
	RNA_def_property_update(prop, 0, "rna_Modifier_update");

	prop = RNA_def_property(srna, "vertex_group", PROP_STRING, PROP_NONE);
	RNA_def_property_string_sdna(prop, NULL, "vgroup_name");
	RNA_def_property_ui_text(prop, "Vertex Group", "Vertex group name");
	RNA_def_property_string_funcs(prop, NULL, NULL, "rna_SimpleDeformModifier_vgroup_name_set");
	RNA_def_property_update(prop, 0, "rna_Modifier_update");

	prop = RNA_def_property(srna, "origin", PROP_POINTER, PROP_NONE);
	RNA_def_property_ui_text(prop, "Origin", "Offset the origin and orientation of the deformation");
	RNA_def_property_flag(prop, PROP_EDITABLE | PROP_ID_SELF_CHECK);
	RNA_def_property_update(prop, 0, "rna_Modifier_dependency_update");

	prop = RNA_def_property(srna, "factor", PROP_FLOAT, PROP_NONE);
	RNA_def_property_range(prop, -FLT_MAX, FLT_MAX);
	RNA_def_property_ui_range(prop, -10.0, 10.0, 1.0, 3);
	RNA_def_property_ui_text(prop, "Factor", "Amount to deform object");
	RNA_def_property_update(prop, 0, "rna_Modifier_update");

	prop = RNA_def_property(srna, "angle", PROP_FLOAT, PROP_ANGLE);
	RNA_def_property_float_sdna(prop, NULL, "factor");
	RNA_def_property_range(prop, -FLT_MAX, FLT_MAX);
	RNA_def_property_float_default(prop, DEG2RADF(45.0f));
	RNA_def_property_ui_range(prop, DEG2RAD(-360.0), DEG2RAD(360.0), 10.0, 3);
	RNA_def_property_ui_text(prop, "Angle", "Angle of deformation");
	RNA_def_property_update(prop, 0, "rna_Modifier_update");

	prop = RNA_def_property(srna, "limits", PROP_FLOAT, PROP_NONE);
	RNA_def_property_float_sdna(prop, NULL, "limit");
	RNA_def_property_array(prop, 2);
	RNA_def_property_range(prop, 0, 1);
	RNA_def_property_ui_range(prop, 0, 1, 5, 2);
	RNA_def_property_ui_text(prop, "Limits", "Lower/Upper limits for deform");
	RNA_def_property_update(prop, 0, "rna_Modifier_update");

	prop = RNA_def_property(srna, "lock_x", PROP_BOOLEAN, PROP_NONE);
	RNA_def_property_boolean_sdna(prop, NULL, "axis", MOD_SIMPLEDEFORM_LOCK_AXIS_X);
	RNA_def_property_ui_text(prop, "Lock X Axis", "Do not allow deformation along the X axis");
	RNA_def_property_update(prop, 0, "rna_Modifier_update");

	prop = RNA_def_property(srna, "lock_y", PROP_BOOLEAN, PROP_NONE);
	RNA_def_property_boolean_sdna(prop, NULL, "axis", MOD_SIMPLEDEFORM_LOCK_AXIS_Y);
	RNA_def_property_ui_text(prop, "Lock Y Axis", "Do not allow deformation along the Y axis");
	RNA_def_property_update(prop, 0, "rna_Modifier_update");

	prop = RNA_def_property(srna, "invert_vertex_group", PROP_BOOLEAN, PROP_NONE);
	RNA_def_property_boolean_sdna(prop, NULL, "flag", MOD_SIMPLEDEFORM_FLAG_INVERT_VGROUP);
	RNA_def_property_ui_text(prop, "Invert", "Invert vertex group influence");
	RNA_def_property_update(prop, 0, "rna_Modifier_update");
}

static void rna_def_modifier_surface(BlenderRNA *brna)
{
	StructRNA *srna;

	srna = RNA_def_struct(brna, "SurfaceModifier", "Modifier");
	RNA_def_struct_ui_text(srna, "Surface Modifier",
	                       "Surface modifier defining modifier stack position used for surface fields");
	RNA_def_struct_sdna(srna, "SurfaceModifierData");
	RNA_def_struct_ui_icon(srna, ICON_MOD_PHYSICS);
}

static void rna_def_modifier_solidify(BlenderRNA *brna)
{
	StructRNA *srna;
	PropertyRNA *prop;

	srna = RNA_def_struct(brna, "SolidifyModifier", "Modifier");
	RNA_def_struct_ui_text(srna, "Solidify Modifier",
	                       "Create a solid skin by extruding, compensating for sharp angles");
	RNA_def_struct_sdna(srna, "SolidifyModifierData");
	RNA_def_struct_ui_icon(srna, ICON_MOD_SOLIDIFY);

	prop = RNA_def_property(srna, "thickness", PROP_FLOAT, PROP_DISTANCE);
	RNA_def_property_float_sdna(prop, NULL, "offset");
	RNA_def_property_range(prop, -FLT_MAX, FLT_MAX);
	RNA_def_property_ui_range(prop, -10, 10, 0.1, 4);
	RNA_def_property_ui_text(prop, "Thickness", "Thickness of the shell");
	RNA_def_property_update(prop, 0, "rna_Modifier_update");

	prop = RNA_def_property(srna, "thickness_clamp", PROP_FLOAT, PROP_FACTOR);
	RNA_def_property_float_sdna(prop, NULL, "offset_clamp");
	RNA_def_property_range(prop, 0, 100.0);
	RNA_def_property_ui_range(prop, 0, 2.0, 0.1, 4);
	RNA_def_property_ui_text(prop, "Clamp", "Offset clamp based on geometry scale");
	RNA_def_property_update(prop, 0, "rna_Modifier_update");

	prop = RNA_def_property(srna, "thickness_vertex_group", PROP_FLOAT, PROP_FACTOR);
	RNA_def_property_float_sdna(prop, NULL, "offset_fac_vg");
	RNA_def_property_range(prop, 0.0, 1.0);
	RNA_def_property_ui_range(prop, 0, 1, 0.1, 3);
	RNA_def_property_ui_text(prop, "Vertex Group Factor",
	                         "Thickness factor to use for zero vertex group influence");
	RNA_def_property_update(prop, 0, "rna_Modifier_update");

	prop = RNA_def_property(srna, "offset", PROP_FLOAT, PROP_FACTOR);
	RNA_def_property_float_sdna(prop, NULL, "offset_fac");
	RNA_def_property_range(prop, -FLT_MAX, FLT_MAX);
	RNA_def_property_ui_range(prop, -1, 1, 0.1, 4);
	RNA_def_property_ui_text(prop, "Offset", "Offset the thickness from the center");
	RNA_def_property_update(prop, 0, "rna_Modifier_update");

	prop = RNA_def_property(srna, "edge_crease_inner", PROP_FLOAT, PROP_FACTOR);
	RNA_def_property_float_sdna(prop, NULL, "crease_inner");
	RNA_def_property_range(prop, 0, 1);
	RNA_def_property_ui_range(prop, 0, 1, 0.1, 3);
	RNA_def_property_ui_text(prop, "Inner Crease", "Assign a crease to inner edges");
	RNA_def_property_update(prop, 0, "rna_Modifier_update");

	prop = RNA_def_property(srna, "edge_crease_outer", PROP_FLOAT, PROP_FACTOR);
	RNA_def_property_float_sdna(prop, NULL, "crease_outer");
	RNA_def_property_range(prop, 0, 1);
	RNA_def_property_ui_range(prop, 0, 1, 0.1, 3);
	RNA_def_property_ui_text(prop, "Outer Crease", "Assign a crease to outer edges");
	RNA_def_property_update(prop, 0, "rna_Modifier_update");

	prop = RNA_def_property(srna, "edge_crease_rim", PROP_FLOAT, PROP_FACTOR);
	RNA_def_property_float_sdna(prop, NULL, "crease_rim");
	RNA_def_property_range(prop, 0, 1);
	RNA_def_property_ui_range(prop, 0, 1, 0.1, 3);
	RNA_def_property_ui_text(prop, "Rim Crease", "Assign a crease to the edges making up the rim");
	RNA_def_property_update(prop, 0, "rna_Modifier_update");

	prop = RNA_def_property(srna, "material_offset", PROP_INT, PROP_NONE);
	RNA_def_property_int_sdna(prop, NULL, "mat_ofs");
	RNA_def_property_range(prop, SHRT_MIN, SHRT_MAX);
	RNA_def_property_ui_text(prop, "Material Offset", "Offset material index of generated faces");
	RNA_def_property_update(prop, 0, "rna_Modifier_update");

	prop = RNA_def_property(srna, "material_offset_rim", PROP_INT, PROP_NONE);
	RNA_def_property_int_sdna(prop, NULL, "mat_ofs_rim");
	RNA_def_property_range(prop, SHRT_MIN, SHRT_MAX);
	RNA_def_property_ui_text(prop, "Rim Material Offset", "Offset material index of generated rim faces");
	RNA_def_property_update(prop, 0, "rna_Modifier_update");

	prop = RNA_def_property(srna, "vertex_group", PROP_STRING, PROP_NONE);
	RNA_def_property_string_sdna(prop, NULL, "defgrp_name");
	RNA_def_property_ui_text(prop, "Vertex Group", "Vertex group name");
	RNA_def_property_string_funcs(prop, NULL, NULL, "rna_SolidifyModifier_defgrp_name_set");
	RNA_def_property_update(prop, 0, "rna_Modifier_update");

	prop = RNA_def_property(srna, "use_rim", PROP_BOOLEAN, PROP_NONE);
	RNA_def_property_boolean_sdna(prop, NULL, "flag", MOD_SOLIDIFY_RIM);
	RNA_def_property_ui_text(prop, "Fill Rim",
	                         "Create edge loops between the inner and outer surfaces on face edges "
	                         "(slow, disable when not needed)");
	RNA_def_property_update(prop, 0, "rna_Modifier_update");

	prop = RNA_def_property(srna, "use_even_offset", PROP_BOOLEAN, PROP_NONE);
	RNA_def_property_boolean_sdna(prop, NULL, "flag", MOD_SOLIDIFY_EVEN);
	RNA_def_property_ui_text(prop, "Even Thickness",
	                         "Maintain thickness by adjusting for sharp corners (slow, disable when not needed)");
	RNA_def_property_update(prop, 0, "rna_Modifier_update");

	prop = RNA_def_property(srna, "use_quality_normals", PROP_BOOLEAN, PROP_NONE);
	RNA_def_property_boolean_sdna(prop, NULL, "flag", MOD_SOLIDIFY_NORMAL_CALC);
	RNA_def_property_ui_text(prop, "High Quality Normals",
	                         "Calculate normals which result in more even thickness (slow, disable when not needed)");
	RNA_def_property_update(prop, 0, "rna_Modifier_update");

	prop = RNA_def_property(srna, "invert_vertex_group", PROP_BOOLEAN, PROP_NONE);
	RNA_def_property_boolean_sdna(prop, NULL, "flag", MOD_SOLIDIFY_VGROUP_INV);
	RNA_def_property_ui_text(prop, "Vertex Group Invert", "Invert the vertex group influence");
	RNA_def_property_update(prop, 0, "rna_Modifier_update");

	prop = RNA_def_property(srna, "use_flip_normals", PROP_BOOLEAN, PROP_NONE);
	RNA_def_property_boolean_sdna(prop, NULL, "flag", MOD_SOLIDIFY_FLIP);
	RNA_def_property_ui_text(prop, "Flip Normals", "Invert the face direction");
	RNA_def_property_update(prop, 0, "rna_Modifier_update");

	prop = RNA_def_property(srna, "use_rim_only", PROP_BOOLEAN, PROP_NONE);
	RNA_def_property_boolean_sdna(prop, NULL, "flag", MOD_SOLIDIFY_NOSHELL);
	RNA_def_property_ui_text(prop, "Only Rim", "Only add the rim to the original data");
	RNA_def_property_update(prop, 0, "rna_Modifier_update");
}

static void rna_def_modifier_screw(BlenderRNA *brna)
{
	StructRNA *srna;
	PropertyRNA *prop;

	srna = RNA_def_struct(brna, "ScrewModifier", "Modifier");
	RNA_def_struct_ui_text(srna, "Screw Modifier", "Revolve edges");
	RNA_def_struct_sdna(srna, "ScrewModifierData");
	RNA_def_struct_ui_icon(srna, ICON_MOD_SCREW);

	prop = RNA_def_property(srna, "object", PROP_POINTER, PROP_NONE);
	RNA_def_property_pointer_sdna(prop, NULL, "ob_axis");
	RNA_def_property_ui_text(prop, "Object", "Object to define the screw axis");
	RNA_def_property_flag(prop, PROP_EDITABLE | PROP_ID_SELF_CHECK);
	RNA_def_property_update(prop, 0, "rna_Modifier_dependency_update");

	prop = RNA_def_property(srna, "steps", PROP_INT, PROP_UNSIGNED);
	RNA_def_property_range(prop, 2, 10000);
	RNA_def_property_ui_range(prop, 3, 512, 1, -1);
	RNA_def_property_ui_text(prop, "Steps", "Number of steps in the revolution");
	RNA_def_property_update(prop, 0, "rna_Modifier_update");

	prop = RNA_def_property(srna, "render_steps", PROP_INT, PROP_UNSIGNED);
	RNA_def_property_range(prop, 2, 10000);
	RNA_def_property_ui_range(prop, 2, 512, 1, -1);
	RNA_def_property_ui_text(prop, "Render Steps", "Number of steps in the revolution");
	RNA_def_property_update(prop, 0, "rna_Modifier_update");

	prop = RNA_def_property(srna, "iterations", PROP_INT, PROP_UNSIGNED);
	RNA_def_property_int_sdna(prop, NULL, "iter");
	RNA_def_property_range(prop, 1, 10000);
	RNA_def_property_ui_range(prop, 1, 100, 1, -1);
	RNA_def_property_ui_text(prop, "Iterations", "Number of times to apply the screw operation");
	RNA_def_property_update(prop, 0, "rna_Modifier_update");

	prop = RNA_def_property(srna, "axis", PROP_ENUM, PROP_NONE);
	RNA_def_property_enum_items(prop, rna_enum_axis_xyz_items);
	RNA_def_property_ui_text(prop, "Axis", "Screw axis");
	RNA_def_property_update(prop, 0, "rna_Modifier_update");

	prop = RNA_def_property(srna, "angle", PROP_FLOAT, PROP_ANGLE);
	RNA_def_property_ui_range(prop, -M_PI * 2, M_PI * 2, 10, -1);
	RNA_def_property_range(prop, -FLT_MAX, FLT_MAX);
	RNA_def_property_ui_text(prop, "Angle", "Angle of revolution");
	RNA_def_property_update(prop, 0, "rna_Modifier_update");

	prop = RNA_def_property(srna, "screw_offset", PROP_FLOAT, PROP_DISTANCE);
	RNA_def_property_float_sdna(prop, NULL, "screw_ofs");
	RNA_def_property_ui_text(prop, "Screw", "Offset the revolution along its axis");
	RNA_def_property_update(prop, 0, "rna_Modifier_update");

	prop = RNA_def_property(srna, "use_normal_flip", PROP_BOOLEAN, PROP_NONE);
	RNA_def_property_boolean_sdna(prop, NULL, "flag", MOD_SCREW_NORMAL_FLIP);
	RNA_def_property_ui_text(prop, "Flip", "Flip normals of lathed faces");
	RNA_def_property_update(prop, 0, "rna_Modifier_update");

	prop = RNA_def_property(srna, "use_normal_calculate", PROP_BOOLEAN, PROP_NONE);
	RNA_def_property_boolean_sdna(prop, NULL, "flag", MOD_SCREW_NORMAL_CALC);
	RNA_def_property_ui_text(prop, "Calc Order", "Calculate the order of edges (needed for meshes, but not curves)");
	RNA_def_property_update(prop, 0, "rna_Modifier_update");

	prop = RNA_def_property(srna, "use_object_screw_offset", PROP_BOOLEAN, PROP_NONE);
	RNA_def_property_boolean_sdna(prop, NULL, "flag", MOD_SCREW_OBJECT_OFFSET);
	RNA_def_property_ui_text(prop, "Object Screw", "Use the distance between the objects to make a screw");
	RNA_def_property_update(prop, 0, "rna_Modifier_update");

	prop = RNA_def_property(srna, "use_smooth_shade", PROP_BOOLEAN, PROP_NONE);
	RNA_def_property_boolean_sdna(prop, NULL, "flag", MOD_SCREW_SMOOTH_SHADING);
	RNA_def_property_ui_text(prop, "Smooth Shading", "Output faces with smooth shading rather than flat shaded");
	RNA_def_property_update(prop, 0, "rna_Modifier_update");

	prop = RNA_def_property(srna, "use_stretch_u", PROP_BOOLEAN, PROP_NONE);
	RNA_def_property_boolean_sdna(prop, NULL, "flag", MOD_SCREW_UV_STRETCH_U);
	RNA_def_property_ui_text(prop, "Stretch U", "Stretch the U coordinates between 0-1 when UV's are present");
	RNA_def_property_update(prop, 0, "rna_Modifier_update");

	prop = RNA_def_property(srna, "use_stretch_v", PROP_BOOLEAN, PROP_NONE);
	RNA_def_property_boolean_sdna(prop, NULL, "flag", MOD_SCREW_UV_STRETCH_V);
	RNA_def_property_ui_text(prop, "Stretch V", "Stretch the V coordinates between 0-1 when UV's are present");
	RNA_def_property_update(prop, 0, "rna_Modifier_update");

#if 0
	prop = RNA_def_property(srna, "use_angle_object", PROP_BOOLEAN, PROP_NONE);
	RNA_def_property_boolean_sdna(prop, NULL, "flag", MOD_SCREW_OBJECT_ANGLE);
	RNA_def_property_ui_text(prop, "Object Angle", "Use the angle between the objects rather than the fixed angle");
	RNA_def_property_update(prop, 0, "rna_Modifier_update");
#endif
}

static void rna_def_modifier_uvwarp(BlenderRNA *brna)
{
	StructRNA *srna;
	PropertyRNA *prop;

	srna = RNA_def_struct(brna, "UVWarpModifier", "Modifier");
	RNA_def_struct_ui_text(srna, "UVWarp Modifier", "Add target position to uv coordinates");
	RNA_def_struct_sdna(srna, "UVWarpModifierData");
	RNA_def_struct_ui_icon(srna, ICON_MOD_UVPROJECT);

	prop = RNA_def_property(srna, "axis_u", PROP_ENUM, PROP_NONE);
	RNA_def_property_enum_sdna(prop, NULL, "axis_u");
	RNA_def_property_enum_items(prop, rna_enum_axis_xyz_items);
	RNA_def_property_ui_text(prop, "U-Axis", "Pole axis for rotation");
	RNA_def_property_update(prop, 0, "rna_Modifier_update");

	prop = RNA_def_property(srna, "axis_v", PROP_ENUM, PROP_NONE);
	RNA_def_property_enum_sdna(prop, NULL, "axis_v");
	RNA_def_property_enum_items(prop, rna_enum_axis_xyz_items);
	RNA_def_property_ui_text(prop, "V-Axis", "Pole axis for rotation");
	RNA_def_property_update(prop, 0, "rna_Modifier_update");

	prop = RNA_def_property(srna, "center", PROP_FLOAT, PROP_NONE);
	RNA_def_property_float_sdna(prop, NULL, "center");
	RNA_def_property_ui_text(prop, "UV Center", "Center point for rotate/scale");
	RNA_def_property_update(prop, 0, "rna_Modifier_update");

	prop = RNA_def_property(srna, "object_from", PROP_POINTER, PROP_NONE);
	RNA_def_property_pointer_sdna(prop, NULL, "object_src");
	RNA_def_property_ui_text(prop, "Object From", "Object defining offset");
	RNA_def_property_flag(prop, PROP_EDITABLE);
	RNA_def_property_update(prop, 0, "rna_Modifier_dependency_update");

	prop = RNA_def_property(srna, "bone_from", PROP_STRING, PROP_NONE);
	RNA_def_property_string_sdna(prop, NULL, "bone_src");
	RNA_def_property_ui_text(prop, "Bone From", "Bone defining offset");
	RNA_def_property_update(prop, 0, "rna_Modifier_dependency_update");

	prop = RNA_def_property(srna, "object_to", PROP_POINTER, PROP_NONE);
	RNA_def_property_pointer_sdna(prop, NULL, "object_dst");
	RNA_def_property_ui_text(prop, "Object To", "Object defining offset");
	RNA_def_property_flag(prop, PROP_EDITABLE);
	RNA_def_property_update(prop, 0, "rna_Modifier_dependency_update");

	prop = RNA_def_property(srna, "bone_to", PROP_STRING, PROP_NONE);
	RNA_def_property_string_sdna(prop, NULL, "bone_dst");
	RNA_def_property_ui_text(prop, "Bone To", "Bone defining offset");
	RNA_def_property_update(prop, 0, "rna_Modifier_dependency_update");

	prop = RNA_def_property(srna, "vertex_group", PROP_STRING, PROP_NONE);
	RNA_def_property_string_sdna(prop, NULL, "vgroup_name");
	RNA_def_property_ui_text(prop, "Vertex Group", "Vertex group name");
	RNA_def_property_string_funcs(prop, NULL, NULL, "rna_UVWarpModifier_vgroup_name_set");
	RNA_def_property_update(prop, 0, "rna_Modifier_update");

	prop = RNA_def_property(srna, "uv_layer", PROP_STRING, PROP_NONE);
	RNA_def_property_string_sdna(prop, NULL, "uvlayer_name");
	RNA_def_property_ui_text(prop, "UV Layer", "UV Layer name");
	RNA_def_property_string_funcs(prop, NULL, NULL, "rna_UVWarpModifier_uvlayer_name_set");
	RNA_def_property_update(prop, 0, "rna_Modifier_update");
}

static void rna_def_modifier_weightvg_mask(BlenderRNA *UNUSED(brna), StructRNA *srna,
                                           const char *mask_vgroup_setter, const char *mask_uvlayer_setter)
{
	static EnumPropertyItem weightvg_mask_tex_map_items[] = {
		{MOD_DISP_MAP_LOCAL, "LOCAL", 0, "Local", "Use local generated coordinates"},
		{MOD_DISP_MAP_GLOBAL, "GLOBAL", 0, "Global", "Use global coordinates"},
		{MOD_DISP_MAP_OBJECT, "OBJECT", 0, "Object", "Use local generated coordinates of another object"},
		{MOD_DISP_MAP_UV, "UV", 0, "UV", "Use coordinates from an UV layer"},
		{0, NULL, 0, NULL, NULL}
	};

	static EnumPropertyItem weightvg_mask_tex_used_items[] = {
		{MOD_WVG_MASK_TEX_USE_INT, "INT", 0, "Intensity", ""},
		{MOD_WVG_MASK_TEX_USE_RED, "RED", 0, "Red", ""},
		{MOD_WVG_MASK_TEX_USE_GREEN, "GREEN", 0, "Green", ""},
		{MOD_WVG_MASK_TEX_USE_BLUE, "BLUE", 0, "Blue", ""},
		{MOD_WVG_MASK_TEX_USE_HUE, "HUE", 0, "Hue", ""},
		{MOD_WVG_MASK_TEX_USE_SAT, "SAT", 0, "Saturation", ""},
		{MOD_WVG_MASK_TEX_USE_VAL, "VAL", 0, "Value", ""},
		{MOD_WVG_MASK_TEX_USE_ALPHA, "ALPHA", 0, "Alpha", ""},
		{0, NULL, 0, NULL, NULL}
	};

	PropertyRNA *prop;

	prop = RNA_def_property(srna, "mask_constant", PROP_FLOAT, PROP_FACTOR);
	RNA_def_property_range(prop, -FLT_MAX, FLT_MAX);
	RNA_def_property_ui_range(prop, 0.0, 1.0, 1, -1);
	RNA_def_property_ui_text(prop, "Influence", "Global influence of current modifications on vgroup");
	RNA_def_property_update(prop, 0, "rna_Modifier_update");

	prop = RNA_def_property(srna, "mask_vertex_group", PROP_STRING, PROP_NONE);
	RNA_def_property_string_sdna(prop, NULL, "mask_defgrp_name");
	RNA_def_property_ui_text(prop, "Mask VGroup", "Masking vertex group name");
	RNA_def_property_string_funcs(prop, NULL, NULL, mask_vgroup_setter);
	RNA_def_property_update(prop, 0, "rna_Modifier_update");

	prop = RNA_def_property(srna, "mask_texture", PROP_POINTER, PROP_NONE);
	RNA_def_property_ui_text(prop, "Masking Tex", "Masking texture");
	RNA_def_property_flag(prop, PROP_EDITABLE);
	RNA_def_property_update(prop, 0, "rna_Modifier_update");

	prop = RNA_def_property(srna, "mask_tex_use_channel", PROP_ENUM, PROP_NONE);
	RNA_def_property_enum_items(prop, weightvg_mask_tex_used_items);
	RNA_def_property_ui_text(prop, "Use Channel", "Which texture channel to use for masking");
	RNA_def_property_update(prop, 0, "rna_Modifier_update");

	prop = RNA_def_property(srna, "mask_tex_mapping", PROP_ENUM, PROP_NONE);
	RNA_def_property_enum_items(prop, weightvg_mask_tex_map_items);
	RNA_def_property_ui_text(prop, "Texture Coordinates", "Which texture coordinates "
	                         "to use for mapping");
	RNA_def_property_update(prop, 0, "rna_Modifier_dependency_update");

	prop = RNA_def_property(srna, "mask_tex_uv_layer", PROP_STRING, PROP_NONE);
	RNA_def_property_string_sdna(prop, NULL, "mask_tex_uvlayer_name");
	RNA_def_property_ui_text(prop, "UV Map", "UV map name");
	RNA_def_property_string_funcs(prop, NULL, NULL, mask_uvlayer_setter);
	RNA_def_property_update(prop, 0, "rna_Modifier_update");

	prop = RNA_def_property(srna, "mask_tex_map_object", PROP_POINTER, PROP_NONE);
	RNA_def_property_pointer_sdna(prop, NULL, "mask_tex_map_obj");
	RNA_def_property_ui_text(prop, "Texture Coordinate Object", "Which object to take texture "
	                         "coordinates from");
	RNA_def_property_flag(prop, PROP_EDITABLE | PROP_ID_SELF_CHECK);
	RNA_def_property_update(prop, 0, "rna_Modifier_dependency_update");
}

static void rna_def_modifier_weightvgedit(BlenderRNA *brna)
{
	static EnumPropertyItem weightvg_edit_falloff_type_items[] = {
		{MOD_WVG_MAPPING_NONE, "LINEAR", ICON_LINCURVE, "Linear", "Null action"},
		{MOD_WVG_MAPPING_CURVE, "CURVE", ICON_RNDCURVE, "Custom Curve", ""},
		{MOD_WVG_MAPPING_SHARP, "SHARP", ICON_SHARPCURVE, "Sharp", ""},
		{MOD_WVG_MAPPING_SMOOTH, "SMOOTH", ICON_SMOOTHCURVE, "Smooth", ""},
		{MOD_WVG_MAPPING_ROOT, "ROOT", ICON_ROOTCURVE, "Root", ""},
		{MOD_WVG_MAPPING_SPHERE, "ICON_SPHERECURVE", ICON_SPHERECURVE, "Sphere", ""},
		{MOD_WVG_MAPPING_RANDOM, "RANDOM", ICON_RNDCURVE, "Random", ""},
		{MOD_WVG_MAPPING_STEP, "STEP", ICON_NOCURVE /* Would need a better icon... */, "Median Step",
		                       "Map all values below 0.5 to 0.0, and all others to 1.0"},
		{0, NULL, 0, NULL, NULL}
	};

	StructRNA *srna;
	PropertyRNA *prop;

	srna = RNA_def_struct(brna, "VertexWeightEditModifier", "Modifier");
	RNA_def_struct_ui_text(srna, "WeightVG Edit Modifier",
	                       "Edit the weights of vertices in a group");
	RNA_def_struct_sdna(srna, "WeightVGEditModifierData");
	RNA_def_struct_ui_icon(srna, ICON_MOD_VERTEX_WEIGHT);

	prop = RNA_def_property(srna, "vertex_group", PROP_STRING, PROP_NONE);
	RNA_def_property_string_sdna(prop, NULL, "defgrp_name");
	RNA_def_property_ui_text(prop, "Vertex Group", "Vertex group name");
	RNA_def_property_string_funcs(prop, NULL, NULL, "rna_WeightVGEditModifier_defgrp_name_set");
	RNA_def_property_update(prop, 0, "rna_Modifier_update");

	prop = RNA_def_property(srna, "falloff_type", PROP_ENUM, PROP_NONE);
	RNA_def_property_enum_items(prop, weightvg_edit_falloff_type_items);
	RNA_def_property_ui_text(prop, "Falloff Type", "How weights are mapped to their new values");
	RNA_def_property_translation_context(prop, BLT_I18NCONTEXT_ID_CURVE); /* Abusing id_curve :/ */
	RNA_def_property_update(prop, 0, "rna_Modifier_update");

	prop = RNA_def_property(srna, "use_add", PROP_BOOLEAN, PROP_NONE);
	RNA_def_property_boolean_sdna(prop, NULL, "edit_flags", MOD_WVG_EDIT_ADD2VG);
	RNA_def_property_ui_text(prop, "Group Add", "Add vertices with weight over threshold "
	                         "to vgroup");
	RNA_def_property_update(prop, 0, "rna_Modifier_update");

	prop = RNA_def_property(srna, "use_remove", PROP_BOOLEAN, PROP_NONE);
	RNA_def_property_boolean_sdna(prop, NULL, "edit_flags", MOD_WVG_EDIT_REMFVG);
	RNA_def_property_ui_text(prop, "Group Remove", "Remove vertices with weight below threshold "
	                         "from vgroup");
	RNA_def_property_update(prop, 0, "rna_Modifier_update");

	prop = RNA_def_property(srna, "default_weight", PROP_FLOAT, PROP_FACTOR);
	RNA_def_property_range(prop, 0.0, 1.0f);
	RNA_def_property_ui_range(prop, 0.0, 1.0, 1, -1);
	RNA_def_property_ui_text(prop, "Default Weight", "Default weight a vertex will have if "
	                         "it is not in the vgroup");
	RNA_def_property_update(prop, 0, "rna_Modifier_update");

	prop = RNA_def_property(srna, "map_curve", PROP_POINTER, PROP_NONE);
	RNA_def_property_pointer_sdna(prop, NULL, "cmap_curve");
	RNA_def_property_ui_text(prop, "Mapping Curve", "Custom mapping curve");
	RNA_def_property_update(prop, 0, "rna_Modifier_update");

	prop = RNA_def_property(srna, "add_threshold", PROP_FLOAT, PROP_NONE);
	RNA_def_property_float_sdna(prop, NULL, "add_threshold");
	RNA_def_property_range(prop, 0.0, 1.0);
	RNA_def_property_ui_range(prop, 0.0, 1.0, 1, -1);
	RNA_def_property_ui_text(prop, "Add Threshold", "Lower bound for a vertex's weight "
	                         "to be added to the vgroup");
	RNA_def_property_update(prop, 0, "rna_Modifier_update");

	prop = RNA_def_property(srna, "remove_threshold", PROP_FLOAT, PROP_NONE);
	RNA_def_property_float_sdna(prop, NULL, "rem_threshold");
	RNA_def_property_range(prop, 0.0, 1.0);
	RNA_def_property_ui_range(prop, 0.0, 1.0, 1, -1);
	RNA_def_property_ui_text(prop, "Remove Threshold", "Upper bound for a vertex's weight "
	                         "to be removed from the vgroup");
	RNA_def_property_update(prop, 0, "rna_Modifier_update");

	/* Common masking properties. */
	rna_def_modifier_weightvg_mask(brna, srna, "rna_WeightVGEditModifier_mask_defgrp_name_set",
	                               "rna_WeightVGEditModifier_mask_tex_uvlayer_name_set");
}

static void rna_def_modifier_weightvgmix(BlenderRNA *brna)
{
	static EnumPropertyItem weightvg_mix_modes_items[] = {
		{MOD_WVG_MIX_SET, "SET", 0, "Replace", "Replace VGroup A's weights by VGroup B's ones"},
		{MOD_WVG_MIX_ADD, "ADD", 0, "Add", "Add VGroup B's weights to VGroup A's ones"},
		{MOD_WVG_MIX_SUB, "SUB", 0, "Subtract", "Subtract VGroup B's weights from VGroup A's ones"},
		{MOD_WVG_MIX_MUL, "MUL", 0, "Multiply", "Multiply VGroup A's weights by VGroup B's ones"},
		{MOD_WVG_MIX_DIV, "DIV", 0, "Divide", "Divide VGroup A's weights by VGroup B's ones"},
		{MOD_WVG_MIX_DIF, "DIF", 0, "Difference", "Difference between VGroup A's and VGroup B's weights"},
		{MOD_WVG_MIX_AVG, "AVG", 0, "Average", "Average value of VGroup A's and VGroup B's weights"},
		{0, NULL, 0, NULL, NULL}
	};

	static EnumPropertyItem weightvg_mix_set_items[] = {
		{MOD_WVG_SET_ALL, "ALL", 0, "All", "Affect all vertices (might add some to VGroup A)"},
		{MOD_WVG_SET_A,   "A",   0, "VGroup A", "Affect vertices in VGroup A"},
		{MOD_WVG_SET_B,   "B",   0, "VGroup B", "Affect vertices in VGroup B (might add some to VGroup A)"},
		{MOD_WVG_SET_OR,  "OR",  0, "VGroup A or B",
		                  "Affect vertices in at least one of both VGroups (might add some to VGroup A)"},
		{MOD_WVG_SET_AND, "AND", 0, "VGroup A and B", "Affect vertices in both groups"},
		{0, NULL, 0, NULL, NULL}
	};

	StructRNA *srna;
	PropertyRNA *prop;

	srna = RNA_def_struct(brna, "VertexWeightMixModifier", "Modifier");
	RNA_def_struct_ui_text(srna, "WeightVG Mix Modifier",
	                       "Mix the weights of two vertex groups");
	RNA_def_struct_sdna(srna, "WeightVGMixModifierData");
	RNA_def_struct_ui_icon(srna, ICON_MOD_VERTEX_WEIGHT);

	prop = RNA_def_property(srna, "vertex_group_a", PROP_STRING, PROP_NONE);
	RNA_def_property_string_sdna(prop, NULL, "defgrp_name_a");
	RNA_def_property_ui_text(prop, "Vertex Group A", "First vertex group name");
	RNA_def_property_string_funcs(prop, NULL, NULL, "rna_WeightVGMixModifier_defgrp_name_a_set");
	RNA_def_property_update(prop, 0, "rna_Modifier_update");

	prop = RNA_def_property(srna, "vertex_group_b", PROP_STRING, PROP_NONE);
	RNA_def_property_string_sdna(prop, NULL, "defgrp_name_b");
	RNA_def_property_ui_text(prop, "Vertex Group B", "Second vertex group name");
	RNA_def_property_string_funcs(prop, NULL, NULL, "rna_WeightVGMixModifier_defgrp_name_b_set");
	RNA_def_property_update(prop, 0, "rna_Modifier_update");

	prop = RNA_def_property(srna, "default_weight_a", PROP_FLOAT, PROP_NONE);
	RNA_def_property_range(prop, 0.0, 1.0f);
	RNA_def_property_ui_range(prop, 0.0, 1.0, 1, -1);
	RNA_def_property_ui_text(prop, "Default Weight A", "Default weight a vertex will have if "
	                         "it is not in the first A vgroup");
	RNA_def_property_update(prop, 0, "rna_Modifier_update");

	prop = RNA_def_property(srna, "default_weight_b", PROP_FLOAT, PROP_NONE);
	RNA_def_property_range(prop, 0.0, 1.0f);
	RNA_def_property_ui_range(prop, 0.0, 1.0, 1, -1);
	RNA_def_property_ui_text(prop, "Default Weight B", "Default weight a vertex will have if "
	                         "it is not in the second B vgroup");
	RNA_def_property_update(prop, 0, "rna_Modifier_update");

	prop = RNA_def_property(srna, "mix_mode", PROP_ENUM, PROP_NONE);
	RNA_def_property_enum_items(prop, weightvg_mix_modes_items);
	RNA_def_property_ui_text(prop, "Mix Mode", "How weights from vgroup B affect weights "
	                         "of vgroup A");
	RNA_def_property_update(prop, 0, "rna_Modifier_update");

	prop = RNA_def_property(srna, "mix_set", PROP_ENUM, PROP_NONE);
	RNA_def_property_enum_items(prop, weightvg_mix_set_items);
	RNA_def_property_ui_text(prop, "Vertex Set", "Which vertices should be affected");
	RNA_def_property_update(prop, 0, "rna_Modifier_update");

	/* Common masking properties. */
	rna_def_modifier_weightvg_mask(brna, srna, "rna_WeightVGMixModifier_mask_defgrp_name_set",
	                               "rna_WeightVGMixModifier_mask_tex_uvlayer_name_set");
}

static void rna_def_modifier_weightvgproximity(BlenderRNA *brna)
{
	static EnumPropertyItem weightvg_proximity_modes_items[] = {
		{MOD_WVG_PROXIMITY_OBJECT, "OBJECT", 0, "Object",
		                           "Use distance between affected and target objects"},
		{MOD_WVG_PROXIMITY_GEOMETRY, "GEOMETRY", 0, "Geometry",
		                             "Use distance between affected object's vertices and target "
		                             "object, or target object's geometry"},
		{0, NULL, 0, NULL, NULL}
	};

	static EnumPropertyItem proximity_geometry_items[] = {
		{MOD_WVG_PROXIMITY_GEOM_VERTS, "VERTEX", 0, "Vertex", "Compute distance to nearest vertex"},
		{MOD_WVG_PROXIMITY_GEOM_EDGES, "EDGE", 0, "Edge", "Compute distance to nearest edge"},
		{MOD_WVG_PROXIMITY_GEOM_FACES, "FACE", 0, "Face", "Compute distance to nearest face"},
		{0, NULL, 0, NULL, NULL}
	};

	static EnumPropertyItem weightvg_proximity_falloff_type_items[] = {
		{MOD_WVG_MAPPING_NONE, "LINEAR", ICON_LINCURVE, "Linear", "Null action"},
		/* No curve mapping here! */
		{MOD_WVG_MAPPING_SHARP, "SHARP", ICON_SHARPCURVE, "Sharp", ""},
		{MOD_WVG_MAPPING_SMOOTH, "SMOOTH", ICON_SMOOTHCURVE, "Smooth", ""},
		{MOD_WVG_MAPPING_ROOT, "ROOT", ICON_ROOTCURVE, "Root", ""},
		{MOD_WVG_MAPPING_SPHERE, "ICON_SPHERECURVE", ICON_SPHERECURVE, "Sphere", ""},
		{MOD_WVG_MAPPING_RANDOM, "RANDOM", ICON_RNDCURVE, "Random", ""},
		{MOD_WVG_MAPPING_STEP, "STEP", ICON_NOCURVE /* Would need a better icon... */, "Median Step",
		                       "Map all values below 0.5 to 0.0, and all others to 1.0"},
		{0, NULL, 0, NULL, NULL}
	};

	StructRNA *srna;
	PropertyRNA *prop;

	srna = RNA_def_struct(brna, "VertexWeightProximityModifier", "Modifier");
	RNA_def_struct_ui_text(srna, "WeightVG Proximity Modifier",
	                       "Set the weights of vertices in a group from a target object's "
	                       "distance");
	RNA_def_struct_sdna(srna, "WeightVGProximityModifierData");
	RNA_def_struct_ui_icon(srna, ICON_MOD_VERTEX_WEIGHT);

	prop = RNA_def_property(srna, "vertex_group", PROP_STRING, PROP_NONE);
	RNA_def_property_string_sdna(prop, NULL, "defgrp_name");
	RNA_def_property_ui_text(prop, "Vertex Group", "Vertex group name");
	RNA_def_property_string_funcs(prop, NULL, NULL, "rna_WeightVGProximityModifier_defgrp_name_set");
	RNA_def_property_update(prop, 0, "rna_Modifier_update");

	prop = RNA_def_property(srna, "proximity_mode", PROP_ENUM, PROP_NONE);
	RNA_def_property_enum_items(prop, weightvg_proximity_modes_items);
	RNA_def_property_enum_default(prop, MOD_WVG_PROXIMITY_GEOMETRY);
	RNA_def_property_ui_text(prop, "Proximity Mode", "Which distances to target object to use");
	RNA_def_property_update(prop, 0, "rna_Modifier_update");

	prop = RNA_def_property(srna, "proximity_geometry", PROP_ENUM, PROP_NONE);
	RNA_def_property_enum_sdna(prop, NULL, "proximity_flags");
	RNA_def_property_enum_items(prop, proximity_geometry_items);
	RNA_def_property_flag(prop, PROP_ENUM_FLAG); /* important to run before default set */
	RNA_def_property_enum_default(prop, MOD_WVG_PROXIMITY_GEOM_FACES);
	RNA_def_property_ui_text(prop, "Proximity Geometry",
	                         "Use the shortest computed distance to target object's geometry "
	                         "as weight");
	RNA_def_property_update(prop, 0, "rna_Modifier_update");

	prop = RNA_def_property(srna, "target", PROP_POINTER, PROP_NONE);
	RNA_def_property_pointer_sdna(prop, NULL, "proximity_ob_target");
	RNA_def_property_ui_text(prop, "Target Object", "Object to calculate vertices distances from");
	RNA_def_property_flag(prop, PROP_EDITABLE | PROP_ID_SELF_CHECK);
	RNA_def_property_update(prop, 0, "rna_Modifier_dependency_update");

	prop = RNA_def_property(srna, "min_dist", PROP_FLOAT, PROP_DISTANCE);
	RNA_def_property_range(prop, 0.0, FLT_MAX);
	RNA_def_property_ui_range(prop, 0.0, 1000.0, 10, -1);
	RNA_def_property_ui_text(prop, "Lowest", "Distance mapping to weight 0.0");
	RNA_def_property_update(prop, 0, "rna_Modifier_update");

	prop = RNA_def_property(srna, "max_dist", PROP_FLOAT, PROP_DISTANCE);
	RNA_def_property_range(prop, 0.0, FLT_MAX);
	RNA_def_property_ui_range(prop, 0.0, 1000.0, 10, -1);
	RNA_def_property_ui_text(prop, "Highest", "Distance mapping to weight 1.0");
	RNA_def_property_update(prop, 0, "rna_Modifier_update");

	prop = RNA_def_property(srna, "falloff_type", PROP_ENUM, PROP_NONE);
	RNA_def_property_enum_items(prop, weightvg_proximity_falloff_type_items);
	RNA_def_property_ui_text(prop, "Falloff Type", "How weights are mapped to their new values");
	RNA_def_property_translation_context(prop, BLT_I18NCONTEXT_ID_CURVE); /* Abusing id_curve :/ */
	RNA_def_property_update(prop, 0, "rna_Modifier_update");

	/* Common masking properties. */
	rna_def_modifier_weightvg_mask(brna, srna, "rna_WeightVGProximityModifier_mask_defgrp_name_set",
	                               "rna_WeightVGProximityModifier_mask_tex_uvlayer_name_set");
}

static void rna_def_modifier_remesh(BlenderRNA *brna)
{
	static EnumPropertyItem mode_items[] = {
		{MOD_REMESH_CENTROID, "BLOCKS", 0, "Blocks", "Output a blocky surface with no smoothing"},
		{MOD_REMESH_MASS_POINT, "SMOOTH", 0, "Smooth", "Output a smooth surface with no sharp-features detection"},
		{MOD_REMESH_SHARP_FEATURES, "SHARP", 0, "Sharp",
		                            "Output a surface that reproduces sharp edges and corners from the input mesh"},
		{0, NULL, 0, NULL, NULL}
	};

	StructRNA *srna;
	PropertyRNA *prop;

	srna = RNA_def_struct(brna, "RemeshModifier", "Modifier");
	RNA_def_struct_ui_text(srna, "Remesh Modifier",
	                       "Generate a new surface with regular topology that follows the shape of the input mesh");
	RNA_def_struct_sdna(srna, "RemeshModifierData");
	RNA_def_struct_ui_icon(srna, ICON_MOD_REMESH);

	prop = RNA_def_property(srna, "mode", PROP_ENUM, PROP_NONE);
	RNA_def_property_enum_items(prop, mode_items);
	RNA_def_property_ui_text(prop, "Mode", "");
	RNA_def_property_update(prop, 0, "rna_Modifier_update");

	prop = RNA_def_property(srna, "scale", PROP_FLOAT, PROP_NONE);
	RNA_def_property_ui_range(prop, 0, 0.99, 0.01, 3);
	RNA_def_property_range(prop, 0, 0.99);
	RNA_def_property_ui_text(prop, "Scale",
	                         "The ratio of the largest dimension of the model over the size of the grid");
	RNA_def_property_update(prop, 0, "rna_Modifier_update");

	prop = RNA_def_property(srna, "threshold", PROP_FLOAT, PROP_NONE);
	RNA_def_property_ui_range(prop, 0, 1, 0.1, 3);
	RNA_def_property_range(prop, 0, 1);
	RNA_def_property_ui_text(prop, "Threshold",
	                         "If removing disconnected pieces, minimum size of components to preserve as a ratio "
	                         "of the number of polygons in the largest component");
	RNA_def_property_update(prop, 0, "rna_Modifier_update");

	prop = RNA_def_property(srna, "octree_depth", PROP_INT, PROP_NONE);
	RNA_def_property_int_sdna(prop, NULL, "depth");
	RNA_def_property_range(prop, 1, 12);
	RNA_def_property_ui_text(prop, "Octree Depth", "Resolution of the octree; higher values give finer details");
	RNA_def_property_update(prop, 0, "rna_Modifier_update");

	prop = RNA_def_property(srna, "sharpness", PROP_FLOAT, PROP_NONE);
	RNA_def_property_float_sdna(prop, NULL, "hermite_num");
	RNA_def_property_ui_range(prop, 0, 2, 0.1, 3);
	RNA_def_property_ui_text(prop, "Sharpness",
	                         "Tolerance for outliers; lower values filter noise while higher values will reproduce "
	                         "edges closer to the input");
	RNA_def_property_update(prop, 0, "rna_Modifier_update");

	prop = RNA_def_property(srna, "use_remove_disconnected", PROP_BOOLEAN, PROP_NONE);
	RNA_def_property_boolean_sdna(prop, NULL, "flag", MOD_REMESH_FLOOD_FILL);
	RNA_def_property_ui_text(prop, "Remove Disconnected Pieces", "");
	RNA_def_property_update(prop, 0, "rna_Modifier_update");

	prop = RNA_def_property(srna, "use_smooth_shade", PROP_BOOLEAN, PROP_NONE);
	RNA_def_property_boolean_sdna(prop, NULL, "flag", MOD_REMESH_SMOOTH_SHADING);
	RNA_def_property_ui_text(prop, "Smooth Shading", "Output faces with smooth shading rather than flat shaded");
	RNA_def_property_update(prop, 0, "rna_Modifier_update");
}

static void rna_def_modifier_ocean(BlenderRNA *brna)
{
	StructRNA *srna;
	PropertyRNA *prop;
	
	static EnumPropertyItem geometry_items[] = {
		{MOD_OCEAN_GEOM_GENERATE, "GENERATE", 0, "Generate",
		                          "Generate ocean surface geometry at the specified resolution"},
		{MOD_OCEAN_GEOM_DISPLACE, "DISPLACE", 0, "Displace", "Displace existing geometry according to simulation"},
#if 0
		{MOD_OCEAN_GEOM_SIM_ONLY, "SIM_ONLY", 0, "Sim Only",
		                          "Leaves geometry unchanged, but still runs simulation (to be used from texture)"},
#endif
		{0, NULL, 0, NULL, NULL}
	};
	
	srna = RNA_def_struct(brna, "OceanModifier", "Modifier");
	RNA_def_struct_ui_text(srna, "Ocean Modifier", "Simulate an ocean surface");
	RNA_def_struct_sdna(srna, "OceanModifierData");
	RNA_def_struct_ui_icon(srna, ICON_MOD_OCEAN);
	
	prop = RNA_def_property(srna, "geometry_mode", PROP_ENUM, PROP_NONE);
	RNA_def_property_enum_sdna(prop, NULL, "geometry_mode");
	RNA_def_property_enum_items(prop, geometry_items);
	RNA_def_property_ui_text(prop, "Geometry", "Method of modifying geometry");
	RNA_def_property_update(prop, 0, "rna_Modifier_update");
	
	prop = RNA_def_property(srna, "size", PROP_FLOAT, PROP_UNSIGNED);
	RNA_def_property_float_sdna(prop, NULL, "size");
	RNA_def_property_ui_text(prop, "Size", "Surface scale factor (does not affect the height of the waves)");
	RNA_def_property_ui_range(prop, -FLT_MAX, FLT_MAX, 1, -1);
	RNA_def_property_update(prop, 0, "rna_OceanModifier_topology_update");
	
	prop = RNA_def_property(srna, "repeat_x", PROP_INT, PROP_UNSIGNED);
	RNA_def_property_int_sdna(prop, NULL, "repeat_x");
	RNA_def_property_clear_flag(prop, PROP_ANIMATABLE);
	RNA_def_property_range(prop, 1, 1024);
	RNA_def_property_ui_range(prop, 1, 100, 1, -1);
	RNA_def_property_ui_text(prop, "Repeat X", "Repetitions of the generated surface in X");
	RNA_def_property_update(prop, 0, "rna_OceanModifier_topology_update");
	
	prop = RNA_def_property(srna, "repeat_y", PROP_INT, PROP_UNSIGNED);
	RNA_def_property_int_sdna(prop, NULL, "repeat_y");
	RNA_def_property_clear_flag(prop, PROP_ANIMATABLE);
	RNA_def_property_range(prop, 1, 1024);
	RNA_def_property_ui_range(prop, 1, 100, 1, -1);
	RNA_def_property_ui_text(prop, "Repeat Y", "Repetitions of the generated surface in Y");
	RNA_def_property_update(prop, 0, "rna_OceanModifier_topology_update");

	prop = RNA_def_property(srna, "use_normals", PROP_BOOLEAN, PROP_NONE);
	RNA_def_property_boolean_sdna(prop, NULL, "flag", MOD_OCEAN_GENERATE_NORMALS);
	RNA_def_property_clear_flag(prop, PROP_ANIMATABLE);
	RNA_def_property_ui_text(prop, "Generate Normals",
	                         "Output normals for bump mapping - disabling can speed up performance if its not needed");
	RNA_def_property_update(prop, 0, "rna_OceanModifier_init_update");
	
	prop = RNA_def_property(srna, "use_foam", PROP_BOOLEAN, PROP_NONE);
	RNA_def_property_boolean_sdna(prop, NULL, "flag", MOD_OCEAN_GENERATE_FOAM);
	RNA_def_property_clear_flag(prop, PROP_ANIMATABLE);
	RNA_def_property_ui_text(prop, "Generate Foam", "Generate foam mask as a vertex color channel");
	RNA_def_property_update(prop, 0, "rna_OceanModifier_init_update");
	
	prop = RNA_def_property(srna, "resolution", PROP_INT, PROP_UNSIGNED);
	RNA_def_property_int_sdna(prop, NULL, "resolution");
	RNA_def_property_clear_flag(prop, PROP_ANIMATABLE);
	RNA_def_property_range(prop, 1, 1024);
	RNA_def_property_ui_range(prop, 1, 32, 1, -1);
	RNA_def_property_ui_text(prop, "Resolution", "Resolution of the generated surface");
	RNA_def_property_update(prop, 0, "rna_OceanModifier_init_update");
	
	prop = RNA_def_property(srna, "spatial_size", PROP_INT, PROP_NONE);
	RNA_def_property_int_sdna(prop, NULL, "spatial_size");
	RNA_def_property_ui_range(prop, 1, 512, 2, -1);
	RNA_def_property_clear_flag(prop, PROP_ANIMATABLE);
	RNA_def_property_ui_text(prop, "Spatial Size",
	                         "Size of the simulation domain (in meters), and of the generated geometry (in BU)");
	RNA_def_property_update(prop, 0, "rna_OceanModifier_init_update");
	
	prop = RNA_def_property(srna, "wind_velocity", PROP_FLOAT, PROP_VELOCITY);
	RNA_def_property_float_sdna(prop, NULL, "wind_velocity");
	RNA_def_property_ui_text(prop, "Wind Velocity", "Wind speed");
	RNA_def_property_update(prop, 0, "rna_OceanModifier_init_update");
	
	prop = RNA_def_property(srna, "damping", PROP_FLOAT, PROP_FACTOR);
	RNA_def_property_float_sdna(prop, NULL, "damp");
	RNA_def_property_clear_flag(prop, PROP_ANIMATABLE);
	RNA_def_property_ui_text(prop, "Damping", "Damp reflected waves going in opposite direction to the wind");
	RNA_def_property_update(prop, 0, "rna_OceanModifier_init_update");
	
	prop = RNA_def_property(srna, "wave_scale_min", PROP_FLOAT, PROP_DISTANCE);
	RNA_def_property_float_sdna(prop, NULL, "smallest_wave");
	RNA_def_property_clear_flag(prop, PROP_ANIMATABLE);
	RNA_def_property_range(prop, 0.0, FLT_MAX);
	RNA_def_property_ui_text(prop, "Smallest Wave", "Shortest allowed wavelength");
	RNA_def_property_update(prop, 0, "rna_OceanModifier_init_update");
	
	prop = RNA_def_property(srna, "wave_alignment", PROP_FLOAT, PROP_UNSIGNED);
	RNA_def_property_float_sdna(prop, NULL, "wave_alignment");
	RNA_def_property_range(prop, 0.0, 10.0);
	RNA_def_property_ui_text(prop, "Wave Alignment", "How much the waves are aligned to each other");
	RNA_def_property_update(prop, 0, "rna_OceanModifier_init_update");
	
	prop = RNA_def_property(srna, "wave_direction", PROP_FLOAT, PROP_ANGLE);
	RNA_def_property_float_sdna(prop, NULL, "wave_direction");
	RNA_def_property_clear_flag(prop, PROP_ANIMATABLE);
	RNA_def_property_ui_text(prop, "Wave Direction", "Main direction of the waves when they are (partially) aligned");
	RNA_def_property_update(prop, 0, "rna_OceanModifier_init_update");
	
	prop = RNA_def_property(srna, "wave_scale", PROP_FLOAT, PROP_UNSIGNED);
	RNA_def_property_float_sdna(prop, NULL, "wave_scale");
	RNA_def_property_ui_text(prop, "Wave Scale", "Scale of the displacement effect");
	RNA_def_property_update(prop, 0, "rna_OceanModifier_sim_update");
	
	prop = RNA_def_property(srna, "depth", PROP_FLOAT, PROP_DISTANCE);
	RNA_def_property_float_sdna(prop, NULL, "depth");
	RNA_def_property_clear_flag(prop, PROP_ANIMATABLE);
	RNA_def_property_ui_text(prop, "Depth", "Depth of the solid ground below the water surface");
	RNA_def_property_ui_range(prop, 0, 250, 1, -1);
	RNA_def_property_update(prop, 0, "rna_OceanModifier_init_update");
	
	prop = RNA_def_property(srna, "foam_coverage", PROP_FLOAT, PROP_NONE);
	RNA_def_property_float_sdna(prop, NULL, "foam_coverage");
	RNA_def_property_ui_text(prop, "Foam Coverage", "Amount of generated foam");
	RNA_def_property_update(prop, 0, "rna_Modifier_update");
	
	prop = RNA_def_property(srna, "bake_foam_fade", PROP_FLOAT, PROP_UNSIGNED);
	RNA_def_property_float_sdna(prop, NULL, "foam_fade");
	RNA_def_property_clear_flag(prop, PROP_ANIMATABLE);
	RNA_def_property_ui_text(prop, "Foam Fade", "How much foam accumulates over time (baked ocean only)");
	RNA_def_property_ui_range(prop, 0.0, 10.0, 1, -1);
	RNA_def_property_update(prop, 0, NULL);
	
	prop = RNA_def_property(srna, "foam_layer_name", PROP_STRING, PROP_NONE);
	RNA_def_property_string_sdna(prop, NULL, "foamlayername");
	RNA_def_property_ui_text(prop, "Foam Layer Name", "Name of the vertex color layer used for foam");
	RNA_def_property_update(prop, 0, "rna_Modifier_update");
	
	prop = RNA_def_property(srna, "choppiness", PROP_FLOAT, PROP_UNSIGNED);
	RNA_def_property_float_sdna(prop, NULL, "chop_amount");
	RNA_def_property_ui_text(prop, "Choppiness",
	                         "Choppiness of the wave's crest (adds some horizontal component to the displacement)");
	RNA_def_property_ui_range(prop, 0.0, 4.0, 3, -1);
	RNA_def_property_float_funcs(prop, NULL, "rna_OceanModifier_ocean_chop_set", NULL);
	RNA_def_property_update(prop, 0, "rna_OceanModifier_sim_update");
	
	prop = RNA_def_property(srna, "time", PROP_FLOAT, PROP_UNSIGNED);
	RNA_def_property_float_sdna(prop, NULL, "time");
	RNA_def_property_ui_text(prop, "Time", "Current time of the simulation");
	RNA_def_property_ui_range(prop, -FLT_MAX, FLT_MAX, 1, -1);
	RNA_def_property_update(prop, 0, "rna_OceanModifier_sim_update");
	
	prop = RNA_def_property(srna, "random_seed", PROP_INT, PROP_UNSIGNED);
	RNA_def_property_int_sdna(prop, NULL, "seed");
	RNA_def_property_clear_flag(prop, PROP_ANIMATABLE);
	RNA_def_property_ui_text(prop, "Random Seed", "Seed of the random generator");
	RNA_def_property_update(prop, 0, "rna_OceanModifier_init_update");
	
	prop = RNA_def_property(srna, "frame_start", PROP_INT, PROP_UNSIGNED);
	RNA_def_property_int_sdna(prop, NULL, "bakestart");
	RNA_def_property_clear_flag(prop, PROP_ANIMATABLE);
	RNA_def_property_ui_text(prop, "Bake Start", "Start frame of the ocean baking");
	RNA_def_property_update(prop, 0, "rna_OceanModifier_init_update");
	
	prop = RNA_def_property(srna, "frame_end", PROP_INT, PROP_UNSIGNED);
	RNA_def_property_int_sdna(prop, NULL, "bakeend");
	RNA_def_property_clear_flag(prop, PROP_ANIMATABLE);
	RNA_def_property_ui_text(prop, "Bake End", "End frame of the ocean baking");
	RNA_def_property_update(prop, 0, "rna_OceanModifier_init_update");
	
	prop = RNA_def_property(srna, "is_cached", PROP_BOOLEAN, PROP_NONE);
	RNA_def_property_boolean_sdna(prop, NULL, "cached", 1);
	RNA_def_property_clear_flag(prop, PROP_EDITABLE);
	RNA_def_property_ui_text(prop, "Ocean is Cached", "Whether the ocean is using cached data or simulating");

	prop = RNA_def_property(srna, "filepath", PROP_STRING, PROP_DIRPATH);
	RNA_def_property_string_sdna(prop, NULL, "cachepath");
	RNA_def_property_ui_text(prop, "Cache Path", "Path to a folder to store external baked images");
	/*RNA_def_property_update(prop, 0, "rna_Modifier_update"); */
	/* XXX how to update? */
}

static void rna_def_modifier_skin(BlenderRNA *brna)
{
	StructRNA *srna;
	PropertyRNA *prop;

	srna = RNA_def_struct(brna, "SkinModifier", "Modifier");
	RNA_def_struct_ui_text(srna, "Skin Modifier", "Generate Skin");
	RNA_def_struct_sdna(srna, "SkinModifierData");
	RNA_def_struct_ui_icon(srna, ICON_MOD_SKIN);

	prop = RNA_def_property(srna, "branch_smoothing", PROP_FLOAT, PROP_FACTOR);
	RNA_def_property_ui_text(prop, "Branch Smoothing", "Smooth complex geometry around branches");
	RNA_def_property_ui_range(prop, 0, 1, 1, -1);
	RNA_def_property_update(prop, 0, "rna_Modifier_update");

	prop = RNA_def_property(srna, "use_smooth_shade", PROP_BOOLEAN, PROP_NONE);
	RNA_def_property_boolean_sdna(prop, NULL, "flag", MOD_SKIN_SMOOTH_SHADING);
	RNA_def_property_ui_text(prop, "Smooth Shading", "Output faces with smooth shading rather than flat shaded");
	RNA_def_property_update(prop, 0, "rna_Modifier_update");

	prop = RNA_def_property(srna, "use_x_symmetry", PROP_BOOLEAN, PROP_NONE);
	RNA_def_property_boolean_sdna(prop, NULL, "symmetry_axes", MOD_SKIN_SYMM_X);
	RNA_def_property_ui_text(prop, "X", "Avoid making unsymmetrical quads across the X axis");
	RNA_def_property_update(prop, 0, "rna_Modifier_update");

	prop = RNA_def_property(srna, "use_y_symmetry", PROP_BOOLEAN, PROP_NONE);
	RNA_def_property_boolean_sdna(prop, NULL, "symmetry_axes", MOD_SKIN_SYMM_Y);
	RNA_def_property_ui_text(prop, "Y", "Avoid making unsymmetrical quads across the Y axis");
	RNA_def_property_update(prop, 0, "rna_Modifier_update");

	prop = RNA_def_property(srna, "use_z_symmetry", PROP_BOOLEAN, PROP_NONE);
	RNA_def_property_boolean_sdna(prop, NULL, "symmetry_axes", MOD_SKIN_SYMM_Z);
	RNA_def_property_ui_text(prop, "Z", "Avoid making unsymmetrical quads across the Z axis");
	RNA_def_property_update(prop, 0, "rna_Modifier_update");
}

static void rna_def_modifier_triangulate(BlenderRNA *brna)
{
	StructRNA *srna;
	PropertyRNA *prop;

	srna = RNA_def_struct(brna, "TriangulateModifier", "Modifier");
	RNA_def_struct_ui_text(srna, "Triangulate Modifier", "Triangulate Mesh");
	RNA_def_struct_sdna(srna, "TriangulateModifierData");
	RNA_def_struct_ui_icon(srna, ICON_MOD_TRIANGULATE);

	prop = RNA_def_property(srna, "quad_method", PROP_ENUM, PROP_NONE);
	RNA_def_property_enum_sdna(prop, NULL, "quad_method");
	RNA_def_property_enum_items(prop, rna_enum_modifier_triangulate_quad_method_items);
	RNA_def_property_ui_text(prop, "Quad Method", "Method for splitting the quads into triangles");
	RNA_def_property_update(prop, 0, "rna_Modifier_update");

	prop = RNA_def_property(srna, "ngon_method", PROP_ENUM, PROP_NONE);
	RNA_def_property_enum_sdna(prop, NULL, "ngon_method");
	RNA_def_property_enum_items(prop, rna_enum_modifier_triangulate_ngon_method_items);
	RNA_def_property_ui_text(prop, "Polygon Method", "Method for splitting the polygons into triangles");
	RNA_def_property_update(prop, 0, "rna_Modifier_update");
}

static void rna_def_modifier_meshcache(BlenderRNA *brna)
{
	static EnumPropertyItem prop_format_type_items[] = {
		{MOD_MESHCACHE_TYPE_MDD, "MDD", 0, "MDD ", ""},
		{MOD_MESHCACHE_TYPE_PC2, "PC2", 0, "PC2", ""},
		{0, NULL, 0, NULL, NULL}
	};

	static EnumPropertyItem prop_deform_mode_items[] = {
		{MOD_MESHCACHE_DEFORM_OVERWRITE, "OVERWRITE", 0, "Overwrite",
		 "Replace vertex coords with cached values"},
		{MOD_MESHCACHE_DEFORM_INTEGRATE, "INTEGRATE", 0, "Integrate",
		 "Integrate deformation from this modifiers input with the mesh-cache coords (useful for shape keys)"},
		{0, NULL, 0, NULL, NULL}
	};

	static EnumPropertyItem prop_interpolation_type_items[] = {
		{MOD_MESHCACHE_INTERP_NONE, "NONE", 0, "None ", ""},
		{MOD_MESHCACHE_INTERP_LINEAR, "LINEAR", 0, "Linear", ""},
		/* for cardinal we'd need to read 4x cache's */
		// {MOD_MESHCACHE_INTERP_CARDINAL, "CARDINAL", 0, "Cardinal", ""},
		{0, NULL, 0, NULL, NULL}
	};

	static EnumPropertyItem prop_time_type_items[] = {
		/* use 'eval_frame' */
		{MOD_MESHCACHE_TIME_FRAME,   "FRAME",   0, "Frame",  "Control playback using a frame-number "
		                                                   "(ignoring time FPS and start frame from the file)"},
		/* use 'eval_time' */
		{MOD_MESHCACHE_TIME_SECONDS, "TIME",    0, "Time",   "Control playback using time in seconds"},
		/* use 'eval_factor' */
		{MOD_MESHCACHE_TIME_FACTOR,  "FACTOR",  0, "Factor", "Control playback using a value between [0, 1]"},
		{0, NULL, 0, NULL, NULL}
	};

	static EnumPropertyItem prop_time_play_items[] = {
		{MOD_MESHCACHE_PLAY_CFEA, "SCENE", 0, "Scene", "Use the time from the scene"},
		{MOD_MESHCACHE_PLAY_EVAL, "CUSTOM", 0, "Custom", "Use the modifier's own time evaluation"},
		{0, NULL, 0, NULL, NULL}
	};

	StructRNA *srna;
	PropertyRNA *prop;

	srna = RNA_def_struct(brna, "MeshCacheModifier", "Modifier");
	RNA_def_struct_ui_text(srna, "Cache Modifier", "Cache Mesh");
	RNA_def_struct_sdna(srna, "MeshCacheModifierData");
	RNA_def_struct_ui_icon(srna, ICON_MOD_MESHDEFORM);  /* XXX, needs own icon */

	prop = RNA_def_property(srna, "cache_format", PROP_ENUM, PROP_NONE);
	RNA_def_property_enum_sdna(prop, NULL, "type");
	RNA_def_property_enum_items(prop, prop_format_type_items);
	RNA_def_property_ui_text(prop, "Format", "");
	RNA_def_property_update(prop, 0, "rna_Modifier_update");

	prop = RNA_def_property(srna, "interpolation", PROP_ENUM, PROP_NONE);
	RNA_def_property_enum_sdna(prop, NULL, "interp");
	RNA_def_property_enum_items(prop, prop_interpolation_type_items);
	RNA_def_property_ui_text(prop, "Interpolation", "");
	RNA_def_property_update(prop, 0, "rna_Modifier_update");

	prop = RNA_def_property(srna, "time_mode", PROP_ENUM, PROP_NONE);
	RNA_def_property_enum_sdna(prop, NULL, "time_mode");
	RNA_def_property_enum_items(prop, prop_time_type_items);
	RNA_def_property_ui_text(prop, "Time Mode", "Method to control playback time");
	RNA_def_property_update(prop, 0, "rna_Modifier_update");

	prop = RNA_def_property(srna, "play_mode", PROP_ENUM, PROP_NONE);
	RNA_def_property_enum_sdna(prop, NULL, "play_mode");
	RNA_def_property_enum_items(prop, prop_time_play_items);
	RNA_def_property_ui_text(prop, "Time Mode", "");
	RNA_def_property_update(prop, 0, "rna_Modifier_update");

	prop = RNA_def_property(srna, "deform_mode", PROP_ENUM, PROP_NONE);
	RNA_def_property_enum_sdna(prop, NULL, "deform_mode");
	RNA_def_property_enum_items(prop, prop_deform_mode_items);
	RNA_def_property_ui_text(prop, "Deform Mode", "");
	RNA_def_property_update(prop, 0, "rna_Modifier_update");

	prop = RNA_def_property(srna, "filepath", PROP_STRING, PROP_FILEPATH);
	RNA_def_property_ui_text(prop, "File Path", "Path to external displacements file");
	RNA_def_property_update(prop, 0, "rna_Modifier_update");

	prop = RNA_def_property(srna, "factor", PROP_FLOAT, PROP_NONE);
	RNA_def_property_float_sdna(prop, NULL, "factor");
	RNA_def_property_range(prop, 0.0f, 1.0f);
	RNA_def_property_ui_text(prop, "Influence", "Influence of the deformation");
	RNA_def_property_update(prop, 0, "rna_Modifier_update");

	/* -------------------------------------------------------------------- */
	/* Axis Conversion */
	prop = RNA_def_property(srna, "forward_axis", PROP_ENUM, PROP_NONE);
	RNA_def_property_enum_sdna(prop, NULL, "forward_axis");
	RNA_def_property_enum_items(prop, rna_enum_object_axis_items);
	RNA_def_property_ui_text(prop, "Forward", "");
	RNA_def_property_update(prop, 0, "rna_Modifier_update");

	prop = RNA_def_property(srna, "up_axis", PROP_ENUM, PROP_NONE);
	RNA_def_property_enum_sdna(prop, NULL, "up_axis");
	RNA_def_property_enum_items(prop, rna_enum_object_axis_items);
	RNA_def_property_ui_text(prop, "Up", "");
	RNA_def_property_update(prop, 0, "rna_Modifier_update");

	prop = RNA_def_property(srna, "flip_axis", PROP_ENUM, PROP_NONE);
	RNA_def_property_enum_sdna(prop, NULL, "flip_axis");
	RNA_def_property_enum_items(prop, rna_enum_axis_flag_xyz_items);
	RNA_def_property_flag(prop, PROP_ENUM_FLAG);
	RNA_def_property_ui_text(prop, "Flip Axis",  "");
	RNA_def_property_update(prop, 0, "rna_Modifier_update");

	/* -------------------------------------------------------------------- */
	/* For Scene time */
	prop = RNA_def_property(srna, "frame_start", PROP_FLOAT, PROP_NONE);
	RNA_def_property_float_sdna(prop, NULL, "frame_start");
	RNA_def_property_range(prop, -MAXFRAME, MAXFRAME);
	RNA_def_property_ui_text(prop, "Frame Start", "Add this to the start frame");
	RNA_def_property_update(prop, 0, "rna_Modifier_update");

	prop = RNA_def_property(srna, "frame_scale", PROP_FLOAT, PROP_NONE);
	RNA_def_property_float_sdna(prop, NULL, "frame_scale");
	RNA_def_property_range(prop, 0.0f, 100.0f);
	RNA_def_property_ui_text(prop, "Frame Scale", "Evaluation time in seconds");
	RNA_def_property_update(prop, 0, "rna_Modifier_update");

	/* -------------------------------------------------------------------- */
	/* eval values depend on 'time_mode' */
	prop = RNA_def_property(srna, "eval_frame", PROP_FLOAT, PROP_NONE);
	RNA_def_property_float_sdna(prop, NULL, "eval_frame");
	RNA_def_property_range(prop, MINFRAME, MAXFRAME);
	RNA_def_property_ui_text(prop, "Evaluation Frame", "The frame to evaluate (starting at 0)");
	RNA_def_property_update(prop, 0, "rna_Modifier_update");

	prop = RNA_def_property(srna, "eval_time", PROP_FLOAT, PROP_NONE);
	RNA_def_property_float_sdna(prop, NULL, "eval_time");
	RNA_def_property_range(prop, 0.0f, FLT_MAX);
	RNA_def_property_ui_text(prop, "Evaluation Time", "Evaluation time in seconds");
	RNA_def_property_update(prop, 0, "rna_Modifier_update");

	prop = RNA_def_property(srna, "eval_factor", PROP_FLOAT, PROP_NONE);
	RNA_def_property_float_sdna(prop, NULL, "eval_factor");
	RNA_def_property_range(prop, 0.0f, 1.0f);
	RNA_def_property_ui_text(prop, "Evaluation Factor", "Evaluation time in seconds");
	RNA_def_property_update(prop, 0, "rna_Modifier_update");
}

static void rna_def_modifier_meshseqcache(BlenderRNA *brna)
{
	StructRNA *srna;
	PropertyRNA *prop;

	srna = RNA_def_struct(brna, "MeshSequenceCacheModifier", "Modifier");
	RNA_def_struct_ui_text(srna, "Cache Modifier", "Cache Mesh");
	RNA_def_struct_sdna(srna, "MeshSeqCacheModifierData");
	RNA_def_struct_ui_icon(srna, ICON_MOD_MESHDEFORM);  /* XXX, needs own icon */

	prop = RNA_def_property(srna, "cache_file", PROP_POINTER, PROP_NONE);
	RNA_def_property_pointer_sdna(prop, NULL, "cache_file");
	RNA_def_property_struct_type(prop, "CacheFile");
	RNA_def_property_ui_text(prop, "Cache File", "");
	RNA_def_property_flag(prop, PROP_EDITABLE | PROP_ID_SELF_CHECK);
	RNA_def_property_update(prop, 0, "rna_Modifier_dependency_update");

	prop = RNA_def_property(srna, "object_path", PROP_STRING, PROP_NONE);
	RNA_def_property_ui_text(prop, "Object Path", "Path to the object in the Alembic archive used to lookup geometric data");
	RNA_def_property_update(prop, 0, "rna_MeshSequenceCache_object_path_update");

	static EnumPropertyItem read_flag_items[] = {
		{MOD_MESHSEQ_READ_VERT,  "VERT", 0, "Vertex", ""},
		{MOD_MESHSEQ_READ_POLY,  "POLY", 0, "Faces", ""},
		{MOD_MESHSEQ_READ_UV,    "UV", 0, "UV", ""},
		{MOD_MESHSEQ_READ_COLOR, "COLOR", 0, "Color", ""},
		{0, NULL, 0, NULL, NULL}
	};

	prop = RNA_def_property(srna, "read_data", PROP_ENUM, PROP_NONE);
	RNA_def_property_flag(prop, PROP_ENUM_FLAG);
	RNA_def_property_enum_sdna(prop, NULL, "read_flag");
	RNA_def_property_enum_items(prop, read_flag_items);
	RNA_def_property_update(prop, 0, "rna_Modifier_update");
}

static void rna_def_modifier_laplaciandeform(BlenderRNA *brna)
{
	StructRNA *srna;
	PropertyRNA *prop;

	srna = RNA_def_struct(brna, "LaplacianDeformModifier", "Modifier");
	RNA_def_struct_ui_text(srna, "Laplacian Deform Modifier", "Mesh deform modifier");
	RNA_def_struct_sdna(srna, "LaplacianDeformModifierData");
	RNA_def_struct_ui_icon(srna, ICON_MOD_MESHDEFORM);

	prop = RNA_def_property(srna, "vertex_group", PROP_STRING, PROP_NONE);
	RNA_def_property_string_sdna(prop, NULL, "anchor_grp_name");
	RNA_def_property_ui_text(prop, "Vertex Group for Anchors",
	                         "Name of Vertex Group which determines Anchors");
	RNA_def_property_string_funcs(prop, NULL, NULL, "rna_LaplacianDeformModifier_anchor_grp_name_set");

	prop = RNA_def_property(srna, "iterations", PROP_INT, PROP_NONE);
	RNA_def_property_int_sdna(prop, NULL, "repeat");
	RNA_def_property_ui_range(prop, 1, 50, 1, -1);
	RNA_def_property_ui_text(prop, "Repeat", "");
	RNA_def_property_update(prop, 0, "rna_Modifier_update");

	prop = RNA_def_property(srna, "is_bind", PROP_BOOLEAN, PROP_NONE);
	RNA_def_property_boolean_funcs(prop, "rna_LaplacianDeformModifier_is_bind_get", NULL);
	RNA_def_property_ui_text(prop, "Bound", "Whether geometry has been bound to anchors");
	RNA_def_property_clear_flag(prop, PROP_EDITABLE);

	RNA_def_property_update(prop, 0, "rna_Modifier_update");
}

static void rna_def_modifier_wireframe(BlenderRNA *brna)
{
	StructRNA *srna;
	PropertyRNA *prop;

	srna = RNA_def_struct(brna, "WireframeModifier", "Modifier");
	RNA_def_struct_ui_text(srna, "Wireframe Modifier", "Wireframe effect modifier");
	RNA_def_struct_sdna(srna, "WireframeModifierData");
	RNA_def_struct_ui_icon(srna, ICON_MOD_WIREFRAME);


	prop = RNA_def_property(srna, "thickness", PROP_FLOAT, PROP_NONE);
	RNA_def_property_float_sdna(prop, NULL, "offset");
	RNA_def_property_range(prop, -FLT_MAX, FLT_MAX);
	RNA_def_property_ui_range(prop, 0.0f, 1.0f, 0.01, 4);
	RNA_def_property_ui_text(prop, "Thickness", "Thickness factor");
	RNA_def_property_update(prop, 0, "rna_Modifier_update");

	prop = RNA_def_property(srna, "thickness_vertex_group", PROP_FLOAT, PROP_FACTOR);
	RNA_def_property_float_sdna(prop, NULL, "offset_fac_vg");
	RNA_def_property_range(prop, 0.0, 1.0);
	RNA_def_property_ui_range(prop, 0, 1, 0.1, 3);
	RNA_def_property_ui_text(prop, "Vertex Group Factor",
	                         "Thickness factor to use for zero vertex group influence");
	RNA_def_property_update(prop, 0, "rna_Modifier_update");

	prop = RNA_def_property(srna, "offset", PROP_FLOAT, PROP_FACTOR);
	RNA_def_property_float_sdna(prop, NULL, "offset_fac");
	RNA_def_property_range(prop, -FLT_MAX, FLT_MAX);
	RNA_def_property_ui_range(prop, -1, 1, 0.1, 4);
	RNA_def_property_ui_text(prop, "Offset", "Offset the thickness from the center");
	RNA_def_property_update(prop, 0, "rna_Modifier_update");

	prop = RNA_def_property(srna, "use_replace", PROP_BOOLEAN, PROP_NONE);
	RNA_def_property_boolean_sdna(prop, NULL, "flag", MOD_WIREFRAME_REPLACE);
	RNA_def_property_ui_text(prop, "Replace", "Remove original geometry");
	RNA_def_property_update(prop, 0, "rna_Modifier_update");

	prop = RNA_def_property(srna, "use_boundary", PROP_BOOLEAN, PROP_NONE);
	RNA_def_property_boolean_sdna(prop, NULL, "flag", MOD_WIREFRAME_BOUNDARY);
	RNA_def_property_ui_text(prop, "Boundary", "Support face boundaries");
	RNA_def_property_update(prop, 0, "rna_Modifier_update");

	prop = RNA_def_property(srna, "use_even_offset", PROP_BOOLEAN, PROP_NONE);
	RNA_def_property_boolean_sdna(prop, NULL, "flag", MOD_WIREFRAME_OFS_EVEN);
	RNA_def_property_ui_text(prop, "Offset Even", "Scale the offset to give more even thickness");
	RNA_def_property_update(prop, 0, "rna_Modifier_update");

	prop = RNA_def_property(srna, "use_relative_offset", PROP_BOOLEAN, PROP_NONE);
	RNA_def_property_boolean_sdna(prop, NULL, "flag", MOD_WIREFRAME_OFS_RELATIVE);
	RNA_def_property_ui_text(prop, "Offset Relative", "Scale the offset by surrounding geometry");
	RNA_def_property_update(prop, 0, "rna_Modifier_update");

	prop = RNA_def_property(srna, "use_crease", PROP_BOOLEAN, PROP_NONE);
	RNA_def_property_boolean_sdna(prop, NULL, "flag", MOD_WIREFRAME_CREASE);
	RNA_def_property_ui_text(prop, "Offset Relative", "Crease hub edges for improved subsurf");
	RNA_def_property_update(prop, 0, "rna_Modifier_update");

	prop = RNA_def_property(srna, "crease_weight", PROP_FLOAT, PROP_NONE);
	RNA_def_property_float_sdna(prop, NULL, "crease_weight");
	RNA_def_property_range(prop, -FLT_MAX, FLT_MAX);
	RNA_def_property_ui_range(prop, 0.0f, 1.0f, 0.1, 1);
	RNA_def_property_ui_text(prop, "Weight", "Crease weight (if active)");
	RNA_def_property_update(prop, 0, "rna_Modifier_update");

	prop = RNA_def_property(srna, "material_offset", PROP_INT, PROP_NONE);
	RNA_def_property_int_sdna(prop, NULL, "mat_ofs");
	RNA_def_property_range(prop, SHRT_MIN, SHRT_MAX);
	RNA_def_property_ui_text(prop, "Material Offset", "Offset material index of generated faces");
	RNA_def_property_update(prop, 0, "rna_Modifier_update");


	prop = RNA_def_property(srna, "vertex_group", PROP_STRING, PROP_NONE);
	RNA_def_property_string_sdna(prop, NULL, "defgrp_name");
	RNA_def_property_ui_text(prop, "Vertex Group", "Vertex group name for selecting the affected areas");
	RNA_def_property_string_funcs(prop, NULL, NULL, "rna_WireframeModifier_defgrp_name_set");
	RNA_def_property_update(prop, 0, "rna_Modifier_update");

	prop = RNA_def_property(srna, "invert_vertex_group", PROP_BOOLEAN, PROP_NONE);
	RNA_def_property_boolean_sdna(prop, NULL, "flag", MOD_WIREFRAME_INVERT_VGROUP);
	RNA_def_property_ui_text(prop, "Invert", "Invert vertex group influence");
	RNA_def_property_update(prop, 0, "rna_Modifier_update");
}

static void rna_def_modifier_datatransfer(BlenderRNA *brna)
{
	StructRNA *srna;
	PropertyRNA *prop;

	static EnumPropertyItem DT_layer_vert_items[] = {
		{DT_TYPE_MDEFORMVERT, "VGROUP_WEIGHTS", 0, "Vertex Group(s)", "Transfer active or all vertex groups"},
#if 0  /* TODO */
		{DT_TYPE_SHAPEKEY, "SHAPEKEYS", 0, "Shapekey(s)", "Transfer active or all shape keys"},
#endif
#if 0  /* XXX When SkinModifier is enabled, it seems to erase its own CD_MVERT_SKIN layer from final DM :( */
		{DT_TYPE_SKIN, "SKIN", 0, "Skin Weight", "Transfer skin weights"},
#endif
		{DT_TYPE_BWEIGHT_VERT, "BEVEL_WEIGHT_VERT", 0, "Bevel Weight", "Transfer bevel weights"},
		{0, NULL, 0, NULL, NULL}
	};

	static EnumPropertyItem DT_layer_edge_items[] = {
		{DT_TYPE_SHARP_EDGE, "SHARP_EDGE", 0, "Sharp", "Transfer sharp mark"},
		{DT_TYPE_SEAM, "SEAM", 0, "UV Seam", "Transfer UV seam mark"},
		{DT_TYPE_CREASE, "CREASE", 0, "Subsurf Crease", "Transfer crease values"},
		{DT_TYPE_BWEIGHT_EDGE, "BEVEL_WEIGHT_EDGE", 0, "Bevel Weight", "Transfer bevel weights"},
		{DT_TYPE_FREESTYLE_EDGE, "FREESTYLE_EDGE", 0, "Freestyle Mark", "Transfer Freestyle edge mark"},
		{0, NULL, 0, NULL, NULL}
	};

	static EnumPropertyItem DT_layer_loop_items[] = {
		{DT_TYPE_LNOR, "CUSTOM_NORMAL", 0, "Custom Normals", "Transfer custom normals"},
		{DT_TYPE_VCOL, "VCOL", 0, "VCol", "Vertex (face corners) colors"},
		{DT_TYPE_UV, "UV", 0, "UVs", "Transfer UV layers"},
		{0, NULL, 0, NULL, NULL}
	};

	static EnumPropertyItem DT_layer_poly_items[] = {
		{DT_TYPE_SHARP_FACE, "SMOOTH", 0, "Smooth", "Transfer flat/smooth mark"},
		{DT_TYPE_FREESTYLE_FACE, "FREESTYLE_FACE", 0, "Freestyle Mark", "Transfer Freestyle face mark"},
		{0, NULL, 0, NULL, NULL}
	};

	srna = RNA_def_struct(brna, "DataTransferModifier", "Modifier");
	RNA_def_struct_ui_text(srna, "Data Transfer Modifier", "Modifier transferring some data from a source mesh");
	RNA_def_struct_sdna(srna, "DataTransferModifierData");
	RNA_def_struct_ui_icon(srna, ICON_MOD_DATA_TRANSFER);

	prop = RNA_def_property(srna, "object", PROP_POINTER, PROP_NONE);
	RNA_def_property_pointer_sdna(prop, NULL, "ob_source");
	RNA_def_property_ui_text(prop, "Source Object", "Object to transfer data from");
	RNA_def_property_flag(prop, PROP_EDITABLE | PROP_ID_SELF_CHECK);
	RNA_def_property_pointer_funcs(prop, NULL, "rna_DataTransferModifier_ob_source_set", NULL, "rna_Mesh_object_poll");
	RNA_def_property_update(prop, 0, "rna_Modifier_dependency_update");

	prop = RNA_def_boolean(srna, "use_object_transform", true, "Object Transform",
	                       "Evaluate source and destination meshes in global space");
	RNA_def_property_boolean_sdna(prop, NULL, "flags", MOD_DATATRANSFER_OBSRC_TRANSFORM);
	RNA_def_property_update(prop, 0, "rna_Modifier_update");

	/* Generic, UI-only data types toggles. */
	prop = RNA_def_boolean(srna, "use_vert_data", false, "Vertex Data", "Enable vertex data transfer");
	RNA_def_property_boolean_sdna(prop, NULL, "flags", MOD_DATATRANSFER_USE_VERT);
	RNA_def_property_update(prop, 0, "rna_DataTransferModifier_use_data_update");

	prop = RNA_def_boolean(srna, "use_edge_data", false, "Edge Data", "Enable edge data transfer");
	RNA_def_property_boolean_sdna(prop, NULL, "flags", MOD_DATATRANSFER_USE_EDGE);
	RNA_def_property_update(prop, 0, "rna_DataTransferModifier_use_data_update");

	prop = RNA_def_boolean(srna, "use_loop_data", false, "Face Corner Data", "Enable face corner data transfer");
	RNA_def_property_boolean_sdna(prop, NULL, "flags", MOD_DATATRANSFER_USE_LOOP);
	RNA_def_property_update(prop, 0, "rna_DataTransferModifier_use_data_update");

	prop = RNA_def_boolean(srna, "use_poly_data", false, "Face Data", "Enable face data transfer");
	RNA_def_property_boolean_sdna(prop, NULL, "flags", MOD_DATATRANSFER_USE_POLY);
	RNA_def_property_update(prop, 0, "rna_DataTransferModifier_use_data_update");

	/* Actual data types selection. */
	prop = RNA_def_enum(srna, "data_types_verts", DT_layer_vert_items, 0, "Vertex Data Types",
	                    "Which vertex data layers to transfer");
	RNA_def_property_flag(prop, PROP_ENUM_FLAG);
	RNA_def_property_enum_sdna(prop, NULL, "data_types");
	RNA_def_property_enum_funcs(prop, NULL, "rna_DataTransferModifier_verts_data_types_set", NULL);
	RNA_def_property_update(prop, 0, "rna_DataTransferModifier_data_types_update");

	prop = RNA_def_enum(srna, "data_types_edges", DT_layer_edge_items, 0, "Edge Data Types",
	                    "Which edge data layers to transfer");
	RNA_def_property_flag(prop, PROP_ENUM_FLAG);
	RNA_def_property_enum_sdna(prop, NULL, "data_types");
	RNA_def_property_enum_funcs(prop, NULL, "rna_DataTransferModifier_edges_data_types_set", NULL);
	RNA_def_property_update(prop, 0, "rna_DataTransferModifier_data_types_update");

	prop = RNA_def_enum(srna, "data_types_loops", DT_layer_loop_items, 0, "Face Corner Data Types",
	                    "Which face corner data layers to transfer");
	RNA_def_property_flag(prop, PROP_ENUM_FLAG);
	RNA_def_property_enum_sdna(prop, NULL, "data_types");
	RNA_def_property_enum_funcs(prop, NULL, "rna_DataTransferModifier_loops_data_types_set", NULL);
	RNA_def_property_update(prop, 0, "rna_DataTransferModifier_data_types_update");

	prop = RNA_def_enum(srna, "data_types_polys", DT_layer_poly_items, 0, "Poly Data Types",
	                    "Which poly data layers to transfer");
	RNA_def_property_flag(prop, PROP_ENUM_FLAG);
	RNA_def_property_enum_sdna(prop, NULL, "data_types");
	RNA_def_property_enum_funcs(prop, NULL, "rna_DataTransferModifier_polys_data_types_set", NULL);
	RNA_def_property_update(prop, 0, "rna_DataTransferModifier_data_types_update");

	/* Mapping methods. */
	prop = RNA_def_enum(srna, "vert_mapping", rna_enum_dt_method_vertex_items, MREMAP_MODE_VERT_NEAREST, "Vertex Mapping",
	                    "Method used to map source vertices to destination ones");
	RNA_def_property_enum_sdna(prop, NULL, "vmap_mode");
	RNA_def_property_update(prop, 0, "rna_Modifier_update");

	prop = RNA_def_enum(srna, "edge_mapping", rna_enum_dt_method_edge_items, MREMAP_MODE_EDGE_NEAREST, "Edge Mapping",
	                    "Method used to map source edges to destination ones");
	RNA_def_property_enum_sdna(prop, NULL, "emap_mode");
	RNA_def_property_update(prop, 0, "rna_Modifier_update");

	prop = RNA_def_enum(srna, "loop_mapping", rna_enum_dt_method_loop_items, MREMAP_MODE_LOOP_NEAREST_POLYNOR,
	                    "Face Corner Mapping", "Method used to map source faces' corners to destination ones");
	RNA_def_property_enum_sdna(prop, NULL, "lmap_mode");
	RNA_def_property_update(prop, 0, "rna_Modifier_update");

	prop = RNA_def_enum(srna, "poly_mapping", rna_enum_dt_method_poly_items, MREMAP_MODE_POLY_NEAREST, "Face Mapping",
	                    "Method used to map source faces to destination ones");
	RNA_def_property_enum_sdna(prop, NULL, "pmap_mode");
	RNA_def_property_update(prop, 0, "rna_Modifier_update");

	/* Mapping options and filtering. */
	prop = RNA_def_boolean(srna, "use_max_distance", false, "Only Neighbor Geometry",
	                       "Source elements must be closer than given distance from destination one");
	RNA_def_property_boolean_sdna(prop, NULL, "flags", MOD_DATATRANSFER_MAP_MAXDIST);
	RNA_def_property_update(prop, 0, "rna_Modifier_update");

	prop = RNA_def_float(srna, "max_distance", 1.0f, 0.0f, FLT_MAX, "Max Distance",
	                     "Maximum allowed distance between source and destination element, for non-topology mappings",
	                     0.0f, 100.0f);
	RNA_def_property_float_sdna(prop, NULL, "map_max_distance");
	RNA_def_property_subtype(prop, PROP_DISTANCE);
	RNA_def_property_update(prop, 0, "rna_Modifier_update");

	prop = RNA_def_float(srna, "ray_radius", 0.0f, 0.0f, FLT_MAX, "Ray Radius",
	                     "'Width' of rays (especially useful when raycasting against vertices or edges)", 0.0f, 10.0f);
	RNA_def_property_float_sdna(prop, NULL, "map_ray_radius");
	RNA_def_property_subtype(prop, PROP_DISTANCE);
	RNA_def_property_update(prop, 0, "rna_Modifier_update");

	prop = RNA_def_float(srna, "islands_precision", 0.0f, 0.0f, 1.0f, "Islands Handling Refinement",
	                     "Factor controlling precision of islands handling "
	                     "(typically, 0.1 should be enough, higher values can make things really slow)", 0.0f, 1.0f);
	RNA_def_property_subtype(prop, PROP_DISTANCE);
	RNA_def_property_update(prop, 0, "rna_Modifier_update");

	/* How to handle multi-layers types of data. */
	prop = RNA_def_enum(srna, "layers_vgroup_select_src", rna_enum_dt_layers_select_src_items, DT_LAYERS_ALL_SRC,
	                    "Source Layers Selection", "Which layers to transfer, in case of multi-layers types");
	RNA_def_property_enum_sdna(prop, NULL, "layers_select_src[DT_MULTILAYER_INDEX_MDEFORMVERT]");
	RNA_def_property_enum_funcs(prop, NULL, NULL, "rna_DataTransferModifier_layers_select_src_itemf");
	RNA_def_property_update(prop, 0, "rna_Modifier_update");

#if 0
	prop = RNA_def_enum(srna, "layers_shapekey_select_src", rna_enum_dt_layers_select_src_items, DT_LAYERS_ALL_SRC,
	                    "Source Layers Selection", "Which layers to transfer, in case of multi-layers types");
	RNA_def_property_enum_sdna(prop, NULL, "layers_select_src[DT_MULTILAYER_INDEX_SHAPEKEY]");
	RNA_def_property_enum_funcs(prop, NULL, NULL, "rna_DataTransferModifier_layers_select_src_itemf");
	RNA_def_property_update(prop, 0, "rna_Modifier_update");
#endif

	prop = RNA_def_enum(srna, "layers_vcol_select_src", rna_enum_dt_layers_select_src_items, DT_LAYERS_ALL_SRC,
	                    "Source Layers Selection", "Which layers to transfer, in case of multi-layers types");
	RNA_def_property_enum_sdna(prop, NULL, "layers_select_src[DT_MULTILAYER_INDEX_VCOL]");
	RNA_def_property_enum_funcs(prop, NULL, NULL, "rna_DataTransferModifier_layers_select_src_itemf");
	RNA_def_property_update(prop, 0, "rna_Modifier_update");

	prop = RNA_def_enum(srna, "layers_uv_select_src", rna_enum_dt_layers_select_src_items, DT_LAYERS_ALL_SRC,
	                    "Source Layers Selection", "Which layers to transfer, in case of multi-layers types");
	RNA_def_property_enum_sdna(prop, NULL, "layers_select_src[DT_MULTILAYER_INDEX_UV]");
	RNA_def_property_enum_funcs(prop, NULL, NULL, "rna_DataTransferModifier_layers_select_src_itemf");
	RNA_def_property_update(prop, 0, "rna_Modifier_update");

	prop = RNA_def_enum(srna, "layers_vgroup_select_dst", rna_enum_dt_layers_select_dst_items, DT_LAYERS_NAME_DST,
	                    "Destination Layers Matching", "How to match source and destination layers");
	RNA_def_property_enum_sdna(prop, NULL, "layers_select_dst[DT_MULTILAYER_INDEX_MDEFORMVERT]");
	RNA_def_property_enum_funcs(prop, NULL, NULL, "rna_DataTransferModifier_layers_select_dst_itemf");
	RNA_def_property_update(prop, 0, "rna_Modifier_update");

#if 0
	prop = RNA_def_enum(srna, "layers_shapekey_select_dst", rna_enum_dt_layers_select_dst_items, DT_LAYERS_NAME_DST,
	                    "Destination Layers Matching", "How to match source and destination layers");
	RNA_def_property_enum_sdna(prop, NULL, "layers_select_dst[DT_MULTILAYER_INDEX_SHAPEKEY]");
	RNA_def_property_enum_funcs(prop, NULL, NULL, "rna_DataTransferModifier_layers_select_dst_itemf");
	RNA_def_property_update(prop, 0, "rna_Modifier_update");
#endif

	prop = RNA_def_enum(srna, "layers_vcol_select_dst", rna_enum_dt_layers_select_dst_items, DT_LAYERS_NAME_DST,
	                    "Destination Layers Matching", "How to match source and destination layers");
	RNA_def_property_enum_sdna(prop, NULL, "layers_select_dst[DT_MULTILAYER_INDEX_VCOL]");
	RNA_def_property_enum_funcs(prop, NULL, NULL, "rna_DataTransferModifier_layers_select_dst_itemf");
	RNA_def_property_update(prop, 0, "rna_Modifier_update");

	prop = RNA_def_enum(srna, "layers_uv_select_dst", rna_enum_dt_layers_select_dst_items, DT_LAYERS_NAME_DST,
	                    "Destination Layers Matching", "How to match source and destination layers");
	RNA_def_property_enum_sdna(prop, NULL, "layers_select_dst[DT_MULTILAYER_INDEX_UV]");
	RNA_def_property_enum_funcs(prop, NULL, NULL, "rna_DataTransferModifier_layers_select_dst_itemf");
	RNA_def_property_update(prop, 0, "rna_Modifier_update");

	/* Mix stuff */
	prop = RNA_def_enum(srna, "mix_mode", rna_enum_dt_mix_mode_items, CDT_MIX_TRANSFER, "Mix Mode",
	                   "How to affect destination elements with source values");
	RNA_def_property_enum_funcs(prop, NULL, NULL, "rna_DataTransferModifier_mix_mode_itemf");
	RNA_def_property_update(prop, 0, "rna_Modifier_update");

	prop = RNA_def_float(srna, "mix_factor", 1.0f, 0.0f, 1.0f, "Mix Factor",
	                     "Factor to use when applying data to destination (exact behavior depends on mix mode)",
	                     0.0f, 1.0f);
	RNA_def_property_update(prop, 0, "rna_Modifier_update");

	prop = RNA_def_string(srna, "vertex_group", NULL, MAX_VGROUP_NAME, "Vertex Group",
	                      "Vertex group name for selecting the affected areas");
	RNA_def_property_string_sdna(prop, NULL, "defgrp_name");
	RNA_def_property_string_funcs(prop, NULL, NULL, "rna_DataTransferModifier_defgrp_name_set");
	RNA_def_property_update(prop, 0, "rna_Modifier_update");

	prop = RNA_def_boolean(srna, "invert_vertex_group", false, "Invert", "Invert vertex group influence");
	RNA_def_property_boolean_sdna(prop, NULL, "flags", MOD_DATATRANSFER_INVERT_VGROUP);
	RNA_def_property_update(prop, 0, "rna_Modifier_update");
}

static void rna_def_modifier_normaledit(BlenderRNA *brna)
{
	StructRNA *srna;
	PropertyRNA *prop;

	static EnumPropertyItem prop_mode_items[] = {
		{MOD_NORMALEDIT_MODE_RADIAL, "RADIAL", 0, "Radial",
		        "From an ellipsoid (shape defined by the boundbox's dimensions, target is optional)"},
		{MOD_NORMALEDIT_MODE_DIRECTIONAL, "DIRECTIONAL", 0, "Directional",
		        "Normals 'track' (point to) the target object"},
		{0, NULL, 0, NULL, NULL}
	};

	static EnumPropertyItem prop_mix_mode_items[] = {
		{MOD_NORMALEDIT_MIX_COPY, "COPY", 0, "Copy", "Copy new normals (overwrite existing)"},
		{MOD_NORMALEDIT_MIX_ADD, "ADD", 0, "Add", "Copy sum of new and old normals"},
		{MOD_NORMALEDIT_MIX_SUB, "SUB", 0, "Subtract", "Copy new normals minus old normals"},
		{MOD_NORMALEDIT_MIX_MUL, "MUL", 0, "Multiply", "Copy product of old and new normals (*not* cross product)"},
		{0, NULL, 0, NULL, NULL}
	};

	srna = RNA_def_struct(brna, "NormalEditModifier", "Modifier");
	RNA_def_struct_ui_text(srna, "Normal Edit Modifier", "Modifier affecting/generating custom normals");
	RNA_def_struct_sdna(srna, "NormalEditModifierData");
	RNA_def_struct_ui_icon(srna, ICON_MOD_NORMALEDIT);

	prop = RNA_def_property(srna, "mode", PROP_ENUM, PROP_NONE);
	RNA_def_property_enum_items(prop, prop_mode_items);
	RNA_def_property_ui_text(prop, "Mode", "How to affect (generate) normals");
	RNA_def_property_update(prop, 0, "rna_Modifier_update");

	prop = RNA_def_float_array(srna, "offset", 3, NULL, -FLT_MAX, FLT_MAX, "Offset",
	                           "Offset from object's center", -100.0f, 100.0f);
	RNA_def_property_subtype(prop, PROP_COORDS);
	RNA_def_property_update(prop, 0, "rna_Modifier_update");

	prop = RNA_def_property(srna, "mix_mode", PROP_ENUM, PROP_NONE);
	RNA_def_property_enum_items(prop, prop_mix_mode_items);
	RNA_def_property_ui_text(prop, "Mix Mode", "How to mix generated normals with existing ones");
	RNA_def_property_update(prop, 0, "rna_Modifier_update");

	prop = RNA_def_float(srna, "mix_factor", 1.0f, 0.0f, 1.0f, "Mix Factor",
	                     "How much of generated normals to mix with exiting ones", 0.0f, 1.0f);
	RNA_def_property_update(prop, 0, "rna_Modifier_update");

	prop = RNA_def_float(srna, "mix_limit", 1.0f, 0.0f, DEG2RADF(180.0f), "Max Angle",
	                     "Maximum angle between old and new normals", 0.0f, DEG2RADF(180.0f));
	RNA_def_property_subtype(prop, PROP_ANGLE);
	RNA_def_property_update(prop, 0, "rna_Modifier_update");

	prop = RNA_def_property(srna, "vertex_group", PROP_STRING, PROP_NONE);
	RNA_def_property_string_sdna(prop, NULL, "defgrp_name");
	RNA_def_property_ui_text(prop, "Vertex Group", "Vertex group name for selecting/weighting the affected areas");
	RNA_def_property_string_funcs(prop, NULL, NULL, "rna_NormalEditModifier_defgrp_name_set");
	RNA_def_property_update(prop, 0, "rna_Modifier_update");

	prop = RNA_def_property(srna, "invert_vertex_group", PROP_BOOLEAN, PROP_NONE);
	RNA_def_property_boolean_sdna(prop, NULL, "flag", MOD_NORMALEDIT_INVERT_VGROUP);
	RNA_def_property_ui_text(prop, "Invert", "Invert vertex group influence");
	RNA_def_property_update(prop, 0, "rna_Modifier_update");

	prop = RNA_def_property(srna, "target", PROP_POINTER, PROP_NONE);
	RNA_def_property_ui_text(prop, "Target", "Target object used to affect normals");
	RNA_def_property_pointer_funcs(prop, NULL, "rna_NormalEditModifier_target_set", NULL, NULL);
	RNA_def_property_flag(prop, PROP_EDITABLE | PROP_ID_SELF_CHECK);
	RNA_def_property_update(prop, 0, "rna_Modifier_dependency_update");

	prop = RNA_def_property(srna, "use_direction_parallel", PROP_BOOLEAN, PROP_NONE);
	RNA_def_property_boolean_sdna(prop, NULL, "flag", MOD_NORMALEDIT_USE_DIRECTION_PARALLEL);
	RNA_def_property_boolean_default(prop, true);
	RNA_def_property_ui_text(prop, "Parallel Normals",
	                         "Use same direction for all normals, from origin to target's center "
	                         "(Directional mode only)");
	RNA_def_property_update(prop, 0, "rna_Modifier_update");
}

static void rna_def_modifier_surfacedeform(BlenderRNA *brna)
{
	StructRNA *srna;
	PropertyRNA *prop;

	srna = RNA_def_struct(brna, "SurfaceDeformModifier", "Modifier");
	RNA_def_struct_ui_text(srna, "SurfaceDeform Modifier", "");
	RNA_def_struct_sdna(srna, "SurfaceDeformModifierData");
	RNA_def_struct_ui_icon(srna, ICON_MOD_MESHDEFORM);

	prop = RNA_def_property(srna, "target", PROP_POINTER, PROP_NONE);
	RNA_def_property_ui_text(prop, "Target", "Mesh object to deform with");
	RNA_def_property_pointer_funcs(prop, NULL, "rna_SurfaceDeformModifier_target_set", NULL, "rna_Mesh_object_poll");
	RNA_def_property_flag(prop, PROP_EDITABLE | PROP_ID_SELF_CHECK);
	RNA_def_property_update(prop, 0, "rna_Modifier_dependency_update");

	prop = RNA_def_property(srna, "falloff", PROP_FLOAT, PROP_NONE);
	RNA_def_property_range(prop, 2.0f, 16.0f);
	RNA_def_property_ui_text(prop, "Interpolation falloff", "Controls how much nearby polygons influence deformation");
	RNA_def_property_update(prop, 0, "rna_Modifier_update");

	prop = RNA_def_property(srna, "is_bound", PROP_BOOLEAN, PROP_NONE);
	RNA_def_property_boolean_funcs(prop, "rna_SurfaceDeformModifier_is_bound_get", NULL);
	RNA_def_property_ui_text(prop, "Bound", "Whether geometry has been bound to target mesh");
	RNA_def_property_clear_flag(prop, PROP_EDITABLE);
}

<<<<<<< HEAD
static void rna_def_modifier_vertex_snap(BlenderRNA *brna)
{
	StructRNA *srna;
	PropertyRNA *prop;
 
	static EnumPropertyItem prop_deform_space_items[] = {
		{MOD_VSNAP_LOCAL, "LOCAL", 0, "Local", "Pull verts from target local space"},
		{MOD_VSNAP_WORLD, "WORLD", 0, "World", "Pull verts from target world space"},
		{0, NULL, 0, NULL, NULL}
	};

	srna = RNA_def_struct(brna, "VertexSnapModifier", "Modifier");
	RNA_def_struct_ui_text(srna, "Vertex Snap Modifier", "Vertex Snap Modifier");
	RNA_def_struct_sdna(srna, "VertexSnapModifierData");
	RNA_def_struct_ui_icon(srna, ICON_SNAP_VERTEX);
 
	prop = RNA_def_property(srna, "target", PROP_POINTER, PROP_NONE);
	RNA_def_property_ui_text(prop, "Target", "Target for snapping");
	RNA_def_property_pointer_funcs(prop, NULL, "rna_VertexSnapModifier_target_set", NULL, "rna_Mesh_object_poll");
	RNA_def_property_flag(prop, PROP_EDITABLE | PROP_ID_SELF_CHECK);
	RNA_def_property_update(prop, 0, "rna_Modifier_dependency_update");

	prop = RNA_def_property(srna, "blend", PROP_FLOAT, PROP_NONE);
	RNA_def_property_float_sdna(prop, NULL, "blend");
	RNA_def_property_range(prop, 0.0f, 1.0f);
	RNA_def_property_ui_range(prop, 0.0f, 1.0f, 1, 3);
	RNA_def_property_ui_text(prop, "Blend", "Blending amount");
	RNA_def_property_update(prop, 0, "rna_Modifier_update");
 
	prop = RNA_def_property(srna, "vertex_group", PROP_STRING, PROP_NONE);
	RNA_def_property_string_sdna(prop, NULL, "vertex_group");
	RNA_def_property_ui_text(prop, "Vertex Group", "Vertex group name for selecting/weighting the affected areas");
	RNA_def_property_string_funcs(prop, NULL, NULL, "rna_VertexSnapModifier_vertex_group_set");
	RNA_def_property_update(prop, 0, "rna_Modifier_update");

	prop = RNA_def_property(srna, "deform_space", PROP_ENUM, PROP_NONE);
	RNA_def_property_enum_items(prop, prop_deform_space_items);
	RNA_def_property_ui_text(prop, "Deform Space", "Pull vertices in local or world space");
	RNA_def_property_update(prop, 0, "rna_Modifier_update");

=======
static void rna_def_modifier_openvdb(BlenderRNA *brna)
{
	StructRNA *srna;
	PropertyRNA *prop;

	static EnumPropertyItem grid_items[] = {
	    {0, "NONE", 0, "None", "Don't use any grid"},
		{0, NULL, 0, NULL, NULL}
	};

	static EnumPropertyItem axis_items[] = {
	    {MOD_OVDB_AXIS_X, "X", 0, "X", ""},
	    {MOD_OVDB_AXIS_Y, "Y", 0, "Y", ""},
	    {MOD_OVDB_AXIS_Z, "Z", 0, "Z", ""},
	    {MOD_OVDB_AXIS_MIN_X, "MIN_X", 0, "-X", ""},
	    {MOD_OVDB_AXIS_MIN_Y, "MIN_Y", 0, "-Y", ""},
	    {MOD_OVDB_AXIS_MIN_Z, "MIN_Z", 0, "-Z", ""},
		{0, NULL, 0, NULL, NULL}
	};

	static EnumPropertyItem numeric_display_items[] = {
	    {MOD_OVDB_NUM_NONE, "NONE", 0, "None", ""},
	    {MOD_OVDB_NUM_DENSITY, "DENSITY", 0, "Density", ""},
	    {MOD_OVDB_NUM_HEAT, "HEAT", 0, "Heat", ""},
	    {MOD_OVDB_NUM_FLAME, "FLAME", 0, "Flame", ""},
	    {MOD_OVDB_NUM_COLOR, "COLOR", 0, "Color", ""},
		{0, NULL, 0, NULL, NULL}
	};

	srna = RNA_def_struct(brna, "OpenVDBModifier", "Modifier");
	RNA_def_struct_ui_text(srna, "OpenVDB Modifier", "");
	RNA_def_struct_sdna(srna, "OpenVDBModifierData");
	RNA_def_struct_ui_icon(srna, ICON_MOD_SMOKE);

	prop = RNA_def_property(srna, "filepath", PROP_STRING, PROP_FILEPATH);
	RNA_def_property_ui_text(prop, "File Path", "Path to OpenVDB cache file");
	RNA_def_property_update(prop, 0, "rna_OpenVDBModifier_update");

	prop = RNA_def_property(srna, "abs_path", PROP_STRING, PROP_FILEPATH);
	RNA_def_property_string_funcs(prop, "rna_OpenVDBModifier_abs_path_get", "rna_OpenVDBModifier_abs_path_length", NULL);
	RNA_def_property_clear_flag(prop, PROP_EDITABLE);
	RNA_def_property_ui_text(prop, "Abs Path", "Absolute path to OpenVDB cache file");

	prop = RNA_def_property(srna, "density", PROP_ENUM, PROP_NONE);
	RNA_def_property_enum_items(prop, grid_items);
	RNA_def_property_enum_funcs(prop, "rna_OpenVDBModifier_density_grid_get", "rna_OpenVDBModifier_density_grid_set",
	                            "rna_OpenVDBModifier_grid_itemf");
	RNA_def_property_clear_flag(prop, PROP_ANIMATABLE);
	RNA_def_property_ui_text(prop, "Density Grid", "Name of the grid to be used for density");
	RNA_def_property_update(prop, 0, "rna_OpenVDBModifier_update");

	prop = RNA_def_property(srna, "heat", PROP_ENUM, PROP_NONE);
	RNA_def_property_enum_items(prop, grid_items);
	RNA_def_property_enum_funcs(prop, "rna_OpenVDBModifier_heat_grid_get", "rna_OpenVDBModifier_heat_grid_set",
	                            "rna_OpenVDBModifier_grid_itemf");
	RNA_def_property_clear_flag(prop, PROP_ANIMATABLE);
	RNA_def_property_ui_text(prop, "Heat Grid", "Name of the grid to be used for heat");
	RNA_def_property_update(prop, 0, "rna_OpenVDBModifier_update");

	prop = RNA_def_property(srna, "flame", PROP_ENUM, PROP_NONE);
	RNA_def_property_enum_items(prop, grid_items);
	RNA_def_property_enum_funcs(prop, "rna_OpenVDBModifier_flame_grid_get", "rna_OpenVDBModifier_flame_grid_set",
	                            "rna_OpenVDBModifier_grid_itemf");
	RNA_def_property_clear_flag(prop, PROP_ANIMATABLE);
	RNA_def_property_ui_text(prop, "Flame Grid", "Name of the grid to be used for flame");
	RNA_def_property_update(prop, 0, "rna_OpenVDBModifier_update");

	prop = RNA_def_property(srna, "color1", PROP_ENUM, PROP_NONE);
	RNA_def_property_enum_items(prop, grid_items);
	RNA_def_property_enum_funcs(prop, "rna_OpenVDBModifier_color1_grid_get", "rna_OpenVDBModifier_color1_grid_set",
	                            "rna_OpenVDBModifier_grid_itemf");
	RNA_def_property_clear_flag(prop, PROP_ANIMATABLE);
	RNA_def_property_ui_text(prop, "Color Grid", "Name of the grid to be used for color");
	RNA_def_property_update(prop, 0, "rna_OpenVDBModifier_update");

	prop = RNA_def_property(srna, "color2", PROP_ENUM, PROP_NONE);
	RNA_def_property_enum_items(prop, grid_items);
	RNA_def_property_enum_funcs(prop, "rna_OpenVDBModifier_color2_grid_get", "rna_OpenVDBModifier_color2_grid_set",
	                            "rna_OpenVDBModifier_grid_itemf");
	RNA_def_property_clear_flag(prop, PROP_ANIMATABLE);
	RNA_def_property_ui_text(prop, "Color Grid", "Name of the grid to be used for the second color component");
	RNA_def_property_update(prop, 0, "rna_OpenVDBModifier_update");

	prop = RNA_def_property(srna, "color3", PROP_ENUM, PROP_NONE);
	RNA_def_property_enum_items(prop, grid_items);
	RNA_def_property_enum_funcs(prop, "rna_OpenVDBModifier_color3_grid_get", "rna_OpenVDBModifier_color3_grid_set",
	                            "rna_OpenVDBModifier_grid_itemf");
	RNA_def_property_clear_flag(prop, PROP_ANIMATABLE);
	RNA_def_property_ui_text(prop, "Color Grid", "Name of the grid to be used for the third color component");
	RNA_def_property_update(prop, 0, "rna_OpenVDBModifier_update");

	prop = RNA_def_property(srna, "up_axis", PROP_ENUM, PROP_NONE);
	RNA_def_property_enum_items(prop, axis_items);
	RNA_def_property_ui_text(prop, "Up Axis", "Axis to point upwards");
	RNA_def_property_clear_flag(prop, PROP_ANIMATABLE);
	RNA_def_property_update(prop, 0, "rna_OpenVDBModifier_update");

	prop = RNA_def_property(srna, "front_axis", PROP_ENUM, PROP_NONE);
	RNA_def_property_enum_items(prop, axis_items);
	RNA_def_property_ui_text(prop, "Forward Axis", "Axis to point forwards");
	RNA_def_property_clear_flag(prop, PROP_ANIMATABLE);
	RNA_def_property_update(prop, 0, "rna_OpenVDBModifier_update");

	prop = RNA_def_property(srna, "smoke", PROP_POINTER, PROP_NONE);
	RNA_def_property_ui_text(prop, "Smoke", "");

	prop = RNA_def_property(srna, "frame_offset", PROP_INT, PROP_NONE);
	RNA_def_property_ui_text(prop, "Frame Offset", "Offset frame number to read from cache");
	RNA_def_property_clear_flag(prop, PROP_ANIMATABLE);
	RNA_def_property_update(prop, 0, "rna_OpenVDBModifier_update");

	prop = RNA_def_property(srna, "frame_override", PROP_INT, PROP_NONE);
	RNA_def_property_ui_text(prop, "Frame Override", "Override frame number to read from cache");
	RNA_def_property_update(prop, 0, "rna_OpenVDBModifier_update");

	prop = RNA_def_property(srna, "frame_start", PROP_INT, PROP_NONE);
	RNA_def_property_ui_text(prop, "Frame Start", "Frame on which to start displaying the cache");
	RNA_def_property_int_funcs(prop, "rna_OpenVDBModifier_frame_start_get", "rna_OpenVDBModifier_frame_start_set", NULL);
	RNA_def_property_clear_flag(prop, PROP_ANIMATABLE);
	RNA_def_property_update(prop, 0, "rna_OpenVDBModifier_update");

	prop = RNA_def_property(srna, "frame_end", PROP_INT, PROP_NONE);
	RNA_def_property_ui_text(prop, "Frame End", "Frame on which to stop displaying the cache");
	RNA_def_property_int_funcs(prop, "rna_OpenVDBModifier_frame_end_get", "rna_OpenVDBModifier_frame_end_set", NULL);
	RNA_def_property_clear_flag(prop, PROP_ANIMATABLE);
	RNA_def_property_update(prop, 0, "rna_OpenVDBModifier_update");

	prop = RNA_def_property(srna, "simplify_level", PROP_INT, PROP_NONE);
	RNA_def_property_int_sdna(prop, NULL, "simplify");
	RNA_def_property_ui_range(prop, 0, SHRT_MAX, 1, -1);
	RNA_def_property_ui_text(prop, "Simplify Level", "Increase performance by displaying lower res");
	RNA_def_property_update(prop, 0, "rna_OpenVDBModifier_update");

	prop = RNA_def_property(srna, "hide_volume", PROP_BOOLEAN, PROP_NONE);
	RNA_def_property_boolean_sdna(prop, NULL, "flags", MOD_OPENVDB_HIDE_VOLUME);
	RNA_def_property_ui_text(prop, "Hide Volume", "Display only bounding box (faster playback)");
	RNA_def_property_clear_flag(prop, PROP_ANIMATABLE);
	RNA_def_property_update(prop, 0, "rna_OpenVDBModifier_update");

	prop = RNA_def_property(srna, "hide_unselected", PROP_BOOLEAN, PROP_NONE);
	RNA_def_property_boolean_sdna(prop, NULL, "flags", MOD_OPENVDB_HIDE_UNSELECTED);
	RNA_def_property_ui_text(prop, "Hide Unselected", "Display only bounding box if not selected (faster playback)");
	RNA_def_property_clear_flag(prop, PROP_ANIMATABLE);
	RNA_def_property_update(prop, 0, "rna_OpenVDBModifier_update");

	prop = RNA_def_property(srna, "use_frame_override", PROP_BOOLEAN, PROP_NONE);
	RNA_def_property_boolean_sdna(prop, NULL, "flags", MOD_OPENVDB_OVERRIDE_FRAME);
	RNA_def_property_ui_text(prop, "Use Override", "Use manual frame override");
	RNA_def_property_clear_flag(prop, PROP_ANIMATABLE);
	RNA_def_property_update(prop, 0, "rna_OpenVDBModifier_update");

	prop = RNA_def_property(srna, "use_split_color", PROP_BOOLEAN, PROP_NONE);
	RNA_def_property_boolean_sdna(prop, NULL, "flags", MOD_OPENVDB_SPLIT_COLOR);
	RNA_def_property_ui_text(prop, "Split Color", "Input color grids by individual channel");
	RNA_def_property_clear_flag(prop, PROP_ANIMATABLE);
	RNA_def_property_update(prop, 0, "rna_OpenVDBModifier_update");

	prop = RNA_def_property(srna, "show_axis_convert", PROP_BOOLEAN, PROP_NONE);
	RNA_def_property_boolean_funcs(prop, "rna_OpenVDBModifier_show_axis_convert_get", NULL);
	RNA_def_property_clear_flag(prop, PROP_EDITABLE);

	prop = RNA_def_property(srna, "max_density", PROP_FLOAT, PROP_NONE);
	RNA_def_property_clear_flag(prop, PROP_EDITABLE);

	prop = RNA_def_property(srna, "max_heat", PROP_FLOAT, PROP_NONE);
	RNA_def_property_clear_flag(prop, PROP_EDITABLE);

	prop = RNA_def_property(srna, "max_flame", PROP_FLOAT, PROP_NONE);
	RNA_def_property_clear_flag(prop, PROP_EDITABLE);

	prop = RNA_def_property(srna, "max_color", PROP_FLOAT, PROP_NONE);
	RNA_def_property_clear_flag(prop, PROP_EDITABLE);

	prop = RNA_def_property(srna, "numeric_display", PROP_ENUM, PROP_NONE);
	RNA_def_property_enum_items(prop, numeric_display_items);
	RNA_def_property_ui_text(prop, "Display Values", "Values to display numerically in the viewport");
	RNA_def_property_clear_flag(prop, PROP_ANIMATABLE);
	RNA_def_property_update(prop, 0, "rna_OpenVDBModifier_viewport_update");
>>>>>>> 86a036dd
}

void RNA_def_modifier(BlenderRNA *brna)
{
	StructRNA *srna;
	PropertyRNA *prop;
	
	/* data */
	srna = RNA_def_struct(brna, "Modifier", NULL);
	RNA_def_struct_ui_text(srna, "Modifier", "Modifier affecting the geometry data of an object");
	RNA_def_struct_refine_func(srna, "rna_Modifier_refine");
	RNA_def_struct_path_func(srna, "rna_Modifier_path");
	RNA_def_struct_sdna(srna, "ModifierData");
	
	/* strings */
	prop = RNA_def_property(srna, "name", PROP_STRING, PROP_NONE);
	RNA_def_property_string_funcs(prop, NULL, NULL, "rna_Modifier_name_set");
	RNA_def_property_ui_text(prop, "Name", "Modifier name");
	RNA_def_property_update(prop, NC_OBJECT | ND_MODIFIER | NA_RENAME, NULL);
	RNA_def_struct_name_property(srna, prop);
	
	/* enums */
	prop = RNA_def_property(srna, "type", PROP_ENUM, PROP_NONE);
	RNA_def_property_clear_flag(prop, PROP_EDITABLE);
	RNA_def_property_enum_sdna(prop, NULL, "type");
	RNA_def_property_enum_items(prop, rna_enum_object_modifier_type_items);
	RNA_def_property_ui_text(prop, "Type", "");
	
	/* flags */
	prop = RNA_def_property(srna, "show_viewport", PROP_BOOLEAN, PROP_NONE);
	RNA_def_property_boolean_sdna(prop, NULL, "mode", eModifierMode_Realtime);
	RNA_def_property_ui_text(prop, "Realtime", "Display modifier in viewport");
	RNA_def_property_flag(prop, PROP_LIB_EXCEPTION);
	RNA_def_property_update(prop, 0, "rna_Modifier_update");
	RNA_def_property_ui_icon(prop, ICON_RESTRICT_VIEW_OFF, 0);
	
	prop = RNA_def_property(srna, "show_render", PROP_BOOLEAN, PROP_NONE);
	RNA_def_property_boolean_sdna(prop, NULL, "mode", eModifierMode_Render);
	RNA_def_property_ui_text(prop, "Render", "Use modifier during render");
	RNA_def_property_ui_icon(prop, ICON_SCENE, 0);
	RNA_def_property_update(prop, NC_OBJECT | ND_MODIFIER, NULL);
	
	prop = RNA_def_property(srna, "show_in_editmode", PROP_BOOLEAN, PROP_NONE);
	RNA_def_property_boolean_sdna(prop, NULL, "mode", eModifierMode_Editmode);
	RNA_def_property_ui_text(prop, "Edit Mode", "Display modifier in Edit mode");
	RNA_def_property_update(prop, 0, "rna_Modifier_update");
	RNA_def_property_ui_icon(prop, ICON_EDITMODE_HLT, 0);
	
	prop = RNA_def_property(srna, "show_on_cage", PROP_BOOLEAN, PROP_NONE);
	RNA_def_property_boolean_sdna(prop, NULL, "mode", eModifierMode_OnCage);
	RNA_def_property_ui_text(prop, "On Cage", "Adjust edit cage to modifier result");
	RNA_def_property_ui_icon(prop, ICON_MESH_DATA, 0);
	RNA_def_property_update(prop, 0, "rna_Modifier_update");
	
	prop = RNA_def_property(srna, "show_expanded", PROP_BOOLEAN, PROP_NONE);
	RNA_def_property_boolean_sdna(prop, NULL, "mode", eModifierMode_Expanded);
	RNA_def_property_ui_text(prop, "Expanded", "Set modifier expanded in the user interface");
	RNA_def_property_ui_icon(prop, ICON_TRIA_RIGHT, 1);

	prop = RNA_def_property(srna, "use_apply_on_spline", PROP_BOOLEAN, PROP_NONE);
	RNA_def_property_boolean_sdna(prop, NULL, "mode", eModifierMode_ApplyOnSpline);
	RNA_def_property_ui_text(prop, "Apply on spline",
	                         "Apply this and all preceding deformation modifiers on splines' points rather than "
	                         "on filled curve/surface");
	RNA_def_property_ui_icon(prop, ICON_SURFACE_DATA, 0);
	RNA_def_property_update(prop, 0, "rna_Modifier_update");

	/* types */
	rna_def_modifier_subsurf(brna);
	rna_def_modifier_lattice(brna);
	rna_def_modifier_curve(brna);
	rna_def_modifier_build(brna);
	rna_def_modifier_mirror(brna);
	rna_def_modifier_decimate(brna);
	rna_def_modifier_wave(brna);
	rna_def_modifier_armature(brna);
	rna_def_modifier_hook(brna);
	rna_def_modifier_softbody(brna);
	rna_def_modifier_boolean(brna);
	rna_def_modifier_array(brna);
	rna_def_modifier_edgesplit(brna);
	rna_def_modifier_displace(brna);
	rna_def_modifier_uvproject(brna);
	rna_def_modifier_smooth(brna);
	rna_def_modifier_correctivesmooth(brna);
	rna_def_modifier_cast(brna);
	rna_def_modifier_meshdeform(brna);
	rna_def_modifier_particlesystem(brna);
	rna_def_modifier_particleinstance(brna);
	rna_def_modifier_explode(brna);
	rna_def_modifier_cloth(brna);
	rna_def_modifier_collision(brna);
	rna_def_modifier_bevel(brna);
	rna_def_modifier_shrinkwrap(brna);
	rna_def_modifier_fluidsim(brna);
	rna_def_modifier_mask(brna);
	rna_def_modifier_simpledeform(brna);
	rna_def_modifier_warp(brna);
	rna_def_modifier_multires(brna);
	rna_def_modifier_surface(brna);
	rna_def_modifier_smoke(brna);
	rna_def_modifier_solidify(brna);
	rna_def_modifier_screw(brna);
	rna_def_modifier_uvwarp(brna);
	rna_def_modifier_weightvgedit(brna);
	rna_def_modifier_weightvgmix(brna);
	rna_def_modifier_weightvgproximity(brna);
	rna_def_modifier_dynamic_paint(brna);
	rna_def_modifier_ocean(brna);
	rna_def_modifier_remesh(brna);
	rna_def_modifier_skin(brna);
	rna_def_modifier_laplaciansmooth(brna);
	rna_def_modifier_triangulate(brna);
	rna_def_modifier_meshcache(brna);
	rna_def_modifier_laplaciandeform(brna);
	rna_def_modifier_wireframe(brna);
	rna_def_modifier_datatransfer(brna);
	rna_def_modifier_normaledit(brna);
	rna_def_modifier_meshseqcache(brna);
	rna_def_modifier_surfacedeform(brna);
<<<<<<< HEAD
	rna_def_modifier_vertex_snap(brna);
=======
	rna_def_modifier_openvdb(brna);
>>>>>>> 86a036dd
}

#endif<|MERGE_RESOLUTION|>--- conflicted
+++ resolved
@@ -418,13 +418,10 @@
 			return &RNA_MeshSequenceCacheModifier;
 		case eModifierType_SurfaceDeform:
 			return &RNA_SurfaceDeformModifier;
-<<<<<<< HEAD
+		case eModifierType_OpenVDB:
+			return &RNA_OpenVDBModifier;
 		case eModifierType_VertexSnap:
 			return &RNA_VertexSnapModifier;
-=======
-		case eModifierType_OpenVDB:
-			return &RNA_OpenVDBModifier;
->>>>>>> 86a036dd
 		/* Default */
 		case eModifierType_None:
 		case eModifierType_ShapeKey:
@@ -5084,7 +5081,186 @@
 	RNA_def_property_clear_flag(prop, PROP_EDITABLE);
 }
 
-<<<<<<< HEAD
+static void rna_def_modifier_openvdb(BlenderRNA *brna)
+{
+	StructRNA *srna;
+	PropertyRNA *prop;
+
+	static EnumPropertyItem grid_items[] = {
+	    {0, "NONE", 0, "None", "Don't use any grid"},
+		{0, NULL, 0, NULL, NULL}
+	};
+
+	static EnumPropertyItem axis_items[] = {
+	    {MOD_OVDB_AXIS_X, "X", 0, "X", ""},
+	    {MOD_OVDB_AXIS_Y, "Y", 0, "Y", ""},
+	    {MOD_OVDB_AXIS_Z, "Z", 0, "Z", ""},
+	    {MOD_OVDB_AXIS_MIN_X, "MIN_X", 0, "-X", ""},
+	    {MOD_OVDB_AXIS_MIN_Y, "MIN_Y", 0, "-Y", ""},
+	    {MOD_OVDB_AXIS_MIN_Z, "MIN_Z", 0, "-Z", ""},
+		{0, NULL, 0, NULL, NULL}
+	};
+
+	static EnumPropertyItem numeric_display_items[] = {
+	    {MOD_OVDB_NUM_NONE, "NONE", 0, "None", ""},
+	    {MOD_OVDB_NUM_DENSITY, "DENSITY", 0, "Density", ""},
+	    {MOD_OVDB_NUM_HEAT, "HEAT", 0, "Heat", ""},
+	    {MOD_OVDB_NUM_FLAME, "FLAME", 0, "Flame", ""},
+	    {MOD_OVDB_NUM_COLOR, "COLOR", 0, "Color", ""},
+		{0, NULL, 0, NULL, NULL}
+	};
+
+	srna = RNA_def_struct(brna, "OpenVDBModifier", "Modifier");
+	RNA_def_struct_ui_text(srna, "OpenVDB Modifier", "");
+	RNA_def_struct_sdna(srna, "OpenVDBModifierData");
+	RNA_def_struct_ui_icon(srna, ICON_MOD_SMOKE);
+
+	prop = RNA_def_property(srna, "filepath", PROP_STRING, PROP_FILEPATH);
+	RNA_def_property_ui_text(prop, "File Path", "Path to OpenVDB cache file");
+	RNA_def_property_update(prop, 0, "rna_OpenVDBModifier_update");
+
+	prop = RNA_def_property(srna, "abs_path", PROP_STRING, PROP_FILEPATH);
+	RNA_def_property_string_funcs(prop, "rna_OpenVDBModifier_abs_path_get", "rna_OpenVDBModifier_abs_path_length", NULL);
+	RNA_def_property_clear_flag(prop, PROP_EDITABLE);
+	RNA_def_property_ui_text(prop, "Abs Path", "Absolute path to OpenVDB cache file");
+
+	prop = RNA_def_property(srna, "density", PROP_ENUM, PROP_NONE);
+	RNA_def_property_enum_items(prop, grid_items);
+	RNA_def_property_enum_funcs(prop, "rna_OpenVDBModifier_density_grid_get", "rna_OpenVDBModifier_density_grid_set",
+	                            "rna_OpenVDBModifier_grid_itemf");
+	RNA_def_property_clear_flag(prop, PROP_ANIMATABLE);
+	RNA_def_property_ui_text(prop, "Density Grid", "Name of the grid to be used for density");
+	RNA_def_property_update(prop, 0, "rna_OpenVDBModifier_update");
+
+	prop = RNA_def_property(srna, "heat", PROP_ENUM, PROP_NONE);
+	RNA_def_property_enum_items(prop, grid_items);
+	RNA_def_property_enum_funcs(prop, "rna_OpenVDBModifier_heat_grid_get", "rna_OpenVDBModifier_heat_grid_set",
+	                            "rna_OpenVDBModifier_grid_itemf");
+	RNA_def_property_clear_flag(prop, PROP_ANIMATABLE);
+	RNA_def_property_ui_text(prop, "Heat Grid", "Name of the grid to be used for heat");
+	RNA_def_property_update(prop, 0, "rna_OpenVDBModifier_update");
+
+	prop = RNA_def_property(srna, "flame", PROP_ENUM, PROP_NONE);
+	RNA_def_property_enum_items(prop, grid_items);
+	RNA_def_property_enum_funcs(prop, "rna_OpenVDBModifier_flame_grid_get", "rna_OpenVDBModifier_flame_grid_set",
+	                            "rna_OpenVDBModifier_grid_itemf");
+	RNA_def_property_clear_flag(prop, PROP_ANIMATABLE);
+	RNA_def_property_ui_text(prop, "Flame Grid", "Name of the grid to be used for flame");
+	RNA_def_property_update(prop, 0, "rna_OpenVDBModifier_update");
+
+	prop = RNA_def_property(srna, "color1", PROP_ENUM, PROP_NONE);
+	RNA_def_property_enum_items(prop, grid_items);
+	RNA_def_property_enum_funcs(prop, "rna_OpenVDBModifier_color1_grid_get", "rna_OpenVDBModifier_color1_grid_set",
+	                            "rna_OpenVDBModifier_grid_itemf");
+	RNA_def_property_clear_flag(prop, PROP_ANIMATABLE);
+	RNA_def_property_ui_text(prop, "Color Grid", "Name of the grid to be used for color");
+	RNA_def_property_update(prop, 0, "rna_OpenVDBModifier_update");
+
+	prop = RNA_def_property(srna, "color2", PROP_ENUM, PROP_NONE);
+	RNA_def_property_enum_items(prop, grid_items);
+	RNA_def_property_enum_funcs(prop, "rna_OpenVDBModifier_color2_grid_get", "rna_OpenVDBModifier_color2_grid_set",
+	                            "rna_OpenVDBModifier_grid_itemf");
+	RNA_def_property_clear_flag(prop, PROP_ANIMATABLE);
+	RNA_def_property_ui_text(prop, "Color Grid", "Name of the grid to be used for the second color component");
+	RNA_def_property_update(prop, 0, "rna_OpenVDBModifier_update");
+
+	prop = RNA_def_property(srna, "color3", PROP_ENUM, PROP_NONE);
+	RNA_def_property_enum_items(prop, grid_items);
+	RNA_def_property_enum_funcs(prop, "rna_OpenVDBModifier_color3_grid_get", "rna_OpenVDBModifier_color3_grid_set",
+	                            "rna_OpenVDBModifier_grid_itemf");
+	RNA_def_property_clear_flag(prop, PROP_ANIMATABLE);
+	RNA_def_property_ui_text(prop, "Color Grid", "Name of the grid to be used for the third color component");
+	RNA_def_property_update(prop, 0, "rna_OpenVDBModifier_update");
+
+	prop = RNA_def_property(srna, "up_axis", PROP_ENUM, PROP_NONE);
+	RNA_def_property_enum_items(prop, axis_items);
+	RNA_def_property_ui_text(prop, "Up Axis", "Axis to point upwards");
+	RNA_def_property_clear_flag(prop, PROP_ANIMATABLE);
+	RNA_def_property_update(prop, 0, "rna_OpenVDBModifier_update");
+
+	prop = RNA_def_property(srna, "front_axis", PROP_ENUM, PROP_NONE);
+	RNA_def_property_enum_items(prop, axis_items);
+	RNA_def_property_ui_text(prop, "Forward Axis", "Axis to point forwards");
+	RNA_def_property_clear_flag(prop, PROP_ANIMATABLE);
+	RNA_def_property_update(prop, 0, "rna_OpenVDBModifier_update");
+
+	prop = RNA_def_property(srna, "smoke", PROP_POINTER, PROP_NONE);
+	RNA_def_property_ui_text(prop, "Smoke", "");
+
+	prop = RNA_def_property(srna, "frame_offset", PROP_INT, PROP_NONE);
+	RNA_def_property_ui_text(prop, "Frame Offset", "Offset frame number to read from cache");
+	RNA_def_property_clear_flag(prop, PROP_ANIMATABLE);
+	RNA_def_property_update(prop, 0, "rna_OpenVDBModifier_update");
+
+	prop = RNA_def_property(srna, "frame_override", PROP_INT, PROP_NONE);
+	RNA_def_property_ui_text(prop, "Frame Override", "Override frame number to read from cache");
+	RNA_def_property_update(prop, 0, "rna_OpenVDBModifier_update");
+
+	prop = RNA_def_property(srna, "frame_start", PROP_INT, PROP_NONE);
+	RNA_def_property_ui_text(prop, "Frame Start", "Frame on which to start displaying the cache");
+	RNA_def_property_int_funcs(prop, "rna_OpenVDBModifier_frame_start_get", "rna_OpenVDBModifier_frame_start_set", NULL);
+	RNA_def_property_clear_flag(prop, PROP_ANIMATABLE);
+	RNA_def_property_update(prop, 0, "rna_OpenVDBModifier_update");
+
+	prop = RNA_def_property(srna, "frame_end", PROP_INT, PROP_NONE);
+	RNA_def_property_ui_text(prop, "Frame End", "Frame on which to stop displaying the cache");
+	RNA_def_property_int_funcs(prop, "rna_OpenVDBModifier_frame_end_get", "rna_OpenVDBModifier_frame_end_set", NULL);
+	RNA_def_property_clear_flag(prop, PROP_ANIMATABLE);
+	RNA_def_property_update(prop, 0, "rna_OpenVDBModifier_update");
+
+	prop = RNA_def_property(srna, "simplify_level", PROP_INT, PROP_NONE);
+	RNA_def_property_int_sdna(prop, NULL, "simplify");
+	RNA_def_property_ui_range(prop, 0, SHRT_MAX, 1, -1);
+	RNA_def_property_ui_text(prop, "Simplify Level", "Increase performance by displaying lower res");
+	RNA_def_property_update(prop, 0, "rna_OpenVDBModifier_update");
+
+	prop = RNA_def_property(srna, "hide_volume", PROP_BOOLEAN, PROP_NONE);
+	RNA_def_property_boolean_sdna(prop, NULL, "flags", MOD_OPENVDB_HIDE_VOLUME);
+	RNA_def_property_ui_text(prop, "Hide Volume", "Display only bounding box (faster playback)");
+	RNA_def_property_clear_flag(prop, PROP_ANIMATABLE);
+	RNA_def_property_update(prop, 0, "rna_OpenVDBModifier_update");
+
+	prop = RNA_def_property(srna, "hide_unselected", PROP_BOOLEAN, PROP_NONE);
+	RNA_def_property_boolean_sdna(prop, NULL, "flags", MOD_OPENVDB_HIDE_UNSELECTED);
+	RNA_def_property_ui_text(prop, "Hide Unselected", "Display only bounding box if not selected (faster playback)");
+	RNA_def_property_clear_flag(prop, PROP_ANIMATABLE);
+	RNA_def_property_update(prop, 0, "rna_OpenVDBModifier_update");
+
+	prop = RNA_def_property(srna, "use_frame_override", PROP_BOOLEAN, PROP_NONE);
+	RNA_def_property_boolean_sdna(prop, NULL, "flags", MOD_OPENVDB_OVERRIDE_FRAME);
+	RNA_def_property_ui_text(prop, "Use Override", "Use manual frame override");
+	RNA_def_property_clear_flag(prop, PROP_ANIMATABLE);
+	RNA_def_property_update(prop, 0, "rna_OpenVDBModifier_update");
+
+	prop = RNA_def_property(srna, "use_split_color", PROP_BOOLEAN, PROP_NONE);
+	RNA_def_property_boolean_sdna(prop, NULL, "flags", MOD_OPENVDB_SPLIT_COLOR);
+	RNA_def_property_ui_text(prop, "Split Color", "Input color grids by individual channel");
+	RNA_def_property_clear_flag(prop, PROP_ANIMATABLE);
+	RNA_def_property_update(prop, 0, "rna_OpenVDBModifier_update");
+
+	prop = RNA_def_property(srna, "show_axis_convert", PROP_BOOLEAN, PROP_NONE);
+	RNA_def_property_boolean_funcs(prop, "rna_OpenVDBModifier_show_axis_convert_get", NULL);
+	RNA_def_property_clear_flag(prop, PROP_EDITABLE);
+
+	prop = RNA_def_property(srna, "max_density", PROP_FLOAT, PROP_NONE);
+	RNA_def_property_clear_flag(prop, PROP_EDITABLE);
+
+	prop = RNA_def_property(srna, "max_heat", PROP_FLOAT, PROP_NONE);
+	RNA_def_property_clear_flag(prop, PROP_EDITABLE);
+
+	prop = RNA_def_property(srna, "max_flame", PROP_FLOAT, PROP_NONE);
+	RNA_def_property_clear_flag(prop, PROP_EDITABLE);
+
+	prop = RNA_def_property(srna, "max_color", PROP_FLOAT, PROP_NONE);
+	RNA_def_property_clear_flag(prop, PROP_EDITABLE);
+
+	prop = RNA_def_property(srna, "numeric_display", PROP_ENUM, PROP_NONE);
+	RNA_def_property_enum_items(prop, numeric_display_items);
+	RNA_def_property_ui_text(prop, "Display Values", "Values to display numerically in the viewport");
+	RNA_def_property_clear_flag(prop, PROP_ANIMATABLE);
+	RNA_def_property_update(prop, 0, "rna_OpenVDBModifier_viewport_update");
+}
+
 static void rna_def_modifier_vertex_snap(BlenderRNA *brna)
 {
 	StructRNA *srna;
@@ -5124,187 +5300,6 @@
 	RNA_def_property_enum_items(prop, prop_deform_space_items);
 	RNA_def_property_ui_text(prop, "Deform Space", "Pull vertices in local or world space");
 	RNA_def_property_update(prop, 0, "rna_Modifier_update");
-
-=======
-static void rna_def_modifier_openvdb(BlenderRNA *brna)
-{
-	StructRNA *srna;
-	PropertyRNA *prop;
-
-	static EnumPropertyItem grid_items[] = {
-	    {0, "NONE", 0, "None", "Don't use any grid"},
-		{0, NULL, 0, NULL, NULL}
-	};
-
-	static EnumPropertyItem axis_items[] = {
-	    {MOD_OVDB_AXIS_X, "X", 0, "X", ""},
-	    {MOD_OVDB_AXIS_Y, "Y", 0, "Y", ""},
-	    {MOD_OVDB_AXIS_Z, "Z", 0, "Z", ""},
-	    {MOD_OVDB_AXIS_MIN_X, "MIN_X", 0, "-X", ""},
-	    {MOD_OVDB_AXIS_MIN_Y, "MIN_Y", 0, "-Y", ""},
-	    {MOD_OVDB_AXIS_MIN_Z, "MIN_Z", 0, "-Z", ""},
-		{0, NULL, 0, NULL, NULL}
-	};
-
-	static EnumPropertyItem numeric_display_items[] = {
-	    {MOD_OVDB_NUM_NONE, "NONE", 0, "None", ""},
-	    {MOD_OVDB_NUM_DENSITY, "DENSITY", 0, "Density", ""},
-	    {MOD_OVDB_NUM_HEAT, "HEAT", 0, "Heat", ""},
-	    {MOD_OVDB_NUM_FLAME, "FLAME", 0, "Flame", ""},
-	    {MOD_OVDB_NUM_COLOR, "COLOR", 0, "Color", ""},
-		{0, NULL, 0, NULL, NULL}
-	};
-
-	srna = RNA_def_struct(brna, "OpenVDBModifier", "Modifier");
-	RNA_def_struct_ui_text(srna, "OpenVDB Modifier", "");
-	RNA_def_struct_sdna(srna, "OpenVDBModifierData");
-	RNA_def_struct_ui_icon(srna, ICON_MOD_SMOKE);
-
-	prop = RNA_def_property(srna, "filepath", PROP_STRING, PROP_FILEPATH);
-	RNA_def_property_ui_text(prop, "File Path", "Path to OpenVDB cache file");
-	RNA_def_property_update(prop, 0, "rna_OpenVDBModifier_update");
-
-	prop = RNA_def_property(srna, "abs_path", PROP_STRING, PROP_FILEPATH);
-	RNA_def_property_string_funcs(prop, "rna_OpenVDBModifier_abs_path_get", "rna_OpenVDBModifier_abs_path_length", NULL);
-	RNA_def_property_clear_flag(prop, PROP_EDITABLE);
-	RNA_def_property_ui_text(prop, "Abs Path", "Absolute path to OpenVDB cache file");
-
-	prop = RNA_def_property(srna, "density", PROP_ENUM, PROP_NONE);
-	RNA_def_property_enum_items(prop, grid_items);
-	RNA_def_property_enum_funcs(prop, "rna_OpenVDBModifier_density_grid_get", "rna_OpenVDBModifier_density_grid_set",
-	                            "rna_OpenVDBModifier_grid_itemf");
-	RNA_def_property_clear_flag(prop, PROP_ANIMATABLE);
-	RNA_def_property_ui_text(prop, "Density Grid", "Name of the grid to be used for density");
-	RNA_def_property_update(prop, 0, "rna_OpenVDBModifier_update");
-
-	prop = RNA_def_property(srna, "heat", PROP_ENUM, PROP_NONE);
-	RNA_def_property_enum_items(prop, grid_items);
-	RNA_def_property_enum_funcs(prop, "rna_OpenVDBModifier_heat_grid_get", "rna_OpenVDBModifier_heat_grid_set",
-	                            "rna_OpenVDBModifier_grid_itemf");
-	RNA_def_property_clear_flag(prop, PROP_ANIMATABLE);
-	RNA_def_property_ui_text(prop, "Heat Grid", "Name of the grid to be used for heat");
-	RNA_def_property_update(prop, 0, "rna_OpenVDBModifier_update");
-
-	prop = RNA_def_property(srna, "flame", PROP_ENUM, PROP_NONE);
-	RNA_def_property_enum_items(prop, grid_items);
-	RNA_def_property_enum_funcs(prop, "rna_OpenVDBModifier_flame_grid_get", "rna_OpenVDBModifier_flame_grid_set",
-	                            "rna_OpenVDBModifier_grid_itemf");
-	RNA_def_property_clear_flag(prop, PROP_ANIMATABLE);
-	RNA_def_property_ui_text(prop, "Flame Grid", "Name of the grid to be used for flame");
-	RNA_def_property_update(prop, 0, "rna_OpenVDBModifier_update");
-
-	prop = RNA_def_property(srna, "color1", PROP_ENUM, PROP_NONE);
-	RNA_def_property_enum_items(prop, grid_items);
-	RNA_def_property_enum_funcs(prop, "rna_OpenVDBModifier_color1_grid_get", "rna_OpenVDBModifier_color1_grid_set",
-	                            "rna_OpenVDBModifier_grid_itemf");
-	RNA_def_property_clear_flag(prop, PROP_ANIMATABLE);
-	RNA_def_property_ui_text(prop, "Color Grid", "Name of the grid to be used for color");
-	RNA_def_property_update(prop, 0, "rna_OpenVDBModifier_update");
-
-	prop = RNA_def_property(srna, "color2", PROP_ENUM, PROP_NONE);
-	RNA_def_property_enum_items(prop, grid_items);
-	RNA_def_property_enum_funcs(prop, "rna_OpenVDBModifier_color2_grid_get", "rna_OpenVDBModifier_color2_grid_set",
-	                            "rna_OpenVDBModifier_grid_itemf");
-	RNA_def_property_clear_flag(prop, PROP_ANIMATABLE);
-	RNA_def_property_ui_text(prop, "Color Grid", "Name of the grid to be used for the second color component");
-	RNA_def_property_update(prop, 0, "rna_OpenVDBModifier_update");
-
-	prop = RNA_def_property(srna, "color3", PROP_ENUM, PROP_NONE);
-	RNA_def_property_enum_items(prop, grid_items);
-	RNA_def_property_enum_funcs(prop, "rna_OpenVDBModifier_color3_grid_get", "rna_OpenVDBModifier_color3_grid_set",
-	                            "rna_OpenVDBModifier_grid_itemf");
-	RNA_def_property_clear_flag(prop, PROP_ANIMATABLE);
-	RNA_def_property_ui_text(prop, "Color Grid", "Name of the grid to be used for the third color component");
-	RNA_def_property_update(prop, 0, "rna_OpenVDBModifier_update");
-
-	prop = RNA_def_property(srna, "up_axis", PROP_ENUM, PROP_NONE);
-	RNA_def_property_enum_items(prop, axis_items);
-	RNA_def_property_ui_text(prop, "Up Axis", "Axis to point upwards");
-	RNA_def_property_clear_flag(prop, PROP_ANIMATABLE);
-	RNA_def_property_update(prop, 0, "rna_OpenVDBModifier_update");
-
-	prop = RNA_def_property(srna, "front_axis", PROP_ENUM, PROP_NONE);
-	RNA_def_property_enum_items(prop, axis_items);
-	RNA_def_property_ui_text(prop, "Forward Axis", "Axis to point forwards");
-	RNA_def_property_clear_flag(prop, PROP_ANIMATABLE);
-	RNA_def_property_update(prop, 0, "rna_OpenVDBModifier_update");
-
-	prop = RNA_def_property(srna, "smoke", PROP_POINTER, PROP_NONE);
-	RNA_def_property_ui_text(prop, "Smoke", "");
-
-	prop = RNA_def_property(srna, "frame_offset", PROP_INT, PROP_NONE);
-	RNA_def_property_ui_text(prop, "Frame Offset", "Offset frame number to read from cache");
-	RNA_def_property_clear_flag(prop, PROP_ANIMATABLE);
-	RNA_def_property_update(prop, 0, "rna_OpenVDBModifier_update");
-
-	prop = RNA_def_property(srna, "frame_override", PROP_INT, PROP_NONE);
-	RNA_def_property_ui_text(prop, "Frame Override", "Override frame number to read from cache");
-	RNA_def_property_update(prop, 0, "rna_OpenVDBModifier_update");
-
-	prop = RNA_def_property(srna, "frame_start", PROP_INT, PROP_NONE);
-	RNA_def_property_ui_text(prop, "Frame Start", "Frame on which to start displaying the cache");
-	RNA_def_property_int_funcs(prop, "rna_OpenVDBModifier_frame_start_get", "rna_OpenVDBModifier_frame_start_set", NULL);
-	RNA_def_property_clear_flag(prop, PROP_ANIMATABLE);
-	RNA_def_property_update(prop, 0, "rna_OpenVDBModifier_update");
-
-	prop = RNA_def_property(srna, "frame_end", PROP_INT, PROP_NONE);
-	RNA_def_property_ui_text(prop, "Frame End", "Frame on which to stop displaying the cache");
-	RNA_def_property_int_funcs(prop, "rna_OpenVDBModifier_frame_end_get", "rna_OpenVDBModifier_frame_end_set", NULL);
-	RNA_def_property_clear_flag(prop, PROP_ANIMATABLE);
-	RNA_def_property_update(prop, 0, "rna_OpenVDBModifier_update");
-
-	prop = RNA_def_property(srna, "simplify_level", PROP_INT, PROP_NONE);
-	RNA_def_property_int_sdna(prop, NULL, "simplify");
-	RNA_def_property_ui_range(prop, 0, SHRT_MAX, 1, -1);
-	RNA_def_property_ui_text(prop, "Simplify Level", "Increase performance by displaying lower res");
-	RNA_def_property_update(prop, 0, "rna_OpenVDBModifier_update");
-
-	prop = RNA_def_property(srna, "hide_volume", PROP_BOOLEAN, PROP_NONE);
-	RNA_def_property_boolean_sdna(prop, NULL, "flags", MOD_OPENVDB_HIDE_VOLUME);
-	RNA_def_property_ui_text(prop, "Hide Volume", "Display only bounding box (faster playback)");
-	RNA_def_property_clear_flag(prop, PROP_ANIMATABLE);
-	RNA_def_property_update(prop, 0, "rna_OpenVDBModifier_update");
-
-	prop = RNA_def_property(srna, "hide_unselected", PROP_BOOLEAN, PROP_NONE);
-	RNA_def_property_boolean_sdna(prop, NULL, "flags", MOD_OPENVDB_HIDE_UNSELECTED);
-	RNA_def_property_ui_text(prop, "Hide Unselected", "Display only bounding box if not selected (faster playback)");
-	RNA_def_property_clear_flag(prop, PROP_ANIMATABLE);
-	RNA_def_property_update(prop, 0, "rna_OpenVDBModifier_update");
-
-	prop = RNA_def_property(srna, "use_frame_override", PROP_BOOLEAN, PROP_NONE);
-	RNA_def_property_boolean_sdna(prop, NULL, "flags", MOD_OPENVDB_OVERRIDE_FRAME);
-	RNA_def_property_ui_text(prop, "Use Override", "Use manual frame override");
-	RNA_def_property_clear_flag(prop, PROP_ANIMATABLE);
-	RNA_def_property_update(prop, 0, "rna_OpenVDBModifier_update");
-
-	prop = RNA_def_property(srna, "use_split_color", PROP_BOOLEAN, PROP_NONE);
-	RNA_def_property_boolean_sdna(prop, NULL, "flags", MOD_OPENVDB_SPLIT_COLOR);
-	RNA_def_property_ui_text(prop, "Split Color", "Input color grids by individual channel");
-	RNA_def_property_clear_flag(prop, PROP_ANIMATABLE);
-	RNA_def_property_update(prop, 0, "rna_OpenVDBModifier_update");
-
-	prop = RNA_def_property(srna, "show_axis_convert", PROP_BOOLEAN, PROP_NONE);
-	RNA_def_property_boolean_funcs(prop, "rna_OpenVDBModifier_show_axis_convert_get", NULL);
-	RNA_def_property_clear_flag(prop, PROP_EDITABLE);
-
-	prop = RNA_def_property(srna, "max_density", PROP_FLOAT, PROP_NONE);
-	RNA_def_property_clear_flag(prop, PROP_EDITABLE);
-
-	prop = RNA_def_property(srna, "max_heat", PROP_FLOAT, PROP_NONE);
-	RNA_def_property_clear_flag(prop, PROP_EDITABLE);
-
-	prop = RNA_def_property(srna, "max_flame", PROP_FLOAT, PROP_NONE);
-	RNA_def_property_clear_flag(prop, PROP_EDITABLE);
-
-	prop = RNA_def_property(srna, "max_color", PROP_FLOAT, PROP_NONE);
-	RNA_def_property_clear_flag(prop, PROP_EDITABLE);
-
-	prop = RNA_def_property(srna, "numeric_display", PROP_ENUM, PROP_NONE);
-	RNA_def_property_enum_items(prop, numeric_display_items);
-	RNA_def_property_ui_text(prop, "Display Values", "Values to display numerically in the viewport");
-	RNA_def_property_clear_flag(prop, PROP_ANIMATABLE);
-	RNA_def_property_update(prop, 0, "rna_OpenVDBModifier_viewport_update");
->>>>>>> 86a036dd
 }
 
 void RNA_def_modifier(BlenderRNA *brna)
@@ -5425,11 +5420,8 @@
 	rna_def_modifier_normaledit(brna);
 	rna_def_modifier_meshseqcache(brna);
 	rna_def_modifier_surfacedeform(brna);
-<<<<<<< HEAD
+	rna_def_modifier_openvdb(brna);
 	rna_def_modifier_vertex_snap(brna);
-=======
-	rna_def_modifier_openvdb(brna);
->>>>>>> 86a036dd
 }
 
 #endif