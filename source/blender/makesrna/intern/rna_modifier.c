/*
 * ***** BEGIN GPL LICENSE BLOCK *****
 *
 * This program is free software; you can redistribute it and/or
 * modify it under the terms of the GNU General Public License
 * as published by the Free Software Foundation; either version 2
 * of the License, or (at your option) any later version.
 *
 * This program is distributed in the hope that it will be useful,
 * but WITHOUT ANY WARRANTY; without even the implied warranty of
 * MERCHANTABILITY or FITNESS FOR A PARTICULAR PURPOSE.  See the
 * GNU General Public License for more details.
 *
 * You should have received a copy of the GNU General Public License
 * along with this program; if not, write to the Free Software Foundation,
 * Inc., 51 Franklin Street, Fifth Floor, Boston, MA 02110-1301, USA.
 *
 * Contributor(s): Blender Foundation (2008), Juho Veps‰l‰inen
 *
 * ***** END GPL LICENSE BLOCK *****
 */

/** \file blender/makesrna/intern/rna_modifier.c
 *  \ingroup RNA
 */


#include <float.h>
#include <limits.h>
#include <stdlib.h>

#include "DNA_armature_types.h"
#include "DNA_cachefile_types.h"
#include "DNA_mesh_types.h"
#include "DNA_modifier_types.h"
#include "DNA_object_types.h"
#include "DNA_object_force.h"
#include "DNA_scene_types.h"
#include "DNA_rigidbody_types.h"

#include "MEM_guardedalloc.h"

#include "BLI_math.h"

#include "BLT_translation.h"

#include "BKE_animsys.h"
#include "BKE_data_transfer.h"
#include "BKE_DerivedMesh.h"
#include "BKE_dynamicpaint.h"
#include "BKE_effect.h"
#include "BKE_mesh_mapping.h"
#include "BKE_mesh_remap.h"
#include "BKE_multires.h"
#include "BKE_smoke.h" /* For smokeModifier_free & smokeModifier_createType */
#include "BKE_rigidbody.h"

#include "RNA_access.h"
#include "RNA_define.h"
#include "RNA_enum_types.h"

#include "rna_internal.h"

#include "WM_api.h"
#include "WM_types.h"

EnumPropertyItem rna_enum_object_modifier_type_items[] = {
	{0, "", 0, N_("Modify"), ""},
	{eModifierType_DataTransfer, "DATA_TRANSFER", ICON_MOD_DATA_TRANSFER, "Data Transfer", ""},
	{eModifierType_MeshCache, "MESH_CACHE", ICON_MOD_MESHDEFORM, "Mesh Cache", ""},
	{eModifierType_MeshSequenceCache, "MESH_SEQUENCE_CACHE", ICON_MOD_MESHDEFORM, "Mesh Sequence Cache", ""},
	{eModifierType_NormalEdit, "NORMAL_EDIT", ICON_MOD_NORMALEDIT, "Normal Edit", ""},
	{eModifierType_UVProject, "UV_PROJECT", ICON_MOD_UVPROJECT, "UV Project", ""},
	{eModifierType_UVWarp, "UV_WARP", ICON_MOD_UVPROJECT, "UV Warp", ""},
	{eModifierType_WeightVGEdit, "VERTEX_WEIGHT_EDIT", ICON_MOD_VERTEX_WEIGHT, "Vertex Weight Edit", ""},
	{eModifierType_WeightVGMix, "VERTEX_WEIGHT_MIX", ICON_MOD_VERTEX_WEIGHT, "Vertex Weight Mix", ""},
	{eModifierType_WeightVGProximity, "VERTEX_WEIGHT_PROXIMITY", ICON_MOD_VERTEX_WEIGHT,
	                                  "Vertex Weight Proximity", ""},
	{0, "", 0, N_("Generate"), ""},
	{eModifierType_Array, "ARRAY", ICON_MOD_ARRAY, "Array", ""},
	{eModifierType_Bevel, "BEVEL", ICON_MOD_BEVEL, "Bevel", ""},
	{eModifierType_Boolean, "BOOLEAN", ICON_MOD_BOOLEAN, "Boolean", ""},
	{eModifierType_Build, "BUILD", ICON_MOD_BUILD, "Build", ""},
	{eModifierType_Decimate, "DECIMATE", ICON_MOD_DECIM, "Decimate", ""},
	{eModifierType_EdgeSplit, "EDGE_SPLIT", ICON_MOD_EDGESPLIT, "Edge Split", ""},
	{eModifierType_Mask, "MASK", ICON_MOD_MASK, "Mask", ""},
	{eModifierType_Mirror, "MIRROR", ICON_MOD_MIRROR, "Mirror", ""},
	{eModifierType_Multires, "MULTIRES", ICON_MOD_MULTIRES, "Multiresolution", ""},
	{eModifierType_Remesh, "REMESH", ICON_MOD_REMESH, "Remesh", ""},
	{eModifierType_Screw, "SCREW", ICON_MOD_SCREW, "Screw", ""},
	{eModifierType_Skin, "SKIN", ICON_MOD_SKIN, "Skin", ""},
	{eModifierType_Solidify, "SOLIDIFY", ICON_MOD_SOLIDIFY, "Solidify", ""},
	{eModifierType_Subsurf, "SUBSURF", ICON_MOD_SUBSURF, "Subdivision Surface", ""},
	{eModifierType_Triangulate, "TRIANGULATE", ICON_MOD_TRIANGULATE, "Triangulate", ""},
	{eModifierType_Wireframe, "WIREFRAME", ICON_MOD_WIREFRAME, "Wireframe", "Generate a wireframe on the edges of a mesh"},
	{0, "", 0, N_("Deform"), ""},
	{eModifierType_Armature, "ARMATURE", ICON_MOD_ARMATURE, "Armature", ""},
	{eModifierType_Cast, "CAST", ICON_MOD_CAST, "Cast", ""},
	{eModifierType_CorrectiveSmooth, "CORRECTIVE_SMOOTH", ICON_MOD_SMOOTH, "Corrective Smooth", ""},
	{eModifierType_Curve, "CURVE", ICON_MOD_CURVE, "Curve", ""},
	{eModifierType_Displace, "DISPLACE", ICON_MOD_DISPLACE, "Displace", ""},
	{eModifierType_Hook, "HOOK", ICON_HOOK, "Hook", ""},
	{eModifierType_LaplacianSmooth, "LAPLACIANSMOOTH", ICON_MOD_SMOOTH, "Laplacian Smooth", ""},
	{eModifierType_LaplacianDeform, "LAPLACIANDEFORM", ICON_MOD_MESHDEFORM, "Laplacian Deform", ""},
	{eModifierType_Lattice, "LATTICE", ICON_MOD_LATTICE, "Lattice", ""},
	{eModifierType_MeshDeform, "MESH_DEFORM", ICON_MOD_MESHDEFORM, "Mesh Deform", ""},
	{eModifierType_Shrinkwrap, "SHRINKWRAP", ICON_MOD_SHRINKWRAP, "Shrinkwrap", ""},
	{eModifierType_SimpleDeform, "SIMPLE_DEFORM", ICON_MOD_SIMPLEDEFORM, "Simple Deform", ""},
	{eModifierType_Smooth, "SMOOTH", ICON_MOD_SMOOTH, "Smooth", ""},
	{eModifierType_Warp, "WARP", ICON_MOD_WARP, "Warp", ""},
	{eModifierType_Wave, "WAVE", ICON_MOD_WAVE, "Wave", ""},
	{0, "", 0, N_("Simulate"), ""},
	{eModifierType_Cloth, "CLOTH", ICON_MOD_CLOTH, "Cloth", ""},
	{eModifierType_Collision, "COLLISION", ICON_MOD_PHYSICS, "Collision", ""},
	{eModifierType_DynamicPaint, "DYNAMIC_PAINT", ICON_MOD_DYNAMICPAINT, "Dynamic Paint", ""},
	{eModifierType_Explode, "EXPLODE", ICON_MOD_EXPLODE, "Explode", ""},
	{eModifierType_Fluidsim, "FLUID_SIMULATION", ICON_MOD_FLUIDSIM, "Fluid Simulation", ""},
	{eModifierType_Fracture, "FRACTURE", ICON_MOD_EXPLODE, "Fracture", ""},
	{eModifierType_Ocean, "OCEAN", ICON_MOD_OCEAN, "Ocean", ""},
	{eModifierType_ParticleInstance, "PARTICLE_INSTANCE", ICON_MOD_PARTICLES, "Particle Instance", ""},
	{eModifierType_ParticleSystem, "PARTICLE_SYSTEM", ICON_MOD_PARTICLES, "Particle System", ""},
	{eModifierType_Smoke, "SMOKE", ICON_MOD_SMOKE, "Smoke", ""},
	{eModifierType_Softbody, "SOFT_BODY", ICON_MOD_SOFT, "Soft Body", ""},
	{eModifierType_Surface, "SURFACE", ICON_MOD_PHYSICS, "Surface", ""},
	{0, NULL, 0, NULL, NULL}
};

EnumPropertyItem rna_enum_modifier_triangulate_quad_method_items[] = {
	{MOD_TRIANGULATE_QUAD_BEAUTY, "BEAUTY", 0, "Beauty ", "Split the quads in nice triangles, slower method"},
	{MOD_TRIANGULATE_QUAD_FIXED, "FIXED", 0, "Fixed", "Split the quads on the first and third vertices"},
	{MOD_TRIANGULATE_QUAD_ALTERNATE, "FIXED_ALTERNATE", 0, "Fixed Alternate",
		                             "Split the quads on the 2nd and 4th vertices"},
	{MOD_TRIANGULATE_QUAD_SHORTEDGE, "SHORTEST_DIAGONAL", 0, "Shortest Diagonal",
		                             "Split the quads based on the distance between the vertices"},
	{0, NULL, 0, NULL, NULL}
};

EnumPropertyItem rna_enum_modifier_triangulate_ngon_method_items[] = {
	{MOD_TRIANGULATE_NGON_BEAUTY, "BEAUTY", 0, "Beauty", "Arrange the new triangles evenly (slow)"},
	{MOD_TRIANGULATE_NGON_EARCLIP, "CLIP", 0, "Clip", "Split the polygons with an ear clipping algorithm"},
	{0, NULL, 0, NULL, NULL}
};

#ifndef RNA_RUNTIME
/* use eWarp_Falloff_*** & eHook_Falloff_***, they're in sync */
static EnumPropertyItem modifier_warp_falloff_items[] = {
	{eWarp_Falloff_None,    "NONE", 0, "No Falloff", ""},
	{eWarp_Falloff_Curve,   "CURVE", 0, "Curve", ""},
	{eWarp_Falloff_Smooth,  "SMOOTH", ICON_SMOOTHCURVE, "Smooth", ""},
	{eWarp_Falloff_Sphere,  "SPHERE", ICON_SPHERECURVE, "Sphere", ""},
	{eWarp_Falloff_Root,    "ROOT", ICON_ROOTCURVE, "Root", ""},
	{eWarp_Falloff_InvSquare, "INVERSE_SQUARE", ICON_ROOTCURVE, "Inverse Square", ""},
	{eWarp_Falloff_Sharp,   "SHARP", ICON_SHARPCURVE, "Sharp", ""},
	{eWarp_Falloff_Linear,  "LINEAR", ICON_LINCURVE, "Linear", ""},
	{eWarp_Falloff_Const,   "CONSTANT", ICON_NOCURVE, "Constant", ""},
	{0, NULL, 0, NULL, NULL}
};
#endif

/* ***** Data Transfer ***** */

EnumPropertyItem rna_enum_dt_method_vertex_items[] = {
	{MREMAP_MODE_TOPOLOGY, "TOPOLOGY", 0, "Topology",
	 "Copy from identical topology meshes"},
	{MREMAP_MODE_VERT_NEAREST, "NEAREST", 0, "Nearest vertex",
	 "Copy from closest vertex"},
	{MREMAP_MODE_VERT_EDGE_NEAREST, "EDGE_NEAREST", 0, "Nearest Edge Vertex",
	 "Copy from closest vertex of closest edge"},
	{MREMAP_MODE_VERT_EDGEINTERP_NEAREST, "EDGEINTERP_NEAREST", 0, "Nearest Edge Interpolated",
	 "Copy from interpolated values of vertices from closest point on closest edge"},
	{MREMAP_MODE_VERT_POLY_NEAREST, "POLY_NEAREST", 0, "Nearest Face Vertex",
	 "Copy from closest vertex of closest face"},
	{MREMAP_MODE_VERT_POLYINTERP_NEAREST, "POLYINTERP_NEAREST", 0, "Nearest Face Interpolated",
	 "Copy from interpolated values of vertices from closest point on closest face"},
	{MREMAP_MODE_VERT_POLYINTERP_VNORPROJ, "POLYINTERP_VNORPROJ", 0, "Projected Face Interpolated",
	 "Copy from interpolated values of vertices from point on closest face hit by normal-projection"},
	{0, NULL, 0, NULL, NULL}
};

EnumPropertyItem rna_enum_dt_method_edge_items[] = {
	{MREMAP_MODE_TOPOLOGY, "TOPOLOGY", 0, "Topology",
	 "Copy from identical topology meshes"},
	{MREMAP_MODE_EDGE_VERT_NEAREST, "VERT_NEAREST", 0, "Nearest Vertices",
	 "Copy from most similar edge (edge which vertices are the closest of destination edge's ones)"},
	{MREMAP_MODE_EDGE_NEAREST, "NEAREST", 0, "Nearest Edge",
	 "Copy from closest edge (using midpoints)"},
	{MREMAP_MODE_EDGE_POLY_NEAREST, "POLY_NEAREST", 0, "Nearest Face Edge",
	 "Copy from closest edge of closest face (using midpoints)"},
	{MREMAP_MODE_EDGE_EDGEINTERP_VNORPROJ, "EDGEINTERP_VNORPROJ", 0, "Projected Edge Interpolated",
	 "Interpolate all source edges hit by the projection of destination one along its own normal (from vertices)"},
	{0, NULL, 0, NULL, NULL}
};

EnumPropertyItem rna_enum_dt_method_loop_items[] = {
	{MREMAP_MODE_TOPOLOGY, "TOPOLOGY", 0, "Topology",
	 "Copy from identical topology meshes"},
	{MREMAP_MODE_LOOP_NEAREST_LOOPNOR, "NEAREST_NORMAL", 0, "Nearest Corner And Best Matching Normal",
	 "Copy from nearest corner which has the best matching normal"},
	{MREMAP_MODE_LOOP_NEAREST_POLYNOR, "NEAREST_POLYNOR", 0, "Nearest Corner And Best Matching Face Normal",
	 "Copy from nearest corner which has the face with the best matching normal to destination corner's face one"},
	{MREMAP_MODE_LOOP_POLY_NEAREST, "NEAREST_POLY", 0, "Nearest Corner Of Nearest Face",
	 "Copy from nearest corner of nearest polygon"},
	{MREMAP_MODE_LOOP_POLYINTERP_NEAREST, "POLYINTERP_NEAREST", 0, "Nearest Face Interpolated",
	 "Copy from interpolated corners of the nearest source polygon"},
	{MREMAP_MODE_LOOP_POLYINTERP_LNORPROJ, "POLYINTERP_LNORPROJ", 0, "Projected Face Interpolated",
	 "Copy from interpolated corners of the source polygon hit by corner normal projection"},
	{0, NULL, 0, NULL, NULL}
};

EnumPropertyItem rna_enum_dt_method_poly_items[] = {
	{MREMAP_MODE_TOPOLOGY, "TOPOLOGY", 0, "Topology",
	 "Copy from identical topology meshes"},
	{MREMAP_MODE_POLY_NEAREST, "NEAREST", 0, "Nearest Face",
	 "Copy from nearest polygon (using center points)"},
	{MREMAP_MODE_POLY_NOR, "NORMAL", 0, "Best Normal-Matching",
	 "Copy from source polygon which normal is the closest to destination one"},
	{MREMAP_MODE_POLY_POLYINTERP_PNORPROJ, "POLYINTERP_PNORPROJ", 0, "Projected Face Interpolated",
	 "Interpolate all source polygons intersected by the projection of destination one along its own normal"},
	{0, NULL, 0, NULL, NULL}
};

EnumPropertyItem rna_enum_dt_mix_mode_items[] = {
	{CDT_MIX_TRANSFER, "REPLACE", 0, "Replace",
	 "Overwrite all elements' data"},
	{CDT_MIX_REPLACE_ABOVE_THRESHOLD, "ABOVE_THRESHOLD", 0, "Above Threshold",
	 "Only replace destination elements where data is above given threshold (exact behavior depends on data type)"},
	{CDT_MIX_REPLACE_BELOW_THRESHOLD, "BELOW_THRESHOLD", 0, "Below Threshold",
	 "Only replace destination elements where data is below given threshold (exact behavior depends on data type)"},
	{CDT_MIX_MIX, "MIX", 0, "Mix",
	 "Mix source value into destination one, using given threshold as factor"},
	{CDT_MIX_ADD, "ADD", 0, "Add",
	 "Add source value to destination one, using given threshold as factor"},
	{CDT_MIX_SUB, "SUB", 0, "Subtract",
	 "Subtract source value to destination one, using given threshold as factor"},
	{CDT_MIX_MUL, "MUL", 0, "Multiply",
	 "Multiply source value to destination one, using given threshold as factor"},
	/* etc. etc. */
	{0, NULL, 0, NULL, NULL}
};

EnumPropertyItem rna_enum_dt_layers_select_src_items[] = {
	{DT_LAYERS_ACTIVE_SRC, "ACTIVE", 0, "Active Layer",
	 "Only transfer active data layer"},
	{DT_LAYERS_ALL_SRC, "ALL", 0, "All Layers",
	 "Transfer all data layers"},
	{DT_LAYERS_VGROUP_SRC_BONE_SELECT, "BONE_SELECT", 0, "Selected Pose Bones",
	 "Transfer all vertex groups used by selected pose bones"},
	{DT_LAYERS_VGROUP_SRC_BONE_DEFORM, "BONE_DEFORM", 0, "Deform Pose Bones",
	 "Transfer all vertex groups used by deform bones"},
	{0, NULL, 0, NULL, NULL}
};

EnumPropertyItem rna_enum_dt_layers_select_dst_items[] = {
	{DT_LAYERS_ACTIVE_DST, "ACTIVE", 0, "Active Layer",
	 "Affect active data layer of all targets"},
	{DT_LAYERS_NAME_DST, "NAME", 0, "By Name",
	 "Match target data layers to affect by name"},
	{DT_LAYERS_INDEX_DST, "INDEX", 0, "By Order",
	 "Match target data layers to affect by order (indices)"},
	{0, NULL, 0, NULL, NULL}
};

EnumPropertyItem rna_enum_axis_xy_items[] = {
	{0, "X", 0, "X", ""},
	{1, "Y", 0, "Y", ""},
	{0, NULL, 0, NULL, NULL}
};

EnumPropertyItem rna_enum_axis_xyz_items[] = {
	{0, "X", 0, "X", ""},
	{1, "Y", 0, "Y", ""},
	{2, "Z", 0, "Z", ""},
	{0, NULL, 0, NULL, NULL}
};

EnumPropertyItem rna_enum_axis_flag_xyz_items[] = {
	{(1 << 0), "X", 0, "X", ""},
	{(1 << 1), "Y", 0, "Y", ""},
	{(1 << 2), "Z", 0, "Z", ""},
	{0, NULL, 0, NULL, NULL}
};

#ifdef RNA_RUNTIME

#ifdef WITH_BULLET
#  include "RBI_api.h"
#endif

#include "DNA_particle_types.h"
#include "DNA_curve_types.h"
#include "DNA_smoke_types.h"

#include "BKE_cachefile.h"
#include "BKE_context.h"
#include "BKE_depsgraph.h"
#include "BKE_library.h"
#include "BKE_modifier.h"
#include "BKE_object.h"
#include "BKE_particle.h"
#include "BKE_deform.h"
#include "BKE_DerivedMesh.h"
#include "BKE_fracture.h"

#ifdef WITH_ALEMBIC
#  include "ABC_alembic.h"
#endif

static void rna_UVProject_projectors_begin(CollectionPropertyIterator *iter, PointerRNA *ptr)
{
	UVProjectModifierData *uvp = (UVProjectModifierData *)ptr->data;
	rna_iterator_array_begin(iter, (void *)uvp->projectors, sizeof(Object *), uvp->num_projectors, 0, NULL);
}

static StructRNA *rna_Modifier_refine(struct PointerRNA *ptr)
{
	ModifierData *md = (ModifierData *)ptr->data;

	switch ((ModifierType)md->type) {
		case eModifierType_Subsurf:
			return &RNA_SubsurfModifier;
		case eModifierType_Lattice:
			return &RNA_LatticeModifier;
		case eModifierType_Curve:
			return &RNA_CurveModifier;
		case eModifierType_Build:
			return &RNA_BuildModifier;
		case eModifierType_Mirror:
			return &RNA_MirrorModifier;
		case eModifierType_Decimate:
			return &RNA_DecimateModifier;
		case eModifierType_Wave:
			return &RNA_WaveModifier;
		case eModifierType_Armature:
			return &RNA_ArmatureModifier;
		case eModifierType_Hook:
			return &RNA_HookModifier;
		case eModifierType_Softbody:
			return &RNA_SoftBodyModifier;
		case eModifierType_Boolean:
			return &RNA_BooleanModifier;
		case eModifierType_Array:
			return &RNA_ArrayModifier;
		case eModifierType_EdgeSplit:
			return &RNA_EdgeSplitModifier;
		case eModifierType_Displace:
			return &RNA_DisplaceModifier;
		case eModifierType_UVProject:
			return &RNA_UVProjectModifier;
		case eModifierType_Smooth:
			return &RNA_SmoothModifier;
		case eModifierType_Cast:
			return &RNA_CastModifier;
		case eModifierType_MeshDeform:
			return &RNA_MeshDeformModifier;
		case eModifierType_ParticleSystem:
			return &RNA_ParticleSystemModifier;
		case eModifierType_ParticleInstance:
			return &RNA_ParticleInstanceModifier;
		case eModifierType_Explode:
			return &RNA_ExplodeModifier;
		case eModifierType_Cloth:
			return &RNA_ClothModifier;
		case eModifierType_Collision:
			return &RNA_CollisionModifier;
		case eModifierType_Bevel:
			return &RNA_BevelModifier;
		case eModifierType_Shrinkwrap:
			return &RNA_ShrinkwrapModifier;
		case eModifierType_Fluidsim:
			return &RNA_FluidSimulationModifier;
		case eModifierType_Mask:
			return &RNA_MaskModifier;
		case eModifierType_SimpleDeform:
			return &RNA_SimpleDeformModifier;
		case eModifierType_Multires:
			return &RNA_MultiresModifier;
		case eModifierType_Surface:
			return &RNA_SurfaceModifier;
		case eModifierType_Smoke:
			return &RNA_SmokeModifier;
		case eModifierType_Solidify:
			return &RNA_SolidifyModifier;
		case eModifierType_Screw:
			return &RNA_ScrewModifier;
		case eModifierType_Ocean:
			return &RNA_OceanModifier;
		case eModifierType_Warp:
			return &RNA_WarpModifier;
		case eModifierType_WeightVGEdit:
			return &RNA_VertexWeightEditModifier;
		case eModifierType_WeightVGMix:
			return &RNA_VertexWeightMixModifier;
		case eModifierType_WeightVGProximity:
			return &RNA_VertexWeightProximityModifier;
		case eModifierType_DynamicPaint:
			return &RNA_DynamicPaintModifier;
		case eModifierType_Remesh:
			return &RNA_RemeshModifier;
		case eModifierType_Skin:
			return &RNA_SkinModifier;
		case eModifierType_LaplacianSmooth:
			return &RNA_LaplacianSmoothModifier;
		case eModifierType_Triangulate:
			return &RNA_TriangulateModifier;
		case eModifierType_UVWarp:
			return &RNA_UVWarpModifier;
		case eModifierType_MeshCache:
			return &RNA_MeshCacheModifier;
		case eModifierType_LaplacianDeform:
			return &RNA_LaplacianDeformModifier;
		case eModifierType_Wireframe:
			return &RNA_WireframeModifier;
		case eModifierType_DataTransfer:
			return &RNA_DataTransferModifier;
		case eModifierType_NormalEdit:
			return &RNA_NormalEditModifier;
		case eModifierType_CorrectiveSmooth:
			return &RNA_CorrectiveSmoothModifier;
		case eModifierType_MeshSequenceCache:
			return &RNA_MeshSequenceCacheModifier;
		case eModifierType_Fracture:
			return &RNA_FractureModifier;
		/* Default */
		case eModifierType_None:
		case eModifierType_ShapeKey:
		case NUM_MODIFIER_TYPES:
			return &RNA_Modifier;
	}

	return &RNA_Modifier;
}

static void rna_Modifier_name_set(PointerRNA *ptr, const char *value)
{
	ModifierData *md = ptr->data;
	char oldname[sizeof(md->name)];
	
	/* make a copy of the old name first */
	BLI_strncpy(oldname, md->name, sizeof(md->name));
	
	/* copy the new name into the name slot */
	BLI_strncpy_utf8(md->name, value, sizeof(md->name));
	
	/* make sure the name is truly unique */
	if (ptr->id.data) {
		Object *ob = ptr->id.data;
		modifier_unique_name(&ob->modifiers, md);
	}
	
	/* fix all the animation data which may link to this */
	BKE_animdata_fix_paths_rename_all(NULL, "modifiers", oldname, md->name);
}

static char *rna_Modifier_path(PointerRNA *ptr)
{
	ModifierData *md = ptr->data;
	char name_esc[sizeof(md->name) * 2];

	BLI_strescape(name_esc, md->name, sizeof(name_esc));
	return BLI_sprintfN("modifiers[\"%s\"]", name_esc);
}

static void rna_Modifier_update(Main *UNUSED(bmain), Scene *UNUSED(scene), PointerRNA *ptr)
{
	ModifierData* md = ptr->data;

	if (md && md->type == eModifierType_Fracture)
	{
		FractureModifierData *fmd = (FractureModifierData*)md;
		if (fmd->fracture_mode == MOD_FRACTURE_PREFRACTURED)
		{
			FractureSetting* fs = BLI_findlink(&fmd->fracture_settings, fmd->active_setting);
			BKE_fracture_store_settings(fmd, fs);

			if (fmd->refresh)
			{
				return;
			}
		}
		else if (fmd->fracture_mode == MOD_FRACTURE_DYNAMIC)
		{
			// do purge
			fmd->last_frame = INT_MAX;
			fmd->refresh = true;
		}
	}

	DAG_id_tag_update(ptr->id.data, OB_RECALC_DATA);
	WM_main_add_notifier(NC_OBJECT | ND_MODIFIER, ptr->id.data);
}

static void rna_Modifier_update_and_keep(Main *UNUSED(bmain), Scene *UNUSED(scene), PointerRNA *ptr)
{
	ModifierData* md = ptr->data;

	if (md && md->type == eModifierType_Fracture)
	{
		FractureModifierData *fmd = (FractureModifierData*)md;
		if (fmd->fracture_mode == MOD_FRACTURE_PREFRACTURED)
		{
			FractureSetting* fs = BLI_findlink(&fmd->fracture_settings, fmd->active_setting);
			BKE_fracture_store_settings(fmd, fs);

			if (fmd->refresh)
			{
				return;
			}
		}
	}

	DAG_id_tag_update(ptr->id.data, OB_RECALC_DATA);
	WM_main_add_notifier(NC_OBJECT | ND_MODIFIER, ptr->id.data);
}

static void rna_Modifier_update_index(Main *UNUSED(bmain), Scene *UNUSED(scene), PointerRNA *ptr)
{
	ModifierData* md = ptr->data;

	if (md && md->type == eModifierType_Fracture)
	{
		FractureModifierData *fmd = (FractureModifierData*)md;

		if (fmd->fracture_mode == MOD_FRACTURE_PREFRACTURED)
		{
			FractureSetting* fs = BLI_findlink(&fmd->fracture_settings, fmd->active_setting);
			BKE_fracture_load_settings(fmd, fs);

			if (fmd->refresh)
			{
				return;
			}
		}
	}

	DAG_id_tag_update(ptr->id.data, OB_RECALC_DATA);
	WM_main_add_notifier(NC_OBJECT | ND_MODIFIER, ptr->id.data);
}

static void rna_Modifier_dependency_update(Main *bmain, Scene *scene, PointerRNA *ptr)
{
	rna_Modifier_update(bmain, scene, ptr);
	DAG_relations_tag_update(bmain);
}

/* Vertex Groups */

#define RNA_MOD_VGROUP_NAME_SET(_type, _prop)                                               \
static void rna_##_type##Modifier_##_prop##_set(PointerRNA *ptr, const char *value)         \
{                                                                                           \
	_type##ModifierData *tmd = (_type##ModifierData *)ptr->data;                            \
	rna_object_vgroup_name_set(ptr, value, tmd->_prop, sizeof(tmd->_prop));                 \
}

RNA_MOD_VGROUP_NAME_SET(Armature, defgrp_name);
RNA_MOD_VGROUP_NAME_SET(Bevel, defgrp_name);
RNA_MOD_VGROUP_NAME_SET(Cast, defgrp_name);
RNA_MOD_VGROUP_NAME_SET(Curve, name);
RNA_MOD_VGROUP_NAME_SET(DataTransfer, defgrp_name);
RNA_MOD_VGROUP_NAME_SET(Decimate, defgrp_name);
RNA_MOD_VGROUP_NAME_SET(CorrectiveSmooth, defgrp_name);
RNA_MOD_VGROUP_NAME_SET(Displace, defgrp_name);
RNA_MOD_VGROUP_NAME_SET(Hook, name);
RNA_MOD_VGROUP_NAME_SET(LaplacianDeform, anchor_grp_name);
RNA_MOD_VGROUP_NAME_SET(LaplacianSmooth, defgrp_name);
RNA_MOD_VGROUP_NAME_SET(Lattice, name);
RNA_MOD_VGROUP_NAME_SET(Mask, vgroup);
RNA_MOD_VGROUP_NAME_SET(MeshDeform, defgrp_name);
RNA_MOD_VGROUP_NAME_SET(NormalEdit, defgrp_name);
RNA_MOD_VGROUP_NAME_SET(Shrinkwrap, vgroup_name);
RNA_MOD_VGROUP_NAME_SET(SimpleDeform, vgroup_name);
RNA_MOD_VGROUP_NAME_SET(Smooth, defgrp_name);
RNA_MOD_VGROUP_NAME_SET(Solidify, defgrp_name);
RNA_MOD_VGROUP_NAME_SET(UVWarp, vgroup_name);
RNA_MOD_VGROUP_NAME_SET(Warp, defgrp_name);
RNA_MOD_VGROUP_NAME_SET(Wave, defgrp_name);
RNA_MOD_VGROUP_NAME_SET(WeightVGEdit, defgrp_name);
RNA_MOD_VGROUP_NAME_SET(WeightVGEdit, mask_defgrp_name);
RNA_MOD_VGROUP_NAME_SET(WeightVGMix, defgrp_name_a);
RNA_MOD_VGROUP_NAME_SET(WeightVGMix, defgrp_name_b);
RNA_MOD_VGROUP_NAME_SET(WeightVGMix, mask_defgrp_name);
RNA_MOD_VGROUP_NAME_SET(WeightVGProximity, defgrp_name);
RNA_MOD_VGROUP_NAME_SET(WeightVGProximity, mask_defgrp_name);
RNA_MOD_VGROUP_NAME_SET(Wireframe, defgrp_name);

static void rna_ExplodeModifier_vgroup_get(PointerRNA *ptr, char *value)
{
	ExplodeModifierData *emd = (ExplodeModifierData *)ptr->data;
	rna_object_vgroup_name_index_get(ptr, value, emd->vgroup);
}

static int rna_ExplodeModifier_vgroup_length(PointerRNA *ptr)
{
	ExplodeModifierData *emd = (ExplodeModifierData *)ptr->data;
	return rna_object_vgroup_name_index_length(ptr, emd->vgroup);
}

static void rna_ExplodeModifier_vgroup_set(PointerRNA *ptr, const char *value)
{
	ExplodeModifierData *emd = (ExplodeModifierData *)ptr->data;
	rna_object_vgroup_name_index_set(ptr, value, &emd->vgroup);
}

#undef RNA_MOD_VGROUP_NAME_SET

/* UV layers */

#define RNA_MOD_UVLAYER_NAME_SET(_type, _prop)                                              \
static void rna_##_type##Modifier_##_prop##_set(PointerRNA *ptr, const char *value)         \
{                                                                                           \
	_type##ModifierData *tmd = (_type##ModifierData *)ptr->data;                            \
	rna_object_uvlayer_name_set(ptr, value, tmd->_prop, sizeof(tmd->_prop));                \
}

RNA_MOD_UVLAYER_NAME_SET(Fracture, uvlayer_name);
RNA_MOD_UVLAYER_NAME_SET(MappingInfo, uvlayer_name);
RNA_MOD_UVLAYER_NAME_SET(UVProject, uvlayer_name);
RNA_MOD_UVLAYER_NAME_SET(UVWarp, uvlayer_name);
RNA_MOD_UVLAYER_NAME_SET(WeightVGEdit, mask_tex_uvlayer_name);
RNA_MOD_UVLAYER_NAME_SET(WeightVGMix, mask_tex_uvlayer_name);
RNA_MOD_UVLAYER_NAME_SET(WeightVGProximity, mask_tex_uvlayer_name);

#undef RNA_MOD_UVLAYER_NAME_SET

/* Objects */

static void modifier_object_set(Object *self, Object **ob_p, int type, PointerRNA value)
{
	Object *ob = value.data;

	if (!self || ob != self) {
		if (!ob || type == OB_EMPTY || ob->type == type) {
			id_lib_extern((ID *)ob);
			*ob_p = ob;
		}
	}
}

#define RNA_MOD_OBJECT_SET(_type, _prop, _obtype)                                           \
static void rna_##_type##Modifier_##_prop##_set(PointerRNA *ptr, PointerRNA value)          \
{                                                                                           \
	_type##ModifierData *tmd = (_type##ModifierData *)ptr->data;                            \
	modifier_object_set(ptr->id.data, &tmd->_prop, _obtype, value);                         \
}

RNA_MOD_OBJECT_SET(Armature, object, OB_ARMATURE);
RNA_MOD_OBJECT_SET(Array, start_cap, OB_MESH);
RNA_MOD_OBJECT_SET(Array, end_cap, OB_MESH);
RNA_MOD_OBJECT_SET(Array, curve_ob, OB_CURVE);
RNA_MOD_OBJECT_SET(Boolean, object, OB_MESH);
RNA_MOD_OBJECT_SET(Cast, object, OB_EMPTY);
RNA_MOD_OBJECT_SET(Curve, object, OB_CURVE);
RNA_MOD_OBJECT_SET(DataTransfer, ob_source, OB_MESH);
RNA_MOD_OBJECT_SET(Lattice, object, OB_LATTICE);
RNA_MOD_OBJECT_SET(Mask, ob_arm, OB_ARMATURE);
RNA_MOD_OBJECT_SET(MeshDeform, object, OB_MESH);
RNA_MOD_OBJECT_SET(NormalEdit, target, OB_EMPTY);
RNA_MOD_OBJECT_SET(Shrinkwrap, target, OB_MESH);
RNA_MOD_OBJECT_SET(Shrinkwrap, auxTarget, OB_MESH);

static void rna_HookModifier_object_set(PointerRNA *ptr, PointerRNA value)
{
	HookModifierData *hmd = ptr->data;
	Object *ob = (Object *)value.data;

	hmd->object = ob;
	id_lib_extern((ID *)ob);
	BKE_object_modifier_hook_reset(ob, hmd);
}

static PointerRNA rna_UVProjector_object_get(PointerRNA *ptr)
{
	Object **ob = (Object **)ptr->data;
	return rna_pointer_inherit_refine(ptr, &RNA_Object, *ob);
}

static void rna_UVProjector_object_set(PointerRNA *ptr, PointerRNA value)
{
	Object **ob_p = (Object **)ptr->data;
	Object *ob = (Object *)value.data;
	id_lib_extern((ID *)ob);
	*ob_p = ob;
}

#undef RNA_MOD_OBJECT_SET

/* Other rna callbacks */

static void rna_Smoke_set_type(Main *bmain, Scene *scene, PointerRNA *ptr)
{
	SmokeModifierData *smd = (SmokeModifierData *)ptr->data;
	Object *ob = (Object *)ptr->id.data;

	/* nothing changed */
	if ((smd->type & MOD_SMOKE_TYPE_DOMAIN) && smd->domain)
		return;

	smokeModifier_free(smd); /* XXX TODO: completely free all 3 pointers */
	smokeModifier_createType(smd); /* create regarding of selected type */

	switch (smd->type) {
		case MOD_SMOKE_TYPE_DOMAIN:
			ob->dt = OB_WIRE;
			break;
		case MOD_SMOKE_TYPE_FLOW:
		case MOD_SMOKE_TYPE_COLL:
		case 0:
		default:
			break;
	}

	/* update dependency since a domain - other type switch could have happened */
	rna_Modifier_dependency_update(bmain, scene, ptr);
}

static void rna_MultiresModifier_type_set(PointerRNA *ptr, int value)
{
	Object *ob = (Object *)ptr->id.data;
	MultiresModifierData *mmd = (MultiresModifierData *)ptr->data;

	multires_force_update(ob);
	mmd->simple = value;
}

static void rna_MultiresModifier_level_range(PointerRNA *ptr, int *min, int *max,
                                             int *UNUSED(softmin), int *UNUSED(softmax))
{
	MultiresModifierData *mmd = (MultiresModifierData *)ptr->data;

	*min = 0;
	*max = max_ii(0, mmd->totlvl);  /* intentionally _not_ -1 */
}

static int rna_MultiresModifier_external_get(PointerRNA *ptr)
{
	Object *ob = (Object *)ptr->id.data;
	Mesh *me = ob->data;

	return CustomData_external_test(&me->ldata, CD_MDISPS);
}

static void rna_MultiresModifier_filepath_get(PointerRNA *ptr, char *value)
{
	Object *ob = (Object *)ptr->id.data;
	CustomDataExternal *external = ((Mesh *)ob->data)->ldata.external;

	BLI_strncpy(value, (external) ? external->filename : "", sizeof(external->filename));
}

static void rna_MultiresModifier_filepath_set(PointerRNA *ptr, const char *value)
{
	Object *ob = (Object *)ptr->id.data;
	CustomDataExternal *external = ((Mesh *)ob->data)->ldata.external;

	if (external && !STREQ(external->filename, value)) {
		BLI_strncpy(external->filename, value, sizeof(external->filename));
		multires_force_external_reload(ob);
	}
}

static int rna_MultiresModifier_filepath_length(PointerRNA *ptr)
{
	Object *ob = (Object *)ptr->id.data;
	CustomDataExternal *external = ((Mesh *)ob->data)->ldata.external;

	return strlen((external) ? external->filename : "");
}

static int rna_ShrinkwrapModifier_face_cull_get(PointerRNA *ptr)
{
	ShrinkwrapModifierData *swm = (ShrinkwrapModifierData *)ptr->data;
	return swm->shrinkOpts & (MOD_SHRINKWRAP_CULL_TARGET_FRONTFACE | MOD_SHRINKWRAP_CULL_TARGET_BACKFACE);
}

static void rna_ShrinkwrapModifier_face_cull_set(struct PointerRNA *ptr, int value)
{
	ShrinkwrapModifierData *swm = (ShrinkwrapModifierData *)ptr->data;
	
	swm->shrinkOpts =
	    (swm->shrinkOpts & ~(MOD_SHRINKWRAP_CULL_TARGET_FRONTFACE | MOD_SHRINKWRAP_CULL_TARGET_BACKFACE)) | value;
}

static int rna_MeshDeformModifier_is_bound_get(PointerRNA *ptr)
{
	return (((MeshDeformModifierData *)ptr->data)->bindcagecos != NULL);
}

static PointerRNA rna_SoftBodyModifier_settings_get(PointerRNA *ptr)
{
	Object *ob = (Object *)ptr->id.data;
	return rna_pointer_inherit_refine(ptr, &RNA_SoftBodySettings, ob->soft);
}

static PointerRNA rna_SoftBodyModifier_point_cache_get(PointerRNA *ptr)
{
	Object *ob = (Object *)ptr->id.data;
	return rna_pointer_inherit_refine(ptr, &RNA_PointCache, ob->soft->pointcache);
}

static PointerRNA rna_CollisionModifier_settings_get(PointerRNA *ptr)
{
	Object *ob = (Object *)ptr->id.data;
	return rna_pointer_inherit_refine(ptr, &RNA_CollisionSettings, ob->pd);
}

static void rna_UVProjectModifier_num_projectors_set(PointerRNA *ptr, int value)
{
	UVProjectModifierData *md = (UVProjectModifierData *)ptr->data;
	int a;

	md->num_projectors = CLAMPIS(value, 1, MOD_UVPROJECT_MAXPROJECTORS);
	for (a = md->num_projectors; a < MOD_UVPROJECT_MAXPROJECTORS; a++)
		md->projectors[a] = NULL;
}

static void rna_OceanModifier_init_update(Main *bmain, Scene *scene, PointerRNA *ptr)
{
	OceanModifierData *omd = (OceanModifierData *)ptr->data;
	
	omd->refresh |= (MOD_OCEAN_REFRESH_RESET | MOD_OCEAN_REFRESH_SIM | MOD_OCEAN_REFRESH_CLEAR_CACHE);
	
	rna_Modifier_update(bmain, scene, ptr);
}

static void rna_OceanModifier_sim_update(Main *bmain, Scene *scene, PointerRNA *ptr)
{
	OceanModifierData *omd = (OceanModifierData *)ptr->data;
	
	omd->refresh |= MOD_OCEAN_REFRESH_SIM;
	
	rna_Modifier_update(bmain, scene, ptr);
}

static void rna_OceanModifier_topology_update(Main *bmain, Scene *scene, PointerRNA *ptr)
{
	OceanModifierData *omd = (OceanModifierData *)ptr->data;
	
	omd->refresh |= MOD_OCEAN_REFRESH_TOPOLOGY;
	
	rna_Modifier_update(bmain, scene, ptr);
}

static void rna_OceanModifier_ocean_chop_set(PointerRNA *ptr, float value)
{
	OceanModifierData *omd = (OceanModifierData *)ptr->data;
	float old_value = omd->chop_amount;
	
	omd->chop_amount = value;
	
	if ((old_value == 0.0f && value > 0.0f) ||
	    (old_value > 0.0f && value == 0.0f))
	{
		omd->refresh |= MOD_OCEAN_REFRESH_RESET;
		omd->refresh |= MOD_OCEAN_REFRESH_CLEAR_CACHE;
	}
}

static int rna_LaplacianDeformModifier_is_bind_get(PointerRNA *ptr)
{
	LaplacianDeformModifierData *lmd = (LaplacianDeformModifierData *)ptr->data;
	return ((lmd->flag & MOD_LAPLACIANDEFORM_BIND) && (lmd->cache_system != NULL));
}

static void rna_FractureModifier_thresh_defgrp_name_set(PointerRNA *ptr, const char *value)
{
	FractureModifierData *tmd = (FractureModifierData *)ptr->data;
	rna_object_vgroup_name_set(ptr, value, tmd->thresh_defgrp_name, sizeof(tmd->thresh_defgrp_name));
	tmd->refresh_constraints = true;
	tmd->reset_shards = true;
}

static void rna_FractureModifier_ground_defgrp_name_set(PointerRNA *ptr, const char *value)
{
	FractureModifierData *tmd = (FractureModifierData *)ptr->data;
	rna_object_vgroup_name_set(ptr, value, tmd->ground_defgrp_name, sizeof(tmd->ground_defgrp_name));
	tmd->refresh_constraints = true;
	tmd->reset_shards = true;
}

static void rna_FractureModifier_inner_defgrp_name_set(PointerRNA *ptr, const char *value)
{
	FractureModifierData *tmd = (FractureModifierData *)ptr->data;
	rna_object_vgroup_name_set(ptr, value, tmd->inner_defgrp_name, sizeof(tmd->inner_defgrp_name));
	tmd->refresh_constraints = true;
	tmd->reset_shards = true;
}

static void rna_RigidBodyModifier_threshold_set(PointerRNA *ptr, float value)
{
	FractureModifierData *rmd = (FractureModifierData*)ptr->data;
	rmd->breaking_threshold = value;
	rmd->refresh_constraints = true;
}

static void rna_RigidBodyModifier_contact_dist_set(PointerRNA *ptr, float value)
{
	FractureModifierData *rmd = (FractureModifierData*)ptr->data;
	rmd->contact_dist = value;
	rmd->refresh_constraints = true;
}

static void rna_RigidBodyModifier_use_constraints_set(PointerRNA* ptr, int value)
{
	FractureModifierData *rmd = (FractureModifierData *)ptr->data;
	rmd->use_constraints = value;
	rmd->refresh_constraints = true;
}

static void rna_RigidBodyModifier_use_compounds_set(PointerRNA* ptr, int value)
{
	FractureModifierData *rmd = (FractureModifierData *)ptr->data;
	rmd->use_compounds = value;
	rmd->refresh_constraints = true;
}

static void rna_RigidBodyModifier_mass_dependent_thresholds_set(PointerRNA* ptr, int value)
{
	FractureModifierData *rmd = (FractureModifierData *)ptr->data;
	rmd->use_mass_dependent_thresholds = value;
	rmd->refresh_constraints = true;
}

static void rna_RigidBodyModifier_constraint_limit_set(PointerRNA *ptr, int value)
{
	FractureModifierData *rmd = (FractureModifierData*)ptr->data;
	rmd->constraint_limit = value;
	rmd->refresh_constraints = true;
}

static void rna_RigidBodyModifier_breaking_percentage_set(PointerRNA *ptr, int value)
{
	FractureModifierData *rmd = (FractureModifierData*)ptr->data;
	rmd->breaking_percentage = value;
	rmd->refresh_constraints = true;
}

static void rna_RigidBodyModifier_breaking_angle_set(PointerRNA *ptr, float value)
{
	FractureModifierData *rmd = (FractureModifierData*)ptr->data;
	rmd->breaking_angle = value;
	rmd->refresh_constraints = true;
}

static void rna_RigidBodyModifier_breaking_distance_set(PointerRNA *ptr, float value)
{
	FractureModifierData *rmd = (FractureModifierData*)ptr->data;
	rmd->breaking_distance = value;
	rmd->refresh_constraints = true;
}

static void rna_RigidBodyModifier_cluster_threshold_set(PointerRNA *ptr, float value)
{
	FractureModifierData *rmd = (FractureModifierData*)ptr->data;
	rmd->cluster_breaking_threshold = value;
	rmd->refresh_constraints = true;
}

static void rna_RigidBodyModifier_solver_iterations_override_set(PointerRNA *ptr, float value)
{
	FractureModifierData *rmd = (FractureModifierData*)ptr->data;
	rmd->solver_iterations_override = value;
	rmd->refresh_constraints = true;
}

static void rna_RigidBodyModifier_cluster_solver_iterations_override_set(PointerRNA *ptr, float value)
{
	FractureModifierData *rmd = (FractureModifierData*)ptr->data;
	rmd->cluster_solver_iterations_override = value;
	rmd->refresh_constraints = true;
}

static void rna_RigidBodyModifier_autohide_dist_set(PointerRNA *ptr, float value)
{
	FractureModifierData *rmd = (FractureModifierData*)ptr->data;
	rmd->autohide_dist = value;
	rmd->refresh_autohide = true;
}

static void rna_RigidBodyModifier_automerge_dist_set(PointerRNA *ptr, float value)
{
	FractureModifierData *rmd = (FractureModifierData*)ptr->data;
	rmd->automerge_dist = value;
	rmd->refresh_autohide = true;
}

static void rna_RigidBodyModifier_cluster_breaking_angle_set(PointerRNA *ptr, float value)
{
	FractureModifierData *rmd = (FractureModifierData*)ptr->data;
	rmd->cluster_breaking_angle = value;
	rmd->refresh_constraints = true;
}

static void rna_RigidBodyModifier_cluster_breaking_distance_set(PointerRNA *ptr, float value)
{
	FractureModifierData *rmd = (FractureModifierData*)ptr->data;
	rmd->cluster_breaking_distance = value;
	rmd->refresh_constraints = true;
}

static void rna_RigidBodyModifier_cluster_breaking_percentage_set(PointerRNA *ptr, int value)
{
	FractureModifierData *rmd = (FractureModifierData*)ptr->data;
	rmd->cluster_breaking_percentage = value;
	rmd->refresh_constraints = true;
}

static void rna_RigidBodyModifier_use_breaking_set(PointerRNA *ptr, bool value)
{
	RigidBodyShardCon* rbsc;
	FractureModifierData *rmd = (FractureModifierData*)ptr->data;
	rmd->use_breaking = value;
	//rmd->refresh_constraints = true;

	for (rbsc = rmd->meshConstraints.first; rbsc; rbsc = rbsc->next)
	{
		if (value == true){
			rbsc->flag |= RBC_FLAG_USE_BREAKING;
		}
		else {
			rbsc->flag &= ~RBC_FLAG_USE_BREAKING;
		}

		rbsc->flag |= RBC_FLAG_NEEDS_VALIDATE;
	}
}

static void rna_FractureModifier_cluster_constraint_type_set(PointerRNA* ptr, int value)
{
	FractureModifierData *rmd = (FractureModifierData*)ptr->data;
	rmd->cluster_constraint_type = value;
	rmd->refresh_constraints = true;
}

static void rna_FractureModifier_constraint_target_set(PointerRNA* ptr, int value)
{
	FractureModifierData *rmd = (FractureModifierData*)ptr->data;
	rmd->constraint_target = value;
	rmd->refresh_constraints = true;
}

static void rna_FractureModifier_frac_algorithm_set(PointerRNA* ptr, int value)
{
	FractureModifierData *rmd = (FractureModifierData*)ptr->data;
	rmd->frac_algorithm = value;
	rmd->reset_shards = true;
}

<<<<<<< HEAD
static void rna_FractureModifier_point_source_set(PointerRNA* ptr, int value)
{
	FractureModifierData *rmd = (FractureModifierData*)ptr->data;
	rmd->point_source = value;
	printf("PointSource\n");
	rmd->reset_shards = true;
}

static void rna_FractureModifier_point_seed_set(PointerRNA* ptr, int value)
{
	FractureModifierData *rmd = (FractureModifierData*)ptr->data;
	rmd->point_seed = value;
	rmd->reset_shards = true;
}

static void rna_FractureModifier_percentage_set(PointerRNA* ptr, int value)
{
	FractureModifierData *rmd = (FractureModifierData*)ptr->data;
	rmd->percentage = value;
	rmd->reset_shards = true;
}
=======
			dm_src = object_get_derived_final(ob_src, false);
			if (dm_src != NULL) {
				pdata = dm_src->getPolyDataLayout(dm_src);
				num_data = CustomData_number_of_layers(pdata, CD_MTEXPOLY);

				RNA_enum_item_add_separator(&item, &totitem);

				for (i = 0; i < num_data; i++) {
					tmp_item.value = i;
					tmp_item.identifier = tmp_item.name = CustomData_get_layer_name(pdata, CD_MTEXPOLY, i);
					RNA_enum_item_add(&item, &totitem, &tmp_item);
				}
			}
		}
	}
	else if (STREQ(RNA_property_identifier(prop), "layers_vcol_select_src")) {
		Object *ob_src = dtmd->ob_source;
>>>>>>> e8299c81


<<<<<<< HEAD
static void rna_FractureModifier_extra_group_set(PointerRNA* ptr, PointerRNA value)
{
	FractureModifierData *rmd = (FractureModifierData*)ptr->data;
	rmd->extra_group = value.data;
	rmd->reset_shards = true;
}

static void rna_FractureModifier_shards_to_islands_set(PointerRNA* ptr, int value)
{
	FractureModifierData *rmd = (FractureModifierData*)ptr->data;
	rmd->shards_to_islands = value;
	rmd->reset_shards = true;
}

static void rna_FractureModifier_fix_normals_set(PointerRNA* ptr, int value)
{
	FractureModifierData *rmd = (FractureModifierData*)ptr->data;
	rmd->fix_normals = value;
	rmd->reset_shards = true;
}
=======
			dm_src = object_get_derived_final(ob_src, false);
			if (dm_src != NULL) {
				ldata = dm_src->getLoopDataLayout(dm_src);
				num_data = CustomData_number_of_layers(ldata, CD_MLOOPCOL);

				RNA_enum_item_add_separator(&item, &totitem);

				for (i = 0; i < num_data; i++) {
					tmp_item.value = i;
					tmp_item.identifier = tmp_item.name = CustomData_get_layer_name(ldata, CD_MLOOPCOL, i);
					RNA_enum_item_add(&item, &totitem, &tmp_item);
				}
			}
		}
	}
>>>>>>> e8299c81

static void rna_FractureModifier_inner_material_set(PointerRNA* ptr, PointerRNA value)
{
	FractureModifierData *rmd = (FractureModifierData*)ptr->data;
	rmd->inner_material = value.data;
	rmd->reset_shards = true;
}

static void rna_FractureModifier_use_particle_birth_coordinates_set(PointerRNA* ptr, int value)
{
	FractureModifierData *rmd = (FractureModifierData*)ptr->data;
	rmd->use_particle_birth_coordinates = value;
	rmd->reset_shards = true;
}

static void rna_FractureModifier_splinter_length_set(PointerRNA* ptr, float value)
{
	FractureModifierData *rmd = (FractureModifierData*)ptr->data;
	rmd->splinter_length = value;
	rmd->reset_shards = true;
}

static void rna_FractureModifier_splinter_axis_set(PointerRNA* ptr, int value)
{
	FractureModifierData *rmd = (FractureModifierData*)ptr->data;
	rmd->splinter_axis = value;
	rmd->reset_shards = true;
}

static void rna_FractureModifier_cutter_axis_set(PointerRNA* ptr, int value)
{
	FractureModifierData *rmd = (FractureModifierData*)ptr->data;
	rmd->cutter_axis = value;
	rmd->reset_shards = true;
}

static void rna_FractureModifier_nor_range_set(PointerRNA* ptr, float value)
{
	FractureModifierData *rmd = (FractureModifierData*)ptr->data;
	rmd->nor_range = value;
	rmd->reset_shards = true;
}

static void rna_FractureModifier_use_smooth_set(PointerRNA* ptr, int value)
{
	FractureModifierData *rmd = (FractureModifierData*)ptr->data;
	rmd->use_smooth = value;
	rmd->reset_shards = true;
}


static void rna_FractureModifier_fractal_cuts_set(PointerRNA* ptr, int value)
{
	FractureModifierData *rmd = (FractureModifierData*)ptr->data;
	rmd->fractal_cuts = value;
	rmd->reset_shards = true;
}

static void rna_FractureModifier_fractal_amount_set(PointerRNA* ptr, float value)
{
	FractureModifierData *rmd = (FractureModifierData*)ptr->data;
	rmd->fractal_amount = value;
	rmd->reset_shards = true;
}


static void rna_FractureModifier_physics_mesh_scale_set(PointerRNA* ptr, float value)
{
	FractureModifierData *rmd = (FractureModifierData*)ptr->data;
	rmd->physics_mesh_scale = value;
	rmd->reset_shards = true;
}

static void rna_FractureModifier_fractal_iterations_set(PointerRNA* ptr, int value)
{
	FractureModifierData *rmd = (FractureModifierData*)ptr->data;
	rmd->fractal_iterations = value;
	rmd->reset_shards = true;
}

static void rna_FractureModifier_cutter_group_set(PointerRNA* ptr, PointerRNA value)
{
	FractureModifierData *rmd = (FractureModifierData*)ptr->data;
	rmd->cutter_group = value.data;
	rmd->reset_shards = true;
}

static void rna_FractureModifier_use_greasepencil_edges_set(PointerRNA* ptr, int value)
{
	FractureModifierData *rmd = (FractureModifierData*)ptr->data;
	rmd->use_greasepencil_edges = value;
	rmd->reset_shards = true;
}

static void rna_FractureModifier_grease_offset_set(PointerRNA* ptr, float value)
{
	FractureModifierData *rmd = (FractureModifierData*)ptr->data;
	rmd->grease_offset = value;
	rmd->reset_shards = true;
}

static void rna_FractureModifier_grease_decimate_set(PointerRNA* ptr, int value)
{
	FractureModifierData *rmd = (FractureModifierData*)ptr->data;
	rmd->grease_decimate = value;
	rmd->reset_shards = true;
}

static void rna_FractureModifier_dm_group_set(PointerRNA* ptr, PointerRNA value)
{
	FractureModifierData *rmd = (FractureModifierData*)ptr->data;
	rmd->dm_group = value.data;
	rmd->reset_shards = true;
}

static void rna_FractureModifier_impulse_dampening_set(PointerRNA *ptr, float value)
{
	FractureModifierData *rmd = (FractureModifierData*)ptr->data;
	rmd->impulse_dampening = value;
	rmd->refresh_constraints = true;
}

static void rna_FractureModifier_directional_factor_set(PointerRNA *ptr, float value)
{
	FractureModifierData *rmd = (FractureModifierData*)ptr->data;
	rmd->directional_factor = value;
	rmd->refresh_constraints = true;
}

static void rna_FractureModifier_minimum_impulse_set(PointerRNA *ptr, float value)
{
	FractureModifierData *rmd = (FractureModifierData*)ptr->data;
	rmd->minimum_impulse = value;
	rmd->refresh_constraints = true;
}

static void rna_FractureModifier_mass_threshold_factor_set(PointerRNA *ptr, float value)
{
	FractureModifierData *rmd = (FractureModifierData*)ptr->data;
	rmd->mass_threshold_factor = value;
	rmd->refresh_constraints = true;
}

static void rna_FractureModifier_autohide_filter_group_set(PointerRNA* ptr, PointerRNA value)
{
	FractureModifierData *rmd = (FractureModifierData*)ptr->data;
	rmd->autohide_filter_group = value.data;
	//rmd->reset_shards = true;
}


static MeshIsland *rna_FractureModifier_mesh_island_new(ID* id, FractureModifierData *fmd, PointerRNA* source_ptr)
{
	Object *ob = source_ptr->data;
	Object *owner = (Object*)id;
	if (ob != owner)
	{
		MeshIsland* mi = BKE_fracture_mesh_island_add(fmd, owner, ob);
		return mi;
	}

	return NULL;
}

static void rna_FractureModifier_mesh_island_remove(ID *id, FractureModifierData *fmd, ReportList *reports, PointerRNA *mi_ptr)
{
	MeshIsland *mi = mi_ptr->data;

	if (BLI_findindex(&fmd->meshIslands, mi) == -1) {
		BKE_reportf(reports, RPT_ERROR, "MeshIsland '%s' not in this fracture modifier", mi->name);
		return;
	}

	BKE_fracture_mesh_island_remove(fmd, mi);
	RNA_POINTER_INVALIDATE(mi_ptr);
}

static void rna_FractureModifier_mesh_island_clear(ID *id, FractureModifierData *fmd)
{
	BKE_fracture_mesh_island_remove_all(fmd);
}

static RigidBodyShardCon *rna_FractureModifier_mesh_constraint_new(ID* id, FractureModifierData *fmd,
                                                                   MeshIsland* mi1, MeshIsland* mi2, int type)
{
	RigidBodyShardCon* con = BKE_fracture_mesh_islands_connect(fmd, mi1, mi2, type);
	return con;
}

static void rna_FractureModifier_mesh_constraint_remove(ID *id, FractureModifierData *fmd, ReportList *reports, PointerRNA *con_ptr)
{
	RigidBodyShardCon *con = con_ptr->data;

	if (con && BLI_findindex(&fmd->meshConstraints, con) == -1) {
		BKE_reportf(reports, RPT_ERROR, "MeshConstraint '%s' not in this fracture modifier", con->name);
		return;
	}

	if (con)
		BKE_fracture_mesh_constraint_remove(fmd, con);

	RNA_POINTER_INVALIDATE(con_ptr);
}

static void rna_FractureModifier_mesh_constraint_clear(ID *id, FractureModifierData *fmd)
{
	BKE_fracture_mesh_constraint_remove_all(fmd);
}

static float rna_MeshCon_get_applied_impulse(RigidBodyShardCon *con)
{
#ifdef WITH_BULLET
	if (con && con->physics_constraint)
		return RB_constraint_get_applied_impulse(con->physics_constraint);
#endif
	return 0.0f;
}

#define RB_FLAG_SET(dest, value, flag) { \
	if (value) \
		dest |= flag; \
	else \
		dest &= ~flag; \
}

static void rna_MeshCon_type_set(PointerRNA *ptr, int value)
{
	RigidBodyShardCon *rbc = (RigidBodyShardCon *)ptr->data;

	rbc->type = value;
	rbc->flag |= RBC_FLAG_NEEDS_VALIDATE;
}

static void rna_MeshCon_enabled_set(PointerRNA *ptr, int value)
{
	RigidBodyShardCon *rbc = (RigidBodyShardCon *)ptr->data;

	RB_FLAG_SET(rbc->flag, value, RBC_FLAG_ENABLED);

#ifdef WITH_BULLET
	if (rbc->physics_constraint) {
		RB_constraint_set_enabled(rbc->physics_constraint, value);
	}
#endif
}

static void rna_MeshCon_disable_collisions_set(PointerRNA *ptr, int value)
{
	RigidBodyShardCon *rbc = (RigidBodyShardCon *)ptr->data;

	RB_FLAG_SET(rbc->flag, value, RBC_FLAG_DISABLE_COLLISIONS);

	rbc->flag |= RBC_FLAG_NEEDS_VALIDATE;
}

static void rna_MeshCon_use_breaking_set(PointerRNA *ptr, int value)
{
	RigidBodyShardCon *rbc = (RigidBodyShardCon *)ptr->data;

	if (value) {
		rbc->flag |= RBC_FLAG_USE_BREAKING;
#ifdef WITH_BULLET
		if (rbc->physics_constraint) {
			RB_constraint_set_breaking_threshold(rbc->physics_constraint, rbc->breaking_threshold);
		}
#endif
	}
	else {
		rbc->flag &= ~RBC_FLAG_USE_BREAKING;
#ifdef WITH_BULLET
		if (rbc->physics_constraint) {
			RB_constraint_set_breaking_threshold(rbc->physics_constraint, FLT_MAX);
		}
#endif
	}
}

static void rna_MeshCon_breaking_threshold_set(PointerRNA *ptr, float value)
{
	RigidBodyShardCon *rbc = (RigidBodyShardCon *)ptr->data;

	rbc->breaking_threshold = value;

#ifdef WITH_BULLET
	if (rbc->physics_constraint && (rbc->flag & RBC_FLAG_USE_BREAKING)) {
		RB_constraint_set_breaking_threshold(rbc->physics_constraint, value);
	}
#endif
}

static void rna_MeshCon_position_set(PointerRNA *ptr, const float value[3])
{
	RigidBodyShardCon *rbc = (RigidBodyShardCon *)ptr->data;
	copy_v3_v3(rbc->pos, value);
	rbc->flag |= RBC_FLAG_NEEDS_VALIDATE;
}

static void rna_MeshCon_orientation_set(PointerRNA *ptr, const float value[4])
{
	RigidBodyShardCon *rbc = (RigidBodyShardCon *)ptr->data;
	copy_qt_qt(rbc->orn, value);
	rbc->flag |= RBC_FLAG_NEEDS_VALIDATE;
}

static void rna_MeshCon_plastic_set(PointerRNA *ptr, int value)
{
	RigidBodyShardCon *rbc = (RigidBodyShardCon *)ptr->data;

	RB_FLAG_SET(rbc->flag, value, RBC_FLAG_USE_PLASTIC);

	rbc->flag |= RBC_FLAG_NEEDS_VALIDATE;
}

static void rna_MeshCon_override_solver_iterations_set(PointerRNA *ptr, int value)
{
	RigidBodyShardCon *rbc = (RigidBodyShardCon *)ptr->data;

	if (value) {
		rbc->flag |= RBC_FLAG_OVERRIDE_SOLVER_ITERATIONS;
#ifdef WITH_BULLET
		if (rbc->physics_constraint) {
			RB_constraint_set_solver_iterations(rbc->physics_constraint, rbc->num_solver_iterations);
		}
#endif
	}
	else {
		rbc->flag &= ~RBC_FLAG_OVERRIDE_SOLVER_ITERATIONS;
#ifdef WITH_BULLET
		if (rbc->physics_constraint) {
			RB_constraint_set_solver_iterations(rbc->physics_constraint, -1);
		}
#endif
	}
}

static void rna_MeshCon_num_solver_iterations_set(PointerRNA *ptr, int value)
{
	RigidBodyShardCon *rbc = (RigidBodyShardCon *)ptr->data;

	rbc->num_solver_iterations = value;

#ifdef WITH_BULLET
	if (rbc->physics_constraint && (rbc->flag & RBC_FLAG_OVERRIDE_SOLVER_ITERATIONS)) {
		RB_constraint_set_solver_iterations(rbc->physics_constraint, value);
	}
#endif
}

static void rna_MeshCon_spring_stiffness_x_set(PointerRNA *ptr, float value)
{
	RigidBodyShardCon *rbc = (RigidBodyShardCon *)ptr->data;

	rbc->spring_stiffness_x = value;

#ifdef WITH_BULLET
	if (rbc->physics_constraint && rbc->type == RBC_TYPE_6DOF_SPRING && (rbc->flag & RBC_FLAG_USE_SPRING_X)) {
		RB_constraint_set_stiffness_6dof_spring(rbc->physics_constraint, RB_LIMIT_LIN_X, value);
	}
#endif
}

static void rna_MeshCon_spring_stiffness_y_set(PointerRNA *ptr, float value)
{
	RigidBodyShardCon *rbc = (RigidBodyShardCon *)ptr->data;

	rbc->spring_stiffness_y = value;

#ifdef WITH_BULLET
	if (rbc->physics_constraint && rbc->type == RBC_TYPE_6DOF_SPRING && (rbc->flag & RBC_FLAG_USE_SPRING_Y)) {
		RB_constraint_set_stiffness_6dof_spring(rbc->physics_constraint, RB_LIMIT_LIN_Y, value);
	}
#endif
}

static void rna_MeshCon_spring_stiffness_z_set(PointerRNA *ptr, float value)
{
	RigidBodyShardCon *rbc = (RigidBodyShardCon *)ptr->data;

	rbc->spring_stiffness_z = value;

#ifdef WITH_BULLET
	if (rbc->physics_constraint && rbc->type == RBC_TYPE_6DOF_SPRING && (rbc->flag & RBC_FLAG_USE_SPRING_Z)) {
		RB_constraint_set_stiffness_6dof_spring(rbc->physics_constraint, RB_LIMIT_LIN_Z, value);
	}
#endif
}

static void rna_MeshCon_spring_damping_x_set(PointerRNA *ptr, float value)
{
	RigidBodyShardCon *rbc = (RigidBodyShardCon *)ptr->data;

	rbc->spring_damping_x = value;

#ifdef WITH_BULLET
	if (rbc->physics_constraint && rbc->type == RBC_TYPE_6DOF_SPRING && (rbc->flag & RBC_FLAG_USE_SPRING_X)) {
		RB_constraint_set_damping_6dof_spring(rbc->physics_constraint, RB_LIMIT_LIN_X, value);
	}
#endif
}

static void rna_MeshCon_spring_damping_y_set(PointerRNA *ptr, float value)
{
	RigidBodyShardCon *rbc = (RigidBodyShardCon *)ptr->data;

	rbc->spring_damping_y = value;
#ifdef WITH_BULLET
	if (rbc->physics_constraint && rbc->type == RBC_TYPE_6DOF_SPRING && (rbc->flag & RBC_FLAG_USE_SPRING_Y)) {
		RB_constraint_set_damping_6dof_spring(rbc->physics_constraint, RB_LIMIT_LIN_Y, value);
	}
#endif
}

static void rna_MeshCon_spring_damping_z_set(PointerRNA *ptr, float value)
{
	RigidBodyShardCon *rbc = (RigidBodyShardCon *)ptr->data;

	rbc->spring_damping_z = value;
#ifdef WITH_BULLET
	if (rbc->physics_constraint && rbc->type == RBC_TYPE_6DOF_SPRING && (rbc->flag & RBC_FLAG_USE_SPRING_Z)) {
		RB_constraint_set_damping_6dof_spring(rbc->physics_constraint, RB_LIMIT_LIN_Z, value);
	}
#endif
}

static void rna_MeshCon_motor_lin_max_impulse_set(PointerRNA *ptr, float value)
{
	RigidBodyShardCon *rbc = (RigidBodyShardCon *)ptr->data;

	rbc->motor_lin_max_impulse = value;

#ifdef WITH_BULLET
	if (rbc->physics_constraint && rbc->type == RBC_TYPE_MOTOR) {
		RB_constraint_set_max_impulse_motor(rbc->physics_constraint, value, rbc->motor_ang_max_impulse);
	}
#endif
}

static void rna_MeshCon_use_motor_lin_set(PointerRNA *ptr, int value)
{
	RigidBodyShardCon *rbc = (RigidBodyShardCon *)ptr->data;

	RB_FLAG_SET(rbc->flag, value, RBC_FLAG_USE_MOTOR_LIN);

#ifdef WITH_BULLET
	if (rbc->physics_constraint) {
		RB_constraint_set_enable_motor(rbc->physics_constraint, rbc->flag & RBC_FLAG_USE_MOTOR_LIN, rbc->flag & RBC_FLAG_USE_MOTOR_ANG);
	}
#endif
}

static void rna_MeshCon_use_motor_ang_set(PointerRNA *ptr, int value)
{
	RigidBodyShardCon *rbc = (RigidBodyShardCon *)ptr->data;

	RB_FLAG_SET(rbc->flag, value, RBC_FLAG_USE_MOTOR_ANG);

#ifdef WITH_BULLET
	if (rbc->physics_constraint) {
		RB_constraint_set_enable_motor(rbc->physics_constraint, rbc->flag & RBC_FLAG_USE_MOTOR_LIN, rbc->flag & RBC_FLAG_USE_MOTOR_ANG);
	}
#endif
}

static void rna_MeshCon_motor_lin_target_velocity_set(PointerRNA *ptr, float value)
{
	RigidBodyShardCon *rbc = (RigidBodyShardCon *)ptr->data;

	rbc->motor_lin_target_velocity = value;

#ifdef WITH_BULLET
	if (rbc->physics_constraint && rbc->type == RBC_TYPE_MOTOR) {
		RB_constraint_set_target_velocity_motor(rbc->physics_constraint, value, rbc->motor_ang_target_velocity);
	}
#endif
}

static void rna_MeshCon_motor_ang_max_impulse_set(PointerRNA *ptr, float value)
{
	RigidBodyShardCon *rbc = (RigidBodyShardCon *)ptr->data;

	rbc->motor_ang_max_impulse = value;

#ifdef WITH_BULLET
	if (rbc->physics_constraint && rbc->type == RBC_TYPE_MOTOR) {
		RB_constraint_set_max_impulse_motor(rbc->physics_constraint, rbc->motor_lin_max_impulse, value);
	}
#endif
}

static void rna_MeshCon_motor_ang_target_velocity_set(PointerRNA *ptr, float value)
{
	RigidBodyShardCon *rbc = (RigidBodyShardCon *)ptr->data;

	rbc->motor_ang_target_velocity = value;

#ifdef WITH_BULLET
	if (rbc->physics_constraint && rbc->type == RBC_TYPE_MOTOR) {
		RB_constraint_set_target_velocity_motor(rbc->physics_constraint, rbc->motor_lin_target_velocity, value);
	}
#endif
}

static char *rna_MeshIsland_path(PointerRNA *ptr)
{
	MeshIsland* mi = ptr->data;
	Object* ob = ptr->id.data;
	FractureModifierData *fmd = (FractureModifierData*)modifiers_findByType(ob, eModifierType_Fracture);
	if (fmd)
	{
		ModifierData *md = (ModifierData*)fmd;
		//int index = mi->id;
		char name_esc[sizeof(md->name) * 2];
		BLI_strescape(name_esc, md->name, sizeof(name_esc));
#if 0
		if (fmd->fracture_mode != MOD_FRACTURE_EXTERNAL)
		{
			/* in regular fracture modes, meshisland index is 1-based */
			index--;
			return BLI_sprintfN("modifiers[\"%s\"].mesh_islands[%d]", name_esc, index);
		}
#endif

		return BLI_sprintfN("modifiers[\'%s\'].mesh_islands[\'%s\']", name_esc, mi->name);
	}
	else
	{	/*should not happen yet, meshislands only exist in modifier*/
		return BLI_sprintfN("mesh_islands[%d]", mi->id);
	}
}

static char *rna_MeshIslandVertex_path(PointerRNA *ptr)
{
	Object* ob = ptr->id.data;
	MVert* mv = (MVert*)ptr->data;
	FractureModifierData* fmd = (FractureModifierData*) modifiers_findByType(ob, eModifierType_Fracture);
	int index = 0;
	int v = 0;
	MeshIsland *mi;

	if (fmd)
	{
		ModifierData *md = (ModifierData*)fmd;
		char name_esc[sizeof(md->name) * 2];
		BLI_strescape(name_esc, md->name, sizeof(name_esc));
		bool found = false;

		/* a looong search perhaps */
		for (mi = fmd->meshIslands.first; mi; mi = mi->next)
		{
			int i = 0;
			for (i = 0; i < mi->vertex_count; i++)
			{
				//printf("%p %p\n", mv, mi->vertices_cached[i]);
				if (mv == mi->vertices_cached[i])
				{
					found = true;
					v = i;
					break;
				}
			}

			if (found)
				break;

			index++;
		}

		return BLI_sprintfN("modifiers[\"%s\"].mesh_islands[%d].vertices[%d]", name_esc, index, v);
	}
	else
	{	/*should not happen yet, meshislands only exist in modifier*/
		index = -1;
		v = -1;
		return BLI_sprintfN("mesh_islands[%d].vertices[%d]", index, v);
	}
}

static char *rna_MeshConstraint_path(PointerRNA *ptr)
{
	RigidBodyShardCon* con = ptr->data;
	Object* ob = ptr->id.data;
	ModifierData *md = modifiers_findByType(ob, eModifierType_Fracture);
	if (md)
	{
		char name_esc[sizeof(md->name) * 2];
		BLI_strescape(name_esc, md->name, sizeof(name_esc));
		return BLI_sprintfN("modifiers[\'%s\'].mesh_constraints[\'%s\']", name_esc, con->name);
	}
	else
	{	/*should not happen yet, meshconstraints only exist in modifier*/
		return BLI_sprintfN("mesh_constraints[%s]", con->name);
	}
}

#if 0
int rna_FractureModifier_meshIsland_get_int(PointerRNA *ptr, int index, PointerRNA *r_ptr)
{

}

int rna_FractureModifier_meshConstraint_get_int(PointerRNA *ptr, int index, PointerRNA *r_ptr)
{

}
#endif

/* NOTE: Curve and array modifiers requires curve path to be evaluated,
 * dependency graph will make sure that curve eval would create such a path,
 * but if curve was already evaluated we might miss path.
 *
 * So what we do here is: if path was not calculated for target curve we
 * tag it for update.
 */

static void rna_CurveModifier_dependency_update(Main *bmain, Scene *scene, PointerRNA *ptr)
{
	CurveModifierData *cmd = (CurveModifierData *)ptr->data;
	rna_Modifier_update(bmain, scene, ptr);
	DAG_relations_tag_update(bmain);
	if (cmd->object != NULL) {
		Curve *curve = cmd->object->data;
		if ((curve->flag & CU_PATH) == 0) {
			DAG_id_tag_update(&curve->id, OB_RECALC_DATA);
		}
	}
}

static void rna_ArrayModifier_dependency_update(Main *bmain, Scene *scene, PointerRNA *ptr)
{
	ArrayModifierData *amd = (ArrayModifierData *)ptr->data;
	rna_Modifier_update(bmain, scene, ptr);
	DAG_relations_tag_update(bmain);
	if (amd->curve_ob != NULL) {
		Curve *curve = amd->curve_ob->data;
		if ((curve->flag & CU_PATH) == 0) {
			DAG_id_tag_update(&curve->id, OB_RECALC_DATA);
		}
	}
}


static void rna_DataTransferModifier_use_data_update(Main *bmain, Scene *scene, PointerRNA *ptr)
{
	DataTransferModifierData *dtmd = (DataTransferModifierData *)ptr->data;

	if (!(dtmd->flags & MOD_DATATRANSFER_USE_VERT)) {
		dtmd->data_types &= ~DT_TYPE_VERT_ALL;
	}
	if (!(dtmd->flags & MOD_DATATRANSFER_USE_EDGE)) {
		dtmd->data_types &= ~DT_TYPE_EDGE_ALL;
	}
	if (!(dtmd->flags & MOD_DATATRANSFER_USE_LOOP)) {
		dtmd->data_types &= ~DT_TYPE_LOOP_ALL;
	}
	if (!(dtmd->flags & MOD_DATATRANSFER_USE_POLY)) {
		dtmd->data_types &= ~DT_TYPE_POLY_ALL;
	}

	rna_Modifier_update(bmain, scene, ptr);
}

static void rna_DataTransferModifier_data_types_update(Main *bmain, Scene *scene, PointerRNA *ptr)
{
	DataTransferModifierData *dtmd = (DataTransferModifierData *)ptr->data;
	const int item_types = BKE_object_data_transfer_get_dttypes_item_types(dtmd->data_types);

	if (item_types & ME_VERT) {
		dtmd->flags |= MOD_DATATRANSFER_USE_VERT;
	}
	if (item_types & ME_EDGE) {
		dtmd->flags |= MOD_DATATRANSFER_USE_EDGE;
	}
	if (item_types & ME_LOOP) {
		dtmd->flags |= MOD_DATATRANSFER_USE_LOOP;
	}
	if (item_types & ME_POLY) {
		dtmd->flags |= MOD_DATATRANSFER_USE_POLY;
	}

	rna_Modifier_update(bmain, scene, ptr);
}

static void rna_DataTransferModifier_verts_data_types_set(struct PointerRNA *ptr, int value)
{
	DataTransferModifierData *dtmd = (DataTransferModifierData *)ptr->data;

	dtmd->data_types &= ~DT_TYPE_VERT_ALL;
	dtmd->data_types |= value;
}

static void rna_DataTransferModifier_edges_data_types_set(struct PointerRNA *ptr, int value)
{
	DataTransferModifierData *dtmd = (DataTransferModifierData *)ptr->data;

	dtmd->data_types &= ~DT_TYPE_EDGE_ALL;
	dtmd->data_types |= value;
}

static void rna_DataTransferModifier_loops_data_types_set(struct PointerRNA *ptr, int value)
{
	DataTransferModifierData *dtmd = (DataTransferModifierData *)ptr->data;

	dtmd->data_types &= ~DT_TYPE_LOOP_ALL;
	dtmd->data_types |= value;
}

static void rna_DataTransferModifier_polys_data_types_set(struct PointerRNA *ptr, int value)
{
	DataTransferModifierData *dtmd = (DataTransferModifierData *)ptr->data;

	dtmd->data_types &= ~DT_TYPE_POLY_ALL;
	dtmd->data_types |= value;
}

static EnumPropertyItem *rna_DataTransferModifier_layers_select_src_itemf(bContext *C, PointerRNA *ptr, PropertyRNA *prop, bool *r_free)
{
	DataTransferModifierData *dtmd = (DataTransferModifierData *)ptr->data;
	EnumPropertyItem *item = NULL, tmp_item = {0};
	int totitem = 0;

	if (!C) {  /* needed for docs and i18n tools */
		return rna_enum_dt_layers_select_src_items;
	}

	/* No active here! */
	RNA_enum_items_add_value(&item, &totitem, rna_enum_dt_layers_select_src_items, DT_LAYERS_ALL_SRC);

	if (STREQ(RNA_property_identifier(prop), "layers_vgroup_select_src")) {
		Object *ob_src = dtmd->ob_source;

#if 0  /* XXX Don't think we want this in modifier version... */
		if (BKE_object_pose_armature_get(ob_src)) {
			RNA_enum_items_add_value(&item, &totitem, rna_enum_dt_layers_select_src_items, DT_LAYERS_VGROUP_SRC_BONE_SELECT);
			RNA_enum_items_add_value(&item, &totitem, rna_enum_dt_layers_select_src_items, DT_LAYERS_VGROUP_SRC_BONE_DEFORM);
		}
#endif

		if (ob_src) {
			bDeformGroup *dg;
			int i;

			RNA_enum_item_add_separator(&item, &totitem);

			for (i = 0, dg = ob_src->defbase.first; dg; i++, dg = dg->next) {
				tmp_item.value = i;
				tmp_item.identifier = tmp_item.name = dg->name;
				RNA_enum_item_add(&item, &totitem, &tmp_item);
			}
		}
	}
	else if (STREQ(RNA_property_identifier(prop), "layers_shapekey_select_src")) {
		/* TODO */
	}
	else if (STREQ(RNA_property_identifier(prop), "layers_uv_select_src")) {
		Object *ob_src = dtmd->ob_source;

		if (ob_src) {
			DerivedMesh *dm_src;
			CustomData *pdata;
			int num_data, i;

			/* XXX Is this OK? */
			dm_src = mesh_get_derived_final(dtmd->modifier.scene, ob_src, CD_MASK_BAREMESH | CD_MTEXPOLY);
			pdata = dm_src->getPolyDataLayout(dm_src);
			num_data = CustomData_number_of_layers(pdata, CD_MTEXPOLY);

			RNA_enum_item_add_separator(&item, &totitem);

			for (i = 0; i < num_data; i++) {
				tmp_item.value = i;
				tmp_item.identifier = tmp_item.name = CustomData_get_layer_name(pdata, CD_MTEXPOLY, i);
				RNA_enum_item_add(&item, &totitem, &tmp_item);
			}
		}
	}
	else if (STREQ(RNA_property_identifier(prop), "layers_vcol_select_src")) {
		Object *ob_src = dtmd->ob_source;

		if (ob_src) {
			DerivedMesh *dm_src;
			CustomData *ldata;
			int num_data, i;

			/* XXX Is this OK? */
			dm_src = mesh_get_derived_final(dtmd->modifier.scene, ob_src, CD_MASK_BAREMESH | CD_MLOOPCOL);
			ldata = dm_src->getLoopDataLayout(dm_src);
			num_data = CustomData_number_of_layers(ldata, CD_MLOOPCOL);

			RNA_enum_item_add_separator(&item, &totitem);

			for (i = 0; i < num_data; i++) {
				tmp_item.value = i;
				tmp_item.identifier = tmp_item.name = CustomData_get_layer_name(ldata, CD_MLOOPCOL, i);
				RNA_enum_item_add(&item, &totitem, &tmp_item);
			}
		}
	}

	RNA_enum_item_end(&item, &totitem);
	*r_free = true;

	return item;
}

static EnumPropertyItem *rna_DataTransferModifier_layers_select_dst_itemf(bContext *C, PointerRNA *ptr, PropertyRNA *prop, bool *r_free)
{
	DataTransferModifierData *dtmd = (DataTransferModifierData *)ptr->data;
	EnumPropertyItem *item = NULL, tmp_item = {0};
	int totitem = 0;

	if (!C) {  /* needed for docs and i18n tools */
		return rna_enum_dt_layers_select_dst_items;
	}

	/* No active here! */
	RNA_enum_items_add_value(&item, &totitem, rna_enum_dt_layers_select_dst_items, DT_LAYERS_NAME_DST);
	RNA_enum_items_add_value(&item, &totitem, rna_enum_dt_layers_select_dst_items, DT_LAYERS_INDEX_DST);

	if (STREQ(RNA_property_identifier(prop), "layers_vgroup_select_dst")) {
		/* Only list destination layers if we have a single source! */
		if (dtmd->layers_select_src[DT_MULTILAYER_INDEX_MDEFORMVERT] >= 0) {
			Object *ob_dst = CTX_data_active_object(C); /* XXX Is this OK? */

			if (ob_dst) {
				bDeformGroup *dg;
				int i;

				RNA_enum_item_add_separator(&item, &totitem);

				for (i = 0, dg = ob_dst->defbase.first; dg; i++, dg = dg->next) {
					tmp_item.value = i;
					tmp_item.identifier = tmp_item.name = dg->name;
					RNA_enum_item_add(&item, &totitem, &tmp_item);
				}
			}
		}
	}
	else if (STREQ(RNA_property_identifier(prop), "layers_shapekey_select_dst")) {
		/* TODO */
	}
	else if (STREQ(RNA_property_identifier(prop), "layers_uv_select_dst")) {
		/* Only list destination layers if we have a single source! */
		if (dtmd->layers_select_src[DT_MULTILAYER_INDEX_UV] >= 0) {
			Object *ob_dst = CTX_data_active_object(C); /* XXX Is this OK? */

			if (ob_dst && ob_dst->data) {
				Mesh *me_dst;
				CustomData *pdata;
				int num_data, i;

				me_dst = ob_dst->data;
				pdata = &me_dst->pdata;
				num_data = CustomData_number_of_layers(pdata, CD_MTEXPOLY);

				RNA_enum_item_add_separator(&item, &totitem);

				for (i = 0; i < num_data; i++) {
					tmp_item.value = i;
					tmp_item.identifier = tmp_item.name = CustomData_get_layer_name(pdata, CD_MTEXPOLY, i);
					RNA_enum_item_add(&item, &totitem, &tmp_item);
				}
			}
		}
	}
	else if (STREQ(RNA_property_identifier(prop), "layers_vcol_select_dst")) {
		/* Only list destination layers if we have a single source! */
		if (dtmd->layers_select_src[DT_MULTILAYER_INDEX_VCOL] >= 0) {
			Object *ob_dst = CTX_data_active_object(C); /* XXX Is this OK? */

			if (ob_dst && ob_dst->data) {
				Mesh *me_dst;
				CustomData *ldata;
				int num_data, i;

				me_dst = ob_dst->data;
				ldata = &me_dst->ldata;
				num_data = CustomData_number_of_layers(ldata, CD_MLOOPCOL);

				RNA_enum_item_add_separator(&item, &totitem);

				for (i = 0; i < num_data; i++) {
					tmp_item.value = i;
					tmp_item.identifier = tmp_item.name = CustomData_get_layer_name(ldata, CD_MLOOPCOL, i);
					RNA_enum_item_add(&item, &totitem, &tmp_item);
				}
			}
		}
	}


	RNA_enum_item_end(&item, &totitem);
	*r_free = true;

	return item;
}

static EnumPropertyItem *rna_DataTransferModifier_mix_mode_itemf(bContext *C, PointerRNA *ptr, PropertyRNA *UNUSED(prop), bool *r_free)
{
	DataTransferModifierData *dtmd = (DataTransferModifierData *)ptr->data;
	EnumPropertyItem *item = NULL;
	int totitem = 0;

	bool support_advanced_mixing, support_threshold;

	if (!C) {  /* needed for docs and i18n tools */
		return rna_enum_dt_mix_mode_items;
	}

	RNA_enum_items_add_value(&item, &totitem, rna_enum_dt_mix_mode_items, CDT_MIX_TRANSFER);

	BKE_object_data_transfer_get_dttypes_capacity(dtmd->data_types, &support_advanced_mixing, &support_threshold);

	if (support_threshold) {
		RNA_enum_items_add_value(&item, &totitem, rna_enum_dt_mix_mode_items, CDT_MIX_REPLACE_ABOVE_THRESHOLD);
		RNA_enum_items_add_value(&item, &totitem, rna_enum_dt_mix_mode_items, CDT_MIX_REPLACE_BELOW_THRESHOLD);
	}

	if (support_advanced_mixing) {
		RNA_enum_item_add_separator(&item, &totitem);
		RNA_enum_items_add_value(&item, &totitem, rna_enum_dt_mix_mode_items, CDT_MIX_MIX);
		RNA_enum_items_add_value(&item, &totitem, rna_enum_dt_mix_mode_items, CDT_MIX_ADD);
		RNA_enum_items_add_value(&item, &totitem, rna_enum_dt_mix_mode_items, CDT_MIX_SUB);
		RNA_enum_items_add_value(&item, &totitem, rna_enum_dt_mix_mode_items, CDT_MIX_MUL);
	}

	RNA_enum_item_end(&item, &totitem);
	*r_free = true;

	return item;
}

static void rna_CorrectiveSmoothModifier_update(Main *bmain, Scene *scene, PointerRNA *ptr)
{
	CorrectiveSmoothModifierData *csmd = (CorrectiveSmoothModifierData *)ptr->data;

	MEM_SAFE_FREE(csmd->delta_cache);

	rna_Modifier_update(bmain, scene, ptr);
}

static void rna_CorrectiveSmoothModifier_rest_source_update(Main *bmain, Scene *scene, PointerRNA *ptr)
{
	CorrectiveSmoothModifierData *csmd = (CorrectiveSmoothModifierData *)ptr->data;

	if (csmd->rest_source != MOD_CORRECTIVESMOOTH_RESTSOURCE_BIND) {
		MEM_SAFE_FREE(csmd->bind_coords);
		csmd->bind_coords_num = 0;
	}

	rna_CorrectiveSmoothModifier_update(bmain, scene, ptr);
}

static int rna_CorrectiveSmoothModifier_is_bind_get(PointerRNA *ptr)
{
	CorrectiveSmoothModifierData *csmd = (CorrectiveSmoothModifierData *)ptr->data;
	return (csmd->bind_coords != NULL);
}

#else

static PropertyRNA *rna_def_property_subdivision_common(StructRNA *srna, const char type[])
{
	static EnumPropertyItem prop_subdivision_type_items[] = {
		{0, "CATMULL_CLARK", 0, "Catmull-Clark", ""},
		{1, "SIMPLE", 0, "Simple", ""},
		{0, NULL, 0, NULL, NULL}
	};

	PropertyRNA *prop = RNA_def_property(srna, "subdivision_type", PROP_ENUM, PROP_NONE);
	RNA_def_property_enum_sdna(prop, NULL, type);
	RNA_def_property_enum_items(prop, prop_subdivision_type_items);
	RNA_def_property_ui_text(prop, "Subdivision Type", "Select type of subdivision algorithm");
	RNA_def_property_update(prop, 0, "rna_Modifier_update");

	return prop;
}

static void rna_def_modifier_subsurf(BlenderRNA *brna)
{
	StructRNA *srna;
	PropertyRNA *prop;

	srna = RNA_def_struct(brna, "SubsurfModifier", "Modifier");
	RNA_def_struct_ui_text(srna, "Subsurf Modifier", "Subdivision surface modifier");
	RNA_def_struct_sdna(srna, "SubsurfModifierData");
	RNA_def_struct_ui_icon(srna, ICON_MOD_SUBSURF);

	rna_def_property_subdivision_common(srna, "subdivType");

	/* see CCGSUBSURF_LEVEL_MAX for max limit */
	prop = RNA_def_property(srna, "levels", PROP_INT, PROP_UNSIGNED);
	RNA_def_property_int_sdna(prop, NULL, "levels");
	RNA_def_property_range(prop, 0, 11);
	RNA_def_property_ui_range(prop, 0, 6, 1, -1);
	RNA_def_property_ui_text(prop, "Levels", "Number of subdivisions to perform");
	RNA_def_property_update(prop, 0, "rna_Modifier_update");

	prop = RNA_def_property(srna, "render_levels", PROP_INT, PROP_UNSIGNED);
	RNA_def_property_int_sdna(prop, NULL, "renderLevels");
	RNA_def_property_range(prop, 0, 11);
	RNA_def_property_ui_range(prop, 0, 6, 1, -1);
	RNA_def_property_ui_text(prop, "Render Levels", "Number of subdivisions to perform when rendering");

	prop = RNA_def_property(srna, "show_only_control_edges", PROP_BOOLEAN, PROP_NONE);
	RNA_def_property_boolean_sdna(prop, NULL, "flags", eSubsurfModifierFlag_ControlEdges);
	RNA_def_property_ui_text(prop, "Optimal Display", "Skip drawing/rendering of interior subdivided edges");
	RNA_def_property_update(prop, 0, "rna_Modifier_update");
	
	prop = RNA_def_property(srna, "use_subsurf_uv", PROP_BOOLEAN, PROP_NONE);
	RNA_def_property_boolean_sdna(prop, NULL, "flags", eSubsurfModifierFlag_SubsurfUv);
	RNA_def_property_ui_text(prop, "Subdivide UVs", "Use subsurf to subdivide UVs");
	RNA_def_property_update(prop, 0, "rna_Modifier_update");

#ifdef WITH_OPENSUBDIV
	prop = RNA_def_property(srna, "use_opensubdiv", PROP_BOOLEAN, PROP_NONE);
	RNA_def_property_boolean_sdna(prop, NULL, "use_opensubdiv", 1);
	RNA_def_property_ui_text(prop, "Use OpenSubdiv", "Use OpenSubdiv for the subdivisions (viewport only)");
	RNA_def_property_update(prop, 0, "rna_Modifier_update");
#endif
}

static void rna_def_modifier_generic_map_info(StructRNA *srna)
{
	static EnumPropertyItem prop_texture_coordinates_items[] = {
		{MOD_DISP_MAP_LOCAL, "LOCAL", 0, "Local", "Use the local coordinate system for the texture coordinates"},
		{MOD_DISP_MAP_GLOBAL, "GLOBAL", 0, "Global", "Use the global coordinate system for the texture coordinates"},
		{MOD_DISP_MAP_OBJECT, "OBJECT", 0, "Object",
		 "Use the linked object's local coordinate system for the texture coordinates"},
		{MOD_DISP_MAP_UV, "UV", 0, "UV", "Use UV coordinates for the texture coordinates"},
		{0, NULL, 0, NULL, NULL}
	};

	PropertyRNA *prop;

	prop = RNA_def_property(srna, "texture", PROP_POINTER, PROP_NONE);
	RNA_def_property_ui_text(prop, "Texture", "");
	RNA_def_property_flag(prop, PROP_EDITABLE);
	RNA_def_property_update(prop, 0, "rna_Modifier_update");

	prop = RNA_def_property(srna, "texture_coords", PROP_ENUM, PROP_NONE);
	RNA_def_property_enum_sdna(prop, NULL, "texmapping");
	RNA_def_property_enum_items(prop, prop_texture_coordinates_items);
	RNA_def_property_ui_text(prop, "Texture Coordinates", "");
	RNA_def_property_update(prop, 0, "rna_Modifier_dependency_update");

	prop = RNA_def_property(srna, "uv_layer", PROP_STRING, PROP_NONE);
	RNA_def_property_string_sdna(prop, NULL, "uvlayer_name");
	RNA_def_property_ui_text(prop, "UV Map", "UV map name");
	RNA_def_property_string_funcs(prop, NULL, NULL, "rna_MappingInfoModifier_uvlayer_name_set");
	RNA_def_property_update(prop, 0, "rna_Modifier_update");

	prop = RNA_def_property(srna, "texture_coords_object", PROP_POINTER, PROP_NONE);
	RNA_def_property_pointer_sdna(prop, NULL, "map_object");
	RNA_def_property_ui_text(prop, "Texture Coordinate Object", "Object to set the texture coordinates");
	RNA_def_property_flag(prop, PROP_EDITABLE | PROP_ID_SELF_CHECK);
	RNA_def_property_update(prop, 0, "rna_Modifier_dependency_update");
}

static void rna_def_modifier_warp(BlenderRNA *brna)
{
	StructRNA *srna;
	PropertyRNA *prop;

	srna = RNA_def_struct(brna, "WarpModifier", "Modifier");
	RNA_def_struct_ui_text(srna, "Warp Modifier", "Warp modifier");
	RNA_def_struct_sdna(srna, "WarpModifierData");
	RNA_def_struct_ui_icon(srna, ICON_MOD_WARP);

	prop = RNA_def_property(srna, "object_from", PROP_POINTER, PROP_NONE);
	RNA_def_property_ui_text(prop, "From", "Object to transform from");
	RNA_def_property_flag(prop, PROP_EDITABLE | PROP_ID_SELF_CHECK);
	RNA_def_property_update(prop, 0, "rna_Modifier_dependency_update");

	prop = RNA_def_property(srna, "object_to", PROP_POINTER, PROP_NONE);
	RNA_def_property_ui_text(prop, "To", "Object to transform to");
	RNA_def_property_flag(prop, PROP_EDITABLE | PROP_ID_SELF_CHECK);
	RNA_def_property_update(prop, 0, "rna_Modifier_dependency_update");

	prop = RNA_def_property(srna, "strength", PROP_FLOAT, PROP_NONE);
	RNA_def_property_range(prop, -FLT_MAX, FLT_MAX);
	RNA_def_property_ui_range(prop, -100, 100, 10, 2);
	RNA_def_property_ui_text(prop, "Strength", "");
	RNA_def_property_update(prop, 0, "rna_Modifier_update");

	prop = RNA_def_property(srna, "falloff_type", PROP_ENUM, PROP_NONE);
	RNA_def_property_enum_items(prop, modifier_warp_falloff_items);
	RNA_def_property_ui_text(prop, "Falloff Type", "");
	RNA_def_property_translation_context(prop, BLT_I18NCONTEXT_ID_CURVE); /* Abusing id_curve :/ */
	RNA_def_property_update(prop, 0, "rna_Modifier_update");

	prop = RNA_def_property(srna, "falloff_radius", PROP_FLOAT, PROP_UNSIGNED | PROP_DISTANCE);
	RNA_def_property_ui_text(prop, "Radius", "Radius to apply");
	RNA_def_property_update(prop, 0, "rna_Modifier_update");

	prop = RNA_def_property(srna, "falloff_curve", PROP_POINTER, PROP_NONE);
	RNA_def_property_pointer_sdna(prop, NULL, "curfalloff");
	RNA_def_property_ui_text(prop, "Falloff Curve", "Custom Lamp Falloff Curve");
	RNA_def_property_update(prop, 0, "rna_Modifier_update");

	prop = RNA_def_property(srna, "use_volume_preserve", PROP_BOOLEAN, PROP_NONE);
	RNA_def_property_boolean_sdna(prop, NULL, "flag", MOD_WARP_VOLUME_PRESERVE);
	RNA_def_property_ui_text(prop, "Preserve Volume", "Preserve volume when rotations are used");
	RNA_def_property_update(prop, 0, "rna_Modifier_update");

	prop = RNA_def_property(srna, "vertex_group", PROP_STRING, PROP_NONE);
	RNA_def_property_string_sdna(prop, NULL, "defgrp_name");
	RNA_def_property_ui_text(prop, "Vertex Group", "Vertex group name for modulating the deform");
	RNA_def_property_string_funcs(prop, NULL, NULL, "rna_WarpModifier_defgrp_name_set");
	RNA_def_property_update(prop, 0, "rna_Modifier_update");

	rna_def_modifier_generic_map_info(srna);
}

static void rna_def_modifier_multires(BlenderRNA *brna)
{
	StructRNA *srna;
	PropertyRNA *prop;

	srna = RNA_def_struct(brna, "MultiresModifier", "Modifier");
	RNA_def_struct_ui_text(srna, "Multires Modifier", "Multiresolution mesh modifier");
	RNA_def_struct_sdna(srna, "MultiresModifierData");
	RNA_def_struct_ui_icon(srna, ICON_MOD_MULTIRES);

	prop = rna_def_property_subdivision_common(srna, "simple");
	RNA_def_property_enum_funcs(prop, NULL, "rna_MultiresModifier_type_set", NULL);

	prop = RNA_def_property(srna, "levels", PROP_INT, PROP_UNSIGNED);
	RNA_def_property_int_sdna(prop, NULL, "lvl");
	RNA_def_property_ui_text(prop, "Levels", "Number of subdivisions to use in the viewport");
	RNA_def_property_int_funcs(prop, NULL, NULL, "rna_MultiresModifier_level_range");
	RNA_def_property_update(prop, 0, "rna_Modifier_update");

	prop = RNA_def_property(srna, "sculpt_levels", PROP_INT, PROP_UNSIGNED);
	RNA_def_property_int_sdna(prop, NULL, "sculptlvl");
	RNA_def_property_ui_text(prop, "Sculpt Levels", "Number of subdivisions to use in sculpt mode");
	RNA_def_property_int_funcs(prop, NULL, NULL, "rna_MultiresModifier_level_range");
	RNA_def_property_update(prop, 0, "rna_Modifier_update");

	prop = RNA_def_property(srna, "render_levels", PROP_INT, PROP_UNSIGNED);
	RNA_def_property_int_sdna(prop, NULL, "renderlvl");
	RNA_def_property_ui_text(prop, "Render Levels", "The subdivision level visible at render time");
	RNA_def_property_int_funcs(prop, NULL, NULL, "rna_MultiresModifier_level_range");

	prop = RNA_def_property(srna, "total_levels", PROP_INT, PROP_UNSIGNED);
	RNA_def_property_int_sdna(prop, NULL, "totlvl");
	RNA_def_property_clear_flag(prop, PROP_EDITABLE);
	RNA_def_property_ui_text(prop, "Total Levels", "Number of subdivisions for which displacements are stored");

	prop = RNA_def_property(srna, "is_external", PROP_BOOLEAN, PROP_NONE);
	RNA_def_property_clear_flag(prop, PROP_EDITABLE);
	RNA_def_property_boolean_funcs(prop, "rna_MultiresModifier_external_get", NULL);
	RNA_def_property_ui_text(prop, "External",
	                         "Store multires displacements outside the .blend file, to save memory");

	prop = RNA_def_property(srna, "filepath", PROP_STRING, PROP_FILEPATH);
	RNA_def_property_string_funcs(prop, "rna_MultiresModifier_filepath_get", "rna_MultiresModifier_filepath_length",
	                              "rna_MultiresModifier_filepath_set");
	RNA_def_property_ui_text(prop, "File Path", "Path to external displacements file");
	RNA_def_property_update(prop, 0, "rna_Modifier_update");

	prop = RNA_def_property(srna, "show_only_control_edges", PROP_BOOLEAN, PROP_NONE);
	RNA_def_property_boolean_sdna(prop, NULL, "flags", eMultiresModifierFlag_ControlEdges);
	RNA_def_property_ui_text(prop, "Optimal Display", "Skip drawing/rendering of interior subdivided edges");
	RNA_def_property_update(prop, 0, "rna_Modifier_update");

	prop = RNA_def_property(srna, "use_subsurf_uv", PROP_BOOLEAN, PROP_NONE);
	RNA_def_property_boolean_negative_sdna(prop, NULL, "flags", eMultiresModifierFlag_PlainUv);
	RNA_def_property_ui_text(prop, "Subdivide UVs", "Use subsurf to subdivide UVs");
	RNA_def_property_update(prop, 0, "rna_Modifier_update");
}

static void rna_def_modifier_lattice(BlenderRNA *brna)
{
	StructRNA *srna;
	PropertyRNA *prop;

	srna = RNA_def_struct(brna, "LatticeModifier", "Modifier");
	RNA_def_struct_ui_text(srna, "Lattice Modifier", "Lattice deformation modifier");
	RNA_def_struct_sdna(srna, "LatticeModifierData");
	RNA_def_struct_ui_icon(srna, ICON_MOD_LATTICE);

	prop = RNA_def_property(srna, "object", PROP_POINTER, PROP_NONE);
	RNA_def_property_ui_text(prop, "Object", "Lattice object to deform with");
	RNA_def_property_pointer_funcs(prop, NULL, "rna_LatticeModifier_object_set", NULL, "rna_Lattice_object_poll");
	RNA_def_property_flag(prop, PROP_EDITABLE | PROP_ID_SELF_CHECK);
	RNA_def_property_update(prop, 0, "rna_Modifier_dependency_update");

	prop = RNA_def_property(srna, "vertex_group", PROP_STRING, PROP_NONE);
	RNA_def_property_string_sdna(prop, NULL, "name");
	RNA_def_property_ui_text(prop, "Vertex Group",
	                         "Name of Vertex Group which determines influence of modifier per point");
	RNA_def_property_string_funcs(prop, NULL, NULL, "rna_LatticeModifier_name_set");
	RNA_def_property_update(prop, 0, "rna_Modifier_update");
	
	prop = RNA_def_property(srna, "strength", PROP_FLOAT, PROP_NONE);
	RNA_def_property_range(prop, -FLT_MAX, FLT_MAX);
	RNA_def_property_ui_range(prop, 0, 1, 10, 2);
	RNA_def_property_ui_text(prop, "Strength", "Strength of modifier effect");
	RNA_def_property_update(prop, 0, "rna_Modifier_update");
}

static void rna_def_modifier_curve(BlenderRNA *brna)
{
	StructRNA *srna;
	PropertyRNA *prop;

	static EnumPropertyItem prop_deform_axis_items[] = {
		{MOD_CURVE_POSX, "POS_X", 0, "X", ""},
		{MOD_CURVE_POSY, "POS_Y", 0, "Y", ""},
		{MOD_CURVE_POSZ, "POS_Z", 0, "Z", ""},
		{MOD_CURVE_NEGX, "NEG_X", 0, "-X", ""},
		{MOD_CURVE_NEGY, "NEG_Y", 0, "-Y", ""},
		{MOD_CURVE_NEGZ, "NEG_Z", 0, "-Z", ""},
		{0, NULL, 0, NULL, NULL}
	};

	srna = RNA_def_struct(brna, "CurveModifier", "Modifier");
	RNA_def_struct_ui_text(srna, "Curve Modifier", "Curve deformation modifier");
	RNA_def_struct_sdna(srna, "CurveModifierData");
	RNA_def_struct_ui_icon(srna, ICON_MOD_CURVE);

	prop = RNA_def_property(srna, "object", PROP_POINTER, PROP_NONE);
	RNA_def_property_ui_text(prop, "Object", "Curve object to deform with");
	RNA_def_property_pointer_funcs(prop, NULL, "rna_CurveModifier_object_set", NULL, "rna_Curve_object_poll");
	RNA_def_property_flag(prop, PROP_EDITABLE | PROP_ID_SELF_CHECK);
	RNA_def_property_update(prop, 0, "rna_CurveModifier_dependency_update");

	prop = RNA_def_property(srna, "vertex_group", PROP_STRING, PROP_NONE);
	RNA_def_property_string_sdna(prop, NULL, "name");
	RNA_def_property_ui_text(prop, "Vertex Group",
	                         "Name of Vertex Group which determines influence of modifier per point");
	RNA_def_property_string_funcs(prop, NULL, NULL, "rna_CurveModifier_name_set");
	RNA_def_property_update(prop, 0, "rna_Modifier_update");

	prop = RNA_def_property(srna, "deform_axis", PROP_ENUM, PROP_NONE);
	RNA_def_property_enum_sdna(prop, NULL, "defaxis");
	RNA_def_property_enum_items(prop, prop_deform_axis_items);
	RNA_def_property_ui_text(prop, "Deform Axis", "The axis that the curve deforms along");
	RNA_def_property_update(prop, 0, "rna_Modifier_update");
}

static void rna_def_modifier_build(BlenderRNA *brna)
{
	StructRNA *srna;
	PropertyRNA *prop;

	srna = RNA_def_struct(brna, "BuildModifier", "Modifier");
	RNA_def_struct_ui_text(srna, "Build Modifier", "Build effect modifier");
	RNA_def_struct_sdna(srna, "BuildModifierData");
	RNA_def_struct_ui_icon(srna, ICON_MOD_BUILD);

	prop = RNA_def_property(srna, "frame_start", PROP_FLOAT, PROP_TIME);
	RNA_def_property_float_sdna(prop, NULL, "start");
	RNA_def_property_range(prop, MINAFRAMEF, MAXFRAMEF);
	RNA_def_property_ui_text(prop, "Start", "Start frame of the effect");
	RNA_def_property_update(prop, 0, "rna_Modifier_update");

	prop = RNA_def_property(srna, "frame_duration", PROP_FLOAT, PROP_TIME);
	RNA_def_property_float_sdna(prop, NULL, "length");
	RNA_def_property_range(prop, 1, MAXFRAMEF);
	RNA_def_property_ui_text(prop, "Length", "Total time the build effect requires");
	RNA_def_property_update(prop, 0, "rna_Modifier_update");

	prop = RNA_def_property(srna, "use_reverse", PROP_BOOLEAN, PROP_NONE);
	RNA_def_property_boolean_sdna(prop, NULL, "flag", MOD_BUILD_FLAG_REVERSE);
	RNA_def_property_ui_text(prop, "Reversed", "Deconstruct the mesh instead of building it");
	RNA_def_property_update(prop, 0, "rna_Modifier_update");
	
	prop = RNA_def_property(srna, "use_random_order", PROP_BOOLEAN, PROP_NONE);
	RNA_def_property_boolean_sdna(prop, NULL, "flag", MOD_BUILD_FLAG_RANDOMIZE);
	RNA_def_property_ui_text(prop, "Randomize", "Randomize the faces or edges during build");
	RNA_def_property_update(prop, 0, "rna_Modifier_update");

	prop = RNA_def_property(srna, "seed", PROP_INT, PROP_NONE);
	RNA_def_property_range(prop, 1, MAXFRAMEF);
	RNA_def_property_ui_text(prop, "Seed", "Seed for random if used");
	RNA_def_property_update(prop, 0, "rna_Modifier_update");
}

static void rna_def_modifier_mirror(BlenderRNA *brna)
{
	StructRNA *srna;
	PropertyRNA *prop;

	srna = RNA_def_struct(brna, "MirrorModifier", "Modifier");
	RNA_def_struct_ui_text(srna, "Mirror Modifier", "Mirroring modifier");
	RNA_def_struct_sdna(srna, "MirrorModifierData");
	RNA_def_struct_ui_icon(srna, ICON_MOD_MIRROR);

	prop = RNA_def_property(srna, "use_x", PROP_BOOLEAN, PROP_NONE);
	RNA_def_property_boolean_sdna(prop, NULL, "flag", MOD_MIR_AXIS_X);
	RNA_def_property_ui_text(prop, "X", "Enable X axis mirror");
	RNA_def_property_update(prop, 0, "rna_Modifier_update");

	prop = RNA_def_property(srna, "use_y", PROP_BOOLEAN, PROP_NONE);
	RNA_def_property_boolean_sdna(prop, NULL, "flag", MOD_MIR_AXIS_Y);
	RNA_def_property_ui_text(prop, "Y", "Enable Y axis mirror");
	RNA_def_property_update(prop, 0, "rna_Modifier_update");

	prop = RNA_def_property(srna, "use_z", PROP_BOOLEAN, PROP_NONE);
	RNA_def_property_boolean_sdna(prop, NULL, "flag", MOD_MIR_AXIS_Z);
	RNA_def_property_ui_text(prop, "Z", "Enable Z axis mirror");
	RNA_def_property_update(prop, 0, "rna_Modifier_update");

	prop = RNA_def_property(srna, "use_clip", PROP_BOOLEAN, PROP_NONE);
	RNA_def_property_boolean_sdna(prop, NULL, "flag", MOD_MIR_CLIPPING);
	RNA_def_property_ui_text(prop, "Clip", "Prevent vertices from going through the mirror during transform");
	RNA_def_property_update(prop, 0, "rna_Modifier_update");

	prop = RNA_def_property(srna, "use_mirror_vertex_groups", PROP_BOOLEAN, PROP_NONE);
	RNA_def_property_boolean_sdna(prop, NULL, "flag", MOD_MIR_VGROUP);
	RNA_def_property_ui_text(prop, "Mirror Vertex Groups", "Mirror vertex groups (e.g. .R->.L)");
	RNA_def_property_update(prop, 0, "rna_Modifier_update");
	
	prop = RNA_def_property(srna, "use_mirror_merge", PROP_BOOLEAN, PROP_NONE);
	RNA_def_property_boolean_negative_sdna(prop, NULL, "flag", MOD_MIR_NO_MERGE);
	RNA_def_property_ui_text(prop, "Merge Vertices", "Merge vertices within the merge threshold");
	RNA_def_property_update(prop, 0, "rna_Modifier_update");

	prop = RNA_def_property(srna, "use_mirror_u", PROP_BOOLEAN, PROP_NONE);
	RNA_def_property_boolean_sdna(prop, NULL, "flag", MOD_MIR_MIRROR_U);
	RNA_def_property_ui_text(prop, "Mirror U", "Mirror the U texture coordinate around the 0.5 point");
	RNA_def_property_update(prop, 0, "rna_Modifier_update");

	prop = RNA_def_property(srna, "use_mirror_v", PROP_BOOLEAN, PROP_NONE);
	RNA_def_property_boolean_sdna(prop, NULL, "flag", MOD_MIR_MIRROR_V);
	RNA_def_property_ui_text(prop, "Mirror V", "Mirror the V texture coordinate around the 0.5 point");
	RNA_def_property_update(prop, 0, "rna_Modifier_update");

	prop = RNA_def_property(srna, "merge_threshold", PROP_FLOAT, PROP_DISTANCE);
	RNA_def_property_float_sdna(prop, NULL, "tolerance");
	RNA_def_property_range(prop, 0, FLT_MAX);
	RNA_def_property_ui_range(prop, 0, 1, 0.01, 6);
	RNA_def_property_ui_text(prop, "Merge Limit", "Distance within which mirrored vertices are merged");
	RNA_def_property_update(prop, 0, "rna_Modifier_update");

	prop = RNA_def_property(srna, "mirror_object", PROP_POINTER, PROP_NONE);
	RNA_def_property_pointer_sdna(prop, NULL, "mirror_ob");
	RNA_def_property_ui_text(prop, "Mirror Object", "Object to use as mirror");
	RNA_def_property_flag(prop, PROP_EDITABLE | PROP_ID_SELF_CHECK);
	RNA_def_property_update(prop, 0, "rna_Modifier_dependency_update");
}

static void rna_def_modifier_decimate(BlenderRNA *brna)
{
	static EnumPropertyItem modifier_decim_mode_items[] = {
		{MOD_DECIM_MODE_COLLAPSE, "COLLAPSE", 0, "Collapse", "Use edge collapsing"},
		{MOD_DECIM_MODE_UNSUBDIV, "UNSUBDIV", 0, "Un-Subdivide", "Use un-subdivide face reduction"},
		{MOD_DECIM_MODE_DISSOLVE, "DISSOLVE", 0, "Planar", "Dissolve geometry to form planar polygons"},
		{0, NULL, 0, NULL, NULL}
	};

	StructRNA *srna;
	PropertyRNA *prop;

	srna = RNA_def_struct(brna, "DecimateModifier", "Modifier");
	RNA_def_struct_ui_text(srna, "Decimate Modifier", "Decimation modifier");
	RNA_def_struct_sdna(srna, "DecimateModifierData");
	RNA_def_struct_ui_icon(srna, ICON_MOD_DECIM);

	prop = RNA_def_property(srna, "decimate_type", PROP_ENUM, PROP_NONE);
	RNA_def_property_enum_sdna(prop, NULL, "mode");
	RNA_def_property_enum_items(prop, modifier_decim_mode_items);
	RNA_def_property_ui_text(prop, "Mode", "");
	RNA_def_property_update(prop, 0, "rna_Modifier_update");

	/* (mode == MOD_DECIM_MODE_COLLAPSE) */
	prop = RNA_def_property(srna, "ratio", PROP_FLOAT, PROP_FACTOR);
	RNA_def_property_float_sdna(prop, NULL, "percent");
	RNA_def_property_range(prop, 0, 1);
	RNA_def_property_ui_range(prop, 0, 1, 1, 4);
	RNA_def_property_ui_text(prop, "Ratio", "Ratio of triangles to reduce to (collapse only)");
	RNA_def_property_update(prop, 0, "rna_Modifier_update");

	/* (mode == MOD_DECIM_MODE_UNSUBDIV) */
	prop = RNA_def_property(srna, "iterations", PROP_INT, PROP_UNSIGNED);
	RNA_def_property_int_sdna(prop, NULL, "iter");
	RNA_def_property_range(prop, 0, SHRT_MAX);
	RNA_def_property_ui_range(prop, 0, 100, 1, -1);
	RNA_def_property_ui_text(prop, "Iterations", "Number of times reduce the geometry (unsubdivide only)");
	RNA_def_property_update(prop, 0, "rna_Modifier_update");

	/* (mode == MOD_DECIM_MODE_DISSOLVE) */
	prop = RNA_def_property(srna, "angle_limit", PROP_FLOAT, PROP_ANGLE);
	RNA_def_property_float_sdna(prop, NULL, "angle");
	RNA_def_property_range(prop, 0, DEG2RAD(180));
	RNA_def_property_ui_range(prop, 0, DEG2RAD(180), 10, 2);
	RNA_def_property_ui_text(prop, "Angle Limit", "Only dissolve angles below this (planar only)");
	RNA_def_property_update(prop, 0, "rna_Modifier_update");

	/* (mode == MOD_DECIM_MODE_COLLAPSE) */
	prop = RNA_def_property(srna, "vertex_group", PROP_STRING, PROP_NONE);
	RNA_def_property_string_sdna(prop, NULL, "defgrp_name");
	RNA_def_property_ui_text(prop, "Vertex Group", "Vertex group name (collapse only)");
	RNA_def_property_string_funcs(prop, NULL, NULL, "rna_DecimateModifier_defgrp_name_set");
	RNA_def_property_update(prop, 0, "rna_Modifier_update");

	prop = RNA_def_property(srna, "invert_vertex_group", PROP_BOOLEAN, PROP_NONE);
	RNA_def_property_boolean_sdna(prop, NULL, "flag", MOD_DECIM_FLAG_INVERT_VGROUP);
	RNA_def_property_ui_text(prop, "Invert", "Invert vertex group influence (collapse only)");
	RNA_def_property_update(prop, 0, "rna_Modifier_update");

	prop = RNA_def_property(srna, "use_collapse_triangulate", PROP_BOOLEAN, PROP_NONE);
	RNA_def_property_boolean_sdna(prop, NULL, "flag", MOD_DECIM_FLAG_TRIANGULATE);
	RNA_def_property_ui_text(prop, "Triangulate", "Keep triangulated faces resulting from decimation (collapse only)");
	RNA_def_property_update(prop, 0, "rna_Modifier_update");

	prop = RNA_def_property(srna, "use_symmetry", PROP_BOOLEAN, PROP_NONE);
	RNA_def_property_boolean_sdna(prop, NULL, "flag", MOD_DECIM_FLAG_SYMMETRY);
	RNA_def_property_ui_text(prop, "Symmetry", "Maintain symmetry on an axis");
	RNA_def_property_update(prop, 0, "rna_Modifier_update");

	prop = RNA_def_property(srna, "symmetry_axis", PROP_ENUM, PROP_NONE);
	RNA_def_property_enum_sdna(prop, NULL, "symmetry_axis");
	RNA_def_property_enum_items(prop, rna_enum_axis_xyz_items);
	RNA_def_property_ui_text(prop, "Axis", "Axis of symmetry");
	RNA_def_property_update(prop, 0, "rna_Modifier_update");

	prop = RNA_def_property(srna, "vertex_group_factor", PROP_FLOAT, PROP_NONE);
	RNA_def_property_float_sdna(prop, NULL, "defgrp_factor");
	RNA_def_property_range(prop, 0, 1000);
	RNA_def_property_ui_range(prop, 0, 10, 1, 4);
	RNA_def_property_ui_text(prop, "Factor", "Vertex group strength");
	RNA_def_property_update(prop, 0, "rna_Modifier_update");
	/* end collapse-only option */

	/* (mode == MOD_DECIM_MODE_DISSOLVE) */
	prop = RNA_def_property(srna, "use_dissolve_boundaries", PROP_BOOLEAN, PROP_NONE);
	RNA_def_property_boolean_sdna(prop, NULL, "flag", MOD_DECIM_FLAG_ALL_BOUNDARY_VERTS);
	RNA_def_property_ui_text(prop, "All Boundaries", "Dissolve all vertices inbetween face boundaries (planar only)");
	RNA_def_property_update(prop, 0, "rna_Modifier_update");

	prop = RNA_def_property(srna, "delimit", PROP_ENUM, PROP_NONE);
	RNA_def_property_flag(prop, PROP_ENUM_FLAG); /* important to run before default set */
	RNA_def_property_enum_items(prop, rna_enum_mesh_delimit_mode_items);
	RNA_def_property_ui_text(prop, "Delimit", "Limit merging geometry");
	RNA_def_property_update(prop, 0, "rna_Modifier_update");

	/* end dissolve-only option */



	/* all modes use this */
	prop = RNA_def_property(srna, "face_count", PROP_INT, PROP_NONE);
	RNA_def_property_clear_flag(prop, PROP_EDITABLE);
	RNA_def_property_ui_text(prop, "Face Count", "The current number of faces in the decimated mesh");
}

static void rna_def_modifier_wave(BlenderRNA *brna)
{
	StructRNA *srna;
	PropertyRNA *prop;

	srna = RNA_def_struct(brna, "WaveModifier", "Modifier");
	RNA_def_struct_ui_text(srna, "Wave Modifier", "Wave effect modifier");
	RNA_def_struct_sdna(srna, "WaveModifierData");
	RNA_def_struct_ui_icon(srna, ICON_MOD_WAVE);

	prop = RNA_def_property(srna, "use_x", PROP_BOOLEAN, PROP_NONE);
	RNA_def_property_boolean_sdna(prop, NULL, "flag", MOD_WAVE_X);
	RNA_def_property_ui_text(prop, "X", "X axis motion");
	RNA_def_property_update(prop, 0, "rna_Modifier_update");

	prop = RNA_def_property(srna, "use_y", PROP_BOOLEAN, PROP_NONE);
	RNA_def_property_boolean_sdna(prop, NULL, "flag", MOD_WAVE_Y);
	RNA_def_property_ui_text(prop, "Y", "Y axis motion");
	RNA_def_property_update(prop, 0, "rna_Modifier_update");

	prop = RNA_def_property(srna, "use_cyclic", PROP_BOOLEAN, PROP_NONE);
	RNA_def_property_boolean_sdna(prop, NULL, "flag", MOD_WAVE_CYCL);
	RNA_def_property_ui_text(prop, "Cyclic", "Cyclic wave effect");
	RNA_def_property_update(prop, 0, "rna_Modifier_update");

	prop = RNA_def_property(srna, "use_normal", PROP_BOOLEAN, PROP_NONE);
	RNA_def_property_boolean_sdna(prop, NULL, "flag", MOD_WAVE_NORM);
	RNA_def_property_ui_text(prop, "Normals", "Displace along normals");
	RNA_def_property_update(prop, 0, "rna_Modifier_update");

	prop = RNA_def_property(srna, "use_normal_x", PROP_BOOLEAN, PROP_NONE);
	RNA_def_property_boolean_sdna(prop, NULL, "flag", MOD_WAVE_NORM_X);
	RNA_def_property_ui_text(prop, "X Normal", "Enable displacement along the X normal");
	RNA_def_property_update(prop, 0, "rna_Modifier_update");

	prop = RNA_def_property(srna, "use_normal_y", PROP_BOOLEAN, PROP_NONE);
	RNA_def_property_boolean_sdna(prop, NULL, "flag", MOD_WAVE_NORM_Y);
	RNA_def_property_ui_text(prop, "Y Normal", "Enable displacement along the Y normal");
	RNA_def_property_update(prop, 0, "rna_Modifier_update");

	prop = RNA_def_property(srna, "use_normal_z", PROP_BOOLEAN, PROP_NONE);
	RNA_def_property_boolean_sdna(prop, NULL, "flag", MOD_WAVE_NORM_Z);
	RNA_def_property_ui_text(prop, "Z Normal", "Enable displacement along the Z normal");
	RNA_def_property_update(prop, 0, "rna_Modifier_update");

	prop = RNA_def_property(srna, "time_offset", PROP_FLOAT, PROP_NONE);
	RNA_def_property_float_sdna(prop, NULL, "timeoffs");
	RNA_def_property_range(prop, MINAFRAMEF, MAXFRAMEF);
	RNA_def_property_ui_text(prop, "Time Offset",
	                         "Either the starting frame (for positive speed) or ending frame (for negative speed.)");
	RNA_def_property_update(prop, 0, "rna_Modifier_update");

	prop = RNA_def_property(srna, "lifetime", PROP_FLOAT, PROP_TIME);
	RNA_def_property_float_sdna(prop, NULL, "lifetime");
	RNA_def_property_range(prop, MINAFRAMEF, MAXFRAMEF);
	RNA_def_property_ui_text(prop, "Lifetime",  "Lifetime of the wave in frames, zero means infinite");
	RNA_def_property_update(prop, 0, "rna_Modifier_update");

	prop = RNA_def_property(srna, "damping_time", PROP_FLOAT, PROP_TIME);
	RNA_def_property_float_sdna(prop, NULL, "damp");
	RNA_def_property_range(prop, MINAFRAMEF, MAXFRAMEF);
	RNA_def_property_ui_text(prop, "Damping Time",  "Number of frames in which the wave damps out after it dies");
	RNA_def_property_update(prop, 0, "rna_Modifier_update");

	prop = RNA_def_property(srna, "falloff_radius", PROP_FLOAT, PROP_DISTANCE);
	RNA_def_property_float_sdna(prop, NULL, "falloff");
	RNA_def_property_range(prop, 0, FLT_MAX);
	RNA_def_property_ui_range(prop, 0, 100, 100, 2);
	RNA_def_property_ui_text(prop, "Falloff Radius",  "Distance after which it fades out");
	RNA_def_property_update(prop, 0, "rna_Modifier_update");

	prop = RNA_def_property(srna, "start_position_x", PROP_FLOAT, PROP_DISTANCE);
	RNA_def_property_float_sdna(prop, NULL, "startx");
	RNA_def_property_range(prop, -FLT_MAX, FLT_MAX);
	RNA_def_property_ui_range(prop, -100, 100, 100, 2);
	RNA_def_property_ui_text(prop, "Start Position X",  "X coordinate of the start position");
	RNA_def_property_update(prop, 0, "rna_Modifier_update");

	prop = RNA_def_property(srna, "start_position_y", PROP_FLOAT, PROP_DISTANCE);
	RNA_def_property_float_sdna(prop, NULL, "starty");
	RNA_def_property_range(prop, -FLT_MAX, FLT_MAX);
	RNA_def_property_ui_range(prop, -100, 100, 100, 2);
	RNA_def_property_ui_text(prop, "Start Position Y",  "Y coordinate of the start position");
	RNA_def_property_update(prop, 0, "rna_Modifier_update");

	prop = RNA_def_property(srna, "start_position_object", PROP_POINTER, PROP_NONE);
	RNA_def_property_pointer_sdna(prop, NULL, "objectcenter");
	RNA_def_property_ui_text(prop, "Start Position Object", "Object which defines the wave center");
	RNA_def_property_flag(prop, PROP_EDITABLE | PROP_ID_SELF_CHECK);
	RNA_def_property_update(prop, 0, "rna_Modifier_dependency_update");

	prop = RNA_def_property(srna, "vertex_group", PROP_STRING, PROP_NONE);
	RNA_def_property_string_sdna(prop, NULL, "defgrp_name");
	RNA_def_property_ui_text(prop, "Vertex Group", "Vertex group name for modulating the wave");
	RNA_def_property_string_funcs(prop, NULL, NULL, "rna_WaveModifier_defgrp_name_set");
	RNA_def_property_update(prop, 0, "rna_Modifier_update");

	prop = RNA_def_property(srna, "speed", PROP_FLOAT, PROP_NONE);
	RNA_def_property_range(prop, -FLT_MAX, FLT_MAX);
	RNA_def_property_ui_range(prop, -1, 1, 10, 2);
	RNA_def_property_ui_text(prop, "Speed", "Speed of the wave, towards the starting point when negative");
	RNA_def_property_update(prop, 0, "rna_Modifier_update");

	prop = RNA_def_property(srna, "height", PROP_FLOAT, PROP_DISTANCE);
	RNA_def_property_range(prop, -FLT_MAX, FLT_MAX);
	RNA_def_property_ui_range(prop, -2, 2, 10, 2);
	RNA_def_property_ui_text(prop, "Height", "Height of the wave");
	RNA_def_property_update(prop, 0, "rna_Modifier_update");

	prop = RNA_def_property(srna, "width", PROP_FLOAT, PROP_DISTANCE);
	RNA_def_property_range(prop, 0, FLT_MAX);
	RNA_def_property_ui_range(prop, 0, 5, 10, 2);
	RNA_def_property_ui_text(prop, "Width", "Distance between the waves");
	RNA_def_property_update(prop, 0, "rna_Modifier_update");

	prop = RNA_def_property(srna, "narrowness", PROP_FLOAT, PROP_DISTANCE);
	RNA_def_property_float_sdna(prop, NULL, "narrow");
	RNA_def_property_range(prop, 0, FLT_MAX);
	RNA_def_property_ui_range(prop, 0, 10, 10, 2);
	RNA_def_property_ui_text(prop, "Narrowness",
	                         "Distance between the top and the base of a wave, the higher the value, "
	                         "the more narrow the wave");
	RNA_def_property_update(prop, 0, "rna_Modifier_update");

	rna_def_modifier_generic_map_info(srna);
}

static void rna_def_modifier_armature(BlenderRNA *brna)
{
	StructRNA *srna;
	PropertyRNA *prop;

	srna = RNA_def_struct(brna, "ArmatureModifier", "Modifier");
	RNA_def_struct_ui_text(srna, "Armature Modifier", "Armature deformation modifier");
	RNA_def_struct_sdna(srna, "ArmatureModifierData");
	RNA_def_struct_ui_icon(srna, ICON_MOD_ARMATURE);

	prop = RNA_def_property(srna, "object", PROP_POINTER, PROP_NONE);
	RNA_def_property_ui_text(prop, "Object", "Armature object to deform with");
	RNA_def_property_pointer_funcs(prop, NULL, "rna_ArmatureModifier_object_set", NULL, "rna_Armature_object_poll");
	RNA_def_property_flag(prop, PROP_EDITABLE | PROP_ID_SELF_CHECK);
	RNA_def_property_update(prop, 0, "rna_Modifier_dependency_update");

	prop = RNA_def_property(srna, "use_bone_envelopes", PROP_BOOLEAN, PROP_NONE);
	RNA_def_property_boolean_sdna(prop, NULL, "deformflag", ARM_DEF_ENVELOPE);
	RNA_def_property_ui_text(prop, "Use Bone Envelopes", "Bind Bone envelopes to armature modifier");
	RNA_def_property_update(prop, 0, "rna_Modifier_update");

	prop = RNA_def_property(srna, "use_vertex_groups", PROP_BOOLEAN, PROP_NONE);
	RNA_def_property_boolean_sdna(prop, NULL, "deformflag", ARM_DEF_VGROUP);
	RNA_def_property_ui_text(prop, "Use Vertex Groups", "Bind vertex groups to armature modifier");
	RNA_def_property_update(prop, 0, "rna_Modifier_update");
	
	prop = RNA_def_property(srna, "use_deform_preserve_volume", PROP_BOOLEAN, PROP_NONE);
	RNA_def_property_boolean_sdna(prop, NULL, "deformflag", ARM_DEF_QUATERNION);
	RNA_def_property_ui_text(prop, "Preserve Volume", "Deform rotation interpolation with quaternions");
	RNA_def_property_update(prop, 0, "rna_Modifier_update");

	prop = RNA_def_property(srna, "use_multi_modifier", PROP_BOOLEAN, PROP_NONE);
	RNA_def_property_boolean_sdna(prop, NULL, "multi", 0);
	RNA_def_property_ui_text(prop, "Multi Modifier",
	                         "Use same input as previous modifier, and mix results using overall vgroup");
	RNA_def_property_update(prop, 0, "rna_Modifier_update");
	
	prop = RNA_def_property(srna, "vertex_group", PROP_STRING, PROP_NONE);
	RNA_def_property_string_sdna(prop, NULL, "defgrp_name");
	RNA_def_property_ui_text(prop, "Vertex Group",
	                         "Name of Vertex Group which determines influence of modifier per point");
	RNA_def_property_string_funcs(prop, NULL, NULL, "rna_ArmatureModifier_defgrp_name_set");
	RNA_def_property_update(prop, 0, "rna_Modifier_update");

	prop = RNA_def_property(srna, "invert_vertex_group", PROP_BOOLEAN, PROP_NONE);
	RNA_def_property_boolean_sdna(prop, NULL, "deformflag", ARM_DEF_INVERT_VGROUP);
	RNA_def_property_ui_text(prop, "Invert", "Invert vertex group influence");
	RNA_def_property_update(prop, 0, "rna_Modifier_update");
}

static void rna_def_modifier_hook(BlenderRNA *brna)
{
	StructRNA *srna;
	PropertyRNA *prop;

	srna = RNA_def_struct(brna, "HookModifier", "Modifier");
	RNA_def_struct_ui_text(srna, "Hook Modifier", "Hook modifier to modify the location of vertices");
	RNA_def_struct_sdna(srna, "HookModifierData");
	RNA_def_struct_ui_icon(srna, ICON_HOOK);

	prop = RNA_def_property(srna, "strength", PROP_FLOAT, PROP_NONE);
	RNA_def_property_float_sdna(prop, NULL, "force");
	RNA_def_property_range(prop, 0, 1);
	RNA_def_property_ui_text(prop, "Strength",  "Relative force of the hook");
	RNA_def_property_update(prop, 0, "rna_Modifier_update");

	prop = RNA_def_property(srna, "falloff_type", PROP_ENUM, PROP_NONE);
	RNA_def_property_enum_items(prop, modifier_warp_falloff_items);  /* share the enum */
	RNA_def_property_ui_text(prop, "Falloff Type", "");
	RNA_def_property_translation_context(prop, BLT_I18NCONTEXT_ID_CURVE); /* Abusing id_curve :/ */
	RNA_def_property_update(prop, 0, "rna_Modifier_update");

	prop = RNA_def_property(srna, "falloff_radius", PROP_FLOAT, PROP_DISTANCE);
	RNA_def_property_float_sdna(prop, NULL, "falloff");
	RNA_def_property_range(prop, 0, FLT_MAX);
	RNA_def_property_ui_range(prop, 0, 100, 100, 2);
	RNA_def_property_ui_text(prop, "Radius",  "If not zero, the distance from the hook where influence ends");
	RNA_def_property_update(prop, 0, "rna_Modifier_update");

	prop = RNA_def_property(srna, "falloff_curve", PROP_POINTER, PROP_NONE);
	RNA_def_property_pointer_sdna(prop, NULL, "curfalloff");
	RNA_def_property_ui_text(prop, "Falloff Curve", "Custom Lamp Falloff Curve");
	RNA_def_property_update(prop, 0, "rna_Modifier_update");

	prop = RNA_def_property(srna, "center", PROP_FLOAT, PROP_NONE);
	RNA_def_property_float_sdna(prop, NULL, "cent");
	RNA_def_property_ui_text(prop, "Hook Center", "");
	RNA_def_property_update(prop, 0, "rna_Modifier_update");

	prop = RNA_def_property(srna, "matrix_inverse", PROP_FLOAT, PROP_MATRIX);
	RNA_def_property_float_sdna(prop, NULL, "parentinv");
	RNA_def_property_multi_array(prop, 2, rna_matrix_dimsize_4x4);
	RNA_def_property_ui_text(prop, "Matrix", "Reverse the transformation between this object and its target");
	RNA_def_property_update(prop, NC_OBJECT | ND_TRANSFORM, "rna_Modifier_update");

	prop = RNA_def_property(srna, "object", PROP_POINTER, PROP_NONE);
	RNA_def_property_ui_text(prop, "Object", "Parent Object for hook, also recalculates and clears offset");
	RNA_def_property_flag(prop, PROP_EDITABLE | PROP_ID_SELF_CHECK);
	RNA_def_property_pointer_funcs(prop, NULL, "rna_HookModifier_object_set", NULL, NULL);
	RNA_def_property_update(prop, 0, "rna_Modifier_dependency_update");
	
	prop = RNA_def_property(srna, "subtarget", PROP_STRING, PROP_NONE);
	RNA_def_property_string_sdna(prop, NULL, "subtarget");
	RNA_def_property_ui_text(prop, "Sub-Target",
	                         "Name of Parent Bone for hook (if applicable), also recalculates and clears offset");
	RNA_def_property_update(prop, 0, "rna_Modifier_dependency_update");

	prop = RNA_def_property(srna, "use_falloff_uniform", PROP_BOOLEAN, PROP_NONE);
	RNA_def_property_boolean_sdna(prop, NULL, "flag", MOD_HOOK_UNIFORM_SPACE);
	RNA_def_property_ui_text(prop, "Uniform Falloff", "Compensate for non-uniform object scale");
	RNA_def_property_update(prop, 0, "rna_Modifier_update");

	prop = RNA_def_property(srna, "vertex_group", PROP_STRING, PROP_NONE);
	RNA_def_property_string_sdna(prop, NULL, "name");
	RNA_def_property_ui_text(prop, "Vertex Group",
	                         "Name of Vertex Group which determines influence of modifier per point");
	RNA_def_property_string_funcs(prop, NULL, NULL, "rna_HookModifier_name_set");
	RNA_def_property_update(prop, 0, "rna_Modifier_update");
}

static void rna_def_modifier_softbody(BlenderRNA *brna)
{
	StructRNA *srna;
	PropertyRNA *prop;

	srna = RNA_def_struct(brna, "SoftBodyModifier", "Modifier");
	RNA_def_struct_ui_text(srna, "Soft Body Modifier", "Soft body simulation modifier");
	RNA_def_struct_sdna(srna, "SoftbodyModifierData");
	RNA_def_struct_ui_icon(srna, ICON_MOD_SOFT);

	prop = RNA_def_property(srna, "settings", PROP_POINTER, PROP_NONE);
	RNA_def_property_flag(prop, PROP_NEVER_NULL);
	RNA_def_property_struct_type(prop, "SoftBodySettings");
	RNA_def_property_pointer_funcs(prop, "rna_SoftBodyModifier_settings_get", NULL, NULL, NULL);
	RNA_def_property_ui_text(prop, "Soft Body Settings", "");

	prop = RNA_def_property(srna, "point_cache", PROP_POINTER, PROP_NONE);
	RNA_def_property_flag(prop, PROP_NEVER_NULL);
	RNA_def_property_struct_type(prop, "PointCache");
	RNA_def_property_pointer_funcs(prop, "rna_SoftBodyModifier_point_cache_get", NULL, NULL, NULL);
	RNA_def_property_ui_text(prop, "Soft Body Point Cache", "");
}

static void rna_def_modifier_boolean(BlenderRNA *brna)
{
	StructRNA *srna;
	PropertyRNA *prop;

	static EnumPropertyItem prop_operation_items[] = {
		{eBooleanModifierOp_Intersect, "INTERSECT", 0, "Intersect",
		                               "Keep the part of the mesh that intersects with the other selected object"},
		{eBooleanModifierOp_Union, "UNION", 0, "Union", "Combine two meshes in an additive way"},
		{eBooleanModifierOp_Difference, "DIFFERENCE", 0, "Difference", "Combine two meshes in a subtractive way"},
		{0, NULL, 0, NULL, NULL}
	};

	static EnumPropertyItem prop_solver_items[] = {
		{eBooleanModifierSolver_BMesh, "BMESH", 0, "BMesh", "Use the BMesh boolean solver"},
		{eBooleanModifierSolver_Carve, "CARVE", 0, "Carve", "Use the Carve boolean solver"},
		{0, NULL, 0, NULL, NULL}
	};

	srna = RNA_def_struct(brna, "BooleanModifier", "Modifier");
	RNA_def_struct_ui_text(srna, "Boolean Modifier", "Boolean operations modifier");
	RNA_def_struct_sdna(srna, "BooleanModifierData");
	RNA_def_struct_ui_icon(srna, ICON_MOD_BOOLEAN);

	prop = RNA_def_property(srna, "object", PROP_POINTER, PROP_NONE);
	RNA_def_property_ui_text(prop, "Object", "Mesh object to use for Boolean operation");
	RNA_def_property_pointer_funcs(prop, NULL, "rna_BooleanModifier_object_set", NULL, "rna_Mesh_object_poll");
	RNA_def_property_flag(prop, PROP_EDITABLE | PROP_ID_SELF_CHECK);
	RNA_def_property_update(prop, 0, "rna_Modifier_dependency_update");

	prop = RNA_def_property(srna, "operation", PROP_ENUM, PROP_NONE);
	RNA_def_property_enum_items(prop, prop_operation_items);
	RNA_def_property_ui_text(prop, "Operation", "");
	RNA_def_property_update(prop, 0, "rna_Modifier_update");

	prop = RNA_def_property(srna, "solver", PROP_ENUM, PROP_NONE);
	RNA_def_property_enum_items(prop, prop_solver_items);
	RNA_def_property_ui_text(prop, "Solver", "");
	RNA_def_property_update(prop, 0, "rna_Modifier_update");

	prop = RNA_def_property(srna, "double_threshold", PROP_FLOAT, PROP_DISTANCE);
	RNA_def_property_float_sdna(prop, NULL, "double_threshold");
	RNA_def_property_range(prop, 0, 1.0f);
	RNA_def_property_ui_range(prop, 0, 1, 0.0001, 7);
	RNA_def_property_ui_text(prop, "Overlap Threshold",  "Threshold for checking overlapping geometry");
	RNA_def_property_update(prop, 0, "rna_Modifier_update");
}

static void rna_def_modifier_array(BlenderRNA *brna)
{
	StructRNA *srna;
	PropertyRNA *prop;

	static EnumPropertyItem prop_fit_type_items[] = {
		{MOD_ARR_FIXEDCOUNT, "FIXED_COUNT", 0, "Fixed Count", "Duplicate the object a certain number of times"},
		{MOD_ARR_FITLENGTH, "FIT_LENGTH", 0, "Fit Length",
		                    "Duplicate the object as many times as fits in a certain length"},
		{MOD_ARR_FITCURVE, "FIT_CURVE", 0, "Fit Curve", "Fit the duplicated objects to a curve"},
		{0, NULL, 0, NULL, NULL}
	};

	srna = RNA_def_struct(brna, "ArrayModifier", "Modifier");
	RNA_def_struct_ui_text(srna, "Array Modifier", "Array duplication modifier");
	RNA_def_struct_sdna(srna, "ArrayModifierData");
	RNA_def_struct_ui_icon(srna, ICON_MOD_ARRAY);

	/* Length parameters */
	prop = RNA_def_property(srna, "fit_type", PROP_ENUM, PROP_NONE);
	RNA_def_property_enum_items(prop, prop_fit_type_items);
	RNA_def_property_ui_text(prop, "Fit Type", "Array length calculation method");
	RNA_def_property_update(prop, 0, "rna_Modifier_update");

	prop = RNA_def_property(srna, "count", PROP_INT, PROP_NONE);
	RNA_def_property_range(prop, 1, INT_MAX);
	RNA_def_property_ui_range(prop, 1, 1000, 1, -1);
	RNA_def_property_ui_text(prop, "Count",  "Number of duplicates to make");
	RNA_def_property_update(prop, 0, "rna_Modifier_update");

	prop = RNA_def_property(srna, "fit_length", PROP_FLOAT, PROP_DISTANCE);
	RNA_def_property_float_sdna(prop, NULL, "length");
	RNA_def_property_range(prop, 0, INT_MAX);
	RNA_def_property_ui_range(prop, 0, 10000, 10, 2);
	RNA_def_property_ui_text(prop, "Length", "Length to fit array within");
	RNA_def_property_update(prop, 0, "rna_Modifier_update");

	prop = RNA_def_property(srna, "curve", PROP_POINTER, PROP_NONE);
	RNA_def_property_pointer_sdna(prop, NULL, "curve_ob");
	RNA_def_property_ui_text(prop, "Curve", "Curve object to fit array length to");
	RNA_def_property_pointer_funcs(prop, NULL, "rna_ArrayModifier_curve_ob_set", NULL, "rna_Curve_object_poll");
	RNA_def_property_flag(prop, PROP_EDITABLE | PROP_ID_SELF_CHECK);
	RNA_def_property_update(prop, 0, "rna_ArrayModifier_dependency_update");

	/* Offset parameters */
	prop = RNA_def_property(srna, "use_constant_offset", PROP_BOOLEAN, PROP_NONE);
	RNA_def_property_boolean_sdna(prop, NULL, "offset_type", MOD_ARR_OFF_CONST);
	RNA_def_property_ui_text(prop, "Constant Offset", "Add a constant offset");
	RNA_def_property_update(prop, 0, "rna_Modifier_update");
	
	prop = RNA_def_property(srna, "constant_offset_displace", PROP_FLOAT, PROP_TRANSLATION);
	RNA_def_property_float_sdna(prop, NULL, "offset");
	RNA_def_property_ui_text(prop, "Constant Offset Displacement", "Value for the distance between arrayed items");
	RNA_def_property_ui_range(prop, -FLT_MAX, FLT_MAX, 1, RNA_TRANSLATION_PREC_DEFAULT);
	RNA_def_property_update(prop, 0, "rna_Modifier_update");

	prop = RNA_def_property(srna, "use_relative_offset", PROP_BOOLEAN, PROP_NONE);
	RNA_def_property_boolean_sdna(prop, NULL, "offset_type", MOD_ARR_OFF_RELATIVE);
	RNA_def_property_ui_text(prop, "Relative Offset", "Add an offset relative to the object's bounding box");
	RNA_def_property_update(prop, 0, "rna_Modifier_update");

	/* PROP_TRANSLATION causes units to be used which we don't want */
	prop = RNA_def_property(srna, "relative_offset_displace", PROP_FLOAT, PROP_NONE);
	RNA_def_property_float_sdna(prop, NULL, "scale");
	RNA_def_property_ui_text(prop, "Relative Offset Displacement",
	                         "The size of the geometry will determine the distance between arrayed items");
	RNA_def_property_update(prop, 0, "rna_Modifier_update");

	/* Vertex merging parameters */
	prop = RNA_def_property(srna, "use_merge_vertices", PROP_BOOLEAN, PROP_NONE);
	RNA_def_property_boolean_sdna(prop, NULL, "flags", MOD_ARR_MERGE);
	RNA_def_property_ui_text(prop, "Merge Vertices", "Merge vertices in adjacent duplicates");
	RNA_def_property_update(prop, 0, "rna_Modifier_update");

	prop = RNA_def_property(srna, "use_merge_vertices_cap", PROP_BOOLEAN, PROP_NONE);
	RNA_def_property_boolean_sdna(prop, NULL, "flags", MOD_ARR_MERGEFINAL);
	RNA_def_property_ui_text(prop, "Merge Vertices", "Merge vertices in first and last duplicates");
	RNA_def_property_update(prop, 0, "rna_Modifier_update");

	prop = RNA_def_property(srna, "merge_threshold", PROP_FLOAT, PROP_DISTANCE);
	RNA_def_property_float_sdna(prop, NULL, "merge_dist");
	RNA_def_property_range(prop, 0, FLT_MAX);
	RNA_def_property_ui_range(prop, 0, 1, 1, 4);
	RNA_def_property_ui_text(prop, "Merge Distance", "Limit below which to merge vertices");
	RNA_def_property_update(prop, 0, "rna_Modifier_update");

	/* Offset object */
	prop = RNA_def_property(srna, "use_object_offset", PROP_BOOLEAN, PROP_NONE);
	RNA_def_property_boolean_sdna(prop, NULL, "offset_type", MOD_ARR_OFF_OBJ);
	RNA_def_property_ui_text(prop, "Object Offset", "Add another object's transformation to the total offset");
	RNA_def_property_update(prop, 0, "rna_Modifier_update");

	prop = RNA_def_property(srna, "offset_object", PROP_POINTER, PROP_NONE);
	RNA_def_property_pointer_sdna(prop, NULL, "offset_ob");
	RNA_def_property_ui_text(prop, "Object Offset",
	                         "Use the location and rotation of another object to determine the distance and "
	                         "rotational change between arrayed items");
	RNA_def_property_flag(prop, PROP_EDITABLE | PROP_ID_SELF_CHECK);
	RNA_def_property_update(prop, 0, "rna_Modifier_dependency_update");
	
	/* Caps */
	prop = RNA_def_property(srna, "start_cap", PROP_POINTER, PROP_NONE);
	RNA_def_property_ui_text(prop, "Start Cap", "Mesh object to use as a start cap");
	RNA_def_property_pointer_funcs(prop, NULL, "rna_ArrayModifier_start_cap_set", NULL, "rna_Mesh_object_poll");
	RNA_def_property_flag(prop, PROP_EDITABLE | PROP_ID_SELF_CHECK);
	RNA_def_property_update(prop, 0, "rna_Modifier_update");

	prop = RNA_def_property(srna, "end_cap", PROP_POINTER, PROP_NONE);
	RNA_def_property_ui_text(prop, "End Cap", "Mesh object to use as an end cap");
	RNA_def_property_pointer_funcs(prop, NULL, "rna_ArrayModifier_end_cap_set", NULL, "rna_Mesh_object_poll");
	RNA_def_property_flag(prop, PROP_EDITABLE | PROP_ID_SELF_CHECK);
	RNA_def_property_update(prop, 0, "rna_Modifier_dependency_update");
}

static void rna_def_modifier_edgesplit(BlenderRNA *brna)
{
	StructRNA *srna;
	PropertyRNA *prop;

	srna = RNA_def_struct(brna, "EdgeSplitModifier", "Modifier");
	RNA_def_struct_ui_text(srna, "EdgeSplit Modifier", "Edge splitting modifier to create sharp edges");
	RNA_def_struct_sdna(srna, "EdgeSplitModifierData");
	RNA_def_struct_ui_icon(srna, ICON_MOD_EDGESPLIT);

	prop = RNA_def_property(srna, "split_angle", PROP_FLOAT, PROP_ANGLE);
	RNA_def_property_range(prop, 0.0f, DEG2RADF(180.0f));
	RNA_def_property_ui_range(prop, 0.0f, DEG2RADF(180.0f), 10, 2);
	RNA_def_property_ui_text(prop, "Split Angle", "Angle above which to split edges");
	RNA_def_property_update(prop, 0, "rna_Modifier_update");

	prop = RNA_def_property(srna, "use_edge_angle", PROP_BOOLEAN, PROP_NONE);
	RNA_def_property_boolean_sdna(prop, NULL, "flags", MOD_EDGESPLIT_FROMANGLE);
	RNA_def_property_ui_text(prop, "Use Edge Angle", "Split edges with high angle between faces");
	RNA_def_property_update(prop, 0, "rna_Modifier_update");

	prop = RNA_def_property(srna, "use_edge_sharp", PROP_BOOLEAN, PROP_NONE);
	RNA_def_property_boolean_sdna(prop, NULL, "flags", MOD_EDGESPLIT_FROMFLAG);
	RNA_def_property_ui_text(prop, "Use Sharp Edges", "Split edges that are marked as sharp");
	RNA_def_property_update(prop, 0, "rna_Modifier_update");
}

static void rna_def_modifier_displace(BlenderRNA *brna)
{
	StructRNA *srna;
	PropertyRNA *prop;

	static EnumPropertyItem prop_direction_items[] = {
		{MOD_DISP_DIR_X, "X", 0, "X", "Use the texture's intensity value to displace in the X direction"},
		{MOD_DISP_DIR_Y, "Y", 0, "Y", "Use the texture's intensity value to displace in the Y direction"},
		{MOD_DISP_DIR_Z, "Z", 0, "Z", "Use the texture's intensity value to displace in the Z direction"},
		{MOD_DISP_DIR_NOR, "NORMAL", 0, "Normal",
		 "Use the texture's intensity value to displace along the vertex normal"},
		{MOD_DISP_DIR_CLNOR, "CUSTOM_NORMAL", 0, "Custom Normal",
		 "Use the texture's intensity value to displace along the (averaged) custom normal (falls back to vertex)"},
		{MOD_DISP_DIR_RGB_XYZ, "RGB_TO_XYZ", 0, "RGB to XYZ",
		 "Use the texture's RGB values to displace the mesh in the XYZ direction"},
		{0, NULL, 0, NULL, NULL}
	};

	srna = RNA_def_struct(brna, "DisplaceModifier", "Modifier");
	RNA_def_struct_ui_text(srna, "Displace Modifier", "Displacement modifier");
	RNA_def_struct_sdna(srna, "DisplaceModifierData");
	RNA_def_struct_ui_icon(srna, ICON_MOD_DISPLACE);

	prop = RNA_def_property(srna, "vertex_group", PROP_STRING, PROP_NONE);
	RNA_def_property_string_sdna(prop, NULL, "defgrp_name");
	RNA_def_property_ui_text(prop, "Vertex Group",
	                         "Name of Vertex Group which determines influence of modifier per point");
	RNA_def_property_string_funcs(prop, NULL, NULL, "rna_DisplaceModifier_defgrp_name_set");
	RNA_def_property_update(prop, 0, "rna_Modifier_update");

	prop = RNA_def_property(srna, "mid_level", PROP_FLOAT, PROP_FACTOR);
	RNA_def_property_float_sdna(prop, NULL, "midlevel");
	RNA_def_property_range(prop, -FLT_MAX, FLT_MAX);
	RNA_def_property_ui_range(prop, 0, 1, 10, 3);
	RNA_def_property_ui_text(prop, "Midlevel", "Material value that gives no displacement");
	RNA_def_property_update(prop, 0, "rna_Modifier_update");

	prop = RNA_def_property(srna, "strength", PROP_FLOAT, PROP_NONE);
	RNA_def_property_range(prop, -FLT_MAX, FLT_MAX);
	RNA_def_property_ui_range(prop, -100, 100, 10, 3);
	RNA_def_property_ui_text(prop, "Strength", "Amount to displace geometry");
	RNA_def_property_update(prop, 0, "rna_Modifier_update");

	prop = RNA_def_property(srna, "direction", PROP_ENUM, PROP_NONE);
	RNA_def_property_enum_items(prop, prop_direction_items);
	RNA_def_property_ui_text(prop, "Direction", "");
	RNA_def_property_update(prop, 0, "rna_Modifier_update");

	rna_def_modifier_generic_map_info(srna);
}

static void rna_def_modifier_uvproject(BlenderRNA *brna)
{
	StructRNA *srna;
	PropertyRNA *prop;

	srna = RNA_def_struct(brna, "UVProjectModifier", "Modifier");
	RNA_def_struct_ui_text(srna, "UV Project Modifier", "UV projection modifier to set UVs from a projector");
	RNA_def_struct_sdna(srna, "UVProjectModifierData");
	RNA_def_struct_ui_icon(srna, ICON_MOD_UVPROJECT);

	prop = RNA_def_property(srna, "uv_layer", PROP_STRING, PROP_NONE);
	RNA_def_property_string_sdna(prop, NULL, "uvlayer_name");
	RNA_def_property_ui_text(prop, "UV Map", "UV map name");
	RNA_def_property_string_funcs(prop, NULL, NULL, "rna_UVProjectModifier_uvlayer_name_set");
	RNA_def_property_update(prop, 0, "rna_Modifier_update");

	prop = RNA_def_property(srna, "projector_count", PROP_INT, PROP_NONE);
	RNA_def_property_int_sdna(prop, NULL, "num_projectors");
	RNA_def_property_ui_text(prop, "Number of Projectors", "Number of projectors to use");
	RNA_def_property_int_funcs(prop, NULL, "rna_UVProjectModifier_num_projectors_set", NULL);
	RNA_def_property_range(prop, 1, MOD_UVPROJECT_MAXPROJECTORS);
	RNA_def_property_update(prop, 0, "rna_Modifier_update");

	prop = RNA_def_property(srna, "projectors", PROP_COLLECTION, PROP_NONE);
	RNA_def_property_struct_type(prop, "UVProjector");
	RNA_def_property_collection_funcs(prop, "rna_UVProject_projectors_begin", "rna_iterator_array_next",
	                                  "rna_iterator_array_end", "rna_iterator_array_get", NULL, NULL, NULL, NULL);
	RNA_def_property_ui_text(prop, "Projectors", "");

	prop = RNA_def_property(srna, "image", PROP_POINTER, PROP_NONE);
	RNA_def_property_ui_text(prop, "Image", "");
	RNA_def_property_flag(prop, PROP_EDITABLE);
	RNA_def_property_update(prop, 0, "rna_Modifier_update");

	prop = RNA_def_property(srna, "aspect_x", PROP_FLOAT, PROP_NONE);
	RNA_def_property_float_sdna(prop, NULL, "aspectx");
	RNA_def_property_flag(prop, PROP_PROPORTIONAL);
	RNA_def_property_range(prop, 1, FLT_MAX);
	RNA_def_property_ui_range(prop, 1, 1000, 1, 3);
	RNA_def_property_ui_text(prop, "Horizontal Aspect Ratio", "");
	RNA_def_property_update(prop, 0, "rna_Modifier_update");

	prop = RNA_def_property(srna, "aspect_y", PROP_FLOAT, PROP_NONE);
	RNA_def_property_float_sdna(prop, NULL, "aspecty");
	RNA_def_property_flag(prop, PROP_PROPORTIONAL);
	RNA_def_property_range(prop, 1, FLT_MAX);
	RNA_def_property_ui_range(prop, 1, 1000, 1, 3);
	RNA_def_property_ui_text(prop, "Vertical Aspect Ratio", "");
	RNA_def_property_update(prop, 0, "rna_Modifier_update");
	
	prop = RNA_def_property(srna, "scale_x", PROP_FLOAT, PROP_NONE);
	RNA_def_property_float_sdna(prop, NULL, "scalex");
	RNA_def_property_flag(prop, PROP_PROPORTIONAL);
	RNA_def_property_range(prop, 0, FLT_MAX);
	RNA_def_property_ui_range(prop, 0, 1000, 1, 3);
	RNA_def_property_ui_text(prop, "Horizontal Scale", "");
	RNA_def_property_update(prop, 0, "rna_Modifier_update");

	prop = RNA_def_property(srna, "scale_y", PROP_FLOAT, PROP_NONE);
	RNA_def_property_float_sdna(prop, NULL, "scaley");
	RNA_def_property_flag(prop, PROP_PROPORTIONAL);
	RNA_def_property_range(prop, 0, FLT_MAX);
	RNA_def_property_ui_range(prop, 0, 1000, 1, 3);
	RNA_def_property_ui_text(prop, "Vertical Scale", "");
	RNA_def_property_update(prop, 0, "rna_Modifier_update");

	prop = RNA_def_property(srna, "use_image_override", PROP_BOOLEAN, PROP_NONE);
	RNA_def_property_boolean_sdna(prop, NULL, "flags", MOD_UVPROJECT_OVERRIDEIMAGE);
	RNA_def_property_ui_text(prop, "Override Image", "Override faces' current images with the given image");
	RNA_def_property_update(prop, 0, "rna_Modifier_update");

	srna = RNA_def_struct(brna, "UVProjector", NULL);
	RNA_def_struct_ui_text(srna, "UVProjector", "UV projector used by the UV project modifier");

	prop = RNA_def_property(srna, "object", PROP_POINTER, PROP_NONE);
	RNA_def_property_struct_type(prop, "Object");
	RNA_def_property_pointer_funcs(prop, "rna_UVProjector_object_get", "rna_UVProjector_object_set", NULL, NULL);
	RNA_def_property_flag(prop, PROP_EDITABLE | PROP_ID_SELF_CHECK);
	RNA_def_property_ui_text(prop, "Object", "Object to use as projector transform");
	RNA_def_property_update(prop, 0, "rna_Modifier_dependency_update");
}

static void rna_def_modifier_smooth(BlenderRNA *brna)
{
	StructRNA *srna;
	PropertyRNA *prop;

	srna = RNA_def_struct(brna, "SmoothModifier", "Modifier");
	RNA_def_struct_ui_text(srna, "Smooth Modifier", "Smoothing effect modifier");
	RNA_def_struct_sdna(srna, "SmoothModifierData");
	RNA_def_struct_ui_icon(srna, ICON_MOD_SMOOTH);

	prop = RNA_def_property(srna, "use_x", PROP_BOOLEAN, PROP_NONE);
	RNA_def_property_boolean_sdna(prop, NULL, "flag", MOD_SMOOTH_X);
	RNA_def_property_ui_text(prop, "X", "Smooth object along X axis");
	RNA_def_property_update(prop, 0, "rna_Modifier_update");

	prop = RNA_def_property(srna, "use_y", PROP_BOOLEAN, PROP_NONE);
	RNA_def_property_boolean_sdna(prop, NULL, "flag", MOD_SMOOTH_Y);
	RNA_def_property_ui_text(prop, "Y", "Smooth object along Y axis");
	RNA_def_property_update(prop, 0, "rna_Modifier_update");

	prop = RNA_def_property(srna, "use_z", PROP_BOOLEAN, PROP_NONE);
	RNA_def_property_boolean_sdna(prop, NULL, "flag", MOD_SMOOTH_Z);
	RNA_def_property_ui_text(prop, "Z", "Smooth object along Z axis");
	RNA_def_property_update(prop, 0, "rna_Modifier_update");

	prop = RNA_def_property(srna, "factor", PROP_FLOAT, PROP_NONE);
	RNA_def_property_float_sdna(prop, NULL, "fac");
	RNA_def_property_range(prop, -FLT_MAX, FLT_MAX);
	RNA_def_property_ui_range(prop, -10, 10, 1, 3);
	RNA_def_property_ui_text(prop, "Factor", "Strength of modifier effect");
	RNA_def_property_update(prop, 0, "rna_Modifier_update");

	prop = RNA_def_property(srna, "iterations", PROP_INT, PROP_NONE);
	RNA_def_property_int_sdna(prop, NULL, "repeat");
	RNA_def_property_ui_range(prop, 0, 30, 1, -1);
	RNA_def_property_ui_text(prop, "Repeat", "");
	RNA_def_property_update(prop, 0, "rna_Modifier_update");
	
	prop = RNA_def_property(srna, "vertex_group", PROP_STRING, PROP_NONE);
	RNA_def_property_string_sdna(prop, NULL, "defgrp_name");
	RNA_def_property_ui_text(prop, "Vertex Group",
	                         "Name of Vertex Group which determines influence of modifier per point");
	RNA_def_property_string_funcs(prop, NULL, NULL, "rna_SmoothModifier_defgrp_name_set");
	RNA_def_property_update(prop, 0, "rna_Modifier_update");
}


static void rna_def_modifier_correctivesmooth(BlenderRNA *brna)
{
	StructRNA *srna;
	PropertyRNA *prop;

	static EnumPropertyItem modifier_smooth_type_items[] = {
		{MOD_CORRECTIVESMOOTH_SMOOTH_SIMPLE, "SIMPLE", 0, "Simple",
		 "Use the average of adjacent edge-vertices"},
		{MOD_CORRECTIVESMOOTH_SMOOTH_LENGTH_WEIGHT, "LENGTH_WEIGHTED", 0, "Length Weight",
		 "Use the average of adjacent edge-vertices weighted by their length"},
		{0, NULL, 0, NULL, NULL}
	};

	static EnumPropertyItem modifier_rest_source_items[] = {
		{MOD_CORRECTIVESMOOTH_RESTSOURCE_ORCO, "ORCO", 0, "Original Coords",
		 "Use base mesh vert coords as the rest position"},
		{MOD_CORRECTIVESMOOTH_RESTSOURCE_BIND, "BIND", 0, "Bind Coords",
		 "Use bind vert coords for rest position"},
		{0, NULL, 0, NULL, NULL}
	};

	srna = RNA_def_struct(brna, "CorrectiveSmoothModifier", "Modifier");
	RNA_def_struct_ui_text(srna, "Corrective Smooth Modifier", "Correct distortion caused by deformation");
	RNA_def_struct_sdna(srna, "CorrectiveSmoothModifierData");
	RNA_def_struct_ui_icon(srna, ICON_MOD_SMOOTH);

	prop = RNA_def_property(srna, "factor", PROP_FLOAT, PROP_NONE);
	RNA_def_property_float_sdna(prop, NULL, "lambda");
	RNA_def_property_range(prop, -FLT_MAX, FLT_MAX);
	RNA_def_property_ui_range(prop, 0.0, 1.0, 5, 3);
	RNA_def_property_ui_text(prop, "Lambda Factor", "Smooth factor effect");
	RNA_def_property_update(prop, 0, "rna_CorrectiveSmoothModifier_update");

	prop = RNA_def_property(srna, "iterations", PROP_INT, PROP_NONE);
	RNA_def_property_int_sdna(prop, NULL, "repeat");
	RNA_def_property_ui_range(prop, 0, 200, 1, -1);
	RNA_def_property_ui_text(prop, "Repeat", "");
	RNA_def_property_update(prop, 0, "rna_CorrectiveSmoothModifier_update");

	prop = RNA_def_property(srna, "rest_source", PROP_ENUM, PROP_NONE);
	RNA_def_property_enum_sdna(prop, NULL, "rest_source");
	RNA_def_property_enum_items(prop, modifier_rest_source_items);
	RNA_def_property_ui_text(prop, "Rest Source", "Select the source of rest positions");
	RNA_def_property_update(prop, 0, "rna_CorrectiveSmoothModifier_rest_source_update");

	prop = RNA_def_property(srna, "smooth_type", PROP_ENUM, PROP_NONE);
	RNA_def_property_enum_sdna(prop, NULL, "smooth_type");
	RNA_def_property_enum_items(prop, modifier_smooth_type_items);
	RNA_def_property_ui_text(prop, "Smooth Type", "Method used for smoothing");
	RNA_def_property_update(prop, 0, "rna_CorrectiveSmoothModifier_update");

	prop = RNA_def_property(srna, "invert_vertex_group", PROP_BOOLEAN, PROP_NONE);
	RNA_def_property_boolean_sdna(prop, NULL, "flag", MOD_CORRECTIVESMOOTH_INVERT_VGROUP);
	RNA_def_property_ui_text(prop, "Invert", "Invert vertex group influence");
	RNA_def_property_update(prop, 0, "rna_CorrectiveSmoothModifier_update");

	prop = RNA_def_property(srna, "vertex_group", PROP_STRING, PROP_NONE);
	RNA_def_property_string_sdna(prop, NULL, "defgrp_name");
	RNA_def_property_ui_text(prop, "Vertex Group",
	                         "Name of Vertex Group which determines influence of modifier per point");
	RNA_def_property_string_funcs(prop, NULL, NULL, "rna_CorrectiveSmoothModifier_defgrp_name_set");
	RNA_def_property_update(prop, 0, "rna_CorrectiveSmoothModifier_update");

	prop = RNA_def_property(srna, "is_bind", PROP_BOOLEAN, PROP_NONE);
	RNA_def_property_ui_text(prop, "Bind current shape", "");
	RNA_def_property_boolean_funcs(prop, "rna_CorrectiveSmoothModifier_is_bind_get", NULL);
	RNA_def_property_clear_flag(prop, PROP_EDITABLE);
	RNA_def_property_update(prop, 0, "rna_Modifier_update");

	prop = RNA_def_property(srna, "use_only_smooth", PROP_BOOLEAN, PROP_NONE);
	RNA_def_property_boolean_sdna(prop, NULL, "flag", MOD_CORRECTIVESMOOTH_ONLY_SMOOTH);
	RNA_def_property_ui_text(prop, "Only Smooth",
	                         "Apply smoothing without reconstructing the surface");
	RNA_def_property_update(prop, 0, "rna_Modifier_update");

	prop = RNA_def_property(srna, "use_pin_boundary", PROP_BOOLEAN, PROP_NONE);
	RNA_def_property_boolean_sdna(prop, NULL, "flag", MOD_CORRECTIVESMOOTH_PIN_BOUNDARY);
	RNA_def_property_ui_text(prop, "Pin Boundaries",
	                         "Excludes boundary vertices from being smoothed");
	RNA_def_property_update(prop, 0, "rna_CorrectiveSmoothModifier_update");
}


static void rna_def_modifier_laplaciansmooth(BlenderRNA *brna)
{
	StructRNA *srna;
	PropertyRNA *prop;

	srna = RNA_def_struct(brna, "LaplacianSmoothModifier", "Modifier");
	RNA_def_struct_ui_text(srna, "Laplacian Smooth Modifier", "Smoothing effect modifier");
	RNA_def_struct_sdna(srna, "LaplacianSmoothModifierData");
	RNA_def_struct_ui_icon(srna, ICON_MOD_SMOOTH);

	prop = RNA_def_property(srna, "use_x", PROP_BOOLEAN, PROP_NONE);
	RNA_def_property_boolean_sdna(prop, NULL, "flag", MOD_LAPLACIANSMOOTH_X);
	RNA_def_property_ui_text(prop, "X", "Smooth object along X axis");
	RNA_def_property_update(prop, 0, "rna_Modifier_update");

	prop = RNA_def_property(srna, "use_y", PROP_BOOLEAN, PROP_NONE);
	RNA_def_property_boolean_sdna(prop, NULL, "flag", MOD_LAPLACIANSMOOTH_Y);
	RNA_def_property_ui_text(prop, "Y", "Smooth object along Y axis");
	RNA_def_property_update(prop, 0, "rna_Modifier_update");

	prop = RNA_def_property(srna, "use_z", PROP_BOOLEAN, PROP_NONE);
	RNA_def_property_boolean_sdna(prop, NULL, "flag", MOD_LAPLACIANSMOOTH_Z);
	RNA_def_property_ui_text(prop, "Z", "Smooth object along Z axis");
	RNA_def_property_update(prop, 0, "rna_Modifier_update");

	prop = RNA_def_property(srna, "use_volume_preserve", PROP_BOOLEAN, PROP_NONE);
	RNA_def_property_boolean_sdna(prop, NULL, "flag", MOD_LAPLACIANSMOOTH_PRESERVE_VOLUME);
	RNA_def_property_ui_text(prop, "Preserve Volume", "Apply volume preservation after smooth");
	RNA_def_property_update(prop, 0, "rna_Modifier_update");
	
	prop = RNA_def_property(srna, "use_normalized", PROP_BOOLEAN, PROP_NONE);
	RNA_def_property_boolean_sdna(prop, NULL, "flag", MOD_LAPLACIANSMOOTH_NORMALIZED);
	RNA_def_property_ui_text(prop, "Normalized", "Improve and stabilize the enhanced shape");
	RNA_def_property_update(prop, 0, "rna_Modifier_update");

	prop = RNA_def_property(srna, "lambda_factor", PROP_FLOAT, PROP_NONE);
	RNA_def_property_float_sdna(prop, NULL, "lambda");
	RNA_def_property_range(prop, -FLT_MAX, FLT_MAX);
	RNA_def_property_ui_range(prop, -1000.0, 1000.0, 5, 3);
	RNA_def_property_ui_text(prop, "Lambda Factor", "Smooth factor effect");
	RNA_def_property_update(prop, 0, "rna_Modifier_update");

	prop = RNA_def_property(srna, "lambda_border", PROP_FLOAT, PROP_NONE);
	RNA_def_property_float_sdna(prop, NULL, "lambda_border");
	RNA_def_property_range(prop, -FLT_MAX, FLT_MAX);
	RNA_def_property_ui_range(prop, -1000.0, 1000.0, 5, 3);
	RNA_def_property_ui_text(prop, "Lambda Border", "Lambda factor in border");
	RNA_def_property_update(prop, 0, "rna_Modifier_update");

	prop = RNA_def_property(srna, "iterations", PROP_INT, PROP_NONE);
	RNA_def_property_int_sdna(prop, NULL, "repeat");
	RNA_def_property_ui_range(prop, 0, 200, 1, -1);
	RNA_def_property_ui_text(prop, "Repeat", "");
	RNA_def_property_update(prop, 0, "rna_Modifier_update");
	
	prop = RNA_def_property(srna, "vertex_group", PROP_STRING, PROP_NONE);
	RNA_def_property_string_sdna(prop, NULL, "defgrp_name");
	RNA_def_property_ui_text(prop, "Vertex Group",
	                         "Name of Vertex Group which determines influence of modifier per point");
	RNA_def_property_string_funcs(prop, NULL, NULL, "rna_LaplacianSmoothModifier_defgrp_name_set");
	RNA_def_property_update(prop, 0, "rna_Modifier_update");
}

static void rna_def_modifier_cast(BlenderRNA *brna)
{
	StructRNA *srna;
	PropertyRNA *prop;

	static EnumPropertyItem prop_cast_type_items[] = {
		{MOD_CAST_TYPE_SPHERE, "SPHERE", 0, "Sphere", ""},
		{MOD_CAST_TYPE_CYLINDER, "CYLINDER", 0, "Cylinder", ""},
		{MOD_CAST_TYPE_CUBOID, "CUBOID", 0, "Cuboid", ""},
		{0, NULL, 0, NULL, NULL}
	};

	srna = RNA_def_struct(brna, "CastModifier", "Modifier");
	RNA_def_struct_ui_text(srna, "Cast Modifier", "Modifier to cast to other shapes");
	RNA_def_struct_sdna(srna, "CastModifierData");
	RNA_def_struct_ui_icon(srna, ICON_MOD_CAST);

	prop = RNA_def_property(srna, "cast_type", PROP_ENUM, PROP_NONE);
	RNA_def_property_enum_sdna(prop, NULL, "type");
	RNA_def_property_enum_items(prop, prop_cast_type_items);
	RNA_def_property_ui_text(prop, "Cast Type", "Target object shape");
	RNA_def_property_update(prop, 0, "rna_Modifier_update");
	
	prop = RNA_def_property(srna, "object", PROP_POINTER, PROP_NONE);
	RNA_def_property_ui_text(prop, "Object",
	                         "Control object: if available, its location determines the center of the effect");
	RNA_def_property_pointer_funcs(prop, NULL, "rna_CastModifier_object_set", NULL, NULL);
	RNA_def_property_flag(prop, PROP_EDITABLE | PROP_ID_SELF_CHECK);
	RNA_def_property_update(prop, 0, "rna_Modifier_dependency_update");

	prop = RNA_def_property(srna, "use_x", PROP_BOOLEAN, PROP_NONE);
	RNA_def_property_boolean_sdna(prop, NULL, "flag", MOD_CAST_X);
	RNA_def_property_ui_text(prop, "X", "");
	RNA_def_property_update(prop, 0, "rna_Modifier_update");

	prop = RNA_def_property(srna, "use_y", PROP_BOOLEAN, PROP_NONE);
	RNA_def_property_boolean_sdna(prop, NULL, "flag", MOD_CAST_Y);
	RNA_def_property_ui_text(prop, "Y", "");
	RNA_def_property_update(prop, 0, "rna_Modifier_update");

	prop = RNA_def_property(srna, "use_z", PROP_BOOLEAN, PROP_NONE);
	RNA_def_property_boolean_sdna(prop, NULL, "flag", MOD_CAST_Z);
	RNA_def_property_ui_text(prop, "Z", "");
	RNA_def_property_update(prop, 0, "rna_Modifier_update");
	
	prop = RNA_def_property(srna, "use_radius_as_size", PROP_BOOLEAN, PROP_NONE);
	RNA_def_property_boolean_sdna(prop, NULL, "flag", MOD_CAST_SIZE_FROM_RADIUS);
	RNA_def_property_ui_text(prop, "From Radius", "Use radius as size of projection shape (0 = auto)");
	RNA_def_property_update(prop, 0, "rna_Modifier_update");
	
	prop = RNA_def_property(srna, "use_transform", PROP_BOOLEAN, PROP_NONE);
	RNA_def_property_boolean_sdna(prop, NULL, "flag", MOD_CAST_USE_OB_TRANSFORM);
	RNA_def_property_ui_text(prop, "Use transform", "Use object transform to control projection shape");
	RNA_def_property_update(prop, 0, "rna_Modifier_update");
	
	prop = RNA_def_property(srna, "factor", PROP_FLOAT, PROP_NONE);
	RNA_def_property_float_sdna(prop, NULL, "fac");
	RNA_def_property_range(prop, -FLT_MAX, FLT_MAX);
	RNA_def_property_ui_range(prop, -10, 10, 5, 2);
	RNA_def_property_ui_text(prop, "Factor", "");
	RNA_def_property_update(prop, 0, "rna_Modifier_update");

	prop = RNA_def_property(srna, "radius", PROP_FLOAT, PROP_DISTANCE);
	RNA_def_property_range(prop, 0, FLT_MAX);
	RNA_def_property_ui_range(prop, 0, 100, 5, 2);
	RNA_def_property_ui_text(prop, "Radius",
	                         "Only deform vertices within this distance from the center of the effect "
	                         "(leave as 0 for infinite.)");
	RNA_def_property_update(prop, 0, "rna_Modifier_update");

	prop = RNA_def_property(srna, "size", PROP_FLOAT, PROP_NONE);
	RNA_def_property_range(prop, 0, FLT_MAX);
	RNA_def_property_ui_range(prop, 0, 100, 5, 2);
	RNA_def_property_ui_text(prop, "Size", "Size of projection shape (leave as 0 for auto)");
	RNA_def_property_update(prop, 0, "rna_Modifier_update");

	prop = RNA_def_property(srna, "vertex_group", PROP_STRING, PROP_NONE);
	RNA_def_property_string_sdna(prop, NULL, "defgrp_name");
	RNA_def_property_ui_text(prop, "Vertex Group", "Vertex group name");
	RNA_def_property_string_funcs(prop, NULL, NULL, "rna_CastModifier_defgrp_name_set");
	RNA_def_property_update(prop, 0, "rna_Modifier_update");
}

static void rna_def_modifier_meshdeform(BlenderRNA *brna)
{
	StructRNA *srna;
	PropertyRNA *prop;
#if 0
	static EnumPropertyItem prop_mode_items[] = {
		{0, "VOLUME", 0, "Volume", "Bind to volume inside cage mesh"},
		{1, "SURFACE", 0, "Surface", "Bind to surface of cage mesh"},
		{0, NULL, 0, NULL, NULL}
	};
#endif

	srna = RNA_def_struct(brna, "MeshDeformModifier", "Modifier");
	RNA_def_struct_ui_text(srna, "MeshDeform Modifier", "Mesh deformation modifier to deform with other meshes");
	RNA_def_struct_sdna(srna, "MeshDeformModifierData");
	RNA_def_struct_ui_icon(srna, ICON_MOD_MESHDEFORM);

	prop = RNA_def_property(srna, "object", PROP_POINTER, PROP_NONE);
	RNA_def_property_ui_text(prop, "Object", "Mesh object to deform with");
	RNA_def_property_pointer_funcs(prop, NULL, "rna_MeshDeformModifier_object_set", NULL, "rna_Mesh_object_poll");
	RNA_def_property_flag(prop, PROP_EDITABLE | PROP_ID_SELF_CHECK);
	RNA_def_property_update(prop, 0, "rna_Modifier_dependency_update");
	
	prop = RNA_def_property(srna, "is_bound", PROP_BOOLEAN, PROP_NONE);
	RNA_def_property_boolean_funcs(prop, "rna_MeshDeformModifier_is_bound_get", NULL);
	RNA_def_property_ui_text(prop, "Bound", "Whether geometry has been bound to control cage");
	RNA_def_property_clear_flag(prop, PROP_EDITABLE);
	
	prop = RNA_def_property(srna, "invert_vertex_group", PROP_BOOLEAN, PROP_NONE);
	RNA_def_property_boolean_sdna(prop, NULL, "flag", MOD_MDEF_INVERT_VGROUP);
	RNA_def_property_ui_text(prop, "Invert", "Invert vertex group influence");
	RNA_def_property_update(prop, 0, "rna_Modifier_update");

	prop = RNA_def_property(srna, "vertex_group", PROP_STRING, PROP_NONE);
	RNA_def_property_string_sdna(prop, NULL, "defgrp_name");
	RNA_def_property_ui_text(prop, "Vertex Group", "Vertex group name");
	RNA_def_property_string_funcs(prop, NULL, NULL, "rna_MeshDeformModifier_defgrp_name_set");
	RNA_def_property_update(prop, 0, "rna_Modifier_update");

	prop = RNA_def_property(srna, "precision", PROP_INT, PROP_NONE);
	RNA_def_property_int_sdna(prop, NULL, "gridsize");
	RNA_def_property_range(prop, 2, 10);
	RNA_def_property_ui_text(prop, "Precision", "The grid size for binding");
	RNA_def_property_update(prop, 0, "rna_Modifier_update");

	prop = RNA_def_property(srna, "use_dynamic_bind", PROP_BOOLEAN, PROP_NONE);
	RNA_def_property_boolean_sdna(prop, NULL, "flag", MOD_MDEF_DYNAMIC_BIND);
	RNA_def_property_ui_text(prop, "Dynamic",
	                         "Recompute binding dynamically on top of other deformers "
	                         "(slower and more memory consuming)");
	RNA_def_property_update(prop, 0, "rna_Modifier_update");

#if 0
	prop = RNA_def_property(srna, "mode", PROP_ENUM, PROP_NONE);
	RNA_def_property_enum_items(prop, prop_mode_items);
	RNA_def_property_ui_text(prop, "Mode", "Method of binding vertices are bound to cage mesh");
	RNA_def_property_update(prop, 0, "rna_Modifier_update");
#endif
}

static void rna_def_modifier_particlesystem(BlenderRNA *brna)
{
	StructRNA *srna;
	PropertyRNA *prop;

	srna = RNA_def_struct(brna, "ParticleSystemModifier", "Modifier");
	RNA_def_struct_ui_text(srna, "ParticleSystem Modifier", "Particle system simulation modifier");
	RNA_def_struct_sdna(srna, "ParticleSystemModifierData");
	RNA_def_struct_ui_icon(srna, ICON_MOD_PARTICLES);
	
	prop = RNA_def_property(srna, "particle_system", PROP_POINTER, PROP_NONE);
	RNA_def_property_flag(prop, PROP_NEVER_NULL);
	RNA_def_property_pointer_sdna(prop, NULL, "psys");
	RNA_def_property_ui_text(prop, "Particle System", "Particle System that this modifier controls");
}

static void rna_def_modifier_particleinstance(BlenderRNA *brna)
{
	StructRNA *srna;
	PropertyRNA *prop;

	srna = RNA_def_struct(brna, "ParticleInstanceModifier", "Modifier");
	RNA_def_struct_ui_text(srna, "ParticleInstance Modifier", "Particle system instancing modifier");
	RNA_def_struct_sdna(srna, "ParticleInstanceModifierData");
	RNA_def_struct_ui_icon(srna, ICON_MOD_PARTICLES);

	prop = RNA_def_property(srna, "object", PROP_POINTER, PROP_NONE);
	RNA_def_property_pointer_sdna(prop, NULL, "ob");
	RNA_def_property_pointer_funcs(prop, NULL, NULL, NULL, "rna_Mesh_object_poll");
	RNA_def_property_ui_text(prop, "Object", "Object that has the particle system");
	RNA_def_property_flag(prop, PROP_EDITABLE | PROP_ID_SELF_CHECK);
	RNA_def_property_update(prop, 0, "rna_Modifier_dependency_update");

	prop = RNA_def_property(srna, "particle_system_index", PROP_INT, PROP_NONE);
	RNA_def_property_int_sdna(prop, NULL, "psys");
	RNA_def_property_range(prop, 1, 10);
	RNA_def_property_ui_text(prop, "Particle System Number", "");
	RNA_def_property_update(prop, 0, "rna_Modifier_update");

	prop = RNA_def_property(srna, "axis", PROP_ENUM, PROP_NONE);
	RNA_def_property_enum_sdna(prop, NULL, "axis");
	RNA_def_property_enum_items(prop, rna_enum_axis_xyz_items);
	RNA_def_property_ui_text(prop, "Axis", "Pole axis for rotation");
	RNA_def_property_update(prop, 0, "rna_Modifier_update");
	
	prop = RNA_def_property(srna, "use_normal", PROP_BOOLEAN, PROP_NONE);
	RNA_def_property_boolean_sdna(prop, NULL, "flag", eParticleInstanceFlag_Parents);
	RNA_def_property_ui_text(prop, "Normal", "Create instances from normal particles");
	RNA_def_property_update(prop, 0, "rna_Modifier_update");

	prop = RNA_def_property(srna, "use_children", PROP_BOOLEAN, PROP_NONE);
	RNA_def_property_boolean_sdna(prop, NULL, "flag", eParticleInstanceFlag_Children);
	RNA_def_property_ui_text(prop, "Children", "Create instances from child particles");
	RNA_def_property_update(prop, 0, "rna_Modifier_update");

	prop = RNA_def_property(srna, "use_path", PROP_BOOLEAN, PROP_NONE);
	RNA_def_property_boolean_sdna(prop, NULL, "flag", eParticleInstanceFlag_Path);
	RNA_def_property_ui_text(prop, "Path", "Create instances along particle paths");
	RNA_def_property_update(prop, 0, "rna_Modifier_update");

	prop = RNA_def_property(srna, "show_unborn", PROP_BOOLEAN, PROP_NONE);
	RNA_def_property_boolean_sdna(prop, NULL, "flag", eParticleInstanceFlag_Unborn);
	RNA_def_property_ui_text(prop, "Unborn", "Show instances when particles are unborn");
	RNA_def_property_update(prop, 0, "rna_Modifier_update");

	prop = RNA_def_property(srna, "show_alive", PROP_BOOLEAN, PROP_NONE);
	RNA_def_property_boolean_sdna(prop, NULL, "flag", eParticleInstanceFlag_Alive);
	RNA_def_property_ui_text(prop, "Alive", "Show instances when particles are alive");
	RNA_def_property_update(prop, 0, "rna_Modifier_update");

	prop = RNA_def_property(srna, "show_dead", PROP_BOOLEAN, PROP_NONE);
	RNA_def_property_boolean_sdna(prop, NULL, "flag", eParticleInstanceFlag_Dead);
	RNA_def_property_ui_text(prop, "Dead", "Show instances when particles are dead");
	RNA_def_property_update(prop, 0, "rna_Modifier_update");

	prop = RNA_def_property(srna, "use_preserve_shape", PROP_BOOLEAN, PROP_NONE);
	RNA_def_property_boolean_sdna(prop, NULL, "flag", eParticleInstanceFlag_KeepShape);
	RNA_def_property_ui_text(prop, "Keep Shape", "Don't stretch the object");
	RNA_def_property_update(prop, 0, "rna_Modifier_update");

	prop = RNA_def_property(srna, "use_size", PROP_BOOLEAN, PROP_NONE);
	RNA_def_property_boolean_sdna(prop, NULL, "flag", eParticleInstanceFlag_UseSize);
	RNA_def_property_ui_text(prop, "Size", "Use particle size to scale the instances");
	RNA_def_property_update(prop, 0, "rna_Modifier_update");

	prop = RNA_def_property(srna, "position", PROP_FLOAT, PROP_NONE);
	RNA_def_property_float_sdna(prop, NULL, "position");
	RNA_def_property_range(prop, 0.0, 1.0);
	RNA_def_property_ui_text(prop, "Position", "Position along path");
	RNA_def_property_update(prop, 0, "rna_Modifier_update");

	prop = RNA_def_property(srna, "random_position", PROP_FLOAT, PROP_NONE);
	RNA_def_property_float_sdna(prop, NULL, "random_position");
	RNA_def_property_range(prop, 0.0, 1.0);
	RNA_def_property_ui_text(prop, "Random Position", "Randomize position along path");
	RNA_def_property_update(prop, 0, "rna_Modifier_update");
}

static void rna_def_modifier_explode(BlenderRNA *brna)
{
	StructRNA *srna;
	PropertyRNA *prop;

	srna = RNA_def_struct(brna, "ExplodeModifier", "Modifier");
	RNA_def_struct_ui_text(srna, "Explode Modifier", "Explosion effect modifier based on a particle system");
	RNA_def_struct_sdna(srna, "ExplodeModifierData");
	RNA_def_struct_ui_icon(srna, ICON_MOD_EXPLODE);

	prop = RNA_def_property(srna, "vertex_group", PROP_STRING, PROP_NONE);
	RNA_def_property_string_funcs(prop, "rna_ExplodeModifier_vgroup_get", "rna_ExplodeModifier_vgroup_length",
	                              "rna_ExplodeModifier_vgroup_set");
	RNA_def_property_ui_text(prop, "Vertex Group", "");

	prop = RNA_def_property(srna, "protect", PROP_FLOAT, PROP_NONE);
	RNA_def_property_range(prop, 0, 1);
	RNA_def_property_ui_text(prop, "Protect", "Clean vertex group edges");
	RNA_def_property_update(prop, 0, "rna_Modifier_update");

	prop = RNA_def_property(srna, "use_edge_cut", PROP_BOOLEAN, PROP_NONE);
	RNA_def_property_boolean_sdna(prop, NULL, "flag", eExplodeFlag_EdgeCut);
	RNA_def_property_ui_text(prop, "Cut Edges", "Cut face edges for nicer shrapnel");
	RNA_def_property_update(prop, 0, "rna_Modifier_update");

	prop = RNA_def_property(srna, "show_unborn", PROP_BOOLEAN, PROP_NONE);
	RNA_def_property_boolean_sdna(prop, NULL, "flag", eExplodeFlag_Unborn);
	RNA_def_property_ui_text(prop, "Unborn", "Show mesh when particles are unborn");
	RNA_def_property_update(prop, 0, "rna_Modifier_update");

	prop = RNA_def_property(srna, "show_alive", PROP_BOOLEAN, PROP_NONE);
	RNA_def_property_boolean_sdna(prop, NULL, "flag", eExplodeFlag_Alive);
	RNA_def_property_ui_text(prop, "Alive", "Show mesh when particles are alive");
	RNA_def_property_update(prop, 0, "rna_Modifier_update");

	prop = RNA_def_property(srna, "show_dead", PROP_BOOLEAN, PROP_NONE);
	RNA_def_property_boolean_sdna(prop, NULL, "flag", eExplodeFlag_Dead);
	RNA_def_property_ui_text(prop, "Dead", "Show mesh when particles are dead");
	RNA_def_property_update(prop, 0, "rna_Modifier_update");

	prop = RNA_def_property(srna, "use_size", PROP_BOOLEAN, PROP_NONE);
	RNA_def_property_boolean_sdna(prop, NULL, "flag", eExplodeFlag_PaSize);
	RNA_def_property_ui_text(prop, "Size", "Use particle size for the shrapnel");
	RNA_def_property_update(prop, 0, "rna_Modifier_update");

	prop = RNA_def_property(srna, "particle_uv", PROP_STRING, PROP_NONE);
	RNA_def_property_string_sdna(prop, NULL, "uvname");
	RNA_def_property_string_maxlength(prop, MAX_CUSTOMDATA_LAYER_NAME);
	RNA_def_property_ui_text(prop, "Particle UV", "UV map to change with particle age");
	RNA_def_property_update(prop, 0, "rna_Modifier_update");
}

static void rna_def_modifier_cloth(BlenderRNA *brna)
{
	StructRNA *srna;
	PropertyRNA *prop;

	srna = RNA_def_struct(brna, "ClothModifier", "Modifier");
	RNA_def_struct_ui_text(srna, "Cloth Modifier", "Cloth simulation modifier");
	RNA_def_struct_sdna(srna, "ClothModifierData");
	RNA_def_struct_ui_icon(srna, ICON_MOD_CLOTH);
	
	prop = RNA_def_property(srna, "settings", PROP_POINTER, PROP_NONE);
	RNA_def_property_flag(prop, PROP_NEVER_NULL);
	RNA_def_property_pointer_sdna(prop, NULL, "sim_parms");
	RNA_def_property_ui_text(prop, "Cloth Settings", "");
	
	prop = RNA_def_property(srna, "collision_settings", PROP_POINTER, PROP_NONE);
	RNA_def_property_flag(prop, PROP_NEVER_NULL);
	RNA_def_property_pointer_sdna(prop, NULL, "coll_parms");
	RNA_def_property_ui_text(prop, "Cloth Collision Settings", "");
	
	prop = RNA_def_property(srna, "solver_result", PROP_POINTER, PROP_NONE);
	RNA_def_property_struct_type(prop, "ClothSolverResult");
	RNA_def_property_pointer_sdna(prop, NULL, "solver_result");
	RNA_def_property_ui_text(prop, "Solver Result", "");
	
	prop = RNA_def_property(srna, "point_cache", PROP_POINTER, PROP_NONE);
	RNA_def_property_flag(prop, PROP_NEVER_NULL);
	RNA_def_property_ui_text(prop, "Point Cache", "");

	prop = RNA_def_property(srna, "hair_grid_min", PROP_FLOAT, PROP_NONE);
	RNA_def_property_float_sdna(prop, NULL, "hair_grid_min");
	RNA_def_property_clear_flag(prop, PROP_EDITABLE);
	RNA_def_property_ui_text(prop, "Hair Grid Minimum", "");

	prop = RNA_def_property(srna, "hair_grid_max", PROP_FLOAT, PROP_NONE);
	RNA_def_property_float_sdna(prop, NULL, "hair_grid_max");
	RNA_def_property_clear_flag(prop, PROP_EDITABLE);
	RNA_def_property_ui_text(prop, "Hair Grid Maximum", "");

	prop = RNA_def_property(srna, "hair_grid_resolution", PROP_INT, PROP_NONE);
	RNA_def_property_int_sdna(prop, NULL, "hair_grid_res");
	RNA_def_property_clear_flag(prop, PROP_EDITABLE);
	RNA_def_property_ui_text(prop, "Hair Grid Resolution", "");
}

static void rna_def_modifier_smoke(BlenderRNA *brna)
{
	StructRNA *srna;
	PropertyRNA *prop;
	
	static EnumPropertyItem prop_smoke_type_items[] = {
		{0, "NONE", 0, "None", ""},
		{MOD_SMOKE_TYPE_DOMAIN, "DOMAIN", 0, "Domain", ""},
		{MOD_SMOKE_TYPE_FLOW, "FLOW", 0, "Flow", "Inflow/Outflow"},
		{MOD_SMOKE_TYPE_COLL, "COLLISION", 0, "Collision", ""},
		{0, NULL, 0, NULL, NULL}
	};
	
	srna = RNA_def_struct(brna, "SmokeModifier", "Modifier");
	RNA_def_struct_ui_text(srna, "Smoke Modifier", "Smoke simulation modifier");
	RNA_def_struct_sdna(srna, "SmokeModifierData");
	RNA_def_struct_ui_icon(srna, ICON_MOD_SMOKE);
	
	prop = RNA_def_property(srna, "domain_settings", PROP_POINTER, PROP_NONE);
	RNA_def_property_pointer_sdna(prop, NULL, "domain");
	RNA_def_property_ui_text(prop, "Domain Settings", "");
	
	prop = RNA_def_property(srna, "flow_settings", PROP_POINTER, PROP_NONE);
	RNA_def_property_pointer_sdna(prop, NULL, "flow");
	RNA_def_property_ui_text(prop, "Flow Settings", "");
	
	prop = RNA_def_property(srna, "coll_settings", PROP_POINTER, PROP_NONE);
	RNA_def_property_pointer_sdna(prop, NULL, "coll");
	RNA_def_property_ui_text(prop, "Collision Settings", "");
	
	prop = RNA_def_property(srna, "smoke_type", PROP_ENUM, PROP_NONE);
	RNA_def_property_enum_sdna(prop, NULL, "type");
	RNA_def_property_enum_items(prop, prop_smoke_type_items);
	RNA_def_property_ui_text(prop, "Type", "");
	RNA_def_property_clear_flag(prop, PROP_ANIMATABLE);
	RNA_def_property_update(prop, 0, "rna_Smoke_set_type");
}

static void rna_def_modifier_dynamic_paint(BlenderRNA *brna)
{
	StructRNA *srna;
	PropertyRNA *prop;
	
	srna = RNA_def_struct(brna, "DynamicPaintModifier", "Modifier");
	RNA_def_struct_ui_text(srna, "Dynamic Paint Modifier", "Dynamic Paint modifier");
	RNA_def_struct_sdna(srna, "DynamicPaintModifierData");
	RNA_def_struct_ui_icon(srna, ICON_MOD_DYNAMICPAINT);
	
	prop = RNA_def_property(srna, "canvas_settings", PROP_POINTER, PROP_NONE);
	RNA_def_property_pointer_sdna(prop, NULL, "canvas");
	RNA_def_property_ui_text(prop, "Canvas Settings", "");
	
	prop = RNA_def_property(srna, "brush_settings", PROP_POINTER, PROP_NONE);
	RNA_def_property_pointer_sdna(prop, NULL, "brush");
	RNA_def_property_ui_text(prop, "Brush Settings", "");

	prop = RNA_def_property(srna, "ui_type", PROP_ENUM, PROP_NONE);
	RNA_def_property_clear_flag(prop, PROP_ANIMATABLE);
	RNA_def_property_enum_sdna(prop, NULL, "type");
	RNA_def_property_enum_items(prop, rna_enum_prop_dynamicpaint_type_items);
	RNA_def_property_ui_text(prop, "Type", "");
}

static void rna_def_modifier_collision(BlenderRNA *brna)
{
	StructRNA *srna;
	PropertyRNA *prop;

	srna = RNA_def_struct(brna, "CollisionModifier", "Modifier");
	RNA_def_struct_ui_text(srna, "Collision Modifier",
	                       "Collision modifier defining modifier stack position used for collision");
	RNA_def_struct_sdna(srna, "CollisionModifierData");
	RNA_def_struct_ui_icon(srna, ICON_MOD_PHYSICS);

	prop = RNA_def_property(srna, "settings", PROP_POINTER, PROP_NONE);
	RNA_def_property_flag(prop, PROP_NEVER_NULL);
	RNA_def_property_struct_type(prop, "CollisionSettings");
	RNA_def_property_pointer_funcs(prop, "rna_CollisionModifier_settings_get", NULL, NULL, NULL);
	RNA_def_property_ui_text(prop, "Settings", "");
}

static void rna_def_modifier_bevel(BlenderRNA *brna)
{
	StructRNA *srna;
	PropertyRNA *prop;

	static EnumPropertyItem prop_limit_method_items[] = {
		{0, "NONE", 0, "None", "Bevel the entire mesh by a constant amount"},
		{MOD_BEVEL_ANGLE, "ANGLE", 0, "Angle", "Only bevel edges with sharp enough angles between faces"},
		{MOD_BEVEL_WEIGHT, "WEIGHT", 0, "Weight",
		                   "Use bevel weights to determine how much bevel is applied in edge mode"},
		{MOD_BEVEL_VGROUP, "VGROUP", 0, "Vertex Group",
		                   "Use vertex group weights to select whether vertex or edge is beveled"},
		{0, NULL, 0, NULL, NULL}
	};

	static EnumPropertyItem prop_val_type_items[] = {
		{MOD_BEVEL_AMT_OFFSET, "OFFSET", 0, "Offset", "Amount is offset of new edges from original"},
		{MOD_BEVEL_AMT_WIDTH, "WIDTH", 0, "Width", "Amount is width of new face"},
		{MOD_BEVEL_AMT_DEPTH, "DEPTH", 0, "Depth", "Amount is perpendicular distance from original edge to bevel face"},
		{MOD_BEVEL_AMT_PERCENT, "PERCENT", 0, "Percent", "Amount is percent of adjacent edge length"},
		{0, NULL, 0, NULL, NULL}
	};

	/* TO BE DEPRECATED */
	static EnumPropertyItem prop_edge_weight_method_items[] = {
		{0, "AVERAGE", 0, "Average", ""},
		{MOD_BEVEL_EMIN, "SHARPEST", 0, "Sharpest", ""},
		{MOD_BEVEL_EMAX, "LARGEST", 0, "Largest", ""},
		{0, NULL, 0, NULL, NULL}
	};

	srna = RNA_def_struct(brna, "BevelModifier", "Modifier");
	RNA_def_struct_ui_text(srna, "Bevel Modifier", "Bevel modifier to make edges and vertices more rounded");
	RNA_def_struct_sdna(srna, "BevelModifierData");
	RNA_def_struct_ui_icon(srna, ICON_MOD_BEVEL);

	prop = RNA_def_property(srna, "width", PROP_FLOAT, PROP_DISTANCE);
	RNA_def_property_float_sdna(prop, NULL, "value");
	RNA_def_property_range(prop, 0, FLT_MAX);
	RNA_def_property_ui_range(prop, 0.0f, 100.0f, 0.1, 4);
	RNA_def_property_ui_text(prop, "Width", "Bevel value/amount");
	RNA_def_property_update(prop, 0, "rna_Modifier_update");

	prop = RNA_def_property(srna, "segments", PROP_INT, PROP_NONE);
	RNA_def_property_int_sdna(prop, NULL, "res");
	RNA_def_property_range(prop, 1, 100);
	RNA_def_property_ui_text(prop, "Segments", "Number of segments for round edges/verts");
	RNA_def_property_update(prop, 0, "rna_Modifier_update");

	prop = RNA_def_property(srna, "use_only_vertices", PROP_BOOLEAN, PROP_NONE);
	RNA_def_property_boolean_sdna(prop, NULL, "flags", MOD_BEVEL_VERT);
	RNA_def_property_ui_text(prop, "Only Vertices", "Bevel verts/corners, not edges");
	RNA_def_property_update(prop, 0, "rna_Modifier_update");

	prop = RNA_def_property(srna, "limit_method", PROP_ENUM, PROP_NONE);
	RNA_def_property_enum_sdna(prop, NULL, "lim_flags");
	RNA_def_property_enum_items(prop, prop_limit_method_items);
	RNA_def_property_ui_text(prop, "Limit Method", "");
	RNA_def_property_update(prop, 0, "rna_Modifier_update");

	/* TO BE DEPRECATED */
	prop = RNA_def_property(srna, "edge_weight_method", PROP_ENUM, PROP_NONE);
	RNA_def_property_enum_sdna(prop, NULL, "e_flags");
	RNA_def_property_enum_items(prop, prop_edge_weight_method_items);
	RNA_def_property_ui_text(prop, "Edge Weight Method", "What edge weight to use for weighting a vertex");
	RNA_def_property_update(prop, 0, "rna_Modifier_update");

	prop = RNA_def_property(srna, "angle_limit", PROP_FLOAT, PROP_ANGLE);
	RNA_def_property_float_sdna(prop, NULL, "bevel_angle");
	RNA_def_property_range(prop, 0.0f, DEG2RADF(180.0f));
	RNA_def_property_ui_range(prop, 0.0f, DEG2RADF(180.0f), 10, 2);
	RNA_def_property_ui_text(prop, "Angle", "Angle above which to bevel edges");
	RNA_def_property_update(prop, 0, "rna_Modifier_update");

	prop = RNA_def_property(srna, "vertex_group", PROP_STRING, PROP_NONE);
	RNA_def_property_string_sdna(prop, NULL, "defgrp_name");
	RNA_def_property_ui_text(prop, "Vertex Group", "Vertex group name");
	RNA_def_property_string_funcs(prop, NULL, NULL, "rna_BevelModifier_defgrp_name_set");
	RNA_def_property_update(prop, 0, "rna_Modifier_update");

	prop = RNA_def_property(srna, "use_clamp_overlap", PROP_BOOLEAN, PROP_NONE);
	RNA_def_property_boolean_negative_sdna(prop, NULL, "flags", MOD_BEVEL_OVERLAP_OK);
	RNA_def_property_ui_text(prop, "Clamp Overlap", "Clamp the width to avoid overlap");
	RNA_def_property_update(prop, 0, "rna_Modifier_update");

	prop = RNA_def_property(srna, "offset_type", PROP_ENUM, PROP_NONE);
	RNA_def_property_enum_sdna(prop, NULL, "val_flags");
	RNA_def_property_enum_items(prop, prop_val_type_items);
	RNA_def_property_ui_text(prop, "Amount Type", "What distance Width measures");
	RNA_def_property_update(prop, 0, "rna_Modifier_update");

	prop = RNA_def_property(srna, "profile", PROP_FLOAT, PROP_FACTOR);
	RNA_def_property_range(prop, 0.0f, 1.0f);
	RNA_def_property_ui_range(prop, 0.15f, 1.0f, 0.05, 2);
	RNA_def_property_ui_text(prop, "Profile", "The profile shape (0.5 = round)");
	RNA_def_property_update(prop, 0, "rna_Modifier_update");

	prop = RNA_def_property(srna, "material", PROP_INT, PROP_NONE);
	RNA_def_property_int_sdna(prop, NULL, "mat");
	RNA_def_property_range(prop, -1, SHRT_MAX);
	RNA_def_property_ui_text(prop, "Material", "Material index of generated faces, -1 for automatic");
	RNA_def_property_update(prop, 0, "rna_Modifier_update");

	prop = RNA_def_property(srna, "loop_slide", PROP_BOOLEAN, PROP_NONE);
	RNA_def_property_boolean_negative_sdna(prop, NULL, "flags", MOD_BEVEL_EVEN_WIDTHS);
	RNA_def_property_ui_text(prop, "Loop Slide", "Prefer sliding along edges to having even widths");
	RNA_def_property_update(prop, 0, "rna_Modifier_update");
}

static void rna_def_modifier_shrinkwrap(BlenderRNA *brna)
{
	StructRNA *srna;
	PropertyRNA *prop;

	static EnumPropertyItem shrink_type_items[] = {
		{MOD_SHRINKWRAP_NEAREST_SURFACE, "NEAREST_SURFACEPOINT", 0, "Nearest Surface Point",
		                                 "Shrink the mesh to the nearest target surface"},
		{MOD_SHRINKWRAP_PROJECT, "PROJECT", 0, "Project",
		                         "Shrink the mesh to the nearest target surface along a given axis"},
		{MOD_SHRINKWRAP_NEAREST_VERTEX, "NEAREST_VERTEX", 0, "Nearest Vertex",
		                                "Shrink the mesh to the nearest target vertex"},
		{0, NULL, 0, NULL, NULL}
	};
	
	static EnumPropertyItem shrink_face_cull_items[] = {
		{0, "OFF", 0, "Off", "No culling"},
		{MOD_SHRINKWRAP_CULL_TARGET_FRONTFACE, "FRONT", 0, "Front", "No projection when in front of the face"},
		{MOD_SHRINKWRAP_CULL_TARGET_BACKFACE, "BACK", 0, "Back", "No projection when behind the face"},
		{0, NULL, 0, NULL, NULL}
	};

	srna = RNA_def_struct(brna, "ShrinkwrapModifier", "Modifier");
	RNA_def_struct_ui_text(srna, "Shrinkwrap Modifier",
	                       "Shrink wrapping modifier to shrink wrap and object to a target");
	RNA_def_struct_sdna(srna, "ShrinkwrapModifierData");
	RNA_def_struct_ui_icon(srna, ICON_MOD_SHRINKWRAP);

	prop = RNA_def_property(srna, "wrap_method", PROP_ENUM, PROP_NONE);
	RNA_def_property_enum_sdna(prop, NULL, "shrinkType");
	RNA_def_property_enum_items(prop, shrink_type_items);
	RNA_def_property_ui_text(prop, "Mode", "");
	RNA_def_property_update(prop, 0, "rna_Modifier_update");

	prop = RNA_def_property(srna, "cull_face", PROP_ENUM, PROP_NONE);
	RNA_def_property_enum_sdna(prop, NULL, "shrinkOpts");
	RNA_def_property_enum_items(prop, shrink_face_cull_items);
	RNA_def_property_enum_funcs(prop, "rna_ShrinkwrapModifier_face_cull_get",
	                            "rna_ShrinkwrapModifier_face_cull_set", NULL);
	RNA_def_property_ui_text(prop, "Face Cull",
	                         "Stop vertices from projecting to a face on the target when facing towards/away");
	RNA_def_property_update(prop, 0, "rna_Modifier_update");

	prop = RNA_def_property(srna, "target", PROP_POINTER, PROP_NONE);
	RNA_def_property_ui_text(prop, "Target", "Mesh target to shrink to");
	RNA_def_property_pointer_funcs(prop, NULL, "rna_ShrinkwrapModifier_target_set", NULL, "rna_Mesh_object_poll");
	RNA_def_property_flag(prop, PROP_EDITABLE | PROP_ID_SELF_CHECK);
	RNA_def_property_update(prop, 0, "rna_Modifier_dependency_update");

	prop = RNA_def_property(srna, "auxiliary_target", PROP_POINTER, PROP_NONE);
	RNA_def_property_pointer_sdna(prop, NULL, "auxTarget");
	RNA_def_property_ui_text(prop, "Auxiliary Target", "Additional mesh target to shrink to");
	RNA_def_property_pointer_funcs(prop, NULL, "rna_ShrinkwrapModifier_auxTarget_set", NULL, "rna_Mesh_object_poll");
	RNA_def_property_flag(prop, PROP_EDITABLE | PROP_ID_SELF_CHECK);
	RNA_def_property_update(prop, 0, "rna_Modifier_dependency_update");

	prop = RNA_def_property(srna, "vertex_group", PROP_STRING, PROP_NONE);
	RNA_def_property_string_sdna(prop, NULL, "vgroup_name");
	RNA_def_property_ui_text(prop, "Vertex Group", "Vertex group name");
	RNA_def_property_string_funcs(prop, NULL, NULL, "rna_ShrinkwrapModifier_vgroup_name_set");
	RNA_def_property_update(prop, 0, "rna_Modifier_update");

	prop = RNA_def_property(srna, "offset", PROP_FLOAT, PROP_NONE);
	RNA_def_property_float_sdna(prop, NULL, "keepDist");
	RNA_def_property_range(prop, -FLT_MAX, FLT_MAX);
	RNA_def_property_ui_range(prop, -100, 100, 1, 2);
	RNA_def_property_ui_text(prop, "Offset", "Distance to keep from the target");
	RNA_def_property_update(prop, 0, "rna_Modifier_update");

	prop = RNA_def_property(srna, "project_limit", PROP_FLOAT, PROP_NONE);
	RNA_def_property_float_sdna(prop, NULL, "projLimit");
	RNA_def_property_range(prop, 0.0, FLT_MAX);
	RNA_def_property_ui_range(prop, 0, 100, 1, 2);
	RNA_def_property_ui_text(prop, "Project Limit", "Limit the distance used for projection (zero disables)");
	RNA_def_property_update(prop, 0, "rna_Modifier_update");

	prop = RNA_def_property(srna, "use_project_x", PROP_BOOLEAN, PROP_NONE);
	RNA_def_property_boolean_sdna(prop, NULL, "projAxis", MOD_SHRINKWRAP_PROJECT_OVER_X_AXIS);
	RNA_def_property_ui_text(prop, "X", "");
	RNA_def_property_update(prop, 0, "rna_Modifier_update");

	prop = RNA_def_property(srna, "use_project_y", PROP_BOOLEAN, PROP_NONE);
	RNA_def_property_boolean_sdna(prop, NULL, "projAxis", MOD_SHRINKWRAP_PROJECT_OVER_Y_AXIS);
	RNA_def_property_ui_text(prop, "Y", "");
	RNA_def_property_update(prop, 0, "rna_Modifier_update");

	prop = RNA_def_property(srna, "use_project_z", PROP_BOOLEAN, PROP_NONE);
	RNA_def_property_boolean_sdna(prop, NULL, "projAxis", MOD_SHRINKWRAP_PROJECT_OVER_Z_AXIS);
	RNA_def_property_ui_text(prop, "Z", "");
	RNA_def_property_update(prop, 0, "rna_Modifier_update");
	
	prop = RNA_def_property(srna, "subsurf_levels", PROP_INT, PROP_NONE);
	RNA_def_property_int_sdna(prop, NULL, "subsurfLevels");
	RNA_def_property_range(prop, 0, 6);
	RNA_def_property_ui_range(prop, 0, 6, 1, -1);
	RNA_def_property_ui_text(prop, "Subsurf Levels",
	                         "Number of subdivisions that must be performed before extracting vertices' "
	                         "positions and normals");
	RNA_def_property_update(prop, 0, "rna_Modifier_update");

	prop = RNA_def_property(srna, "use_negative_direction", PROP_BOOLEAN, PROP_NONE);
	RNA_def_property_boolean_sdna(prop, NULL, "shrinkOpts", MOD_SHRINKWRAP_PROJECT_ALLOW_NEG_DIR);
	RNA_def_property_ui_text(prop, "Negative", "Allow vertices to move in the negative direction of axis");
	RNA_def_property_update(prop, 0, "rna_Modifier_update");

	prop = RNA_def_property(srna, "use_positive_direction", PROP_BOOLEAN, PROP_NONE);
	RNA_def_property_boolean_sdna(prop, NULL, "shrinkOpts", MOD_SHRINKWRAP_PROJECT_ALLOW_POS_DIR);
	RNA_def_property_ui_text(prop, "Positive", "Allow vertices to move in the positive direction of axis");
	RNA_def_property_update(prop, 0, "rna_Modifier_update");

	prop = RNA_def_property(srna, "use_keep_above_surface", PROP_BOOLEAN, PROP_NONE);
	RNA_def_property_boolean_sdna(prop, NULL, "shrinkOpts", MOD_SHRINKWRAP_KEEP_ABOVE_SURFACE);
	RNA_def_property_ui_text(prop, "Keep Above Surface", "");
	RNA_def_property_update(prop, 0, "rna_Modifier_update");
}

static void rna_def_modifier_fluidsim(BlenderRNA *brna)
{
	StructRNA *srna;
	PropertyRNA *prop;

	srna = RNA_def_struct(brna, "FluidSimulationModifier", "Modifier");
	RNA_def_struct_ui_text(srna, "Fluid Simulation Modifier", "Fluid simulation modifier");
	RNA_def_struct_sdna(srna, "FluidsimModifierData");
	RNA_def_struct_ui_icon(srna, ICON_MOD_FLUIDSIM);

	prop = RNA_def_property(srna, "settings", PROP_POINTER, PROP_NONE);
	RNA_def_property_flag(prop, PROP_NEVER_NULL);
	RNA_def_property_pointer_sdna(prop, NULL, "fss");
	RNA_def_property_ui_text(prop, "Settings", "Settings for how this object is used in the fluid simulation");
}

static void rna_def_modifier_mask(BlenderRNA *brna)
{
	StructRNA *srna;
	PropertyRNA *prop;

	static EnumPropertyItem modifier_mask_mode_items[] = {
		{MOD_MASK_MODE_VGROUP, "VERTEX_GROUP", 0, "Vertex Group", ""},
		{MOD_MASK_MODE_ARM, "ARMATURE", 0, "Armature", ""},
		{0, NULL, 0, NULL, NULL}
	};

	srna = RNA_def_struct(brna, "MaskModifier", "Modifier");
	RNA_def_struct_ui_text(srna, "Mask Modifier", "Mask modifier to hide parts of the mesh");
	RNA_def_struct_sdna(srna, "MaskModifierData");
	RNA_def_struct_ui_icon(srna, ICON_MOD_MASK);

	prop = RNA_def_property(srna, "mode", PROP_ENUM, PROP_NONE);
	RNA_def_property_enum_items(prop, modifier_mask_mode_items);
	RNA_def_property_ui_text(prop, "Mode", "");
	RNA_def_property_update(prop, 0, "rna_Modifier_update");

	prop = RNA_def_property(srna, "armature", PROP_POINTER, PROP_NONE);
	RNA_def_property_pointer_sdna(prop, NULL, "ob_arm");
	RNA_def_property_ui_text(prop, "Armature", "Armature to use as source of bones to mask");
	RNA_def_property_pointer_funcs(prop, NULL, "rna_MaskModifier_ob_arm_set", NULL, "rna_Armature_object_poll");
	RNA_def_property_flag(prop, PROP_EDITABLE | PROP_ID_SELF_CHECK);
	RNA_def_property_update(prop, 0, "rna_Modifier_dependency_update");

	prop = RNA_def_property(srna, "vertex_group", PROP_STRING, PROP_NONE);
	RNA_def_property_string_sdna(prop, NULL, "vgroup");
	RNA_def_property_ui_text(prop, "Vertex Group", "Vertex group name");
	RNA_def_property_string_funcs(prop, NULL, NULL, "rna_MaskModifier_vgroup_set");
	RNA_def_property_update(prop, 0, "rna_Modifier_update");

	prop = RNA_def_property(srna, "invert_vertex_group", PROP_BOOLEAN, PROP_NONE);
	RNA_def_property_boolean_sdna(prop, NULL, "flag", MOD_MASK_INV);
	RNA_def_property_ui_text(prop, "Invert", "Use vertices that are not part of region defined");
	RNA_def_property_update(prop, 0, "rna_Modifier_update");
}

static void rna_def_modifier_simpledeform(BlenderRNA *brna)
{
	StructRNA *srna;
	PropertyRNA *prop;

	static EnumPropertyItem simple_deform_mode_items[] = {
		{MOD_SIMPLEDEFORM_MODE_TWIST, "TWIST", 0, "Twist", "Rotate around the Z axis of the modifier space"},
		{MOD_SIMPLEDEFORM_MODE_BEND, "BEND", 0, "Bend", "Bend the mesh over the Z axis of the modifier space"},
		{MOD_SIMPLEDEFORM_MODE_TAPER, "TAPER", 0, "Taper", "Linearly scale along Z axis of the modifier space"},
		{MOD_SIMPLEDEFORM_MODE_STRETCH, "STRETCH", 0, "Stretch",
		                                "Stretch the object along the Z axis of the modifier space"},
		{0, NULL, 0, NULL, NULL}
	};

	srna = RNA_def_struct(brna, "SimpleDeformModifier", "Modifier");
	RNA_def_struct_ui_text(srna, "SimpleDeform Modifier",
	                       "Simple deformation modifier to apply effects such as twisting and bending");
	RNA_def_struct_sdna(srna, "SimpleDeformModifierData");
	RNA_def_struct_ui_icon(srna, ICON_MOD_SIMPLEDEFORM);

	prop = RNA_def_property(srna, "deform_method", PROP_ENUM, PROP_NONE);
	RNA_def_property_enum_sdna(prop, NULL, "mode");
	RNA_def_property_enum_items(prop, simple_deform_mode_items);
	RNA_def_property_ui_text(prop, "Mode", "");
	RNA_def_property_update(prop, 0, "rna_Modifier_update");

	prop = RNA_def_property(srna, "vertex_group", PROP_STRING, PROP_NONE);
	RNA_def_property_string_sdna(prop, NULL, "vgroup_name");
	RNA_def_property_ui_text(prop, "Vertex Group", "Vertex group name");
	RNA_def_property_string_funcs(prop, NULL, NULL, "rna_SimpleDeformModifier_vgroup_name_set");
	RNA_def_property_update(prop, 0, "rna_Modifier_update");

	prop = RNA_def_property(srna, "origin", PROP_POINTER, PROP_NONE);
	RNA_def_property_ui_text(prop, "Origin", "Offset the origin and orientation of the deformation");
	RNA_def_property_flag(prop, PROP_EDITABLE | PROP_ID_SELF_CHECK);
	RNA_def_property_update(prop, 0, "rna_Modifier_dependency_update");

	prop = RNA_def_property(srna, "factor", PROP_FLOAT, PROP_NONE);
	RNA_def_property_range(prop, -FLT_MAX, FLT_MAX);
	RNA_def_property_ui_range(prop, -10.0, 10.0, 1.0, 3);
	RNA_def_property_ui_text(prop, "Factor", "Amount to deform object");
	RNA_def_property_update(prop, 0, "rna_Modifier_update");

	prop = RNA_def_property(srna, "angle", PROP_FLOAT, PROP_ANGLE);
	RNA_def_property_float_sdna(prop, NULL, "factor");
	RNA_def_property_range(prop, -FLT_MAX, FLT_MAX);
	RNA_def_property_float_default(prop, DEG2RADF(45.0f));
	RNA_def_property_ui_range(prop, DEG2RAD(-360.0), DEG2RAD(360.0), 10.0, 3);
	RNA_def_property_ui_text(prop, "Angle", "Angle of deformation");
	RNA_def_property_update(prop, 0, "rna_Modifier_update");

	prop = RNA_def_property(srna, "limits", PROP_FLOAT, PROP_NONE);
	RNA_def_property_float_sdna(prop, NULL, "limit");
	RNA_def_property_array(prop, 2);
	RNA_def_property_range(prop, 0, 1);
	RNA_def_property_ui_range(prop, 0, 1, 5, 2);
	RNA_def_property_ui_text(prop, "Limits", "Lower/Upper limits for deform");
	RNA_def_property_update(prop, 0, "rna_Modifier_update");

	prop = RNA_def_property(srna, "lock_x", PROP_BOOLEAN, PROP_NONE);
	RNA_def_property_boolean_sdna(prop, NULL, "axis", MOD_SIMPLEDEFORM_LOCK_AXIS_X);
	RNA_def_property_ui_text(prop, "Lock X Axis", "Do not allow deformation along the X axis");
	RNA_def_property_update(prop, 0, "rna_Modifier_update");

	prop = RNA_def_property(srna, "lock_y", PROP_BOOLEAN, PROP_NONE);
	RNA_def_property_boolean_sdna(prop, NULL, "axis", MOD_SIMPLEDEFORM_LOCK_AXIS_Y);
	RNA_def_property_ui_text(prop, "Lock Y Axis", "Do not allow deformation along the Y axis");
	RNA_def_property_update(prop, 0, "rna_Modifier_update");

	prop = RNA_def_property(srna, "invert_vertex_group", PROP_BOOLEAN, PROP_NONE);
	RNA_def_property_boolean_sdna(prop, NULL, "flag", MOD_SIMPLEDEFORM_FLAG_INVERT_VGROUP);
	RNA_def_property_ui_text(prop, "Invert", "Invert vertex group influence");
	RNA_def_property_update(prop, 0, "rna_Modifier_update");
}

static void rna_def_modifier_surface(BlenderRNA *brna)
{
	StructRNA *srna;

	srna = RNA_def_struct(brna, "SurfaceModifier", "Modifier");
	RNA_def_struct_ui_text(srna, "Surface Modifier",
	                       "Surface modifier defining modifier stack position used for surface fields");
	RNA_def_struct_sdna(srna, "SurfaceModifierData");
	RNA_def_struct_ui_icon(srna, ICON_MOD_PHYSICS);
}

static void rna_def_modifier_solidify(BlenderRNA *brna)
{
	StructRNA *srna;
	PropertyRNA *prop;

	srna = RNA_def_struct(brna, "SolidifyModifier", "Modifier");
	RNA_def_struct_ui_text(srna, "Solidify Modifier",
	                       "Create a solid skin by extruding, compensating for sharp angles");
	RNA_def_struct_sdna(srna, "SolidifyModifierData");
	RNA_def_struct_ui_icon(srna, ICON_MOD_SOLIDIFY);

	prop = RNA_def_property(srna, "thickness", PROP_FLOAT, PROP_DISTANCE);
	RNA_def_property_float_sdna(prop, NULL, "offset");
	RNA_def_property_range(prop, -FLT_MAX, FLT_MAX);
	RNA_def_property_ui_range(prop, -10, 10, 0.1, 4);
	RNA_def_property_ui_text(prop, "Thickness", "Thickness of the shell");
	RNA_def_property_update(prop, 0, "rna_Modifier_update");

	prop = RNA_def_property(srna, "thickness_clamp", PROP_FLOAT, PROP_FACTOR);
	RNA_def_property_float_sdna(prop, NULL, "offset_clamp");
	RNA_def_property_range(prop, 0, 100.0);
	RNA_def_property_ui_range(prop, 0, 2.0, 0.1, 4);
	RNA_def_property_ui_text(prop, "Clamp", "Offset clamp based on geometry scale");
	RNA_def_property_update(prop, 0, "rna_Modifier_update");

	prop = RNA_def_property(srna, "thickness_vertex_group", PROP_FLOAT, PROP_FACTOR);
	RNA_def_property_float_sdna(prop, NULL, "offset_fac_vg");
	RNA_def_property_range(prop, 0.0, 1.0);
	RNA_def_property_ui_range(prop, 0, 1, 0.1, 3);
	RNA_def_property_ui_text(prop, "Vertex Group Factor",
	                         "Thickness factor to use for zero vertex group influence");
	RNA_def_property_update(prop, 0, "rna_Modifier_update");

	prop = RNA_def_property(srna, "offset", PROP_FLOAT, PROP_FACTOR);
	RNA_def_property_float_sdna(prop, NULL, "offset_fac");
	RNA_def_property_range(prop, -FLT_MAX, FLT_MAX);
	RNA_def_property_ui_range(prop, -1, 1, 0.1, 4);
	RNA_def_property_ui_text(prop, "Offset", "Offset the thickness from the center");
	RNA_def_property_update(prop, 0, "rna_Modifier_update");

	prop = RNA_def_property(srna, "edge_crease_inner", PROP_FLOAT, PROP_FACTOR);
	RNA_def_property_float_sdna(prop, NULL, "crease_inner");
	RNA_def_property_range(prop, 0, 1);
	RNA_def_property_ui_range(prop, 0, 1, 0.1, 3);
	RNA_def_property_ui_text(prop, "Inner Crease", "Assign a crease to inner edges");
	RNA_def_property_update(prop, 0, "rna_Modifier_update");

	prop = RNA_def_property(srna, "edge_crease_outer", PROP_FLOAT, PROP_FACTOR);
	RNA_def_property_float_sdna(prop, NULL, "crease_outer");
	RNA_def_property_range(prop, 0, 1);
	RNA_def_property_ui_range(prop, 0, 1, 0.1, 3);
	RNA_def_property_ui_text(prop, "Outer Crease", "Assign a crease to outer edges");
	RNA_def_property_update(prop, 0, "rna_Modifier_update");

	prop = RNA_def_property(srna, "edge_crease_rim", PROP_FLOAT, PROP_FACTOR);
	RNA_def_property_float_sdna(prop, NULL, "crease_rim");
	RNA_def_property_range(prop, 0, 1);
	RNA_def_property_ui_range(prop, 0, 1, 0.1, 3);
	RNA_def_property_ui_text(prop, "Rim Crease", "Assign a crease to the edges making up the rim");
	RNA_def_property_update(prop, 0, "rna_Modifier_update");

	prop = RNA_def_property(srna, "material_offset", PROP_INT, PROP_NONE);
	RNA_def_property_int_sdna(prop, NULL, "mat_ofs");
	RNA_def_property_range(prop, SHRT_MIN, SHRT_MAX);
	RNA_def_property_ui_text(prop, "Material Offset", "Offset material index of generated faces");
	RNA_def_property_update(prop, 0, "rna_Modifier_update");

	prop = RNA_def_property(srna, "material_offset_rim", PROP_INT, PROP_NONE);
	RNA_def_property_int_sdna(prop, NULL, "mat_ofs_rim");
	RNA_def_property_range(prop, SHRT_MIN, SHRT_MAX);
	RNA_def_property_ui_text(prop, "Rim Material Offset", "Offset material index of generated rim faces");
	RNA_def_property_update(prop, 0, "rna_Modifier_update");

	prop = RNA_def_property(srna, "vertex_group", PROP_STRING, PROP_NONE);
	RNA_def_property_string_sdna(prop, NULL, "defgrp_name");
	RNA_def_property_ui_text(prop, "Vertex Group", "Vertex group name");
	RNA_def_property_string_funcs(prop, NULL, NULL, "rna_SolidifyModifier_defgrp_name_set");
	RNA_def_property_update(prop, 0, "rna_Modifier_update");

	prop = RNA_def_property(srna, "use_rim", PROP_BOOLEAN, PROP_NONE);
	RNA_def_property_boolean_sdna(prop, NULL, "flag", MOD_SOLIDIFY_RIM);
	RNA_def_property_ui_text(prop, "Fill Rim",
	                         "Create edge loops between the inner and outer surfaces on face edges "
	                         "(slow, disable when not needed)");
	RNA_def_property_update(prop, 0, "rna_Modifier_update");

	prop = RNA_def_property(srna, "use_even_offset", PROP_BOOLEAN, PROP_NONE);
	RNA_def_property_boolean_sdna(prop, NULL, "flag", MOD_SOLIDIFY_EVEN);
	RNA_def_property_ui_text(prop, "Even Thickness",
	                         "Maintain thickness by adjusting for sharp corners (slow, disable when not needed)");
	RNA_def_property_update(prop, 0, "rna_Modifier_update");

	prop = RNA_def_property(srna, "use_quality_normals", PROP_BOOLEAN, PROP_NONE);
	RNA_def_property_boolean_sdna(prop, NULL, "flag", MOD_SOLIDIFY_NORMAL_CALC);
	RNA_def_property_ui_text(prop, "High Quality Normals",
	                         "Calculate normals which result in more even thickness (slow, disable when not needed)");
	RNA_def_property_update(prop, 0, "rna_Modifier_update");

	prop = RNA_def_property(srna, "invert_vertex_group", PROP_BOOLEAN, PROP_NONE);
	RNA_def_property_boolean_sdna(prop, NULL, "flag", MOD_SOLIDIFY_VGROUP_INV);
	RNA_def_property_ui_text(prop, "Vertex Group Invert", "Invert the vertex group influence");
	RNA_def_property_update(prop, 0, "rna_Modifier_update");

	prop = RNA_def_property(srna, "use_flip_normals", PROP_BOOLEAN, PROP_NONE);
	RNA_def_property_boolean_sdna(prop, NULL, "flag", MOD_SOLIDIFY_FLIP);
	RNA_def_property_ui_text(prop, "Flip Normals", "Invert the face direction");
	RNA_def_property_update(prop, 0, "rna_Modifier_update");

	prop = RNA_def_property(srna, "use_rim_only", PROP_BOOLEAN, PROP_NONE);
	RNA_def_property_boolean_sdna(prop, NULL, "flag", MOD_SOLIDIFY_NOSHELL);
	RNA_def_property_ui_text(prop, "Only Rim", "Only add the rim to the original data");
	RNA_def_property_update(prop, 0, "rna_Modifier_update");
}

static void rna_def_modifier_screw(BlenderRNA *brna)
{
	StructRNA *srna;
	PropertyRNA *prop;

	srna = RNA_def_struct(brna, "ScrewModifier", "Modifier");
	RNA_def_struct_ui_text(srna, "Screw Modifier", "Revolve edges");
	RNA_def_struct_sdna(srna, "ScrewModifierData");
	RNA_def_struct_ui_icon(srna, ICON_MOD_SCREW);

	prop = RNA_def_property(srna, "object", PROP_POINTER, PROP_NONE);
	RNA_def_property_pointer_sdna(prop, NULL, "ob_axis");
	RNA_def_property_ui_text(prop, "Object", "Object to define the screw axis");
	RNA_def_property_flag(prop, PROP_EDITABLE | PROP_ID_SELF_CHECK);
	RNA_def_property_update(prop, 0, "rna_Modifier_dependency_update");

	prop = RNA_def_property(srna, "steps", PROP_INT, PROP_UNSIGNED);
	RNA_def_property_range(prop, 2, 10000);
	RNA_def_property_ui_range(prop, 3, 512, 1, -1);
	RNA_def_property_ui_text(prop, "Steps", "Number of steps in the revolution");
	RNA_def_property_update(prop, 0, "rna_Modifier_update");

	prop = RNA_def_property(srna, "render_steps", PROP_INT, PROP_UNSIGNED);
	RNA_def_property_range(prop, 2, 10000);
	RNA_def_property_ui_range(prop, 2, 512, 1, -1);
	RNA_def_property_ui_text(prop, "Render Steps", "Number of steps in the revolution");
	RNA_def_property_update(prop, 0, "rna_Modifier_update");

	prop = RNA_def_property(srna, "iterations", PROP_INT, PROP_UNSIGNED);
	RNA_def_property_int_sdna(prop, NULL, "iter");
	RNA_def_property_range(prop, 1, 10000);
	RNA_def_property_ui_range(prop, 1, 100, 1, -1);
	RNA_def_property_ui_text(prop, "Iterations", "Number of times to apply the screw operation");
	RNA_def_property_update(prop, 0, "rna_Modifier_update");

	prop = RNA_def_property(srna, "axis", PROP_ENUM, PROP_NONE);
	RNA_def_property_enum_items(prop, rna_enum_axis_xyz_items);
	RNA_def_property_ui_text(prop, "Axis", "Screw axis");
	RNA_def_property_update(prop, 0, "rna_Modifier_update");

	prop = RNA_def_property(srna, "angle", PROP_FLOAT, PROP_ANGLE);
	RNA_def_property_ui_range(prop, -M_PI * 2, M_PI * 2, 10, -1);
	RNA_def_property_range(prop, -FLT_MAX, FLT_MAX);
	RNA_def_property_ui_text(prop, "Angle", "Angle of revolution");
	RNA_def_property_update(prop, 0, "rna_Modifier_update");

	prop = RNA_def_property(srna, "screw_offset", PROP_FLOAT, PROP_DISTANCE);
	RNA_def_property_float_sdna(prop, NULL, "screw_ofs");
	RNA_def_property_ui_text(prop, "Screw", "Offset the revolution along its axis");
	RNA_def_property_update(prop, 0, "rna_Modifier_update");

	prop = RNA_def_property(srna, "use_normal_flip", PROP_BOOLEAN, PROP_NONE);
	RNA_def_property_boolean_sdna(prop, NULL, "flag", MOD_SCREW_NORMAL_FLIP);
	RNA_def_property_ui_text(prop, "Flip", "Flip normals of lathed faces");
	RNA_def_property_update(prop, 0, "rna_Modifier_update");

	prop = RNA_def_property(srna, "use_normal_calculate", PROP_BOOLEAN, PROP_NONE);
	RNA_def_property_boolean_sdna(prop, NULL, "flag", MOD_SCREW_NORMAL_CALC);
	RNA_def_property_ui_text(prop, "Calc Order", "Calculate the order of edges (needed for meshes, but not curves)");
	RNA_def_property_update(prop, 0, "rna_Modifier_update");

	prop = RNA_def_property(srna, "use_object_screw_offset", PROP_BOOLEAN, PROP_NONE);
	RNA_def_property_boolean_sdna(prop, NULL, "flag", MOD_SCREW_OBJECT_OFFSET);
	RNA_def_property_ui_text(prop, "Object Screw", "Use the distance between the objects to make a screw");
	RNA_def_property_update(prop, 0, "rna_Modifier_update");

	prop = RNA_def_property(srna, "use_smooth_shade", PROP_BOOLEAN, PROP_NONE);
	RNA_def_property_boolean_sdna(prop, NULL, "flag", MOD_SCREW_SMOOTH_SHADING);
	RNA_def_property_ui_text(prop, "Smooth Shading", "Output faces with smooth shading rather than flat shaded");
	RNA_def_property_update(prop, 0, "rna_Modifier_update");

	prop = RNA_def_property(srna, "use_stretch_u", PROP_BOOLEAN, PROP_NONE);
	RNA_def_property_boolean_sdna(prop, NULL, "flag", MOD_SCREW_UV_STRETCH_U);
	RNA_def_property_ui_text(prop, "Stretch U", "Stretch the U coordinates between 0-1 when UV's are present");
	RNA_def_property_update(prop, 0, "rna_Modifier_update");

	prop = RNA_def_property(srna, "use_stretch_v", PROP_BOOLEAN, PROP_NONE);
	RNA_def_property_boolean_sdna(prop, NULL, "flag", MOD_SCREW_UV_STRETCH_V);
	RNA_def_property_ui_text(prop, "Stretch V", "Stretch the V coordinates between 0-1 when UV's are present");
	RNA_def_property_update(prop, 0, "rna_Modifier_update");

#if 0
	prop = RNA_def_property(srna, "use_angle_object", PROP_BOOLEAN, PROP_NONE);
	RNA_def_property_boolean_sdna(prop, NULL, "flag", MOD_SCREW_OBJECT_ANGLE);
	RNA_def_property_ui_text(prop, "Object Angle", "Use the angle between the objects rather than the fixed angle");
	RNA_def_property_update(prop, 0, "rna_Modifier_update");
#endif
}

static void rna_def_modifier_uvwarp(BlenderRNA *brna)
{
	StructRNA *srna;
	PropertyRNA *prop;

	srna = RNA_def_struct(brna, "UVWarpModifier", "Modifier");
	RNA_def_struct_ui_text(srna, "UVWarp Modifier", "Add target position to uv coordinates");
	RNA_def_struct_sdna(srna, "UVWarpModifierData");
	RNA_def_struct_ui_icon(srna, ICON_MOD_UVPROJECT);

	prop = RNA_def_property(srna, "axis_u", PROP_ENUM, PROP_NONE);
	RNA_def_property_enum_sdna(prop, NULL, "axis_u");
	RNA_def_property_enum_items(prop, rna_enum_axis_xyz_items);
	RNA_def_property_ui_text(prop, "U-Axis", "Pole axis for rotation");
	RNA_def_property_update(prop, 0, "rna_Modifier_update");

	prop = RNA_def_property(srna, "axis_v", PROP_ENUM, PROP_NONE);
	RNA_def_property_enum_sdna(prop, NULL, "axis_v");
	RNA_def_property_enum_items(prop, rna_enum_axis_xyz_items);
	RNA_def_property_ui_text(prop, "V-Axis", "Pole axis for rotation");
	RNA_def_property_update(prop, 0, "rna_Modifier_update");

	prop = RNA_def_property(srna, "center", PROP_FLOAT, PROP_NONE);
	RNA_def_property_float_sdna(prop, NULL, "center");
	RNA_def_property_ui_text(prop, "UV Center", "Center point for rotate/scale");
	RNA_def_property_update(prop, 0, "rna_Modifier_update");

	prop = RNA_def_property(srna, "object_from", PROP_POINTER, PROP_NONE);
	RNA_def_property_pointer_sdna(prop, NULL, "object_src");
	RNA_def_property_ui_text(prop, "Object From", "Object defining offset");
	RNA_def_property_flag(prop, PROP_EDITABLE);
	RNA_def_property_update(prop, 0, "rna_Modifier_dependency_update");

	prop = RNA_def_property(srna, "bone_from", PROP_STRING, PROP_NONE);
	RNA_def_property_string_sdna(prop, NULL, "bone_src");
	RNA_def_property_ui_text(prop, "Bone From", "Bone defining offset");
	RNA_def_property_update(prop, 0, "rna_Modifier_dependency_update");

	prop = RNA_def_property(srna, "object_to", PROP_POINTER, PROP_NONE);
	RNA_def_property_pointer_sdna(prop, NULL, "object_dst");
	RNA_def_property_ui_text(prop, "Object To", "Object defining offset");
	RNA_def_property_flag(prop, PROP_EDITABLE);
	RNA_def_property_update(prop, 0, "rna_Modifier_dependency_update");

	prop = RNA_def_property(srna, "bone_to", PROP_STRING, PROP_NONE);
	RNA_def_property_string_sdna(prop, NULL, "bone_dst");
	RNA_def_property_ui_text(prop, "Bone To", "Bone defining offset");
	RNA_def_property_update(prop, 0, "rna_Modifier_dependency_update");

	prop = RNA_def_property(srna, "vertex_group", PROP_STRING, PROP_NONE);
	RNA_def_property_string_sdna(prop, NULL, "vgroup_name");
	RNA_def_property_ui_text(prop, "Vertex Group", "Vertex group name");
	RNA_def_property_string_funcs(prop, NULL, NULL, "rna_UVWarpModifier_vgroup_name_set");
	RNA_def_property_update(prop, 0, "rna_Modifier_update");

	prop = RNA_def_property(srna, "uv_layer", PROP_STRING, PROP_NONE);
	RNA_def_property_string_sdna(prop, NULL, "uvlayer_name");
	RNA_def_property_ui_text(prop, "UV Layer", "UV Layer name");
	RNA_def_property_string_funcs(prop, NULL, NULL, "rna_UVWarpModifier_uvlayer_name_set");
	RNA_def_property_update(prop, 0, "rna_Modifier_update");
}

static void rna_def_modifier_weightvg_mask(BlenderRNA *UNUSED(brna), StructRNA *srna,
                                           const char *mask_vgroup_setter, const char *mask_uvlayer_setter)
{
	static EnumPropertyItem weightvg_mask_tex_map_items[] = {
		{MOD_DISP_MAP_LOCAL, "LOCAL", 0, "Local", "Use local generated coordinates"},
		{MOD_DISP_MAP_GLOBAL, "GLOBAL", 0, "Global", "Use global coordinates"},
		{MOD_DISP_MAP_OBJECT, "OBJECT", 0, "Object", "Use local generated coordinates of another object"},
		{MOD_DISP_MAP_UV, "UV", 0, "UV", "Use coordinates from an UV layer"},
		{0, NULL, 0, NULL, NULL}
	};

	static EnumPropertyItem weightvg_mask_tex_used_items[] = {
		{MOD_WVG_MASK_TEX_USE_INT, "INT", 0, "Intensity", ""},
		{MOD_WVG_MASK_TEX_USE_RED, "RED", 0, "Red", ""},
		{MOD_WVG_MASK_TEX_USE_GREEN, "GREEN", 0, "Green", ""},
		{MOD_WVG_MASK_TEX_USE_BLUE, "BLUE", 0, "Blue", ""},
		{MOD_WVG_MASK_TEX_USE_HUE, "HUE", 0, "Hue", ""},
		{MOD_WVG_MASK_TEX_USE_SAT, "SAT", 0, "Saturation", ""},
		{MOD_WVG_MASK_TEX_USE_VAL, "VAL", 0, "Value", ""},
		{MOD_WVG_MASK_TEX_USE_ALPHA, "ALPHA", 0, "Alpha", ""},
		{0, NULL, 0, NULL, NULL}
	};

	PropertyRNA *prop;

	prop = RNA_def_property(srna, "mask_constant", PROP_FLOAT, PROP_FACTOR);
	RNA_def_property_range(prop, -FLT_MAX, FLT_MAX);
	RNA_def_property_ui_range(prop, 0.0, 1.0, 1, -1);
	RNA_def_property_ui_text(prop, "Influence", "Global influence of current modifications on vgroup");
	RNA_def_property_update(prop, 0, "rna_Modifier_update");

	prop = RNA_def_property(srna, "mask_vertex_group", PROP_STRING, PROP_NONE);
	RNA_def_property_string_sdna(prop, NULL, "mask_defgrp_name");
	RNA_def_property_ui_text(prop, "Mask VGroup", "Masking vertex group name");
	RNA_def_property_string_funcs(prop, NULL, NULL, mask_vgroup_setter);
	RNA_def_property_update(prop, 0, "rna_Modifier_update");

	prop = RNA_def_property(srna, "mask_texture", PROP_POINTER, PROP_NONE);
	RNA_def_property_ui_text(prop, "Masking Tex", "Masking texture");
	RNA_def_property_flag(prop, PROP_EDITABLE);
	RNA_def_property_update(prop, 0, "rna_Modifier_update");

	prop = RNA_def_property(srna, "mask_tex_use_channel", PROP_ENUM, PROP_NONE);
	RNA_def_property_enum_items(prop, weightvg_mask_tex_used_items);
	RNA_def_property_ui_text(prop, "Use Channel", "Which texture channel to use for masking");
	RNA_def_property_update(prop, 0, "rna_Modifier_update");

	prop = RNA_def_property(srna, "mask_tex_mapping", PROP_ENUM, PROP_NONE);
	RNA_def_property_enum_items(prop, weightvg_mask_tex_map_items);
	RNA_def_property_ui_text(prop, "Texture Coordinates", "Which texture coordinates "
	                         "to use for mapping");
	RNA_def_property_update(prop, 0, "rna_Modifier_dependency_update");

	prop = RNA_def_property(srna, "mask_tex_uv_layer", PROP_STRING, PROP_NONE);
	RNA_def_property_string_sdna(prop, NULL, "mask_tex_uvlayer_name");
	RNA_def_property_ui_text(prop, "UV Map", "UV map name");
	RNA_def_property_string_funcs(prop, NULL, NULL, mask_uvlayer_setter);
	RNA_def_property_update(prop, 0, "rna_Modifier_update");

	prop = RNA_def_property(srna, "mask_tex_map_object", PROP_POINTER, PROP_NONE);
	RNA_def_property_pointer_sdna(prop, NULL, "mask_tex_map_obj");
	RNA_def_property_ui_text(prop, "Texture Coordinate Object", "Which object to take texture "
	                         "coordinates from");
	RNA_def_property_flag(prop, PROP_EDITABLE | PROP_ID_SELF_CHECK);
	RNA_def_property_update(prop, 0, "rna_Modifier_dependency_update");
}

static void rna_def_modifier_weightvgedit(BlenderRNA *brna)
{
	static EnumPropertyItem weightvg_edit_falloff_type_items[] = {
		{MOD_WVG_MAPPING_NONE, "LINEAR", ICON_LINCURVE, "Linear", "Null action"},
		{MOD_WVG_MAPPING_CURVE, "CURVE", ICON_RNDCURVE, "Custom Curve", ""},
		{MOD_WVG_MAPPING_SHARP, "SHARP", ICON_SHARPCURVE, "Sharp", ""},
		{MOD_WVG_MAPPING_SMOOTH, "SMOOTH", ICON_SMOOTHCURVE, "Smooth", ""},
		{MOD_WVG_MAPPING_ROOT, "ROOT", ICON_ROOTCURVE, "Root", ""},
		{MOD_WVG_MAPPING_SPHERE, "ICON_SPHERECURVE", ICON_SPHERECURVE, "Sphere", ""},
		{MOD_WVG_MAPPING_RANDOM, "RANDOM", ICON_RNDCURVE, "Random", ""},
		{MOD_WVG_MAPPING_STEP, "STEP", ICON_NOCURVE /* Would need a better icon... */, "Median Step",
		                       "Map all values below 0.5 to 0.0, and all others to 1.0"},
		{0, NULL, 0, NULL, NULL}
	};

	StructRNA *srna;
	PropertyRNA *prop;

	srna = RNA_def_struct(brna, "VertexWeightEditModifier", "Modifier");
	RNA_def_struct_ui_text(srna, "WeightVG Edit Modifier",
	                       "Edit the weights of vertices in a group");
	RNA_def_struct_sdna(srna, "WeightVGEditModifierData");
	RNA_def_struct_ui_icon(srna, ICON_MOD_VERTEX_WEIGHT);

	prop = RNA_def_property(srna, "vertex_group", PROP_STRING, PROP_NONE);
	RNA_def_property_string_sdna(prop, NULL, "defgrp_name");
	RNA_def_property_ui_text(prop, "Vertex Group", "Vertex group name");
	RNA_def_property_string_funcs(prop, NULL, NULL, "rna_WeightVGEditModifier_defgrp_name_set");
	RNA_def_property_update(prop, 0, "rna_Modifier_update");

	prop = RNA_def_property(srna, "falloff_type", PROP_ENUM, PROP_NONE);
	RNA_def_property_enum_items(prop, weightvg_edit_falloff_type_items);
	RNA_def_property_ui_text(prop, "Falloff Type", "How weights are mapped to their new values");
	RNA_def_property_translation_context(prop, BLT_I18NCONTEXT_ID_CURVE); /* Abusing id_curve :/ */
	RNA_def_property_update(prop, 0, "rna_Modifier_update");

	prop = RNA_def_property(srna, "use_add", PROP_BOOLEAN, PROP_NONE);
	RNA_def_property_boolean_sdna(prop, NULL, "edit_flags", MOD_WVG_EDIT_ADD2VG);
	RNA_def_property_ui_text(prop, "Group Add", "Add vertices with weight over threshold "
	                         "to vgroup");
	RNA_def_property_update(prop, 0, "rna_Modifier_update");

	prop = RNA_def_property(srna, "use_remove", PROP_BOOLEAN, PROP_NONE);
	RNA_def_property_boolean_sdna(prop, NULL, "edit_flags", MOD_WVG_EDIT_REMFVG);
	RNA_def_property_ui_text(prop, "Group Remove", "Remove vertices with weight below threshold "
	                         "from vgroup");
	RNA_def_property_update(prop, 0, "rna_Modifier_update");

	prop = RNA_def_property(srna, "default_weight", PROP_FLOAT, PROP_FACTOR);
	RNA_def_property_range(prop, 0.0, 1.0f);
	RNA_def_property_ui_range(prop, 0.0, 1.0, 1, -1);
	RNA_def_property_ui_text(prop, "Default Weight", "Default weight a vertex will have if "
	                         "it is not in the vgroup");
	RNA_def_property_update(prop, 0, "rna_Modifier_update");

	prop = RNA_def_property(srna, "map_curve", PROP_POINTER, PROP_NONE);
	RNA_def_property_pointer_sdna(prop, NULL, "cmap_curve");
	RNA_def_property_ui_text(prop, "Mapping Curve", "Custom mapping curve");
	RNA_def_property_update(prop, 0, "rna_Modifier_update");

	prop = RNA_def_property(srna, "add_threshold", PROP_FLOAT, PROP_NONE);
	RNA_def_property_float_sdna(prop, NULL, "add_threshold");
	RNA_def_property_range(prop, 0.0, 1.0);
	RNA_def_property_ui_range(prop, 0.0, 1.0, 1, -1);
	RNA_def_property_ui_text(prop, "Add Threshold", "Lower bound for a vertex's weight "
	                         "to be added to the vgroup");
	RNA_def_property_update(prop, 0, "rna_Modifier_update");

	prop = RNA_def_property(srna, "remove_threshold", PROP_FLOAT, PROP_NONE);
	RNA_def_property_float_sdna(prop, NULL, "rem_threshold");
	RNA_def_property_range(prop, 0.0, 1.0);
	RNA_def_property_ui_range(prop, 0.0, 1.0, 1, -1);
	RNA_def_property_ui_text(prop, "Remove Threshold", "Upper bound for a vertex's weight "
	                         "to be removed from the vgroup");
	RNA_def_property_update(prop, 0, "rna_Modifier_update");

	/* Common masking properties. */
	rna_def_modifier_weightvg_mask(brna, srna, "rna_WeightVGEditModifier_mask_defgrp_name_set",
	                               "rna_WeightVGEditModifier_mask_tex_uvlayer_name_set");
}

static void rna_def_modifier_weightvgmix(BlenderRNA *brna)
{
	static EnumPropertyItem weightvg_mix_modes_items[] = {
		{MOD_WVG_MIX_SET, "SET", 0, "Replace", "Replace VGroup A's weights by VGroup B's ones"},
		{MOD_WVG_MIX_ADD, "ADD", 0, "Add", "Add VGroup B's weights to VGroup A's ones"},
		{MOD_WVG_MIX_SUB, "SUB", 0, "Subtract", "Subtract VGroup B's weights from VGroup A's ones"},
		{MOD_WVG_MIX_MUL, "MUL", 0, "Multiply", "Multiply VGroup A's weights by VGroup B's ones"},
		{MOD_WVG_MIX_DIV, "DIV", 0, "Divide", "Divide VGroup A's weights by VGroup B's ones"},
		{MOD_WVG_MIX_DIF, "DIF", 0, "Difference", "Difference between VGroup A's and VGroup B's weights"},
		{MOD_WVG_MIX_AVG, "AVG", 0, "Average", "Average value of VGroup A's and VGroup B's weights"},
		{0, NULL, 0, NULL, NULL}
	};

	static EnumPropertyItem weightvg_mix_set_items[] = {
		{MOD_WVG_SET_ALL, "ALL", 0, "All", "Affect all vertices (might add some to VGroup A)"},
		{MOD_WVG_SET_A,   "A",   0, "VGroup A", "Affect vertices in VGroup A"},
		{MOD_WVG_SET_B,   "B",   0, "VGroup B", "Affect vertices in VGroup B (might add some to VGroup A)"},
		{MOD_WVG_SET_OR,  "OR",  0, "VGroup A or B",
		                  "Affect vertices in at least one of both VGroups (might add some to VGroup A)"},
		{MOD_WVG_SET_AND, "AND", 0, "VGroup A and B", "Affect vertices in both groups"},
		{0, NULL, 0, NULL, NULL}
	};

	StructRNA *srna;
	PropertyRNA *prop;

	srna = RNA_def_struct(brna, "VertexWeightMixModifier", "Modifier");
	RNA_def_struct_ui_text(srna, "WeightVG Mix Modifier",
	                       "Mix the weights of two vertex groups");
	RNA_def_struct_sdna(srna, "WeightVGMixModifierData");
	RNA_def_struct_ui_icon(srna, ICON_MOD_VERTEX_WEIGHT);

	prop = RNA_def_property(srna, "vertex_group_a", PROP_STRING, PROP_NONE);
	RNA_def_property_string_sdna(prop, NULL, "defgrp_name_a");
	RNA_def_property_ui_text(prop, "Vertex Group A", "First vertex group name");
	RNA_def_property_string_funcs(prop, NULL, NULL, "rna_WeightVGMixModifier_defgrp_name_a_set");
	RNA_def_property_update(prop, 0, "rna_Modifier_update");

	prop = RNA_def_property(srna, "vertex_group_b", PROP_STRING, PROP_NONE);
	RNA_def_property_string_sdna(prop, NULL, "defgrp_name_b");
	RNA_def_property_ui_text(prop, "Vertex Group B", "Second vertex group name");
	RNA_def_property_string_funcs(prop, NULL, NULL, "rna_WeightVGMixModifier_defgrp_name_b_set");
	RNA_def_property_update(prop, 0, "rna_Modifier_update");

	prop = RNA_def_property(srna, "default_weight_a", PROP_FLOAT, PROP_NONE);
	RNA_def_property_range(prop, 0.0, 1.0f);
	RNA_def_property_ui_range(prop, 0.0, 1.0, 1, -1);
	RNA_def_property_ui_text(prop, "Default Weight A", "Default weight a vertex will have if "
	                         "it is not in the first A vgroup");
	RNA_def_property_update(prop, 0, "rna_Modifier_update");

	prop = RNA_def_property(srna, "default_weight_b", PROP_FLOAT, PROP_NONE);
	RNA_def_property_range(prop, 0.0, 1.0f);
	RNA_def_property_ui_range(prop, 0.0, 1.0, 1, -1);
	RNA_def_property_ui_text(prop, "Default Weight B", "Default weight a vertex will have if "
	                         "it is not in the second B vgroup");
	RNA_def_property_update(prop, 0, "rna_Modifier_update");

	prop = RNA_def_property(srna, "mix_mode", PROP_ENUM, PROP_NONE);
	RNA_def_property_enum_items(prop, weightvg_mix_modes_items);
	RNA_def_property_ui_text(prop, "Mix Mode", "How weights from vgroup B affect weights "
	                         "of vgroup A");
	RNA_def_property_update(prop, 0, "rna_Modifier_update");

	prop = RNA_def_property(srna, "mix_set", PROP_ENUM, PROP_NONE);
	RNA_def_property_enum_items(prop, weightvg_mix_set_items);
	RNA_def_property_ui_text(prop, "Vertex Set", "Which vertices should be affected");
	RNA_def_property_update(prop, 0, "rna_Modifier_update");

	/* Common masking properties. */
	rna_def_modifier_weightvg_mask(brna, srna, "rna_WeightVGMixModifier_mask_defgrp_name_set",
	                               "rna_WeightVGMixModifier_mask_tex_uvlayer_name_set");
}

static void rna_def_modifier_weightvgproximity(BlenderRNA *brna)
{
	static EnumPropertyItem weightvg_proximity_modes_items[] = {
		{MOD_WVG_PROXIMITY_OBJECT, "OBJECT", 0, "Object",
		                           "Use distance between affected and target objects"},
		{MOD_WVG_PROXIMITY_GEOMETRY, "GEOMETRY", 0, "Geometry",
		                             "Use distance between affected object's vertices and target "
		                             "object, or target object's geometry"},
		{0, NULL, 0, NULL, NULL}
	};

	static EnumPropertyItem proximity_geometry_items[] = {
		{MOD_WVG_PROXIMITY_GEOM_VERTS, "VERTEX", 0, "Vertex", "Compute distance to nearest vertex"},
		{MOD_WVG_PROXIMITY_GEOM_EDGES, "EDGE", 0, "Edge", "Compute distance to nearest edge"},
		{MOD_WVG_PROXIMITY_GEOM_FACES, "FACE", 0, "Face", "Compute distance to nearest face"},
		{0, NULL, 0, NULL, NULL}
	};

	static EnumPropertyItem weightvg_proximity_falloff_type_items[] = {
		{MOD_WVG_MAPPING_NONE, "LINEAR", ICON_LINCURVE, "Linear", "Null action"},
		/* No curve mapping here! */
		{MOD_WVG_MAPPING_SHARP, "SHARP", ICON_SHARPCURVE, "Sharp", ""},
		{MOD_WVG_MAPPING_SMOOTH, "SMOOTH", ICON_SMOOTHCURVE, "Smooth", ""},
		{MOD_WVG_MAPPING_ROOT, "ROOT", ICON_ROOTCURVE, "Root", ""},
		{MOD_WVG_MAPPING_SPHERE, "ICON_SPHERECURVE", ICON_SPHERECURVE, "Sphere", ""},
		{MOD_WVG_MAPPING_RANDOM, "RANDOM", ICON_RNDCURVE, "Random", ""},
		{MOD_WVG_MAPPING_STEP, "STEP", ICON_NOCURVE /* Would need a better icon... */, "Median Step",
		                       "Map all values below 0.5 to 0.0, and all others to 1.0"},
		{0, NULL, 0, NULL, NULL}
	};

	StructRNA *srna;
	PropertyRNA *prop;

	srna = RNA_def_struct(brna, "VertexWeightProximityModifier", "Modifier");
	RNA_def_struct_ui_text(srna, "WeightVG Proximity Modifier",
	                       "Set the weights of vertices in a group from a target object's "
	                       "distance");
	RNA_def_struct_sdna(srna, "WeightVGProximityModifierData");
	RNA_def_struct_ui_icon(srna, ICON_MOD_VERTEX_WEIGHT);

	prop = RNA_def_property(srna, "vertex_group", PROP_STRING, PROP_NONE);
	RNA_def_property_string_sdna(prop, NULL, "defgrp_name");
	RNA_def_property_ui_text(prop, "Vertex Group", "Vertex group name");
	RNA_def_property_string_funcs(prop, NULL, NULL, "rna_WeightVGProximityModifier_defgrp_name_set");
	RNA_def_property_update(prop, 0, "rna_Modifier_update");

	prop = RNA_def_property(srna, "proximity_mode", PROP_ENUM, PROP_NONE);
	RNA_def_property_enum_items(prop, weightvg_proximity_modes_items);
	RNA_def_property_enum_default(prop, MOD_WVG_PROXIMITY_GEOMETRY);
	RNA_def_property_ui_text(prop, "Proximity Mode", "Which distances to target object to use");
	RNA_def_property_update(prop, 0, "rna_Modifier_update");

	prop = RNA_def_property(srna, "proximity_geometry", PROP_ENUM, PROP_NONE);
	RNA_def_property_enum_sdna(prop, NULL, "proximity_flags");
	RNA_def_property_enum_items(prop, proximity_geometry_items);
	RNA_def_property_flag(prop, PROP_ENUM_FLAG); /* important to run before default set */
	RNA_def_property_enum_default(prop, MOD_WVG_PROXIMITY_GEOM_FACES);
	RNA_def_property_ui_text(prop, "Proximity Geometry",
	                         "Use the shortest computed distance to target object's geometry "
	                         "as weight");
	RNA_def_property_update(prop, 0, "rna_Modifier_update");

	prop = RNA_def_property(srna, "target", PROP_POINTER, PROP_NONE);
	RNA_def_property_pointer_sdna(prop, NULL, "proximity_ob_target");
	RNA_def_property_ui_text(prop, "Target Object", "Object to calculate vertices distances from");
	RNA_def_property_flag(prop, PROP_EDITABLE | PROP_ID_SELF_CHECK);
	RNA_def_property_update(prop, 0, "rna_Modifier_dependency_update");

	prop = RNA_def_property(srna, "min_dist", PROP_FLOAT, PROP_DISTANCE);
	RNA_def_property_range(prop, 0.0, FLT_MAX);
	RNA_def_property_ui_range(prop, 0.0, 1000.0, 10, -1);
	RNA_def_property_ui_text(prop, "Lowest", "Distance mapping to weight 0.0");
	RNA_def_property_update(prop, 0, "rna_Modifier_update");

	prop = RNA_def_property(srna, "max_dist", PROP_FLOAT, PROP_DISTANCE);
	RNA_def_property_range(prop, 0.0, FLT_MAX);
	RNA_def_property_ui_range(prop, 0.0, 1000.0, 10, -1);
	RNA_def_property_ui_text(prop, "Highest", "Distance mapping to weight 1.0");
	RNA_def_property_update(prop, 0, "rna_Modifier_update");

	prop = RNA_def_property(srna, "falloff_type", PROP_ENUM, PROP_NONE);
	RNA_def_property_enum_items(prop, weightvg_proximity_falloff_type_items);
	RNA_def_property_ui_text(prop, "Falloff Type", "How weights are mapped to their new values");
	RNA_def_property_translation_context(prop, BLT_I18NCONTEXT_ID_CURVE); /* Abusing id_curve :/ */
	RNA_def_property_update(prop, 0, "rna_Modifier_update");

	/* Common masking properties. */
	rna_def_modifier_weightvg_mask(brna, srna, "rna_WeightVGProximityModifier_mask_defgrp_name_set",
	                               "rna_WeightVGProximityModifier_mask_tex_uvlayer_name_set");
}

static void rna_def_modifier_remesh(BlenderRNA *brna)
{
	static EnumPropertyItem mode_items[] = {
		{MOD_REMESH_CENTROID, "BLOCKS", 0, "Blocks", "Output a blocky surface with no smoothing"},
		{MOD_REMESH_MASS_POINT, "SMOOTH", 0, "Smooth", "Output a smooth surface with no sharp-features detection"},
		{MOD_REMESH_SHARP_FEATURES, "SHARP", 0, "Sharp",
		                            "Output a surface that reproduces sharp edges and corners from the input mesh"},
		{0, NULL, 0, NULL, NULL}
	};

	StructRNA *srna;
	PropertyRNA *prop;

	srna = RNA_def_struct(brna, "RemeshModifier", "Modifier");
	RNA_def_struct_ui_text(srna, "Remesh Modifier",
	                       "Generate a new surface with regular topology that follows the shape of the input mesh");
	RNA_def_struct_sdna(srna, "RemeshModifierData");
	RNA_def_struct_ui_icon(srna, ICON_MOD_REMESH);

	prop = RNA_def_property(srna, "mode", PROP_ENUM, PROP_NONE);
	RNA_def_property_enum_items(prop, mode_items);
	RNA_def_property_ui_text(prop, "Mode", "");
	RNA_def_property_update(prop, 0, "rna_Modifier_update");

	prop = RNA_def_property(srna, "scale", PROP_FLOAT, PROP_NONE);
	RNA_def_property_ui_range(prop, 0, 0.99, 0.01, 3);
	RNA_def_property_range(prop, 0, 0.99);
	RNA_def_property_ui_text(prop, "Scale",
	                         "The ratio of the largest dimension of the model over the size of the grid");
	RNA_def_property_update(prop, 0, "rna_Modifier_update");

	prop = RNA_def_property(srna, "threshold", PROP_FLOAT, PROP_NONE);
	RNA_def_property_ui_range(prop, 0, 1, 0.1, 3);
	RNA_def_property_range(prop, 0, 1);
	RNA_def_property_ui_text(prop, "Threshold",
	                         "If removing disconnected pieces, minimum size of components to preserve as a ratio "
	                         "of the number of polygons in the largest component");
	RNA_def_property_update(prop, 0, "rna_Modifier_update");

	prop = RNA_def_property(srna, "octree_depth", PROP_INT, PROP_NONE);
	RNA_def_property_int_sdna(prop, NULL, "depth");
	RNA_def_property_range(prop, 1, 12);
	RNA_def_property_ui_text(prop, "Octree Depth", "Resolution of the octree; higher values give finer details");
	RNA_def_property_update(prop, 0, "rna_Modifier_update");

	prop = RNA_def_property(srna, "sharpness", PROP_FLOAT, PROP_NONE);
	RNA_def_property_float_sdna(prop, NULL, "hermite_num");
	RNA_def_property_ui_range(prop, 0, 2, 0.1, 3);
	RNA_def_property_ui_text(prop, "Sharpness",
	                         "Tolerance for outliers; lower values filter noise while higher values will reproduce "
	                         "edges closer to the input");
	RNA_def_property_update(prop, 0, "rna_Modifier_update");

	prop = RNA_def_property(srna, "use_remove_disconnected", PROP_BOOLEAN, PROP_NONE);
	RNA_def_property_boolean_sdna(prop, NULL, "flag", MOD_REMESH_FLOOD_FILL);
	RNA_def_property_ui_text(prop, "Remove Disconnected Pieces", "");
	RNA_def_property_update(prop, 0, "rna_Modifier_update");

	prop = RNA_def_property(srna, "use_smooth_shade", PROP_BOOLEAN, PROP_NONE);
	RNA_def_property_boolean_sdna(prop, NULL, "flag", MOD_REMESH_SMOOTH_SHADING);
	RNA_def_property_ui_text(prop, "Smooth Shading", "Output faces with smooth shading rather than flat shaded");
	RNA_def_property_update(prop, 0, "rna_Modifier_update");
}

static void rna_def_modifier_ocean(BlenderRNA *brna)
{
	StructRNA *srna;
	PropertyRNA *prop;
	
	static EnumPropertyItem geometry_items[] = {
		{MOD_OCEAN_GEOM_GENERATE, "GENERATE", 0, "Generate",
		                          "Generate ocean surface geometry at the specified resolution"},
		{MOD_OCEAN_GEOM_DISPLACE, "DISPLACE", 0, "Displace", "Displace existing geometry according to simulation"},
#if 0
		{MOD_OCEAN_GEOM_SIM_ONLY, "SIM_ONLY", 0, "Sim Only",
		                          "Leaves geometry unchanged, but still runs simulation (to be used from texture)"},
#endif
		{0, NULL, 0, NULL, NULL}
	};
	
	srna = RNA_def_struct(brna, "OceanModifier", "Modifier");
	RNA_def_struct_ui_text(srna, "Ocean Modifier", "Simulate an ocean surface");
	RNA_def_struct_sdna(srna, "OceanModifierData");
	RNA_def_struct_ui_icon(srna, ICON_MOD_OCEAN);
	
	prop = RNA_def_property(srna, "geometry_mode", PROP_ENUM, PROP_NONE);
	RNA_def_property_enum_sdna(prop, NULL, "geometry_mode");
	RNA_def_property_enum_items(prop, geometry_items);
	RNA_def_property_ui_text(prop, "Geometry", "Method of modifying geometry");
	RNA_def_property_update(prop, 0, "rna_Modifier_update");
	
	prop = RNA_def_property(srna, "size", PROP_FLOAT, PROP_UNSIGNED);
	RNA_def_property_float_sdna(prop, NULL, "size");
	RNA_def_property_ui_text(prop, "Size", "Surface scale factor (does not affect the height of the waves)");
	RNA_def_property_ui_range(prop, -FLT_MAX, FLT_MAX, 1, -1);
	RNA_def_property_update(prop, 0, "rna_OceanModifier_topology_update");
	
	prop = RNA_def_property(srna, "repeat_x", PROP_INT, PROP_UNSIGNED);
	RNA_def_property_int_sdna(prop, NULL, "repeat_x");
	RNA_def_property_clear_flag(prop, PROP_ANIMATABLE);
	RNA_def_property_range(prop, 1, 1024);
	RNA_def_property_ui_range(prop, 1, 100, 1, -1);
	RNA_def_property_ui_text(prop, "Repeat X", "Repetitions of the generated surface in X");
	RNA_def_property_update(prop, 0, "rna_OceanModifier_topology_update");
	
	prop = RNA_def_property(srna, "repeat_y", PROP_INT, PROP_UNSIGNED);
	RNA_def_property_int_sdna(prop, NULL, "repeat_y");
	RNA_def_property_clear_flag(prop, PROP_ANIMATABLE);
	RNA_def_property_range(prop, 1, 1024);
	RNA_def_property_ui_range(prop, 1, 100, 1, -1);
	RNA_def_property_ui_text(prop, "Repeat Y", "Repetitions of the generated surface in Y");
	RNA_def_property_update(prop, 0, "rna_OceanModifier_topology_update");

	prop = RNA_def_property(srna, "use_normals", PROP_BOOLEAN, PROP_NONE);
	RNA_def_property_boolean_sdna(prop, NULL, "flag", MOD_OCEAN_GENERATE_NORMALS);
	RNA_def_property_clear_flag(prop, PROP_ANIMATABLE);
	RNA_def_property_ui_text(prop, "Generate Normals",
	                         "Output normals for bump mapping - disabling can speed up performance if its not needed");
	RNA_def_property_update(prop, 0, "rna_OceanModifier_init_update");
	
	prop = RNA_def_property(srna, "use_foam", PROP_BOOLEAN, PROP_NONE);
	RNA_def_property_boolean_sdna(prop, NULL, "flag", MOD_OCEAN_GENERATE_FOAM);
	RNA_def_property_clear_flag(prop, PROP_ANIMATABLE);
	RNA_def_property_ui_text(prop, "Generate Foam", "Generate foam mask as a vertex color channel");
	RNA_def_property_update(prop, 0, "rna_OceanModifier_init_update");
	
	prop = RNA_def_property(srna, "resolution", PROP_INT, PROP_UNSIGNED);
	RNA_def_property_int_sdna(prop, NULL, "resolution");
	RNA_def_property_clear_flag(prop, PROP_ANIMATABLE);
	RNA_def_property_range(prop, 1, 1024);
	RNA_def_property_ui_range(prop, 1, 32, 1, -1);
	RNA_def_property_ui_text(prop, "Resolution", "Resolution of the generated surface");
	RNA_def_property_update(prop, 0, "rna_OceanModifier_init_update");
	
	prop = RNA_def_property(srna, "spatial_size", PROP_INT, PROP_NONE);
	RNA_def_property_int_sdna(prop, NULL, "spatial_size");
	RNA_def_property_ui_range(prop, 1, 512, 2, -1);
	RNA_def_property_clear_flag(prop, PROP_ANIMATABLE);
	RNA_def_property_ui_text(prop, "Spatial Size",
	                         "Size of the simulation domain (in meters), and of the generated geometry (in BU)");
	RNA_def_property_update(prop, 0, "rna_OceanModifier_init_update");
	
	prop = RNA_def_property(srna, "wind_velocity", PROP_FLOAT, PROP_VELOCITY);
	RNA_def_property_float_sdna(prop, NULL, "wind_velocity");
	RNA_def_property_ui_text(prop, "Wind Velocity", "Wind speed");
	RNA_def_property_update(prop, 0, "rna_OceanModifier_init_update");
	
	prop = RNA_def_property(srna, "damping", PROP_FLOAT, PROP_FACTOR);
	RNA_def_property_float_sdna(prop, NULL, "damp");
	RNA_def_property_clear_flag(prop, PROP_ANIMATABLE);
	RNA_def_property_ui_text(prop, "Damping", "Damp reflected waves going in opposite direction to the wind");
	RNA_def_property_update(prop, 0, "rna_OceanModifier_init_update");
	
	prop = RNA_def_property(srna, "wave_scale_min", PROP_FLOAT, PROP_DISTANCE);
	RNA_def_property_float_sdna(prop, NULL, "smallest_wave");
	RNA_def_property_clear_flag(prop, PROP_ANIMATABLE);
	RNA_def_property_range(prop, 0.0, FLT_MAX);
	RNA_def_property_ui_text(prop, "Smallest Wave", "Shortest allowed wavelength");
	RNA_def_property_update(prop, 0, "rna_OceanModifier_init_update");
	
	prop = RNA_def_property(srna, "wave_alignment", PROP_FLOAT, PROP_UNSIGNED);
	RNA_def_property_float_sdna(prop, NULL, "wave_alignment");
	RNA_def_property_range(prop, 0.0, 10.0);
	RNA_def_property_ui_text(prop, "Wave Alignment", "How much the waves are aligned to each other");
	RNA_def_property_update(prop, 0, "rna_OceanModifier_init_update");
	
	prop = RNA_def_property(srna, "wave_direction", PROP_FLOAT, PROP_ANGLE);
	RNA_def_property_float_sdna(prop, NULL, "wave_direction");
	RNA_def_property_clear_flag(prop, PROP_ANIMATABLE);
	RNA_def_property_ui_text(prop, "Wave Direction", "Main direction of the waves when they are (partially) aligned");
	RNA_def_property_update(prop, 0, "rna_OceanModifier_init_update");
	
	prop = RNA_def_property(srna, "wave_scale", PROP_FLOAT, PROP_UNSIGNED);
	RNA_def_property_float_sdna(prop, NULL, "wave_scale");
	RNA_def_property_ui_text(prop, "Wave Scale", "Scale of the displacement effect");
	RNA_def_property_update(prop, 0, "rna_OceanModifier_sim_update");
	
	prop = RNA_def_property(srna, "depth", PROP_FLOAT, PROP_DISTANCE);
	RNA_def_property_float_sdna(prop, NULL, "depth");
	RNA_def_property_clear_flag(prop, PROP_ANIMATABLE);
	RNA_def_property_ui_text(prop, "Depth", "Depth of the solid ground below the water surface");
	RNA_def_property_ui_range(prop, 0, 250, 1, -1);
	RNA_def_property_update(prop, 0, "rna_OceanModifier_init_update");
	
	prop = RNA_def_property(srna, "foam_coverage", PROP_FLOAT, PROP_NONE);
	RNA_def_property_float_sdna(prop, NULL, "foam_coverage");
	RNA_def_property_ui_text(prop, "Foam Coverage", "Amount of generated foam");
	RNA_def_property_update(prop, 0, "rna_Modifier_update");
	
	prop = RNA_def_property(srna, "bake_foam_fade", PROP_FLOAT, PROP_UNSIGNED);
	RNA_def_property_float_sdna(prop, NULL, "foam_fade");
	RNA_def_property_clear_flag(prop, PROP_ANIMATABLE);
	RNA_def_property_ui_text(prop, "Foam Fade", "How much foam accumulates over time (baked ocean only)");
	RNA_def_property_ui_range(prop, 0.0, 10.0, 1, -1);
	RNA_def_property_update(prop, 0, NULL);
	
	prop = RNA_def_property(srna, "foam_layer_name", PROP_STRING, PROP_NONE);
	RNA_def_property_string_sdna(prop, NULL, "foamlayername");
	RNA_def_property_ui_text(prop, "Foam Layer Name", "Name of the vertex color layer used for foam");
	RNA_def_property_update(prop, 0, "rna_Modifier_update");
	
	prop = RNA_def_property(srna, "choppiness", PROP_FLOAT, PROP_UNSIGNED);
	RNA_def_property_float_sdna(prop, NULL, "chop_amount");
	RNA_def_property_ui_text(prop, "Choppiness",
	                         "Choppiness of the wave's crest (adds some horizontal component to the displacement)");
	RNA_def_property_ui_range(prop, 0.0, 4.0, 3, -1);
	RNA_def_property_float_funcs(prop, NULL, "rna_OceanModifier_ocean_chop_set", NULL);
	RNA_def_property_update(prop, 0, "rna_OceanModifier_sim_update");
	
	prop = RNA_def_property(srna, "time", PROP_FLOAT, PROP_UNSIGNED);
	RNA_def_property_float_sdna(prop, NULL, "time");
	RNA_def_property_ui_text(prop, "Time", "Current time of the simulation");
	RNA_def_property_ui_range(prop, -FLT_MAX, FLT_MAX, 1, -1);
	RNA_def_property_update(prop, 0, "rna_OceanModifier_sim_update");
	
	prop = RNA_def_property(srna, "random_seed", PROP_INT, PROP_UNSIGNED);
	RNA_def_property_int_sdna(prop, NULL, "seed");
	RNA_def_property_clear_flag(prop, PROP_ANIMATABLE);
	RNA_def_property_ui_text(prop, "Random Seed", "Seed of the random generator");
	RNA_def_property_update(prop, 0, "rna_OceanModifier_init_update");
	
	prop = RNA_def_property(srna, "frame_start", PROP_INT, PROP_UNSIGNED);
	RNA_def_property_int_sdna(prop, NULL, "bakestart");
	RNA_def_property_clear_flag(prop, PROP_ANIMATABLE);
	RNA_def_property_ui_text(prop, "Bake Start", "Start frame of the ocean baking");
	RNA_def_property_update(prop, 0, "rna_OceanModifier_init_update");
	
	prop = RNA_def_property(srna, "frame_end", PROP_INT, PROP_UNSIGNED);
	RNA_def_property_int_sdna(prop, NULL, "bakeend");
	RNA_def_property_clear_flag(prop, PROP_ANIMATABLE);
	RNA_def_property_ui_text(prop, "Bake End", "End frame of the ocean baking");
	RNA_def_property_update(prop, 0, "rna_OceanModifier_init_update");
	
	prop = RNA_def_property(srna, "is_cached", PROP_BOOLEAN, PROP_NONE);
	RNA_def_property_boolean_sdna(prop, NULL, "cached", 1);
	RNA_def_property_clear_flag(prop, PROP_EDITABLE);
	RNA_def_property_ui_text(prop, "Ocean is Cached", "Whether the ocean is using cached data or simulating");

	prop = RNA_def_property(srna, "filepath", PROP_STRING, PROP_DIRPATH);
	RNA_def_property_string_sdna(prop, NULL, "cachepath");
	RNA_def_property_ui_text(prop, "Cache Path", "Path to a folder to store external baked images");
	/*RNA_def_property_update(prop, 0, "rna_Modifier_update"); */
	/* XXX how to update? */
}

static void rna_def_modifier_skin(BlenderRNA *brna)
{
	StructRNA *srna;
	PropertyRNA *prop;

	srna = RNA_def_struct(brna, "SkinModifier", "Modifier");
	RNA_def_struct_ui_text(srna, "Skin Modifier", "Generate Skin");
	RNA_def_struct_sdna(srna, "SkinModifierData");
	RNA_def_struct_ui_icon(srna, ICON_MOD_SKIN);

	prop = RNA_def_property(srna, "branch_smoothing", PROP_FLOAT, PROP_FACTOR);
	RNA_def_property_ui_text(prop, "Branch Smoothing", "Smooth complex geometry around branches");
	RNA_def_property_ui_range(prop, 0, 1, 1, -1);
	RNA_def_property_update(prop, 0, "rna_Modifier_update");

	prop = RNA_def_property(srna, "use_smooth_shade", PROP_BOOLEAN, PROP_NONE);
	RNA_def_property_boolean_sdna(prop, NULL, "flag", MOD_SKIN_SMOOTH_SHADING);
	RNA_def_property_ui_text(prop, "Smooth Shading", "Output faces with smooth shading rather than flat shaded");
	RNA_def_property_update(prop, 0, "rna_Modifier_update");

	prop = RNA_def_property(srna, "use_x_symmetry", PROP_BOOLEAN, PROP_NONE);
	RNA_def_property_boolean_sdna(prop, NULL, "symmetry_axes", MOD_SKIN_SYMM_X);
	RNA_def_property_ui_text(prop, "X", "Avoid making unsymmetrical quads across the X axis");
	RNA_def_property_update(prop, 0, "rna_Modifier_update");

	prop = RNA_def_property(srna, "use_y_symmetry", PROP_BOOLEAN, PROP_NONE);
	RNA_def_property_boolean_sdna(prop, NULL, "symmetry_axes", MOD_SKIN_SYMM_Y);
	RNA_def_property_ui_text(prop, "Y", "Avoid making unsymmetrical quads across the Y axis");
	RNA_def_property_update(prop, 0, "rna_Modifier_update");

	prop = RNA_def_property(srna, "use_z_symmetry", PROP_BOOLEAN, PROP_NONE);
	RNA_def_property_boolean_sdna(prop, NULL, "symmetry_axes", MOD_SKIN_SYMM_Z);
	RNA_def_property_ui_text(prop, "Z", "Avoid making unsymmetrical quads across the Z axis");
	RNA_def_property_update(prop, 0, "rna_Modifier_update");
}

static void rna_def_modifier_triangulate(BlenderRNA *brna)
{
	StructRNA *srna;
	PropertyRNA *prop;

	srna = RNA_def_struct(brna, "TriangulateModifier", "Modifier");
	RNA_def_struct_ui_text(srna, "Triangulate Modifier", "Triangulate Mesh");
	RNA_def_struct_sdna(srna, "TriangulateModifierData");
	RNA_def_struct_ui_icon(srna, ICON_MOD_TRIANGULATE);

	prop = RNA_def_property(srna, "quad_method", PROP_ENUM, PROP_NONE);
	RNA_def_property_enum_sdna(prop, NULL, "quad_method");
	RNA_def_property_enum_items(prop, rna_enum_modifier_triangulate_quad_method_items);
	RNA_def_property_ui_text(prop, "Quad Method", "Method for splitting the quads into triangles");
	RNA_def_property_update(prop, 0, "rna_Modifier_update");

	prop = RNA_def_property(srna, "ngon_method", PROP_ENUM, PROP_NONE);
	RNA_def_property_enum_sdna(prop, NULL, "ngon_method");
	RNA_def_property_enum_items(prop, rna_enum_modifier_triangulate_ngon_method_items);
	RNA_def_property_ui_text(prop, "Polygon Method", "Method for splitting the polygons into triangles");
	RNA_def_property_update(prop, 0, "rna_Modifier_update");
}

static void rna_def_modifier_meshcache(BlenderRNA *brna)
{
	static EnumPropertyItem prop_format_type_items[] = {
		{MOD_MESHCACHE_TYPE_MDD, "MDD", 0, "MDD ", ""},
		{MOD_MESHCACHE_TYPE_PC2, "PC2", 0, "PC2", ""},
		{0, NULL, 0, NULL, NULL}
	};

	static EnumPropertyItem prop_deform_mode_items[] = {
		{MOD_MESHCACHE_DEFORM_OVERWRITE, "OVERWRITE", 0, "Overwrite",
		 "Replace vertex coords with cached values"},
		{MOD_MESHCACHE_DEFORM_INTEGRATE, "INTEGRATE", 0, "Integrate",
		 "Integrate deformation from this modifiers input with the mesh-cache coords (useful for shape keys)"},
		{0, NULL, 0, NULL, NULL}
	};

	static EnumPropertyItem prop_interpolation_type_items[] = {
		{MOD_MESHCACHE_INTERP_NONE, "NONE", 0, "None ", ""},
		{MOD_MESHCACHE_INTERP_LINEAR, "LINEAR", 0, "Linear", ""},
		/* for cardinal we'd need to read 4x cache's */
		// {MOD_MESHCACHE_INTERP_CARDINAL, "CARDINAL", 0, "Cardinal", ""},
		{0, NULL, 0, NULL, NULL}
	};

	static EnumPropertyItem prop_time_type_items[] = {
		/* use 'eval_frame' */
		{MOD_MESHCACHE_TIME_FRAME,   "FRAME",   0, "Frame",  "Control playback using a frame-number "
		                                                   "(ignoring time FPS and start frame from the file)"},
		/* use 'eval_time' */
		{MOD_MESHCACHE_TIME_SECONDS, "TIME",    0, "Time",   "Control playback using time in seconds"},
		/* use 'eval_factor' */
		{MOD_MESHCACHE_TIME_FACTOR,  "FACTOR",  0, "Factor", "Control playback using a value between [0, 1]"},
		{0, NULL, 0, NULL, NULL}
	};

	static EnumPropertyItem prop_time_play_items[] = {
		{MOD_MESHCACHE_PLAY_CFEA, "SCENE", 0, "Scene", "Use the time from the scene"},
		{MOD_MESHCACHE_PLAY_EVAL, "CUSTOM", 0, "Custom", "Use the modifier's own time evaluation"},
		{0, NULL, 0, NULL, NULL}
	};

	StructRNA *srna;
	PropertyRNA *prop;

	srna = RNA_def_struct(brna, "MeshCacheModifier", "Modifier");
	RNA_def_struct_ui_text(srna, "Cache Modifier", "Cache Mesh");
	RNA_def_struct_sdna(srna, "MeshCacheModifierData");
	RNA_def_struct_ui_icon(srna, ICON_MOD_MESHDEFORM);  /* XXX, needs own icon */

	prop = RNA_def_property(srna, "cache_format", PROP_ENUM, PROP_NONE);
	RNA_def_property_enum_sdna(prop, NULL, "type");
	RNA_def_property_enum_items(prop, prop_format_type_items);
	RNA_def_property_ui_text(prop, "Format", "");
	RNA_def_property_update(prop, 0, "rna_Modifier_update");

	prop = RNA_def_property(srna, "interpolation", PROP_ENUM, PROP_NONE);
	RNA_def_property_enum_sdna(prop, NULL, "interp");
	RNA_def_property_enum_items(prop, prop_interpolation_type_items);
	RNA_def_property_ui_text(prop, "Interpolation", "");
	RNA_def_property_update(prop, 0, "rna_Modifier_update");

	prop = RNA_def_property(srna, "time_mode", PROP_ENUM, PROP_NONE);
	RNA_def_property_enum_sdna(prop, NULL, "time_mode");
	RNA_def_property_enum_items(prop, prop_time_type_items);
	RNA_def_property_ui_text(prop, "Time Mode", "Method to control playback time");
	RNA_def_property_update(prop, 0, "rna_Modifier_update");

	prop = RNA_def_property(srna, "play_mode", PROP_ENUM, PROP_NONE);
	RNA_def_property_enum_sdna(prop, NULL, "play_mode");
	RNA_def_property_enum_items(prop, prop_time_play_items);
	RNA_def_property_ui_text(prop, "Time Mode", "");
	RNA_def_property_update(prop, 0, "rna_Modifier_update");

	prop = RNA_def_property(srna, "deform_mode", PROP_ENUM, PROP_NONE);
	RNA_def_property_enum_sdna(prop, NULL, "deform_mode");
	RNA_def_property_enum_items(prop, prop_deform_mode_items);
	RNA_def_property_ui_text(prop, "Deform Mode", "");
	RNA_def_property_update(prop, 0, "rna_Modifier_update");

	prop = RNA_def_property(srna, "filepath", PROP_STRING, PROP_FILEPATH);
	RNA_def_property_ui_text(prop, "File Path", "Path to external displacements file");
	RNA_def_property_update(prop, 0, "rna_Modifier_update");

	prop = RNA_def_property(srna, "factor", PROP_FLOAT, PROP_NONE);
	RNA_def_property_float_sdna(prop, NULL, "factor");
	RNA_def_property_range(prop, 0.0f, 1.0f);
	RNA_def_property_ui_text(prop, "Influence", "Influence of the deformation");
	RNA_def_property_update(prop, 0, "rna_Modifier_update");

	/* -------------------------------------------------------------------- */
	/* Axis Conversion */
	prop = RNA_def_property(srna, "forward_axis", PROP_ENUM, PROP_NONE);
	RNA_def_property_enum_sdna(prop, NULL, "forward_axis");
	RNA_def_property_enum_items(prop, rna_enum_object_axis_items);
	RNA_def_property_ui_text(prop, "Forward", "");
	RNA_def_property_update(prop, 0, "rna_Modifier_update");

	prop = RNA_def_property(srna, "up_axis", PROP_ENUM, PROP_NONE);
	RNA_def_property_enum_sdna(prop, NULL, "up_axis");
	RNA_def_property_enum_items(prop, rna_enum_object_axis_items);
	RNA_def_property_ui_text(prop, "Up", "");
	RNA_def_property_update(prop, 0, "rna_Modifier_update");

	prop = RNA_def_property(srna, "flip_axis", PROP_ENUM, PROP_NONE);
	RNA_def_property_enum_sdna(prop, NULL, "flip_axis");
	RNA_def_property_enum_items(prop, rna_enum_axis_flag_xyz_items);
	RNA_def_property_flag(prop, PROP_ENUM_FLAG);
	RNA_def_property_ui_text(prop, "Flip Axis",  "");
	RNA_def_property_update(prop, 0, "rna_Modifier_update");

	/* -------------------------------------------------------------------- */
	/* For Scene time */
	prop = RNA_def_property(srna, "frame_start", PROP_FLOAT, PROP_NONE);
	RNA_def_property_float_sdna(prop, NULL, "frame_start");
	RNA_def_property_range(prop, -MAXFRAME, MAXFRAME);
	RNA_def_property_ui_text(prop, "Frame Start", "Add this to the start frame");
	RNA_def_property_update(prop, 0, "rna_Modifier_update");

	prop = RNA_def_property(srna, "frame_scale", PROP_FLOAT, PROP_NONE);
	RNA_def_property_float_sdna(prop, NULL, "frame_scale");
	RNA_def_property_range(prop, 0.0f, 100.0f);
	RNA_def_property_ui_text(prop, "Frame Scale", "Evaluation time in seconds");
	RNA_def_property_update(prop, 0, "rna_Modifier_update");

	/* -------------------------------------------------------------------- */
	/* eval values depend on 'time_mode' */
	prop = RNA_def_property(srna, "eval_frame", PROP_FLOAT, PROP_NONE);
	RNA_def_property_float_sdna(prop, NULL, "eval_frame");
	RNA_def_property_range(prop, MINFRAME, MAXFRAME);
	RNA_def_property_ui_text(prop, "Evaluation Frame", "The frame to evaluate (starting at 0)");
	RNA_def_property_update(prop, 0, "rna_Modifier_update");

	prop = RNA_def_property(srna, "eval_time", PROP_FLOAT, PROP_NONE);
	RNA_def_property_float_sdna(prop, NULL, "eval_time");
	RNA_def_property_range(prop, 0.0f, FLT_MAX);
	RNA_def_property_ui_text(prop, "Evaluation Time", "Evaluation time in seconds");
	RNA_def_property_update(prop, 0, "rna_Modifier_update");

	prop = RNA_def_property(srna, "eval_factor", PROP_FLOAT, PROP_NONE);
	RNA_def_property_float_sdna(prop, NULL, "eval_factor");
	RNA_def_property_range(prop, 0.0f, 1.0f);
	RNA_def_property_ui_text(prop, "Evaluation Factor", "Evaluation time in seconds");
	RNA_def_property_update(prop, 0, "rna_Modifier_update");
}

static void rna_def_modifier_meshseqcache(BlenderRNA *brna)
{
	StructRNA *srna;
	PropertyRNA *prop;

	srna = RNA_def_struct(brna, "MeshSequenceCacheModifier", "Modifier");
	RNA_def_struct_ui_text(srna, "Cache Modifier", "Cache Mesh");
	RNA_def_struct_sdna(srna, "MeshSeqCacheModifierData");
	RNA_def_struct_ui_icon(srna, ICON_MOD_MESHDEFORM);  /* XXX, needs own icon */

	prop = RNA_def_property(srna, "cache_file", PROP_POINTER, PROP_NONE);
	RNA_def_property_pointer_sdna(prop, NULL, "cache_file");
	RNA_def_property_struct_type(prop, "CacheFile");
	RNA_def_property_ui_text(prop, "Cache File", "");
	RNA_def_property_flag(prop, PROP_EDITABLE | PROP_ID_SELF_CHECK);
	RNA_def_property_update(prop, 0, "rna_Modifier_dependency_update");

	prop = RNA_def_property(srna, "object_path", PROP_STRING, PROP_NONE);
	RNA_def_property_ui_text(prop, "Object Path", "Path to the object in the Alembic archive used to lookup geometric data");
	RNA_def_property_update(prop, 0, "rna_Modifier_update");

	static EnumPropertyItem read_flag_items[] = {
		{MOD_MESHSEQ_READ_VERT,  "VERT", 0, "Vertex", ""},
		{MOD_MESHSEQ_READ_POLY,  "POLY", 0, "Faces", ""},
		{MOD_MESHSEQ_READ_UV,    "UV", 0, "UV", ""},
		{MOD_MESHSEQ_READ_COLOR, "COLOR", 0, "Color", ""},
		{0, NULL, 0, NULL, NULL}
	};

	prop = RNA_def_property(srna, "read_data", PROP_ENUM, PROP_NONE);
	RNA_def_property_flag(prop, PROP_ENUM_FLAG);
	RNA_def_property_enum_sdna(prop, NULL, "read_flag");
	RNA_def_property_enum_items(prop, read_flag_items);
	RNA_def_property_update(prop, 0, "rna_Modifier_update");
}

static void rna_def_modifier_laplaciandeform(BlenderRNA *brna)
{
	StructRNA *srna;
	PropertyRNA *prop;

	srna = RNA_def_struct(brna, "LaplacianDeformModifier", "Modifier");
	RNA_def_struct_ui_text(srna, "Laplacian Deform Modifier", "Mesh deform modifier");
	RNA_def_struct_sdna(srna, "LaplacianDeformModifierData");
	RNA_def_struct_ui_icon(srna, ICON_MOD_MESHDEFORM);

	prop = RNA_def_property(srna, "vertex_group", PROP_STRING, PROP_NONE);
	RNA_def_property_string_sdna(prop, NULL, "anchor_grp_name");
	RNA_def_property_ui_text(prop, "Vertex Group for Anchors",
	                         "Name of Vertex Group which determines Anchors");
	RNA_def_property_string_funcs(prop, NULL, NULL, "rna_LaplacianDeformModifier_anchor_grp_name_set");

	prop = RNA_def_property(srna, "iterations", PROP_INT, PROP_NONE);
	RNA_def_property_int_sdna(prop, NULL, "repeat");
	RNA_def_property_ui_range(prop, 1, 50, 1, -1);
	RNA_def_property_ui_text(prop, "Repeat", "");
	RNA_def_property_update(prop, 0, "rna_Modifier_update");

	prop = RNA_def_property(srna, "is_bind", PROP_BOOLEAN, PROP_NONE);
	RNA_def_property_boolean_funcs(prop, "rna_LaplacianDeformModifier_is_bind_get", NULL);
	RNA_def_property_ui_text(prop, "Bound", "Whether geometry has been bound to anchors");
	RNA_def_property_clear_flag(prop, PROP_EDITABLE);

	RNA_def_property_update(prop, 0, "rna_Modifier_update");
}

static void rna_def_modifier_wireframe(BlenderRNA *brna)
{
	StructRNA *srna;
	PropertyRNA *prop;

	srna = RNA_def_struct(brna, "WireframeModifier", "Modifier");
	RNA_def_struct_ui_text(srna, "Wireframe Modifier", "Wireframe effect modifier");
	RNA_def_struct_sdna(srna, "WireframeModifierData");
	RNA_def_struct_ui_icon(srna, ICON_MOD_WIREFRAME);


	prop = RNA_def_property(srna, "thickness", PROP_FLOAT, PROP_NONE);
	RNA_def_property_float_sdna(prop, NULL, "offset");
	RNA_def_property_range(prop, -FLT_MAX, FLT_MAX);
	RNA_def_property_ui_range(prop, 0.0f, 1.0f, 0.01, 4);
	RNA_def_property_ui_text(prop, "Thickness", "Thickness factor");
	RNA_def_property_update(prop, 0, "rna_Modifier_update");

	prop = RNA_def_property(srna, "thickness_vertex_group", PROP_FLOAT, PROP_FACTOR);
	RNA_def_property_float_sdna(prop, NULL, "offset_fac_vg");
	RNA_def_property_range(prop, 0.0, 1.0);
	RNA_def_property_ui_range(prop, 0, 1, 0.1, 3);
	RNA_def_property_ui_text(prop, "Vertex Group Factor",
	                         "Thickness factor to use for zero vertex group influence");
	RNA_def_property_update(prop, 0, "rna_Modifier_update");

	prop = RNA_def_property(srna, "offset", PROP_FLOAT, PROP_FACTOR);
	RNA_def_property_float_sdna(prop, NULL, "offset_fac");
	RNA_def_property_range(prop, -FLT_MAX, FLT_MAX);
	RNA_def_property_ui_range(prop, -1, 1, 0.1, 4);
	RNA_def_property_ui_text(prop, "Offset", "Offset the thickness from the center");
	RNA_def_property_update(prop, 0, "rna_Modifier_update");

	prop = RNA_def_property(srna, "use_replace", PROP_BOOLEAN, PROP_NONE);
	RNA_def_property_boolean_sdna(prop, NULL, "flag", MOD_WIREFRAME_REPLACE);
	RNA_def_property_ui_text(prop, "Replace", "Remove original geometry");
	RNA_def_property_update(prop, 0, "rna_Modifier_update");

	prop = RNA_def_property(srna, "use_boundary", PROP_BOOLEAN, PROP_NONE);
	RNA_def_property_boolean_sdna(prop, NULL, "flag", MOD_WIREFRAME_BOUNDARY);
	RNA_def_property_ui_text(prop, "Boundary", "Support face boundaries");
	RNA_def_property_update(prop, 0, "rna_Modifier_update");

	prop = RNA_def_property(srna, "use_even_offset", PROP_BOOLEAN, PROP_NONE);
	RNA_def_property_boolean_sdna(prop, NULL, "flag", MOD_WIREFRAME_OFS_EVEN);
	RNA_def_property_ui_text(prop, "Offset Even", "Scale the offset to give more even thickness");
	RNA_def_property_update(prop, 0, "rna_Modifier_update");

	prop = RNA_def_property(srna, "use_relative_offset", PROP_BOOLEAN, PROP_NONE);
	RNA_def_property_boolean_sdna(prop, NULL, "flag", MOD_WIREFRAME_OFS_RELATIVE);
	RNA_def_property_ui_text(prop, "Offset Relative", "Scale the offset by surrounding geometry");
	RNA_def_property_update(prop, 0, "rna_Modifier_update");

	prop = RNA_def_property(srna, "use_crease", PROP_BOOLEAN, PROP_NONE);
	RNA_def_property_boolean_sdna(prop, NULL, "flag", MOD_WIREFRAME_CREASE);
	RNA_def_property_ui_text(prop, "Offset Relative", "Crease hub edges for improved subsurf");
	RNA_def_property_update(prop, 0, "rna_Modifier_update");

	prop = RNA_def_property(srna, "crease_weight", PROP_FLOAT, PROP_NONE);
	RNA_def_property_float_sdna(prop, NULL, "crease_weight");
	RNA_def_property_range(prop, -FLT_MAX, FLT_MAX);
	RNA_def_property_ui_range(prop, 0.0f, 1.0f, 0.1, 1);
	RNA_def_property_ui_text(prop, "Weight", "Crease weight (if active)");
	RNA_def_property_update(prop, 0, "rna_Modifier_update");

	prop = RNA_def_property(srna, "material_offset", PROP_INT, PROP_NONE);
	RNA_def_property_int_sdna(prop, NULL, "mat_ofs");
	RNA_def_property_range(prop, SHRT_MIN, SHRT_MAX);
	RNA_def_property_ui_text(prop, "Material Offset", "Offset material index of generated faces");
	RNA_def_property_update(prop, 0, "rna_Modifier_update");


	prop = RNA_def_property(srna, "vertex_group", PROP_STRING, PROP_NONE);
	RNA_def_property_string_sdna(prop, NULL, "defgrp_name");
	RNA_def_property_ui_text(prop, "Vertex Group", "Vertex group name for selecting the affected areas");
	RNA_def_property_string_funcs(prop, NULL, NULL, "rna_WireframeModifier_defgrp_name_set");
	RNA_def_property_update(prop, 0, "rna_Modifier_update");

	prop = RNA_def_property(srna, "invert_vertex_group", PROP_BOOLEAN, PROP_NONE);
	RNA_def_property_boolean_sdna(prop, NULL, "flag", MOD_WIREFRAME_INVERT_VGROUP);
	RNA_def_property_ui_text(prop, "Invert", "Invert vertex group influence");
	RNA_def_property_update(prop, 0, "rna_Modifier_update");
}

static void rna_def_fracture_settings(BlenderRNA *brna, PropertyRNA *cprop)
{
	StructRNA *srna;
	PropertyRNA *prop;

	RNA_def_property_srna(cprop, "FractureSettings");
	srna = RNA_def_struct(brna, "FractureSettings", NULL);
	RNA_def_struct_sdna(srna, "FractureSetting");
	RNA_def_struct_ui_text(srna, "Fracture Setting", "Collection of fracture settings");
	RNA_def_struct_ui_icon(srna, ICON_MOD_EXPLODE);

	prop = RNA_def_property(srna, "name", PROP_STRING, PROP_NONE);
	RNA_def_property_ui_text(prop, "Name", "Name of according vertex group");
	RNA_def_property_string_sdna(prop, NULL, "name");
	//RNA_def_property_clear_flag(prop, PROP_EDITABLE);
}

static void rna_def_mesh_island_vertex(BlenderRNA* brna)
{
	StructRNA *srna;
	PropertyRNA *prop;

	srna = RNA_def_struct(brna, "MeshIslandVertex", NULL);
	RNA_def_struct_sdna(srna, "MVert");
	RNA_def_struct_ui_text(srna, "Mesh Island Vertex", "Vertex in a Mesh Island");
	RNA_def_struct_path_func(srna, "rna_MeshIslandVertex_path");

	prop = RNA_def_property(srna, "co", PROP_FLOAT, PROP_TRANSLATION);
	RNA_def_property_ui_text(prop, "Location", "");
	//RNA_def_property_update(prop, 0, "rna_Mesh_update_data"); XXX TODO allow updates, how ?

	/*prop = RNA_def_property(srna, "normal", PROP_FLOAT, PROP_DIRECTION);
	RNA_def_property_float_sdna(prop, NULL, "no");
	RNA_def_property_array(prop, 3);
	RNA_def_property_range(prop, -1.0f, 1.0f);
	RNA_def_property_float_funcs(prop, "rna_MeshVertex_normal_get", "rna_MeshVertex_normal_set", NULL);
	RNA_def_property_ui_text(prop, "Normal", "Vertex Normal");*/

}

static void rna_def_mesh_island_vertices(BlenderRNA* brna, PropertyRNA* cprop)
{
	StructRNA *srna;

	RNA_def_property_srna(cprop, "MeshIslandVertices");
	srna = RNA_def_struct(brna, "MeshIslandVertices", NULL);
	RNA_def_struct_sdna(srna, "MeshIsland");
	RNA_def_struct_ui_text(srna, "Mesh Island Vertices", "Collection of mesh island vertices");
}

static void rna_def_mesh_island(BlenderRNA *brna)
{
	StructRNA *srna;
	PropertyRNA *prop;

	srna = RNA_def_struct(brna, "MeshIsland", NULL);
	RNA_def_struct_sdna(srna, "MeshIsland");
	RNA_def_struct_ui_text(srna, "Mesh Island", "A set of connected vertices and faces, represents a single shard entity in Fracture Modifier");
	RNA_def_struct_path_func(srna, "rna_MeshIsland_path");

	prop = RNA_def_property(srna, "rigidbody", PROP_POINTER, PROP_NONE);
	RNA_def_property_pointer_sdna(prop, NULL, "rigidbody");
	RNA_def_property_ui_text(prop, "Rigid Body", "Rigidbody object of this mesh island");
	RNA_def_property_clear_flag(prop, PROP_EDITABLE);

	prop = RNA_def_property(srna, "name", PROP_STRING, PROP_NONE);
	RNA_def_property_string_sdna(prop, NULL, "name");
	RNA_def_property_ui_text(prop, "MeshIsland Name", "A name or id of this mesh island");
	RNA_def_struct_name_property(srna, prop);
	//RNA_def_property_clear_flag(prop, PROP_EDITABLE);

	prop = RNA_def_property(srna, "centroid", PROP_FLOAT, PROP_XYZ);
	RNA_def_property_float_sdna(prop, NULL, "centroid");
	RNA_def_property_array(prop, 3);
	RNA_def_property_ui_text(prop, "Centroid", "Mesh Island Centroid");
	RNA_def_property_clear_flag(prop, PROP_EDITABLE);

	prop = RNA_def_property(srna, "vertices", PROP_COLLECTION, PROP_NONE);
	RNA_def_property_collection_sdna(prop, NULL, "vertices_cached", "vertex_count");
	RNA_def_property_struct_type(prop, "MeshIslandVertex");
	RNA_def_property_ui_text(prop, "Vertices", "Vertices of the mesh island");

	rna_def_mesh_island_vertices(brna, prop);
	rna_def_mesh_island_vertex(brna);
}

static void rna_def_mesh_constraint(BlenderRNA *brna)
{
	StructRNA *srna;
	PropertyRNA *prop, *parm;
	FunctionRNA *func;

	srna = RNA_def_struct(brna, "MeshConstraint", NULL);
	RNA_def_struct_sdna(srna, "RigidBodyShardCon");
	RNA_def_struct_ui_text(srna, "Mesh Constraint", "A connection between two mesh islands in Fracture Modifier");
	RNA_def_struct_path_func(srna, "rna_MeshConstraint_path");

	prop = RNA_def_property(srna, "name", PROP_STRING, PROP_NONE);
	RNA_def_property_string_sdna(prop, NULL, "name");
	RNA_def_property_ui_text(prop, "Constraint Name", "A name or id of this mesh constraint");
	RNA_def_struct_name_property(srna, prop);

	prop = RNA_def_property(srna, "location", PROP_FLOAT, PROP_TRANSLATION);
	RNA_def_property_float_sdna(prop, NULL, "pos");
	RNA_def_property_array(prop, 3);
	RNA_def_property_float_funcs(prop, NULL, "rna_MeshCon_position_set", NULL);
	RNA_def_property_ui_text(prop, "Location", "Position of the mesh constraint");

	prop = RNA_def_property(srna, "rotation", PROP_FLOAT, PROP_QUATERNION);
	RNA_def_property_float_sdna(prop, NULL, "orn");
	RNA_def_property_array(prop, 4);
	RNA_def_property_float_funcs(prop, NULL, "rna_MeshCon_orientation_set", NULL);
	RNA_def_property_ui_text(prop, "Rotation", "Quaternion rotation of the mesh constraint");

	prop = RNA_def_property(srna, "plastic", PROP_BOOLEAN, PROP_NONE);
	RNA_def_property_boolean_sdna(prop, NULL, "flag", RBC_FLAG_USE_PLASTIC);
	RNA_def_property_boolean_funcs(prop, NULL, "rna_MeshCon_plastic_set");
	RNA_def_property_ui_text(prop, "Plastic", "This constraint belongs to a plastic connection");
	//RNA_def_property_update(prop, 0, "rna_Modifier_update");

	prop = RNA_def_property(srna, "type", PROP_ENUM, PROP_NONE);
	RNA_def_property_enum_sdna(prop, NULL, "type");
	RNA_def_property_enum_items(prop, rna_enum_rigidbody_constraint_type_items);
	//RNA_def_property_enum_funcs(prop, NULL, "rna_MeshCon_type_set", NULL);
	RNA_def_property_ui_text(prop, "Type", "Type of Rigid Body Constraint");
	RNA_def_property_clear_flag(prop, PROP_ANIMATABLE);
	//RNA_def_property_update(prop, 0, "rna_Modifier_update");

	prop = RNA_def_property(srna, "island1", PROP_POINTER, PROP_NONE);
	RNA_def_property_pointer_sdna(prop, NULL, "mi1");
	RNA_def_property_flag(prop, PROP_EDITABLE);
	RNA_def_property_ui_text(prop, "Mesh Island 1", "First Mesh Island to be constrained");
	RNA_def_property_flag(prop, PROP_EDITABLE);
	//RNA_def_property_update(prop, 0, "rna_Modifier_update");

	prop = RNA_def_property(srna, "island2", PROP_POINTER, PROP_NONE);
	RNA_def_property_pointer_sdna(prop, NULL, "mi2");
	RNA_def_property_flag(prop, PROP_EDITABLE);
	RNA_def_property_ui_text(prop, "Mesh Island 2", "Second MeshIsland to be constrained");
	RNA_def_property_flag(prop, PROP_EDITABLE);
	//RNA_def_property_update(prop, 0, "rna_Modifier_update");

	prop = RNA_def_property(srna, "enabled", PROP_BOOLEAN, PROP_NONE);
	RNA_def_property_boolean_sdna(prop, NULL, "flag", RBC_FLAG_ENABLED);
	RNA_def_property_boolean_funcs(prop, NULL, "rna_MeshCon_enabled_set");
	RNA_def_property_ui_text(prop, "Enabled", "Enable this constraint");
	//RNA_def_property_update(prop, 0, "rna_Modifier_update");

	prop = RNA_def_property(srna, "disable_collisions", PROP_BOOLEAN, PROP_NONE);
	RNA_def_property_boolean_sdna(prop, NULL, "flag", RBC_FLAG_DISABLE_COLLISIONS);
	RNA_def_property_boolean_funcs(prop, NULL, "rna_MeshCon_disable_collisions_set");
	RNA_def_property_ui_text(prop, "Disable Collisions", "Disable collisions between constrained rigid bodies");
	RNA_def_property_update(prop, 0, "rna_Modifier_update");

	/* Breaking Threshold */
	prop = RNA_def_property(srna, "use_breaking", PROP_BOOLEAN, PROP_NONE);
	RNA_def_property_boolean_sdna(prop, NULL, "flag", RBC_FLAG_USE_BREAKING);
	RNA_def_property_boolean_funcs(prop, NULL, "rna_MeshCon_use_breaking_set");
	RNA_def_property_ui_text(prop, "Breakable",
	                         "Constraint can be broken if it receives an impulse above the threshold");
	//RNA_def_property_update(prop, 0, "rna_Modifier_update");

	prop = RNA_def_property(srna, "breaking_threshold", PROP_FLOAT, PROP_NONE);
	RNA_def_property_float_sdna(prop, NULL, "breaking_threshold");
	RNA_def_property_range(prop, 0.0f, FLT_MAX);
	RNA_def_property_ui_range(prop, 0.0f, 1000.0f, 100.0, 2);
	RNA_def_property_float_default(prop, 10.0f);
	RNA_def_property_float_funcs(prop, NULL, "rna_MeshCon_breaking_threshold_set", NULL);
	RNA_def_property_ui_text(prop, "Breaking Threshold",
	                         "Impulse threshold that must be reached for the constraint to break");
	//RNA_def_property_update(prop, 0, "rna_Modifier_update");

	/* Solver Iterations */
	prop = RNA_def_property(srna, "use_override_solver_iterations", PROP_BOOLEAN, PROP_NONE);
	RNA_def_property_boolean_sdna(prop, NULL, "flag", RBC_FLAG_OVERRIDE_SOLVER_ITERATIONS);
	RNA_def_property_boolean_funcs(prop, NULL, "rna_MeshCon_override_solver_iterations_set");
	RNA_def_property_ui_text(prop, "Override Solver Iterations",
	                         "Override the number of solver iterations for this constraint");
	//RNA_def_property_update(prop, 0, "rna_Modifier_update");

	prop = RNA_def_property(srna, "solver_iterations", PROP_INT, PROP_NONE);
	RNA_def_property_int_sdna(prop, NULL, "num_solver_iterations");
	RNA_def_property_range(prop, 1, 1000);
	RNA_def_property_ui_range(prop, 1, 100, 1, 0);
	RNA_def_property_int_default(prop, 10);
	RNA_def_property_int_funcs(prop, NULL, "rna_MeshCon_num_solver_iterations_set", NULL);
	RNA_def_property_ui_text(prop, "Solver Iterations",
	                         "Number of constraint solver iterations made per simulation step (higher values are more "
	                         "accurate but slower)");
	//RNA_def_property_update(prop, 0, "rna_Modifier_update");

	/* Limits */
	prop = RNA_def_property(srna, "use_limit_lin_x", PROP_BOOLEAN, PROP_NONE);
	RNA_def_property_boolean_sdna(prop, NULL, "flag", RBC_FLAG_USE_LIMIT_LIN_X);
	RNA_def_property_ui_text(prop, "X Axis", "Limit translation on X axis");
	//RNA_def_property_update(prop, 0, "rna_Modifier_update");

	prop = RNA_def_property(srna, "use_limit_lin_y", PROP_BOOLEAN, PROP_NONE);
	RNA_def_property_boolean_sdna(prop, NULL, "flag", RBC_FLAG_USE_LIMIT_LIN_Y);
	RNA_def_property_ui_text(prop, "Y Axis", "Limit translation on Y axis");
	//RNA_def_property_update(prop, 0, "rna_Modifier_update");

	prop = RNA_def_property(srna, "use_limit_lin_z", PROP_BOOLEAN, PROP_NONE);
	RNA_def_property_boolean_sdna(prop, NULL, "flag", RBC_FLAG_USE_LIMIT_LIN_Z);
	RNA_def_property_ui_text(prop, "Z Axis", "Limit translation on Z axis");
	//RNA_def_property_update(prop, 0, "rna_Modifier_update");

	prop = RNA_def_property(srna, "use_limit_ang_x", PROP_BOOLEAN, PROP_NONE);
	RNA_def_property_boolean_sdna(prop, NULL, "flag", RBC_FLAG_USE_LIMIT_ANG_X);
	RNA_def_property_ui_text(prop, "X Angle", "Limit rotation around X axis");
	//RNA_def_property_update(prop, 0, "rna_Modifier_update");

	prop = RNA_def_property(srna, "use_limit_ang_y", PROP_BOOLEAN, PROP_NONE);
	RNA_def_property_boolean_sdna(prop, NULL, "flag", RBC_FLAG_USE_LIMIT_ANG_Y);
	RNA_def_property_ui_text(prop, "Y Angle", "Limit rotation around Y axis");
	//RNA_def_property_update(prop, 0, "rna_Modifier_update");

	prop = RNA_def_property(srna, "use_limit_ang_z", PROP_BOOLEAN, PROP_NONE);
	RNA_def_property_boolean_sdna(prop, NULL, "flag", RBC_FLAG_USE_LIMIT_ANG_Z);
	RNA_def_property_ui_text(prop, "Z Angle", "Limit rotation around Z axis");
	//RNA_def_property_update(prop, 0, "rna_Modifier_update");

	prop = RNA_def_property(srna, "use_spring_x", PROP_BOOLEAN, PROP_NONE);
	RNA_def_property_boolean_sdna(prop, NULL, "flag", RBC_FLAG_USE_SPRING_X);
	RNA_def_property_ui_text(prop, "X Spring", "Enable spring on X axis");
	//RNA_def_property_update(prop, 0, "rna_Modifier_update");

	prop = RNA_def_property(srna, "use_spring_y", PROP_BOOLEAN, PROP_NONE);
	RNA_def_property_boolean_sdna(prop, NULL, "flag", RBC_FLAG_USE_SPRING_Y);
	RNA_def_property_ui_text(prop, "Y Spring", "Enable spring on Y axis");
	//RNA_def_property_update(prop, 0, "rna_Modifier_update");

	prop = RNA_def_property(srna, "use_spring_z", PROP_BOOLEAN, PROP_NONE);
	RNA_def_property_boolean_sdna(prop, NULL, "flag", RBC_FLAG_USE_SPRING_Z);
	RNA_def_property_ui_text(prop, "Z Spring", "Enable spring on Z axis");
	//RNA_def_property_update(prop, 0, "rna_Modifier_update");

	prop = RNA_def_property(srna, "use_motor_lin", PROP_BOOLEAN, PROP_NONE);
	RNA_def_property_boolean_sdna(prop, NULL, "flag", RBC_FLAG_USE_MOTOR_LIN);
	RNA_def_property_boolean_funcs(prop, NULL, "rna_MeshCon_use_motor_lin_set");
	RNA_def_property_ui_text(prop, "Linear Motor", "Enable linear motor");
	//RNA_def_property_update(prop, 0, "rna_Modifier_update");

	prop = RNA_def_property(srna, "use_motor_ang", PROP_BOOLEAN, PROP_NONE);
	RNA_def_property_boolean_sdna(prop, NULL, "flag", RBC_FLAG_USE_MOTOR_ANG);
	RNA_def_property_boolean_funcs(prop, NULL, "rna_MeshCon_use_motor_ang_set");
	RNA_def_property_ui_text(prop, "Angular Motor", "Enable angular motor");
	//RNA_def_property_update(prop, 0, "rna_Modifier_update");

	prop = RNA_def_property(srna, "limit_lin_x_lower", PROP_FLOAT, PROP_UNIT_LENGTH);
	RNA_def_property_float_sdna(prop, NULL, "limit_lin_x_lower");
	RNA_def_property_float_default(prop, -1.0f);
	RNA_def_property_ui_text(prop, "Lower X Limit", "Lower limit of X axis translation");
	//RNA_def_property_update(prop, 0, "rna_Modifier_update");

	prop = RNA_def_property(srna, "limit_lin_x_upper", PROP_FLOAT, PROP_UNIT_LENGTH);
	RNA_def_property_float_sdna(prop, NULL, "limit_lin_x_upper");
	RNA_def_property_float_default(prop, 1.0f);
	RNA_def_property_ui_text(prop, "Upper X Limit", "Upper limit of X axis translation");
	//RNA_def_property_update(prop, 0, "rna_Modifier_update");

	prop = RNA_def_property(srna, "limit_lin_y_lower", PROP_FLOAT, PROP_UNIT_LENGTH);
	RNA_def_property_float_sdna(prop, NULL, "limit_lin_y_lower");
	RNA_def_property_float_default(prop, -1.0f);
	RNA_def_property_ui_text(prop, "Lower Y Limit", "Lower limit of Y axis translation");
	//RNA_def_property_update(prop, 0, "rna_Modifier_update");

	prop = RNA_def_property(srna, "limit_lin_y_upper", PROP_FLOAT, PROP_UNIT_LENGTH);
	RNA_def_property_float_sdna(prop, NULL, "limit_lin_y_upper");
	RNA_def_property_float_default(prop, 1.0f);
	RNA_def_property_ui_text(prop, "Upper Y Limit", "Upper limit of Y axis translation");
	//RNA_def_property_update(prop, 0, "rna_Modifier_update");

	prop = RNA_def_property(srna, "limit_lin_z_lower", PROP_FLOAT, PROP_UNIT_LENGTH);
	RNA_def_property_float_sdna(prop, NULL, "limit_lin_z_lower");
	RNA_def_property_float_default(prop, -1.0f);
	RNA_def_property_ui_text(prop, "Lower Z Limit", "Lower limit of Z axis translation");
	//RNA_def_property_update(prop, 0, "rna_Modifier_update");

	prop = RNA_def_property(srna, "limit_lin_z_upper", PROP_FLOAT, PROP_UNIT_LENGTH);
	RNA_def_property_float_sdna(prop, NULL, "limit_lin_z_upper");
	RNA_def_property_float_default(prop, 1.0f);
	RNA_def_property_ui_text(prop, "Upper Z Limit", "Upper limit of Z axis translation");
	//RNA_def_property_update(prop, 0, "rna_Modifier_update");

	prop = RNA_def_property(srna, "limit_ang_x_lower", PROP_FLOAT, PROP_ANGLE);
	RNA_def_property_float_sdna(prop, NULL, "limit_ang_x_lower");
	RNA_def_property_range(prop, -M_PI * 2, M_PI * 2);
	RNA_def_property_float_default(prop, -M_PI_4);
	RNA_def_property_ui_text(prop, "Lower X Angle Limit", "Lower limit of X axis rotation");
	//RNA_def_property_update(prop, 0, "rna_Modifier_update");

	prop = RNA_def_property(srna, "limit_ang_x_upper", PROP_FLOAT, PROP_ANGLE);
	RNA_def_property_float_sdna(prop, NULL, "limit_ang_x_upper");
	RNA_def_property_range(prop, -M_PI * 2, M_PI * 2);
	RNA_def_property_float_default(prop, M_PI_4);
	RNA_def_property_ui_text(prop, "Upper X Angle Limit", "Upper limit of X axis rotation");
	//RNA_def_property_update(prop, 0, "rna_Modifier_update");

	prop = RNA_def_property(srna, "limit_ang_y_lower", PROP_FLOAT, PROP_ANGLE);
	RNA_def_property_float_sdna(prop, NULL, "limit_ang_y_lower");
	RNA_def_property_range(prop, -M_PI * 2, M_PI * 2);
	RNA_def_property_float_default(prop, -M_PI_4);
	RNA_def_property_ui_text(prop, "Lower Y Angle Limit", "Lower limit of Y axis rotation");
	//RNA_def_property_update(prop, 0, "rna_Modifier_update");

	prop = RNA_def_property(srna, "limit_ang_y_upper", PROP_FLOAT, PROP_ANGLE);
	RNA_def_property_float_sdna(prop, NULL, "limit_ang_y_upper");
	RNA_def_property_range(prop, -M_PI * 2, M_PI * 2);
	RNA_def_property_float_default(prop, M_PI_4);
	RNA_def_property_ui_text(prop, "Upper Y Angle Limit", "Upper limit of Y axis rotation");
	//RNA_def_property_update(prop, 0, "rna_Modifier_update");

	prop = RNA_def_property(srna, "limit_ang_z_lower", PROP_FLOAT, PROP_ANGLE);
	RNA_def_property_float_sdna(prop, NULL, "limit_ang_z_lower");
	RNA_def_property_range(prop, -M_PI * 2, M_PI * 2);
	RNA_def_property_float_default(prop, -M_PI_4);
	RNA_def_property_ui_text(prop, "Lower Z Angle Limit", "Lower limit of Z axis rotation");
	//RNA_def_property_update(prop, 0, "rna_Modifier_update");

	prop = RNA_def_property(srna, "limit_ang_z_upper", PROP_FLOAT, PROP_ANGLE);
	RNA_def_property_float_sdna(prop, NULL, "limit_ang_z_upper");
	RNA_def_property_range(prop, -M_PI * 2, M_PI * 2);
	RNA_def_property_float_default(prop, M_PI_4);
	RNA_def_property_ui_text(prop, "Upper Z Angle Limit", "Upper limit of Z axis rotation");
	//RNA_def_property_update(prop, 0, "rna_Modifier_update");

	prop = RNA_def_property(srna, "spring_stiffness_x", PROP_FLOAT, PROP_NONE);
	RNA_def_property_float_sdna(prop, NULL, "spring_stiffness_x");
	RNA_def_property_range(prop, 0.0f, FLT_MAX);
	RNA_def_property_ui_range(prop, 0.0f, 100.0f, 1, 3);
	RNA_def_property_float_default(prop, 10.0f);
	RNA_def_property_float_funcs(prop, NULL, "rna_MeshCon_spring_stiffness_x_set", NULL);
	RNA_def_property_ui_text(prop, "X Axis Stiffness", "Stiffness on the X axis");
	//RNA_def_property_update(prop, 0, "rna_Modifier_update");

	prop = RNA_def_property(srna, "spring_stiffness_y", PROP_FLOAT, PROP_NONE);
	RNA_def_property_float_sdna(prop, NULL, "spring_stiffness_y");
	RNA_def_property_range(prop, 0.0f, FLT_MAX);
	RNA_def_property_ui_range(prop, 0.0f, 100.0f, 1, 3);
	RNA_def_property_float_default(prop, 10.0f);
	RNA_def_property_float_funcs(prop, NULL, "rna_MeshCon_spring_stiffness_y_set", NULL);
	RNA_def_property_ui_text(prop, "Y Axis Stiffness", "Stiffness on the Y axis");
	//RNA_def_property_update(prop, 0, "rna_Modifier_update");

	prop = RNA_def_property(srna, "spring_stiffness_z", PROP_FLOAT, PROP_NONE);
	RNA_def_property_float_sdna(prop, NULL, "spring_stiffness_z");
	RNA_def_property_range(prop, 0.0f, FLT_MAX);
	RNA_def_property_ui_range(prop, 0.0f, 100.0f, 1, 3);
	RNA_def_property_float_default(prop, 10.0f);
	RNA_def_property_float_funcs(prop, NULL, "rna_MeshCon_spring_stiffness_z_set", NULL);
	RNA_def_property_ui_text(prop, "Z Axis Stiffness", "Stiffness on the Z axis");
	//RNA_def_property_update(prop, 0, "rna_Modifier_update");

	prop = RNA_def_property(srna, "spring_damping_x", PROP_FLOAT, PROP_FACTOR);
	RNA_def_property_float_sdna(prop, NULL, "spring_damping_x");
	RNA_def_property_range(prop, 0.0f, 1.0f);
	RNA_def_property_float_default(prop, 0.5f);
	RNA_def_property_float_funcs(prop, NULL, "rna_MeshCon_spring_damping_x_set", NULL);
	RNA_def_property_ui_text(prop, "Damping X", "Damping on the X axis");
	//RNA_def_property_update(prop, 0, "rna_Modifier_update");

	prop = RNA_def_property(srna, "spring_damping_y", PROP_FLOAT, PROP_FACTOR);
	RNA_def_property_float_sdna(prop, NULL, "spring_damping_y");
	RNA_def_property_range(prop, 0.0f, 1.0f);
	RNA_def_property_float_default(prop, 0.5f);
	RNA_def_property_float_funcs(prop, NULL, "rna_MeshCon_spring_damping_y_set", NULL);
	RNA_def_property_ui_text(prop, "Damping Y", "Damping on the Y axis");
	//RNA_def_property_update(prop, 0, "rna_Modifier_update");

	prop = RNA_def_property(srna, "spring_damping_z", PROP_FLOAT, PROP_FACTOR);
	RNA_def_property_float_sdna(prop, NULL, "spring_damping_z");
	RNA_def_property_range(prop, 0.0f, 1.0f);
	RNA_def_property_float_default(prop, 0.5f);
	RNA_def_property_float_funcs(prop, NULL, "rna_MeshCon_spring_damping_z_set", NULL);
	RNA_def_property_ui_text(prop, "Damping Z", "Damping on the Z axis");
	//RNA_def_property_update(prop, 0, "rna_Modifier_update");

	prop = RNA_def_property(srna, "motor_lin_target_velocity", PROP_FLOAT, PROP_UNIT_VELOCITY);
	RNA_def_property_float_sdna(prop, NULL, "motor_lin_target_velocity");
	RNA_def_property_range(prop, -FLT_MAX, FLT_MAX);
	RNA_def_property_ui_range(prop, -100.0f, 100.0f, 1, 3);
	RNA_def_property_float_default(prop, 1.0f);
	RNA_def_property_float_funcs(prop, NULL, "rna_MeshCon_motor_lin_target_velocity_set", NULL);
	RNA_def_property_ui_text(prop, "Target Velocity", "Target linear motor velocity");
	//RNA_def_property_update(prop, 0, "rna_Modifier_update");

	prop = RNA_def_property(srna, "motor_lin_max_impulse", PROP_FLOAT, PROP_NONE);
	RNA_def_property_float_sdna(prop, NULL, "motor_lin_max_impulse");
	RNA_def_property_range(prop, 0.0f, FLT_MAX);
	RNA_def_property_ui_range(prop, 0.0f, 100.0f, 1, 3);
	RNA_def_property_float_default(prop, 1.0f);
	RNA_def_property_float_funcs(prop, NULL, "rna_MeshCon_motor_lin_max_impulse_set", NULL);
	RNA_def_property_ui_text(prop, "Max Impulse", "Maximum linear motor impulse");
	//RNA_def_property_update(prop, 0, "rna_Modifier_update");

	prop = RNA_def_property(srna, "motor_ang_target_velocity", PROP_FLOAT, PROP_NONE);
	RNA_def_property_float_sdna(prop, NULL, "motor_ang_target_velocity");
	RNA_def_property_range(prop, -FLT_MAX, FLT_MAX);
	RNA_def_property_ui_range(prop, -100.0f, 100.0f, 1, 3);
	RNA_def_property_float_default(prop, 1.0f);
	RNA_def_property_float_funcs(prop, NULL, "rna_MeshCon_motor_ang_target_velocity_set", NULL);
	RNA_def_property_ui_text(prop, "Target Velocity", "Target angular motor velocity");
	//RNA_def_property_update(prop, 0, "rna_Modifier_update");

	prop = RNA_def_property(srna, "motor_ang_max_impulse", PROP_FLOAT, PROP_NONE);
	RNA_def_property_float_sdna(prop, NULL, "motor_ang_max_impulse");
	RNA_def_property_range(prop, 0.0f, FLT_MAX);
	RNA_def_property_ui_range(prop, 0.0f, 100.0f, 1, 3);
	RNA_def_property_float_default(prop, 1.0f);
	RNA_def_property_float_funcs(prop, NULL, "rna_MeshCon_motor_ang_max_impulse_set", NULL);
	RNA_def_property_ui_text(prop, "Max Impulse", "Maximum angular motor impulse");
	//RNA_def_property_update(prop, 0, "rna_Modifier_update");

	prop = RNA_def_property(srna, "breaking_distance", PROP_FLOAT, PROP_DISTANCE);
	RNA_def_property_float_sdna(prop, NULL, "breaking_dist");
	RNA_def_property_float_default(prop, 0.0f);
	RNA_def_property_range(prop, -1.0f, FLT_MAX);
	RNA_def_property_ui_text(prop, "Breaking Distance", "Breaking Distance Tolerance of this constraint, -1 disables");
	//RNA_def_property_update(prop, 0, "rna_Modifier_update");

	prop = RNA_def_property(srna, "breaking_angle", PROP_FLOAT, PROP_ANGLE);
	RNA_def_property_float_sdna(prop, NULL, "breaking_angle");
	RNA_def_property_float_default(prop, 0.0f);
	RNA_def_property_range(prop, -1.0f, DEG2RADF(360.0));
	RNA_def_property_ui_text(prop, "Breaking Angle", "Breaking Angle Tolerance of this constraint, -1 disables");
	//RNA_def_property_update(prop, 0, "rna_Modifier_update");

	prop = RNA_def_property(srna, "plastic_distance", PROP_FLOAT, PROP_DISTANCE);
	RNA_def_property_float_sdna(prop, NULL, "plastic_dist");
	RNA_def_property_float_default(prop, 0.0f);
	RNA_def_property_range(prop, -1.0f, FLT_MAX);
	RNA_def_property_ui_text(prop, "Plastic Distance", "Distance Tolerance of this constraint, when exceeded enter plastic mode, -1 disables");
	//RNA_def_property_update(prop, 0, "rna_Modifier_update");

	prop = RNA_def_property(srna, "plastic_angle", PROP_FLOAT, PROP_ANGLE);
	RNA_def_property_float_sdna(prop, NULL, "plastic_angle");
	RNA_def_property_float_default(prop, 0.0f);
	RNA_def_property_range(prop, -1.0f, DEG2RADF(360.0));
	RNA_def_property_ui_text(prop, "Plastic Angle", "Angle Tolerance of this constraint, when exceeded enter plastic mode, -1 disables");
	//RNA_def_property_update(prop, 0, "rna_Modifier_update");

	//do as function, dont need an dna value for storage, instead query from bullet directly
	func = RNA_def_function(srna, "appliedImpulse", "rna_MeshCon_get_applied_impulse");
	parm = RNA_def_float(func, "impulse", 0, -FLT_MAX, FLT_MAX, "Applied Impulse", "The currently applied impulse on this constraint", -FLT_MIN, FLT_MAX);
	RNA_def_function_return(func, parm);
}

static void rna_def_fracture_meshislands(BlenderRNA *brna, PropertyRNA *cprop)
{
	StructRNA *srna;

	FunctionRNA *func;
	PropertyRNA *parm;

	RNA_def_property_srna(cprop, "MeshIslands");
	srna = RNA_def_struct(brna, "MeshIslands", NULL);
	RNA_def_struct_sdna(srna, "FractureModifierData");
	RNA_def_struct_ui_text(srna, "Mesh Islands", "Collection of mesh islands");

	func = RNA_def_function(srna, "new", "rna_FractureModifier_mesh_island_new");
	RNA_def_function_ui_description(func, "Add mesh island to Fracture Modifier");
	RNA_def_function_flag(func, FUNC_USE_SELF_ID);

	parm = RNA_def_pointer(func, "source_object", "Object", "Object", "Source Mesh Object for this mesh island");
	RNA_def_property_flag(parm, PROP_REQUIRED | PROP_NEVER_NULL | PROP_RNAPTR);

	//RNA_def_int(func, "index", -1, -1, INT_MAX, "Index", "Optional index for mesh island, -1 for automatic", -1, INT_MAX);
	//RNA_def_boolean(func, "update", false, "update", "Update immediately");
	parm = RNA_def_pointer(func, "mesh_island", "MeshIsland", "", "New mesh island");
	RNA_def_function_return(func, parm);

	func = RNA_def_function(srna, "remove", "rna_FractureModifier_mesh_island_remove");
	RNA_def_function_flag(func, FUNC_USE_REPORTS | FUNC_USE_SELF_ID);
	RNA_def_function_ui_description(func, "Delete mesh island from fracture modifier");
	parm = RNA_def_pointer(func, "mesh_island", "MeshIsland", "", "Mesh Island to remove");
	RNA_def_property_flag(parm, PROP_REQUIRED | PROP_NEVER_NULL | PROP_RNAPTR);
	//RNA_def_boolean(func, "update", false, "update", "Update immediately");
	RNA_def_property_clear_flag(parm, PROP_THICK_WRAP);

	func = RNA_def_function(srna, "clear", "rna_FractureModifier_mesh_island_clear");
	RNA_def_function_flag(func, FUNC_USE_SELF_ID);
	//RNA_def_boolean(func, "update", false, "update", "Update immediately");
	RNA_def_function_ui_description(func, "Delete all mesh islands from fracture modifier");
}

static void rna_def_fracture_meshconstraints(BlenderRNA *brna, PropertyRNA *cprop)
{
	StructRNA *srna;

	FunctionRNA *func;
	PropertyRNA *parm;

	RNA_def_property_srna(cprop, "MeshConstraints");
	srna = RNA_def_struct(brna, "MeshConstraints", NULL);
	RNA_def_struct_sdna(srna, "FractureModifierData");
	RNA_def_struct_ui_text(srna, "Mesh Constraints", "Collection of mesh constraints");

	func = RNA_def_function(srna, "new", "rna_FractureModifier_mesh_constraint_new");
	RNA_def_function_ui_description(func, "Add mesh island to Fracture Modifier");
	RNA_def_function_flag(func, FUNC_USE_SELF_ID);
	parm = RNA_def_pointer(func, "mi_first", "MeshIsland", "", "First mesh island");
	RNA_def_property_flag(parm, PROP_REQUIRED);
	parm = RNA_def_pointer(func, "mi_second", "MeshIsland", "", "Second mesh island");
	RNA_def_property_flag(parm, PROP_REQUIRED);
	parm = RNA_def_enum(func, "type", rna_enum_rigidbody_constraint_type_items, RBC_TYPE_FIXED, "Constraint Type", "Type of constraint");
	RNA_def_property_flag(parm, PROP_REQUIRED);

	//RNA_def_int(func, "index", -1, -1, INT_MAX, "Index", "Optional index for mesh constraint, -1 for automatic", -1, INT_MAX);
	//RNA_def_boolean(func, "update", false, "update", "Update immediately");

	parm = RNA_def_pointer(func, "mesh_constraint", "MeshConstraint", "", "New mesh constraint");
	RNA_def_function_return(func, parm);

	func = RNA_def_function(srna, "remove", "rna_FractureModifier_mesh_constraint_remove");
	RNA_def_function_flag(func, FUNC_USE_REPORTS | FUNC_USE_SELF_ID);
	RNA_def_function_ui_description(func, "Delete mesh constraint from fracture modifier");
	parm = RNA_def_pointer(func, "mesh_constraint", "MeshConstraint", "", "Mesh Constraint to remove");
	RNA_def_property_flag(parm, PROP_REQUIRED | PROP_NEVER_NULL | PROP_RNAPTR);
	RNA_def_property_clear_flag(parm, PROP_THICK_WRAP);
	//RNA_def_boolean(func, "update", false, "update", "Update immediately");

	func = RNA_def_function(srna, "clear", "rna_FractureModifier_mesh_constraint_clear");
	RNA_def_function_flag(func, FUNC_USE_SELF_ID);
	//RNA_def_boolean(func, "update", false, "update", "Update immediately");
	RNA_def_function_ui_description(func, "Delete all mesh constraints from fracture modifier");
}

static void rna_def_modifier_fracture(BlenderRNA *brna)
{
	StructRNA *srna;
	PropertyRNA *prop;

	static EnumPropertyItem prop_fracture_algorithm[] = {
		{MOD_FRACTURE_BISECT_FAST, "BISECT_FAST", 0, "Fast Bisect", "Use a faster but more inaccurate bisection algorithm, also creates uglier shards."},
		{MOD_FRACTURE_BISECT_FAST_FILL, "BISECT_FAST_FILL", 0, "Fast Bisect + Fill ", "Use the faster but different bisection algorithm and fill cut faces"},
		{MOD_FRACTURE_BOOLEAN, "BOOLEAN", 0, "Voronoi + Boolean", "Use voronoi and boolean intersection as fracture algorithm"},
		{MOD_FRACTURE_BISECT_FILL, "BISECT_FILL", 0, "Voronoi + Bisect + Fill", "Use voronoi and mesh bisect as fracture algorithm, fill cut faces"},
		{MOD_FRACTURE_BISECT, "BISECT", 0, "Voronoi + Bisect", "Use voronoi and mesh bisect as fracture algorithm, don't fill cut faces"},
		{MOD_FRACTURE_BOOLEAN_FRACTAL, "BOOLEAN_FRACTAL", 0, "Voronoi + Fractal Boolean", "Use voronoi and boolean intersection with fractally subdivided cells" },
		{0, NULL, 0, NULL, NULL}
	};

	static EnumPropertyItem prop_point_source_items[] = {
		{MOD_FRACTURE_OWN_PARTICLES, "OWN_PARTICLES", 0, "Own Particles", "Use own particles as point cloud"},
		{MOD_FRACTURE_OWN_VERTS, "OWN_VERTS", 0, "Own Vertices", "Use own vertices as point cloud"},
		{MOD_FRACTURE_EXTRA_PARTICLES, "EXTRA_PARTICLES", 0, "Extra Particles", "Use particles of group objects as point cloud"},
		{MOD_FRACTURE_EXTRA_VERTS, "EXTRA_VERTS", 0, "Extra Vertices", "Use vertices of group objects as point cloud"},
		{MOD_FRACTURE_GREASEPENCIL, "GREASE_PENCIL", 0, "Grease Pencil", "Use grease pencil points as point cloud"},
		{MOD_FRACTURE_UNIFORM, "UNIFORM", 0, "Uniform", "Use a random uniform pointcloud generated over the bounding box"},
		{0, NULL, 0, NULL, NULL}
	};

	static EnumPropertyItem prop_splinter_axises[] = {
		{MOD_FRACTURE_SPLINTER_X, "SPLINTER_X", 0, "Splinter X", "Splinters in X Direction"},
		{MOD_FRACTURE_SPLINTER_Y, "SPLINTER_Y", 0, "Splinter Y", "Splinters in Y Direction"},
		{MOD_FRACTURE_SPLINTER_Z, "SPLINTER_Z", 0, "Splinter Z", "Splinters in Z Direction"},
		{0, NULL, 0, NULL, NULL}
	};

	static EnumPropertyItem prop_cutter_axises[] = {
		{MOD_FRACTURE_CUTTER_X, "CUTTER_X", 0, "Cutter X", "Cut in X Direction"},
		{MOD_FRACTURE_CUTTER_Y, "CUTTER_Y", 0, "Cutter Y", "Cut in Y Direction"},
		{MOD_FRACTURE_CUTTER_Z, "CUTTER_Z", 0, "Cutter Z", "Cut in Z Direction"},
		{0, NULL, 0, NULL, NULL}
	};

	static EnumPropertyItem prop_constraint_targets[] = {
		{MOD_FRACTURE_CENTROID, "CENTROID", 0, "Centroid", "Build constraints based on distances between centroids"},
		{MOD_FRACTURE_VERTEX, "VERTEX", 0, "Vertex", "Build constraints based on distances between vertices (use lower values here)"},
		{0, NULL, 0, NULL, NULL}
	};

	static EnumPropertyItem prop_fracture_modes[] = {
		{MOD_FRACTURE_PREFRACTURED, "PREFRACTURED", 0, "Prefractured", "Fracture the mesh once prior to the simulation"},
		{MOD_FRACTURE_DYNAMIC, "DYNAMIC", 0, "Dynamic (WIP)", "Fracture the mesh dynamically during the simulation"},
		{MOD_FRACTURE_EXTERNAL, "EXTERNAL", 0, "External (WIP)", "Pack external mesh objects as islands and constraints too into the modifier"},
		{0, NULL, 0, NULL, NULL}
	};

	static EnumPropertyItem prop_keep_cutter_shards[] = {
		{MOD_FRACTURE_KEEP_BOTH, "KEEP_BOTH", 0, "Both", "Keep both shards(intersect and difference)"},
		{MOD_FRACTURE_KEEP_INTERSECT, "KEEP_INTERSECT", 0, "Intersect Only", "Keep intersected shards only"},
		{MOD_FRACTURE_KEEP_DIFFERENCE, "KEEP_DIFFERENCE", 0, "Difference Only", "Keep difference shards only"},
		{0, NULL, 0, NULL, NULL}
	};

	static EnumPropertyItem prop_solver_items[] = {
		{eBooleanModifierSolver_BMesh, "BMESH", 0, "BMesh", "Use the BMesh boolean solver"},
		{eBooleanModifierSolver_Carve, "CARVE", 0, "Carve", "Use the Carve boolean solver"},
		{0, NULL, 0, NULL, NULL}
	};

	static EnumPropertyItem prop_dynamic_constraints[] = {
		{MOD_FRACTURE_NO_DYNAMIC_CONSTRAINTS, "NO_CONSTRAINTS", 0, "None", "Build no new constraints"},
		{MOD_FRACTURE_MIXED_DYNAMIC_CONSTRAINTS, "MIXED_CONSTRAINTS", 0, "Mixed", "Build constraints between new and old shards"},
		{MOD_FRACTURE_ALL_DYNAMIC_CONSTRAINTS, "ALL_CONSTRAINTS", 0, "All", "Build all new constraints"},
		{0, NULL, 0, NULL, NULL}
	};

	srna = RNA_def_struct(brna, "FractureModifier", "Modifier");
	RNA_def_struct_ui_text(srna, "Fracture Modifier", "Add a fracture container to this object");
	RNA_def_struct_sdna(srna, "FractureModifierData");
	RNA_def_struct_ui_icon(srna, ICON_MOD_EXPLODE);

	prop = RNA_def_property(srna, "cluster_count", PROP_INT, PROP_NONE);
	RNA_def_property_range(prop, 0, 100000);
	RNA_def_property_ui_text(prop, "Cluster Count", "Amount of clusters built from existing shards, 0 for none");
	RNA_def_property_clear_flag(prop, PROP_ANIMATABLE);
	RNA_def_property_update(prop, 0, "rna_Modifier_update");

	//simulation stuff...
	prop = RNA_def_property(srna, "breaking_threshold", PROP_FLOAT, PROP_NONE);
	RNA_def_property_float_sdna(prop, NULL, "breaking_threshold");
	RNA_def_property_range(prop, 0.0f, FLT_MAX);
	RNA_def_property_float_funcs(prop, NULL, "rna_RigidBodyModifier_threshold_set", NULL);
	RNA_def_property_ui_text(prop, "Inner Breaking threshold", "Threshold to break constraints between shards in the same object");
	RNA_def_property_clear_flag(prop, PROP_ANIMATABLE);
	RNA_def_property_update(prop, 0, "rna_Modifier_update");

	prop = RNA_def_property(srna, "use_constraints", PROP_BOOLEAN, PROP_NONE);
	RNA_def_property_boolean_funcs(prop, NULL, "rna_RigidBodyModifier_use_constraints_set");
	RNA_def_property_ui_text(prop, "Use Constraints", "Create constraints between all shards");
	RNA_def_property_clear_flag(prop, PROP_ANIMATABLE);
	RNA_def_property_update(prop, 0, "rna_Modifier_update");

	prop = RNA_def_property(srna, "contact_dist", PROP_FLOAT, PROP_NONE);
	RNA_def_property_float_sdna(prop, NULL, "contact_dist");
	RNA_def_property_range(prop, 0.0f, FLT_MAX);
	RNA_def_property_float_default(prop, 1.0f);
	RNA_def_property_float_funcs(prop, NULL, "rna_RigidBodyModifier_contact_dist_set", NULL);
	RNA_def_property_ui_text(prop, "Search Radius", "Limit search radius up to which two mesh islands are being connected, 0 for entire boundingbox");
	RNA_def_property_clear_flag(prop, PROP_ANIMATABLE);
	RNA_def_property_update(prop, 0, "rna_Modifier_update");

	prop = RNA_def_property(srna, "use_mass_dependent_thresholds", PROP_BOOLEAN, PROP_NONE);
	RNA_def_property_boolean_funcs(prop, NULL, "rna_RigidBodyModifier_mass_dependent_thresholds_set");
	RNA_def_property_ui_text(prop, "Use Mass Dependent Thresholds", "Match the breaking threshold according to the masses of the constrained shards");
	RNA_def_property_clear_flag(prop, PROP_ANIMATABLE);
	RNA_def_property_update(prop, 0, "rna_Modifier_update");

	prop = RNA_def_property(srna, "constraint_limit", PROP_INT, PROP_NONE);
	RNA_def_property_int_sdna(prop, NULL, "constraint_limit");
	RNA_def_property_range(prop, 0, INT_MAX);
	RNA_def_property_int_funcs(prop, NULL, "rna_RigidBodyModifier_constraint_limit_set", NULL);
	RNA_def_property_ui_text(prop, "Constraint Search Limit", "Maximum number of neighbors being searched per mesh island during constraint creation, 0 for unlimited");
	RNA_def_property_clear_flag(prop, PROP_ANIMATABLE);
	RNA_def_property_update(prop, 0, "rna_Modifier_update");

	prop = RNA_def_property(srna, "breaking_percentage", PROP_INT, PROP_NONE);
	RNA_def_property_int_sdna(prop, NULL, "breaking_percentage");
	RNA_def_property_range(prop, 0, 100);
	RNA_def_property_int_funcs(prop, NULL, "rna_RigidBodyModifier_breaking_percentage_set", NULL);
	RNA_def_property_ui_text(prop, "Breaking Percentage", "Percentage of broken constraints per island which leads to breaking of all others");
	RNA_def_property_clear_flag(prop, PROP_ANIMATABLE);
	RNA_def_property_update(prop, 0, "rna_Modifier_update");

	prop = RNA_def_property(srna, "breaking_angle", PROP_FLOAT, PROP_ANGLE);
	RNA_def_property_float_sdna(prop, NULL, "breaking_angle");
	RNA_def_property_range(prop, 0, DEG2RADF(360.0));
	RNA_def_property_float_funcs(prop, NULL, "rna_RigidBodyModifier_breaking_angle_set", NULL);
	RNA_def_property_ui_text(prop, "Breaking Angle", "Angle in degrees above which constraint should break");
	RNA_def_property_clear_flag(prop, PROP_ANIMATABLE);
	RNA_def_property_update(prop, 0, "rna_Modifier_update");

	prop = RNA_def_property(srna, "breaking_distance", PROP_FLOAT, PROP_NONE);
	RNA_def_property_float_sdna(prop, NULL, "breaking_distance");
	RNA_def_property_range(prop, 0, FLT_MAX);
	RNA_def_property_float_funcs(prop, NULL, "rna_RigidBodyModifier_breaking_distance_set", NULL);
	RNA_def_property_ui_text(prop, "Breaking Distance", "Distance above which constraint should break");
	RNA_def_property_clear_flag(prop, PROP_ANIMATABLE);
	RNA_def_property_update(prop, 0, "rna_Modifier_update");

	prop = RNA_def_property(srna, "use_experimental", PROP_BOOLEAN, PROP_NONE);
	RNA_def_property_boolean_sdna(prop, NULL, "use_experimental", false);
	RNA_def_property_ui_text(prop, "Use Experimental", "Experimental features, work in progress. Use at own risk!");
	RNA_def_property_clear_flag(prop, PROP_ANIMATABLE);

	prop = RNA_def_property(srna, "cluster_breaking_threshold", PROP_FLOAT, PROP_NONE);
	RNA_def_property_float_sdna(prop, NULL, "cluster_breaking_threshold");
	RNA_def_property_range(prop, 0.0f, FLT_MAX);
	RNA_def_property_float_funcs(prop, NULL, "rna_RigidBodyModifier_cluster_threshold_set", NULL);
	RNA_def_property_ui_text(prop, "Cluster Breaking threshold", "Threshold to break constraints INSIDE a cluster of shards");
	RNA_def_property_clear_flag(prop, PROP_ANIMATABLE);
	RNA_def_property_update(prop, 0, "rna_Modifier_update");

	prop = RNA_def_property(srna, "solver_iterations_override", PROP_INT, PROP_NONE);
	RNA_def_property_int_sdna(prop, NULL, "solver_iterations_override");
	RNA_def_property_range(prop, 0, INT_MAX);
	RNA_def_property_int_funcs(prop, NULL, "rna_RigidBodyModifier_solver_iterations_override_set", NULL);
	RNA_def_property_ui_text(prop, "Solver Iterations Override", "Override the world constraint solver iteration value with this value, 0 means no override");
	RNA_def_property_clear_flag(prop, PROP_ANIMATABLE);
	RNA_def_property_update(prop, 0, "rna_Modifier_update");

	prop = RNA_def_property(srna, "frac_algorithm", PROP_ENUM, PROP_NONE);
	RNA_def_property_enum_items(prop, prop_fracture_algorithm);
	RNA_def_property_enum_funcs(prop, NULL, "rna_FractureModifier_frac_algorithm_set", NULL);
	RNA_def_property_ui_text(prop, "Fracture Algorithm", "Select type of fracture algorithm");
	RNA_def_property_clear_flag(prop, PROP_ANIMATABLE);
	RNA_def_property_update(prop, 0, "rna_Modifier_update");

	prop = RNA_def_property(srna, "shard_count", PROP_INT, PROP_NONE);
	RNA_def_property_range(prop, 1, 100000);
	RNA_def_property_int_default(prop, 10);
	RNA_def_property_ui_text(prop, "Shard Count", "How many sub-shards should be generated from the current shard");
	RNA_def_property_clear_flag(prop, PROP_ANIMATABLE);
	RNA_def_property_update(prop, 0, "rna_Modifier_update");

	prop = RNA_def_property(srna, "point_source", PROP_ENUM, PROP_NONE);
	RNA_def_property_enum_items(prop, prop_point_source_items);
	RNA_def_property_flag(prop, PROP_ENUM_FLAG);
	RNA_def_property_enum_default(prop, MOD_FRACTURE_UNIFORM);
	RNA_def_property_enum_funcs(prop, NULL, "rna_FractureModifier_point_source_set", NULL);
	RNA_def_property_ui_text(prop, "Point Source", "Source of point cloud");
	RNA_def_property_clear_flag(prop, PROP_ANIMATABLE);
	RNA_def_property_update(prop, 0, "rna_Modifier_update");

	prop = RNA_def_property(srna, "point_seed", PROP_INT, PROP_NONE);
	RNA_def_property_range(prop, 0, 100000);
	RNA_def_property_int_funcs(prop, NULL, "rna_FractureModifier_point_seed_set", NULL);
	RNA_def_property_ui_text(prop, "Seed", "Seed for uniform pointcloud");
	RNA_def_property_clear_flag(prop, PROP_ANIMATABLE);
	RNA_def_property_update(prop, 0, "rna_Modifier_update");

	prop = RNA_def_property(srna, "percentage", PROP_INT, PROP_NONE);
	RNA_def_property_range(prop, 0, 100);
	RNA_def_property_int_funcs(prop, NULL, "rna_FractureModifier_percentage_set", NULL);
	RNA_def_property_ui_text(prop, "Percentage", "Percentage of the sum of points of all selected pointsources to actually use for fracture");
	RNA_def_property_clear_flag(prop, PROP_ANIMATABLE);
	RNA_def_property_update(prop, 0, "rna_Modifier_update");

	prop = RNA_def_property(srna, "extra_group", PROP_POINTER, PROP_NONE);
	RNA_def_property_ui_text(prop, "Extra Group", "");
	RNA_def_property_pointer_funcs(prop, NULL, "rna_FractureModifier_extra_group_set", NULL, NULL);
	RNA_def_property_flag(prop, PROP_EDITABLE);
	RNA_def_property_clear_flag(prop, PROP_ANIMATABLE);
	RNA_def_property_update(prop, 0, "rna_Modifier_update");

	prop = RNA_def_property(srna, "shards_to_islands", PROP_BOOLEAN, PROP_NONE);
	RNA_def_property_boolean_sdna(prop, NULL, "shards_to_islands", false);
	RNA_def_property_boolean_funcs(prop, NULL, "rna_FractureModifier_shards_to_islands_set");
	RNA_def_property_ui_text(prop, "Split Shards to Islands", "Split each shard to separate mesh islands");
	RNA_def_property_clear_flag(prop, PROP_ANIMATABLE);
	RNA_def_property_update(prop, 0, "rna_Modifier_update");

	prop = RNA_def_property(srna, "execute_threaded", PROP_BOOLEAN, PROP_NONE);
	RNA_def_property_boolean_sdna(prop, NULL, "execute_threaded", false);
	RNA_def_property_ui_text(prop, "Execute multithreaded (WIP)", "Execute the fracture with multiple threads, Warning: Only use on complex geometry, may produce errors on simple geometry!");
	RNA_def_property_clear_flag(prop, PROP_ANIMATABLE);
	RNA_def_property_update(prop, 0, "rna_Modifier_update");


	//expose this to RNA to be able to let py checkbox disappear while job is running, otherwise crash
	prop = RNA_def_property(srna, "refresh", PROP_BOOLEAN, PROP_NONE);
	RNA_def_property_boolean_sdna(prop, NULL, "refresh", false);
	RNA_def_property_ui_text(prop, "Refresh", "Refresh");
	RNA_def_property_clear_flag(prop, PROP_ANIMATABLE);

	prop = RNA_def_property(srna, "thresh_vertex_group", PROP_STRING, PROP_NONE);
	RNA_def_property_string_sdna(prop, NULL, "thresh_defgrp_name");
	RNA_def_property_ui_text(prop, "Threshold Vertex Group", "Vertex group name for defining weighted thresholds on different mesh parts");
	RNA_def_property_string_funcs(prop, NULL, NULL, "rna_FractureModifier_thresh_defgrp_name_set");
	RNA_def_property_clear_flag(prop, PROP_ANIMATABLE);
	RNA_def_property_update(prop, 0, "rna_Modifier_update");

	prop = RNA_def_property(srna, "ground_vertex_group", PROP_STRING, PROP_NONE);
	RNA_def_property_string_sdna(prop, NULL, "ground_defgrp_name");
	RNA_def_property_ui_text(prop, "Passive Vertex Group", "Vertex group name for defining passive mesh parts (will remain static during rigidbody simulation");
	RNA_def_property_string_funcs(prop, NULL, NULL, "rna_FractureModifier_ground_defgrp_name_set");
	RNA_def_property_clear_flag(prop, PROP_ANIMATABLE);
	RNA_def_property_update(prop, 0, "rna_Modifier_update");

	prop = RNA_def_property(srna, "fix_normals", PROP_BOOLEAN, PROP_NONE);
	RNA_def_property_boolean_sdna(prop, NULL, "fix_normals", false);
	RNA_def_property_boolean_funcs(prop, NULL, "rna_FractureModifier_fix_normals_set");
	RNA_def_property_ui_text(prop, "Fix normals (WIP)", "Fix normals of fractured smooth objects, to let cracks nearly disappear");
	RNA_def_property_clear_flag(prop, PROP_ANIMATABLE);
	RNA_def_property_update(prop, 0, "rna_Modifier_update");

	prop = RNA_def_property(srna, "inner_material", PROP_POINTER, PROP_NONE);
	RNA_def_property_ui_text(prop, "Inner Material", "");
	RNA_def_property_pointer_funcs(prop, NULL, "rna_FractureModifier_inner_material_set", NULL, NULL);
	RNA_def_property_flag(prop, PROP_EDITABLE);
	RNA_def_property_clear_flag(prop, PROP_ANIMATABLE);
	RNA_def_property_update(prop, 0, "rna_Modifier_update");

	prop = RNA_def_property(srna, "inner_vertex_group", PROP_STRING, PROP_NONE);
	RNA_def_property_string_sdna(prop, NULL, "inner_defgrp_name");
	RNA_def_property_ui_text(prop, "Inner Vertex Group", "Vertex group name for defining inner vertices (will contain vertices of inner faces (Boolean, Bisect + Fill only) ");
	RNA_def_property_string_funcs(prop, NULL, NULL, "rna_FractureModifier_inner_defgrp_name_set");
	RNA_def_property_clear_flag(prop, PROP_ANIMATABLE);
	RNA_def_property_update(prop, 0, "rna_Modifier_update");

	prop = RNA_def_property(srna, "auto_execute", PROP_BOOLEAN, PROP_NONE);
	RNA_def_property_boolean_sdna(prop, NULL, "auto_execute", false);
	RNA_def_property_ui_text(prop, "Auto Execute", "Automatic execution of fracturing, CAUTION: this can be slow and buggy");
	RNA_def_property_clear_flag(prop, PROP_ANIMATABLE);
	RNA_def_property_update(prop, 0, "rna_Modifier_update");

	prop = RNA_def_property(srna, "dm_group", PROP_POINTER, PROP_NONE);
	RNA_def_property_ui_text(prop, "Sub Object Group", "");
	RNA_def_property_pointer_funcs(prop, NULL, "rna_FractureModifier_dm_group_set", NULL, NULL);
	RNA_def_property_flag(prop, PROP_EDITABLE);
	RNA_def_property_clear_flag(prop, PROP_ANIMATABLE);
	RNA_def_property_update(prop, 0, "rna_Modifier_update");

	prop = RNA_def_property(srna, "autohide_dist", PROP_FLOAT, PROP_NONE);
	RNA_def_property_float_sdna(prop, NULL, "autohide_dist");
	RNA_def_property_float_funcs(prop, NULL, "rna_RigidBodyModifier_autohide_dist_set", NULL);
	RNA_def_property_range(prop, 0.0f, 10.0f);
	RNA_def_property_ui_text(prop, "Autohide Distance", "Distance between faces below which both faces should be hidden");
	RNA_def_property_update(prop, 0, "rna_Modifier_update");

	prop = RNA_def_property(srna, "automerge_dist", PROP_FLOAT, PROP_NONE);
	RNA_def_property_float_sdna(prop, NULL, "automerge_dist");
	RNA_def_property_float_funcs(prop, NULL, "rna_RigidBodyModifier_automerge_dist_set", NULL);
	RNA_def_property_range(prop, 0.0f, 10.0f);
	RNA_def_property_ui_text(prop, "Automerge Distance",
 "Distance between faces below which vertices of both faces should be merged; (costs performance, use with smooth objects and fix normals to better hide cracks)");
	RNA_def_property_update(prop, 0, "rna_Modifier_update");

	prop = RNA_def_property(srna, "breaking_percentage_weighted", PROP_BOOLEAN, PROP_NONE);
	RNA_def_property_boolean_sdna(prop, NULL, "breaking_percentage_weighted", false);
	RNA_def_property_ui_text(prop, "Weighted Percentage", "Modify breaking percentage by threshold weights");
	RNA_def_property_clear_flag(prop, PROP_ANIMATABLE);
	RNA_def_property_update(prop, 0, "rna_Modifier_update");

	prop = RNA_def_property(srna, "breaking_angle_weighted", PROP_BOOLEAN, PROP_NONE);
	RNA_def_property_boolean_sdna(prop, NULL, "breaking_angle_weighted", false);
	RNA_def_property_ui_text(prop, "Weighted Angle", "Modify breaking angle by threshold weights");
	RNA_def_property_clear_flag(prop, PROP_ANIMATABLE);
	RNA_def_property_update(prop, 0, "rna_Modifier_update");

	prop = RNA_def_property(srna, "breaking_distance_weighted", PROP_BOOLEAN, PROP_NONE);
	RNA_def_property_boolean_sdna(prop, NULL, "breaking_distance_weighted", false);
	RNA_def_property_ui_text(prop, "Weighted Distance", "Modify breaking distance by threshold weights");
	RNA_def_property_clear_flag(prop, PROP_ANIMATABLE);
	RNA_def_property_update(prop, 0, "rna_Modifier_update");

	prop = RNA_def_property(srna, "use_particle_birth_coordinates", PROP_BOOLEAN, PROP_NONE);
	RNA_def_property_boolean_sdna(prop, NULL, "use_particle_birth_coordinates", false);
	RNA_def_property_boolean_funcs(prop, NULL, "rna_FractureModifier_use_particle_birth_coordinates_set");
	RNA_def_property_ui_text(prop, "Use Particle Birth Coordinates", "Use birth or simulated state particle coordinates");
	RNA_def_property_clear_flag(prop, PROP_ANIMATABLE);
	RNA_def_property_update(prop, 0, "rna_Modifier_update");

	prop = RNA_def_property(srna, "splinter_axis", PROP_ENUM, PROP_NONE);
	RNA_def_property_enum_items(prop, prop_splinter_axises);
	RNA_def_property_flag(prop, PROP_ENUM_FLAG);
	RNA_def_property_enum_default(prop, MOD_FRACTURE_SPLINTER_Z);
	RNA_def_property_enum_funcs(prop, NULL, "rna_FractureModifier_splinter_axis_set", NULL);
	RNA_def_property_ui_text(prop, "Splinter Axis", "Global direction of splinters");
	RNA_def_property_clear_flag(prop, PROP_ANIMATABLE);
	RNA_def_property_update(prop, 0, "rna_Modifier_update");

	prop = RNA_def_property(srna, "splinter_length", PROP_FLOAT, PROP_NONE);
	RNA_def_property_range(prop, 1.0f, FLT_MAX);
	RNA_def_property_ui_text(prop, "Splinter length", "Length of splinters");
	RNA_def_property_float_funcs(prop, NULL, "rna_FractureModifier_splinter_length_set", NULL);
	RNA_def_property_clear_flag(prop, PROP_ANIMATABLE);
	RNA_def_property_update(prop, 0, "rna_Modifier_update");

	prop = RNA_def_property(srna, "cluster_solver_iterations_override", PROP_INT, PROP_NONE);
	RNA_def_property_int_sdna(prop, NULL, "cluster_solver_iterations_override");
	RNA_def_property_range(prop, 0, INT_MAX);
	RNA_def_property_int_funcs(prop, NULL, "rna_RigidBodyModifier_cluster_solver_iterations_override_set", NULL);
	RNA_def_property_ui_text(prop, "Cluster Solver Iterations Override", "Override the world constraint solver iteration value for INSIDE clusters with this value, 0 means no override");
	RNA_def_property_clear_flag(prop, PROP_ANIMATABLE);
	RNA_def_property_update(prop, 0, "rna_Modifier_update");

	prop = RNA_def_property(srna, "nor_range", PROP_FLOAT, PROP_NONE);
	RNA_def_property_range(prop, 0.0f, FLT_MAX);
	RNA_def_property_ui_text(prop, "Normal Search Radius", "Radius in which to search for valid normals");
	RNA_def_property_float_funcs(prop, NULL, "rna_FractureModifier_nor_range_set", NULL);
	RNA_def_property_clear_flag(prop, PROP_ANIMATABLE);
	RNA_def_property_update(prop, 0, "rna_Modifier_update");

	prop = RNA_def_property(srna, "cluster_breaking_percentage", PROP_INT, PROP_NONE);
	RNA_def_property_int_sdna(prop, NULL, "cluster_breaking_percentage");
	RNA_def_property_range(prop, 0, 100);
	RNA_def_property_int_funcs(prop, NULL, "rna_RigidBodyModifier_cluster_breaking_percentage_set", NULL);
	RNA_def_property_ui_text(prop, "Cluster Breaking Percentage", "Percentage of broken constraints per cluster which leads to breaking of all others");
	RNA_def_property_clear_flag(prop, PROP_ANIMATABLE);
	RNA_def_property_update(prop, 0, "rna_Modifier_update");

	prop = RNA_def_property(srna, "cluster_breaking_angle", PROP_FLOAT, PROP_ANGLE);
	RNA_def_property_float_sdna(prop, NULL, "cluster_breaking_angle");
	RNA_def_property_range(prop, 0, DEG2RADF(360.0));
	RNA_def_property_float_funcs(prop, NULL, "rna_RigidBodyModifier_cluster_breaking_angle_set", NULL);
	RNA_def_property_ui_text(prop, "Cluster Breaking Angle", "Angle in degrees above which constraint should break");
	RNA_def_property_clear_flag(prop, PROP_ANIMATABLE);
	RNA_def_property_update(prop, 0, "rna_Modifier_update");

	prop = RNA_def_property(srna, "cluster_breaking_distance", PROP_FLOAT, PROP_NONE);
	RNA_def_property_float_sdna(prop, NULL, "cluster_breaking_distance");
	RNA_def_property_range(prop, 0, FLT_MAX);
	RNA_def_property_float_funcs(prop, NULL, "rna_RigidBodyModifier_cluster_breaking_distance_set", NULL);
	RNA_def_property_ui_text(prop, "Cluster Breaking Distance", "Distance above which constraint should break");
	RNA_def_property_clear_flag(prop, PROP_ANIMATABLE);
	RNA_def_property_update(prop, 0, "rna_Modifier_update");

	/*Breakable constraints*/
	prop = RNA_def_property(srna, "use_breaking", PROP_BOOLEAN, PROP_NONE);
	RNA_def_property_boolean_funcs(prop, NULL, "rna_RigidBodyModifier_use_breaking_set");
	RNA_def_property_ui_text(prop, "Breakable",
	                         "Constraints can be broken if it receives an impulse above the threshold");
	//RNA_def_property_update(prop, /*NC_OBJECT | ND_POINTCACHE*/ 0, "rna_Modifier_update");

	prop = RNA_def_property(srna, "use_smooth", PROP_BOOLEAN, PROP_NONE);
	RNA_def_property_boolean_sdna(prop, NULL, "use_smooth", false);
	RNA_def_property_boolean_funcs(prop, NULL, "rna_FractureModifier_use_smooth_set");
	RNA_def_property_ui_text(prop, "Smooth Inner Faces", "Set Inner Faces to Smooth Shading (needs refracture)");
	RNA_def_property_clear_flag(prop, PROP_ANIMATABLE);
	RNA_def_property_update(prop, 0, "rna_Modifier_update");

	prop = RNA_def_property(srna, "fractal_cuts", PROP_INT, PROP_NONE);
	RNA_def_property_int_sdna(prop, NULL, "fractal_cuts");
	RNA_def_property_range(prop, 1, 10);
	RNA_def_property_int_funcs(prop, NULL, "rna_FractureModifier_fractal_cuts_set", NULL);
	RNA_def_property_ui_text(prop, "Fractal Grid Cuts", "Number of fractal cuts on each cell");
	RNA_def_property_clear_flag(prop, PROP_ANIMATABLE);
	RNA_def_property_update(prop, 0, "rna_Modifier_update");

	prop = RNA_def_property(srna, "fractal_amount", PROP_FLOAT, PROP_NONE);
	RNA_def_property_float_sdna(prop, NULL, "fractal_amount");
	RNA_def_property_range(prop, 0, 20);
	RNA_def_property_float_funcs(prop, NULL, "rna_FractureModifier_fractal_amount_set", NULL);
	RNA_def_property_ui_text(prop, "Fractal Displacement", "Amount of fractal displacement on each cell");
	RNA_def_property_clear_flag(prop, PROP_ANIMATABLE);
	RNA_def_property_update(prop, 0, "rna_Modifier_update");

	prop = RNA_def_property(srna, "physics_mesh_scale", PROP_FLOAT, PROP_NONE);
	RNA_def_property_float_sdna(prop, NULL, "physics_mesh_scale");
	RNA_def_property_range(prop, 0.1f , 1.0f);
	RNA_def_property_float_funcs(prop, NULL, "rna_FractureModifier_physics_mesh_scale_set", NULL);
	RNA_def_property_ui_text(prop, "Physics Mesh Scale", "Scale factor of physics mesh, reduce this to avoid explosion of the mesh (MESH SHAPE ONLY)");
	RNA_def_property_clear_flag(prop, PROP_ANIMATABLE);
	RNA_def_property_update(prop, 0, "rna_Modifier_update");

	prop = RNA_def_property(srna, "fractal_iterations", PROP_INT, PROP_NONE);
	RNA_def_property_int_sdna(prop, NULL, "fractal_iterations");
	RNA_def_property_range(prop, 1, 10);
	RNA_def_property_int_funcs(prop, NULL, "rna_FractureModifier_fractal_iterations_set", NULL);
	RNA_def_property_ui_text(prop, "Fractal Iterations", "Number of times the number of cuts will be made to the grid, with the given fractal amount");
	RNA_def_property_clear_flag(prop, PROP_ANIMATABLE);
	RNA_def_property_update(prop, 0, "rna_Modifier_update");

	prop = RNA_def_property(srna, "cluster_group", PROP_POINTER, PROP_NONE);
	RNA_def_property_ui_text(prop, "Cluster Group", "Centroids of objects in this group determine where cluster centers will be");
	RNA_def_property_flag(prop, PROP_EDITABLE);
	RNA_def_property_clear_flag(prop, PROP_ANIMATABLE);
	RNA_def_property_update(prop, 0, "rna_Modifier_update");

	prop = RNA_def_property(srna, "cutter_group", PROP_POINTER, PROP_NONE);
	RNA_def_property_ui_text(prop, "Cutter Group", "A set of objects to make boolean cuts against");
	RNA_def_property_pointer_funcs(prop, NULL, "rna_FractureModifier_cutter_group_set", NULL, NULL);
	RNA_def_property_flag(prop, PROP_EDITABLE);
	RNA_def_property_clear_flag(prop, PROP_ANIMATABLE);
	RNA_def_property_update(prop, 0, "rna_Modifier_update");

	prop = RNA_def_property(srna, "use_greasepencil_edges", PROP_BOOLEAN, PROP_NONE);
	RNA_def_property_boolean_sdna(prop, NULL, "use_greasepencil_edges", false);
	RNA_def_property_boolean_funcs(prop, NULL, "rna_FractureModifier_use_greasepencil_edges_set");
	RNA_def_property_ui_text(prop, "Use Greasepencil Edges", "Use edges instead of points from Greasepencil strokes");
	RNA_def_property_clear_flag(prop, PROP_ANIMATABLE);
	RNA_def_property_update(prop, 0, "rna_Modifier_update");

	prop = RNA_def_property(srna, "grease_offset", PROP_FLOAT, PROP_NONE);
	RNA_def_property_float_sdna(prop, NULL, "grease_offset");
	RNA_def_property_range(prop, 0.0f, FLT_MAX);
	RNA_def_property_float_funcs(prop, NULL, "rna_FractureModifier_grease_offset_set", NULL);
	RNA_def_property_ui_text(prop, "Greasepencil Offset", "Extrusion offset of greasepencil stroke, to create a mesh from it");
	RNA_def_property_clear_flag(prop, PROP_ANIMATABLE);
	RNA_def_property_update(prop, 0, "rna_Modifier_update");

	prop = RNA_def_property(srna, "grease_decimate", PROP_INT, PROP_NONE);
	RNA_def_property_int_sdna(prop, NULL, "grease_decimate");
	RNA_def_property_range(prop, 0, 100);
	RNA_def_property_int_funcs(prop, NULL, "rna_FractureModifier_grease_decimate_set", NULL);
	RNA_def_property_ui_text(prop, "Greasepencil Decimate", "Decimate Factor in percent for greasepencil strokes");
	RNA_def_property_clear_flag(prop, PROP_ANIMATABLE);
	RNA_def_property_update(prop, 0, "rna_Modifier_update");

	prop = RNA_def_property(srna, "cutter_axis", PROP_ENUM, PROP_NONE);
	RNA_def_property_enum_items(prop, prop_cutter_axises);
	RNA_def_property_enum_default(prop, MOD_FRACTURE_CUTTER_Z);
	RNA_def_property_enum_funcs(prop, NULL, "rna_FractureModifier_cutter_axis_set", NULL);
	RNA_def_property_ui_text(prop, "Cutter Axis", "Global direction of cutters");
	RNA_def_property_clear_flag(prop, PROP_ANIMATABLE);
	RNA_def_property_update(prop, 0, "rna_Modifier_update");

	prop = RNA_def_property(srna, "cluster_constraint_type", PROP_ENUM, PROP_NONE);
	RNA_def_property_enum_sdna(prop, NULL, "cluster_constraint_type");
	RNA_def_property_enum_items(prop, rna_enum_rigidbody_constraint_type_items);
	RNA_def_property_enum_funcs(prop, NULL, "rna_FractureModifier_cluster_constraint_type_set", NULL);
	RNA_def_property_ui_text(prop, "Cluster Constraint Type", "Type of Rigid Body Constraint between clusters");
	RNA_def_property_clear_flag(prop, PROP_ANIMATABLE);
	RNA_def_property_update(prop, 0, "rna_Modifier_update");

	prop = RNA_def_property(srna, "constraint_target", PROP_ENUM, PROP_NONE);
	RNA_def_property_enum_items(prop, prop_constraint_targets);
	RNA_def_property_enum_funcs(prop, NULL, "rna_FractureModifier_constraint_target_set", NULL);
	RNA_def_property_enum_default(prop, MOD_FRACTURE_CENTROID);
	RNA_def_property_ui_text(prop, "Constraint Method", "Method to build constraints");
	RNA_def_property_clear_flag(prop, PROP_ANIMATABLE);
	RNA_def_property_update(prop, 0, "rna_Modifier_update");

	prop = RNA_def_property(srna, "fracture_mode", PROP_ENUM, PROP_NONE);
	RNA_def_property_enum_items(prop, prop_fracture_modes);
	RNA_def_property_enum_default(prop, MOD_FRACTURE_PREFRACTURED);
	RNA_def_property_ui_text(prop, "Fracture Mode", "Determines how to fracture the mesh");
	RNA_def_property_clear_flag(prop, PROP_ANIMATABLE);
	RNA_def_property_update(prop, 0, "rna_Modifier_update");

	prop = RNA_def_property(srna, "dynamic_force", PROP_FLOAT, PROP_NONE);
	RNA_def_property_range(prop, 0.0f, FLT_MAX);
	RNA_def_property_ui_text(prop, "Dynamic force threshold", "Only break dynamically when force is above this threshold");
	RNA_def_property_clear_flag(prop, PROP_ANIMATABLE);
	RNA_def_property_update(prop, 0, "rna_Modifier_update_and_keep");

	prop = RNA_def_property(srna, "limit_impact", PROP_BOOLEAN, PROP_NONE);
	RNA_def_property_boolean_sdna(prop, NULL, "limit_impact", false);
	RNA_def_property_ui_text(prop, "Limit Impact", "Activates only shards within the impact object size approximately");
	RNA_def_property_clear_flag(prop, PROP_ANIMATABLE);
	RNA_def_property_update(prop, 0, "rna_Modifier_update_and_keep");

#if 0
	prop = RNA_def_property(srna, "fracture_settings", PROP_COLLECTION, PROP_NONE);
	RNA_def_property_struct_type(prop, "FractureSettings");
	RNA_def_property_collection_sdna(prop, NULL, "fracture_settings", NULL);
	RNA_def_property_ui_text(prop, "Fracture Settings", "Settings defining the fracture and constraint parameters per island vertex group");
	rna_def_fracture_settings(brna, prop);

	prop = RNA_def_property(srna, "active_setting", PROP_INT, PROP_UNSIGNED);
	RNA_def_property_int_sdna(prop, NULL, "active_setting");
	RNA_def_property_ui_text(prop, "Active Fracture Setting", "Index of active fracture setting");
	RNA_def_property_update(prop, 0, "rna_Modifier_update_index");
#endif

	prop = RNA_def_property(srna, "use_compounds", PROP_BOOLEAN, PROP_NONE);
	RNA_def_property_boolean_funcs(prop, NULL, "rna_RigidBodyModifier_use_compounds_set");
	RNA_def_property_ui_text(prop, "Use Compounds", "Use compounds instead of fixed constraints (supposed to be faster and not wobbling)");
	RNA_def_property_clear_flag(prop, PROP_ANIMATABLE);
	RNA_def_property_update(prop, 0, "rna_Modifier_update");

#if 0
	prop = RNA_def_property(srna, "impulse_dampening", PROP_FLOAT, PROP_NONE);
	RNA_def_property_float_sdna(prop, NULL, "impulse_dampening");
	RNA_def_property_float_funcs(prop, NULL, "rna_FractureModifier_impulse_dampening_set", NULL);
	RNA_def_property_range(prop, 0.0f, 1.0f);
	RNA_def_property_ui_text(prop, "Impulse Dampening", "Determines how strong the impulse is dampened during damage propagation steps");
	RNA_def_property_clear_flag(prop, PROP_ANIMATABLE);
	RNA_def_property_update(prop, 0, "rna_Modifier_update");

	prop = RNA_def_property(srna, "directional_factor", PROP_FLOAT, PROP_NONE);
	RNA_def_property_float_sdna(prop, NULL, "directional_factor");
	RNA_def_property_float_funcs(prop, NULL, "rna_FractureModifier_directional_factor_set", NULL);
	RNA_def_property_range(prop, -1.0f, 1.0f);
	RNA_def_property_ui_text(prop, "Directional Factor",
	                         "Determines how much the damage propagation depends on impact direction; -1 means not at all, 1 fully (dot product)");
	RNA_def_property_clear_flag(prop, PROP_ANIMATABLE);
	RNA_def_property_update(prop, 0, "rna_Modifier_update");
#endif

	prop = RNA_def_property(srna, "minimum_impulse", PROP_FLOAT, PROP_NONE);
	RNA_def_property_float_sdna(prop, NULL, "minimum_impulse");
	RNA_def_property_float_funcs(prop, NULL, "rna_FractureModifier_minimum_impulse_set", NULL);
	RNA_def_property_range(prop, 0.0f, FLT_MAX);
	RNA_def_property_ui_text(prop, "Minimum Impulse",
	                         "Determines how strong the remaining impulse must be for continuing damage propagation");
	RNA_def_property_clear_flag(prop, PROP_ANIMATABLE);
	RNA_def_property_update(prop, 0, "rna_Modifier_update");

	prop = RNA_def_property(srna, "mass_threshold_factor", PROP_FLOAT, PROP_NONE);
	RNA_def_property_float_sdna(prop, NULL, "mass_threshold_factor");
	RNA_def_property_float_funcs(prop, NULL, "rna_FractureModifier_mass_threshold_factor_set", NULL);
	RNA_def_property_range(prop, 0.0f, 1.0f);
	RNA_def_property_ui_text(prop, "Stability Factor",
	                         "Determines how 'stable' an object is 0 means min_mass / min_mass + max_mass, 1 means maximal threshold everywhere");
	RNA_def_property_clear_flag(prop, PROP_ANIMATABLE);
	RNA_def_property_update(prop, 0, "rna_Modifier_update");

	prop = RNA_def_property(srna, "uv_layer", PROP_STRING, PROP_NONE);
	RNA_def_property_string_sdna(prop, NULL, "uvlayer_name");
	RNA_def_property_ui_text(prop, "Inner UV Map", "Name of UV map for inner faces");
	RNA_def_property_string_funcs(prop, NULL, NULL, "rna_FractureModifier_uvlayer_name_set");
	RNA_def_property_update(prop, 0, "rna_Modifier_update");

	prop = RNA_def_property(srna, "autohide_filter_group", PROP_POINTER, PROP_NONE);
	RNA_def_property_ui_text(prop, "Autohide Filter Group", "");
	RNA_def_property_pointer_funcs(prop, NULL, "rna_FractureModifier_autohide_filter_group_set", NULL, NULL);
	RNA_def_property_flag(prop, PROP_EDITABLE);
	RNA_def_property_clear_flag(prop, PROP_ANIMATABLE);
	RNA_def_property_update(prop, 0, "rna_Modifier_update");

	prop = RNA_def_property(srna, "keep_cutter_shards", PROP_ENUM, PROP_NONE);
	RNA_def_property_enum_items(prop, prop_keep_cutter_shards);
	RNA_def_property_enum_default(prop, MOD_FRACTURE_KEEP_BOTH);
	RNA_def_property_ui_text(prop, "Cutter Mode", "Determines which shards to keep from cutting process");
	//RNA_def_property_clear_flag(prop, PROP_ANIMATABLE);
	RNA_def_property_update(prop, 0, "rna_Modifier_update");

	prop = RNA_def_property(srna, "boolean_solver", PROP_ENUM, PROP_NONE);
	RNA_def_property_enum_sdna(prop, NULL, "boolean_solver");
	RNA_def_property_enum_items(prop, prop_solver_items);
	RNA_def_property_ui_text(prop, "Boolean Solver", "Whether to use carve or bmesh for the boolean operations");
	RNA_def_property_update(prop, 0, "rna_Modifier_update");

	prop = RNA_def_property(srna, "boolean_double_threshold", PROP_FLOAT, PROP_DISTANCE);
	RNA_def_property_float_sdna(prop, NULL, "boolean_double_threshold");
	RNA_def_property_range(prop, 0, 1.0f);
	RNA_def_property_ui_range(prop, 0, 1, 0.0001, 7);
	RNA_def_property_ui_text(prop, "Overlap Threshold",  "Threshold for checking overlapping geometry");
	RNA_def_property_update(prop, 0, "rna_Modifier_update");

	prop = RNA_def_property(srna, "dynamic_percentage", PROP_INT, PROP_NONE);
	RNA_def_property_int_sdna(prop, NULL, "dynamic_percentage");
	RNA_def_property_range(prop, 0, 100);
	//RNA_def_property_int_funcs(prop, NULL, "rna_RigidBodyModifier_breaking_percentage_set", NULL);
	RNA_def_property_ui_text(prop, "Constraint Percentage", "Percentage of broken constraints per island which allows dynamic fracturing of this island");
	RNA_def_property_clear_flag(prop, PROP_ANIMATABLE);
	RNA_def_property_update(prop, 0, "rna_Modifier_update");

	prop = RNA_def_property(srna, "dynamic_new_constraints", PROP_ENUM, PROP_NONE);
	RNA_def_property_enum_items(prop, prop_dynamic_constraints);
	RNA_def_property_enum_default(prop, MOD_FRACTURE_NO_DYNAMIC_CONSTRAINTS);
	RNA_def_property_ui_text(prop, "New Constraints", "Which constraints are created while dynamically fracturing");
	RNA_def_property_clear_flag(prop, PROP_ANIMATABLE);
	RNA_def_property_update(prop, 0, "rna_Modifier_update");

	prop = RNA_def_property(srna, "dynamic_min_size", PROP_FLOAT, PROP_NONE);
	RNA_def_property_float_sdna(prop, NULL, "dynamic_min_size");
	RNA_def_property_range(prop, 0.001f, 10000.0f);
	RNA_def_property_float_default(prop, 1.0f);
	RNA_def_property_ui_text(prop, "Minimum Size",  "Minimum shard size in blenderunits");
	RNA_def_property_update(prop, 0, "rna_Modifier_update");


	/*Fracture Modifiers own python / RNA API */
	rna_def_mesh_island(brna);
	prop = RNA_def_property(srna, "mesh_islands", PROP_COLLECTION, PROP_NONE);
	RNA_def_property_struct_type(prop, "MeshIsland");
	RNA_def_property_collection_sdna(prop, NULL, "meshIslands", NULL);
	//RNA_def_property_collection_funcs(prop, NULL, NULL, NULL, NULL, NULL, "rna_FractureModifier_meshIsland_get_int", NULL, NULL);
	RNA_def_property_ui_text(prop, "Mesh Islands", "A single entity inside the modifier, representing a single shard");
	RNA_def_property_update(prop, 0, "rna_Modifier_update");
	rna_def_fracture_meshislands(brna, prop);

	rna_def_mesh_constraint(brna);
	prop = RNA_def_property(srna, "mesh_constraints", PROP_COLLECTION, PROP_NONE);
	RNA_def_property_struct_type(prop, "MeshConstraint");
	RNA_def_property_collection_sdna(prop, NULL, "meshConstraints", NULL);
	//RNA_def_property_collection_funcs(prop, NULL, NULL, NULL, NULL, NULL, "rna_FractureModifier_meshConstraint_get_int", NULL, NULL);
	RNA_def_property_ui_text(prop, "Mesh Constraints", "A connection between two Mesh Islands inside the modifier");
	RNA_def_property_update(prop, 0, "rna_Modifier_update");
	rna_def_fracture_meshconstraints(brna, prop);
}

static void rna_def_modifier_datatransfer(BlenderRNA *brna)
{
	StructRNA *srna;
	PropertyRNA *prop;

	static EnumPropertyItem DT_layer_vert_items[] = {
		{DT_TYPE_MDEFORMVERT, "VGROUP_WEIGHTS", 0, "Vertex Group(s)", "Transfer active or all vertex groups"},
#if 0  /* TODO */
		{DT_TYPE_SHAPEKEY, "SHAPEKEYS", 0, "Shapekey(s)", "Transfer active or all shape keys"},
#endif
#if 0  /* XXX When SkinModifier is enabled, it seems to erase its own CD_MVERT_SKIN layer from final DM :( */
		{DT_TYPE_SKIN, "SKIN", 0, "Skin Weight", "Transfer skin weights"},
#endif
		{DT_TYPE_BWEIGHT_VERT, "BEVEL_WEIGHT_VERT", 0, "Bevel Weight", "Transfer bevel weights"},
		{0, NULL, 0, NULL, NULL}
	};

	static EnumPropertyItem DT_layer_edge_items[] = {
		{DT_TYPE_SHARP_EDGE, "SHARP_EDGE", 0, "Sharp", "Transfer sharp mark"},
		{DT_TYPE_SEAM, "SEAM", 0, "UV Seam", "Transfer UV seam mark"},
		{DT_TYPE_CREASE, "CREASE", 0, "Subsurf Crease", "Transfer crease values"},
		{DT_TYPE_BWEIGHT_EDGE, "BEVEL_WEIGHT_EDGE", 0, "Bevel Weight", "Transfer bevel weights"},
		{DT_TYPE_FREESTYLE_EDGE, "FREESTYLE_EDGE", 0, "Freestyle Mark", "Transfer Freestyle edge mark"},
		{0, NULL, 0, NULL, NULL}
	};

	static EnumPropertyItem DT_layer_loop_items[] = {
		{DT_TYPE_LNOR, "CUSTOM_NORMAL", 0, "Custom Normals", "Transfer custom normals"},
		{DT_TYPE_VCOL, "VCOL", 0, "VCol", "Vertex (face corners) colors"},
		{DT_TYPE_UV, "UV", 0, "UVs", "Transfer UV layers"},
		{0, NULL, 0, NULL, NULL}
	};

	static EnumPropertyItem DT_layer_poly_items[] = {
		{DT_TYPE_SHARP_FACE, "SMOOTH", 0, "Smooth", "Transfer flat/smooth mark"},
		{DT_TYPE_FREESTYLE_FACE, "FREESTYLE_FACE", 0, "Freestyle Mark", "Transfer Freestyle face mark"},
		{0, NULL, 0, NULL, NULL}
	};

	srna = RNA_def_struct(brna, "DataTransferModifier", "Modifier");
	RNA_def_struct_ui_text(srna, "Data Transfer Modifier", "Modifier transferring some data from a source mesh");
	RNA_def_struct_sdna(srna, "DataTransferModifierData");
	RNA_def_struct_ui_icon(srna, ICON_MOD_DATA_TRANSFER);

	prop = RNA_def_property(srna, "object", PROP_POINTER, PROP_NONE);
	RNA_def_property_pointer_sdna(prop, NULL, "ob_source");
	RNA_def_property_ui_text(prop, "Source Object", "Object to transfer data from");
	RNA_def_property_flag(prop, PROP_EDITABLE | PROP_ID_SELF_CHECK);
	RNA_def_property_pointer_funcs(prop, NULL, "rna_DataTransferModifier_ob_source_set", NULL, "rna_Mesh_object_poll");
	RNA_def_property_update(prop, 0, "rna_Modifier_dependency_update");

	prop = RNA_def_boolean(srna, "use_object_transform", true, "Object Transform",
	                       "Evaluate source and destination meshes in global space");
	RNA_def_property_boolean_sdna(prop, NULL, "flags", MOD_DATATRANSFER_OBSRC_TRANSFORM);
	RNA_def_property_update(prop, 0, "rna_Modifier_update");

	/* Generic, UI-only data types toggles. */
	prop = RNA_def_boolean(srna, "use_vert_data", false, "Vertex Data", "Enable vertex data transfer");
	RNA_def_property_boolean_sdna(prop, NULL, "flags", MOD_DATATRANSFER_USE_VERT);
	RNA_def_property_update(prop, 0, "rna_DataTransferModifier_use_data_update");

	prop = RNA_def_boolean(srna, "use_edge_data", false, "Edge Data", "Enable edge data transfer");
	RNA_def_property_boolean_sdna(prop, NULL, "flags", MOD_DATATRANSFER_USE_EDGE);
	RNA_def_property_update(prop, 0, "rna_DataTransferModifier_use_data_update");

	prop = RNA_def_boolean(srna, "use_loop_data", false, "Face Corner Data", "Enable face corner data transfer");
	RNA_def_property_boolean_sdna(prop, NULL, "flags", MOD_DATATRANSFER_USE_LOOP);
	RNA_def_property_update(prop, 0, "rna_DataTransferModifier_use_data_update");

	prop = RNA_def_boolean(srna, "use_poly_data", false, "Face Data", "Enable face data transfer");
	RNA_def_property_boolean_sdna(prop, NULL, "flags", MOD_DATATRANSFER_USE_POLY);
	RNA_def_property_update(prop, 0, "rna_DataTransferModifier_use_data_update");

	/* Actual data types selection. */
	prop = RNA_def_enum(srna, "data_types_verts", DT_layer_vert_items, 0, "Vertex Data Types",
	                    "Which vertex data layers to transfer");
	RNA_def_property_flag(prop, PROP_ENUM_FLAG);
	RNA_def_property_enum_sdna(prop, NULL, "data_types");
	RNA_def_property_enum_funcs(prop, NULL, "rna_DataTransferModifier_verts_data_types_set", NULL);
	RNA_def_property_update(prop, 0, "rna_DataTransferModifier_data_types_update");

	prop = RNA_def_enum(srna, "data_types_edges", DT_layer_edge_items, 0, "Edge Data Types",
	                    "Which edge data layers to transfer");
	RNA_def_property_flag(prop, PROP_ENUM_FLAG);
	RNA_def_property_enum_sdna(prop, NULL, "data_types");
	RNA_def_property_enum_funcs(prop, NULL, "rna_DataTransferModifier_edges_data_types_set", NULL);
	RNA_def_property_update(prop, 0, "rna_DataTransferModifier_data_types_update");

	prop = RNA_def_enum(srna, "data_types_loops", DT_layer_loop_items, 0, "Face Corner Data Types",
	                    "Which face corner data layers to transfer");
	RNA_def_property_flag(prop, PROP_ENUM_FLAG);
	RNA_def_property_enum_sdna(prop, NULL, "data_types");
	RNA_def_property_enum_funcs(prop, NULL, "rna_DataTransferModifier_loops_data_types_set", NULL);
	RNA_def_property_update(prop, 0, "rna_DataTransferModifier_data_types_update");

	prop = RNA_def_enum(srna, "data_types_polys", DT_layer_poly_items, 0, "Poly Data Types",
	                    "Which poly data layers to transfer");
	RNA_def_property_flag(prop, PROP_ENUM_FLAG);
	RNA_def_property_enum_sdna(prop, NULL, "data_types");
	RNA_def_property_enum_funcs(prop, NULL, "rna_DataTransferModifier_polys_data_types_set", NULL);
	RNA_def_property_update(prop, 0, "rna_DataTransferModifier_data_types_update");

	/* Mapping methods. */
	prop = RNA_def_enum(srna, "vert_mapping", rna_enum_dt_method_vertex_items, MREMAP_MODE_VERT_NEAREST, "Vertex Mapping",
	                    "Method used to map source vertices to destination ones");
	RNA_def_property_enum_sdna(prop, NULL, "vmap_mode");
	RNA_def_property_update(prop, 0, "rna_Modifier_update");

	prop = RNA_def_enum(srna, "edge_mapping", rna_enum_dt_method_edge_items, MREMAP_MODE_EDGE_NEAREST, "Edge Mapping",
	                    "Method used to map source edges to destination ones");
	RNA_def_property_enum_sdna(prop, NULL, "emap_mode");
	RNA_def_property_update(prop, 0, "rna_Modifier_update");

	prop = RNA_def_enum(srna, "loop_mapping", rna_enum_dt_method_loop_items, MREMAP_MODE_LOOP_NEAREST_POLYNOR,
	                    "Face Corner Mapping", "Method used to map source faces' corners to destination ones");
	RNA_def_property_enum_sdna(prop, NULL, "lmap_mode");
	RNA_def_property_update(prop, 0, "rna_Modifier_update");

	prop = RNA_def_enum(srna, "poly_mapping", rna_enum_dt_method_poly_items, MREMAP_MODE_POLY_NEAREST, "Face Mapping",
	                    "Method used to map source faces to destination ones");
	RNA_def_property_enum_sdna(prop, NULL, "pmap_mode");
	RNA_def_property_update(prop, 0, "rna_Modifier_update");

	/* Mapping options and filtering. */
	prop = RNA_def_boolean(srna, "use_max_distance", false, "Only Neighbor Geometry",
	                       "Source elements must be closer than given distance from destination one");
	RNA_def_property_boolean_sdna(prop, NULL, "flags", MOD_DATATRANSFER_MAP_MAXDIST);
	RNA_def_property_update(prop, 0, "rna_Modifier_update");

	prop = RNA_def_float(srna, "max_distance", 1.0f, 0.0f, FLT_MAX, "Max Distance",
	                     "Maximum allowed distance between source and destination element, for non-topology mappings",
	                     0.0f, 100.0f);
	RNA_def_property_float_sdna(prop, NULL, "map_max_distance");
	RNA_def_property_subtype(prop, PROP_DISTANCE);
	RNA_def_property_update(prop, 0, "rna_Modifier_update");

	prop = RNA_def_float(srna, "ray_radius", 0.0f, 0.0f, FLT_MAX, "Ray Radius",
	                     "'Width' of rays (especially useful when raycasting against vertices or edges)", 0.0f, 10.0f);
	RNA_def_property_float_sdna(prop, NULL, "map_ray_radius");
	RNA_def_property_subtype(prop, PROP_DISTANCE);
	RNA_def_property_update(prop, 0, "rna_Modifier_update");

	prop = RNA_def_float(srna, "islands_precision", 0.0f, 0.0f, 1.0f, "Islands Handling Refinement",
	                     "Factor controlling precision of islands handling "
	                     "(typically, 0.1 should be enough, higher values can make things really slow)", 0.0f, 1.0f);
	RNA_def_property_subtype(prop, PROP_DISTANCE);
	RNA_def_property_update(prop, 0, "rna_Modifier_update");

	/* How to handle multi-layers types of data. */
	prop = RNA_def_enum(srna, "layers_vgroup_select_src", rna_enum_dt_layers_select_src_items, DT_LAYERS_ALL_SRC,
	                    "Source Layers Selection", "Which layers to transfer, in case of multi-layers types");
	RNA_def_property_enum_sdna(prop, NULL, "layers_select_src[DT_MULTILAYER_INDEX_MDEFORMVERT]");
	RNA_def_property_enum_funcs(prop, NULL, NULL, "rna_DataTransferModifier_layers_select_src_itemf");
	RNA_def_property_update(prop, 0, "rna_Modifier_update");

#if 0
	prop = RNA_def_enum(srna, "layers_shapekey_select_src", rna_enum_dt_layers_select_src_items, DT_LAYERS_ALL_SRC,
	                    "Source Layers Selection", "Which layers to transfer, in case of multi-layers types");
	RNA_def_property_enum_sdna(prop, NULL, "layers_select_src[DT_MULTILAYER_INDEX_SHAPEKEY]");
	RNA_def_property_enum_funcs(prop, NULL, NULL, "rna_DataTransferModifier_layers_select_src_itemf");
	RNA_def_property_update(prop, 0, "rna_Modifier_update");
#endif

	prop = RNA_def_enum(srna, "layers_vcol_select_src", rna_enum_dt_layers_select_src_items, DT_LAYERS_ALL_SRC,
	                    "Source Layers Selection", "Which layers to transfer, in case of multi-layers types");
	RNA_def_property_enum_sdna(prop, NULL, "layers_select_src[DT_MULTILAYER_INDEX_VCOL]");
	RNA_def_property_enum_funcs(prop, NULL, NULL, "rna_DataTransferModifier_layers_select_src_itemf");
	RNA_def_property_update(prop, 0, "rna_Modifier_update");

	prop = RNA_def_enum(srna, "layers_uv_select_src", rna_enum_dt_layers_select_src_items, DT_LAYERS_ALL_SRC,
	                    "Source Layers Selection", "Which layers to transfer, in case of multi-layers types");
	RNA_def_property_enum_sdna(prop, NULL, "layers_select_src[DT_MULTILAYER_INDEX_UV]");
	RNA_def_property_enum_funcs(prop, NULL, NULL, "rna_DataTransferModifier_layers_select_src_itemf");
	RNA_def_property_update(prop, 0, "rna_Modifier_update");

	prop = RNA_def_enum(srna, "layers_vgroup_select_dst", rna_enum_dt_layers_select_dst_items, DT_LAYERS_NAME_DST,
	                    "Destination Layers Matching", "How to match source and destination layers");
	RNA_def_property_enum_sdna(prop, NULL, "layers_select_dst[DT_MULTILAYER_INDEX_MDEFORMVERT]");
	RNA_def_property_enum_funcs(prop, NULL, NULL, "rna_DataTransferModifier_layers_select_dst_itemf");
	RNA_def_property_update(prop, 0, "rna_Modifier_update");

#if 0
	prop = RNA_def_enum(srna, "layers_shapekey_select_dst", rna_enum_dt_layers_select_dst_items, DT_LAYERS_NAME_DST,
	                    "Destination Layers Matching", "How to match source and destination layers");
	RNA_def_property_enum_sdna(prop, NULL, "layers_select_dst[DT_MULTILAYER_INDEX_SHAPEKEY]");
	RNA_def_property_enum_funcs(prop, NULL, NULL, "rna_DataTransferModifier_layers_select_dst_itemf");
	RNA_def_property_update(prop, 0, "rna_Modifier_update");
#endif

	prop = RNA_def_enum(srna, "layers_vcol_select_dst", rna_enum_dt_layers_select_dst_items, DT_LAYERS_NAME_DST,
	                    "Destination Layers Matching", "How to match source and destination layers");
	RNA_def_property_enum_sdna(prop, NULL, "layers_select_dst[DT_MULTILAYER_INDEX_VCOL]");
	RNA_def_property_enum_funcs(prop, NULL, NULL, "rna_DataTransferModifier_layers_select_dst_itemf");
	RNA_def_property_update(prop, 0, "rna_Modifier_update");

	prop = RNA_def_enum(srna, "layers_uv_select_dst", rna_enum_dt_layers_select_dst_items, DT_LAYERS_NAME_DST,
	                    "Destination Layers Matching", "How to match source and destination layers");
	RNA_def_property_enum_sdna(prop, NULL, "layers_select_dst[DT_MULTILAYER_INDEX_UV]");
	RNA_def_property_enum_funcs(prop, NULL, NULL, "rna_DataTransferModifier_layers_select_dst_itemf");
	RNA_def_property_update(prop, 0, "rna_Modifier_update");

	/* Mix stuff */
	prop = RNA_def_enum(srna, "mix_mode", rna_enum_dt_mix_mode_items, CDT_MIX_TRANSFER, "Mix Mode",
	                   "How to affect destination elements with source values");
	RNA_def_property_enum_funcs(prop, NULL, NULL, "rna_DataTransferModifier_mix_mode_itemf");
	RNA_def_property_update(prop, 0, "rna_Modifier_update");

	prop = RNA_def_float(srna, "mix_factor", 1.0f, 0.0f, 1.0f, "Mix Factor",
	                     "Factor to use when applying data to destination (exact behavior depends on mix mode)",
	                     0.0f, 1.0f);
	RNA_def_property_update(prop, 0, "rna_Modifier_update");

	prop = RNA_def_string(srna, "vertex_group", NULL, MAX_VGROUP_NAME, "Vertex Group",
	                      "Vertex group name for selecting the affected areas");
	RNA_def_property_string_sdna(prop, NULL, "defgrp_name");
	RNA_def_property_string_funcs(prop, NULL, NULL, "rna_DataTransferModifier_defgrp_name_set");
	RNA_def_property_update(prop, 0, "rna_Modifier_update");

	prop = RNA_def_boolean(srna, "invert_vertex_group", false, "Invert", "Invert vertex group influence");
	RNA_def_property_boolean_sdna(prop, NULL, "flags", MOD_DATATRANSFER_INVERT_VGROUP);
	RNA_def_property_update(prop, 0, "rna_Modifier_update");
}

static void rna_def_modifier_normaledit(BlenderRNA *brna)
{
	StructRNA *srna;
	PropertyRNA *prop;

	static EnumPropertyItem prop_mode_items[] = {
		{MOD_NORMALEDIT_MODE_RADIAL, "RADIAL", 0, "Radial",
		        "From an ellipsoid (shape defined by the boundbox's dimensions, target is optional)"},
		{MOD_NORMALEDIT_MODE_DIRECTIONAL, "DIRECTIONAL", 0, "Directional",
		        "Normals 'track' (point to) the target object"},
		{0, NULL, 0, NULL, NULL}
	};

	static EnumPropertyItem prop_mix_mode_items[] = {
		{MOD_NORMALEDIT_MIX_COPY, "COPY", 0, "Copy", "Copy new normals (overwrite existing)"},
		{MOD_NORMALEDIT_MIX_ADD, "ADD", 0, "Add", "Copy sum of new and old normals"},
		{MOD_NORMALEDIT_MIX_SUB, "SUB", 0, "Subtract", "Copy new normals minus old normals"},
		{MOD_NORMALEDIT_MIX_MUL, "MUL", 0, "Multiply", "Copy product of old and new normals (*not* cross product)"},
		{0, NULL, 0, NULL, NULL}
	};

	srna = RNA_def_struct(brna, "NormalEditModifier", "Modifier");
	RNA_def_struct_ui_text(srna, "Normal Edit Modifier", "Modifier affecting/generating custom normals");
	RNA_def_struct_sdna(srna, "NormalEditModifierData");
	RNA_def_struct_ui_icon(srna, ICON_MOD_NORMALEDIT);

	prop = RNA_def_property(srna, "mode", PROP_ENUM, PROP_NONE);
	RNA_def_property_enum_items(prop, prop_mode_items);
	RNA_def_property_ui_text(prop, "Mode", "How to affect (generate) normals");
	RNA_def_property_update(prop, 0, "rna_Modifier_update");

	prop = RNA_def_float_array(srna, "offset", 3, NULL, -FLT_MAX, FLT_MAX, "Offset",
	                           "Offset from object's center", -100.0f, 100.0f);
	RNA_def_property_subtype(prop, PROP_COORDS);
	RNA_def_property_update(prop, 0, "rna_Modifier_update");

	prop = RNA_def_property(srna, "mix_mode", PROP_ENUM, PROP_NONE);
	RNA_def_property_enum_items(prop, prop_mix_mode_items);
	RNA_def_property_ui_text(prop, "Mix Mode", "How to mix generated normals with existing ones");
	RNA_def_property_update(prop, 0, "rna_Modifier_update");

	prop = RNA_def_float(srna, "mix_factor", 1.0f, 0.0f, 1.0f, "Mix Factor",
	                     "How much of generated normals to mix with exiting ones", 0.0f, 1.0f);
	RNA_def_property_update(prop, 0, "rna_Modifier_update");

	prop = RNA_def_float(srna, "mix_limit", 1.0f, 0.0f, DEG2RADF(180.0f), "Max Angle",
	                     "Maximum angle between old and new normals", 0.0f, DEG2RADF(180.0f));
	RNA_def_property_subtype(prop, PROP_ANGLE);
	RNA_def_property_update(prop, 0, "rna_Modifier_update");

	prop = RNA_def_property(srna, "vertex_group", PROP_STRING, PROP_NONE);
	RNA_def_property_string_sdna(prop, NULL, "defgrp_name");
	RNA_def_property_ui_text(prop, "Vertex Group", "Vertex group name for selecting/weighting the affected areas");
	RNA_def_property_string_funcs(prop, NULL, NULL, "rna_NormalEditModifier_defgrp_name_set");
	RNA_def_property_update(prop, 0, "rna_Modifier_update");

	prop = RNA_def_property(srna, "invert_vertex_group", PROP_BOOLEAN, PROP_NONE);
	RNA_def_property_boolean_sdna(prop, NULL, "flag", MOD_NORMALEDIT_INVERT_VGROUP);
	RNA_def_property_ui_text(prop, "Invert", "Invert vertex group influence");
	RNA_def_property_update(prop, 0, "rna_Modifier_update");

	prop = RNA_def_property(srna, "target", PROP_POINTER, PROP_NONE);
	RNA_def_property_ui_text(prop, "Target", "Target object used to affect normals");
	RNA_def_property_pointer_funcs(prop, NULL, "rna_NormalEditModifier_target_set", NULL, NULL);
	RNA_def_property_flag(prop, PROP_EDITABLE | PROP_ID_SELF_CHECK);
	RNA_def_property_update(prop, 0, "rna_Modifier_dependency_update");

	prop = RNA_def_property(srna, "use_direction_parallel", PROP_BOOLEAN, PROP_NONE);
	RNA_def_property_boolean_sdna(prop, NULL, "flag", MOD_NORMALEDIT_USE_DIRECTION_PARALLEL);
	RNA_def_property_boolean_default(prop, true);
	RNA_def_property_ui_text(prop, "Parallel Normals",
	                         "Use same direction for all normals, from origin to target's center "
	                         "(Directional mode only)");
	RNA_def_property_update(prop, 0, "rna_Modifier_update");
}

void RNA_def_modifier(BlenderRNA *brna)
{
	StructRNA *srna;
	PropertyRNA *prop;
	
	/* data */
	srna = RNA_def_struct(brna, "Modifier", NULL);
	RNA_def_struct_ui_text(srna, "Modifier", "Modifier affecting the geometry data of an object");
	RNA_def_struct_refine_func(srna, "rna_Modifier_refine");
	RNA_def_struct_path_func(srna, "rna_Modifier_path");
	RNA_def_struct_sdna(srna, "ModifierData");
	
	/* strings */
	prop = RNA_def_property(srna, "name", PROP_STRING, PROP_NONE);
	RNA_def_property_string_funcs(prop, NULL, NULL, "rna_Modifier_name_set");
	RNA_def_property_ui_text(prop, "Name", "Modifier name");
	RNA_def_property_update(prop, NC_OBJECT | ND_MODIFIER | NA_RENAME, NULL);
	RNA_def_struct_name_property(srna, prop);
	
	/* enums */
	prop = RNA_def_property(srna, "type", PROP_ENUM, PROP_NONE);
	RNA_def_property_clear_flag(prop, PROP_EDITABLE);
	RNA_def_property_enum_sdna(prop, NULL, "type");
	RNA_def_property_enum_items(prop, rna_enum_object_modifier_type_items);
	RNA_def_property_ui_text(prop, "Type", "");
	
	/* flags */
	prop = RNA_def_property(srna, "show_viewport", PROP_BOOLEAN, PROP_NONE);
	RNA_def_property_boolean_sdna(prop, NULL, "mode", eModifierMode_Realtime);
	RNA_def_property_ui_text(prop, "Realtime", "Display modifier in viewport");
	RNA_def_property_flag(prop, PROP_LIB_EXCEPTION);
	RNA_def_property_update(prop, 0, "rna_Modifier_update");
	RNA_def_property_ui_icon(prop, ICON_RESTRICT_VIEW_OFF, 0);
	
	prop = RNA_def_property(srna, "show_render", PROP_BOOLEAN, PROP_NONE);
	RNA_def_property_boolean_sdna(prop, NULL, "mode", eModifierMode_Render);
	RNA_def_property_ui_text(prop, "Render", "Use modifier during render");
	RNA_def_property_ui_icon(prop, ICON_SCENE, 0);
	RNA_def_property_update(prop, NC_OBJECT | ND_MODIFIER, NULL);
	
	prop = RNA_def_property(srna, "show_in_editmode", PROP_BOOLEAN, PROP_NONE);
	RNA_def_property_boolean_sdna(prop, NULL, "mode", eModifierMode_Editmode);
	RNA_def_property_ui_text(prop, "Edit Mode", "Display modifier in Edit mode");
	RNA_def_property_update(prop, 0, "rna_Modifier_update");
	RNA_def_property_ui_icon(prop, ICON_EDITMODE_HLT, 0);
	
	prop = RNA_def_property(srna, "show_on_cage", PROP_BOOLEAN, PROP_NONE);
	RNA_def_property_boolean_sdna(prop, NULL, "mode", eModifierMode_OnCage);
	RNA_def_property_ui_text(prop, "On Cage", "Adjust edit cage to modifier result");
	RNA_def_property_ui_icon(prop, ICON_MESH_DATA, 0);
	RNA_def_property_update(prop, 0, "rna_Modifier_update");
	
	prop = RNA_def_property(srna, "show_expanded", PROP_BOOLEAN, PROP_NONE);
	RNA_def_property_boolean_sdna(prop, NULL, "mode", eModifierMode_Expanded);
	RNA_def_property_ui_text(prop, "Expanded", "Set modifier expanded in the user interface");
	RNA_def_property_ui_icon(prop, ICON_TRIA_RIGHT, 1);

	prop = RNA_def_property(srna, "use_apply_on_spline", PROP_BOOLEAN, PROP_NONE);
	RNA_def_property_boolean_sdna(prop, NULL, "mode", eModifierMode_ApplyOnSpline);
	RNA_def_property_ui_text(prop, "Apply on spline",
	                         "Apply this and all preceding deformation modifiers on splines' points rather than "
	                         "on filled curve/surface");
	RNA_def_property_ui_icon(prop, ICON_SURFACE_DATA, 0);
	RNA_def_property_update(prop, 0, "rna_Modifier_update");


	

	/* types */
	rna_def_modifier_subsurf(brna);
	rna_def_modifier_lattice(brna);
	rna_def_modifier_curve(brna);
	rna_def_modifier_build(brna);
	rna_def_modifier_mirror(brna);
	rna_def_modifier_decimate(brna);
	rna_def_modifier_wave(brna);
	rna_def_modifier_armature(brna);
	rna_def_modifier_hook(brna);
	rna_def_modifier_softbody(brna);
	rna_def_modifier_boolean(brna);
	rna_def_modifier_array(brna);
	rna_def_modifier_edgesplit(brna);
	rna_def_modifier_displace(brna);
	rna_def_modifier_uvproject(brna);
	rna_def_modifier_smooth(brna);
	rna_def_modifier_correctivesmooth(brna);
	rna_def_modifier_cast(brna);
	rna_def_modifier_meshdeform(brna);
	rna_def_modifier_particlesystem(brna);
	rna_def_modifier_particleinstance(brna);
	rna_def_modifier_explode(brna);
	rna_def_modifier_cloth(brna);
	rna_def_modifier_collision(brna);
	rna_def_modifier_bevel(brna);
	rna_def_modifier_shrinkwrap(brna);
	rna_def_modifier_fluidsim(brna);
	rna_def_modifier_mask(brna);
	rna_def_modifier_simpledeform(brna);
	rna_def_modifier_warp(brna);
	rna_def_modifier_multires(brna);
	rna_def_modifier_surface(brna);
	rna_def_modifier_smoke(brna);
	rna_def_modifier_solidify(brna);
	rna_def_modifier_screw(brna);
	rna_def_modifier_uvwarp(brna);
	rna_def_modifier_weightvgedit(brna);
	rna_def_modifier_weightvgmix(brna);
	rna_def_modifier_weightvgproximity(brna);
	rna_def_modifier_dynamic_paint(brna);
	rna_def_modifier_ocean(brna);
	rna_def_modifier_remesh(brna);
	rna_def_modifier_skin(brna);
	rna_def_modifier_laplaciansmooth(brna);
	rna_def_modifier_triangulate(brna);
	rna_def_modifier_meshcache(brna);
	rna_def_modifier_laplaciandeform(brna);
	rna_def_modifier_wireframe(brna);
	rna_def_modifier_datatransfer(brna);
	rna_def_modifier_normaledit(brna);
	rna_def_modifier_meshseqcache(brna);
	rna_def_modifier_fracture(brna);
}

#endif<|MERGE_RESOLUTION|>--- conflicted
+++ resolved
@@ -1044,7 +1044,6 @@
 	rmd->reset_shards = true;
 }
 
-<<<<<<< HEAD
 static void rna_FractureModifier_point_source_set(PointerRNA* ptr, int value)
 {
 	FractureModifierData *rmd = (FractureModifierData*)ptr->data;
@@ -1066,28 +1065,8 @@
 	rmd->percentage = value;
 	rmd->reset_shards = true;
 }
-=======
-			dm_src = object_get_derived_final(ob_src, false);
-			if (dm_src != NULL) {
-				pdata = dm_src->getPolyDataLayout(dm_src);
-				num_data = CustomData_number_of_layers(pdata, CD_MTEXPOLY);
-
-				RNA_enum_item_add_separator(&item, &totitem);
-
-				for (i = 0; i < num_data; i++) {
-					tmp_item.value = i;
-					tmp_item.identifier = tmp_item.name = CustomData_get_layer_name(pdata, CD_MTEXPOLY, i);
-					RNA_enum_item_add(&item, &totitem, &tmp_item);
-				}
-			}
-		}
-	}
-	else if (STREQ(RNA_property_identifier(prop), "layers_vcol_select_src")) {
-		Object *ob_src = dtmd->ob_source;
->>>>>>> e8299c81
-
-
-<<<<<<< HEAD
+
+
 static void rna_FractureModifier_extra_group_set(PointerRNA* ptr, PointerRNA value)
 {
 	FractureModifierData *rmd = (FractureModifierData*)ptr->data;
@@ -1108,23 +1087,6 @@
 	rmd->fix_normals = value;
 	rmd->reset_shards = true;
 }
-=======
-			dm_src = object_get_derived_final(ob_src, false);
-			if (dm_src != NULL) {
-				ldata = dm_src->getLoopDataLayout(dm_src);
-				num_data = CustomData_number_of_layers(ldata, CD_MLOOPCOL);
-
-				RNA_enum_item_add_separator(&item, &totitem);
-
-				for (i = 0; i < num_data; i++) {
-					tmp_item.value = i;
-					tmp_item.identifier = tmp_item.name = CustomData_get_layer_name(ldata, CD_MLOOPCOL, i);
-					RNA_enum_item_add(&item, &totitem, &tmp_item);
-				}
-			}
-		}
-	}
->>>>>>> e8299c81
 
 static void rna_FractureModifier_inner_material_set(PointerRNA* ptr, PointerRNA value)
 {
@@ -1887,16 +1849,18 @@
 			int num_data, i;
 
 			/* XXX Is this OK? */
-			dm_src = mesh_get_derived_final(dtmd->modifier.scene, ob_src, CD_MASK_BAREMESH | CD_MTEXPOLY);
-			pdata = dm_src->getPolyDataLayout(dm_src);
-			num_data = CustomData_number_of_layers(pdata, CD_MTEXPOLY);
-
-			RNA_enum_item_add_separator(&item, &totitem);
-
-			for (i = 0; i < num_data; i++) {
-				tmp_item.value = i;
-				tmp_item.identifier = tmp_item.name = CustomData_get_layer_name(pdata, CD_MTEXPOLY, i);
-				RNA_enum_item_add(&item, &totitem, &tmp_item);
+			dm_src = object_get_derived_final(ob_src, false);
+			if (dm_src != NULL) {
+				pdata = dm_src->getPolyDataLayout(dm_src);
+				num_data = CustomData_number_of_layers(pdata, CD_MTEXPOLY);
+
+				RNA_enum_item_add_separator(&item, &totitem);
+
+				for (i = 0; i < num_data; i++) {
+					tmp_item.value = i;
+					tmp_item.identifier = tmp_item.name = CustomData_get_layer_name(pdata, CD_MTEXPOLY, i);
+					RNA_enum_item_add(&item, &totitem, &tmp_item);
+				}
 			}
 		}
 	}
@@ -1909,16 +1873,18 @@
 			int num_data, i;
 
 			/* XXX Is this OK? */
-			dm_src = mesh_get_derived_final(dtmd->modifier.scene, ob_src, CD_MASK_BAREMESH | CD_MLOOPCOL);
-			ldata = dm_src->getLoopDataLayout(dm_src);
-			num_data = CustomData_number_of_layers(ldata, CD_MLOOPCOL);
-
-			RNA_enum_item_add_separator(&item, &totitem);
-
-			for (i = 0; i < num_data; i++) {
-				tmp_item.value = i;
-				tmp_item.identifier = tmp_item.name = CustomData_get_layer_name(ldata, CD_MLOOPCOL, i);
-				RNA_enum_item_add(&item, &totitem, &tmp_item);
+			dm_src = object_get_derived_final(ob_src, false);
+			if (dm_src != NULL) {
+				ldata = dm_src->getLoopDataLayout(dm_src);
+				num_data = CustomData_number_of_layers(ldata, CD_MLOOPCOL);
+
+				RNA_enum_item_add_separator(&item, &totitem);
+
+				for (i = 0; i < num_data; i++) {
+					tmp_item.value = i;
+					tmp_item.identifier = tmp_item.name = CustomData_get_layer_name(ldata, CD_MLOOPCOL, i);
+					RNA_enum_item_add(&item, &totitem, &tmp_item);
+				}
 			}
 		}
 	}
