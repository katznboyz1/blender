/*
 * ***** BEGIN GPL LICENSE BLOCK *****
 *
 * This program is free software; you can redistribute it and/or
 * modify it under the terms of the GNU General Public License
 * as published by the Free Software Foundation; either version 2
 * of the License, or (at your option) any later version.
 *
 * This program is distributed in the hope that it will be useful,
 * but WITHOUT ANY WARRANTY; without even the implied warranty of
 * MERCHANTABILITY or FITNESS FOR A PARTICULAR PURPOSE.  See the
 * GNU General Public License for more details.
 *
 * You should have received a copy of the GNU General Public License
 * along with this program; if not, write to the Free Software Foundation,
 * Inc., 51 Franklin Street, Fifth Floor, Boston, MA 02110-1301, USA.
 *
 * Contributor(s): Blender Foundation (2008).
 *
 * ***** END GPL LICENSE BLOCK *****
 */

/** \file blender/makesrna/intern/rna_scene.c
 *  \ingroup RNA
 */

#include <stdlib.h>

#include "RNA_define.h"
#include "RNA_enum_types.h"

#include "rna_internal.h"

#include "DNA_brush_types.h"
#include "DNA_group_types.h"
#include "DNA_modifier_types.h"
#include "DNA_particle_types.h"
#include "DNA_scene_types.h"
#include "DNA_userdef_types.h"

#include "BLI_math.h"

#include "BLF_translation.h"

#include "BKE_tessmesh.h"

/* Include for Bake Options */
#include "RE_engine.h"
#include "RE_pipeline.h"

#ifdef WITH_QUICKTIME
#include "quicktime_export.h"
#  ifdef WITH_AUDASPACE
#    include "AUD_Space.h"
#  endif
#endif

#ifdef WITH_FFMPEG
#include "BKE_writeffmpeg.h"
#include <libavcodec/avcodec.h>
#include <libavformat/avformat.h>
#endif

#include "ED_render.h"

#include "WM_api.h"
#include "WM_types.h"

#include "BLI_threads.h"

EnumPropertyItem uv_sculpt_relaxation_items[] = {
	{UV_SCULPT_TOOL_RELAX_LAPLACIAN, "LAPLACIAN", 0, "Laplacian", "Use Laplacian method for relaxation"},
	{UV_SCULPT_TOOL_RELAX_HC, "HC", 0, "HC", "Use HC method for relaxation"},
	{0, NULL, 0, NULL, NULL}};

EnumPropertyItem uv_sculpt_tool_items[] = {
	{UV_SCULPT_TOOL_PINCH, "PINCH", 0, "Pinch", "Pinch UVs"},
	{UV_SCULPT_TOOL_RELAX, "RELAX", 0, "Relax", "Relax UVs"},
	{UV_SCULPT_TOOL_GRAB, "GRAB", 0, "Grab", "Grab UVs"},
	{0, NULL, 0, NULL, NULL}};


EnumPropertyItem snap_target_items[] = {
	{SCE_SNAP_TARGET_CLOSEST, "CLOSEST", 0, "Closest", "Snap closest point onto target"},
	{SCE_SNAP_TARGET_CENTER, "CENTER", 0, "Center", "Snap center onto target"},
	{SCE_SNAP_TARGET_MEDIAN, "MEDIAN", 0, "Median", "Snap median onto target"},
	{SCE_SNAP_TARGET_ACTIVE, "ACTIVE", 0, "Active", "Snap active onto target"},
	{0, NULL, 0, NULL, NULL}};
	
EnumPropertyItem proportional_falloff_items[] = {
	{PROP_SMOOTH, "SMOOTH", ICON_SMOOTHCURVE, "Smooth", "Smooth falloff"},
	{PROP_SPHERE, "SPHERE", ICON_SPHERECURVE, "Sphere", "Spherical falloff"},
	{PROP_ROOT, "ROOT", ICON_ROOTCURVE, "Root", "Root falloff"},
	{PROP_SHARP, "SHARP", ICON_SHARPCURVE, "Sharp", "Sharp falloff"},
	{PROP_LIN, "LINEAR", ICON_LINCURVE, "Linear", "Linear falloff"},
	{PROP_CONST, "CONSTANT", ICON_NOCURVE, "Constant", "Constant falloff"},
	{PROP_RANDOM, "RANDOM", ICON_RNDCURVE, "Random", "Random falloff"},
	{0, NULL, 0, NULL, NULL}};


EnumPropertyItem proportional_editing_items[] = {
	{PROP_EDIT_OFF, "DISABLED", ICON_PROP_OFF, "Disable", "Proportional Editing disabled"},
	{PROP_EDIT_ON, "ENABLED", ICON_PROP_ON, "Enable", "Proportional Editing enabled"},
	{PROP_EDIT_CONNECTED, "CONNECTED", ICON_PROP_CON, "Connected",
	                      "Proportional Editing using connected geometry only"},
	{0, NULL, 0, NULL, NULL}};

/* keep for operators, not used here */
EnumPropertyItem mesh_select_mode_items[] = {
	{SCE_SELECT_VERTEX, "VERTEX", ICON_VERTEXSEL, "Vertex", "Vertex selection mode"},
	{SCE_SELECT_EDGE, "EDGE", ICON_EDGESEL, "Edge", "Edge selection mode"},
	{SCE_SELECT_FACE, "FACE", ICON_FACESEL, "Face", "Face selection mode"},
	{0, NULL, 0, NULL, NULL}};

EnumPropertyItem snap_element_items[] = {
	{SCE_SNAP_MODE_INCREMENT, "INCREMENT", ICON_SNAP_INCREMENT, "Increment", "Snap to increments of grid"},
	{SCE_SNAP_MODE_VERTEX, "VERTEX", ICON_SNAP_VERTEX, "Vertex", "Snap to vertices"},
	{SCE_SNAP_MODE_EDGE, "EDGE", ICON_SNAP_EDGE, "Edge", "Snap to edges"},
	{SCE_SNAP_MODE_FACE, "FACE", ICON_SNAP_FACE, "Face", "Snap to faces"},
	{SCE_SNAP_MODE_VOLUME, "VOLUME", ICON_SNAP_VOLUME, "Volume", "Snap to volume"},
	{0, NULL, 0, NULL, NULL}};


/* workaround for duplice enums,
 * have each enum line as a defne then conditionally set it or not
 */

#define R_IMF_ENUM_BMP      {R_IMF_IMTYPE_BMP, "BMP", ICON_FILE_IMAGE, "BMP", "Output image in bitmap format"},
#define R_IMF_ENUM_IRIS     {R_IMF_IMTYPE_IRIS, "IRIS", ICON_FILE_IMAGE, "Iris", \
                                                "Output image in (old!) SGI IRIS format"},
#define R_IMF_ENUM_PNG      {R_IMF_IMTYPE_PNG, "PNG", ICON_FILE_IMAGE, "PNG", "Output image in PNG format"},
#define R_IMF_ENUM_JPEG     {R_IMF_IMTYPE_JPEG90, "JPEG", ICON_FILE_IMAGE, "JPEG", "Output image in JPEG format"},
#define R_IMF_ENUM_TAGA     {R_IMF_IMTYPE_TARGA, "TARGA", ICON_FILE_IMAGE, "Targa", "Output image in Targa format"},
#define R_IMF_ENUM_TAGA_RAW {R_IMF_IMTYPE_RAWTGA, "TARGA_RAW", ICON_FILE_IMAGE, "Targa Raw", \
                                                  "Output image in uncompressed Targa format"},


#ifdef WITH_DDS
#  define R_IMF_ENUM_DDS {R_IMF_IMTYPE_DDS, "DDS", ICON_FILE_IMAGE, "DDS", "Output image in DDS format"},
#else
#  define R_IMF_ENUM_DDS
#endif

#ifdef WITH_OPENJPEG
#  define R_IMF_ENUM_JPEG2K {R_IMF_IMTYPE_JP2, "JPEG2000", ICON_FILE_IMAGE, "JPEG 2000", \
                                               "Output image in JPEG 2000 format"},
#else
#  define R_IMF_ENUM_JPEG2K
#endif

#ifdef WITH_CINEON
#  define R_IMF_ENUM_CINEON {R_IMF_IMTYPE_CINEON, "CINEON", ICON_FILE_IMAGE, "Cineon", \
                                                  "Output image in Cineon format"},
#  define R_IMF_ENUM_DPX    {R_IMF_IMTYPE_DPX, "DPX",ICON_FILE_IMAGE, "DPX", "Output image in DPX format"},
#else
#  define R_IMF_ENUM_CINEON
#  define R_IMF_ENUM_DPX
#endif

#ifdef WITH_OPENEXR
#  define R_IMF_ENUM_EXR_MULTI  {R_IMF_IMTYPE_MULTILAYER, "OPEN_EXR_MULTILAYER", ICON_FILE_IMAGE, \
                                                          "OpenEXR MultiLayer", \
                                                          "Output image in multilayer OpenEXR format"},
#  define R_IMF_ENUM_EXR        {R_IMF_IMTYPE_OPENEXR, "OPEN_EXR", ICON_FILE_IMAGE, "OpenEXR", \
                                                       "Output image in OpenEXR format"},
#else
#  define R_IMF_ENUM_EXR_MULTI
#  define R_IMF_ENUM_EXR
#endif

#ifdef WITH_HDR
#  define R_IMF_ENUM_HDR  {R_IMF_IMTYPE_RADHDR, "HDR", ICON_FILE_IMAGE, "Radiance HDR", \
                                                "Output image in Radiance HDR format"},
#else
#  define R_IMF_ENUM_HDR
#endif

#ifdef WITH_TIFF
#  define R_IMF_ENUM_TIFF {R_IMF_IMTYPE_TIFF, "TIFF", ICON_FILE_IMAGE, "TIFF", "Output image in TIFF format"},
#else
#  define R_IMF_ENUM_TIFF
#endif


#define IMAGE_TYPE_ITEMS_IMAGE_ONLY                                           \
	R_IMF_ENUM_BMP                                                            \
	R_IMF_ENUM_DDS                                                            \
	R_IMF_ENUM_IRIS                                                           \
	R_IMF_ENUM_PNG                                                            \
	R_IMF_ENUM_JPEG                                                           \
	R_IMF_ENUM_JPEG2K                                                         \
	R_IMF_ENUM_TAGA                                                           \
	R_IMF_ENUM_TAGA_RAW                                                       \
	{0, "", 0, " ", NULL},                                                    \
	R_IMF_ENUM_CINEON                                                         \
	R_IMF_ENUM_DPX                                                            \
	R_IMF_ENUM_EXR_MULTI                                                      \
	R_IMF_ENUM_EXR                                                            \
	R_IMF_ENUM_HDR                                                            \
	R_IMF_ENUM_TIFF                                                           \


EnumPropertyItem image_only_type_items[] = {

	IMAGE_TYPE_ITEMS_IMAGE_ONLY

	{0, NULL, 0, NULL, NULL}};

EnumPropertyItem image_type_items[] = {
	{0, "", 0, N_("Image"), NULL},

	IMAGE_TYPE_ITEMS_IMAGE_ONLY

	{0, "", 0, N_("Movie"), NULL},
#ifdef _WIN32
		/* XXX Missing codec menu */
	{R_IMF_IMTYPE_AVICODEC, "AVICODEC", ICON_FILE_MOVIE, "AVI Codec", "Output video in AVI format"},
#endif
	{R_IMF_IMTYPE_AVIJPEG, "AVI_JPEG", ICON_FILE_MOVIE, "AVI JPEG", "Output video in AVI JPEG format"},
	{R_IMF_IMTYPE_AVIRAW, "AVI_RAW", ICON_FILE_MOVIE, "AVI Raw", "Output video in AVI Raw format"},
#ifdef WITH_FRAMESERVER
	{R_IMF_IMTYPE_FRAMESERVER, "FRAMESERVER", ICON_FILE_SCRIPT, "Frame Server", "Output image to a frameserver"},
#endif
#ifdef WITH_FFMPEG
	{R_IMF_IMTYPE_H264, "H264", ICON_FILE_MOVIE, "H.264", "Output video in H.264 format"},
	{R_IMF_IMTYPE_FFMPEG, "FFMPEG", ICON_FILE_MOVIE, "MPEG", "Output video in MPEG format"},
	{R_IMF_IMTYPE_THEORA, "THEORA", ICON_FILE_MOVIE, "Ogg Theora", "Output video in Ogg format"},
#endif
#ifdef WITH_QUICKTIME
#	ifdef USE_QTKIT
	{R_IMF_IMTYPE_QUICKTIME, "QUICKTIME_QTKIT", ICON_FILE_MOVIE, "QuickTime", "Output video in Quicktime format"},
#	else
	{R_IMF_IMTYPE_QUICKTIME, "QUICKTIME_CARBON", ICON_FILE_MOVIE, "QuickTime", "Output video in Quicktime format"},
#	endif
#endif
#ifdef WITH_FFMPEG
	{R_IMF_IMTYPE_XVID, "XVID", ICON_FILE_MOVIE, "Xvid", "Output video in Xvid format"},
#endif
	{0, NULL, 0, NULL, NULL}};

EnumPropertyItem image_color_mode_items[] = {
	{R_IMF_PLANES_BW, "BW", 0, "BW", "Images get saved in 8 bits grayscale (only PNG, JPEG, TGA, TIF)"},
	{R_IMF_PLANES_RGB, "RGB", 0, "RGB", "Images are saved with RGB (color) data"},
	{R_IMF_PLANES_RGBA, "RGBA", 0, "RGBA", "Images are saved with RGB and Alpha data (if supported)"},
	{0, NULL, 0, NULL, NULL}};

#define IMAGE_COLOR_MODE_BW   image_color_mode_items[0]
#define IMAGE_COLOR_MODE_RGB  image_color_mode_items[1]
#define IMAGE_COLOR_MODE_RGBA image_color_mode_items[2]

EnumPropertyItem image_color_depth_items[] = {
	/* 1 (monochrome) not used */
	{R_IMF_CHAN_DEPTH_8,   "8", 0, "8",  "8 bit color channels"},
	{R_IMF_CHAN_DEPTH_12, "12", 0, "12", "12 bit color channels"},
	{R_IMF_CHAN_DEPTH_16, "16", 0, "16", "16 bit color channels"},
	/* 24 not used */
	{R_IMF_CHAN_DEPTH_32, "32", 0, "32", "32 bit color channels"},
	{0, NULL, 0, NULL, NULL}};

#ifdef RNA_RUNTIME

#include "DNA_anim_types.h"
#include "DNA_node_types.h"
#include "DNA_object_types.h"
#include "DNA_mesh_types.h"

#include "RNA_access.h"

#include "MEM_guardedalloc.h"

#include "BLI_threads.h"

#include "BKE_brush.h"
#include "BKE_context.h"
#include "BKE_global.h"
#include "BKE_image.h"
#include "BKE_main.h"
#include "BKE_node.h"
#include "BKE_pointcache.h"
#include "BKE_scene.h"
#include "BKE_depsgraph.h"
#include "BKE_image.h"
#include "BKE_mesh.h"
#include "BKE_sound.h"
#include "BKE_screen.h"
#include "BKE_sequencer.h"
#include "BKE_animsys.h"

#include "WM_api.h"

#include "ED_info.h"
#include "ED_node.h"
#include "ED_view3d.h"
#include "ED_mesh.h"
#include "ED_keyframing.h"
#include "ED_image.h"

#include "RE_engine.h"

static void rna_SpaceImageEditor_uv_sculpt_update(Main *bmain, Scene *scene, PointerRNA *UNUSED(ptr))
{
	ED_space_image_uv_sculpt_update(bmain->wm.first, scene->toolsettings);
}

static int rna_Scene_object_bases_lookup_string(PointerRNA *ptr, const char *key, PointerRNA *r_ptr)
{
	Scene *scene = (Scene*)ptr->data;
	Base *base;

	for (base = scene->base.first; base; base = base->next) {
		if (strncmp(base->object->id.name+2, key, sizeof(base->object->id.name)-2) == 0) {
			*r_ptr = rna_pointer_inherit_refine(ptr, &RNA_ObjectBase, base);
			return TRUE;
		}
	}

	return FALSE;
}

static PointerRNA rna_Scene_objects_get(CollectionPropertyIterator *iter)
{
	ListBaseIterator *internal = iter->internal;

	/* we are actually iterating a Base list, so override get */
	return rna_pointer_inherit_refine(&iter->parent, &RNA_Object, ((Base*)internal->link)->object);
}

static Base *rna_Scene_object_link(Scene *scene, bContext *C, ReportList *reports, Object *ob)
{
	Scene *scene_act = CTX_data_scene(C);
	Base *base;

	if (object_in_scene(ob, scene)) {
		BKE_reportf(reports, RPT_ERROR, "Object \"%s\" is already in scene \"%s\"", ob->id.name+2, scene->id.name+2);
		return NULL;
	}

	base = scene_add_base(scene, ob);
	id_us_plus(&ob->id);

	/* this is similar to what object_add_type and add_object do */
	base->lay = scene->lay;

	/* when linking to an inactive scene don't touch the layer */
	if (scene == scene_act)
		ob->lay = base->lay;

	ob->recalc |= OB_RECALC_OB|OB_RECALC_DATA|OB_RECALC_TIME;

	/* slows down importers too much, run scene.update() */
	/* DAG_scene_sort(G.main, scene); */

	WM_main_add_notifier(NC_SCENE|ND_OB_ACTIVE, scene);

	return base;
}

static void rna_Scene_object_unlink(Scene *scene, ReportList *reports, Object *ob)
{
	Base *base = object_in_scene(ob, scene);
	if (!base) {
		BKE_reportf(reports, RPT_ERROR, "Object '%s' is not in this scene '%s'", ob->id.name+2, scene->id.name+2);
		return;
	}
	if (base == scene->basact && ob->mode != OB_MODE_OBJECT) {
		BKE_reportf(reports, RPT_ERROR, "Object '%s' must be in 'Object Mode' to unlink", ob->id.name+2);
		return;
	}
	if (scene->basact == base) {
		scene->basact = NULL;
	}

	BLI_remlink(&scene->base, base);
	MEM_freeN(base);

	ob->id.us--;

	/* needed otherwise the depgraph will contain freed objects which can crash, see [#20958] */
	DAG_scene_sort(G.main, scene);
	DAG_ids_flush_update(G.main, 0);

	WM_main_add_notifier(NC_SCENE|ND_OB_ACTIVE, scene);
}

static void rna_Scene_skgen_etch_template_set(PointerRNA *ptr, PointerRNA value)
{
	ToolSettings *ts = (ToolSettings*)ptr->data;
	if (value.data && ((Object*)value.data)->type == OB_ARMATURE)
		ts->skgen_template = value.data;
	else
		ts->skgen_template = NULL;
}

static PointerRNA rna_Scene_active_object_get(PointerRNA *ptr)
{
	Scene *scene = (Scene*)ptr->data;
	return rna_pointer_inherit_refine(ptr, &RNA_Object, scene->basact ? scene->basact->object : NULL);
}

static void rna_Scene_active_object_set(PointerRNA *ptr, PointerRNA value)
{
	Scene *scene = (Scene*)ptr->data;
	if (value.data)
		scene->basact = object_in_scene((Object*)value.data, scene);
	else
		scene->basact = NULL;
}

static void rna_Scene_set_set(PointerRNA *ptr, PointerRNA value)
{
	Scene *scene = (Scene*)ptr->data;
	Scene *set = (Scene*)value.data;
	Scene *nested_set;

	for (nested_set = set; nested_set; nested_set = nested_set->set) {
		if (nested_set == scene)
			return;
	}

	scene->set = set;
}

static void rna_Scene_layer_set(PointerRNA *ptr, const int *values)
{
	Scene *scene = (Scene*)ptr->data;

	scene->lay = ED_view3d_scene_layer_set(scene->lay, values, &scene->layact);
}

static int rna_Scene_active_layer_get(PointerRNA *ptr)
{
	Scene *scene = (Scene*)ptr->data;

	return (int)(log(scene->layact)/M_LN2);
}

static void rna_Scene_view3d_update(Main *bmain, Scene *UNUSED(scene_unused), PointerRNA *ptr)
{
	Scene *scene = (Scene*)ptr->data;

	BKE_screen_view3d_main_sync(&bmain->screen, scene);
}

static void rna_Scene_layer_update(Main *bmain, Scene *scene, PointerRNA *ptr)
{
	rna_Scene_view3d_update(bmain, scene, ptr);
	DAG_on_visible_update(bmain, FALSE);
}

static void rna_Scene_fps_update(Main *UNUSED(bmain), Scene *scene, PointerRNA *UNUSED(ptr))
{
	sound_update_fps(scene);
	seq_update_sound_bounds_all(scene);
}

static void rna_Scene_listener_update(Main *UNUSED(bmain), Scene *scene, PointerRNA *UNUSED(ptr))
{
	sound_update_scene_listener(scene);
}

static void rna_Scene_volume_set(PointerRNA *ptr, float value)
{
	Scene *scene = (Scene*)(ptr->data);

	scene->audio.volume = value;
	if (scene->sound_scene)
		sound_set_scene_volume(scene, value);
}

static void rna_Scene_framelen_update(Main *UNUSED(bmain), Scene *scene, PointerRNA *UNUSED(ptr))
{
	scene->r.framelen = (float)scene->r.framapto/(float)scene->r.images;
}


static void rna_Scene_current_frame_set(PointerRNA *ptr, int value)
{
	Scene *data = (Scene*)ptr->data;
	
	/* if negative frames aren't allowed, then we can't use them */
	FRAMENUMBER_MIN_CLAMP(value);
	data->r.cfra = value;
}

static void rna_Scene_start_frame_set(PointerRNA *ptr, int value)
{
	Scene *data = (Scene*)ptr->data;
	/* MINFRAME not MINAFRAME, since some output formats can't taken negative frames */
	CLAMP(value, MINFRAME, MAXFRAME);
	data->r.sfra = value;

	if (data->r.sfra >= data->r.efra) {
		data->r.efra = MIN2(data->r.sfra, MAXFRAME);
	}
}

static void rna_Scene_end_frame_set(PointerRNA *ptr, int value)
{
	Scene *data = (Scene*)ptr->data;
	CLAMP(value, MINFRAME, MAXFRAME);
	data->r.efra = value;

	if (data->r.sfra >= data->r.efra) {
		data->r.sfra = MAX2(data->r.efra, MINFRAME);
	}
}

static void rna_Scene_use_preview_range_set(PointerRNA *ptr, int value)
{
	Scene *data = (Scene*)ptr->data;
	
	if (value) {
		/* copy range from scene if not set before */
		if ((data->r.psfra == data->r.pefra) && (data->r.psfra == 0)) {
			data->r.psfra = data->r.sfra;
			data->r.pefra = data->r.efra;
		}
		
		data->r.flag |= SCER_PRV_RANGE;
	}
	else
		data->r.flag &= ~SCER_PRV_RANGE;
}


static void rna_Scene_preview_range_start_frame_set(PointerRNA *ptr, int value)
{
	Scene *data = (Scene*)ptr->data;
	
	/* check if enabled already */
	if ((data->r.flag & SCER_PRV_RANGE) == 0) {
		/* set end of preview range to end frame, then clamp as per normal */
		/* TODO: or just refuse to set instead? */
		data->r.pefra = data->r.efra;
	}
	
	/* now set normally */
	CLAMP(value, MINAFRAME, data->r.pefra);
	data->r.psfra = value;
}

static void rna_Scene_preview_range_end_frame_set(PointerRNA *ptr, int value)
{
	Scene *data = (Scene*)ptr->data;
	
	/* check if enabled already */
	if ((data->r.flag & SCER_PRV_RANGE) == 0) {
		/* set start of preview range to start frame, then clamp as per normal */
		/* TODO: or just refuse to set instead? */
		data->r.psfra = data->r.sfra;
	}
	
	/* now set normally */
	CLAMP(value, data->r.psfra, MAXFRAME);
	data->r.pefra = value;
}

static void rna_Scene_frame_update(Main *bmain, Scene *UNUSED(current_scene), PointerRNA *ptr)
{
	Scene *scene = (Scene*)ptr->id.data;
	sound_seek_scene(bmain, scene);
}

static PointerRNA rna_Scene_active_keying_set_get(PointerRNA *ptr)
{
	Scene *scene = (Scene *)ptr->data;
	return rna_pointer_inherit_refine(ptr, &RNA_KeyingSet, ANIM_scene_get_active_keyingset(scene));
}

static void rna_Scene_active_keying_set_set(PointerRNA *ptr, PointerRNA value)
{
	Scene *scene = (Scene *)ptr->data;
	KeyingSet *ks = (KeyingSet*)value.data;
	
	scene->active_keyingset = ANIM_scene_get_keyingset_index(scene, ks);
}

/* get KeyingSet index stuff for list of Keying Sets editing UI
 *	- active_keyingset-1 since 0 is reserved for 'none'
 *	- don't clamp, otherwise can never set builtins types as active...
 */
static int rna_Scene_active_keying_set_index_get(PointerRNA *ptr)
{
	Scene *scene = (Scene *)ptr->data;
	return scene->active_keyingset-1;
}

/* get KeyingSet index stuff for list of Keying Sets editing UI
 *	- value+1 since 0 is reserved for 'none'
 */
static void rna_Scene_active_keying_set_index_set(PointerRNA *ptr, int value)
{
	Scene *scene = (Scene *)ptr->data;
	scene->active_keyingset = value+1;
}

/* XXX: evil... builtin_keyingsets is defined in keyingsets.c! */
/* TODO: make API function to retrieve this... */
extern ListBase builtin_keyingsets;

static void rna_Scene_all_keyingsets_begin(CollectionPropertyIterator *iter, PointerRNA *ptr)
{
	Scene *scene = (Scene*)ptr->data;
	
	/* start going over the scene KeyingSets first, while we still have pointer to it
	 * but only if we have any Keying Sets to use...
	 */
	if (scene->keyingsets.first)
		rna_iterator_listbase_begin(iter, &scene->keyingsets, NULL);
	else
		rna_iterator_listbase_begin(iter, &builtin_keyingsets, NULL);
}

static void rna_Scene_all_keyingsets_next(CollectionPropertyIterator *iter)
{
	ListBaseIterator *internal = iter->internal;
	KeyingSet *ks = (KeyingSet*)internal->link;
	
	/* if we've run out of links in Scene list, jump over to the builtins list unless we're there already */
	if ((ks->next == NULL) && (ks != builtin_keyingsets.last))
		internal->link = (Link*)builtin_keyingsets.first;
	else
		internal->link = (Link*)ks->next;
		
	iter->valid = (internal->link != NULL);
}


static char *rna_RenderSettings_path(PointerRNA *UNUSED(ptr))
{
	return BLI_sprintfN("render");
}

static int rna_RenderSettings_threads_get(PointerRNA *ptr)
{
	RenderData *rd = (RenderData*)ptr->data;

	if (rd->mode & R_FIXED_THREADS)
		return rd->threads;
	else
		return BLI_system_thread_count();
}

static int rna_RenderSettings_is_movie_fomat_get(PointerRNA *ptr)
{
	RenderData *rd = (RenderData*)ptr->data;
	return BKE_imtype_is_movie(rd->im_format.imtype);
}

static int rna_RenderSettings_save_buffers_get(PointerRNA *ptr)
{
	RenderData *rd = (RenderData*)ptr->data;
	if (rd->mode & R_BORDER)
		return 0;
	else
		return (rd->scemode & (R_EXR_TILE_FILE|R_FULL_SAMPLE)) != 0;
}

static int rna_RenderSettings_full_sample_get(PointerRNA *ptr)
{
	RenderData *rd = (RenderData*)ptr->data;

	return (rd->scemode & R_FULL_SAMPLE) && !(rd->mode & R_BORDER);
}

static void rna_ImageFormatSettings_file_format_set(PointerRNA *ptr, int value)
{
	ImageFormatData *imf = (ImageFormatData *)ptr->data;
	ID *id = ptr->id.data;
	const char is_render = (id && GS(id->name) == ID_SCE);
	/* see note below on why this is */
	const char chan_flag = BKE_imtype_valid_channels(imf->imtype) | (is_render ? IMA_CHAN_FLAG_BW : 0);

	imf->imtype = value;

	/* ensure depth and color settings match */
	if ( ((imf->planes == R_IMF_PLANES_BW) &&   !(chan_flag & IMA_CHAN_FLAG_BW)) ||
	     ((imf->planes == R_IMF_PLANES_RGBA) && !(chan_flag & IMA_CHAN_FLAG_ALPHA)))
	{
		imf->planes = R_IMF_PLANES_RGB;
	}

	/* ensure usable depth */
	{
		const int depth_ok = BKE_imtype_valid_depths(imf->imtype);
		if ((imf->depth & depth_ok) == 0) {
			/* set first available depth */
			char depth_ls[] = {R_IMF_CHAN_DEPTH_32,
			                  R_IMF_CHAN_DEPTH_24,
			                  R_IMF_CHAN_DEPTH_16,
			                  R_IMF_CHAN_DEPTH_12,
			                  R_IMF_CHAN_DEPTH_8,
			                  R_IMF_CHAN_DEPTH_1,
			                  0};
			int i;

			for (i = 0; depth_ls[i]; i++) {
				if (depth_ok & depth_ls[i]) {
					imf->depth = depth_ls[i];
					break;
				}
			}
		}
	}

	if (id && GS(id->name) == ID_SCE) {
		Scene *scene = ptr->id.data;
		RenderData *rd = &scene->r;
#ifdef WITH_FFMPEG
		ffmpeg_verify_image_type(rd, imf);
#endif
#ifdef WITH_QUICKTIME
		quicktime_verify_image_type(rd, imf);
#endif
		(void)rd;
	}
}

static EnumPropertyItem *rna_ImageFormatSettings_file_format_itemf(bContext *C, PointerRNA *ptr,
                                                                   PropertyRNA *UNUSED(prop), int *free)
{
	ID *id = ptr->id.data;
	if (id && GS(id->name) == ID_SCE) {
		return image_type_items;
	}
	else {
		return image_only_type_items;
	}
}

static EnumPropertyItem *rna_ImageFormatSettings_color_mode_itemf(bContext *C, PointerRNA *ptr,
                                                                  PropertyRNA *UNUSED(prop), int *free)
{
	ImageFormatData *imf = (ImageFormatData *)ptr->data;
	ID *id = ptr->id.data;
	const char is_render = (id && GS(id->name) == ID_SCE);

	/* note, we need to act differently for render
	 * where 'BW' will force greyscale even if the output format writes
	 * as RGBA, this is age old blender convention and not sure how useful
	 * it really is but keep it for now - campbell */
	char chan_flag = BKE_imtype_valid_channels(imf->imtype) | (is_render ? IMA_CHAN_FLAG_BW : 0);

#ifdef WITH_FFMPEG
	/* a WAY more crappy case than B&W flag: depending on codec, file format MIGHT support
	 * alpha channel. for example MPEG format with h264 codec can't do alpha channel, but
	 * the same MPEG format with QTRLE codec can easily handle alpga channel.
	 * not sure how to deal with such cases in a nicer way (sergey) */
	if (is_render) {
		Scene *scene = ptr->id.data;
		RenderData *rd = &scene->r;

		if (ffmpeg_alpha_channel_supported(rd))
			chan_flag |= IMA_CHAN_FLAG_ALPHA;
	}
#endif

	if (chan_flag == (IMA_CHAN_FLAG_BW|IMA_CHAN_FLAG_RGB|IMA_CHAN_FLAG_ALPHA)) {
		return image_color_mode_items;
	}
	else {
		int totitem = 0;
		EnumPropertyItem *item = NULL;

		if (chan_flag & IMA_CHAN_FLAG_BW)    RNA_enum_item_add(&item, &totitem, &IMAGE_COLOR_MODE_BW);
		if (chan_flag & IMA_CHAN_FLAG_RGB)   RNA_enum_item_add(&item, &totitem, &IMAGE_COLOR_MODE_RGB);
		if (chan_flag & IMA_CHAN_FLAG_ALPHA) RNA_enum_item_add(&item, &totitem, &IMAGE_COLOR_MODE_RGBA);

		RNA_enum_item_end(&item, &totitem);
		*free = 1;

		return item;
	}
}

static EnumPropertyItem *rna_ImageFormatSettings_color_depth_itemf(bContext *C, PointerRNA *ptr,
                                                                  PropertyRNA *UNUSED(prop), int *free)
{
	ImageFormatData *imf = (ImageFormatData *)ptr->data;

	if (imf == NULL) {
		return image_color_depth_items;
	}
	else {
		const int depth_ok = BKE_imtype_valid_depths(imf->imtype);
		const int is_float = ELEM3(imf->imtype, R_IMF_IMTYPE_RADHDR, R_IMF_IMTYPE_OPENEXR, R_IMF_IMTYPE_MULTILAYER);

		EnumPropertyItem *item_8bit =  &image_color_depth_items[0];
		EnumPropertyItem *item_12bit = &image_color_depth_items[1];
		EnumPropertyItem *item_16bit = &image_color_depth_items[2];
		EnumPropertyItem *item_32bit = &image_color_depth_items[3];

		int totitem = 0;
		EnumPropertyItem *item = NULL;
		EnumPropertyItem tmp = {0, "", 0, "", ""};

		if (depth_ok & R_IMF_CHAN_DEPTH_8) {
			RNA_enum_item_add(&item, &totitem, item_8bit);
		}

		if (depth_ok & R_IMF_CHAN_DEPTH_12) {
			RNA_enum_item_add(&item, &totitem, item_12bit);
		}

		if (depth_ok & R_IMF_CHAN_DEPTH_16) {
			if (is_float) {
				tmp = *item_16bit;
				tmp.name = "Float (Half)";
				RNA_enum_item_add(&item, &totitem, &tmp);
			}
			else {
				RNA_enum_item_add(&item, &totitem, item_16bit);
			}
		}

		if (depth_ok & R_IMF_CHAN_DEPTH_32) {
			if (is_float) {
				tmp = *item_32bit;
				tmp.name = "Float (Full)";
				RNA_enum_item_add(&item, &totitem, &tmp);
			}
			else {
				RNA_enum_item_add(&item, &totitem, item_32bit);
			}
		}

		RNA_enum_item_end(&item, &totitem);
		*free = 1;

		return item;
	}
}

static int rna_SceneRender_file_ext_length(PointerRNA *ptr)
{
	RenderData *rd = (RenderData*)ptr->data;
	char ext[8];
	ext[0] = '\0';
	BKE_add_image_extension(ext, rd->im_format.imtype);
	return strlen(ext);
}

static void rna_SceneRender_file_ext_get(PointerRNA *ptr, char *str)
{
	RenderData *rd = (RenderData*)ptr->data;
	str[0] = '\0';
	BKE_add_image_extension(str, rd->im_format.imtype);
}

#ifdef WITH_QUICKTIME
static int rna_RenderSettings_qtcodecsettings_codecType_get(PointerRNA *ptr)
{
	QuicktimeCodecSettings *settings = (QuicktimeCodecSettings*)ptr->data;
	
	return quicktime_rnatmpvalue_from_videocodectype(settings->codecType);
}

static void rna_RenderSettings_qtcodecsettings_codecType_set(PointerRNA *ptr, int value)
{
	QuicktimeCodecSettings *settings = (QuicktimeCodecSettings*)ptr->data;

	settings->codecType = quicktime_videocodecType_from_rnatmpvalue(value);
}

static EnumPropertyItem *rna_RenderSettings_qtcodecsettings_codecType_itemf(bContext *C, PointerRNA *ptr,
                                                                            PropertyRNA *UNUSED(prop), int *free)
{
	EnumPropertyItem *item = NULL;
	EnumPropertyItem tmp = {0, "", 0, "", ""};
	QuicktimeCodecTypeDesc *codecTypeDesc;
	int i = 1, totitem = 0;
	char id[5];
	
	for (i = 0;i<quicktime_get_num_videocodecs();i++) {
		codecTypeDesc = quicktime_get_videocodecType_desc(i);
		if (!codecTypeDesc) break;
		
		tmp.value = codecTypeDesc->rnatmpvalue;
		*((int*)id) = codecTypeDesc->codecType;
		id[4] = 0;
		tmp.identifier = id;
		tmp.name = codecTypeDesc->codecName;
		RNA_enum_item_add(&item, &totitem, &tmp);
	}
	
	RNA_enum_item_end(&item, &totitem);
	*free = 1;
	
	return item;
}

#ifdef USE_QTKIT
static int rna_RenderSettings_qtcodecsettings_audiocodecType_get(PointerRNA *ptr)
{
	QuicktimeCodecSettings *settings = (QuicktimeCodecSettings*)ptr->data;
	
	return quicktime_rnatmpvalue_from_audiocodectype(settings->audiocodecType);
}

static void rna_RenderSettings_qtcodecsettings_audiocodecType_set(PointerRNA *ptr, int value)
{
	QuicktimeCodecSettings *settings = (QuicktimeCodecSettings*)ptr->data;
	
	settings->audiocodecType = quicktime_audiocodecType_from_rnatmpvalue(value);
}

static EnumPropertyItem *rna_RenderSettings_qtcodecsettings_audiocodecType_itemf(bContext *C, PointerRNA *ptr,
                                                                                 PropertyRNA *UNUSED(prop), int *free)
{
	EnumPropertyItem *item = NULL;
	EnumPropertyItem tmp = {0, "", 0, "", ""};
	QuicktimeCodecTypeDesc *codecTypeDesc;
	int i = 1, totitem = 0;
	
	for (i = 0;i<quicktime_get_num_audiocodecs();i++) {
		codecTypeDesc = quicktime_get_audiocodecType_desc(i);
		if (!codecTypeDesc) break;
		
		tmp.value = codecTypeDesc->rnatmpvalue;
		tmp.identifier = codecTypeDesc->codecName;
		tmp.name = codecTypeDesc->codecName;
		RNA_enum_item_add(&item, &totitem, &tmp);
	}
	
	RNA_enum_item_end(&item, &totitem);
	*free = 1;
	
	return item;
}
#endif
#endif

#ifdef WITH_FFMPEG
static void rna_FFmpegSettings_lossless_output_set(PointerRNA *ptr, int value)
{
	Scene *scene = (Scene *) ptr->id.data;
	RenderData *rd = &scene->r;

	if (value)
		rd->ffcodecdata.flags |= FFMPEG_LOSSLESS_OUTPUT;
	else
		rd->ffcodecdata.flags &= ~FFMPEG_LOSSLESS_OUTPUT;

	ffmpeg_verify_codec_settings(rd);
}

static void rna_FFmpegSettings_codec_settings_update(Main *UNUSED(bmain), Scene *UNUSED(scene_unused), PointerRNA *ptr)
{
	Scene *scene = (Scene *) ptr->id.data;
	RenderData *rd = &scene->r;

	ffmpeg_verify_codec_settings(rd);
}
#endif

static int rna_RenderSettings_active_layer_index_get(PointerRNA *ptr)
{
	RenderData *rd = (RenderData*)ptr->data;
	return rd->actlay;
}

static void rna_RenderSettings_active_layer_index_set(PointerRNA *ptr, int value)
{
	RenderData *rd = (RenderData*)ptr->data;
	rd->actlay = value;
}

static void rna_RenderSettings_active_layer_index_range(PointerRNA *ptr, int *min, int *max, int *softmin, int *softmax)
{
	RenderData *rd = (RenderData*)ptr->data;

	*min = 0;
	*max = BLI_countlist(&rd->layers)-1;
	*max = MAX2(0, *max);
}

static PointerRNA rna_RenderSettings_active_layer_get(PointerRNA *ptr)
{
	RenderData *rd = (RenderData*)ptr->data;
	SceneRenderLayer *srl = BLI_findlink(&rd->layers, rd->actlay);
	
	return rna_pointer_inherit_refine(ptr, &RNA_SceneRenderLayer, srl);
}

static void rna_RenderSettings_active_layer_set(PointerRNA *ptr, PointerRNA value)
{
	RenderData *rd = (RenderData*)ptr->data;
	SceneRenderLayer *srl = (SceneRenderLayer*)value.data;
	const int index = BLI_findindex(&rd->layers, srl);
	if (index != -1) rd->actlay = index;
}

static SceneRenderLayer *rna_RenderLayer_new(ID *id, RenderData *UNUSED(rd), const char *name)
{
	Scene *scene = (Scene *)id;
	SceneRenderLayer *srl = scene_add_render_layer(scene, name);

	WM_main_add_notifier(NC_SCENE|ND_RENDER_OPTIONS, NULL);

	return srl;
}

static void rna_RenderLayer_remove(ID *id, RenderData *UNUSED(rd), Main *bmain, ReportList *reports,
                                   SceneRenderLayer *srl)
{
	Scene *scene = (Scene *)id;

	if (!scene_remove_render_layer(bmain, scene, srl)) {
		BKE_reportf(reports, RPT_ERROR, "RenderLayer '%s' could not be removed from scene '%s'",
		            srl->name, scene->id.name+2);
	}
	else {
		WM_main_add_notifier(NC_SCENE|ND_RENDER_OPTIONS, NULL);
	}
}

static void rna_RenderSettings_engine_set(PointerRNA *ptr, int value)
{
	RenderData *rd = (RenderData*)ptr->data;
	RenderEngineType *type = BLI_findlink(&R_engines, value);

	if (type)
		BLI_strncpy_utf8(rd->engine, type->idname, sizeof(rd->engine));
}

static EnumPropertyItem *rna_RenderSettings_engine_itemf(bContext *UNUSED(C), PointerRNA *UNUSED(ptr),
                                                         PropertyRNA *UNUSED(prop), int *free)
{
	RenderEngineType *type;
	EnumPropertyItem *item = NULL;
	EnumPropertyItem tmp = {0, "", 0, "", ""};
	int a = 0, totitem = 0;

	for (type = R_engines.first; type; type = type->next, a++) {
		tmp.value = a;
		tmp.identifier = type->idname;
		tmp.name = type->name;
		RNA_enum_item_add(&item, &totitem, &tmp);
	}
	
	RNA_enum_item_end(&item, &totitem);
	*free = 1;

	return item;
}

static int rna_RenderSettings_engine_get(PointerRNA *ptr)
{
	RenderData *rd = (RenderData*)ptr->data;
	RenderEngineType *type;
	int a = 0;

	for (type = R_engines.first; type; type = type->next, a++)
		if (strcmp(type->idname, rd->engine) == 0)
			return a;
	
	return 0;
}

static void rna_RenderSettings_engine_update(Main *bmain, Scene *UNUSED(unused), PointerRNA *UNUSED(ptr))
{
	ED_render_engine_changed(bmain);
}

static void rna_Scene_glsl_update(Main *UNUSED(bmain), Scene *UNUSED(scene), PointerRNA *ptr)
{
	Scene *scene = (Scene*)ptr->id.data;

	DAG_id_tag_update(&scene->id, 0);
}

static void rna_RenderSettings_color_management_update(Main *bmain, Scene *UNUSED(scene), PointerRNA *ptr)
{
	/* reset image nodes */
	Scene *scene = (Scene*)ptr->id.data;
	bNodeTree *ntree = scene->nodetree;
	bNode *node;
	
	if (ntree && scene->use_nodes) {
		/* XXX images are freed here, stop render and preview threads, until Image is threadsafe */
		WM_jobs_stop_all(bmain->wm.first);
		
		for (node = ntree->nodes.first; node; node = node->next) {
			if (ELEM(node->type, CMP_NODE_VIEWER, CMP_NODE_IMAGE)) {
				ED_node_changed_update(&scene->id, node);
				WM_main_add_notifier(NC_NODE|NA_EDITED, node);
				
				if (node->type == CMP_NODE_IMAGE)
					BKE_image_signal((Image *)node->id, NULL, IMA_SIGNAL_FREE);
			}
		}
	}

	rna_Scene_glsl_update(bmain, scene, ptr);
}

static void rna_SceneRenderLayer_name_set(PointerRNA *ptr, const char *value)
{
	Scene *scene = (Scene*)ptr->id.data;
	SceneRenderLayer *rl = (SceneRenderLayer*)ptr->data;
	BLI_strncpy_utf8(rl->name, value, sizeof(rl->name));
	BLI_uniquename(&scene->r.layers, rl, "RenderLayer", '.', offsetof(SceneRenderLayer, name), sizeof(rl->name));

	if (scene->nodetree) {
		bNode *node;
		int index = BLI_findindex(&scene->r.layers, rl);

		for (node = scene->nodetree->nodes.first; node; node = node->next) {
			if (node->type == CMP_NODE_R_LAYERS && node->id == NULL) {
				if (node->custom1 == index)
					BLI_strncpy(node->name, rl->name, NODE_MAXSTR);
			}
		}
	}
}

static int rna_RenderSettings_multiple_engines_get(PointerRNA *UNUSED(ptr))
{
	return (BLI_countlist(&R_engines) > 1);
}

static int rna_RenderSettings_use_shading_nodes_get(PointerRNA *ptr)
{
	Scene *scene = (Scene*)ptr->id.data;
	return scene_use_new_shading_nodes(scene);
}

static int rna_RenderSettings_use_game_engine_get(PointerRNA *ptr)
{
	RenderData *rd = (RenderData*)ptr->data;
	RenderEngineType *type;

	for (type = R_engines.first; type; type = type->next)
		if (strcmp(type->idname, rd->engine) == 0)
			return (type->flag & RE_GAME);
	
	return 0;
}

static void rna_SceneRenderLayer_layer_set(PointerRNA *ptr, const int *values)
{
	SceneRenderLayer *rl = (SceneRenderLayer*)ptr->data;
	rl->lay = ED_view3d_scene_layer_set(rl->lay, values, NULL);
}

static void rna_SceneRenderLayer_pass_update(Main *bmain, Scene *activescene, PointerRNA *ptr)
{
	Scene *scene = (Scene*)ptr->id.data;

	if (scene->nodetree)
		ntreeCompositForceHidden(scene->nodetree, scene);
	
	rna_Scene_glsl_update(bmain, activescene, ptr);
}

static void rna_Scene_use_nodes_set(PointerRNA *ptr, int value)
{
	Scene *scene = (Scene*)ptr->data;

	scene->use_nodes = value;
	if (scene->use_nodes && scene->nodetree == NULL)
		ED_node_composit_default(scene);
}

static void rna_Physics_update(Main *UNUSED(bmain), Scene *UNUSED(scene), PointerRNA *ptr)
{
	Scene *scene = (Scene*)ptr->id.data;
	Base *base;

	for (base = scene->base.first; base; base = base->next)
		BKE_ptcache_object_reset(scene, base->object, PTCACHE_RESET_DEPSGRAPH);
}

static void rna_Scene_editmesh_select_mode_set(PointerRNA *ptr, const int *value)
{
	Scene *scene = (Scene*)ptr->id.data;
	ToolSettings *ts = (ToolSettings*)ptr->data;
	int flag = (value[0] ? SCE_SELECT_VERTEX:0) | (value[1] ? SCE_SELECT_EDGE:0) | (value[2] ? SCE_SELECT_FACE : 0);

	if (flag) {
		ts->selectmode = flag;

		if (scene->basact) {
			Mesh *me = get_mesh(scene->basact->object);
			if (me && me->edit_btmesh && me->edit_btmesh->selectmode != flag) {
				me->edit_btmesh->selectmode = flag;
				EDBM_selectmode_set(me->edit_btmesh);
			}
		}
	}
}

static void rna_Scene_editmesh_select_mode_update(Main *UNUSED(bmain), Scene *scene, PointerRNA *UNUSED(ptr))
{
	Mesh *me = NULL;

	if (scene->basact) {
		me = get_mesh(scene->basact->object);
		if (me && me->edit_btmesh == NULL)
			me = NULL;
	}

	WM_main_add_notifier(NC_GEOM|ND_SELECT, me);
	WM_main_add_notifier(NC_SCENE|ND_TOOLSETTINGS, NULL);
}

static void object_simplify_update(Object *ob)
{
	ModifierData *md;
	ParticleSystem *psys;

	for (md = ob->modifiers.first; md; md = md->next)
		if (ELEM3(md->type, eModifierType_Subsurf, eModifierType_Multires, eModifierType_ParticleSystem))
			ob->recalc |= OB_RECALC_DATA|PSYS_RECALC_CHILD;

	for (psys = ob->particlesystem.first; psys; psys = psys->next)
		psys->recalc |= PSYS_RECALC_CHILD;
	
	if (ob->dup_group) {
		GroupObject *gob;

		for (gob = ob->dup_group->gobject.first; gob; gob = gob->next)
			object_simplify_update(gob->ob);
	}
}

static void rna_Scene_use_simplify_update(Main *bmain, Scene *scene, PointerRNA *UNUSED(ptr))
{
	Scene *sce_iter;
	Base *base;

	for (SETLOOPER(scene, sce_iter, base))
		object_simplify_update(base->object);
	
	DAG_ids_flush_update(bmain, 0);
	WM_main_add_notifier(NC_GEOM|ND_DATA, NULL);
}

static void rna_Scene_simplify_update(Main *bmain, Scene *scene, PointerRNA *ptr)
{
	if (scene->r.mode & R_SIMPLIFY)
		rna_Scene_use_simplify_update(bmain, scene, ptr);
}

static int rna_Scene_use_audio_get(PointerRNA *ptr)
{
	Scene *scene = (Scene*)ptr->data;
	return scene->audio.flag & AUDIO_MUTE;
}

static void rna_Scene_use_audio_set(PointerRNA *ptr, int value)
{
	Scene *scene = (Scene*)ptr->data;

	if (value)
		scene->audio.flag |= AUDIO_MUTE;
	else
		scene->audio.flag &= ~AUDIO_MUTE;

	sound_mute_scene(scene, value);
}

static int rna_Scene_sync_mode_get(PointerRNA *ptr)
{
	Scene *scene = (Scene*)ptr->data;
	if (scene->audio.flag & AUDIO_SYNC)
		return AUDIO_SYNC;
	return scene->flag & SCE_FRAME_DROP;
}

static void rna_Scene_sync_mode_set(PointerRNA *ptr, int value)
{
	Scene *scene = (Scene*)ptr->data;

	if (value == AUDIO_SYNC) {
		scene->audio.flag |= AUDIO_SYNC;
	}
	else if (value == SCE_FRAME_DROP) {
		scene->audio.flag &= ~AUDIO_SYNC;
		scene->flag |= SCE_FRAME_DROP;
	}
	else {
		scene->audio.flag &= ~AUDIO_SYNC;
		scene->flag &= ~SCE_FRAME_DROP;
	}
}

static int rna_GameSettings_auto_start_get(PointerRNA *UNUSED(ptr))
{
	if (G.fileflags & G_FILE_AUTOPLAY)
		return 1;

	return 0;
}

static void rna_GameSettings_auto_start_set(PointerRNA *UNUSED(ptr), int value)
{
	if (value)
		G.fileflags |= G_FILE_AUTOPLAY;
	else
		G.fileflags &= ~G_FILE_AUTOPLAY;
}

static void rna_GameSettings_exit_key_set(PointerRNA *ptr, int value)
{
	GameData *gm = (GameData*)ptr->data;

	if (ISKEYBOARD(value))
		gm->exitkey = value;
}

static TimeMarker *rna_TimeLine_add(Scene *scene, const char name[])
{
	TimeMarker *marker = MEM_callocN(sizeof(TimeMarker), "TimeMarker");
	marker->flag = SELECT;
	marker->frame = 1;
	BLI_strncpy_utf8(marker->name, name, sizeof(marker->name));
	BLI_addtail(&scene->markers, marker);

	WM_main_add_notifier(NC_SCENE|ND_MARKERS, NULL);
	WM_main_add_notifier(NC_ANIMATION|ND_MARKERS, NULL);

	return marker;
}

static void rna_TimeLine_remove(Scene *scene, ReportList *reports, TimeMarker *marker)
{
	if (!BLI_remlink_safe(&scene->markers, marker)) {
		BKE_reportf(reports, RPT_ERROR, "TimelineMarker '%s' not found in scene '%s'", marker->name, scene->id.name+2);
		return;
	}

	/* XXX, invalidates PyObject */
	MEM_freeN(marker);

	WM_main_add_notifier(NC_SCENE|ND_MARKERS, NULL);
	WM_main_add_notifier(NC_ANIMATION|ND_MARKERS, NULL);
}

static void rna_TimeLine_clear(Scene *scene)
{
	BLI_freelistN(&scene->markers);

	WM_main_add_notifier(NC_SCENE|ND_MARKERS, NULL);
	WM_main_add_notifier(NC_ANIMATION|ND_MARKERS, NULL);
}

static KeyingSet *rna_Scene_keying_set_new(Scene *sce, ReportList *reports, const char idname[], const char name[])
{
	KeyingSet *ks = NULL;

	/* call the API func, and set the active keyingset index */
	ks = BKE_keyingset_add(&sce->keyingsets, idname, name, KEYINGSET_ABSOLUTE, 0);
	
	if (ks) {
		sce->active_keyingset = BLI_countlist(&sce->keyingsets);
		return ks;
	}
	else {
		BKE_report(reports, RPT_ERROR, "Keying Set could not be added");
		return NULL;
	}
}

static void rna_UnifiedPaintSettings_size_set(PointerRNA *ptr, int value)
{
	UnifiedPaintSettings* ups = ptr->data;

	/* scale unprojected radius so it stays consistent with brush size */
	brush_scale_unprojected_radius(&ups->unprojected_radius,
								   value, ups->size);
	ups->size = value;
}

static void rna_UnifiedPaintSettings_unprojected_radius_set(PointerRNA *ptr, float value)
{
	UnifiedPaintSettings* ups = ptr->data;

	/* scale brush size so it stays consistent with unprojected_radius */
	brush_scale_size(&ups->size, value, ups->unprojected_radius);
	ups->unprojected_radius = value;
}

/* note: without this, when Multi-Paint is activated/deactivated, the colors
 * will not change right away when multiple bones are selected, this function
 * is not for general use and only for the few cases where changing scene
 * settings and NOT for general purpose updates, possibly this should be
 * given its own notifier. */
static void rna_Scene_update_active_object_data(Main *UNUSED(bmain), Scene *scene, PointerRNA *UNUSED(ptr))
{
	Object *ob = OBACT;
	if (ob) {
		DAG_id_tag_update(&ob->id, OB_RECALC_DATA);
		WM_main_add_notifier(NC_OBJECT|ND_DRAW, &ob->id);
	}
}

static void rna_SceneCamera_update(Main *UNUSED(bmain), Scene *UNUSED(scene), PointerRNA *ptr)
{
	Scene *scene = (Scene*)ptr->id.data;
	Object *camera = scene->camera;

	if (camera)
		DAG_id_tag_update(&camera->id, 0);
}

#else

static void rna_def_transform_orientation(BlenderRNA *brna)
{
	StructRNA *srna;
	PropertyRNA *prop;

	const int matrix_dimsize[] = {3, 3};
	
	srna = RNA_def_struct(brna, "TransformOrientation", NULL);
	
	prop = RNA_def_property(srna, "matrix", PROP_FLOAT, PROP_MATRIX);
	RNA_def_property_float_sdna(prop, NULL, "mat");
	RNA_def_property_multi_array(prop, 2, matrix_dimsize);
	RNA_def_property_update(prop, NC_SPACE|ND_SPACE_VIEW3D, NULL);
	
	prop = RNA_def_property(srna, "name", PROP_STRING, PROP_NONE);
	RNA_def_struct_name_property(srna, prop);
	RNA_def_property_ui_text(prop, "Name", "Name of the custom transform orientation");
	RNA_def_property_update(prop, NC_SPACE|ND_SPACE_VIEW3D, NULL);
}

static void rna_def_tool_settings(BlenderRNA  *brna)
{
	StructRNA *srna;
	PropertyRNA *prop;

	static EnumPropertyItem uv_select_mode_items[] = {
		{UV_SELECT_VERTEX, "VERTEX", ICON_UV_VERTEXSEL, "Vertex", "Vertex selection mode"},
		{UV_SELECT_EDGE, "EDGE", ICON_UV_EDGESEL, "Edge", "Edge selection mode"},
		{UV_SELECT_FACE, "FACE", ICON_UV_FACESEL, "Face", "Face selection mode"},
		{UV_SELECT_ISLAND, "ISLAND", ICON_UV_ISLANDSEL, "Island", "Island selection mode"},
		{0, NULL, 0, NULL, NULL}};
	
	/* the construction of this enum is quite special - everything is stored as bitflags,
	 * with 1st position only for for on/off (and exposed as boolean), while others are mutually
	 * exclusive options but which will only have any effect when autokey is enabled
	 */
	static EnumPropertyItem auto_key_items[] = {
		{AUTOKEY_MODE_NORMAL & ~AUTOKEY_ON, "ADD_REPLACE_KEYS", 0, "Add & Replace", ""},
		{AUTOKEY_MODE_EDITKEYS & ~AUTOKEY_ON, "REPLACE_KEYS", 0, "Replace", ""},
		{0, NULL, 0, NULL, NULL}};

	static EnumPropertyItem retarget_roll_items[] = {
		{SK_RETARGET_ROLL_NONE, "NONE", 0, "None", "Don't adjust roll"},
		{SK_RETARGET_ROLL_VIEW, "VIEW", 0, "View", "Roll bones to face the view"},
		{SK_RETARGET_ROLL_JOINT, "JOINT", 0, "Joint", "Roll bone to original joint plane offset"},
		{0, NULL, 0, NULL, NULL}};
	
	static EnumPropertyItem sketch_convert_items[] = {
		{SK_CONVERT_CUT_FIXED, "FIXED", 0, "Fixed", "Subdivide stroke in fixed number of bones"},
		{SK_CONVERT_CUT_LENGTH, "LENGTH", 0, "Length", "Subdivide stroke in bones of specific length"},
		{SK_CONVERT_CUT_ADAPTATIVE, "ADAPTIVE", 0, "Adaptive",
		                            "Subdivide stroke adaptively, with more subdivision in curvier parts"},
		{SK_CONVERT_RETARGET, "RETARGET", 0, "Retarget", "Retarget template bone chain to stroke"},
		{0, NULL, 0, NULL, NULL}};

	static EnumPropertyItem edge_tag_items[] = {
		{EDGE_MODE_SELECT, "SELECT", 0, "Select", ""},
		{EDGE_MODE_TAG_SEAM, "SEAM", 0, "Tag Seam", ""},
		{EDGE_MODE_TAG_SHARP, "SHARP", 0, "Tag Sharp", ""},
		{EDGE_MODE_TAG_CREASE, "CREASE", 0, "Tag Crease", ""},
		{EDGE_MODE_TAG_BEVEL, "BEVEL", 0, "Tag Bevel", ""},
		{0, NULL, 0, NULL, NULL}};

	srna = RNA_def_struct(brna, "ToolSettings", NULL);
	RNA_def_struct_ui_text(srna, "Tool Settings", "");
	
	prop = RNA_def_property(srna, "sculpt", PROP_POINTER, PROP_NONE);
	RNA_def_property_struct_type(prop, "Sculpt");
	RNA_def_property_ui_text(prop, "Sculpt", "");
	
	prop = RNA_def_property(srna, "use_auto_normalize", PROP_BOOLEAN, PROP_NONE);
	RNA_def_property_boolean_sdna(prop, NULL, "auto_normalize", 1);
	RNA_def_property_ui_text(prop, "WPaint Auto-Normalize",
	                         "Ensure all bone-deforming vertex groups add up "
	                         "to 1.0 while weight painting");
	RNA_def_property_update(prop, 0, "rna_Scene_update_active_object_data");

	prop = RNA_def_property(srna, "use_multipaint", PROP_BOOLEAN, PROP_NONE);
	RNA_def_property_boolean_sdna(prop, NULL, "multipaint", 1);
	RNA_def_property_ui_text(prop, "WPaint Multi-Paint",
	                         "Paint across all selected bones while "
	                         "weight painting");
	RNA_def_property_update(prop, 0, "rna_Scene_update_active_object_data");

	prop = RNA_def_property(srna, "vertex_paint", PROP_POINTER, PROP_NONE);
	RNA_def_property_pointer_sdna(prop, NULL, "vpaint");
	RNA_def_property_ui_text(prop, "Vertex Paint", "");

	prop = RNA_def_property(srna, "weight_paint", PROP_POINTER, PROP_NONE);
	RNA_def_property_pointer_sdna(prop, NULL, "wpaint");
	RNA_def_property_ui_text(prop, "Weight Paint", "");

	prop = RNA_def_property(srna, "image_paint", PROP_POINTER, PROP_NONE);
	RNA_def_property_pointer_sdna(prop, NULL, "imapaint");
	RNA_def_property_ui_text(prop, "Image Paint", "");

	prop = RNA_def_property(srna, "uv_sculpt", PROP_POINTER, PROP_NONE);
	RNA_def_property_pointer_sdna(prop, NULL, "uvsculpt");
	RNA_def_property_ui_text(prop, "UV Sculpt", "");

	prop = RNA_def_property(srna, "particle_edit", PROP_POINTER, PROP_NONE);
	RNA_def_property_pointer_sdna(prop, NULL, "particle");
	RNA_def_property_ui_text(prop, "Particle Edit", "");

	prop = RNA_def_property(srna, "use_uv_sculpt", PROP_BOOLEAN, PROP_NONE);
	RNA_def_property_boolean_sdna(prop, NULL, "use_uv_sculpt", 1);
	RNA_def_property_ui_text(prop, "UV Sculpt", "Enable brush for UV sculpting");
	RNA_def_property_ui_icon(prop, ICON_TPAINT_HLT, 0);
	RNA_def_property_update(prop, NC_SPACE|ND_SPACE_IMAGE, "rna_SpaceImageEditor_uv_sculpt_update");

	prop = RNA_def_property(srna, "uv_sculpt_lock_borders", PROP_BOOLEAN, PROP_NONE);
	RNA_def_property_boolean_sdna(prop, NULL, "uv_sculpt_settings", UV_SCULPT_LOCK_BORDERS);
	RNA_def_property_ui_text(prop, "Lock Borders", "Disable editing of boundary edges");

	prop = RNA_def_property(srna, "uv_sculpt_all_islands", PROP_BOOLEAN, PROP_NONE);
	RNA_def_property_boolean_sdna(prop, NULL, "uv_sculpt_settings", UV_SCULPT_ALL_ISLANDS);
	RNA_def_property_ui_text(prop, "Sculpt All Islands", "Brush operates on all islands");

	prop = RNA_def_property(srna, "uv_sculpt_tool", PROP_ENUM, PROP_NONE);
	RNA_def_property_enum_sdna(prop, NULL, "uv_sculpt_tool");
	RNA_def_property_enum_items(prop, uv_sculpt_tool_items);
	RNA_def_property_ui_text(prop, "UV Sculpt Tools", "Select Tools for the UV sculpt brushes");

	prop = RNA_def_property(srna, "uv_relax_method", PROP_ENUM, PROP_NONE);
	RNA_def_property_enum_sdna(prop, NULL, "uv_relax_method");
	RNA_def_property_enum_items(prop, uv_sculpt_relaxation_items);
	RNA_def_property_ui_text(prop, "Relaxation Method", "Algorithm used for UV relaxation");

	/* Transform */
	prop = RNA_def_property(srna, "proportional_edit", PROP_ENUM, PROP_NONE);
	RNA_def_property_enum_sdna(prop, NULL, "proportional");
	RNA_def_property_enum_items(prop, proportional_editing_items);
	RNA_def_property_ui_text(prop, "Proportional Editing",
	                         "Proportional Editing mode, allows transforms with distance fall-off");
	RNA_def_property_update(prop, NC_SCENE|ND_TOOLSETTINGS, NULL); /* header redraw */

	prop = RNA_def_property(srna, "use_proportional_edit_objects", PROP_BOOLEAN, PROP_NONE);
	RNA_def_property_boolean_sdna(prop, NULL, "proportional_objects", 0);
	RNA_def_property_ui_text(prop, "Proportional Editing Objects", "Proportional editing object mode");
	RNA_def_property_ui_icon(prop, ICON_PROP_OFF, 1);
	RNA_def_property_update(prop, NC_SCENE|ND_TOOLSETTINGS, NULL); /* header redraw */

	prop = RNA_def_property(srna, "proportional_edit_falloff", PROP_ENUM, PROP_NONE);
	RNA_def_property_enum_sdna(prop, NULL, "prop_mode");
	RNA_def_property_enum_items(prop, proportional_falloff_items);
	RNA_def_property_ui_text(prop, "Proportional Editing Falloff", "Falloff type for proportional editing mode");
	RNA_def_property_update(prop, NC_SCENE|ND_TOOLSETTINGS, NULL); /* header redraw */

	prop = RNA_def_property(srna, "proportional_size", PROP_FLOAT, PROP_DISTANCE);
	RNA_def_property_float_sdna(prop, NULL, "proportional_size");
	RNA_def_property_ui_text(prop, "Proportional Size", "Display size for proportional editing circle");
	RNA_def_property_range(prop, 0.00001, 5000.0);
	
	prop = RNA_def_property(srna, "normal_size", PROP_FLOAT, PROP_DISTANCE);
	RNA_def_property_float_sdna(prop, NULL, "normalsize");
	RNA_def_property_ui_text(prop, "Normal Size", "Display size for normals in the 3D view");
	RNA_def_property_range(prop, 0.00001, 1000.0);
	RNA_def_property_ui_range(prop, 0.01, 10.0, 10.0, 2);
	RNA_def_property_update(prop, NC_GEOM|ND_DATA, NULL);

	prop = RNA_def_property(srna, "double_threshold", PROP_FLOAT, PROP_DISTANCE);
	RNA_def_property_float_sdna(prop, NULL, "doublimit");
	RNA_def_property_ui_text(prop, "Double Threshold", "Limit for removing duplicates and 'Auto Merge'");
	RNA_def_property_range(prop, 0.0, 1.0);
	RNA_def_property_ui_range(prop, 0.0, 0.1, 0.01, 6);

	prop = RNA_def_property(srna, "use_mesh_automerge", PROP_BOOLEAN, PROP_NONE);
	RNA_def_property_boolean_sdna(prop, NULL, "automerge", 0);
	RNA_def_property_ui_text(prop, "AutoMerge Editing", "Automatically merge vertices moved to the same location");

	prop = RNA_def_property(srna, "use_snap", PROP_BOOLEAN, PROP_NONE);
	RNA_def_property_boolean_sdna(prop, NULL, "snap_flag", SCE_SNAP);
	RNA_def_property_ui_text(prop, "Snap", "Snap during transform");
	RNA_def_property_ui_icon(prop, ICON_SNAP_OFF, 1);
	RNA_def_property_update(prop, NC_SCENE|ND_TOOLSETTINGS, NULL); /* header redraw */

	prop = RNA_def_property(srna, "use_snap_align_rotation", PROP_BOOLEAN, PROP_NONE);
	RNA_def_property_boolean_sdna(prop, NULL, "snap_flag", SCE_SNAP_ROTATE);
	RNA_def_property_ui_text(prop, "Snap Align Rotation", "Align rotation with the snapping target");
	RNA_def_property_ui_icon(prop, ICON_SNAP_NORMAL, 0);
	RNA_def_property_update(prop, NC_SCENE|ND_TOOLSETTINGS, NULL); /* header redraw */

	prop = RNA_def_property(srna, "snap_element", PROP_ENUM, PROP_NONE);
	RNA_def_property_enum_sdna(prop, NULL, "snap_mode");
	RNA_def_property_enum_items(prop, snap_element_items);
	RNA_def_property_ui_text(prop, "Snap Element", "Type of element to snap to");
	RNA_def_property_update(prop, NC_SCENE|ND_TOOLSETTINGS, NULL); /* header redraw */

	prop = RNA_def_property(srna, "snap_target", PROP_ENUM, PROP_NONE);
	RNA_def_property_enum_sdna(prop, NULL, "snap_target");
	RNA_def_property_enum_items(prop, snap_target_items);
	RNA_def_property_ui_text(prop, "Snap Target", "Which part to snap onto the target");
	RNA_def_property_update(prop, NC_SCENE|ND_TOOLSETTINGS, NULL); /* header redraw */

	prop = RNA_def_property(srna, "use_snap_peel_object", PROP_BOOLEAN, PROP_NONE);
	RNA_def_property_boolean_sdna(prop, NULL, "snap_flag", SCE_SNAP_PEEL_OBJECT);
	RNA_def_property_ui_text(prop, "Snap Peel Object", "Consider objects as whole when finding volume center");
	RNA_def_property_ui_icon(prop, ICON_SNAP_PEEL_OBJECT, 0);
	RNA_def_property_update(prop, NC_SCENE|ND_TOOLSETTINGS, NULL); /* header redraw */
	
	prop = RNA_def_property(srna, "use_snap_project", PROP_BOOLEAN, PROP_NONE);
	RNA_def_property_boolean_sdna(prop, NULL, "snap_flag", SCE_SNAP_PROJECT);
	RNA_def_property_ui_text(prop, "Project Individual Elements",
	                         "Project individual elements on the surface of other objects");
	RNA_def_property_ui_icon(prop, ICON_RETOPO, 0);
	RNA_def_property_update(prop, NC_SCENE|ND_TOOLSETTINGS, NULL); /* header redraw */

	prop = RNA_def_property(srna, "use_snap_self", PROP_BOOLEAN, PROP_NONE);
	RNA_def_property_boolean_negative_sdna(prop, NULL, "snap_flag", SCE_SNAP_NO_SELF);
	RNA_def_property_ui_text(prop, "Project to Self", "Snap onto itself (editmode)");
	RNA_def_property_ui_icon(prop, ICON_ORTHO, 0);
	RNA_def_property_update(prop, NC_SCENE|ND_TOOLSETTINGS, NULL); /* header redraw */
	
	/* Grease Pencil */
	prop = RNA_def_property(srna, "use_grease_pencil_sessions", PROP_BOOLEAN, PROP_NONE);
	RNA_def_property_boolean_sdna(prop, NULL, "gpencil_flags", GP_TOOL_FLAG_PAINTSESSIONS_ON);
	RNA_def_property_ui_text(prop, "Use Sketching Sessions",
	                         "Allow drawing multiple strokes at a time with Grease Pencil");
	RNA_def_property_update(prop, NC_SCENE|ND_TOOLSETTINGS, NULL); /* xxx: need toolbar to be redrawn... */
	
	/* Auto Keying */
	prop = RNA_def_property(srna, "use_keyframe_insert_auto", PROP_BOOLEAN, PROP_NONE);
	RNA_def_property_boolean_sdna(prop, NULL, "autokey_mode", AUTOKEY_ON);
	RNA_def_property_ui_text(prop, "Auto Keying", "Automatic keyframe insertion for Objects and Bones");
	RNA_def_property_ui_icon(prop, ICON_REC, 0);
	
	prop = RNA_def_property(srna, "auto_keying_mode", PROP_ENUM, PROP_NONE);
	RNA_def_property_enum_bitflag_sdna(prop, NULL, "autokey_mode");
	RNA_def_property_enum_items(prop, auto_key_items);
	RNA_def_property_ui_text(prop, "Auto-Keying Mode", "Mode of automatic keyframe insertion for Objects and Bones");
	
	prop = RNA_def_property(srna, "use_record_with_nla", PROP_BOOLEAN, PROP_NONE);
	RNA_def_property_boolean_sdna(prop, NULL, "autokey_flag", ANIMRECORD_FLAG_WITHNLA);
	RNA_def_property_ui_text(prop, "Layered",
	                         "Add a new NLA Track + Strip for every loop/pass made over the animation "
	                         "to allow non-destructive tweaking");
	
	prop = RNA_def_property(srna, "use_keyframe_insert_keyingset", PROP_BOOLEAN, PROP_NONE);
	RNA_def_property_boolean_sdna(prop, NULL, "autokey_flag", AUTOKEY_FLAG_ONLYKEYINGSET);
	RNA_def_property_ui_text(prop, "Auto Keyframe Insert Keying Set",
	                         "Automatic keyframe insertion using active Keying Set only");
	RNA_def_property_ui_icon(prop, ICON_KEYINGSET, 0);
	
	/* UV */
	prop = RNA_def_property(srna, "uv_select_mode", PROP_ENUM, PROP_NONE);
	RNA_def_property_enum_sdna(prop, NULL, "uv_selectmode");
	RNA_def_property_enum_items(prop, uv_select_mode_items);
	RNA_def_property_ui_text(prop, "UV Selection Mode", "UV selection and display mode");
	RNA_def_property_update(prop, NC_SPACE|ND_SPACE_IMAGE, NULL);

	prop = RNA_def_property(srna, "use_uv_select_sync", PROP_BOOLEAN, PROP_NONE);
	RNA_def_property_boolean_sdna(prop, NULL, "uv_flag", UV_SYNC_SELECTION);
	RNA_def_property_ui_text(prop, "UV Sync Selection", "Keep UV and edit mode mesh selection in sync");
	RNA_def_property_ui_icon(prop, ICON_EDIT, 0);
	RNA_def_property_update(prop, NC_SPACE|ND_SPACE_IMAGE, NULL);

	prop = RNA_def_property(srna, "show_uv_local_view", PROP_BOOLEAN, PROP_NONE);
	RNA_def_property_boolean_sdna(prop, NULL, "uv_flag", UV_SHOW_SAME_IMAGE);
	RNA_def_property_ui_text(prop, "UV Local View", "Draw only faces with the currently displayed image assigned");
	RNA_def_property_update(prop, NC_SPACE|ND_SPACE_IMAGE, NULL);

	/* Mesh */
	prop = RNA_def_property(srna, "mesh_select_mode", PROP_BOOLEAN, PROP_NONE);
	RNA_def_property_boolean_sdna(prop, NULL, "selectmode", 1);
	RNA_def_property_array(prop, 3);
	RNA_def_property_boolean_funcs(prop, NULL, "rna_Scene_editmesh_select_mode_set");
	RNA_def_property_ui_text(prop, "Mesh Selection Mode", "Which mesh elements selection works on");
	RNA_def_property_update(prop, 0, "rna_Scene_editmesh_select_mode_update");

	prop = RNA_def_property(srna, "vertex_group_weight", PROP_FLOAT, PROP_FACTOR);
	RNA_def_property_float_sdna(prop, NULL, "vgroup_weight");
	RNA_def_property_ui_text(prop, "Vertex Group Weight", "Weight to assign in vertex groups");

	/* use with MESH_OT_select_shortest_path */
	prop = RNA_def_property(srna, "edge_path_mode", PROP_ENUM, PROP_NONE);
	RNA_def_property_enum_sdna(prop, NULL, "edge_mode");
	RNA_def_property_enum_items(prop, edge_tag_items);
	RNA_def_property_ui_text(prop, "Edge Tag Mode", "The edge flag to tag when selecting the shortest path");

	prop = RNA_def_property(srna, "edge_path_live_unwrap", PROP_BOOLEAN, PROP_NONE);
	RNA_def_property_boolean_sdna(prop, NULL, "edge_mode_live_unwrap", 1);
	RNA_def_property_ui_text(prop, "Live Unwrap", "Changing edges seam re-calculates UV unwrap");

	/* etch-a-ton */
	prop = RNA_def_property(srna, "use_bone_sketching", PROP_BOOLEAN, PROP_NONE);
	RNA_def_property_boolean_sdna(prop, NULL, "bone_sketching", BONE_SKETCHING);
	RNA_def_property_ui_text(prop, "Use Bone Sketching", "DOC BROKEN");
/*	RNA_def_property_ui_icon(prop, ICON_EDIT, 0); */

	prop = RNA_def_property(srna, "use_etch_quick", PROP_BOOLEAN, PROP_NONE);
	RNA_def_property_boolean_sdna(prop, NULL, "bone_sketching", BONE_SKETCHING_QUICK);
	RNA_def_property_ui_text(prop, "Quick Sketching", "DOC BROKEN");

	prop = RNA_def_property(srna, "use_etch_overdraw", PROP_BOOLEAN, PROP_NONE);
	RNA_def_property_boolean_sdna(prop, NULL, "bone_sketching", BONE_SKETCHING_ADJUST);
	RNA_def_property_ui_text(prop, "Overdraw Sketching", "DOC BROKEN");
	
	prop = RNA_def_property(srna, "use_etch_autoname", PROP_BOOLEAN, PROP_NONE);
	RNA_def_property_boolean_sdna(prop, NULL, "skgen_retarget_options", SK_RETARGET_AUTONAME);
	RNA_def_property_ui_text(prop, "Autoname", "DOC BROKEN");

	prop = RNA_def_property(srna, "etch_number", PROP_STRING, PROP_NONE);
	RNA_def_property_string_sdna(prop, NULL, "skgen_num_string");
	RNA_def_property_ui_text(prop, "Number", "DOC BROKEN");

	prop = RNA_def_property(srna, "etch_side", PROP_STRING, PROP_NONE);
	RNA_def_property_string_sdna(prop, NULL, "skgen_num_string");
	RNA_def_property_ui_text(prop, "Side", "DOC BROKEN");

	prop = RNA_def_property(srna, "etch_template", PROP_POINTER, PROP_NONE);
	RNA_def_property_pointer_sdna(prop, NULL, "skgen_template");
	RNA_def_property_flag(prop, PROP_EDITABLE);
	RNA_def_property_struct_type(prop, "Object");
	RNA_def_property_pointer_funcs(prop, NULL, "rna_Scene_skgen_etch_template_set", NULL, NULL);
	RNA_def_property_ui_text(prop, "Template", "Template armature that will be retargeted to the stroke");

	prop = RNA_def_property(srna, "etch_subdivision_number", PROP_INT, PROP_NONE);
	RNA_def_property_int_sdna(prop, NULL, "skgen_subdivision_number");
	RNA_def_property_range(prop, 1, 255);
	RNA_def_property_ui_text(prop, "Subdivisions", "Number of bones in the subdivided stroke");
	RNA_def_property_update(prop, NC_SPACE|ND_SPACE_VIEW3D, NULL);

	prop = RNA_def_property(srna, "etch_adaptive_limit", PROP_FLOAT, PROP_FACTOR);
	RNA_def_property_float_sdna(prop, NULL, "skgen_correlation_limit");
	RNA_def_property_range(prop, 0.00001, 1.0);
	RNA_def_property_ui_range(prop, 0.01, 1.0, 0.01, 2);
	RNA_def_property_ui_text(prop, "Limit", "Number of bones in the subdivided stroke");
	RNA_def_property_update(prop, NC_SPACE|ND_SPACE_VIEW3D, NULL);

	prop = RNA_def_property(srna, "etch_length_limit", PROP_FLOAT, PROP_DISTANCE);
	RNA_def_property_float_sdna(prop, NULL, "skgen_length_limit");
	RNA_def_property_range(prop, 0.00001, 100000.0);
	RNA_def_property_ui_range(prop, 0.001, 100.0, 0.1, 3);
	RNA_def_property_ui_text(prop, "Length", "Number of bones in the subdivided stroke");
	RNA_def_property_update(prop, NC_SPACE|ND_SPACE_VIEW3D, NULL);

	prop = RNA_def_property(srna, "etch_roll_mode", PROP_ENUM, PROP_NONE);
	RNA_def_property_enum_bitflag_sdna(prop, NULL, "skgen_retarget_roll");
	RNA_def_property_enum_items(prop, retarget_roll_items);
	RNA_def_property_ui_text(prop, "Retarget roll mode", "Method used to adjust the roll of bones when retargeting");
	
	prop = RNA_def_property(srna, "etch_convert_mode", PROP_ENUM, PROP_NONE);
	RNA_def_property_enum_bitflag_sdna(prop, NULL, "bone_sketching_convert");
	RNA_def_property_enum_items(prop, sketch_convert_items);
	RNA_def_property_ui_text(prop, "Stroke conversion method", "Method used to convert stroke to bones");
	RNA_def_property_update(prop, NC_SPACE|ND_SPACE_VIEW3D, NULL);

	/* Unified Paint Settings */
	prop = RNA_def_property(srna, "unified_paint_settings", PROP_POINTER, PROP_NONE);
	RNA_def_property_flag(prop, PROP_NEVER_NULL);
	RNA_def_property_struct_type(prop, "UnifiedPaintSettings");
	RNA_def_property_ui_text(prop, "Unified Paint Settings", NULL);
}

static void rna_def_unified_paint_settings(BlenderRNA  *brna)
{
	StructRNA *srna;
	PropertyRNA *prop;

	srna = RNA_def_struct(brna, "UnifiedPaintSettings", NULL);
	RNA_def_struct_ui_text(srna, "Unified Paint Settings", "Overrides for some of the active brush's settings");

	/* high-level flags to enable or disable unified paint settings */
	prop = RNA_def_property(srna, "use_unified_size", PROP_BOOLEAN, PROP_NONE);
	RNA_def_property_boolean_sdna(prop, NULL, "flag", UNIFIED_PAINT_SIZE);
	RNA_def_property_ui_text(prop, "Use Unified Radius",
	                         "Instead of per-brush radius, the radius is shared across brushes");

	prop = RNA_def_property(srna, "use_unified_strength", PROP_BOOLEAN, PROP_NONE);
	RNA_def_property_boolean_sdna(prop, NULL, "flag", UNIFIED_PAINT_ALPHA);
	RNA_def_property_ui_text(prop, "Use Unified Strength",
	                         "Instead of per-brush strength, the strength is shared across brushes");

	/* unified paint settings that override the equivalent settings
	 * from the active brush */
	prop = RNA_def_property(srna, "size", PROP_INT, PROP_DISTANCE);
	RNA_def_property_int_funcs(prop, NULL, "rna_UnifiedPaintSettings_size_set", NULL);
	RNA_def_property_range(prop, 1, MAX_BRUSH_PIXEL_RADIUS*10);
	RNA_def_property_ui_range(prop, 1, MAX_BRUSH_PIXEL_RADIUS, 1, 0);
	RNA_def_property_ui_text(prop, "Radius", "Radius of the brush in pixels");

	prop = RNA_def_property(srna, "unprojected_radius", PROP_FLOAT, PROP_DISTANCE);
	RNA_def_property_float_funcs(prop, NULL, "rna_UnifiedPaintSettings_unprojected_radius_set", NULL);
	RNA_def_property_range(prop, 0.001, FLT_MAX);
	RNA_def_property_ui_range(prop, 0.001, 1, 0, 0);
	RNA_def_property_ui_text(prop, "Unprojected Radius", "Radius of brush in Blender units");

	prop = RNA_def_property(srna, "strength", PROP_FLOAT, PROP_FACTOR);
	RNA_def_property_float_sdna(prop, NULL, "alpha");
	RNA_def_property_float_default(prop, 0.5f);
	RNA_def_property_range(prop, 0.0f, 10.0f);
	RNA_def_property_ui_range(prop, 0.0f, 1.0f, 0.001, 3);
	RNA_def_property_ui_text(prop, "Strength", "How powerful the effect of the brush is when applied");

	prop = RNA_def_property(srna, "use_pressure_size", PROP_BOOLEAN, PROP_NONE);
	RNA_def_property_boolean_sdna(prop, NULL, "flag", UNIFIED_PAINT_BRUSH_SIZE_PRESSURE);
	RNA_def_property_ui_icon(prop, ICON_STYLUS_PRESSURE, 0);
	RNA_def_property_ui_text(prop, "Size Pressure", "Enable tablet pressure sensitivity for size");

	prop = RNA_def_property(srna, "use_pressure_strength", PROP_BOOLEAN, PROP_NONE);
	RNA_def_property_boolean_sdna(prop, NULL, "flag", UNIFIED_PAINT_BRUSH_ALPHA_PRESSURE);
	RNA_def_property_ui_icon(prop, ICON_STYLUS_PRESSURE, 0);
	RNA_def_property_ui_text(prop, "Strength Pressure", "Enable tablet pressure sensitivity for strength");

	prop = RNA_def_property(srna, "use_locked_size", PROP_BOOLEAN, PROP_NONE);
	RNA_def_property_boolean_sdna(prop, NULL, "flag", UNIFIED_PAINT_BRUSH_LOCK_SIZE);
	RNA_def_property_ui_text(prop, "Use Blender Units",
	                         "When locked brush stays same size relative to object; "
	                         "when unlocked brush size is given in pixels");
}

static void rna_def_unit_settings(BlenderRNA  *brna)
{
	StructRNA *srna;
	PropertyRNA *prop;

	static EnumPropertyItem unit_systems[] = {
		{USER_UNIT_NONE, "NONE", 0, "None", ""},
		{USER_UNIT_METRIC, "METRIC", 0, "Metric", ""},
		{USER_UNIT_IMPERIAL, "IMPERIAL", 0, "Imperial", ""},
		{0, NULL, 0, NULL, NULL}};
	
	static EnumPropertyItem rotation_units[] = {
		{0, "DEGREES", 0, "Degrees", "Use degrees for measuring angles and rotations"},
		{USER_UNIT_ROT_RADIANS, "RADIANS", 0, "Radians", ""},
		{0, NULL, 0, NULL, NULL}};

	srna = RNA_def_struct(brna, "UnitSettings", NULL);
	RNA_def_struct_ui_text(srna, "Unit Settings", "");

	/* Units */
	prop = RNA_def_property(srna, "system", PROP_ENUM, PROP_NONE);
	RNA_def_property_enum_items(prop, unit_systems);
	RNA_def_property_ui_text(prop, "Unit System", "The unit system to use for button display");
	RNA_def_property_update(prop, NC_WINDOW, NULL);
	
	prop = RNA_def_property(srna, "system_rotation", PROP_ENUM, PROP_NONE);
	RNA_def_property_enum_items(prop, rotation_units);
	RNA_def_property_ui_text(prop, "Rotation Units", "Unit to use for displaying/editing rotation values");
	RNA_def_property_update(prop, NC_WINDOW, NULL);

	prop = RNA_def_property(srna, "scale_length", PROP_FLOAT, PROP_UNSIGNED);
	RNA_def_property_ui_text(prop, "Unit Scale", "Scale to use when converting between blender units and dimensions");
	RNA_def_property_range(prop, 0.00001, 100000.0);
	RNA_def_property_ui_range(prop, 0.001, 100.0, 0.1, 3);
	RNA_def_property_update(prop, NC_WINDOW, NULL);

	prop = RNA_def_property(srna, "use_separate", PROP_BOOLEAN, PROP_NONE);
	RNA_def_property_boolean_sdna(prop, NULL, "flag", USER_UNIT_OPT_SPLIT);
	RNA_def_property_ui_text(prop, "Separate Units", "Display units in pairs (e.g. 1m 0cm)");
	RNA_def_property_update(prop, NC_WINDOW, NULL);
}

void rna_def_render_layer_common(StructRNA *srna, int scene)
{
	PropertyRNA *prop;

	prop = RNA_def_property(srna, "name", PROP_STRING, PROP_NONE);
	if (scene) RNA_def_property_string_funcs(prop, NULL, NULL, "rna_SceneRenderLayer_name_set");
	else RNA_def_property_string_sdna(prop, NULL, "name");
	RNA_def_property_ui_text(prop, "Name", "Render layer name");
	RNA_def_struct_name_property(srna, prop);
	if (scene) RNA_def_property_update(prop, NC_SCENE|ND_RENDER_OPTIONS, NULL);
	else RNA_def_property_clear_flag(prop, PROP_EDITABLE);

	prop = RNA_def_property(srna, "material_override", PROP_POINTER, PROP_NONE);
	RNA_def_property_pointer_sdna(prop, NULL, "mat_override");
	RNA_def_property_struct_type(prop, "Material");
	RNA_def_property_flag(prop, PROP_EDITABLE);
	RNA_def_property_ui_text(prop, "Material Override",
	                         "Material to override all other materials in this render layer");
	if (scene) RNA_def_property_update(prop, NC_SCENE|ND_RENDER_OPTIONS, "rna_SceneRenderLayer_pass_update");
	else RNA_def_property_clear_flag(prop, PROP_EDITABLE);

	prop = RNA_def_property(srna, "light_override", PROP_POINTER, PROP_NONE);
	RNA_def_property_pointer_sdna(prop, NULL, "light_override");
	RNA_def_property_struct_type(prop, "Group");
	RNA_def_property_flag(prop, PROP_EDITABLE);
	RNA_def_property_ui_text(prop, "Light Override", "Group to override all other lights in this render layer");
	if (scene) RNA_def_property_update(prop, NC_SCENE|ND_RENDER_OPTIONS, "rna_SceneRenderLayer_pass_update");
	else RNA_def_property_clear_flag(prop, PROP_EDITABLE);

	/* layers */
	prop = RNA_def_property(srna, "layers", PROP_BOOLEAN, PROP_LAYER_MEMBER);
	RNA_def_property_boolean_sdna(prop, NULL, "lay", 1);
	RNA_def_property_array(prop, 20);
	RNA_def_property_ui_text(prop, "Visible Layers", "Scene layers included in this render layer");
	if (scene) RNA_def_property_boolean_funcs(prop, NULL, "rna_SceneRenderLayer_layer_set");
	else RNA_def_property_boolean_funcs(prop, NULL, "rna_RenderLayer_layer_set");
	if (scene) RNA_def_property_update(prop, NC_SCENE|ND_RENDER_OPTIONS, "rna_Scene_glsl_update");
	else RNA_def_property_clear_flag(prop, PROP_EDITABLE);

	prop = RNA_def_property(srna, "layers_zmask", PROP_BOOLEAN, PROP_LAYER);
	RNA_def_property_boolean_sdna(prop, NULL, "lay_zmask", 1);
	RNA_def_property_array(prop, 20);
	RNA_def_property_ui_text(prop, "Zmask Layers", "Zmask scene layers for solid faces");
	if (scene) RNA_def_property_update(prop, NC_SCENE|ND_RENDER_OPTIONS, "rna_Scene_glsl_update");
	else RNA_def_property_clear_flag(prop, PROP_EDITABLE);

	/* layer options */
	prop = RNA_def_property(srna, "use", PROP_BOOLEAN, PROP_NONE);
	RNA_def_property_boolean_negative_sdna(prop, NULL, "layflag", SCE_LAY_DISABLE);
	RNA_def_property_ui_text(prop, "Enabled", "Disable or enable the render layer");
	if (scene) RNA_def_property_update(prop, NC_SCENE|ND_RENDER_OPTIONS, "rna_Scene_glsl_update");
	else RNA_def_property_clear_flag(prop, PROP_EDITABLE);

	prop = RNA_def_property(srna, "use_zmask", PROP_BOOLEAN, PROP_NONE);
	RNA_def_property_boolean_sdna(prop, NULL, "layflag", SCE_LAY_ZMASK);
	RNA_def_property_ui_text(prop, "Zmask", "Only render what's in front of the solid z values");
	if (scene) RNA_def_property_update(prop, NC_SCENE|ND_RENDER_OPTIONS, "rna_Scene_glsl_update");
	else RNA_def_property_clear_flag(prop, PROP_EDITABLE);

	prop = RNA_def_property(srna, "invert_zmask", PROP_BOOLEAN, PROP_NONE);
	RNA_def_property_boolean_sdna(prop, NULL, "layflag", SCE_LAY_NEG_ZMASK);
	RNA_def_property_ui_text(prop, "Zmask Negate",
	                         "For Zmask, only render what is behind solid z values instead of in front");
	if (scene) RNA_def_property_update(prop, NC_SCENE|ND_RENDER_OPTIONS, "rna_Scene_glsl_update");
	else RNA_def_property_clear_flag(prop, PROP_EDITABLE);

	prop = RNA_def_property(srna, "use_all_z", PROP_BOOLEAN, PROP_NONE);
	RNA_def_property_boolean_sdna(prop, NULL, "layflag", SCE_LAY_ALL_Z);
	RNA_def_property_ui_text(prop, "All Z", "Fill in Z values for solid faces in invisible layers, for masking");
	if (scene) RNA_def_property_update(prop, NC_SCENE|ND_RENDER_OPTIONS, NULL);
	else RNA_def_property_clear_flag(prop, PROP_EDITABLE);

	prop = RNA_def_property(srna, "use_solid", PROP_BOOLEAN, PROP_NONE);
	RNA_def_property_boolean_sdna(prop, NULL, "layflag", SCE_LAY_SOLID);
	RNA_def_property_ui_text(prop, "Solid", "Render Solid faces in this Layer");
	if (scene) RNA_def_property_update(prop, NC_SCENE|ND_RENDER_OPTIONS, NULL);
	else RNA_def_property_clear_flag(prop, PROP_EDITABLE);

	prop = RNA_def_property(srna, "use_halo", PROP_BOOLEAN, PROP_NONE);
	RNA_def_property_boolean_sdna(prop, NULL, "layflag", SCE_LAY_HALO);
	RNA_def_property_ui_text(prop, "Halo", "Render Halos in this Layer (on top of Solid)");
	if (scene) RNA_def_property_update(prop, NC_SCENE|ND_RENDER_OPTIONS, NULL);
	else RNA_def_property_clear_flag(prop, PROP_EDITABLE);

	prop = RNA_def_property(srna, "use_ztransp", PROP_BOOLEAN, PROP_NONE);
	RNA_def_property_boolean_sdna(prop, NULL, "layflag", SCE_LAY_ZTRA);
	RNA_def_property_ui_text(prop, "ZTransp", "Render Z-Transparent faces in this Layer (on top of Solid and Halos)");
	if (scene) RNA_def_property_update(prop, NC_SCENE|ND_RENDER_OPTIONS, NULL);
	else RNA_def_property_clear_flag(prop, PROP_EDITABLE);

	prop = RNA_def_property(srna, "use_sky", PROP_BOOLEAN, PROP_NONE);
	RNA_def_property_boolean_sdna(prop, NULL, "layflag", SCE_LAY_SKY);
	RNA_def_property_ui_text(prop, "Sky", "Render Sky in this Layer");
	if (scene) RNA_def_property_update(prop, NC_SCENE|ND_RENDER_OPTIONS, "rna_Scene_glsl_update");
	else RNA_def_property_clear_flag(prop, PROP_EDITABLE);

	prop = RNA_def_property(srna, "use_edge_enhance", PROP_BOOLEAN, PROP_NONE);
	RNA_def_property_boolean_sdna(prop, NULL, "layflag", SCE_LAY_EDGE);
	RNA_def_property_ui_text(prop, "Edge", "Render Edge-enhance in this Layer (only works for Solid faces)");
	if (scene) RNA_def_property_update(prop, NC_SCENE|ND_RENDER_OPTIONS, NULL);
	else RNA_def_property_clear_flag(prop, PROP_EDITABLE);

	prop = RNA_def_property(srna, "use_strand", PROP_BOOLEAN, PROP_NONE);
	RNA_def_property_boolean_sdna(prop, NULL, "layflag", SCE_LAY_STRAND);
	RNA_def_property_ui_text(prop, "Strand", "Render Strands in this Layer");
	if (scene) RNA_def_property_update(prop, NC_SCENE|ND_RENDER_OPTIONS, NULL);
	else RNA_def_property_clear_flag(prop, PROP_EDITABLE);

	/* passes */
	prop = RNA_def_property(srna, "use_pass_combined", PROP_BOOLEAN, PROP_NONE);
	RNA_def_property_boolean_sdna(prop, NULL, "passflag", SCE_PASS_COMBINED);
	RNA_def_property_ui_text(prop, "Combined", "Deliver full combined RGBA buffer");
	if (scene) RNA_def_property_update(prop, NC_SCENE|ND_RENDER_OPTIONS, "rna_SceneRenderLayer_pass_update");
	else RNA_def_property_clear_flag(prop, PROP_EDITABLE);

	prop = RNA_def_property(srna, "use_pass_z", PROP_BOOLEAN, PROP_NONE);
	RNA_def_property_boolean_sdna(prop, NULL, "passflag", SCE_PASS_Z);
	RNA_def_property_ui_text(prop, "Z", "Deliver Z values pass");
	if (scene) RNA_def_property_update(prop, NC_SCENE|ND_RENDER_OPTIONS, "rna_SceneRenderLayer_pass_update");
	else RNA_def_property_clear_flag(prop, PROP_EDITABLE);
	
	prop = RNA_def_property(srna, "use_pass_vector", PROP_BOOLEAN, PROP_NONE);
	RNA_def_property_boolean_sdna(prop, NULL, "passflag", SCE_PASS_VECTOR);
	RNA_def_property_ui_text(prop, "Vector", "Deliver speed vector pass");
	if (scene) RNA_def_property_update(prop, NC_SCENE|ND_RENDER_OPTIONS, "rna_SceneRenderLayer_pass_update");
	else RNA_def_property_clear_flag(prop, PROP_EDITABLE);

	prop = RNA_def_property(srna, "use_pass_normal", PROP_BOOLEAN, PROP_NONE);
	RNA_def_property_boolean_sdna(prop, NULL, "passflag", SCE_PASS_NORMAL);
	RNA_def_property_ui_text(prop, "Normal", "Deliver normal pass");
	if (scene) RNA_def_property_update(prop, NC_SCENE|ND_RENDER_OPTIONS, "rna_SceneRenderLayer_pass_update");
	else RNA_def_property_clear_flag(prop, PROP_EDITABLE);

	prop = RNA_def_property(srna, "use_pass_uv", PROP_BOOLEAN, PROP_NONE);
	RNA_def_property_boolean_sdna(prop, NULL, "passflag", SCE_PASS_UV);
	RNA_def_property_ui_text(prop, "UV", "Deliver texture UV pass");
	if (scene) RNA_def_property_update(prop, NC_SCENE|ND_RENDER_OPTIONS, "rna_SceneRenderLayer_pass_update");
	else RNA_def_property_clear_flag(prop, PROP_EDITABLE);

	prop = RNA_def_property(srna, "use_pass_mist", PROP_BOOLEAN, PROP_NONE);
	RNA_def_property_boolean_sdna(prop, NULL, "passflag", SCE_PASS_MIST);
	RNA_def_property_ui_text(prop, "Mist", "Deliver mist factor pass (0.0-1.0)");
	if (scene) RNA_def_property_update(prop, NC_SCENE|ND_RENDER_OPTIONS, "rna_SceneRenderLayer_pass_update");
	else RNA_def_property_clear_flag(prop, PROP_EDITABLE);

	prop = RNA_def_property(srna, "use_pass_object_index", PROP_BOOLEAN, PROP_NONE);
	RNA_def_property_boolean_sdna(prop, NULL, "passflag", SCE_PASS_INDEXOB);
	RNA_def_property_ui_text(prop, "Object Index", "Deliver object index pass");
	if (scene) RNA_def_property_update(prop, NC_SCENE|ND_RENDER_OPTIONS, "rna_SceneRenderLayer_pass_update");
	else RNA_def_property_clear_flag(prop, PROP_EDITABLE);

	prop = RNA_def_property(srna, "use_pass_material_index", PROP_BOOLEAN, PROP_NONE);
	RNA_def_property_boolean_sdna(prop, NULL, "passflag", SCE_PASS_INDEXMA);
	RNA_def_property_ui_text(prop, "Material Index", "Deliver material index pass");
	if (scene) RNA_def_property_update(prop, NC_SCENE|ND_RENDER_OPTIONS, "rna_SceneRenderLayer_pass_update");
	else RNA_def_property_clear_flag(prop, PROP_EDITABLE);

	prop = RNA_def_property(srna, "use_pass_color", PROP_BOOLEAN, PROP_NONE);
	RNA_def_property_boolean_sdna(prop, NULL, "passflag", SCE_PASS_RGBA);
	RNA_def_property_ui_text(prop, "Color", "Deliver shade-less color pass");
	if (scene) RNA_def_property_update(prop, NC_SCENE|ND_RENDER_OPTIONS, "rna_SceneRenderLayer_pass_update");
	else RNA_def_property_clear_flag(prop, PROP_EDITABLE);

	prop = RNA_def_property(srna, "use_pass_diffuse", PROP_BOOLEAN, PROP_NONE);
	RNA_def_property_boolean_sdna(prop, NULL, "passflag", SCE_PASS_DIFFUSE);
	RNA_def_property_ui_text(prop, "Diffuse", "Deliver diffuse pass");
	if (scene) RNA_def_property_update(prop, NC_SCENE|ND_RENDER_OPTIONS, "rna_SceneRenderLayer_pass_update");
	else RNA_def_property_clear_flag(prop, PROP_EDITABLE);

	prop = RNA_def_property(srna, "use_pass_specular", PROP_BOOLEAN, PROP_NONE);
	RNA_def_property_boolean_sdna(prop, NULL, "passflag", SCE_PASS_SPEC);
	RNA_def_property_ui_text(prop, "Specular", "Deliver specular pass");
	if (scene) RNA_def_property_update(prop, NC_SCENE|ND_RENDER_OPTIONS, "rna_SceneRenderLayer_pass_update");
	else RNA_def_property_clear_flag(prop, PROP_EDITABLE);

	prop = RNA_def_property(srna, "use_pass_shadow", PROP_BOOLEAN, PROP_NONE);
	RNA_def_property_boolean_sdna(prop, NULL, "passflag", SCE_PASS_SHADOW);
	RNA_def_property_ui_text(prop, "Shadow", "Deliver shadow pass");
	if (scene) RNA_def_property_update(prop, NC_SCENE|ND_RENDER_OPTIONS, "rna_SceneRenderLayer_pass_update");
	else RNA_def_property_clear_flag(prop, PROP_EDITABLE);

	prop = RNA_def_property(srna, "use_pass_ambient_occlusion", PROP_BOOLEAN, PROP_NONE);
	RNA_def_property_boolean_sdna(prop, NULL, "passflag", SCE_PASS_AO);
	RNA_def_property_ui_text(prop, "AO", "Deliver AO pass");
	if (scene) RNA_def_property_update(prop, NC_SCENE|ND_RENDER_OPTIONS, "rna_SceneRenderLayer_pass_update");
	else RNA_def_property_clear_flag(prop, PROP_EDITABLE);
	
	prop = RNA_def_property(srna, "use_pass_reflection", PROP_BOOLEAN, PROP_NONE);
	RNA_def_property_boolean_sdna(prop, NULL, "passflag", SCE_PASS_REFLECT);
	RNA_def_property_ui_text(prop, "Reflection", "Deliver raytraced reflection pass");
	if (scene) RNA_def_property_update(prop, NC_SCENE|ND_RENDER_OPTIONS, "rna_SceneRenderLayer_pass_update");
	else RNA_def_property_clear_flag(prop, PROP_EDITABLE);

	prop = RNA_def_property(srna, "use_pass_refraction", PROP_BOOLEAN, PROP_NONE);
	RNA_def_property_boolean_sdna(prop, NULL, "passflag", SCE_PASS_REFRACT);
	RNA_def_property_ui_text(prop, "Refraction", "Deliver raytraced refraction pass");
	if (scene) RNA_def_property_update(prop, NC_SCENE|ND_RENDER_OPTIONS, "rna_SceneRenderLayer_pass_update");
	else RNA_def_property_clear_flag(prop, PROP_EDITABLE);

	prop = RNA_def_property(srna, "use_pass_emit", PROP_BOOLEAN, PROP_NONE);
	RNA_def_property_boolean_sdna(prop, NULL, "passflag", SCE_PASS_EMIT);
	RNA_def_property_ui_text(prop, "Emit", "Deliver emission pass");
	if (scene) RNA_def_property_update(prop, NC_SCENE|ND_RENDER_OPTIONS, "rna_SceneRenderLayer_pass_update");
	else RNA_def_property_clear_flag(prop, PROP_EDITABLE);

	prop = RNA_def_property(srna, "use_pass_environment", PROP_BOOLEAN, PROP_NONE);
	RNA_def_property_boolean_sdna(prop, NULL, "passflag", SCE_PASS_ENVIRONMENT);
	RNA_def_property_ui_text(prop, "Environment", "Deliver environment lighting pass");
	if (scene) RNA_def_property_update(prop, NC_SCENE|ND_RENDER_OPTIONS, "rna_SceneRenderLayer_pass_update");
	else RNA_def_property_clear_flag(prop, PROP_EDITABLE);

	prop = RNA_def_property(srna, "use_pass_indirect", PROP_BOOLEAN, PROP_NONE);
	RNA_def_property_boolean_sdna(prop, NULL, "passflag", SCE_PASS_INDIRECT);
	RNA_def_property_ui_text(prop, "Indirect", "Deliver indirect lighting pass");
	if (scene) RNA_def_property_update(prop, NC_SCENE|ND_RENDER_OPTIONS, "rna_SceneRenderLayer_pass_update");
	else RNA_def_property_clear_flag(prop, PROP_EDITABLE);

	prop = RNA_def_property(srna, "exclude_specular", PROP_BOOLEAN, PROP_NONE);
	RNA_def_property_boolean_sdna(prop, NULL, "pass_xor", SCE_PASS_SPEC);
	RNA_def_property_ui_text(prop, "Specular Exclude", "Exclude specular pass from combined");
	RNA_def_property_ui_icon(prop, ICON_RESTRICT_RENDER_OFF, 1);
	if (scene) RNA_def_property_update(prop, NC_SCENE|ND_RENDER_OPTIONS, "rna_SceneRenderLayer_pass_update");
	else RNA_def_property_clear_flag(prop, PROP_EDITABLE);

	prop = RNA_def_property(srna, "exclude_shadow", PROP_BOOLEAN, PROP_NONE);
	RNA_def_property_boolean_sdna(prop, NULL, "pass_xor", SCE_PASS_SHADOW);
	RNA_def_property_ui_text(prop, "Shadow Exclude", "Exclude shadow pass from combined");
	RNA_def_property_ui_icon(prop, ICON_RESTRICT_RENDER_OFF, 1);
	if (scene) RNA_def_property_update(prop, NC_SCENE|ND_RENDER_OPTIONS, "rna_SceneRenderLayer_pass_update");
	else RNA_def_property_clear_flag(prop, PROP_EDITABLE);

	prop = RNA_def_property(srna, "exclude_ambient_occlusion", PROP_BOOLEAN, PROP_NONE);
	RNA_def_property_boolean_sdna(prop, NULL, "pass_xor", SCE_PASS_AO);
	RNA_def_property_ui_text(prop, "AO Exclude", "Exclude AO pass from combined");
	RNA_def_property_ui_icon(prop, ICON_RESTRICT_RENDER_OFF, 1);
	if (scene) RNA_def_property_update(prop, NC_SCENE|ND_RENDER_OPTIONS, "rna_SceneRenderLayer_pass_update");
	else RNA_def_property_clear_flag(prop, PROP_EDITABLE);
	
	prop = RNA_def_property(srna, "exclude_reflection", PROP_BOOLEAN, PROP_NONE);
	RNA_def_property_boolean_sdna(prop, NULL, "pass_xor", SCE_PASS_REFLECT);
	RNA_def_property_ui_text(prop, "Reflection Exclude", "Exclude raytraced reflection pass from combined");
	RNA_def_property_ui_icon(prop, ICON_RESTRICT_RENDER_OFF, 1);
	if (scene) RNA_def_property_update(prop, NC_SCENE|ND_RENDER_OPTIONS, "rna_SceneRenderLayer_pass_update");
	else RNA_def_property_clear_flag(prop, PROP_EDITABLE);

	prop = RNA_def_property(srna, "exclude_refraction", PROP_BOOLEAN, PROP_NONE);
	RNA_def_property_boolean_sdna(prop, NULL, "pass_xor", SCE_PASS_REFRACT);
	RNA_def_property_ui_text(prop, "Refraction Exclude", "Exclude raytraced refraction pass from combined");
	RNA_def_property_ui_icon(prop, ICON_RESTRICT_RENDER_OFF, 1);
	if (scene) RNA_def_property_update(prop, NC_SCENE|ND_RENDER_OPTIONS, "rna_SceneRenderLayer_pass_update");
	else RNA_def_property_clear_flag(prop, PROP_EDITABLE);

	prop = RNA_def_property(srna, "exclude_emit", PROP_BOOLEAN, PROP_NONE);
	RNA_def_property_boolean_sdna(prop, NULL, "pass_xor", SCE_PASS_EMIT);
	RNA_def_property_ui_text(prop, "Emit Exclude", "Exclude emission pass from combined");
	RNA_def_property_ui_icon(prop, ICON_RESTRICT_RENDER_OFF, 1);
	if (scene) RNA_def_property_update(prop, NC_SCENE|ND_RENDER_OPTIONS, "rna_SceneRenderLayer_pass_update");
	else RNA_def_property_clear_flag(prop, PROP_EDITABLE);

	prop = RNA_def_property(srna, "exclude_environment", PROP_BOOLEAN, PROP_NONE);
	RNA_def_property_boolean_sdna(prop, NULL, "pass_xor", SCE_PASS_ENVIRONMENT);
	RNA_def_property_ui_text(prop, "Environment Exclude", "Exclude environment pass from combined");
	RNA_def_property_ui_icon(prop, ICON_RESTRICT_RENDER_OFF, 1);
	if (scene) RNA_def_property_update(prop, NC_SCENE|ND_RENDER_OPTIONS, "rna_SceneRenderLayer_pass_update");
	else RNA_def_property_clear_flag(prop, PROP_EDITABLE);

	prop = RNA_def_property(srna, "exclude_indirect", PROP_BOOLEAN, PROP_NONE);
	RNA_def_property_boolean_sdna(prop, NULL, "pass_xor", SCE_PASS_INDIRECT);
	RNA_def_property_ui_text(prop, "Indirect Exclude", "Exclude indirect pass from combined");
	RNA_def_property_ui_icon(prop, ICON_RESTRICT_RENDER_OFF, 1);
	if (scene) RNA_def_property_update(prop, NC_SCENE|ND_RENDER_OPTIONS, "rna_SceneRenderLayer_pass_update");
	else RNA_def_property_clear_flag(prop, PROP_EDITABLE);

	prop = RNA_def_property(srna, "use_pass_diffuse_direct", PROP_BOOLEAN, PROP_NONE);
	RNA_def_property_boolean_sdna(prop, NULL, "passflag", SCE_PASS_DIFFUSE_DIRECT);
	RNA_def_property_ui_text(prop, "Diffuse Direct", "Deliver diffuse direct pass");
	if (scene) RNA_def_property_update(prop, NC_SCENE|ND_RENDER_OPTIONS, "rna_SceneRenderLayer_pass_update");
	else RNA_def_property_clear_flag(prop, PROP_EDITABLE);

	prop = RNA_def_property(srna, "use_pass_diffuse_indirect", PROP_BOOLEAN, PROP_NONE);
	RNA_def_property_boolean_sdna(prop, NULL, "passflag", SCE_PASS_DIFFUSE_INDIRECT);
	RNA_def_property_ui_text(prop, "Diffuse Indirect", "Deliver diffuse indirect pass");
	if (scene) RNA_def_property_update(prop, NC_SCENE|ND_RENDER_OPTIONS, "rna_SceneRenderLayer_pass_update");
	else RNA_def_property_clear_flag(prop, PROP_EDITABLE);

	prop = RNA_def_property(srna, "use_pass_diffuse_color", PROP_BOOLEAN, PROP_NONE);
	RNA_def_property_boolean_sdna(prop, NULL, "passflag", SCE_PASS_DIFFUSE_COLOR);
	RNA_def_property_ui_text(prop, "Diffuse Color", "Deliver diffuse color pass");
	if (scene) RNA_def_property_update(prop, NC_SCENE|ND_RENDER_OPTIONS, "rna_SceneRenderLayer_pass_update");
	else RNA_def_property_clear_flag(prop, PROP_EDITABLE);

	prop = RNA_def_property(srna, "use_pass_glossy_direct", PROP_BOOLEAN, PROP_NONE);
	RNA_def_property_boolean_sdna(prop, NULL, "passflag", SCE_PASS_GLOSSY_DIRECT);
	RNA_def_property_ui_text(prop, "Glossy Direct", "Deliver glossy direct pass");
	if (scene) RNA_def_property_update(prop, NC_SCENE|ND_RENDER_OPTIONS, "rna_SceneRenderLayer_pass_update");
	else RNA_def_property_clear_flag(prop, PROP_EDITABLE);

	prop = RNA_def_property(srna, "use_pass_glossy_indirect", PROP_BOOLEAN, PROP_NONE);
	RNA_def_property_boolean_sdna(prop, NULL, "passflag", SCE_PASS_GLOSSY_INDIRECT);
	RNA_def_property_ui_text(prop, "Glossy Indirect", "Deliver glossy indirect pass");
	if (scene) RNA_def_property_update(prop, NC_SCENE|ND_RENDER_OPTIONS, "rna_SceneRenderLayer_pass_update");
	else RNA_def_property_clear_flag(prop, PROP_EDITABLE);

	prop = RNA_def_property(srna, "use_pass_glossy_color", PROP_BOOLEAN, PROP_NONE);
	RNA_def_property_boolean_sdna(prop, NULL, "passflag", SCE_PASS_GLOSSY_COLOR);
	RNA_def_property_ui_text(prop, "Glossy Color", "Deliver glossy color pass");
	if (scene) RNA_def_property_update(prop, NC_SCENE|ND_RENDER_OPTIONS, "rna_SceneRenderLayer_pass_update");
	else RNA_def_property_clear_flag(prop, PROP_EDITABLE);

	prop = RNA_def_property(srna, "use_pass_transmission_direct", PROP_BOOLEAN, PROP_NONE);
	RNA_def_property_boolean_sdna(prop, NULL, "passflag", SCE_PASS_TRANSM_DIRECT);
	RNA_def_property_ui_text(prop, "Transmission Direct", "Deliver transmission direct pass");
	if (scene) RNA_def_property_update(prop, NC_SCENE|ND_RENDER_OPTIONS, "rna_SceneRenderLayer_pass_update");
	else RNA_def_property_clear_flag(prop, PROP_EDITABLE);

	prop = RNA_def_property(srna, "use_pass_transmission_indirect", PROP_BOOLEAN, PROP_NONE);
	RNA_def_property_boolean_sdna(prop, NULL, "passflag", SCE_PASS_TRANSM_INDIRECT);
	RNA_def_property_ui_text(prop, "Transmission Indirect", "Deliver transmission indirect pass");
	if (scene) RNA_def_property_update(prop, NC_SCENE|ND_RENDER_OPTIONS, "rna_SceneRenderLayer_pass_update");
	else RNA_def_property_clear_flag(prop, PROP_EDITABLE);

	prop = RNA_def_property(srna, "use_pass_transmission_color", PROP_BOOLEAN, PROP_NONE);
	RNA_def_property_boolean_sdna(prop, NULL, "passflag", SCE_PASS_TRANSM_COLOR);
	RNA_def_property_ui_text(prop, "Transmission Color", "Deliver transmission color pass");
	if (scene) RNA_def_property_update(prop, NC_SCENE|ND_RENDER_OPTIONS, "rna_SceneRenderLayer_pass_update");
	else RNA_def_property_clear_flag(prop, PROP_EDITABLE);
}

static void rna_def_scene_game_recast_data(BlenderRNA *brna)
{
	StructRNA *srna;
	PropertyRNA *prop;

	srna = RNA_def_struct(brna, "SceneGameRecastData", NULL);
	RNA_def_struct_sdna(srna, "RecastData");
	RNA_def_struct_nested(brna, srna, "Scene");
	RNA_def_struct_ui_text(srna, "Recast Data", "Recast data for a Game datablock");

	prop = RNA_def_property(srna, "cell_size", PROP_FLOAT, PROP_NONE);
	RNA_def_property_float_sdna(prop, NULL, "cellsize");
	RNA_def_property_ui_range(prop, 0.1, 1, 1, 2);
	RNA_def_property_ui_text(prop, "Cell Size", "Rasterized cell size");
	RNA_def_property_update(prop, NC_SCENE, NULL);

	prop = RNA_def_property(srna, "cell_height", PROP_FLOAT, PROP_NONE);
	RNA_def_property_float_sdna(prop, NULL, "cellheight");
	RNA_def_property_ui_range(prop, 0.1, 1, 1, 2);
	RNA_def_property_ui_text(prop, "Cell Height", "Rasterized cell height");
	RNA_def_property_update(prop, NC_SCENE, NULL);

	prop = RNA_def_property(srna, "agent_height", PROP_FLOAT, PROP_NONE);
	RNA_def_property_float_sdna(prop, NULL, "agentheight");
	RNA_def_property_ui_range(prop, 0.1, 5, 1, 2);
	RNA_def_property_ui_text(prop, "Agent Height", "Minimum height where the agent can still walk");
	RNA_def_property_update(prop, NC_SCENE, NULL);

	prop = RNA_def_property(srna, "agent_radius", PROP_FLOAT, PROP_NONE);
	RNA_def_property_float_sdna(prop, NULL, "agentradius");
	RNA_def_property_ui_range(prop, 0.1, 5, 1, 2);
	RNA_def_property_ui_text(prop, "Agent Radius", "Radius of the agent");
	RNA_def_property_update(prop, NC_SCENE, NULL);

	prop = RNA_def_property(srna, "climb_max", PROP_FLOAT, PROP_NONE);
	RNA_def_property_float_sdna(prop, NULL, "agentmaxclimb");
	RNA_def_property_ui_range(prop, 0.1, 5, 1, 2);
	RNA_def_property_ui_text(prop, "Max Climb", "Maximum height between grid cells the agent can climb");
	RNA_def_property_update(prop, NC_SCENE, NULL);

	prop = RNA_def_property(srna, "slope_max", PROP_FLOAT, PROP_ANGLE);
	RNA_def_property_float_sdna(prop, NULL, "agentmaxslope");
	RNA_def_property_range(prop, 0, M_PI/2);
	RNA_def_property_ui_text(prop, "Max Slope", "Maximum walkable slope angle in degrees");
	RNA_def_property_update(prop, NC_SCENE, NULL);


	prop = RNA_def_property(srna, "region_min_size", PROP_FLOAT, PROP_NONE);
	RNA_def_property_float_sdna(prop, NULL, "regionminsize");
	RNA_def_property_ui_range(prop, 0, 150, 1, 2);
	RNA_def_property_ui_text(prop, "Min Region Size", "Minimum regions size (smaller regions will be deleted)");
	RNA_def_property_update(prop, NC_SCENE, NULL);

	prop = RNA_def_property(srna, "region_merge_size", PROP_FLOAT, PROP_NONE);
	RNA_def_property_float_sdna(prop, NULL, "regionmergesize");
	RNA_def_property_ui_range(prop, 0, 150, 1, 2);
	RNA_def_property_ui_text(prop, "Merged Region Size", "Minimum regions size (smaller regions will be merged)");
	RNA_def_property_update(prop, NC_SCENE, NULL);

	prop = RNA_def_property(srna, "edge_max_len", PROP_FLOAT, PROP_NONE);
	RNA_def_property_float_sdna(prop, NULL, "edgemaxlen");
	RNA_def_property_ui_range(prop, 0, 50, 1, 2);
	RNA_def_property_ui_text(prop, "Max Edge Length", "Maximum contour edge length");
	RNA_def_property_update(prop, NC_SCENE, NULL);

	prop = RNA_def_property(srna, "edge_max_error", PROP_FLOAT, PROP_NONE);
	RNA_def_property_float_sdna(prop, NULL, "edgemaxerror");
	RNA_def_property_ui_range(prop, 0.1, 3.0, 1, 2);
	RNA_def_property_ui_text(prop, "Max Edge Error", "Maximum distance error from contour to cells");
	RNA_def_property_update(prop, NC_SCENE, NULL);

	prop = RNA_def_property(srna, "verts_per_poly", PROP_INT, PROP_NONE);
	RNA_def_property_int_sdna(prop, NULL, "vertsperpoly");
	RNA_def_property_ui_range(prop, 3, 12, 1, 0);
	RNA_def_property_ui_text(prop, "Verts Per Poly", "Max number of vertices per polygon");
	RNA_def_property_update(prop, NC_SCENE, NULL);

	prop = RNA_def_property(srna, "sample_dist", PROP_FLOAT, PROP_NONE);
	RNA_def_property_float_sdna(prop, NULL, "detailsampledist");
	RNA_def_property_ui_range(prop, 0.0, 16.0, 1, 2);
	RNA_def_property_ui_text(prop, "Sample Distance", "Detail mesh sample spacing");
	RNA_def_property_update(prop, NC_SCENE, NULL);

	prop = RNA_def_property(srna, "sample_max_error", PROP_FLOAT, PROP_NONE);
	RNA_def_property_float_sdna(prop, NULL, "detailsamplemaxerror");
	RNA_def_property_ui_range(prop, 0.0, 16.0, 1, 2);
	RNA_def_property_ui_text(prop, "Max Sample Error", "Detail mesh simplification max sample error");
	RNA_def_property_update(prop, NC_SCENE, NULL);
}

static void rna_def_scene_game_data(BlenderRNA *brna)
{
	StructRNA *srna;
	PropertyRNA *prop;

<<<<<<< HEAD
	static EnumPropertyItem aasamples_items[]  ={
=======
	static EnumPropertyItem aasamples_items[]  = {
>>>>>>> a667492d
		{0, "SAMPLES_0", 0, "Off", ""},
		{2, "SAMPLES_2", 0, "2x", ""},
		{4, "SAMPLES_4", 0, "4x", ""},
		{8, "SAMPLES_8", 0, "8x", ""},
		{16, "SAMPLES_16", 0, "16x", ""},
		{0, NULL, 0, NULL, NULL}};

<<<<<<< HEAD
	static EnumPropertyItem framing_types_items[] ={
=======
	static EnumPropertyItem framing_types_items[] = {
>>>>>>> a667492d
		{SCE_GAMEFRAMING_BARS, "LETTERBOX", 0, "Letterbox",
		                       "Show the entire viewport in the display window, using bar horizontally or vertically"},
		{SCE_GAMEFRAMING_EXTEND, "EXTEND", 0, "Extend",
		                         "Show the entire viewport in the display window, viewing more horizontally "
		                         "or vertically"},
		{SCE_GAMEFRAMING_SCALE, "SCALE", 0, "Scale", "Stretch or squeeze the viewport to fill the display window"},
		{0, NULL, 0, NULL, NULL}};

	static EnumPropertyItem dome_modes_items[] = {
		{DOME_FISHEYE, "FISHEYE", 0, "Fisheye", ""},
		{DOME_TRUNCATED_FRONT, "TRUNCATED_FRONT", 0, "Front-Truncated", ""},
		{DOME_TRUNCATED_REAR, "TRUNCATED_REAR", 0, "Rear-Truncated", ""},
		{DOME_ENVMAP, "ENVMAP", 0, "Cube Map", ""},
		{DOME_PANORAM_SPH, "PANORAM_SPH", 0, "Spherical Panoramic", ""},
		{0, NULL, 0, NULL, NULL}};
		
	 static EnumPropertyItem stereo_modes_items[] = {
		{STEREO_QUADBUFFERED, "QUADBUFFERED", 0, "Quad-Buffer", ""},
		{STEREO_ABOVEBELOW, "ABOVEBELOW", 0, "Above-Below", ""},
		{STEREO_INTERLACED, "INTERLACED", 0, "Interlaced", ""},
		{STEREO_ANAGLYPH, "ANAGLYPH", 0, "Anaglyph", ""},
		{STEREO_SIDEBYSIDE, "SIDEBYSIDE", 0, "Side-by-side", ""},
		{STEREO_VINTERLACE, "VINTERLACE", 0, "Vinterlace", ""},
		{0, NULL, 0, NULL, NULL}};
		
	 static EnumPropertyItem stereo_items[] = {
		{STEREO_NOSTEREO, "NONE", 0, "None", "Disable Stereo and Dome environments"},
		{STEREO_ENABLED, "STEREO", 0, "Stereo", "Enable Stereo environment"},
		{STEREO_DOME, "DOME", 0, "Dome", "Enable Dome environment"},
		{0, NULL, 0, NULL, NULL}};

	static EnumPropertyItem physics_engine_items[] = {
		{WOPHY_NONE, "NONE", 0, "None", "Don't use a physics engine"},
		/*{WOPHY_ENJI, "ENJI", 0, "Enji", ""}, */
		/*{WOPHY_SUMO, "SUMO", 0, "Sumo (Deprecated)", ""}, */
		/*{WOPHY_DYNAMO, "DYNAMO", 0, "Dynamo", ""}, */
		/*{WOPHY_ODE, "ODE", 0, "ODE", ""}, */
		{WOPHY_BULLET, "BULLET", 0, "Bullet", "Use the Bullet physics engine"},
		{0, NULL, 0, NULL, NULL}};

	static EnumPropertyItem material_items[] = {
		{GAME_MAT_TEXFACE, "SINGLETEXTURE", 0, "Singletexture", "Singletexture face materials"},
		{GAME_MAT_MULTITEX, "MULTITEXTURE", 0, "Multitexture", "Multitexture materials"},
		{GAME_MAT_GLSL, "GLSL", 0, "GLSL", "OpenGL shading language shaders"},
		{0, NULL, 0, NULL, NULL}};

	static EnumPropertyItem obstacle_simulation_items[] = {
		{OBSTSIMULATION_NONE, "NONE", 0, "None", ""},
		{OBSTSIMULATION_TOI_rays, "RVO_RAYS", 0, "RVO (rays)", ""},
		{OBSTSIMULATION_TOI_cells, "RVO_CELLS", 0, "RVO (cells)", ""},
		{0, NULL, 0, NULL, NULL}};

<<<<<<< HEAD
	static EnumPropertyItem storage_items[] ={
		{RAS_STORE_AUTO, "AUTO", 0, "Auto Select", "Chooses the best supported mode"},
		{RAS_STORE_IMMEDIATE, "IMMEDIATE", 0, "Immediate Mode", "Slowest performance, requires OpenGL (any version)"},
		{RAS_STORE_VA, "VERTEX_ARRAY", 0, "Vertex Arrays", "Moderate performance, requires at least OpenGL 1.1"},
		{RAS_STORE_VBO, "VERTEX_BUFFER_OBJECT", 0, "Vertex Buffer Objects", "Best performance, requires at least OpenGL 1.4"},
		{0, NULL, 0, NULL, NULL}};

	srna= RNA_def_struct(brna, "SceneGameData", NULL);
=======
	srna = RNA_def_struct(brna, "SceneGameData", NULL);
>>>>>>> a667492d
	RNA_def_struct_sdna(srna, "GameData");
	RNA_def_struct_nested(brna, srna, "Scene");
	RNA_def_struct_ui_text(srna, "Game Data", "Game data for a Scene datablock");
	
	prop = RNA_def_property(srna, "resolution_x", PROP_INT, PROP_NONE);
	RNA_def_property_int_sdna(prop, NULL, "xplay");
	RNA_def_property_range(prop, 4, 10000);
	RNA_def_property_ui_text(prop, "Resolution X", "Number of horizontal pixels in the screen");
	RNA_def_property_update(prop, NC_SCENE, NULL);
	
	prop = RNA_def_property(srna, "resolution_y", PROP_INT, PROP_NONE);
	RNA_def_property_int_sdna(prop, NULL, "yplay");
	RNA_def_property_range(prop, 4, 10000);
	RNA_def_property_ui_text(prop, "Resolution Y", "Number of vertical pixels in the screen");
	RNA_def_property_update(prop, NC_SCENE, NULL);
	
<<<<<<< HEAD
	prop= RNA_def_property(srna, "samples", PROP_ENUM, PROP_NONE);
=======
	prop = RNA_def_property(srna, "samples", PROP_ENUM, PROP_NONE);
>>>>>>> a667492d
	RNA_def_property_enum_sdna(prop, NULL, "aasamples");
	RNA_def_property_enum_items(prop, aasamples_items);
	RNA_def_property_ui_text(prop, "AA Samples", "The number of AA Samples to use for MSAA");
	
<<<<<<< HEAD
	prop= RNA_def_property(srna, "depth", PROP_INT, PROP_UNSIGNED);
=======
	prop = RNA_def_property(srna, "depth", PROP_INT, PROP_UNSIGNED);
>>>>>>> a667492d
	RNA_def_property_int_sdna(prop, NULL, "depth");
	RNA_def_property_range(prop, 8, 32);
	RNA_def_property_ui_text(prop, "Bits", "Display bit depth of full screen display");
	RNA_def_property_update(prop, NC_SCENE, NULL);

	prop = RNA_def_property(srna, "exit_key", PROP_ENUM, PROP_NONE);
	RNA_def_property_enum_sdna(prop, NULL, "exitkey");
	RNA_def_property_enum_items(prop, event_type_items);
	RNA_def_property_enum_funcs(prop, NULL, "rna_GameSettings_exit_key_set", NULL);
	RNA_def_property_ui_text(prop, "Exit Key",  "The key that exits the Game Engine");
	RNA_def_property_update(prop, NC_SCENE, NULL);
	prop= RNA_def_property(srna, "raster_storage", PROP_ENUM, PROP_NONE);
	RNA_def_property_enum_sdna(prop, NULL, "raster_storage");
	RNA_def_property_enum_items(prop, storage_items);
	RNA_def_property_ui_text(prop, "Storage",  "Sets the storage mode used by the rasterizer");
	RNA_def_property_update(prop, NC_SCENE, NULL);
	
	/* Do we need it here ? (since we already have it in World */
	prop = RNA_def_property(srna, "frequency", PROP_INT, PROP_NONE);
	RNA_def_property_int_sdna(prop, NULL, "freqplay");
	RNA_def_property_range(prop, 4, 2000);
	RNA_def_property_ui_text(prop, "Freq", "Display clock frequency of fullscreen display");
	RNA_def_property_update(prop, NC_SCENE, NULL);
	
<<<<<<< HEAD
	prop= RNA_def_property(srna, "show_fullscreen", PROP_BOOLEAN, PROP_NONE);
=======
	prop = RNA_def_property(srna, "show_fullscreen", PROP_BOOLEAN, PROP_NONE);
>>>>>>> a667492d
	RNA_def_property_boolean_sdna(prop, NULL, "playerflag", GAME_PLAYER_FULLSCREEN);
	RNA_def_property_ui_text(prop, "Fullscreen", "Start player in a new fullscreen display");
	RNA_def_property_update(prop, NC_SCENE, NULL);

<<<<<<< HEAD
	prop= RNA_def_property(srna, "use_desktop", PROP_BOOLEAN, PROP_NONE);
=======
	prop = RNA_def_property(srna, "use_desktop", PROP_BOOLEAN, PROP_NONE);
>>>>>>> a667492d
	RNA_def_property_boolean_sdna(prop, NULL, "playerflag", GAME_PLAYER_DESKTOP_RESOLUTION);
	RNA_def_property_ui_text(prop, "Desktop", "Uses the current desktop resultion in fullscreen mode");
	RNA_def_property_update(prop, NC_SCENE, NULL);

<<<<<<< HEAD
	/* Dynamic Lights */
	prop= RNA_def_property(srna, "dynamic_points", PROP_INT, PROP_NONE);
	RNA_def_property_int_sdna(prop, NULL, "dynpoints");
	RNA_def_property_range(prop, 0, 100);
	RNA_def_property_ui_range(prop, 0, 15, 1, 1);
	RNA_def_property_ui_text(prop, "Dynamic Point Lights", "Number of point lights available for dynamic use");
	RNA_def_property_update(prop, NC_SCENE, NULL);

	prop= RNA_def_property(srna, "dynamic_spots", PROP_INT, PROP_NONE);
	RNA_def_property_int_sdna(prop, NULL, "dynspots");
	RNA_def_property_range(prop, 0, 100);
	RNA_def_property_ui_range(prop, 0, 15, 1, 1);
	RNA_def_property_ui_text(prop, "Dynamic Spot Lights", "Number of spot lights available for dynamic use");
	RNA_def_property_update(prop, NC_SCENE, NULL);

	prop= RNA_def_property(srna, "dynamic_suns", PROP_INT, PROP_NONE);
	RNA_def_property_int_sdna(prop, NULL, "dynsuns");
	RNA_def_property_range(prop, 0, 100);
	RNA_def_property_ui_range(prop, 0, 15, 1, 1);
	RNA_def_property_ui_text(prop, "Dynamic Sun Lights", "Number of sun lights available for dynamic use");
	RNA_def_property_update(prop, NC_SCENE, NULL);

	prop= RNA_def_property(srna, "dynamic_hemis", PROP_INT, PROP_NONE);
	RNA_def_property_int_sdna(prop, NULL, "dynhemis");
	RNA_def_property_range(prop, 0, 100);
	RNA_def_property_ui_range(prop, 0, 15, 1, 1);
	RNA_def_property_ui_text(prop, "Dynamic Hemi Lights", "Number of hemi lights available for dynamic use");
	RNA_def_property_update(prop, NC_SCENE, NULL);

	prop= RNA_def_property(srna, "dynamic_areas", PROP_INT, PROP_NONE);
	RNA_def_property_int_sdna(prop, NULL, "dynareas");
	RNA_def_property_range(prop, 0, 100);
	RNA_def_property_ui_range(prop, 0, 15, 1, 1);
	RNA_def_property_ui_text(prop, "Dynamic Area Lights", "Number of area lights available for dynamic use");
	RNA_def_property_update(prop, NC_SCENE, NULL);

=======
>>>>>>> a667492d
	/* Framing */
	prop = RNA_def_property(srna, "frame_type", PROP_ENUM, PROP_NONE);
	RNA_def_property_enum_sdna(prop, NULL, "framing.type");
	RNA_def_property_enum_items(prop, framing_types_items);
	RNA_def_property_ui_text(prop, "Framing Types", "Select the type of Framing you want");
	RNA_def_property_update(prop, NC_SCENE, NULL);

	prop = RNA_def_property(srna, "frame_color", PROP_FLOAT, PROP_COLOR);
	RNA_def_property_float_sdna(prop, NULL, "framing.col");
	RNA_def_property_range(prop, 0.0f, 1.0f);
	RNA_def_property_array(prop, 3);
	RNA_def_property_ui_text(prop, "Framing Color", "Set color of the bars");
	RNA_def_property_update(prop, NC_SCENE, NULL);
	
	/* Stereo */
	prop = RNA_def_property(srna, "stereo", PROP_ENUM, PROP_NONE);
	RNA_def_property_enum_sdna(prop, NULL, "stereoflag");
	RNA_def_property_enum_items(prop, stereo_items);
	RNA_def_property_ui_text(prop, "Stereo Options", "");
	RNA_def_property_update(prop, NC_SCENE, NULL);

	prop = RNA_def_property(srna, "stereo_mode", PROP_ENUM, PROP_NONE);
	RNA_def_property_enum_sdna(prop, NULL, "stereomode");
	RNA_def_property_enum_items(prop, stereo_modes_items);
	RNA_def_property_ui_text(prop, "Stereo Mode", "Stereographic techniques");
	RNA_def_property_update(prop, NC_SCENE, NULL);

	prop = RNA_def_property(srna, "stereo_eye_separation", PROP_FLOAT, PROP_NONE);
	RNA_def_property_float_sdna(prop, NULL, "eyeseparation");
	RNA_def_property_range(prop, 0.01, 5.0);
	RNA_def_property_ui_text(prop, "Eye Separation",
	                         "Set the distance between the eyes - the camera focal length/30 should be fine");
	RNA_def_property_update(prop, NC_SCENE, NULL);
	
	/* Dome */
	prop = RNA_def_property(srna, "dome_mode", PROP_ENUM, PROP_NONE);
	RNA_def_property_enum_sdna(prop, NULL, "dome.mode");
	RNA_def_property_enum_items(prop, dome_modes_items);
	RNA_def_property_ui_text(prop, "Dome Mode", "Dome physical configurations");
	RNA_def_property_update(prop, NC_SCENE, NULL);
	
	prop = RNA_def_property(srna, "dome_tessellation", PROP_INT, PROP_NONE);
	RNA_def_property_int_sdna(prop, NULL, "dome.res");
	RNA_def_property_ui_range(prop, 1, 8, 1, 1);
	RNA_def_property_ui_text(prop, "Tessellation", "Tessellation level - check the generated mesh in wireframe mode");
	RNA_def_property_update(prop, NC_SCENE, NULL);
	
	prop = RNA_def_property(srna, "dome_buffer_resolution", PROP_FLOAT, PROP_NONE);
	RNA_def_property_float_sdna(prop, NULL, "dome.resbuf");
	RNA_def_property_ui_range(prop, 0.1, 1.0, 0.1, 2);
	RNA_def_property_ui_text(prop, "Buffer Resolution", "Buffer Resolution - decrease it to increase speed");
	RNA_def_property_update(prop, NC_SCENE, NULL);
	
	prop = RNA_def_property(srna, "dome_angle", PROP_INT, PROP_NONE);
	RNA_def_property_int_sdna(prop, NULL, "dome.angle");
	RNA_def_property_ui_range(prop, 90, 250, 1, 1);
	RNA_def_property_ui_text(prop, "Angle", "Field of View of the Dome - it only works in mode Fisheye and Truncated");
	RNA_def_property_update(prop, NC_SCENE, NULL);
	
	prop = RNA_def_property(srna, "dome_tilt", PROP_INT, PROP_NONE);
	RNA_def_property_int_sdna(prop, NULL, "dome.tilt");
	RNA_def_property_ui_range(prop, -180, 180, 1, 1);
	RNA_def_property_ui_text(prop, "Tilt", "Camera rotation in horizontal axis");
	RNA_def_property_update(prop, NC_SCENE, NULL);
	
	prop = RNA_def_property(srna, "dome_text", PROP_POINTER, PROP_NONE);
	RNA_def_property_pointer_sdna(prop, NULL, "dome.warptext");
	RNA_def_property_struct_type(prop, "Text");
	RNA_def_property_flag(prop, PROP_EDITABLE);
	RNA_def_property_ui_text(prop, "Warp Data", "Custom Warp Mesh data file");
	RNA_def_property_update(prop, NC_SCENE, NULL);
	
	/* physics */
	prop = RNA_def_property(srna, "physics_engine", PROP_ENUM, PROP_NONE);
	RNA_def_property_enum_sdna(prop, NULL, "physicsEngine");
	RNA_def_property_enum_items(prop, physics_engine_items);
	RNA_def_property_ui_text(prop, "Physics Engine", "Physics engine used for physics simulation in the game engine");
	RNA_def_property_update(prop, NC_SCENE, NULL);

	prop = RNA_def_property(srna, "physics_gravity", PROP_FLOAT, PROP_ACCELERATION);
	RNA_def_property_float_sdna(prop, NULL, "gravity");
	RNA_def_property_ui_range(prop, 0.0, 25.0, 1, 2);
	RNA_def_property_range(prop, 0.0, 10000.0);
	RNA_def_property_ui_text(prop, "Physics Gravity",
	                         "Gravitational constant used for physics simulation in the game engine");
	RNA_def_property_update(prop, NC_SCENE, NULL);

	prop = RNA_def_property(srna, "occlusion_culling_resolution", PROP_INT, PROP_NONE);
	RNA_def_property_int_sdna(prop, NULL, "occlusionRes");
	RNA_def_property_range(prop, 128.0, 1024.0);
	RNA_def_property_ui_text(prop, "Occlusion Resolution",
	                         "Size of the occlusion buffer in pixel, use higher value for better precision (slower)");
	RNA_def_property_update(prop, NC_SCENE, NULL);

	prop = RNA_def_property(srna, "fps", PROP_INT, PROP_NONE);
	RNA_def_property_int_sdna(prop, NULL, "ticrate");
	RNA_def_property_ui_range(prop, 1, 60, 1, 1);
	RNA_def_property_range(prop, 1, 250);
	RNA_def_property_ui_text(prop, "Frames Per Second",
	                         "Nominal number of game frames per second "
	                         "(physics fixed timestep = 1/fps, independently of actual frame rate)");
	RNA_def_property_update(prop, NC_SCENE, NULL);

	prop = RNA_def_property(srna, "logic_step_max", PROP_INT, PROP_NONE);
	RNA_def_property_int_sdna(prop, NULL, "maxlogicstep");
	RNA_def_property_ui_range(prop, 1, 5, 1, 1);
	RNA_def_property_range(prop, 1, 5);
	RNA_def_property_ui_text(prop, "Max Logic Steps",
	                         "Maximum number of logic frame per game frame if graphics slows down the game, "
	                         "higher value allows better synchronization with physics");
	RNA_def_property_update(prop, NC_SCENE, NULL);

	prop = RNA_def_property(srna, "physics_step_max", PROP_INT, PROP_NONE);
	RNA_def_property_int_sdna(prop, NULL, "maxphystep");
	RNA_def_property_ui_range(prop, 1, 5, 1, 1);
	RNA_def_property_range(prop, 1, 5);
	RNA_def_property_ui_text(prop, "Max Physics Steps",
	                         "Maximum number of physics step per game frame if graphics slows down the game, "
	                         "higher value allows physics to keep up with realtime");
	RNA_def_property_update(prop, NC_SCENE, NULL);

	prop = RNA_def_property(srna, "physics_step_sub", PROP_INT, PROP_NONE);
	RNA_def_property_int_sdna(prop, NULL, "physubstep");
	RNA_def_property_range(prop, 1, 50);
	RNA_def_property_ui_range(prop, 1, 5, 1, 1);
	RNA_def_property_ui_text(prop, "Physics Sub Steps",
	                         "Number of simulation substep per physic timestep, "
	                         "higher value give better physics precision");
	RNA_def_property_update(prop, NC_SCENE, NULL);

	/* mode */
	prop = RNA_def_property(srna, "use_occlusion_culling", PROP_BOOLEAN, PROP_NONE);
	RNA_def_property_boolean_sdna(prop, NULL, "mode", (1 << 5)); /*XXX mode hardcoded  *//* WO_DBVT_CULLING */
	RNA_def_property_ui_text(prop, "DBVT culling",
	                         "Use optimized Bullet DBVT tree for view frustum and occlusion culling");
	
	/* not used  *//* deprecated !!!!!!!!!!!!! */
	prop = RNA_def_property(srna, "use_activity_culling", PROP_BOOLEAN, PROP_NONE);
	RNA_def_property_boolean_sdna(prop, NULL, "mode", (1 << 3)); /*XXX mode hardcoded */
	RNA_def_property_ui_text(prop, "Activity Culling", "Activity culling is enabled");

	/* not used  *//* deprecated !!!!!!!!!!!!! */
	prop = RNA_def_property(srna, "activity_culling_box_radius", PROP_FLOAT, PROP_NONE);
	RNA_def_property_float_sdna(prop, NULL, "activityBoxRadius");
	RNA_def_property_range(prop, 0.0, 1000.0);
	RNA_def_property_ui_text(prop, "Box Radius",
	                         "Radius of the activity bubble, in Manhattan length "
	                         "(objects outside the box are activity-culled)");

	/* booleans */
	prop = RNA_def_property(srna, "show_debug_properties", PROP_BOOLEAN, PROP_NONE);
	RNA_def_property_boolean_sdna(prop, NULL, "flag", GAME_SHOW_DEBUG_PROPS);
	RNA_def_property_ui_text(prop, "Show Debug Properties",
	                         "Show properties marked for debugging while the game runs");

	prop = RNA_def_property(srna, "show_framerate_profile", PROP_BOOLEAN, PROP_NONE);
	RNA_def_property_boolean_sdna(prop, NULL, "flag", GAME_SHOW_FRAMERATE);
	RNA_def_property_ui_text(prop, "Show Framerate and Profile",
	                         "Show framerate and profiling information while the game runs");

	prop = RNA_def_property(srna, "show_physics_visualization", PROP_BOOLEAN, PROP_NONE);
	RNA_def_property_boolean_sdna(prop, NULL, "flag", GAME_SHOW_PHYSICS);
	RNA_def_property_ui_text(prop, "Show Physics Visualization",
	                         "Show a visualization of physics bounds and interactions");

	prop = RNA_def_property(srna, "show_mouse", PROP_BOOLEAN, PROP_NONE);
	RNA_def_property_boolean_sdna(prop, NULL, "flag", GAME_SHOW_MOUSE);
	RNA_def_property_ui_text(prop, "Show Mouse", "Start player with a visible mouse cursor");

	prop = RNA_def_property(srna, "use_frame_rate", PROP_BOOLEAN, PROP_NONE);
	RNA_def_property_boolean_negative_sdna(prop, NULL, "flag", GAME_ENABLE_ALL_FRAMES);
	RNA_def_property_ui_text(prop, "Use Frame Rate",
	                         "Respect the frame rate rather than rendering as many frames as possible");

	prop = RNA_def_property(srna, "use_display_lists", PROP_BOOLEAN, PROP_NONE);
	RNA_def_property_boolean_sdna(prop, NULL, "flag", GAME_DISPLAY_LISTS);
	RNA_def_property_ui_text(prop, "Display Lists",
	                         "Use display lists to speed up rendering by keeping geometry on the GPU");

	prop = RNA_def_property(srna, "use_deprecation_warnings", PROP_BOOLEAN, PROP_NONE);
	RNA_def_property_boolean_negative_sdna(prop, NULL, "flag", GAME_IGNORE_DEPRECATION_WARNINGS);
	RNA_def_property_ui_text(prop, "Deprecation Warnings",
	                         "Print warnings when using deprecated features in the python API");

	prop = RNA_def_property(srna, "use_animation_record", PROP_BOOLEAN, PROP_NONE);
	RNA_def_property_boolean_sdna(prop, NULL, "flag", GAME_ENABLE_ANIMATION_RECORD);
	RNA_def_property_ui_text(prop, "Record Animation", "Record animation to F-Curves");

	prop = RNA_def_property(srna, "use_auto_start", PROP_BOOLEAN, PROP_NONE);
	RNA_def_property_boolean_funcs(prop, "rna_GameSettings_auto_start_get", "rna_GameSettings_auto_start_set");
	RNA_def_property_ui_text(prop, "Auto Start", "Automatically start game at load time");

	prop = RNA_def_property(srna, "restrict_animation_updates", PROP_BOOLEAN, PROP_NONE);
	RNA_def_property_boolean_sdna(prop, NULL, "flag", GAME_RESTRICT_ANIM_UPDATES);
	RNA_def_property_ui_text(prop, "Restrict Animation Updates",
	                         "Restrict the number of animation updates to the animation FPS (this is "
	                         "better for performance, but can cause issues with smooth playback)");
	
	/* materials */
	prop = RNA_def_property(srna, "material_mode", PROP_ENUM, PROP_NONE);
	RNA_def_property_enum_sdna(prop, NULL, "matmode");
	RNA_def_property_enum_items(prop, material_items);
	RNA_def_property_ui_text(prop, "Material Mode", "Material mode to use for rendering");
	RNA_def_property_update(prop, NC_SCENE|NA_EDITED, NULL);

	prop = RNA_def_property(srna, "use_glsl_lights", PROP_BOOLEAN, PROP_NONE);
	RNA_def_property_boolean_negative_sdna(prop, NULL, "flag", GAME_GLSL_NO_LIGHTS);
	RNA_def_property_ui_text(prop, "GLSL Lights", "Use lights for GLSL rendering");
	RNA_def_property_update(prop, NC_SCENE|NA_EDITED, "rna_Scene_glsl_update");

	prop = RNA_def_property(srna, "use_glsl_shaders", PROP_BOOLEAN, PROP_NONE);
	RNA_def_property_boolean_negative_sdna(prop, NULL, "flag", GAME_GLSL_NO_SHADERS);
	RNA_def_property_ui_text(prop, "GLSL Shaders", "Use shaders for GLSL rendering");
	RNA_def_property_update(prop, NC_SCENE|NA_EDITED, "rna_Scene_glsl_update");

	prop = RNA_def_property(srna, "use_glsl_shadows", PROP_BOOLEAN, PROP_NONE);
	RNA_def_property_boolean_negative_sdna(prop, NULL, "flag", GAME_GLSL_NO_SHADOWS);
	RNA_def_property_ui_text(prop, "GLSL Shadows", "Use shadows for GLSL rendering");
	RNA_def_property_update(prop, NC_SCENE|NA_EDITED, "rna_Scene_glsl_update");

	prop = RNA_def_property(srna, "use_glsl_ramps", PROP_BOOLEAN, PROP_NONE);
	RNA_def_property_boolean_negative_sdna(prop, NULL, "flag", GAME_GLSL_NO_RAMPS);
	RNA_def_property_ui_text(prop, "GLSL Ramps", "Use ramps for GLSL rendering");
	RNA_def_property_update(prop, NC_SCENE|NA_EDITED, "rna_Scene_glsl_update");

	prop = RNA_def_property(srna, "use_glsl_nodes", PROP_BOOLEAN, PROP_NONE);
	RNA_def_property_boolean_negative_sdna(prop, NULL, "flag", GAME_GLSL_NO_NODES);
	RNA_def_property_ui_text(prop, "GLSL Nodes", "Use nodes for GLSL rendering");
	RNA_def_property_update(prop, NC_SCENE|NA_EDITED, "rna_Scene_glsl_update");

	prop = RNA_def_property(srna, "use_glsl_color_management", PROP_BOOLEAN, PROP_NONE);
	RNA_def_property_boolean_negative_sdna(prop, NULL, "flag", GAME_GLSL_NO_COLOR_MANAGEMENT);
	RNA_def_property_ui_text(prop, "GLSL Color Management", "Use color management for GLSL rendering");
	RNA_def_property_update(prop, NC_SCENE|NA_EDITED, "rna_Scene_glsl_update");

	prop = RNA_def_property(srna, "use_glsl_extra_textures", PROP_BOOLEAN, PROP_NONE);
	RNA_def_property_boolean_negative_sdna(prop, NULL, "flag", GAME_GLSL_NO_EXTRA_TEX);
	RNA_def_property_ui_text(prop, "GLSL Extra Textures",
	                         "Use extra textures like normal or specular maps for GLSL rendering");
	RNA_def_property_update(prop, NC_SCENE|NA_EDITED, "rna_Scene_glsl_update");

	/* obstacle simulation */
	prop = RNA_def_property(srna, "obstacle_simulation", PROP_ENUM, PROP_NONE);
	RNA_def_property_enum_sdna(prop, NULL, "obstacleSimulation");
	RNA_def_property_enum_items(prop, obstacle_simulation_items);
	RNA_def_property_ui_text(prop, "Obstacle simulation", "Simulation used for obstacle avoidance in the game engine");
	RNA_def_property_update(prop, NC_SCENE, NULL);

	prop = RNA_def_property(srna, "level_height", PROP_FLOAT, PROP_ACCELERATION);
	RNA_def_property_float_sdna(prop, NULL, "levelHeight");
	RNA_def_property_range(prop, 0.0f, 200.0f);
	RNA_def_property_ui_text(prop, "Level height",
	                         "Max difference in heights of obstacles to enable their interaction");
	RNA_def_property_update(prop, NC_SCENE, NULL);

	prop = RNA_def_property(srna, "show_obstacle_simulation", PROP_BOOLEAN, PROP_NONE);
	RNA_def_property_boolean_sdna(prop, NULL, "flag", GAME_SHOW_OBSTACLE_SIMULATION);
	RNA_def_property_ui_text(prop, "Visualization", "Enable debug visualization for obstacle simulation");

	/* Recast Settings */
	prop = RNA_def_property(srna, "recast_data", PROP_POINTER, PROP_NONE);
	RNA_def_property_flag(prop, PROP_NEVER_NULL);
	RNA_def_property_pointer_sdna(prop, NULL, "recastData");
	RNA_def_property_struct_type(prop, "SceneGameRecastData");
	RNA_def_property_ui_text(prop, "Recast Data", "");

	/* Nestled Data  */
	rna_def_scene_game_recast_data(brna);
}

static void rna_def_scene_render_layer(BlenderRNA *brna)
{
	StructRNA *srna;

	srna = RNA_def_struct(brna, "SceneRenderLayer", NULL);
	RNA_def_struct_ui_text(srna, "Scene Render Layer", "Render layer");
	RNA_def_struct_ui_icon(srna, ICON_RENDERLAYERS);

	rna_def_render_layer_common(srna, 1);
}

/* curve.splines */
static void rna_def_render_layers(BlenderRNA *brna, PropertyRNA *cprop)
{
	StructRNA *srna;
	PropertyRNA *prop;

	FunctionRNA *func;
	PropertyRNA *parm;

	RNA_def_property_srna(cprop, "RenderLayers");
	srna = RNA_def_struct(brna, "RenderLayers", NULL);
	RNA_def_struct_sdna(srna, "RenderData");
	RNA_def_struct_ui_text(srna, "Render Layers", "Collection of render layers");

	prop = RNA_def_property(srna, "active_index", PROP_INT, PROP_NONE);
	RNA_def_property_int_sdna(prop, NULL, "actlay");
	RNA_def_property_int_funcs(prop, "rna_RenderSettings_active_layer_index_get",
	                           "rna_RenderSettings_active_layer_index_set",
	                           "rna_RenderSettings_active_layer_index_range");
	RNA_def_property_ui_text(prop, "Active Layer Index", "Active index in render layer array");
	RNA_def_property_update(prop, NC_SCENE|ND_RENDER_OPTIONS, "rna_Scene_glsl_update");
	
	prop = RNA_def_property(srna, "active", PROP_POINTER, PROP_UNSIGNED);
	RNA_def_property_struct_type(prop, "SceneRenderLayer");
	RNA_def_property_pointer_funcs(prop, "rna_RenderSettings_active_layer_get",
	                               "rna_RenderSettings_active_layer_set", NULL, NULL);
	RNA_def_property_flag(prop, PROP_EDITABLE|PROP_NEVER_NULL);
	RNA_def_property_ui_text(prop, "Active Render Layer", "Active Render Layer");
	RNA_def_property_update(prop, NC_SCENE|ND_RENDER_OPTIONS, "rna_Scene_glsl_update");

	func = RNA_def_function(srna, "new", "rna_RenderLayer_new");
	RNA_def_function_ui_description(func, "Add a render layer to scene");
	RNA_def_function_flag(func, FUNC_USE_SELF_ID);
	parm = RNA_def_string(func, "name", "RenderLayer", 0, "", "New name for the marker (not unique)");
	RNA_def_property_flag(parm, PROP_REQUIRED);
	parm = RNA_def_pointer(func, "result", "SceneRenderLayer", "", "Newly created render layer");
	RNA_def_function_return(func, parm);

	func = RNA_def_function(srna, "remove", "rna_RenderLayer_remove");
	RNA_def_function_ui_description(func, "Remove a render layer");
	RNA_def_function_flag(func, FUNC_USE_MAIN|FUNC_USE_REPORTS|FUNC_USE_SELF_ID);
	parm = RNA_def_pointer(func, "layer", "SceneRenderLayer", "", "Timeline marker to remove");
	RNA_def_property_flag(parm, PROP_REQUIRED|PROP_NEVER_NULL);
}

/* use for render output and image save operator,
 * note: there are some cases where the members act differently when this is
 * used from a scene, video formats can only be selected for render output
 * for example, this is checked by seeing if the ptr->id.data is a Scene id */

static void rna_def_scene_image_format_data(BlenderRNA *brna)
{
#ifdef WITH_OPENEXR
	static EnumPropertyItem exr_codec_items[] = {
		{R_IMF_EXR_CODEC_NONE, "NONE", 0, "None", ""},
		{R_IMF_EXR_CODEC_PXR24, "PXR24", 0, "Pxr24 (lossy)", ""},
		{R_IMF_EXR_CODEC_ZIP, "ZIP", 0, "ZIP (lossless)", ""},
		{R_IMF_EXR_CODEC_PIZ, "PIZ", 0, "PIZ (lossless)", ""},
		{R_IMF_EXR_CODEC_RLE, "RLE", 0, "RLE (lossless)", ""},
		{0, NULL, 0, NULL, NULL}};
#endif

	StructRNA *srna;
	PropertyRNA *prop;

	srna = RNA_def_struct(brna, "ImageFormatSettings", NULL);
	RNA_def_struct_sdna(srna, "ImageFormatData");
	RNA_def_struct_nested(brna, srna, "Scene");
	/* RNA_def_struct_path_func(srna, "rna_RenderSettings_path");  *//* no need for the path, its not animated! */
	RNA_def_struct_ui_text(srna, "Image Format", "Settings for image formats");

	prop = RNA_def_property(srna, "file_format", PROP_ENUM, PROP_NONE);
	RNA_def_property_enum_sdna(prop, NULL, "imtype");
	RNA_def_property_enum_items(prop, image_type_items);
	RNA_def_property_enum_funcs(prop, NULL, "rna_ImageFormatSettings_file_format_set",
	                            "rna_ImageFormatSettings_file_format_itemf");
	RNA_def_property_ui_text(prop, "File Format", "File format to save the rendered images as");
	RNA_def_property_update(prop, NC_SCENE|ND_RENDER_OPTIONS, NULL);

	prop = RNA_def_property(srna, "color_mode", PROP_ENUM, PROP_NONE);
	RNA_def_property_enum_bitflag_sdna(prop, NULL, "planes");
	RNA_def_property_enum_items(prop, image_color_mode_items);
	RNA_def_property_enum_funcs(prop, NULL, NULL, "rna_ImageFormatSettings_color_mode_itemf");
	RNA_def_property_ui_text(prop, "Color Mode",
	                         "Choose BW for saving greyscale images, RGB for saving red, green and blue channels, "
	                         "and RGBA for saving red, green, blue and alpha channels");
	RNA_def_property_update(prop, NC_SCENE|ND_RENDER_OPTIONS, NULL);

	prop = RNA_def_property(srna, "color_depth", PROP_ENUM, PROP_NONE);
	RNA_def_property_enum_bitflag_sdna(prop, NULL, "depth");
	RNA_def_property_enum_items(prop, image_color_depth_items);
	RNA_def_property_enum_funcs(prop, NULL, NULL, "rna_ImageFormatSettings_color_depth_itemf");
	RNA_def_property_ui_text(prop, "Color Depth", "Bit depth per channel");
	RNA_def_property_update(prop, NC_SCENE|ND_RENDER_OPTIONS, NULL);

	/* was 'file_quality' */
	prop = RNA_def_property(srna, "quality", PROP_INT, PROP_PERCENTAGE);
	RNA_def_property_int_sdna(prop, NULL, "quality");
	RNA_def_property_range(prop, 0, 100); /* 0 is needed for compression. */
	RNA_def_property_ui_text(prop, "Quality", "Quality for image formats that support lossy compression");
	RNA_def_property_update(prop, NC_SCENE|ND_RENDER_OPTIONS, NULL);

	/* was shared with file_quality */
	prop = RNA_def_property(srna, "compression", PROP_INT, PROP_PERCENTAGE);
	RNA_def_property_int_sdna(prop, NULL, "compress");
	RNA_def_property_range(prop, 0, 100); /* 0 is needed for compression. */
	RNA_def_property_ui_text(prop, "Compression", "Compression level for formats that support lossless compression");
	RNA_def_property_update(prop, NC_SCENE|ND_RENDER_OPTIONS, NULL);

	/* flag */
	prop = RNA_def_property(srna, "use_zbuffer", PROP_BOOLEAN, PROP_NONE);
	RNA_def_property_boolean_sdna(prop, NULL, "flag", R_IMF_FLAG_ZBUF);
	RNA_def_property_ui_text(prop, "Z Buffer", "Save the z-depth per pixel (32 bit unsigned int z-buffer)");
	RNA_def_property_update(prop, NC_SCENE|ND_RENDER_OPTIONS, NULL);

	prop = RNA_def_property(srna, "use_preview", PROP_BOOLEAN, PROP_NONE);
	RNA_def_property_boolean_sdna(prop, NULL, "flag", R_IMF_FLAG_PREVIEW_JPG);
	RNA_def_property_ui_text(prop, "Preview", "When rendering animations, save JPG preview images in same directory");
	RNA_def_property_update(prop, NC_SCENE|ND_RENDER_OPTIONS, NULL);

	/* format specific */

#ifdef WITH_OPENEXR
	/* OpenEXR */

	prop = RNA_def_property(srna, "exr_codec", PROP_ENUM, PROP_NONE);
	RNA_def_property_enum_sdna(prop, NULL, "exr_codec");
	RNA_def_property_enum_items(prop, exr_codec_items);
	RNA_def_property_ui_text(prop, "Codec", "Codec settings for OpenEXR");
	RNA_def_property_update(prop, NC_SCENE|ND_RENDER_OPTIONS, NULL);

#endif


#ifdef WITH_OPENJPEG
	/* Jpeg 2000 */
	prop = RNA_def_property(srna, "use_jpeg2k_ycc", PROP_BOOLEAN, PROP_NONE);
	RNA_def_property_boolean_sdna(prop, NULL, "jp2_flag", R_IMF_JP2_FLAG_YCC);
	RNA_def_property_ui_text(prop, "YCC", "Save luminance-chrominance-chrominance channels instead of RGB colors");
	RNA_def_property_update(prop, NC_SCENE|ND_RENDER_OPTIONS, NULL);

	prop = RNA_def_property(srna, "use_jpeg2k_cinema_preset", PROP_BOOLEAN, PROP_NONE);
	RNA_def_property_boolean_sdna(prop, NULL, "jp2_flag", R_IMF_JP2_FLAG_CINE_PRESET);
	RNA_def_property_ui_text(prop, "Cinema", "Use Openjpeg Cinema Preset");
	RNA_def_property_update(prop, NC_SCENE|ND_RENDER_OPTIONS, NULL);

	prop = RNA_def_property(srna, "use_jpeg2k_cinema_48", PROP_BOOLEAN, PROP_NONE);
	RNA_def_property_boolean_sdna(prop, NULL, "jp2_flag", R_IMF_JP2_FLAG_CINE_48);
	RNA_def_property_ui_text(prop, "Cinema (48)", "Use Openjpeg Cinema Preset (48fps)");
	RNA_def_property_update(prop, NC_SCENE|ND_RENDER_OPTIONS, NULL);
#endif

	/* Cineon and DPX */

	prop = RNA_def_property(srna, "use_cineon_log", PROP_BOOLEAN, PROP_NONE);
	RNA_def_property_boolean_sdna(prop, NULL, "cineon_flag", R_CINEON_LOG);
	RNA_def_property_ui_text(prop, "Log", "Convert to logarithmic color space");
	RNA_def_property_update(prop, NC_SCENE|ND_RENDER_OPTIONS, NULL);

	prop = RNA_def_property(srna, "cineon_black", PROP_INT, PROP_NONE);
	RNA_def_property_int_sdna(prop, NULL, "cineon_black");
	RNA_def_property_range(prop, 0, 1024);
	RNA_def_property_ui_text(prop, "B", "Log conversion reference blackpoint");
	RNA_def_property_update(prop, NC_SCENE|ND_RENDER_OPTIONS, NULL);

	prop = RNA_def_property(srna, "cineon_white", PROP_INT, PROP_NONE);
	RNA_def_property_int_sdna(prop, NULL, "cineon_white");
	RNA_def_property_range(prop, 0, 1024);
	RNA_def_property_ui_text(prop, "W", "Log conversion reference whitepoint");
	RNA_def_property_update(prop, NC_SCENE|ND_RENDER_OPTIONS, NULL);

	prop = RNA_def_property(srna, "cineon_gamma", PROP_FLOAT, PROP_NONE);
	RNA_def_property_float_sdna(prop, NULL, "cineon_gamma");
	RNA_def_property_range(prop, 0.0f, 10.0f);
	RNA_def_property_ui_text(prop, "G", "Log conversion gamma");
	RNA_def_property_update(prop, NC_SCENE|ND_RENDER_OPTIONS, NULL);
}

static void rna_def_scene_ffmpeg_settings(BlenderRNA *brna)
{
	StructRNA *srna;
	PropertyRNA *prop;

#ifdef WITH_FFMPEG
	static EnumPropertyItem ffmpeg_format_items[] = {
		{FFMPEG_MPEG1, "MPEG1", 0, "MPEG-1", ""},
		{FFMPEG_MPEG2, "MPEG2", 0, "MPEG-2", ""},
		{FFMPEG_MPEG4, "MPEG4", 0, "MPEG-4", ""},
		{FFMPEG_AVI, "AVI", 0, "AVI", ""},
		{FFMPEG_MOV, "QUICKTIME", 0, "Quicktime", ""},
		{FFMPEG_DV, "DV", 0, "DV", ""},
		{FFMPEG_H264, "H264", 0, "H.264", ""},
		{FFMPEG_XVID, "XVID", 0, "Xvid", ""},
		{FFMPEG_OGG, "OGG", 0, "Ogg", ""},
		{FFMPEG_MKV, "MKV", 0, "Matroska", ""},
		{FFMPEG_FLV, "FLASH", 0, "Flash", ""},
		{FFMPEG_WAV, "WAV", 0, "Wav", ""},
		{FFMPEG_MP3, "MP3", 0, "Mp3", ""},
		{0, NULL, 0, NULL, NULL}};

	static EnumPropertyItem ffmpeg_codec_items[] = {
		{CODEC_ID_NONE, "NONE", 0, "None", ""},
		{CODEC_ID_MPEG1VIDEO, "MPEG1", 0, "MPEG-1", ""},
		{CODEC_ID_MPEG2VIDEO, "MPEG2", 0, "MPEG-2", ""},
		{CODEC_ID_MPEG4, "MPEG4", 0, "MPEG-4(divx)", ""},
		{CODEC_ID_HUFFYUV, "HUFFYUV", 0, "HuffYUV", ""},
		{CODEC_ID_DVVIDEO, "DV", 0, "DV", ""},
		{CODEC_ID_H264, "H264", 0, "H.264", ""},
		{CODEC_ID_THEORA, "THEORA", 0, "Theora", ""},
		{CODEC_ID_FLV1, "FLASH", 0, "Flash Video", ""},
		{CODEC_ID_FFV1, "FFV1", 0, "FFmpeg video codec #1", ""},
		{CODEC_ID_QTRLE, "QTRLE", 0, "QTRLE", ""},
		/* {CODEC_ID_DNXHD, "DNXHD", 0, "DNxHD", ""},*/ /* disabled for after release */
		{0, NULL, 0, NULL, NULL}};

	static EnumPropertyItem ffmpeg_audio_codec_items[] = {
		{CODEC_ID_NONE, "NONE", 0, "None", ""},
		{CODEC_ID_MP2, "MP2", 0, "MP2", ""},
		{CODEC_ID_MP3, "MP3", 0, "MP3", ""},
		{CODEC_ID_AC3, "AC3", 0, "AC3", ""},
		{CODEC_ID_AAC, "AAC", 0, "AAC", ""},
		{CODEC_ID_VORBIS, "VORBIS", 0, "Vorbis", ""},
		{CODEC_ID_FLAC, "FLAC", 0, "FLAC", ""},
		{CODEC_ID_PCM_S16LE, "PCM", 0, "PCM", ""},
		{0, NULL, 0, NULL, NULL}};
#endif

	static EnumPropertyItem audio_channel_items[] = {
		{1, "MONO", 0, "Mono", "Set audio channels to mono"},
		{2, "STEREO", 0, "Stereo", "Set audio channels to stereo"},
		{4, "SURROUND4", 0, "4 Channels", "Set audio channels to 4 channels"},
		{6, "SURROUND51", 0, "5.1 Surround", "Set audio channels to 5.1 surround sound"},
		{8, "SURROUND71", 0, "7.1 Surround", "Set audio channels to 7.1 surround sound"},
		{0, NULL, 0, NULL, NULL}};

	srna = RNA_def_struct(brna, "FFmpegSettings", NULL);
	RNA_def_struct_sdna(srna, "FFMpegCodecData");
	RNA_def_struct_ui_text(srna, "FFmpeg Settings", "FFmpeg related settings for the scene");

#ifdef WITH_FFMPEG
	prop = RNA_def_property(srna, "format", PROP_ENUM, PROP_NONE);
	RNA_def_property_enum_bitflag_sdna(prop, NULL, "type");
	RNA_def_property_clear_flag(prop, PROP_ANIMATABLE);
	RNA_def_property_enum_items(prop, ffmpeg_format_items);
	RNA_def_property_ui_text(prop, "Format", "Output file format");
	RNA_def_property_update(prop, NC_SCENE|ND_RENDER_OPTIONS, "rna_FFmpegSettings_codec_settings_update");

	prop = RNA_def_property(srna, "codec", PROP_ENUM, PROP_NONE);
	RNA_def_property_enum_bitflag_sdna(prop, NULL, "codec");
	RNA_def_property_clear_flag(prop, PROP_ANIMATABLE);
	RNA_def_property_enum_items(prop, ffmpeg_codec_items);
	RNA_def_property_ui_text(prop, "Codec", "FFmpeg codec to use");
	RNA_def_property_update(prop, NC_SCENE|ND_RENDER_OPTIONS, "rna_FFmpegSettings_codec_settings_update");

	prop = RNA_def_property(srna, "video_bitrate", PROP_INT, PROP_NONE);
	RNA_def_property_int_sdna(prop, NULL, "video_bitrate");
	RNA_def_property_clear_flag(prop, PROP_ANIMATABLE);
	RNA_def_property_range(prop, 1, 14000);
	RNA_def_property_ui_text(prop, "Bitrate", "Video bitrate (kb/s)");
	RNA_def_property_update(prop, NC_SCENE|ND_RENDER_OPTIONS, NULL);

	prop = RNA_def_property(srna, "minrate", PROP_INT, PROP_NONE);
	RNA_def_property_int_sdna(prop, NULL, "rc_min_rate");
	RNA_def_property_clear_flag(prop, PROP_ANIMATABLE);
	RNA_def_property_range(prop, 0, 9000);
	RNA_def_property_ui_text(prop, "Min Rate", "Rate control: min rate (kb/s)");
	RNA_def_property_update(prop, NC_SCENE|ND_RENDER_OPTIONS, NULL);

	prop = RNA_def_property(srna, "maxrate", PROP_INT, PROP_NONE);
	RNA_def_property_int_sdna(prop, NULL, "rc_max_rate");
	RNA_def_property_clear_flag(prop, PROP_ANIMATABLE);
	RNA_def_property_range(prop, 1, 14000);
	RNA_def_property_ui_text(prop, "Max Rate", "Rate control: max rate (kb/s)");
	RNA_def_property_update(prop, NC_SCENE|ND_RENDER_OPTIONS, NULL);

	prop = RNA_def_property(srna, "muxrate", PROP_INT, PROP_NONE);
	RNA_def_property_int_sdna(prop, NULL, "mux_rate");
	RNA_def_property_clear_flag(prop, PROP_ANIMATABLE);
	RNA_def_property_range(prop, 0, 100000000);
	RNA_def_property_ui_text(prop, "Mux Rate", "Mux rate (bits/s(!))");
	RNA_def_property_update(prop, NC_SCENE|ND_RENDER_OPTIONS, NULL);

	prop = RNA_def_property(srna, "gopsize", PROP_INT, PROP_NONE);
	RNA_def_property_int_sdna(prop, NULL, "gop_size");
	RNA_def_property_clear_flag(prop, PROP_ANIMATABLE);
	RNA_def_property_range(prop, 0, 100);
	RNA_def_property_ui_text(prop, "GOP Size", "Distance between key frames");
	RNA_def_property_update(prop, NC_SCENE|ND_RENDER_OPTIONS, NULL);

	prop = RNA_def_property(srna, "buffersize", PROP_INT, PROP_NONE);
	RNA_def_property_int_sdna(prop, NULL, "rc_buffer_size");
	RNA_def_property_clear_flag(prop, PROP_ANIMATABLE);
	RNA_def_property_range(prop, 0, 2000);
	RNA_def_property_ui_text(prop, "Buffersize", "Rate control: buffer size (kb)");
	RNA_def_property_update(prop, NC_SCENE|ND_RENDER_OPTIONS, NULL);

	prop = RNA_def_property(srna, "packetsize", PROP_INT, PROP_NONE);
	RNA_def_property_int_sdna(prop, NULL, "mux_packet_size");
	RNA_def_property_clear_flag(prop, PROP_ANIMATABLE);
	RNA_def_property_range(prop, 0, 16384);
	RNA_def_property_ui_text(prop, "Mux Packet Size", "Mux packet size (byte)");
	RNA_def_property_update(prop, NC_SCENE|ND_RENDER_OPTIONS, NULL);

	prop = RNA_def_property(srna, "use_autosplit", PROP_BOOLEAN, PROP_NONE);
	RNA_def_property_boolean_sdna(prop, NULL, "flags", FFMPEG_AUTOSPLIT_OUTPUT);
	RNA_def_property_clear_flag(prop, PROP_ANIMATABLE);
	RNA_def_property_ui_text(prop, "Autosplit Output", "Autosplit output at 2GB boundary");
	RNA_def_property_update(prop, NC_SCENE|ND_RENDER_OPTIONS, NULL);

	prop = RNA_def_property(srna, "use_lossless_output", PROP_BOOLEAN, PROP_NONE);
	RNA_def_property_boolean_sdna(prop, NULL, "flags", FFMPEG_LOSSLESS_OUTPUT);
	RNA_def_property_clear_flag(prop, PROP_ANIMATABLE);
	RNA_def_property_boolean_funcs(prop, NULL, "rna_FFmpegSettings_lossless_output_set");
	RNA_def_property_ui_text(prop, "Lossless Output", "Use lossless output for video streams");
	RNA_def_property_update(prop, NC_SCENE|ND_RENDER_OPTIONS, NULL);

	/* FFMPEG Audio*/
	prop = RNA_def_property(srna, "audio_codec", PROP_ENUM, PROP_NONE);
	RNA_def_property_enum_bitflag_sdna(prop, NULL, "audio_codec");
	RNA_def_property_clear_flag(prop, PROP_ANIMATABLE);
	RNA_def_property_enum_items(prop, ffmpeg_audio_codec_items);
	RNA_def_property_ui_text(prop, "Audio Codec", "FFmpeg audio codec to use");
	RNA_def_property_update(prop, NC_SCENE|ND_RENDER_OPTIONS, NULL);

	prop = RNA_def_property(srna, "audio_bitrate", PROP_INT, PROP_NONE);
	RNA_def_property_int_sdna(prop, NULL, "audio_bitrate");
	RNA_def_property_clear_flag(prop, PROP_ANIMATABLE);
	RNA_def_property_range(prop, 32, 384);
	RNA_def_property_ui_text(prop, "Bitrate", "Audio bitrate (kb/s)");
	RNA_def_property_update(prop, NC_SCENE|ND_RENDER_OPTIONS, NULL);

	prop = RNA_def_property(srna, "audio_volume", PROP_FLOAT, PROP_NONE);
	RNA_def_property_float_sdna(prop, NULL, "audio_volume");
	RNA_def_property_clear_flag(prop, PROP_ANIMATABLE);
	RNA_def_property_range(prop, 0.0f, 1.0f);
	RNA_def_property_ui_text(prop, "Volume", "Audio volume");
	RNA_def_property_update(prop, NC_SCENE|ND_RENDER_OPTIONS, NULL);
#endif

	/* the following two "ffmpeg" settings are general audio settings */
	prop = RNA_def_property(srna, "audio_mixrate", PROP_INT, PROP_NONE);
	RNA_def_property_int_sdna(prop, NULL, "audio_mixrate");
	RNA_def_property_clear_flag(prop, PROP_ANIMATABLE);
	RNA_def_property_range(prop, 8000, 192000);
	RNA_def_property_ui_text(prop, "Samplerate", "Audio samplerate(samples/s)");
	RNA_def_property_update(prop, NC_SCENE|ND_RENDER_OPTIONS, NULL);

	prop = RNA_def_property(srna, "audio_channels", PROP_ENUM, PROP_NONE);
	RNA_def_property_enum_sdna(prop, NULL, "audio_channels");
	RNA_def_property_clear_flag(prop, PROP_ANIMATABLE);
	RNA_def_property_enum_items(prop, audio_channel_items);
	RNA_def_property_ui_text(prop, "Audio Channels", "Audio channel count");
}

#ifdef WITH_QUICKTIME
static void rna_def_scene_quicktime_settings(BlenderRNA *brna)
{
	StructRNA *srna;
	PropertyRNA *prop;

	static EnumPropertyItem quicktime_codec_type_items[] = {
		{0, "codec", 0, "codec", ""},
		{0, NULL, 0, NULL, NULL}};

#ifdef USE_QTKIT
	static EnumPropertyItem quicktime_audio_samplerate_items[] = {
		{22050, "22050", 0, "22kHz", ""},
		{44100, "44100", 0, "44.1kHz", ""},
		{48000, "48000", 0, "48kHz", ""},
		{88200, "88200", 0, "88.2kHz", ""},
		{96000, "96000", 0, "96kHz", ""},
		{192000, "192000", 0, "192kHz", ""},
		{0, NULL, 0, NULL, NULL}};

	static EnumPropertyItem quicktime_audio_bitdepth_items[] = {
		{AUD_FORMAT_U8, "8BIT", 0, "8bit", ""},
		{AUD_FORMAT_S16, "16BIT", 0, "16bit", ""},
		{AUD_FORMAT_S24, "24BIT", 0, "24bit", ""},
		{AUD_FORMAT_S32, "32BIT", 0, "32bit", ""},
		{AUD_FORMAT_FLOAT32, "FLOAT32", 0, "float32", ""},
		{AUD_FORMAT_FLOAT64, "FLOAT64", 0, "float64", ""},
		{0, NULL, 0, NULL, NULL}};

	static EnumPropertyItem quicktime_audio_bitrate_items[] = {
		{64000, "64000", 0, "64kbps", ""},
		{112000, "112000", 0, "112kpbs", ""},
		{128000, "128000", 0, "128kbps", ""},
		{192000, "192000", 0, "192kbps", ""},
		{256000, "256000", 0, "256kbps", ""},
		{320000, "320000", 0, "320kbps", ""},
		{0, NULL, 0, NULL, NULL}};
#endif

	/* QuickTime */
	srna = RNA_def_struct(brna, "QuickTimeSettings", NULL);
	RNA_def_struct_sdna(srna, "QuicktimeCodecSettings");
	RNA_def_struct_ui_text(srna, "QuickTime Settings", "QuickTime related settings for the scene");

	prop = RNA_def_property(srna, "codec_type", PROP_ENUM, PROP_NONE);
	RNA_def_property_enum_bitflag_sdna(prop, NULL, "codecType");
	RNA_def_property_enum_items(prop, quicktime_codec_type_items);
	RNA_def_property_enum_funcs(prop, "rna_RenderSettings_qtcodecsettings_codecType_get",
								"rna_RenderSettings_qtcodecsettings_codecType_set",
								"rna_RenderSettings_qtcodecsettings_codecType_itemf");
	RNA_def_property_ui_text(prop, "Codec", "QuickTime codec type");
	RNA_def_property_update(prop, NC_SCENE|ND_RENDER_OPTIONS, NULL);

	prop = RNA_def_property(srna, "codec_spatial_quality", PROP_INT, PROP_PERCENTAGE);
	RNA_def_property_int_sdna(prop, NULL, "codecSpatialQuality");
	RNA_def_property_range(prop, 0, 100);
	RNA_def_property_ui_text(prop, "Spatial quality", "Intra-frame spatial quality level");
	RNA_def_property_update(prop, NC_SCENE|ND_RENDER_OPTIONS, NULL);

#ifdef USE_QTKIT
	prop = RNA_def_property(srna, "audiocodec_type", PROP_ENUM, PROP_NONE);
	RNA_def_property_enum_bitflag_sdna(prop, NULL, "audiocodecType");
	RNA_def_property_enum_items(prop, quicktime_codec_type_items);
	RNA_def_property_enum_funcs(prop, "rna_RenderSettings_qtcodecsettings_audiocodecType_get",
								"rna_RenderSettings_qtcodecsettings_audiocodecType_set",
								"rna_RenderSettings_qtcodecsettings_audiocodecType_itemf");
	RNA_def_property_ui_text(prop, "Audio Codec", "QuickTime audio codec type");
	RNA_def_property_update(prop, NC_SCENE|ND_RENDER_OPTIONS, NULL);

	prop = RNA_def_property(srna, "audio_samplerate", PROP_ENUM, PROP_NONE);
	RNA_def_property_enum_bitflag_sdna(prop, NULL, "audioSampleRate");
	RNA_def_property_enum_items(prop, quicktime_audio_samplerate_items);
	RNA_def_property_ui_text(prop, "Smp Rate", "Sample Rate");
	RNA_def_property_update(prop, NC_SCENE|ND_RENDER_OPTIONS, NULL);

	prop = RNA_def_property(srna, "audio_bitdepth", PROP_ENUM, PROP_NONE);
	RNA_def_property_enum_bitflag_sdna(prop, NULL, "audioBitDepth");
	RNA_def_property_enum_items(prop, quicktime_audio_bitdepth_items);
	RNA_def_property_ui_text(prop, "Bit Depth", "Bit Depth");
	RNA_def_property_update(prop, NC_SCENE|ND_RENDER_OPTIONS, NULL);

	prop = RNA_def_property(srna, "audio_resampling_hq", PROP_BOOLEAN, PROP_NONE);
	RNA_def_property_boolean_negative_sdna(prop, NULL, "audioCodecFlags", QTAUDIO_FLAG_RESAMPLE_NOHQ);
	RNA_def_property_ui_text(prop, "HQ", "Use High Quality resampling algorithm");
	RNA_def_property_update(prop, NC_SCENE|ND_RENDER_OPTIONS, NULL);

	prop = RNA_def_property(srna, "audio_codec_isvbr", PROP_BOOLEAN, PROP_NONE);
	RNA_def_property_boolean_negative_sdna(prop, NULL, "audioCodecFlags", QTAUDIO_FLAG_CODEC_ISCBR);
	RNA_def_property_ui_text(prop, "VBR", "Use Variable Bit Rate compression (improves quality at same bitrate)");
	RNA_def_property_update(prop, NC_SCENE|ND_RENDER_OPTIONS, NULL);

	prop = RNA_def_property(srna, "audio_bitrate", PROP_ENUM, PROP_NONE);
	RNA_def_property_enum_bitflag_sdna(prop, NULL, "audioBitRate");
	RNA_def_property_enum_items(prop, quicktime_audio_bitrate_items);
	RNA_def_property_ui_text(prop, "Bitrate", "Compressed audio bitrate");
	RNA_def_property_update(prop, NC_SCENE|ND_RENDER_OPTIONS, NULL);
#endif
}
#endif

static void rna_def_scene_render_data(BlenderRNA *brna)
{
	StructRNA *srna;
	PropertyRNA *prop;
	
	static EnumPropertyItem pixel_filter_items[] = {
		{R_FILTER_BOX, "BOX", 0, "Box", "Use a box filter for anti-aliasing"},
		{R_FILTER_TENT, "TENT", 0, "Tent", "Use a tent filter for anti-aliasing"},
		{R_FILTER_QUAD, "QUADRATIC", 0, "Quadratic", "Use a quadratic filter for anti-aliasing"},
		{R_FILTER_CUBIC, "CUBIC", 0, "Cubic", "Use a cubic filter for anti-aliasing"},
		{R_FILTER_CATROM, "CATMULLROM", 0, "Catmull-Rom", "Use a Catmull-Rom filter for anti-aliasing"},
		{R_FILTER_GAUSS, "GAUSSIAN", 0, "Gaussian", "Use a Gaussian filter for anti-aliasing"},
		{R_FILTER_MITCH, "MITCHELL", 0, "Mitchell-Netravali", "Use a Mitchell-Netravali filter for anti-aliasing"},
		{0, NULL, 0, NULL, NULL}};
		
	static EnumPropertyItem alpha_mode_items[] = {
		{R_ADDSKY, "SKY", 0, "Sky", "Transparent pixels are filled with sky color"},
		{R_ALPHAPREMUL, "PREMUL", 0, "Premultiplied", "Transparent RGB pixels are multiplied by the alpha channel"},
		{R_ALPHAKEY, "STRAIGHT", 0, "Straight Alpha", "Transparent RGB and alpha pixels are unmodified"},
		{0, NULL, 0, NULL, NULL}};

	static EnumPropertyItem display_mode_items[] = {
		{R_OUTPUT_SCREEN, "SCREEN", 0, "Full Screen", "Images are rendered in full Screen"},
		{R_OUTPUT_AREA, "AREA", 0, "Image Editor", "Images are rendered in Image Editor"},
		{R_OUTPUT_WINDOW, "WINDOW", 0, "New Window", "Images are rendered in new Window"},
		{R_OUTPUT_NONE, "NONE", 0, "Keep UI", "Images are rendered without forcing UI changes"},
		{0, NULL, 0, NULL, NULL}};
	
	/* Bake */
	static EnumPropertyItem bake_mode_items[] = {
		{RE_BAKE_ALL, "FULL", 0, "Full Render", "Bake everything"},
		{RE_BAKE_AO, "AO", 0, "Ambient Occlusion", "Bake ambient occlusion"},
		{RE_BAKE_SHADOW, "SHADOW", 0, "Shadow", "Bake shadows"},
		{RE_BAKE_NORMALS, "NORMALS", 0, "Normals", "Bake normals"},
		{RE_BAKE_TEXTURE, "TEXTURE", 0, "Textures", "Bake textures"},
		{RE_BAKE_DISPLACEMENT, "DISPLACEMENT", 0, "Displacement", "Bake displacement"},
		{RE_BAKE_EMIT, "EMIT", 0, "Emission", "Bake Emit values (glow)"},
		{RE_BAKE_ALPHA, "ALPHA", 0, "Alpha", "Bake Alpha values (transparency)"},
		{RE_BAKE_MIRROR_INTENSITY, "MIRROR_INTENSITY", 0, "Mirror Intensity", "Bake Mirror values"},
		{RE_BAKE_MIRROR_COLOR, "MIRROR_COLOR", 0, "Mirror Colors", "Bake Mirror colors"},
		{RE_BAKE_SPEC_INTENSITY, "SPEC_INTENSITY", 0, "Specular Intensity", "Bake Specular values"},
		{RE_BAKE_SPEC_COLOR, "SPEC_COLOR", 0, "Specular Colors", "Bake Specular colors"},
		{0, NULL, 0, NULL, NULL}};

	static EnumPropertyItem bake_normal_space_items[] = {
		{R_BAKE_SPACE_CAMERA, "CAMERA", 0, "Camera", "Bake the normals in camera space"},
		{R_BAKE_SPACE_WORLD, "WORLD", 0, "World", "Bake the normals in world space"},
		{R_BAKE_SPACE_OBJECT, "OBJECT", 0, "Object", "Bake the normals in object space"},
		{R_BAKE_SPACE_TANGENT, "TANGENT", 0, "Tangent", "Bake the normals in tangent space"},
		{0, NULL, 0, NULL, NULL}};

	static EnumPropertyItem bake_qyad_split_items[] = {
		{0, "AUTO", 0, "Automatic", "Split quads to give the least distortion while baking"},
		{1, "FIXED", 0, "Fixed", "Split quads predictably (0,1,2) (0,2,3)"},
		{2, "FIXED_ALT", 0, "Fixed Alternate", "Split quads predictably (1,2,3) (1,3,0)"},
		{0, NULL, 0, NULL, NULL}};
	
	static EnumPropertyItem octree_resolution_items[] = {
		{64, "64", 0, "64", ""},
		{128, "128", 0, "128", ""},
		{256, "256", 0, "256", ""},
		{512, "512", 0, "512", ""},
		{0, NULL, 0, NULL, NULL}};

	static EnumPropertyItem raytrace_structure_items[] = {
		{R_RAYSTRUCTURE_AUTO, "AUTO", 0, "Auto", "Automatically select acceleration structure"},
		{R_RAYSTRUCTURE_OCTREE, "OCTREE", 0, "Octree", "Use old Octree structure"},
		{R_RAYSTRUCTURE_BLIBVH, "BLIBVH", 0, "BLI BVH", "Use BLI K-Dop BVH.c"},
		{R_RAYSTRUCTURE_VBVH, "VBVH", 0, "vBVH", "Use vBVH"},
		{R_RAYSTRUCTURE_SIMD_SVBVH, "SIMD_SVBVH", 0, "SIMD SVBVH", "Use SIMD SVBVH"},
		{R_RAYSTRUCTURE_SIMD_QBVH, "SIMD_QBVH", 0, "SIMD QBVH", "Use SIMD QBVH"},
		{0, NULL, 0, NULL, NULL}
		};

	static EnumPropertyItem fixed_oversample_items[] = {
		{5, "5", 0, "5", ""},
		{8, "8", 0, "8", ""},
		{11, "11", 0, "11", ""},
		{16, "16", 0, "16", ""},
		{0, NULL, 0, NULL, NULL}};
		
	static EnumPropertyItem field_order_items[] = {
		{0, "EVEN_FIRST", 0, "Upper First", "Upper field first"},
		{R_ODDFIELD, "ODD_FIRST", 0, "Lower First", "Lower field first"},
		{0, NULL, 0, NULL, NULL}};
		
	static EnumPropertyItem threads_mode_items[] = {
		{0, "AUTO", 0, "Auto-detect", "Automatically determine the number of threads, based on CPUs"},
		{R_FIXED_THREADS, "FIXED", 0, "Fixed", "Manually determine the number of threads"},
		{0, NULL, 0, NULL, NULL}};

	static EnumPropertyItem engine_items[] = {
		{0, "BLENDER_RENDER", 0, "Blender Render", "Use the Blender internal rendering engine for rendering"},
		{0, NULL, 0, NULL, NULL}};

	rna_def_scene_ffmpeg_settings(brna);
#ifdef WITH_QUICKTIME
	rna_def_scene_quicktime_settings(brna);
#endif

	srna = RNA_def_struct(brna, "RenderSettings", NULL);
	RNA_def_struct_sdna(srna, "RenderData");
	RNA_def_struct_nested(brna, srna, "Scene");
	RNA_def_struct_path_func(srna, "rna_RenderSettings_path");
	RNA_def_struct_ui_text(srna, "Render Data", "Rendering settings for a Scene datablock");

	/* Render Data */
	prop = RNA_def_property(srna, "image_settings", PROP_POINTER, PROP_NONE);
	RNA_def_property_flag(prop, PROP_NEVER_NULL);
	RNA_def_property_pointer_sdna(prop, NULL, "im_format");
	RNA_def_property_struct_type(prop, "ImageFormatSettings");
	RNA_def_property_ui_text(prop, "Image Format", "");

	prop = RNA_def_property(srna, "resolution_x", PROP_INT, PROP_NONE);
	RNA_def_property_int_sdna(prop, NULL, "xsch");
	RNA_def_property_clear_flag(prop, PROP_ANIMATABLE);
	RNA_def_property_range(prop, 4, 10000);
	RNA_def_property_ui_text(prop, "Resolution X", "Number of horizontal pixels in the rendered image");
	RNA_def_property_update(prop, NC_SCENE|ND_RENDER_OPTIONS, "rna_SceneCamera_update");
	
	prop = RNA_def_property(srna, "resolution_y", PROP_INT, PROP_NONE);
	RNA_def_property_int_sdna(prop, NULL, "ysch");
	RNA_def_property_clear_flag(prop, PROP_ANIMATABLE);
	RNA_def_property_range(prop, 4, 10000);
	RNA_def_property_ui_text(prop, "Resolution Y", "Number of vertical pixels in the rendered image");
	RNA_def_property_update(prop, NC_SCENE|ND_RENDER_OPTIONS, "rna_SceneCamera_update");
	
	prop = RNA_def_property(srna, "resolution_percentage", PROP_INT, PROP_PERCENTAGE);
	RNA_def_property_int_sdna(prop, NULL, "size");
	RNA_def_property_clear_flag(prop, PROP_ANIMATABLE);
	RNA_def_property_range(prop, 1, SHRT_MAX);
	RNA_def_property_ui_range(prop, 1, 100, 10, 1);
	RNA_def_property_ui_text(prop, "Resolution %", "Percentage scale for render resolution");
	RNA_def_property_update(prop, NC_SCENE|ND_RENDER_OPTIONS, NULL);
	
	prop = RNA_def_property(srna, "parts_x", PROP_INT, PROP_NONE);
	RNA_def_property_int_sdna(prop, NULL, "xparts");
	RNA_def_property_range(prop, 1, 512);
	RNA_def_property_ui_text(prop, "Parts X", "Number of horizontal tiles to use while rendering");
	RNA_def_property_update(prop, NC_SCENE|ND_RENDER_OPTIONS, NULL);
	
	prop = RNA_def_property(srna, "parts_y", PROP_INT, PROP_NONE);
	RNA_def_property_int_sdna(prop, NULL, "yparts");
	RNA_def_property_range(prop, 1, 512);
	RNA_def_property_ui_text(prop, "Parts Y", "Number of vertical tiles to use while rendering");
	RNA_def_property_update(prop, NC_SCENE|ND_RENDER_OPTIONS, NULL);
	
	prop = RNA_def_property(srna, "pixel_aspect_x", PROP_FLOAT, PROP_NONE);
	RNA_def_property_float_sdna(prop, NULL, "xasp");
	RNA_def_property_clear_flag(prop, PROP_ANIMATABLE);
	RNA_def_property_range(prop, 1.0f, 200.0f);
	RNA_def_property_ui_text(prop, "Pixel Aspect X",
	                         "Horizontal aspect ratio - for anamorphic or non-square pixel output");
	RNA_def_property_update(prop, NC_SCENE|ND_RENDER_OPTIONS, "rna_SceneCamera_update");
	
	prop = RNA_def_property(srna, "pixel_aspect_y", PROP_FLOAT, PROP_NONE);
	RNA_def_property_float_sdna(prop, NULL, "yasp");
	RNA_def_property_clear_flag(prop, PROP_ANIMATABLE);
	RNA_def_property_range(prop, 1.0f, 200.0f);
	RNA_def_property_ui_text(prop, "Pixel Aspect Y",
	                         "Vertical aspect ratio - for anamorphic or non-square pixel output");
	RNA_def_property_update(prop, NC_SCENE|ND_RENDER_OPTIONS, "rna_SceneCamera_update");

#ifdef WITH_QUICKTIME
	prop = RNA_def_property(srna, "quicktime", PROP_POINTER, PROP_NONE);
	RNA_def_property_struct_type(prop, "QuickTimeSettings");
	RNA_def_property_pointer_sdna(prop, NULL, "qtcodecsettings");
	RNA_def_property_flag(prop, PROP_NEVER_UNLINK);
	RNA_def_property_ui_text(prop, "QuickTime Settings", "QuickTime related settings for the scene");
#endif

	prop = RNA_def_property(srna, "ffmpeg", PROP_POINTER, PROP_NONE);
	RNA_def_property_struct_type(prop, "FFmpegSettings");
	RNA_def_property_pointer_sdna(prop, NULL, "ffcodecdata");
	RNA_def_property_flag(prop, PROP_NEVER_UNLINK);
	RNA_def_property_ui_text(prop, "FFmpeg Settings", "FFmpeg related settings for the scene");

	prop = RNA_def_property(srna, "fps", PROP_INT, PROP_NONE);
	RNA_def_property_int_sdna(prop, NULL, "frs_sec");
	RNA_def_property_clear_flag(prop, PROP_ANIMATABLE);
	RNA_def_property_range(prop, 1, 120);
	RNA_def_property_ui_text(prop, "FPS", "Framerate, expressed in frames per second");
	RNA_def_property_update(prop, NC_SCENE|ND_RENDER_OPTIONS, "rna_Scene_fps_update");
	
	prop = RNA_def_property(srna, "fps_base", PROP_FLOAT, PROP_NONE);
	RNA_def_property_float_sdna(prop, NULL, "frs_sec_base");
	RNA_def_property_clear_flag(prop, PROP_ANIMATABLE);
	RNA_def_property_range(prop, 0.1f, 120.0f);
	RNA_def_property_ui_text(prop, "FPS Base", "Framerate base");
	RNA_def_property_update(prop, NC_SCENE|ND_RENDER_OPTIONS, "rna_Scene_fps_update");
	
	/* frame mapping */
	prop = RNA_def_property(srna, "frame_map_old", PROP_INT, PROP_NONE);
	RNA_def_property_int_sdna(prop, NULL, "framapto");
	RNA_def_property_clear_flag(prop, PROP_ANIMATABLE);
	RNA_def_property_range(prop, 1, 900);
	RNA_def_property_ui_text(prop, "Frame Map Old", "Old mapping value in frames");
	RNA_def_property_update(prop, NC_SCENE|ND_FRAME, "rna_Scene_framelen_update");
	
	prop = RNA_def_property(srna, "frame_map_new", PROP_INT, PROP_NONE);
	RNA_def_property_int_sdna(prop, NULL, "images");
	RNA_def_property_clear_flag(prop, PROP_ANIMATABLE);
	RNA_def_property_range(prop, 1, 900);
	RNA_def_property_ui_text(prop, "Frame Map New", "How many frames the Map Old will last");
	RNA_def_property_update(prop, NC_SCENE|ND_FRAME, "rna_Scene_framelen_update");

	
	prop = RNA_def_property(srna, "dither_intensity", PROP_FLOAT, PROP_NONE);
	RNA_def_property_float_sdna(prop, NULL, "dither_intensity");
	RNA_def_property_range(prop, 0.0f, 2.0f);
	RNA_def_property_ui_text(prop, "Dither Intensity",
	                         "Amount of dithering noise added to the rendered image to break up banding");
	RNA_def_property_update(prop, NC_SCENE|ND_RENDER_OPTIONS, NULL);
	
	prop = RNA_def_property(srna, "pixel_filter_type", PROP_ENUM, PROP_NONE);
	RNA_def_property_enum_sdna(prop, NULL, "filtertype");
	RNA_def_property_enum_items(prop, pixel_filter_items);
	RNA_def_property_ui_text(prop, "Pixel Filter", "Reconstruction filter used for combining anti-aliasing samples");
	RNA_def_property_update(prop, NC_SCENE|ND_RENDER_OPTIONS, NULL);
	
	prop = RNA_def_property(srna, "filter_size", PROP_FLOAT, PROP_NONE);
	RNA_def_property_float_sdna(prop, NULL, "gauss");
	RNA_def_property_range(prop, 0.5f, 1.5f);
	RNA_def_property_ui_text(prop, "Filter Size", "Pixel width over which the reconstruction filter combines samples");
	RNA_def_property_update(prop, NC_SCENE|ND_RENDER_OPTIONS, NULL);
	
	prop = RNA_def_property(srna, "alpha_mode", PROP_ENUM, PROP_NONE);
	RNA_def_property_enum_sdna(prop, NULL, "alphamode");
	RNA_def_property_enum_items(prop, alpha_mode_items);
	RNA_def_property_ui_text(prop, "Alpha Mode", "Representation of alpha information in the RGBA pixels");
	RNA_def_property_update(prop, NC_SCENE|ND_RENDER_OPTIONS, NULL);
	
	prop = RNA_def_property(srna, "octree_resolution", PROP_ENUM, PROP_NONE);
	RNA_def_property_enum_sdna(prop, NULL, "ocres");
	RNA_def_property_enum_items(prop, octree_resolution_items);
	RNA_def_property_ui_text(prop, "Octree Resolution",
	                         "Resolution of raytrace accelerator, use higher resolutions for larger scenes");
	RNA_def_property_update(prop, NC_SCENE|ND_RENDER_OPTIONS, NULL);

	prop = RNA_def_property(srna, "raytrace_method", PROP_ENUM, PROP_NONE);
	RNA_def_property_enum_sdna(prop, NULL, "raytrace_structure");
	RNA_def_property_enum_items(prop, raytrace_structure_items);
	RNA_def_property_ui_text(prop, "Raytrace Acceleration Structure", "Type of raytrace accelerator structure");
	RNA_def_property_update(prop, NC_SCENE|ND_RENDER_OPTIONS, NULL);

	prop = RNA_def_property(srna, "use_instances", PROP_BOOLEAN, PROP_NONE);
	RNA_def_property_boolean_sdna(prop, NULL, "raytrace_options", R_RAYTRACE_USE_INSTANCES);
	RNA_def_property_ui_text(prop, "Use Instances",
	                         "Instance support leads to effective memory reduction when using duplicates");
	RNA_def_property_update(prop, NC_SCENE|ND_RENDER_OPTIONS, NULL);

	prop = RNA_def_property(srna, "use_local_coords", PROP_BOOLEAN, PROP_NONE);
	RNA_def_property_boolean_sdna(prop, NULL, "raytrace_options", R_RAYTRACE_USE_LOCAL_COORDS);
	RNA_def_property_ui_text(prop, "Use Local Coords",
	                         "Vertex coordinates are stored locally on each primitive "
	                         "(increases memory usage, but may have impact on speed)");
	RNA_def_property_update(prop, NC_SCENE|ND_RENDER_OPTIONS, NULL);

	prop = RNA_def_property(srna, "use_antialiasing", PROP_BOOLEAN, PROP_NONE);
	RNA_def_property_boolean_sdna(prop, NULL, "mode", R_OSA);
	RNA_def_property_ui_text(prop, "Anti-Aliasing",
	                         "Render and combine multiple samples per pixel to prevent jagged edges");
	RNA_def_property_update(prop, NC_SCENE|ND_RENDER_OPTIONS, NULL);
	
	prop = RNA_def_property(srna, "antialiasing_samples", PROP_ENUM, PROP_NONE);
	RNA_def_property_enum_sdna(prop, NULL, "osa");
	RNA_def_property_enum_items(prop, fixed_oversample_items);
	RNA_def_property_ui_text(prop, "Anti-Aliasing Samples", "Amount of anti-aliasing samples per pixel");
	RNA_def_property_update(prop, NC_SCENE|ND_RENDER_OPTIONS, NULL);
	
	prop = RNA_def_property(srna, "use_fields", PROP_BOOLEAN, PROP_NONE);
	RNA_def_property_boolean_sdna(prop, NULL, "mode", R_FIELDS);
	RNA_def_property_ui_text(prop, "Fields", "Render image to two fields per frame, for interlaced TV output");
	RNA_def_property_update(prop, NC_SCENE|ND_RENDER_OPTIONS, NULL);
	
	prop = RNA_def_property(srna, "field_order", PROP_ENUM, PROP_NONE);
	RNA_def_property_enum_bitflag_sdna(prop, NULL, "mode");
	RNA_def_property_enum_items(prop, field_order_items);
	RNA_def_property_ui_text(prop, "Field Order",
	                         "Order of video fields (select which lines get rendered first, "
	                         "to create smooth motion for TV output)");
	RNA_def_property_update(prop, NC_SCENE|ND_RENDER_OPTIONS, NULL);
	
	prop = RNA_def_property(srna, "use_fields_still", PROP_BOOLEAN, PROP_NONE);
	RNA_def_property_boolean_sdna(prop, NULL, "mode", R_FIELDSTILL);
	RNA_def_property_ui_text(prop, "Fields Still", "Disable the time difference between fields");
	RNA_def_property_update(prop, NC_SCENE|ND_RENDER_OPTIONS, NULL);
	
	/* rendering features */
	prop = RNA_def_property(srna, "use_shadows", PROP_BOOLEAN, PROP_NONE);
	RNA_def_property_boolean_sdna(prop, NULL, "mode", R_SHADOW);
	RNA_def_property_ui_text(prop, "Shadows", "Calculate shadows while rendering");
	RNA_def_property_update(prop, NC_SCENE|ND_RENDER_OPTIONS, NULL);
	
	prop = RNA_def_property(srna, "use_envmaps", PROP_BOOLEAN, PROP_NONE);
	RNA_def_property_boolean_sdna(prop, NULL, "mode", R_ENVMAP);
	RNA_def_property_ui_text(prop, "Environment Maps", "Calculate environment maps while rendering");
	RNA_def_property_update(prop, NC_SCENE|ND_RENDER_OPTIONS, NULL);
	
	prop = RNA_def_property(srna, "use_radiosity", PROP_BOOLEAN, PROP_NONE);
	RNA_def_property_boolean_sdna(prop, NULL, "mode", R_RADIO);
	RNA_def_property_ui_text(prop, "Radiosity", "Calculate radiosity in a pre-process before rendering");
	RNA_def_property_update(prop, NC_SCENE|ND_RENDER_OPTIONS, NULL);
	
	prop = RNA_def_property(srna, "use_sss", PROP_BOOLEAN, PROP_NONE);
	RNA_def_property_boolean_sdna(prop, NULL, "mode", R_SSS);
	RNA_def_property_ui_text(prop, "Subsurface Scattering", "Calculate sub-surface scattering in materials rendering");
	RNA_def_property_update(prop, NC_SCENE|ND_RENDER_OPTIONS, NULL);
	
	prop = RNA_def_property(srna, "use_raytrace", PROP_BOOLEAN, PROP_NONE);
	RNA_def_property_boolean_sdna(prop, NULL, "mode", R_RAYTRACE);
	RNA_def_property_ui_text(prop, "Raytracing",
	                         "Pre-calculate the raytrace accelerator and render raytracing effects");
	RNA_def_property_update(prop, NC_SCENE|ND_RENDER_OPTIONS, NULL);
	
	prop = RNA_def_property(srna, "use_textures", PROP_BOOLEAN, PROP_NONE);
	RNA_def_property_boolean_negative_sdna(prop, NULL, "scemode", R_NO_TEX);
	RNA_def_property_ui_text(prop, "Textures", "Use textures to affect material properties");
	RNA_def_property_update(prop, NC_SCENE|ND_RENDER_OPTIONS, NULL);
	
	prop = RNA_def_property(srna, "use_edge_enhance", PROP_BOOLEAN, PROP_NONE);
	RNA_def_property_boolean_sdna(prop, NULL, "mode", R_EDGE);
	RNA_def_property_ui_text(prop, "Edge", "Create a toon outline around the edges of geometry");
	RNA_def_property_update(prop, NC_SCENE|ND_RENDER_OPTIONS, NULL);
	
	prop = RNA_def_property(srna, "edge_threshold", PROP_INT, PROP_NONE);
	RNA_def_property_int_sdna(prop, NULL, "edgeint");
	RNA_def_property_range(prop, 0, 255);
	RNA_def_property_ui_text(prop, "Edge Threshold", "Threshold for drawing outlines on geometry edges");
	RNA_def_property_update(prop, NC_SCENE|ND_RENDER_OPTIONS, NULL);
	
	prop = RNA_def_property(srna, "edge_color", PROP_FLOAT, PROP_COLOR);
	RNA_def_property_float_sdna(prop, NULL, "edgeR");
	RNA_def_property_array(prop, 3);
	RNA_def_property_ui_text(prop, "Edge Color", "Edge color");
	RNA_def_property_update(prop, NC_SCENE|ND_RENDER_OPTIONS, NULL);
	
	/* threads */
	prop = RNA_def_property(srna, "threads", PROP_INT, PROP_NONE);
	RNA_def_property_int_sdna(prop, NULL, "threads");
	RNA_def_property_range(prop, 1, BLENDER_MAX_THREADS);
	RNA_def_property_int_funcs(prop, "rna_RenderSettings_threads_get", NULL, NULL);
	RNA_def_property_ui_text(prop, "Threads",
	                         "Number of CPU threads to use simultaneously while rendering "
	                         "(for multi-core/CPU systems)");
	RNA_def_property_update(prop, NC_SCENE|ND_RENDER_OPTIONS, NULL);
	
	prop = RNA_def_property(srna, "threads_mode", PROP_ENUM, PROP_NONE);
	RNA_def_property_enum_bitflag_sdna(prop, NULL, "mode");
	RNA_def_property_enum_items(prop, threads_mode_items);
	RNA_def_property_ui_text(prop, "Threads Mode", "Determine the amount of render threads used");
	RNA_def_property_update(prop, NC_SCENE|ND_RENDER_OPTIONS, NULL);
	
	/* motion blur */
	prop = RNA_def_property(srna, "use_motion_blur", PROP_BOOLEAN, PROP_NONE);
	RNA_def_property_boolean_sdna(prop, NULL, "mode", R_MBLUR);
	RNA_def_property_ui_text(prop, "Motion Blur", "Use multi-sampled 3D scene motion blur");
	RNA_def_property_clear_flag(prop, PROP_ANIMATABLE);
	RNA_def_property_update(prop, NC_SCENE|ND_RENDER_OPTIONS, NULL);
	
	prop = RNA_def_property(srna, "motion_blur_samples", PROP_INT, PROP_NONE);
	RNA_def_property_int_sdna(prop, NULL, "mblur_samples");
	RNA_def_property_range(prop, 1, 32);
	RNA_def_property_ui_text(prop, "Motion Samples", "Number of scene samples to take with motion blur");
	RNA_def_property_clear_flag(prop, PROP_ANIMATABLE);
	RNA_def_property_update(prop, NC_SCENE|ND_RENDER_OPTIONS, NULL);
	
	prop = RNA_def_property(srna, "motion_blur_shutter", PROP_FLOAT, PROP_NONE);
	RNA_def_property_float_sdna(prop, NULL, "blurfac");
	RNA_def_property_range(prop, 0.01f, 10.0f);
	RNA_def_property_ui_range(prop, 0.01, 2.0f, 1, 0);
	RNA_def_property_ui_text(prop, "Shutter", "Time taken in frames between shutter open and close");
	RNA_def_property_clear_flag(prop, PROP_ANIMATABLE);
	RNA_def_property_update(prop, NC_SCENE|ND_RENDER_OPTIONS, NULL);
	
	/* border */
	prop = RNA_def_property(srna, "use_border", PROP_BOOLEAN, PROP_NONE);
	RNA_def_property_boolean_sdna(prop, NULL, "mode", R_BORDER);
	RNA_def_property_clear_flag(prop, PROP_ANIMATABLE);
	RNA_def_property_ui_text(prop, "Border",
	                         "Render a user-defined border region, within the frame size "
	                         "(note that this disables save_buffers and full_sample)");
	RNA_def_property_update(prop, NC_SCENE|ND_RENDER_OPTIONS, NULL);

	prop = RNA_def_property(srna, "border_min_x", PROP_FLOAT, PROP_NONE);
	RNA_def_property_float_sdna(prop, NULL, "border.xmin");
	RNA_def_property_range(prop, 0.0f, 1.0f);
	RNA_def_property_ui_text(prop, "Border Minimum X", "Minimum X value to for the render border");
	RNA_def_property_update(prop, NC_SCENE|ND_RENDER_OPTIONS, NULL);

	prop = RNA_def_property(srna, "border_min_y", PROP_FLOAT, PROP_NONE);
	RNA_def_property_float_sdna(prop, NULL, "border.ymin");
	RNA_def_property_range(prop, 0.0f, 1.0f);
	RNA_def_property_ui_text(prop, "Border Minimum Y", "Minimum Y value for the render border");
	RNA_def_property_update(prop, NC_SCENE|ND_RENDER_OPTIONS, NULL);

	prop = RNA_def_property(srna, "border_max_x", PROP_FLOAT, PROP_NONE);
	RNA_def_property_float_sdna(prop, NULL, "border.xmax");
	RNA_def_property_range(prop, 0.0f, 1.0f);
	RNA_def_property_ui_text(prop, "Border Maximum X", "Maximum X value for the render border");
	RNA_def_property_update(prop, NC_SCENE|ND_RENDER_OPTIONS, NULL);

	prop = RNA_def_property(srna, "border_max_y", PROP_FLOAT, PROP_NONE);
	RNA_def_property_float_sdna(prop, NULL, "border.ymax");
	RNA_def_property_range(prop, 0.0f, 1.0f);
	RNA_def_property_ui_text(prop, "Border Maximum Y", "Maximum Y value for the render border");
	RNA_def_property_update(prop, NC_SCENE|ND_RENDER_OPTIONS, NULL);
	
	prop = RNA_def_property(srna, "use_crop_to_border", PROP_BOOLEAN, PROP_NONE);
	RNA_def_property_boolean_sdna(prop, NULL, "mode", R_CROP);
	RNA_def_property_clear_flag(prop, PROP_ANIMATABLE);
	RNA_def_property_ui_text(prop, "Crop to Border", "Crop the rendered frame to the defined border size");
	RNA_def_property_update(prop, NC_SCENE|ND_RENDER_OPTIONS, NULL);
	
	prop = RNA_def_property(srna, "use_placeholder", PROP_BOOLEAN, PROP_NONE);
	RNA_def_property_boolean_sdna(prop, NULL, "mode", R_TOUCH);
	RNA_def_property_ui_text(prop, "Placeholders",
	                         "Create empty placeholder files while rendering frames (similar to Unix 'touch')");
	RNA_def_property_update(prop, NC_SCENE|ND_RENDER_OPTIONS, NULL);
	
	prop = RNA_def_property(srna, "use_overwrite", PROP_BOOLEAN, PROP_NONE);
	RNA_def_property_boolean_negative_sdna(prop, NULL, "mode", R_NO_OVERWRITE);
	RNA_def_property_ui_text(prop, "Overwrite", "Overwrite existing files while rendering");
	RNA_def_property_update(prop, NC_SCENE|ND_RENDER_OPTIONS, NULL);
	
	prop = RNA_def_property(srna, "use_compositing", PROP_BOOLEAN, PROP_NONE);
	RNA_def_property_boolean_sdna(prop, NULL, "scemode", R_DOCOMP);
	RNA_def_property_ui_text(prop, "Compositing",
	                         "Process the render result through the compositing pipeline, "
	                         "if compositing nodes are enabled");
	RNA_def_property_update(prop, NC_SCENE|ND_RENDER_OPTIONS, NULL);
	
	prop = RNA_def_property(srna, "use_sequencer", PROP_BOOLEAN, PROP_NONE);
	RNA_def_property_boolean_sdna(prop, NULL, "scemode", R_DOSEQ);
	RNA_def_property_ui_text(prop, "Sequencer",
	                         "Process the render (and composited) result through the video sequence "
	                         "editor pipeline, if sequencer strips exist");
	RNA_def_property_update(prop, NC_SCENE|ND_RENDER_OPTIONS, NULL);
	
	prop = RNA_def_property(srna, "use_color_management", PROP_BOOLEAN, PROP_NONE);
	RNA_def_property_boolean_sdna(prop, NULL, "color_mgt_flag", R_COLOR_MANAGEMENT);
	RNA_def_property_ui_text(prop, "Color Management", "Use linear workflow - gamma corrected imaging pipeline");
	RNA_def_property_update(prop, NC_SCENE|ND_RENDER_OPTIONS, "rna_RenderSettings_color_management_update");
	
	prop = RNA_def_property(srna, "use_color_unpremultiply", PROP_BOOLEAN, PROP_NONE);
	RNA_def_property_boolean_sdna(prop, NULL, "color_mgt_flag", R_COLOR_MANAGEMENT_PREDIVIDE);
	RNA_def_property_ui_text(prop, "Color Unpremultiply",
	                         "For premultiplied alpha render output, do color space conversion on "
	                         "colors without alpha, to avoid fringing on light backgrounds");
	RNA_def_property_update(prop, NC_SCENE|ND_RENDER_OPTIONS, NULL);
	
	prop = RNA_def_property(srna, "use_file_extension", PROP_BOOLEAN, PROP_NONE);
	RNA_def_property_boolean_sdna(prop, NULL, "scemode", R_EXTENSION);
	RNA_def_property_ui_text(prop, "File Extensions",
	                         "Add the file format extensions to the rendered file name (eg: filename + .jpg)");
	RNA_def_property_update(prop, NC_SCENE|ND_RENDER_OPTIONS, NULL);

#if 0 /* moved */
	prop = RNA_def_property(srna, "file_format", PROP_ENUM, PROP_NONE);
	RNA_def_property_enum_sdna(prop, NULL, "imtype");
	RNA_def_property_enum_items(prop, image_type_items);
	RNA_def_property_enum_funcs(prop, NULL, "rna_RenderSettings_file_format_set", NULL);
	RNA_def_property_ui_text(prop, "File Format", "File format to save the rendered images as");
	RNA_def_property_update(prop, NC_SCENE|ND_RENDER_OPTIONS, NULL);
#endif

	prop = RNA_def_property(srna, "file_extension", PROP_STRING, PROP_NONE);
	RNA_def_property_string_funcs(prop, "rna_SceneRender_file_ext_get", "rna_SceneRender_file_ext_length", NULL);
	RNA_def_property_ui_text(prop, "Extension", "The file extension used for saving renders");
	RNA_def_property_clear_flag(prop, PROP_EDITABLE);

	prop = RNA_def_property(srna, "is_movie_format", PROP_BOOLEAN, PROP_NONE);
	RNA_def_property_boolean_funcs(prop, "rna_RenderSettings_is_movie_fomat_get", NULL);
	RNA_def_property_clear_flag(prop, PROP_EDITABLE);
	RNA_def_property_ui_text(prop, "Movie Format", "When true the format is a movie");

	prop = RNA_def_property(srna, "use_free_image_textures", PROP_BOOLEAN, PROP_NONE);
	RNA_def_property_boolean_sdna(prop, NULL, "scemode", R_FREE_IMAGE);
	RNA_def_property_ui_text(prop, "Free Image Textures",
	                         "Free all image textures from memory after render, to save memory before compositing");
	RNA_def_property_update(prop, NC_SCENE|ND_RENDER_OPTIONS, NULL);

	prop = RNA_def_property(srna, "use_free_unused_nodes", PROP_BOOLEAN, PROP_NONE);
	RNA_def_property_boolean_sdna(prop, NULL, "scemode", R_COMP_FREE);
	RNA_def_property_ui_text(prop, "Free Unused Nodes",
	                         "Free Nodes that are not used while compositing, to save memory");
	RNA_def_property_update(prop, NC_SCENE|ND_RENDER_OPTIONS, NULL);

	prop = RNA_def_property(srna, "use_save_buffers", PROP_BOOLEAN, PROP_NONE);
	RNA_def_property_boolean_sdna(prop, NULL, "scemode", R_EXR_TILE_FILE);
	RNA_def_property_boolean_funcs(prop, "rna_RenderSettings_save_buffers_get", NULL);
	RNA_def_property_ui_text(prop, "Save Buffers",
	                         "Save tiles for all RenderLayers and SceneNodes to files in the temp directory "
	                         "(saves memory, required for Full Sample)");
	RNA_def_property_update(prop, NC_SCENE|ND_RENDER_OPTIONS, NULL);
	
	prop = RNA_def_property(srna, "use_full_sample", PROP_BOOLEAN, PROP_NONE);
	RNA_def_property_boolean_sdna(prop, NULL, "scemode", R_FULL_SAMPLE);
	RNA_def_property_boolean_funcs(prop, "rna_RenderSettings_full_sample_get", NULL);
	RNA_def_property_ui_text(prop, "Full Sample",
	                         "Save for every anti-aliasing sample the entire RenderLayer results "
	                         "(this solves anti-aliasing issues with compositing)");
	RNA_def_property_update(prop, NC_SCENE|ND_RENDER_OPTIONS, NULL);

	prop = RNA_def_property(srna, "display_mode", PROP_ENUM, PROP_NONE);
	RNA_def_property_enum_bitflag_sdna(prop, NULL, "displaymode");
	RNA_def_property_enum_items(prop, display_mode_items);
	RNA_def_property_ui_text(prop, "Display", "Select where rendered images will be displayed");
	RNA_def_property_update(prop, NC_SCENE|ND_RENDER_OPTIONS, NULL);
	
	prop = RNA_def_property(srna, "filepath", PROP_STRING, PROP_FILEPATH);
	RNA_def_property_string_sdna(prop, NULL, "pic");
	RNA_def_property_ui_text(prop, "Output Path",
	                         "Directory/name to save animations, # characters defines the position "
	                         "and length of frame numbers");
	RNA_def_property_update(prop, NC_SCENE|ND_RENDER_OPTIONS, NULL);

	/* Bake */
	
	prop = RNA_def_property(srna, "bake_type", PROP_ENUM, PROP_NONE);
	RNA_def_property_enum_bitflag_sdna(prop, NULL, "bake_mode");
	RNA_def_property_enum_items(prop, bake_mode_items);
	RNA_def_property_ui_text(prop, "Bake Mode", "Choose shading information to bake into the image");
	
	prop = RNA_def_property(srna, "bake_normal_space", PROP_ENUM, PROP_NONE);
	RNA_def_property_enum_bitflag_sdna(prop, NULL, "bake_normal_space");
	RNA_def_property_enum_items(prop, bake_normal_space_items);
	RNA_def_property_ui_text(prop, "Normal Space", "Choose normal space for baking");
	
	prop = RNA_def_property(srna, "bake_quad_split", PROP_ENUM, PROP_NONE);
	RNA_def_property_enum_items(prop, bake_qyad_split_items);
	RNA_def_property_ui_text(prop, "Quad Split", "Choose the method used to split a quad into 2 triangles for baking");
	
	prop = RNA_def_property(srna, "bake_aa_mode", PROP_ENUM, PROP_NONE);
	RNA_def_property_enum_bitflag_sdna(prop, NULL, "bake_osa");
	RNA_def_property_enum_items(prop, fixed_oversample_items);
	RNA_def_property_ui_text(prop, "Anti-Aliasing Level", "");
	
	prop = RNA_def_property(srna, "use_bake_selected_to_active", PROP_BOOLEAN, PROP_NONE);
	RNA_def_property_boolean_sdna(prop, NULL, "bake_flag", R_BAKE_TO_ACTIVE);
	RNA_def_property_ui_text(prop, "Selected to Active",
	                         "Bake shading on the surface of selected objects to the active object");
	
	prop = RNA_def_property(srna, "use_bake_normalize", PROP_BOOLEAN, PROP_NONE);
	RNA_def_property_boolean_sdna(prop, NULL, "bake_flag", R_BAKE_NORMALIZE);
	RNA_def_property_ui_text(prop, "Normalized",
	                         "With displacement normalize to the distance, with ambient occlusion "
	                         "normalize without using material settings");
	
	prop = RNA_def_property(srna, "use_bake_clear", PROP_BOOLEAN, PROP_NONE);
	RNA_def_property_boolean_sdna(prop, NULL, "bake_flag", R_BAKE_CLEAR);
	RNA_def_property_ui_text(prop, "Clear", "Clear Images before baking");
	
	prop = RNA_def_property(srna, "use_bake_antialiasing", PROP_BOOLEAN, PROP_NONE);
	RNA_def_property_boolean_sdna(prop, NULL, "bake_flag", R_BAKE_OSA);
	RNA_def_property_ui_text(prop, "Anti-Aliasing", "Enables Anti-aliasing");
	
	prop = RNA_def_property(srna, "bake_margin", PROP_INT, PROP_NONE);
	RNA_def_property_int_sdna(prop, NULL, "bake_filter");
	RNA_def_property_range(prop, 0, 64);
	RNA_def_property_ui_text(prop, "Margin",
	                         "Amount of pixels to extend the baked result with, as post process filter");

	prop = RNA_def_property(srna, "bake_distance", PROP_FLOAT, PROP_NONE);
	RNA_def_property_float_sdna(prop, NULL, "bake_maxdist");
	RNA_def_property_range(prop, 0.0, 1000.0);
	RNA_def_property_ui_text(prop, "Distance",
	                         "Maximum distance from active object to other object (in blender units)");
	
	prop = RNA_def_property(srna, "bake_bias", PROP_FLOAT, PROP_NONE);
	RNA_def_property_float_sdna(prop, NULL, "bake_biasdist");
	RNA_def_property_range(prop, 0.0, 1000.0);
	RNA_def_property_ui_text(prop, "Bias", "Bias towards faces further away from the object (in blender units)");
	
	prop = RNA_def_property(srna, "use_bake_multires", PROP_BOOLEAN, PROP_NONE);
	RNA_def_property_boolean_sdna(prop, NULL, "bake_flag", R_BAKE_MULTIRES);
	RNA_def_property_ui_text(prop, "Bake from Multires", "Bake directly from multires object");

	prop = RNA_def_property(srna, "use_bake_lores_mesh", PROP_BOOLEAN, PROP_NONE);
	RNA_def_property_boolean_sdna(prop, NULL, "bake_flag", R_BAKE_LORES_MESH);
	RNA_def_property_ui_text(prop, "Low Resolution Mesh",
	                         "Calculate heights against unsubdivided low resolution mesh");

	/* stamp */
	
	prop = RNA_def_property(srna, "use_stamp_time", PROP_BOOLEAN, PROP_NONE);
	RNA_def_property_boolean_sdna(prop, NULL, "stamp", R_STAMP_TIME);
	RNA_def_property_ui_text(prop, "Stamp Time",
	                         "Include the rendered frame timecode as HH:MM:SS.FF in image metadata");
	RNA_def_property_update(prop, NC_SCENE|ND_RENDER_OPTIONS, NULL);
	
	prop = RNA_def_property(srna, "use_stamp_date", PROP_BOOLEAN, PROP_NONE);
	RNA_def_property_boolean_sdna(prop, NULL, "stamp", R_STAMP_DATE);
	RNA_def_property_ui_text(prop, "Stamp Date", "Include the current date in image metadata");
	RNA_def_property_update(prop, NC_SCENE|ND_RENDER_OPTIONS, NULL);
	
	prop = RNA_def_property(srna, "use_stamp_frame", PROP_BOOLEAN, PROP_NONE);
	RNA_def_property_boolean_sdna(prop, NULL, "stamp", R_STAMP_FRAME);
	RNA_def_property_ui_text(prop, "Stamp Frame", "Include the frame number in image metadata");
	RNA_def_property_update(prop, NC_SCENE|ND_RENDER_OPTIONS, NULL);
	
	prop = RNA_def_property(srna, "use_stamp_camera", PROP_BOOLEAN, PROP_NONE);
	RNA_def_property_boolean_sdna(prop, NULL, "stamp", R_STAMP_CAMERA);
	RNA_def_property_ui_text(prop, "Stamp Camera", "Include the name of the active camera in image metadata");
	RNA_def_property_update(prop, NC_SCENE|ND_RENDER_OPTIONS, NULL);

	prop = RNA_def_property(srna, "use_stamp_lens", PROP_BOOLEAN, PROP_NONE);
	RNA_def_property_boolean_sdna(prop, NULL, "stamp", R_STAMP_CAMERALENS);
	RNA_def_property_ui_text(prop, "Stamp Lens", "Include the active camera's lens in image metadata");
	RNA_def_property_update(prop, NC_SCENE|ND_RENDER_OPTIONS, NULL);
	
	prop = RNA_def_property(srna, "use_stamp_scene", PROP_BOOLEAN, PROP_NONE);
	RNA_def_property_boolean_sdna(prop, NULL, "stamp", R_STAMP_SCENE);
	RNA_def_property_ui_text(prop, "Stamp Scene", "Include the name of the active scene in image metadata");
	RNA_def_property_update(prop, NC_SCENE|ND_RENDER_OPTIONS, NULL);
	
	prop = RNA_def_property(srna, "use_stamp_note", PROP_BOOLEAN, PROP_NONE);
	RNA_def_property_boolean_sdna(prop, NULL, "stamp", R_STAMP_NOTE);
	RNA_def_property_ui_text(prop, "Stamp Note", "Include a custom note in image metadata");
	RNA_def_property_update(prop, NC_SCENE|ND_RENDER_OPTIONS, NULL);
	
	prop = RNA_def_property(srna, "use_stamp_marker", PROP_BOOLEAN, PROP_NONE);
	RNA_def_property_boolean_sdna(prop, NULL, "stamp", R_STAMP_MARKER);
	RNA_def_property_ui_text(prop, "Stamp Marker", "Include the name of the last marker in image metadata");
	RNA_def_property_update(prop, NC_SCENE|ND_RENDER_OPTIONS, NULL);
	
	prop = RNA_def_property(srna, "use_stamp_filename", PROP_BOOLEAN, PROP_NONE);
	RNA_def_property_boolean_sdna(prop, NULL, "stamp", R_STAMP_FILENAME);
	RNA_def_property_ui_text(prop, "Stamp Filename", "Include the .blend filename in image metadata");
	RNA_def_property_update(prop, NC_SCENE|ND_RENDER_OPTIONS, NULL);
	
	prop = RNA_def_property(srna, "use_stamp_sequencer_strip", PROP_BOOLEAN, PROP_NONE);
	RNA_def_property_boolean_sdna(prop, NULL, "stamp", R_STAMP_SEQSTRIP);
	RNA_def_property_ui_text(prop, "Stamp Sequence Strip",
	                         "Include the name of the foreground sequence strip in image metadata");
	RNA_def_property_update(prop, NC_SCENE|ND_RENDER_OPTIONS, NULL);

	prop = RNA_def_property(srna, "use_stamp_render_time", PROP_BOOLEAN, PROP_NONE);
	RNA_def_property_boolean_sdna(prop, NULL, "stamp", R_STAMP_RENDERTIME);
	RNA_def_property_ui_text(prop, "Stamp Render Time", "Include the render time in image metadata");
	RNA_def_property_update(prop, NC_SCENE|ND_RENDER_OPTIONS, NULL);
	
	prop = RNA_def_property(srna, "stamp_note_text", PROP_STRING, PROP_NONE);
	RNA_def_property_string_sdna(prop, NULL, "stamp_udata");
	RNA_def_property_ui_text(prop, "Stamp Note Text", "Custom text to appear in the stamp note");
	RNA_def_property_update(prop, NC_SCENE|ND_RENDER_OPTIONS, NULL);

	prop = RNA_def_property(srna, "use_stamp", PROP_BOOLEAN, PROP_NONE);
	RNA_def_property_boolean_sdna(prop, NULL, "stamp", R_STAMP_DRAW);
	RNA_def_property_ui_text(prop, "Render Stamp", "Render the stamp info text in the rendered image");
	RNA_def_property_update(prop, NC_SCENE|ND_RENDER_OPTIONS, NULL);
	
	prop = RNA_def_property(srna, "stamp_font_size", PROP_INT, PROP_NONE);
	RNA_def_property_int_sdna(prop, NULL, "stamp_font_id");
	RNA_def_property_range(prop, 8, 64);
	RNA_def_property_ui_text(prop, "Font Size", "Size of the font used when rendering stamp text");
	RNA_def_property_update(prop, NC_SCENE|ND_RENDER_OPTIONS, NULL);

	prop = RNA_def_property(srna, "stamp_foreground", PROP_FLOAT, PROP_COLOR);
	RNA_def_property_float_sdna(prop, NULL, "fg_stamp");
	RNA_def_property_array(prop, 4);
	RNA_def_property_range(prop,0.0,1.0);
	RNA_def_property_ui_text(prop, "Text Color", "Color to use for stamp text");
	RNA_def_property_update(prop, NC_SCENE|ND_RENDER_OPTIONS, NULL);
	
	prop = RNA_def_property(srna, "stamp_background", PROP_FLOAT, PROP_COLOR);
	RNA_def_property_float_sdna(prop, NULL, "bg_stamp");
	RNA_def_property_array(prop, 4);
	RNA_def_property_range(prop,0.0,1.0);
	RNA_def_property_ui_text(prop, "Background", "Color to use behind stamp text");
	RNA_def_property_update(prop, NC_SCENE|ND_RENDER_OPTIONS, NULL);

	/* sequencer draw options */

	prop = RNA_def_property(srna, "use_sequencer_gl_preview", PROP_BOOLEAN, PROP_NONE);
	RNA_def_property_boolean_sdna(prop, NULL, "seq_flag", R_SEQ_GL_PREV);
	RNA_def_property_ui_text(prop, "Sequencer OpenGL", "");

	prop = RNA_def_property(srna, "use_sequencer_gl_render", PROP_BOOLEAN, PROP_NONE);
	RNA_def_property_boolean_sdna(prop, NULL, "seq_flag", R_SEQ_GL_REND);
	RNA_def_property_ui_text(prop, "Sequencer OpenGL", "");


	prop = RNA_def_property(srna, "sequencer_gl_preview", PROP_ENUM, PROP_NONE);
	RNA_def_property_enum_sdna(prop, NULL, "seq_prev_type");
	RNA_def_property_enum_items(prop, viewport_shade_items);
	RNA_def_property_ui_text(prop, "Sequencer Preview Shading", "Method to draw in the sequencer view");

	prop = RNA_def_property(srna, "sequencer_gl_render", PROP_ENUM, PROP_NONE);
	RNA_def_property_enum_sdna(prop, NULL, "seq_rend_type");
	RNA_def_property_enum_items(prop, viewport_shade_items);
	RNA_def_property_ui_text(prop, "Sequencer Preview Shading", "Method to draw in the sequencer view");

	/* layers */
	prop = RNA_def_property(srna, "layers", PROP_COLLECTION, PROP_NONE);
	RNA_def_property_collection_sdna(prop, NULL, "layers", NULL);
	RNA_def_property_struct_type(prop, "SceneRenderLayer");
	RNA_def_property_ui_text(prop, "Render Layers", "");
	rna_def_render_layers(brna, prop);


	prop = RNA_def_property(srna, "use_single_layer", PROP_BOOLEAN, PROP_NONE);
	RNA_def_property_boolean_sdna(prop, NULL, "scemode", R_SINGLE_LAYER);
	RNA_def_property_ui_text(prop, "Single Layer", "Only render the active layer");
	RNA_def_property_ui_icon(prop, ICON_UNPINNED, 1);
	RNA_def_property_update(prop, NC_SCENE|ND_RENDER_OPTIONS, NULL);

	/* engine */
	prop = RNA_def_property(srna, "engine", PROP_ENUM, PROP_NONE);
	RNA_def_property_enum_items(prop, engine_items);
	RNA_def_property_enum_funcs(prop, "rna_RenderSettings_engine_get", "rna_RenderSettings_engine_set",
	                            "rna_RenderSettings_engine_itemf");
	RNA_def_property_ui_text(prop, "Engine", "Engine to use for rendering");
	RNA_def_property_update(prop, NC_WINDOW, "rna_RenderSettings_engine_update");

	prop = RNA_def_property(srna, "has_multiple_engines", PROP_BOOLEAN, PROP_NONE);
	RNA_def_property_boolean_funcs(prop, "rna_RenderSettings_multiple_engines_get", NULL);
	RNA_def_property_clear_flag(prop, PROP_EDITABLE);
	RNA_def_property_ui_text(prop, "Multiple Engines", "More than one rendering engine is available");

	prop = RNA_def_property(srna, "use_shading_nodes", PROP_BOOLEAN, PROP_NONE);
	RNA_def_property_boolean_funcs(prop, "rna_RenderSettings_use_shading_nodes_get", NULL);
	RNA_def_property_clear_flag(prop, PROP_EDITABLE);
	RNA_def_property_ui_text(prop, "Use Shading Nodes", "Active render engine uses new shading nodes system");

	prop = RNA_def_property(srna, "use_game_engine", PROP_BOOLEAN, PROP_NONE);
	RNA_def_property_boolean_funcs(prop, "rna_RenderSettings_use_game_engine_get", NULL);
	RNA_def_property_clear_flag(prop, PROP_EDITABLE);
	RNA_def_property_ui_text(prop, "Use Game Engine", "Current rendering engine is a game engine");

	/* simplify */
	prop = RNA_def_property(srna, "use_simplify", PROP_BOOLEAN, PROP_NONE);
	RNA_def_property_boolean_sdna(prop, NULL, "mode", R_SIMPLIFY);
	RNA_def_property_ui_text(prop, "Use Simplify", "Enable simplification of scene for quicker preview renders");
	RNA_def_property_update(prop, 0, "rna_Scene_use_simplify_update");

	prop = RNA_def_property(srna, "simplify_subdivision", PROP_INT, PROP_UNSIGNED);
	RNA_def_property_int_sdna(prop, NULL, "simplify_subsurf");
	RNA_def_property_ui_range(prop, 0, 6, 1, 0);
	RNA_def_property_ui_text(prop, "Simplify Subdivision", "Global maximum subdivision level");
	RNA_def_property_update(prop, 0, "rna_Scene_simplify_update");

	prop = RNA_def_property(srna, "simplify_child_particles", PROP_FLOAT, PROP_FACTOR);
	RNA_def_property_float_sdna(prop, NULL, "simplify_particles");
	RNA_def_property_ui_text(prop, "Simplify Child Particles", "Global child particles percentage");
	RNA_def_property_update(prop, 0, "rna_Scene_simplify_update");

	prop = RNA_def_property(srna, "simplify_shadow_samples", PROP_INT, PROP_UNSIGNED);
	RNA_def_property_int_sdna(prop, NULL, "simplify_shadowsamples");
	RNA_def_property_ui_range(prop, 1, 16, 1, 0);
	RNA_def_property_ui_text(prop, "Simplify Shadow Samples", "Global maximum shadow samples");
	RNA_def_property_update(prop, 0, "rna_Scene_simplify_update");

	prop = RNA_def_property(srna, "simplify_ao_sss", PROP_FLOAT, PROP_FACTOR);
	RNA_def_property_float_sdna(prop, NULL, "simplify_aosss");
	RNA_def_property_ui_text(prop, "Simplify AO and SSS", "Global approximate AO and SSS quality factor");
	RNA_def_property_update(prop, 0, "rna_Scene_simplify_update");

	prop = RNA_def_property(srna, "use_simplify_triangulate", PROP_BOOLEAN, PROP_NONE);
	RNA_def_property_boolean_sdna(prop, NULL, "simplify_flag", R_SIMPLE_NO_TRIANGULATE);
	RNA_def_property_ui_text(prop, "Skip Quad to Triangles", "Disable non-planar quads being triangulated");

	/* Scene API */
	RNA_api_scene_render(srna);
}

/* scene.objects */
static void rna_def_scene_objects(BlenderRNA *brna, PropertyRNA *cprop)
{
	StructRNA *srna;
	PropertyRNA *prop;

	FunctionRNA *func;
	PropertyRNA *parm;
	
	RNA_def_property_srna(cprop, "SceneObjects");
	srna = RNA_def_struct(brna, "SceneObjects", NULL);
	RNA_def_struct_sdna(srna, "Scene");
	RNA_def_struct_ui_text(srna, "Scene Objects", "Collection of scene objects");

	func = RNA_def_function(srna, "link", "rna_Scene_object_link");
	RNA_def_function_ui_description(func, "Link object to scene, run scene.update() after");
	RNA_def_function_flag(func, FUNC_USE_CONTEXT|FUNC_USE_REPORTS);
	parm = RNA_def_pointer(func, "object", "Object", "", "Object to add to scene");
	RNA_def_property_flag(parm, PROP_REQUIRED|PROP_NEVER_NULL);
	parm = RNA_def_pointer(func, "base", "ObjectBase", "", "The newly created base");
	RNA_def_function_return(func, parm);

	func = RNA_def_function(srna, "unlink", "rna_Scene_object_unlink");
	RNA_def_function_ui_description(func, "Unlink object from scene");
	RNA_def_function_flag(func, FUNC_USE_REPORTS);
	parm = RNA_def_pointer(func, "object", "Object", "", "Object to remove from scene");
	RNA_def_property_flag(parm, PROP_REQUIRED|PROP_NEVER_NULL);

	prop = RNA_def_property(srna, "active", PROP_POINTER, PROP_NONE);
	RNA_def_property_struct_type(prop, "Object");
	RNA_def_property_pointer_funcs(prop, "rna_Scene_active_object_get", "rna_Scene_active_object_set", NULL, NULL);
	RNA_def_property_flag(prop, PROP_EDITABLE|PROP_NEVER_UNLINK);
	RNA_def_property_ui_text(prop, "Active Object", "Active object for this scene");
	/* Could call: ED_base_object_activate(C, scene->basact);
	 * but would be a bad level call and it seems the notifier is enough */
	RNA_def_property_update(prop, NC_SCENE|ND_OB_ACTIVE, NULL);
}


/* scene.bases.* */
static void rna_def_scene_bases(BlenderRNA *brna, PropertyRNA *cprop)
{
	StructRNA *srna;
	PropertyRNA *prop;

/*	FunctionRNA *func; */
/*	PropertyRNA *parm; */

	RNA_def_property_srna(cprop, "SceneBases");
	srna = RNA_def_struct(brna, "SceneBases", NULL);
	RNA_def_struct_sdna(srna, "Scene");
	RNA_def_struct_ui_text(srna, "Scene Bases", "Collection of scene bases");

	prop = RNA_def_property(srna, "active", PROP_POINTER, PROP_NONE);
	RNA_def_property_struct_type(prop, "ObjectBase");
	RNA_def_property_pointer_sdna(prop, NULL, "basact");
	RNA_def_property_flag(prop, PROP_EDITABLE);
	RNA_def_property_ui_text(prop, "Active Base", "Active object base in the scene");
	RNA_def_property_update(prop, NC_SCENE|ND_OB_ACTIVE, NULL);
}

/* scene.timeline_markers */
static void rna_def_timeline_markers(BlenderRNA *brna, PropertyRNA *cprop)
{
	StructRNA *srna;

	FunctionRNA *func;
	PropertyRNA *parm;

	RNA_def_property_srna(cprop, "TimelineMarkers");
	srna = RNA_def_struct(brna, "TimelineMarkers", NULL);
	RNA_def_struct_sdna(srna, "Scene");
	RNA_def_struct_ui_text(srna, "Timeline Markers", "Collection of timeline markers");

	func = RNA_def_function(srna, "new", "rna_TimeLine_add");
	RNA_def_function_ui_description(func, "Add a keyframe to the curve");
	parm = RNA_def_string(func, "name", "Marker", 0, "", "New name for the marker (not unique)");
	RNA_def_property_flag(parm, PROP_REQUIRED);

	parm = RNA_def_pointer(func, "marker", "TimelineMarker", "", "Newly created timeline marker");
	RNA_def_function_return(func, parm);


	func = RNA_def_function(srna, "remove", "rna_TimeLine_remove");
	RNA_def_function_ui_description(func, "Remove a timeline marker");
	RNA_def_function_flag(func, FUNC_USE_REPORTS);
	parm = RNA_def_pointer(func, "marker", "TimelineMarker", "", "Timeline marker to remove");
	RNA_def_property_flag(parm, PROP_REQUIRED|PROP_NEVER_NULL);

	func = RNA_def_function(srna, "clear", "rna_TimeLine_clear");
	RNA_def_function_ui_description(func, "Remove all timeline markers");
}

/* scene.keying_sets */
static void rna_def_scene_keying_sets(BlenderRNA *brna, PropertyRNA *cprop)
{
	StructRNA *srna;
	PropertyRNA *prop;

	FunctionRNA *func;
	PropertyRNA *parm;

	RNA_def_property_srna(cprop, "KeyingSets");
	srna = RNA_def_struct(brna, "KeyingSets", NULL);
	RNA_def_struct_sdna(srna, "Scene");
	RNA_def_struct_ui_text(srna, "Keying Sets", "Scene keying sets");

	/* Add Keying Set */
	func = RNA_def_function(srna, "new", "rna_Scene_keying_set_new");
	RNA_def_function_ui_description(func, "Add a new Keying Set to Scene");
	RNA_def_function_flag(func, FUNC_USE_REPORTS);
	/* name */
	RNA_def_string(func, "idname", "KeyingSet", 64, "IDName", "Internal identifier of Keying Set");
	RNA_def_string(func, "name", "KeyingSet", 64, "Name", "User visible name of Keying Set");

	/* returns the new KeyingSet */
	parm = RNA_def_pointer(func, "keyingset", "KeyingSet", "", "Newly created Keying Set");
	RNA_def_function_return(func, parm);

	prop = RNA_def_property(srna, "active", PROP_POINTER, PROP_NONE);
	RNA_def_property_struct_type(prop, "KeyingSet");
	RNA_def_property_flag(prop, PROP_EDITABLE);
	RNA_def_property_pointer_funcs(prop, "rna_Scene_active_keying_set_get",
	                               "rna_Scene_active_keying_set_set", NULL, NULL);
	RNA_def_property_ui_text(prop, "Active Keying Set", "Active Keying Set used to insert/delete keyframes");
	RNA_def_property_update(prop, NC_SCENE|ND_KEYINGSET, NULL);
	
	prop = RNA_def_property(srna, "active_index", PROP_INT, PROP_NONE);
	RNA_def_property_int_sdna(prop, NULL, "active_keyingset");
	RNA_def_property_int_funcs(prop, "rna_Scene_active_keying_set_index_get",
	                           "rna_Scene_active_keying_set_index_set", NULL);
	RNA_def_property_ui_text(prop, "Active Keying Set Index",
	                         "Current Keying Set index (negative for 'builtin' and positive for 'absolute')");
	RNA_def_property_update(prop, NC_SCENE|ND_KEYINGSET, NULL);
}

static void rna_def_scene_keying_sets_all(BlenderRNA *brna, PropertyRNA *cprop)
{
	StructRNA *srna;
	PropertyRNA *prop;
	
	RNA_def_property_srna(cprop, "KeyingSetsAll");
	srna = RNA_def_struct(brna, "KeyingSetsAll", NULL);
	RNA_def_struct_sdna(srna, "Scene");
	RNA_def_struct_ui_text(srna, "Keying Sets All", "All available keying sets");
	
	/* NOTE: no add/remove available here, without screwing up this amalgamated list... */
	
	prop = RNA_def_property(srna, "active", PROP_POINTER, PROP_NONE);
	RNA_def_property_struct_type(prop, "KeyingSet");
	RNA_def_property_flag(prop, PROP_EDITABLE);
	RNA_def_property_pointer_funcs(prop, "rna_Scene_active_keying_set_get",
	                               "rna_Scene_active_keying_set_set", NULL, NULL);
	RNA_def_property_ui_text(prop, "Active Keying Set", "Active Keying Set used to insert/delete keyframes");
	RNA_def_property_update(prop, NC_SCENE|ND_KEYINGSET, NULL);
	
	prop = RNA_def_property(srna, "active_index", PROP_INT, PROP_NONE);
	RNA_def_property_int_sdna(prop, NULL, "active_keyingset");
	RNA_def_property_int_funcs(prop, "rna_Scene_active_keying_set_index_get",
	                           "rna_Scene_active_keying_set_index_set", NULL);
	RNA_def_property_ui_text(prop, "Active Keying Set Index",
	                         "Current Keying Set index (negative for 'builtin' and positive for 'absolute')");
	RNA_def_property_update(prop, NC_SCENE|ND_KEYINGSET, NULL);
}

/* Runtime property, used to remember uv indices, used only in UV stitch for now.
 */
static void rna_def_selected_uv_element(BlenderRNA *brna)
{
	StructRNA *srna;
	PropertyRNA *prop;

	srna = RNA_def_struct(brna, "SelectedUvElement", "PropertyGroup");
	RNA_def_struct_ui_text(srna, "Selected UV Element", "");

	/* store the index to the UV element selected */
	prop = RNA_def_property(srna, "element_index", PROP_INT, PROP_UNSIGNED);
	RNA_def_property_flag(prop, PROP_IDPROPERTY);
	RNA_def_property_ui_text(prop, "Element Index", "");

	prop = RNA_def_property(srna, "face_index", PROP_INT, PROP_UNSIGNED);
	RNA_def_property_flag(prop, PROP_IDPROPERTY);
	RNA_def_property_ui_text(prop, "Face Index", "");
}



void RNA_def_scene(BlenderRNA *brna)
{
	StructRNA *srna;
	PropertyRNA *prop;
	FunctionRNA *func;
	
	static EnumPropertyItem audio_distance_model_items[] = {
		{0, "NONE", 0, "None", "No distance attenuation"},
		{1, "INVERSE", 0, "Inverse", "Inverse distance model"},
		{2, "INVERSE_CLAMPED", 0, "Inverse Clamped", "Inverse distance model with clamping"},
		{3, "LINEAR", 0, "Linear", "Linear distance model"},
		{4, "LINEAR_CLAMPED", 0, "Linear Clamped", "Linear distance model with clamping"},
		{5, "EXPONENT", 0, "Exponent", "Exponent distance model"},
		{6, "EXPONENT_CLAMPED", 0, "Exponent Clamped", "Exponent distance model with clamping"},
		{0, NULL, 0, NULL, NULL}};

	static EnumPropertyItem sync_mode_items[] = {
		{0, "NONE", 0, "No Sync", "Do not sync, play every frame"},
		{SCE_FRAME_DROP, "FRAME_DROP", 0, "Frame Dropping", "Drop frames if playback is too slow"},
		{AUDIO_SYNC, "AUDIO_SYNC", 0, "AV-sync", "Sync to audio playback, dropping frames"},
		{0, NULL, 0, NULL, NULL}};

	/* Struct definition */
	srna = RNA_def_struct(brna, "Scene", "ID");
	RNA_def_struct_ui_text(srna, "Scene",
	                       "Scene data block, consisting in objects and defining time and render related settings");
	RNA_def_struct_ui_icon(srna, ICON_SCENE_DATA);
	RNA_def_struct_clear_flag(srna, STRUCT_ID_REFCOUNT);
	
	/* Global Settings */
	prop = RNA_def_property(srna, "camera", PROP_POINTER, PROP_NONE);
	RNA_def_property_flag(prop, PROP_EDITABLE);
	RNA_def_property_pointer_funcs(prop, NULL, NULL, NULL, "rna_Camera_object_poll");
	RNA_def_property_ui_text(prop, "Camera", "Active camera, used for rendering the scene");
	RNA_def_property_update(prop, NC_SCENE|NA_EDITED, "rna_Scene_view3d_update");

	prop = RNA_def_property(srna, "background_set", PROP_POINTER, PROP_NONE);
	RNA_def_property_pointer_sdna(prop, NULL, "set");
	RNA_def_property_struct_type(prop, "Scene");
	RNA_def_property_flag(prop, PROP_EDITABLE|PROP_ID_SELF_CHECK);
	RNA_def_property_pointer_funcs(prop, NULL, "rna_Scene_set_set", NULL, NULL);
	RNA_def_property_ui_text(prop, "Background Scene", "Background set scene");
	RNA_def_property_update(prop, NC_SCENE|NA_EDITED, NULL);

	prop = RNA_def_property(srna, "world", PROP_POINTER, PROP_NONE);
	RNA_def_property_flag(prop, PROP_EDITABLE);
	RNA_def_property_ui_text(prop, "World", "World used for rendering the scene");
	RNA_def_property_update(prop, NC_SCENE|ND_WORLD, "rna_Scene_glsl_update");

	prop = RNA_def_property(srna, "cursor_location", PROP_FLOAT, PROP_XYZ_LENGTH);
	RNA_def_property_float_sdna(prop, NULL, "cursor");
	RNA_def_property_ui_text(prop, "Cursor Location", "3D cursor location");
	RNA_def_property_ui_range(prop, -10000.0, 10000.0, 10, 4);
	RNA_def_property_update(prop, NC_WINDOW, NULL);
	
	/* Bases/Objects */
	prop = RNA_def_property(srna, "object_bases", PROP_COLLECTION, PROP_NONE);
	RNA_def_property_collection_sdna(prop, NULL, "base", NULL);
	RNA_def_property_struct_type(prop, "ObjectBase");
	RNA_def_property_ui_text(prop, "Bases", "");
	RNA_def_property_collection_funcs(prop, NULL, NULL, NULL, NULL, NULL, NULL,
	                                  "rna_Scene_object_bases_lookup_string", NULL);
	rna_def_scene_bases(brna, prop);

	prop = RNA_def_property(srna, "objects", PROP_COLLECTION, PROP_NONE);
	RNA_def_property_collection_sdna(prop, NULL, "base", NULL);
	RNA_def_property_struct_type(prop, "Object");
	RNA_def_property_ui_text(prop, "Objects", "");
	RNA_def_property_collection_funcs(prop, NULL, NULL, NULL, "rna_Scene_objects_get", NULL, NULL, NULL, NULL);
	rna_def_scene_objects(brna, prop);

	/* Layers */
	prop = RNA_def_property(srna, "layers", PROP_BOOLEAN, PROP_LAYER_MEMBER);
		/* this seems to be too much trouble with depsgraph updates/etc. currently (20110420) */
	RNA_def_property_clear_flag(prop, PROP_ANIMATABLE);
	RNA_def_property_boolean_sdna(prop, NULL, "lay", 1);
	RNA_def_property_array(prop, 20);
	RNA_def_property_boolean_funcs(prop, NULL, "rna_Scene_layer_set");
	RNA_def_property_ui_text(prop, "Layers", "Visible layers - Shift-Click to select multiple layers");
	RNA_def_property_update(prop, NC_SCENE|ND_LAYER, "rna_Scene_layer_update");

	/* active layer */
	prop = RNA_def_property(srna, "active_layer", PROP_INT, PROP_NONE);
	RNA_def_property_clear_flag(prop, PROP_ANIMATABLE|PROP_EDITABLE);
	RNA_def_property_int_funcs(prop, "rna_Scene_active_layer_get", NULL, NULL);
	RNA_def_property_ui_text(prop, "Active Layer", "Active scene layer index");

	/* Frame Range Stuff */
	prop = RNA_def_property(srna, "frame_current", PROP_INT, PROP_TIME);
	RNA_def_property_clear_flag(prop, PROP_ANIMATABLE);
	RNA_def_property_int_sdna(prop, NULL, "r.cfra");
	RNA_def_property_range(prop, MINAFRAME, MAXFRAME);
	RNA_def_property_int_funcs(prop, NULL, "rna_Scene_current_frame_set", NULL);
	RNA_def_property_ui_text(prop, "Current Frame",
	                         "Current Frame, to update animation data from python frame_set() instead");
	RNA_def_property_update(prop, NC_SCENE|ND_FRAME, "rna_Scene_frame_update");
	
	prop = RNA_def_property(srna, "frame_subframe", PROP_FLOAT, PROP_TIME);
	RNA_def_property_float_sdna(prop, NULL, "r.subframe");
	RNA_def_property_ui_text(prop, "Current Sub-Frame", "");
	RNA_def_property_clear_flag(prop, PROP_ANIMATABLE|PROP_EDITABLE);
	
	prop = RNA_def_property(srna, "frame_start", PROP_INT, PROP_TIME);
	RNA_def_property_clear_flag(prop, PROP_ANIMATABLE);
	RNA_def_property_int_sdna(prop, NULL, "r.sfra");
	RNA_def_property_int_funcs(prop, NULL, "rna_Scene_start_frame_set", NULL);
	RNA_def_property_range(prop, MINFRAME, MAXFRAME);
	RNA_def_property_ui_text(prop, "Start Frame", "First frame of the playback/rendering range");
	RNA_def_property_update(prop, NC_SCENE|ND_FRAME_RANGE, NULL);
	
	prop = RNA_def_property(srna, "frame_end", PROP_INT, PROP_TIME);
	RNA_def_property_clear_flag(prop, PROP_ANIMATABLE);
	RNA_def_property_int_sdna(prop, NULL, "r.efra");
	RNA_def_property_int_funcs(prop, NULL, "rna_Scene_end_frame_set", NULL);
	RNA_def_property_range(prop, MINFRAME, MAXFRAME);
	RNA_def_property_ui_text(prop, "End Frame", "Final frame of the playback/rendering range");
	RNA_def_property_update(prop, NC_SCENE|ND_FRAME_RANGE, NULL);
	
	prop = RNA_def_property(srna, "frame_step", PROP_INT, PROP_TIME);
	RNA_def_property_clear_flag(prop, PROP_ANIMATABLE);
	RNA_def_property_int_sdna(prop, NULL, "r.frame_step");
	RNA_def_property_range(prop, 0, MAXFRAME);
	RNA_def_property_ui_range(prop, 1, 100, 1, 0);
	RNA_def_property_ui_text(prop, "Frame Step",
	                         "Number of frames to skip forward while rendering/playing back each frame");
	RNA_def_property_update(prop, NC_SCENE|ND_FRAME, NULL);
	
	/* Preview Range (frame-range for UI playback) */
	prop = RNA_def_property(srna, "use_preview_range", PROP_BOOLEAN, PROP_NONE);
	RNA_def_property_clear_flag(prop, PROP_ANIMATABLE);
	RNA_def_property_boolean_sdna(prop, NULL, "r.flag", SCER_PRV_RANGE);
	RNA_def_property_boolean_funcs(prop, NULL, "rna_Scene_use_preview_range_set");
	RNA_def_property_ui_text(prop, "Use Preview Range",
	                         "Use an alternative start/end frame for UI playback, "
	                         "rather than the scene start/end frame");
	RNA_def_property_update(prop, NC_SCENE|ND_FRAME, NULL);
	RNA_def_property_ui_icon(prop, ICON_PREVIEW_RANGE, 0);
	
	prop = RNA_def_property(srna, "frame_preview_start", PROP_INT, PROP_TIME);
	RNA_def_property_clear_flag(prop, PROP_ANIMATABLE);
	RNA_def_property_int_sdna(prop, NULL, "r.psfra");
	RNA_def_property_int_funcs(prop, NULL, "rna_Scene_preview_range_start_frame_set", NULL);
	RNA_def_property_ui_text(prop, "Preview Range Start Frame", "Alternative start frame for UI playback");
	RNA_def_property_update(prop, NC_SCENE|ND_FRAME, NULL);
	
	prop = RNA_def_property(srna, "frame_preview_end", PROP_INT, PROP_TIME);
	RNA_def_property_clear_flag(prop, PROP_ANIMATABLE);
	RNA_def_property_int_sdna(prop, NULL, "r.pefra");
	RNA_def_property_int_funcs(prop, NULL, "rna_Scene_preview_range_end_frame_set", NULL);
	RNA_def_property_ui_text(prop, "Preview Range End Frame", "Alternative end frame for UI playback");
	RNA_def_property_update(prop, NC_SCENE|ND_FRAME, NULL);
	
	/* Stamp */
	prop = RNA_def_property(srna, "use_stamp_note", PROP_STRING, PROP_NONE);
	RNA_def_property_string_sdna(prop, NULL, "r.stamp_udata");
	RNA_def_property_ui_text(prop, "Stamp Note", "User defined note for the render stamping");
	RNA_def_property_update(prop, NC_SCENE|ND_RENDER_OPTIONS, NULL);
	
	/* Animation Data (for Scene) */
	rna_def_animdata_common(srna);
	
	/* Readonly Properties */
	prop = RNA_def_property(srna, "is_nla_tweakmode", PROP_BOOLEAN, PROP_NONE);
	RNA_def_property_boolean_sdna(prop, NULL, "flag", SCE_NLA_EDIT_ON);
	RNA_def_property_clear_flag(prop, PROP_EDITABLE); /* DO NOT MAKE THIS EDITABLE, OR NLA EDITOR BREAKS */
	RNA_def_property_ui_text(prop, "NLA TweakMode",
	                         "Whether there is any action referenced by NLA being edited (strictly read-only)");
	RNA_def_property_update(prop, NC_SPACE|ND_SPACE_GRAPH, NULL);
	
	/* Frame dropping flag for playback and sync enum */
	prop = RNA_def_property(srna, "use_frame_drop", PROP_BOOLEAN, PROP_NONE);
	RNA_def_property_boolean_sdna(prop, NULL, "flag", SCE_FRAME_DROP);
	RNA_def_property_ui_text(prop, "Frame Dropping", "Play back dropping frames if frame display is too slow");
	RNA_def_property_update(prop, NC_SCENE, NULL);

	prop = RNA_def_property(srna, "sync_mode", PROP_ENUM, PROP_NONE);
	RNA_def_property_enum_funcs(prop, "rna_Scene_sync_mode_get", "rna_Scene_sync_mode_set", NULL);
	RNA_def_property_enum_items(prop, sync_mode_items);
	RNA_def_property_ui_text(prop, "Sync Mode", "How to sync playback");
	RNA_def_property_update(prop, NC_SCENE, NULL);


	/* Nodes (Compositing) */
	prop = RNA_def_property(srna, "node_tree", PROP_POINTER, PROP_NONE);
	RNA_def_property_pointer_sdna(prop, NULL, "nodetree");
	RNA_def_property_ui_text(prop, "Node Tree", "Compositing node tree");

	prop = RNA_def_property(srna, "use_nodes", PROP_BOOLEAN, PROP_NONE);
	RNA_def_property_boolean_sdna(prop, NULL, "use_nodes", 1);
	RNA_def_property_boolean_funcs(prop, NULL, "rna_Scene_use_nodes_set");
	RNA_def_property_ui_text(prop, "Use Nodes", "Enable the compositing node tree");
	RNA_def_property_update(prop, NC_SCENE|ND_RENDER_OPTIONS, NULL);
	
	/* Sequencer */
	prop = RNA_def_property(srna, "sequence_editor", PROP_POINTER, PROP_NONE);
	RNA_def_property_pointer_sdna(prop, NULL, "ed");
	RNA_def_property_struct_type(prop, "SequenceEditor");
	RNA_def_property_ui_text(prop, "Sequence Editor", "");
	
	/* Keying Sets */
	prop = RNA_def_property(srna, "keying_sets", PROP_COLLECTION, PROP_NONE);
	RNA_def_property_collection_sdna(prop, NULL, "keyingsets", NULL);
	RNA_def_property_struct_type(prop, "KeyingSet");
	RNA_def_property_ui_text(prop, "Absolute Keying Sets", "Absolute Keying Sets for this Scene");
	RNA_def_property_update(prop, NC_SCENE|ND_KEYINGSET, NULL);
	rna_def_scene_keying_sets(brna, prop);
	
	prop = RNA_def_property(srna, "keying_sets_all", PROP_COLLECTION, PROP_NONE);
	RNA_def_property_collection_funcs(prop, "rna_Scene_all_keyingsets_begin", "rna_Scene_all_keyingsets_next",
	                                  "rna_iterator_listbase_end", "rna_iterator_listbase_get",
	                                  NULL, NULL, NULL, NULL);
	RNA_def_property_struct_type(prop, "KeyingSet");
	RNA_def_property_ui_text(prop, "All Keying Sets",
	                         "All Keying Sets available for use (Builtins and Absolute Keying Sets for this Scene)");
	RNA_def_property_update(prop, NC_SCENE|ND_KEYINGSET, NULL);
	rna_def_scene_keying_sets_all(brna, prop);
	
	/* Tool Settings */
	prop = RNA_def_property(srna, "tool_settings", PROP_POINTER, PROP_NONE);
	RNA_def_property_flag(prop, PROP_NEVER_NULL);
	RNA_def_property_pointer_sdna(prop, NULL, "toolsettings");
	RNA_def_property_struct_type(prop, "ToolSettings");
	RNA_def_property_ui_text(prop, "Tool Settings", "");

	/* Unit Settings */
	prop = RNA_def_property(srna, "unit_settings", PROP_POINTER, PROP_NONE);
	RNA_def_property_flag(prop, PROP_NEVER_NULL);
	RNA_def_property_pointer_sdna(prop, NULL, "unit");
	RNA_def_property_struct_type(prop, "UnitSettings");
	RNA_def_property_ui_text(prop, "Unit Settings", "Unit editing settings");

	/* Physics Settings */
	prop = RNA_def_property(srna, "gravity", PROP_FLOAT, PROP_ACCELERATION);
	RNA_def_property_float_sdna(prop, NULL, "physics_settings.gravity");
	RNA_def_property_array(prop, 3);
	RNA_def_property_range(prop, -200.0f, 200.0f);
	RNA_def_property_ui_text(prop, "Gravity", "Constant acceleration in a given direction");
	RNA_def_property_update(prop, 0, "rna_Physics_update");

	prop = RNA_def_property(srna, "use_gravity", PROP_BOOLEAN, PROP_NONE);
	RNA_def_property_boolean_sdna(prop, NULL, "physics_settings.flag", PHYS_GLOBAL_GRAVITY);
	RNA_def_property_ui_text(prop, "Global Gravity", "Use global gravity for all dynamics");
	RNA_def_property_update(prop, 0, "rna_Physics_update");
	
	/* Render Data */
	prop = RNA_def_property(srna, "render", PROP_POINTER, PROP_NONE);
	RNA_def_property_flag(prop, PROP_NEVER_NULL);
	RNA_def_property_pointer_sdna(prop, NULL, "r");
	RNA_def_property_struct_type(prop, "RenderSettings");
	RNA_def_property_ui_text(prop, "Render Data", "");
	
	/* Markers */
	prop = RNA_def_property(srna, "timeline_markers", PROP_COLLECTION, PROP_NONE);
	RNA_def_property_collection_sdna(prop, NULL, "markers", NULL);
	RNA_def_property_struct_type(prop, "TimelineMarker");
	RNA_def_property_ui_text(prop, "Timeline Markers", "Markers used in all timelines for the current scene");
	rna_def_timeline_markers(brna, prop);

	/* Audio Settings */
	prop = RNA_def_property(srna, "use_audio", PROP_BOOLEAN, PROP_NONE);
	RNA_def_property_boolean_funcs(prop, "rna_Scene_use_audio_get", "rna_Scene_use_audio_set");
	RNA_def_property_ui_text(prop, "Audio Muted", "Play back of audio from Sequence Editor will be muted");
	RNA_def_property_update(prop, NC_SCENE, NULL);

	prop = RNA_def_property(srna, "use_audio_sync", PROP_BOOLEAN, PROP_NONE);
	RNA_def_property_boolean_sdna(prop, NULL, "audio.flag", AUDIO_SYNC);
	RNA_def_property_ui_text(prop, "Audio Sync",
	                         "Play back and sync with audio clock, dropping frames if frame display is too slow");
	RNA_def_property_update(prop, NC_SCENE, NULL);

	prop = RNA_def_property(srna, "use_audio_scrub", PROP_BOOLEAN, PROP_NONE);
	RNA_def_property_boolean_sdna(prop, NULL, "audio.flag", AUDIO_SCRUB);
	RNA_def_property_ui_text(prop, "Audio Scrubbing", "Play audio from Sequence Editor while scrubbing");
	RNA_def_property_update(prop, NC_SCENE, NULL);

	prop = RNA_def_property(srna, "audio_doppler_speed", PROP_FLOAT, PROP_NONE);
	RNA_def_property_float_sdna(prop, NULL, "audio.speed_of_sound");
	RNA_def_property_clear_flag(prop, PROP_ANIMATABLE);
	RNA_def_property_range(prop, 0.01f, FLT_MAX);
	RNA_def_property_ui_text(prop, "Speed of Sound", "Speed of sound for Doppler effect calculation");
	RNA_def_property_update(prop, NC_SCENE, "rna_Scene_listener_update");

	prop = RNA_def_property(srna, "audio_doppler_factor", PROP_FLOAT, PROP_NONE);
	RNA_def_property_float_sdna(prop, NULL, "audio.doppler_factor");
	RNA_def_property_clear_flag(prop, PROP_ANIMATABLE);
	RNA_def_property_range(prop, 0.0, FLT_MAX);
	RNA_def_property_ui_text(prop, "Doppler Factor", "Pitch factor for Doppler effect calculation");
	RNA_def_property_update(prop, NC_SCENE, "rna_Scene_listener_update");

	prop = RNA_def_property(srna, "audio_distance_model", PROP_ENUM, PROP_NONE);
	RNA_def_property_enum_bitflag_sdna(prop, NULL, "audio.distance_model");
	RNA_def_property_clear_flag(prop, PROP_ANIMATABLE);
	RNA_def_property_enum_items(prop, audio_distance_model_items);
	RNA_def_property_ui_text(prop, "Distance Model", "Distance model for distance attenuation calculation");
	RNA_def_property_update(prop, NC_SCENE, "rna_Scene_listener_update");

	prop = RNA_def_property(srna, "audio_volume", PROP_FLOAT, PROP_NONE);
	RNA_def_property_float_sdna(prop, NULL, "audio.volume");
	RNA_def_property_range(prop, 0.0f, 1.0f);
	RNA_def_property_ui_text(prop, "Volume", "Audio volume");
	RNA_def_property_update(prop, NC_SCENE, NULL);
	RNA_def_property_float_funcs(prop, NULL, "rna_Scene_volume_set", NULL);

	/* Game Settings */
	prop = RNA_def_property(srna, "game_settings", PROP_POINTER, PROP_NONE);
	RNA_def_property_flag(prop, PROP_NEVER_NULL);
	RNA_def_property_pointer_sdna(prop, NULL, "gm");
	RNA_def_property_struct_type(prop, "SceneGameData");
	RNA_def_property_ui_text(prop, "Game Data", "");

	/* Statistics */
	func = RNA_def_function(srna, "statistics", "ED_info_stats_string");
	prop = RNA_def_string(func, "statistics", "", 0, "Statistics", "");
	RNA_def_function_return(func, prop);
	
	/* Grease Pencil */
	prop = RNA_def_property(srna, "grease_pencil", PROP_POINTER, PROP_NONE);
	RNA_def_property_pointer_sdna(prop, NULL, "gpd");
	RNA_def_property_flag(prop, PROP_EDITABLE);
	RNA_def_property_struct_type(prop, "GreasePencil");
	RNA_def_property_ui_text(prop, "Grease Pencil Data", "Grease Pencil datablock");
	RNA_def_property_update(prop, NC_SCENE, NULL);
	
	/* Transform Orientations */
	prop = RNA_def_property(srna, "orientations", PROP_COLLECTION, PROP_NONE);
	RNA_def_property_collection_sdna(prop, NULL, "transform_spaces", NULL);
	RNA_def_property_struct_type(prop, "TransformOrientation");
	RNA_def_property_ui_text(prop, "Transform Orientations", "");

	/* active MovieClip */
	prop = RNA_def_property(srna, "active_clip", PROP_POINTER, PROP_NONE);
	RNA_def_property_pointer_sdna(prop, NULL, "clip");
	RNA_def_property_flag(prop, PROP_EDITABLE);
	RNA_def_property_struct_type(prop, "MovieClip");
	RNA_def_property_ui_text(prop, "Active Movie Clip", "Active movie clip used for constraints and viewport drawing");
	RNA_def_property_update(prop, NC_SPACE|ND_SPACE_VIEW3D, NULL);

	/* Nestled Data  */
	rna_def_tool_settings(brna);
	rna_def_unified_paint_settings(brna);
	rna_def_unit_settings(brna);
	rna_def_scene_image_format_data(brna);
	rna_def_scene_render_data(brna);
	rna_def_scene_game_data(brna);
	rna_def_scene_render_layer(brna);
	rna_def_transform_orientation(brna);
	rna_def_selected_uv_element(brna);
	
	/* Scene API */
	RNA_api_scene(srna);
}

#endif<|MERGE_RESOLUTION|>--- conflicted
+++ resolved
@@ -2282,11 +2282,7 @@
 	StructRNA *srna;
 	PropertyRNA *prop;
 
-<<<<<<< HEAD
-	static EnumPropertyItem aasamples_items[]  ={
-=======
 	static EnumPropertyItem aasamples_items[]  = {
->>>>>>> a667492d
 		{0, "SAMPLES_0", 0, "Off", ""},
 		{2, "SAMPLES_2", 0, "2x", ""},
 		{4, "SAMPLES_4", 0, "4x", ""},
@@ -2294,11 +2290,7 @@
 		{16, "SAMPLES_16", 0, "16x", ""},
 		{0, NULL, 0, NULL, NULL}};
 
-<<<<<<< HEAD
-	static EnumPropertyItem framing_types_items[] ={
-=======
 	static EnumPropertyItem framing_types_items[] = {
->>>>>>> a667492d
 		{SCE_GAMEFRAMING_BARS, "LETTERBOX", 0, "Letterbox",
 		                       "Show the entire viewport in the display window, using bar horizontally or vertically"},
 		{SCE_GAMEFRAMING_EXTEND, "EXTEND", 0, "Extend",
@@ -2351,7 +2343,6 @@
 		{OBSTSIMULATION_TOI_cells, "RVO_CELLS", 0, "RVO (cells)", ""},
 		{0, NULL, 0, NULL, NULL}};
 
-<<<<<<< HEAD
 	static EnumPropertyItem storage_items[] ={
 		{RAS_STORE_AUTO, "AUTO", 0, "Auto Select", "Chooses the best supported mode"},
 		{RAS_STORE_IMMEDIATE, "IMMEDIATE", 0, "Immediate Mode", "Slowest performance, requires OpenGL (any version)"},
@@ -2359,10 +2350,7 @@
 		{RAS_STORE_VBO, "VERTEX_BUFFER_OBJECT", 0, "Vertex Buffer Objects", "Best performance, requires at least OpenGL 1.4"},
 		{0, NULL, 0, NULL, NULL}};
 
-	srna= RNA_def_struct(brna, "SceneGameData", NULL);
-=======
 	srna = RNA_def_struct(brna, "SceneGameData", NULL);
->>>>>>> a667492d
 	RNA_def_struct_sdna(srna, "GameData");
 	RNA_def_struct_nested(brna, srna, "Scene");
 	RNA_def_struct_ui_text(srna, "Game Data", "Game data for a Scene datablock");
@@ -2379,20 +2367,12 @@
 	RNA_def_property_ui_text(prop, "Resolution Y", "Number of vertical pixels in the screen");
 	RNA_def_property_update(prop, NC_SCENE, NULL);
 	
-<<<<<<< HEAD
-	prop= RNA_def_property(srna, "samples", PROP_ENUM, PROP_NONE);
-=======
 	prop = RNA_def_property(srna, "samples", PROP_ENUM, PROP_NONE);
->>>>>>> a667492d
 	RNA_def_property_enum_sdna(prop, NULL, "aasamples");
 	RNA_def_property_enum_items(prop, aasamples_items);
 	RNA_def_property_ui_text(prop, "AA Samples", "The number of AA Samples to use for MSAA");
 	
-<<<<<<< HEAD
-	prop= RNA_def_property(srna, "depth", PROP_INT, PROP_UNSIGNED);
-=======
 	prop = RNA_def_property(srna, "depth", PROP_INT, PROP_UNSIGNED);
->>>>>>> a667492d
 	RNA_def_property_int_sdna(prop, NULL, "depth");
 	RNA_def_property_range(prop, 8, 32);
 	RNA_def_property_ui_text(prop, "Bits", "Display bit depth of full screen display");
@@ -2417,63 +2397,52 @@
 	RNA_def_property_ui_text(prop, "Freq", "Display clock frequency of fullscreen display");
 	RNA_def_property_update(prop, NC_SCENE, NULL);
 	
-<<<<<<< HEAD
-	prop= RNA_def_property(srna, "show_fullscreen", PROP_BOOLEAN, PROP_NONE);
-=======
 	prop = RNA_def_property(srna, "show_fullscreen", PROP_BOOLEAN, PROP_NONE);
->>>>>>> a667492d
 	RNA_def_property_boolean_sdna(prop, NULL, "playerflag", GAME_PLAYER_FULLSCREEN);
 	RNA_def_property_ui_text(prop, "Fullscreen", "Start player in a new fullscreen display");
 	RNA_def_property_update(prop, NC_SCENE, NULL);
 
-<<<<<<< HEAD
-	prop= RNA_def_property(srna, "use_desktop", PROP_BOOLEAN, PROP_NONE);
-=======
 	prop = RNA_def_property(srna, "use_desktop", PROP_BOOLEAN, PROP_NONE);
->>>>>>> a667492d
 	RNA_def_property_boolean_sdna(prop, NULL, "playerflag", GAME_PLAYER_DESKTOP_RESOLUTION);
 	RNA_def_property_ui_text(prop, "Desktop", "Uses the current desktop resultion in fullscreen mode");
 	RNA_def_property_update(prop, NC_SCENE, NULL);
 
-<<<<<<< HEAD
 	/* Dynamic Lights */
-	prop= RNA_def_property(srna, "dynamic_points", PROP_INT, PROP_NONE);
+	prop = RNA_def_property(srna, "dynamic_points", PROP_INT, PROP_NONE);
 	RNA_def_property_int_sdna(prop, NULL, "dynpoints");
 	RNA_def_property_range(prop, 0, 100);
 	RNA_def_property_ui_range(prop, 0, 15, 1, 1);
 	RNA_def_property_ui_text(prop, "Dynamic Point Lights", "Number of point lights available for dynamic use");
 	RNA_def_property_update(prop, NC_SCENE, NULL);
 
-	prop= RNA_def_property(srna, "dynamic_spots", PROP_INT, PROP_NONE);
+	prop = RNA_def_property(srna, "dynamic_spots", PROP_INT, PROP_NONE);
 	RNA_def_property_int_sdna(prop, NULL, "dynspots");
 	RNA_def_property_range(prop, 0, 100);
 	RNA_def_property_ui_range(prop, 0, 15, 1, 1);
 	RNA_def_property_ui_text(prop, "Dynamic Spot Lights", "Number of spot lights available for dynamic use");
 	RNA_def_property_update(prop, NC_SCENE, NULL);
 
-	prop= RNA_def_property(srna, "dynamic_suns", PROP_INT, PROP_NONE);
+	prop = RNA_def_property(srna, "dynamic_suns", PROP_INT, PROP_NONE);
 	RNA_def_property_int_sdna(prop, NULL, "dynsuns");
 	RNA_def_property_range(prop, 0, 100);
 	RNA_def_property_ui_range(prop, 0, 15, 1, 1);
 	RNA_def_property_ui_text(prop, "Dynamic Sun Lights", "Number of sun lights available for dynamic use");
 	RNA_def_property_update(prop, NC_SCENE, NULL);
 
-	prop= RNA_def_property(srna, "dynamic_hemis", PROP_INT, PROP_NONE);
+	prop = RNA_def_property(srna, "dynamic_hemis", PROP_INT, PROP_NONE);
 	RNA_def_property_int_sdna(prop, NULL, "dynhemis");
 	RNA_def_property_range(prop, 0, 100);
 	RNA_def_property_ui_range(prop, 0, 15, 1, 1);
 	RNA_def_property_ui_text(prop, "Dynamic Hemi Lights", "Number of hemi lights available for dynamic use");
 	RNA_def_property_update(prop, NC_SCENE, NULL);
 
-	prop= RNA_def_property(srna, "dynamic_areas", PROP_INT, PROP_NONE);
+	prop = RNA_def_property(srna, "dynamic_areas", PROP_INT, PROP_NONE);
 	RNA_def_property_int_sdna(prop, NULL, "dynareas");
 	RNA_def_property_range(prop, 0, 100);
 	RNA_def_property_ui_range(prop, 0, 15, 1, 1);
 	RNA_def_property_ui_text(prop, "Dynamic Area Lights", "Number of area lights available for dynamic use");
 	RNA_def_property_update(prop, NC_SCENE, NULL);
 
-=======
->>>>>>> a667492d
 	/* Framing */
 	prop = RNA_def_property(srna, "frame_type", PROP_ENUM, PROP_NONE);
 	RNA_def_property_enum_sdna(prop, NULL, "framing.type");
