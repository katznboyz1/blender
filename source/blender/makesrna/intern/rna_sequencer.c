/*
 * This program is free software; you can redistribute it and/or
 * modify it under the terms of the GNU General Public License
 * as published by the Free Software Foundation; either version 2
 * of the License, or (at your option) any later version.
 *
 * This program is distributed in the hope that it will be useful,
 * but WITHOUT ANY WARRANTY; without even the implied warranty of
 * MERCHANTABILITY or FITNESS FOR A PARTICULAR PURPOSE.  See the
 * GNU General Public License for more details.
 *
 * You should have received a copy of the GNU General Public License
 * along with this program; if not, write to the Free Software Foundation,
 * Inc., 51 Franklin Street, Fifth Floor, Boston, MA 02110-1301, USA.
 */

/** \file
 * \ingroup RNA
 */

#include <stdlib.h>
#include <limits.h>

#include "DNA_anim_types.h"
#include "DNA_object_types.h"
#include "DNA_scene_types.h"
#include "DNA_sequence_types.h"
#include "DNA_movieclip_types.h"
#include "DNA_vfont_types.h"

#include "BLI_math.h"

#include "BLT_translation.h"

#include "BKE_animsys.h"
#include "BKE_sequencer.h"
#include "BKE_sound.h"

#include "IMB_metadata.h"

#include "MEM_guardedalloc.h"

#include "RNA_access.h"
#include "RNA_define.h"
#include "RNA_enum_types.h"

#include "rna_internal.h"

#include "WM_types.h"

typedef struct EffectInfo {
  const char *struct_name;
  const char *ui_name;
  const char *ui_desc;
  void (*func)(StructRNA *);
  int inputs;
} EffectInfo;

const EnumPropertyItem rna_enum_sequence_modifier_type_items[] = {
    {seqModifierType_ColorBalance, "COLOR_BALANCE", ICON_NONE, "Color Balance", ""},
    {seqModifierType_Curves, "CURVES", ICON_NONE, "Curves", ""},
    {seqModifierType_HueCorrect, "HUE_CORRECT", ICON_NONE, "Hue Correct", ""},
    {seqModifierType_BrightContrast, "BRIGHT_CONTRAST", ICON_NONE, "Bright/Contrast", ""},
    {seqModifierType_Mask, "MASK", ICON_NONE, "Mask", ""},
    {seqModifierType_WhiteBalance, "WHITE_BALANCE", ICON_NONE, "White Balance", ""},
    {seqModifierType_Tonemap, "TONEMAP", ICON_NONE, "Tone Map", ""},
    {0, NULL, 0, NULL, NULL},
};

#ifdef RNA_RUNTIME

#  include "BKE_global.h"
#  include "BKE_report.h"
#  include "BKE_idprop.h"
#  include "BKE_movieclip.h"

#  include "WM_api.h"

#  include "DEG_depsgraph.h"
#  include "DEG_depsgraph_build.h"

#  include "IMB_imbuf.h"

typedef struct SequenceSearchData {
  Sequence *seq;
  void *data;
  SequenceModifierData *smd;
} SequenceSearchData;

/* build a temp reference to the parent */
static void meta_tmp_ref(Sequence *seq_par, Sequence *seq)
{
  for (; seq; seq = seq->next) {
    seq->tmp = seq_par;
    if (seq->type == SEQ_TYPE_META) {
      meta_tmp_ref(seq, seq->seqbase.first);
    }
  }
}

static void rna_SequenceElement_update(Main *UNUSED(bmain), Scene *UNUSED(scene), PointerRNA *ptr)
{
  Scene *scene = (Scene *)ptr->id.data;
  Editing *ed = BKE_sequencer_editing_get(scene, false);

  if (ed) {
    StripElem *se = (StripElem *)ptr->data;
    Sequence *seq;

    /* slow but we can't avoid! */
    seq = BKE_sequencer_from_elem(&ed->seqbase, se);
    if (seq) {
      BKE_sequence_invalidate_cache_raw(scene, seq);
    }
  }
}

static void rna_Sequence_invalidate_raw_update(Main *UNUSED(bmain),
                                               Scene *UNUSED(scene),
                                               PointerRNA *ptr)
{
  Scene *scene = (Scene *)ptr->id.data;
  Editing *ed = BKE_sequencer_editing_get(scene, false);

  if (ed) {
    Sequence *seq = (Sequence *)ptr->data;

    BKE_sequence_invalidate_cache_raw(scene, seq);
  }
}

static void rna_Sequence_invalidate_preprocessed_update(Main *UNUSED(bmain),
                                                        Scene *UNUSED(scene),
                                                        PointerRNA *ptr)
{
  Scene *scene = (Scene *)ptr->id.data;
  Editing *ed = BKE_sequencer_editing_get(scene, false);

  if (ed) {
    Sequence *seq = (Sequence *)ptr->data;

    BKE_sequence_invalidate_cache_preprocessed(scene, seq);
  }
}

static void rna_Sequence_invalidate_composite_update(Main *UNUSED(bmain),
                                                     Scene *UNUSED(scene),
                                                     PointerRNA *ptr)
{
  Scene *scene = (Scene *)ptr->id.data;
  Editing *ed = BKE_sequencer_editing_get(scene, false);

  if (ed) {
    Sequence *seq = (Sequence *)ptr->data;

    BKE_sequence_invalidate_cache_composite(scene, seq);
  }
}

static void rna_Sequence_use_sequence(Main *bmain, Scene *scene, PointerRNA *ptr)
{
  /* General update callback. */
  rna_Sequence_invalidate_raw_update(bmain, scene, ptr);
<<<<<<< HEAD
  /* Changing recursion changes set of IDs which needs to be remapped by the copy-on-write.
=======
  /* Chaning recursion changes set of IDs which needs to be remapped by the copy-on-write.
>>>>>>> 9d6b5e23
   * the only way for this currently is to tag the ID for ID_RECALC_COPY_ON_WRITE. */
  Editing *ed = BKE_sequencer_editing_get(scene, false);
  if (ed) {
    Sequence *seq = (Sequence *)ptr->data;
    if (seq->scene != NULL) {
      DEG_id_tag_update(&seq->scene->id, ID_RECALC_COPY_ON_WRITE);
    }
  }
  /* The sequencer scene is to be updated as well, including new relations from the nested
   * sequencer. */
  DEG_id_tag_update(&scene->id, ID_RECALC_SEQUENCER_STRIPS);
  DEG_relations_tag_update(bmain);
}

static void rna_SequenceEditor_sequences_all_begin(CollectionPropertyIterator *iter,
                                                   PointerRNA *ptr)
{
  Scene *scene = (Scene *)ptr->id.data;
  Editing *ed = BKE_sequencer_editing_get(scene, false);

  meta_tmp_ref(NULL, ed->seqbase.first);

  rna_iterator_listbase_begin(iter, &ed->seqbase, NULL);
}

static void rna_SequenceEditor_update_cache(Main *UNUSED(bmain),
                                            Scene *scene,
                                            PointerRNA *UNUSED(ptr))
{
  Editing *ed = scene->ed;

  BKE_sequencer_free_imbuf(scene, &ed->seqbase, false);
  BKE_sequencer_cache_cleanup(scene);
}

static void rna_SequenceEditor_sequences_all_next(CollectionPropertyIterator *iter)
{
  ListBaseIterator *internal = &iter->internal.listbase;
  Sequence *seq = (Sequence *)internal->link;

  if (seq->seqbase.first) {
    internal->link = (Link *)seq->seqbase.first;
  }
  else if (seq->next) {
    internal->link = (Link *)seq->next;
  }
  else {
    internal->link = NULL;

    do {
      seq = seq->tmp; /* XXX - seq's don't reference their parents! */
      if (seq && seq->next) {
        internal->link = (Link *)seq->next;
        break;
      }
    } while (seq);
  }

  iter->valid = (internal->link != NULL);
}

/* internal use */
static int rna_SequenceEditor_elements_length(PointerRNA *ptr)
{
  Sequence *seq = (Sequence *)ptr->data;

  /* Hack? copied from sequencer.c::reload_sequence_new_file() */
  size_t olen = MEM_allocN_len(seq->strip->stripdata) / sizeof(struct StripElem);

  /* The problem with seq->strip->len and seq->len is that it's discounted from the offset
   * (hard cut trim). */
  return (int)olen;
}

static void rna_SequenceEditor_elements_begin(CollectionPropertyIterator *iter, PointerRNA *ptr)
{
  Sequence *seq = (Sequence *)ptr->data;
  rna_iterator_array_begin(iter,
                           (void *)seq->strip->stripdata,
                           sizeof(StripElem),
                           rna_SequenceEditor_elements_length(ptr),
                           0,
                           NULL);
}

static void rna_Sequence_views_format_update(Main *bmain, Scene *scene, PointerRNA *ptr)
{
  rna_Sequence_invalidate_raw_update(bmain, scene, ptr);
}

static void do_sequence_frame_change_update(Scene *scene, Sequence *seq)
{
  Editing *ed = BKE_sequencer_editing_get(scene, false);
  ListBase *seqbase = BKE_sequence_seqbase(&ed->seqbase, seq);
  Sequence *tseq;
  BKE_sequence_calc_disp(scene, seq);

  /* ensure effects are always fit in length to their input */

  /* TODO(sergey): probably could be optimized.
   *               in terms skipping update of non-changing strips
   */
  for (tseq = seqbase->first; tseq; tseq = tseq->next) {
    if (tseq->seq1 || tseq->seq2 || tseq->seq3) {
      BKE_sequence_calc(scene, tseq);
    }
  }

  if (BKE_sequence_test_overlap(seqbase, seq)) {
    BKE_sequence_base_shuffle(seqbase, seq, scene); /* XXX - BROKEN!, uses context seqbasep */
  }
  BKE_sequencer_sort(scene);
}

/* A simple wrapper around above func, directly usable as prop update func.
 * Also invalidate cache if needed.
 */
static void rna_Sequence_frame_change_update(Main *bmain, Scene *UNUSED(scene), PointerRNA *ptr)
{
  Scene *scene = (Scene *)ptr->id.data;
  do_sequence_frame_change_update(scene, (Sequence *)ptr->data);
  rna_Sequence_invalidate_preprocessed_update(bmain, scene, ptr);
}

static void rna_Sequence_start_frame_set(PointerRNA *ptr, int value)
{
  Sequence *seq = (Sequence *)ptr->data;
  Scene *scene = (Scene *)ptr->id.data;

  BKE_sequence_translate(scene, seq, value - seq->start);
  do_sequence_frame_change_update(scene, seq);
}

static void rna_Sequence_start_frame_final_set(PointerRNA *ptr, int value)
{
  Sequence *seq = (Sequence *)ptr->data;
  Scene *scene = (Scene *)ptr->id.data;

  BKE_sequence_tx_set_final_left(seq, value);
  BKE_sequence_single_fix(seq);
  do_sequence_frame_change_update(scene, seq);
}

static void rna_Sequence_end_frame_final_set(PointerRNA *ptr, int value)
{
  Sequence *seq = (Sequence *)ptr->data;
  Scene *scene = (Scene *)ptr->id.data;

  BKE_sequence_tx_set_final_right(seq, value);
  BKE_sequence_single_fix(seq);
  do_sequence_frame_change_update(scene, seq);
}

static void rna_Sequence_anim_startofs_final_set(PointerRNA *ptr, int value)
{
  Sequence *seq = (Sequence *)ptr->data;
  Scene *scene = (Scene *)ptr->id.data;

  seq->anim_startofs = MIN2(value, seq->len + seq->anim_startofs);

  BKE_sequence_reload_new_file(G.main, scene, seq, false);
  do_sequence_frame_change_update(scene, seq);
}

static void rna_Sequence_anim_endofs_final_set(PointerRNA *ptr, int value)
{
  Sequence *seq = (Sequence *)ptr->data;
  Scene *scene = (Scene *)ptr->id.data;

  seq->anim_endofs = MIN2(value, seq->len + seq->anim_endofs);

  BKE_sequence_reload_new_file(G.main, scene, seq, false);
  do_sequence_frame_change_update(scene, seq);
}

static void rna_Sequence_frame_length_set(PointerRNA *ptr, int value)
{
  Sequence *seq = (Sequence *)ptr->data;
  Scene *scene = (Scene *)ptr->id.data;

  BKE_sequence_tx_set_final_right(seq, BKE_sequence_tx_get_final_left(seq, false) + value);
  do_sequence_frame_change_update(scene, seq);
}

static int rna_Sequence_frame_length_get(PointerRNA *ptr)
{
  Sequence *seq = (Sequence *)ptr->data;
  return BKE_sequence_tx_get_final_right(seq, false) - BKE_sequence_tx_get_final_left(seq, false);
}

static int rna_Sequence_frame_editable(PointerRNA *ptr, const char **UNUSED(r_info))
{
  Sequence *seq = (Sequence *)ptr->data;
  /* Effect sequences' start frame and length must be readonly! */
  return (BKE_sequence_effect_get_num_inputs(seq->type)) ? 0 : PROP_EDITABLE;
}

static void rna_Sequence_channel_set(PointerRNA *ptr, int value)
{
  Sequence *seq = (Sequence *)ptr->data;
  Scene *scene = (Scene *)ptr->id.data;
  Editing *ed = BKE_sequencer_editing_get(scene, false);
  ListBase *seqbase = BKE_sequence_seqbase(&ed->seqbase, seq);

  /* check channel increment or decrement */
  const int channel_delta = (value >= seq->machine) ? 1 : -1;
  seq->machine = value;

  if (BKE_sequence_test_overlap(seqbase, seq)) {
    /* XXX - BROKEN!, uses context seqbasep */
    BKE_sequence_base_shuffle_ex(seqbase, seq, scene, channel_delta);
  }
  BKE_sequencer_sort(scene);
}

static void rna_Sequence_frame_offset_range(
    PointerRNA *ptr, int *min, int *max, int *UNUSED(softmin), int *UNUSED(softmax))
{
  Sequence *seq = (Sequence *)ptr->data;
  *min = ELEM(seq->type, SEQ_TYPE_SOUND_RAM, SEQ_TYPE_SOUND_HD) ? 0 : INT_MIN;
  *max = INT_MAX;
}

static void rna_Sequence_use_proxy_set(PointerRNA *ptr, bool value)
{
  Sequence *seq = (Sequence *)ptr->data;
  BKE_sequencer_proxy_set(seq, value != 0);
}

static void rna_Sequence_use_translation_set(PointerRNA *ptr, bool value)
{
  Sequence *seq = (Sequence *)ptr->data;
  if (value) {
    seq->flag |= SEQ_USE_TRANSFORM;
    if (seq->strip->transform == NULL) {
      seq->strip->transform = MEM_callocN(sizeof(struct StripTransform), "StripTransform");
    }
  }
  else {
    seq->flag &= ~SEQ_USE_TRANSFORM;
  }
}

static void rna_Sequence_use_crop_set(PointerRNA *ptr, bool value)
{
  Sequence *seq = (Sequence *)ptr->data;
  if (value) {
    seq->flag |= SEQ_USE_CROP;
    if (seq->strip->crop == NULL) {
      seq->strip->crop = MEM_callocN(sizeof(struct StripCrop), "StripCrop");
    }
  }
  else {
    seq->flag &= ~SEQ_USE_CROP;
  }
}

static int transform_seq_cmp_cb(Sequence *seq, void *arg_pt)
{
  SequenceSearchData *data = arg_pt;

  if (seq->strip && seq->strip->transform == data->data) {
    data->seq = seq;
    return -1; /* done so bail out */
  }
  return 1;
}

static Sequence *sequence_get_by_transform(Editing *ed, StripTransform *transform)
{
  SequenceSearchData data;

  data.seq = NULL;
  data.data = transform;

  /* irritating we need to search for our sequence! */
  BKE_sequencer_base_recursive_apply(&ed->seqbase, transform_seq_cmp_cb, &data);

  return data.seq;
}

static char *rna_SequenceTransform_path(PointerRNA *ptr)
{
  Scene *scene = ptr->id.data;
  Editing *ed = BKE_sequencer_editing_get(scene, false);
  Sequence *seq = sequence_get_by_transform(ed, ptr->data);

  if (seq && seq->name + 2) {
    char name_esc[(sizeof(seq->name) - 2) * 2];

    BLI_strescape(name_esc, seq->name + 2, sizeof(name_esc));
    return BLI_sprintfN("sequence_editor.sequences_all[\"%s\"].transform", name_esc);
  }
  else {
    return BLI_strdup("");
  }
}

static void rna_SequenceTransform_update(Main *UNUSED(bmain),
                                         Scene *UNUSED(scene),
                                         PointerRNA *ptr)
{
  Scene *scene = (Scene *)ptr->id.data;
  Editing *ed = BKE_sequencer_editing_get(scene, false);
  Sequence *seq = sequence_get_by_transform(ed, ptr->data);

  BKE_sequence_invalidate_cache_preprocessed(scene, seq);
}

static int crop_seq_cmp_cb(Sequence *seq, void *arg_pt)
{
  SequenceSearchData *data = arg_pt;

  if (seq->strip && seq->strip->crop == data->data) {
    data->seq = seq;
    return -1; /* done so bail out */
  }
  return 1;
}

static Sequence *sequence_get_by_crop(Editing *ed, StripCrop *crop)
{
  SequenceSearchData data;

  data.seq = NULL;
  data.data = crop;

  /* irritating we need to search for our sequence! */
  BKE_sequencer_base_recursive_apply(&ed->seqbase, crop_seq_cmp_cb, &data);

  return data.seq;
}

static char *rna_SequenceCrop_path(PointerRNA *ptr)
{
  Scene *scene = ptr->id.data;
  Editing *ed = BKE_sequencer_editing_get(scene, false);
  Sequence *seq = sequence_get_by_crop(ed, ptr->data);

  if (seq && seq->name + 2) {
    char name_esc[(sizeof(seq->name) - 2) * 2];

    BLI_strescape(name_esc, seq->name + 2, sizeof(name_esc));
    return BLI_sprintfN("sequence_editor.sequences_all[\"%s\"].crop", name_esc);
  }
  else {
    return BLI_strdup("");
  }
}

static void rna_SequenceCrop_update(Main *UNUSED(bmain), Scene *UNUSED(scene), PointerRNA *ptr)
{
  Scene *scene = (Scene *)ptr->id.data;
  Editing *ed = BKE_sequencer_editing_get(scene, false);
  Sequence *seq = sequence_get_by_crop(ed, ptr->data);

  BKE_sequence_invalidate_cache_preprocessed(scene, seq);
}

static void rna_Sequence_text_font_set(PointerRNA *ptr,
                                       PointerRNA ptr_value,
                                       struct ReportList *UNUSED(reports))
{
  Sequence *seq = ptr->data;
  TextVars *data = seq->effectdata;
  VFont *value = ptr_value.data;

  BKE_sequencer_text_font_unload(data, true);

  id_us_plus(&value->id);
  data->text_blf_id = SEQ_FONT_NOT_LOADED;
  data->text_font = value;
}

/* name functions that ignore the first two characters */
static void rna_Sequence_name_get(PointerRNA *ptr, char *value)
{
  Sequence *seq = (Sequence *)ptr->data;
  BLI_strncpy(value, seq->name + 2, sizeof(seq->name) - 2);
}

static int rna_Sequence_name_length(PointerRNA *ptr)
{
  Sequence *seq = (Sequence *)ptr->data;
  return strlen(seq->name + 2);
}

static void rna_Sequence_name_set(PointerRNA *ptr, const char *value)
{
  Scene *scene = (Scene *)ptr->id.data;
  Sequence *seq = (Sequence *)ptr->data;
  char oldname[sizeof(seq->name)];
  AnimData *adt;

  /* make a copy of the old name first */
  BLI_strncpy(oldname, seq->name + 2, sizeof(seq->name) - 2);

  /* copy the new name into the name slot */
  BLI_strncpy_utf8(seq->name + 2, value, sizeof(seq->name) - 2);

  /* make sure the name is unique */
  BKE_sequence_base_unique_name_recursive(&scene->ed->seqbase, seq);

  /* fix all the animation data which may link to this */

  /* Don't rename everywhere because these are per scene. */
#  if 0
  BKE_animdata_fix_paths_rename_all(NULL, "sequence_editor.sequences_all", oldname, seq->name + 2);
#  endif
  adt = BKE_animdata_from_id(&scene->id);
  if (adt) {
    BKE_animdata_fix_paths_rename(
        &scene->id, adt, NULL, "sequence_editor.sequences_all", oldname, seq->name + 2, 0, 0, 1);
  }
}

static StructRNA *rna_Sequence_refine(struct PointerRNA *ptr)
{
  Sequence *seq = (Sequence *)ptr->data;

  switch (seq->type) {
    case SEQ_TYPE_IMAGE:
      return &RNA_ImageSequence;
    case SEQ_TYPE_META:
      return &RNA_MetaSequence;
    case SEQ_TYPE_SCENE:
      return &RNA_SceneSequence;
    case SEQ_TYPE_MOVIE:
      return &RNA_MovieSequence;
    case SEQ_TYPE_MOVIECLIP:
      return &RNA_MovieClipSequence;
    case SEQ_TYPE_MASK:
      return &RNA_MaskSequence;
    case SEQ_TYPE_SOUND_RAM:
      return &RNA_SoundSequence;
    case SEQ_TYPE_CROSS:
      return &RNA_CrossSequence;
    case SEQ_TYPE_ADD:
      return &RNA_AddSequence;
    case SEQ_TYPE_SUB:
      return &RNA_SubtractSequence;
    case SEQ_TYPE_ALPHAOVER:
      return &RNA_AlphaOverSequence;
    case SEQ_TYPE_ALPHAUNDER:
      return &RNA_AlphaUnderSequence;
    case SEQ_TYPE_GAMCROSS:
      return &RNA_GammaCrossSequence;
    case SEQ_TYPE_MUL:
      return &RNA_MultiplySequence;
    case SEQ_TYPE_OVERDROP:
      return &RNA_OverDropSequence;
    case SEQ_TYPE_MULTICAM:
      return &RNA_MulticamSequence;
    case SEQ_TYPE_ADJUSTMENT:
      return &RNA_AdjustmentSequence;
    case SEQ_TYPE_WIPE:
      return &RNA_WipeSequence;
    case SEQ_TYPE_GLOW:
      return &RNA_GlowSequence;
    case SEQ_TYPE_TRANSFORM:
      return &RNA_TransformSequence;
    case SEQ_TYPE_COLOR:
      return &RNA_ColorSequence;
    case SEQ_TYPE_SPEED:
      return &RNA_SpeedControlSequence;
    case SEQ_TYPE_GAUSSIAN_BLUR:
      return &RNA_GaussianBlurSequence;
    case SEQ_TYPE_TEXT:
      return &RNA_TextSequence;
    case SEQ_TYPE_COLORMIX:
      return &RNA_ColorMixSequence;
    default:
      return &RNA_Sequence;
  }
}

static char *rna_Sequence_path(PointerRNA *ptr)
{
  Sequence *seq = (Sequence *)ptr->data;

  /* sequencer data comes from scene...
   * TODO: would be nice to make SequenceEditor data a data-block of its own (for shorter paths)
   */
  if (seq->name + 2) {
    char name_esc[(sizeof(seq->name) - 2) * 2];

    BLI_strescape(name_esc, seq->name + 2, sizeof(name_esc));
    return BLI_sprintfN("sequence_editor.sequences_all[\"%s\"]", name_esc);
  }
  else {
    return BLI_strdup("");
  }
}

static IDProperty *rna_Sequence_idprops(PointerRNA *ptr, bool create)
{
  Sequence *seq = ptr->data;

  if (create && !seq->prop) {
    IDPropertyTemplate val = {0};
    seq->prop = IDP_New(IDP_GROUP, &val, "Sequence ID properties");
  }

  return seq->prop;
}

static PointerRNA rna_MovieSequence_metadata_get(Sequence *seq)
{
  if (seq == NULL || seq->anims.first == NULL) {
    return PointerRNA_NULL;
  }

  StripAnim *sanim = seq->anims.first;
  if (sanim->anim == NULL) {
    return PointerRNA_NULL;
  }

  IDProperty *metadata = IMB_anim_load_metadata(sanim->anim);
  if (metadata == NULL) {
    return PointerRNA_NULL;
  }

  PointerRNA ptr;
  RNA_pointer_create(NULL, &RNA_IDPropertyWrapPtr, metadata, &ptr);
  return ptr;
}

static PointerRNA rna_SequenceEditor_meta_stack_get(CollectionPropertyIterator *iter)
{
  ListBaseIterator *internal = &iter->internal.listbase;
  MetaStack *ms = (MetaStack *)internal->link;

  return rna_pointer_inherit_refine(&iter->parent, &RNA_Sequence, ms->parseq);
}

/* TODO, expose seq path setting as a higher level sequencer BKE function */
static void rna_Sequence_filepath_set(PointerRNA *ptr, const char *value)
{
  Sequence *seq = (Sequence *)(ptr->data);
  BLI_split_dirfile(value,
                    seq->strip->dir,
                    seq->strip->stripdata->name,
                    sizeof(seq->strip->dir),
                    sizeof(seq->strip->stripdata->name));
}

static void rna_Sequence_filepath_get(PointerRNA *ptr, char *value)
{
  Sequence *seq = (Sequence *)(ptr->data);

  BLI_join_dirfile(value, FILE_MAX, seq->strip->dir, seq->strip->stripdata->name);
}

static int rna_Sequence_filepath_length(PointerRNA *ptr)
{
  Sequence *seq = (Sequence *)(ptr->data);
  char path[FILE_MAX];

  BLI_join_dirfile(path, sizeof(path), seq->strip->dir, seq->strip->stripdata->name);
  return strlen(path);
}

static void rna_Sequence_proxy_filepath_set(PointerRNA *ptr, const char *value)
{
  StripProxy *proxy = (StripProxy *)(ptr->data);
  BLI_split_dirfile(value, proxy->dir, proxy->file, sizeof(proxy->dir), sizeof(proxy->file));
  if (proxy->anim) {
    IMB_free_anim(proxy->anim);
    proxy->anim = NULL;
  }
}

static void rna_Sequence_proxy_filepath_get(PointerRNA *ptr, char *value)
{
  StripProxy *proxy = (StripProxy *)(ptr->data);

  BLI_join_dirfile(value, FILE_MAX, proxy->dir, proxy->file);
}

static int rna_Sequence_proxy_filepath_length(PointerRNA *ptr)
{
  StripProxy *proxy = (StripProxy *)(ptr->data);
  char path[FILE_MAX];

  BLI_join_dirfile(path, sizeof(path), proxy->dir, proxy->file);
  return strlen(path);
}

static void rna_Sequence_audio_update(Main *UNUSED(bmain), Scene *scene, PointerRNA *UNUSED(ptr))
{
  DEG_id_tag_update(&scene->id, ID_RECALC_SEQUENCER_STRIPS);
}

static int rna_Sequence_input_count_get(PointerRNA *ptr)
{
  Sequence *seq = (Sequence *)(ptr->data);

  return BKE_sequence_effect_get_num_inputs(seq->type);
}

#  if 0
static void rna_SoundSequence_filename_set(PointerRNA *ptr, const char *value)
{
  Sequence *seq = (Sequence *)(ptr->data);
  BLI_split_dirfile(value,
                    seq->strip->dir,
                    seq->strip->stripdata->name,
                    sizeof(seq->strip->dir),
                    sizeof(seq->strip->stripdata->name));
}

static void rna_SequenceElement_filename_set(PointerRNA *ptr, const char *value)
{
  StripElem *elem = (StripElem *)(ptr->data);
  BLI_split_file_part(value, elem->name, sizeof(elem->name));
}
#  endif

static void rna_Sequence_reopen_files_update(Main *bmain, Scene *UNUSED(scene), PointerRNA *ptr)
{
  Scene *scene = (Scene *)ptr->id.data;
  Editing *ed = BKE_sequencer_editing_get(scene, false);

  BKE_sequencer_free_imbuf(scene, &ed->seqbase, false);
  rna_Sequence_invalidate_raw_update(bmain, scene, ptr);

  if (RNA_struct_is_a(ptr->type, &RNA_SoundSequence)) {
    BKE_sequencer_update_sound_bounds(scene, ptr->data);
  }
}

static void rna_Sequence_mute_update(Main *UNUSED(bmain), Scene *UNUSED(scene), PointerRNA *ptr)
{
  Scene *scene = (Scene *)ptr->id.data;

  DEG_id_tag_update(&scene->id, ID_RECALC_SEQUENCER_STRIPS);
}

static void rna_Sequence_filepath_update(Main *bmain, Scene *UNUSED(scene), PointerRNA *ptr)
{
  Scene *scene = (Scene *)ptr->id.data;
  Sequence *seq = (Sequence *)(ptr->data);
  BKE_sequence_reload_new_file(bmain, scene, seq, true);
  BKE_sequence_calc(scene, seq);
  rna_Sequence_invalidate_raw_update(bmain, scene, ptr);
}

static void rna_Sequence_sound_update(Main *UNUSED(bmain), Scene *scene, PointerRNA *UNUSED(ptr))
{
  DEG_id_tag_update(&scene->id, ID_RECALC_SEQUENCER_STRIPS | ID_RECALC_AUDIO);
}

static int seqproxy_seq_cmp_cb(Sequence *seq, void *arg_pt)
{
  SequenceSearchData *data = arg_pt;

  if (seq->strip && seq->strip->proxy == data->data) {
    data->seq = seq;
    return -1; /* done so bail out */
  }
  return 1;
}

static Sequence *sequence_get_by_proxy(Editing *ed, StripProxy *proxy)
{
  SequenceSearchData data;

  data.seq = NULL;
  data.data = proxy;

  BKE_sequencer_base_recursive_apply(&ed->seqbase, seqproxy_seq_cmp_cb, &data);
  return data.seq;
}

static void rna_Sequence_tcindex_update(Main *bmain, Scene *UNUSED(scene), PointerRNA *ptr)
{
  Scene *scene = (Scene *)ptr->id.data;
  Editing *ed = BKE_sequencer_editing_get(scene, false);
  Sequence *seq = sequence_get_by_proxy(ed, ptr->data);

  BKE_sequence_reload_new_file(bmain, scene, seq, false);
  do_sequence_frame_change_update(scene, seq);
}

static void rna_SequenceProxy_update(Main *UNUSED(bmain), Scene *UNUSED(scene), PointerRNA *ptr)
{
  Scene *scene = (Scene *)ptr->id.data;
  Editing *ed = BKE_sequencer_editing_get(scene, false);
  Sequence *seq = sequence_get_by_proxy(ed, ptr->data);

  BKE_sequence_invalidate_cache_raw(scene, seq);
}

/* do_versions? */
static float rna_Sequence_opacity_get(PointerRNA *ptr)
{
  Sequence *seq = (Sequence *)(ptr->data);
  return seq->blend_opacity / 100.0f;
}
static void rna_Sequence_opacity_set(PointerRNA *ptr, float value)
{
  Sequence *seq = (Sequence *)(ptr->data);
  CLAMP(value, 0.0f, 1.0f);
  seq->blend_opacity = value * 100.0f;
}

static int colbalance_seq_cmp_cb(Sequence *seq, void *arg_pt)
{
  SequenceSearchData *data = arg_pt;

  if (seq->modifiers.first) {
    SequenceModifierData *smd = seq->modifiers.first;

    for (smd = seq->modifiers.first; smd; smd = smd->next) {
      if (smd->type == seqModifierType_ColorBalance) {
        ColorBalanceModifierData *cbmd = (ColorBalanceModifierData *)smd;

        if (&cbmd->color_balance == data->data) {
          data->seq = seq;
          data->smd = smd;
          return -1; /* done so bail out */
        }
      }
    }
  }

  return 1;
}

static Sequence *sequence_get_by_colorbalance(Editing *ed,
                                              StripColorBalance *cb,
                                              SequenceModifierData **r_smd)
{
  SequenceSearchData data;

  data.seq = NULL;
  data.smd = NULL;
  data.data = cb;

  /* irritating we need to search for our sequence! */
  BKE_sequencer_base_recursive_apply(&ed->seqbase, colbalance_seq_cmp_cb, &data);

  *r_smd = data.smd;

  return data.seq;
}

static char *rna_SequenceColorBalance_path(PointerRNA *ptr)
{
  Scene *scene = ptr->id.data;
  SequenceModifierData *smd;
  Editing *ed = BKE_sequencer_editing_get(scene, false);
  Sequence *seq = sequence_get_by_colorbalance(ed, ptr->data, &smd);

  if (seq && seq->name + 2) {
    char name_esc[(sizeof(seq->name) - 2) * 2];

    BLI_strescape(name_esc, seq->name + 2, sizeof(name_esc));

    if (!smd) {
      /* path to old filter color balance */
      return BLI_sprintfN("sequence_editor.sequences_all[\"%s\"].color_balance", name_esc);
    }
    else {
      /* path to modifier */
      char name_esc_smd[sizeof(smd->name) * 2];

      BLI_strescape(name_esc_smd, smd->name, sizeof(name_esc_smd));
      return BLI_sprintfN("sequence_editor.sequences_all[\"%s\"].modifiers[\"%s\"].color_balance",
                          name_esc,
                          name_esc_smd);
    }
  }
  else {
    return BLI_strdup("");
  }
}

static void rna_SequenceColorBalance_update(Main *UNUSED(bmain),
                                            Scene *UNUSED(scene),
                                            PointerRNA *ptr)
{
  Scene *scene = (Scene *)ptr->id.data;
  Editing *ed = BKE_sequencer_editing_get(scene, false);
  SequenceModifierData *smd;
  Sequence *seq = sequence_get_by_colorbalance(ed, ptr->data, &smd);

  BKE_sequence_invalidate_cache_preprocessed(scene, seq);
}

static void rna_SequenceEditor_overlay_lock_set(PointerRNA *ptr, bool value)
{
  Scene *scene = ptr->id.data;
  Editing *ed = BKE_sequencer_editing_get(scene, false);

  if (ed == NULL) {
    return;
  }

  /* convert from abs to relative and back */
  if ((ed->over_flag & SEQ_EDIT_OVERLAY_ABS) == 0 && value) {
    ed->over_cfra = scene->r.cfra + ed->over_ofs;
    ed->over_flag |= SEQ_EDIT_OVERLAY_ABS;
  }
  else if ((ed->over_flag & SEQ_EDIT_OVERLAY_ABS) && !value) {
    ed->over_ofs = ed->over_cfra - scene->r.cfra;
    ed->over_flag &= ~SEQ_EDIT_OVERLAY_ABS;
  }
}

static int rna_SequenceEditor_overlay_frame_get(PointerRNA *ptr)
{
  Scene *scene = (Scene *)ptr->id.data;
  Editing *ed = BKE_sequencer_editing_get(scene, false);

  if (ed == NULL) {
    return scene->r.cfra;
  }

  if (ed->over_flag & SEQ_EDIT_OVERLAY_ABS) {
    return ed->over_cfra - scene->r.cfra;
  }
  else {
    return ed->over_ofs;
  }
}

static void rna_SequenceEditor_overlay_frame_set(PointerRNA *ptr, int value)
{
  Scene *scene = (Scene *)ptr->id.data;
  Editing *ed = BKE_sequencer_editing_get(scene, false);

  if (ed == NULL) {
    return;
  }

  if (ed->over_flag & SEQ_EDIT_OVERLAY_ABS) {
    ed->over_cfra = (scene->r.cfra + value);
  }
  else {
    ed->over_ofs = value;
  }
}

static int modifier_seq_cmp_cb(Sequence *seq, void *arg_pt)
{
  SequenceSearchData *data = arg_pt;

  if (BLI_findindex(&seq->modifiers, data->data) != -1) {
    data->seq = seq;
    return -1; /* done so bail out */
  }

  return 1;
}

static Sequence *sequence_get_by_modifier(Editing *ed, SequenceModifierData *smd)
{
  SequenceSearchData data;

  data.seq = NULL;
  data.data = smd;

  /* irritating we need to search for our sequence! */
  BKE_sequencer_base_recursive_apply(&ed->seqbase, modifier_seq_cmp_cb, &data);

  return data.seq;
}

static StructRNA *rna_SequenceModifier_refine(struct PointerRNA *ptr)
{
  SequenceModifierData *smd = (SequenceModifierData *)ptr->data;

  switch (smd->type) {
    case seqModifierType_ColorBalance:
      return &RNA_ColorBalanceModifier;
    case seqModifierType_Curves:
      return &RNA_CurvesModifier;
    case seqModifierType_HueCorrect:
      return &RNA_HueCorrectModifier;
    case seqModifierType_BrightContrast:
      return &RNA_BrightContrastModifier;
    case seqModifierType_WhiteBalance:
      return &RNA_WhiteBalanceModifier;
    case seqModifierType_Tonemap:
      return &RNA_SequencerTonemapModifierData;
    default:
      return &RNA_SequenceModifier;
  }
}

static char *rna_SequenceModifier_path(PointerRNA *ptr)
{
  Scene *scene = ptr->id.data;
  Editing *ed = BKE_sequencer_editing_get(scene, false);
  SequenceModifierData *smd = ptr->data;
  Sequence *seq = sequence_get_by_modifier(ed, smd);

  if (seq && seq->name + 2) {
    char name_esc[(sizeof(seq->name) - 2) * 2];
    char name_esc_smd[sizeof(smd->name) * 2];

    BLI_strescape(name_esc, seq->name + 2, sizeof(name_esc));
    BLI_strescape(name_esc_smd, smd->name, sizeof(name_esc_smd));
    return BLI_sprintfN(
        "sequence_editor.sequences_all[\"%s\"].modifiers[\"%s\"]", name_esc, name_esc_smd);
  }
  else {
    return BLI_strdup("");
  }
}

static void rna_SequenceModifier_name_set(PointerRNA *ptr, const char *value)
{
  SequenceModifierData *smd = ptr->data;
  Scene *scene = (Scene *)ptr->id.data;
  Editing *ed = BKE_sequencer_editing_get(scene, false);
  Sequence *seq = sequence_get_by_modifier(ed, smd);
  AnimData *adt;
  char oldname[sizeof(smd->name)];

  /* make a copy of the old name first */
  BLI_strncpy(oldname, smd->name, sizeof(smd->name));

  /* copy the new name into the name slot */
  BLI_strncpy_utf8(smd->name, value, sizeof(smd->name));

  /* make sure the name is truly unique */
  BKE_sequence_modifier_unique_name(seq, smd);

  /* fix all the animation data which may link to this */
  adt = BKE_animdata_from_id(&scene->id);
  if (adt) {
    char path[1024];

    BLI_snprintf(
        path, sizeof(path), "sequence_editor.sequences_all[\"%s\"].modifiers", seq->name + 2);
    BKE_animdata_fix_paths_rename(&scene->id, adt, NULL, path, oldname, smd->name, 0, 0, 1);
  }
}

static void rna_SequenceModifier_update(Main *UNUSED(bmain), Scene *UNUSED(scene), PointerRNA *ptr)
{
  /* strip from other scenes could be modified, so using active scene is not reliable */
  Scene *scene = (Scene *)ptr->id.data;
  Editing *ed = BKE_sequencer_editing_get(scene, false);
  Sequence *seq = sequence_get_by_modifier(ed, ptr->data);

  BKE_sequence_invalidate_cache_preprocessed(scene, seq);
}

static bool rna_SequenceModifier_otherSequence_poll(PointerRNA *ptr, PointerRNA value)
{
  Scene *scene = (Scene *)ptr->id.data;
  Editing *ed = BKE_sequencer_editing_get(scene, false);
  Sequence *seq = sequence_get_by_modifier(ed, ptr->data);
  Sequence *cur = (Sequence *)value.data;

  if ((seq == cur) || (cur->type == SEQ_TYPE_SOUND_RAM)) {
    return false;
  }

  return true;
}

static SequenceModifierData *rna_Sequence_modifier_new(
    Sequence *seq, bContext *C, ReportList *reports, const char *name, int type)
{
  if (!BKE_sequence_supports_modifiers(seq)) {
    BKE_report(reports, RPT_ERROR, "Sequence type does not support modifiers");

    return NULL;
  }
  else {
    Scene *scene = CTX_data_scene(C);
    SequenceModifierData *smd;

    smd = BKE_sequence_modifier_new(seq, name, type);

    BKE_sequence_invalidate_cache_preprocessed(scene, seq);

    WM_main_add_notifier(NC_SCENE | ND_SEQUENCER, NULL);

    return smd;
  }
}

static void rna_Sequence_modifier_remove(Sequence *seq,
                                         bContext *C,
                                         ReportList *reports,
                                         PointerRNA *smd_ptr)
{
  SequenceModifierData *smd = smd_ptr->data;
  Scene *scene = CTX_data_scene(C);

  if (BKE_sequence_modifier_remove(seq, smd) == false) {
    BKE_report(reports, RPT_ERROR, "Modifier was not found in the stack");
    return;
  }

  RNA_POINTER_INVALIDATE(smd_ptr);
  BKE_sequence_invalidate_cache_preprocessed(scene, seq);

  WM_main_add_notifier(NC_SCENE | ND_SEQUENCER, NULL);
}

static void rna_Sequence_modifier_clear(Sequence *seq, bContext *C)
{
  Scene *scene = CTX_data_scene(C);

  BKE_sequence_modifier_clear(seq);

  BKE_sequence_invalidate_cache_preprocessed(scene, seq);

  WM_main_add_notifier(NC_SCENE | ND_SEQUENCER, NULL);
}

static float rna_Sequence_fps_get(PointerRNA *ptr)
{
  Scene *scene = (Scene *)ptr->id.data;
  Sequence *seq = (Sequence *)(ptr->data);
  return BKE_sequence_get_fps(scene, seq);
}

#else

static void rna_def_strip_element(BlenderRNA *brna)
{
  StructRNA *srna;
  PropertyRNA *prop;

  srna = RNA_def_struct(brna, "SequenceElement", NULL);
  RNA_def_struct_ui_text(srna, "Sequence Element", "Sequence strip data for a single frame");
  RNA_def_struct_sdna(srna, "StripElem");

  prop = RNA_def_property(srna, "filename", PROP_STRING, PROP_FILENAME);
  RNA_def_property_string_sdna(prop, NULL, "name");
  RNA_def_property_ui_text(prop, "Filename", "Name of the source file");
  RNA_def_property_update(prop, NC_SCENE | ND_SEQUENCER, "rna_SequenceElement_update");

  prop = RNA_def_property(srna, "orig_width", PROP_INT, PROP_NONE);
  RNA_def_property_int_sdna(prop, NULL, "orig_width");
  RNA_def_property_clear_flag(prop, PROP_EDITABLE);
  RNA_def_property_ui_text(prop, "Orig Width", "Original image width");

  prop = RNA_def_property(srna, "orig_height", PROP_INT, PROP_NONE);
  RNA_def_property_int_sdna(prop, NULL, "orig_height");
  RNA_def_property_clear_flag(prop, PROP_EDITABLE);
  RNA_def_property_ui_text(prop, "Orig Height", "Original image height");
}

static void rna_def_strip_crop(BlenderRNA *brna)
{
  StructRNA *srna;
  PropertyRNA *prop;

  srna = RNA_def_struct(brna, "SequenceCrop", NULL);
  RNA_def_struct_ui_text(srna, "Sequence Crop", "Cropping parameters for a sequence strip");
  RNA_def_struct_sdna(srna, "StripCrop");

  prop = RNA_def_property(srna, "max_y", PROP_INT, PROP_PIXEL);
  RNA_def_property_int_sdna(prop, NULL, "top");
  RNA_def_property_ui_text(prop, "Top", "Number of pixels to crop from the top");
  RNA_def_property_ui_range(prop, 0, 4096, 1, -1);
  RNA_def_property_update(prop, NC_SCENE | ND_SEQUENCER, "rna_SequenceCrop_update");

  prop = RNA_def_property(srna, "min_y", PROP_INT, PROP_PIXEL);
  RNA_def_property_int_sdna(prop, NULL, "bottom");
  RNA_def_property_ui_text(prop, "Bottom", "Number of pixels to crop from the bottom");
  RNA_def_property_ui_range(prop, 0, 4096, 1, -1);
  RNA_def_property_update(prop, NC_SCENE | ND_SEQUENCER, "rna_SequenceCrop_update");

  prop = RNA_def_property(srna, "min_x", PROP_INT, PROP_PIXEL);
  RNA_def_property_int_sdna(prop, NULL, "left");
  RNA_def_property_ui_text(prop, "Left", "Number of pixels to crop from the left side");
  RNA_def_property_ui_range(prop, 0, 4096, 1, -1);
  RNA_def_property_update(prop, NC_SCENE | ND_SEQUENCER, "rna_SequenceCrop_update");

  prop = RNA_def_property(srna, "max_x", PROP_INT, PROP_PIXEL);
  RNA_def_property_int_sdna(prop, NULL, "right");
  RNA_def_property_ui_text(prop, "Right", "Number of pixels to crop from the right side");
  RNA_def_property_ui_range(prop, 0, 4096, 1, -1);
  RNA_def_property_update(prop, NC_SCENE | ND_SEQUENCER, "rna_SequenceCrop_update");

  RNA_def_struct_path_func(srna, "rna_SequenceCrop_path");
}

static void rna_def_strip_transform(BlenderRNA *brna)
{
  StructRNA *srna;
  PropertyRNA *prop;

  srna = RNA_def_struct(brna, "SequenceTransform", NULL);
  RNA_def_struct_ui_text(srna, "Sequence Transform", "Transform parameters for a sequence strip");
  RNA_def_struct_sdna(srna, "StripTransform");

  prop = RNA_def_property(srna, "offset_x", PROP_INT, PROP_PIXEL);
  RNA_def_property_int_sdna(prop, NULL, "xofs");
  RNA_def_property_ui_text(
      prop, "Offset X", "Amount to move the input on the X axis within its boundaries");
  RNA_def_property_ui_range(prop, -4096, 4096, 1, -1);
  RNA_def_property_update(prop, NC_SCENE | ND_SEQUENCER, "rna_SequenceTransform_update");

  prop = RNA_def_property(srna, "offset_y", PROP_INT, PROP_PIXEL);
  RNA_def_property_int_sdna(prop, NULL, "yofs");
  RNA_def_property_ui_text(
      prop, "Offset Y", "Amount to move the input on the Y axis within its boundaries");
  RNA_def_property_ui_range(prop, -4096, 4096, 1, -1);
  RNA_def_property_update(prop, NC_SCENE | ND_SEQUENCER, "rna_SequenceTransform_update");

  RNA_def_struct_path_func(srna, "rna_SequenceTransform_path");
}

static void rna_def_strip_proxy(BlenderRNA *brna)
{
  StructRNA *srna;
  PropertyRNA *prop;

  static const EnumPropertyItem seq_tc_items[] = {
      {SEQ_PROXY_TC_NONE, "NONE", 0, "No TC in use", ""},
      {SEQ_PROXY_TC_RECORD_RUN,
       "RECORD_RUN",
       0,
       "Record Run",
       "Use images in the order as they are recorded"},
      {SEQ_PROXY_TC_FREE_RUN,
       "FREE_RUN",
       0,
       "Free Run",
       "Use global timestamp written by recording device"},
      {SEQ_PROXY_TC_INTERP_REC_DATE_FREE_RUN,
       "FREE_RUN_REC_DATE",
       0,
       "Free Run (rec date)",
       "Interpolate a global timestamp using the "
       "record date and time written by recording device"},
      {SEQ_PROXY_TC_RECORD_RUN_NO_GAPS,
       "RECORD_RUN_NO_GAPS",
       0,
       "Record Run No Gaps",
       "Like record run, but ignore timecode, "
       "changes in framerate or dropouts"},
      {0, NULL, 0, NULL, NULL},
  };

  srna = RNA_def_struct(brna, "SequenceProxy", NULL);
  RNA_def_struct_ui_text(srna, "Sequence Proxy", "Proxy parameters for a sequence strip");
  RNA_def_struct_sdna(srna, "StripProxy");

  prop = RNA_def_property(srna, "directory", PROP_STRING, PROP_DIRPATH);
  RNA_def_property_string_sdna(prop, NULL, "dir");
  RNA_def_property_ui_text(prop, "Directory", "Location to store the proxy files");
  RNA_def_property_update(prop, NC_SCENE | ND_SEQUENCER, "rna_SequenceProxy_update");

  prop = RNA_def_property(srna, "filepath", PROP_STRING, PROP_FILEPATH);
  RNA_def_property_ui_text(prop, "Path", "Location of custom proxy file");
  RNA_def_property_string_funcs(prop,
                                "rna_Sequence_proxy_filepath_get",
                                "rna_Sequence_proxy_filepath_length",
                                "rna_Sequence_proxy_filepath_set");

  RNA_def_property_update(prop, NC_SCENE | ND_SEQUENCER, "rna_SequenceProxy_update");

  prop = RNA_def_property(srna, "use_overwrite", PROP_BOOLEAN, PROP_NONE);
  RNA_def_property_boolean_negative_sdna(prop, NULL, "build_flags", SEQ_PROXY_SKIP_EXISTING);
  RNA_def_property_ui_text(prop, "Overwrite", "Overwrite existing proxy files when building");

  prop = RNA_def_property(srna, "build_25", PROP_BOOLEAN, PROP_NONE);
  RNA_def_property_boolean_sdna(prop, NULL, "build_size_flags", SEQ_PROXY_IMAGE_SIZE_25);
  RNA_def_property_ui_text(prop, "25%", "Build 25% proxy resolution");

  prop = RNA_def_property(srna, "build_50", PROP_BOOLEAN, PROP_NONE);
  RNA_def_property_boolean_sdna(prop, NULL, "build_size_flags", SEQ_PROXY_IMAGE_SIZE_50);
  RNA_def_property_ui_text(prop, "50%", "Build 50% proxy resolution");

  prop = RNA_def_property(srna, "build_75", PROP_BOOLEAN, PROP_NONE);
  RNA_def_property_boolean_sdna(prop, NULL, "build_size_flags", SEQ_PROXY_IMAGE_SIZE_75);
  RNA_def_property_ui_text(prop, "75%", "Build 75% proxy resolution");

  prop = RNA_def_property(srna, "build_100", PROP_BOOLEAN, PROP_NONE);
  RNA_def_property_boolean_sdna(prop, NULL, "build_size_flags", SEQ_PROXY_IMAGE_SIZE_100);
  RNA_def_property_ui_text(prop, "100%", "Build 100% proxy resolution");

  prop = RNA_def_property(srna, "build_record_run", PROP_BOOLEAN, PROP_NONE);
  RNA_def_property_boolean_sdna(prop, NULL, "build_tc_flags", SEQ_PROXY_TC_RECORD_RUN);
  RNA_def_property_ui_text(prop, "Rec Run", "Build record run time code index");

  prop = RNA_def_property(srna, "build_free_run", PROP_BOOLEAN, PROP_NONE);
  RNA_def_property_boolean_sdna(prop, NULL, "build_tc_flags", SEQ_PROXY_TC_FREE_RUN);
  RNA_def_property_ui_text(prop, "Free Run", "Build free run time code index");

  prop = RNA_def_property(srna, "build_free_run_rec_date", PROP_BOOLEAN, PROP_NONE);
  RNA_def_property_boolean_sdna(
      prop, NULL, "build_tc_flags", SEQ_PROXY_TC_INTERP_REC_DATE_FREE_RUN);
  RNA_def_property_ui_text(
      prop, "Free Run (Rec Date)", "Build free run time code index using Record Date/Time");

  prop = RNA_def_property(srna, "quality", PROP_INT, PROP_UNSIGNED);
  RNA_def_property_int_sdna(prop, NULL, "quality");
  RNA_def_property_ui_text(prop, "Quality", "JPEG Quality of proxies to build");
  RNA_def_property_ui_range(prop, 1, 100, 1, -1);

  prop = RNA_def_property(srna, "timecode", PROP_ENUM, PROP_NONE);
  RNA_def_property_enum_sdna(prop, NULL, "tc");
  RNA_def_property_enum_items(prop, seq_tc_items);
  RNA_def_property_ui_text(prop, "Timecode", "Method for reading the inputs timecode");
  RNA_def_property_update(prop, NC_SCENE | ND_SEQUENCER, "rna_Sequence_tcindex_update");

  prop = RNA_def_property(srna, "use_proxy_custom_directory", PROP_BOOLEAN, PROP_NONE);
  RNA_def_property_boolean_sdna(prop, NULL, "storage", SEQ_STORAGE_PROXY_CUSTOM_DIR);
  RNA_def_property_ui_text(prop, "Proxy Custom Directory", "Use a custom directory to store data");
  RNA_def_property_update(prop, NC_SCENE | ND_SEQUENCER, "rna_Sequence_invalidate_raw_update");

  prop = RNA_def_property(srna, "use_proxy_custom_file", PROP_BOOLEAN, PROP_NONE);
  RNA_def_property_boolean_sdna(prop, NULL, "storage", SEQ_STORAGE_PROXY_CUSTOM_FILE);
  RNA_def_property_ui_text(prop, "Proxy Custom File", "Use a custom file to read proxy data from");
  RNA_def_property_update(prop, NC_SCENE | ND_SEQUENCER, "rna_Sequence_invalidate_raw_update");
}

static void rna_def_color_balance(BlenderRNA *brna)
{
  StructRNA *srna;
  PropertyRNA *prop;

  srna = RNA_def_struct(brna, "SequenceColorBalanceData", NULL);
  RNA_def_struct_ui_text(srna,
                         "Sequence Color Balance Data",
                         "Color balance parameters for a sequence strip and it's modifiers");
  RNA_def_struct_sdna(srna, "StripColorBalance");

  prop = RNA_def_property(srna, "lift", PROP_FLOAT, PROP_COLOR_GAMMA);
  RNA_def_property_ui_text(prop, "Lift", "Color balance lift (shadows)");
  RNA_def_property_ui_range(prop, 0, 2, 0.1, 3);
  RNA_def_property_float_default(prop, 1.0f);
  RNA_def_property_update(prop, NC_SCENE | ND_SEQUENCER, "rna_SequenceColorBalance_update");

  prop = RNA_def_property(srna, "gamma", PROP_FLOAT, PROP_COLOR_GAMMA);
  RNA_def_property_ui_text(prop, "Gamma", "Color balance gamma (midtones)");
  RNA_def_property_ui_range(prop, 0, 2, 0.1, 3);
  RNA_def_property_float_default(prop, 1.0f);
  RNA_def_property_update(prop, NC_SCENE | ND_SEQUENCER, "rna_SequenceColorBalance_update");

  prop = RNA_def_property(srna, "gain", PROP_FLOAT, PROP_COLOR_GAMMA);
  RNA_def_property_ui_text(prop, "Gain", "Color balance gain (highlights)");
  RNA_def_property_ui_range(prop, 0, 2, 0.1, 3);
  RNA_def_property_float_default(prop, 1.0f);
  RNA_def_property_update(prop, NC_SCENE | ND_SEQUENCER, "rna_SequenceColorBalance_update");

  prop = RNA_def_property(srna, "invert_gain", PROP_BOOLEAN, PROP_NONE);
  RNA_def_property_boolean_sdna(prop, NULL, "flag", SEQ_COLOR_BALANCE_INVERSE_GAIN);
  RNA_def_property_ui_text(prop, "Inverse Gain", "Invert the gain color`");
  RNA_def_property_update(prop, NC_SCENE | ND_SEQUENCER, "rna_SequenceColorBalance_update");

  prop = RNA_def_property(srna, "invert_gamma", PROP_BOOLEAN, PROP_NONE);
  RNA_def_property_boolean_sdna(prop, NULL, "flag", SEQ_COLOR_BALANCE_INVERSE_GAMMA);
  RNA_def_property_ui_text(prop, "Inverse Gamma", "Invert the gamma color");
  RNA_def_property_update(prop, NC_SCENE | ND_SEQUENCER, "rna_SequenceColorBalance_update");

  prop = RNA_def_property(srna, "invert_lift", PROP_BOOLEAN, PROP_NONE);
  RNA_def_property_boolean_sdna(prop, NULL, "flag", SEQ_COLOR_BALANCE_INVERSE_LIFT);
  RNA_def_property_ui_text(prop, "Inverse Lift", "Invert the lift color");
  RNA_def_property_update(prop, NC_SCENE | ND_SEQUENCER, "rna_SequenceColorBalance_update");

  /* not yet used */
#  if 0
  prop = RNA_def_property(srna, "exposure", PROP_FLOAT, PROP_NONE);
  RNA_def_property_range(prop, 0.0f, 1.0f);
  RNA_def_property_ui_text(prop, "Exposure", "");
  RNA_def_property_update(prop, NC_SCENE | ND_SEQUENCER, "rna_Sequence_ColorBabalnce_update");

  prop = RNA_def_property(srna, "saturation", PROP_FLOAT, PROP_NONE);
  RNA_def_property_range(prop, 0.0f, 1.0f);
  RNA_def_property_ui_text(prop, "Saturation", "");
  RNA_def_property_update(prop, NC_SCENE | ND_SEQUENCER, "rna_Sequence_ColorBabalnce_update");
#  endif

  RNA_def_struct_path_func(srna, "rna_SequenceColorBalance_path");
}

static void rna_def_strip_color_balance(BlenderRNA *brna)
{
  StructRNA *srna;

  srna = RNA_def_struct(brna, "SequenceColorBalance", "SequenceColorBalanceData");
  RNA_def_struct_ui_text(
      srna, "Sequence Color Balance", "Color balance parameters for a sequence strip");
  RNA_def_struct_sdna(srna, "StripColorBalance");
}

static const EnumPropertyItem blend_mode_items[] = {
    {SEQ_BLEND_REPLACE, "REPLACE", 0, "Replace", ""},
    {SEQ_TYPE_CROSS, "CROSS", 0, "Cross", ""},
    {0, "", ICON_NONE, NULL, NULL},
    {SEQ_TYPE_DARKEN, "DARKEN", 0, "Darken", ""},
    {SEQ_TYPE_MUL, "MULTIPLY", 0, "Multiply", ""},
    {SEQ_TYPE_BURN, "BURN", 0, "Burn", ""},
    {SEQ_TYPE_LINEAR_BURN, "LINEAR_BURN", 0, "Linear Burn", ""},
    {0, "", ICON_NONE, NULL, NULL},
    {SEQ_TYPE_LIGHTEN, "LIGHTEN", 0, "Lighten", ""},
    {SEQ_TYPE_SCREEN, "SCREEN", 0, "Screen", ""},
    {SEQ_TYPE_DODGE, "DODGE", 0, "Dodge", ""},
    {SEQ_TYPE_ADD, "ADD", 0, "Add", ""},
    {0, "", ICON_NONE, NULL, NULL},
    {SEQ_TYPE_OVERLAY, "OVERLAY", 0, "Overlay", ""},
    {SEQ_TYPE_SOFT_LIGHT, "SOFT_LIGHT", 0, "Soft Light", ""},
    {SEQ_TYPE_HARD_LIGHT, "HARD_LIGHT", 0, "Hard Light", ""},
    {SEQ_TYPE_VIVID_LIGHT, "VIVID_LIGHT", 0, "Vivid Light", ""},
    {SEQ_TYPE_LIN_LIGHT, "LINEAR_LIGHT", 0, "Linear Light", ""},
    {SEQ_TYPE_PIN_LIGHT, "PIN_LIGHT", 0, "Pin Light", ""},
    {0, "", ICON_NONE, NULL, NULL},
    {SEQ_TYPE_DIFFERENCE, "DIFFERENCE", 0, "Difference", ""},
    {SEQ_TYPE_EXCLUSION, "EXCLUSION", 0, "Exclusion", ""},
    {SEQ_TYPE_SUB, "SUBTRACT", 0, "Subtract", ""},
    {0, "", ICON_NONE, NULL, NULL},
    {SEQ_TYPE_HUE, "HUE", 0, "Hue", ""},
    {SEQ_TYPE_SATURATION, "SATURATION", 0, "Saturation", ""},
    {SEQ_TYPE_BLEND_COLOR, "COLOR", 0, "Color", ""},
    {SEQ_TYPE_VALUE, "VALUE", 0, "Value", ""},
    {0, "", ICON_NONE, NULL, NULL},
    {SEQ_TYPE_ALPHAOVER, "ALPHA_OVER", 0, "Alpha Over", ""},
    {SEQ_TYPE_ALPHAUNDER, "ALPHA_UNDER", 0, "Alpha Under", ""},
    {SEQ_TYPE_GAMCROSS, "GAMMA_CROSS", 0, "Gamma Cross", ""},
    {SEQ_TYPE_OVERDROP, "OVER_DROP", 0, "Over Drop", ""},
    {0, NULL, 0, NULL, NULL},
};

static void rna_def_sequence_modifiers(BlenderRNA *brna, PropertyRNA *cprop)
{
  StructRNA *srna;

  FunctionRNA *func;
  PropertyRNA *parm;

  RNA_def_property_srna(cprop, "SequenceModifiers");
  srna = RNA_def_struct(brna, "SequenceModifiers", NULL);
  RNA_def_struct_sdna(srna, "Sequence");
  RNA_def_struct_ui_text(srna, "Strip Modifiers", "Collection of strip modifiers");

  /* add modifier */
  func = RNA_def_function(srna, "new", "rna_Sequence_modifier_new");
  RNA_def_function_flag(func, FUNC_USE_CONTEXT | FUNC_USE_REPORTS);
  RNA_def_function_ui_description(func, "Add a new modifier");
  parm = RNA_def_string(func, "name", "Name", 0, "", "New name for the modifier");
  RNA_def_parameter_flags(parm, 0, PARM_REQUIRED);
  /* modifier to add */
  parm = RNA_def_enum(func,
                      "type",
                      rna_enum_sequence_modifier_type_items,
                      seqModifierType_ColorBalance,
                      "",
                      "Modifier type to add");
  RNA_def_parameter_flags(parm, 0, PARM_REQUIRED);
  /* return type */
  parm = RNA_def_pointer(func, "modifier", "SequenceModifier", "", "Newly created modifier");
  RNA_def_function_return(func, parm);

  /* remove modifier */
  func = RNA_def_function(srna, "remove", "rna_Sequence_modifier_remove");
  RNA_def_function_flag(func, FUNC_USE_CONTEXT | FUNC_USE_REPORTS);
  RNA_def_function_ui_description(func, "Remove an existing modifier from the sequence");
  /* modifier to remove */
  parm = RNA_def_pointer(func, "modifier", "SequenceModifier", "", "Modifier to remove");
  RNA_def_parameter_flags(parm, PROP_NEVER_NULL, PARM_REQUIRED | PARM_RNAPTR);
  RNA_def_parameter_clear_flags(parm, PROP_THICK_WRAP, 0);

  /* clear all modifiers */
  func = RNA_def_function(srna, "clear", "rna_Sequence_modifier_clear");
  RNA_def_function_flag(func, FUNC_USE_CONTEXT);
  RNA_def_function_ui_description(func, "Remove all modifiers from the sequence");
}

static void rna_def_sequence(BlenderRNA *brna)
{
  StructRNA *srna;
  PropertyRNA *prop;

  static const EnumPropertyItem seq_type_items[] = {
      {SEQ_TYPE_IMAGE, "IMAGE", 0, "Image", ""},
      {SEQ_TYPE_META, "META", 0, "Meta", ""},
      {SEQ_TYPE_SCENE, "SCENE", 0, "Scene", ""},
      {SEQ_TYPE_MOVIE, "MOVIE", 0, "Movie", ""},
      {SEQ_TYPE_MOVIECLIP, "MOVIECLIP", 0, "Clip", ""},
      {SEQ_TYPE_MASK, "MASK", 0, "Mask", ""},
      {SEQ_TYPE_SOUND_RAM, "SOUND", 0, "Sound", ""},
      {SEQ_TYPE_CROSS, "CROSS", 0, "Cross", ""},
      {SEQ_TYPE_ADD, "ADD", 0, "Add", ""},
      {SEQ_TYPE_SUB, "SUBTRACT", 0, "Subtract", ""},
      {SEQ_TYPE_ALPHAOVER, "ALPHA_OVER", 0, "Alpha Over", ""},
      {SEQ_TYPE_ALPHAUNDER, "ALPHA_UNDER", 0, "Alpha Under", ""},
      {SEQ_TYPE_GAMCROSS, "GAMMA_CROSS", 0, "Gamma Cross", ""},
      {SEQ_TYPE_MUL, "MULTIPLY", 0, "Multiply", ""},
      {SEQ_TYPE_OVERDROP, "OVER_DROP", 0, "Over Drop", ""},
      {SEQ_TYPE_WIPE, "WIPE", 0, "Wipe", ""},
      {SEQ_TYPE_GLOW, "GLOW", 0, "Glow", ""},
      {SEQ_TYPE_TRANSFORM, "TRANSFORM", 0, "Transform", ""},
      {SEQ_TYPE_COLOR, "COLOR", 0, "Color", ""},
      {SEQ_TYPE_SPEED, "SPEED", 0, "Speed", ""},
      {SEQ_TYPE_MULTICAM, "MULTICAM", 0, "Multicam Selector", ""},
      {SEQ_TYPE_ADJUSTMENT, "ADJUSTMENT", 0, "Adjustment Layer", ""},
      {SEQ_TYPE_GAUSSIAN_BLUR, "GAUSSIAN_BLUR", 0, "Gaussian Blur", ""},
      {SEQ_TYPE_TEXT, "TEXT", 0, "Text", ""},
      {SEQ_TYPE_COLORMIX, "COLORMIX", 0, "Color Mix", ""},
      {0, NULL, 0, NULL, NULL},
  };

  srna = RNA_def_struct(brna, "Sequence", NULL);
  RNA_def_struct_ui_text(srna, "Sequence", "Sequence strip in the sequence editor");
  RNA_def_struct_refine_func(srna, "rna_Sequence_refine");
  RNA_def_struct_path_func(srna, "rna_Sequence_path");
  RNA_def_struct_idprops_func(srna, "rna_Sequence_idprops");

  prop = RNA_def_property(srna, "name", PROP_STRING, PROP_NONE);
  RNA_def_property_string_funcs(
      prop, "rna_Sequence_name_get", "rna_Sequence_name_length", "rna_Sequence_name_set");
  RNA_def_property_string_maxlength(prop, sizeof(((Sequence *)NULL)->name) - 2);
  RNA_def_property_ui_text(prop, "Name", "");
  RNA_def_struct_name_property(srna, prop);
  RNA_def_property_update(prop, NC_SCENE | ND_SEQUENCER, NULL);

  prop = RNA_def_property(srna, "type", PROP_ENUM, PROP_NONE);
  RNA_def_property_clear_flag(prop, PROP_EDITABLE);
  RNA_def_property_enum_items(prop, seq_type_items);
  RNA_def_property_ui_text(prop, "Type", "");
  RNA_def_property_translation_context(prop, BLT_I18NCONTEXT_ID_SEQUENCE);
  RNA_def_property_update(prop, NC_SCENE | ND_SEQUENCER, "rna_Sequence_invalidate_raw_update");

  /* flags */
  prop = RNA_def_property(srna, "select", PROP_BOOLEAN, PROP_NONE);
  RNA_def_property_boolean_sdna(prop, NULL, "flag", SELECT);
  RNA_def_property_ui_text(prop, "Select", "");
  RNA_def_property_update(prop, NC_SCENE | ND_SEQUENCER | NA_SELECTED, NULL);

  prop = RNA_def_property(srna, "select_left_handle", PROP_BOOLEAN, PROP_NONE);
  RNA_def_property_boolean_sdna(prop, NULL, "flag", SEQ_LEFTSEL);
  RNA_def_property_ui_text(prop, "Left Handle Selected", "");
  RNA_def_property_update(prop, NC_SCENE | ND_SEQUENCER | NA_SELECTED, NULL);

  prop = RNA_def_property(srna, "select_right_handle", PROP_BOOLEAN, PROP_NONE);
  RNA_def_property_boolean_sdna(prop, NULL, "flag", SEQ_RIGHTSEL);
  RNA_def_property_ui_text(prop, "Right Handle Selected", "");
  RNA_def_property_update(prop, NC_SCENE | ND_SEQUENCER | NA_SELECTED, NULL);

  prop = RNA_def_property(srna, "mute", PROP_BOOLEAN, PROP_NONE);
  RNA_def_property_boolean_sdna(prop, NULL, "flag", SEQ_MUTE);
  RNA_def_property_ui_icon(prop, ICON_CHECKBOX_HLT, -1);
  RNA_def_property_ui_text(
      prop, "Mute", "Disable strip so that it cannot be viewed in the output");
  RNA_def_property_update(prop, NC_SCENE | ND_SEQUENCER, "rna_Sequence_mute_update");

  prop = RNA_def_property(srna, "lock", PROP_BOOLEAN, PROP_NONE);
  RNA_def_property_boolean_sdna(prop, NULL, "flag", SEQ_LOCK);
  RNA_def_property_clear_flag(prop, PROP_ANIMATABLE);
  RNA_def_property_ui_icon(prop, ICON_UNLOCKED, true);
  RNA_def_property_ui_text(prop, "Lock", "Lock strip so that it cannot be transformed");
  RNA_def_property_update(prop, NC_SCENE | ND_SEQUENCER, NULL);

  /* strip positioning */
  prop = RNA_def_property(srna, "frame_final_duration", PROP_INT, PROP_TIME);
  RNA_def_property_range(prop, 1, MAXFRAME);
  RNA_def_property_clear_flag(prop, PROP_ANIMATABLE);
  RNA_def_property_ui_text(
      prop, "Length", "The length of the contents of this strip after the handles are applied");
  RNA_def_property_int_funcs(
      prop, "rna_Sequence_frame_length_get", "rna_Sequence_frame_length_set", NULL);
  RNA_def_property_editable_func(prop, "rna_Sequence_frame_editable");
  RNA_def_property_update(
      prop, NC_SCENE | ND_SEQUENCER, "rna_Sequence_invalidate_preprocessed_update");

  prop = RNA_def_property(srna, "frame_duration", PROP_INT, PROP_TIME);
  RNA_def_property_int_sdna(prop, NULL, "len");
  RNA_def_property_clear_flag(prop, PROP_EDITABLE | PROP_ANIMATABLE);
  RNA_def_property_range(prop, 1, MAXFRAME);
  RNA_def_property_ui_text(
      prop, "Length", "The length of the contents of this strip before the handles are applied");

  prop = RNA_def_property(srna, "frame_start", PROP_INT, PROP_TIME);
  RNA_def_property_int_sdna(prop, NULL, "start");
  RNA_def_property_clear_flag(prop, PROP_ANIMATABLE);
  RNA_def_property_ui_text(prop, "Start Frame", "X position where the strip begins");
  RNA_def_property_int_funcs(
      prop, NULL, "rna_Sequence_start_frame_set", NULL); /* overlap tests and calc_seq_disp */
  RNA_def_property_editable_func(prop, "rna_Sequence_frame_editable");
  RNA_def_property_update(
      prop, NC_SCENE | ND_SEQUENCER, "rna_Sequence_invalidate_preprocessed_update");

  prop = RNA_def_property(srna, "frame_final_start", PROP_INT, PROP_TIME);
  RNA_def_property_int_sdna(prop, NULL, "startdisp");
  RNA_def_property_clear_flag(prop, PROP_ANIMATABLE);
  RNA_def_property_ui_text(
      prop,
      "Start Frame",
      "Start frame displayed in the sequence editor after offsets are applied, setting this is "
      "equivalent to moving the handle, not the actual start frame");
  /* overlap tests and calc_seq_disp */
  RNA_def_property_int_funcs(prop, NULL, "rna_Sequence_start_frame_final_set", NULL);
  RNA_def_property_editable_func(prop, "rna_Sequence_frame_editable");
  RNA_def_property_update(
      prop, NC_SCENE | ND_SEQUENCER, "rna_Sequence_invalidate_preprocessed_update");

  prop = RNA_def_property(srna, "frame_final_end", PROP_INT, PROP_TIME);
  RNA_def_property_int_sdna(prop, NULL, "enddisp");
  RNA_def_property_clear_flag(prop, PROP_ANIMATABLE);
  RNA_def_property_ui_text(
      prop, "End Frame", "End frame displayed in the sequence editor after offsets are applied");
  /* overlap tests and calc_seq_disp */
  RNA_def_property_int_funcs(prop, NULL, "rna_Sequence_end_frame_final_set", NULL);
  RNA_def_property_editable_func(prop, "rna_Sequence_frame_editable");
  RNA_def_property_update(
      prop, NC_SCENE | ND_SEQUENCER, "rna_Sequence_invalidate_preprocessed_update");

  prop = RNA_def_property(srna, "frame_offset_start", PROP_INT, PROP_TIME);
  RNA_def_property_int_sdna(prop, NULL, "startofs");
  //  RNA_def_property_clear_flag(prop, PROP_EDITABLE); /* overlap tests */
  RNA_def_property_ui_text(prop, "Start Offset", "");
  RNA_def_property_int_funcs(prop, NULL, NULL, "rna_Sequence_frame_offset_range");
  RNA_def_property_update(prop, NC_SCENE | ND_SEQUENCER, "rna_Sequence_frame_change_update");

  prop = RNA_def_property(srna, "frame_offset_end", PROP_INT, PROP_TIME);
  RNA_def_property_int_sdna(prop, NULL, "endofs");
  //  RNA_def_property_clear_flag(prop, PROP_EDITABLE); /* overlap tests */
  RNA_def_property_ui_text(prop, "End Offset", "");
  RNA_def_property_int_funcs(prop, NULL, NULL, "rna_Sequence_frame_offset_range");
  RNA_def_property_update(prop, NC_SCENE | ND_SEQUENCER, "rna_Sequence_frame_change_update");

  prop = RNA_def_property(srna, "frame_still_start", PROP_INT, PROP_TIME);
  RNA_def_property_int_sdna(prop, NULL, "startstill");
  //  RNA_def_property_clear_flag(prop, PROP_EDITABLE); /* overlap tests */
  RNA_def_property_range(prop, 0, MAXFRAME);
  RNA_def_property_ui_text(prop, "Start Still", "");
  RNA_def_property_update(prop, NC_SCENE | ND_SEQUENCER, "rna_Sequence_frame_change_update");

  prop = RNA_def_property(srna, "frame_still_end", PROP_INT, PROP_TIME);
  RNA_def_property_int_sdna(prop, NULL, "endstill");
  //  RNA_def_property_clear_flag(prop, PROP_EDITABLE); /* overlap tests */
  RNA_def_property_range(prop, 0, MAXFRAME);
  RNA_def_property_ui_text(prop, "End Still", "");
  RNA_def_property_update(prop, NC_SCENE | ND_SEQUENCER, "rna_Sequence_frame_change_update");

  prop = RNA_def_property(srna, "channel", PROP_INT, PROP_UNSIGNED);
  RNA_def_property_int_sdna(prop, NULL, "machine");
  RNA_def_property_clear_flag(prop, PROP_ANIMATABLE);
  RNA_def_property_range(prop, 1, MAXSEQ);
  RNA_def_property_ui_text(prop, "Channel", "Y position of the sequence strip");
  RNA_def_property_int_funcs(prop, NULL, "rna_Sequence_channel_set", NULL); /* overlap test */
  RNA_def_property_update(
      prop, NC_SCENE | ND_SEQUENCER, "rna_Sequence_invalidate_preprocessed_update");

  prop = RNA_def_property(srna, "use_linear_modifiers", PROP_BOOLEAN, PROP_NONE);
  RNA_def_property_boolean_sdna(prop, NULL, "flag", SEQ_USE_LINEAR_MODIFIERS);
  RNA_def_property_ui_text(prop,
                           "Use Linear Modifiers",
                           "Calculate modifiers in linear space instead of sequencer's space");
  RNA_def_property_update(
      prop, NC_SCENE | ND_SEQUENCER, "rna_Sequence_invalidate_preprocessed_update");

  /* blending */

  prop = RNA_def_property(srna, "blend_type", PROP_ENUM, PROP_NONE);
  RNA_def_property_enum_sdna(prop, NULL, "blend_mode");
  RNA_def_property_enum_items(prop, blend_mode_items);
  RNA_def_property_ui_text(
      prop, "Blend Mode", "Method for controlling how the strip combines with other strips");
  RNA_def_property_update(
      prop, NC_SCENE | ND_SEQUENCER, "rna_Sequence_invalidate_preprocessed_update");

  prop = RNA_def_property(srna, "blend_alpha", PROP_FLOAT, PROP_FACTOR);
  RNA_def_property_range(prop, 0.0f, 1.0f);
  RNA_def_property_ui_text(
      prop, "Blend Opacity", "Percentage of how much the strip's colors affect other strips");
  /* stupid 0-100 -> 0-1 */
  RNA_def_property_float_funcs(prop, "rna_Sequence_opacity_get", "rna_Sequence_opacity_set", NULL);
  RNA_def_property_update(
      prop, NC_SCENE | ND_SEQUENCER, "rna_Sequence_invalidate_composite_update");

  prop = RNA_def_property(srna, "effect_fader", PROP_FLOAT, PROP_FACTOR);
  RNA_def_property_range(prop, 0.0f, 1.0f);
  RNA_def_property_ui_range(prop, 0.0f, 1.0f, 0.1, 3);
  RNA_def_property_float_sdna(prop, NULL, "effect_fader");
  RNA_def_property_ui_text(prop, "Effect fader position", "Custom fade value");
  RNA_def_property_update(
      prop, NC_SCENE | ND_SEQUENCER, "rna_Sequence_invalidate_preprocessed_update");

  prop = RNA_def_property(srna, "use_default_fade", PROP_BOOLEAN, PROP_NONE);
  RNA_def_property_boolean_sdna(prop, NULL, "flag", SEQ_USE_EFFECT_DEFAULT_FADE);
  RNA_def_property_ui_text(
      prop,
      "Use Default Fade",
      "Fade effect using the built-in default (usually make transition as long as "
      "effect strip)");
  RNA_def_property_update(
      prop, NC_SCENE | ND_SEQUENCER, "rna_Sequence_invalidate_preprocessed_update");

  prop = RNA_def_property(srna, "speed_factor", PROP_FLOAT, PROP_NONE);
  RNA_def_property_float_sdna(prop, NULL, "speed_fader");
  RNA_def_property_ui_text(
      prop,
      "Speed factor",
      "Multiply the current speed of the sequence with this number or remap current frame "
      "to this frame");
  RNA_def_property_update(
      prop, NC_SCENE | ND_SEQUENCER, "rna_Sequence_invalidate_preprocessed_update");

  /* modifiers */
  prop = RNA_def_property(srna, "modifiers", PROP_COLLECTION, PROP_NONE);
  RNA_def_property_struct_type(prop, "SequenceModifier");
  RNA_def_property_ui_text(prop, "Modifiers", "Modifiers affecting this strip");
  rna_def_sequence_modifiers(brna, prop);

  prop = RNA_def_property(srna, "use_cache_raw", PROP_BOOLEAN, PROP_NONE);
  RNA_def_property_boolean_sdna(prop, NULL, "cache_flag", SEQ_CACHE_STORE_RAW);
  RNA_def_property_ui_text(prop,
                           "Cache Raw",
                           "Cache raw images read from disk, for faster tweaking of strip "
                           "parameters at the cost of memory usage");

  prop = RNA_def_property(srna, "use_cache_preprocessed", PROP_BOOLEAN, PROP_NONE);
  RNA_def_property_boolean_sdna(prop, NULL, "cache_flag", SEQ_CACHE_STORE_PREPROCESSED);
  RNA_def_property_ui_text(
      prop,
      "Cache Preprocessed",
      "Cache preprocessed images, for faster tweaking of effects at the cost of memory usage");

  prop = RNA_def_property(srna, "use_cache_composite", PROP_BOOLEAN, PROP_NONE);
  RNA_def_property_boolean_sdna(prop, NULL, "cache_flag", SEQ_CACHE_STORE_COMPOSITE);
  RNA_def_property_ui_text(prop,
                           "Cache Composite",
                           "Cache intermediate composited images, for faster tweaking of stacked "
                           "strips at the cost of memory usage");

  prop = RNA_def_property(srna, "override_cache_settings", PROP_BOOLEAN, PROP_NONE);
  RNA_def_property_boolean_sdna(prop, NULL, "cache_flag", SEQ_CACHE_OVERRIDE);
  RNA_def_property_ui_text(prop, "Override Cache Settings", "Override global cache settings");

  RNA_api_sequence_strip(srna);
}

static void rna_def_editor(BlenderRNA *brna)
{
  StructRNA *srna;
  PropertyRNA *prop;

  static const EnumPropertyItem editing_storage_items[] = {
      {0, "PER_STRIP", 0, "Per Strip", "Store proxies using per strip settings"},
      {SEQ_EDIT_PROXY_DIR_STORAGE,
       "PROJECT",
       0,
       "Project",
       "Store proxies using project directory"},
      {0, NULL, 0, NULL, NULL},
  };
  srna = RNA_def_struct(brna, "SequenceEditor", NULL);
  RNA_def_struct_ui_text(srna, "Sequence Editor", "Sequence editing data for a Scene data-block");
  RNA_def_struct_ui_icon(srna, ICON_SEQUENCE);
  RNA_def_struct_sdna(srna, "Editing");

  prop = RNA_def_property(srna, "sequences", PROP_COLLECTION, PROP_NONE);
  RNA_def_property_collection_sdna(prop, NULL, "seqbase", NULL);
  RNA_def_property_struct_type(prop, "Sequence");
  RNA_def_property_ui_text(prop, "Sequences", "Top-level strips only");
  RNA_api_sequences(brna, prop);

  prop = RNA_def_property(srna, "sequences_all", PROP_COLLECTION, PROP_NONE);
  RNA_def_property_collection_sdna(prop, NULL, "seqbase", NULL);
  RNA_def_property_struct_type(prop, "Sequence");
  RNA_def_property_ui_text(
      prop, "All Sequences", "All strips, recursively including those inside metastrips");
  RNA_def_property_collection_funcs(prop,
                                    "rna_SequenceEditor_sequences_all_begin",
                                    "rna_SequenceEditor_sequences_all_next",
                                    NULL,
                                    NULL,
                                    NULL,
                                    NULL,
                                    NULL,
                                    NULL);

  prop = RNA_def_property(srna, "meta_stack", PROP_COLLECTION, PROP_NONE);
  RNA_def_property_collection_sdna(prop, NULL, "metastack", NULL);
  RNA_def_property_struct_type(prop, "Sequence");
  RNA_def_property_ui_text(
      prop, "Meta Stack", "Meta strip stack, last is currently edited meta strip");
  RNA_def_property_collection_funcs(
      prop, NULL, NULL, NULL, "rna_SequenceEditor_meta_stack_get", NULL, NULL, NULL, NULL);

  prop = RNA_def_property(srna, "active_strip", PROP_POINTER, PROP_NONE);
  RNA_def_property_pointer_sdna(prop, NULL, "act_seq");
  RNA_def_property_flag(prop, PROP_EDITABLE);
  RNA_def_property_ui_text(prop, "Active Strip", "Sequencer's active strip");

  prop = RNA_def_property(srna, "show_overlay", PROP_BOOLEAN, PROP_NONE);
  RNA_def_property_boolean_sdna(prop, NULL, "over_flag", SEQ_EDIT_OVERLAY_SHOW);
  RNA_def_property_ui_text(
      prop, "Show Overlay", "Partial overlay on top of the sequencer with a frame offset");
  RNA_def_property_update(prop, NC_SPACE | ND_SPACE_SEQUENCER, NULL);

  prop = RNA_def_property(srna, "use_overlay_lock", PROP_BOOLEAN, PROP_NONE);
  RNA_def_property_boolean_sdna(prop, NULL, "over_flag", SEQ_EDIT_OVERLAY_ABS);
  RNA_def_property_ui_text(prop, "Overlay Lock", "");
  RNA_def_property_boolean_funcs(prop, NULL, "rna_SequenceEditor_overlay_lock_set");
  RNA_def_property_update(prop, NC_SPACE | ND_SPACE_SEQUENCER, NULL);

  /* access to fixed and relative frame */
  prop = RNA_def_property(srna, "overlay_frame", PROP_INT, PROP_NONE);
  RNA_def_property_ui_text(prop, "Overlay Offset", "Number of frames to offset");
  RNA_def_property_int_funcs(
      prop, "rna_SequenceEditor_overlay_frame_get", "rna_SequenceEditor_overlay_frame_set", NULL);
  RNA_def_property_update(prop, NC_SPACE | ND_SPACE_SEQUENCER, NULL);

  prop = RNA_def_property(srna, "proxy_storage", PROP_ENUM, PROP_NONE);
  RNA_def_property_enum_items(prop, editing_storage_items);
  RNA_def_property_ui_text(prop, "Proxy Storage", "How to store proxies for this project");
  RNA_def_property_update(prop, NC_SPACE | ND_SPACE_SEQUENCER, "rna_SequenceEditor_update_cache");

  prop = RNA_def_property(srna, "proxy_dir", PROP_STRING, PROP_DIRPATH);
  RNA_def_property_string_sdna(prop, NULL, "proxy_dir");
  RNA_def_property_ui_text(prop, "Proxy Directory", "");
  RNA_def_property_update(prop, NC_SPACE | ND_SPACE_SEQUENCER, "rna_SequenceEditor_update_cache");

  /* cache flags */

  prop = RNA_def_property(srna, "show_cache", PROP_BOOLEAN, PROP_NONE);
  RNA_def_property_boolean_sdna(prop, NULL, "cache_flag", SEQ_CACHE_VIEW_ENABLE);
  RNA_def_property_ui_text(prop, "Show Cache", "Visualize cached images on the timeline");
  RNA_def_property_update(prop, NC_SCENE | ND_SEQUENCER, NULL);

  prop = RNA_def_property(srna, "show_cache_final_out", PROP_BOOLEAN, PROP_NONE);
  RNA_def_property_boolean_sdna(prop, NULL, "cache_flag", SEQ_CACHE_VIEW_FINAL_OUT);
  RNA_def_property_ui_text(prop, "Final Images", "Visualize cached complete frames");
  RNA_def_property_update(prop, NC_SCENE | ND_SEQUENCER, NULL);

  prop = RNA_def_property(srna, "show_cache_raw", PROP_BOOLEAN, PROP_NONE);
  RNA_def_property_boolean_sdna(prop, NULL, "cache_flag", SEQ_CACHE_VIEW_RAW);
  RNA_def_property_ui_text(prop, "Raw Images", "Visualize cached raw images");
  RNA_def_property_update(prop, NC_SCENE | ND_SEQUENCER, NULL);

  prop = RNA_def_property(srna, "show_cache_preprocessed", PROP_BOOLEAN, PROP_NONE);
  RNA_def_property_boolean_sdna(prop, NULL, "cache_flag", SEQ_CACHE_VIEW_PREPROCESSED);
  RNA_def_property_ui_text(prop, "Preprocessed Images", "Visualize cached preprocessed images");
  RNA_def_property_update(prop, NC_SCENE | ND_SEQUENCER, NULL);

  prop = RNA_def_property(srna, "show_cache_composite", PROP_BOOLEAN, PROP_NONE);
  RNA_def_property_boolean_sdna(prop, NULL, "cache_flag", SEQ_CACHE_VIEW_COMPOSITE);
  RNA_def_property_ui_text(prop, "Composite Images", "Visualize cached composite images");
  RNA_def_property_update(prop, NC_SCENE | ND_SEQUENCER, NULL);

  prop = RNA_def_property(srna, "use_cache_raw", PROP_BOOLEAN, PROP_NONE);
  RNA_def_property_boolean_sdna(prop, NULL, "cache_flag", SEQ_CACHE_STORE_RAW);
  RNA_def_property_ui_text(prop,
                           "Cache Raw",
                           "Cache raw images read from disk, for faster tweaking of strip "
                           "parameters at the cost of memory usage");

  prop = RNA_def_property(srna, "use_cache_preprocessed", PROP_BOOLEAN, PROP_NONE);
  RNA_def_property_boolean_sdna(prop, NULL, "cache_flag", SEQ_CACHE_STORE_PREPROCESSED);
  RNA_def_property_ui_text(
      prop,
      "Cache Preprocessed",
      "Cache preprocessed images, for faster tweaking of effects at the cost of memory usage");

  prop = RNA_def_property(srna, "use_cache_composite", PROP_BOOLEAN, PROP_NONE);
  RNA_def_property_boolean_sdna(prop, NULL, "cache_flag", SEQ_CACHE_STORE_COMPOSITE);
  RNA_def_property_ui_text(prop,
                           "Cache Composite",
                           "Cache intermediate composited images, for faster tweaking of stacked "
                           "strips at the cost of memory usage");

  prop = RNA_def_property(srna, "use_cache_final", PROP_BOOLEAN, PROP_NONE);
  RNA_def_property_boolean_sdna(prop, NULL, "cache_flag", SEQ_CACHE_STORE_FINAL_OUT);
  RNA_def_property_ui_text(prop, "Cache Final", "Cache final image for each frame");

  prop = RNA_def_property(srna, "recycle_max_cost", PROP_FLOAT, PROP_NONE);
  RNA_def_property_range(prop, 0.0f, SEQ_CACHE_COST_MAX);
  RNA_def_property_ui_range(prop, 0.0f, SEQ_CACHE_COST_MAX, 0.1f, 1);
  RNA_def_property_float_sdna(prop, NULL, "recycle_max_cost");
  RNA_def_property_ui_text(
      prop, "Recycle Up To Cost", "Only frames with cost lower than this value will be recycled");
}

static void rna_def_filter_video(StructRNA *srna)
{
  PropertyRNA *prop;

  static const EnumPropertyItem alpha_mode_items[] = {
      {SEQ_ALPHA_STRAIGHT,
       "STRAIGHT",
       0,
       "Straight",
       "RGB channels in transparent pixels are unaffected by the alpha channel"},
      {SEQ_ALPHA_PREMUL,
       "PREMUL",
       0,
       "Premultiplied",
       "RGB channels in transparent pixels are multiplied by the alpha channel"},
      {0, NULL, 0, NULL, NULL},
  };

  static const EnumPropertyItem playback_direction_items[] = {
      {0, "FORWARD", 0, "Forwards", "Play strip forwards"},
      {SEQ_REVERSE_FRAMES, "BACKWARD", 0, "Backwards", "Play strip backwards"},
      {0, NULL, 0, NULL, NULL},
  };

  prop = RNA_def_property(srna, "use_deinterlace", PROP_BOOLEAN, PROP_NONE);
  RNA_def_property_boolean_sdna(prop, NULL, "flag", SEQ_FILTERY);
  RNA_def_property_ui_text(prop, "Deinterlace", "Remove fields from video movies");
  RNA_def_property_update(prop, NC_SCENE | ND_SEQUENCER, "rna_Sequence_reopen_files_update");

  prop = RNA_def_property(srna, "alpha_mode", PROP_ENUM, PROP_NONE);
  RNA_def_property_enum_items(prop, alpha_mode_items);
  RNA_def_property_ui_text(
      prop, "Alpha Mode", "Representation of alpha information in the RGBA pixels");
  RNA_def_property_update(prop, NC_SCENE | ND_SEQUENCER, "rna_Sequence_invalidate_raw_update");

  prop = RNA_def_property(srna, "use_flip_x", PROP_BOOLEAN, PROP_NONE);
  RNA_def_property_boolean_sdna(prop, NULL, "flag", SEQ_FLIPX);
  RNA_def_property_ui_text(prop, "Flip X", "Flip on the X axis");
  RNA_def_property_update(prop, NC_SCENE | ND_SEQUENCER, "rna_Sequence_invalidate_raw_update");

  prop = RNA_def_property(srna, "use_flip_y", PROP_BOOLEAN, PROP_NONE);
  RNA_def_property_boolean_sdna(prop, NULL, "flag", SEQ_FLIPY);
  RNA_def_property_ui_text(prop, "Flip Y", "Flip on the Y axis");
  RNA_def_property_update(prop, NC_SCENE | ND_SEQUENCER, "rna_Sequence_invalidate_raw_update");

  prop = RNA_def_property(srna, "use_float", PROP_BOOLEAN, PROP_NONE);
  RNA_def_property_boolean_sdna(prop, NULL, "flag", SEQ_MAKE_FLOAT);
  RNA_def_property_ui_text(prop, "Convert Float", "Convert input to float data");
  RNA_def_property_update(prop, NC_SCENE | ND_SEQUENCER, "rna_Sequence_invalidate_raw_update");

  prop = RNA_def_property(srna, "playback_direction", PROP_ENUM, PROP_NONE); /* as an enum */
  RNA_def_property_enum_bitflag_sdna(prop, NULL, "flag");
  RNA_def_property_enum_items(prop, playback_direction_items);
  RNA_def_property_ui_text(prop, "Playback Direction", "Play strip forwards or backwards");
  RNA_def_property_update(prop, NC_SCENE | ND_SEQUENCER, "rna_Sequence_invalidate_raw_update");

  prop = RNA_def_property(srna, "color_multiply", PROP_FLOAT, PROP_UNSIGNED);
  RNA_def_property_float_sdna(prop, NULL, "mul");
  RNA_def_property_range(prop, 0.0f, 20.0f);
  RNA_def_property_float_default(prop, 1.0f);
  RNA_def_property_ui_text(prop, "Multiply Colors", "");
  RNA_def_property_update(
      prop, NC_SCENE | ND_SEQUENCER, "rna_Sequence_invalidate_preprocessed_update");

  prop = RNA_def_property(srna, "color_saturation", PROP_FLOAT, PROP_UNSIGNED);
  RNA_def_property_float_sdna(prop, NULL, "sat");
  RNA_def_property_range(prop, 0.0f, 20.0f);
  RNA_def_property_ui_range(prop, 0.0f, 2.0f, 3, 3);
  RNA_def_property_float_default(prop, 1.0f);
  RNA_def_property_ui_text(prop, "Saturation", "Adjust the intensity of the input's color");
  RNA_def_property_update(
      prop, NC_SCENE | ND_SEQUENCER, "rna_Sequence_invalidate_preprocessed_update");

  prop = RNA_def_property(srna, "strobe", PROP_FLOAT, PROP_NONE);
  RNA_def_property_range(prop, 1.0f, 30.0f);
  RNA_def_property_ui_text(prop, "Strobe", "Only display every nth frame");
  RNA_def_property_update(prop, NC_SCENE | ND_SEQUENCER, "rna_Sequence_invalidate_raw_update");

  prop = RNA_def_property(srna, "use_translation", PROP_BOOLEAN, PROP_NONE);
  RNA_def_property_boolean_sdna(prop, NULL, "flag", SEQ_USE_TRANSFORM);
  RNA_def_property_ui_text(prop, "Use Translation", "Translate image before processing");
  RNA_def_property_boolean_funcs(prop, NULL, "rna_Sequence_use_translation_set");
  RNA_def_property_update(prop, NC_SCENE | ND_SEQUENCER, "rna_Sequence_invalidate_raw_update");

  prop = RNA_def_property(srna, "transform", PROP_POINTER, PROP_NONE);
  RNA_def_property_pointer_sdna(prop, NULL, "strip->transform");
  RNA_def_property_ui_text(prop, "Transform", "");

  prop = RNA_def_property(srna, "use_crop", PROP_BOOLEAN, PROP_NONE);
  RNA_def_property_boolean_sdna(prop, NULL, "flag", SEQ_USE_CROP);
  RNA_def_property_ui_text(prop, "Use Crop", "Crop image before processing");
  RNA_def_property_boolean_funcs(prop, NULL, "rna_Sequence_use_crop_set");
  RNA_def_property_update(prop, NC_SCENE | ND_SEQUENCER, "rna_Sequence_invalidate_raw_update");

  prop = RNA_def_property(srna, "crop", PROP_POINTER, PROP_NONE);
  RNA_def_property_pointer_sdna(prop, NULL, "strip->crop");
  RNA_def_property_ui_text(prop, "Crop", "");
}

static void rna_def_proxy(StructRNA *srna)
{
  PropertyRNA *prop;

  prop = RNA_def_property(srna, "use_proxy", PROP_BOOLEAN, PROP_NONE);
  RNA_def_property_boolean_sdna(prop, NULL, "flag", SEQ_USE_PROXY);
  RNA_def_property_ui_text(
      prop, "Use Proxy / Timecode", "Use a preview proxy and/or timecode index for this strip");
  RNA_def_property_boolean_funcs(prop, NULL, "rna_Sequence_use_proxy_set");
  RNA_def_property_update(prop, NC_SCENE | ND_SEQUENCER, "rna_Sequence_invalidate_raw_update");

  prop = RNA_def_property(srna, "proxy", PROP_POINTER, PROP_NONE);
  RNA_def_property_pointer_sdna(prop, NULL, "strip->proxy");
  RNA_def_property_ui_text(prop, "Proxy", "");
}

static void rna_def_input(StructRNA *srna)
{
  PropertyRNA *prop;

  prop = RNA_def_property(srna, "animation_offset_start", PROP_INT, PROP_UNSIGNED);
  RNA_def_property_int_sdna(prop, NULL, "anim_startofs");
  RNA_def_property_clear_flag(prop, PROP_ANIMATABLE);
  RNA_def_property_int_funcs(
      prop, NULL, "rna_Sequence_anim_startofs_final_set", NULL); /* overlap tests */
  RNA_def_property_ui_text(prop, "Animation Start Offset", "Animation start offset (trim start)");
  RNA_def_property_update(
      prop, NC_SCENE | ND_SEQUENCER, "rna_Sequence_invalidate_preprocessed_update");

  prop = RNA_def_property(srna, "animation_offset_end", PROP_INT, PROP_UNSIGNED);
  RNA_def_property_int_sdna(prop, NULL, "anim_endofs");
  RNA_def_property_clear_flag(prop, PROP_ANIMATABLE);
  RNA_def_property_int_funcs(
      prop, NULL, "rna_Sequence_anim_endofs_final_set", NULL); /* overlap tests */
  RNA_def_property_ui_text(prop, "Animation End Offset", "Animation end offset (trim end)");
  RNA_def_property_update(
      prop, NC_SCENE | ND_SEQUENCER, "rna_Sequence_invalidate_preprocessed_update");
}

static void rna_def_effect_inputs(StructRNA *srna, int count)
{
  PropertyRNA *prop;

  prop = RNA_def_property(srna, "input_count", PROP_INT, PROP_UNSIGNED);
  RNA_def_property_clear_flag(prop, PROP_EDITABLE);
  RNA_def_property_int_funcs(prop, "rna_Sequence_input_count_get", NULL, NULL);

  if (count >= 1) {
    prop = RNA_def_property(srna, "input_1", PROP_POINTER, PROP_NONE);
    RNA_def_property_pointer_sdna(prop, NULL, "seq1");
    RNA_def_property_flag(prop, PROP_EDITABLE | PROP_NEVER_NULL);
    RNA_def_property_ui_text(prop, "Input 1", "First input for the effect strip");
  }

  if (count >= 2) {
    prop = RNA_def_property(srna, "input_2", PROP_POINTER, PROP_NONE);
    RNA_def_property_pointer_sdna(prop, NULL, "seq2");
    RNA_def_property_flag(prop, PROP_EDITABLE | PROP_NEVER_NULL);
    RNA_def_property_ui_text(prop, "Input 2", "Second input for the effect strip");
  }

#  if 0
  if (count == 3) {
    /* Not used by any effects (perhaps one day plugins?). */
    prop = RNA_def_property(srna, "input_3", PROP_POINTER, PROP_NONE);
    RNA_def_property_pointer_sdna(prop, NULL, "seq3");
    RNA_def_property_flag(prop, PROP_EDITABLE | PROP_NEVER_NULL);
    RNA_def_property_ui_text(prop, "Input 3", "Third input for the effect strip");
  }
#  endif
}

static void rna_def_color_management(StructRNA *srna)
{
  PropertyRNA *prop;

  prop = RNA_def_property(srna, "colorspace_settings", PROP_POINTER, PROP_NONE);
  RNA_def_property_pointer_sdna(prop, NULL, "strip->colorspace_settings");
  RNA_def_property_struct_type(prop, "ColorManagedInputColorspaceSettings");
  RNA_def_property_ui_text(prop, "Color Space Settings", "Input color space settings");
}

static void rna_def_movie_types(StructRNA *srna)
{
  PropertyRNA *prop;

  prop = RNA_def_property(srna, "fps", PROP_FLOAT, PROP_NONE);
  RNA_def_property_ui_text(prop, "FPS", "Frames per second");
  RNA_def_property_clear_flag(prop, PROP_EDITABLE);
  RNA_def_property_float_funcs(prop, "rna_Sequence_fps_get", NULL, NULL);
}

static void rna_def_image(BlenderRNA *brna)
{
  StructRNA *srna;
  PropertyRNA *prop;

  srna = RNA_def_struct(brna, "ImageSequence", "Sequence");
  RNA_def_struct_ui_text(srna, "Image Sequence", "Sequence strip to load one or more images");
  RNA_def_struct_sdna(srna, "Sequence");

  prop = RNA_def_property(srna, "directory", PROP_STRING, PROP_DIRPATH);
  RNA_def_property_string_sdna(prop, NULL, "strip->dir");
  RNA_def_property_ui_text(prop, "Directory", "");
  RNA_def_property_update(prop, NC_SCENE | ND_SEQUENCER, "rna_Sequence_invalidate_raw_update");

  prop = RNA_def_property(srna, "elements", PROP_COLLECTION, PROP_NONE);
  RNA_def_property_collection_sdna(prop, NULL, "strip->stripdata", NULL);
  RNA_def_property_struct_type(prop, "SequenceElement");
  RNA_def_property_ui_text(prop, "Elements", "");
  RNA_def_property_collection_funcs(prop,
                                    "rna_SequenceEditor_elements_begin",
                                    "rna_iterator_array_next",
                                    "rna_iterator_array_end",
                                    "rna_iterator_array_get",
                                    "rna_SequenceEditor_elements_length",
                                    NULL,
                                    NULL,
                                    NULL);
  RNA_api_sequence_elements(brna, prop);

  /* multiview */
  prop = RNA_def_property(srna, "use_multiview", PROP_BOOLEAN, PROP_NONE);
  RNA_def_property_boolean_sdna(prop, NULL, "flag", SEQ_USE_VIEWS);
  RNA_def_property_ui_text(prop, "Use Multi-View", "Use Multiple Views (when available)");
  RNA_def_property_update(prop, NC_SCENE | ND_SEQUENCER, "rna_Sequence_views_format_update");

  prop = RNA_def_property(srna, "views_format", PROP_ENUM, PROP_NONE);
  RNA_def_property_enum_sdna(prop, NULL, "views_format");
  RNA_def_property_enum_items(prop, rna_enum_views_format_items);
  RNA_def_property_ui_text(prop, "Views Format", "Mode to load image views");
  RNA_def_property_update(prop, NC_IMAGE | ND_DISPLAY, "rna_Sequence_views_format_update");

  prop = RNA_def_property(srna, "stereo_3d_format", PROP_POINTER, PROP_NONE);
  RNA_def_property_pointer_sdna(prop, NULL, "stereo3d_format");
  RNA_def_property_flag(prop, PROP_NEVER_NULL);
  RNA_def_property_struct_type(prop, "Stereo3dFormat");
  RNA_def_property_ui_text(prop, "Stereo 3D Format", "Settings for stereo 3d");

  rna_def_filter_video(srna);
  rna_def_proxy(srna);
  rna_def_input(srna);
  rna_def_color_management(srna);
}

static void rna_def_meta(BlenderRNA *brna)
{
  StructRNA *srna;
  PropertyRNA *prop;

  srna = RNA_def_struct(brna, "MetaSequence", "Sequence");
  RNA_def_struct_ui_text(
      srna, "Meta Sequence", "Sequence strip to group other strips as a single sequence strip");
  RNA_def_struct_sdna(srna, "Sequence");

  prop = RNA_def_property(srna, "sequences", PROP_COLLECTION, PROP_NONE);
  RNA_def_property_collection_sdna(prop, NULL, "seqbase", NULL);
  RNA_def_property_struct_type(prop, "Sequence");
  RNA_def_property_ui_text(prop, "Sequences", "");

  rna_def_filter_video(srna);
  rna_def_proxy(srna);
  rna_def_input(srna);
}

static void rna_def_scene(BlenderRNA *brna)
{
  StructRNA *srna;
  PropertyRNA *prop;

  static const EnumPropertyItem scene_input_items[] = {
      {0, "CAMERA", ICON_VIEW3D, "Camera", "Use the Scene's 3D camera as input"},
      {SEQ_SCENE_STRIPS,
       "SEQUENCER",
       ICON_SEQUENCE,
       "Sequencer",
       "Use the Scene's Sequencer timeline as input"},
      {0, NULL, 0, NULL, NULL},
  };

  srna = RNA_def_struct(brna, "SceneSequence", "Sequence");
  RNA_def_struct_ui_text(
      srna, "Scene Sequence", "Sequence strip to used the rendered image of a scene");
  RNA_def_struct_sdna(srna, "Sequence");

  prop = RNA_def_property(srna, "scene", PROP_POINTER, PROP_NONE);
  RNA_def_property_flag(prop, PROP_EDITABLE);
  RNA_def_property_ui_text(prop, "Scene", "Scene that this sequence uses");
  RNA_def_property_update(prop, NC_SCENE | ND_SEQUENCER, "rna_Sequence_invalidate_raw_update");

  prop = RNA_def_property(srna, "scene_camera", PROP_POINTER, PROP_NONE);
  RNA_def_property_flag(prop, PROP_EDITABLE);
  RNA_def_property_pointer_funcs(prop, NULL, NULL, NULL, "rna_Camera_object_poll");
  RNA_def_property_ui_text(prop, "Camera Override", "Override the scenes active camera");
  RNA_def_property_update(prop, NC_SCENE | ND_SEQUENCER, "rna_Sequence_invalidate_raw_update");

  prop = RNA_def_property(srna, "scene_input", PROP_ENUM, PROP_NONE);
  RNA_def_property_enum_bitflag_sdna(prop, NULL, "flag");
  RNA_def_property_enum_items(prop, scene_input_items);
  RNA_def_property_ui_text(prop, "Input", "Input type to use for the Scene strip");
  RNA_def_property_update(prop, NC_SCENE | ND_SEQUENCER, "rna_Sequence_use_sequence");

  prop = RNA_def_property(srna, "use_grease_pencil", PROP_BOOLEAN, PROP_NONE);
  RNA_def_property_boolean_negative_sdna(prop, NULL, "flag", SEQ_SCENE_NO_GPENCIL);
  RNA_def_property_ui_text(
      prop, "Use Grease Pencil", "Show Grease Pencil strokes in OpenGL previews");
  RNA_def_property_update(prop, NC_SCENE | ND_SEQUENCER, NULL);

  rna_def_filter_video(srna);
  rna_def_proxy(srna);
  rna_def_input(srna);
  rna_def_movie_types(srna);
}

static void rna_def_movie(BlenderRNA *brna)
{
  StructRNA *srna;
  PropertyRNA *prop;
  FunctionRNA *func;
  PropertyRNA *parm;

  srna = RNA_def_struct(brna, "MovieSequence", "Sequence");
  RNA_def_struct_ui_text(srna, "Movie Sequence", "Sequence strip to load a video");
  RNA_def_struct_sdna(srna, "Sequence");

  prop = RNA_def_property(srna, "mpeg_preseek", PROP_INT, PROP_NONE);
  RNA_def_property_int_sdna(prop, NULL, "anim_preseek");
  RNA_def_property_range(prop, 0, 50);
  RNA_def_property_ui_text(prop, "MPEG Preseek", "For MPEG movies, preseek this many frames");
  RNA_def_property_update(prop, NC_SCENE | ND_SEQUENCER, NULL);

  prop = RNA_def_property(srna, "stream_index", PROP_INT, PROP_NONE);
  RNA_def_property_int_sdna(prop, NULL, "streamindex");
  RNA_def_property_range(prop, 0, 20);
  RNA_def_property_ui_text(
      prop,
      "Stream Index",
      "For files with several movie streams, use the stream with the given index");
  RNA_def_property_update(prop, NC_SCENE | ND_SEQUENCER, "rna_Sequence_reopen_files_update");

  prop = RNA_def_property(srna, "elements", PROP_COLLECTION, PROP_NONE);
  RNA_def_property_collection_sdna(prop, NULL, "strip->stripdata", NULL);
  RNA_def_property_struct_type(prop, "SequenceElement");
  RNA_def_property_ui_text(prop, "Elements", "");
  RNA_def_property_collection_funcs(prop,
                                    "rna_SequenceEditor_elements_begin",
                                    "rna_iterator_array_next",
                                    "rna_iterator_array_end",
                                    "rna_iterator_array_get",
                                    "rna_SequenceEditor_elements_length",
                                    NULL,
                                    NULL,
                                    NULL);

  prop = RNA_def_property(srna, "filepath", PROP_STRING, PROP_FILEPATH);
  RNA_def_property_ui_text(prop, "File", "");
  RNA_def_property_string_funcs(prop,
                                "rna_Sequence_filepath_get",
                                "rna_Sequence_filepath_length",
                                "rna_Sequence_filepath_set");
  RNA_def_property_update(prop, NC_SCENE | ND_SEQUENCER, "rna_Sequence_filepath_update");

  /* metadata */
  func = RNA_def_function(srna, "metadata", "rna_MovieSequence_metadata_get");
  RNA_def_function_ui_description(func, "Retrieve metadata of the movie file");
  /* return type */
  parm = RNA_def_pointer(
      func, "metadata", "IDPropertyWrapPtr", "", "Dict-like object containing the metadata");
  RNA_def_parameter_flags(parm, 0, PARM_RNAPTR);
  RNA_def_function_return(func, parm);

  /* multiview */
  prop = RNA_def_property(srna, "use_multiview", PROP_BOOLEAN, PROP_NONE);
  RNA_def_property_boolean_sdna(prop, NULL, "flag", SEQ_USE_VIEWS);
  RNA_def_property_ui_text(prop, "Use Multi-View", "Use Multiple Views (when available)");
  RNA_def_property_update(prop, NC_SCENE | ND_SEQUENCER, "rna_Sequence_views_format_update");

  prop = RNA_def_property(srna, "views_format", PROP_ENUM, PROP_NONE);
  RNA_def_property_enum_sdna(prop, NULL, "views_format");
  RNA_def_property_enum_items(prop, rna_enum_views_format_items);
  RNA_def_property_ui_text(prop, "Views Format", "Mode to load movie views");
  RNA_def_property_update(prop, NC_IMAGE | ND_DISPLAY, "rna_Sequence_views_format_update");

  prop = RNA_def_property(srna, "stereo_3d_format", PROP_POINTER, PROP_NONE);
  RNA_def_property_pointer_sdna(prop, NULL, "stereo3d_format");
  RNA_def_property_flag(prop, PROP_NEVER_NULL);
  RNA_def_property_struct_type(prop, "Stereo3dFormat");
  RNA_def_property_ui_text(prop, "Stereo 3D Format", "Settings for stereo 3d");

  rna_def_filter_video(srna);
  rna_def_proxy(srna);
  rna_def_input(srna);
  rna_def_color_management(srna);
  rna_def_movie_types(srna);
}

static void rna_def_movieclip(BlenderRNA *brna)
{
  StructRNA *srna;
  PropertyRNA *prop;

  srna = RNA_def_struct(brna, "MovieClipSequence", "Sequence");
  RNA_def_struct_ui_text(
      srna, "MovieClip Sequence", "Sequence strip to load a video from the clip editor");
  RNA_def_struct_sdna(srna, "Sequence");

  /* TODO - add clip property? */

  prop = RNA_def_property(srna, "undistort", PROP_BOOLEAN, PROP_NONE);
  RNA_def_property_boolean_sdna(prop, NULL, "clip_flag", SEQ_MOVIECLIP_RENDER_UNDISTORTED);
  RNA_def_property_ui_text(prop, "Undistort Clip", "Use the undistorted version of the clip");
  RNA_def_property_update(prop, NC_SCENE | ND_SEQUENCER, "rna_Sequence_invalidate_raw_update");

  prop = RNA_def_property(srna, "stabilize2d", PROP_BOOLEAN, PROP_NONE);
  RNA_def_property_boolean_sdna(prop, NULL, "clip_flag", SEQ_MOVIECLIP_RENDER_STABILIZED);
  RNA_def_property_ui_text(prop, "Stabilize 2D Clip", "Use the 2D stabilized version of the clip");
  RNA_def_property_update(prop, NC_SCENE | ND_SEQUENCER, "rna_Sequence_invalidate_raw_update");

  rna_def_filter_video(srna);
  rna_def_input(srna);
  rna_def_movie_types(srna);
}

static void rna_def_mask(BlenderRNA *brna)
{
  StructRNA *srna;
  PropertyRNA *prop;

  srna = RNA_def_struct(brna, "MaskSequence", "Sequence");
  RNA_def_struct_ui_text(srna, "Mask Sequence", "Sequence strip to load a video from a mask");
  RNA_def_struct_sdna(srna, "Sequence");

  prop = RNA_def_property(srna, "mask", PROP_POINTER, PROP_NONE);
  RNA_def_property_flag(prop, PROP_EDITABLE);
  RNA_def_property_ui_text(prop, "Mask", "Mask that this sequence uses");
  RNA_def_property_update(prop, NC_SCENE | ND_SEQUENCER, "rna_Sequence_invalidate_raw_update");

  rna_def_filter_video(srna);
  rna_def_input(srna);
}

static void rna_def_sound(BlenderRNA *brna)
{
  StructRNA *srna;
  PropertyRNA *prop;

  srna = RNA_def_struct(brna, "SoundSequence", "Sequence");
  RNA_def_struct_ui_text(srna,
                         "Sound Sequence",
                         "Sequence strip defining a sound to be played over a period of time");
  RNA_def_struct_sdna(srna, "Sequence");

  prop = RNA_def_property(srna, "sound", PROP_POINTER, PROP_NONE);
  RNA_def_property_flag(prop, PROP_EDITABLE);
  RNA_def_property_struct_type(prop, "Sound");
  RNA_def_property_ui_text(prop, "Sound", "Sound data-block used by this sequence");
  RNA_def_property_update(prop, NC_SCENE | ND_SEQUENCER, "rna_Sequence_sound_update");

  prop = RNA_def_property(srna, "volume", PROP_FLOAT, PROP_NONE);
  RNA_def_property_float_sdna(prop, NULL, "volume");
  RNA_def_property_range(prop, 0.0f, 100.0f);
  RNA_def_property_ui_text(prop, "Volume", "Playback volume of the sound");
  RNA_def_property_translation_context(prop, BLT_I18NCONTEXT_ID_SOUND);
  RNA_def_property_update(prop, NC_SCENE | ND_SEQUENCER, "rna_Sequence_audio_update");

  prop = RNA_def_property(srna, "pitch", PROP_FLOAT, PROP_NONE);
  RNA_def_property_float_sdna(prop, NULL, "pitch");
  RNA_def_property_range(prop, 0.1f, 10.0f);
  RNA_def_property_ui_text(prop, "Pitch", "Playback pitch of the sound");
  RNA_def_property_translation_context(prop, BLT_I18NCONTEXT_ID_SOUND);
  RNA_def_property_update(prop, NC_SCENE | ND_SEQUENCER, "rna_Sequence_audio_update");

  prop = RNA_def_property(srna, "pan", PROP_FLOAT, PROP_NONE);
  RNA_def_property_float_sdna(prop, NULL, "pan");
  RNA_def_property_range(prop, -2.0f, 2.0f);
  RNA_def_property_ui_text(prop, "Pan", "Playback panning of the sound (only for Mono sources)");
  RNA_def_property_update(prop, NC_SCENE | ND_SEQUENCER, "rna_Sequence_audio_update");

  prop = RNA_def_property(srna, "show_waveform", PROP_BOOLEAN, PROP_NONE);
  RNA_def_property_boolean_sdna(prop, NULL, "flag", SEQ_AUDIO_DRAW_WAVEFORM);
  RNA_def_property_ui_text(
      prop, "Display Waveform", "Display the audio waveform inside the strip");
  RNA_def_property_update(prop, NC_SCENE | ND_SEQUENCER, NULL);

  rna_def_input(srna);
}

static void rna_def_effect(BlenderRNA *brna)
{
  StructRNA *srna;

  srna = RNA_def_struct(brna, "EffectSequence", "Sequence");
  RNA_def_struct_ui_text(
      srna,
      "Effect Sequence",
      "Sequence strip applying an effect on the images created by other strips");
  RNA_def_struct_sdna(srna, "Sequence");

  rna_def_filter_video(srna);
  rna_def_proxy(srna);
}

static void rna_def_multicam(StructRNA *srna)
{
  PropertyRNA *prop;

  prop = RNA_def_property(srna, "multicam_source", PROP_INT, PROP_UNSIGNED);
  RNA_def_property_int_sdna(prop, NULL, "multicam_source");
  RNA_def_property_range(prop, 0, MAXSEQ - 1);
  RNA_def_property_ui_text(prop, "Multicam Source Channel", "");
  RNA_def_property_update(prop, NC_SCENE | ND_SEQUENCER, "rna_Sequence_invalidate_raw_update");

  rna_def_input(srna);
}

static void rna_def_wipe(StructRNA *srna)
{
  PropertyRNA *prop;

  static const EnumPropertyItem wipe_type_items[] = {
      {0, "SINGLE", 0, "Single", ""},
      {1, "DOUBLE", 0, "Double", ""},
      /* not used yet {2, "BOX", 0, "Box", ""}, */
      /* not used yet {3, "CROSS", 0, "Cross", ""}, */
      {4, "IRIS", 0, "Iris", ""},
      {5, "CLOCK", 0, "Clock", ""},
      {0, NULL, 0, NULL, NULL},
  };

  static const EnumPropertyItem wipe_direction_items[] = {
      {0, "OUT", 0, "Out", ""},
      {1, "IN", 0, "In", ""},
      {0, NULL, 0, NULL, NULL},
  };

  RNA_def_struct_sdna_from(srna, "WipeVars", "effectdata");

  prop = RNA_def_property(srna, "blur_width", PROP_FLOAT, PROP_FACTOR);
  RNA_def_property_float_sdna(prop, NULL, "edgeWidth");
  RNA_def_property_range(prop, 0.0f, 1.0f);
  RNA_def_property_ui_text(
      prop, "Blur Width", "Width of the blur edge, in percentage relative to the image size");
  RNA_def_property_update(
      prop, NC_SCENE | ND_SEQUENCER, "rna_Sequence_invalidate_preprocessed_update");

  prop = RNA_def_property(srna, "angle", PROP_FLOAT, PROP_ANGLE);
  RNA_def_property_range(prop, DEG2RADF(-90.0f), DEG2RADF(90.0f));
  RNA_def_property_ui_text(prop, "Angle", "Edge angle");
  RNA_def_property_update(
      prop, NC_SCENE | ND_SEQUENCER, "rna_Sequence_invalidate_preprocessed_update");

  prop = RNA_def_property(srna, "direction", PROP_ENUM, PROP_NONE);
  RNA_def_property_enum_sdna(prop, NULL, "forward");
  RNA_def_property_enum_items(prop, wipe_direction_items);
  RNA_def_property_ui_text(prop, "Direction", "Wipe direction");
  RNA_def_property_update(
      prop, NC_SCENE | ND_SEQUENCER, "rna_Sequence_invalidate_preprocessed_update");

  prop = RNA_def_property(srna, "transition_type", PROP_ENUM, PROP_NONE);
  RNA_def_property_enum_sdna(prop, NULL, "wipetype");
  RNA_def_property_enum_items(prop, wipe_type_items);
  RNA_def_property_translation_context(prop, BLT_I18NCONTEXT_ID_SEQUENCE);
  RNA_def_property_ui_text(prop, "Transition Type", "");
  RNA_def_property_update(
      prop, NC_SCENE | ND_SEQUENCER, "rna_Sequence_invalidate_preprocessed_update");
}

static void rna_def_glow(StructRNA *srna)
{
  PropertyRNA *prop;

  RNA_def_struct_sdna_from(srna, "GlowVars", "effectdata");

  prop = RNA_def_property(srna, "threshold", PROP_FLOAT, PROP_FACTOR);
  RNA_def_property_float_sdna(prop, NULL, "fMini");
  RNA_def_property_range(prop, 0.0f, 1.0f);
  RNA_def_property_ui_text(prop, "Threshold", "Minimum intensity to trigger a glow");
  RNA_def_property_update(
      prop, NC_SCENE | ND_SEQUENCER, "rna_Sequence_invalidate_preprocessed_update");

  prop = RNA_def_property(srna, "clamp", PROP_FLOAT, PROP_FACTOR);
  RNA_def_property_float_sdna(prop, NULL, "fClamp");
  RNA_def_property_range(prop, 0.0f, 1.0f);
  RNA_def_property_ui_text(prop, "Clamp", "Brightness limit of intensity");
  RNA_def_property_update(
      prop, NC_SCENE | ND_SEQUENCER, "rna_Sequence_invalidate_preprocessed_update");

  prop = RNA_def_property(srna, "boost_factor", PROP_FLOAT, PROP_NONE);
  RNA_def_property_float_sdna(prop, NULL, "fBoost");
  RNA_def_property_range(prop, 0.0f, 10.0f);
  RNA_def_property_ui_text(prop, "Boost Factor", "Brightness multiplier");
  RNA_def_property_update(
      prop, NC_SCENE | ND_SEQUENCER, "rna_Sequence_invalidate_preprocessed_update");

  prop = RNA_def_property(srna, "blur_radius", PROP_FLOAT, PROP_NONE);
  RNA_def_property_float_sdna(prop, NULL, "dDist");
  RNA_def_property_range(prop, 0.5f, 20.0f);
  RNA_def_property_ui_text(prop, "Blur Distance", "Radius of glow effect");
  RNA_def_property_update(
      prop, NC_SCENE | ND_SEQUENCER, "rna_Sequence_invalidate_preprocessed_update");

  prop = RNA_def_property(srna, "quality", PROP_INT, PROP_NONE);
  RNA_def_property_int_sdna(prop, NULL, "dQuality");
  RNA_def_property_range(prop, 1, 5);
  RNA_def_property_ui_text(prop, "Quality", "Accuracy of the blur effect");
  RNA_def_property_update(
      prop, NC_SCENE | ND_SEQUENCER, "rna_Sequence_invalidate_preprocessed_update");

  prop = RNA_def_property(srna, "use_only_boost", PROP_BOOLEAN, PROP_NONE);
  RNA_def_property_boolean_sdna(prop, NULL, "bNoComp", 0);
  RNA_def_property_ui_text(prop, "Only Boost", "Show the glow buffer only");
  RNA_def_property_update(
      prop, NC_SCENE | ND_SEQUENCER, "rna_Sequence_invalidate_preprocessed_update");
}

static void rna_def_transform(StructRNA *srna)
{
  PropertyRNA *prop;

  static const EnumPropertyItem interpolation_items[] = {
      {0, "NONE", 0, "None", "No interpolation"},
      {1, "BILINEAR", 0, "Bilinear", "Bilinear interpolation"},
      {2, "BICUBIC", 0, "Bicubic", "Bicubic interpolation"},
      {0, NULL, 0, NULL, NULL},
  };

  static const EnumPropertyItem translation_unit_items[] = {
      {0, "PIXELS", 0, "Pixels", ""},
      {1, "PERCENT", 0, "Percent", ""},
      {0, NULL, 0, NULL, NULL},
  };

  RNA_def_struct_sdna_from(srna, "TransformVars", "effectdata");

  prop = RNA_def_property(srna, "scale_start_x", PROP_FLOAT, PROP_UNSIGNED);
  RNA_def_property_float_sdna(prop, NULL, "ScalexIni");
  RNA_def_property_ui_text(prop, "Scale X", "Amount to scale the input in the X axis");
  RNA_def_property_ui_range(prop, 0, 10, 3, 6);
  RNA_def_property_update(
      prop, NC_SCENE | ND_SEQUENCER, "rna_Sequence_invalidate_preprocessed_update");

  prop = RNA_def_property(srna, "scale_start_y", PROP_FLOAT, PROP_UNSIGNED);
  RNA_def_property_float_sdna(prop, NULL, "ScaleyIni");
  RNA_def_property_ui_text(prop, "Scale Y", "Amount to scale the input in the Y axis");
  RNA_def_property_ui_range(prop, 0, 10, 3, 6);
  RNA_def_property_update(
      prop, NC_SCENE | ND_SEQUENCER, "rna_Sequence_invalidate_preprocessed_update");

  prop = RNA_def_property(srna, "use_uniform_scale", PROP_BOOLEAN, PROP_NONE);
  RNA_def_property_boolean_sdna(prop, NULL, "uniform_scale", 0);
  RNA_def_property_ui_text(prop, "Uniform Scale", "Scale uniformly, preserving aspect ratio");
  RNA_def_property_update(
      prop, NC_SCENE | ND_SEQUENCER, "rna_Sequence_invalidate_preprocessed_update");

  prop = RNA_def_property(srna, "translate_start_x", PROP_FLOAT, PROP_NONE);
  RNA_def_property_float_sdna(prop, NULL, "xIni");
  RNA_def_property_ui_text(prop, "Translate X", "Amount to move the input on the X axis");
  RNA_def_property_ui_range(prop, -4000.0f, 4000.0f, 3, 6);
  RNA_def_property_update(
      prop, NC_SCENE | ND_SEQUENCER, "rna_Sequence_invalidate_preprocessed_update");

  prop = RNA_def_property(srna, "translate_start_y", PROP_FLOAT, PROP_NONE);
  RNA_def_property_float_sdna(prop, NULL, "yIni");
  RNA_def_property_ui_text(prop, "Translate Y", "Amount to move the input on the Y axis");
  RNA_def_property_ui_range(prop, -4000.0f, 4000.0f, 3, 6);
  RNA_def_property_update(
      prop, NC_SCENE | ND_SEQUENCER, "rna_Sequence_invalidate_preprocessed_update");

  prop = RNA_def_property(srna, "rotation_start", PROP_FLOAT, PROP_NONE);
  RNA_def_property_float_sdna(prop, NULL, "rotIni");
  RNA_def_property_ui_text(prop, "Rotation", "Degrees to rotate the input");
  RNA_def_property_update(
      prop, NC_SCENE | ND_SEQUENCER, "rna_Sequence_invalidate_preprocessed_update");

  prop = RNA_def_property(srna, "translation_unit", PROP_ENUM, PROP_NONE);
  RNA_def_property_enum_sdna(prop, NULL, "percent");
  RNA_def_property_clear_flag(prop, PROP_ANIMATABLE); /* not meant to be animated */
  RNA_def_property_enum_items(prop, translation_unit_items);
  RNA_def_property_ui_text(prop, "Translation Unit", "Unit of measure to translate the input");
  RNA_def_property_update(
      prop, NC_SCENE | ND_SEQUENCER, "rna_Sequence_invalidate_preprocessed_update");

  prop = RNA_def_property(srna, "interpolation", PROP_ENUM, PROP_NONE);
  RNA_def_property_enum_items(prop, interpolation_items);
  RNA_def_property_clear_flag(prop, PROP_ANIMATABLE); /* not meant to be animated */
  RNA_def_property_ui_text(
      prop, "Interpolation", "Method to determine how missing pixels are created");
  RNA_def_property_update(
      prop, NC_SCENE | ND_SEQUENCER, "rna_Sequence_invalidate_preprocessed_update");
}

static void rna_def_solid_color(StructRNA *srna)
{
  PropertyRNA *prop;

  RNA_def_struct_sdna_from(srna, "SolidColorVars", "effectdata");

  prop = RNA_def_property(srna, "color", PROP_FLOAT, PROP_COLOR_GAMMA);
  RNA_def_property_float_sdna(prop, NULL, "col");
  RNA_def_property_ui_text(prop, "Color", "Effect Strip color");
  RNA_def_property_update(
      prop, NC_SCENE | ND_SEQUENCER, "rna_Sequence_invalidate_preprocessed_update");
}

static void rna_def_speed_control(StructRNA *srna)
{
  PropertyRNA *prop;

  RNA_def_struct_sdna_from(srna, "SpeedControlVars", "effectdata");

  prop = RNA_def_property(srna, "multiply_speed", PROP_FLOAT, PROP_UNSIGNED);
  RNA_def_property_float_sdna(prop, NULL, "globalSpeed");
  RNA_def_property_clear_flag(prop, PROP_ANIMATABLE); /* seq->facf0 is used to animate this */
  RNA_def_property_ui_text(
      prop, "Multiply Speed", "Multiply the resulting speed after the speed factor");
  RNA_def_property_ui_range(prop, 0.0f, 100.0f, 1, -1);
  RNA_def_property_update(
      prop, NC_SCENE | ND_SEQUENCER, "rna_Sequence_invalidate_preprocessed_update");

  prop = RNA_def_property(srna, "use_as_speed", PROP_BOOLEAN, PROP_NONE);
  RNA_def_property_boolean_sdna(prop, NULL, "flags", SEQ_SPEED_INTEGRATE);
  RNA_def_property_ui_text(
      prop, "Use as speed", "Interpret the value as speed instead of a frame number");
  RNA_def_property_update(
      prop, NC_SCENE | ND_SEQUENCER, "rna_Sequence_invalidate_preprocessed_update");

  prop = RNA_def_property(srna, "use_scale_to_length", PROP_BOOLEAN, PROP_NONE);
  RNA_def_property_boolean_sdna(prop, NULL, "flags", SEQ_SPEED_COMPRESS_IPO_Y);
  RNA_def_property_ui_text(
      prop, "Scale to length", "Scale values from 0.0 to 1.0 to target sequence length");
  RNA_def_property_update(
      prop, NC_SCENE | ND_SEQUENCER, "rna_Sequence_invalidate_preprocessed_update");
}

static void rna_def_gaussian_blur(StructRNA *srna)
{
  PropertyRNA *prop;

  RNA_def_struct_sdna_from(srna, "GaussianBlurVars", "effectdata");
  prop = RNA_def_property(srna, "size_x", PROP_FLOAT, PROP_UNSIGNED);
  RNA_def_property_ui_text(prop, "Size X", "Size of the blur along X axis");
  RNA_def_property_ui_range(prop, 0.0f, FLT_MAX, 1, -1);
  RNA_def_property_update(
      prop, NC_SCENE | ND_SEQUENCER, "rna_Sequence_invalidate_preprocessed_update");

  prop = RNA_def_property(srna, "size_y", PROP_FLOAT, PROP_UNSIGNED);
  RNA_def_property_ui_text(prop, "Size Y", "Size of the blur along Y axis");
  RNA_def_property_ui_range(prop, 0.0f, FLT_MAX, 1, -1);
  RNA_def_property_update(
      prop, NC_SCENE | ND_SEQUENCER, "rna_Sequence_invalidate_preprocessed_update");
}

static void rna_def_text(StructRNA *srna)
{
  static const EnumPropertyItem text_align_x_items[] = {
      {SEQ_TEXT_ALIGN_X_LEFT, "LEFT", ICON_ALIGN_LEFT, "Left", ""},
      {SEQ_TEXT_ALIGN_X_CENTER, "CENTER", ICON_ALIGN_CENTER, "Center", ""},
      {SEQ_TEXT_ALIGN_X_RIGHT, "RIGHT", ICON_ALIGN_RIGHT, "Right", ""},
      {0, NULL, 0, NULL, NULL},
  };
  static const EnumPropertyItem text_align_y_items[] = {
      {SEQ_TEXT_ALIGN_Y_TOP, "TOP", ICON_ALIGN_TOP, "Top", ""},
      {SEQ_TEXT_ALIGN_Y_CENTER, "CENTER", ICON_ALIGN_MIDDLE, "Center", ""},
      {SEQ_TEXT_ALIGN_Y_BOTTOM, "BOTTOM", ICON_ALIGN_BOTTOM, "Bottom", ""},
      {0, NULL, 0, NULL, NULL},
  };

  PropertyRNA *prop;

  RNA_def_struct_sdna_from(srna, "TextVars", "effectdata");

  prop = RNA_def_property(srna, "font", PROP_POINTER, PROP_NONE);
  RNA_def_property_pointer_sdna(prop, NULL, "text_font");
  RNA_def_property_ui_icon(prop, ICON_FILE_FONT, false);
  RNA_def_property_ui_text(prop, "Font", "Font of the text. Falls back to the UI font by default");
  RNA_def_property_flag(prop, PROP_EDITABLE);
  RNA_def_property_pointer_funcs(prop, NULL, "rna_Sequence_text_font_set", NULL, NULL);
  RNA_def_property_update(
      prop, NC_SCENE | ND_SEQUENCER, "rna_Sequence_invalidate_preprocessed_update");

  prop = RNA_def_property(srna, "font_size", PROP_INT, PROP_UNSIGNED);
  RNA_def_property_int_sdna(prop, NULL, "text_size");
  RNA_def_property_ui_text(prop, "Size", "Size of the text");
  RNA_def_property_range(prop, 0.0, 2000);
  RNA_def_property_ui_range(prop, 0.0f, 1000, 1, -1);
  RNA_def_property_update(
      prop, NC_SCENE | ND_SEQUENCER, "rna_Sequence_invalidate_preprocessed_update");

  prop = RNA_def_property(srna, "color", PROP_FLOAT, PROP_COLOR_GAMMA);
  RNA_def_property_float_sdna(prop, NULL, "color");
  RNA_def_property_ui_text(prop, "Color", "Text color");
  RNA_def_property_update(
      prop, NC_SCENE | ND_SEQUENCER, "rna_Sequence_invalidate_preprocessed_update");

  prop = RNA_def_property(srna, "shadow_color", PROP_FLOAT, PROP_COLOR_GAMMA);
  RNA_def_property_float_sdna(prop, NULL, "shadow_color");
  RNA_def_property_ui_text(prop, "Shadow Color", "");
  RNA_def_property_update(
      prop, NC_SCENE | ND_SEQUENCER, "rna_Sequence_invalidate_preprocessed_update");

  prop = RNA_def_property(srna, "location", PROP_FLOAT, PROP_XYZ);
  RNA_def_property_float_sdna(prop, NULL, "loc");
  RNA_def_property_ui_text(prop, "Location", "Location of the text");
  RNA_def_property_range(prop, -FLT_MAX, FLT_MAX);
  RNA_def_property_ui_range(prop, 0.0, 1.0, 1, -1);
  RNA_def_property_update(
      prop, NC_SCENE | ND_SEQUENCER, "rna_Sequence_invalidate_preprocessed_update");

  prop = RNA_def_property(srna, "wrap_width", PROP_FLOAT, PROP_NONE);
  RNA_def_property_float_sdna(prop, NULL, "wrap_width");
  RNA_def_property_ui_text(prop, "Wrap Width", "Word wrap width as factor, zero disables");
  RNA_def_property_range(prop, 0, FLT_MAX);
  RNA_def_property_ui_range(prop, 0.0, 1.0, 1, -1);
  RNA_def_property_update(
      prop, NC_SCENE | ND_SEQUENCER, "rna_Sequence_invalidate_preprocessed_update");

  prop = RNA_def_property(srna, "align_x", PROP_ENUM, PROP_NONE);
  RNA_def_property_enum_sdna(prop, NULL, "align");
  RNA_def_property_enum_items(prop, text_align_x_items);
  RNA_def_property_ui_text(prop, "Align X", "Align the text along the X axis");
  RNA_def_property_update(
      prop, NC_SCENE | ND_SEQUENCER, "rna_Sequence_invalidate_preprocessed_update");

  prop = RNA_def_property(srna, "align_y", PROP_ENUM, PROP_NONE);
  RNA_def_property_enum_sdna(prop, NULL, "align_y");
  RNA_def_property_enum_items(prop, text_align_y_items);
  RNA_def_property_ui_text(prop, "Align Y", "Align the image along the Y axis");
  RNA_def_property_update(
      prop, NC_SCENE | ND_SEQUENCER, "rna_Sequence_invalidate_preprocessed_update");

  prop = RNA_def_property(srna, "text", PROP_STRING, PROP_NONE);
  RNA_def_property_ui_text(prop, "Text", "Text that will be displayed");
  RNA_def_property_update(
      prop, NC_SCENE | ND_SEQUENCER, "rna_Sequence_invalidate_preprocessed_update");

  prop = RNA_def_property(srna, "use_shadow", PROP_BOOLEAN, PROP_NONE);
  RNA_def_property_boolean_sdna(prop, NULL, "flag", SEQ_TEXT_SHADOW);
  RNA_def_property_ui_text(prop, "Shadow", "Display shadow behind text");
  RNA_def_property_update(
      prop, NC_SCENE | ND_SEQUENCER, "rna_Sequence_invalidate_preprocessed_update");
}

static void rna_def_color_mix(StructRNA *srna)
{
  static EnumPropertyItem blend_color_items[] = {
      {SEQ_TYPE_ADD, "ADD", 0, "Add", ""},
      {SEQ_TYPE_SUB, "SUBTRACT", 0, "Subtract", ""},
      {SEQ_TYPE_MUL, "MULTIPLY", 0, "Multiply", ""},
      {SEQ_TYPE_LIGHTEN, "LIGHTEN", 0, "Lighten", ""},
      {SEQ_TYPE_DARKEN, "DARKEN", 0, "Darken", ""},
      {SEQ_TYPE_SCREEN, "SCREEN", 0, "Screen", ""},
      {SEQ_TYPE_OVERLAY, "OVERLAY", 0, "Overlay", ""},
      {SEQ_TYPE_DODGE, "DODGE", 0, "Dodge", ""},
      {SEQ_TYPE_BURN, "BURN", 0, "Burn", ""},
      {SEQ_TYPE_LINEAR_BURN, "LINEAR_BURN", 0, "Linear Burn", ""},
      {SEQ_TYPE_SOFT_LIGHT, "SOFT_LIGHT", 0, "Soft Light", ""},
      {SEQ_TYPE_HARD_LIGHT, "HARD_LIGHT", 0, "Hard Light", ""},
      {SEQ_TYPE_PIN_LIGHT, "PIN_LIGHT", 0, "Pin Light", ""},
      {SEQ_TYPE_LIN_LIGHT, "LINEAR_LIGHT", 0, "Linear Light", ""},
      {SEQ_TYPE_VIVID_LIGHT, "VIVID_LIGHT", 0, "Vivid Light", ""},
      {SEQ_TYPE_BLEND_COLOR, "COLOR", 0, "Color", ""},
      {SEQ_TYPE_HUE, "HUE", 0, "Hue", ""},
      {SEQ_TYPE_SATURATION, "SATURATION", 0, "Saturation", ""},
      {SEQ_TYPE_VALUE, "VALUE", 0, "Value", ""},
      {SEQ_TYPE_DIFFERENCE, "DIFFERENCE", 0, "Difference", ""},
      {SEQ_TYPE_EXCLUSION, "EXCLUSION", 0, "Exclusion", ""},
      {0, NULL, 0, NULL, NULL},
  };

  PropertyRNA *prop;

  RNA_def_struct_sdna_from(srna, "ColorMixVars", "effectdata");

  prop = RNA_def_property(srna, "blend_effect", PROP_ENUM, PROP_NONE);
  RNA_def_property_enum_sdna(prop, NULL, "blend_effect");
  RNA_def_property_enum_items(prop, blend_color_items);
  RNA_def_property_ui_text(
      prop, "Blend Effect", "Method for controlling how the strip combines with other strips");
  RNA_def_property_update(
      prop, NC_SCENE | ND_SEQUENCER, "rna_Sequence_invalidate_preprocessed_update");

  prop = RNA_def_property(srna, "factor", PROP_FLOAT, PROP_FACTOR);
  RNA_def_property_range(prop, 0.0f, 1.0f);
  RNA_def_property_ui_text(
      prop, "Blend Factor", "Percentage of how much the strip's colors affect other strips");
  RNA_def_property_update(
      prop, NC_SCENE | ND_SEQUENCER, "rna_Sequence_invalidate_preprocessed_update");
}

static EffectInfo def_effects[] = {
    {"AddSequence", "Add Sequence", "Add Sequence", NULL, 2},
    {"AdjustmentSequence",
     "Adjustment Layer Sequence",
     "Sequence strip to perform filter adjustments to layers below",
     rna_def_input,
     0},
    {"AlphaOverSequence", "Alpha Over Sequence", "Alpha Over Sequence", NULL, 2},
    {"AlphaUnderSequence", "Alpha Under Sequence", "Alpha Under Sequence", NULL, 2},
    {"ColorSequence",
     "Color Sequence",
     "Sequence strip creating an image filled with a single color",
     rna_def_solid_color,
     0},
    {"CrossSequence", "Cross Sequence", "Cross Sequence", NULL, 2},
    {"GammaCrossSequence", "Gamma Cross Sequence", "Gamma Cross Sequence", NULL, 2},
    {"GlowSequence", "Glow Sequence", "Sequence strip creating a glow effect", rna_def_glow, 1},
    {"MulticamSequence",
     "Multicam Select Sequence",
     "Sequence strip to perform multicam editing",
     rna_def_multicam,
     0},
    {"MultiplySequence", "Multiply Sequence", "Multiply Sequence", NULL, 2},
    {"OverDropSequence", "Over Drop Sequence", "Over Drop Sequence", NULL, 2},
    {"SpeedControlSequence",
     "SpeedControl Sequence",
     "Sequence strip to control the speed of other strips",
     rna_def_speed_control,
     1},
    {"SubtractSequence", "Subtract Sequence", "Subtract Sequence", NULL, 2},
    {"TransformSequence",
     "Transform Sequence",
     "Sequence strip applying affine transformations to other strips",
     rna_def_transform,
     1},
    {"WipeSequence",
     "Wipe Sequence",
     "Sequence strip creating a wipe transition",
     rna_def_wipe,
     2},
    {"GaussianBlurSequence",
     "Gaussian Blur Sequence",
     "Sequence strip creating a gaussian blur",
     rna_def_gaussian_blur,
     1},
    {"TextSequence", "Text Sequence", "Sequence strip creating text", rna_def_text, 0},
    {"ColorMixSequence", "Color Mix Sequence", "Color Mix Sequence", rna_def_color_mix, 2},
    {"", "", "", NULL, 0},
};

static void rna_def_effects(BlenderRNA *brna)
{
  StructRNA *srna;
  EffectInfo *effect;

  for (effect = def_effects; effect->struct_name[0] != '\0'; effect++) {
    srna = RNA_def_struct(brna, effect->struct_name, "EffectSequence");
    RNA_def_struct_ui_text(srna, effect->ui_name, effect->ui_desc);
    RNA_def_struct_sdna(srna, "Sequence");

    rna_def_effect_inputs(srna, effect->inputs);

    if (effect->func) {
      effect->func(srna);
    }
  }
}

static void rna_def_modifier(BlenderRNA *brna)
{
  StructRNA *srna;
  PropertyRNA *prop;

  static const EnumPropertyItem mask_input_type_items[] = {
      {SEQUENCE_MASK_INPUT_STRIP, "STRIP", 0, "Strip", "Use sequencer strip as mask input"},
      {SEQUENCE_MASK_INPUT_ID, "ID", 0, "Mask", "Use mask ID as mask input"},
      {0, NULL, 0, NULL, NULL},
  };

  static const EnumPropertyItem mask_time_items[] = {
      {SEQUENCE_MASK_TIME_RELATIVE,
       "RELATIVE",
       0,
       "Relative",
       "Mask animation is offset to start of strip"},
      {SEQUENCE_MASK_TIME_ABSOLUTE,
       "ABSOLUTE",
       0,
       "Absolute",
       "Mask animation is in sync with scene frame"},
      {0, NULL, 0, NULL, NULL},
  };

  srna = RNA_def_struct(brna, "SequenceModifier", NULL);
  RNA_def_struct_sdna(srna, "SequenceModifierData");
  RNA_def_struct_ui_text(srna, "SequenceModifier", "Modifier for sequence strip");
  RNA_def_struct_refine_func(srna, "rna_SequenceModifier_refine");
  RNA_def_struct_path_func(srna, "rna_SequenceModifier_path");

  prop = RNA_def_property(srna, "name", PROP_STRING, PROP_NONE);
  RNA_def_property_string_funcs(prop, NULL, NULL, "rna_SequenceModifier_name_set");
  RNA_def_property_ui_text(prop, "Name", "");
  RNA_def_struct_name_property(srna, prop);
  RNA_def_property_update(prop, NC_SCENE | ND_SEQUENCER, NULL);

  prop = RNA_def_property(srna, "type", PROP_ENUM, PROP_NONE);
  RNA_def_property_clear_flag(prop, PROP_EDITABLE);
  RNA_def_property_enum_items(prop, rna_enum_sequence_modifier_type_items);
  RNA_def_property_ui_text(prop, "Type", "");
  RNA_def_property_update(prop, NC_SCENE | ND_SEQUENCER, NULL);

  prop = RNA_def_property(srna, "mute", PROP_BOOLEAN, PROP_NONE);
  RNA_def_property_boolean_sdna(prop, NULL, "flag", SEQUENCE_MODIFIER_MUTE);
  RNA_def_property_ui_text(prop, "Mute", "Mute this modifier");
  RNA_def_property_ui_icon(prop, ICON_HIDE_OFF, -1);
  RNA_def_property_update(prop, NC_SCENE | ND_SEQUENCER, "rna_SequenceModifier_update");

  prop = RNA_def_property(srna, "show_expanded", PROP_BOOLEAN, PROP_NONE);
  RNA_def_property_flag(prop, PROP_NO_DEG_UPDATE);
  RNA_def_property_boolean_sdna(prop, NULL, "flag", SEQUENCE_MODIFIER_EXPANDED);
  RNA_def_property_ui_text(prop, "Expanded", "Mute expanded settings for the modifier");
  RNA_def_property_ui_icon(prop, ICON_TRIA_RIGHT, 1);
  RNA_def_property_update(prop, NC_SCENE | ND_SEQUENCER, NULL);

  prop = RNA_def_property(srna, "input_mask_type", PROP_ENUM, PROP_NONE);
  RNA_def_property_enum_sdna(prop, NULL, "mask_input_type");
  RNA_def_property_enum_items(prop, mask_input_type_items);
  RNA_def_property_ui_text(prop, "Mask Input Type", "Type of input data used for mask");
  RNA_def_property_update(prop, NC_SCENE | ND_SEQUENCER, "rna_SequenceModifier_update");

  prop = RNA_def_property(srna, "mask_time", PROP_ENUM, PROP_NONE);
  RNA_def_property_enum_sdna(prop, NULL, "mask_time");
  RNA_def_property_enum_items(prop, mask_time_items);
  RNA_def_property_ui_text(prop, "Mask Time", "Time to use for the Mask animation");
  RNA_def_property_update(prop, NC_SCENE | ND_SEQUENCER, "rna_SequenceModifier_update");

  prop = RNA_def_property(srna, "input_mask_strip", PROP_POINTER, PROP_NONE);
  RNA_def_property_pointer_sdna(prop, NULL, "mask_sequence");
  RNA_def_property_pointer_funcs(
      prop, NULL, NULL, NULL, "rna_SequenceModifier_otherSequence_poll");
  RNA_def_property_flag(prop, PROP_EDITABLE);
  RNA_def_property_ui_text(prop, "Mask Strip", "Strip used as mask input for the modifier");
  RNA_def_property_update(prop, NC_SCENE | ND_SEQUENCER, "rna_SequenceModifier_update");

  prop = RNA_def_property(srna, "input_mask_id", PROP_POINTER, PROP_NONE);
  RNA_def_property_pointer_sdna(prop, NULL, "mask_id");
  RNA_def_property_flag(prop, PROP_EDITABLE);
  RNA_def_property_ui_text(prop, "Mask", "Mask ID used as mask input for the modifier");
  RNA_def_property_update(prop, NC_SCENE | ND_SEQUENCER, "rna_SequenceModifier_update");
}

static void rna_def_colorbalance_modifier(BlenderRNA *brna)
{
  StructRNA *srna;
  PropertyRNA *prop;

  srna = RNA_def_struct(brna, "ColorBalanceModifier", "SequenceModifier");
  RNA_def_struct_sdna(srna, "ColorBalanceModifierData");
  RNA_def_struct_ui_text(
      srna, "ColorBalanceModifier", "Color balance modifier for sequence strip");

  prop = RNA_def_property(srna, "color_balance", PROP_POINTER, PROP_NONE);
  RNA_def_property_struct_type(prop, "SequenceColorBalanceData");

  prop = RNA_def_property(srna, "color_multiply", PROP_FLOAT, PROP_UNSIGNED);
  RNA_def_property_float_sdna(prop, NULL, "color_multiply");
  RNA_def_property_range(prop, 0.0f, 20.0f);
  RNA_def_property_float_default(prop, 1.0f);
  RNA_def_property_ui_text(prop, "Multiply Colors", "Multiply the intensity of each pixel");
  RNA_def_property_update(prop, NC_SCENE | ND_SEQUENCER, "rna_SequenceModifier_update");
}

static void rna_def_whitebalance_modifier(BlenderRNA *brna)
{
  StructRNA *srna;
  PropertyRNA *prop;

  srna = RNA_def_struct(brna, "WhiteBalanceModifier", "SequenceModifier");
  RNA_def_struct_sdna(srna, "WhiteBalanceModifierData");
  RNA_def_struct_ui_text(
      srna, "WhiteBalanceModifier", "White balance modifier for sequence strip");

  prop = RNA_def_property(srna, "white_value", PROP_FLOAT, PROP_COLOR_GAMMA);
  RNA_def_property_range(prop, 0.0, 1.0);
  RNA_def_property_float_sdna(prop, NULL, "white_value");
  RNA_def_property_ui_text(prop, "White value", "This color defines white in the strip");
  RNA_def_property_update(prop, NC_SCENE | ND_SEQUENCER, "rna_SequenceModifier_update");
}

static void rna_def_curves_modifier(BlenderRNA *brna)
{
  StructRNA *srna;
  PropertyRNA *prop;

  srna = RNA_def_struct(brna, "CurvesModifier", "SequenceModifier");
  RNA_def_struct_sdna(srna, "CurvesModifierData");
  RNA_def_struct_ui_text(srna, "CurvesModifier", "RGB curves modifier for sequence strip");

  prop = RNA_def_property(srna, "curve_mapping", PROP_POINTER, PROP_NONE);
  RNA_def_property_pointer_sdna(prop, NULL, "curve_mapping");
  RNA_def_property_struct_type(prop, "CurveMapping");
  RNA_def_property_ui_text(prop, "Curve Mapping", "");
  RNA_def_property_update(prop, NC_SCENE | ND_SEQUENCER, "rna_SequenceModifier_update");
}

static void rna_def_hue_modifier(BlenderRNA *brna)
{
  StructRNA *srna;
  PropertyRNA *prop;

  srna = RNA_def_struct(brna, "HueCorrectModifier", "SequenceModifier");
  RNA_def_struct_sdna(srna, "HueCorrectModifierData");
  RNA_def_struct_ui_text(srna, "HueCorrectModifier", "Hue correction modifier for sequence strip");

  prop = RNA_def_property(srna, "curve_mapping", PROP_POINTER, PROP_NONE);
  RNA_def_property_pointer_sdna(prop, NULL, "curve_mapping");
  RNA_def_property_struct_type(prop, "CurveMapping");
  RNA_def_property_ui_text(prop, "Curve Mapping", "");
  RNA_def_property_update(prop, NC_SCENE | ND_SEQUENCER, "rna_SequenceModifier_update");
}

static void rna_def_brightcontrast_modifier(BlenderRNA *brna)
{
  StructRNA *srna;
  PropertyRNA *prop;

  srna = RNA_def_struct(brna, "BrightContrastModifier", "SequenceModifier");
  RNA_def_struct_sdna(srna, "BrightContrastModifierData");
  RNA_def_struct_ui_text(
      srna, "BrightContrastModifier", "Bright/contrast modifier data for sequence strip");

  prop = RNA_def_property(srna, "bright", PROP_FLOAT, PROP_UNSIGNED);
  RNA_def_property_float_sdna(prop, NULL, "bright");
  RNA_def_property_range(prop, -FLT_MAX, FLT_MAX);
  RNA_def_property_ui_text(prop, "Bright", "Adjust the luminosity of the colors");
  RNA_def_property_update(prop, NC_SCENE | ND_SEQUENCER, "rna_SequenceModifier_update");

  prop = RNA_def_property(srna, "contrast", PROP_FLOAT, PROP_UNSIGNED);
  RNA_def_property_float_sdna(prop, NULL, "contrast");
  RNA_def_property_range(prop, -100.0f, 100.0f);
  RNA_def_property_ui_text(prop, "Contrast", "Adjust the difference in luminosity between pixels");
  RNA_def_property_update(prop, NC_SCENE | ND_SEQUENCER, "rna_SequenceModifier_update");
}

static void rna_def_tonemap_modifier(BlenderRNA *brna)
{
  StructRNA *srna;
  PropertyRNA *prop;

  static const EnumPropertyItem type_items[] = {
      {SEQ_TONEMAP_RD_PHOTORECEPTOR, "RD_PHOTORECEPTOR", 0, "R/D Photoreceptor", ""},
      {SEQ_TONEMAP_RH_SIMPLE, "RH_SIMPLE", 0, "Rh Simple", ""},
      {0, NULL, 0, NULL, NULL},
  };

  srna = RNA_def_struct(brna, "SequencerTonemapModifierData", "SequenceModifier");
  RNA_def_struct_sdna(srna, "SequencerTonemapModifierData");
  RNA_def_struct_ui_text(srna, "SequencerTonemapModifierData", "Tone mapping modifier");

  prop = RNA_def_property(srna, "tonemap_type", PROP_ENUM, PROP_NONE);
  RNA_def_property_enum_sdna(prop, NULL, "type");
  RNA_def_property_enum_items(prop, type_items);
  RNA_def_property_ui_text(prop, "Tonemap Type", "Tone mapping algorithm");
  RNA_def_property_update(prop, NC_SCENE | ND_SEQUENCER, "rna_SequenceModifier_update");

  prop = RNA_def_property(srna, "key", PROP_FLOAT, PROP_FACTOR);
  RNA_def_property_range(prop, 0.0f, 1.0f);
  RNA_def_property_ui_text(prop, "Key", "The value the average luminance is mapped to");
  RNA_def_property_update(prop, NC_SCENE | ND_SEQUENCER, "rna_SequenceModifier_update");

  prop = RNA_def_property(srna, "offset", PROP_FLOAT, PROP_NONE);
  RNA_def_property_range(prop, 0.001f, 10.0f);
  RNA_def_property_ui_text(
      prop,
      "Offset",
      "Normally always 1, but can be used as an extra control to alter the brightness curve");
  RNA_def_property_update(prop, NC_SCENE | ND_SEQUENCER, "rna_SequenceModifier_update");

  prop = RNA_def_property(srna, "gamma", PROP_FLOAT, PROP_NONE);
  RNA_def_property_range(prop, 0.001f, 3.0f);
  RNA_def_property_ui_text(prop, "Gamma", "If not used, set to 1");
  RNA_def_property_update(prop, NC_SCENE | ND_SEQUENCER, "rna_SequenceModifier_update");

  prop = RNA_def_property(srna, "intensity", PROP_FLOAT, PROP_NONE);
  RNA_def_property_range(prop, -8.0f, 8.0f);
  RNA_def_property_ui_text(
      prop, "Intensity", "If less than zero, darkens image; otherwise, makes it brighter");
  RNA_def_property_update(prop, NC_SCENE | ND_SEQUENCER, "rna_SequenceModifier_update");

  prop = RNA_def_property(srna, "contrast", PROP_FLOAT, PROP_FACTOR);
  RNA_def_property_range(prop, 0.0f, 1.0f);
  RNA_def_property_ui_text(prop, "Contrast", "Set to 0 to use estimate from input image");
  RNA_def_property_update(prop, NC_SCENE | ND_SEQUENCER, "rna_SequenceModifier_update");

  prop = RNA_def_property(srna, "adaptation", PROP_FLOAT, PROP_FACTOR);
  RNA_def_property_range(prop, 0.0f, 1.0f);
  RNA_def_property_ui_text(prop, "Adaptation", "If 0, global; if 1, based on pixel intensity");
  RNA_def_property_update(prop, NC_SCENE | ND_SEQUENCER, "rna_SequenceModifier_update");

  prop = RNA_def_property(srna, "correction", PROP_FLOAT, PROP_FACTOR);
  RNA_def_property_range(prop, 0.0f, 1.0f);
  RNA_def_property_ui_text(
      prop, "Color Correction", "If 0, same for all channels; if 1, each independent");
  RNA_def_property_update(prop, NC_SCENE | ND_SEQUENCER, "rna_SequenceModifier_update");
}

static void rna_def_modifiers(BlenderRNA *brna)
{
  rna_def_modifier(brna);

  rna_def_colorbalance_modifier(brna);
  rna_def_curves_modifier(brna);
  rna_def_hue_modifier(brna);
  rna_def_brightcontrast_modifier(brna);
  rna_def_whitebalance_modifier(brna);
  rna_def_tonemap_modifier(brna);
}

void RNA_def_sequencer(BlenderRNA *brna)
{
  rna_def_color_balance(brna);

  rna_def_strip_element(brna);
  rna_def_strip_proxy(brna);
  rna_def_strip_color_balance(brna);
  rna_def_strip_crop(brna);
  rna_def_strip_transform(brna);

  rna_def_sequence(brna);
  rna_def_editor(brna);

  rna_def_image(brna);
  rna_def_meta(brna);
  rna_def_scene(brna);
  rna_def_movie(brna);
  rna_def_movieclip(brna);
  rna_def_mask(brna);
  rna_def_sound(brna);
  rna_def_effect(brna);
  rna_def_effects(brna);
  rna_def_modifiers(brna);
}

#endif<|MERGE_RESOLUTION|>--- conflicted
+++ resolved
@@ -161,11 +161,7 @@
 {
   /* General update callback. */
   rna_Sequence_invalidate_raw_update(bmain, scene, ptr);
-<<<<<<< HEAD
   /* Changing recursion changes set of IDs which needs to be remapped by the copy-on-write.
-=======
-  /* Chaning recursion changes set of IDs which needs to be remapped by the copy-on-write.
->>>>>>> 9d6b5e23
    * the only way for this currently is to tag the ID for ID_RECALC_COPY_ON_WRITE. */
   Editing *ed = BKE_sequencer_editing_get(scene, false);
   if (ed) {
