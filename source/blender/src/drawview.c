/**
 * $Id$
 *
 * ***** BEGIN GPL LICENSE BLOCK *****
 *
 * This program is free software; you can redistribute it and/or
 * modify it under the terms of the GNU General Public License
 * as published by the Free Software Foundation; either version 2
 * of the License, or (at your option) any later version.
 *
 * This program is distributed in the hope that it will be useful,
 * but WITHOUT ANY WARRANTY; without even the implied warranty of
 * MERCHANTABILITY or FITNESS FOR A PARTICULAR PURPOSE.  See the
 * GNU General Public License for more details.
 *
 * You should have received a copy of the GNU General Public License
 * along with this program; if not, write to the Free Software Foundation,
 * Inc., 59 Temple Place - Suite 330, Boston, MA  02111-1307, USA.
 *
 * The Original Code is Copyright (C) 2001-2002 by NaN Holding BV.
 * All rights reserved.
 *
 * The Original Code is: all of this file.
 *
 * Contributor(s): none yet.
 *
 * ***** END GPL LICENSE BLOCK *****
 */

//#define NAN_LINEAR_PHYSICS

#include <math.h>
#include <string.h>

#ifndef WIN32
#include <unistd.h>
#include <sys/times.h>
#else
#include <io.h>
#endif   

#ifdef WIN32
#ifndef snprintf
#define snprintf _snprintf
#endif
#endif

#include "MEM_guardedalloc.h"

#include "PIL_time.h"

#include "BMF_Api.h"

#include "IMB_imbuf_types.h"
#include "IMB_imbuf.h"

#include "DNA_action_types.h"
#include "DNA_armature_types.h"
#include "DNA_brush_types.h"
#include "DNA_camera_types.h"
#include "DNA_constraint_types.h"
#include "DNA_curve_types.h"
#include "DNA_group_types.h"
#include "DNA_gpencil_types.h"
#include "DNA_image_types.h"
#include "DNA_key_types.h"
#include "DNA_lamp_types.h"
#include "DNA_lattice_types.h"
#include "DNA_mesh_types.h"
#include "DNA_meshdata_types.h"
#include "DNA_meta_types.h"
#include "DNA_modifier_types.h"
#include "DNA_object_force.h"
#include "DNA_object_types.h"
#include "DNA_particle_types.h"
#include "DNA_screen_types.h"
#include "DNA_scene_types.h"
#include "DNA_space_types.h"
#include "DNA_texture_types.h"
#include "DNA_userdef_types.h"
#include "DNA_view3d_types.h"
#include "DNA_world_types.h"

#include "BLI_blenlib.h"
#include "BLI_arithb.h"
#include "BLI_editVert.h"

#include "BKE_action.h"
#include "BKE_armature.h"
#include "BKE_anim.h"
#include "BKE_constraint.h"
#include "BKE_curve.h"
#include "BKE_customdata.h"
#include "BKE_displist.h"
#include "BKE_depsgraph.h"
#include "BKE_DerivedMesh.h"
#include "BKE_global.h"
#include "BKE_lattice.h"
#include "BKE_library.h"
#include "BKE_image.h"
#include "BKE_ipo.h"
#include "BKE_key.h"
#include "BKE_main.h"
#include "BKE_mesh.h"
#include "BKE_modifier.h"
#include "BKE_object.h"
#include "BKE_particle.h"
#include "BKE_pointcache.h"
#include "BKE_scene.h"
#include "BKE_sculpt.h"
#include "BKE_texture.h"
#include "BKE_utildefines.h"

#include "BIF_butspace.h"
#include "BIF_drawimage.h"
#include "BIF_drawgpencil.h"
#include "BIF_editgroup.h"
#include "BIF_editarmature.h"
#include "BIF_editmesh.h"
#include "BIF_editparticle.h"
#include "BIF_gl.h"
#include "BIF_glutil.h"
#include "BIF_interface.h"
#include "BIF_interface_icons.h"
#include "BIF_keyframing.h"
#include "BIF_mywindow.h"
#include "BIF_poseobject.h"
#include "BIF_previewrender.h"
#include "BIF_radialcontrol.h"
#include "BIF_resources.h"
#include "BIF_retopo.h"
#include "BIF_screen.h"
#include "BIF_space.h"

#ifdef WITH_VERSE
#include "BIF_verse.h"
#endif

#include "BDR_drawaction.h"
#include "BDR_drawmesh.h"
#include "BDR_drawobject.h"
#include "BDR_editobject.h"
#include "BDR_vpaint.h"
#include "BDR_sculptmode.h"
#include "BDR_gpencil.h"

#include "BSE_drawview.h"
#include "BSE_filesel.h"
#include "BSE_headerbuttons.h"
#include "BSE_seqaudio.h"
#include "BSE_sequence.h"
#include "BSE_trans_types.h"
#include "BSE_time.h"
#include "BSE_view.h"

#ifndef DISABLE_PYTHON
#include "BPY_extern.h"
#endif

#include "RE_render_ext.h"

#include "blendef.h"
#include "mydevice.h"
#include "butspace.h"  // event codes

#include "BIF_transform.h"

#include "RE_pipeline.h"	// make_stars

<<<<<<< HEAD
=======
#include "reeb.h"

#include "GPU_draw.h"
#include "GPU_material.h"

#include "multires.h"

>>>>>>> abd4934d
/* For MULTISAMPLE_ARB #define.
   Note that older systems like irix 
   may not have this, and will need a #ifdef
   to disable it.*/
/* #include "GL/glext.h" Disabled for release, to avoid possibly breaking platforms.
   Instead, the define we need will just be #defined if it's not in the platform opengl.h.
*/

/* Modules used */
#include "radio.h"

/* locals */
//static void drawname(Object *ob);

static void star_stuff_init_func(void)
{
	cpack(-1);
	glPointSize(1.0);
	glBegin(GL_POINTS);
}
static void star_stuff_vertex_func(float* i)
{
	glVertex3fv(i);
}
static void star_stuff_term_func(void)
{
	glEnd();
}

void circf(float x, float y, float rad)
{
	GLUquadricObj *qobj = gluNewQuadric(); 
	
	gluQuadricDrawStyle(qobj, GLU_FILL); 
	
	glPushMatrix(); 
	
	glTranslatef(x,  y, 0.); 
	
	gluDisk( qobj, 0.0,  rad, 32, 1); 
	
	glPopMatrix(); 
	
	gluDeleteQuadric(qobj);
}

void circ(float x, float y, float rad)
{
	GLUquadricObj *qobj = gluNewQuadric(); 
	
	gluQuadricDrawStyle(qobj, GLU_SILHOUETTE); 
	
	glPushMatrix(); 
	
	glTranslatef(x,  y, 0.); 
	
	gluDisk( qobj, 0.0,  rad, 32, 1); 
	
	glPopMatrix(); 
	
	gluDeleteQuadric(qobj);
}

/* **********  ********** */

static void draw_bgpic(void)
{
	BGpic *bgpic;
	Image *ima;
	ImBuf *ibuf= NULL;
	float vec[4], fac, asp, zoomx, zoomy;
	float x1, y1, x2, y2, cx, cy;
	
	bgpic= G.vd->bgpic;
	if(bgpic==NULL) return;
	
	ima= bgpic->ima;
	
	if(ima)
		ibuf= BKE_image_get_ibuf(ima, &bgpic->iuser);
	if(ibuf==NULL || (ibuf->rect==NULL && ibuf->rect_float==NULL) ) 
		return;
	if(ibuf->channels!=4)
		return;
	if(ibuf->rect==NULL)
		IMB_rect_from_float(ibuf);
	
	if(G.vd->persp==2) {
		rctf vb;

		calc_viewborder(G.vd, &vb);

		x1= vb.xmin;
		y1= vb.ymin;
		x2= vb.xmax;
		y2= vb.ymax;
	}
	else {
		float sco[2];

		/* calc window coord */
		initgrabz(0.0, 0.0, 0.0);
		window_to_3d(vec, 1, 0);
		fac= MAX3( fabs(vec[0]), fabs(vec[1]), fabs(vec[1]) );
		fac= 1.0/fac;
	
		asp= ( (float)ibuf->y)/(float)ibuf->x;

		vec[0] = vec[1] = vec[2] = 0.0;
		view3d_project_float(curarea, vec, sco, G.vd->persmat);
		cx = sco[0];
		cy = sco[1];
	
		x1=  cx+ fac*(bgpic->xof-bgpic->size);
		y1=  cy+ asp*fac*(bgpic->yof-bgpic->size);
		x2=  cx+ fac*(bgpic->xof+bgpic->size);
		y2=  cy+ asp*fac*(bgpic->yof+bgpic->size);
	}
	
	/* complete clip? */
	
	if(x2 < 0 ) return;
	if(y2 < 0 ) return;
	if(x1 > curarea->winx ) return;
	if(y1 > curarea->winy ) return;
	
	zoomx= (x2-x1)/ibuf->x;
	zoomy= (y2-y1)/ibuf->y;
	
	/* for some reason; zoomlevels down refuses to use GL_ALPHA_SCALE */
	if(zoomx < 1.0f || zoomy < 1.0f) {
		float tzoom= MIN2(zoomx, zoomy);
		int mip= 0;
		
		if(ibuf->mipmap[0]==NULL)
			IMB_makemipmap(ibuf, 0);
		
		while(tzoom < 1.0f && mip<8 && ibuf->mipmap[mip]) {
			tzoom*= 2.0f;
			zoomx*= 2.0f;
			zoomy*= 2.0f;
			mip++;
		}
		if(mip>0)
			ibuf= ibuf->mipmap[mip-1];
	}
	
	if(G.vd->zbuf) glDisable(GL_DEPTH_TEST);

	glBlendFunc(GL_SRC_ALPHA,  GL_ONE_MINUS_SRC_ALPHA); 
	 
	glMatrixMode(GL_PROJECTION);
	glPushMatrix();
	glMatrixMode(GL_MODELVIEW);
	glPushMatrix();
	
	glaDefine2DArea(&curarea->winrct);

	glEnable(GL_BLEND);

	glPixelZoom(zoomx, zoomy);
	glColor4f(1.0, 1.0, 1.0, 1.0-bgpic->blend);
	glaDrawPixelsTex(x1, y1, ibuf->x, ibuf->y, GL_UNSIGNED_BYTE, ibuf->rect);
	
	glPixelZoom(1.0, 1.0);
	glPixelTransferf(GL_ALPHA_SCALE, 1.0f);

	glMatrixMode(GL_PROJECTION);
	glPopMatrix();
	glMatrixMode(GL_MODELVIEW);
	glPopMatrix();
	
	glDisable(GL_BLEND);
	if(G.vd->zbuf) glEnable(GL_DEPTH_TEST);
	
	areawinset(curarea->win);	// restore viewport / scissor
}

static void drawgrid_draw(float wx, float wy, float x, float y, float dx)
{
	float fx, fy;
	
	x+= (wx); 
	y+= (wy);
	fx= x/dx;
	fx= x-dx*floor(fx);
	
	while(fx< curarea->winx) {
		fdrawline(fx,  0.0,  fx,  (float)curarea->winy); 
		fx+= dx; 
	}

	fy= y/dx;
	fy= y-dx*floor(fy);
	

	while(fy< curarea->winy) {
		fdrawline(0.0,  fy,  (float)curarea->winx,  fy); 
		fy+= dx;
	}

}

// not intern, called in editobject for constraint axis too
void make_axis_color(char *col, char *col2, char axis)
{
	if(axis=='x') {
		col2[0]= col[0]>219?255:col[0]+36;
		col2[1]= col[1]<26?0:col[1]-26;
		col2[2]= col[2]<26?0:col[2]-26;
	}
	else if(axis=='y') {
		col2[0]= col[0]<46?0:col[0]-36;
		col2[1]= col[1]>189?255:col[1]+66;
		col2[2]= col[2]<46?0:col[2]-36; 
	}
	else {
		col2[0]= col[0]<26?0:col[0]-26; 
		col2[1]= col[1]<26?0:col[1]-26; 
		col2[2]= col[2]>209?255:col[2]+46;
	}
	
}

static void drawgrid(void)
{
	/* extern short bgpicmode; */
	float wx, wy, x, y, fw, fx, fy, dx;
	float vec4[4];
	char col[3], col2[3];
	short sublines = G.vd->gridsubdiv;
	
	vec4[0]=vec4[1]=vec4[2]=0.0; 
	vec4[3]= 1.0;
	Mat4MulVec4fl(G.vd->persmat, vec4);
	fx= vec4[0]; 
	fy= vec4[1]; 
	fw= vec4[3];

	wx= (curarea->winx/2.0);	/* because of rounding errors, grid at wrong location */
	wy= (curarea->winy/2.0);

	x= (wx)*fx/fw;
	y= (wy)*fy/fw;

	vec4[0]=vec4[1]=G.vd->grid; 
	vec4[2]= 0.0;
	vec4[3]= 1.0;
	Mat4MulVec4fl(G.vd->persmat, vec4);
	fx= vec4[0]; 
	fy= vec4[1]; 
	fw= vec4[3];

	dx= fabs(x-(wx)*fx/fw);
	if(dx==0) dx= fabs(y-(wy)*fy/fw);
	
	glDepthMask(0);		// disable write in zbuffer

	/* check zoom out */
	BIF_ThemeColor(TH_GRID);
	persp(PERSP_WIN);
	
	if(dx<6.0) {
		G.vd->gridview*= sublines;
		dx*= sublines;
		
		if(dx<6.0) {	
			G.vd->gridview*= sublines;
			dx*= sublines;
			
			if(dx<6.0) {
				G.vd->gridview*= sublines;
				dx*=sublines;
				if(dx<6.0);
				else {
					BIF_ThemeColor(TH_GRID);
					drawgrid_draw(wx, wy, x, y, dx);
				}
			}
			else {	// start blending out
				BIF_ThemeColorBlend(TH_BACK, TH_GRID, dx/60.0);
				drawgrid_draw(wx, wy, x, y, dx);
			
				BIF_ThemeColor(TH_GRID);
				drawgrid_draw(wx, wy, x, y, sublines*dx);
			}
		}
		else {	// start blending out (6 < dx < 60)
			BIF_ThemeColorBlend(TH_BACK, TH_GRID, dx/60.0);
			drawgrid_draw(wx, wy, x, y, dx);
			
			BIF_ThemeColor(TH_GRID);
			drawgrid_draw(wx, wy, x, y, sublines*dx);
		}
	}
	else {
		if(dx>60.0) {		// start blending in
			G.vd->gridview/= sublines;
			dx/= sublines;			
			if(dx>60.0) {		// start blending in
				G.vd->gridview/= sublines;
				dx/= sublines;
				if(dx>60.0) {
					BIF_ThemeColor(TH_GRID);
					drawgrid_draw(wx, wy, x, y, dx);
				}
				else {
					BIF_ThemeColorBlend(TH_BACK, TH_GRID, dx/60.0);
					drawgrid_draw(wx, wy, x, y, dx);
					BIF_ThemeColor(TH_GRID);
					drawgrid_draw(wx, wy, x, y, dx*sublines);
				}
			}
			else {
				BIF_ThemeColorBlend(TH_BACK, TH_GRID, dx/60.0);
				drawgrid_draw(wx, wy, x, y, dx);
				BIF_ThemeColor(TH_GRID);				
				drawgrid_draw(wx, wy, x, y, dx*sublines);
			}
		}
		else {
			BIF_ThemeColorBlend(TH_BACK, TH_GRID, dx/60.0);
			drawgrid_draw(wx, wy, x, y, dx);
			BIF_ThemeColor(TH_GRID);
			drawgrid_draw(wx, wy, x, y, dx*sublines);
		}
	}

	x+= (wx); 
	y+= (wy);
	BIF_GetThemeColor3ubv(TH_GRID, col);

	setlinestyle(0);
	
	/* center cross */
	if(G.vd->view==3) make_axis_color(col, col2, 'y');
	else make_axis_color(col, col2, 'x');
	glColor3ubv((GLubyte *)col2);
	
	fdrawline(0.0,  y,  (float)curarea->winx,  y); 
	
	if(G.vd->view==7) make_axis_color(col, col2, 'y');
	else make_axis_color(col, col2, 'z');
	glColor3ubv((GLubyte *)col2);

	fdrawline(x, 0.0, x, (float)curarea->winy); 

	glDepthMask(1);		// enable write in zbuffer
	persp(PERSP_VIEW);
}



static void drawfloor(void)
{
	View3D *vd;
	float vert[3], grid;
	int a, gridlines, emphasise;
	char col[3], col2[3];
	short draw_line = 0;
		
	vd= curarea->spacedata.first;

	vert[2]= 0.0;

	if(vd->gridlines<3) return;
	
	if(G.vd->zbuf && G.obedit) glDepthMask(0);	// for zbuffer-select
	
	gridlines= vd->gridlines/2;
	grid= gridlines*vd->grid;
	
	BIF_GetThemeColor3ubv(TH_GRID, col);
	BIF_GetThemeColor3ubv(TH_BACK, col2);
	
	/* emphasise division lines lighter instead of darker, if background is darker than grid */
	if ( ((col[0]+col[1]+col[2])/3+10) > (col2[0]+col2[1]+col2[2])/3 )
		emphasise = 20;
	else
		emphasise = -10;
	
	/* draw the Y axis and/or grid lines */
	for(a= -gridlines;a<=gridlines;a++) {
		if(a==0) {
			/* check for the 'show Y axis' preference */
			if (vd->gridflag & V3D_SHOW_Y) { 
				make_axis_color(col, col2, 'y');
				glColor3ubv((GLubyte *)col2);
				
				draw_line = 1;
			} else if (vd->gridflag & V3D_SHOW_FLOOR) {
				BIF_ThemeColorShade(TH_GRID, emphasise);
			} else {
				draw_line = 0;
			}
		} else {
			/* check for the 'show grid floor' preference */
			if (vd->gridflag & V3D_SHOW_FLOOR) {
				if( (a % 10)==0) {
					BIF_ThemeColorShade(TH_GRID, emphasise);
				}
				else BIF_ThemeColorShade(TH_GRID, 10);
				
				draw_line = 1;
			} else {
				draw_line = 0;
			}
		}
		
		if (draw_line) {
			glBegin(GL_LINE_STRIP);
	        vert[0]= a*vd->grid;
	        vert[1]= grid;
	        glVertex3fv(vert);
	        vert[1]= -grid;
	        glVertex3fv(vert);
			glEnd();
		}
	}
	
	/* draw the X axis and/or grid lines */
	for(a= -gridlines;a<=gridlines;a++) {
		if(a==0) {
			/* check for the 'show X axis' preference */
			if (vd->gridflag & V3D_SHOW_X) { 
				make_axis_color(col, col2, 'x');
				glColor3ubv((GLubyte *)col2);
				
				draw_line = 1;
			} else if (vd->gridflag & V3D_SHOW_FLOOR) {
				BIF_ThemeColorShade(TH_GRID, emphasise);
			} else {
				draw_line = 0;
			}
		} else {
			/* check for the 'show grid floor' preference */
			if (vd->gridflag & V3D_SHOW_FLOOR) {
				if( (a % 10)==0) {
					BIF_ThemeColorShade(TH_GRID, emphasise);
				}
				else BIF_ThemeColorShade(TH_GRID, 10);
				
				draw_line = 1;
			} else {
				draw_line = 0;
			}
		}
		
		if (draw_line) {
			glBegin(GL_LINE_STRIP);
	        vert[1]= a*vd->grid;
	        vert[0]= grid;
	        glVertex3fv(vert );
	        vert[0]= -grid;
	        glVertex3fv(vert);
			glEnd();
		}
	}
	
	/* draw the Z axis line */	
	/* check for the 'show Z axis' preference */
	if (vd->gridflag & V3D_SHOW_Z) {
		make_axis_color(col, col2, 'z');
		glColor3ubv((GLubyte *)col2);
		
		glBegin(GL_LINE_STRIP);
		vert[0]= 0;
		vert[1]= 0;
		vert[2]= grid;
		glVertex3fv(vert );
		vert[2]= -grid;
		glVertex3fv(vert);
		glEnd();
	}

	if(G.vd->zbuf && G.obedit) glDepthMask(1);	

}

static void drawcursor(View3D *v3d)
{
	short mx,my,co[2];
	int flag;
	
	/* we dont want the clipping for cursor */
	flag= v3d->flag;
	v3d->flag= 0;
	project_short( give_cursor(), co);
	v3d->flag= flag;
	
	mx = co[0];
	my = co[1];

	if(mx!=IS_CLIPPED) {
		setlinestyle(0); 
		cpack(0xFF);
		circ((float)mx, (float)my, 10.0);
		setlinestyle(4); 
		cpack(0xFFFFFF);
		circ((float)mx, (float)my, 10.0);
		setlinestyle(0);
		cpack(0x0);
		
		sdrawline(mx-20, my, mx-5, my);
		sdrawline(mx+5, my, mx+20, my);
		sdrawline(mx, my-20, mx, my-5);
		sdrawline(mx, my+5, mx, my+20);
	}
}

/* ********* custom clipping *********** */

static void view3d_draw_clipping(View3D *v3d)
{
	BoundBox *bb= v3d->clipbb;
	
	BIF_ThemeColorShade(TH_BACK, -8);
	
	glBegin(GL_QUADS);

	glVertex3fv(bb->vec[0]); glVertex3fv(bb->vec[1]); glVertex3fv(bb->vec[2]); glVertex3fv(bb->vec[3]);
	glVertex3fv(bb->vec[0]); glVertex3fv(bb->vec[4]); glVertex3fv(bb->vec[5]); glVertex3fv(bb->vec[1]);
	glVertex3fv(bb->vec[4]); glVertex3fv(bb->vec[7]); glVertex3fv(bb->vec[6]); glVertex3fv(bb->vec[5]);
	glVertex3fv(bb->vec[7]); glVertex3fv(bb->vec[3]); glVertex3fv(bb->vec[2]); glVertex3fv(bb->vec[6]);
	glVertex3fv(bb->vec[1]); glVertex3fv(bb->vec[5]); glVertex3fv(bb->vec[6]); glVertex3fv(bb->vec[2]);
	glVertex3fv(bb->vec[7]); glVertex3fv(bb->vec[4]); glVertex3fv(bb->vec[0]); glVertex3fv(bb->vec[3]);
	
	glEnd();
}

void view3d_set_clipping(View3D *v3d)
{
	double plane[4];
	int a;
	
	for(a=0; a<4; a++) {
		QUATCOPY(plane, v3d->clip[a]);
		glClipPlane(GL_CLIP_PLANE0+a, plane);
		glEnable(GL_CLIP_PLANE0+a);
	}
}

void view3d_clr_clipping(void)
{
	int a;
	
	for(a=0; a<4; a++) {
		glDisable(GL_CLIP_PLANE0+a);
	}
}

int view3d_test_clipping(View3D *v3d, float *vec)
{
	/* vec in world coordinates, returns 1 if clipped */
	float view[3];
	
	VECCOPY(view, vec);
	
	if(0.0f < v3d->clip[0][3] + INPR(view, v3d->clip[0]))
		if(0.0f < v3d->clip[1][3] + INPR(view, v3d->clip[1]))
			if(0.0f < v3d->clip[2][3] + INPR(view, v3d->clip[2]))
				if(0.0f < v3d->clip[3][3] + INPR(view, v3d->clip[3]))
					return 0;

	return 1;
}

/* ********* end custom clipping *********** */

static void view3d_get_viewborder_size(View3D *v3d, float size_r[2])
{
	float winmax= MAX2(v3d->area->winx, v3d->area->winy);
	float aspect= (float) (G.scene->r.xsch*G.scene->r.xasp)/(G.scene->r.ysch*G.scene->r.yasp);

	if(aspect>1.0) {
		size_r[0]= winmax;
		size_r[1]= winmax/aspect;
	} else {
		size_r[0]= winmax*aspect;
		size_r[1]= winmax;
	}
}

void calc_viewborder(struct View3D *v3d, rctf *viewborder_r)
{
	float zoomfac, size[2];
	float dx= 0.0f, dy= 0.0f;
	
	view3d_get_viewborder_size(v3d, size);

		/* magic zoom calculation, no idea what
	     * it signifies, if you find out, tell me! -zr
		 */
	/* simple, its magic dude!
	 * well, to be honest, this gives a natural feeling zooming
	 * with multiple keypad presses (ton)
	 */
	
	zoomfac= (M_SQRT2 + v3d->camzoom/50.0);
	zoomfac= (zoomfac*zoomfac)*0.25;
	
	size[0]= size[0]*zoomfac;
	size[1]= size[1]*zoomfac;

		/* center in window */
	viewborder_r->xmin= 0.5*v3d->area->winx - 0.5*size[0];
	viewborder_r->ymin= 0.5*v3d->area->winy - 0.5*size[1];
	viewborder_r->xmax= viewborder_r->xmin + size[0];
	viewborder_r->ymax= viewborder_r->ymin + size[1];
	
	dx= v3d->area->winx*G.vd->camdx*zoomfac*2.0f;
	dy= v3d->area->winy*G.vd->camdy*zoomfac*2.0f;
	
	/* apply offset */
	viewborder_r->xmin-= dx;
	viewborder_r->ymin-= dy;
	viewborder_r->xmax-= dx;
	viewborder_r->ymax-= dy;
	
	if(v3d->camera && v3d->camera->type==OB_CAMERA) {
		Camera *cam= v3d->camera->data;
		float w = viewborder_r->xmax - viewborder_r->xmin;
		float h = viewborder_r->ymax - viewborder_r->ymin;
		float side = MAX2(w, h);

		viewborder_r->xmin+= cam->shiftx*side;
		viewborder_r->xmax+= cam->shiftx*side;
		viewborder_r->ymin+= cam->shifty*side;
		viewborder_r->ymax+= cam->shifty*side;
	}
}

void view3d_set_1_to_1_viewborder(View3D *v3d)
{
	float size[2];
	int im_width= (G.scene->r.size*G.scene->r.xsch)/100;

	view3d_get_viewborder_size(v3d, size);

	v3d->camzoom= (sqrt(4.0*im_width/size[0]) - M_SQRT2)*50.0;
	v3d->camzoom= CLAMPIS(v3d->camzoom, -30, 300);
}


static void drawviewborder_flymode(void)	
{
	/* draws 4 edge brackets that frame the safe area where the
	mouse can move during fly mode without spinning the view */
	float x1, x2, y1, y2;
	
	x1= 0.45*(float)curarea->winx;
	y1= 0.45*(float)curarea->winy;
	x2= 0.55*(float)curarea->winx;
	y2= 0.55*(float)curarea->winy;
	cpack(0);
	
	
	glBegin(GL_LINES);
	/* bottom left */
	glVertex2f(x1,y1); 
	glVertex2f(x1,y1+5);
	
	glVertex2f(x1,y1); 
	glVertex2f(x1+5,y1);

	/* top right */
	glVertex2f(x2,y2); 
	glVertex2f(x2,y2-5);
	
	glVertex2f(x2,y2); 
	glVertex2f(x2-5,y2);
	
	/* top left */
	glVertex2f(x1,y2); 
	glVertex2f(x1,y2-5);
	
	glVertex2f(x1,y2); 
	glVertex2f(x1+5,y2);
	
	/* bottom right */
	glVertex2f(x2,y1); 
	glVertex2f(x2,y1+5);
	
	glVertex2f(x2,y1); 
	glVertex2f(x2-5,y1);
	glEnd();	
}


static void drawviewborder(void)
{
	extern void gl_round_box(int mode, float minx, float miny, float maxx, float maxy, float rad);          // interface_panel.c
	float fac, a;
	float x1, x2, y1, y2;
	float x3, y3, x4, y4;
	rctf viewborder;
	Camera *ca= NULL;

	if(G.vd->camera==NULL)
		return;
	if(G.vd->camera->type==OB_CAMERA)
		ca = G.vd->camera->data;
	
	calc_viewborder(G.vd, &viewborder);
	x1= viewborder.xmin;
	y1= viewborder.ymin;
	x2= viewborder.xmax;
	y2= viewborder.ymax;

	/* passepartout, specified in camera edit buttons */
	if (ca && (ca->flag & CAM_SHOWPASSEPARTOUT) && ca->passepartalpha > 0.000001) {
		if (ca->passepartalpha == 1.0) {
			glColor3f(0, 0, 0);
		} else {
			glBlendFunc( GL_SRC_ALPHA, GL_ONE_MINUS_SRC_ALPHA );
			glEnable(GL_BLEND);
			glColor4f(0, 0, 0, ca->passepartalpha);
		}
		if (x1 > 0.0)
			glRectf(0.0, (float)curarea->winy, x1, 0.0);
		if (x2 < (float)curarea->winx)
			glRectf(x2, (float)curarea->winy, (float)curarea->winx, 0.0);
		if (y2 < (float)curarea->winy)
			glRectf(x1, (float)curarea->winy, x2, y2);
		if (y2 > 0.0) 
			glRectf(x1, y1, x2, 0.0);

		glDisable(GL_BLEND);
	}
	
	/* edge */
	glPolygonMode(GL_FRONT_AND_BACK, GL_LINE); 
	
	setlinestyle(0);
	BIF_ThemeColor(TH_BACK);
	glRectf(x1, y1, x2, y2);
	
	setlinestyle(3);
	BIF_ThemeColor(TH_WIRE);
	glRectf(x1, y1, x2, y2);
		
	/* camera name - draw in highlighted text color */
	if (ca && (ca->flag & CAM_SHOWNAME)) {
		BIF_ThemeColor(TH_TEXT_HI);
		glRasterPos2f(x1, y1-15);
		
		BMF_DrawString(G.font, G.vd->camera->id.name+2);
		BIF_ThemeColor(TH_WIRE);
	}


	/* border */
	if(G.scene->r.mode & R_BORDER) {
		
		cpack(0);
		x3= x1+ G.scene->r.border.xmin*(x2-x1);
		y3= y1+ G.scene->r.border.ymin*(y2-y1);
		x4= x1+ G.scene->r.border.xmax*(x2-x1);
		y4= y1+ G.scene->r.border.ymax*(y2-y1);
		
		cpack(0x4040FF);
		glRectf(x3,  y3,  x4,  y4); 
	}

	/* safety border */
	if (ca && (ca->flag & CAM_SHOWTITLESAFE)) {
		fac= 0.1;
		
		a= fac*(x2-x1);
		x1+= a; 
		x2-= a;
	
		a= fac*(y2-y1);
		y1+= a;
		y2-= a;
	
		BIF_ThemeColorBlendShade(TH_WIRE, TH_BACK, 0.25, 0);
		
		uiSetRoundBox(15);
		gl_round_box(GL_LINE_LOOP, x1, y1, x2, y2, 12.0);
	}
	
	setlinestyle(0);
	glPolygonMode(GL_FRONT_AND_BACK, GL_FILL);

}

void backdrawview3d(int test)
{
	struct Base *base;

/*for 2.43 release, don't use glext and just define the constant.
  this to avoid possibly breaking platforms before release.*/
#ifndef GL_MULTISAMPLE_ARB
	#define GL_MULTISAMPLE_ARB	0x809D
#endif

#ifdef GL_MULTISAMPLE_ARB
	int m;
#endif

	if(	G.f & G_VERTEXPAINT || G.f & G_WEIGHTPAINT );
	else if ((G.f & G_TEXTUREPAINT) && G.scene->toolsettings && (G.scene->toolsettings->imapaint.flag & IMAGEPAINT_PROJECT_DISABLE)==0);
	else if(G.obedit && G.vd->drawtype>OB_WIRE && (G.vd->flag & V3D_ZBUF_SELECT));
	else {
		G.vd->flag &= ~V3D_NEEDBACKBUFDRAW;
		return;
	}

	if( !(G.vd->flag & V3D_NEEDBACKBUFDRAW) ) return;

	if(test) {
		if(qtest()) {
			addafterqueue(curarea->win, BACKBUFDRAW, 1);
			return;
		}
	}
	persp(PERSP_VIEW);

	/*Disable FSAA for backbuffer selection.  
	
	Only works if GL_MULTISAMPLE_ARB is defined by the header
	file, which is should be for every OS that supports FSAA.*/

#ifdef GL_MULTISAMPLE_ARB
	m = glIsEnabled(GL_MULTISAMPLE_ARB);
	if (m) glDisable(GL_MULTISAMPLE_ARB);
#endif

#ifdef __APPLE__
	glDrawBuffer(GL_AUX0);
#endif	
	if(G.vd->drawtype > OB_WIRE) G.vd->zbuf= TRUE;
	curarea->win_swap &= ~WIN_BACK_OK;
	
	glDisable(GL_DITHER);

	glClearColor(0.0, 0.0, 0.0, 0.0); 
	if(G.vd->zbuf) {
		glEnable(GL_DEPTH_TEST);
		glClear(GL_COLOR_BUFFER_BIT | GL_DEPTH_BUFFER_BIT);
	}
	else {
		glClear(GL_COLOR_BUFFER_BIT);
		glDisable(GL_DEPTH_TEST);
	}
	
	if(G.vd->flag & V3D_CLIPPING)
		view3d_set_clipping(G.vd);
	
	G.f |= G_BACKBUFSEL;
	
	base= (G.scene->basact);
	if(base && (base->lay & G.vd->lay)) {
		draw_object_backbufsel(base->object);
	}

	G.vd->flag &= ~V3D_NEEDBACKBUFDRAW;

	G.f &= ~G_BACKBUFSEL;
	G.vd->zbuf= FALSE; 
	glDisable(GL_DEPTH_TEST);
	glEnable(GL_DITHER);

#ifdef __APPLE__
	glDrawBuffer(GL_BACK); /* we were in aux buffers */
#endif

	if(G.vd->flag & V3D_CLIPPING)
		view3d_clr_clipping();

#ifdef GL_MULTISAMPLE_ARB
	if (m) glEnable(GL_MULTISAMPLE_ARB);
#endif

	/* it is important to end a view in a transform compatible with buttons */
	persp(PERSP_WIN);  // set ortho
	bwin_scalematrix(curarea->win, G.vd->blockscale, G.vd->blockscale, G.vd->blockscale);

}

void check_backbuf(void)
{
	if(G.vd->flag & V3D_NEEDBACKBUFDRAW)
		backdrawview3d(0);
}

/* samples a single pixel (copied from vpaint) */
unsigned int sample_backbuf(int x, int y)
{
	unsigned int col;
	
	if(x>=curarea->winx || y>=curarea->winy) return 0;
	x+= curarea->winrct.xmin;
	y+= curarea->winrct.ymin;
	
	check_backbuf(); // actually not needed for apple

#ifdef __APPLE__
	glReadBuffer(GL_AUX0);
#endif
	glReadPixels(x,  y, 1, 1, GL_RGBA, GL_UNSIGNED_BYTE,  &col);
	glReadBuffer(GL_BACK);	
	
	if(G.order==B_ENDIAN) SWITCH_INT(col);
	
	return framebuffer_to_index(col);
}

/* reads full rect, converts indices */
ImBuf *read_backbuf(short xmin, short ymin, short xmax, short ymax)
{
	unsigned int *dr, *rd;
	struct ImBuf *ibuf, *ibuf1;
	int a;
	short xminc, yminc, xmaxc, ymaxc, xs, ys;
	
	/* clip */
	if(xmin<0) xminc= 0; else xminc= xmin;
	if(xmax>=curarea->winx) xmaxc= curarea->winx-1; else xmaxc= xmax;
	if(xminc > xmaxc) return NULL;

	if(ymin<0) yminc= 0; else yminc= ymin;
	if(ymax>=curarea->winy) ymaxc= curarea->winy-1; else ymaxc= ymax;
	if(yminc > ymaxc) return NULL;
	
	ibuf= IMB_allocImBuf((xmaxc-xminc+1), (ymaxc-yminc+1), 32, IB_rect,0);

	check_backbuf(); // actually not needed for apple
	
#ifdef __APPLE__
	glReadBuffer(GL_AUX0);
#endif
	glReadPixels(curarea->winrct.xmin+xminc, curarea->winrct.ymin+yminc, (xmaxc-xminc+1), (ymaxc-yminc+1), GL_RGBA, GL_UNSIGNED_BYTE, ibuf->rect);
	glReadBuffer(GL_BACK);	

	if(G.order==B_ENDIAN) IMB_convert_rgba_to_abgr(ibuf);

	a= (xmaxc-xminc+1)*(ymaxc-yminc+1);
	dr= ibuf->rect;
	while(a--) {
		if(*dr) *dr= framebuffer_to_index(*dr);
		dr++;
	}
	
	/* put clipped result back, if needed */
	if(xminc==xmin && xmaxc==xmax && yminc==ymin && ymaxc==ymax) 
		return ibuf;
	
	ibuf1= IMB_allocImBuf( (xmax-xmin+1),(ymax-ymin+1),32,IB_rect,0);
	rd= ibuf->rect;
	dr= ibuf1->rect;
		
	for(ys= ymin; ys<=ymax; ys++) {
		for(xs= xmin; xs<=xmax; xs++, dr++) {
			if( xs>=xminc && xs<=xmaxc && ys>=yminc && ys<=ymaxc) {
				*dr= *rd;
				rd++;
			}
		}
	}
	IMB_freeImBuf(ibuf);
	return ibuf1;
}

/* smart function to sample a rect spiralling outside, nice for backbuf selection */
unsigned int sample_backbuf_rect(short mval[2], int size, unsigned int min, unsigned int max, int *dist, short strict, unsigned int (*indextest)(unsigned int index))
{
	struct ImBuf *buf;
	unsigned int *bufmin, *bufmax, *tbuf;
	int minx, miny;
	int a, b, rc, nr, amount, dirvec[4][2];
	int distance=0;
	unsigned int index = 0;
	short indexok = 0;	

	amount= (size-1)/2;

	minx = mval[0]-(amount+1);
	miny = mval[1]-(amount+1);
	buf = read_backbuf(minx, miny, minx+size-1, miny+size-1);
	if (!buf) return 0;

	rc= 0;
	
	dirvec[0][0]= 1; dirvec[0][1]= 0;
	dirvec[1][0]= 0; dirvec[1][1]= -size;
	dirvec[2][0]= -1; dirvec[2][1]= 0;
	dirvec[3][0]= 0; dirvec[3][1]= size;
	
	bufmin = buf->rect;
	tbuf = buf->rect;
	bufmax = buf->rect + size*size;
	tbuf+= amount*size+ amount;
	
	for(nr=1; nr<=size; nr++) {
		
		for(a=0; a<2; a++) {
			for(b=0; b<nr; b++, distance++) {
				if (*tbuf && *tbuf>=min && *tbuf<max) { //we got a hit
					if(strict){
						indexok =  indextest(*tbuf - min+1);
						if(indexok){
							*dist= (short) sqrt( (float)distance   );
							index = *tbuf - min+1;
							goto exit; 
						}						
					}
					else{
						*dist= (short) sqrt( (float)distance ); // XXX, this distance is wrong - 
						index = *tbuf - min+1; // messy yah, but indices start at 1
						goto exit;
					}			
				}
				
				tbuf+= (dirvec[rc][0]+dirvec[rc][1]);
				
				if(tbuf<bufmin || tbuf>=bufmax) {
					goto exit;
				}
			}
			rc++;
			rc &= 3;
		}
	}

exit:
	IMB_freeImBuf(buf);
	return index;
}

#if 0
static void drawname(Object *ob)
{
	cpack(0x404040);
	glRasterPos3f(0.0,  0.0,  0.0);
	
	BMF_DrawString(G.font, " ");
	BMF_DrawString(G.font, ob->id.name+2);
}
#endif

static char *get_cfra_marker_name()
{
	ListBase *markers= &G.scene->markers;
	TimeMarker *m1, *m2;
	
	/* search through markers for match */
	for (m1=markers->first, m2=markers->last; m1 && m2; m1=m1->next, m2=m2->prev) {
		if (m1->frame==CFRA)
			return m1->name;
		
		if (m1 == m2)
			break;		
		
		if (m2->frame==CFRA)
			return m2->name;
	}
	
	return NULL;
}

/* draw info beside axes in bottom left-corner: 
 * 	framenum, object name, bone name (if available), marker name (if available)
 */
static void draw_selected_name(Object *ob)
{
	char info[256], *markern;
	short offset=30;
	
	/* get name of marker on current frame (if available) */
	markern= get_cfra_marker_name();
	
	/* check if there is an object */
	if(ob) {
		/* name(s) to display depends on type of object */
		if(ob->type==OB_ARMATURE) {
			bArmature *arm= ob->data;
			char *name= NULL;
			
			/* show name of active bone too (if possible) */
			if(ob==G.obedit) {
				EditBone *ebo;
				for (ebo=G.edbo.first; ebo; ebo=ebo->next){
					if ((ebo->flag & BONE_ACTIVE) && (ebo->layer & arm->layer)) {
						name= ebo->name;
						break;
					}
				}
			}
			else if(ob->pose && (ob->flag & OB_POSEMODE)) {
				bPoseChannel *pchan;
				for(pchan= ob->pose->chanbase.first; pchan; pchan= pchan->next) {
					if((pchan->bone->flag & BONE_ACTIVE) && (pchan->bone->layer & arm->layer)) {
						name= pchan->name;
						break;
					}
				}
			}
			if(name && markern)
				sprintf(info, "(%d) %s %s <%s>", CFRA, ob->id.name+2, name, markern);
			else if(name)
				sprintf(info, "(%d) %s %s", CFRA, ob->id.name+2, name);
			else
				sprintf(info, "(%d) %s", CFRA, ob->id.name+2);
		}
		else if(ELEM3(ob->type, OB_MESH, OB_LATTICE, OB_CURVE)) {
			Key *key= NULL;
			KeyBlock *kb = NULL;
			char shapes[75];
			
			/* try to display active shapekey too */
			shapes[0] = 0;
			key = ob_get_key(ob);
			if(key){
				kb = BLI_findlink(&key->block, ob->shapenr-1);
				if(kb){
					sprintf(shapes, ": %s ", kb->name);		
					if(ob->shapeflag == OB_SHAPE_LOCK){
						sprintf(shapes, "%s (Pinned)",shapes);
					}
				}
			}
			
			if(markern)
				sprintf(info, "(%d) %s %s <%s>", CFRA, ob->id.name+2, shapes, markern);
			else
				sprintf(info, "(%d) %s %s", CFRA, ob->id.name+2, shapes);
		}
		else {
			/* standard object */
			if (markern)
				sprintf(info, "(%d) %s <%s>", CFRA, ob->id.name+2, markern);
			else
				sprintf(info, "(%d) %s", CFRA, ob->id.name+2);
		}
			
		/* colour depends on whether there is a keyframe */
		if (id_frame_has_keyframe((ID *)ob, frame_to_float(CFRA), G.vd->keyflags))
			BIF_ThemeColor(TH_VERTEX_SELECT);
		else
			BIF_ThemeColor(TH_TEXT_HI);
	}
	else {
		/* no object */
		if (markern)
			sprintf(info, "(%d) <%s>", CFRA, markern);
		else
			sprintf(info, "(%d)", CFRA);
		
		/* colour is always white */
		BIF_ThemeColor(TH_TEXT_HI);
	}
	
	if (U.uiflag & USER_SHOW_ROTVIEWICON)
		offset = 14 + (U.rvisize * 2);

	glRasterPos2i(offset,  10);
	BMF_DrawString(G.fonts, info);
}


/* Draw a live substitute of the view icon, which is always shown */
static void draw_view_axis(void)
{
	const float k = U.rvisize;   /* axis size */
	const float toll = 0.5;      /* used to see when view is quasi-orthogonal */
	const float start = k + 1.0; /* axis center in screen coordinates, x=y */
	float ydisp = 0.0;          /* vertical displacement to allow obj info text */
	
	/* rvibright ranges approx. from original axis icon color to gizmo color */
	float bright = U.rvibright / 15.0f;
	
	unsigned char col[3];
	unsigned char gridcol[3];
	float colf[3];
	
	float vec[4];
	float dx, dy;
	float h, s, v;
	
	/* thickness of lines is proportional to k */
	/*	(log(k)-1) gives a more suitable thickness, but fps decreased by about 3 fps */
	glLineWidth(k / 10);
	//glLineWidth(log(k)-1); // a bit slow
	
	BIF_GetThemeColor3ubv(TH_GRID, (char *)gridcol);
	
	/* X */
	vec[0] = vec[3] = 1;
	vec[1] = vec[2] = 0;
	QuatMulVecf(G.vd->viewquat, vec);
	
	make_axis_color((char *)gridcol, (char *)col, 'x');
	rgb_to_hsv(col[0]/255.0f, col[1]/255.0f, col[2]/255.0f, &h, &s, &v);
	s = s<0.5 ? s+0.5 : 1.0;
	v = 0.3;
	v = (v<1.0-(bright) ? v+bright : 1.0);
	hsv_to_rgb(h, s, v, colf, colf+1, colf+2);
	glColor3fv(colf);
	
	dx = vec[0] * k;
	dy = vec[1] * k;
	fdrawline(start, start + ydisp, start + dx, start + dy + ydisp);
	if (fabs(dx) > toll || fabs(dy) > toll) {
		glRasterPos2i(start + dx + 2, start + dy + ydisp + 2);
		BMF_DrawString(G.fonts, "x");
	}
	
	/* Y */
	vec[1] = vec[3] = 1;
	vec[0] = vec[2] = 0;
	QuatMulVecf(G.vd->viewquat, vec);
	
	make_axis_color((char *)gridcol, (char *)col, 'y');
	rgb_to_hsv(col[0]/255.0f, col[1]/255.0f, col[2]/255.0f, &h, &s, &v);
	s = s<0.5 ? s+0.5 : 1.0;
	v = 0.3;
	v = (v<1.0-(bright) ? v+bright : 1.0);
	hsv_to_rgb(h, s, v, colf, colf+1, colf+2);
	glColor3fv(colf);
	
	dx = vec[0] * k;
	dy = vec[1] * k;
	fdrawline(start, start + ydisp, start + dx, start + dy + ydisp);
	if (fabs(dx) > toll || fabs(dy) > toll) {
		glRasterPos2i(start + dx + 2, start + dy + ydisp + 2);
		BMF_DrawString(G.fonts, "y");
	}
	
	/* Z */
	vec[2] = vec[3] = 1;
	vec[1] = vec[0] = 0;
	QuatMulVecf(G.vd->viewquat, vec);
	
	make_axis_color((char *)gridcol, (char *)col, 'z');
	rgb_to_hsv(col[0]/255.0f, col[1]/255.0f, col[2]/255.0f, &h, &s, &v);
	s = s<0.5 ? s+0.5 : 1.0;
	v = 0.5;
	v = (v<1.0-(bright) ? v+bright : 1.0);
	hsv_to_rgb(h, s, v, colf, colf+1, colf+2);
	glColor3fv(colf);
	
	dx = vec[0] * k;
	dy = vec[1] * k;
	fdrawline(start, start + ydisp, start + dx, start + dy + ydisp);
	if (fabs(dx) > toll || fabs(dy) > toll) {
		glRasterPos2i(start + dx + 2, start + dy + ydisp + 2);
		BMF_DrawString(G.fonts, "z");
	}
	
	/* restore line-width */
	glLineWidth(1.0);
}

 	
static void draw_view_icon(void)
{
	BIFIconID icon;
	
	if(G.vd->view==7) icon= ICON_AXIS_TOP;
	else if(G.vd->view==1) icon= ICON_AXIS_FRONT;
	else if(G.vd->view==3) icon= ICON_AXIS_SIDE;
	else return ;

	glEnable(GL_BLEND);
	glBlendFunc(GL_SRC_ALPHA,  GL_ONE_MINUS_SRC_ALPHA); 
	
	BIF_icon_draw(5.0, 5.0, icon);
	
	glDisable(GL_BLEND);
}

char *view3d_get_name(View3D *v3d)
{
	char *name = NULL;
	
	switch (v3d->view) {
		case 1:
			if (v3d->persp == V3D_ORTHO)
				name = (v3d->flag2 & V3D_OPP_DIRECTION_NAME) ? "Back Ortho" : "Front Ortho";
			else
				name = (v3d->flag2 & V3D_OPP_DIRECTION_NAME) ? "Back Persp" : "Front Persp";
			break;
		case 3:
			if (v3d->persp == V3D_ORTHO)
				name = (v3d->flag2 & V3D_OPP_DIRECTION_NAME) ? "Left Ortho" : "Right Ortho";
			else
				name = (v3d->flag2 & V3D_OPP_DIRECTION_NAME) ? "Left Persp" : "Right Persp";
			break;
		case 7:
			if (v3d->persp == V3D_ORTHO)
				name = (v3d->flag2 & V3D_OPP_DIRECTION_NAME) ? "Bottom Ortho" : "Top Ortho";
			else
				name = (v3d->flag2 & V3D_OPP_DIRECTION_NAME) ? "Bottom Persp" : "Top Persp";
			break;
		default:
			if (v3d->persp==V3D_CAMOB) {
				if ((v3d->camera) && (v3d->camera->type == OB_CAMERA)) {
					Camera *cam;
					cam = v3d->camera->data;
					name = (cam->type != CAM_ORTHO) ? "Camera Persp" : "Camera Ortho";
				} else {
					name = "Object as Camera";
				}
			} else { 
				name = (v3d->persp == V3D_ORTHO) ? "User Ortho" : "User Persp";
			}
			break;
	}
	
	return name;
}

static void draw_viewport_name(ScrArea *sa)
{
	char *name = view3d_get_name(sa->spacedata.first);
	char *printable = NULL;
	
	if (G.vd->localview) {
		printable = malloc(strlen(name) + strlen(" (Local)_")); /* '_' gives space for '\0' */
		strcpy(printable, name);
		strcat(printable, " (Local)");
	} else {
		printable = name;
	}

	if (printable) {
		BIF_ThemeColor(TH_TEXT_HI);
		glRasterPos2i(10,  sa->winy-20);
		BMF_DrawString(G.fonts, printable);
	}

	if (G.vd->localview) {
		free(printable);
	}
}

/* ******************* view3d space & buttons ************** */


/* temporal struct for storing transform properties */
typedef struct {
	float ob_eul[4];	// used for quat too....
	float ob_scale[3]; // need temp space due to linked values
	float ob_dims[3];
	short link_scale;
	float ve_median[5];
	int curdef;
	float *defweightp;
} TransformProperties;

/* is used for both read and write... */
static void v3d_editvertex_buts(uiBlock *block, Object *ob, float lim)
{
	EditMesh *em = G.editMesh;
	EditVert *eve, *evedef=NULL;
	EditEdge *eed;
	MDeformVert *dvert=NULL;
	TransformProperties *tfp= G.vd->properties_storage;
	float median[5], ve_median[5];
	int tot, totw, totweight, totedge;
	char defstr[320];
	
	median[0]= median[1]= median[2]= median[3]= median[4]= 0.0;
	tot= totw= totweight= totedge= 0;
	defstr[0]= 0;

	if(ob->type==OB_MESH) {		
		eve= em->verts.first;
		while(eve) {
			if(eve->f & SELECT) {
				evedef= eve;
				tot++;
				VecAddf(median, median, eve->co);
			}
			eve= eve->next;
		}
		eed= em->edges.first;
		while(eed) {
			if((eed->f & SELECT)) {
				totedge++;
				median[3]+= eed->crease;
			}
			eed= eed->next;
		}

		/* check for defgroups */
		if(evedef)
			dvert= CustomData_em_get(&em->vdata, evedef->data, CD_MDEFORMVERT);
		if(tot==1 && dvert && dvert->totweight) {
			bDeformGroup *dg;
			int i, max=1, init=1;
			char str[320];
			
			for (i=0; i<dvert->totweight; i++){
				dg = BLI_findlink (&ob->defbase, dvert->dw[i].def_nr);
				if(dg) {
					max+= snprintf(str, sizeof(str), "%s %%x%d|", dg->name, dvert->dw[i].def_nr); 
					if(max<320) strcat(defstr, str);
				}
				else printf("oh no!\n");
				if(tfp->curdef==dvert->dw[i].def_nr) {
					init= 0;
					tfp->defweightp= &dvert->dw[i].weight;
				}
			}
			
			if(init) {	// needs new initialized 
				tfp->curdef= dvert->dw[0].def_nr;
				tfp->defweightp= &dvert->dw[0].weight;
			}
		}
	}
	else if(ob->type==OB_CURVE || ob->type==OB_SURF) {
		extern ListBase editNurb; /* editcurve.c */
		Nurb *nu;
		BPoint *bp;
		BezTriple *bezt;
		int a;
		
		nu= editNurb.first;
		while(nu) {
			if((nu->type & 7)==CU_BEZIER) {
				bezt= nu->bezt;
				a= nu->pntsu;
				while(a--) {
					if(bezt->f2 & SELECT) {
						VecAddf(median, median, bezt->vec[1]);
						tot++;
						median[4]+= bezt->weight;
						totweight++;
					}
					else {
						if(bezt->f1 & SELECT) {
							VecAddf(median, median, bezt->vec[0]);
							tot++;
						}
						if(bezt->f3 & SELECT) {
							VecAddf(median, median, bezt->vec[2]);
							tot++;
						}
					}
					bezt++;
				}
			}
			else {
				bp= nu->bp;
				a= nu->pntsu*nu->pntsv;
				while(a--) {
					if(bp->f1 & SELECT) {
						VecAddf(median, median, bp->vec);
						median[3]+= bp->vec[3];
						totw++;
						tot++;
						median[4]+= bp->weight;
						totweight++;
					}
					bp++;
				}
			}
			nu= nu->next;
		}
	}
	else if(ob->type==OB_LATTICE) {
		BPoint *bp;
		int a;
		
		a= editLatt->pntsu*editLatt->pntsv*editLatt->pntsw;
		bp= editLatt->def;
		while(a--) {
			if(bp->f1 & SELECT) {
				VecAddf(median, median, bp->vec);
				tot++;
				median[4]+= bp->weight;
				totweight++;
			}
			bp++;
		}
	}
	
	if(tot==0) return;

	median[0] /= (float)tot;
	median[1] /= (float)tot;
	median[2] /= (float)tot;
	if(totedge) median[3] /= (float)totedge;
	else if(totw) median[3] /= (float)totw;
	if(totweight) median[4] /= (float)totweight;
	
	if(G.vd->flag & V3D_GLOBAL_STATS)
		Mat4MulVecfl(ob->obmat, median);
	
	if(block) {	// buttons
		int but_y;
		if((ob->parent) && (ob->partype == PARBONE))	but_y = 135;
		else											but_y = 150;
		
		uiBlockBeginAlign(block);
		uiDefButBitS(block, TOG, V3D_GLOBAL_STATS, REDRAWVIEW3D, "Global",		160, but_y, 70, 19, &G.vd->flag, 0, 0, 0, 0, "Displays global values");
		uiDefButBitS(block, TOGN, V3D_GLOBAL_STATS, REDRAWVIEW3D, "Local",		230, but_y, 70, 19, &G.vd->flag, 0, 0, 0, 0, "Displays local values");
		uiBlockEndAlign(block);
		
		memcpy(tfp->ve_median, median, sizeof(tfp->ve_median));
		
		uiBlockBeginAlign(block);
		if(tot==1) {
			uiDefButF(block, NUM, B_OBJECTPANELMEDIAN, "Vertex X:",	10, 110, 290, 19, &(tfp->ve_median[0]), -lim, lim, 10, 3, "");
			uiDefButF(block, NUM, B_OBJECTPANELMEDIAN, "Vertex Y:",	10, 90, 290, 19, &(tfp->ve_median[1]), -lim, lim, 10, 3, "");
			uiDefButF(block, NUM, B_OBJECTPANELMEDIAN, "Vertex Z:",	10, 70, 290, 19, &(tfp->ve_median[2]), -lim, lim, 10, 3, "");
			if(totw==1)
				uiDefButF(block, NUM, B_OBJECTPANELMEDIAN, "Vertex W:",	10, 50, 290, 19, &(tfp->ve_median[3]), 0.01, 100.0, 10, 3, "");
			uiBlockEndAlign(block);
	
			if(defstr[0]) {
				uiDefBut(block, LABEL, 1, "Vertex Deform Groups",		10, 40, 290, 20, NULL, 0.0, 0.0, 0, 0, "");

				uiBlockBeginAlign(block);
				uiDefButF(block, NUM, B_NOP, "Weight:",			10, 20, 150, 19, tfp->defweightp, 0.0f, 1.0f, 10, 3, "Weight value");
				uiDefButI(block, MENU, REDRAWVIEW3D, defstr,	160, 20, 140, 19, &tfp->curdef, 0.0, 0.0, 0, 0, "Current Vertex Group");
				uiBlockEndAlign(block);
			}
			else if(totweight)
				uiDefButF(block, NUM, B_OBJECTPANELMEDIAN, "Weight:",	10, 20, 290, 19, &(tfp->ve_median[4]), 0.0, 1.0, 10, 3, "");

		}
		else {
			uiDefButF(block, NUM, B_OBJECTPANELMEDIAN, "Median X:",	10, 110, 290, 19, &(tfp->ve_median[0]), -lim, lim, 10, 3, "");
			uiDefButF(block, NUM, B_OBJECTPANELMEDIAN, "Median Y:",	10, 90, 290, 19, &(tfp->ve_median[1]), -lim, lim, 10, 3, "");
			uiDefButF(block, NUM, B_OBJECTPANELMEDIAN, "Median Z:",	10, 70, 290, 19, &(tfp->ve_median[2]), -lim, lim, 10, 3, "");
			if(totw==tot)
				uiDefButF(block, NUM, B_OBJECTPANELMEDIAN, "Median W:",	10, 50, 290, 19, &(tfp->ve_median[3]), 0.01, 100.0, 10, 3, "");
			uiBlockEndAlign(block);
			if(totweight)
				uiDefButF(block, NUM, B_OBJECTPANELMEDIAN, "Weight:",	10, 20, 290, 19, &(tfp->ve_median[4]), 0.0, 1.0, 10, 3, "Weight is used for SoftBody Goal");
		}
		
		if(ob->type==OB_CURVE && (totw==0)) { /* bez curves have no w */
			uiBlockBeginAlign(block);
			uiDefBut(block, BUT,B_SETPT_AUTO,"Auto",	10, 44, 72, 19, 0, 0, 0, 0, 0, "Auto handles (Shift H)");
			uiDefBut(block, BUT,B_SETPT_VECTOR,"Vector",82, 44, 73, 19, 0, 0, 0, 0, 0, "Vector handles (V)");
			uiDefBut(block, BUT,B_SETPT_ALIGN,"Align",155, 44, 73, 19, 0, 0, 0, 0, 0, "Align handles (H Toggles)");
			uiDefBut(block, BUT,B_SETPT_FREE,"Free",	227, 44, 72, 19, 0, 0, 0, 0, 0, "Align handles (H Toggles)");
			uiBlockEndAlign(block);
		}
		
		if(totedge==1)
			uiDefButF(block, NUM, B_OBJECTPANELMEDIAN, "Crease W:",	10, 30, 290, 19, &(tfp->ve_median[3]), 0.0, 1.0, 10, 3, "");
		else if(totedge>1)
			uiDefButF(block, NUM, B_OBJECTPANELMEDIAN, "Median Crease W:",	10, 30, 290, 19, &(tfp->ve_median[3]), 0.0, 1.0, 10, 3, "");
		
	}
	else {	// apply
		memcpy(ve_median, tfp->ve_median, sizeof(tfp->ve_median));
		
		if(G.vd->flag & V3D_GLOBAL_STATS) {
			Mat4Invert(ob->imat, ob->obmat);
			Mat4MulVecfl(ob->imat, median);
			Mat4MulVecfl(ob->imat, ve_median);
		}
		VecSubf(median, ve_median, median);
		median[3]= ve_median[3]-median[3];
		median[4]= ve_median[4]-median[4];
		
		if(ob->type==OB_MESH) {
			
			eve= em->verts.first;
			while(eve) {
				if(eve->f & SELECT) {
					VecAddf(eve->co, eve->co, median);
				}
				eve= eve->next;
			}
			
			for(eed= em->edges.first; eed; eed= eed->next) {
				if(eed->f & SELECT) {
					/* ensure the median can be set to zero or one */
					if(ve_median[3]==0.0f) eed->crease= 0.0f;
					else if(ve_median[3]==1.0f) eed->crease= 1.0f;
					else {
						eed->crease+= median[3];
						CLAMP(eed->crease, 0.0, 1.0);
					}
				}
			}
			
			recalc_editnormals();
		}
		else if(ob->type==OB_CURVE || ob->type==OB_SURF) {
			extern ListBase editNurb; /* editcurve.c */
			Nurb *nu;
			BPoint *bp;
			BezTriple *bezt;
			int a;
			
			nu= editNurb.first;
			while(nu) {
				if((nu->type & 7)==1) {
					bezt= nu->bezt;
					a= nu->pntsu;
					while(a--) {
						if(bezt->f2 & SELECT) {
							VecAddf(bezt->vec[0], bezt->vec[0], median);
							VecAddf(bezt->vec[1], bezt->vec[1], median);
							VecAddf(bezt->vec[2], bezt->vec[2], median);
							bezt->weight+= median[4];
						}
						else {
							if(bezt->f1 & SELECT) {
								VecAddf(bezt->vec[0], bezt->vec[0], median);
							}
							if(bezt->f3 & SELECT) {
								VecAddf(bezt->vec[2], bezt->vec[2], median);
							}
						}
						bezt++;
					}
				}
				else {
					bp= nu->bp;
					a= nu->pntsu*nu->pntsv;
					while(a--) {
						if(bp->f1 & SELECT) {
							VecAddf(bp->vec, bp->vec, median);
							bp->vec[3]+= median[3];
							bp->weight+= median[4];
						}
						bp++;
					}
				}
				test2DNurb(nu);
				testhandlesNurb(nu); /* test for bezier too */

				nu= nu->next;
			}
		}
		else if(ob->type==OB_LATTICE) {
			BPoint *bp;
			int a;
			
			a= editLatt->pntsu*editLatt->pntsv*editLatt->pntsw;
			bp= editLatt->def;
			while(a--) {
				if(bp->f1 & SELECT) {
					VecAddf(bp->vec, bp->vec, median);
					bp->weight+= median[4];
				}
				bp++;
			}
		}
		
		BIF_undo_push("Transform properties");
	}
}

/* assumes armature active */
static void validate_bonebutton_cb(void *bonev, void *namev)
{
	Object *ob= OBACT;
	
	if(ob && ob->type==OB_ARMATURE) {
		Bone *bone= bonev;
		char oldname[32], newname[32];
		
		/* need to be on the stack */
		BLI_strncpy(newname, bone->name, 32);
		BLI_strncpy(oldname, (char *)namev, 32);
		/* restore */
		BLI_strncpy(bone->name, oldname, 32);
		
		armature_bone_rename(ob->data, oldname, newname); // editarmature.c
		allqueue(REDRAWALL, 0);
	}
}

static void v3d_posearmature_buts(uiBlock *block, Object *ob, float lim)
{
	uiBut *but;
	bArmature *arm;
	bPoseChannel *pchan;
	Bone *bone= NULL;
	TransformProperties *tfp= G.vd->properties_storage;

	arm = get_armature(OBACT);
	if (!arm || !ob->pose) return;

	for(pchan= ob->pose->chanbase.first; pchan; pchan= pchan->next) {
		bone = pchan->bone;
		if(bone && (bone->flag & BONE_ACTIVE) && (bone->layer & arm->layer))
			break;
	}
	if (!pchan || !bone) return;

	if((ob->parent) && (ob->partype == PARBONE))
		but= uiDefBut (block, TEX, B_DIFF, "Bone:",				160, 130, 140, 19, bone->name, 1, 31, 0, 0, "");
	else
		but= uiDefBut(block, TEX, B_DIFF, "Bone:",				160, 140, 140, 19, bone->name, 1, 31, 0, 0, "");
	uiButSetFunc(but, validate_bonebutton_cb, bone, NULL);
	
	QuatToEul(pchan->quat, tfp->ob_eul);
	tfp->ob_eul[0]*= 180.0/M_PI;
	tfp->ob_eul[1]*= 180.0/M_PI;
	tfp->ob_eul[2]*= 180.0/M_PI;
	
	uiBlockBeginAlign(block);
	uiDefIconButBitS(block, ICONTOG, OB_LOCK_LOCX, REDRAWVIEW3D, ICON_UNLOCKED,	10,140,20,19, &(pchan->protectflag), 0, 0, 0, 0, "Protects this value from being Transformed");
	uiDefButF(block, NUM, B_ARMATUREPANEL2, "LocX:",	30, 140, 120, 19, pchan->loc, -lim, lim, 100, 3, "");
	uiDefIconButBitS(block, ICONTOG, OB_LOCK_LOCY, REDRAWVIEW3D, ICON_UNLOCKED,	10,120,20,19, &(pchan->protectflag), 0, 0, 0, 0, "Protects this value from being Transformed");
	uiDefButF(block, NUM, B_ARMATUREPANEL2, "LocY:",	30, 120, 120, 19, pchan->loc+1, -lim, lim, 100, 3, "");
	uiDefIconButBitS(block, ICONTOG, OB_LOCK_LOCZ, REDRAWVIEW3D, ICON_UNLOCKED,	10,100,20,19, &(pchan->protectflag), 0, 0, 0, 0, "Protects this value from being Transformed");
	uiDefButF(block, NUM, B_ARMATUREPANEL2, "LocZ:",	30, 100, 120, 19, pchan->loc+2, -lim, lim, 100, 3, "");

	uiBlockBeginAlign(block);
	uiDefIconButBitS(block, ICONTOG, OB_LOCK_ROTX, REDRAWVIEW3D, ICON_UNLOCKED,	10,70,20,19, &(pchan->protectflag), 0, 0, 0, 0, "Protects this value from being Transformed");
	uiDefButF(block, NUM, B_ARMATUREPANEL3, "RotX:",	30, 70, 120, 19, tfp->ob_eul, -1000.0, 1000.0, 100, 3, "");
	uiDefIconButBitS(block, ICONTOG, OB_LOCK_ROTY, REDRAWVIEW3D, ICON_UNLOCKED,	10,50,20,19, &(pchan->protectflag), 0, 0, 0, 0, "Protects this value from being Transformed");
	uiDefButF(block, NUM, B_ARMATUREPANEL3, "RotY:",	30, 50, 120, 19, tfp->ob_eul+1, -1000.0, 1000.0, 100, 3, "");
	uiDefIconButBitS(block, ICONTOG, OB_LOCK_ROTZ, REDRAWVIEW3D, ICON_UNLOCKED,	10,30,20,19, &(pchan->protectflag), 0, 0, 0, 0, "Protects this value from being Transformed");
	uiDefButF(block, NUM, B_ARMATUREPANEL3, "RotZ:",	30, 30, 120, 19, tfp->ob_eul+2, -1000.0, 1000.0, 100, 3, "");
	
	uiBlockBeginAlign(block);
	uiDefIconButBitS(block, ICONTOG, OB_LOCK_SCALEX, REDRAWVIEW3D, ICON_UNLOCKED,	160,70,20,19, &(pchan->protectflag), 0, 0, 0, 0, "Protects this value from being Transformed");
	uiDefButF(block, NUM, B_ARMATUREPANEL2, "ScaleX:",	180, 70, 120, 19, pchan->size, -lim, lim, 10, 3, "");
	uiDefIconButBitS(block, ICONTOG, OB_LOCK_SCALEY, REDRAWVIEW3D, ICON_UNLOCKED,	160,50,20,19, &(pchan->protectflag), 0, 0, 0, 0, "Protects this value from being Transformed");
	uiDefButF(block, NUM, B_ARMATUREPANEL2, "ScaleY:",	180, 50, 120, 19, pchan->size+1, -lim, lim, 10, 3, "");
	uiDefIconButBitS(block, ICONTOG, OB_LOCK_SCALEZ, REDRAWVIEW3D, ICON_UNLOCKED,	160,30,20,19, &(pchan->protectflag), 0, 0, 0, 0, "Protects this value from being Transformed");
	uiDefButF(block, NUM, B_ARMATUREPANEL2, "ScaleZ:",	180, 30, 120, 19, pchan->size+2, -lim, lim, 10, 3, "");
	uiBlockEndAlign(block);
}

static void v3d_editarmature_buts(uiBlock *block, Object *ob, float lim)
{
	bArmature *arm= G.obedit->data;
	EditBone *ebone;
	uiBut *but;
	TransformProperties *tfp= G.vd->properties_storage;
	
	ebone= G.edbo.first;

	for (ebone = G.edbo.first; ebone; ebone=ebone->next){
		if ((ebone->flag & BONE_ACTIVE) && (ebone->layer & arm->layer))
			break;
	}

	if (!ebone)
		return;
	
	if((ob->parent) && (ob->partype == PARBONE))
		but= uiDefBut(block, TEX, B_DIFF, "Bone:", 160, 130, 140, 19, ebone->name, 1, 31, 0, 0, "");
	else
		but= uiDefBut(block, TEX, B_DIFF, "Bone:",			160, 150, 140, 19, ebone->name, 1, 31, 0, 0, "");
	uiButSetFunc(but, validate_editbonebutton_cb, ebone, NULL);

	uiBlockBeginAlign(block);
	uiDefButF(block, NUM, B_ARMATUREPANEL1, "HeadX:",	10, 70, 140, 19, ebone->head, -lim, lim, 10, 3, "");
	uiDefButF(block, NUM, B_ARMATUREPANEL1, "HeadY:",	10, 50, 140, 19, ebone->head+1, -lim, lim, 10, 3, "");
	uiDefButF(block, NUM, B_ARMATUREPANEL1, "HeadZ:",	10, 30, 140, 19, ebone->head+2, -lim, lim, 10, 3, "");
	uiBlockBeginAlign(block);
	uiDefButF(block, NUM, B_ARMATUREPANEL1, "TailX:",	160, 70, 140, 19, ebone->tail, -lim, lim, 10, 3, "");
	uiDefButF(block, NUM, B_ARMATUREPANEL1, "TailY:",	160, 50, 140, 19, ebone->tail+1, -lim, lim, 10, 3, "");
	uiDefButF(block, NUM, B_ARMATUREPANEL1, "TailZ:",	160, 30, 140, 19, ebone->tail+2, -lim, lim, 10, 3, "");
	uiBlockEndAlign(block);
	
	tfp->ob_eul[0]= 180.0*ebone->roll/M_PI;
	uiDefButF(block, NUM, B_ARMATUREPANEL1, "Roll:",	10, 100, 140, 19, tfp->ob_eul, -lim, lim, 1000, 3, "");

	uiDefButBitI(block, TOG, BONE_EDITMODE_LOCKED, REDRAWVIEW3D, "Lock", 160, 100, 140, 19, &(ebone->flag), 0, 0, 0, 0, "Prevents bone from being transformed in edit mode");
	
	uiBlockBeginAlign(block);
	uiDefButF(block, NUM, B_ARMATUREPANEL1, "TailRadius:",	10, 150, 140, 19, &ebone->rad_tail, 0, lim, 10, 3, "");
	if (ebone->parent && ebone->flag & BONE_CONNECTED )
		uiDefButF(block, NUM, B_ARMATUREPANEL1, "HeadRadius:",	10, 130, 140, 19, &ebone->parent->rad_tail, 0, lim, 10, 3, "");
	else
		uiDefButF(block, NUM, B_ARMATUREPANEL1, "HeadRadius:",	10, 130, 140, 19, &ebone->rad_head, 0, lim, 10, 3, "");
	uiBlockEndAlign(block);
}

static void v3d_editmetaball_buts(uiBlock *block, Object *ob, float lim)
{
	extern MetaElem *lastelem;

	if(lastelem) {
		uiBlockBeginAlign(block);
		uiDefButF(block, NUM, B_RECALCMBALL, "LocX:", 10, 70, 140, 19, &lastelem->x, -lim, lim, 100, 3, "");
		uiDefButF(block, NUM, B_RECALCMBALL, "LocY:", 10, 50, 140, 19, &lastelem->y, -lim, lim, 100, 3, "");
		uiDefButF(block, NUM, B_RECALCMBALL, "LocZ:", 10, 30, 140, 19, &lastelem->z, -lim, lim, 100, 3, "");

		uiBlockBeginAlign(block);
		if(lastelem->type!=MB_BALL)
			uiDefButF(block, NUM, B_RECALCMBALL, "dx:", 160, 70, 140, 19, &lastelem->expx, 0, lim, 100, 3, "");
		if((lastelem->type!=MB_BALL) && (lastelem->type!=MB_TUBE))
			uiDefButF(block, NUM, B_RECALCMBALL, "dy:", 160, 50, 140, 19, &lastelem->expy, 0, lim, 100, 3, "");
		if((lastelem->type==MB_ELIPSOID) || (lastelem->type==MB_CUBE))
			uiDefButF(block, NUM, B_RECALCMBALL, "dz:", 160, 30, 140, 19, &lastelem->expz, 0, lim, 100, 3, "");

		uiBlockEndAlign(block); 

		uiBlockBeginAlign(block);
		uiDefButF(block, NUM, B_RECALCMBALL, "Radius:", 10, 120, 140, 19, &lastelem->rad, 0, lim, 100, 3, "Size of the active metaball");
		uiDefButF(block, NUM, B_RECALCMBALL, "Stiffness:", 10, 100, 140, 19, &lastelem->s, 0, 10, 100, 3, "Stiffness of the active metaball");
		uiBlockEndAlign(block);
		
		uiDefButS(block, MENU, B_RECALCMBALL, "Type%t|Ball%x0|Tube%x4|Plane%x5|Elipsoid%x6|Cube%x7", 160, 120, 140, 19, &lastelem->type, 0.0, 0.0, 0, 0, "Set active element type");
		
	}
}

void do_viewbuts(unsigned short event)
{
	BoundBox *bb;
	View3D *vd;
	Object *ob= OBACT;
	TransformProperties *tfp= G.vd->properties_storage;
	
	vd= G.vd;
	if(vd==NULL) return;

	switch(event) {
		
	case B_OBJECTPANEL:
		DAG_object_flush_update(G.scene, ob, OB_RECALC_OB);
		allqueue(REDRAWVIEW3D, 1);
		break;
		
	case B_OBJECTPANELROT:
		if(ob) {
			ob->rot[0]= M_PI*tfp->ob_eul[0]/180.0;
			ob->rot[1]= M_PI*tfp->ob_eul[1]/180.0;
			ob->rot[2]= M_PI*tfp->ob_eul[2]/180.0;
			DAG_object_flush_update(G.scene, ob, OB_RECALC_OB);
			allqueue(REDRAWVIEW3D, 1);
		}
		break;

	case B_OBJECTPANELSCALE:
		if(ob) {

			/* link scale; figure out which axis changed */
			if (tfp->link_scale) {
				float ratio, tmp, max = 0.0;
				int axis;
				
				axis = 0;
				max = fabs(tfp->ob_scale[0] - ob->size[0]);
				tmp = fabs(tfp->ob_scale[1] - ob->size[1]);
				if (tmp > max) {
					axis = 1;
					max = tmp;
				}
				tmp = fabs(tfp->ob_scale[2] - ob->size[2]);
				if (tmp > max) {
					axis = 2;
					max = tmp;
				}
			
				if (ob->size[axis] != tfp->ob_scale[axis]) {
					if (fabs(ob->size[axis]) > FLT_EPSILON) {
						ratio = tfp->ob_scale[axis] / ob->size[axis];
						ob->size[0] *= ratio;
						ob->size[1] *= ratio;
						ob->size[2] *= ratio;
					}
				}
			}
			else {
				VECCOPY(ob->size, tfp->ob_scale);
				
			}
			DAG_object_flush_update(G.scene, ob, OB_RECALC_OB);
			allqueue(REDRAWVIEW3D, 1);
		}
		break;

	case B_OBJECTPANELDIMS:
		bb= object_get_boundbox(ob);
		if(bb) {
			float old_dims[3], scale[3], ratio, len[3];
			int axis;

			Mat4ToSize(ob->obmat, scale);

			len[0] = bb->vec[4][0] - bb->vec[0][0];
			len[1] = bb->vec[2][1] - bb->vec[0][1];
			len[2] = bb->vec[1][2] - bb->vec[0][2];

			old_dims[0] = fabs(scale[0]) * len[0];
			old_dims[1] = fabs(scale[1]) * len[1];
			old_dims[2] = fabs(scale[2]) * len[2];

			/* for each axis changed */
			for (axis = 0; axis<3; axis++) {
				if (fabs(old_dims[axis] - tfp->ob_dims[axis]) > 0.0001) {
					if (old_dims[axis] > 0.0) {
						ratio = tfp->ob_dims[axis] / old_dims[axis]; 
						if (tfp->link_scale) {
							ob->size[0] *= ratio;
							ob->size[1] *= ratio;
							ob->size[2] *= ratio;
							break;
						}
						else {
							ob->size[axis] *= ratio;
						}
					}
					else {
						if (len[axis] > 0) {
							ob->size[axis] = tfp->ob_dims[axis] / len[axis];
						}
					}
				}
			}
			
			/* prevent multiple B_OBJECTPANELDIMS events to keep scaling, cycling with TAB on buttons can cause that */
			VECCOPY(tfp->ob_dims, old_dims);
			
			DAG_object_flush_update(G.scene, ob, OB_RECALC_OB);
			allqueue(REDRAWVIEW3D, 1);
		}
		break;
	
	case B_OBJECTPANELMEDIAN:
		if(ob) {
			v3d_editvertex_buts(NULL, ob, 1.0);
			DAG_object_flush_update(G.scene, ob, OB_RECALC_DATA);
			allqueue(REDRAWVIEW3D, 1);
		}
		break;
		
		/* note; this case also used for parbone */
	case B_OBJECTPANELPARENT:
		if(ob) {
			if(ob->id.lib || test_parent_loop(ob->parent, ob) ) 
				ob->parent= NULL;
			else {
				DAG_scene_sort(G.scene);
				DAG_object_flush_update(G.scene, ob, OB_RECALC_OB);
			}
			allqueue(REDRAWVIEW3D, 1);
			allqueue(REDRAWBUTSOBJECT, 0);
			allqueue(REDRAWOOPS, 0);
		}
		break;
		
	case B_ARMATUREPANEL1:
		{
			bArmature *arm= G.obedit->data;
			EditBone *ebone, *child;
			
			for (ebone = G.edbo.first; ebone; ebone=ebone->next){
				if ((ebone->flag & BONE_ACTIVE) && (ebone->layer & arm->layer))
					break;
			}
			if (ebone) {
				ebone->roll= M_PI*tfp->ob_eul[0]/180.0;
				//	Update our parent
				if (ebone->parent && ebone->flag & BONE_CONNECTED){
					VECCOPY (ebone->parent->tail, ebone->head);
				}
			
				//	Update our children if necessary
				for (child = G.edbo.first; child; child=child->next){
					if (child->parent == ebone && (child->flag & BONE_CONNECTED)){
						VECCOPY (child->head, ebone->tail);
					}
				}
				if(arm->flag & ARM_MIRROR_EDIT) {
					EditBone *eboflip= armature_bone_get_mirrored(ebone);
					if(eboflip) {
						eboflip->roll= -ebone->roll;
						eboflip->head[0]= -ebone->head[0];
						eboflip->tail[0]= -ebone->tail[0];
						
						//	Update our parent
						if (eboflip->parent && eboflip->flag & BONE_CONNECTED){
							VECCOPY (eboflip->parent->tail, eboflip->head);
						}
						
						//	Update our children if necessary
						for (child = G.edbo.first; child; child=child->next){
							if (child->parent == eboflip && (child->flag & BONE_CONNECTED)){
								VECCOPY (child->head, eboflip->tail);
							}
						}
					}
				}
				
				allqueue(REDRAWVIEW3D, 1);
			}
		}
		break;
	case B_ARMATUREPANEL3:  // rotate button on channel
		{
			bArmature *arm;
			bPoseChannel *pchan;
			Bone *bone;
			float eul[3];
			
			arm = get_armature(OBACT);
			if (!arm || !ob->pose) return;
				
			for(pchan= ob->pose->chanbase.first; pchan; pchan= pchan->next) {
				bone = pchan->bone;
				if(bone && (bone->flag & BONE_ACTIVE) && (bone->layer & arm->layer))
					break;
			}
			if (!pchan) return;
			
			/* make a copy to eul[3], to allow TAB on buttons to work */
			eul[0]= M_PI*tfp->ob_eul[0]/180.0;
			eul[1]= M_PI*tfp->ob_eul[1]/180.0;
			eul[2]= M_PI*tfp->ob_eul[2]/180.0;
			EulToQuat(eul, pchan->quat);
		}
		/* no break, pass on */
	case B_ARMATUREPANEL2:
		{
			ob->pose->flag |= (POSE_LOCKED|POSE_DO_UNLOCK);
			DAG_object_flush_update(G.scene, ob, OB_RECALC_DATA);
			allqueue(REDRAWVIEW3D, 1);
		}
		break;
	case B_TRANSFORMSPACEADD:
		BIF_manageTransformOrientation(1, 0);
		allqueue(REDRAWVIEW3D, 1);
		break;
	case B_TRANSFORMSPACECLEAR:
		BIF_clearTransformOrientation();
		allqueue(REDRAWVIEW3D, 1);
	}
}

void removeTransformOrientation_func(void *target, void *unused)
{
	BIF_removeTransformOrientation((TransformOrientation *) target);
}

void selectTransformOrientation_func(void *target, void *unused)
{
	BIF_selectTransformOrientation((TransformOrientation *) target);
}

static void view3d_panel_transform_spaces(short cntrl)
{
	ListBase *transform_spaces = &G.scene->transform_spaces;
	TransformOrientation *ts = transform_spaces->first;
	uiBlock *block;
	uiBut *but;
	int xco = 20, yco = 70, height = 140;
	int index;

	block= uiNewBlock(&curarea->uiblocks, "view3d_panel_transform", UI_EMBOSS, UI_HELV, curarea->win);
	uiPanelControl(UI_PNL_SOLID | UI_PNL_CLOSE  | cntrl);
	uiSetPanelHandler(VIEW3D_HANDLER_TRANSFORM);  // for close and esc

	if(uiNewPanel(curarea, block, "Transform Orientations", "View3d", 10, 230, 318, height)==0) return;

	uiNewPanelHeight(block, height);

	uiBlockBeginAlign(block);
	
	if (G.obedit)
		uiDefBut(block, BUT, B_TRANSFORMSPACEADD, "Add", xco,120,80,20, 0, 0, 0, 0, 0, "Add the selected element as a Transform Orientation");
	else
		uiDefBut(block, BUT, B_TRANSFORMSPACEADD, "Add", xco,120,80,20, 0, 0, 0, 0, 0, "Add the active object as a Transform Orientation");

	uiDefBut(block, BUT, B_TRANSFORMSPACECLEAR, "Clear", xco + 80,120,80,20, 0, 0, 0, 0, 0, "Removal all Transform Orientations");
	
	uiBlockEndAlign(block);
	
	uiBlockBeginAlign(block);
	
	uiDefButS(block, ROW, REDRAWHEADERS, "Global",	xco, 		90, 40,20, &G.vd->twmode, 5.0, (float)V3D_MANIP_GLOBAL,0, 0, "Global Transform Orientation");
	uiDefButS(block, ROW, REDRAWHEADERS, "Local",	xco + 40,	90, 40,20, &G.vd->twmode, 5.0, (float)V3D_MANIP_LOCAL, 0, 0, "Local Transform Orientation");
	uiDefButS(block, ROW, REDRAWHEADERS, "Normal",	xco + 80,	90, 40,20, &G.vd->twmode, 5.0, (float)V3D_MANIP_NORMAL,0, 0, "Normal Transform Orientation");
	uiDefButS(block, ROW, REDRAWHEADERS, "View",		xco + 120,	90, 40,20, &G.vd->twmode, 5.0, (float)V3D_MANIP_VIEW,	0, 0, "View Transform Orientation");
	
	for (index = V3D_MANIP_CUSTOM, ts = transform_spaces->first ; ts ; ts = ts->next, index++) {

		BIF_ThemeColor(TH_BUT_ACTION);
		if (G.vd->twmode == index) {
			but = uiDefIconButS(block,ROW, REDRAWHEADERS, ICON_CHECKBOX_HLT, xco,yco,XIC,YIC, &G.vd->twmode, 5.0, (float)index, 0, 0, "Use this Custom Transform Orientation");
		}
		else {
			but = uiDefIconButS(block,ROW, REDRAWHEADERS, ICON_CHECKBOX_DEHLT, xco,yco,XIC,YIC, &G.vd->twmode, 5.0, (float)index, 0, 0, "Use this Custom Transform Orientation");
		}
		uiButSetFunc(but, selectTransformOrientation_func, ts, NULL);
		uiDefBut(block, TEX, 0, "", xco+=XIC, yco,100+XIC,20, &ts->name, 0, 30, 0, 0, "Edits the name of this Transform Orientation");
		but = uiDefIconBut(block, BUT, REDRAWVIEW3D, ICON_X, xco+=100+XIC,yco,XIC,YIC, 0, 0, 0, 0, 0, "Deletes this Transform Orientation");
		uiButSetFunc(but, removeTransformOrientation_func, ts, NULL);

		xco = 20;
		yco -= 25;
	}
	uiBlockEndAlign(block);
	
	if(yco < 0) uiNewPanelHeight(block, height-yco);
}


static void view3d_panel_object(short cntrl)	// VIEW3D_HANDLER_OBJECT
{
	uiBlock *block;
	uiBut *bt;
	Object *ob= OBACT;
	TransformProperties *tfp;
	float lim;
	static char hexcol[128];
	
	if(ob==NULL) return;

	/* make sure we got storage */
	if(G.vd->properties_storage==NULL)
		G.vd->properties_storage= MEM_callocN(sizeof(TransformProperties), "TransformProperties");
	tfp= G.vd->properties_storage;
	
	block= uiNewBlock(&curarea->uiblocks, "view3d_panel_object", UI_EMBOSS, UI_HELV, curarea->win);
	uiPanelControl(UI_PNL_SOLID | UI_PNL_CLOSE | cntrl);
	uiSetPanelHandler(VIEW3D_HANDLER_OBJECT);  // for close and esc

	if((G.f & G_SCULPTMODE) && !G.obedit) {
		if(!uiNewPanel(curarea, block, "Transform Properties", "View3d", 10, 230, 318, 234))
			return;
	} else if(G.f & G_PARTICLEEDIT && !G.obedit){
		if(!uiNewPanel(curarea, block, "Transform Properties", "View3d", 10, 230, 318, 234))
			return;
	} else {
		if(!uiNewPanel(curarea, block, "Transform Properties", "View3d", 10, 230, 318, 204))
			return;
	}

	uiSetButLock(object_is_libdata(ob), ERROR_LIBDATA_MESSAGE);
	
	if(G.f & (G_VERTEXPAINT|G_TEXTUREPAINT|G_WEIGHTPAINT)) {
		uiBlockSetFlag(block, UI_BLOCK_FRONTBUFFER);	// force old style frontbuffer draw
	}
	else {
		bt= uiDefBut(block, TEX, B_IDNAME, "OB: ",	10,180,140,20, ob->id.name+2, 0.0, 21.0, 0, 0, "");
#ifdef WITH_VERSE
		if(ob->vnode) uiButSetFunc(bt, test_and_send_idbutton_cb, ob, ob->id.name);
		else uiButSetFunc(bt, test_idbutton_cb, ob->id.name, NULL);
#else
		uiButSetFunc(bt, test_idbutton_cb, ob->id.name, NULL);
#endif

		if((G.f & G_PARTICLEEDIT)==0) {
			uiBlockBeginAlign(block);
			uiDefIDPoinBut(block, test_obpoin_but, ID_OB, B_OBJECTPANELPARENT, "Par:", 160, 180, 140, 20, &ob->parent, "Parent Object"); 
			if((ob->parent) && (ob->partype == PARBONE)) {
				bt= uiDefBut(block, TEX, B_OBJECTPANELPARENT, "ParBone:", 160, 160, 140, 20, ob->parsubstr, 0, 30, 0, 0, "");
				uiButSetCompleteFunc(bt, autocomplete_bone, (void *)ob->parent);
			}
			else {
				strcpy(ob->parsubstr, "");
			}
			uiBlockEndAlign(block);
		}
	}

	lim= 10000.0f*MAX2(1.0, G.vd->grid);

	if(ob==G.obedit) {
		if(ob->type==OB_ARMATURE) v3d_editarmature_buts(block, ob, lim);
		if(ob->type==OB_MBALL) v3d_editmetaball_buts(block, ob, lim);
		else v3d_editvertex_buts(block, ob, lim);
	}
	else if(ob->flag & OB_POSEMODE) {
		v3d_posearmature_buts(block, ob, lim);
	}
	else if(G.f & G_WEIGHTPAINT) {
		uiNewPanelTitle(block, "Weight Paint Properties");
		weight_paint_buttons(block);
	}
	else if(G.f & (G_VERTEXPAINT|G_TEXTUREPAINT)) {
		extern VPaint Gvp;         /* from vpaint */
		static float hsv[3], old[3];	// used as temp mem for picker
		float *rgb= NULL;
		ToolSettings *settings= G.scene->toolsettings;

		if(G.f & G_VERTEXPAINT) rgb= &Gvp.r;
		else if(settings->imapaint.brush) rgb= settings->imapaint.brush->rgb;
		
		uiNewPanelTitle(block, "Paint Properties");
		if (rgb)
			/* 'f' is for floating panel */
			uiBlockPickerButtons(block, rgb, hsv, old, hexcol, 'f', REDRAWBUTSEDIT);
	}
	else if(G.f & G_SCULPTMODE) {
		uiNewPanelTitle(block, "Sculpt Properties");
		sculptmode_draw_interface_tools(block,10,150);
	} else if(G.f & G_PARTICLEEDIT){
		uiNewPanelTitle(block, "Particle Edit Properties");
		particle_edit_buttons(block);
	} else {
		BoundBox *bb = NULL;

		uiBlockBeginAlign(block);
		uiDefIconButBitS(block, ICONTOG, OB_LOCK_LOCX, REDRAWVIEW3D, ICON_UNLOCKED,	10,150,20,19, &(ob->protectflag), 0, 0, 0, 0, "Protects this value from being Transformed");
		uiDefButF(block, NUM, B_OBJECTPANEL, "LocX:",		30, 150, 120, 19, &(ob->loc[0]), -lim, lim, 100, 3, "");
		uiDefIconButBitS(block, ICONTOG, OB_LOCK_LOCY, REDRAWVIEW3D, ICON_UNLOCKED,	10,130,20,19, &(ob->protectflag), 0, 0, 0, 0, "Protects this value from being Transformed");
		uiDefButF(block, NUM, B_OBJECTPANEL, "LocY:",		30, 130, 120, 19, &(ob->loc[1]), -lim, lim, 100, 3, "");
		uiDefIconButBitS(block, ICONTOG, OB_LOCK_LOCZ, REDRAWVIEW3D, ICON_UNLOCKED,	10,110,20,19, &(ob->protectflag), 0, 0, 0, 0, "Protects this value from being Transformed");
		uiDefButF(block, NUM, B_OBJECTPANEL, "LocZ:",		30, 110, 120, 19, &(ob->loc[2]), -lim, lim, 100, 3, "");
		
		tfp->ob_eul[0]= 180.0*ob->rot[0]/M_PI;
		tfp->ob_eul[1]= 180.0*ob->rot[1]/M_PI;
		tfp->ob_eul[2]= 180.0*ob->rot[2]/M_PI;
		
		uiBlockBeginAlign(block);
		if ((ob->parent) && (ob->partype == PARBONE)) {
			uiDefIconButBitS(block, ICONTOG, OB_LOCK_ROTX, REDRAWVIEW3D, ICON_UNLOCKED,	160,130,20,19, &(ob->protectflag), 0, 0, 0, 0, "Protects this value from being Transformed");
			uiDefButF(block, NUM, B_OBJECTPANELROT, "RotX:",	180, 130, 120, 19, &(tfp->ob_eul[0]), -lim, lim, 1000, 3, "");
			uiDefIconButBitS(block, ICONTOG, OB_LOCK_ROTY, REDRAWVIEW3D, ICON_UNLOCKED,	160,110,20,19, &(ob->protectflag), 0, 0, 0, 0, "Protects this value from being Transformed");
			uiDefButF(block, NUM, B_OBJECTPANELROT, "RotY:",	180, 110, 120, 19, &(tfp->ob_eul[1]), -lim, lim, 1000, 3, "");
			uiDefIconButBitS(block, ICONTOG, OB_LOCK_ROTZ, REDRAWVIEW3D, ICON_UNLOCKED,	160,90,20,19, &(ob->protectflag), 0, 0, 0, 0, "Protects this value from being Transformed");
			uiDefButF(block, NUM, B_OBJECTPANELROT, "RotZ:",	180, 90, 120, 19, &(tfp->ob_eul[2]), -lim, lim, 1000, 3, "");

		}
		else {
			uiDefIconButBitS(block, ICONTOG, OB_LOCK_ROTX, REDRAWVIEW3D, ICON_UNLOCKED,	160,150,20,19, &(ob->protectflag), 0, 0, 0, 0, "Protects this value from being Transformed");
			uiDefButF(block, NUM, B_OBJECTPANELROT, "RotX:",	180, 150, 120, 19, &(tfp->ob_eul[0]), -lim, lim, 1000, 3, "");
			uiDefIconButBitS(block, ICONTOG, OB_LOCK_ROTY, REDRAWVIEW3D, ICON_UNLOCKED,	160,130,20,19, &(ob->protectflag), 0, 0, 0, 0, "Protects this value from being Transformed");
			uiDefButF(block, NUM, B_OBJECTPANELROT, "RotY:",	180, 130, 120, 19, &(tfp->ob_eul[1]), -lim, lim, 1000, 3, "");
			uiDefIconButBitS(block, ICONTOG, OB_LOCK_ROTZ, REDRAWVIEW3D, ICON_UNLOCKED,	160,110,20,19, &(ob->protectflag), 0, 0, 0, 0, "Protects this value from being Transformed");
			uiDefButF(block, NUM, B_OBJECTPANELROT, "RotZ:",	180, 110, 120, 19, &(tfp->ob_eul[2]), -lim, lim, 1000, 3, "");
		}

		tfp->ob_scale[0]= ob->size[0];
		tfp->ob_scale[1]= ob->size[1];
		tfp->ob_scale[2]= ob->size[2];

		uiBlockBeginAlign(block);
		uiDefIconButBitS(block, ICONTOG, OB_LOCK_SCALEX, REDRAWVIEW3D, ICON_UNLOCKED,	10,80,20,19, &(ob->protectflag), 0, 0, 0, 0, "Protects this value from being Transformed");
		uiDefButF(block, NUM, B_OBJECTPANELSCALE, "ScaleX:",		30, 80, 120, 19, &(tfp->ob_scale[0]), -lim, lim, 10, 3, "");
		uiDefIconButBitS(block, ICONTOG, OB_LOCK_SCALEY, REDRAWVIEW3D, ICON_UNLOCKED,	10,60,20,19, &(ob->protectflag), 0, 0, 0, 0, "Protects this value from being Transformed");
		uiDefButF(block, NUM, B_OBJECTPANELSCALE, "ScaleY:",		30, 60, 120, 19, &(tfp->ob_scale[1]), -lim, lim, 10, 3, "");
		uiDefIconButBitS(block, ICONTOG, OB_LOCK_SCALEZ, REDRAWVIEW3D, ICON_UNLOCKED,	10,40,20,19, &(ob->protectflag), 0, 0, 0, 0, "Protects this value from being Transformed");
		uiDefButF(block, NUM, B_OBJECTPANELSCALE, "ScaleZ:",		30, 40, 120, 19, &(tfp->ob_scale[2]), -lim, lim, 10, 3, "");
		uiBlockEndAlign(block);
		
		uiDefButS(block, TOG, REDRAWVIEW3D, "Link Scale",		10, 10, 140, 19, &(tfp->link_scale), 0, 1, 0, 0, "Scale values vary proportionally in all directions");

		bb= object_get_boundbox(ob);
		if (bb) {
			float scale[3];

			Mat4ToSize(ob->obmat, scale);

			tfp->ob_dims[0] = fabs(scale[0]) * (bb->vec[4][0] - bb->vec[0][0]);
			tfp->ob_dims[1] = fabs(scale[1]) * (bb->vec[2][1] - bb->vec[0][1]);
			tfp->ob_dims[2] = fabs(scale[2]) * (bb->vec[1][2] - bb->vec[0][2]);

			uiBlockBeginAlign(block);
			if ((ob->parent) && (ob->partype == PARBONE)) {
				uiDefButF(block, NUM, B_OBJECTPANELDIMS, "DimX:",		160, 60, 140, 19, &(tfp->ob_dims[0]), 0.0, lim, 10, 3, "Manipulate bounding box size");
				uiDefButF(block, NUM, B_OBJECTPANELDIMS, "DimY:",		160, 40, 140, 19, &(tfp->ob_dims[1]), 0.0, lim, 10, 3, "Manipulate bounding box size");
				uiDefButF(block, NUM, B_OBJECTPANELDIMS, "DimZ:",		160, 20, 140, 19, &(tfp->ob_dims[2]), 0.0, lim, 10, 3, "Manipulate bounding box size");

			}
			else {
				uiDefButF(block, NUM, B_OBJECTPANELDIMS, "DimX:",		160, 80, 140, 19, &(tfp->ob_dims[0]), 0.0, lim, 10, 3, "Manipulate bounding box size");
				uiDefButF(block, NUM, B_OBJECTPANELDIMS, "DimY:",		160, 60, 140, 19, &(tfp->ob_dims[1]), 0.0, lim, 10, 3, "Manipulate bounding box size");
				uiDefButF(block, NUM, B_OBJECTPANELDIMS, "DimZ:",		160, 40, 140, 19, &(tfp->ob_dims[2]), 0.0, lim, 10, 3, "Manipulate bounding box size");
			}

			uiBlockEndAlign(block);
		}
	}
	uiClearButLock();
}

static void view3d_panel_background(short cntrl)	// VIEW3D_HANDLER_BACKGROUND
{
	uiBlock *block;
	View3D *vd;
	
	vd= G.vd;

	block= uiNewBlock(&curarea->uiblocks, "view3d_panel_background", UI_EMBOSS, UI_HELV, curarea->win);
	uiPanelControl(UI_PNL_SOLID | UI_PNL_CLOSE  | cntrl);
	uiSetPanelHandler(VIEW3D_HANDLER_BACKGROUND);  // for close and esc
	if(uiNewPanel(curarea, block, "Background Image", "View3d", 340, 10, 318, 204)==0) return;

	if(G.f & G_VERTEXPAINT || G.f & G_WEIGHTPAINT || G.f & G_TEXTUREPAINT || G.f & G_GREASEPENCIL) {
		uiBlockSetFlag(block, UI_BLOCK_FRONTBUFFER);	// force old style frontbuffer draw
	}
	
	if(vd->flag & V3D_DISPBGPIC) {
		if(vd->bgpic==NULL) {
			vd->bgpic= MEM_callocN(sizeof(BGpic), "bgpic");
			vd->bgpic->size= 5.0;
			vd->bgpic->blend= 0.5;
			vd->bgpic->iuser.fie_ima= 2;
			vd->bgpic->iuser.ok= 1;
		}
	}
	
	if(!(vd->flag & V3D_DISPBGPIC)) {
		uiDefButBitS(block, TOG, V3D_DISPBGPIC, B_REDR, "Use Background Image", 10, 180, 150, 20, &vd->flag, 0, 0, 0, 0, "Display an image in the background of this 3D View");
		uiDefBut(block, LABEL, 1, " ",	160, 180, 150, 20, NULL, 0.0, 0.0, 0, 0, "");
	}
	else {
		uiBlockBeginAlign(block);
		uiDefButBitS(block, TOG, V3D_DISPBGPIC, B_REDR, "Use", 10, 225, 50, 20, &vd->flag, 0, 0, 0, 0, "Display an image in the background of this 3D View");
		uiDefButF(block, NUMSLI, B_REDR, "Blend:",	60, 225, 150, 20, &vd->bgpic->blend, 0.0,1.0, 0, 0, "Set the transparency of the background image");
		uiDefButF(block, NUM, B_REDR, "Size:",		210, 225, 100, 20, &vd->bgpic->size, 0.1, 250.0*vd->grid, 100, 0, "Set the size (width) of the background image");

		uiDefButF(block, NUM, B_REDR, "X Offset:",	10, 205, 150, 20, &vd->bgpic->xof, -250.0*vd->grid,250.0*vd->grid, 10, 2, "Set the horizontal offset of the background image");
		uiDefButF(block, NUM, B_REDR, "Y Offset:",	160, 205, 150, 20, &vd->bgpic->yof, -250.0*vd->grid,250.0*vd->grid, 10, 2, "Set the vertical offset of the background image");
		
		uiblock_image_panel(block, &vd->bgpic->ima, &vd->bgpic->iuser, B_REDR, B_REDR);
	}
}


static void view3d_panel_properties(short cntrl)	// VIEW3D_HANDLER_SETTINGS
{
	uiBlock *block;
	View3D *vd;
	float *curs;
	
	vd= G.vd;

	block= uiNewBlock(&curarea->uiblocks, "view3d_panel_properties", UI_EMBOSS, UI_HELV, curarea->win);
	uiPanelControl(UI_PNL_SOLID | UI_PNL_CLOSE  | cntrl);
	uiSetPanelHandler(VIEW3D_HANDLER_PROPERTIES);  // for close and esc
	if(uiNewPanel(curarea, block, "View Properties", "View3d", 340, 30, 318, 254)==0) return;

	/* to force height */
	uiNewPanelHeight(block, 264);

	if(G.f & (G_VERTEXPAINT|G_FACESELECT|G_TEXTUREPAINT|G_WEIGHTPAINT|G_GREASEPENCIL)) {
		uiBlockSetFlag(block, UI_BLOCK_FRONTBUFFER);	// force old style frontbuffer draw
	}

	uiDefBut(block, LABEL, 1, "Grid:",					10, 220, 150, 19, NULL, 0.0, 0.0, 0, 0, "");
	uiBlockBeginAlign(block);
	uiDefButF(block, NUM, REDRAWVIEW3D, "Spacing:",		10, 200, 140, 19, &vd->grid, 0.001, 100.0, 10, 0, "Set the distance between grid lines");
	uiDefButS(block, NUM, REDRAWVIEW3D, "Lines:",		10, 180, 140, 19, &vd->gridlines, 0.0, 100.0, 100, 0, "Set the number of grid lines in perspective view");
	uiDefButS(block, NUM, REDRAWVIEW3D, "Divisions:",		10, 160, 140, 19, &vd->gridsubdiv, 1.0, 100.0, 100, 0, "Set the number of grid lines");
	uiBlockEndAlign(block);

	uiDefBut(block, LABEL, 1, "3D Display:",							160, 220, 150, 19, NULL, 0.0, 0.0, 0, 0, "");
	uiDefButBitS(block, TOG, V3D_SHOW_FLOOR, REDRAWVIEW3D, "Grid Floor",160, 200, 150, 19, &vd->gridflag, 0, 0, 0, 0, "Show the grid floor in free camera mode");
	uiDefButBitS(block, TOG, V3D_SHOW_X, REDRAWVIEW3D, "X Axis",		160, 176, 48, 19, &vd->gridflag, 0, 0, 0, 0, "Show the X Axis line");
	uiDefButBitS(block, TOG, V3D_SHOW_Y, REDRAWVIEW3D, "Y Axis",		212, 176, 48, 19, &vd->gridflag, 0, 0, 0, 0, "Show the Y Axis line");
	uiDefButBitS(block, TOG, V3D_SHOW_Z, REDRAWVIEW3D, "Z Axis",		262, 176, 48, 19, &vd->gridflag, 0, 0, 0, 0, "Show the Z Axis line");

	uiDefBut(block, LABEL, 1, "View Camera:",			10, 140, 140, 19, NULL, 0.0, 0.0, 0, 0, "");
	
	uiDefButF(block, NUM, REDRAWVIEW3D, "Lens:",		10, 120, 140, 19, &vd->lens, 10.0, 120.0, 100, 0, "The lens angle in perspective view");
	uiBlockBeginAlign(block);
	uiDefButF(block, NUM, REDRAWVIEW3D, "Clip Start:",	10, 96, 140, 19, &vd->near, vd->grid/100.0, 100.0, 10, 0, "Set the beginning of the range in which 3D objects are displayed (perspective view)");
	uiDefButF(block, NUM, REDRAWVIEW3D, "Clip End:",	10, 76, 140, 19, &vd->far, 1.0, 10000.0*vd->grid, 100, 0, "Set the end of the range in which 3D objects are displayed (perspective view)");
	uiBlockEndAlign(block);

	uiDefBut(block, LABEL, 1, "3D Cursor:",				160, 150, 140, 19, NULL, 0.0, 0.0, 0, 0, "");

	uiBlockBeginAlign(block);
	curs= give_cursor();
	uiDefButF(block, NUM, REDRAWVIEW3D, "X:",			160, 130, 150, 22, curs, -10000.0*vd->grid, 10000.0*vd->grid, 10, 0, "X co-ordinate of the 3D cursor");
	uiDefButF(block, NUM, REDRAWVIEW3D, "Y:",			160, 108, 150, 22, curs+1, -10000.0*vd->grid, 10000.0*vd->grid, 10, 0, "Y co-ordinate of the 3D cursor");
	uiDefButF(block, NUM, REDRAWVIEW3D, "Z:",			160, 86, 150, 22, curs+2, -10000.0*vd->grid, 10000.0*vd->grid, 10, 0, "Z co-ordinate of the 3D cursor");
	uiBlockEndAlign(block);

	uiDefBut(block, LABEL, 1, "Display:",				10, 50, 150, 19, NULL, 0.0, 0.0, 0, 0, "");
	uiBlockBeginAlign(block);
	uiDefButBitS(block, TOG, V3D_SELECT_OUTLINE, REDRAWVIEW3D, "Outline Selected", 10, 30, 140, 19, &vd->flag, 0, 0, 0, 0, "Highlight selected objects with an outline, in Solid, Shaded or Textured viewport shading modes");
	uiDefButBitS(block, TOG, V3D_DRAW_CENTERS, REDRAWVIEW3D, "All Object Centers", 10, 10, 140, 19, &vd->flag, 0, 0, 0, 0, "Draw the center points on all objects");
	uiDefButBitS(block, TOGN, V3D_HIDE_HELPLINES, REDRAWVIEW3D, "Relationship Lines", 10, -10, 140, 19, &vd->flag, 0, 0, 0, 0, "Draw dashed lines indicating Parent, Constraint, or Hook relationships");
	uiDefButBitS(block, TOG, V3D_SOLID_TEX, REDRAWVIEW3D, "Solid Tex", 10, -30, 140, 19, &vd->flag2, 0, 0, 0, 0, "Display textures in Solid draw type (Shift T)");
	uiBlockEndAlign(block);

	uiDefBut(block, LABEL, 1, "View Locking:",				160, 60, 150, 19, NULL, 0.0, 0.0, 0, 0, "");
	uiBlockBeginAlign(block);
	uiDefIDPoinBut(block, test_obpoin_but, ID_OB, REDRAWVIEW3D, "Object:", 160, 40, 140, 19, &vd->ob_centre, "Lock view to center to this Object"); 
	uiDefBut(block, TEX, REDRAWVIEW3D, "Bone:",						160, 20, 140, 19, vd->ob_centre_bone, 1, 31, 0, 0, "If view locked to Object, use this Bone to lock to view to");

	uiDefBut(block, LABEL, 1, "Keyframe Display:",				160, -2, 150, 19, NULL, 0.0, 0.0, 0, 0, "");
	uiBlockBeginAlign(block);
	uiDefButBitS(block, TOG, ANIMFILTER_ACTIVE, REDRAWVIEW3D, "Active",160, -22, 50, 19, &vd->keyflags, 0, 0, 0, 0, "Show keyframes for active element only (i.e. active bone or active material)");
	uiDefButBitS(block, TOG, ANIMFILTER_MUTED, REDRAWVIEW3D, "Muted",210, -22, 50, 19, &vd->keyflags, 0, 0, 0, 0, "Show keyframes in muted channels");
	uiDefButBitS(block, TOG, ANIMFILTER_LOCAL, REDRAWVIEW3D, "Local",260, -22, 50, 19, &vd->keyflags, 0, 0, 0, 0, "Show keyframes directly connected to datablock");
	if ((vd->keyflags & ANIMFILTER_LOCAL)==0) {
		uiDefButBitS(block, TOGN, ANIMFILTER_NOMAT, REDRAWVIEW3D, "Material",160, -42, 75, 19, &vd->keyflags, 0, 0, 0, 0, "Show keyframes for any available Materials");
		uiDefButBitS(block, TOGN, ANIMFILTER_NOSKEY, REDRAWVIEW3D, "ShapeKey",235, -42, 75, 19, &vd->keyflags, 0, 0, 0, 0, "Show keyframes for any available Shape Keys");
	}
	uiBlockEndAlign(block);		
}

static void view3d_panel_preview(ScrArea *sa, short cntrl)	// VIEW3D_HANDLER_PREVIEW
{
	uiBlock *block;
	View3D *v3d= sa->spacedata.first;
	int ofsx, ofsy;
	
	block= uiNewBlock(&sa->uiblocks, "view3d_panel_preview", UI_EMBOSS, UI_HELV, sa->win);
	uiPanelControl(UI_PNL_SOLID | UI_PNL_CLOSE | UI_PNL_SCALE | cntrl);
	uiSetPanelHandler(VIEW3D_HANDLER_PREVIEW);  // for close and esc
	
	ofsx= -150+(sa->winx/2)/v3d->blockscale;
	ofsy= -100+(sa->winy/2)/v3d->blockscale;
	if(uiNewPanel(sa, block, "Preview", "View3d", ofsx, ofsy, 300, 200)==0) return;

	uiBlockSetDrawExtraFunc(block, BIF_view3d_previewdraw);
	
	if(G.scene->recalc & SCE_PRV_CHANGED) {
		G.scene->recalc &= ~SCE_PRV_CHANGED;
		//printf("found recalc\n");
		BIF_view3d_previewrender_free(sa->spacedata.first);
		BIF_preview_changed(0);
	}
}

static void view3d_panel_gpencil(short cntrl)	// VIEW3D_HANDLER_GREASEPENCIL
{
	uiBlock *block;
	View3D *vd;
	
	vd= G.vd;

	block= uiNewBlock(&curarea->uiblocks, "view3d_panel_gpencil", UI_EMBOSS, UI_HELV, curarea->win);
	uiPanelControl(UI_PNL_SOLID | UI_PNL_CLOSE  | cntrl);
	uiSetPanelHandler(VIEW3D_HANDLER_GREASEPENCIL);  // for close and esc
	if (uiNewPanel(curarea, block, "Grease Pencil", "View3d", 100, 30, 318, 204)==0) return;

	if (G.f & (G_VERTEXPAINT|G_WEIGHTPAINT|G_TEXTUREPAINT|G_GREASEPENCIL)) {
		uiBlockSetFlag(block, UI_BLOCK_FRONTBUFFER);	// force old style frontbuffer draw
	}
	
	/* allocate memory for gpd if drawing enabled (this must be done first or else we crash) */
	if (vd->flag2 & V3D_DISPGP) {
		if (vd->gpd == NULL)
			gpencil_data_setactive(curarea, gpencil_data_addnew());
	}
	
	if (vd->flag2 & V3D_DISPGP) {
		bGPdata *gpd= vd->gpd;
		short newheight;
		
		/* this is a variable height panel, newpanel doesnt force new size on existing panels */
		/* so first we make it default height */
		uiNewPanelHeight(block, 204);
		
		/* draw button for showing gpencil settings and drawings */
		uiDefButBitS(block, TOG, V3D_DISPGP, B_REDR, "Use Grease Pencil", 10, 225, 150, 20, &vd->flag2, 0, 0, 0, 0, "Display freehand annotations overlay over this 3D View (draw using Shift-LMB)");
		
		/* extend the panel if the contents won't fit */
		newheight= draw_gpencil_panel(block, gpd, curarea); 
		uiNewPanelHeight(block, newheight);
	}
	else {
		uiDefButBitS(block, TOG, V3D_DISPGP, B_REDR, "Use Grease Pencil", 10, 225, 150, 20, &vd->flag2, 0, 0, 0, 0, "Display freehand annotations overlay over this 3D View");
		uiDefBut(block, LABEL, 1, " ",	160, 180, 150, 20, NULL, 0.0, 0.0, 0, 0, "");
	}
}


static void view3d_blockhandlers(ScrArea *sa)
{
	View3D *v3d= sa->spacedata.first;
	short a;
	
	/* warning; blocks need to be freed each time, handlers dont remove */
	uiFreeBlocksWin(&sa->uiblocks, sa->win);
	
	/*uv face-sel and wp mode when mixed with wire leave depth enabled causing
	models to draw over the UI */
	glDisable(GL_DEPTH_TEST); 
	
	for(a=0; a<SPACE_MAXHANDLER; a+=2) {
		switch(v3d->blockhandler[a]) {
		case VIEW3D_HANDLER_PROPERTIES:
			view3d_panel_properties(v3d->blockhandler[a+1]);
			break;
		case VIEW3D_HANDLER_BACKGROUND:
			view3d_panel_background(v3d->blockhandler[a+1]);
			break;
		case VIEW3D_HANDLER_OBJECT:
			view3d_panel_object(v3d->blockhandler[a+1]);
			break;
		case VIEW3D_HANDLER_PREVIEW:
			view3d_panel_preview(sa, v3d->blockhandler[a+1]);
			break;			
		case VIEW3D_HANDLER_TRANSFORM:
			view3d_panel_transform_spaces(v3d->blockhandler[a+1]);
 			break;
		case VIEW3D_HANDLER_GREASEPENCIL:
			view3d_panel_gpencil(v3d->blockhandler[a+1]);
			break;
		}
		/* clear action value for event */
		v3d->blockhandler[a+1]= 0;
	}
	uiDrawBlocksPanels(sa, 0);

}

/* ****************** View3d afterdraw *************** */

typedef struct View3DAfter {
	struct View3DAfter *next, *prev;
	struct Base *base;
	int type, flag;
} View3DAfter;

/* temp storage of Objects that need to be drawn as last */
void add_view3d_after(View3D *v3d, Base *base, int type, int flag)
{
	View3DAfter *v3da= MEM_callocN(sizeof(View3DAfter), "View 3d after");

	BLI_addtail(&v3d->afterdraw, v3da);
	v3da->base= base;
	v3da->type= type;
	v3da->flag= flag;
}

/* clears zbuffer and draws it over */
static void view3d_draw_xray(View3D *v3d, int clear)
{
	View3DAfter *v3da, *next;
	int doit= 0;
	
	for(v3da= v3d->afterdraw.first; v3da; v3da= v3da->next)
		if(v3da->type==V3D_XRAY) doit= 1;
	
	if(doit) {
		if(clear && v3d->zbuf) glClear(GL_DEPTH_BUFFER_BIT);
		v3d->xray= TRUE;
		
		for(v3da= v3d->afterdraw.first; v3da; v3da= next) {
			next= v3da->next;
			if(v3da->type==V3D_XRAY) {
				draw_object(v3da->base, v3da->flag);
				BLI_remlink(&v3d->afterdraw, v3da);
				MEM_freeN(v3da);
			}
		}
		v3d->xray= FALSE;
	}
}

/* disables write in zbuffer and draws it over */
static void view3d_draw_transp(View3D *v3d)
{
	View3DAfter *v3da, *next;

	glDepthMask(0);
	v3d->transp= TRUE;

	for(v3da= v3d->afterdraw.first; v3da; v3da= next) {
		next= v3da->next;
		if(v3da->type==V3D_TRANSP) {
			draw_object(v3da->base, v3da->flag);
			BLI_remlink(&v3d->afterdraw, v3da);
			MEM_freeN(v3da);
		}
	}
	v3d->transp= FALSE;

	glDepthMask(1);

}

/* *********************** */

/*
	In most cases call draw_dupli_objects,
	draw_dupli_objects_color was added because when drawing set dupli's
	we need to force the color
*/
static void draw_dupli_objects_color(View3D *v3d, Base *base, int color)
{	
	ListBase *lb;
	DupliObject *dob;
	Base tbase;
	BoundBox *bb= NULL;
	GLuint displist=0;
	short transflag, use_displist= -1;	/* -1 is initialize */
	char dt, dtx;
	
	if (base->object->restrictflag & OB_RESTRICT_VIEW) return;
	
	tbase.flag= OB_FROMDUPLI|base->flag;
	lb= object_duplilist(G.scene, base->object);

	for(dob= lb->first; dob; dob= dob->next) {
		if(dob->no_draw);
		else {
			tbase.object= dob->ob;
			
			/* extra service: draw the duplicator in drawtype of parent */
			/* MIN2 for the drawtype to allow bounding box objects in groups for lods */
			dt= tbase.object->dt;	tbase.object->dt= MIN2(tbase.object->dt, base->object->dt);
			dtx= tbase.object->dtx; tbase.object->dtx= base->object->dtx;
			
			/* negative scale flag has to propagate */
			transflag= tbase.object->transflag;
			if(base->object->transflag & OB_NEG_SCALE)
				tbase.object->transflag ^= OB_NEG_SCALE;
			
			BIF_ThemeColorBlend(color, TH_BACK, 0.5);
			
			/* generate displist, test for new object */
			if(use_displist==1 && dob->prev && dob->prev->ob!=dob->ob) {
				use_displist= -1;
				glDeleteLists(displist, 1);
			}
			/* generate displist */
			if(use_displist == -1) {
				
				/* lamp drawing messes with matrices, could be handled smarter... but this works */
				if(dob->ob->type==OB_LAMP || dob->type==OB_DUPLIGROUP)
					use_displist= 0;
				else {
					/* disable boundbox check for list creation */
					object_boundbox_flag(dob->ob, OB_BB_DISABLED, 1);
					/* need this for next part of code */
					bb= object_get_boundbox(dob->ob);
					
					Mat4One(dob->ob->obmat);	/* obmat gets restored */
					
					displist= glGenLists(1);
					glNewList(displist, GL_COMPILE);
					draw_object(&tbase, DRAW_CONSTCOLOR);
					glEndList();
					
					use_displist= 1;
					object_boundbox_flag(dob->ob, OB_BB_DISABLED, 0);
				}
			}
			if(use_displist) {
				mymultmatrix(dob->mat);
				if(boundbox_clip(dob->mat, bb))
				   glCallList(displist);
				myloadmatrix(G.vd->viewmat);
			}
			else {
				Mat4CpyMat4(dob->ob->obmat, dob->mat);
				draw_object(&tbase, DRAW_CONSTCOLOR);
			}
			
			tbase.object->dt= dt;
			tbase.object->dtx= dtx;
			tbase.object->transflag= transflag;
		}
	}
	
	/* Transp afterdraw disabled, afterdraw only stores base pointers, and duplis can be same obj */
	
	free_object_duplilist(lb);	/* does restore */
	
	if(use_displist)
		glDeleteLists(displist, 1);
}

static void draw_dupli_objects(View3D *v3d, Base *base)
{
	/* define the color here so draw_dupli_objects_color can be called
	 * from the set loop */
	
	int color= (base->flag & SELECT)?TH_SELECT:TH_WIRE;
	/* debug */
	if(base->object->dup_group && base->object->dup_group->id.us<1)
		color= TH_REDALERT;
	
	draw_dupli_objects_color(v3d, base, color);
}

void view3d_update_depths(View3D *v3d)
{
	/* Create storage for, and, if necessary, copy depth buffer */
	if(!v3d->depths) v3d->depths= MEM_callocN(sizeof(ViewDepths),"ViewDepths");
	if(v3d->depths) {
		ViewDepths *d= v3d->depths;
		if(d->w != v3d->area->winx ||
		   d->h != v3d->area->winy ||
		   !d->depths) {
			d->w= v3d->area->winx;
			d->h= v3d->area->winy;
			if(d->depths)
				MEM_freeN(d->depths);
			d->depths= MEM_mallocN(sizeof(float)*d->w*d->h,"View depths");
			d->damaged= 1;
		}
		
		if(d->damaged) {
			glReadPixels(v3d->area->winrct.xmin,v3d->area->winrct.ymin,d->w,d->h,
				     GL_DEPTH_COMPONENT,GL_FLOAT, d->depths);
			
			glGetDoublev(GL_DEPTH_RANGE,d->depth_range);
			
			d->damaged= 0;
		}
	}
}

/* Enable sculpting in wireframe mode by drawing sculpt object only to the depth buffer */
static void draw_sculpt_depths(View3D *v3d)
{
	Object *ob = OBACT;

	int dt= MIN2(v3d->drawtype, ob->dt);
	if(v3d->zbuf==0 && dt>OB_WIRE)
		dt= OB_WIRE;
	if(dt == OB_WIRE) {
		GLboolean depth_on;
		int orig_vdt = v3d->drawtype;
		int orig_zbuf = v3d->zbuf;
		int orig_odt = ob->dt;

		glGetBooleanv(GL_DEPTH_TEST, &depth_on);
		v3d->drawtype = ob->dt = OB_SOLID;
		v3d->zbuf = 1;

		glColorMask(GL_FALSE, GL_FALSE, GL_FALSE, GL_FALSE);
		glEnable(GL_DEPTH_TEST);
		draw_object(BASACT, 0);
		glColorMask(GL_TRUE, GL_TRUE, GL_TRUE, GL_TRUE);
		if(!depth_on)
			glDisable(GL_DEPTH_TEST);

		v3d->drawtype = orig_vdt;
		v3d->zbuf = orig_zbuf;
		ob->dt = orig_odt;
	}
}

void draw_depth(ScrArea *sa, void *spacedata, int (* func)(void *))
{
	View3D *v3d= spacedata;
	Base *base;
	Scene *sce;
	short zbuf, flag;
	float glalphaclip;
	/* temp set drawtype to solid */
	
	/* Setting these temporarily is not nice */
	zbuf = v3d->zbuf;
	flag = v3d->flag;
	glalphaclip = U.glalphaclip;
	
	U.glalphaclip = 0.5; /* not that nice but means we wont zoom into billboards */
	v3d->flag &= ~V3D_SELECT_OUTLINE;

	setwinmatrixview3d(sa->winx, sa->winy, NULL);	/* 0= no pick rect */
	setviewmatrixview3d();	/* note: calls where_is_object for camera... */
	
	Mat4MulMat4(v3d->persmat, v3d->viewmat, sa->winmat);
	Mat4Invert(v3d->persinv, v3d->persmat);
	Mat4Invert(v3d->viewinv, v3d->viewmat);
	
	glClear(GL_DEPTH_BUFFER_BIT);
	
	myloadmatrix(v3d->viewmat);
	persp(PERSP_STORE);  // store correct view for persp(PERSP_VIEW) calls
	
	if(v3d->flag & V3D_CLIPPING) {
		view3d_set_clipping(v3d);
	}
	
	v3d->zbuf= TRUE;
	glEnable(GL_DEPTH_TEST);
	
	/* draw set first */
	if(G.scene->set) {
		for(SETLOOPER(G.scene->set, base)) {
			if(v3d->lay & base->lay) {
				if (func == NULL || func(base)) {
					draw_object(base, 0);
					if(base->object->transflag & OB_DUPLI) {
						draw_dupli_objects_color(v3d, base, TH_WIRE);
					}
				}
			}
		}
	}
	
	for(base= G.scene->base.first; base; base= base->next) {
		if(v3d->lay & base->lay) {
			if (func == NULL || func(base)) {
				/* dupli drawing */
				if(base->object->transflag & OB_DUPLI) {
					draw_dupli_objects(v3d, base);
				}
				draw_object(base, 0);
			}
		}
	}
	
	/* this isnt that nice, draw xray objects as if they are normal */
	if (v3d->afterdraw.first) {
		View3DAfter *v3da, *next;
		int num = 0;
		v3d->xray= TRUE;
		
		glDepthFunc(GL_ALWAYS); /* always write into the depth bufer, overwriting front z values */
		for(v3da= v3d->afterdraw.first; v3da; v3da= next) {
			next= v3da->next;
			if(v3da->type==V3D_XRAY) {
				draw_object(v3da->base, 0);
				num++;
			}
			/* dont remove this time */
		}
		v3d->xray= FALSE;
		
		glDepthFunc(GL_LEQUAL); /* Now write the depth buffer normally */
		for(v3da= v3d->afterdraw.first; v3da; v3da= next) {
			next= v3da->next;
			if(v3da->type==V3D_XRAY) {
				v3d->xray= TRUE; v3d->transp= FALSE;  
			} else if (v3da->type==V3D_TRANSP) {
				v3d->xray= FALSE; v3d->transp= TRUE;
			}
			
			draw_object(v3da->base, 0); /* Draw Xray or Transp objects normally */
			BLI_remlink(&v3d->afterdraw, v3da);
			MEM_freeN(v3da);
		}
		v3d->xray= FALSE;
		v3d->transp= FALSE;
	}
	
	v3d->zbuf = zbuf;
	U.glalphaclip = glalphaclip;
	v3d->flag = flag;
}

static void draw_viewport_fps(ScrArea *sa);

typedef struct View3DShadow{
	struct View3DShadow*next, *prev;
	GPULamp *lamp;
} View3DShadow;

static void gpu_render_lamp_update(View3D *v3d, Object *ob, Object *par, float obmat[][4], ListBase *shadows)
{
	GPULamp *lamp;
	View3DShadow *shadow;

	lamp = GPU_lamp_from_blender(G.scene, ob, par);

	if(lamp) {
		GPU_lamp_update(lamp, ob->lay, obmat);
		
		if((ob->lay & v3d->lay) && GPU_lamp_has_shadow_buffer(lamp)) {
			shadow= MEM_callocN(sizeof(View3DShadow), "View3DShadow");
			shadow->lamp = lamp;
			BLI_addtail(shadows, shadow);
		}
	}
}

static void gpu_update_lamps_shadows(Scene *scene, View3D *v3d)
{
	ListBase shadows;
	View3DShadow *shadow;
	Scene *sce;
	Base *base;
	Object *ob;

	shadows.first= shadows.last= NULL;

	/* update lamp transform and gather shadow lamps */
	for(SETLOOPER(G.scene, base)) {
		ob= base->object;

		if(ob->type == OB_LAMP)
			gpu_render_lamp_update(v3d, ob, NULL, ob->obmat, &shadows);

		if (ob->transflag & OB_DUPLI) {
			DupliObject *dob;
			ListBase *lb = object_duplilist(G.scene, ob);
			
			for(dob=lb->first; dob; dob=dob->next)
				if(dob->ob->type==OB_LAMP)
					gpu_render_lamp_update(v3d, dob->ob, ob, dob->mat, &shadows);
			
			free_object_duplilist(lb);
		}
	}

	/* render shadows after updating all lamps, nested object_duplilist
	 * don't work correct since it's replacing object matrices */
	for(shadow=shadows.first; shadow; shadow=shadow->next) {
		/* this needs to be done better .. */
		float viewmat[4][4], winmat[4][4];
		int drawtype, lay, winsize, flag2;

		drawtype= v3d->drawtype;
		lay= v3d->lay;
		flag2= v3d->flag2 & V3D_SOLID_TEX;

		v3d->drawtype = OB_SOLID;
		v3d->lay &= GPU_lamp_shadow_layer(shadow->lamp);
		v3d->flag2 &= ~V3D_SOLID_TEX;

		GPU_lamp_shadow_buffer_bind(shadow->lamp, viewmat, &winsize, winmat);
		drawview3d_render(v3d, viewmat, winsize, winsize, winmat, 1);
		GPU_lamp_shadow_buffer_unbind(shadow->lamp);

		v3d->drawtype= drawtype;
		v3d->lay= lay;
		v3d->flag2 |= flag2;
	}

	BLI_freelistN(&shadows);
}

void drawview3dspace(ScrArea *sa, void *spacedata)
{
	View3D *v3d= spacedata;
	Base *base;
	Object *ob;
	Scene *sce;
	char retopo, sculptparticle;
	Object *obact = OBACT;
	
	/* update all objects, ipos, matrices, displists, etc. Flags set by depgraph or manual, 
	   no layer check here, gets correct flushed */
	/* sets first, we allow per definition current scene to have dependencies on sets */
	if(G.scene->set) {
		for(SETLOOPER(G.scene->set, base))
			object_handle_update(base->object);   // bke_object.h
	}
	
	v3d->lay_used = 0;
	for(base= G.scene->base.first; base; base= base->next) {
		object_handle_update(base->object);   // bke_object.h
		v3d->lay_used |= base->lay;
	}

	/* shadow buffers, before we setup matrices */
	if(draw_glsl_material(NULL, v3d->drawtype))
		gpu_update_lamps_shadows(G.scene, v3d);
	
	setwinmatrixview3d(sa->winx, sa->winy, NULL);	/* 0= no pick rect */
	setviewmatrixview3d();	/* note: calls where_is_object for camera... */

	Mat4MulMat4(v3d->persmat, v3d->viewmat, sa->winmat);
	Mat4Invert(v3d->persinv, v3d->persmat);
	Mat4Invert(v3d->viewinv, v3d->viewmat);

	/* calculate pixelsize factor once, is used for lamps and obcenters */
	{
		float len1, len2, vec[3];

		VECCOPY(vec, v3d->persinv[0]);
		len1= Normalize(vec);
		VECCOPY(vec, v3d->persinv[1]);
		len2= Normalize(vec);
		
		v3d->pixsize= 2.0f*(len1>len2?len1:len2);
		
		/* correct for window size */
		if(sa->winx > sa->winy) v3d->pixsize/= (float)sa->winx;
		else v3d->pixsize/= (float)sa->winy;
	}
	
	if(v3d->drawtype > OB_WIRE) {
		float col[3];
		BIF_GetThemeColor3fv(TH_BACK, col);
		glClearColor(col[0], col[1], col[2], 0.0); 
		glClear(GL_COLOR_BUFFER_BIT|GL_DEPTH_BUFFER_BIT);
		
		glLoadIdentity();
	}
	else {
		float col[3];
		BIF_GetThemeColor3fv(TH_BACK, col);
		glClearColor(col[0], col[1], col[2], 0.0);
		glClear(GL_COLOR_BUFFER_BIT|GL_DEPTH_BUFFER_BIT);
	}
	
	myloadmatrix(v3d->viewmat);
	persp(PERSP_STORE);  // store correct view for persp(PERSP_VIEW) calls

	if(v3d->flag & V3D_CLIPPING)
		view3d_draw_clipping(v3d);
	
	/* set zbuffer after we draw clipping region */
	if(v3d->drawtype > OB_WIRE) {
		v3d->zbuf= TRUE;
		glEnable(GL_DEPTH_TEST);
	}
	
	// needs to be done always, gridview is adjusted in drawgrid() now
	v3d->gridview= v3d->grid;
	
	if(v3d->view==0 || v3d->persp!=0) {
		drawfloor();
		if(v3d->persp==2) {
			if(G.scene->world) {
				if(G.scene->world->mode & WO_STARS) {
					RE_make_stars(NULL, star_stuff_init_func, star_stuff_vertex_func,
								  star_stuff_term_func);
				}
			}
			if(v3d->flag & V3D_DISPBGPIC) draw_bgpic();
		}
	}
	else {
		drawgrid();

		if(v3d->flag & V3D_DISPBGPIC) {
			draw_bgpic();
		}
	}
	
	if(v3d->flag & V3D_CLIPPING)
		view3d_set_clipping(v3d);
	
	/* draw set first */
	if(G.scene->set) {
		for(SETLOOPER(G.scene->set, base)) {
			
			if(v3d->lay & base->lay) {
				
				BIF_ThemeColorBlend(TH_WIRE, TH_BACK, 0.6f);
				draw_object(base, DRAW_CONSTCOLOR|DRAW_SCENESET);

				if(base->object->transflag & OB_DUPLI) {
					draw_dupli_objects_color(v3d, base, TH_WIRE);
				}
			}
		}

		/* Transp and X-ray afterdraw stuff for sets is done later */
	}
	
	/* then draw not selected and the duplis, but skip editmode object */
	for(base= G.scene->base.first; base; base= base->next) {
		if(v3d->lay & base->lay) {
			
			/* dupli drawing */
			if(base->object->transflag & OB_DUPLI) {
				draw_dupli_objects(v3d, base);
			}
			if((base->flag & SELECT)==0) {
				if(base->object!=G.obedit) draw_object(base, 0);
			}
		}
	}

	retopo= retopo_mesh_check() || retopo_curve_check();
	sculptparticle= (G.f & (G_SCULPTMODE|G_PARTICLEEDIT)) && !G.obedit;
	if(retopo)
		view3d_update_depths(v3d);

	/* draw selected and editmode */
	for(base= G.scene->base.first; base; base= base->next) {
		if(v3d->lay & base->lay) {
			if (base->object==G.obedit || ( base->flag & SELECT) ) 
				draw_object(base, 0);
		}
	}

	if(!retopo && sculptparticle && !(obact && (obact->dtx & OB_DRAWXRAY))) {
		if(G.f & G_SCULPTMODE)
			draw_sculpt_depths(v3d);
		view3d_update_depths(v3d);
	}

	if(G.moving) {
		BIF_drawConstraint();
		if(G.obedit || (G.f & G_PARTICLEEDIT))
			BIF_drawPropCircle(); // only editmode and particles have proportional edit
		BIF_drawSnap();
	}
	
	REEB_draw();

	if(G.scene->radio) RAD_drawall(v3d->drawtype>=OB_SOLID);
	
	/* Transp and X-ray afterdraw stuff */
	view3d_draw_transp(v3d);
	view3d_draw_xray(v3d, 1);	// clears zbuffer if it is used!

	if(!retopo && sculptparticle && (obact && (OBACT->dtx & OB_DRAWXRAY))) {
		if(G.f & G_SCULPTMODE)
			draw_sculpt_depths(v3d);
		view3d_update_depths(v3d);
	}
	
	if(v3d->flag & V3D_CLIPPING)
		view3d_clr_clipping();
	
	BIF_draw_manipulator(sa);
		
	if(v3d->zbuf) {
		v3d->zbuf= FALSE;
		glDisable(GL_DEPTH_TEST);
	}
	
	/* draw grease-pencil stuff */
	if (v3d->flag2 & V3D_DISPGP)
		draw_gpencil_3dview(sa, 1);
	
	persp(PERSP_WIN);  // set ortho

	/* Draw Sculpt Mode brush */
	if(!G.obedit && (G.f & G_SCULPTMODE) && area_is_active_area(v3d->area) && sculpt_session()) {
		RadialControl *rc= sculpt_session()->radialcontrol;

		if(sculpt_data()->flags & SCULPT_INPUT_SMOOTH)
			sculpt_stroke_draw();

		if(rc)
			radialcontrol_draw(rc);
		else if(sculpt_data()->flags & SCULPT_DRAW_BRUSH) {
			short csc[2], car[2];
			getmouseco_sc(csc);
			getmouseco_areawin(car);
			if(csc[0] > v3d->area->winrct.xmin && 
			   csc[1] > v3d->area->winrct.ymin &&
			   csc[0] < v3d->area->winrct.xmax &&
			   csc[1] < v3d->area->winrct.ymax)
				fdrawXORcirc((float)car[0], (float)car[1], sculptmode_brush()->size);
		}
	}

	retopo_paint_view_update(v3d);
	retopo_draw_paint_lines();

	if(!G.obedit && OBACT && G.f&G_PARTICLEEDIT && area_is_active_area(v3d->area)){
		ParticleSystem *psys = PE_get_current(OBACT);
		ParticleEditSettings *pset = PE_settings();

		short c[2];
		if(*PE_radialcontrol())
			radialcontrol_draw(*PE_radialcontrol());
		else if(psys && psys->edit && pset->brushtype>=0) {
			getmouseco_areawin(c);
			fdrawXORcirc((float)c[0], (float)c[1], (float)pset->brush[pset->brushtype].size);
		}
	}
	if(!G.obedit && OBACT && G.f&G_TEXTUREPAINT && area_is_active_area(v3d->area) && G.scene->toolsettings->imapaint.brush){
		short c[2];
		getmouseco_areawin(c);
		fdrawXORcirc((float)c[0], (float)c[1], (float)G.scene->toolsettings->imapaint.brush->size/2);
	}
	
	if(v3d->persp>1) drawviewborder();
	if(v3d->flag2 & V3D_FLYMODE) drawviewborder_flymode();
	
	/* draw grease-pencil stuff */
	if (v3d->flag2 & V3D_DISPGP)
		draw_gpencil_3dview(sa, 0);
	
	if(!(G.f & G_PLAYANIM)) drawcursor(v3d);
	if(U.uiflag & USER_SHOW_ROTVIEWICON)
		draw_view_axis();
	else	
		draw_view_icon();
	
	if(U.uiflag & USER_SHOW_FPS && G.f & G_PLAYANIM) {
		draw_viewport_fps(sa);
	} else if(U.uiflag & USER_SHOW_VIEWPORTNAME) {
		draw_viewport_name(sa);
	}

	ob= OBACT;
	if(U.uiflag & USER_DRAWVIEWINFO) 
		draw_selected_name(ob);
	
	draw_area_emboss(sa);
	
	/* it is important to end a view in a transform compatible with buttons */

	bwin_scalematrix(sa->win, v3d->blockscale, v3d->blockscale, v3d->blockscale);
	view3d_blockhandlers(sa);

	sa->win_swap= WIN_BACK_OK;
	
	if(G.f & G_VERTEXPAINT || G.f & G_WEIGHTPAINT || G.f & G_TEXTUREPAINT) {
		v3d->flag |= V3D_NEEDBACKBUFDRAW;
		addafterqueue(sa->win, BACKBUFDRAW, 1);
	}
	// test for backbuf select
	if(G.obedit && v3d->drawtype>OB_WIRE && (v3d->flag & V3D_ZBUF_SELECT)) {
		extern int afterqtest(short win, unsigned short evt);	//editscreen.c

		v3d->flag |= V3D_NEEDBACKBUFDRAW;
		if(afterqtest(sa->win, BACKBUFDRAW)==0) {
			addafterqueue(sa->win, BACKBUFDRAW, 1);
		}
	}

#ifndef DISABLE_PYTHON
	/* run any view3d draw handler script links */
	if (sa->scriptlink.totscript)
		BPY_do_spacehandlers(sa, 0, 0, SPACEHANDLER_VIEW3D_DRAW);

	/* run scene redraw script links */
	if((G.f & G_DOSCRIPTLINKS) && G.scene->scriptlink.totscript &&
			!during_script()) {
		BPY_do_pyscript((ID *)G.scene, SCRIPT_REDRAW);
	}
#endif	
}

void drawview3d_render(struct View3D *v3d, float viewmat[][4], int winx, int winy, float winmat[][4], int shadow)
{
	Base *base;
	Scene *sce;
	float v3dviewmat[4][4], v3dwinmat[4][4];

	/* shadow buffers, before we setup matrices */
	if(!shadow && draw_glsl_material(NULL, v3d->drawtype))
		gpu_update_lamps_shadows(G.scene, v3d);
	
	if(!winmat)
		setwinmatrixview3d(winx, winy, NULL);

	if(viewmat) {
		Mat4CpyMat4(v3dviewmat, viewmat);
		Mat4CpyMat4(v3d->viewmat, viewmat);
	}
	else {
		setviewmatrixview3d();
		Mat4CpyMat4(v3dviewmat, v3d->viewmat);
	}

	myloadmatrix(v3dviewmat);

	/* when winmat is not NULL, it overrides the regular window matrix */
	glMatrixMode(GL_PROJECTION);
	if(winmat)
		myloadmatrix(winmat);
	mygetmatrix(v3dwinmat);
	glMatrixMode(GL_MODELVIEW);

	Mat4MulMat4(v3d->persmat, v3dviewmat, v3dwinmat);
	Mat4Invert(v3d->persinv, v3d->persmat);
	Mat4Invert(v3d->viewinv, v3d->viewmat);

	if(!shadow) {
		GPU_free_images();
		reshadeall_displist();
	}
	
	if(v3d->drawtype > OB_WIRE) {
		v3d->zbuf= TRUE;
		glEnable(GL_DEPTH_TEST);
	}

	if(v3d->flag & V3D_CLIPPING)
		view3d_set_clipping(v3d);

	if (v3d->drawtype==OB_TEXTURE && G.scene->world) {
		glClearColor(G.scene->world->horr, G.scene->world->horg, G.scene->world->horb, 0.0); 
	} else {
		float col[3];
		BIF_GetThemeColor3fv(TH_BACK, col);
		glClearColor(col[0], col[1], col[2], 0.0); 
	}
	glClear(GL_COLOR_BUFFER_BIT | GL_DEPTH_BUFFER_BIT);

	G.f |= G_RENDER_OGL;
	if(shadow)
		G.f |= G_RENDER_SHADOW;

	/* first draw set */
	if(G.scene->set) {
		for(SETLOOPER(G.scene->set, base)) {
			if(v3d->lay & base->lay) {
				if ELEM3(base->object->type, OB_LAMP, OB_CAMERA, OB_LATTICE);
				else {
					where_is_object(base->object);
					
					BIF_ThemeColorBlend(TH_WIRE, TH_BACK, 0.6f);
					draw_object(base, DRAW_CONSTCOLOR|DRAW_SCENESET);
					
					if(base->object->transflag & OB_DUPLI) {
						draw_dupli_objects(v3d, base);
					}
				}
			}
		}
		
		/* Transp and X-ray afterdraw stuff for sets is done later */
	}

	/* first not selected and duplis */
	base= G.scene->base.first;
	while(base) {
		
		if(v3d->lay & base->lay) {
			if ELEM3(base->object->type, OB_LAMP, OB_CAMERA, OB_LATTICE);
			else {
	
				if(base->object->transflag & OB_DUPLI) {
					draw_dupli_objects(v3d, base);
				}
				else if((base->flag & SELECT)==0) {
					draw_object(base, 0);
				}
			}
		}
		
		base= base->next;
	}

	/* draw selected */
	base= G.scene->base.first;
	while(base) {
		
		if ( ((base)->flag & SELECT) && ((base)->lay & v3d->lay) ) {
			if ELEM3(base->object->type, OB_LAMP, OB_CAMERA, OB_LATTICE);
			else draw_object(base, 0);
		}
		
		base= base->next;
	}

	if(G.scene->radio) RAD_drawall(v3d->drawtype>=OB_SOLID);

	/* Transp and X-ray afterdraw stuff */
	view3d_draw_transp(v3d);
	view3d_draw_xray(v3d, !shadow);	// clears zbuffer if it is used!
	
	if(v3d->flag & V3D_CLIPPING)
		view3d_clr_clipping();
	
	if(v3d->zbuf) {
		v3d->zbuf= FALSE;
		glDisable(GL_DEPTH_TEST);
	}
	
	if((v3d->gpd) && (v3d->flag2 & V3D_DISPGP)) {
		/* draw grease-pencil overlays (only if enabled)
		 * WARNING: view matrices are altered here!
		 */
		draw_gpencil_oglrender(v3d, winx, winy);
	}
	
	G.f &= ~(G_RENDER_OGL|G_RENDER_SHADOW);

	if(!shadow) {
		glFlush();
		GPU_free_images();
	}

	glLoadIdentity();
}


double tottime = 0.0;
static ScrArea *oldsa;
static double swaptime;
static int curmode;

/* used for fps display */
#define REDRAW_FRAME_AVERAGE 8
static double redrawtime;
static double lredrawtime;
static float redrawtimes_fps[REDRAW_FRAME_AVERAGE];
static short redrawtime_index;


int update_time(int cfra)
{
	static double ltime;
	double time;

	if ((audiostream_pos() != cfra)
	    && (G.scene->audio.flag & AUDIO_SYNC)) {
		return 0;
	}

	time = PIL_check_seconds_timer();
	
	tottime += (time - ltime);
	ltime = time;
	return (tottime < 0.0);
}

static void draw_viewport_fps(ScrArea *sa)
{
	float fps;
	char printable[16];
	int i, tot;
	
	if (!lredrawtime || !redrawtime)
		return;
	
	printable[0] = '\0';
	
#if 0
	/* this is too simple, better do an average */
	fps = (float)(1.0/(lredrawtime-redrawtime))
#else
	redrawtimes_fps[redrawtime_index] = (float)(1.0/(lredrawtime-redrawtime));
	
	for (i=0, tot=0, fps=0.0f ; i < REDRAW_FRAME_AVERAGE ; i++) {
		if (redrawtimes_fps[i]) {
			fps += redrawtimes_fps[i];
			tot++;
		}
	}
	if (tot) {
		redrawtime_index++;
		if (redrawtime_index >= REDRAW_FRAME_AVERAGE)
			redrawtime_index = 0;
		
		fps = fps / tot;
	}
#endif
	
	/* is this more then half a frame behind? */
	if (fps+0.5 < FPS) {
		BIF_ThemeColor(TH_REDALERT);
		sprintf(printable, "fps: %.2f", (float)fps);
	} else {
		BIF_ThemeColor(TH_TEXT_HI);
		sprintf(printable, "fps: %i", (int)(fps+0.5));
	}
	
	glRasterPos2i(10,  sa->winy-20);
	BMF_DrawString(G.fonts, printable);
}

static void inner_play_prefetch_frame(int mode, int cfra)
{
	ScrArea *sa;
	int oldcfra = CFRA;
	ScrArea *oldcurarea = curarea;

	if (!U.prefetchframes) {
		return;
	}

	CFRA = cfra;

	sa= G.curscreen->areabase.first;
	while(sa) {
		if(sa==oldsa) {
			scrarea_do_winprefetchdraw(sa);
		}
		else if(mode & 1) { /* all view3d and seq spaces */
			if ELEM(sa->spacetype, SPACE_VIEW3D, SPACE_SEQ) {
				scrarea_do_winprefetchdraw(sa);
			}
		}
		else if(mode & 4) { /* all seq spaces */
			if (sa->spacetype == SPACE_SEQ) {
				scrarea_do_winprefetchdraw(sa);
			}
		}		
		
		sa= sa->next;	
	}

	CFRA = oldcfra;
	curarea = oldcurarea;
}

static void inner_play_prefetch_startup(int mode)
{
	int i;

	if (!U.prefetchframes) {
		return;
	}

	seq_start_threads();

	for (i = 0; i <= U.prefetchframes; i++) {
		int cfra = CFRA + i;
		inner_play_prefetch_frame(mode, cfra);
	}

	seq_wait_for_prefetch_ready();
}

static void inner_play_prefetch_shutdown(int mode)
{
	if (!U.prefetchframes) {
		return;
	}
	seq_stop_threads();
}

static int cached_dynamics(int sfra, int efra)
{
	Base *base = G.scene->base.first;
	Object *ob;
	ParticleSystem *psys;
	int i, cached=1;
	PTCacheID pid;

	while(base && cached) {
		ob = base->object;
		if(ob->softflag & OB_SB_ENABLE && ob->soft) {
			BKE_ptcache_id_from_softbody(&pid, ob, ob->soft);

			for(i=sfra; i<=efra && cached; i++)
				cached &= BKE_ptcache_id_exist(&pid, i);
		}

		for(psys=ob->particlesystem.first; psys; psys=psys->next) {
			if(psys->part->type==PART_HAIR) {
				if(psys->softflag & OB_SB_ENABLE && psys->soft) {
					BKE_ptcache_id_from_softbody(&pid, ob, psys->soft);

					for(i=sfra; i<=efra && cached; i++)
						cached &= BKE_ptcache_id_exist(&pid, i);
				}
			}
		}
		
		base = base->next;
	}

	return cached;
}
void inner_play_anim_loop(int init, int mode)
{
	ScrArea *sa;
	static int last_cfra = -1;
	static int cached = 0;

	/* init */
	if(init) {
		oldsa= curarea;
		swaptime= 1.0/FPS;
		tottime= 0.0;
		curmode= mode;
		last_cfra = -1;
		cached = cached_dynamics(PSFRA,PEFRA);
		
		redrawtime = 0.0;
		
		redrawtime_index = REDRAW_FRAME_AVERAGE;
		while(redrawtime_index--) {
			redrawtimes_fps[redrawtime_index] = 0.0;
		}
		redrawtime_index = 0;
		lredrawtime = 0.0;
		return;
	}

	if (CFRA != last_cfra) {
		int pf;
		set_timecursor(CFRA);
	
		update_for_newframe_nodraw(1);	/* adds no events in UI */

		sa= G.curscreen->areabase.first;
		while(sa) {
			if(sa==oldsa) {
				scrarea_do_windraw(sa);
			}
			else if(curmode & 1) { /* all view3d and seq spaces */
				if ELEM(sa->spacetype, SPACE_VIEW3D, SPACE_SEQ) {
					scrarea_do_windraw(sa);
				}
			}
			else if(curmode & 4) { /* all seq spaces */
				if (sa->spacetype == SPACE_SEQ) {
					scrarea_do_windraw(sa);
				}
			}		
		
			sa= sa->next;	
		}

		if (last_cfra == -1) {
			last_cfra = CFRA - 1;
		}
		
		if (U.prefetchframes) {
			pf = last_cfra;

			if (CFRA - last_cfra >= U.prefetchframes || 
			    CFRA - last_cfra < 0) {
				pf = CFRA - U.prefetchframes;
				fprintf(stderr, 
					"SEQ-THREAD: Lost sync, "
					"stopping threads, "
					"back to skip mode...\n");
				seq_stop_threads();
			} else {
				while (pf < CFRA) {
					int c;
					pf++;
					c = pf + U.prefetchframes;
					if (c >= PEFRA) {
						c -= PEFRA;
						c += PSFRA;
					}

					inner_play_prefetch_frame(curmode, c);
				}
			}
			
		}
	}

	last_cfra = CFRA;

	/* make sure that swaptime passed by */
	tottime -= swaptime;
	while (update_time(CFRA)) {
		PIL_sleep_ms(1);
	}
	
	if (CFRA >= PEFRA) {
		if (tottime > 0.0) {
			tottime = 0.0;
		}
		CFRA = PSFRA;
		audiostream_stop();
		audiostream_start( CFRA );
		cached = cached_dynamics(PSFRA,PEFRA);
	} else {
		if (cached
		    && (G.scene->audio.flag & AUDIO_SYNC)) {
			CFRA = audiostream_pos();
		} else {
			CFRA++;
		}
		if (CFRA < last_cfra) {
			fprintf(stderr, 
				"SEQ-THREAD: CFRA running backwards: %d\n",
				CFRA);
		}
	}

}

/* play_anim: 'mode' defines where to play and if repeat is on (now bitfield):
 * - mode & 1 : All view3d and seq areas
 * - mode & 2 : No replay 
 * - mode & 4 : All seq areas
 */
int play_anim(int mode)
{
	ScrArea *sa, *oldsa;
	int cfraont;
	unsigned short event=0;
	short val = 0; /* its possible qtest() wont run and val must be initialized */

	/* patch for very very old scenes */
	if(SFRA==0) SFRA= 1;
	if(EFRA==0) EFRA= 250;

	if(PSFRA>PEFRA) return 0;
	
	/* waitcursor(1); */
	G.f |= G_PLAYANIM;		/* in sequence.c and view.c this is handled */

	cfraont= CFRA;
	oldsa= curarea;

	if (curarea && curarea->spacetype == SPACE_SEQ) {
		SpaceSeq *sseq = curarea->spacedata.first;
		if (sseq->mainb == 0) mode |= 4;
	}

	inner_play_prefetch_startup(mode);

	update_time(CFRA);
	
	inner_play_anim_loop(1, mode);	/* 1==init */

	audiostream_start( CFRA );
	
	 /* forces all buffers to be OK for current frame (otherwise other windows get redrawn with CFRA+1) */
	curarea->win_swap= WIN_BACK_OK;
	screen_swapbuffers();

	while(TRUE) {
		
		if  (U.uiflag & USER_SHOW_FPS)
			lredrawtime = PIL_check_seconds_timer();
		
		while(qtest()) {
			/* we test events first because of MKEY event */
			
			event= extern_qread(&val);
			if(event==ESCKEY) break;
			else if(event==MIDDLEMOUSE) {
				if(U.flag & USER_VIEWMOVE) {
					if(G.qual & LR_SHIFTKEY) viewmove(0);
					else if(G.qual & LR_CTRLKEY) viewmove(2);
					else viewmove(1);
				}
				else {
					if(G.qual & LR_SHIFTKEY) viewmove(1);
					else if(G.qual & LR_CTRLKEY) viewmove(2);
					else viewmove(0);
				}
			} else if (event==WHEELDOWNMOUSE || (val && event==PADMINUS)) { /* copied from persptoetsen */
				if (G.vd) { /* when using the sequencer this can be NULL */
					/* this min and max is also in viewmove() */ 
					if(G.vd->persp==V3D_CAMOB) {
						G.vd->camzoom-= 10;
						if(G.vd->camzoom<-30) G.vd->camzoom= -30;
					}
					else if(G.vd->dist<10.0*G.vd->far) G.vd->dist*=1.2f;
				}
			} else if (event==WHEELUPMOUSE || (val && event==PADPLUSKEY)) { /* copied from persptoetsen */
				if (G.vd) {
					if(G.vd->persp==V3D_CAMOB) {
						G.vd->camzoom+= 10;
						if(G.vd->camzoom>300) G.vd->camzoom= 300;
					}
					else if(G.vd->dist> 0.001*G.vd->grid) G.vd->dist*=.83333f;
				}
			} else if(event==MKEY) {
				if(val) add_marker(CFRA-1);
			}
		}
		if(val && ELEM3(event, ESCKEY, SPACEKEY, RIGHTMOUSE)) break;
		
		inner_play_anim_loop(0, 0);
		 
		
		screen_swapbuffers();
		
		if (U.uiflag & USER_SHOW_FPS)
			redrawtime = lredrawtime;
		
		if((mode & 2) && CFRA==PEFRA) break; /* no replay */	
	}

	if(event==SPACEKEY);
	else CFRA= cfraont;
	
	inner_play_prefetch_shutdown(mode);
	audiostream_stop();

	if(oldsa!=curarea) areawinset(oldsa->win);
	
	/* restore all areas */
	sa= G.curscreen->areabase.first;
	while(sa) {
		if( ((mode & 1) && sa->spacetype==SPACE_VIEW3D) || sa==curarea) addqueue(sa->win, REDRAW, 1);
		sa= sa->next;	
	}
	
	/* groups could have changed ipo */
	allspace(REMAKEIPO, 0);
	allqueue(REDRAWIPO, 0);
	allqueue(REDRAWNLA, 0);
	allqueue (REDRAWACTION, 0);
	
	/* restore for cfra */
	update_for_newframe_muted();

	waitcursor(0);
	G.f &= ~G_PLAYANIM;
	
	if (event==ESCKEY || event==SPACEKEY) return 1;
	else return 0;
}<|MERGE_RESOLUTION|>--- conflicted
+++ resolved
@@ -153,9 +153,7 @@
 #include "BSE_time.h"
 #include "BSE_view.h"
 
-#ifndef DISABLE_PYTHON
 #include "BPY_extern.h"
-#endif
 
 #include "RE_render_ext.h"
 
@@ -167,16 +165,9 @@
 
 #include "RE_pipeline.h"	// make_stars
 
-<<<<<<< HEAD
-=======
-#include "reeb.h"
-
 #include "GPU_draw.h"
 #include "GPU_material.h"
 
-#include "multires.h"
-
->>>>>>> abd4934d
 /* For MULTISAMPLE_ARB #define.
    Note that older systems like irix 
    may not have this, and will need a #ifdef
@@ -978,8 +969,7 @@
 	int m;
 #endif
 
-	if(	G.f & G_VERTEXPAINT || G.f & G_WEIGHTPAINT );
-	else if ((G.f & G_TEXTUREPAINT) && G.scene->toolsettings && (G.scene->toolsettings->imapaint.flag & IMAGEPAINT_PROJECT_DISABLE)==0);
+	if(G.f & G_VERTEXPAINT || G.f & G_WEIGHTPAINT || G.f & G_TEXTUREPAINT);
 	else if(G.obedit && G.vd->drawtype>OB_WIRE && (G.vd->flag & V3D_ZBUF_SELECT));
 	else {
 		G.vd->flag &= ~V3D_NEEDBACKBUFDRAW;
@@ -3246,8 +3236,6 @@
 			BIF_drawPropCircle(); // only editmode and particles have proportional edit
 		BIF_drawSnap();
 	}
-	
-	REEB_draw();
 
 	if(G.scene->radio) RAD_drawall(v3d->drawtype>=OB_SOLID);
 	
@@ -3313,12 +3301,7 @@
 			fdrawXORcirc((float)c[0], (float)c[1], (float)pset->brush[pset->brushtype].size);
 		}
 	}
-	if(!G.obedit && OBACT && G.f&G_TEXTUREPAINT && area_is_active_area(v3d->area) && G.scene->toolsettings->imapaint.brush){
-		short c[2];
-		getmouseco_areawin(c);
-		fdrawXORcirc((float)c[0], (float)c[1], (float)G.scene->toolsettings->imapaint.brush->size/2);
-	}
-	
+
 	if(v3d->persp>1) drawviewborder();
 	if(v3d->flag2 & V3D_FLYMODE) drawviewborder_flymode();
 	
@@ -3365,7 +3348,6 @@
 		}
 	}
 
-#ifndef DISABLE_PYTHON
 	/* run any view3d draw handler script links */
 	if (sa->scriptlink.totscript)
 		BPY_do_spacehandlers(sa, 0, 0, SPACEHANDLER_VIEW3D_DRAW);
@@ -3375,7 +3357,7 @@
 			!during_script()) {
 		BPY_do_pyscript((ID *)G.scene, SCRIPT_REDRAW);
 	}
-#endif	
+	
 }
 
 void drawview3d_render(struct View3D *v3d, float viewmat[][4], int winx, int winy, float winmat[][4], int shadow)
