--- conflicted
+++ resolved
@@ -216,11 +216,7 @@
 DefNode(CompositorNode, CMP_NODE_CORNERPIN,      0,                      "CORNERPIN",      CornerPin,        "Corner Pin",        ""              )
 DefNode(CompositorNode, CMP_NODE_SUNBEAMS,       def_cmp_sunbeams,       "SUNBEAMS",       SunBeams,         "Sun Beams",         ""              )
 DefNode(CompositorNode, CMP_NODE_CRYPTOMATTE,    def_cmp_cryptomatte,    "CRYPTOMATTE",    Cryptomatte,      "Cryptomatte",       ""              )
-<<<<<<< HEAD
-DefNode(CompositorNode,  CMP_NODE_DENOISE,       def_cmp_denoise,        "DENOISE",        Denoise,          "Denoise",           ""              )
-=======
 DefNode(CompositorNode, CMP_NODE_DENOISE,        def_cmp_denoise,        "DENOISE",        Denoise,          "Denoise",           ""              )
->>>>>>> 04f9c795
 
 DefNode(TextureNode,    TEX_NODE_OUTPUT,         def_tex_output,         "OUTPUT",         Output,           "Output",            ""              )
 DefNode(TextureNode,    TEX_NODE_CHECKER,        0,                      "CHECKER",        Checker,          "Checker",           ""              )
