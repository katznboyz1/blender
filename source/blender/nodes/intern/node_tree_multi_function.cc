/*
 * This program is free software; you can redistribute it and/or
 * modify it under the terms of the GNU General Public License
 * as published by the Free Software Foundation; either version 2
 * of the License, or (at your option) any later version.
 *
 * This program is distributed in the hope that it will be useful,
 * but WITHOUT ANY WARRANTY; without even the implied warranty of
 * MERCHANTABILITY or FITNESS FOR A PARTICULAR PURPOSE.  See the
 * GNU General Public License for more details.
 *
 * You should have received a copy of the GNU General Public License
 * along with this program; if not, write to the Free Software Foundation,
 * Inc., 51 Franklin Street, Fifth Floor, Boston, MA 02110-1301, USA.
 */

#include "NOD_node_tree_multi_function.hh"

#include "FN_multi_function_network_evaluation.hh"

#include "BLI_color.hh"
#include "BLI_float3.hh"

namespace blender::nodes {

const fn::MultiFunction &NodeMFNetworkBuilder::get_default_fn(StringRef name)
{
  Vector<fn::MFDataType, 10> input_types;
  Vector<fn::MFDataType, 10> output_types;

  for (const DInputSocket *dsocket : dnode_.inputs()) {
    if (dsocket->is_available()) {
      std::optional<fn::MFDataType> data_type = socket_mf_type_get(*dsocket->bsocket()->typeinfo);
      if (data_type.has_value()) {
        input_types.append(*data_type);
      }
    }
  }
  for (const DOutputSocket *dsocket : dnode_.outputs()) {
    if (dsocket->is_available()) {
      std::optional<fn::MFDataType> data_type = socket_mf_type_get(*dsocket->bsocket()->typeinfo);
      if (data_type.has_value()) {
        output_types.append(*data_type);
      }
    }
  }

  const fn::MultiFunction &fn = this->construct_fn<fn::CustomMF_DefaultOutput>(
      name, input_types, output_types);
  return fn;
}

static void insert_dummy_node(CommonMFNetworkBuilderData &common, const DNode &dnode)
{
  constexpr int stack_capacity = 10;

  Vector<fn::MFDataType, stack_capacity> input_types;
  Vector<StringRef, stack_capacity> input_names;
  Vector<const DInputSocket *, stack_capacity> input_dsockets;

  for (const DInputSocket *dsocket : dnode.inputs()) {
    if (dsocket->is_available()) {
      std::optional<fn::MFDataType> data_type = socket_mf_type_get(*dsocket->bsocket()->typeinfo);
      if (data_type.has_value()) {
        input_types.append(*data_type);
        input_names.append(dsocket->name());
        input_dsockets.append(dsocket);
      }
    }
  }

  Vector<fn::MFDataType, stack_capacity> output_types;
  Vector<StringRef, stack_capacity> output_names;
  Vector<const DOutputSocket *, stack_capacity> output_dsockets;

  for (const DOutputSocket *dsocket : dnode.outputs()) {
    if (dsocket->is_available()) {
      std::optional<fn::MFDataType> data_type = socket_mf_type_get(*dsocket->bsocket()->typeinfo);
      if (data_type.has_value()) {
        output_types.append(*data_type);
        output_names.append(dsocket->name());
        output_dsockets.append(dsocket);
      }
    }
  }

  fn::MFDummyNode &dummy_node = common.network.add_dummy(
      dnode.name(), input_types, output_types, input_names, output_names);

  common.network_map.add(input_dsockets, dummy_node.inputs());
  common.network_map.add(output_dsockets, dummy_node.outputs());
}

static bool has_data_sockets(const DNode &dnode)
{
  for (const DInputSocket *socket : dnode.inputs()) {
    if (socket_is_mf_data_socket(*socket->bsocket()->typeinfo)) {
      return true;
    }
  }
  for (const DOutputSocket *socket : dnode.outputs()) {
    if (socket_is_mf_data_socket(*socket->bsocket()->typeinfo)) {
      return true;
    }
  }
  return false;
}

/**
 * Expands all function nodes in the multi-function network. Nodes that don't have an expand
 * function, but do have data sockets, will get corresponding dummy nodes.
 */
static void insert_nodes(CommonMFNetworkBuilderData &common)
{
  for (const DNode *dnode : common.tree.nodes()) {
    const bNodeType *node_type = dnode->node_ref().bnode()->typeinfo;
    if (node_type->expand_in_mf_network != nullptr) {
      NodeMFNetworkBuilder builder{common, *dnode};
      node_type->expand_in_mf_network(builder);
    }
    else if (has_data_sockets(*dnode)) {
      insert_dummy_node(common, *dnode);
    }
  }
}

static void insert_group_inputs(CommonMFNetworkBuilderData &common)
{
  for (const DGroupInput *group_input : common.tree.group_inputs()) {
    bNodeSocket *bsocket = group_input->bsocket();
    if (socket_is_mf_data_socket(*bsocket->typeinfo)) {
      bNodeSocketType *socktype = bsocket->typeinfo;
      BLI_assert(socktype->expand_in_mf_network != nullptr);

      SocketMFNetworkBuilder builder{common, *group_input};
      socktype->expand_in_mf_network(builder);

      fn::MFOutputSocket *from_socket = builder.built_socket();
      BLI_assert(from_socket != nullptr);
      common.network_map.add(*group_input, *from_socket);
    }
  }
}

static fn::MFOutputSocket *try_find_origin(CommonMFNetworkBuilderData &common,
                                           const DInputSocket &to_dsocket)
{
  Span<const DOutputSocket *> from_dsockets = to_dsocket.linked_sockets();
  Span<const DGroupInput *> from_group_inputs = to_dsocket.linked_group_inputs();
  int total_linked_amount = from_dsockets.size() + from_group_inputs.size();
  BLI_assert(total_linked_amount <= 1);

  if (total_linked_amount == 0) {
    return nullptr;
  }

  if (from_dsockets.size() == 1) {
    const DOutputSocket &from_dsocket = *from_dsockets[0];
    if (!from_dsocket.is_available()) {
      return nullptr;
    }
    if (socket_is_mf_data_socket(*from_dsocket.bsocket()->typeinfo)) {
      return &common.network_map.lookup(from_dsocket);
    }
    return nullptr;
  }

  const DGroupInput &from_group_input = *from_group_inputs[0];
  if (socket_is_mf_data_socket(*from_group_input.bsocket()->typeinfo)) {
    return &common.network_map.lookup(from_group_input);
  }
  return nullptr;
}

template<typename From, typename To>
static void add_implicit_conversion(DataTypeConversions &conversions)
{
  static fn::CustomMF_Convert<From, To> function;
  conversions.add(fn::MFDataType::ForSingle<From>(), fn::MFDataType::ForSingle<To>(), function);
}

template<typename From, typename To, typename ConversionF>
static void add_implicit_conversion(DataTypeConversions &conversions,
                                    StringRef name,
                                    ConversionF conversion)
{
  static fn::CustomMF_SI_SO<From, To> function{name, conversion};
  conversions.add(fn::MFDataType::ForSingle<From>(), fn::MFDataType::ForSingle<To>(), function);
}

static DataTypeConversions create_implicit_conversions()
{
  DataTypeConversions conversions;
  add_implicit_conversion<float, int32_t>(conversions);
  add_implicit_conversion<float, float3>(conversions);
  add_implicit_conversion<int32_t, float>(conversions);
  add_implicit_conversion<float, bool>(conversions);
  add_implicit_conversion<bool, float>(conversions);
  add_implicit_conversion<float3, float>(
      conversions, "Vector Length", [](float3 a) { return a.length(); });
  add_implicit_conversion<int32_t, float3>(
      conversions, "int32 to float3", [](int32_t a) { return float3((float)a); });
  add_implicit_conversion<float3, Color4f>(
      conversions, "float3 to Color4f", [](float3 a) { return Color4f(a.x, a.y, a.z, 1.0f); });
  add_implicit_conversion<Color4f, float3>(
      conversions, "Color4f to float3", [](Color4f a) { return float3(a.r, a.g, a.b); });
  add_implicit_conversion<float, Color4f>(
      conversions, "float to Color4f", [](float a) { return Color4f(a, a, a, 1.0f); });
  add_implicit_conversion<Color4f, float>(
<<<<<<< HEAD
      conversions, "Color4f to float", [](Color4f a) { return float3(a.r, a.g, a.b).length(); });
=======
      conversions, "Color4f to float", [](Color4f a) { return rgb_to_grayscale(a); });
>>>>>>> 107231eb
  return conversions;
}

const DataTypeConversions &get_implicit_type_conversions()
{
  static const DataTypeConversions conversions = create_implicit_conversions();
  return conversions;
}

void DataTypeConversions::convert(const CPPType &from_type,
                                  const CPPType &to_type,
                                  const void *from_value,
                                  void *to_value) const
{
  const fn::MultiFunction *fn = this->get_conversion(MFDataType::ForSingle(from_type),
                                                     MFDataType::ForSingle(to_type));
  BLI_assert(fn != nullptr);

  fn::MFContextBuilder context;
  fn::MFParamsBuilder params{*fn, 1};
  params.add_readonly_single_input(fn::GSpan(from_type, from_value, 1));
  params.add_uninitialized_single_output(fn::GMutableSpan(to_type, to_value, 1));
  fn->call({0}, params, context);
}

static fn::MFOutputSocket &insert_default_value_for_type(CommonMFNetworkBuilderData &common,
                                                         fn::MFDataType type)
{
  const fn::MultiFunction *default_fn;
  if (type.is_single()) {
    default_fn = &common.resources.construct<fn::CustomMF_GenericConstant>(
        AT, type.single_type(), type.single_type().default_value());
  }
  else {
    default_fn = &common.resources.construct<fn::CustomMF_GenericConstantArray>(
        AT, fn::GSpan(type.vector_base_type()));
  }

  fn::MFNode &node = common.network.add_function(*default_fn);
  return node.output(0);
}

static void insert_links(CommonMFNetworkBuilderData &common)
{
  for (const DInputSocket *to_dsocket : common.tree.input_sockets()) {
    if (!to_dsocket->is_available()) {
      continue;
    }
    if (!to_dsocket->is_linked()) {
      continue;
    }
    if (!socket_is_mf_data_socket(*to_dsocket->bsocket()->typeinfo)) {
      continue;
    }

    Span<fn::MFInputSocket *> to_sockets = common.network_map.lookup(*to_dsocket);
    BLI_assert(to_sockets.size() >= 1);
    fn::MFDataType to_type = to_sockets[0]->data_type();

    fn::MFOutputSocket *from_socket = try_find_origin(common, *to_dsocket);
    if (from_socket == nullptr) {
      from_socket = &insert_default_value_for_type(common, to_type);
    }

    fn::MFDataType from_type = from_socket->data_type();

    if (from_type != to_type) {
      const fn::MultiFunction *conversion_fn = get_implicit_type_conversions().get_conversion(
          from_type, to_type);
      if (conversion_fn != nullptr) {
        fn::MFNode &node = common.network.add_function(*conversion_fn);
        common.network.add_link(*from_socket, node.input(0));
        from_socket = &node.output(0);
      }
      else {
        from_socket = &insert_default_value_for_type(common, to_type);
      }
    }

    for (fn::MFInputSocket *to_socket : to_sockets) {
      common.network.add_link(*from_socket, *to_socket);
    }
  }
}

static void insert_unlinked_input(CommonMFNetworkBuilderData &common, const DInputSocket &dsocket)
{
  bNodeSocket *bsocket = dsocket.bsocket();
  bNodeSocketType *socktype = bsocket->typeinfo;
  BLI_assert(socktype->expand_in_mf_network != nullptr);

  SocketMFNetworkBuilder builder{common, dsocket};
  socktype->expand_in_mf_network(builder);

  fn::MFOutputSocket *from_socket = builder.built_socket();
  BLI_assert(from_socket != nullptr);

  for (fn::MFInputSocket *to_socket : common.network_map.lookup(dsocket)) {
    common.network.add_link(*from_socket, *to_socket);
  }
}

static void insert_unlinked_inputs(CommonMFNetworkBuilderData &common)
{
  Vector<const DInputSocket *> unlinked_data_inputs;
  for (const DInputSocket *dsocket : common.tree.input_sockets()) {
    if (dsocket->is_available()) {
      if (socket_is_mf_data_socket(*dsocket->bsocket()->typeinfo)) {
        if (!dsocket->is_linked()) {
          insert_unlinked_input(common, *dsocket);
        }
      }
    }
  }
}

/**
 * Expands all function nodes contained in the given node tree within the given multi-function
 * network.
 *
 * Returns a mapping between the original node tree and the generated nodes/sockets for further
 * processing.
 */
MFNetworkTreeMap insert_node_tree_into_mf_network(fn::MFNetwork &network,
                                                  const DerivedNodeTree &tree,
                                                  ResourceCollector &resources)
{
  MFNetworkTreeMap network_map{tree, network};

  CommonMFNetworkBuilderData common{resources, network, network_map, tree};

  insert_nodes(common);
  insert_group_inputs(common);
  insert_links(common);
  insert_unlinked_inputs(common);

  return network_map;
}

/**
 * A single node is allowed to expand into multiple nodes before evaluation. Depending on what
 * nodes it expands to, it belongs a different type of the ones below.
 */
enum class NodeExpandType {
  SingleFunctionNode,
  MultipleFunctionNodes,
  HasDummyNodes,
};

/**
 * Checks how the given node expanded in the multi-function network. If it is only a single
 * function node, the corresponding function is returned as well.
 */
static NodeExpandType get_node_expand_type(MFNetworkTreeMap &network_map,
                                           const DNode &dnode,
                                           const fn::MultiFunction **r_single_function)
{
  const fn::MFFunctionNode *single_function_node = nullptr;
  bool has_multiple_nodes = false;
  bool has_dummy_nodes = false;

  auto check_mf_node = [&](fn::MFNode &mf_node) {
    if (mf_node.is_function()) {
      if (single_function_node == nullptr) {
        single_function_node = &mf_node.as_function();
      }
      if (&mf_node != single_function_node) {
        has_multiple_nodes = true;
      }
    }
    else {
      BLI_assert(mf_node.is_dummy());
      has_dummy_nodes = true;
    }
  };

  for (const DInputSocket *dsocket : dnode.inputs()) {
    if (dsocket->is_available()) {
      for (fn::MFInputSocket *mf_input : network_map.lookup(*dsocket)) {
        check_mf_node(mf_input->node());
      }
    }
  }
  for (const DOutputSocket *dsocket : dnode.outputs()) {
    if (dsocket->is_available()) {
      fn::MFOutputSocket &mf_output = network_map.lookup(*dsocket);
      check_mf_node(mf_output.node());
    }
  }

  if (has_dummy_nodes) {
    return NodeExpandType::HasDummyNodes;
  }
  if (has_multiple_nodes) {
    return NodeExpandType::MultipleFunctionNodes;
  }
  *r_single_function = &single_function_node->function();
  return NodeExpandType::SingleFunctionNode;
}

static const fn::MultiFunction &create_function_for_node_that_expands_into_multiple(
    const DNode &dnode,
    fn::MFNetwork &network,
    MFNetworkTreeMap &network_map,
    ResourceCollector &resources)
{
  Vector<const fn::MFOutputSocket *> dummy_fn_inputs;
  for (const DInputSocket *dsocket : dnode.inputs()) {
    if (dsocket->is_available()) {
      MFDataType data_type = *socket_mf_type_get(*dsocket->typeinfo());
      fn::MFOutputSocket &fn_input = network.add_input(data_type.to_string(), data_type);
      for (fn::MFInputSocket *mf_input : network_map.lookup(*dsocket)) {
        network.add_link(fn_input, *mf_input);
        dummy_fn_inputs.append(&fn_input);
      }
    }
  }
  Vector<const fn::MFInputSocket *> dummy_fn_outputs;
  for (const DOutputSocket *dsocket : dnode.outputs()) {
    if (dsocket->is_available()) {
      fn::MFOutputSocket &mf_output = network_map.lookup(*dsocket);
      MFDataType data_type = mf_output.data_type();
      fn::MFInputSocket &fn_output = network.add_output(data_type.to_string(), data_type);
      network.add_link(mf_output, fn_output);
      dummy_fn_outputs.append(&fn_output);
    }
  }

  fn::MFNetworkEvaluator &fn_evaluator = resources.construct<fn::MFNetworkEvaluator>(
      __func__, std::move(dummy_fn_inputs), std::move(dummy_fn_outputs));
  return fn_evaluator;
}

/**
 * Returns a single multi-function for every node that supports it. This makes it easier to reuse
 * the multi-function implementation of nodes in different contexts.
 */
MultiFunctionByNode get_multi_function_per_node(const DerivedNodeTree &tree,
                                                ResourceCollector &resources)
{
  /* Build a network that nodes can insert themselves into. However, the individual nodes are not
   * connected. */
  fn::MFNetwork &network = resources.construct<fn::MFNetwork>(__func__);
  MFNetworkTreeMap network_map{tree, network};
  MultiFunctionByNode functions_by_node;

  CommonMFNetworkBuilderData common{resources, network, network_map, tree};

  for (const DNode *dnode : tree.nodes()) {
    const bNodeType *node_type = dnode->typeinfo();
    if (node_type->expand_in_mf_network == nullptr) {
      /* This node does not have a multi-function implementation. */
      continue;
    }

    NodeMFNetworkBuilder builder{common, *dnode};
    node_type->expand_in_mf_network(builder);

    const fn::MultiFunction *single_function = nullptr;
    const NodeExpandType expand_type = get_node_expand_type(network_map, *dnode, &single_function);

    switch (expand_type) {
      case NodeExpandType::HasDummyNodes: {
        /* Dummy nodes cannot be executed, so skip them. */
        break;
      }
      case NodeExpandType::SingleFunctionNode: {
        /* This is the common case. Most nodes just expand to a single function. */
        functions_by_node.add_new(dnode, single_function);
        break;
      }
      case NodeExpandType::MultipleFunctionNodes: {
        /* If a node expanded into multiple functions, a new function has to be created that
         * combines those. */
        const fn::MultiFunction &fn = create_function_for_node_that_expands_into_multiple(
            *dnode, network, network_map, resources);
        functions_by_node.add_new(dnode, &fn);
        break;
      }
    }
  }

  return functions_by_node;
}

}  // namespace blender::nodes<|MERGE_RESOLUTION|>--- conflicted
+++ resolved
@@ -207,11 +207,7 @@
   add_implicit_conversion<float, Color4f>(
       conversions, "float to Color4f", [](float a) { return Color4f(a, a, a, 1.0f); });
   add_implicit_conversion<Color4f, float>(
-<<<<<<< HEAD
-      conversions, "Color4f to float", [](Color4f a) { return float3(a.r, a.g, a.b).length(); });
-=======
       conversions, "Color4f to float", [](Color4f a) { return rgb_to_grayscale(a); });
->>>>>>> 107231eb
   return conversions;
 }
 
