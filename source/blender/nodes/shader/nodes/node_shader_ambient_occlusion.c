--- conflicted
+++ resolved
@@ -47,10 +47,6 @@
   GPU_material_flag_set(mat, GPU_MATFLAG_DIFFUSE);
 
   float inverted = node->custom2 ? 1.0f : 0.0f;
-<<<<<<< HEAD
-
-  return GPU_stack_link(mat, node, "node_ambient_occlusion", in, out, GPU_constant(&inverted));
-=======
   float f_samples = divide_ceil_u(node->custom1, 4);
 
   return GPU_stack_link(mat,
@@ -60,7 +56,6 @@
                         out,
                         GPU_constant(&inverted),
                         GPU_constant(&f_samples));
->>>>>>> 9e007b46
 }
 
 static void node_shader_init_ambient_occlusion(bNodeTree *UNUSED(ntree), bNode *node)
