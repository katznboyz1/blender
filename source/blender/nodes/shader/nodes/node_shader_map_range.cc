--- conflicted
+++ resolved
@@ -142,8 +142,6 @@
       for (int64_t i : mask) {
         results[i] = (to_min[i] > to_max[i]) ? clamp_f(results[i], to_max[i], to_min[i]) :
                                                clamp_f(results[i], to_min[i], to_max[i]);
-<<<<<<< HEAD
-=======
       }
     }
   }
@@ -189,7 +187,6 @@
       for (int64_t i : mask) {
         results[i] = (to_min[i] > to_max[i]) ? clamp_f(results[i], to_max[i], to_min[i]) :
                                                clamp_f(results[i], to_min[i], to_max[i]);
->>>>>>> 9e007b46
       }
     }
   }
