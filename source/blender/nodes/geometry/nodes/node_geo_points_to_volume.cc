--- conflicted
+++ resolved
@@ -35,19 +35,11 @@
   b.add_input<decl::Geometry>("Geometry");
   b.add_input<decl::Float>("Voxel Size").default_value(0.3f).min(0.01f).subtype(PROP_DISTANCE);
   b.add_input<decl::Float>("Voxel Amount").default_value(64.0f).min(0.0f);
-<<<<<<< HEAD
-  b.add_input<decl::String>("Radius");
-  b.add_input<decl::Float>("Radius", "Radius_001")
-      .default_value(0.5f)
-      .min(0.0f)
-      .subtype(PROP_DISTANCE);
-=======
   b.add_input<decl::Float>("Radius")
       .default_value(0.5f)
       .min(0.0f)
       .subtype(PROP_DISTANCE)
       .supports_field();
->>>>>>> 972677b2
   b.add_output<decl::Geometry>("Geometry");
 }
 
@@ -219,21 +211,12 @@
   BKE_volume_init_grids(volume);
 
   convert_to_grid_index_space(voxel_size, positions, radii);
-<<<<<<< HEAD
   openvdb::FloatGrid::Ptr new_grid = generate_volume_from_points(positions, radii);
   new_grid->transform().postScale(voxel_size);
   BKE_volume_grid_add_vdb(volume, "level_set", std::move(new_grid));
 
-  VolumeComponent &volume_component = geometry_set_out.get_component_for_write<VolumeComponent>();
+  VolumeComponent &volume_component = r_geometry_set.get_component_for_write<VolumeComponent>();
   volume_component.replace(volume);
-=======
-  openvdb::FloatGrid::Ptr new_grid = generate_volume_from_points(positions, radii, density);
-  /* This merge is cheap, because the #density_grid is empty. */
-  density_grid->merge(*new_grid);
-  density_grid->transform().postScale(voxel_size);
-  r_geometry_set.keep_only({GEO_COMPONENT_TYPE_VOLUME, GEO_COMPONENT_TYPE_INSTANCES});
-  r_geometry_set.replace_volume(volume);
->>>>>>> 972677b2
 }
 #endif
 
