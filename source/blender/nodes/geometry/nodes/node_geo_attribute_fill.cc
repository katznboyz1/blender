/*
 * This program is free software; you can redistribute it and/or
 * modify it under the terms of the GNU General Public License
 * as published by the Free Software Foundation; either version 2
 * of the License, or (at your option) any later version.
 *
 * This program is distributed in the hope that it will be useful,
 * but WITHOUT ANY WARRANTY; without even the implied warranty of
 * MERCHANTABILITY or FITNESS FOR A PARTICULAR PURPOSE.  See the
 * GNU General Public License for more details.
 *
 * You should have received a copy of the GNU General Public License
 * along with this program; if not, write to the Free Software Foundation,
 * Inc., 51 Franklin Street, Fifth Floor, Boston, MA 02110-1301, USA.
 */

#include "UI_interface.h"
#include "UI_resources.h"

#include "node_geometry_util.hh"

#include "UI_interface.h"
#include "UI_resources.h"

static bNodeSocketTemplate geo_node_attribute_fill_in[] = {
    {SOCK_GEOMETRY, N_("Geometry")},
    {SOCK_STRING, N_("Attribute")},
    {SOCK_VECTOR, N_("Value"), 0.0f, 0.0f, 0.0f, 0.0f, -FLT_MAX, FLT_MAX},
    {SOCK_FLOAT, N_("Value"), 0.0f, 0.0f, 0.0f, 0.0f, -FLT_MAX, FLT_MAX},
    {SOCK_RGBA, N_("Value"), 0.0f, 0.0f, 0.0f, 0.0f, -FLT_MAX, FLT_MAX},
    {SOCK_BOOLEAN, N_("Value"), 0.0f, 0.0f, 0.0f, 0.0f, -FLT_MAX, FLT_MAX},
    {SOCK_INT, N_("Value"), 0, 0, 0, 0, -10000000.0f, 10000000.0f},
    {-1, ""},
};

static bNodeSocketTemplate geo_node_attribute_fill_out[] = {
    {SOCK_GEOMETRY, N_("Geometry")},
    {-1, ""},
};

static void geo_node_attribute_fill_layout(uiLayout *layout, bContext *UNUSED(C), PointerRNA *ptr)
{
  uiLayoutSetPropSep(layout, true);
  uiLayoutSetPropDecorate(layout, false);
<<<<<<< HEAD
  uiItemR(layout, ptr, "data_type", 0, "", ICON_NONE);
  // uiItemR(layout, ptr, "domain", 0, "", ICON_NONE);
=======
  uiItemR(layout, ptr, "domain", 0, "", ICON_NONE);
  uiItemR(layout, ptr, "data_type", 0, "", ICON_NONE);
>>>>>>> 9e007b46
}

static void geo_node_attribute_fill_init(bNodeTree *UNUSED(tree), bNode *node)
{
  node->custom1 = CD_PROP_FLOAT;
  node->custom2 = ATTR_DOMAIN_AUTO;
}

static void geo_node_attribute_fill_update(bNodeTree *UNUSED(ntree), bNode *node)
{
  bNodeSocket *socket_value_vector = (bNodeSocket *)BLI_findlink(&node->inputs, 2);
  bNodeSocket *socket_value_float = socket_value_vector->next;
  bNodeSocket *socket_value_color4f = socket_value_float->next;
  bNodeSocket *socket_value_boolean = socket_value_color4f->next;
  bNodeSocket *socket_value_int32 = socket_value_boolean->next;

  const CustomDataType data_type = static_cast<CustomDataType>(node->custom1);

  nodeSetSocketAvailability(socket_value_vector, data_type == CD_PROP_FLOAT3);
  nodeSetSocketAvailability(socket_value_float, data_type == CD_PROP_FLOAT);
  nodeSetSocketAvailability(socket_value_color4f, data_type == CD_PROP_COLOR);
  nodeSetSocketAvailability(socket_value_boolean, data_type == CD_PROP_BOOL);
  nodeSetSocketAvailability(socket_value_int32, data_type == CD_PROP_INT32);
}

namespace blender::nodes {

static AttributeDomain get_result_domain(const GeometryComponent &component,
<<<<<<< HEAD
                                         const GeoNodeExecParams &params,
                                         StringRef attribute_name)
{
  /* Use the domain of the result attribute if it already exists. */
  ReadAttributePtr result_attribute = component.attribute_try_get_for_read(attribute_name);
  if (result_attribute) {
    return result_attribute->domain();
  }

  /* Otherwise use the input domain chosen in the interface. */
  const bNode &node = params.node();
  return static_cast<AttributeDomain>(node.custom2);
}

static void fill_attribute(GeometryComponent &component, const GeoNodeExecParams &params)
{
=======
                                         StringRef attribute_name)
{
  /* Use the domain of the result attribute if it already exists. */
  ReadAttributePtr result_attribute = component.attribute_try_get_for_read(attribute_name);
  if (result_attribute) {
    return result_attribute->domain();
  }
  return ATTR_DOMAIN_POINT;
}

static void fill_attribute(GeometryComponent &component, const GeoNodeExecParams &params)
{
>>>>>>> 9e007b46
  const std::string attribute_name = params.get_input<std::string>("Attribute");
  if (attribute_name.empty()) {
    return;
  }

  const bNode &node = params.node();
  const CustomDataType data_type = static_cast<CustomDataType>(node.custom1);
<<<<<<< HEAD
  const AttributeDomain domain = get_result_domain(component, params, attribute_name);
=======
  const AttributeDomain domain = static_cast<AttributeDomain>(node.custom2);
  const AttributeDomain result_domain = (domain == ATTR_DOMAIN_AUTO) ?
                                            get_result_domain(component, attribute_name) :
                                            domain;
>>>>>>> 9e007b46

  OutputAttributePtr attribute = component.attribute_try_get_for_output(
      attribute_name, result_domain, data_type);
  if (!attribute) {
    return;
  }

  switch (data_type) {
    case CD_PROP_FLOAT: {
      const float value = params.get_input<float>("Value_001");
      MutableSpan<float> attribute_span = attribute->get_span_for_write_only<float>();
      attribute_span.fill(value);
      break;
    }
    case CD_PROP_FLOAT3: {
      const float3 value = params.get_input<float3>("Value");
      MutableSpan<float3> attribute_span = attribute->get_span_for_write_only<float3>();
      attribute_span.fill(value);
      break;
    }
    case CD_PROP_COLOR: {
      const Color4f value = params.get_input<Color4f>("Value_002");
      MutableSpan<Color4f> attribute_span = attribute->get_span_for_write_only<Color4f>();
      attribute_span.fill(value);
      break;
    }
    case CD_PROP_BOOL: {
      const bool value = params.get_input<bool>("Value_003");
      MutableSpan<bool> attribute_span = attribute->get_span_for_write_only<bool>();
      attribute_span.fill(value);
      break;
    }
    case CD_PROP_INT32: {
      const int value = params.get_input<int>("Value_004");
      MutableSpan<int> attribute_span = attribute->get_span_for_write_only<int>();
      attribute_span.fill(value);
    }
    default:
      break;
  }

  attribute.apply_span_and_save();
}

static void geo_node_attribute_fill_exec(GeoNodeExecParams params)
{
  GeometrySet geometry_set = params.extract_input<GeometrySet>("Geometry");

  geometry_set = geometry_set_realize_instances(geometry_set);

  if (geometry_set.has<MeshComponent>()) {
    fill_attribute(geometry_set.get_component_for_write<MeshComponent>(), params);
  }
  if (geometry_set.has<PointCloudComponent>()) {
    fill_attribute(geometry_set.get_component_for_write<PointCloudComponent>(), params);
  }

  params.set_output("Geometry", geometry_set);
}

}  // namespace blender::nodes

void register_node_type_geo_attribute_fill()
{
  static bNodeType ntype;

  geo_node_type_base(&ntype, GEO_NODE_ATTRIBUTE_FILL, "Attribute Fill", NODE_CLASS_ATTRIBUTE, 0);
  node_type_socket_templates(&ntype, geo_node_attribute_fill_in, geo_node_attribute_fill_out);
  node_type_init(&ntype, geo_node_attribute_fill_init);
  node_type_update(&ntype, geo_node_attribute_fill_update);
  ntype.geometry_node_execute = blender::nodes::geo_node_attribute_fill_exec;
  ntype.draw_buttons = geo_node_attribute_fill_layout;
  nodeRegisterType(&ntype);
}<|MERGE_RESOLUTION|>--- conflicted
+++ resolved
@@ -19,9 +19,6 @@
 
 #include "node_geometry_util.hh"
 
-#include "UI_interface.h"
-#include "UI_resources.h"
-
 static bNodeSocketTemplate geo_node_attribute_fill_in[] = {
     {SOCK_GEOMETRY, N_("Geometry")},
     {SOCK_STRING, N_("Attribute")},
@@ -42,13 +39,8 @@
 {
   uiLayoutSetPropSep(layout, true);
   uiLayoutSetPropDecorate(layout, false);
-<<<<<<< HEAD
-  uiItemR(layout, ptr, "data_type", 0, "", ICON_NONE);
-  // uiItemR(layout, ptr, "domain", 0, "", ICON_NONE);
-=======
   uiItemR(layout, ptr, "domain", 0, "", ICON_NONE);
   uiItemR(layout, ptr, "data_type", 0, "", ICON_NONE);
->>>>>>> 9e007b46
 }
 
 static void geo_node_attribute_fill_init(bNodeTree *UNUSED(tree), bNode *node)
@@ -77,24 +69,6 @@
 namespace blender::nodes {
 
 static AttributeDomain get_result_domain(const GeometryComponent &component,
-<<<<<<< HEAD
-                                         const GeoNodeExecParams &params,
-                                         StringRef attribute_name)
-{
-  /* Use the domain of the result attribute if it already exists. */
-  ReadAttributePtr result_attribute = component.attribute_try_get_for_read(attribute_name);
-  if (result_attribute) {
-    return result_attribute->domain();
-  }
-
-  /* Otherwise use the input domain chosen in the interface. */
-  const bNode &node = params.node();
-  return static_cast<AttributeDomain>(node.custom2);
-}
-
-static void fill_attribute(GeometryComponent &component, const GeoNodeExecParams &params)
-{
-=======
                                          StringRef attribute_name)
 {
   /* Use the domain of the result attribute if it already exists. */
@@ -107,7 +81,6 @@
 
 static void fill_attribute(GeometryComponent &component, const GeoNodeExecParams &params)
 {
->>>>>>> 9e007b46
   const std::string attribute_name = params.get_input<std::string>("Attribute");
   if (attribute_name.empty()) {
     return;
@@ -115,14 +88,10 @@
 
   const bNode &node = params.node();
   const CustomDataType data_type = static_cast<CustomDataType>(node.custom1);
-<<<<<<< HEAD
-  const AttributeDomain domain = get_result_domain(component, params, attribute_name);
-=======
   const AttributeDomain domain = static_cast<AttributeDomain>(node.custom2);
   const AttributeDomain result_domain = (domain == ATTR_DOMAIN_AUTO) ?
                                             get_result_domain(component, attribute_name) :
                                             domain;
->>>>>>> 9e007b46
 
   OutputAttributePtr attribute = component.attribute_try_get_for_output(
       attribute_name, result_domain, data_type);
