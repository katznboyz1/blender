--- conflicted
+++ resolved
@@ -20,12 +20,7 @@
 #include "UI_interface.h"
 #include "UI_resources.h"
 
-<<<<<<< HEAD
-#include "DNA_mesh_types.h"
-#include "DNA_pointcloud_types.h"
-=======
 #include "node_geometry_util.hh"
->>>>>>> 9e007b46
 
 static bNodeSocketTemplate geo_node_attribute_randomize_in[] = {
     {SOCK_GEOMETRY, N_("Geometry")},
@@ -226,11 +221,7 @@
   if (operation != GEO_NODE_ATTRIBUTE_RANDOMIZE_REPLACE_CREATE) {
     if (!component.attribute_exists(attribute_name)) {
       params.error_message_add(NodeWarningType::Error,
-<<<<<<< HEAD
-                               "No attribute with name '" + attribute_name + "'.");
-=======
                                TIP_("No attribute with name \"") + attribute_name + "\"");
->>>>>>> 9e007b46
       return;
     }
   }
