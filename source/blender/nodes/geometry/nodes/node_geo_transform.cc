/*
 * This program is free software; you can redistribute it and/or
 * modify it under the terms of the GNU General Public License
 * as published by the Free Software Foundation; either version 2
 * of the License, or (at your option) any later version.
 *
 * This program is distributed in the hope that it will be useful,
 * but WITHOUT ANY WARRANTY; without even the implied warranty of
 * MERCHANTABILITY or FITNESS FOR A PARTICULAR PURPOSE.  See the
 * GNU General Public License for more details.
 *
 * You should have received a copy of the GNU General Public License
 * along with this program; if not, write to the Free Software Foundation,
 * Inc., 51 Franklin Street, Fifth Floor, Boston, MA 02110-1301, USA.
 */

#ifdef WITH_OPENVDB
#  include <openvdb/openvdb.h>
#endif

<<<<<<< HEAD
#include "BLI_math_matrix.h"
=======
#include "BLI_float4x4.hh"
>>>>>>> 9e007b46

#include "DNA_pointcloud_types.h"
#include "DNA_volume_types.h"

#include "BKE_mesh.h"
#include "BKE_volume.h"

#include "DEG_depsgraph_query.h"

#include "node_geometry_util.hh"

static bNodeSocketTemplate geo_node_transform_in[] = {
    {SOCK_GEOMETRY, N_("Geometry")},
    {SOCK_VECTOR, N_("Translation"), 0.0f, 0.0f, 0.0f, 1.0f, -FLT_MAX, FLT_MAX, PROP_TRANSLATION},
    {SOCK_VECTOR, N_("Rotation"), 0.0f, 0.0f, 0.0f, 1.0f, -FLT_MAX, FLT_MAX, PROP_EULER},
    {SOCK_VECTOR, N_("Scale"), 1.0f, 1.0f, 1.0f, 1.0f, -FLT_MAX, FLT_MAX, PROP_XYZ},
    {-1, ""},
};

static bNodeSocketTemplate geo_node_transform_out[] = {
    {SOCK_GEOMETRY, N_("Geometry")},
    {-1, ""},
};

namespace blender::nodes {

static bool use_translate(const float3 rotation, const float3 scale)
{
  if (compare_ff(rotation.length_squared(), 0.0f, 1e-9f) != 1) {
    return false;
  }
  if (compare_ff(scale.x, 1.0f, 1e-9f) != 1 || compare_ff(scale.y, 1.0f, 1e-9f) != 1 ||
      compare_ff(scale.z, 1.0f, 1e-9f) != 1) {
    return false;
  }
  return true;
}

void transform_mesh(Mesh *mesh,
                    const float3 translation,
                    const float3 rotation,
                    const float3 scale)
{
  /* Use only translation if rotation and scale are zero. */
  if (use_translate(rotation, scale)) {
    if (!translation.is_zero()) {
      BKE_mesh_translate(mesh, translation, false);
    }
  }
  else {
    const float4x4 matrix = float4x4::from_loc_eul_scale(translation, rotation, scale);
    BKE_mesh_transform(mesh, matrix.values, false);
    BKE_mesh_calc_normals(mesh);
  }
}

static void transform_pointcloud(PointCloud *pointcloud,
                                 const float3 translation,
                                 const float3 rotation,
                                 const float3 scale)
{
  /* Use only translation if rotation and scale don't apply. */
  if (use_translate(rotation, scale)) {
    for (const int i : IndexRange(pointcloud->totpoint)) {
      add_v3_v3(pointcloud->co[i], translation);
    }
  }
  else {
    const float4x4 matrix = float4x4::from_loc_eul_scale(translation, rotation, scale);
    for (const int i : IndexRange(pointcloud->totpoint)) {
      float3 &co = *(float3 *)pointcloud->co[i];
      co = matrix * co;
    }
  }
}

static void transform_instances(InstancesComponent &instances,
                                const float3 translation,
                                const float3 rotation,
                                const float3 scale)
{
  MutableSpan<float4x4> transforms = instances.transforms();

  /* Use only translation if rotation and scale don't apply. */
  if (use_translate(rotation, scale)) {
    for (float4x4 &transform : transforms) {
      add_v3_v3(transform.ptr()[3], translation);
    }
  }
  else {
<<<<<<< HEAD
    float mat[4][4];

    loc_eul_size_to_mat4(mat, translation, rotation, scale);
    for (float4x4 &transform : transforms) {
      mul_m4_m4_pre(transform.ptr(), mat);
=======
    const float4x4 matrix = float4x4::from_loc_eul_scale(translation, rotation, scale);
    for (float4x4 &transform : transforms) {
      transform = matrix * transform;
>>>>>>> 9e007b46
    }
  }
}

static void transform_volume(Volume *volume,
                             const float3 translation,
                             const float3 rotation,
                             const float3 scale,
                             GeoNodeExecParams &params)
{
#ifdef WITH_OPENVDB
  /* Scaling an axis to zero is not supported for volumes. */
  const float3 limited_scale = {
      (scale.x == 0.0f) ? FLT_EPSILON : scale.x,
      (scale.y == 0.0f) ? FLT_EPSILON : scale.y,
      (scale.z == 0.0f) ? FLT_EPSILON : scale.z,
  };

<<<<<<< HEAD
  Main *bmain = DEG_get_bmain(params.depsgraph());
  BKE_volume_load(volume, bmain);

  float matrix[4][4];
  loc_eul_size_to_mat4(matrix, translation, rotation, limited_scale);
=======
  const Main *bmain = DEG_get_bmain(params.depsgraph());
  BKE_volume_load(volume, bmain);

  const float4x4 matrix = float4x4::from_loc_eul_scale(translation, rotation, limited_scale);
>>>>>>> 9e007b46

  openvdb::Mat4s vdb_matrix;
  memcpy(vdb_matrix.asPointer(), matrix, sizeof(float[4][4]));
  openvdb::Mat4d vdb_matrix_d{vdb_matrix};

  const int num_grids = BKE_volume_num_grids(volume);
  for (const int i : IndexRange(num_grids)) {
<<<<<<< HEAD
    VolumeGrid *volume_grid = BKE_volume_grid_get(volume, i);
=======
    VolumeGrid *volume_grid = BKE_volume_grid_get_for_write(volume, i);
>>>>>>> 9e007b46

    openvdb::GridBase::Ptr grid = BKE_volume_grid_openvdb_for_write(volume, volume_grid, false);
    openvdb::math::Transform &grid_transform = grid->transform();
    grid_transform.postMult(vdb_matrix_d);
  }
#else
  UNUSED_VARS(volume, translation, rotation, scale, params);
#endif
}

static void geo_node_transform_exec(GeoNodeExecParams params)
{
  GeometrySet geometry_set = params.extract_input<GeometrySet>("Geometry");
  const float3 translation = params.extract_input<float3>("Translation");
  const float3 rotation = params.extract_input<float3>("Rotation");
  const float3 scale = params.extract_input<float3>("Scale");

  if (geometry_set.has_mesh()) {
    Mesh *mesh = geometry_set.get_mesh_for_write();
    transform_mesh(mesh, translation, rotation, scale);
  }

  if (geometry_set.has_pointcloud()) {
    PointCloud *pointcloud = geometry_set.get_pointcloud_for_write();
    transform_pointcloud(pointcloud, translation, rotation, scale);
  }

  if (geometry_set.has_instances()) {
    InstancesComponent &instances = geometry_set.get_component_for_write<InstancesComponent>();
    transform_instances(instances, translation, rotation, scale);
  }

  if (geometry_set.has_volume()) {
    Volume *volume = geometry_set.get_volume_for_write();
    transform_volume(volume, translation, rotation, scale, params);
  }

  params.set_output("Geometry", std::move(geometry_set));
}
}  // namespace blender::nodes

void register_node_type_geo_transform()
{
  static bNodeType ntype;

  geo_node_type_base(&ntype, GEO_NODE_TRANSFORM, "Transform", NODE_CLASS_GEOMETRY, 0);
  node_type_socket_templates(&ntype, geo_node_transform_in, geo_node_transform_out);
  ntype.geometry_node_execute = blender::nodes::geo_node_transform_exec;
  nodeRegisterType(&ntype);
}<|MERGE_RESOLUTION|>--- conflicted
+++ resolved
@@ -18,11 +18,7 @@
 #  include <openvdb/openvdb.h>
 #endif
 
-<<<<<<< HEAD
-#include "BLI_math_matrix.h"
-=======
 #include "BLI_float4x4.hh"
->>>>>>> 9e007b46
 
 #include "DNA_pointcloud_types.h"
 #include "DNA_volume_types.h"
@@ -113,17 +109,9 @@
     }
   }
   else {
-<<<<<<< HEAD
-    float mat[4][4];
-
-    loc_eul_size_to_mat4(mat, translation, rotation, scale);
-    for (float4x4 &transform : transforms) {
-      mul_m4_m4_pre(transform.ptr(), mat);
-=======
     const float4x4 matrix = float4x4::from_loc_eul_scale(translation, rotation, scale);
     for (float4x4 &transform : transforms) {
       transform = matrix * transform;
->>>>>>> 9e007b46
     }
   }
 }
@@ -142,18 +130,10 @@
       (scale.z == 0.0f) ? FLT_EPSILON : scale.z,
   };
 
-<<<<<<< HEAD
-  Main *bmain = DEG_get_bmain(params.depsgraph());
-  BKE_volume_load(volume, bmain);
-
-  float matrix[4][4];
-  loc_eul_size_to_mat4(matrix, translation, rotation, limited_scale);
-=======
   const Main *bmain = DEG_get_bmain(params.depsgraph());
   BKE_volume_load(volume, bmain);
 
   const float4x4 matrix = float4x4::from_loc_eul_scale(translation, rotation, limited_scale);
->>>>>>> 9e007b46
 
   openvdb::Mat4s vdb_matrix;
   memcpy(vdb_matrix.asPointer(), matrix, sizeof(float[4][4]));
@@ -161,11 +141,7 @@
 
   const int num_grids = BKE_volume_num_grids(volume);
   for (const int i : IndexRange(num_grids)) {
-<<<<<<< HEAD
-    VolumeGrid *volume_grid = BKE_volume_grid_get(volume, i);
-=======
     VolumeGrid *volume_grid = BKE_volume_grid_get_for_write(volume, i);
->>>>>>> 9e007b46
 
     openvdb::GridBase::Ptr grid = BKE_volume_grid_openvdb_for_write(volume, volume_grid, false);
     openvdb::math::Transform &grid_transform = grid->transform();
