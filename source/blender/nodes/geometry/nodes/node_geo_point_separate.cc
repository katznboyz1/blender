--- conflicted
+++ resolved
@@ -68,26 +68,8 @@
       continue;
     }
 
-<<<<<<< HEAD
-    const CustomDataType data_type = bke::cpp_type_to_custom_data_type(attribute->cpp_type());
-    const AttributeDomain domain = attribute->domain();
-
-    /* Don't try to create the attribute on the new component if it already exists (i.e. has been
-     * initialized by someone else). */
-    if (!out_component_a.attribute_exists(name)) {
-      if (!out_component_a.attribute_try_create(name, domain, data_type)) {
-        continue;
-      }
-    }
-    if (!out_component_b.attribute_exists(name)) {
-      if (!out_component_b.attribute_try_create(name, domain, data_type)) {
-        continue;
-      }
-    }
-=======
     OutputAttributePtr result_attribute = result_component.attribute_try_get_for_output(
         name, ATTR_DOMAIN_POINT, data_type);
->>>>>>> 9e007b46
 
     attribute_math::convert_to_static_type(data_type, [&](auto dummy) {
       using T = decltype(dummy);
@@ -155,28 +137,6 @@
 {
   const std::string mask_attribute_name = params.extract_input<std::string>("Mask");
   GeometrySet geometry_set = params.extract_input<GeometrySet>("Geometry");
-<<<<<<< HEAD
-  GeometrySet out_set_a(geometry_set);
-  GeometrySet out_set_b;
-
-  /* TODO: This is not necessary-- the input geometry set can be read only,
-   * but it must be rewritten to handle instance groups. */
-  geometry_set = geometry_set_realize_instances(geometry_set);
-
-  if (geometry_set.has<PointCloudComponent>()) {
-    separate_point_cloud(*geometry_set.get_component_for_read<PointCloudComponent>(),
-                         params,
-                         out_set_a.get_component_for_write<PointCloudComponent>(),
-                         out_set_b.get_component_for_write<PointCloudComponent>());
-  }
-  if (geometry_set.has<MeshComponent>()) {
-    separate_mesh(*geometry_set.get_component_for_read<MeshComponent>(),
-                  params,
-                  out_set_a.get_component_for_write<MeshComponent>(),
-                  out_set_b.get_component_for_write<MeshComponent>());
-  }
-=======
->>>>>>> 9e007b46
 
   /* TODO: This is not necessary-- the input geometry set can be read only,
    * but it must be rewritten to handle instance groups. */
