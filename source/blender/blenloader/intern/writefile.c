--- conflicted
+++ resolved
@@ -1613,7 +1613,6 @@
 	}
 }
 
-<<<<<<< HEAD
 static void write_fmaps(WriteData *wd, ListBase *fbase)
 {
 	for (bFaceMap *fmap = fbase->first; fmap; fmap = fmap->next) {
@@ -1621,92 +1620,6 @@
 	}
 }
 
-=======
-/* need a prototype of that here...*/
-static void write_customdata(WriteData *wd, ID *id, int count, CustomData *data, CustomDataLayer* layers, int partial_type, int partial_count);
-
-static void write_shard(WriteData* wd, Shard* s)
-{
-	CustomDataLayer *vlayers = NULL, vlayers_buff[CD_TEMP_CHUNK_SIZE];
-	CustomDataLayer *llayers = NULL, llayers_buff[CD_TEMP_CHUNK_SIZE];
-	CustomDataLayer *players = NULL, players_buff[CD_TEMP_CHUNK_SIZE];
-	CustomDataLayer *elayers = NULL, elayers_buff[CD_TEMP_CHUNK_SIZE];
-
-	writestruct(wd, DATA, Shard, 1, s);
-	writestruct(wd, DATA, MVert, s->totvert, s->mvert);
-	writestruct(wd, DATA, MPoly, s->totpoly, s->mpoly);
-	writestruct(wd, DATA, MLoop, s->totloop, s->mloop);
-	writestruct(wd, DATA, MEdge, s->totedge, s->medge);
-
-	CustomData_file_write_prepare(&s->vertData, &vlayers, vlayers_buff, ARRAY_SIZE(vlayers_buff));
-	CustomData_file_write_prepare(&s->loopData, &llayers, llayers_buff, ARRAY_SIZE(llayers_buff));
-	CustomData_file_write_prepare(&s->polyData, &players, players_buff, ARRAY_SIZE(players_buff));
-	CustomData_file_write_prepare(&s->edgeData, &elayers, elayers_buff, ARRAY_SIZE(elayers_buff));
-
-	write_customdata(wd, NULL, s->totvert, &s->vertData, vlayers, -1, s->totvert);
-	write_customdata(wd, NULL, s->totloop, &s->loopData, llayers, -1, s->totloop);
-	write_customdata(wd, NULL, s->totpoly, &s->polyData, players, -1, s->totpoly);
-	write_customdata(wd, NULL, s->totedge, &s->edgeData, elayers, -1, s->totedge);
-
-	writedata(wd, DATA, sizeof(int)*s->neighbor_count, s->neighbor_ids);
-	writedata(wd, DATA, sizeof(int), s->cluster_colors);
-
-	if (vlayers && vlayers != vlayers_buff) {
-		MEM_freeN(vlayers);
-	}
-
-	if (llayers && llayers != llayers_buff) {
-		MEM_freeN(llayers);
-	}
-
-	if (players && players != players_buff) {
-		MEM_freeN(players);
-	}
-
-	if (elayers && elayers != elayers_buff) {
-		MEM_freeN(elayers);
-	}
-}
-
-static void write_meshIsland(WriteData* wd, MeshIsland* mi, bool write_data)
-{
-	writestruct(wd, DATA, MeshIsland, 1, mi);
-	writedata(wd, DATA, sizeof(float) * 3 * mi->vertex_count, mi->vertco);
-	writedata(wd, DATA, sizeof(short) * 3 * mi->vertex_count, mi->vertno);
-
-	writestruct(wd, DATA, RigidBodyOb, 1, mi->rigidbody);
-	writedata(wd, DATA, sizeof(int) * mi->neighbor_count, mi->neighbor_ids);
-	writestruct(wd, DATA, BoundBox, 1, mi->bb);
-	writedata(wd, DATA, sizeof(int) * mi->vertex_count, mi->vertex_indices);
-
-	if (write_data) {
-		writedata(wd, DATA, sizeof(float) * 3 * mi->frame_count, mi->locs);
-		writedata(wd, DATA, sizeof(float) * 4 * mi->frame_count, mi->rots);
-		writedata(wd, DATA, sizeof(float) * mi->frame_count, mi->acc_sequence);
-	}
-	else {
-		if (mi->locs) {
-			MEM_freeN(mi->locs);
-			mi->locs = NULL;
-		}
-
-		if (mi->rots) {
-			MEM_freeN(mi->rots);
-			mi->rots = NULL;
-		}
-
-		if (mi->acc_sequence){
-			MEM_freeN(mi->acc_sequence);
-			mi->acc_sequence = NULL;
-		}
-
-		mi->frame_count = 0;
-	}
-
-	writedata(wd, DATA, sizeof(RigidBodyShardCon*) * mi->participating_constraint_count, mi->participating_constraints);
-}
-
->>>>>>> 16b07fb0
 static void write_modifiers(WriteData *wd, ListBase *modbase)
 {
 	ModifierData *md;
@@ -1850,85 +1763,7 @@
 
 			if (csmd->bind_coords) {
 				writedata(wd, DATA, sizeof(float[3]) * csmd->bind_coords_num, csmd->bind_coords);
-			}
-		}
-		else if (md->type==eModifierType_Fracture) {
-			FractureModifierData *fmd = (FractureModifierData*)md;
-			FracMesh* fm = fmd->frac_mesh;
-			MeshIsland *mi;
-			Shard *s;
-			RigidBodyShardCon *con;
-			SharedVertGroup *vg;
-			bool mode = fmd->fracture_mode == MOD_FRACTURE_PREFRACTURED ||
-			            fmd->fracture_mode == MOD_FRACTURE_EXTERNAL;
-
-			if (fm && mode)
-			{
-				if (fm->running == 0 && !fmd->dm_group)
-				{
-					if (mode)
-					{
-						writestruct(wd, DATA, FracMesh, 1, fm);
-
-						for (vg = fmd->shared_verts.first; vg; vg = vg->next)
-						{
-							SharedVert *sv;
-							writestruct(wd, DATA, SharedVertGroup, 1, vg);
-							for (sv = vg->verts.first; sv; sv = sv->next)
-							{
-								writestruct(wd, DATA, SharedVert, 1, sv);
-							}
-						}
-
-						for (s = fm->shard_map.first; s; s = s->next) {
-							write_shard(wd, s);
-						}
-
-						for (s = fmd->islandShards.first; s; s = s->next) {
-							write_shard(wd, s);
-						}
-
-						for (mi = fmd->meshIslands.first; mi; mi = mi->next) {
-							write_meshIsland(wd, mi, false);
-						}
-
-						for (con = fmd->meshConstraints.first; con; con = con->next)
-						{
-							writestruct(wd, DATA, RigidBodyShardCon, 1, con);
-						}
-
-						for (s = fmd->pack_storage.first; s; s = s->next) {
-							write_shard(wd, s);
-						}
-					}
-				}
-
-				writestruct(wd, DATA, AnimBind, fmd->anim_bind_len, fmd->anim_bind);
-			}
-			else if (fmd->fracture_mode == MOD_FRACTURE_DYNAMIC)
-			{
-				ShardSequence *ssq;
-				MeshIslandSequence *msq;
-
-				for (ssq = fmd->shard_sequence.first; ssq; ssq = ssq->next)
-				{
-					writestruct(wd, DATA, ShardSequence, 1, ssq);
-					writestruct(wd, DATA, FracMesh, 1, ssq->frac_mesh);
-					for (s = ssq->frac_mesh->shard_map.first; s; s = s->next) {
-						write_shard(wd, s);
-					}
-				}
-
-				for (msq = fmd->meshIsland_sequence.first; msq; msq = msq->next)
-				{
-					writestruct(wd, DATA, MeshIslandSequence, 1, msq);
-					for (mi = msq->meshIslands.first; mi; mi = mi->next) {
-						write_meshIsland(wd, mi, true);
-					}
-				}
-
-				writestruct(wd, DATA, AnimBind, fmd->anim_bind_len, fmd->anim_bind);
-			}
+            }
 		}
 		else if (md->type == eModifierType_SurfaceDeform) {
 			SurfaceDeformModifierData *smd = (SurfaceDeformModifierData *)md;
