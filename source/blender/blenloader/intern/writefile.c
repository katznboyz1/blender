/*
 * ***** BEGIN GPL LICENSE BLOCK *****
 *
 * This program is free software; you can redistribute it and/or
 * modify it under the terms of the GNU General Public License
 * as published by the Free Software Foundation; either version 2
 * of the License, or (at your option) any later version.
 *
 * This program is distributed in the hope that it will be useful,
 * but WITHOUT ANY WARRANTY; without even the implied warranty of
 * MERCHANTABILITY or FITNESS FOR A PARTICULAR PURPOSE.  See the
 * GNU General Public License for more details.
 *
 * You should have received a copy of the GNU General Public License
 * along with this program; if not, write to the Free Software Foundation,
 * Inc., 51 Franklin Street, Fifth Floor, Boston, MA 02110-1301, USA.
 *
 * The Original Code is Copyright (C) 2001-2002 by NaN Holding BV.
 * All rights reserved.
 *
 *
 * Contributor(s): Blender Foundation
 *
 * ***** END GPL LICENSE BLOCK *****
 */

/** \file blender/blenloader/intern/writefile.c
 *  \ingroup blenloader
 */


/*
FILEFORMAT: IFF-style structure  (but not IFF compatible!)

start file:
	BLENDER_V100	12 bytes  (versie 1.00)
					V = big endian, v = little endian
					_ = 4 byte pointer, - = 8 byte pointer

datablocks:		also see struct BHead
	<bh.code>			4 chars
	<bh.len>			int,  len data after BHead
	<bh.old>			void,  old pointer
	<bh.SDNAnr>			int
	<bh.nr>				int, in case of array: amount of structs
	data
	...
	...

Almost all data in Blender are structures. Each struct saved
gets a BHead header.  With BHead the struct can be linked again
and compared with StructDNA .

WRITE

Preferred writing order: (not really a must, but why would you do it random?)
Any case: direct data is ALWAYS after the lib block

(Local file data)
- for each LibBlock
	- write LibBlock
	- write associated direct data
(External file data)
- per library
	- write library block
	- per LibBlock
		- write the ID of LibBlock
- write TEST (128x128, blend file preview, optional)
- write FileGlobal (some global vars)
- write SDNA
- write USER if filename is ~/X.XX/config/startup.blend
*/


#include <math.h>
#include <fcntl.h>
#include <stdio.h>
#include <string.h>
#include <stdlib.h>

#include "zlib.h"

#ifndef WIN32
#include <unistd.h>
#else
#include "winsock2.h"
#include <io.h>
#include <process.h> // for getpid
#include "BLI_winstuff.h"
#endif

#include "DNA_anim_types.h"
#include "DNA_armature_types.h"
#include "DNA_actuator_types.h"
#include "DNA_brush_types.h"
#include "DNA_camera_types.h"
#include "DNA_cloth_types.h"
#include "DNA_constraint_types.h"
#include "DNA_controller_types.h"
#include "DNA_genfile.h"
#include "DNA_group_types.h"
#include "DNA_gpencil_types.h"
#include "DNA_fileglobal_types.h"
#include "DNA_key_types.h"
#include "DNA_lattice_types.h"
#include "DNA_lamp_types.h"
#include "DNA_linestyle_types.h"
#include "DNA_meta_types.h"
#include "DNA_mesh_types.h"
#include "DNA_meshdata_types.h"
#include "DNA_material_types.h"
#include "DNA_node_types.h"
#include "DNA_object_types.h"
#include "DNA_object_force.h"
#include "DNA_packedFile_types.h"
#include "DNA_particle_types.h"
#include "DNA_property_types.h"
#include "DNA_scene_types.h"
#include "DNA_sdna_types.h"
#include "DNA_sequence_types.h"
#include "DNA_sensor_types.h"
#include "DNA_smoke_types.h"
#include "DNA_space_types.h"
#include "DNA_screen_types.h"
#include "DNA_speaker_types.h"
#include "DNA_sound_types.h"
#include "DNA_text_types.h"
#include "DNA_view3d_types.h"
#include "DNA_vfont_types.h"
#include "DNA_world_types.h"
#include "DNA_windowmanager_types.h"
#include "DNA_movieclip_types.h"

#include "MEM_guardedalloc.h" // MEM_freeN
#include "BLI_blenlib.h"
#include "BLI_linklist.h"
#include "BLI_bpath.h"
#include "BLI_math.h"
#include "BLI_utildefines.h"

#include "BKE_action.h"
#include "BKE_blender.h"
#include "BKE_curve.h"
#include "BKE_constraint.h"
#include "BKE_global.h" // for G
#include "BKE_library.h" // for  set_listbasepointers
#include "BKE_main.h"
#include "BKE_node.h"
#include "BKE_report.h"
#include "BKE_sequencer.h"
#include "BKE_utildefines.h"
#include "BKE_modifier.h"
#include "BKE_fcurve.h"
#include "BKE_pointcache.h"

#include "BLO_writefile.h"
#include "BLO_readfile.h"
#include "BLO_undofile.h"

#include "readfile.h"

#include <errno.h>

/* ********* my write, buffered writing with minimum size chunks ************ */

#define MYWRITE_BUFFER_SIZE	100000
#define MYWRITE_MAX_CHUNK	32768

typedef struct {
	struct SDNA *sdna;

	int file;
	unsigned char *buf;
	MemFile *compare, *current;
	
	int tot, count, error, memsize;
} WriteData;

static WriteData *writedata_new(int file)
{
	WriteData *wd= MEM_callocN(sizeof(*wd), "writedata");

		/* XXX, see note about this in readfile.c, remove
		 * once we have an xp lock - zr
		 */

	if (wd == NULL) return NULL;

	wd->sdna= DNA_sdna_from_data(DNAstr, DNAlen, 0);

	wd->file= file;

	wd->buf= MEM_mallocN(MYWRITE_BUFFER_SIZE, "wd->buf");

	return wd;
}

static void writedata_do_write(WriteData *wd, void *mem, int memlen)
{
	if ((wd == NULL) || wd->error || (mem == NULL) || memlen < 1) return;
	if (wd->error) return;

	/* memory based save */
	if(wd->current) {
		add_memfilechunk(NULL, wd->current, mem, memlen);
	}
	else {
		if (write(wd->file, mem, memlen) != memlen)
			wd->error= 1;
		
	}
}

static void writedata_free(WriteData *wd)
{
	DNA_sdna_free(wd->sdna);

	MEM_freeN(wd->buf);
	MEM_freeN(wd);
}

/***/

/**
 * Low level WRITE(2) wrapper that buffers data
 * @param adr Pointer to new chunk of data
 * @param len Length of new chunk of data
 * @warning Talks to other functions with global parameters
 */
 
#define MYWRITE_FLUSH		NULL

static void mywrite( WriteData *wd, void *adr, int len)
{
	if (wd->error) return;

	/* flush helps compression for undo-save */
	if(adr==MYWRITE_FLUSH) {
		if(wd->count) {
			writedata_do_write(wd, wd->buf, wd->count);
			wd->count= 0;
		}
		return;
	}

	wd->tot+= len;
	
	/* if we have a single big chunk, write existing data in
	 * buffer and write out big chunk in smaller pieces */
	if(len>MYWRITE_MAX_CHUNK) {
		if(wd->count) {
			writedata_do_write(wd, wd->buf, wd->count);
			wd->count= 0;
		}

		do {
			int writelen= MIN2(len, MYWRITE_MAX_CHUNK);
			writedata_do_write(wd, adr, writelen);
			adr = (char*)adr + writelen;
			len -= writelen;
		} while(len > 0);

		return;
	}

	/* if data would overflow buffer, write out the buffer */
	if(len+wd->count>MYWRITE_BUFFER_SIZE-1) {
		writedata_do_write(wd, wd->buf, wd->count);
		wd->count= 0;
	}

	/* append data at end of buffer */
	memcpy(&wd->buf[wd->count], adr, len);
	wd->count+= len;
}

/**
 * BeGiN initializer for mywrite
 * @param file File descriptor
 * @param write_flags Write parameters
 * @warning Talks to other functions with global parameters
 */
static WriteData *bgnwrite(int file, MemFile *compare, MemFile *current)
{
	WriteData *wd= writedata_new(file);

	if (wd == NULL) return NULL;

	wd->compare= compare;
	wd->current= current;
	/* this inits comparing */
	add_memfilechunk(compare, NULL, NULL, 0);
	
	return wd;
}

/**
 * END the mywrite wrapper
 * @return 1 if write failed
 * @return unknown global variable otherwise
 * @warning Talks to other functions with global parameters
 */
static int endwrite(WriteData *wd)
{
	int err;

	if (wd->count) {
		writedata_do_write(wd, wd->buf, wd->count);
		wd->count= 0;
	}
	
	err= wd->error;
	writedata_free(wd);

	return err;
}

/* ********** WRITE FILE ****************** */

static void writestruct(WriteData *wd, int filecode, const char *structname, int nr, void *adr)
{
	BHead bh;
	short *sp;

	if(adr==NULL || nr==0) return;

	/* init BHead */
	bh.code= filecode;
	bh.old= adr;
	bh.nr= nr;

	bh.SDNAnr= DNA_struct_find_nr(wd->sdna, structname);
	if(bh.SDNAnr== -1) {
		printf("error: can't find SDNA code <%s>\n", structname);
		return;
	}
	sp= wd->sdna->structs[bh.SDNAnr];

	bh.len= nr*wd->sdna->typelens[sp[0]];

	if(bh.len==0) return;

	mywrite(wd, &bh, sizeof(BHead));
	mywrite(wd, adr, bh.len);
}

static void writedata(WriteData *wd, int filecode, int len, void *adr)	/* do not use for structs */
{
	BHead bh;

	if(adr==NULL) return;
	if(len==0) return;

	len+= 3;
	len-= ( len % 4);

	/* init BHead */
	bh.code= filecode;
	bh.old= adr;
	bh.nr= 1;
	bh.SDNAnr= 0;
	bh.len= len;

	mywrite(wd, &bh, sizeof(BHead));
	if(len) mywrite(wd, adr, len);
}

/* *************** writing some direct data structs used in more code parts **************** */
/*These functions are used by blender's .blend system for file saving/loading.*/
void IDP_WriteProperty_OnlyData(IDProperty *prop, void *wd);
void IDP_WriteProperty(IDProperty *prop, void *wd);

static void IDP_WriteArray(IDProperty *prop, void *wd)
{
	/*REMEMBER to set totalen to len in the linking code!!*/
	if (prop->data.pointer) {
		writedata(wd, DATA, MEM_allocN_len(prop->data.pointer), prop->data.pointer);

		if(prop->subtype == IDP_GROUP) {
			IDProperty **array= prop->data.pointer;
			int a;

			for(a=0; a<prop->len; a++)
				IDP_WriteProperty(array[a], wd);
		}
	}
}

static void IDP_WriteIDPArray(IDProperty *prop, void *wd)
{
	/*REMEMBER to set totalen to len in the linking code!!*/
	if (prop->data.pointer) {
		IDProperty *array = prop->data.pointer;
		int a;

		writestruct(wd, DATA, "IDProperty", prop->len, array);

		for(a=0; a<prop->len; a++)
			IDP_WriteProperty_OnlyData(&array[a], wd);
	}
}

static void IDP_WriteString(IDProperty *prop, void *wd)
{
	/*REMEMBER to set totalen to len in the linking code!!*/
	writedata(wd, DATA, prop->len+1, prop->data.pointer);
}

static void IDP_WriteGroup(IDProperty *prop, void *wd)
{
	IDProperty *loop;

	for (loop=prop->data.group.first; loop; loop=loop->next) {
		IDP_WriteProperty(loop, wd);
	}
}

/* Functions to read/write ID Properties */
void IDP_WriteProperty_OnlyData(IDProperty *prop, void *wd)
{
	switch (prop->type) {
		case IDP_GROUP:
			IDP_WriteGroup(prop, wd);
			break;
		case IDP_STRING:
			IDP_WriteString(prop, wd);
			break;
		case IDP_ARRAY:
			IDP_WriteArray(prop, wd);
			break;
		case IDP_IDPARRAY:
			IDP_WriteIDPArray(prop, wd);
			break;
	}
}

void IDP_WriteProperty(IDProperty *prop, void *wd)
{
	writestruct(wd, DATA, "IDProperty", 1, prop);
	IDP_WriteProperty_OnlyData(prop, wd);
}

static void write_fmodifiers(WriteData *wd, ListBase *fmodifiers)
{
	FModifier *fcm;
	
	/* Modifiers */
	for (fcm= fmodifiers->first; fcm; fcm= fcm->next) {
		FModifierTypeInfo *fmi= fmodifier_get_typeinfo(fcm);
		
		/* Write the specific data */
		if (fmi && fcm->data) {
			/* firstly, just write the plain fmi->data struct */
			writestruct(wd, DATA, fmi->structName, 1, fcm->data);
			
			/* do any modifier specific stuff */
			switch (fcm->type) {
				case FMODIFIER_TYPE_GENERATOR:
				{
					FMod_Generator *data= (FMod_Generator *)fcm->data;
					
					/* write coefficients array */
					if (data->coefficients)
						writedata(wd, DATA, sizeof(float)*(data->arraysize), data->coefficients);
				}
					break;
				case FMODIFIER_TYPE_ENVELOPE:
				{
					FMod_Envelope *data= (FMod_Envelope *)fcm->data;
					
					/* write envelope data */
					if (data->data)
						writestruct(wd, DATA, "FCM_EnvelopeData", data->totvert, data->data);
				}
					break;
				case FMODIFIER_TYPE_PYTHON:
				{
					FMod_Python *data = (FMod_Python *)fcm->data;
					
					/* Write ID Properties -- and copy this comment EXACTLY for easy finding
					 of library blocks that implement this.*/
					IDP_WriteProperty(data->prop, wd);
				}
					break;
			}
		}
		
		/* Write the modifier */
		writestruct(wd, DATA, "FModifier", 1, fcm);
	}
}

static void write_fcurves(WriteData *wd, ListBase *fcurves)
{
	FCurve *fcu;
	
	for (fcu=fcurves->first; fcu; fcu=fcu->next) {
		/* F-Curve */
		writestruct(wd, DATA, "FCurve", 1, fcu);
		
		/* curve data */
		if (fcu->bezt)  	
			writestruct(wd, DATA, "BezTriple", fcu->totvert, fcu->bezt);
		if (fcu->fpt)
			writestruct(wd, DATA, "FPoint", fcu->totvert, fcu->fpt);
			
		if (fcu->rna_path)
			writedata(wd, DATA, strlen(fcu->rna_path)+1, fcu->rna_path);
		
		/* driver data */
		if (fcu->driver) {
			ChannelDriver *driver= fcu->driver;
			DriverVar *dvar;
			
			writestruct(wd, DATA, "ChannelDriver", 1, driver);
			
			/* variables */
			for (dvar= driver->variables.first; dvar; dvar= dvar->next) {
				writestruct(wd, DATA, "DriverVar", 1, dvar);
				
				DRIVER_TARGETS_USED_LOOPER(dvar)
				{
					if (dtar->rna_path)
						writedata(wd, DATA, strlen(dtar->rna_path)+1, dtar->rna_path);
				}
				DRIVER_TARGETS_LOOPER_END
			}
		}
		
		/* write F-Modifiers */
		write_fmodifiers(wd, &fcu->modifiers);
	}
}

static void write_actions(WriteData *wd, ListBase *idbase)
{
	bAction	*act;
	bActionGroup *grp;
	TimeMarker *marker;
	
	for(act=idbase->first; act; act= act->id.next) {
		if (act->id.us>0 || wd->current) {
			writestruct(wd, ID_AC, "bAction", 1, act);
			if (act->id.properties) IDP_WriteProperty(act->id.properties, wd);
			
			write_fcurves(wd, &act->curves);
			
			for (grp=act->groups.first; grp; grp=grp->next) {
				writestruct(wd, DATA, "bActionGroup", 1, grp);
			}
			
			for (marker=act->markers.first; marker; marker=marker->next) {
				writestruct(wd, DATA, "TimeMarker", 1, marker);
			}
		}
	}
	
	/* flush helps the compression for undo-save */
	mywrite(wd, MYWRITE_FLUSH, 0);
}

static void write_keyingsets(WriteData *wd, ListBase *list)
{
	KeyingSet *ks;
	KS_Path *ksp;
	
	for (ks= list->first; ks; ks= ks->next) {
		/* KeyingSet */
		writestruct(wd, DATA, "KeyingSet", 1, ks);
		
		/* Paths */
		for (ksp= ks->paths.first; ksp; ksp= ksp->next) {
			/* Path */
			writestruct(wd, DATA, "KS_Path", 1, ksp);
			
			if (ksp->rna_path)
				writedata(wd, DATA, strlen(ksp->rna_path)+1, ksp->rna_path);
		}
	}
}

static void write_nlastrips(WriteData *wd, ListBase *strips)
{
	NlaStrip *strip;
	
	for (strip= strips->first; strip; strip= strip->next) {
		/* write the strip first */
		writestruct(wd, DATA, "NlaStrip", 1, strip);
		
		/* write the strip's F-Curves and modifiers */
		write_fcurves(wd, &strip->fcurves);
		write_fmodifiers(wd, &strip->modifiers);
		
		/* write the strip's children */
		write_nlastrips(wd, &strip->strips);
	}
}

static void write_nladata(WriteData *wd, ListBase *nlabase)
{
	NlaTrack *nlt;
	
	/* write all the tracks */
	for (nlt= nlabase->first; nlt; nlt= nlt->next) {
		/* write the track first */
		writestruct(wd, DATA, "NlaTrack", 1, nlt);
		
		/* write the track's strips */
		write_nlastrips(wd, &nlt->strips);
	}
}

static void write_animdata(WriteData *wd, AnimData *adt)
{
	AnimOverride *aor;
	
	/* firstly, just write the AnimData block */
	writestruct(wd, DATA, "AnimData", 1, adt);
	
	/* write drivers */
	write_fcurves(wd, &adt->drivers);
	
	/* write overrides */
	// FIXME: are these needed?
	for (aor= adt->overrides.first; aor; aor= aor->next) {
		/* overrides consist of base data + rna_path */
		writestruct(wd, DATA, "AnimOverride", 1, aor);
		writedata(wd, DATA, strlen(aor->rna_path)+1, aor->rna_path);
	}
	
	// TODO write the remaps (if they are needed)
	
	/* write NLA data */
	write_nladata(wd, &adt->nla_tracks);
}

static void write_curvemapping(WriteData *wd, CurveMapping *cumap)
{
	int a;
	
	writestruct(wd, DATA, "CurveMapping", 1, cumap);
	for(a=0; a<CM_TOT; a++)
		writestruct(wd, DATA, "CurveMapPoint", cumap->cm[a].totpoint, cumap->cm[a].curve);
}

static void write_node_socket(WriteData *wd, bNodeSocket *sock)
{
	bNodeSocketType *stype= ntreeGetSocketType(sock->type);

	/* forward compatibility code, so older blenders still open */
	sock->stack_type = 1;

	if(sock->default_value) {
		bNodeSocketValueFloat *valfloat;
		bNodeSocketValueVector *valvector;
		bNodeSocketValueRGBA *valrgba;
		
		switch (sock->type) {
		case SOCK_FLOAT:
			valfloat = sock->default_value;
			sock->ns.vec[0] = valfloat->value;
			sock->ns.min = valfloat->min;
			sock->ns.max = valfloat->max;
			break;
		case SOCK_VECTOR:
			valvector = sock->default_value;
			copy_v3_v3(sock->ns.vec, valvector->value);
			sock->ns.min = valvector->min;
			sock->ns.max = valvector->max;
			break;
		case SOCK_RGBA:
			valrgba = sock->default_value;
			copy_v4_v4(sock->ns.vec, valrgba->value);
			sock->ns.min = 0.0f;
			sock->ns.max = 1.0f;
			break;
		}
	}

	/* actual socket writing */
	writestruct(wd, DATA, "bNodeSocket", 1, sock);
	if (sock->default_value)
		writestruct(wd, DATA, stype->value_structname, 1, sock->default_value);
}

/* this is only direct data, tree itself should have been written */
static void write_nodetree(WriteData *wd, bNodeTree *ntree)
{
	bNode *node;
	bNodeSocket *sock;
	bNodeLink *link;
	
	/* for link_list() speed, we write per list */
	
	if(ntree->adt) write_animdata(wd, ntree->adt);
	
	for(node= ntree->nodes.first; node; node= node->next)
		writestruct(wd, DATA, "bNode", 1, node);

	for(node= ntree->nodes.first; node; node= node->next) {
		for(sock= node->inputs.first; sock; sock= sock->next)
			write_node_socket(wd, sock);
		for(sock= node->outputs.first; sock; sock= sock->next)
			write_node_socket(wd, sock);

		
		if(node->storage && node->type!=NODE_DYNAMIC) {
			/* could be handlerized at some point, now only 1 exception still */
			if(ntree->type==NTREE_SHADER && (node->type==SH_NODE_CURVE_VEC || node->type==SH_NODE_CURVE_RGB))
				write_curvemapping(wd, node->storage);
			else if(ntree->type==NTREE_COMPOSIT && ELEM4(node->type, CMP_NODE_TIME, CMP_NODE_CURVE_VEC, CMP_NODE_CURVE_RGB, CMP_NODE_HUECORRECT))
				write_curvemapping(wd, node->storage);
			else if(ntree->type==NTREE_TEXTURE && (node->type==TEX_NODE_CURVE_RGB || node->type==TEX_NODE_CURVE_TIME) )
				write_curvemapping(wd, node->storage);
			else if(ntree->type==NTREE_COMPOSIT && node->type==CMP_NODE_MOVIEDISTORTION)
				/* pass */ ;
			else
				writestruct(wd, DATA, node->typeinfo->storagename, 1, node->storage);
		}
	}
	
	for(link= ntree->links.first; link; link= link->next)
		writestruct(wd, DATA, "bNodeLink", 1, link);
	
	/* external sockets */
	for(sock= ntree->inputs.first; sock; sock= sock->next)
		write_node_socket(wd, sock);
	for(sock= ntree->outputs.first; sock; sock= sock->next)
		write_node_socket(wd, sock);
}

static void current_screen_compat(Main *mainvar, bScreen **screen)
{
	wmWindowManager *wm;
	wmWindow *window;

	/* find a global current screen in the first open window, to have
	 * a reasonable default for reading in older versions */
	wm= mainvar->wm.first;
	window= (wm)? wm->windows.first: NULL;
	*screen= (window)? window->screen: NULL;
}

static void write_renderinfo(WriteData *wd, Main *mainvar)		/* for renderdeamon */
{
	bScreen *curscreen;
	Scene *sce;
	int data[8];

	/* XXX in future, handle multiple windows with multiple screnes? */
	current_screen_compat(mainvar, &curscreen);

	for(sce= mainvar->scene.first; sce; sce= sce->id.next) {
		if(sce->id.lib==NULL  && ( sce==curscreen->scene || (sce->r.scemode & R_BG_RENDER)) ) {
			data[0]= sce->r.sfra;
			data[1]= sce->r.efra;

			memset(data+2, 0, sizeof(int)*6);
			BLI_strncpy((char *)(data+2), sce->id.name+2, sizeof(sce->id.name)-2);

			writedata(wd, REND, 32, data);
		}
	}
}

static void write_keymapitem(WriteData *wd, wmKeyMapItem *kmi)
{
	writestruct(wd, DATA, "wmKeyMapItem", 1, kmi);
	if(kmi->properties)
		IDP_WriteProperty(kmi->properties, wd);
}

static void write_userdef(WriteData *wd)
{
	bTheme *btheme;
	wmKeyMap *keymap;
	wmKeyMapItem *kmi;
	wmKeyMapDiffItem *kmdi;
	bAddon *bext;
	uiStyle *style;
	
	writestruct(wd, USER, "UserDef", 1, &U);

	for(btheme= U.themes.first; btheme; btheme=btheme->next)
		writestruct(wd, DATA, "bTheme", 1, btheme);

	for(keymap= U.user_keymaps.first; keymap; keymap=keymap->next) {
		writestruct(wd, DATA, "wmKeyMap", 1, keymap);

		for(kmdi=keymap->diff_items.first; kmdi; kmdi=kmdi->next) {
			writestruct(wd, DATA, "wmKeyMapDiffItem", 1, kmdi);
			if(kmdi->remove_item)
				write_keymapitem(wd, kmdi->remove_item);
			if(kmdi->add_item)
				write_keymapitem(wd, kmdi->add_item);
		}

		for(kmi=keymap->items.first; kmi; kmi=kmi->next)
			write_keymapitem(wd, kmi);
	}

	for(bext= U.addons.first; bext; bext=bext->next)
		writestruct(wd, DATA, "bAddon", 1, bext);
	
	for(style= U.uistyles.first; style; style= style->next) {
		writestruct(wd, DATA, "uiStyle", 1, style);
	}
}

static void write_boid_state(WriteData *wd, BoidState *state)
{
	BoidRule *rule = state->rules.first;
	//BoidCondition *cond = state->conditions.first;

	writestruct(wd, DATA, "BoidState", 1, state);

	for(; rule; rule=rule->next) {
		switch(rule->type) {
			case eBoidRuleType_Goal:
			case eBoidRuleType_Avoid:
				writestruct(wd, DATA, "BoidRuleGoalAvoid", 1, rule);
				break;
			case eBoidRuleType_AvoidCollision:
				writestruct(wd, DATA, "BoidRuleAvoidCollision", 1, rule);
				break;
			case eBoidRuleType_FollowLeader:
				writestruct(wd, DATA, "BoidRuleFollowLeader", 1, rule);
				break;
			case eBoidRuleType_AverageSpeed:
				writestruct(wd, DATA, "BoidRuleAverageSpeed", 1, rule);
				break;
			case eBoidRuleType_Fight:
				writestruct(wd, DATA, "BoidRuleFight", 1, rule);
				break;
			default:
				writestruct(wd, DATA, "BoidRule", 1, rule);
				break;
		}
	}
	//for(; cond; cond=cond->next)
	//	writestruct(wd, DATA, "BoidCondition", 1, cond);
}

/* update this also to readfile.c */
static const char *ptcache_data_struct[] = {
	"", // BPHYS_DATA_INDEX
	"", // BPHYS_DATA_LOCATION
	"", // BPHYS_DATA_VELOCITY
	"", // BPHYS_DATA_ROTATION
	"", // BPHYS_DATA_AVELOCITY / BPHYS_DATA_XCONST */
	"", // BPHYS_DATA_SIZE:
	"", // BPHYS_DATA_TIMES:	
	"BoidData" // case BPHYS_DATA_BOIDS:
};
static const char *ptcache_extra_struct[] = {
	"",
	"ParticleSpring"
};
static void write_pointcaches(WriteData *wd, ListBase *ptcaches)
{
	PointCache *cache = ptcaches->first;
	int i;

	for(; cache; cache=cache->next) {
		writestruct(wd, DATA, "PointCache", 1, cache);

		if((cache->flag & PTCACHE_DISK_CACHE)==0) {
			PTCacheMem *pm = cache->mem_cache.first;

			for(; pm; pm=pm->next) {
				PTCacheExtra *extra = pm->extradata.first;

				writestruct(wd, DATA, "PTCacheMem", 1, pm);
				
				for(i=0; i<BPHYS_TOT_DATA; i++) {
					if(pm->data[i] && pm->data_types & (1<<i)) {
						if(ptcache_data_struct[i][0]=='\0')
							writedata(wd, DATA, MEM_allocN_len(pm->data[i]), pm->data[i]);
						else
							writestruct(wd, DATA, ptcache_data_struct[i], pm->totpoint, pm->data[i]);
					}
				}

				for(; extra; extra=extra->next) {
					if(ptcache_extra_struct[extra->type][0]=='\0')
						continue;
					writestruct(wd, DATA, "PTCacheExtra", 1, extra);
					writestruct(wd, DATA, ptcache_extra_struct[extra->type], extra->totdata, extra->data);
				}
			}
		}
	}
}
static void write_particlesettings(WriteData *wd, ListBase *idbase)
{
	ParticleSettings *part;
	ParticleDupliWeight *dw;
	GroupObject *go;
	int a;

	part= idbase->first;
	while(part) {
		if(part->id.us>0 || wd->current) {
			/* write LibData */
			writestruct(wd, ID_PA, "ParticleSettings", 1, part);
			if (part->id.properties) IDP_WriteProperty(part->id.properties, wd);
			if (part->adt) write_animdata(wd, part->adt);
			writestruct(wd, DATA, "PartDeflect", 1, part->pd);
			writestruct(wd, DATA, "PartDeflect", 1, part->pd2);
			writestruct(wd, DATA, "EffectorWeights", 1, part->effector_weights);

			dw = part->dupliweights.first;
			for(; dw; dw=dw->next) {
				/* update indices */
				dw->index = 0;
				if(part->dup_group) { /* can be NULL if lining fails or set to None */
					go = part->dup_group->gobject.first;
					while(go && go->ob != dw->ob) {
						go=go->next;
						dw->index++;
					}
				}
				writestruct(wd, DATA, "ParticleDupliWeight", 1, dw);
			}

			if(part->boids && part->phystype == PART_PHYS_BOIDS) {
				BoidState *state = part->boids->states.first;

				writestruct(wd, DATA, "BoidSettings", 1, part->boids);

				for(; state; state=state->next)
					write_boid_state(wd, state);
			}
			if(part->fluid && part->phystype == PART_PHYS_FLUID){
				writestruct(wd, DATA, "SPHFluidSettings", 1, part->fluid); 
			}

			for(a=0; a<MAX_MTEX; a++) {
				if(part->mtex[a]) writestruct(wd, DATA, "MTex", 1, part->mtex[a]);
			}
		}
		part= part->id.next;
	}
}
static void write_particlesystems(WriteData *wd, ListBase *particles)
{
	ParticleSystem *psys= particles->first;
	ParticleTarget *pt;
	int a;

	for(; psys; psys=psys->next) {
		writestruct(wd, DATA, "ParticleSystem", 1, psys);

		if(psys->particles) {
			writestruct(wd, DATA, "ParticleData", psys->totpart ,psys->particles);

			if(psys->particles->hair) {
				ParticleData *pa = psys->particles;

				for(a=0; a<psys->totpart; a++, pa++)
					writestruct(wd, DATA, "HairKey", pa->totkey, pa->hair);
			}

			if(psys->particles->boid && psys->part->phystype == PART_PHYS_BOIDS)
				writestruct(wd, DATA, "BoidParticle", psys->totpart, psys->particles->boid);

			if(psys->part->fluid && psys->part->phystype == PART_PHYS_FLUID && (psys->part->fluid->flag & SPH_VISCOELASTIC_SPRINGS))
				writestruct(wd, DATA, "ParticleSpring", psys->tot_fluidsprings, psys->fluid_springs);
		}
		pt = psys->targets.first;
		for(; pt; pt=pt->next)
			writestruct(wd, DATA, "ParticleTarget", 1, pt);

		if(psys->child) writestruct(wd, DATA, "ChildParticle", psys->totchild ,psys->child);

		if(psys->clmd) {
			writestruct(wd, DATA, "ClothModifierData", 1, psys->clmd);
			writestruct(wd, DATA, "ClothSimSettings", 1, psys->clmd->sim_parms);
			writestruct(wd, DATA, "ClothCollSettings", 1, psys->clmd->coll_parms);
		}

		write_pointcaches(wd, &psys->ptcaches);
	}
}

static void write_properties(WriteData *wd, ListBase *lb)
{
	bProperty *prop;

	prop= lb->first;
	while(prop) {
		writestruct(wd, DATA, "bProperty", 1, prop);

		if(prop->poin && prop->poin != &prop->data)
			writedata(wd, DATA, MEM_allocN_len(prop->poin), prop->poin);

		prop= prop->next;
	}
}

static void write_sensors(WriteData *wd, ListBase *lb)
{
	bSensor *sens;

	sens= lb->first;
	while(sens) {
		writestruct(wd, DATA, "bSensor", 1, sens);

		writedata(wd, DATA, sizeof(void *)*sens->totlinks, sens->links);

		switch(sens->type) {
		case SENS_NEAR:
			writestruct(wd, DATA, "bNearSensor", 1, sens->data);
			break;
		case SENS_MOUSE:
			writestruct(wd, DATA, "bMouseSensor", 1, sens->data);
			break;
		case SENS_TOUCH:
			writestruct(wd, DATA, "bTouchSensor", 1, sens->data);
			break;
		case SENS_KEYBOARD:
			writestruct(wd, DATA, "bKeyboardSensor", 1, sens->data);
			break;
		case SENS_PROPERTY:
			writestruct(wd, DATA, "bPropertySensor", 1, sens->data);
			break;
		case SENS_ARMATURE:
			writestruct(wd, DATA, "bArmatureSensor", 1, sens->data);
			break;
		case SENS_ACTUATOR:
			writestruct(wd, DATA, "bActuatorSensor", 1, sens->data);
			break;
		case SENS_DELAY:
			writestruct(wd, DATA, "bDelaySensor", 1, sens->data);
			break;
		case SENS_COLLISION:
			writestruct(wd, DATA, "bCollisionSensor", 1, sens->data);
			break;
		case SENS_RADAR:
			writestruct(wd, DATA, "bRadarSensor", 1, sens->data);
			break;
		case SENS_RANDOM:
			writestruct(wd, DATA, "bRandomSensor", 1, sens->data);
			break;
		case SENS_RAY:
			writestruct(wd, DATA, "bRaySensor", 1, sens->data);
			break;
		case SENS_MESSAGE:
			writestruct(wd, DATA, "bMessageSensor", 1, sens->data);
			break;
		case SENS_JOYSTICK:
			writestruct(wd, DATA, "bJoystickSensor", 1, sens->data);
			break;
		default:
			; /* error: don't know how to write this file */
		}

		sens= sens->next;
	}
}

static void write_controllers(WriteData *wd, ListBase *lb)
{
	bController *cont;

	cont= lb->first;
	while(cont) {
		writestruct(wd, DATA, "bController", 1, cont);

		writedata(wd, DATA, sizeof(void *)*cont->totlinks, cont->links);

		switch(cont->type) {
		case CONT_EXPRESSION:
			writestruct(wd, DATA, "bExpressionCont", 1, cont->data);
			break;
		case CONT_PYTHON:
			writestruct(wd, DATA, "bPythonCont", 1, cont->data);
			break;
		default:
			; /* error: don't know how to write this file */
		}

		cont= cont->next;
	}
}

static void write_actuators(WriteData *wd, ListBase *lb)
{
	bActuator *act;

	act= lb->first;
	while(act) {
		writestruct(wd, DATA, "bActuator", 1, act);

		switch(act->type) {
		case ACT_ACTION:
		case ACT_SHAPEACTION:
			writestruct(wd, DATA, "bActionActuator", 1, act->data);
			break;
		case ACT_SOUND:
			writestruct(wd, DATA, "bSoundActuator", 1, act->data);
			break;
		case ACT_OBJECT:
			writestruct(wd, DATA, "bObjectActuator", 1, act->data);
			break;
		case ACT_IPO:
			writestruct(wd, DATA, "bIpoActuator", 1, act->data);
			break;
		case ACT_PROPERTY:
			writestruct(wd, DATA, "bPropertyActuator", 1, act->data);
			break;
		case ACT_CAMERA:
			writestruct(wd, DATA, "bCameraActuator", 1, act->data);
			break;
		case ACT_CONSTRAINT:
			writestruct(wd, DATA, "bConstraintActuator", 1, act->data);
			break;
		case ACT_EDIT_OBJECT:
			writestruct(wd, DATA, "bEditObjectActuator", 1, act->data);
			break;
		case ACT_SCENE:
			writestruct(wd, DATA, "bSceneActuator", 1, act->data);
			break;
		case ACT_GROUP:
			writestruct(wd, DATA, "bGroupActuator", 1, act->data);
			break;
		case ACT_RANDOM:
			writestruct(wd, DATA, "bRandomActuator", 1, act->data);
			break;
		case ACT_MESSAGE:
			writestruct(wd, DATA, "bMessageActuator", 1, act->data);
			break;
		case ACT_GAME:
			writestruct(wd, DATA, "bGameActuator", 1, act->data);
			break;
		case ACT_VISIBILITY:
			writestruct(wd, DATA, "bVisibilityActuator", 1, act->data);
			break;
		case ACT_2DFILTER:
			writestruct(wd, DATA, "bTwoDFilterActuator", 1, act->data);
			break;
		case ACT_PARENT:
			writestruct(wd, DATA, "bParentActuator", 1, act->data);
			break;
		case ACT_STATE:
			writestruct(wd, DATA, "bStateActuator", 1, act->data);
			break;
		case ACT_ARMATURE:
			writestruct(wd, DATA, "bArmatureActuator", 1, act->data);
			break;
		case ACT_STEERING:
			writestruct(wd, DATA, "bSteeringActuator", 1, act->data);
			break;
		default:
			; /* error: don't know how to write this file */
		}

		act= act->next;
	}
}

static void write_motionpath(WriteData *wd, bMotionPath *mpath)
{
	/* sanity checks */
	if (mpath == NULL)
		return;
	
	/* firstly, just write the motionpath struct */
	writestruct(wd, DATA, "bMotionPath", 1, mpath);
	
	/* now write the array of data */
	writestruct(wd, DATA, "bMotionPathVert", mpath->length, mpath->points);
}

static void write_constraints(WriteData *wd, ListBase *conlist)
{
	bConstraint *con;

	for (con=conlist->first; con; con=con->next) {
		bConstraintTypeInfo *cti= constraint_get_typeinfo(con);
		
		/* Write the specific data */
		if (cti && con->data) {
			/* firstly, just write the plain con->data struct */
			writestruct(wd, DATA, cti->structName, 1, con->data);
			
			/* do any constraint specific stuff */
			switch (con->type) {
				case CONSTRAINT_TYPE_PYTHON:
				{
					bPythonConstraint *data = (bPythonConstraint *)con->data;
					bConstraintTarget *ct;
					
					/* write targets */
					for (ct= data->targets.first; ct; ct= ct->next)
						writestruct(wd, DATA, "bConstraintTarget", 1, ct);
					
					/* Write ID Properties -- and copy this comment EXACTLY for easy finding
					 of library blocks that implement this.*/
					IDP_WriteProperty(data->prop, wd);
				}
					break;
				case CONSTRAINT_TYPE_SPLINEIK: 
				{
					bSplineIKConstraint *data= (bSplineIKConstraint*)con->data;
					
					/* write points array */
					writedata(wd, DATA, sizeof(float)*(data->numpoints), data->points);
				}
					break;
			}
		}
		
		/* Write the constraint */
		writestruct(wd, DATA, "bConstraint", 1, con);
	}
}

static void write_pose(WriteData *wd, bPose *pose)
{
	bPoseChannel *chan;
	bActionGroup *grp;

	/* Write each channel */
	if (!pose)
		return;

	/* Write channels */
	for (chan=pose->chanbase.first; chan; chan=chan->next) {
		/* Write ID Properties -- and copy this comment EXACTLY for easy finding
		 of library blocks that implement this.*/
		if (chan->prop)
			IDP_WriteProperty(chan->prop, wd);
		
		write_constraints(wd, &chan->constraints);
		
		write_motionpath(wd, chan->mpath);
		
		/* prevent crashes with autosave, when a bone duplicated in editmode has not yet been assigned to its posechannel */
		if (chan->bone) 
			chan->selectflag= chan->bone->flag & BONE_SELECTED; /* gets restored on read, for library armatures */
		
		writestruct(wd, DATA, "bPoseChannel", 1, chan);
	}
	
	/* Write groups */
	for (grp=pose->agroups.first; grp; grp=grp->next) 
		writestruct(wd, DATA, "bActionGroup", 1, grp);

	/* write IK param */
	if (pose->ikparam) {
		char *structname = (char *)get_ikparam_name(pose);
		if (structname)
			writestruct(wd, DATA, structname, 1, pose->ikparam);
	}

	/* Write this pose */
	writestruct(wd, DATA, "bPose", 1, pose);

}

static void write_defgroups(WriteData *wd, ListBase *defbase)
{
	bDeformGroup	*defgroup;

	for (defgroup=defbase->first; defgroup; defgroup=defgroup->next)
		writestruct(wd, DATA, "bDeformGroup", 1, defgroup);
}

static void write_modifiers(WriteData *wd, ListBase *modbase)
{
	ModifierData *md;

	if (modbase == NULL) return;
	for (md=modbase->first; md; md= md->next) {
		ModifierTypeInfo *mti = modifierType_getInfo(md->type);
		if (mti == NULL) return;
		
		writestruct(wd, DATA, mti->structName, 1, md);
			
		if (md->type==eModifierType_Hook) {
			HookModifierData *hmd = (HookModifierData*) md;
			
			writedata(wd, DATA, sizeof(int)*hmd->totindex, hmd->indexar);
		}
		else if(md->type==eModifierType_Cloth) {
			ClothModifierData *clmd = (ClothModifierData*) md;
			
			writestruct(wd, DATA, "ClothSimSettings", 1, clmd->sim_parms);
			writestruct(wd, DATA, "ClothCollSettings", 1, clmd->coll_parms);
			writestruct(wd, DATA, "EffectorWeights", 1, clmd->sim_parms->effector_weights);
			write_pointcaches(wd, &clmd->ptcaches);
		} 
		else if(md->type==eModifierType_Smoke) {
			SmokeModifierData *smd = (SmokeModifierData*) md;
			
			if(smd->type & MOD_SMOKE_TYPE_DOMAIN)
			{
				if(smd->domain)
				{
					write_pointcaches(wd, &(smd->domain->ptcaches[0]));

					/* create fake pointcache so that old blender versions can read it */
					smd->domain->point_cache[1] = BKE_ptcache_add(&smd->domain->ptcaches[1]);
					smd->domain->point_cache[1]->flag |= PTCACHE_DISK_CACHE|PTCACHE_FAKE_SMOKE;
					smd->domain->point_cache[1]->step = 1;

					write_pointcaches(wd, &(smd->domain->ptcaches[1]));
				}
				
				writestruct(wd, DATA, "SmokeDomainSettings", 1, smd->domain);

				if(smd->domain) {
					/* cleanup the fake pointcache */
					BKE_ptcache_free_list(&smd->domain->ptcaches[1]);
					smd->domain->point_cache[1] = NULL;
					
					writestruct(wd, DATA, "EffectorWeights", 1, smd->domain->effector_weights);
				}
			}
			else if(smd->type & MOD_SMOKE_TYPE_FLOW)
				writestruct(wd, DATA, "SmokeFlowSettings", 1, smd->flow);
			else if(smd->type & MOD_SMOKE_TYPE_COLL)
				writestruct(wd, DATA, "SmokeCollSettings", 1, smd->coll);
		} 
		else if(md->type==eModifierType_Fluidsim) {
			FluidsimModifierData *fluidmd = (FluidsimModifierData*) md;
			
			writestruct(wd, DATA, "FluidsimSettings", 1, fluidmd->fss);
		} 
		else if (md->type==eModifierType_Collision) {
			
			/*
			CollisionModifierData *collmd = (CollisionModifierData*) md;
			// TODO: CollisionModifier should use pointcache 
			// + have proper reset events before enabling this
			writestruct(wd, DATA, "MVert", collmd->numverts, collmd->x);
			writestruct(wd, DATA, "MVert", collmd->numverts, collmd->xnew);
			writestruct(wd, DATA, "MFace", collmd->numfaces, collmd->mfaces);
			*/
		}
		else if (md->type==eModifierType_MeshDeform) {
			MeshDeformModifierData *mmd = (MeshDeformModifierData*) md;
			int size = mmd->dyngridsize;

			writestruct(wd, DATA, "MDefInfluence", mmd->totinfluence, mmd->bindinfluences);
			writedata(wd, DATA, sizeof(int)*(mmd->totvert+1), mmd->bindoffsets);
			writedata(wd, DATA, sizeof(float)*3*mmd->totcagevert,
				mmd->bindcagecos);
			writestruct(wd, DATA, "MDefCell", size*size*size, mmd->dyngrid);
			writestruct(wd, DATA, "MDefInfluence", mmd->totinfluence, mmd->dyninfluences);
			writedata(wd, DATA, sizeof(int)*mmd->totvert, mmd->dynverts);
		}
		else if (md->type==eModifierType_Warp) {
			WarpModifierData *tmd = (WarpModifierData*) md;
			if(tmd->curfalloff) {
				write_curvemapping(wd, tmd->curfalloff);
			}
		}
		else if (md->type==eModifierType_WeightVGEdit) {
			WeightVGEditModifierData *wmd = (WeightVGEditModifierData*) md;

			if (wmd->cmap_curve)
				write_curvemapping(wd, wmd->cmap_curve);
		}
	}
}

static void write_objects(WriteData *wd, ListBase *idbase)
{
	Object *ob;
	
	ob= idbase->first;
	while(ob) {
		if(ob->id.us>0 || wd->current) {
			/* write LibData */
			writestruct(wd, ID_OB, "Object", 1, ob);
			
			/*Write ID Properties -- and copy this comment EXACTLY for easy finding
			  of library blocks that implement this.*/
			if (ob->id.properties) IDP_WriteProperty(ob->id.properties, wd);
			
			if (ob->adt) write_animdata(wd, ob->adt);
			
			/* direct data */
			writedata(wd, DATA, sizeof(void *)*ob->totcol, ob->mat);
			writedata(wd, DATA, sizeof(char)*ob->totcol, ob->matbits);
			/* write_effects(wd, &ob->effect); */ /* not used anymore */
			write_properties(wd, &ob->prop);
			write_sensors(wd, &ob->sensors);
			write_controllers(wd, &ob->controllers);
			write_actuators(wd, &ob->actuators);

			if (ob->type == OB_ARMATURE) {
				bArmature *arm = ob->data;
				if (arm && ob->pose && arm->act_bone) {
					BLI_strncpy(ob->pose->proxy_act_bone, arm->act_bone->name, sizeof(ob->pose->proxy_act_bone));
				}
			}

			write_pose(wd, ob->pose);
			write_defgroups(wd, &ob->defbase);
			write_constraints(wd, &ob->constraints);
			write_motionpath(wd, ob->mpath);
			
			writestruct(wd, DATA, "PartDeflect", 1, ob->pd);
			writestruct(wd, DATA, "SoftBody", 1, ob->soft);
			if(ob->soft) {
				write_pointcaches(wd, &ob->soft->ptcaches);
				writestruct(wd, DATA, "EffectorWeights", 1, ob->soft->effector_weights);
			}
			writestruct(wd, DATA, "BulletSoftBody", 1, ob->bsoft);
			
			write_particlesystems(wd, &ob->particlesystem);
			write_modifiers(wd, &ob->modifiers);
		}
		ob= ob->id.next;
	}

	/* flush helps the compression for undo-save */
	mywrite(wd, MYWRITE_FLUSH, 0);
}


static void write_vfonts(WriteData *wd, ListBase *idbase)
{
	VFont *vf;
	PackedFile * pf;

	vf= idbase->first;
	while(vf) {
		if(vf->id.us>0 || wd->current) {
			/* write LibData */
			writestruct(wd, ID_VF, "VFont", 1, vf);
			if (vf->id.properties) IDP_WriteProperty(vf->id.properties, wd);

			/* direct data */

			if (vf->packedfile) {
				pf = vf->packedfile;
				writestruct(wd, DATA, "PackedFile", 1, pf);
				writedata(wd, DATA, pf->size, pf->data);
			}
		}

		vf= vf->id.next;
	}
}


static void write_keys(WriteData *wd, ListBase *idbase)
{
	Key *key;
	KeyBlock *kb;

	key= idbase->first;
	while(key) {
		if(key->id.us>0 || wd->current) {
			/* write LibData */
			writestruct(wd, ID_KE, "Key", 1, key);
			if (key->id.properties) IDP_WriteProperty(key->id.properties, wd);
			
			if (key->adt) write_animdata(wd, key->adt);
			
			/* direct data */
			kb= key->block.first;
			while(kb) {
				writestruct(wd, DATA, "KeyBlock", 1, kb);
				if(kb->data) writedata(wd, DATA, kb->totelem*key->elemsize, kb->data);
				kb= kb->next;
			}
		}

		key= key->id.next;
	}
	/* flush helps the compression for undo-save */
	mywrite(wd, MYWRITE_FLUSH, 0);
}

static void write_cameras(WriteData *wd, ListBase *idbase)
{
	Camera *cam;

	cam= idbase->first;
	while(cam) {
		if(cam->id.us>0 || wd->current) {
			/* write LibData */
			writestruct(wd, ID_CA, "Camera", 1, cam);
			if (cam->id.properties) IDP_WriteProperty(cam->id.properties, wd);
			
			if (cam->adt) write_animdata(wd, cam->adt);
		}

		cam= cam->id.next;
	}
}

static void write_mballs(WriteData *wd, ListBase *idbase)
{
	MetaBall *mb;
	MetaElem *ml;

	mb= idbase->first;
	while(mb) {
		if(mb->id.us>0 || wd->current) {
			/* write LibData */
			writestruct(wd, ID_MB, "MetaBall", 1, mb);
			if (mb->id.properties) IDP_WriteProperty(mb->id.properties, wd);

			/* direct data */
			writedata(wd, DATA, sizeof(void *)*mb->totcol, mb->mat);
			if (mb->adt) write_animdata(wd, mb->adt);

			ml= mb->elems.first;
			while(ml) {
				writestruct(wd, DATA, "MetaElem", 1, ml);
				ml= ml->next;
			}
		}
		mb= mb->id.next;
	}
}

static int amount_of_chars(char *str)
{
	// Since the data is saved as UTF-8 to the cu->str
	// The cu->len is not same as the strlen(cu->str)
	return strlen(str);
}

static void write_curves(WriteData *wd, ListBase *idbase)
{
	Curve *cu;
	Nurb *nu;

	cu= idbase->first;
	while(cu) {
		if(cu->id.us>0 || wd->current) {
			/* write LibData */
			writestruct(wd, ID_CU, "Curve", 1, cu);
			
			/* direct data */
			writedata(wd, DATA, sizeof(void *)*cu->totcol, cu->mat);
			if (cu->id.properties) IDP_WriteProperty(cu->id.properties, wd);
			if (cu->adt) write_animdata(wd, cu->adt);
			
			if(cu->vfont) {
				writedata(wd, DATA, amount_of_chars(cu->str)+1, cu->str);
				writestruct(wd, DATA, "CharInfo", cu->len+1, cu->strinfo);
				writestruct(wd, DATA, "TextBox", cu->totbox, cu->tb);				
			}
			else {
				/* is also the order of reading */
				nu= cu->nurb.first;
				while(nu) {
					writestruct(wd, DATA, "Nurb", 1, nu);
					nu= nu->next;
				}
				nu= cu->nurb.first;
				while(nu) {
					if(nu->type == CU_BEZIER)
						writestruct(wd, DATA, "BezTriple", nu->pntsu, nu->bezt);
					else {
						writestruct(wd, DATA, "BPoint", nu->pntsu*nu->pntsv, nu->bp);
						if(nu->knotsu) writedata(wd, DATA, KNOTSU(nu)*sizeof(float), nu->knotsu);
						if(nu->knotsv) writedata(wd, DATA, KNOTSV(nu)*sizeof(float), nu->knotsv);
					}
					nu= nu->next;
				}
			}
		}
		cu= cu->id.next;
	}

	/* flush helps the compression for undo-save */
	mywrite(wd, MYWRITE_FLUSH, 0);
}

static void write_dverts(WriteData *wd, int count, MDeformVert *dvlist)
{
	if (dvlist) {
		int i;
		
		/* Write the dvert list */
		writestruct(wd, DATA, "MDeformVert", count, dvlist);
		
		/* Write deformation data for each dvert */
		for (i=0; i<count; i++) {
			if (dvlist[i].dw)
				writestruct(wd, DATA, "MDeformWeight", dvlist[i].totweight, dvlist[i].dw);
		}
	}
}

static void write_mdisps(WriteData *wd, int count, MDisps *mdlist, int external)
{
	if(mdlist) {
		int i;
		
		writestruct(wd, DATA, "MDisps", count, mdlist);
		if(!external) {
			for(i = 0; i < count; ++i) {
				if(mdlist[i].disps)
					writedata(wd, DATA, sizeof(float)*3*mdlist[i].totdisp, mdlist[i].disps);
			}
		}
	}
}

static void write_customdata(WriteData *wd, ID *id, int count, CustomData *data, int partial_type, int partial_count)
{
	int i;

	/* write external customdata (not for undo) */
	if(data->external && !wd->current)
		CustomData_external_write(data, id, CD_MASK_MESH, count, 0);

	writestruct(wd, DATA, "CustomDataLayer", data->maxlayer, data->layers);

	for (i=0; i<data->totlayer; i++) {
		CustomDataLayer *layer= &data->layers[i];
		const char *structname;
		int structnum, datasize;

		if (layer->type == CD_MDEFORMVERT) {
			/* layer types that allocate own memory need special handling */
			write_dverts(wd, count, layer->data);
		}
		else if (layer->type == CD_MDISPS) {
			write_mdisps(wd, count, layer->data, layer->flag & CD_FLAG_EXTERNAL);
		}
		else {
			CustomData_file_write_info(layer->type, &structname, &structnum);
			if (structnum) {
				/* when using partial visibility, the MEdge and MFace layers
				   are smaller than the original, so their type and count is
				   passed to make this work */
				if (layer->type != partial_type) datasize= structnum*count;
				else datasize= structnum*partial_count;

				writestruct(wd, DATA, structname, datasize, layer->data);
			}
			else
				printf("error: this CustomDataLayer must not be written to file\n");
		}
	}

	if(data->external)
		writestruct(wd, DATA, "CustomDataExternal", 1, data->external);
}

static void write_meshs(WriteData *wd, ListBase *idbase)
{
	Mesh *mesh;

	mesh= idbase->first;
	while(mesh) {
		if(mesh->id.us>0 || wd->current) {
			/* write LibData */
			writestruct(wd, ID_ME, "Mesh", 1, mesh);

			/* direct data */
			if (mesh->id.properties) IDP_WriteProperty(mesh->id.properties, wd);
			if (mesh->adt) write_animdata(wd, mesh->adt);

			writedata(wd, DATA, sizeof(void *)*mesh->totcol, mesh->mat);

			if(mesh->pv) {
				write_customdata(wd, &mesh->id, mesh->pv->totvert, &mesh->vdata, -1, 0);
				write_customdata(wd, &mesh->id, mesh->pv->totedge, &mesh->edata,
					CD_MEDGE, mesh->totedge);
				write_customdata(wd, &mesh->id, mesh->pv->totface, &mesh->fdata,
					CD_MFACE, mesh->totface);
			}
			else {
				write_customdata(wd, &mesh->id, mesh->totvert, &mesh->vdata, -1, 0);
				write_customdata(wd, &mesh->id, mesh->totedge, &mesh->edata, -1, 0);
				write_customdata(wd, &mesh->id, mesh->totface, &mesh->fdata, -1, 0);
			}

			/* PMV data */
			if(mesh->pv) {
				writestruct(wd, DATA, "PartialVisibility", 1, mesh->pv);
				writedata(wd, DATA, sizeof(unsigned int)*mesh->pv->totvert, mesh->pv->vert_map);
				writedata(wd, DATA, sizeof(int)*mesh->pv->totedge, mesh->pv->edge_map);
				writestruct(wd, DATA, "MFace", mesh->pv->totface, mesh->pv->old_faces);
				writestruct(wd, DATA, "MEdge", mesh->pv->totedge, mesh->pv->old_edges);
			}
		}
		mesh= mesh->id.next;
	}
}

static void write_lattices(WriteData *wd, ListBase *idbase)
{
	Lattice *lt;
	
	lt= idbase->first;
	while(lt) {
		if(lt->id.us>0 || wd->current) {
			/* write LibData */
			writestruct(wd, ID_LT, "Lattice", 1, lt);
			if (lt->id.properties) IDP_WriteProperty(lt->id.properties, wd);
			
			/* write animdata */
			if (lt->adt) write_animdata(wd, lt->adt);
			
			/* direct data */
			writestruct(wd, DATA, "BPoint", lt->pntsu*lt->pntsv*lt->pntsw, lt->def);
			
			write_dverts(wd, lt->pntsu*lt->pntsv*lt->pntsw, lt->dvert);
			
		}
		lt= lt->id.next;
	}
}

static void write_previews(WriteData *wd, PreviewImage *prv)
{
	if (prv) {
		short w = prv->w[1];
		short h = prv->h[1];
		unsigned int *rect = prv->rect[1];
		/* don't write out large previews if not requested */
		if (!(U.flag & USER_SAVE_PREVIEWS) ) {
			prv->w[1] = 0;
			prv->h[1] = 0;
			prv->rect[1] = NULL;
		}
		writestruct(wd, DATA, "PreviewImage", 1, prv);
		if (prv->rect[0]) writedata(wd, DATA, prv->w[0]*prv->h[0]*sizeof(unsigned int), prv->rect[0]);
		if (prv->rect[1]) writedata(wd, DATA, prv->w[1]*prv->h[1]*sizeof(unsigned int), prv->rect[1]);

		/* restore preview, we still want to keep it in memory even if not saved to file */
		if (!(U.flag & USER_SAVE_PREVIEWS) ) {
			prv->w[1] = w;
			prv->h[1] = h;
			prv->rect[1] = rect;
		}
	}
}

static void write_images(WriteData *wd, ListBase *idbase)
{
	Image *ima;
	PackedFile * pf;


	ima= idbase->first;
	while(ima) {
		if(ima->id.us>0 || wd->current) {
			/* write LibData */
			writestruct(wd, ID_IM, "Image", 1, ima);
			if (ima->id.properties) IDP_WriteProperty(ima->id.properties, wd);

			if (ima->packedfile) {
				pf = ima->packedfile;
				writestruct(wd, DATA, "PackedFile", 1, pf);
				writedata(wd, DATA, pf->size, pf->data);
			}

			write_previews(wd, ima->preview);
		}
		ima= ima->id.next;
	}
	/* flush helps the compression for undo-save */
	mywrite(wd, MYWRITE_FLUSH, 0);
}

static void write_textures(WriteData *wd, ListBase *idbase)
{
	Tex *tex;

	tex= idbase->first;
	while(tex) {
		if(tex->id.us>0 || wd->current) {
			/* write LibData */
			writestruct(wd, ID_TE, "Tex", 1, tex);
			if (tex->id.properties) IDP_WriteProperty(tex->id.properties, wd);

			if (tex->adt) write_animdata(wd, tex->adt);

			/* direct data */
			if(tex->type == TEX_PLUGIN && tex->plugin) writestruct(wd, DATA, "PluginTex", 1, tex->plugin);
			if(tex->coba) writestruct(wd, DATA, "ColorBand", 1, tex->coba);
			if(tex->type == TEX_ENVMAP && tex->env) writestruct(wd, DATA, "EnvMap", 1, tex->env);
			if(tex->type == TEX_POINTDENSITY && tex->pd) {
				writestruct(wd, DATA, "PointDensity", 1, tex->pd);
				if(tex->pd->coba) writestruct(wd, DATA, "ColorBand", 1, tex->pd->coba);
				if(tex->pd->falloff_curve) write_curvemapping(wd, tex->pd->falloff_curve);
			}
			if(tex->type == TEX_VOXELDATA) writestruct(wd, DATA, "VoxelData", 1, tex->vd);
			
			/* nodetree is integral part of texture, no libdata */
			if(tex->nodetree) {
				writestruct(wd, DATA, "bNodeTree", 1, tex->nodetree);
				write_nodetree(wd, tex->nodetree);
			}
			
			write_previews(wd, tex->preview);
		}
		tex= tex->id.next;
	}

	/* flush helps the compression for undo-save */
	mywrite(wd, MYWRITE_FLUSH, 0);
}

static void write_materials(WriteData *wd, ListBase *idbase)
{
	Material *ma;
	int a;

	ma= idbase->first;
	while(ma) {
		if(ma->id.us>0 || wd->current) {
			/* write LibData */
			writestruct(wd, ID_MA, "Material", 1, ma);
			
			/*Write ID Properties -- and copy this comment EXACTLY for easy finding
			  of library blocks that implement this.*/
			/*manually set head group property to IDP_GROUP, just in case it hadn't been
			  set yet :) */
			if (ma->id.properties) IDP_WriteProperty(ma->id.properties, wd);
			
			if (ma->adt) write_animdata(wd, ma->adt);

			for(a=0; a<MAX_MTEX; a++) {
				if(ma->mtex[a]) writestruct(wd, DATA, "MTex", 1, ma->mtex[a]);
			}
			
			if(ma->ramp_col) writestruct(wd, DATA, "ColorBand", 1, ma->ramp_col);
			if(ma->ramp_spec) writestruct(wd, DATA, "ColorBand", 1, ma->ramp_spec);
			
			/* nodetree is integral part of material, no libdata */
			if(ma->nodetree) {
				writestruct(wd, DATA, "bNodeTree", 1, ma->nodetree);
				write_nodetree(wd, ma->nodetree);
			}

			write_previews(wd, ma->preview);			
		}
		ma= ma->id.next;
	}
}

static void write_worlds(WriteData *wd, ListBase *idbase)
{
	World *wrld;
	int a;

	wrld= idbase->first;
	while(wrld) {
		if(wrld->id.us>0 || wd->current) {
			/* write LibData */
			writestruct(wd, ID_WO, "World", 1, wrld);
			if (wrld->id.properties) IDP_WriteProperty(wrld->id.properties, wd);
			
			if (wrld->adt) write_animdata(wd, wrld->adt);
			
			for(a=0; a<MAX_MTEX; a++) {
				if(wrld->mtex[a]) writestruct(wd, DATA, "MTex", 1, wrld->mtex[a]);
			}

			/* nodetree is integral part of lamps, no libdata */
			if(wrld->nodetree) {
				writestruct(wd, DATA, "bNodeTree", 1, wrld->nodetree);
				write_nodetree(wd, wrld->nodetree);
			}
			
			write_previews(wd, wrld->preview);
		}
		wrld= wrld->id.next;
	}
}

static void write_lamps(WriteData *wd, ListBase *idbase)
{
	Lamp *la;
	int a;

	la= idbase->first;
	while(la) {
		if(la->id.us>0 || wd->current) {
			/* write LibData */
			writestruct(wd, ID_LA, "Lamp", 1, la);
			if (la->id.properties) IDP_WriteProperty(la->id.properties, wd);
			
			if (la->adt) write_animdata(wd, la->adt);
			
			/* direct data */
			for(a=0; a<MAX_MTEX; a++) {
				if(la->mtex[a]) writestruct(wd, DATA, "MTex", 1, la->mtex[a]);
			}
			
			if(la->curfalloff)
				write_curvemapping(wd, la->curfalloff);	
			
			/* nodetree is integral part of lamps, no libdata */
			if(la->nodetree) {
				writestruct(wd, DATA, "bNodeTree", 1, la->nodetree);
				write_nodetree(wd, la->nodetree);
			}

			write_previews(wd, la->preview);
			
		}
		la= la->id.next;
	}
}


static void write_scenes(WriteData *wd, ListBase *scebase)
{
	Scene *sce;
	Base *base;
	Editing *ed;
	Sequence *seq;
	MetaStack *ms;
	Strip *strip;
	TimeMarker *marker;
	TransformOrientation *ts;
	SceneRenderLayer *srl;
	FreestyleModuleConfig *fmc;
	FreestyleLineSet *fls;
	ToolSettings *tos;
	
	sce= scebase->first;
	while(sce) {
		/* write LibData */
		writestruct(wd, ID_SCE, "Scene", 1, sce);
		if (sce->id.properties) IDP_WriteProperty(sce->id.properties, wd);
		
		if (sce->adt) write_animdata(wd, sce->adt);
		write_keyingsets(wd, &sce->keyingsets);
		
		/* direct data */
		base= sce->base.first;
		while(base) {
			writestruct(wd, DATA, "Base", 1, base);
			base= base->next;
		}
		
		tos = sce->toolsettings;
		writestruct(wd, DATA, "ToolSettings", 1, tos);
		if(tos->vpaint) {
			writestruct(wd, DATA, "VPaint", 1, tos->vpaint);
		}
		if(tos->wpaint) {
			writestruct(wd, DATA, "VPaint", 1, tos->wpaint);
		}
		if(tos->sculpt) {
			writestruct(wd, DATA, "Sculpt", 1, tos->sculpt);
		}

		// write_paint(wd, &tos->imapaint.paint);

		ed= sce->ed;
		if(ed) {
			writestruct(wd, DATA, "Editing", 1, ed);
			
			/* reset write flags too */
			
			SEQ_BEGIN(ed, seq) {
				if(seq->strip) seq->strip->done= 0;
				writestruct(wd, DATA, "Sequence", 1, seq);
			}
			SEQ_END
			
			SEQ_BEGIN(ed, seq) {
				if(seq->strip && seq->strip->done==0) {
					/* write strip with 'done' at 0 because readfile */
					
					if(seq->plugin) writestruct(wd, DATA, "PluginSeq", 1, seq->plugin);
					if(seq->effectdata) {
						switch(seq->type){
						case SEQ_COLOR:
							writestruct(wd, DATA, "SolidColorVars", 1, seq->effectdata);
							break;
						case SEQ_SPEED:
							writestruct(wd, DATA, "SpeedControlVars", 1, seq->effectdata);
							break;
						case SEQ_WIPE:
							writestruct(wd, DATA, "WipeVars", 1, seq->effectdata);
							break;
						case SEQ_GLOW:
							writestruct(wd, DATA, "GlowVars", 1, seq->effectdata);
							break;
						case SEQ_TRANSFORM:
							writestruct(wd, DATA, "TransformVars", 1, seq->effectdata);
							break;
						}
					}
					
					strip= seq->strip;
					writestruct(wd, DATA, "Strip", 1, strip);
					if(seq->flag & SEQ_USE_CROP && strip->crop) {
						writestruct(wd, DATA, "StripCrop", 1, strip->crop);
					}
					if(seq->flag & SEQ_USE_TRANSFORM && strip->transform) {
						writestruct(wd, DATA, "StripTransform", 1, strip->transform);
					}
					if(seq->flag & SEQ_USE_PROXY && strip->proxy) {
						writestruct(wd, DATA, "StripProxy", 1, strip->proxy);
					}
					if(seq->flag & SEQ_USE_COLOR_BALANCE && strip->color_balance) {
						writestruct(wd, DATA, "StripColorBalance", 1, strip->color_balance);
					}
					if(seq->type==SEQ_IMAGE)
						writestruct(wd, DATA, "StripElem", MEM_allocN_len(strip->stripdata) / sizeof(struct StripElem), strip->stripdata);
					else if(seq->type==SEQ_MOVIE || seq->type==SEQ_RAM_SOUND || seq->type == SEQ_HD_SOUND)
						writestruct(wd, DATA, "StripElem", 1, strip->stripdata);
					
					strip->done= 1;
				}
			}
			SEQ_END
				
			/* new; meta stack too, even when its nasty restore code */
			for(ms= ed->metastack.first; ms; ms= ms->next) {
				writestruct(wd, DATA, "MetaStack", 1, ms);
			}
		}
		
		if (sce->r.avicodecdata) {
			writestruct(wd, DATA, "AviCodecData", 1, sce->r.avicodecdata);
			if (sce->r.avicodecdata->lpFormat) writedata(wd, DATA, sce->r.avicodecdata->cbFormat, sce->r.avicodecdata->lpFormat);
			if (sce->r.avicodecdata->lpParms) writedata(wd, DATA, sce->r.avicodecdata->cbParms, sce->r.avicodecdata->lpParms);
		}

		if (sce->r.qtcodecdata) {
			writestruct(wd, DATA, "QuicktimeCodecData", 1, sce->r.qtcodecdata);
			if (sce->r.qtcodecdata->cdParms) writedata(wd, DATA, sce->r.qtcodecdata->cdSize, sce->r.qtcodecdata->cdParms);
		}
		if (sce->r.ffcodecdata.properties) {
			IDP_WriteProperty(sce->r.ffcodecdata.properties, wd);
		}

		/* writing dynamic list of TimeMarkers to the blend file */
		for(marker= sce->markers.first; marker; marker= marker->next)
			writestruct(wd, DATA, "TimeMarker", 1, marker);
		
		/* writing dynamic list of TransformOrientations to the blend file */
		for(ts = sce->transform_spaces.first; ts; ts = ts->next)
			writestruct(wd, DATA, "TransformOrientation", 1, ts);
		
		for(srl= sce->r.layers.first; srl; srl= srl->next) {
			writestruct(wd, DATA, "SceneRenderLayer", 1, srl);
			
			for(fmc= srl->freestyleConfig.modules.first; fmc; fmc = fmc->next) {
				writestruct(wd, DATA, "FreestyleModuleConfig", 1, fmc);
			}
			
			for(fls= srl->freestyleConfig.linesets.first; fls; fls = fls->next) {
				writestruct(wd, DATA, "FreestyleLineSet", 1, fls);
			}

		}
		
		if(sce->nodetree) {
			writestruct(wd, DATA, "bNodeTree", 1, sce->nodetree);
			write_nodetree(wd, sce->nodetree);
		}
		
		sce= sce->id.next;
	}
	/* flush helps the compression for undo-save */
	mywrite(wd, MYWRITE_FLUSH, 0);
}

static void write_gpencils(WriteData *wd, ListBase *lb)
{
	bGPdata *gpd;
	bGPDlayer *gpl;
	bGPDframe *gpf;
	bGPDstroke *gps;
	
	for (gpd= lb->first; gpd; gpd= gpd->id.next) {
		if (gpd->id.us>0 || wd->current) {
			/* write gpd data block to file */
			writestruct(wd, ID_GD, "bGPdata", 1, gpd);
			
			/* write grease-pencil layers to file */
			for (gpl= gpd->layers.first; gpl; gpl= gpl->next) {
				writestruct(wd, DATA, "bGPDlayer", 1, gpl);
				
				/* write this layer's frames to file */
				for (gpf= gpl->frames.first; gpf; gpf= gpf->next) {
					writestruct(wd, DATA, "bGPDframe", 1, gpf);
					
					/* write strokes */
					for (gps= gpf->strokes.first; gps; gps= gps->next) {
						writestruct(wd, DATA, "bGPDstroke", 1, gps);
						writestruct(wd, DATA, "bGPDspoint", gps->totpoints, gps->points);				
					}
				}
			}
		}
	}
}

static void write_windowmanagers(WriteData *wd, ListBase *lb)
{
	wmWindowManager *wm;
	wmWindow *win;
	
	for(wm= lb->first; wm; wm= wm->id.next) {
		writestruct(wd, ID_WM, "wmWindowManager", 1, wm);
		
		for(win= wm->windows.first; win; win= win->next)
			writestruct(wd, DATA, "wmWindow", 1, win);
	}
}

static void write_region(WriteData *wd, ARegion *ar, int spacetype)
{	
	writestruct(wd, DATA, "ARegion", 1, ar);
	
	if(ar->regiondata) {
		switch(spacetype) {
			case SPACE_VIEW3D:
				if(ar->regiontype==RGN_TYPE_WINDOW) {
					RegionView3D *rv3d= ar->regiondata;
					writestruct(wd, DATA, "RegionView3D", 1, rv3d);
					
					if(rv3d->localvd)
						writestruct(wd, DATA, "RegionView3D", 1, rv3d->localvd);
					if(rv3d->clipbb) 
						writestruct(wd, DATA, "BoundBox", 1, rv3d->clipbb);

				}
				else
					printf("regiondata write missing!\n");
				break;
			default:
				printf("regiondata write missing!\n");
		}
	}
}

static void write_screens(WriteData *wd, ListBase *scrbase)
{
	bScreen *sc;
	ScrArea *sa;
	ScrVert *sv;
	ScrEdge *se;

	sc= scrbase->first;
	while(sc) {
		
		/* write LibData */
		/* in 2.50+ files, the file identifier for screens is patched, forward compatibility */
		writestruct(wd, ID_SCRN, "Screen", 1, sc);
		if (sc->id.properties) 
			IDP_WriteProperty(sc->id.properties, wd);
		
		/* direct data */
		for(sv= sc->vertbase.first; sv; sv= sv->next)
			writestruct(wd, DATA, "ScrVert", 1, sv);
		
		for(se= sc->edgebase.first; se; se= se->next) 
			writestruct(wd, DATA, "ScrEdge", 1, se);
		
		for(sa= sc->areabase.first; sa; sa= sa->next) {
			SpaceLink *sl;
			Panel *pa;
			ARegion *ar;
			
			writestruct(wd, DATA, "ScrArea", 1, sa);
			
			for(ar= sa->regionbase.first; ar; ar= ar->next) {
				write_region(wd, ar, sa->spacetype);
				
				for(pa= ar->panels.first; pa; pa= pa->next)
					writestruct(wd, DATA, "Panel", 1, pa);
			}
			
			sl= sa->spacedata.first;
			while(sl) {
				for(ar= sl->regionbase.first; ar; ar= ar->next)
					write_region(wd, ar, sl->spacetype);
				
				if(sl->spacetype==SPACE_VIEW3D) {
					View3D *v3d= (View3D *) sl;
					BGpic *bgpic;
					writestruct(wd, DATA, "View3D", 1, v3d);
					for (bgpic= v3d->bgpicbase.first; bgpic; bgpic= bgpic->next)
						writestruct(wd, DATA, "BGpic", 1, bgpic);
					if(v3d->localvd) writestruct(wd, DATA, "View3D", 1, v3d->localvd);
				}
				else if(sl->spacetype==SPACE_IPO) {
					SpaceIpo *sipo= (SpaceIpo *)sl;
					ListBase tmpGhosts = sipo->ghostCurves;
					
					/* temporarily disable ghost curves when saving */
					sipo->ghostCurves.first= sipo->ghostCurves.last= NULL;
					
					writestruct(wd, DATA, "SpaceIpo", 1, sl);
					if(sipo->ads) writestruct(wd, DATA, "bDopeSheet", 1, sipo->ads);
					
					/* reenable ghost curves */
					sipo->ghostCurves= tmpGhosts;
				}
				else if(sl->spacetype==SPACE_BUTS) {
					writestruct(wd, DATA, "SpaceButs", 1, sl);
				}
				else if(sl->spacetype==SPACE_FILE) {
					SpaceFile *sfile= (SpaceFile *)sl;

					writestruct(wd, DATA, "SpaceFile", 1, sl);
					if(sfile->params)
						writestruct(wd, DATA, "FileSelectParams", 1, sfile->params);
				}
				else if(sl->spacetype==SPACE_SEQ) {
					writestruct(wd, DATA, "SpaceSeq", 1, sl);
				}
				else if(sl->spacetype==SPACE_OUTLINER) {
					SpaceOops *so= (SpaceOops *)sl;
					
					writestruct(wd, DATA, "SpaceOops", 1, so);

					/* outliner */
					if(so->treestore) {
						writestruct(wd, DATA, "TreeStore", 1, so->treestore);
						if(so->treestore->data)
							writestruct(wd, DATA, "TreeStoreElem", so->treestore->usedelem, so->treestore->data);
					}
				}
				else if(sl->spacetype==SPACE_IMAGE) {
					SpaceImage *sima= (SpaceImage *)sl;
					
					writestruct(wd, DATA, "SpaceImage", 1, sl);
					if(sima->cumap)
						write_curvemapping(wd, sima->cumap);
				}
				else if(sl->spacetype==SPACE_TEXT) {
					writestruct(wd, DATA, "SpaceText", 1, sl);
				}
				else if(sl->spacetype==SPACE_SCRIPT) {
					SpaceScript *scr = (SpaceScript*)sl;
					scr->but_refs = NULL;
					writestruct(wd, DATA, "SpaceScript", 1, sl);
				}
				else if(sl->spacetype==SPACE_ACTION) {
					writestruct(wd, DATA, "SpaceAction", 1, sl);
				}
				else if(sl->spacetype==SPACE_NLA){
					SpaceNla *snla= (SpaceNla *)sl;
					
					writestruct(wd, DATA, "SpaceNla", 1, snla);
					if(snla->ads) writestruct(wd, DATA, "bDopeSheet", 1, snla->ads);
				}
				else if(sl->spacetype==SPACE_TIME){
					writestruct(wd, DATA, "SpaceTime", 1, sl);
				}
				else if(sl->spacetype==SPACE_NODE){
					writestruct(wd, DATA, "SpaceNode", 1, sl);
				}
				else if(sl->spacetype==SPACE_LOGIC){
					writestruct(wd, DATA, "SpaceLogic", 1, sl);
				}
				else if(sl->spacetype==SPACE_CONSOLE) {
					SpaceConsole *con = (SpaceConsole*)sl;
					ConsoleLine *cl;

					for (cl=con->history.first; cl; cl=cl->next) {
						/* 'len_alloc' is invalid on write, set from 'len' on read */
						writestruct(wd, DATA, "ConsoleLine", 1, cl);
						writedata(wd, DATA, cl->len+1, cl->line);
					}
					writestruct(wd, DATA, "SpaceConsole", 1, sl);

				}
				else if(sl->spacetype==SPACE_USERPREF) {
					writestruct(wd, DATA, "SpaceUserPref", 1, sl);
				}
				else if(sl->spacetype==SPACE_CLIP) {
					writestruct(wd, DATA, "SpaceClip", 1, sl);
				}

				sl= sl->next;
			}
		}

		sc= sc->id.next;
	}
}

static void write_libraries(WriteData *wd, Main *main)
{
	ListBase *lbarray[MAX_LIBARRAY];
	ID *id;
	int a, tot, foundone;

	for(; main; main= main->next) {

		a=tot= set_listbasepointers(main, lbarray);

		/* test: is lib being used */
		foundone= 0;
		while(tot--) {
			for(id= lbarray[tot]->first; id; id= id->next) {
				if(id->us>0 && (id->flag & LIB_EXTERN)) {
					foundone= 1;
					break;
				}
			}
			if(foundone) break;
		}

		if(foundone) {
			writestruct(wd, ID_LI, "Library", 1, main->curlib);

			while(a--) {
				for(id= lbarray[a]->first; id; id= id->next) {
					if(id->us>0 && (id->flag & LIB_EXTERN)) {
						writestruct(wd, ID_ID, "ID", 1, id);
					}
				}
			}
		}
	}
}

static void write_bone(WriteData *wd, Bone* bone)
{
	Bone*	cbone;

	// PATCH for upward compatibility after 2.37+ armature recode
	bone->size[0]= bone->size[1]= bone->size[2]= 1.0f;
		
	// Write this bone
	writestruct(wd, DATA, "Bone", 1, bone);

	/* Write ID Properties -- and copy this comment EXACTLY for easy finding
	 of library blocks that implement this.*/
	if (bone->prop)
		IDP_WriteProperty(bone->prop, wd);
	
	// Write Children
	cbone= bone->childbase.first;
	while(cbone) {
		write_bone(wd, cbone);
		cbone= cbone->next;
	}
}

static void write_armatures(WriteData *wd, ListBase *idbase)
{
	bArmature	*arm;
	Bone		*bone;

	arm=idbase->first;
	while (arm) {
		if (arm->id.us>0 || wd->current) {
			writestruct(wd, ID_AR, "bArmature", 1, arm);
			if (arm->id.properties) IDP_WriteProperty(arm->id.properties, wd);

			if (arm->adt) write_animdata(wd, arm->adt);

			/* Direct data */
			bone= arm->bonebase.first;
			while(bone) {
				write_bone(wd, bone);
				bone=bone->next;
			}
		}
		arm=arm->id.next;
	}

	/* flush helps the compression for undo-save */
	mywrite(wd, MYWRITE_FLUSH, 0);
}

static void write_texts(WriteData *wd, ListBase *idbase)
{
	Text *text;
	TextLine *tmp;
	TextMarker *mrk;

	text= idbase->first;
	while(text) {
		if ( (text->flags & TXT_ISMEM) && (text->flags & TXT_ISEXT)) text->flags &= ~TXT_ISEXT;

		/* write LibData */
		writestruct(wd, ID_TXT, "Text", 1, text);
		if(text->name) writedata(wd, DATA, strlen(text->name)+1, text->name);
		if (text->id.properties) IDP_WriteProperty(text->id.properties, wd);

		if(!(text->flags & TXT_ISEXT)) {
			/* now write the text data, in two steps for optimization in the readfunction */
			tmp= text->lines.first;
			while (tmp) {
				writestruct(wd, DATA, "TextLine", 1, tmp);
				tmp= tmp->next;
			}

			tmp= text->lines.first;
			while (tmp) {
				writedata(wd, DATA, tmp->len+1, tmp->line);
				tmp= tmp->next;
			}

			/* write markers */
			mrk= text->markers.first;
			while (mrk) {
				writestruct(wd, DATA, "TextMarker", 1, mrk);
				mrk= mrk->next;
			}
		}


		text= text->id.next;
	}

	/* flush helps the compression for undo-save */
	mywrite(wd, MYWRITE_FLUSH, 0);
}

static void write_speakers(WriteData *wd, ListBase *idbase)
{
	Speaker *spk;

	spk= idbase->first;
	while(spk) {
		if(spk->id.us>0 || wd->current) {
			/* write LibData */
			writestruct(wd, ID_SPK, "Speaker", 1, spk);
			if (spk->id.properties) IDP_WriteProperty(spk->id.properties, wd);

			if (spk->adt) write_animdata(wd, spk->adt);
		}
		spk= spk->id.next;
	}
}

static void write_sounds(WriteData *wd, ListBase *idbase)
{
	bSound *sound;

	PackedFile * pf;

	sound= idbase->first;
	while(sound) {
		if(sound->id.us>0 || wd->current) {
			/* write LibData */
			writestruct(wd, ID_SO, "bSound", 1, sound);
			if (sound->id.properties) IDP_WriteProperty(sound->id.properties, wd);

			if (sound->packedfile) {
				pf = sound->packedfile;
				writestruct(wd, DATA, "PackedFile", 1, pf);
				writedata(wd, DATA, pf->size, pf->data);
			}
		}
		sound= sound->id.next;
	}

	/* flush helps the compression for undo-save */
	mywrite(wd, MYWRITE_FLUSH, 0);
}

static void write_groups(WriteData *wd, ListBase *idbase)
{
	Group *group;
	GroupObject *go;

	for(group= idbase->first; group; group= group->id.next) {
		if(group->id.us>0 || wd->current) {
			/* write LibData */
			writestruct(wd, ID_GR, "Group", 1, group);
			if (group->id.properties) IDP_WriteProperty(group->id.properties, wd);

			go= group->gobject.first;
			while(go) {
				writestruct(wd, DATA, "GroupObject", 1, go);
				go= go->next;
			}
		}
	}
}

static void write_nodetrees(WriteData *wd, ListBase *idbase)
{
	bNodeTree *ntree;
	
	for(ntree=idbase->first; ntree; ntree= ntree->id.next) {
		if (ntree->id.us>0 || wd->current) {
			writestruct(wd, ID_NT, "bNodeTree", 1, ntree);
			write_nodetree(wd, ntree);
			
			if (ntree->id.properties) IDP_WriteProperty(ntree->id.properties, wd);
			
			if (ntree->adt) write_animdata(wd, ntree->adt);
		}
	}
}

static void write_brushes(WriteData *wd, ListBase *idbase)
{
	Brush *brush;
	
	for(brush=idbase->first; brush; brush= brush->id.next) {
		if(brush->id.us>0 || wd->current) {
			writestruct(wd, ID_BR, "Brush", 1, brush);
			if (brush->id.properties) IDP_WriteProperty(brush->id.properties, wd);
			
			writestruct(wd, DATA, "MTex", 1, &brush->mtex);
			
			if(brush->curve)
				write_curvemapping(wd, brush->curve);
		}
	}
}

static void write_scripts(WriteData *wd, ListBase *idbase)
{
	Script *script;
	
	for(script=idbase->first; script; script= script->id.next) {
		if(script->id.us>0 || wd->current) {
			writestruct(wd, ID_SCRIPT, "Script", 1, script);
			if (script->id.properties) IDP_WriteProperty(script->id.properties, wd);
		}
	}
}

<<<<<<< HEAD
static void write_linestyle_color_modifiers(WriteData *wd, ListBase *modifiers)
{
	LineStyleModifier *m;
	char *struct_name;

	for (m = modifiers->first; m; m = m->next) {
		switch (m->type) {
		case LS_MODIFIER_ALONG_STROKE:
			struct_name = "LineStyleColorModifier_AlongStroke";
			break;
		case LS_MODIFIER_DISTANCE_FROM_CAMERA:
			struct_name = "LineStyleColorModifier_DistanceFromCamera";
			break;
		case LS_MODIFIER_DISTANCE_FROM_OBJECT:
			struct_name = "LineStyleColorModifier_DistanceFromObject";
			break;
		case LS_MODIFIER_MATERIAL:
			struct_name = "LineStyleColorModifier_Material";
			break;
		default:
			struct_name = "LineStyleColorModifier"; // this should not happen
		}
		writestruct(wd, DATA, struct_name, 1, m);
	}
	for (m = modifiers->first; m; m = m->next) {
		switch (m->type) {
		case LS_MODIFIER_ALONG_STROKE:
			writestruct(wd, DATA, "ColorBand", 1, ((LineStyleColorModifier_AlongStroke *)m)->color_ramp);
			break;
		case LS_MODIFIER_DISTANCE_FROM_CAMERA:
			writestruct(wd, DATA, "ColorBand", 1, ((LineStyleColorModifier_DistanceFromCamera *)m)->color_ramp);
			break;
		case LS_MODIFIER_DISTANCE_FROM_OBJECT:
			writestruct(wd, DATA, "ColorBand", 1, ((LineStyleColorModifier_DistanceFromObject *)m)->color_ramp);
			break;
		case LS_MODIFIER_MATERIAL:
			writestruct(wd, DATA, "ColorBand", 1, ((LineStyleColorModifier_Material *)m)->color_ramp);
			break;
		}
	}
}

static void write_linestyle_alpha_modifiers(WriteData *wd, ListBase *modifiers)
{
	LineStyleModifier *m;
	char *struct_name;

	for (m = modifiers->first; m; m = m->next) {
		switch (m->type) {
		case LS_MODIFIER_ALONG_STROKE:
			struct_name = "LineStyleAlphaModifier_AlongStroke";
			break;
		case LS_MODIFIER_DISTANCE_FROM_CAMERA:
			struct_name = "LineStyleAlphaModifier_DistanceFromCamera";
			break;
		case LS_MODIFIER_DISTANCE_FROM_OBJECT:
			struct_name = "LineStyleAlphaModifier_DistanceFromObject";
			break;
		case LS_MODIFIER_MATERIAL:
			struct_name = "LineStyleAlphaModifier_Material";
			break;
		default:
			struct_name = "LineStyleAlphaModifier"; // this should not happen
		}
		writestruct(wd, DATA, struct_name, 1, m);
	}
	for (m = modifiers->first; m; m = m->next) {
		switch (m->type) {
		case LS_MODIFIER_ALONG_STROKE:
			write_curvemapping(wd, ((LineStyleAlphaModifier_AlongStroke *)m)->curve);
			break;
		case LS_MODIFIER_DISTANCE_FROM_CAMERA:
			write_curvemapping(wd, ((LineStyleAlphaModifier_DistanceFromCamera *)m)->curve);
			break;
		case LS_MODIFIER_DISTANCE_FROM_OBJECT:
			write_curvemapping(wd, ((LineStyleAlphaModifier_DistanceFromObject *)m)->curve);
			break;
		case LS_MODIFIER_MATERIAL:
			write_curvemapping(wd, ((LineStyleAlphaModifier_Material *)m)->curve);
			break;
		}
	}
}

static void write_linestyle_thickness_modifiers(WriteData *wd, ListBase *modifiers)
{
	LineStyleModifier *m;
	char *struct_name;

	for (m = modifiers->first; m; m = m->next) {
		switch (m->type) {
		case LS_MODIFIER_ALONG_STROKE:
			struct_name = "LineStyleThicknessModifier_AlongStroke";
			break;
		case LS_MODIFIER_DISTANCE_FROM_CAMERA:
			struct_name = "LineStyleThicknessModifier_DistanceFromCamera";
			break;
		case LS_MODIFIER_DISTANCE_FROM_OBJECT:
			struct_name = "LineStyleThicknessModifier_DistanceFromObject";
			break;
		case LS_MODIFIER_MATERIAL:
			struct_name = "LineStyleThicknessModifier_Material";
			break;
		case LS_MODIFIER_CALLIGRAPHY:
			struct_name = "LineStyleThicknessModifier_Calligraphy";
			break;
		default:
			struct_name = "LineStyleThicknessModifier"; // this should not happen
		}
		writestruct(wd, DATA, struct_name, 1, m);
	}
	for (m = modifiers->first; m; m = m->next) {
		switch (m->type) {
		case LS_MODIFIER_ALONG_STROKE:
			write_curvemapping(wd, ((LineStyleThicknessModifier_AlongStroke *)m)->curve);
			break;
		case LS_MODIFIER_DISTANCE_FROM_CAMERA:
			write_curvemapping(wd, ((LineStyleThicknessModifier_DistanceFromCamera *)m)->curve);
			break;
		case LS_MODIFIER_DISTANCE_FROM_OBJECT:
			write_curvemapping(wd, ((LineStyleThicknessModifier_DistanceFromObject *)m)->curve);
			break;
		case LS_MODIFIER_MATERIAL:
			write_curvemapping(wd, ((LineStyleThicknessModifier_Material *)m)->curve);
			break;
		}
	}
}

static void write_linestyle_geometry_modifiers(WriteData *wd, ListBase *modifiers)
{
	LineStyleModifier *m;
	char *struct_name;

	for (m = modifiers->first; m; m = m->next) {
		switch (m->type) {
		case LS_MODIFIER_SAMPLING:
			struct_name = "LineStyleGeometryModifier_Sampling";
			break;
		case LS_MODIFIER_BEZIER_CURVE:
			struct_name = "LineStyleGeometryModifier_BezierCurve";
			break;
		case LS_MODIFIER_SINUS_DISPLACEMENT:
			struct_name = "LineStyleGeometryModifier_SinusDisplacement";
			break;
		case LS_MODIFIER_SPATIAL_NOISE:
			struct_name = "LineStyleGeometryModifier_SpatialNoise";
			break;
		case LS_MODIFIER_PERLIN_NOISE_1D:
			struct_name = "LineStyleGeometryModifier_PerlinNoise1D";
			break;
		case LS_MODIFIER_PERLIN_NOISE_2D:
			struct_name = "LineStyleGeometryModifier_PerlinNoise2D";
			break;
		case LS_MODIFIER_BACKBONE_STRETCHER:
			struct_name = "LineStyleGeometryModifier_BackboneStretcher";
			break;
		case LS_MODIFIER_TIP_REMOVER:
			struct_name = "LineStyleGeometryModifier_TipRemover";
			break;
		case LS_MODIFIER_POLYGONIZATION:
			struct_name = "LineStyleGeometryModifier_Polygonalization";
			break;
		case LS_MODIFIER_GUIDING_LINES:
			struct_name = "LineStyleGeometryModifier_GuidingLines";
			break;
		default:
			struct_name = "LineStyleGeometryModifier"; // this should not happen
		}
		writestruct(wd, DATA, struct_name, 1, m);
	}
}

static void write_linestyles(WriteData *wd, ListBase *idbase)
{
	FreestyleLineStyle *linestyle;

	for(linestyle=idbase->first; linestyle; linestyle= linestyle->id.next) {
		if(linestyle->id.us>0 || wd->current) {
			writestruct(wd, ID_LS, "FreestyleLineStyle", 1, linestyle);
			if (linestyle->id.properties) IDP_WriteProperty(linestyle->id.properties, wd);
			if (linestyle->adt) write_animdata(wd, linestyle->adt);
			write_linestyle_color_modifiers(wd, &linestyle->color_modifiers);
			write_linestyle_alpha_modifiers(wd, &linestyle->alpha_modifiers);
			write_linestyle_thickness_modifiers(wd, &linestyle->thickness_modifiers);
			write_linestyle_geometry_modifiers(wd, &linestyle->geometry_modifiers);
		}
	}
=======
static void write_movieclips(WriteData *wd, ListBase *idbase)
{
	MovieClip *clip;

	clip= idbase->first;
	while(clip) {
		if(clip->id.us>0 || wd->current) {
			MovieTracking *tracking= &clip->tracking;
			MovieTrackingTrack *track;
			writestruct(wd, ID_MC, "MovieClip", 1, clip);

			if(tracking->reconstruction.camnr)
				writestruct(wd, DATA, "MovieReconstructedCamera", tracking->reconstruction.camnr, tracking->reconstruction.cameras);

			track= tracking->tracks.first;
			while(track) {
				writestruct(wd, DATA, "MovieTrackingTrack", 1, track);

				if(track->markers)
					writestruct(wd, DATA, "MovieTrackingMarker", track->markersnr, track->markers);

				track= track->next;
			}
		}

		clip= clip->id.next;
	}

	/* flush helps the compression for undo-save */
	mywrite(wd, MYWRITE_FLUSH, 0);
>>>>>>> f0862015
}

/* context is usually defined by WM, two cases where no WM is available:
 * - for forward compatibility, curscreen has to be saved
 * - for undofile, curscene needs to be saved */
static void write_global(WriteData *wd, int fileflags, Main *mainvar)
{
	FileGlobal fg;
	bScreen *screen;
	char subvstr[8];
	
	/* prevent mem checkers from complaining */
	fg.pads= fg.pad= 0;
	memset(fg.filename, 0, sizeof(fg.filename));

	current_screen_compat(mainvar, &screen);

	/* XXX still remap G */
	fg.curscreen= screen;
	fg.curscene= screen->scene;
	fg.displaymode= G.displaymode;
	fg.winpos= G.winpos;
	fg.fileflags= (fileflags & ~(G_FILE_NO_UI|G_FILE_RELATIVE_REMAP));	// prevent to save this, is not good convention, and feature with concerns...
	fg.globalf= G.f;
	BLI_strncpy(fg.filename, mainvar->name, sizeof(fg.filename));

	sprintf(subvstr, "%4d", BLENDER_SUBVERSION);
	memcpy(fg.subvstr, subvstr, 4);
	
	fg.subversion= BLENDER_SUBVERSION;
	fg.minversion= BLENDER_MINVERSION;
	fg.minsubversion= BLENDER_MINSUBVERSION;
#ifdef WITH_BUILDINFO
	{
		extern char build_rev[];
		fg.revision= atoi(build_rev);
	}
#else
	fg.revision= 0;
#endif
	writestruct(wd, GLOB, "FileGlobal", 1, &fg);
}

/* preview image, first 2 values are width and height
 * second are an RGBA image (unsigned char)
 * note, this uses 'TEST' since new types will segfault on file load for older blender versions.
 */
static void write_thumb(WriteData *wd, int *img)
{
	if(img)
		writedata(wd, TEST, (2 + img[0] * img[1]) * sizeof(int), img);
}

/* if MemFile * there's filesave to memory */
static int write_file_handle(Main *mainvar, int handle, MemFile *compare, MemFile *current, 
							 int write_user_block, int write_flags, int *thumb)
{
	BHead bhead;
	ListBase mainlist;
	char buf[16];
	WriteData *wd;

	blo_split_main(&mainlist, mainvar);

	wd= bgnwrite(handle, compare, current);
	
	sprintf(buf, "BLENDER%c%c%.3d", (sizeof(void*)==8)?'-':'_', (ENDIAN_ORDER==B_ENDIAN)?'V':'v', BLENDER_VERSION);
	mywrite(wd, buf, 12);

	write_renderinfo(wd, mainvar);
	write_thumb(wd, thumb);
	write_global(wd, write_flags, mainvar);

	/* no UI save in undo */
	if(current==NULL) {
		write_windowmanagers(wd, &mainvar->wm);
		write_screens  (wd, &mainvar->screen);
	}
	write_movieclips (wd, &mainvar->movieclip);
	write_scenes   (wd, &mainvar->scene);
	write_curves   (wd, &mainvar->curve);
	write_mballs   (wd, &mainvar->mball);
	write_images   (wd, &mainvar->image);
	write_cameras  (wd, &mainvar->camera);
	write_lamps    (wd, &mainvar->lamp);
	write_lattices (wd, &mainvar->latt);
	write_vfonts   (wd, &mainvar->vfont);
	write_keys     (wd, &mainvar->key);
	write_worlds   (wd, &mainvar->world);
	write_texts    (wd, &mainvar->text);
	write_speakers (wd, &mainvar->speaker);
	write_sounds   (wd, &mainvar->sound);
	write_groups   (wd, &mainvar->group);
	write_armatures(wd, &mainvar->armature);
	write_actions  (wd, &mainvar->action);
	write_objects  (wd, &mainvar->object);
	write_materials(wd, &mainvar->mat);
	write_textures (wd, &mainvar->tex);
	write_meshs    (wd, &mainvar->mesh);
	write_particlesettings(wd, &mainvar->particle);
	write_nodetrees(wd, &mainvar->nodetree);
	write_brushes  (wd, &mainvar->brush);
	write_scripts  (wd, &mainvar->script);
	write_gpencils (wd, &mainvar->gpencil);
	write_linestyles(wd, &mainvar->linestyle);
	write_libraries(wd,  mainvar->next);

	if (write_user_block) {
		write_userdef(wd);
	}
							
	/* dna as last, because (to be implemented) test for which structs are written */
	writedata(wd, DNA1, wd->sdna->datalen, wd->sdna->data);

	/* end of file */
	memset(&bhead, 0, sizeof(BHead));
	bhead.code= ENDB;
	mywrite(wd, &bhead, sizeof(BHead));

	blo_join_main(&mainlist);

	return endwrite(wd);
}

/* do reverse file history: .blend1 -> .blend2, .blend -> .blend1 */
/* return: success(0), failure(1) */
static int do_history(const char *name, ReportList *reports)
{
	char tempname1[FILE_MAXDIR+FILE_MAXFILE], tempname2[FILE_MAXDIR+FILE_MAXFILE];
	int hisnr= U.versions;
	
	if(U.versions==0) return 0;
	if(strlen(name)<2) {
		BKE_report(reports, RPT_ERROR, "Unable to make version backup: filename too short");
		return 1;
	}
		
	while(hisnr > 1) {
		BLI_snprintf(tempname1, sizeof(tempname1), "%s%d", name, hisnr-1);
		BLI_snprintf(tempname2, sizeof(tempname2), "%s%d", name, hisnr);
	
		if(BLI_rename(tempname1, tempname2)) {
			BKE_report(reports, RPT_ERROR, "Unable to make version backup");
			return 1;
		}	
		hisnr--;
	}

	/* is needed when hisnr==1 */
	BLI_snprintf(tempname1, sizeof(tempname1), "%s%d", name, hisnr);

	if(BLI_rename(name, tempname1)) {
		BKE_report(reports, RPT_ERROR, "Unable to make version backup");
		return 1;
	}

	return 0;
}

/* return: success (1) */
int BLO_write_file(Main *mainvar, const char *filepath, int write_flags, ReportList *reports, int *thumb)
{
	char userfilename[FILE_MAXDIR+FILE_MAXFILE];
	char tempname[FILE_MAXDIR+FILE_MAXFILE+1];
	int file, err, write_user_block;

	/* open temporary file, so we preserve the original in case we crash */
	BLI_snprintf(tempname, sizeof(tempname), "%s@", filepath);

	file = open(tempname,O_BINARY+O_WRONLY+O_CREAT+O_TRUNC, 0666);
	if(file == -1) {
		BKE_reportf(reports, RPT_ERROR, "Can't open file %s for writing: %s.", tempname, strerror(errno));
		return 0;
	}

	/* remapping of relative paths to new file location */
	if(write_flags & G_FILE_RELATIVE_REMAP) {
		char dir1[FILE_MAXDIR+FILE_MAXFILE];
		char dir2[FILE_MAXDIR+FILE_MAXFILE];
		BLI_split_dir_part(filepath, dir1, sizeof(dir1));
		BLI_split_dir_part(mainvar->name, dir2, sizeof(dir2));

		/* just incase there is some subtle difference */
		BLI_cleanup_dir(mainvar->name, dir1);
		BLI_cleanup_dir(mainvar->name, dir2);

		if(BLI_path_cmp(dir1, dir2)==0) {
			write_flags &= ~G_FILE_RELATIVE_REMAP;
		}
		else {
			if(G.relbase_valid) {
				/* blend may not have been saved before. Tn this case
				 * we should not have any relative paths, but if there
				 * is somehow, an invalid or empty G.main->name it will
				 * print an error, dont try make the absolute in this case. */
				makeFilesAbsolute(mainvar, G.main->name, NULL);
			}
		}
	}

	BLI_make_file_string(G.main->name, userfilename, BLI_get_folder_create(BLENDER_USER_CONFIG, NULL), BLENDER_STARTUP_FILE);
	write_user_block= (BLI_path_cmp(filepath, userfilename) == 0);

	if(write_flags & G_FILE_RELATIVE_REMAP)
		makeFilesRelative(mainvar, filepath, NULL); /* note, making relative to something OTHER then G.main->name */

	/* actual file writing */
	err= write_file_handle(mainvar, file, NULL,NULL, write_user_block, write_flags, thumb);
	close(file);

	if (err) {
		BKE_report(reports, RPT_ERROR, strerror(errno));
		remove(tempname);

		return 0;
	}

	/* file save to temporary file was successful */
	/* now do reverse file history (move .blend1 -> .blend2, .blend -> .blend1) */
	if (write_flags & G_FILE_HISTORY) { 
		int err_hist = do_history(filepath, reports);
		if (err_hist) {
			BKE_report(reports, RPT_ERROR, "Version backup failed. File saved with @");
			return 0;
		}
	}

	if(write_flags & G_FILE_COMPRESS) {
		/* compressed files have the same ending as regular files... only from 2.4!!! */
		char gzname[FILE_MAXDIR+FILE_MAXFILE+4];
		int ret;

		/* first write compressed to separate @.gz */
		BLI_snprintf(gzname, sizeof(gzname), "%s@.gz", filepath);
		ret = BLI_file_gzip(tempname, gzname);
		
		if(0==ret) {
			/* now rename to real file name, and delete temp @ file too */
			if(BLI_rename(gzname, filepath) != 0) {
				BKE_report(reports, RPT_ERROR, "Can't change old file. File saved with @.");
				return 0;
			}

			BLI_delete(tempname, 0, 0);
		}
		else if(-1==ret) {
			BKE_report(reports, RPT_ERROR, "Failed opening .gz file.");
			return 0;
		}
		else if(-2==ret) {
			BKE_report(reports, RPT_ERROR, "Failed opening .blend file for compression.");
			return 0;
		}
	}
	else if(BLI_rename(tempname, filepath) != 0) {
		BKE_report(reports, RPT_ERROR, "Can't change old file. File saved with @");
		return 0;
	}

	return 1;
}

/* return: success (1) */
int BLO_write_file_mem(Main *mainvar, MemFile *compare, MemFile *current, int write_flags)
{
	int err;

	err= write_file_handle(mainvar, 0, compare, current, 0, write_flags, NULL);
	
	if(err==0) return 1;
	return 0;
}<|MERGE_RESOLUTION|>--- conflicted
+++ resolved
@@ -2525,7 +2525,38 @@
 	}
 }
 
-<<<<<<< HEAD
+static void write_movieclips(WriteData *wd, ListBase *idbase)
+{
+	MovieClip *clip;
+
+	clip= idbase->first;
+	while(clip) {
+		if(clip->id.us>0 || wd->current) {
+			MovieTracking *tracking= &clip->tracking;
+			MovieTrackingTrack *track;
+			writestruct(wd, ID_MC, "MovieClip", 1, clip);
+
+			if(tracking->reconstruction.camnr)
+				writestruct(wd, DATA, "MovieReconstructedCamera", tracking->reconstruction.camnr, tracking->reconstruction.cameras);
+
+			track= tracking->tracks.first;
+			while(track) {
+				writestruct(wd, DATA, "MovieTrackingTrack", 1, track);
+
+				if(track->markers)
+					writestruct(wd, DATA, "MovieTrackingMarker", track->markersnr, track->markers);
+
+				track= track->next;
+			}
+		}
+
+		clip= clip->id.next;
+	}
+
+	/* flush helps the compression for undo-save */
+	mywrite(wd, MYWRITE_FLUSH, 0);
+}
+
 static void write_linestyle_color_modifiers(WriteData *wd, ListBase *modifiers)
 {
 	LineStyleModifier *m;
@@ -2714,38 +2745,6 @@
 			write_linestyle_geometry_modifiers(wd, &linestyle->geometry_modifiers);
 		}
 	}
-=======
-static void write_movieclips(WriteData *wd, ListBase *idbase)
-{
-	MovieClip *clip;
-
-	clip= idbase->first;
-	while(clip) {
-		if(clip->id.us>0 || wd->current) {
-			MovieTracking *tracking= &clip->tracking;
-			MovieTrackingTrack *track;
-			writestruct(wd, ID_MC, "MovieClip", 1, clip);
-
-			if(tracking->reconstruction.camnr)
-				writestruct(wd, DATA, "MovieReconstructedCamera", tracking->reconstruction.camnr, tracking->reconstruction.cameras);
-
-			track= tracking->tracks.first;
-			while(track) {
-				writestruct(wd, DATA, "MovieTrackingTrack", 1, track);
-
-				if(track->markers)
-					writestruct(wd, DATA, "MovieTrackingMarker", track->markersnr, track->markers);
-
-				track= track->next;
-			}
-		}
-
-		clip= clip->id.next;
-	}
-
-	/* flush helps the compression for undo-save */
-	mywrite(wd, MYWRITE_FLUSH, 0);
->>>>>>> f0862015
 }
 
 /* context is usually defined by WM, two cases where no WM is available:
