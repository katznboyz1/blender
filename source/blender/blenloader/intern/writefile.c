/*
 * ***** BEGIN GPL LICENSE BLOCK *****
 *
 * This program is free software; you can redistribute it and/or
 * modify it under the terms of the GNU General Public License
 * as published by the Free Software Foundation; either version 2
 * of the License, or (at your option) any later version.
 *
 * This program is distributed in the hope that it will be useful,
 * but WITHOUT ANY WARRANTY; without even the implied warranty of
 * MERCHANTABILITY or FITNESS FOR A PARTICULAR PURPOSE.  See the
 * GNU General Public License for more details.
 *
 * You should have received a copy of the GNU General Public License
 * along with this program; if not, write to the Free Software Foundation,
 * Inc., 51 Franklin Street, Fifth Floor, Boston, MA 02110-1301, USA.
 *
 * The Original Code is Copyright (C) 2001-2002 by NaN Holding BV.
 * All rights reserved.
 *
 *
 * Contributor(s): Blender Foundation
 *
 * ***** END GPL LICENSE BLOCK *****
 */

/** \file blender/blenloader/intern/writefile.c
 *  \ingroup blenloader
 */


/**
 *
 * FILE FORMAT
 * ===========
 *
 * IFF-style structure  (but not IFF compatible!)
 *
 * start file:
 * <pre>
 *     BLENDER_V100    12 bytes  (versie 1.00)
 *                     V = big endian, v = little endian
 *                     _ = 4 byte pointer, - = 8 byte pointer
 * </pre>
 *
 * datablocks: (also see struct #BHead).
 * <pre>
 *     <bh.code>           4 chars
 *     <bh.len>            int,  len data after BHead
 *     <bh.old>            void,  old pointer
 *     <bh.SDNAnr>         int
 *     <bh.nr>             int, in case of array: number of structs
 *     data
 *     ...
 *     ...
 * </pre>
 *
 * Almost all data in Blender are structures. Each struct saved
 * gets a BHead header.  With BHead the struct can be linked again
 * and compared with StructDNA .
 *
 *
 * WRITE
 * =====
 *
 * Preferred writing order: (not really a must, but why would you do it random?)
 * Any case: direct data is ALWAYS after the lib block
 *
 * (Local file data)
 * - for each LibBlock
 *   - write LibBlock
 *   - write associated direct data
 * (External file data)
 * - per library
 *   - write library block
 *   - per LibBlock
 *     - write the ID of LibBlock
 * - write #TEST (#RenderInfo struct. 128x128 blend file preview is optional).
 * - write #GLOB (#FileGlobal struct) (some global vars).
 * - write #DNA1 (#SDNA struct)
 * - write #USER (#UserDef struct) if filename is ``~/.config/blender/X.XX/config/startup.blend``.
 */


#include <math.h>
#include <fcntl.h>
#include <limits.h>
#include <stdio.h>
#include <string.h>
#include <stdlib.h>

#ifdef WIN32
#  include <zlib.h>  /* odd include order-issue */
#  include "winsock2.h"
#  include <io.h>
#  include "BLI_winstuff.h"
#else
#  include <unistd.h>  /* FreeBSD, for write() and close(). */
#endif

#include "BLI_utildefines.h"

/* allow writefile to use deprecated functionality (for forward compatibility code) */
#define DNA_DEPRECATED_ALLOW

#include "DNA_anim_types.h"
#include "DNA_armature_types.h"
#include "DNA_actuator_types.h"
#include "DNA_brush_types.h"
#include "DNA_cachefile_types.h"
#include "DNA_camera_types.h"
#include "DNA_cloth_types.h"
#include "DNA_constraint_types.h"
#include "DNA_controller_types.h"
#include "DNA_dynamicpaint_types.h"
#include "DNA_genfile.h"
#include "DNA_group_types.h"
#include "DNA_gpencil_types.h"
#include "DNA_fileglobal_types.h"
#include "DNA_key_types.h"
#include "DNA_lattice_types.h"
#include "DNA_lamp_types.h"
#include "DNA_linestyle_types.h"
#include "DNA_meta_types.h"
#include "DNA_mesh_types.h"
#include "DNA_meshdata_types.h"
#include "DNA_material_types.h"
#include "DNA_node_types.h"
#include "DNA_object_types.h"
#include "DNA_object_force.h"
#include "DNA_packedFile_types.h"
#include "DNA_particle_types.h"
#include "DNA_property_types.h"
#include "DNA_rigidbody_types.h"
#include "DNA_scene_types.h"
#include "DNA_sdna_types.h"
#include "DNA_sequence_types.h"
#include "DNA_sensor_types.h"
#include "DNA_smoke_types.h"
#include "DNA_space_types.h"
#include "DNA_screen_types.h"
#include "DNA_speaker_types.h"
#include "DNA_sound_types.h"
#include "DNA_text_types.h"
#include "DNA_view3d_types.h"
#include "DNA_vfont_types.h"
#include "DNA_world_types.h"
#include "DNA_windowmanager_types.h"
#include "DNA_movieclip_types.h"
#include "DNA_mask_types.h"

#include "MEM_guardedalloc.h" // MEM_freeN
#include "BLI_bitmap.h"
#include "BLI_blenlib.h"
#include "BLI_linklist.h"
#include "BLI_mempool.h"

#include "BKE_action.h"
#include "BKE_blender_version.h"
#include "BKE_bpath.h"
#include "BKE_curve.h"
#include "BKE_constraint.h"
#include "BKE_global.h" // for G
#include "BKE_idcode.h"
#include "BKE_library.h" // for  set_listbasepointers
#include "BKE_library_override.h"
#include "BKE_main.h"
#include "BKE_node.h"
#include "BKE_report.h"
#include "BKE_sequencer.h"
#include "BKE_subsurf.h"
#include "BKE_modifier.h"
#include "BKE_fcurve.h"
#include "BKE_pointcache.h"
#include "BKE_mesh.h"

#ifdef USE_NODE_COMPAT_CUSTOMNODES
#include "NOD_socket.h"  /* for sock->default_value data */
#endif


#include "BLO_writefile.h"
#include "BLO_readfile.h"
#include "BLO_undofile.h"
#include "BLO_blend_defs.h"

#include "readfile.h"

/* for SDNA_TYPE_FROM_STRUCT() macro */
#include "dna_type_offsets.h"

#include <errno.h>

/* ********* my write, buffered writing with minimum size chunks ************ */

/* Use optimal allocation since blocks of this size are kept in memory for undo. */
#define MYWRITE_BUFFER_SIZE (MEM_SIZE_OPTIMAL(1 << 17))  /* 128kb */
#define MYWRITE_MAX_CHUNK   (MEM_SIZE_OPTIMAL(1 << 15))  /* ~32kb */


/** \name Small API to handle compression.
 * \{ */

typedef enum {
	WW_WRAP_NONE = 1,
	WW_WRAP_ZLIB,
} eWriteWrapType;

typedef struct WriteWrap WriteWrap;
struct WriteWrap {
	/* callbacks */
	bool   (*open)(WriteWrap *ww, const char *filepath);
	bool   (*close)(WriteWrap *ww);
	size_t (*write)(WriteWrap *ww, const char *data, size_t data_len);

	/* internal */
	union {
		int file_handle;
		gzFile gz_handle;
	} _user_data;
};

/* none */
#define FILE_HANDLE(ww) \
	(ww)->_user_data.file_handle

static bool ww_open_none(WriteWrap *ww, const char *filepath)
{
	int file;

	file = BLI_open(filepath, O_BINARY + O_WRONLY + O_CREAT + O_TRUNC, 0666);

	if (file != -1) {
		FILE_HANDLE(ww) = file;
		return true;
	}
	else {
		return false;
	}
}
static bool ww_close_none(WriteWrap *ww)
{
	return (close(FILE_HANDLE(ww)) != -1);
}
static size_t ww_write_none(WriteWrap *ww, const char *buf, size_t buf_len)
{
	return write(FILE_HANDLE(ww), buf, buf_len);
}
#undef FILE_HANDLE

/* zlib */
#define FILE_HANDLE(ww) \
	(ww)->_user_data.gz_handle

static bool ww_open_zlib(WriteWrap *ww, const char *filepath)
{
	gzFile file;

	file = BLI_gzopen(filepath, "wb1");

	if (file != Z_NULL) {
		FILE_HANDLE(ww) = file;
		return true;
	}
	else {
		return false;
	}
}
static bool ww_close_zlib(WriteWrap *ww)
{
	return (gzclose(FILE_HANDLE(ww)) == Z_OK);
}
static size_t ww_write_zlib(WriteWrap *ww, const char *buf, size_t buf_len)
{
	return gzwrite(FILE_HANDLE(ww), buf, buf_len);
}
#undef FILE_HANDLE

/* --- end compression types --- */

static void ww_handle_init(eWriteWrapType ww_type, WriteWrap *r_ww)
{
	memset(r_ww, 0, sizeof(*r_ww));

	switch (ww_type) {
		case WW_WRAP_ZLIB:
		{
			r_ww->open  = ww_open_zlib;
			r_ww->close = ww_close_zlib;
			r_ww->write = ww_write_zlib;
			break;
		}
		default:
		{
			r_ww->open  = ww_open_none;
			r_ww->close = ww_close_none;
			r_ww->write = ww_write_none;
			break;
		}
	}
}

/** \} */



typedef struct {
	const struct SDNA *sdna;

	unsigned char *buf;
	MemFile *compare, *current;

	int tot, count;
	bool error;

	/* Wrap writing, so we can use zlib or
	 * other compression types later, see: G_FILE_COMPRESS
	 * Will be NULL for UNDO. */
	WriteWrap *ww;

#ifdef USE_BMESH_SAVE_AS_COMPAT
	bool use_mesh_compat; /* option to save with older mesh format */
#endif
} WriteData;

static WriteData *writedata_new(WriteWrap *ww)
{
	WriteData *wd = MEM_callocN(sizeof(*wd), "writedata");

	wd->sdna = DNA_sdna_current_get();

	wd->ww = ww;

	wd->buf = MEM_mallocN(MYWRITE_BUFFER_SIZE, "wd->buf");

	return wd;
}

static void writedata_do_write(WriteData *wd, const void *mem, int memlen)
{
	if ((wd == NULL) || wd->error || (mem == NULL) || memlen < 1) {
		return;
	}

	if (UNLIKELY(wd->error)) {
		return;
	}

	/* memory based save */
	if (wd->current) {
		memfile_chunk_add(NULL, wd->current, mem, memlen);
	}
	else {
		if (wd->ww->write(wd->ww, mem, memlen) != memlen) {
			wd->error = true;
		}
	}
}

static void writedata_free(WriteData *wd)
{
	MEM_freeN(wd->buf);
	MEM_freeN(wd);
}

/***/

/**
 * Flush helps the de-duplicating memory for undo-save by logically segmenting data,
 * so differences in one part of memory won't cause unrelated data to be duplicated.
 */
static void mywrite_flush(WriteData *wd)
{
	if (wd->count) {
		writedata_do_write(wd, wd->buf, wd->count);
		wd->count = 0;
	}
}

/**
 * Low level WRITE(2) wrapper that buffers data
 * \param adr Pointer to new chunk of data
 * \param len Length of new chunk of data
 * \warning Talks to other functions with global parameters
 */
static void mywrite(WriteData *wd, const void *adr, int len)
{
	if (UNLIKELY(wd->error)) {
		return;
	}

	if (adr == NULL) {
		BLI_assert(0);
		return;
	}

	wd->tot += len;

	/* if we have a single big chunk, write existing data in
	 * buffer and write out big chunk in smaller pieces */
	if (len > MYWRITE_MAX_CHUNK) {
		if (wd->count) {
			writedata_do_write(wd, wd->buf, wd->count);
			wd->count = 0;
		}

		do {
			int writelen = MIN2(len, MYWRITE_MAX_CHUNK);
			writedata_do_write(wd, adr, writelen);
			adr = (const char *)adr + writelen;
			len -= writelen;
		} while (len > 0);

		return;
	}

	/* if data would overflow buffer, write out the buffer */
	if (len + wd->count > MYWRITE_BUFFER_SIZE - 1) {
		writedata_do_write(wd, wd->buf, wd->count);
		wd->count = 0;
	}

	/* append data at end of buffer */
	memcpy(&wd->buf[wd->count], adr, len);
	wd->count += len;
}

/**
 * BeGiN initializer for mywrite
 * \param ww: File write wrapper.
 * \param compare Previous memory file (can be NULL).
 * \param current The current memory file (can be NULL).
 * \warning Talks to other functions with global parameters
 */
static WriteData *bgnwrite(WriteWrap *ww, MemFile *compare, MemFile *current)
{
	WriteData *wd = writedata_new(ww);

	if (wd == NULL) {
		return NULL;
	}

	wd->compare = compare;
	wd->current = current;
	/* this inits comparing */
	memfile_chunk_add(compare, NULL, NULL, 0);

	return wd;
}

/**
 * END the mywrite wrapper
 * \return 1 if write failed
 * \return unknown global variable otherwise
 * \warning Talks to other functions with global parameters
 */
static bool endwrite(WriteData *wd)
{
	if (wd->count) {
		writedata_do_write(wd, wd->buf, wd->count);
		wd->count = 0;
	}

	const bool err = wd->error;
	writedata_free(wd);

	return err;
}

/* ********** WRITE FILE ****************** */

static void writestruct_at_address_nr(
        WriteData *wd, int filecode, const int struct_nr, int nr,
        const void *adr, const void *data)
{
	BHead bh;
	const short *sp;

	BLI_assert(struct_nr > 0 && struct_nr < SDNA_TYPE_MAX);

	if (adr == NULL || data == NULL || nr == 0) {
		return;
	}

	/* init BHead */
	bh.code = filecode;
	bh.old = adr;
	bh.nr = nr;

	bh.SDNAnr = struct_nr;
	sp = wd->sdna->structs[bh.SDNAnr];

	bh.len = nr * wd->sdna->typelens[sp[0]];

	if (bh.len == 0) {
		return;
	}

	mywrite(wd, &bh, sizeof(BHead));
	mywrite(wd, data, bh.len);
}

static void writestruct_at_address_id(
        WriteData *wd, int filecode, const char *structname, int nr,
        const void *adr, const void *data)
{
	if (adr == NULL || data == NULL || nr == 0) {
		return;
	}

	const int SDNAnr = DNA_struct_find_nr(wd->sdna, structname);
	if (UNLIKELY(SDNAnr == -1)) {
		printf("error: can't find SDNA code <%s>\n", structname);
		return;
	}

	writestruct_at_address_nr(wd, filecode, SDNAnr, nr, adr, data);
}

static void writestruct_nr(
        WriteData *wd, int filecode, const int struct_nr, int nr,
        const void *adr)
{
	writestruct_at_address_nr(wd, filecode, struct_nr, nr, adr, adr);
}

static void writestruct_id(
        WriteData *wd, int filecode, const char *structname, int nr,
        const void *adr)
{
	writestruct_at_address_id(wd, filecode, structname, nr, adr, adr);
}

static void writedata(WriteData *wd, int filecode, int len, const void *adr)  /* do not use for structs */
{
	BHead bh;

	if (adr == NULL || len == 0) {
		return;
	}

	/* align to 4 (writes uninitialized bytes in some cases) */
	len = (len + 3) & ~3;

	/* init BHead */
	bh.code   = filecode;
	bh.old    = adr;
	bh.nr     = 1;
	bh.SDNAnr = 0;
	bh.len    = len;

	mywrite(wd, &bh, sizeof(BHead));
	mywrite(wd, adr, len);
}

/* use this to force writing of lists in same order as reading (using link_list) */
static void writelist_nr(WriteData *wd, int filecode, const int struct_nr, const ListBase *lb)
{
	const Link *link = lb->first;

	while (link) {
		writestruct_nr(wd, filecode, struct_nr, 1, link);
		link = link->next;
	}
}

#if 0
static void writelist_id(WriteData *wd, int filecode, const char *structname, const ListBase *lb)
{
	const Link *link = lb->first;
	if (link) {

		const int struct_nr = DNA_struct_find_nr(wd->sdna, structname);
		if (struct_nr == -1) {
			printf("error: can't find SDNA code <%s>\n", structname);
			return;
		}

		while (link) {
			writestruct_nr(wd, filecode, struct_nr, 1, link);
			link = link->next;
		}
	}
}
#endif

#define writestruct_at_address(wd, filecode, struct_id, nr, adr, data) \
	writestruct_at_address_nr(wd, filecode, SDNA_TYPE_FROM_STRUCT(struct_id), nr, adr, data)

#define writestruct(wd, filecode, struct_id, nr, adr) \
	writestruct_nr(wd, filecode, SDNA_TYPE_FROM_STRUCT(struct_id), nr, adr)

#define writelist(wd, filecode, struct_id, lb) \
	writelist_nr(wd, filecode, SDNA_TYPE_FROM_STRUCT(struct_id), lb)

/* *************** writing some direct data structs used in more code parts **************** */
/*These functions are used by blender's .blend system for file saving/loading.*/
void IDP_WriteProperty_OnlyData(const IDProperty *prop, void *wd);
void IDP_WriteProperty(const IDProperty *prop, void *wd);

static void IDP_WriteArray(const IDProperty *prop, void *wd)
{
	/*REMEMBER to set totalen to len in the linking code!!*/
	if (prop->data.pointer) {
		writedata(wd, DATA, MEM_allocN_len(prop->data.pointer), prop->data.pointer);

		if (prop->subtype == IDP_GROUP) {
			IDProperty **array = prop->data.pointer;
			int a;

			for (a = 0; a < prop->len; a++) {
				IDP_WriteProperty(array[a], wd);
			}
		}
	}
}

static void IDP_WriteIDPArray(const IDProperty *prop, void *wd)
{
	/*REMEMBER to set totalen to len in the linking code!!*/
	if (prop->data.pointer) {
		const IDProperty *array = prop->data.pointer;
		int a;

		writestruct(wd, DATA, IDProperty, prop->len, array);

		for (a = 0; a < prop->len; a++) {
			IDP_WriteProperty_OnlyData(&array[a], wd);
		}
	}
}

static void IDP_WriteString(const IDProperty *prop, void *wd)
{
	/*REMEMBER to set totalen to len in the linking code!!*/
	writedata(wd, DATA, prop->len, prop->data.pointer);
}

static void IDP_WriteGroup(const IDProperty *prop, void *wd)
{
	IDProperty *loop;

	for (loop = prop->data.group.first; loop; loop = loop->next) {
		IDP_WriteProperty(loop, wd);
	}
}

/* Functions to read/write ID Properties */
void IDP_WriteProperty_OnlyData(const IDProperty *prop, void *wd)
{
	switch (prop->type) {
		case IDP_GROUP:
			IDP_WriteGroup(prop, wd);
			break;
		case IDP_STRING:
			IDP_WriteString(prop, wd);
			break;
		case IDP_ARRAY:
			IDP_WriteArray(prop, wd);
			break;
		case IDP_IDPARRAY:
			IDP_WriteIDPArray(prop, wd);
			break;
	}
}

void IDP_WriteProperty(const IDProperty *prop, void *wd)
{
	writestruct(wd, DATA, IDProperty, 1, prop);
	IDP_WriteProperty_OnlyData(prop, wd);
}

static void write_iddata(void *wd, const ID *id)
{
	/* ID_WM's id->properties are considered runtime only, and never written in .blend file. */
	if (id->properties && !ELEM(GS(id->name), ID_WM)) {
		IDP_WriteProperty(id->properties, wd);
	}

	if (id->override) {
		writestruct(wd, DATA, IDOverride, 1, id->override);

		writelist(wd, DATA, IDOverrideProperty, &id->override->properties);
		for (IDOverrideProperty *op = id->override->properties.first; op; op = op->next) {
			writedata(wd, DATA, strlen(op->rna_path) + 1, op->rna_path);

			writelist(wd, DATA, IDOverridePropertyOperation, &op->operations);
			for (IDOverridePropertyOperation *opop = op->operations.first; opop; opop = opop->next) {
				if (opop->subitem_reference_name) {
					writedata(wd, DATA, strlen(opop->subitem_reference_name) + 1, opop->subitem_reference_name);
				}
				if (opop->subitem_local_name) {
					writedata(wd, DATA, strlen(opop->subitem_local_name) + 1, opop->subitem_local_name);
				}
			}
		}
	}
}

static void write_previews(WriteData *wd, const PreviewImage *prv_orig)
{
	/* Never write previews when doing memsave (i.e. undo/redo)! */
	if (prv_orig && !wd->current) {
		PreviewImage prv = *prv_orig;

		/* don't write out large previews if not requested */
		if (!(U.flag & USER_SAVE_PREVIEWS)) {
			prv.w[1] = 0;
			prv.h[1] = 0;
			prv.rect[1] = NULL;
		}
		writestruct_at_address(wd, DATA, PreviewImage, 1, prv_orig, &prv);
		if (prv.rect[0]) {
			writedata(wd, DATA, prv.w[0] * prv.h[0] * sizeof(unsigned int), prv.rect[0]);
		}
		if (prv.rect[1]) {
			writedata(wd, DATA, prv.w[1] * prv.h[1] * sizeof(unsigned int), prv.rect[1]);
		}
	}
}

static void write_fmodifiers(WriteData *wd, ListBase *fmodifiers)
{
	FModifier *fcm;

	/* Write all modifiers first (for faster reloading) */
	writelist(wd, DATA, FModifier, fmodifiers);

	/* Modifiers */
	for (fcm = fmodifiers->first; fcm; fcm = fcm->next) {
		const FModifierTypeInfo *fmi = fmodifier_get_typeinfo(fcm);

		/* Write the specific data */
		if (fmi && fcm->data) {
			/* firstly, just write the plain fmi->data struct */
			writestruct_id(wd, DATA, fmi->structName, 1, fcm->data);

			/* do any modifier specific stuff */
			switch (fcm->type) {
				case FMODIFIER_TYPE_GENERATOR:
				{
					FMod_Generator *data = fcm->data;

					/* write coefficients array */
					if (data->coefficients) {
						writedata(wd, DATA, sizeof(float) * (data->arraysize), data->coefficients);
					}

					break;
				}
				case FMODIFIER_TYPE_ENVELOPE:
				{
					FMod_Envelope *data = fcm->data;

					/* write envelope data */
					if (data->data) {
						writestruct(wd, DATA, FCM_EnvelopeData, data->totvert, data->data);
					}

					break;
				}
				case FMODIFIER_TYPE_PYTHON:
				{
					FMod_Python *data = fcm->data;

					/* Write ID Properties -- and copy this comment EXACTLY for easy finding
					 * of library blocks that implement this.*/
					IDP_WriteProperty(data->prop, wd);

					break;
				}
			}
		}
	}
}

static void write_fcurves(WriteData *wd, ListBase *fcurves)
{
	FCurve *fcu;

	writelist(wd, DATA, FCurve, fcurves);
	for (fcu = fcurves->first; fcu; fcu = fcu->next) {
		/* curve data */
		if (fcu->bezt) {
			writestruct(wd, DATA, BezTriple, fcu->totvert, fcu->bezt);
		}
		if (fcu->fpt) {
			writestruct(wd, DATA, FPoint, fcu->totvert, fcu->fpt);
		}

		if (fcu->rna_path) {
			writedata(wd, DATA, strlen(fcu->rna_path) + 1, fcu->rna_path);
		}

		/* driver data */
		if (fcu->driver) {
			ChannelDriver *driver = fcu->driver;
			DriverVar *dvar;

			writestruct(wd, DATA, ChannelDriver, 1, driver);

			/* variables */
			writelist(wd, DATA, DriverVar, &driver->variables);
			for (dvar = driver->variables.first; dvar; dvar = dvar->next) {
				DRIVER_TARGETS_USED_LOOPER(dvar)
				{
					if (dtar->rna_path) {
						writedata(wd, DATA, strlen(dtar->rna_path) + 1, dtar->rna_path);
					}
				}
				DRIVER_TARGETS_LOOPER_END
			}
		}

		/* write F-Modifiers */
		write_fmodifiers(wd, &fcu->modifiers);
	}
}

static void write_action(WriteData *wd, bAction *act)
{
	if (act->id.us > 0 || wd->current) {
		writestruct(wd, ID_AC, bAction, 1, act);
		write_iddata(wd, &act->id);

		write_fcurves(wd, &act->curves);

		for (bActionGroup *grp = act->groups.first; grp; grp = grp->next) {
			writestruct(wd, DATA, bActionGroup, 1, grp);
		}

		for (TimeMarker *marker = act->markers.first; marker; marker = marker->next) {
			writestruct(wd, DATA, TimeMarker, 1, marker);
		}
	}
}

static void write_keyingsets(WriteData *wd, ListBase *list)
{
	KeyingSet *ks;
	KS_Path *ksp;

	for (ks = list->first; ks; ks = ks->next) {
		/* KeyingSet */
		writestruct(wd, DATA, KeyingSet, 1, ks);

		/* Paths */
		for (ksp = ks->paths.first; ksp; ksp = ksp->next) {
			/* Path */
			writestruct(wd, DATA, KS_Path, 1, ksp);

			if (ksp->rna_path) {
				writedata(wd, DATA, strlen(ksp->rna_path) + 1, ksp->rna_path);
			}
		}
	}
}

static void write_nlastrips(WriteData *wd, ListBase *strips)
{
	NlaStrip *strip;

	writelist(wd, DATA, NlaStrip, strips);
	for (strip = strips->first; strip; strip = strip->next) {
		/* write the strip's F-Curves and modifiers */
		write_fcurves(wd, &strip->fcurves);
		write_fmodifiers(wd, &strip->modifiers);

		/* write the strip's children */
		write_nlastrips(wd, &strip->strips);
	}
}

static void write_nladata(WriteData *wd, ListBase *nlabase)
{
	NlaTrack *nlt;

	/* write all the tracks */
	for (nlt = nlabase->first; nlt; nlt = nlt->next) {
		/* write the track first */
		writestruct(wd, DATA, NlaTrack, 1, nlt);

		/* write the track's strips */
		write_nlastrips(wd, &nlt->strips);
	}
}

static void write_animdata(WriteData *wd, AnimData *adt)
{
	AnimOverride *aor;

	/* firstly, just write the AnimData block */
	writestruct(wd, DATA, AnimData, 1, adt);

	/* write drivers */
	write_fcurves(wd, &adt->drivers);

	/* write overrides */
	// FIXME: are these needed?
	for (aor = adt->overrides.first; aor; aor = aor->next) {
		/* overrides consist of base data + rna_path */
		writestruct(wd, DATA, AnimOverride, 1, aor);
		writedata(wd, DATA, strlen(aor->rna_path) + 1, aor->rna_path);
	}

	// TODO write the remaps (if they are needed)

	/* write NLA data */
	write_nladata(wd, &adt->nla_tracks);
}

static void write_curvemapping_curves(WriteData *wd, CurveMapping *cumap)
{
	for (int a = 0; a < CM_TOT; a++) {
		writestruct(wd, DATA, CurveMapPoint, cumap->cm[a].totpoint, cumap->cm[a].curve);
	}
}

static void write_curvemapping(WriteData *wd, CurveMapping *cumap)
{
	writestruct(wd, DATA, CurveMapping, 1, cumap);

	write_curvemapping_curves(wd, cumap);
}

static void write_node_socket(WriteData *wd, bNodeTree *UNUSED(ntree), bNode *node, bNodeSocket *sock)
{
#ifdef USE_NODE_COMPAT_CUSTOMNODES
	/* forward compatibility code, so older blenders still open (not for undo) */
	if (wd->current == NULL) {
		sock->stack_type = 1;

		if (node->type == NODE_GROUP) {
			bNodeTree *ngroup = (bNodeTree *)node->id;
			if (ngroup) {
				/* for node groups: look up the deprecated groupsock pointer */
				sock->groupsock = ntreeFindSocketInterface(ngroup, sock->in_out, sock->identifier);
				BLI_assert(sock->groupsock != NULL);

				/* node group sockets now use the generic identifier string to verify group nodes,
				 * old blender uses the own_index.
				 */
				sock->own_index = sock->groupsock->own_index;
			}
		}
	}
#endif

	/* actual socket writing */
	writestruct(wd, DATA, bNodeSocket, 1, sock);

	if (sock->prop) {
		IDP_WriteProperty(sock->prop, wd);
	}

	if (sock->default_value) {
		writedata(wd, DATA, MEM_allocN_len(sock->default_value), sock->default_value);
	}
}
static void write_node_socket_interface(WriteData *wd, bNodeTree *UNUSED(ntree), bNodeSocket *sock)
{
#ifdef USE_NODE_COMPAT_CUSTOMNODES
	/* forward compatibility code, so older blenders still open */
	sock->stack_type = 1;

	/* Reconstruct the deprecated default_value structs in socket interface DNA. */
	if (sock->default_value == NULL && sock->typeinfo) {
		node_socket_init_default_value(sock);
	}
#endif

	/* actual socket writing */
	writestruct(wd, DATA, bNodeSocket, 1, sock);

	if (sock->prop) {
		IDP_WriteProperty(sock->prop, wd);
	}

	if (sock->default_value) {
		writedata(wd, DATA, MEM_allocN_len(sock->default_value), sock->default_value);
	}
}
/* this is only direct data, tree itself should have been written */
static void write_nodetree_nolib(WriteData *wd, bNodeTree *ntree)
{
	bNode *node;
	bNodeSocket *sock;
	bNodeLink *link;

	/* for link_list() speed, we write per list */

	if (ntree->adt) {
		write_animdata(wd, ntree->adt);
	}

	for (node = ntree->nodes.first; node; node = node->next) {
		writestruct(wd, DATA, bNode, 1, node);

		if (node->prop) {
			IDP_WriteProperty(node->prop, wd);
		}

		for (sock = node->inputs.first; sock; sock = sock->next) {
			write_node_socket(wd, ntree, node, sock);
		}
		for (sock = node->outputs.first; sock; sock = sock->next) {
			write_node_socket(wd, ntree, node, sock);
		}

		for (link = node->internal_links.first; link; link = link->next) {
			writestruct(wd, DATA, bNodeLink, 1, link);
		}

		if (node->storage) {
			/* could be handlerized at some point, now only 1 exception still */
			if ((ntree->type == NTREE_SHADER) &&
			    ELEM(node->type, SH_NODE_CURVE_VEC, SH_NODE_CURVE_RGB))
			{
				write_curvemapping(wd, node->storage);
			}
			else if (ntree->type == NTREE_SHADER &&
			         (node->type == SH_NODE_SCRIPT))
			{
				NodeShaderScript *nss = (NodeShaderScript *)node->storage;
				if (nss->bytecode) {
					writedata(wd, DATA, strlen(nss->bytecode) + 1, nss->bytecode);
				}
				writestruct_id(wd, DATA, node->typeinfo->storagename, 1, node->storage);
			}
			else if ((ntree->type == NTREE_COMPOSIT) &&
			         ELEM(node->type, CMP_NODE_TIME, CMP_NODE_CURVE_VEC, CMP_NODE_CURVE_RGB, CMP_NODE_HUECORRECT))
			{
				write_curvemapping(wd, node->storage);
			}
			else if ((ntree->type == NTREE_TEXTURE) &&
			         (node->type == TEX_NODE_CURVE_RGB || node->type == TEX_NODE_CURVE_TIME))
			{
				write_curvemapping(wd, node->storage);
			}
			else if ((ntree->type == NTREE_COMPOSIT) &&
			         (node->type == CMP_NODE_MOVIEDISTORTION))
			{
				/* pass */
			}
			else if ((ntree->type == NTREE_COMPOSIT) && (node->type == CMP_NODE_GLARE)) {
				/* Simple forward compat for fix for T50736.
				 * Not ideal (there is no ideal solution here), but should do for now. */
				NodeGlare *ndg = node->storage;
				/* Not in undo case. */
				if (!wd->current) {
					switch (ndg->type) {
						case 2:  /* Grrrr! magic numbers :( */
							ndg->angle = ndg->streaks;
							break;
						case 0:
							ndg->angle = ndg->star_45;
							break;
						default:
							break;
					}
				}
				writestruct_id(wd, DATA, node->typeinfo->storagename, 1, node->storage);
			}
			else {
				writestruct_id(wd, DATA, node->typeinfo->storagename, 1, node->storage);
			}
		}

		if (node->type == CMP_NODE_OUTPUT_FILE) {
			/* inputs have own storage data */
			for (sock = node->inputs.first; sock; sock = sock->next) {
				writestruct(wd, DATA, NodeImageMultiFileSocket, 1, sock->storage);
			}
		}
		if (node->type == CMP_NODE_IMAGE) {
			/* write extra socket info */
			for (sock = node->outputs.first; sock; sock = sock->next) {
				writestruct(wd, DATA, NodeImageLayer, 1, sock->storage);
			}
		}
	}

	for (link = ntree->links.first; link; link = link->next) {
		writestruct(wd, DATA, bNodeLink, 1, link);
	}

	for (sock = ntree->inputs.first; sock; sock = sock->next) {
		write_node_socket_interface(wd, ntree, sock);
	}
	for (sock = ntree->outputs.first; sock; sock = sock->next) {
		write_node_socket_interface(wd, ntree, sock);
	}
}

/**
 * Take care using 'use_active_win', since we wont want the currently active window
 * to change which scene renders (currently only used for undo).
 */
static void current_screen_compat(Main *mainvar, bScreen **r_screen, bool use_active_win)
{
	wmWindowManager *wm;
	wmWindow *window = NULL;

	/* find a global current screen in the first open window, to have
	 * a reasonable default for reading in older versions */
	wm = mainvar->wm.first;

	if (wm) {
		if (use_active_win) {
			/* write the active window into the file, needed for multi-window undo T43424 */
			for (window = wm->windows.first; window; window = window->next) {
				if (window->active) {
					break;
				}
			}

			/* fallback */
			if (window == NULL) {
				window = wm->windows.first;
			}
		}
		else {
			window = wm->windows.first;
		}
	}

	*r_screen = (window) ? window->screen : NULL;
}

typedef struct RenderInfo {
	int sfra;
	int efra;
	char scene_name[MAX_ID_NAME - 2];
} RenderInfo;

/* was for historic render-deamon feature,
 * now write because it can be easily extracted without
 * reading the whole blend file */
static void write_renderinfo(WriteData *wd, Main *mainvar)
{
	bScreen *curscreen;
	Scene *sce, *curscene = NULL;
	RenderInfo data;

	/* XXX in future, handle multiple windows with multiple screens? */
	current_screen_compat(mainvar, &curscreen, false);
	if (curscreen) {
		curscene = curscreen->scene;
	}

	for (sce = mainvar->scene.first; sce; sce = sce->id.next) {
		if (sce->id.lib == NULL && (sce == curscene || (sce->r.scemode & R_BG_RENDER))) {
			data.sfra = sce->r.sfra;
			data.efra = sce->r.efra;
			memset(data.scene_name, 0, sizeof(data.scene_name));

			BLI_strncpy(data.scene_name, sce->id.name + 2, sizeof(data.scene_name));

			writedata(wd, REND, sizeof(data), &data);
		}
	}
}

static void write_keymapitem(WriteData *wd, wmKeyMapItem *kmi)
{
	writestruct(wd, DATA, wmKeyMapItem, 1, kmi);
	if (kmi->properties) {
		IDP_WriteProperty(kmi->properties, wd);
	}
}

static void write_userdef(WriteData *wd)
{
	bTheme *btheme;
	wmKeyMap *keymap;
	wmKeyMapItem *kmi;
	wmKeyMapDiffItem *kmdi;
	bAddon *bext;
	bPathCompare *path_cmp;
	uiStyle *style;

	writestruct(wd, USER, UserDef, 1, &U);

	for (btheme = U.themes.first; btheme; btheme = btheme->next) {
		writestruct(wd, DATA, bTheme, 1, btheme);
	}

	for (keymap = U.user_keymaps.first; keymap; keymap = keymap->next) {
		writestruct(wd, DATA, wmKeyMap, 1, keymap);

		for (kmdi = keymap->diff_items.first; kmdi; kmdi = kmdi->next) {
			writestruct(wd, DATA, wmKeyMapDiffItem, 1, kmdi);
			if (kmdi->remove_item) {
				write_keymapitem(wd, kmdi->remove_item);
			}
			if (kmdi->add_item) {
				write_keymapitem(wd, kmdi->add_item);
			}
		}

		for (kmi = keymap->items.first; kmi; kmi = kmi->next) {
			write_keymapitem(wd, kmi);
		}
	}

	for (bext = U.addons.first; bext; bext = bext->next) {
		writestruct(wd, DATA, bAddon, 1, bext);
		if (bext->prop) {
			IDP_WriteProperty(bext->prop, wd);
		}
	}

	for (path_cmp = U.autoexec_paths.first; path_cmp; path_cmp = path_cmp->next) {
		writestruct(wd, DATA, bPathCompare, 1, path_cmp);
	}

	for (style = U.uistyles.first; style; style = style->next) {
		writestruct(wd, DATA, uiStyle, 1, style);
	}
}

static void write_boid_state(WriteData *wd, BoidState *state)
{
	BoidRule *rule = state->rules.first;

	writestruct(wd, DATA, BoidState, 1, state);

	for (; rule; rule = rule->next) {
		switch (rule->type) {
			case eBoidRuleType_Goal:
			case eBoidRuleType_Avoid:
				writestruct(wd, DATA, BoidRuleGoalAvoid, 1, rule);
				break;
			case eBoidRuleType_AvoidCollision:
				writestruct(wd, DATA, BoidRuleAvoidCollision, 1, rule);
				break;
			case eBoidRuleType_FollowLeader:
				writestruct(wd, DATA, BoidRuleFollowLeader, 1, rule);
				break;
			case eBoidRuleType_AverageSpeed:
				writestruct(wd, DATA, BoidRuleAverageSpeed, 1, rule);
				break;
			case eBoidRuleType_Fight:
				writestruct(wd, DATA, BoidRuleFight, 1, rule);
				break;
			default:
				writestruct(wd, DATA, BoidRule, 1, rule);
				break;
		}
	}
#if 0
	BoidCondition *cond = state->conditions.first;
	for (; cond; cond = cond->next) {
		writestruct(wd, DATA, BoidCondition, 1, cond);
	}
#endif
}

/* update this also to readfile.c */
static const char *ptcache_data_struct[] = {
	"", // BPHYS_DATA_INDEX
	"", // BPHYS_DATA_LOCATION
	"", // BPHYS_DATA_VELOCITY
	"", // BPHYS_DATA_ROTATION
	"", // BPHYS_DATA_AVELOCITY / BPHYS_DATA_XCONST */
	"", // BPHYS_DATA_SIZE:
	"", // BPHYS_DATA_TIMES:
	"BoidData" // case BPHYS_DATA_BOIDS:
};
static const char *ptcache_extra_struct[] = {
	"",
	"ParticleSpring"
};
static void write_pointcaches(WriteData *wd, ListBase *ptcaches)
{
	PointCache *cache = ptcaches->first;
	int i;

	for (; cache; cache = cache->next) {
		writestruct(wd, DATA, PointCache, 1, cache);

		if ((cache->flag & PTCACHE_DISK_CACHE) == 0) {
			PTCacheMem *pm = cache->mem_cache.first;

			for (; pm; pm = pm->next) {
				PTCacheExtra *extra = pm->extradata.first;

				writestruct(wd, DATA, PTCacheMem, 1, pm);

				for (i = 0; i < BPHYS_TOT_DATA; i++) {
					if (pm->data[i] && pm->data_types & (1 << i)) {
						if (ptcache_data_struct[i][0] == '\0') {
							writedata(wd, DATA, MEM_allocN_len(pm->data[i]), pm->data[i]);
						}
						else {
							writestruct_id(wd, DATA, ptcache_data_struct[i], pm->totpoint, pm->data[i]);
						}
					}
				}

				for (; extra; extra = extra->next) {
					if (ptcache_extra_struct[extra->type][0] == '\0') {
						continue;
					}
					writestruct(wd, DATA, PTCacheExtra, 1, extra);
					writestruct_id(wd, DATA, ptcache_extra_struct[extra->type], extra->totdata, extra->data);
				}
			}
		}
	}
}

static void write_particlesettings(WriteData *wd, ParticleSettings *part)
{
	if (part->id.us > 0 || wd->current) {
		/* write LibData */
		writestruct(wd, ID_PA, ParticleSettings, 1, part);
		write_iddata(wd, &part->id);

		if (part->adt) {
			write_animdata(wd, part->adt);
		}
		writestruct(wd, DATA, PartDeflect, 1, part->pd);
		writestruct(wd, DATA, PartDeflect, 1, part->pd2);
		writestruct(wd, DATA, EffectorWeights, 1, part->effector_weights);

		if (part->clumpcurve) {
			write_curvemapping(wd, part->clumpcurve);
		}
		if (part->roughcurve) {
			write_curvemapping(wd, part->roughcurve);
		}

		for (ParticleDupliWeight *dw = part->dupliweights.first; dw; dw = dw->next) {
			/* update indices, but only if dw->ob is set (can be NULL after loading e.g.) */
			if (dw->ob != NULL) {
				dw->index = 0;
				if (part->dup_group) { /* can be NULL if lining fails or set to None */
					for (GroupObject *go = part->dup_group->gobject.first;
						 go && go->ob != dw->ob;
						 go = go->next, dw->index++);
				}
			}
			writestruct(wd, DATA, ParticleDupliWeight, 1, dw);
		}

		if (part->boids && part->phystype == PART_PHYS_BOIDS) {
			writestruct(wd, DATA, BoidSettings, 1, part->boids);

			for (BoidState *state = part->boids->states.first; state; state = state->next) {
				write_boid_state(wd, state);
			}
		}
		if (part->fluid && part->phystype == PART_PHYS_FLUID) {
			writestruct(wd, DATA, SPHFluidSettings, 1, part->fluid);
		}

		for (int a = 0; a < MAX_MTEX; a++) {
			if (part->mtex[a]) {
				writestruct(wd, DATA, MTex, 1, part->mtex[a]);
			}
		}
	}
}

static void write_particlesystems(WriteData *wd, ListBase *particles)
{
	ParticleSystem *psys = particles->first;
	ParticleTarget *pt;
	int a;

	for (; psys; psys = psys->next) {
		writestruct(wd, DATA, ParticleSystem, 1, psys);

		if (psys->particles) {
			writestruct(wd, DATA, ParticleData, psys->totpart, psys->particles);

			if (psys->particles->hair) {
				ParticleData *pa = psys->particles;

				for (a = 0; a < psys->totpart; a++, pa++) {
					writestruct(wd, DATA, HairKey, pa->totkey, pa->hair);
				}
			}

			if (psys->particles->boid &&
			    (psys->part->phystype == PART_PHYS_BOIDS))
			{
				writestruct(wd, DATA, BoidParticle, psys->totpart, psys->particles->boid);
			}

			if (psys->part->fluid &&
			    (psys->part->phystype == PART_PHYS_FLUID) &&
			    (psys->part->fluid->flag & SPH_VISCOELASTIC_SPRINGS))
			{
				writestruct(wd, DATA, ParticleSpring, psys->tot_fluidsprings, psys->fluid_springs);
			}
		}
		pt = psys->targets.first;
		for (; pt; pt = pt->next) {
			writestruct(wd, DATA, ParticleTarget, 1, pt);
		}

		if (psys->child) {
			writestruct(wd, DATA, ChildParticle, psys->totchild, psys->child);
		}

		if (psys->clmd) {
			writestruct(wd, DATA, ClothModifierData, 1, psys->clmd);
			writestruct(wd, DATA, ClothSimSettings, 1, psys->clmd->sim_parms);
			writestruct(wd, DATA, ClothCollSettings, 1, psys->clmd->coll_parms);
		}

		write_pointcaches(wd, &psys->ptcaches);
	}
}

static void write_properties(WriteData *wd, ListBase *lb)
{
	bProperty *prop;

	prop = lb->first;
	while (prop) {
		writestruct(wd, DATA, bProperty, 1, prop);

		if (prop->poin && prop->poin != &prop->data) {
			writedata(wd, DATA, MEM_allocN_len(prop->poin), prop->poin);
		}

		prop = prop->next;
	}
}

static void write_sensors(WriteData *wd, ListBase *lb)
{
	bSensor *sens;

	sens = lb->first;
	while (sens) {
		writestruct(wd, DATA, bSensor, 1, sens);

		writedata(wd, DATA, sizeof(void *) * sens->totlinks, sens->links);

		switch (sens->type) {
			case SENS_NEAR:
				writestruct(wd, DATA, bNearSensor, 1, sens->data);
				break;
			case SENS_MOUSE:
				writestruct(wd, DATA, bMouseSensor, 1, sens->data);
				break;
			case SENS_KEYBOARD:
				writestruct(wd, DATA, bKeyboardSensor, 1, sens->data);
				break;
			case SENS_PROPERTY:
				writestruct(wd, DATA, bPropertySensor, 1, sens->data);
				break;
			case SENS_ARMATURE:
				writestruct(wd, DATA, bArmatureSensor, 1, sens->data);
				break;
			case SENS_ACTUATOR:
				writestruct(wd, DATA, bActuatorSensor, 1, sens->data);
				break;
			case SENS_DELAY:
				writestruct(wd, DATA, bDelaySensor, 1, sens->data);
				break;
			case SENS_COLLISION:
				writestruct(wd, DATA, bCollisionSensor, 1, sens->data);
				break;
			case SENS_RADAR:
				writestruct(wd, DATA, bRadarSensor, 1, sens->data);
				break;
			case SENS_RANDOM:
				writestruct(wd, DATA, bRandomSensor, 1, sens->data);
				break;
			case SENS_RAY:
				writestruct(wd, DATA, bRaySensor, 1, sens->data);
				break;
			case SENS_MESSAGE:
				writestruct(wd, DATA, bMessageSensor, 1, sens->data);
				break;
			case SENS_JOYSTICK:
				writestruct(wd, DATA, bJoystickSensor, 1, sens->data);
				break;
			default:
				; /* error: don't know how to write this file */
		}

		sens = sens->next;
	}
}

static void write_controllers(WriteData *wd, ListBase *lb)
{
	bController *cont;

	cont = lb->first;
	while (cont) {
		writestruct(wd, DATA, bController, 1, cont);

		writedata(wd, DATA, sizeof(void *) * cont->totlinks, cont->links);

		switch (cont->type) {
			case CONT_EXPRESSION:
				writestruct(wd, DATA, bExpressionCont, 1, cont->data);
				break;
			case CONT_PYTHON:
				writestruct(wd, DATA, bPythonCont, 1, cont->data);
				break;
			default:
				; /* error: don't know how to write this file */
		}

		cont = cont->next;
	}
}

static void write_actuators(WriteData *wd, ListBase *lb)
{
	bActuator *act;

	act = lb->first;
	while (act) {
		writestruct(wd, DATA, bActuator, 1, act);

		switch (act->type) {
			case ACT_ACTION:
			case ACT_SHAPEACTION:
				writestruct(wd, DATA, bActionActuator, 1, act->data);
				break;
			case ACT_SOUND:
				writestruct(wd, DATA, bSoundActuator, 1, act->data);
				break;
			case ACT_OBJECT:
				writestruct(wd, DATA, bObjectActuator, 1, act->data);
				break;
			case ACT_PROPERTY:
				writestruct(wd, DATA, bPropertyActuator, 1, act->data);
				break;
			case ACT_CAMERA:
				writestruct(wd, DATA, bCameraActuator, 1, act->data);
				break;
			case ACT_CONSTRAINT:
				writestruct(wd, DATA, bConstraintActuator, 1, act->data);
				break;
			case ACT_EDIT_OBJECT:
				writestruct(wd, DATA, bEditObjectActuator, 1, act->data);
				break;
			case ACT_SCENE:
				writestruct(wd, DATA, bSceneActuator, 1, act->data);
				break;
			case ACT_GROUP:
				writestruct(wd, DATA, bGroupActuator, 1, act->data);
				break;
			case ACT_RANDOM:
				writestruct(wd, DATA, bRandomActuator, 1, act->data);
				break;
			case ACT_MESSAGE:
				writestruct(wd, DATA, bMessageActuator, 1, act->data);
				break;
			case ACT_GAME:
				writestruct(wd, DATA, bGameActuator, 1, act->data);
				break;
			case ACT_VISIBILITY:
				writestruct(wd, DATA, bVisibilityActuator, 1, act->data);
				break;
			case ACT_2DFILTER:
				writestruct(wd, DATA, bTwoDFilterActuator, 1, act->data);
				break;
			case ACT_PARENT:
				writestruct(wd, DATA, bParentActuator, 1, act->data);
				break;
			case ACT_STATE:
				writestruct(wd, DATA, bStateActuator, 1, act->data);
				break;
			case ACT_ARMATURE:
				writestruct(wd, DATA, bArmatureActuator, 1, act->data);
				break;
			case ACT_STEERING:
				writestruct(wd, DATA, bSteeringActuator, 1, act->data);
				break;
			case ACT_MOUSE:
				writestruct(wd, DATA, bMouseActuator, 1, act->data);
				break;
			default:
				; /* error: don't know how to write this file */
		}

		act = act->next;
	}
}

static void write_motionpath(WriteData *wd, bMotionPath *mpath)
{
	/* sanity checks */
	if (mpath == NULL) {
		return;
	}

	/* firstly, just write the motionpath struct */
	writestruct(wd, DATA, bMotionPath, 1, mpath);

	/* now write the array of data */
	writestruct(wd, DATA, bMotionPathVert, mpath->length, mpath->points);
}

static void write_constraints(WriteData *wd, ListBase *conlist)
{
	bConstraint *con;

	for (con = conlist->first; con; con = con->next) {
		const bConstraintTypeInfo *cti = BKE_constraint_typeinfo_get(con);

		/* Write the specific data */
		if (cti && con->data) {
			/* firstly, just write the plain con->data struct */
			writestruct_id(wd, DATA, cti->structName, 1, con->data);

			/* do any constraint specific stuff */
			switch (con->type) {
				case CONSTRAINT_TYPE_PYTHON:
				{
					bPythonConstraint *data = con->data;
					bConstraintTarget *ct;

					/* write targets */
					for (ct = data->targets.first; ct; ct = ct->next) {
						writestruct(wd, DATA, bConstraintTarget, 1, ct);
					}

					/* Write ID Properties -- and copy this comment EXACTLY for easy finding
					 * of library blocks that implement this.*/
					IDP_WriteProperty(data->prop, wd);

					break;
				}
				case CONSTRAINT_TYPE_SPLINEIK:
				{
					bSplineIKConstraint *data = con->data;

					/* write points array */
					writedata(wd, DATA, sizeof(float) * (data->numpoints), data->points);

					break;
				}
			}
		}

		/* Write the constraint */
		writestruct(wd, DATA, bConstraint, 1, con);
	}
}

static void write_pose(WriteData *wd, bPose *pose)
{
	bPoseChannel *chan;
	bActionGroup *grp;

	/* Write each channel */
	if (pose == NULL) {
		return;
	}

	/* Write channels */
	for (chan = pose->chanbase.first; chan; chan = chan->next) {
		/* Write ID Properties -- and copy this comment EXACTLY for easy finding
		 * of library blocks that implement this.*/
		if (chan->prop) {
			IDP_WriteProperty(chan->prop, wd);
		}

		write_constraints(wd, &chan->constraints);

		write_motionpath(wd, chan->mpath);

		/* prevent crashes with autosave,
		 * when a bone duplicated in editmode has not yet been assigned to its posechannel */
		if (chan->bone) {
			/* gets restored on read, for library armatures */
			chan->selectflag = chan->bone->flag & BONE_SELECTED;
		}

		writestruct(wd, DATA, bPoseChannel, 1, chan);
	}

	/* Write groups */
	for (grp = pose->agroups.first; grp; grp = grp->next) {
		writestruct(wd, DATA, bActionGroup, 1, grp);
	}

	/* write IK param */
	if (pose->ikparam) {
		const char *structname = BKE_pose_ikparam_get_name(pose);
		if (structname) {
			writestruct_id(wd, DATA, structname, 1, pose->ikparam);
		}
	}

	/* Write this pose */
	writestruct(wd, DATA, bPose, 1, pose);

}

static void write_defgroups(WriteData *wd, ListBase *defbase)
{
	for (bDeformGroup *defgroup = defbase->first; defgroup; defgroup = defgroup->next) {
		writestruct(wd, DATA, bDeformGroup, 1, defgroup);
	}
}

static void write_modifiers(WriteData *wd, ListBase *modbase)
{
	ModifierData *md;

	if (modbase == NULL) {
		return;
	}

	for (md = modbase->first; md; md = md->next) {
		const ModifierTypeInfo *mti = modifierType_getInfo(md->type);
		if (mti == NULL) {
			return;
		}

		writestruct_id(wd, DATA, mti->structName, 1, md);

		if (md->type == eModifierType_Hook) {
			HookModifierData *hmd = (HookModifierData *)md;

			if (hmd->curfalloff) {
				write_curvemapping(wd, hmd->curfalloff);
			}

			writedata(wd, DATA, sizeof(int) * hmd->totindex, hmd->indexar);
		}
		else if (md->type == eModifierType_Cloth) {
			ClothModifierData *clmd = (ClothModifierData *)md;

			writestruct(wd, DATA, ClothSimSettings, 1, clmd->sim_parms);
			writestruct(wd, DATA, ClothCollSettings, 1, clmd->coll_parms);
			writestruct(wd, DATA, EffectorWeights, 1, clmd->sim_parms->effector_weights);
			write_pointcaches(wd, &clmd->ptcaches);
		}
		else if (md->type == eModifierType_Smoke) {
			SmokeModifierData *smd = (SmokeModifierData *)md;

			if (smd->type & MOD_SMOKE_TYPE_DOMAIN) {
				if (smd->domain) {
					write_pointcaches(wd, &(smd->domain->ptcaches[0]));

					/* create fake pointcache so that old blender versions can read it */
					smd->domain->point_cache[1] = BKE_ptcache_add(&smd->domain->ptcaches[1]);
					smd->domain->point_cache[1]->flag |= PTCACHE_DISK_CACHE | PTCACHE_FAKE_SMOKE;
					smd->domain->point_cache[1]->step = 1;

					write_pointcaches(wd, &(smd->domain->ptcaches[1]));

					if (smd->domain->coba) {
						writestruct(wd, DATA, ColorBand, 1, smd->domain->coba);
					}
				}

				writestruct(wd, DATA, SmokeDomainSettings, 1, smd->domain);

				if (smd->domain) {
					/* cleanup the fake pointcache */
					BKE_ptcache_free_list(&smd->domain->ptcaches[1]);
					smd->domain->point_cache[1] = NULL;

					writestruct(wd, DATA, EffectorWeights, 1, smd->domain->effector_weights);
				}
			}
			else if (smd->type & MOD_SMOKE_TYPE_FLOW) {
				writestruct(wd, DATA, SmokeFlowSettings, 1, smd->flow);
			}
			else if (smd->type & MOD_SMOKE_TYPE_COLL) {
				writestruct(wd, DATA, SmokeCollSettings, 1, smd->coll);
			}
		}
		else if (md->type == eModifierType_Fluidsim) {
			FluidsimModifierData *fluidmd = (FluidsimModifierData *)md;

			writestruct(wd, DATA, FluidsimSettings, 1, fluidmd->fss);
		}
		else if (md->type == eModifierType_DynamicPaint) {
			DynamicPaintModifierData *pmd = (DynamicPaintModifierData *)md;

			if (pmd->canvas) {
				DynamicPaintSurface *surface;
				writestruct(wd, DATA, DynamicPaintCanvasSettings, 1, pmd->canvas);

				/* write surfaces */
				for (surface = pmd->canvas->surfaces.first; surface; surface = surface->next) {
					writestruct(wd, DATA, DynamicPaintSurface, 1, surface);
				}
				/* write caches and effector weights */
				for (surface = pmd->canvas->surfaces.first; surface; surface = surface->next) {
					write_pointcaches(wd, &(surface->ptcaches));

					writestruct(wd, DATA, EffectorWeights, 1, surface->effector_weights);
				}
			}
			if (pmd->brush) {
				writestruct(wd, DATA, DynamicPaintBrushSettings, 1, pmd->brush);
				writestruct(wd, DATA, ColorBand, 1, pmd->brush->paint_ramp);
				writestruct(wd, DATA, ColorBand, 1, pmd->brush->vel_ramp);
			}
		}
		else if (md->type == eModifierType_Collision) {

#if 0
			CollisionModifierData *collmd = (CollisionModifierData *)md;
			// TODO: CollisionModifier should use pointcache
			// + have proper reset events before enabling this
			writestruct(wd, DATA, MVert, collmd->numverts, collmd->x);
			writestruct(wd, DATA, MVert, collmd->numverts, collmd->xnew);
			writestruct(wd, DATA, MFace, collmd->numfaces, collmd->mfaces);
#endif
		}
		else if (md->type == eModifierType_MeshDeform) {
			MeshDeformModifierData *mmd = (MeshDeformModifierData *)md;
			int size = mmd->dyngridsize;

			writestruct(wd, DATA, MDefInfluence, mmd->totinfluence, mmd->bindinfluences);
			writedata(wd, DATA, sizeof(int) * (mmd->totvert + 1), mmd->bindoffsets);
			writedata(wd, DATA, sizeof(float) * 3 * mmd->totcagevert,
			          mmd->bindcagecos);
			writestruct(wd, DATA, MDefCell, size * size * size, mmd->dyngrid);
			writestruct(wd, DATA, MDefInfluence, mmd->totinfluence, mmd->dyninfluences);
			writedata(wd, DATA, sizeof(int) * mmd->totvert, mmd->dynverts);
		}
		else if (md->type == eModifierType_Warp) {
			WarpModifierData *tmd = (WarpModifierData *)md;
			if (tmd->curfalloff) {
				write_curvemapping(wd, tmd->curfalloff);
			}
		}
		else if (md->type == eModifierType_WeightVGEdit) {
			WeightVGEditModifierData *wmd = (WeightVGEditModifierData *)md;

			if (wmd->cmap_curve) {
				write_curvemapping(wd, wmd->cmap_curve);
			}
		}
		else if (md->type == eModifierType_LaplacianDeform) {
			LaplacianDeformModifierData *lmd = (LaplacianDeformModifierData *)md;

			writedata(wd, DATA, sizeof(float) * lmd->total_verts * 3, lmd->vertexco);
		}
		else if (md->type == eModifierType_CorrectiveSmooth) {
			CorrectiveSmoothModifierData *csmd = (CorrectiveSmoothModifierData *)md;

			if (csmd->bind_coords) {
				writedata(wd, DATA, sizeof(float[3]) * csmd->bind_coords_num, csmd->bind_coords);
			}
		}
		else if (md->type == eModifierType_SurfaceDeform) {
			SurfaceDeformModifierData *smd = (SurfaceDeformModifierData *)md;

			writestruct(wd, DATA, SDefVert, smd->numverts, smd->verts);

			if (smd->verts) {
				for (int i = 0; i < smd->numverts; i++) {
					writestruct(wd, DATA, SDefBind, smd->verts[i].numbinds, smd->verts[i].binds);

					if (smd->verts[i].binds) {
						for (int j = 0; j < smd->verts[i].numbinds; j++) {
							writedata(wd, DATA, sizeof(int) * smd->verts[i].binds[j].numverts, smd->verts[i].binds[j].vert_inds);

							if (smd->verts[i].binds[j].mode == MOD_SDEF_MODE_CENTROID ||
							    smd->verts[i].binds[j].mode == MOD_SDEF_MODE_LOOPTRI)
							{
								writedata(wd, DATA, sizeof(float) * 3, smd->verts[i].binds[j].vert_weights);
							}
							else {
								writedata(wd, DATA, sizeof(float) * smd->verts[i].binds[j].numverts, smd->verts[i].binds[j].vert_weights);
							}
						}
					}
				}
			}
		}
	}
}

static void write_object(WriteData *wd, Object *ob)
{
	if (ob->id.us > 0 || wd->current) {
		/* write LibData */
		writestruct(wd, ID_OB, Object, 1, ob);
		write_iddata(wd, &ob->id);

		if (ob->adt) {
			write_animdata(wd, ob->adt);
		}

		/* direct data */
		writedata(wd, DATA, sizeof(void *) * ob->totcol, ob->mat);
		writedata(wd, DATA, sizeof(char) * ob->totcol, ob->matbits);
		/* write_effects(wd, &ob->effect); */ /* not used anymore */
		write_properties(wd, &ob->prop);
		write_sensors(wd, &ob->sensors);
		write_controllers(wd, &ob->controllers);
		write_actuators(wd, &ob->actuators);

		if (ob->type == OB_ARMATURE) {
			bArmature *arm = ob->data;
			if (arm && ob->pose && arm->act_bone) {
				BLI_strncpy(ob->pose->proxy_act_bone, arm->act_bone->name, sizeof(ob->pose->proxy_act_bone));
			}
		}

		write_pose(wd, ob->pose);
		write_defgroups(wd, &ob->defbase);
		write_constraints(wd, &ob->constraints);
		write_motionpath(wd, ob->mpath);

		writestruct(wd, DATA, PartDeflect, 1, ob->pd);
		writestruct(wd, DATA, SoftBody, 1, ob->soft);
		if (ob->soft) {
			write_pointcaches(wd, &ob->soft->ptcaches);
			writestruct(wd, DATA, EffectorWeights, 1, ob->soft->effector_weights);
		}
		writestruct(wd, DATA, BulletSoftBody, 1, ob->bsoft);

		if (ob->rigidbody_object) {
			/* TODO: if any extra data is added to handle duplis, will need separate function then */
			writestruct(wd, DATA, RigidBodyOb, 1, ob->rigidbody_object);
		}
		if (ob->rigidbody_constraint) {
			writestruct(wd, DATA, RigidBodyCon, 1, ob->rigidbody_constraint);
		}

		if (ob->type == OB_EMPTY && ob->empty_drawtype == OB_EMPTY_IMAGE) {
			writestruct(wd, DATA, ImageUser, 1, ob->iuser);
		}

		write_particlesystems(wd, &ob->particlesystem);
		write_modifiers(wd, &ob->modifiers);

		writelist(wd, DATA, LinkData, &ob->pc_ids);
		writelist(wd, DATA, LodLevel, &ob->lodlevels);

		write_previews(wd, ob->preview);
	}
}


static void write_vfont(WriteData *wd, VFont *vf)
{
	if (vf->id.us > 0 || wd->current) {
		/* write LibData */
		writestruct(wd, ID_VF, VFont, 1, vf);
		write_iddata(wd, &vf->id);

		/* direct data */
		if (vf->packedfile) {
			PackedFile *pf = vf->packedfile;
			writestruct(wd, DATA, PackedFile, 1, pf);
			writedata(wd, DATA, pf->size, pf->data);
		}
	}
}


static void write_key(WriteData *wd, Key *key)
{
	if (key->id.us > 0 || wd->current) {
		/* write LibData */
		writestruct(wd, ID_KE, Key, 1, key);
		write_iddata(wd, &key->id);

		if (key->adt) {
			write_animdata(wd, key->adt);
		}

		/* direct data */
		for (KeyBlock *kb = key->block.first; kb; kb = kb->next) {
			writestruct(wd, DATA, KeyBlock, 1, kb);
			if (kb->data) {
				writedata(wd, DATA, kb->totelem * key->elemsize, kb->data);
			}
		}
	}
}

static void write_camera(WriteData *wd, Camera *cam)
{
	if (cam->id.us > 0 || wd->current) {
		/* write LibData */
		writestruct(wd, ID_CA, Camera, 1, cam);
		write_iddata(wd, &cam->id);

		if (cam->adt) {
			write_animdata(wd, cam->adt);
		}
	}
}

static void write_mball(WriteData *wd, MetaBall *mb)
{
	if (mb->id.us > 0 || wd->current) {
		/* write LibData */
		writestruct(wd, ID_MB, MetaBall, 1, mb);
		write_iddata(wd, &mb->id);

		/* direct data */
		writedata(wd, DATA, sizeof(void *) * mb->totcol, mb->mat);
		if (mb->adt) {
			write_animdata(wd, mb->adt);
		}

		for (MetaElem *ml = mb->elems.first; ml; ml = ml->next) {
			writestruct(wd, DATA, MetaElem, 1, ml);
		}
	}
}

static void write_curve(WriteData *wd, Curve *cu)
{
	if (cu->id.us > 0 || wd->current) {
		/* write LibData */
		writestruct(wd, ID_CU, Curve, 1, cu);
		write_iddata(wd, &cu->id);

		/* direct data */
		writedata(wd, DATA, sizeof(void *) * cu->totcol, cu->mat);
		if (cu->adt) {
			write_animdata(wd, cu->adt);
		}

		if (cu->vfont) {
			writedata(wd, DATA, cu->len + 1, cu->str);
			writestruct(wd, DATA, CharInfo, cu->len_wchar + 1, cu->strinfo);
			writestruct(wd, DATA, TextBox, cu->totbox, cu->tb);
		}
		else {
			/* is also the order of reading */
			for (Nurb *nu = cu->nurb.first; nu; nu = nu->next) {
				writestruct(wd, DATA, Nurb, 1, nu);
			}
			for (Nurb *nu = cu->nurb.first; nu; nu = nu->next) {
				if (nu->type == CU_BEZIER) {
					writestruct(wd, DATA, BezTriple, nu->pntsu, nu->bezt);
				}
				else {
					writestruct(wd, DATA, BPoint, nu->pntsu * nu->pntsv, nu->bp);
					if (nu->knotsu) {
						writedata(wd, DATA, KNOTSU(nu) * sizeof(float), nu->knotsu);
					}
					if (nu->knotsv) {
						writedata(wd, DATA, KNOTSV(nu) * sizeof(float), nu->knotsv);
					}
				}
			}
		}
	}
}

static void write_dverts(WriteData *wd, int count, MDeformVert *dvlist)
{
	if (dvlist) {

		/* Write the dvert list */
		writestruct(wd, DATA, MDeformVert, count, dvlist);

		/* Write deformation data for each dvert */
		for (int i = 0; i < count; i++) {
			if (dvlist[i].dw) {
				writestruct(wd, DATA, MDeformWeight, dvlist[i].totweight, dvlist[i].dw);
			}
		}
	}
}

static void write_mdisps(WriteData *wd, int count, MDisps *mdlist, int external)
{
	if (mdlist) {
		int i;

		writestruct(wd, DATA, MDisps, count, mdlist);
		for (i = 0; i < count; ++i) {
			MDisps *md = &mdlist[i];
			if (md->disps) {
				if (!external) {
					writedata(wd, DATA, sizeof(float) * 3 * md->totdisp, md->disps);
				}
			}

			if (md->hidden) {
				writedata(wd, DATA, BLI_BITMAP_SIZE(md->totdisp), md->hidden);
			}
		}
	}
}

static void write_grid_paint_mask(WriteData *wd, int count, GridPaintMask *grid_paint_mask)
{
	if (grid_paint_mask) {
		int i;

		writestruct(wd, DATA, GridPaintMask, count, grid_paint_mask);
		for (i = 0; i < count; ++i) {
			GridPaintMask *gpm = &grid_paint_mask[i];
			if (gpm->data) {
				const int gridsize = BKE_ccg_gridsize(gpm->level);
				writedata(wd, DATA,
				          sizeof(*gpm->data) * gridsize * gridsize,
				          gpm->data);
			}
		}
	}
}

static void write_customdata(
        WriteData *wd, ID *id, int count, CustomData *data, CustomDataLayer *layers,
        int partial_type, int partial_count)
{
	int i;

	/* write external customdata (not for undo) */
	if (data->external && !wd->current) {
		CustomData_external_write(data, id, CD_MASK_MESH, count, 0);
	}

	writestruct_at_address(wd, DATA, CustomDataLayer, data->totlayer, data->layers, layers);

	for (i = 0; i < data->totlayer; i++) {
		CustomDataLayer *layer = &layers[i];
		const char *structname;
		int structnum, datasize;

		if (layer->type == CD_MDEFORMVERT) {
			/* layer types that allocate own memory need special handling */
			write_dverts(wd, count, layer->data);
		}
		else if (layer->type == CD_MDISPS) {
			write_mdisps(wd, count, layer->data, layer->flag & CD_FLAG_EXTERNAL);
		}
		else if (layer->type == CD_PAINT_MASK) {
			const float *layer_data = layer->data;
			writedata(wd, DATA, sizeof(*layer_data) * count, layer_data);
		}
		else if (layer->type == CD_GRID_PAINT_MASK) {
			write_grid_paint_mask(wd, count, layer->data);
		}
		else {
			CustomData_file_write_info(layer->type, &structname, &structnum);
			if (structnum) {
				/* when using partial visibility, the MEdge and MFace layers
				 * are smaller than the original, so their type and count is
				 * passed to make this work */
				if (layer->type != partial_type) {
					datasize = structnum * count;
				}
				else {
					datasize = structnum * partial_count;
				}

				writestruct_id(wd, DATA, structname, datasize, layer->data);
			}
			else {
				printf("%s error: layer '%s':%d - can't be written to file\n",
				       __func__, structname, layer->type);
			}
		}
	}

	if (data->external) {
		writestruct(wd, DATA, CustomDataExternal, 1, data->external);
	}
}

static void write_mesh(WriteData *wd, Mesh *mesh)
{
#ifdef USE_BMESH_SAVE_AS_COMPAT
	const bool save_for_old_blender = wd->use_mesh_compat;  /* option to save with older mesh format */
#else
	const bool save_for_old_blender = false;
#endif

	CustomDataLayer *vlayers = NULL, vlayers_buff[CD_TEMP_CHUNK_SIZE];
	CustomDataLayer *elayers = NULL, elayers_buff[CD_TEMP_CHUNK_SIZE];
	CustomDataLayer *flayers = NULL, flayers_buff[CD_TEMP_CHUNK_SIZE];
	CustomDataLayer *llayers = NULL, llayers_buff[CD_TEMP_CHUNK_SIZE];
	CustomDataLayer *players = NULL, players_buff[CD_TEMP_CHUNK_SIZE];

	if (mesh->id.us > 0 || wd->current) {
		/* write LibData */
		if (!save_for_old_blender) {
			/* write a copy of the mesh, don't modify in place because it is
			 * not thread safe for threaded renders that are reading this */
			Mesh *old_mesh = mesh;
			Mesh copy_mesh = *mesh;
			mesh = &copy_mesh;

#ifdef USE_BMESH_SAVE_WITHOUT_MFACE
			/* cache only - don't write */
			mesh->mface = NULL;
			mesh->totface = 0;
			memset(&mesh->fdata, 0, sizeof(mesh->fdata));
#endif /* USE_BMESH_SAVE_WITHOUT_MFACE */

			/**
			 * Those calls:
			 *   - Reduce mesh->xdata.totlayer to number of layers to write.
			 *   - Fill xlayers with those layers to be written.
			 * Note that mesh->xdata is from now on invalid for Blender, but this is why the whole mesh is
			 * a temp local copy!
			 */
			CustomData_file_write_prepare(&mesh->vdata, &vlayers, vlayers_buff, ARRAY_SIZE(vlayers_buff));
			CustomData_file_write_prepare(&mesh->edata, &elayers, elayers_buff, ARRAY_SIZE(elayers_buff));
#ifndef USE_BMESH_SAVE_WITHOUT_MFACE  /* Do not copy org fdata in this case!!! */
			CustomData_file_write_prepare(&mesh->fdata, &flayers, flayers_buff, ARRAY_SIZE(flayers_buff));
#else
			flayers = flayers_buff;
#endif
			CustomData_file_write_prepare(&mesh->ldata, &llayers, llayers_buff, ARRAY_SIZE(llayers_buff));
			CustomData_file_write_prepare(&mesh->pdata, &players, players_buff, ARRAY_SIZE(players_buff));

			writestruct_at_address(wd, ID_ME, Mesh, 1, old_mesh, mesh);
			write_iddata(wd, &mesh->id);

			/* direct data */
			if (mesh->adt) {
				write_animdata(wd, mesh->adt);
			}

			writedata(wd, DATA, sizeof(void *) * mesh->totcol, mesh->mat);
			writedata(wd, DATA, sizeof(MSelect) * mesh->totselect, mesh->mselect);

			write_customdata(wd, &mesh->id, mesh->totvert, &mesh->vdata, vlayers, -1, 0);
			write_customdata(wd, &mesh->id, mesh->totedge, &mesh->edata, elayers, -1, 0);
			/* fdata is really a dummy - written so slots align */
			write_customdata(wd, &mesh->id, mesh->totface, &mesh->fdata, flayers, -1, 0);
			write_customdata(wd, &mesh->id, mesh->totloop, &mesh->ldata, llayers, -1, 0);
			write_customdata(wd, &mesh->id, mesh->totpoly, &mesh->pdata, players, -1, 0);

			/* restore pointer */
			mesh = old_mesh;
		}
		else {

#ifdef USE_BMESH_SAVE_AS_COMPAT
			/* write a copy of the mesh, don't modify in place because it is
			 * not thread safe for threaded renders that are reading this */
			Mesh *old_mesh = mesh;
			Mesh copy_mesh = *mesh;
			mesh = &copy_mesh;

			mesh->mpoly = NULL;
			mesh->mface = NULL;
			mesh->totface = 0;
			mesh->totpoly = 0;
			mesh->totloop = 0;
			CustomData_reset(&mesh->fdata);
			CustomData_reset(&mesh->pdata);
			CustomData_reset(&mesh->ldata);
			mesh->edit_btmesh = NULL;

			/* now fill in polys to mfaces */
			/* XXX This breaks writing design, by using temp allocated memory, which will likely generate
			 *     duplicates in stored 'old' addresses.
			 *     This is very bad, but do not see easy way to avoid this, aside from generating those data
			 *     outside of save process itself.
			 *     Maybe we can live with this, though?
			 */
			mesh->totface = BKE_mesh_mpoly_to_mface(&mesh->fdata, &old_mesh->ldata, &old_mesh->pdata,
													mesh->totface, old_mesh->totloop, old_mesh->totpoly);

			BKE_mesh_update_customdata_pointers(mesh, false);

			CustomData_file_write_prepare(&mesh->vdata, &vlayers, vlayers_buff, ARRAY_SIZE(vlayers_buff));
			CustomData_file_write_prepare(&mesh->edata, &elayers, elayers_buff, ARRAY_SIZE(elayers_buff));
			CustomData_file_write_prepare(&mesh->fdata, &flayers, flayers_buff, ARRAY_SIZE(flayers_buff));
#if 0
			CustomData_file_write_prepare(&mesh->ldata, &llayers, llayers_buff, ARRAY_SIZE(llayers_buff));
			CustomData_file_write_prepare(&mesh->pdata, &players, players_buff, ARRAY_SIZE(players_buff));
#endif

			writestruct_at_address(wd, ID_ME, Mesh, 1, old_mesh, mesh);
			write_iddata(wd, &mesh->id);

			/* direct data */
			if (mesh->adt) {
				write_animdata(wd, mesh->adt);
			}

			writedata(wd, DATA, sizeof(void *) * mesh->totcol, mesh->mat);
			/* writedata(wd, DATA, sizeof(MSelect) * mesh->totselect, mesh->mselect); */ /* pre-bmesh NULL's */

			write_customdata(wd, &mesh->id, mesh->totvert, &mesh->vdata, vlayers, -1, 0);
			write_customdata(wd, &mesh->id, mesh->totedge, &mesh->edata, elayers, -1, 0);
			write_customdata(wd, &mesh->id, mesh->totface, &mesh->fdata, flayers, -1, 0);
			/* harmless for older blender versioins but _not_ writing these keeps file size down */
#if 0
			write_customdata(wd, &mesh->id, mesh->totloop, &mesh->ldata, llayers, -1, 0);
			write_customdata(wd, &mesh->id, mesh->totpoly, &mesh->pdata, players, -1, 0);
#endif

			CustomData_free(&mesh->fdata, mesh->totface);
			flayers = NULL;

			/* restore pointer */
			mesh = old_mesh;
#endif /* USE_BMESH_SAVE_AS_COMPAT */
		}
	}

	if (vlayers && vlayers != vlayers_buff) {
		MEM_freeN(vlayers);
	}
	if (elayers && elayers != elayers_buff) {
		MEM_freeN(elayers);
	}
	if (flayers && flayers != flayers_buff) {
		MEM_freeN(flayers);
	}
	if (llayers && llayers != llayers_buff) {
		MEM_freeN(llayers);
	}
	if (players && players != players_buff) {
		MEM_freeN(players);
	}
}

static void write_lattice(WriteData *wd, Lattice *lt)
{
	if (lt->id.us > 0 || wd->current) {
		/* write LibData */
		writestruct(wd, ID_LT, Lattice, 1, lt);
		write_iddata(wd, &lt->id);

		/* write animdata */
		if (lt->adt) {
			write_animdata(wd, lt->adt);
		}

		/* direct data */
		writestruct(wd, DATA, BPoint, lt->pntsu * lt->pntsv * lt->pntsw, lt->def);

		write_dverts(wd, lt->pntsu * lt->pntsv * lt->pntsw, lt->dvert);
	}
}

static void write_image(WriteData *wd, Image *ima)
{
	if (ima->id.us > 0 || wd->current) {
		ImagePackedFile *imapf;

		/* Some trickery to keep forward compatibility of packed images. */
		BLI_assert(ima->packedfile == NULL);
		if (ima->packedfiles.first != NULL) {
			imapf = ima->packedfiles.first;
			ima->packedfile = imapf->packedfile;
		}

		/* write LibData */
		writestruct(wd, ID_IM, Image, 1, ima);
		write_iddata(wd, &ima->id);

		for (imapf = ima->packedfiles.first; imapf; imapf = imapf->next) {
			writestruct(wd, DATA, ImagePackedFile, 1, imapf);
			if (imapf->packedfile) {
				PackedFile *pf = imapf->packedfile;
				writestruct(wd, DATA, PackedFile, 1, pf);
				writedata(wd, DATA, pf->size, pf->data);
			}
		}

		write_previews(wd, ima->preview);

		for (ImageView *iv = ima->views.first; iv; iv = iv->next) {
			writestruct(wd, DATA, ImageView, 1, iv);
		}
		writestruct(wd, DATA, Stereo3dFormat, 1, ima->stereo3d_format);

		ima->packedfile = NULL;
	}
}

static void write_texture(WriteData *wd, Tex *tex)
{
	if (tex->id.us > 0 || wd->current) {
		/* write LibData */
		writestruct(wd, ID_TE, Tex, 1, tex);
		write_iddata(wd, &tex->id);

		if (tex->adt) {
			write_animdata(wd, tex->adt);
		}

		/* direct data */
		if (tex->coba) {
			writestruct(wd, DATA, ColorBand, 1, tex->coba);
		}
		if (tex->type == TEX_ENVMAP && tex->env) {
			writestruct(wd, DATA, EnvMap, 1, tex->env);
		}
		if (tex->type == TEX_POINTDENSITY && tex->pd) {
			writestruct(wd, DATA, PointDensity, 1, tex->pd);
			if (tex->pd->coba) {
				writestruct(wd, DATA, ColorBand, 1, tex->pd->coba);
<<<<<<< HEAD
			}
			if (tex->pd->falloff_curve) {
				write_curvemapping(wd, tex->pd->falloff_curve);
			}
=======
			}
			if (tex->pd->falloff_curve) {
				write_curvemapping(wd, tex->pd->falloff_curve);
			}
>>>>>>> 18bf900b
		}
		if (tex->type == TEX_VOXELDATA) {
			writestruct(wd, DATA, VoxelData, 1, tex->vd);
		}
		if (tex->type == TEX_OCEAN && tex->ot) {
			writestruct(wd, DATA, OceanTex, 1, tex->ot);
		}

		/* nodetree is integral part of texture, no libdata */
		if (tex->nodetree) {
			writestruct(wd, DATA, bNodeTree, 1, tex->nodetree);
			write_nodetree_nolib(wd, tex->nodetree);
		}

		write_previews(wd, tex->preview);
	}
}

static void write_material(WriteData *wd, Material *ma)
{
	if (ma->id.us > 0 || wd->current) {
		/* write LibData */
		writestruct(wd, ID_MA, Material, 1, ma);
		write_iddata(wd, &ma->id);

		if (ma->adt) {
			write_animdata(wd, ma->adt);
		}

		for (int a = 0; a < MAX_MTEX; a++) {
			if (ma->mtex[a]) {
				writestruct(wd, DATA, MTex, 1, ma->mtex[a]);
			}
		}

		if (ma->ramp_col) {
			writestruct(wd, DATA, ColorBand, 1, ma->ramp_col);
		}
		if (ma->ramp_spec) {
			writestruct(wd, DATA, ColorBand, 1, ma->ramp_spec);
		}

		/* nodetree is integral part of material, no libdata */
		if (ma->nodetree) {
			writestruct(wd, DATA, bNodeTree, 1, ma->nodetree);
			write_nodetree_nolib(wd, ma->nodetree);
		}

		write_previews(wd, ma->preview);
	}
}

static void write_world(WriteData *wd, World *wrld)
{
	if (wrld->id.us > 0 || wd->current) {
		/* write LibData */
		writestruct(wd, ID_WO, World, 1, wrld);
		write_iddata(wd, &wrld->id);

		if (wrld->adt) {
			write_animdata(wd, wrld->adt);
		}

		for (int a = 0; a < MAX_MTEX; a++) {
			if (wrld->mtex[a]) {
				writestruct(wd, DATA, MTex, 1, wrld->mtex[a]);
			}
		}

		/* nodetree is integral part of world, no libdata */
		if (wrld->nodetree) {
			writestruct(wd, DATA, bNodeTree, 1, wrld->nodetree);
			write_nodetree_nolib(wd, wrld->nodetree);
		}

		write_previews(wd, wrld->preview);
	}
}

static void write_lamp(WriteData *wd, Lamp *la)
{
	if (la->id.us > 0 || wd->current) {
		/* write LibData */
		writestruct(wd, ID_LA, Lamp, 1, la);
		write_iddata(wd, &la->id);

		if (la->adt) {
			write_animdata(wd, la->adt);
		}

		/* direct data */
		for (int a = 0; a < MAX_MTEX; a++) {
			if (la->mtex[a]) {
				writestruct(wd, DATA, MTex, 1, la->mtex[a]);
			}
		}

		if (la->curfalloff) {
			write_curvemapping(wd, la->curfalloff);
		}

		/* nodetree is integral part of lamps, no libdata */
		if (la->nodetree) {
			writestruct(wd, DATA, bNodeTree, 1, la->nodetree);
			write_nodetree_nolib(wd, la->nodetree);
		}

		write_previews(wd, la->preview);
	}
}

static void write_sequence_modifiers(WriteData *wd, ListBase *modbase)
{
	SequenceModifierData *smd;

	for (smd = modbase->first; smd; smd = smd->next) {
		const SequenceModifierTypeInfo *smti = BKE_sequence_modifier_type_info_get(smd->type);

		if (smti) {
			writestruct_id(wd, DATA, smti->struct_name, 1, smd);

			if (smd->type == seqModifierType_Curves) {
				CurvesModifierData *cmd = (CurvesModifierData *)smd;

				write_curvemapping(wd, &cmd->curve_mapping);
			}
			else if (smd->type == seqModifierType_HueCorrect) {
				HueCorrectModifierData *hcmd = (HueCorrectModifierData *)smd;

				write_curvemapping(wd, &hcmd->curve_mapping);
			}
		}
		else {
			writestruct(wd, DATA, SequenceModifierData, 1, smd);
		}
	}
}

static void write_view_settings(WriteData *wd, ColorManagedViewSettings *view_settings)
{
	if (view_settings->curve_mapping) {
		write_curvemapping(wd, view_settings->curve_mapping);
	}
}

static void write_paint(WriteData *wd, Paint *p)
{
	if (p->cavity_curve) {
		write_curvemapping(wd, p->cavity_curve);
	}
}

static void write_scene(WriteData *wd, Scene *sce)
{
	/* write LibData */
	writestruct(wd, ID_SCE, Scene, 1, sce);
	write_iddata(wd, &sce->id);

	if (sce->adt) {
		write_animdata(wd, sce->adt);
	}
	write_keyingsets(wd, &sce->keyingsets);

	/* direct data */
	for (Base *base = sce->base.first; base; base = base->next) {
		writestruct(wd, DATA, Base, 1, base);
	}

	ToolSettings *tos = sce->toolsettings;
	writestruct(wd, DATA, ToolSettings, 1, tos);
	if (tos->vpaint) {
		writestruct(wd, DATA, VPaint, 1, tos->vpaint);
		write_paint(wd, &tos->vpaint->paint);
	}
	if (tos->wpaint) {
		writestruct(wd, DATA, VPaint, 1, tos->wpaint);
		write_paint(wd, &tos->wpaint->paint);
	}
	if (tos->sculpt) {
		writestruct(wd, DATA, Sculpt, 1, tos->sculpt);
		write_paint(wd, &tos->sculpt->paint);
	}
	if (tos->uvsculpt) {
		writestruct(wd, DATA, UvSculpt, 1, tos->uvsculpt);
		write_paint(wd, &tos->uvsculpt->paint);
	}
	/* write grease-pencil drawing brushes to file */
	writelist(wd, DATA, bGPDbrush, &tos->gp_brushes);
	for (bGPDbrush *brush = tos->gp_brushes.first; brush; brush = brush->next) {
		if (brush->cur_sensitivity) {
			write_curvemapping(wd, brush->cur_sensitivity);
<<<<<<< HEAD
		}
		if (brush->cur_strength) {
			write_curvemapping(wd, brush->cur_strength);
		}
		if (brush->cur_jitter) {
			write_curvemapping(wd, brush->cur_jitter);
		}
=======
		}
		if (brush->cur_strength) {
			write_curvemapping(wd, brush->cur_strength);
		}
		if (brush->cur_jitter) {
			write_curvemapping(wd, brush->cur_jitter);
		}
>>>>>>> 18bf900b
	}
	/* write grease-pencil custom ipo curve to file */
	if (tos->gp_interpolate.custom_ipo) {
		write_curvemapping(wd, tos->gp_interpolate.custom_ipo);
	}


	write_paint(wd, &tos->imapaint.paint);

	Editing *ed = sce->ed;
	if (ed) {
		Sequence *seq;

		writestruct(wd, DATA, Editing, 1, ed);

		/* reset write flags too */

		SEQ_BEGIN(ed, seq)
		{
			if (seq->strip) {
				seq->strip->done = false;
			}
			writestruct(wd, DATA, Sequence, 1, seq);
		}
		SEQ_END

		SEQ_BEGIN(ed, seq)
		{
			if (seq->strip && seq->strip->done == 0) {
				/* write strip with 'done' at 0 because readfile */

				if (seq->effectdata) {
					switch (seq->type) {
						case SEQ_TYPE_COLOR:
							writestruct(wd, DATA, SolidColorVars, 1, seq->effectdata);
							break;
						case SEQ_TYPE_SPEED:
							writestruct(wd, DATA, SpeedControlVars, 1, seq->effectdata);
							break;
						case SEQ_TYPE_WIPE:
							writestruct(wd, DATA, WipeVars, 1, seq->effectdata);
							break;
						case SEQ_TYPE_GLOW:
							writestruct(wd, DATA, GlowVars, 1, seq->effectdata);
							break;
						case SEQ_TYPE_TRANSFORM:
							writestruct(wd, DATA, TransformVars, 1, seq->effectdata);
							break;
						case SEQ_TYPE_GAUSSIAN_BLUR:
							writestruct(wd, DATA, GaussianBlurVars, 1, seq->effectdata);
							break;
						case SEQ_TYPE_TEXT:
							writestruct(wd, DATA, TextVars, 1, seq->effectdata);
							break;
					}
				}

				writestruct(wd, DATA, Stereo3dFormat, 1, seq->stereo3d_format);

				Strip *strip = seq->strip;
				writestruct(wd, DATA, Strip, 1, strip);
				if (seq->flag & SEQ_USE_CROP && strip->crop) {
					writestruct(wd, DATA, StripCrop, 1, strip->crop);
				}
				if (seq->flag & SEQ_USE_TRANSFORM && strip->transform) {
					writestruct(wd, DATA, StripTransform, 1, strip->transform);
				}
				if (seq->flag & SEQ_USE_PROXY && strip->proxy) {
					writestruct(wd, DATA, StripProxy, 1, strip->proxy);
				}
				if (seq->type == SEQ_TYPE_IMAGE) {
					writestruct(wd, DATA, StripElem,
								MEM_allocN_len(strip->stripdata) / sizeof(struct StripElem),
								strip->stripdata);
				}
				else if (ELEM(seq->type, SEQ_TYPE_MOVIE, SEQ_TYPE_SOUND_RAM, SEQ_TYPE_SOUND_HD)) {
					writestruct(wd, DATA, StripElem, 1, strip->stripdata);
				}

				strip->done = true;
			}

			if (seq->prop) {
				IDP_WriteProperty(seq->prop, wd);
			}

			write_sequence_modifiers(wd, &seq->modifiers);
		}
		SEQ_END

		/* new; meta stack too, even when its nasty restore code */
		for (MetaStack *ms = ed->metastack.first; ms; ms = ms->next) {
			writestruct(wd, DATA, MetaStack, 1, ms);
		}
	}

	if (sce->r.avicodecdata) {
		writestruct(wd, DATA, AviCodecData, 1, sce->r.avicodecdata);
		if (sce->r.avicodecdata->lpFormat) {
			writedata(wd, DATA, sce->r.avicodecdata->cbFormat, sce->r.avicodecdata->lpFormat);
		}
		if (sce->r.avicodecdata->lpParms) {
			writedata(wd, DATA, sce->r.avicodecdata->cbParms, sce->r.avicodecdata->lpParms);
		}
	}

	if (sce->r.qtcodecdata) {
		writestruct(wd, DATA, QuicktimeCodecData, 1, sce->r.qtcodecdata);
		if (sce->r.qtcodecdata->cdParms) {
			writedata(wd, DATA, sce->r.qtcodecdata->cdSize, sce->r.qtcodecdata->cdParms);
		}
	}
	if (sce->r.ffcodecdata.properties) {
		IDP_WriteProperty(sce->r.ffcodecdata.properties, wd);
	}

	/* writing dynamic list of TimeMarkers to the blend file */
	for (TimeMarker *marker = sce->markers.first; marker; marker = marker->next) {
		writestruct(wd, DATA, TimeMarker, 1, marker);
	}

	/* writing dynamic list of TransformOrientations to the blend file */
	for (TransformOrientation *ts = sce->transform_spaces.first; ts; ts = ts->next) {
		writestruct(wd, DATA, TransformOrientation, 1, ts);
	}

	for (SceneRenderLayer *srl = sce->r.layers.first; srl; srl = srl->next) {
		writestruct(wd, DATA, SceneRenderLayer, 1, srl);
		for (FreestyleModuleConfig *fmc = srl->freestyleConfig.modules.first; fmc; fmc = fmc->next) {
			writestruct(wd, DATA, FreestyleModuleConfig, 1, fmc);
		}
		for (FreestyleLineSet *fls = srl->freestyleConfig.linesets.first; fls; fls = fls->next) {
			writestruct(wd, DATA, FreestyleLineSet, 1, fls);
		}
	}

	/* writing MultiView to the blend file */
	for (SceneRenderView *srv = sce->r.views.first; srv; srv = srv->next) {
		writestruct(wd, DATA, SceneRenderView, 1, srv);
	}

	if (sce->nodetree) {
		writestruct(wd, DATA, bNodeTree, 1, sce->nodetree);
		write_nodetree_nolib(wd, sce->nodetree);
	}

	write_view_settings(wd, &sce->view_settings);

	/* writing RigidBodyWorld data to the blend file */
	if (sce->rigidbody_world) {
		writestruct(wd, DATA, RigidBodyWorld, 1, sce->rigidbody_world);
		writestruct(wd, DATA, EffectorWeights, 1, sce->rigidbody_world->effector_weights);
		write_pointcaches(wd, &(sce->rigidbody_world->ptcaches));
	}

	write_previews(wd, sce->preview);
	write_curvemapping_curves(wd, &sce->r.mblur_shutter_curve);
}

static void write_gpencil(WriteData *wd, bGPdata *gpd)
{
	if (gpd->id.us > 0 || wd->current) {
		/* write gpd data block to file */
		writestruct(wd, ID_GD, bGPdata, 1, gpd);
		write_iddata(wd, &gpd->id);

		if (gpd->adt) {
			write_animdata(wd, gpd->adt);
		}

		/* write grease-pencil layers to file */
		writelist(wd, DATA, bGPDlayer, &gpd->layers);
		for (bGPDlayer *gpl = gpd->layers.first; gpl; gpl = gpl->next) {
			/* write this layer's frames to file */
			writelist(wd, DATA, bGPDframe, &gpl->frames);
			for (bGPDframe *gpf = gpl->frames.first; gpf; gpf = gpf->next) {
				/* write strokes */
				writelist(wd, DATA, bGPDstroke, &gpf->strokes);
				for (bGPDstroke *gps = gpf->strokes.first; gps; gps = gps->next) {
					writestruct(wd, DATA, bGPDspoint, gps->totpoints, gps->points);
				}
			}
		}

		/* write grease-pencil palettes */
		writelist(wd, DATA, bGPDpalette, &gpd->palettes);
		for (bGPDpalette *palette = gpd->palettes.first; palette; palette = palette->next) {
			writelist(wd, DATA, bGPDpalettecolor, &palette->colors);
		}
	}
}

static void write_windowmanager(WriteData *wd, wmWindowManager *wm)
{
	writestruct(wd, ID_WM, wmWindowManager, 1, wm);
	write_iddata(wd, &wm->id);

	for (wmWindow *win = wm->windows.first; win; win = win->next) {
		writestruct(wd, DATA, wmWindow, 1, win);
		writestruct(wd, DATA, Stereo3dFormat, 1, win->stereo3d_format);
	}
}

static void write_region(WriteData *wd, ARegion *ar, int spacetype)
{
	writestruct(wd, DATA, ARegion, 1, ar);

	if (ar->regiondata) {
		switch (spacetype) {
			case SPACE_VIEW3D:
				if (ar->regiontype == RGN_TYPE_WINDOW) {
					RegionView3D *rv3d = ar->regiondata;
					writestruct(wd, DATA, RegionView3D, 1, rv3d);

					if (rv3d->localvd) {
						writestruct(wd, DATA, RegionView3D, 1, rv3d->localvd);
					}
					if (rv3d->clipbb) {
						writestruct(wd, DATA, BoundBox, 1, rv3d->clipbb);
					}

				}
				else
					printf("regiondata write missing!\n");
				break;
			default:
				printf("regiondata write missing!\n");
		}
	}
}

static void write_uilist(WriteData *wd, uiList *ui_list)
{
	writestruct(wd, DATA, uiList, 1, ui_list);

	if (ui_list->properties) {
		IDP_WriteProperty(ui_list->properties, wd);
	}
}

static void write_soops(WriteData *wd, SpaceOops *so)
{
	BLI_mempool *ts = so->treestore;

	if (ts) {
		SpaceOops so_flat = *so;

		int elems = BLI_mempool_count(ts);
		/* linearize mempool to array */
		TreeStoreElem *data = elems ? BLI_mempool_as_arrayN(ts, "TreeStoreElem") : NULL;

		if (data) {
			/* In this block we use the memory location of the treestore
			 * but _not_ its data, the addresses in this case are UUID's,
			 * since we can't rely on malloc giving us different values each time.
			 */
			TreeStore ts_flat = {0};

			/* we know the treestore is at least as big as a pointer,
			 * so offsetting works to give us a UUID. */
			void *data_addr = (void *)POINTER_OFFSET(ts, sizeof(void *));

			ts_flat.usedelem = elems;
			ts_flat.totelem = elems;
			ts_flat.data = data_addr;

			writestruct(wd, DATA, SpaceOops, 1, so);

			writestruct_at_address(wd, DATA, TreeStore, 1, ts, &ts_flat);
			writestruct_at_address(wd, DATA, TreeStoreElem, elems, data_addr, data);

			MEM_freeN(data);
		}
		else {
			so_flat.treestore = NULL;
			writestruct_at_address(wd, DATA, SpaceOops, 1, so, &so_flat);
		}
	}
	else {
		writestruct(wd, DATA, SpaceOops, 1, so);
	}
}

static void write_screen(WriteData *wd, bScreen *sc)
{
	/* write LibData */
	/* in 2.50+ files, the file identifier for screens is patched, forward compatibility */
	writestruct(wd, ID_SCRN, bScreen, 1, sc);
	write_iddata(wd, &sc->id);

	/* direct data */
	for (ScrVert *sv = sc->vertbase.first; sv; sv = sv->next) {
		writestruct(wd, DATA, ScrVert, 1, sv);
	}

	for (ScrEdge *se = sc->edgebase.first; se; se = se->next) {
		writestruct(wd, DATA, ScrEdge, 1, se);
	}

	for (ScrArea *sa = sc->areabase.first; sa; sa = sa->next) {
		SpaceLink *sl;
		Panel *pa;
		uiList *ui_list;
		uiPreview *ui_preview;
		PanelCategoryStack *pc_act;
		ARegion *ar;

		writestruct(wd, DATA, ScrArea, 1, sa);

		for (ar = sa->regionbase.first; ar; ar = ar->next) {
			write_region(wd, ar, sa->spacetype);

			for (pa = ar->panels.first; pa; pa = pa->next) {
				writestruct(wd, DATA, Panel, 1, pa);
			}

			for (pc_act = ar->panels_category_active.first; pc_act; pc_act = pc_act->next) {
				writestruct(wd, DATA, PanelCategoryStack, 1, pc_act);
			}

			for (ui_list = ar->ui_lists.first; ui_list; ui_list = ui_list->next) {
				write_uilist(wd, ui_list);
			}

			for (ui_preview = ar->ui_previews.first; ui_preview; ui_preview = ui_preview->next) {
				writestruct(wd, DATA, uiPreview, 1, ui_preview);
			}
		}

		for (sl = sa->spacedata.first; sl; sl = sl->next) {
			for (ar = sl->regionbase.first; ar; ar = ar->next) {
				write_region(wd, ar, sl->spacetype);
			}

			if (sl->spacetype == SPACE_VIEW3D) {
				View3D *v3d = (View3D *)sl;
				BGpic *bgpic;
				writestruct(wd, DATA, View3D, 1, v3d);
				for (bgpic = v3d->bgpicbase.first; bgpic; bgpic = bgpic->next) {
					writestruct(wd, DATA, BGpic, 1, bgpic);
				}
				if (v3d->localvd) {
					writestruct(wd, DATA, View3D, 1, v3d->localvd);
				}

				if (v3d->fx_settings.ssao) {
					writestruct(wd, DATA, GPUSSAOSettings, 1, v3d->fx_settings.ssao);
				}
				if (v3d->fx_settings.dof) {
					writestruct(wd, DATA, GPUDOFSettings, 1, v3d->fx_settings.dof);
				}
			}
			else if (sl->spacetype == SPACE_IPO) {
				SpaceIpo *sipo = (SpaceIpo *)sl;
				ListBase tmpGhosts = sipo->ghostCurves;

				/* temporarily disable ghost curves when saving */
				sipo->ghostCurves.first = sipo->ghostCurves.last = NULL;

				writestruct(wd, DATA, SpaceIpo, 1, sl);
				if (sipo->ads) {
					writestruct(wd, DATA, bDopeSheet, 1, sipo->ads);
				}

				/* reenable ghost curves */
				sipo->ghostCurves = tmpGhosts;
			}
			else if (sl->spacetype == SPACE_BUTS) {
				writestruct(wd, DATA, SpaceButs, 1, sl);
			}
			else if (sl->spacetype == SPACE_FILE) {
				SpaceFile *sfile = (SpaceFile *)sl;

				writestruct(wd, DATA, SpaceFile, 1, sl);
				if (sfile->params) {
					writestruct(wd, DATA, FileSelectParams, 1, sfile->params);
				}
			}
			else if (sl->spacetype == SPACE_SEQ) {
				writestruct(wd, DATA, SpaceSeq, 1, sl);
			}
			else if (sl->spacetype == SPACE_OUTLINER) {
				SpaceOops *so = (SpaceOops *)sl;
				write_soops(wd, so);
			}
			else if (sl->spacetype == SPACE_IMAGE) {
				writestruct(wd, DATA, SpaceImage, 1, sl);
			}
			else if (sl->spacetype == SPACE_TEXT) {
				writestruct(wd, DATA, SpaceText, 1, sl);
			}
			else if (sl->spacetype == SPACE_SCRIPT) {
				SpaceScript *scr = (SpaceScript *)sl;
				scr->but_refs = NULL;
				writestruct(wd, DATA, SpaceScript, 1, sl);
			}
			else if (sl->spacetype == SPACE_ACTION) {
				writestruct(wd, DATA, SpaceAction, 1, sl);
			}
			else if (sl->spacetype == SPACE_NLA) {
				SpaceNla *snla = (SpaceNla *)sl;

				writestruct(wd, DATA, SpaceNla, 1, snla);
				if (snla->ads) {
					writestruct(wd, DATA, bDopeSheet, 1, snla->ads);
				}
			}
			else if (sl->spacetype == SPACE_TIME) {
				writestruct(wd, DATA, SpaceTime, 1, sl);
			}
			else if (sl->spacetype == SPACE_NODE) {
				SpaceNode *snode = (SpaceNode *)sl;
				bNodeTreePath *path;
				writestruct(wd, DATA, SpaceNode, 1, snode);

				for (path = snode->treepath.first; path; path = path->next) {
					writestruct(wd, DATA, bNodeTreePath, 1, path);
				}
			}
			else if (sl->spacetype == SPACE_LOGIC) {
				writestruct(wd, DATA, SpaceLogic, 1, sl);
			}
			else if (sl->spacetype == SPACE_CONSOLE) {
				SpaceConsole *con = (SpaceConsole *)sl;
				ConsoleLine *cl;

				for (cl = con->history.first; cl; cl = cl->next) {
					/* 'len_alloc' is invalid on write, set from 'len' on read */
					writestruct(wd, DATA, ConsoleLine, 1, cl);
					writedata(wd, DATA, cl->len + 1, cl->line);
				}
				writestruct(wd, DATA, SpaceConsole, 1, sl);

			}
			else if (sl->spacetype == SPACE_USERPREF) {
				writestruct(wd, DATA, SpaceUserPref, 1, sl);
			}
			else if (sl->spacetype == SPACE_CLIP) {
				writestruct(wd, DATA, SpaceClip, 1, sl);
			}
			else if (sl->spacetype == SPACE_INFO) {
				writestruct(wd, DATA, SpaceInfo, 1, sl);
			}
		}
	}
}

static void write_bone(WriteData *wd, Bone *bone)
{
	/* PATCH for upward compatibility after 2.37+ armature recode */
	bone->size[0] = bone->size[1] = bone->size[2] = 1.0f;

	/* Write this bone */
	writestruct(wd, DATA, Bone, 1, bone);

	/* Write ID Properties -- and copy this comment EXACTLY for easy finding
	 * of library blocks that implement this.*/
	if (bone->prop) {
		IDP_WriteProperty(bone->prop, wd);
	}

	/* Write Children */
	for (Bone *cbone = bone->childbase.first; cbone; cbone = cbone->next) {
		write_bone(wd, cbone);
	}
}

static void write_armature(WriteData *wd, bArmature *arm)
{
	if (arm->id.us > 0 || wd->current) {
		writestruct(wd, ID_AR, bArmature, 1, arm);
		write_iddata(wd, &arm->id);

		if (arm->adt) {
			write_animdata(wd, arm->adt);
		}

		/* Direct data */
		for (Bone *bone = arm->bonebase.first; bone; bone = bone->next) {
			write_bone(wd, bone);
		}
	}
}

static void write_text(WriteData *wd, Text *text)
{
	if ((text->flags & TXT_ISMEM) && (text->flags & TXT_ISEXT)) {
		text->flags &= ~TXT_ISEXT;
	}

	/* write LibData */
	writestruct(wd, ID_TXT, Text, 1, text);
	write_iddata(wd, &text->id);

	if (text->name) {
		writedata(wd, DATA, strlen(text->name) + 1, text->name);
	}

	if (!(text->flags & TXT_ISEXT)) {
		/* now write the text data, in two steps for optimization in the readfunction */
		for (TextLine *tmp = text->lines.first; tmp; tmp = tmp->next) {
			writestruct(wd, DATA, TextLine, 1, tmp);
		}

		for (TextLine *tmp = text->lines.first; tmp; tmp = tmp->next) {
			writedata(wd, DATA, tmp->len + 1, tmp->line);
		}
	}
}

static void write_speaker(WriteData *wd, Speaker *spk)
{
	if (spk->id.us > 0 || wd->current) {
		/* write LibData */
		writestruct(wd, ID_SPK, Speaker, 1, spk);
		write_iddata(wd, &spk->id);

		if (spk->adt) {
			write_animdata(wd, spk->adt);
		}
	}
}

static void write_sound(WriteData *wd, bSound *sound)
{
	if (sound->id.us > 0 || wd->current) {
		/* write LibData */
		writestruct(wd, ID_SO, bSound, 1, sound);
		write_iddata(wd, &sound->id);

		if (sound->packedfile) {
			PackedFile *pf = sound->packedfile;
			writestruct(wd, DATA, PackedFile, 1, pf);
			writedata(wd, DATA, pf->size, pf->data);
		}
	}
}

static void write_group(WriteData *wd, Group *group)
{
	if (group->id.us > 0 || wd->current) {
		/* write LibData */
		writestruct(wd, ID_GR, Group, 1, group);
		write_iddata(wd, &group->id);

		write_previews(wd, group->preview);

		for (GroupObject *go = group->gobject.first; go; go = go->next) {
			writestruct(wd, DATA, GroupObject, 1, go);
		}
	}
}

static void write_nodetree(WriteData *wd, bNodeTree *ntree)
{
	if (ntree->id.us > 0 || wd->current) {
		writestruct(wd, ID_NT, bNodeTree, 1, ntree);
		/* Note that trees directly used by other IDs (materials etc.) are not 'real' ID, they cannot
		 * be linked, etc., so we write actual id data here only, for 'real' ID trees. */
		write_iddata(wd, &ntree->id);

		write_nodetree_nolib(wd, ntree);
	}
}

#ifdef USE_NODE_COMPAT_CUSTOMNODES
static void customnodes_add_deprecated_data(Main *mainvar)
{
	FOREACH_NODETREE(mainvar, ntree, id) {
		bNodeLink *link, *last_link = ntree->links.last;

		/* only do this for node groups */
		if (id != &ntree->id) {
			continue;
		}

		/* Forward compatibility for group nodes: add links to node tree interface sockets.
		 * These links are invalid by new rules (missing node pointer)!
		 * They will be removed again in customnodes_free_deprecated_data,
		 * cannot do this directly lest bNodeLink pointer mapping becomes ambiguous.
		 * When loading files with such links in a new Blender version
		 * they will be removed as well.
		 */
		for (link = ntree->links.first; link; link = link->next) {
			bNode *fromnode = link->fromnode, *tonode = link->tonode;
			bNodeSocket *fromsock = link->fromsock, *tosock = link->tosock;

			/* check both sides of the link, to handle direct input-to-output links */
			if (fromnode->type == NODE_GROUP_INPUT) {
				fromnode = NULL;
				fromsock = ntreeFindSocketInterface(ntree, SOCK_IN, fromsock->identifier);
			}
			/* only the active output node defines links */
			if (tonode->type == NODE_GROUP_OUTPUT && (tonode->flag & NODE_DO_OUTPUT)) {
				tonode = NULL;
				tosock = ntreeFindSocketInterface(ntree, SOCK_OUT, tosock->identifier);
			}

			if (!fromnode || !tonode) {
				/* Note: not using nodeAddLink here, it asserts existing node pointers */
				bNodeLink *tlink = MEM_callocN(sizeof(bNodeLink), "group node link");
				tlink->fromnode = fromnode;
				tlink->fromsock = fromsock;
				tlink->tonode = tonode;
				tlink->tosock = tosock;
				tosock->link = tlink;
				tlink->flag |= NODE_LINK_VALID;
				BLI_addtail(&ntree->links, tlink);
			}

			/* don't check newly created compatibility links */
			if (link == last_link) {
				break;
			}
		}
	}
	FOREACH_NODETREE_END
}

static void customnodes_free_deprecated_data(Main *mainvar)
{
	FOREACH_NODETREE(mainvar, ntree, id) {
		bNodeLink *link, *next_link;

		for (link = ntree->links.first; link; link = next_link) {
			next_link = link->next;
			if (link->fromnode == NULL || link->tonode == NULL) {
				nodeRemLink(ntree, link);
			}
		}
	}
	FOREACH_NODETREE_END
}
#endif

static void write_brush(WriteData *wd, Brush *brush)
{
	if (brush->id.us > 0 || wd->current) {
		writestruct(wd, ID_BR, Brush, 1, brush);
		write_iddata(wd, &brush->id);

		if (brush->curve) {
			write_curvemapping(wd, brush->curve);
		}
		if (brush->gradient) {
			writestruct(wd, DATA, ColorBand, 1, brush->gradient);
		}
	}
}

static void write_palette(WriteData *wd, Palette *palette)
{
	if (palette->id.us > 0 || wd->current) {
		PaletteColor *color;
		writestruct(wd, ID_PAL, Palette, 1, palette);
		write_iddata(wd, &palette->id);

		for (color = palette->colors.first; color; color = color->next) {
			writestruct(wd, DATA, PaletteColor, 1, color);
		}
	}
}

static void write_paintcurve(WriteData *wd, PaintCurve *pc)
{
	if (pc->id.us > 0 || wd->current) {
		writestruct(wd, ID_PC, PaintCurve, 1, pc);
		write_iddata(wd, &pc->id);

		writestruct(wd, DATA, PaintCurvePoint, pc->tot_points, pc->points);
	}
}

static void write_movieTracks(WriteData *wd, ListBase *tracks)
{
	MovieTrackingTrack *track;

	track = tracks->first;
	while (track) {
		writestruct(wd, DATA, MovieTrackingTrack, 1, track);

		if (track->markers) {
			writestruct(wd, DATA, MovieTrackingMarker, track->markersnr, track->markers);
		}

		track = track->next;
	}
}

static void write_moviePlaneTracks(WriteData *wd, ListBase *plane_tracks_base)
{
	MovieTrackingPlaneTrack *plane_track;

	for (plane_track = plane_tracks_base->first;
	     plane_track;
	     plane_track = plane_track->next)
	{
		writestruct(wd, DATA, MovieTrackingPlaneTrack, 1, plane_track);

		writedata(wd, DATA, sizeof(MovieTrackingTrack *) * plane_track->point_tracksnr, plane_track->point_tracks);
		writestruct(wd, DATA, MovieTrackingPlaneMarker, plane_track->markersnr, plane_track->markers);
	}
}

static void write_movieReconstruction(WriteData *wd, MovieTrackingReconstruction *reconstruction)
{
	if (reconstruction->camnr) {
		writestruct(wd, DATA, MovieReconstructedCamera, reconstruction->camnr, reconstruction->cameras);
	}
}

static void write_movieclip(WriteData *wd, MovieClip *clip)
{
	if (clip->id.us > 0 || wd->current) {
		MovieTracking *tracking = &clip->tracking;
		MovieTrackingObject *object;

		writestruct(wd, ID_MC, MovieClip, 1, clip);
		write_iddata(wd, &clip->id);

		if (clip->adt) {
			write_animdata(wd, clip->adt);
		}

		write_movieTracks(wd, &tracking->tracks);
		write_moviePlaneTracks(wd, &tracking->plane_tracks);
		write_movieReconstruction(wd, &tracking->reconstruction);

		object = tracking->objects.first;
		while (object) {
			writestruct(wd, DATA, MovieTrackingObject, 1, object);

			write_movieTracks(wd, &object->tracks);
			write_moviePlaneTracks(wd, &object->plane_tracks);
			write_movieReconstruction(wd, &object->reconstruction);

			object = object->next;
		}
	}
}

static void write_mask(WriteData *wd, Mask *mask)
{
	if (mask->id.us > 0 || wd->current) {
		MaskLayer *masklay;

		writestruct(wd, ID_MSK, Mask, 1, mask);
		write_iddata(wd, &mask->id);

		if (mask->adt) {
			write_animdata(wd, mask->adt);
		}

		for (masklay = mask->masklayers.first; masklay; masklay = masklay->next) {
			MaskSpline *spline;
			MaskLayerShape *masklay_shape;

			writestruct(wd, DATA, MaskLayer, 1, masklay);

			for (spline = masklay->splines.first; spline; spline = spline->next) {
				int i;

				void *points_deform = spline->points_deform;
				spline->points_deform = NULL;

				writestruct(wd, DATA, MaskSpline, 1, spline);
				writestruct(wd, DATA, MaskSplinePoint, spline->tot_point, spline->points);

				spline->points_deform = points_deform;

				for (i = 0; i < spline->tot_point; i++) {
					MaskSplinePoint *point = &spline->points[i];

					if (point->tot_uw) {
						writestruct(wd, DATA, MaskSplinePointUW, point->tot_uw, point->uw);
					}
				}
			}

			for (masklay_shape = masklay->splines_shapes.first;
				 masklay_shape;
				 masklay_shape = masklay_shape->next)
			{
				writestruct(wd, DATA, MaskLayerShape, 1, masklay_shape);
				writedata(wd, DATA,
						  masklay_shape->tot_vert * sizeof(float) * MASK_OBJECT_SHAPE_ELEM_SIZE,
						  masklay_shape->data);
			}
		}
	}
}

static void write_linestyle_color_modifiers(WriteData *wd, ListBase *modifiers)
{
	LineStyleModifier *m;

	for (m = modifiers->first; m; m = m->next) {
		int struct_nr;
		switch (m->type) {
			case LS_MODIFIER_ALONG_STROKE:
				struct_nr = SDNA_TYPE_FROM_STRUCT(LineStyleColorModifier_AlongStroke);
				break;
			case LS_MODIFIER_DISTANCE_FROM_CAMERA:
				struct_nr = SDNA_TYPE_FROM_STRUCT(LineStyleColorModifier_DistanceFromCamera);
				break;
			case LS_MODIFIER_DISTANCE_FROM_OBJECT:
				struct_nr = SDNA_TYPE_FROM_STRUCT(LineStyleColorModifier_DistanceFromObject);
				break;
			case LS_MODIFIER_MATERIAL:
				struct_nr = SDNA_TYPE_FROM_STRUCT(LineStyleColorModifier_Material);
				break;
			case LS_MODIFIER_TANGENT:
				struct_nr = SDNA_TYPE_FROM_STRUCT(LineStyleColorModifier_Tangent);
				break;
			case LS_MODIFIER_NOISE:
				struct_nr = SDNA_TYPE_FROM_STRUCT(LineStyleColorModifier_Noise);
				break;
			case LS_MODIFIER_CREASE_ANGLE:
				struct_nr = SDNA_TYPE_FROM_STRUCT(LineStyleColorModifier_CreaseAngle);
				break;
			case LS_MODIFIER_CURVATURE_3D:
				struct_nr = SDNA_TYPE_FROM_STRUCT(LineStyleColorModifier_Curvature_3D);
				break;
			default:
				struct_nr = SDNA_TYPE_FROM_STRUCT(LineStyleModifier); /* this should not happen */
		}
		writestruct_nr(wd, DATA, struct_nr, 1, m);
	}
	for (m = modifiers->first; m; m = m->next) {
		switch (m->type) {
			case LS_MODIFIER_ALONG_STROKE:
				writestruct(wd, DATA, ColorBand, 1, ((LineStyleColorModifier_AlongStroke *)m)->color_ramp);
				break;
			case LS_MODIFIER_DISTANCE_FROM_CAMERA:
				writestruct(wd, DATA, ColorBand, 1, ((LineStyleColorModifier_DistanceFromCamera *)m)->color_ramp);
				break;
			case LS_MODIFIER_DISTANCE_FROM_OBJECT:
				writestruct(wd, DATA, ColorBand, 1, ((LineStyleColorModifier_DistanceFromObject *)m)->color_ramp);
				break;
			case LS_MODIFIER_MATERIAL:
				writestruct(wd, DATA, ColorBand, 1, ((LineStyleColorModifier_Material *)m)->color_ramp);
				break;
			case LS_MODIFIER_TANGENT:
				writestruct(wd, DATA, ColorBand, 1, ((LineStyleColorModifier_Tangent *)m)->color_ramp);
				break;
			case LS_MODIFIER_NOISE:
				writestruct(wd, DATA, ColorBand, 1, ((LineStyleColorModifier_Noise *)m)->color_ramp);
				break;
			case LS_MODIFIER_CREASE_ANGLE:
				writestruct(wd, DATA, ColorBand, 1, ((LineStyleColorModifier_CreaseAngle *)m)->color_ramp);
				break;
			case LS_MODIFIER_CURVATURE_3D:
				writestruct(wd, DATA, ColorBand, 1, ((LineStyleColorModifier_Curvature_3D *)m)->color_ramp);
				break;
		}
	}
}

static void write_linestyle_alpha_modifiers(WriteData *wd, ListBase *modifiers)
{
	LineStyleModifier *m;

	for (m = modifiers->first; m; m = m->next) {
		int struct_nr;
		switch (m->type) {
			case LS_MODIFIER_ALONG_STROKE:
				struct_nr = SDNA_TYPE_FROM_STRUCT(LineStyleAlphaModifier_AlongStroke);
				break;
			case LS_MODIFIER_DISTANCE_FROM_CAMERA:
				struct_nr = SDNA_TYPE_FROM_STRUCT(LineStyleAlphaModifier_DistanceFromCamera);
				break;
			case LS_MODIFIER_DISTANCE_FROM_OBJECT:
				struct_nr = SDNA_TYPE_FROM_STRUCT(LineStyleAlphaModifier_DistanceFromObject);
				break;
			case LS_MODIFIER_MATERIAL:
				struct_nr = SDNA_TYPE_FROM_STRUCT(LineStyleAlphaModifier_Material);
				break;
			case LS_MODIFIER_TANGENT:
				struct_nr = SDNA_TYPE_FROM_STRUCT(LineStyleAlphaModifier_Tangent);
				break;
			case LS_MODIFIER_NOISE:
				struct_nr = SDNA_TYPE_FROM_STRUCT(LineStyleAlphaModifier_Noise);
				break;
			case LS_MODIFIER_CREASE_ANGLE:
				struct_nr = SDNA_TYPE_FROM_STRUCT(LineStyleAlphaModifier_CreaseAngle);
				break;
			case LS_MODIFIER_CURVATURE_3D:
				struct_nr = SDNA_TYPE_FROM_STRUCT(LineStyleAlphaModifier_Curvature_3D);
				break;
			default:
				struct_nr = SDNA_TYPE_FROM_STRUCT(LineStyleModifier);  /* this should not happen */
		}
		writestruct_nr(wd, DATA, struct_nr, 1, m);
	}
	for (m = modifiers->first; m; m = m->next) {
		switch (m->type) {
			case LS_MODIFIER_ALONG_STROKE:
				write_curvemapping(wd, ((LineStyleAlphaModifier_AlongStroke *)m)->curve);
				break;
			case LS_MODIFIER_DISTANCE_FROM_CAMERA:
				write_curvemapping(wd, ((LineStyleAlphaModifier_DistanceFromCamera *)m)->curve);
				break;
			case LS_MODIFIER_DISTANCE_FROM_OBJECT:
				write_curvemapping(wd, ((LineStyleAlphaModifier_DistanceFromObject *)m)->curve);
				break;
			case LS_MODIFIER_MATERIAL:
				write_curvemapping(wd, ((LineStyleAlphaModifier_Material *)m)->curve);
				break;
			case LS_MODIFIER_TANGENT:
				write_curvemapping(wd, ((LineStyleAlphaModifier_Tangent *)m)->curve);
				break;
			case LS_MODIFIER_NOISE:
				write_curvemapping(wd, ((LineStyleAlphaModifier_Noise *)m)->curve);
				break;
			case LS_MODIFIER_CREASE_ANGLE:
				write_curvemapping(wd, ((LineStyleAlphaModifier_CreaseAngle *)m)->curve);
				break;
			case LS_MODIFIER_CURVATURE_3D:
				write_curvemapping(wd, ((LineStyleAlphaModifier_Curvature_3D *)m)->curve);
				break;
		}
	}
}

static void write_linestyle_thickness_modifiers(WriteData *wd, ListBase *modifiers)
{
	LineStyleModifier *m;

	for (m = modifiers->first; m; m = m->next) {
		int struct_nr;
		switch (m->type) {
			case LS_MODIFIER_ALONG_STROKE:
				struct_nr = SDNA_TYPE_FROM_STRUCT(LineStyleThicknessModifier_AlongStroke);
				break;
			case LS_MODIFIER_DISTANCE_FROM_CAMERA:
				struct_nr = SDNA_TYPE_FROM_STRUCT(LineStyleThicknessModifier_DistanceFromCamera);
				break;
			case LS_MODIFIER_DISTANCE_FROM_OBJECT:
				struct_nr = SDNA_TYPE_FROM_STRUCT(LineStyleThicknessModifier_DistanceFromObject);
				break;
			case LS_MODIFIER_MATERIAL:
				struct_nr = SDNA_TYPE_FROM_STRUCT(LineStyleThicknessModifier_Material);
				break;
			case LS_MODIFIER_CALLIGRAPHY:
				struct_nr = SDNA_TYPE_FROM_STRUCT(LineStyleThicknessModifier_Calligraphy);
				break;
			case LS_MODIFIER_TANGENT:
				struct_nr = SDNA_TYPE_FROM_STRUCT(LineStyleThicknessModifier_Tangent);
				break;
			case LS_MODIFIER_NOISE:
				struct_nr = SDNA_TYPE_FROM_STRUCT(LineStyleThicknessModifier_Noise);
				break;
			case LS_MODIFIER_CREASE_ANGLE:
				struct_nr = SDNA_TYPE_FROM_STRUCT(LineStyleThicknessModifier_CreaseAngle);
				break;
			case LS_MODIFIER_CURVATURE_3D:
				struct_nr = SDNA_TYPE_FROM_STRUCT(LineStyleThicknessModifier_Curvature_3D);
				break;
			default:
				struct_nr = SDNA_TYPE_FROM_STRUCT(LineStyleModifier);  /* this should not happen */
		}
		writestruct_nr(wd, DATA, struct_nr, 1, m);
	}
	for (m = modifiers->first; m; m = m->next) {
		switch (m->type) {
			case LS_MODIFIER_ALONG_STROKE:
				write_curvemapping(wd, ((LineStyleThicknessModifier_AlongStroke *)m)->curve);
				break;
			case LS_MODIFIER_DISTANCE_FROM_CAMERA:
				write_curvemapping(wd, ((LineStyleThicknessModifier_DistanceFromCamera *)m)->curve);
				break;
			case LS_MODIFIER_DISTANCE_FROM_OBJECT:
				write_curvemapping(wd, ((LineStyleThicknessModifier_DistanceFromObject *)m)->curve);
				break;
			case LS_MODIFIER_MATERIAL:
				write_curvemapping(wd, ((LineStyleThicknessModifier_Material *)m)->curve);
				break;
			case LS_MODIFIER_TANGENT:
				write_curvemapping(wd, ((LineStyleThicknessModifier_Tangent *)m)->curve);
				break;
			case LS_MODIFIER_CREASE_ANGLE:
				write_curvemapping(wd, ((LineStyleThicknessModifier_CreaseAngle *)m)->curve);
				break;
			case LS_MODIFIER_CURVATURE_3D:
				write_curvemapping(wd, ((LineStyleThicknessModifier_Curvature_3D *)m)->curve);
				break;
		}
	}
}

static void write_linestyle_geometry_modifiers(WriteData *wd, ListBase *modifiers)
{
	LineStyleModifier *m;

	for (m = modifiers->first; m; m = m->next) {
		int struct_nr;
		switch (m->type) {
			case LS_MODIFIER_SAMPLING:
				struct_nr = SDNA_TYPE_FROM_STRUCT(LineStyleGeometryModifier_Sampling);
				break;
			case LS_MODIFIER_BEZIER_CURVE:
				struct_nr = SDNA_TYPE_FROM_STRUCT(LineStyleGeometryModifier_BezierCurve);
				break;
			case LS_MODIFIER_SINUS_DISPLACEMENT:
				struct_nr = SDNA_TYPE_FROM_STRUCT(LineStyleGeometryModifier_SinusDisplacement);
				break;
			case LS_MODIFIER_SPATIAL_NOISE:
				struct_nr = SDNA_TYPE_FROM_STRUCT(LineStyleGeometryModifier_SpatialNoise);
				break;
			case LS_MODIFIER_PERLIN_NOISE_1D:
				struct_nr = SDNA_TYPE_FROM_STRUCT(LineStyleGeometryModifier_PerlinNoise1D);
				break;
			case LS_MODIFIER_PERLIN_NOISE_2D:
				struct_nr = SDNA_TYPE_FROM_STRUCT(LineStyleGeometryModifier_PerlinNoise2D);
				break;
			case LS_MODIFIER_BACKBONE_STRETCHER:
				struct_nr = SDNA_TYPE_FROM_STRUCT(LineStyleGeometryModifier_BackboneStretcher);
				break;
			case LS_MODIFIER_TIP_REMOVER:
				struct_nr = SDNA_TYPE_FROM_STRUCT(LineStyleGeometryModifier_TipRemover);
				break;
			case LS_MODIFIER_POLYGONIZATION:
				struct_nr = SDNA_TYPE_FROM_STRUCT(LineStyleGeometryModifier_Polygonalization);
				break;
			case LS_MODIFIER_GUIDING_LINES:
				struct_nr = SDNA_TYPE_FROM_STRUCT(LineStyleGeometryModifier_GuidingLines);
				break;
			case LS_MODIFIER_BLUEPRINT:
				struct_nr = SDNA_TYPE_FROM_STRUCT(LineStyleGeometryModifier_Blueprint);
				break;
			case LS_MODIFIER_2D_OFFSET:
				struct_nr = SDNA_TYPE_FROM_STRUCT(LineStyleGeometryModifier_2DOffset);
				break;
			case LS_MODIFIER_2D_TRANSFORM:
				struct_nr = SDNA_TYPE_FROM_STRUCT(LineStyleGeometryModifier_2DTransform);
				break;
			case LS_MODIFIER_SIMPLIFICATION:
				struct_nr = SDNA_TYPE_FROM_STRUCT(LineStyleGeometryModifier_Simplification);
				break;
			default:
				struct_nr = SDNA_TYPE_FROM_STRUCT(LineStyleModifier);  /* this should not happen */
		}
		writestruct_nr(wd, DATA, struct_nr, 1, m);
	}
}

static void write_linestyle(WriteData *wd, FreestyleLineStyle *linestyle)
{
	if (linestyle->id.us > 0 || wd->current) {
		writestruct(wd, ID_LS, FreestyleLineStyle, 1, linestyle);
		write_iddata(wd, &linestyle->id);

		if (linestyle->adt) {
			write_animdata(wd, linestyle->adt);
		}

		write_linestyle_color_modifiers(wd, &linestyle->color_modifiers);
		write_linestyle_alpha_modifiers(wd, &linestyle->alpha_modifiers);
		write_linestyle_thickness_modifiers(wd, &linestyle->thickness_modifiers);
		write_linestyle_geometry_modifiers(wd, &linestyle->geometry_modifiers);
		for (int a = 0; a < MAX_MTEX; a++) {
			if (linestyle->mtex[a]) {
				writestruct(wd, DATA, MTex, 1, linestyle->mtex[a]);
			}
		}
		if (linestyle->nodetree) {
			writestruct(wd, DATA, bNodeTree, 1, linestyle->nodetree);
			write_nodetree_nolib(wd, linestyle->nodetree);
		}
	}
}

static void write_cachefile(WriteData *wd, CacheFile *cache_file)
{
	if (cache_file->id.us > 0 || wd->current) {
		writestruct(wd, ID_CF, CacheFile, 1, cache_file);

		if (cache_file->adt) {
			write_animdata(wd, cache_file->adt);
		}
	}
}

/* Keep it last of write_foodata functions. */
static void write_libraries(WriteData *wd, Main *main)
{
	ListBase *lbarray[MAX_LIBARRAY];
	ID *id;
	int a, tot;
	bool found_one;

	for (; main; main = main->next) {
		a = tot = set_listbasepointers(main, lbarray);

		/* test: is lib being used */
		if (main->curlib && main->curlib->packedfile) {
			found_one = true;
		}
		else {
			found_one = false;
			while (!found_one && tot--) {
				for (id = lbarray[tot]->first; id; id = id->next) {
					if (id->us > 0 && (id->tag & LIB_TAG_EXTERN)) {
						found_one = true;
						break;
					}
				}
			}
		}

		/* to be able to restore quit.blend and temp saves, the packed blend has to be in undo buffers... */
		/* XXX needs rethink, just like save UI in undo files now - would be nice to append things only for the]
		 * quit.blend and temp saves */
		if (found_one) {
			/* Not overridable. */

			writestruct(wd, ID_LI, Library, 1, main->curlib);
			write_iddata(wd, &main->curlib->id);

			if (main->curlib->packedfile) {
				PackedFile *pf = main->curlib->packedfile;
				writestruct(wd, DATA, PackedFile, 1, pf);
				writedata(wd, DATA, pf->size, pf->data);
				if (wd->current == NULL) {
					printf("write packed .blend: %s\n", main->curlib->name);
				}
			}

			while (a--) {
				for (id = lbarray[a]->first; id; id = id->next) {
					if (id->us > 0 && (id->tag & LIB_TAG_EXTERN)) {
						if (!BKE_idcode_is_linkable(GS(id->name))) {
							printf("ERROR: write file: data-block '%s' from lib '%s' is not linkable "
							       "but is flagged as directly linked", id->name, main->curlib->filepath);
							BLI_assert(0);
						}
						writestruct(wd, ID_ID, ID, 1, id);
					}
				}
			}
		}
	}

	mywrite_flush(wd);
}

/* context is usually defined by WM, two cases where no WM is available:
 * - for forward compatibility, curscreen has to be saved
 * - for undofile, curscene needs to be saved */
static void write_global(WriteData *wd, int fileflags, Main *mainvar)
{
	const bool is_undo = (wd->current != NULL);
	FileGlobal fg;
	bScreen *screen;
	char subvstr[8];

	/* prevent mem checkers from complaining */
	memset(fg.pad, 0, sizeof(fg.pad));
	memset(fg.filename, 0, sizeof(fg.filename));
	memset(fg.build_hash, 0, sizeof(fg.build_hash));

	current_screen_compat(mainvar, &screen, is_undo);

	/* XXX still remap G */
	fg.curscreen = screen;
	fg.curscene = screen ? screen->scene : NULL;

	/* prevent to save this, is not good convention, and feature with concerns... */
	fg.fileflags = (fileflags & ~G_FILE_FLAGS_RUNTIME);

	fg.globalf = G.f;
	BLI_strncpy(fg.filename, mainvar->name, sizeof(fg.filename));
	sprintf(subvstr, "%4d", BLENDER_SUBVERSION);
	memcpy(fg.subvstr, subvstr, 4);

	fg.subversion = BLENDER_SUBVERSION;
	fg.minversion = BLENDER_MINVERSION;
	fg.minsubversion = BLENDER_MINSUBVERSION;
#ifdef WITH_BUILDINFO
	{
		extern unsigned long build_commit_timestamp;
		extern char build_hash[];
		/* TODO(sergey): Add branch name to file as well? */
		fg.build_commit_timestamp = build_commit_timestamp;
		BLI_strncpy(fg.build_hash, build_hash, sizeof(fg.build_hash));
	}
#else
	fg.build_commit_timestamp = 0;
	BLI_strncpy(fg.build_hash, "unknown", sizeof(fg.build_hash));
#endif
	writestruct(wd, GLOB, FileGlobal, 1, &fg);
}

/* preview image, first 2 values are width and height
 * second are an RGBA image (unsigned char)
 * note, this uses 'TEST' since new types will segfault on file load for older blender versions.
 */
static void write_thumb(WriteData *wd, const BlendThumbnail *thumb)
{
	if (thumb) {
		writedata(wd, TEST, BLEN_THUMB_MEMSIZE_FILE(thumb->width, thumb->height), thumb);
	}
}

/* if MemFile * there's filesave to memory */
static bool write_file_handle(
        Main *mainvar,
        WriteWrap *ww,
        MemFile *compare, MemFile *current,
        int write_flags, const BlendThumbnail *thumb)
{
	BHead bhead;
	ListBase mainlist;
	char buf[16];
	WriteData *wd;

	blo_split_main(&mainlist, mainvar);

	wd = bgnwrite(ww, compare, current);

#ifdef USE_BMESH_SAVE_AS_COMPAT
	wd->use_mesh_compat = (write_flags & G_FILE_MESH_COMPAT) != 0;
#endif

#ifdef USE_NODE_COMPAT_CUSTOMNODES
	/* don't write compatibility data on undo */
	if (!current) {
		/* deprecated forward compat data is freed again below */
		customnodes_add_deprecated_data(mainvar);
	}
#endif

	sprintf(buf, "BLENDER%c%c%.3d",
	        (sizeof(void *) == 8)      ? '-' : '_',
	        (ENDIAN_ORDER == B_ENDIAN) ? 'V' : 'v',
	        BLENDER_VERSION);

	mywrite(wd, buf, 12);

	write_renderinfo(wd, mainvar);
	write_thumb(wd, thumb);
	write_global(wd, write_flags, mainvar);

	/* The windowmanager and screen often change,
	 * avoid thumbnail detecting changes because of this. */
	mywrite_flush(wd);

<<<<<<< HEAD
	OverrideStorage *override_storage = !wd->current ? BKE_override_operations_store_initialize() : NULL;

	/* This outer loop allows to save first datablocks from real mainvar, then the temp ones from override process,
	 * if needed, without duplicating whole code. */
	Main *main = mainvar;
	do {
		ListBase *lbarray[MAX_LIBARRAY];
		int a = set_listbasepointers(main, lbarray);
		while (a--) {
			ID *id = lbarray[a]->first;

			if (id && GS(id->name) == ID_LI) {
				continue;  /* Libraries are handled separately below. */
			}

			for (; id; id = id->next) {
				if (!ELEM(override_storage, NULL, main) && id->override) {
					BKE_override_operations_store_start(override_storage, id);
				}

				switch ((ID_Type)GS(id->name)) {
					case ID_WM:
						write_windowmanager(wd, (wmWindowManager *)id);
						break;
					case ID_SCR:
						write_screen(wd, (bScreen *)id);
						break;
					case ID_MC:
						write_movieclip(wd, (MovieClip *)id);
						break;
					case ID_MSK:
						write_mask(wd, (Mask *)id);
						break;
					case ID_SCE:
						write_scene(wd, (Scene *)id);
						break;
					case ID_CU:
						write_curve(wd,(Curve *)id);
						break;
					case ID_MB:
						write_mball(wd, (MetaBall *)id);
						break;
					case ID_IM:
						write_image(wd, (Image *)id);
						break;
					case ID_CA:
						write_camera(wd, (Camera *)id);
						break;
					case ID_LA:
						write_lamp(wd, (Lamp *)id);
						break;
					case ID_LT:
						write_lattice(wd, (Lattice *)id);
						break;
					case ID_VF:
						write_vfont(wd, (VFont *)id);
						break;
					case ID_KE:
						write_key(wd, (Key *)id);
						break;
					case ID_WO:
						write_world(wd, (World *)id);
						break;
					case ID_TXT:
						write_text(wd, (Text *)id);
						break;
					case ID_SPK:
						write_speaker(wd, (Speaker *)id);
						break;
					case ID_SO:
						write_sound(wd, (bSound *)id);
						break;
					case ID_GR:
						write_group(wd, (Group *)id);
						break;
					case ID_AR:
						write_armature(wd, (bArmature *)id);
						break;
					case ID_AC:
						write_action(wd, (bAction *)id);
						break;
					case ID_OB:
						write_object(wd, (Object *)id);
						break;
					case ID_MA:
						write_material(wd, (Material *)id);
						break;
					case ID_TE:
						write_texture(wd, (Tex *)id);
						break;
					case ID_ME:
						write_mesh(wd, (Mesh *)id);
						break;
					case ID_PA:
						write_particlesettings(wd, (ParticleSettings *)id);
						break;
					case ID_NT:
						write_nodetree(wd, (bNodeTree *)id);
						break;
					case ID_BR:
						write_brush(wd, (Brush *)id);
						break;
					case ID_PAL:
						write_palette(wd, (Palette *)id);
						break;
					case ID_PC:
						write_paintcurve(wd, (PaintCurve *)id);
						break;
					case ID_GD:
						write_gpencil(wd, (bGPdata *)id);
						break;
					case ID_LS:
						write_linestyle(wd, (FreestyleLineStyle *)id);
						break;
					case ID_CF:
						write_cachefile(wd, (CacheFile *)id);
						break;
					case ID_LI:
						/* Do nothing, handled below - and should never be reached. */
						BLI_assert(0);
						break;
					case ID_IP:
						/* Do nothing, deprecated. */
						break;
				}

				if (!ELEM(override_storage, NULL, main) && id->override) {
					BKE_override_operations_store_end(override_storage, id);
				}
			}

			mywrite_flush(wd);
		}
	} while ((main != override_storage) && (main = override_storage));

	if (override_storage) {
		BKE_override_operations_store_finalize(override_storage);
		override_storage = NULL;
=======
	ListBase *lbarray[MAX_LIBARRAY];
	int a = set_listbasepointers(mainvar, lbarray);
	while (a--) {
		ID *id = lbarray[a]->first;

		if (id && GS(id->name) == ID_LI) {
			continue;  /* Libraries are handled separately below. */
		}

		for (; id; id = id->next) {
			switch ((ID_Type)GS(id->name)) {
				case ID_WM:
					write_windowmanager(wd, (wmWindowManager *)id);
					break;
				case ID_SCR:
					write_screen(wd, (bScreen *)id);
					break;
				case ID_MC:
					write_movieclip(wd, (MovieClip *)id);
					break;
				case ID_MSK:
					write_mask(wd, (Mask *)id);
					break;
				case ID_SCE:
					write_scene(wd, (Scene *)id);
					break;
				case ID_CU:
					write_curve(wd,(Curve *)id);
					break;
				case ID_MB:
					write_mball(wd, (MetaBall *)id);
					break;
				case ID_IM:
					write_image(wd, (Image *)id);
					break;
				case ID_CA:
					write_camera(wd, (Camera *)id);
					break;
				case ID_LA:
					write_lamp(wd, (Lamp *)id);
					break;
				case ID_LT:
					write_lattice(wd, (Lattice *)id);
					break;
				case ID_VF:
					write_vfont(wd, (VFont *)id);
					break;
				case ID_KE:
					write_key(wd, (Key *)id);
					break;
				case ID_WO:
					write_world(wd, (World *)id);
					break;
				case ID_TXT:
					write_text(wd, (Text *)id);
					break;
				case ID_SPK:
					write_speaker(wd, (Speaker *)id);
					break;
				case ID_SO:
					write_sound(wd, (bSound *)id);
					break;
				case ID_GR:
					write_group(wd, (Group *)id);
					break;
				case ID_AR:
					write_armature(wd, (bArmature *)id);
					break;
				case ID_AC:
					write_action(wd, (bAction *)id);
					break;
				case ID_OB:
					write_object(wd, (Object *)id);
					break;
				case ID_MA:
					write_material(wd, (Material *)id);
					break;
				case ID_TE:
					write_texture(wd, (Tex *)id);
					break;
				case ID_ME:
					write_mesh(wd, (Mesh *)id);
					break;
				case ID_PA:
					write_particlesettings(wd, (ParticleSettings *)id);
					break;
				case ID_NT:
					write_nodetree(wd, (bNodeTree *)id);
					break;
				case ID_BR:
					write_brush(wd, (Brush *)id);
					break;
				case ID_PAL:
					write_palette(wd, (Palette *)id);
					break;
				case ID_PC:
					write_paintcurve(wd, (PaintCurve *)id);
					break;
				case ID_GD:
					write_gpencil(wd, (bGPdata *)id);
					break;
				case ID_LS:
					write_linestyle(wd, (FreestyleLineStyle *)id);
					break;
				case ID_CF:
					write_cachefile(wd, (CacheFile *)id);
					break;
				case ID_LI:
					/* Do nothing, handled below - and should never be reached. */
					BLI_assert(0);
					break;
				case ID_IP:
					/* Do nothing, deprecated. */
					break;
				default:
					/* Should never be reached. */
					BLI_assert(0);
					break;
			}
		}

		mywrite_flush(wd);
>>>>>>> 18bf900b
	}

	/* Special handling, operating over split Mains... */
	write_libraries(wd,  mainvar->next);

	/* So changes above don't cause a 'DNA1' to be detected as changed on undo. */
	mywrite_flush(wd);

	if (write_flags & G_FILE_USERPREFS) {
		write_userdef(wd);
	}

	/* Write DNA last, because (to be implemented) test for which structs are written.
	 *
	 * Note that we *borrow* the pointer to 'DNAstr',
	 * so writing each time uses the same address and doesn't cause unnecessary undo overhead. */
	writedata(wd, DNA1, wd->sdna->datalen, wd->sdna->data);

#ifdef USE_NODE_COMPAT_CUSTOMNODES
	/* compatibility data not created on undo */
	if (!current) {
		/* Ugly, forward compatibility code generates deprecated data during writing,
		 * this has to be freed again. Can not be done directly after writing, otherwise
		 * the data pointers could be reused and not be mapped correctly.
		 */
		customnodes_free_deprecated_data(mainvar);
	}
#endif

	/* end of file */
	memset(&bhead, 0, sizeof(BHead));
	bhead.code = ENDB;
	mywrite(wd, &bhead, sizeof(BHead));

	blo_join_main(&mainlist);

	return endwrite(wd);
}

/* do reverse file history: .blend1 -> .blend2, .blend -> .blend1 */
/* return: success(0), failure(1) */
static bool do_history(const char *name, ReportList *reports)
{
	char tempname1[FILE_MAX], tempname2[FILE_MAX];
	int hisnr = U.versions;

	if (U.versions == 0) {
		return 0;
	}

	if (strlen(name) < 2) {
		BKE_report(reports, RPT_ERROR, "Unable to make version backup: filename too short");
		return 1;
	}

	while (hisnr > 1) {
		BLI_snprintf(tempname1, sizeof(tempname1), "%s%d", name, hisnr - 1);
		if (BLI_exists(tempname1)) {
			BLI_snprintf(tempname2, sizeof(tempname2), "%s%d", name, hisnr);

			if (BLI_rename(tempname1, tempname2)) {
				BKE_report(reports, RPT_ERROR, "Unable to make version backup");
				return true;
			}
		}
		hisnr--;
	}

	/* is needed when hisnr==1 */
	if (BLI_exists(name)) {
		BLI_snprintf(tempname1, sizeof(tempname1), "%s%d", name, hisnr);

		if (BLI_rename(name, tempname1)) {
			BKE_report(reports, RPT_ERROR, "Unable to make version backup");
			return true;
		}
	}

	return 0;
}

/**
 * \return Success.
 */
bool BLO_write_file(
        Main *mainvar, const char *filepath, int write_flags,
        ReportList *reports, const BlendThumbnail *thumb)
{
	char tempname[FILE_MAX + 1];
	eWriteWrapType ww_type;
	WriteWrap ww;

	/* path backup/restore */
	void     *path_list_backup = NULL;
	const int path_list_flag = (BKE_BPATH_TRAVERSE_SKIP_LIBRARY | BKE_BPATH_TRAVERSE_SKIP_MULTIFILE);

	/* open temporary file, so we preserve the original in case we crash */
	BLI_snprintf(tempname, sizeof(tempname), "%s@", filepath);

	if (write_flags & G_FILE_COMPRESS) {
		ww_type = WW_WRAP_ZLIB;
	}
	else {
		ww_type = WW_WRAP_NONE;
	}

	ww_handle_init(ww_type, &ww);

	if (ww.open(&ww, tempname) == false) {
		BKE_reportf(reports, RPT_ERROR, "Cannot open file %s for writing: %s", tempname, strerror(errno));
		return 0;
	}

	/* check if we need to backup and restore paths */
	if (UNLIKELY((write_flags & G_FILE_RELATIVE_REMAP) && (G_FILE_SAVE_COPY & write_flags))) {
		path_list_backup = BKE_bpath_list_backup(mainvar, path_list_flag);
	}

	/* remapping of relative paths to new file location */
	if (write_flags & G_FILE_RELATIVE_REMAP) {
		char dir1[FILE_MAX];
		char dir2[FILE_MAX];
		BLI_split_dir_part(filepath, dir1, sizeof(dir1));
		BLI_split_dir_part(mainvar->name, dir2, sizeof(dir2));

		/* just in case there is some subtle difference */
		BLI_cleanup_dir(mainvar->name, dir1);
		BLI_cleanup_dir(mainvar->name, dir2);

		if (G.relbase_valid && (BLI_path_cmp(dir1, dir2) == 0)) {
			write_flags &= ~G_FILE_RELATIVE_REMAP;
		}
		else {
			if (G.relbase_valid) {
				/* blend may not have been saved before. Tn this case
				 * we should not have any relative paths, but if there
				 * is somehow, an invalid or empty G.main->name it will
				 * print an error, don't try make the absolute in this case. */
				BKE_bpath_absolute_convert(mainvar, G.main->name, NULL);
			}
		}
	}

	if (write_flags & G_FILE_RELATIVE_REMAP) {
		/* note, making relative to something OTHER then G.main->name */
		BKE_bpath_relative_convert(mainvar, filepath, NULL);
	}

	/* actual file writing */
	const bool err = write_file_handle(mainvar, &ww, NULL, NULL, write_flags, thumb);

	ww.close(&ww);

	if (UNLIKELY(path_list_backup)) {
		BKE_bpath_list_restore(mainvar, path_list_flag, path_list_backup);
		BKE_bpath_list_free(path_list_backup);
	}

	if (err) {
		BKE_report(reports, RPT_ERROR, strerror(errno));
		remove(tempname);

		return 0;
	}

	/* file save to temporary file was successful */
	/* now do reverse file history (move .blend1 -> .blend2, .blend -> .blend1) */
	if (write_flags & G_FILE_HISTORY) {
		const bool err_hist = do_history(filepath, reports);
		if (err_hist) {
			BKE_report(reports, RPT_ERROR, "Version backup failed (file saved with @)");
			return 0;
		}
	}

	if (BLI_rename(tempname, filepath) != 0) {
		BKE_report(reports, RPT_ERROR, "Cannot change old file (file saved with @)");
		return 0;
	}

	return 1;
}

/**
 * \return Success.
 */
bool BLO_write_file_mem(Main *mainvar, MemFile *compare, MemFile *current, int write_flags)
{
	write_flags &= ~G_FILE_USERPREFS;

	const bool err = write_file_handle(mainvar, NULL, compare, current, write_flags, NULL);

	return (err == 0);
}<|MERGE_RESOLUTION|>--- conflicted
+++ resolved
@@ -2400,17 +2400,10 @@
 			writestruct(wd, DATA, PointDensity, 1, tex->pd);
 			if (tex->pd->coba) {
 				writestruct(wd, DATA, ColorBand, 1, tex->pd->coba);
-<<<<<<< HEAD
 			}
 			if (tex->pd->falloff_curve) {
 				write_curvemapping(wd, tex->pd->falloff_curve);
 			}
-=======
-			}
-			if (tex->pd->falloff_curve) {
-				write_curvemapping(wd, tex->pd->falloff_curve);
-			}
->>>>>>> 18bf900b
 		}
 		if (tex->type == TEX_VOXELDATA) {
 			writestruct(wd, DATA, VoxelData, 1, tex->vd);
@@ -2602,7 +2595,6 @@
 	for (bGPDbrush *brush = tos->gp_brushes.first; brush; brush = brush->next) {
 		if (brush->cur_sensitivity) {
 			write_curvemapping(wd, brush->cur_sensitivity);
-<<<<<<< HEAD
 		}
 		if (brush->cur_strength) {
 			write_curvemapping(wd, brush->cur_strength);
@@ -2610,15 +2602,6 @@
 		if (brush->cur_jitter) {
 			write_curvemapping(wd, brush->cur_jitter);
 		}
-=======
-		}
-		if (brush->cur_strength) {
-			write_curvemapping(wd, brush->cur_strength);
-		}
-		if (brush->cur_jitter) {
-			write_curvemapping(wd, brush->cur_jitter);
-		}
->>>>>>> 18bf900b
 	}
 	/* write grease-pencil custom ipo curve to file */
 	if (tos->gp_interpolate.custom_ipo) {
@@ -3866,7 +3849,6 @@
 	 * avoid thumbnail detecting changes because of this. */
 	mywrite_flush(wd);
 
-<<<<<<< HEAD
 	OverrideStorage *override_storage = !wd->current ? BKE_override_operations_store_initialize() : NULL;
 
 	/* This outer loop allows to save first datablocks from real mainvar, then the temp ones from override process,
@@ -3991,6 +3973,10 @@
 					case ID_IP:
 						/* Do nothing, deprecated. */
 						break;
+					default:
+						/* Should never be reached. */
+						BLI_assert(0);
+						break;
 				}
 
 				if (!ELEM(override_storage, NULL, main) && id->override) {
@@ -4005,130 +3991,6 @@
 	if (override_storage) {
 		BKE_override_operations_store_finalize(override_storage);
 		override_storage = NULL;
-=======
-	ListBase *lbarray[MAX_LIBARRAY];
-	int a = set_listbasepointers(mainvar, lbarray);
-	while (a--) {
-		ID *id = lbarray[a]->first;
-
-		if (id && GS(id->name) == ID_LI) {
-			continue;  /* Libraries are handled separately below. */
-		}
-
-		for (; id; id = id->next) {
-			switch ((ID_Type)GS(id->name)) {
-				case ID_WM:
-					write_windowmanager(wd, (wmWindowManager *)id);
-					break;
-				case ID_SCR:
-					write_screen(wd, (bScreen *)id);
-					break;
-				case ID_MC:
-					write_movieclip(wd, (MovieClip *)id);
-					break;
-				case ID_MSK:
-					write_mask(wd, (Mask *)id);
-					break;
-				case ID_SCE:
-					write_scene(wd, (Scene *)id);
-					break;
-				case ID_CU:
-					write_curve(wd,(Curve *)id);
-					break;
-				case ID_MB:
-					write_mball(wd, (MetaBall *)id);
-					break;
-				case ID_IM:
-					write_image(wd, (Image *)id);
-					break;
-				case ID_CA:
-					write_camera(wd, (Camera *)id);
-					break;
-				case ID_LA:
-					write_lamp(wd, (Lamp *)id);
-					break;
-				case ID_LT:
-					write_lattice(wd, (Lattice *)id);
-					break;
-				case ID_VF:
-					write_vfont(wd, (VFont *)id);
-					break;
-				case ID_KE:
-					write_key(wd, (Key *)id);
-					break;
-				case ID_WO:
-					write_world(wd, (World *)id);
-					break;
-				case ID_TXT:
-					write_text(wd, (Text *)id);
-					break;
-				case ID_SPK:
-					write_speaker(wd, (Speaker *)id);
-					break;
-				case ID_SO:
-					write_sound(wd, (bSound *)id);
-					break;
-				case ID_GR:
-					write_group(wd, (Group *)id);
-					break;
-				case ID_AR:
-					write_armature(wd, (bArmature *)id);
-					break;
-				case ID_AC:
-					write_action(wd, (bAction *)id);
-					break;
-				case ID_OB:
-					write_object(wd, (Object *)id);
-					break;
-				case ID_MA:
-					write_material(wd, (Material *)id);
-					break;
-				case ID_TE:
-					write_texture(wd, (Tex *)id);
-					break;
-				case ID_ME:
-					write_mesh(wd, (Mesh *)id);
-					break;
-				case ID_PA:
-					write_particlesettings(wd, (ParticleSettings *)id);
-					break;
-				case ID_NT:
-					write_nodetree(wd, (bNodeTree *)id);
-					break;
-				case ID_BR:
-					write_brush(wd, (Brush *)id);
-					break;
-				case ID_PAL:
-					write_palette(wd, (Palette *)id);
-					break;
-				case ID_PC:
-					write_paintcurve(wd, (PaintCurve *)id);
-					break;
-				case ID_GD:
-					write_gpencil(wd, (bGPdata *)id);
-					break;
-				case ID_LS:
-					write_linestyle(wd, (FreestyleLineStyle *)id);
-					break;
-				case ID_CF:
-					write_cachefile(wd, (CacheFile *)id);
-					break;
-				case ID_LI:
-					/* Do nothing, handled below - and should never be reached. */
-					BLI_assert(0);
-					break;
-				case ID_IP:
-					/* Do nothing, deprecated. */
-					break;
-				default:
-					/* Should never be reached. */
-					BLI_assert(0);
-					break;
-			}
-		}
-
-		mywrite_flush(wd);
->>>>>>> 18bf900b
 	}
 
 	/* Special handling, operating over split Mains... */
