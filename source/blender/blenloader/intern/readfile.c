/*
 * This program is free software; you can redistribute it and/or
 * modify it under the terms of the GNU General Public License
 * as published by the Free Software Foundation; either version 2
 * of the License, or (at your option) any later version.
 *
 * This program is distributed in the hope that it will be useful,
 * but WITHOUT ANY WARRANTY; without even the implied warranty of
 * MERCHANTABILITY or FITNESS FOR A PARTICULAR PURPOSE.  See the
 * GNU General Public License for more details.
 *
 * You should have received a copy of the GNU General Public License
 * along with this program; if not, write to the Free Software Foundation,
 * Inc., 51 Franklin Street, Fifth Floor, Boston, MA 02110-1301, USA.
 *
 * The Original Code is Copyright (C) 2001-2002 by NaN Holding BV.
 * All rights reserved.
 */

/** \file
 * \ingroup blenloader
 */

#include "zlib.h"

#include <limits.h>
#include <stdio.h>   // for printf fopen fwrite fclose sprintf FILE
#include <stdlib.h>  // for getenv atoi
#include <stddef.h>  // for offsetof
#include <fcntl.h>   // for open
#include <string.h>  // for strrchr strncmp strstr
#include <math.h>    // for fabs
#include <stdarg.h>  /* for va_start/end */
#include <time.h>    /* for gmtime */
#include <ctype.h>   /* for isdigit */

#include "BLI_utildefines.h"
#ifndef WIN32
#  include <unistd.h>  // for read close
#else
#  include <io.h>  // for open close read
#  include "winsock2.h"
#  include "BLI_winstuff.h"
#endif

/* allow readfile to use deprecated functionality */
#define DNA_DEPRECATED_ALLOW

#include "DNA_anim_types.h"
#include "DNA_armature_types.h"
#include "DNA_brush_types.h"
#include "DNA_camera_types.h"
#include "DNA_cachefile_types.h"
#include "DNA_cloth_types.h"
#include "DNA_collection_types.h"
#include "DNA_constraint_types.h"
#include "DNA_dynamicpaint_types.h"
#include "DNA_effect_types.h"
#include "DNA_fileglobal_types.h"
#include "DNA_genfile.h"
#include "DNA_gpencil_types.h"
#include "DNA_gpencil_modifier_types.h"
#include "DNA_shader_fx_types.h"
#include "DNA_ipo_types.h"
#include "DNA_key_types.h"
#include "DNA_lattice_types.h"
#include "DNA_layer_types.h"
#include "DNA_light_types.h"
#include "DNA_linestyle_types.h"
#include "DNA_meta_types.h"
#include "DNA_material_types.h"
#include "DNA_mesh_types.h"
#include "DNA_meshdata_types.h"
#include "DNA_nla_types.h"
#include "DNA_node_types.h"
#include "DNA_object_fluidsim_types.h"
#include "DNA_object_types.h"
#include "DNA_packedFile_types.h"
#include "DNA_particle_types.h"
#include "DNA_lightprobe_types.h"
#include "DNA_rigidbody_types.h"
#include "DNA_text_types.h"
#include "DNA_view3d_types.h"
#include "DNA_screen_types.h"
#include "DNA_sdna_types.h"
#include "DNA_scene_types.h"
#include "DNA_sequence_types.h"
#include "DNA_smoke_types.h"
#include "DNA_speaker_types.h"
#include "DNA_sound_types.h"
#include "DNA_space_types.h"
#include "DNA_vfont_types.h"
#include "DNA_workspace_types.h"
#include "DNA_world_types.h"
#include "DNA_movieclip_types.h"
#include "DNA_mask_types.h"

#include "RNA_access.h"

#include "MEM_guardedalloc.h"

#include "BLI_endian_switch.h"
#include "BLI_blenlib.h"
#include "BLI_math.h"
#include "BLI_threads.h"
#include "BLI_mempool.h"
#include "BLI_ghash.h"

#include "BLT_translation.h"

#include "BKE_action.h"
#include "BKE_armature.h"
#include "BKE_brush.h"
#include "BKE_cachefile.h"
#include "BKE_cloth.h"
#include "BKE_collection.h"
#include "BKE_colortools.h"
#include "BKE_constraint.h"
#include "BKE_curve.h"
#include "BKE_effect.h"
#include "BKE_fcurve.h"
#include "BKE_global.h"  // for G
#include "BKE_gpencil.h"
#include "BKE_gpencil_modifier.h"
#include "BKE_idcode.h"
#include "BKE_idprop.h"
#include "BKE_layer.h"
#include "BKE_library.h"
#include "BKE_library_idmap.h"
#include "BKE_library_override.h"
#include "BKE_library_query.h"
#include "BKE_main.h"  // for Main
#include "BKE_material.h"
#include "BKE_mesh.h"  // for ME_ defines (patching)
#include "BKE_mesh_runtime.h"
#include "BKE_modifier.h"
#include "BKE_multires.h"
#include "BKE_node.h"  // for tree type defines
#include "BKE_object.h"
#include "BKE_ocean.h"
#include "BKE_outliner_treehash.h"
#include "BKE_paint.h"
#include "BKE_particle.h"
#include "BKE_pointcache.h"
#include "BKE_report.h"
#include "BKE_scene.h"
#include "BKE_screen.h"
#include "BKE_sequencer.h"
#include "BKE_shader_fx.h"
#include "BKE_sound.h"
#include "BKE_workspace.h"

#include "DRW_engine.h"

#include "DEG_depsgraph.h"

#include "NOD_common.h"
#include "NOD_socket.h"

#include "BLO_blend_defs.h"
#include "BLO_blend_validate.h"
#include "BLO_readfile.h"
#include "BLO_undofile.h"

#include "RE_engine.h"

#include "readfile.h"

#include <errno.h>

/**
 * READ
 * ====
 *
 * - Existing Library (#Main) push or free
 * - allocate new #Main
 * - load file
 * - read #SDNA
 * - for each LibBlock
 *   - read LibBlock
 *   - if a Library
 *     - make a new #Main
 *     - attach ID's to it
 *   - else
 *     - read associated 'direct data'
 *     - link direct data (internal and to LibBlock)
 * - read #FileGlobal
 * - read #USER data, only when indicated (file is ``~/X.XX/startup.blend``)
 * - free file
 * - per Library (per #Main)
 *   - read file
 *   - read #SDNA
 *   - find LibBlocks and attach #ID's to #Main
 *     - if external LibBlock
 *       - search all #Main's
 *         - or it's already read,
 *         - or not read yet
 *         - or make new #Main
 *   - per LibBlock
 *     - read recursive
 *     - read associated direct data
 *     - link direct data (internal and to LibBlock)
 *   - free file
 * - per Library with unread LibBlocks
 *   - read file
 *   - read #SDNA
 *   - per LibBlock
 *     - read recursive
 *     - read associated direct data
 *     - link direct data (internal and to LibBlock)
 *   - free file
 * - join all #Main's
 * - link all LibBlocks and indirect pointers to libblocks
 * - initialize #FileGlobal and copy pointers to #Global
 *
 * \note Still a weak point is the new-address function, that doesnt solve reading from
 * multiple files at the same time.
 * (added remark: oh, i thought that was solved? will look at that... (ton).
 */

/**
 * Delay reading blocks we might not use (especially applies to library linking).
 * which keeps large arrays in memory from data-blocks we may not even use.
 *
 * \note This is disabled when using compression,
 * while zlib supports seek ist's unusably slow, see: T61880.
 */
#define USE_BHEAD_READ_ON_DEMAND

/* use GHash for BHead name-based lookups (speeds up linking) */
#define USE_GHASH_BHEAD

/* Use GHash for restoring pointers by name */
#define USE_GHASH_RESTORE_POINTER

/* Define this to have verbose debug prints. */
#define USE_DEBUG_PRINT

#ifdef USE_DEBUG_PRINT
#  define DEBUG_PRINTF(...) printf(__VA_ARGS__)
#else
#  define DEBUG_PRINTF(...)
#endif

/* local prototypes */
static void read_libraries(FileData *basefd, ListBase *mainlist);
static void *read_struct(FileData *fd, BHead *bh, const char *blockname);
static void direct_link_modifiers(FileData *fd, ListBase *lb);
static BHead *find_bhead_from_code_name(FileData *fd, const short idcode, const char *name);
static BHead *find_bhead_from_idname(FileData *fd, const char *idname);

#ifdef USE_COLLECTION_COMPAT_28
static void expand_scene_collection(FileData *fd, Main *mainvar, SceneCollection *sc);
#endif
static void direct_link_animdata(FileData *fd, AnimData *adt);
static void lib_link_animdata(FileData *fd, ID *id, AnimData *adt);

typedef struct BHeadN {
  struct BHeadN *next, *prev;
#ifdef USE_BHEAD_READ_ON_DEMAND
  /** Use to read the data from the file directly into memory as needed. */
  off64_t file_offset;
  /** When set, the remainder of this allocation is the data, otherwise it needs to be read. */
  bool has_data;
#endif
  struct BHead bhead;
} BHeadN;

#define BHEADN_FROM_BHEAD(bh) ((BHeadN *)POINTER_OFFSET(bh, -offsetof(BHeadN, bhead)))

/* We could change this in the future, for now it's simplest if only data is delayed
 * because ID names are used in lookup tables. */
#define BHEAD_USE_READ_ON_DEMAND(bhead) ((bhead)->code == DATA)

/* this function ensures that reports are printed,
 * in the case of libraray linking errors this is important!
 *
 * bit kludge but better then doubling up on prints,
 * we could alternatively have a versions of a report function which forces printing - campbell
 */

void blo_reportf_wrap(ReportList *reports, ReportType type, const char *format, ...)
{
  char fixed_buf[1024]; /* should be long enough */

  va_list args;

  va_start(args, format);
  vsnprintf(fixed_buf, sizeof(fixed_buf), format, args);
  va_end(args);

  fixed_buf[sizeof(fixed_buf) - 1] = '\0';

  BKE_report(reports, type, fixed_buf);

  if (G.background == 0) {
    printf("%s: %s\n", BKE_report_type_str(type), fixed_buf);
  }
}

/* for reporting linking messages */
static const char *library_parent_filepath(Library *lib)
{
  return lib->parent ? lib->parent->filepath : "<direct>";
}

/* -------------------------------------------------------------------- */
/** \name OldNewMap API
 * \{ */

typedef struct OldNew {
  const void *oldp;
  void *newp;
  /* `nr` is "user count" for data, and ID code for libdata. */
  int nr;
} OldNew;

typedef struct OldNewMap {
  /* Array that stores the actual entries. */
  OldNew *entries;
  int nentries;
  /* Hashmap that stores indices into the `entries` array. */
  int32_t *map;

  int capacity_exp;
} OldNewMap;

#define ENTRIES_CAPACITY(onm) (1 << (onm)->capacity_exp)
#define MAP_CAPACITY(onm) (1 << ((onm)->capacity_exp + 1))
#define SLOT_MASK(onm) (MAP_CAPACITY(onm) - 1)
#define DEFAULT_SIZE_EXP 6
#define PERTURB_SHIFT 5

/* based on the probing algorithm used in Python dicts. */
#define ITER_SLOTS(onm, KEY, SLOT_NAME, INDEX_NAME) \
  uint32_t hash = BLI_ghashutil_ptrhash(KEY); \
  uint32_t mask = SLOT_MASK(onm); \
  uint perturb = hash; \
  int SLOT_NAME = mask & hash; \
  int INDEX_NAME = onm->map[SLOT_NAME]; \
  for (;; SLOT_NAME = mask & ((5 * SLOT_NAME) + 1 + perturb), \
          perturb >>= PERTURB_SHIFT, \
          INDEX_NAME = onm->map[SLOT_NAME])

static void oldnewmap_insert_index_in_map(OldNewMap *onm, const void *ptr, int index)
{
  ITER_SLOTS(onm, ptr, slot, stored_index)
  {
    if (stored_index == -1) {
      onm->map[slot] = index;
      break;
    }
  }
}

static void oldnewmap_insert_or_replace(OldNewMap *onm, OldNew entry)
{
  ITER_SLOTS(onm, entry.oldp, slot, index)
  {
    if (index == -1) {
      onm->entries[onm->nentries] = entry;
      onm->map[slot] = onm->nentries;
      onm->nentries++;
      break;
    }
    else if (onm->entries[index].oldp == entry.oldp) {
      onm->entries[index] = entry;
      break;
    }
  }
}

static OldNew *oldnewmap_lookup_entry(const OldNewMap *onm, const void *addr)
{
  ITER_SLOTS(onm, addr, slot, index)
  {
    if (index >= 0) {
      OldNew *entry = &onm->entries[index];
      if (entry->oldp == addr) {
        return entry;
      }
    }
    else {
      return NULL;
    }
  }
}

static void oldnewmap_clear_map(OldNewMap *onm)
{
  memset(onm->map, 0xFF, MAP_CAPACITY(onm) * sizeof(*onm->map));
}

static void oldnewmap_increase_size(OldNewMap *onm)
{
  onm->capacity_exp++;
  onm->entries = MEM_reallocN(onm->entries, sizeof(*onm->entries) * ENTRIES_CAPACITY(onm));
  onm->map = MEM_reallocN(onm->map, sizeof(*onm->map) * MAP_CAPACITY(onm));
  oldnewmap_clear_map(onm);
  for (int i = 0; i < onm->nentries; i++) {
    oldnewmap_insert_index_in_map(onm, onm->entries[i].oldp, i);
  }
}

/* Public OldNewMap API */

static OldNewMap *oldnewmap_new(void)
{
  OldNewMap *onm = MEM_callocN(sizeof(*onm), "OldNewMap");

  onm->capacity_exp = DEFAULT_SIZE_EXP;
  onm->entries = MEM_malloc_arrayN(
      ENTRIES_CAPACITY(onm), sizeof(*onm->entries), "OldNewMap.entries");
  onm->map = MEM_malloc_arrayN(MAP_CAPACITY(onm), sizeof(*onm->map), "OldNewMap.map");
  oldnewmap_clear_map(onm);

  return onm;
}

static void oldnewmap_insert(OldNewMap *onm, const void *oldaddr, void *newaddr, int nr)
{
  if (oldaddr == NULL || newaddr == NULL)
    return;

  if (UNLIKELY(onm->nentries == ENTRIES_CAPACITY(onm))) {
    oldnewmap_increase_size(onm);
  }

  OldNew entry;
  entry.oldp = oldaddr;
  entry.newp = newaddr;
  entry.nr = nr;
  oldnewmap_insert_or_replace(onm, entry);
}

void blo_do_versions_oldnewmap_insert(OldNewMap *onm, const void *oldaddr, void *newaddr, int nr)
{
  oldnewmap_insert(onm, oldaddr, newaddr, nr);
}

static void *oldnewmap_lookup_and_inc(OldNewMap *onm, const void *addr, bool increase_users)
{
  OldNew *entry = oldnewmap_lookup_entry(onm, addr);
  if (entry == NULL)
    return NULL;
  if (increase_users)
    entry->nr++;
  return entry->newp;
}

/* for libdata, OldNew.nr has ID code, no increment */
static void *oldnewmap_liblookup(OldNewMap *onm, const void *addr, const void *lib)
{
  if (addr == NULL)
    return NULL;

  ID *id = oldnewmap_lookup_and_inc(onm, addr, false);
  if (id == NULL)
    return NULL;
  if (!lib || id->lib)
    return id;
  return NULL;
}

static void oldnewmap_free_unused(OldNewMap *onm)
{
  for (int i = 0; i < onm->nentries; i++) {
    OldNew *entry = &onm->entries[i];
    if (entry->nr == 0) {
      MEM_freeN(entry->newp);
      entry->newp = NULL;
    }
  }
}

static void oldnewmap_clear(OldNewMap *onm)
{
  onm->capacity_exp = DEFAULT_SIZE_EXP;
  oldnewmap_clear_map(onm);
  onm->nentries = 0;
}

static void oldnewmap_free(OldNewMap *onm)
{
  MEM_freeN(onm->entries);
  MEM_freeN(onm->map);
  MEM_freeN(onm);
}

#undef ENTRIES_CAPACITY
#undef MAP_CAPACITY
#undef SLOT_MASK
#undef DEFAULT_SIZE_EXP
#undef PERTURB_SHIFT
#undef ITER_SLOTS

/** \} */

/* -------------------------------------------------------------------- */
/** \name Helper Functions
 * \{ */

static void add_main_to_main(Main *mainvar, Main *from)
{
  ListBase *lbarray[MAX_LIBARRAY], *fromarray[MAX_LIBARRAY];
  int a;

  set_listbasepointers(mainvar, lbarray);
  a = set_listbasepointers(from, fromarray);
  while (a--) {
    BLI_movelisttolist(lbarray[a], fromarray[a]);
  }
}

void blo_join_main(ListBase *mainlist)
{
  Main *tojoin, *mainl;

  mainl = mainlist->first;
  while ((tojoin = mainl->next)) {
    add_main_to_main(mainl, tojoin);
    BLI_remlink(mainlist, tojoin);
    BKE_main_free(tojoin);
  }
}

static void split_libdata(ListBase *lb_src, Main **lib_main_array, const uint lib_main_array_len)
{
  for (ID *id = lb_src->first, *idnext; id; id = idnext) {
    idnext = id->next;

    if (id->lib) {
      if (((uint)id->lib->temp_index < lib_main_array_len) &&
          /* this check should never fail, just incase 'id->lib' is a dangling pointer. */
          (lib_main_array[id->lib->temp_index]->curlib == id->lib)) {
        Main *mainvar = lib_main_array[id->lib->temp_index];
        ListBase *lb_dst = which_libbase(mainvar, GS(id->name));
        BLI_remlink(lb_src, id);
        BLI_addtail(lb_dst, id);
      }
      else {
        printf("%s: invalid library for '%s'\n", __func__, id->name);
        BLI_assert(0);
      }
    }
  }
}

void blo_split_main(ListBase *mainlist, Main *main)
{
  mainlist->first = mainlist->last = main;
  main->next = NULL;

  if (BLI_listbase_is_empty(&main->libraries))
    return;

  /* (Library.temp_index -> Main), lookup table */
  const uint lib_main_array_len = BLI_listbase_count(&main->libraries);
  Main **lib_main_array = MEM_malloc_arrayN(lib_main_array_len, sizeof(*lib_main_array), __func__);

  int i = 0;
  for (Library *lib = main->libraries.first; lib; lib = lib->id.next, i++) {
    Main *libmain = BKE_main_new();
    libmain->curlib = lib;
    libmain->versionfile = lib->versionfile;
    libmain->subversionfile = lib->subversionfile;
    BLI_addtail(mainlist, libmain);
    lib->temp_index = i;
    lib_main_array[i] = libmain;
  }

  ListBase *lbarray[MAX_LIBARRAY];
  i = set_listbasepointers(main, lbarray);
  while (i--) {
    ID *id = lbarray[i]->first;
    if (id == NULL || GS(id->name) == ID_LI) {
      continue; /* no ID_LI datablock should ever be linked anyway, but just in case, better be explicit. */
    }
    split_libdata(lbarray[i], lib_main_array, lib_main_array_len);
  }

  MEM_freeN(lib_main_array);
}

static void read_file_version(FileData *fd, Main *main)
{
  BHead *bhead;

  for (bhead = blo_bhead_first(fd); bhead; bhead = blo_bhead_next(fd, bhead)) {
    if (bhead->code == GLOB) {
      FileGlobal *fg = read_struct(fd, bhead, "Global");
      if (fg) {
        main->subversionfile = fg->subversion;
        main->minversionfile = fg->minversion;
        main->minsubversionfile = fg->minsubversion;
        MEM_freeN(fg);
      }
      else if (bhead->code == ENDB)
        break;
    }
  }
  if (main->curlib) {
    main->curlib->versionfile = main->versionfile;
    main->curlib->subversionfile = main->subversionfile;
  }
}

#ifdef USE_GHASH_BHEAD
static void read_file_bhead_idname_map_create(FileData *fd)
{
  BHead *bhead;

  /* dummy values */
  bool is_link = false;
  int code_prev = ENDB;
  uint reserve = 0;

  for (bhead = blo_bhead_first(fd); bhead; bhead = blo_bhead_next(fd, bhead)) {
    if (code_prev != bhead->code) {
      code_prev = bhead->code;
      is_link = BKE_idcode_is_valid(code_prev) ? BKE_idcode_is_linkable(code_prev) : false;
    }

    if (is_link) {
      reserve += 1;
    }
  }

  BLI_assert(fd->bhead_idname_hash == NULL);

  fd->bhead_idname_hash = BLI_ghash_str_new_ex(__func__, reserve);

  for (bhead = blo_bhead_first(fd); bhead; bhead = blo_bhead_next(fd, bhead)) {
    if (code_prev != bhead->code) {
      code_prev = bhead->code;
      is_link = BKE_idcode_is_valid(code_prev) ? BKE_idcode_is_linkable(code_prev) : false;
    }

    if (is_link) {
      BLI_ghash_insert(fd->bhead_idname_hash, (void *)blo_bhead_id_name(fd, bhead), bhead);
    }
  }
}
#endif

static Main *blo_find_main(FileData *fd, const char *filepath, const char *relabase)
{
  ListBase *mainlist = fd->mainlist;
  Main *m;
  Library *lib;
  char name1[FILE_MAX];

  BLI_strncpy(name1, filepath, sizeof(name1));
  BLI_cleanup_path(relabase, name1);

  //  printf("blo_find_main: relabase  %s\n", relabase);
  //  printf("blo_find_main: original in  %s\n", filepath);
  //  printf("blo_find_main: converted to %s\n", name1);

  for (m = mainlist->first; m; m = m->next) {
    const char *libname = (m->curlib) ? m->curlib->filepath : m->name;

    if (BLI_path_cmp(name1, libname) == 0) {
      if (G.debug & G_DEBUG)
        printf("blo_find_main: found library %s\n", libname);
      return m;
    }
  }

  m = BKE_main_new();
  BLI_addtail(mainlist, m);

  /* Add library datablock itself to 'main' Main, since libraries are **never** linked data.
   * Fixes bug where you could end with all ID_LI datablocks having the same name... */
  lib = BKE_libblock_alloc(mainlist->first, ID_LI, BLI_path_basename(filepath), 0);
  lib->id.us = ID_FAKE_USERS(
      lib); /* Important, consistency with main ID reading code from read_libblock(). */
  BLI_strncpy(lib->name, filepath, sizeof(lib->name));
  BLI_strncpy(lib->filepath, name1, sizeof(lib->filepath));

  m->curlib = lib;

  read_file_version(fd, m);

  if (G.debug & G_DEBUG)
    printf("blo_find_main: added new lib %s\n", filepath);
  return m;
}

/** \} */

/* -------------------------------------------------------------------- */
/** \name File Parsing
 * \{ */

static void switch_endian_bh4(BHead4 *bhead)
{
  /* the ID_.. codes */
  if ((bhead->code & 0xFFFF) == 0)
    bhead->code >>= 16;

  if (bhead->code != ENDB) {
    BLI_endian_switch_int32(&bhead->len);
    BLI_endian_switch_int32(&bhead->SDNAnr);
    BLI_endian_switch_int32(&bhead->nr);
  }
}

static void switch_endian_bh8(BHead8 *bhead)
{
  /* the ID_.. codes */
  if ((bhead->code & 0xFFFF) == 0)
    bhead->code >>= 16;

  if (bhead->code != ENDB) {
    BLI_endian_switch_int32(&bhead->len);
    BLI_endian_switch_int32(&bhead->SDNAnr);
    BLI_endian_switch_int32(&bhead->nr);
  }
}

static void bh4_from_bh8(BHead *bhead, BHead8 *bhead8, int do_endian_swap)
{
  BHead4 *bhead4 = (BHead4 *)bhead;
  int64_t old;

  bhead4->code = bhead8->code;
  bhead4->len = bhead8->len;

  if (bhead4->code != ENDB) {
    /* perform a endian swap on 64bit pointers, otherwise the pointer might map to zero
     * 0x0000000000000000000012345678 would become 0x12345678000000000000000000000000
     */
    if (do_endian_swap) {
      BLI_endian_switch_int64(&bhead8->old);
    }

    /* this patch is to avoid a long long being read from not-eight aligned positions
     * is necessary on any modern 64bit architecture) */
    memcpy(&old, &bhead8->old, 8);
    bhead4->old = (int)(old >> 3);

    bhead4->SDNAnr = bhead8->SDNAnr;
    bhead4->nr = bhead8->nr;
  }
}

static void bh8_from_bh4(BHead *bhead, BHead4 *bhead4)
{
  BHead8 *bhead8 = (BHead8 *)bhead;

  bhead8->code = bhead4->code;
  bhead8->len = bhead4->len;

  if (bhead8->code != ENDB) {
    bhead8->old = bhead4->old;
    bhead8->SDNAnr = bhead4->SDNAnr;
    bhead8->nr = bhead4->nr;
  }
}

static BHeadN *get_bhead(FileData *fd)
{
  BHeadN *new_bhead = NULL;
  int readsize;

  if (fd) {
    if (!fd->is_eof) {
      /* initializing to zero isn't strictly needed but shuts valgrind up
       * since uninitialized memory gets compared */
      BHead8 bhead8 = {0};
      BHead4 bhead4 = {0};
      BHead bhead = {0};

      /* First read the bhead structure.
       * Depending on the platform the file was written on this can
       * be a big or little endian BHead4 or BHead8 structure.
       *
       * As usual 'ENDB' (the last *partial* bhead of the file)
       * needs some special handling. We don't want to EOF just yet.
       */
      if (fd->flags & FD_FLAGS_FILE_POINTSIZE_IS_4) {
        bhead4.code = DATA;
        readsize = fd->read(fd, &bhead4, sizeof(bhead4));

        if (readsize == sizeof(bhead4) || bhead4.code == ENDB) {
          if (fd->flags & FD_FLAGS_SWITCH_ENDIAN) {
            switch_endian_bh4(&bhead4);
          }

          if (fd->flags & FD_FLAGS_POINTSIZE_DIFFERS) {
            bh8_from_bh4(&bhead, &bhead4);
          }
          else {
            /* MIN2 is only to quiet '-Warray-bounds' compiler warning. */
            BLI_assert(sizeof(bhead) == sizeof(bhead4));
            memcpy(&bhead, &bhead4, MIN2(sizeof(bhead), sizeof(bhead4)));
          }
        }
        else {
          fd->is_eof = true;
          bhead.len = 0;
        }
      }
      else {
        bhead8.code = DATA;
        readsize = fd->read(fd, &bhead8, sizeof(bhead8));

        if (readsize == sizeof(bhead8) || bhead8.code == ENDB) {
          if (fd->flags & FD_FLAGS_SWITCH_ENDIAN) {
            switch_endian_bh8(&bhead8);
          }

          if (fd->flags & FD_FLAGS_POINTSIZE_DIFFERS) {
            bh4_from_bh8(&bhead, &bhead8, (fd->flags & FD_FLAGS_SWITCH_ENDIAN));
          }
          else {
            /* MIN2 is only to quiet '-Warray-bounds' compiler warning. */
            BLI_assert(sizeof(bhead) == sizeof(bhead8));
            memcpy(&bhead, &bhead8, MIN2(sizeof(bhead), sizeof(bhead8)));
          }
        }
        else {
          fd->is_eof = true;
          bhead.len = 0;
        }
      }

      /* make sure people are not trying to pass bad blend files */
      if (bhead.len < 0) {
        fd->is_eof = true;
      }

      /* bhead now contains the (converted) bhead structure. Now read
       * the associated data and put everything in a BHeadN (creative naming !)
       */
      if (fd->is_eof) {
        /* pass */
      }
#ifdef USE_BHEAD_READ_ON_DEMAND
      else if (fd->seek != NULL && BHEAD_USE_READ_ON_DEMAND(&bhead)) {
        /* Delay reading bhead content. */
        new_bhead = MEM_mallocN(sizeof(BHeadN), "new_bhead");
        if (new_bhead) {
          new_bhead->next = new_bhead->prev = NULL;
          new_bhead->file_offset = fd->file_offset;
          new_bhead->has_data = false;
          new_bhead->bhead = bhead;
          off64_t seek_new = fd->seek(fd, bhead.len, SEEK_CUR);
          if (seek_new == -1) {
            fd->is_eof = true;
            MEM_freeN(new_bhead);
            new_bhead = NULL;
          }
          BLI_assert(fd->file_offset == seek_new);
        }
        else {
          fd->is_eof = true;
        }
      }
#endif
      else {
        new_bhead = MEM_mallocN(sizeof(BHeadN) + bhead.len, "new_bhead");
        if (new_bhead) {
          new_bhead->next = new_bhead->prev = NULL;
#ifdef USE_BHEAD_READ_ON_DEMAND
          new_bhead->file_offset = 0; /* don't seek. */
          new_bhead->has_data = true;
#endif
          new_bhead->bhead = bhead;

          readsize = fd->read(fd, new_bhead + 1, bhead.len);

          if (readsize != bhead.len) {
            fd->is_eof = true;
            MEM_freeN(new_bhead);
            new_bhead = NULL;
          }
        }
        else {
          fd->is_eof = true;
        }
      }
    }
  }

  /* We've read a new block. Now add it to the list
   * of blocks.
   */
  if (new_bhead) {
    BLI_addtail(&fd->bhead_list, new_bhead);
  }

  return new_bhead;
}

BHead *blo_bhead_first(FileData *fd)
{
  BHeadN *new_bhead;
  BHead *bhead = NULL;

  /* Rewind the file
   * Read in a new block if necessary
   */
  new_bhead = fd->bhead_list.first;
  if (new_bhead == NULL) {
    new_bhead = get_bhead(fd);
  }

  if (new_bhead) {
    bhead = &new_bhead->bhead;
  }

  return bhead;
}

BHead *blo_bhead_prev(FileData *UNUSED(fd), BHead *thisblock)
{
  BHeadN *bheadn = BHEADN_FROM_BHEAD(thisblock);
  BHeadN *prev = bheadn->prev;

  return (prev) ? &prev->bhead : NULL;
}

BHead *blo_bhead_next(FileData *fd, BHead *thisblock)
{
  BHeadN *new_bhead = NULL;
  BHead *bhead = NULL;

  if (thisblock) {
    /* bhead is actually a sub part of BHeadN
     * We calculate the BHeadN pointer from the BHead pointer below */
    new_bhead = BHEADN_FROM_BHEAD(thisblock);

    /* get the next BHeadN. If it doesn't exist we read in the next one */
    new_bhead = new_bhead->next;
    if (new_bhead == NULL) {
      new_bhead = get_bhead(fd);
    }
  }

  if (new_bhead) {
    /* here we do the reverse:
     * go from the BHeadN pointer to the BHead pointer */
    bhead = &new_bhead->bhead;
  }

  return bhead;
}

#ifdef USE_BHEAD_READ_ON_DEMAND
static bool blo_bhead_read_data(FileData *fd, BHead *thisblock, void *buf)
{
  bool success = true;
  BHeadN *new_bhead = BHEADN_FROM_BHEAD(thisblock);
  BLI_assert(new_bhead->has_data == false && new_bhead->file_offset != 0);
  off64_t offset_backup = fd->file_offset;
  if (UNLIKELY(fd->seek(fd, new_bhead->file_offset, SEEK_SET) == -1)) {
    success = false;
  }
  else {
    if (fd->read(fd, buf, new_bhead->bhead.len) != new_bhead->bhead.len) {
      success = false;
    }
  }
  if (fd->seek(fd, offset_backup, SEEK_SET) == -1) {
    success = false;
  }
  return success;
}

static BHead *blo_bhead_read_full(FileData *fd, BHead *thisblock)
{
  BHeadN *new_bhead = BHEADN_FROM_BHEAD(thisblock);
  BHeadN *new_bhead_data = MEM_mallocN(sizeof(BHeadN) + new_bhead->bhead.len, "new_bhead");
  new_bhead_data->bhead = new_bhead->bhead;
  new_bhead_data->file_offset = new_bhead->file_offset;
  new_bhead_data->has_data = true;
  if (!blo_bhead_read_data(fd, thisblock, new_bhead_data + 1)) {
    MEM_freeN(new_bhead_data);
    return NULL;
  }
  return &new_bhead_data->bhead;
}
#endif /* USE_BHEAD_READ_ON_DEMAND */

/* Warning! Caller's responsibility to ensure given bhead **is** and ID one! */
const char *blo_bhead_id_name(const FileData *fd, const BHead *bhead)
{
  return (const char *)POINTER_OFFSET(bhead, sizeof(*bhead) + fd->id_name_offs);
}

static void decode_blender_header(FileData *fd)
{
  char header[SIZEOFBLENDERHEADER], num[4];
  int readsize;

  /* read in the header data */
  readsize = fd->read(fd, header, sizeof(header));

  if (readsize == sizeof(header) && STREQLEN(header, "BLENDER", 7) && ELEM(header[7], '_', '-') &&
      ELEM(header[8], 'v', 'V') &&
      (isdigit(header[9]) && isdigit(header[10]) && isdigit(header[11]))) {
    fd->flags |= FD_FLAGS_FILE_OK;

    /* what size are pointers in the file ? */
    if (header[7] == '_') {
      fd->flags |= FD_FLAGS_FILE_POINTSIZE_IS_4;
      if (sizeof(void *) != 4) {
        fd->flags |= FD_FLAGS_POINTSIZE_DIFFERS;
      }
    }
    else {
      if (sizeof(void *) != 8) {
        fd->flags |= FD_FLAGS_POINTSIZE_DIFFERS;
      }
    }

    /* is the file saved in a different endian
     * than we need ?
     */
    if (((header[8] == 'v') ? L_ENDIAN : B_ENDIAN) != ENDIAN_ORDER) {
      fd->flags |= FD_FLAGS_SWITCH_ENDIAN;
    }

    /* get the version number */
    memcpy(num, header + 9, 3);
    num[3] = 0;
    fd->fileversion = atoi(num);
  }
}

/**
 * \return Success if the file is read correctly, else set \a r_error_message.
 */
static bool read_file_dna(FileData *fd, const char **r_error_message)
{
  BHead *bhead;
  int subversion = 0;

  for (bhead = blo_bhead_first(fd); bhead; bhead = blo_bhead_next(fd, bhead)) {
    if (bhead->code == GLOB) {
      /* Before this, the subversion didn't exist in 'FileGlobal' so the subversion
       * value isn't accessible for the purpose of DNA versioning in this case. */
      if (fd->fileversion <= 242) {
        continue;
      }
      /* We can't use read_global because this needs 'DNA1' to be decoded,
       * however the first 4 chars are _always_ the subversion. */
      FileGlobal *fg = (void *)&bhead[1];
      BLI_STATIC_ASSERT(offsetof(FileGlobal, subvstr) == 0, "Must be first: subvstr");
      char num[5];
      memcpy(num, fg->subvstr, 4);
      num[4] = 0;
      subversion = atoi(num);
    }
    else if (bhead->code == DNA1) {
      const bool do_endian_swap = (fd->flags & FD_FLAGS_SWITCH_ENDIAN) != 0;

      fd->filesdna = DNA_sdna_from_data(
          &bhead[1], bhead->len, do_endian_swap, true, r_error_message);
      if (fd->filesdna) {
        blo_do_versions_dna(fd->filesdna, fd->fileversion, subversion);
        fd->compflags = DNA_struct_get_compareflags(fd->filesdna, fd->memsdna);
        /* used to retrieve ID names from (bhead+1) */
        fd->id_name_offs = DNA_elem_offset(fd->filesdna, "ID", "char", "name[]");

        return true;
      }
      else {
        return false;
      }
    }
    else if (bhead->code == ENDB)
      break;
  }

  *r_error_message = "Missing DNA block";
  return false;
}

static int *read_file_thumbnail(FileData *fd)
{
  BHead *bhead;
  int *blend_thumb = NULL;

  for (bhead = blo_bhead_first(fd); bhead; bhead = blo_bhead_next(fd, bhead)) {
    if (bhead->code == TEST) {
      const bool do_endian_swap = (fd->flags & FD_FLAGS_SWITCH_ENDIAN) != 0;
      int *data = (int *)(bhead + 1);

      if (bhead->len < (2 * sizeof(int))) {
        break;
      }

      if (do_endian_swap) {
        BLI_endian_switch_int32(&data[0]);
        BLI_endian_switch_int32(&data[1]);
      }

      const int width = data[0];
      const int height = data[1];
      if (!BLEN_THUMB_MEMSIZE_IS_VALID(width, height)) {
        break;
      }
      if (bhead->len < BLEN_THUMB_MEMSIZE_FILE(width, height)) {
        break;
      }

      blend_thumb = data;
      break;
    }
    else if (bhead->code != REND) {
      /* Thumbnail is stored in TEST immediately after first REND... */
      break;
    }
  }

  return blend_thumb;
}

/** \} */

/* -------------------------------------------------------------------- */
/** \name File Data API
 * \{ */

/* Regular file reading. */

static int fd_read_data_from_file(FileData *filedata, void *buffer, uint size)
{
  int readsize = read(filedata->filedes, buffer, size);

  if (readsize < 0) {
    readsize = EOF;
  }
  else {
    filedata->file_offset += readsize;
  }

  return (readsize);
}

static off64_t fd_seek_data_from_file(FileData *filedata, off64_t offset, int whence)
{
  filedata->file_offset = lseek(filedata->filedes, offset, whence);
  return filedata->file_offset;
}

/* GZip file reading. */

static int fd_read_gzip_from_file(FileData *filedata, void *buffer, uint size)
{
  int readsize = gzread(filedata->gzfiledes, buffer, size);

  if (readsize < 0) {
    readsize = EOF;
  }
  else {
    filedata->file_offset += readsize;
  }

  return (readsize);
}

/* Memory reading. */

static int fd_read_from_memory(FileData *filedata, void *buffer, uint size)
{
  /* don't read more bytes then there are available in the buffer */
  int readsize = (int)MIN2(size, (uint)(filedata->buffersize - filedata->file_offset));

  memcpy(buffer, filedata->buffer + filedata->file_offset, readsize);
  filedata->file_offset += readsize;

  return (readsize);
}

/* MemFile reading. */

static int fd_read_from_memfile(FileData *filedata, void *buffer, uint size)
{
  static size_t seek = SIZE_MAX; /* the current position */
  static size_t offset = 0;      /* size of previous chunks */
  static MemFileChunk *chunk = NULL;
  size_t chunkoffset, readsize, totread;

  if (size == 0)
    return 0;

  if (seek != (size_t)filedata->file_offset) {
    chunk = filedata->memfile->chunks.first;
    seek = 0;

    while (chunk) {
      if (seek + chunk->size > (size_t)filedata->file_offset) {
        break;
      }
      seek += chunk->size;
      chunk = chunk->next;
    }
    offset = seek;
    seek = filedata->file_offset;
  }

  if (chunk) {
    totread = 0;

    do {
      /* first check if it's on the end if current chunk */
      if (seek - offset == chunk->size) {
        offset += chunk->size;
        chunk = chunk->next;
      }

      /* debug, should never happen */
      if (chunk == NULL) {
        printf("illegal read, chunk zero\n");
        return 0;
      }

      chunkoffset = seek - offset;
      readsize = size - totread;

      /* data can be spread over multiple chunks, so clamp size
       * to within this chunk, and then it will read further in
       * the next chunk */
      if (chunkoffset + readsize > chunk->size)
        readsize = chunk->size - chunkoffset;

      memcpy(POINTER_OFFSET(buffer, totread), chunk->buf + chunkoffset, readsize);
      totread += readsize;
      filedata->file_offset += readsize;
      seek += readsize;
    } while (totread < size);

    return totread;
  }

  return 0;
}

static FileData *filedata_new(void)
{
  FileData *fd = MEM_callocN(sizeof(FileData), "FileData");

  fd->filedes = -1;
  fd->gzfiledes = NULL;

  fd->memsdna = DNA_sdna_current_get();

  fd->datamap = oldnewmap_new();
  fd->globmap = oldnewmap_new();
  fd->libmap = oldnewmap_new();

  return fd;
}

static FileData *blo_decode_and_check(FileData *fd, ReportList *reports)
{
  decode_blender_header(fd);

  if (fd->flags & FD_FLAGS_FILE_OK) {
    const char *error_message = NULL;
    if (read_file_dna(fd, &error_message) == false) {
      BKE_reportf(
          reports, RPT_ERROR, "Failed to read blend file '%s': %s", fd->relabase, error_message);
      blo_filedata_free(fd);
      fd = NULL;
    }
  }
  else {
    BKE_reportf(
        reports, RPT_ERROR, "Failed to read blend file '%s', not a blend file", fd->relabase);
    blo_filedata_free(fd);
    fd = NULL;
  }

  return fd;
}

static FileData *blo_filedata_from_file_descriptor(const char *filepath,
                                                   ReportList *reports,
                                                   int file)
{
  FileDataReadFn *read_fn = NULL;
  FileDataSeekFn *seek_fn = NULL; /* Optional. */

  gzFile gzfile = (gzFile)Z_NULL;

  char header[7];

  /* Regular file. */
  errno = 0;
  if (read(file, header, sizeof(header)) != sizeof(header)) {
    BKE_reportf(reports,
                RPT_WARNING,
                "Unable to read '%s': %s",
                filepath,
                errno ? strerror(errno) : TIP_("insufficient content"));
    return NULL;
  }
  else {
    lseek(file, 0, SEEK_SET);
  }

  /* Regular file. */
  if (memcmp(header, "BLENDER", sizeof(header)) == 0) {
    read_fn = fd_read_data_from_file;
    seek_fn = fd_seek_data_from_file;
  }

  /* Gzip file. */
  errno = 0;
  if ((read_fn == NULL) &&
      /* Check header magic. */
      (header[0] == 0x1f && header[1] == 0x8b)) {
    gzfile = BLI_gzopen(filepath, "rb");
    if (gzfile == (gzFile)Z_NULL) {
      BKE_reportf(reports,
                  RPT_WARNING,
                  "Unable to open '%s': %s",
                  filepath,
                  errno ? strerror(errno) : TIP_("unknown error reading file"));
      return NULL;
    }
    else {
      /* 'seek_fn' is too slow for gzip, don't set it. */
      read_fn = fd_read_gzip_from_file;
      /* Caller must close. */
      file = -1;
    }
  }

  if (read_fn == NULL) {
    BKE_reportf(reports, RPT_WARNING, "Unrecognized file format '%s'", filepath);
    return NULL;
  }

  FileData *fd = filedata_new();

  fd->filedes = file;
  fd->gzfiledes = gzfile;

  fd->read = read_fn;
  fd->seek = seek_fn;

  return fd;
}

static FileData *blo_filedata_from_file_open(const char *filepath, ReportList *reports)
{
  errno = 0;
  const int file = BLI_open(filepath, O_BINARY | O_RDONLY, 0);
  if (file == -1) {
    BKE_reportf(reports,
                RPT_WARNING,
                "Unable to open '%s': %s",
                filepath,
                errno ? strerror(errno) : TIP_("unknown error reading file"));
    return NULL;
  }
  FileData *fd = blo_filedata_from_file_descriptor(filepath, reports, file);
  if ((fd == NULL) || (fd->filedes == -1)) {
    close(file);
  }
  return fd;
}

/* cannot be called with relative paths anymore! */
/* on each new library added, it now checks for the current FileData and expands relativeness */
FileData *blo_filedata_from_file(const char *filepath, ReportList *reports)
{
  FileData *fd = blo_filedata_from_file_open(filepath, reports);
  if (fd != NULL) {
    /* needed for library_append and read_libraries */
    BLI_strncpy(fd->relabase, filepath, sizeof(fd->relabase));

    return blo_decode_and_check(fd, reports);
  }
  return NULL;
}

/**
 * Same as blo_filedata_from_file(), but does not reads DNA data, only header. Use it for light access
 * (e.g. thumbnail reading).
 */
static FileData *blo_filedata_from_file_minimal(const char *filepath)
{
  FileData *fd = blo_filedata_from_file_open(filepath, NULL);
  if (fd != NULL) {
    decode_blender_header(fd);
    if (fd->flags & FD_FLAGS_FILE_OK) {
      return fd;
    }
    blo_filedata_free(fd);
  }
  return NULL;
}

static int fd_read_gzip_from_memory(FileData *filedata, void *buffer, uint size)
{
  int err;

  filedata->strm.next_out = (Bytef *)buffer;
  filedata->strm.avail_out = size;

  // Inflate another chunk.
  err = inflate(&filedata->strm, Z_SYNC_FLUSH);

  if (err == Z_STREAM_END) {
    return 0;
  }
  else if (err != Z_OK) {
    printf("fd_read_gzip_from_memory: zlib error\n");
    return 0;
  }

  filedata->file_offset += size;

  return (size);
}

static int fd_read_gzip_from_memory_init(FileData *fd)
{

  fd->strm.next_in = (Bytef *)fd->buffer;
  fd->strm.avail_in = fd->buffersize;
  fd->strm.total_out = 0;
  fd->strm.zalloc = Z_NULL;
  fd->strm.zfree = Z_NULL;

  if (inflateInit2(&fd->strm, (16 + MAX_WBITS)) != Z_OK)
    return 0;

  fd->read = fd_read_gzip_from_memory;

  return 1;
}

FileData *blo_filedata_from_memory(const void *mem, int memsize, ReportList *reports)
{
  if (!mem || memsize < SIZEOFBLENDERHEADER) {
    BKE_report(reports, RPT_WARNING, (mem) ? TIP_("Unable to read") : TIP_("Unable to open"));
    return NULL;
  }
  else {
    FileData *fd = filedata_new();
    const char *cp = mem;

    fd->buffer = mem;
    fd->buffersize = memsize;

    /* test if gzip */
    if (cp[0] == 0x1f && cp[1] == 0x8b) {
      if (0 == fd_read_gzip_from_memory_init(fd)) {
        blo_filedata_free(fd);
        return NULL;
      }
    }
    else
      fd->read = fd_read_from_memory;

    fd->flags |= FD_FLAGS_NOT_MY_BUFFER;

    return blo_decode_and_check(fd, reports);
  }
}

FileData *blo_filedata_from_memfile(MemFile *memfile, ReportList *reports)
{
  if (!memfile) {
    BKE_report(reports, RPT_WARNING, "Unable to open blend <memory>");
    return NULL;
  }
  else {
    FileData *fd = filedata_new();
    fd->memfile = memfile;

    fd->read = fd_read_from_memfile;
    fd->flags |= FD_FLAGS_NOT_MY_BUFFER;

    return blo_decode_and_check(fd, reports);
  }
}

void blo_filedata_free(FileData *fd)
{
  if (fd) {
    if (fd->filedes != -1) {
      close(fd->filedes);
    }

    if (fd->gzfiledes != NULL) {
      gzclose(fd->gzfiledes);
    }

    if (fd->strm.next_in) {
      if (inflateEnd(&fd->strm) != Z_OK) {
        printf("close gzip stream error\n");
      }
    }

    if (fd->buffer && !(fd->flags & FD_FLAGS_NOT_MY_BUFFER)) {
      MEM_freeN((void *)fd->buffer);
      fd->buffer = NULL;
    }

    /* Free all BHeadN data blocks */
#ifndef NDEBUG
    BLI_freelistN(&fd->bhead_list);
#else
    /* Sanity check we're not keeping memory we don't need. */
    LISTBASE_FOREACH_MUTABLE(BHeadN *, new_bhead, &fd->bhead_list)
    {
      if (fd->seek != NULL && BHEAD_USE_READ_ON_DEMAND(&new_bhead->bhead)) {
        BLI_assert(new_bhead->has_data == 0);
      }
      MEM_freeN(new_bhead);
    }
#endif

    if (fd->filesdna)
      DNA_sdna_free(fd->filesdna);
    if (fd->compflags)
      MEM_freeN((void *)fd->compflags);

    if (fd->datamap)
      oldnewmap_free(fd->datamap);
    if (fd->globmap)
      oldnewmap_free(fd->globmap);
    if (fd->imamap)
      oldnewmap_free(fd->imamap);
    if (fd->movieclipmap)
      oldnewmap_free(fd->movieclipmap);
    if (fd->scenemap)
      oldnewmap_free(fd->scenemap);
    if (fd->soundmap)
      oldnewmap_free(fd->soundmap);
    if (fd->packedmap)
      oldnewmap_free(fd->packedmap);
    if (fd->libmap && !(fd->flags & FD_FLAGS_NOT_MY_LIBMAP))
      oldnewmap_free(fd->libmap);
    if (fd->bheadmap)
      MEM_freeN(fd->bheadmap);

#ifdef USE_GHASH_BHEAD
    if (fd->bhead_idname_hash) {
      BLI_ghash_free(fd->bhead_idname_hash, NULL, NULL);
    }
#endif

    MEM_freeN(fd);
  }
}

/** \} */

/* -------------------------------------------------------------------- */
/** \name Public Utilities
 * \{ */

/**
 * Check whether given path ends with a blend file compatible extension
 * (`.blend`, `.ble` or `.blend.gz`).
 *
 * \param str: The path to check.
 * \return true is this path ends with a blender file extension.
 */
bool BLO_has_bfile_extension(const char *str)
{
  const char *ext_test[4] = {".blend", ".ble", ".blend.gz", NULL};
  return BLI_path_extension_check_array(str, ext_test);
}

/**
 * Try to explode given path into its 'library components'
 * (i.e. a .blend file, id type/group, and data-block itself).
 *
 * \param path: the full path to explode.
 * \param r_dir: the string that'll contain path up to blend file itself ('library' path).
 * WARNING! Must be #FILE_MAX_LIBEXTRA long (it also stores group and name strings)!
 * \param r_group: the string that'll contain 'group' part of the path, if any. May be NULL.
 * \param r_name: the string that'll contain data's name part of the path, if any. May be NULL.
 * \return true if path contains a blend file.
 */
bool BLO_library_path_explode(const char *path, char *r_dir, char **r_group, char **r_name)
{
  /* We might get some data names with slashes, so we have to go up in path until we find blend file itself,
   * then we now next path item is group, and everything else is data name. */
  char *slash = NULL, *prev_slash = NULL, c = '\0';

  r_dir[0] = '\0';
  if (r_group) {
    *r_group = NULL;
  }
  if (r_name) {
    *r_name = NULL;
  }

  /* if path leads to an existing directory, we can be sure we're not (in) a library */
  if (BLI_is_dir(path)) {
    return false;
  }

  strcpy(r_dir, path);

  while ((slash = (char *)BLI_last_slash(r_dir))) {
    char tc = *slash;
    *slash = '\0';
    if (BLO_has_bfile_extension(r_dir) && BLI_is_file(r_dir)) {
      break;
    }
    else if (STREQ(r_dir, BLO_EMBEDDED_STARTUP_BLEND)) {
      break;
    }

    if (prev_slash) {
      *prev_slash = c;
    }
    prev_slash = slash;
    c = tc;
  }

  if (!slash) {
    return false;
  }

  if (slash[1] != '\0') {
    BLI_assert(strlen(slash + 1) < BLO_GROUP_MAX);
    if (r_group) {
      *r_group = slash + 1;
    }
  }

  if (prev_slash && (prev_slash[1] != '\0')) {
    BLI_assert(strlen(prev_slash + 1) < MAX_ID_NAME - 2);
    if (r_name) {
      *r_name = prev_slash + 1;
    }
  }

  return true;
}

/**
 * Does a very light reading of given .blend file to extract its stored thumbnail.
 *
 * \param filepath: The path of the file to extract thumbnail from.
 * \return The raw thumbnail
 * (MEM-allocated, as stored in file, use #BKE_main_thumbnail_to_imbuf() to convert it to ImBuf image).
 */
BlendThumbnail *BLO_thumbnail_from_file(const char *filepath)
{
  FileData *fd;
  BlendThumbnail *data = NULL;
  int *fd_data;

  fd = blo_filedata_from_file_minimal(filepath);
  fd_data = fd ? read_file_thumbnail(fd) : NULL;

  if (fd_data) {
    const int width = fd_data[0];
    const int height = fd_data[1];
    if (BLEN_THUMB_MEMSIZE_IS_VALID(width, height)) {
      const size_t sz = BLEN_THUMB_MEMSIZE(width, height);
      data = MEM_mallocN(sz, __func__);
      if (data) {
        BLI_assert((sz - sizeof(*data)) ==
                   (BLEN_THUMB_MEMSIZE_FILE(width, height) - (sizeof(*fd_data) * 2)));
        data->width = width;
        data->height = height;
        memcpy(data->rect, &fd_data[2], sz - sizeof(*data));
      }
    }
  }

  blo_filedata_free(fd);

  return data;
}

/** \} */

/* -------------------------------------------------------------------- */
/** \name Old/New Pointer Map
 * \{ */

static void *newdataadr(FileData *fd, const void *adr) /* only direct databocks */
{
  return oldnewmap_lookup_and_inc(fd->datamap, adr, true);
}

static void *newdataadr_no_us(FileData *fd, const void *adr) /* only direct databocks */
{
  return oldnewmap_lookup_and_inc(fd->datamap, adr, false);
}

static void *newglobadr(FileData *fd, const void *adr) /* direct datablocks with global linking */
{
  return oldnewmap_lookup_and_inc(fd->globmap, adr, true);
}

static void *newimaadr(FileData *fd, const void *adr) /* used to restore image data after undo */
{
  if (fd->imamap && adr)
    return oldnewmap_lookup_and_inc(fd->imamap, adr, true);
  return NULL;
}

static void *newsceadr(FileData *fd, const void *adr) /* used to restore scene data after undo */
{
  if (fd->scenemap && adr)
    return oldnewmap_lookup_and_inc(fd->scenemap, adr, true);
  return NULL;
}

static void *newmclipadr(FileData *fd,
                         const void *adr) /* used to restore movie clip data after undo */
{
  if (fd->movieclipmap && adr)
    return oldnewmap_lookup_and_inc(fd->movieclipmap, adr, true);
  return NULL;
}

static void *newsoundadr(FileData *fd, const void *adr) /* used to restore sound data after undo */
{
  if (fd->soundmap && adr)
    return oldnewmap_lookup_and_inc(fd->soundmap, adr, true);
  return NULL;
}

static void *newpackedadr(FileData *fd,
                          const void *adr) /* used to restore packed data after undo */
{
  if (fd->packedmap && adr)
    return oldnewmap_lookup_and_inc(fd->packedmap, adr, true);

  return oldnewmap_lookup_and_inc(fd->datamap, adr, true);
}

static void *newlibadr(FileData *fd, const void *lib, const void *adr) /* only lib data */
{
  return oldnewmap_liblookup(fd->libmap, adr, lib);
}

void *blo_do_versions_newlibadr(FileData *fd, const void *lib, const void *adr) /* only lib data */
{
  return newlibadr(fd, lib, adr);
}

static void *newlibadr_us(FileData *fd,
                          const void *lib,
                          const void *adr) /* increases user number */
{
  ID *id = newlibadr(fd, lib, adr);

  id_us_plus_no_lib(id);

  return id;
}

void *blo_do_versions_newlibadr_us(FileData *fd,
                                   const void *lib,
                                   const void *adr) /* increases user number */
{
  return newlibadr_us(fd, lib, adr);
}

static void *newlibadr_real_us(FileData *fd,
                               const void *lib,
                               const void *adr) /* ensures real user */
{
  ID *id = newlibadr(fd, lib, adr);

  id_us_ensure_real(id);

  return id;
}

static void change_link_placeholder_to_real_ID_pointer_fd(FileData *fd, const void *old, void *new)
{
  for (int i = 0; i < fd->libmap->nentries; i++) {
    OldNew *entry = &fd->libmap->entries[i];

    if (old == entry->newp && entry->nr == ID_LINK_PLACEHOLDER) {
      entry->newp = new;
      if (new)
        entry->nr = GS(((ID *)new)->name);
    }
  }
}

static void change_link_placeholder_to_real_ID_pointer(ListBase *mainlist,
                                                       FileData *basefd,
                                                       void *old,
                                                       void *new)
{
  Main *mainptr;

  for (mainptr = mainlist->first; mainptr; mainptr = mainptr->next) {
    FileData *fd;

    if (mainptr->curlib)
      fd = mainptr->curlib->filedata;
    else
      fd = basefd;

    if (fd) {
      change_link_placeholder_to_real_ID_pointer_fd(fd, old, new);
    }
  }
}

/* lib linked proxy objects point to our local data, we need
 * to clear that pointer before reading the undo memfile since
 * the object might be removed, it is set again in reading
 * if the local object still exists.
 * This is only valid for local proxy objects though, linked ones should not be affected here.
 */
void blo_clear_proxy_pointers_from_lib(Main *oldmain)
{
  Object *ob = oldmain->objects.first;

  for (; ob; ob = ob->id.next) {
    if (ob->id.lib != NULL && ob->proxy_from != NULL && ob->proxy_from->id.lib == NULL) {
      ob->proxy_from = NULL;
    }
  }
}

void blo_make_scene_pointer_map(FileData *fd, Main *oldmain)
{
  Scene *sce = oldmain->scenes.first;

  fd->scenemap = oldnewmap_new();

  for (; sce; sce = sce->id.next) {
    if (sce->eevee.light_cache) {
      struct LightCache *light_cache = sce->eevee.light_cache;
      oldnewmap_insert(fd->scenemap, light_cache, light_cache, 0);
    }
  }
}

void blo_end_scene_pointer_map(FileData *fd, Main *oldmain)
{
  OldNew *entry = fd->scenemap->entries;
  Scene *sce = oldmain->scenes.first;
  int i;

  /* used entries were restored, so we put them to zero */
  for (i = 0; i < fd->scenemap->nentries; i++, entry++) {
    if (entry->nr > 0)
      entry->newp = NULL;
  }

  for (; sce; sce = sce->id.next) {
    sce->eevee.light_cache = newsceadr(fd, sce->eevee.light_cache);
  }
}

void blo_make_image_pointer_map(FileData *fd, Main *oldmain)
{
  Image *ima = oldmain->images.first;
  Scene *sce = oldmain->scenes.first;
  int a;

  fd->imamap = oldnewmap_new();

  for (; ima; ima = ima->id.next) {
    if (ima->cache) {
      oldnewmap_insert(fd->imamap, ima->cache, ima->cache, 0);
    }
    for (a = 0; a < TEXTARGET_COUNT; a++) {
      if (ima->gputexture[a]) {
        oldnewmap_insert(fd->imamap, ima->gputexture[a], ima->gputexture[a], 0);
      }
    }
    if (ima->rr) {
      oldnewmap_insert(fd->imamap, ima->rr, ima->rr, 0);
    }
    LISTBASE_FOREACH (RenderSlot *, slot, &ima->renderslots) {
      if (slot->render) {
        oldnewmap_insert(fd->imamap, slot->render, slot->render, 0);
      }
    }
  }
  for (; sce; sce = sce->id.next) {
    if (sce->nodetree && sce->nodetree->previews) {
      bNodeInstanceHashIterator iter;
      NODE_INSTANCE_HASH_ITER(iter, sce->nodetree->previews)
      {
        bNodePreview *preview = BKE_node_instance_hash_iterator_get_value(&iter);
        oldnewmap_insert(fd->imamap, preview, preview, 0);
      }
    }
  }
}

/* set old main image ibufs to zero if it has been restored */
/* this works because freeing old main only happens after this call */
void blo_end_image_pointer_map(FileData *fd, Main *oldmain)
{
  OldNew *entry = fd->imamap->entries;
  Image *ima = oldmain->images.first;
  Scene *sce = oldmain->scenes.first;
  int i;

  /* used entries were restored, so we put them to zero */
  for (i = 0; i < fd->imamap->nentries; i++, entry++) {
    if (entry->nr > 0)
      entry->newp = NULL;
  }

  for (; ima; ima = ima->id.next) {
    ima->cache = newimaadr(fd, ima->cache);
    if (ima->cache == NULL) {
      ima->gpuflag = 0;
      for (i = 0; i < TEXTARGET_COUNT; i++) {
        ima->gputexture[i] = NULL;
      }
      ima->rr = NULL;
    }
    LISTBASE_FOREACH (RenderSlot *, slot, &ima->renderslots) {
      slot->render = newimaadr(fd, slot->render);
    }

    for (i = 0; i < TEXTARGET_COUNT; i++)
      ima->gputexture[i] = newimaadr(fd, ima->gputexture[i]);
    ima->rr = newimaadr(fd, ima->rr);
  }
  for (; sce; sce = sce->id.next) {
    if (sce->nodetree && sce->nodetree->previews) {
      bNodeInstanceHash *new_previews = BKE_node_instance_hash_new("node previews");
      bNodeInstanceHashIterator iter;

      /* reconstruct the preview hash, only using remaining pointers */
      NODE_INSTANCE_HASH_ITER(iter, sce->nodetree->previews)
      {
        bNodePreview *preview = BKE_node_instance_hash_iterator_get_value(&iter);
        if (preview) {
          bNodePreview *new_preview = newimaadr(fd, preview);
          if (new_preview) {
            bNodeInstanceKey key = BKE_node_instance_hash_iterator_get_key(&iter);
            BKE_node_instance_hash_insert(new_previews, key, new_preview);
          }
        }
      }
      BKE_node_instance_hash_free(sce->nodetree->previews, NULL);
      sce->nodetree->previews = new_previews;
    }
  }
}

void blo_make_movieclip_pointer_map(FileData *fd, Main *oldmain)
{
  MovieClip *clip = oldmain->movieclips.first;
  Scene *sce = oldmain->scenes.first;

  fd->movieclipmap = oldnewmap_new();

  for (; clip; clip = clip->id.next) {
    if (clip->cache)
      oldnewmap_insert(fd->movieclipmap, clip->cache, clip->cache, 0);

    if (clip->tracking.camera.intrinsics)
      oldnewmap_insert(
          fd->movieclipmap, clip->tracking.camera.intrinsics, clip->tracking.camera.intrinsics, 0);
  }

  for (; sce; sce = sce->id.next) {
    if (sce->nodetree) {
      bNode *node;
      for (node = sce->nodetree->nodes.first; node; node = node->next)
        if (node->type == CMP_NODE_MOVIEDISTORTION)
          oldnewmap_insert(fd->movieclipmap, node->storage, node->storage, 0);
    }
  }
}

/* set old main movie clips caches to zero if it has been restored */
/* this works because freeing old main only happens after this call */
void blo_end_movieclip_pointer_map(FileData *fd, Main *oldmain)
{
  OldNew *entry = fd->movieclipmap->entries;
  MovieClip *clip = oldmain->movieclips.first;
  Scene *sce = oldmain->scenes.first;
  int i;

  /* used entries were restored, so we put them to zero */
  for (i = 0; i < fd->movieclipmap->nentries; i++, entry++) {
    if (entry->nr > 0)
      entry->newp = NULL;
  }

  for (; clip; clip = clip->id.next) {
    clip->cache = newmclipadr(fd, clip->cache);
    clip->tracking.camera.intrinsics = newmclipadr(fd, clip->tracking.camera.intrinsics);
  }

  for (; sce; sce = sce->id.next) {
    if (sce->nodetree) {
      bNode *node;
      for (node = sce->nodetree->nodes.first; node; node = node->next)
        if (node->type == CMP_NODE_MOVIEDISTORTION)
          node->storage = newmclipadr(fd, node->storage);
    }
  }
}

void blo_make_sound_pointer_map(FileData *fd, Main *oldmain)
{
  bSound *sound = oldmain->sounds.first;

  fd->soundmap = oldnewmap_new();

  for (; sound; sound = sound->id.next) {
    if (sound->waveform)
      oldnewmap_insert(fd->soundmap, sound->waveform, sound->waveform, 0);
  }
}

/* set old main sound caches to zero if it has been restored */
/* this works because freeing old main only happens after this call */
void blo_end_sound_pointer_map(FileData *fd, Main *oldmain)
{
  OldNew *entry = fd->soundmap->entries;
  bSound *sound = oldmain->sounds.first;
  int i;

  /* used entries were restored, so we put them to zero */
  for (i = 0; i < fd->soundmap->nentries; i++, entry++) {
    if (entry->nr > 0)
      entry->newp = NULL;
  }

  for (; sound; sound = sound->id.next) {
    sound->waveform = newsoundadr(fd, sound->waveform);
  }
}

/* XXX disabled this feature - packed files also belong in temp saves and quit.blend, to make restore work */

static void insert_packedmap(FileData *fd, PackedFile *pf)
{
  oldnewmap_insert(fd->packedmap, pf, pf, 0);
  oldnewmap_insert(fd->packedmap, pf->data, pf->data, 0);
}

void blo_make_packed_pointer_map(FileData *fd, Main *oldmain)
{
  Image *ima;
  VFont *vfont;
  bSound *sound;
  Library *lib;

  fd->packedmap = oldnewmap_new();

  for (ima = oldmain->images.first; ima; ima = ima->id.next) {
    ImagePackedFile *imapf;

    if (ima->packedfile)
      insert_packedmap(fd, ima->packedfile);

    for (imapf = ima->packedfiles.first; imapf; imapf = imapf->next)
      if (imapf->packedfile)
        insert_packedmap(fd, imapf->packedfile);
  }

  for (vfont = oldmain->fonts.first; vfont; vfont = vfont->id.next)
    if (vfont->packedfile)
      insert_packedmap(fd, vfont->packedfile);

  for (sound = oldmain->sounds.first; sound; sound = sound->id.next)
    if (sound->packedfile)
      insert_packedmap(fd, sound->packedfile);

  for (lib = oldmain->libraries.first; lib; lib = lib->id.next)
    if (lib->packedfile)
      insert_packedmap(fd, lib->packedfile);
}

/* set old main packed data to zero if it has been restored */
/* this works because freeing old main only happens after this call */
void blo_end_packed_pointer_map(FileData *fd, Main *oldmain)
{
  Image *ima;
  VFont *vfont;
  bSound *sound;
  Library *lib;
  OldNew *entry = fd->packedmap->entries;
  int i;

  /* used entries were restored, so we put them to zero */
  for (i = 0; i < fd->packedmap->nentries; i++, entry++) {
    if (entry->nr > 0)
      entry->newp = NULL;
  }

  for (ima = oldmain->images.first; ima; ima = ima->id.next) {
    ImagePackedFile *imapf;

    ima->packedfile = newpackedadr(fd, ima->packedfile);

    for (imapf = ima->packedfiles.first; imapf; imapf = imapf->next)
      imapf->packedfile = newpackedadr(fd, imapf->packedfile);
  }

  for (vfont = oldmain->fonts.first; vfont; vfont = vfont->id.next)
    vfont->packedfile = newpackedadr(fd, vfont->packedfile);

  for (sound = oldmain->sounds.first; sound; sound = sound->id.next)
    sound->packedfile = newpackedadr(fd, sound->packedfile);

  for (lib = oldmain->libraries.first; lib; lib = lib->id.next)
    lib->packedfile = newpackedadr(fd, lib->packedfile);
}

/* undo file support: add all library pointers in lookup */
void blo_add_library_pointer_map(ListBase *old_mainlist, FileData *fd)
{
  Main *ptr = old_mainlist->first;
  ListBase *lbarray[MAX_LIBARRAY];

  for (ptr = ptr->next; ptr; ptr = ptr->next) {
    int i = set_listbasepointers(ptr, lbarray);
    while (i--) {
      ID *id;
      for (id = lbarray[i]->first; id; id = id->next)
        oldnewmap_insert(fd->libmap, id, id, GS(id->name));
    }
  }

  fd->old_mainlist = old_mainlist;
}

/** \} */

/* -------------------------------------------------------------------- */
/** \name DNA Struct Loading
 * \{ */

static void switch_endian_structs(const struct SDNA *filesdna, BHead *bhead)
{
  int blocksize, nblocks;
  char *data;

  data = (char *)(bhead + 1);
  blocksize = filesdna->types_size[filesdna->structs[bhead->SDNAnr][0]];

  nblocks = bhead->nr;
  while (nblocks--) {
    DNA_struct_switch_endian(filesdna, bhead->SDNAnr, data);

    data += blocksize;
  }
}

static void *read_struct(FileData *fd, BHead *bh, const char *blockname)
{
  void *temp = NULL;

  if (bh->len) {
#ifdef USE_BHEAD_READ_ON_DEMAND
    BHead *bh_orig = bh;
#endif

    /* switch is based on file dna */
    if (bh->SDNAnr && (fd->flags & FD_FLAGS_SWITCH_ENDIAN)) {
#ifdef USE_BHEAD_READ_ON_DEMAND
      if (BHEADN_FROM_BHEAD(bh)->has_data == false) {
        bh = blo_bhead_read_full(fd, bh);
        if (UNLIKELY(bh == NULL)) {
          fd->flags &= ~FD_FLAGS_FILE_OK;
          return NULL;
        }
      }
#endif
      switch_endian_structs(fd->filesdna, bh);
    }

    if (fd->compflags[bh->SDNAnr] != SDNA_CMP_REMOVED) {
      if (fd->compflags[bh->SDNAnr] == SDNA_CMP_NOT_EQUAL) {
#ifdef USE_BHEAD_READ_ON_DEMAND
        if (BHEADN_FROM_BHEAD(bh)->has_data == false) {
          bh = blo_bhead_read_full(fd, bh);
          if (UNLIKELY(bh == NULL)) {
            fd->flags &= ~FD_FLAGS_FILE_OK;
            return NULL;
          }
        }
#endif
        temp = DNA_struct_reconstruct(
            fd->memsdna, fd->filesdna, fd->compflags, bh->SDNAnr, bh->nr, (bh + 1));
      }
      else {
        /* SDNA_CMP_EQUAL */
        temp = MEM_mallocN(bh->len, blockname);
#ifdef USE_BHEAD_READ_ON_DEMAND
        if (BHEADN_FROM_BHEAD(bh)->has_data) {
          memcpy(temp, (bh + 1), bh->len);
        }
        else {
          /* Instead of allocating the bhead, then copying it,
           * read the data from the file directly into the memory. */
          if (UNLIKELY(!blo_bhead_read_data(fd, bh, temp))) {
            fd->flags &= ~FD_FLAGS_FILE_OK;
            MEM_freeN(temp);
            temp = NULL;
          }
        }
#else
        memcpy(temp, (bh + 1), bh->len);
#endif
      }
    }
#ifdef USE_BHEAD_READ_ON_DEMAND
    if (bh_orig != bh) {
      MEM_freeN(BHEADN_FROM_BHEAD(bh));
    }
#endif
  }

  return temp;
}

typedef void (*link_list_cb)(FileData *fd, void *data);

static void link_list_ex(FileData *fd, ListBase *lb, link_list_cb callback) /* only direct data */
{
  Link *ln, *prev;

  if (BLI_listbase_is_empty(lb))
    return;

  lb->first = newdataadr(fd, lb->first);
  if (callback != NULL) {
    callback(fd, lb->first);
  }
  ln = lb->first;
  prev = NULL;
  while (ln) {
    ln->next = newdataadr(fd, ln->next);
    if (ln->next != NULL && callback != NULL) {
      callback(fd, ln->next);
    }
    ln->prev = prev;
    prev = ln;
    ln = ln->next;
  }
  lb->last = prev;
}

static void link_list(FileData *fd, ListBase *lb) /* only direct data */
{
  link_list_ex(fd, lb, NULL);
}

static void link_glob_list(FileData *fd, ListBase *lb) /* for glob data */
{
  Link *ln, *prev;
  void *poin;

  if (BLI_listbase_is_empty(lb))
    return;
  poin = newdataadr(fd, lb->first);
  if (lb->first) {
    oldnewmap_insert(fd->globmap, lb->first, poin, 0);
  }
  lb->first = poin;

  ln = lb->first;
  prev = NULL;
  while (ln) {
    poin = newdataadr(fd, ln->next);
    if (ln->next) {
      oldnewmap_insert(fd->globmap, ln->next, poin, 0);
    }
    ln->next = poin;
    ln->prev = prev;
    prev = ln;
    ln = ln->next;
  }
  lb->last = prev;
}

static void test_pointer_array(FileData *fd, void **mat)
{
  int64_t *lpoin, *lmat;
  int *ipoin, *imat;
  size_t len;

  /* manually convert the pointer array in
   * the old dna format to a pointer array in
   * the new dna format.
   */
  if (*mat) {
    len = MEM_allocN_len(*mat) / fd->filesdna->pointer_size;

    if (fd->filesdna->pointer_size == 8 && fd->memsdna->pointer_size == 4) {
      ipoin = imat = MEM_malloc_arrayN(len, 4, "newmatar");
      lpoin = *mat;

      while (len-- > 0) {
        if ((fd->flags & FD_FLAGS_SWITCH_ENDIAN))
          BLI_endian_switch_int64(lpoin);
        *ipoin = (int)((*lpoin) >> 3);
        ipoin++;
        lpoin++;
      }
      MEM_freeN(*mat);
      *mat = imat;
    }

    if (fd->filesdna->pointer_size == 4 && fd->memsdna->pointer_size == 8) {
      lpoin = lmat = MEM_malloc_arrayN(len, 8, "newmatar");
      ipoin = *mat;

      while (len-- > 0) {
        *lpoin = *ipoin;
        ipoin++;
        lpoin++;
      }
      MEM_freeN(*mat);
      *mat = lmat;
    }
  }
}

/** \} */

/* -------------------------------------------------------------------- */
/** \name Read ID Properties
 * \{ */

static void IDP_DirectLinkProperty(IDProperty *prop, int switch_endian, FileData *fd);
static void IDP_LibLinkProperty(IDProperty *prop, FileData *fd);

static void IDP_DirectLinkIDPArray(IDProperty *prop, int switch_endian, FileData *fd)
{
  IDProperty *array;
  int i;

  /* since we didn't save the extra buffer, set totallen to len */
  prop->totallen = prop->len;
  prop->data.pointer = newdataadr(fd, prop->data.pointer);

  array = (IDProperty *)prop->data.pointer;

  /* note!, idp-arrays didn't exist in 2.4x, so the pointer will be cleared
   * theres not really anything we can do to correct this, at least don't crash */
  if (array == NULL) {
    prop->len = 0;
    prop->totallen = 0;
  }

  for (i = 0; i < prop->len; i++)
    IDP_DirectLinkProperty(&array[i], switch_endian, fd);
}

static void IDP_DirectLinkArray(IDProperty *prop, int switch_endian, FileData *fd)
{
  IDProperty **array;
  int i;

  /* since we didn't save the extra buffer, set totallen to len */
  prop->totallen = prop->len;
  prop->data.pointer = newdataadr(fd, prop->data.pointer);

  if (prop->subtype == IDP_GROUP) {
    test_pointer_array(fd, prop->data.pointer);
    array = prop->data.pointer;

    for (i = 0; i < prop->len; i++)
      IDP_DirectLinkProperty(array[i], switch_endian, fd);
  }
  else if (prop->subtype == IDP_DOUBLE) {
    if (switch_endian) {
      BLI_endian_switch_double_array(prop->data.pointer, prop->len);
    }
  }
  else {
    if (switch_endian) {
      /* also used for floats */
      BLI_endian_switch_int32_array(prop->data.pointer, prop->len);
    }
  }
}

static void IDP_DirectLinkString(IDProperty *prop, FileData *fd)
{
  /*since we didn't save the extra string buffer, set totallen to len.*/
  prop->totallen = prop->len;
  prop->data.pointer = newdataadr(fd, prop->data.pointer);
}

static void IDP_DirectLinkGroup(IDProperty *prop, int switch_endian, FileData *fd)
{
  ListBase *lb = &prop->data.group;
  IDProperty *loop;

  link_list(fd, lb);

  /*Link child id properties now*/
  for (loop = prop->data.group.first; loop; loop = loop->next) {
    IDP_DirectLinkProperty(loop, switch_endian, fd);
  }
}

static void IDP_DirectLinkProperty(IDProperty *prop, int switch_endian, FileData *fd)
{
  switch (prop->type) {
    case IDP_GROUP:
      IDP_DirectLinkGroup(prop, switch_endian, fd);
      break;
    case IDP_STRING:
      IDP_DirectLinkString(prop, fd);
      break;
    case IDP_ARRAY:
      IDP_DirectLinkArray(prop, switch_endian, fd);
      break;
    case IDP_IDPARRAY:
      IDP_DirectLinkIDPArray(prop, switch_endian, fd);
      break;
    case IDP_DOUBLE:
      /* erg, stupid doubles.  since I'm storing them
       * in the same field as int val; val2 in the
       * IDPropertyData struct, they have to deal with
       * endianness specifically
       *
       * in theory, val and val2 would've already been swapped
       * if switch_endian is true, so we have to first unswap
       * them then reswap them as a single 64-bit entity.
       */

      if (switch_endian) {
        BLI_endian_switch_int32(&prop->data.val);
        BLI_endian_switch_int32(&prop->data.val2);
        BLI_endian_switch_int64((int64_t *)&prop->data.val);
      }
      break;
    case IDP_INT:
    case IDP_FLOAT:
    case IDP_ID:
      break; /* Nothing special to do here. */
    default:
      /* Unknown IDP type, nuke it (we cannot handle unknown types everywhere in code,
       * IDP are way too polymorphic to do it safely. */
      printf(
          "%s: found unknown IDProperty type %d, reset to Integer one !\n", __func__, prop->type);
      /* Note: we do not attempt to free unknown prop, we have no way to know how to do that! */
      prop->type = IDP_INT;
      prop->subtype = 0;
      IDP_Int(prop) = 0;
  }
}

#define IDP_DirectLinkGroup_OrFree(prop, switch_endian, fd) \
  _IDP_DirectLinkGroup_OrFree(prop, switch_endian, fd, __func__)

static void _IDP_DirectLinkGroup_OrFree(IDProperty **prop,
                                        int switch_endian,
                                        FileData *fd,
                                        const char *caller_func_id)
{
  if (*prop) {
    if ((*prop)->type == IDP_GROUP) {
      IDP_DirectLinkGroup(*prop, switch_endian, fd);
    }
    else {
      /* corrupt file! */
      printf("%s: found non group data, freeing type %d!\n", caller_func_id, (*prop)->type);
      /* don't risk id, data's likely corrupt. */
      // IDP_FreeProperty(*prop);
      *prop = NULL;
    }
  }
}

static void IDP_LibLinkProperty(IDProperty *prop, FileData *fd)
{
  if (!prop)
    return;

  switch (prop->type) {
    case IDP_ID: /* PointerProperty */
    {
      void *newaddr = newlibadr_us(fd, NULL, IDP_Id(prop));
      if (IDP_Id(prop) && !newaddr && G.debug) {
        printf("Error while loading \"%s\". Data not found in file!\n", prop->name);
      }
      prop->data.pointer = newaddr;
      break;
    }
    case IDP_IDPARRAY: /* CollectionProperty */
    {
      IDProperty *idp_array = IDP_IDPArray(prop);
      for (int i = 0; i < prop->len; i++) {
        IDP_LibLinkProperty(&(idp_array[i]), fd);
      }
      break;
    }
    case IDP_GROUP: /* PointerProperty */
    {
      for (IDProperty *loop = prop->data.group.first; loop; loop = loop->next) {
        IDP_LibLinkProperty(loop, fd);
      }
      break;
    }
    default:
      break; /* Nothing to do for other IDProps. */
  }
}

/** \} */

/* -------------------------------------------------------------------- */
/** \name Read Image Preview
 * \{ */

static PreviewImage *direct_link_preview_image(FileData *fd, PreviewImage *old_prv)
{
  PreviewImage *prv = newdataadr(fd, old_prv);

  if (prv) {
    int i;
    for (i = 0; i < NUM_ICON_SIZES; ++i) {
      if (prv->rect[i]) {
        prv->rect[i] = newdataadr(fd, prv->rect[i]);
      }
      prv->gputexture[i] = NULL;
    }
    prv->icon_id = 0;
    prv->tag = 0;
  }

  return prv;
}

/** \} */

/* -------------------------------------------------------------------- */
/** \name Read ID
 * \{ */

static void lib_link_id(FileData *fd, Main *main)
{
  ListBase *lbarray[MAX_LIBARRAY];
  int base_count, i;

  base_count = set_listbasepointers(main, lbarray);

  for (i = 0; i < base_count; i++) {
    ListBase *lb = lbarray[i];
    ID *id;

    for (id = lb->first; id; id = id->next) {
      if (id->override_static) {
        id->override_static->reference = newlibadr_us(fd, id->lib, id->override_static->reference);
        id->override_static->storage = newlibadr_us(fd, id->lib, id->override_static->storage);
      }
    }
  }
}

static void direct_link_id_override_property_operation_cb(FileData *fd, void *data)
{
  IDOverrideStaticPropertyOperation *opop = data;

  opop->subitem_reference_name = newdataadr(fd, opop->subitem_reference_name);
  opop->subitem_local_name = newdataadr(fd, opop->subitem_local_name);
}

static void direct_link_id_override_property_cb(FileData *fd, void *data)
{
  IDOverrideStaticProperty *op = data;

  op->rna_path = newdataadr(fd, op->rna_path);
  link_list_ex(fd, &op->operations, direct_link_id_override_property_operation_cb);
}

static void direct_link_id(FileData *fd, ID *id)
{
  /*link direct data of ID properties*/
  if (id->properties) {
    id->properties = newdataadr(fd, id->properties);
    /* this case means the data was written incorrectly, it should not happen */
    IDP_DirectLinkGroup_OrFree(&id->properties, (fd->flags & FD_FLAGS_SWITCH_ENDIAN), fd);
  }
  id->py_instance = NULL;

  /* That way datablock reading not going through main read_libblock() function are still in a clear tag state.
   * (glowering at certain nodetree fake datablock here...). */
  id->tag = 0;

  /* Link direct data of overrides. */
  if (id->override_static) {
    id->override_static = newdataadr(fd, id->override_static);
    link_list_ex(fd, &id->override_static->properties, direct_link_id_override_property_cb);
  }

  DrawDataList *drawdata = DRW_drawdatalist_from_id(id);
  if (drawdata) {
    BLI_listbase_clear((ListBase *)drawdata);
  }
}

/** \} */

/* -------------------------------------------------------------------- */
/** \name Read CurveMapping
 * \{ */

/* cuma itself has been read! */
static void direct_link_curvemapping(FileData *fd, CurveMapping *cumap)
{
  int a;

  /* flag seems to be able to hang? Maybe old files... not bad to clear anyway */
  cumap->flag &= ~CUMA_PREMULLED;

  for (a = 0; a < CM_TOT; a++) {
    cumap->cm[a].curve = newdataadr(fd, cumap->cm[a].curve);
    cumap->cm[a].table = NULL;
    cumap->cm[a].premultable = NULL;
  }
}

/** \} */

/* -------------------------------------------------------------------- */
/** \name Read ID: Brush
 * \{ */

/* library brush linking after fileread */
static void lib_link_brush(FileData *fd, Main *main)
{
  /* only link ID pointers */
  for (Brush *brush = main->brushes.first; brush; brush = brush->id.next) {
    if (brush->id.tag & LIB_TAG_NEED_LINK) {
      IDP_LibLinkProperty(brush->id.properties, fd);

      /* brush->(mask_)mtex.obj is ignored on purpose? */
      brush->mtex.tex = newlibadr_us(fd, brush->id.lib, brush->mtex.tex);
      brush->mask_mtex.tex = newlibadr_us(fd, brush->id.lib, brush->mask_mtex.tex);
      brush->clone.image = newlibadr(fd, brush->id.lib, brush->clone.image);
      brush->toggle_brush = newlibadr(fd, brush->id.lib, brush->toggle_brush);
      brush->paint_curve = newlibadr_us(fd, brush->id.lib, brush->paint_curve);

      /* link default grease pencil palette */
      if (brush->gpencil_settings != NULL) {
        if (brush->gpencil_settings->flag & GP_BRUSH_MATERIAL_PINNED) {
          brush->gpencil_settings->material = newlibadr_us(
              fd, brush->id.lib, brush->gpencil_settings->material);

          if (!brush->gpencil_settings->material) {
            brush->gpencil_settings->flag &= ~GP_BRUSH_MATERIAL_PINNED;
          }
        }
        else {
          brush->gpencil_settings->material = NULL;
        }
      }

      brush->id.tag &= ~LIB_TAG_NEED_LINK;
    }
  }
}

static void direct_link_brush(FileData *fd, Brush *brush)
{
  /* brush itself has been read */

  /* fallof curve */
  brush->curve = newdataadr(fd, brush->curve);

  brush->gradient = newdataadr(fd, brush->gradient);

  if (brush->curve)
    direct_link_curvemapping(fd, brush->curve);
  else
    BKE_brush_curve_preset(brush, CURVE_PRESET_SHARP);

  /* grease pencil */
  brush->gpencil_settings = newdataadr(fd, brush->gpencil_settings);
  if (brush->gpencil_settings != NULL) {
    brush->gpencil_settings->curve_sensitivity = newdataadr(
        fd, brush->gpencil_settings->curve_sensitivity);
    brush->gpencil_settings->curve_strength = newdataadr(fd,
                                                         brush->gpencil_settings->curve_strength);
    brush->gpencil_settings->curve_jitter = newdataadr(fd, brush->gpencil_settings->curve_jitter);

    if (brush->gpencil_settings->curve_sensitivity)
      direct_link_curvemapping(fd, brush->gpencil_settings->curve_sensitivity);

    if (brush->gpencil_settings->curve_strength)
      direct_link_curvemapping(fd, brush->gpencil_settings->curve_strength);

    if (brush->gpencil_settings->curve_jitter)
      direct_link_curvemapping(fd, brush->gpencil_settings->curve_jitter);
  }

  brush->preview = NULL;
  brush->icon_imbuf = NULL;
}

/** \} */

/* -------------------------------------------------------------------- */
/** \name Read ID: Palette
 * \{ */

static void lib_link_palette(FileData *fd, Main *main)
{
  /* only link ID pointers */
  for (Palette *palette = main->palettes.first; palette; palette = palette->id.next) {
    if (palette->id.tag & LIB_TAG_NEED_LINK) {
      IDP_LibLinkProperty(palette->id.properties, fd);

      palette->id.tag &= ~LIB_TAG_NEED_LINK;
    }
  }
}

static void direct_link_palette(FileData *fd, Palette *palette)
{

  /* palette itself has been read */
  link_list(fd, &palette->colors);
}

static void lib_link_paint_curve(FileData *fd, Main *main)
{
  /* only link ID pointers */
  for (PaintCurve *pc = main->paintcurves.first; pc; pc = pc->id.next) {
    if (pc->id.tag & LIB_TAG_NEED_LINK) {
      IDP_LibLinkProperty(pc->id.properties, fd);

      pc->id.tag &= ~LIB_TAG_NEED_LINK;
    }
  }
}

static void direct_link_paint_curve(FileData *fd, PaintCurve *pc)
{
  pc->points = newdataadr(fd, pc->points);
}

/** \} */

/* -------------------------------------------------------------------- */
/** \name Read PackedFile
 * \{ */

static PackedFile *direct_link_packedfile(FileData *fd, PackedFile *oldpf)
{
  PackedFile *pf = newpackedadr(fd, oldpf);

  if (pf) {
    pf->data = newpackedadr(fd, pf->data);
  }

  return pf;
}

/** \} */

/* -------------------------------------------------------------------- */
/** \name Read Animation (legacy for version patching)
 * \{ */

// XXX deprecated - old animation system
static void lib_link_ipo(FileData *fd, Main *main)
{
  Ipo *ipo;

  for (ipo = main->ipo.first; ipo; ipo = ipo->id.next) {
    if (ipo->id.tag & LIB_TAG_NEED_LINK) {
      IpoCurve *icu;
      for (icu = ipo->curve.first; icu; icu = icu->next) {
        if (icu->driver)
          icu->driver->ob = newlibadr(fd, ipo->id.lib, icu->driver->ob);
      }
      ipo->id.tag &= ~LIB_TAG_NEED_LINK;
    }
  }
}

// XXX deprecated - old animation system
static void direct_link_ipo(FileData *fd, Ipo *ipo)
{
  IpoCurve *icu;

  link_list(fd, &(ipo->curve));

  for (icu = ipo->curve.first; icu; icu = icu->next) {
    icu->bezt = newdataadr(fd, icu->bezt);
    icu->bp = newdataadr(fd, icu->bp);
    icu->driver = newdataadr(fd, icu->driver);
  }
}

// XXX deprecated - old animation system
static void lib_link_nlastrips(FileData *fd, ID *id, ListBase *striplist)
{
  bActionStrip *strip;
  bActionModifier *amod;

  for (strip = striplist->first; strip; strip = strip->next) {
    strip->object = newlibadr(fd, id->lib, strip->object);
    strip->act = newlibadr_us(fd, id->lib, strip->act);
    strip->ipo = newlibadr(fd, id->lib, strip->ipo);
    for (amod = strip->modifiers.first; amod; amod = amod->next)
      amod->ob = newlibadr(fd, id->lib, amod->ob);
  }
}

// XXX deprecated - old animation system
static void direct_link_nlastrips(FileData *fd, ListBase *strips)
{
  bActionStrip *strip;

  link_list(fd, strips);

  for (strip = strips->first; strip; strip = strip->next)
    link_list(fd, &strip->modifiers);
}

// XXX deprecated - old animation system
static void lib_link_constraint_channels(FileData *fd, ID *id, ListBase *chanbase)
{
  bConstraintChannel *chan;

  for (chan = chanbase->first; chan; chan = chan->next) {
    chan->ipo = newlibadr_us(fd, id->lib, chan->ipo);
  }
}

/** \} */

/* -------------------------------------------------------------------- */
/** \name Read ID: Action
 * \{ */

static void lib_link_fmodifiers(FileData *fd, ID *id, ListBase *list)
{
  FModifier *fcm;

  for (fcm = list->first; fcm; fcm = fcm->next) {
    /* data for specific modifiers */
    switch (fcm->type) {
      case FMODIFIER_TYPE_PYTHON: {
        FMod_Python *data = (FMod_Python *)fcm->data;
        data->script = newlibadr(fd, id->lib, data->script);

        break;
      }
    }
  }
}

static void lib_link_fcurves(FileData *fd, ID *id, ListBase *list)
{
  FCurve *fcu;

  if (list == NULL)
    return;

  /* relink ID-block references... */
  for (fcu = list->first; fcu; fcu = fcu->next) {
    /* driver data */
    if (fcu->driver) {
      ChannelDriver *driver = fcu->driver;
      DriverVar *dvar;

      for (dvar = driver->variables.first; dvar; dvar = dvar->next) {
        DRIVER_TARGETS_LOOPER_BEGIN (dvar) {
          /* only relink if still used */
          if (tarIndex < dvar->num_targets)
            dtar->id = newlibadr(fd, id->lib, dtar->id);
          else
            dtar->id = NULL;
        }
        DRIVER_TARGETS_LOOPER_END;
      }
    }

    /* modifiers */
    lib_link_fmodifiers(fd, id, &fcu->modifiers);
  }
}

/* NOTE: this assumes that link_list has already been called on the list */
static void direct_link_fmodifiers(FileData *fd, ListBase *list, FCurve *curve)
{
  FModifier *fcm;

  for (fcm = list->first; fcm; fcm = fcm->next) {
    /* relink general data */
    fcm->data = newdataadr(fd, fcm->data);
    fcm->curve = curve;

    /* do relinking of data for specific types */
    switch (fcm->type) {
      case FMODIFIER_TYPE_GENERATOR: {
        FMod_Generator *data = (FMod_Generator *)fcm->data;

        data->coefficients = newdataadr(fd, data->coefficients);

        if (fd->flags & FD_FLAGS_SWITCH_ENDIAN) {
          BLI_endian_switch_float_array(data->coefficients, data->arraysize);
        }

        break;
      }
      case FMODIFIER_TYPE_ENVELOPE: {
        FMod_Envelope *data = (FMod_Envelope *)fcm->data;

        data->data = newdataadr(fd, data->data);

        break;
      }
      case FMODIFIER_TYPE_PYTHON: {
        FMod_Python *data = (FMod_Python *)fcm->data;

        data->prop = newdataadr(fd, data->prop);
        IDP_DirectLinkGroup_OrFree(&data->prop, (fd->flags & FD_FLAGS_SWITCH_ENDIAN), fd);

        break;
      }
    }
  }
}

/* NOTE: this assumes that link_list has already been called on the list */
static void direct_link_fcurves(FileData *fd, ListBase *list)
{
  FCurve *fcu;

  /* link F-Curve data to F-Curve again (non ID-libs) */
  for (fcu = list->first; fcu; fcu = fcu->next) {
    /* curve data */
    fcu->bezt = newdataadr(fd, fcu->bezt);
    fcu->fpt = newdataadr(fd, fcu->fpt);

    /* rna path */
    fcu->rna_path = newdataadr(fd, fcu->rna_path);

    /* group */
    fcu->grp = newdataadr(fd, fcu->grp);

    /* clear disabled flag - allows disabled drivers to be tried again ([#32155]),
     * but also means that another method for "reviving disabled F-Curves" exists
     */
    fcu->flag &= ~FCURVE_DISABLED;

    /* driver */
    fcu->driver = newdataadr(fd, fcu->driver);
    if (fcu->driver) {
      ChannelDriver *driver = fcu->driver;
      DriverVar *dvar;

      /* compiled expression data will need to be regenerated (old pointer may still be set here) */
      driver->expr_comp = NULL;
      driver->expr_simple = NULL;

      /* give the driver a fresh chance - the operating environment may be different now
       * (addons, etc. may be different) so the driver namespace may be sane now [#32155]
       */
      driver->flag &= ~DRIVER_FLAG_INVALID;

      /* relink variables, targets and their paths */
      link_list(fd, &driver->variables);
      for (dvar = driver->variables.first; dvar; dvar = dvar->next) {
        DRIVER_TARGETS_LOOPER_BEGIN (dvar) {
          /* only relink the targets being used */
          if (tarIndex < dvar->num_targets)
            dtar->rna_path = newdataadr(fd, dtar->rna_path);
          else
            dtar->rna_path = NULL;
        }
        DRIVER_TARGETS_LOOPER_END;
      }
    }

    /* modifiers */
    link_list(fd, &fcu->modifiers);
    direct_link_fmodifiers(fd, &fcu->modifiers, fcu);
  }
}

static void lib_link_action(FileData *fd, Main *main)
{
  for (bAction *act = main->actions.first; act; act = act->id.next) {
    if (act->id.tag & LIB_TAG_NEED_LINK) {
      IDP_LibLinkProperty(act->id.properties, fd);

      // XXX deprecated - old animation system <<<
      for (bActionChannel *chan = act->chanbase.first; chan; chan = chan->next) {
        chan->ipo = newlibadr_us(fd, act->id.lib, chan->ipo);
        lib_link_constraint_channels(fd, &act->id, &chan->constraintChannels);
      }
      // >>> XXX deprecated - old animation system

      lib_link_fcurves(fd, &act->id, &act->curves);

      for (TimeMarker *marker = act->markers.first; marker; marker = marker->next) {
        if (marker->camera) {
          marker->camera = newlibadr(fd, act->id.lib, marker->camera);
        }
      }

      act->id.tag &= ~LIB_TAG_NEED_LINK;
    }
  }
}

static void direct_link_action(FileData *fd, bAction *act)
{
  bActionChannel *achan;  // XXX deprecated - old animation system
  bActionGroup *agrp;

  link_list(fd, &act->curves);
  link_list(fd, &act->chanbase);  // XXX deprecated - old animation system
  link_list(fd, &act->groups);
  link_list(fd, &act->markers);

  // XXX deprecated - old animation system <<<
  for (achan = act->chanbase.first; achan; achan = achan->next) {
    achan->grp = newdataadr(fd, achan->grp);

    link_list(fd, &achan->constraintChannels);
  }
  // >>> XXX deprecated - old animation system

  direct_link_fcurves(fd, &act->curves);

  for (agrp = act->groups.first; agrp; agrp = agrp->next) {
    agrp->channels.first = newdataadr(fd, agrp->channels.first);
    agrp->channels.last = newdataadr(fd, agrp->channels.last);
  }
}

static void lib_link_nladata_strips(FileData *fd, ID *id, ListBase *list)
{
  NlaStrip *strip;

  for (strip = list->first; strip; strip = strip->next) {
    /* check strip's children */
    lib_link_nladata_strips(fd, id, &strip->strips);

    /* check strip's F-Curves */
    lib_link_fcurves(fd, id, &strip->fcurves);

    /* reassign the counted-reference to action */
    strip->act = newlibadr_us(fd, id->lib, strip->act);

    /* fix action id-root (i.e. if it comes from a pre 2.57 .blend file) */
    if ((strip->act) && (strip->act->idroot == 0))
      strip->act->idroot = GS(id->name);
  }
}

static void lib_link_nladata(FileData *fd, ID *id, ListBase *list)
{
  NlaTrack *nlt;

  /* we only care about the NLA strips inside the tracks */
  for (nlt = list->first; nlt; nlt = nlt->next) {
    lib_link_nladata_strips(fd, id, &nlt->strips);
  }
}

/* This handles Animato NLA-Strips linking
 * NOTE: this assumes that link_list has already been called on the list
 */
static void direct_link_nladata_strips(FileData *fd, ListBase *list)
{
  NlaStrip *strip;

  for (strip = list->first; strip; strip = strip->next) {
    /* strip's child strips */
    link_list(fd, &strip->strips);
    direct_link_nladata_strips(fd, &strip->strips);

    /* strip's F-Curves */
    link_list(fd, &strip->fcurves);
    direct_link_fcurves(fd, &strip->fcurves);

    /* strip's F-Modifiers */
    link_list(fd, &strip->modifiers);
    direct_link_fmodifiers(fd, &strip->modifiers, NULL);
  }
}

/* NOTE: this assumes that link_list has already been called on the list */
static void direct_link_nladata(FileData *fd, ListBase *list)
{
  NlaTrack *nlt;

  for (nlt = list->first; nlt; nlt = nlt->next) {
    /* relink list of strips */
    link_list(fd, &nlt->strips);

    /* relink strip data */
    direct_link_nladata_strips(fd, &nlt->strips);
  }
}

/* ------- */

static void lib_link_keyingsets(FileData *fd, ID *id, ListBase *list)
{
  KeyingSet *ks;
  KS_Path *ksp;

  /* here, we're only interested in the ID pointer stored in some of the paths */
  for (ks = list->first; ks; ks = ks->next) {
    for (ksp = ks->paths.first; ksp; ksp = ksp->next) {
      ksp->id = newlibadr(fd, id->lib, ksp->id);
    }
  }
}

/* NOTE: this assumes that link_list has already been called on the list */
static void direct_link_keyingsets(FileData *fd, ListBase *list)
{
  KeyingSet *ks;
  KS_Path *ksp;

  /* link KeyingSet data to KeyingSet again (non ID-libs) */
  for (ks = list->first; ks; ks = ks->next) {
    /* paths */
    link_list(fd, &ks->paths);

    for (ksp = ks->paths.first; ksp; ksp = ksp->next) {
      /* rna path */
      ksp->rna_path = newdataadr(fd, ksp->rna_path);
    }
  }
}

/* ------- */

static void lib_link_animdata(FileData *fd, ID *id, AnimData *adt)
{
  if (adt == NULL)
    return;

  /* link action data */
  adt->action = newlibadr_us(fd, id->lib, adt->action);
  adt->tmpact = newlibadr_us(fd, id->lib, adt->tmpact);

  /* fix action id-roots (i.e. if they come from a pre 2.57 .blend file) */
  if ((adt->action) && (adt->action->idroot == 0))
    adt->action->idroot = GS(id->name);
  if ((adt->tmpact) && (adt->tmpact->idroot == 0))
    adt->tmpact->idroot = GS(id->name);

  /* link drivers */
  lib_link_fcurves(fd, id, &adt->drivers);

  /* overrides don't have lib-link for now, so no need to do anything */

  /* link NLA-data */
  lib_link_nladata(fd, id, &adt->nla_tracks);
}

static void direct_link_animdata(FileData *fd, AnimData *adt)
{
  /* NOTE: must have called newdataadr already before doing this... */
  if (adt == NULL)
    return;

  /* link drivers */
  link_list(fd, &adt->drivers);
  direct_link_fcurves(fd, &adt->drivers);
  adt->driver_array = NULL;

  /* link overrides */
  // TODO...

  /* link NLA-data */
  link_list(fd, &adt->nla_tracks);
  direct_link_nladata(fd, &adt->nla_tracks);

  /* relink active track/strip - even though strictly speaking this should only be used
   * if we're in 'tweaking mode', we need to be able to have this loaded back for
   * undo, but also since users may not exit tweakmode before saving (#24535)
   */
  // TODO: it's not really nice that anyone should be able to save the file in this
  //      state, but it's going to be too hard to enforce this single case...
  adt->act_track = newdataadr(fd, adt->act_track);
  adt->actstrip = newdataadr(fd, adt->actstrip);
}

/** \} */

/* -------------------------------------------------------------------- */
/** \name Read ID: CacheFiles
 * \{ */

static void lib_link_cachefiles(FileData *fd, Main *bmain)
{
  /* only link ID pointers */
  for (CacheFile *cache_file = bmain->cachefiles.first; cache_file;
       cache_file = cache_file->id.next) {
    if (cache_file->id.tag & LIB_TAG_NEED_LINK) {
      IDP_LibLinkProperty(cache_file->id.properties, fd);
      lib_link_animdata(fd, &cache_file->id, cache_file->adt);

      cache_file->id.tag &= ~LIB_TAG_NEED_LINK;
    }
  }
}

static void direct_link_cachefile(FileData *fd, CacheFile *cache_file)
{
  BLI_listbase_clear(&cache_file->object_paths);
  cache_file->handle = NULL;
  cache_file->handle_mutex = NULL;

  /* relink animdata */
  cache_file->adt = newdataadr(fd, cache_file->adt);
  direct_link_animdata(fd, cache_file->adt);
}

/** \} */

/* -------------------------------------------------------------------- */
/** \name Read ID: WorkSpace
 * \{ */

static void lib_link_workspaces(FileData *fd, Main *bmain)
{
  for (WorkSpace *workspace = bmain->workspaces.first; workspace; workspace = workspace->id.next) {
    ListBase *layouts = BKE_workspace_layouts_get(workspace);
    ID *id = (ID *)workspace;

    if ((id->tag & LIB_TAG_NEED_LINK) == 0) {
      continue;
    }
    IDP_LibLinkProperty(id->properties, fd);
    id_us_ensure_real(id);

    for (WorkSpaceLayout *layout = layouts->first, *layout_next; layout; layout = layout_next) {
      layout->screen = newlibadr_us(fd, id->lib, layout->screen);

      layout_next = layout->next;
      if (layout->screen) {
        if (ID_IS_LINKED(id)) {
          layout->screen->winid = 0;
          if (layout->screen->temp) {
            /* delete temp layouts when appending */
            BKE_workspace_layout_remove(bmain, workspace, layout);
          }
        }
      }
    }

    id->tag &= ~LIB_TAG_NEED_LINK;
  }
}

static void direct_link_workspace(FileData *fd, WorkSpace *workspace, const Main *main)
{
  link_list(fd, BKE_workspace_layouts_get(workspace));
  link_list(fd, &workspace->hook_layout_relations);
  link_list(fd, &workspace->owner_ids);
  link_list(fd, &workspace->tools);

  for (WorkSpaceDataRelation *relation = workspace->hook_layout_relations.first; relation;
       relation = relation->next) {
    relation->parent = newglobadr(
        fd, relation->parent); /* data from window - need to access through global oldnew-map */
    relation->value = newdataadr(fd, relation->value);
  }

  /* Same issue/fix as in direct_link_workspace_link_scene_data: Can't read workspace data
   * when reading windows, so have to update windows after/when reading workspaces. */
  for (wmWindowManager *wm = main->wm.first; wm; wm = wm->id.next) {
    for (wmWindow *win = wm->windows.first; win; win = win->next) {
      WorkSpaceLayout *act_layout = newdataadr(
          fd, BKE_workspace_active_layout_get(win->workspace_hook));
      if (act_layout) {
        BKE_workspace_active_layout_set(win->workspace_hook, act_layout);
      }
    }
  }

  for (bToolRef *tref = workspace->tools.first; tref; tref = tref->next) {
    tref->runtime = NULL;
    tref->properties = newdataadr(fd, tref->properties);
    IDP_DirectLinkGroup_OrFree(&tref->properties, (fd->flags & FD_FLAGS_SWITCH_ENDIAN), fd);
  }

  workspace->status_text = NULL;
}

static void lib_link_workspace_instance_hook(FileData *fd, WorkSpaceInstanceHook *hook, ID *id)
{
  WorkSpace *workspace = BKE_workspace_active_get(hook);
  BKE_workspace_active_set(hook, newlibadr(fd, id->lib, workspace));
}

/** \} */

/* -------------------------------------------------------------------- */
/** \name Read ID: Node Tree
 * \{ */

/* Single node tree (also used for material/scene trees), ntree is not NULL */
static void lib_link_ntree(FileData *fd, ID *id, bNodeTree *ntree)
{
  bNode *node;
  bNodeSocket *sock;

  IDP_LibLinkProperty(ntree->id.properties, fd);
  lib_link_animdata(fd, &ntree->id, ntree->adt);

  ntree->gpd = newlibadr_us(fd, id->lib, ntree->gpd);

  for (node = ntree->nodes.first; node; node = node->next) {
    /* Link ID Properties -- and copy this comment EXACTLY for easy finding
     * of library blocks that implement this.*/
    IDP_LibLinkProperty(node->prop, fd);

    node->id = newlibadr_us(fd, id->lib, node->id);

    for (sock = node->inputs.first; sock; sock = sock->next) {
      IDP_LibLinkProperty(sock->prop, fd);
    }
    for (sock = node->outputs.first; sock; sock = sock->next) {
      IDP_LibLinkProperty(sock->prop, fd);
    }
  }

  for (sock = ntree->inputs.first; sock; sock = sock->next) {
    IDP_LibLinkProperty(sock->prop, fd);
  }
  for (sock = ntree->outputs.first; sock; sock = sock->next) {
    IDP_LibLinkProperty(sock->prop, fd);
  }
}

/* library ntree linking after fileread */
static void lib_link_nodetree(FileData *fd, Main *main)
{
  /* only link ID pointers */
  for (bNodeTree *ntree = main->nodetrees.first; ntree; ntree = ntree->id.next) {
    if (ntree->id.tag & LIB_TAG_NEED_LINK) {
      lib_link_ntree(fd, &ntree->id, ntree);

      ntree->id.tag &= ~LIB_TAG_NEED_LINK;
    }
  }
}

/* updates group node socket identifier so that
 * external links to/from the group node are preserved.
 */
static void lib_node_do_versions_group_indices(bNode *gnode)
{
  bNodeTree *ngroup = (bNodeTree *)gnode->id;
  bNodeSocket *sock;
  bNodeLink *link;

  for (sock = gnode->outputs.first; sock; sock = sock->next) {
    int old_index = sock->to_index;

    for (link = ngroup->links.first; link; link = link->next) {
      if (link->tonode == NULL && link->fromsock->own_index == old_index) {
        strcpy(sock->identifier, link->fromsock->identifier);
        /* deprecated */
        sock->own_index = link->fromsock->own_index;
        sock->to_index = 0;
        sock->groupsock = NULL;
      }
    }
  }
  for (sock = gnode->inputs.first; sock; sock = sock->next) {
    int old_index = sock->to_index;

    for (link = ngroup->links.first; link; link = link->next) {
      if (link->fromnode == NULL && link->tosock->own_index == old_index) {
        strcpy(sock->identifier, link->tosock->identifier);
        /* deprecated */
        sock->own_index = link->tosock->own_index;
        sock->to_index = 0;
        sock->groupsock = NULL;
      }
    }
  }
}

/* verify types for nodes and groups, all data has to be read */
/* open = 0: appending/linking, open = 1: open new file (need to clean out dynamic
 * typedefs */
static void lib_verify_nodetree(Main *main, int UNUSED(open))
{
  /* this crashes blender on undo/redo */
#if 0
  if (open == 1) {
    reinit_nodesystem();
  }
#endif

  /* set node->typeinfo pointers */
  FOREACH_NODETREE_BEGIN (main, ntree, id) {
    ntreeSetTypes(NULL, ntree);
  }
  FOREACH_NODETREE_END;

  /* verify static socket templates */
  FOREACH_NODETREE_BEGIN (main, ntree, id) {
    bNode *node;
    for (node = ntree->nodes.first; node; node = node->next)
      node_verify_socket_templates(ntree, node);
  }
  FOREACH_NODETREE_END;

  {
    bool has_old_groups = false;
    /* XXX this should actually be part of do_versions, but since we need
     * finished library linking, it is not possible there. Instead in do_versions
     * we have set the NTREE_DO_VERSIONS_GROUP_EXPOSE_2_56_2 flag, so at this point we can do the
     * actual group node updates.
     */
    for (bNodeTree *ntree = main->nodetrees.first; ntree; ntree = ntree->id.next) {
      if (ntree->flag & NTREE_DO_VERSIONS_GROUP_EXPOSE_2_56_2) {
        has_old_groups = 1;
      }
    }

    if (has_old_groups) {
      FOREACH_NODETREE_BEGIN (main, ntree, id) {
        /* updates external links for all group nodes in a tree */
        bNode *node;
        for (node = ntree->nodes.first; node; node = node->next) {
          if (node->type == NODE_GROUP) {
            bNodeTree *ngroup = (bNodeTree *)node->id;
            if (ngroup && (ngroup->flag & NTREE_DO_VERSIONS_GROUP_EXPOSE_2_56_2))
              lib_node_do_versions_group_indices(node);
          }
        }
      }
      FOREACH_NODETREE_END;
    }

    for (bNodeTree *ntree = main->nodetrees.first; ntree; ntree = ntree->id.next) {
      ntree->flag &= ~NTREE_DO_VERSIONS_GROUP_EXPOSE_2_56_2;
    }
  }

  {
    /* Convert the previously used ntree->inputs/ntree->outputs lists to interface nodes.
     * Pre 2.56.2 node trees automatically have all unlinked sockets exposed already
     * (see NTREE_DO_VERSIONS_GROUP_EXPOSE_2_56_2).
     *
     * XXX this should actually be part of do_versions,
     * but needs valid typeinfo pointers to create interface nodes.
     *
     * Note: theoretically only needed in node groups (main->nodetree),
     * but due to a temporary bug such links could have been added in all trees,
     * so have to clean up all of them ...
     */

    FOREACH_NODETREE_BEGIN (main, ntree, id) {
      if (ntree->flag & NTREE_DO_VERSIONS_CUSTOMNODES_GROUP) {
        bNode *input_node = NULL, *output_node = NULL;
        int num_inputs = 0, num_outputs = 0;
        bNodeLink *link, *next_link;
        /* Only create new interface nodes for actual older files.
         * New file versions already have input/output nodes with duplicate links,
         * in that case just remove the invalid links.
         */
        const bool create_io_nodes = (ntree->flag &
                                      NTREE_DO_VERSIONS_CUSTOMNODES_GROUP_CREATE_INTERFACE) != 0;

        float input_locx = 1000000.0f, input_locy = 0.0f;
        float output_locx = -1000000.0f, output_locy = 0.0f;
        /* rough guess, not nice but we don't have access to UI constants here ... */
        static const float offsetx = 42 + 3 * 20 + 20;
        /*static const float offsety = 0.0f;*/

        if (create_io_nodes) {
          if (ntree->inputs.first)
            input_node = nodeAddStaticNode(NULL, ntree, NODE_GROUP_INPUT);

          if (ntree->outputs.first)
            output_node = nodeAddStaticNode(NULL, ntree, NODE_GROUP_OUTPUT);
        }

        /* Redirect links from/to the node tree interface to input/output node.
         * If the fromnode/tonode pointers are NULL, this means a link from/to
         * the ntree interface sockets, which need to be redirected to new interface nodes.
         */
        for (link = ntree->links.first; link; link = next_link) {
          bool free_link = false;
          next_link = link->next;

          if (link->fromnode == NULL) {
            if (input_node) {
              link->fromnode = input_node;
              link->fromsock = node_group_input_find_socket(input_node,
                                                            link->fromsock->identifier);
              ++num_inputs;

              if (link->tonode) {
                if (input_locx > link->tonode->locx - offsetx)
                  input_locx = link->tonode->locx - offsetx;
                input_locy += link->tonode->locy;
              }
            }
            else {
              free_link = true;
            }
          }

          if (link->tonode == NULL) {
            if (output_node) {
              link->tonode = output_node;
              link->tosock = node_group_output_find_socket(output_node, link->tosock->identifier);
              ++num_outputs;

              if (link->fromnode) {
                if (output_locx < link->fromnode->locx + offsetx)
                  output_locx = link->fromnode->locx + offsetx;
                output_locy += link->fromnode->locy;
              }
            }
            else {
              free_link = true;
            }
          }

          if (free_link)
            nodeRemLink(ntree, link);
        }

        if (num_inputs > 0) {
          input_locy /= num_inputs;
          input_node->locx = input_locx;
          input_node->locy = input_locy;
        }
        if (num_outputs > 0) {
          output_locy /= num_outputs;
          output_node->locx = output_locx;
          output_node->locy = output_locy;
        }

        /* clear do_versions flags */
        ntree->flag &= ~(NTREE_DO_VERSIONS_CUSTOMNODES_GROUP |
                         NTREE_DO_VERSIONS_CUSTOMNODES_GROUP_CREATE_INTERFACE);
      }
    }
    FOREACH_NODETREE_END;
  }

  /* verify all group user nodes */
  for (bNodeTree *ntree = main->nodetrees.first; ntree; ntree = ntree->id.next) {
    ntreeVerifyNodes(main, &ntree->id);
  }

  /* make update calls where necessary */
  {
    FOREACH_NODETREE_BEGIN (main, ntree, id) {
      /* make an update call for the tree */
      ntreeUpdateTree(main, ntree);
    }
    FOREACH_NODETREE_END;
  }
}

static void direct_link_node_socket(FileData *fd, bNodeSocket *sock)
{
  sock->prop = newdataadr(fd, sock->prop);
  IDP_DirectLinkGroup_OrFree(&sock->prop, (fd->flags & FD_FLAGS_SWITCH_ENDIAN), fd);

  sock->link = newdataadr(fd, sock->link);
  sock->typeinfo = NULL;
  sock->storage = newdataadr(fd, sock->storage);
  sock->default_value = newdataadr(fd, sock->default_value);
  sock->cache = NULL;
}

/* ntree itself has been read! */
static void direct_link_nodetree(FileData *fd, bNodeTree *ntree)
{
  /* note: writing and reading goes in sync, for speed */
  bNode *node;
  bNodeSocket *sock;
  bNodeLink *link;

  ntree->init = 0; /* to set callbacks and force setting types */
  ntree->is_updating = false;
  ntree->typeinfo = NULL;
  ntree->interface_type = NULL;

  ntree->progress = NULL;
  ntree->execdata = NULL;
  ntree->duplilock = NULL;

  ntree->adt = newdataadr(fd, ntree->adt);
  direct_link_animdata(fd, ntree->adt);

  ntree->id.recalc &= ~ID_RECALC_ALL;

  link_list(fd, &ntree->nodes);
  for (node = ntree->nodes.first; node; node = node->next) {
    node->typeinfo = NULL;

    link_list(fd, &node->inputs);
    link_list(fd, &node->outputs);

    node->prop = newdataadr(fd, node->prop);
    IDP_DirectLinkGroup_OrFree(&node->prop, (fd->flags & FD_FLAGS_SWITCH_ENDIAN), fd);

    link_list(fd, &node->internal_links);
    for (link = node->internal_links.first; link; link = link->next) {
      link->fromnode = newdataadr(fd, link->fromnode);
      link->fromsock = newdataadr(fd, link->fromsock);
      link->tonode = newdataadr(fd, link->tonode);
      link->tosock = newdataadr(fd, link->tosock);
    }

    if (node->type == CMP_NODE_MOVIEDISTORTION) {
      node->storage = newmclipadr(fd, node->storage);
    }
    else {
      node->storage = newdataadr(fd, node->storage);
    }

    if (node->storage) {
      /* could be handlerized at some point */
      if (ntree->type == NTREE_SHADER) {
        if (node->type == SH_NODE_CURVE_VEC || node->type == SH_NODE_CURVE_RGB) {
          direct_link_curvemapping(fd, node->storage);
        }
        else if (node->type == SH_NODE_SCRIPT) {
          NodeShaderScript *nss = (NodeShaderScript *)node->storage;
          nss->bytecode = newdataadr(fd, nss->bytecode);
        }
        else if (node->type == SH_NODE_TEX_POINTDENSITY) {
          NodeShaderTexPointDensity *npd = (NodeShaderTexPointDensity *)node->storage;
          memset(&npd->pd, 0, sizeof(npd->pd));
        }
        else if (node->type == SH_NODE_TEX_IMAGE) {
          NodeTexImage *tex = (NodeTexImage *)node->storage;
          tex->iuser.ok = 1;
          tex->iuser.scene = NULL;
        }
        else if (node->type == SH_NODE_TEX_ENVIRONMENT) {
          NodeTexEnvironment *tex = (NodeTexEnvironment *)node->storage;
          tex->iuser.ok = 1;
          tex->iuser.scene = NULL;
        }
      }
      else if (ntree->type == NTREE_COMPOSIT) {
        if (ELEM(node->type,
                 CMP_NODE_TIME,
                 CMP_NODE_CURVE_VEC,
                 CMP_NODE_CURVE_RGB,
                 CMP_NODE_HUECORRECT)) {
          direct_link_curvemapping(fd, node->storage);
        }
        else if (ELEM(node->type,
                      CMP_NODE_IMAGE,
                      CMP_NODE_R_LAYERS,
                      CMP_NODE_VIEWER,
                      CMP_NODE_SPLITVIEWER)) {
          ImageUser *iuser = node->storage;
          iuser->ok = 1;
          iuser->scene = NULL;
        }
        else if (node->type == CMP_NODE_CRYPTOMATTE) {
          NodeCryptomatte *nc = (NodeCryptomatte *)node->storage;
          nc->matte_id = newdataadr(fd, nc->matte_id);
        }
      }
      else if (ntree->type == NTREE_TEXTURE) {
        if (node->type == TEX_NODE_CURVE_RGB || node->type == TEX_NODE_CURVE_TIME) {
          direct_link_curvemapping(fd, node->storage);
        }
        else if (node->type == TEX_NODE_IMAGE) {
          ImageUser *iuser = node->storage;
          iuser->ok = 1;
          iuser->scene = NULL;
        }
      }
    }
  }
  link_list(fd, &ntree->links);

  /* and we connect the rest */
  for (node = ntree->nodes.first; node; node = node->next) {
    node->parent = newdataadr(fd, node->parent);
    node->lasty = 0;

    for (sock = node->inputs.first; sock; sock = sock->next)
      direct_link_node_socket(fd, sock);
    for (sock = node->outputs.first; sock; sock = sock->next)
      direct_link_node_socket(fd, sock);
  }

  /* interface socket lists */
  link_list(fd, &ntree->inputs);
  link_list(fd, &ntree->outputs);
  for (sock = ntree->inputs.first; sock; sock = sock->next)
    direct_link_node_socket(fd, sock);
  for (sock = ntree->outputs.first; sock; sock = sock->next)
    direct_link_node_socket(fd, sock);

  for (link = ntree->links.first; link; link = link->next) {
    link->fromnode = newdataadr(fd, link->fromnode);
    link->tonode = newdataadr(fd, link->tonode);
    link->fromsock = newdataadr(fd, link->fromsock);
    link->tosock = newdataadr(fd, link->tosock);
  }

#if 0
  if (ntree->previews) {
    bNodeInstanceHash *new_previews = BKE_node_instance_hash_new("node previews");
    bNodeInstanceHashIterator iter;

    NODE_INSTANCE_HASH_ITER(iter, ntree->previews) {
      bNodePreview *preview = BKE_node_instance_hash_iterator_get_value(&iter);
      if (preview) {
        bNodePreview *new_preview = newimaadr(fd, preview);
        if (new_preview) {
          bNodeInstanceKey key = BKE_node_instance_hash_iterator_get_key(&iter);
          BKE_node_instance_hash_insert(new_previews, key, new_preview);
        }
      }
    }
    BKE_node_instance_hash_free(ntree->previews, NULL);
    ntree->previews = new_previews;
  }
#else
  /* XXX TODO */
  ntree->previews = NULL;
#endif

  /* type verification is in lib-link */
}

/** \} */

/* -------------------------------------------------------------------- */
/** \name Read ID: Armature
 * \{ */

/* temp struct used to transport needed info to lib_link_constraint_cb() */
typedef struct tConstraintLinkData {
  FileData *fd;
  ID *id;
} tConstraintLinkData;
/* callback function used to relink constraint ID-links */
static void lib_link_constraint_cb(bConstraint *UNUSED(con),
                                   ID **idpoin,
                                   bool is_reference,
                                   void *userdata)
{
  tConstraintLinkData *cld = (tConstraintLinkData *)userdata;

  /* for reference types, we need to increment the usercounts on load... */
  if (is_reference) {
    /* reference type - with usercount */
    *idpoin = newlibadr_us(cld->fd, cld->id->lib, *idpoin);
  }
  else {
    /* target type - no usercount needed */
    *idpoin = newlibadr(cld->fd, cld->id->lib, *idpoin);
  }
}

static void lib_link_constraints(FileData *fd, ID *id, ListBase *conlist)
{
  tConstraintLinkData cld;
  bConstraint *con;

  /* legacy fixes */
  for (con = conlist->first; con; con = con->next) {
    /* patch for error introduced by changing constraints (dunno how) */
    /* if con->data type changes, dna cannot resolve the pointer! (ton) */
    if (con->data == NULL) {
      con->type = CONSTRAINT_TYPE_NULL;
    }
    /* own ipo, all constraints have it */
    con->ipo = newlibadr_us(fd, id->lib, con->ipo);  // XXX deprecated - old animation system

    /* If linking from a library, clear 'local' static override flag. */
    if (id->lib != NULL) {
      con->flag &= ~CONSTRAINT_STATICOVERRIDE_LOCAL;
    }
  }

  /* relink all ID-blocks used by the constraints */
  cld.fd = fd;
  cld.id = id;

  BKE_constraints_id_loop(conlist, lib_link_constraint_cb, &cld);
}

static void direct_link_constraints(FileData *fd, ListBase *lb)
{
  bConstraint *con;

  link_list(fd, lb);
  for (con = lb->first; con; con = con->next) {
    con->data = newdataadr(fd, con->data);

    switch (con->type) {
      case CONSTRAINT_TYPE_PYTHON: {
        bPythonConstraint *data = con->data;

        link_list(fd, &data->targets);

        data->prop = newdataadr(fd, data->prop);
        IDP_DirectLinkGroup_OrFree(&data->prop, (fd->flags & FD_FLAGS_SWITCH_ENDIAN), fd);
        break;
      }
      case CONSTRAINT_TYPE_ARMATURE: {
        bArmatureConstraint *data = con->data;

        link_list(fd, &data->targets);

        break;
      }
      case CONSTRAINT_TYPE_SPLINEIK: {
        bSplineIKConstraint *data = con->data;

        data->points = newdataadr(fd, data->points);
        break;
      }
      case CONSTRAINT_TYPE_KINEMATIC: {
        bKinematicConstraint *data = con->data;

        con->lin_error = 0.f;
        con->rot_error = 0.f;

        /* version patch for runtime flag, was not cleared in some case */
        data->flag &= ~CONSTRAINT_IK_AUTO;
        break;
      }
      case CONSTRAINT_TYPE_CHILDOF: {
        /* XXX version patch, in older code this flag wasn't always set, and is inherent to type */
        if (con->ownspace == CONSTRAINT_SPACE_POSE)
          con->flag |= CONSTRAINT_SPACEONCE;
        break;
      }
      case CONSTRAINT_TYPE_TRANSFORM_CACHE: {
        bTransformCacheConstraint *data = con->data;
        data->reader = NULL;
      }
    }
  }
}

static void lib_link_pose(FileData *fd, Main *bmain, Object *ob, bPose *pose)
{
  bArmature *arm = ob->data;

  if (!pose || !arm)
    return;

  /* always rebuild to match proxy or lib changes, but on Undo */
  bool rebuild = false;

  if (fd->memfile == NULL) {
    if (ob->proxy || ob->id.lib != arm->id.lib) {
      rebuild = true;
    }
  }

  /* avoid string */
  GHash *bone_hash = BKE_armature_bone_from_name_map(arm);

  if (ob->proxy) {
    /* sync proxy layer */
    if (pose->proxy_layer)
      arm->layer = pose->proxy_layer;

    /* sync proxy active bone */
    if (pose->proxy_act_bone[0]) {
      Bone *bone = BLI_ghash_lookup(bone_hash, pose->proxy_act_bone);
      if (bone) {
        arm->act_bone = bone;
      }
    }
  }

  for (bPoseChannel *pchan = pose->chanbase.first; pchan; pchan = pchan->next) {
    lib_link_constraints(fd, (ID *)ob, &pchan->constraints);

    pchan->bone = BLI_ghash_lookup(bone_hash, pchan->name);

    IDP_LibLinkProperty(pchan->prop, fd);

    pchan->custom = newlibadr_us(fd, arm->id.lib, pchan->custom);
    if (UNLIKELY(pchan->bone == NULL)) {
      rebuild = true;
    }
    else if ((ob->id.lib == NULL) && arm->id.lib) {
      /* local pose selection copied to armature, bit hackish */
      pchan->bone->flag &= ~BONE_SELECTED;
      pchan->bone->flag |= pchan->selectflag;
    }
  }

  BLI_ghash_free(bone_hash, NULL, NULL);

  if (rebuild) {
    DEG_id_tag_update_ex(
        bmain, &ob->id, ID_RECALC_TRANSFORM | ID_RECALC_GEOMETRY | ID_RECALC_ANIMATION);
    BKE_pose_tag_recalc(bmain, pose);
  }
}

static void lib_link_bones(FileData *fd, Bone *bone)
{
  IDP_LibLinkProperty(bone->prop, fd);

  for (Bone *curbone = bone->childbase.first; curbone; curbone = curbone->next) {
    lib_link_bones(fd, curbone);
  }
}

static void lib_link_armature(FileData *fd, Main *main)
{
  for (bArmature *arm = main->armatures.first; arm; arm = arm->id.next) {
    if (arm->id.tag & LIB_TAG_NEED_LINK) {
      IDP_LibLinkProperty(arm->id.properties, fd);
      lib_link_animdata(fd, &arm->id, arm->adt);

      for (Bone *curbone = arm->bonebase.first; curbone; curbone = curbone->next) {
        lib_link_bones(fd, curbone);
      }

      arm->id.tag &= ~LIB_TAG_NEED_LINK;
    }
  }
}

static void direct_link_bones(FileData *fd, Bone *bone)
{
  Bone *child;

  bone->parent = newdataadr(fd, bone->parent);
  bone->prop = newdataadr(fd, bone->prop);
  IDP_DirectLinkGroup_OrFree(&bone->prop, (fd->flags & FD_FLAGS_SWITCH_ENDIAN), fd);

  bone->bbone_next = newdataadr(fd, bone->bbone_next);
  bone->bbone_prev = newdataadr(fd, bone->bbone_prev);

  bone->flag &= ~BONE_DRAW_ACTIVE;

  link_list(fd, &bone->childbase);

  for (child = bone->childbase.first; child; child = child->next)
    direct_link_bones(fd, child);
}

static void direct_link_armature(FileData *fd, bArmature *arm)
{
  Bone *bone;

  link_list(fd, &arm->bonebase);
  arm->edbo = NULL;

  arm->adt = newdataadr(fd, arm->adt);
  direct_link_animdata(fd, arm->adt);

  for (bone = arm->bonebase.first; bone; bone = bone->next) {
    direct_link_bones(fd, bone);
  }

  arm->act_bone = newdataadr(fd, arm->act_bone);
  arm->act_edbone = NULL;
}

/** \} */

/* -------------------------------------------------------------------- */
/** \name Read ID: Camera
 * \{ */

static void lib_link_camera(FileData *fd, Main *main)
{
  for (Camera *ca = main->cameras.first; ca; ca = ca->id.next) {
    if (ca->id.tag & LIB_TAG_NEED_LINK) {
      IDP_LibLinkProperty(ca->id.properties, fd);
      lib_link_animdata(fd, &ca->id, ca->adt);

      ca->ipo = newlibadr_us(fd, ca->id.lib, ca->ipo);  // XXX deprecated - old animation system

      ca->dof_ob = newlibadr(fd, ca->id.lib, ca->dof_ob);

      for (CameraBGImage *bgpic = ca->bg_images.first; bgpic; bgpic = bgpic->next) {
        bgpic->ima = newlibadr_us(fd, ca->id.lib, bgpic->ima);
        bgpic->clip = newlibadr_us(fd, ca->id.lib, bgpic->clip);
      }

      ca->id.tag &= ~LIB_TAG_NEED_LINK;
    }
  }
}

static void direct_link_camera(FileData *fd, Camera *ca)
{
  ca->adt = newdataadr(fd, ca->adt);
  direct_link_animdata(fd, ca->adt);

  link_list(fd, &ca->bg_images);

  for (CameraBGImage *bgpic = ca->bg_images.first; bgpic; bgpic = bgpic->next) {
    bgpic->iuser.ok = 1;
    bgpic->iuser.scene = NULL;
  }
}

/** \} */

/* -------------------------------------------------------------------- */
/** \name Read ID: Light
 * \{ */

static void lib_link_light(FileData *fd, Main *main)
{
  for (Light *la = main->lights.first; la; la = la->id.next) {
    if (la->id.tag & LIB_TAG_NEED_LINK) {
      IDP_LibLinkProperty(la->id.properties, fd);
      lib_link_animdata(fd, &la->id, la->adt);

      la->ipo = newlibadr_us(fd, la->id.lib, la->ipo);  // XXX deprecated - old animation system

      if (la->nodetree) {
        lib_link_ntree(fd, &la->id, la->nodetree);
        la->nodetree->id.lib = la->id.lib;
      }

      la->id.tag &= ~LIB_TAG_NEED_LINK;
    }
  }
}

static void direct_link_light(FileData *fd, Light *la)
{
  la->adt = newdataadr(fd, la->adt);
  direct_link_animdata(fd, la->adt);

  la->curfalloff = newdataadr(fd, la->curfalloff);
  if (la->curfalloff)
    direct_link_curvemapping(fd, la->curfalloff);

  la->nodetree = newdataadr(fd, la->nodetree);
  if (la->nodetree) {
    direct_link_id(fd, &la->nodetree->id);
    direct_link_nodetree(fd, la->nodetree);
  }

  la->preview = direct_link_preview_image(fd, la->preview);
}

/** \} */

/* -------------------------------------------------------------------- */
/** \name Read ID: Shape Keys
 * \{ */

void blo_do_versions_key_uidgen(Key *key)
{
  KeyBlock *block;

  key->uidgen = 1;
  for (block = key->block.first; block; block = block->next) {
    block->uid = key->uidgen++;
  }
}

static void lib_link_key(FileData *fd, Main *main)
{
  for (Key *key = main->shapekeys.first; key; key = key->id.next) {
    BLI_assert((key->id.tag & LIB_TAG_EXTERN) == 0);

    if (key->id.tag & LIB_TAG_NEED_LINK) {
      IDP_LibLinkProperty(key->id.properties, fd);
      lib_link_animdata(fd, &key->id, key->adt);

      key->ipo = newlibadr_us(fd, key->id.lib, key->ipo);  // XXX deprecated - old animation system
      key->from = newlibadr(fd, key->id.lib, key->from);

      key->id.tag &= ~LIB_TAG_NEED_LINK;
    }
  }
}

static void switch_endian_keyblock(Key *key, KeyBlock *kb)
{
  int elemsize, a, b;
  char *data;

  elemsize = key->elemsize;
  data = kb->data;

  for (a = 0; a < kb->totelem; a++) {
    const char *cp = key->elemstr;
    char *poin = data;

    while (cp[0]) {    /* cp[0] == amount */
      switch (cp[1]) { /* cp[1] = type */
        case IPO_FLOAT:
        case IPO_BPOINT:
        case IPO_BEZTRIPLE:
          b = cp[0];
          BLI_endian_switch_float_array((float *)poin, b);
          poin += sizeof(float) * b;
          break;
      }

      cp += 2;
    }
    data += elemsize;
  }
}

static void direct_link_key(FileData *fd, Key *key)
{
  KeyBlock *kb;

  link_list(fd, &(key->block));

  key->adt = newdataadr(fd, key->adt);
  direct_link_animdata(fd, key->adt);

  key->refkey = newdataadr(fd, key->refkey);

  for (kb = key->block.first; kb; kb = kb->next) {
    kb->data = newdataadr(fd, kb->data);

    if (fd->flags & FD_FLAGS_SWITCH_ENDIAN)
      switch_endian_keyblock(key, kb);
  }
}

/** \} */

/* -------------------------------------------------------------------- */
/** \name Read ID: Meta Ball
 * \{ */

static void lib_link_mball(FileData *fd, Main *main)
{
  for (MetaBall *mb = main->metaballs.first; mb; mb = mb->id.next) {
    if (mb->id.tag & LIB_TAG_NEED_LINK) {
      IDP_LibLinkProperty(mb->id.properties, fd);
      lib_link_animdata(fd, &mb->id, mb->adt);

      for (int a = 0; a < mb->totcol; a++) {
        mb->mat[a] = newlibadr_us(fd, mb->id.lib, mb->mat[a]);
      }

      mb->ipo = newlibadr_us(fd, mb->id.lib, mb->ipo);  // XXX deprecated - old animation system

      mb->id.tag &= ~LIB_TAG_NEED_LINK;
    }
  }
}

static void direct_link_mball(FileData *fd, MetaBall *mb)
{
  mb->adt = newdataadr(fd, mb->adt);
  direct_link_animdata(fd, mb->adt);

  mb->mat = newdataadr(fd, mb->mat);
  test_pointer_array(fd, (void **)&mb->mat);

  link_list(fd, &(mb->elems));

  BLI_listbase_clear(&mb->disp);
  mb->editelems = NULL;
  /*  mb->edit_elems.first= mb->edit_elems.last= NULL;*/
  mb->lastelem = NULL;
  mb->batch_cache = NULL;
}

/** \} */

/* -------------------------------------------------------------------- */
/** \name Read ID: World
 * \{ */

static void lib_link_world(FileData *fd, Main *main)
{
  for (World *wrld = main->worlds.first; wrld; wrld = wrld->id.next) {
    if (wrld->id.tag & LIB_TAG_NEED_LINK) {
      IDP_LibLinkProperty(wrld->id.properties, fd);
      lib_link_animdata(fd, &wrld->id, wrld->adt);

      wrld->ipo = newlibadr_us(
          fd, wrld->id.lib, wrld->ipo);  // XXX deprecated - old animation system

      if (wrld->nodetree) {
        lib_link_ntree(fd, &wrld->id, wrld->nodetree);
        wrld->nodetree->id.lib = wrld->id.lib;
      }

      wrld->id.tag &= ~LIB_TAG_NEED_LINK;
    }
  }
}

static void direct_link_world(FileData *fd, World *wrld)
{
  wrld->adt = newdataadr(fd, wrld->adt);
  direct_link_animdata(fd, wrld->adt);

  wrld->nodetree = newdataadr(fd, wrld->nodetree);
  if (wrld->nodetree) {
    direct_link_id(fd, &wrld->nodetree->id);
    direct_link_nodetree(fd, wrld->nodetree);
  }

  wrld->preview = direct_link_preview_image(fd, wrld->preview);
  BLI_listbase_clear(&wrld->gpumaterial);
}

/* ************ READ VFONT ***************** */

/** \} */

/* -------------------------------------------------------------------- */
/** \name Read ID: VFont
 * \{ */

static void lib_link_vfont(FileData *fd, Main *main)
{
  for (VFont *vf = main->fonts.first; vf; vf = vf->id.next) {
    if (vf->id.tag & LIB_TAG_NEED_LINK) {
      IDP_LibLinkProperty(vf->id.properties, fd);

      vf->id.tag &= ~LIB_TAG_NEED_LINK;
    }
  }
}

static void direct_link_vfont(FileData *fd, VFont *vf)
{
  vf->data = NULL;
  vf->temp_pf = NULL;
  vf->packedfile = direct_link_packedfile(fd, vf->packedfile);
}

/** \} */

/* -------------------------------------------------------------------- */
/** \name Read ID: Text
 * \{ */

static void lib_link_text(FileData *fd, Main *main)
{
  for (Text *text = main->texts.first; text; text = text->id.next) {
    if (text->id.tag & LIB_TAG_NEED_LINK) {
      IDP_LibLinkProperty(text->id.properties, fd);

      text->id.tag &= ~LIB_TAG_NEED_LINK;
    }
  }
}

static void direct_link_text(FileData *fd, Text *text)
{
  TextLine *ln;

  text->name = newdataadr(fd, text->name);

  text->compiled = NULL;

#if 0
  if (text->flags & TXT_ISEXT) {
    BKE_text_reload(text);
  }
  /* else { */
#endif

  link_list(fd, &text->lines);

  text->curl = newdataadr(fd, text->curl);
  text->sell = newdataadr(fd, text->sell);

  for (ln = text->lines.first; ln; ln = ln->next) {
    ln->line = newdataadr(fd, ln->line);
    ln->format = NULL;

    if (ln->len != (int)strlen(ln->line)) {
      printf("Error loading text, line lengths differ\n");
      ln->len = strlen(ln->line);
    }
  }

  text->flags = (text->flags) & ~TXT_ISEXT;

  id_us_ensure_real(&text->id);
}

/** \} */

/* -------------------------------------------------------------------- */
/** \name Read ID: Image
 * \{ */

static void lib_link_image(FileData *fd, Main *main)
{
  for (Image *ima = main->images.first; ima; ima = ima->id.next) {
    if (ima->id.tag & LIB_TAG_NEED_LINK) {
      IDP_LibLinkProperty(ima->id.properties, fd);

      ima->id.tag &= ~LIB_TAG_NEED_LINK;
    }
  }
}

static void direct_link_image(FileData *fd, Image *ima)
{
  ImagePackedFile *imapf;

  /* for undo system, pointers could be restored */
  if (fd->imamap)
    ima->cache = newimaadr(fd, ima->cache);
  else
    ima->cache = NULL;

  /* if not restored, we keep the binded opengl index */
  if (!ima->cache) {
    ima->gpuflag = 0;
    for (int i = 0; i < TEXTARGET_COUNT; i++) {
      ima->gputexture[i] = NULL;
    }
    ima->rr = NULL;
  }
  else {
    for (int i = 0; i < TEXTARGET_COUNT; i++) {
      ima->gputexture[i] = newimaadr(fd, ima->gputexture[i]);
    }
    ima->rr = newimaadr(fd, ima->rr);
  }

  /* undo system, try to restore render buffers */
  link_list(fd, &(ima->renderslots));
  if (fd->imamap) {
    LISTBASE_FOREACH (RenderSlot *, slot, &ima->renderslots) {
      slot->render = newimaadr(fd, slot->render);
    }
  }
  else {
    LISTBASE_FOREACH (RenderSlot *, slot, &ima->renderslots) {
      slot->render = NULL;
    }
    ima->last_render_slot = ima->render_slot;
  }

  link_list(fd, &(ima->views));
  link_list(fd, &(ima->packedfiles));

  if (ima->packedfiles.first) {
    for (imapf = ima->packedfiles.first; imapf; imapf = imapf->next) {
      imapf->packedfile = direct_link_packedfile(fd, imapf->packedfile);
    }
    ima->packedfile = NULL;
  }
  else {
    ima->packedfile = direct_link_packedfile(fd, ima->packedfile);
  }

  BLI_listbase_clear(&ima->anims);
  ima->preview = direct_link_preview_image(fd, ima->preview);
  ima->stereo3d_format = newdataadr(fd, ima->stereo3d_format);
  ima->ok = 1;
}

/** \} */

/* -------------------------------------------------------------------- */
/** \name Read ID: Curve
 * \{ */

static void lib_link_curve(FileData *fd, Main *main)
{
  for (Curve *cu = main->curves.first; cu; cu = cu->id.next) {
    if (cu->id.tag & LIB_TAG_NEED_LINK) {
      IDP_LibLinkProperty(cu->id.properties, fd);
      lib_link_animdata(fd, &cu->id, cu->adt);

      for (int a = 0; a < cu->totcol; a++) {
        cu->mat[a] = newlibadr_us(fd, cu->id.lib, cu->mat[a]);
      }

      cu->bevobj = newlibadr(fd, cu->id.lib, cu->bevobj);
      cu->taperobj = newlibadr(fd, cu->id.lib, cu->taperobj);
      cu->textoncurve = newlibadr(fd, cu->id.lib, cu->textoncurve);
      cu->vfont = newlibadr_us(fd, cu->id.lib, cu->vfont);
      cu->vfontb = newlibadr_us(fd, cu->id.lib, cu->vfontb);
      cu->vfonti = newlibadr_us(fd, cu->id.lib, cu->vfonti);
      cu->vfontbi = newlibadr_us(fd, cu->id.lib, cu->vfontbi);

      cu->ipo = newlibadr_us(fd, cu->id.lib, cu->ipo);  // XXX deprecated - old animation system
      cu->key = newlibadr_us(fd, cu->id.lib, cu->key);

      cu->id.tag &= ~LIB_TAG_NEED_LINK;
    }
  }
}

static void switch_endian_knots(Nurb *nu)
{
  if (nu->knotsu) {
    BLI_endian_switch_float_array(nu->knotsu, KNOTSU(nu));
  }
  if (nu->knotsv) {
    BLI_endian_switch_float_array(nu->knotsv, KNOTSV(nu));
  }
}

static void direct_link_curve(FileData *fd, Curve *cu)
{
  Nurb *nu;
  TextBox *tb;

  cu->adt = newdataadr(fd, cu->adt);
  direct_link_animdata(fd, cu->adt);

  /* Protect against integer overflow vulnerability. */
  CLAMP(cu->len_wchar, 0, INT_MAX - 4);

  cu->mat = newdataadr(fd, cu->mat);
  test_pointer_array(fd, (void **)&cu->mat);
  cu->str = newdataadr(fd, cu->str);
  cu->strinfo = newdataadr(fd, cu->strinfo);
  cu->tb = newdataadr(fd, cu->tb);

  if (cu->vfont == NULL) {
    link_list(fd, &(cu->nurb));
  }
  else {
    cu->nurb.first = cu->nurb.last = NULL;

    tb = MEM_calloc_arrayN(MAXTEXTBOX, sizeof(TextBox), "TextBoxread");
    if (cu->tb) {
      memcpy(tb, cu->tb, cu->totbox * sizeof(TextBox));
      MEM_freeN(cu->tb);
      cu->tb = tb;
    }
    else {
      cu->totbox = 1;
      cu->actbox = 1;
      cu->tb = tb;
      cu->tb[0].w = cu->linewidth;
    }
    if (cu->wordspace == 0.0f)
      cu->wordspace = 1.0f;
  }

  cu->editnurb = NULL;
  cu->editfont = NULL;
  cu->batch_cache = NULL;

  for (nu = cu->nurb.first; nu; nu = nu->next) {
    nu->bezt = newdataadr(fd, nu->bezt);
    nu->bp = newdataadr(fd, nu->bp);
    nu->knotsu = newdataadr(fd, nu->knotsu);
    nu->knotsv = newdataadr(fd, nu->knotsv);
    if (cu->vfont == NULL)
      nu->charidx = 0;

    if (fd->flags & FD_FLAGS_SWITCH_ENDIAN) {
      switch_endian_knots(nu);
    }
  }
  cu->bb = NULL;
}

/** \} */

/* -------------------------------------------------------------------- */
/** \name Read ID: Texture
 * \{ */

static void lib_link_texture(FileData *fd, Main *main)
{
  for (Tex *tex = main->textures.first; tex; tex = tex->id.next) {
    if (tex->id.tag & LIB_TAG_NEED_LINK) {
      IDP_LibLinkProperty(tex->id.properties, fd);
      lib_link_animdata(fd, &tex->id, tex->adt);

      tex->ima = newlibadr_us(fd, tex->id.lib, tex->ima);
      tex->ipo = newlibadr_us(fd, tex->id.lib, tex->ipo);  // XXX deprecated - old animation system

      if (tex->nodetree) {
        lib_link_ntree(fd, &tex->id, tex->nodetree);
        tex->nodetree->id.lib = tex->id.lib;
      }

      tex->id.tag &= ~LIB_TAG_NEED_LINK;
    }
  }
}

static void direct_link_texture(FileData *fd, Tex *tex)
{
  tex->adt = newdataadr(fd, tex->adt);
  direct_link_animdata(fd, tex->adt);

  tex->coba = newdataadr(fd, tex->coba);

  tex->nodetree = newdataadr(fd, tex->nodetree);
  if (tex->nodetree) {
    direct_link_id(fd, &tex->nodetree->id);
    direct_link_nodetree(fd, tex->nodetree);
  }

  tex->preview = direct_link_preview_image(fd, tex->preview);

  tex->iuser.ok = 1;
  tex->iuser.scene = NULL;
}

/** \} */

/* -------------------------------------------------------------------- */
/** \name Read ID: Material
 * \{ */

static void lib_link_material(FileData *fd, Main *main)
{
  for (Material *ma = main->materials.first; ma; ma = ma->id.next) {
    if (ma->id.tag & LIB_TAG_NEED_LINK) {
      IDP_LibLinkProperty(ma->id.properties, fd);
      lib_link_animdata(fd, &ma->id, ma->adt);

      ma->ipo = newlibadr_us(fd, ma->id.lib, ma->ipo);  // XXX deprecated - old animation system

      if (ma->nodetree) {
        lib_link_ntree(fd, &ma->id, ma->nodetree);
        ma->nodetree->id.lib = ma->id.lib;
      }

      /* relink grease pencil settings */
      if (ma->gp_style != NULL) {
        MaterialGPencilStyle *gp_style = ma->gp_style;
        if (gp_style->sima != NULL) {
          gp_style->sima = newlibadr_us(fd, ma->id.lib, gp_style->sima);
        }
        if (gp_style->ima != NULL) {
          gp_style->ima = newlibadr_us(fd, ma->id.lib, gp_style->ima);
        }
      }

      ma->id.tag &= ~LIB_TAG_NEED_LINK;
    }
  }
}

static void direct_link_material(FileData *fd, Material *ma)
{
  ma->adt = newdataadr(fd, ma->adt);
  direct_link_animdata(fd, ma->adt);

  ma->texpaintslot = NULL;

  ma->nodetree = newdataadr(fd, ma->nodetree);
  if (ma->nodetree) {
    direct_link_id(fd, &ma->nodetree->id);
    direct_link_nodetree(fd, ma->nodetree);
  }

  ma->preview = direct_link_preview_image(fd, ma->preview);
  BLI_listbase_clear(&ma->gpumaterial);

  ma->gp_style = newdataadr(fd, ma->gp_style);
}

/** \} */

/* -------------------------------------------------------------------- */
/** \name Read ID: Particle Settings
 * \{ */

/* update this also to writefile.c */
static const char *ptcache_data_struct[] = {
    "",          // BPHYS_DATA_INDEX
    "",          // BPHYS_DATA_LOCATION
    "",          // BPHYS_DATA_VELOCITY
    "",          // BPHYS_DATA_ROTATION
    "",          // BPHYS_DATA_AVELOCITY / BPHYS_DATA_XCONST */
    "",          // BPHYS_DATA_SIZE:
    "",          // BPHYS_DATA_TIMES:
    "BoidData",  // case BPHYS_DATA_BOIDS:
};

static void direct_link_pointcache_cb(FileData *fd, void *data)
{
  PTCacheMem *pm = data;
  PTCacheExtra *extra;
  int i;
  for (i = 0; i < BPHYS_TOT_DATA; i++) {
    pm->data[i] = newdataadr(fd, pm->data[i]);

    /* the cache saves non-struct data without DNA */
    if (pm->data[i] && ptcache_data_struct[i][0] == '\0' && (fd->flags & FD_FLAGS_SWITCH_ENDIAN)) {
      int tot = (BKE_ptcache_data_size(i) * pm->totpoint) /
                sizeof(int); /* data_size returns bytes */
      int *poin = pm->data[i];

      BLI_endian_switch_int32_array(poin, tot);
    }
  }

  link_list(fd, &pm->extradata);

  for (extra = pm->extradata.first; extra; extra = extra->next)
    extra->data = newdataadr(fd, extra->data);
}

static void direct_link_pointcache(FileData *fd, PointCache *cache)
{
  if ((cache->flag & PTCACHE_DISK_CACHE) == 0) {
    link_list_ex(fd, &cache->mem_cache, direct_link_pointcache_cb);
  }
  else
    BLI_listbase_clear(&cache->mem_cache);

  cache->flag &= ~PTCACHE_SIMULATION_VALID;
  cache->simframe = 0;
  cache->edit = NULL;
  cache->free_edit = NULL;
  cache->cached_frames = NULL;
  cache->cached_frames_len = 0;
}

static void direct_link_pointcache_list(FileData *fd,
                                        ListBase *ptcaches,
                                        PointCache **ocache,
                                        int force_disk)
{
  if (ptcaches->first) {
    PointCache *cache = NULL;
    link_list(fd, ptcaches);
    for (cache = ptcaches->first; cache; cache = cache->next) {
      direct_link_pointcache(fd, cache);
      if (force_disk) {
        cache->flag |= PTCACHE_DISK_CACHE;
        cache->step = 1;
      }
    }

    *ocache = newdataadr(fd, *ocache);
  }
  else if (*ocache) {
    /* old "single" caches need to be linked too */
    *ocache = newdataadr(fd, *ocache);
    direct_link_pointcache(fd, *ocache);
    if (force_disk) {
      (*ocache)->flag |= PTCACHE_DISK_CACHE;
      (*ocache)->step = 1;
    }

    ptcaches->first = ptcaches->last = *ocache;
  }
}

static void lib_link_partdeflect(FileData *fd, ID *id, PartDeflect *pd)
{
  if (pd && pd->tex)
    pd->tex = newlibadr_us(fd, id->lib, pd->tex);
  if (pd && pd->f_source)
    pd->f_source = newlibadr(fd, id->lib, pd->f_source);
}

static void lib_link_particlesettings(FileData *fd, Main *main)
{
  for (ParticleSettings *part = main->particles.first; part; part = part->id.next) {
    if (part->id.tag & LIB_TAG_NEED_LINK) {
      IDP_LibLinkProperty(part->id.properties, fd);
      lib_link_animdata(fd, &part->id, part->adt);

      part->ipo = newlibadr_us(
          fd, part->id.lib, part->ipo);  // XXX deprecated - old animation system

      part->instance_object = newlibadr(fd, part->id.lib, part->instance_object);
      part->instance_collection = newlibadr_us(fd, part->id.lib, part->instance_collection);
      part->eff_group = newlibadr(fd, part->id.lib, part->eff_group);
      part->bb_ob = newlibadr(fd, part->id.lib, part->bb_ob);
      part->collision_group = newlibadr(fd, part->id.lib, part->collision_group);

      lib_link_partdeflect(fd, &part->id, part->pd);
      lib_link_partdeflect(fd, &part->id, part->pd2);

      if (part->effector_weights) {
        part->effector_weights->group = newlibadr(fd, part->id.lib, part->effector_weights->group);
      }
      else {
        part->effector_weights = BKE_effector_add_weights(part->eff_group);
      }

      if (part->instance_weights.first && part->instance_collection) {
        for (ParticleDupliWeight *dw = part->instance_weights.first; dw; dw = dw->next) {
          dw->ob = newlibadr(fd, part->id.lib, dw->ob);
        }
      }
      else {
        BLI_listbase_clear(&part->instance_weights);
      }

      if (part->boids) {
        BoidState *state = part->boids->states.first;
        BoidRule *rule;
        for (; state; state = state->next) {
          rule = state->rules.first;
          for (; rule; rule = rule->next) {
            switch (rule->type) {
              case eBoidRuleType_Goal:
              case eBoidRuleType_Avoid: {
                BoidRuleGoalAvoid *brga = (BoidRuleGoalAvoid *)rule;
                brga->ob = newlibadr(fd, part->id.lib, brga->ob);
                break;
              }
              case eBoidRuleType_FollowLeader: {
                BoidRuleFollowLeader *brfl = (BoidRuleFollowLeader *)rule;
                brfl->ob = newlibadr(fd, part->id.lib, brfl->ob);
                break;
              }
            }
          }
        }
      }

      for (int a = 0; a < MAX_MTEX; a++) {
        MTex *mtex = part->mtex[a];
        if (mtex) {
          mtex->tex = newlibadr_us(fd, part->id.lib, mtex->tex);
          mtex->object = newlibadr(fd, part->id.lib, mtex->object);
        }
      }

      part->id.tag &= ~LIB_TAG_NEED_LINK;
    }
  }
}

static void direct_link_partdeflect(PartDeflect *pd)
{
  if (pd)
    pd->rng = NULL;
}

static void direct_link_particlesettings(FileData *fd, ParticleSettings *part)
{
  int a;

  part->adt = newdataadr(fd, part->adt);
  part->pd = newdataadr(fd, part->pd);
  part->pd2 = newdataadr(fd, part->pd2);

  direct_link_animdata(fd, part->adt);
  direct_link_partdeflect(part->pd);
  direct_link_partdeflect(part->pd2);

  part->clumpcurve = newdataadr(fd, part->clumpcurve);
  if (part->clumpcurve)
    direct_link_curvemapping(fd, part->clumpcurve);
  part->roughcurve = newdataadr(fd, part->roughcurve);
  if (part->roughcurve)
    direct_link_curvemapping(fd, part->roughcurve);
  part->twistcurve = newdataadr(fd, part->twistcurve);
  if (part->twistcurve)
    direct_link_curvemapping(fd, part->twistcurve);

  part->effector_weights = newdataadr(fd, part->effector_weights);
  if (!part->effector_weights)
    part->effector_weights = BKE_effector_add_weights(part->eff_group);

  link_list(fd, &part->instance_weights);

  part->boids = newdataadr(fd, part->boids);
  part->fluid = newdataadr(fd, part->fluid);

  if (part->boids) {
    BoidState *state;
    link_list(fd, &part->boids->states);

    for (state = part->boids->states.first; state; state = state->next) {
      link_list(fd, &state->rules);
      link_list(fd, &state->conditions);
      link_list(fd, &state->actions);
    }
  }
  for (a = 0; a < MAX_MTEX; a++) {
    part->mtex[a] = newdataadr(fd, part->mtex[a]);
  }

  /* Protect against integer overflow vulnerability. */
  CLAMP(part->trail_count, 1, 100000);
}

static void lib_link_particlesystems(FileData *fd, Object *ob, ID *id, ListBase *particles)
{
  ParticleSystem *psys, *psysnext;

  for (psys = particles->first; psys; psys = psysnext) {
    psysnext = psys->next;

    psys->part = newlibadr_us(fd, id->lib, psys->part);
    if (psys->part) {
      ParticleTarget *pt = psys->targets.first;

      for (; pt; pt = pt->next)
        pt->ob = newlibadr(fd, id->lib, pt->ob);

      psys->parent = newlibadr(fd, id->lib, psys->parent);
      psys->target_ob = newlibadr(fd, id->lib, psys->target_ob);

      if (psys->clmd) {
        /* XXX - from reading existing code this seems correct but intended usage of
         * pointcache /w cloth should be added in 'ParticleSystem' - campbell */
        psys->clmd->point_cache = psys->pointcache;
        psys->clmd->ptcaches.first = psys->clmd->ptcaches.last = NULL;
        psys->clmd->coll_parms->group = newlibadr(fd, id->lib, psys->clmd->coll_parms->group);
        psys->clmd->modifier.error = NULL;
      }
    }
    else {
      /* particle modifier must be removed before particle system */
      ParticleSystemModifierData *psmd = psys_get_modifier(ob, psys);
      BLI_remlink(&ob->modifiers, psmd);
      modifier_free((ModifierData *)psmd);

      BLI_remlink(particles, psys);
      MEM_freeN(psys);
    }
  }
}
static void direct_link_particlesystems(FileData *fd, ListBase *particles)
{
  ParticleSystem *psys;
  ParticleData *pa;
  int a;

  for (psys = particles->first; psys; psys = psys->next) {
    psys->particles = newdataadr(fd, psys->particles);

    if (psys->particles && psys->particles->hair) {
      for (a = 0, pa = psys->particles; a < psys->totpart; a++, pa++)
        pa->hair = newdataadr(fd, pa->hair);
    }

    if (psys->particles && psys->particles->keys) {
      for (a = 0, pa = psys->particles; a < psys->totpart; a++, pa++) {
        pa->keys = NULL;
        pa->totkey = 0;
      }

      psys->flag &= ~PSYS_KEYED;
    }

    if (psys->particles && psys->particles->boid) {
      pa = psys->particles;
      pa->boid = newdataadr(fd, pa->boid);
      pa->boid->ground =
          NULL; /* This is purely runtime data, but still can be an issue if left dangling. */
      for (a = 1, pa++; a < psys->totpart; a++, pa++) {
        pa->boid = (pa - 1)->boid + 1;
        pa->boid->ground = NULL;
      }
    }
    else if (psys->particles) {
      for (a = 0, pa = psys->particles; a < psys->totpart; a++, pa++)
        pa->boid = NULL;
    }

    psys->fluid_springs = newdataadr(fd, psys->fluid_springs);

    psys->child = newdataadr(fd, psys->child);
    psys->effectors = NULL;

    link_list(fd, &psys->targets);

    psys->edit = NULL;
    psys->free_edit = NULL;
    psys->pathcache = NULL;
    psys->childcache = NULL;
    BLI_listbase_clear(&psys->pathcachebufs);
    BLI_listbase_clear(&psys->childcachebufs);
    psys->pdd = NULL;

    if (psys->clmd) {
      psys->clmd = newdataadr(fd, psys->clmd);
      psys->clmd->clothObject = NULL;
      psys->clmd->hairdata = NULL;

      psys->clmd->sim_parms = newdataadr(fd, psys->clmd->sim_parms);
      psys->clmd->coll_parms = newdataadr(fd, psys->clmd->coll_parms);

      if (psys->clmd->sim_parms) {
        psys->clmd->sim_parms->effector_weights = NULL;
        if (psys->clmd->sim_parms->presets > 10)
          psys->clmd->sim_parms->presets = 0;
      }

      psys->hair_in_mesh = psys->hair_out_mesh = NULL;
      psys->clmd->solver_result = NULL;
    }

    direct_link_pointcache_list(fd, &psys->ptcaches, &psys->pointcache, 0);
    if (psys->clmd) {
      psys->clmd->point_cache = psys->pointcache;
    }

    psys->tree = NULL;
    psys->bvhtree = NULL;

    psys->orig_psys = NULL;
    psys->batch_cache = NULL;
  }
  return;
}

/** \} */

/* -------------------------------------------------------------------- */
/** \name Read ID: Mesh
 * \{ */

static void lib_link_mesh(FileData *fd, Main *main)
{
  Mesh *me;

  for (me = main->meshes.first; me; me = me->id.next) {
    if (me->id.tag & LIB_TAG_NEED_LINK) {
      int i;

      /* Link ID Properties -- and copy this comment EXACTLY for easy finding
       * of library blocks that implement this.*/
      IDP_LibLinkProperty(me->id.properties, fd);
      lib_link_animdata(fd, &me->id, me->adt);

      /* this check added for python created meshes */
      if (me->mat) {
        for (i = 0; i < me->totcol; i++) {
          me->mat[i] = newlibadr_us(fd, me->id.lib, me->mat[i]);
        }
      }
      else {
        me->totcol = 0;
      }

      me->ipo = newlibadr_us(fd, me->id.lib, me->ipo);  // XXX: deprecated: old anim sys
      me->key = newlibadr_us(fd, me->id.lib, me->key);
      me->texcomesh = newlibadr_us(fd, me->id.lib, me->texcomesh);
    }
  }

  for (me = main->meshes.first; me; me = me->id.next) {
    if (me->id.tag & LIB_TAG_NEED_LINK) {
      /*check if we need to convert mfaces to mpolys*/
      if (me->totface && !me->totpoly) {
        /* temporarily switch main so that reading from
         * external CustomData works */
        Main *gmain = G_MAIN;
        G_MAIN = main;

        BKE_mesh_do_versions_convert_mfaces_to_mpolys(me);

        G_MAIN = gmain;
      }

      /*
       * Re-tessellate, even if the polys were just created from tessfaces, this
       * is important because it:
       * - fill the CD_ORIGINDEX layer
       * - gives consistency of tessface between loading from a file and
       *   converting an edited BMesh back into a mesh (i.e. it replaces
       *   quad tessfaces in a loaded mesh immediately, instead of lazily
       *   waiting until edit mode has been entered/exited, making it easier
       *   to recognize problems that would otherwise only show up after edits).
       */
#ifdef USE_TESSFACE_DEFAULT
      BKE_mesh_tessface_calc(me);
#else
      BKE_mesh_tessface_clear(me);
#endif

      me->id.tag &= ~LIB_TAG_NEED_LINK;
    }
  }
}

static void direct_link_dverts(FileData *fd, int count, MDeformVert *mdverts)
{
  int i;

  if (mdverts == NULL) {
    return;
  }

  for (i = count; i > 0; i--, mdverts++) {
    /*convert to vgroup allocation system*/
    MDeformWeight *dw;
    if (mdverts->dw && (dw = newdataadr(fd, mdverts->dw))) {
      const ssize_t dw_len = mdverts->totweight * sizeof(MDeformWeight);
      void *dw_tmp = MEM_mallocN(dw_len, "direct_link_dverts");
      memcpy(dw_tmp, dw, dw_len);
      mdverts->dw = dw_tmp;
      MEM_freeN(dw);
    }
    else {
      mdverts->dw = NULL;
      mdverts->totweight = 0;
    }
  }
}

static void direct_link_mdisps(FileData *fd, int count, MDisps *mdisps, int external)
{
  if (mdisps) {
    int i;

    for (i = 0; i < count; ++i) {
      mdisps[i].disps = newdataadr(fd, mdisps[i].disps);
      mdisps[i].hidden = newdataadr(fd, mdisps[i].hidden);

      if (mdisps[i].totdisp && !mdisps[i].level) {
        /* this calculation is only correct for loop mdisps;
         * if loading pre-BMesh face mdisps this will be
         * overwritten with the correct value in
         * bm_corners_to_loops() */
        float gridsize = sqrtf(mdisps[i].totdisp);
        mdisps[i].level = (int)(logf(gridsize - 1.0f) / (float)M_LN2) + 1;
      }

      if ((fd->flags & FD_FLAGS_SWITCH_ENDIAN) && (mdisps[i].disps)) {
        /* DNA_struct_switch_endian doesn't do endian swap for (*disps)[] */
        /* this does swap for data written at write_mdisps() - readfile.c */
        BLI_endian_switch_float_array(*mdisps[i].disps, mdisps[i].totdisp * 3);
      }
      if (!external && !mdisps[i].disps)
        mdisps[i].totdisp = 0;
    }
  }
}

static void direct_link_grid_paint_mask(FileData *fd, int count, GridPaintMask *grid_paint_mask)
{
  if (grid_paint_mask) {
    int i;

    for (i = 0; i < count; ++i) {
      GridPaintMask *gpm = &grid_paint_mask[i];
      if (gpm->data)
        gpm->data = newdataadr(fd, gpm->data);
    }
  }
}

/*this isn't really a public api function, so prototyped here*/
static void direct_link_customdata(FileData *fd, CustomData *data, int count)
{
  int i = 0;

  data->layers = newdataadr(fd, data->layers);

  /* annoying workaround for bug [#31079] loading legacy files with
   * no polygons _but_ have stale customdata */
  if (UNLIKELY(count == 0 && data->layers == NULL && data->totlayer != 0)) {
    CustomData_reset(data);
    return;
  }

  data->external = newdataadr(fd, data->external);

  while (i < data->totlayer) {
    CustomDataLayer *layer = &data->layers[i];

    if (layer->flag & CD_FLAG_EXTERNAL)
      layer->flag &= ~CD_FLAG_IN_MEMORY;

    layer->flag &= ~CD_FLAG_NOFREE;

    if (CustomData_verify_versions(data, i)) {
      layer->data = newdataadr(fd, layer->data);
      if (layer->type == CD_MDISPS)
        direct_link_mdisps(fd, count, layer->data, layer->flag & CD_FLAG_EXTERNAL);
      else if (layer->type == CD_GRID_PAINT_MASK)
        direct_link_grid_paint_mask(fd, count, layer->data);
      i++;
    }
  }

  CustomData_update_typemap(data);
}

static void direct_link_mesh(FileData *fd, Mesh *mesh)
{
  mesh->mat = newdataadr(fd, mesh->mat);
  test_pointer_array(fd, (void **)&mesh->mat);

  mesh->mvert = newdataadr(fd, mesh->mvert);
  mesh->medge = newdataadr(fd, mesh->medge);
  mesh->mface = newdataadr(fd, mesh->mface);
  mesh->mloop = newdataadr(fd, mesh->mloop);
  mesh->mpoly = newdataadr(fd, mesh->mpoly);
  mesh->tface = newdataadr(fd, mesh->tface);
  mesh->mtface = newdataadr(fd, mesh->mtface);
  mesh->mcol = newdataadr(fd, mesh->mcol);
  mesh->dvert = newdataadr(fd, mesh->dvert);
  mesh->mloopcol = newdataadr(fd, mesh->mloopcol);
  mesh->mloopuv = newdataadr(fd, mesh->mloopuv);
  mesh->mselect = newdataadr(fd, mesh->mselect);

  /* animdata */
  mesh->adt = newdataadr(fd, mesh->adt);
  direct_link_animdata(fd, mesh->adt);

  /* normally direct_link_dverts should be called in direct_link_customdata,
   * but for backwards compat in do_versions to work we do it here */
  direct_link_dverts(fd, mesh->totvert, mesh->dvert);

  direct_link_customdata(fd, &mesh->vdata, mesh->totvert);
  direct_link_customdata(fd, &mesh->edata, mesh->totedge);
  direct_link_customdata(fd, &mesh->fdata, mesh->totface);
  direct_link_customdata(fd, &mesh->ldata, mesh->totloop);
  direct_link_customdata(fd, &mesh->pdata, mesh->totpoly);

  mesh->bb = NULL;
  mesh->edit_mesh = NULL;
  BKE_mesh_runtime_reset(mesh);

  /* happens with old files */
  if (mesh->mselect == NULL) {
    mesh->totselect = 0;
  }

  /* Multires data */
  mesh->mr = newdataadr(fd, mesh->mr);
  if (mesh->mr) {
    MultiresLevel *lvl;

    link_list(fd, &mesh->mr->levels);
    lvl = mesh->mr->levels.first;

    direct_link_customdata(fd, &mesh->mr->vdata, lvl->totvert);
    direct_link_dverts(fd, lvl->totvert, CustomData_get(&mesh->mr->vdata, 0, CD_MDEFORMVERT));
    direct_link_customdata(fd, &mesh->mr->fdata, lvl->totface);

    mesh->mr->edge_flags = newdataadr(fd, mesh->mr->edge_flags);
    mesh->mr->edge_creases = newdataadr(fd, mesh->mr->edge_creases);

    mesh->mr->verts = newdataadr(fd, mesh->mr->verts);

    /* If mesh has the same number of vertices as the
     * highest multires level, load the current mesh verts
     * into multires and discard the old data. Needed
     * because some saved files either do not have a verts
     * array, or the verts array contains out-of-date
     * data. */
    if (mesh->totvert == ((MultiresLevel *)mesh->mr->levels.last)->totvert) {
      if (mesh->mr->verts)
        MEM_freeN(mesh->mr->verts);
      mesh->mr->verts = MEM_dupallocN(mesh->mvert);
    }

    for (; lvl; lvl = lvl->next) {
      lvl->verts = newdataadr(fd, lvl->verts);
      lvl->faces = newdataadr(fd, lvl->faces);
      lvl->edges = newdataadr(fd, lvl->edges);
      lvl->colfaces = newdataadr(fd, lvl->colfaces);
    }
  }

  /* if multires is present but has no valid vertex data,
   * there's no way to recover it; silently remove multires */
  if (mesh->mr && !mesh->mr->verts) {
    multires_free(mesh->mr);
    mesh->mr = NULL;
  }

  if ((fd->flags & FD_FLAGS_SWITCH_ENDIAN) && mesh->tface) {
    TFace *tf = mesh->tface;
    int i;

    for (i = 0; i < mesh->totface; i++, tf++) {
      BLI_endian_switch_uint32_array(tf->col, 4);
    }
  }
}

/** \} */

/* -------------------------------------------------------------------- */
/** \name Read ID: Lattice
 * \{ */

static void lib_link_latt(FileData *fd, Main *main)
{
  for (Lattice *lt = main->lattices.first; lt; lt = lt->id.next) {
    if (lt->id.tag & LIB_TAG_NEED_LINK) {
      IDP_LibLinkProperty(lt->id.properties, fd);
      lib_link_animdata(fd, &lt->id, lt->adt);

      lt->ipo = newlibadr_us(fd, lt->id.lib, lt->ipo);  // XXX deprecated - old animation system
      lt->key = newlibadr_us(fd, lt->id.lib, lt->key);

      lt->id.tag &= ~LIB_TAG_NEED_LINK;
    }
  }
}

static void direct_link_latt(FileData *fd, Lattice *lt)
{
  lt->def = newdataadr(fd, lt->def);

  lt->dvert = newdataadr(fd, lt->dvert);
  direct_link_dverts(fd, lt->pntsu * lt->pntsv * lt->pntsw, lt->dvert);

  lt->editlatt = NULL;
  lt->batch_cache = NULL;

  lt->adt = newdataadr(fd, lt->adt);
  direct_link_animdata(fd, lt->adt);
}

/** \} */

/* -------------------------------------------------------------------- */
/** \name Read ID: Object
 * \{ */

static void lib_link_modifiers_common(void *userData, Object *ob, ID **idpoin, int cb_flag)
{
  FileData *fd = userData;

  *idpoin = newlibadr(fd, ob->id.lib, *idpoin);
  if (*idpoin != NULL && (cb_flag & IDWALK_CB_USER) != 0) {
    id_us_plus_no_lib(*idpoin);
  }
}

static void lib_link_modifiers(FileData *fd, Object *ob)
{
  modifiers_foreachIDLink(ob, lib_link_modifiers_common, fd);

  /* If linking from a library, clear 'local' static override flag. */
  if (ob->id.lib != NULL) {
    for (ModifierData *mod = ob->modifiers.first; mod != NULL; mod = mod->next) {
      mod->flag &= ~eModifierFlag_StaticOverride_Local;
    }
  }
}

static void lib_link_gpencil_modifiers(FileData *fd, Object *ob)
{
  BKE_gpencil_modifiers_foreachIDLink(ob, lib_link_modifiers_common, fd);

  /* If linking from a library, clear 'local' static override flag. */
  if (ob->id.lib != NULL) {
    for (GpencilModifierData *mod = ob->greasepencil_modifiers.first; mod != NULL;
         mod = mod->next) {
      mod->flag &= ~eGpencilModifierFlag_StaticOverride_Local;
    }
  }
}

static void lib_link_shaderfxs(FileData *fd, Object *ob)
{
  BKE_shaderfx_foreachIDLink(ob, lib_link_modifiers_common, fd);

  /* If linking from a library, clear 'local' static override flag. */
  if (ob->id.lib != NULL) {
    for (ShaderFxData *fx = ob->shader_fx.first; fx != NULL; fx = fx->next) {
      fx->flag &= ~eShaderFxFlag_StaticOverride_Local;
    }
  }
}

static void lib_link_object(FileData *fd, Main *main)
{
  bool warn = false;

  for (Object *ob = main->objects.first; ob; ob = ob->id.next) {
    if (ob->id.tag & LIB_TAG_NEED_LINK) {
      int a;

      IDP_LibLinkProperty(ob->id.properties, fd);
      lib_link_animdata(fd, &ob->id, ob->adt);

      // XXX deprecated - old animation system <<<
      ob->ipo = newlibadr_us(fd, ob->id.lib, ob->ipo);
      ob->action = newlibadr_us(fd, ob->id.lib, ob->action);
      // >>> XXX deprecated - old animation system

      ob->parent = newlibadr(fd, ob->id.lib, ob->parent);
      ob->track = newlibadr(fd, ob->id.lib, ob->track);
      ob->poselib = newlibadr_us(fd, ob->id.lib, ob->poselib);

      /* 2.8x drops support for non-empty dupli instances. */
      if (ob->type == OB_EMPTY) {
        ob->instance_collection = newlibadr_us(fd, ob->id.lib, ob->instance_collection);
      }
      else {
        ob->instance_collection = NULL;
        ob->transflag &= ~OB_DUPLICOLLECTION;
      }

      ob->proxy = newlibadr_us(fd, ob->id.lib, ob->proxy);
      if (ob->proxy) {
        /* paranoia check, actually a proxy_from pointer should never be written... */
        if (ob->proxy->id.lib == NULL) {
          ob->proxy->proxy_from = NULL;
          ob->proxy = NULL;

          if (ob->id.lib)
            printf("Proxy lost from  object %s lib %s\n", ob->id.name + 2, ob->id.lib->name);
          else
            printf("Proxy lost from  object %s lib <NONE>\n", ob->id.name + 2);
        }
        else {
          /* this triggers object_update to always use a copy */
          ob->proxy->proxy_from = ob;
        }
      }
      ob->proxy_group = newlibadr(fd, ob->id.lib, ob->proxy_group);

      void *poin = ob->data;
      ob->data = newlibadr_us(fd, ob->id.lib, ob->data);

      if (ob->data == NULL && poin != NULL) {
        if (ob->id.lib)
          printf("Can't find obdata of %s lib %s\n", ob->id.name + 2, ob->id.lib->name);
        else
          printf("Object %s lost data.\n", ob->id.name + 2);

        ob->type = OB_EMPTY;
        warn = true;

        if (ob->pose) {
          /* we can't call #BKE_pose_free() here because of library linking
           * freeing will recurse down into every pose constraints ID pointers
           * which are not always valid, so for now free directly and suffer
           * some leaked memory rather then crashing immediately
           * while bad this _is_ an exceptional case - campbell */
#if 0
          BKE_pose_free(ob->pose);
#else
          MEM_freeN(ob->pose);
#endif
          ob->pose = NULL;
          ob->mode &= ~OB_MODE_POSE;
        }
      }
      for (a = 0; a < ob->totcol; a++)
        ob->mat[a] = newlibadr_us(fd, ob->id.lib, ob->mat[a]);

      /* When the object is local and the data is library its possible
       * the material list size gets out of sync. [#22663] */
      if (ob->data && ob->id.lib != ((ID *)ob->data)->lib) {
        const short *totcol_data = give_totcolp(ob);
        /* Only expand so as not to loose any object materials that might be set. */
        if (totcol_data && (*totcol_data > ob->totcol)) {
          /* printf("'%s' %d -> %d\n", ob->id.name, ob->totcol, *totcol_data); */
          BKE_material_resize_object(main, ob, *totcol_data, false);
        }
      }

      ob->gpd = newlibadr_us(fd, ob->id.lib, ob->gpd);

      ob->id.tag &= ~LIB_TAG_NEED_LINK;
      /* if id.us==0 a new base will be created later on */

      /* WARNING! Also check expand_object(), should reflect the stuff below. */
      lib_link_pose(fd, main, ob, ob->pose);
      lib_link_constraints(fd, &ob->id, &ob->constraints);

      // XXX deprecated - old animation system <<<
      lib_link_constraint_channels(fd, &ob->id, &ob->constraintChannels);
      lib_link_nlastrips(fd, &ob->id, &ob->nlastrips);
      // >>> XXX deprecated - old animation system

      for (PartEff *paf = ob->effect.first; paf; paf = paf->next) {
        if (paf->type == EFF_PARTICLE) {
          paf->group = newlibadr_us(fd, ob->id.lib, paf->group);
        }
      }

      {
        FluidsimModifierData *fluidmd = (FluidsimModifierData *)modifiers_findByType(
            ob, eModifierType_Fluidsim);

        if (fluidmd && fluidmd->fss)
          fluidmd->fss->ipo = newlibadr_us(
              fd, ob->id.lib, fluidmd->fss->ipo);  // XXX deprecated - old animation system
      }

      {
        SmokeModifierData *smd = (SmokeModifierData *)modifiers_findByType(ob,
                                                                           eModifierType_Smoke);

        if (smd && (smd->type == MOD_SMOKE_TYPE_DOMAIN) && smd->domain) {
          smd->domain->flags |=
              MOD_SMOKE_FILE_LOAD; /* flag for refreshing the simulation after loading */
        }
      }

      /* texture field */
      if (ob->pd)
        lib_link_partdeflect(fd, &ob->id, ob->pd);

      if (ob->soft) {
        ob->soft->collision_group = newlibadr(fd, ob->id.lib, ob->soft->collision_group);

        ob->soft->effector_weights->group = newlibadr(
            fd, ob->id.lib, ob->soft->effector_weights->group);
      }

      lib_link_particlesystems(fd, ob, &ob->id, &ob->particlesystem);
      lib_link_modifiers(fd, ob);
      lib_link_gpencil_modifiers(fd, ob);
      lib_link_shaderfxs(fd, ob);

      if (ob->rigidbody_constraint) {
        ob->rigidbody_constraint->ob1 = newlibadr(fd, ob->id.lib, ob->rigidbody_constraint->ob1);
        ob->rigidbody_constraint->ob2 = newlibadr(fd, ob->id.lib, ob->rigidbody_constraint->ob2);
      }

      {
        LodLevel *level;
        for (level = ob->lodlevels.first; level; level = level->next) {
          level->source = newlibadr(fd, ob->id.lib, level->source);

          if (!level->source && level == ob->lodlevels.first)
            level->source = ob;
        }
      }
    }
  }

  if (warn) {
    BKE_report(fd->reports, RPT_WARNING, "Warning in console");
  }
}

/* direct data for cache */
static void direct_link_motionpath(FileData *fd, bMotionPath *mpath)
{
  /* sanity check */
  if (mpath == NULL)
    return;

  /* relink points cache */
  mpath->points = newdataadr(fd, mpath->points);

  mpath->points_vbo = NULL;
  mpath->batch_line = NULL;
  mpath->batch_points = NULL;
}

static void direct_link_pose(FileData *fd, bPose *pose)
{
  bPoseChannel *pchan;

  if (!pose)
    return;

  link_list(fd, &pose->chanbase);
  link_list(fd, &pose->agroups);

  pose->chanhash = NULL;
  pose->chan_array = NULL;

  for (pchan = pose->chanbase.first; pchan; pchan = pchan->next) {
    pchan->bone = NULL;
    pchan->parent = newdataadr(fd, pchan->parent);
    pchan->child = newdataadr(fd, pchan->child);
    pchan->custom_tx = newdataadr(fd, pchan->custom_tx);

    pchan->bbone_prev = newdataadr(fd, pchan->bbone_prev);
    pchan->bbone_next = newdataadr(fd, pchan->bbone_next);

    direct_link_constraints(fd, &pchan->constraints);

    pchan->prop = newdataadr(fd, pchan->prop);
    IDP_DirectLinkGroup_OrFree(&pchan->prop, (fd->flags & FD_FLAGS_SWITCH_ENDIAN), fd);

    pchan->mpath = newdataadr(fd, pchan->mpath);
    if (pchan->mpath)
      direct_link_motionpath(fd, pchan->mpath);

    BLI_listbase_clear(&pchan->iktree);
    BLI_listbase_clear(&pchan->siktree);

    /* in case this value changes in future, clamp else we get undefined behavior */
    CLAMP(pchan->rotmode, ROT_MODE_MIN, ROT_MODE_MAX);

    pchan->draw_data = NULL;
    memset(&pchan->runtime, 0, sizeof(pchan->runtime));
  }
  pose->ikdata = NULL;
  if (pose->ikparam != NULL) {
    pose->ikparam = newdataadr(fd, pose->ikparam);
  }
}

static void direct_link_smoke_modifier(FileData *fd, SmokeModifierData *smd)
{
	if (smd->type == MOD_SMOKE_TYPE_DOMAIN) {
		smd->flow = NULL;
		smd->coll = NULL;
		smd->domain = newdataadr(fd, smd->domain);
		smd->domain->smd = smd;
		smd->domain->vdb = NULL;

		smd->domain->fluid = NULL;
		smd->domain->fluid_mutex = BLI_rw_mutex_alloc();
		smd->domain->wt = NULL;
		smd->domain->shadow = NULL;
		smd->domain->tex = NULL;
		smd->domain->tex_shadow = NULL;
		smd->domain->tex_wt = NULL;
		smd->domain->coba = newdataadr(fd, smd->domain->coba);

		smd->domain->effector_weights = newdataadr(fd, smd->domain->effector_weights);
		if (!smd->domain->effector_weights)
			smd->domain->effector_weights = BKE_effector_add_weights(NULL);

		direct_link_pointcache_list(fd, &(smd->domain->ptcaches[0]), &(smd->domain->point_cache[0]), 1);

		/* Smoke uses only one cache from now on, so store pointer convert */
		if (smd->domain->ptcaches[1].first || smd->domain->point_cache[1]) {
			if (smd->domain->point_cache[1]) {
				PointCache *cache = newdataadr(fd, smd->domain->point_cache[1]);
				if (cache->flag & PTCACHE_FAKE_SMOKE) {
					/* Smoke was already saved in "new format" and this cache is a fake one. */
				}
				else {
					printf("High resolution smoke cache not available due to pointcache update. Please reset the simulation.\n");
				}
				BKE_ptcache_free(cache);
			}
			BLI_listbase_clear(&smd->domain->ptcaches[1]);
			smd->domain->point_cache[1] = NULL;
		}
	}
	else if (smd->type == MOD_SMOKE_TYPE_FLOW) {
		smd->domain = NULL;
		smd->coll = NULL;
		smd->flow = newdataadr(fd, smd->flow);
		smd->flow->smd = smd;
		smd->flow->mesh = NULL;
		smd->flow->verts_old = NULL;
		smd->flow->numverts = 0;
		smd->flow->psys = newdataadr(fd, smd->flow->psys);
	}
	else if (smd->type == MOD_SMOKE_TYPE_COLL) {
		smd->flow = NULL;
		smd->domain = NULL;
		smd->coll = newdataadr(fd, smd->coll);
		if (smd->coll) {
			smd->coll->smd = smd;
			smd->coll->verts_old = NULL;
			smd->coll->numverts = 0;
			smd->coll->mesh = NULL;
		}
		else {
			smd->type = 0;
			smd->flow = NULL;
			smd->domain = NULL;
			smd->coll = NULL;
		}
	}
}

static void direct_link_modifiers(FileData *fd, ListBase *lb)
{
<<<<<<< HEAD
	ModifierData *md;

	link_list(fd, lb);

	for (md = lb->first; md; md = md->next) {
		md->error = NULL;
		md->runtime = NULL;

		/* if modifiers disappear, or for upward compatibility */
		if (NULL == modifierType_getInfo(md->type))
			md->type = eModifierType_None;

		if (md->type == eModifierType_Subsurf) {
			SubsurfModifierData *smd = (SubsurfModifierData *)md;

			smd->emCache = smd->mCache = NULL;
		}
		else if (md->type == eModifierType_Armature) {
			ArmatureModifierData *amd = (ArmatureModifierData *)md;

			amd->prevCos = NULL;
		}
		else if (md->type == eModifierType_Cloth) {
			ClothModifierData *clmd = (ClothModifierData *)md;

			clmd->clothObject = NULL;
			clmd->hairdata = NULL;

			clmd->sim_parms = newdataadr(fd, clmd->sim_parms);
			clmd->coll_parms = newdataadr(fd, clmd->coll_parms);

			direct_link_pointcache_list(fd, &clmd->ptcaches, &clmd->point_cache, 0);

			if (clmd->sim_parms) {
				if (clmd->sim_parms->presets > 10)
					clmd->sim_parms->presets = 0;

				clmd->sim_parms->reset = 0;

				clmd->sim_parms->effector_weights = newdataadr(fd, clmd->sim_parms->effector_weights);

				if (!clmd->sim_parms->effector_weights) {
					clmd->sim_parms->effector_weights = BKE_effector_add_weights(NULL);
				}
			}

			clmd->solver_result = NULL;
		}
		else if (md->type == eModifierType_Fluidsim) {
			FluidsimModifierData *fluidmd = (FluidsimModifierData *)md;

			fluidmd->fss = newdataadr(fd, fluidmd->fss);
			if (fluidmd->fss) {
				fluidmd->fss->fmd = fluidmd;
				fluidmd->fss->meshVelocities = NULL;
			}
		}
		else if (md->type == eModifierType_Smoke) {
			direct_link_smoke_modifier(fd, (SmokeModifierData *)md);
		}
		else if (md->type == eModifierType_DynamicPaint) {
			DynamicPaintModifierData *pmd = (DynamicPaintModifierData *)md;

			if (pmd->canvas) {
				pmd->canvas = newdataadr(fd, pmd->canvas);
				pmd->canvas->pmd = pmd;
				pmd->canvas->flags &= ~MOD_DPAINT_BAKING; /* just in case */

				if (pmd->canvas->surfaces.first) {
					DynamicPaintSurface *surface;
					link_list(fd, &pmd->canvas->surfaces);

					for (surface = pmd->canvas->surfaces.first; surface; surface = surface->next) {
						surface->canvas = pmd->canvas;
						surface->data = NULL;
						direct_link_pointcache_list(fd, &(surface->ptcaches), &(surface->pointcache), 1);

						if (!(surface->effector_weights = newdataadr(fd, surface->effector_weights)))
							surface->effector_weights = BKE_effector_add_weights(NULL);
					}
				}
			}
			if (pmd->brush) {
				pmd->brush = newdataadr(fd, pmd->brush);
				pmd->brush->pmd = pmd;
				pmd->brush->psys = newdataadr(fd, pmd->brush->psys);
				pmd->brush->paint_ramp = newdataadr(fd, pmd->brush->paint_ramp);
				pmd->brush->vel_ramp = newdataadr(fd, pmd->brush->vel_ramp);
			}
		}
		else if (md->type == eModifierType_Collision) {
			CollisionModifierData *collmd = (CollisionModifierData *)md;
=======
  ModifierData *md;

  link_list(fd, lb);

  for (md = lb->first; md; md = md->next) {
    md->error = NULL;
    md->runtime = NULL;

    /* if modifiers disappear, or for upward compatibility */
    if (NULL == modifierType_getInfo(md->type))
      md->type = eModifierType_None;

    if (md->type == eModifierType_Subsurf) {
      SubsurfModifierData *smd = (SubsurfModifierData *)md;

      smd->emCache = smd->mCache = NULL;
    }
    else if (md->type == eModifierType_Armature) {
      ArmatureModifierData *amd = (ArmatureModifierData *)md;

      amd->prevCos = NULL;
    }
    else if (md->type == eModifierType_Cloth) {
      ClothModifierData *clmd = (ClothModifierData *)md;

      clmd->clothObject = NULL;
      clmd->hairdata = NULL;

      clmd->sim_parms = newdataadr(fd, clmd->sim_parms);
      clmd->coll_parms = newdataadr(fd, clmd->coll_parms);

      direct_link_pointcache_list(fd, &clmd->ptcaches, &clmd->point_cache, 0);

      if (clmd->sim_parms) {
        if (clmd->sim_parms->presets > 10)
          clmd->sim_parms->presets = 0;

        clmd->sim_parms->reset = 0;

        clmd->sim_parms->effector_weights = newdataadr(fd, clmd->sim_parms->effector_weights);

        if (!clmd->sim_parms->effector_weights) {
          clmd->sim_parms->effector_weights = BKE_effector_add_weights(NULL);
        }
      }

      clmd->solver_result = NULL;
    }
    else if (md->type == eModifierType_Fluidsim) {
      FluidsimModifierData *fluidmd = (FluidsimModifierData *)md;

      fluidmd->fss = newdataadr(fd, fluidmd->fss);
      if (fluidmd->fss) {
        fluidmd->fss->fmd = fluidmd;
        fluidmd->fss->meshVelocities = NULL;
      }
    }
    else if (md->type == eModifierType_Smoke) {
      SmokeModifierData *smd = (SmokeModifierData *)md;

      if (smd->type == MOD_SMOKE_TYPE_DOMAIN) {
        smd->flow = NULL;
        smd->coll = NULL;
        smd->domain = newdataadr(fd, smd->domain);
        smd->domain->smd = smd;

        smd->domain->fluid = NULL;
        smd->domain->fluid_mutex = BLI_rw_mutex_alloc();
        smd->domain->wt = NULL;
        smd->domain->shadow = NULL;
        smd->domain->tex = NULL;
        smd->domain->tex_shadow = NULL;
        smd->domain->tex_flame = NULL;
        smd->domain->tex_flame_coba = NULL;
        smd->domain->tex_coba = NULL;
        smd->domain->tex_field = NULL;
        smd->domain->tex_velocity_x = NULL;
        smd->domain->tex_velocity_y = NULL;
        smd->domain->tex_velocity_z = NULL;
        smd->domain->tex_wt = NULL;
        smd->domain->coba = newdataadr(fd, smd->domain->coba);

        smd->domain->effector_weights = newdataadr(fd, smd->domain->effector_weights);
        if (!smd->domain->effector_weights)
          smd->domain->effector_weights = BKE_effector_add_weights(NULL);

        direct_link_pointcache_list(
            fd, &(smd->domain->ptcaches[0]), &(smd->domain->point_cache[0]), 1);

        /* Smoke uses only one cache from now on, so store pointer convert */
        if (smd->domain->ptcaches[1].first || smd->domain->point_cache[1]) {
          if (smd->domain->point_cache[1]) {
            PointCache *cache = newdataadr(fd, smd->domain->point_cache[1]);
            if (cache->flag & PTCACHE_FAKE_SMOKE) {
              /* Smoke was already saved in "new format" and this cache is a fake one. */
            }
            else {
              printf(
                  "High resolution smoke cache not available due to pointcache update. Please "
                  "reset the simulation.\n");
            }
            BKE_ptcache_free(cache);
          }
          BLI_listbase_clear(&smd->domain->ptcaches[1]);
          smd->domain->point_cache[1] = NULL;
        }
      }
      else if (smd->type == MOD_SMOKE_TYPE_FLOW) {
        smd->domain = NULL;
        smd->coll = NULL;
        smd->flow = newdataadr(fd, smd->flow);
        smd->flow->smd = smd;
        smd->flow->mesh = NULL;
        smd->flow->verts_old = NULL;
        smd->flow->numverts = 0;
        smd->flow->psys = newdataadr(fd, smd->flow->psys);
      }
      else if (smd->type == MOD_SMOKE_TYPE_COLL) {
        smd->flow = NULL;
        smd->domain = NULL;
        smd->coll = newdataadr(fd, smd->coll);
        if (smd->coll) {
          smd->coll->smd = smd;
          smd->coll->verts_old = NULL;
          smd->coll->numverts = 0;
          smd->coll->mesh = NULL;
        }
        else {
          smd->type = 0;
          smd->flow = NULL;
          smd->domain = NULL;
          smd->coll = NULL;
        }
      }
    }
    else if (md->type == eModifierType_DynamicPaint) {
      DynamicPaintModifierData *pmd = (DynamicPaintModifierData *)md;

      if (pmd->canvas) {
        pmd->canvas = newdataadr(fd, pmd->canvas);
        pmd->canvas->pmd = pmd;
        pmd->canvas->flags &= ~MOD_DPAINT_BAKING; /* just in case */

        if (pmd->canvas->surfaces.first) {
          DynamicPaintSurface *surface;
          link_list(fd, &pmd->canvas->surfaces);

          for (surface = pmd->canvas->surfaces.first; surface; surface = surface->next) {
            surface->canvas = pmd->canvas;
            surface->data = NULL;
            direct_link_pointcache_list(fd, &(surface->ptcaches), &(surface->pointcache), 1);

            if (!(surface->effector_weights = newdataadr(fd, surface->effector_weights)))
              surface->effector_weights = BKE_effector_add_weights(NULL);
          }
        }
      }
      if (pmd->brush) {
        pmd->brush = newdataadr(fd, pmd->brush);
        pmd->brush->pmd = pmd;
        pmd->brush->psys = newdataadr(fd, pmd->brush->psys);
        pmd->brush->paint_ramp = newdataadr(fd, pmd->brush->paint_ramp);
        pmd->brush->vel_ramp = newdataadr(fd, pmd->brush->vel_ramp);
      }
    }
    else if (md->type == eModifierType_Collision) {
      CollisionModifierData *collmd = (CollisionModifierData *)md;
>>>>>>> 3076d95b
#if 0
      // TODO: CollisionModifier should use pointcache
      // + have proper reset events before enabling this
      collmd->x = newdataadr(fd, collmd->x);
      collmd->xnew = newdataadr(fd, collmd->xnew);
      collmd->mfaces = newdataadr(fd, collmd->mfaces);

      collmd->current_x = MEM_calloc_arrayN(collmd->numverts, sizeof(MVert), "current_x");
      collmd->current_xnew = MEM_calloc_arrayN(collmd->numverts, sizeof(MVert), "current_xnew");
      collmd->current_v = MEM_calloc_arrayN(collmd->numverts, sizeof(MVert), "current_v");
#endif

<<<<<<< HEAD
			collmd->x = NULL;
			collmd->xnew = NULL;
			collmd->current_x = NULL;
			collmd->current_xnew = NULL;
			collmd->current_v = NULL;
			collmd->time_x = collmd->time_xnew = -1000;
			collmd->mvert_num = 0;
			collmd->tri_num = 0;
			collmd->is_static = false;
			collmd->bvhtree = NULL;
			collmd->tri = NULL;

		}
		else if (md->type == eModifierType_Surface) {
			SurfaceModifierData *surmd = (SurfaceModifierData *)md;

			surmd->mesh = NULL;
			surmd->bvhtree = NULL;
			surmd->x = NULL;
			surmd->v = NULL;
			surmd->numverts = 0;
		}
		else if (md->type == eModifierType_Hook) {
			HookModifierData *hmd = (HookModifierData *)md;

			hmd->indexar = newdataadr(fd, hmd->indexar);
			if (fd->flags & FD_FLAGS_SWITCH_ENDIAN) {
				BLI_endian_switch_int32_array(hmd->indexar, hmd->totindex);
			}

			hmd->curfalloff = newdataadr(fd, hmd->curfalloff);
			if (hmd->curfalloff) {
				direct_link_curvemapping(fd, hmd->curfalloff);
			}
		}
		else if (md->type == eModifierType_ParticleSystem) {
			ParticleSystemModifierData *psmd = (ParticleSystemModifierData *)md;

			psmd->mesh_final = NULL;
			psmd->mesh_original = NULL;
			psmd->psys = newdataadr(fd, psmd->psys);
			psmd->flag &= ~eParticleSystemFlag_psys_updated;
			psmd->flag |= eParticleSystemFlag_file_loaded;
		}
		else if (md->type == eModifierType_Explode) {
			ExplodeModifierData *psmd = (ExplodeModifierData *)md;

			psmd->facepa = NULL;
		}
		else if (md->type == eModifierType_MeshDeform) {
			MeshDeformModifierData *mmd = (MeshDeformModifierData *)md;

			mmd->bindinfluences = newdataadr(fd, mmd->bindinfluences);
			mmd->bindoffsets = newdataadr(fd, mmd->bindoffsets);
			mmd->bindcagecos = newdataadr(fd, mmd->bindcagecos);
			mmd->dyngrid = newdataadr(fd, mmd->dyngrid);
			mmd->dyninfluences = newdataadr(fd, mmd->dyninfluences);
			mmd->dynverts = newdataadr(fd, mmd->dynverts);

			mmd->bindweights = newdataadr(fd, mmd->bindweights);
			mmd->bindcos = newdataadr(fd, mmd->bindcos);

			if (fd->flags & FD_FLAGS_SWITCH_ENDIAN) {
				if (mmd->bindoffsets)  BLI_endian_switch_int32_array(mmd->bindoffsets, mmd->totvert + 1);
				if (mmd->bindcagecos)  BLI_endian_switch_float_array(mmd->bindcagecos, mmd->totcagevert * 3);
				if (mmd->dynverts)     BLI_endian_switch_int32_array(mmd->dynverts, mmd->totvert);
				if (mmd->bindweights)  BLI_endian_switch_float_array(mmd->bindweights, mmd->totvert);
				if (mmd->bindcos)      BLI_endian_switch_float_array(mmd->bindcos, mmd->totcagevert * 3);
			}
		}
		else if (md->type == eModifierType_Ocean) {
			OceanModifierData *omd = (OceanModifierData *)md;
			omd->oceancache = NULL;
			omd->ocean = NULL;
		}
		else if (md->type == eModifierType_Warp) {
			WarpModifierData *tmd = (WarpModifierData *)md;

			tmd->curfalloff = newdataadr(fd, tmd->curfalloff);
			if (tmd->curfalloff)
				direct_link_curvemapping(fd, tmd->curfalloff);
		}
		else if (md->type == eModifierType_WeightVGEdit) {
			WeightVGEditModifierData *wmd = (WeightVGEditModifierData *)md;

			wmd->cmap_curve = newdataadr(fd, wmd->cmap_curve);
			if (wmd->cmap_curve)
				direct_link_curvemapping(fd, wmd->cmap_curve);
		}
		else if (md->type == eModifierType_LaplacianDeform) {
			LaplacianDeformModifierData *lmd = (LaplacianDeformModifierData *)md;

			lmd->vertexco = newdataadr(fd, lmd->vertexco);
			if (fd->flags & FD_FLAGS_SWITCH_ENDIAN) {
				BLI_endian_switch_float_array(lmd->vertexco, lmd->total_verts * 3);
			}
			lmd->cache_system = NULL;
		}
		else if (md->type == eModifierType_CorrectiveSmooth) {
			CorrectiveSmoothModifierData *csmd = (CorrectiveSmoothModifierData *)md;

			if (csmd->bind_coords) {
				csmd->bind_coords = newdataadr(fd, csmd->bind_coords);
				if (fd->flags & FD_FLAGS_SWITCH_ENDIAN) {
					BLI_endian_switch_float_array((float *)csmd->bind_coords, csmd->bind_coords_num * 3);
				}
			}

			/* runtime only */
			csmd->delta_cache = NULL;
			csmd->delta_cache_num = 0;
		}
		else if (md->type == eModifierType_MeshSequenceCache) {
			MeshSeqCacheModifierData *msmcd = (MeshSeqCacheModifierData *)md;
			msmcd->reader = NULL;
		}
		else if (md->type == eModifierType_SurfaceDeform) {
			SurfaceDeformModifierData *smd = (SurfaceDeformModifierData *)md;

			smd->verts = newdataadr(fd, smd->verts);

			if (smd->verts) {
				for (int i = 0; i < smd->numverts; i++) {
					smd->verts[i].binds = newdataadr(fd, smd->verts[i].binds);

					if (smd->verts[i].binds) {
						for (int j = 0; j < smd->verts[i].numbinds; j++) {
							smd->verts[i].binds[j].vert_inds = newdataadr(fd, smd->verts[i].binds[j].vert_inds);
							smd->verts[i].binds[j].vert_weights = newdataadr(fd, smd->verts[i].binds[j].vert_weights);

							if (fd->flags & FD_FLAGS_SWITCH_ENDIAN) {
								if (smd->verts[i].binds[j].vert_inds)
									BLI_endian_switch_uint32_array(
									        smd->verts[i].binds[j].vert_inds, smd->verts[i].binds[j].numverts);

								if (smd->verts[i].binds[j].vert_weights) {
									if (smd->verts[i].binds[j].mode == MOD_SDEF_MODE_CENTROID ||
									    smd->verts[i].binds[j].mode == MOD_SDEF_MODE_LOOPTRI)
									{
										BLI_endian_switch_float_array(
										        smd->verts[i].binds[j].vert_weights, 3);
									}
									else {
										BLI_endian_switch_float_array(
										        smd->verts[i].binds[j].vert_weights, smd->verts[i].binds[j].numverts);
									}
								}
							}
						}
					}
				}
			}
		}
		else if (md->type == eModifierType_OpenVDB) {
			OpenVDBModifierData *vdbmd = (OpenVDBModifierData *)md;

			vdbmd->smoke = newdataadr(fd, vdbmd->smoke);
			direct_link_smoke_modifier(fd, vdbmd->smoke);

			vdbmd->grids = NULL;
			vdbmd->numgrids = 0;

			vdbmd->frame_last = -1;
		}
	}
=======
      collmd->x = NULL;
      collmd->xnew = NULL;
      collmd->current_x = NULL;
      collmd->current_xnew = NULL;
      collmd->current_v = NULL;
      collmd->time_x = collmd->time_xnew = -1000;
      collmd->mvert_num = 0;
      collmd->tri_num = 0;
      collmd->is_static = false;
      collmd->bvhtree = NULL;
      collmd->tri = NULL;
    }
    else if (md->type == eModifierType_Surface) {
      SurfaceModifierData *surmd = (SurfaceModifierData *)md;

      surmd->mesh = NULL;
      surmd->bvhtree = NULL;
      surmd->x = NULL;
      surmd->v = NULL;
      surmd->numverts = 0;
    }
    else if (md->type == eModifierType_Hook) {
      HookModifierData *hmd = (HookModifierData *)md;

      hmd->indexar = newdataadr(fd, hmd->indexar);
      if (fd->flags & FD_FLAGS_SWITCH_ENDIAN) {
        BLI_endian_switch_int32_array(hmd->indexar, hmd->totindex);
      }

      hmd->curfalloff = newdataadr(fd, hmd->curfalloff);
      if (hmd->curfalloff) {
        direct_link_curvemapping(fd, hmd->curfalloff);
      }
    }
    else if (md->type == eModifierType_ParticleSystem) {
      ParticleSystemModifierData *psmd = (ParticleSystemModifierData *)md;

      psmd->mesh_final = NULL;
      psmd->mesh_original = NULL;
      psmd->psys = newdataadr(fd, psmd->psys);
      psmd->flag &= ~eParticleSystemFlag_psys_updated;
      psmd->flag |= eParticleSystemFlag_file_loaded;
    }
    else if (md->type == eModifierType_Explode) {
      ExplodeModifierData *psmd = (ExplodeModifierData *)md;

      psmd->facepa = NULL;
    }
    else if (md->type == eModifierType_MeshDeform) {
      MeshDeformModifierData *mmd = (MeshDeformModifierData *)md;

      mmd->bindinfluences = newdataadr(fd, mmd->bindinfluences);
      mmd->bindoffsets = newdataadr(fd, mmd->bindoffsets);
      mmd->bindcagecos = newdataadr(fd, mmd->bindcagecos);
      mmd->dyngrid = newdataadr(fd, mmd->dyngrid);
      mmd->dyninfluences = newdataadr(fd, mmd->dyninfluences);
      mmd->dynverts = newdataadr(fd, mmd->dynverts);

      mmd->bindweights = newdataadr(fd, mmd->bindweights);
      mmd->bindcos = newdataadr(fd, mmd->bindcos);

      if (fd->flags & FD_FLAGS_SWITCH_ENDIAN) {
        if (mmd->bindoffsets)
          BLI_endian_switch_int32_array(mmd->bindoffsets, mmd->totvert + 1);
        if (mmd->bindcagecos)
          BLI_endian_switch_float_array(mmd->bindcagecos, mmd->totcagevert * 3);
        if (mmd->dynverts)
          BLI_endian_switch_int32_array(mmd->dynverts, mmd->totvert);
        if (mmd->bindweights)
          BLI_endian_switch_float_array(mmd->bindweights, mmd->totvert);
        if (mmd->bindcos)
          BLI_endian_switch_float_array(mmd->bindcos, mmd->totcagevert * 3);
      }
    }
    else if (md->type == eModifierType_Ocean) {
      OceanModifierData *omd = (OceanModifierData *)md;
      omd->oceancache = NULL;
      omd->ocean = NULL;
    }
    else if (md->type == eModifierType_Warp) {
      WarpModifierData *tmd = (WarpModifierData *)md;

      tmd->curfalloff = newdataadr(fd, tmd->curfalloff);
      if (tmd->curfalloff)
        direct_link_curvemapping(fd, tmd->curfalloff);
    }
    else if (md->type == eModifierType_WeightVGEdit) {
      WeightVGEditModifierData *wmd = (WeightVGEditModifierData *)md;

      wmd->cmap_curve = newdataadr(fd, wmd->cmap_curve);
      if (wmd->cmap_curve)
        direct_link_curvemapping(fd, wmd->cmap_curve);
    }
    else if (md->type == eModifierType_LaplacianDeform) {
      LaplacianDeformModifierData *lmd = (LaplacianDeformModifierData *)md;

      lmd->vertexco = newdataadr(fd, lmd->vertexco);
      if (fd->flags & FD_FLAGS_SWITCH_ENDIAN) {
        BLI_endian_switch_float_array(lmd->vertexco, lmd->total_verts * 3);
      }
      lmd->cache_system = NULL;
    }
    else if (md->type == eModifierType_CorrectiveSmooth) {
      CorrectiveSmoothModifierData *csmd = (CorrectiveSmoothModifierData *)md;

      if (csmd->bind_coords) {
        csmd->bind_coords = newdataadr(fd, csmd->bind_coords);
        if (fd->flags & FD_FLAGS_SWITCH_ENDIAN) {
          BLI_endian_switch_float_array((float *)csmd->bind_coords, csmd->bind_coords_num * 3);
        }
      }

      /* runtime only */
      csmd->delta_cache = NULL;
      csmd->delta_cache_num = 0;
    }
    else if (md->type == eModifierType_MeshSequenceCache) {
      MeshSeqCacheModifierData *msmcd = (MeshSeqCacheModifierData *)md;
      msmcd->reader = NULL;
    }
    else if (md->type == eModifierType_SurfaceDeform) {
      SurfaceDeformModifierData *smd = (SurfaceDeformModifierData *)md;

      smd->verts = newdataadr(fd, smd->verts);

      if (smd->verts) {
        for (int i = 0; i < smd->numverts; i++) {
          smd->verts[i].binds = newdataadr(fd, smd->verts[i].binds);

          if (smd->verts[i].binds) {
            for (int j = 0; j < smd->verts[i].numbinds; j++) {
              smd->verts[i].binds[j].vert_inds = newdataadr(fd, smd->verts[i].binds[j].vert_inds);
              smd->verts[i].binds[j].vert_weights = newdataadr(
                  fd, smd->verts[i].binds[j].vert_weights);

              if (fd->flags & FD_FLAGS_SWITCH_ENDIAN) {
                if (smd->verts[i].binds[j].vert_inds)
                  BLI_endian_switch_uint32_array(smd->verts[i].binds[j].vert_inds,
                                                 smd->verts[i].binds[j].numverts);

                if (smd->verts[i].binds[j].vert_weights) {
                  if (smd->verts[i].binds[j].mode == MOD_SDEF_MODE_CENTROID ||
                      smd->verts[i].binds[j].mode == MOD_SDEF_MODE_LOOPTRI) {
                    BLI_endian_switch_float_array(smd->verts[i].binds[j].vert_weights, 3);
                  }
                  else {
                    BLI_endian_switch_float_array(smd->verts[i].binds[j].vert_weights,
                                                  smd->verts[i].binds[j].numverts);
                  }
                }
              }
            }
          }
        }
      }
    }
  }
>>>>>>> 3076d95b
}

static void direct_link_gpencil_modifiers(FileData *fd, ListBase *lb)
{
  GpencilModifierData *md;

  link_list(fd, lb);

  for (md = lb->first; md; md = md->next) {
    md->error = NULL;

    /* if modifiers disappear, or for upward compatibility */
    if (NULL == BKE_gpencil_modifierType_getInfo(md->type))
      md->type = eModifierType_None;

    if (md->type == eGpencilModifierType_Lattice) {
      LatticeGpencilModifierData *gpmd = (LatticeGpencilModifierData *)md;
      gpmd->cache_data = NULL;
    }
    else if (md->type == eGpencilModifierType_Hook) {
      HookGpencilModifierData *hmd = (HookGpencilModifierData *)md;

      hmd->curfalloff = newdataadr(fd, hmd->curfalloff);
      if (hmd->curfalloff) {
        direct_link_curvemapping(fd, hmd->curfalloff);
      }
    }
    else if (md->type == eGpencilModifierType_Thick) {
      ThickGpencilModifierData *gpmd = (ThickGpencilModifierData *)md;

      gpmd->curve_thickness = newdataadr(fd, gpmd->curve_thickness);
      if (gpmd->curve_thickness) {
        direct_link_curvemapping(fd, gpmd->curve_thickness);
        /* initialize the curve. Maybe this could be moved to modififer logic */
        curvemapping_initialize(gpmd->curve_thickness);
      }
    }
  }
}

static void direct_link_shaderfxs(FileData *fd, ListBase *lb)
{
  ShaderFxData *fx;

  link_list(fd, lb);

  for (fx = lb->first; fx; fx = fx->next) {
    fx->error = NULL;

    /* if shader disappear, or for upward compatibility */
    if (NULL == BKE_shaderfxType_getInfo(fx->type))
      fx->type = eShaderFxType_None;
  }
}

static void direct_link_object(FileData *fd, Object *ob)
{
  PartEff *paf;

  /* XXX This should not be needed - but seems like it can happen in some cases, so for now play safe... */
  ob->proxy_from = NULL;

  /* loading saved files with editmode enabled works, but for undo we like
   * to stay in object mode during undo presses so keep editmode disabled.
   *
   * Also when linking in a file don't allow edit and pose modes.
   * See [#34776, #42780] for more information.
   */
  if (fd->memfile || (ob->id.tag & (LIB_TAG_EXTERN | LIB_TAG_INDIRECT))) {
    ob->mode &= ~(OB_MODE_EDIT | OB_MODE_PARTICLE_EDIT);
    if (!fd->memfile) {
      ob->mode &= ~OB_MODE_POSE;
    }
  }

  ob->adt = newdataadr(fd, ob->adt);
  direct_link_animdata(fd, ob->adt);

  ob->pose = newdataadr(fd, ob->pose);
  direct_link_pose(fd, ob->pose);

  ob->mpath = newdataadr(fd, ob->mpath);
  if (ob->mpath)
    direct_link_motionpath(fd, ob->mpath);

  link_list(fd, &ob->defbase);
  link_list(fd, &ob->fmaps);
  // XXX deprecated - old animation system <<<
  direct_link_nlastrips(fd, &ob->nlastrips);
  link_list(fd, &ob->constraintChannels);
  // >>> XXX deprecated - old animation system

  ob->mat = newdataadr(fd, ob->mat);
  test_pointer_array(fd, (void **)&ob->mat);
  ob->matbits = newdataadr(fd, ob->matbits);

  /* do it here, below old data gets converted */
  direct_link_modifiers(fd, &ob->modifiers);
  direct_link_gpencil_modifiers(fd, &ob->greasepencil_modifiers);
  direct_link_shaderfxs(fd, &ob->shader_fx);

  link_list(fd, &ob->effect);
  paf = ob->effect.first;
  while (paf) {
    if (paf->type == EFF_PARTICLE) {
      paf->keys = NULL;
    }
    if (paf->type == EFF_WAVE) {
      WaveEff *wav = (WaveEff *)paf;
      PartEff *next = paf->next;
      WaveModifierData *wmd = (WaveModifierData *)modifier_new(eModifierType_Wave);

      wmd->damp = wav->damp;
      wmd->flag = wav->flag;
      wmd->height = wav->height;
      wmd->lifetime = wav->lifetime;
      wmd->narrow = wav->narrow;
      wmd->speed = wav->speed;
      wmd->startx = wav->startx;
      wmd->starty = wav->startx;
      wmd->timeoffs = wav->timeoffs;
      wmd->width = wav->width;

      BLI_addtail(&ob->modifiers, wmd);

      BLI_remlink(&ob->effect, paf);
      MEM_freeN(paf);

      paf = next;
      continue;
    }
    if (paf->type == EFF_BUILD) {
      BuildEff *baf = (BuildEff *)paf;
      PartEff *next = paf->next;
      BuildModifierData *bmd = (BuildModifierData *)modifier_new(eModifierType_Build);

      bmd->start = baf->sfra;
      bmd->length = baf->len;
      bmd->randomize = 0;
      bmd->seed = 1;

      BLI_addtail(&ob->modifiers, bmd);

      BLI_remlink(&ob->effect, paf);
      MEM_freeN(paf);

      paf = next;
      continue;
    }
    paf = paf->next;
  }

  ob->pd = newdataadr(fd, ob->pd);
  direct_link_partdeflect(ob->pd);
  ob->soft = newdataadr(fd, ob->soft);
  if (ob->soft) {
    SoftBody *sb = ob->soft;

    sb->bpoint = NULL;  // init pointers so it gets rebuilt nicely
    sb->bspring = NULL;
    sb->scratch = NULL;
    /* although not used anymore */
    /* still have to be loaded to be compatible with old files */
    sb->keys = newdataadr(fd, sb->keys);
    test_pointer_array(fd, (void **)&sb->keys);
    if (sb->keys) {
      int a;
      for (a = 0; a < sb->totkey; a++) {
        sb->keys[a] = newdataadr(fd, sb->keys[a]);
      }
    }

    sb->effector_weights = newdataadr(fd, sb->effector_weights);
    if (!sb->effector_weights)
      sb->effector_weights = BKE_effector_add_weights(NULL);

    sb->shared = newdataadr(fd, sb->shared);
    if (sb->shared == NULL) {
      /* Link deprecated caches if they exist, so we can use them for versioning.
       * We should only do this when sb->shared == NULL, because those pointers
       * are always set (for compatibility with older Blenders). We mustn't link
       * the same pointcache twice. */
      direct_link_pointcache_list(fd, &sb->ptcaches, &sb->pointcache, false);
    }
    else {
      /* link caches */
      direct_link_pointcache_list(fd, &sb->shared->ptcaches, &sb->shared->pointcache, false);
    }
  }
  ob->fluidsimSettings = newdataadr(fd, ob->fluidsimSettings); /* NT */

  ob->rigidbody_object = newdataadr(fd, ob->rigidbody_object);
  if (ob->rigidbody_object) {
    RigidBodyOb *rbo = ob->rigidbody_object;
    /* Allocate runtime-only struct */
    rbo->shared = MEM_callocN(sizeof(*rbo->shared), "RigidBodyObShared");
  }
  ob->rigidbody_constraint = newdataadr(fd, ob->rigidbody_constraint);
  if (ob->rigidbody_constraint)
    ob->rigidbody_constraint->physics_constraint = NULL;

  link_list(fd, &ob->particlesystem);
  direct_link_particlesystems(fd, &ob->particlesystem);

  direct_link_constraints(fd, &ob->constraints);

  link_list(fd, &ob->hooks);
  while (ob->hooks.first) {
    ObHook *hook = ob->hooks.first;
    HookModifierData *hmd = (HookModifierData *)modifier_new(eModifierType_Hook);

    hook->indexar = newdataadr(fd, hook->indexar);
    if (fd->flags & FD_FLAGS_SWITCH_ENDIAN) {
      BLI_endian_switch_int32_array(hook->indexar, hook->totindex);
    }

    /* Do conversion here because if we have loaded
     * a hook we need to make sure it gets converted
     * and freed, regardless of version.
     */
    copy_v3_v3(hmd->cent, hook->cent);
    hmd->falloff = hook->falloff;
    hmd->force = hook->force;
    hmd->indexar = hook->indexar;
    hmd->object = hook->parent;
    memcpy(hmd->parentinv, hook->parentinv, sizeof(hmd->parentinv));
    hmd->totindex = hook->totindex;

    BLI_addhead(&ob->modifiers, hmd);
    BLI_remlink(&ob->hooks, hook);

    modifier_unique_name(&ob->modifiers, (ModifierData *)hmd);

    MEM_freeN(hook);
  }

  ob->iuser = newdataadr(fd, ob->iuser);
  if (ob->type == OB_EMPTY && ob->empty_drawtype == OB_EMPTY_IMAGE && !ob->iuser) {
    BKE_object_empty_draw_type_set(ob, ob->empty_drawtype);
  }

  ob->derivedDeform = NULL;
  ob->derivedFinal = NULL;
  BKE_object_runtime_reset(ob);
  link_list(fd, &ob->pc_ids);

  /* in case this value changes in future, clamp else we get undefined behavior */
  CLAMP(ob->rotmode, ROT_MODE_MIN, ROT_MODE_MAX);

  if (ob->sculpt) {
    ob->sculpt = NULL;
    /* Only create data on undo, otherwise rely on editor mode switching. */
    if (fd->memfile && (ob->mode & OB_MODE_ALL_SCULPT)) {
      BKE_object_sculpt_data_create(ob);
    }
  }

  link_list(fd, &ob->lodlevels);
  ob->currentlod = ob->lodlevels.first;

  ob->preview = direct_link_preview_image(fd, ob->preview);
}

static void direct_link_view_settings(FileData *fd, ColorManagedViewSettings *view_settings)
{
  view_settings->curve_mapping = newdataadr(fd, view_settings->curve_mapping);

  if (view_settings->curve_mapping)
    direct_link_curvemapping(fd, view_settings->curve_mapping);
}

/** \} */

/* -------------------------------------------------------------------- */
/** \name Read View Layer (Collection Data)
 * \{ */

static void direct_link_layer_collections(FileData *fd, ListBase *lb, bool master)
{
  link_list(fd, lb);
  for (LayerCollection *lc = lb->first; lc; lc = lc->next) {
#ifdef USE_COLLECTION_COMPAT_28
    lc->scene_collection = newdataadr(fd, lc->scene_collection);
#endif

    /* Master collection is not a real datablock. */
    if (master) {
      lc->collection = newdataadr(fd, lc->collection);
    }

    direct_link_layer_collections(fd, &lc->layer_collections, false);
  }
}

static void direct_link_view_layer(FileData *fd, ViewLayer *view_layer)
{
  view_layer->stats = NULL;
  link_list(fd, &view_layer->object_bases);
  view_layer->basact = newdataadr(fd, view_layer->basact);

  direct_link_layer_collections(fd, &view_layer->layer_collections, true);
  view_layer->active_collection = newdataadr(fd, view_layer->active_collection);

  view_layer->id_properties = newdataadr(fd, view_layer->id_properties);
  IDP_DirectLinkGroup_OrFree(&view_layer->id_properties, (fd->flags & FD_FLAGS_SWITCH_ENDIAN), fd);

  link_list(fd, &(view_layer->freestyle_config.modules));
  link_list(fd, &(view_layer->freestyle_config.linesets));

  BLI_listbase_clear(&view_layer->drawdata);
  view_layer->object_bases_array = NULL;
  view_layer->object_bases_hash = NULL;
}

static void lib_link_layer_collection(FileData *fd,
                                      Library *lib,
                                      LayerCollection *layer_collection,
                                      bool master)
{
  /* Master collection is not a real datablock. */
  if (!master) {
    layer_collection->collection = newlibadr(fd, lib, layer_collection->collection);
  }

  for (LayerCollection *layer_collection_nested = layer_collection->layer_collections.first;
       layer_collection_nested != NULL;
       layer_collection_nested = layer_collection_nested->next) {
    lib_link_layer_collection(fd, lib, layer_collection_nested, false);
  }
}

static void lib_link_view_layer(FileData *fd, Library *lib, ViewLayer *view_layer)
{
  for (FreestyleModuleConfig *fmc = view_layer->freestyle_config.modules.first; fmc;
       fmc = fmc->next) {
    fmc->script = newlibadr(fd, lib, fmc->script);
  }

  for (FreestyleLineSet *fls = view_layer->freestyle_config.linesets.first; fls; fls = fls->next) {
    fls->linestyle = newlibadr_us(fd, lib, fls->linestyle);
    fls->group = newlibadr_us(fd, lib, fls->group);
  }

  for (Base *base = view_layer->object_bases.first, *base_next = NULL; base; base = base_next) {
    base_next = base->next;

    /* we only bump the use count for the collection objects */
    base->object = newlibadr(fd, lib, base->object);

    if (base->object == NULL) {
      /* Free in case linked object got lost. */
      BLI_freelinkN(&view_layer->object_bases, base);
      if (view_layer->basact == base) {
        view_layer->basact = NULL;
      }
    }
  }

  for (LayerCollection *layer_collection = view_layer->layer_collections.first;
       layer_collection != NULL;
       layer_collection = layer_collection->next) {
    lib_link_layer_collection(fd, lib, layer_collection, true);
  }

  view_layer->mat_override = newlibadr_us(fd, lib, view_layer->mat_override);

  IDP_LibLinkProperty(view_layer->id_properties, fd);
}

/** \} */

/* -------------------------------------------------------------------- */
/** \name Read ID: Collection
 * \{ */

#ifdef USE_COLLECTION_COMPAT_28
static void direct_link_scene_collection(FileData *fd, SceneCollection *sc)
{
  link_list(fd, &sc->objects);
  link_list(fd, &sc->scene_collections);

  for (SceneCollection *nsc = sc->scene_collections.first; nsc; nsc = nsc->next) {
    direct_link_scene_collection(fd, nsc);
  }
}

static void lib_link_scene_collection(FileData *fd, Library *lib, SceneCollection *sc)
{
  for (LinkData *link = sc->objects.first; link; link = link->next) {
    link->data = newlibadr_us(fd, lib, link->data);
    BLI_assert(link->data);
  }

  for (SceneCollection *nsc = sc->scene_collections.first; nsc; nsc = nsc->next) {
    lib_link_scene_collection(fd, lib, nsc);
  }
}
#endif

static void direct_link_collection(FileData *fd, Collection *collection)
{
  link_list(fd, &collection->gobject);
  link_list(fd, &collection->children);

  collection->preview = direct_link_preview_image(fd, collection->preview);

  collection->flag &= ~COLLECTION_HAS_OBJECT_CACHE;
  BLI_listbase_clear(&collection->object_cache);
  BLI_listbase_clear(&collection->parents);

#ifdef USE_COLLECTION_COMPAT_28
  /* This runs before the very first doversion. */
  collection->collection = newdataadr(fd, collection->collection);
  if (collection->collection != NULL) {
    direct_link_scene_collection(fd, collection->collection);
  }

  collection->view_layer = newdataadr(fd, collection->view_layer);
  if (collection->view_layer != NULL) {
    direct_link_view_layer(fd, collection->view_layer);
  }
#endif
}

static void lib_link_collection_data(FileData *fd, Library *lib, Collection *collection)
{
  for (CollectionObject *cob = collection->gobject.first, *cob_next = NULL; cob; cob = cob_next) {
    cob_next = cob->next;
    cob->ob = newlibadr_us(fd, lib, cob->ob);

    if (cob->ob == NULL) {
      BLI_freelinkN(&collection->gobject, cob);
    }
  }

  for (CollectionChild *child = collection->children.first, *child_next = NULL; child;
       child = child_next) {
    child_next = child->next;
    child->collection = newlibadr_us(fd, lib, child->collection);

    if (child->collection == NULL || BKE_collection_find_cycle(collection, child->collection)) {
      BLI_freelinkN(&collection->children, child);
    }
    else {
      CollectionParent *cparent = MEM_callocN(sizeof(CollectionParent), "CollectionParent");
      cparent->collection = collection;
      BLI_addtail(&child->collection->parents, cparent);
    }
  }
}

static void lib_link_collection(FileData *fd, Main *main)
{
  for (Collection *collection = main->collections.first; collection;
       collection = collection->id.next) {
    if (collection->id.tag & LIB_TAG_NEED_LINK) {
      collection->id.tag &= ~LIB_TAG_NEED_LINK;
      IDP_LibLinkProperty(collection->id.properties, fd);

#ifdef USE_COLLECTION_COMPAT_28
      if (collection->collection) {
        lib_link_scene_collection(fd, collection->id.lib, collection->collection);
      }

      if (collection->view_layer) {
        lib_link_view_layer(fd, collection->id.lib, collection->view_layer);
      }
#endif

      lib_link_collection_data(fd, collection->id.lib, collection);
    }
  }
}

/** \} */

/* -------------------------------------------------------------------- */
/** \name Read ID: Scene
 * \{ */

/* patch for missing scene IDs, can't be in do-versions */
static void composite_patch(bNodeTree *ntree, Scene *scene)
{
  bNode *node;

  for (node = ntree->nodes.first; node; node = node->next) {
    if (node->id == NULL && node->type == CMP_NODE_R_LAYERS)
      node->id = &scene->id;
  }
}

static void link_paint(FileData *fd, Scene *sce, Paint *p)
{
  if (p) {
    p->brush = newlibadr_us(fd, sce->id.lib, p->brush);
    for (int i = 0; i < p->tool_slots_len; i++) {
      if (p->tool_slots[i].brush != NULL) {
        p->tool_slots[i].brush = newlibadr_us(fd, sce->id.lib, p->tool_slots[i].brush);
      }
    }
    p->palette = newlibadr_us(fd, sce->id.lib, p->palette);
    p->paint_cursor = NULL;

    BKE_paint_runtime_init(sce->toolsettings, p);
  }
}

static void lib_link_sequence_modifiers(FileData *fd, Scene *scene, ListBase *lb)
{
  SequenceModifierData *smd;

  for (smd = lb->first; smd; smd = smd->next) {
    if (smd->mask_id)
      smd->mask_id = newlibadr_us(fd, scene->id.lib, smd->mask_id);
  }
}

static void direct_link_lightcache_texture(FileData *fd, LightCacheTexture *lctex)
{
  lctex->tex = NULL;

  if (lctex->data) {
    lctex->data = newdataadr(fd, lctex->data);
    if (fd->flags & FD_FLAGS_SWITCH_ENDIAN) {
      int data_size = lctex->components * lctex->tex_size[0] * lctex->tex_size[1] *
                      lctex->tex_size[2];

      if (lctex->data_type == LIGHTCACHETEX_FLOAT) {
        BLI_endian_switch_float_array((float *)lctex->data, data_size * sizeof(float));
      }
      else if (lctex->data_type == LIGHTCACHETEX_UINT) {
        BLI_endian_switch_uint32_array((uint *)lctex->data, data_size * sizeof(uint));
      }
    }
  }
}

static void direct_link_lightcache(FileData *fd, LightCache *cache)
{
  direct_link_lightcache_texture(fd, &cache->cube_tx);
  direct_link_lightcache_texture(fd, &cache->grid_tx);

  if (cache->cube_mips) {
    cache->cube_mips = newdataadr(fd, cache->cube_mips);
    for (int i = 0; i < cache->mips_len; ++i) {
      direct_link_lightcache_texture(fd, &cache->cube_mips[i]);
    }
  }

  cache->cube_data = newdataadr(fd, cache->cube_data);
  cache->grid_data = newdataadr(fd, cache->grid_data);
}

/* check for cyclic set-scene,
 * libs can cause this case which is normally prevented, see (T#####) */
#define USE_SETSCENE_CHECK

#ifdef USE_SETSCENE_CHECK
/**
 * A version of #BKE_scene_validate_setscene with special checks for linked libs.
 */
static bool scene_validate_setscene__liblink(Scene *sce, const int totscene)
{
  Scene *sce_iter;
  int a;

  if (sce->set == NULL)
    return 1;

  for (a = 0, sce_iter = sce; sce_iter->set; sce_iter = sce_iter->set, a++) {
    if (sce_iter->id.tag & LIB_TAG_NEED_LINK) {
      return 1;
    }

    if (a > totscene) {
      sce->set = NULL;
      return 0;
    }
  }

  return 1;
}
#endif

static void lib_link_scene(FileData *fd, Main *main)
{
#ifdef USE_SETSCENE_CHECK
  bool need_check_set = false;
  int totscene = 0;
#endif

  for (Scene *sce = main->scenes.first; sce; sce = sce->id.next) {
    if (sce->id.tag & LIB_TAG_NEED_LINK) {
      /* Link ID Properties -- and copy this comment EXACTLY for easy finding
       * of library blocks that implement this.*/
      IDP_LibLinkProperty(sce->id.properties, fd);
      lib_link_animdata(fd, &sce->id, sce->adt);

      lib_link_keyingsets(fd, &sce->id, &sce->keyingsets);

      sce->camera = newlibadr(fd, sce->id.lib, sce->camera);
      sce->world = newlibadr_us(fd, sce->id.lib, sce->world);
      sce->set = newlibadr(fd, sce->id.lib, sce->set);
      sce->gpd = newlibadr_us(fd, sce->id.lib, sce->gpd);

      link_paint(fd, sce, &sce->toolsettings->sculpt->paint);
      link_paint(fd, sce, &sce->toolsettings->vpaint->paint);
      link_paint(fd, sce, &sce->toolsettings->wpaint->paint);
      link_paint(fd, sce, &sce->toolsettings->imapaint.paint);
      link_paint(fd, sce, &sce->toolsettings->uvsculpt->paint);
      link_paint(fd, sce, &sce->toolsettings->gp_paint->paint);

      if (sce->toolsettings->sculpt)
        sce->toolsettings->sculpt->gravity_object = newlibadr(
            fd, sce->id.lib, sce->toolsettings->sculpt->gravity_object);

      if (sce->toolsettings->imapaint.stencil)
        sce->toolsettings->imapaint.stencil = newlibadr_us(
            fd, sce->id.lib, sce->toolsettings->imapaint.stencil);

      if (sce->toolsettings->imapaint.clone)
        sce->toolsettings->imapaint.clone = newlibadr_us(
            fd, sce->id.lib, sce->toolsettings->imapaint.clone);

      if (sce->toolsettings->imapaint.canvas)
        sce->toolsettings->imapaint.canvas = newlibadr_us(
            fd, sce->id.lib, sce->toolsettings->imapaint.canvas);

      sce->toolsettings->particle.shape_object = newlibadr(
          fd, sce->id.lib, sce->toolsettings->particle.shape_object);

      sce->toolsettings->gp_sculpt.guide.reference_object = newlibadr(
          fd, sce->id.lib, sce->toolsettings->gp_sculpt.guide.reference_object);

      for (Base *base_legacy_next, *base_legacy = sce->base.first; base_legacy;
           base_legacy = base_legacy_next) {
        base_legacy_next = base_legacy->next;

        base_legacy->object = newlibadr_us(fd, sce->id.lib, base_legacy->object);

        if (base_legacy->object == NULL) {
          blo_reportf_wrap(fd->reports,
                           RPT_WARNING,
                           TIP_("LIB: object lost from scene: '%s'"),
                           sce->id.name + 2);
          BLI_remlink(&sce->base, base_legacy);
          if (base_legacy == sce->basact)
            sce->basact = NULL;
          MEM_freeN(base_legacy);
        }
      }

      Sequence *seq;
      SEQ_BEGIN (sce->ed, seq) {
        IDP_LibLinkProperty(seq->prop, fd);

        if (seq->ipo)
          seq->ipo = newlibadr_us(
              fd, sce->id.lib, seq->ipo);  // XXX deprecated - old animation system
        seq->scene_sound = NULL;
        if (seq->scene) {
          seq->scene = newlibadr(fd, sce->id.lib, seq->scene);
          if (seq->scene) {
            seq->scene_sound = BKE_sound_scene_add_scene_sound_defaults(sce, seq);
          }
        }
        if (seq->clip) {
          seq->clip = newlibadr_us(fd, sce->id.lib, seq->clip);
        }
        if (seq->mask) {
          seq->mask = newlibadr_us(fd, sce->id.lib, seq->mask);
        }
        if (seq->scene_camera) {
          seq->scene_camera = newlibadr(fd, sce->id.lib, seq->scene_camera);
        }
        if (seq->sound) {
          seq->scene_sound = NULL;
          if (seq->type == SEQ_TYPE_SOUND_HD) {
            seq->type = SEQ_TYPE_SOUND_RAM;
          }
          else {
            seq->sound = newlibadr(fd, sce->id.lib, seq->sound);
          }
          if (seq->sound) {
            id_us_plus_no_lib((ID *)seq->sound);
            seq->scene_sound = BKE_sound_add_scene_sound_defaults(sce, seq);
          }
        }
        if (seq->type == SEQ_TYPE_TEXT) {
          TextVars *t = seq->effectdata;
          t->text_font = newlibadr_us(fd, sce->id.lib, t->text_font);
        }
        BLI_listbase_clear(&seq->anims);

        lib_link_sequence_modifiers(fd, sce, &seq->modifiers);
      }
      SEQ_END;

      for (TimeMarker *marker = sce->markers.first; marker; marker = marker->next) {
        if (marker->camera) {
          marker->camera = newlibadr(fd, sce->id.lib, marker->camera);
        }
      }

      BKE_sequencer_update_muting(sce->ed);
      BKE_sequencer_update_sound_bounds_all(sce);

      /* rigidbody world relies on it's linked collections */
      if (sce->rigidbody_world) {
        RigidBodyWorld *rbw = sce->rigidbody_world;
        if (rbw->group)
          rbw->group = newlibadr(fd, sce->id.lib, rbw->group);
        if (rbw->constraints)
          rbw->constraints = newlibadr(fd, sce->id.lib, rbw->constraints);
        if (rbw->effector_weights)
          rbw->effector_weights->group = newlibadr(fd, sce->id.lib, rbw->effector_weights->group);
      }

      if (sce->nodetree) {
        lib_link_ntree(fd, &sce->id, sce->nodetree);
        sce->nodetree->id.lib = sce->id.lib;
        composite_patch(sce->nodetree, sce);
      }

      for (SceneRenderLayer *srl = sce->r.layers.first; srl; srl = srl->next) {
        srl->mat_override = newlibadr_us(fd, sce->id.lib, srl->mat_override);
        for (FreestyleModuleConfig *fmc = srl->freestyleConfig.modules.first; fmc;
             fmc = fmc->next) {
          fmc->script = newlibadr(fd, sce->id.lib, fmc->script);
        }
        for (FreestyleLineSet *fls = srl->freestyleConfig.linesets.first; fls; fls = fls->next) {
          fls->linestyle = newlibadr_us(fd, sce->id.lib, fls->linestyle);
          fls->group = newlibadr_us(fd, sce->id.lib, fls->group);
        }
      }
      /* Motion Tracking */
      sce->clip = newlibadr_us(fd, sce->id.lib, sce->clip);

#ifdef USE_COLLECTION_COMPAT_28
      if (sce->collection) {
        lib_link_scene_collection(fd, sce->id.lib, sce->collection);
      }
#endif

      if (sce->master_collection) {
        lib_link_collection_data(fd, sce->id.lib, sce->master_collection);
      }

      for (ViewLayer *view_layer = sce->view_layers.first; view_layer;
           view_layer = view_layer->next) {
        lib_link_view_layer(fd, sce->id.lib, view_layer);
      }

      if (sce->r.bake.cage_object) {
        sce->r.bake.cage_object = newlibadr(fd, sce->id.lib, sce->r.bake.cage_object);
      }

#ifdef USE_SETSCENE_CHECK
      if (sce->set != NULL) {
        /* link flag for scenes with set would be reset later,
         * so this way we only check cyclic for newly linked scenes.
         */
        need_check_set = true;
      }
      else {
        /* postpone un-setting the flag until we've checked the set-scene */
        sce->id.tag &= ~LIB_TAG_NEED_LINK;
      }
#else
      sce->id.tag &= ~LIB_TAG_NEED_LINK;
#endif
    }

#ifdef USE_SETSCENE_CHECK
    totscene++;
#endif
  }

#ifdef USE_SETSCENE_CHECK
  if (need_check_set) {
    for (Scene *sce = main->scenes.first; sce; sce = sce->id.next) {
      if (sce->id.tag & LIB_TAG_NEED_LINK) {
        sce->id.tag &= ~LIB_TAG_NEED_LINK;
        if (!scene_validate_setscene__liblink(sce, totscene)) {
          printf("Found cyclic background scene when linking %s\n", sce->id.name + 2);
        }
      }
    }
  }
#endif
}

#undef USE_SETSCENE_CHECK

static void link_recurs_seq(FileData *fd, ListBase *lb)
{
  Sequence *seq;

  link_list(fd, lb);

  for (seq = lb->first; seq; seq = seq->next) {
    if (seq->seqbase.first)
      link_recurs_seq(fd, &seq->seqbase);
  }
}

static void direct_link_paint(FileData *fd, const Scene *scene, Paint *p)
{
  if (p->num_input_samples < 1)
    p->num_input_samples = 1;

  p->cavity_curve = newdataadr(fd, p->cavity_curve);
  if (p->cavity_curve)
    direct_link_curvemapping(fd, p->cavity_curve);
  else
    BKE_paint_cavity_curve_preset(p, CURVE_PRESET_LINE);

  p->tool_slots = newdataadr(fd, p->tool_slots);

  BKE_paint_runtime_init(scene->toolsettings, p);
}

static void direct_link_paint_helper(FileData *fd, const Scene *scene, Paint **paint)
{
  /* TODO. is this needed */
  (*paint) = newdataadr(fd, (*paint));

  if (*paint) {
    direct_link_paint(fd, scene, *paint);
  }
}

static void direct_link_sequence_modifiers(FileData *fd, ListBase *lb)
{
  SequenceModifierData *smd;

  link_list(fd, lb);

  for (smd = lb->first; smd; smd = smd->next) {
    if (smd->mask_sequence)
      smd->mask_sequence = newdataadr(fd, smd->mask_sequence);

    if (smd->type == seqModifierType_Curves) {
      CurvesModifierData *cmd = (CurvesModifierData *)smd;

      direct_link_curvemapping(fd, &cmd->curve_mapping);
    }
    else if (smd->type == seqModifierType_HueCorrect) {
      HueCorrectModifierData *hcmd = (HueCorrectModifierData *)smd;

      direct_link_curvemapping(fd, &hcmd->curve_mapping);
    }
  }
}

static void direct_link_scene(FileData *fd, Scene *sce)
{
  Editing *ed;
  Sequence *seq;
  MetaStack *ms;
  RigidBodyWorld *rbw;
  ViewLayer *view_layer;
  SceneRenderLayer *srl;

  sce->depsgraph_hash = NULL;
  sce->fps_info = NULL;

  memset(&sce->customdata_mask, 0, sizeof(sce->customdata_mask));
  memset(&sce->customdata_mask_modal, 0, sizeof(sce->customdata_mask_modal));

  BKE_sound_create_scene(sce);

  /* set users to one by default, not in lib-link, this will increase it for compo nodes */
  id_us_ensure_real(&sce->id);

  link_list(fd, &(sce->base));

  sce->adt = newdataadr(fd, sce->adt);
  direct_link_animdata(fd, sce->adt);

  link_list(fd, &sce->keyingsets);
  direct_link_keyingsets(fd, &sce->keyingsets);

  sce->basact = newdataadr(fd, sce->basact);

  sce->toolsettings = newdataadr(fd, sce->toolsettings);
  if (sce->toolsettings) {
    direct_link_paint_helper(fd, sce, (Paint **)&sce->toolsettings->sculpt);
    direct_link_paint_helper(fd, sce, (Paint **)&sce->toolsettings->vpaint);
    direct_link_paint_helper(fd, sce, (Paint **)&sce->toolsettings->wpaint);
    direct_link_paint_helper(fd, sce, (Paint **)&sce->toolsettings->uvsculpt);
    direct_link_paint_helper(fd, sce, (Paint **)&sce->toolsettings->gp_paint);

    direct_link_paint(fd, sce, &sce->toolsettings->imapaint.paint);

    sce->toolsettings->imapaint.paintcursor = NULL;
    sce->toolsettings->particle.paintcursor = NULL;
    sce->toolsettings->particle.scene = NULL;
    sce->toolsettings->particle.object = NULL;
    sce->toolsettings->gp_sculpt.paintcursor = NULL;

    /* relink grease pencil interpolation curves */
    sce->toolsettings->gp_interpolate.custom_ipo = newdataadr(
        fd, sce->toolsettings->gp_interpolate.custom_ipo);
    if (sce->toolsettings->gp_interpolate.custom_ipo) {
      direct_link_curvemapping(fd, sce->toolsettings->gp_interpolate.custom_ipo);
    }
    /* relink grease pencil multiframe falloff curve */
    sce->toolsettings->gp_sculpt.cur_falloff = newdataadr(
        fd, sce->toolsettings->gp_sculpt.cur_falloff);
    if (sce->toolsettings->gp_sculpt.cur_falloff) {
      direct_link_curvemapping(fd, sce->toolsettings->gp_sculpt.cur_falloff);
    }
    /* relink grease pencil primitive curve */
    sce->toolsettings->gp_sculpt.cur_primitive = newdataadr(
        fd, sce->toolsettings->gp_sculpt.cur_primitive);
    if (sce->toolsettings->gp_sculpt.cur_primitive) {
      direct_link_curvemapping(fd, sce->toolsettings->gp_sculpt.cur_primitive);
    }
  }

  if (sce->ed) {
    ListBase *old_seqbasep = &sce->ed->seqbase;

    ed = sce->ed = newdataadr(fd, sce->ed);

    ed->act_seq = newdataadr(fd, ed->act_seq);

    /* recursive link sequences, lb will be correctly initialized */
    link_recurs_seq(fd, &ed->seqbase);

    SEQ_BEGIN (ed, seq) {
      seq->seq1 = newdataadr(fd, seq->seq1);
      seq->seq2 = newdataadr(fd, seq->seq2);
      seq->seq3 = newdataadr(fd, seq->seq3);

      /* a patch: after introduction of effects with 3 input strips */
      if (seq->seq3 == NULL)
        seq->seq3 = seq->seq2;

      seq->effectdata = newdataadr(fd, seq->effectdata);
      seq->stereo3d_format = newdataadr(fd, seq->stereo3d_format);

      if (seq->type & SEQ_TYPE_EFFECT)
        seq->flag |= SEQ_EFFECT_NOT_LOADED;

      if (seq->type == SEQ_TYPE_SPEED) {
        SpeedControlVars *s = seq->effectdata;
        s->frameMap = NULL;
      }

      if (seq->type == SEQ_TYPE_TEXT) {
        TextVars *t = seq->effectdata;
        t->text_blf_id = SEQ_FONT_NOT_LOADED;
      }

      seq->prop = newdataadr(fd, seq->prop);
      IDP_DirectLinkGroup_OrFree(&seq->prop, (fd->flags & FD_FLAGS_SWITCH_ENDIAN), fd);

      seq->strip = newdataadr(fd, seq->strip);
      if (seq->strip && seq->strip->done == 0) {
        seq->strip->done = true;

        if (ELEM(seq->type,
                 SEQ_TYPE_IMAGE,
                 SEQ_TYPE_MOVIE,
                 SEQ_TYPE_SOUND_RAM,
                 SEQ_TYPE_SOUND_HD)) {
          seq->strip->stripdata = newdataadr(fd, seq->strip->stripdata);
        }
        else {
          seq->strip->stripdata = NULL;
        }
        if (seq->flag & SEQ_USE_CROP) {
          seq->strip->crop = newdataadr(fd, seq->strip->crop);
        }
        else {
          seq->strip->crop = NULL;
        }
        if (seq->flag & SEQ_USE_TRANSFORM) {
          seq->strip->transform = newdataadr(fd, seq->strip->transform);
        }
        else {
          seq->strip->transform = NULL;
        }
        if (seq->flag & SEQ_USE_PROXY) {
          seq->strip->proxy = newdataadr(fd, seq->strip->proxy);
          if (seq->strip->proxy) {
            seq->strip->proxy->anim = NULL;
          }
          else {
            BKE_sequencer_proxy_set(seq, true);
          }
        }
        else {
          seq->strip->proxy = NULL;
        }

        /* need to load color balance to it could be converted to modifier */
        seq->strip->color_balance = newdataadr(fd, seq->strip->color_balance);
      }

      direct_link_sequence_modifiers(fd, &seq->modifiers);
    }
    SEQ_END;

    /* link metastack, slight abuse of structs here, have to restore pointer to internal part in struct */
    {
      Sequence temp;
      void *poin;
      intptr_t offset;

      offset = ((intptr_t) & (temp.seqbase)) - ((intptr_t)&temp);

      /* root pointer */
      if (ed->seqbasep == old_seqbasep) {
        ed->seqbasep = &ed->seqbase;
      }
      else {
        poin = POINTER_OFFSET(ed->seqbasep, -offset);

        poin = newdataadr(fd, poin);
        if (poin)
          ed->seqbasep = (ListBase *)POINTER_OFFSET(poin, offset);
        else
          ed->seqbasep = &ed->seqbase;
      }
      /* stack */
      link_list(fd, &(ed->metastack));

      for (ms = ed->metastack.first; ms; ms = ms->next) {
        ms->parseq = newdataadr(fd, ms->parseq);

        if (ms->oldbasep == old_seqbasep)
          ms->oldbasep = &ed->seqbase;
        else {
          poin = POINTER_OFFSET(ms->oldbasep, -offset);
          poin = newdataadr(fd, poin);
          if (poin)
            ms->oldbasep = (ListBase *)POINTER_OFFSET(poin, offset);
          else
            ms->oldbasep = &ed->seqbase;
        }
      }
    }
  }

  sce->r.avicodecdata = newdataadr(fd, sce->r.avicodecdata);
  if (sce->r.avicodecdata) {
    sce->r.avicodecdata->lpFormat = newdataadr(fd, sce->r.avicodecdata->lpFormat);
    sce->r.avicodecdata->lpParms = newdataadr(fd, sce->r.avicodecdata->lpParms);
  }
  if (sce->r.ffcodecdata.properties) {
    sce->r.ffcodecdata.properties = newdataadr(fd, sce->r.ffcodecdata.properties);
    IDP_DirectLinkGroup_OrFree(
        &sce->r.ffcodecdata.properties, (fd->flags & FD_FLAGS_SWITCH_ENDIAN), fd);
  }

  link_list(fd, &(sce->markers));
  link_list(fd, &(sce->transform_spaces));
  link_list(fd, &(sce->r.layers));
  link_list(fd, &(sce->r.views));

  for (srl = sce->r.layers.first; srl; srl = srl->next) {
    srl->prop = newdataadr(fd, srl->prop);
    IDP_DirectLinkGroup_OrFree(&srl->prop, (fd->flags & FD_FLAGS_SWITCH_ENDIAN), fd);
    link_list(fd, &(srl->freestyleConfig.modules));
    link_list(fd, &(srl->freestyleConfig.linesets));
  }

  sce->nodetree = newdataadr(fd, sce->nodetree);
  if (sce->nodetree) {
    direct_link_id(fd, &sce->nodetree->id);
    direct_link_nodetree(fd, sce->nodetree);
  }

  direct_link_view_settings(fd, &sce->view_settings);

  sce->rigidbody_world = newdataadr(fd, sce->rigidbody_world);
  rbw = sce->rigidbody_world;
  if (rbw) {
    rbw->shared = newdataadr(fd, rbw->shared);

    if (rbw->shared == NULL) {
      /* Link deprecated caches if they exist, so we can use them for versioning.
       * We should only do this when rbw->shared == NULL, because those pointers
       * are always set (for compatibility with older Blenders). We mustn't link
       * the same pointcache twice. */
      direct_link_pointcache_list(fd, &rbw->ptcaches, &rbw->pointcache, false);

      /* make sure simulation starts from the beginning after loading file */
      if (rbw->pointcache) {
        rbw->ltime = (float)rbw->pointcache->startframe;
      }
    }
    else {
      /* must nullify the reference to physics sim object, since it no-longer exist
       * (and will need to be recalculated)
       */
      rbw->shared->physics_world = NULL;

      /* link caches */
      direct_link_pointcache_list(fd, &rbw->shared->ptcaches, &rbw->shared->pointcache, false);

      /* make sure simulation starts from the beginning after loading file */
      if (rbw->shared->pointcache) {
        rbw->ltime = (float)rbw->shared->pointcache->startframe;
      }
    }
    rbw->objects = NULL;
    rbw->numbodies = 0;

    /* set effector weights */
    rbw->effector_weights = newdataadr(fd, rbw->effector_weights);
    if (!rbw->effector_weights)
      rbw->effector_weights = BKE_effector_add_weights(NULL);
  }

  sce->preview = direct_link_preview_image(fd, sce->preview);

  direct_link_curvemapping(fd, &sce->r.mblur_shutter_curve);

#ifdef USE_COLLECTION_COMPAT_28
  /* this runs before the very first doversion */
  if (sce->collection) {
    sce->collection = newdataadr(fd, sce->collection);
    direct_link_scene_collection(fd, sce->collection);
  }
#endif

  if (sce->master_collection) {
    sce->master_collection = newdataadr(fd, sce->master_collection);
    /* Needed because this is an ID outside of Main. */
    direct_link_id(fd, &sce->master_collection->id);
    direct_link_collection(fd, sce->master_collection);
  }

  /* insert into global old-new map for reading without UI (link_global accesses it again) */
  link_glob_list(fd, &sce->view_layers);
  for (view_layer = sce->view_layers.first; view_layer; view_layer = view_layer->next) {
    direct_link_view_layer(fd, view_layer);
  }

  if (fd->memfile) {
    /* If it's undo try to recover the cache. */
    if (fd->scenemap)
      sce->eevee.light_cache = newsceadr(fd, sce->eevee.light_cache);
    else
      sce->eevee.light_cache = NULL;
  }
  else {
    /* else try to read the cache from file. */
    sce->eevee.light_cache = newdataadr(fd, sce->eevee.light_cache);
    if (sce->eevee.light_cache) {
      direct_link_lightcache(fd, sce->eevee.light_cache);
    }
  }

  sce->layer_properties = newdataadr(fd, sce->layer_properties);
  IDP_DirectLinkGroup_OrFree(&sce->layer_properties, (fd->flags & FD_FLAGS_SWITCH_ENDIAN), fd);
}

/** \} */

/* -------------------------------------------------------------------- */
/** \name Read ID: Grease Pencil
 * \{ */

/* relink's grease pencil data's refs */
static void lib_link_gpencil(FileData *fd, Main *main)
{
  /* Relink all datablock linked by GP datablock */
  for (bGPdata *gpd = main->gpencils.first; gpd; gpd = gpd->id.next) {
    if (gpd->id.tag & LIB_TAG_NEED_LINK) {
      /* Layers */
      for (bGPDlayer *gpl = gpd->layers.first; gpl; gpl = gpl->next) {
        /* Layer -> Parent References */
        gpl->parent = newlibadr(fd, gpd->id.lib, gpl->parent);
      }

      /* Datablock Stuff */
      IDP_LibLinkProperty(gpd->id.properties, fd);
      lib_link_animdata(fd, &gpd->id, gpd->adt);

      /* materials */
      for (int a = 0; a < gpd->totcol; a++) {
        gpd->mat[a] = newlibadr_us(fd, gpd->id.lib, gpd->mat[a]);
      }

      gpd->id.tag &= ~LIB_TAG_NEED_LINK;
    }
  }
}

/* relinks grease-pencil data - used for direct_link and old file linkage */
static void direct_link_gpencil(FileData *fd, bGPdata *gpd)
{
  bGPDlayer *gpl;
  bGPDframe *gpf;
  bGPDstroke *gps;
  bGPDpalette *palette;

  /* we must firstly have some grease-pencil data to link! */
  if (gpd == NULL)
    return;

  /* relink animdata */
  gpd->adt = newdataadr(fd, gpd->adt);
  direct_link_animdata(fd, gpd->adt);

  /* init stroke buffer */
  gpd->runtime.sbuffer = NULL;
  gpd->runtime.sbuffer_size = 0;
  gpd->runtime.tot_cp_points = 0;

  /* relink palettes (old palettes deprecated, only to convert old files) */
  link_list(fd, &gpd->palettes);
  if (gpd->palettes.first != NULL) {
    for (palette = gpd->palettes.first; palette; palette = palette->next) {
      link_list(fd, &palette->colors);
    }
  }

  /* materials */
  gpd->mat = newdataadr(fd, gpd->mat);
  test_pointer_array(fd, (void **)&gpd->mat);

  /* relink layers */
  link_list(fd, &gpd->layers);

  for (gpl = gpd->layers.first; gpl; gpl = gpl->next) {
    /* relink frames */
    link_list(fd, &gpl->frames);

    gpl->actframe = newdataadr(fd, gpl->actframe);

    gpl->runtime.icon_id = 0;

    for (gpf = gpl->frames.first; gpf; gpf = gpf->next) {
      /* relink strokes (and their points) */
      link_list(fd, &gpf->strokes);

      for (gps = gpf->strokes.first; gps; gps = gps->next) {
        /* relink stroke points array */
        gps->points = newdataadr(fd, gps->points);

        /* relink weight data */
        if (gps->dvert) {
          gps->dvert = newdataadr(fd, gps->dvert);
          direct_link_dverts(fd, gps->totpoints, gps->dvert);
        }

        /* the triangulation is not saved, so need to be recalculated */
        gps->triangles = NULL;
        gps->tot_triangles = 0;
        gps->flag |= GP_STROKE_RECALC_GEOMETRY;
      }
    }
  }
}

/** \} */

/* -------------------------------------------------------------------- */
/** \name Read Screen Area/Region (Screen Data)
 * \{ */

static void direct_link_panel_list(FileData *fd, ListBase *lb)
{
  link_list(fd, lb);

  for (Panel *pa = lb->first; pa; pa = pa->next) {
    pa->paneltab = newdataadr(fd, pa->paneltab);
    pa->runtime_flag = 0;
    pa->activedata = NULL;
    pa->type = NULL;
    direct_link_panel_list(fd, &pa->children);
  }
}

static void direct_link_region(FileData *fd, ARegion *ar, int spacetype)
{
  uiList *ui_list;

  direct_link_panel_list(fd, &ar->panels);

  link_list(fd, &ar->panels_category_active);

  link_list(fd, &ar->ui_lists);

  for (ui_list = ar->ui_lists.first; ui_list; ui_list = ui_list->next) {
    ui_list->type = NULL;
    ui_list->dyn_data = NULL;
    ui_list->properties = newdataadr(fd, ui_list->properties);
    IDP_DirectLinkGroup_OrFree(&ui_list->properties, (fd->flags & FD_FLAGS_SWITCH_ENDIAN), fd);
  }

  link_list(fd, &ar->ui_previews);

  if (spacetype == SPACE_EMPTY) {
    /* unkown space type, don't leak regiondata */
    ar->regiondata = NULL;
  }
  else if (ar->flag & RGN_FLAG_TEMP_REGIONDATA) {
    /* Runtime data, don't use. */
    ar->regiondata = NULL;
  }
  else {
    ar->regiondata = newdataadr(fd, ar->regiondata);
    if (ar->regiondata) {
      if (spacetype == SPACE_VIEW3D) {
        RegionView3D *rv3d = ar->regiondata;

        rv3d->localvd = newdataadr(fd, rv3d->localvd);
        rv3d->clipbb = newdataadr(fd, rv3d->clipbb);

        rv3d->depths = NULL;
        rv3d->render_engine = NULL;
        rv3d->sms = NULL;
        rv3d->smooth_timer = NULL;
      }
    }
  }

  ar->v2d.tab_offset = NULL;
  ar->v2d.tab_num = 0;
  ar->v2d.tab_cur = 0;
  ar->v2d.sms = NULL;
  ar->v2d.alpha_hor = ar->v2d.alpha_vert = 255; /* visible by default */
  BLI_listbase_clear(&ar->panels_category);
  BLI_listbase_clear(&ar->handlers);
  BLI_listbase_clear(&ar->uiblocks);
  ar->headerstr = NULL;
  ar->visible = 0;
  ar->type = NULL;
  ar->do_draw = 0;
  ar->gizmo_map = NULL;
  ar->regiontimer = NULL;
  ar->draw_buffer = NULL;
  memset(&ar->drawrct, 0, sizeof(ar->drawrct));
}

static void direct_link_area(FileData *fd, ScrArea *area)
{
  SpaceLink *sl;
  ARegion *ar;

  link_list(fd, &(area->spacedata));
  link_list(fd, &(area->regionbase));

  BLI_listbase_clear(&area->handlers);
  area->type = NULL; /* spacetype callbacks */
  area->butspacetype =
      SPACE_EMPTY; /* Should always be unset so that rna_Area_type_get works correctly */
  area->region_active_win = -1;

  area->flag &= ~AREA_FLAG_ACTIVE_TOOL_UPDATE;

  area->global = newdataadr(fd, area->global);

  /* if we do not have the spacetype registered we cannot
   * free it, so don't allocate any new memory for such spacetypes. */
  if (!BKE_spacetype_exists(area->spacetype)) {
    area->butspacetype =
        area->spacetype; /* Hint for versioning code to replace deprecated space types. */
    area->spacetype = SPACE_EMPTY;
  }

  for (ar = area->regionbase.first; ar; ar = ar->next) {
    direct_link_region(fd, ar, area->spacetype);
  }

  /* accident can happen when read/save new file with older version */
  /* 2.50: we now always add spacedata for info */
  if (area->spacedata.first == NULL) {
    SpaceInfo *sinfo = MEM_callocN(sizeof(SpaceInfo), "spaceinfo");
    area->spacetype = sinfo->spacetype = SPACE_INFO;
    BLI_addtail(&area->spacedata, sinfo);
  }
  /* add local view3d too */
  else if (area->spacetype == SPACE_VIEW3D) {
    blo_do_versions_view3d_split_250(area->spacedata.first, &area->regionbase);
  }

  for (sl = area->spacedata.first; sl; sl = sl->next) {
    link_list(fd, &(sl->regionbase));

    /* if we do not have the spacetype registered we cannot
     * free it, so don't allocate any new memory for such spacetypes. */
    if (!BKE_spacetype_exists(sl->spacetype))
      sl->spacetype = SPACE_EMPTY;

    for (ar = sl->regionbase.first; ar; ar = ar->next)
      direct_link_region(fd, ar, sl->spacetype);

    if (sl->spacetype == SPACE_VIEW3D) {
      View3D *v3d = (View3D *)sl;

      v3d->flag |= V3D_INVALID_BACKBUF;

      if (v3d->gpd) {
        v3d->gpd = newdataadr(fd, v3d->gpd);
        direct_link_gpencil(fd, v3d->gpd);
      }
      v3d->localvd = newdataadr(fd, v3d->localvd);
      v3d->runtime.properties_storage = NULL;

      /* render can be quite heavy, set to solid on load */
      if (v3d->shading.type == OB_RENDER) {
        v3d->shading.type = OB_SOLID;
      }
      v3d->shading.prev_type = OB_SOLID;

      if (v3d->fx_settings.dof)
        v3d->fx_settings.dof = newdataadr(fd, v3d->fx_settings.dof);
      if (v3d->fx_settings.ssao)
        v3d->fx_settings.ssao = newdataadr(fd, v3d->fx_settings.ssao);

      blo_do_versions_view3d_split_250(v3d, &sl->regionbase);
    }
    else if (sl->spacetype == SPACE_GRAPH) {
      SpaceGraph *sipo = (SpaceGraph *)sl;

      sipo->ads = newdataadr(fd, sipo->ads);
      BLI_listbase_clear(&sipo->runtime.ghost_curves);
    }
    else if (sl->spacetype == SPACE_NLA) {
      SpaceNla *snla = (SpaceNla *)sl;

      snla->ads = newdataadr(fd, snla->ads);
    }
    else if (sl->spacetype == SPACE_OUTLINER) {
      SpaceOutliner *soops = (SpaceOutliner *)sl;

      /* use newdataadr_no_us and do not free old memory avoiding double
       * frees and use of freed memory. this could happen because of a
       * bug fixed in revision 58959 where the treestore memory address
       * was not unique */
      TreeStore *ts = newdataadr_no_us(fd, soops->treestore);
      soops->treestore = NULL;
      if (ts) {
        TreeStoreElem *elems = newdataadr_no_us(fd, ts->data);

        soops->treestore = BLI_mempool_create(
            sizeof(TreeStoreElem), ts->usedelem, 512, BLI_MEMPOOL_ALLOW_ITER);
        if (ts->usedelem && elems) {
          int i;
          for (i = 0; i < ts->usedelem; i++) {
            TreeStoreElem *new_elem = BLI_mempool_alloc(soops->treestore);
            *new_elem = elems[i];
          }
        }
        /* we only saved what was used */
        soops->storeflag |= SO_TREESTORE_CLEANUP;  // at first draw
      }
      soops->treehash = NULL;
      soops->tree.first = soops->tree.last = NULL;
    }
    else if (sl->spacetype == SPACE_IMAGE) {
      SpaceImage *sima = (SpaceImage *)sl;

      sima->iuser.scene = NULL;
      sima->iuser.ok = 1;
      sima->scopes.waveform_1 = NULL;
      sima->scopes.waveform_2 = NULL;
      sima->scopes.waveform_3 = NULL;
      sima->scopes.vecscope = NULL;
      sima->scopes.ok = 0;

      /* WARNING: gpencil data is no longer stored directly in sima after 2.5
       * so sacrifice a few old files for now to avoid crashes with new files!
       * committed: r28002 */
#if 0
      sima->gpd = newdataadr(fd, sima->gpd);
      if (sima->gpd)
        direct_link_gpencil(fd, sima->gpd);
#endif
    }
    else if (sl->spacetype == SPACE_NODE) {
      SpaceNode *snode = (SpaceNode *)sl;

      if (snode->gpd) {
        snode->gpd = newdataadr(fd, snode->gpd);
        direct_link_gpencil(fd, snode->gpd);
      }

      link_list(fd, &snode->treepath);
      snode->edittree = NULL;
      snode->iofsd = NULL;
      BLI_listbase_clear(&snode->linkdrag);
    }
    else if (sl->spacetype == SPACE_TEXT) {
      SpaceText *st = (SpaceText *)sl;

      st->drawcache = NULL;
      st->scroll_accum[0] = 0.0f;
      st->scroll_accum[1] = 0.0f;
    }
    else if (sl->spacetype == SPACE_SEQ) {
      SpaceSeq *sseq = (SpaceSeq *)sl;

      /* grease pencil data is not a direct data and can't be linked from direct_link*
       * functions, it should be linked from lib_link* functions instead
       *
       * otherwise it'll lead to lost grease data on open because it'll likely be
       * read from file after all other users of grease pencil and newdataadr would
       * simple return NULL here (sergey)
       */
#if 0
      if (sseq->gpd) {
        sseq->gpd = newdataadr(fd, sseq->gpd);
        direct_link_gpencil(fd, sseq->gpd);
      }
#endif
      sseq->scopes.reference_ibuf = NULL;
      sseq->scopes.zebra_ibuf = NULL;
      sseq->scopes.waveform_ibuf = NULL;
      sseq->scopes.sep_waveform_ibuf = NULL;
      sseq->scopes.vector_ibuf = NULL;
      sseq->scopes.histogram_ibuf = NULL;
      sseq->compositor = NULL;
    }
    else if (sl->spacetype == SPACE_PROPERTIES) {
      SpaceProperties *sbuts = (SpaceProperties *)sl;

      sbuts->path = NULL;
      sbuts->texuser = NULL;
      sbuts->mainbo = sbuts->mainb;
      sbuts->mainbuser = sbuts->mainb;
    }
    else if (sl->spacetype == SPACE_CONSOLE) {
      SpaceConsole *sconsole = (SpaceConsole *)sl;
      ConsoleLine *cl, *cl_next;

      link_list(fd, &sconsole->scrollback);
      link_list(fd, &sconsole->history);

      //for (cl= sconsole->scrollback.first; cl; cl= cl->next)
      //  cl->line= newdataadr(fd, cl->line);

      /* comma expressions, (e.g. expr1, expr2, expr3) evaluate each expression,
       * from left to right.  the right-most expression sets the result of the comma
       * expression as a whole*/
      for (cl = sconsole->history.first; cl; cl = cl_next) {
        cl_next = cl->next;
        cl->line = newdataadr(fd, cl->line);
        if (cl->line) {
          /* the allocted length is not written, so reset here */
          cl->len_alloc = cl->len + 1;
        }
        else {
          BLI_remlink(&sconsole->history, cl);
          MEM_freeN(cl);
        }
      }
    }
    else if (sl->spacetype == SPACE_FILE) {
      SpaceFile *sfile = (SpaceFile *)sl;

      /* this sort of info is probably irrelevant for reloading...
       * plus, it isn't saved to files yet!
       */
      sfile->folders_prev = sfile->folders_next = NULL;
      sfile->files = NULL;
      sfile->layout = NULL;
      sfile->op = NULL;
      sfile->previews_timer = NULL;
      sfile->params = newdataadr(fd, sfile->params);
    }
    else if (sl->spacetype == SPACE_CLIP) {
      SpaceClip *sclip = (SpaceClip *)sl;

      sclip->scopes.track_search = NULL;
      sclip->scopes.track_preview = NULL;
      sclip->scopes.ok = 0;
    }
  }

  BLI_listbase_clear(&area->actionzones);

  area->v1 = newdataadr(fd, area->v1);
  area->v2 = newdataadr(fd, area->v2);
  area->v3 = newdataadr(fd, area->v3);
  area->v4 = newdataadr(fd, area->v4);
}

static void lib_link_area(FileData *fd, ID *parent_id, ScrArea *area)
{
  area->full = newlibadr(fd, parent_id->lib, area->full);

  memset(&area->runtime, 0x0, sizeof(area->runtime));

  for (SpaceLink *sl = area->spacedata.first; sl; sl = sl->next) {
    switch (sl->spacetype) {
      case SPACE_VIEW3D: {
        View3D *v3d = (View3D *)sl;

        v3d->camera = newlibadr(fd, parent_id->lib, v3d->camera);
        v3d->ob_centre = newlibadr(fd, parent_id->lib, v3d->ob_centre);

        if (v3d->localvd) {
          v3d->localvd->camera = newlibadr(fd, parent_id->lib, v3d->localvd->camera);
        }
        break;
      }
      case SPACE_GRAPH: {
        SpaceGraph *sipo = (SpaceGraph *)sl;
        bDopeSheet *ads = sipo->ads;

        if (ads) {
          ads->source = newlibadr(fd, parent_id->lib, ads->source);
          ads->filter_grp = newlibadr(fd, parent_id->lib, ads->filter_grp);
        }
        break;
      }
      case SPACE_PROPERTIES: {
        SpaceProperties *sbuts = (SpaceProperties *)sl;
        sbuts->pinid = newlibadr(fd, parent_id->lib, sbuts->pinid);
        if (sbuts->pinid == NULL) {
          sbuts->flag &= ~SB_PIN_CONTEXT;
        }
        break;
      }
      case SPACE_FILE:
        break;
      case SPACE_ACTION: {
        SpaceAction *saction = (SpaceAction *)sl;
        bDopeSheet *ads = &saction->ads;

        if (ads) {
          ads->source = newlibadr(fd, parent_id->lib, ads->source);
          ads->filter_grp = newlibadr(fd, parent_id->lib, ads->filter_grp);
        }

        saction->action = newlibadr(fd, parent_id->lib, saction->action);
        break;
      }
      case SPACE_IMAGE: {
        SpaceImage *sima = (SpaceImage *)sl;

        sima->image = newlibadr_real_us(fd, parent_id->lib, sima->image);
        sima->mask_info.mask = newlibadr_real_us(fd, parent_id->lib, sima->mask_info.mask);

        /* NOTE: pre-2.5, this was local data not lib data, but now we need this as lib data
         * so fingers crossed this works fine!
         */
        sima->gpd = newlibadr_us(fd, parent_id->lib, sima->gpd);
        break;
      }
      case SPACE_SEQ: {
        SpaceSeq *sseq = (SpaceSeq *)sl;

        /* NOTE: pre-2.5, this was local data not lib data, but now we need this as lib data
         * so fingers crossed this works fine!
         */
        sseq->gpd = newlibadr_us(fd, parent_id->lib, sseq->gpd);
        break;
      }
      case SPACE_NLA: {
        SpaceNla *snla = (SpaceNla *)sl;
        bDopeSheet *ads = snla->ads;

        if (ads) {
          ads->source = newlibadr(fd, parent_id->lib, ads->source);
          ads->filter_grp = newlibadr(fd, parent_id->lib, ads->filter_grp);
        }
        break;
      }
      case SPACE_TEXT: {
        SpaceText *st = (SpaceText *)sl;

        st->text = newlibadr(fd, parent_id->lib, st->text);
        break;
      }
      case SPACE_SCRIPT: {
        SpaceScript *scpt = (SpaceScript *)sl;
        /*scpt->script = NULL; - 2.45 set to null, better re-run the script */
        if (scpt->script) {
          scpt->script = newlibadr(fd, parent_id->lib, scpt->script);
          if (scpt->script) {
            SCRIPT_SET_NULL(scpt->script);
          }
        }
        break;
      }
      case SPACE_OUTLINER: {
        SpaceOutliner *so = (SpaceOutliner *)sl;
        so->search_tse.id = newlibadr(fd, NULL, so->search_tse.id);

        if (so->treestore) {
          TreeStoreElem *tselem;
          BLI_mempool_iter iter;

          BLI_mempool_iternew(so->treestore, &iter);
          while ((tselem = BLI_mempool_iterstep(&iter))) {
            tselem->id = newlibadr(fd, NULL, tselem->id);
          }
          if (so->treehash) {
            /* rebuild hash table, because it depends on ids too */
            so->storeflag |= SO_TREESTORE_REBUILD;
          }
        }
        break;
      }
      case SPACE_NODE: {
        SpaceNode *snode = (SpaceNode *)sl;
        bNodeTreePath *path, *path_next;
        bNodeTree *ntree;

        /* node tree can be stored locally in id too, link this first */
        snode->id = newlibadr(fd, parent_id->lib, snode->id);
        snode->from = newlibadr(fd, parent_id->lib, snode->from);

        ntree = snode->id ? ntreeFromID(snode->id) : NULL;
        snode->nodetree = ntree ? ntree : newlibadr_us(fd, parent_id->lib, snode->nodetree);

        for (path = snode->treepath.first; path; path = path->next) {
          if (path == snode->treepath.first) {
            /* first nodetree in path is same as snode->nodetree */
            path->nodetree = snode->nodetree;
          }
          else
            path->nodetree = newlibadr_us(fd, parent_id->lib, path->nodetree);

          if (!path->nodetree)
            break;
        }

        /* remaining path entries are invalid, remove */
        for (; path; path = path_next) {
          path_next = path->next;

          BLI_remlink(&snode->treepath, path);
          MEM_freeN(path);
        }

        /* edittree is just the last in the path,
         * set this directly since the path may have been shortened above */
        if (snode->treepath.last) {
          path = snode->treepath.last;
          snode->edittree = path->nodetree;
        }
        else {
          snode->edittree = NULL;
        }
        break;
      }
      case SPACE_CLIP: {
        SpaceClip *sclip = (SpaceClip *)sl;
        sclip->clip = newlibadr_real_us(fd, parent_id->lib, sclip->clip);
        sclip->mask_info.mask = newlibadr_real_us(fd, parent_id->lib, sclip->mask_info.mask);
        break;
      }
      default:
        break;
    }
  }
}

/**
 * \return false on error.
 */
static bool direct_link_area_map(FileData *fd, ScrAreaMap *area_map)
{
  link_list(fd, &area_map->vertbase);
  link_list(fd, &area_map->edgebase);
  link_list(fd, &area_map->areabase);
  for (ScrArea *area = area_map->areabase.first; area; area = area->next) {
    direct_link_area(fd, area);
  }

  /* edges */
  for (ScrEdge *se = area_map->edgebase.first; se; se = se->next) {
    se->v1 = newdataadr(fd, se->v1);
    se->v2 = newdataadr(fd, se->v2);
    BKE_screen_sort_scrvert(&se->v1, &se->v2);

    if (se->v1 == NULL) {
      BLI_remlink(&area_map->edgebase, se);

      return false;
    }
  }

  return true;
}

/** \} */

/* -------------------------------------------------------------------- */
/** \name Read ID: Window Manager
 * \{ */

static void direct_link_windowmanager(FileData *fd, wmWindowManager *wm)
{
  wmWindow *win;

  id_us_ensure_real(&wm->id);
  link_list(fd, &wm->windows);

  for (win = wm->windows.first; win; win = win->next) {
    win->parent = newdataadr(fd, win->parent);

    WorkSpaceInstanceHook *hook = win->workspace_hook;
    win->workspace_hook = newdataadr(fd, hook);

    /* we need to restore a pointer to this later when reading workspaces, so store in global oldnew-map */
    oldnewmap_insert(fd->globmap, hook, win->workspace_hook, 0);

    direct_link_area_map(fd, &win->global_areas);

    win->ghostwin = NULL;
    win->gpuctx = NULL;
    win->eventstate = NULL;
    win->cursor_keymap_status = NULL;
    win->tweak = NULL;
#ifdef WIN32
    win->ime_data = NULL;
#endif

    BLI_listbase_clear(&win->queue);
    BLI_listbase_clear(&win->handlers);
    BLI_listbase_clear(&win->modalhandlers);
    BLI_listbase_clear(&win->gesture);

    win->active = 0;

    win->cursor = 0;
    win->lastcursor = 0;
    win->modalcursor = 0;
    win->grabcursor = 0;
    win->addmousemove = true;
    win->stereo3d_format = newdataadr(fd, win->stereo3d_format);

    /* multiview always fallback to anaglyph at file opening
     * otherwise quadbuffer saved files can break Blender */
    if (win->stereo3d_format) {
      win->stereo3d_format->display_mode = S3D_DISPLAY_ANAGLYPH;
    }
  }

  BLI_listbase_clear(&wm->timers);
  BLI_listbase_clear(&wm->operators);
  BLI_listbase_clear(&wm->paintcursors);
  BLI_listbase_clear(&wm->queue);
  BKE_reports_init(&wm->reports, RPT_STORE);

  BLI_listbase_clear(&wm->keyconfigs);
  wm->defaultconf = NULL;
  wm->addonconf = NULL;
  wm->userconf = NULL;
  wm->undo_stack = NULL;

  wm->message_bus = NULL;

  BLI_listbase_clear(&wm->jobs);
  BLI_listbase_clear(&wm->drags);

  wm->windrawable = NULL;
  wm->winactive = NULL;
  wm->initialized = 0;
  wm->op_undo_depth = 0;
  wm->is_interface_locked = 0;
}

static void lib_link_windowmanager(FileData *fd, Main *main)
{
  wmWindowManager *wm;
  wmWindow *win;

  for (wm = main->wm.first; wm; wm = wm->id.next) {
    if (wm->id.tag & LIB_TAG_NEED_LINK) {
      /* Note: WM IDProperties are never written to file, hence no need to read/link them here. */
      for (win = wm->windows.first; win; win = win->next) {
        if (win->workspace_hook) { /* NULL for old files */
          lib_link_workspace_instance_hook(fd, win->workspace_hook, &wm->id);
        }
        win->scene = newlibadr(fd, wm->id.lib, win->scene);
        /* deprecated, but needed for versioning (will be NULL'ed then) */
        win->screen = newlibadr(fd, NULL, win->screen);

        for (ScrArea *area = win->global_areas.areabase.first; area; area = area->next) {
          lib_link_area(fd, &wm->id, area);
        }
      }

      wm->id.tag &= ~LIB_TAG_NEED_LINK;
    }
  }
}

/** \} */

/* -------------------------------------------------------------------- */
/** \name Read ID: Screen
 * \{ */

/* note: file read without screens option G_FILE_NO_UI;
 * check lib pointers in call below */
static void lib_link_screen(FileData *fd, Main *main)
{
  for (bScreen *sc = main->screens.first; sc; sc = sc->id.next) {
    if (sc->id.tag & LIB_TAG_NEED_LINK) {
      IDP_LibLinkProperty(sc->id.properties, fd);

      /* deprecated, but needed for versioning (will be NULL'ed then) */
      sc->scene = newlibadr(fd, sc->id.lib, sc->scene);

      sc->animtimer = NULL; /* saved in rare cases */
      sc->tool_tip = NULL;
      sc->scrubbing = false;

      for (ScrArea *area = sc->areabase.first; area; area = area->next) {
        lib_link_area(fd, &sc->id, area);
      }
      sc->id.tag &= ~LIB_TAG_NEED_LINK;
    }
  }
}

/* how to handle user count on pointer restore */
typedef enum ePointerUserMode {
  USER_IGNORE = 0, /* ignore user count */
  USER_REAL = 1,   /* ensure at least one real user (fake user ignored) */
} ePointerUserMode;

static void restore_pointer_user(ID *id, ID *newid, ePointerUserMode user)
{
  BLI_assert(STREQ(newid->name + 2, id->name + 2));
  BLI_assert(newid->lib == id->lib);
  UNUSED_VARS_NDEBUG(id);

  if (user == USER_REAL) {
    id_us_ensure_real(newid);
  }
}

#ifndef USE_GHASH_RESTORE_POINTER
/**
 * A version of #restore_pointer_by_name that performs a full search (slow!).
 * Use only for limited lookups, when the overhead of
 * creating a #IDNameLib_Map for a single lookup isn't worthwhile.
 */
static void *restore_pointer_by_name_main(Main *mainp, ID *id, ePointerUserMode user)
{
  if (id) {
    ListBase *lb = which_libbase(mainp, GS(id->name));
    if (lb) { /* there's still risk of checking corrupt mem (freed Ids in oops) */
      ID *idn = lb->first;
      for (; idn; idn = idn->next) {
        if (STREQ(idn->name + 2, id->name + 2)) {
          if (idn->lib == id->lib) {
            restore_pointer_user(id, idn, user);
            break;
          }
        }
      }
      return idn;
    }
  }
  return NULL;
}
#endif

/**
 * Only for undo files, or to restore a screen after reading without UI...
 *
 * \param user:
 * - USER_IGNORE: no usercount change
 * - USER_REAL: ensure a real user (even if a fake one is set)
 * \param id_map: lookup table, use when performing many lookups.
 * this could be made an optional argument (falling back to a full lookup),
 * however at the moment it's always available.
 */
static void *restore_pointer_by_name(struct IDNameLib_Map *id_map, ID *id, ePointerUserMode user)
{
#ifdef USE_GHASH_RESTORE_POINTER
  if (id) {
    /* use fast lookup when available */
    ID *idn = BKE_main_idmap_lookup_id(id_map, id);
    if (idn) {
      restore_pointer_user(id, idn, user);
    }
    return idn;
  }
  return NULL;
#else
  Main *mainp = BKE_main_idmap_main_get(id_map);
  return restore_pointer_by_name_main(mainp, id, user);
#endif
}

static void lib_link_seq_clipboard_pt_restore(ID *id, struct IDNameLib_Map *id_map)
{
  if (id) {
    /* clipboard must ensure this */
    BLI_assert(id->newid != NULL);
    id->newid = restore_pointer_by_name(id_map, id->newid, USER_REAL);
  }
}
static int lib_link_seq_clipboard_cb(Sequence *seq, void *arg_pt)
{
  struct IDNameLib_Map *id_map = arg_pt;

  lib_link_seq_clipboard_pt_restore((ID *)seq->scene, id_map);
  lib_link_seq_clipboard_pt_restore((ID *)seq->scene_camera, id_map);
  lib_link_seq_clipboard_pt_restore((ID *)seq->clip, id_map);
  lib_link_seq_clipboard_pt_restore((ID *)seq->mask, id_map);
  lib_link_seq_clipboard_pt_restore((ID *)seq->sound, id_map);
  return 1;
}

static void lib_link_clipboard_restore(struct IDNameLib_Map *id_map)
{
  /* update IDs stored in sequencer clipboard */
  BKE_sequencer_base_recursive_apply(&seqbase_clipboard, lib_link_seq_clipboard_cb, id_map);
}

static void lib_link_window_scene_data_restore(wmWindow *win, Scene *scene, ViewLayer *view_layer)
{
  bScreen *screen = BKE_workspace_active_screen_get(win->workspace_hook);

  for (ScrArea *area = screen->areabase.first; area; area = area->next) {
    for (SpaceLink *sl = area->spacedata.first; sl; sl = sl->next) {
      if (sl->spacetype == SPACE_VIEW3D) {
        View3D *v3d = (View3D *)sl;

        if (v3d->camera == NULL || v3d->scenelock) {
          v3d->camera = scene->camera;
        }

        if (v3d->localvd) {
          Base *base = NULL;

          v3d->localvd->camera = scene->camera;

          /* Localview can become invalid during undo/redo steps, so we exit it when no could be found. */
          for (base = view_layer->object_bases.first; base; base = base->next) {
            if (base->local_view_bits & v3d->local_view_uuid) {
              break;
            }
          }
          if (base == NULL) {
            MEM_freeN(v3d->localvd);
            v3d->localvd = NULL;
            v3d->local_view_uuid = 0;

            /* Regionbase storage is different depending if the space is active. */
            ListBase *regionbase = (sl == area->spacedata.first) ? &area->regionbase :
                                                                   &sl->regionbase;
            for (ARegion *ar = regionbase->first; ar; ar = ar->next) {
              if (ar->regiontype == RGN_TYPE_WINDOW) {
                RegionView3D *rv3d = ar->regiondata;
                if (rv3d->localvd) {
                  MEM_freeN(rv3d->localvd);
                  rv3d->localvd = NULL;
                }
              }
            }
          }
        }
      }
    }
  }
}

static void lib_link_workspace_layout_restore(struct IDNameLib_Map *id_map,
                                              Main *newmain,
                                              WorkSpaceLayout *layout)
{
  bScreen *screen = BKE_workspace_layout_screen_get(layout);

  /* avoid conflicts with 2.8x branch */
  {
    for (ScrArea *sa = screen->areabase.first; sa; sa = sa->next) {
      for (SpaceLink *sl = sa->spacedata.first; sl; sl = sl->next) {
        if (sl->spacetype == SPACE_VIEW3D) {
          View3D *v3d = (View3D *)sl;
          ARegion *ar;

          v3d->camera = restore_pointer_by_name(id_map, (ID *)v3d->camera, USER_REAL);
          v3d->ob_centre = restore_pointer_by_name(id_map, (ID *)v3d->ob_centre, USER_REAL);

          /* Free render engines for now. */
          ListBase *regionbase = (sl == sa->spacedata.first) ? &sa->regionbase : &sl->regionbase;
          for (ar = regionbase->first; ar; ar = ar->next) {
            if (ar->regiontype == RGN_TYPE_WINDOW) {
              RegionView3D *rv3d = ar->regiondata;
              if (rv3d && rv3d->render_engine) {
                RE_engine_free(rv3d->render_engine);
                rv3d->render_engine = NULL;
              }
            }
          }
        }
        else if (sl->spacetype == SPACE_GRAPH) {
          SpaceGraph *sipo = (SpaceGraph *)sl;
          bDopeSheet *ads = sipo->ads;

          if (ads) {
            ads->source = restore_pointer_by_name(id_map, (ID *)ads->source, USER_REAL);

            if (ads->filter_grp)
              ads->filter_grp = restore_pointer_by_name(
                  id_map, (ID *)ads->filter_grp, USER_IGNORE);
          }

          /* force recalc of list of channels (i.e. includes calculating F-Curve colors)
           * thus preventing the "black curves" problem post-undo
           */
          sipo->runtime.flag |= SIPO_RUNTIME_FLAG_NEED_CHAN_SYNC_COLOR;
        }
        else if (sl->spacetype == SPACE_PROPERTIES) {
          SpaceProperties *sbuts = (SpaceProperties *)sl;
          sbuts->pinid = restore_pointer_by_name(id_map, sbuts->pinid, USER_IGNORE);
          if (sbuts->pinid == NULL) {
            sbuts->flag &= ~SB_PIN_CONTEXT;
          }

          /* TODO: restore path pointers: T40046
           * (complicated because this contains data pointers too, not just ID)*/
          MEM_SAFE_FREE(sbuts->path);
        }
        else if (sl->spacetype == SPACE_FILE) {
          SpaceFile *sfile = (SpaceFile *)sl;
          sfile->op = NULL;
          sfile->previews_timer = NULL;
        }
        else if (sl->spacetype == SPACE_ACTION) {
          SpaceAction *saction = (SpaceAction *)sl;

          saction->action = restore_pointer_by_name(id_map, (ID *)saction->action, USER_REAL);
          saction->ads.source = restore_pointer_by_name(
              id_map, (ID *)saction->ads.source, USER_REAL);

          if (saction->ads.filter_grp)
            saction->ads.filter_grp = restore_pointer_by_name(
                id_map, (ID *)saction->ads.filter_grp, USER_IGNORE);

          /* force recalc of list of channels, potentially updating the active action
           * while we're at it (as it can only be updated that way) [#28962]
           */
          saction->runtime.flag |= SACTION_RUNTIME_FLAG_NEED_CHAN_SYNC;
        }
        else if (sl->spacetype == SPACE_IMAGE) {
          SpaceImage *sima = (SpaceImage *)sl;

          sima->image = restore_pointer_by_name(id_map, (ID *)sima->image, USER_REAL);

          /* this will be freed, not worth attempting to find same scene,
           * since it gets initialized later */
          sima->iuser.scene = NULL;

#if 0
          /* Those are allocated and freed by space code, no need to handle them here. */
          MEM_SAFE_FREE(sima->scopes.waveform_1);
          MEM_SAFE_FREE(sima->scopes.waveform_2);
          MEM_SAFE_FREE(sima->scopes.waveform_3);
          MEM_SAFE_FREE(sima->scopes.vecscope);
#endif
          sima->scopes.ok = 0;

          /* NOTE: pre-2.5, this was local data not lib data, but now we need this as lib data
           * so assume that here we're doing for undo only...
           */
          sima->gpd = restore_pointer_by_name(id_map, (ID *)sima->gpd, USER_REAL);
          sima->mask_info.mask = restore_pointer_by_name(
              id_map, (ID *)sima->mask_info.mask, USER_REAL);
        }
        else if (sl->spacetype == SPACE_SEQ) {
          SpaceSeq *sseq = (SpaceSeq *)sl;

          /* NOTE: pre-2.5, this was local data not lib data, but now we need this as lib data
           * so assume that here we're doing for undo only...
           */
          sseq->gpd = restore_pointer_by_name(id_map, (ID *)sseq->gpd, USER_REAL);
        }
        else if (sl->spacetype == SPACE_NLA) {
          SpaceNla *snla = (SpaceNla *)sl;
          bDopeSheet *ads = snla->ads;

          if (ads) {
            ads->source = restore_pointer_by_name(id_map, (ID *)ads->source, USER_REAL);

            if (ads->filter_grp)
              ads->filter_grp = restore_pointer_by_name(
                  id_map, (ID *)ads->filter_grp, USER_IGNORE);
          }
        }
        else if (sl->spacetype == SPACE_TEXT) {
          SpaceText *st = (SpaceText *)sl;

          st->text = restore_pointer_by_name(id_map, (ID *)st->text, USER_REAL);
          if (st->text == NULL)
            st->text = newmain->texts.first;
        }
        else if (sl->spacetype == SPACE_SCRIPT) {
          SpaceScript *scpt = (SpaceScript *)sl;

          scpt->script = restore_pointer_by_name(id_map, (ID *)scpt->script, USER_REAL);

          /*sc->script = NULL; - 2.45 set to null, better re-run the script */
          if (scpt->script) {
            SCRIPT_SET_NULL(scpt->script);
          }
        }
        else if (sl->spacetype == SPACE_OUTLINER) {
          SpaceOutliner *so = (SpaceOutliner *)sl;

          so->search_tse.id = restore_pointer_by_name(id_map, so->search_tse.id, USER_IGNORE);

          if (so->treestore) {
            TreeStoreElem *tselem;
            BLI_mempool_iter iter;

            BLI_mempool_iternew(so->treestore, &iter);
            while ((tselem = BLI_mempool_iterstep(&iter))) {
              /* Do not try to restore pointers to drivers/sequence/etc., can crash in undo case! */
              if (TSE_IS_REAL_ID(tselem)) {
                tselem->id = restore_pointer_by_name(id_map, tselem->id, USER_IGNORE);
              }
              else {
                tselem->id = NULL;
              }
            }
            if (so->treehash) {
              /* rebuild hash table, because it depends on ids too */
              so->storeflag |= SO_TREESTORE_REBUILD;
            }
          }
        }
        else if (sl->spacetype == SPACE_NODE) {
          SpaceNode *snode = (SpaceNode *)sl;
          bNodeTreePath *path, *path_next;
          bNodeTree *ntree;

          /* node tree can be stored locally in id too, link this first */
          snode->id = restore_pointer_by_name(id_map, snode->id, USER_REAL);
          snode->from = restore_pointer_by_name(id_map, snode->from, USER_IGNORE);

          ntree = snode->id ? ntreeFromID(snode->id) : NULL;
          snode->nodetree = ntree ?
                                ntree :
                                restore_pointer_by_name(id_map, (ID *)snode->nodetree, USER_REAL);

          for (path = snode->treepath.first; path; path = path->next) {
            if (path == snode->treepath.first) {
              /* first nodetree in path is same as snode->nodetree */
              path->nodetree = snode->nodetree;
            }
            else
              path->nodetree = restore_pointer_by_name(id_map, (ID *)path->nodetree, USER_REAL);

            if (!path->nodetree)
              break;
          }

          /* remaining path entries are invalid, remove */
          for (; path; path = path_next) {
            path_next = path->next;

            BLI_remlink(&snode->treepath, path);
            MEM_freeN(path);
          }

          /* edittree is just the last in the path,
           * set this directly since the path may have been shortened above */
          if (snode->treepath.last) {
            path = snode->treepath.last;
            snode->edittree = path->nodetree;
          }
          else
            snode->edittree = NULL;
        }
        else if (sl->spacetype == SPACE_CLIP) {
          SpaceClip *sclip = (SpaceClip *)sl;

          sclip->clip = restore_pointer_by_name(id_map, (ID *)sclip->clip, USER_REAL);
          sclip->mask_info.mask = restore_pointer_by_name(
              id_map, (ID *)sclip->mask_info.mask, USER_REAL);

          sclip->scopes.ok = 0;
        }
      }
    }
  }
}

/**
 * Used to link a file (without UI) to the current UI.
 * Note that it assumes the old pointers in UI are still valid, so old Main is not freed.
 */
void blo_lib_link_restore(Main *oldmain,
                          Main *newmain,
                          wmWindowManager *curwm,
                          Scene *curscene,
                          ViewLayer *cur_view_layer)
{
  struct IDNameLib_Map *id_map = BKE_main_idmap_create(newmain, true, oldmain);

  for (WorkSpace *workspace = newmain->workspaces.first; workspace;
       workspace = workspace->id.next) {
    ListBase *layouts = BKE_workspace_layouts_get(workspace);

    for (WorkSpaceLayout *layout = layouts->first; layout; layout = layout->next) {
      lib_link_workspace_layout_restore(id_map, newmain, layout);
    }
  }

  for (wmWindow *win = curwm->windows.first; win; win = win->next) {
    WorkSpace *workspace = BKE_workspace_active_get(win->workspace_hook);
    ID *workspace_id = (ID *)workspace;
    Scene *oldscene = win->scene;

    workspace = restore_pointer_by_name(id_map, workspace_id, USER_REAL);
    BKE_workspace_active_set(win->workspace_hook, workspace);
    win->scene = restore_pointer_by_name(id_map, (ID *)win->scene, USER_REAL);
    if (win->scene == NULL) {
      win->scene = curscene;
    }
    if (BKE_view_layer_find(win->scene, win->view_layer_name) == NULL) {
      STRNCPY(win->view_layer_name, cur_view_layer->name);
    }
    BKE_workspace_active_set(win->workspace_hook, workspace);

    /* keep cursor location through undo */
    memcpy(&win->scene->cursor, &oldscene->cursor, sizeof(win->scene->cursor));

    lib_link_window_scene_data_restore(win, win->scene, cur_view_layer);

    BLI_assert(win->screen == NULL);
  }

  /* update IDs stored in all possible clipboards */
  lib_link_clipboard_restore(id_map);

  BKE_main_idmap_destroy(id_map);
}

/* for the saved 2.50 files without regiondata */
/* and as patch for 2.48 and older */
void blo_do_versions_view3d_split_250(View3D *v3d, ListBase *regions)
{
  ARegion *ar;

  for (ar = regions->first; ar; ar = ar->next) {
    if (ar->regiontype == RGN_TYPE_WINDOW && ar->regiondata == NULL) {
      RegionView3D *rv3d;

      rv3d = ar->regiondata = MEM_callocN(sizeof(RegionView3D), "region v3d patch");
      rv3d->persp = (char)v3d->persp;
      rv3d->view = (char)v3d->view;
      rv3d->dist = v3d->dist;
      copy_v3_v3(rv3d->ofs, v3d->ofs);
      copy_qt_qt(rv3d->viewquat, v3d->viewquat);
    }
  }

  /* this was not initialized correct always */
  if (v3d->gridsubdiv == 0)
    v3d->gridsubdiv = 10;
}

static bool direct_link_screen(FileData *fd, bScreen *sc)
{
  bool wrong_id = false;

  sc->regionbase.first = sc->regionbase.last = NULL;
  sc->context = NULL;
  sc->active_region = NULL;

  sc->preview = direct_link_preview_image(fd, sc->preview);

  if (!direct_link_area_map(fd, AREAMAP_FROM_SCREEN(sc))) {
    printf("Error reading Screen %s... removing it.\n", sc->id.name + 2);
    wrong_id = true;
  }

  return wrong_id;
}

/** \} */

/* -------------------------------------------------------------------- */
/** \name Read ID: Library
 * \{ */

static void direct_link_library(FileData *fd, Library *lib, Main *main)
{
  Main *newmain;

  /* check if the library was already read */
  for (newmain = fd->mainlist->first; newmain; newmain = newmain->next) {
    if (newmain->curlib) {
      if (BLI_path_cmp(newmain->curlib->filepath, lib->filepath) == 0) {
        blo_reportf_wrap(fd->reports,
                         RPT_WARNING,
                         TIP_("Library '%s', '%s' had multiple instances, save and reload!"),
                         lib->name,
                         lib->filepath);

        change_link_placeholder_to_real_ID_pointer(fd->mainlist, fd, lib, newmain->curlib);
        /*              change_link_placeholder_to_real_ID_pointer_fd(fd, lib, newmain->curlib); */

        BLI_remlink(&main->libraries, lib);
        MEM_freeN(lib);

        /* Now, since Blender always expect **latest** Main pointer from fd->mainlist to be the active library
         * Main pointer, where to add all non-library data-blocks found in file next, we have to switch that
         * 'dupli' found Main to latest position in the list!
         * Otherwise, you get weird disappearing linked data on a rather inconsistent basis.
         * See also T53977 for reproducible case. */
        BLI_remlink(fd->mainlist, newmain);
        BLI_addtail(fd->mainlist, newmain);

        return;
      }
    }
  }

  /* make sure we have full path in lib->filepath */
  BLI_strncpy(lib->filepath, lib->name, sizeof(lib->name));
  BLI_cleanup_path(fd->relabase, lib->filepath);

  //  printf("direct_link_library: name %s\n", lib->name);
  //  printf("direct_link_library: filepath %s\n", lib->filepath);

  lib->packedfile = direct_link_packedfile(fd, lib->packedfile);

  /* new main */
  newmain = BKE_main_new();
  BLI_addtail(fd->mainlist, newmain);
  newmain->curlib = lib;

  lib->parent = NULL;
}

static void lib_link_library(FileData *UNUSED(fd), Main *main)
{
  Library *lib;
  for (lib = main->libraries.first; lib; lib = lib->id.next) {
    id_us_ensure_real(&lib->id);
  }
}

/* Always call this once you have loaded new library data to set the relative paths correctly in relation to the blend file */
static void fix_relpaths_library(const char *basepath, Main *main)
{
  Library *lib;
  /* BLO_read_from_memory uses a blank filename */
  if (basepath == NULL || basepath[0] == '\0') {
    for (lib = main->libraries.first; lib; lib = lib->id.next) {
      /* when loading a linked lib into a file which has not been saved,
       * there is nothing we can be relative to, so instead we need to make
       * it absolute. This can happen when appending an object with a relative
       * link into an unsaved blend file. See [#27405].
       * The remap relative option will make it relative again on save - campbell */
      if (BLI_path_is_rel(lib->name)) {
        BLI_strncpy(lib->name, lib->filepath, sizeof(lib->name));
      }
    }
  }
  else {
    for (lib = main->libraries.first; lib; lib = lib->id.next) {
      /* Libraries store both relative and abs paths, recreate relative paths,
       * relative to the blend file since indirectly linked libs will be relative to their direct linked library */
      if (BLI_path_is_rel(lib->name)) { /* if this is relative to begin with? */
        BLI_strncpy(lib->name, lib->filepath, sizeof(lib->name));
        BLI_path_rel(lib->name, basepath);
      }
    }
  }
}

/** \} */

/* -------------------------------------------------------------------- */
/** \name Read ID: Light Probe
 * \{ */

static void lib_link_lightprobe(FileData *fd, Main *main)
{
  for (LightProbe *prb = main->lightprobes.first; prb; prb = prb->id.next) {
    if (prb->id.tag & LIB_TAG_NEED_LINK) {
      IDP_LibLinkProperty(prb->id.properties, fd);
      lib_link_animdata(fd, &prb->id, prb->adt);

      prb->visibility_grp = newlibadr(fd, prb->id.lib, prb->visibility_grp);

      prb->id.tag &= ~LIB_TAG_NEED_LINK;
    }
  }
}

static void direct_link_lightprobe(FileData *fd, LightProbe *prb)
{
  prb->adt = newdataadr(fd, prb->adt);
  direct_link_animdata(fd, prb->adt);
}

/** \} */

/* -------------------------------------------------------------------- */
/** \name Read ID: Speaker
 * \{ */

static void lib_link_speaker(FileData *fd, Main *main)
{
  for (Speaker *spk = main->speakers.first; spk; spk = spk->id.next) {
    if (spk->id.tag & LIB_TAG_NEED_LINK) {
      IDP_LibLinkProperty(spk->id.properties, fd);
      lib_link_animdata(fd, &spk->id, spk->adt);

      spk->sound = newlibadr_us(fd, spk->id.lib, spk->sound);

      spk->id.tag &= ~LIB_TAG_NEED_LINK;
    }
  }
}

static void direct_link_speaker(FileData *fd, Speaker *spk)
{
  spk->adt = newdataadr(fd, spk->adt);
  direct_link_animdata(fd, spk->adt);

#if 0
  spk->sound = newdataadr(fd, spk->sound);
  direct_link_sound(fd, spk->sound);
#endif
}

/** \} */

/* -------------------------------------------------------------------- */
/** \name Read ID: Sound
 * \{ */

static void direct_link_sound(FileData *fd, bSound *sound)
{
  sound->tags = 0;
  sound->handle = NULL;
  sound->playback_handle = NULL;

  /* versioning stuff, if there was a cache, then we enable caching: */
  if (sound->cache) {
    sound->flags |= SOUND_FLAGS_CACHING;
    sound->cache = NULL;
  }

  if (fd->soundmap) {
    sound->waveform = newsoundadr(fd, sound->waveform);
    sound->tags |= SOUND_TAGS_WAVEFORM_NO_RELOAD;
  }
  else {
    sound->waveform = NULL;
  }

  if (sound->spinlock) {
    sound->spinlock = MEM_mallocN(sizeof(SpinLock), "sound_spinlock");
    BLI_spin_init(sound->spinlock);
  }
  /* clear waveform loading flag */
  sound->tags &= ~SOUND_TAGS_WAVEFORM_LOADING;

  sound->packedfile = direct_link_packedfile(fd, sound->packedfile);
  sound->newpackedfile = direct_link_packedfile(fd, sound->newpackedfile);
}

static void lib_link_sound(FileData *fd, Main *main)
{
  for (bSound *sound = main->sounds.first; sound; sound = sound->id.next) {
    if (sound->id.tag & LIB_TAG_NEED_LINK) {
      IDP_LibLinkProperty(sound->id.properties, fd);

      sound->ipo = newlibadr_us(
          fd, sound->id.lib, sound->ipo);  // XXX deprecated - old animation system

      BKE_sound_load(main, sound);

      sound->id.tag &= ~LIB_TAG_NEED_LINK;
    }
  }
}

/** \} */

/* -------------------------------------------------------------------- */
/** \name Read ID: Movie Clip
 * \{ */

static void direct_link_movieReconstruction(FileData *fd,
                                            MovieTrackingReconstruction *reconstruction)
{
  reconstruction->cameras = newdataadr(fd, reconstruction->cameras);
}

static void direct_link_movieTracks(FileData *fd, ListBase *tracksbase)
{
  MovieTrackingTrack *track;

  link_list(fd, tracksbase);

  for (track = tracksbase->first; track; track = track->next) {
    track->markers = newdataadr(fd, track->markers);
  }
}

static void direct_link_moviePlaneTracks(FileData *fd, ListBase *plane_tracks_base)
{
  MovieTrackingPlaneTrack *plane_track;

  link_list(fd, plane_tracks_base);

  for (plane_track = plane_tracks_base->first; plane_track; plane_track = plane_track->next) {
    int i;

    plane_track->point_tracks = newdataadr(fd, plane_track->point_tracks);
    test_pointer_array(fd, (void **)&plane_track->point_tracks);
    for (i = 0; i < plane_track->point_tracksnr; i++) {
      plane_track->point_tracks[i] = newdataadr(fd, plane_track->point_tracks[i]);
    }

    plane_track->markers = newdataadr(fd, plane_track->markers);
  }
}

static void direct_link_movieclip(FileData *fd, MovieClip *clip)
{
  MovieTracking *tracking = &clip->tracking;
  MovieTrackingObject *object;

  clip->adt = newdataadr(fd, clip->adt);

  if (fd->movieclipmap)
    clip->cache = newmclipadr(fd, clip->cache);
  else
    clip->cache = NULL;

  if (fd->movieclipmap)
    clip->tracking.camera.intrinsics = newmclipadr(fd, clip->tracking.camera.intrinsics);
  else
    clip->tracking.camera.intrinsics = NULL;

  direct_link_movieTracks(fd, &tracking->tracks);
  direct_link_moviePlaneTracks(fd, &tracking->plane_tracks);
  direct_link_movieReconstruction(fd, &tracking->reconstruction);

  clip->tracking.act_track = newdataadr(fd, clip->tracking.act_track);
  clip->tracking.act_plane_track = newdataadr(fd, clip->tracking.act_plane_track);

  clip->anim = NULL;
  clip->tracking_context = NULL;
  clip->tracking.stats = NULL;

  /* Needed for proper versioning, will be NULL for all newer files anyway. */
  clip->tracking.stabilization.rot_track = newdataadr(fd, clip->tracking.stabilization.rot_track);

  clip->tracking.dopesheet.ok = 0;
  BLI_listbase_clear(&clip->tracking.dopesheet.channels);
  BLI_listbase_clear(&clip->tracking.dopesheet.coverage_segments);

  link_list(fd, &tracking->objects);

  for (object = tracking->objects.first; object; object = object->next) {
    direct_link_movieTracks(fd, &object->tracks);
    direct_link_moviePlaneTracks(fd, &object->plane_tracks);
    direct_link_movieReconstruction(fd, &object->reconstruction);
  }
}

static void lib_link_movieTracks(FileData *fd, MovieClip *clip, ListBase *tracksbase)
{
  MovieTrackingTrack *track;

  for (track = tracksbase->first; track; track = track->next) {
    track->gpd = newlibadr_us(fd, clip->id.lib, track->gpd);
  }
}

static void lib_link_moviePlaneTracks(FileData *fd, MovieClip *clip, ListBase *tracksbase)
{
  MovieTrackingPlaneTrack *plane_track;

  for (plane_track = tracksbase->first; plane_track; plane_track = plane_track->next) {
    plane_track->image = newlibadr_us(fd, clip->id.lib, plane_track->image);
  }
}

static void lib_link_movieclip(FileData *fd, Main *main)
{
  for (MovieClip *clip = main->movieclips.first; clip; clip = clip->id.next) {
    if (clip->id.tag & LIB_TAG_NEED_LINK) {
      MovieTracking *tracking = &clip->tracking;

      IDP_LibLinkProperty(clip->id.properties, fd);
      lib_link_animdata(fd, &clip->id, clip->adt);

      clip->gpd = newlibadr_us(fd, clip->id.lib, clip->gpd);

      lib_link_movieTracks(fd, clip, &tracking->tracks);
      lib_link_moviePlaneTracks(fd, clip, &tracking->plane_tracks);

      for (MovieTrackingObject *object = tracking->objects.first; object; object = object->next) {
        lib_link_movieTracks(fd, clip, &object->tracks);
        lib_link_moviePlaneTracks(fd, clip, &object->plane_tracks);
      }

      clip->id.tag &= ~LIB_TAG_NEED_LINK;
    }
  }
}

/** \} */

/* -------------------------------------------------------------------- */
/** \name Read ID: Masks
 * \{ */

static void direct_link_mask(FileData *fd, Mask *mask)
{
  MaskLayer *masklay;

  mask->adt = newdataadr(fd, mask->adt);

  link_list(fd, &mask->masklayers);

  for (masklay = mask->masklayers.first; masklay; masklay = masklay->next) {
    MaskSpline *spline;
    MaskLayerShape *masklay_shape;

    /* can't use newdataadr since it's a pointer within an array */
    MaskSplinePoint *act_point_search = NULL;

    link_list(fd, &masklay->splines);

    for (spline = masklay->splines.first; spline; spline = spline->next) {
      MaskSplinePoint *points_old = spline->points;
      int i;

      spline->points = newdataadr(fd, spline->points);

      for (i = 0; i < spline->tot_point; i++) {
        MaskSplinePoint *point = &spline->points[i];

        if (point->tot_uw)
          point->uw = newdataadr(fd, point->uw);
      }

      /* detect active point */
      if ((act_point_search == NULL) && (masklay->act_point >= points_old) &&
          (masklay->act_point < points_old + spline->tot_point)) {
        act_point_search = &spline->points[masklay->act_point - points_old];
      }
    }

    link_list(fd, &masklay->splines_shapes);

    for (masklay_shape = masklay->splines_shapes.first; masklay_shape;
         masklay_shape = masklay_shape->next) {
      masklay_shape->data = newdataadr(fd, masklay_shape->data);

      if (masklay_shape->tot_vert) {
        if (fd->flags & FD_FLAGS_SWITCH_ENDIAN) {
          BLI_endian_switch_float_array(masklay_shape->data,
                                        masklay_shape->tot_vert * sizeof(float) *
                                            MASK_OBJECT_SHAPE_ELEM_SIZE);
        }
      }
    }

    masklay->act_spline = newdataadr(fd, masklay->act_spline);
    masklay->act_point = act_point_search;
  }
}

static void lib_link_mask_parent(FileData *fd, Mask *mask, MaskParent *parent)
{
  parent->id = newlibadr_us(fd, mask->id.lib, parent->id);
}

static void lib_link_mask(FileData *fd, Main *main)
{
  for (Mask *mask = main->masks.first; mask; mask = mask->id.next) {
    if (mask->id.tag & LIB_TAG_NEED_LINK) {
      IDP_LibLinkProperty(mask->id.properties, fd);
      lib_link_animdata(fd, &mask->id, mask->adt);

      for (MaskLayer *masklay = mask->masklayers.first; masklay; masklay = masklay->next) {
        MaskSpline *spline;

        spline = masklay->splines.first;
        while (spline) {
          int i;

          for (i = 0; i < spline->tot_point; i++) {
            MaskSplinePoint *point = &spline->points[i];

            lib_link_mask_parent(fd, mask, &point->parent);
          }

          lib_link_mask_parent(fd, mask, &spline->parent);

          spline = spline->next;
        }
      }

      mask->id.tag &= ~LIB_TAG_NEED_LINK;
    }
  }
}

/* ************ READ LINE STYLE ***************** */

/** \} */

/* -------------------------------------------------------------------- */
/** \name Read ID: Line Style
 * \{ */

static void lib_link_linestyle(FileData *fd, Main *main)
{
  for (FreestyleLineStyle *linestyle = main->linestyles.first; linestyle;
       linestyle = linestyle->id.next) {
    if (linestyle->id.tag & LIB_TAG_NEED_LINK) {
      LineStyleModifier *m;

      IDP_LibLinkProperty(linestyle->id.properties, fd);
      lib_link_animdata(fd, &linestyle->id, linestyle->adt);

      for (m = linestyle->color_modifiers.first; m; m = m->next) {
        switch (m->type) {
          case LS_MODIFIER_DISTANCE_FROM_OBJECT: {
            LineStyleColorModifier_DistanceFromObject *cm =
                (LineStyleColorModifier_DistanceFromObject *)m;
            cm->target = newlibadr(fd, linestyle->id.lib, cm->target);
            break;
          }
        }
      }
      for (m = linestyle->alpha_modifiers.first; m; m = m->next) {
        switch (m->type) {
          case LS_MODIFIER_DISTANCE_FROM_OBJECT: {
            LineStyleAlphaModifier_DistanceFromObject *am =
                (LineStyleAlphaModifier_DistanceFromObject *)m;
            am->target = newlibadr(fd, linestyle->id.lib, am->target);
            break;
          }
        }
      }
      for (m = linestyle->thickness_modifiers.first; m; m = m->next) {
        switch (m->type) {
          case LS_MODIFIER_DISTANCE_FROM_OBJECT: {
            LineStyleThicknessModifier_DistanceFromObject *tm =
                (LineStyleThicknessModifier_DistanceFromObject *)m;
            tm->target = newlibadr(fd, linestyle->id.lib, tm->target);
            break;
          }
        }
      }
      for (int a = 0; a < MAX_MTEX; a++) {
        MTex *mtex = linestyle->mtex[a];
        if (mtex) {
          mtex->tex = newlibadr_us(fd, linestyle->id.lib, mtex->tex);
          mtex->object = newlibadr(fd, linestyle->id.lib, mtex->object);
        }
      }
      if (linestyle->nodetree) {
        lib_link_ntree(fd, &linestyle->id, linestyle->nodetree);
        linestyle->nodetree->id.lib = linestyle->id.lib;
      }

      linestyle->id.tag &= ~LIB_TAG_NEED_LINK;
    }
  }
}

static void direct_link_linestyle_color_modifier(FileData *fd, LineStyleModifier *modifier)
{
  switch (modifier->type) {
    case LS_MODIFIER_ALONG_STROKE: {
      LineStyleColorModifier_AlongStroke *m = (LineStyleColorModifier_AlongStroke *)modifier;
      m->color_ramp = newdataadr(fd, m->color_ramp);
      break;
    }
    case LS_MODIFIER_DISTANCE_FROM_CAMERA: {
      LineStyleColorModifier_DistanceFromCamera *m = (LineStyleColorModifier_DistanceFromCamera *)
          modifier;
      m->color_ramp = newdataadr(fd, m->color_ramp);
      break;
    }
    case LS_MODIFIER_DISTANCE_FROM_OBJECT: {
      LineStyleColorModifier_DistanceFromObject *m = (LineStyleColorModifier_DistanceFromObject *)
          modifier;
      m->color_ramp = newdataadr(fd, m->color_ramp);
      break;
    }
    case LS_MODIFIER_MATERIAL: {
      LineStyleColorModifier_Material *m = (LineStyleColorModifier_Material *)modifier;
      m->color_ramp = newdataadr(fd, m->color_ramp);
      break;
    }
    case LS_MODIFIER_TANGENT: {
      LineStyleColorModifier_Tangent *m = (LineStyleColorModifier_Tangent *)modifier;
      m->color_ramp = newdataadr(fd, m->color_ramp);
      break;
    }
    case LS_MODIFIER_NOISE: {
      LineStyleColorModifier_Noise *m = (LineStyleColorModifier_Noise *)modifier;
      m->color_ramp = newdataadr(fd, m->color_ramp);
      break;
    }
    case LS_MODIFIER_CREASE_ANGLE: {
      LineStyleColorModifier_CreaseAngle *m = (LineStyleColorModifier_CreaseAngle *)modifier;
      m->color_ramp = newdataadr(fd, m->color_ramp);
      break;
    }
    case LS_MODIFIER_CURVATURE_3D: {
      LineStyleColorModifier_Curvature_3D *m = (LineStyleColorModifier_Curvature_3D *)modifier;
      m->color_ramp = newdataadr(fd, m->color_ramp);
      break;
    }
  }
}

static void direct_link_linestyle_alpha_modifier(FileData *fd, LineStyleModifier *modifier)
{
  switch (modifier->type) {
    case LS_MODIFIER_ALONG_STROKE: {
      LineStyleAlphaModifier_AlongStroke *m = (LineStyleAlphaModifier_AlongStroke *)modifier;
      m->curve = newdataadr(fd, m->curve);
      direct_link_curvemapping(fd, m->curve);
      break;
    }
    case LS_MODIFIER_DISTANCE_FROM_CAMERA: {
      LineStyleAlphaModifier_DistanceFromCamera *m = (LineStyleAlphaModifier_DistanceFromCamera *)
          modifier;
      m->curve = newdataadr(fd, m->curve);
      direct_link_curvemapping(fd, m->curve);
      break;
    }
    case LS_MODIFIER_DISTANCE_FROM_OBJECT: {
      LineStyleAlphaModifier_DistanceFromObject *m = (LineStyleAlphaModifier_DistanceFromObject *)
          modifier;
      m->curve = newdataadr(fd, m->curve);
      direct_link_curvemapping(fd, m->curve);
      break;
    }
    case LS_MODIFIER_MATERIAL: {
      LineStyleAlphaModifier_Material *m = (LineStyleAlphaModifier_Material *)modifier;
      m->curve = newdataadr(fd, m->curve);
      direct_link_curvemapping(fd, m->curve);
      break;
    }
    case LS_MODIFIER_TANGENT: {
      LineStyleAlphaModifier_Tangent *m = (LineStyleAlphaModifier_Tangent *)modifier;
      m->curve = newdataadr(fd, m->curve);
      direct_link_curvemapping(fd, m->curve);
      break;
    }
    case LS_MODIFIER_NOISE: {
      LineStyleAlphaModifier_Noise *m = (LineStyleAlphaModifier_Noise *)modifier;
      m->curve = newdataadr(fd, m->curve);
      direct_link_curvemapping(fd, m->curve);
      break;
    }
    case LS_MODIFIER_CREASE_ANGLE: {
      LineStyleAlphaModifier_CreaseAngle *m = (LineStyleAlphaModifier_CreaseAngle *)modifier;
      m->curve = newdataadr(fd, m->curve);
      direct_link_curvemapping(fd, m->curve);
      break;
    }
    case LS_MODIFIER_CURVATURE_3D: {
      LineStyleAlphaModifier_Curvature_3D *m = (LineStyleAlphaModifier_Curvature_3D *)modifier;
      m->curve = newdataadr(fd, m->curve);
      direct_link_curvemapping(fd, m->curve);
      break;
    }
  }
}

static void direct_link_linestyle_thickness_modifier(FileData *fd, LineStyleModifier *modifier)
{
  switch (modifier->type) {
    case LS_MODIFIER_ALONG_STROKE: {
      LineStyleThicknessModifier_AlongStroke *m = (LineStyleThicknessModifier_AlongStroke *)
          modifier;
      m->curve = newdataadr(fd, m->curve);
      direct_link_curvemapping(fd, m->curve);
      break;
    }
    case LS_MODIFIER_DISTANCE_FROM_CAMERA: {
      LineStyleThicknessModifier_DistanceFromCamera *m =
          (LineStyleThicknessModifier_DistanceFromCamera *)modifier;
      m->curve = newdataadr(fd, m->curve);
      direct_link_curvemapping(fd, m->curve);
      break;
    }
    case LS_MODIFIER_DISTANCE_FROM_OBJECT: {
      LineStyleThicknessModifier_DistanceFromObject *m =
          (LineStyleThicknessModifier_DistanceFromObject *)modifier;
      m->curve = newdataadr(fd, m->curve);
      direct_link_curvemapping(fd, m->curve);
      break;
    }
    case LS_MODIFIER_MATERIAL: {
      LineStyleThicknessModifier_Material *m = (LineStyleThicknessModifier_Material *)modifier;
      m->curve = newdataadr(fd, m->curve);
      direct_link_curvemapping(fd, m->curve);
      break;
    }
    case LS_MODIFIER_TANGENT: {
      LineStyleThicknessModifier_Tangent *m = (LineStyleThicknessModifier_Tangent *)modifier;
      m->curve = newdataadr(fd, m->curve);
      direct_link_curvemapping(fd, m->curve);
      break;
    }
    case LS_MODIFIER_CREASE_ANGLE: {
      LineStyleThicknessModifier_CreaseAngle *m = (LineStyleThicknessModifier_CreaseAngle *)
          modifier;
      m->curve = newdataadr(fd, m->curve);
      direct_link_curvemapping(fd, m->curve);
      break;
    }
    case LS_MODIFIER_CURVATURE_3D: {
      LineStyleThicknessModifier_Curvature_3D *m = (LineStyleThicknessModifier_Curvature_3D *)
          modifier;
      m->curve = newdataadr(fd, m->curve);
      direct_link_curvemapping(fd, m->curve);
      break;
    }
  }
}

static void direct_link_linestyle_geometry_modifier(FileData *UNUSED(fd),
                                                    LineStyleModifier *UNUSED(modifier))
{
}

static void direct_link_linestyle(FileData *fd, FreestyleLineStyle *linestyle)
{
  int a;
  LineStyleModifier *modifier;

  linestyle->adt = newdataadr(fd, linestyle->adt);
  direct_link_animdata(fd, linestyle->adt);
  link_list(fd, &linestyle->color_modifiers);
  for (modifier = linestyle->color_modifiers.first; modifier; modifier = modifier->next)
    direct_link_linestyle_color_modifier(fd, modifier);
  link_list(fd, &linestyle->alpha_modifiers);
  for (modifier = linestyle->alpha_modifiers.first; modifier; modifier = modifier->next)
    direct_link_linestyle_alpha_modifier(fd, modifier);
  link_list(fd, &linestyle->thickness_modifiers);
  for (modifier = linestyle->thickness_modifiers.first; modifier; modifier = modifier->next)
    direct_link_linestyle_thickness_modifier(fd, modifier);
  link_list(fd, &linestyle->geometry_modifiers);
  for (modifier = linestyle->geometry_modifiers.first; modifier; modifier = modifier->next)
    direct_link_linestyle_geometry_modifier(fd, modifier);
  for (a = 0; a < MAX_MTEX; a++) {
    linestyle->mtex[a] = newdataadr(fd, linestyle->mtex[a]);
  }
  linestyle->nodetree = newdataadr(fd, linestyle->nodetree);
  if (linestyle->nodetree) {
    direct_link_id(fd, &linestyle->nodetree->id);
    direct_link_nodetree(fd, linestyle->nodetree);
  }
}

/* ************** GENERAL & MAIN ******************** */

/** \} */

/* -------------------------------------------------------------------- */
/** \name Read Library Data Block
 * \{ */

static const char *dataname(short id_code)
{
  switch (id_code) {
    case ID_OB:
      return "Data from OB";
    case ID_ME:
      return "Data from ME";
    case ID_IP:
      return "Data from IP";
    case ID_SCE:
      return "Data from SCE";
    case ID_MA:
      return "Data from MA";
    case ID_TE:
      return "Data from TE";
    case ID_CU:
      return "Data from CU";
    case ID_GR:
      return "Data from GR";
    case ID_AR:
      return "Data from AR";
    case ID_AC:
      return "Data from AC";
    case ID_LI:
      return "Data from LI";
    case ID_MB:
      return "Data from MB";
    case ID_IM:
      return "Data from IM";
    case ID_LT:
      return "Data from LT";
    case ID_LA:
      return "Data from LA";
    case ID_CA:
      return "Data from CA";
    case ID_KE:
      return "Data from KE";
    case ID_WO:
      return "Data from WO";
    case ID_SCR:
      return "Data from SCR";
    case ID_VF:
      return "Data from VF";
    case ID_TXT:
      return "Data from TXT";
    case ID_SPK:
      return "Data from SPK";
    case ID_LP:
      return "Data from LP";
    case ID_SO:
      return "Data from SO";
    case ID_NT:
      return "Data from NT";
    case ID_BR:
      return "Data from BR";
    case ID_PA:
      return "Data from PA";
    case ID_PAL:
      return "Data from PAL";
    case ID_PC:
      return "Data from PCRV";
    case ID_GD:
      return "Data from GD";
    case ID_WM:
      return "Data from WM";
    case ID_MC:
      return "Data from MC";
    case ID_MSK:
      return "Data from MSK";
    case ID_LS:
      return "Data from LS";
    case ID_CF:
      return "Data from CF";
    case ID_WS:
      return "Data from WS";
  }
  return "Data from Lib Block";
}

static BHead *read_data_into_oldnewmap(FileData *fd, BHead *bhead, const char *allocname)
{
  bhead = blo_bhead_next(fd, bhead);

  while (bhead && bhead->code == DATA) {
    void *data;
#if 0
    /* XXX DUMB DEBUGGING OPTION TO GIVE NAMES for guarded malloc errors */
    short *sp = fd->filesdna->structs[bhead->SDNAnr];
    char *tmp = malloc(100);
    allocname = fd->filesdna->types[sp[0]];
    strcpy(tmp, allocname);
    data = read_struct(fd, bhead, tmp);
#else
    data = read_struct(fd, bhead, allocname);
#endif

    if (data) {
      oldnewmap_insert(fd->datamap, bhead->old, data, 0);
    }

    bhead = blo_bhead_next(fd, bhead);
  }

  return bhead;
}

static BHead *read_libblock(FileData *fd, Main *main, BHead *bhead, const int tag, ID **r_id)
{
  /* this routine reads a libblock and its direct data. Use link functions to connect it all
   */
  ID *id;
  ListBase *lb;
  const char *allocname;
  bool wrong_id = false;

  /* In undo case, most libs and linked data should be kept as is from previous state (see BLO_read_from_memfile).
   * However, some needed by the snapshot being read may have been removed in previous one, and would go missing.
   * This leads e.g. to disappearing objects in some undo/redo case, see T34446.
   * That means we have to carefully check whether current lib or libdata already exits in old main, if it does
   * we merely copy it over into new main area, otherwise we have to do a full read of that bhead... */
  if (fd->memfile && ELEM(bhead->code, ID_LI, ID_LINK_PLACEHOLDER)) {
    const char *idname = blo_bhead_id_name(fd, bhead);

    DEBUG_PRINTF("Checking %s...\n", idname);

    if (bhead->code == ID_LI) {
      Main *libmain = fd->old_mainlist->first;
      /* Skip oldmain itself... */
      for (libmain = libmain->next; libmain; libmain = libmain->next) {
        DEBUG_PRINTF("... against %s: ", libmain->curlib ? libmain->curlib->id.name : "<NULL>");
        if (libmain->curlib && STREQ(idname, libmain->curlib->id.name)) {
          Main *oldmain = fd->old_mainlist->first;
          DEBUG_PRINTF("FOUND!\n");
          /* In case of a library, we need to re-add its main to fd->mainlist, because if we have later
           * a missing ID_LINK_PLACEHOLDER, we need to get the correct lib it is linked to!
           * Order is crucial, we cannot bulk-add it in BLO_read_from_memfile() like it used to be... */
          BLI_remlink(fd->old_mainlist, libmain);
          BLI_remlink_safe(&oldmain->libraries, libmain->curlib);
          BLI_addtail(fd->mainlist, libmain);
          BLI_addtail(&main->libraries, libmain->curlib);

          if (r_id) {
            *r_id = NULL; /* Just in case... */
          }
          return blo_bhead_next(fd, bhead);
        }
        DEBUG_PRINTF("nothing...\n");
      }
    }
    else {
      DEBUG_PRINTF("... in %s (%s): ",
                   main->curlib ? main->curlib->id.name : "<NULL>",
                   main->curlib ? main->curlib->name : "<NULL>");
      if ((id = BKE_libblock_find_name(main, GS(idname), idname + 2))) {
        DEBUG_PRINTF("FOUND!\n");
        /* Even though we found our linked ID, there is no guarantee its address is still the same... */
        if (id != bhead->old) {
          oldnewmap_insert(fd->libmap, bhead->old, id, GS(id->name));
        }

        /* No need to do anything else for ID_LINK_PLACEHOLDER, it's assumed already present in its lib's main... */
        if (r_id) {
          *r_id = NULL; /* Just in case... */
        }
        return blo_bhead_next(fd, bhead);
      }
      DEBUG_PRINTF("nothing...\n");
    }
  }

  /* read libblock */
  id = read_struct(fd, bhead, "lib block");

  if (id) {
    const short idcode = GS(id->name);
    /* do after read_struct, for dna reconstruct */
    lb = which_libbase(main, idcode);
    if (lb) {
      oldnewmap_insert(
          fd->libmap, bhead->old, id, bhead->code); /* for ID_LINK_PLACEHOLDER check */
      BLI_addtail(lb, id);
    }
    else {
      /* unknown ID type */
      printf("%s: unknown id code '%c%c'\n", __func__, (idcode & 0xff), (idcode >> 8));
      MEM_freeN(id);
      id = NULL;
    }
  }

  if (r_id)
    *r_id = id;
  if (!id)
    return blo_bhead_next(fd, bhead);

  id->lib = main->curlib;
  id->us = ID_FAKE_USERS(id);
  id->icon_id = 0;
  id->newid = NULL; /* Needed because .blend may have been saved with crap value here... */
  id->orig_id = NULL;
  id->recalc = 0;

  /* this case cannot be direct_linked: it's just the ID part */
  if (bhead->code == ID_LINK_PLACEHOLDER) {
    /* That way, we know which datablock needs do_versions (required currently for linking). */
    id->tag = tag | LIB_TAG_NEED_LINK | LIB_TAG_NEW;

    return blo_bhead_next(fd, bhead);
  }

  /* need a name for the mallocN, just for debugging and sane prints on leaks */
  allocname = dataname(GS(id->name));

  /* read all data into fd->datamap */
  bhead = read_data_into_oldnewmap(fd, bhead, allocname);

  /* init pointers direct data */
  direct_link_id(fd, id);

  /* That way, we know which datablock needs do_versions (required currently for linking). */
  /* Note: doing this after driect_link_id(), which resets that field. */
  id->tag = tag | LIB_TAG_NEED_LINK | LIB_TAG_NEW;

  switch (GS(id->name)) {
    case ID_WM:
      direct_link_windowmanager(fd, (wmWindowManager *)id);
      break;
    case ID_SCR:
      wrong_id = direct_link_screen(fd, (bScreen *)id);
      break;
    case ID_SCE:
      direct_link_scene(fd, (Scene *)id);
      break;
    case ID_OB:
      direct_link_object(fd, (Object *)id);
      break;
    case ID_ME:
      direct_link_mesh(fd, (Mesh *)id);
      break;
    case ID_CU:
      direct_link_curve(fd, (Curve *)id);
      break;
    case ID_MB:
      direct_link_mball(fd, (MetaBall *)id);
      break;
    case ID_MA:
      direct_link_material(fd, (Material *)id);
      break;
    case ID_TE:
      direct_link_texture(fd, (Tex *)id);
      break;
    case ID_IM:
      direct_link_image(fd, (Image *)id);
      break;
    case ID_LA:
      direct_link_light(fd, (Light *)id);
      break;
    case ID_VF:
      direct_link_vfont(fd, (VFont *)id);
      break;
    case ID_TXT:
      direct_link_text(fd, (Text *)id);
      break;
    case ID_IP:
      direct_link_ipo(fd, (Ipo *)id);
      break;
    case ID_KE:
      direct_link_key(fd, (Key *)id);
      break;
    case ID_LT:
      direct_link_latt(fd, (Lattice *)id);
      break;
    case ID_WO:
      direct_link_world(fd, (World *)id);
      break;
    case ID_LI:
      direct_link_library(fd, (Library *)id, main);
      break;
    case ID_CA:
      direct_link_camera(fd, (Camera *)id);
      break;
    case ID_SPK:
      direct_link_speaker(fd, (Speaker *)id);
      break;
    case ID_SO:
      direct_link_sound(fd, (bSound *)id);
      break;
    case ID_LP:
      direct_link_lightprobe(fd, (LightProbe *)id);
      break;
    case ID_GR:
      direct_link_collection(fd, (Collection *)id);
      break;
    case ID_AR:
      direct_link_armature(fd, (bArmature *)id);
      break;
    case ID_AC:
      direct_link_action(fd, (bAction *)id);
      break;
    case ID_NT:
      direct_link_nodetree(fd, (bNodeTree *)id);
      break;
    case ID_BR:
      direct_link_brush(fd, (Brush *)id);
      break;
    case ID_PA:
      direct_link_particlesettings(fd, (ParticleSettings *)id);
      break;
    case ID_GD:
      direct_link_gpencil(fd, (bGPdata *)id);
      break;
    case ID_MC:
      direct_link_movieclip(fd, (MovieClip *)id);
      break;
    case ID_MSK:
      direct_link_mask(fd, (Mask *)id);
      break;
    case ID_LS:
      direct_link_linestyle(fd, (FreestyleLineStyle *)id);
      break;
    case ID_PAL:
      direct_link_palette(fd, (Palette *)id);
      break;
    case ID_PC:
      direct_link_paint_curve(fd, (PaintCurve *)id);
      break;
    case ID_CF:
      direct_link_cachefile(fd, (CacheFile *)id);
      break;
    case ID_WS:
      direct_link_workspace(fd, (WorkSpace *)id, main);
      break;
  }

  oldnewmap_free_unused(fd->datamap);
  oldnewmap_clear(fd->datamap);

  if (wrong_id) {
    BKE_id_free(main, id);
  }

  return (bhead);
}

/** \} */

/* -------------------------------------------------------------------- */
/** \name Read Global Data
 * \{ */

/* note, this has to be kept for reading older files... */
/* also version info is written here */
static BHead *read_global(BlendFileData *bfd, FileData *fd, BHead *bhead)
{
  FileGlobal *fg = read_struct(fd, bhead, "Global");

  /* copy to bfd handle */
  bfd->main->subversionfile = fg->subversion;
  bfd->main->minversionfile = fg->minversion;
  bfd->main->minsubversionfile = fg->minsubversion;
  bfd->main->build_commit_timestamp = fg->build_commit_timestamp;
  BLI_strncpy(bfd->main->build_hash, fg->build_hash, sizeof(bfd->main->build_hash));

  bfd->fileflags = fg->fileflags;
  bfd->globalf = fg->globalf;
  BLI_strncpy(bfd->filename, fg->filename, sizeof(bfd->filename));

  /* error in 2.65 and older: main->name was not set if you save from startup (not after loading file) */
  if (bfd->filename[0] == 0) {
    if (fd->fileversion < 265 || (fd->fileversion == 265 && fg->subversion < 1))
      if ((G.fileflags & G_FILE_RECOVER) == 0)
        BLI_strncpy(bfd->filename, BKE_main_blendfile_path(bfd->main), sizeof(bfd->filename));

    /* early 2.50 version patch - filename not in FileGlobal struct at all */
    if (fd->fileversion <= 250)
      BLI_strncpy(bfd->filename, BKE_main_blendfile_path(bfd->main), sizeof(bfd->filename));
  }

  if (G.fileflags & G_FILE_RECOVER)
    BLI_strncpy(fd->relabase, fg->filename, sizeof(fd->relabase));

  bfd->curscreen = fg->curscreen;
  bfd->curscene = fg->curscene;
  bfd->cur_view_layer = fg->cur_view_layer;

  MEM_freeN(fg);

  fd->globalf = bfd->globalf;
  fd->fileflags = bfd->fileflags;

  return blo_bhead_next(fd, bhead);
}

/* note, this has to be kept for reading older files... */
static void link_global(FileData *fd, BlendFileData *bfd)
{
  bfd->cur_view_layer = newglobadr(fd, bfd->cur_view_layer);
  bfd->curscreen = newlibadr(fd, NULL, bfd->curscreen);
  bfd->curscene = newlibadr(fd, NULL, bfd->curscene);
  // this happens in files older than 2.35
  if (bfd->curscene == NULL) {
    if (bfd->curscreen)
      bfd->curscene = bfd->curscreen->scene;
  }
}

/** \} */

/* -------------------------------------------------------------------- */
/** \name Versioning
 * \{ */

/* initialize userdef with non-UI dependency stuff */
/* other initializers (such as theme color defaults) go to resources.c */
static void do_versions_userdef(FileData *fd, BlendFileData *bfd)
{
  Main *bmain = bfd->main;
  UserDef *user = bfd->user;

  if (user == NULL)
    return;

  if (MAIN_VERSION_OLDER(bmain, 266, 4)) {
    bTheme *btheme;

    /* themes for Node and Sequence editor were not using grid color, but back. we copy this over then */
    for (btheme = user->themes.first; btheme; btheme = btheme->next) {
      copy_v4_v4_char(btheme->space_node.grid, btheme->space_node.back);
      copy_v4_v4_char(btheme->space_sequencer.grid, btheme->space_sequencer.back);
    }
  }

  if (!DNA_struct_elem_find(fd->filesdna, "UserDef", "WalkNavigation", "walk_navigation")) {
    user->walk_navigation.mouse_speed = 1.0f;
    user->walk_navigation.walk_speed = 2.5f; /* m/s */
    user->walk_navigation.walk_speed_factor = 5.0f;
    user->walk_navigation.view_height = 1.6f;   /* m */
    user->walk_navigation.jump_height = 0.4f;   /* m */
    user->walk_navigation.teleport_time = 0.2f; /* s */
  }

  /* grease pencil multisamples */
  if (!DNA_struct_elem_find(fd->filesdna, "UserDef", "short", "gpencil_multisamples")) {
    user->gpencil_multisamples = 4;
  }

  /* tablet pressure threshold */
  if (!DNA_struct_elem_find(fd->filesdna, "UserDef", "float", "pressure_threshold_max")) {
    user->pressure_threshold_max = 1.0f;
  }
}

static void do_versions(FileData *fd, Library *lib, Main *main)
{
  /* WATCH IT!!!: pointers from libdata have not been converted */

  if (G.debug & G_DEBUG) {
    char build_commit_datetime[32];
    time_t temp_time = main->build_commit_timestamp;
    struct tm *tm = (temp_time) ? gmtime(&temp_time) : NULL;
    if (LIKELY(tm)) {
      strftime(build_commit_datetime, sizeof(build_commit_datetime), "%Y-%m-%d %H:%M", tm);
    }
    else {
      BLI_strncpy(build_commit_datetime, "unknown", sizeof(build_commit_datetime));
    }

    printf("read file %s\n  Version %d sub %d date %s hash %s\n",
           fd->relabase,
           main->versionfile,
           main->subversionfile,
           build_commit_datetime,
           main->build_hash);
  }

  blo_do_versions_pre250(fd, lib, main);
  blo_do_versions_250(fd, lib, main);
  blo_do_versions_260(fd, lib, main);
  blo_do_versions_270(fd, lib, main);
  blo_do_versions_280(fd, lib, main);

  /* WATCH IT!!!: pointers from libdata have not been converted yet here! */
  /* WATCH IT 2!: Userdef struct init see do_versions_userdef() above! */

  /* don't forget to set version number in BKE_blender_version.h! */
}

static void do_versions_after_linking(Main *main)
{
  //  printf("%s for %s (%s), %d.%d\n", __func__, main->curlib ? main->curlib->name : main->name,
  //         main->curlib ? "LIB" : "MAIN", main->versionfile, main->subversionfile);

  do_versions_after_linking_270(main);
  do_versions_after_linking_280(main);
}

/** \} */

/* -------------------------------------------------------------------- */
/** \name Read Library Data Block (all)
 * \{ */

static void lib_link_all(FileData *fd, Main *main)
{
  lib_link_id(fd, main);

  /* No load UI for undo memfiles */
  if (fd->memfile == NULL) {
    lib_link_windowmanager(fd, main);
  }
  /* DO NOT skip screens here, 3Dview may contains pointers to other ID data (like bgpic)! See T41411. */
  lib_link_screen(fd, main);
  lib_link_scene(fd, main);
  lib_link_object(fd, main);
  lib_link_mesh(fd, main);
  lib_link_curve(fd, main);
  lib_link_mball(fd, main);
  lib_link_material(fd, main);
  lib_link_texture(fd, main);
  lib_link_image(fd, main);
  lib_link_ipo(
      fd, main); /* XXX deprecated... still needs to be maintained for version patches still */
  lib_link_key(fd, main);
  lib_link_world(fd, main);
  lib_link_light(fd, main);
  lib_link_latt(fd, main);
  lib_link_text(fd, main);
  lib_link_camera(fd, main);
  lib_link_speaker(fd, main);
  lib_link_lightprobe(fd, main);
  lib_link_sound(fd, main);
  lib_link_collection(fd, main);
  lib_link_armature(fd, main);
  lib_link_action(fd, main);
  lib_link_vfont(fd, main);
  lib_link_nodetree(fd,
                    main); /* has to be done after scene/materials, this will verify group nodes */
  lib_link_palette(fd, main);
  lib_link_brush(fd, main);
  lib_link_paint_curve(fd, main);
  lib_link_particlesettings(fd, main);
  lib_link_movieclip(fd, main);
  lib_link_mask(fd, main);
  lib_link_linestyle(fd, main);
  lib_link_gpencil(fd, main);
  lib_link_cachefiles(fd, main);
  lib_link_workspaces(fd, main);

  lib_link_library(fd, main); /* only init users */

  /* We could integrate that to mesh/curve/lattice lib_link, but this is really cheap process,
   * so simpler to just use it directly in this single call. */
  BLO_main_validate_shapekeys(main, NULL);
}

/** \} */

/* -------------------------------------------------------------------- */
/** \name Read User Preferences
 * \{ */

static void direct_link_keymapitem(FileData *fd, wmKeyMapItem *kmi)
{
  kmi->properties = newdataadr(fd, kmi->properties);
  IDP_DirectLinkGroup_OrFree(&kmi->properties, (fd->flags & FD_FLAGS_SWITCH_ENDIAN), fd);
  kmi->ptr = NULL;
  kmi->flag &= ~KMI_UPDATE;
}

static BHead *read_userdef(BlendFileData *bfd, FileData *fd, BHead *bhead)
{
  UserDef *user;
  wmKeyMap *keymap;
  wmKeyMapItem *kmi;
  wmKeyMapDiffItem *kmdi;
  bAddon *addon;

  bfd->user = user = read_struct(fd, bhead, "user def");

  /* User struct has separate do-version handling */
  user->versionfile = bfd->main->versionfile;
  user->subversionfile = bfd->main->subversionfile;

  /* read all data into fd->datamap */
  bhead = read_data_into_oldnewmap(fd, bhead, "user def");

  link_list(fd, &user->themes);
  link_list(fd, &user->user_keymaps);
  link_list(fd, &user->user_keyconfig_prefs);
  link_list(fd, &user->user_menus);
  link_list(fd, &user->addons);
  link_list(fd, &user->autoexec_paths);

  for (keymap = user->user_keymaps.first; keymap; keymap = keymap->next) {
    keymap->modal_items = NULL;
    keymap->poll = NULL;
    keymap->flag &= ~KEYMAP_UPDATE;

    link_list(fd, &keymap->diff_items);
    link_list(fd, &keymap->items);

    for (kmdi = keymap->diff_items.first; kmdi; kmdi = kmdi->next) {
      kmdi->remove_item = newdataadr(fd, kmdi->remove_item);
      kmdi->add_item = newdataadr(fd, kmdi->add_item);

      if (kmdi->remove_item)
        direct_link_keymapitem(fd, kmdi->remove_item);
      if (kmdi->add_item)
        direct_link_keymapitem(fd, kmdi->add_item);
    }

    for (kmi = keymap->items.first; kmi; kmi = kmi->next)
      direct_link_keymapitem(fd, kmi);
  }

  for (wmKeyConfigPref *kpt = user->user_keyconfig_prefs.first; kpt; kpt = kpt->next) {
    kpt->prop = newdataadr(fd, kpt->prop);
    IDP_DirectLinkGroup_OrFree(&kpt->prop, (fd->flags & FD_FLAGS_SWITCH_ENDIAN), fd);
  }

  for (bUserMenu *um = user->user_menus.first; um; um = um->next) {
    link_list(fd, &um->items);
    for (bUserMenuItem *umi = um->items.first; umi; umi = umi->next) {
      if (umi->type == USER_MENU_TYPE_OPERATOR) {
        bUserMenuItem_Op *umi_op = (bUserMenuItem_Op *)umi;
        umi_op->prop = newdataadr(fd, umi_op->prop);
        IDP_DirectLinkGroup_OrFree(&umi_op->prop, (fd->flags & FD_FLAGS_SWITCH_ENDIAN), fd);
      }
    }
  }

  for (addon = user->addons.first; addon; addon = addon->next) {
    addon->prop = newdataadr(fd, addon->prop);
    IDP_DirectLinkGroup_OrFree(&addon->prop, (fd->flags & FD_FLAGS_SWITCH_ENDIAN), fd);
  }

  // XXX
  user->uifonts.first = user->uifonts.last = NULL;

  link_list(fd, &user->uistyles);

  /* Don't read the active app template, use the default one. */
  user->app_template[0] = '\0';

  /* free fd->datamap again */
  oldnewmap_free_unused(fd->datamap);
  oldnewmap_clear(fd->datamap);

  return bhead;
}

/** \} */

/* -------------------------------------------------------------------- */
/** \name Read File (Internal)
 * \{ */

BlendFileData *blo_read_file_internal(FileData *fd, const char *filepath)
{
  BHead *bhead = blo_bhead_first(fd);
  BlendFileData *bfd;
  ListBase mainlist = {NULL, NULL};

  bfd = MEM_callocN(sizeof(BlendFileData), "blendfiledata");
  bfd->main = BKE_main_new();
  BLI_addtail(&mainlist, bfd->main);
  fd->mainlist = &mainlist;

  bfd->main->versionfile = fd->fileversion;

  bfd->type = BLENFILETYPE_BLEND;
  BLI_strncpy(bfd->main->name, filepath, sizeof(bfd->main->name));

  if (G.background) {
    /* We only read & store .blend thumbnail in background mode
     * (because we cannot re-generate it, no OpenGL available).
     */
    const int *data = read_file_thumbnail(fd);

    if (data) {
      const int width = data[0];
      const int height = data[1];
      if (BLEN_THUMB_MEMSIZE_IS_VALID(width, height)) {
        const size_t sz = BLEN_THUMB_MEMSIZE(width, height);
        bfd->main->blen_thumb = MEM_mallocN(sz, __func__);

        BLI_assert((sz - sizeof(*bfd->main->blen_thumb)) ==
                   (BLEN_THUMB_MEMSIZE_FILE(width, height) - (sizeof(*data) * 2)));
        bfd->main->blen_thumb->width = width;
        bfd->main->blen_thumb->height = height;
        memcpy(bfd->main->blen_thumb->rect, &data[2], sz - sizeof(*bfd->main->blen_thumb));
      }
    }
  }

  while (bhead) {
    switch (bhead->code) {
      case DATA:
      case DNA1:
      case TEST: /* used as preview since 2.5x */
      case REND:
        bhead = blo_bhead_next(fd, bhead);
        break;
      case GLOB:
        bhead = read_global(bfd, fd, bhead);
        break;
      case USER:
        if (fd->skip_flags & BLO_READ_SKIP_USERDEF) {
          bhead = blo_bhead_next(fd, bhead);
        }
        else {
          bhead = read_userdef(bfd, fd, bhead);
        }
        break;
      case ENDB:
        bhead = NULL;
        break;

      case ID_LINK_PLACEHOLDER:
        if (fd->skip_flags & BLO_READ_SKIP_DATA) {
          bhead = blo_bhead_next(fd, bhead);
        }
        else {
          /* Add link placeholder to the main of the library it belongs to.
           * The library is the most recently loaded ID_LI block, according
           * to the file format definition. So we can use the entry at the
           * end of mainlist, added in direct_link_library. */
          Main *libmain = mainlist.last;
          bhead = read_libblock(
              fd, libmain, bhead, LIB_TAG_ID_LINK_PLACEHOLDER | LIB_TAG_EXTERN, NULL);
        }
        break;
      /* in 2.50+ files, the file identifier for screens is patched, forward compatibility */
      case ID_SCRN:
        bhead->code = ID_SCR;
        /* pass on to default */
        ATTR_FALLTHROUGH;
      default:
        if (fd->skip_flags & BLO_READ_SKIP_DATA) {
          bhead = blo_bhead_next(fd, bhead);
        }
        else {
          bhead = read_libblock(fd, bfd->main, bhead, LIB_TAG_LOCAL, NULL);
        }
    }
  }

  /* do before read_libraries, but skip undo case */
  if (fd->memfile == NULL) {
    do_versions(fd, NULL, bfd->main);
    do_versions_userdef(fd, bfd);
  }

  read_libraries(fd, &mainlist);

  blo_join_main(&mainlist);

  lib_link_all(fd, bfd->main);

  /* Skip in undo case. */
  if (fd->memfile == NULL) {
    /* Yep, second splitting... but this is a very cheap operation, so no big deal. */
    blo_split_main(&mainlist, bfd->main);
    for (Main *mainvar = mainlist.first; mainvar; mainvar = mainvar->next) {
      BLI_assert(mainvar->versionfile != 0);
      do_versions_after_linking(mainvar);
    }
    blo_join_main(&mainlist);
  }

  BKE_main_id_tag_all(bfd->main, LIB_TAG_NEW, false);

  /* Before static overrides, which needs typeinfo. */
  lib_verify_nodetree(bfd->main, true);

  /* Now that all our data-blocks are loaded, we can re-generate overrides from their references. */
  if (fd->memfile == NULL) {
    /* Do not apply in undo case! */
    BKE_main_override_static_update(bfd->main);
  }

  BKE_collections_after_lib_link(bfd->main);

  fix_relpaths_library(fd->relabase,
                       bfd->main); /* make all relative paths, relative to the open blend file */

  link_global(fd, bfd); /* as last */

  fd->mainlist = NULL; /* Safety, this is local variable, shall not be used afterward. */

  return bfd;
}

/** \} */

/* -------------------------------------------------------------------- */
/** \name Library Linking
 *
 * Also used for append.
 * \{ */

struct BHeadSort {
  BHead *bhead;
  const void *old;
};

static int verg_bheadsort(const void *v1, const void *v2)
{
  const struct BHeadSort *x1 = v1, *x2 = v2;

  if (x1->old > x2->old)
    return 1;
  else if (x1->old < x2->old)
    return -1;
  return 0;
}

static void sort_bhead_old_map(FileData *fd)
{
  BHead *bhead;
  struct BHeadSort *bhs;
  int tot = 0;

  for (bhead = blo_bhead_first(fd); bhead; bhead = blo_bhead_next(fd, bhead))
    tot++;

  fd->tot_bheadmap = tot;
  if (tot == 0)
    return;

  bhs = fd->bheadmap = MEM_malloc_arrayN(tot, sizeof(struct BHeadSort), "BHeadSort");

  for (bhead = blo_bhead_first(fd); bhead; bhead = blo_bhead_next(fd, bhead), bhs++) {
    bhs->bhead = bhead;
    bhs->old = bhead->old;
  }

  qsort(fd->bheadmap, tot, sizeof(struct BHeadSort), verg_bheadsort);
}

static BHead *find_previous_lib(FileData *fd, BHead *bhead)
{
  /* skip library datablocks in undo, see comment in read_libblock */
  if (fd->memfile)
    return NULL;

  for (; bhead; bhead = blo_bhead_prev(fd, bhead)) {
    if (bhead->code == ID_LI)
      break;
  }

  return bhead;
}

static BHead *find_bhead(FileData *fd, void *old)
{
#if 0
  BHead *bhead;
#endif
  struct BHeadSort *bhs, bhs_s;

  if (!old)
    return NULL;

  if (fd->bheadmap == NULL)
    sort_bhead_old_map(fd);

  bhs_s.old = old;
  bhs = bsearch(&bhs_s, fd->bheadmap, fd->tot_bheadmap, sizeof(struct BHeadSort), verg_bheadsort);

  if (bhs)
    return bhs->bhead;

#if 0
  for (bhead = blo_bhead_first(fd); bhead; bhead = blo_bhead_next(fd, bhead)) {
    if (bhead->old == old)
      return bhead;
  }
#endif

  return NULL;
}

static BHead *find_bhead_from_code_name(FileData *fd, const short idcode, const char *name)
{
#ifdef USE_GHASH_BHEAD

  char idname_full[MAX_ID_NAME];

  *((short *)idname_full) = idcode;
  BLI_strncpy(idname_full + 2, name, sizeof(idname_full) - 2);

  return BLI_ghash_lookup(fd->bhead_idname_hash, idname_full);

#else
  BHead *bhead;

  for (bhead = blo_bhead_first(fd); bhead; bhead = blo_bhead_next(fd, bhead)) {
    if (bhead->code == idcode) {
      const char *idname_test = blo_bhead_id_name(fd, bhead);
      if (STREQ(idname_test + 2, name)) {
        return bhead;
      }
    }
    else if (bhead->code == ENDB) {
      break;
    }
  }

  return NULL;
#endif
}

static BHead *find_bhead_from_idname(FileData *fd, const char *idname)
{
#ifdef USE_GHASH_BHEAD
  return BLI_ghash_lookup(fd->bhead_idname_hash, idname);
#else
  return find_bhead_from_code_name(fd, GS(idname), idname + 2);
#endif
}

static ID *is_yet_read(FileData *fd, Main *mainvar, BHead *bhead)
{
  const char *idname = blo_bhead_id_name(fd, bhead);
  /* which_libbase can be NULL, intentionally not using idname+2 */
  return BLI_findstring(which_libbase(mainvar, GS(idname)), idname, offsetof(ID, name));
}

/** \} */

/* -------------------------------------------------------------------- */
/** \name Library Linking (expand pointers)
 * \{ */

static void expand_doit_library(void *fdhandle, Main *mainvar, void *old)
{
  FileData *fd = fdhandle;

  BHead *bhead = find_bhead(fd, old);
  if (bhead == NULL) {
    return;
  }

  if (bhead->code == ID_LINK_PLACEHOLDER) {
    /* Placeholder link to datablock in another library. */
    BHead *bheadlib = find_previous_lib(fd, bhead);
    if (bheadlib == NULL) {
      return;
    }

    Library *lib = read_struct(fd, bheadlib, "Library");
    Main *libmain = blo_find_main(fd, lib->name, fd->relabase);

    if (libmain->curlib == NULL) {
      const char *idname = blo_bhead_id_name(fd, bhead);

      blo_reportf_wrap(fd->reports,
                       RPT_WARNING,
                       TIP_("LIB: Data refers to main .blend file: '%s' from %s"),
                       idname,
                       mainvar->curlib->filepath);
      return;
    }

    ID *id = is_yet_read(fd, libmain, bhead);

    if (id == NULL) {
      /* ID has not been read yet, add placeholder to the main of the
       * library it belongs to, so that it will be read later. */
      read_libblock(fd, libmain, bhead, LIB_TAG_ID_LINK_PLACEHOLDER | LIB_TAG_INDIRECT, NULL);
      // commented because this can print way too much
      // if (G.debug & G_DEBUG) printf("expand_doit: other lib %s\n", lib->name);

      /* for outliner dependency only */
      libmain->curlib->parent = mainvar->curlib;
    }
    else {
      /* "id" is either a placeholder or real ID that is already in the
       * main of the library (A) it belongs to. However it might have been
       * put there by another library (C) which only updated its own
       * fd->libmap. In that case we also need to update the fd->libmap
       * of the current library (B) so we can find it for lookups.
       *
       * An example of such a setup is:
       * (A) tree.blend: contains Tree object.
       * (B) forest.blend: contains Forest collection linking in Tree from tree.blend.
       * (C) shot.blend: links in both Tree from tree.blend and Forest from forest.blend.
       */
      oldnewmap_insert(fd->libmap, bhead->old, id, bhead->code);

      /* If "id" is a real datablock and not a placeholder, we need to
       * update fd->libmap to replace ID_LINK_PLACEHOLDER with the real
       * ID_* code.
       *
       * When the real ID is read this replacement happens for all
       * libraries read so far, but not for libraries that have not been
       * read yet at that point. */
      change_link_placeholder_to_real_ID_pointer_fd(fd, bhead->old, id);

      // commented because this can print way too much
      // if (G.debug & G_DEBUG) printf("expand_doit: already linked: %s lib: %s\n", id->name, lib->name);
    }

    MEM_freeN(lib);
  }
  else {
    /* Datablock in same library. */
    /* In 2.50+ file identifier for screens is patched, forward compatibility. */
    if (bhead->code == ID_SCRN) {
      bhead->code = ID_SCR;
    }

    ID *id = is_yet_read(fd, mainvar, bhead);
    if (id == NULL) {
      read_libblock(fd, mainvar, bhead, LIB_TAG_NEED_EXPAND | LIB_TAG_INDIRECT, NULL);
    }
    else {
      /* this is actually only needed on UI call? when ID was already read before, and another append
       * happens which invokes same ID... in that case the lookup table needs this entry */
      oldnewmap_insert(fd->libmap, bhead->old, id, bhead->code);
      // commented because this can print way too much
      // if (G.debug & G_DEBUG) printf("expand: already read %s\n", id->name);
    }
  }
}

static BLOExpandDoitCallback expand_doit;

// XXX deprecated - old animation system
static void expand_ipo(FileData *fd, Main *mainvar, Ipo *ipo)
{
  IpoCurve *icu;
  for (icu = ipo->curve.first; icu; icu = icu->next) {
    if (icu->driver)
      expand_doit(fd, mainvar, icu->driver->ob);
  }
}

// XXX deprecated - old animation system
static void expand_constraint_channels(FileData *fd, Main *mainvar, ListBase *chanbase)
{
  bConstraintChannel *chan;
  for (chan = chanbase->first; chan; chan = chan->next) {
    expand_doit(fd, mainvar, chan->ipo);
  }
}

static void expand_id(FileData *fd, Main *mainvar, ID *id)
{
  if (id->override_static) {
    expand_doit(fd, mainvar, id->override_static->reference);
    expand_doit(fd, mainvar, id->override_static->storage);
  }
}

static void expand_idprops(FileData *fd, Main *mainvar, IDProperty *prop)
{
  if (!prop)
    return;

  switch (prop->type) {
    case IDP_ID:
      expand_doit(fd, mainvar, IDP_Id(prop));
      break;
    case IDP_IDPARRAY: {
      IDProperty *idp_array = IDP_IDPArray(prop);
      for (int i = 0; i < prop->len; i++) {
        expand_idprops(fd, mainvar, &idp_array[i]);
      }
      break;
    }
    case IDP_GROUP:
      for (IDProperty *loop = prop->data.group.first; loop; loop = loop->next) {
        expand_idprops(fd, mainvar, loop);
      }
      break;
  }
}

static void expand_fmodifiers(FileData *fd, Main *mainvar, ListBase *list)
{
  FModifier *fcm;

  for (fcm = list->first; fcm; fcm = fcm->next) {
    /* library data for specific F-Modifier types */
    switch (fcm->type) {
      case FMODIFIER_TYPE_PYTHON: {
        FMod_Python *data = (FMod_Python *)fcm->data;

        expand_doit(fd, mainvar, data->script);

        break;
      }
    }
  }
}

static void expand_fcurves(FileData *fd, Main *mainvar, ListBase *list)
{
  FCurve *fcu;

  for (fcu = list->first; fcu; fcu = fcu->next) {
    /* Driver targets if there is a driver */
    if (fcu->driver) {
      ChannelDriver *driver = fcu->driver;
      DriverVar *dvar;

      for (dvar = driver->variables.first; dvar; dvar = dvar->next) {
        DRIVER_TARGETS_LOOPER_BEGIN (dvar) {
          // TODO: only expand those that are going to get used?
          expand_doit(fd, mainvar, dtar->id);
        }
        DRIVER_TARGETS_LOOPER_END;
      }
    }

    /* F-Curve Modifiers */
    expand_fmodifiers(fd, mainvar, &fcu->modifiers);
  }
}

static void expand_action(FileData *fd, Main *mainvar, bAction *act)
{
  bActionChannel *chan;

  // XXX deprecated - old animation system --------------
  for (chan = act->chanbase.first; chan; chan = chan->next) {
    expand_doit(fd, mainvar, chan->ipo);
    expand_constraint_channels(fd, mainvar, &chan->constraintChannels);
  }
  // ---------------------------------------------------

  /* F-Curves in Action */
  expand_fcurves(fd, mainvar, &act->curves);

  for (TimeMarker *marker = act->markers.first; marker; marker = marker->next) {
    if (marker->camera) {
      expand_doit(fd, mainvar, marker->camera);
    }
  }
}

static void expand_keyingsets(FileData *fd, Main *mainvar, ListBase *list)
{
  KeyingSet *ks;
  KS_Path *ksp;

  /* expand the ID-pointers in KeyingSets's paths */
  for (ks = list->first; ks; ks = ks->next) {
    for (ksp = ks->paths.first; ksp; ksp = ksp->next) {
      expand_doit(fd, mainvar, ksp->id);
    }
  }
}

static void expand_animdata_nlastrips(FileData *fd, Main *mainvar, ListBase *list)
{
  NlaStrip *strip;

  for (strip = list->first; strip; strip = strip->next) {
    /* check child strips */
    expand_animdata_nlastrips(fd, mainvar, &strip->strips);

    /* check F-Curves */
    expand_fcurves(fd, mainvar, &strip->fcurves);

    /* check F-Modifiers */
    expand_fmodifiers(fd, mainvar, &strip->modifiers);

    /* relink referenced action */
    expand_doit(fd, mainvar, strip->act);
  }
}

static void expand_animdata(FileData *fd, Main *mainvar, AnimData *adt)
{
  NlaTrack *nlt;

  /* own action */
  expand_doit(fd, mainvar, adt->action);
  expand_doit(fd, mainvar, adt->tmpact);

  /* drivers - assume that these F-Curves have driver data to be in this list... */
  expand_fcurves(fd, mainvar, &adt->drivers);

  /* nla-data - referenced actions */
  for (nlt = adt->nla_tracks.first; nlt; nlt = nlt->next)
    expand_animdata_nlastrips(fd, mainvar, &nlt->strips);
}

static void expand_particlesettings(FileData *fd, Main *mainvar, ParticleSettings *part)
{
  int a;

  expand_doit(fd, mainvar, part->instance_object);
  expand_doit(fd, mainvar, part->instance_collection);
  expand_doit(fd, mainvar, part->eff_group);
  expand_doit(fd, mainvar, part->bb_ob);
  expand_doit(fd, mainvar, part->collision_group);

  if (part->adt)
    expand_animdata(fd, mainvar, part->adt);

  for (a = 0; a < MAX_MTEX; a++) {
    if (part->mtex[a]) {
      expand_doit(fd, mainvar, part->mtex[a]->tex);
      expand_doit(fd, mainvar, part->mtex[a]->object);
    }
  }

  if (part->effector_weights) {
    expand_doit(fd, mainvar, part->effector_weights->group);
  }

  if (part->pd) {
    expand_doit(fd, mainvar, part->pd->tex);
    expand_doit(fd, mainvar, part->pd->f_source);
  }
  if (part->pd2) {
    expand_doit(fd, mainvar, part->pd2->tex);
    expand_doit(fd, mainvar, part->pd2->f_source);
  }

  if (part->boids) {
    BoidState *state;
    BoidRule *rule;

    for (state = part->boids->states.first; state; state = state->next) {
      for (rule = state->rules.first; rule; rule = rule->next) {
        if (rule->type == eBoidRuleType_Avoid) {
          BoidRuleGoalAvoid *gabr = (BoidRuleGoalAvoid *)rule;
          expand_doit(fd, mainvar, gabr->ob);
        }
        else if (rule->type == eBoidRuleType_FollowLeader) {
          BoidRuleFollowLeader *flbr = (BoidRuleFollowLeader *)rule;
          expand_doit(fd, mainvar, flbr->ob);
        }
      }
    }
  }

  for (ParticleDupliWeight *dw = part->instance_weights.first; dw; dw = dw->next) {
    expand_doit(fd, mainvar, dw->ob);
  }
}

static void expand_collection(FileData *fd, Main *mainvar, Collection *collection)
{
  for (CollectionObject *cob = collection->gobject.first; cob; cob = cob->next) {
    expand_doit(fd, mainvar, cob->ob);
  }

  for (CollectionChild *child = collection->children.first; child; child = child->next) {
    expand_doit(fd, mainvar, child->collection);
  }

#ifdef USE_COLLECTION_COMPAT_28
  if (collection->collection != NULL) {
    expand_scene_collection(fd, mainvar, collection->collection);
  }
#endif
}

static void expand_key(FileData *fd, Main *mainvar, Key *key)
{
  expand_doit(fd, mainvar, key->ipo);  // XXX deprecated - old animation system

  if (key->adt)
    expand_animdata(fd, mainvar, key->adt);
}

static void expand_nodetree(FileData *fd, Main *mainvar, bNodeTree *ntree)
{
  bNode *node;
  bNodeSocket *sock;

  if (ntree->adt)
    expand_animdata(fd, mainvar, ntree->adt);

  if (ntree->gpd)
    expand_doit(fd, mainvar, ntree->gpd);

  for (node = ntree->nodes.first; node; node = node->next) {
    if (node->id && node->type != CMP_NODE_R_LAYERS) {
      expand_doit(fd, mainvar, node->id);
    }

    expand_idprops(fd, mainvar, node->prop);

    for (sock = node->inputs.first; sock; sock = sock->next)
      expand_idprops(fd, mainvar, sock->prop);
    for (sock = node->outputs.first; sock; sock = sock->next)
      expand_idprops(fd, mainvar, sock->prop);
  }

  for (sock = ntree->inputs.first; sock; sock = sock->next)
    expand_idprops(fd, mainvar, sock->prop);
  for (sock = ntree->outputs.first; sock; sock = sock->next)
    expand_idprops(fd, mainvar, sock->prop);
}

static void expand_texture(FileData *fd, Main *mainvar, Tex *tex)
{
  expand_doit(fd, mainvar, tex->ima);
  expand_doit(fd, mainvar, tex->ipo);  // XXX deprecated - old animation system

  if (tex->adt)
    expand_animdata(fd, mainvar, tex->adt);

  if (tex->nodetree)
    expand_nodetree(fd, mainvar, tex->nodetree);
}

static void expand_brush(FileData *fd, Main *mainvar, Brush *brush)
{
  expand_doit(fd, mainvar, brush->mtex.tex);
  expand_doit(fd, mainvar, brush->mask_mtex.tex);
  expand_doit(fd, mainvar, brush->clone.image);
  expand_doit(fd, mainvar, brush->paint_curve);
  if (brush->gpencil_settings != NULL) {
    expand_doit(fd, mainvar, brush->gpencil_settings->material);
  }
}

static void expand_material(FileData *fd, Main *mainvar, Material *ma)
{
  expand_doit(fd, mainvar, ma->ipo);  // XXX deprecated - old animation system

  if (ma->adt)
    expand_animdata(fd, mainvar, ma->adt);

  if (ma->nodetree)
    expand_nodetree(fd, mainvar, ma->nodetree);

  if (ma->gp_style) {
    MaterialGPencilStyle *gp_style = ma->gp_style;
    expand_doit(fd, mainvar, gp_style->sima);
    expand_doit(fd, mainvar, gp_style->ima);
  }
}

static void expand_light(FileData *fd, Main *mainvar, Light *la)
{
  expand_doit(fd, mainvar, la->ipo);  // XXX deprecated - old animation system

  if (la->adt)
    expand_animdata(fd, mainvar, la->adt);

  if (la->nodetree)
    expand_nodetree(fd, mainvar, la->nodetree);
}

static void expand_lattice(FileData *fd, Main *mainvar, Lattice *lt)
{
  expand_doit(fd, mainvar, lt->ipo);  // XXX deprecated - old animation system
  expand_doit(fd, mainvar, lt->key);

  if (lt->adt)
    expand_animdata(fd, mainvar, lt->adt);
}

static void expand_world(FileData *fd, Main *mainvar, World *wrld)
{
  expand_doit(fd, mainvar, wrld->ipo);  // XXX deprecated - old animation system

  if (wrld->adt)
    expand_animdata(fd, mainvar, wrld->adt);

  if (wrld->nodetree)
    expand_nodetree(fd, mainvar, wrld->nodetree);
}

static void expand_mball(FileData *fd, Main *mainvar, MetaBall *mb)
{
  int a;

  for (a = 0; a < mb->totcol; a++) {
    expand_doit(fd, mainvar, mb->mat[a]);
  }

  if (mb->adt)
    expand_animdata(fd, mainvar, mb->adt);
}

static void expand_curve(FileData *fd, Main *mainvar, Curve *cu)
{
  int a;

  for (a = 0; a < cu->totcol; a++) {
    expand_doit(fd, mainvar, cu->mat[a]);
  }

  expand_doit(fd, mainvar, cu->vfont);
  expand_doit(fd, mainvar, cu->vfontb);
  expand_doit(fd, mainvar, cu->vfonti);
  expand_doit(fd, mainvar, cu->vfontbi);
  expand_doit(fd, mainvar, cu->key);
  expand_doit(fd, mainvar, cu->ipo);  // XXX deprecated - old animation system
  expand_doit(fd, mainvar, cu->bevobj);
  expand_doit(fd, mainvar, cu->taperobj);
  expand_doit(fd, mainvar, cu->textoncurve);

  if (cu->adt)
    expand_animdata(fd, mainvar, cu->adt);
}

static void expand_mesh(FileData *fd, Main *mainvar, Mesh *me)
{
  int a;

  if (me->adt)
    expand_animdata(fd, mainvar, me->adt);

  for (a = 0; a < me->totcol; a++) {
    expand_doit(fd, mainvar, me->mat[a]);
  }

  expand_doit(fd, mainvar, me->key);
  expand_doit(fd, mainvar, me->texcomesh);
}

/* temp struct used to transport needed info to expand_constraint_cb() */
typedef struct tConstraintExpandData {
  FileData *fd;
  Main *mainvar;
} tConstraintExpandData;
/* callback function used to expand constraint ID-links */
static void expand_constraint_cb(bConstraint *UNUSED(con),
                                 ID **idpoin,
                                 bool UNUSED(is_reference),
                                 void *userdata)
{
  tConstraintExpandData *ced = (tConstraintExpandData *)userdata;
  expand_doit(ced->fd, ced->mainvar, *idpoin);
}

static void expand_constraints(FileData *fd, Main *mainvar, ListBase *lb)
{
  tConstraintExpandData ced;
  bConstraint *curcon;

  /* relink all ID-blocks used by the constraints */
  ced.fd = fd;
  ced.mainvar = mainvar;

  BKE_constraints_id_loop(lb, expand_constraint_cb, &ced);

  /* deprecated manual expansion stuff */
  for (curcon = lb->first; curcon; curcon = curcon->next) {
    if (curcon->ipo)
      expand_doit(fd, mainvar, curcon->ipo);  // XXX deprecated - old animation system
  }
}

static void expand_pose(FileData *fd, Main *mainvar, bPose *pose)
{
  bPoseChannel *chan;

  if (!pose)
    return;

  for (chan = pose->chanbase.first; chan; chan = chan->next) {
    expand_constraints(fd, mainvar, &chan->constraints);
    expand_idprops(fd, mainvar, chan->prop);
    expand_doit(fd, mainvar, chan->custom);
  }
}

static void expand_bones(FileData *fd, Main *mainvar, Bone *bone)
{
  expand_idprops(fd, mainvar, bone->prop);

  for (Bone *curBone = bone->childbase.first; curBone; curBone = curBone->next) {
    expand_bones(fd, mainvar, curBone);
  }
}

static void expand_armature(FileData *fd, Main *mainvar, bArmature *arm)
{
  if (arm->adt)
    expand_animdata(fd, mainvar, arm->adt);

  for (Bone *curBone = arm->bonebase.first; curBone; curBone = curBone->next) {
    expand_bones(fd, mainvar, curBone);
  }
}

static void expand_object_expandModifiers(void *userData,
                                          Object *UNUSED(ob),
                                          ID **idpoin,
                                          int UNUSED(cb_flag))
{
  struct {
    FileData *fd;
    Main *mainvar;
  } *data = userData;

  FileData *fd = data->fd;
  Main *mainvar = data->mainvar;

  expand_doit(fd, mainvar, *idpoin);
}

static void expand_object(FileData *fd, Main *mainvar, Object *ob)
{
  ParticleSystem *psys;
  bActionStrip *strip;
  PartEff *paf;
  int a;

  expand_doit(fd, mainvar, ob->data);

  /* expand_object_expandModifier() */
  if (ob->modifiers.first) {
    struct {
      FileData *fd;
      Main *mainvar;
    } data;
    data.fd = fd;
    data.mainvar = mainvar;

    modifiers_foreachIDLink(ob, expand_object_expandModifiers, (void *)&data);
  }

  /* expand_object_expandModifier() */
  if (ob->greasepencil_modifiers.first) {
    struct {
      FileData *fd;
      Main *mainvar;
    } data;
    data.fd = fd;
    data.mainvar = mainvar;

    BKE_gpencil_modifiers_foreachIDLink(ob, expand_object_expandModifiers, (void *)&data);
  }

  /* expand_object_expandShaderFx() */
  if (ob->shader_fx.first) {
    struct {
      FileData *fd;
      Main *mainvar;
    } data;
    data.fd = fd;
    data.mainvar = mainvar;

    BKE_shaderfx_foreachIDLink(ob, expand_object_expandModifiers, (void *)&data);
  }

  expand_pose(fd, mainvar, ob->pose);
  expand_doit(fd, mainvar, ob->poselib);
  expand_constraints(fd, mainvar, &ob->constraints);

  expand_doit(fd, mainvar, ob->gpd);

  // XXX deprecated - old animation system (for version patching only)
  expand_doit(fd, mainvar, ob->ipo);
  expand_doit(fd, mainvar, ob->action);

  expand_constraint_channels(fd, mainvar, &ob->constraintChannels);

  for (strip = ob->nlastrips.first; strip; strip = strip->next) {
    expand_doit(fd, mainvar, strip->object);
    expand_doit(fd, mainvar, strip->act);
    expand_doit(fd, mainvar, strip->ipo);
  }
  // XXX deprecated - old animation system (for version patching only)

  if (ob->adt)
    expand_animdata(fd, mainvar, ob->adt);

  for (a = 0; a < ob->totcol; a++) {
    expand_doit(fd, mainvar, ob->mat[a]);
  }

  paf = blo_do_version_give_parteff_245(ob);
  if (paf && paf->group)
    expand_doit(fd, mainvar, paf->group);

  if (ob->instance_collection)
    expand_doit(fd, mainvar, ob->instance_collection);

  if (ob->proxy)
    expand_doit(fd, mainvar, ob->proxy);
  if (ob->proxy_group)
    expand_doit(fd, mainvar, ob->proxy_group);

  for (psys = ob->particlesystem.first; psys; psys = psys->next)
    expand_doit(fd, mainvar, psys->part);

  if (ob->pd) {
    expand_doit(fd, mainvar, ob->pd->tex);
    expand_doit(fd, mainvar, ob->pd->f_source);
  }

  if (ob->soft) {
    expand_doit(fd, mainvar, ob->soft->collision_group);

    if (ob->soft->effector_weights) {
      expand_doit(fd, mainvar, ob->soft->effector_weights->group);
    }
  }

  if (ob->rigidbody_constraint) {
    expand_doit(fd, mainvar, ob->rigidbody_constraint->ob1);
    expand_doit(fd, mainvar, ob->rigidbody_constraint->ob2);
  }

  if (ob->currentlod) {
    LodLevel *level;
    for (level = ob->lodlevels.first; level; level = level->next) {
      expand_doit(fd, mainvar, level->source);
    }
  }
}

#ifdef USE_COLLECTION_COMPAT_28
static void expand_scene_collection(FileData *fd, Main *mainvar, SceneCollection *sc)
{
  for (LinkData *link = sc->objects.first; link; link = link->next) {
    expand_doit(fd, mainvar, link->data);
  }

  for (SceneCollection *nsc = sc->scene_collections.first; nsc; nsc = nsc->next) {
    expand_scene_collection(fd, mainvar, nsc);
  }
}
#endif

static void expand_scene(FileData *fd, Main *mainvar, Scene *sce)
{
  SceneRenderLayer *srl;
  FreestyleModuleConfig *module;
  FreestyleLineSet *lineset;

  for (Base *base_legacy = sce->base.first; base_legacy; base_legacy = base_legacy->next) {
    expand_doit(fd, mainvar, base_legacy->object);
  }
  expand_doit(fd, mainvar, sce->camera);
  expand_doit(fd, mainvar, sce->world);

  if (sce->adt)
    expand_animdata(fd, mainvar, sce->adt);
  expand_keyingsets(fd, mainvar, &sce->keyingsets);

  if (sce->set)
    expand_doit(fd, mainvar, sce->set);

  if (sce->nodetree)
    expand_nodetree(fd, mainvar, sce->nodetree);

  for (srl = sce->r.layers.first; srl; srl = srl->next) {
    expand_doit(fd, mainvar, srl->mat_override);
    for (module = srl->freestyleConfig.modules.first; module; module = module->next) {
      if (module->script)
        expand_doit(fd, mainvar, module->script);
    }
    for (lineset = srl->freestyleConfig.linesets.first; lineset; lineset = lineset->next) {
      if (lineset->group)
        expand_doit(fd, mainvar, lineset->group);
      expand_doit(fd, mainvar, lineset->linestyle);
    }
  }

  for (ViewLayer *view_layer = sce->view_layers.first; view_layer; view_layer = view_layer->next) {
    expand_idprops(fd, mainvar, view_layer->id_properties);

    for (module = view_layer->freestyle_config.modules.first; module; module = module->next) {
      if (module->script) {
        expand_doit(fd, mainvar, module->script);
      }
    }

    for (lineset = view_layer->freestyle_config.linesets.first; lineset; lineset = lineset->next) {
      if (lineset->group) {
        expand_doit(fd, mainvar, lineset->group);
      }
      expand_doit(fd, mainvar, lineset->linestyle);
    }
  }

  if (sce->gpd)
    expand_doit(fd, mainvar, sce->gpd);

  if (sce->ed) {
    Sequence *seq;

    SEQ_BEGIN (sce->ed, seq) {
      expand_idprops(fd, mainvar, seq->prop);

      if (seq->scene)
        expand_doit(fd, mainvar, seq->scene);
      if (seq->scene_camera)
        expand_doit(fd, mainvar, seq->scene_camera);
      if (seq->clip)
        expand_doit(fd, mainvar, seq->clip);
      if (seq->mask)
        expand_doit(fd, mainvar, seq->mask);
      if (seq->sound)
        expand_doit(fd, mainvar, seq->sound);

      if (seq->type == SEQ_TYPE_TEXT && seq->effectdata) {
        TextVars *data = seq->effectdata;
        expand_doit(fd, mainvar, data->text_font);
      }
    }
    SEQ_END;
  }

  if (sce->rigidbody_world) {
    expand_doit(fd, mainvar, sce->rigidbody_world->group);
    expand_doit(fd, mainvar, sce->rigidbody_world->constraints);
  }

  for (TimeMarker *marker = sce->markers.first; marker; marker = marker->next) {
    if (marker->camera) {
      expand_doit(fd, mainvar, marker->camera);
    }
  }

  expand_doit(fd, mainvar, sce->clip);

#ifdef USE_COLLECTION_COMPAT_28
  if (sce->collection) {
    expand_scene_collection(fd, mainvar, sce->collection);
  }
#endif

  if (sce->master_collection) {
    expand_collection(fd, mainvar, sce->master_collection);
  }

  if (sce->r.bake.cage_object) {
    expand_doit(fd, mainvar, sce->r.bake.cage_object);
  }
}

static void expand_camera(FileData *fd, Main *mainvar, Camera *ca)
{
  expand_doit(fd, mainvar, ca->ipo);  // XXX deprecated - old animation system

  if (ca->adt)
    expand_animdata(fd, mainvar, ca->adt);
}

static void expand_cachefile(FileData *fd, Main *mainvar, CacheFile *cache_file)
{
  if (cache_file->adt) {
    expand_animdata(fd, mainvar, cache_file->adt);
  }
}

static void expand_speaker(FileData *fd, Main *mainvar, Speaker *spk)
{
  expand_doit(fd, mainvar, spk->sound);

  if (spk->adt)
    expand_animdata(fd, mainvar, spk->adt);
}

static void expand_sound(FileData *fd, Main *mainvar, bSound *snd)
{
  expand_doit(fd, mainvar, snd->ipo);  // XXX deprecated - old animation system
}

static void expand_lightprobe(FileData *fd, Main *mainvar, LightProbe *prb)
{
  if (prb->adt)
    expand_animdata(fd, mainvar, prb->adt);
}

static void expand_movieclip(FileData *fd, Main *mainvar, MovieClip *clip)
{
  if (clip->adt)
    expand_animdata(fd, mainvar, clip->adt);
}

static void expand_mask_parent(FileData *fd, Main *mainvar, MaskParent *parent)
{
  if (parent->id) {
    expand_doit(fd, mainvar, parent->id);
  }
}

static void expand_mask(FileData *fd, Main *mainvar, Mask *mask)
{
  MaskLayer *mask_layer;

  if (mask->adt)
    expand_animdata(fd, mainvar, mask->adt);

  for (mask_layer = mask->masklayers.first; mask_layer; mask_layer = mask_layer->next) {
    MaskSpline *spline;

    for (spline = mask_layer->splines.first; spline; spline = spline->next) {
      int i;

      for (i = 0; i < spline->tot_point; i++) {
        MaskSplinePoint *point = &spline->points[i];

        expand_mask_parent(fd, mainvar, &point->parent);
      }

      expand_mask_parent(fd, mainvar, &spline->parent);
    }
  }
}

static void expand_linestyle(FileData *fd, Main *mainvar, FreestyleLineStyle *linestyle)
{
  int a;
  LineStyleModifier *m;

  for (a = 0; a < MAX_MTEX; a++) {
    if (linestyle->mtex[a]) {
      expand_doit(fd, mainvar, linestyle->mtex[a]->tex);
      expand_doit(fd, mainvar, linestyle->mtex[a]->object);
    }
  }
  if (linestyle->nodetree)
    expand_nodetree(fd, mainvar, linestyle->nodetree);

  if (linestyle->adt)
    expand_animdata(fd, mainvar, linestyle->adt);
  for (m = linestyle->color_modifiers.first; m; m = m->next) {
    if (m->type == LS_MODIFIER_DISTANCE_FROM_OBJECT)
      expand_doit(fd, mainvar, ((LineStyleColorModifier_DistanceFromObject *)m)->target);
  }
  for (m = linestyle->alpha_modifiers.first; m; m = m->next) {
    if (m->type == LS_MODIFIER_DISTANCE_FROM_OBJECT)
      expand_doit(fd, mainvar, ((LineStyleAlphaModifier_DistanceFromObject *)m)->target);
  }
  for (m = linestyle->thickness_modifiers.first; m; m = m->next) {
    if (m->type == LS_MODIFIER_DISTANCE_FROM_OBJECT)
      expand_doit(fd, mainvar, ((LineStyleThicknessModifier_DistanceFromObject *)m)->target);
  }
}

static void expand_gpencil(FileData *fd, Main *mainvar, bGPdata *gpd)
{
  if (gpd->adt) {
    expand_animdata(fd, mainvar, gpd->adt);
  }

  for (bGPDlayer *gpl = gpd->layers.first; gpl; gpl = gpl->next) {
    expand_doit(fd, mainvar, gpl->parent);
  }

  for (int a = 0; a < gpd->totcol; a++) {
    expand_doit(fd, mainvar, gpd->mat[a]);
  }
}

static void expand_workspace(FileData *fd, Main *mainvar, WorkSpace *workspace)
{
  ListBase *layouts = BKE_workspace_layouts_get(workspace);

  for (WorkSpaceLayout *layout = layouts->first; layout; layout = layout->next) {
    expand_doit(fd, mainvar, BKE_workspace_layout_screen_get(layout));
  }
}

/**
 * Set the callback func used over all ID data found by \a BLO_expand_main func.
 *
 * \param expand_doit_func: Called for each ID block it finds.
 */
void BLO_main_expander(BLOExpandDoitCallback expand_doit_func)
{
  expand_doit = expand_doit_func;
}

/**
 * Loop over all ID data in Main to mark relations.
 * Set (id->tag & LIB_TAG_NEED_EXPAND) to mark expanding. Flags get cleared after expanding.
 *
 * \param fdhandle: usually filedata, or own handle.
 * \param mainvar: the Main database to expand.
 */
void BLO_expand_main(void *fdhandle, Main *mainvar)
{
  ListBase *lbarray[MAX_LIBARRAY];
  FileData *fd = fdhandle;
  ID *id;
  int a;
  bool do_it = true;

  while (do_it) {
    do_it = false;

    a = set_listbasepointers(mainvar, lbarray);
    while (a--) {
      id = lbarray[a]->first;
      while (id) {
        if (id->tag & LIB_TAG_NEED_EXPAND) {
          expand_id(fd, mainvar, id);
          expand_idprops(fd, mainvar, id->properties);

          switch (GS(id->name)) {
            case ID_OB:
              expand_object(fd, mainvar, (Object *)id);
              break;
            case ID_ME:
              expand_mesh(fd, mainvar, (Mesh *)id);
              break;
            case ID_CU:
              expand_curve(fd, mainvar, (Curve *)id);
              break;
            case ID_MB:
              expand_mball(fd, mainvar, (MetaBall *)id);
              break;
            case ID_SCE:
              expand_scene(fd, mainvar, (Scene *)id);
              break;
            case ID_MA:
              expand_material(fd, mainvar, (Material *)id);
              break;
            case ID_TE:
              expand_texture(fd, mainvar, (Tex *)id);
              break;
            case ID_WO:
              expand_world(fd, mainvar, (World *)id);
              break;
            case ID_LT:
              expand_lattice(fd, mainvar, (Lattice *)id);
              break;
            case ID_LA:
              expand_light(fd, mainvar, (Light *)id);
              break;
            case ID_KE:
              expand_key(fd, mainvar, (Key *)id);
              break;
            case ID_CA:
              expand_camera(fd, mainvar, (Camera *)id);
              break;
            case ID_SPK:
              expand_speaker(fd, mainvar, (Speaker *)id);
              break;
            case ID_SO:
              expand_sound(fd, mainvar, (bSound *)id);
              break;
            case ID_LP:
              expand_lightprobe(fd, mainvar, (LightProbe *)id);
              break;
            case ID_AR:
              expand_armature(fd, mainvar, (bArmature *)id);
              break;
            case ID_AC:
              expand_action(fd, mainvar, (bAction *)id);  // XXX deprecated - old animation system
              break;
            case ID_GR:
              expand_collection(fd, mainvar, (Collection *)id);
              break;
            case ID_NT:
              expand_nodetree(fd, mainvar, (bNodeTree *)id);
              break;
            case ID_BR:
              expand_brush(fd, mainvar, (Brush *)id);
              break;
            case ID_IP:
              expand_ipo(fd, mainvar, (Ipo *)id);  // XXX deprecated - old animation system
              break;
            case ID_PA:
              expand_particlesettings(fd, mainvar, (ParticleSettings *)id);
              break;
            case ID_MC:
              expand_movieclip(fd, mainvar, (MovieClip *)id);
              break;
            case ID_MSK:
              expand_mask(fd, mainvar, (Mask *)id);
              break;
            case ID_LS:
              expand_linestyle(fd, mainvar, (FreestyleLineStyle *)id);
              break;
            case ID_GD:
              expand_gpencil(fd, mainvar, (bGPdata *)id);
              break;
            case ID_CF:
              expand_cachefile(fd, mainvar, (CacheFile *)id);
              break;
            case ID_WS:
              expand_workspace(fd, mainvar, (WorkSpace *)id);
              break;
            default:
              break;
          }

          do_it = true;
          id->tag &= ~LIB_TAG_NEED_EXPAND;
        }
        id = id->next;
      }
    }
  }
}

/** \} */

/* -------------------------------------------------------------------- */
/** \name Library Linking (helper functions)
 * \{ */

static bool object_in_any_scene(Main *bmain, Object *ob)
{
  Scene *sce;

  for (sce = bmain->scenes.first; sce; sce = sce->id.next) {
    if (BKE_scene_object_find(sce, ob)) {
      return true;
    }
  }

  return false;
}

static void add_loose_objects_to_scene(Main *mainvar,
                                       Main *bmain,
                                       Scene *scene,
                                       ViewLayer *view_layer,
                                       const View3D *v3d,
                                       Library *lib,
                                       const short flag)
{
  Collection *active_collection = NULL;
  const bool is_link = (flag & FILE_LINK) != 0;

  BLI_assert(scene);

  /* Give all objects which are LIB_TAG_INDIRECT a base, or for a collection when *lib has been set. */
  for (Object *ob = mainvar->objects.first; ob; ob = ob->id.next) {
    bool do_it = (ob->id.tag & LIB_TAG_DOIT) != 0;
    if (do_it || ((ob->id.tag & LIB_TAG_INDIRECT) && (ob->id.tag & LIB_TAG_PRE_EXISTING) == 0)) {
      if (!is_link) {
        if (ob->id.us == 0) {
          do_it = true;
        }
        else if ((ob->id.lib == lib) && (object_in_any_scene(bmain, ob) == 0)) {
          /* When appending, make sure any indirectly loaded objects get a base, else they cant be accessed at all
           * (see T27437). */
          do_it = true;
        }
      }

      if (do_it) {
        /* Find or add collection as needed. */
        if (active_collection == NULL) {
          if (flag & FILE_ACTIVE_COLLECTION) {
            LayerCollection *lc = BKE_layer_collection_get_active(view_layer);
            active_collection = lc->collection;
          }
          else {
            active_collection = BKE_collection_add(bmain, scene->master_collection, NULL);
          }
        }

        CLAMP_MIN(ob->id.us, 0);
        ob->mode = OB_MODE_OBJECT;

        BKE_collection_object_add(bmain, active_collection, ob);
        Base *base = BKE_view_layer_base_find(view_layer, ob);

        if (v3d != NULL) {
          base->local_view_bits |= v3d->local_view_uuid;
        }

        if (flag & FILE_AUTOSELECT) {
          base->flag |= BASE_SELECTED;
          /* Do NOT make base active here! screws up GUI stuff, if you want it do it on src/ level. */
        }

        BKE_scene_object_base_flag_sync_from_base(base);

        ob->id.tag &= ~LIB_TAG_INDIRECT;
        ob->id.tag |= LIB_TAG_EXTERN;
      }
    }
  }
}

static void add_collections_to_scene(Main *mainvar,
                                     Main *bmain,
                                     Scene *scene,
                                     ViewLayer *view_layer,
                                     const View3D *v3d,
                                     Library *lib,
                                     const short flag)
{
  const bool do_append = (flag & FILE_LINK) == 0;

  Collection *active_collection = scene->master_collection;
  if (flag & FILE_ACTIVE_COLLECTION) {
    LayerCollection *lc = BKE_layer_collection_get_active(view_layer);
    active_collection = lc->collection;
  }

  /* Give all objects which are tagged a base. */
  for (Collection *collection = mainvar->collections.first; collection;
       collection = collection->id.next) {
    if ((flag & FILE_GROUP_INSTANCE) && (collection->id.tag & LIB_TAG_DOIT)) {
      /* Any indirect collection should not have been tagged. */
      BLI_assert((collection->id.tag & LIB_TAG_INDIRECT) == 0);

      /* BKE_object_add(...) messes with the selection. */
      Object *ob = BKE_object_add_only_object(bmain, OB_EMPTY, collection->id.name + 2);
      ob->type = OB_EMPTY;

      BKE_collection_object_add(bmain, active_collection, ob);
      Base *base = BKE_view_layer_base_find(view_layer, ob);

      if (v3d != NULL) {
        base->local_view_bits |= v3d->local_view_uuid;
      }

      if (base->flag & BASE_SELECTABLE) {
        base->flag |= BASE_SELECTED;
      }

      BKE_scene_object_base_flag_sync_from_base(base);
      DEG_id_tag_update(&ob->id, ID_RECALC_TRANSFORM | ID_RECALC_GEOMETRY | ID_RECALC_ANIMATION);
      view_layer->basact = base;

      /* Assign the collection. */
      ob->instance_collection = collection;
      id_us_plus(&collection->id);
      ob->transflag |= OB_DUPLICOLLECTION;
      copy_v3_v3(ob->loc, scene->cursor.location);
    }
    /* We do not want to force instantiation of indirectly linked collections...
     * Except when we are appending (since in that case, we'll end up instantiating all objects,
     * it's better to do it via their own collections if possible).
     * Reports showing that desired difference in behaviors between link and append: T62570, T61796. */
    else if (do_append || (collection->id.tag & LIB_TAG_INDIRECT) == 0) {
      bool do_add_collection = (collection->id.tag & LIB_TAG_DOIT) != 0;
      if (!do_add_collection) {
        /* We need to check that objects in that collections are already instantiated in a scene.
         * Otherwise, it's better to add the collection to the scene's active collection, than to
         * instantiate its objects in active scene's collection directly. See T61141.
         * Note that we only check object directly into that collection, not recursively into its children.
         */
        for (CollectionObject *coll_ob = collection->gobject.first; coll_ob != NULL;
             coll_ob = coll_ob->next) {
          Object *ob = coll_ob->ob;
          if ((ob->id.tag & LIB_TAG_PRE_EXISTING) == 0 && (ob->id.tag & LIB_TAG_DOIT) == 0 &&
              (do_append || (ob->id.tag & LIB_TAG_INDIRECT) == 0) && (ob->id.lib == lib) &&
              (object_in_any_scene(bmain, ob) == 0)) {
            do_add_collection = true;
            break;
          }
        }
      }
      if (do_add_collection) {
        /* Add collection as child of active collection. */
        BKE_collection_child_add(bmain, active_collection, collection);

        if (flag & FILE_AUTOSELECT) {
          for (CollectionObject *coll_ob = collection->gobject.first; coll_ob != NULL;
               coll_ob = coll_ob->next) {
            Object *ob = coll_ob->ob;
            Base *base = BKE_view_layer_base_find(view_layer, ob);
            if (base) {
              base->flag |= BASE_SELECTED;
              BKE_scene_object_base_flag_sync_from_base(base);
            }
          }
        }

        collection->id.tag &= ~LIB_TAG_INDIRECT;
        collection->id.tag |= LIB_TAG_EXTERN;
      }
    }
  }
}

static ID *create_placeholder(Main *mainvar, const short idcode, const char *idname, const int tag)
{
  ListBase *lb = which_libbase(mainvar, idcode);
  ID *ph_id = BKE_libblock_alloc_notest(idcode);

  *((short *)ph_id->name) = idcode;
  BLI_strncpy(ph_id->name + 2, idname, sizeof(ph_id->name) - 2);
  BKE_libblock_init_empty(ph_id);
  ph_id->lib = mainvar->curlib;
  ph_id->tag = tag | LIB_TAG_MISSING;
  ph_id->us = ID_FAKE_USERS(ph_id);
  ph_id->icon_id = 0;

  BLI_addtail(lb, ph_id);
  id_sort_by_name(lb, ph_id);

  return ph_id;
}

/* returns true if the item was found
 * but it may already have already been appended/linked */
static ID *link_named_part(
    Main *mainl, FileData *fd, const short idcode, const char *name, const int flag)
{
  BHead *bhead = find_bhead_from_code_name(fd, idcode, name);
  ID *id;

  const bool use_placeholders = (flag & BLO_LIBLINK_USE_PLACEHOLDERS) != 0;
  const bool force_indirect = (flag & BLO_LIBLINK_FORCE_INDIRECT) != 0;

  BLI_assert(BKE_idcode_is_linkable(idcode) && BKE_idcode_is_valid(idcode));

  if (bhead) {
    id = is_yet_read(fd, mainl, bhead);
    if (id == NULL) {
      /* not read yet */
      const int tag = force_indirect ? LIB_TAG_INDIRECT : LIB_TAG_EXTERN;
      read_libblock(fd, mainl, bhead, tag | LIB_TAG_NEED_EXPAND, &id);

      if (id) {
        /* sort by name in list */
        ListBase *lb = which_libbase(mainl, idcode);
        id_sort_by_name(lb, id);
      }
    }
    else {
      /* already linked */
      if (G.debug)
        printf("append: already linked\n");
      oldnewmap_insert(fd->libmap, bhead->old, id, bhead->code);
      if (!force_indirect && (id->tag & LIB_TAG_INDIRECT)) {
        id->tag &= ~LIB_TAG_INDIRECT;
        id->tag |= LIB_TAG_EXTERN;
      }
    }
  }
  else if (use_placeholders) {
    /* XXX flag part is weak! */
    id = create_placeholder(
        mainl, idcode, name, force_indirect ? LIB_TAG_INDIRECT : LIB_TAG_EXTERN);
  }
  else {
    id = NULL;
  }

  /* if we found the id but the id is NULL, this is really bad */
  BLI_assert(!((bhead != NULL) && (id == NULL)));

  return id;
}

/**
 * Simple reader for copy/paste buffers.
 */
int BLO_library_link_copypaste(Main *mainl, BlendHandle *bh, const unsigned int id_types_mask)
{
  FileData *fd = (FileData *)(bh);
  BHead *bhead;
  int num_directly_linked = 0;

  for (bhead = blo_bhead_first(fd); bhead; bhead = blo_bhead_next(fd, bhead)) {
    ID *id = NULL;

    if (bhead->code == ENDB)
      break;

    if (BKE_idcode_is_valid(bhead->code) && BKE_idcode_is_linkable(bhead->code) &&
        (id_types_mask == 0 ||
         (BKE_idcode_to_idfilter((short)bhead->code) & id_types_mask) != 0)) {
      read_libblock(fd, mainl, bhead, LIB_TAG_NEED_EXPAND | LIB_TAG_INDIRECT, &id);
      num_directly_linked++;
    }

    if (id) {
      /* sort by name in list */
      ListBase *lb = which_libbase(mainl, GS(id->name));
      id_sort_by_name(lb, id);

      if (bhead->code == ID_OB) {
        /* Instead of instancing Base's directly, postpone until after collections are loaded
         * otherwise the base's flag is set incorrectly when collections are used */
        Object *ob = (Object *)id;
        ob->mode = OB_MODE_OBJECT;
        /* ensure add_loose_objects_to_scene runs on this object */
        BLI_assert(id->us == 0);
      }
    }
  }

  return num_directly_linked;
}

static ID *link_named_part_ex(
    Main *mainl, FileData *fd, const short idcode, const char *name, const int flag)
{
  ID *id = link_named_part(mainl, fd, idcode, name, flag);

  if (id && (GS(id->name) == ID_OB)) {
    /* Tag as loose object needing to be instantiated somewhere... */
    id->tag |= LIB_TAG_DOIT;
  }
  else if (id && (GS(id->name) == ID_GR)) {
    /* tag as needing to be instantiated or linked */
    id->tag |= LIB_TAG_DOIT;
  }

  return id;
}

/**
 * Link a named data-block from an external blend file.
 *
 * \param mainl: The main database to link from (not the active one).
 * \param bh: The blender file handle.
 * \param idcode: The kind of data-block to link.
 * \param name: The name of the data-block (without the 2 char ID prefix).
 * \return the linked ID when found.
 */
ID *BLO_library_link_named_part(Main *mainl,
                                BlendHandle **bh,
                                const short idcode,
                                const char *name)
{
  FileData *fd = (FileData *)(*bh);
  return link_named_part(mainl, fd, idcode, name, 0);
}

/**
 * Link a named data-block from an external blend file.
 * Optionally instantiate the object/collection in the scene when the flags are set.
 *
 * \param mainl: The main database to link from (not the active one).
 * \param bh: The blender file handle.
 * \param idcode: The kind of data-block to link.
 * \param name: The name of the data-block (without the 2 char ID prefix).
 * \param flag: Options for linking, used for instantiating.
 * \param scene: The scene in which to instantiate objects/collections (if NULL, no instantiation is done).
 * \param v3d: The active View3D (only to define active layers for instantiated objects & collections, can be NULL).
 * \return the linked ID when found.
 */
ID *BLO_library_link_named_part_ex(
    Main *mainl, BlendHandle **bh, const short idcode, const char *name, const int flag)
{
  FileData *fd = (FileData *)(*bh);
  return link_named_part_ex(mainl, fd, idcode, name, flag);
}

/* common routine to append/link something from a library */

static Main *library_link_begin(Main *mainvar, FileData **fd, const char *filepath)
{
  Main *mainl;

  (*fd)->mainlist = MEM_callocN(sizeof(ListBase), "FileData.mainlist");

  /* clear for objects and collections instantiating tag */
  BKE_main_id_tag_listbase(&(mainvar->objects), LIB_TAG_DOIT, false);
  BKE_main_id_tag_listbase(&(mainvar->collections), LIB_TAG_DOIT, false);

  /* make mains */
  blo_split_main((*fd)->mainlist, mainvar);

  /* which one do we need? */
  mainl = blo_find_main(*fd, filepath, BKE_main_blendfile_path(mainvar));

  /* needed for do_version */
  mainl->versionfile = (*fd)->fileversion;
  read_file_version(*fd, mainl);
#ifdef USE_GHASH_BHEAD
  read_file_bhead_idname_map_create(*fd);
#endif

  return mainl;
}

/**
 * Initialize the BlendHandle for linking library data.
 *
 * \param mainvar: The current main database, e.g. G_MAIN or CTX_data_main(C).
 * \param bh: A blender file handle as returned by \a BLO_blendhandle_from_file or \a BLO_blendhandle_from_memory.
 * \param filepath: Used for relative linking, copied to the \a lib->name.
 * \return the library Main, to be passed to \a BLO_library_append_named_part as \a mainl.
 */
Main *BLO_library_link_begin(Main *mainvar, BlendHandle **bh, const char *filepath)
{
  FileData *fd = (FileData *)(*bh);
  return library_link_begin(mainvar, &fd, filepath);
}

static void split_main_newid(Main *mainptr, Main *main_newid)
{
  /* We only copy the necessary subset of data in this temp main. */
  main_newid->versionfile = mainptr->versionfile;
  main_newid->subversionfile = mainptr->subversionfile;
  BLI_strncpy(main_newid->name, mainptr->name, sizeof(main_newid->name));
  main_newid->curlib = mainptr->curlib;

  ListBase *lbarray[MAX_LIBARRAY];
  ListBase *lbarray_newid[MAX_LIBARRAY];
  int i = set_listbasepointers(mainptr, lbarray);
  set_listbasepointers(main_newid, lbarray_newid);
  while (i--) {
    BLI_listbase_clear(lbarray_newid[i]);

    for (ID *id = lbarray[i]->first, *idnext; id; id = idnext) {
      idnext = id->next;

      if (id->tag & LIB_TAG_NEW) {
        BLI_remlink(lbarray[i], id);
        BLI_addtail(lbarray_newid[i], id);
      }
    }
  }
}

/* scene and v3d may be NULL. */
static void library_link_end(Main *mainl,
                             FileData **fd,
                             const short flag,
                             Main *bmain,
                             Scene *scene,
                             ViewLayer *view_layer,
                             const View3D *v3d)
{
  Main *mainvar;
  Library *curlib;

  /* expander now is callback function */
  BLO_main_expander(expand_doit_library);

  /* make main consistent */
  BLO_expand_main(*fd, mainl);

  /* do this when expand found other libs */
  read_libraries(*fd, (*fd)->mainlist);

  curlib = mainl->curlib;

  /* make the lib path relative if required */
  if (flag & FILE_RELPATH) {
    /* use the full path, this could have been read by other library even */
    BLI_strncpy(curlib->name, curlib->filepath, sizeof(curlib->name));

    /* uses current .blend file as reference */
    BLI_path_rel(curlib->name, BKE_main_blendfile_path_from_global());
  }

  blo_join_main((*fd)->mainlist);
  mainvar = (*fd)->mainlist->first;
  mainl = NULL; /* blo_join_main free's mainl, cant use anymore */

  lib_link_all(*fd, mainvar);
  BKE_collections_after_lib_link(mainvar);

  /* Yep, second splitting... but this is a very cheap operation, so no big deal. */
  blo_split_main((*fd)->mainlist, mainvar);
  Main *main_newid = BKE_main_new();
  for (mainvar = ((Main *)(*fd)->mainlist->first)->next; mainvar; mainvar = mainvar->next) {
    BLI_assert(mainvar->versionfile != 0);
    /* We need to split out IDs already existing, or they will go again through do_versions - bad, very bad! */
    split_main_newid(mainvar, main_newid);

    do_versions_after_linking(main_newid);

    add_main_to_main(mainvar, main_newid);
  }
  BKE_main_free(main_newid);
  blo_join_main((*fd)->mainlist);
  mainvar = (*fd)->mainlist->first;
  MEM_freeN((*fd)->mainlist);

  BKE_main_id_tag_all(mainvar, LIB_TAG_NEW, false);

  lib_verify_nodetree(mainvar, false);
  fix_relpaths_library(BKE_main_blendfile_path(mainvar),
                       mainvar); /* make all relative paths, relative to the open blend file */

  /* Give a base to loose objects and collections.
   * Only directly linked objects & collections are instantiated by `BLO_library_link_named_part_ex()` & co,
   * here we handle indirect ones and other possible edge-cases. */
  if (scene) {
    add_collections_to_scene(mainvar, bmain, scene, view_layer, v3d, curlib, flag);
    add_loose_objects_to_scene(mainvar, bmain, scene, view_layer, v3d, curlib, flag);
  }
  else {
    /* printf("library_append_end, scene is NULL (objects wont get bases)\n"); */
  }

  /* Clear objects and collections instantiating tag. */
  BKE_main_id_tag_listbase(&(mainvar->objects), LIB_TAG_DOIT, false);
  BKE_main_id_tag_listbase(&(mainvar->collections), LIB_TAG_DOIT, false);

  /* patch to prevent switch_endian happens twice */
  if ((*fd)->flags & FD_FLAGS_SWITCH_ENDIAN) {
    blo_filedata_free(*fd);
    *fd = NULL;
  }
}

/**
 * Finalize linking from a given .blend file (library).
 * Optionally instance the indirect object/collection in the scene when the flags are set.
 * \note Do not use \a bh after calling this function, it may frees it.
 *
 * \param mainl: The main database to link from (not the active one).
 * \param bh: The blender file handle (WARNING! may be freed by this function!).
 * \param flag: Options for linking, used for instantiating.
 * \param bmain: The main database in which to instantiate objects/collections
 * \param scene: The scene in which to instantiate objects/collections (if NULL, no instantiation is done).
 * \param view_layer: The scene layer in which to instantiate objects/collections (if NULL, no instantiation is done).
 * \param v3d: The active View3D (only to define local-view for instantiated objects & groups, can be NULL).
 */
void BLO_library_link_end(Main *mainl,
                          BlendHandle **bh,
                          int flag,
                          Main *bmain,
                          Scene *scene,
                          ViewLayer *view_layer,
                          const View3D *v3d)
{
  FileData *fd = (FileData *)(*bh);
  library_link_end(mainl, &fd, flag, bmain, scene, view_layer, v3d);
  *bh = (BlendHandle *)fd;
}

void *BLO_library_read_struct(FileData *fd, BHead *bh, const char *blockname)
{
  return read_struct(fd, bh, blockname);
}

/** \} */

/* -------------------------------------------------------------------- */
/** \name Library Reading
 * \{ */

static int has_linked_ids_to_read(Main *mainvar)
{
  ListBase *lbarray[MAX_LIBARRAY];
  int a = set_listbasepointers(mainvar, lbarray);

  while (a--) {
    for (ID *id = lbarray[a]->first; id; id = id->next) {
      if (id->tag & LIB_TAG_ID_LINK_PLACEHOLDER) {
        return true;
      }
    }
  }

  return false;
}

static void read_library_linked_id(
    ReportList *reports, FileData *fd, Main *mainvar, ID *id, ID **r_id)
{
  BHead *bhead = NULL;
  const bool is_valid = BKE_idcode_is_linkable(GS(id->name)) || ((id->tag & LIB_TAG_EXTERN) == 0);

  if (fd) {
    bhead = find_bhead_from_idname(fd, id->name);
  }

  if (!is_valid) {
    blo_reportf_wrap(reports,
                     RPT_ERROR,
                     TIP_("LIB: %s: '%s' is directly linked from '%s' (parent '%s'), but is a "
                          "non-linkable data type"),
                     BKE_idcode_to_name(GS(id->name)),
                     id->name + 2,
                     mainvar->curlib->filepath,
                     library_parent_filepath(mainvar->curlib));
  }

  id->tag &= ~LIB_TAG_ID_LINK_PLACEHOLDER;

  if (bhead) {
    id->tag |= LIB_TAG_NEED_EXPAND;
    // printf("read lib block %s\n", id->name);
    read_libblock(fd, mainvar, bhead, id->tag, r_id);
  }
  else {
    blo_reportf_wrap(reports,
                     RPT_WARNING,
                     TIP_("LIB: %s: '%s' missing from '%s', parent '%s'"),
                     BKE_idcode_to_name(GS(id->name)),
                     id->name + 2,
                     mainvar->curlib->filepath,
                     library_parent_filepath(mainvar->curlib));

    /* Generate a placeholder for this ID (simplified version of read_libblock actually...). */
    if (r_id) {
      *r_id = is_valid ? create_placeholder(mainvar, GS(id->name), id->name + 2, id->tag) : NULL;
    }
  }
}

static void read_library_linked_ids(FileData *basefd,
                                    FileData *fd,
                                    ListBase *mainlist,
                                    Main *mainvar)
{
  GHash *loaded_ids = BLI_ghash_str_new(__func__);

  ListBase *lbarray[MAX_LIBARRAY];
  int a = set_listbasepointers(mainvar, lbarray);

  while (a--) {
    ID *id = lbarray[a]->first;
    ListBase pending_free_ids = {NULL};

    while (id) {
      ID *id_next = id->next;
      if (id->tag & LIB_TAG_ID_LINK_PLACEHOLDER) {
        BLI_remlink(lbarray[a], id);

        /* When playing with lib renaming and such, you may end with cases where
         * you have more than one linked ID of the same data-block from same
         * library. This is absolutely horrible, hence we use a ghash to ensure
         * we go back to a single linked data when loading the file. */
        ID **realid = NULL;
        if (!BLI_ghash_ensure_p(loaded_ids, id->name, (void ***)&realid)) {
          read_library_linked_id(basefd->reports, fd, mainvar, id, realid);
        }

        /* realid shall never be NULL - unless some source file/lib is broken
         * (known case: some directly linked shapekey from a missing lib...). */
        /* BLI_assert(*realid != NULL); */

        /* Now that we have a real ID, replace all pointers to placeholders in
         * fd->libmap with pointers to the real datablocks. We do this for all
         * libraries since multiple might be referencing this ID. */
        change_link_placeholder_to_real_ID_pointer(mainlist, basefd, id, *realid);

        /* We cannot free old lib-ref placeholder ID here anymore, since we use
         * its name as key in loaded_ids hash. */
        BLI_addtail(&pending_free_ids, id);
      }
      id = id_next;
    }

    /* Clear GHash and free link placeholder IDs of the current type. */
    BLI_ghash_clear(loaded_ids, NULL, NULL);
    BLI_freelistN(&pending_free_ids);
  }

  BLI_ghash_free(loaded_ids, NULL, NULL);
}

static FileData *read_library_file_data(FileData *basefd,
                                        ListBase *mainlist,
                                        Main *mainl,
                                        Main *mainptr)
{
  FileData *fd = mainptr->curlib->filedata;

  if (fd != NULL) {
    /* File already open. */
    return fd;
  }

  if (mainptr->curlib->packedfile) {
    /* Read packed file. */
    PackedFile *pf = mainptr->curlib->packedfile;

    blo_reportf_wrap(basefd->reports,
                     RPT_INFO,
                     TIP_("Read packed library:  '%s', parent '%s'"),
                     mainptr->curlib->name,
                     library_parent_filepath(mainptr->curlib));
    fd = blo_filedata_from_memory(pf->data, pf->size, basefd->reports);

    /* Needed for library_append and read_libraries. */
    BLI_strncpy(fd->relabase, mainptr->curlib->filepath, sizeof(fd->relabase));
  }
  else {
    /* Read file on disk. */
    blo_reportf_wrap(basefd->reports,
                     RPT_INFO,
                     TIP_("Read library:  '%s', '%s', parent '%s'"),
                     mainptr->curlib->filepath,
                     mainptr->curlib->name,
                     library_parent_filepath(mainptr->curlib));
    fd = blo_filedata_from_file(mainptr->curlib->filepath, basefd->reports);
  }

  if (fd) {
    /* Share the mainlist, so all libraries are added immediately in a
     * single list. It used to be that all FileData's had their own list,
     * but with indirectly linking this meant we didn't catch duplicate
     * libraries properly. */
    fd->mainlist = mainlist;

    fd->reports = basefd->reports;

    if (fd->libmap)
      oldnewmap_free(fd->libmap);

    fd->libmap = oldnewmap_new();

    mainptr->curlib->filedata = fd;
    mainptr->versionfile = fd->fileversion;

    /* subversion */
    read_file_version(fd, mainptr);
#ifdef USE_GHASH_BHEAD
    read_file_bhead_idname_map_create(fd);
#endif
  }
  else {
    mainptr->curlib->filedata = NULL;
    mainptr->curlib->id.tag |= LIB_TAG_MISSING;
    /* Set lib version to current main one... Makes assert later happy. */
    mainptr->versionfile = mainptr->curlib->versionfile = mainl->versionfile;
    mainptr->subversionfile = mainptr->curlib->subversionfile = mainl->subversionfile;
  }

  if (fd == NULL) {
    blo_reportf_wrap(
        basefd->reports, RPT_WARNING, TIP_("Cannot find lib '%s'"), mainptr->curlib->filepath);
  }

  return fd;
}

static void read_libraries(FileData *basefd, ListBase *mainlist)
{
  Main *mainl = mainlist->first;
  bool do_it = true;

  /* Expander is now callback function. */
  BLO_main_expander(expand_doit_library);

  /* At this point the base blend file has been read, and each library blend
   * encountered so far has a main with placeholders for linked datablocks.
   *
   * Now we will read the library blend files and replace the placeholders
   * with actual datablocks. We loop over library mains multiple times in
   * case a library needs to link additional datablocks from another library
   * that had been read previously. */
  while (do_it) {
    do_it = false;

    /* Loop over mains of all library blend files encountered so far. Note
     * this list gets longer as more indirectly library blends are found. */
    for (Main *mainptr = mainl->next; mainptr; mainptr = mainptr->next) {
      /* Does this library have any more linked datablocks we need to read? */
      if (has_linked_ids_to_read(mainptr)) {
        // printf("Reading linked datablocks from %s (%s)\n", mainptr->curlib->id.name, mainptr->curlib->name);

        /* Open file if it has not been done yet. */
        FileData *fd = read_library_file_data(basefd, mainlist, mainl, mainptr);

        if (fd) {
          do_it = true;
        }

        /* Read linked datablocks for each link placeholder, and replace
         * the placeholder with the real datablock. */
        read_library_linked_ids(basefd, fd, mainlist, mainptr);

        /* Test if linked datablocks need to read further linked datablocks
         * and create link placeholders for them. */
        BLO_expand_main(fd, mainptr);
      }
    }
  }

  Main *main_newid = BKE_main_new();
  for (Main *mainptr = mainl->next; mainptr; mainptr = mainptr->next) {
    /* Do versioning for newly added linked datablocks. If no datablocks
     * were read from a library versionfile will still be zero and we can
     * skip it. */
    if (mainptr->versionfile) {
      /* Split out already existing IDs to avoid them going through
       * do_versions multiple times, which would have bad consequences. */
      split_main_newid(mainptr, main_newid);

      /* File data can be zero with link/append. */
      if (mainptr->curlib->filedata)
        do_versions(mainptr->curlib->filedata, mainptr->curlib, main_newid);
      else
        do_versions(basefd, NULL, main_newid);

      add_main_to_main(mainptr, main_newid);
    }

    /* Lib linking. */
    if (mainptr->curlib->filedata)
      lib_link_all(mainptr->curlib->filedata, mainptr);

    /* Free file data we no longer need. */
    if (mainptr->curlib->filedata)
      blo_filedata_free(mainptr->curlib->filedata);
    mainptr->curlib->filedata = NULL;
  }
  BKE_main_free(main_newid);
}

/** \} */<|MERGE_RESOLUTION|>--- conflicted
+++ resolved
@@ -5511,169 +5511,78 @@
 
 static void direct_link_smoke_modifier(FileData *fd, SmokeModifierData *smd)
 {
-	if (smd->type == MOD_SMOKE_TYPE_DOMAIN) {
-		smd->flow = NULL;
-		smd->coll = NULL;
-		smd->domain = newdataadr(fd, smd->domain);
-		smd->domain->smd = smd;
-		smd->domain->vdb = NULL;
-
-		smd->domain->fluid = NULL;
-		smd->domain->fluid_mutex = BLI_rw_mutex_alloc();
-		smd->domain->wt = NULL;
-		smd->domain->shadow = NULL;
-		smd->domain->tex = NULL;
-		smd->domain->tex_shadow = NULL;
-		smd->domain->tex_wt = NULL;
-		smd->domain->coba = newdataadr(fd, smd->domain->coba);
-
-		smd->domain->effector_weights = newdataadr(fd, smd->domain->effector_weights);
-		if (!smd->domain->effector_weights)
-			smd->domain->effector_weights = BKE_effector_add_weights(NULL);
-
-		direct_link_pointcache_list(fd, &(smd->domain->ptcaches[0]), &(smd->domain->point_cache[0]), 1);
-
-		/* Smoke uses only one cache from now on, so store pointer convert */
-		if (smd->domain->ptcaches[1].first || smd->domain->point_cache[1]) {
-			if (smd->domain->point_cache[1]) {
-				PointCache *cache = newdataadr(fd, smd->domain->point_cache[1]);
-				if (cache->flag & PTCACHE_FAKE_SMOKE) {
-					/* Smoke was already saved in "new format" and this cache is a fake one. */
-				}
-				else {
-					printf("High resolution smoke cache not available due to pointcache update. Please reset the simulation.\n");
-				}
-				BKE_ptcache_free(cache);
-			}
-			BLI_listbase_clear(&smd->domain->ptcaches[1]);
-			smd->domain->point_cache[1] = NULL;
-		}
-	}
-	else if (smd->type == MOD_SMOKE_TYPE_FLOW) {
-		smd->domain = NULL;
-		smd->coll = NULL;
-		smd->flow = newdataadr(fd, smd->flow);
-		smd->flow->smd = smd;
-		smd->flow->mesh = NULL;
-		smd->flow->verts_old = NULL;
-		smd->flow->numverts = 0;
-		smd->flow->psys = newdataadr(fd, smd->flow->psys);
-	}
-	else if (smd->type == MOD_SMOKE_TYPE_COLL) {
-		smd->flow = NULL;
-		smd->domain = NULL;
-		smd->coll = newdataadr(fd, smd->coll);
-		if (smd->coll) {
-			smd->coll->smd = smd;
-			smd->coll->verts_old = NULL;
-			smd->coll->numverts = 0;
-			smd->coll->mesh = NULL;
-		}
-		else {
-			smd->type = 0;
-			smd->flow = NULL;
-			smd->domain = NULL;
-			smd->coll = NULL;
-		}
-	}
+  if (smd->type == MOD_SMOKE_TYPE_DOMAIN) {
+    smd->flow = NULL;
+    smd->coll = NULL;
+    smd->domain = newdataadr(fd, smd->domain);
+    smd->domain->smd = smd;
+    smd->domain->vdb = NULL;
+
+    smd->domain->fluid = NULL;
+    smd->domain->fluid_mutex = BLI_rw_mutex_alloc();
+    smd->domain->wt = NULL;
+    smd->domain->shadow = NULL;
+    smd->domain->tex = NULL;
+    smd->domain->tex_shadow = NULL;
+    smd->domain->tex_wt = NULL;
+    smd->domain->coba = newdataadr(fd, smd->domain->coba);
+
+    smd->domain->effector_weights = newdataadr(fd, smd->domain->effector_weights);
+    if (!smd->domain->effector_weights)
+      smd->domain->effector_weights = BKE_effector_add_weights(NULL);
+
+    direct_link_pointcache_list(
+        fd, &(smd->domain->ptcaches[0]), &(smd->domain->point_cache[0]), 1);
+
+    /* Smoke uses only one cache from now on, so store pointer convert */
+    if (smd->domain->ptcaches[1].first || smd->domain->point_cache[1]) {
+      if (smd->domain->point_cache[1]) {
+        PointCache *cache = newdataadr(fd, smd->domain->point_cache[1]);
+        if (cache->flag & PTCACHE_FAKE_SMOKE) {
+          /* Smoke was already saved in "new format" and this cache is a fake one. */
+        }
+        else {
+          printf(
+              "High resolution smoke cache not available due to pointcache update. Please "
+              "reset the simulation.\n");
+        }
+        BKE_ptcache_free(cache);
+      }
+      BLI_listbase_clear(&smd->domain->ptcaches[1]);
+      smd->domain->point_cache[1] = NULL;
+    }
+  }
+  else if (smd->type == MOD_SMOKE_TYPE_FLOW) {
+    smd->domain = NULL;
+    smd->coll = NULL;
+    smd->flow = newdataadr(fd, smd->flow);
+    smd->flow->smd = smd;
+    smd->flow->mesh = NULL;
+    smd->flow->verts_old = NULL;
+    smd->flow->numverts = 0;
+    smd->flow->psys = newdataadr(fd, smd->flow->psys);
+  }
+  else if (smd->type == MOD_SMOKE_TYPE_COLL) {
+    smd->flow = NULL;
+    smd->domain = NULL;
+    smd->coll = newdataadr(fd, smd->coll);
+    if (smd->coll) {
+      smd->coll->smd = smd;
+      smd->coll->verts_old = NULL;
+      smd->coll->numverts = 0;
+      smd->coll->mesh = NULL;
+    }
+    else {
+      smd->type = 0;
+      smd->flow = NULL;
+      smd->domain = NULL;
+      smd->coll = NULL;
+    }
+  }
 }
 
 static void direct_link_modifiers(FileData *fd, ListBase *lb)
 {
-<<<<<<< HEAD
-	ModifierData *md;
-
-	link_list(fd, lb);
-
-	for (md = lb->first; md; md = md->next) {
-		md->error = NULL;
-		md->runtime = NULL;
-
-		/* if modifiers disappear, or for upward compatibility */
-		if (NULL == modifierType_getInfo(md->type))
-			md->type = eModifierType_None;
-
-		if (md->type == eModifierType_Subsurf) {
-			SubsurfModifierData *smd = (SubsurfModifierData *)md;
-
-			smd->emCache = smd->mCache = NULL;
-		}
-		else if (md->type == eModifierType_Armature) {
-			ArmatureModifierData *amd = (ArmatureModifierData *)md;
-
-			amd->prevCos = NULL;
-		}
-		else if (md->type == eModifierType_Cloth) {
-			ClothModifierData *clmd = (ClothModifierData *)md;
-
-			clmd->clothObject = NULL;
-			clmd->hairdata = NULL;
-
-			clmd->sim_parms = newdataadr(fd, clmd->sim_parms);
-			clmd->coll_parms = newdataadr(fd, clmd->coll_parms);
-
-			direct_link_pointcache_list(fd, &clmd->ptcaches, &clmd->point_cache, 0);
-
-			if (clmd->sim_parms) {
-				if (clmd->sim_parms->presets > 10)
-					clmd->sim_parms->presets = 0;
-
-				clmd->sim_parms->reset = 0;
-
-				clmd->sim_parms->effector_weights = newdataadr(fd, clmd->sim_parms->effector_weights);
-
-				if (!clmd->sim_parms->effector_weights) {
-					clmd->sim_parms->effector_weights = BKE_effector_add_weights(NULL);
-				}
-			}
-
-			clmd->solver_result = NULL;
-		}
-		else if (md->type == eModifierType_Fluidsim) {
-			FluidsimModifierData *fluidmd = (FluidsimModifierData *)md;
-
-			fluidmd->fss = newdataadr(fd, fluidmd->fss);
-			if (fluidmd->fss) {
-				fluidmd->fss->fmd = fluidmd;
-				fluidmd->fss->meshVelocities = NULL;
-			}
-		}
-		else if (md->type == eModifierType_Smoke) {
-			direct_link_smoke_modifier(fd, (SmokeModifierData *)md);
-		}
-		else if (md->type == eModifierType_DynamicPaint) {
-			DynamicPaintModifierData *pmd = (DynamicPaintModifierData *)md;
-
-			if (pmd->canvas) {
-				pmd->canvas = newdataadr(fd, pmd->canvas);
-				pmd->canvas->pmd = pmd;
-				pmd->canvas->flags &= ~MOD_DPAINT_BAKING; /* just in case */
-
-				if (pmd->canvas->surfaces.first) {
-					DynamicPaintSurface *surface;
-					link_list(fd, &pmd->canvas->surfaces);
-
-					for (surface = pmd->canvas->surfaces.first; surface; surface = surface->next) {
-						surface->canvas = pmd->canvas;
-						surface->data = NULL;
-						direct_link_pointcache_list(fd, &(surface->ptcaches), &(surface->pointcache), 1);
-
-						if (!(surface->effector_weights = newdataadr(fd, surface->effector_weights)))
-							surface->effector_weights = BKE_effector_add_weights(NULL);
-					}
-				}
-			}
-			if (pmd->brush) {
-				pmd->brush = newdataadr(fd, pmd->brush);
-				pmd->brush->pmd = pmd;
-				pmd->brush->psys = newdataadr(fd, pmd->brush->psys);
-				pmd->brush->paint_ramp = newdataadr(fd, pmd->brush->paint_ramp);
-				pmd->brush->vel_ramp = newdataadr(fd, pmd->brush->vel_ramp);
-			}
-		}
-		else if (md->type == eModifierType_Collision) {
-			CollisionModifierData *collmd = (CollisionModifierData *)md;
-=======
   ModifierData *md;
 
   link_list(fd, lb);
@@ -5732,82 +5641,7 @@
       }
     }
     else if (md->type == eModifierType_Smoke) {
-      SmokeModifierData *smd = (SmokeModifierData *)md;
-
-      if (smd->type == MOD_SMOKE_TYPE_DOMAIN) {
-        smd->flow = NULL;
-        smd->coll = NULL;
-        smd->domain = newdataadr(fd, smd->domain);
-        smd->domain->smd = smd;
-
-        smd->domain->fluid = NULL;
-        smd->domain->fluid_mutex = BLI_rw_mutex_alloc();
-        smd->domain->wt = NULL;
-        smd->domain->shadow = NULL;
-        smd->domain->tex = NULL;
-        smd->domain->tex_shadow = NULL;
-        smd->domain->tex_flame = NULL;
-        smd->domain->tex_flame_coba = NULL;
-        smd->domain->tex_coba = NULL;
-        smd->domain->tex_field = NULL;
-        smd->domain->tex_velocity_x = NULL;
-        smd->domain->tex_velocity_y = NULL;
-        smd->domain->tex_velocity_z = NULL;
-        smd->domain->tex_wt = NULL;
-        smd->domain->coba = newdataadr(fd, smd->domain->coba);
-
-        smd->domain->effector_weights = newdataadr(fd, smd->domain->effector_weights);
-        if (!smd->domain->effector_weights)
-          smd->domain->effector_weights = BKE_effector_add_weights(NULL);
-
-        direct_link_pointcache_list(
-            fd, &(smd->domain->ptcaches[0]), &(smd->domain->point_cache[0]), 1);
-
-        /* Smoke uses only one cache from now on, so store pointer convert */
-        if (smd->domain->ptcaches[1].first || smd->domain->point_cache[1]) {
-          if (smd->domain->point_cache[1]) {
-            PointCache *cache = newdataadr(fd, smd->domain->point_cache[1]);
-            if (cache->flag & PTCACHE_FAKE_SMOKE) {
-              /* Smoke was already saved in "new format" and this cache is a fake one. */
-            }
-            else {
-              printf(
-                  "High resolution smoke cache not available due to pointcache update. Please "
-                  "reset the simulation.\n");
-            }
-            BKE_ptcache_free(cache);
-          }
-          BLI_listbase_clear(&smd->domain->ptcaches[1]);
-          smd->domain->point_cache[1] = NULL;
-        }
-      }
-      else if (smd->type == MOD_SMOKE_TYPE_FLOW) {
-        smd->domain = NULL;
-        smd->coll = NULL;
-        smd->flow = newdataadr(fd, smd->flow);
-        smd->flow->smd = smd;
-        smd->flow->mesh = NULL;
-        smd->flow->verts_old = NULL;
-        smd->flow->numverts = 0;
-        smd->flow->psys = newdataadr(fd, smd->flow->psys);
-      }
-      else if (smd->type == MOD_SMOKE_TYPE_COLL) {
-        smd->flow = NULL;
-        smd->domain = NULL;
-        smd->coll = newdataadr(fd, smd->coll);
-        if (smd->coll) {
-          smd->coll->smd = smd;
-          smd->coll->verts_old = NULL;
-          smd->coll->numverts = 0;
-          smd->coll->mesh = NULL;
-        }
-        else {
-          smd->type = 0;
-          smd->flow = NULL;
-          smd->domain = NULL;
-          smd->coll = NULL;
-        }
-      }
+      direct_link_smoke_modifier(fd, (SmokeModifierData *)md);
     }
     else if (md->type == eModifierType_DynamicPaint) {
       DynamicPaintModifierData *pmd = (DynamicPaintModifierData *)md;
@@ -5841,7 +5675,6 @@
     }
     else if (md->type == eModifierType_Collision) {
       CollisionModifierData *collmd = (CollisionModifierData *)md;
->>>>>>> 3076d95b
 #if 0
       // TODO: CollisionModifier should use pointcache
       // + have proper reset events before enabling this
@@ -5854,173 +5687,6 @@
       collmd->current_v = MEM_calloc_arrayN(collmd->numverts, sizeof(MVert), "current_v");
 #endif
 
-<<<<<<< HEAD
-			collmd->x = NULL;
-			collmd->xnew = NULL;
-			collmd->current_x = NULL;
-			collmd->current_xnew = NULL;
-			collmd->current_v = NULL;
-			collmd->time_x = collmd->time_xnew = -1000;
-			collmd->mvert_num = 0;
-			collmd->tri_num = 0;
-			collmd->is_static = false;
-			collmd->bvhtree = NULL;
-			collmd->tri = NULL;
-
-		}
-		else if (md->type == eModifierType_Surface) {
-			SurfaceModifierData *surmd = (SurfaceModifierData *)md;
-
-			surmd->mesh = NULL;
-			surmd->bvhtree = NULL;
-			surmd->x = NULL;
-			surmd->v = NULL;
-			surmd->numverts = 0;
-		}
-		else if (md->type == eModifierType_Hook) {
-			HookModifierData *hmd = (HookModifierData *)md;
-
-			hmd->indexar = newdataadr(fd, hmd->indexar);
-			if (fd->flags & FD_FLAGS_SWITCH_ENDIAN) {
-				BLI_endian_switch_int32_array(hmd->indexar, hmd->totindex);
-			}
-
-			hmd->curfalloff = newdataadr(fd, hmd->curfalloff);
-			if (hmd->curfalloff) {
-				direct_link_curvemapping(fd, hmd->curfalloff);
-			}
-		}
-		else if (md->type == eModifierType_ParticleSystem) {
-			ParticleSystemModifierData *psmd = (ParticleSystemModifierData *)md;
-
-			psmd->mesh_final = NULL;
-			psmd->mesh_original = NULL;
-			psmd->psys = newdataadr(fd, psmd->psys);
-			psmd->flag &= ~eParticleSystemFlag_psys_updated;
-			psmd->flag |= eParticleSystemFlag_file_loaded;
-		}
-		else if (md->type == eModifierType_Explode) {
-			ExplodeModifierData *psmd = (ExplodeModifierData *)md;
-
-			psmd->facepa = NULL;
-		}
-		else if (md->type == eModifierType_MeshDeform) {
-			MeshDeformModifierData *mmd = (MeshDeformModifierData *)md;
-
-			mmd->bindinfluences = newdataadr(fd, mmd->bindinfluences);
-			mmd->bindoffsets = newdataadr(fd, mmd->bindoffsets);
-			mmd->bindcagecos = newdataadr(fd, mmd->bindcagecos);
-			mmd->dyngrid = newdataadr(fd, mmd->dyngrid);
-			mmd->dyninfluences = newdataadr(fd, mmd->dyninfluences);
-			mmd->dynverts = newdataadr(fd, mmd->dynverts);
-
-			mmd->bindweights = newdataadr(fd, mmd->bindweights);
-			mmd->bindcos = newdataadr(fd, mmd->bindcos);
-
-			if (fd->flags & FD_FLAGS_SWITCH_ENDIAN) {
-				if (mmd->bindoffsets)  BLI_endian_switch_int32_array(mmd->bindoffsets, mmd->totvert + 1);
-				if (mmd->bindcagecos)  BLI_endian_switch_float_array(mmd->bindcagecos, mmd->totcagevert * 3);
-				if (mmd->dynverts)     BLI_endian_switch_int32_array(mmd->dynverts, mmd->totvert);
-				if (mmd->bindweights)  BLI_endian_switch_float_array(mmd->bindweights, mmd->totvert);
-				if (mmd->bindcos)      BLI_endian_switch_float_array(mmd->bindcos, mmd->totcagevert * 3);
-			}
-		}
-		else if (md->type == eModifierType_Ocean) {
-			OceanModifierData *omd = (OceanModifierData *)md;
-			omd->oceancache = NULL;
-			omd->ocean = NULL;
-		}
-		else if (md->type == eModifierType_Warp) {
-			WarpModifierData *tmd = (WarpModifierData *)md;
-
-			tmd->curfalloff = newdataadr(fd, tmd->curfalloff);
-			if (tmd->curfalloff)
-				direct_link_curvemapping(fd, tmd->curfalloff);
-		}
-		else if (md->type == eModifierType_WeightVGEdit) {
-			WeightVGEditModifierData *wmd = (WeightVGEditModifierData *)md;
-
-			wmd->cmap_curve = newdataadr(fd, wmd->cmap_curve);
-			if (wmd->cmap_curve)
-				direct_link_curvemapping(fd, wmd->cmap_curve);
-		}
-		else if (md->type == eModifierType_LaplacianDeform) {
-			LaplacianDeformModifierData *lmd = (LaplacianDeformModifierData *)md;
-
-			lmd->vertexco = newdataadr(fd, lmd->vertexco);
-			if (fd->flags & FD_FLAGS_SWITCH_ENDIAN) {
-				BLI_endian_switch_float_array(lmd->vertexco, lmd->total_verts * 3);
-			}
-			lmd->cache_system = NULL;
-		}
-		else if (md->type == eModifierType_CorrectiveSmooth) {
-			CorrectiveSmoothModifierData *csmd = (CorrectiveSmoothModifierData *)md;
-
-			if (csmd->bind_coords) {
-				csmd->bind_coords = newdataadr(fd, csmd->bind_coords);
-				if (fd->flags & FD_FLAGS_SWITCH_ENDIAN) {
-					BLI_endian_switch_float_array((float *)csmd->bind_coords, csmd->bind_coords_num * 3);
-				}
-			}
-
-			/* runtime only */
-			csmd->delta_cache = NULL;
-			csmd->delta_cache_num = 0;
-		}
-		else if (md->type == eModifierType_MeshSequenceCache) {
-			MeshSeqCacheModifierData *msmcd = (MeshSeqCacheModifierData *)md;
-			msmcd->reader = NULL;
-		}
-		else if (md->type == eModifierType_SurfaceDeform) {
-			SurfaceDeformModifierData *smd = (SurfaceDeformModifierData *)md;
-
-			smd->verts = newdataadr(fd, smd->verts);
-
-			if (smd->verts) {
-				for (int i = 0; i < smd->numverts; i++) {
-					smd->verts[i].binds = newdataadr(fd, smd->verts[i].binds);
-
-					if (smd->verts[i].binds) {
-						for (int j = 0; j < smd->verts[i].numbinds; j++) {
-							smd->verts[i].binds[j].vert_inds = newdataadr(fd, smd->verts[i].binds[j].vert_inds);
-							smd->verts[i].binds[j].vert_weights = newdataadr(fd, smd->verts[i].binds[j].vert_weights);
-
-							if (fd->flags & FD_FLAGS_SWITCH_ENDIAN) {
-								if (smd->verts[i].binds[j].vert_inds)
-									BLI_endian_switch_uint32_array(
-									        smd->verts[i].binds[j].vert_inds, smd->verts[i].binds[j].numverts);
-
-								if (smd->verts[i].binds[j].vert_weights) {
-									if (smd->verts[i].binds[j].mode == MOD_SDEF_MODE_CENTROID ||
-									    smd->verts[i].binds[j].mode == MOD_SDEF_MODE_LOOPTRI)
-									{
-										BLI_endian_switch_float_array(
-										        smd->verts[i].binds[j].vert_weights, 3);
-									}
-									else {
-										BLI_endian_switch_float_array(
-										        smd->verts[i].binds[j].vert_weights, smd->verts[i].binds[j].numverts);
-									}
-								}
-							}
-						}
-					}
-				}
-			}
-		}
-		else if (md->type == eModifierType_OpenVDB) {
-			OpenVDBModifierData *vdbmd = (OpenVDBModifierData *)md;
-
-			vdbmd->smoke = newdataadr(fd, vdbmd->smoke);
-			direct_link_smoke_modifier(fd, vdbmd->smoke);
-
-			vdbmd->grids = NULL;
-			vdbmd->numgrids = 0;
-
-			vdbmd->frame_last = -1;
-		}
-	}
-=======
       collmd->x = NULL;
       collmd->xnew = NULL;
       collmd->current_x = NULL;
@@ -6177,8 +5843,18 @@
         }
       }
     }
-  }
->>>>>>> 3076d95b
+    else if (md->type == eModifierType_OpenVDB) {
+      OpenVDBModifierData *vdbmd = (OpenVDBModifierData *)md;
+
+      vdbmd->smoke = newdataadr(fd, vdbmd->smoke);
+      direct_link_smoke_modifier(fd, vdbmd->smoke);
+
+      vdbmd->grids = NULL;
+      vdbmd->numgrids = 0;
+
+      vdbmd->frame_last = -1;
+    }
+  }
 }
 
 static void direct_link_gpencil_modifiers(FileData *fd, ListBase *lb)
