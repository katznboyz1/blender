--- conflicted
+++ resolved
@@ -6440,156 +6440,6 @@
   int totscene = 0;
 #endif
 
-<<<<<<< HEAD
-	for (Scene *sce = main->scenes.first; sce; sce = sce->id.next) {
-		if (sce->id.tag & LIB_TAG_NEED_LINK) {
-			/* Link ID Properties -- and copy this comment EXACTLY for easy finding
-			 * of library blocks that implement this.*/
-			IDP_LibLinkProperty(sce->id.properties, fd);
-			lib_link_animdata(fd, &sce->id, sce->adt);
-
-			lib_link_keyingsets(fd, &sce->id, &sce->keyingsets);
-
-			sce->camera = newlibadr(fd, sce->id.lib, sce->camera);
-			sce->world = newlibadr_us(fd, sce->id.lib, sce->world);
-			sce->set = newlibadr(fd, sce->id.lib, sce->set);
-			sce->gpd = newlibadr_us(fd, sce->id.lib, sce->gpd);
-
-			link_paint(fd, sce, &sce->toolsettings->sculpt->paint);
-			link_paint(fd, sce, &sce->toolsettings->vpaint->paint);
-			link_paint(fd, sce, &sce->toolsettings->wpaint->paint);
-			link_paint(fd, sce, &sce->toolsettings->imapaint.paint);
-			link_paint(fd, sce, &sce->toolsettings->uvsculpt->paint);
-			link_paint(fd, sce, &sce->toolsettings->gp_paint->paint);
-
-			if (sce->toolsettings->sculpt)
-				sce->toolsettings->sculpt->gravity_object =
-				        newlibadr(fd, sce->id.lib, sce->toolsettings->sculpt->gravity_object);
-
-			if (sce->toolsettings->imapaint.stencil)
-				sce->toolsettings->imapaint.stencil =
-				        newlibadr_us(fd, sce->id.lib, sce->toolsettings->imapaint.stencil);
-
-			if (sce->toolsettings->imapaint.clone)
-				sce->toolsettings->imapaint.clone =
-				        newlibadr_us(fd, sce->id.lib, sce->toolsettings->imapaint.clone);
-
-			if (sce->toolsettings->imapaint.canvas)
-				sce->toolsettings->imapaint.canvas =
-				        newlibadr_us(fd, sce->id.lib, sce->toolsettings->imapaint.canvas);
-
-			sce->toolsettings->particle.shape_object = newlibadr(fd, sce->id.lib, sce->toolsettings->particle.shape_object);
-
-			sce->toolsettings->gp_sculpt.guide.reference_object = newlibadr(fd, sce->id.lib, sce->toolsettings->gp_sculpt.guide.reference_object);
-
-			for (Base *base_legacy_next, *base_legacy = sce->base.first; base_legacy; base_legacy = base_legacy_next) {
-				base_legacy_next = base_legacy->next;
-
-				base_legacy->object = newlibadr_us(fd, sce->id.lib, base_legacy->object);
-
-				if (base_legacy->object == NULL) {
-					blo_reportf_wrap(fd->reports, RPT_WARNING, TIP_("LIB: object lost from scene: '%s'"),
-					                 sce->id.name + 2);
-					BLI_remlink(&sce->base, base_legacy);
-					if (base_legacy == sce->basact) sce->basact = NULL;
-					MEM_freeN(base_legacy);
-				}
-			}
-
-			Sequence *seq;
-			SEQ_BEGIN (sce->ed, seq)
-			{
-				IDP_LibLinkProperty(seq->prop, fd);
-
-				if (seq->ipo) seq->ipo = newlibadr_us(fd, sce->id.lib, seq->ipo);  // XXX deprecated - old animation system
-				seq->scene_sound = NULL;
-				if (seq->scene) {
-					seq->scene = newlibadr(fd, sce->id.lib, seq->scene);
-					if (seq->scene) {
-						seq->scene_sound = BKE_sound_scene_add_scene_sound_defaults(sce, seq);
-					}
-				}
-				if (seq->clip) {
-					seq->clip = newlibadr_us(fd, sce->id.lib, seq->clip);
-				}
-				if (seq->mask) {
-					seq->mask = newlibadr_us(fd, sce->id.lib, seq->mask);
-				}
-				if (seq->scene_camera) {
-					seq->scene_camera = newlibadr(fd, sce->id.lib, seq->scene_camera);
-				}
-				if (seq->sound) {
-					seq->scene_sound = NULL;
-					if (seq->type == SEQ_TYPE_SOUND_HD) {
-						seq->type = SEQ_TYPE_SOUND_RAM;
-					}
-					else {
-						seq->sound = newlibadr(fd, sce->id.lib, seq->sound);
-					}
-					if (seq->sound) {
-						id_us_plus_no_lib((ID *)seq->sound);
-						seq->scene_sound = BKE_sound_add_scene_sound_defaults(sce, seq);
-					}
-				}
-				if (seq->type == SEQ_TYPE_TEXT) {
-					TextVars *t = seq->effectdata;
-					t->text_font = newlibadr_us(fd, sce->id.lib, t->text_font);
-				}
-				BLI_listbase_clear(&seq->anims);
-
-				lib_link_sequence_modifiers(fd, sce, &seq->modifiers);
-			} SEQ_END;
-
-			for (TimeMarker *marker = sce->markers.first; marker; marker = marker->next) {
-				if (marker->camera) {
-					marker->camera = newlibadr(fd, sce->id.lib, marker->camera);
-				}
-			}
-
-			BKE_sequencer_update_muting(sce->ed);
-			BKE_sequencer_update_sound_bounds_all(sce);
-
-
-			/* rigidbody world relies on it's linked collections */
-			if (sce->rigidbody_world) {
-				RigidBodyWorld *rbw = sce->rigidbody_world;
-				if (rbw->group)
-					rbw->group = newlibadr(fd, sce->id.lib, rbw->group);
-				if (rbw->constraints)
-					rbw->constraints = newlibadr(fd, sce->id.lib, rbw->constraints);
-				if (rbw->effector_weights)
-					rbw->effector_weights->group = newlibadr(fd, sce->id.lib, rbw->effector_weights->group);
-			}
-
-			if (sce->nodetree) {
-				lib_link_ntree(fd, &sce->id, sce->nodetree);
-				sce->nodetree->id.lib = sce->id.lib;
-				composite_patch(sce->nodetree, sce);
-			}
-
-			for (SceneRenderLayer *srl = sce->r.layers.first; srl; srl = srl->next) {
-				srl->mat_override = newlibadr_us(fd, sce->id.lib, srl->mat_override);
-				for (FreestyleModuleConfig *fmc = srl->freestyleConfig.modules.first; fmc; fmc = fmc->next) {
-					fmc->script = newlibadr(fd, sce->id.lib, fmc->script);
-				}
-				for (FreestyleLineSet *fls = srl->freestyleConfig.linesets.first; fls; fls = fls->next) {
-					fls->linestyle = newlibadr_us(fd, sce->id.lib, fls->linestyle);
-					fls->group = newlibadr_us(fd, sce->id.lib, fls->group);
-				}
-			}
-
-			for (LANPR_LineLayer *ll = sce->lanpr.line_layers.first; ll; ll = ll->next) {
-				for (LANPR_LineLayerComponent *llc = ll->components.first; llc; llc = llc->next) {
-					llc->object_select = newlibadr_us(fd, sce->id.lib, llc->object_select);
-					llc->material_select = newlibadr_us(fd, sce->id.lib, llc->material_select);
-					llc->collection_select = newlibadr_us(fd, sce->id.lib, llc->collection_select);
-				}
-				ll->normal_control_object = newlibadr_us(fd, sce->id.lib, ll->normal_control_object);
-			}
-
-			/* Motion Tracking */
-			sce->clip = newlibadr_us(fd, sce->id.lib, sce->clip);
-=======
   for (Scene *sce = main->scenes.first; sce; sce = sce->id.next) {
     if (sce->id.tag & LIB_TAG_NEED_LINK) {
       /* Link ID Properties -- and copy this comment EXACTLY for easy finding
@@ -6734,9 +6584,18 @@
           fls->group = newlibadr_us(fd, sce->id.lib, fls->group);
         }
       }
+
+			for (LANPR_LineLayer *ll = sce->lanpr.line_layers.first; ll; ll = ll->next) {
+				for (LANPR_LineLayerComponent *llc = ll->components.first; llc; llc = llc->next) {
+					llc->object_select = newlibadr_us(fd, sce->id.lib, llc->object_select);
+					llc->material_select = newlibadr_us(fd, sce->id.lib, llc->material_select);
+					llc->collection_select = newlibadr_us(fd, sce->id.lib, llc->collection_select);
+				}
+				ll->normal_control_object = newlibadr_us(fd, sce->id.lib, ll->normal_control_object);
+			}
+
       /* Motion Tracking */
       sce->clip = newlibadr_us(fd, sce->id.lib, sce->clip);
->>>>>>> 2a39f259
 
 #ifdef USE_COLLECTION_COMPAT_28
       if (sce->collection) {
@@ -7130,32 +6989,33 @@
   }
 #endif
 
-<<<<<<< HEAD
-	if (sce->master_collection) {
-		sce->master_collection = newdataadr(fd, sce->master_collection);
-		/* Needed because this is an ID outside of Main. */
-		direct_link_id(fd, &sce->master_collection->id);
-		direct_link_collection(fd, sce->master_collection);
-	}
-
-	/* insert into global old-new map for reading without UI (link_global accesses it again) */
-	link_glob_list(fd, &sce->view_layers);
-	for (view_layer = sce->view_layers.first; view_layer; view_layer = view_layer->next) {
-		direct_link_view_layer(fd, view_layer);
-	}
-
-	if (fd->memfile) {
-		/* If it's undo try to recover the cache. */
-		if (fd->scenemap) sce->eevee.light_cache = newsceadr(fd, sce->eevee.light_cache);
-		else sce->eevee.light_cache = NULL;
-	}
-	else {
-		/* else try to read the cache from file. */
-		sce->eevee.light_cache = newdataadr(fd, sce->eevee.light_cache);
-		if (sce->eevee.light_cache) {
-			direct_link_lightcache(fd, sce->eevee.light_cache);
-		}
-	}
+  if (sce->master_collection) {
+    sce->master_collection = newdataadr(fd, sce->master_collection);
+    /* Needed because this is an ID outside of Main. */
+    direct_link_id(fd, &sce->master_collection->id);
+    direct_link_collection(fd, sce->master_collection);
+  }
+
+  /* insert into global old-new map for reading without UI (link_global accesses it again) */
+  link_glob_list(fd, &sce->view_layers);
+  for (view_layer = sce->view_layers.first; view_layer; view_layer = view_layer->next) {
+    direct_link_view_layer(fd, view_layer);
+  }
+
+  if (fd->memfile) {
+    /* If it's undo try to recover the cache. */
+    if (fd->scenemap)
+      sce->eevee.light_cache = newsceadr(fd, sce->eevee.light_cache);
+    else
+      sce->eevee.light_cache = NULL;
+  }
+  else {
+    /* else try to read the cache from file. */
+    sce->eevee.light_cache = newdataadr(fd, sce->eevee.light_cache);
+    if (sce->eevee.light_cache) {
+      direct_link_lightcache(fd, sce->eevee.light_cache);
+    }
+  }
 
 	/* LANPR things */
 	sce->lanpr.active_layer = newdataadr(fd, sce->lanpr.active_layer);
@@ -7173,40 +7033,8 @@
 		//ll->normal_control_object = newlibadr(fd, sce->id.lib, ll->normal_control_object);
 	}
 
-	sce->layer_properties = newdataadr(fd, sce->layer_properties);
-	IDP_DirectLinkGroup_OrFree(&sce->layer_properties, (fd->flags & FD_FLAGS_SWITCH_ENDIAN), fd);
-=======
-  if (sce->master_collection) {
-    sce->master_collection = newdataadr(fd, sce->master_collection);
-    /* Needed because this is an ID outside of Main. */
-    direct_link_id(fd, &sce->master_collection->id);
-    direct_link_collection(fd, sce->master_collection);
-  }
-
-  /* insert into global old-new map for reading without UI (link_global accesses it again) */
-  link_glob_list(fd, &sce->view_layers);
-  for (view_layer = sce->view_layers.first; view_layer; view_layer = view_layer->next) {
-    direct_link_view_layer(fd, view_layer);
-  }
-
-  if (fd->memfile) {
-    /* If it's undo try to recover the cache. */
-    if (fd->scenemap)
-      sce->eevee.light_cache = newsceadr(fd, sce->eevee.light_cache);
-    else
-      sce->eevee.light_cache = NULL;
-  }
-  else {
-    /* else try to read the cache from file. */
-    sce->eevee.light_cache = newdataadr(fd, sce->eevee.light_cache);
-    if (sce->eevee.light_cache) {
-      direct_link_lightcache(fd, sce->eevee.light_cache);
-    }
-  }
-
   sce->layer_properties = newdataadr(fd, sce->layer_properties);
   IDP_DirectLinkGroup_OrFree(&sce->layer_properties, (fd->flags & FD_FLAGS_SWITCH_ENDIAN), fd);
->>>>>>> 2a39f259
 }
 
 /** \} */
@@ -10753,58 +10581,57 @@
 
 static void expand_scene(FileData *fd, Main *mainvar, Scene *sce)
 {
-<<<<<<< HEAD
-	SceneRenderLayer *srl;
-	FreestyleModuleConfig *module;
-	FreestyleLineSet *lineset;
+  SceneRenderLayer *srl;
+  FreestyleModuleConfig *module;
+  FreestyleLineSet *lineset;
 	LANPR_LineLayer* ll;
 	LANPR_LineLayerComponent* llc;
 
-	for (Base *base_legacy = sce->base.first; base_legacy; base_legacy = base_legacy->next) {
-		expand_doit(fd, mainvar, base_legacy->object);
-	}
-	expand_doit(fd, mainvar, sce->camera);
-	expand_doit(fd, mainvar, sce->world);
-
-	if (sce->adt)
-		expand_animdata(fd, mainvar, sce->adt);
-	expand_keyingsets(fd, mainvar, &sce->keyingsets);
-
-	if (sce->set)
-		expand_doit(fd, mainvar, sce->set);
-
-	if (sce->nodetree)
-		expand_nodetree(fd, mainvar, sce->nodetree);
-
-	for (srl = sce->r.layers.first; srl; srl = srl->next) {
-		expand_doit(fd, mainvar, srl->mat_override);
-		for (module = srl->freestyleConfig.modules.first; module; module = module->next) {
-			if (module->script)
-				expand_doit(fd, mainvar, module->script);
-		}
-		for (lineset = srl->freestyleConfig.linesets.first; lineset; lineset = lineset->next) {
-			if (lineset->group)
-				expand_doit(fd, mainvar, lineset->group);
-			expand_doit(fd, mainvar, lineset->linestyle);
-		}
-	}
-
-	for (ViewLayer *view_layer = sce->view_layers.first; view_layer; view_layer = view_layer->next) {
-		expand_idprops(fd, mainvar, view_layer->id_properties);
-
-		for (module = view_layer->freestyle_config.modules.first; module; module = module->next) {
-			if (module->script) {
-				expand_doit(fd, mainvar, module->script);
-			}
-		}
-
-		for (lineset = view_layer->freestyle_config.linesets.first; lineset; lineset = lineset->next) {
-			if (lineset->group) {
-				expand_doit(fd, mainvar, lineset->group);
-			}
-			expand_doit(fd, mainvar, lineset->linestyle);
-		}
-	}
+  for (Base *base_legacy = sce->base.first; base_legacy; base_legacy = base_legacy->next) {
+    expand_doit(fd, mainvar, base_legacy->object);
+  }
+  expand_doit(fd, mainvar, sce->camera);
+  expand_doit(fd, mainvar, sce->world);
+
+  if (sce->adt)
+    expand_animdata(fd, mainvar, sce->adt);
+  expand_keyingsets(fd, mainvar, &sce->keyingsets);
+
+  if (sce->set)
+    expand_doit(fd, mainvar, sce->set);
+
+  if (sce->nodetree)
+    expand_nodetree(fd, mainvar, sce->nodetree);
+
+  for (srl = sce->r.layers.first; srl; srl = srl->next) {
+    expand_doit(fd, mainvar, srl->mat_override);
+    for (module = srl->freestyleConfig.modules.first; module; module = module->next) {
+      if (module->script)
+        expand_doit(fd, mainvar, module->script);
+    }
+    for (lineset = srl->freestyleConfig.linesets.first; lineset; lineset = lineset->next) {
+      if (lineset->group)
+        expand_doit(fd, mainvar, lineset->group);
+      expand_doit(fd, mainvar, lineset->linestyle);
+    }
+  }
+
+  for (ViewLayer *view_layer = sce->view_layers.first; view_layer; view_layer = view_layer->next) {
+    expand_idprops(fd, mainvar, view_layer->id_properties);
+
+    for (module = view_layer->freestyle_config.modules.first; module; module = module->next) {
+      if (module->script) {
+        expand_doit(fd, mainvar, module->script);
+      }
+    }
+
+    for (lineset = view_layer->freestyle_config.linesets.first; lineset; lineset = lineset->next) {
+      if (lineset->group) {
+        expand_doit(fd, mainvar, lineset->group);
+      }
+      expand_doit(fd, mainvar, lineset->linestyle);
+    }
+  }
 
 	for (LANPR_LineLayer *ll = sce->lanpr.line_layers.first; ll; ll = ll->next) {
 		for (LANPR_LineLayerComponent *llc = ll->components.first; llc; llc = llc->next) {
@@ -10814,92 +10641,6 @@
 		}
 		if (ll->normal_control_object) expand_doit(fd, mainvar, ll->normal_control_object);
 	}
-
-	if (sce->gpd)
-		expand_doit(fd, mainvar, sce->gpd);
-
-	if (sce->ed) {
-		Sequence *seq;
-
-		SEQ_BEGIN(sce->ed, seq)
-		{
-			expand_idprops(fd, mainvar, seq->prop);
-
-			if (seq->scene) expand_doit(fd, mainvar, seq->scene);
-			if (seq->scene_camera) expand_doit(fd, mainvar, seq->scene_camera);
-			if (seq->clip) expand_doit(fd, mainvar, seq->clip);
-			if (seq->mask) expand_doit(fd, mainvar, seq->mask);
-			if (seq->sound) expand_doit(fd, mainvar, seq->sound);
-
-			if (seq->type == SEQ_TYPE_TEXT && seq->effectdata) {
-				TextVars *data = seq->effectdata;
-				expand_doit(fd, mainvar, data->text_font);
-			}
-		} SEQ_END;
-	}
-
-	if (sce->rigidbody_world) {
-		expand_doit(fd, mainvar, sce->rigidbody_world->group);
-		expand_doit(fd, mainvar, sce->rigidbody_world->constraints);
-	}
-
-	for (TimeMarker *marker = sce->markers.first; marker; marker = marker->next) {
-		if (marker->camera) {
-			expand_doit(fd, mainvar, marker->camera);
-		}
-	}
-
-	expand_doit(fd, mainvar, sce->clip);
-=======
-  SceneRenderLayer *srl;
-  FreestyleModuleConfig *module;
-  FreestyleLineSet *lineset;
-
-  for (Base *base_legacy = sce->base.first; base_legacy; base_legacy = base_legacy->next) {
-    expand_doit(fd, mainvar, base_legacy->object);
-  }
-  expand_doit(fd, mainvar, sce->camera);
-  expand_doit(fd, mainvar, sce->world);
-
-  if (sce->adt)
-    expand_animdata(fd, mainvar, sce->adt);
-  expand_keyingsets(fd, mainvar, &sce->keyingsets);
-
-  if (sce->set)
-    expand_doit(fd, mainvar, sce->set);
-
-  if (sce->nodetree)
-    expand_nodetree(fd, mainvar, sce->nodetree);
-
-  for (srl = sce->r.layers.first; srl; srl = srl->next) {
-    expand_doit(fd, mainvar, srl->mat_override);
-    for (module = srl->freestyleConfig.modules.first; module; module = module->next) {
-      if (module->script)
-        expand_doit(fd, mainvar, module->script);
-    }
-    for (lineset = srl->freestyleConfig.linesets.first; lineset; lineset = lineset->next) {
-      if (lineset->group)
-        expand_doit(fd, mainvar, lineset->group);
-      expand_doit(fd, mainvar, lineset->linestyle);
-    }
-  }
-
-  for (ViewLayer *view_layer = sce->view_layers.first; view_layer; view_layer = view_layer->next) {
-    expand_idprops(fd, mainvar, view_layer->id_properties);
-
-    for (module = view_layer->freestyle_config.modules.first; module; module = module->next) {
-      if (module->script) {
-        expand_doit(fd, mainvar, module->script);
-      }
-    }
-
-    for (lineset = view_layer->freestyle_config.linesets.first; lineset; lineset = lineset->next) {
-      if (lineset->group) {
-        expand_doit(fd, mainvar, lineset->group);
-      }
-      expand_doit(fd, mainvar, lineset->linestyle);
-    }
-  }
 
   if (sce->gpd)
     expand_doit(fd, mainvar, sce->gpd);
@@ -10941,7 +10682,6 @@
   }
 
   expand_doit(fd, mainvar, sce->clip);
->>>>>>> 2a39f259
 
 #ifdef USE_COLLECTION_COMPAT_28
   if (sce->collection) {
