/*
 * ***** BEGIN GPL LICENSE BLOCK *****
 *
 * This program is free software; you can redistribute it and/or
 * modify it under the terms of the GNU General Public License
 * as published by the Free Software Foundation; either version 2
 * of the License, or (at your option) any later version.
 *
 * This program is distributed in the hope that it will be useful,
 * but WITHOUT ANY WARRANTY; without even the implied warranty of
 * MERCHANTABILITY or FITNESS FOR A PARTICULAR PURPOSE.  See the
 * GNU General Public License for more details.
 *
 * You should have received a copy of the GNU General Public License
 * along with this program; if not, write to the Free Software Foundation,
 * Inc., 51 Franklin Street, Fifth Floor, Boston, MA 02110-1301, USA.
 *
 * The Original Code is Copyright (C) 2001-2002 by NaN Holding BV.
 * All rights reserved.
 *
 *
 * Contributor(s): Blender Foundation
 *
 * ***** END GPL LICENSE BLOCK *****
 *
 */

/** \file blender/blenloader/intern/readfile.c
 *  \ingroup blenloader
 */


#include "zlib.h"

#include <limits.h>
#include <stdio.h> // for printf fopen fwrite fclose sprintf FILE
#include <stdlib.h> // for getenv atoi
#include <stddef.h> // for offsetof
#include <fcntl.h> // for open
#include <string.h> // for strrchr strncmp strstr
#include <math.h> // for fabs
#include <stdarg.h> /* for va_start/end */
#include <time.h> /* for gmtime */

#include "BLI_utildefines.h"
#ifndef WIN32
#  include <unistd.h> // for read close
#else
#  include <io.h> // for open close read
#  include "winsock2.h"
#  include "BLI_winstuff.h"
#endif

/* allow readfile to use deprecated functionality */
#define DNA_DEPRECATED_ALLOW

#include "DNA_anim_types.h"
#include "DNA_armature_types.h"
#include "DNA_actuator_types.h"
#include "DNA_brush_types.h"
#include "DNA_camera_types.h"
#include "DNA_cloth_types.h"
#include "DNA_controller_types.h"
#include "DNA_constraint_types.h"
#include "DNA_dynamicpaint_types.h"
#include "DNA_effect_types.h"
#include "DNA_fileglobal_types.h"
#include "DNA_genfile.h"
#include "DNA_group_types.h"
#include "DNA_gpencil_types.h"
#include "DNA_ipo_types.h"
#include "DNA_key_types.h"
#include "DNA_lattice_types.h"
#include "DNA_lamp_types.h"
#include "DNA_linestyle_types.h"
#include "DNA_meta_types.h"
#include "DNA_material_types.h"
#include "DNA_mesh_types.h"
#include "DNA_meshdata_types.h"
#include "DNA_nla_types.h"
#include "DNA_node_types.h"
#include "DNA_object_fluidsim.h" // NT
#include "DNA_object_force.h"
#include "DNA_object_types.h"
#include "DNA_packedFile_types.h"
#include "DNA_particle_types.h"
#include "DNA_pointcache_types.h"
#include "DNA_property_types.h"
#include "DNA_rigidbody_types.h"
#include "DNA_text_types.h"
#include "DNA_view3d_types.h"
#include "DNA_screen_types.h"
#include "DNA_sensor_types.h"
#include "DNA_sdna_types.h"
#include "DNA_scene_types.h"
#include "DNA_sequence_types.h"
#include "DNA_smoke_types.h"
#include "DNA_speaker_types.h"
#include "DNA_sound_types.h"
#include "DNA_space_types.h"
#include "DNA_vfont_types.h"
#include "DNA_world_types.h"
#include "DNA_movieclip_types.h"
#include "DNA_mask_types.h"

#include "MEM_guardedalloc.h"

#include "BLI_endian_switch.h"
#include "BLI_blenlib.h"
#include "BLI_math.h"
#include "BLI_threads.h"
#include "BLI_mempool.h"

#include "BLF_translation.h"

#include "BKE_armature.h"
#include "BKE_brush.h"
#include "BKE_constraint.h"
#include "BKE_context.h"
#include "BKE_curve.h"
#include "BKE_depsgraph.h"
#include "BKE_effect.h"
#include "BKE_fcurve.h"
#include "BKE_global.h" // for G
#include "BKE_group.h"
#include "BKE_library.h" // for which_libbase
#include "BKE_idcode.h"
#include "BKE_material.h"
#include "BKE_main.h" // for Main
#include "BKE_mesh.h" // for ME_ defines (patching)
#include "BKE_modifier.h"
#include "BKE_multires.h"
#include "BKE_node.h" // for tree type defines
#include "BKE_object.h"
#include "BKE_paint.h"
#include "BKE_particle.h"
#include "BKE_pointcache.h"
#include "BKE_report.h"
#include "BKE_sca.h" // for init_actuator
#include "BKE_scene.h"
#include "BKE_screen.h"
#include "BKE_sequencer.h"
#include "BKE_treehash.h"
#include "BKE_sound.h"

#include "IMB_imbuf.h"  // for proxy / timecode versioning stuff

#include "NOD_common.h"
#include "NOD_socket.h"
#include "NOD_composite.h"
#include "NOD_shader.h"
#include "NOD_texture.h"

#include "BLO_readfile.h"
#include "BLO_undofile.h"
#include "BLO_blend_defs.h"

#include "RE_engine.h"

#include "readfile.h"

#include "PIL_time.h"

#include <errno.h>

/*
 * Remark: still a weak point is the newaddress() function, that doesnt solve reading from
 * multiple files at the same time
 *
 * (added remark: oh, i thought that was solved? will look at that... (ton)
 *
 * READ
 * - Existing Library (Main) push or free
 * - allocate new Main
 * - load file
 * - read SDNA
 * - for each LibBlock
 *     - read LibBlock
 *     - if a Library
 *         - make a new Main
 *         - attach ID's to it
 *     - else
 *         - read associated 'direct data'
 *         - link direct data (internal and to LibBlock)
 * - read FileGlobal
 * - read USER data, only when indicated (file is ~/X.XX/startup.blend)
 * - free file
 * - per Library (per Main)
 *     - read file
 *     - read SDNA
 *     - find LibBlocks and attach IDs to Main
 *         - if external LibBlock
 *             - search all Main's
 *                 - or it's already read,
 *                 - or not read yet
 *                 - or make new Main
 *     - per LibBlock
 *         - read recursive
 *         - read associated direct data
 *         - link direct data (internal and to LibBlock)
 *     - free file
 * - per Library with unread LibBlocks
 *     - read file
 *     - read SDNA
 *     - per LibBlock
 *                - read recursive
 *                - read associated direct data
 *                - link direct data (internal and to LibBlock)
 *         - free file
 * - join all Mains
 * - link all LibBlocks and indirect pointers to libblocks
 * - initialize FileGlobal and copy pointers to Global
 */

/***/

typedef struct OldNew {
	void *old, *newp;
	int nr;
} OldNew;

typedef struct OldNewMap {
	OldNew *entries;
	int nentries, entriessize;
	int sorted;
	int lasthit;
} OldNewMap;


/* local prototypes */
static void *read_struct(FileData *fd, BHead *bh, const char *blockname);
static void direct_link_modifiers(FileData *fd, ListBase *lb);
static void convert_tface_mt(FileData *fd, Main *main);

/* this function ensures that reports are printed,
 * in the case of libraray linking errors this is important!
 *
 * bit kludge but better then doubling up on prints,
 * we could alternatively have a versions of a report function which forces printing - campbell
 */

void blo_reportf_wrap(ReportList *reports, ReportType type, const char *format, ...)
{
	char fixed_buf[1024]; /* should be long enough */
	
	va_list args;
	
	va_start(args, format);
	vsnprintf(fixed_buf, sizeof(fixed_buf), format, args);
	va_end(args);
	
	fixed_buf[sizeof(fixed_buf) - 1] = '\0';
	
	BKE_report(reports, type, fixed_buf);
	
	if (G.background == 0) {
		printf("%s\n", fixed_buf);
	}
}

static OldNewMap *oldnewmap_new(void) 
{
	OldNewMap *onm= MEM_callocN(sizeof(*onm), "OldNewMap");
	
	onm->entriessize = 1024;
	onm->entries = MEM_mallocN(sizeof(*onm->entries)*onm->entriessize, "OldNewMap.entries");
	
	return onm;
}

static int verg_oldnewmap(const void *v1, const void *v2)
{
	const struct OldNew *x1=v1, *x2=v2;
	
	if (x1->old > x2->old) return 1;
	else if (x1->old < x2->old) return -1;
	return 0;
}


static void oldnewmap_sort(FileData *fd) 
{
	qsort(fd->libmap->entries, fd->libmap->nentries, sizeof(OldNew), verg_oldnewmap);
	fd->libmap->sorted = 1;
}

/* nr is zero for data, and ID code for libdata */
static void oldnewmap_insert(OldNewMap *onm, void *oldaddr, void *newaddr, int nr) 
{
	OldNew *entry;
	
	if (oldaddr==NULL || newaddr==NULL) return;
	
	if (onm->nentries == onm->entriessize) {
		int osize = onm->entriessize;
		OldNew *oentries = onm->entries;
		
		onm->entriessize *= 2;
		onm->entries = MEM_mallocN(sizeof(*onm->entries)*onm->entriessize, "OldNewMap.entries");
		
		memcpy(onm->entries, oentries, sizeof(*oentries)*osize);
		MEM_freeN(oentries);
	}

	entry = &onm->entries[onm->nentries++];
	entry->old = oldaddr;
	entry->newp = newaddr;
	entry->nr = nr;
}

void blo_do_versions_oldnewmap_insert(OldNewMap *onm, void *oldaddr, void *newaddr, int nr)
{
	oldnewmap_insert(onm, oldaddr, newaddr, nr);
}

static void *oldnewmap_lookup_and_inc(OldNewMap *onm, void *addr, bool increase_users) 
{
	int i;
	
	if (addr == NULL) return NULL;
	
	if (onm->lasthit < onm->nentries-1) {
		OldNew *entry = &onm->entries[++onm->lasthit];
		
		if (entry->old == addr) {
			if (increase_users)
				entry->nr++;
			return entry->newp;
		}
	}
	
	for (i = 0; i < onm->nentries; i++) {
		OldNew *entry = &onm->entries[i];
		
		if (entry->old == addr) {
			onm->lasthit = i;
			
			if (increase_users)
				entry->nr++;
			return entry->newp;
		}
	}
	
	return NULL;
}

/* for libdata, nr has ID code, no increment */
static void *oldnewmap_liblookup(OldNewMap *onm, void *addr, void *lib)
{
	if (addr == NULL) {
		return NULL;
	}

	/* lasthit works fine for non-libdata, linking there is done in same sequence as writing */
	if (onm->sorted) {
		OldNew entry_s, *entry;

		entry_s.old = addr;

		entry = bsearch(&entry_s, onm->entries, onm->nentries, sizeof(OldNew), verg_oldnewmap);
		if (entry) {
			ID *id = entry->newp;

			if (id && (!lib || id->lib)) {
				return id;
			}
		}
	}
	else {
		/* note, this can be a bottle neck when loading some files */
		unsigned int nentries = (unsigned int)onm->nentries;
		unsigned int i;
		OldNew *entry;

		for (i = 0, entry = onm->entries; i < nentries; i++, entry++) {
			if (entry->old == addr) {
				ID *id = entry->newp;
				if (id && (!lib || id->lib)) {
					return id;
				}
			}
		}
	}

	return NULL;
}

static void oldnewmap_free_unused(OldNewMap *onm) 
{
	int i;

	for (i = 0; i < onm->nentries; i++) {
		OldNew *entry = &onm->entries[i];
		if (entry->nr == 0) {
			MEM_freeN(entry->newp);
			entry->newp = NULL;
		}
	}
}

static void oldnewmap_clear(OldNewMap *onm) 
{
	onm->nentries = 0;
	onm->lasthit = 0;
}

static void oldnewmap_free(OldNewMap *onm) 
{
	MEM_freeN(onm->entries);
	MEM_freeN(onm);
}

/***/

static void read_libraries(FileData *basefd, ListBase *mainlist);

/* ************ help functions ***************** */

static void add_main_to_main(Main *mainvar, Main *from)
{
	ListBase *lbarray[MAX_LIBARRAY], *fromarray[MAX_LIBARRAY];
	int a;
	
	set_listbasepointers(mainvar, lbarray);
	a = set_listbasepointers(from, fromarray);
	while (a--) {
		BLI_movelisttolist(lbarray[a], fromarray[a]);
	}
}

void blo_join_main(ListBase *mainlist)
{
	Main *tojoin, *mainl;
	
	mainl = mainlist->first;
	while ((tojoin = mainl->next)) {
		add_main_to_main(mainl, tojoin);
		BLI_remlink(mainlist, tojoin);
		BKE_main_free(tojoin);
	}
}

static void split_libdata(ListBase *lb, Main *first)
{
	ListBase *lbn;
	ID *id, *idnext;
	Main *mainvar;
	
	id = lb->first;
	while (id) {
		idnext = id->next;
		if (id->lib) {
			mainvar = first;
			while (mainvar) {
				if (mainvar->curlib == id->lib) {
					lbn= which_libbase(mainvar, GS(id->name));
					BLI_remlink(lb, id);
					BLI_addtail(lbn, id);
					break;
				}
				mainvar = mainvar->next;
			}
			if (mainvar == NULL) printf("error split_libdata\n");
		}
		id = idnext;
	}
}

void blo_split_main(ListBase *mainlist, Main *main)
{
	ListBase *lbarray[MAX_LIBARRAY];
	Library *lib;
	int i;
	
	mainlist->first = mainlist->last = main;
	main->next = NULL;
	
	if (BLI_listbase_is_empty(&main->library))
		return;
	
	for (lib = main->library.first; lib; lib = lib->id.next) {
		Main *libmain = BKE_main_new();
		libmain->curlib = lib;
		BLI_addtail(mainlist, libmain);
	}
	
	i = set_listbasepointers(main, lbarray);
	while (i--)
		split_libdata(lbarray[i], main->next);
}

static void read_file_version(FileData *fd, Main *main)
{
	BHead *bhead;
	
	for (bhead= blo_firstbhead(fd); bhead; bhead= blo_nextbhead(fd, bhead)) {
		if (bhead->code == GLOB) {
			FileGlobal *fg= read_struct(fd, bhead, "Global");
			if (fg) {
				main->subversionfile= fg->subversion;
				main->minversionfile= fg->minversion;
				main->minsubversionfile= fg->minsubversion;
				MEM_freeN(fg);
			}
			else if (bhead->code == ENDB)
				break;
		}
	}
}


static Main *blo_find_main(FileData *fd, const char *filepath, const char *relabase)
{
	ListBase *mainlist = fd->mainlist;
	Main *m;
	Library *lib;
	char name1[FILE_MAX];
	
	BLI_strncpy(name1, filepath, sizeof(name1));
	BLI_cleanup_path(relabase, name1);
	
//	printf("blo_find_main: relabase  %s\n", relabase);
//	printf("blo_find_main: original in  %s\n", filepath);
//	printf("blo_find_main: converted to %s\n", name1);
	
	for (m = mainlist->first; m; m = m->next) {
		const char *libname = (m->curlib) ? m->curlib->filepath : m->name;
		
		if (BLI_path_cmp(name1, libname) == 0) {
			if (G.debug & G_DEBUG) printf("blo_find_main: found library %s\n", libname);
			return m;
		}
	}
	
	m = BKE_main_new();
	BLI_addtail(mainlist, m);
	
	lib = BKE_libblock_alloc(m, ID_LI, "lib");
	BLI_strncpy(lib->name, filepath, sizeof(lib->name));
	BLI_strncpy(lib->filepath, name1, sizeof(lib->filepath));
	
	m->curlib = lib;
	
	read_file_version(fd, m);
	
	if (G.debug & G_DEBUG) printf("blo_find_main: added new lib %s\n", filepath);
	return m;
}


/* ************ FILE PARSING ****************** */

static void switch_endian_bh4(BHead4 *bhead)
{
	/* the ID_.. codes */
	if ((bhead->code & 0xFFFF)==0) bhead->code >>= 16;
	
	if (bhead->code != ENDB) {
		BLI_endian_switch_int32(&bhead->len);
		BLI_endian_switch_int32(&bhead->SDNAnr);
		BLI_endian_switch_int32(&bhead->nr);
	}
}

static void switch_endian_bh8(BHead8 *bhead)
{
	/* the ID_.. codes */
	if ((bhead->code & 0xFFFF)==0) bhead->code >>= 16;
	
	if (bhead->code != ENDB) {
		BLI_endian_switch_int32(&bhead->len);
		BLI_endian_switch_int32(&bhead->SDNAnr);
		BLI_endian_switch_int32(&bhead->nr);
	}
}

static void bh4_from_bh8(BHead *bhead, BHead8 *bhead8, int do_endian_swap)
{
	BHead4 *bhead4 = (BHead4 *) bhead;
	int64_t old;

	bhead4->code = bhead8->code;
	bhead4->len = bhead8->len;

	if (bhead4->code != ENDB) {
		/* perform a endian swap on 64bit pointers, otherwise the pointer might map to zero
		 * 0x0000000000000000000012345678 would become 0x12345678000000000000000000000000
		 */
		if (do_endian_swap) {
			BLI_endian_switch_int64(&bhead8->old);
		}
		
		/* this patch is to avoid a long long being read from not-eight aligned positions
		 * is necessary on any modern 64bit architecture) */
		memcpy(&old, &bhead8->old, 8);
		bhead4->old = (int) (old >> 3);
		
		bhead4->SDNAnr = bhead8->SDNAnr;
		bhead4->nr = bhead8->nr;
	}
}

static void bh8_from_bh4(BHead *bhead, BHead4 *bhead4)
{
	BHead8 *bhead8 = (BHead8 *) bhead;
	
	bhead8->code = bhead4->code;
	bhead8->len = bhead4->len;
	
	if (bhead8->code != ENDB) {
		bhead8->old = bhead4->old;
		bhead8->SDNAnr = bhead4->SDNAnr;
		bhead8->nr= bhead4->nr;
	}
}

static BHeadN *get_bhead(FileData *fd)
{
	BHeadN *new_bhead = NULL;
	int readsize;
	
	if (fd) {
		if (!fd->eof) {
			/* initializing to zero isn't strictly needed but shuts valgrind up
			 * since uninitialized memory gets compared */
			BHead8 bhead8 = {0};
			BHead4 bhead4 = {0};
			BHead  bhead = {0};
			
			/* First read the bhead structure.
			 * Depending on the platform the file was written on this can
			 * be a big or little endian BHead4 or BHead8 structure.
			 *
			 * As usual 'ENDB' (the last *partial* bhead of the file)
			 * needs some special handling. We don't want to EOF just yet.
			 */
			if (fd->flags & FD_FLAGS_FILE_POINTSIZE_IS_4) {
				bhead4.code = DATA;
				readsize = fd->read(fd, &bhead4, sizeof(bhead4));
				
				if (readsize == sizeof(bhead4) || bhead4.code == ENDB) {
					if (fd->flags & FD_FLAGS_SWITCH_ENDIAN) {
						switch_endian_bh4(&bhead4);
					}
					
					if (fd->flags & FD_FLAGS_POINTSIZE_DIFFERS) {
						bh8_from_bh4(&bhead, &bhead4);
					}
					else {
						memcpy(&bhead, &bhead4, sizeof(bhead));
					}
				}
				else {
					fd->eof = 1;
					bhead.len= 0;
				}
			}
			else {
				bhead8.code = DATA;
				readsize = fd->read(fd, &bhead8, sizeof(bhead8));
				
				if (readsize == sizeof(bhead8) || bhead8.code == ENDB) {
					if (fd->flags & FD_FLAGS_SWITCH_ENDIAN) {
						switch_endian_bh8(&bhead8);
					}
					
					if (fd->flags & FD_FLAGS_POINTSIZE_DIFFERS) {
						bh4_from_bh8(&bhead, &bhead8, (fd->flags & FD_FLAGS_SWITCH_ENDIAN));
					}
					else {
						memcpy(&bhead, &bhead8, sizeof(bhead));
					}
				}
				else {
					fd->eof = 1;
					bhead.len= 0;
				}
			}
			
			/* make sure people are not trying to pass bad blend files */
			if (bhead.len < 0) fd->eof = 1;
			
			/* bhead now contains the (converted) bhead structure. Now read
			 * the associated data and put everything in a BHeadN (creative naming !)
			 */
			if (!fd->eof) {
				new_bhead = MEM_mallocN(sizeof(BHeadN) + bhead.len, "new_bhead");
				if (new_bhead) {
					new_bhead->next = new_bhead->prev = NULL;
					new_bhead->bhead = bhead;
					
					readsize = fd->read(fd, new_bhead + 1, bhead.len);
					
					if (readsize != bhead.len) {
						fd->eof = 1;
						MEM_freeN(new_bhead);
						new_bhead = NULL;
					}
				}
				else {
					fd->eof = 1;
				}
			}
		}
	}

	/* We've read a new block. Now add it to the list
	 * of blocks.
	 */
	if (new_bhead) {
		BLI_addtail(&fd->listbase, new_bhead);
	}
	
	return(new_bhead);
}

BHead *blo_firstbhead(FileData *fd)
{
	BHeadN *new_bhead;
	BHead *bhead = NULL;
	
	/* Rewind the file
	 * Read in a new block if necessary
	 */
	new_bhead = fd->listbase.first;
	if (new_bhead == NULL) {
		new_bhead = get_bhead(fd);
	}
	
	if (new_bhead) {
		bhead = &new_bhead->bhead;
	}
	
	return(bhead);
}

BHead *blo_prevbhead(FileData *UNUSED(fd), BHead *thisblock)
{
	BHeadN *bheadn = (BHeadN *) (((char *) thisblock) - offsetof(BHeadN, bhead));
	BHeadN *prev = bheadn->prev;
	
	return (prev) ? &prev->bhead : NULL;
}

BHead *blo_nextbhead(FileData *fd, BHead *thisblock)
{
	BHeadN *new_bhead = NULL;
	BHead *bhead = NULL;
	
	if (thisblock) {
		/* bhead is actually a sub part of BHeadN
		 * We calculate the BHeadN pointer from the BHead pointer below */
		new_bhead = (BHeadN *) (((char *) thisblock) - offsetof(BHeadN, bhead));
		
		/* get the next BHeadN. If it doesn't exist we read in the next one */
		new_bhead = new_bhead->next;
		if (new_bhead == NULL) {
			new_bhead = get_bhead(fd);
		}
	}
	
	if (new_bhead) {
		/* here we do the reverse:
		 * go from the BHeadN pointer to the BHead pointer */
		bhead = &new_bhead->bhead;
	}
	
	return(bhead);
}

static void decode_blender_header(FileData *fd)
{
	char header[SIZEOFBLENDERHEADER], num[4];
	int readsize;
	
	/* read in the header data */
	readsize = fd->read(fd, header, sizeof(header));
	
	if (readsize == sizeof(header)) {
		if (strncmp(header, "BLENDER", 7) == 0) {
			int remove_this_endian_test = 1;
			
			fd->flags |= FD_FLAGS_FILE_OK;
			
			/* what size are pointers in the file ? */
			if (header[7]=='_') {
				fd->flags |= FD_FLAGS_FILE_POINTSIZE_IS_4;
				if (sizeof(void *) != 4) {
					fd->flags |= FD_FLAGS_POINTSIZE_DIFFERS;
				}
			}
			else {
				if (sizeof(void *) != 8) {
					fd->flags |= FD_FLAGS_POINTSIZE_DIFFERS;
				}
			}
			
			/* is the file saved in a different endian
			 * than we need ?
			 */
			if (((((char *)&remove_this_endian_test)[0] == 1) ? L_ENDIAN : B_ENDIAN) != ((header[8] == 'v') ? L_ENDIAN : B_ENDIAN)) {
				fd->flags |= FD_FLAGS_SWITCH_ENDIAN;
			}
			
			/* get the version number */
			memcpy(num, header + 9, 3);
			num[3] = 0;
			fd->fileversion = atoi(num);
		}
	}
}

static int read_file_dna(FileData *fd)
{
	BHead *bhead;
	
	for (bhead = blo_firstbhead(fd); bhead; bhead = blo_nextbhead(fd, bhead)) {
		if (bhead->code == DNA1) {
			const bool do_endian_swap = (fd->flags & FD_FLAGS_SWITCH_ENDIAN) != 0;
			
			fd->filesdna = DNA_sdna_from_data(&bhead[1], bhead->len, do_endian_swap);
			if (fd->filesdna) {
				fd->compflags = DNA_struct_get_compareflags(fd->filesdna, fd->memsdna);
				/* used to retrieve ID names from (bhead+1) */
				fd->id_name_offs = DNA_elem_offset(fd->filesdna, "ID", "char", "name[]");
			}
			
			return 1;
		}
		else if (bhead->code == ENDB)
			break;
	}
	
	return 0;
}

static int fd_read_from_file(FileData *filedata, void *buffer, unsigned int size)
{
	int readsize = read(filedata->filedes, buffer, size);
	
	if (readsize < 0) {
		readsize = EOF;
	}
	else {
		filedata->seek += readsize;
	}
	
	return readsize;
}

static int fd_read_gzip_from_file(FileData *filedata, void *buffer, unsigned int size)
{
	int readsize = gzread(filedata->gzfiledes, buffer, size);
	
	if (readsize < 0) {
		readsize = EOF;
	}
	else {
		filedata->seek += readsize;
	}
	
	return (readsize);
}

static int fd_read_from_memory(FileData *filedata, void *buffer, unsigned int size)
{
	/* don't read more bytes then there are available in the buffer */
	int readsize = (int)MIN2(size, (unsigned int)(filedata->buffersize - filedata->seek));
	
	memcpy(buffer, filedata->buffer + filedata->seek, readsize);
	filedata->seek += readsize;
	
	return (readsize);
}

static int fd_read_from_memfile(FileData *filedata, void *buffer, unsigned int size)
{
	static unsigned int seek = (1<<30);	/* the current position */
	static unsigned int offset = 0;		/* size of previous chunks */
	static MemFileChunk *chunk = NULL;
	unsigned int chunkoffset, readsize, totread;
	
	if (size == 0) return 0;
	
	if (seek != (unsigned int)filedata->seek) {
		chunk = filedata->memfile->chunks.first;
		seek = 0;
		
		while (chunk) {
			if (seek + chunk->size > (unsigned) filedata->seek) break;
			seek += chunk->size;
			chunk = chunk->next;
		}
		offset = seek;
		seek = filedata->seek;
	}
	
	if (chunk) {
		totread = 0;
		
		do {
			/* first check if it's on the end if current chunk */
			if (seek-offset == chunk->size) {
				offset += chunk->size;
				chunk = chunk->next;
			}
			
			/* debug, should never happen */
			if (chunk == NULL) {
				printf("illegal read, chunk zero\n");
				return 0;
			}
			
			chunkoffset = seek-offset;
			readsize = size-totread;
			
			/* data can be spread over multiple chunks, so clamp size
			 * to within this chunk, and then it will read further in
			 * the next chunk */
			if (chunkoffset+readsize > chunk->size)
				readsize= chunk->size-chunkoffset;
			
			memcpy((char *)buffer + totread, chunk->buf + chunkoffset, readsize);
			totread += readsize;
			filedata->seek += readsize;
			seek += readsize;
		} while (totread < size);
		
		return totread;
	}
	
	return 0;
}

static FileData *filedata_new(void)
{
	FileData *fd = MEM_callocN(sizeof(FileData), "FileData");
	
	fd->filedes = -1;
	fd->gzfiledes = NULL;
	
	/* XXX, this doesn't need to be done all the time,
	 * but it keeps us re-entrant,  remove once we have
	 * a lib that provides a nice lock. - zr
	 */
	fd->memsdna = DNA_sdna_from_data(DNAstr, DNAlen, false);
	
	fd->datamap = oldnewmap_new();
	fd->globmap = oldnewmap_new();
	fd->libmap = oldnewmap_new();
	
	return fd;
}

static FileData *blo_decode_and_check(FileData *fd, ReportList *reports)
{
	decode_blender_header(fd);
	
	if (fd->flags & FD_FLAGS_FILE_OK) {
		if (!read_file_dna(fd)) {
			BKE_reportf(reports, RPT_ERROR, "Failed to read blend file '%s', incomplete", fd->relabase);
			blo_freefiledata(fd);
			fd = NULL;
		}
	}
	else {
		BKE_reportf(reports, RPT_ERROR, "Failed to read blend file '%s', not a blend file", fd->relabase);
		blo_freefiledata(fd);
		fd = NULL;
	}
	
	return fd;
}

/* cannot be called with relative paths anymore! */
/* on each new library added, it now checks for the current FileData and expands relativeness */
FileData *blo_openblenderfile(const char *filepath, ReportList *reports)
{
	gzFile gzfile;
	errno = 0;
	gzfile = BLI_gzopen(filepath, "rb");
	
	if (gzfile == (gzFile)Z_NULL) {
		BKE_reportf(reports, RPT_WARNING, "Unable to open '%s': %s",
		            filepath, errno ? strerror(errno) : TIP_("unknown error reading file"));
		return NULL;
	}
	else {
		FileData *fd = filedata_new();
		fd->gzfiledes = gzfile;
		fd->read = fd_read_gzip_from_file;
		
		/* needed for library_append and read_libraries */
		BLI_strncpy(fd->relabase, filepath, sizeof(fd->relabase));
		
		return blo_decode_and_check(fd, reports);
	}
}

static int fd_read_gzip_from_memory(FileData *filedata, void *buffer, unsigned int size)
{
	int err;

	filedata->strm.next_out = (Bytef *) buffer;
	filedata->strm.avail_out = size;

	// Inflate another chunk.
	err = inflate (&filedata->strm, Z_SYNC_FLUSH);

	if (err == Z_STREAM_END) {
		return 0;
	}
	else if (err != Z_OK) {
		printf("fd_read_gzip_from_memory: zlib error\n");
		return 0;
	}

	filedata->seek += size;

	return (size);
}

static int fd_read_gzip_from_memory_init(FileData *fd)
{

	fd->strm.next_in = (Bytef *) fd->buffer;
	fd->strm.avail_in = fd->buffersize;
	fd->strm.total_out = 0;
	fd->strm.zalloc = Z_NULL;
	fd->strm.zfree = Z_NULL;
	
	if (inflateInit2(&fd->strm, (16+MAX_WBITS)) != Z_OK)
		return 0;

	fd->read = fd_read_gzip_from_memory;
	
	return 1;
}

FileData *blo_openblendermemory(const void *mem, int memsize, ReportList *reports)
{
	if (!mem || memsize<SIZEOFBLENDERHEADER) {
		BKE_report(reports, RPT_WARNING, (mem) ? TIP_("Unable to read"): TIP_("Unable to open"));
		return NULL;
	}
	else {
		FileData *fd = filedata_new();
		const char *cp = mem;
		
		fd->buffer = mem;
		fd->buffersize = memsize;
		
		/* test if gzip */
		if (cp[0] == 0x1f && cp[1] == 0x8b) {
			if (0 == fd_read_gzip_from_memory_init(fd)) {
				blo_freefiledata(fd);
				return NULL;
			}
		}
		else
			fd->read = fd_read_from_memory;
			
		fd->flags |= FD_FLAGS_NOT_MY_BUFFER;

		return blo_decode_and_check(fd, reports);
	}
}

FileData *blo_openblendermemfile(MemFile *memfile, ReportList *reports)
{
	if (!memfile) {
		BKE_report(reports, RPT_WARNING, "Unable to open blend <memory>");
		return NULL;
	}
	else {
		FileData *fd = filedata_new();
		fd->memfile = memfile;
		
		fd->read = fd_read_from_memfile;
		fd->flags |= FD_FLAGS_NOT_MY_BUFFER;
		
		return blo_decode_and_check(fd, reports);
	}
}


void blo_freefiledata(FileData *fd)
{
	if (fd) {
		if (fd->filedes != -1) {
			close(fd->filedes);
		}
		
		if (fd->gzfiledes != NULL) {
			gzclose(fd->gzfiledes);
		}
		
		if (fd->strm.next_in) {
			if (inflateEnd (&fd->strm) != Z_OK) {
				printf("close gzip stream error\n");
			}
		}
		
		if (fd->buffer && !(fd->flags & FD_FLAGS_NOT_MY_BUFFER)) {
			MEM_freeN((void *)fd->buffer);
			fd->buffer = NULL;
		}
		
		// Free all BHeadN data blocks
		BLI_freelistN(&fd->listbase);
		
		if (fd->memsdna)
			DNA_sdna_free(fd->memsdna);
		if (fd->filesdna)
			DNA_sdna_free(fd->filesdna);
		if (fd->compflags)
			MEM_freeN(fd->compflags);
		
		if (fd->datamap)
			oldnewmap_free(fd->datamap);
		if (fd->globmap)
			oldnewmap_free(fd->globmap);
		if (fd->imamap)
			oldnewmap_free(fd->imamap);
		if (fd->movieclipmap)
			oldnewmap_free(fd->movieclipmap);
		if (fd->packedmap)
			oldnewmap_free(fd->packedmap);
		if (fd->libmap && !(fd->flags & FD_FLAGS_NOT_MY_LIBMAP))
			oldnewmap_free(fd->libmap);
		if (fd->bheadmap)
			MEM_freeN(fd->bheadmap);
		
		MEM_freeN(fd);
	}
}

/* ************ DIV ****************** */

bool BLO_has_bfile_extension(const char *str)
{
	const char *ext_test[4] = {".blend", ".ble", ".blend.gz", NULL};
	return BLI_testextensie_array(str, ext_test);
}

bool BLO_is_a_library(const char *path, char *dir, char *group)
{
	/* return ok when a blenderfile, in dir is the filename,
	 * in group the type of libdata
	 */
	int len;
	char *fd;
	
	strcpy(dir, path);
	len = strlen(dir);
	if (len < 7) return 0;
	if ((dir[len - 1] != '/') && (dir[len - 1] != '\\')) return 0;
	
	group[0] = '\0';
	dir[len - 1] = '\0';

	/* Find the last slash */
	fd = (char *)BLI_last_slash(dir);

	if (fd == NULL) return 0;
	*fd = 0;
	if (BLO_has_bfile_extension(fd+1)) {
		/* the last part of the dir is a .blend file, no group follows */
		*fd = '/'; /* put back the removed slash separating the dir and the .blend file name */
	}
	else {
		const char * const gp = fd + 1; // in case we have a .blend file, gp points to the group
		
		/* Find the last slash */
		fd = (char *)BLI_last_slash(dir);
		if (!fd || !BLO_has_bfile_extension(fd+1)) return 0;
		
		/* now we know that we are in a blend file and it is safe to 
		 * assume that gp actually points to a group */
		if (strcmp("Screen", gp) != 0)
			BLI_strncpy(group, gp, BLO_GROUP_MAX);
	}
	return 1;
}

/* ************** OLD POINTERS ******************* */

static void *newdataadr(FileData *fd, void *adr)		/* only direct databocks */
{
	return oldnewmap_lookup_and_inc(fd->datamap, adr, true);
}

static void *newdataadr_no_us(FileData *fd, void *adr)		/* only direct databocks */
{
	return oldnewmap_lookup_and_inc(fd->datamap, adr, false);
}

static void *newglobadr(FileData *fd, void *adr)	    /* direct datablocks with global linking */
{
	return oldnewmap_lookup_and_inc(fd->globmap, adr, true);
}

static void *newimaadr(FileData *fd, void *adr)		    /* used to restore image data after undo */
{
	if (fd->imamap && adr)
		return oldnewmap_lookup_and_inc(fd->imamap, adr, true);
	return NULL;
}

static void *newmclipadr(FileData *fd, void *adr)      /* used to restore movie clip data after undo */
{
	if (fd->movieclipmap && adr)
		return oldnewmap_lookup_and_inc(fd->movieclipmap, adr, true);
	return NULL;
}

static void *newpackedadr(FileData *fd, void *adr)      /* used to restore packed data after undo */
{
	if (fd->packedmap && adr)
		return oldnewmap_lookup_and_inc(fd->packedmap, adr, true);
	
	return oldnewmap_lookup_and_inc(fd->datamap, adr, true);
}


static void *newlibadr(FileData *fd, void *lib, void *adr)		/* only lib data */
{
	return oldnewmap_liblookup(fd->libmap, adr, lib);
}

void *blo_do_versions_newlibadr(FileData *fd, void *lib, void *adr)		/* only lib data */
{
	return newlibadr(fd, lib, adr);
}

static void *newlibadr_us(FileData *fd, void *lib, void *adr)	/* increases user number */
{
	ID *id = newlibadr(fd, lib, adr);
	
	if (id)
		id->us++;
	
	return id;
}

void *blo_do_versions_newlibadr_us(FileData *fd, void *lib, void *adr)	/* increases user number */
{
	return newlibadr_us(fd, lib, adr);
}

static void change_idid_adr_fd(FileData *fd, void *old, void *new)
{
	int i;
	
	for (i = 0; i < fd->libmap->nentries; i++) {
		OldNew *entry = &fd->libmap->entries[i];
		
		if (old==entry->newp && entry->nr==ID_ID) {
			entry->newp = new;
			if (new) entry->nr = GS( ((ID *)new)->name );
		}
	}
}

static void change_idid_adr(ListBase *mainlist, FileData *basefd, void *old, void *new)
{
	Main *mainptr;
	
	for (mainptr = mainlist->first; mainptr; mainptr = mainptr->next) {
		FileData *fd;
		
		if (mainptr->curlib)
			fd = mainptr->curlib->filedata;
		else
			fd = basefd;
		
		if (fd) {
			change_idid_adr_fd(fd, old, new);
		}
	}
}

/* lib linked proxy objects point to our local data, we need
 * to clear that pointer before reading the undo memfile since
 * the object might be removed, it is set again in reading
 * if the local object still exists */
void blo_clear_proxy_pointers_from_lib(Main *oldmain)
{
	Object *ob = oldmain->object.first;
	
	for (; ob; ob= ob->id.next) {
		if (ob->id.lib)
			ob->proxy_from = NULL;
	}
}

void blo_make_image_pointer_map(FileData *fd, Main *oldmain)
{
	Image *ima = oldmain->image.first;
	Scene *sce = oldmain->scene.first;
	int a;
	
	fd->imamap = oldnewmap_new();
	
	for (; ima; ima = ima->id.next) {
		if (ima->cache)
			oldnewmap_insert(fd->imamap, ima->cache, ima->cache, 0);
		if (ima->gputexture)
			oldnewmap_insert(fd->imamap, ima->gputexture, ima->gputexture, 0);
		if (ima->rr)
			oldnewmap_insert(fd->imamap, ima->rr, ima->rr, 0);
		for (a=0; a < IMA_MAX_RENDER_SLOT; a++)
			if (ima->renders[a])
				oldnewmap_insert(fd->imamap, ima->renders[a], ima->renders[a], 0);
	}
	for (; sce; sce = sce->id.next) {
		if (sce->nodetree && sce->nodetree->previews) {
			bNodeInstanceHashIterator iter;
			NODE_INSTANCE_HASH_ITER(iter, sce->nodetree->previews) {
				bNodePreview *preview = BKE_node_instance_hash_iterator_get_value(&iter);
				oldnewmap_insert(fd->imamap, preview, preview, 0);
			}
		}
	}
}

/* set old main image ibufs to zero if it has been restored */
/* this works because freeing old main only happens after this call */
void blo_end_image_pointer_map(FileData *fd, Main *oldmain)
{
	OldNew *entry = fd->imamap->entries;
	Image *ima = oldmain->image.first;
	Scene *sce = oldmain->scene.first;
	int i;
	
	/* used entries were restored, so we put them to zero */
	for (i = 0; i < fd->imamap->nentries; i++, entry++) {
		if (entry->nr > 0)
			entry->newp = NULL;
	}
	
	for (; ima; ima = ima->id.next) {
		ima->cache = newimaadr(fd, ima->cache);
		if (ima->cache == NULL) {
			ima->bindcode = 0;
			ima->tpageflag &= ~IMA_GLBIND_IS_DATA;
			ima->gputexture = NULL;
			ima->rr = NULL;
		}
		for (i = 0; i < IMA_MAX_RENDER_SLOT; i++)
			ima->renders[i] = newimaadr(fd, ima->renders[i]);
		
		ima->gputexture = newimaadr(fd, ima->gputexture);
		ima->rr = newimaadr(fd, ima->rr);
	}
	for (; sce; sce = sce->id.next) {
		if (sce->nodetree && sce->nodetree->previews) {
			bNodeInstanceHash *new_previews = BKE_node_instance_hash_new("node previews");
			bNodeInstanceHashIterator iter;
			
			/* reconstruct the preview hash, only using remaining pointers */
			NODE_INSTANCE_HASH_ITER(iter, sce->nodetree->previews) {
				bNodePreview *preview = BKE_node_instance_hash_iterator_get_value(&iter);
				if (preview) {
					bNodePreview *new_preview = newimaadr(fd, preview);
					if (new_preview) {
						bNodeInstanceKey key = BKE_node_instance_hash_iterator_get_key(&iter);
						BKE_node_instance_hash_insert(new_previews, key, new_preview);
					}
				}
			}
			BKE_node_instance_hash_free(sce->nodetree->previews, NULL);
			sce->nodetree->previews = new_previews;
		}
	}
}

void blo_make_movieclip_pointer_map(FileData *fd, Main *oldmain)
{
	MovieClip *clip = oldmain->movieclip.first;
	Scene *sce = oldmain->scene.first;
	
	fd->movieclipmap = oldnewmap_new();
	
	for (; clip; clip = clip->id.next) {
		if (clip->cache)
			oldnewmap_insert(fd->movieclipmap, clip->cache, clip->cache, 0);
		
		if (clip->tracking.camera.intrinsics)
			oldnewmap_insert(fd->movieclipmap, clip->tracking.camera.intrinsics, clip->tracking.camera.intrinsics, 0);
	}
	
	for (; sce; sce = sce->id.next) {
		if (sce->nodetree) {
			bNode *node;
			for (node = sce->nodetree->nodes.first; node; node = node->next)
				if (node->type == CMP_NODE_MOVIEDISTORTION)
					oldnewmap_insert(fd->movieclipmap, node->storage, node->storage, 0);
		}
	}
}

/* set old main movie clips caches to zero if it has been restored */
/* this works because freeing old main only happens after this call */
void blo_end_movieclip_pointer_map(FileData *fd, Main *oldmain)
{
	OldNew *entry = fd->movieclipmap->entries;
	MovieClip *clip = oldmain->movieclip.first;
	Scene *sce = oldmain->scene.first;
	int i;
	
	/* used entries were restored, so we put them to zero */
	for (i=0; i < fd->movieclipmap->nentries; i++, entry++) {
		if (entry->nr > 0)
			entry->newp = NULL;
	}
	
	for (; clip; clip = clip->id.next) {
		clip->cache = newmclipadr(fd, clip->cache);
		clip->tracking.camera.intrinsics = newmclipadr(fd, clip->tracking.camera.intrinsics);
	}
	
	for (; sce; sce = sce->id.next) {
		if (sce->nodetree) {
			bNode *node;
			for (node = sce->nodetree->nodes.first; node; node = node->next)
				if (node->type == CMP_NODE_MOVIEDISTORTION)
					node->storage = newmclipadr(fd, node->storage);
		}
	}
}

/* XXX disabled this feature - packed files also belong in temp saves and quit.blend, to make restore work */

static void insert_packedmap(FileData *fd, PackedFile *pf)
{
	oldnewmap_insert(fd->packedmap, pf, pf, 0);
	oldnewmap_insert(fd->packedmap, pf->data, pf->data, 0);
}

void blo_make_packed_pointer_map(FileData *fd, Main *oldmain)
{
	Image *ima;
	VFont *vfont;
	bSound *sound;
	Library *lib;
	
	fd->packedmap = oldnewmap_new();
	
	for (ima = oldmain->image.first; ima; ima = ima->id.next)
		if (ima->packedfile)
			insert_packedmap(fd, ima->packedfile);
			
	for (vfont = oldmain->vfont.first; vfont; vfont = vfont->id.next)
		if (vfont->packedfile)
			insert_packedmap(fd, vfont->packedfile);
	
	for (sound = oldmain->sound.first; sound; sound = sound->id.next)
		if (sound->packedfile)
			insert_packedmap(fd, sound->packedfile);
	
	for (lib = oldmain->library.first; lib; lib = lib->id.next)
		if (lib->packedfile)
			insert_packedmap(fd, lib->packedfile);

}

/* set old main packed data to zero if it has been restored */
/* this works because freeing old main only happens after this call */
void blo_end_packed_pointer_map(FileData *fd, Main *oldmain)
{
	Image *ima;
	VFont *vfont;
	bSound *sound;
	Library *lib;
	OldNew *entry = fd->packedmap->entries;
	int i;
	
	/* used entries were restored, so we put them to zero */
	for (i=0; i < fd->packedmap->nentries; i++, entry++) {
		if (entry->nr > 0)
			entry->newp = NULL;
	}
	
	for (ima = oldmain->image.first; ima; ima = ima->id.next)
		ima->packedfile = newpackedadr(fd, ima->packedfile);
	
	for (vfont = oldmain->vfont.first; vfont; vfont = vfont->id.next)
		vfont->packedfile = newpackedadr(fd, vfont->packedfile);

	for (sound = oldmain->sound.first; sound; sound = sound->id.next)
		sound->packedfile = newpackedadr(fd, sound->packedfile);
		
	for (lib = oldmain->library.first; lib; lib = lib->id.next)
		lib->packedfile = newpackedadr(fd, lib->packedfile);
}


/* undo file support: add all library pointers in lookup */
void blo_add_library_pointer_map(ListBase *mainlist, FileData *fd)
{
	Main *ptr = mainlist->first;
	ListBase *lbarray[MAX_LIBARRAY];
	
	for (ptr = ptr->next; ptr; ptr = ptr->next) {
		int i = set_listbasepointers(ptr, lbarray);
		while (i--) {
			ID *id;
			for (id = lbarray[i]->first; id; id = id->next)
				oldnewmap_insert(fd->libmap, id, id, GS(id->name));
		}
	}
}


/* ********** END OLD POINTERS ****************** */
/* ********** READ FILE ****************** */

static void switch_endian_structs(struct SDNA *filesdna, BHead *bhead)
{
	int blocksize, nblocks;
	char *data;
	
	data = (char *)(bhead+1);
	blocksize = filesdna->typelens[ filesdna->structs[bhead->SDNAnr][0] ];
	
	nblocks = bhead->nr;
	while (nblocks--) {
		DNA_struct_switch_endian(filesdna, bhead->SDNAnr, data);
		
		data += blocksize;
	}
}

static void *read_struct(FileData *fd, BHead *bh, const char *blockname)
{
	void *temp = NULL;
	
	if (bh->len) {
		/* switch is based on file dna */
		if (bh->SDNAnr && (fd->flags & FD_FLAGS_SWITCH_ENDIAN))
			switch_endian_structs(fd->filesdna, bh);
		
		if (fd->compflags[bh->SDNAnr]) {	/* flag==0: doesn't exist anymore */
			if (fd->compflags[bh->SDNAnr] == 2) {
				temp = DNA_struct_reconstruct(fd->memsdna, fd->filesdna, fd->compflags, bh->SDNAnr, bh->nr, (bh+1));
			}
			else {
				temp = MEM_mallocN(bh->len, blockname);
				memcpy(temp, (bh+1), bh->len);
			}
		}
	}

	return temp;
}

static void link_list(FileData *fd, ListBase *lb)		/* only direct data */
{
	Link *ln, *prev;
	
	if (BLI_listbase_is_empty(lb)) return;
	
	lb->first = newdataadr(fd, lb->first);
	ln = lb->first;
	prev = NULL;
	while (ln) {
		ln->next = newdataadr(fd, ln->next);
		ln->prev = prev;
		prev = ln;
		ln = ln->next;
	}
	lb->last = prev;
}

static void link_glob_list(FileData *fd, ListBase *lb)		/* for glob data */
{
	Link *ln, *prev;
	void *poin;

	if (BLI_listbase_is_empty(lb)) return;
	poin = newdataadr(fd, lb->first);
	if (lb->first) {
		oldnewmap_insert(fd->globmap, lb->first, poin, 0);
	}
	lb->first = poin;
	
	ln = lb->first;
	prev = NULL;
	while (ln) {
		poin = newdataadr(fd, ln->next);
		if (ln->next) {
			oldnewmap_insert(fd->globmap, ln->next, poin, 0);
		}
		ln->next = poin;
		ln->prev = prev;
		prev = ln;
		ln = ln->next;
	}
	lb->last = prev;
}

static void test_pointer_array(FileData *fd, void **mat)
{
	int64_t *lpoin, *lmat;
	int *ipoin, *imat;
	size_t len;

		/* manually convert the pointer array in
		 * the old dna format to a pointer array in
		 * the new dna format.
		 */
	if (*mat) {
		len = MEM_allocN_len(*mat)/fd->filesdna->pointerlen;
			
		if (fd->filesdna->pointerlen==8 && fd->memsdna->pointerlen==4) {
			ipoin=imat= MEM_mallocN(len * 4, "newmatar");
			lpoin= *mat;
			
			while (len-- > 0) {
				if ((fd->flags & FD_FLAGS_SWITCH_ENDIAN))
					BLI_endian_switch_int64(lpoin);
				*ipoin = (int)((*lpoin) >> 3);
				ipoin++;
				lpoin++;
			}
			MEM_freeN(*mat);
			*mat = imat;
		}
		
		if (fd->filesdna->pointerlen==4 && fd->memsdna->pointerlen==8) {
			lpoin = lmat = MEM_mallocN(len * 8, "newmatar");
			ipoin = *mat;
			
			while (len-- > 0) {
				*lpoin = *ipoin;
				ipoin++;
				lpoin++;
			}
			MEM_freeN(*mat);
			*mat= lmat;
		}
	}
}

/* ************ READ ID Properties *************** */

static void IDP_DirectLinkProperty(IDProperty *prop, int switch_endian, FileData *fd);
static void IDP_LibLinkProperty(IDProperty *prop, int switch_endian, FileData *fd);

static void IDP_DirectLinkIDPArray(IDProperty *prop, int switch_endian, FileData *fd)
{
	IDProperty *array;
	int i;
	
	/* since we didn't save the extra buffer, set totallen to len */
	prop->totallen = prop->len;
	prop->data.pointer = newdataadr(fd, prop->data.pointer);

	array = (IDProperty *)prop->data.pointer;
	
	/* note!, idp-arrays didn't exist in 2.4x, so the pointer will be cleared
	 * theres not really anything we can do to correct this, at least don't crash */
	if (array == NULL) {
		prop->len = 0;
		prop->totallen = 0;
	}
	
	
	for (i = 0; i < prop->len; i++)
		IDP_DirectLinkProperty(&array[i], switch_endian, fd);
}

static void IDP_DirectLinkArray(IDProperty *prop, int switch_endian, FileData *fd)
{
	IDProperty **array;
	int i;
	
	/* since we didn't save the extra buffer, set totallen to len */
	prop->totallen = prop->len;
	prop->data.pointer = newdataadr(fd, prop->data.pointer);
	
	if (prop->subtype == IDP_GROUP) {
		test_pointer_array(fd, prop->data.pointer);
		array = prop->data.pointer;
		
		for (i = 0; i < prop->len; i++)
			IDP_DirectLinkProperty(array[i], switch_endian, fd);
	}
	else if (prop->subtype == IDP_DOUBLE) {
		if (switch_endian) {
			BLI_endian_switch_double_array(prop->data.pointer, prop->len);
		}
	}
	else {
		if (switch_endian) {
			/* also used for floats */
			BLI_endian_switch_int32_array(prop->data.pointer, prop->len);
		}
	}
}

static void IDP_DirectLinkString(IDProperty *prop, FileData *fd)
{
	/*since we didn't save the extra string buffer, set totallen to len.*/
	prop->totallen = prop->len;
	prop->data.pointer = newdataadr(fd, prop->data.pointer);
}

static void IDP_DirectLinkGroup(IDProperty *prop, int switch_endian, FileData *fd)
{
	ListBase *lb = &prop->data.group;
	IDProperty *loop;
	
	link_list(fd, lb);
	
	/*Link child id properties now*/
	for (loop=prop->data.group.first; loop; loop=loop->next) {
		IDP_DirectLinkProperty(loop, switch_endian, fd);
	}
}

static void IDP_DirectLinkProperty(IDProperty *prop, int switch_endian, FileData *fd)
{
	switch (prop->type) {
		case IDP_GROUP:
			IDP_DirectLinkGroup(prop, switch_endian, fd);
			break;
		case IDP_STRING:
			IDP_DirectLinkString(prop, fd);
			break;
		case IDP_ARRAY:
			IDP_DirectLinkArray(prop, switch_endian, fd);
			break;
		case IDP_IDPARRAY:
			IDP_DirectLinkIDPArray(prop, switch_endian, fd);
			break;
		case IDP_DOUBLE:
			/* erg, stupid doubles.  since I'm storing them
			 * in the same field as int val; val2 in the
			 * IDPropertyData struct, they have to deal with
			 * endianness specifically
			 *
			 * in theory, val and val2 would've already been swapped
			 * if switch_endian is true, so we have to first unswap
			 * them then reswap them as a single 64-bit entity.
			 */
			
			if (switch_endian) {
				BLI_endian_switch_int32(&prop->data.val);
				BLI_endian_switch_int32(&prop->data.val2);
				BLI_endian_switch_int64((int64_t *)&prop->data.val);
			}
			
			break;
	}
}

#define IDP_DirectLinkGroup_OrFree(prop, switch_endian, fd) \
       _IDP_DirectLinkGroup_OrFree(prop, switch_endian, fd, __func__)

static void _IDP_DirectLinkGroup_OrFree(IDProperty **prop, int switch_endian, FileData *fd,
                                        const char *caller_func_id)
{
	if (*prop) {
		if ((*prop)->type == IDP_GROUP) {
			IDP_DirectLinkGroup(*prop, switch_endian, fd);
		}
		else {
			/* corrupt file! */
			printf("%s: found non group data, freeing type %d!\n",
			       caller_func_id, (*prop)->type);
			/* don't risk id, data's likely corrupt. */
			// IDP_FreeProperty(*prop);
			*prop = NULL;
		}
	}
}

/* stub function */
static void IDP_LibLinkProperty(IDProperty *UNUSED(prop), int UNUSED(switch_endian), FileData *UNUSED(fd))
{
}

/* ************ READ ID *************** */

static void direct_link_id(FileData *fd, ID *id)
{
	/*link direct data of ID properties*/
	if (id->properties) {
		id->properties = newdataadr(fd, id->properties);
		/* this case means the data was written incorrectly, it should not happen */
		IDP_DirectLinkGroup_OrFree(&id->properties, (fd->flags & FD_FLAGS_SWITCH_ENDIAN), fd);
	}
}

/* ************ READ CurveMapping *************** */

/* cuma itself has been read! */
static void direct_link_curvemapping(FileData *fd, CurveMapping *cumap)
{
	int a;
	
	/* flag seems to be able to hang? Maybe old files... not bad to clear anyway */
	cumap->flag &= ~CUMA_PREMULLED;
	
	for (a = 0; a < CM_TOT; a++) {
		cumap->cm[a].curve = newdataadr(fd, cumap->cm[a].curve);
		cumap->cm[a].table = NULL;
		cumap->cm[a].premultable = NULL;
	}
}

/* ************ READ Brush *************** */
/* library brush linking after fileread */
static void lib_link_brush(FileData *fd, Main *main)
{
	Brush *brush;
	
	/* only link ID pointers */
	for (brush = main->brush.first; brush; brush = brush->id.next) {
		if (brush->id.flag & LIB_NEED_LINK) {
			brush->id.flag -= LIB_NEED_LINK;
			
			brush->mtex.tex = newlibadr_us(fd, brush->id.lib, brush->mtex.tex);
			brush->mask_mtex.tex = newlibadr_us(fd, brush->id.lib, brush->mask_mtex.tex);
			brush->clone.image = newlibadr_us(fd, brush->id.lib, brush->clone.image);
			brush->paint_curve = newlibadr_us(fd, brush->id.lib, brush->paint_curve);
		}
	}
}

static void direct_link_brush(FileData *fd, Brush *brush)
{
	/* brush itself has been read */

	/* fallof curve */
	brush->curve = newdataadr(fd, brush->curve);
	brush->gradient = newdataadr(fd, brush->gradient);

	if (brush->curve)
		direct_link_curvemapping(fd, brush->curve);
	else
		BKE_brush_curve_preset(brush, CURVE_PRESET_SHARP);

	brush->preview = NULL;
	brush->icon_imbuf = NULL;
}

/* ************ READ Palette *************** */
static void lib_link_palette(FileData *UNUSED(fd), Main *main)
{
	Palette *palette;

	/* only link ID pointers */
	for (palette = main->palettes.first; palette; palette = palette->id.next) {
		if (palette->id.flag & LIB_NEED_LINK) {
			palette->id.flag -= LIB_NEED_LINK;
		}
	}
}

static void direct_link_palette(FileData *fd, Palette *palette)
{
	/* palette itself has been read */
	link_list(fd, &palette->colors);
	BLI_listbase_clear(&palette->deleted);
}

static void lib_link_paint_curve(FileData *UNUSED(fd), Main *main)
{
	PaintCurve *pc;

	/* only link ID pointers */
	for (pc = main->paintcurves.first; pc; pc = pc->id.next) {
		if (pc->id.flag & LIB_NEED_LINK) {
			pc->id.flag -= LIB_NEED_LINK;
		}
	}
}

static void direct_link_paint_curve(FileData *fd, PaintCurve *pc)
{
	pc->points = newdataadr(fd, pc->points);
}


static void direct_link_script(FileData *UNUSED(fd), Script *script)
{
	script->id.us = 1;
	SCRIPT_SET_NULL(script);
}


/* ************ READ PACKEDFILE *************** */

static PackedFile *direct_link_packedfile(FileData *fd, PackedFile *oldpf)
{
	PackedFile *pf = newpackedadr(fd, oldpf);
	
	if (pf) {
		pf->data = newpackedadr(fd, pf->data);
	}
	
	return pf;
}

/* ************ READ IMAGE PREVIEW *************** */

static PreviewImage *direct_link_preview_image(FileData *fd, PreviewImage *old_prv)
{
	PreviewImage *prv = newdataadr(fd, old_prv);
	
	if (prv) {
		int i;
		for (i = 0; i < NUM_ICON_SIZES; ++i) {
			if (prv->rect[i]) {
				prv->rect[i] = newdataadr(fd, prv->rect[i]);
			}
			prv->gputexture[i] = NULL;
		}
	}
	
	return prv;
}

/* ************ READ ANIMATION STUFF ***************** */

/* Legacy Data Support (for Version Patching) ----------------------------- */

// XXX deprecated - old animation system
static void lib_link_ipo(FileData *fd, Main *main)
{
	Ipo *ipo;
	
	for (ipo = main->ipo.first; ipo; ipo = ipo->id.next) {
		if (ipo->id.flag & LIB_NEED_LINK) {
			IpoCurve *icu;
			for (icu = ipo->curve.first; icu; icu = icu->next) {
				if (icu->driver)
					icu->driver->ob = newlibadr(fd, ipo->id.lib, icu->driver->ob);
			}
			ipo->id.flag -= LIB_NEED_LINK;
		}
	}
}

// XXX deprecated - old animation system
static void direct_link_ipo(FileData *fd, Ipo *ipo)
{
	IpoCurve *icu;

	link_list(fd, &(ipo->curve));
	
	for (icu = ipo->curve.first; icu; icu = icu->next) {
		icu->bezt = newdataadr(fd, icu->bezt);
		icu->bp = newdataadr(fd, icu->bp);
		icu->driver = newdataadr(fd, icu->driver);
	}
}

// XXX deprecated - old animation system
static void lib_link_nlastrips(FileData *fd, ID *id, ListBase *striplist)
{
	bActionStrip *strip;
	bActionModifier *amod;
	
	for (strip=striplist->first; strip; strip=strip->next) {
		strip->object = newlibadr(fd, id->lib, strip->object);
		strip->act = newlibadr_us(fd, id->lib, strip->act);
		strip->ipo = newlibadr(fd, id->lib, strip->ipo);
		for (amod = strip->modifiers.first; amod; amod = amod->next)
			amod->ob = newlibadr(fd, id->lib, amod->ob);
	}
}

// XXX deprecated - old animation system
static void direct_link_nlastrips(FileData *fd, ListBase *strips)
{
	bActionStrip *strip;
	
	link_list(fd, strips);
	
	for (strip = strips->first; strip; strip = strip->next)
		link_list(fd, &strip->modifiers);
}

// XXX deprecated - old animation system
static void lib_link_constraint_channels(FileData *fd, ID *id, ListBase *chanbase)
{
	bConstraintChannel *chan;

	for (chan=chanbase->first; chan; chan=chan->next) {
		chan->ipo = newlibadr_us(fd, id->lib, chan->ipo);
	}
}

/* Data Linking ----------------------------- */

static void lib_link_fmodifiers(FileData *fd, ID *id, ListBase *list)
{
	FModifier *fcm;
	
	for (fcm = list->first; fcm; fcm = fcm->next) {
		/* data for specific modifiers */
		switch (fcm->type) {
			case FMODIFIER_TYPE_PYTHON:
			{
				FMod_Python *data = (FMod_Python *)fcm->data;
				data->script = newlibadr(fd, id->lib, data->script);
			}
				break;
		}
	}
}

static void lib_link_fcurves(FileData *fd, ID *id, ListBase *list) 
{
	FCurve *fcu;
	
	if (list == NULL)
		return;
	
	/* relink ID-block references... */
	for (fcu = list->first; fcu; fcu = fcu->next) {
		/* driver data */
		if (fcu->driver) {
			ChannelDriver *driver = fcu->driver;
			DriverVar *dvar;
			
			for (dvar= driver->variables.first; dvar; dvar= dvar->next) {
				DRIVER_TARGETS_LOOPER(dvar)
				{
					/* only relink if still used */
					if (tarIndex < dvar->num_targets)
						dtar->id = newlibadr(fd, id->lib, dtar->id); 
					else
						dtar->id = NULL;
				}
				DRIVER_TARGETS_LOOPER_END
			}
		}
		
		/* modifiers */
		lib_link_fmodifiers(fd, id, &fcu->modifiers);
	}
}


/* NOTE: this assumes that link_list has already been called on the list */
static void direct_link_fmodifiers(FileData *fd, ListBase *list)
{
	FModifier *fcm;
	
	for (fcm = list->first; fcm; fcm = fcm->next) {
		/* relink general data */
		fcm->data  = newdataadr(fd, fcm->data);
		
		/* do relinking of data for specific types */
		switch (fcm->type) {
			case FMODIFIER_TYPE_GENERATOR:
			{
				FMod_Generator *data = (FMod_Generator *)fcm->data;
				
				data->coefficients = newdataadr(fd, data->coefficients);
				
				if (fd->flags & FD_FLAGS_SWITCH_ENDIAN) {
					BLI_endian_switch_float_array(data->coefficients, data->arraysize);
				}
			}
				break;
			case FMODIFIER_TYPE_ENVELOPE:
			{
				FMod_Envelope *data=  (FMod_Envelope *)fcm->data;
				
				data->data= newdataadr(fd, data->data);
			}
				break;
			case FMODIFIER_TYPE_PYTHON:
			{
				FMod_Python *data = (FMod_Python *)fcm->data;
				
				data->prop = newdataadr(fd, data->prop);
				IDP_DirectLinkGroup_OrFree(&data->prop, (fd->flags & FD_FLAGS_SWITCH_ENDIAN), fd);
			}
				break;
		}
	}
}

/* NOTE: this assumes that link_list has already been called on the list */
static void direct_link_fcurves(FileData *fd, ListBase *list)
{
	FCurve *fcu;
	
	/* link F-Curve data to F-Curve again (non ID-libs) */
	for (fcu = list->first; fcu; fcu = fcu->next) {
		/* curve data */
		fcu->bezt = newdataadr(fd, fcu->bezt);
		fcu->fpt = newdataadr(fd, fcu->fpt);
		
		/* rna path */
		fcu->rna_path = newdataadr(fd, fcu->rna_path);
		
		/* group */
		fcu->grp = newdataadr(fd, fcu->grp);
		
		/* clear disabled flag - allows disabled drivers to be tried again ([#32155]),
		 * but also means that another method for "reviving disabled F-Curves" exists
		 */
		fcu->flag &= ~FCURVE_DISABLED;
		
		/* driver */
		fcu->driver= newdataadr(fd, fcu->driver);
		if (fcu->driver) {
			ChannelDriver *driver= fcu->driver;
			DriverVar *dvar;
			
			/* compiled expression data will need to be regenerated (old pointer may still be set here) */
			driver->expr_comp = NULL;
			
			/* give the driver a fresh chance - the operating environment may be different now 
			 * (addons, etc. may be different) so the driver namespace may be sane now [#32155]
			 */
			driver->flag &= ~DRIVER_FLAG_INVALID;
			
			/* relink variables, targets and their paths */
			link_list(fd, &driver->variables);
			for (dvar= driver->variables.first; dvar; dvar= dvar->next) {
				DRIVER_TARGETS_LOOPER(dvar)
				{
					/* only relink the targets being used */
					if (tarIndex < dvar->num_targets)
						dtar->rna_path = newdataadr(fd, dtar->rna_path);
					else
						dtar->rna_path = NULL;
				}
				DRIVER_TARGETS_LOOPER_END
			}
		}
		
		/* modifiers */
		link_list(fd, &fcu->modifiers);
		direct_link_fmodifiers(fd, &fcu->modifiers);
	}
}


static void lib_link_action(FileData *fd, Main *main)
{
	bAction *act;
	bActionChannel *chan;

	for (act = main->action.first; act; act = act->id.next) {
		if (act->id.flag & LIB_NEED_LINK) {
			act->id.flag -= LIB_NEED_LINK;
			
// XXX deprecated - old animation system <<<
			for (chan=act->chanbase.first; chan; chan=chan->next) {
				chan->ipo = newlibadr_us(fd, act->id.lib, chan->ipo);
				lib_link_constraint_channels(fd, &act->id, &chan->constraintChannels);
			}
// >>> XXX deprecated - old animation system
			
			lib_link_fcurves(fd, &act->id, &act->curves);
		}
	}
}

static void direct_link_action(FileData *fd, bAction *act)
{
	bActionChannel *achan; // XXX deprecated - old animation system
	bActionGroup *agrp;

	link_list(fd, &act->curves);
	link_list(fd, &act->chanbase); // XXX deprecated - old animation system
	link_list(fd, &act->groups);
	link_list(fd, &act->markers);

// XXX deprecated - old animation system <<<
	for (achan = act->chanbase.first; achan; achan=achan->next) {
		achan->grp = newdataadr(fd, achan->grp);
		
		link_list(fd, &achan->constraintChannels);
	}
// >>> XXX deprecated - old animation system

	direct_link_fcurves(fd, &act->curves);
	
	for (agrp = act->groups.first; agrp; agrp= agrp->next) {
		agrp->channels.first= newdataadr(fd, agrp->channels.first);
		agrp->channels.last= newdataadr(fd, agrp->channels.last);
	}
}

static void lib_link_nladata_strips(FileData *fd, ID *id, ListBase *list)
{
	NlaStrip *strip;
	
	for (strip = list->first; strip; strip = strip->next) {
		/* check strip's children */
		lib_link_nladata_strips(fd, id, &strip->strips);
		
		/* check strip's F-Curves */
		lib_link_fcurves(fd, id, &strip->fcurves);
		
		/* reassign the counted-reference to action */
		strip->act = newlibadr_us(fd, id->lib, strip->act);
		
		/* fix action id-root (i.e. if it comes from a pre 2.57 .blend file) */
		if ((strip->act) && (strip->act->idroot == 0))
			strip->act->idroot = GS(id->name);
	}
}

static void lib_link_nladata(FileData *fd, ID *id, ListBase *list)
{
	NlaTrack *nlt;
	
	/* we only care about the NLA strips inside the tracks */
	for (nlt = list->first; nlt; nlt = nlt->next) {
		lib_link_nladata_strips(fd, id, &nlt->strips);
	}
}

/* This handles Animato NLA-Strips linking 
 * NOTE: this assumes that link_list has already been called on the list 
 */
static void direct_link_nladata_strips(FileData *fd, ListBase *list)
{
	NlaStrip *strip;
	
	for (strip = list->first; strip; strip = strip->next) {
		/* strip's child strips */
		link_list(fd, &strip->strips);
		direct_link_nladata_strips(fd, &strip->strips);
		
		/* strip's F-Curves */
		link_list(fd, &strip->fcurves);
		direct_link_fcurves(fd, &strip->fcurves);
		
		/* strip's F-Modifiers */
		link_list(fd, &strip->modifiers);
		direct_link_fmodifiers(fd, &strip->modifiers);
	}
}

/* NOTE: this assumes that link_list has already been called on the list */
static void direct_link_nladata(FileData *fd, ListBase *list)
{
	NlaTrack *nlt;
	
	for (nlt = list->first; nlt; nlt = nlt->next) {
		/* relink list of strips */
		link_list(fd, &nlt->strips);
		
		/* relink strip data */
		direct_link_nladata_strips(fd, &nlt->strips);
	}
}

/* ------- */

static void lib_link_keyingsets(FileData *fd, ID *id, ListBase *list)
{
	KeyingSet *ks;
	KS_Path *ksp;
	
	/* here, we're only interested in the ID pointer stored in some of the paths */
	for (ks = list->first; ks; ks = ks->next) {
		for (ksp = ks->paths.first; ksp; ksp = ksp->next) {
			ksp->id= newlibadr(fd, id->lib, ksp->id); 
		}
	}
}

/* NOTE: this assumes that link_list has already been called on the list */
static void direct_link_keyingsets(FileData *fd, ListBase *list)
{
	KeyingSet *ks;
	KS_Path *ksp;
	
	/* link KeyingSet data to KeyingSet again (non ID-libs) */
	for (ks = list->first; ks; ks = ks->next) {
		/* paths */
		link_list(fd, &ks->paths);
		
		for (ksp = ks->paths.first; ksp; ksp = ksp->next) {
			/* rna path */
			ksp->rna_path= newdataadr(fd, ksp->rna_path);
		}
	}
}

/* ------- */

static void lib_link_animdata(FileData *fd, ID *id, AnimData *adt)
{
	if (adt == NULL)
		return;
	
	/* link action data */
	adt->action= newlibadr_us(fd, id->lib, adt->action);
	adt->tmpact= newlibadr_us(fd, id->lib, adt->tmpact);
	
	/* fix action id-roots (i.e. if they come from a pre 2.57 .blend file) */
	if ((adt->action) && (adt->action->idroot == 0))
		adt->action->idroot = GS(id->name);
	if ((adt->tmpact) && (adt->tmpact->idroot == 0))
		adt->tmpact->idroot = GS(id->name);
	
	/* link drivers */
	lib_link_fcurves(fd, id, &adt->drivers);
	
	/* overrides don't have lib-link for now, so no need to do anything */
	
	/* link NLA-data */
	lib_link_nladata(fd, id, &adt->nla_tracks);
}

static void direct_link_animdata(FileData *fd, AnimData *adt)
{
	/* NOTE: must have called newdataadr already before doing this... */
	if (adt == NULL)
		return;
	
	/* link drivers */
	link_list(fd, &adt->drivers);
	direct_link_fcurves(fd, &adt->drivers);
	
	/* link overrides */
	// TODO...
	
	/* link NLA-data */
	link_list(fd, &adt->nla_tracks);
	direct_link_nladata(fd, &adt->nla_tracks);
	
	/* relink active strip - even though strictly speaking this should only be used
	 * if we're in 'tweaking mode', we need to be able to have this loaded back for
	 * undo, but also since users may not exit tweakmode before saving (#24535)
	 */
	// TODO: it's not really nice that anyone should be able to save the file in this
	//		state, but it's going to be too hard to enforce this single case...
	adt->actstrip = newdataadr(fd, adt->actstrip);
}	

/* ************ READ MOTION PATHS *************** */

/* direct data for cache */
static void direct_link_motionpath(FileData *fd, bMotionPath *mpath)
{
	/* sanity check */
	if (mpath == NULL)
		return;
	
	/* relink points cache */
	mpath->points = newdataadr(fd, mpath->points);
}

/* ************ READ NODE TREE *************** */

static void lib_link_node_socket(FileData *fd, ID *UNUSED(id), bNodeSocket *sock)
{
	/* Link ID Properties -- and copy this comment EXACTLY for easy finding
	 * of library blocks that implement this.*/
	if (sock->prop)
		IDP_LibLinkProperty(sock->prop, (fd->flags & FD_FLAGS_SWITCH_ENDIAN), fd);
}

/* singe node tree (also used for material/scene trees), ntree is not NULL */
static void lib_link_ntree(FileData *fd, ID *id, bNodeTree *ntree)
{
	bNode *node;
	bNodeSocket *sock;
	
	if (ntree->adt) lib_link_animdata(fd, &ntree->id, ntree->adt);
	
	ntree->gpd = newlibadr_us(fd, id->lib, ntree->gpd);
	
	for (node = ntree->nodes.first; node; node = node->next) {
		/* Link ID Properties -- and copy this comment EXACTLY for easy finding
		 * of library blocks that implement this.*/
		if (node->prop)
			IDP_LibLinkProperty(node->prop, (fd->flags & FD_FLAGS_SWITCH_ENDIAN), fd);
		
		node->id= newlibadr_us(fd, id->lib, node->id);

		for (sock = node->inputs.first; sock; sock = sock->next)
			lib_link_node_socket(fd, id, sock);
		for (sock = node->outputs.first; sock; sock = sock->next)
			lib_link_node_socket(fd, id, sock);
	}
	
	for (sock = ntree->inputs.first; sock; sock = sock->next)
		lib_link_node_socket(fd, id, sock);
	for (sock = ntree->outputs.first; sock; sock = sock->next)
		lib_link_node_socket(fd, id, sock);
}

/* library ntree linking after fileread */
static void lib_link_nodetree(FileData *fd, Main *main)
{
	bNodeTree *ntree;
	
	/* only link ID pointers */
	for (ntree = main->nodetree.first; ntree; ntree = ntree->id.next) {
		if (ntree->id.flag & LIB_NEED_LINK) {
			ntree->id.flag -= LIB_NEED_LINK;
			lib_link_ntree(fd, &ntree->id, ntree);
		}
	}
}

/* get node tree stored locally in other IDs */
static bNodeTree *nodetree_from_id(ID *id)
{
	if (!id)
		return NULL;
	switch (GS(id->name)) {
		case ID_SCE: return ((Scene *)id)->nodetree;
		case ID_MA: return ((Material *)id)->nodetree;
		case ID_WO: return ((World *)id)->nodetree;
		case ID_LA: return ((Lamp *)id)->nodetree;
		case ID_TE: return ((Tex *)id)->nodetree;
		case ID_LS: return ((FreestyleLineStyle *)id)->nodetree;
	}
	return NULL;
}

/* updates group node socket identifier so that
 * external links to/from the group node are preserved.
 */
static void lib_node_do_versions_group_indices(bNode *gnode)
{
	bNodeTree *ngroup = (bNodeTree*)gnode->id;
	bNodeSocket *sock;
	bNodeLink *link;
	
	for (sock=gnode->outputs.first; sock; sock = sock->next) {
		int old_index = sock->to_index;
		
		for (link = ngroup->links.first; link; link = link->next) {
			if (link->tonode == NULL && link->fromsock->own_index == old_index) {
				strcpy(sock->identifier, link->fromsock->identifier);
				/* deprecated */
				sock->own_index = link->fromsock->own_index;
				sock->to_index = 0;
				sock->groupsock = NULL;
			}
		}
	}
	for (sock=gnode->inputs.first; sock; sock = sock->next) {
		int old_index = sock->to_index;
		
		for (link = ngroup->links.first; link; link = link->next) {
			if (link->fromnode == NULL && link->tosock->own_index == old_index) {
				strcpy(sock->identifier, link->tosock->identifier);
				/* deprecated */
				sock->own_index = link->tosock->own_index;
				sock->to_index = 0;
				sock->groupsock = NULL;
			}
		}
	}
}

/* verify types for nodes and groups, all data has to be read */
/* open = 0: appending/linking, open = 1: open new file (need to clean out dynamic
 * typedefs */
static void lib_verify_nodetree(Main *main, int UNUSED(open))
{
	bNodeTree *ntree;
	
	/* this crashes blender on undo/redo */
#if 0
		if (open == 1) {
			reinit_nodesystem();
		}
#endif
	
	/* set node->typeinfo pointers */
	FOREACH_NODETREE(main, ntree, id) {
		ntreeSetTypes(NULL, ntree);
	} FOREACH_NODETREE_END
	
	/* verify static socket templates */
	FOREACH_NODETREE(main, ntree, id) {
		bNode *node;
		for (node=ntree->nodes.first; node; node=node->next)
			node_verify_socket_templates(ntree, node);
	} FOREACH_NODETREE_END
	
	{
		bool has_old_groups = false;
		/* XXX this should actually be part of do_versions, but since we need
		 * finished library linking, it is not possible there. Instead in do_versions
		 * we have set the NTREE_DO_VERSIONS_GROUP_EXPOSE_2_56_2 flag, so at this point we can do the
		 * actual group node updates.
		 */
		for (ntree = main->nodetree.first; ntree; ntree = ntree->id.next) {
			if (ntree->flag & NTREE_DO_VERSIONS_GROUP_EXPOSE_2_56_2)
				has_old_groups = 1;
		}
		
		if (has_old_groups) {
			FOREACH_NODETREE(main, ntree, id) {
				/* updates external links for all group nodes in a tree */
				bNode *node;
				for (node = ntree->nodes.first; node; node = node->next) {
					if (node->type == NODE_GROUP) {
						bNodeTree *ngroup = (bNodeTree*)node->id;
						if (ngroup && (ngroup->flag & NTREE_DO_VERSIONS_GROUP_EXPOSE_2_56_2))
							lib_node_do_versions_group_indices(node);
					}
				}
			} FOREACH_NODETREE_END
		}
		
		for (ntree = main->nodetree.first; ntree; ntree = ntree->id.next)
			ntree->flag &= ~NTREE_DO_VERSIONS_GROUP_EXPOSE_2_56_2;
	}
	
	{
		/* Convert the previously used ntree->inputs/ntree->outputs lists to interface nodes.
		 * Pre 2.56.2 node trees automatically have all unlinked sockets exposed already
		 * (see NTREE_DO_VERSIONS_GROUP_EXPOSE_2_56_2).
		 *
		 * XXX this should actually be part of do_versions,
		 * but needs valid typeinfo pointers to create interface nodes.
		 *
		 * Note: theoretically only needed in node groups (main->nodetree),
		 * but due to a temporary bug such links could have been added in all trees,
		 * so have to clean up all of them ...
		 */
		
		FOREACH_NODETREE(main, ntree, id) {
			if (ntree->flag & NTREE_DO_VERSIONS_CUSTOMNODES_GROUP) {
				bNode *input_node = NULL, *output_node = NULL;
				int num_inputs = 0, num_outputs = 0;
				bNodeLink *link, *next_link;
				/* Only create new interface nodes for actual older files.
				 * New file versions already have input/output nodes with duplicate links,
				 * in that case just remove the invalid links.
				 */
				int create_io_nodes = (ntree->flag & NTREE_DO_VERSIONS_CUSTOMNODES_GROUP_CREATE_INTERFACE);
				
				float input_locx = 1000000.0f, input_locy = 0.0f;
				float output_locx = -1000000.0f, output_locy = 0.0f;
				/* rough guess, not nice but we don't have access to UI constants here ... */
				static const float offsetx = 42 + 3*20 + 20;
				/*static const float offsety = 0.0f;*/
				
				if (create_io_nodes) {
					if (ntree->inputs.first)
						input_node = nodeAddStaticNode(NULL, ntree, NODE_GROUP_INPUT);
					
					if (ntree->outputs.first)
						output_node = nodeAddStaticNode(NULL, ntree, NODE_GROUP_OUTPUT);
				}
				
				/* Redirect links from/to the node tree interface to input/output node.
				 * If the fromnode/tonode pointers are NULL, this means a link from/to
				 * the ntree interface sockets, which need to be redirected to new interface nodes.
				 */
				for (link = ntree->links.first; link; link = next_link) {
					bool free_link = false;
					next_link = link->next;
					
					if (link->fromnode == NULL) {
						if (input_node) {
							link->fromnode = input_node;
							link->fromsock = node_group_input_find_socket(input_node, link->fromsock->identifier);
							++num_inputs;
							
							if (link->tonode) {
								if (input_locx > link->tonode->locx - offsetx)
									input_locx = link->tonode->locx - offsetx;
								input_locy += link->tonode->locy;
							}
						}
						else {
							free_link = true;
						}
					}
					
					if (link->tonode == NULL) {
						if (output_node) {
							link->tonode = output_node;
							link->tosock = node_group_output_find_socket(output_node, link->tosock->identifier);
							++num_outputs;
							
							if (link->fromnode) {
								if (output_locx < link->fromnode->locx + offsetx)
									output_locx = link->fromnode->locx + offsetx;
								output_locy += link->fromnode->locy;
							}
						}
						else {
							free_link = true;
						}
					}
					
					if (free_link)
						nodeRemLink(ntree, link);
				}
				
				if (num_inputs > 0) {
					input_locy /= num_inputs;
					input_node->locx = input_locx;
					input_node->locy = input_locy;
				}
				if (num_outputs > 0) {
					output_locy /= num_outputs;
					output_node->locx = output_locx;
					output_node->locy = output_locy;
				}
				
				/* clear do_versions flags */
				ntree->flag &= ~(NTREE_DO_VERSIONS_CUSTOMNODES_GROUP | NTREE_DO_VERSIONS_CUSTOMNODES_GROUP_CREATE_INTERFACE);
			}
		}
		FOREACH_NODETREE_END
	}
	
	/* verify all group user nodes */
	for (ntree = main->nodetree.first; ntree; ntree = ntree->id.next) {
		ntreeVerifyNodes(main, &ntree->id);
	}
	
	/* make update calls where necessary */
	{
		FOREACH_NODETREE(main, ntree, id) {
			/* make an update call for the tree */
			ntreeUpdateTree(main, ntree);
		} FOREACH_NODETREE_END
	}
}

static void direct_link_node_socket(FileData *fd, bNodeSocket *sock)
{
	sock->prop = newdataadr(fd, sock->prop);
	IDP_DirectLinkGroup_OrFree(&sock->prop, (fd->flags & FD_FLAGS_SWITCH_ENDIAN), fd);
	
	sock->link = newdataadr(fd, sock->link);
	sock->typeinfo = NULL;
	sock->storage = newdataadr(fd, sock->storage);
	sock->default_value = newdataadr(fd, sock->default_value);
	sock->cache = NULL;
}

/* ntree itself has been read! */
static void direct_link_nodetree(FileData *fd, bNodeTree *ntree)
{
	/* note: writing and reading goes in sync, for speed */
	bNode *node;
	bNodeSocket *sock;
	bNodeLink *link;
	
	ntree->init = 0;		/* to set callbacks and force setting types */
	ntree->is_updating = false;
	ntree->typeinfo= NULL;
	ntree->interface_type = NULL;
	
	ntree->progress = NULL;
	ntree->execdata = NULL;
	
	ntree->adt = newdataadr(fd, ntree->adt);
	direct_link_animdata(fd, ntree->adt);
	
	ntree->id.flag &= ~(LIB_ID_RECALC|LIB_ID_RECALC_DATA);

	link_list(fd, &ntree->nodes);
	for (node = ntree->nodes.first; node; node = node->next) {
		node->typeinfo = NULL;
		
		link_list(fd, &node->inputs);
		link_list(fd, &node->outputs);
		
		node->prop = newdataadr(fd, node->prop);
		IDP_DirectLinkGroup_OrFree(&node->prop, (fd->flags & FD_FLAGS_SWITCH_ENDIAN), fd);
		
		link_list(fd, &node->internal_links);
		for (link = node->internal_links.first; link; link = link->next) {
			link->fromnode = newdataadr(fd, link->fromnode);
			link->fromsock = newdataadr(fd, link->fromsock);
			link->tonode = newdataadr(fd, link->tonode);
			link->tosock = newdataadr(fd, link->tosock);
		}
		
		if (node->type == CMP_NODE_MOVIEDISTORTION) {
			node->storage = newmclipadr(fd, node->storage);
		}
		else {
			node->storage = newdataadr(fd, node->storage);
		}
		
		if (node->storage) {
			/* could be handlerized at some point */
			if (ntree->type==NTREE_SHADER) {
				if (node->type==SH_NODE_CURVE_VEC || node->type==SH_NODE_CURVE_RGB) {
					direct_link_curvemapping(fd, node->storage);
				}
				else if (node->type==SH_NODE_SCRIPT) {
					NodeShaderScript *nss = (NodeShaderScript *) node->storage;
					nss->bytecode = newdataadr(fd, nss->bytecode);
				}
			}
			else if (ntree->type==NTREE_COMPOSIT) {
				if (ELEM(node->type, CMP_NODE_TIME, CMP_NODE_CURVE_VEC, CMP_NODE_CURVE_RGB, CMP_NODE_HUECORRECT))
					direct_link_curvemapping(fd, node->storage);
				else if (ELEM(node->type, CMP_NODE_IMAGE, CMP_NODE_VIEWER, CMP_NODE_SPLITVIEWER))
					((ImageUser *)node->storage)->ok = 1;
			}
			else if ( ntree->type==NTREE_TEXTURE) {
				if (node->type==TEX_NODE_CURVE_RGB || node->type==TEX_NODE_CURVE_TIME)
					direct_link_curvemapping(fd, node->storage);
				else if (node->type==TEX_NODE_IMAGE)
					((ImageUser *)node->storage)->ok = 1;
			}
		}
	}
	link_list(fd, &ntree->links);
	
	/* and we connect the rest */
	for (node = ntree->nodes.first; node; node = node->next) {
		node->parent = newdataadr(fd, node->parent);
		node->lasty = 0;
		
		for (sock = node->inputs.first; sock; sock = sock->next)
			direct_link_node_socket(fd, sock);
		for (sock = node->outputs.first; sock; sock = sock->next)
			direct_link_node_socket(fd, sock);
	}
	
	/* interface socket lists */
	link_list(fd, &ntree->inputs);
	link_list(fd, &ntree->outputs);
	for (sock = ntree->inputs.first; sock; sock = sock->next)
		direct_link_node_socket(fd, sock);
	for (sock = ntree->outputs.first; sock; sock = sock->next)
		direct_link_node_socket(fd, sock);
	
	for (link = ntree->links.first; link; link= link->next) {
		link->fromnode = newdataadr(fd, link->fromnode);
		link->tonode = newdataadr(fd, link->tonode);
		link->fromsock = newdataadr(fd, link->fromsock);
		link->tosock = newdataadr(fd, link->tosock);
	}
	
#if 0
	if (ntree->previews) {
		bNodeInstanceHash *new_previews = BKE_node_instance_hash_new("node previews");
		bNodeInstanceHashIterator iter;
		
		NODE_INSTANCE_HASH_ITER(iter, ntree->previews) {
			bNodePreview *preview = BKE_node_instance_hash_iterator_get_value(&iter);
			if (preview) {
				bNodePreview *new_preview = newimaadr(fd, preview);
				if (new_preview) {
					bNodeInstanceKey key = BKE_node_instance_hash_iterator_get_key(&iter);
					BKE_node_instance_hash_insert(new_previews, key, new_preview);
				}
			}
		}
		BKE_node_instance_hash_free(ntree->previews, NULL);
		ntree->previews = new_previews;
	}
#else
	/* XXX TODO */
	ntree->previews = NULL;
#endif
	
	/* type verification is in lib-link */
}

/* ************ READ ARMATURE ***************** */

/* temp struct used to transport needed info to lib_link_constraint_cb() */
typedef struct tConstraintLinkData {
	FileData *fd;
	ID *id;
} tConstraintLinkData;
/* callback function used to relink constraint ID-links */
static void lib_link_constraint_cb(bConstraint *UNUSED(con), ID **idpoin, bool is_reference, void *userdata)
{
	tConstraintLinkData *cld= (tConstraintLinkData *)userdata;
	
	/* for reference types, we need to increment the usercounts on load... */
	if (is_reference) {
		/* reference type - with usercount */
		*idpoin = newlibadr_us(cld->fd, cld->id->lib, *idpoin);
	}
	else {
		/* target type - no usercount needed */
		*idpoin = newlibadr(cld->fd, cld->id->lib, *idpoin);
	}
}

static void lib_link_constraints(FileData *fd, ID *id, ListBase *conlist)
{
	tConstraintLinkData cld;
	bConstraint *con;
	
	/* legacy fixes */
	for (con = conlist->first; con; con=con->next) {
		/* patch for error introduced by changing constraints (dunno how) */
		/* if con->data type changes, dna cannot resolve the pointer! (ton) */
		if (con->data == NULL) {
			con->type = CONSTRAINT_TYPE_NULL;
		}
		/* own ipo, all constraints have it */
		con->ipo = newlibadr_us(fd, id->lib, con->ipo); // XXX deprecated - old animation system
	}
	
	/* relink all ID-blocks used by the constraints */
	cld.fd = fd;
	cld.id = id;
	
	BKE_constraints_id_loop(conlist, lib_link_constraint_cb, &cld);
}

static void direct_link_constraints(FileData *fd, ListBase *lb)
{
	bConstraint *con;
	
	link_list(fd, lb);
	for (con=lb->first; con; con=con->next) {
		con->data = newdataadr(fd, con->data);
		
		switch (con->type) {
			case CONSTRAINT_TYPE_PYTHON:
			{
				bPythonConstraint *data= con->data;
				
				link_list(fd, &data->targets);
				
				data->prop = newdataadr(fd, data->prop);
				IDP_DirectLinkGroup_OrFree(&data->prop, (fd->flags & FD_FLAGS_SWITCH_ENDIAN), fd);
				break;
			}
			case CONSTRAINT_TYPE_SPLINEIK:
			{
				bSplineIKConstraint *data= con->data;

				data->points= newdataadr(fd, data->points);
				break;
			}
			case CONSTRAINT_TYPE_KINEMATIC:
			{
				bKinematicConstraint *data = con->data;

				con->lin_error = 0.f;
				con->rot_error = 0.f;

				/* version patch for runtime flag, was not cleared in some case */
				data->flag &= ~CONSTRAINT_IK_AUTO;
				break;
			}
			case CONSTRAINT_TYPE_CHILDOF:
			{
				/* XXX version patch, in older code this flag wasn't always set, and is inherent to type */
				if (con->ownspace == CONSTRAINT_SPACE_POSE)
					con->flag |= CONSTRAINT_SPACEONCE;
				break;
			}
		}
	}
}

static void lib_link_pose(FileData *fd, Main *bmain, Object *ob, bPose *pose)
{
	bPoseChannel *pchan;
	bArmature *arm = ob->data;
	int rebuild = 0;
	
	if (!pose || !arm)
		return;
	
	/* always rebuild to match proxy or lib changes, but on Undo */
	if (fd->memfile == NULL)
		if (ob->proxy || (ob->id.lib==NULL && arm->id.lib))
			rebuild = 1;
	
	if (ob->proxy) {
		/* sync proxy layer */
		if (pose->proxy_layer)
			arm->layer = pose->proxy_layer;
		
		/* sync proxy active bone */
		if (pose->proxy_act_bone[0]) {
			Bone *bone = BKE_armature_find_bone_name(arm, pose->proxy_act_bone);
			if (bone)
				arm->act_bone = bone;
		}
	}
	
	for (pchan = pose->chanbase.first; pchan; pchan=pchan->next) {
		lib_link_constraints(fd, (ID *)ob, &pchan->constraints);
		
		/* hurms... loop in a loop, but yah... later... (ton) */
		pchan->bone = BKE_armature_find_bone_name(arm, pchan->name);
		
		pchan->custom = newlibadr_us(fd, arm->id.lib, pchan->custom);
		if (pchan->bone == NULL)
			rebuild= 1;
		else if (ob->id.lib==NULL && arm->id.lib) {
			/* local pose selection copied to armature, bit hackish */
			pchan->bone->flag &= ~BONE_SELECTED;
			pchan->bone->flag |= pchan->selectflag;
		}
	}
	
	if (rebuild) {
		DAG_id_tag_update_ex(bmain, &ob->id, OB_RECALC_OB | OB_RECALC_DATA | OB_RECALC_TIME);
		pose->flag |= POSE_RECALC;
	}
}

static void lib_link_armature(FileData *fd, Main *main)
{
	bArmature *arm;
	
	for (arm = main->armature.first; arm; arm = arm->id.next) {
		if (arm->id.flag & LIB_NEED_LINK) {
			if (arm->adt) lib_link_animdata(fd, &arm->id, arm->adt);
			arm->id.flag -= LIB_NEED_LINK;
		}
	}
}

static void direct_link_bones(FileData *fd, Bone *bone)
{
	Bone *child;
	
	bone->parent = newdataadr(fd, bone->parent);
	bone->prop = newdataadr(fd, bone->prop);
	IDP_DirectLinkGroup_OrFree(&bone->prop, (fd->flags & FD_FLAGS_SWITCH_ENDIAN), fd);
		
	bone->flag &= ~BONE_DRAW_ACTIVE;
	
	link_list(fd, &bone->childbase);
	
	for (child=bone->childbase.first; child; child=child->next)
		direct_link_bones(fd, child);
}

static void direct_link_armature(FileData *fd, bArmature *arm)
{
	Bone *bone;
	
	link_list(fd, &arm->bonebase);
	arm->edbo = NULL;
	arm->sketch = NULL;
	
	arm->adt = newdataadr(fd, arm->adt);
	direct_link_animdata(fd, arm->adt);
	
	for (bone = arm->bonebase.first; bone; bone = bone->next) {
		direct_link_bones(fd, bone);
	}
	
	arm->act_bone = newdataadr(fd, arm->act_bone);
	arm->act_edbone = NULL;
}

/* ************ READ CAMERA ***************** */

static void lib_link_camera(FileData *fd, Main *main)
{
	Camera *ca;
	
	for (ca = main->camera.first; ca; ca = ca->id.next) {
		if (ca->id.flag & LIB_NEED_LINK) {
			if (ca->adt) lib_link_animdata(fd, &ca->id, ca->adt);
			
			ca->ipo = newlibadr_us(fd, ca->id.lib, ca->ipo); // XXX deprecated - old animation system
			
			ca->dof_ob = newlibadr_us(fd, ca->id.lib, ca->dof_ob);
			
			ca->id.flag -= LIB_NEED_LINK;
		}
	}
}

static void direct_link_camera(FileData *fd, Camera *ca)
{
	ca->adt = newdataadr(fd, ca->adt);
	direct_link_animdata(fd, ca->adt);
}


/* ************ READ LAMP ***************** */

static void lib_link_lamp(FileData *fd, Main *main)
{
	Lamp *la;
	MTex *mtex;
	int a;
	
	for (la = main->lamp.first; la; la = la->id.next) {
		if (la->id.flag & LIB_NEED_LINK) {
			if (la->adt) lib_link_animdata(fd, &la->id, la->adt);
			
			for (a = 0; a < MAX_MTEX; a++) {
				mtex = la->mtex[a];
				if (mtex) {
					mtex->tex = newlibadr_us(fd, la->id.lib, mtex->tex);
					mtex->object = newlibadr(fd, la->id.lib, mtex->object);
				}
			}
			
			la->ipo = newlibadr_us(fd, la->id.lib, la->ipo); // XXX deprecated - old animation system
			
			if (la->nodetree) {
				lib_link_ntree(fd, &la->id, la->nodetree);
				la->nodetree->id.lib = la->id.lib;
			}
			
			la->id.flag -= LIB_NEED_LINK;
		}
	}
}

static void direct_link_lamp(FileData *fd, Lamp *la)
{
	int a;
	
	la->adt = newdataadr(fd, la->adt);
	direct_link_animdata(fd, la->adt);
	
	for (a=0; a<MAX_MTEX; a++) {
		la->mtex[a] = newdataadr(fd, la->mtex[a]);
	}
	
	la->curfalloff = newdataadr(fd, la->curfalloff);
	if (la->curfalloff)
		direct_link_curvemapping(fd, la->curfalloff);

	la->nodetree= newdataadr(fd, la->nodetree);
	if (la->nodetree) {
		direct_link_id(fd, &la->nodetree->id);
		direct_link_nodetree(fd, la->nodetree);
	}
	
	la->preview = direct_link_preview_image(fd, la->preview);
}

/* ************ READ keys ***************** */

void blo_do_versions_key_uidgen(Key *key)
{
	KeyBlock *block;

	key->uidgen = 1;
	for (block = key->block.first; block; block = block->next) {
		block->uid = key->uidgen++;
	}
}

static void lib_link_key(FileData *fd, Main *main)
{
	Key *key;
	
	for (key = main->key.first; key; key = key->id.next) {
		/*check if we need to generate unique ids for the shapekeys*/
		if (!key->uidgen) {
			blo_do_versions_key_uidgen(key);
		}
		
		if (key->id.flag & LIB_NEED_LINK) {
			if (key->adt) lib_link_animdata(fd, &key->id, key->adt);
			
			key->ipo = newlibadr_us(fd, key->id.lib, key->ipo); // XXX deprecated - old animation system
			key->from = newlibadr(fd, key->id.lib, key->from);
			
			key->id.flag -= LIB_NEED_LINK;
		}
	}
}

static void switch_endian_keyblock(Key *key, KeyBlock *kb)
{
	int elemsize, a, b;
	const char *data, *poin, *cp;
	
	elemsize = key->elemsize;
	data = kb->data;
	
	for (a = 0; a < kb->totelem; a++) {
		cp = key->elemstr;
		poin = data;
		
		while (cp[0]) {  /* cp[0] == amount */
			switch (cp[1]) {  /* cp[1] = type */
				case IPO_FLOAT:
				case IPO_BPOINT:
				case IPO_BEZTRIPLE:
					b = cp[0];
					BLI_endian_switch_float_array((float *)poin, b);
					poin += sizeof(float) * b;
					break;
			}
			
			cp += 2;
		}
		data += elemsize;
	}
}

static void direct_link_key(FileData *fd, Key *key)
{
	KeyBlock *kb;
	
	link_list(fd, &(key->block));
	
	key->adt = newdataadr(fd, key->adt);
	direct_link_animdata(fd, key->adt);
		
	key->refkey= newdataadr(fd, key->refkey);
	
	for (kb = key->block.first; kb; kb = kb->next) {
		kb->data = newdataadr(fd, kb->data);
		
		if (fd->flags & FD_FLAGS_SWITCH_ENDIAN)
			switch_endian_keyblock(key, kb);
	}
}

/* ************ READ mball ***************** */

static void lib_link_mball(FileData *fd, Main *main)
{
	MetaBall *mb;
	int a;
	
	for (mb = main->mball.first; mb; mb = mb->id.next) {
		if (mb->id.flag & LIB_NEED_LINK) {
			if (mb->adt) lib_link_animdata(fd, &mb->id, mb->adt);
			
			for (a = 0; a < mb->totcol; a++) 
				mb->mat[a] = newlibadr_us(fd, mb->id.lib, mb->mat[a]);
			
			mb->ipo = newlibadr_us(fd, mb->id.lib, mb->ipo); // XXX deprecated - old animation system
			
			mb->id.flag -= LIB_NEED_LINK;
		}
	}
}

static void direct_link_mball(FileData *fd, MetaBall *mb)
{
	mb->adt = newdataadr(fd, mb->adt);
	direct_link_animdata(fd, mb->adt);
	
	mb->mat = newdataadr(fd, mb->mat);
	test_pointer_array(fd, (void **)&mb->mat);
	
	link_list(fd, &(mb->elems));
	
	BLI_listbase_clear(&mb->disp);
	mb->editelems = NULL;
/*	mb->edit_elems.first= mb->edit_elems.last= NULL;*/
	mb->lastelem = NULL;
}

/* ************ READ WORLD ***************** */

static void lib_link_world(FileData *fd, Main *main)
{
	World *wrld;
	MTex *mtex;
	int a;
	
	for (wrld = main->world.first; wrld; wrld = wrld->id.next) {
		if (wrld->id.flag & LIB_NEED_LINK) {
			if (wrld->adt) lib_link_animdata(fd, &wrld->id, wrld->adt);
			
			wrld->ipo = newlibadr_us(fd, wrld->id.lib, wrld->ipo); // XXX deprecated - old animation system
			
			for (a=0; a < MAX_MTEX; a++) {
				mtex = wrld->mtex[a];
				if (mtex) {
					mtex->tex = newlibadr_us(fd, wrld->id.lib, mtex->tex);
					mtex->object = newlibadr(fd, wrld->id.lib, mtex->object);
				}
			}
			
			if (wrld->nodetree) {
				lib_link_ntree(fd, &wrld->id, wrld->nodetree);
				wrld->nodetree->id.lib = wrld->id.lib;
			}
			
			wrld->id.flag -= LIB_NEED_LINK;
		}
	}
}

static void direct_link_world(FileData *fd, World *wrld)
{
	int a;
	
	wrld->adt = newdataadr(fd, wrld->adt);
	direct_link_animdata(fd, wrld->adt);
	
	for (a = 0; a < MAX_MTEX; a++) {
		wrld->mtex[a] = newdataadr(fd, wrld->mtex[a]);
	}
	
	wrld->nodetree = newdataadr(fd, wrld->nodetree);
	if (wrld->nodetree) {
		direct_link_id(fd, &wrld->nodetree->id);
		direct_link_nodetree(fd, wrld->nodetree);
	}
	
	wrld->preview = direct_link_preview_image(fd, wrld->preview);
}


/* ************ READ VFONT ***************** */

static void lib_link_vfont(FileData *UNUSED(fd), Main *main)
{
	VFont *vf;
	
	for (vf = main->vfont.first; vf; vf = vf->id.next) {
		if (vf->id.flag & LIB_NEED_LINK) {
			vf->id.flag -= LIB_NEED_LINK;
		}
	}
}

static void direct_link_vfont(FileData *fd, VFont *vf)
{
	vf->data = NULL;
	vf->temp_pf = NULL;
	vf->packedfile = direct_link_packedfile(fd, vf->packedfile);
}

/* ************ READ TEXT ****************** */

static void lib_link_text(FileData *UNUSED(fd), Main *main)
{
	Text *text;
	
	for (text = main->text.first; text; text = text->id.next) {
		if (text->id.flag & LIB_NEED_LINK) {
			text->id.flag -= LIB_NEED_LINK;
		}
	}
}

static void direct_link_text(FileData *fd, Text *text)
{
	TextLine *ln;
	
	text->name = newdataadr(fd, text->name);
	
	text->undo_pos = -1;
	text->undo_len = TXT_INIT_UNDO;
	text->undo_buf = MEM_mallocN(text->undo_len, "undo buf");
	
	text->compiled = NULL;
	
#if 0
	if (text->flags & TXT_ISEXT) {
		BKE_text_reload(text);
		}
		/* else { */
#endif
	
	link_list(fd, &text->lines);
	
	text->curl = newdataadr(fd, text->curl);
	text->sell = newdataadr(fd, text->sell);
	
	for (ln = text->lines.first; ln; ln = ln->next) {
		ln->line = newdataadr(fd, ln->line);
		ln->format = NULL;
		
		if (ln->len != (int) strlen(ln->line)) {
			printf("Error loading text, line lengths differ\n");
			ln->len = strlen(ln->line);
		}
	}
	
	text->flags = (text->flags) & ~TXT_ISEXT;
	
	text->id.us = 1;
}

/* ************ READ IMAGE ***************** */

static void lib_link_image(FileData *fd, Main *main)
{
	Image *ima;
	
	for (ima = main->image.first; ima; ima = ima->id.next) {
		if (ima->id.flag & LIB_NEED_LINK) {
			if (ima->id.properties) IDP_LibLinkProperty(ima->id.properties, (fd->flags & FD_FLAGS_SWITCH_ENDIAN), fd);
			
			ima->id.flag -= LIB_NEED_LINK;
		}
	}
}

static void direct_link_image(FileData *fd, Image *ima)
{
	/* for undo system, pointers could be restored */
	if (fd->imamap)
		ima->cache = newmclipadr(fd, ima->cache);
	else
		ima->cache = NULL;

	/* if not restored, we keep the binded opengl index */
	if (!ima->cache) {
		ima->bindcode = 0;
		ima->tpageflag &= ~IMA_GLBIND_IS_DATA;
		ima->gputexture = NULL;
		ima->rr = NULL;
	}
	
	ima->anim = NULL;
	ima->repbind = NULL;
	
	/* undo system, try to restore render buffers */
	if (fd->imamap) {
		int a;
		
		for (a = 0; a < IMA_MAX_RENDER_SLOT; a++)
			ima->renders[a] = newimaadr(fd, ima->renders[a]);
	}
	else {
		memset(ima->renders, 0, sizeof(ima->renders));
		ima->last_render_slot = ima->render_slot;
	}
	
	ima->packedfile = direct_link_packedfile(fd, ima->packedfile);
	ima->preview = direct_link_preview_image(fd, ima->preview);
	ima->ok = 1;
}


/* ************ READ CURVE ***************** */

static void lib_link_curve(FileData *fd, Main *main)
{
	Curve *cu;
	int a;
	
	for (cu = main->curve.first; cu; cu = cu->id.next) {
		if (cu->id.flag & LIB_NEED_LINK) {
			if (cu->adt) lib_link_animdata(fd, &cu->id, cu->adt);
			
			for (a = 0; a < cu->totcol; a++) 
				cu->mat[a] = newlibadr_us(fd, cu->id.lib, cu->mat[a]);
			
			cu->bevobj = newlibadr(fd, cu->id.lib, cu->bevobj);
			cu->taperobj = newlibadr(fd, cu->id.lib, cu->taperobj);
			cu->textoncurve = newlibadr(fd, cu->id.lib, cu->textoncurve);
			cu->vfont = newlibadr_us(fd, cu->id.lib, cu->vfont);
			cu->vfontb = newlibadr_us(fd, cu->id.lib, cu->vfontb);
			cu->vfonti = newlibadr_us(fd, cu->id.lib, cu->vfonti);
			cu->vfontbi = newlibadr_us(fd, cu->id.lib, cu->vfontbi);
			
			cu->ipo = newlibadr_us(fd, cu->id.lib, cu->ipo); // XXX deprecated - old animation system
			cu->key = newlibadr_us(fd, cu->id.lib, cu->key);
			
			cu->id.flag -= LIB_NEED_LINK;
		}
	}
}


static void switch_endian_knots(Nurb *nu)
{
	if (nu->knotsu) {
		BLI_endian_switch_float_array(nu->knotsu, KNOTSU(nu));
	}
	if (nu->knotsv) {
		BLI_endian_switch_float_array(nu->knotsv, KNOTSV(nu));
	}
}

static void direct_link_curve(FileData *fd, Curve *cu)
{
	Nurb *nu;
	TextBox *tb;
	
	cu->adt= newdataadr(fd, cu->adt);
	direct_link_animdata(fd, cu->adt);
	
	cu->mat = newdataadr(fd, cu->mat);
	test_pointer_array(fd, (void **)&cu->mat);
	cu->str = newdataadr(fd, cu->str);
	cu->strinfo= newdataadr(fd, cu->strinfo);
	cu->tb = newdataadr(fd, cu->tb);

	if (cu->vfont == NULL) {
		link_list(fd, &(cu->nurb));
	}
	else {
		cu->nurb.first=cu->nurb.last= NULL;
		
		tb = MEM_callocN(MAXTEXTBOX*sizeof(TextBox), "TextBoxread");
		if (cu->tb) {
			memcpy(tb, cu->tb, cu->totbox*sizeof(TextBox));
			MEM_freeN(cu->tb);
			cu->tb = tb;
		}
		else {
			cu->totbox = 1;
			cu->actbox = 1;
			cu->tb = tb;
			cu->tb[0].w = cu->linewidth;
		}
		if (cu->wordspace == 0.0f) cu->wordspace = 1.0f;
	}

	cu->editnurb = NULL;
	cu->editfont = NULL;
	
	for (nu = cu->nurb.first; nu; nu = nu->next) {
		nu->bezt = newdataadr(fd, nu->bezt);
		nu->bp = newdataadr(fd, nu->bp);
		nu->knotsu = newdataadr(fd, nu->knotsu);
		nu->knotsv = newdataadr(fd, nu->knotsv);
		if (cu->vfont == NULL) nu->charidx= nu->mat_nr;
		
		if (fd->flags & FD_FLAGS_SWITCH_ENDIAN) {
			switch_endian_knots(nu);
		}
	}
	cu->bb = NULL;
}

/* ************ READ TEX ***************** */

static void lib_link_texture(FileData *fd, Main *main)
{
	Tex *tex;
	
	for (tex = main->tex.first; tex; tex = tex->id.next) {
		if (tex->id.flag & LIB_NEED_LINK) {
			if (tex->adt) lib_link_animdata(fd, &tex->id, tex->adt);
			
			tex->ima = newlibadr_us(fd, tex->id.lib, tex->ima);
			tex->ipo = newlibadr_us(fd, tex->id.lib, tex->ipo);
			if (tex->env)
				tex->env->object = newlibadr(fd, tex->id.lib, tex->env->object);
			if (tex->pd)
				tex->pd->object = newlibadr(fd, tex->id.lib, tex->pd->object);
			if (tex->vd)
				tex->vd->object = newlibadr(fd, tex->id.lib, tex->vd->object);
			if (tex->ot)
				tex->ot->object = newlibadr(fd, tex->id.lib, tex->ot->object);
			
			if (tex->nodetree) {
				lib_link_ntree(fd, &tex->id, tex->nodetree);
				tex->nodetree->id.lib = tex->id.lib;
			}
			
			tex->id.flag -= LIB_NEED_LINK;
		}
	}
}

static void direct_link_texture(FileData *fd, Tex *tex)
{
	tex->adt = newdataadr(fd, tex->adt);
	direct_link_animdata(fd, tex->adt);

	tex->coba = newdataadr(fd, tex->coba);
	tex->env = newdataadr(fd, tex->env);
	if (tex->env) {
		tex->env->ima = NULL;
		memset(tex->env->cube, 0, 6 * sizeof(void *));
		tex->env->ok= 0;
	}
	tex->pd = newdataadr(fd, tex->pd);
	if (tex->pd) {
		tex->pd->point_tree = NULL;
		tex->pd->coba = newdataadr(fd, tex->pd->coba);
		tex->pd->falloff_curve = newdataadr(fd, tex->pd->falloff_curve);
		if (tex->pd->falloff_curve) {
			direct_link_curvemapping(fd, tex->pd->falloff_curve);
		}
	}
	
	tex->vd = newdataadr(fd, tex->vd);
	if (tex->vd) {
		tex->vd->dataset = NULL;
		tex->vd->ok = 0;
	}
	else {
		if (tex->type == TEX_VOXELDATA)
			tex->vd = MEM_callocN(sizeof(VoxelData), "direct_link_texture VoxelData");
	}
	
	tex->ot = newdataadr(fd, tex->ot);
	
	tex->nodetree = newdataadr(fd, tex->nodetree);
	if (tex->nodetree) {
		direct_link_id(fd, &tex->nodetree->id);
		direct_link_nodetree(fd, tex->nodetree);
	}
	
	tex->preview = direct_link_preview_image(fd, tex->preview);
	
	tex->iuser.ok = 1;
}



/* ************ READ MATERIAL ***************** */

static void lib_link_material(FileData *fd, Main *main)
{
	Material *ma;
	MTex *mtex;
	int a;
	
	for (ma = main->mat.first; ma; ma = ma->id.next) {
		if (ma->id.flag & LIB_NEED_LINK) {
			if (ma->adt) lib_link_animdata(fd, &ma->id, ma->adt);
			
			/* Link ID Properties -- and copy this comment EXACTLY for easy finding
			 * of library blocks that implement this.*/
			if (ma->id.properties) IDP_LibLinkProperty(ma->id.properties, (fd->flags & FD_FLAGS_SWITCH_ENDIAN), fd);
			
			ma->ipo = newlibadr_us(fd, ma->id.lib, ma->ipo);
			ma->group = newlibadr_us(fd, ma->id.lib, ma->group);
			
			for (a = 0; a < MAX_MTEX; a++) {
				mtex = ma->mtex[a];
				if (mtex) {
					mtex->tex = newlibadr_us(fd, ma->id.lib, mtex->tex);
					mtex->object = newlibadr(fd, ma->id.lib, mtex->object);
				}
			}
			
			if (ma->nodetree) {
				lib_link_ntree(fd, &ma->id, ma->nodetree);
				ma->nodetree->id.lib = ma->id.lib;
			}
			
			ma->id.flag -= LIB_NEED_LINK;
		}
	}
}

static void direct_link_material(FileData *fd, Material *ma)
{
	int a;
	
	ma->adt = newdataadr(fd, ma->adt);
	direct_link_animdata(fd, ma->adt);
	
	for (a = 0; a < MAX_MTEX; a++) {
		ma->mtex[a] = newdataadr(fd, ma->mtex[a]);
	}
	ma->texpaintslot = NULL;

	ma->ramp_col = newdataadr(fd, ma->ramp_col);
	ma->ramp_spec = newdataadr(fd, ma->ramp_spec);
	
	ma->nodetree = newdataadr(fd, ma->nodetree);
	if (ma->nodetree) {
		direct_link_id(fd, &ma->nodetree->id);
		direct_link_nodetree(fd, ma->nodetree);
	}
	
	ma->preview = direct_link_preview_image(fd, ma->preview);
	BLI_listbase_clear(&ma->gpumaterial);
}

/* ************ READ PARTICLE SETTINGS ***************** */
static void direct_link_pointcache(FileData *UNUSED(fd), PointCache *cache)
{
<<<<<<< HEAD
	if (!cache)
		return;
=======
	if ((cache->flag & PTCACHE_DISK_CACHE)==0) {
		PTCacheMem *pm;
		PTCacheExtra *extra;
		int i;
		
		link_list(fd, &cache->mem_cache);
		
		pm = cache->mem_cache.first;
		
		for (; pm; pm=pm->next) {
			for (i=0; i<BPHYS_TOT_DATA; i++) {
				pm->data[i] = newdataadr(fd, pm->data[i]);
				
				/* the cache saves non-struct data without DNA */
				if (pm->data[i] && ptcache_data_struct[i][0]=='\0' && (fd->flags & FD_FLAGS_SWITCH_ENDIAN)) {
					int tot = (BKE_ptcache_data_size (i) * pm->totpoint) / sizeof(int); /* data_size returns bytes */
					int *poin = pm->data[i];
					
					BLI_endian_switch_int32_array(poin, tot);
				}
			}
			
			link_list(fd, &pm->extradata);
			
			for (extra=pm->extradata.first; extra; extra=extra->next)
				extra->data = newdataadr(fd, extra->data);
		}
	}
	else
		BLI_listbase_clear(&cache->mem_cache);
>>>>>>> c86c9297
	
	cache->state.simframe = 0;
	cache->edit = NULL;
	cache->free_edit = NULL;
	cache->state.cached_frames = NULL;
	/* XXX previously could have memory cache with step != 1, remove */
	cache->step = 1;
}

static void lib_link_partdeflect(FileData *fd, ID *id, PartDeflect *pd)
{
	if (pd && pd->tex)
		pd->tex = newlibadr_us(fd, id->lib, pd->tex);
	if (pd && pd->f_source)
		pd->f_source = newlibadr_us(fd, id->lib, pd->f_source);
}

static void lib_link_particlesettings(FileData *fd, Main *main)
{
	ParticleSettings *part;
	ParticleDupliWeight *dw;
	MTex *mtex;
	int a;
	
	for (part = main->particle.first; part; part = part->id.next) {
		if (part->id.flag & LIB_NEED_LINK) {
			if (part->adt) lib_link_animdata(fd, &part->id, part->adt);
			part->ipo = newlibadr_us(fd, part->id.lib, part->ipo); // XXX deprecated - old animation system
			
			part->dup_ob = newlibadr(fd, part->id.lib, part->dup_ob);
			part->dup_group = newlibadr(fd, part->id.lib, part->dup_group);
			part->eff_group = newlibadr(fd, part->id.lib, part->eff_group);
			part->bb_ob = newlibadr(fd, part->id.lib, part->bb_ob);
			
			lib_link_partdeflect(fd, &part->id, part->pd);
			lib_link_partdeflect(fd, &part->id, part->pd2);
			
			if (part->effector_weights)
				part->effector_weights->group = newlibadr(fd, part->id.lib, part->effector_weights->group);
			
			if (part->dupliweights.first && part->dup_group) {
				int index_ok = 0;
				/* check for old files without indices (all indexes 0) */
				if (BLI_listbase_is_single(&part->dupliweights)) {
					/* special case for only one object in the group */
					index_ok = 1;
				}
				else {
					for (dw = part->dupliweights.first; dw; dw = dw->next) {
						if (dw->index > 0) {
							index_ok = 1;
							break;
						}
					}
				}

				if (index_ok) {
					/* if we have indexes, let's use them */
					for (dw = part->dupliweights.first; dw; dw = dw->next) {
						GroupObject *go = (GroupObject *)BLI_findlink(&part->dup_group->gobject, dw->index);
						dw->ob = go ? go->ob : NULL;
					}
				}
				else {
					/* otherwise try to get objects from own library (won't work on library linked groups) */
					for (dw = part->dupliweights.first; dw; dw = dw->next) {
						dw->ob = newlibadr(fd, part->id.lib, dw->ob);
					}
				}
			}
			else {
				BLI_listbase_clear(&part->dupliweights);
			}
			
			if (part->boids) {
				BoidState *state = part->boids->states.first;
				BoidRule *rule;
				for (; state; state=state->next) {
					rule = state->rules.first;
				for (; rule; rule=rule->next)
					switch (rule->type) {
						case eBoidRuleType_Goal:
						case eBoidRuleType_Avoid:
						{
							BoidRuleGoalAvoid *brga = (BoidRuleGoalAvoid*)rule;
							brga->ob = newlibadr(fd, part->id.lib, brga->ob);
							break;
						}
						case eBoidRuleType_FollowLeader:
						{
							BoidRuleFollowLeader *brfl = (BoidRuleFollowLeader*)rule;
							brfl->ob = newlibadr(fd, part->id.lib, brfl->ob);
							break;
						}
					}
				}
			}
			
			for (a = 0; a < MAX_MTEX; a++) {
				mtex= part->mtex[a];
				if (mtex) {
					mtex->tex = newlibadr_us(fd, part->id.lib, mtex->tex);
					mtex->object = newlibadr(fd, part->id.lib, mtex->object);
				}
			}
			
			part->id.flag -= LIB_NEED_LINK;
		}
	}
}

static void direct_link_partdeflect(PartDeflect *pd)
{
	if (pd) pd->rng = NULL;
}

static void direct_link_particlesettings(FileData *fd, ParticleSettings *part)
{
	int a;
	
	part->adt = newdataadr(fd, part->adt);
	part->pd = newdataadr(fd, part->pd);
	part->pd2 = newdataadr(fd, part->pd2);

	direct_link_animdata(fd, part->adt);
	direct_link_partdeflect(part->pd);
	direct_link_partdeflect(part->pd2);

	part->effector_weights = newdataadr(fd, part->effector_weights);
	if (!part->effector_weights)
		part->effector_weights = BKE_add_effector_weights(part->eff_group);

	link_list(fd, &part->dupliweights);

	part->boids = newdataadr(fd, part->boids);
	part->fluid = newdataadr(fd, part->fluid);

	if (part->boids) {
		BoidState *state;
		link_list(fd, &part->boids->states);
		
		for (state=part->boids->states.first; state; state=state->next) {
			link_list(fd, &state->rules);
			link_list(fd, &state->conditions);
			link_list(fd, &state->actions);
		}
	}
	for (a = 0; a < MAX_MTEX; a++) {
		part->mtex[a] = newdataadr(fd, part->mtex[a]);
	}
}

static void lib_link_particlesystems(FileData *fd, Object *ob, ID *id, ListBase *particles)
{
	ParticleSystem *psys, *psysnext;

	for (psys=particles->first; psys; psys=psysnext) {
		psysnext = psys->next;
		
		psys->part = newlibadr_us(fd, id->lib, psys->part);
		if (psys->part) {
			ParticleTarget *pt = psys->targets.first;
			
			for (; pt; pt=pt->next)
				pt->ob=newlibadr(fd, id->lib, pt->ob);
			
			psys->parent = newlibadr(fd, id->lib, psys->parent);
			psys->target_ob = newlibadr(fd, id->lib, psys->target_ob);
			
			if (psys->clmd) {
				/* XXX - from reading existing code this seems correct but intended usage of
				 * pointcache should /w cloth should be added in 'ParticleSystem' - campbell */
				psys->clmd->point_cache = psys->pointcache;
				psys->clmd->coll_parms->group = newlibadr(fd, id->lib, psys->clmd->coll_parms->group);
				psys->clmd->modifier.error = NULL;
			}
		}
		else {
			/* particle modifier must be removed before particle system */
			ParticleSystemModifierData *psmd = psys_get_modifier(ob, psys);
			BLI_remlink(&ob->modifiers, psmd);
			modifier_free((ModifierData *)psmd);
			
			BLI_remlink(particles, psys);
			MEM_freeN(psys);
		}
	}
}
static void direct_link_particlesystems(FileData *fd, ListBase *particles)
{
	ParticleSystem *psys;
	ParticleData *pa;
	int a;
	
	for (psys=particles->first; psys; psys=psys->next) {
		psys->particles=newdataadr(fd, psys->particles);
		
		if (psys->particles && psys->particles->hair) {
			for (a=0, pa=psys->particles; a<psys->totpart; a++, pa++)
				pa->hair=newdataadr(fd, pa->hair);
		}
		
		if (psys->particles && psys->particles->keys) {
			for (a=0, pa=psys->particles; a<psys->totpart; a++, pa++) {
				pa->keys= NULL;
				pa->totkey= 0;
			}
			
			psys->flag &= ~PSYS_KEYED;
		}
		
		if (psys->particles && psys->particles->boid) {
			pa = psys->particles;
			pa->boid = newdataadr(fd, pa->boid);
			for (a=1, pa++; a<psys->totpart; a++, pa++)
				pa->boid = (pa-1)->boid + 1;
		}
		else if (psys->particles) {
			for (a=0, pa=psys->particles; a<psys->totpart; a++, pa++)
				pa->boid = NULL;
		}
		
		psys->fluid_springs = newdataadr(fd, psys->fluid_springs);
		
		psys->child = newdataadr(fd, psys->child);
		psys->effectors = NULL;
		
		link_list(fd, &psys->targets);
		
		psys->edit = NULL;
		psys->free_edit = NULL;
		psys->pathcache = NULL;
		psys->childcache = NULL;
		BLI_listbase_clear(&psys->pathcachebufs);
		BLI_listbase_clear(&psys->childcachebufs);
		psys->pdd = NULL;
		psys->renderdata = NULL;
		
		psys->pointcache = newdataadr(fd, psys->pointcache);
		direct_link_pointcache(fd, psys->pointcache);
		
		if (psys->clmd) {
			psys->clmd = newdataadr(fd, psys->clmd);
			psys->clmd->clothObject = NULL;
			
			psys->clmd->sim_parms= newdataadr(fd, psys->clmd->sim_parms);
			psys->clmd->coll_parms= newdataadr(fd, psys->clmd->coll_parms);
			
			if (psys->clmd->sim_parms) {
				psys->clmd->sim_parms->effector_weights = NULL;
				if (psys->clmd->sim_parms->presets > 10)
					psys->clmd->sim_parms->presets = 0;
			}
			
			psys->hair_in_dm = psys->hair_out_dm = NULL;
			
			psys->clmd->point_cache = psys->pointcache;
		}
		
		psys->tree = NULL;
		psys->bvhtree = NULL;
	}
	return;
}

/* ************ READ MESH ***************** */

static void lib_link_mtface(FileData *fd, Mesh *me, MTFace *mtface, int totface)
{
	MTFace *tf= mtface;
	int i;
	
	/* Add pseudo-references (not fake users!) to images used by texface. A
	 * little bogus; it would be better if each mesh consistently added one ref
	 * to each image it used. - z0r */
	for (i = 0; i < totface; i++, tf++) {
		tf->tpage= newlibadr(fd, me->id.lib, tf->tpage);
		if (tf->tpage && tf->tpage->id.us==0)
			tf->tpage->id.us= 1;
	}
}

static void lib_link_customdata_mtface(FileData *fd, Mesh *me, CustomData *fdata, int totface)
{
	int i;
	for (i = 0; i < fdata->totlayer; i++) {
		CustomDataLayer *layer = &fdata->layers[i];
		
		if (layer->type == CD_MTFACE)
			lib_link_mtface(fd, me, layer->data, totface);
	}

}

static void lib_link_customdata_mtpoly(FileData *fd, Mesh *me, CustomData *pdata, int totface)
{
	int i;

	for (i=0; i < pdata->totlayer; i++) {
		CustomDataLayer *layer = &pdata->layers[i];
		
		if (layer->type == CD_MTEXPOLY) {
			MTexPoly *tf= layer->data;
			int j;
			
			for (j = 0; j < totface; j++, tf++) {
				tf->tpage = newlibadr(fd, me->id.lib, tf->tpage);
				if (tf->tpage && tf->tpage->id.us == 0) {
					tf->tpage->id.us = 1;
				}
			}
		}
	}
}

static void lib_link_mesh(FileData *fd, Main *main)
{
	Mesh *me;
	
	for (me = main->mesh.first; me; me = me->id.next) {
		if (me->id.flag & LIB_NEED_LINK) {
			int i;
			
			/* Link ID Properties -- and copy this comment EXACTLY for easy finding
			 * of library blocks that implement this.*/
			if (me->id.properties) IDP_LibLinkProperty(me->id.properties, (fd->flags & FD_FLAGS_SWITCH_ENDIAN), fd);
			if (me->adt) lib_link_animdata(fd, &me->id, me->adt);
			
			/* this check added for python created meshes */
			if (me->mat) {
				for (i = 0; i < me->totcol; i++) {
					me->mat[i] = newlibadr_us(fd, me->id.lib, me->mat[i]);
				}
			}
			else {
				me->totcol = 0;
			}

			me->ipo = newlibadr_us(fd, me->id.lib, me->ipo); // XXX: deprecated: old anim sys
			me->key = newlibadr_us(fd, me->id.lib, me->key);
			me->texcomesh = newlibadr_us(fd, me->id.lib, me->texcomesh);
			
			lib_link_customdata_mtface(fd, me, &me->fdata, me->totface);
			lib_link_customdata_mtpoly(fd, me, &me->pdata, me->totpoly);
			if (me->mr && me->mr->levels.first)
				lib_link_customdata_mtface(fd, me, &me->mr->fdata,
							   ((MultiresLevel*)me->mr->levels.first)->totface);
		}
	}

	/* convert texface options to material */
	convert_tface_mt(fd, main);

	for (me = main->mesh.first; me; me = me->id.next) {
		if (me->id.flag & LIB_NEED_LINK) {
			/*check if we need to convert mfaces to mpolys*/
			if (me->totface && !me->totpoly) {
				/* temporarily switch main so that reading from
				 * external CustomData works */
				Main *gmain = G.main;
				G.main = main;
				
				BKE_mesh_do_versions_convert_mfaces_to_mpolys(me);
				
				G.main = gmain;
			}

			/*
			 * Re-tessellate, even if the polys were just created from tessfaces, this
			 * is important because it:
			 *  - fill the CD_ORIGINDEX layer
			 *  - gives consistency of tessface between loading from a file and
			 *    converting an edited BMesh back into a mesh (i.e. it replaces
			 *    quad tessfaces in a loaded mesh immediately, instead of lazily
			 *    waiting until edit mode has been entered/exited, making it easier
			 *    to recognize problems that would otherwise only show up after edits).
			 */
#ifdef USE_TESSFACE_DEFAULT
			BKE_mesh_tessface_calc(me);
#else
			BKE_mesh_tessface_clear(me);
#endif

			me->id.flag -= LIB_NEED_LINK;
		}
	}
}

static void direct_link_dverts(FileData *fd, int count, MDeformVert *mdverts)
{
	int i;
	
	if (mdverts == NULL) {
		return;
	}
	
	for (i = count; i > 0; i--, mdverts++) {
		/*convert to vgroup allocation system*/
		MDeformWeight *dw;
		if (mdverts->dw && (dw = newdataadr(fd, mdverts->dw))) {
			const ssize_t dw_len = mdverts->totweight * sizeof(MDeformWeight);
			void *dw_tmp = MEM_mallocN(dw_len, "direct_link_dverts");
			memcpy(dw_tmp, dw, dw_len);
			mdverts->dw = dw_tmp;
			MEM_freeN(dw);
		}
		else {
			mdverts->dw = NULL;
			mdverts->totweight = 0;
		}
	}
}

static void direct_link_mdisps(FileData *fd, int count, MDisps *mdisps, int external)
{
	if (mdisps) {
		int i;
		
		for (i = 0; i < count; ++i) {
			mdisps[i].disps = newdataadr(fd, mdisps[i].disps);
			mdisps[i].hidden = newdataadr(fd, mdisps[i].hidden);
			
			if (mdisps[i].totdisp && !mdisps[i].level) {
				/* this calculation is only correct for loop mdisps;
				 * if loading pre-BMesh face mdisps this will be
				 * overwritten with the correct value in
				 * bm_corners_to_loops() */
				float gridsize = sqrtf(mdisps[i].totdisp);
				mdisps[i].level = (int)(logf(gridsize - 1.0f) / (float)M_LN2) + 1;
			}
			
			if ((fd->flags & FD_FLAGS_SWITCH_ENDIAN) && (mdisps[i].disps)) {
				/* DNA_struct_switch_endian doesn't do endian swap for (*disps)[] */
				/* this does swap for data written at write_mdisps() - readfile.c */
				BLI_endian_switch_float_array(*mdisps[i].disps, mdisps[i].totdisp * 3);
			}
			if (!external && !mdisps[i].disps)
				mdisps[i].totdisp = 0;
		}
	}
}

static void direct_link_grid_paint_mask(FileData *fd, int count, GridPaintMask *grid_paint_mask)
{
	if (grid_paint_mask) {
		int i;
		
		for (i = 0; i < count; ++i) {
			GridPaintMask *gpm = &grid_paint_mask[i];
			if (gpm->data)
				gpm->data = newdataadr(fd, gpm->data);
		}
	}
}

/*this isn't really a public api function, so prototyped here*/
static void direct_link_customdata(FileData *fd, CustomData *data, int count)
{
	int i = 0;
	
	data->layers = newdataadr(fd, data->layers);
	
	/* annoying workaround for bug [#31079] loading legacy files with
	 * no polygons _but_ have stale customdata */
	if (UNLIKELY(count == 0 && data->layers == NULL && data->totlayer != 0)) {
		CustomData_reset(data);
		return;
	}
	
	data->external = newdataadr(fd, data->external);
	
	while (i < data->totlayer) {
		CustomDataLayer *layer = &data->layers[i];
		
		if (layer->flag & CD_FLAG_EXTERNAL)
			layer->flag &= ~CD_FLAG_IN_MEMORY;

		layer->flag &= ~CD_FLAG_NOFREE;
		
		if (CustomData_verify_versions(data, i)) {
			layer->data = newdataadr(fd, layer->data);
			if (layer->type == CD_MDISPS)
				direct_link_mdisps(fd, count, layer->data, layer->flag & CD_FLAG_EXTERNAL);
			else if (layer->type == CD_GRID_PAINT_MASK)
				direct_link_grid_paint_mask(fd, count, layer->data);
			i++;
		}
	}
	
	CustomData_update_typemap(data);
}

static void direct_link_mesh(FileData *fd, Mesh *mesh)
{
	mesh->mat= newdataadr(fd, mesh->mat);
	test_pointer_array(fd, (void **)&mesh->mat);
	
	mesh->mvert = newdataadr(fd, mesh->mvert);
	mesh->medge = newdataadr(fd, mesh->medge);
	mesh->mface = newdataadr(fd, mesh->mface);
	mesh->mloop = newdataadr(fd, mesh->mloop);
	mesh->mpoly = newdataadr(fd, mesh->mpoly);
	mesh->tface = newdataadr(fd, mesh->tface);
	mesh->mtface = newdataadr(fd, mesh->mtface);
	mesh->mcol = newdataadr(fd, mesh->mcol);
	mesh->dvert = newdataadr(fd, mesh->dvert);
	mesh->mloopcol = newdataadr(fd, mesh->mloopcol);
	mesh->mloopuv = newdataadr(fd, mesh->mloopuv);
	mesh->mtpoly = newdataadr(fd, mesh->mtpoly);
	mesh->mselect = newdataadr(fd, mesh->mselect);
	
	/* animdata */
	mesh->adt = newdataadr(fd, mesh->adt);
	direct_link_animdata(fd, mesh->adt);
	
	/* normally direct_link_dverts should be called in direct_link_customdata,
	 * but for backwards compat in do_versions to work we do it here */
	direct_link_dverts(fd, mesh->totvert, mesh->dvert);
	
	direct_link_customdata(fd, &mesh->vdata, mesh->totvert);
	direct_link_customdata(fd, &mesh->edata, mesh->totedge);
	direct_link_customdata(fd, &mesh->fdata, mesh->totface);
	direct_link_customdata(fd, &mesh->ldata, mesh->totloop);
	direct_link_customdata(fd, &mesh->pdata, mesh->totpoly);

	mesh->bb = NULL;
	mesh->edit_btmesh = NULL;
	
	/* happens with old files */
	if (mesh->mselect == NULL) {
		mesh->totselect = 0;
	}

	if (mesh->mloopuv || mesh->mtpoly) {
		/* for now we have to ensure texpoly and mloopuv layers are aligned
		 * in the future we may allow non-aligned layers */
		BKE_mesh_cd_validate(mesh);
	}

	/* Multires data */
	mesh->mr= newdataadr(fd, mesh->mr);
	if (mesh->mr) {
		MultiresLevel *lvl;
		
		link_list(fd, &mesh->mr->levels);
		lvl = mesh->mr->levels.first;
		
		direct_link_customdata(fd, &mesh->mr->vdata, lvl->totvert);
		direct_link_dverts(fd, lvl->totvert, CustomData_get(&mesh->mr->vdata, 0, CD_MDEFORMVERT));
		direct_link_customdata(fd, &mesh->mr->fdata, lvl->totface);
		
		mesh->mr->edge_flags = newdataadr(fd, mesh->mr->edge_flags);
		mesh->mr->edge_creases = newdataadr(fd, mesh->mr->edge_creases);
		
		mesh->mr->verts = newdataadr(fd, mesh->mr->verts);
		
		/* If mesh has the same number of vertices as the
		 * highest multires level, load the current mesh verts
		 * into multires and discard the old data. Needed
		 * because some saved files either do not have a verts
		 * array, or the verts array contains out-of-date
		 * data. */
		if (mesh->totvert == ((MultiresLevel*)mesh->mr->levels.last)->totvert) {
			if (mesh->mr->verts)
				MEM_freeN(mesh->mr->verts);
			mesh->mr->verts = MEM_dupallocN(mesh->mvert);
		}
			
		for (; lvl; lvl = lvl->next) {
			lvl->verts = newdataadr(fd, lvl->verts);
			lvl->faces = newdataadr(fd, lvl->faces);
			lvl->edges = newdataadr(fd, lvl->edges);
			lvl->colfaces = newdataadr(fd, lvl->colfaces);
		}
	}

	/* if multires is present but has no valid vertex data,
	 * there's no way to recover it; silently remove multires */
	if (mesh->mr && !mesh->mr->verts) {
		multires_free(mesh->mr);
		mesh->mr = NULL;
	}
	
	if ((fd->flags & FD_FLAGS_SWITCH_ENDIAN) && mesh->tface) {
		TFace *tf = mesh->tface;
		int i;
		
		for (i = 0; i < mesh->totface; i++, tf++) {
			BLI_endian_switch_uint32_array(tf->col, 4);
		}
	}
}

/* ************ READ LATTICE ***************** */

static void lib_link_latt(FileData *fd, Main *main)
{
	Lattice *lt;
	
	for (lt = main->latt.first; lt; lt = lt->id.next) {
		if (lt->id.flag & LIB_NEED_LINK) {
			if (lt->adt) lib_link_animdata(fd, &lt->id, lt->adt);
			
			lt->ipo = newlibadr_us(fd, lt->id.lib, lt->ipo); // XXX deprecated - old animation system
			lt->key = newlibadr_us(fd, lt->id.lib, lt->key);
			
			lt->id.flag -= LIB_NEED_LINK;
		}
	}
}

static void direct_link_latt(FileData *fd, Lattice *lt)
{
	lt->def = newdataadr(fd, lt->def);
	
	lt->dvert = newdataadr(fd, lt->dvert);
	direct_link_dverts(fd, lt->pntsu*lt->pntsv*lt->pntsw, lt->dvert);
	
	lt->editlatt = NULL;
	
	lt->adt = newdataadr(fd, lt->adt);
	direct_link_animdata(fd, lt->adt);
}


/* ************ READ OBJECT ***************** */

static void lib_link_modifiers__linkModifiers(void *userData, Object *ob,
                                              ID **idpoin)
{
	FileData *fd = userData;

	*idpoin = newlibadr(fd, ob->id.lib, *idpoin);
	/* hardcoded bad exception; non-object modifier data gets user count (texture, displace) */
	if (*idpoin && GS((*idpoin)->name)!=ID_OB)
		(*idpoin)->us++;
}
static void lib_link_modifiers(FileData *fd, Object *ob)
{
	modifiers_foreachIDLink(ob, lib_link_modifiers__linkModifiers, fd);
}

static void lib_link_object(FileData *fd, Main *main)
{
	Object *ob;
	PartEff *paf;
	bSensor *sens;
	bController *cont;
	bActuator *act;
	void *poin;
	int warn=0, a;
	
	for (ob = main->object.first; ob; ob = ob->id.next) {
		if (ob->id.flag & LIB_NEED_LINK) {
			if (ob->id.properties) IDP_LibLinkProperty(ob->id.properties, (fd->flags & FD_FLAGS_SWITCH_ENDIAN), fd);
			if (ob->adt) lib_link_animdata(fd, &ob->id, ob->adt);
			
// XXX deprecated - old animation system <<<
			ob->ipo = newlibadr_us(fd, ob->id.lib, ob->ipo);
			ob->action = newlibadr_us(fd, ob->id.lib, ob->action);
// >>> XXX deprecated - old animation system

			ob->parent = newlibadr(fd, ob->id.lib, ob->parent);
			ob->track = newlibadr(fd, ob->id.lib, ob->track);
			ob->poselib = newlibadr_us(fd, ob->id.lib, ob->poselib);
			ob->dup_group = newlibadr_us(fd, ob->id.lib, ob->dup_group);
			
			ob->proxy = newlibadr_us(fd, ob->id.lib, ob->proxy);
			if (ob->proxy) {
				/* paranoia check, actually a proxy_from pointer should never be written... */
				if (ob->proxy->id.lib == NULL) {
					ob->proxy->proxy_from = NULL;
					ob->proxy = NULL;
					
					if (ob->id.lib)
						printf("Proxy lost from  object %s lib %s\n", ob->id.name + 2, ob->id.lib->name);
					else
						printf("Proxy lost from  object %s lib <NONE>\n", ob->id.name + 2);
				}
				else {
					/* this triggers object_update to always use a copy */
					ob->proxy->proxy_from = ob;
				}
			}
			ob->proxy_group = newlibadr(fd, ob->id.lib, ob->proxy_group);
			
			poin = ob->data;
			ob->data = newlibadr_us(fd, ob->id.lib, ob->data);
			
			if (ob->data==NULL && poin!=NULL) {
				if (ob->id.lib)
					printf("Can't find obdata of %s lib %s\n", ob->id.name + 2, ob->id.lib->name);
				else
					printf("Object %s lost data.\n", ob->id.name + 2);
				
				ob->type = OB_EMPTY;
				warn = 1;
				
				if (ob->pose) {
					/* we can't call #BKE_pose_free() here because of library linking
					 * freeing will recurse down into every pose constraints ID pointers
					 * which are not always valid, so for now free directly and suffer
					 * some leaked memory rather then crashing immediately
					 * while bad this _is_ an exceptional case - campbell */
#if 0
					BKE_pose_free(ob->pose);
#else
					MEM_freeN(ob->pose);
#endif
					ob->pose= NULL;
					ob->mode &= ~OB_MODE_POSE;
				}
			}
			for (a=0; a < ob->totcol; a++) 
				ob->mat[a] = newlibadr_us(fd, ob->id.lib, ob->mat[a]);
			
			/* When the object is local and the data is library its possible
			 * the material list size gets out of sync. [#22663] */
			if (ob->data && ob->id.lib != ((ID *)ob->data)->lib) {
				const short *totcol_data = give_totcolp(ob);
				/* Only expand so as not to loose any object materials that might be set. */
				if (totcol_data && (*totcol_data > ob->totcol)) {
					/* printf("'%s' %d -> %d\n", ob->id.name, ob->totcol, *totcol_data); */
					BKE_material_resize_object(ob, *totcol_data, false);
				}
			}
			
			ob->gpd = newlibadr_us(fd, ob->id.lib, ob->gpd);
			ob->duplilist = NULL;
			
			ob->id.flag -= LIB_NEED_LINK;
			/* if id.us==0 a new base will be created later on */
			
			/* WARNING! Also check expand_object(), should reflect the stuff below. */
			lib_link_pose(fd, main, ob, ob->pose);
			lib_link_constraints(fd, &ob->id, &ob->constraints);
			
// XXX deprecated - old animation system <<<
			lib_link_constraint_channels(fd, &ob->id, &ob->constraintChannels);
			lib_link_nlastrips(fd, &ob->id, &ob->nlastrips);
// >>> XXX deprecated - old animation system
			
			for (paf = ob->effect.first; paf; paf = paf->next) {
				if (paf->type == EFF_PARTICLE) {
					paf->group = newlibadr_us(fd, ob->id.lib, paf->group);
				}
			}
			
			for (sens = ob->sensors.first; sens; sens = sens->next) {
				for (a = 0; a < sens->totlinks; a++)
					sens->links[a] = newglobadr(fd, sens->links[a]);

				if (sens->type == SENS_MESSAGE) {
					bMessageSensor *ms = sens->data;
					ms->fromObject =
						newlibadr(fd, ob->id.lib, ms->fromObject);
				}
			}
			
			for (cont = ob->controllers.first; cont; cont = cont->next) {
				for (a=0; a < cont->totlinks; a++)
					cont->links[a] = newglobadr(fd, cont->links[a]);
				
				if (cont->type == CONT_PYTHON) {
					bPythonCont *pc = cont->data;
					pc->text = newlibadr(fd, ob->id.lib, pc->text);
				}
				cont->slinks = NULL;
				cont->totslinks = 0;
			}
			
			for (act = ob->actuators.first; act; act = act->next) {
				if (act->type == ACT_SOUND) {
					bSoundActuator *sa = act->data;
					sa->sound= newlibadr_us(fd, ob->id.lib, sa->sound);
				}
				else if (act->type == ACT_GAME) {
					/* bGameActuator *ga= act->data; */
				}
				else if (act->type == ACT_CAMERA) {
					bCameraActuator *ca = act->data;
					ca->ob= newlibadr(fd, ob->id.lib, ca->ob);
				}
					/* leave this one, it's obsolete but necessary to read for conversion */
				else if (act->type == ACT_ADD_OBJECT) {
					bAddObjectActuator *eoa = act->data;
					if (eoa) eoa->ob= newlibadr(fd, ob->id.lib, eoa->ob);
				}
				else if (act->type == ACT_OBJECT) {
					bObjectActuator *oa = act->data;
					if (oa == NULL) {
						init_actuator(act);
					}
					else {
						oa->reference = newlibadr(fd, ob->id.lib, oa->reference);
					}
				}
				else if (act->type == ACT_EDIT_OBJECT) {
					bEditObjectActuator *eoa = act->data;
					if (eoa == NULL) {
						init_actuator(act);
					}
					else {
						eoa->ob= newlibadr(fd, ob->id.lib, eoa->ob);
						eoa->me= newlibadr(fd, ob->id.lib, eoa->me);
					}
				}
				else if (act->type == ACT_SCENE) {
					bSceneActuator *sa = act->data;
					sa->camera= newlibadr(fd, ob->id.lib, sa->camera);
					sa->scene= newlibadr(fd, ob->id.lib, sa->scene);
				}
				else if (act->type == ACT_ACTION) {
					bActionActuator *aa = act->data;
					aa->act= newlibadr(fd, ob->id.lib, aa->act);
				}
				else if (act->type == ACT_SHAPEACTION) {
					bActionActuator *aa = act->data;
					aa->act= newlibadr(fd, ob->id.lib, aa->act);
				}
				else if (act->type == ACT_PROPERTY) {
					bPropertyActuator *pa = act->data;
					pa->ob= newlibadr(fd, ob->id.lib, pa->ob);
				}
				else if (act->type == ACT_MESSAGE) {
					bMessageActuator *ma = act->data;
					ma->toObject= newlibadr(fd, ob->id.lib, ma->toObject);
				}
				else if (act->type == ACT_2DFILTER) {
					bTwoDFilterActuator *_2dfa = act->data; 
					_2dfa->text= newlibadr(fd, ob->id.lib, _2dfa->text);
				}
				else if (act->type == ACT_PARENT) {
					bParentActuator *parenta = act->data; 
					parenta->ob = newlibadr(fd, ob->id.lib, parenta->ob);
				}
				else if (act->type == ACT_STATE) {
					/* bStateActuator *statea = act->data; */
				}
				else if (act->type == ACT_ARMATURE) {
					bArmatureActuator *arma= act->data;
					arma->target= newlibadr(fd, ob->id.lib, arma->target);
					arma->subtarget= newlibadr(fd, ob->id.lib, arma->subtarget);
				}
				else if (act->type == ACT_STEERING) {
					bSteeringActuator *steeringa = act->data; 
					steeringa->target = newlibadr(fd, ob->id.lib, steeringa->target);
					steeringa->navmesh = newlibadr(fd, ob->id.lib, steeringa->navmesh);
				}
				else if(act->type == ACT_MOUSE) {
					/* bMouseActuator *moa= act->data; */
				}
			}
			
			{
				FluidsimModifierData *fluidmd = (FluidsimModifierData *)modifiers_findByType(ob, eModifierType_Fluidsim);
				
				if (fluidmd && fluidmd->fss)
					fluidmd->fss->ipo = newlibadr_us(fd, ob->id.lib, fluidmd->fss->ipo);
			}
			
			{
				SmokeModifierData *smd = (SmokeModifierData *)modifiers_findByType(ob, eModifierType_Smoke);
				
				if (smd && (smd->type == MOD_SMOKE_TYPE_DOMAIN) && smd->domain) {
					smd->domain->flags |= MOD_SMOKE_FILE_LOAD; /* flag for refreshing the simulation after loading */
				}
			}
			
			/* texture field */
			if (ob->pd)
				lib_link_partdeflect(fd, &ob->id, ob->pd);
			
			if (ob->soft)
				ob->soft->effector_weights->group = newlibadr(fd, ob->id.lib, ob->soft->effector_weights->group);
			
			lib_link_particlesystems(fd, ob, &ob->id, &ob->particlesystem);
			lib_link_modifiers(fd, ob);

			if (ob->rigidbody_constraint) {
				ob->rigidbody_constraint->ob1 = newlibadr(fd, ob->id.lib, ob->rigidbody_constraint->ob1);
				ob->rigidbody_constraint->ob2 = newlibadr(fd, ob->id.lib, ob->rigidbody_constraint->ob2);
			}

			{
				LodLevel *level;
				for (level = ob->lodlevels.first; level; level = level->next) {
					level->source = newlibadr(fd, ob->id.lib, level->source);

					if (!level->source && level == ob->lodlevels.first)
						level->source = ob;
				}
			}
		}
	}
	
	if (warn) {
		BKE_report(fd->reports, RPT_WARNING, "Warning in console");
	}
}


static void direct_link_pose(FileData *fd, bPose *pose)
{
	bPoseChannel *pchan;

	if (!pose)
		return;

	link_list(fd, &pose->chanbase);
	link_list(fd, &pose->agroups);

	pose->chanhash = NULL;

	for (pchan = pose->chanbase.first; pchan; pchan=pchan->next) {
		pchan->bone = NULL;
		pchan->parent = newdataadr(fd, pchan->parent);
		pchan->child = newdataadr(fd, pchan->child);
		pchan->custom_tx = newdataadr(fd, pchan->custom_tx);
		
		direct_link_constraints(fd, &pchan->constraints);
		
		pchan->prop = newdataadr(fd, pchan->prop);
		IDP_DirectLinkGroup_OrFree(&pchan->prop, (fd->flags & FD_FLAGS_SWITCH_ENDIAN), fd);
		
		pchan->mpath = newdataadr(fd, pchan->mpath);
		if (pchan->mpath)
			direct_link_motionpath(fd, pchan->mpath);
		
		BLI_listbase_clear(&pchan->iktree);
		BLI_listbase_clear(&pchan->siktree);
		
		/* in case this value changes in future, clamp else we get undefined behavior */
		CLAMP(pchan->rotmode, ROT_MODE_MIN, ROT_MODE_MAX);
	}
	pose->ikdata = NULL;
	if (pose->ikparam != NULL) {
		pose->ikparam = newdataadr(fd, pose->ikparam);
	}
}

static void direct_link_modifiers(FileData *fd, ListBase *lb)
{
	ModifierData *md;
	
	link_list(fd, lb);
	
	for (md=lb->first; md; md=md->next) {
		md->error = NULL;
		md->scene = NULL;
		
		/* if modifiers disappear, or for upward compatibility */
		if (NULL == modifierType_getInfo(md->type))
			md->type = eModifierType_None;
			
		if (md->type == eModifierType_Subsurf) {
			SubsurfModifierData *smd = (SubsurfModifierData *)md;
			
			smd->emCache = smd->mCache = NULL;
		}
		else if (md->type == eModifierType_Armature) {
			ArmatureModifierData *amd = (ArmatureModifierData *)md;
			
			amd->prevCos = NULL;
		}
		else if (md->type == eModifierType_Cloth) {
			ClothModifierData *clmd = (ClothModifierData *)md;
			
			clmd->clothObject = NULL;
			
			clmd->sim_parms= newdataadr(fd, clmd->sim_parms);
			clmd->coll_parms= newdataadr(fd, clmd->coll_parms);
			
			clmd->point_cache = newdataadr(fd, clmd->point_cache);
			direct_link_pointcache(fd, clmd->point_cache);
			
			if (clmd->sim_parms) {
				if (clmd->sim_parms->presets > 10)
					clmd->sim_parms->presets = 0;
				
				clmd->sim_parms->reset = 0;
				
				clmd->sim_parms->effector_weights = newdataadr(fd, clmd->sim_parms->effector_weights);
				
				if (!clmd->sim_parms->effector_weights) {
					clmd->sim_parms->effector_weights = BKE_add_effector_weights(NULL);
				}
			}
		}
		else if (md->type == eModifierType_Fluidsim) {
			FluidsimModifierData *fluidmd = (FluidsimModifierData *)md;
			
			fluidmd->fss = newdataadr(fd, fluidmd->fss);
			if (fluidmd->fss) {
				fluidmd->fss->fmd = fluidmd;
				fluidmd->fss->meshVelocities = NULL;
			}
		}
		else if (md->type == eModifierType_Smoke) {
			SmokeModifierData *smd = (SmokeModifierData *)md;
			
			if (smd->type == MOD_SMOKE_TYPE_DOMAIN) {
				smd->flow = NULL;
				smd->coll = NULL;
				smd->domain = newdataadr(fd, smd->domain);
				smd->domain->smd = smd;
				
				smd->domain->fluid = NULL;
				smd->domain->fluid_mutex = BLI_rw_mutex_alloc();
				smd->domain->wt = NULL;
				smd->domain->shadow = NULL;
				smd->domain->tex = NULL;
				smd->domain->tex_shadow = NULL;
				smd->domain->tex_wt = NULL;
				
				smd->domain->effector_weights = newdataadr(fd, smd->domain->effector_weights);
				if (!smd->domain->effector_weights)
					smd->domain->effector_weights = BKE_add_effector_weights(NULL);
				
				smd->domain->point_cache[0] = newdataadr(fd, smd->domain->point_cache[0]);
				direct_link_pointcache(fd, smd->domain->point_cache[0]);
				smd->domain->ptcaches[0].first = smd->domain->ptcaches[0].last = smd->domain->point_cache[0];
				
				/* Smoke uses only one cache from now on, so store pointer convert */
				if (smd->domain->ptcaches[1].first || smd->domain->point_cache[1]) {
					if (smd->domain->point_cache[1]) {
						PointCache *cache = newdataadr(fd, smd->domain->point_cache[1]);
						if (cache->state.flag & PTC_STATE_FAKE_SMOKE) {
							/* Smoke was already saved in "new format" and this cache is a fake one. */
						}
						else {
							printf("High resolution smoke cache not available due to pointcache update. Please reset the simulation.\n");
						}
						BKE_ptcache_free(cache);
					}
					BLI_listbase_clear(&smd->domain->ptcaches[1]);
					smd->domain->point_cache[1] = NULL;
				}
			}
			else if (smd->type == MOD_SMOKE_TYPE_FLOW) {
				smd->domain = NULL;
				smd->coll = NULL;
				smd->flow = newdataadr(fd, smd->flow);
				smd->flow->smd = smd;
				smd->flow->dm = NULL;
				smd->flow->verts_old = NULL;
				smd->flow->numverts = 0;
				smd->flow->psys = newdataadr(fd, smd->flow->psys);
			}
			else if (smd->type == MOD_SMOKE_TYPE_COLL) {
				smd->flow = NULL;
				smd->domain = NULL;
				smd->coll = newdataadr(fd, smd->coll);
				if (smd->coll) {
					smd->coll->smd = smd;
					smd->coll->verts_old = NULL;
					smd->coll->numverts = 0;
					smd->coll->dm = NULL;
				}
				else {
					smd->type = 0;
					smd->flow = NULL;
					smd->domain = NULL;
					smd->coll = NULL;
				}
			}
		}
		else if (md->type == eModifierType_DynamicPaint) {
			DynamicPaintModifierData *pmd = (DynamicPaintModifierData *)md;
			
			if (pmd->canvas) {
				pmd->canvas = newdataadr(fd, pmd->canvas);
				pmd->canvas->pmd = pmd;
				pmd->canvas->dm = NULL;
				pmd->canvas->flags &= ~MOD_DPAINT_BAKING; /* just in case */
				
				if (pmd->canvas->surfaces.first) {
					DynamicPaintSurface *surface;
					link_list(fd, &pmd->canvas->surfaces);
					
					for (surface=pmd->canvas->surfaces.first; surface; surface=surface->next) {
						surface->canvas = pmd->canvas;
						surface->data = NULL;
						
						surface->pointcache = newdataadr(fd, surface->pointcache);
						direct_link_pointcache(fd, surface->pointcache);
						
						if (!(surface->effector_weights = newdataadr(fd, surface->effector_weights)))
							surface->effector_weights = BKE_add_effector_weights(NULL);
					}
				}
			}
			if (pmd->brush) {
				pmd->brush = newdataadr(fd, pmd->brush);
				pmd->brush->pmd = pmd;
				pmd->brush->psys = newdataadr(fd, pmd->brush->psys);
				pmd->brush->paint_ramp = newdataadr(fd, pmd->brush->paint_ramp);
				pmd->brush->vel_ramp = newdataadr(fd, pmd->brush->vel_ramp);
				pmd->brush->dm = NULL;
			}
		}
		else if (md->type == eModifierType_Collision) {
			CollisionModifierData *collmd = (CollisionModifierData *)md;
#if 0
			// TODO: CollisionModifier should use pointcache 
			// + have proper reset events before enabling this
			collmd->x = newdataadr(fd, collmd->x);
			collmd->xnew = newdataadr(fd, collmd->xnew);
			collmd->mfaces = newdataadr(fd, collmd->mfaces);
			
			collmd->current_x = MEM_callocN(sizeof(MVert)*collmd->numverts, "current_x");
			collmd->current_xnew = MEM_callocN(sizeof(MVert)*collmd->numverts, "current_xnew");
			collmd->current_v = MEM_callocN(sizeof(MVert)*collmd->numverts, "current_v");
#endif
			
			collmd->x = NULL;
			collmd->xnew = NULL;
			collmd->current_x = NULL;
			collmd->current_xnew = NULL;
			collmd->current_v = NULL;
			collmd->time_x = collmd->time_xnew = -1000;
			collmd->numverts = 0;
			collmd->bvhtree = NULL;
			collmd->mfaces = NULL;
			
		}
		else if (md->type == eModifierType_Surface) {
			SurfaceModifierData *surmd = (SurfaceModifierData *)md;
			
			surmd->dm = NULL;
			surmd->bvhtree = NULL;
			surmd->x = NULL;
			surmd->v = NULL;
			surmd->numverts = 0;
		}
		else if (md->type == eModifierType_Hook) {
			HookModifierData *hmd = (HookModifierData *)md;
			
			hmd->indexar = newdataadr(fd, hmd->indexar);
			if (fd->flags & FD_FLAGS_SWITCH_ENDIAN) {
				BLI_endian_switch_int32_array(hmd->indexar, hmd->totindex);
			}
		}
		else if (md->type == eModifierType_ParticleSystem) {
			ParticleSystemModifierData *psmd = (ParticleSystemModifierData *)md;
			
			psmd->dm= NULL;
			psmd->psys= newdataadr(fd, psmd->psys);
			psmd->flag &= ~eParticleSystemFlag_psys_updated;
			psmd->flag |= eParticleSystemFlag_file_loaded;
		}
		else if (md->type == eModifierType_Explode) {
			ExplodeModifierData *psmd = (ExplodeModifierData *)md;
			
			psmd->facepa = NULL;
		}
		else if (md->type == eModifierType_MeshDeform) {
			MeshDeformModifierData *mmd = (MeshDeformModifierData *)md;
			
			mmd->bindinfluences = newdataadr(fd, mmd->bindinfluences);
			mmd->bindoffsets = newdataadr(fd, mmd->bindoffsets);
			mmd->bindcagecos = newdataadr(fd, mmd->bindcagecos);
			mmd->dyngrid = newdataadr(fd, mmd->dyngrid);
			mmd->dyninfluences = newdataadr(fd, mmd->dyninfluences);
			mmd->dynverts = newdataadr(fd, mmd->dynverts);
			
			mmd->bindweights = newdataadr(fd, mmd->bindweights);
			mmd->bindcos = newdataadr(fd, mmd->bindcos);
			
			if (fd->flags & FD_FLAGS_SWITCH_ENDIAN) {
				if (mmd->bindoffsets)  BLI_endian_switch_int32_array(mmd->bindoffsets, mmd->totvert + 1);
				if (mmd->bindcagecos)  BLI_endian_switch_float_array(mmd->bindcagecos, mmd->totcagevert * 3);
				if (mmd->dynverts)     BLI_endian_switch_int32_array(mmd->dynverts, mmd->totvert);
				if (mmd->bindweights)  BLI_endian_switch_float_array(mmd->bindweights, mmd->totvert);
				if (mmd->bindcos)      BLI_endian_switch_float_array(mmd->bindcos, mmd->totcagevert * 3);
			}
		}
		else if (md->type == eModifierType_Ocean) {
			OceanModifierData *omd = (OceanModifierData *)md;
			omd->oceancache = NULL;
			omd->ocean = NULL;
			omd->refresh = (MOD_OCEAN_REFRESH_ADD|MOD_OCEAN_REFRESH_RESET|MOD_OCEAN_REFRESH_SIM);
		}
		else if (md->type == eModifierType_Warp) {
			WarpModifierData *tmd = (WarpModifierData *)md;
			
			tmd->curfalloff= newdataadr(fd, tmd->curfalloff);
			if (tmd->curfalloff)
				direct_link_curvemapping(fd, tmd->curfalloff);
		}
		else if (md->type == eModifierType_WeightVGEdit) {
			WeightVGEditModifierData *wmd = (WeightVGEditModifierData *)md;
			
			wmd->cmap_curve = newdataadr(fd, wmd->cmap_curve);
			if (wmd->cmap_curve)
				direct_link_curvemapping(fd, wmd->cmap_curve);
		}
		else if (md->type == eModifierType_LaplacianDeform) {
			LaplacianDeformModifierData *lmd = (LaplacianDeformModifierData *)md;

			lmd->vertexco = newdataadr(fd, lmd->vertexco);
			if (fd->flags & FD_FLAGS_SWITCH_ENDIAN) {
				BLI_endian_switch_float_array(lmd->vertexco, lmd->total_verts * 3);
			}
			lmd->cache_system = NULL;
		}
	}
}

static void direct_link_object(FileData *fd, Object *ob)
{
	PartEff *paf;
	bProperty *prop;
	bSensor *sens;
	bController *cont;
	bActuator *act;
	
	/* weak weak... this was only meant as draw flag, now is used in give_base_to_objects too */
	ob->flag &= ~OB_FROMGROUP;

	/* This is a transient flag; clear in order to avoid unneeded object update pending from
	 * time when file was saved.
	 */
	ob->recalc = 0;

	/* loading saved files with editmode enabled works, but for undo we like
	 * to stay in object mode during undo presses so keep editmode disabled.
	 *
	 * Also when linking in a file don't allow editmode: [#34776] */
	if (fd->memfile || (ob->id.flag & (LIB_EXTERN | LIB_INDIRECT))) {
		ob->mode &= ~(OB_MODE_EDIT | OB_MODE_PARTICLE_EDIT);
	}
	
	ob->adt = newdataadr(fd, ob->adt);
	direct_link_animdata(fd, ob->adt);
	
	ob->pose = newdataadr(fd, ob->pose);
	direct_link_pose(fd, ob->pose);
	
	ob->mpath = newdataadr(fd, ob->mpath);
	if (ob->mpath)
		direct_link_motionpath(fd, ob->mpath);
	
	link_list(fd, &ob->defbase);
// XXX deprecated - old animation system <<<
	direct_link_nlastrips(fd, &ob->nlastrips);
	link_list(fd, &ob->constraintChannels);
// >>> XXX deprecated - old animation system
	
	ob->mat= newdataadr(fd, ob->mat);
	test_pointer_array(fd, (void **)&ob->mat);
	ob->matbits= newdataadr(fd, ob->matbits);
	
	/* do it here, below old data gets converted */
	direct_link_modifiers(fd, &ob->modifiers);
	
	link_list(fd, &ob->effect);
	paf= ob->effect.first;
	while (paf) {
		if (paf->type == EFF_PARTICLE) {
			paf->keys = NULL;
		}
		if (paf->type == EFF_WAVE) {
			WaveEff *wav = (WaveEff*) paf;
			PartEff *next = paf->next;
			WaveModifierData *wmd = (WaveModifierData*) modifier_new(eModifierType_Wave);
			
			wmd->damp = wav->damp;
			wmd->flag = wav->flag;
			wmd->height = wav->height;
			wmd->lifetime = wav->lifetime;
			wmd->narrow = wav->narrow;
			wmd->speed = wav->speed;
			wmd->startx = wav->startx;
			wmd->starty = wav->startx;
			wmd->timeoffs = wav->timeoffs;
			wmd->width = wav->width;
			
			BLI_addtail(&ob->modifiers, wmd);
			
			BLI_remlink(&ob->effect, paf);
			MEM_freeN(paf);
			
			paf = next;
			continue;
		}
		if (paf->type == EFF_BUILD) {
			BuildEff *baf = (BuildEff*) paf;
			PartEff *next = paf->next;
			BuildModifierData *bmd = (BuildModifierData*) modifier_new(eModifierType_Build);
			
			bmd->start = baf->sfra;
			bmd->length = baf->len;
			bmd->randomize = 0;
			bmd->seed = 1;
			
			BLI_addtail(&ob->modifiers, bmd);
			
			BLI_remlink(&ob->effect, paf);
			MEM_freeN(paf);
			
			paf = next;
			continue;
		}
		paf = paf->next;
	}
	
	ob->pd= newdataadr(fd, ob->pd);
	direct_link_partdeflect(ob->pd);
	ob->soft= newdataadr(fd, ob->soft);
	if (ob->soft) {
		SoftBody *sb = ob->soft;
		
		sb->bpoint = NULL;	// init pointers so it gets rebuilt nicely
		sb->bspring = NULL;
		sb->scratch = NULL;
		/* although not used anymore */
		/* still have to be loaded to be compatible with old files */
		sb->keys = newdataadr(fd, sb->keys);
		test_pointer_array(fd, (void **)&sb->keys);
		if (sb->keys) {
			int a;
			for (a = 0; a < sb->totkey; a++) {
				sb->keys[a] = newdataadr(fd, sb->keys[a]);
			}
		}
		
		sb->effector_weights = newdataadr(fd, sb->effector_weights);
		if (!sb->effector_weights)
			sb->effector_weights = BKE_add_effector_weights(NULL);
		
		sb->pointcache = newdataadr(fd, sb->pointcache);
		direct_link_pointcache(fd, sb->pointcache);
	}
	ob->bsoft = newdataadr(fd, ob->bsoft);
	ob->fluidsimSettings= newdataadr(fd, ob->fluidsimSettings); /* NT */
	
	ob->rigidbody_object = newdataadr(fd, ob->rigidbody_object);
	if (ob->rigidbody_object) {
		RigidBodyOb *rbo = ob->rigidbody_object;
		
		/* must nullify the references to physics sim objects, since they no-longer exist 
		 * (and will need to be recalculated) 
		 */
		rbo->physics_object = NULL;
		rbo->physics_shape = NULL;
	}
	ob->rigidbody_constraint = newdataadr(fd, ob->rigidbody_constraint);
	if (ob->rigidbody_constraint)
		ob->rigidbody_constraint->physics_constraint = NULL;

	link_list(fd, &ob->particlesystem);
	direct_link_particlesystems(fd, &ob->particlesystem);
	
	link_list(fd, &ob->prop);
	for (prop = ob->prop.first; prop; prop = prop->next) {
		prop->poin = newdataadr(fd, prop->poin);
		if (prop->poin == NULL) 
			prop->poin = &prop->data;
	}

	link_list(fd, &ob->sensors);
	for (sens = ob->sensors.first; sens; sens = sens->next) {
		sens->data = newdataadr(fd, sens->data);
		sens->links = newdataadr(fd, sens->links);
		test_pointer_array(fd, (void **)&sens->links);
	}

	direct_link_constraints(fd, &ob->constraints);

	link_glob_list(fd, &ob->controllers);
	if (ob->init_state) {
		/* if a known first state is specified, set it so that the game will start ok */
		ob->state = ob->init_state;
	}
	else if (!ob->state) {
		ob->state = 1;
	}
	for (cont = ob->controllers.first; cont; cont = cont->next) {
		cont->data = newdataadr(fd, cont->data);
		cont->links = newdataadr(fd, cont->links);
		test_pointer_array(fd, (void **)&cont->links);
		if (cont->state_mask == 0)
			cont->state_mask = 1;
	}

	link_glob_list(fd, &ob->actuators);
	for (act = ob->actuators.first; act; act = act->next) {
		act->data = newdataadr(fd, act->data);
	}

	link_list(fd, &ob->hooks);
	while (ob->hooks.first) {
		ObHook *hook = ob->hooks.first;
		HookModifierData *hmd = (HookModifierData *)modifier_new(eModifierType_Hook);
		
		hook->indexar= newdataadr(fd, hook->indexar);
		if (fd->flags & FD_FLAGS_SWITCH_ENDIAN) {
			BLI_endian_switch_int32_array(hook->indexar, hook->totindex);
		}
		
		/* Do conversion here because if we have loaded
		 * a hook we need to make sure it gets converted
		 * and freed, regardless of version.
		 */
		copy_v3_v3(hmd->cent, hook->cent);
		hmd->falloff = hook->falloff;
		hmd->force = hook->force;
		hmd->indexar = hook->indexar;
		hmd->object = hook->parent;
		memcpy(hmd->parentinv, hook->parentinv, sizeof(hmd->parentinv));
		hmd->totindex = hook->totindex;
		
		BLI_addhead(&ob->modifiers, hmd);
		BLI_remlink(&ob->hooks, hook);
		
		modifier_unique_name(&ob->modifiers, (ModifierData*)hmd);
		
		MEM_freeN(hook);
	}
	
	ob->iuser = newdataadr(fd, ob->iuser);
	if (ob->type == OB_EMPTY && ob->empty_drawtype == OB_EMPTY_IMAGE && !ob->iuser) {
		BKE_object_empty_draw_type_set(ob, ob->empty_drawtype);
	}

	ob->customdata_mask = 0;
	ob->bb = NULL;
	ob->derivedDeform = NULL;
	ob->derivedFinal = NULL;
	BLI_listbase_clear(&ob->gpulamp);
	link_list(fd, &ob->pc_ids);

	/* Runtime curve data  */
	ob->curve_cache = NULL;

	/* in case this value changes in future, clamp else we get undefined behavior */
	CLAMP(ob->rotmode, ROT_MODE_MIN, ROT_MODE_MAX);

	if (ob->sculpt) {
		ob->sculpt = MEM_callocN(sizeof(SculptSession), "reload sculpt session");
	}

	link_list(fd, &ob->lodlevels);
	ob->currentlod = ob->lodlevels.first;
}

/* ************ READ SCENE ***************** */

/* patch for missing scene IDs, can't be in do-versions */
static void composite_patch(bNodeTree *ntree, Scene *scene)
{
	bNode *node;
	
	for (node = ntree->nodes.first; node; node = node->next) {
		if (node->id==NULL && node->type == CMP_NODE_R_LAYERS)
			node->id = &scene->id;
	}
}

static void link_paint(FileData *fd, Scene *sce, Paint *p)
{
	if (p) {
		p->brush = newlibadr_us(fd, sce->id.lib, p->brush);
		p->palette = newlibadr_us(fd, sce->id.lib, p->palette);
		p->paint_cursor = NULL;
	}
}

static void lib_link_sequence_modifiers(FileData *fd, Scene *scene, ListBase *lb)
{
	SequenceModifierData *smd;

	for (smd = lb->first; smd; smd = smd->next) {
		if (smd->mask_id)
			smd->mask_id = newlibadr_us(fd, scene->id.lib, smd->mask_id);
	}
}

static void lib_link_scene(FileData *fd, Main *main)
{
	Scene *sce;
	Base *base, *next;
	Sequence *seq;
	SceneRenderLayer *srl;
	TimeMarker *marker;
	FreestyleModuleConfig *fmc;
	FreestyleLineSet *fls;
	
	for (sce = main->scene.first; sce; sce = sce->id.next) {
		if (sce->id.flag & LIB_NEED_LINK) {
			/* Link ID Properties -- and copy this comment EXACTLY for easy finding
			 * of library blocks that implement this.*/
			if (sce->id.properties) IDP_LibLinkProperty(sce->id.properties, (fd->flags & FD_FLAGS_SWITCH_ENDIAN), fd);
			if (sce->adt) lib_link_animdata(fd, &sce->id, sce->adt);
			
			lib_link_keyingsets(fd, &sce->id, &sce->keyingsets);
			
			sce->camera = newlibadr(fd, sce->id.lib, sce->camera);
			sce->world = newlibadr_us(fd, sce->id.lib, sce->world);
			sce->set = newlibadr(fd, sce->id.lib, sce->set);
			sce->gpd = newlibadr_us(fd, sce->id.lib, sce->gpd);
			
			link_paint(fd, sce, &sce->toolsettings->sculpt->paint);
			link_paint(fd, sce, &sce->toolsettings->vpaint->paint);
			link_paint(fd, sce, &sce->toolsettings->wpaint->paint);
			link_paint(fd, sce, &sce->toolsettings->imapaint.paint);
			link_paint(fd, sce, &sce->toolsettings->uvsculpt->paint);

			if (sce->toolsettings->sculpt)
				sce->toolsettings->sculpt->gravity_object =
						newlibadr_us(fd, sce->id.lib, sce->toolsettings->sculpt->gravity_object);

			if (sce->toolsettings->imapaint.stencil)
				sce->toolsettings->imapaint.stencil =
				        newlibadr_us(fd, sce->id.lib, sce->toolsettings->imapaint.stencil);

			if (sce->toolsettings->imapaint.clone)
				sce->toolsettings->imapaint.clone =
				        newlibadr_us(fd, sce->id.lib, sce->toolsettings->imapaint.clone);

			if (sce->toolsettings->imapaint.canvas)
				sce->toolsettings->imapaint.canvas =
				        newlibadr_us(fd, sce->id.lib, sce->toolsettings->imapaint.canvas);
			
			sce->toolsettings->skgen_template = newlibadr(fd, sce->id.lib, sce->toolsettings->skgen_template);
			
			for (base = sce->base.first; base; base = next) {
				next = base->next;
				
				/* base->object= newlibadr_us(fd, sce->id.lib, base->object); */
				base->object = newlibadr_us(fd, sce->id.lib, base->object);
				
				if (base->object == NULL) {
					blo_reportf_wrap(fd->reports, RPT_WARNING, TIP_("LIB ERROR: object lost from scene: '%s'"),
					                 sce->id.name + 2);
					BLI_remlink(&sce->base, base);
					if (base == sce->basact) sce->basact = NULL;
					MEM_freeN(base);
				}
			}
			
			SEQ_BEGIN (sce->ed, seq)
			{
				if (seq->ipo) seq->ipo = newlibadr_us(fd, sce->id.lib, seq->ipo);
				seq->scene_sound = NULL;
				if (seq->scene) {
					seq->scene = newlibadr(fd, sce->id.lib, seq->scene);
					if (seq->scene) {
						seq->scene_sound = sound_scene_add_scene_sound_defaults(sce, seq);
					}
				}
				if (seq->clip) {
					seq->clip = newlibadr(fd, sce->id.lib, seq->clip);
					if (seq->clip) {
						seq->clip->id.us++;
					}
				}
				if (seq->mask) {
					seq->mask = newlibadr(fd, sce->id.lib, seq->mask);
					if (seq->mask) {
						seq->mask->id.us++;
					}
				}
				if (seq->scene_camera) {
					seq->scene_camera = newlibadr(fd, sce->id.lib, seq->scene_camera);
				}
				if (seq->sound) {
					seq->scene_sound = NULL;
					if (seq->type == SEQ_TYPE_SOUND_HD) {
						seq->type = SEQ_TYPE_SOUND_RAM;
					}
					else {
						seq->sound = newlibadr(fd, sce->id.lib, seq->sound);
					}
					if (seq->sound) {
						seq->sound->id.us++;
						seq->scene_sound = sound_add_scene_sound_defaults(sce, seq);
					}
				}
				seq->anim = NULL;

				lib_link_sequence_modifiers(fd, sce, &seq->modifiers);
			}
			SEQ_END

#ifdef DURIAN_CAMERA_SWITCH
			for (marker = sce->markers.first; marker; marker = marker->next) {
				if (marker->camera) {
					marker->camera = newlibadr(fd, sce->id.lib, marker->camera);
				}
			}
#else
			(void)marker;
#endif
			
			BKE_sequencer_update_muting(sce->ed);
			BKE_sequencer_update_sound_bounds_all(sce);
			
			
			/* rigidbody world relies on it's linked groups */
			if (sce->rigidbody_world) {
				RigidBodyWorld *rbw = sce->rigidbody_world;
				if (rbw->group)
					rbw->group = newlibadr(fd, sce->id.lib, rbw->group);
				if (rbw->constraints)
					rbw->constraints = newlibadr(fd, sce->id.lib, rbw->constraints);
				if (rbw->effector_weights)
					rbw->effector_weights->group = newlibadr(fd, sce->id.lib, rbw->effector_weights->group);
			}
			
			if (sce->nodetree) {
				lib_link_ntree(fd, &sce->id, sce->nodetree);
				sce->nodetree->id.lib = sce->id.lib;
				composite_patch(sce->nodetree, sce);
			}
			
			for (srl = sce->r.layers.first; srl; srl = srl->next) {
				srl->mat_override = newlibadr_us(fd, sce->id.lib, srl->mat_override);
				srl->light_override = newlibadr_us(fd, sce->id.lib, srl->light_override);
				for (fmc = srl->freestyleConfig.modules.first; fmc; fmc = fmc->next) {
					fmc->script = newlibadr(fd, sce->id.lib, fmc->script);
				}
				for (fls = srl->freestyleConfig.linesets.first; fls; fls = fls->next) {
					fls->linestyle = newlibadr_us(fd, sce->id.lib, fls->linestyle);
					fls->group = newlibadr_us(fd, sce->id.lib, fls->group);
				}
			}
			/*Game Settings: Dome Warp Text*/
			sce->gm.dome.warptext = newlibadr(fd, sce->id.lib, sce->gm.dome.warptext);
			
			/* Motion Tracking */
			sce->clip = newlibadr_us(fd, sce->id.lib, sce->clip);
			
			sce->id.flag -= LIB_NEED_LINK;
		}
	}
}

static void link_recurs_seq(FileData *fd, ListBase *lb)
{
	Sequence *seq;
	
	link_list(fd, lb);
	
	for (seq = lb->first; seq; seq = seq->next) {
		if (seq->seqbase.first)
			link_recurs_seq(fd, &seq->seqbase);
	}
}

static void direct_link_paint(FileData *fd, Paint **paint)
{
	/* TODO. is this needed */
	(*paint) = newdataadr(fd, (*paint));
	if (*paint && (*paint)->num_input_samples < 1)
		(*paint)->num_input_samples = 1;
}

static void direct_link_sequence_modifiers(FileData *fd, ListBase *lb)
{
	SequenceModifierData *smd;

	link_list(fd, lb);

	for (smd = lb->first; smd; smd = smd->next) {
		if (smd->mask_sequence)
			smd->mask_sequence = newdataadr(fd, smd->mask_sequence);

		if (smd->type == seqModifierType_Curves) {
			CurvesModifierData *cmd = (CurvesModifierData *) smd;

			direct_link_curvemapping(fd, &cmd->curve_mapping);
		}
		else if (smd->type == seqModifierType_HueCorrect) {
			HueCorrectModifierData *hcmd = (HueCorrectModifierData *) smd;

			direct_link_curvemapping(fd, &hcmd->curve_mapping);
		}
	}
}

static void direct_link_view_settings(FileData *fd, ColorManagedViewSettings *view_settings)
{
	view_settings->curve_mapping = newdataadr(fd, view_settings->curve_mapping);

	if (view_settings->curve_mapping)
		direct_link_curvemapping(fd, view_settings->curve_mapping);
}

static void direct_link_scene(FileData *fd, Scene *sce)
{
	Editing *ed;
	Sequence *seq;
	MetaStack *ms;
	RigidBodyWorld *rbw;
	SceneRenderLayer *srl;
	
	sce->theDag = NULL;
	sce->obedit = NULL;
	sce->stats = NULL;
	sce->fps_info = NULL;
	sce->customdata_mask_modal = 0;
	sce->lay_updated = 0;
	
	sound_create_scene(sce);
	
	/* set users to one by default, not in lib-link, this will increase it for compo nodes */
	sce->id.us = 1;
	
	link_list(fd, &(sce->base));
	
	sce->adt = newdataadr(fd, sce->adt);
	direct_link_animdata(fd, sce->adt);
	
	link_list(fd, &sce->keyingsets);
	direct_link_keyingsets(fd, &sce->keyingsets);
	
	sce->basact = newdataadr(fd, sce->basact);
	
	sce->toolsettings= newdataadr(fd, sce->toolsettings);
	if (sce->toolsettings) {
		direct_link_paint(fd, (Paint**)&sce->toolsettings->sculpt);
		direct_link_paint(fd, (Paint**)&sce->toolsettings->vpaint);
		direct_link_paint(fd, (Paint**)&sce->toolsettings->wpaint);
		direct_link_paint(fd, (Paint**)&sce->toolsettings->uvsculpt);
		
		sce->toolsettings->imapaint.paintcursor = NULL;
		sce->toolsettings->particle.paintcursor = NULL;
		sce->toolsettings->particle.scene = NULL;
		sce->toolsettings->particle.object = NULL;

		/* in rare cases this is needed, see [#33806] */
		if (sce->toolsettings->vpaint) {
			sce->toolsettings->vpaint->vpaint_prev = NULL;
			sce->toolsettings->vpaint->tot = 0;
		}
		if (sce->toolsettings->wpaint) {
			sce->toolsettings->wpaint->wpaint_prev = NULL;
			sce->toolsettings->wpaint->tot = 0;
		}
	}

	if (sce->ed) {
		ListBase *old_seqbasep = &((Editing *)sce->ed)->seqbase;
		
		ed = sce->ed = newdataadr(fd, sce->ed);
		
		ed->act_seq = newdataadr(fd, ed->act_seq);
		
		/* recursive link sequences, lb will be correctly initialized */
		link_recurs_seq(fd, &ed->seqbase);
		
		SEQ_BEGIN (ed, seq)
		{
			seq->seq1= newdataadr(fd, seq->seq1);
			seq->seq2= newdataadr(fd, seq->seq2);
			seq->seq3= newdataadr(fd, seq->seq3);
			/* a patch: after introduction of effects with 3 input strips */
			if (seq->seq3 == NULL) seq->seq3 = seq->seq2;
			
			seq->effectdata = newdataadr(fd, seq->effectdata);
			
			if (seq->type & SEQ_TYPE_EFFECT)
				seq->flag |= SEQ_EFFECT_NOT_LOADED;
			
			if (seq->type == SEQ_TYPE_SPEED) {
				SpeedControlVars *s = seq->effectdata;
				s->frameMap = NULL;
			}
			
			seq->strip = newdataadr(fd, seq->strip);
			if (seq->strip && seq->strip->done==0) {
				seq->strip->done = true;
				
				if (ELEM(seq->type, SEQ_TYPE_IMAGE, SEQ_TYPE_MOVIE, SEQ_TYPE_SOUND_RAM, SEQ_TYPE_SOUND_HD)) {
					seq->strip->stripdata = newdataadr(fd, seq->strip->stripdata);
				}
				else {
					seq->strip->stripdata = NULL;
				}
				if (seq->flag & SEQ_USE_CROP) {
					seq->strip->crop = newdataadr(
						fd, seq->strip->crop);
				}
				else {
					seq->strip->crop = NULL;
				}
				if (seq->flag & SEQ_USE_TRANSFORM) {
					seq->strip->transform = newdataadr(
						fd, seq->strip->transform);
				}
				else {
					seq->strip->transform = NULL;
				}
				if (seq->flag & SEQ_USE_PROXY) {
					seq->strip->proxy = newdataadr(
						fd, seq->strip->proxy);
					seq->strip->proxy->anim = NULL;
				}
				else {
					seq->strip->proxy = NULL;
				}

				/* need to load color balance to it could be converted to modifier */
				seq->strip->color_balance = newdataadr(fd, seq->strip->color_balance);
			}

			direct_link_sequence_modifiers(fd, &seq->modifiers);
		}
		SEQ_END
		
		/* link metastack, slight abuse of structs here, have to restore pointer to internal part in struct */
		{
			Sequence temp;
			char *poin;
			intptr_t offset;
			
			offset = ((intptr_t)&(temp.seqbase)) - ((intptr_t)&temp);
			
			/* root pointer */
			if (ed->seqbasep == old_seqbasep) {
				ed->seqbasep = &ed->seqbase;
			}
			else {
				poin = (char *)ed->seqbasep;
				poin -= offset;
				
				poin = newdataadr(fd, poin);
				if (poin)
					ed->seqbasep = (ListBase *)(poin+offset);
				else
					ed->seqbasep = &ed->seqbase;
			}
			/* stack */
			link_list(fd, &(ed->metastack));
			
			for (ms = ed->metastack.first; ms; ms= ms->next) {
				ms->parseq = newdataadr(fd, ms->parseq);
				
				if (ms->oldbasep == old_seqbasep)
					ms->oldbasep= &ed->seqbase;
				else {
					poin = (char *)ms->oldbasep;
					poin -= offset;
					poin = newdataadr(fd, poin);
					if (poin) 
						ms->oldbasep = (ListBase *)(poin+offset);
					else 
						ms->oldbasep = &ed->seqbase;
				}
			}
		}
	}
	
	sce->r.avicodecdata = newdataadr(fd, sce->r.avicodecdata);
	if (sce->r.avicodecdata) {
		sce->r.avicodecdata->lpFormat = newdataadr(fd, sce->r.avicodecdata->lpFormat);
		sce->r.avicodecdata->lpParms = newdataadr(fd, sce->r.avicodecdata->lpParms);
	}
	
	sce->r.qtcodecdata = newdataadr(fd, sce->r.qtcodecdata);
	if (sce->r.qtcodecdata) {
		sce->r.qtcodecdata->cdParms = newdataadr(fd, sce->r.qtcodecdata->cdParms);
	}
	if (sce->r.ffcodecdata.properties) {
		sce->r.ffcodecdata.properties = newdataadr(fd, sce->r.ffcodecdata.properties);
		IDP_DirectLinkGroup_OrFree(&sce->r.ffcodecdata.properties, (fd->flags & FD_FLAGS_SWITCH_ENDIAN), fd);
	}
	
	link_list(fd, &(sce->markers));
	link_list(fd, &(sce->transform_spaces));
	link_list(fd, &(sce->r.layers));

	for (srl = sce->r.layers.first; srl; srl = srl->next) {
		link_list(fd, &(srl->freestyleConfig.modules));
	}
	for (srl = sce->r.layers.first; srl; srl = srl->next) {
		link_list(fd, &(srl->freestyleConfig.linesets));
	}
	
	sce->nodetree = newdataadr(fd, sce->nodetree);
	if (sce->nodetree) {
		direct_link_id(fd, &sce->nodetree->id);
		direct_link_nodetree(fd, sce->nodetree);
	}

	direct_link_view_settings(fd, &sce->view_settings);
	
	sce->rigidbody_world = newdataadr(fd, sce->rigidbody_world);
	rbw = sce->rigidbody_world;
	if (rbw) {
		/* must nullify the reference to physics sim object, since it no-longer exist 
		 * (and will need to be recalculated) 
		 */
		rbw->physics_world = NULL;
		rbw->objects = NULL;
		rbw->numbodies = 0;

		/* set effector weights */
		rbw->effector_weights = newdataadr(fd, rbw->effector_weights);
		if (!rbw->effector_weights)
			rbw->effector_weights = BKE_add_effector_weights(NULL);

		/* link cache */
<<<<<<< HEAD
		rbw->pointcache = newdataadr(fd, rbw->pointcache);
		direct_link_pointcache(fd, rbw->pointcache);
=======
		direct_link_pointcache_list(fd, &rbw->ptcaches, &rbw->pointcache, false);
>>>>>>> c86c9297
		/* make sure simulation starts from the beginning after loading file */
		if (rbw->pointcache) {
			rbw->ltime = (float)rbw->pointcache->startframe;
		}
	}
}

/* ************ READ WM ***************** */

static void direct_link_windowmanager(FileData *fd, wmWindowManager *wm)
{
	wmWindow *win;
	
	wm->id.us = 1;
	link_list(fd, &wm->windows);
	
	for (win = wm->windows.first; win; win = win->next) {
		win->ghostwin = NULL;
		win->eventstate = NULL;
		win->curswin = NULL;
		win->tweak = NULL;
		
		BLI_listbase_clear(&win->queue);
		BLI_listbase_clear(&win->handlers);
		BLI_listbase_clear(&win->modalhandlers);
		BLI_listbase_clear(&win->subwindows);
		BLI_listbase_clear(&win->gesture);
		
		win->drawdata = NULL;
		win->drawmethod = -1;
		win->drawfail = 0;
		win->active = 0;

		win->cursor      = 0;
		win->lastcursor  = 0;
		win->modalcursor = 0;
	}
	
	BLI_listbase_clear(&wm->timers);
	BLI_listbase_clear(&wm->operators);
	BLI_listbase_clear(&wm->paintcursors);
	BLI_listbase_clear(&wm->queue);
	BKE_reports_init(&wm->reports, RPT_STORE);
	
	BLI_listbase_clear(&wm->keyconfigs);
	wm->defaultconf = NULL;
	wm->addonconf = NULL;
	wm->userconf = NULL;
	
	BLI_listbase_clear(&wm->jobs);
	BLI_listbase_clear(&wm->drags);
	
	wm->windrawable = NULL;
	wm->winactive = NULL;
	wm->initialized = 0;
	wm->op_undo_depth = 0;
	wm->is_interface_locked = 0;
}

static void lib_link_windowmanager(FileData *fd, Main *main)
{
	wmWindowManager *wm;
	wmWindow *win;
	
	for (wm = main->wm.first; wm; wm = wm->id.next) {
		if (wm->id.flag & LIB_NEED_LINK) {
			for (win = wm->windows.first; win; win = win->next)
				win->screen = newlibadr(fd, NULL, win->screen);
			
			wm->id.flag -= LIB_NEED_LINK;
		}
	}
}

/* ****************** READ GREASE PENCIL ***************** */

/* relinks grease-pencil data - used for direct_link and old file linkage */
static void direct_link_gpencil(FileData *fd, bGPdata *gpd)
{
	bGPDlayer *gpl;
	bGPDframe *gpf;
	bGPDstroke *gps;
	
	/* we must firstly have some grease-pencil data to link! */
	if (gpd == NULL)
		return;
	
	/* relink layers */
	link_list(fd, &gpd->layers);
	
	for (gpl = gpd->layers.first; gpl; gpl = gpl->next) {
		/* relink frames */
		link_list(fd, &gpl->frames);
		gpl->actframe = newdataadr(fd, gpl->actframe);
		
		for (gpf = gpl->frames.first; gpf; gpf = gpf->next) {
			/* relink strokes (and their points) */
			link_list(fd, &gpf->strokes);
			
			for (gps = gpf->strokes.first; gps; gps = gps->next) {
				gps->points = newdataadr(fd, gps->points);
			}
		}
	}
}

/* ****************** READ SCREEN ***************** */

/* note: file read without screens option G_FILE_NO_UI; 
 * check lib pointers in call below */
static void lib_link_screen(FileData *fd, Main *main)
{
	bScreen *sc;
	ScrArea *sa;
	
	for (sc = main->screen.first; sc; sc = sc->id.next) {
		if (sc->id.flag & LIB_NEED_LINK) {
			sc->id.us = 1;
			sc->scene = newlibadr(fd, sc->id.lib, sc->scene);
			sc->animtimer = NULL; /* saved in rare cases */
			
			for (sa = sc->areabase.first; sa; sa = sa->next) {
				SpaceLink *sl;
				
				sa->full = newlibadr(fd, sc->id.lib, sa->full);
				
				for (sl = sa->spacedata.first; sl; sl= sl->next) {
					if (sl->spacetype == SPACE_VIEW3D) {
						View3D *v3d = (View3D*) sl;
						BGpic *bgpic = NULL;
						
						v3d->camera= newlibadr(fd, sc->id.lib, v3d->camera);
						v3d->ob_centre= newlibadr(fd, sc->id.lib, v3d->ob_centre);
						
						/* should be do_versions but not easy adding into the listbase */
						if (v3d->bgpic) {
							v3d->bgpic = newlibadr(fd, sc->id.lib, v3d->bgpic);
							BLI_addtail(&v3d->bgpicbase, bgpic);
							v3d->bgpic = NULL;
						}
						
						for (bgpic = v3d->bgpicbase.first; bgpic; bgpic = bgpic->next) {
							bgpic->ima = newlibadr_us(fd, sc->id.lib, bgpic->ima);
							bgpic->clip = newlibadr_us(fd, sc->id.lib, bgpic->clip);
						}
						if (v3d->localvd) {
							v3d->localvd->camera = newlibadr(fd, sc->id.lib, v3d->localvd->camera);
						}
					}
					else if (sl->spacetype == SPACE_IPO) {
						SpaceIpo *sipo = (SpaceIpo *)sl;
						bDopeSheet *ads = sipo->ads;
						
						if (ads) {
							ads->source = newlibadr(fd, sc->id.lib, ads->source);
							ads->filter_grp = newlibadr(fd, sc->id.lib, ads->filter_grp);
						}
					}
					else if (sl->spacetype == SPACE_BUTS) {
						SpaceButs *sbuts = (SpaceButs *)sl;
						sbuts->pinid = newlibadr(fd, sc->id.lib, sbuts->pinid);
					}
					else if (sl->spacetype == SPACE_FILE) {
						;
					}
					else if (sl->spacetype == SPACE_ACTION) {
						SpaceAction *saction = (SpaceAction *)sl;
						bDopeSheet *ads = &saction->ads;
						
						if (ads) {
							ads->source = newlibadr(fd, sc->id.lib, ads->source);
							ads->filter_grp = newlibadr(fd, sc->id.lib, ads->filter_grp);
						}
						
						saction->action = newlibadr(fd, sc->id.lib, saction->action);
					}
					else if (sl->spacetype == SPACE_IMAGE) {
						SpaceImage *sima = (SpaceImage *)sl;
						
						sima->image = newlibadr_us(fd, sc->id.lib, sima->image);
						sima->mask_info.mask = newlibadr_us(fd, sc->id.lib, sima->mask_info.mask);

						/* NOTE: pre-2.5, this was local data not lib data, but now we need this as lib data
						 * so fingers crossed this works fine!
						 */
						sima->gpd = newlibadr_us(fd, sc->id.lib, sima->gpd);
					}
					else if (sl->spacetype == SPACE_SEQ) {
						SpaceSeq *sseq = (SpaceSeq *)sl;
						
						/* NOTE: pre-2.5, this was local data not lib data, but now we need this as lib data
						 * so fingers crossed this works fine!
						 */
						sseq->gpd = newlibadr_us(fd, sc->id.lib, sseq->gpd);

					}
					else if (sl->spacetype == SPACE_NLA) {
						SpaceNla *snla= (SpaceNla *)sl;
						bDopeSheet *ads= snla->ads;
						
						if (ads) {
							ads->source = newlibadr(fd, sc->id.lib, ads->source);
							ads->filter_grp = newlibadr(fd, sc->id.lib, ads->filter_grp);
						}
					}
					else if (sl->spacetype == SPACE_TEXT) {
						SpaceText *st= (SpaceText *)sl;
						
						st->text= newlibadr(fd, sc->id.lib, st->text);
					}
					else if (sl->spacetype == SPACE_SCRIPT) {
						SpaceScript *scpt = (SpaceScript *)sl;
						/*scpt->script = NULL; - 2.45 set to null, better re-run the script */
						if (scpt->script) {
							scpt->script = newlibadr(fd, sc->id.lib, scpt->script);
							if (scpt->script) {
								SCRIPT_SET_NULL(scpt->script);
							}
						}
					}
					else if (sl->spacetype == SPACE_OUTLINER) {
						SpaceOops *so= (SpaceOops *)sl;
						so->search_tse.id = newlibadr(fd, NULL, so->search_tse.id);
						
						if (so->treestore) {
							TreeStoreElem *tselem;
							BLI_mempool_iter iter;

							BLI_mempool_iternew(so->treestore, &iter);
							while ((tselem = BLI_mempool_iterstep(&iter))) {
								tselem->id = newlibadr(fd, NULL, tselem->id);
							}
							if (so->treehash) {
								/* rebuild hash table, because it depends on ids too */
								BKE_treehash_rebuild_from_treestore(so->treehash, so->treestore);
							}
						}
					}
					else if (sl->spacetype == SPACE_NODE) {
						SpaceNode *snode = (SpaceNode *)sl;
						bNodeTreePath *path, *path_next;
						bNodeTree *ntree;
						
						/* node tree can be stored locally in id too, link this first */
						snode->id = newlibadr(fd, sc->id.lib, snode->id);
						snode->from = newlibadr(fd, sc->id.lib, snode->from);
						
						ntree = nodetree_from_id(snode->id);
						if (ntree)
							snode->nodetree = ntree;
						else {
							snode->nodetree = newlibadr_us(fd, sc->id.lib, snode->nodetree);
						}
						
						for (path = snode->treepath.first; path; path = path->next) {
							if (path == snode->treepath.first) {
								/* first nodetree in path is same as snode->nodetree */
								path->nodetree = snode->nodetree;
							}
							else
								path->nodetree = newlibadr_us(fd, sc->id.lib, path->nodetree);
							
							if (!path->nodetree)
								break;
						}
						
						/* remaining path entries are invalid, remove */
						for (; path; path = path_next) {
							path_next = path->next;
							
							BLI_remlink(&snode->treepath, path);
							MEM_freeN(path);
						}
						
						/* edittree is just the last in the path,
						 * set this directly since the path may have been shortened above */
						if (snode->treepath.last) {
							path = snode->treepath.last;
							snode->edittree = path->nodetree;
						}
						else
							snode->edittree = NULL;
					}
					else if (sl->spacetype == SPACE_CLIP) {
						SpaceClip *sclip = (SpaceClip *)sl;
						
						sclip->clip = newlibadr_us(fd, sc->id.lib, sclip->clip);
						sclip->mask_info.mask = newlibadr_us(fd, sc->id.lib, sclip->mask_info.mask);
					}
					else if (sl->spacetype == SPACE_LOGIC) {
						SpaceLogic *slogic = (SpaceLogic *)sl;
						
						slogic->gpd = newlibadr_us(fd, sc->id.lib, slogic->gpd);
					}
				}
			}
			sc->id.flag -= LIB_NEED_LINK;
		}
	}
}

/* how to handle user count on pointer restore */
typedef enum ePointerUserMode {
	USER_IGNORE = 0,  /* ignore user count */
	USER_ONE    = 1,  /* ensure at least one user (fake also counts) */
	USER_REAL   = 2,  /* ensure at least one real user (fake user ignored) */
} ePointerUserMode;

static bool restore_pointer(ID *id, ID *newid, ePointerUserMode user)
{
	if (strcmp(newid->name + 2, id->name + 2) == 0) {
		if (newid->lib == id->lib) {
			if (user == USER_ONE) {
				if (newid->us == 0) {
					newid->us++;
				}
			}
			else if (user == USER_REAL) {
				id_us_ensure_real(newid);
			}
			return true;
		}
	}
	return false;
}

/**
 * Only for undo files, or to restore a screen after reading without UI...
 *
 * user
 * - USER_IGNORE: no usercount change
 * - USER_ONE: ensure a user
 * - USER_REAL: ensure a real user (even if a fake one is set)
 */
static void *restore_pointer_by_name(Main *mainp, ID *id, ePointerUserMode user)
{
	if (id) {
		ListBase *lb = which_libbase(mainp, GS(id->name));
		if (lb) {	// there's still risk of checking corrupt mem (freed Ids in oops)
			ID *idn = lb->first;
			
			for (; idn; idn = idn->next) {
				if (restore_pointer(id, idn, user))
					break;
			}
			
			return idn;
		}
	}
	return NULL;
}

static void lib_link_seq_clipboard_pt_restore(ID *id, Main *newmain)
{
	if (id) {
		/* clipboard must ensure this */
		BLI_assert(id->newid != NULL);
		id->newid = restore_pointer_by_name(newmain, (ID *)id->newid, USER_ONE);
	}
}
static int lib_link_seq_clipboard_cb(Sequence *seq, void *arg_pt)
{
	Main *newmain = (Main *)arg_pt;

	lib_link_seq_clipboard_pt_restore((ID *)seq->scene, newmain);
	lib_link_seq_clipboard_pt_restore((ID *)seq->scene_camera, newmain);
	lib_link_seq_clipboard_pt_restore((ID *)seq->clip, newmain);
	lib_link_seq_clipboard_pt_restore((ID *)seq->mask, newmain);
	lib_link_seq_clipboard_pt_restore((ID *)seq->sound, newmain);
	return 1;
}

static void lib_link_clipboard_restore(Main *newmain)
{
	/* update IDs stored in sequencer clipboard */
	BKE_sequencer_base_recursive_apply(&seqbase_clipboard, lib_link_seq_clipboard_cb, newmain);
}

/* called from kernel/blender.c */
/* used to link a file (without UI) to the current UI */
/* note that it assumes the old pointers in UI are still valid, so old Main is not freed */
void blo_lib_link_screen_restore(Main *newmain, bScreen *curscreen, Scene *curscene)
{
	wmWindow *win;
	wmWindowManager *wm;
	bScreen *sc;
	ScrArea *sa;
	
	/* first windowmanager */
	for (wm = newmain->wm.first; wm; wm = wm->id.next) {
		for (win= wm->windows.first; win; win= win->next) {
			win->screen = restore_pointer_by_name(newmain, (ID *)win->screen, USER_ONE);
			
			if (win->screen == NULL)
				win->screen = curscreen;
			
			win->screen->winid = win->winid;
		}
	}
	
	
	for (sc = newmain->screen.first; sc; sc = sc->id.next) {
		Scene *oldscene = sc->scene;
		
		sc->scene= restore_pointer_by_name(newmain, (ID *)sc->scene, USER_ONE);
		if (sc->scene == NULL)
			sc->scene = curscene;
		
		/* keep cursor location through undo */
		copy_v3_v3(sc->scene->cursor, oldscene->cursor);
		
		for (sa = sc->areabase.first; sa; sa = sa->next) {
			SpaceLink *sl;
			
			for (sl = sa->spacedata.first; sl; sl = sl->next) {
				if (sl->spacetype == SPACE_VIEW3D) {
					View3D *v3d = (View3D *)sl;
					BGpic *bgpic;
					ARegion *ar;
					
					if (v3d->scenelock)
						v3d->camera = NULL; /* always get from scene */
					else
						v3d->camera = restore_pointer_by_name(newmain, (ID *)v3d->camera, USER_ONE);
					if (v3d->camera == NULL)
						v3d->camera = sc->scene->camera;
					v3d->ob_centre = restore_pointer_by_name(newmain, (ID *)v3d->ob_centre, USER_ONE);
					
					for (bgpic= v3d->bgpicbase.first; bgpic; bgpic= bgpic->next) {
						if ((bgpic->ima = restore_pointer_by_name(newmain, (ID *)bgpic->ima, USER_IGNORE))) {
							id_us_plus((ID *)bgpic->ima);
						}
						if ((bgpic->clip = restore_pointer_by_name(newmain, (ID *)bgpic->clip, USER_IGNORE))) {
							id_us_plus((ID *)bgpic->clip);
						}
					}
					if (v3d->localvd) {
						/*Base *base;*/
						
						v3d->localvd->camera = sc->scene->camera;
						
						/* localview can become invalid during undo/redo steps, so we exit it when no could be found */
#if 0					/* XXX  regionlocalview ? */
						for (base= sc->scene->base.first; base; base= base->next) {
							if (base->lay & v3d->lay) break;
						}
						if (base==NULL) {
							v3d->lay= v3d->localvd->lay;
							v3d->layact= v3d->localvd->layact;
							MEM_freeN(v3d->localvd); 
							v3d->localvd= NULL;
						}
#endif
					}
					else if (v3d->scenelock) {
						v3d->lay = sc->scene->lay;
					}
					
					/* not very nice, but could help */
					if ((v3d->layact & v3d->lay) == 0) v3d->layact = v3d->lay;

					/* free render engines for now */
					for (ar = sa->regionbase.first; ar; ar = ar->next) {
						RegionView3D *rv3d= ar->regiondata;
						
						if (rv3d && rv3d->render_engine) {
							RE_engine_free(rv3d->render_engine);
							rv3d->render_engine = NULL;
						}
					}
				}
				else if (sl->spacetype == SPACE_IPO) {
					SpaceIpo *sipo = (SpaceIpo *)sl;
					bDopeSheet *ads = sipo->ads;
					
					if (ads) {
						ads->source = restore_pointer_by_name(newmain, (ID *)ads->source, USER_ONE);
						
						if (ads->filter_grp)
							ads->filter_grp = restore_pointer_by_name(newmain, (ID *)ads->filter_grp, USER_IGNORE);
					}
					
					/* force recalc of list of channels (i.e. includes calculating F-Curve colors)
					 * thus preventing the "black curves" problem post-undo
					 */
					sipo->flag |= SIPO_TEMP_NEEDCHANSYNC;
				}
				else if (sl->spacetype == SPACE_BUTS) {
					SpaceButs *sbuts = (SpaceButs *)sl;
					sbuts->pinid = restore_pointer_by_name(newmain, sbuts->pinid, USER_IGNORE);

					/* TODO: restore path pointers: T40046
					 * (complicated because this contains data pointers too, not just ID)*/
					MEM_SAFE_FREE(sbuts->path);
				}
				else if (sl->spacetype == SPACE_FILE) {
					SpaceFile *sfile = (SpaceFile *)sl;
					sfile->op = NULL;
				}
				else if (sl->spacetype == SPACE_ACTION) {
					SpaceAction *saction = (SpaceAction *)sl;
					
					saction->action = restore_pointer_by_name(newmain, (ID *)saction->action, USER_ONE);
					saction->ads.source = restore_pointer_by_name(newmain, (ID *)saction->ads.source, USER_ONE);
					
					if (saction->ads.filter_grp)
						saction->ads.filter_grp = restore_pointer_by_name(newmain, (ID *)saction->ads.filter_grp, USER_IGNORE);
						
					
					/* force recalc of list of channels, potentially updating the active action 
					 * while we're at it (as it can only be updated that way) [#28962] 
					 */
					saction->flag |= SACTION_TEMP_NEEDCHANSYNC;
				}
				else if (sl->spacetype == SPACE_IMAGE) {
					SpaceImage *sima = (SpaceImage *)sl;
					
					sima->image = restore_pointer_by_name(newmain, (ID *)sima->image, USER_REAL);
					
					/* this will be freed, not worth attempting to find same scene,
					 * since it gets initialized later */
					sima->iuser.scene = NULL;
					
					sima->scopes.waveform_1 = NULL;
					sima->scopes.waveform_2 = NULL;
					sima->scopes.waveform_3 = NULL;
					sima->scopes.vecscope = NULL;
					sima->scopes.ok = 0;
					
					/* NOTE: pre-2.5, this was local data not lib data, but now we need this as lib data
					 * so assume that here we're doing for undo only...
					 */
					sima->gpd = restore_pointer_by_name(newmain, (ID *)sima->gpd, USER_ONE);
					sima->mask_info.mask = restore_pointer_by_name(newmain, (ID *)sima->mask_info.mask, USER_REAL);
				}
				else if (sl->spacetype == SPACE_SEQ) {
					SpaceSeq *sseq = (SpaceSeq *)sl;
					
					/* NOTE: pre-2.5, this was local data not lib data, but now we need this as lib data
					 * so assume that here we're doing for undo only...
					 */
					sseq->gpd = restore_pointer_by_name(newmain, (ID *)sseq->gpd, USER_ONE);
				}
				else if (sl->spacetype == SPACE_NLA) {
					SpaceNla *snla = (SpaceNla *)sl;
					bDopeSheet *ads = snla->ads;
					
					if (ads) {
						ads->source = restore_pointer_by_name(newmain, (ID *)ads->source, USER_ONE);
						
						if (ads->filter_grp)
							ads->filter_grp = restore_pointer_by_name(newmain, (ID *)ads->filter_grp, USER_IGNORE);
					}
				}
				else if (sl->spacetype == SPACE_TEXT) {
					SpaceText *st = (SpaceText *)sl;
					
					st->text = restore_pointer_by_name(newmain, (ID *)st->text, USER_ONE);
					if (st->text == NULL) st->text = newmain->text.first;
				}
				else if (sl->spacetype == SPACE_SCRIPT) {
					SpaceScript *scpt = (SpaceScript *)sl;
					
					scpt->script = restore_pointer_by_name(newmain, (ID *)scpt->script, USER_ONE);
					
					/*sc->script = NULL; - 2.45 set to null, better re-run the script */
					if (scpt->script) {
						SCRIPT_SET_NULL(scpt->script);
					}
				}
				else if (sl->spacetype == SPACE_OUTLINER) {
					SpaceOops *so= (SpaceOops *)sl;
					
					so->search_tse.id = restore_pointer_by_name(newmain, so->search_tse.id, USER_IGNORE);
					
					if (so->treestore) {
						TreeStoreElem *tselem;
						BLI_mempool_iter iter;

						BLI_mempool_iternew(so->treestore, &iter);
						while ((tselem = BLI_mempool_iterstep(&iter))) {
							tselem->id = restore_pointer_by_name(newmain, tselem->id, USER_IGNORE);
						}
						if (so->treehash) {
							/* rebuild hash table, because it depends on ids too */
							BKE_treehash_rebuild_from_treestore(so->treehash, so->treestore);
						}
					}
				}
				else if (sl->spacetype == SPACE_NODE) {
					SpaceNode *snode= (SpaceNode *)sl;
					bNodeTreePath *path, *path_next;
					bNodeTree *ntree;
					
					/* node tree can be stored locally in id too, link this first */
					snode->id = restore_pointer_by_name(newmain, snode->id, USER_ONE);
					snode->from = restore_pointer_by_name(newmain, snode->from, USER_IGNORE);
					
					ntree = nodetree_from_id(snode->id);
					if (ntree)
						snode->nodetree = ntree;
					else
						snode->nodetree = restore_pointer_by_name(newmain, (ID*)snode->nodetree, USER_REAL);
					
					for (path = snode->treepath.first; path; path = path->next) {
						if (path == snode->treepath.first) {
							/* first nodetree in path is same as snode->nodetree */
							path->nodetree = snode->nodetree;
						}
						else
							path->nodetree= restore_pointer_by_name(newmain, (ID*)path->nodetree, USER_REAL);
						
						if (!path->nodetree)
							break;
					}
					
					/* remaining path entries are invalid, remove */
					for (; path; path = path_next) {
						path_next = path->next;
						
						BLI_remlink(&snode->treepath, path);
						MEM_freeN(path);
					}
					
					/* edittree is just the last in the path,
					 * set this directly since the path may have been shortened above */
					if (snode->treepath.last) {
						path = snode->treepath.last;
						snode->edittree = path->nodetree;
					}
					else
						snode->edittree = NULL;
				}
				else if (sl->spacetype == SPACE_CLIP) {
					SpaceClip *sclip = (SpaceClip *)sl;
					
					sclip->clip = restore_pointer_by_name(newmain, (ID *)sclip->clip, USER_REAL);
					sclip->mask_info.mask = restore_pointer_by_name(newmain, (ID *)sclip->mask_info.mask, USER_REAL);
					
					sclip->scopes.ok = 0;
				}
				else if (sl->spacetype == SPACE_LOGIC) {
					SpaceLogic *slogic = (SpaceLogic *)sl;
					
					slogic->gpd = restore_pointer_by_name(newmain, (ID *)slogic->gpd, USER_ONE);
				}
			}
		}
	}

	/* update IDs stored in all possible clipboards */
	lib_link_clipboard_restore(newmain);
}

static void direct_link_region(FileData *fd, ARegion *ar, int spacetype)
{
	Panel *pa;
	uiList *ui_list;

	link_list(fd, &ar->panels);

	for (pa = ar->panels.first; pa; pa = pa->next) {
		pa->paneltab = newdataadr(fd, pa->paneltab);
		pa->runtime_flag = 0;
		pa->activedata = NULL;
		pa->type = NULL;
	}

	link_list(fd, &ar->panels_category_active);

	link_list(fd, &ar->ui_lists);

	for (ui_list = ar->ui_lists.first; ui_list; ui_list = ui_list->next) {
		ui_list->type = NULL;
		ui_list->dyn_data = NULL;
		ui_list->properties = newdataadr(fd, ui_list->properties);
		IDP_DirectLinkGroup_OrFree(&ui_list->properties, (fd->flags & FD_FLAGS_SWITCH_ENDIAN), fd);
	}

	link_list(fd, &ar->ui_previews);

	if (spacetype == SPACE_EMPTY) {
		/* unkown space type, don't leak regiondata */
		ar->regiondata = NULL;
	}
	else {
		ar->regiondata = newdataadr(fd, ar->regiondata);
		if (ar->regiondata) {
			if (spacetype == SPACE_VIEW3D) {
				RegionView3D *rv3d = ar->regiondata;

				rv3d->localvd = newdataadr(fd, rv3d->localvd);
				rv3d->clipbb = newdataadr(fd, rv3d->clipbb);

				rv3d->depths = NULL;
				rv3d->gpuoffscreen = NULL;
				rv3d->render_engine = NULL;
				rv3d->sms = NULL;
				rv3d->smooth_timer = NULL;
			}
		}
	}
	
	ar->v2d.tab_offset = NULL;
	ar->v2d.tab_num = 0;
	ar->v2d.tab_cur = 0;
	ar->v2d.sms = NULL;
	BLI_listbase_clear(&ar->panels_category);
	BLI_listbase_clear(&ar->handlers);
	BLI_listbase_clear(&ar->uiblocks);
	ar->headerstr = NULL;
	ar->swinid = 0;
	ar->type = NULL;
	ar->swap = 0;
	ar->do_draw = 0;
	ar->regiontimer = NULL;
	memset(&ar->drawrct, 0, sizeof(ar->drawrct));
}

/* for the saved 2.50 files without regiondata */
/* and as patch for 2.48 and older */
void blo_do_versions_view3d_split_250(View3D *v3d, ListBase *regions)
{
	ARegion *ar;
	
	for (ar = regions->first; ar; ar = ar->next) {
		if (ar->regiontype==RGN_TYPE_WINDOW && ar->regiondata==NULL) {
			RegionView3D *rv3d;
			
			rv3d = ar->regiondata = MEM_callocN(sizeof(RegionView3D), "region v3d patch");
			rv3d->persp = (char)v3d->persp;
			rv3d->view = (char)v3d->view;
			rv3d->dist = v3d->dist;
			copy_v3_v3(rv3d->ofs, v3d->ofs);
			copy_qt_qt(rv3d->viewquat, v3d->viewquat);
		}
	}
	
	/* this was not initialized correct always */
	if (v3d->twtype == 0)
		v3d->twtype = V3D_MANIP_TRANSLATE;
}

static bool direct_link_screen(FileData *fd, bScreen *sc)
{
	ScrArea *sa;
	ScrVert *sv;
	ScrEdge *se;
	bool wrong_id = false;
	
	link_list(fd, &(sc->vertbase));
	link_list(fd, &(sc->edgebase));
	link_list(fd, &(sc->areabase));
	sc->regionbase.first = sc->regionbase.last= NULL;
	sc->context = NULL;
	
	sc->mainwin = sc->subwinactive= 0;	/* indices */
	sc->swap = 0;

	/* edges */
	for (se = sc->edgebase.first; se; se = se->next) {
		se->v1 = newdataadr(fd, se->v1);
		se->v2 = newdataadr(fd, se->v2);
		if ((intptr_t)se->v1 > (intptr_t)se->v2) {
			sv = se->v1;
			se->v1 = se->v2;
			se->v2 = sv;
		}
		
		if (se->v1 == NULL) {
			printf("Error reading Screen %s... removing it.\n", sc->id.name+2);
			BLI_remlink(&sc->edgebase, se);
			wrong_id = true;
		}
	}
	
	/* areas */
	for (sa = sc->areabase.first; sa; sa = sa->next) {
		SpaceLink *sl;
		ARegion *ar;
		
		link_list(fd, &(sa->spacedata));
		link_list(fd, &(sa->regionbase));
		
		BLI_listbase_clear(&sa->handlers);
		sa->type = NULL;	/* spacetype callbacks */
		sa->region_active_win = -1;

		/* if we do not have the spacetype registered (game player), we cannot
		 * free it, so don't allocate any new memory for such spacetypes. */
		if (!BKE_spacetype_exists(sa->spacetype))
			sa->spacetype = SPACE_EMPTY;
		
		for (ar = sa->regionbase.first; ar; ar = ar->next)
			direct_link_region(fd, ar, sa->spacetype);
		
		/* accident can happen when read/save new file with older version */
		/* 2.50: we now always add spacedata for info */
		if (sa->spacedata.first==NULL) {
			SpaceInfo *sinfo= MEM_callocN(sizeof(SpaceInfo), "spaceinfo");
			sa->spacetype= sinfo->spacetype= SPACE_INFO;
			BLI_addtail(&sa->spacedata, sinfo);
		}
		/* add local view3d too */
		else if (sa->spacetype == SPACE_VIEW3D)
			blo_do_versions_view3d_split_250(sa->spacedata.first, &sa->regionbase);
		
		/* incase we set above */
		sa->butspacetype = sa->spacetype;

		for (sl = sa->spacedata.first; sl; sl = sl->next) {
			link_list(fd, &(sl->regionbase));

			/* if we do not have the spacetype registered (game player), we cannot
			 * free it, so don't allocate any new memory for such spacetypes. */
			if (!BKE_spacetype_exists(sl->spacetype))
				sl->spacetype = SPACE_EMPTY;

			for (ar = sl->regionbase.first; ar; ar = ar->next)
				direct_link_region(fd, ar, sl->spacetype);
			
			if (sl->spacetype == SPACE_VIEW3D) {
				View3D *v3d= (View3D*) sl;
				BGpic *bgpic;
				
				v3d->flag |= V3D_INVALID_BACKBUF;
				
				link_list(fd, &v3d->bgpicbase);
				
				/* should be do_versions except this doesnt fit well there */
				if (v3d->bgpic) {
					bgpic = newdataadr(fd, v3d->bgpic);
					BLI_addtail(&v3d->bgpicbase, bgpic);
					v3d->bgpic = NULL;
				}
			
				for (bgpic = v3d->bgpicbase.first; bgpic; bgpic = bgpic->next)
					bgpic->iuser.ok = 1;
				
				if (v3d->gpd) {
					v3d->gpd = newdataadr(fd, v3d->gpd);
					direct_link_gpencil(fd, v3d->gpd);
				}
				v3d->localvd = newdataadr(fd, v3d->localvd);
				BLI_listbase_clear(&v3d->afterdraw_transp);
				BLI_listbase_clear(&v3d->afterdraw_xray);
				BLI_listbase_clear(&v3d->afterdraw_xraytransp);
				v3d->properties_storage = NULL;
				v3d->defmaterial = NULL;
				
				/* render can be quite heavy, set to solid on load */
				if (v3d->drawtype == OB_RENDER)
					v3d->drawtype = OB_SOLID;
				
				blo_do_versions_view3d_split_250(v3d, &sl->regionbase);
			}
			else if (sl->spacetype == SPACE_IPO) {
				SpaceIpo *sipo = (SpaceIpo *)sl;
				
				sipo->ads = newdataadr(fd, sipo->ads);
				BLI_listbase_clear(&sipo->ghostCurves);
			}
			else if (sl->spacetype == SPACE_NLA) {
				SpaceNla *snla = (SpaceNla *)sl;
				
				snla->ads = newdataadr(fd, snla->ads);
			}
			else if (sl->spacetype == SPACE_OUTLINER) {
				SpaceOops *soops = (SpaceOops *) sl;
				
				/* use newdataadr_no_us and do not free old memory avoiding double
				 * frees and use of freed memory. this could happen because of a
				 * bug fixed in revision 58959 where the treestore memory address
				 * was not unique */
				TreeStore *ts = newdataadr_no_us(fd, soops->treestore);
				soops->treestore = NULL;
				if (ts) {
					TreeStoreElem *elems = newdataadr_no_us(fd, ts->data);
					
					soops->treestore = BLI_mempool_create(sizeof(TreeStoreElem), ts->usedelem,
					                                      512, BLI_MEMPOOL_ALLOW_ITER);
					if (ts->usedelem && elems) {
						int i;
						for (i = 0; i < ts->usedelem; i++) {
							TreeStoreElem *new_elem = BLI_mempool_alloc(soops->treestore);
							*new_elem = elems[i];
						}
					}
					/* we only saved what was used */
					soops->storeflag |= SO_TREESTORE_CLEANUP;	// at first draw
				}
				soops->treehash = NULL;
				soops->tree.first = soops->tree.last= NULL;
			}
			else if (sl->spacetype == SPACE_IMAGE) {
				SpaceImage *sima = (SpaceImage *)sl;
				
				sima->cumap = newdataadr(fd, sima->cumap);
				if (sima->cumap)
					direct_link_curvemapping(fd, sima->cumap);
				
				sima->iuser.scene = NULL;
				sima->iuser.ok = 1;
				sima->scopes.waveform_1 = NULL;
				sima->scopes.waveform_2 = NULL;
				sima->scopes.waveform_3 = NULL;
				sima->scopes.vecscope = NULL;
				sima->scopes.ok = 0;
				
				/* WARNING: gpencil data is no longer stored directly in sima after 2.5 
				 * so sacrifice a few old files for now to avoid crashes with new files!
				 * committed: r28002 */
#if 0
				sima->gpd = newdataadr(fd, sima->gpd);
				if (sima->gpd)
					direct_link_gpencil(fd, sima->gpd);
#endif
			}
			else if (sl->spacetype == SPACE_NODE) {
				SpaceNode *snode = (SpaceNode *)sl;
				
				if (snode->gpd) {
					snode->gpd = newdataadr(fd, snode->gpd);
					direct_link_gpencil(fd, snode->gpd);
				}
				
				link_list(fd, &snode->treepath);
				snode->edittree = NULL;
				BLI_listbase_clear(&snode->linkdrag);
			}
			else if (sl->spacetype == SPACE_TEXT) {
				SpaceText *st= (SpaceText *)sl;
				
				st->drawcache = NULL;
				st->scroll_accum[0] = 0.0f;
				st->scroll_accum[1] = 0.0f;
			}
			else if (sl->spacetype == SPACE_TIME) {
				SpaceTime *stime = (SpaceTime *)sl;
				BLI_listbase_clear(&stime->caches);
			}
			else if (sl->spacetype == SPACE_LOGIC) {
				SpaceLogic *slogic = (SpaceLogic *)sl;
				
				/* XXX: this is new stuff, which shouldn't be directly linking to gpd... */
				if (slogic->gpd) {
					slogic->gpd = newdataadr(fd, slogic->gpd);
					direct_link_gpencil(fd, slogic->gpd);
				}
			}
			else if (sl->spacetype == SPACE_SEQ) {
				SpaceSeq *sseq = (SpaceSeq *)sl;
				
				/* grease pencil data is not a direct data and can't be linked from direct_link*
				 * functions, it should be linked from lib_link* functions instead
				 *
				 * otherwise it'll lead to lost grease data on open because it'll likely be
				 * read from file after all other users of grease pencil and newdataadr would
				 * simple return NULL here (sergey)
				 */
#if 0
				if (sseq->gpd) {
					sseq->gpd = newdataadr(fd, sseq->gpd);
					direct_link_gpencil(fd, sseq->gpd);
				}
#endif
				sseq->scopes.reference_ibuf = NULL;
				sseq->scopes.zebra_ibuf = NULL;
				sseq->scopes.waveform_ibuf = NULL;
				sseq->scopes.sep_waveform_ibuf = NULL;
				sseq->scopes.vector_ibuf = NULL;
				sseq->scopes.histogram_ibuf = NULL;

			}
			else if (sl->spacetype == SPACE_BUTS) {
				SpaceButs *sbuts = (SpaceButs *)sl;
				
				sbuts->path= NULL;
				sbuts->texuser= NULL;
				sbuts->mainbo = sbuts->mainb;
				sbuts->mainbuser = sbuts->mainb;
			}
			else if (sl->spacetype == SPACE_CONSOLE) {
				SpaceConsole *sconsole = (SpaceConsole *)sl;
				ConsoleLine *cl, *cl_next;
				
				link_list(fd, &sconsole->scrollback);
				link_list(fd, &sconsole->history);
				
				//for (cl= sconsole->scrollback.first; cl; cl= cl->next)
				//	cl->line= newdataadr(fd, cl->line);
				
				/* comma expressions, (e.g. expr1, expr2, expr3) evaluate each expression,
				 * from left to right.  the right-most expression sets the result of the comma
				 * expression as a whole*/
				for (cl = sconsole->history.first; cl; cl = cl_next) {
					cl_next = cl->next;
					cl->line = newdataadr(fd, cl->line);
					if (cl->line) {
						/* the allocted length is not written, so reset here */
						cl->len_alloc = cl->len + 1;
					}
					else {
						BLI_remlink(&sconsole->history, cl);
						MEM_freeN(cl);
					}
				}
			}
			else if (sl->spacetype == SPACE_FILE) {
				SpaceFile *sfile = (SpaceFile *)sl;
				
				/* this sort of info is probably irrelevant for reloading...
				 * plus, it isn't saved to files yet!
				 */
				sfile->folders_prev = sfile->folders_next = NULL;
				sfile->files = NULL;
				sfile->layout = NULL;
				sfile->op = NULL;
				sfile->params = newdataadr(fd, sfile->params);
			}
			else if (sl->spacetype == SPACE_CLIP) {
				SpaceClip *sclip = (SpaceClip *)sl;
				
				sclip->scopes.track_search = NULL;
				sclip->scopes.track_preview = NULL;
				sclip->scopes.ok = 0;
			}
		}
		
		BLI_listbase_clear(&sa->actionzones);
		
		sa->v1 = newdataadr(fd, sa->v1);
		sa->v2 = newdataadr(fd, sa->v2);
		sa->v3 = newdataadr(fd, sa->v3);
		sa->v4 = newdataadr(fd, sa->v4);
	}
	
	return wrong_id;
}

/* ********** READ LIBRARY *************** */


static void direct_link_library(FileData *fd, Library *lib, Main *main)
{
	Main *newmain;
	
	/* check if the library was already read */
	for (newmain = fd->mainlist->first; newmain; newmain = newmain->next) {
		if (newmain->curlib) {
			if (BLI_path_cmp(newmain->curlib->filepath, lib->filepath) == 0) {
				blo_reportf_wrap(fd->reports, RPT_WARNING,
				                 TIP_("Library '%s', '%s' had multiple instances, save and reload!"),
				                 lib->name, lib->filepath);
				
				change_idid_adr(fd->mainlist, fd, lib, newmain->curlib);
/*				change_idid_adr_fd(fd, lib, newmain->curlib); */
				
				BLI_remlink(&main->library, lib);
				MEM_freeN(lib);
				
				
				return;
			}
		}
	}
	/* make sure we have full path in lib->filepath */
	BLI_strncpy(lib->filepath, lib->name, sizeof(lib->name));
	BLI_cleanup_path(fd->relabase, lib->filepath);
	
//	printf("direct_link_library: name %s\n", lib->name);
//	printf("direct_link_library: filepath %s\n", lib->filepath);
	
	lib->packedfile = direct_link_packedfile(fd, lib->packedfile);
	
	/* new main */
	newmain = BKE_main_new();
	BLI_addtail(fd->mainlist, newmain);
	newmain->curlib = lib;
	
	lib->parent = NULL;
}

static void lib_link_library(FileData *UNUSED(fd), Main *main)
{
	Library *lib;
	for (lib = main->library.first; lib; lib = lib->id.next) {
		lib->id.us = 1;
	}
}

/* Always call this once you have loaded new library data to set the relative paths correctly in relation to the blend file */
static void fix_relpaths_library(const char *basepath, Main *main)
{
	Library *lib;
	/* BLO_read_from_memory uses a blank filename */
	if (basepath == NULL || basepath[0] == '\0') {
		for (lib = main->library.first; lib; lib= lib->id.next) {
			/* when loading a linked lib into a file which has not been saved,
			 * there is nothing we can be relative to, so instead we need to make
			 * it absolute. This can happen when appending an object with a relative
			 * link into an unsaved blend file. See [#27405].
			 * The remap relative option will make it relative again on save - campbell */
			if (BLI_path_is_rel(lib->name)) {
				BLI_strncpy(lib->name, lib->filepath, sizeof(lib->name));
			}
		}
	}
	else {
		for (lib = main->library.first; lib; lib = lib->id.next) {
			/* Libraries store both relative and abs paths, recreate relative paths,
			 * relative to the blend file since indirectly linked libs will be relative to their direct linked library */
			if (BLI_path_is_rel(lib->name)) {  /* if this is relative to begin with? */
				BLI_strncpy(lib->name, lib->filepath, sizeof(lib->name));
				BLI_path_rel(lib->name, basepath);
			}
		}
	}
}

/* ************ READ SPEAKER ***************** */

static void lib_link_speaker(FileData *fd, Main *main)
{
	Speaker *spk;
	
	for (spk = main->speaker.first; spk; spk = spk->id.next) {
		if (spk->id.flag & LIB_NEED_LINK) {
			if (spk->adt) lib_link_animdata(fd, &spk->id, spk->adt);
			
			spk->sound= newlibadr(fd, spk->id.lib, spk->sound);
			if (spk->sound) {
				spk->sound->id.us++;
			}
			
			spk->id.flag -= LIB_NEED_LINK;
		}
	}
}

static void direct_link_speaker(FileData *fd, Speaker *spk)
{
	spk->adt = newdataadr(fd, spk->adt);
	direct_link_animdata(fd, spk->adt);

#if 0
	spk->sound = newdataadr(fd, spk->sound);
	direct_link_sound(fd, spk->sound);
#endif
}

/* ************** READ SOUND ******************* */

static void direct_link_sound(FileData *fd, bSound *sound)
{
	sound->handle = NULL;
	sound->playback_handle = NULL;
	sound->waveform = NULL;

	// versioning stuff, if there was a cache, then we enable caching:
	if (sound->cache) {
		sound->flags |= SOUND_FLAGS_CACHING;
		sound->cache = NULL;
	}

	sound->packedfile = direct_link_packedfile(fd, sound->packedfile);
	sound->newpackedfile = direct_link_packedfile(fd, sound->newpackedfile);
}

static void lib_link_sound(FileData *fd, Main *main)
{
	bSound *sound;
	
	for (sound = main->sound.first; sound; sound = sound->id.next) {
		if (sound->id.flag & LIB_NEED_LINK) {
			sound->id.flag -= LIB_NEED_LINK;
			sound->ipo = newlibadr_us(fd, sound->id.lib, sound->ipo); // XXX deprecated - old animation system
			
			sound_load(main, sound);
		}
	}
}
/* ***************** READ GROUP *************** */

static void direct_link_group(FileData *fd, Group *group)
{
	link_list(fd, &group->gobject);
}

static void lib_link_group(FileData *fd, Main *main)
{
	Group *group;
	GroupObject *go;
	int add_us;
	
	for (group = main->group.first; group; group = group->id.next) {
		if (group->id.flag & LIB_NEED_LINK) {
			group->id.flag -= LIB_NEED_LINK;
			
			add_us = 0;
			
			for (go = group->gobject.first; go; go = go->next) {
				go->ob= newlibadr(fd, group->id.lib, go->ob);
				if (go->ob) {
					go->ob->flag |= OB_FROMGROUP;
					/* if group has an object, it increments user... */
					add_us = 1;
					if (go->ob->id.us == 0)
						go->ob->id.us = 1;
				}
			}
			if (add_us) group->id.us++;
			BKE_group_object_unlink(group, NULL, NULL, NULL);	/* removes NULL entries */
		}
	}
}

/* ***************** READ MOVIECLIP *************** */

static void direct_link_movieReconstruction(FileData *fd, MovieTrackingReconstruction *reconstruction)
{
	reconstruction->cameras = newdataadr(fd, reconstruction->cameras);
}

static void direct_link_movieTracks(FileData *fd, ListBase *tracksbase)
{
	MovieTrackingTrack *track;
	
	link_list(fd, tracksbase);
	
	for (track = tracksbase->first; track; track = track->next) {
		track->markers = newdataadr(fd, track->markers);
	}
}

static void direct_link_moviePlaneTracks(FileData *fd, ListBase *plane_tracks_base)
{
	MovieTrackingPlaneTrack *plane_track;

	link_list(fd, plane_tracks_base);

	for (plane_track = plane_tracks_base->first;
	     plane_track;
	     plane_track = plane_track->next)
	{
		int i;

		plane_track->point_tracks = newdataadr(fd, plane_track->point_tracks);

		for (i = 0; i < plane_track->point_tracksnr; i++) {
			plane_track->point_tracks[i] = newdataadr(fd, plane_track->point_tracks[i]);
		}

		plane_track->markers = newdataadr(fd, plane_track->markers);
	}
}

static void direct_link_movieclip(FileData *fd, MovieClip *clip)
{
	MovieTracking *tracking = &clip->tracking;
	MovieTrackingObject *object;

	clip->adt= newdataadr(fd, clip->adt);

	if (fd->movieclipmap) clip->cache = newmclipadr(fd, clip->cache);
	else clip->cache = NULL;

	if (fd->movieclipmap) clip->tracking.camera.intrinsics = newmclipadr(fd, clip->tracking.camera.intrinsics);
	else clip->tracking.camera.intrinsics = NULL;

	direct_link_movieTracks(fd, &tracking->tracks);
	direct_link_moviePlaneTracks(fd, &tracking->plane_tracks);
	direct_link_movieReconstruction(fd, &tracking->reconstruction);

	clip->tracking.act_track = newdataadr(fd, clip->tracking.act_track);
	clip->tracking.act_plane_track = newdataadr(fd, clip->tracking.act_plane_track);

	clip->anim = NULL;
	clip->tracking_context = NULL;
	clip->tracking.stats = NULL;

	clip->tracking.stabilization.ok = 0;
	clip->tracking.stabilization.rot_track = newdataadr(fd, clip->tracking.stabilization.rot_track);

	clip->tracking.dopesheet.ok = 0;
	BLI_listbase_clear(&clip->tracking.dopesheet.channels);
	BLI_listbase_clear(&clip->tracking.dopesheet.coverage_segments);

	link_list(fd, &tracking->objects);
	
	for (object = tracking->objects.first; object; object = object->next) {
		direct_link_movieTracks(fd, &object->tracks);
		direct_link_moviePlaneTracks(fd, &object->plane_tracks);
		direct_link_movieReconstruction(fd, &object->reconstruction);
	}
}

static void lib_link_movieTracks(FileData *fd, MovieClip *clip, ListBase *tracksbase)
{
	MovieTrackingTrack *track;

	for (track = tracksbase->first; track; track = track->next) {
		track->gpd = newlibadr_us(fd, clip->id.lib, track->gpd);
	}
}

static void lib_link_moviePlaneTracks(FileData *fd, MovieClip *clip, ListBase *tracksbase)
{
	MovieTrackingPlaneTrack *plane_track;

	for (plane_track = tracksbase->first; plane_track; plane_track = plane_track->next) {
		plane_track->image = newlibadr_us(fd, clip->id.lib, plane_track->image);
	}
}

static void lib_link_movieclip(FileData *fd, Main *main)
{
	MovieClip *clip;
	
	for (clip = main->movieclip.first; clip; clip = clip->id.next) {
		if (clip->id.flag & LIB_NEED_LINK) {
			MovieTracking *tracking = &clip->tracking;
			MovieTrackingObject *object;

			if (clip->adt)
				lib_link_animdata(fd, &clip->id, clip->adt);
			
			clip->gpd = newlibadr_us(fd, clip->id.lib, clip->gpd);
			
			lib_link_movieTracks(fd, clip, &tracking->tracks);
			lib_link_moviePlaneTracks(fd, clip, &tracking->plane_tracks);

			for (object = tracking->objects.first; object; object = object->next) {
				lib_link_movieTracks(fd, clip, &object->tracks);
			}

			clip->id.flag -= LIB_NEED_LINK;
		}
	}
}

/* ***************** READ MOVIECLIP *************** */

static void direct_link_mask(FileData *fd, Mask *mask)
{
	MaskLayer *masklay;

	mask->adt = newdataadr(fd, mask->adt);

	link_list(fd, &mask->masklayers);

	for (masklay = mask->masklayers.first; masklay; masklay = masklay->next) {
		MaskSpline *spline;
		MaskLayerShape *masklay_shape;

		link_list(fd, &masklay->splines);

		for (spline = masklay->splines.first; spline; spline = spline->next) {
			int i;

			spline->points = newdataadr(fd, spline->points);

			for (i = 0; i < spline->tot_point; i++) {
				MaskSplinePoint *point = &spline->points[i];

				if (point->tot_uw)
					point->uw = newdataadr(fd, point->uw);
			}
		}

		link_list(fd, &masklay->splines_shapes);

		for (masklay_shape = masklay->splines_shapes.first; masklay_shape; masklay_shape = masklay_shape->next) {
			masklay_shape->data = newdataadr(fd, masklay_shape->data);

			if (masklay_shape->tot_vert) {
				if (fd->flags & FD_FLAGS_SWITCH_ENDIAN) {
					BLI_endian_switch_float_array(masklay_shape->data,
					                              masklay_shape->tot_vert * sizeof(float) * MASK_OBJECT_SHAPE_ELEM_SIZE);

				}
			}
		}

		masklay->act_spline = newdataadr(fd, masklay->act_spline);
		masklay->act_point = newdataadr(fd, masklay->act_point);
	}
}

static void lib_link_mask_parent(FileData *fd, Mask *mask, MaskParent *parent)
{
	parent->id = newlibadr_us(fd, mask->id.lib, parent->id);
}

static void lib_link_mask(FileData *fd, Main *main)
{
	Mask *mask;

	mask = main->mask.first;
	while (mask) {
		if (mask->id.flag & LIB_NEED_LINK) {
			MaskLayer *masklay;

			if (mask->adt)
				lib_link_animdata(fd, &mask->id, mask->adt);

			for (masklay = mask->masklayers.first; masklay; masklay = masklay->next) {
				MaskSpline *spline;

				spline = masklay->splines.first;
				while (spline) {
					int i;

					for (i = 0; i < spline->tot_point; i++) {
						MaskSplinePoint *point = &spline->points[i];

						lib_link_mask_parent(fd, mask, &point->parent);
					}

					lib_link_mask_parent(fd, mask, &spline->parent);

					spline = spline->next;
				}
			}

			mask->id.flag -= LIB_NEED_LINK;
		}
		mask = mask->id.next;
	}
}

/* ************ READ LINE STYLE ***************** */

static void lib_link_linestyle(FileData *fd, Main *main)
{
	FreestyleLineStyle *linestyle;
	LineStyleModifier *m;
	MTex *mtex;
	int a;

	linestyle = main->linestyle.first;
	while (linestyle) {
		if (linestyle->id.flag & LIB_NEED_LINK) {
			linestyle->id.flag -= LIB_NEED_LINK;

			if (linestyle->id.properties)
				IDP_LibLinkProperty(linestyle->id.properties, (fd->flags & FD_FLAGS_SWITCH_ENDIAN), fd);
			if (linestyle->adt)
				lib_link_animdata(fd, &linestyle->id, linestyle->adt);
			for (m = linestyle->color_modifiers.first; m; m = m->next) {
				switch (m->type) {
				case LS_MODIFIER_DISTANCE_FROM_OBJECT:
					{
						LineStyleColorModifier_DistanceFromObject *cm = (LineStyleColorModifier_DistanceFromObject *)m;
						cm->target = newlibadr(fd, linestyle->id.lib, cm->target);
					}
					break;
				}
			}
			for (m = linestyle->alpha_modifiers.first; m; m = m->next) {
				switch (m->type) {
				case LS_MODIFIER_DISTANCE_FROM_OBJECT:
					{
						LineStyleAlphaModifier_DistanceFromObject *am = (LineStyleAlphaModifier_DistanceFromObject *)m;
						am->target = newlibadr(fd, linestyle->id.lib, am->target);
					}
					break;
				}
			}
			for (m = linestyle->thickness_modifiers.first; m; m = m->next) {
				switch (m->type) {
				case LS_MODIFIER_DISTANCE_FROM_OBJECT:
					{
						LineStyleThicknessModifier_DistanceFromObject *tm = (LineStyleThicknessModifier_DistanceFromObject *)m;
						tm->target = newlibadr(fd, linestyle->id.lib, tm->target);
					}
					break;
				}
			}
			for (a=0; a < MAX_MTEX; a++) {
				mtex = linestyle->mtex[a];
				if (mtex) {
					mtex->tex = newlibadr_us(fd, linestyle->id.lib, mtex->tex);
					mtex->object = newlibadr(fd, linestyle->id.lib, mtex->object);
				}
			}
			if (linestyle->nodetree) {
				lib_link_ntree(fd, &linestyle->id, linestyle->nodetree);
				linestyle->nodetree->id.lib = linestyle->id.lib;
			}
		}
		linestyle = linestyle->id.next;
	}
}

static void direct_link_linestyle_color_modifier(FileData *fd, LineStyleModifier *modifier)
{
	switch (modifier->type) {
	case LS_MODIFIER_ALONG_STROKE:
		{
			LineStyleColorModifier_AlongStroke *m = (LineStyleColorModifier_AlongStroke *)modifier;
			m->color_ramp = newdataadr(fd, m->color_ramp);
		}
		break;
	case LS_MODIFIER_DISTANCE_FROM_CAMERA:
		{
			LineStyleColorModifier_DistanceFromCamera *m = (LineStyleColorModifier_DistanceFromCamera *)modifier;
			m->color_ramp = newdataadr(fd, m->color_ramp);
		}
		break;
	case LS_MODIFIER_DISTANCE_FROM_OBJECT:
		{
			LineStyleColorModifier_DistanceFromObject *m = (LineStyleColorModifier_DistanceFromObject *)modifier;
			m->color_ramp = newdataadr(fd, m->color_ramp);
		}
		break;
	case LS_MODIFIER_MATERIAL:
		{
			LineStyleColorModifier_Material *m = (LineStyleColorModifier_Material *)modifier;
			m->color_ramp = newdataadr(fd, m->color_ramp);
		}
		break;
	}
}

static void direct_link_linestyle_alpha_modifier(FileData *fd, LineStyleModifier *modifier)
{
	switch (modifier->type) {
	case LS_MODIFIER_ALONG_STROKE:
		{
			LineStyleAlphaModifier_AlongStroke *m = (LineStyleAlphaModifier_AlongStroke *)modifier;
			m->curve = newdataadr(fd, m->curve);
			direct_link_curvemapping(fd, m->curve);
		}
		break;
	case LS_MODIFIER_DISTANCE_FROM_CAMERA:
		{
			LineStyleAlphaModifier_DistanceFromCamera *m = (LineStyleAlphaModifier_DistanceFromCamera *)modifier;
			m->curve = newdataadr(fd, m->curve);
			direct_link_curvemapping(fd, m->curve);
		}
		break;
	case LS_MODIFIER_DISTANCE_FROM_OBJECT:
		{
			LineStyleAlphaModifier_DistanceFromObject *m = (LineStyleAlphaModifier_DistanceFromObject *)modifier;
			m->curve = newdataadr(fd, m->curve);
			direct_link_curvemapping(fd, m->curve);
		}
		break;
	case LS_MODIFIER_MATERIAL:
		{
			LineStyleAlphaModifier_Material *m = (LineStyleAlphaModifier_Material *)modifier;
			m->curve = newdataadr(fd, m->curve);
			direct_link_curvemapping(fd, m->curve);
		}
		break;
	}
}

static void direct_link_linestyle_thickness_modifier(FileData *fd, LineStyleModifier *modifier)
{
	switch (modifier->type) {
	case LS_MODIFIER_ALONG_STROKE:
		{
			LineStyleThicknessModifier_AlongStroke *m = (LineStyleThicknessModifier_AlongStroke *)modifier;
			m->curve = newdataadr(fd, m->curve);
			direct_link_curvemapping(fd, m->curve);
		}
		break;
	case LS_MODIFIER_DISTANCE_FROM_CAMERA:
		{
			LineStyleThicknessModifier_DistanceFromCamera *m = (LineStyleThicknessModifier_DistanceFromCamera *)modifier;
			m->curve = newdataadr(fd, m->curve);
			direct_link_curvemapping(fd, m->curve);
		}
		break;
	case LS_MODIFIER_DISTANCE_FROM_OBJECT:
		{
			LineStyleThicknessModifier_DistanceFromObject *m = (LineStyleThicknessModifier_DistanceFromObject *)modifier;
			m->curve = newdataadr(fd, m->curve);
			direct_link_curvemapping(fd, m->curve);
		}
		break;
	case LS_MODIFIER_MATERIAL:
		{
			LineStyleThicknessModifier_Material *m = (LineStyleThicknessModifier_Material *)modifier;
			m->curve = newdataadr(fd, m->curve);
			direct_link_curvemapping(fd, m->curve);
		}
		break;
	}
}

static void direct_link_linestyle_geometry_modifier(FileData *UNUSED(fd), LineStyleModifier *UNUSED(modifier))
{
}

static void direct_link_linestyle(FileData *fd, FreestyleLineStyle *linestyle)
{
	int a;
	LineStyleModifier *modifier;

	linestyle->adt= newdataadr(fd, linestyle->adt);
	direct_link_animdata(fd, linestyle->adt);
	link_list(fd, &linestyle->color_modifiers);
	for (modifier = linestyle->color_modifiers.first; modifier; modifier = modifier->next)
		direct_link_linestyle_color_modifier(fd, modifier);
	link_list(fd, &linestyle->alpha_modifiers);
	for (modifier = linestyle->alpha_modifiers.first; modifier; modifier = modifier->next)
		direct_link_linestyle_alpha_modifier(fd, modifier);
	link_list(fd, &linestyle->thickness_modifiers);
	for (modifier = linestyle->thickness_modifiers.first; modifier; modifier = modifier->next)
		direct_link_linestyle_thickness_modifier(fd, modifier);
	link_list(fd, &linestyle->geometry_modifiers);
	for (modifier = linestyle->geometry_modifiers.first; modifier; modifier = modifier->next)
		direct_link_linestyle_geometry_modifier(fd, modifier);
	for (a = 0; a < MAX_MTEX; a++) {
		linestyle->mtex[a] = newdataadr(fd, linestyle->mtex[a]);
	}
	linestyle->nodetree = newdataadr(fd, linestyle->nodetree);
	if (linestyle->nodetree) {
		direct_link_id(fd, &linestyle->nodetree->id);
		direct_link_nodetree(fd, linestyle->nodetree);
	}
}

/* ************** GENERAL & MAIN ******************** */


static const char *dataname(short id_code)
{
	switch (id_code) {
		case ID_OB: return "Data from OB";
		case ID_ME: return "Data from ME";
		case ID_IP: return "Data from IP";
		case ID_SCE: return "Data from SCE";
		case ID_MA: return "Data from MA";
		case ID_TE: return "Data from TE";
		case ID_CU: return "Data from CU";
		case ID_GR: return "Data from GR";
		case ID_AR: return "Data from AR";
		case ID_AC: return "Data from AC";
		case ID_LI: return "Data from LI";
		case ID_MB: return "Data from MB";
		case ID_IM: return "Data from IM";
		case ID_LT: return "Data from LT";
		case ID_LA: return "Data from LA";
		case ID_CA: return "Data from CA";
		case ID_KE: return "Data from KE";
		case ID_WO: return "Data from WO";
		case ID_SCR: return "Data from SCR";
		case ID_VF: return "Data from VF";
		case ID_TXT	: return "Data from TXT";
		case ID_SPK: return "Data from SPK";
		case ID_SO: return "Data from SO";
		case ID_NT: return "Data from NT";
		case ID_BR: return "Data from BR";
		case ID_PA: return "Data from PA";
		case ID_PAL: return "Data from PAL";
		case ID_PC: return "Data from PCRV";
		case ID_GD: return "Data from GD";
		case ID_WM: return "Data from WM";
		case ID_MC: return "Data from MC";
		case ID_MSK: return "Data from MSK";
		case ID_LS: return "Data from LS";
	}
	return "Data from Lib Block";
	
}

static BHead *read_data_into_oldnewmap(FileData *fd, BHead *bhead, const char *allocname)
{
	bhead = blo_nextbhead(fd, bhead);
	
	while (bhead && bhead->code==DATA) {
		void *data;
#if 0
		/* XXX DUMB DEBUGGING OPTION TO GIVE NAMES for guarded malloc errors */
		short *sp = fd->filesdna->structs[bhead->SDNAnr];
		char *tmp = malloc(100);
		allocname = fd->filesdna->types[ sp[0] ];
		strcpy(tmp, allocname);
		data = read_struct(fd, bhead, tmp);
#else
		data = read_struct(fd, bhead, allocname);
#endif
		
		if (data) {
			oldnewmap_insert(fd->datamap, bhead->old, data, 0);
		}
		
		bhead = blo_nextbhead(fd, bhead);
	}
	
	return bhead;
}

static BHead *read_libblock(FileData *fd, Main *main, BHead *bhead, int flag, ID **r_id)
{
	/* this routine reads a libblock and its direct data. Use link functions
	 * to connect it all
	 */
	ID *id;
	ListBase *lb;
	const char *allocname;
	bool wrong_id = false;
	
	/* read libblock */
	id = read_struct(fd, bhead, "lib block");
	if (r_id)
		*r_id = id;
	if (!id)
		return blo_nextbhead(fd, bhead);
	
	oldnewmap_insert(fd->libmap, bhead->old, id, bhead->code);	/* for ID_ID check */
	
	/* do after read_struct, for dna reconstruct */
	if (bhead->code == ID_ID) {
		lb = which_libbase(main, GS(id->name));
	}
	else {
		lb = which_libbase(main, bhead->code);
	}
	
	BLI_addtail(lb, id);
	
	/* clear first 8 bits */
	id->flag = (id->flag & 0xFF00) | flag | LIB_NEED_LINK;
	id->lib = main->curlib;
	if (id->flag & LIB_FAKEUSER) id->us= 1;
	else id->us = 0;
	id->icon_id = 0;
	id->flag &= ~(LIB_ID_RECALC|LIB_ID_RECALC_DATA|LIB_DOIT);
	
	/* this case cannot be direct_linked: it's just the ID part */
	if (bhead->code == ID_ID) {
		return blo_nextbhead(fd, bhead);
	}
	
	/* need a name for the mallocN, just for debugging and sane prints on leaks */
	allocname = dataname(GS(id->name));
	
	/* read all data into fd->datamap */
	bhead = read_data_into_oldnewmap(fd, bhead, allocname);
	
	/* init pointers direct data */
	direct_link_id(fd, id);
	
	switch (GS(id->name)) {
		case ID_WM:
			direct_link_windowmanager(fd, (wmWindowManager *)id);
			break;
		case ID_SCR:
			wrong_id = direct_link_screen(fd, (bScreen *)id);
			break;
		case ID_SCE:
			direct_link_scene(fd, (Scene *)id);
			break;
		case ID_OB:
			direct_link_object(fd, (Object *)id);
			break;
		case ID_ME:
			direct_link_mesh(fd, (Mesh *)id);
			break;
		case ID_CU:
			direct_link_curve(fd, (Curve *)id);
			break;
		case ID_MB:
			direct_link_mball(fd, (MetaBall *)id);
			break;
		case ID_MA:
			direct_link_material(fd, (Material *)id);
			break;
		case ID_TE:
			direct_link_texture(fd, (Tex *)id);
			break;
		case ID_IM:
			direct_link_image(fd, (Image *)id);
			break;
		case ID_LA:
			direct_link_lamp(fd, (Lamp *)id);
			break;
		case ID_VF:
			direct_link_vfont(fd, (VFont *)id);
			break;
		case ID_TXT:
			direct_link_text(fd, (Text *)id);
			break;
		case ID_IP:
			direct_link_ipo(fd, (Ipo *)id);
			break;
		case ID_KE:
			direct_link_key(fd, (Key *)id);
			break;
		case ID_LT:
			direct_link_latt(fd, (Lattice *)id);
			break;
		case ID_WO:
			direct_link_world(fd, (World *)id);
			break;
		case ID_LI:
			direct_link_library(fd, (Library *)id, main);
			break;
		case ID_CA:
			direct_link_camera(fd, (Camera *)id);
			break;
		case ID_SPK:
			direct_link_speaker(fd, (Speaker *)id);
			break;
		case ID_SO:
			direct_link_sound(fd, (bSound *)id);
			break;
		case ID_GR:
			direct_link_group(fd, (Group *)id);
			break;
		case ID_AR:
			direct_link_armature(fd, (bArmature*)id);
			break;
		case ID_AC:
			direct_link_action(fd, (bAction*)id);
			break;
		case ID_NT:
			direct_link_nodetree(fd, (bNodeTree*)id);
			break;
		case ID_BR:
			direct_link_brush(fd, (Brush*)id);
			break;
		case ID_PA:
			direct_link_particlesettings(fd, (ParticleSettings*)id);
			break;
		case ID_SCRIPT:
			direct_link_script(fd, (Script*)id);
			break;
		case ID_GD:
			direct_link_gpencil(fd, (bGPdata *)id);
			break;
		case ID_MC:
			direct_link_movieclip(fd, (MovieClip *)id);
			break;
		case ID_MSK:
			direct_link_mask(fd, (Mask *)id);
			break;
		case ID_LS:
			direct_link_linestyle(fd, (FreestyleLineStyle *)id);
			break;
		case ID_PAL:
			direct_link_palette(fd, (Palette *)id);
			break;
		case ID_PC:
			direct_link_paint_curve(fd, (PaintCurve *)id);
			break;
	}
	
	oldnewmap_free_unused(fd->datamap);
	oldnewmap_clear(fd->datamap);
	
	if (wrong_id) {
		BKE_libblock_free(main, id);
	}
	
	return (bhead);
}

/* note, this has to be kept for reading older files... */
/* also version info is written here */
static BHead *read_global(BlendFileData *bfd, FileData *fd, BHead *bhead)
{
	FileGlobal *fg = read_struct(fd, bhead, "Global");
	
	/* copy to bfd handle */
	bfd->main->subversionfile = fg->subversion;
	bfd->main->minversionfile = fg->minversion;
	bfd->main->minsubversionfile = fg->minsubversion;
	bfd->main->build_commit_timestamp = fg->build_commit_timestamp;
	BLI_strncpy(bfd->main->build_hash, fg->build_hash, sizeof(bfd->main->build_hash));
	
	bfd->winpos = fg->winpos;
	bfd->fileflags = fg->fileflags;
	bfd->displaymode = fg->displaymode;
	bfd->globalf = fg->globalf;
	BLI_strncpy(bfd->filename, fg->filename, sizeof(bfd->filename));
	
	/* error in 2.65 and older: main->name was not set if you save from startup (not after loading file) */
	if (bfd->filename[0] == 0) {
		if (fd->fileversion < 265 || (fd->fileversion == 265 && fg->subversion < 1))
			if ((G.fileflags & G_FILE_RECOVER)==0)
				BLI_strncpy(bfd->filename, bfd->main->name, sizeof(bfd->filename));
		
		/* early 2.50 version patch - filename not in FileGlobal struct at all */
		if (fd->fileversion <= 250)
			BLI_strncpy(bfd->filename, bfd->main->name, sizeof(bfd->filename));
	}
	
	if (G.fileflags & G_FILE_RECOVER)
		BLI_strncpy(fd->relabase, fg->filename, sizeof(fd->relabase));
	
	bfd->curscreen = fg->curscreen;
	bfd->curscene = fg->curscene;
	
	MEM_freeN(fg);
	
	fd->globalf = bfd->globalf;
	fd->fileflags = bfd->fileflags;
	
	return blo_nextbhead(fd, bhead);
}

/* note, this has to be kept for reading older files... */
static void link_global(FileData *fd, BlendFileData *bfd)
{
	bfd->curscreen = newlibadr(fd, NULL, bfd->curscreen);
	bfd->curscene = newlibadr(fd, NULL, bfd->curscene);
	// this happens in files older than 2.35
	if (bfd->curscene == NULL) {
		if (bfd->curscreen) bfd->curscene = bfd->curscreen->scene;
	}
}

static void convert_tface_mt(FileData *fd, Main *main)
{
	Main *gmain;
	
	/* this is a delayed do_version (so it can create new materials) */
	if (main->versionfile < 259 || (main->versionfile == 259 && main->subversionfile < 3)) {
		//XXX hack, material.c uses G.main all over the place, instead of main
		// temporarily set G.main to the current main
		gmain = G.main;
		G.main = main;
		
		if (!(do_version_tface(main))) {
			BKE_report(fd->reports, RPT_WARNING, "Texface conversion problem (see error in console)");
		}
		
		//XXX hack, material.c uses G.main allover the place, instead of main
		G.main = gmain;
	}
}

/* initialize userdef with non-UI dependency stuff */
/* other initializers (such as theme color defaults) go to resources.c */
static void do_versions_userdef(FileData *fd, BlendFileData *bfd)
{
	Main *bmain = bfd->main;
	UserDef *user = bfd->user;
	
	if (user == NULL) return;
	
	if (MAIN_VERSION_OLDER(bmain, 266, 4)) {
		bTheme *btheme;
		
		/* themes for Node and Sequence editor were not using grid color, but back. we copy this over then */
		for (btheme = user->themes.first; btheme; btheme = btheme->next) {
			copy_v4_v4_char(btheme->tnode.grid, btheme->tnode.back);
			copy_v4_v4_char(btheme->tseq.grid, btheme->tseq.back);
		}
	}

	if (!DNA_struct_elem_find(fd->filesdna, "UserDef", "WalkNavigation", "walk_navigation")) {
		user->walk_navigation.mouse_speed = 1.0f;
		user->walk_navigation.walk_speed = 2.5f;       /* m/s */
		user->walk_navigation.walk_speed_factor = 5.0f;
		user->walk_navigation.view_height =  1.6f;   /* m */
		user->walk_navigation.jump_height = 0.4f;      /* m */
		user->walk_navigation.teleport_time = 0.2f; /* s */
	}

}

static void do_versions_pointcache(ID *UNUSED(id), PointCache *cache)
{
	int oldflag = cache->flag;
	int cache_flag = 0, cache_state_flag = 0;
	
	if (oldflag & _PTCACHE_EXTERNAL_DEPRECATED) cache_flag |= PTC_EXTERNAL;
	if (oldflag & _PTCACHE_IGNORE_LIBPATH_DEPRECATED) cache_flag |= PTC_IGNORE_LIBPATH;
	if (oldflag & _PTCACHE_IGNORE_CLEAR_DEPRECATED) cache_flag |= PTC_IGNORE_CLEAR;
	/* BAKED used to set locking instead */
	if (oldflag & _PTCACHE_BAKED_DEPRECATED) cache_flag |= PTC_LOCK_SETTINGS;
	
	/* REDO_NEEDED is combination of OUTDATED and FRAMES_SKIPPED, no need to copy */
	if (oldflag & _PTCACHE_OUTDATED_DEPRECATED) cache_state_flag |= PTC_STATE_OUTDATED;
	if (oldflag & _PTCACHE_BAKING_DEPRECATED) cache_state_flag |= PTC_STATE_BAKING;
	if (oldflag & _PTCACHE_FRAMES_SKIPPED_DEPRECATED) cache_state_flag |= PTC_STATE_FRAMES_SKIPPED;
	if (oldflag & _PTCACHE_READ_INFO_DEPRECATED) cache_state_flag |= PTC_STATE_READ_INFO;
	if (oldflag & _PTCACHE_FAKE_SMOKE_DEPRECATED) cache_state_flag |= PTC_STATE_FAKE_SMOKE;
	
	cache->flag = cache_flag;
	cache->state.flag = cache_state_flag;
}

static void do_versions(FileData *fd, Library *lib, Main *main)
{
	/* WATCH IT!!!: pointers from libdata have not been converted */
	
	if (G.debug & G_DEBUG) {
		char build_commit_datetime[32];
		time_t temp_time = main->build_commit_timestamp;
		struct tm *tm = gmtime(&temp_time);
		if (LIKELY(tm)) {
			strftime(build_commit_datetime, sizeof(build_commit_datetime), "%Y-%m-%d %H:%M", tm);
		}
		else {
			BLI_strncpy(build_commit_datetime, "date-unknown", sizeof(build_commit_datetime));
		}

		printf("read file %s\n  Version %d sub %d date %s hash %s\n",
		       fd->relabase, main->versionfile, main->subversionfile,
		       build_commit_datetime, main->build_hash);
	}
	
	blo_do_versions_pre250(fd, lib, main);
	blo_do_versions_250(fd, lib, main);
	blo_do_versions_260(fd, lib, main);
	blo_do_versions_270(fd, lib, main);

	/* memcache has been removed, clear BAKED flags to enforce rebaking */
	if (!PTCACHE_DO_VERSIONS(main)) {
		Object *ob;
		Scene *sce;
		for (ob = main->object.first; ob; ob = ob->id.next) {
			ModifierData *md;
			ParticleSystem *psys;
			for (md = ob->modifiers.first; md; md = md->next) {
				if (md->type == eModifierType_Fluidsim) {
					FluidsimModifierData *fluidmd = (FluidsimModifierData *)md;
					do_versions_pointcache(&ob->id, fluidmd->point_cache);
				}
				else if (md->type == eModifierType_Smoke) {
					SmokeModifierData *smd = (SmokeModifierData *)md;
					if (smd->type & MOD_SMOKE_TYPE_DOMAIN) {
						do_versions_pointcache(&ob->id, smd->domain->point_cache[0]);
					}
				}
				else if (md->type == eModifierType_Cloth) {
					ClothModifierData *clmd = (ClothModifierData *) md;
					do_versions_pointcache(&ob->id, clmd->point_cache);
				}
				else if (md->type == eModifierType_DynamicPaint) {
					DynamicPaintModifierData *pmd = (DynamicPaintModifierData *)md;
					if (pmd->canvas) {
						DynamicPaintSurface *surface;
						for (surface=pmd->canvas->surfaces.first; surface; surface=surface->next)
							do_versions_pointcache(&ob->id, surface->pointcache);
					}
				}
			}
			
			if (ob->soft) {
				do_versions_pointcache(&ob->id, ob->soft->pointcache);
			}
			
			for (psys = ob->particlesystem.first; psys; psys = psys->next) {
				do_versions_pointcache(&ob->id, psys->pointcache);
			}
		}
		for (sce = main->scene.first; sce; sce = sce->id.next) {
			RigidBodyWorld *rbw = sce->rigidbody_world;
			if (rbw)
				do_versions_pointcache(&sce->id, rbw->pointcache);
		}
	}

	/* WATCH IT!!!: pointers from libdata have not been converted yet here! */
	/* WATCH IT 2!: Userdef struct init see do_versions_userdef() above! */

	/* don't forget to set version number in BKE_blender.h! */
}

#if 0 // XXX: disabled for now... we still don't have this in the right place in the loading code for it to work
static void do_versions_after_linking(FileData *fd, Library *lib, Main *main)
{
	/* old Animation System (using IPO's) needs to be converted to the new Animato system */
	if (main->versionfile < 250)
		do_versions_ipos_to_animato(main);
}
#endif

static void lib_link_all(FileData *fd, Main *main)
{
	oldnewmap_sort(fd);
	
	/* No load UI for undo memfiles */
	if (fd->memfile == NULL) {
		lib_link_windowmanager(fd, main);
	}
	/* DO NOT skip screens here, 3Dview may contains pointers to other ID data (like bgpic)! See T41411. */
	lib_link_screen(fd, main);
	lib_link_scene(fd, main);
	lib_link_object(fd, main);
	lib_link_curve(fd, main);
	lib_link_mball(fd, main);
	lib_link_material(fd, main);
	lib_link_texture(fd, main);
	lib_link_image(fd, main);
	lib_link_ipo(fd, main);		// XXX deprecated... still needs to be maintained for version patches still
	lib_link_key(fd, main);
	lib_link_world(fd, main);
	lib_link_lamp(fd, main);
	lib_link_latt(fd, main);
	lib_link_text(fd, main);
	lib_link_camera(fd, main);
	lib_link_speaker(fd, main);
	lib_link_sound(fd, main);
	lib_link_group(fd, main);
	lib_link_armature(fd, main);
	lib_link_action(fd, main);
	lib_link_vfont(fd, main);
	lib_link_nodetree(fd, main);	/* has to be done after scene/materials, this will verify group nodes */
	lib_link_brush(fd, main);
	lib_link_palette(fd, main);
	lib_link_paint_curve(fd, main);
	lib_link_particlesettings(fd, main);
	lib_link_movieclip(fd, main);
	lib_link_mask(fd, main);
	lib_link_linestyle(fd, main);

	lib_link_mesh(fd, main);		/* as last: tpage images with users at zero */
	
	lib_link_library(fd, main);		/* only init users */
}

static void direct_link_keymapitem(FileData *fd, wmKeyMapItem *kmi)
{
	kmi->properties = newdataadr(fd, kmi->properties);
	IDP_DirectLinkGroup_OrFree(&kmi->properties, (fd->flags & FD_FLAGS_SWITCH_ENDIAN), fd);
	kmi->ptr = NULL;
	kmi->flag &= ~KMI_UPDATE;
}

static BHead *read_userdef(BlendFileData *bfd, FileData *fd, BHead *bhead)
{
	UserDef *user;
	wmKeyMap *keymap;
	wmKeyMapItem *kmi;
	wmKeyMapDiffItem *kmdi;
	bAddon *addon;
	
	bfd->user = user= read_struct(fd, bhead, "user def");
	
	/* User struct has separate do-version handling */
	user->versionfile = bfd->main->versionfile;
	user->subversionfile = bfd->main->subversionfile;
	
	/* read all data into fd->datamap */
	bhead = read_data_into_oldnewmap(fd, bhead, "user def");
	
	if (user->keymaps.first) {
		/* backwards compatibility */
		user->user_keymaps= user->keymaps;
		user->keymaps.first= user->keymaps.last= NULL;
	}
	
	link_list(fd, &user->themes);
	link_list(fd, &user->user_keymaps);
	link_list(fd, &user->addons);
	link_list(fd, &user->autoexec_paths);
	
	for (keymap=user->user_keymaps.first; keymap; keymap=keymap->next) {
		keymap->modal_items= NULL;
		keymap->poll = NULL;
		keymap->flag &= ~KEYMAP_UPDATE;
		
		link_list(fd, &keymap->diff_items);
		link_list(fd, &keymap->items);
		
		for (kmdi=keymap->diff_items.first; kmdi; kmdi=kmdi->next) {
			kmdi->remove_item= newdataadr(fd, kmdi->remove_item);
			kmdi->add_item= newdataadr(fd, kmdi->add_item);
			
			if (kmdi->remove_item)
				direct_link_keymapitem(fd, kmdi->remove_item);
			if (kmdi->add_item)
				direct_link_keymapitem(fd, kmdi->add_item);
		}
		
		for (kmi=keymap->items.first; kmi; kmi=kmi->next)
			direct_link_keymapitem(fd, kmi);
	}

	for (addon = user->addons.first; addon; addon = addon->next) {
		addon->prop = newdataadr(fd, addon->prop);
		IDP_DirectLinkGroup_OrFree(&addon->prop, (fd->flags & FD_FLAGS_SWITCH_ENDIAN), fd);
	}

	// XXX
	user->uifonts.first = user->uifonts.last= NULL;
	
	link_list(fd, &user->uistyles);
	
	/* free fd->datamap again */
	oldnewmap_free_unused(fd->datamap);
	oldnewmap_clear(fd->datamap);
	
	return bhead;
}

BlendFileData *blo_read_file_internal(FileData *fd, const char *filepath)
{
	BHead *bhead = blo_firstbhead(fd);
	BlendFileData *bfd;
	ListBase mainlist = {NULL, NULL};
	
	bfd = MEM_callocN(sizeof(BlendFileData), "blendfiledata");
	bfd->main = BKE_main_new();
	BLI_addtail(&mainlist, bfd->main);
	fd->mainlist = &mainlist;
	
	bfd->main->versionfile = fd->fileversion;
	
	bfd->type = BLENFILETYPE_BLEND;
	BLI_strncpy(bfd->main->name, filepath, sizeof(bfd->main->name));

	while (bhead) {
		switch (bhead->code) {
		case DATA:
		case DNA1:
		case TEST: /* used as preview since 2.5x */
		case REND:
			bhead = blo_nextbhead(fd, bhead);
			break;
		case GLOB:
			bhead = read_global(bfd, fd, bhead);
			break;
		case USER:
			bhead = read_userdef(bfd, fd, bhead);
			break;
		case ENDB:
			bhead = NULL;
			break;
		
		case ID_LI:
			/* skip library datablocks in undo, this works together with
			 * BLO_read_from_memfile, where the old main->library is restored
			 * overwriting  the libraries from the memory file. previously
			 * it did not save ID_LI/ID_ID blocks in this case, but they are
			 * needed to make quit.blend recover them correctly. */
			if (fd->memfile)
				bhead = blo_nextbhead(fd, bhead);
			else
				bhead = read_libblock(fd, bfd->main, bhead, LIB_LOCAL, NULL);
			break;
		case ID_ID:
			/* same as above */
			if (fd->memfile)
				bhead = blo_nextbhead(fd, bhead);
			else
				/* always adds to the most recently loaded
				 * ID_LI block, see direct_link_library.
				 * this is part of the file format definition. */
				bhead = read_libblock(fd, mainlist.last, bhead, LIB_READ+LIB_EXTERN, NULL);
			break;
			
			/* in 2.50+ files, the file identifier for screens is patched, forward compatibility */
		case ID_SCRN:
			bhead->code = ID_SCR;
			/* deliberate pass on to default */
		default:
			bhead = read_libblock(fd, bfd->main, bhead, LIB_LOCAL, NULL);
		}
	}
	
	/* do before read_libraries, but skip undo case */
	if (fd->memfile==NULL)
		do_versions(fd, NULL, bfd->main);
	
	do_versions_userdef(fd, bfd);
	
	read_libraries(fd, &mainlist);
	
	blo_join_main(&mainlist);
	
	lib_link_all(fd, bfd->main);
	//do_versions_after_linking(fd, NULL, bfd->main); // XXX: not here (or even in this function at all)! this causes crashes on many files - Aligorith (July 04, 2010)
	lib_verify_nodetree(bfd->main, true);
	fix_relpaths_library(fd->relabase, bfd->main); /* make all relative paths, relative to the open blend file */
	
	link_global(fd, bfd);	/* as last */
	
	return bfd;
}

/* ************* APPEND LIBRARY ************** */

struct BHeadSort {
	BHead *bhead;
	void *old;
};

static int verg_bheadsort(const void *v1, const void *v2)
{
	const struct BHeadSort *x1=v1, *x2=v2;
	
	if (x1->old > x2->old) return 1;
	else if (x1->old < x2->old) return -1;
	return 0;
}

static void sort_bhead_old_map(FileData *fd)
{
	BHead *bhead;
	struct BHeadSort *bhs;
	int tot = 0;
	
	for (bhead = blo_firstbhead(fd); bhead; bhead = blo_nextbhead(fd, bhead))
		tot++;
	
	fd->tot_bheadmap = tot;
	if (tot == 0) return;
	
	bhs = fd->bheadmap = MEM_mallocN(tot * sizeof(struct BHeadSort), "BHeadSort");
	
	for (bhead = blo_firstbhead(fd); bhead; bhead = blo_nextbhead(fd, bhead), bhs++) {
		bhs->bhead = bhead;
		bhs->old = bhead->old;
	}
	
	qsort(fd->bheadmap, tot, sizeof(struct BHeadSort), verg_bheadsort);
}

static BHead *find_previous_lib(FileData *fd, BHead *bhead)
{
	/* skip library datablocks in undo, see comment in read_libblock */
	if (fd->memfile)
		return NULL;

	for (; bhead; bhead = blo_prevbhead(fd, bhead)) {
		if (bhead->code == ID_LI)
			break;
	}

	return bhead;
}

static BHead *find_bhead(FileData *fd, void *old)
{
#if 0
	BHead *bhead;
#endif
	struct BHeadSort *bhs, bhs_s;
	
	if (!old)
		return NULL;

	if (fd->bheadmap == NULL)
		sort_bhead_old_map(fd);
	
	bhs_s.old = old;
	bhs = bsearch(&bhs_s, fd->bheadmap, fd->tot_bheadmap, sizeof(struct BHeadSort), verg_bheadsort);

	if (bhs)
		return bhs->bhead;
	
#if 0
	for (bhead = blo_firstbhead(fd); bhead; bhead= blo_nextbhead(fd, bhead)) {
		if (bhead->old == old)
			return bhead;
	}
#endif

	return NULL;
}

char *bhead_id_name(FileData *fd, BHead *bhead)
{
	return ((char *)(bhead+1)) + fd->id_name_offs;
}

static ID *is_yet_read(FileData *fd, Main *mainvar, BHead *bhead)
{
	const char *idname= bhead_id_name(fd, bhead);
	/* which_libbase can be NULL, intentionally not using idname+2 */
	return BLI_findstring(which_libbase(mainvar, GS(idname)), idname, offsetof(ID, name));
}

static void expand_doit_library(void *fdhandle, Main *mainvar, void *old)
{
	BHead *bhead;
	FileData *fd = fdhandle;
	ID *id;
	
	bhead = find_bhead(fd, old);
	if (bhead) {
		/* from another library? */
		if (bhead->code == ID_ID) {
			BHead *bheadlib= find_previous_lib(fd, bhead);
			
			if (bheadlib) {
				Library *lib = read_struct(fd, bheadlib, "Library");
				Main *ptr = blo_find_main(fd, lib->name, fd->relabase);
				
				if (ptr->curlib == NULL) {
					const char *idname= bhead_id_name(fd, bhead);
					
					blo_reportf_wrap(fd->reports, RPT_WARNING, TIP_("LIB ERROR: Data refers to main .blend file: '%s' from %s"),
					                 idname, mainvar->curlib->filepath);
					return;
				}
				else
					id = is_yet_read(fd, ptr, bhead);
				
				if (id == NULL) {
					read_libblock(fd, ptr, bhead, LIB_READ+LIB_INDIRECT, NULL);
					// commented because this can print way too much
					// if (G.debug & G_DEBUG) printf("expand_doit: other lib %s\n", lib->name);
					
					/* for outliner dependency only */
					ptr->curlib->parent = mainvar->curlib;
				}
				else {
					/* The line below was commented by Ton (I assume), when Hos did the merge from the orange branch. rev 6568
					 * This line is NEEDED, the case is that you have 3 blend files...
					 * user.blend, lib.blend and lib_indirect.blend - if user.blend already references a "tree" from
					 * lib_indirect.blend but lib.blend does too, linking in a Scene or Group from lib.blend can result in an
					 * empty without the dupli group referenced. Once you save and reload the group would appear. - Campbell */
					/* This crashes files, must look further into it */
					
					/* Update: the issue is that in file reading, the oldnewmap is OK, but for existing data, it has to be
					 * inserted in the map to be found! */
					
					/* Update: previously it was checking for id->flag & LIB_PRE_EXISTING, however that does not affect file
					 * reading. For file reading we may need to insert it into the libmap as well, because you might have
					 * two files indirectly linking the same datablock, and in that case we need this in the libmap for the
					 * fd of both those files.
					 *
					 * The crash that this check avoided earlier was because bhead->code wasn't properly passed in, making
					 * change_idid_adr not detect the mapping was for an ID_ID datablock. */
					oldnewmap_insert(fd->libmap, bhead->old, id, bhead->code);
					change_idid_adr_fd(fd, bhead->old, id);
					
					// commented because this can print way too much
					// if (G.debug & G_DEBUG) printf("expand_doit: already linked: %s lib: %s\n", id->name, lib->name);
				}
				
				MEM_freeN(lib);
			}
		}
		else {
			id = is_yet_read(fd, mainvar, bhead);
			if (id == NULL) {
				read_libblock(fd, mainvar, bhead, LIB_TESTIND, NULL);
			}
			else {
				/* this is actually only needed on UI call? when ID was already read before, and another append
				 * happens which invokes same ID... in that case the lookup table needs this entry */
				oldnewmap_insert(fd->libmap, bhead->old, id, bhead->code);
				// commented because this can print way too much
				// if (G.debug & G_DEBUG) printf("expand: already read %s\n", id->name);
			}
		}
	}
}

static void (*expand_doit)(void *, Main *, void *);

// XXX deprecated - old animation system
static void expand_ipo(FileData *fd, Main *mainvar, Ipo *ipo)
{
	IpoCurve *icu;
	for (icu = ipo->curve.first; icu; icu = icu->next) {
		if (icu->driver)
			expand_doit(fd, mainvar, icu->driver->ob);
	}
}

// XXX deprecated - old animation system
static void expand_constraint_channels(FileData *fd, Main *mainvar, ListBase *chanbase)
{
	bConstraintChannel *chan;
	for (chan = chanbase->first; chan; chan = chan->next) {
		expand_doit(fd, mainvar, chan->ipo);
	}
}

static void expand_fmodifiers(FileData *fd, Main *mainvar, ListBase *list)
{
	FModifier *fcm;
	
	for (fcm = list->first; fcm; fcm = fcm->next) {
		/* library data for specific F-Modifier types */
		switch (fcm->type) {
			case FMODIFIER_TYPE_PYTHON:
			{
				FMod_Python *data = (FMod_Python *)fcm->data;
				
				expand_doit(fd, mainvar, data->script);
			}
				break;
		}
	}
}

static void expand_fcurves(FileData *fd, Main *mainvar, ListBase *list)
{
	FCurve *fcu;
	
	for (fcu = list->first; fcu; fcu = fcu->next) {
		/* Driver targets if there is a driver */
		if (fcu->driver) {
			ChannelDriver *driver = fcu->driver;
			DriverVar *dvar;
			
			for (dvar = driver->variables.first; dvar; dvar = dvar->next) {
				DRIVER_TARGETS_LOOPER(dvar) 
				{
					// TODO: only expand those that are going to get used?
					expand_doit(fd, mainvar, dtar->id);
				}
				DRIVER_TARGETS_LOOPER_END
			}
		}
		
		/* F-Curve Modifiers */
		expand_fmodifiers(fd, mainvar, &fcu->modifiers);
	}
}

static void expand_action(FileData *fd, Main *mainvar, bAction *act)
{
	bActionChannel *chan;
	
	// XXX deprecated - old animation system --------------
	for (chan=act->chanbase.first; chan; chan=chan->next) {
		expand_doit(fd, mainvar, chan->ipo);
		expand_constraint_channels(fd, mainvar, &chan->constraintChannels);
	}
	// ---------------------------------------------------
	
	/* F-Curves in Action */
	expand_fcurves(fd, mainvar, &act->curves);
}

static void expand_keyingsets(FileData *fd, Main *mainvar, ListBase *list)
{
	KeyingSet *ks;
	KS_Path *ksp;
	
	/* expand the ID-pointers in KeyingSets's paths */
	for (ks = list->first; ks; ks = ks->next) {
		for (ksp = ks->paths.first; ksp; ksp = ksp->next) {
			expand_doit(fd, mainvar, ksp->id);
		}
	}
}

static void expand_animdata_nlastrips(FileData *fd, Main *mainvar, ListBase *list)
{
	NlaStrip *strip;
	
	for (strip= list->first; strip; strip= strip->next) {
		/* check child strips */
		expand_animdata_nlastrips(fd, mainvar, &strip->strips);
		
		/* check F-Curves */
		expand_fcurves(fd, mainvar, &strip->fcurves);
		
		/* check F-Modifiers */
		expand_fmodifiers(fd, mainvar, &strip->modifiers);
		
		/* relink referenced action */
		expand_doit(fd, mainvar, strip->act);
	}
}

static void expand_animdata(FileData *fd, Main *mainvar, AnimData *adt)
{
	NlaTrack *nlt;
	
	/* own action */
	expand_doit(fd, mainvar, adt->action);
	expand_doit(fd, mainvar, adt->tmpact);
	
	/* drivers - assume that these F-Curves have driver data to be in this list... */
	expand_fcurves(fd, mainvar, &adt->drivers);
	
	/* nla-data - referenced actions */
	for (nlt = adt->nla_tracks.first; nlt; nlt = nlt->next) 
		expand_animdata_nlastrips(fd, mainvar, &nlt->strips);
}	

static void expand_particlesettings(FileData *fd, Main *mainvar, ParticleSettings *part)
{
	int a;
	
	expand_doit(fd, mainvar, part->dup_ob);
	expand_doit(fd, mainvar, part->dup_group);
	expand_doit(fd, mainvar, part->eff_group);
	expand_doit(fd, mainvar, part->bb_ob);
	
	if (part->adt)
		expand_animdata(fd, mainvar, part->adt);
	
	for (a = 0; a < MAX_MTEX; a++) {
		if (part->mtex[a]) {
			expand_doit(fd, mainvar, part->mtex[a]->tex);
			expand_doit(fd, mainvar, part->mtex[a]->object);
		}
	}
}

static void expand_group(FileData *fd, Main *mainvar, Group *group)
{
	GroupObject *go;
	
	for (go = group->gobject.first; go; go = go->next) {
		expand_doit(fd, mainvar, go->ob);
	}
}

static void expand_key(FileData *fd, Main *mainvar, Key *key)
{
	expand_doit(fd, mainvar, key->ipo); // XXX deprecated - old animation system
	
	if (key->adt)
		expand_animdata(fd, mainvar, key->adt);
}

static void expand_nodetree(FileData *fd, Main *mainvar, bNodeTree *ntree)
{
	bNode *node;
	
	if (ntree->adt)
		expand_animdata(fd, mainvar, ntree->adt);
		
	if (ntree->gpd)
		expand_doit(fd, mainvar, ntree->gpd);
	
	for (node = ntree->nodes.first; node; node = node->next) {
		if (node->id && node->type != CMP_NODE_R_LAYERS)
			expand_doit(fd, mainvar, node->id);
	}

}

static void expand_texture(FileData *fd, Main *mainvar, Tex *tex)
{
	expand_doit(fd, mainvar, tex->ima);
	expand_doit(fd, mainvar, tex->ipo); // XXX deprecated - old animation system
	
	if (tex->adt)
		expand_animdata(fd, mainvar, tex->adt);
	
	if (tex->nodetree)
		expand_nodetree(fd, mainvar, tex->nodetree);
}

static void expand_brush(FileData *fd, Main *mainvar, Brush *brush)
{
	expand_doit(fd, mainvar, brush->mtex.tex);
	expand_doit(fd, mainvar, brush->mask_mtex.tex);
	expand_doit(fd, mainvar, brush->clone.image);
	expand_doit(fd, mainvar, brush->paint_curve);
}

static void expand_material(FileData *fd, Main *mainvar, Material *ma)
{
	int a;
	
	for (a = 0; a < MAX_MTEX; a++) {
		if (ma->mtex[a]) {
			expand_doit(fd, mainvar, ma->mtex[a]->tex);
			expand_doit(fd, mainvar, ma->mtex[a]->object);
		}
	}
	
	expand_doit(fd, mainvar, ma->ipo); // XXX deprecated - old animation system
	
	if (ma->adt)
		expand_animdata(fd, mainvar, ma->adt);
	
	if (ma->nodetree)
		expand_nodetree(fd, mainvar, ma->nodetree);
	
	if (ma->group)
		expand_doit(fd, mainvar, ma->group);
}

static void expand_lamp(FileData *fd, Main *mainvar, Lamp *la)
{
	int a;
	
	for (a = 0; a < MAX_MTEX; a++) {
		if (la->mtex[a]) {
			expand_doit(fd, mainvar, la->mtex[a]->tex);
			expand_doit(fd, mainvar, la->mtex[a]->object);
		}
	}
	
	expand_doit(fd, mainvar, la->ipo); // XXX deprecated - old animation system
	
	if (la->adt)
		expand_animdata(fd, mainvar, la->adt);
	
	if (la->nodetree)
		expand_nodetree(fd, mainvar, la->nodetree);
}

static void expand_lattice(FileData *fd, Main *mainvar, Lattice *lt)
{
	expand_doit(fd, mainvar, lt->ipo); // XXX deprecated - old animation system
	expand_doit(fd, mainvar, lt->key);
	
	if (lt->adt)
		expand_animdata(fd, mainvar, lt->adt);
}


static void expand_world(FileData *fd, Main *mainvar, World *wrld)
{
	int a;
	
	for (a = 0; a < MAX_MTEX; a++) {
		if (wrld->mtex[a]) {
			expand_doit(fd, mainvar, wrld->mtex[a]->tex);
			expand_doit(fd, mainvar, wrld->mtex[a]->object);
		}
	}
	
	expand_doit(fd, mainvar, wrld->ipo); // XXX deprecated - old animation system
	
	if (wrld->adt)
		expand_animdata(fd, mainvar, wrld->adt);
	
	if (wrld->nodetree)
		expand_nodetree(fd, mainvar, wrld->nodetree);
}


static void expand_mball(FileData *fd, Main *mainvar, MetaBall *mb)
{
	int a;
	
	for (a = 0; a < mb->totcol; a++) {
		expand_doit(fd, mainvar, mb->mat[a]);
	}
	
	if (mb->adt)
		expand_animdata(fd, mainvar, mb->adt);
}

static void expand_curve(FileData *fd, Main *mainvar, Curve *cu)
{
	int a;
	
	for (a = 0; a < cu->totcol; a++) {
		expand_doit(fd, mainvar, cu->mat[a]);
	}
	
	expand_doit(fd, mainvar, cu->vfont);
	expand_doit(fd, mainvar, cu->vfontb);
	expand_doit(fd, mainvar, cu->vfonti);
	expand_doit(fd, mainvar, cu->vfontbi);
	expand_doit(fd, mainvar, cu->key);
	expand_doit(fd, mainvar, cu->ipo); // XXX deprecated - old animation system
	expand_doit(fd, mainvar, cu->bevobj);
	expand_doit(fd, mainvar, cu->taperobj);
	expand_doit(fd, mainvar, cu->textoncurve);
	
	if (cu->adt)
		expand_animdata(fd, mainvar, cu->adt);
}

static void expand_mesh(FileData *fd, Main *mainvar, Mesh *me)
{
	CustomDataLayer *layer;
	TFace *tf;
	int a, i;
	
	if (me->adt)
		expand_animdata(fd, mainvar, me->adt);
		
	for (a = 0; a < me->totcol; a++) {
		expand_doit(fd, mainvar, me->mat[a]);
	}
	
	expand_doit(fd, mainvar, me->key);
	expand_doit(fd, mainvar, me->texcomesh);
	
	if (me->tface) {
		tf = me->tface;
		for (i=0; i<me->totface; i++, tf++) {
			if (tf->tpage)
				expand_doit(fd, mainvar, tf->tpage);
		}
	}

	if (me->mface && !me->mpoly) {
		MTFace *mtf;

		for (a = 0; a < me->fdata.totlayer; a++) {
			layer = &me->fdata.layers[a];

			if (layer->type == CD_MTFACE) {
				mtf = (MTFace *) layer->data;
				for (i = 0; i < me->totface; i++, mtf++) {
					if (mtf->tpage)
						expand_doit(fd, mainvar, mtf->tpage);
				}
			}
		}
	}
	else {
		MTexPoly *mtp;

		for (a = 0; a < me->pdata.totlayer; a++) {
			layer = &me->pdata.layers[a];

			if (layer->type == CD_MTEXPOLY) {
				mtp = (MTexPoly *) layer->data;

				for (i = 0; i < me->totpoly; i++, mtp++) {
					if (mtp->tpage)
						expand_doit(fd, mainvar, mtp->tpage);
				}
			}
		}
	}
}

/* temp struct used to transport needed info to expand_constraint_cb() */
typedef struct tConstraintExpandData {
	FileData *fd;
	Main *mainvar;
} tConstraintExpandData;
/* callback function used to expand constraint ID-links */
static void expand_constraint_cb(bConstraint *UNUSED(con), ID **idpoin, bool UNUSED(is_reference), void *userdata)
{
	tConstraintExpandData *ced = (tConstraintExpandData *)userdata;
	expand_doit(ced->fd, ced->mainvar, *idpoin);
}

static void expand_constraints(FileData *fd, Main *mainvar, ListBase *lb)
{
	tConstraintExpandData ced;
	bConstraint *curcon;
	
	/* relink all ID-blocks used by the constraints */
	ced.fd = fd;
	ced.mainvar = mainvar;
	
	BKE_constraints_id_loop(lb, expand_constraint_cb, &ced);
	
	/* deprecated manual expansion stuff */
	for (curcon = lb->first; curcon; curcon = curcon->next) {
		if (curcon->ipo)
			expand_doit(fd, mainvar, curcon->ipo); // XXX deprecated - old animation system
	}
}

#if 0 /* Disabled as it doesn't actually do anything except recurse... */
static void expand_bones(FileData *fd, Main *mainvar, Bone *bone)
{
	Bone *curBone;
	
	for (curBone = bone->childbase.first; curBone; curBone=curBone->next) {
		expand_bones(fd, mainvar, curBone);
	}
}
#endif

static void expand_pose(FileData *fd, Main *mainvar, bPose *pose)
{
	bPoseChannel *chan;
	
	if (!pose)
		return;
	
	for (chan = pose->chanbase.first; chan; chan = chan->next) {
		expand_constraints(fd, mainvar, &chan->constraints);
		expand_doit(fd, mainvar, chan->custom);
	}
}

static void expand_armature(FileData *fd, Main *mainvar, bArmature *arm)
{	
	if (arm->adt)
		expand_animdata(fd, mainvar, arm->adt);
	
#if 0 /* Disabled as this currently only recurses down the chain doing nothing */
	{
		Bone *curBone;
		
		for (curBone = arm->bonebase.first; curBone; curBone=curBone->next) {
			expand_bones(fd, mainvar, curBone);
		}
	}
#endif
}

static void expand_object_expandModifiers(void *userData, Object *UNUSED(ob),
                                          ID **idpoin)
{
	struct { FileData *fd; Main *mainvar; } *data= userData;
	
	FileData *fd = data->fd;
	Main *mainvar = data->mainvar;
	
	expand_doit(fd, mainvar, *idpoin);
}

static void expand_object(FileData *fd, Main *mainvar, Object *ob)
{
	ParticleSystem *psys;
	bSensor *sens;
	bController *cont;
	bActuator *act;
	bActionStrip *strip;
	PartEff *paf;
	int a;
	
	expand_doit(fd, mainvar, ob->data);
	
	/* expand_object_expandModifier() */
	if (ob->modifiers.first) {
		struct { FileData *fd; Main *mainvar; } data;
		data.fd = fd;
		data.mainvar = mainvar;
		
		modifiers_foreachIDLink(ob, expand_object_expandModifiers, (void *)&data);
	}
	
	expand_pose(fd, mainvar, ob->pose);
	expand_doit(fd, mainvar, ob->poselib);
	expand_constraints(fd, mainvar, &ob->constraints);
	
	expand_doit(fd, mainvar, ob->gpd);
	
// XXX deprecated - old animation system (for version patching only)
	expand_doit(fd, mainvar, ob->ipo);
	expand_doit(fd, mainvar, ob->action);
	
	expand_constraint_channels(fd, mainvar, &ob->constraintChannels);
	
	for (strip=ob->nlastrips.first; strip; strip=strip->next) {
		expand_doit(fd, mainvar, strip->object);
		expand_doit(fd, mainvar, strip->act);
		expand_doit(fd, mainvar, strip->ipo);
	}
// XXX deprecated - old animation system (for version patching only)
	
	if (ob->adt)
		expand_animdata(fd, mainvar, ob->adt);
	
	for (a = 0; a < ob->totcol; a++) {
		expand_doit(fd, mainvar, ob->mat[a]);
	}
	
	paf = blo_do_version_give_parteff_245(ob);
	if (paf && paf->group) 
		expand_doit(fd, mainvar, paf->group);
	
	if (ob->dup_group)
		expand_doit(fd, mainvar, ob->dup_group);
	
	if (ob->proxy)
		expand_doit(fd, mainvar, ob->proxy);
	if (ob->proxy_group)
		expand_doit(fd, mainvar, ob->proxy_group);
	
	for (psys = ob->particlesystem.first; psys; psys = psys->next)
		expand_doit(fd, mainvar, psys->part);
	
	for (sens = ob->sensors.first; sens; sens = sens->next) {
		if (sens->type == SENS_MESSAGE) {
			bMessageSensor *ms = sens->data;
			expand_doit(fd, mainvar, ms->fromObject);
		}
	}
	
	for (cont = ob->controllers.first; cont; cont = cont->next) {
		if (cont->type == CONT_PYTHON) {
			bPythonCont *pc = cont->data;
			expand_doit(fd, mainvar, pc->text);
		}
	}
	
	for (act = ob->actuators.first; act; act = act->next) {
		if (act->type == ACT_SOUND) {
			bSoundActuator *sa = act->data;
			expand_doit(fd, mainvar, sa->sound);
		}
		else if (act->type == ACT_CAMERA) {
			bCameraActuator *ca = act->data;
			expand_doit(fd, mainvar, ca->ob);
		}
		else if (act->type == ACT_EDIT_OBJECT) {
			bEditObjectActuator *eoa = act->data;
			if (eoa) {
				expand_doit(fd, mainvar, eoa->ob);
				expand_doit(fd, mainvar, eoa->me);
			}
		}
		else if (act->type == ACT_OBJECT) {
			bObjectActuator *oa = act->data;
			expand_doit(fd, mainvar, oa->reference);
		}
		else if (act->type == ACT_ADD_OBJECT) {
			bAddObjectActuator *aoa = act->data;
			expand_doit(fd, mainvar, aoa->ob);
		}
		else if (act->type == ACT_SCENE) {
			bSceneActuator *sa = act->data;
			expand_doit(fd, mainvar, sa->camera);
			expand_doit(fd, mainvar, sa->scene);
		}
		else if (act->type == ACT_2DFILTER) {
			bTwoDFilterActuator *tdfa = act->data;
			expand_doit(fd, mainvar, tdfa->text);
		}
		else if (act->type == ACT_ACTION) {
			bActionActuator *aa = act->data;
			expand_doit(fd, mainvar, aa->act);
		}
		else if (act->type == ACT_SHAPEACTION) {
			bActionActuator *aa = act->data;
			expand_doit(fd, mainvar, aa->act);
		}
		else if (act->type == ACT_PROPERTY) {
			bPropertyActuator *pa = act->data;
			expand_doit(fd, mainvar, pa->ob);
		}
		else if (act->type == ACT_MESSAGE) {
			bMessageActuator *ma = act->data;
			expand_doit(fd, mainvar, ma->toObject);
		}
		else if (act->type==ACT_PARENT) {
			bParentActuator *pa = act->data;
			expand_doit(fd, mainvar, pa->ob);
		}
		else if (act->type == ACT_ARMATURE) {
			bArmatureActuator *arma = act->data;
			expand_doit(fd, mainvar, arma->target);
		}
		else if (act->type == ACT_STEERING) {
			bSteeringActuator *sta = act->data;
			expand_doit(fd, mainvar, sta->target);
			expand_doit(fd, mainvar, sta->navmesh);
		}
	}
	
	if (ob->pd && ob->pd->tex)
		expand_doit(fd, mainvar, ob->pd->tex);

	if (ob->rigidbody_constraint) {
		expand_doit(fd, mainvar, ob->rigidbody_constraint->ob1);
		expand_doit(fd, mainvar, ob->rigidbody_constraint->ob2);
	}

	if (ob->currentlod) {
		LodLevel *level;
		for (level = ob->lodlevels.first; level; level = level->next) {
			expand_doit(fd, mainvar, level->source);
		}
	}
}

static void expand_scene(FileData *fd, Main *mainvar, Scene *sce)
{
	Base *base;
	SceneRenderLayer *srl;
	FreestyleModuleConfig *module;
	FreestyleLineSet *lineset;
	
	for (base = sce->base.first; base; base = base->next) {
		expand_doit(fd, mainvar, base->object);
	}
	expand_doit(fd, mainvar, sce->camera);
	expand_doit(fd, mainvar, sce->world);
	
	if (sce->adt)
		expand_animdata(fd, mainvar, sce->adt);
	expand_keyingsets(fd, mainvar, &sce->keyingsets);
	
	if (sce->set)
		expand_doit(fd, mainvar, sce->set);
	
	if (sce->nodetree)
		expand_nodetree(fd, mainvar, sce->nodetree);
	
	for (srl = sce->r.layers.first; srl; srl = srl->next) {
		expand_doit(fd, mainvar, srl->mat_override);
		expand_doit(fd, mainvar, srl->light_override);
		for (module = srl->freestyleConfig.modules.first; module; module = module->next) {
			if (module->script)
				expand_doit(fd, mainvar, module->script);
		}
		for (lineset = srl->freestyleConfig.linesets.first; lineset; lineset = lineset->next) {
			if (lineset->group)
				expand_doit(fd, mainvar, lineset->group);
			expand_doit(fd, mainvar, lineset->linestyle);
		}
	}
	
	if (sce->r.dometext)
		expand_doit(fd, mainvar, sce->gm.dome.warptext);
	
	if (sce->gpd)
		expand_doit(fd, mainvar, sce->gpd);
		
	if (sce->ed) {
		Sequence *seq;
		
		SEQ_BEGIN (sce->ed, seq)
		{
			if (seq->scene) expand_doit(fd, mainvar, seq->scene);
			if (seq->scene_camera) expand_doit(fd, mainvar, seq->scene_camera);
			if (seq->clip) expand_doit(fd, mainvar, seq->clip);
			if (seq->mask) expand_doit(fd, mainvar, seq->mask);
			if (seq->sound) expand_doit(fd, mainvar, seq->sound);
		}
		SEQ_END
	}
	
	if (sce->rigidbody_world) {
		expand_doit(fd, mainvar, sce->rigidbody_world->group);
		expand_doit(fd, mainvar, sce->rigidbody_world->constraints);
	}

#ifdef DURIAN_CAMERA_SWITCH
	{
		TimeMarker *marker;
		
		for (marker = sce->markers.first; marker; marker = marker->next) {
			if (marker->camera) {
				expand_doit(fd, mainvar, marker->camera);
			}
		}
	}
#endif

	expand_doit(fd, mainvar, sce->clip);
}

static void expand_camera(FileData *fd, Main *mainvar, Camera *ca)
{
	expand_doit(fd, mainvar, ca->ipo); // XXX deprecated - old animation system
	
	if (ca->adt)
		expand_animdata(fd, mainvar, ca->adt);
}

static void expand_speaker(FileData *fd, Main *mainvar, Speaker *spk)
{
	expand_doit(fd, mainvar, spk->sound);

	if (spk->adt)
		expand_animdata(fd, mainvar, spk->adt);
}

static void expand_sound(FileData *fd, Main *mainvar, bSound *snd)
{
	expand_doit(fd, mainvar, snd->ipo); // XXX deprecated - old animation system
}

static void expand_movieclip(FileData *fd, Main *mainvar, MovieClip *clip)
{
	if (clip->adt)
		expand_animdata(fd, mainvar, clip->adt);
}

static void expand_mask_parent(FileData *fd, Main *mainvar, MaskParent *parent)
{
	if (parent->id) {
		expand_doit(fd, mainvar, parent->id);
	}
}

static void expand_mask(FileData *fd, Main *mainvar, Mask *mask)
{
	MaskLayer *mask_layer;

	if (mask->adt)
		expand_animdata(fd, mainvar, mask->adt);

	for (mask_layer = mask->masklayers.first; mask_layer; mask_layer = mask_layer->next) {
		MaskSpline *spline;

		for (spline = mask_layer->splines.first; spline; spline = spline->next) {
			int i;

			for (i = 0; i < spline->tot_point; i++) {
				MaskSplinePoint *point = &spline->points[i];

				expand_mask_parent(fd, mainvar, &point->parent);
			}

			expand_mask_parent(fd, mainvar, &spline->parent);
		}
	}
}

static void expand_linestyle(FileData *fd, Main *mainvar, FreestyleLineStyle *linestyle)
{
	int a;
	LineStyleModifier *m;

	for (a = 0; a < MAX_MTEX; a++) {
		if (linestyle->mtex[a]) {
			expand_doit(fd, mainvar, linestyle->mtex[a]->tex);
			expand_doit(fd, mainvar, linestyle->mtex[a]->object);
		}
	}
	if (linestyle->nodetree)
		expand_nodetree(fd, mainvar, linestyle->nodetree);

	if (linestyle->adt)
		expand_animdata(fd, mainvar, linestyle->adt);
	for (m = linestyle->color_modifiers.first; m; m = m->next) {
		if (m->type == LS_MODIFIER_DISTANCE_FROM_OBJECT)
			expand_doit(fd, mainvar, ((LineStyleColorModifier_DistanceFromObject *)m)->target);
	}
	for (m = linestyle->alpha_modifiers.first; m; m = m->next) {
		if (m->type == LS_MODIFIER_DISTANCE_FROM_OBJECT)
			expand_doit(fd, mainvar, ((LineStyleAlphaModifier_DistanceFromObject *)m)->target);
	}
	for (m = linestyle->thickness_modifiers.first; m; m = m->next) {
		if (m->type == LS_MODIFIER_DISTANCE_FROM_OBJECT)
			expand_doit(fd, mainvar, ((LineStyleThicknessModifier_DistanceFromObject *)m)->target);
	}
}

void BLO_main_expander(void (*expand_doit_func)(void *, Main *, void *))
{
	expand_doit = expand_doit_func;
}

void BLO_expand_main(void *fdhandle, Main *mainvar)
{
	ListBase *lbarray[MAX_LIBARRAY];
	FileData *fd = fdhandle;
	ID *id;
	int a;
	bool do_it = true;
	
	while (do_it) {
		do_it = false;
		
		a = set_listbasepointers(mainvar, lbarray);
		while (a--) {
			id = lbarray[a]->first;
			while (id) {
				if (id->flag & LIB_NEED_EXPAND) {
					switch (GS(id->name)) {
					case ID_OB:
						expand_object(fd, mainvar, (Object *)id);
						break;
					case ID_ME:
						expand_mesh(fd, mainvar, (Mesh *)id);
						break;
					case ID_CU:
						expand_curve(fd, mainvar, (Curve *)id);
						break;
					case ID_MB:
						expand_mball(fd, mainvar, (MetaBall *)id);
						break;
					case ID_SCE:
						expand_scene(fd, mainvar, (Scene *)id);
						break;
					case ID_MA:
						expand_material(fd, mainvar, (Material *)id);
						break;
					case ID_TE:
						expand_texture(fd, mainvar, (Tex *)id);
						break;
					case ID_WO:
						expand_world(fd, mainvar, (World *)id);
						break;
					case ID_LT:
						expand_lattice(fd, mainvar, (Lattice *)id);
						break;
					case ID_LA:
						expand_lamp(fd, mainvar, (Lamp *)id);
						break;
					case ID_KE:
						expand_key(fd, mainvar, (Key *)id);
						break;
					case ID_CA:
						expand_camera(fd, mainvar, (Camera *)id);
						break;
					case ID_SPK:
						expand_speaker(fd, mainvar, (Speaker *)id);
						break;
					case ID_SO:
						expand_sound(fd, mainvar, (bSound *)id);
						break;
					case ID_AR:
						expand_armature(fd, mainvar, (bArmature *)id);
						break;
					case ID_AC:
						expand_action(fd, mainvar, (bAction *)id); // XXX deprecated - old animation system
						break;
					case ID_GR:
						expand_group(fd, mainvar, (Group *)id);
						break;
					case ID_NT:
						expand_nodetree(fd, mainvar, (bNodeTree *)id);
						break;
					case ID_BR:
						expand_brush(fd, mainvar, (Brush *)id);
						break;
					case ID_IP:
						expand_ipo(fd, mainvar, (Ipo *)id); // XXX deprecated - old animation system
						break;
					case ID_PA:
						expand_particlesettings(fd, mainvar, (ParticleSettings *)id);
						break;
					case ID_MC:
						expand_movieclip(fd, mainvar, (MovieClip *)id);
						break;
					case ID_MSK:
						expand_mask(fd, mainvar, (Mask *)id);
						break;
					case ID_LS:
						expand_linestyle(fd, mainvar, (FreestyleLineStyle *)id);
						break;
					}
					
					do_it = true;
					id->flag -= LIB_NEED_EXPAND;
					
				}
				id = id->next;
			}
		}
	}
}


/* ***************************** */
	
static bool object_in_any_scene(Main *mainvar, Object *ob)
{
	Scene *sce;
	
	for (sce= mainvar->scene.first; sce; sce= sce->id.next) {
		if (BKE_scene_base_find(sce, ob))
			return 1;
	}
	
	return 0;
}

static void give_base_to_objects(Main *mainvar, Scene *sce, Library *lib, const short idcode, const bool is_link, const short active_lay)
{
	Object *ob;
	Base *base;
	const bool is_group_append = (is_link == false && idcode == ID_GR);

	/* give all objects which are LIB_INDIRECT a base, or for a group when *lib has been set */
	for (ob = mainvar->object.first; ob; ob = ob->id.next) {
		if (ob->id.flag & LIB_INDIRECT) {
			/* IF below is quite confusing!
			 * if we are appending, but this object wasnt just added along with a group,
			 * then this is already used indirectly in the scene somewhere else and we didnt just append it.
			 *
			 * (ob->id.flag & LIB_PRE_EXISTING)==0 means that this is a newly appended object - Campbell */
			if (is_group_append==0 || (ob->id.flag & LIB_PRE_EXISTING)==0) {
				bool do_it = false;
				
				if (ob->id.us == 0) {
					do_it = true;
				}
				else if (idcode==ID_GR) {
					if (ob->id.us == 1 && is_link == false && ob->id.lib == lib) {
						if ((ob->flag & OB_FROMGROUP) && object_in_any_scene(mainvar, ob)==0) {
							do_it = true;
						}
					}
				}
				else {
					/* when appending, make sure any indirectly loaded objects
					 * get a base else they cant be accessed at all [#27437] */
					if (ob->id.us==1 && is_link == false && ob->id.lib == lib) {
						/* we may be appending from a scene where we already
						 *  have a linked object which is not in any scene [#27616] */
						if ((ob->id.flag & LIB_PRE_EXISTING)==0) {
							if (object_in_any_scene(mainvar, ob)==0) {
								do_it = true;
							}
						}
					}
				}
				
				if (do_it) {
					base = MEM_callocN(sizeof(Base), "add_ext_base");
					BLI_addtail(&sce->base, base);
					
					if (active_lay) ob->lay = sce->lay;
					
					base->lay = ob->lay;
					base->object = ob;
					base->flag = ob->flag;
					ob->id.us = 1;
					
					ob->id.flag -= LIB_INDIRECT;
					ob->id.flag |= LIB_EXTERN;
				}
			}
		}
	}
}

static void give_base_to_groups(Main *mainvar, Scene *scene)
{
	Group *group;
	
	/* give all objects which are tagged a base */
	for (group = mainvar->group.first; group; group = group->id.next) {
		if (group->id.flag & LIB_DOIT) {
			Base *base;
			Object *ob;

			/* any indirect group should not have been tagged */
			BLI_assert((group->id.flag & LIB_INDIRECT)==0);
			
			/* BKE_object_add(...) messes with the selection */
			ob = BKE_object_add_only_object(mainvar, OB_EMPTY, group->id.name + 2);
			ob->type = OB_EMPTY;
			ob->lay = scene->lay;
			
			/* assign the base */
			base = BKE_scene_base_add(scene, ob);
			base->flag |= SELECT;
			base->object->flag= base->flag;
			DAG_id_tag_update(&ob->id, OB_RECALC_OB | OB_RECALC_DATA | OB_RECALC_TIME);
			scene->basact = base;
			
			/* assign the group */
			ob->dup_group = group;
			ob->transflag |= OB_DUPLIGROUP;
			rename_id(&ob->id, group->id.name + 2);
			copy_v3_v3(ob->loc, scene->cursor);
		}
	}
}

/* returns true if the item was found
 * but it may already have already been appended/linked */
static ID *append_named_part(Main *mainl, FileData *fd, const char *idname, const short idcode)
{
	BHead *bhead;
	ID *id = NULL;
	int found = 0;

	for (bhead = blo_firstbhead(fd); bhead; bhead = blo_nextbhead(fd, bhead)) {
		if (bhead->code == idcode) {
			const char *idname_test= bhead_id_name(fd, bhead);
			
			if (strcmp(idname_test + 2, idname) == 0) {
				found = 1;
				id = is_yet_read(fd, mainl, bhead);
				if (id == NULL) {
					/* not read yet */
					read_libblock(fd, mainl, bhead, LIB_TESTEXT, &id);
					
					if (id) {
						/* sort by name in list */
						ListBase *lb = which_libbase(mainl, idcode);
						id_sort_by_name(lb, id);
					}
				}
				else {
					/* already linked */
					if (G.debug)
						printf("append: already linked\n");
					oldnewmap_insert(fd->libmap, bhead->old, id, bhead->code);
					if (id->flag & LIB_INDIRECT) {
						id->flag -= LIB_INDIRECT;
						id->flag |= LIB_EXTERN;
					}
				}
				
				break;
			}
		}
		else if (bhead->code == ENDB) {
			break;
		}
	}
	
	/* if we found the id but the id is NULL, this is really bad */
	BLI_assert((found != 0) == (id != NULL));
	
	return (found) ? id : NULL;
}

/* simple reader for copy/paste buffers */
void BLO_library_append_all(Main *mainl, BlendHandle *bh)
{
	FileData *fd = (FileData *)(bh);
	BHead *bhead;
	ID *id = NULL;
	
	for (bhead = blo_firstbhead(fd); bhead; bhead = blo_nextbhead(fd, bhead)) {
		if (bhead->code == ENDB)
			break;
		if (bhead->code == ID_OB)
			read_libblock(fd, mainl, bhead, LIB_TESTIND, &id);
			
		if (id) {
			/* sort by name in list */
			ListBase *lb = which_libbase(mainl, GS(id->name));
			id_sort_by_name(lb, id);
		}
	}
}


static ID *append_named_part_ex(const bContext *C, Main *mainl, FileData *fd, const char *idname, const int idcode, const int flag)
{
	ID *id= append_named_part(mainl, fd, idname, idcode);

	if (id && (GS(id->name) == ID_OB)) {	/* loose object: give a base */
		Scene *scene = CTX_data_scene(C); /* can be NULL */
		if (scene) {
			Base *base;
			Object *ob;
			
			base= MEM_callocN(sizeof(Base), "app_nam_part");
			BLI_addtail(&scene->base, base);
			
			ob = (Object *)id;
			
			/* link at active layer (view3d if available in context, else scene one */
			if ((flag & FILE_ACTIVELAY)) {
				View3D *v3d = CTX_wm_view3d(C);
				ob->lay = BKE_screen_view3d_layer_active(v3d, scene);
			}
			
			ob->mode = OB_MODE_OBJECT;
			base->lay = ob->lay;
			base->object = ob;
			ob->id.us++;
			
			if (flag & FILE_AUTOSELECT) {
				base->flag |= SELECT;
				base->object->flag = base->flag;
				/* do NOT make base active here! screws up GUI stuff, if you want it do it on src/ level */
			}
		}
	}
	else if (id && (GS(id->name) == ID_GR)) {
		/* tag as needing to be instanced */
		if (flag & FILE_GROUP_INSTANCE)
			id->flag |= LIB_DOIT;
	}
	
	return id;
}

ID *BLO_library_append_named_part(Main *mainl, BlendHandle **bh, const char *idname, const int idcode)
{
	FileData *fd = (FileData*)(*bh);
	return append_named_part(mainl, fd, idname, idcode);
}

ID *BLO_library_append_named_part_ex(const bContext *C, Main *mainl, BlendHandle **bh, const char *idname, const int idcode, const short flag)
{
	FileData *fd = (FileData*)(*bh);
	return append_named_part_ex(C, mainl, fd, idname, idcode, flag);
}

static void append_id_part(FileData *fd, Main *mainvar, ID *id, ID **r_id)
{
	BHead *bhead;
	
	for (bhead = blo_firstbhead(fd); bhead; bhead = blo_nextbhead(fd, bhead)) {
		if (bhead->code == GS(id->name)) {
			
			if (strcmp(id->name, bhead_id_name(fd, bhead))==0) {
				id->flag &= ~LIB_READ;
				id->flag |= LIB_NEED_EXPAND;
//				printf("read lib block %s\n", id->name);
				read_libblock(fd, mainvar, bhead, id->flag, r_id);
				
				break;
			}
		}
		else if (bhead->code==ENDB)
			break;
	}
}

/* common routine to append/link something from a library */

static Main *library_append_begin(Main *mainvar, FileData **fd, const char *filepath)
{
	Main *mainl;

	(*fd)->mainlist = MEM_callocN(sizeof(ListBase), "FileData.mainlist");
	
	/* clear for group instancing tag */
	BKE_main_id_tag_listbase(&(mainvar->group), false);

	/* make mains */
	blo_split_main((*fd)->mainlist, mainvar);
	
	/* which one do we need? */
	mainl = blo_find_main(*fd, filepath, G.main->name);
	
	/* needed for do_version */
	mainl->versionfile = (*fd)->fileversion;
	read_file_version(*fd, mainl);
	
	return mainl;
}

Main *BLO_library_append_begin(Main *mainvar, BlendHandle **bh, const char *filepath)
{
	FileData *fd = (FileData*)(*bh);
	return library_append_begin(mainvar, &fd, filepath);
}


/* Context == NULL signifies not to do any scene manipulation */
static void library_append_end(const bContext *C, Main *mainl, FileData **fd, int idcode, short flag)
{
	Main *mainvar;
	Library *curlib;
	
	/* expander now is callback function */
	BLO_main_expander(expand_doit_library);
	
	/* make main consistent */
	BLO_expand_main(*fd, mainl);
	
	/* do this when expand found other libs */
	read_libraries(*fd, (*fd)->mainlist);
	
	curlib = mainl->curlib;
	
	/* make the lib path relative if required */
	if (flag & FILE_RELPATH) {
		/* use the full path, this could have been read by other library even */
		BLI_strncpy(curlib->name, curlib->filepath, sizeof(curlib->name));
		
		/* uses current .blend file as reference */
		BLI_path_rel(curlib->name, G.main->name);
	}
	
	blo_join_main((*fd)->mainlist);
	mainvar = (*fd)->mainlist->first;
	MEM_freeN((*fd)->mainlist);
	mainl = NULL; /* blo_join_main free's mainl, cant use anymore */
	
	lib_link_all(*fd, mainvar);
	lib_verify_nodetree(mainvar, false);
	fix_relpaths_library(G.main->name, mainvar); /* make all relative paths, relative to the open blend file */
	
	if (C) {
		Scene *scene = CTX_data_scene(C);
		
		/* give a base to loose objects. If group append, do it for objects too */
		if (scene) {
			const bool is_link = (flag & FILE_LINK) != 0;
			if (idcode == ID_SCE) {
				/* don't instance anything when linking in scenes, assume the scene its self instances the data */
			}
			else {
				give_base_to_objects(mainvar, scene, curlib, idcode, is_link, flag & FILE_ACTIVELAY);
				
				if (flag & FILE_GROUP_INSTANCE) {
					give_base_to_groups(mainvar, scene);
				}
			}
		}
		else {
			printf("library_append_end, scene is NULL (objects wont get bases)\n");
		}
	}

	/* clear group instancing tag */
	BKE_main_id_tag_listbase(&(mainvar->group), false);
	
	/* has been removed... erm, why? s..ton) */
	/* 20040907: looks like they are give base already in append_named_part(); -Nathan L */
	/* 20041208: put back. It only linked direct, not indirect objects (ton) */
	
	/* patch to prevent switch_endian happens twice */
	if ((*fd)->flags & FD_FLAGS_SWITCH_ENDIAN) {
		blo_freefiledata(*fd);
		*fd = NULL;
	}
}

void BLO_library_append_end(const bContext *C, struct Main *mainl, BlendHandle **bh, int idcode, short flag)
{
	FileData *fd = (FileData*)(*bh);
	library_append_end(C, mainl, &fd, idcode, flag);
	*bh = (BlendHandle*)fd;
}

void *BLO_library_read_struct(FileData *fd, BHead *bh, const char *blockname)
{
	return read_struct(fd, bh, blockname);
}

/* ************* READ LIBRARY ************** */

static int mainvar_count_libread_blocks(Main *mainvar)
{
	ListBase *lbarray[MAX_LIBARRAY];
	int a, tot = 0;
	
	a = set_listbasepointers(mainvar, lbarray);
	while (a--) {
		ID *id;
		
		for (id = lbarray[a]->first; id; id = id->next) {
			if (id->flag & LIB_READ)
				tot++;
		}
	}
	return tot;
}

static void read_libraries(FileData *basefd, ListBase *mainlist)
{
	Main *mainl = mainlist->first;
	Main *mainptr;
	ListBase *lbarray[MAX_LIBARRAY];
	int a;
	bool do_it = true;
	
	/* expander now is callback function */
	BLO_main_expander(expand_doit_library);
	
	while (do_it) {
		do_it = false;
		
		/* test 1: read libdata */
		mainptr= mainl->next;
		while (mainptr) {
			int tot = mainvar_count_libread_blocks(mainptr);
			
			// printf("found LIB_READ %s\n", mainptr->curlib->name);
			if (tot) {
				FileData *fd = mainptr->curlib->filedata;
				
				if (fd == NULL) {
					
					/* printf and reports for now... its important users know this */
					
					/* if packed file... */
					if (mainptr->curlib->packedfile) {
						PackedFile *pf = mainptr->curlib->packedfile;
						
						blo_reportf_wrap(basefd->reports, RPT_INFO, TIP_("Read packed library:  '%s'"),
						                 mainptr->curlib->name);
						fd = blo_openblendermemory(pf->data, pf->size, basefd->reports);
						
						
						/* needed for library_append and read_libraries */
						BLI_strncpy(fd->relabase, mainptr->curlib->filepath, sizeof(fd->relabase));
					}
					else {
						blo_reportf_wrap(basefd->reports, RPT_INFO, TIP_("Read library:  '%s', '%s'"),
						                 mainptr->curlib->filepath, mainptr->curlib->name);
						fd = blo_openblenderfile(mainptr->curlib->filepath, basefd->reports);
					}
					/* allow typing in a new lib path */
					if (G.debug_value == -666) {
						while (fd == NULL) {
							char newlib_path[FILE_MAX] = {0};
							printf("Missing library...'\n");
							printf("	current file: %s\n", G.main->name);
							printf("	absolute lib: %s\n", mainptr->curlib->filepath);
							printf("	relative lib: %s\n", mainptr->curlib->name);
							printf("  enter a new path:\n");
							
							if (scanf("%s", newlib_path) > 0) {
								BLI_strncpy(mainptr->curlib->name, newlib_path, sizeof(mainptr->curlib->name));
								BLI_strncpy(mainptr->curlib->filepath, newlib_path, sizeof(mainptr->curlib->filepath));
								BLI_cleanup_path(G.main->name, mainptr->curlib->filepath);
								
								fd = blo_openblenderfile(mainptr->curlib->filepath, basefd->reports);

								if (fd) {
									fd->mainlist = mainlist;
									printf("found: '%s', party on macuno!\n", mainptr->curlib->filepath);
								}
							}
						}
					}
					
					if (fd) {
						/* share the mainlist, so all libraries are added immediately in a
						 * single list. it used to be that all FileData's had their own list,
						 * but with indirectly linking this meant we didn't catch duplicate
						 * libraries properly */
						fd->mainlist = mainlist;

						fd->reports = basefd->reports;
						
						if (fd->libmap)
							oldnewmap_free(fd->libmap);
						
						fd->libmap = oldnewmap_new();
						
						mainptr->curlib->filedata = fd;
						mainptr->versionfile=  fd->fileversion;
						
						/* subversion */
						read_file_version(fd, mainptr);
					}
					else {
						mainptr->curlib->filedata = NULL;
					}
					
					if (fd == NULL) {
						blo_reportf_wrap(basefd->reports, RPT_WARNING, TIP_("Cannot find lib '%s'"),
						                 mainptr->curlib->filepath);
					}
				}
				if (fd) {
					do_it = true;
					a = set_listbasepointers(mainptr, lbarray);
					while (a--) {
						ID *id = lbarray[a]->first;
						
						while (id) {
							ID *idn = id->next;
							if (id->flag & LIB_READ) {
								ID *realid = NULL;
								BLI_remlink(lbarray[a], id);
								
								append_id_part(fd, mainptr, id, &realid);
								if (!realid) {
									blo_reportf_wrap(fd->reports, RPT_WARNING,
									                 TIP_("LIB ERROR: %s: '%s' missing from '%s'"),
									                 BKE_idcode_to_name(GS(id->name)),
									                 id->name + 2, mainptr->curlib->filepath);
								}
								
								change_idid_adr(mainlist, basefd, id, realid);
								
								MEM_freeN(id);
							}
							id = idn;
						}
					}
					
					BLO_expand_main(fd, mainptr);
				}
			}
			
			mainptr = mainptr->next;
		}
	}
	
	/* test if there are unread libblocks */
	for (mainptr = mainl->next; mainptr; mainptr = mainptr->next) {
		a = set_listbasepointers(mainptr, lbarray);
		while (a--) {
			ID *id, *idn = NULL;
			
			for (id = lbarray[a]->first; id; id = idn) {
				idn = id->next;
				if (id->flag & LIB_READ) {
					BLI_remlink(lbarray[a], id);
					blo_reportf_wrap(basefd->reports, RPT_WARNING,
					                 TIP_("LIB ERROR: %s: '%s' unread lib block missing from '%s'"),
					                 BKE_idcode_to_name(GS(id->name)), id->name + 2, mainptr->curlib->filepath);
					change_idid_adr(mainlist, basefd, id, NULL);
					
					MEM_freeN(id);
				}
			}
		}
	}
	
	/* do versions, link, and free */
	for (mainptr = mainl->next; mainptr; mainptr = mainptr->next) {
		/* some mains still have to be read, then
		 * versionfile is still zero! */
		if (mainptr->versionfile) {
			if (mainptr->curlib->filedata) // can be zero... with shift+f1 append
				do_versions(mainptr->curlib->filedata, mainptr->curlib, mainptr);
			else
				do_versions(basefd, NULL, mainptr);
		}
		
		if (mainptr->curlib->filedata)
			lib_link_all(mainptr->curlib->filedata, mainptr);
		
		if (mainptr->curlib->filedata) blo_freefiledata(mainptr->curlib->filedata);
		mainptr->curlib->filedata = NULL;
	}
}


/* reading runtime */

BlendFileData *blo_read_blendafterruntime(int file, const char *name, int actualsize, ReportList *reports)
{
	BlendFileData *bfd = NULL;
	FileData *fd = filedata_new();
	fd->filedes = file;
	fd->buffersize = actualsize;
	fd->read = fd_read_from_file;
	
	/* needed for library_append and read_libraries */
	BLI_strncpy(fd->relabase, name, sizeof(fd->relabase));
	
	fd = blo_decode_and_check(fd, reports);
	if (!fd)
		return NULL;
	
	fd->reports = reports;
	bfd = blo_read_file_internal(fd, "");
	blo_freefiledata(fd);
	
	return bfd;
}<|MERGE_RESOLUTION|>--- conflicted
+++ resolved
@@ -3576,41 +3576,8 @@
 /* ************ READ PARTICLE SETTINGS ***************** */
 static void direct_link_pointcache(FileData *UNUSED(fd), PointCache *cache)
 {
-<<<<<<< HEAD
 	if (!cache)
 		return;
-=======
-	if ((cache->flag & PTCACHE_DISK_CACHE)==0) {
-		PTCacheMem *pm;
-		PTCacheExtra *extra;
-		int i;
-		
-		link_list(fd, &cache->mem_cache);
-		
-		pm = cache->mem_cache.first;
-		
-		for (; pm; pm=pm->next) {
-			for (i=0; i<BPHYS_TOT_DATA; i++) {
-				pm->data[i] = newdataadr(fd, pm->data[i]);
-				
-				/* the cache saves non-struct data without DNA */
-				if (pm->data[i] && ptcache_data_struct[i][0]=='\0' && (fd->flags & FD_FLAGS_SWITCH_ENDIAN)) {
-					int tot = (BKE_ptcache_data_size (i) * pm->totpoint) / sizeof(int); /* data_size returns bytes */
-					int *poin = pm->data[i];
-					
-					BLI_endian_switch_int32_array(poin, tot);
-				}
-			}
-			
-			link_list(fd, &pm->extradata);
-			
-			for (extra=pm->extradata.first; extra; extra=extra->next)
-				extra->data = newdataadr(fd, extra->data);
-		}
-	}
-	else
-		BLI_listbase_clear(&cache->mem_cache);
->>>>>>> c86c9297
 	
 	cache->state.simframe = 0;
 	cache->edit = NULL;
@@ -5516,12 +5483,8 @@
 			rbw->effector_weights = BKE_add_effector_weights(NULL);
 
 		/* link cache */
-<<<<<<< HEAD
 		rbw->pointcache = newdataadr(fd, rbw->pointcache);
 		direct_link_pointcache(fd, rbw->pointcache);
-=======
-		direct_link_pointcache_list(fd, &rbw->ptcaches, &rbw->pointcache, false);
->>>>>>> c86c9297
 		/* make sure simulation starts from the beginning after loading file */
 		if (rbw->pointcache) {
 			rbw->ltime = (float)rbw->pointcache->startframe;
@@ -7490,28 +7453,6 @@
 
 }
 
-static void do_versions_pointcache(ID *UNUSED(id), PointCache *cache)
-{
-	int oldflag = cache->flag;
-	int cache_flag = 0, cache_state_flag = 0;
-	
-	if (oldflag & _PTCACHE_EXTERNAL_DEPRECATED) cache_flag |= PTC_EXTERNAL;
-	if (oldflag & _PTCACHE_IGNORE_LIBPATH_DEPRECATED) cache_flag |= PTC_IGNORE_LIBPATH;
-	if (oldflag & _PTCACHE_IGNORE_CLEAR_DEPRECATED) cache_flag |= PTC_IGNORE_CLEAR;
-	/* BAKED used to set locking instead */
-	if (oldflag & _PTCACHE_BAKED_DEPRECATED) cache_flag |= PTC_LOCK_SETTINGS;
-	
-	/* REDO_NEEDED is combination of OUTDATED and FRAMES_SKIPPED, no need to copy */
-	if (oldflag & _PTCACHE_OUTDATED_DEPRECATED) cache_state_flag |= PTC_STATE_OUTDATED;
-	if (oldflag & _PTCACHE_BAKING_DEPRECATED) cache_state_flag |= PTC_STATE_BAKING;
-	if (oldflag & _PTCACHE_FRAMES_SKIPPED_DEPRECATED) cache_state_flag |= PTC_STATE_FRAMES_SKIPPED;
-	if (oldflag & _PTCACHE_READ_INFO_DEPRECATED) cache_state_flag |= PTC_STATE_READ_INFO;
-	if (oldflag & _PTCACHE_FAKE_SMOKE_DEPRECATED) cache_state_flag |= PTC_STATE_FAKE_SMOKE;
-	
-	cache->flag = cache_flag;
-	cache->state.flag = cache_state_flag;
-}
-
 static void do_versions(FileData *fd, Library *lib, Main *main)
 {
 	/* WATCH IT!!!: pointers from libdata have not been converted */
@@ -7536,53 +7477,6 @@
 	blo_do_versions_250(fd, lib, main);
 	blo_do_versions_260(fd, lib, main);
 	blo_do_versions_270(fd, lib, main);
-
-	/* memcache has been removed, clear BAKED flags to enforce rebaking */
-	if (!PTCACHE_DO_VERSIONS(main)) {
-		Object *ob;
-		Scene *sce;
-		for (ob = main->object.first; ob; ob = ob->id.next) {
-			ModifierData *md;
-			ParticleSystem *psys;
-			for (md = ob->modifiers.first; md; md = md->next) {
-				if (md->type == eModifierType_Fluidsim) {
-					FluidsimModifierData *fluidmd = (FluidsimModifierData *)md;
-					do_versions_pointcache(&ob->id, fluidmd->point_cache);
-				}
-				else if (md->type == eModifierType_Smoke) {
-					SmokeModifierData *smd = (SmokeModifierData *)md;
-					if (smd->type & MOD_SMOKE_TYPE_DOMAIN) {
-						do_versions_pointcache(&ob->id, smd->domain->point_cache[0]);
-					}
-				}
-				else if (md->type == eModifierType_Cloth) {
-					ClothModifierData *clmd = (ClothModifierData *) md;
-					do_versions_pointcache(&ob->id, clmd->point_cache);
-				}
-				else if (md->type == eModifierType_DynamicPaint) {
-					DynamicPaintModifierData *pmd = (DynamicPaintModifierData *)md;
-					if (pmd->canvas) {
-						DynamicPaintSurface *surface;
-						for (surface=pmd->canvas->surfaces.first; surface; surface=surface->next)
-							do_versions_pointcache(&ob->id, surface->pointcache);
-					}
-				}
-			}
-			
-			if (ob->soft) {
-				do_versions_pointcache(&ob->id, ob->soft->pointcache);
-			}
-			
-			for (psys = ob->particlesystem.first; psys; psys = psys->next) {
-				do_versions_pointcache(&ob->id, psys->pointcache);
-			}
-		}
-		for (sce = main->scene.first; sce; sce = sce->id.next) {
-			RigidBodyWorld *rbw = sce->rigidbody_world;
-			if (rbw)
-				do_versions_pointcache(&sce->id, rbw->pointcache);
-		}
-	}
 
 	/* WATCH IT!!!: pointers from libdata have not been converted yet here! */
 	/* WATCH IT 2!: Userdef struct init see do_versions_userdef() above! */
