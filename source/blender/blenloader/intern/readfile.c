/*
 * $Id$
 *
 * ***** BEGIN GPL LICENSE BLOCK *****
 *
 * This program is free software; you can redistribute it and/or
 * modify it under the terms of the GNU General Public License
 * as published by the Free Software Foundation; either version 2
 * of the License, or (at your option) any later version.
 *
 * This program is distributed in the hope that it will be useful,
 * but WITHOUT ANY WARRANTY; without even the implied warranty of
 * MERCHANTABILITY or FITNESS FOR A PARTICULAR PURPOSE.  See the
 * GNU General Public License for more details.
 *
 * You should have received a copy of the GNU General Public License
 * along with this program; if not, write to the Free Software Foundation,
 * Inc., 51 Franklin Street, Fifth Floor, Boston, MA 02110-1301, USA.
 *
 * The Original Code is Copyright (C) 2001-2002 by NaN Holding BV.
 * All rights reserved.
 *
 *
 * Contributor(s): Blender Foundation
 *
 * ***** END GPL LICENSE BLOCK *****
 *
 */

#include "zlib.h"

#include <limits.h>
#include <stdio.h> // for printf fopen fwrite fclose sprintf FILE
#include <stdlib.h> // for getenv atoi
#include <stddef.h> // for offsetof
#include <fcntl.h> // for open
#include <string.h> // for strrchr strncmp strstr
#include <math.h> // for fabs

#ifndef WIN32
	#include <unistd.h> // for read close
	#include <sys/param.h> // for MAXPATHLEN
#else
	#include <io.h> // for open close read
#include "winsock2.h"
#include "BLI_winstuff.h"
#endif

#include "DNA_anim_types.h"
#include "DNA_action_types.h"
#include "DNA_armature_types.h"
#include "DNA_ID.h"
#include "DNA_actuator_types.h"
#include "DNA_boid_types.h"
#include "DNA_brush_types.h"
#include "DNA_camera_types.h"
#include "DNA_cloth_types.h"
#include "DNA_color_types.h"
#include "DNA_controller_types.h"
#include "DNA_constraint_types.h"
#include "DNA_curve_types.h"
#include "DNA_customdata_types.h"
#include "DNA_effect_types.h"
#include "DNA_fileglobal_types.h"
#include "DNA_genfile.h"
#include "DNA_group_types.h"
#include "DNA_gpencil_types.h"
#include "DNA_ipo_types.h"
#include "DNA_image_types.h"
#include "DNA_key_types.h"
#include "DNA_lattice_types.h"
#include "DNA_lamp_types.h"
#include "DNA_meta_types.h"
#include "DNA_material_types.h"
#include "DNA_mesh_types.h"
#include "DNA_meshdata_types.h"
#include "DNA_modifier_types.h"
#include "DNA_nla_types.h"
#include "DNA_node_types.h"
#include "DNA_object_types.h"
#include "DNA_object_force.h"
#include "DNA_object_fluidsim.h" // NT
#include "DNA_outliner_types.h"
#include "DNA_object_force.h"
#include "DNA_packedFile_types.h"
#include "DNA_particle_types.h"
#include "DNA_property_types.h"
#include "DNA_text_types.h"
#include "DNA_view3d_types.h"
#include "DNA_screen_types.h"
#include "DNA_sensor_types.h"
#include "DNA_sdna_types.h"
#include "DNA_scene_types.h"
#include "DNA_sequence_types.h"
#include "DNA_smoke_types.h"
#include "DNA_sound_types.h"
#include "DNA_space_types.h"
#include "DNA_texture_types.h"
#include "DNA_userdef_types.h"
#include "DNA_vfont_types.h"
#include "DNA_world_types.h"
#include "DNA_windowmanager_types.h"

#include "MEM_guardedalloc.h"
#include "BLI_blenlib.h"
#include "BLI_math.h"

#include "BKE_anim.h"
#include "BKE_action.h"
#include "BKE_armature.h"
#include "BKE_brush.h"
#include "BKE_colortools.h"
#include "BKE_constraint.h"
#include "BKE_context.h"
#include "BKE_curve.h"
#include "BKE_deform.h"
#include "BKE_effect.h" /* give_parteff */
#include "BKE_fcurve.h"
#include "BKE_global.h" // for G
#include "BKE_group.h"
#include "BKE_image.h"
#include "BKE_lattice.h"
#include "BKE_library.h" // for which_libbase
#include "BKE_main.h" // for Main
#include "BKE_mesh.h" // for ME_ defines (patching)
#include "BKE_modifier.h"
#include "BKE_multires.h"
#include "BKE_node.h" // for tree type defines
#include "BKE_object.h"
#include "BKE_paint.h"
#include "BKE_particle.h"
#include "BKE_pointcache.h"
#include "BKE_property.h" // for get_ob_property
#include "BKE_report.h"
#include "BKE_sca.h" // for init_actuator
#include "BKE_scene.h"
#include "BKE_screen.h"
#include "BKE_sequencer.h"
#include "BKE_texture.h" // for open_plugin_tex
#include "BKE_utildefines.h" // SWITCH_INT DATA ENDB DNA1 O_BINARY GLOB USER TEST REND
#include "BKE_ipo.h"
#include "BKE_sound.h"

//XXX #include "BIF_butspace.h" // badlevel, for do_versions, patching event codes
//XXX #include "BIF_filelist.h" // badlevel too, where to move this? - elubie
//XXX #include "BIF_previewrender.h" // bedlelvel, for struct RenderInfo
#include "BLO_readfile.h"
#include "BLO_undofile.h"
#include "BLO_readblenfile.h" // streaming read pipe, for BLO_readblenfile BLO_readblenfilememory

#include "readfile.h"

#include "PIL_time.h"

#include <errno.h>

/*
 Remark: still a weak point is the newaddress() function, that doesnt solve reading from
 multiple files at the same time

 (added remark: oh, i thought that was solved? will look at that... (ton)

READ
- Existing Library (Main) push or free
- allocate new Main
- load file
- read SDNA
- for each LibBlock
	- read LibBlock
	- if a Library
		- make a new Main
		- attach ID's to it
	- else
		- read associated 'direct data'
		- link direct data (internal and to LibBlock)
- read FileGlobal
- read USER data, only when indicated (file is ~/X.XX/startup.blend)
- free file
- per Library (per Main)
	- read file
	- read SDNA
	- find LibBlocks and attach IDs to Main
		- if external LibBlock
			- search all Main's
				- or it's already read,
				- or not read yet
				- or make new Main
	- per LibBlock
		- read recursive
		- read associated direct data
		- link direct data (internal and to LibBlock)
	- free file
- per Library with unread LibBlocks
	- read file
	- read SDNA
	- per LibBlock
			   - read recursive
			   - read associated direct data
			   - link direct data (internal and to LibBlock)
		- free file
- join all Mains
- link all LibBlocks and indirect pointers to libblocks
- initialize FileGlobal and copy pointers to Global
*/

/* also occurs in library.c */
/* GS reads the memory pointed at in a specific ordering. There are,
 * however two definitions for it. I have jotted them down here, both,
 * but I think the first one is actually used. The thing is that
 * big-endian systems might read this the wrong way round. OTOH, we
 * constructed the IDs that are read out with this macro explicitly as
 * well. I expect we'll sort it out soon... */

/* from blendef: */
#define GS(a)	(*((short *)(a)))

/* from misc_util: flip the bytes from x  */
/*  #define GS(x) (((unsigned char *)(x))[0] << 8 | ((unsigned char *)(x))[1]) */

// only used here in readfile.c
#define SWITCH_LONGINT(a) { \
	char s_i, *p_i; \
	p_i= (char *)&(a);  \
	s_i=p_i[0]; p_i[0]=p_i[7]; p_i[7]=s_i; \
	s_i=p_i[1]; p_i[1]=p_i[6]; p_i[6]=s_i; \
	s_i=p_i[2]; p_i[2]=p_i[5]; p_i[5]=s_i; \
	s_i=p_i[3]; p_i[3]=p_i[4]; p_i[4]=s_i; }

/***/

typedef struct OldNew {
	void *old, *newp;
	int nr;
} OldNew;

typedef struct OldNewMap {
	OldNew *entries;
	int nentries, entriessize;
	int sorted;
	int lasthit;
} OldNewMap;


/* local prototypes */
static void *read_struct(FileData *fd, BHead *bh, char *blockname);


static OldNewMap *oldnewmap_new(void) 
{
	OldNewMap *onm= MEM_callocN(sizeof(*onm), "OldNewMap");
	
	onm->entriessize= 1024;
	onm->entries= MEM_mallocN(sizeof(*onm->entries)*onm->entriessize, "OldNewMap.entries");
	
	return onm;
}

static int verg_oldnewmap(const void *v1, const void *v2)
{
	const struct OldNew *x1=v1, *x2=v2;
	
	if( x1->old > x2->old) return 1;
	else if( x1->old < x2->old) return -1;
	return 0;
}


static void oldnewmap_sort(FileData *fd) 
{
	qsort(fd->libmap->entries, fd->libmap->nentries, sizeof(OldNew), verg_oldnewmap);
	fd->libmap->sorted= 1;
}

/* nr is zero for data, and ID code for libdata */
static void oldnewmap_insert(OldNewMap *onm, void *oldaddr, void *newaddr, int nr) 
{
	OldNew *entry;

	if(oldaddr==NULL || newaddr==NULL) return;
	
	if (onm->nentries==onm->entriessize) {
		int osize= onm->entriessize;
		OldNew *oentries= onm->entries;

		onm->entriessize*= 2;
		onm->entries= MEM_mallocN(sizeof(*onm->entries)*onm->entriessize, "OldNewMap.entries");

		memcpy(onm->entries, oentries, sizeof(*oentries)*osize);
		MEM_freeN(oentries);
	}

	entry= &onm->entries[onm->nentries++];
	entry->old= oldaddr;
	entry->newp= newaddr;
	entry->nr= nr;
}

static void *oldnewmap_lookup_and_inc(OldNewMap *onm, void *addr) 
{
	int i;

	if (onm->lasthit<onm->nentries-1) {
		OldNew *entry= &onm->entries[++onm->lasthit];

		if (entry->old==addr) {
			entry->nr++;
			return entry->newp;
		}
	}

	for (i=0; i<onm->nentries; i++) {
		OldNew *entry= &onm->entries[i];

		if (entry->old==addr) {
			onm->lasthit= i;

			entry->nr++;
			return entry->newp;
		}
	}

	return NULL;
}

/* for libdata, nr has ID code, no increment */
static void *oldnewmap_liblookup(OldNewMap *onm, void *addr, void *lib) 
{
	int i;
	
	if(addr==NULL) return NULL;
	
	/* lasthit works fine for non-libdata, linking there is done in same sequence as writing */
	if(onm->sorted) {
		OldNew entry_s, *entry;
		
		entry_s.old= addr;
		
		entry= bsearch(&entry_s, onm->entries, onm->nentries, sizeof(OldNew), verg_oldnewmap);
		if(entry) {
			ID *id= entry->newp;
			
			if (id && (!lib || id->lib)) {
				return entry->newp;
			}
		}
	}
	
	for (i=0; i<onm->nentries; i++) {
		OldNew *entry= &onm->entries[i];

		if (entry->old==addr) {
			ID *id= entry->newp;

			if (id && (!lib || id->lib)) {
				return entry->newp;
			}
		}
	}

	return NULL;
}

static void oldnewmap_free_unused(OldNewMap *onm) 
{
	int i;

	for (i=0; i<onm->nentries; i++) {
		OldNew *entry= &onm->entries[i];
		if (entry->nr==0) {
			MEM_freeN(entry->newp);
			entry->newp= NULL;
		}
	}
}

static void oldnewmap_clear(OldNewMap *onm) 
{
	onm->nentries= 0;
	onm->lasthit= 0;
}

static void oldnewmap_free(OldNewMap *onm) 
{
	MEM_freeN(onm->entries);
	MEM_freeN(onm);
}

/***/

static void read_libraries(FileData *basefd, ListBase *mainlist);

/* ************ help functions ***************** */

static void add_main_to_main(Main *mainvar, Main *from)
{
	ListBase *lbarray[MAX_LIBARRAY], *fromarray[MAX_LIBARRAY];
	int a;

	a= set_listbasepointers(mainvar, lbarray);
	a= set_listbasepointers(from, fromarray);
	while(a--) {
		addlisttolist(lbarray[a], fromarray[a]);
	}
}

void blo_join_main(ListBase *mainlist)
{
	Main *tojoin, *mainl;
	
	
	mainl= mainlist->first;
	while ((tojoin= mainl->next)) {
		add_main_to_main(mainl, tojoin);
		BLI_remlink(mainlist, tojoin);
		MEM_freeN(tojoin);
	}
}

static void split_libdata(ListBase *lb, Main *first)
{
	ListBase *lbn;
	ID *id, *idnext;
	Main *mainvar;

	id= lb->first;
	while(id) {
		idnext= id->next;
		if(id->lib) {
			mainvar= first;
			while(mainvar) {
				if(mainvar->curlib==id->lib) {
					lbn= which_libbase(mainvar, GS(id->name));
					BLI_remlink(lb, id);
					BLI_addtail(lbn, id);
					break;
				}
				mainvar= mainvar->next;
			}
			if(mainvar==0) printf("error split_libdata\n");
		}
		id= idnext;
	}
}

void blo_split_main(ListBase *mainlist, Main *main)
{
	ListBase *lbarray[MAX_LIBARRAY];
	Library *lib;
	int i;

	mainlist->first= mainlist->last= main;
	main->next= NULL;

	if(main->library.first==NULL)
		return;
	
	for (lib= main->library.first; lib; lib= lib->id.next) {
		Main *libmain= MEM_callocN(sizeof(Main), "libmain");
		libmain->curlib= lib;
		BLI_addtail(mainlist, libmain);
	}

	i= set_listbasepointers(main, lbarray);
	while(i--)
		split_libdata(lbarray[i], main->next);
}

/* removes things like /blah/blah/../../blah/ etc, then writes in *name the full path */
static void cleanup_path(const char *relabase, char *name)
{
	char filename[FILE_MAXFILE];
	
	BLI_splitdirstring(name, filename);
	BLI_cleanup_dir(relabase, name);
	strcat(name, filename);
}

static void read_file_version(FileData *fd, Main *main)
{
	BHead *bhead;
	
	for (bhead= blo_firstbhead(fd); bhead; bhead= blo_nextbhead(fd, bhead)) {
		if (bhead->code==GLOB) {
			FileGlobal *fg= read_struct(fd, bhead, "Global");
			if(fg) {
				main->subversionfile= fg->subversion;
				main->minversionfile= fg->minversion;
				main->minsubversionfile= fg->minsubversion;
				MEM_freeN(fg);
			}
			else if (bhead->code==ENDB)
				break;
		}
	}
}


static Main *blo_find_main(FileData *fd, ListBase *mainlist, const char *name, const char *relabase)
{
	Main *m;
	Library *lib;
	char name1[FILE_MAXDIR+FILE_MAXFILE];
	
	strncpy(name1, name, sizeof(name1)-1);
	cleanup_path(relabase, name1);
//	printf("blo_find_main: original in  %s\n", name);
//	printf("blo_find_main: converted to %s\n", name1);

	for (m= mainlist->first; m; m= m->next) {
		char *libname= (m->curlib)?m->curlib->filepath:m->name;
		
		if (BLI_streq(name1, libname)) {
			if(G.f & G_DEBUG) printf("blo_find_main: found library %s\n", libname);
			return m;
		}
	}

	m= MEM_callocN(sizeof(Main), "find_main");
	BLI_addtail(mainlist, m);

	lib= alloc_libblock(&m->library, ID_LI, "lib");
	strncpy(lib->name, name, sizeof(lib->name)-1);
	BLI_strncpy(lib->filepath, name1, sizeof(lib->filepath));
	
	m->curlib= lib;
	
	read_file_version(fd, m);
	
	if(G.f & G_DEBUG) printf("blo_find_main: added new lib %s\n", name);
	return m;
}


/* ************ FILE PARSING ****************** */

static void switch_endian_bh4(BHead4 *bhead)
{
	/* the ID_.. codes */
	if((bhead->code & 0xFFFF)==0) bhead->code >>=16;

	if (bhead->code != ENDB) {
		SWITCH_INT(bhead->len);
		SWITCH_INT(bhead->SDNAnr);
		SWITCH_INT(bhead->nr);
	}
}

static void switch_endian_bh8(BHead8 *bhead)
{
	/* the ID_.. codes */
	if((bhead->code & 0xFFFF)==0) bhead->code >>=16;

	if (bhead->code != ENDB) {
		SWITCH_INT(bhead->len);
		SWITCH_INT(bhead->SDNAnr);
		SWITCH_INT(bhead->nr);
	}
}

static void bh4_from_bh8(BHead *bhead, BHead8 *bhead8, int do_endian_swap)
{
	BHead4 *bhead4 = (BHead4 *) bhead;
#if defined(WIN32) && !defined(FREE_WINDOWS)
	__int64 old;
#else
	long long old;
#endif

	bhead4->code= bhead8->code;
	bhead4->len= bhead8->len;

	if (bhead4->code != ENDB) {

		//perform a endian swap on 64bit pointers, otherwise the pointer might map to zero
		//0x0000000000000000000012345678 would become 0x12345678000000000000000000000000
		if (do_endian_swap) {
			SWITCH_LONGINT(bhead8->old);
		}

		/* this patch is to avoid a long long being read from not-eight aligned positions
		   is necessary on any modern 64bit architecture) */
		memcpy(&old, &bhead8->old, 8);
		bhead4->old = (int) (old >> 3);

		bhead4->SDNAnr= bhead8->SDNAnr;
		bhead4->nr= bhead8->nr;
	}
}

static void bh8_from_bh4(BHead *bhead, BHead4 *bhead4)
{
	BHead8 *bhead8 = (BHead8 *) bhead;

	bhead8->code= bhead4->code;
	bhead8->len= bhead4->len;

	if (bhead8->code != ENDB) {
		bhead8->old= bhead4->old;
		bhead8->SDNAnr= bhead4->SDNAnr;
		bhead8->nr= bhead4->nr;
	}
}

static BHeadN *get_bhead(FileData *fd)
{
	BHead8 bhead8;
	BHead4 bhead4;
	BHead  bhead;
	BHeadN *new_bhead = 0;
	int readsize;
	
	if (fd) {
		if ( ! fd->eof) {

			/* not strictly needed but shuts valgrind up
			 * since uninitialized memory gets compared */
			memset(&bhead8, 0, sizeof(BHead8));
			memset(&bhead4, 0, sizeof(BHead4));
			memset(&bhead,  0, sizeof(BHead));
			
			// First read the bhead structure.
			// Depending on the platform the file was written on this can
			// be a big or little endian BHead4 or BHead8 structure.

			// As usual 'ENDB' (the last *partial* bhead of the file)
			// needs some special handling. We don't want to EOF just yet.

			if (fd->flags & FD_FLAGS_FILE_POINTSIZE_IS_4) {
				bhead4.code = DATA;
				readsize = fd->read(fd, &bhead4, sizeof(bhead4));

				if (readsize == sizeof(bhead4) || bhead4.code == ENDB) {
					if (fd->flags & FD_FLAGS_SWITCH_ENDIAN) {
						switch_endian_bh4(&bhead4);
					}

					if (fd->flags & FD_FLAGS_POINTSIZE_DIFFERS) {
						bh8_from_bh4(&bhead, &bhead4);
					} else {
						memcpy(&bhead, &bhead4, sizeof(bhead));
					}
				} else {
					fd->eof = 1;
					bhead.len= 0;
				}
			} else {
				bhead8.code = DATA;
				readsize = fd->read(fd, &bhead8, sizeof(bhead8));

				if (readsize == sizeof(bhead8) || bhead8.code == ENDB) {
					if (fd->flags & FD_FLAGS_SWITCH_ENDIAN) {
						switch_endian_bh8(&bhead8);
					}

					if (fd->flags & FD_FLAGS_POINTSIZE_DIFFERS) {
						bh4_from_bh8(&bhead, &bhead8, (fd->flags & FD_FLAGS_SWITCH_ENDIAN));
					} else {
						memcpy(&bhead, &bhead8, sizeof(bhead));
					}
				} else {
					fd->eof = 1;
					bhead.len= 0;
				}
			}

			/* make sure people are not trying to pass bad blend files */
			if (bhead.len < 0) fd->eof = 1;

			// bhead now contains the (converted) bhead structure. Now read
			// the associated data and put everything in a BHeadN (creative naming !)

			if ( ! fd->eof) {
				new_bhead = MEM_mallocN(sizeof(BHeadN) + bhead.len, "new_bhead");
				if (new_bhead) {
					new_bhead->next = new_bhead->prev = 0;
					new_bhead->bhead = bhead;

					readsize = fd->read(fd, new_bhead + 1, bhead.len);

					if (readsize != bhead.len) {
						fd->eof = 1;
						MEM_freeN(new_bhead);
						new_bhead = 0;
					}
				} else {
					fd->eof = 1;
				}
			}
		}
	}

	// We've read a new block. Now add it to the list
	// of blocks.

	if (new_bhead) {
		BLI_addtail(&fd->listbase, new_bhead);
	}

	return(new_bhead);
}

BHead *blo_firstbhead(FileData *fd)
{
	BHeadN *new_bhead;
	BHead *bhead = 0;

	// Rewind the file
	// Read in a new block if necessary

	new_bhead = fd->listbase.first;
	if (new_bhead == 0) {
		new_bhead = get_bhead(fd);
	}

	if (new_bhead) {
		bhead = &new_bhead->bhead;
	}

	return(bhead);
}

BHead *blo_prevbhead(FileData *fd, BHead *thisblock)
{
	BHeadN *bheadn= (BHeadN *) (((char *) thisblock) - GET_INT_FROM_POINTER( &((BHeadN*)0)->bhead) );
	BHeadN *prev= bheadn->prev;

	return prev?&prev->bhead:NULL;
}

BHead *blo_nextbhead(FileData *fd, BHead *thisblock)
{
	BHeadN *new_bhead = NULL;
	BHead *bhead = NULL;

	if (thisblock) {
		// bhead is actually a sub part of BHeadN
		// We calculate the BHeadN pointer from the BHead pointer below
		new_bhead = (BHeadN *) (((char *) thisblock) - GET_INT_FROM_POINTER( &((BHeadN*)0)->bhead) );

		// get the next BHeadN. If it doesn't exist we read in the next one
		new_bhead = new_bhead->next;
		if (new_bhead == 0) {
			new_bhead = get_bhead(fd);
		}
	}

	if (new_bhead) {
		// here we do the reverse:
		// go from the BHeadN pointer to the BHead pointer
		bhead = &new_bhead->bhead;
	}

	return(bhead);
}

static void decode_blender_header(FileData *fd)
{
	char header[SIZEOFBLENDERHEADER], num[4];
	int readsize;

	// read in the header data
	readsize = fd->read(fd, header, sizeof(header));

	if (readsize == sizeof(header)) {
		if(strncmp(header, "BLENDER", 7) == 0) {
			int remove_this_endian_test= 1;

			fd->flags |= FD_FLAGS_FILE_OK;

			// what size are pointers in the file ?
			if(header[7]=='_') {
				fd->flags |= FD_FLAGS_FILE_POINTSIZE_IS_4;
				if (sizeof(void *) != 4) {
					fd->flags |= FD_FLAGS_POINTSIZE_DIFFERS;
				}
			} else {
				if (sizeof(void *) != 8) {
					fd->flags |= FD_FLAGS_POINTSIZE_DIFFERS;
				}
			}

			// is the file saved in a different endian
			// than we need ?
			if (((((char*)&remove_this_endian_test)[0]==1)?L_ENDIAN:B_ENDIAN) != ((header[8]=='v')?L_ENDIAN:B_ENDIAN)) {
				fd->flags |= FD_FLAGS_SWITCH_ENDIAN;
			}

			// get the version number

			memcpy(num, header+9, 3);
			num[3] = 0;
			fd->fileversion = atoi(num);
		}
	}
}

static int read_file_dna(FileData *fd)
{
	BHead *bhead;

	for (bhead= blo_firstbhead(fd); bhead; bhead= blo_nextbhead(fd, bhead)) {
		if (bhead->code==DNA1) {
			int do_endian_swap= (fd->flags&FD_FLAGS_SWITCH_ENDIAN)?1:0;

			fd->filesdna= DNA_sdna_from_data(&bhead[1], bhead->len, do_endian_swap);
			if (fd->filesdna) {
				
				fd->compflags= DNA_struct_get_compareflags(fd->filesdna, fd->memsdna);
				/* used to retrieve ID names from (bhead+1) */
				fd->id_name_offs= DNA_elem_offset(fd->filesdna, "ID", "char", "name[]");
			}

			return 1;
		} else if (bhead->code==ENDB)
			break;
	}

	return 0;
}

static int fd_read_from_file(FileData *filedata, void *buffer, unsigned int size)
{
	int readsize = read(filedata->filedes, buffer, size);

	if (readsize < 0) {
		readsize = EOF;
	} else {
		filedata->seek += readsize;
	}

	return (readsize);
}

static int fd_read_gzip_from_file(FileData *filedata, void *buffer, unsigned int size)
{
	int readsize = gzread(filedata->gzfiledes, buffer, size);

	if (readsize < 0) {
		readsize = EOF;
	} else {
		filedata->seek += readsize;
	}

	return (readsize);
}

static int fd_read_from_memory(FileData *filedata, void *buffer, unsigned int size)
{
		// don't read more bytes then there are available in the buffer
	int readsize = MIN2(size, filedata->buffersize - filedata->seek);

	memcpy(buffer, filedata->buffer + filedata->seek, readsize);
	filedata->seek += readsize;

	return (readsize);
}

static int fd_read_from_memfile(FileData *filedata, void *buffer, unsigned int size)
{
	static unsigned int seek= 1<<30;	/* the current position */
	static unsigned int offset= 0;		/* size of previous chunks */
	static MemFileChunk *chunk=NULL;
	unsigned int chunkoffset, readsize, totread;
	
	if(size==0) return 0;
	
	if(seek != (unsigned int)filedata->seek) {
		chunk= filedata->memfile->chunks.first;
		seek= 0;
		
		while(chunk) {
			if(seek + chunk->size > (unsigned) filedata->seek) break;
			seek+= chunk->size;
			chunk= chunk->next;
		}
		offset= seek;
		seek= filedata->seek;
	}
	
	if(chunk) {
		totread= 0;

		do {
			/* first check if it's on the end if current chunk */
			if(seek-offset == chunk->size) {
				offset+= chunk->size;
				chunk= chunk->next;
			}

			/* debug, should never happen */
			if(chunk==NULL) {
				printf("illegal read, chunk zero\n");
				return 0;
			}

			chunkoffset= seek-offset;
			readsize= size-totread;

			/* data can be spread over multiple chunks, so clamp size
			 * to within this chunk, and then it will read further in
			 * the next chunk */
			if(chunkoffset+readsize > chunk->size)
				readsize= chunk->size-chunkoffset;

			memcpy((char*)buffer+totread, chunk->buf+chunkoffset, readsize);
			totread += readsize;
			filedata->seek += readsize;
			seek += readsize;
		} while(totread < size);
		
		return totread;
	}

	return 0;
}

static FileData *filedata_new(void)
{
	FileData *fd = MEM_callocN(sizeof(FileData), "FileData");

	fd->filedes = -1;
	fd->gzfiledes = NULL;

		/* XXX, this doesn't need to be done all the time,
		 * but it keeps us reentrant,  remove once we have
		 * a lib that provides a nice lock. - zr
		 */
	fd->memsdna = DNA_sdna_from_data(DNAstr,  DNAlen,  0);

	fd->datamap = oldnewmap_new();
	fd->globmap = oldnewmap_new();
	fd->libmap = oldnewmap_new();

	return fd;
}

static FileData *blo_decode_and_check(FileData *fd, ReportList *reports)
{
	decode_blender_header(fd);

	if (fd->flags & FD_FLAGS_FILE_OK) {
		if (!read_file_dna(fd)) {
			BKE_report(reports, RPT_ERROR, "File incomplete");
			blo_freefiledata(fd);
			fd= NULL;
		}
	} 
	else {
		BKE_report(reports, RPT_ERROR, "File is not a Blender file");
		blo_freefiledata(fd);
		fd= NULL;
	}

	return fd;
}

/* cannot be called with relative paths anymore! */
/* on each new library added, it now checks for the current FileData and expands relativeness */
FileData *blo_openblenderfile(char *name, ReportList *reports)
{
	gzFile gzfile;
	errno= 0;
	gzfile= gzopen(name, "rb");

	if (gzfile == Z_NULL) {
		BKE_reportf(reports, RPT_ERROR, "Unable to open \"%s\": %s.", name, errno ? strerror(errno) : "Unknown erro reading file");
		return NULL;
	} else {
		FileData *fd = filedata_new();
		fd->gzfiledes = gzfile;
		fd->read = fd_read_gzip_from_file;

		/* needed for library_append and read_libraries */
		BLI_strncpy(fd->relabase, name, sizeof(fd->relabase));

		return blo_decode_and_check(fd, reports);
	}
}

FileData *blo_openblendermemory(void *mem, int memsize, ReportList *reports)
{
	if (!mem || memsize<SIZEOFBLENDERHEADER) {
		BKE_report(reports, RPT_ERROR, (mem)? "Unable to read": "Unable to open");
		return NULL;
	} else {
		FileData *fd= filedata_new();
		fd->buffer= mem;
		fd->buffersize= memsize;
		fd->read= fd_read_from_memory;
		fd->flags|= FD_FLAGS_NOT_MY_BUFFER;

		return blo_decode_and_check(fd, reports);
	}
}

FileData *blo_openblendermemfile(MemFile *memfile, ReportList *reports)
{
	if (!memfile) {
		BKE_report(reports, RPT_ERROR, "Unable to open blend <memory>");
		return NULL;
	} else {
		FileData *fd= filedata_new();
		fd->memfile= memfile;

		fd->read= fd_read_from_memfile;
		fd->flags|= FD_FLAGS_NOT_MY_BUFFER;

		return blo_decode_and_check(fd, reports);
	}
}


void blo_freefiledata(FileData *fd)
{
	if (fd) {
		
		if (fd->filedes != -1) {
			close(fd->filedes);
		}

		if (fd->gzfiledes != NULL)
		{
			gzclose(fd->gzfiledes);
		}

		if (fd->buffer && !(fd->flags & FD_FLAGS_NOT_MY_BUFFER)) {
			MEM_freeN(fd->buffer);
			fd->buffer = 0;
		}

		// Free all BHeadN data blocks
		BLI_freelistN(&fd->listbase);

		if (fd->memsdna)
			DNA_sdna_free(fd->memsdna);
		if (fd->filesdna)
			DNA_sdna_free(fd->filesdna);
		if (fd->compflags)
			MEM_freeN(fd->compflags);

		if (fd->datamap)
			oldnewmap_free(fd->datamap);
		if (fd->globmap)
			oldnewmap_free(fd->globmap);
		if (fd->imamap)
			oldnewmap_free(fd->imamap);
		if (fd->libmap && !(fd->flags & FD_FLAGS_NOT_MY_LIBMAP))
			oldnewmap_free(fd->libmap);
		if (fd->bheadmap)
			MEM_freeN(fd->bheadmap);
		
		MEM_freeN(fd);
	}
}

/* ************ DIV ****************** */

int BLO_has_bfile_extension(char *str)
{
	return (BLI_testextensie(str, ".ble") || BLI_testextensie(str, ".blend")||BLI_testextensie(str, ".blend.gz"));
}

int BLO_is_a_library(const char *path, char *dir, char *group)
{
	/* return ok when a blenderfile, in dir is the filename,
	 * in group the type of libdata
	 */
	int len;
	char *fd;
	
	strcpy(dir, path);
	len= strlen(dir);
	if(len<7) return 0;
	if( dir[len-1] != '/' && dir[len-1] != '\\') return 0;
	
	group[0]= 0;
	dir[len-1]= 0;

	/* Find the last slash */
	fd= BLI_last_slash(dir);

	if(fd==0) return 0;
	*fd= 0;
	if(BLO_has_bfile_extension(fd+1)) {
		/* the last part of the dir is a .blend file, no group follows */
		*fd= '/'; /* put back the removed slash separating the dir and the .blend file name */
	}
	else {		
		char *gp = fd+1; // in case we have a .blend file, gp points to the group

		/* Find the last slash */
		fd= BLI_last_slash(dir);
		if (!fd || !BLO_has_bfile_extension(fd+1)) return 0;

		/* now we know that we are in a blend file and it is safe to 
		   assume that gp actually points to a group */
		if (BLI_streq("Screen", gp)==0)
			BLI_strncpy(group, gp, GROUP_MAX);
	}
	return 1;
}

/* ************** OLD POINTERS ******************* */

static void *newdataadr(FileData *fd, void *adr)		/* only direct databocks */
{
	return oldnewmap_lookup_and_inc(fd->datamap, adr);
}

static void *newglobadr(FileData *fd, void *adr)		/* direct datablocks with global linking */
{
	return oldnewmap_lookup_and_inc(fd->globmap, adr);
}

static void *newimaadr(FileData *fd, void *adr)		/* used to restore image data after undo */
{
	if(fd->imamap && adr)
		return oldnewmap_lookup_and_inc(fd->imamap, adr);
	return NULL;
}


static void *newlibadr(FileData *fd, void *lib, void *adr)		/* only lib data */
{
	return oldnewmap_liblookup(fd->libmap, adr, lib);
}

static void *newlibadr_us(FileData *fd, void *lib, void *adr)	/* increases user number */
{
	ID *id= newlibadr(fd, lib, adr);

	if(id)
		id->us++;

	return id;
}

static void change_idid_adr_fd(FileData *fd, void *old, void *new)
{
	int i;
	
	for (i=0; i<fd->libmap->nentries; i++) {
		OldNew *entry= &fd->libmap->entries[i];
		
		if (old==entry->newp && entry->nr==ID_ID) {
			entry->newp= new;
			if(new) entry->nr= GS( ((ID *)new)->name );
			break;
		}
	}
}

static void change_idid_adr(ListBase *mainlist, FileData *basefd, void *old, void *new)
{
	Main *mainptr;
	
	for(mainptr= mainlist->first; mainptr; mainptr= mainptr->next) {
		FileData *fd;
		
		if(mainptr->curlib) fd= mainptr->curlib->filedata;
		else fd= basefd;
		
		if(fd) {
			change_idid_adr_fd(fd, old, new);
		}
	}
}

/* lib linked proxy objects point to our local data, we need
 * to clear that pointer before reading the undo memfile since
 * the object might be removed, it is set again in reading
 * if the local object still exists */
void blo_clear_proxy_pointers_from_lib(FileData *fd, Main *oldmain)
{
	Object *ob= oldmain->object.first;
	
	for(;ob; ob= ob->id.next)
		if(ob->id.lib)
			ob->proxy_from= NULL;
}

void blo_make_image_pointer_map(FileData *fd, Main *oldmain)
{
	Image *ima= oldmain->image.first;
	Scene *sce= oldmain->scene.first;
	int a;
	
	fd->imamap= oldnewmap_new();
	
	for(;ima; ima= ima->id.next) {
		Link *ibuf= ima->ibufs.first;
		for(; ibuf; ibuf= ibuf->next) 
			oldnewmap_insert(fd->imamap, ibuf, ibuf, 0);
		if(ima->gputexture)
			oldnewmap_insert(fd->imamap, ima->gputexture, ima->gputexture, 0);
		for(a=0; a<IMA_MAX_RENDER_SLOT; a++)
			if(ima->renders[a])
				oldnewmap_insert(fd->imamap, ima->renders[a], ima->renders[a], 0);
	}
	for(; sce; sce= sce->id.next) {
		if(sce->nodetree) {
			bNode *node;
			for(node= sce->nodetree->nodes.first; node; node= node->next)
				oldnewmap_insert(fd->imamap, node->preview, node->preview, 0);
		}
	}
}

/* set old main image ibufs to zero if it has been restored */
/* this works because freeing old main only happens after this call */
void blo_end_image_pointer_map(FileData *fd, Main *oldmain)
{
	OldNew *entry= fd->imamap->entries;
	Image *ima= oldmain->image.first;
	Scene *sce= oldmain->scene.first;
	int i, a;
	
	/* used entries were restored, so we put them to zero */
	for (i=0; i<fd->imamap->nentries; i++, entry++) {
		 if (entry->nr>0)
			entry->newp= NULL;
	}
	
	for(;ima; ima= ima->id.next) {
		Link *ibuf, *next;
		
		/* this mirrors direct_link_image */
		for(ibuf= ima->ibufs.first; ibuf; ibuf= next) {
			next= ibuf->next;
			if(NULL==newimaadr(fd, ibuf)) {	/* so was restored */
				BLI_remlink(&ima->ibufs, ibuf);
				ima->bindcode= 0;
				ima->gputexture= NULL;
			}
		}

		ima->gputexture= newimaadr(fd, ima->gputexture);
		for(a=0; a<IMA_MAX_RENDER_SLOT; a++)
			ima->renders[a]= newimaadr(fd, ima->renders[a]);
	}
	for(; sce; sce= sce->id.next) {
		if(sce->nodetree) {
			bNode *node;
			for(node= sce->nodetree->nodes.first; node; node= node->next)
				node->preview= newimaadr(fd, node->preview);
		}
	}
}

/* undo file support: add all library pointers in lookup */
void blo_add_library_pointer_map(ListBase *mainlist, FileData *fd)
{
	Main *ptr= mainlist->first;
	ListBase *lbarray[MAX_LIBARRAY];
	
	for(ptr= ptr->next; ptr; ptr= ptr->next) {
		int i= set_listbasepointers(ptr, lbarray);
		while(i--) {
			ID *id;
			for(id= lbarray[i]->first; id; id= id->next)
				oldnewmap_insert(fd->libmap, id, id, GS(id->name));
		}
	}
}
		

/* ********** END OLD POINTERS ****************** */
/* ********** READ FILE ****************** */

static void switch_endian_structs(struct SDNA *filesdna, BHead *bhead)
{
	int blocksize, nblocks;
	char *data;

	data= (char *)(bhead+1);
	blocksize= filesdna->typelens[ filesdna->structs[bhead->SDNAnr][0] ];

	nblocks= bhead->nr;
	while(nblocks--) {
		DNA_struct_switch_endian(filesdna, bhead->SDNAnr, data);

		data+= blocksize;
	}
}

static void *read_struct(FileData *fd, BHead *bh, char *blockname)
{
	void *temp= NULL;

	if (bh->len) {
		/* switch is based on file dna */
		if (bh->SDNAnr && (fd->flags & FD_FLAGS_SWITCH_ENDIAN))
			switch_endian_structs(fd->filesdna, bh);

		if (fd->compflags[bh->SDNAnr]) {	/* flag==0: doesn't exist anymore */
			if(fd->compflags[bh->SDNAnr]==2) {
				temp= DNA_struct_reconstruct(fd->memsdna, fd->filesdna, fd->compflags, bh->SDNAnr, bh->nr, (bh+1));
			} else {
				temp= MEM_mallocN(bh->len, blockname);
				memcpy(temp, (bh+1), bh->len);
			}
		}
	}

	return temp;
}

static void link_list(FileData *fd, ListBase *lb)		/* only direct data */
{
	Link *ln, *prev;

	if(lb->first==NULL) return;

	lb->first= newdataadr(fd, lb->first);
	ln= lb->first;
	prev= NULL;
	while(ln) {
		ln->next= newdataadr(fd, ln->next);
		ln->prev= prev;
		prev= ln;
		ln= ln->next;
	}
	lb->last= prev;
}

static void link_glob_list(FileData *fd, ListBase *lb)		/* for glob data */
{
	Link *ln, *prev;
	void *poin;

	if(lb->first==0) return;
	poin= newdataadr(fd, lb->first);
	if(lb->first) {
		oldnewmap_insert(fd->globmap, lb->first, poin, 0);
	}
	lb->first= poin;

	ln= lb->first;
	prev= 0;
	while(ln) {
		poin= newdataadr(fd, ln->next);
		if(ln->next) {
			oldnewmap_insert(fd->globmap, ln->next, poin, 0);
		}
		ln->next= poin;
		ln->prev= prev;
		prev= ln;
		ln= ln->next;
	}
	lb->last= prev;
}

static void test_pointer_array(FileData *fd, void **mat)
{
#if defined(WIN32) && !defined(FREE_WINDOWS)
	__int64 *lpoin, *lmat;
#else
	long long *lpoin, *lmat;
#endif
	int *ipoin, *imat;
	size_t len;

		/* manually convert the pointer array in
		 * the old dna format to a pointer array in
		 * the new dna format.
		 */
	if(*mat) {
		len= MEM_allocN_len(*mat)/fd->filesdna->pointerlen;

		if(fd->filesdna->pointerlen==8 && fd->memsdna->pointerlen==4) {
			ipoin=imat= MEM_mallocN( len*4, "newmatar");
			lpoin= *mat;

			while(len-- > 0) {
				if((fd->flags & FD_FLAGS_SWITCH_ENDIAN))
					SWITCH_LONGINT(*lpoin);
				*ipoin= (int) ((*lpoin) >> 3);
				ipoin++;
				lpoin++;
			}
			MEM_freeN(*mat);
			*mat= imat;
		}

		if(fd->filesdna->pointerlen==4 && fd->memsdna->pointerlen==8) {
			lpoin=lmat= MEM_mallocN( len*8, "newmatar");
			ipoin= *mat;

			while(len-- > 0) {
				*lpoin= *ipoin;
				ipoin++;
				lpoin++;
			}
			MEM_freeN(*mat);
			*mat= lmat;
		}
	}
}

/* ************ READ ID Properties *************** */

void IDP_DirectLinkProperty(IDProperty *prop, int switch_endian, FileData *fd);
void IDP_LibLinkProperty(IDProperty *prop, int switch_endian, FileData *fd);

static void IDP_DirectLinkIDPArray(IDProperty *prop, int switch_endian, FileData *fd)
{
	IDProperty *array;
	int i;

	/*since we didn't save the extra buffer, set totallen to len.*/
	prop->totallen = prop->len;
	prop->data.pointer = newdataadr(fd, prop->data.pointer);

	array= (IDProperty*) prop->data.pointer;

	for(i=0; i<prop->len; i++)
		IDP_DirectLinkProperty(&array[i], switch_endian, fd);
}

static void IDP_DirectLinkArray(IDProperty *prop, int switch_endian, FileData *fd)
{
	IDProperty **array;
	int i;

	/*since we didn't save the extra buffer, set totallen to len.*/
	prop->totallen = prop->len;
	prop->data.pointer = newdataadr(fd, prop->data.pointer);

	if(prop->subtype == IDP_GROUP) {
		test_pointer_array(fd, prop->data.pointer);
		array= prop->data.pointer;

		for(i=0; i<prop->len; i++)
			IDP_DirectLinkProperty(array[i], switch_endian, fd);
	}
	else if(prop->subtype == IDP_DOUBLE) {
		if (switch_endian) {
			for (i=0; i<prop->len; i++) {
				SWITCH_LONGINT(((double*)prop->data.pointer)[i]);
			}
		}
	}
	else {
		if (switch_endian) {
			for (i=0; i<prop->len; i++) {
				SWITCH_INT(((int*)prop->data.pointer)[i]);
			}
		}
	}
}

static void IDP_DirectLinkString(IDProperty *prop, int switch_endian, FileData *fd)
{
	/*since we didn't save the extra string buffer, set totallen to len.*/
	prop->totallen = prop->len;
	prop->data.pointer = newdataadr(fd, prop->data.pointer);
}

static void IDP_DirectLinkGroup(IDProperty *prop, int switch_endian, FileData *fd)
{
	ListBase *lb = &prop->data.group;
	IDProperty *loop;

	link_list(fd, lb);

	/*Link child id properties now*/
	for (loop=prop->data.group.first; loop; loop=loop->next) {
		IDP_DirectLinkProperty(loop, switch_endian, fd);
	}
}

void IDP_DirectLinkProperty(IDProperty *prop, int switch_endian, FileData *fd)
{
	switch (prop->type) {
		case IDP_GROUP:
			IDP_DirectLinkGroup(prop, switch_endian, fd);
			break;
		case IDP_STRING:
			IDP_DirectLinkString(prop, switch_endian, fd);
			break;
		case IDP_ARRAY:
			IDP_DirectLinkArray(prop, switch_endian, fd);
			break;
		case IDP_IDPARRAY:
			IDP_DirectLinkIDPArray(prop, switch_endian, fd);
			break;
		case IDP_DOUBLE:
			/*erg, stupid doubles.  since I'm storing them
			 in the same field as int val; val2 in the
			 IDPropertyData struct, they have to deal with
			 endianness specifically
			 
			 in theory, val and val2 would've already been swapped
			 if switch_endian is true, so we have to first unswap
			 them then reswap them as a single 64-bit entity.
			 */
			
			if (switch_endian) {
				SWITCH_INT(prop->data.val);
				SWITCH_INT(prop->data.val2);
				SWITCH_LONGINT(prop->data.val);
			}
			
			break;
	}
}

/*stub function*/
void IDP_LibLinkProperty(IDProperty *prop, int switch_endian, FileData *fd)
{
}

/* ************ READ CurveMapping *************** */

/* cuma itself has been read! */
static void direct_link_curvemapping(FileData *fd, CurveMapping *cumap)
{
	int a;
	
	/* flag seems to be able to hang? Maybe old files... not bad to clear anyway */
	cumap->flag &= ~CUMA_PREMULLED;
	
	for(a=0; a<CM_TOT; a++) {
		cumap->cm[a].curve= newdataadr(fd, cumap->cm[a].curve);
		cumap->cm[a].table= NULL;
		cumap->cm[a].premultable= NULL;
	}
}

/* ************ READ Brush *************** */
/* library brush linking after fileread */
static void lib_link_brush(FileData *fd, Main *main)
{
	Brush *brush;
	
	/* only link ID pointers */
	for(brush= main->brush.first; brush; brush= brush->id.next) {
		if(brush->id.flag & LIB_NEEDLINK) {
			brush->id.flag -= LIB_NEEDLINK;

			brush->mtex.tex= newlibadr_us(fd, brush->id.lib, brush->mtex.tex);
			brush->clone.image= newlibadr_us(fd, brush->id.lib, brush->clone.image);
		}
	}
}

static void direct_link_brush(FileData *fd, Brush *brush)
{
	/* brush itself has been read */

	/* fallof curve */
	brush->curve= newdataadr(fd, brush->curve);
	if(brush->curve)
		direct_link_curvemapping(fd, brush->curve);
	else
		brush_curve_preset(brush, CURVE_PRESET_SHARP);

	brush->preview= NULL;
	brush->icon_imbuf= NULL;
}

static void direct_link_script(FileData *fd, Script *script)
{
	script->id.us = 1;
	SCRIPT_SET_NULL(script)
}


/* ************ READ PACKEDFILE *************** */

static PackedFile *direct_link_packedfile(FileData *fd, PackedFile *oldpf)
{
	PackedFile *pf= newdataadr(fd, oldpf);

	if (pf) {
		pf->data= newdataadr(fd, pf->data);
	}

	return pf;
}

/* ************ READ IMAGE PREVIEW *************** */

static PreviewImage *direct_link_preview_image(FileData *fd, PreviewImage *old_prv)
{
	PreviewImage *prv= newdataadr(fd, old_prv);

	if (prv) {
		int i;
		for (i=0; i < PREVIEW_MIPMAPS; ++i) {
			if (prv->rect[i]) {
				prv->rect[i] = newdataadr(fd, prv->rect[i]);
			}
		}
	}

	return prv;
}

/* ************ READ ANIMATION STUFF ***************** */

/* Legacy Data Support (for Version Patching) ----------------------------- */

// XXX depreceated - old animation system
static void lib_link_ipo(FileData *fd, Main *main)
{
	Ipo *ipo;

	ipo= main->ipo.first;
	while(ipo) {
		if(ipo->id.flag & LIB_NEEDLINK) {
			IpoCurve *icu;
			for(icu= ipo->curve.first; icu; icu= icu->next) {
				if(icu->driver)
					icu->driver->ob= newlibadr(fd, ipo->id.lib, icu->driver->ob);
			}
			ipo->id.flag -= LIB_NEEDLINK;
		}
		ipo= ipo->id.next;
	}
}

// XXX depreceated - old animation system
static void direct_link_ipo(FileData *fd, Ipo *ipo)
{
	IpoCurve *icu;

	link_list(fd, &(ipo->curve));
	icu= ipo->curve.first;
	while(icu) {
		icu->bezt= newdataadr(fd, icu->bezt);
		icu->bp= newdataadr(fd, icu->bp);
		icu->driver= newdataadr(fd, icu->driver);
		icu= icu->next;
	}
}

// XXX depreceated - old animation system
static void lib_link_nlastrips(FileData *fd, ID *id, ListBase *striplist)
{
	bActionStrip *strip;
	bActionModifier *amod;
	
	for (strip=striplist->first; strip; strip=strip->next){
		strip->object = newlibadr(fd, id->lib, strip->object);
		strip->act = newlibadr_us(fd, id->lib, strip->act);
		strip->ipo = newlibadr(fd, id->lib, strip->ipo);
		for(amod= strip->modifiers.first; amod; amod= amod->next)
			amod->ob= newlibadr(fd, id->lib, amod->ob);
	}
}

// XXX depreceated - old animation system
static void direct_link_nlastrips(FileData *fd, ListBase *strips)
{
	bActionStrip *strip;
	
	link_list(fd, strips);
	
	for(strip= strips->first; strip; strip= strip->next)
		link_list(fd, &strip->modifiers);
}

// XXX depreceated - old animation system
static void lib_link_constraint_channels(FileData *fd, ID *id, ListBase *chanbase)
{
	bConstraintChannel *chan;

	for (chan=chanbase->first; chan; chan=chan->next){
		chan->ipo = newlibadr_us(fd, id->lib, chan->ipo);
	}
}

/* Data Linking ----------------------------- */

static void lib_link_fmodifiers(FileData *fd, ID *id, ListBase *list)
{
	FModifier *fcm;
	
	for (fcm= list->first; fcm; fcm= fcm->next) {
		/* data for specific modifiers */
		switch (fcm->type) {
			case FMODIFIER_TYPE_PYTHON:
			{
				FMod_Python *data= (FMod_Python *)fcm->data;
				data->script = newlibadr(fd, id->lib, data->script);
			}
				break;
		}
	}
}

static void lib_link_fcurves(FileData *fd, ID *id, ListBase *list) 
{
	FCurve *fcu;
	
	if (list == NULL)
		return;
	
	/* relink ID-block references... */
	for (fcu= list->first; fcu; fcu= fcu->next) {
		/* driver data */
		if (fcu->driver) {
			ChannelDriver *driver= fcu->driver;
			DriverVar *dvar;
			
			for (dvar= driver->variables.first; dvar; dvar= dvar->next) {
				DRIVER_TARGETS_LOOPER(dvar)
				{	
					/* only relink if still used */
					if (tarIndex < dvar->num_targets)
						dtar->id= newlibadr(fd, id->lib, dtar->id); 
					else
						dtar->id= NULL;
				}
				DRIVER_TARGETS_LOOPER_END
			}
		}
		
		/* modifiers */
		lib_link_fmodifiers(fd, id, &fcu->modifiers);
	}
}


/* NOTE: this assumes that link_list has already been called on the list */
static void direct_link_fmodifiers(FileData *fd, ListBase *list)
{
	FModifier *fcm;
	
	for (fcm= list->first; fcm; fcm= fcm->next) {
		/* relink general data */
		fcm->data = newdataadr(fd, fcm->data);
		fcm->edata= NULL;
		
		/* do relinking of data for specific types */
		switch (fcm->type) {
			case FMODIFIER_TYPE_GENERATOR:
			{
				FMod_Generator *data= (FMod_Generator *)fcm->data;
				
				data->coefficients= newdataadr(fd, data->coefficients);
			}
				break;
			case FMODIFIER_TYPE_ENVELOPE:
			{
				FMod_Envelope *data= (FMod_Envelope *)fcm->data;
				
				data->data= newdataadr(fd, data->data);
			}
				break;
			case FMODIFIER_TYPE_PYTHON:
			{
				FMod_Python *data= (FMod_Python *)fcm->data;
				
				data->prop = newdataadr(fd, data->prop);
				IDP_DirectLinkProperty(data->prop, (fd->flags & FD_FLAGS_SWITCH_ENDIAN), fd);
			}
				break;
		}
	}
}

/* NOTE: this assumes that link_list has already been called on the list */
static void direct_link_fcurves(FileData *fd, ListBase *list)
{
	FCurve *fcu;
	
	/* link F-Curve data to F-Curve again (non ID-libs) */
	for (fcu= list->first; fcu; fcu= fcu->next) {
		/* curve data */
		fcu->bezt= newdataadr(fd, fcu->bezt);
		fcu->fpt= newdataadr(fd, fcu->fpt);
		
		/* rna path */
		fcu->rna_path= newdataadr(fd, fcu->rna_path);
		
		/* group */
		fcu->grp= newdataadr(fd, fcu->grp);
		
		/* driver */
		fcu->driver= newdataadr(fd, fcu->driver);
		if (fcu->driver) {
			ChannelDriver *driver= fcu->driver;
			DriverVar *dvar;

			driver->expr_comp= NULL;
			
			/* relink variables, targets and their paths */
			link_list(fd, &driver->variables);
			for (dvar= driver->variables.first; dvar; dvar= dvar->next) {
				DRIVER_TARGETS_LOOPER(dvar)
				{
					/* only relink the targets being used */
					if (tarIndex < dvar->num_targets)
						dtar->rna_path= newdataadr(fd, dtar->rna_path);
					else
						dtar->rna_path= NULL;
				}
				DRIVER_TARGETS_LOOPER_END
			}
		}
		
		/* modifiers */
		link_list(fd, &fcu->modifiers);
		direct_link_fmodifiers(fd, &fcu->modifiers);
	}
}


static void lib_link_action(FileData *fd, Main *main)
{
	bAction *act;
	bActionChannel *chan;

	for (act= main->action.first; act; act= act->id.next) {
		if (act->id.flag & LIB_NEEDLINK) {
			act->id.flag -= LIB_NEEDLINK;
			
// XXX depreceated - old animation system <<<
			for (chan=act->chanbase.first; chan; chan=chan->next) {
				chan->ipo= newlibadr_us(fd, act->id.lib, chan->ipo);
				lib_link_constraint_channels(fd, &act->id, &chan->constraintChannels);
			}
// >>> XXX depreceated - old animation system
			
			lib_link_fcurves(fd, &act->id, &act->curves);
		}
	}
}

static void direct_link_action(FileData *fd, bAction *act)
{
	bActionChannel *achan; // XXX depreceated - old animation system
	bActionGroup *agrp;

	link_list(fd, &act->curves);
	link_list(fd, &act->chanbase); // XXX depreceated - old animation system
	link_list(fd, &act->groups);
	link_list(fd, &act->markers);

// XXX depreceated - old animation system <<<
	for (achan = act->chanbase.first; achan; achan=achan->next) {
		achan->grp= newdataadr(fd, achan->grp);
		
		link_list(fd, &achan->constraintChannels);
	}
// >>> XXX depreceated - old animation system

	direct_link_fcurves(fd, &act->curves);
	
	for (agrp = act->groups.first; agrp; agrp= agrp->next) {
		agrp->channels.first= newdataadr(fd, agrp->channels.first);
		agrp->channels.last= newdataadr(fd, agrp->channels.last);
	}
}

static void lib_link_nladata_strips(FileData *fd, ID *id, ListBase *list)
{
	NlaStrip *strip;
	
	for (strip= list->first; strip; strip= strip->next) {
		/* check strip's children */
		lib_link_nladata_strips(fd, id, &strip->strips);
		
		/* check strip's F-Curves */
		lib_link_fcurves(fd, id, &strip->fcurves);
		
		/* reassign the counted-reference to action */
		strip->act = newlibadr_us(fd, id->lib, strip->act);
	}
}

static void lib_link_nladata(FileData *fd, ID *id, ListBase *list)
{
	NlaTrack *nlt;
	
	/* we only care about the NLA strips inside the tracks */
	for (nlt= list->first; nlt; nlt= nlt->next) {
		lib_link_nladata_strips(fd, id, &nlt->strips);
	}
}

/* This handles Animato NLA-Strips linking 
 * NOTE: this assumes that link_list has already been called on the list 
 */
static void direct_link_nladata_strips(FileData *fd, ListBase *list)
{
	NlaStrip *strip;
	
	for (strip= list->first; strip; strip= strip->next) {
		/* strip's child strips */
		link_list(fd, &strip->strips);
		direct_link_nladata_strips(fd, &strip->strips);
		
		/* strip's F-Curves */
		link_list(fd, &strip->fcurves);
		direct_link_fcurves(fd, &strip->fcurves);
		
		/* strip's F-Modifiers */
		link_list(fd, &strip->modifiers);
		direct_link_fcurves(fd, &strip->modifiers);
	}
}

/* NOTE: this assumes that link_list has already been called on the list */
static void direct_link_nladata(FileData *fd, ListBase *list)
{
	NlaTrack *nlt;
	
	for (nlt= list->first; nlt; nlt= nlt->next) {
		/* relink list of strips */
		link_list(fd, &nlt->strips);
		
		/* relink strip data */
		direct_link_nladata_strips(fd, &nlt->strips);
	}
}

/* ------- */

static void lib_link_keyingsets(FileData *fd, ID *id, ListBase *list)
{
	KeyingSet *ks;
	KS_Path *ksp;
	
	/* here, we're only interested in the ID pointer stored in some of the paths */
	for (ks= list->first; ks; ks= ks->next) {
		for (ksp= ks->paths.first; ksp; ksp= ksp->next) {
			ksp->id= newlibadr(fd, id->lib, ksp->id); 
		}
	}
}

/* NOTE: this assumes that link_list has already been called on the list */
static void direct_link_keyingsets(FileData *fd, ListBase *list)
{
	KeyingSet *ks;
	KS_Path *ksp;
	
	/* link KeyingSet data to KeyingSet again (non ID-libs) */
	for (ks= list->first; ks; ks= ks->next) {
		/* paths */
		link_list(fd, &ks->paths);
		
		for (ksp= ks->paths.first; ksp; ksp= ksp->next) {
			/* rna path */
			ksp->rna_path= newdataadr(fd, ksp->rna_path);
		}
	}
}

/* ------- */

static void lib_link_animdata(FileData *fd, ID *id, AnimData *adt)
{
	if (adt == NULL)
		return;
	
	/* link action data */
	adt->action= newlibadr_us(fd, id->lib, adt->action);
	adt->tmpact= newlibadr_us(fd, id->lib, adt->tmpact);
	
	/* link drivers */
	lib_link_fcurves(fd, id, &adt->drivers);
	
	/* overrides don't have lib-link for now, so no need to do anything */
	
	/* link NLA-data */
	lib_link_nladata(fd, id, &adt->nla_tracks);
}

static void direct_link_animdata(FileData *fd, AnimData *adt)
{
	/* NOTE: must have called newdataadr already before doing this... */
	if (adt == NULL)
		return;
	
	/* link drivers */
	link_list(fd, &adt->drivers);
	direct_link_fcurves(fd, &adt->drivers);
	
	/* link overrides */
	// TODO...
	
	/* link NLA-data */
	link_list(fd, &adt->nla_tracks);
	direct_link_nladata(fd, &adt->nla_tracks);
	
	/* clear temp pointers that may have been set... */
	// TODO: it's probably only a small cost to reload this anyway...
	adt->actstrip= NULL;
}	

/* ************ READ MOTION PATHS *************** */

/* direct data for cache */
static void direct_link_motionpath(FileData *fd, bMotionPath *mpath)
{
	/* sanity check */
	if (mpath == NULL)
		return;
	
	/* relink points cache */
	mpath->points= newdataadr(fd, mpath->points);
}

/* ************ READ NODE TREE *************** */

/* singe node tree (also used for material/scene trees), ntree is not NULL */
static void lib_link_ntree(FileData *fd, ID *id, bNodeTree *ntree)
{
	bNode *node;
	
	if(ntree->adt) lib_link_animdata(fd, &ntree->id, ntree->adt);
	
	ntree->gpd= newlibadr_us(fd, id->lib, ntree->gpd);
	
	for(node= ntree->nodes.first; node; node= node->next)
		node->id= newlibadr_us(fd, id->lib, node->id);
}

/* library ntree linking after fileread */
static void lib_link_nodetree(FileData *fd, Main *main)
{
	bNodeTree *ntree;
	
	/* only link ID pointers */
	for(ntree= main->nodetree.first; ntree; ntree= ntree->id.next) {
		if(ntree->id.flag & LIB_NEEDLINK) {
			ntree->id.flag -= LIB_NEEDLINK;
			lib_link_ntree(fd, &ntree->id, ntree);
		}
	}
}

/* verify types for nodes and groups, all data has to be read */
/* open = 0: appending/linking, open = 1: open new file (need to clean out dynamic
* typedefs*/
static void lib_verify_nodetree(Main *main, int open)
{
	Scene *sce;
	Material *ma;
	Tex *tx;
	bNodeTree *ntree;
	
	/* this crashes blender on undo/redo
		if(open==1) {
			reinit_nodesystem();
		}*/
	
	/* now create the own typeinfo structs an verify nodes */
	/* here we still assume no groups in groups */
	for(ntree= main->nodetree.first; ntree; ntree= ntree->id.next) {
		ntreeVerifyTypes(ntree);	/* internal nodes, no groups! */
		ntreeMakeOwnType(ntree);	/* for group usage */
	}
	
	/* now verify all types in material trees, groups are set OK now */
	for(ma= main->mat.first; ma; ma= ma->id.next) {
		if(ma->nodetree)
			ntreeVerifyTypes(ma->nodetree);
	}
	/* and scene trees */
	for(sce= main->scene.first; sce; sce= sce->id.next) {
		if(sce->nodetree)
			ntreeVerifyTypes(sce->nodetree);
	}
	/* and texture trees */
	for(tx= main->tex.first; tx; tx= tx->id.next) {
		if(tx->nodetree)
			ntreeVerifyTypes(tx->nodetree);
	}
}



/* ntree itself has been read! */
static void direct_link_nodetree(FileData *fd, bNodeTree *ntree)
{
	/* note: writing and reading goes in sync, for speed */
	bNode *node;
	bNodeSocket *sock;
	bNodeLink *link;
	
	ntree->init= 0;		/* to set callbacks and force setting types */
	ntree->owntype= NULL;
	ntree->progress= NULL;
	
	ntree->adt= newdataadr(fd, ntree->adt);
	direct_link_animdata(fd, ntree->adt);
	
	link_list(fd, &ntree->nodes);
	for(node= ntree->nodes.first; node; node= node->next) {
		if(node->type == NODE_DYNAMIC) {
			node->custom1= 0;
			node->custom1= BSET(node->custom1, NODE_DYNAMIC_LOADED);
			node->typeinfo= NULL;
		}
		
		node->storage= newdataadr(fd, node->storage);
		if(node->storage) {
			
			/* could be handlerized at some point */
			if(ntree->type==NTREE_SHADER && (node->type==SH_NODE_CURVE_VEC || node->type==SH_NODE_CURVE_RGB))
				direct_link_curvemapping(fd, node->storage);
			else if(ntree->type==NTREE_COMPOSIT) {
				if( ELEM4(node->type, CMP_NODE_TIME, CMP_NODE_CURVE_VEC, CMP_NODE_CURVE_RGB, CMP_NODE_HUECORRECT))
					direct_link_curvemapping(fd, node->storage);
				else if(ELEM3(node->type, CMP_NODE_IMAGE, CMP_NODE_VIEWER, CMP_NODE_SPLITVIEWER))
					((ImageUser *)node->storage)->ok= 1;
			}
			else if( ntree->type==NTREE_TEXTURE && (node->type==TEX_NODE_CURVE_RGB || node->type==TEX_NODE_CURVE_TIME) ) {
				direct_link_curvemapping(fd, node->storage);
			}
		}
		link_list(fd, &node->inputs);
		link_list(fd, &node->outputs);
	}
	link_list(fd, &ntree->links);
	
	/* and we connect the rest */
	for(node= ntree->nodes.first; node; node= node->next) {
		node->preview= newimaadr(fd, node->preview);
		node->lasty= 0;
		for(sock= node->inputs.first; sock; sock= sock->next)
			sock->link= newdataadr(fd, sock->link);
		for(sock= node->outputs.first; sock; sock= sock->next)
			sock->ns.data= NULL;
	}
	for(link= ntree->links.first; link; link= link->next) {
		link->fromnode= newdataadr(fd, link->fromnode);
		link->tonode= newdataadr(fd, link->tonode);
		link->fromsock= newdataadr(fd, link->fromsock);
		link->tosock= newdataadr(fd, link->tosock);
	}
		
	/* type verification is in lib-link */
}

/* ************ READ ARMATURE ***************** */

/* temp struct used to transport needed info to lib_link_constraint_cb() */
typedef struct tConstraintLinkData {
	FileData *fd;
	ID *id;
} tConstraintLinkData;
/* callback function used to relink constraint ID-links */
static void lib_link_constraint_cb(bConstraint *con, ID **idpoin, void *userdata)
{
	tConstraintLinkData *cld= (tConstraintLinkData *)userdata;
	*idpoin = newlibadr(cld->fd, cld->id->lib, *idpoin);
}

static void lib_link_constraints(FileData *fd, ID *id, ListBase *conlist)
{
	tConstraintLinkData cld;
	bConstraint *con;
	
	/* legacy fixes */
	for (con = conlist->first; con; con=con->next) {
		/* patch for error introduced by changing constraints (dunno how) */
		/* if con->data type changes, dna cannot resolve the pointer! (ton) */
		if(con->data==NULL) {
			con->type= CONSTRAINT_TYPE_NULL;
		}
		/* own ipo, all constraints have it */
		con->ipo= newlibadr_us(fd, id->lib, con->ipo); // XXX depreceated - old animation system
	}
	
	/* relink all ID-blocks used by the constraints */
	cld.fd= fd;
	cld.id= id;
	
	id_loop_constraints(conlist, lib_link_constraint_cb, &cld);
}

static void direct_link_constraints(FileData *fd, ListBase *lb)
{
	bConstraint *con;

	link_list(fd, lb);
	for (con=lb->first; con; con=con->next) {
		con->data = newdataadr(fd, con->data);
		
		switch (con->type) {
			case CONSTRAINT_TYPE_PYTHON:
			{
				bPythonConstraint *data= con->data;
				
				link_list(fd, &data->targets);
				
				data->prop = newdataadr(fd, data->prop);
				if (data->prop)
					IDP_DirectLinkProperty(data->prop, (fd->flags & FD_FLAGS_SWITCH_ENDIAN), fd);
			}
				break;
			case CONSTRAINT_TYPE_SPLINEIK:
			{
				bSplineIKConstraint *data= con->data;
				
				data->points= newdataadr(fd, data->points);
			}
				break;
			case CONSTRAINT_TYPE_KINEMATIC:
			{
				con->lin_error = 0.f;
				con->rot_error = 0.f;
			}
				break;
		}
	}
}

static void lib_link_pose(FileData *fd, Object *ob, bPose *pose)
{
	bPoseChannel *pchan;
	bArmature *arm= ob->data;
	int rebuild;
	
	if (!pose || !arm)
		return;
	
	/* always rebuild to match proxy or lib changes */
	rebuild= ob->proxy || (ob->id.lib==NULL && arm->id.lib);

	if (ob->proxy && pose->proxy_act_bone[0]) {
		Bone *bone = get_named_bone(arm, pose->proxy_act_bone);
		if (bone)
			arm->act_bone = bone;
	}

	for (pchan = pose->chanbase.first; pchan; pchan=pchan->next) {
		lib_link_constraints(fd, (ID *)ob, &pchan->constraints);
		
		/* hurms... loop in a loop, but yah... later... (ton) */
		pchan->bone= get_named_bone(arm, pchan->name);
		
		pchan->custom= newlibadr(fd, arm->id.lib, pchan->custom);
		if(pchan->bone==NULL)
			rebuild= 1;
		else if(ob->id.lib==NULL && arm->id.lib) {
			/* local pose selection copied to armature, bit hackish */
			pchan->bone->flag &= ~BONE_SELECTED;
			pchan->bone->flag |= pchan->selectflag;
		}
	}
	
	if(rebuild) {
		ob->recalc= OB_RECALC_ALL;
		pose->flag |= POSE_RECALC;
	}
}

static void lib_link_armature(FileData *fd, Main *main)
{
	bArmature *arm;

	arm= main->armature.first;

	while(arm) {
		if(arm->id.flag & LIB_NEEDLINK) {
			if (arm->adt) lib_link_animdata(fd, &arm->id, arm->adt);
			arm->id.flag -= LIB_NEEDLINK;
		}
		arm= arm->id.next;
	}
}

static void direct_link_bones(FileData *fd, Bone* bone)
{
	Bone	*child;

	bone->parent= newdataadr(fd, bone->parent);
	bone->prop= newdataadr(fd, bone->prop);
	if(bone->prop)
		IDP_DirectLinkProperty(bone->prop, (fd->flags & FD_FLAGS_SWITCH_ENDIAN), fd);
		
	bone->flag &= ~BONE_DRAW_ACTIVE;

	link_list(fd, &bone->childbase);

	for(child=bone->childbase.first; child; child=child->next)
		direct_link_bones(fd, child);
}

static void direct_link_armature(FileData *fd, bArmature *arm)
{
	Bone	*bone;

	link_list(fd, &arm->bonebase);
	arm->edbo= NULL;
	arm->sketch = NULL;
	
	arm->adt= newdataadr(fd, arm->adt);
	direct_link_animdata(fd, arm->adt);
	
	bone=arm->bonebase.first;
	while (bone) {
		direct_link_bones(fd, bone);
		bone=bone->next;
	}

	arm->act_bone= newdataadr(fd, arm->act_bone);
	arm->act_edbone= NULL;
}

/* ************ READ CAMERA ***************** */

static void lib_link_camera(FileData *fd, Main *main)
{
	Camera *ca;

	ca= main->camera.first;
	while(ca) {
		if(ca->id.flag & LIB_NEEDLINK) {
			if (ca->adt) lib_link_animdata(fd, &ca->id, ca->adt);
			
			ca->ipo= newlibadr_us(fd, ca->id.lib, ca->ipo); // XXX depreceated - old animation system
			
			ca->dof_ob= newlibadr_us(fd, ca->id.lib, ca->dof_ob);
			
			ca->id.flag -= LIB_NEEDLINK;
		}
		ca= ca->id.next;
	}
}

static void direct_link_camera(FileData *fd, Camera *ca)
{
	ca->adt= newdataadr(fd, ca->adt);
	direct_link_animdata(fd, ca->adt);
}


/* ************ READ LAMP ***************** */

static void lib_link_lamp(FileData *fd, Main *main)
{
	Lamp *la;
	MTex *mtex;
	int a;

	la= main->lamp.first;
	while(la) {
		if(la->id.flag & LIB_NEEDLINK) {
			if (la->adt) lib_link_animdata(fd, &la->id, la->adt);
			
			for(a=0; a<MAX_MTEX; a++) {
				mtex= la->mtex[a];
				if(mtex) {
					mtex->tex= newlibadr_us(fd, la->id.lib, mtex->tex);
					mtex->object= newlibadr(fd, la->id.lib, mtex->object);
				}
			}
			
			la->ipo= newlibadr_us(fd, la->id.lib, la->ipo); // XXX depreceated - old animation system
			
			la->id.flag -= LIB_NEEDLINK;
		}
		la= la->id.next;
	}
}

static void direct_link_lamp(FileData *fd, Lamp *la)
{
	int a;
	
	la->adt= newdataadr(fd, la->adt);
	direct_link_animdata(fd, la->adt);

	for(a=0; a<MAX_MTEX; a++) {
		la->mtex[a]= newdataadr(fd, la->mtex[a]);
	}
	
	la->curfalloff= newdataadr(fd, la->curfalloff);
	if(la->curfalloff)
		direct_link_curvemapping(fd, la->curfalloff);
	
	la->preview = direct_link_preview_image(fd, la->preview);
}

/* ************ READ keys ***************** */

static void lib_link_key(FileData *fd, Main *main)
{
	Key *key;

	key= main->key.first;
	while(key) {
		if(key->id.flag & LIB_NEEDLINK) {
			if(key->adt) lib_link_animdata(fd, &key->id, key->adt);
			
			key->ipo= newlibadr_us(fd, key->id.lib, key->ipo); // XXX depreceated - old animation system
			key->from= newlibadr(fd, key->id.lib, key->from);

			key->id.flag -= LIB_NEEDLINK;
		}
		key= key->id.next;
	}
}

static void switch_endian_keyblock(Key *key, KeyBlock *kb)
{
	int elemsize, a, b;
	char *data, *poin, *cp;

	elemsize= key->elemsize;
	data= kb->data;

	for(a=0; a<kb->totelem; a++) {

		cp= key->elemstr;
		poin= data;

		while( cp[0] ) {	/* cp[0]==amount */

			switch(cp[1]) {		/* cp[1]= type */
			case IPO_FLOAT:
			case IPO_BPOINT:
			case IPO_BEZTRIPLE:
				b= cp[0];
				while(b--) {
					SWITCH_INT((*poin));
					poin+= 4;
				}
				break;
			}

			cp+= 2;

		}
		data+= elemsize;
	}
}

static void direct_link_key(FileData *fd, Key *key)
{
	KeyBlock *kb;

	link_list(fd, &(key->block));

	key->adt= newdataadr(fd, key->adt);
	direct_link_animdata(fd, key->adt);
	
	key->refkey= newdataadr(fd, key->refkey);

	kb= key->block.first;
	while(kb) {

		kb->data= newdataadr(fd, kb->data);

		if(fd->flags & FD_FLAGS_SWITCH_ENDIAN)
			switch_endian_keyblock(key, kb);

		kb= kb->next;
	}
}

/* ************ READ mball ***************** */

static void lib_link_mball(FileData *fd, Main *main)
{
	MetaBall *mb;
	int a;

	mb= main->mball.first;
	while(mb) {
		if(mb->id.flag & LIB_NEEDLINK) {
			if (mb->adt) lib_link_animdata(fd, &mb->id, mb->adt);
			
			for(a=0; a<mb->totcol; a++) mb->mat[a]= newlibadr_us(fd, mb->id.lib, mb->mat[a]);

			mb->ipo= newlibadr_us(fd, mb->id.lib, mb->ipo); // XXX depreceated - old animation system

			mb->id.flag -= LIB_NEEDLINK;
		}
		mb= mb->id.next;
	}
}

static void direct_link_mball(FileData *fd, MetaBall *mb)
{
	mb->adt= newdataadr(fd, mb->adt);
	direct_link_animdata(fd, mb->adt);
	
	mb->mat= newdataadr(fd, mb->mat);
	test_pointer_array(fd, (void **)&mb->mat);

	link_list(fd, &(mb->elems));

	mb->disp.first= mb->disp.last= NULL;
	mb->editelems= NULL;
	mb->bb= NULL;
/*	mb->edit_elems.first= mb->edit_elems.last= NULL;*/
	mb->lastelem= NULL;
}

/* ************ READ WORLD ***************** */

static void lib_link_world(FileData *fd, Main *main)
{
	World *wrld;
	MTex *mtex;
	int a;

	wrld= main->world.first;
	while(wrld) {
		if(wrld->id.flag & LIB_NEEDLINK) {
			if (wrld->adt) lib_link_animdata(fd, &wrld->id, wrld->adt);
			
			wrld->ipo= newlibadr_us(fd, wrld->id.lib, wrld->ipo); // XXX depreceated - old animation system
			
			for(a=0; a<MAX_MTEX; a++) {
				mtex= wrld->mtex[a];
				if(mtex) {
					mtex->tex= newlibadr_us(fd, wrld->id.lib, mtex->tex);
					mtex->object= newlibadr(fd, wrld->id.lib, mtex->object);
				}
			}
			
			wrld->id.flag -= LIB_NEEDLINK;
		}
		wrld= wrld->id.next;
	}
}

static void direct_link_world(FileData *fd, World *wrld)
{
	int a;

	wrld->adt= newdataadr(fd, wrld->adt);
	direct_link_animdata(fd, wrld->adt);

	for(a=0; a<MAX_MTEX; a++) {
		wrld->mtex[a]= newdataadr(fd, wrld->mtex[a]);
	}
	wrld->preview = direct_link_preview_image(fd, wrld->preview);
}


/* ************ READ VFONT ***************** */

static void lib_link_vfont(FileData *fd, Main *main)
{
	VFont *vf;

	vf= main->vfont.first;
	while(vf) {
		if(vf->id.flag & LIB_NEEDLINK) {
			vf->id.flag -= LIB_NEEDLINK;
		}
		vf= vf->id.next;
	}
}

static void direct_link_vfont(FileData *fd, VFont *vf)
{
	vf->data= NULL;
	vf->packedfile= direct_link_packedfile(fd, vf->packedfile);
}

/* ************ READ TEXT ****************** */

static void lib_link_text(FileData *fd, Main *main)
{
	Text *text;

	text= main->text.first;
	while(text) {
		if(text->id.flag & LIB_NEEDLINK) {
			text->id.flag -= LIB_NEEDLINK;
		}
		text= text->id.next;
	}
}

static void direct_link_text(FileData *fd, Text *text)
{
	TextLine *ln;

	text->name= newdataadr(fd, text->name);

	text->undo_pos= -1;
	text->undo_len= TXT_INIT_UNDO;
	text->undo_buf= MEM_mallocN(text->undo_len, "undo buf");

	text->compiled= NULL;

/*
	if(text->flags & TXT_ISEXT) {
		reopen_text(text);
	} else {
*/

	link_list(fd, &text->lines);
	link_list(fd, &text->markers);

	text->curl= newdataadr(fd, text->curl);
	text->sell= newdataadr(fd, text->sell);

	ln= text->lines.first;
	while(ln) {
		ln->line= newdataadr(fd, ln->line);
		ln->format= NULL;
		
		if (ln->len != (int) strlen(ln->line)) {
			printf("Error loading text, line lengths differ\n");
			ln->len = strlen(ln->line);
		}

		ln= ln->next;
	}

	text->flags = (text->flags) & ~TXT_ISEXT;

	text->id.us= 1;
}

/* ************ READ IMAGE ***************** */

static void lib_link_image(FileData *fd, Main *main)
{
	Image *ima;

	ima= main->image.first;
	while (ima) {
		if(ima->id.flag & LIB_NEEDLINK) {
			if (ima->id.properties) IDP_LibLinkProperty(ima->id.properties, (fd->flags & FD_FLAGS_SWITCH_ENDIAN), fd);

			ima->id.flag -= LIB_NEEDLINK;
		}
		ima= ima->id.next;
	}
}

static void link_ibuf_list(FileData *fd, ListBase *lb)
{
	Link *ln, *prev;
	
	if(lb->first==NULL) return;
	
	lb->first= newimaadr(fd, lb->first);
	ln= lb->first;
	prev= NULL;
	while(ln) {
		ln->next= newimaadr(fd, ln->next);
		ln->prev= prev;
		prev= ln;
		ln= ln->next;
	}
	lb->last= prev;
}

static void direct_link_image(FileData *fd, Image *ima)
{
	/* for undo system, pointers could be restored */
	if(fd->imamap)
		link_ibuf_list(fd, &ima->ibufs);
	else
		ima->ibufs.first= ima->ibufs.last= NULL;
	
	/* if not restored, we keep the binded opengl index */
	if(ima->ibufs.first==NULL) {
		ima->bindcode= 0;
		ima->gputexture= NULL;
	}
	
	ima->anim= NULL;
	ima->rr= NULL;
	ima->repbind= NULL;
	memset(ima->renders, 0, sizeof(ima->renders));
	ima->last_render_slot= ima->render_slot;
	
	ima->packedfile = direct_link_packedfile(fd, ima->packedfile);
	ima->preview = direct_link_preview_image(fd, ima->preview);
	ima->ok= 1;
}


/* ************ READ CURVE ***************** */

static void lib_link_curve(FileData *fd, Main *main)
{
	Curve *cu;
	int a;

	cu= main->curve.first;
	while(cu) {
		if(cu->id.flag & LIB_NEEDLINK) {
			if(cu->adt) lib_link_animdata(fd, &cu->id, cu->adt);

			for(a=0; a<cu->totcol; a++) cu->mat[a]= newlibadr_us(fd, cu->id.lib, cu->mat[a]);

			cu->bevobj= newlibadr(fd, cu->id.lib, cu->bevobj);
			cu->taperobj= newlibadr(fd, cu->id.lib, cu->taperobj);
			cu->textoncurve= newlibadr(fd, cu->id.lib, cu->textoncurve);
			cu->vfont= newlibadr_us(fd, cu->id.lib, cu->vfont);
			cu->vfontb= newlibadr_us(fd, cu->id.lib, cu->vfontb);			
			cu->vfonti= newlibadr_us(fd, cu->id.lib, cu->vfonti);
			cu->vfontbi= newlibadr_us(fd, cu->id.lib, cu->vfontbi);

			cu->ipo= newlibadr_us(fd, cu->id.lib, cu->ipo); // XXX depreceated - old animation system
			cu->key= newlibadr_us(fd, cu->id.lib, cu->key);

			cu->id.flag -= LIB_NEEDLINK;
		}
		cu= cu->id.next;
	}
}


static void switch_endian_knots(Nurb *nu)
{
	int len;

	if(nu->knotsu) {
		len= KNOTSU(nu);
		while(len--) {
			SWITCH_INT(nu->knotsu[len]);
		}
	}
	if(nu->knotsv) {
		len= KNOTSV(nu);
		while(len--) {
			SWITCH_INT(nu->knotsv[len]);
		}
	}
}

static void direct_link_curve(FileData *fd, Curve *cu)
{
	Nurb *nu;
	TextBox *tb;
	
	cu->adt= newdataadr(fd, cu->adt);
	direct_link_animdata(fd, cu->adt);
	
	cu->mat= newdataadr(fd, cu->mat);
	test_pointer_array(fd, (void **)&cu->mat);
	cu->str= newdataadr(fd, cu->str);
	cu->strinfo= newdataadr(fd, cu->strinfo);	
	cu->tb= newdataadr(fd, cu->tb);

	if(cu->vfont==0) link_list(fd, &(cu->nurb));
	else {
		cu->nurb.first=cu->nurb.last= 0;

		tb= MEM_callocN(MAXTEXTBOX*sizeof(TextBox), "TextBoxread");
		if (cu->tb) {
			memcpy(tb, cu->tb, cu->totbox*sizeof(TextBox));
			MEM_freeN(cu->tb);
			cu->tb= tb;			
		} else {
			cu->totbox = 1;
			cu->actbox = 1;
			cu->tb = tb;
			cu->tb[0].w = cu->linewidth;
		}		
		if (cu->wordspace == 0.0) cu->wordspace = 1.0;
	}

	cu->bev.first=cu->bev.last= NULL;
	cu->disp.first=cu->disp.last= NULL;
	cu->editnurb= NULL;
	cu->lastsel= NULL;
	cu->path= NULL;
	cu->editfont= NULL;
	
	nu= cu->nurb.first;
	while(nu) {
		nu->bezt= newdataadr(fd, nu->bezt);
		nu->bp= newdataadr(fd, nu->bp);
		nu->knotsu= newdataadr(fd, nu->knotsu);
		nu->knotsv= newdataadr(fd, nu->knotsv);
		if (cu->vfont==0) nu->charidx= nu->mat_nr;

		if(fd->flags & FD_FLAGS_SWITCH_ENDIAN) {
			switch_endian_knots(nu);
		}

		nu= nu->next;
	}
	cu->bb= NULL;
}

/* ************ READ TEX ***************** */

static void lib_link_texture(FileData *fd, Main *main)
{
	Tex *tex;

	tex= main->tex.first;
	while(tex) {
		if(tex->id.flag & LIB_NEEDLINK) {
			if(tex->adt) lib_link_animdata(fd, &tex->id, tex->adt);

			tex->ima= newlibadr_us(fd, tex->id.lib, tex->ima);
			tex->ipo= newlibadr_us(fd, tex->id.lib, tex->ipo);
			if(tex->env) tex->env->object= newlibadr(fd, tex->id.lib, tex->env->object);
			if(tex->pd)
				tex->pd->object= newlibadr(fd, tex->id.lib, tex->pd->object);
			if(tex->vd) tex->vd->object= newlibadr(fd, tex->id.lib, tex->vd->object);

			if(tex->nodetree)
				lib_link_ntree(fd, &tex->id, tex->nodetree);
			
			tex->id.flag -= LIB_NEEDLINK;
		}
		tex= tex->id.next;
	}
}

static void direct_link_texture(FileData *fd, Tex *tex)
{
	tex->adt= newdataadr(fd, tex->adt);
	direct_link_animdata(fd, tex->adt);
	
	tex->plugin= newdataadr(fd, tex->plugin);
	if(tex->plugin) {
		tex->plugin->handle= 0;
		open_plugin_tex(tex->plugin);
		/* initialize data for this instance, if an initialization
		 * function exists.
		 */
		if (tex->plugin->instance_init)
			tex->plugin->instance_init((void *) tex->plugin->data);
	}
	tex->coba= newdataadr(fd, tex->coba);
	tex->env= newdataadr(fd, tex->env);
	if(tex->env) {
		tex->env->ima= NULL;
		memset(tex->env->cube, 0, 6*sizeof(void *));
		tex->env->ok= 0;
	}
	tex->pd= newdataadr(fd, tex->pd);
	if(tex->pd) {
		tex->pd->point_tree = NULL;
		tex->pd->coba= newdataadr(fd, tex->pd->coba);
	}
	
	tex->vd= newdataadr(fd, tex->vd);
	if(tex->vd) {
		tex->vd->dataset = NULL;
		tex->vd->ok = 0;
	}
	
	tex->nodetree= newdataadr(fd, tex->nodetree);
	if(tex->nodetree)
		direct_link_nodetree(fd, tex->nodetree);
	
	tex->preview = direct_link_preview_image(fd, tex->preview);

	tex->iuser.ok= 1;
}



/* ************ READ MATERIAL ***************** */

static void lib_link_material(FileData *fd, Main *main)
{
	Material *ma;
	MTex *mtex;
	int a;

	ma= main->mat.first;
	while(ma) {
		if(ma->id.flag & LIB_NEEDLINK) {
			if(ma->adt) lib_link_animdata(fd, &ma->id, ma->adt);

			/*Link ID Properties -- and copy this comment EXACTLY for easy finding
			of library blocks that implement this.*/
			if (ma->id.properties) IDP_LibLinkProperty(ma->id.properties, (fd->flags & FD_FLAGS_SWITCH_ENDIAN), fd);

			ma->ipo= newlibadr_us(fd, ma->id.lib, ma->ipo);
			ma->group= newlibadr_us(fd, ma->id.lib, ma->group);
			
			for(a=0; a<MAX_MTEX; a++) {
				mtex= ma->mtex[a];
				if(mtex) {
					mtex->tex= newlibadr_us(fd, ma->id.lib, mtex->tex);
					mtex->object= newlibadr(fd, ma->id.lib, mtex->object);
				}
			}
			
			if(ma->nodetree)
				lib_link_ntree(fd, &ma->id, ma->nodetree);
			
			ma->id.flag -= LIB_NEEDLINK;
		}
		ma= ma->id.next;
	}
}

static void direct_link_material(FileData *fd, Material *ma)
{
	int a;

	ma->adt= newdataadr(fd, ma->adt);
	direct_link_animdata(fd, ma->adt);
	
	for(a=0; a<MAX_MTEX; a++) {
		ma->mtex[a]= newdataadr(fd, ma->mtex[a]);
	}

	ma->ramp_col= newdataadr(fd, ma->ramp_col);
	ma->ramp_spec= newdataadr(fd, ma->ramp_spec);
	
	ma->nodetree= newdataadr(fd, ma->nodetree);
	if(ma->nodetree)
		direct_link_nodetree(fd, ma->nodetree);

	ma->preview = direct_link_preview_image(fd, ma->preview);
	ma->gpumaterial.first = ma->gpumaterial.last = NULL;
}

/* ************ READ PARTICLE SETTINGS ***************** */

static void direct_link_pointcache(FileData *fd, PointCache *cache)
{
	if((cache->flag & PTCACHE_DISK_CACHE)==0) {
		PTCacheMem *pm;
		int i;

		link_list(fd, &cache->mem_cache);

		pm = cache->mem_cache.first;

		for(; pm; pm=pm->next) {
			if(pm->index_array)
				pm->index_array = newdataadr(fd, pm->index_array);
			
			for(i=0; i<BPHYS_TOT_DATA; i++) {
				if(pm->data[i] && pm->data_types & (1<<i))
					pm->data[i] = newdataadr(fd, pm->data[i]);
			}
		}
	}
	else
		cache->mem_cache.first = cache->mem_cache.last = NULL;

	cache->flag &= ~PTCACHE_SIMULATION_VALID;
	cache->simframe= 0;
	cache->edit= NULL;
	cache->free_edit= NULL;
}

static void direct_link_pointcache_list(FileData *fd, ListBase *ptcaches, PointCache **ocache)
{
	PointCache *cache;

	if(ptcaches->first) {
		link_list(fd, ptcaches);
		for(cache=ptcaches->first; cache; cache=cache->next)
			direct_link_pointcache(fd, cache);

		*ocache = newdataadr(fd, *ocache);
	}
	else if(*ocache) {
		/* old "single" caches need to be linked too */
		*ocache = newdataadr(fd, *ocache);
		direct_link_pointcache(fd, *ocache);

		ptcaches->first = ptcaches->last = *ocache;
	}
}

void lib_link_partdeflect(FileData *fd, ID *id, PartDeflect *pd)
{
	if(pd && pd->tex)
		pd->tex=newlibadr_us(fd, id->lib, pd->tex);
}

static void lib_link_particlesettings(FileData *fd, Main *main)
{
	ParticleSettings *part;
	ParticleDupliWeight *dw;

	part= main->particle.first;
	while(part) {
		if(part->id.flag & LIB_NEEDLINK) {
			if (part->adt) lib_link_animdata(fd, &part->id, part->adt);
			part->ipo= newlibadr_us(fd, part->id.lib, part->ipo); // XXX depreceated - old animation system
			
			part->dup_ob = newlibadr(fd, part->id.lib, part->dup_ob);
			part->dup_group = newlibadr(fd, part->id.lib, part->dup_group);
			part->eff_group = newlibadr(fd, part->id.lib, part->eff_group);
			part->bb_ob = newlibadr(fd, part->id.lib, part->bb_ob);

			lib_link_partdeflect(fd, &part->id, part->pd);
			lib_link_partdeflect(fd, &part->id, part->pd2);

			if(part->effector_weights)
				part->effector_weights->group = newlibadr(fd, part->id.lib, part->effector_weights->group);

			dw = part->dupliweights.first;
			for(; dw; dw=dw->next)
				dw->ob = newlibadr(fd, part->id.lib, dw->ob);

			if(part->boids) {
				BoidState *state = part->boids->states.first;
				BoidRule *rule;
				for(; state; state=state->next) {
					rule = state->rules.first;
				for(; rule; rule=rule->next)
					switch(rule->type) {
						case eBoidRuleType_Goal:
						case eBoidRuleType_Avoid:
						{
							BoidRuleGoalAvoid *brga = (BoidRuleGoalAvoid*)rule;
							brga->ob = newlibadr(fd, part->id.lib, brga->ob);
							break;
						}
						case eBoidRuleType_FollowLeader:
						{
							BoidRuleFollowLeader *brfl = (BoidRuleFollowLeader*)rule;
							brfl->ob = newlibadr(fd, part->id.lib, brfl->ob);
							break;
						}
					}
				}
			}
			part->id.flag -= LIB_NEEDLINK;
		}
		part= part->id.next;
	}
}

static void direct_link_partdeflect(PartDeflect *pd)
{
	if(pd) pd->rng=NULL;
}

static void direct_link_particlesettings(FileData *fd, ParticleSettings *part)
{
	part->adt= newdataadr(fd, part->adt);
	part->pd= newdataadr(fd, part->pd);
	part->pd2= newdataadr(fd, part->pd2);

	direct_link_animdata(fd, part->adt);
	direct_link_partdeflect(part->pd);
	direct_link_partdeflect(part->pd2);

	part->effector_weights = newdataadr(fd, part->effector_weights);
	if(!part->effector_weights)
		part->effector_weights = BKE_add_effector_weights(part->eff_group);

	link_list(fd, &part->dupliweights);

	part->boids= newdataadr(fd, part->boids);
	part->fluid= newdataadr(fd, part->fluid);

	if(part->boids) {
		BoidState *state;
		link_list(fd, &part->boids->states);
		
		for(state=part->boids->states.first; state; state=state->next) {
			link_list(fd, &state->rules);
			link_list(fd, &state->conditions);
			link_list(fd, &state->actions);
		}
	}
}

static void lib_link_particlesystems(FileData *fd, Object *ob, ID *id, ListBase *particles)
{
	ParticleSystem *psys, *psysnext;

	for(psys=particles->first; psys; psys=psysnext){
		psysnext= psys->next;
		
		psys->part = newlibadr_us(fd, id->lib, psys->part);
		if(psys->part) {
			ParticleTarget *pt = psys->targets.first;

			for(; pt; pt=pt->next)
				pt->ob=newlibadr(fd, id->lib, pt->ob);

			psys->parent= newlibadr_us(fd, id->lib, psys->parent);
			psys->target_ob = newlibadr(fd, id->lib, psys->target_ob);

			if(psys->clmd) {
				/* XXX - from reading existing code this seems correct but intended usage of
				 * pointcache should /w cloth should be added in 'ParticleSystem' - campbell */
				psys->clmd->point_cache= psys->pointcache;
				psys->clmd->ptcaches.first= psys->clmd->ptcaches.last= NULL;
				psys->clmd->coll_parms->group= newlibadr(fd, id->lib, psys->clmd->coll_parms->group);
			}
		}
		else {
			/* particle modifier must be removed before particle system */
			ParticleSystemModifierData *psmd= psys_get_modifier(ob,psys);
			BLI_remlink(&ob->modifiers, psmd);
			modifier_free((ModifierData *)psmd);

			BLI_remlink(particles, psys);
			MEM_freeN(psys);
		}
	}
}
static void direct_link_particlesystems(FileData *fd, ListBase *particles)
{
	ParticleSystem *psys;
	ParticleData *pa;
	int a;

	for(psys=particles->first; psys; psys=psys->next) {
		psys->particles=newdataadr(fd,psys->particles);
		
		if(psys->particles && psys->particles->hair){
			for(a=0,pa=psys->particles; a<psys->totpart; a++, pa++)
				pa->hair=newdataadr(fd,pa->hair);
		}
		
		if(psys->particles && psys->particles->keys){
			for(a=0,pa=psys->particles; a<psys->totpart; a++, pa++) {
				pa->keys= NULL;
				pa->totkey= 0;
			}

			psys->flag &= ~PSYS_KEYED;
		}

		if(psys->particles && psys->particles->boid) {
			pa = psys->particles;
			pa->boid = newdataadr(fd, pa->boid);
			for(a=1,pa++; a<psys->totpart; a++, pa++)
				pa->boid = (pa-1)->boid + 1;
		}
		else {
			for(a=0,pa=psys->particles; a<psys->totpart; a++, pa++)
				pa->boid = NULL;
		}


		psys->child = newdataadr(fd,psys->child);
		psys->effectors = NULL;

		link_list(fd, &psys->targets);

		psys->edit = NULL;
		psys->free_edit = NULL;
		psys->pathcache = NULL;
		psys->childcache = NULL;
		psys->pathcachebufs.first = psys->pathcachebufs.last = NULL;
		psys->childcachebufs.first = psys->childcachebufs.last = NULL;
		psys->frand = NULL;
		psys->pdd = NULL;
		
		direct_link_pointcache_list(fd, &psys->ptcaches, &psys->pointcache);

		if(psys->clmd) {
			psys->clmd = newdataadr(fd, psys->clmd);
			psys->clmd->clothObject = NULL;
			
			psys->clmd->sim_parms= newdataadr(fd, psys->clmd->sim_parms);
			psys->clmd->coll_parms= newdataadr(fd, psys->clmd->coll_parms);
			
			if(psys->clmd->sim_parms) {
				if(psys->clmd->sim_parms->presets > 10)
					psys->clmd->sim_parms->presets = 0;
			}

			psys->hair_in_dm = psys->hair_out_dm = NULL;

			psys->clmd->point_cache = psys->pointcache;
		}

		psys->tree = NULL;
	}
	return;
}

/* ************ READ MESH ***************** */

static void lib_link_mtface(FileData *fd, Mesh *me, MTFace *mtface, int totface)
{
	MTFace *tf= mtface;
	int i;

	for (i=0; i<totface; i++, tf++) {
		tf->tpage= newlibadr(fd, me->id.lib, tf->tpage);
		if(tf->tpage && tf->tpage->id.us==0)
			tf->tpage->id.us= 1;
	}
}

static void lib_link_customdata_mtface(FileData *fd, Mesh *me, CustomData *fdata, int totface)
{
	int i;	
	for(i=0; i<fdata->totlayer; i++) {
		CustomDataLayer *layer = &fdata->layers[i];
		
		if(layer->type == CD_MTFACE)
			lib_link_mtface(fd, me, layer->data, totface);
	}

}

static void lib_link_mesh(FileData *fd, Main *main)
{
	Mesh *me;

	me= main->mesh.first;
	while(me) {
		if(me->id.flag & LIB_NEEDLINK) {
			int i;

			/*Link ID Properties -- and copy this comment EXACTLY for easy finding
			of library blocks that implement this.*/
			if (me->id.properties) IDP_LibLinkProperty(me->id.properties, (fd->flags & FD_FLAGS_SWITCH_ENDIAN), fd);
			if (me->adt) lib_link_animdata(fd, &me->id, me->adt);

			/* this check added for python created meshes */
			if(me->mat) {
				for(i=0; i<me->totcol; i++) {
					me->mat[i]= newlibadr_us(fd, me->id.lib, me->mat[i]);
				}
			}
			else me->totcol= 0;

			me->ipo= newlibadr_us(fd, me->id.lib, me->ipo);
			me->key= newlibadr_us(fd, me->id.lib, me->key);
			me->texcomesh= newlibadr_us(fd, me->id.lib, me->texcomesh);

			lib_link_customdata_mtface(fd, me, &me->fdata, me->totface);
			if(me->mr && me->mr->levels.first)
				lib_link_customdata_mtface(fd, me, &me->mr->fdata,
							   ((MultiresLevel*)me->mr->levels.first)->totface);

			me->id.flag -= LIB_NEEDLINK;
		}
		me= me->id.next;
	}
}

static void direct_link_dverts(FileData *fd, int count, MDeformVert *mdverts)
{
	int	i;

	if (!mdverts)
		return;

	for (i=0; i<count; i++) {
		mdverts[i].dw=newdataadr(fd, mdverts[i].dw);
		if (!mdverts[i].dw)
			mdverts[i].totweight=0;
	}
}

static void direct_link_mdisps(FileData *fd, int count, MDisps *mdisps, int external)
{
	if(mdisps) {
		int i;

		for(i = 0; i < count; ++i) {
			mdisps[i].disps = newdataadr(fd, mdisps[i].disps);
			if(!external && !mdisps[i].disps)
				mdisps[i].totdisp = 0;
		}
	}       
}

static void direct_link_customdata(FileData *fd, CustomData *data, int count)
{
	int i = 0;

	data->layers= newdataadr(fd, data->layers);
	data->external= newdataadr(fd, data->external);

	while (i < data->totlayer) {
		CustomDataLayer *layer = &data->layers[i];

		if(layer->flag & CD_FLAG_EXTERNAL)
			layer->flag &= ~CD_FLAG_IN_MEMORY;

		if (CustomData_verify_versions(data, i)) {
			layer->data = newdataadr(fd, layer->data);
			if(layer->type == CD_MDISPS)
				direct_link_mdisps(fd, count, layer->data, layer->flag & CD_FLAG_EXTERNAL);
			i++;
		}
	}
}

static void direct_link_mesh(FileData *fd, Mesh *mesh)
{
	mesh->mat= newdataadr(fd, mesh->mat);
	test_pointer_array(fd, (void **)&mesh->mat);

	mesh->mvert= newdataadr(fd, mesh->mvert);
	mesh->medge= newdataadr(fd, mesh->medge);
	mesh->mface= newdataadr(fd, mesh->mface);
	mesh->tface= newdataadr(fd, mesh->tface);
	mesh->mtface= newdataadr(fd, mesh->mtface);
	mesh->mcol= newdataadr(fd, mesh->mcol);
	mesh->msticky= newdataadr(fd, mesh->msticky);
	mesh->dvert= newdataadr(fd, mesh->dvert);
	
	/* animdata */
	mesh->adt= newdataadr(fd, mesh->adt);
	direct_link_animdata(fd, mesh->adt);

	/* Partial-mesh visibility (do this before using totvert, totface, or totedge!) */
	mesh->pv= newdataadr(fd, mesh->pv);
	if(mesh->pv) {
		mesh->pv->vert_map= newdataadr(fd, mesh->pv->vert_map);
		mesh->pv->edge_map= newdataadr(fd, mesh->pv->edge_map);
		mesh->pv->old_faces= newdataadr(fd, mesh->pv->old_faces);
		mesh->pv->old_edges= newdataadr(fd, mesh->pv->old_edges);
	}

	/* normally direct_link_dverts should be called in direct_link_customdata,
	   but for backwards compat in do_versions to work we do it here */
	direct_link_dverts(fd, mesh->pv ? mesh->pv->totvert : mesh->totvert, mesh->dvert);

	direct_link_customdata(fd, &mesh->vdata, mesh->pv ? mesh->pv->totvert : mesh->totvert);
	direct_link_customdata(fd, &mesh->edata, mesh->pv ? mesh->pv->totedge : mesh->totedge);
	direct_link_customdata(fd, &mesh->fdata, mesh->pv ? mesh->pv->totface : mesh->totface);

	mesh->bb= NULL;
	mesh->mselect = NULL;
	mesh->edit_mesh= NULL;
	
	/* Multires data */
	mesh->mr= newdataadr(fd, mesh->mr);
	if(mesh->mr) {
		MultiresLevel *lvl;
		
		link_list(fd, &mesh->mr->levels);
		lvl= mesh->mr->levels.first;
		
		direct_link_customdata(fd, &mesh->mr->vdata, lvl->totvert);
		direct_link_dverts(fd, lvl->totvert, CustomData_get(&mesh->mr->vdata, 0, CD_MDEFORMVERT));
		direct_link_customdata(fd, &mesh->mr->fdata, lvl->totface);
		
		mesh->mr->edge_flags= newdataadr(fd, mesh->mr->edge_flags);
		mesh->mr->edge_creases= newdataadr(fd, mesh->mr->edge_creases);

		mesh->mr->verts = newdataadr(fd, mesh->mr->verts);
			
		for(; lvl; lvl= lvl->next) {
			lvl->verts= newdataadr(fd, lvl->verts);
			lvl->faces= newdataadr(fd, lvl->faces);
			lvl->edges= newdataadr(fd, lvl->edges);
			lvl->colfaces= newdataadr(fd, lvl->colfaces);
		}
	}

	/* Gracefully handle corrupted mesh */
	if(mesh->mr && !mesh->mr->verts) {
		/* If totals match, simply load the current mesh verts into multires */
		if(mesh->totvert == ((MultiresLevel*)mesh->mr->levels.last)->totvert)
			mesh->mr->verts = MEM_dupallocN(mesh->mvert);
		else {
			/* Otherwise, we can't recover the data, silently remove multires */
			multires_free(mesh->mr);
			mesh->mr = NULL;
		}
	}
	
	if((fd->flags & FD_FLAGS_SWITCH_ENDIAN) && mesh->tface) {
		TFace *tf= mesh->tface;
		unsigned int i;

		for (i=0; i< (mesh->pv ? mesh->pv->totface : mesh->totface); i++, tf++) {
			SWITCH_INT(tf->col[0]);
			SWITCH_INT(tf->col[1]);
			SWITCH_INT(tf->col[2]);
			SWITCH_INT(tf->col[3]);
		}
	}
}

/* ************ READ LATTICE ***************** */

static void lib_link_latt(FileData *fd, Main *main)
{
	Lattice *lt;
	
	lt= main->latt.first;
	while(lt) {
		if(lt->id.flag & LIB_NEEDLINK) {
			
			lt->ipo= newlibadr_us(fd, lt->id.lib, lt->ipo); // XXX depreceated - old animation system
			lt->key= newlibadr_us(fd, lt->id.lib, lt->key);
			
			lt->id.flag -= LIB_NEEDLINK;
		}
		lt= lt->id.next;
	}
}

static void direct_link_latt(FileData *fd, Lattice *lt)
{
	lt->def= newdataadr(fd, lt->def);
	
	lt->dvert= newdataadr(fd, lt->dvert);
	direct_link_dverts(fd, lt->pntsu*lt->pntsv*lt->pntsw, lt->dvert);
	
	lt->editlatt= NULL;
}


/* ************ READ OBJECT ***************** */

static void lib_link_modifiers__linkModifiers(void *userData, Object *ob,
											  ID **idpoin)
{
	FileData *fd = userData;

	*idpoin = newlibadr(fd, ob->id.lib, *idpoin);
	/* hardcoded bad exception; non-object modifier data gets user count (texture, displace) */
	if(*idpoin && GS((*idpoin)->name)!=ID_OB)
		(*idpoin)->us++;
}
static void lib_link_modifiers(FileData *fd, Object *ob)
{
	modifiers_foreachIDLink(ob, lib_link_modifiers__linkModifiers, fd);
}

static void lib_link_object(FileData *fd, Main *main)
{
	Object *ob;
	PartEff *paf;
	bSensor *sens;
	bController *cont;
	bActuator *act;
	void *poin;
	int warn=0, a;

	ob= main->object.first;
	while(ob) {
		if(ob->id.flag & LIB_NEEDLINK) {
			if (ob->id.properties) IDP_LibLinkProperty(ob->id.properties, (fd->flags & FD_FLAGS_SWITCH_ENDIAN), fd);
			if (ob->adt) lib_link_animdata(fd, &ob->id, ob->adt);
			
// XXX depreceated - old animation system <<<			
			ob->ipo= newlibadr_us(fd, ob->id.lib, ob->ipo);
			ob->action = newlibadr_us(fd, ob->id.lib, ob->action);
// >>> XXX depreceated - old animation system

			ob->parent= newlibadr(fd, ob->id.lib, ob->parent);
			ob->track= newlibadr(fd, ob->id.lib, ob->track);
			ob->poselib= newlibadr_us(fd, ob->id.lib, ob->poselib);
			ob->dup_group= newlibadr_us(fd, ob->id.lib, ob->dup_group);
			
			ob->proxy= newlibadr_us(fd, ob->id.lib, ob->proxy);
			if(ob->proxy) {
				/* paranoia check, actually a proxy_from pointer should never be written... */
				if(ob->proxy->id.lib==NULL) {
					ob->proxy->proxy_from= NULL;
					ob->proxy= NULL;
					
					if (ob->id.lib)
						printf("Proxy lost from  object %s lib %s\n", ob->id.name+2, ob->id.lib->name);
					else
						printf("Proxy lost from  object %s lib <NONE>\n", ob->id.name+2);
				}
				else {
					/* this triggers object_update to always use a copy */
					ob->proxy->proxy_from= ob;
					/* force proxy updates after load/undo, a bit weak */
					ob->recalc= ob->proxy->recalc= OB_RECALC_ALL;
				}
			}
			ob->proxy_group= newlibadr(fd, ob->id.lib, ob->proxy_group);
			
			poin= ob->data;
			ob->data= newlibadr_us(fd, ob->id.lib, ob->data);
			   
			if(ob->data==NULL && poin!=NULL) {
				if(ob->id.lib)
					printf("Can't find obdata of %s lib %s\n", ob->id.name+2, ob->id.lib->name);
				else
					printf("Object %s lost data.\n", ob->id.name+2);

				ob->type= OB_EMPTY;
				warn= 1;

				if(ob->pose) {
					free_pose(ob->pose);
					ob->pose= NULL;
					ob->mode &= ~OB_MODE_POSE;
				}
			}
			for(a=0; a<ob->totcol; a++) ob->mat[a]= newlibadr_us(fd, ob->id.lib, ob->mat[a]);
			
			ob->gpd= newlibadr_us(fd, ob->id.lib, ob->gpd);
			ob->duplilist= NULL;
            
			ob->id.flag -= LIB_NEEDLINK;
			/* if id.us==0 a new base will be created later on */
			
			/* WARNING! Also check expand_object(), should reflect the stuff below. */
			lib_link_pose(fd, ob, ob->pose);
			lib_link_constraints(fd, &ob->id, &ob->constraints);
			
// XXX depreceated - old animation system <<<	
			lib_link_constraint_channels(fd, &ob->id, &ob->constraintChannels);
			lib_link_nlastrips(fd, &ob->id, &ob->nlastrips);
// >>> XXX depreceated - old animation system

			for(paf= ob->effect.first; paf; paf= paf->next) {
				if(paf->type==EFF_PARTICLE) {
					paf->group= newlibadr_us(fd, ob->id.lib, paf->group);
				}
			}				

			sens= ob->sensors.first;
			while(sens) {
				for(a=0; a<sens->totlinks; a++)
					sens->links[a]= newglobadr(fd, sens->links[a]);

				if(sens->type==SENS_TOUCH) {
					bTouchSensor *ts= sens->data;
					ts->ma= newlibadr(fd, ob->id.lib, ts->ma);
				}
				else if(sens->type==SENS_MESSAGE) {
					bMessageSensor *ms= sens->data;
					ms->fromObject=
						newlibadr(fd, ob->id.lib, ms->fromObject);
				}
				sens= sens->next;
			}

			cont= ob->controllers.first;
			while(cont) {
				for(a=0; a<cont->totlinks; a++)
					cont->links[a]= newglobadr(fd, cont->links[a]);

				if(cont->type==CONT_PYTHON) {
					bPythonCont *pc= cont->data;
					pc->text= newlibadr(fd, ob->id.lib, pc->text);
				}
				cont->slinks= NULL;
				cont->totslinks= 0;

				cont= cont->next;
			}

			act= ob->actuators.first;
			while(act) {
				if(act->type==ACT_SOUND) {
					bSoundActuator *sa= act->data;
					sa->sound= newlibadr_us(fd, ob->id.lib, sa->sound);
				}
				else if(act->type==ACT_GAME) {
					/* bGameActuator *ga= act->data; */
				}
				else if(act->type==ACT_CAMERA) {
					bCameraActuator *ca= act->data;
					ca->ob= newlibadr(fd, ob->id.lib, ca->ob);
				}
					/* leave this one, it's obsolete but necessary to read for conversion */
				else if(act->type==ACT_ADD_OBJECT) {
					bAddObjectActuator *eoa= act->data;
					if(eoa) eoa->ob= newlibadr(fd, ob->id.lib, eoa->ob);
				}
				else if(act->type==ACT_OBJECT) {
					bObjectActuator *oa= act->data;
					oa->reference= newlibadr(fd, ob->id.lib, oa->reference);
				}
				else if(act->type==ACT_EDIT_OBJECT) {
					bEditObjectActuator *eoa= act->data;
					if(eoa==NULL) {
						init_actuator(act);
					}
					else {
						eoa->ob= newlibadr(fd, ob->id.lib, eoa->ob);
						eoa->me= newlibadr(fd, ob->id.lib, eoa->me);
					}
				}
				else if(act->type==ACT_OBJECT) {
					bObjectActuator *oa= act->data;
					if(oa==NULL) {
						init_actuator(act);
					}
					else {
						oa->reference= newlibadr(fd, ob->id.lib, oa->reference);
					}
				}
				else if(act->type==ACT_SCENE) {
					bSceneActuator *sa= act->data;
					sa->camera= newlibadr(fd, ob->id.lib, sa->camera);
					sa->scene= newlibadr(fd, ob->id.lib, sa->scene);
				}
				else if(act->type==ACT_ACTION) {
					bActionActuator *aa= act->data;
					aa->act= newlibadr(fd, ob->id.lib, aa->act);
				}
				else if(act->type==ACT_SHAPEACTION) {
					bActionActuator *aa= act->data;
					aa->act= newlibadr(fd, ob->id.lib, aa->act);
				}
				else if(act->type==ACT_PROPERTY) {
					bPropertyActuator *pa= act->data;
					pa->ob= newlibadr(fd, ob->id.lib, pa->ob);
				}
				else if(act->type==ACT_MESSAGE) {
					bMessageActuator *ma= act->data;
					ma->toObject= newlibadr(fd, ob->id.lib, ma->toObject);
				}
				else if(act->type==ACT_2DFILTER){
					bTwoDFilterActuator *_2dfa = act->data; 
					_2dfa->text= newlibadr(fd, ob->id.lib, _2dfa->text);
				}
				else if(act->type==ACT_PARENT) {
					bParentActuator *parenta = act->data; 
					parenta->ob = newlibadr(fd, ob->id.lib, parenta->ob);
				}
				else if(act->type==ACT_STATE) {
					/* bStateActuator *statea = act->data; */
				}
				else if(act->type==ACT_ARMATURE) {
					bArmatureActuator *arma= act->data;
					arma->target= newlibadr(fd, ob->id.lib, arma->target);
					arma->subtarget= newlibadr(fd, ob->id.lib, arma->subtarget);
				}
				else if(act->type==ACT_STEERING) {
					bSteeringActuator *steeringa = act->data; 
					steeringa->target = newlibadr(fd, ob->id.lib, steeringa->target);
					steeringa->navmesh = newlibadr(fd, ob->id.lib, steeringa->navmesh);
				}
				act= act->next;
			}
			
			{
				FluidsimModifierData *fluidmd = (FluidsimModifierData *)modifiers_findByType(ob, eModifierType_Fluidsim);
				
				if(fluidmd && fluidmd->fss) 
					fluidmd->fss->ipo = newlibadr_us(fd, ob->id.lib, fluidmd->fss->ipo);
			}

			{
				SmokeModifierData *smd = (SmokeModifierData *)modifiers_findByType(ob, eModifierType_Smoke);
				
				if(smd && smd->type == MOD_SMOKE_TYPE_DOMAIN && smd->domain) 
				{
					smd->domain->coll_group = newlibadr_us(fd, ob->id.lib, smd->domain->coll_group);
					smd->domain->eff_group = newlibadr_us(fd, ob->id.lib, smd->domain->eff_group);
					smd->domain->fluid_group = newlibadr_us(fd, ob->id.lib, smd->domain->fluid_group);

					smd->domain->effector_weights->group = newlibadr(fd, ob->id.lib, smd->domain->effector_weights->group);
				}
			}

			{
				ClothModifierData *clmd = (ClothModifierData *)modifiers_findByType(ob, eModifierType_Cloth);
				
				if(clmd) 
				{
					clmd->sim_parms->effector_weights->group = newlibadr(fd, ob->id.lib, clmd->sim_parms->effector_weights->group);
					clmd->coll_parms->group= newlibadr(fd, ob->id.lib, clmd->coll_parms->group);
				}
			}
			
			/* texture field */
			if(ob->pd)
				lib_link_partdeflect(fd, &ob->id, ob->pd);

			if(ob->soft)
				ob->soft->effector_weights->group = newlibadr(fd, ob->id.lib, ob->soft->effector_weights->group);

			lib_link_particlesystems(fd, ob, &ob->id, &ob->particlesystem);
			lib_link_modifiers(fd, ob);
		}
		ob= ob->id.next;
	}

	if(warn)
		BKE_report(fd->reports, RPT_WARNING, "Warning in console");
}


static void direct_link_pose(FileData *fd, bPose *pose)
{
	bPoseChannel *pchan;

	if (!pose)
		return;

	link_list(fd, &pose->chanbase);
	link_list(fd, &pose->agroups);

	pose->chanhash= NULL;

	for (pchan = pose->chanbase.first; pchan; pchan=pchan->next) {
		pchan->bone= NULL;
		pchan->parent= newdataadr(fd, pchan->parent);
		pchan->child= newdataadr(fd, pchan->child);
		pchan->custom_tx= newdataadr(fd, pchan->custom_tx);
		
		direct_link_constraints(fd, &pchan->constraints);
		
		pchan->prop = newdataadr(fd, pchan->prop);
		if (pchan->prop)
			IDP_DirectLinkProperty(pchan->prop, (fd->flags & FD_FLAGS_SWITCH_ENDIAN), fd);
		
		pchan->mpath= newdataadr(fd, pchan->mpath);
		if (pchan->mpath)
			direct_link_motionpath(fd, pchan->mpath);
		
		pchan->iktree.first= pchan->iktree.last= NULL;
		pchan->path= NULL;
	}
	pose->ikdata = NULL;
	if (pose->ikparam != NULL) {
		pose->ikparam= newdataadr(fd, pose->ikparam);
	}
}

static void direct_link_modifiers(FileData *fd, ListBase *lb)
{
	ModifierData *md;

	link_list(fd, lb);

	for (md=lb->first; md; md=md->next) {
		md->error = NULL;
		md->scene = NULL;
		
		/* if modifiers disappear, or for upward compatibility */
		if(NULL==modifierType_getInfo(md->type))
			md->type= eModifierType_None;
			
		if (md->type==eModifierType_Subsurf) {
			SubsurfModifierData *smd = (SubsurfModifierData*) md;

			smd->emCache = smd->mCache = 0;
		}
		else if (md->type==eModifierType_Armature) {
			ArmatureModifierData *amd = (ArmatureModifierData*) md;
			
			amd->prevCos= NULL;
		}
		else if (md->type==eModifierType_Cloth) {
			ClothModifierData *clmd = (ClothModifierData*) md;
			
			clmd->clothObject = NULL;
			
			clmd->sim_parms= newdataadr(fd, clmd->sim_parms);
			clmd->coll_parms= newdataadr(fd, clmd->coll_parms);

			direct_link_pointcache_list(fd, &clmd->ptcaches, &clmd->point_cache);
			
			if(clmd->sim_parms) {
				if(clmd->sim_parms->presets > 10)
					clmd->sim_parms->presets = 0;

				clmd->sim_parms->reset = 0;
			}

			clmd->sim_parms->effector_weights = newdataadr(fd, clmd->sim_parms->effector_weights);
			if(!clmd->sim_parms->effector_weights)
				clmd->sim_parms->effector_weights = BKE_add_effector_weights(NULL);
			
		}
		else if (md->type==eModifierType_Fluidsim) {
			FluidsimModifierData *fluidmd = (FluidsimModifierData*) md;
			
			fluidmd->fss= newdataadr(fd, fluidmd->fss);
			fluidmd->fss->fmd= fluidmd;
			fluidmd->fss->meshSurfNormals = 0;
		}
		else if (md->type==eModifierType_Smoke) {
			SmokeModifierData *smd = (SmokeModifierData*) md;

			if(smd->type==MOD_SMOKE_TYPE_DOMAIN)
			{
				smd->flow = NULL;
				smd->coll = NULL;
				smd->domain = newdataadr(fd, smd->domain);
				smd->domain->smd = smd;

				smd->domain->fluid = NULL;
				smd->domain->wt = NULL;
				smd->domain->shadow = NULL;
				smd->domain->tex = NULL;
				smd->domain->tex_shadow = NULL;
				smd->domain->tex_wt = NULL;

				smd->domain->effector_weights = newdataadr(fd, smd->domain->effector_weights);
				if(!smd->domain->effector_weights)
					smd->domain->effector_weights = BKE_add_effector_weights(NULL);

				direct_link_pointcache_list(fd, &(smd->domain->ptcaches[0]), &(smd->domain->point_cache[0]));
				direct_link_pointcache_list(fd, &(smd->domain->ptcaches[1]), &(smd->domain->point_cache[1]));
			}
			else if(smd->type==MOD_SMOKE_TYPE_FLOW)
			{
				smd->domain = NULL;
				smd->coll = NULL;
				smd->flow = newdataadr(fd, smd->flow);
				smd->flow->smd = smd;
				smd->flow->psys = newdataadr(fd, smd->flow->psys);
			}
			else if(smd->type==MOD_SMOKE_TYPE_COLL)
			{
				smd->flow = NULL;
				smd->domain = NULL;
				smd->coll = newdataadr(fd, smd->coll);
				if(smd->coll)
				{
					smd->coll->points = NULL;
					smd->coll->numpoints = 0;
				}
				else
					smd->type = 0;

			}
		}
		else if (md->type==eModifierType_Collision) {
			
			CollisionModifierData *collmd = (CollisionModifierData*) md;
			/*
			// TODO: CollisionModifier should use pointcache 
			// + have proper reset events before enabling this
			collmd->x = newdataadr(fd, collmd->x);
			collmd->xnew = newdataadr(fd, collmd->xnew);
			collmd->mfaces = newdataadr(fd, collmd->mfaces);
			
			collmd->current_x = MEM_callocN(sizeof(MVert)*collmd->numverts,"current_x");
			collmd->current_xnew = MEM_callocN(sizeof(MVert)*collmd->numverts,"current_xnew");
			collmd->current_v = MEM_callocN(sizeof(MVert)*collmd->numverts,"current_v");
			*/
			
			collmd->x = NULL;
			collmd->xnew = NULL;
			collmd->current_x = NULL;
			collmd->current_xnew = NULL;
			collmd->current_v = NULL;
			collmd->time = -1000;
			collmd->numverts = 0;
			collmd->bvhtree = NULL;
			collmd->mfaces = NULL;
			
		}
		else if (md->type==eModifierType_Surface) {
			SurfaceModifierData *surmd = (SurfaceModifierData*) md;

			surmd->dm = NULL;
			surmd->bvhtree = NULL;
			surmd->x = NULL;
			surmd->v = NULL;
			surmd->numverts = 0;
		}
		else if (md->type==eModifierType_Hook) {
			HookModifierData *hmd = (HookModifierData*) md;

			hmd->indexar= newdataadr(fd, hmd->indexar);
			if(fd->flags & FD_FLAGS_SWITCH_ENDIAN) {
				int a;
				for(a=0; a<hmd->totindex; a++) {
					SWITCH_INT(hmd->indexar[a]);
				}
			}
		} else if (md->type==eModifierType_ParticleSystem) {
			ParticleSystemModifierData *psmd = (ParticleSystemModifierData*) md;

			psmd->dm=0;
			psmd->psys=newdataadr(fd, psmd->psys);
			psmd->flag &= ~eParticleSystemFlag_psys_updated;
		} else if (md->type==eModifierType_Explode) {
			ExplodeModifierData *psmd = (ExplodeModifierData*) md;

			psmd->facepa=0;
		}
		else if (md->type==eModifierType_MeshDeform) {
			MeshDeformModifierData *mmd = (MeshDeformModifierData*) md;

			mmd->bindinfluences= newdataadr(fd, mmd->bindinfluences);
			mmd->bindoffsets= newdataadr(fd, mmd->bindoffsets);
			mmd->bindcagecos= newdataadr(fd, mmd->bindcagecos);
			mmd->dyngrid= newdataadr(fd, mmd->dyngrid);
			mmd->dyninfluences= newdataadr(fd, mmd->dyninfluences);
			mmd->dynverts= newdataadr(fd, mmd->dynverts);

			mmd->bindweights= newdataadr(fd, mmd->bindweights);
			mmd->bindcos= newdataadr(fd, mmd->bindcos);

			if(fd->flags & FD_FLAGS_SWITCH_ENDIAN) {
				int a;

				if(mmd->bindoffsets)
					for(a=0; a<mmd->totvert+1; a++)
						SWITCH_INT(mmd->bindoffsets[a])
				if(mmd->bindcagecos)
					for(a=0; a<mmd->totcagevert*3; a++)
						SWITCH_INT(mmd->bindcagecos[a])
				if(mmd->dynverts)
					for(a=0; a<mmd->totvert; a++)
						SWITCH_INT(mmd->dynverts[a])

				if(mmd->bindweights)
					for(a=0; a<mmd->totcagevert*mmd->totvert; a++)
						SWITCH_INT(mmd->bindweights[a])
				if(mmd->bindcos)
					for(a=0; a<mmd->totcagevert*3; a++)
						SWITCH_INT(mmd->bindcos[a])
			}
		}
	}
}

static void direct_link_object(FileData *fd, Object *ob)
{
	PartEff *paf;
	bProperty *prop;
	bSensor *sens;
	bController *cont;
	bActuator *act;
	int a;
	
	/* weak weak... this was only meant as draw flag, now is used in give_base too */
	ob->flag &= ~OB_FROMGROUP;

	/* loading saved files with editmode enabled works, but for undo we like
	   to stay in object mode during undo presses so keep editmode disabled */
	if(fd->memfile)
		ob->mode &= ~(OB_MODE_EDIT|OB_MODE_PARTICLE_EDIT);
	
	ob->disp.first=ob->disp.last= NULL;
	
	ob->adt= newdataadr(fd, ob->adt);
	direct_link_animdata(fd, ob->adt);
	
	ob->pose= newdataadr(fd, ob->pose);
	direct_link_pose(fd, ob->pose);
	
	ob->mpath= newdataadr(fd, ob->mpath);
	if (ob->mpath)
		direct_link_motionpath(fd, ob->mpath);

	link_list(fd, &ob->defbase);
// XXX depreceated - old animation system <<<
	direct_link_nlastrips(fd, &ob->nlastrips);
	link_list(fd, &ob->constraintChannels);
// >>> XXX depreceated - old animation system 

	ob->mat= newdataadr(fd, ob->mat);
	test_pointer_array(fd, (void **)&ob->mat);
	ob->matbits= newdataadr(fd, ob->matbits);
	
	/* do it here, below old data gets converted */
	direct_link_modifiers(fd, &ob->modifiers);
	
	link_list(fd, &ob->effect);
	paf= ob->effect.first;
	while(paf) {
		if(paf->type==EFF_PARTICLE) {
			paf->keys= NULL;
		}
		if(paf->type==EFF_WAVE) {
			WaveEff *wav = (WaveEff*) paf;
			PartEff *next = paf->next;
			WaveModifierData *wmd = (WaveModifierData*) modifier_new(eModifierType_Wave);

			wmd->damp = wav->damp;
			wmd->flag = wav->flag;
			wmd->height = wav->height;
			wmd->lifetime = wav->lifetime;
			wmd->narrow = wav->narrow;
			wmd->speed = wav->speed;
			wmd->startx = wav->startx;
			wmd->starty = wav->startx;
			wmd->timeoffs = wav->timeoffs;
			wmd->width = wav->width;

			BLI_addtail(&ob->modifiers, wmd);

			BLI_remlink(&ob->effect, paf);
			MEM_freeN(paf);

			paf = next;
			continue;
		}
		if(paf->type==EFF_BUILD) {
			BuildEff *baf = (BuildEff*) paf;
			PartEff *next = paf->next;
			BuildModifierData *bmd = (BuildModifierData*) modifier_new(eModifierType_Build);

			bmd->start = baf->sfra;
			bmd->length = baf->len;
			bmd->randomize = 0;
			bmd->seed = 1;

			BLI_addtail(&ob->modifiers, bmd);

			BLI_remlink(&ob->effect, paf);
			MEM_freeN(paf);

			paf = next;
			continue;
		}
		paf= paf->next;
	}

	ob->pd= newdataadr(fd, ob->pd);
	direct_link_partdeflect(ob->pd);
	ob->soft= newdataadr(fd, ob->soft);
	if(ob->soft) {
		SoftBody *sb= ob->soft;		
		
		sb->bpoint= NULL;	// init pointers so it gets rebuilt nicely
		sb->bspring= NULL;
		sb->scratch= NULL;
		/* although not used anymore */
		/* still have to be loaded to be compatible with old files */
		sb->keys= newdataadr(fd, sb->keys);
		test_pointer_array(fd, (void **)&sb->keys);
		if(sb->keys) {
			for(a=0; a<sb->totkey; a++) {
				sb->keys[a]= newdataadr(fd, sb->keys[a]);
			}
		}

		sb->effector_weights = newdataadr(fd, sb->effector_weights);
		if(!sb->effector_weights)
			sb->effector_weights = BKE_add_effector_weights(NULL);

		direct_link_pointcache_list(fd, &sb->ptcaches, &sb->pointcache);
	}
	ob->bsoft= newdataadr(fd, ob->bsoft);
	ob->fluidsimSettings= newdataadr(fd, ob->fluidsimSettings); /* NT */

	link_list(fd, &ob->particlesystem);
	direct_link_particlesystems(fd,&ob->particlesystem);
	
	link_list(fd, &ob->prop);
	prop= ob->prop.first;
	while(prop) {
		prop->poin= newdataadr(fd, prop->poin);
		if(prop->poin==0) prop->poin= &prop->data;
		prop= prop->next;
	}

	link_list(fd, &ob->sensors);
	sens= ob->sensors.first;
	while(sens) {
		sens->data= newdataadr(fd, sens->data);
		sens->links= newdataadr(fd, sens->links);
		test_pointer_array(fd, (void **)&sens->links);
		sens= sens->next;
	}

	direct_link_constraints(fd, &ob->constraints);

	link_glob_list(fd, &ob->controllers);
	if (ob->init_state) {
		/* if a known first state is specified, set it so that the game will start ok */
		ob->state = ob->init_state;
	} else if (!ob->state) {
		ob->state = 1;
	}
	cont= ob->controllers.first;
	while(cont) {
		cont->data= newdataadr(fd, cont->data);
		cont->links= newdataadr(fd, cont->links);
		test_pointer_array(fd, (void **)&cont->links);
		if (cont->state_mask == 0)
			cont->state_mask = 1;
		cont= cont->next;
	}

	link_glob_list(fd, &ob->actuators);
	act= ob->actuators.first;
	while(act) {
		act->data= newdataadr(fd, act->data);
		act= act->next;
	}

	link_list(fd, &ob->hooks);
	while (ob->hooks.first) {
		ObHook *hook = ob->hooks.first;
		HookModifierData *hmd = (HookModifierData*) modifier_new(eModifierType_Hook);

		hook->indexar= newdataadr(fd, hook->indexar);
		if(fd->flags & FD_FLAGS_SWITCH_ENDIAN) {
			int a;
			for(a=0; a<hook->totindex; a++) {
				SWITCH_INT(hook->indexar[a]);
			}
		}

			/* Do conversion here because if we have loaded
			 * a hook we need to make sure it gets converted
			 * and free'd, regardless of version.
			 */
		VECCOPY(hmd->cent, hook->cent);
		hmd->falloff = hook->falloff;
		hmd->force = hook->force;
		hmd->indexar = hook->indexar;
		hmd->object = hook->parent;
		memcpy(hmd->parentinv, hook->parentinv, sizeof(hmd->parentinv));
		hmd->totindex = hook->totindex;

		BLI_addhead(&ob->modifiers, hmd);
		BLI_remlink(&ob->hooks, hook);
		
		modifier_unique_name(&ob->modifiers, (ModifierData*)hmd);

		MEM_freeN(hook);
	}
	
	ob->bb= NULL;
	ob->derivedDeform= NULL;
	ob->derivedFinal= NULL;
	ob->gpulamp.first= ob->gpulamp.last= NULL;
	link_list(fd, &ob->pc_ids);

	if(ob->sculpt)
		ob->sculpt= MEM_callocN(sizeof(SculptSession), "reload sculpt session");
}

/* ************ READ SCENE ***************** */

/* patch for missing scene IDs, can't be in do-versions */
static void composite_patch(bNodeTree *ntree, Scene *scene)
{
	bNode *node;
	
	for(node= ntree->nodes.first; node; node= node->next)
		if(node->id==NULL && ELEM4(node->type, CMP_NODE_R_LAYERS, CMP_NODE_COMPOSITE, CMP_NODE_DEFOCUS, CMP_NODE_OUTPUT_FILE))
			node->id= &scene->id;
}

static void link_paint(FileData *fd, Scene *sce, Paint *p)
{
	if(p && p->brush) {
		p->brush= newlibadr_us(fd, sce->id.lib, p->brush);
	}
}

static void lib_link_scene(FileData *fd, Main *main)
{
	Scene *sce;
	Base *base, *next;
	Sequence *seq;
	SceneRenderLayer *srl;
	TimeMarker *marker;
	
	sce= main->scene.first;
	while(sce) {
		if(sce->id.flag & LIB_NEEDLINK) {
			/*Link ID Properties -- and copy this comment EXACTLY for easy finding
			of library blocks that implement this.*/
			if (sce->id.properties) IDP_LibLinkProperty(sce->id.properties, (fd->flags & FD_FLAGS_SWITCH_ENDIAN), fd);
			if (sce->adt) lib_link_animdata(fd, &sce->id, sce->adt);
			
			lib_link_keyingsets(fd, &sce->id, &sce->keyingsets);
			
			sce->camera= newlibadr(fd, sce->id.lib, sce->camera);
			sce->world= newlibadr_us(fd, sce->id.lib, sce->world);
			sce->set= newlibadr(fd, sce->id.lib, sce->set);
			sce->ima= newlibadr_us(fd, sce->id.lib, sce->ima);
			sce->gpd= newlibadr_us(fd, sce->id.lib, sce->gpd);
			
			link_paint(fd, sce, &sce->toolsettings->sculpt->paint);
			link_paint(fd, sce, &sce->toolsettings->vpaint->paint);
			link_paint(fd, sce, &sce->toolsettings->wpaint->paint);
			link_paint(fd, sce, &sce->toolsettings->imapaint.paint);

			sce->toolsettings->skgen_template = newlibadr(fd, sce->id.lib, sce->toolsettings->skgen_template);

			for(base= sce->base.first; base; base= next) {
				next= base->next;

				/* base->object= newlibadr_us(fd, sce->id.lib, base->object); */
				base->object= newlibadr_us(fd, sce->id.lib, base->object);
				
				if(base->object==NULL) {
					BKE_reportf(fd->reports, RPT_ERROR, "LIB ERROR: Object lost from scene:'%s\'\n", sce->id.name+2);
					if(G.background==0) printf("LIB ERROR: base removed from scene:'%s\'\n", sce->id.name+2);
					BLI_remlink(&sce->base, base);
					if(base==sce->basact) sce->basact= 0;
					MEM_freeN(base);
				}
			}

			SEQ_BEGIN(sce->ed, seq) {
				if(seq->ipo) seq->ipo= newlibadr_us(fd, sce->id.lib, seq->ipo);
				if(seq->scene) {
					seq->scene= newlibadr(fd, sce->id.lib, seq->scene);
					seq->scene_sound = sound_scene_add_scene_sound(sce, seq, seq->startdisp, seq->enddisp, seq->startofs + seq->anim_startofs);
				}
				if(seq->scene_camera) seq->scene_camera= newlibadr(fd, sce->id.lib, seq->scene_camera);
				if(seq->sound) {
					seq->scene_sound = NULL;
					if(seq->type == SEQ_HD_SOUND)
						seq->type = SEQ_SOUND;
					else
						seq->sound= newlibadr(fd, sce->id.lib, seq->sound);
					if (seq->sound) {
						seq->sound->id.us++;
						seq->scene_sound = sound_add_scene_sound(sce, seq, seq->startdisp, seq->enddisp, seq->startofs + seq->anim_startofs);
					}
				}
				seq->anim= 0;
			}
			SEQ_END

#ifdef DURIAN_CAMERA_SWITCH
			for(marker= sce->markers.first; marker; marker= marker->next) {
				if(marker->camera) {
					marker->camera= newlibadr(fd, sce->id.lib, marker->camera);
				}
			}
#endif

			if(sce->ed)
				seq_update_muting(sce, sce->ed);
			
			if(sce->nodetree) {
				lib_link_ntree(fd, &sce->id, sce->nodetree);
				composite_patch(sce->nodetree, sce);
			}
			
			for(srl= sce->r.layers.first; srl; srl= srl->next) {
				srl->mat_override= newlibadr_us(fd, sce->id.lib, srl->mat_override);
				srl->light_override= newlibadr_us(fd, sce->id.lib, srl->light_override);
			}
			/*Game Settings: Dome Warp Text*/
			sce->gm.dome.warptext= newlibadr(fd, sce->id.lib, sce->gm.dome.warptext);

			sce->id.flag -= LIB_NEEDLINK;
		}

		sce= sce->id.next;
	}
}

static void link_recurs_seq(FileData *fd, ListBase *lb)
{
	Sequence *seq;

	link_list(fd, lb);

	for(seq=lb->first; seq; seq=seq->next)
		if(seq->seqbase.first)
			link_recurs_seq(fd, &seq->seqbase);
}

static void direct_link_paint(FileData *fd, Paint **paint)
{
	Paint *p;
/* TODO. is this needed */
	p= (*paint)= newdataadr(fd, (*paint));
}

static void direct_link_scene(FileData *fd, Scene *sce)
{
	Editing *ed;
	Sequence *seq;
	MetaStack *ms;

	sce->theDag = NULL;
	sce->dagisvalid = 0;
	sce->obedit= NULL;
	sce->stats= 0;
	sce->fps_info= NULL;

	sound_create_scene(sce);

	/* set users to one by default, not in lib-link, this will increase it for compo nodes */
	sce->id.us= 1;

	link_list(fd, &(sce->base));
	
	sce->adt= newdataadr(fd, sce->adt);
	direct_link_animdata(fd, sce->adt);
	
	link_list(fd, &sce->keyingsets);
	direct_link_keyingsets(fd, &sce->keyingsets);
	
	sce->basact= newdataadr(fd, sce->basact);
	
	sce->toolsettings= newdataadr(fd, sce->toolsettings);
	if(sce->toolsettings) {
		direct_link_paint(fd, (Paint**)&sce->toolsettings->sculpt);
		direct_link_paint(fd, (Paint**)&sce->toolsettings->vpaint);
		direct_link_paint(fd, (Paint**)&sce->toolsettings->wpaint);

		sce->toolsettings->imapaint.paintcursor= NULL;
		sce->toolsettings->particle.paintcursor= NULL;
	}

	if(sce->ed) {
		ListBase *old_seqbasep= &((Editing *)sce->ed)->seqbase;
		
		ed= sce->ed= newdataadr(fd, sce->ed);

		ed->act_seq= newdataadr(fd, ed->act_seq);

		/* recursive link sequences, lb will be correctly initialized */
		link_recurs_seq(fd, &ed->seqbase);

		SEQ_BEGIN(ed, seq) {
			seq->seq1= newdataadr(fd, seq->seq1);
			seq->seq2= newdataadr(fd, seq->seq2);
			seq->seq3= newdataadr(fd, seq->seq3);
			/* a patch: after introduction of effects with 3 input strips */
			if(seq->seq3==0) seq->seq3= seq->seq2;

			seq->plugin= newdataadr(fd, seq->plugin);
			seq->effectdata= newdataadr(fd, seq->effectdata);
			
			if(seq->type & SEQ_EFFECT)
				seq->flag |= SEQ_EFFECT_NOT_LOADED;

			if(seq->type == SEQ_SPEED) {
				SpeedControlVars *s= seq->effectdata;
				s->frameMap= NULL;
			}

			seq->strip= newdataadr(fd, seq->strip);
			if(seq->strip && seq->strip->done==0) {
				seq->strip->done= 1;
				seq->strip->tstripdata = 0;
				seq->strip->tstripdata_startstill = 0;
				seq->strip->tstripdata_endstill = 0;
				seq->strip->ibuf_startstill = 0;
				seq->strip->ibuf_endstill = 0;

				if(seq->type == SEQ_IMAGE ||
				   seq->type == SEQ_MOVIE ||
				   seq->type == SEQ_RAM_SOUND ||
				   seq->type == SEQ_HD_SOUND) {
					seq->strip->stripdata = newdataadr(
						fd, seq->strip->stripdata);
				} else {
					seq->strip->stripdata = 0;
				}
				if (seq->flag & SEQ_USE_CROP) {
					seq->strip->crop = newdataadr(
						fd, seq->strip->crop);
				} else {
					seq->strip->crop = 0;
				}
				if (seq->flag & SEQ_USE_TRANSFORM) {
					seq->strip->transform = newdataadr(
						fd, seq->strip->transform);
				} else {
					seq->strip->transform = 0;
				}
				if (seq->flag & SEQ_USE_PROXY) {
					seq->strip->proxy = newdataadr(
						fd, seq->strip->proxy);
					seq->strip->proxy->anim = 0;
				} else {
					seq->strip->proxy = 0;
				}
				if (seq->flag & SEQ_USE_COLOR_BALANCE) {
					seq->strip->color_balance = newdataadr(
						fd, seq->strip->color_balance);
				} else {
					seq->strip->color_balance = 0;
				}
				if (seq->strip->color_balance) {
					// seq->strip->color_balance->gui = 0; // XXX - peter, is this relevant in 2.5?
				}
			}
		}
		SEQ_END
		
		/* link metastack, slight abuse of structs here, have to restore pointer to internal part in struct */
		{
			Sequence temp;
			char *poin;
			intptr_t offset;
			
			offset= ((intptr_t)&(temp.seqbase)) - ((intptr_t)&temp);
			
			/* root pointer */
			if(ed->seqbasep == old_seqbasep) {
				ed->seqbasep= &ed->seqbase;
			}
			else {
				
				poin= (char *)ed->seqbasep;
				poin -= offset;
				
				poin= newdataadr(fd, poin);
				if(poin) ed->seqbasep= (ListBase *)(poin+offset);
				else ed->seqbasep= &ed->seqbase;
			}			
			/* stack */
			link_list(fd, &(ed->metastack));
			
			for(ms= ed->metastack.first; ms; ms= ms->next) {
				ms->parseq= newdataadr(fd, ms->parseq);
				
				if(ms->oldbasep == old_seqbasep)
					ms->oldbasep= &ed->seqbase;
				else {
					poin= (char *)ms->oldbasep;
					poin -= offset;
					poin= newdataadr(fd, poin);
					if(poin) ms->oldbasep= (ListBase *)(poin+offset);
					else ms->oldbasep= &ed->seqbase;
				}
			}
		}
	}
	
	sce->r.avicodecdata = newdataadr(fd, sce->r.avicodecdata);
	if (sce->r.avicodecdata) {
		sce->r.avicodecdata->lpFormat = newdataadr(fd, sce->r.avicodecdata->lpFormat);
		sce->r.avicodecdata->lpParms = newdataadr(fd, sce->r.avicodecdata->lpParms);
	}
	
	sce->r.qtcodecdata = newdataadr(fd, sce->r.qtcodecdata);
	if (sce->r.qtcodecdata) {
		sce->r.qtcodecdata->cdParms = newdataadr(fd, sce->r.qtcodecdata->cdParms);
	}
	if (sce->r.ffcodecdata.properties) {
		sce->r.ffcodecdata.properties = newdataadr(
			fd, sce->r.ffcodecdata.properties);
		if (sce->r.ffcodecdata.properties) { 
			IDP_DirectLinkProperty(
				sce->r.ffcodecdata.properties, 
				(fd->flags & FD_FLAGS_SWITCH_ENDIAN), fd);
		}
	}

	link_list(fd, &(sce->markers));
	link_list(fd, &(sce->transform_spaces));
	link_list(fd, &(sce->r.layers));

	sce->nodetree= newdataadr(fd, sce->nodetree);
	if(sce->nodetree)
		direct_link_nodetree(fd, sce->nodetree);
	
}

/* ************ READ WM ***************** */

static void direct_link_windowmanager(FileData *fd, wmWindowManager *wm)
{
	wmWindow *win;
	
	wm->id.us= 1;
	link_list(fd, &(wm->windows));
	
	for(win= wm->windows.first; win; win= win->next) {
		win->ghostwin= NULL;
		win->eventstate= NULL;
		win->curswin= NULL;
		win->tweak= NULL;

		win->queue.first= win->queue.last= NULL;
		win->handlers.first= win->handlers.last= NULL;
		win->modalhandlers.first= win->modalhandlers.last= NULL;
		win->subwindows.first= win->subwindows.last= NULL;
		win->gesture.first= win->gesture.last= NULL;

		win->drawdata= NULL;
		win->drawmethod= -1;
		win->drawfail= 0;
	}
	
	wm->timers.first= wm->timers.last= NULL;
	wm->operators.first= wm->operators.last= NULL;
	wm->paintcursors.first= wm->paintcursors.last= NULL;
	wm->queue.first= wm->queue.last= NULL;
	BKE_reports_init(&wm->reports, RPT_STORE);

	wm->keyconfigs.first= wm->keyconfigs.last= NULL;
	wm->defaultconf= NULL;

	wm->jobs.first= wm->jobs.last= NULL;
	wm->drags.first= wm->drags.last= NULL;
	
	wm->windrawable= NULL;
	wm->initialized= 0;
	wm->op_undo_depth= 0;
}

static void lib_link_windowmanager(FileData *fd, Main *main)
{
	wmWindowManager *wm;
	wmWindow *win;
	
	for(wm= main->wm.first; wm; wm= wm->id.next) {
		if(wm->id.flag & LIB_NEEDLINK) {
			for(win= wm->windows.first; win; win= win->next)
				win->screen= newlibadr(fd, NULL, win->screen);

			wm->id.flag -= LIB_NEEDLINK;
		}
	}
}

/* ****************** READ GREASE PENCIL ***************** */

/* relinks grease-pencil data - used for direct_link and old file linkage */
static void direct_link_gpencil(FileData *fd, bGPdata *gpd)
{
	bGPDlayer *gpl;
	bGPDframe *gpf;
	bGPDstroke *gps;
	
	/* we must firstly have some grease-pencil data to link! */
	if (gpd == NULL)
		return;
	
	/* relink layers */
	link_list(fd, &gpd->layers);
	
	for (gpl= gpd->layers.first; gpl; gpl= gpl->next) {
		/* relink frames */
		link_list(fd, &gpl->frames);
		gpl->actframe= newdataadr(fd, gpl->actframe);
		
		for (gpf= gpl->frames.first; gpf; gpf= gpf->next) {
			/* relink strokes (and their points) */
			link_list(fd, &gpf->strokes);
			
			for (gps= gpf->strokes.first; gps; gps= gps->next) {
				gps->points= newdataadr(fd, gps->points);
			}
		}
	}
}

/* ****************** READ SCREEN ***************** */

static void butspace_version_132(SpaceButs *buts)
{
	buts->v2d.tot.xmin= 0.0f;
	buts->v2d.tot.ymin= 0.0f;
	buts->v2d.tot.xmax= 1279.0f;
	buts->v2d.tot.ymax= 228.0f;

	buts->v2d.min[0]= 256.0f;
	buts->v2d.min[1]= 42.0f;

	buts->v2d.max[0]= 2048.0f;
	buts->v2d.max[1]= 450.0f;

	buts->v2d.minzoom= 0.5f;
	buts->v2d.maxzoom= 1.21f;

	buts->v2d.scroll= 0;
	buts->v2d.keepzoom= 1;
	buts->v2d.keeptot= 1;
}

/* note: file read without screens option G_FILE_NO_UI; 
   check lib pointers in call below */
static void lib_link_screen(FileData *fd, Main *main)
{
	bScreen *sc;
	ScrArea *sa;

	for(sc= main->screen.first; sc; sc= sc->id.next) {
		if(sc->id.flag & LIB_NEEDLINK) {
			sc->id.us= 1;
			sc->scene= newlibadr(fd, sc->id.lib, sc->scene);
			sc->animtimer= NULL; /* saved in rare cases */
			
			sa= sc->areabase.first;
			while(sa) {
				SpaceLink *sl;
				
				sa->full= newlibadr(fd, sc->id.lib, sa->full);
				
				for (sl= sa->spacedata.first; sl; sl= sl->next) {
					if(sl->spacetype==SPACE_VIEW3D) {
						View3D *v3d= (View3D*) sl;
						BGpic *bgpic = NULL;
						
						v3d->camera= newlibadr(fd, sc->id.lib, v3d->camera);
						v3d->ob_centre= newlibadr(fd, sc->id.lib, v3d->ob_centre);
						
						/* should be do_versions but not easy adding into the listbase */
						if(v3d->bgpic) {
							v3d->bgpic= newlibadr(fd, sc->id.lib, v3d->bgpic);
							BLI_addtail(&v3d->bgpicbase, bgpic);
							v3d->bgpic= NULL;
						}

						for(bgpic= v3d->bgpicbase.first; bgpic; bgpic= bgpic->next) {
							bgpic->ima= newlibadr_us(fd, sc->id.lib, bgpic->ima);
						}
						if(v3d->localvd) {
							v3d->localvd->camera= newlibadr(fd, sc->id.lib, v3d->localvd->camera);
						}
					}
					else if(sl->spacetype==SPACE_IPO) {
						SpaceIpo *sipo= (SpaceIpo *)sl;
						bDopeSheet *ads= sipo->ads;
						
						if (ads) {
							ads->source= newlibadr(fd, sc->id.lib, ads->source);
							ads->filter_grp= newlibadr(fd, sc->id.lib, ads->filter_grp);
						}
					}
					else if(sl->spacetype==SPACE_BUTS) {
						SpaceButs *sbuts= (SpaceButs *)sl;
						sbuts->ri= NULL;
						sbuts->pinid= newlibadr(fd, sc->id.lib, sbuts->pinid);
						sbuts->mainbo= sbuts->mainb;
						sbuts->mainbuser= sbuts->mainb;
						if(main->versionfile<132)
							butspace_version_132(sbuts);
					}
					else if(sl->spacetype==SPACE_FILE) {
						SpaceFile *sfile= (SpaceFile *)sl;
						sfile->files= NULL;
						sfile->params= NULL;
						sfile->op= NULL;
						sfile->layout= NULL;
						sfile->folders_prev= NULL;
						sfile->folders_next= NULL;
					}
					else if(sl->spacetype==SPACE_IMASEL) {
						SpaceImaSel *simasel= (SpaceImaSel *)sl;

						simasel->files = NULL;						
						simasel->returnfunc= NULL;
						simasel->menup= NULL;
						simasel->pupmenu= NULL;
						simasel->img= NULL;
					}
					else if(sl->spacetype==SPACE_ACTION) {
						SpaceAction *saction= (SpaceAction *)sl;
						bDopeSheet *ads= &saction->ads;
						
						if (ads) {
							ads->source= newlibadr(fd, sc->id.lib, ads->source);
							ads->filter_grp= newlibadr(fd, sc->id.lib, ads->filter_grp);
						}
						
						saction->action = newlibadr(fd, sc->id.lib, saction->action);
					}
					else if(sl->spacetype==SPACE_IMAGE) {
						SpaceImage *sima= (SpaceImage *)sl;

						sima->image= newlibadr_us(fd, sc->id.lib, sima->image);
						
						/* NOTE: pre-2.5, this was local data not lib data, but now we need this as lib data
						 * so fingers crossed this works fine!
						 */
						sima->gpd= newlibadr_us(fd, sc->id.lib, sima->gpd);
					}
					else if(sl->spacetype==SPACE_NLA){
						SpaceNla *snla= (SpaceNla *)sl;
						bDopeSheet *ads= snla->ads;
						
						if (ads) {
							ads->source= newlibadr(fd, sc->id.lib, ads->source);
							ads->filter_grp= newlibadr(fd, sc->id.lib, ads->filter_grp);
						}
					}
					else if(sl->spacetype==SPACE_TEXT) {
						SpaceText *st= (SpaceText *)sl;

						st->text= newlibadr(fd, sc->id.lib, st->text);

					}
					else if(sl->spacetype==SPACE_SCRIPT) {

						SpaceScript *scpt= (SpaceScript *)sl;
						/*scpt->script = NULL; - 2.45 set to null, better re-run the script */
						if (scpt->script) {
							scpt->script= newlibadr(fd, sc->id.lib, scpt->script);
							if (scpt->script) {
								SCRIPT_SET_NULL(scpt->script)
							}
						}
					}
					else if(sl->spacetype==SPACE_OUTLINER) {
						SpaceOops *so= (SpaceOops *)sl;
						TreeStoreElem *tselem;
						int a;

						so->tree.first= so->tree.last= NULL;
						so->search_tse.id= newlibadr(fd, NULL, so->search_tse.id);
						
						if(so->treestore) {
							tselem= so->treestore->data;
							for(a=0; a<so->treestore->usedelem; a++, tselem++) {
								tselem->id= newlibadr(fd, NULL, tselem->id);
							}
						}
					}
					else if(sl->spacetype==SPACE_SOUND) {
						SpaceSound *ssound= (SpaceSound *)sl;

						ssound->sound= newlibadr_us(fd, sc->id.lib, ssound->sound);
					}
					else if(sl->spacetype==SPACE_NODE) {
						SpaceNode *snode= (SpaceNode *)sl;
						
						snode->id= newlibadr(fd, sc->id.lib, snode->id);
						
						/* internal data, a bit patchy */
						if(snode->id) {
							if(GS(snode->id->name)==ID_MA)
								snode->nodetree= ((Material *)snode->id)->nodetree;
							else if(GS(snode->id->name)==ID_SCE)
								snode->nodetree= ((Scene *)snode->id)->nodetree;
							else if(GS(snode->id->name)==ID_TE)
								snode->nodetree= ((Tex *)snode->id)->nodetree;
						}
					}
				}
				sa= sa->next;
			}
			sc->id.flag -= LIB_NEEDLINK;
		}
	}
}

/* Only for undo files, or to restore a screen after reading without UI... */
static void *restore_pointer_by_name(Main *mainp, ID *id, int user)
{
		
	if(id) {
		ListBase *lb= which_libbase(mainp, GS(id->name));
		
		if(lb) {	// there's still risk of checking corrupt mem (freed Ids in oops)
			ID *idn= lb->first;
			char *name= id->name+2;
			
			while(idn) {
				if(idn->name[2]==name[0] && strcmp(idn->name+2, name)==0) {
					if(idn->lib==id->lib) {
						if(user && idn->us==0) idn->us++;
						break;
					}
				}
				idn= idn->next;
			}
			return idn;
		}
	}
	return NULL;
}

/* called from kernel/blender.c */
/* used to link a file (without UI) to the current UI */
/* note that it assumes the old pointers in UI are still valid, so old Main is not freed */
void lib_link_screen_restore(Main *newmain, bScreen *curscreen, Scene *curscene)
{
	wmWindow *win;
	wmWindowManager *wm;
	bScreen *sc;
	ScrArea *sa;

	/* first windowmanager */
	for(wm= newmain->wm.first; wm; wm= wm->id.next) {
		for(win= wm->windows.first; win; win= win->next) {
			win->screen= restore_pointer_by_name(newmain, (ID *)win->screen, 1);
			
			if(win->screen==NULL)
				win->screen= curscreen;

			win->screen->winid= win->winid;
		}
	}
	
	
	for(sc= newmain->screen.first; sc; sc= sc->id.next) {
		Scene *oldscene= sc->scene;

		sc->scene= restore_pointer_by_name(newmain, (ID *)sc->scene, 1);
		if(sc->scene==NULL)
			sc->scene= curscene;

		/* keep cursor location through undo */
		copy_v3_v3(sc->scene->cursor, oldscene->cursor);

		sa= sc->areabase.first;
		while(sa) {
			SpaceLink *sl;

			for (sl= sa->spacedata.first; sl; sl= sl->next) {
				if(sl->spacetype==SPACE_VIEW3D) {
					View3D *v3d= (View3D*) sl;
					BGpic *bgpic;
					
					if(v3d->scenelock)
						v3d->camera= NULL; /* always get from scene */
					else
						v3d->camera= restore_pointer_by_name(newmain, (ID *)v3d->camera, 1);
					if(v3d->camera==NULL)
						v3d->camera= sc->scene->camera;
					v3d->ob_centre= restore_pointer_by_name(newmain, (ID *)v3d->ob_centre, 1);
					
					for(bgpic= v3d->bgpicbase.first; bgpic; bgpic= bgpic->next) {
						bgpic->ima= restore_pointer_by_name(newmain, (ID *)bgpic->ima, 1);
					}
					if(v3d->localvd) {
						/*Base *base;*/

						v3d->localvd->camera= sc->scene->camera;
						
						/* localview can become invalid during undo/redo steps, so we exit it when no could be found */
						/* XXX  regionlocalview ?
						for(base= sc->scene->base.first; base; base= base->next) {
							if(base->lay & v3d->lay) break;
						}
						if(base==NULL) {
							v3d->lay= v3d->localvd->lay;
							v3d->layact= v3d->localvd->layact;
							MEM_freeN(v3d->localvd); 
							v3d->localvd= NULL;
						}
						*/
					}
					else if(v3d->scenelock) v3d->lay= sc->scene->lay;

					/* not very nice, but could help */
					if((v3d->layact & v3d->lay)==0) v3d->layact= v3d->lay;
					
				}
				else if(sl->spacetype==SPACE_IPO) {
					SpaceIpo *sipo= (SpaceIpo *)sl;
					bDopeSheet *ads= sipo->ads;
					
					if (ads) {
						ads->source= restore_pointer_by_name(newmain, (ID *)ads->source, 1);
						
						if (ads->filter_grp)
							ads->filter_grp= restore_pointer_by_name(newmain, (ID *)ads->filter_grp, 0);
					}
				}
				else if(sl->spacetype==SPACE_BUTS) {
					SpaceButs *sbuts= (SpaceButs *)sl;
					sbuts->pinid = restore_pointer_by_name(newmain, sbuts->pinid, 0);
					//XXX if (sbuts->ri) sbuts->ri->curtile = 0;
				}
				else if(sl->spacetype==SPACE_FILE) {
					
					SpaceFile *sfile= (SpaceFile *)sl;
					sfile->files= NULL;
					sfile->folders_prev= NULL;
					sfile->folders_next= NULL;
					sfile->params= NULL;
					sfile->op= NULL;
				}
				else if(sl->spacetype==SPACE_IMASEL) {
					SpaceImaSel *simasel= (SpaceImaSel *)sl;
					if (simasel->files) {
						//XXX BIF_filelist_freelib(simasel->files);
					}
				}
				else if(sl->spacetype==SPACE_ACTION) {
					SpaceAction *saction= (SpaceAction *)sl;
					
					saction->action = restore_pointer_by_name(newmain, (ID *)saction->action, 1);
					saction->ads.source= restore_pointer_by_name(newmain, (ID *)saction->ads.source, 1);

					if (saction->ads.filter_grp)
						saction->ads.filter_grp= restore_pointer_by_name(newmain, (ID *)saction->ads.filter_grp, 0);
				}
				else if(sl->spacetype==SPACE_IMAGE) {
					SpaceImage *sima= (SpaceImage *)sl;

					sima->image= restore_pointer_by_name(newmain, (ID *)sima->image, 1);

					sima->scopes.waveform_1 = NULL;
					sima->scopes.waveform_2 = NULL;
					sima->scopes.waveform_3 = NULL;
					sima->scopes.vecscope = NULL;
					sima->scopes.ok = 0;
					
					/* NOTE: pre-2.5, this was local data not lib data, but now we need this as lib data
					 * so assume that here we're doing for undo only...
					 */
					sima->gpd= restore_pointer_by_name(newmain, (ID *)sima->gpd, 1);
				}
				else if(sl->spacetype==SPACE_NLA){
					SpaceNla *snla= (SpaceNla *)sl;
					bDopeSheet *ads= snla->ads;
					
					if (ads) {
						ads->source= restore_pointer_by_name(newmain, (ID *)ads->source, 1);
						
						if (ads->filter_grp)
							ads->filter_grp= restore_pointer_by_name(newmain, (ID *)ads->filter_grp, 0);
					}
				}
				else if(sl->spacetype==SPACE_TEXT) {
					SpaceText *st= (SpaceText *)sl;

					st->text= restore_pointer_by_name(newmain, (ID *)st->text, 1);
					if(st->text==NULL) st->text= newmain->text.first;
				}
				else if(sl->spacetype==SPACE_SCRIPT) {
					SpaceScript *scpt= (SpaceScript *)sl;
					
					scpt->script= restore_pointer_by_name(newmain, (ID *)scpt->script, 1);
					
					/*sc->script = NULL; - 2.45 set to null, better re-run the script */
					if (scpt->script) {
						SCRIPT_SET_NULL(scpt->script)
					}
				}
				else if(sl->spacetype==SPACE_OUTLINER) {
					SpaceOops *so= (SpaceOops *)sl;
					int a;
					
					so->search_tse.id= restore_pointer_by_name(newmain, so->search_tse.id, 0);
					
					if(so->treestore) {
						TreeStore *ts= so->treestore;
						TreeStoreElem *tselem=ts->data;
						for(a=0; a<ts->usedelem; a++, tselem++) {
							tselem->id= restore_pointer_by_name(newmain, tselem->id, 0);
						}
					}
				}
				else if(sl->spacetype==SPACE_SOUND) {
					SpaceSound *ssound= (SpaceSound *)sl;

					ssound->sound= restore_pointer_by_name(newmain, (ID *)ssound->sound, 1);
				}
				else if(sl->spacetype==SPACE_NODE) {
					SpaceNode *snode= (SpaceNode *)sl;
					
					snode->id= restore_pointer_by_name(newmain, snode->id, 1);
					snode->edittree= NULL;
					
					if(snode->id==NULL)
						snode->nodetree= NULL;
					else {
						if(GS(snode->id->name)==ID_MA)
							snode->nodetree= ((Material *)snode->id)->nodetree;
						else if(GS(snode->id->name)==ID_SCE)
							snode->nodetree= ((Scene *)snode->id)->nodetree;
						else if(GS(snode->id->name)==ID_TE)
							snode->nodetree= ((Tex *)snode->id)->nodetree;
					}
				}
			}
			sa= sa->next;
		}
	}
}

static void direct_link_region(FileData *fd, ARegion *ar, int spacetype)
{
	Panel *pa;

	link_list(fd, &(ar->panels));

	for(pa= ar->panels.first; pa; pa=pa->next) {
		pa->paneltab= newdataadr(fd, pa->paneltab);
		pa->runtime_flag= 0;
		pa->activedata= NULL;
		pa->type= NULL;
	}
	
	ar->regiondata= newdataadr(fd, ar->regiondata);
	if(ar->regiondata) {
		if(spacetype==SPACE_VIEW3D) {
			RegionView3D *rv3d= ar->regiondata;
			
			rv3d->localvd= newdataadr(fd, rv3d->localvd);
			rv3d->clipbb= newdataadr(fd, rv3d->clipbb);
			
			rv3d->depths= NULL;
			rv3d->retopo_view_data= NULL;
			rv3d->ri= NULL;
			rv3d->sms= NULL;
			rv3d->smooth_timer= NULL;
		}
	}
	
	ar->v2d.tab_offset= NULL;
	ar->v2d.tab_num= 0;
	ar->v2d.tab_cur= 0;
	ar->handlers.first= ar->handlers.last= NULL;
	ar->uiblocks.first= ar->uiblocks.last= NULL;
	ar->headerstr= NULL;
	ar->swinid= 0;
	ar->type= NULL;
	ar->swap= 0;
	ar->do_draw= 0;
	memset(&ar->drawrct, 0, sizeof(ar->drawrct));
}

/* for the saved 2.50 files without regiondata */
/* and as patch for 2.48 and older */
static void view3d_split_250(View3D *v3d, ListBase *regions)
{
	ARegion *ar;
	
	for(ar= regions->first; ar; ar= ar->next) {
		if(ar->regiontype==RGN_TYPE_WINDOW && ar->regiondata==NULL) {
			RegionView3D *rv3d;
			
			rv3d= ar->regiondata= MEM_callocN(sizeof(RegionView3D), "region v3d patch");
			rv3d->persp= v3d->persp;
			rv3d->view= v3d->view;
			rv3d->dist= v3d->dist;
			VECCOPY(rv3d->ofs, v3d->ofs);
			QUATCOPY(rv3d->viewquat, v3d->viewquat);
		}
	}

	/* this was not initialized correct always */
	if(v3d->twtype == 0)
		v3d->twtype= V3D_MANIP_TRANSLATE;
}

static void direct_link_screen(FileData *fd, bScreen *sc)
{
	ScrArea *sa;
	ScrVert *sv;
	ScrEdge *se;
	int a;
	
	link_list(fd, &(sc->vertbase));
	link_list(fd, &(sc->edgebase));
	link_list(fd, &(sc->areabase));
	sc->regionbase.first= sc->regionbase.last= NULL;
	sc->context= NULL;

	sc->mainwin= sc->subwinactive= 0;	/* indices */
	sc->swap= 0;
	
	/* hacky patch... but people have been saving files with the verse-blender,
	   causing the handler to keep running for ever, with no means to disable it */
	for(a=0; a<SCREEN_MAXHANDLER; a+=2) {
		if( sc->handler[a]==SCREEN_HANDLER_VERSE) {
			sc->handler[a]= 0;
			break;
		}
	}
	
	/* edges */
	for(se= sc->edgebase.first; se; se= se->next) {
		se->v1= newdataadr(fd, se->v1);
		se->v2= newdataadr(fd, se->v2);
		if( (intptr_t)se->v1 > (intptr_t)se->v2) {
			sv= se->v1;
			se->v1= se->v2;
			se->v2= sv;
		}

		if(se->v1==NULL) {
			printf("error reading screen... file corrupt\n");
			se->v1= se->v2;
		}
	}

	/* areas */
	for(sa= sc->areabase.first; sa; sa= sa->next) {
		SpaceLink *sl;
		ARegion *ar;

		link_list(fd, &(sa->spacedata));
		link_list(fd, &(sa->regionbase));

		sa->handlers.first= sa->handlers.last= NULL;
		sa->type= NULL;	/* spacetype callbacks */
		
		for(ar= sa->regionbase.first; ar; ar= ar->next)
			direct_link_region(fd, ar, sa->spacetype);
		
		/* accident can happen when read/save new file with older version */
		/* 2.50: we now always add spacedata for info */
		if(sa->spacedata.first==NULL) {
			SpaceInfo *sinfo= MEM_callocN(sizeof(SpaceInfo), "spaceinfo");
			sa->spacetype= sinfo->spacetype= SPACE_INFO;
			BLI_addtail(&sa->spacedata, sinfo);
		}
		/* add local view3d too */
		else if(sa->spacetype==SPACE_VIEW3D)
			view3d_split_250(sa->spacedata.first, &sa->regionbase);
		
		for (sl= sa->spacedata.first; sl; sl= sl->next) {
			link_list(fd, &(sl->regionbase));

			for(ar= sl->regionbase.first; ar; ar= ar->next)
				direct_link_region(fd, ar, sl->spacetype);

			if (sl->spacetype==SPACE_VIEW3D) {
				View3D *v3d= (View3D*) sl;
				BGpic *bgpic;

				v3d->flag |= V3D_INVALID_BACKBUF;

				link_list(fd, &(v3d->bgpicbase));

				/* should be do_versions except this doesnt fit well there */
				if(v3d->bgpic) {
					bgpic= newdataadr(fd, v3d->bgpic);
					BLI_addtail(&v3d->bgpicbase, bgpic);
					v3d->bgpic= NULL;
				}

				for(bgpic= v3d->bgpicbase.first; bgpic; bgpic= bgpic->next)
					bgpic->iuser.ok= 1;

				if(v3d->gpd) {
					v3d->gpd= newdataadr(fd, v3d->gpd);
					direct_link_gpencil(fd, v3d->gpd);
				}
				v3d->localvd= newdataadr(fd, v3d->localvd);
				v3d->afterdraw.first= v3d->afterdraw.last= NULL;
				v3d->properties_storage= NULL;
				
				view3d_split_250(v3d, &sl->regionbase);
			}
			else if (sl->spacetype==SPACE_IPO) {
				SpaceIpo *sipo= (SpaceIpo*)sl;
				
				sipo->ads= newdataadr(fd, sipo->ads);
				sipo->ghostCurves.first= sipo->ghostCurves.last= NULL;
			}
			else if (sl->spacetype==SPACE_NLA) {
				SpaceNla *snla= (SpaceNla*)sl;
				
				snla->ads= newdataadr(fd, snla->ads);
			}
			else if (sl->spacetype==SPACE_OUTLINER) {
				SpaceOops *soops= (SpaceOops*) sl;
				
				soops->treestore= newdataadr(fd, soops->treestore);
				if(soops->treestore) {
					soops->treestore->data= newdataadr(fd, soops->treestore->data);
					/* we only saved what was used */
					soops->treestore->totelem= soops->treestore->usedelem;
					soops->storeflag |= SO_TREESTORE_CLEANUP;	// at first draw
				}
			}
			else if(sl->spacetype==SPACE_IMAGE) {
				SpaceImage *sima= (SpaceImage *)sl;
				
				sima->cumap= newdataadr(fd, sima->cumap);
				if(sima->cumap)
					direct_link_curvemapping(fd, sima->cumap);
				
				sima->iuser.scene= NULL;
				sima->iuser.ok= 1;
				sima->scopes.waveform_1 = NULL;
				sima->scopes.waveform_2 = NULL;
				sima->scopes.waveform_3 = NULL;
				sima->scopes.vecscope = NULL;
				sima->scopes.ok = 0;
				
				/* WARNING: gpencil data is no longer stored directly in sima after 2.5 
				 * so sacrifice a few old files for now to avoid crashes with new files!
				 */
				//sima->gpd= newdataadr(fd, sima->gpd);
				//if (sima->gpd)
				//	direct_link_gpencil(fd, sima->gpd);
			}
			else if(sl->spacetype==SPACE_NODE) {
				SpaceNode *snode= (SpaceNode *)sl;
				
				if(snode->gpd) {
					snode->gpd= newdataadr(fd, snode->gpd);
					direct_link_gpencil(fd, snode->gpd);
				}
				snode->nodetree= snode->edittree= NULL;
			}
			else if(sl->spacetype==SPACE_TIME) {
				SpaceTime *stime= (SpaceTime *)sl;
				stime->caches.first= stime->caches.last= NULL;
			}
			else if(sl->spacetype==SPACE_LOGIC) {
				SpaceLogic *slogic= (SpaceLogic *)sl;
					
				if(slogic->gpd) {
					slogic->gpd= newdataadr(fd, slogic->gpd);
					direct_link_gpencil(fd, slogic->gpd);
				}
			}
			else if(sl->spacetype==SPACE_SEQ) {
				SpaceSeq *sseq= (SpaceSeq *)sl;
				if(sseq->gpd) {
					sseq->gpd= newdataadr(fd, sseq->gpd);
					direct_link_gpencil(fd, sseq->gpd);
				}
			}
			else if(sl->spacetype==SPACE_BUTS) {
				SpaceButs *sbuts= (SpaceButs *)sl;
				sbuts->path= NULL;
			}
			else if(sl->spacetype==SPACE_CONSOLE) {
				SpaceConsole *sconsole= (SpaceConsole *)sl;
				ConsoleLine *cl, *cl_next;
				
				link_list(fd, &sconsole->scrollback);
				link_list(fd, &sconsole->history);
				
				//for(cl= sconsole->scrollback.first; cl; cl= cl->next)
				//	cl->line= newdataadr(fd, cl->line);
				
				/*comma expressions, (e.g. expr1, expr2, expr3) evalutate each expression,
				  from left to right.  the right-most expression sets the result of the comma
				  expression as a whole*/
				for(cl= sconsole->history.first; cl; cl= cl_next) {
					cl_next= cl->next;
					cl->line= newdataadr(fd, cl->line);
					if (cl->line == NULL) {
						BLI_remlink(&sconsole->history, cl);
						MEM_freeN(cl);
					}
				}
			}
			else if(sl->spacetype==SPACE_FILE) {
				SpaceFile *sfile= (SpaceFile *)sl;
				
				/* this sort of info is probably irrelevant for reloading...
				 * plus, it isn't saved to files yet!
				 */
				sfile->folders_prev= sfile->folders_next= NULL;
				sfile->files= NULL;
				sfile->layout= NULL;
				sfile->op= NULL;
				sfile->params= NULL;
			}
		}
		
		sa->actionzones.first= sa->actionzones.last= NULL;

		sa->v1= newdataadr(fd, sa->v1);
		sa->v2= newdataadr(fd, sa->v2);
		sa->v3= newdataadr(fd, sa->v3);
		sa->v4= newdataadr(fd, sa->v4);
	}
}

/* ********** READ LIBRARY *************** */


static void direct_link_library(FileData *fd, Library *lib, Main *main)
{
	Main *newmain;
	
	for(newmain= fd->mainlist.first; newmain; newmain= newmain->next) {
		if(newmain->curlib) {
			if(strcmp(newmain->curlib->filepath, lib->filepath)==0) {
				printf("Fixed error in file; multiple instances of lib:\n %s\n", lib->filepath);
				
				change_idid_adr(&fd->mainlist, fd, lib, newmain->curlib);
//				change_idid_adr_fd(fd, lib, newmain->curlib);
				
				BLI_remlink(&main->library, lib);
				MEM_freeN(lib);
				
				BKE_report(fd->reports, RPT_WARNING, "Library had multiple instances, save and reload!");

				return;
			}
		}
	}
	/* make sure we have full path in lib->filename */
	BLI_strncpy(lib->filepath, lib->name, sizeof(lib->name));
	cleanup_path(fd->relabase, lib->filepath);
	
//	printf("direct_link_library: name %s\n", lib->name);
//	printf("direct_link_library: filename %s\n", lib->filename);
	
	/* new main */
	newmain= MEM_callocN(sizeof(Main), "directlink");
	BLI_addtail(&fd->mainlist, newmain);
	newmain->curlib= lib;

	lib->parent= NULL;
}

static void lib_link_library(FileData *fd, Main *main)
{
	Library *lib;
	for(lib= main->library.first; lib; lib= lib->id.next) {
		lib->id.us= 1;
	}
}

/* Always call this once you havbe loaded new library data to set the relative paths correctly in relation to the blend file */
static void fix_relpaths_library(const char *basepath, Main *main)
{
	Library *lib;
	/* BLO_read_from_memory uses a blank filename */
	if (basepath==NULL || basepath[0] == '\0')
		return;
		
	for(lib= main->library.first; lib; lib= lib->id.next) {
		/* Libraries store both relative and abs paths, recreate relative paths,
		 * relative to the blend file since indirectly linked libs will be relative to their direct linked library */
		if (strncmp(lib->name, "//", 2)==0) { /* if this is relative to begin with? */
			strncpy(lib->name, lib->filepath, sizeof(lib->name));
			BLI_path_rel(lib->name, basepath);
		}
	}
}

/* ************** READ SOUND ******************* */

static void direct_link_sound(FileData *fd, bSound *sound)
{
	sound->handle = NULL;
	sound->playback_handle = NULL;

	sound->packedfile = direct_link_packedfile(fd, sound->packedfile);
	sound->newpackedfile = direct_link_packedfile(fd, sound->newpackedfile);
}

static void lib_link_sound(FileData *fd, Main *main)
{
	bSound *sound;

	sound= main->sound.first;
	while(sound) {
		if(sound->id.flag & LIB_NEEDLINK) {
			sound->id.flag -= LIB_NEEDLINK;
			sound->ipo= newlibadr_us(fd, sound->id.lib, sound->ipo); // XXX depreceated - old animation system
			
			sound_load(main, sound);

			if(sound->cache)
				sound_cache(sound, 1);
		}
		sound= sound->id.next;
	}
}
/* ***************** READ GROUP *************** */

static void direct_link_group(FileData *fd, Group *group)
{
	link_list(fd, &group->gobject);
}

static void lib_link_group(FileData *fd, Main *main)
{
	Group *group= main->group.first;
	GroupObject *go;
	int add_us;
	
	while(group) {
		if(group->id.flag & LIB_NEEDLINK) {
			group->id.flag -= LIB_NEEDLINK;
			
			add_us= 0;
			
			go= group->gobject.first;
			while(go) {
				go->ob= newlibadr(fd, group->id.lib, go->ob);
				if(go->ob) {
					go->ob->flag |= OB_FROMGROUP;
					/* if group has an object, it increments user... */
					add_us= 1;
					if(go->ob->id.us==0) 
						go->ob->id.us= 1;
				}
				go= go->next;
			}
			if(add_us) group->id.us++;
			rem_from_group(group, NULL, NULL, NULL);	/* removes NULL entries */
		}
		group= group->id.next;
	}
}

/* ************** GENERAL & MAIN ******************** */


static char *dataname(short id_code)
{
	
	switch( id_code ) {
		case ID_OB: return "Data from OB";
		case ID_ME: return "Data from ME";
		case ID_IP: return "Data from IP";
		case ID_SCE: return "Data from SCE";
		case ID_MA: return "Data from MA";
		case ID_TE: return "Data from TE";
		case ID_CU: return "Data from CU";
		case ID_GR: return "Data from GR";
		case ID_AR: return "Data from AR";
		case ID_AC: return "Data from AC";
		case ID_LI: return "Data from LI";
		case ID_MB: return "Data from MB";
		case ID_IM: return "Data from IM";
		case ID_LT: return "Data from LT";
		case ID_LA: return "Data from LA";
		case ID_CA: return "Data from CA";
		case ID_KE: return "Data from KE";
		case ID_WO: return "Data from WO";
		case ID_SCR: return "Data from SCR";
		case ID_VF: return "Data from VF";
		case ID_TXT	: return "Data from TXT";
		case ID_SO: return "Data from SO";
		case ID_NT: return "Data from NT";
		case ID_BR: return "Data from BR";
		case ID_PA: return "Data from PA";
		case ID_GD: return "Data from GD";
	}
	return "Data from Lib Block";
	
}

static BHead *read_data_into_oldnewmap(FileData *fd, BHead *bhead, char *allocname)
{
	bhead = blo_nextbhead(fd, bhead);

	while(bhead && bhead->code==DATA) {
		void *data;
#if 0
		/* XXX DUMB DEBUGGING OPTION TO GIVE NAMES for guarded malloc errors */		
		short *sp= fd->filesdna->structs[bhead->SDNAnr];
		char *allocname = fd->filesdna->types[ sp[0] ];
		char *tmp= malloc(100);
		
		strcpy(tmp, allocname);
		data= read_struct(fd, bhead, tmp);
#else
		data= read_struct(fd, bhead, allocname);
#endif
		
		if (data) {
			oldnewmap_insert(fd->datamap, bhead->old, data, 0);
		}

		bhead = blo_nextbhead(fd, bhead);
	}

	return bhead;
}

static BHead *read_libblock(FileData *fd, Main *main, BHead *bhead, int flag, ID **id_r)
{
	/* this routine reads a libblock and its direct data. Use link functions
	 * to connect it all
	 */

	ID *id;
	ListBase *lb;
	char *allocname;
	
	/* read libblock */
	id = read_struct(fd, bhead, "lib block");
	if (id_r)
		*id_r= id;
	if (!id)
		return blo_nextbhead(fd, bhead);
	
	oldnewmap_insert(fd->libmap, bhead->old, id, bhead->code);	/* for ID_ID check */
	
	/* do after read_struct, for dna reconstruct */
	if(bhead->code==ID_ID) {
		lb= which_libbase(main, GS(id->name));
	}
	else {
		lb= which_libbase(main, bhead->code);
	}
	
	BLI_addtail(lb, id);

	/* clear first 8 bits */
	id->flag= (id->flag & 0xFF00) | flag | LIB_NEEDLINK;
	id->lib= main->curlib;
	if(id->flag & LIB_FAKEUSER) id->us= 1;
	else id->us= 0;
	id->icon_id = 0;

	/* this case cannot be direct_linked: it's just the ID part */
	if(bhead->code==ID_ID) {
		return blo_nextbhead(fd, bhead);
	}

	/* need a name for the mallocN, just for debugging and sane prints on leaks */
	allocname= dataname(GS(id->name));
	
	/* read all data into fd->datamap */
	bhead= read_data_into_oldnewmap(fd, bhead, allocname);

	/* init pointers direct data */
	switch( GS(id->name) ) {
		case ID_WM:
			direct_link_windowmanager(fd, (wmWindowManager *)id);
			break;
		case ID_SCR:
			direct_link_screen(fd, (bScreen *)id);
			break;
		case ID_SCE:
			direct_link_scene(fd, (Scene *)id);
			break;
		case ID_OB:
			direct_link_object(fd, (Object *)id);
			break;
		case ID_ME:
			direct_link_mesh(fd, (Mesh *)id);
			break;
		case ID_CU:
			direct_link_curve(fd, (Curve *)id);
			break;
		case ID_MB:
			direct_link_mball(fd, (MetaBall *)id);
			break;
		case ID_MA:
			direct_link_material(fd, (Material *)id);
			break;
		case ID_TE:
			direct_link_texture(fd, (Tex *)id);
			break;
		case ID_IM:
			direct_link_image(fd, (Image *)id);
			break;
		case ID_LA:
			direct_link_lamp(fd, (Lamp *)id);
			break;
		case ID_VF:
			direct_link_vfont(fd, (VFont *)id);
			break;
		case ID_TXT:
			direct_link_text(fd, (Text *)id);
			break;
		case ID_IP:
			direct_link_ipo(fd, (Ipo *)id);
			break;
		case ID_KE:
			direct_link_key(fd, (Key *)id);
			break;
		case ID_LT:
			direct_link_latt(fd, (Lattice *)id);
			break;
		case ID_WO:
			direct_link_world(fd, (World *)id);
			break;
		case ID_LI:
			direct_link_library(fd, (Library *)id, main);
			break;
		case ID_CA:
			direct_link_camera(fd, (Camera *)id);
			break;
		case ID_SO:
			direct_link_sound(fd, (bSound *)id);
			break;
		case ID_GR:
			direct_link_group(fd, (Group *)id);
			break;
		case ID_AR:
			direct_link_armature(fd, (bArmature*)id);
			break;
		case ID_AC:
			direct_link_action(fd, (bAction*)id);
			break;
		case ID_NT:
			direct_link_nodetree(fd, (bNodeTree*)id);
			break;
		case ID_BR:
			direct_link_brush(fd, (Brush*)id);
			break;
		case ID_PA:
			direct_link_particlesettings(fd, (ParticleSettings*)id);
			break;
		case ID_SCRIPT:
			direct_link_script(fd, (Script*)id);
			break;
		case ID_GD:
			direct_link_gpencil(fd, (bGPdata *)id);
			break;
	}
	
	/*link direct data of ID properties*/
	if (id->properties) {
		id->properties = newdataadr(fd, id->properties);
		if (id->properties) { /* this case means the data was written incorrectly, it should not happen */
			IDP_DirectLinkProperty(id->properties, (fd->flags & FD_FLAGS_SWITCH_ENDIAN), fd);
		}
	}

	oldnewmap_free_unused(fd->datamap);
	oldnewmap_clear(fd->datamap);

	return (bhead);
}

/* note, this has to be kept for reading older files... */
/* also version info is written here */
static BHead *read_global(BlendFileData *bfd, FileData *fd, BHead *bhead)
{
	FileGlobal *fg= read_struct(fd, bhead, "Global");
	
	/* copy to bfd handle */
	bfd->main->subversionfile= fg->subversion;
	bfd->main->minversionfile= fg->minversion;
	bfd->main->minsubversionfile= fg->minsubversion;
	
	bfd->winpos= fg->winpos;
	bfd->fileflags= fg->fileflags;
	bfd->displaymode= fg->displaymode;
	bfd->globalf= fg->globalf;
	BLI_strncpy(bfd->filename, fg->filename, sizeof(bfd->filename));
	if(G.fileflags & G_FILE_RECOVER)
		BLI_strncpy(fd->relabase, fg->filename, sizeof(fd->relabase));
	
	bfd->curscreen= fg->curscreen;
	bfd->curscene= fg->curscene;
	
	MEM_freeN(fg);

	fd->globalf= bfd->globalf;
	fd->fileflags= bfd->fileflags;
	
	return blo_nextbhead(fd, bhead);
}

/* note, this has to be kept for reading older files... */
static void link_global(FileData *fd, BlendFileData *bfd)
{
	
	bfd->curscreen= newlibadr(fd, 0, bfd->curscreen);
	bfd->curscene= newlibadr(fd, 0, bfd->curscene);
	// this happens in files older than 2.35
	if(bfd->curscene==NULL) {
		if(bfd->curscreen) bfd->curscene= bfd->curscreen->scene;
	}
}

static void vcol_to_fcol(Mesh *me)
{
	MFace *mface;
	unsigned int *mcol, *mcoln, *mcolmain;
	int a;

	if(me->totface==0 || me->mcol==0) return;

	mcoln= mcolmain= MEM_mallocN(4*sizeof(int)*me->totface, "mcoln");
	mcol = (unsigned int *)me->mcol;
	mface= me->mface;
	for(a=me->totface; a>0; a--, mface++) {
		mcoln[0]= mcol[mface->v1];
		mcoln[1]= mcol[mface->v2];
		mcoln[2]= mcol[mface->v3];
		mcoln[3]= mcol[mface->v4];
		mcoln+= 4;
	}

	MEM_freeN(me->mcol);
	me->mcol= (MCol *)mcolmain;
}

static int map_223_keybd_code_to_224_keybd_code(int code)
{
	switch (code) {
		case 312:	return 311; /* F12KEY */
		case 159:	return 161; /* PADSLASHKEY */
		case 161:	return 150; /* PAD0 */
		case 154:	return 151; /* PAD1 */
		case 150:	return 152; /* PAD2 */
		case 155:	return 153; /* PAD3 */
		case 151:	return 154; /* PAD4 */
		case 156:	return 155; /* PAD5 */
		case 152:	return 156; /* PAD6 */
		case 157:	return 157; /* PAD7 */
		case 153:	return 158; /* PAD8 */
		case 158:	return 159; /* PAD9 */
		default: return code;
	}
}

static void bone_version_238(ListBase *lb)
{
	Bone *bone;
	
	for(bone= lb->first; bone; bone= bone->next) {
		if(bone->rad_tail==0.0f && bone->rad_head==0.0f) {
			bone->rad_head= 0.25f*bone->length;
			bone->rad_tail= 0.1f*bone->length;
			
			bone->dist-= bone->rad_head;
			if(bone->dist<=0.0f) bone->dist= 0.0f;
		}
		bone_version_238(&bone->childbase);
	}
}

static void bone_version_239(ListBase *lb)
{
	Bone *bone;
	
	for(bone= lb->first; bone; bone= bone->next) {
		if(bone->layer==0) 
			bone->layer= 1;
		bone_version_239(&bone->childbase);
	}
}

static void ntree_version_241(bNodeTree *ntree)
{
	bNode *node;
	
	if(ntree->type==NTREE_COMPOSIT) {
		for(node= ntree->nodes.first; node; node= node->next) {
			if(node->type==CMP_NODE_BLUR) {
				if(node->storage==NULL) {
					NodeBlurData *nbd= MEM_callocN(sizeof(NodeBlurData), "node blur patch");
					nbd->sizex= node->custom1;
					nbd->sizey= node->custom2;
					nbd->filtertype= R_FILTER_QUAD;
					node->storage= nbd;
				}
			}
			else if(node->type==CMP_NODE_VECBLUR) {
				if(node->storage==NULL) {
					NodeBlurData *nbd= MEM_callocN(sizeof(NodeBlurData), "node blur patch");
					nbd->samples= node->custom1;
					nbd->maxspeed= node->custom2;
					nbd->fac= 1.0f;
					node->storage= nbd;
				}
			}
		}
	}
}

static void ntree_version_242(bNodeTree *ntree)
{
	bNode *node;
	
	if(ntree->type==NTREE_COMPOSIT) {
		for(node= ntree->nodes.first; node; node= node->next) {
			if(node->type==CMP_NODE_HUE_SAT) {
				if(node->storage) {
					NodeHueSat *nhs= node->storage;
					if(nhs->val==0.0f) nhs->val= 1.0f;
				}
			}
		}
	}
	else if(ntree->type==NTREE_SHADER) {
		for(node= ntree->nodes.first; node; node= node->next)
			if(node->type == SH_NODE_GEOMETRY && node->storage == NULL)
				node->storage= MEM_callocN(sizeof(NodeGeometry), "NodeGeometry");
	}
	
}


/* somehow, probably importing via python, keyblock adrcodes are not in order */
static void sort_shape_fix(Main *main)
{
	Key *key;
	KeyBlock *kb;
	int sorted= 0;
	
	while(sorted==0) {
		sorted= 1;
		for(key= main->key.first; key; key= key->id.next) {
			for(kb= key->block.first; kb; kb= kb->next) {
				if(kb->next && kb->adrcode>kb->next->adrcode) {
					KeyBlock *next= kb->next;
					BLI_remlink(&key->block, kb);
					BLI_insertlink(&key->block, next, kb);
					kb= next;
					sorted= 0;
				}
			}
		}
		if(sorted==0) printf("warning, shape keys were sorted incorrect, fixed it!\n");
	}
}

static void customdata_version_242(Mesh *me)
{
	CustomDataLayer *layer;
	MTFace *mtf;
	MCol *mcol;
	TFace *tf;
	int a, mtfacen, mcoln;

	if (!me->vdata.totlayer) {
		CustomData_add_layer(&me->vdata, CD_MVERT, CD_ASSIGN, me->mvert, me->totvert);

		if (me->msticky)
			CustomData_add_layer(&me->vdata, CD_MSTICKY, CD_ASSIGN, me->msticky, me->totvert);
		if (me->dvert)
			CustomData_add_layer(&me->vdata, CD_MDEFORMVERT, CD_ASSIGN, me->dvert, me->totvert);
	}

	if (!me->edata.totlayer)
		CustomData_add_layer(&me->edata, CD_MEDGE, CD_ASSIGN, me->medge, me->totedge);
	
	if (!me->fdata.totlayer) {
		CustomData_add_layer(&me->fdata, CD_MFACE, CD_ASSIGN, me->mface, me->totface);

		if (me->tface) {
			if (me->mcol)
				MEM_freeN(me->mcol);

			me->mcol= CustomData_add_layer(&me->fdata, CD_MCOL, CD_CALLOC, NULL, me->totface);
			me->mtface= CustomData_add_layer(&me->fdata, CD_MTFACE, CD_CALLOC, NULL, me->totface);

			mtf= me->mtface;
			mcol= me->mcol;
			tf= me->tface;

			for (a=0; a < me->totface; a++, mtf++, tf++, mcol+=4) {
				memcpy(mcol, tf->col, sizeof(tf->col));
				memcpy(mtf->uv, tf->uv, sizeof(tf->uv));

				mtf->flag= tf->flag;
				mtf->unwrap= tf->unwrap;
				mtf->mode= tf->mode;
				mtf->tile= tf->tile;
				mtf->tpage= tf->tpage;
				mtf->transp= tf->transp;
			}

			MEM_freeN(me->tface);
			me->tface= NULL;
		}
		else if (me->mcol) {
			me->mcol= CustomData_add_layer(&me->fdata, CD_MCOL, CD_ASSIGN, me->mcol, me->totface);
		}
	}

	if (me->tface) {
		MEM_freeN(me->tface);
		me->tface= NULL;
	}

	for (a=0, mtfacen=0, mcoln=0; a < me->fdata.totlayer; a++) {
		layer= &me->fdata.layers[a];

		if (layer->type == CD_MTFACE) {
			if (layer->name[0] == 0) {
				if (mtfacen == 0) strcpy(layer->name, "UVTex");
				else sprintf(layer->name, "UVTex.%.3d", mtfacen);
			}
			mtfacen++;
		}
		else if (layer->type == CD_MCOL) {
			if (layer->name[0] == 0) {
				if (mcoln == 0) strcpy(layer->name, "Col");
				else sprintf(layer->name, "Col.%.3d", mcoln);
			}
			mcoln++;
		}
	}

	mesh_update_customdata_pointers(me);
}

/*only copy render texface layer from active*/
static void customdata_version_243(Mesh *me)
{
	CustomDataLayer *layer;
	int a;

	for (a=0; a < me->fdata.totlayer; a++) {
		layer= &me->fdata.layers[a];
		layer->active_rnd = layer->active;
	}
}

/* struct NodeImageAnim moved to ImageUser, and we make it default available */
static void do_version_ntree_242_2(bNodeTree *ntree)
{
	bNode *node;
	
	if(ntree->type==NTREE_COMPOSIT) {
		for(node= ntree->nodes.first; node; node= node->next) {
			if(ELEM3(node->type, CMP_NODE_IMAGE, CMP_NODE_VIEWER, CMP_NODE_SPLITVIEWER)) {
				/* only image had storage */
				if(node->storage) {
					NodeImageAnim *nia= node->storage;
					ImageUser *iuser= MEM_callocN(sizeof(ImageUser), "ima user node");

					iuser->frames= nia->frames;
					iuser->sfra= nia->sfra;
					iuser->offset= nia->nr-1;
					iuser->cycl= nia->cyclic;
					iuser->fie_ima= 2;
					iuser->ok= 1;
					
					node->storage= iuser;
					MEM_freeN(nia);
				}
				else {
					ImageUser *iuser= node->storage= MEM_callocN(sizeof(ImageUser), "node image user");
					iuser->sfra= 1;
					iuser->fie_ima= 2;
					iuser->ok= 1;
				}
			}
		}
	}
}

static void ntree_version_245(FileData *fd, Library *lib, bNodeTree *ntree)
{
	bNode *node;
	NodeTwoFloats *ntf;
	ID *nodeid;
	Image *image;
	ImageUser *iuser;

	if(ntree->type==NTREE_COMPOSIT) {
		for(node= ntree->nodes.first; node; node= node->next) {
			if(node->type == CMP_NODE_ALPHAOVER) {
				if(!node->storage) {
					ntf= MEM_callocN(sizeof(NodeTwoFloats), "NodeTwoFloats");
					node->storage= ntf;
					if(node->custom1)
						ntf->x= 1.0f;
				}
			}
			
			/* fix for temporary flag changes during 245 cycle */
			nodeid= newlibadr(fd, lib, node->id);
			if(node->storage && nodeid && GS(nodeid->name) == ID_IM) {
				image= (Image*)nodeid;
				iuser= node->storage;
				if(iuser->flag & IMA_OLD_PREMUL) {
					iuser->flag &= ~IMA_OLD_PREMUL;
					iuser->flag |= IMA_DO_PREMUL;
				}
				if(iuser->flag & IMA_DO_PREMUL) {
					image->flag &= ~IMA_OLD_PREMUL;
					image->flag |= IMA_DO_PREMUL;
				}
			}
		}
	}
}

static void idproperties_fix_groups_lengths_recurse(IDProperty *prop)
{
	IDProperty *loop;
	int i;
	
	for (loop=prop->data.group.first, i=0; loop; loop=loop->next, i++) {
		if (loop->type == IDP_GROUP) idproperties_fix_groups_lengths_recurse(loop);
	}
	
	if (prop->len != i) {
		printf("Found and fixed bad id property group length.\n");
		prop->len = i;
	}
}

static void idproperties_fix_group_lengths(ListBase idlist)
{
	ID *id;
	
	for (id=idlist.first; id; id=id->next) {
		if (id->properties) {
			idproperties_fix_groups_lengths_recurse(id->properties);
		}
	}
}

static void alphasort_version_246(FileData *fd, Library *lib, Mesh *me)
{
	Material *ma;
	MFace *mf;
	MTFace *tf;
	int a, b, texalpha;

	/* verify we have a tface layer */
	for(b=0; b<me->fdata.totlayer; b++)
		if(me->fdata.layers[b].type == CD_MTFACE)
			break;
	
	if(b == me->fdata.totlayer)
		return;

	/* if we do, set alpha sort if the game engine did it before */
	for(a=0, mf=me->mface; a<me->totface; a++, mf++) {
		if(mf->mat_nr < me->totcol) {
			ma= newlibadr(fd, lib, me->mat[(int)mf->mat_nr]);
			texalpha = 0;

			/* we can't read from this if it comes from a library,
			 * because direct_link might not have happened on it,
			 * so ma->mtex is not pointing to valid memory yet */
			if(ma && ma->id.lib)
				ma= NULL;

			for(b=0; ma && b<MAX_MTEX; b++)
				if(ma->mtex && ma->mtex[b] && ma->mtex[b]->mapto & MAP_ALPHA)
					texalpha = 1;
		}
		else {
			ma= NULL;
			texalpha = 0;
		}

		for(b=0; b<me->fdata.totlayer; b++) {
			if(me->fdata.layers[b].type == CD_MTFACE) {
				tf = ((MTFace*)me->fdata.layers[b].data) + a;

				tf->mode &= ~TF_ALPHASORT;
				if(ma && (ma->mode & MA_ZTRANSP))
					if(ELEM(tf->transp, TF_ALPHA, TF_ADD) || (texalpha && (tf->transp != TF_CLIP)))
						tf->mode |= TF_ALPHASORT;
			}
		}
	}
}

/* 2.50 patch */
static void area_add_header_region(ScrArea *sa, ListBase *lb)
{
	ARegion *ar= MEM_callocN(sizeof(ARegion), "area region from do_versions");
	
	BLI_addtail(lb, ar);
	ar->regiontype= RGN_TYPE_HEADER;
	if(sa->headertype==1)
		ar->alignment= RGN_ALIGN_BOTTOM;
	else
		ar->alignment= RGN_ALIGN_TOP;
	
	/* initialise view2d data for header region, to allow panning */
	/* is copy from ui_view2d.c */
	ar->v2d.keepzoom = (V2D_LOCKZOOM_X|V2D_LOCKZOOM_Y|V2D_LIMITZOOM|V2D_KEEPASPECT);
	ar->v2d.keepofs = V2D_LOCKOFS_Y;
	ar->v2d.keeptot = V2D_KEEPTOT_STRICT; 
	ar->v2d.align = V2D_ALIGN_NO_NEG_X|V2D_ALIGN_NO_NEG_Y;
	ar->v2d.flag = (V2D_PIXELOFS_X|V2D_PIXELOFS_Y);
}

static void sequencer_init_preview_region(ARegion* ar)
{
	// XXX a bit ugly still, copied from space_sequencer
	/* NOTE: if you change values here, also change them in space_sequencer.c, sequencer_new */
	ar->regiontype= RGN_TYPE_PREVIEW;
	ar->alignment= RGN_ALIGN_TOP;
	ar->flag |= RGN_FLAG_HIDDEN;
	ar->v2d.keepzoom= V2D_KEEPASPECT | V2D_KEEPZOOM;
	ar->v2d.minzoom= 0.00001f;
	ar->v2d.maxzoom= 100000.0f;
	ar->v2d.tot.xmin= -960.0f; /* 1920 width centered */
	ar->v2d.tot.ymin= -540.0f; /* 1080 height centered */
	ar->v2d.tot.xmax= 960.0f;
	ar->v2d.tot.ymax= 540.0f;
	ar->v2d.min[0]= 0.0f;
	ar->v2d.min[1]= 0.0f;
	ar->v2d.max[0]= 12000.0f;
	ar->v2d.max[1]= 12000.0f;
	ar->v2d.cur= ar->v2d.tot;
	ar->v2d.align= V2D_ALIGN_FREE; // (V2D_ALIGN_NO_NEG_X|V2D_ALIGN_NO_NEG_Y);
	ar->v2d.keeptot= V2D_KEEPTOT_FREE;
}

/* 2.50 patch */
static void area_add_window_regions(ScrArea *sa, SpaceLink *sl, ListBase *lb)
{
	ARegion *ar;
	ARegion *ar_main;

	if(sl) {
		/* first channels for ipo action nla... */
		switch(sl->spacetype) {
			case SPACE_IPO:
				ar= MEM_callocN(sizeof(ARegion), "area region from do_versions");
				BLI_addtail(lb, ar);
				ar->regiontype= RGN_TYPE_CHANNELS;
				ar->alignment= RGN_ALIGN_LEFT; 
				ar->v2d.scroll= (V2D_SCROLL_RIGHT|V2D_SCROLL_BOTTOM);
				
					// for some reason, this doesn't seem to go auto like for NLA...
				ar= MEM_callocN(sizeof(ARegion), "area region from do_versions");
				BLI_addtail(lb, ar);
				ar->regiontype= RGN_TYPE_UI;
				ar->alignment= RGN_ALIGN_RIGHT;
				ar->v2d.scroll= V2D_SCROLL_RIGHT;
				ar->v2d.flag = RGN_FLAG_HIDDEN;
				break;
				
			case SPACE_ACTION:
				ar= MEM_callocN(sizeof(ARegion), "area region from do_versions");
				BLI_addtail(lb, ar);
				ar->regiontype= RGN_TYPE_CHANNELS;
				ar->alignment= RGN_ALIGN_LEFT;
				ar->v2d.scroll= V2D_SCROLL_BOTTOM;
				ar->v2d.flag = V2D_VIEWSYNC_AREA_VERTICAL;
				break;
				
			case SPACE_NLA:
				ar= MEM_callocN(sizeof(ARegion), "area region from do_versions");
				BLI_addtail(lb, ar);
				ar->regiontype= RGN_TYPE_CHANNELS;
				ar->alignment= RGN_ALIGN_LEFT;
				ar->v2d.scroll= V2D_SCROLL_BOTTOM;
				ar->v2d.flag = V2D_VIEWSYNC_AREA_VERTICAL;
				
					// for some reason, some files still don't get this auto
				ar= MEM_callocN(sizeof(ARegion), "area region from do_versions");
				BLI_addtail(lb, ar);
				ar->regiontype= RGN_TYPE_UI;
				ar->alignment= RGN_ALIGN_RIGHT;
				ar->v2d.scroll= V2D_SCROLL_RIGHT;
				ar->v2d.flag = RGN_FLAG_HIDDEN;
				break;
				
			case SPACE_NODE:
				ar= MEM_callocN(sizeof(ARegion), "nodetree area for node");
				BLI_addtail(lb, ar);
				ar->regiontype= RGN_TYPE_CHANNELS;
				ar->alignment= RGN_ALIGN_LEFT;
				ar->v2d.scroll = (V2D_SCROLL_RIGHT|V2D_SCROLL_BOTTOM);
				ar->v2d.flag = V2D_VIEWSYNC_AREA_VERTICAL;
				/* temporarily hide it */
				ar->flag = RGN_FLAG_HIDDEN;
				break;
			case SPACE_FILE:
				ar= MEM_callocN(sizeof(ARegion), "nodetree area for node");
				BLI_addtail(lb, ar);
				ar->regiontype= RGN_TYPE_CHANNELS;
				ar->alignment= RGN_ALIGN_LEFT;

				ar= MEM_callocN(sizeof(ARegion), "ui area for file");
				BLI_addtail(lb, ar);
				ar->regiontype= RGN_TYPE_UI;
				ar->alignment= RGN_ALIGN_TOP;
				break;
			case SPACE_SEQ:
				ar_main = (ARegion*)lb->first;
				for (; ar_main; ar_main = ar_main->next) {
					if (ar_main->regiontype == RGN_TYPE_WINDOW)
						break;
				}
				ar= MEM_callocN(sizeof(ARegion), "preview area for sequencer");
				BLI_insertlinkbefore(lb, ar_main, ar);
				sequencer_init_preview_region(ar);
				break;
			case SPACE_VIEW3D:
				/* toolbar */
				ar= MEM_callocN(sizeof(ARegion), "toolbar for view3d");
				
				BLI_addtail(lb, ar);
				ar->regiontype= RGN_TYPE_TOOLS;
				ar->alignment= RGN_ALIGN_LEFT;
				ar->flag = RGN_FLAG_HIDDEN;
				
				/* tool properties */
				ar= MEM_callocN(sizeof(ARegion), "tool properties for view3d");
				
				BLI_addtail(lb, ar);
				ar->regiontype= RGN_TYPE_TOOL_PROPS;
				ar->alignment= RGN_ALIGN_BOTTOM|RGN_SPLIT_PREV;
				ar->flag = RGN_FLAG_HIDDEN;
				
				/* buttons/list view */
				ar= MEM_callocN(sizeof(ARegion), "buttons for view3d");
				
				BLI_addtail(lb, ar);
				ar->regiontype= RGN_TYPE_UI;
				ar->alignment= RGN_ALIGN_RIGHT;
				ar->flag = RGN_FLAG_HIDDEN;
#if 0
			case SPACE_BUTS:
				/* context UI region */
				ar= MEM_callocN(sizeof(ARegion), "area region from do_versions");
				BLI_addtail(lb, ar);
				ar->regiontype= RGN_TYPE_UI;
				ar->alignment= RGN_ALIGN_RIGHT;
				
				break;
#endif
		}
	}

	/* main region */
	ar= MEM_callocN(sizeof(ARegion), "area region from do_versions");
	
	BLI_addtail(lb, ar);
	ar->winrct= sa->totrct;
	
	ar->regiontype= RGN_TYPE_WINDOW;
	
	if(sl) {
		/* if active spacetype has view2d data, copy that over to main region */
		/* and we split view3d */
		switch(sl->spacetype) {
			case SPACE_VIEW3D:
				view3d_split_250((View3D *)sl, lb);
				break;		
						
			case SPACE_OUTLINER:
			{
				SpaceOops *soops= (SpaceOops *)sl;
				
				memcpy(&ar->v2d, &soops->v2d, sizeof(View2D));
				
				ar->v2d.scroll &= ~V2D_SCROLL_LEFT;
				ar->v2d.scroll |= (V2D_SCROLL_RIGHT|V2D_SCROLL_BOTTOM_O);
				ar->v2d.align = (V2D_ALIGN_NO_NEG_X|V2D_ALIGN_NO_POS_Y);
				ar->v2d.keepzoom |= (V2D_LOCKZOOM_X|V2D_LOCKZOOM_Y|V2D_KEEPASPECT);
				ar->v2d.keeptot = V2D_KEEPTOT_STRICT;
				ar->v2d.minzoom= ar->v2d.maxzoom= 1.0f;
				//ar->v2d.flag |= V2D_IS_INITIALISED;
			}
				break;
			case SPACE_TIME:
			{
				SpaceTime *stime= (SpaceTime *)sl;
				memcpy(&ar->v2d, &stime->v2d, sizeof(View2D));
				
				ar->v2d.scroll |= (V2D_SCROLL_BOTTOM|V2D_SCROLL_SCALE_HORIZONTAL);
				ar->v2d.align |= V2D_ALIGN_NO_NEG_Y;
				ar->v2d.keepofs |= V2D_LOCKOFS_Y;
				ar->v2d.keepzoom |= V2D_LOCKZOOM_Y;
				ar->v2d.tot.ymin= ar->v2d.cur.ymin= -10.0;
				ar->v2d.min[1]= ar->v2d.max[1]= 20.0;
			}
				break;
			case SPACE_IPO:
			{
				SpaceIpo *sipo= (SpaceIpo *)sl;
				memcpy(&ar->v2d, &sipo->v2d, sizeof(View2D));
				
				/* init mainarea view2d */
				ar->v2d.scroll |= (V2D_SCROLL_BOTTOM|V2D_SCROLL_SCALE_HORIZONTAL);
				ar->v2d.scroll |= (V2D_SCROLL_LEFT|V2D_SCROLL_SCALE_VERTICAL);
				
				ar->v2d.min[0]= FLT_MIN;
				ar->v2d.min[1]= FLT_MIN;
				
				ar->v2d.max[0]= MAXFRAMEF;
				ar->v2d.max[1]= FLT_MAX;
				
				//ar->v2d.flag |= V2D_IS_INITIALISED;
				break;
			}
			case SPACE_SOUND:
			{
				SpaceSound *ssound= (SpaceSound *)sl;
				memcpy(&ar->v2d, &ssound->v2d, sizeof(View2D));
				
				ar->v2d.scroll |= (V2D_SCROLL_BOTTOM|V2D_SCROLL_SCALE_HORIZONTAL);
				ar->v2d.scroll |= (V2D_SCROLL_LEFT);
				//ar->v2d.flag |= V2D_IS_INITIALISED;
				break;
			}
			case SPACE_NLA:
			{
				SpaceNla *snla= (SpaceNla *)sl;
				memcpy(&ar->v2d, &snla->v2d, sizeof(View2D));
				
				ar->v2d.tot.ymin= (float)(-sa->winy)/3.0f;
				ar->v2d.tot.ymax= 0.0f;
				
				ar->v2d.scroll |= (V2D_SCROLL_BOTTOM|V2D_SCROLL_SCALE_HORIZONTAL);
				ar->v2d.scroll |= (V2D_SCROLL_RIGHT);
				ar->v2d.align = V2D_ALIGN_NO_POS_Y;
				ar->v2d.flag |= V2D_VIEWSYNC_AREA_VERTICAL;
				break;
			}
			case SPACE_ACTION:
			{
				/* we totally reinit the view for the Action Editor, as some old instances had some weird cruft set */
				ar->v2d.tot.xmin= -20.0f;
				ar->v2d.tot.ymin= (float)(-sa->winy)/3.0f;
				ar->v2d.tot.xmax= (float)((sa->winx > 120)? (sa->winx) : 120);
				ar->v2d.tot.ymax= 0.0f;
				
				ar->v2d.cur= ar->v2d.tot;
				
				ar->v2d.min[0]= 0.0f;
				 ar->v2d.min[1]= 0.0f;
				
				ar->v2d.max[0]= MAXFRAMEF;
				 ar->v2d.max[1]= FLT_MAX;
			 	
				ar->v2d.minzoom= 0.01f;
				ar->v2d.maxzoom= 50;
				ar->v2d.scroll = (V2D_SCROLL_BOTTOM|V2D_SCROLL_SCALE_HORIZONTAL);
				ar->v2d.scroll |= (V2D_SCROLL_RIGHT);
				ar->v2d.keepzoom= V2D_LOCKZOOM_Y;
				ar->v2d.align= V2D_ALIGN_NO_POS_Y;
				ar->v2d.flag = V2D_VIEWSYNC_AREA_VERTICAL;
				break;
			}
			case SPACE_SEQ:
			{
				SpaceSeq *sseq= (SpaceSeq *)sl;
				memcpy(&ar->v2d, &sseq->v2d, sizeof(View2D));
				
				ar->v2d.scroll |= (V2D_SCROLL_BOTTOM|V2D_SCROLL_SCALE_HORIZONTAL);
				ar->v2d.scroll |= (V2D_SCROLL_LEFT|V2D_SCROLL_SCALE_VERTICAL);
				ar->v2d.align= V2D_ALIGN_NO_NEG_Y;
				ar->v2d.flag |= V2D_IS_INITIALISED;
				break;
			}
			case SPACE_NODE:
			{
				SpaceNode *snode= (SpaceNode *)sl;
				memcpy(&ar->v2d, &snode->v2d, sizeof(View2D));
				
				ar->v2d.scroll= (V2D_SCROLL_RIGHT|V2D_SCROLL_BOTTOM);
				ar->v2d.keepzoom= V2D_LIMITZOOM|V2D_KEEPASPECT;
				break;
			}
			case SPACE_BUTS:
			{
				SpaceButs *sbuts= (SpaceButs *)sl;
				memcpy(&ar->v2d, &sbuts->v2d, sizeof(View2D));
				
				ar->v2d.scroll |= (V2D_SCROLL_RIGHT|V2D_SCROLL_BOTTOM); 
				break;
			}
			case SPACE_FILE:
			 {
				// SpaceFile *sfile= (SpaceFile *)sl;
				ar->v2d.tot.xmin = ar->v2d.tot.ymin = 0;
				ar->v2d.tot.xmax = ar->winx;
				ar->v2d.tot.ymax = ar->winy;
				ar->v2d.cur = ar->v2d.tot;
				ar->regiontype= RGN_TYPE_WINDOW;
				ar->v2d.scroll = (V2D_SCROLL_RIGHT|V2D_SCROLL_BOTTOM_O);
				ar->v2d.align = (V2D_ALIGN_NO_NEG_X|V2D_ALIGN_NO_POS_Y);
				ar->v2d.keepzoom = (V2D_LOCKZOOM_X|V2D_LOCKZOOM_Y|V2D_LIMITZOOM|V2D_KEEPASPECT);
				break;
			}
			case SPACE_TEXT:
			{
				SpaceText *st= (SpaceText *)sl;
				st->flags |= ST_FIND_WRAP;
			}
				//case SPACE_XXX: // FIXME... add other ones
				//	memcpy(&ar->v2d, &((SpaceXxx *)sl)->v2d, sizeof(View2D));
				//	break;
		}
	}
}

static void do_versions_windowmanager_2_50(bScreen *screen)
{
	ScrArea *sa;
	SpaceLink *sl;
	
	/* add regions */
	for(sa= screen->areabase.first; sa; sa= sa->next) {
		
		/* we keep headertype variable to convert old files only */
		if(sa->headertype)
			area_add_header_region(sa, &sa->regionbase);
		
		area_add_window_regions(sa, sa->spacedata.first, &sa->regionbase);
		
		/* space imageselect is depricated */
		for(sl= sa->spacedata.first; sl; sl= sl->next) {
			if(sl->spacetype==SPACE_IMASEL)
				sl->spacetype= SPACE_INFO;	/* spacedata then matches */
		}		
		
		/* pushed back spaces also need regions! */
		if(sa->spacedata.first) {
			sl= sa->spacedata.first;
			for(sl= sl->next; sl; sl= sl->next) {
				if(sa->headertype)
					area_add_header_region(sa, &sl->regionbase);
				area_add_window_regions(sa, sl, &sl->regionbase);
			}
		}
	}
}

static void versions_gpencil_add_main(ListBase *lb, ID *id, char *name)
{
	
	BLI_addtail(lb, id);
	id->us= 1;
	id->flag= LIB_FAKEUSER;
	*( (short *)id->name )= ID_GD;
	
	new_id(lb, id, name);
	/* alphabetic insterion: is in new_id */
	
	if(G.f & G_DEBUG)
		printf("Converted GPencil to ID: %s\n", id->name+2);
}

static void do_versions_gpencil_2_50(Main *main, bScreen *screen)
{
	ScrArea *sa;
	SpaceLink *sl;
	
	/* add regions */
	for(sa= screen->areabase.first; sa; sa= sa->next) {
		for(sl= sa->spacedata.first; sl; sl= sl->next) {
			if (sl->spacetype==SPACE_VIEW3D) {
				View3D *v3d= (View3D*) sl;
				if(v3d->gpd) {
					versions_gpencil_add_main(&main->gpencil, (ID *)v3d->gpd, "GPencil View3D");
					v3d->gpd= NULL;
				}
			}
			else if (sl->spacetype==SPACE_NODE) {
				SpaceNode *snode= (SpaceNode *)sl;
				if(snode->gpd) {
					versions_gpencil_add_main(&main->gpencil, (ID *)snode->gpd, "GPencil Node");
					snode->gpd= NULL;
				}
			}
			else if (sl->spacetype==SPACE_SEQ) {
				SpaceSeq *sseq= (SpaceSeq *)sl;
				if(sseq->gpd) {
					versions_gpencil_add_main(&main->gpencil, (ID *)sseq->gpd, "GPencil Node");
					sseq->gpd= NULL;
				}
			}
			else if (sl->spacetype==SPACE_IMAGE) {
				SpaceImage *sima= (SpaceImage *)sl;
				if(sima->gpd) {
					versions_gpencil_add_main(&main->gpencil, (ID *)sima->gpd, "GPencil Image");
					sima->gpd= NULL;
				}
			}
		}
	}		
}

static void do_version_mtex_factor_2_50(MTex **mtex_array, short idtype)
{
	MTex *mtex;
	float varfac, colfac;
	int a, neg;

	if(!mtex_array)
		return;

	for(a=0; a<MAX_MTEX; a++) {
		if(mtex_array[a]) {
			mtex= mtex_array[a];

			neg= mtex->maptoneg;
			varfac= mtex->varfac;
			colfac= mtex->colfac;

			if(neg & MAP_DISP) mtex->dispfac= -mtex->dispfac;
			if(neg & MAP_NORM) mtex->norfac= -mtex->norfac;
			if(neg & MAP_WARP) mtex->warpfac= -mtex->warpfac;

			mtex->colspecfac= (neg & MAP_COLSPEC)? -colfac: colfac;
			mtex->mirrfac= (neg & MAP_COLMIR)? -colfac: colfac;
			mtex->alphafac= (neg & MAP_ALPHA)? -varfac: varfac;
			mtex->difffac= (neg & MAP_REF)? -varfac: varfac;
			mtex->specfac= (neg & MAP_SPEC)? -varfac: varfac;
			mtex->emitfac= (neg & MAP_EMIT)? -varfac: varfac;
			mtex->hardfac= (neg & MAP_HAR)? -varfac: varfac;
			mtex->raymirrfac= (neg & MAP_RAYMIRR)? -varfac: varfac;
			mtex->translfac= (neg & MAP_TRANSLU)? -varfac: varfac;
			mtex->ambfac= (neg & MAP_AMB)? -varfac: varfac;
			mtex->colemitfac= (neg & MAP_EMISSION_COL)? -colfac: colfac;
			mtex->colreflfac= (neg & MAP_REFLECTION_COL)? -colfac: colfac;
			mtex->coltransfac= (neg & MAP_TRANSMISSION_COL)? -colfac: colfac;
			mtex->densfac= (neg & MAP_DENSITY)? -varfac: varfac;
			mtex->scatterfac= (neg & MAP_SCATTERING)? -varfac: varfac;
			mtex->reflfac= (neg & MAP_REFLECTION)? -varfac: varfac;

			mtex->timefac= (neg & MAP_PA_TIME)? -varfac: varfac;
			mtex->lengthfac= (neg & MAP_PA_LENGTH)? -varfac: varfac;
			mtex->clumpfac= (neg & MAP_PA_CLUMP)? -varfac: varfac;
			mtex->kinkfac= (neg & MAP_PA_KINK)? -varfac: varfac;
			mtex->roughfac= (neg & MAP_PA_ROUGH)? -varfac: varfac;
			mtex->padensfac= (neg & MAP_PA_DENS)? -varfac: varfac;
			mtex->lifefac= (neg & MAP_PA_LIFE)? -varfac: varfac;
			mtex->sizefac= (neg & MAP_PA_SIZE)? -varfac: varfac;
			mtex->ivelfac= (neg & MAP_PA_IVEL)? -varfac: varfac;
			mtex->pvelfac= (neg & MAP_PA_PVEL)? -varfac: varfac;

			mtex->shadowfac= (neg & LAMAP_SHAD)? -colfac: colfac;

			mtex->zenupfac= (neg & WOMAP_ZENUP)? -colfac: colfac;
			mtex->zendownfac= (neg & WOMAP_ZENDOWN)? -colfac: colfac;
			mtex->blendfac= (neg & WOMAP_BLEND)? -varfac: varfac;

			if(idtype == ID_MA)
				mtex->colfac= (neg & MAP_COL)? -colfac: colfac;
			else if(idtype == ID_LA)
				mtex->colfac= (neg & LAMAP_COL)? -colfac: colfac;
			else if(idtype == ID_WO)
				mtex->colfac= (neg & WOMAP_HORIZ)? -colfac: colfac;
		}
	}
}

static void do_version_mdef_250(FileData *fd, Library *lib, Main *main)
{
	Object *ob;
	ModifierData *md;
	MeshDeformModifierData *mmd;

	for(ob= main->object.first; ob; ob=ob->id.next) {
		for(md=ob->modifiers.first; md; md=md->next) {
			if(md->type == eModifierType_MeshDeform) {
				mmd= (MeshDeformModifierData*)md;

				if(mmd->bindcos) {
					/* make bindcos NULL in order to trick older versions
					   into thinking that the mesh was not bound yet */
					mmd->bindcagecos= mmd->bindcos;
					mmd->bindcos= NULL;

					modifier_mdef_compact_influences(md);
				}
			}
		}
	}
}

static void do_version_constraints_radians_degrees_250(ListBase *lb)
{
	bConstraint *con;

	for	(con=lb->first; con; con=con->next) {
		if(con->type==CONSTRAINT_TYPE_RIGIDBODYJOINT) {
			bRigidBodyJointConstraint *data = con->data;
			data->axX *= M_PI/180.0;
			data->axY *= M_PI/180.0;
			data->axZ *= M_PI/180.0;
		}
		else if(con->type==CONSTRAINT_TYPE_KINEMATIC) {
			bKinematicConstraint *data = con->data;
			data->poleangle *= M_PI/180.0;
		}
		else if(con->type==CONSTRAINT_TYPE_ROTLIMIT) {
			bRotLimitConstraint *data = con->data;

			data->xmin *= M_PI/180.0;
			data->xmax *= M_PI/180.0;
			data->ymin *= M_PI/180.0;
			data->ymax *= M_PI/180.0;
			data->zmin *= M_PI/180.0;
			data->zmax *= M_PI/180.0;
		}
	}
}

/* NOTE: this version patch is intended for versions < 2.52.2, but was initially introduced in 2.27 already */
static void do_version_old_trackto_to_constraints(Object *ob)
{
	/* create new trackto constraint from the relationship */
	if (ob->track)
	{
		bConstraint *con= add_ob_constraint(ob, "AutoTrack", CONSTRAINT_TYPE_TRACKTO);
		bTrackToConstraint *data = con->data;
		
		/* copy tracking settings from the object */
		data->tar = ob->track;
		data->reserved1 = ob->trackflag;
		data->reserved2 = ob->upflag;
	}
	
	/* clear old track setting */
	ob->track = NULL;
}

static void do_versions_seq_unique_name_all_strips(
	Scene * sce, ListBase *seqbasep)
{
	Sequence * seq = seqbasep->first;

	while(seq) {
		seqbase_unique_name_recursive(&sce->ed->seqbase, seq);
		if (seq->seqbase.first) {
			do_versions_seq_unique_name_all_strips(
				sce, &seq->seqbase);
		}
		seq=seq->next;
	}
}

static void do_versions(FileData *fd, Library *lib, Main *main)
{
	/* WATCH IT!!!: pointers from libdata have not been converted */

	if(G.f & G_DEBUG)
		printf("read file %s\n  Version %d sub %d\n", fd->relabase, main->versionfile, main->subversionfile);
	
	if(main->versionfile == 100) {
		/* tex->extend and tex->imageflag have changed: */
		Tex *tex = main->tex.first;
		while(tex) {
			if(tex->id.flag & LIB_NEEDLINK) {

				if(tex->extend==0) {
					if(tex->xrepeat || tex->yrepeat) tex->extend= TEX_REPEAT;
					else {
						tex->extend= TEX_EXTEND;
						tex->xrepeat= tex->yrepeat= 1;
					}
				}

			}
			tex= tex->id.next;
		}
	}
	if(main->versionfile <= 101) {
		/* frame mapping */
		Scene *sce = main->scene.first;
		while(sce) {
			sce->r.framapto= 100;
			sce->r.images= 100;
			sce->r.framelen= 1.0;
			sce= sce->id.next;
		}
	}
	if(main->versionfile <= 102) {
		/* init halo's at 1.0 */
		Material *ma = main->mat.first;
		while(ma) {
			ma->add= 1.0;
			ma= ma->id.next;
		}
	}
	if(main->versionfile <= 103) {
		/* new variable in object: colbits */
		Object *ob = main->object.first;
		int a;
		while(ob) {
			ob->colbits= 0;
			if(ob->totcol) {
				for(a=0; a<ob->totcol; a++) {
					if(ob->mat[a]) ob->colbits |= (1<<a);
				}
			}
			ob= ob->id.next;
		}
	}
	if(main->versionfile <= 104) {
		/* timeoffs moved */
		Object *ob = main->object.first;
		while(ob) {
			if(ob->transflag & 1) {
				ob->transflag -= 1;
				ob->ipoflag |= OB_OFFS_OB;
			}
			ob= ob->id.next;
		}
	}
	if(main->versionfile <= 105) {
		Object *ob = main->object.first;
		while(ob) {
			ob->dupon= 1; ob->dupoff= 0;
			ob->dupsta= 1; ob->dupend= 100;
			ob= ob->id.next;
		}
	}
	if(main->versionfile <= 106) {
		/* mcol changed */
		Mesh *me = main->mesh.first;
		while(me) {
			if(me->mcol) vcol_to_fcol(me);
			me= me->id.next;
		}

	}
	if(main->versionfile <= 107) {
		Object *ob;
		Scene *sce = main->scene.first;
		while(sce) {
			sce->r.mode |= R_GAMMA;
			sce= sce->id.next;
		}
		ob= main->object.first;
		while(ob) {
			ob->ipoflag |= OB_OFFS_PARENT;
			if(ob->dt==0) ob->dt= OB_SOLID;
			ob= ob->id.next;
		}

	}
	if(main->versionfile <= 109) {
		/* new variable: gridlines */
		bScreen *sc = main->screen.first;
		while(sc) {
			ScrArea *sa= sc->areabase.first;
			while(sa) {
				SpaceLink *sl= sa->spacedata.first;
				while (sl) {
					if (sl->spacetype==SPACE_VIEW3D) {
						View3D *v3d= (View3D*) sl;

						if (v3d->gridlines==0) v3d->gridlines= 20;
					}
					sl= sl->next;
				}
				sa= sa->next;
			}
			sc= sc->id.next;
		}
	}
	if(main->versionfile <= 112) {
		Mesh *me = main->mesh.first;
		while(me) {
			me->cubemapsize= 1.0;
			me= me->id.next;
		}
	}
	if(main->versionfile <= 113) {
		Material *ma = main->mat.first;
		while(ma) {
			if(ma->flaresize==0.0) ma->flaresize= 1.0;
			ma->subsize= 1.0;
			ma->flareboost= 1.0;
			ma= ma->id.next;
		}
	}

	if(main->versionfile <= 134) {
		Tex *tex = main->tex.first;
		while (tex) {
			if ((tex->rfac == 0.0) &&
				(tex->gfac == 0.0) &&
				(tex->bfac == 0.0)) {
				tex->rfac = 1.0;
				tex->gfac = 1.0;
				tex->bfac = 1.0;
				tex->filtersize = 1.0;
			}
			tex = tex->id.next;
		}
	}
	if(main->versionfile <= 140) {
		/* r-g-b-fac in texture */
		Tex *tex = main->tex.first;
		while (tex) {
			if ((tex->rfac == 0.0) &&
				(tex->gfac == 0.0) &&
				(tex->bfac == 0.0)) {
				tex->rfac = 1.0;
				tex->gfac = 1.0;
				tex->bfac = 1.0;
				tex->filtersize = 1.0;
			}
			tex = tex->id.next;
		}
	}
	if(main->versionfile <= 153) {
		Scene *sce = main->scene.first;
		while(sce) {
			if(sce->r.blurfac==0.0) sce->r.blurfac= 1.0;
			sce= sce->id.next;
		}
	}
	if(main->versionfile <= 163) {
		Scene *sce = main->scene.first;
		while(sce) {
			if(sce->r.frs_sec==0) sce->r.frs_sec= 25;
			sce= sce->id.next;
		}
	}
	if(main->versionfile <= 164) {
		Mesh *me= main->mesh.first;
		while(me) {
			me->smoothresh= 30;
			me= me->id.next;
		}
	}
	if(main->versionfile <= 165) {
		Mesh *me= main->mesh.first;
		TFace *tface;
		int nr;
		char *cp;

		while(me) {
			if(me->tface) {
				nr= me->totface;
				tface= me->tface;
				while(nr--) {
					cp= (char *)&tface->col[0];
					if(cp[1]>126) cp[1]= 255; else cp[1]*=2;
					if(cp[2]>126) cp[2]= 255; else cp[2]*=2;
					if(cp[3]>126) cp[3]= 255; else cp[3]*=2;
					cp= (char *)&tface->col[1];
					if(cp[1]>126) cp[1]= 255; else cp[1]*=2;
					if(cp[2]>126) cp[2]= 255; else cp[2]*=2;
					if(cp[3]>126) cp[3]= 255; else cp[3]*=2;
					cp= (char *)&tface->col[2];
					if(cp[1]>126) cp[1]= 255; else cp[1]*=2;
					if(cp[2]>126) cp[2]= 255; else cp[2]*=2;
					if(cp[3]>126) cp[3]= 255; else cp[3]*=2;
					cp= (char *)&tface->col[3];
					if(cp[1]>126) cp[1]= 255; else cp[1]*=2;
					if(cp[2]>126) cp[2]= 255; else cp[2]*=2;
					if(cp[3]>126) cp[3]= 255; else cp[3]*=2;

					tface++;
				}
			}
			me= me->id.next;
		}
	}

	if(main->versionfile <= 169) {
		Mesh *me= main->mesh.first;
		while(me) {
			if(me->subdiv==0) me->subdiv= 1;
			me= me->id.next;
		}
	}

	if(main->versionfile <= 169) {
		bScreen *sc= main->screen.first;
		while(sc) {
			ScrArea *sa= sc->areabase.first;
			while(sa) {
				SpaceLink *sl= sa->spacedata.first;
				while(sl) {
					if(sl->spacetype==SPACE_IPO) {
						SpaceIpo *sipo= (SpaceIpo*) sl;
						sipo->v2d.max[0]= 15000.0;
					}
					sl= sl->next;
				}
				sa= sa->next;
			}
			sc= sc->id.next;
		}
	}

	if(main->versionfile <= 170) {
		Object *ob = main->object.first;
		PartEff *paf;
		while (ob) {
			paf = give_parteff(ob);
			if (paf) {
				if (paf->staticstep == 0) {
					paf->staticstep= 5;
				}
			}
			ob = ob->id.next;
		}
	}

	if(main->versionfile <= 171) {
		bScreen *sc= main->screen.first;
		while(sc) {
			ScrArea *sa= sc->areabase.first;
			while(sa) {
				SpaceLink *sl= sa->spacedata.first;
				while(sl) {
					if(sl->spacetype==SPACE_TEXT) {
						SpaceText *st= (SpaceText*) sl;
						st->lheight= 12;
					}
					sl= sl->next;
				}
				sa= sa->next;
			}
			sc= sc->id.next;
		}
	}

	if(main->versionfile <= 173) {
		int a, b;
		Mesh *me= main->mesh.first;
		while(me) {
			if(me->tface) {
				TFace *tface= me->tface;
				for(a=0; a<me->totface; a++, tface++) {
					for(b=0; b<4; b++) {
						tface->uv[b][0]/= 32767.0;
						tface->uv[b][1]/= 32767.0;
					}
				}
			}
			me= me->id.next;
		}
	}

	if(main->versionfile <= 191) {
		Object *ob= main->object.first;
		Material *ma = main->mat.first;

		/* let faces have default add factor of 0.0 */
		while(ma) {
		  if (!(ma->mode & MA_HALO)) ma->add = 0.0;
		  ma = ma->id.next;
		}

		while(ob) {
			ob->mass= 1.0f;
			ob->damping= 0.1f;
			/*ob->quat[1]= 1.0f;*/ /* quats arnt used yet */
			ob= ob->id.next;
		}
	}

	if(main->versionfile <= 193) {
		Object *ob= main->object.first;
		while(ob) {
			ob->inertia= 1.0f;
			ob->rdamping= 0.1f;
			ob= ob->id.next;
		}
	}

	if(main->versionfile <= 196) {
		Mesh *me= main->mesh.first;
		int a, b;
		while(me) {
			if(me->tface) {
				TFace *tface= me->tface;
				for(a=0; a<me->totface; a++, tface++) {
					for(b=0; b<4; b++) {
						tface->mode |= TF_DYNAMIC;
						tface->mode &= ~TF_INVISIBLE;
					}
				}
			}
			me= me->id.next;
		}
	}

	if(main->versionfile <= 200) {
		Object *ob= main->object.first;
		while(ob) {
			ob->scaflag = ob->gameflag & (64+128+256+512+1024+2048);
				/* 64 is do_fh */
			ob->gameflag &= ~(128+256+512+1024+2048);
			ob = ob->id.next;
		}
	}

	if(main->versionfile <= 201) {
		/* add-object + end-object are joined to edit-object actuator */
		Object *ob = main->object.first;
		bProperty *prop;
		bActuator *act;
		bIpoActuator *ia;
		bEditObjectActuator *eoa;
		bAddObjectActuator *aoa;
		while (ob) {
			act = ob->actuators.first;
			while (act) {
				if(act->type==ACT_IPO) {
					ia= act->data;
					prop= get_ob_property(ob, ia->name);
					if(prop) {
						ia->type= ACT_IPO_FROM_PROP;
					}
				}
				else if(act->type==ACT_ADD_OBJECT) {
					aoa= act->data;
					eoa= MEM_callocN(sizeof(bEditObjectActuator), "edit ob act");
					eoa->type= ACT_EDOB_ADD_OBJECT;
					eoa->ob= aoa->ob;
					eoa->time= aoa->time;
					MEM_freeN(aoa);
					act->data= eoa;
					act->type= act->otype= ACT_EDIT_OBJECT;
				}
				else if(act->type==ACT_END_OBJECT) {
					eoa= MEM_callocN(sizeof(bEditObjectActuator), "edit ob act");
					eoa->type= ACT_EDOB_END_OBJECT;
					act->data= eoa;
					act->type= act->otype= ACT_EDIT_OBJECT;
				}
				act= act->next;
			}
			ob = ob->id.next;
		}
	}

	if(main->versionfile <= 202) {
		/* add-object and end-object are joined to edit-object
		 * actuator */
		Object *ob= main->object.first;
		bActuator *act;
		bObjectActuator *oa;
		while(ob) {
			act= ob->actuators.first;
			while(act) {
				if(act->type==ACT_OBJECT) {
					oa= act->data;
					oa->flag &= ~(ACT_TORQUE_LOCAL|ACT_DROT_LOCAL);		/* this actuator didn't do local/glob rot before */
				}
				act= act->next;
			}
			ob= ob->id.next;
		}
	}

	if(main->versionfile <= 204) {
		/* patches for new physics */
		Object *ob= main->object.first;
		bActuator *act;
		bObjectActuator *oa;
		bSound *sound;
		while(ob) {

			/* please check this for demo20 files like
			 * original Egypt levels etc.  converted
			 * rotation factor of 50 is not workable */
			act= ob->actuators.first;
			while(act) {
				if(act->type==ACT_OBJECT) {
					oa= act->data;

					oa->forceloc[0]*= 25.0;
					oa->forceloc[1]*= 25.0;
					oa->forceloc[2]*= 25.0;

					oa->forcerot[0]*= 10.0;
					oa->forcerot[1]*= 10.0;
					oa->forcerot[2]*= 10.0;
				}
				act= act->next;
			}
			ob= ob->id.next;
		}

		sound = main->sound.first;
		while (sound) {
			if (sound->volume < 0.01) {
				sound->volume = 1.0;
			}
			sound = sound->id.next;
		}
	}

	if(main->versionfile <= 205) {
		/* patches for new physics */
		Object *ob= main->object.first;
		bActuator *act;
		bSensor *sens;
		bEditObjectActuator *oa;
		bRaySensor *rs;
		bCollisionSensor *cs;
		while(ob) {
			/* Set anisotropic friction off for old objects,
			 * values to 1.0.  */
			ob->gameflag &= ~OB_ANISOTROPIC_FRICTION;
			ob->anisotropicFriction[0] = 1.0;
			ob->anisotropicFriction[1] = 1.0;
			ob->anisotropicFriction[2] = 1.0;

			act= ob->actuators.first;
			while(act) {
				if(act->type==ACT_EDIT_OBJECT) {
					/* Zero initial velocity for newly
					 * added objects */
					oa= act->data;
					oa->linVelocity[0] = 0.0;
					oa->linVelocity[1] = 0.0;
					oa->linVelocity[2] = 0.0;
					oa->localflag = 0;
				}
				act= act->next;
			}

			sens= ob->sensors.first;
			while (sens) {
				/* Extra fields for radar sensors. */
				if(sens->type == SENS_RADAR) {
					bRadarSensor *s = sens->data;
					s->range = 10000.0;
				}

				/* Pulsing: defaults for new sensors. */
				if(sens->type != SENS_ALWAYS) {
					sens->pulse = 0;
					sens->freq = 0;
				} else {
					sens->pulse = 1;
				}

				/* Invert: off. */
				sens->invert = 0;

				/* Collision and ray: default = trigger
				 * on property. The material field can
				 * remain empty. */
				if(sens->type == SENS_COLLISION) {
					cs = (bCollisionSensor*) sens->data;
					cs->mode = 0;
				}
				if(sens->type == SENS_RAY) {
					rs = (bRaySensor*) sens->data;
					rs->mode = 0;
				}
				sens = sens->next;
			}
			ob= ob->id.next;
		}
		/* have to check the exact multiplier */
	}

	if(main->versionfile <= 211) {
		/* Render setting: per scene, the applicable gamma value
		 * can be set. Default is 1.0, which means no
		 * correction.  */
		bActuator *act;
		bObjectActuator *oa;
		Object *ob;

		/* added alpha in obcolor */
		ob= main->object.first;
		while(ob) {
			ob->col[3]= 1.0;
			ob= ob->id.next;
		}

		/* added alpha in obcolor */
		ob= main->object.first;
		while(ob) {
			act= ob->actuators.first;
			while(act) {
				if (act->type==ACT_OBJECT) {
					/* multiply velocity with 50 in old files */
					oa= act->data;
					if (fabs(oa->linearvelocity[0]) >= 0.01f)
						oa->linearvelocity[0] *= 50.0;
					if (fabs(oa->linearvelocity[1]) >= 0.01f)
						oa->linearvelocity[1] *= 50.0;
					if (fabs(oa->linearvelocity[2]) >= 0.01f)
						oa->linearvelocity[2] *= 50.0;
					if (fabs(oa->angularvelocity[0])>=0.01f)
						oa->angularvelocity[0] *= 50.0;
					if (fabs(oa->angularvelocity[1])>=0.01f)
						oa->angularvelocity[1] *= 50.0;
					if (fabs(oa->angularvelocity[2])>=0.01f)
						oa->angularvelocity[2] *= 50.0;
				}
				act= act->next;
			}
			ob= ob->id.next;
		}
	}

	if(main->versionfile <= 212) {

		bSound* sound;
		bProperty *prop;
		Object *ob;
		Mesh *me;

		sound = main->sound.first;
		while (sound)
		{
			sound->max_gain = 1.0;
			sound->min_gain = 0.0;
			sound->distance = 1.0;

			if (sound->attenuation > 0.0)
				sound->flags |= SOUND_FLAGS_3D;
			else
				sound->flags &= ~SOUND_FLAGS_3D;

			sound = sound->id.next;
		}

		ob = main->object.first;

		while (ob) {
			prop= ob->prop.first;
			while(prop) {
				if (prop->type == GPROP_TIME) {
					// convert old GPROP_TIME values from int to float
					*((float *)&prop->data) = (float) prop->data;
				}

				prop= prop->next;
			}
			ob = ob->id.next;
		}

			/* me->subdiv changed to reflect the actual reparametization
			 * better, and smeshes were removed - if it was a smesh make
			 * it a subsurf, and reset the subdiv level because subsurf
			 * takes a lot more work to calculate.
			 */
		for (me= main->mesh.first; me; me= me->id.next) {
			if (me->flag&ME_SMESH) {
				me->flag&= ~ME_SMESH;
				me->flag|= ME_SUBSURF;

				me->subdiv= 1;
			} else {
				if (me->subdiv<2)
					me->subdiv= 1;
				else
					me->subdiv--;
			}
		}
	}

	if(main->versionfile <= 220) {
		Object *ob;
		Mesh *me;

		ob = main->object.first;

		/* adapt form factor in order to get the 'old' physics
		 * behaviour back...*/

		while (ob) {
			/* in future, distinguish between different
			 * object bounding shapes */
			ob->formfactor = 0.4f;
			/* patch form factor , note that inertia equiv radius
			 * of a rotation symmetrical obj */
			if (ob->inertia != 1.0) {
				ob->formfactor /= ob->inertia * ob->inertia;
			}
			ob = ob->id.next;
		}

			/* Began using alpha component of vertex colors, but
			 * old file vertex colors are undefined, reset them
			 * to be fully opaque. -zr
			 */
		for (me= main->mesh.first; me; me= me->id.next) {
			if (me->mcol) {
				int i;

				for (i=0; i<me->totface*4; i++) {
					MCol *mcol= &me->mcol[i];
					mcol->a= 255;
				}
			}
			if (me->tface) {
				int i, j;

				for (i=0; i<me->totface; i++) {
					TFace *tf= &((TFace*) me->tface)[i];

					for (j=0; j<4; j++) {
						char *col= (char*) &tf->col[j];

						col[0]= 255;
					}
				}
			}
		}
	}
	if(main->versionfile <= 221) {
		Scene *sce= main->scene.first;

		// new variables for std-alone player and runtime
		while(sce) {

			sce->r.xplay= 640;
			sce->r.yplay= 480;
			sce->r.freqplay= 60;

			sce= sce->id.next;
		}

	}
	if(main->versionfile <= 222) {
		Scene *sce= main->scene.first;

		// new variables for std-alone player and runtime
		while(sce) {

			sce->r.depth= 32;

			sce= sce->id.next;
		}
	}


	if(main->versionfile <= 223) {
		VFont *vf;
		Image *ima;
		Object *ob;

		for (vf= main->vfont.first; vf; vf= vf->id.next) {
			if (BLI_streq(vf->name+strlen(vf->name)-6, ".Bfont")) {
				strcpy(vf->name, "<builtin>");
			}
		}

		/* Old textures animate at 25 FPS */
		for (ima = main->image.first; ima; ima=ima->id.next){
			ima->animspeed = 25;
		}

			/* Zr remapped some keyboard codes to be linear (stupid zr) */
		for (ob= main->object.first; ob; ob= ob->id.next) {
			bSensor *sens;

			for (sens= ob->sensors.first; sens; sens= sens->next) {
				if (sens->type==SENS_KEYBOARD) {
					bKeyboardSensor *ks= sens->data;

					ks->key= map_223_keybd_code_to_224_keybd_code(ks->key);
					ks->qual= map_223_keybd_code_to_224_keybd_code(ks->qual);
					ks->qual2= map_223_keybd_code_to_224_keybd_code(ks->qual2);
				}
			}
		}
	}
	if(main->versionfile <= 224) {
		bSound* sound;
		Scene *sce;
		Mesh *me;
		bScreen *sc;

		for (sound=main->sound.first; sound; sound=sound->id.next) {
			if (sound->packedfile) {
				if (sound->newpackedfile == NULL) {
					sound->newpackedfile = sound->packedfile;
				}
				sound->packedfile = NULL;
			}
		}
		/* Make sure that old subsurf meshes don't have zero subdivision level for rendering */
		for (me=main->mesh.first; me; me=me->id.next){
			if ((me->flag & ME_SUBSURF) && (me->subdivr==0))
				me->subdivr=me->subdiv;
		}

		for (sce= main->scene.first; sce; sce= sce->id.next) {
			sce->r.stereomode = 1;  // no stereo
		}

			/* some oldfile patch, moved from set_func_space */
		for (sc= main->screen.first; sc; sc= sc->id.next) {
			ScrArea *sa;

			for (sa= sc->areabase.first; sa; sa= sa->next) {
				SpaceLink *sl;

				for (sl= sa->spacedata.first; sl; sl= sl->next) {
					if (sl->spacetype==SPACE_IPO) {
						SpaceSeq *sseq= (SpaceSeq*) sl;
						sseq->v2d.keeptot= 0;
					}
				}
			}
		}

	}


	if(main->versionfile <= 225) {
		World *wo;
		/* Use Sumo for old games */
		for (wo = main->world.first; wo; wo= wo->id.next) {
			wo->physicsEngine = 2;
		}
	}

	if(main->versionfile <= 227) {
		Scene *sce;
		Material *ma;
		bScreen *sc;
		Object *ob;

		/*  As of now, this insures that the transition from the old Track system
			to the new full constraint Track is painless for everyone. - theeth
		*/
		ob = main->object.first;

		while (ob) {
			ListBase *list;
			list = &ob->constraints;

			/* check for already existing TrackTo constraint
			   set their track and up flag correctly */

			if (list){
				bConstraint *curcon;
				for (curcon = list->first; curcon; curcon=curcon->next){
					if (curcon->type == CONSTRAINT_TYPE_TRACKTO){
						bTrackToConstraint *data = curcon->data;
						data->reserved1 = ob->trackflag;
						data->reserved2 = ob->upflag;
					}
				}
			}

			if (ob->type == OB_ARMATURE) {
				if (ob->pose){
					bConstraint *curcon;
					bPoseChannel *pchan;
					for (pchan = ob->pose->chanbase.first;
						 pchan; pchan=pchan->next){
						for (curcon = pchan->constraints.first;
							 curcon; curcon=curcon->next){
							if (curcon->type == CONSTRAINT_TYPE_TRACKTO){
								bTrackToConstraint *data = curcon->data;
								data->reserved1 = ob->trackflag;
								data->reserved2 = ob->upflag;
							}
						}
					}
				}
			}

			/* Change Ob->Track in real TrackTo constraint */
			do_version_old_trackto_to_constraints(ob);
			
			ob = ob->id.next;
		}


		for (sce= main->scene.first; sce; sce= sce->id.next) {
			sce->audio.mixrate = 44100;
			sce->audio.flag |= AUDIO_SCRUB;
			sce->r.mode |= R_ENVMAP;
		}
		// init new shader vars
		for (ma= main->mat.first; ma; ma= ma->id.next) {
			ma->refrac= 4.0f;
			ma->roughness= 0.5f;
			ma->param[0]= 0.5f;
			ma->param[1]= 0.1f;
			ma->param[2]= 0.1f;
			ma->param[3]= 0.05f;
		}
		// patch for old wrong max view2d settings, allows zooming out more
		for (sc= main->screen.first; sc; sc= sc->id.next) {
			ScrArea *sa;

			for (sa= sc->areabase.first; sa; sa= sa->next) {
				SpaceLink *sl;

				for (sl= sa->spacedata.first; sl; sl= sl->next) {
					if (sl->spacetype==SPACE_ACTION) {
						SpaceAction *sac= (SpaceAction *) sl;
						sac->v2d.max[0]= 32000;
					}
					else if (sl->spacetype==SPACE_NLA) {
						SpaceNla *sla= (SpaceNla *) sl;
						sla->v2d.max[0]= 32000;
					}
				}
			}
		}
	}
	if(main->versionfile <= 228) {
		Scene *sce;
		bScreen *sc;
		Object *ob;


		/*  As of now, this insures that the transition from the old Track system
			to the new full constraint Track is painless for everyone.*/
		ob = main->object.first;

		while (ob) {
			ListBase *list;
			list = &ob->constraints;

			/* check for already existing TrackTo constraint
			   set their track and up flag correctly */

			if (list){
				bConstraint *curcon;
				for (curcon = list->first; curcon; curcon=curcon->next){
					if (curcon->type == CONSTRAINT_TYPE_TRACKTO){
						bTrackToConstraint *data = curcon->data;
						data->reserved1 = ob->trackflag;
						data->reserved2 = ob->upflag;
					}
				}
			}

			if (ob->type == OB_ARMATURE) {
				if (ob->pose){
					bConstraint *curcon;
					bPoseChannel *pchan;
					for (pchan = ob->pose->chanbase.first;
						 pchan; pchan=pchan->next){
						for (curcon = pchan->constraints.first;
							 curcon; curcon=curcon->next){
							if (curcon->type == CONSTRAINT_TYPE_TRACKTO){
								bTrackToConstraint *data = curcon->data;
								data->reserved1 = ob->trackflag;
								data->reserved2 = ob->upflag;
							}
						}
					}
				}
			}

			ob = ob->id.next;
		}

		for (sce= main->scene.first; sce; sce= sce->id.next) {
			sce->r.mode |= R_ENVMAP;
		}

		// convert old mainb values for new button panels
		for (sc= main->screen.first; sc; sc= sc->id.next) {
			ScrArea *sa;

			for (sa= sc->areabase.first; sa; sa= sa->next) {
				SpaceLink *sl;

				for (sl= sa->spacedata.first; sl; sl= sl->next) {
					if (sl->spacetype==SPACE_BUTS) {
						SpaceButs *sbuts= (SpaceButs *) sl;

						sbuts->v2d.maxzoom= 1.2f;
						sbuts->align= 1;	/* horizontal default */
					
						if(sbuts->mainb==BUTS_LAMP) {
							sbuts->mainb= CONTEXT_SHADING;
							//sbuts->tab[CONTEXT_SHADING]= TAB_SHADING_LAMP;
						}
						else if(sbuts->mainb==BUTS_MAT) {
							sbuts->mainb= CONTEXT_SHADING;
							//sbuts->tab[CONTEXT_SHADING]= TAB_SHADING_MAT;
						}
						else if(sbuts->mainb==BUTS_TEX) {
							sbuts->mainb= CONTEXT_SHADING;
							//sbuts->tab[CONTEXT_SHADING]= TAB_SHADING_TEX;
						}
						else if(sbuts->mainb==BUTS_ANIM) {
							sbuts->mainb= CONTEXT_OBJECT;
						}
						else if(sbuts->mainb==BUTS_WORLD) {
							sbuts->mainb= CONTEXT_SCENE;
							//sbuts->tab[CONTEXT_SCENE]= TAB_SCENE_WORLD;
						}
						else if(sbuts->mainb==BUTS_RENDER) {
							sbuts->mainb= CONTEXT_SCENE;
							//sbuts->tab[CONTEXT_SCENE]= TAB_SCENE_RENDER;
						}
						else if(sbuts->mainb==BUTS_GAME) {
							sbuts->mainb= CONTEXT_LOGIC;
						}
						else if(sbuts->mainb==BUTS_FPAINT) {
							sbuts->mainb= CONTEXT_EDITING;
						}
						else if(sbuts->mainb==BUTS_RADIO) {
							sbuts->mainb= CONTEXT_SHADING;
							//sbuts->tab[CONTEXT_SHADING]= TAB_SHADING_RAD;
						}
						else if(sbuts->mainb==BUTS_CONSTRAINT) {
							sbuts->mainb= CONTEXT_OBJECT;
						}
						else if(sbuts->mainb==BUTS_SCRIPT) {
							sbuts->mainb= CONTEXT_OBJECT;
						}
						else if(sbuts->mainb==BUTS_EDIT) {
							sbuts->mainb= CONTEXT_EDITING;
						}
						else sbuts->mainb= CONTEXT_SCENE;
					}
				}
			}
		}
	}
	/* ton: made this 230 instead of 229,
	   to be sure (tuho files) and this is a reliable check anyway
	   nevertheless, we might need to think over a fitness (initialize)
	   check apart from the do_versions() */

	if(main->versionfile <= 230) {
		bScreen *sc;

		// new variable blockscale, for panels in any area
		for (sc= main->screen.first; sc; sc= sc->id.next) {
			ScrArea *sa;

			for (sa= sc->areabase.first; sa; sa= sa->next) {
				SpaceLink *sl;

				for (sl= sa->spacedata.first; sl; sl= sl->next) {
					if(sl->blockscale==0.0) sl->blockscale= 0.7f;
					/* added: 5x better zoom in for action */
					if(sl->spacetype==SPACE_ACTION) {
						SpaceAction *sac= (SpaceAction *)sl;
						sac->v2d.maxzoom= 50;
					}
				}
			}
		}
	}
	if(main->versionfile <= 231) {
		/* new bit flags for showing/hiding grid floor and axes */
		bScreen *sc = main->screen.first;
		while(sc) {
			ScrArea *sa= sc->areabase.first;
			while(sa) {
				SpaceLink *sl= sa->spacedata.first;
				while (sl) {
					if (sl->spacetype==SPACE_VIEW3D) {
						View3D *v3d= (View3D*) sl;

						if (v3d->gridflag==0) {
							v3d->gridflag |= V3D_SHOW_X;
							v3d->gridflag |= V3D_SHOW_Y;
							v3d->gridflag |= V3D_SHOW_FLOOR;
							v3d->gridflag &= ~V3D_SHOW_Z;
						}
					}
					sl= sl->next;
				}
				sa= sa->next;
			}
			sc= sc->id.next;
		}
	}
	if(main->versionfile <= 231) {
		Material *ma= main->mat.first;
		bScreen *sc = main->screen.first;
		Scene *sce;
		Lamp *la;
		World *wrld;

		/* introduction of raytrace */
		while(ma) {
			if(ma->fresnel_tra_i==0.0) ma->fresnel_tra_i= 1.25;
			if(ma->fresnel_mir_i==0.0) ma->fresnel_mir_i= 1.25;

			ma->ang= 1.0;
			ma->ray_depth= 2;
			ma->ray_depth_tra= 2;
			ma->fresnel_tra= 0.0;
			ma->fresnel_mir= 0.0;

			ma= ma->id.next;
		}
		sce= main->scene.first;
		while(sce) {
			if(sce->r.gauss==0.0) sce->r.gauss= 1.0;
			sce= sce->id.next;
		}
		la= main->lamp.first;
		while(la) {
			if(la->k==0.0) la->k= 1.0;
			if(la->ray_samp==0) la->ray_samp= 1;
			if(la->ray_sampy==0) la->ray_sampy= 1;
			if(la->ray_sampz==0) la->ray_sampz= 1;
			if(la->area_size==0.0) la->area_size= 1.0;
			if(la->area_sizey==0.0) la->area_sizey= 1.0;
			if(la->area_sizez==0.0) la->area_sizez= 1.0;
			la= la->id.next;
		}
		wrld= main->world.first;
		while(wrld) {
			if(wrld->range==0.0) {
				wrld->range= 1.0f/wrld->exposure;
			}
			wrld= wrld->id.next;
		}

		/* new bit flags for showing/hiding grid floor and axes */

		while(sc) {
			ScrArea *sa= sc->areabase.first;
			while(sa) {
				SpaceLink *sl= sa->spacedata.first;
				while (sl) {
					if (sl->spacetype==SPACE_VIEW3D) {
						View3D *v3d= (View3D*) sl;

						if (v3d->gridflag==0) {
							v3d->gridflag |= V3D_SHOW_X;
							v3d->gridflag |= V3D_SHOW_Y;
							v3d->gridflag |= V3D_SHOW_FLOOR;
							v3d->gridflag &= ~V3D_SHOW_Z;
						}
					}
					sl= sl->next;
				}
				sa= sa->next;
			}
			sc= sc->id.next;
		}
	}
	if(main->versionfile <= 232) {
		Tex *tex= main->tex.first;
		World *wrld= main->world.first;
		bScreen *sc;
		Scene *sce;

		while(tex) {
			if((tex->flag & (TEX_CHECKER_ODD+TEX_CHECKER_EVEN))==0) {
				tex->flag |= TEX_CHECKER_ODD;
			}
			/* copied from kernel texture.c */
			if(tex->ns_outscale==0.0) {
				/* musgrave */
				tex->mg_H = 1.0f;
				tex->mg_lacunarity = 2.0f;
				tex->mg_octaves = 2.0f;
				tex->mg_offset = 1.0f;
				tex->mg_gain = 1.0f;
				tex->ns_outscale = 1.0f;
				/* distnoise */
				tex->dist_amount = 1.0f;
				/* voronoi */
				tex->vn_w1 = 1.0f;
				tex->vn_mexp = 2.5f;
			}
			tex= tex->id.next;
		}

		while(wrld) {
			if(wrld->aodist==0.0) {
				wrld->aodist= 10.0f;
				wrld->aobias= 0.05f;
			}
			if(wrld->aosamp==0.0) wrld->aosamp= 5;
			if(wrld->aoenergy==0.0) wrld->aoenergy= 1.0;
			wrld= wrld->id.next;
		}


		// new variable blockscale, for panels in any area, do again because new
		// areas didnt initialize it to 0.7 yet
		for (sc= main->screen.first; sc; sc= sc->id.next) {
			ScrArea *sa;
			for (sa= sc->areabase.first; sa; sa= sa->next) {
				SpaceLink *sl;
				for (sl= sa->spacedata.first; sl; sl= sl->next) {
					if(sl->blockscale==0.0) sl->blockscale= 0.7f;

					/* added: 5x better zoom in for nla */
					if(sl->spacetype==SPACE_NLA) {
						SpaceNla *snla= (SpaceNla *)sl;
						snla->v2d.maxzoom= 50;
					}
				}
			}
		}
		sce= main->scene.first;
		while(sce) {
			if(sce->r.ocres==0) sce->r.ocres= 64;
			sce= sce->id.next;
		}

	}
	if(main->versionfile <= 233) {
		bScreen *sc;
		Material *ma= main->mat.first;
		Object *ob= main->object.first;
		
		while(ma) {
			if(ma->rampfac_col==0.0) ma->rampfac_col= 1.0;
			if(ma->rampfac_spec==0.0) ma->rampfac_spec= 1.0;
			if(ma->pr_lamp==0) ma->pr_lamp= 3;
			ma= ma->id.next;
		}
		
		/* this should have been done loooong before! */
		while(ob) {
			if(ob->ipowin==0) ob->ipowin= ID_OB;
			ob= ob->id.next;
		}
		
		for (sc= main->screen.first; sc; sc= sc->id.next) {
			ScrArea *sa;
			for (sa= sc->areabase.first; sa; sa= sa->next) {
				SpaceLink *sl;
				for (sl= sa->spacedata.first; sl; sl= sl->next) {
					if(sl->spacetype==SPACE_VIEW3D) {
						View3D *v3d= (View3D *)sl;
						v3d->flag |= V3D_SELECT_OUTLINE;
					}
				}
			}
		}
	}


	

	if(main->versionfile <= 234) {
		World *wo;
		bScreen *sc;
		
		// force sumo engine to be active
		for (wo = main->world.first; wo; wo= wo->id.next) {
			if(wo->physicsEngine==0) wo->physicsEngine = 2;
		}
		
		for (sc= main->screen.first; sc; sc= sc->id.next) {
			ScrArea *sa;
			for (sa= sc->areabase.first; sa; sa= sa->next) {
				SpaceLink *sl;
				for (sl= sa->spacedata.first; sl; sl= sl->next) {
					if(sl->spacetype==SPACE_VIEW3D) {
						View3D *v3d= (View3D *)sl;
						v3d->flag |= V3D_ZBUF_SELECT;
					}
					else if(sl->spacetype==SPACE_TEXT) {
						SpaceText *st= (SpaceText *)sl;
						if(st->tabnumber==0) st->tabnumber= 2;
					}
				}
			}
		}
	}
	if(main->versionfile <= 235) {
		Tex *tex= main->tex.first;
		Scene *sce= main->scene.first;
		Sequence *seq;
		Editing *ed;
		
		while(tex) {
			if(tex->nabla==0.0) tex->nabla= 0.025f;
			tex= tex->id.next;
		}
		while(sce) {
			ed= sce->ed;
			if(ed) {
				SEQ_BEGIN(sce->ed, seq) {
					if(seq->type==SEQ_IMAGE || seq->type==SEQ_MOVIE)
						seq->flag |= SEQ_MAKE_PREMUL;
				}
				SEQ_END
			}
			
			sce= sce->id.next;
		}
	}
	if(main->versionfile <= 236) {
		Object *ob;
		Camera *cam= main->camera.first;
		Material *ma;
		bScreen *sc;

		while(cam) {
			if(cam->ortho_scale==0.0) {
				cam->ortho_scale= 256.0f/cam->lens;
				if(cam->type==CAM_ORTHO) printf("NOTE: ortho render has changed, tweak new Camera 'scale' value.\n");
			}
			cam= cam->id.next;
		}
		/* set manipulator type */
		/* force oops draw if depgraph was set*/
		/* set time line var */
		for (sc= main->screen.first; sc; sc= sc->id.next) {
			ScrArea *sa;
			for (sa= sc->areabase.first; sa; sa= sa->next) {
				SpaceLink *sl;
				for (sl= sa->spacedata.first; sl; sl= sl->next) {
					if(sl->spacetype==SPACE_VIEW3D) {
						View3D *v3d= (View3D *)sl;
						if(v3d->twtype==0) v3d->twtype= V3D_MANIP_TRANSLATE;
					}
					else if(sl->spacetype==SPACE_TIME) {
						SpaceTime *stime= (SpaceTime *)sl;
						if(stime->redraws==0)
							stime->redraws= TIME_ALL_3D_WIN|TIME_ALL_ANIM_WIN;
					}
				}
			}
		}
		// init new shader vars
		for (ma= main->mat.first; ma; ma= ma->id.next) {
			if(ma->darkness==0.0) {
				ma->rms=0.1f;
				ma->darkness=1.0f;
			}
		}
		
		/* softbody init new vars */
		for(ob= main->object.first; ob; ob= ob->id.next) {
			if(ob->soft) {
				if(ob->soft->defgoal==0.0) ob->soft->defgoal= 0.7f;
				if(ob->soft->physics_speed==0.0) ob->soft->physics_speed= 1.0f;
				
				if(ob->soft->interval==0) {
					ob->soft->interval= 2;
					ob->soft->sfra= 1;
					ob->soft->efra= 100;
				}
			}
			if(ob->soft && ob->soft->vertgroup==0) {
				bDeformGroup *locGroup = defgroup_find_name(ob, "SOFTGOAL");
				if(locGroup){
					/* retrieve index for that group */
					ob->soft->vertgroup =  1 + defgroup_find_index(ob, locGroup); 
				}
			}
		}
	}
	if(main->versionfile <= 237) {
		bArmature *arm;
		bConstraint *con;
		Object *ob;
		
		// armature recode checks 
		for(arm= main->armature.first; arm; arm= arm->id.next) {
			where_is_armature(arm);
		}
		for(ob= main->object.first; ob; ob= ob->id.next) {
			if(ob->parent) {
				Object *parent= newlibadr(fd, lib, ob->parent);
				if (parent && parent->type==OB_LATTICE)
					ob->partype = PARSKEL;
			}

			// btw. armature_rebuild_pose is further only called on leave editmode
			if(ob->type==OB_ARMATURE) {
				if(ob->pose)
					ob->pose->flag |= POSE_RECALC;
				ob->recalc |= OB_RECALC_ALL;	// cannot call stuff now (pointers!), done in setup_app_data

				/* new generic xray option */
				arm= newlibadr(fd, lib, ob->data);
				if(arm->flag & ARM_DRAWXRAY) {
					ob->dtx |= OB_DRAWXRAY;
				}
			} else if (ob->type==OB_MESH) {
				Mesh *me = newlibadr(fd, lib, ob->data);
				
				if ((me->flag&ME_SUBSURF)) {
					SubsurfModifierData *smd = (SubsurfModifierData*) modifier_new(eModifierType_Subsurf);
					
					smd->levels = MAX2(1, me->subdiv);
					smd->renderLevels = MAX2(1, me->subdivr);
					smd->subdivType = me->subsurftype;
					
					smd->modifier.mode = 0;
					if (me->subdiv!=0)
						smd->modifier.mode |= 1;
					if (me->subdivr!=0)
						smd->modifier.mode |= 2;
					if (me->flag&ME_OPT_EDGES)
						smd->flags |= eSubsurfModifierFlag_ControlEdges;
					
					BLI_addtail(&ob->modifiers, smd);
					
					modifier_unique_name(&ob->modifiers, (ModifierData*)smd);
				}
			}
			
			// follow path constraint needs to set the 'path' option in curves...
			for(con=ob->constraints.first; con; con= con->next) {
				if(con->type==CONSTRAINT_TYPE_FOLLOWPATH) {
					bFollowPathConstraint *data = con->data;
					Object *obc= newlibadr(fd, lib, data->tar);
					
					if(obc && obc->type==OB_CURVE) {
						Curve *cu= newlibadr(fd, lib, obc->data);
						if(cu) cu->flag |= CU_PATH;
					}
				}
			}
		}
	}
	if(main->versionfile <= 238) {
		Lattice *lt;
		Object *ob;
		bArmature *arm;
		Mesh *me;
		Key *key;
		Scene *sce= main->scene.first;

		while(sce){
			if(sce->toolsettings == NULL){
				sce->toolsettings = MEM_callocN(sizeof(struct ToolSettings),"Tool Settings Struct");	
				sce->toolsettings->cornertype=0;
				sce->toolsettings->degr = 90; 
				sce->toolsettings->step = 9;
				sce->toolsettings->turn = 1; 				
				sce->toolsettings->extr_offs = 1; 
				sce->toolsettings->doublimit = 0.001f;
				sce->toolsettings->segments = 32;
				sce->toolsettings->rings = 32;
				sce->toolsettings->vertices = 32;
				sce->toolsettings->editbutflag =1;
			}
			sce= sce->id.next;	
		}

		for (lt=main->latt.first; lt; lt=lt->id.next) {
			if (lt->fu==0.0 && lt->fv==0.0 && lt->fw==0.0) {
				calc_lat_fudu(lt->flag, lt->pntsu, &lt->fu, &lt->du);
				calc_lat_fudu(lt->flag, lt->pntsv, &lt->fv, &lt->dv);
				calc_lat_fudu(lt->flag, lt->pntsw, &lt->fw, &lt->dw);
			}
		}

		for(ob=main->object.first; ob; ob= ob->id.next) {
			ModifierData *md;
			PartEff *paf;

			for (md=ob->modifiers.first; md; md=md->next) {
				if (md->type==eModifierType_Subsurf) {
					SubsurfModifierData *smd = (SubsurfModifierData*) md;

					smd->flags &= ~(eSubsurfModifierFlag_Incremental|eSubsurfModifierFlag_DebugIncr);
				}
			}

			if ((ob->softflag&OB_SB_ENABLE) && !modifiers_findByType(ob, eModifierType_Softbody)) {
				if (ob->softflag&OB_SB_POSTDEF) {
					md = ob->modifiers.first;

					while (md && modifierType_getInfo(md->type)->type==eModifierTypeType_OnlyDeform) {
						md = md->next;
					}

					BLI_insertlinkbefore(&ob->modifiers, md, modifier_new(eModifierType_Softbody));
				} else {
					BLI_addhead(&ob->modifiers, modifier_new(eModifierType_Softbody));
				}

				ob->softflag &= ~OB_SB_ENABLE;
			}
			if(ob->pose) {
				bPoseChannel *pchan;
				bConstraint *con;
				for(pchan= ob->pose->chanbase.first; pchan; pchan= pchan->next) {
					// note, pchan->bone is also lib-link stuff
					if (pchan->limitmin[0] == 0.0f && pchan->limitmax[0] == 0.0f) {
						pchan->limitmin[0]= pchan->limitmin[1]= pchan->limitmin[2]= -180.0f;
						pchan->limitmax[0]= pchan->limitmax[1]= pchan->limitmax[2]= 180.0f;
						
						for(con= pchan->constraints.first; con; con= con->next) {
							if(con->type == CONSTRAINT_TYPE_KINEMATIC) {
								bKinematicConstraint *data = (bKinematicConstraint*)con->data;
								data->weight = 1.0f;
								data->orientweight = 1.0f;
								data->flag &= ~CONSTRAINT_IK_ROT;
								
								/* enforce conversion from old IK_TOPARENT to rootbone index */
								data->rootbone= -1;
								
								/* update_pose_etc handles rootbone==-1 */
								ob->pose->flag |= POSE_RECALC;
							}	
						}
					}
				}
			}

			paf = give_parteff(ob);
			if (paf) {
				if(paf->disp == 0)
					paf->disp = 100;
				if(paf->speedtex == 0)
					paf->speedtex = 8;
				if(paf->omat == 0)
					paf->omat = 1;
			}
		}
		
		for(arm=main->armature.first; arm; arm= arm->id.next) {
			bone_version_238(&arm->bonebase);
			arm->deformflag |= ARM_DEF_VGROUP;
		}

		for(me=main->mesh.first; me; me= me->id.next) {
			if (!me->medge) {
				make_edges(me, 1);	/* 1 = use mface->edcode */
			} else {
				mesh_strip_loose_faces(me);
			}
		}
		
		for(key= main->key.first; key; key= key->id.next) {
			KeyBlock *kb;
			int index= 1;
			
			/* trick to find out if we already introduced adrcode */
			for(kb= key->block.first; kb; kb= kb->next)
				if(kb->adrcode) break;
			
			if(kb==NULL) {
				for(kb= key->block.first; kb; kb= kb->next) {
					if(kb==key->refkey) {
						if(kb->name[0]==0)
							strcpy(kb->name, "Basis");
					}
					else {
						if(kb->name[0]==0)
							sprintf(kb->name, "Key %d", index);
						kb->adrcode= index++;
					}
				}
			}
		}
	}
	if(main->versionfile <= 239) {
		bArmature *arm;
		Object *ob;
		Scene *sce= main->scene.first;
		Camera *cam= main->camera.first;
		Material *ma= main->mat.first;
		int set_passepartout= 0;
		
		/* deformflag is local in modifier now */
		for(ob=main->object.first; ob; ob= ob->id.next) {
			ModifierData *md;
			
			for (md=ob->modifiers.first; md; md=md->next) {
				if (md->type==eModifierType_Armature) {
					ArmatureModifierData *amd = (ArmatureModifierData*) md;
					if(amd->object && amd->deformflag==0) {
						Object *oba= newlibadr(fd, lib, amd->object);
						bArmature *arm= newlibadr(fd, lib, oba->data);
						amd->deformflag= arm->deformflag;
					}
				}
			}
		}
		
		/* updating stepsize for ghost drawing */
		for(arm= main->armature.first; arm; arm= arm->id.next) {
			if (arm->ghostsize==0) arm->ghostsize=1;
			bone_version_239(&arm->bonebase);
			if(arm->layer==0) arm->layer= 1;
		}
		
		for(;sce;sce= sce->id.next) {
			/* make 'innervert' the default subdivide type, for backwards compat */
			sce->toolsettings->cornertype=1;
		
			if(sce->r.scemode & R_PASSEPARTOUT) {
				set_passepartout= 1;
				sce->r.scemode &= ~R_PASSEPARTOUT;
			}
			/* gauss is filter variable now */
			if(sce->r.mode & R_GAUSS) {
				sce->r.filtertype= R_FILTER_GAUSS;
				sce->r.mode &= ~R_GAUSS;
			}
		}
		
		for(;cam; cam= cam->id.next) {
			if(set_passepartout)
				cam->flag |= CAM_SHOWPASSEPARTOUT;
			
			/* make sure old cameras have title safe on */
			if (!(cam->flag & CAM_SHOWTITLESAFE))
			 cam->flag |= CAM_SHOWTITLESAFE;
			
			/* set an appropriate camera passepartout alpha */
			if (!(cam->passepartalpha)) cam->passepartalpha = 0.2f;
		}
		
		for(; ma; ma= ma->id.next) {
			if(ma->strand_sta==0.0f) {
				ma->strand_sta= ma->strand_end= 1.0f;
				ma->mode |= MA_TANGENT_STR;
			}
			if(ma->mode & MA_TRACEBLE) ma->mode |= MA_SHADBUF;
		}
	}
	
	if(main->versionfile <= 241) {
		Object *ob;
		Tex *tex;
		Scene *sce;
		World *wo;
		Lamp *la;
		Material *ma;
		bArmature *arm;
		bNodeTree *ntree;
		
		for (wo = main->world.first; wo; wo= wo->id.next) {
			/* Migrate to Bullet for games, except for the NaN versions */
			/* People can still explicitely choose for Sumo (after 2.42 is out) */
			if(main->versionfile > 225)
				wo->physicsEngine = WOPHY_BULLET;
			if(WO_AODIST == wo->aomode)
				wo->aocolor= WO_AOPLAIN;
		}
		
		/* updating layers still */
		for(arm= main->armature.first; arm; arm= arm->id.next) {
			bone_version_239(&arm->bonebase);
			if(arm->layer==0) arm->layer= 1;
		}
		for(sce= main->scene.first; sce; sce= sce->id.next) {
			if(sce->jumpframe==0) sce->jumpframe= 10;
			if(sce->audio.mixrate==0) sce->audio.mixrate= 44100;

			if(sce->r.xparts<2) sce->r.xparts= 4;
			if(sce->r.yparts<2) sce->r.yparts= 4;
			/* adds default layer */
			if(sce->r.layers.first==NULL)
				scene_add_render_layer(sce);
			else {
				SceneRenderLayer *srl;
				/* new layer flag for sky, was default for solid */
				for(srl= sce->r.layers.first; srl; srl= srl->next) {
					if(srl->layflag & SCE_LAY_SOLID)
						srl->layflag |= SCE_LAY_SKY;
					srl->passflag &= (SCE_PASS_COMBINED|SCE_PASS_Z|SCE_PASS_NORMAL|SCE_PASS_VECTOR);
				}
			}
			
			/* node version changes */
			if(sce->nodetree)
				ntree_version_241(sce->nodetree);

			/* uv calculation options moved to toolsettings */
			if (sce->toolsettings->uvcalc_radius == 0.0) {
				sce->toolsettings->uvcalc_radius = 1.0f;
				sce->toolsettings->uvcalc_cubesize = 1.0f;
				sce->toolsettings->uvcalc_mapdir = 1;
				sce->toolsettings->uvcalc_mapalign = 1;
				sce->toolsettings->uvcalc_flag = UVCALC_FILLHOLES;
				sce->toolsettings->unwrapper = 1;
			}

			if(sce->r.mode & R_PANORAMA) {
				/* all these checks to ensure saved files with cvs version keep working... */
				if(sce->r.xsch < sce->r.ysch) {
					Object *obc= newlibadr(fd, lib, sce->camera);
					if(obc && obc->type==OB_CAMERA) {
						Camera *cam= newlibadr(fd, lib, obc->data);
						if(cam->lens>=10.0f) {
							sce->r.xsch*= sce->r.xparts;
							cam->lens*= (float)sce->r.ysch/(float)sce->r.xsch;
						}
					}
				}
			}
		}
		
		for(ntree= main->nodetree.first; ntree; ntree= ntree->id.next)
			ntree_version_241(ntree);
		
		for(la= main->lamp.first; la; la= la->id.next)
			if(la->buffers==0)
				la->buffers= 1;
		
		for(tex= main->tex.first; tex; tex= tex->id.next) {
			if(tex->env && tex->env->viewscale==0.0f)
				tex->env->viewscale= 1.0f;
//			tex->imaflag |= TEX_GAUSS_MIP;
		}
		
		/* for empty drawsize and drawtype */
		for(ob=main->object.first; ob; ob= ob->id.next) {
			if(ob->empty_drawsize==0.0f) {
				ob->empty_drawtype = OB_ARROWS;
				ob->empty_drawsize = 1.0;
			}
		}
		
		for(ma= main->mat.first; ma; ma= ma->id.next) {
			/* stucci returns intensity from now on */
			int a;
			for(a=0; a<MAX_MTEX; a++) {
				if(ma->mtex[a] && ma->mtex[a]->tex) {
					Tex *tex= newlibadr(fd, lib, ma->mtex[a]->tex);
					if(tex && tex->type==TEX_STUCCI)
						ma->mtex[a]->mapto &= ~(MAP_COL|MAP_SPEC|MAP_REF);
				}
			}
			/* transmissivity defaults */
			if(ma->tx_falloff==0.0) ma->tx_falloff= 1.0;
		}
		
		/* during 2.41 images with this name were used for viewer node output, lets fix that */
		if(main->versionfile == 241) {
			Image *ima;
			for(ima= main->image.first; ima; ima= ima->id.next)
				if(strcmp(ima->name, "Compositor")==0) {
					strcpy(ima->id.name+2, "Viewer Node");
					strcpy(ima->name, "Viewer Node");
				}
		}
	}
		
	if(main->versionfile <= 242) {
		Scene *sce;
		bScreen *sc;
		Object *ob;
		Curve *cu;
		Material *ma;
		Mesh *me;
		Group *group;
		Nurb *nu;
		BezTriple *bezt;
		BPoint *bp;
		bNodeTree *ntree;
		int a;
		
		for(sc= main->screen.first; sc; sc= sc->id.next) {
			ScrArea *sa;
			sa= sc->areabase.first;
			while(sa) {
				SpaceLink *sl;

				for (sl= sa->spacedata.first; sl; sl= sl->next) {
					if(sl->spacetype==SPACE_VIEW3D) {
						View3D *v3d= (View3D*) sl;
						if (v3d->gridsubdiv == 0)
							v3d->gridsubdiv = 10;
					}
				}
				sa = sa->next;
			}
		}
		
		for(sce= main->scene.first; sce; sce= sce->id.next) {
			if (sce->toolsettings->select_thresh == 0.0f)
				sce->toolsettings->select_thresh= 0.01f;
			if (sce->toolsettings->clean_thresh == 0.0f) 
				sce->toolsettings->clean_thresh = 0.1f;
				
			if (sce->r.threads==0) {
				if (sce->r.mode & R_THREADS)
					sce->r.threads= 2;
				else
					sce->r.threads= 1;
			}
			if(sce->nodetree)
				ntree_version_242(sce->nodetree);
		}
		
		for(ntree= main->nodetree.first; ntree; ntree= ntree->id.next)
			ntree_version_242(ntree);
		
		/* add default radius values to old curve points */
		for(cu= main->curve.first; cu; cu= cu->id.next) {
			for(nu= cu->nurb.first; nu; nu= nu->next) {
				if (nu) {
					if(nu->bezt) {
						for(bezt=nu->bezt, a=0; a<nu->pntsu; a++, bezt++) {
							if (!bezt->radius) bezt->radius= 1.0;
						}
					}
					else if(nu->bp) {
						for(bp=nu->bp, a=0; a<nu->pntsu*nu->pntsv; a++, bp++) {
							if(!bp->radius) bp->radius= 1.0;
						}
					}
				}
			}
		}
		
		for(ob = main->object.first; ob; ob= ob->id.next) {
			ModifierData *md;
			ListBase *list;
			list = &ob->constraints;

			/* check for already existing MinMax (floor) constraint
			   and update the sticky flagging */

			if (list){
				bConstraint *curcon;
				for (curcon = list->first; curcon; curcon=curcon->next){
					switch (curcon->type) {
						case CONSTRAINT_TYPE_MINMAX:
						{
							bMinMaxConstraint *data = curcon->data;
							if (data->sticky==1) 
								data->flag |= MINMAX_STICKY;
							else 
								data->flag &= ~MINMAX_STICKY;
						}
							break;
						case CONSTRAINT_TYPE_ROTLIKE:
						{
							bRotateLikeConstraint *data = curcon->data;
							
							/* version patch from buttons_object.c */
							if(data->flag==0) 
								data->flag = ROTLIKE_X|ROTLIKE_Y|ROTLIKE_Z;
						}
							break;
					}
				}
			}

			if (ob->type == OB_ARMATURE) {
				if (ob->pose){
					bConstraint *curcon;
					bPoseChannel *pchan;
					for (pchan = ob->pose->chanbase.first; pchan; pchan=pchan->next){
						for (curcon = pchan->constraints.first; curcon; curcon=curcon->next){
							switch (curcon->type) {
								case CONSTRAINT_TYPE_MINMAX:
								{
									bMinMaxConstraint *data = curcon->data;
									if (data->sticky==1) 
										data->flag |= MINMAX_STICKY;
									else 
										data->flag &= ~MINMAX_STICKY;
								}
									break;
								case CONSTRAINT_TYPE_KINEMATIC:
								{
									bKinematicConstraint *data = curcon->data;
									if (!(data->flag & CONSTRAINT_IK_POS)) {
										data->flag |= CONSTRAINT_IK_POS;
										data->flag |= CONSTRAINT_IK_STRETCH;
									}
								}
									break;
								case CONSTRAINT_TYPE_ROTLIKE:
								{
									bRotateLikeConstraint *data = curcon->data;
									
									/* version patch from buttons_object.c */
									if(data->flag==0) 
										data->flag = ROTLIKE_X|ROTLIKE_Y|ROTLIKE_Z;
								}
									break;
							}
						}
					}
				}
			}
			
			/* copy old object level track settings to curve modifers */
			for (md=ob->modifiers.first; md; md=md->next) {
				if (md->type==eModifierType_Curve) {
					CurveModifierData *cmd = (CurveModifierData*) md;

					if (cmd->defaxis == 0) cmd->defaxis = ob->trackflag+1;
				}
			}
			
		}
		
		for(ma = main->mat.first; ma; ma= ma->id.next) {
			if(ma->shad_alpha==0.0f)
				ma->shad_alpha= 1.0f;
			if(ma->nodetree)
				ntree_version_242(ma->nodetree);
		}

		for(me=main->mesh.first; me; me=me->id.next)
			customdata_version_242(me);
		
		for(group= main->group.first; group; group= group->id.next)
			if(group->layer==0)
			   group->layer= (1<<20)-1;
		
		/* History fix (python?), shape key adrcode numbers have to be sorted */
		sort_shape_fix(main);
				
		/* now, subversion control! */
		if(main->subversionfile < 3) {
			bScreen *sc;
			Image *ima;
			Tex *tex;
			
			/* Image refactor initialize */
			for(ima= main->image.first; ima; ima= ima->id.next) {
				ima->source= IMA_SRC_FILE;
				ima->type= IMA_TYPE_IMAGE;
				
				ima->gen_x= 256; ima->gen_y= 256;
				ima->gen_type= 1;
				
				if(0==strncmp(ima->id.name+2, "Viewer Node", sizeof(ima->id.name+2))) {
					ima->source= IMA_SRC_VIEWER;
					ima->type= IMA_TYPE_COMPOSITE;
				}
				if(0==strncmp(ima->id.name+2, "Render Result", sizeof(ima->id.name+2))) {
					ima->source= IMA_SRC_VIEWER;
					ima->type= IMA_TYPE_R_RESULT;
				}
				
			}
			for(tex= main->tex.first; tex; tex= tex->id.next) {
				if(tex->type==TEX_IMAGE && tex->ima) {
					ima= newlibadr(fd, lib, tex->ima);
					if(tex->imaflag & TEX_ANIM5_)
						ima->source= IMA_SRC_MOVIE;
					if(tex->imaflag & TEX_FIELDS_)
						ima->flag |= IMA_FIELDS;
					if(tex->imaflag & TEX_STD_FIELD_)
						ima->flag |= IMA_STD_FIELD;
				}
				tex->iuser.frames= tex->frames;
				tex->iuser.fie_ima= tex->fie_ima;
				tex->iuser.offset= tex->offset;
				tex->iuser.sfra= tex->sfra;
				tex->iuser.cycl= (tex->imaflag & TEX_ANIMCYCLIC_)!=0;
			}
			for(sce= main->scene.first; sce; sce= sce->id.next) {
				if(sce->nodetree)
					do_version_ntree_242_2(sce->nodetree);
			}
			for(ntree= main->nodetree.first; ntree; ntree= ntree->id.next)
				do_version_ntree_242_2(ntree);
			for(ma = main->mat.first; ma; ma= ma->id.next)
				if(ma->nodetree)
					do_version_ntree_242_2(ma->nodetree);
			
			for(sc= main->screen.first; sc; sc= sc->id.next) {
				ScrArea *sa;
				for(sa= sc->areabase.first; sa; sa= sa->next) {
					SpaceLink *sl;
					for (sl= sa->spacedata.first; sl; sl= sl->next) {
						if(sl->spacetype==SPACE_IMAGE)
							((SpaceImage *)sl)->iuser.fie_ima= 2;
						else if(sl->spacetype==SPACE_VIEW3D) {
							View3D *v3d= (View3D *)sl;
							BGpic *bgpic;
							for(bgpic= v3d->bgpicbase.first; bgpic; bgpic= bgpic->next)
								bgpic->iuser.fie_ima= 2;
						}
					}
				}
			}
		}
		
		if(main->subversionfile < 4) {
			for(sce= main->scene.first; sce; sce= sce->id.next) {
				sce->r.bake_mode= 1;	/* prevent to include render stuff here */
				sce->r.bake_filter= 2;
				sce->r.bake_osa= 5;
				sce->r.bake_flag= R_BAKE_CLEAR;
			}
		}

		if(main->subversionfile < 5) {
			for(sce= main->scene.first; sce; sce= sce->id.next) {
				/* improved triangle to quad conversion settings */
				if(sce->toolsettings->jointrilimit==0.0f)
					sce->toolsettings->jointrilimit= 0.8f;
			}
		}
	}
	if(main->versionfile <= 243) {
		Object *ob= main->object.first;
		Material *ma;

		for(ma=main->mat.first; ma; ma= ma->id.next) {
			if(ma->sss_scale==0.0f) {
				ma->sss_radius[0]= 1.0f;
				ma->sss_radius[1]= 1.0f;
				ma->sss_radius[2]= 1.0f;
				ma->sss_col[0]= 0.8f;
				ma->sss_col[1]= 0.8f;
				ma->sss_col[2]= 0.8f;
				ma->sss_error= 0.05f;
				ma->sss_scale= 0.1f;
				ma->sss_ior= 1.3f;
				ma->sss_colfac= 1.0f;
				ma->sss_texfac= 0.0f;
			}
			if(ma->sss_front==0 && ma->sss_back==0) {
				ma->sss_front= 1.0f;
				ma->sss_back= 1.0f;
			}
			if(ma->sss_col[0]==0 && ma->sss_col[1]==0 && ma->sss_col[2]==0) {
				ma->sss_col[0]= ma->r;
				ma->sss_col[1]= ma->g;
				ma->sss_col[2]= ma->b;
			}
		}
		
		for(; ob; ob= ob->id.next) {
			bDeformGroup *curdef;
			
			for(curdef= ob->defbase.first; curdef; curdef=curdef->next) {
				/* replace an empty-string name with unique name */
				if (curdef->name[0] == '\0') {
					defgroup_unique_name(curdef, ob);
				}
			}

			if(main->versionfile < 243 || main->subversionfile < 1) {
				ModifierData *md;

				/* translate old mirror modifier axis values to new flags */
				for (md=ob->modifiers.first; md; md=md->next) {
					if (md->type==eModifierType_Mirror) {
						MirrorModifierData *mmd = (MirrorModifierData*) md;

						switch(mmd->axis)
						{
						case 0:
							mmd->flag |= MOD_MIR_AXIS_X;
							break;
						case 1:
							mmd->flag |= MOD_MIR_AXIS_Y;
							break;
						case 2:
							mmd->flag |= MOD_MIR_AXIS_Z;
							break;
						}

						mmd->axis = 0;
					}
				}
			}
		}
		
		/* render layer added, this is not the active layer */
		if(main->versionfile <= 243 || main->subversionfile < 2) {
			Mesh *me;
			for(me=main->mesh.first; me; me=me->id.next)
				customdata_version_243(me);
		}		

	}
	
	if(main->versionfile <= 244) {
		Scene *sce;
		bScreen *sc;
		Lamp *la;
		World *wrld;
		
		if(main->versionfile != 244 || main->subversionfile < 2) {
			for(sce= main->scene.first; sce; sce= sce->id.next)
				sce->r.mode |= R_SSS;

			/* correct older action editors - incorrect scrolling */
			for(sc= main->screen.first; sc; sc= sc->id.next) {
				ScrArea *sa;
				sa= sc->areabase.first;
				while(sa) {
					SpaceLink *sl;

					for (sl= sa->spacedata.first; sl; sl= sl->next) {
						if(sl->spacetype==SPACE_ACTION) {
							SpaceAction *saction= (SpaceAction*) sl;
							
							saction->v2d.tot.ymin= -1000.0;
							saction->v2d.tot.ymax= 0.0;
							
							saction->v2d.cur.ymin= -75.0;
							saction->v2d.cur.ymax= 5.0;
						}
					}
					sa = sa->next;
				}
			}
		}
		if (main->versionfile != 244 || main->subversionfile < 3) {	
			/* constraints recode version patch used to be here. Moved to 245 now... */
			
			
			for(wrld=main->world.first; wrld; wrld= wrld->id.next) {
				if (wrld->mode & WO_AMB_OCC)
					wrld->ao_samp_method = WO_AOSAMP_CONSTANT;
				else
					wrld->ao_samp_method = WO_AOSAMP_HAMMERSLEY;
				
				wrld->ao_adapt_thresh = 0.005f;
			}
			
			for(la=main->lamp.first; la; la= la->id.next) {
				if (la->type == LA_AREA)
					la->ray_samp_method = LA_SAMP_CONSTANT;
				else
					la->ray_samp_method = LA_SAMP_HALTON;
				
				la->adapt_thresh = 0.001f;
			}
		}
	}
	if(main->versionfile <= 245) {
		Scene *sce;
		bScreen *sc;
		Object *ob;
		Image *ima;
		Lamp *la;
		Material *ma;
		ParticleSettings *part;
		World *wrld;
		Mesh *me;
		bNodeTree *ntree;
		Tex *tex;
		ModifierData *md;
		ParticleSystem *psys;
		
		/* unless the file was created 2.44.3 but not 2.45, update the constraints */
		if ( !(main->versionfile==244 && main->subversionfile==3) &&
			 ((main->versionfile<245) || (main->versionfile==245 && main->subversionfile==0)) ) 
		{
			for (ob = main->object.first; ob; ob= ob->id.next) {
				ListBase *list;
				list = &ob->constraints;
				
				/* fix up constraints due to constraint recode changes (originally at 2.44.3) */
				if (list) {
					bConstraint *curcon;
					for (curcon = list->first; curcon; curcon=curcon->next) {
						/* old CONSTRAINT_LOCAL check -> convert to CONSTRAINT_SPACE_LOCAL */
						if (curcon->flag & 0x20) {
							curcon->ownspace = CONSTRAINT_SPACE_LOCAL;
							curcon->tarspace = CONSTRAINT_SPACE_LOCAL;
						}
						
						switch (curcon->type) {
							case CONSTRAINT_TYPE_LOCLIMIT:
							{
								bLocLimitConstraint *data= (bLocLimitConstraint *)curcon->data;
								
								/* old limit without parent option for objects */
								if (data->flag2)
									curcon->ownspace = CONSTRAINT_SPACE_LOCAL;
							}
								break;
						}	
					}
				}
				
				/* correctly initialise constinv matrix */
				unit_m4(ob->constinv);
				
				if (ob->type == OB_ARMATURE) {
					if (ob->pose) {
						bConstraint *curcon;
						bPoseChannel *pchan;
						
						for (pchan = ob->pose->chanbase.first; pchan; pchan=pchan->next) {
							/* make sure constraints are all up to date */
							for (curcon = pchan->constraints.first; curcon; curcon=curcon->next) {
								/* old CONSTRAINT_LOCAL check -> convert to CONSTRAINT_SPACE_LOCAL */
								if (curcon->flag & 0x20) {
									curcon->ownspace = CONSTRAINT_SPACE_LOCAL;
									curcon->tarspace = CONSTRAINT_SPACE_LOCAL;
								}
								
								switch (curcon->type) {
									case CONSTRAINT_TYPE_ACTION:
									{
										bActionConstraint *data= (bActionConstraint *)curcon->data;
										
										/* 'data->local' used to mean that target was in local-space */
										if (data->local)
											curcon->tarspace = CONSTRAINT_SPACE_LOCAL;
									}							
										break;
								}
							}
							
							/* correctly initialise constinv matrix */
							unit_m4(pchan->constinv);
						}
					}
				}
			}
		}
		
		/* fix all versions before 2.45 */
		if (main->versionfile != 245) {

			/* repair preview from 242 - 244*/
			for(ima= main->image.first; ima; ima= ima->id.next) {
				ima->preview = NULL;
			}
			
			/* repair imasel space - completely reworked */
			for(sc= main->screen.first; sc; sc= sc->id.next) {
				ScrArea *sa;
				sa= sc->areabase.first;
				while(sa) {
					SpaceLink *sl;
					
					for (sl= sa->spacedata.first; sl; sl= sl->next) {
						if(sl->spacetype==SPACE_IMASEL) {
							SpaceImaSel *simasel= (SpaceImaSel*) sl;
							simasel->blockscale= 0.7f;
							/* view 2D */
							simasel->v2d.tot.xmin=  -10.0f;
							simasel->v2d.tot.ymin=  -10.0f;
							simasel->v2d.tot.xmax= (float)sa->winx + 10.0f;
							simasel->v2d.tot.ymax= (float)sa->winy + 10.0f;						
							simasel->v2d.cur.xmin=  0.0f;
							simasel->v2d.cur.ymin=  0.0f;
							simasel->v2d.cur.xmax= (float)sa->winx;
							simasel->v2d.cur.ymax= (float)sa->winy;						
							simasel->v2d.min[0]= 1.0;
							simasel->v2d.min[1]= 1.0;						
							simasel->v2d.max[0]= 32000.0f;
							simasel->v2d.max[1]= 32000.0f;						
							simasel->v2d.minzoom= 0.5f;
							simasel->v2d.maxzoom= 1.21f;						
							simasel->v2d.scroll= 0;
							simasel->v2d.keepzoom= V2D_LIMITZOOM|V2D_KEEPASPECT;
							simasel->v2d.keeptot= 0;
							simasel->prv_h = 96;
							simasel->prv_w = 96;
							simasel->flag = 7; /* ??? elubie */
							strcpy (simasel->dir,  U.textudir);	/* TON */
							strcpy (simasel->file, "");
							
							simasel->returnfunc     =  0;	
							simasel->title[0]       =  0;
						}
					}
					sa = sa->next;
				}
			}
		}

		/* add point caches */
		for(ob=main->object.first; ob; ob=ob->id.next) {
			if(ob->soft && !ob->soft->pointcache)
				ob->soft->pointcache= BKE_ptcache_add(&ob->soft->ptcaches);

			for(psys=ob->particlesystem.first; psys; psys=psys->next) {
				//if(psys->soft && !psys->soft->pointcache)
				//	psys->soft->pointcache= BKE_ptcache_add(&psys->soft->ptcaches);
				if(!psys->pointcache)
					psys->pointcache= BKE_ptcache_add(&psys->ptcaches);
			}

			for(md=ob->modifiers.first; md; md=md->next) {
				if(md->type==eModifierType_Cloth) {
					ClothModifierData *clmd = (ClothModifierData*) md;
					if(!clmd->point_cache)
						clmd->point_cache= BKE_ptcache_add(&clmd->ptcaches);
				}
			}
		}

		/* Copy over old per-level multires vertex data
		   into a single vertex array in struct Multires */
		for(me = main->mesh.first; me; me=me->id.next) {
			if(me->mr && !me->mr->verts) {
				MultiresLevel *lvl = me->mr->levels.last;
				if(lvl) {
					me->mr->verts = lvl->verts;
					lvl->verts = NULL;
					/* Don't need the other vert arrays */
					for(lvl = lvl->prev; lvl; lvl = lvl->prev) {
						MEM_freeN(lvl->verts);
						lvl->verts = NULL;
					}
				}
			}
		}
		
		if (main->versionfile != 245 || main->subversionfile < 1) {
			for(la=main->lamp.first; la; la= la->id.next) {
				if (la->mode & LA_QUAD) la->falloff_type = LA_FALLOFF_SLIDERS;
				else la->falloff_type = LA_FALLOFF_INVLINEAR;
				
				if (la->curfalloff == NULL) {
					la->curfalloff = curvemapping_add(1, 0.0f, 1.0f, 1.0f, 0.0f);
					curvemapping_initialize(la->curfalloff);
				}
			}
		}		
		
		for(ma=main->mat.first; ma; ma= ma->id.next) {
			if(ma->samp_gloss_mir == 0) {
				ma->gloss_mir = ma->gloss_tra= 1.0f;
				ma->aniso_gloss_mir = 1.0f;
				ma->samp_gloss_mir = ma->samp_gloss_tra= 18;
				ma->adapt_thresh_mir = ma->adapt_thresh_tra = 0.005f;
				ma->dist_mir = 0.0f;
				ma->fadeto_mir = MA_RAYMIR_FADETOSKY;
			}

			if(ma->strand_min == 0.0f)
				ma->strand_min= 1.0f;
		}

		for(part=main->particle.first; part; part=part->id.next) {
			if(part->ren_child_nbr==0)
				part->ren_child_nbr= part->child_nbr;

			if(part->simplify_refsize==0) {
				part->simplify_refsize= 1920;
				part->simplify_rate= 1.0f;
				part->simplify_transition= 0.1f;
				part->simplify_viewport= 0.8f;
			}
		}

		for(wrld=main->world.first; wrld; wrld= wrld->id.next) {
			if(wrld->ao_approx_error == 0.0f)
				wrld->ao_approx_error= 0.25f;
		}

		for(sce= main->scene.first; sce; sce= sce->id.next) {
			if(sce->nodetree)
				ntree_version_245(fd, lib, sce->nodetree);

			if(sce->r.simplify_shadowsamples == 0) {
				sce->r.simplify_subsurf= 6;
				sce->r.simplify_particles= 1.0f;
				sce->r.simplify_shadowsamples= 16;
				sce->r.simplify_aosss= 1.0f;
			}

			if(sce->r.cineongamma == 0) {
				sce->r.cineonblack= 95;
				sce->r.cineonwhite= 685;
				sce->r.cineongamma= 1.7f;
			}
		}

		for(ntree=main->nodetree.first; ntree; ntree= ntree->id.next)
			ntree_version_245(fd, lib, ntree);

		/* fix for temporary flag changes during 245 cycle */
		for(ima= main->image.first; ima; ima= ima->id.next) {
			if(ima->flag & IMA_OLD_PREMUL) {
				ima->flag &= ~IMA_OLD_PREMUL;
				ima->flag |= IMA_DO_PREMUL;
			}
		}

		for(tex=main->tex.first; tex; tex=tex->id.next) {
			if(tex->iuser.flag & IMA_OLD_PREMUL) {
				tex->iuser.flag &= ~IMA_OLD_PREMUL;
				tex->iuser.flag |= IMA_DO_PREMUL;

			}

			ima= newlibadr(fd, lib, tex->ima);
			if(ima && (tex->iuser.flag & IMA_DO_PREMUL)) { 
				ima->flag &= ~IMA_OLD_PREMUL;
				ima->flag |= IMA_DO_PREMUL;
			}
		}
	}
	
	/* sanity check for skgen
	 * */
	{
		Scene *sce;
		for(sce=main->scene.first; sce; sce = sce->id.next)
		{
			if (sce->toolsettings->skgen_subdivisions[0] == sce->toolsettings->skgen_subdivisions[1] ||
				sce->toolsettings->skgen_subdivisions[0] == sce->toolsettings->skgen_subdivisions[2] ||
				sce->toolsettings->skgen_subdivisions[1] == sce->toolsettings->skgen_subdivisions[2])
			{
					sce->toolsettings->skgen_subdivisions[0] = SKGEN_SUB_CORRELATION;
					sce->toolsettings->skgen_subdivisions[1] = SKGEN_SUB_LENGTH;
					sce->toolsettings->skgen_subdivisions[2] = SKGEN_SUB_ANGLE;
			}
		}
	}
	

	if ((main->versionfile < 245) || (main->versionfile == 245 && main->subversionfile < 2)) {
		Image *ima;

		/* initialize 1:1 Aspect */
		for(ima= main->image.first; ima; ima= ima->id.next) {
			ima->aspx = ima->aspy = 1.0f;				
		}

	}

	if ((main->versionfile < 245) || (main->versionfile == 245 && main->subversionfile < 4)) {
		bArmature *arm;
		ModifierData *md;
		Object *ob;
		
		for(arm= main->armature.first; arm; arm= arm->id.next)
			arm->deformflag |= ARM_DEF_B_BONE_REST;
		
		for(ob = main->object.first; ob; ob= ob->id.next) {
			for(md=ob->modifiers.first; md; md=md->next) {
				if(md->type==eModifierType_Armature)
					((ArmatureModifierData*)md)->deformflag |= ARM_DEF_B_BONE_REST;
			}
		}
	}

	if ((main->versionfile < 245) || (main->versionfile == 245 && main->subversionfile < 5)) {
		/* foreground color needs to be somthing other then black */
		Scene *sce;
		for(sce= main->scene.first; sce; sce=sce->id.next) {
			sce->r.fg_stamp[0] = sce->r.fg_stamp[1] = sce->r.fg_stamp[2] = 0.8f;
			sce->r.fg_stamp[3] = 1.0f; /* dont use text alpha yet */
			sce->r.bg_stamp[3] = 0.25f; /* make sure the background has full alpha */
		}
	}

	
	if ((main->versionfile < 245) || (main->versionfile == 245 && main->subversionfile < 6)) {
		Scene *sce;
		/* fix frs_sec_base */
		for(sce= main->scene.first; sce; sce= sce->id.next) {
			if (sce->r.frs_sec_base == 0) {
				sce->r.frs_sec_base = 1;
			}
		}
	}
	
	if ((main->versionfile < 245) || (main->versionfile == 245 && main->subversionfile < 7)) {
		Object *ob;
		bPoseChannel *pchan;
		bConstraint *con;
		bConstraintTarget *ct;
		
		for (ob = main->object.first; ob; ob= ob->id.next) {
			if (ob->pose) {
				for (pchan=ob->pose->chanbase.first; pchan; pchan=pchan->next) {
					for (con=pchan->constraints.first; con; con=con->next) {
						if (con->type == CONSTRAINT_TYPE_PYTHON) {
							bPythonConstraint *data= (bPythonConstraint *)con->data;
							if (data->tar) {
								/* version patching needs to be done */
								ct= MEM_callocN(sizeof(bConstraintTarget), "PyConTarget");
								
								ct->tar = data->tar;
								strcpy(ct->subtarget, data->subtarget);
								ct->space = con->tarspace;
								
								BLI_addtail(&data->targets, ct);
								data->tarnum++;
								
								/* clear old targets to avoid problems */
								data->tar = NULL;
								strcpy(data->subtarget, "");
							}
						}
						else if (con->type == CONSTRAINT_TYPE_LOCLIKE) {
							bLocateLikeConstraint *data= (bLocateLikeConstraint *)con->data;
							
							/* new headtail functionality makes Bone-Tip function obsolete */
							if (data->flag & LOCLIKE_TIP)
								con->headtail = 1.0f;
						}
					}
				}
			}
			
			for (con=ob->constraints.first; con; con=con->next) {
				if (con->type==CONSTRAINT_TYPE_PYTHON) {
					bPythonConstraint *data= (bPythonConstraint *)con->data;
					if (data->tar) {
						/* version patching needs to be done */
						ct= MEM_callocN(sizeof(bConstraintTarget), "PyConTarget");
						
						ct->tar = data->tar;
						strcpy(ct->subtarget, data->subtarget);
						ct->space = con->tarspace;
						
						BLI_addtail(&data->targets, ct);
						data->tarnum++;
						
						/* clear old targets to avoid problems */
						data->tar = NULL;
						strcpy(data->subtarget, "");
					}
				}
				else if (con->type == CONSTRAINT_TYPE_LOCLIKE) {
					bLocateLikeConstraint *data= (bLocateLikeConstraint *)con->data;
					
					/* new headtail functionality makes Bone-Tip function obsolete */
					if (data->flag & LOCLIKE_TIP)
						con->headtail = 1.0f;
				}
			}

			if(ob->soft && ob->soft->keys) {
				SoftBody *sb = ob->soft;
				int k;

				for(k=0; k<sb->totkey; k++) {
					if(sb->keys[k])
						MEM_freeN(sb->keys[k]);
				}

				MEM_freeN(sb->keys);

				sb->keys = NULL;
				sb->totkey = 0;
			}
		}
	}

	if ((main->versionfile < 245) || (main->versionfile == 245 && main->subversionfile < 8)) {
		Scene *sce;
		Object *ob;
		PartEff *paf=0;

		for(ob = main->object.first; ob; ob= ob->id.next) {
			if(ob->soft && ob->soft->keys) {
				SoftBody *sb = ob->soft;
				int k;

				for(k=0; k<sb->totkey; k++) {
					if(sb->keys[k])
						MEM_freeN(sb->keys[k]);
				}

				MEM_freeN(sb->keys);

				sb->keys = NULL;
				sb->totkey = 0;
			}

			/* convert old particles to new system */
			if((paf = give_parteff(ob))) {
				ParticleSystem *psys;
				ModifierData *md;
				ParticleSystemModifierData *psmd;
				ParticleSettings *part;

				/* create new particle system */
				psys = MEM_callocN(sizeof(ParticleSystem), "particle_system");
				psys->pointcache = BKE_ptcache_add(&psys->ptcaches);

				part = psys->part = psys_new_settings("ParticleSettings", main);
				
				/* needed for proper libdata lookup */
				oldnewmap_insert(fd->libmap, psys->part, psys->part, 0);
				part->id.lib= ob->id.lib;

				part->id.us--;
				part->id.flag |= (ob->id.flag & LIB_NEEDLINK);
				
				psys->totpart=0;
				psys->flag= PSYS_ENABLED|PSYS_CURRENT;

				BLI_addtail(&ob->particlesystem, psys);

				md= modifier_new(eModifierType_ParticleSystem);
				sprintf(md->name, "ParticleSystem %i", BLI_countlist(&ob->particlesystem));
				psmd= (ParticleSystemModifierData*) md;
				psmd->psys=psys;
				BLI_addtail(&ob->modifiers, md);

				/* convert settings from old particle system */
				/* general settings */
				part->totpart = MIN2(paf->totpart, 100000);
				part->sta = paf->sta;
				part->end = paf->end;
				part->lifetime = paf->lifetime;
				part->randlife = paf->randlife;
				psys->seed = paf->seed;
				part->disp = paf->disp;
				part->omat = paf->mat[0];
				part->hair_step = paf->totkey;

				part->eff_group = paf->group;

				/* old system didn't interpolate between keypoints at render time */
				part->draw_step = part->ren_step = 0;

				/* physics */
				part->normfac = paf->normfac * 25.0f;
				part->obfac = paf->obfac;
				part->randfac = paf->randfac * 25.0f;
				part->dampfac = paf->damp;
				VECCOPY(part->acc, paf->force);

				/* flags */
				if(paf->stype & PAF_VECT) {
					if(paf->flag & PAF_STATIC) {
						/* new hair lifetime is always 100.0f */
						float fac = paf->lifetime / 100.0f;

						part->draw_as = PART_DRAW_PATH;
						part->type = PART_HAIR;
						psys->recalc |= PSYS_RECALC_REDO;

						part->normfac *= fac;
						part->randfac *= fac;
					}
					else {
						part->draw_as = PART_DRAW_LINE;
						part->draw |= PART_DRAW_VEL_LENGTH;
						part->draw_line[1] = 0.04f;
					}
				}

				part->rotmode = PART_ROT_VEL;
				
				part->flag |= (paf->flag & PAF_BSPLINE) ? PART_HAIR_BSPLINE : 0;
				part->flag |= (paf->flag & PAF_TRAND) ? PART_TRAND : 0;
				part->flag |= (paf->flag & PAF_EDISTR) ? PART_EDISTR : 0;
				part->flag |= (paf->flag & PAF_UNBORN) ? PART_UNBORN : 0;
				part->flag |= (paf->flag & PAF_DIED) ? PART_DIED : 0;
				part->from |= (paf->flag & PAF_FACE) ? PART_FROM_FACE : 0;
				part->draw |= (paf->flag & PAF_SHOWE) ? PART_DRAW_EMITTER : 0;

				psys->vgroup[PSYS_VG_DENSITY] = paf->vertgroup;
				psys->vgroup[PSYS_VG_VEL] = paf->vertgroup_v;
				psys->vgroup[PSYS_VG_LENGTH] = paf->vertgroup_v;

				/* dupliobjects */
				if(ob->transflag & OB_DUPLIVERTS) {
					Object *dup = main->object.first;

					for(; dup; dup= dup->id.next) {
						if(ob == newlibadr(fd, lib, dup->parent)) {
							part->dup_ob = dup;
							ob->transflag |= OB_DUPLIPARTS;
							ob->transflag &= ~OB_DUPLIVERTS;

							part->draw_as = PART_DRAW_OB;

							/* needed for proper libdata lookup */
							oldnewmap_insert(fd->libmap, dup, dup, 0);
						}
					}
				}

				
				{
					FluidsimModifierData *fluidmd = (FluidsimModifierData *)modifiers_findByType(ob, eModifierType_Fluidsim);
					if(fluidmd && fluidmd->fss && fluidmd->fss->type == OB_FLUIDSIM_PARTICLE)
						part->type = PART_FLUID;
				}

				free_effects(&ob->effect);

				printf("Old particle system converted to new system.\n");
			}
		}

		for(sce= main->scene.first; sce; sce=sce->id.next) {
			ParticleEditSettings *pset= &sce->toolsettings->particle;
			int a;

			if(pset->brush[0].size == 0) {
				pset->flag= PE_KEEP_LENGTHS|PE_LOCK_FIRST|PE_DEFLECT_EMITTER;
				pset->emitterdist= 0.25f;
				pset->totrekey= 5;
				pset->totaddkey= 5;
				pset->brushtype= PE_BRUSH_NONE;

				for(a=0; a<PE_TOT_BRUSH; a++) {
					pset->brush[a].strength= 50;
					pset->brush[a].size= 50;
					pset->brush[a].step= 10;
				}

				pset->brush[PE_BRUSH_CUT].strength= 100;
			}
		}
	}
	if ((main->versionfile < 245) || (main->versionfile == 245 && main->subversionfile < 9)) {
		Material *ma;
		int a;

		for(ma=main->mat.first; ma; ma= ma->id.next)
			if(ma->mode & MA_NORMAP_TANG)
				for(a=0; a<MAX_MTEX; a++)
					if(ma->mtex[a] && ma->mtex[a]->tex)
						ma->mtex[a]->normapspace = MTEX_NSPACE_TANGENT;
	}
	
	if ((main->versionfile < 245) || (main->versionfile == 245 && main->subversionfile < 10)) {
		Object *ob;
		
		/* dupliface scale */
		for(ob= main->object.first; ob; ob= ob->id.next)
			ob->dupfacesca = 1.0f;
	}
	
	if ((main->versionfile < 245) || (main->versionfile == 245 && main->subversionfile < 11)) {
		Object *ob;
		bActionStrip *strip;
		
		/* nla-strips - scale */		
		for (ob= main->object.first; ob; ob= ob->id.next) {
			for (strip= ob->nlastrips.first; strip; strip= strip->next) {
				float length, actlength, repeat;
				
				if (strip->flag & ACTSTRIP_USESTRIDE)
					repeat= 1.0f;
				else
					repeat= strip->repeat;
				
				length = strip->end-strip->start;
				if (length == 0.0f) length= 1.0f;
				actlength = strip->actend-strip->actstart;
				
				strip->scale = length / (repeat * actlength);
				if (strip->scale == 0.0f) strip->scale= 1.0f;
			}	
			if(ob->soft){
				ob->soft->inpush =  ob->soft->inspring;
				ob->soft->shearstiff = 1.0f; 
			}
		}
	}

	if ((main->versionfile < 245) || (main->versionfile == 245 && main->subversionfile < 14)) {
		Scene *sce;
		Sequence *seq;
		
		for(sce=main->scene.first; sce; sce=sce->id.next) {
			SEQ_BEGIN(sce->ed, seq) {
				if (seq->blend_mode == 0)
					seq->blend_opacity = 100.0f;
			}
			SEQ_END
		}
	}
	
	/*fix broken group lengths in id properties*/
	if ((main->versionfile < 245) || (main->versionfile == 245 && main->subversionfile < 15)) {
		idproperties_fix_group_lengths(main->scene);
		idproperties_fix_group_lengths(main->library);
		idproperties_fix_group_lengths(main->object);
		idproperties_fix_group_lengths(main->mesh);
		idproperties_fix_group_lengths(main->curve);
		idproperties_fix_group_lengths(main->mball);
		idproperties_fix_group_lengths(main->mat);
		idproperties_fix_group_lengths(main->tex);
		idproperties_fix_group_lengths(main->image);
		idproperties_fix_group_lengths(main->latt);
		idproperties_fix_group_lengths(main->lamp);
		idproperties_fix_group_lengths(main->camera);
		idproperties_fix_group_lengths(main->ipo);
		idproperties_fix_group_lengths(main->key);
		idproperties_fix_group_lengths(main->world);
		idproperties_fix_group_lengths(main->screen);
		idproperties_fix_group_lengths(main->script);
		idproperties_fix_group_lengths(main->vfont);
		idproperties_fix_group_lengths(main->text);
		idproperties_fix_group_lengths(main->sound);
		idproperties_fix_group_lengths(main->group);
		idproperties_fix_group_lengths(main->armature);
		idproperties_fix_group_lengths(main->action);
		idproperties_fix_group_lengths(main->nodetree);
		idproperties_fix_group_lengths(main->brush);
		idproperties_fix_group_lengths(main->particle);		
	}

	/* sun/sky */
	if(main->versionfile < 246) {
		Object *ob;
		bActuator *act;

		/* dRot actuator change direction in 2.46 */
		for(ob = main->object.first; ob; ob= ob->id.next) {
			for(act= ob->actuators.first; act; act= act->next) {
				if (act->type == ACT_OBJECT) {
					bObjectActuator *ba= act->data;

					ba->drot[0] = -ba->drot[0];
					ba->drot[1] = -ba->drot[1];
					ba->drot[2] = -ba->drot[2];
				}
			}
		}
	}
	
	// convert fluids to modifier
	if(main->versionfile < 246 || (main->versionfile == 246 && main->subversionfile < 1))
	{
		Object *ob;
		
		for(ob = main->object.first; ob; ob= ob->id.next) {
			if(ob->fluidsimSettings)
			{
				FluidsimModifierData *fluidmd = (FluidsimModifierData *)modifier_new(eModifierType_Fluidsim);
				BLI_addhead(&ob->modifiers, (ModifierData *)fluidmd);
				
				MEM_freeN(fluidmd->fss);
				fluidmd->fss = MEM_dupallocN(ob->fluidsimSettings);
				fluidmd->fss->ipo = newlibadr_us(fd, ob->id.lib, ob->fluidsimSettings->ipo);
				MEM_freeN(ob->fluidsimSettings);
				
				fluidmd->fss->lastgoodframe = INT_MAX;
				fluidmd->fss->flag = 0;
				fluidmd->fss->meshSurfNormals = 0;
			}
		}
	}
	

	if(main->versionfile < 246 || (main->versionfile == 246 && main->subversionfile < 1)) {
		Mesh *me;

		for(me=main->mesh.first; me; me= me->id.next)
			alphasort_version_246(fd, lib, me);
	}
	
	if(main->versionfile < 246 || (main->versionfile == 246 && main->subversionfile < 1)){
		Object *ob;
		for(ob = main->object.first; ob; ob= ob->id.next) {
			if(ob->pd && (ob->pd->forcefield == PFIELD_WIND))
				ob->pd->f_noise = 0.0f;
		}
	}

	if (main->versionfile < 247 || (main->versionfile == 247 && main->subversionfile < 2)){
		Object *ob;
		for(ob = main->object.first; ob; ob= ob->id.next) {
			ob->gameflag |= OB_COLLISION;
			ob->margin = 0.06f;
		}
	}

	if (main->versionfile < 247 || (main->versionfile == 247 && main->subversionfile < 3)){
		Object *ob;
		for(ob = main->object.first; ob; ob= ob->id.next) {
			// Starting from subversion 3, ACTOR is a separate feature.
			// Before it was conditioning all the other dynamic flags
			if (!(ob->gameflag & OB_ACTOR))
				ob->gameflag &= ~(OB_GHOST|OB_DYNAMIC|OB_RIGID_BODY|OB_SOFT_BODY|OB_COLLISION_RESPONSE);
			/* suitable default for older files */
		}
	}

	if (main->versionfile < 247 || (main->versionfile == 247 && main->subversionfile < 5)) {
		Lamp *la= main->lamp.first;
		for(; la; la= la->id.next) {
			la->skyblendtype= MA_RAMP_ADD;
			la->skyblendfac= 1.0f;
		}
	}
	
	/* set the curve radius interpolation to 2.47 default - easy */
	if (main->versionfile < 247 || (main->versionfile == 247 && main->subversionfile < 6)) {
		Curve *cu;
		Nurb *nu;
		
		for(cu= main->curve.first; cu; cu= cu->id.next) {
			for(nu= cu->nurb.first; nu; nu= nu->next) {
				if (nu) {
					nu->radius_interp = 3;
					
					/* resolu and resolv are now used differently for surfaces
					 * rather then using the resolution to define the entire number of divisions,
					 * use it for the number of divisions per segment
					 */
					if (nu->pntsv > 1) {
						nu->resolu = MAX2( 1, (int)(((float)nu->resolu / (float)nu->pntsu)+0.5f) );
						nu->resolv = MAX2( 1, (int)(((float)nu->resolv / (float)nu->pntsv)+0.5f) );
					}
				}
			}
		}
	}
	/* direction constraint actuators were always local in previous version */
	if (main->versionfile < 247 || (main->versionfile == 247 && main->subversionfile < 7)) {
		bActuator *act;
		Object *ob;
		
		for(ob = main->object.first; ob; ob= ob->id.next) {
			for(act= ob->actuators.first; act; act= act->next) {
				if (act->type == ACT_CONSTRAINT) {
					bConstraintActuator *coa = act->data;
					if (coa->type == ACT_CONST_TYPE_DIST) {
						coa->flag |= ACT_CONST_LOCAL;
					}
				}
			}
		}
	}

	if (main->versionfile < 247 || (main->versionfile == 247 && main->subversionfile < 9)) {
		Lamp *la= main->lamp.first;
		for(; la; la= la->id.next) {
			la->sky_exposure= 1.0f;
		}
	}
	
	/* BGE message actuators needed OB prefix, very confusing */
	if (main->versionfile < 247 || (main->versionfile == 247 && main->subversionfile < 10)) {
		bActuator *act;
		Object *ob;
		
		for(ob = main->object.first; ob; ob= ob->id.next) {
			for(act= ob->actuators.first; act; act= act->next) {
				if (act->type == ACT_MESSAGE) {
					bMessageActuator *msgAct = (bMessageActuator *) act->data;
					if (strlen(msgAct->toPropName) > 2) {
						/* strip first 2 chars, would have only worked if these were OB anyway */
						memmove( msgAct->toPropName, msgAct->toPropName+2, sizeof(msgAct->toPropName)-2 );
					} else {
						msgAct->toPropName[0] = '\0';
					}
				}
			}
		}
	}

	if (main->versionfile < 248) {
		Lamp *la;

		for(la=main->lamp.first; la; la= la->id.next) {
			if(la->atm_turbidity == 0.0) {
				la->sun_effect_type = 0;
				la->horizon_brightness = 1.0f;
				la->spread = 1.0f;
				la->sun_brightness = 1.0f;
				la->sun_size = 1.0f;
				la->backscattered_light = 1.0f;
				la->atm_turbidity = 2.0f;
				la->atm_inscattering_factor = 1.0f;
				la->atm_extinction_factor = 1.0f;
				la->atm_distance_factor = 1.0f;
				la->sun_intensity = 1.0f;
			}
		}
	}

	if (main->versionfile < 248 || (main->versionfile == 248 && main->subversionfile < 2)) {
		Scene *sce;
		
		/* Note, these will need to be added for painting */
		for (sce= main->scene.first; sce; sce= sce->id.next) {
			sce->toolsettings->imapaint.seam_bleed = 2;
			sce->toolsettings->imapaint.normal_angle = 80;

			/* initialize skeleton generation toolsettings */
			sce->toolsettings->skgen_resolution = 250;
			sce->toolsettings->skgen_threshold_internal 	= 0.1f;
			sce->toolsettings->skgen_threshold_external 	= 0.1f;
			sce->toolsettings->skgen_angle_limit	 		= 30.0f;
			sce->toolsettings->skgen_length_ratio			= 1.3f;
			sce->toolsettings->skgen_length_limit			= 1.5f;
			sce->toolsettings->skgen_correlation_limit		= 0.98f;
			sce->toolsettings->skgen_symmetry_limit			= 0.1f;
			sce->toolsettings->skgen_postpro = SKGEN_SMOOTH;
			sce->toolsettings->skgen_postpro_passes = 3;
			sce->toolsettings->skgen_options = SKGEN_FILTER_INTERNAL|SKGEN_FILTER_EXTERNAL|SKGEN_FILTER_SMART|SKGEN_SUB_CORRELATION|SKGEN_HARMONIC;
			sce->toolsettings->skgen_subdivisions[0] = SKGEN_SUB_CORRELATION;
			sce->toolsettings->skgen_subdivisions[1] = SKGEN_SUB_LENGTH;
			sce->toolsettings->skgen_subdivisions[2] = SKGEN_SUB_ANGLE;

			
			sce->toolsettings->skgen_retarget_angle_weight = 1.0f;
			sce->toolsettings->skgen_retarget_length_weight = 1.0f;
			sce->toolsettings->skgen_retarget_distance_weight = 1.0f;
	
			/* Skeleton Sketching */
			sce->toolsettings->bone_sketching = 0;
			sce->toolsettings->skgen_retarget_roll = SK_RETARGET_ROLL_VIEW;
		}
	}
	if (main->versionfile < 248 || (main->versionfile == 248 && main->subversionfile < 3)) {
		bScreen *sc;
		
		/* adjust default settings for Animation Editors */
		for (sc= main->screen.first; sc; sc= sc->id.next) {
			ScrArea *sa;
			
			for (sa= sc->areabase.first; sa; sa= sa->next) { 
				SpaceLink *sl;
				
				for (sl= sa->spacedata.first; sl; sl= sl->next) {
					switch (sl->spacetype) {
						case SPACE_ACTION:
						{
							SpaceAction *sact= (SpaceAction *)sl;
							
							sact->mode= SACTCONT_DOPESHEET;
							sact->autosnap= SACTSNAP_FRAME;
						}
							break;
						case SPACE_IPO:
						{
							SpaceIpo *sipo= (SpaceIpo *)sl;
							sipo->autosnap= SACTSNAP_FRAME;
						}
							break;
						case SPACE_NLA:
						{
							SpaceNla *snla= (SpaceNla *)sl;
							snla->autosnap= SACTSNAP_FRAME;
						}
							break;
					}
				}
			}
		}
	}

	if (main->versionfile < 248 || (main->versionfile == 248 && main->subversionfile < 3)) {
		Object *ob;

		/* Adjustments needed after Bullets update */
		for(ob = main->object.first; ob; ob= ob->id.next) {
			ob->damping *= 0.635f;
			ob->rdamping = 0.1 + (0.8f * ob->rdamping);
		}
	}
	
	if (main->versionfile < 248 || (main->versionfile == 248 && main->subversionfile < 4)) {
		Scene *sce;
		World *wrld;

		/*  Dome (Fisheye) default parameters  */
		for (sce= main->scene.first; sce; sce= sce->id.next) {
			sce->r.domeangle = 180;
			sce->r.domemode = 1;
			sce->r.domeres = 4;
			sce->r.domeresbuf = 1.0f;
			sce->r.dometilt = 0;
		}
		/* DBVT culling by default */
		for(wrld=main->world.first; wrld; wrld= wrld->id.next) {
			wrld->mode |= WO_DBVT_CULLING;
			wrld->occlusionRes = 128;
		}
	}

	if (main->versionfile < 248 || (main->versionfile == 248 && main->subversionfile < 5)) {
		Object *ob;
		World *wrld;
		for(ob = main->object.first; ob; ob= ob->id.next) {
			ob->m_contactProcessingThreshold = 1.; //pad3 is used for m_contactProcessingThreshold
			if(ob->parent) {
				/* check if top parent has compound shape set and if yes, set this object
				   to compound shaper as well (was the behaviour before, now it's optional) */
				Object *parent= newlibadr(fd, lib, ob->parent);
				while (parent && parent != ob &&  parent->parent != NULL) {
					parent = newlibadr(fd, lib, parent->parent);
				}
				if(parent) {
					if (parent->gameflag & OB_CHILD)
						ob->gameflag |= OB_CHILD;
				}
			}
		}
		for(wrld=main->world.first; wrld; wrld= wrld->id.next) {
			wrld->ticrate = 60;
			wrld->maxlogicstep = 5;
			wrld->physubstep = 1;
			wrld->maxphystep = 5;
		}
	}

	if (main->versionfile < 249) {
		Scene *sce;
		for (sce= main->scene.first; sce; sce= sce->id.next)
			sce->r.renderer= 0;
		
	}
	
	// correct introduce of seed for wind force
	if (main->versionfile < 249 && main->subversionfile < 1) {
		Object *ob;
		for(ob = main->object.first; ob; ob= ob->id.next) {
			if(ob->pd)
				ob->pd->seed = ((unsigned int)(ceil(PIL_check_seconds_timer()))+1) % 128;
		}
	
	}

	if (main->versionfile < 249 && main->subversionfile < 2) {
		Scene *sce= main->scene.first;
		Sequence *seq;
		Editing *ed;
		
		while(sce) {
			ed= sce->ed;
			if(ed) {
				SEQP_BEGIN(ed, seq) {
					if (seq->strip && seq->strip->proxy){
						if (sce->r.size != 100.0) {
							seq->strip->proxy->size
								= sce->r.size;
						} else {
							seq->strip->proxy->size
								= 25.0;
						}
						seq->strip->proxy->quality =90;
					}
				}
				SEQ_END
			}
			
			sce= sce->id.next;
		}

	}

	if (main->versionfile < 250) {
		bScreen *screen;
		Scene *scene;
		Base *base;
		Material *ma;
		Camera *cam;
		Mesh *me;
		Curve *cu;
		Scene *sce;
		Tex *tx;
		ParticleSettings *part;
		Object *ob;
		//PTCacheID *pid;
		//ListBase pidlist;

		bSound *sound;
		Sequence *seq;
		bActuator *act;
		int a;

		for(sound = main->sound.first; sound; sound = sound->id.next)
		{
			if(sound->newpackedfile)
			{
				sound->packedfile = sound->newpackedfile;
				sound->newpackedfile = NULL;
			}
		}

		for(ob = main->object.first; ob; ob= ob->id.next) {
			for(act= ob->actuators.first; act; act= act->next) {
				if (act->type == ACT_SOUND) {
					bSoundActuator *sAct = (bSoundActuator*) act->data;
					if(sAct->sound)
					{
						sound = newlibadr(fd, lib, sAct->sound);
						sAct->flag = sound->flags & SOUND_FLAGS_3D ? ACT_SND_3D_SOUND : 0;
						sAct->pitch = sound->pitch;
						sAct->volume = sound->volume;
						sAct->sound3D.reference_distance = sound->distance;
						sAct->sound3D.max_gain = sound->max_gain;
						sAct->sound3D.min_gain = sound->min_gain;
						sAct->sound3D.rolloff_factor = sound->attenuation;
					}
					else
					{
						sAct->sound3D.reference_distance = 1.0f;
						sAct->volume = 1.0f;
						sAct->sound3D.max_gain = 1.0f;
						sAct->sound3D.rolloff_factor = 1.0f;
					}
					sAct->sound3D.cone_inner_angle = 360.0f;
					sAct->sound3D.cone_outer_angle = 360.0f;
					sAct->sound3D.max_distance = FLT_MAX;
				}
			}
		}

		for(scene = main->scene.first; scene; scene = scene->id.next)
		{
			if(scene->ed && scene->ed->seqbasep)
			{
				for(seq = scene->ed->seqbasep->first; seq; seq = seq->next)
				{
					if(seq->type == SEQ_HD_SOUND)
					{
						char str[FILE_MAX];
						BLI_join_dirfile(str, seq->strip->dir, seq->strip->stripdata->name);
						BLI_path_abs(str, G.sce);
						seq->sound = sound_new_file(main, str);
					}
					/* don't know, if anybody used that
					   this way, but just in case, upgrade
					   to new way... */
					if((seq->flag & SEQ_USE_PROXY_CUSTOM_FILE) &&
					   !(seq->flag & SEQ_USE_PROXY_CUSTOM_DIR))
					{
						
						snprintf(seq->strip->proxy->dir, 
							 FILE_MAXDIR, "%s/BL_proxy", 
							 seq->strip->dir);
					}
				}
			}
		}

		for(screen= main->screen.first; screen; screen= screen->id.next) {
			do_versions_windowmanager_2_50(screen);
			do_versions_gpencil_2_50(main, screen);
		}
		
		/* shader, composit and texture node trees have id.name empty, put something in
		 * to have them show in RNA viewer and accessible otherwise.
		 */
		for(ma= main->mat.first; ma; ma= ma->id.next) {
			if(ma->nodetree && strlen(ma->nodetree->id.name)==0)
				strcpy(ma->nodetree->id.name, "NTShader Nodetree");
			
			/* which_output 0 is now "not specified" */
			for(a=0; a<MAX_MTEX; a++) {
				if(ma->mtex[a]) {
					tx= newlibadr(fd, lib, ma->mtex[a]->tex);
					if(tx && tx->use_nodes)
						ma->mtex[a]->which_output++;
				}
			}
		}
		/* and composit trees */
		for(sce= main->scene.first; sce; sce= sce->id.next) {
			if(sce->nodetree && strlen(sce->nodetree->id.name)==0)
				strcpy(sce->nodetree->id.name, "NTCompositing Nodetree");

			/* move to cameras */
			if(sce->r.mode & R_PANORAMA) {
				for(base=sce->base.first; base; base=base->next) {
					ob= newlibadr(fd, lib, base->object);

					if(ob->type == OB_CAMERA && !ob->id.lib) {
						cam= newlibadr(fd, lib, ob->data);
						cam->flag |= CAM_PANORAMA;
					}
				}

				sce->r.mode &= ~R_PANORAMA;
			}
		}
		/* and texture trees */
		for(tx= main->tex.first; tx; tx= tx->id.next) {
			bNode *node;

			if(tx->nodetree) {
				if(strlen(tx->nodetree->id.name)==0)
					strcpy(tx->nodetree->id.name, "NTTexture Nodetree");

				/* which_output 0 is now "not specified" */
				for(node=tx->nodetree->nodes.first; node; node=node->next)
					if(node->type == TEX_NODE_OUTPUT)
						node->custom1++;
			}
		}
		
		/* copy standard draw flag to meshes(used to be global, is not available here) */
		for(me= main->mesh.first; me; me= me->id.next) {
			me->drawflag= ME_DRAWEDGES|ME_DRAWFACES|ME_DRAWCREASES;
		}

		/* particle draw and render types */
		for(part= main->particle.first; part; part= part->id.next) {
			if(part->draw_as) {
				if(part->draw_as == PART_DRAW_DOT) {
					part->ren_as = PART_DRAW_HALO;
					part->draw_as = PART_DRAW_REND;
				}
				else if(part->draw_as <= PART_DRAW_AXIS) {
					part->ren_as = PART_DRAW_HALO;
				}
				else {
					part->ren_as = part->draw_as;
					part->draw_as = PART_DRAW_REND;
				}
			}
			part->path_end = 1.0f;
			part->clength = 1.0f;
		}
		/* set old pointcaches to have disk cache flag */
		for(ob = main->object.first; ob; ob= ob->id.next) {

			//BKE_ptcache_ids_from_object(&pidlist, ob);

			//for(pid=pidlist.first; pid; pid=pid->next)
			//	pid->cache->flag |= PTCACHE_DISK_CACHE;

			//BLI_freelistN(&pidlist);
		}

		/* type was a mixed flag & enum. move the 2d flag elsewhere */
		for(cu = main->curve.first; cu; cu= cu->id.next) {
			Nurb *nu;

			for(nu= cu->nurb.first; nu; nu= nu->next) {
				nu->flag |= (nu->type & CU_2D);
				nu->type &= CU_TYPE;
			}
		}
	}

	if (main->versionfile < 250 || (main->versionfile == 250 && main->subversionfile < 1)) {
		Object *ob;
		Material *ma;
		Tex *tex;
		Scene *sce;
		ToolSettings *ts;
		//PTCacheID *pid;
		//ListBase pidlist;
		int a;

		for(ob = main->object.first; ob; ob = ob->id.next) {
			//BKE_ptcache_ids_from_object(&pidlist, ob);

			//for(pid=pidlist.first; pid; pid=pid->next) {
			//	if(pid->ptcaches->first == NULL)
			//		pid->ptcaches->first = pid->ptcaches->last = pid->cache;
			//}

			//BLI_freelistN(&pidlist);

			if(ob->type == OB_MESH) {
				Mesh *me = newlibadr(fd, lib, ob->data);
				void *olddata = ob->data;
				ob->data = me;

				if(me && me->id.lib==NULL && me->mr && me->mr->level_count > 1) /* XXX - library meshes crash on loading most yoFrankie levels, the multires pointer gets invalid -  Campbell */
					multires_load_old(ob, me);

				ob->data = olddata;
			}

			if(ob->totcol && ob->matbits == NULL) {
				int a;

				ob->matbits= MEM_callocN(sizeof(char)*ob->totcol, "ob->matbits");
				for(a=0; a<ob->totcol; a++)
					ob->matbits[a]= ob->colbits & (1<<a);
			}
		}

		/* texture filter */
		for(tex = main->tex.first; tex; tex = tex->id.next) {
			if(tex->afmax == 0)
				tex->afmax= 8;
		}

		for(ma = main->mat.first; ma; ma = ma->id.next) {
			if(ma->mode & MA_WIRE) {
				ma->material_type= MA_TYPE_WIRE;
				ma->mode &= ~MA_WIRE;
			}
			if(ma->mode & MA_HALO) {
				ma->material_type= MA_TYPE_HALO;
				ma->mode &= ~MA_HALO;
			}

			if(ma->mode & (MA_ZTRANSP|MA_RAYTRANSP)) {
				ma->mode |= MA_TRANSP;
			}
			else {
				ma->mode |= MA_ZTRANSP;
				ma->mode &= ~MA_TRANSP;
			}

			/* set new bump for unused slots */
			for(a=0; a<MAX_MTEX; a++) {
				if(ma->mtex[a]) {
					tex= ma->mtex[a]->tex;
					if(!tex)
						ma->mtex[a]->texflag |= MTEX_NEW_BUMP;
					else {
						tex= (Tex*)newlibadr(fd, ma->id.lib, tex);
						if(tex && tex->type == 0) /* invalid type */
							ma->mtex[a]->texflag |= MTEX_NEW_BUMP;
					}
				}
			}
			
			/* volume rendering settings */
			if (ma->vol.stepsize < 0.0001f) {
				ma->vol.density = 1.0f;
				ma->vol.emission = 0.0f;
				ma->vol.scattering = 1.0f;
				ma->vol.emission_col[0] = ma->vol.emission_col[1] = ma->vol.emission_col[2] = 1.0f;
				ma->vol.density_scale = 1.0f;
				ma->vol.depth_cutoff = 0.01f;
				ma->vol.stepsize_type = MA_VOL_STEP_RANDOMIZED;
				ma->vol.stepsize = 0.2f;
				ma->vol.shade_type = MA_VOL_SHADE_SHADED;
				ma->vol.shadeflag |= MA_VOL_PRECACHESHADING;
				ma->vol.precache_resolution = 50;
			}
		}

		for(sce = main->scene.first; sce; sce = sce->id.next) {
			ts= sce->toolsettings;
			if(ts->normalsize == 0.0 || !ts->uv_selectmode || ts->vgroup_weight == 0.0) {
				ts->normalsize= 0.1f;
				ts->selectmode= SCE_SELECT_VERTEX;
				
				/* autokeying - setting should be taken from the user-prefs
				 * but the userprefs version may not have correct flags set 
				 * (i.e. will result in blank box when enabled)
				 */
				ts->autokey_mode= U.autokey_mode;
				if (ts->autokey_mode == 0) 
					ts->autokey_mode= 2; /* 'add/replace' but not on */
				ts->uv_selectmode= UV_SELECT_VERTEX;
				ts->vgroup_weight= 1.0f;
			}

			/* Game Settings */
			//Dome
			sce->gm.dome.angle = sce->r.domeangle;
			sce->gm.dome.mode = sce->r.domemode;
			sce->gm.dome.res = sce->r.domeres;
			sce->gm.dome.resbuf = sce->r.domeresbuf;
			sce->gm.dome.tilt = sce->r.dometilt;
			sce->gm.dome.warptext = sce->r.dometext;

			//Stand Alone
			sce->gm.fullscreen = sce->r.fullscreen;
			sce->gm.xplay = sce->r.xplay;
			sce->gm.yplay = sce->r.yplay;
			sce->gm.freqplay = sce->r.freqplay;
			sce->gm.depth = sce->r.depth;
			sce->gm.attrib = sce->r.attrib;

			//Stereo
			sce->gm.xsch = sce->r.xsch;
			sce->gm.ysch = sce->r.ysch;
			sce->gm.stereomode = sce->r.stereomode;
			/* reassigning stereomode NO_STEREO and DOME to a separeted flag*/
			if (sce->gm.stereomode == 1){ //1 = STEREO_NOSTEREO
				sce->gm.stereoflag = STEREO_NOSTEREO;
				sce->gm.stereomode = STEREO_ANAGLYPH;
			}
			else if(sce->gm.stereomode == 8){ //8 = STEREO_DOME
				sce->gm.stereoflag = STEREO_DOME;
				sce->gm.stereomode = STEREO_ANAGLYPH;
			}
			else
				sce->gm.stereoflag = STEREO_ENABLED;

			//Framing
			sce->gm.framing = sce->framing;
			sce->gm.xplay = sce->r.xplay;
			sce->gm.yplay = sce->r.yplay;
			sce->gm.freqplay= sce->r.freqplay;
			sce->gm.depth= sce->r.depth;

			//Physic (previously stored in world)
			sce->gm.gravity =9.8f;
			sce->gm.physicsEngine= WOPHY_BULLET;// Bullet by default
			sce->gm.mode = WO_DBVT_CULLING;	// DBVT culling by default
			sce->gm.occlusionRes = 128;
			sce->gm.ticrate = 60;
			sce->gm.maxlogicstep = 5;
			sce->gm.physubstep = 1;
			sce->gm.maxphystep = 5;
		}
	}

	if (main->versionfile < 250 || (main->versionfile == 250 && main->subversionfile < 2)) {
		Scene *sce;
		Object *ob;

		for(sce = main->scene.first; sce; sce = sce->id.next) {
			if(fd->fileflags & G_FILE_ENABLE_ALL_FRAMES)
				sce->gm.flag |= GAME_ENABLE_ALL_FRAMES;
			if(fd->fileflags & G_FILE_SHOW_DEBUG_PROPS)
				sce->gm.flag |= GAME_SHOW_DEBUG_PROPS;
			if(fd->fileflags & G_FILE_SHOW_FRAMERATE)
				sce->gm.flag |= GAME_SHOW_FRAMERATE;
			if(fd->fileflags & G_FILE_SHOW_PHYSICS)
				sce->gm.flag |= GAME_SHOW_PHYSICS;
			if(fd->fileflags & G_FILE_GLSL_NO_SHADOWS)
				sce->gm.flag |= GAME_GLSL_NO_SHADOWS;
			if(fd->fileflags & G_FILE_GLSL_NO_SHADERS)
				sce->gm.flag |= GAME_GLSL_NO_SHADERS;
			if(fd->fileflags & G_FILE_GLSL_NO_RAMPS)
				sce->gm.flag |= GAME_GLSL_NO_RAMPS;
			if(fd->fileflags & G_FILE_GLSL_NO_NODES)
				sce->gm.flag |= GAME_GLSL_NO_NODES;
			if(fd->fileflags & G_FILE_GLSL_NO_EXTRA_TEX)
				sce->gm.flag |= GAME_GLSL_NO_EXTRA_TEX;
			if(fd->fileflags & G_FILE_IGNORE_DEPRECATION_WARNINGS)
				sce->gm.flag |= GAME_IGNORE_DEPRECATION_WARNINGS;

			if(fd->fileflags & G_FILE_GAME_MAT_GLSL)
				sce->gm.matmode= GAME_MAT_GLSL;
			else if(fd->fileflags & G_FILE_GAME_MAT)
				sce->gm.matmode= GAME_MAT_MULTITEX;
			else
				sce->gm.matmode= GAME_MAT_TEXFACE;

			sce->gm.flag |= GAME_DISPLAY_LISTS;
		}
		
		for(ob = main->object.first; ob; ob = ob->id.next) {
			if(ob->flag & 8192) // OB_POSEMODE = 8192
				ob->mode |= OB_MODE_POSE;
		}
	}

	if (main->versionfile < 250 || (main->versionfile == 250 && main->subversionfile < 4)) {
		Scene *sce;
		Object *ob;
		Material *ma;
		Lamp *la;
		World *wo;
		Tex *tex;
		ParticleSettings *part;
		int do_gravity = 0;

		for(sce = main->scene.first; sce; sce = sce->id.next)
			if(sce->unit.scale_length == 0.0f)
				sce->unit.scale_length= 1.0f;
		
		for(ob = main->object.first; ob; ob = ob->id.next) {
			/* fluid-sim stuff */
			FluidsimModifierData *fluidmd = (FluidsimModifierData *)modifiers_findByType(ob, eModifierType_Fluidsim);
			if (fluidmd) fluidmd->fss->fmd = fluidmd;
			
			/* rotation modes were added, but old objects would now default to being 'quaternion based' */
			ob->rotmode= ROT_MODE_EUL;
		}
		
		for(ma = main->mat.first; ma; ma=ma->id.next) {
			if(ma->vol.reflection == 0.f) {
				ma->vol.reflection = 1.f;
				ma->vol.transmission_col[0] = ma->vol.transmission_col[1] = ma->vol.transmission_col[2] = 1.0f;
				ma->vol.reflection_col[0] = ma->vol.reflection_col[1] = ma->vol.reflection_col[2] = 1.0f;
			}

			do_version_mtex_factor_2_50(ma->mtex, ID_MA);
		}

		for(la = main->lamp.first; la; la=la->id.next)
			do_version_mtex_factor_2_50(la->mtex, ID_LA);

		for(wo = main->world.first; wo; wo=wo->id.next)
			do_version_mtex_factor_2_50(wo->mtex, ID_WO);

		for(tex = main->tex.first; tex; tex=tex->id.next)
			if(tex->vd)
				if(tex->vd->extend == 0)
					tex->vd->extend = TEX_CLIP;
		
		for(sce= main->scene.first; sce; sce= sce->id.next)
		{
			if(sce->audio.main == 0.0)
				sce->audio.main = 1.0;

			sce->r.ffcodecdata.audio_mixrate = sce->audio.mixrate;
			sce->r.ffcodecdata.audio_volume = sce->audio.main;
			sce->audio.distance_model = 2.0;
			sce->audio.doppler_factor = 1.0;
			sce->audio.speed_of_sound = 343.3;
		}

		/* Add default gravity to scenes */
		for(sce= main->scene.first; sce; sce= sce->id.next) {
			if((sce->physics_settings.flag & PHYS_GLOBAL_GRAVITY) == 0
				&& len_v3(sce->physics_settings.gravity) == 0.0f) {

				sce->physics_settings.gravity[0] = sce->physics_settings.gravity[1] = 0.0f;
				sce->physics_settings.gravity[2] = -9.81f;
				sce->physics_settings.flag = PHYS_GLOBAL_GRAVITY;
				do_gravity = 1;
			}
		}

		/* Assign proper global gravity weights for dynamics (only z-coordinate is taken into account) */
		if(do_gravity) for(part= main->particle.first; part; part= part->id.next)
			part->effector_weights->global_gravity = part->acc[2]/-9.81f;

		for(ob = main->object.first; ob; ob = ob->id.next) {
			ModifierData *md;

			if(do_gravity) {
				for(md= ob->modifiers.first; md; md= md->next) {
					ClothModifierData *clmd = (ClothModifierData *)modifiers_findByType(ob, eModifierType_Cloth);
					if(clmd)
						clmd->sim_parms->effector_weights->global_gravity = clmd->sim_parms->gravity[2]/-9.81;
				}

				if(ob->soft)
					ob->soft->effector_weights->global_gravity = ob->soft->grav/9.81;
			}

			/* Normal wind shape is plane */
			if(ob->pd) {
				if(ob->pd->forcefield == PFIELD_WIND)
					ob->pd->shape = PFIELD_SHAPE_PLANE;
				
				if(ob->pd->flag & PFIELD_PLANAR)
					ob->pd->shape = PFIELD_SHAPE_PLANE;
				else if(ob->pd->flag & PFIELD_SURFACE)
					ob->pd->shape = PFIELD_SHAPE_SURFACE;
			}
		}
	}

	if (main->versionfile < 250 || (main->versionfile == 250 && main->subversionfile < 6)) {
		Object *ob;
		Lamp *la;
		
		/* New variables for axis-angle rotations and/or quaternion rotations were added, and need proper initialisation */
		for (ob= main->object.first; ob; ob= ob->id.next) {
			/* new variables for all objects */
			ob->quat[0]= 1.0f;
			ob->rotAxis[1]= 1.0f;
			
			/* bones */
			if (ob->pose) {
				bPoseChannel *pchan;
				
				for (pchan= ob->pose->chanbase.first; pchan; pchan= pchan->next) {
					/* just need to initalise rotation axis properly... */
					pchan->rotAxis[1]= 1.0f;
				}
			}
		}

		for(la = main->lamp.first; la; la=la->id.next)
			la->compressthresh= 0.05f;
	}

	if (main->versionfile < 250 || (main->versionfile == 250 && main->subversionfile < 7)) {
		Mesh *me;
		Nurb *nu;
		Lattice *lt;
		Curve *cu;
		Key *key;
		float *data;
		int a, tot;

		/* shape keys are no longer applied to the mesh itself, but rather
		   to the derivedmesh/displist, so here we ensure that the basis
		   shape key is always set in the mesh coordinates. */

		for(me= main->mesh.first; me; me= me->id.next) {
			if((key = newlibadr(fd, lib, me->key)) && key->refkey) {
				data= key->refkey->data;
				tot= MIN2(me->totvert, key->refkey->totelem);

				for(a=0; a<tot; a++, data+=3)
					VECCOPY(me->mvert[a].co, data)
			}
		}

		for(lt= main->latt.first; lt; lt= lt->id.next) {
			if((key = newlibadr(fd, lib, lt->key)) && key->refkey) {
				data= key->refkey->data;
				tot= MIN2(lt->pntsu*lt->pntsv*lt->pntsw, key->refkey->totelem);

				for(a=0; a<tot; a++, data+=3)
					VECCOPY(lt->def[a].vec, data)
			}
		}

		for(cu= main->curve.first; cu; cu= cu->id.next) {
			if((key = newlibadr(fd, lib, cu->key)) && key->refkey) {
				data= key->refkey->data;

				for(nu=cu->nurb.first; nu; nu=nu->next) {
					if(nu->bezt) {
						BezTriple *bezt = nu->bezt;

						for(a=0; a<nu->pntsu; a++, bezt++) {
							VECCOPY(bezt->vec[0], data); data+=3;
							VECCOPY(bezt->vec[1], data); data+=3;
							VECCOPY(bezt->vec[2], data); data+=3;
							bezt->alfa= *data; data++;
						}
					}
					else if(nu->bp) {
						BPoint *bp = nu->bp;

						for(a=0; a<nu->pntsu*nu->pntsv; a++, bp++) {
							VECCOPY(bp->vec, data); data+=3;
							bp->alfa= *data; data++;
						}
					}
				}
			}
		}
	}

	if (main->versionfile < 250 || (main->versionfile == 250 && main->subversionfile < 8))
	{
		{
			Scene *sce= main->scene.first;
			while(sce) {
				if(sce->r.frame_step==0)
					sce->r.frame_step= 1;
				if (sce->r.mblur_samples==0)
					sce->r.mblur_samples = sce->r.osa;
				
				if (sce->ed && sce->ed->seqbase.first) {
					do_versions_seq_unique_name_all_strips(
						sce, &sce->ed->seqbase);
				}
			
				sce= sce->id.next;
			}
		}
		{
			/* ensure all nodes have unique names */
			bNodeTree *ntree= main->nodetree.first;
			while(ntree) {
				bNode *node=ntree->nodes.first;
				
				while(node) {
					nodeUniqueName(ntree, node);
					node= node->next;
				}
				
				ntree= ntree->id.next;
			}
		}
		{
			Object *ob=main->object.first;
			while (ob) {
				/* shaded mode disabled for now */
				if (ob->dt == OB_SHADED) ob->dt = OB_TEXTURE;
				ob=ob->id.next;
			}
		}
		
		{
			bScreen *screen;
			ScrArea *sa;
			SpaceLink *sl;
			
			for(screen= main->screen.first; screen; screen= screen->id.next) {
				for(sa= screen->areabase.first; sa; sa= sa->next) {
					for(sl= sa->spacedata.first; sl; sl= sl->next) {
						if(sl->spacetype==SPACE_VIEW3D) {
							View3D *v3d = (View3D *)sl;
							if (v3d->drawtype == OB_SHADED) v3d->drawtype = OB_SOLID;
						}
					}
				}
			}
		}
		
		/* only convert old 2.50 files with color management */
		if (main->versionfile == 250) {
			Scene *sce=main->scene.first;
			Material *ma=main->mat.first;
			World *wo=main->world.first;
			Tex *tex=main->tex.first;
			int i, convert=0;
			
			/* convert to new color management system:
			 while previously colors were stored as srgb, 
			 now they are stored as linear internally, 
			 with screen gamma correction in certain places in the UI. */

			/* don't know what scene is active, so we'll convert if any scene has it enabled... */
			while (sce) {
				if(sce->r.color_mgt_flag & R_COLOR_MANAGEMENT)
					convert=1;
				sce=sce->id.next;
			}
			
			if (convert) {
				while(ma) {
					if (ma->ramp_col) {
						ColorBand *band = (ColorBand *)ma->ramp_col;
						for (i=0; i<band->tot; i++) {
							CBData *data = band->data + i;
							srgb_to_linearrgb_v3_v3(&data->r, &data->r);
						}
					}
					if (ma->ramp_spec) {
						ColorBand *band = (ColorBand *)ma->ramp_spec;
						for (i=0; i<band->tot; i++) {
							CBData *data = band->data + i;
							srgb_to_linearrgb_v3_v3(&data->r, &data->r);
						}
					}
					
					srgb_to_linearrgb_v3_v3(&ma->r, &ma->r);
					srgb_to_linearrgb_v3_v3(&ma->specr, &ma->specr);
					srgb_to_linearrgb_v3_v3(&ma->mirr, &ma->mirr);
					srgb_to_linearrgb_v3_v3(ma->sss_col, ma->sss_col);
					ma=ma->id.next;
				}
				
				while(tex) {
					if (tex->coba) {
						ColorBand *band = (ColorBand *)tex->coba;
						for (i=0; i<band->tot; i++) {
							CBData *data = band->data + i;
							srgb_to_linearrgb_v3_v3(&data->r, &data->r);
						}
					}
					tex=tex->id.next;
				}
				
				while(wo) {
					srgb_to_linearrgb_v3_v3(&wo->ambr, &wo->ambr);
					srgb_to_linearrgb_v3_v3(&wo->horr, &wo->horr);
					srgb_to_linearrgb_v3_v3(&wo->zenr, &wo->zenr);
					wo=wo->id.next;
				}
			}
		}
		/* clear hanging 'temp' screens from older 2.5 files*/
		if (main->versionfile == 250) {
			bScreen *screen, *nextscreen;
			wmWindowManager *wm;
			wmWindow *win, *nextwin;

			for(screen= main->screen.first; screen; screen= nextscreen) {
				nextscreen= screen->id.next;

				if (screen->full == SCREENTEMP) {
					/* remove corresponding windows */
					for(wm= main->wm.first; wm; wm=wm->id.next) {
						for(win= wm->windows.first; win; win=nextwin) {
							nextwin= win->next;

							if(newlibadr(fd, wm->id.lib, win->screen) == screen)
								BLI_freelinkN(&wm->windows, win);
						}
					}

					/* remove screen itself */
					free_libblock(&main->screen, screen);
				}
			}
		}
	}
	
	if (main->versionfile < 250 || (main->versionfile == 250 && main->subversionfile < 9))
	{
		Scene *sce;
		Mesh *me;
		Object *ob;

		for(sce=main->scene.first; sce; sce=sce->id.next)
			if(!sce->toolsettings->particle.selectmode)
				sce->toolsettings->particle.selectmode= SCE_SELECT_PATH;

		if (main->versionfile == 250 && main->subversionfile > 1) {
			for(me=main->mesh.first; me; me=me->id.next)
				multires_load_old_250(me);

			for(ob=main->object.first; ob; ob=ob->id.next) {
				MultiresModifierData *mmd = (MultiresModifierData *)modifiers_findByType(ob, eModifierType_Multires);

				if(mmd) {
					mmd->totlvl--;
					mmd->lvl--;
					mmd->sculptlvl= mmd->lvl;
					mmd->renderlvl= mmd->lvl;
				}
			}
		}
	}

	if (main->versionfile < 250 || (main->versionfile == 250 && main->subversionfile < 10))
	{
		Object *ob;

		/* properly initialise hair clothsim data on old files */
		for(ob = main->object.first; ob; ob = ob->id.next) {
			ModifierData *md;
			for(md= ob->modifiers.first; md; md= md->next) {
				if (md->type == eModifierType_Cloth) {
					ClothModifierData *clmd = (ClothModifierData *)md;
					if (clmd->sim_parms->velocity_smooth < 0.01f)
						clmd->sim_parms->velocity_smooth = 0.f;
				}
			}
		}
	}

	/* fix bad area setup in subversion 10 */
	if (main->versionfile == 250 && main->subversionfile == 10)
	{
		/* fix for new view type in sequencer */
		bScreen *screen;
		ScrArea *sa;
		SpaceLink *sl;


		/* remove all preview window in wrong spaces */
		for(screen= main->screen.first; screen; screen= screen->id.next) {
			for(sa= screen->areabase.first; sa; sa= sa->next) {
				for(sl= sa->spacedata.first; sl; sl= sl->next) {
					if(sl->spacetype!=SPACE_SEQ) {
						ARegion *ar;
						ListBase *regionbase;

						if (sl == sa->spacedata.first) {
							regionbase = &sa->regionbase;
						} else {
							regionbase = &sl->regionbase;
						}


						for( ar = regionbase->first; ar; ar = ar->next) {
							if (ar->regiontype == RGN_TYPE_PREVIEW)
								break;
						}

						if (ar && (ar->regiontype == RGN_TYPE_PREVIEW)) {
							SpaceType *st= BKE_spacetype_from_id(SPACE_SEQ);
							BKE_area_region_free(st, ar);
							BLI_freelinkN(regionbase, ar);
						}
					}
				}
			}
		}
	}

	if (main->versionfile < 250 || (main->versionfile == 250 && main->subversionfile < 11))
	{
		{
			/* fix for new view type in sequencer */
			bScreen *screen;
			ScrArea *sa;
			SpaceLink *sl;


			for(screen= main->screen.first; screen; screen= screen->id.next) {
				for(sa= screen->areabase.first; sa; sa= sa->next) {
					for(sl= sa->spacedata.first; sl; sl= sl->next) {
						if(sl->spacetype==SPACE_SEQ) {
							ARegion *ar;
							ARegion *ar_main;
							ListBase *regionbase;
							SpaceSeq *sseq = (SpaceSeq *)sl;

							if (sl == sa->spacedata.first) {
								regionbase = &sa->regionbase;
							} else {
								regionbase = &sl->regionbase;
							}

							if (sseq->view == 0) sseq->view = SEQ_VIEW_SEQUENCE;
							if (sseq->mainb == 0) sseq->mainb = SEQ_DRAW_IMG_IMBUF;

							ar_main = (ARegion*)regionbase->first;
							for (; ar_main; ar_main = ar_main->next) {
								if (ar_main->regiontype == RGN_TYPE_WINDOW)
									break;
							}
							ar= MEM_callocN(sizeof(ARegion), "preview area for sequencer");
							BLI_insertlinkbefore(regionbase, ar_main, ar);
							sequencer_init_preview_region(ar);
						}
					}
				}
			}
		}
	}

	if (main->versionfile < 250 || (main->versionfile == 250 && main->subversionfile < 12))
	{
		Scene *sce;
		Object *ob;
		Brush *brush;
		Material *ma;
		
		/* game engine changes */
		for(sce = main->scene.first; sce; sce = sce->id.next) {
			sce->gm.eyeseparation = 0.10;
		}
		
		/* anim viz changes */
		for (ob= main->object.first; ob; ob= ob->id.next) {
			/* initialise object defaults */
			animviz_settings_init(&ob->avs);
			
			/* if armature, copy settings for pose from armature data 
			 * performing initialisation where appropriate 
			 */
			if (ob->pose && ob->data) {
				bArmature *arm= newlibadr(fd, lib, ob->data);
				if(arm) { /* XXX - why does this fail in some cases? */
					bAnimVizSettings *avs= &ob->pose->avs;
					
					/* ghosting settings ---------------- */
						/* ranges */
					avs->ghost_bc= avs->ghost_ac= arm->ghostep;
					
					avs->ghost_sf= arm->ghostsf;
					avs->ghost_ef= arm->ghostef;
					if ((avs->ghost_sf == avs->ghost_ef) && (avs->ghost_sf == 0)) {
						avs->ghost_sf= 1;
						avs->ghost_ef= 100;
					}
					
						/* type */
					if (arm->ghostep == 0)
						avs->ghost_type= GHOST_TYPE_NONE;
					else
						avs->ghost_type= arm->ghosttype + 1;
					
						/* stepsize */
					avs->ghost_step= arm->ghostsize;
					if (avs->ghost_step == 0)
						avs->ghost_step= 1;
					
					/* path settings --------------------- */
						/* ranges */
					avs->path_bc= arm->pathbc;
					avs->path_ac= arm->pathac;
					if ((avs->path_bc == avs->path_ac) && (avs->path_bc == 0))
						avs->path_bc= avs->path_ac= 10;
					
					avs->path_sf= arm->pathsf;
					avs->path_ef= arm->pathef;
					if ((avs->path_sf == avs->path_ef) && (avs->path_sf == 0)) {
						avs->path_sf= 1;
						avs->path_ef= 250;
					}
					
						/* flags */
					if (arm->pathflag & ARM_PATH_FNUMS)
						avs->path_viewflag |= MOTIONPATH_VIEW_FNUMS;
					if (arm->pathflag & ARM_PATH_KFRAS)
						avs->path_viewflag |= MOTIONPATH_VIEW_KFRAS;
					if (arm->pathflag & ARM_PATH_KFNOS)
						avs->path_viewflag |= MOTIONPATH_VIEW_KFNOS;
					
						/* bake flags */
					if (arm->pathflag & ARM_PATH_HEADS)
						avs->path_bakeflag |= MOTIONPATH_BAKE_HEADS;
					
						/* type */
					if (arm->pathflag & ARM_PATH_ACFRA)
						avs->path_type = MOTIONPATH_TYPE_ACFRA;
					
						/* stepsize */
					avs->path_step= arm->pathsize;
					if (avs->path_step == 0)
						avs->path_step= 1;
				}
				else
					animviz_settings_init(&ob->pose->avs);
			}
		}
		
		/* brush texture changes */
		for (brush= main->brush.first; brush; brush= brush->id.next) {
			default_mtex(&brush->mtex);
		}

		for (ma= main->mat.first; ma; ma= ma->id.next) {
			if (ma->vol.ms_spread < 0.0001f) {
				ma->vol.ms_spread = 0.2f;
				ma->vol.ms_diff = 1.f;
				ma->vol.ms_intensity = 1.f;	
			}
		}
	}
	
	if (main->versionfile < 250 || (main->versionfile == 250 && main->subversionfile < 13)) {
		/* NOTE: if you do more conversion, be sure to do it outside of this and
		   increase subversion again, otherwise it will not be correct */
		Object *ob;
		
		/* convert degrees to radians for internal use */
		for (ob=main->object.first; ob; ob=ob->id.next) {
			bPoseChannel *pchan;

			do_version_constraints_radians_degrees_250(&ob->constraints);

			if (ob->pose) {
				for (pchan=ob->pose->chanbase.first; pchan; pchan=pchan->next) {
					pchan->limitmin[0] *= M_PI/180.0;
					pchan->limitmin[1] *= M_PI/180.0;
					pchan->limitmin[2] *= M_PI/180.0;
					pchan->limitmax[0] *= M_PI/180.0;
					pchan->limitmax[1] *= M_PI/180.0;
					pchan->limitmax[2] *= M_PI/180.0;

					do_version_constraints_radians_degrees_250(&pchan->constraints);
				}
			}
		}
	}
	
	if (main->versionfile < 250 || (main->versionfile == 250 && main->subversionfile < 14)) {
		/* fix for bad View2D extents for Animation Editors */
		bScreen *screen;
		ScrArea *sa;
		SpaceLink *sl;
		
		for (screen= main->screen.first; screen; screen= screen->id.next) {
			for (sa= screen->areabase.first; sa; sa= sa->next) {
				for (sl= sa->spacedata.first; sl; sl= sl->next) {
					ListBase *regionbase;
					ARegion *ar;
					
					if (sl == sa->spacedata.first)
						regionbase = &sa->regionbase;
					else
						regionbase = &sl->regionbase;
						
					if (ELEM(sl->spacetype, SPACE_ACTION, SPACE_NLA)) {
						for (ar = (ARegion*)regionbase->first; ar; ar = ar->next) {
							if (ar->regiontype == RGN_TYPE_WINDOW) {
								ar->v2d.cur.ymax= ar->v2d.tot.ymax= 0.0f;
								ar->v2d.cur.ymin= ar->v2d.tot.ymin= (float)(-sa->winy) / 3.0f;
							}
						}
					}
				}
			}
		}
	}
	
	if (main->versionfile < 250 || (main->versionfile == 250 && main->subversionfile < 15)) {
		World *wo;
		Material *ma;

		/* ambient default from 0.5f to 1.0f */
		for(ma= main->mat.first; ma; ma=ma->id.next)
			ma->amb *= 2.0f;

		for(wo= main->world.first; wo; wo=wo->id.next) {
			/* ao splitting into ao/env/indirect */
			wo->ao_env_energy= wo->aoenergy;
			wo->aoenergy= 1.0f;

			if(wo->ao_indirect_bounces == 0)
				wo->ao_indirect_bounces= 1;
			else
				wo->mode |= WO_INDIRECT_LIGHT;

			if(wo->aomix == WO_AOSUB)
				wo->ao_env_energy= -wo->ao_env_energy;
			else if(wo->aomix == WO_AOADDSUB)
				wo->mode |= WO_AMB_OCC;

			wo->aomix= WO_AOMUL;

			/* ambient default from 0.5f to 1.0f */
			mul_v3_fl(&wo->ambr, 0.5f);
			wo->ao_env_energy *= 0.5f;
		}
	}
	
	if (main->versionfile < 250 || (main->versionfile == 250 && main->subversionfile < 17)) {
		Scene *sce;
		Sequence *seq;
		Material *ma;

		/* initialize to sane default so toggling on border shows something */
		for(sce = main->scene.first; sce; sce = sce->id.next) {
			if(sce->r.border.xmin == 0.0f && sce->r.border.ymin == 0.0f &&
			   sce->r.border.xmax == 0.0f && sce->r.border.ymax == 0.0f) {
				sce->r.border.xmin= 0.0f;
				sce->r.border.ymin= 0.0f;
				sce->r.border.xmax= 1.0f;
				sce->r.border.ymax= 1.0f;
			}

			if((sce->r.ffcodecdata.flags & FFMPEG_MULTIPLEX_AUDIO) == 0)
				sce->r.ffcodecdata.audio_codec = 0x0; // CODEC_ID_NONE

			SEQ_BEGIN(sce->ed, seq) {
				seq->volume = 1.0f;
			}
			SEQ_END
		}

		for(ma = main->mat.first; ma; ma=ma->id.next)
			if(ma->mode & MA_TRACEBLE)
				ma->shade_flag |= MA_APPROX_OCCLUSION;

		/* sequencer changes */
		{
			bScreen *screen;
			ScrArea *sa;
			SpaceLink *sl;

			for(screen= main->screen.first; screen; screen= screen->id.next) {
				for(sa= screen->areabase.first; sa; sa= sa->next) {
					for(sl= sa->spacedata.first; sl; sl= sl->next) {
						if(sl->spacetype==SPACE_SEQ) {
							ARegion *ar_preview;
							ListBase *regionbase;

							if (sl == sa->spacedata.first) {
								regionbase = &sa->regionbase;
							} else {
								regionbase = &sl->regionbase;
							}

							ar_preview = (ARegion*)regionbase->first;
							for (; ar_preview; ar_preview = ar_preview->next) {
								if (ar_preview->regiontype == RGN_TYPE_PREVIEW)
									break;
							}
							if (ar_preview && (ar_preview->regiontype == RGN_TYPE_PREVIEW)) {
								sequencer_init_preview_region(ar_preview);
							}
						}
					}
				}
			}
		} /* sequencer changes */
	}
	
	if (main->versionfile <= 251) {	/* 2.5.1 had no subversions */
		bScreen *sc;
		
		/* Blender 2.5.2 - subversion 0 introduced a new setting: V3D_RENDER_OVERRIDE.
		 * This bit was used in the past for V3D_TRANSFORM_SNAP, which is now deprecated. 
		 * Here we clear it for old files so they don't come in with V3D_RENDER_OVERRIDE set,
		 * which would cause cameras, lamps, etc to become invisible */
		for(sc= main->screen.first; sc; sc= sc->id.next) {
			ScrArea *sa;
			for(sa= sc->areabase.first; sa; sa= sa->next) {
				SpaceLink *sl;
				for (sl= sa->spacedata.first; sl; sl= sl->next) {
					if(sl->spacetype==SPACE_VIEW3D) {
						View3D* v3d = (View3D *)sl;
						v3d->flag2 &= ~V3D_RENDER_OVERRIDE;
					}
				}
			}
		}
	}

	if (main->versionfile < 252 || (main->versionfile == 252 && main->subversionfile < 1)) {
		Brush *brush;
		Object *ob;
		Scene *scene;
		bNodeTree *ntree;
		
		for (brush= main->brush.first; brush; brush= brush->id.next) {
			if (brush->curve) brush->curve->preset = CURVE_PRESET_SMOOTH;
		}
		
		/* properly initialise active flag for fluidsim modifiers */
		for(ob = main->object.first; ob; ob = ob->id.next) {
			ModifierData *md;
			for(md= ob->modifiers.first; md; md= md->next) {
				if (md->type == eModifierType_Fluidsim) {
					FluidsimModifierData *fmd = (FluidsimModifierData *)md;
					fmd->fss->flag |= OB_FLUIDSIM_ACTIVE; 
					fmd->fss->flag |= OB_FLUIDSIM_OVERRIDE_TIME;
				}
			}
		}
		
		/* adjustment to color balance node values */
		for(scene= main->scene.first; scene; scene= scene->id.next) {
			if(scene->nodetree) {
				bNode *node=scene->nodetree->nodes.first;
				
				while(node) {
					if (node->type == CMP_NODE_COLORBALANCE) {
						NodeColorBalance *n= (NodeColorBalance *)node->storage;
						n->lift[0] += 1.f;
						n->lift[1] += 1.f;
						n->lift[2] += 1.f;
					}
					node= node->next;
				}
			}
		}
		/* check inside node groups too */
		for (ntree= main->nodetree.first; ntree; ntree=ntree->id.next) {
			bNode *node=ntree->nodes.first;
			
			while(node) {
				if (node->type == CMP_NODE_COLORBALANCE) {
					NodeColorBalance *n= (NodeColorBalance *)node->storage;
					n->lift[0] += 1.f;
					n->lift[1] += 1.f;
					n->lift[2] += 1.f;
				}
				node= node->next;
			}
		}
	}
	
	/* old-track -> constraints (this time we're really doing it!) */
	if (main->versionfile < 252 || (main->versionfile == 252 && main->subversionfile < 2)) {
		Object *ob;
		
		for (ob = main->object.first; ob; ob = ob->id.next)
			do_version_old_trackto_to_constraints(ob);
	}
	
	if (main->versionfile < 252 || (main->versionfile == 252 && main->subversionfile < 5)) {
		bScreen *sc;
		
		/* Image editor scopes */
		for(sc= main->screen.first; sc; sc= sc->id.next) {
			ScrArea *sa;
			for(sa= sc->areabase.first; sa; sa= sa->next) {
				SpaceLink *sl;
				for (sl= sa->spacedata.first; sl; sl= sl->next) {
					if(sl->spacetype==SPACE_IMAGE) {
						SpaceImage *sima = (SpaceImage *)sl;
						scopes_new(&sima->scopes);
					}
				}
			}
		}
	}
	

	if (main->versionfile < 253)
	{
		Object *ob;
		Scene *scene;
		bScreen *sc;
		Tex *tex;
		Brush *brush;

		for (sc= main->screen.first; sc; sc= sc->id.next) {
			ScrArea *sa;
			for (sa= sc->areabase.first; sa; sa= sa->next) {
				SpaceLink *sl;
				for (sl= sa->spacedata.first; sl; sl= sl->next) {
					if (sl->spacetype == SPACE_NODE) {
						SpaceNode *snode= (SpaceNode *)sl;
						ListBase *regionbase;
						ARegion *ar;

						if (sl == sa->spacedata.first)
							regionbase = &sa->regionbase;
						else
							regionbase = &sl->regionbase;

						if (snode->v2d.minzoom > 0.09f)
							snode->v2d.minzoom= 0.09f;
						if (snode->v2d.maxzoom < 2.31f)
							snode->v2d.maxzoom= 2.31f;

						for (ar= regionbase->first; ar; ar= ar->next) {
							if (ar->regiontype == RGN_TYPE_WINDOW) {
								if (ar->v2d.minzoom > 0.09f)
									ar->v2d.minzoom= 0.09f;
								if (ar->v2d.maxzoom < 2.31f)
									ar->v2d.maxzoom= 2.31f;
							}
						}
					}
					else if (sl->spacetype == SPACE_TIME) {
						SpaceTime *stime= (SpaceTime *)sl;
						
						/* enable all cache display */
						stime->cache_display |= TIME_CACHE_DISPLAY;
						stime->cache_display |= (TIME_CACHE_SOFTBODY|TIME_CACHE_PARTICLES);
						stime->cache_display |= (TIME_CACHE_CLOTH|TIME_CACHE_SMOKE);
					}
				}
			}
		}

		do_version_mdef_250(fd, lib, main);

		/* parent type to modifier */
		for(ob = main->object.first; ob; ob = ob->id.next) {
			if(ob->parent) {
				Object *parent= (Object *)newlibadr(fd, lib, ob->parent);
				if(parent) { /* parent may not be in group */
					if(parent->type==OB_ARMATURE && ob->partype==PARSKEL) {
						ArmatureModifierData *amd;
						bArmature *arm= (bArmature *)newlibadr(fd, lib, parent->data);

						amd = (ArmatureModifierData*) modifier_new(eModifierType_Armature);
						amd->object = ob->parent;
						BLI_addtail((ListBase*)&ob->modifiers, amd);
						amd->deformflag= arm->deformflag;
						ob->partype = PAROBJECT;
					}
					else if(parent->type==OB_LATTICE && ob->partype==PARSKEL) {
						LatticeModifierData *lmd;

						lmd = (LatticeModifierData*) modifier_new(eModifierType_Lattice);
						lmd->object = ob->parent;
						BLI_addtail((ListBase*)&ob->modifiers, lmd);
						ob->partype = PAROBJECT;
					}
					else if(parent->type==OB_CURVE && ob->partype==PARCURVE) {
						CurveModifierData *cmd;

						cmd = (CurveModifierData*) modifier_new(eModifierType_Curve);
						cmd->object = ob->parent;
						BLI_addtail((ListBase*)&ob->modifiers, cmd);
						ob->partype = PAROBJECT;
					}
				}
			}
		}
		
		/* initialise scene active layer */
		for (scene= main->scene.first; scene; scene=scene->id.next) {
			int i;
			for(i=0; i<20; i++) {
				if(scene->lay & (1<<i)) {
					scene->layact= 1<<i;
					break;
				}
			}
		}

		for(tex= main->tex.first; tex; tex= tex->id.next) {
			/* if youre picky, this isn't correct until we do a version bump
			 * since you could set saturation to be 0.0*/
			if(tex->saturation==0.0f)
				tex->saturation= 1.0f;
		}

		//set defaults for obstacle avoidance, recast data
		{
			Scene *sce;
			for(sce = main->scene.first; sce; sce = sce->id.next)
			{
				
				if (sce->gm.levelHeight == 0.f)
					sce->gm.levelHeight = 2.f;
				
				if(sce->gm.recastData.cellsize == 0.0f)
					sce->gm.recastData.cellsize = 0.3f;
				if(sce->gm.recastData.cellheight == 0.0f)
					sce->gm.recastData.cellheight = 0.2f;
				if(sce->gm.recastData.agentmaxslope == 0.0f)
					sce->gm.recastData.agentmaxslope = M_PI/4;
				if(sce->gm.recastData.agentmaxclimb == 0.0f)
					sce->gm.recastData.agentmaxclimb = 0.9f;
				if(sce->gm.recastData.agentheight == 0.0f)
					sce->gm.recastData.agentheight = 2.0f;
				if(sce->gm.recastData.agentradius == 0.0f)
					sce->gm.recastData.agentradius = 0.6f;
				if(sce->gm.recastData.edgemaxlen == 0.0f)
					sce->gm.recastData.edgemaxlen = 12.0f;
				if(sce->gm.recastData.edgemaxerror == 0.0f)
					sce->gm.recastData.edgemaxerror = 1.3f;
				if(sce->gm.recastData.regionminsize == 0.0f)
					sce->gm.recastData.regionminsize = 50.f;
				if(sce->gm.recastData.regionmergesize == 0.0f)
					sce->gm.recastData.regionmergesize = 20.f;
				if(sce->gm.recastData.vertsperpoly<3)
					sce->gm.recastData.vertsperpoly = 6;
				if(sce->gm.recastData.detailsampledist == 0.0f)
					sce->gm.recastData.detailsampledist = 6.0f;
				if(sce->gm.recastData.detailsamplemaxerror == 0.0f)
					sce->gm.recastData.detailsamplemaxerror = 1.0f;
			}			
		}

		{
			Curve *cu;
			for(cu= main->curve.first; cu; cu= cu->id.next) {
				cu->smallcaps_scale= 0.75f;
			}
		}

		for (scene= main->scene.first; scene; scene=scene->id.next) {
			if(scene) {
				Sequence *seq;
				SEQ_BEGIN(scene->ed, seq) {
					if(seq->sat==0.0f) {
						seq->sat= 1.0f;
					}
				}
				SEQ_END
			}
		}

		/* GSOC 2010 Sculpt - New settings for Brush */

		for (brush= main->brush.first; brush; brush= brush->id.next) {
			/* Sanity Check */

			// infinite number of dabs
			if (brush->spacing == 0)
				brush->spacing = 10;

			// will have no effect
			if (brush->alpha == 0)
				brush->alpha = 0.5f;

			// bad radius
			if (brush->unprojected_radius == 0)
				brush->unprojected_radius = 0.125;

			// unusable size
			if (brush->size == 0)
				brush->size = 35;

			// can't see overlay
			if (brush->texture_overlay_alpha == 0)
				brush->texture_overlay_alpha = 33;

			// same as draw brush
			if (brush->crease_pinch_factor == 0)
				brush->crease_pinch_factor = 0.5f;

			// will sculpt no vertexes
			if (brush->plane_trim == 0)
				brush->plane_trim = 0.5f;

			// same as smooth stroke off
			if (brush->smooth_stroke_radius == 0)
				brush->smooth_stroke_radius= 75;

			// will keep cursor in one spot
			if (brush->smooth_stroke_radius == 1)
				brush->smooth_stroke_factor= 0.9f;

			// same as dots
			if (brush->rate == 0)
				brush->rate = 0.1f;

			/* New Settings */
			if (main->versionfile < 252 || (main->versionfile == 252 && main->subversionfile < 5)) {
				brush->flag |= BRUSH_SPACE_ATTEN; // explicitly enable adaptive space

				// spacing was originally in pixels, convert it to percentage for new version
				// size should not be zero due to sanity check above
				brush->spacing = (int)(100*((float)brush->spacing) / ((float)brush->size));

				if (brush->add_col[0] == 0 &&
					brush->add_col[1] == 0 &&
					brush->add_col[2] == 0)
				{
					brush->add_col[0] = 1.00;
					brush->add_col[1] = 0.39;
					brush->add_col[2] = 0.39;
				}

				if (brush->sub_col[0] == 0 &&
					brush->sub_col[1] == 0 &&
					brush->sub_col[2] == 0)
				{
					brush->sub_col[0] = 0.39;
					brush->sub_col[1] = 0.39;
					brush->sub_col[2] = 1.00;
				}
			}
		}
	}
<<<<<<< HEAD
=======

	/* GSOC Sculpt 2010 - Sanity check on Sculpt/Paint settings */
	if (main->versionfile < 253) {
		Scene *sce;
		for (sce= main->scene.first; sce; sce= sce->id.next) {
			if (sce->toolsettings->sculpt_paint_unified_alpha == 0)
				sce->toolsettings->sculpt_paint_unified_alpha = 0.5f;

			if (sce->toolsettings->sculpt_paint_unified_unprojected_radius == 0) 
				sce->toolsettings->sculpt_paint_unified_unprojected_radius = 0.125f;

			if (sce->toolsettings->sculpt_paint_unified_size == 0)
				sce->toolsettings->sculpt_paint_unified_size = 35;
		}
	}

	if (main->versionfile < 253 || (main->versionfile == 253 && main->subversionfile < 1))
		{
			Object *ob;

			for(ob = main->object.first; ob; ob = ob->id.next) {
				ModifierData *md;
				for(md= ob->modifiers.first; md; md= md->next) {
					if (md->type == eModifierType_Smoke) {
						SmokeModifierData *smd = (SmokeModifierData *)md;

						if((smd->type & MOD_SMOKE_TYPE_DOMAIN) && smd->domain)
						{
							smd->domain->vorticity = 2.0f;
							smd->domain->time_scale = 1.0f;

							if(!(smd->domain->flags & (1<<4)))
								continue;

							/* delete old MOD_SMOKE_INITVELOCITY flag */
							smd->domain->flags &= ~(1<<4);

							/* for now just add it to all flow objects in the scene */
							{
								Object *ob2;
								for(ob2 = main->object.first; ob2; ob2 = ob2->id.next) {
									ModifierData *md2;
									for(md2= ob2->modifiers.first; md2; md2= md2->next) {
										if (md2->type == eModifierType_Smoke) {
											SmokeModifierData *smd2 = (SmokeModifierData *)md2;

											if((smd2->type & MOD_SMOKE_TYPE_FLOW) && smd2->flow)
											{
												smd2->flow->flags |= MOD_SMOKE_FLOW_INITVELOCITY;
											}
										}
									}
								}
							}

						}
						else if((smd->type & MOD_SMOKE_TYPE_FLOW) && smd->flow)
						{
							smd->flow->vel_multi = 1.0f;
						}

					}
				}
			}
		}

>>>>>>> 8c75853b
	/* put compatibility code here until next subversion bump */
	{
		Brush *br;
		for(br= main->brush.first; br; br= br->id.next) {
			if(br->ob_mode==0)
				br->ob_mode= (OB_MODE_SCULPT|OB_MODE_WEIGHT_PAINT|OB_MODE_TEXTURE_PAINT|OB_MODE_VERTEX_PAINT);
		}
		
	}

	/* WATCH IT!!!: pointers from libdata have not been converted yet here! */
	/* WATCH IT 2!: Userdef struct init has to be in editors/interface/resources.c! */

	/* don't forget to set version number in blender.c! */
}

#if 0 // XXX: disabled for now... we still don't have this in the right place in the loading code for it to work
static void do_versions_after_linking(FileData *fd, Library *lib, Main *main)
{
	/* old Animation System (using IPO's) needs to be converted to the new Animato system */
	if(main->versionfile < 250)
		do_versions_ipos_to_animato(main);
}
#endif

static void lib_link_all(FileData *fd, Main *main)
{
	oldnewmap_sort(fd);
	
	lib_link_windowmanager(fd, main);
	lib_link_screen(fd, main);
	lib_link_scene(fd, main);
	lib_link_object(fd, main);
	lib_link_curve(fd, main);
	lib_link_mball(fd, main);
	lib_link_material(fd, main);
	lib_link_texture(fd, main);
	lib_link_image(fd, main);
	lib_link_ipo(fd, main);		// XXX depreceated... still needs to be maintained for version patches still
	lib_link_key(fd, main);
	lib_link_world(fd, main);
	lib_link_lamp(fd, main);
	lib_link_latt(fd, main);
	lib_link_text(fd, main);
	lib_link_camera(fd, main);
	lib_link_sound(fd, main);
	lib_link_group(fd, main);
	lib_link_armature(fd, main);
	lib_link_action(fd, main);
	lib_link_vfont(fd, main);
	lib_link_nodetree(fd, main);	/* has to be done after scene/materials, this will verify group nodes */
	lib_link_brush(fd, main);
	lib_link_particlesettings(fd, main);

	lib_link_mesh(fd, main);		/* as last: tpage images with users at zero */

	lib_link_library(fd, main);		/* only init users */
}


static BHead *read_userdef(BlendFileData *bfd, FileData *fd, BHead *bhead)
{
	UserDef *user;
	wmKeyMap *keymap;
	wmKeyMapItem *kmi;

	bfd->user= user= read_struct(fd, bhead, "user def");

	/* read all data into fd->datamap */
	bhead= read_data_into_oldnewmap(fd, bhead, "user def");

	link_list(fd, &user->themes);
	link_list(fd, &user->keymaps);
	link_list(fd, &user->addons);

	for(keymap=user->keymaps.first; keymap; keymap=keymap->next) {
		keymap->modal_items= NULL;
		keymap->poll= NULL;

		link_list(fd, &keymap->items);
		for(kmi=keymap->items.first; kmi; kmi=kmi->next) {
			kmi->properties= newdataadr(fd, kmi->properties);
			if(kmi->properties)
				IDP_DirectLinkProperty(kmi->properties, (fd->flags & FD_FLAGS_SWITCH_ENDIAN), fd);
			kmi->ptr= NULL;
		}
	}

	// XXX
	user->uifonts.first= user->uifonts.last= NULL;
	user->uistyles.first= user->uistyles.last= NULL;

	/* free fd->datamap again */
	oldnewmap_free_unused(fd->datamap);
	oldnewmap_clear(fd->datamap);

	return bhead;
}

BlendFileData *blo_read_file_internal(FileData *fd, const char *filename)
{
	BHead *bhead= blo_firstbhead(fd);
	BlendFileData *bfd;

	bfd= MEM_callocN(sizeof(BlendFileData), "blendfiledata");
	bfd->main= MEM_callocN(sizeof(Main), "main");
	BLI_addtail(&fd->mainlist, bfd->main);

	bfd->main->versionfile= fd->fileversion;
	
	bfd->type= BLENFILETYPE_BLEND;
	strncpy(bfd->main->name, filename, sizeof(bfd->main->name)-1);

	while(bhead) {
		switch(bhead->code) {
		case DATA:
		case DNA1:
		case TEST: /* used as preview since 2.5x */
		case REND:
			bhead = blo_nextbhead(fd, bhead);
			break;
		case GLOB:
			bhead= read_global(bfd, fd, bhead);
			break;
		case USER:
			bhead= read_userdef(bfd, fd, bhead);
			break;
		case ENDB:
			bhead = NULL;
			break;

		case ID_LI:
			/* skip library datablocks in undo, this works together with
			   BLO_read_from_memfile, where the old main->library is restored
			   overwriting  the libraries from the memory file. previously
			   it did not save ID_LI/ID_ID blocks in this case, but they are
			   needed to make quit.blend recover them correctly. */
			if(fd->memfile)
				bhead= blo_nextbhead(fd, bhead);
			else
				bhead= read_libblock(fd, bfd->main, bhead, LIB_LOCAL, NULL);
			break;
		case ID_ID:
			/* same as above */
			if(fd->memfile)
				bhead= blo_nextbhead(fd, bhead);
			else
				/* always adds to the most recently loaded
				 * ID_LI block, see direct_link_library.
				 * this is part of the file format definition. */
				bhead = read_libblock(fd, fd->mainlist.last, bhead, LIB_READ+LIB_EXTERN, NULL);
			break;
			
			/* in 2.50+ files, the file identifier for screens is patched, forward compatibility */
		case ID_SCRN:
			bhead->code= ID_SCR;
			/* deliberate pass on to default */
		default:
			bhead = read_libblock(fd, bfd->main, bhead, LIB_LOCAL, NULL);
		}
	}

	/* do before read_libraries, but skip undo case */
//	if(fd->memfile==NULL) (the mesh shuffle hacks don't work yet? ton)
		do_versions(fd, NULL, bfd->main);

	read_libraries(fd, &fd->mainlist);
	
	blo_join_main(&fd->mainlist);

	lib_link_all(fd, bfd->main);
	//do_versions_after_linking(fd, NULL, bfd->main); // XXX: not here (or even in this function at all)! this causes crashes on many files - Aligorith (July 04, 2010)
	lib_verify_nodetree(bfd->main, 1);
	fix_relpaths_library(fd->relabase, bfd->main); /* make all relative paths, relative to the open blend file */
	
	link_global(fd, bfd);	/* as last */
	
	return bfd;
}

/* ************* APPEND LIBRARY ************** */

struct bheadsort {
	BHead *bhead;
	void *old;
};

static int verg_bheadsort(const void *v1, const void *v2)
{
	const struct bheadsort *x1=v1, *x2=v2;
	
	if( x1->old > x2->old) return 1;
	else if( x1->old < x2->old) return -1;
	return 0;
}

static void sort_bhead_old_map(FileData *fd)
{
	BHead *bhead;
	struct bheadsort *bhs;
	int tot= 0;
	
	for (bhead= blo_firstbhead(fd); bhead; bhead= blo_nextbhead(fd, bhead))
		tot++;
	
	fd->tot_bheadmap= tot;
	if(tot==0) return;
	
	bhs= fd->bheadmap= MEM_mallocN(tot*sizeof(struct bheadsort), "bheadsort");
	
	for (bhead= blo_firstbhead(fd); bhead; bhead= blo_nextbhead(fd, bhead), bhs++) {
		bhs->bhead= bhead;
		bhs->old= bhead->old;
	}
	
	qsort(fd->bheadmap, tot, sizeof(struct bheadsort), verg_bheadsort);
		
}

static BHead *find_previous_lib(FileData *fd, BHead *bhead)
{
	/* skip library datablocks in undo, see comment in read_libblock */
	if(fd->memfile)
		return NULL;

	for (; bhead; bhead= blo_prevbhead(fd, bhead))
		if (bhead->code==ID_LI)
			break;

	return bhead;
}

static BHead *find_bhead(FileData *fd, void *old)
{
#if 0
	BHead *bhead;
#endif
	struct bheadsort *bhs, bhs_s;
	
	if (!old)
		return NULL;

	if (fd->bheadmap==NULL)
		sort_bhead_old_map(fd);
	
	bhs_s.old= old;
	bhs= bsearch(&bhs_s, fd->bheadmap, fd->tot_bheadmap, sizeof(struct bheadsort), verg_bheadsort);

	if(bhs)
		return bhs->bhead;
	
#if 0
	for (bhead= blo_firstbhead(fd); bhead; bhead= blo_nextbhead(fd, bhead))
		if (bhead->old==old)
			return bhead;
#endif

	return NULL;
}

char *bhead_id_name(FileData *fd, BHead *bhead)
{
	return ((char *)(bhead+1)) + fd->id_name_offs;
}

static ID *is_yet_read(FileData *fd, Main *mainvar, BHead *bhead)
{
	const char *idname= bhead_id_name(fd, bhead);
	/* which_libbase can be NULL, intentionally not using idname+2 */
	return BLI_findstring(which_libbase(mainvar, GS(idname)), idname, offsetof(ID, name));
}

static void expand_doit(FileData *fd, Main *mainvar, void *old)
{
	BHead *bhead;
	ID *id;

	bhead= find_bhead(fd, old);
	if(bhead) {
			/* from another library? */
		if(bhead->code==ID_ID) {
			BHead *bheadlib= find_previous_lib(fd, bhead);

			if(bheadlib) {
				Library *lib= read_struct(fd, bheadlib, "Library");
				Main *ptr= blo_find_main(fd, &fd->mainlist, lib->name, fd->relabase);

				id= is_yet_read(fd, ptr, bhead);

				if(id==NULL) {
					read_libblock(fd, ptr, bhead, LIB_READ+LIB_INDIRECT, NULL);
					// commented because this can print way too much
					// if(G.f & G_DEBUG) printf("expand_doit: other lib %s\n", lib->name);
					
					/* for outliner dependency only */
					ptr->curlib->parent= mainvar->curlib;
				}
				else {
					/* The line below was commented by Ton (I assume), when Hos did the merge from the orange branch. rev 6568
					 * This line is NEEDED, the case is that you have 3 blend files...
					 * user.blend, lib.blend and lib_indirect.blend - if user.blend already references a "tree" from
					 * lib_indirect.blend but lib.blend does too, linking in a Scene or Group from lib.blend can result in an
					 * empty without the dupli group referenced. Once you save and reload the group would appier. - Campbell */
					/* This crashes files, must look further into it */
					/*oldnewmap_insert(fd->libmap, bhead->old, id, 1);*/
					
					change_idid_adr_fd(fd, bhead->old, id);
					// commented because this can print way too much
					// if(G.f & G_DEBUG) printf("expand_doit: already linked: %s lib: %s\n", id->name, lib->name);
				}
				
				MEM_freeN(lib);
			}
		}
		else {
			id= is_yet_read(fd, mainvar, bhead);
			if(id==NULL) {
				read_libblock(fd, mainvar, bhead, LIB_TESTIND, NULL);
			}
			else {
				/* this is actually only needed on UI call? when ID was already read before, and another append
				   happens which invokes same ID... in that case the lookup table needs this entry */
				oldnewmap_insert(fd->libmap, bhead->old, id, 1);
				// commented because this can print way too much
				// if(G.f & G_DEBUG) printf("expand: already read %s\n", id->name);
			}
		}
	}
}



// XXX depreceated - old animation system
static void expand_ipo(FileData *fd, Main *mainvar, Ipo *ipo)
{
	IpoCurve *icu;
	for(icu= ipo->curve.first; icu; icu= icu->next) {
		if(icu->driver)
			expand_doit(fd, mainvar, icu->driver->ob);
	}
}

// XXX depreceated - old animation system
static void expand_constraint_channels(FileData *fd, Main *mainvar, ListBase *chanbase)
{
	bConstraintChannel *chan;
	for (chan=chanbase->first; chan; chan=chan->next) {
		expand_doit(fd, mainvar, chan->ipo);
	}
}

static void expand_fmodifiers(FileData *fd, Main *mainvar, ListBase *list)
{
	FModifier *fcm;
	
	for (fcm= list->first; fcm; fcm= fcm->next) {
		/* library data for specific F-Modifier types */
		switch (fcm->type) {
			case FMODIFIER_TYPE_PYTHON:
			{
				FMod_Python *data= (FMod_Python *)fcm->data;
				
				expand_doit(fd, mainvar, data->script);
			}
				break;
		}
	}
}

static void expand_fcurves(FileData *fd, Main *mainvar, ListBase *list)
{
	FCurve *fcu;
	
	for (fcu= list->first; fcu; fcu= fcu->next) {
		/* Driver targets if there is a driver */
		if (fcu->driver) {
			ChannelDriver *driver= fcu->driver;
			DriverVar *dvar;
			
			for (dvar= driver->variables.first; dvar; dvar= dvar->next) {
				DRIVER_TARGETS_LOOPER(dvar) 
				{
					// TODO: only expand those that are going to get used?
					expand_doit(fd, mainvar, dtar->id);
				}
				DRIVER_TARGETS_LOOPER_END
			}
		}
		
		/* F-Curve Modifiers */
		expand_fmodifiers(fd, mainvar, &fcu->modifiers);
	}
}

static void expand_action(FileData *fd, Main *mainvar, bAction *act)
{
	bActionChannel *chan;
	
	// XXX depreceated - old animation system --------------
	for (chan=act->chanbase.first; chan; chan=chan->next) {
		expand_doit(fd, mainvar, chan->ipo);
		expand_constraint_channels(fd, mainvar, &chan->constraintChannels);
	}
	// ---------------------------------------------------
	
	/* F-Curves in Action */
	expand_fcurves(fd, mainvar, &act->curves);
}

static void expand_keyingsets(FileData *fd, Main *mainvar, ListBase *list)
{
	KeyingSet *ks;
	KS_Path *ksp;
	
	/* expand the ID-pointers in KeyingSets's paths */
	for (ks= list->first; ks; ks= ks->next) {
		for (ksp= ks->paths.first; ksp; ksp= ksp->next) {
			expand_doit(fd, mainvar, ksp->id);
		}
	}
}

static void expand_animdata_nlastrips(FileData *fd, Main *mainvar, ListBase *list)
{
	NlaStrip *strip;
	
	for (strip= list->first; strip; strip= strip->next) {
		/* check child strips */
		expand_animdata_nlastrips(fd, mainvar, &strip->strips);
		
		/* check F-Curves */
		expand_fcurves(fd, mainvar, &strip->fcurves);
		
		/* check F-Modifiers */
		expand_fmodifiers(fd, mainvar, &strip->modifiers);
		
		/* relink referenced action */
		expand_doit(fd, mainvar, strip->act);
	}
}

static void expand_animdata(FileData *fd, Main *mainvar, AnimData *adt)
{
	NlaTrack *nlt;
	
	/* own action */
	expand_doit(fd, mainvar, adt->action);
	expand_doit(fd, mainvar, adt->tmpact);
	
	/* drivers - assume that these F-Curves have driver data to be in this list... */
	expand_fcurves(fd, mainvar, &adt->drivers);
	
	/* nla-data - referenced actions */
	for (nlt= adt->nla_tracks.first; nlt; nlt= nlt->next) 
		expand_animdata_nlastrips(fd, mainvar, &nlt->strips);
}	

static void expand_particlesettings(FileData *fd, Main *mainvar, ParticleSettings *part)
{
	expand_doit(fd, mainvar, part->dup_ob);
	expand_doit(fd, mainvar, part->dup_group);
	expand_doit(fd, mainvar, part->eff_group);
	expand_doit(fd, mainvar, part->bb_ob);
	
	if(part->adt)
		expand_animdata(fd, mainvar, part->adt);
}

static void expand_group(FileData *fd, Main *mainvar, Group *group)
{
	GroupObject *go;
	
	for(go= group->gobject.first; go; go= go->next) {
		expand_doit(fd, mainvar, go->ob);
	}
}

static void expand_key(FileData *fd, Main *mainvar, Key *key)
{
	expand_doit(fd, mainvar, key->ipo); // XXX depreceated - old animation system
	
	if(key->adt)
		expand_animdata(fd, mainvar, key->adt);
}

static void expand_nodetree(FileData *fd, Main *mainvar, bNodeTree *ntree)
{
	bNode *node;
	
	if(ntree->adt)
		expand_animdata(fd, mainvar, ntree->adt);
		
	if(ntree->gpd)
		expand_doit(fd, mainvar, ntree->gpd);
	
	for(node= ntree->nodes.first; node; node= node->next)
		if(node->id && node->type!=CMP_NODE_R_LAYERS)
			expand_doit(fd, mainvar, node->id);

}

static void expand_texture(FileData *fd, Main *mainvar, Tex *tex)
{
	expand_doit(fd, mainvar, tex->ima);
	expand_doit(fd, mainvar, tex->ipo); // XXX depreceated - old animation system
	
	if(tex->adt)
		expand_animdata(fd, mainvar, tex->adt);
	
	if(tex->nodetree)
		expand_nodetree(fd, mainvar, tex->nodetree);
}

static void expand_brush(FileData *fd, Main *mainvar, Brush *brush)
{
	expand_doit(fd, mainvar, brush->mtex.tex);
	expand_doit(fd, mainvar, brush->clone.image);
}

static void expand_material(FileData *fd, Main *mainvar, Material *ma)
{
	int a;

	for(a=0; a<MAX_MTEX; a++) {
		if(ma->mtex[a]) {
			expand_doit(fd, mainvar, ma->mtex[a]->tex);
			expand_doit(fd, mainvar, ma->mtex[a]->object);
		}
	}
	
	expand_doit(fd, mainvar, ma->ipo); // XXX depreceated - old animation system
	
	if(ma->adt)
		expand_animdata(fd, mainvar, ma->adt);
	
	if(ma->nodetree)
		expand_nodetree(fd, mainvar, ma->nodetree);
}

static void expand_lamp(FileData *fd, Main *mainvar, Lamp *la)
{
	int a;

	for(a=0; a<MAX_MTEX; a++) {
		if(la->mtex[a]) {
			expand_doit(fd, mainvar, la->mtex[a]->tex);
			expand_doit(fd, mainvar, la->mtex[a]->object);
		}
	}
	
	expand_doit(fd, mainvar, la->ipo); // XXX depreceated - old animation system
	
	if (la->adt)
		expand_animdata(fd, mainvar, la->adt);
}

static void expand_lattice(FileData *fd, Main *mainvar, Lattice *lt)
{
	expand_doit(fd, mainvar, lt->ipo); // XXX depreceated - old animation system
	expand_doit(fd, mainvar, lt->key);
}


static void expand_world(FileData *fd, Main *mainvar, World *wrld)
{
	int a;

	for(a=0; a<MAX_MTEX; a++) {
		if(wrld->mtex[a]) {
			expand_doit(fd, mainvar, wrld->mtex[a]->tex);
			expand_doit(fd, mainvar, wrld->mtex[a]->object);
		}
	}
	
	expand_doit(fd, mainvar, wrld->ipo); // XXX depreceated - old animation system
	
	if (wrld->adt)
		expand_animdata(fd, mainvar, wrld->adt);
}


static void expand_mball(FileData *fd, Main *mainvar, MetaBall *mb)
{
	int a;

	for(a=0; a<mb->totcol; a++) {
		expand_doit(fd, mainvar, mb->mat[a]);
	}
	
	if(mb->adt)
		expand_animdata(fd, mainvar, mb->adt);
}

static void expand_curve(FileData *fd, Main *mainvar, Curve *cu)
{
	int a;

	for(a=0; a<cu->totcol; a++) {
		expand_doit(fd, mainvar, cu->mat[a]);
	}
	
	expand_doit(fd, mainvar, cu->vfont);
	expand_doit(fd, mainvar, cu->vfontb);	
	expand_doit(fd, mainvar, cu->vfonti);
	expand_doit(fd, mainvar, cu->vfontbi);
	expand_doit(fd, mainvar, cu->key);
	expand_doit(fd, mainvar, cu->ipo); // XXX depreceated - old animation system
	expand_doit(fd, mainvar, cu->bevobj);
	expand_doit(fd, mainvar, cu->taperobj);
	expand_doit(fd, mainvar, cu->textoncurve);
	
	if(cu->adt)
		expand_animdata(fd, mainvar, cu->adt);
}

static void expand_mesh(FileData *fd, Main *mainvar, Mesh *me)
{
	CustomDataLayer *layer;
	MTFace *mtf;
	TFace *tf;
	int a, i;
	
	if(me->adt)
		expand_animdata(fd, mainvar, me->adt);
		
	for(a=0; a<me->totcol; a++) {
		expand_doit(fd, mainvar, me->mat[a]);
	}

	expand_doit(fd, mainvar, me->key);
	expand_doit(fd, mainvar, me->texcomesh);

	if(me->tface) {
		tf= me->tface;
		for(i=0; i<me->totface; i++, tf++)
			if(tf->tpage)
				expand_doit(fd, mainvar, tf->tpage);
	}

	for(a=0; a<me->fdata.totlayer; a++) {
		layer= &me->fdata.layers[a];

		if(layer->type == CD_MTFACE) {
			mtf= (MTFace*)layer->data;
			for(i=0; i<me->totface; i++, mtf++)
				if(mtf->tpage)
					expand_doit(fd, mainvar, mtf->tpage);
		}
	}
}

/* temp struct used to transport needed info to expand_constraint_cb() */
typedef struct tConstraintExpandData {
	FileData *fd;
	Main *mainvar;
} tConstraintExpandData;
/* callback function used to expand constraint ID-links */
static void expand_constraint_cb(bConstraint *con, ID **idpoin, void *userdata)
{
	tConstraintExpandData *ced= (tConstraintExpandData *)userdata;
	expand_doit(ced->fd, ced->mainvar, *idpoin);
}

static void expand_constraints(FileData *fd, Main *mainvar, ListBase *lb)
{
	tConstraintExpandData ced;
	bConstraint *curcon;
	
	/* relink all ID-blocks used by the constraints */
	ced.fd= fd;
	ced.mainvar= mainvar;
	
	id_loop_constraints(lb, expand_constraint_cb, &ced);
	
	/* depreceated manual expansion stuff */
	for (curcon=lb->first; curcon; curcon=curcon->next) {
		if (curcon->ipo)
			expand_doit(fd, mainvar, curcon->ipo); // XXX depreceated - old animation system
	}
}

static void expand_bones(FileData *fd, Main *mainvar, Bone *bone)
{
	Bone *curBone;

	for (curBone = bone->childbase.first; curBone; curBone=curBone->next) {
		expand_bones(fd, mainvar, curBone);
	}

}

static void expand_pose(FileData *fd, Main *mainvar, bPose *pose)
{
	bPoseChannel *chan;

	if (!pose)
		return;

	for (chan = pose->chanbase.first; chan; chan=chan->next) {
		expand_constraints(fd, mainvar, &chan->constraints);
		expand_doit(fd, mainvar, chan->custom);
	}
}

static void expand_armature(FileData *fd, Main *mainvar, bArmature *arm)
{
	Bone *curBone;

	if(arm->adt)
		expand_animdata(fd, mainvar, arm->adt);

	for (curBone = arm->bonebase.first; curBone; curBone=curBone->next) {
		expand_bones(fd, mainvar, curBone);
	}
}

static void expand_modifier(FileData *fd, Main *mainvar, ModifierData *md)
{
	if (md->type==eModifierType_Lattice) {
		LatticeModifierData *lmd = (LatticeModifierData*) md;
			
		expand_doit(fd, mainvar, lmd->object);
	} 
	else if (md->type==eModifierType_Curve) {
		CurveModifierData *cmd = (CurveModifierData*) md;
			
		expand_doit(fd, mainvar, cmd->object);
	}
	else if (md->type==eModifierType_Array) {
		ArrayModifierData *amd = (ArrayModifierData*) md;
			
		expand_doit(fd, mainvar, amd->curve_ob);
		expand_doit(fd, mainvar, amd->offset_ob);
	}
	else if (md->type==eModifierType_Mirror) {
		MirrorModifierData *mmd = (MirrorModifierData*) md;
			
		expand_doit(fd, mainvar, mmd->mirror_ob);
	}
	else if (md->type==eModifierType_Displace) {
		DisplaceModifierData *dmd = (DisplaceModifierData*) md;
		
		expand_doit(fd, mainvar, dmd->map_object);
		expand_doit(fd, mainvar, dmd->texture);
	}
	else if (md->type==eModifierType_Smoke) {
		SmokeModifierData *smd = (SmokeModifierData*) md;
			
		if(smd->type==MOD_SMOKE_TYPE_DOMAIN && smd->domain)
		{	
			expand_doit(fd, mainvar, smd->domain->coll_group);
			expand_doit(fd, mainvar, smd->domain->fluid_group);
			expand_doit(fd, mainvar, smd->domain->eff_group);
		}
	}
}

static void expand_object(FileData *fd, Main *mainvar, Object *ob)
{
	ModifierData *md;
	ParticleSystem *psys;
	bSensor *sens;
	bController *cont;
	bActuator *act;
	bActionStrip *strip;
	PartEff *paf;
	int a;

	expand_doit(fd, mainvar, ob->data);
	
	for (md=ob->modifiers.first; md; md=md->next) {
		expand_modifier(fd, mainvar, md);
	}

	expand_pose(fd, mainvar, ob->pose);
	expand_doit(fd, mainvar, ob->poselib);
	expand_constraints(fd, mainvar, &ob->constraints);
	
	expand_doit(fd, mainvar, ob->gpd);
	
// XXX depreceated - old animation system (for version patching only) 
	expand_doit(fd, mainvar, ob->ipo);
	expand_doit(fd, mainvar, ob->action);
	
	expand_constraint_channels(fd, mainvar, &ob->constraintChannels);

	for (strip=ob->nlastrips.first; strip; strip=strip->next){
		expand_doit(fd, mainvar, strip->object);
		expand_doit(fd, mainvar, strip->act);
		expand_doit(fd, mainvar, strip->ipo);
	}
// XXX depreceated - old animation system (for version patching only)
	
	if(ob->adt)
		expand_animdata(fd, mainvar, ob->adt);
	
	for(a=0; a<ob->totcol; a++) {
		expand_doit(fd, mainvar, ob->mat[a]);
	}
	
	paf = give_parteff(ob);
	if (paf && paf->group) 
		expand_doit(fd, mainvar, paf->group);

	if(ob->dup_group)
		expand_doit(fd, mainvar, ob->dup_group);
	
	if(ob->proxy)
		expand_doit(fd, mainvar, ob->proxy);
	if(ob->proxy_group)
		expand_doit(fd, mainvar, ob->proxy_group);

	for(psys=ob->particlesystem.first; psys; psys=psys->next)
		expand_doit(fd, mainvar, psys->part);

	sens= ob->sensors.first;
	while(sens) {
		if(sens->type==SENS_TOUCH) {
			bTouchSensor *ts= sens->data;
			expand_doit(fd, mainvar, ts->ma);
		}
		else if(sens->type==SENS_MESSAGE) {
			bMessageSensor *ms= sens->data;
			expand_doit(fd, mainvar, ms->fromObject);
		}
		sens= sens->next;
	}

	cont= ob->controllers.first;
	while(cont) {
		if(cont->type==CONT_PYTHON) {
			bPythonCont *pc= cont->data;
			expand_doit(fd, mainvar, pc->text);
		}
		cont= cont->next;
	}

	act= ob->actuators.first;
	while(act) {
		if(act->type==ACT_SOUND) {
			bSoundActuator *sa= act->data;
			expand_doit(fd, mainvar, sa->sound);
		}
		else if(act->type==ACT_CAMERA) {
			bCameraActuator *ca= act->data;
			expand_doit(fd, mainvar, ca->ob);
		}
		else if(act->type==ACT_EDIT_OBJECT) {
			bEditObjectActuator *eoa= act->data;
			if(eoa) {
				expand_doit(fd, mainvar, eoa->ob);
				expand_doit(fd, mainvar, eoa->me);
			}
		}
		else if(act->type==ACT_OBJECT) {
			bObjectActuator *oa= act->data;
			expand_doit(fd, mainvar, oa->reference);
		}
		else if(act->type==ACT_ADD_OBJECT) {
			bAddObjectActuator *aoa= act->data;
			expand_doit(fd, mainvar, aoa->ob);
		}
		else if(act->type==ACT_SCENE) {
			bSceneActuator *sa= act->data;
			expand_doit(fd, mainvar, sa->camera);
			expand_doit(fd, mainvar, sa->scene);
		}
		else if(act->type==ACT_2DFILTER) {
			bTwoDFilterActuator *tdfa= act->data;
			expand_doit(fd, mainvar, tdfa->text);
		}
		else if(act->type==ACT_ACTION) {
			bActionActuator *aa= act->data;
			expand_doit(fd, mainvar, aa->act);
		}
		else if(act->type==ACT_SHAPEACTION) {
			bActionActuator *aa= act->data;
			expand_doit(fd, mainvar, aa->act);
		}
		else if(act->type==ACT_PROPERTY) {
			bPropertyActuator *pa= act->data;
			expand_doit(fd, mainvar, pa->ob);
		}
		else if(act->type==ACT_MESSAGE) {
			bMessageActuator *ma= act->data;
			expand_doit(fd, mainvar, ma->toObject);
		}
		else if(act->type==ACT_PARENT) {
			bParentActuator *pa= act->data;
			expand_doit(fd, mainvar, pa->ob);
		}
		else if(act->type==ACT_ARMATURE) {
			bArmatureActuator *arma= act->data;
			expand_doit(fd, mainvar, arma->target);
		}
		else if(act->type==ACT_STEERING) {
			bSteeringActuator *sta= act->data;
			expand_doit(fd, mainvar, sta->target);
			expand_doit(fd, mainvar, sta->navmesh);
		}
		act= act->next;
	}

	if(ob->pd && ob->pd->tex)
		expand_doit(fd, mainvar, ob->pd->tex);
	
}

static void expand_scene(FileData *fd, Main *mainvar, Scene *sce)
{
	Base *base;
	SceneRenderLayer *srl;

	for(base= sce->base.first; base; base= base->next) {
		expand_doit(fd, mainvar, base->object);
	}
	expand_doit(fd, mainvar, sce->camera);
	expand_doit(fd, mainvar, sce->world);
	
	if(sce->adt)
		expand_animdata(fd, mainvar, sce->adt);
	expand_keyingsets(fd, mainvar, &sce->keyingsets);
	
	if(sce->set)
		expand_doit(fd, mainvar, sce->set);
	
	if(sce->nodetree)
		expand_nodetree(fd, mainvar, sce->nodetree);
	
	for(srl= sce->r.layers.first; srl; srl= srl->next) {
		expand_doit(fd, mainvar, srl->mat_override);
		expand_doit(fd, mainvar, srl->light_override);
	}

	if(sce->r.dometext)
		expand_doit(fd, mainvar, sce->gm.dome.warptext);
		
	if(sce->gpd)
		expand_doit(fd, mainvar, sce->gpd);

	if(sce->ed) {
		Sequence *seq;

		SEQ_BEGIN(sce->ed, seq) {
			if(seq->scene) expand_doit(fd, mainvar, seq->scene);
			if(seq->scene_camera) expand_doit(fd, mainvar, seq->scene_camera);
			if(seq->sound) expand_doit(fd, mainvar, seq->sound);
		}
		SEQ_END
	}

#ifdef DURIAN_CAMERA_SWITCH
	{
		TimeMarker *marker;

		for(marker= sce->markers.first; marker; marker= marker->next) {
			if(marker->camera) {
				expand_doit(fd, mainvar, marker->camera);
			}
		}
	}
#endif
}

static void expand_camera(FileData *fd, Main *mainvar, Camera *ca)
{
	expand_doit(fd, mainvar, ca->ipo); // XXX depreceated - old animation system
	
	if(ca->adt)
		expand_animdata(fd, mainvar, ca->adt);
}

static void expand_sound(FileData *fd, Main *mainvar, bSound *snd)
{
	expand_doit(fd, mainvar, snd->ipo); // XXX depreceated - old animation system
}


static void expand_main(FileData *fd, Main *mainvar)
{
	ListBase *lbarray[MAX_LIBARRAY];
	ID *id;
	int a, doit= 1;

	if(fd==0) return;

	while(doit) {
		doit= 0;

		a= set_listbasepointers(mainvar, lbarray);
		while(a--) {
			id= lbarray[a]->first;

			while(id) {
				if(id->flag & LIB_TEST) {

					switch(GS(id->name)) {

					case ID_OB:
						expand_object(fd, mainvar, (Object *)id);
						break;
					case ID_ME:
						expand_mesh(fd, mainvar, (Mesh *)id);
						break;
					case ID_CU:
						expand_curve(fd, mainvar, (Curve *)id);
						break;
					case ID_MB:
						expand_mball(fd, mainvar, (MetaBall *)id);
						break;
					case ID_SCE:
						expand_scene(fd, mainvar, (Scene *)id);
						break;
					case ID_MA:
						expand_material(fd, mainvar, (Material *)id);
						break;
					case ID_TE:
						expand_texture(fd, mainvar, (Tex *)id);
						break;
					case ID_WO:
						expand_world(fd, mainvar, (World *)id);
						break;
					case ID_LT:
						expand_lattice(fd, mainvar, (Lattice *)id);
						break;
					case ID_LA:
						expand_lamp(fd, mainvar,(Lamp *)id);
						break;
					case ID_KE:
						expand_key(fd, mainvar, (Key *)id);
						break;
					case ID_CA:
						expand_camera(fd, mainvar, (Camera *)id);
						break;
					case ID_SO:
						expand_sound(fd, mainvar, (bSound *)id);
						break;
					case ID_AR:
						expand_armature(fd, mainvar, (bArmature *)id);
						break;
					case ID_AC:
						expand_action(fd, mainvar, (bAction *)id); // XXX depreceated - old animation system
						break;
					case ID_GR:
						expand_group(fd, mainvar, (Group *)id);
						break;
					case ID_NT:
						expand_nodetree(fd, mainvar, (bNodeTree *)id);
						break;
					case ID_BR:
						expand_brush(fd, mainvar, (Brush *)id);
						break;
					case ID_IP:
						expand_ipo(fd, mainvar, (Ipo *)id); // XXX depreceated - old animation system
						break;
					case ID_PA:
						expand_particlesettings(fd, mainvar, (ParticleSettings *)id);
					}

					doit= 1;
					id->flag -= LIB_TEST;

				}
				id= id->next;
			}
		}
	}
}

static int object_in_any_scene(Main *mainvar, Object *ob)
{
	Scene *sce;
	
	for(sce= mainvar->scene.first; sce; sce= sce->id.next)
		if(object_in_scene(ob, sce))
			return 1;
	return 0;
}

/* when *lib set, it also does objects that were in the appended group */
static void give_base_to_objects(Main *mainvar, Scene *sce, Library *lib, int is_group_append)
{
	Object *ob;
	Base *base;

	/* give all objects which are LIB_INDIRECT a base, or for a group when *lib has been set */
	for(ob= mainvar->object.first; ob; ob= ob->id.next) {
		
		if( ob->id.flag & LIB_INDIRECT ) {
			
				/* IF below is quite confusing!
				if we are appending, but this object wasnt just added allong with a group,
				then this is already used indirectly in the scene somewhere else and we didnt just append it.
				
				(ob->id.flag & LIB_PRE_EXISTING)==0 means that this is a newly appended object - Campbell */
			if (is_group_append==0 || (ob->id.flag & LIB_PRE_EXISTING)==0) {
				
				int do_it= 0;
				
				if(ob->id.us==0)
					do_it= 1;
				else if(ob->id.us==1 && lib)
					if(ob->id.lib==lib && (ob->flag & OB_FROMGROUP) && object_in_any_scene(mainvar, ob)==0)
						do_it= 1;
						
				if(do_it) {
					base= MEM_callocN( sizeof(Base), "add_ext_base");
					BLI_addtail(&(sce->base), base);
					base->lay= ob->lay;
					base->object= ob;
					base->flag= ob->flag;
					ob->id.us= 1;
					
					ob->id.flag -= LIB_INDIRECT;
					ob->id.flag |= LIB_EXTERN;
				}
			}
		}
	}
}

/* when *lib set, it also does objects that were in the appended group */
static void give_base_to_groups(Main *mainvar, Scene *scene)
{
	Group *group;

	/* give all objects which are LIB_INDIRECT a base, or for a group when *lib has been set */
	for(group= mainvar->group.first; group; group= group->id.next) {
		if(((group->id.flag & LIB_INDIRECT)==0 && (group->id.flag & LIB_PRE_EXISTING)==0)) {
			Base *base;

			/* add_object(...) messes with the selection */
			Object *ob= add_only_object(OB_EMPTY, group->id.name+2);
			ob->type= OB_EMPTY;
			ob->lay= scene->lay;

			/* assign the base */
			base= scene_add_base(scene, ob);
			base->flag |= SELECT;
			base->object->flag= base->flag;
			ob->recalc |= OB_RECALC_ALL;
			scene->basact= base;

			/* assign the group */
			ob->dup_group= group;
			ob->transflag |= OB_DUPLIGROUP;
			rename_id(&ob->id, group->id.name+2);
			VECCOPY(ob->loc, scene->cursor);
		}
	}
}

static void append_named_part(const bContext *C, Main *mainl, FileData *fd, char *name, int idcode, short flag)
{
	Scene *scene= CTX_data_scene(C);
	Object *ob;
	Base *base;
	BHead *bhead;
	ID *id;
	int endloop=0;

	bhead = blo_firstbhead(fd);
	while(bhead && endloop==0) {

		if(bhead->code==ENDB) endloop= 1;
		else if(bhead->code==idcode) {
			char *idname= bhead_id_name(fd, bhead);
				
			if(strcmp(idname+2, name)==0) {

				id= is_yet_read(fd, mainl, bhead);
				if(id==NULL) {
					read_libblock(fd, mainl, bhead, LIB_TESTEXT, NULL);
				}
				else {
					printf("append: already linked\n");
					oldnewmap_insert(fd->libmap, bhead->old, id, 1);
					if(id->flag & LIB_INDIRECT) {
						id->flag -= LIB_INDIRECT;
						id->flag |= LIB_EXTERN;
					}
				}

				if(idcode==ID_OB && scene) {	/* loose object: give a base */
					base= MEM_callocN( sizeof(Base), "app_nam_part");
					BLI_addtail(&scene->base, base);

					if(id==NULL) ob= mainl->object.last;
					else ob= (Object *)id;
					
					/* link at active layer (view3d->lay if in context, else scene->lay */
					if((flag & FILE_ACTIVELAY)) {
						View3D *v3d = CTX_wm_view3d(C);
						if (v3d) {
							ob->lay = v3d->layact;
						} else {
							ob->lay = scene->lay;
						}
					}
					ob->mode= 0;
					base->lay= ob->lay;
					base->object= ob;
					ob->id.us++;
					
					if(flag & FILE_AUTOSELECT) { 
						base->flag |= SELECT;
						base->object->flag = base->flag;
						/* do NOT make base active here! screws up GUI stuff, if you want it do it on src/ level */
					}
				}
				endloop= 1;
			}
		}

		bhead = blo_nextbhead(fd, bhead);
	}
}

void BLO_library_append_named_part(const bContext *C, Main *mainl, BlendHandle** bh, char *name, int idcode, short flag)
{
	FileData *fd= (FileData*)(*bh);
	append_named_part(C, mainl, fd, name, idcode, flag);
}

static void append_id_part(FileData *fd, Main *mainvar, ID *id, ID **id_r)
{
	BHead *bhead;

	for (bhead= blo_firstbhead(fd); bhead; bhead= blo_nextbhead(fd, bhead)) {
		if (bhead->code == GS(id->name)) {
			
			if (BLI_streq(id->name, bhead_id_name(fd, bhead))) {
				id->flag &= ~LIB_READ;
				id->flag |= LIB_TEST;
//				printf("read lib block %s\n", id->name);
				read_libblock(fd, mainvar, bhead, id->flag, id_r);

				break;
			}
		} else if (bhead->code==ENDB)
			break;
	}
}

/* common routine to append/link something from a library */

static Main* library_append_begin(const bContext *C, FileData **fd, char *dir)
{
	Main *mainvar= CTX_data_main(C);
	Main *mainl;

	/* make mains */
	blo_split_main(&(*fd)->mainlist, mainvar);

	/* which one do we need? */
	mainl = blo_find_main(*fd, &(*fd)->mainlist, dir, G.sce);
	
	/* needed for do_version */
	mainl->versionfile= (*fd)->fileversion;
	read_file_version(*fd, mainl);
	
	return mainl;
}

Main* BLO_library_append_begin(const bContext *C, BlendHandle** bh, char *dir)
{
	FileData *fd= (FileData*)(*bh);
	return library_append_begin(C, &fd, dir);
}

static void append_do_cursor(Scene *scene, Library *curlib, short flag)
{
	Base *centerbase;
	Object *ob;
	float *curs, centerloc[3], vec[3], min[3], max[3];
	int count= 0;

	/* when not linking (appending)... */
	if(flag & FILE_LINK) 
		return;

	/* we're not appending at cursor */
	if((flag & FILE_ATCURSOR) == 0) 
		return;
	
	/* find the center of everything appended */
	INIT_MINMAX(min, max);
	centerbase= (scene->base.first);
	while(centerbase) {
		if(centerbase->object->id.lib==curlib && centerbase->object->parent==NULL) {
			VECCOPY(vec, centerbase->object->loc);
			DO_MINMAX(vec, min, max);
			count++;
		}
		centerbase= centerbase->next;
	}
	/* we haven't found any objects to move to cursor */
	if(!count) 
		return;
	
	/* move from the center of the appended objects to cursor */
	mid_v3_v3v3(centerloc, min, max);
	curs = scene->cursor;
	VECSUB(centerloc,curs,centerloc);
	
	/* now translate the center of the objects */
	centerbase= (scene->base.first);
	while(centerbase) {
		if(centerbase->object->id.lib==curlib && centerbase->object->parent==NULL) {
			ob= centerbase->object;
			ob->loc[0] += centerloc[0];
			ob->loc[1] += centerloc[1];
			ob->loc[2] += centerloc[2];
		}
		centerbase= centerbase->next;
	}
}

static void library_append_end(const bContext *C, Main *mainl, FileData **fd, int idcode, short flag)
{
	Main *mainvar= CTX_data_main(C);
	Scene *scene= CTX_data_scene(C);

	/* make main consistent */
	expand_main(*fd, mainl);

	/* do this when expand found other libs */
	read_libraries(*fd, &(*fd)->mainlist);

	/* make the lib path relative if required */
	if(flag & FILE_RELPATH) {

		/* use the full path, this could have been read by other library even */
		BLI_strncpy(mainl->curlib->name, mainl->curlib->filepath, sizeof(mainl->curlib->name));
		
		/* uses current .blend file as reference */
		BLI_path_rel(mainl->curlib->name, G.sce);
	}

	blo_join_main(&(*fd)->mainlist);
	mainvar= (*fd)->mainlist.first;

	lib_link_all(*fd, mainvar);
	lib_verify_nodetree(mainvar, 0);
	fix_relpaths_library(G.sce, mainvar); /* make all relative paths, relative to the open blend file */

	/* give a base to loose objects. If group append, do it for objects too */
	if(scene) {
		if(idcode==ID_SCE) {
			/* dont instance anything when linking in scenes, assume the scene its self instances the data */
		}
		else if(idcode==ID_GR) {
			if (flag & FILE_LINK) {
				give_base_to_objects(mainvar, scene, NULL, 0);
			} else {
				give_base_to_objects(mainvar, scene, mainl->curlib, 1);
			}

			if (flag & FILE_GROUP_INSTANCE) {
				give_base_to_groups(mainvar, scene);
			}
		} else {
			give_base_to_objects(mainvar, scene, NULL, 0);
		}
	}
	/* has been removed... erm, why? s..ton) */
	/* 20040907: looks like they are give base already in append_named_part(); -Nathan L */
	/* 20041208: put back. It only linked direct, not indirect objects (ton) */
	
	/* patch to prevent switch_endian happens twice */
	if((*fd)->flags & FD_FLAGS_SWITCH_ENDIAN) {
		blo_freefiledata( *fd );
		*fd = NULL;
	}	

	append_do_cursor(scene, mainl->curlib, flag);
}

void BLO_library_append_end(const bContext *C, struct Main *mainl, BlendHandle** bh, int idcode, short flag)
{
	FileData *fd= (FileData*)(*bh);
	library_append_end(C, mainl, &fd, idcode, flag);
	*bh= (BlendHandle*)fd;
}

/* this is a version of BLO_library_append needed by the BPython API, so
 * scripts can load data from .blend files -- see Blender.Library module.*/
/* append to scene */
/* this should probably be moved into the Python code anyway */
/* tentatively removed, Python should be able to use the split functions too: */
/* BLO_library_append_begin, BLO_library_append_end, BLO_library_append_named_part */
#if 0 
void BLO_script_library_append(BlendHandle **bh, char *dir, char *name, 
		int idcode, short flag, Main *mainvar, Scene *scene, ReportList *reports)
{
	FileData *fd= (FileData*)(*bh);

	/* try to append the requested object */
	fd->reports= reports;
	library_append(mainvar, scene, name, dir, idcode, 0, &fd, NULL, 0, flag );
	if(fd) fd->reports= NULL;

	/* do we need to do this? */
	if(scene)
		DAG_scene_sort(bmain, scene);

	*bh= (BlendHandle*)fd;
}
#endif

/* ************* READ LIBRARY ************** */

static int mainvar_count_libread_blocks(Main *mainvar)
{
	ListBase *lbarray[MAX_LIBARRAY];
	int a, tot= 0;

	a= set_listbasepointers(mainvar, lbarray);
	while(a--) {
		ID *id= lbarray[a]->first;

		for (id= lbarray[a]->first; id; id= id->next)
			if (id->flag & LIB_READ)
				tot++;
	}
	return tot;
}

static void read_libraries(FileData *basefd, ListBase *mainlist)
{
	Main *mainl= mainlist->first;
	Main *mainptr;
	ListBase *lbarray[MAX_LIBARRAY];
	int a, doit= 1;

	while(doit) {
		doit= 0;

		/* test 1: read libdata */
		mainptr= mainl->next;
		while(mainptr) {
			int tot= mainvar_count_libread_blocks(mainptr);
			
			// printf("found LIB_READ %s\n", mainptr->curlib->name);
			if(tot) {
				FileData *fd= mainptr->curlib->filedata;

				if(fd==NULL) {

					/* printf and reports for now... its important users know this */
					BKE_reportf(basefd->reports, RPT_INFO, "read library:  '%s', '%s'\n", mainptr->curlib->filepath, mainptr->curlib->name);
					if(!G.background && basefd->reports) printf("read library: '%s', '%s'\n", mainptr->curlib->filepath, mainptr->curlib->name);

					fd= blo_openblenderfile(mainptr->curlib->filepath, basefd->reports);
					
					/* allow typing in a new lib path */
					if(G.rt==-666) {
						while(fd==NULL) {
							char newlib_path[240] = { 0 };
							printf("Missing library...'\n");
							printf("	current file: %s\n", G.sce);
							printf("	absolute lib: %s\n", mainptr->curlib->filepath);
							printf("	relative lib: %s\n", mainptr->curlib->name);
							printf("  enter a new path:\n");

							if(scanf("%s", newlib_path) > 0) {
								strcpy(mainptr->curlib->name, newlib_path);
								strcpy(mainptr->curlib->filepath, newlib_path);
								cleanup_path(G.sce, mainptr->curlib->filepath);
								
								fd= blo_openblenderfile(mainptr->curlib->filepath, basefd->reports);

								if(fd) {
									printf("found: '%s', party on macuno!\n", mainptr->curlib->filepath);
								}
							}
						}
					}

					if (fd) {
						fd->reports= basefd->reports;
						
						if (fd->libmap)
							oldnewmap_free(fd->libmap);

						fd->libmap = oldnewmap_new();
						
						mainptr->curlib->filedata= fd;
						mainptr->versionfile= fd->fileversion;
						
						/* subversion */
						read_file_version(fd, mainptr);
					}
					else mainptr->curlib->filedata= NULL;

					if (fd==NULL) {
						BKE_reportf(basefd->reports, RPT_ERROR, "Can't find lib '%s'\n", mainptr->curlib->filepath);
						if(!G.background && basefd->reports) printf("ERROR: can't find lib %s \n", mainptr->curlib->filepath);
					}
				}
				if(fd) {
					doit= 1;
					a= set_listbasepointers(mainptr, lbarray);
					while(a--) {
						ID *id= lbarray[a]->first;

						while(id) {
							ID *idn= id->next;
							if(id->flag & LIB_READ) {
								ID *realid= NULL;
								BLI_remlink(lbarray[a], id);

								append_id_part(fd, mainptr, id, &realid);
								if (!realid) {
									BKE_reportf(fd->reports, RPT_ERROR, "LIB ERROR: %s:'%s' missing from '%s'\n", BLO_idcode_to_name(GS(id->name)), id->name+2, mainptr->curlib->filepath);
									if(!G.background && basefd->reports) printf("LIB ERROR: %s:'%s' missing from '%s'\n", BLO_idcode_to_name(GS(id->name)), id->name+2, mainptr->curlib->filepath);
								}
								
								change_idid_adr(mainlist, basefd, id, realid);

								MEM_freeN(id);
							}
							id= idn;
						}
					}

					expand_main(fd, mainptr);
					
					/* dang FileData... now new libraries need to be appended to original filedata, it is not a good replacement for the old global (ton) */
					while( fd->mainlist.first ) {
						Main *mp= fd->mainlist.first;
						BLI_remlink(&fd->mainlist, mp);
						BLI_addtail(&basefd->mainlist, mp);
					}
				}
			}

			mainptr= mainptr->next;
		}
	}
	
	/* test if there are unread libblocks */
	for(mainptr= mainl->next; mainptr; mainptr= mainptr->next) {
		a= set_listbasepointers(mainptr, lbarray);
		while(a--) {
			ID *id= lbarray[a]->first;
			while(id) {
				ID *idn= id->next;
				if(id->flag & LIB_READ) {
					BLI_remlink(lbarray[a], id);
					BKE_reportf(basefd->reports, RPT_ERROR, "LIB ERROR: %s:'%s' unread libblock missing from '%s'\n", BLO_idcode_to_name(GS(id->name)), id->name+2, mainptr->curlib->filepath);
					if(!G.background && basefd->reports)printf("LIB ERROR: %s:'%s' unread libblock missing from '%s'\n", BLO_idcode_to_name(GS(id->name)), id->name+2, mainptr->curlib->filepath);
					change_idid_adr(mainlist, basefd, id, NULL);

					MEM_freeN(id);
				}
				id= idn;
			}
		}
	}
	
	/* do versions, link, and free */
	for(mainptr= mainl->next; mainptr; mainptr= mainptr->next) {
		/* some mains still have to be read, then
		 * versionfile is still zero! */
		if(mainptr->versionfile) {
			if(mainptr->curlib->filedata) // can be zero... with shift+f1 append
				do_versions(mainptr->curlib->filedata, mainptr->curlib, mainptr);
			else
				do_versions(basefd, NULL, mainptr);
		}
		
		if(mainptr->curlib->filedata)
			lib_link_all(mainptr->curlib->filedata, mainptr);
		
		if(mainptr->curlib->filedata) blo_freefiledata(mainptr->curlib->filedata);
		mainptr->curlib->filedata= NULL;
	}
}


/* reading runtime */

BlendFileData *blo_read_blendafterruntime(int file, char *name, int actualsize, ReportList *reports)
{
	BlendFileData *bfd = NULL;
	FileData *fd = filedata_new();
	fd->filedes = file;
	fd->buffersize = actualsize;
	fd->read = fd_read_from_file;

	/* needed for library_append and read_libraries */
	BLI_strncpy(fd->relabase, name, sizeof(fd->relabase));

	fd = blo_decode_and_check(fd, reports);
	if (!fd)
		return NULL;

	fd->reports= reports;
	bfd= blo_read_file_internal(fd, "");
	blo_freefiledata(fd);

	return bfd;
}<|MERGE_RESOLUTION|>--- conflicted
+++ resolved
@@ -11082,9 +11082,6 @@
 			}
 		}
 	}
-<<<<<<< HEAD
-=======
-
 	/* GSOC Sculpt 2010 - Sanity check on Sculpt/Paint settings */
 	if (main->versionfile < 253) {
 		Scene *sce;
@@ -11150,7 +11147,6 @@
 			}
 		}
 
->>>>>>> 8c75853b
 	/* put compatibility code here until next subversion bump */
 	{
 		Brush *br;
