--- conflicted
+++ resolved
@@ -6940,30 +6940,11 @@
 static void lib_link_gpencil(FileData *fd, Main *UNUSED(bmain), bGPdata *gpd)
 {
   /* Relink all data-lock linked by GP data-lock */
-<<<<<<< HEAD
-  for (bGPdata *gpd = main->gpencils.first; gpd; gpd = gpd->id.next) {
-    if (gpd->id.tag & LIB_TAG_NEED_LINK) {
-      /* Layers */
-      LISTBASE_FOREACH (bGPDlayer *, gpl, &gpd->layers) {
-        /* Layer -> Parent References */
-        gpl->parent = newlibadr(fd, gpd->id.lib, gpl->parent);
-      }
-
-      /* Data-block Stuff */
-      IDP_LibLinkProperty(gpd->id.properties, fd);
-      lib_link_animdata(fd, &gpd->id, gpd->adt);
-
-      /* materials */
-      for (int a = 0; a < gpd->totcol; a++) {
-        gpd->mat[a] = newlibadr_us(fd, gpd->id.lib, gpd->mat[a]);
-      }
-=======
   /* Layers */
-  for (bGPDlayer *gpl = gpd->layers.first; gpl; gpl = gpl->next) {
+    LISTBASE_FOREACH(bGPDlayer*, gpl, &gpd->layers) {
     /* Layer -> Parent References */
     gpl->parent = newlibadr(fd, gpd->id.lib, gpl->parent);
   }
->>>>>>> 21f7accd
 
   /* materials */
   for (int a = 0; a < gpd->totcol; a++) {
