/*
 * This program is free software; you can redistribute it and/or
 * modify it under the terms of the GNU General Public License
 * as published by the Free Software Foundation; either version 2
 * of the License, or (at your option) any later version.
 *
 * This program is distributed in the hope that it will be useful,
 * but WITHOUT ANY WARRANTY; without even the implied warranty of
 * MERCHANTABILITY or FITNESS FOR A PARTICULAR PURPOSE.  See the
 * GNU General Public License for more details.
 *
 * You should have received a copy of the GNU General Public License
 * along with this program; if not, write to the Free Software Foundation,
 * Inc., 51 Franklin Street, Fifth Floor, Boston, MA 02110-1301, USA.
 *
 * The Original Code is Copyright (C) 2001-2002 by NaN Holding BV.
 * All rights reserved.
 */

/** \file
 * \ingroup blenloader
 */

#include "zlib.h"

#include <ctype.h> /* for isdigit. */
#include <fcntl.h> /* for open flags (O_BINARY, O_RDONLY). */
#include <limits.h>
#include <stdarg.h> /* for va_start/end. */
#include <stddef.h> /* for offsetof. */
#include <stdlib.h> /* for atoi. */
#include <time.h>   /* for gmtime. */

#include "BLI_utildefines.h"
#ifndef WIN32
#  include <unistd.h>  // for read close
#else
#  include "BLI_winstuff.h"
#  include "winsock2.h"
#  include <io.h>  // for open close read
#endif

/* allow readfile to use deprecated functionality */
#define DNA_DEPRECATED_ALLOW

#include "DNA_anim_types.h"
#include "DNA_armature_types.h"
#include "DNA_brush_types.h"
#include "DNA_cachefile_types.h"
#include "DNA_camera_types.h"
#include "DNA_cloth_types.h"
#include "DNA_collection_types.h"
#include "DNA_constraint_types.h"
#include "DNA_curveprofile_types.h"
#include "DNA_dynamicpaint_types.h"
#include "DNA_effect_types.h"
#include "DNA_fileglobal_types.h"
#include "DNA_fluid_types.h"
#include "DNA_genfile.h"
#include "DNA_gpencil_modifier_types.h"
#include "DNA_gpencil_types.h"
#include "DNA_hair_types.h"
#include "DNA_ipo_types.h"
#include "DNA_key_types.h"
#include "DNA_lattice_types.h"
#include "DNA_layer_types.h"
#include "DNA_light_types.h"
#include "DNA_lightprobe_types.h"
#include "DNA_linestyle_types.h"
#include "DNA_mask_types.h"
#include "DNA_material_types.h"
#include "DNA_mesh_types.h"
#include "DNA_meshdata_types.h"
#include "DNA_meta_types.h"
#include "DNA_movieclip_types.h"
#include "DNA_nla_types.h"
#include "DNA_node_types.h"
#include "DNA_object_fluidsim_types.h"
#include "DNA_object_types.h"
#include "DNA_packedFile_types.h"
#include "DNA_particle_types.h"
#include "DNA_pointcloud_types.h"
#include "DNA_rigidbody_types.h"
#include "DNA_scene_types.h"
#include "DNA_screen_types.h"
#include "DNA_sdna_types.h"
#include "DNA_sequence_types.h"
#include "DNA_shader_fx_types.h"
#include "DNA_sound_types.h"
#include "DNA_space_types.h"
#include "DNA_speaker_types.h"
#include "DNA_text_types.h"
#include "DNA_vfont_types.h"
#include "DNA_view3d_types.h"
#include "DNA_volume_types.h"
#include "DNA_workspace_types.h"
#include "DNA_world_types.h"

#include "MEM_guardedalloc.h"

#include "BLI_blenlib.h"
<<<<<<< HEAD
=======
#include "BLI_endian_switch.h"
#include "BLI_ghash.h"
>>>>>>> e8dd9651
#include "BLI_linklist.h"
#include "BLI_math.h"
#include "BLI_mempool.h"
#include "BLI_threads.h"

#include "BLT_translation.h"

#include "BKE_action.h"
#include "BKE_animsys.h"
#include "BKE_armature.h"
#include "BKE_brush.h"
#include "BKE_collection.h"
#include "BKE_colortools.h"
#include "BKE_constraint.h"
#include "BKE_curve.h"
#include "BKE_effect.h"
#include "BKE_fcurve.h"
#include "BKE_fluid.h"
#include "BKE_global.h"  // for G
#include "BKE_gpencil_modifier.h"
#include "BKE_hair.h"
#include "BKE_idprop.h"
#include "BKE_idtype.h"
#include "BKE_layer.h"
#include "BKE_lib_id.h"
#include "BKE_lib_override.h"
#include "BKE_lib_query.h"
#include "BKE_main.h"  // for Main
#include "BKE_main_idmap.h"
#include "BKE_material.h"
#include "BKE_mesh.h"  // for ME_ defines (patching)
#include "BKE_mesh_runtime.h"
#include "BKE_modifier.h"
#include "BKE_multires.h"
#include "BKE_node.h"  // for tree type defines
#include "BKE_object.h"
#include "BKE_paint.h"
#include "BKE_particle.h"
#include "BKE_pointcache.h"
#include "BKE_pointcloud.h"
#include "BKE_report.h"
#include "BKE_scene.h"
#include "BKE_screen.h"
#include "BKE_sequencer.h"
#include "BKE_shader_fx.h"
#include "BKE_sound.h"
#include "BKE_volume.h"
#include "BKE_workspace.h"

#include "DRW_engine.h"

#include "DEG_depsgraph.h"

#include "NOD_socket.h"

#include "BLO_blend_defs.h"
#include "BLO_blend_validate.h"
#include "BLO_readfile.h"
#include "BLO_undofile.h"

#include "RE_engine.h"

#include "engines/eevee/eevee_lightcache.h"

#include "readfile.h"

#include <errno.h>

/* Make preferences read-only. */
#define U (*((const UserDef *)&U))

/**
 * READ
 * ====
 *
 * - Existing Library (#Main) push or free
 * - allocate new #Main
 * - load file
 * - read #SDNA
 * - for each LibBlock
 *   - read LibBlock
 *   - if a Library
 *     - make a new #Main
 *     - attach ID's to it
 *   - else
 *     - read associated 'direct data'
 *     - link direct data (internal and to LibBlock)
 * - read #FileGlobal
 * - read #USER data, only when indicated (file is `~/.config/blender/X.XX/config/userpref.blend`)
 * - free file
 * - per Library (per #Main)
 *   - read file
 *   - read #SDNA
 *   - find LibBlocks and attach #ID's to #Main
 *     - if external LibBlock
 *       - search all #Main's
 *         - or it's already read,
 *         - or not read yet
 *         - or make new #Main
 *   - per LibBlock
 *     - read recursive
 *     - read associated direct data
 *     - link direct data (internal and to LibBlock)
 *   - free file
 * - per Library with unread LibBlocks
 *   - read file
 *   - read #SDNA
 *   - per LibBlock
 *     - read recursive
 *     - read associated direct data
 *     - link direct data (internal and to LibBlock)
 *   - free file
 * - join all #Main's
 * - link all LibBlocks and indirect pointers to libblocks
 * - initialize #FileGlobal and copy pointers to #Global
 *
 * \note Still a weak point is the new-address function, that doesn't solve reading from
 * multiple files at the same time.
 * (added remark: oh, i thought that was solved? will look at that... (ton).
 */

/**
 * Delay reading blocks we might not use (especially applies to library linking).
 * which keeps large arrays in memory from data-blocks we may not even use.
 *
 * \note This is disabled when using compression,
 * while zlib supports seek it's unusably slow, see: T61880.
 */
#define USE_BHEAD_READ_ON_DEMAND

/* use GHash for BHead name-based lookups (speeds up linking) */
#define USE_GHASH_BHEAD

/* Use GHash for restoring pointers by name */
#define USE_GHASH_RESTORE_POINTER

/* Define this to have verbose debug prints. */
//#define USE_DEBUG_PRINT

#ifdef USE_DEBUG_PRINT
#  define DEBUG_PRINTF(...) printf(__VA_ARGS__)
#else
#  define DEBUG_PRINTF(...)
#endif

/* local prototypes */
static void read_libraries(FileData *basefd, ListBase *mainlist);
static void *read_struct(FileData *fd, BHead *bh, const char *blockname);
static void direct_link_modifiers(FileData *fd, ListBase *lb, Object *ob);
static BHead *find_bhead_from_code_name(FileData *fd, const short idcode, const char *name);
static BHead *find_bhead_from_idname(FileData *fd, const char *idname);

#ifdef USE_COLLECTION_COMPAT_28
static void expand_scene_collection(FileData *fd, Main *mainvar, SceneCollection *sc);
#endif
static void direct_link_animdata(FileData *fd, AnimData *adt);
static void lib_link_animdata(FileData *fd, ID *id, AnimData *adt);

typedef struct BHeadN {
  struct BHeadN *next, *prev;
#ifdef USE_BHEAD_READ_ON_DEMAND
  /** Use to read the data from the file directly into memory as needed. */
  off64_t file_offset;
  /** When set, the remainder of this allocation is the data, otherwise it needs to be read. */
  bool has_data;
#endif
  bool is_memchunk_identical;
  struct BHead bhead;
} BHeadN;

#define BHEADN_FROM_BHEAD(bh) ((BHeadN *)POINTER_OFFSET(bh, -offsetof(BHeadN, bhead)))

/* We could change this in the future, for now it's simplest if only data is delayed
 * because ID names are used in lookup tables. */
#define BHEAD_USE_READ_ON_DEMAND(bhead) ((bhead)->code == DATA)

/**
 * This function ensures that reports are printed,
 * in the case of library linking errors this is important!
 *
 * bit kludge but better then doubling up on prints,
 * we could alternatively have a versions of a report function which forces printing - campbell
 */
void blo_reportf_wrap(ReportList *reports, ReportType type, const char *format, ...)
{
  char fixed_buf[1024]; /* should be long enough */

  va_list args;

  va_start(args, format);
  vsnprintf(fixed_buf, sizeof(fixed_buf), format, args);
  va_end(args);

  fixed_buf[sizeof(fixed_buf) - 1] = '\0';

  BKE_report(reports, type, fixed_buf);

  if (G.background == 0) {
    printf("%s: %s\n", BKE_report_type_str(type), fixed_buf);
  }
}

/* for reporting linking messages */
static const char *library_parent_filepath(Library *lib)
{
  return lib->parent ? lib->parent->filepath : "<direct>";
}

/* -------------------------------------------------------------------- */
/** \name OldNewMap API
 * \{ */

typedef struct OldNew {
  const void *oldp;
  void *newp;
  /* `nr` is "user count" for data, and ID code for libdata. */
  int nr;
} OldNew;

typedef struct OldNewMap {
  /* Array that stores the actual entries. */
  OldNew *entries;
  int nentries;
  /* Hashmap that stores indices into the `entries` array. */
  int32_t *map;

  int capacity_exp;
} OldNewMap;

#define ENTRIES_CAPACITY(onm) (1ll << (onm)->capacity_exp)
#define MAP_CAPACITY(onm) (1ll << ((onm)->capacity_exp + 1))
#define SLOT_MASK(onm) (MAP_CAPACITY(onm) - 1)
#define DEFAULT_SIZE_EXP 6
#define PERTURB_SHIFT 5

/* based on the probing algorithm used in Python dicts. */
#define ITER_SLOTS(onm, KEY, SLOT_NAME, INDEX_NAME) \
  uint32_t hash = BLI_ghashutil_ptrhash(KEY); \
  uint32_t mask = SLOT_MASK(onm); \
  uint perturb = hash; \
  int SLOT_NAME = mask & hash; \
  int INDEX_NAME = onm->map[SLOT_NAME]; \
  for (;; SLOT_NAME = mask & ((5 * SLOT_NAME) + 1 + perturb), \
          perturb >>= PERTURB_SHIFT, \
          INDEX_NAME = onm->map[SLOT_NAME])

static void oldnewmap_insert_index_in_map(OldNewMap *onm, const void *ptr, int index)
{
  ITER_SLOTS (onm, ptr, slot, stored_index) {
    if (stored_index == -1) {
      onm->map[slot] = index;
      break;
    }
  }
}

static void oldnewmap_insert_or_replace(OldNewMap *onm, OldNew entry)
{
  ITER_SLOTS (onm, entry.oldp, slot, index) {
    if (index == -1) {
      onm->entries[onm->nentries] = entry;
      onm->map[slot] = onm->nentries;
      onm->nentries++;
      break;
    }
    else if (onm->entries[index].oldp == entry.oldp) {
      onm->entries[index] = entry;
      break;
    }
  }
}

static OldNew *oldnewmap_lookup_entry(const OldNewMap *onm, const void *addr)
{
  ITER_SLOTS (onm, addr, slot, index) {
    if (index >= 0) {
      OldNew *entry = &onm->entries[index];
      if (entry->oldp == addr) {
        return entry;
      }
    }
    else {
      return NULL;
    }
  }
}

static void oldnewmap_clear_map(OldNewMap *onm)
{
  memset(onm->map, 0xFF, MAP_CAPACITY(onm) * sizeof(*onm->map));
}

static void oldnewmap_increase_size(OldNewMap *onm)
{
  onm->capacity_exp++;
  onm->entries = MEM_reallocN(onm->entries, sizeof(*onm->entries) * ENTRIES_CAPACITY(onm));
  onm->map = MEM_reallocN(onm->map, sizeof(*onm->map) * MAP_CAPACITY(onm));
  oldnewmap_clear_map(onm);
  for (int i = 0; i < onm->nentries; i++) {
    oldnewmap_insert_index_in_map(onm, onm->entries[i].oldp, i);
  }
}

/* Public OldNewMap API */

static OldNewMap *oldnewmap_new(void)
{
  OldNewMap *onm = MEM_callocN(sizeof(*onm), "OldNewMap");

  onm->capacity_exp = DEFAULT_SIZE_EXP;
  onm->entries = MEM_malloc_arrayN(
      ENTRIES_CAPACITY(onm), sizeof(*onm->entries), "OldNewMap.entries");
  onm->map = MEM_malloc_arrayN(MAP_CAPACITY(onm), sizeof(*onm->map), "OldNewMap.map");
  oldnewmap_clear_map(onm);

  return onm;
}

static void oldnewmap_insert(OldNewMap *onm, const void *oldaddr, void *newaddr, int nr)
{
  if (oldaddr == NULL || newaddr == NULL) {
    return;
  }

  if (UNLIKELY(onm->nentries == ENTRIES_CAPACITY(onm))) {
    oldnewmap_increase_size(onm);
  }

  OldNew entry;
  entry.oldp = oldaddr;
  entry.newp = newaddr;
  entry.nr = nr;
  oldnewmap_insert_or_replace(onm, entry);
}

void blo_do_versions_oldnewmap_insert(OldNewMap *onm, const void *oldaddr, void *newaddr, int nr)
{
  oldnewmap_insert(onm, oldaddr, newaddr, nr);
}

static void *oldnewmap_lookup_and_inc(OldNewMap *onm, const void *addr, bool increase_users)
{
  OldNew *entry = oldnewmap_lookup_entry(onm, addr);
  if (entry == NULL) {
    return NULL;
  }
  if (increase_users) {
    entry->nr++;
  }
  return entry->newp;
}

/* for libdata, OldNew.nr has ID code, no increment */
static void *oldnewmap_liblookup(OldNewMap *onm, const void *addr, const void *lib)
{
  if (addr == NULL) {
    return NULL;
  }

  ID *id = oldnewmap_lookup_and_inc(onm, addr, false);
  if (id == NULL) {
    return NULL;
  }
  if (!lib || id->lib) {
    return id;
  }
  return NULL;
}

static void oldnewmap_free_unused(OldNewMap *onm)
{
  for (int i = 0; i < onm->nentries; i++) {
    OldNew *entry = &onm->entries[i];
    if (entry->nr == 0) {
      MEM_freeN(entry->newp);
      entry->newp = NULL;
    }
  }
}

static void oldnewmap_clear(OldNewMap *onm)
{
  onm->capacity_exp = DEFAULT_SIZE_EXP;
  oldnewmap_clear_map(onm);
  onm->nentries = 0;
}

static void oldnewmap_free(OldNewMap *onm)
{
  MEM_freeN(onm->entries);
  MEM_freeN(onm->map);
  MEM_freeN(onm);
}

#undef ENTRIES_CAPACITY
#undef MAP_CAPACITY
#undef SLOT_MASK
#undef DEFAULT_SIZE_EXP
#undef PERTURB_SHIFT
#undef ITER_SLOTS

/** \} */

/* -------------------------------------------------------------------- */
/** \name Helper Functions
 * \{ */

static void add_main_to_main(Main *mainvar, Main *from)
{
  ListBase *lbarray[MAX_LIBARRAY], *fromarray[MAX_LIBARRAY];
  int a;

  set_listbasepointers(mainvar, lbarray);
  a = set_listbasepointers(from, fromarray);
  while (a--) {
    BLI_movelisttolist(lbarray[a], fromarray[a]);
  }
}

void blo_join_main(ListBase *mainlist)
{
  Main *tojoin, *mainl;

  mainl = mainlist->first;
  while ((tojoin = mainl->next)) {
    add_main_to_main(mainl, tojoin);
    BLI_remlink(mainlist, tojoin);
    BKE_main_free(tojoin);
  }
}

static void split_libdata(ListBase *lb_src, Main **lib_main_array, const uint lib_main_array_len)
{
  for (ID *id = lb_src->first, *idnext; id; id = idnext) {
    idnext = id->next;

    if (id->lib) {
      if (((uint)id->lib->temp_index < lib_main_array_len) &&
          /* this check should never fail, just in case 'id->lib' is a dangling pointer. */
          (lib_main_array[id->lib->temp_index]->curlib == id->lib)) {
        Main *mainvar = lib_main_array[id->lib->temp_index];
        ListBase *lb_dst = which_libbase(mainvar, GS(id->name));
        BLI_remlink(lb_src, id);
        BLI_addtail(lb_dst, id);
      }
      else {
        printf("%s: invalid library for '%s'\n", __func__, id->name);
        BLI_assert(0);
      }
    }
  }
}

void blo_split_main(ListBase *mainlist, Main *main)
{
  mainlist->first = mainlist->last = main;
  main->next = NULL;

  if (BLI_listbase_is_empty(&main->libraries)) {
    return;
  }

  /* (Library.temp_index -> Main), lookup table */
  const uint lib_main_array_len = BLI_listbase_count(&main->libraries);
  Main **lib_main_array = MEM_malloc_arrayN(lib_main_array_len, sizeof(*lib_main_array), __func__);

  int i = 0;
  for (Library *lib = main->libraries.first; lib; lib = lib->id.next, i++) {
    Main *libmain = BKE_main_new();
    libmain->curlib = lib;
    libmain->versionfile = lib->versionfile;
    libmain->subversionfile = lib->subversionfile;
    BLI_addtail(mainlist, libmain);
    lib->temp_index = i;
    lib_main_array[i] = libmain;
  }

  ListBase *lbarray[MAX_LIBARRAY];
  i = set_listbasepointers(main, lbarray);
  while (i--) {
    ID *id = lbarray[i]->first;
    if (id == NULL || GS(id->name) == ID_LI) {
      /* No ID_LI data-lock should ever be linked anyway, but just in case, better be explicit. */
      continue;
    }
    split_libdata(lbarray[i], lib_main_array, lib_main_array_len);
  }

  MEM_freeN(lib_main_array);
}

static void read_file_version(FileData *fd, Main *main)
{
  BHead *bhead;

  for (bhead = blo_bhead_first(fd); bhead; bhead = blo_bhead_next(fd, bhead)) {
    if (bhead->code == GLOB) {
      FileGlobal *fg = read_struct(fd, bhead, "Global");
      if (fg) {
        main->subversionfile = fg->subversion;
        main->minversionfile = fg->minversion;
        main->minsubversionfile = fg->minsubversion;
        MEM_freeN(fg);
      }
      else if (bhead->code == ENDB) {
        break;
      }
    }
  }
  if (main->curlib) {
    main->curlib->versionfile = main->versionfile;
    main->curlib->subversionfile = main->subversionfile;
  }
}

#ifdef USE_GHASH_BHEAD
static void read_file_bhead_idname_map_create(FileData *fd)
{
  BHead *bhead;

  /* dummy values */
  bool is_link = false;
  int code_prev = ENDB;
  uint reserve = 0;

  for (bhead = blo_bhead_first(fd); bhead; bhead = blo_bhead_next(fd, bhead)) {
    if (code_prev != bhead->code) {
      code_prev = bhead->code;
      is_link = BKE_idtype_idcode_is_valid(code_prev) ? BKE_idtype_idcode_is_linkable(code_prev) :
                                                        false;
    }

    if (is_link) {
      reserve += 1;
    }
  }

  BLI_assert(fd->bhead_idname_hash == NULL);

  fd->bhead_idname_hash = BLI_ghash_str_new_ex(__func__, reserve);

  for (bhead = blo_bhead_first(fd); bhead; bhead = blo_bhead_next(fd, bhead)) {
    if (code_prev != bhead->code) {
      code_prev = bhead->code;
      is_link = BKE_idtype_idcode_is_valid(code_prev) ? BKE_idtype_idcode_is_linkable(code_prev) :
                                                        false;
    }

    if (is_link) {
      BLI_ghash_insert(fd->bhead_idname_hash, (void *)blo_bhead_id_name(fd, bhead), bhead);
    }
  }
}
#endif

static Main *blo_find_main(FileData *fd, const char *filepath, const char *relabase)
{
  ListBase *mainlist = fd->mainlist;
  Main *m;
  Library *lib;
  char name1[FILE_MAX];

  BLI_strncpy(name1, filepath, sizeof(name1));
  BLI_cleanup_path(relabase, name1);

  //  printf("blo_find_main: relabase  %s\n", relabase);
  //  printf("blo_find_main: original in  %s\n", filepath);
  //  printf("blo_find_main: converted to %s\n", name1);

  for (m = mainlist->first; m; m = m->next) {
    const char *libname = (m->curlib) ? m->curlib->filepath : m->name;

    if (BLI_path_cmp(name1, libname) == 0) {
      if (G.debug & G_DEBUG) {
        printf("blo_find_main: found library %s\n", libname);
      }
      return m;
    }
  }

  m = BKE_main_new();
  BLI_addtail(mainlist, m);

  /* Add library data-block itself to 'main' Main, since libraries are **never** linked data.
   * Fixes bug where you could end with all ID_LI data-blocks having the same name... */
  lib = BKE_libblock_alloc(mainlist->first, ID_LI, BLI_path_basename(filepath), 0);

  /* Important, consistency with main ID reading code from read_libblock(). */
  lib->id.us = ID_FAKE_USERS(lib);

  /* Matches lib_link_library(). */
  id_us_ensure_real(&lib->id);

  BLI_strncpy(lib->name, filepath, sizeof(lib->name));
  BLI_strncpy(lib->filepath, name1, sizeof(lib->filepath));

  m->curlib = lib;

  read_file_version(fd, m);

  if (G.debug & G_DEBUG) {
    printf("blo_find_main: added new lib %s\n", filepath);
  }
  return m;
}

/** \} */

/* -------------------------------------------------------------------- */
/** \name File Parsing
 * \{ */

static void switch_endian_bh4(BHead4 *bhead)
{
  /* the ID_.. codes */
  if ((bhead->code & 0xFFFF) == 0) {
    bhead->code >>= 16;
  }

  if (bhead->code != ENDB) {
    BLI_endian_switch_int32(&bhead->len);
    BLI_endian_switch_int32(&bhead->SDNAnr);
    BLI_endian_switch_int32(&bhead->nr);
  }
}

static void switch_endian_bh8(BHead8 *bhead)
{
  /* the ID_.. codes */
  if ((bhead->code & 0xFFFF) == 0) {
    bhead->code >>= 16;
  }

  if (bhead->code != ENDB) {
    BLI_endian_switch_int32(&bhead->len);
    BLI_endian_switch_int32(&bhead->SDNAnr);
    BLI_endian_switch_int32(&bhead->nr);
  }
}

static void bh4_from_bh8(BHead *bhead, BHead8 *bhead8, int do_endian_swap)
{
  BHead4 *bhead4 = (BHead4 *)bhead;
  int64_t old;

  bhead4->code = bhead8->code;
  bhead4->len = bhead8->len;

  if (bhead4->code != ENDB) {
    /* perform a endian swap on 64bit pointers, otherwise the pointer might map to zero
     * 0x0000000000000000000012345678 would become 0x12345678000000000000000000000000
     */
    if (do_endian_swap) {
      BLI_endian_switch_int64(&bhead8->old);
    }

    /* this patch is to avoid a long long being read from not-eight aligned positions
     * is necessary on any modern 64bit architecture) */
    memcpy(&old, &bhead8->old, 8);
    bhead4->old = (int)(old >> 3);

    bhead4->SDNAnr = bhead8->SDNAnr;
    bhead4->nr = bhead8->nr;
  }
}

static void bh8_from_bh4(BHead *bhead, BHead4 *bhead4)
{
  BHead8 *bhead8 = (BHead8 *)bhead;

  bhead8->code = bhead4->code;
  bhead8->len = bhead4->len;

  if (bhead8->code != ENDB) {
    bhead8->old = bhead4->old;
    bhead8->SDNAnr = bhead4->SDNAnr;
    bhead8->nr = bhead4->nr;
  }
}

static BHeadN *get_bhead(FileData *fd)
{
  BHeadN *new_bhead = NULL;
  int readsize;

  if (fd) {
    if (!fd->is_eof) {
      /* initializing to zero isn't strictly needed but shuts valgrind up
       * since uninitialized memory gets compared */
      BHead8 bhead8 = {0};
      BHead4 bhead4 = {0};
      BHead bhead = {0};

      /* First read the bhead structure.
       * Depending on the platform the file was written on this can
       * be a big or little endian BHead4 or BHead8 structure.
       *
       * As usual 'ENDB' (the last *partial* bhead of the file)
       * needs some special handling. We don't want to EOF just yet.
       */
      if (fd->flags & FD_FLAGS_FILE_POINTSIZE_IS_4) {
        bhead4.code = DATA;
        readsize = fd->read(fd, &bhead4, sizeof(bhead4), NULL);

        if (readsize == sizeof(bhead4) || bhead4.code == ENDB) {
          if (fd->flags & FD_FLAGS_SWITCH_ENDIAN) {
            switch_endian_bh4(&bhead4);
          }

          if (fd->flags & FD_FLAGS_POINTSIZE_DIFFERS) {
            bh8_from_bh4(&bhead, &bhead4);
          }
          else {
            /* MIN2 is only to quiet '-Warray-bounds' compiler warning. */
            BLI_assert(sizeof(bhead) == sizeof(bhead4));
            memcpy(&bhead, &bhead4, MIN2(sizeof(bhead), sizeof(bhead4)));
          }
        }
        else {
          fd->is_eof = true;
          bhead.len = 0;
        }
      }
      else {
        bhead8.code = DATA;
        readsize = fd->read(fd, &bhead8, sizeof(bhead8), NULL);

        if (readsize == sizeof(bhead8) || bhead8.code == ENDB) {
          if (fd->flags & FD_FLAGS_SWITCH_ENDIAN) {
            switch_endian_bh8(&bhead8);
          }

          if (fd->flags & FD_FLAGS_POINTSIZE_DIFFERS) {
            bh4_from_bh8(&bhead, &bhead8, (fd->flags & FD_FLAGS_SWITCH_ENDIAN));
          }
          else {
            /* MIN2 is only to quiet '-Warray-bounds' compiler warning. */
            BLI_assert(sizeof(bhead) == sizeof(bhead8));
            memcpy(&bhead, &bhead8, MIN2(sizeof(bhead), sizeof(bhead8)));
          }
        }
        else {
          fd->is_eof = true;
          bhead.len = 0;
        }
      }

      /* make sure people are not trying to pass bad blend files */
      if (bhead.len < 0) {
        fd->is_eof = true;
      }

      /* bhead now contains the (converted) bhead structure. Now read
       * the associated data and put everything in a BHeadN (creative naming !)
       */
      if (fd->is_eof) {
        /* pass */
      }
#ifdef USE_BHEAD_READ_ON_DEMAND
      else if (fd->seek != NULL && BHEAD_USE_READ_ON_DEMAND(&bhead)) {
        /* Delay reading bhead content. */
        new_bhead = MEM_mallocN(sizeof(BHeadN), "new_bhead");
        if (new_bhead) {
          new_bhead->next = new_bhead->prev = NULL;
          new_bhead->file_offset = fd->file_offset;
          new_bhead->has_data = false;
          new_bhead->is_memchunk_identical = false;
          new_bhead->bhead = bhead;
          off64_t seek_new = fd->seek(fd, bhead.len, SEEK_CUR);
          if (seek_new == -1) {
            fd->is_eof = true;
            MEM_freeN(new_bhead);
            new_bhead = NULL;
          }
          BLI_assert(fd->file_offset == seek_new);
        }
        else {
          fd->is_eof = true;
        }
      }
#endif
      else {
        new_bhead = MEM_mallocN(sizeof(BHeadN) + bhead.len, "new_bhead");
        if (new_bhead) {
          new_bhead->next = new_bhead->prev = NULL;
#ifdef USE_BHEAD_READ_ON_DEMAND
          new_bhead->file_offset = 0; /* don't seek. */
          new_bhead->has_data = true;
#endif
          new_bhead->is_memchunk_identical = false;
          new_bhead->bhead = bhead;

          readsize = fd->read(fd, new_bhead + 1, bhead.len, &new_bhead->is_memchunk_identical);

          if (readsize != bhead.len) {
            fd->is_eof = true;
            MEM_freeN(new_bhead);
            new_bhead = NULL;
          }
        }
        else {
          fd->is_eof = true;
        }
      }
    }
  }

  /* We've read a new block. Now add it to the list
   * of blocks.
   */
  if (new_bhead) {
    BLI_addtail(&fd->bhead_list, new_bhead);
  }

  return new_bhead;
}

BHead *blo_bhead_first(FileData *fd)
{
  BHeadN *new_bhead;
  BHead *bhead = NULL;

  /* Rewind the file
   * Read in a new block if necessary
   */
  new_bhead = fd->bhead_list.first;
  if (new_bhead == NULL) {
    new_bhead = get_bhead(fd);
  }

  if (new_bhead) {
    bhead = &new_bhead->bhead;
  }

  return bhead;
}

BHead *blo_bhead_prev(FileData *UNUSED(fd), BHead *thisblock)
{
  BHeadN *bheadn = BHEADN_FROM_BHEAD(thisblock);
  BHeadN *prev = bheadn->prev;

  return (prev) ? &prev->bhead : NULL;
}

BHead *blo_bhead_next(FileData *fd, BHead *thisblock)
{
  BHeadN *new_bhead = NULL;
  BHead *bhead = NULL;

  if (thisblock) {
    /* bhead is actually a sub part of BHeadN
     * We calculate the BHeadN pointer from the BHead pointer below */
    new_bhead = BHEADN_FROM_BHEAD(thisblock);

    /* get the next BHeadN. If it doesn't exist we read in the next one */
    new_bhead = new_bhead->next;
    if (new_bhead == NULL) {
      new_bhead = get_bhead(fd);
    }
  }

  if (new_bhead) {
    /* here we do the reverse:
     * go from the BHeadN pointer to the BHead pointer */
    bhead = &new_bhead->bhead;
  }

  return bhead;
}

#ifdef USE_BHEAD_READ_ON_DEMAND
static bool blo_bhead_read_data(FileData *fd, BHead *thisblock, void *buf)
{
  bool success = true;
  BHeadN *new_bhead = BHEADN_FROM_BHEAD(thisblock);
  BLI_assert(new_bhead->has_data == false && new_bhead->file_offset != 0);
  off64_t offset_backup = fd->file_offset;
  if (UNLIKELY(fd->seek(fd, new_bhead->file_offset, SEEK_SET) == -1)) {
    success = false;
  }
  else {
    if (fd->read(fd, buf, new_bhead->bhead.len, &new_bhead->is_memchunk_identical) !=
        new_bhead->bhead.len) {
      success = false;
    }
  }
  if (fd->seek(fd, offset_backup, SEEK_SET) == -1) {
    success = false;
  }
  return success;
}

static BHead *blo_bhead_read_full(FileData *fd, BHead *thisblock)
{
  BHeadN *new_bhead = BHEADN_FROM_BHEAD(thisblock);
  BHeadN *new_bhead_data = MEM_mallocN(sizeof(BHeadN) + new_bhead->bhead.len, "new_bhead");
  new_bhead_data->bhead = new_bhead->bhead;
  new_bhead_data->file_offset = new_bhead->file_offset;
  new_bhead_data->has_data = true;
  new_bhead_data->is_memchunk_identical = false;
  if (!blo_bhead_read_data(fd, thisblock, new_bhead_data + 1)) {
    MEM_freeN(new_bhead_data);
    return NULL;
  }
  return &new_bhead_data->bhead;
}
#endif /* USE_BHEAD_READ_ON_DEMAND */

/* Warning! Caller's responsibility to ensure given bhead **is** and ID one! */
const char *blo_bhead_id_name(const FileData *fd, const BHead *bhead)
{
  return (const char *)POINTER_OFFSET(bhead, sizeof(*bhead) + fd->id_name_offs);
}

static void decode_blender_header(FileData *fd)
{
  char header[SIZEOFBLENDERHEADER], num[4];
  int readsize;

  /* read in the header data */
  readsize = fd->read(fd, header, sizeof(header), NULL);

  if (readsize == sizeof(header) && STREQLEN(header, "BLENDER", 7) && ELEM(header[7], '_', '-') &&
      ELEM(header[8], 'v', 'V') &&
      (isdigit(header[9]) && isdigit(header[10]) && isdigit(header[11]))) {
    fd->flags |= FD_FLAGS_FILE_OK;

    /* what size are pointers in the file ? */
    if (header[7] == '_') {
      fd->flags |= FD_FLAGS_FILE_POINTSIZE_IS_4;
      if (sizeof(void *) != 4) {
        fd->flags |= FD_FLAGS_POINTSIZE_DIFFERS;
      }
    }
    else {
      if (sizeof(void *) != 8) {
        fd->flags |= FD_FLAGS_POINTSIZE_DIFFERS;
      }
    }

    /* is the file saved in a different endian
     * than we need ?
     */
    if (((header[8] == 'v') ? L_ENDIAN : B_ENDIAN) != ENDIAN_ORDER) {
      fd->flags |= FD_FLAGS_SWITCH_ENDIAN;
    }

    /* get the version number */
    memcpy(num, header + 9, 3);
    num[3] = 0;
    fd->fileversion = atoi(num);
  }
}

/**
 * \return Success if the file is read correctly, else set \a r_error_message.
 */
static bool read_file_dna(FileData *fd, const char **r_error_message)
{
  BHead *bhead;
  int subversion = 0;

  for (bhead = blo_bhead_first(fd); bhead; bhead = blo_bhead_next(fd, bhead)) {
    if (bhead->code == GLOB) {
      /* Before this, the subversion didn't exist in 'FileGlobal' so the subversion
       * value isn't accessible for the purpose of DNA versioning in this case. */
      if (fd->fileversion <= 242) {
        continue;
      }
      /* We can't use read_global because this needs 'DNA1' to be decoded,
       * however the first 4 chars are _always_ the subversion. */
      FileGlobal *fg = (void *)&bhead[1];
      BLI_STATIC_ASSERT(offsetof(FileGlobal, subvstr) == 0, "Must be first: subvstr")
      char num[5];
      memcpy(num, fg->subvstr, 4);
      num[4] = 0;
      subversion = atoi(num);
    }
    else if (bhead->code == DNA1) {
      const bool do_endian_swap = (fd->flags & FD_FLAGS_SWITCH_ENDIAN) != 0;

      fd->filesdna = DNA_sdna_from_data(
          &bhead[1], bhead->len, do_endian_swap, true, r_error_message);
      if (fd->filesdna) {
        blo_do_versions_dna(fd->filesdna, fd->fileversion, subversion);
        fd->compflags = DNA_struct_get_compareflags(fd->filesdna, fd->memsdna);
        /* used to retrieve ID names from (bhead+1) */
        fd->id_name_offs = DNA_elem_offset(fd->filesdna, "ID", "char", "name[]");

        return true;
      }
      else {
        return false;
      }
    }
    else if (bhead->code == ENDB) {
      break;
    }
  }

  *r_error_message = "Missing DNA block";
  return false;
}

static int *read_file_thumbnail(FileData *fd)
{
  BHead *bhead;
  int *blend_thumb = NULL;

  for (bhead = blo_bhead_first(fd); bhead; bhead = blo_bhead_next(fd, bhead)) {
    if (bhead->code == TEST) {
      const bool do_endian_swap = (fd->flags & FD_FLAGS_SWITCH_ENDIAN) != 0;
      int *data = (int *)(bhead + 1);

      if (bhead->len < (2 * sizeof(int))) {
        break;
      }

      if (do_endian_swap) {
        BLI_endian_switch_int32(&data[0]);
        BLI_endian_switch_int32(&data[1]);
      }

      const int width = data[0];
      const int height = data[1];
      if (!BLEN_THUMB_MEMSIZE_IS_VALID(width, height)) {
        break;
      }
      if (bhead->len < BLEN_THUMB_MEMSIZE_FILE(width, height)) {
        break;
      }

      blend_thumb = data;
      break;
    }
    else if (bhead->code != REND) {
      /* Thumbnail is stored in TEST immediately after first REND... */
      break;
    }
  }

  return blend_thumb;
}

/** \} */

/* -------------------------------------------------------------------- */
/** \name File Data API
 * \{ */

/* Regular file reading. */

static int fd_read_data_from_file(FileData *filedata,
                                  void *buffer,
                                  uint size,
                                  bool *UNUSED(r_is_memchunck_identical))
{
  int readsize = read(filedata->filedes, buffer, size);

  if (readsize < 0) {
    readsize = EOF;
  }
  else {
    filedata->file_offset += readsize;
  }

  return (readsize);
}

static off64_t fd_seek_data_from_file(FileData *filedata, off64_t offset, int whence)
{
  filedata->file_offset = BLI_lseek(filedata->filedes, offset, whence);
  return filedata->file_offset;
}

/* GZip file reading. */

static int fd_read_gzip_from_file(FileData *filedata,
                                  void *buffer,
                                  uint size,
                                  bool *UNUSED(r_is_memchunck_identical))
{
  int readsize = gzread(filedata->gzfiledes, buffer, size);

  if (readsize < 0) {
    readsize = EOF;
  }
  else {
    filedata->file_offset += readsize;
  }

  return (readsize);
}

/* Memory reading. */

static int fd_read_from_memory(FileData *filedata,
                               void *buffer,
                               uint size,
                               bool *UNUSED(r_is_memchunck_identical))
{
  /* don't read more bytes then there are available in the buffer */
  int readsize = (int)MIN2(size, (uint)(filedata->buffersize - filedata->file_offset));

  memcpy(buffer, filedata->buffer + filedata->file_offset, readsize);
  filedata->file_offset += readsize;

  return (readsize);
}

/* MemFile reading. */

static int fd_read_from_memfile(FileData *filedata,
                                void *buffer,
                                uint size,
                                bool *r_is_memchunck_identical)
{
  static size_t seek = SIZE_MAX; /* the current position */
  static size_t offset = 0;      /* size of previous chunks */
  static MemFileChunk *chunk = NULL;
  size_t chunkoffset, readsize, totread;

  if (size == 0) {
    return 0;
  }

  if (seek != (size_t)filedata->file_offset) {
    chunk = filedata->memfile->chunks.first;
    seek = 0;

    while (chunk) {
      if (seek + chunk->size > (size_t)filedata->file_offset) {
        break;
      }
      seek += chunk->size;
      chunk = chunk->next;
    }
    offset = seek;
    seek = filedata->file_offset;
  }

  if (chunk) {
    totread = 0;

    do {
      /* first check if it's on the end if current chunk */
      if (seek - offset == chunk->size) {
        offset += chunk->size;
        chunk = chunk->next;
      }

      /* debug, should never happen */
      if (chunk == NULL) {
        printf("illegal read, chunk zero\n");
        return 0;
      }

      chunkoffset = seek - offset;
      readsize = size - totread;

      /* data can be spread over multiple chunks, so clamp size
       * to within this chunk, and then it will read further in
       * the next chunk */
      if (chunkoffset + readsize > chunk->size) {
        readsize = chunk->size - chunkoffset;
      }

      memcpy(POINTER_OFFSET(buffer, totread), chunk->buf + chunkoffset, readsize);
      totread += readsize;
      filedata->file_offset += readsize;
      seek += readsize;
      if (r_is_memchunck_identical != NULL) {
        /* `is_identical` of current chunk represent whether it changed compared to previous undo
         * step. this is fine in redo case (filedata->undo_direction > 0), but not in undo case,
         * where we need an extra flag defined when saving the next (future) step after the one we
         * want to restore, as we are supposed to 'come from' that future undo step, and not the
         * one before current one. */
        *r_is_memchunck_identical = filedata->undo_direction > 0 ? chunk->is_identical :
                                                                   chunk->is_identical_future;
      }
    } while (totread < size);

    return totread;
  }

  return 0;
}

static FileData *filedata_new(void)
{
  FileData *fd = MEM_callocN(sizeof(FileData), "FileData");

  fd->filedes = -1;
  fd->gzfiledes = NULL;

  fd->memsdna = DNA_sdna_current_get();

  fd->datamap = oldnewmap_new();
  fd->globmap = oldnewmap_new();
  fd->libmap = oldnewmap_new();

  return fd;
}

static FileData *blo_decode_and_check(FileData *fd, ReportList *reports)
{
  decode_blender_header(fd);

  if (fd->flags & FD_FLAGS_FILE_OK) {
    const char *error_message = NULL;
    if (read_file_dna(fd, &error_message) == false) {
      BKE_reportf(
          reports, RPT_ERROR, "Failed to read blend file '%s': %s", fd->relabase, error_message);
      blo_filedata_free(fd);
      fd = NULL;
    }
  }
  else {
    BKE_reportf(
        reports, RPT_ERROR, "Failed to read blend file '%s', not a blend file", fd->relabase);
    blo_filedata_free(fd);
    fd = NULL;
  }

  return fd;
}

static FileData *blo_filedata_from_file_descriptor(const char *filepath,
                                                   ReportList *reports,
                                                   int file)
{
  FileDataReadFn *read_fn = NULL;
  FileDataSeekFn *seek_fn = NULL; /* Optional. */

  gzFile gzfile = (gzFile)Z_NULL;

  char header[7];

  /* Regular file. */
  errno = 0;
  if (read(file, header, sizeof(header)) != sizeof(header)) {
    BKE_reportf(reports,
                RPT_WARNING,
                "Unable to read '%s': %s",
                filepath,
                errno ? strerror(errno) : TIP_("insufficient content"));
    return NULL;
  }
  else {
    BLI_lseek(file, 0, SEEK_SET);
  }

  /* Regular file. */
  if (memcmp(header, "BLENDER", sizeof(header)) == 0) {
    read_fn = fd_read_data_from_file;
    seek_fn = fd_seek_data_from_file;
  }

  /* Gzip file. */
  errno = 0;
  if ((read_fn == NULL) &&
      /* Check header magic. */
      (header[0] == 0x1f && header[1] == 0x8b)) {
    gzfile = BLI_gzopen(filepath, "rb");
    if (gzfile == (gzFile)Z_NULL) {
      BKE_reportf(reports,
                  RPT_WARNING,
                  "Unable to open '%s': %s",
                  filepath,
                  errno ? strerror(errno) : TIP_("unknown error reading file"));
      return NULL;
    }
    else {
      /* 'seek_fn' is too slow for gzip, don't set it. */
      read_fn = fd_read_gzip_from_file;
      /* Caller must close. */
      file = -1;
    }
  }

  if (read_fn == NULL) {
    BKE_reportf(reports, RPT_WARNING, "Unrecognized file format '%s'", filepath);
    return NULL;
  }

  FileData *fd = filedata_new();

  fd->filedes = file;
  fd->gzfiledes = gzfile;

  fd->read = read_fn;
  fd->seek = seek_fn;

  return fd;
}

static FileData *blo_filedata_from_file_open(const char *filepath, ReportList *reports)
{
  errno = 0;
  const int file = BLI_open(filepath, O_BINARY | O_RDONLY, 0);
  if (file == -1) {
    BKE_reportf(reports,
                RPT_WARNING,
                "Unable to open '%s': %s",
                filepath,
                errno ? strerror(errno) : TIP_("unknown error reading file"));
    return NULL;
  }
  FileData *fd = blo_filedata_from_file_descriptor(filepath, reports, file);
  if ((fd == NULL) || (fd->filedes == -1)) {
    close(file);
  }
  return fd;
}

/* cannot be called with relative paths anymore! */
/* on each new library added, it now checks for the current FileData and expands relativeness */
FileData *blo_filedata_from_file(const char *filepath, ReportList *reports)
{
  FileData *fd = blo_filedata_from_file_open(filepath, reports);
  if (fd != NULL) {
    /* needed for library_append and read_libraries */
    BLI_strncpy(fd->relabase, filepath, sizeof(fd->relabase));

    return blo_decode_and_check(fd, reports);
  }
  return NULL;
}

/**
 * Same as blo_filedata_from_file(), but does not reads DNA data, only header.
 * Use it for light access (e.g. thumbnail reading).
 */
static FileData *blo_filedata_from_file_minimal(const char *filepath)
{
  FileData *fd = blo_filedata_from_file_open(filepath, NULL);
  if (fd != NULL) {
    decode_blender_header(fd);
    if (fd->flags & FD_FLAGS_FILE_OK) {
      return fd;
    }
    blo_filedata_free(fd);
  }
  return NULL;
}

static int fd_read_gzip_from_memory(FileData *filedata,
                                    void *buffer,
                                    uint size,
                                    bool *UNUSED(r_is_memchunck_identical))
{
  int err;

  filedata->strm.next_out = (Bytef *)buffer;
  filedata->strm.avail_out = size;

  // Inflate another chunk.
  err = inflate(&filedata->strm, Z_SYNC_FLUSH);

  if (err == Z_STREAM_END) {
    return 0;
  }
  else if (err != Z_OK) {
    printf("fd_read_gzip_from_memory: zlib error\n");
    return 0;
  }

  filedata->file_offset += size;

  return (size);
}

static int fd_read_gzip_from_memory_init(FileData *fd)
{

  fd->strm.next_in = (Bytef *)fd->buffer;
  fd->strm.avail_in = fd->buffersize;
  fd->strm.total_out = 0;
  fd->strm.zalloc = Z_NULL;
  fd->strm.zfree = Z_NULL;

  if (inflateInit2(&fd->strm, (16 + MAX_WBITS)) != Z_OK) {
    return 0;
  }

  fd->read = fd_read_gzip_from_memory;

  return 1;
}

FileData *blo_filedata_from_memory(const void *mem, int memsize, ReportList *reports)
{
  if (!mem || memsize < SIZEOFBLENDERHEADER) {
    BKE_report(reports, RPT_WARNING, (mem) ? TIP_("Unable to read") : TIP_("Unable to open"));
    return NULL;
  }
  else {
    FileData *fd = filedata_new();
    const char *cp = mem;

    fd->buffer = mem;
    fd->buffersize = memsize;

    /* test if gzip */
    if (cp[0] == 0x1f && cp[1] == 0x8b) {
      if (0 == fd_read_gzip_from_memory_init(fd)) {
        blo_filedata_free(fd);
        return NULL;
      }
    }
    else {
      fd->read = fd_read_from_memory;
    }

    fd->flags |= FD_FLAGS_NOT_MY_BUFFER;

    return blo_decode_and_check(fd, reports);
  }
}

FileData *blo_filedata_from_memfile(MemFile *memfile,
                                    const struct BlendFileReadParams *params,
                                    ReportList *reports)
{
  if (!memfile) {
    BKE_report(reports, RPT_WARNING, "Unable to open blend <memory>");
    return NULL;
  }
  else {
    FileData *fd = filedata_new();
    fd->memfile = memfile;
    fd->undo_direction = params->undo_direction;

    fd->read = fd_read_from_memfile;
    fd->flags |= FD_FLAGS_NOT_MY_BUFFER;

    return blo_decode_and_check(fd, reports);
  }
}

void blo_filedata_free(FileData *fd)
{
  if (fd) {
    if (fd->filedes != -1) {
      close(fd->filedes);
    }

    if (fd->gzfiledes != NULL) {
      gzclose(fd->gzfiledes);
    }

    if (fd->strm.next_in) {
      if (inflateEnd(&fd->strm) != Z_OK) {
        printf("close gzip stream error\n");
      }
    }

    if (fd->buffer && !(fd->flags & FD_FLAGS_NOT_MY_BUFFER)) {
      MEM_freeN((void *)fd->buffer);
      fd->buffer = NULL;
    }

    /* Free all BHeadN data blocks */
#ifndef NDEBUG
    BLI_freelistN(&fd->bhead_list);
#else
    /* Sanity check we're not keeping memory we don't need. */
    LISTBASE_FOREACH_MUTABLE (BHeadN *, new_bhead, &fd->bhead_list) {
      if (fd->seek != NULL && BHEAD_USE_READ_ON_DEMAND(&new_bhead->bhead)) {
        BLI_assert(new_bhead->has_data == 0);
      }
      MEM_freeN(new_bhead);
    }
#endif

    if (fd->filesdna) {
      DNA_sdna_free(fd->filesdna);
    }
    if (fd->compflags) {
      MEM_freeN((void *)fd->compflags);
    }

    if (fd->datamap) {
      oldnewmap_free(fd->datamap);
    }
    if (fd->globmap) {
      oldnewmap_free(fd->globmap);
    }
    if (fd->imamap) {
      oldnewmap_free(fd->imamap);
    }
    if (fd->movieclipmap) {
      oldnewmap_free(fd->movieclipmap);
    }
    if (fd->scenemap) {
      oldnewmap_free(fd->scenemap);
    }
    if (fd->soundmap) {
      oldnewmap_free(fd->soundmap);
    }
    if (fd->volumemap) {
      oldnewmap_free(fd->volumemap);
    }
    if (fd->packedmap) {
      oldnewmap_free(fd->packedmap);
    }
    if (fd->libmap && !(fd->flags & FD_FLAGS_NOT_MY_LIBMAP)) {
      oldnewmap_free(fd->libmap);
    }
    if (fd->old_idmap != NULL) {
      BKE_main_idmap_destroy(fd->old_idmap);
    }
    if (fd->bheadmap) {
      MEM_freeN(fd->bheadmap);
    }

#ifdef USE_GHASH_BHEAD
    if (fd->bhead_idname_hash) {
      BLI_ghash_free(fd->bhead_idname_hash, NULL, NULL);
    }
#endif

    MEM_freeN(fd);
  }
}

/** \} */

/* -------------------------------------------------------------------- */
/** \name Public Utilities
 * \{ */

/**
 * Check whether given path ends with a blend file compatible extension
 * (`.blend`, `.ble` or `.blend.gz`).
 *
 * \param str: The path to check.
 * \return true is this path ends with a blender file extension.
 */
bool BLO_has_bfile_extension(const char *str)
{
  const char *ext_test[4] = {".blend", ".ble", ".blend.gz", NULL};
  return BLI_path_extension_check_array(str, ext_test);
}

/**
 * Try to explode given path into its 'library components'
 * (i.e. a .blend file, id type/group, and data-block itself).
 *
 * \param path: the full path to explode.
 * \param r_dir: the string that'll contain path up to blend file itself ('library' path).
 * WARNING! Must be #FILE_MAX_LIBEXTRA long (it also stores group and name strings)!
 * \param r_group: the string that'll contain 'group' part of the path, if any. May be NULL.
 * \param r_name: the string that'll contain data's name part of the path, if any. May be NULL.
 * \return true if path contains a blend file.
 */
bool BLO_library_path_explode(const char *path, char *r_dir, char **r_group, char **r_name)
{
  /* We might get some data names with slashes,
   * so we have to go up in path until we find blend file itself,
   * then we now next path item is group, and everything else is data name. */
  char *slash = NULL, *prev_slash = NULL, c = '\0';

  r_dir[0] = '\0';
  if (r_group) {
    *r_group = NULL;
  }
  if (r_name) {
    *r_name = NULL;
  }

  /* if path leads to an existing directory, we can be sure we're not (in) a library */
  if (BLI_is_dir(path)) {
    return false;
  }

  strcpy(r_dir, path);

  while ((slash = (char *)BLI_last_slash(r_dir))) {
    char tc = *slash;
    *slash = '\0';
    if (BLO_has_bfile_extension(r_dir) && BLI_is_file(r_dir)) {
      break;
    }
    else if (STREQ(r_dir, BLO_EMBEDDED_STARTUP_BLEND)) {
      break;
    }

    if (prev_slash) {
      *prev_slash = c;
    }
    prev_slash = slash;
    c = tc;
  }

  if (!slash) {
    return false;
  }

  if (slash[1] != '\0') {
    BLI_assert(strlen(slash + 1) < BLO_GROUP_MAX);
    if (r_group) {
      *r_group = slash + 1;
    }
  }

  if (prev_slash && (prev_slash[1] != '\0')) {
    BLI_assert(strlen(prev_slash + 1) < MAX_ID_NAME - 2);
    if (r_name) {
      *r_name = prev_slash + 1;
    }
  }

  return true;
}

/**
 * Does a very light reading of given .blend file to extract its stored thumbnail.
 *
 * \param filepath: The path of the file to extract thumbnail from.
 * \return The raw thumbnail
 * (MEM-allocated, as stored in file, use #BKE_main_thumbnail_to_imbuf()
 * to convert it to ImBuf image).
 */
BlendThumbnail *BLO_thumbnail_from_file(const char *filepath)
{
  FileData *fd;
  BlendThumbnail *data = NULL;
  int *fd_data;

  fd = blo_filedata_from_file_minimal(filepath);
  fd_data = fd ? read_file_thumbnail(fd) : NULL;

  if (fd_data) {
    const int width = fd_data[0];
    const int height = fd_data[1];
    if (BLEN_THUMB_MEMSIZE_IS_VALID(width, height)) {
      const size_t sz = BLEN_THUMB_MEMSIZE(width, height);
      data = MEM_mallocN(sz, __func__);
      if (data) {
        BLI_assert((sz - sizeof(*data)) ==
                   (BLEN_THUMB_MEMSIZE_FILE(width, height) - (sizeof(*fd_data) * 2)));
        data->width = width;
        data->height = height;
        memcpy(data->rect, &fd_data[2], sz - sizeof(*data));
      }
    }
  }

  blo_filedata_free(fd);

  return data;
}

/** \} */

/* -------------------------------------------------------------------- */
/** \name Old/New Pointer Map
 * \{ */

/* only direct databocks */
static void *newdataadr(FileData *fd, const void *adr)
{
  return oldnewmap_lookup_and_inc(fd->datamap, adr, true);
}

/* only direct databocks */
static void *newdataadr_no_us(FileData *fd, const void *adr)
{
  return oldnewmap_lookup_and_inc(fd->datamap, adr, false);
}

/* direct datablocks with global linking */
static void *newglobadr(FileData *fd, const void *adr)
{
  return oldnewmap_lookup_and_inc(fd->globmap, adr, true);
}

/* used to restore image data after undo */
static void *newimaadr(FileData *fd, const void *adr)
{
  if (fd->imamap && adr) {
    return oldnewmap_lookup_and_inc(fd->imamap, adr, true);
  }
  return NULL;
}

/* used to restore scene data after undo */
static void *newsceadr(FileData *fd, const void *adr)
{
  if (fd->scenemap && adr) {
    return oldnewmap_lookup_and_inc(fd->scenemap, adr, true);
  }
  return NULL;
}

/* used to restore movie clip data after undo */
static void *newmclipadr(FileData *fd, const void *adr)
{
  if (fd->movieclipmap && adr) {
    return oldnewmap_lookup_and_inc(fd->movieclipmap, adr, true);
  }
  return NULL;
}

/* used to restore sound data after undo */
static void *newsoundadr(FileData *fd, const void *adr)
{
  if (fd->soundmap && adr) {
    return oldnewmap_lookup_and_inc(fd->soundmap, adr, true);
  }
  return NULL;
}

/* used to restore volume data after undo */
static void *newvolumeadr(FileData *fd, const void *adr)
{
  if (fd->volumemap && adr) {
    return oldnewmap_lookup_and_inc(fd->volumemap, adr, true);
  }
  return NULL;
}

/* used to restore packed data after undo */
static void *newpackedadr(FileData *fd, const void *adr)
{
  if (fd->packedmap && adr) {
    return oldnewmap_lookup_and_inc(fd->packedmap, adr, true);
  }

  return oldnewmap_lookup_and_inc(fd->datamap, adr, true);
}

/* only lib data */
static void *newlibadr(FileData *fd, const void *lib, const void *adr)
{
  return oldnewmap_liblookup(fd->libmap, adr, lib);
}

/* only lib data */
void *blo_do_versions_newlibadr(FileData *fd, const void *lib, const void *adr)
{
  return newlibadr(fd, lib, adr);
}

/* increases user number */
static void change_link_placeholder_to_real_ID_pointer_fd(FileData *fd, const void *old, void *new)
{
  for (int i = 0; i < fd->libmap->nentries; i++) {
    OldNew *entry = &fd->libmap->entries[i];

    if (old == entry->newp && entry->nr == ID_LINK_PLACEHOLDER) {
      entry->newp = new;
      if (new) {
        entry->nr = GS(((ID *)new)->name);
      }
    }
  }
}

static void change_link_placeholder_to_real_ID_pointer(ListBase *mainlist,
                                                       FileData *basefd,
                                                       void *old,
                                                       void *new)
{
  Main *mainptr;

  for (mainptr = mainlist->first; mainptr; mainptr = mainptr->next) {
    FileData *fd;

    if (mainptr->curlib) {
      fd = mainptr->curlib->filedata;
    }
    else {
      fd = basefd;
    }

    if (fd) {
      change_link_placeholder_to_real_ID_pointer_fd(fd, old, new);
    }
  }
}

/* lib linked proxy objects point to our local data, we need
 * to clear that pointer before reading the undo memfile since
 * the object might be removed, it is set again in reading
 * if the local object still exists.
 * This is only valid for local proxy objects though, linked ones should not be affected here.
 */
void blo_clear_proxy_pointers_from_lib(Main *oldmain)
{
  Object *ob = oldmain->objects.first;

  for (; ob; ob = ob->id.next) {
    if (ob->id.lib != NULL && ob->proxy_from != NULL && ob->proxy_from->id.lib == NULL) {
      ob->proxy_from = NULL;
    }
  }
}

void blo_make_scene_pointer_map(FileData *fd, Main *oldmain)
{
  Scene *sce = oldmain->scenes.first;

  fd->scenemap = oldnewmap_new();

  for (; sce; sce = sce->id.next) {
    if (sce->eevee.light_cache_data) {
      struct LightCache *light_cache = sce->eevee.light_cache_data;
      oldnewmap_insert(fd->scenemap, light_cache, light_cache, 0);
    }
  }
}

void blo_end_scene_pointer_map(FileData *fd, Main *oldmain)
{
  OldNew *entry = fd->scenemap->entries;
  Scene *sce = oldmain->scenes.first;
  int i;

  /* used entries were restored, so we put them to zero */
  for (i = 0; i < fd->scenemap->nentries; i++, entry++) {
    if (entry->nr > 0) {
      entry->newp = NULL;
    }
  }

  for (; sce; sce = sce->id.next) {
    sce->eevee.light_cache_data = newsceadr(fd, sce->eevee.light_cache_data);
  }
}

void blo_make_image_pointer_map(FileData *fd, Main *oldmain)
{
  Image *ima = oldmain->images.first;
  Scene *sce = oldmain->scenes.first;
  int a;

  fd->imamap = oldnewmap_new();

  for (; ima; ima = ima->id.next) {
    if (ima->cache) {
      oldnewmap_insert(fd->imamap, ima->cache, ima->cache, 0);
    }
    for (int eye = 0; eye < 2; eye++) {
      for (a = 0; a < TEXTARGET_COUNT; a++) {
        if (ima->gputexture[a][eye] != NULL) {
          oldnewmap_insert(fd->imamap, ima->gputexture[a][eye], ima->gputexture[a][eye], 0);
        }
      }
    }
    if (ima->rr) {
      oldnewmap_insert(fd->imamap, ima->rr, ima->rr, 0);
    }
    LISTBASE_FOREACH (RenderSlot *, slot, &ima->renderslots) {
      if (slot->render) {
        oldnewmap_insert(fd->imamap, slot->render, slot->render, 0);
      }
    }
  }
  for (; sce; sce = sce->id.next) {
    if (sce->nodetree && sce->nodetree->previews) {
      bNodeInstanceHashIterator iter;
      NODE_INSTANCE_HASH_ITER (iter, sce->nodetree->previews) {
        bNodePreview *preview = BKE_node_instance_hash_iterator_get_value(&iter);
        oldnewmap_insert(fd->imamap, preview, preview, 0);
      }
    }
  }
}

/* set old main image ibufs to zero if it has been restored */
/* this works because freeing old main only happens after this call */
void blo_end_image_pointer_map(FileData *fd, Main *oldmain)
{
  OldNew *entry = fd->imamap->entries;
  Image *ima = oldmain->images.first;
  Scene *sce = oldmain->scenes.first;
  int i;

  /* used entries were restored, so we put them to zero */
  for (i = 0; i < fd->imamap->nentries; i++, entry++) {
    if (entry->nr > 0) {
      entry->newp = NULL;
    }
  }

  for (; ima; ima = ima->id.next) {
    ima->cache = newimaadr(fd, ima->cache);
    if (ima->cache == NULL) {
      ima->gpuflag = 0;
      ima->gpuframenr = INT_MAX;
      for (int eye = 0; eye < 2; eye++) {
        for (i = 0; i < TEXTARGET_COUNT; i++) {
          ima->gputexture[i][eye] = NULL;
        }
      }
      ima->rr = NULL;
    }
    LISTBASE_FOREACH (RenderSlot *, slot, &ima->renderslots) {
      slot->render = newimaadr(fd, slot->render);
    }

    for (int eye = 0; eye < 2; eye++) {
      for (i = 0; i < TEXTARGET_COUNT; i++) {
        ima->gputexture[i][eye] = newimaadr(fd, ima->gputexture[i][eye]);
      }
    }
    ima->rr = newimaadr(fd, ima->rr);
  }
  for (; sce; sce = sce->id.next) {
    if (sce->nodetree && sce->nodetree->previews) {
      bNodeInstanceHash *new_previews = BKE_node_instance_hash_new("node previews");
      bNodeInstanceHashIterator iter;

      /* reconstruct the preview hash, only using remaining pointers */
      NODE_INSTANCE_HASH_ITER (iter, sce->nodetree->previews) {
        bNodePreview *preview = BKE_node_instance_hash_iterator_get_value(&iter);
        if (preview) {
          bNodePreview *new_preview = newimaadr(fd, preview);
          if (new_preview) {
            bNodeInstanceKey key = BKE_node_instance_hash_iterator_get_key(&iter);
            BKE_node_instance_hash_insert(new_previews, key, new_preview);
          }
        }
      }
      BKE_node_instance_hash_free(sce->nodetree->previews, NULL);
      sce->nodetree->previews = new_previews;
    }
  }
}

void blo_make_movieclip_pointer_map(FileData *fd, Main *oldmain)
{
  MovieClip *clip = oldmain->movieclips.first;
  Scene *sce = oldmain->scenes.first;

  fd->movieclipmap = oldnewmap_new();

  for (; clip; clip = clip->id.next) {
    if (clip->cache) {
      oldnewmap_insert(fd->movieclipmap, clip->cache, clip->cache, 0);
    }

    if (clip->tracking.camera.intrinsics) {
      oldnewmap_insert(
          fd->movieclipmap, clip->tracking.camera.intrinsics, clip->tracking.camera.intrinsics, 0);
    }
  }

  for (; sce; sce = sce->id.next) {
    if (sce->nodetree) {
      bNode *node;
      for (node = sce->nodetree->nodes.first; node; node = node->next) {
        if (node->type == CMP_NODE_MOVIEDISTORTION) {
          oldnewmap_insert(fd->movieclipmap, node->storage, node->storage, 0);
        }
      }
    }
  }
}

/* set old main movie clips caches to zero if it has been restored */
/* this works because freeing old main only happens after this call */
void blo_end_movieclip_pointer_map(FileData *fd, Main *oldmain)
{
  OldNew *entry = fd->movieclipmap->entries;
  MovieClip *clip = oldmain->movieclips.first;
  Scene *sce = oldmain->scenes.first;
  int i;

  /* used entries were restored, so we put them to zero */
  for (i = 0; i < fd->movieclipmap->nentries; i++, entry++) {
    if (entry->nr > 0) {
      entry->newp = NULL;
    }
  }

  for (; clip; clip = clip->id.next) {
    clip->cache = newmclipadr(fd, clip->cache);
    clip->tracking.camera.intrinsics = newmclipadr(fd, clip->tracking.camera.intrinsics);
    BLI_freelistN(&clip->runtime.gputextures);
  }

  for (; sce; sce = sce->id.next) {
    if (sce->nodetree) {
      bNode *node;
      for (node = sce->nodetree->nodes.first; node; node = node->next) {
        if (node->type == CMP_NODE_MOVIEDISTORTION) {
          node->storage = newmclipadr(fd, node->storage);
        }
      }
    }
  }
}

void blo_make_sound_pointer_map(FileData *fd, Main *oldmain)
{
  bSound *sound = oldmain->sounds.first;

  fd->soundmap = oldnewmap_new();

  for (; sound; sound = sound->id.next) {
    if (sound->waveform) {
      oldnewmap_insert(fd->soundmap, sound->waveform, sound->waveform, 0);
    }
  }
}

/* set old main sound caches to zero if it has been restored */
/* this works because freeing old main only happens after this call */
void blo_end_sound_pointer_map(FileData *fd, Main *oldmain)
{
  OldNew *entry = fd->soundmap->entries;
  bSound *sound = oldmain->sounds.first;
  int i;

  /* used entries were restored, so we put them to zero */
  for (i = 0; i < fd->soundmap->nentries; i++, entry++) {
    if (entry->nr > 0) {
      entry->newp = NULL;
    }
  }

  for (; sound; sound = sound->id.next) {
    sound->waveform = newsoundadr(fd, sound->waveform);
  }
}

void blo_make_volume_pointer_map(FileData *fd, Main *oldmain)
{
  fd->volumemap = oldnewmap_new();

  Volume *volume = oldmain->volumes.first;
  for (; volume; volume = volume->id.next) {
    if (volume->runtime.grids) {
      oldnewmap_insert(fd->volumemap, volume->runtime.grids, volume->runtime.grids, 0);
    }
  }
}

/* set old main volume caches to zero if it has been restored */
/* this works because freeing old main only happens after this call */
void blo_end_volume_pointer_map(FileData *fd, Main *oldmain)
{
  OldNew *entry = fd->volumemap->entries;
  Volume *volume = oldmain->volumes.first;
  int i;

  /* used entries were restored, so we put them to zero */
  for (i = 0; i < fd->volumemap->nentries; i++, entry++) {
    if (entry->nr > 0)
      entry->newp = NULL;
  }

  for (; volume; volume = volume->id.next) {
    volume->runtime.grids = newvolumeadr(fd, volume->runtime.grids);
  }
}

/* XXX disabled this feature - packed files also belong in temp saves and quit.blend,
 * to make restore work. */

static void insert_packedmap(FileData *fd, PackedFile *pf)
{
  oldnewmap_insert(fd->packedmap, pf, pf, 0);
  oldnewmap_insert(fd->packedmap, pf->data, pf->data, 0);
}

void blo_make_packed_pointer_map(FileData *fd, Main *oldmain)
{
  Image *ima;
  VFont *vfont;
  bSound *sound;
  Volume *volume;
  Library *lib;

  fd->packedmap = oldnewmap_new();

  for (ima = oldmain->images.first; ima; ima = ima->id.next) {
    ImagePackedFile *imapf;

    if (ima->packedfile) {
      insert_packedmap(fd, ima->packedfile);
    }

    for (imapf = ima->packedfiles.first; imapf; imapf = imapf->next) {
      if (imapf->packedfile) {
        insert_packedmap(fd, imapf->packedfile);
      }
    }
  }

  for (vfont = oldmain->fonts.first; vfont; vfont = vfont->id.next) {
    if (vfont->packedfile) {
      insert_packedmap(fd, vfont->packedfile);
    }
  }

  for (sound = oldmain->sounds.first; sound; sound = sound->id.next) {
    if (sound->packedfile) {
      insert_packedmap(fd, sound->packedfile);
    }
  }

  for (volume = oldmain->volumes.first; volume; volume = volume->id.next) {
    if (volume->packedfile) {
      insert_packedmap(fd, volume->packedfile);
    }
  }

  for (lib = oldmain->libraries.first; lib; lib = lib->id.next) {
    if (lib->packedfile) {
      insert_packedmap(fd, lib->packedfile);
    }
  }
}

/* set old main packed data to zero if it has been restored */
/* this works because freeing old main only happens after this call */
void blo_end_packed_pointer_map(FileData *fd, Main *oldmain)
{
  Image *ima;
  VFont *vfont;
  bSound *sound;
  Volume *volume;
  Library *lib;
  OldNew *entry = fd->packedmap->entries;
  int i;

  /* used entries were restored, so we put them to zero */
  for (i = 0; i < fd->packedmap->nentries; i++, entry++) {
    if (entry->nr > 0) {
      entry->newp = NULL;
    }
  }

  for (ima = oldmain->images.first; ima; ima = ima->id.next) {
    ImagePackedFile *imapf;

    ima->packedfile = newpackedadr(fd, ima->packedfile);

    for (imapf = ima->packedfiles.first; imapf; imapf = imapf->next) {
      imapf->packedfile = newpackedadr(fd, imapf->packedfile);
    }
  }

  for (vfont = oldmain->fonts.first; vfont; vfont = vfont->id.next) {
    vfont->packedfile = newpackedadr(fd, vfont->packedfile);
  }

  for (sound = oldmain->sounds.first; sound; sound = sound->id.next) {
    sound->packedfile = newpackedadr(fd, sound->packedfile);
  }

  for (lib = oldmain->libraries.first; lib; lib = lib->id.next) {
    lib->packedfile = newpackedadr(fd, lib->packedfile);
  }

  for (volume = oldmain->volumes.first; volume; volume = volume->id.next) {
    volume->packedfile = newpackedadr(fd, volume->packedfile);
  }
}

/* undo file support: add all library pointers in lookup */
void blo_add_library_pointer_map(ListBase *old_mainlist, FileData *fd)
{
  Main *ptr = old_mainlist->first;
  ListBase *lbarray[MAX_LIBARRAY];

  for (ptr = ptr->next; ptr; ptr = ptr->next) {
    int i = set_listbasepointers(ptr, lbarray);
    while (i--) {
      ID *id;
      for (id = lbarray[i]->first; id; id = id->next) {
        oldnewmap_insert(fd->libmap, id, id, GS(id->name));
      }
    }
  }

  fd->old_mainlist = old_mainlist;
}

/* Build a GSet of old main (we only care about local data here, so we can do that after
 * split_main() call. */
void blo_make_old_idmap_from_main(FileData *fd, Main *bmain)
{
  if (fd->old_idmap != NULL) {
    BKE_main_idmap_destroy(fd->old_idmap);
  }
  fd->old_idmap = BKE_main_idmap_create(bmain, false, NULL, MAIN_IDMAP_TYPE_UUID);
}

/** \} */

/* -------------------------------------------------------------------- */
/** \name DNA Struct Loading
 * \{ */

static void switch_endian_structs(const struct SDNA *filesdna, BHead *bhead)
{
  int blocksize, nblocks;
  char *data;

  data = (char *)(bhead + 1);
  blocksize = filesdna->types_size[filesdna->structs[bhead->SDNAnr][0]];

  nblocks = bhead->nr;
  while (nblocks--) {
    DNA_struct_switch_endian(filesdna, bhead->SDNAnr, data);

    data += blocksize;
  }
}

static void *read_struct(FileData *fd, BHead *bh, const char *blockname)
{
  void *temp = NULL;

  if (bh->len) {
#ifdef USE_BHEAD_READ_ON_DEMAND
    BHead *bh_orig = bh;
#endif

    /* switch is based on file dna */
    if (bh->SDNAnr && (fd->flags & FD_FLAGS_SWITCH_ENDIAN)) {
#ifdef USE_BHEAD_READ_ON_DEMAND
      if (BHEADN_FROM_BHEAD(bh)->has_data == false) {
        bh = blo_bhead_read_full(fd, bh);
        if (UNLIKELY(bh == NULL)) {
          fd->flags &= ~FD_FLAGS_FILE_OK;
          return NULL;
        }
      }
#endif
      switch_endian_structs(fd->filesdna, bh);
    }

    if (fd->compflags[bh->SDNAnr] != SDNA_CMP_REMOVED) {
      if (fd->compflags[bh->SDNAnr] == SDNA_CMP_NOT_EQUAL) {
#ifdef USE_BHEAD_READ_ON_DEMAND
        if (BHEADN_FROM_BHEAD(bh)->has_data == false) {
          bh = blo_bhead_read_full(fd, bh);
          if (UNLIKELY(bh == NULL)) {
            fd->flags &= ~FD_FLAGS_FILE_OK;
            return NULL;
          }
        }
#endif
        temp = DNA_struct_reconstruct(
            fd->memsdna, fd->filesdna, fd->compflags, bh->SDNAnr, bh->nr, (bh + 1));
      }
      else {
        /* SDNA_CMP_EQUAL */
        temp = MEM_mallocN(bh->len, blockname);
#ifdef USE_BHEAD_READ_ON_DEMAND
        if (BHEADN_FROM_BHEAD(bh)->has_data) {
          memcpy(temp, (bh + 1), bh->len);
        }
        else {
          /* Instead of allocating the bhead, then copying it,
           * read the data from the file directly into the memory. */
          if (UNLIKELY(!blo_bhead_read_data(fd, bh, temp))) {
            fd->flags &= ~FD_FLAGS_FILE_OK;
            MEM_freeN(temp);
            temp = NULL;
          }
        }
#else
        memcpy(temp, (bh + 1), bh->len);
#endif
      }
    }

    if (!BHEADN_FROM_BHEAD(bh)->is_memchunk_identical) {
      fd->are_memchunks_identical = false;
    }
#ifdef USE_BHEAD_READ_ON_DEMAND
    if (bh_orig != bh) {
      MEM_freeN(BHEADN_FROM_BHEAD(bh));
    }
#endif
  }

  return temp;
}

typedef void (*link_list_cb)(FileData *fd, void *data);

static void link_list_ex(FileData *fd, ListBase *lb, link_list_cb callback) /* only direct data */
{
  Link *ln, *prev;

  if (BLI_listbase_is_empty(lb)) {
    return;
  }

  lb->first = newdataadr(fd, lb->first);
  if (callback != NULL) {
    callback(fd, lb->first);
  }
  ln = lb->first;
  prev = NULL;
  while (ln) {
    ln->next = newdataadr(fd, ln->next);
    if (ln->next != NULL && callback != NULL) {
      callback(fd, ln->next);
    }
    ln->prev = prev;
    prev = ln;
    ln = ln->next;
  }
  lb->last = prev;
}

static void link_list(FileData *fd, ListBase *lb) /* only direct data */
{
  link_list_ex(fd, lb, NULL);
}

static void link_glob_list(FileData *fd, ListBase *lb) /* for glob data */
{
  Link *ln, *prev;
  void *poin;

  if (BLI_listbase_is_empty(lb)) {
    return;
  }
  poin = newdataadr(fd, lb->first);
  if (lb->first) {
    oldnewmap_insert(fd->globmap, lb->first, poin, 0);
  }
  lb->first = poin;

  ln = lb->first;
  prev = NULL;
  while (ln) {
    poin = newdataadr(fd, ln->next);
    if (ln->next) {
      oldnewmap_insert(fd->globmap, ln->next, poin, 0);
    }
    ln->next = poin;
    ln->prev = prev;
    prev = ln;
    ln = ln->next;
  }
  lb->last = prev;
}

static void test_pointer_array(FileData *fd, void **mat)
{
  int64_t *lpoin, *lmat;
  int *ipoin, *imat;
  size_t len;

  /* manually convert the pointer array in
   * the old dna format to a pointer array in
   * the new dna format.
   */
  if (*mat) {
    len = MEM_allocN_len(*mat) / fd->filesdna->pointer_size;

    if (fd->filesdna->pointer_size == 8 && fd->memsdna->pointer_size == 4) {
      ipoin = imat = MEM_malloc_arrayN(len, 4, "newmatar");
      lpoin = *mat;

      while (len-- > 0) {
        if ((fd->flags & FD_FLAGS_SWITCH_ENDIAN)) {
          BLI_endian_switch_int64(lpoin);
        }
        *ipoin = (int)((*lpoin) >> 3);
        ipoin++;
        lpoin++;
      }
      MEM_freeN(*mat);
      *mat = imat;
    }

    if (fd->filesdna->pointer_size == 4 && fd->memsdna->pointer_size == 8) {
      lpoin = lmat = MEM_malloc_arrayN(len, 8, "newmatar");
      ipoin = *mat;

      while (len-- > 0) {
        *lpoin = *ipoin;
        ipoin++;
        lpoin++;
      }
      MEM_freeN(*mat);
      *mat = lmat;
    }
  }
}

/** \} */

/* -------------------------------------------------------------------- */
/** \name Read ID Properties
 * \{ */

static void IDP_DirectLinkProperty(IDProperty *prop, int switch_endian, FileData *fd);
static void IDP_LibLinkProperty(IDProperty *prop, FileData *fd);

static void IDP_DirectLinkIDPArray(IDProperty *prop, int switch_endian, FileData *fd)
{
  IDProperty *array;
  int i;

  /* since we didn't save the extra buffer, set totallen to len */
  prop->totallen = prop->len;
  prop->data.pointer = newdataadr(fd, prop->data.pointer);

  array = (IDProperty *)prop->data.pointer;

  /* note!, idp-arrays didn't exist in 2.4x, so the pointer will be cleared
   * there's not really anything we can do to correct this, at least don't crash */
  if (array == NULL) {
    prop->len = 0;
    prop->totallen = 0;
  }

  for (i = 0; i < prop->len; i++) {
    IDP_DirectLinkProperty(&array[i], switch_endian, fd);
  }
}

static void IDP_DirectLinkArray(IDProperty *prop, int switch_endian, FileData *fd)
{
  IDProperty **array;
  int i;

  /* since we didn't save the extra buffer, set totallen to len */
  prop->totallen = prop->len;
  prop->data.pointer = newdataadr(fd, prop->data.pointer);

  if (prop->subtype == IDP_GROUP) {
    test_pointer_array(fd, prop->data.pointer);
    array = prop->data.pointer;

    for (i = 0; i < prop->len; i++) {
      IDP_DirectLinkProperty(array[i], switch_endian, fd);
    }
  }
  else if (prop->subtype == IDP_DOUBLE) {
    if (switch_endian) {
      BLI_endian_switch_double_array(prop->data.pointer, prop->len);
    }
  }
  else {
    if (switch_endian) {
      /* also used for floats */
      BLI_endian_switch_int32_array(prop->data.pointer, prop->len);
    }
  }
}

static void IDP_DirectLinkString(IDProperty *prop, FileData *fd)
{
  /*since we didn't save the extra string buffer, set totallen to len.*/
  prop->totallen = prop->len;
  prop->data.pointer = newdataadr(fd, prop->data.pointer);
}

static void IDP_DirectLinkGroup(IDProperty *prop, int switch_endian, FileData *fd)
{
  ListBase *lb = &prop->data.group;
  IDProperty *loop;

  link_list(fd, lb);

  /*Link child id properties now*/
  for (loop = prop->data.group.first; loop; loop = loop->next) {
    IDP_DirectLinkProperty(loop, switch_endian, fd);
  }
}

static void IDP_DirectLinkProperty(IDProperty *prop, int switch_endian, FileData *fd)
{
  switch (prop->type) {
    case IDP_GROUP:
      IDP_DirectLinkGroup(prop, switch_endian, fd);
      break;
    case IDP_STRING:
      IDP_DirectLinkString(prop, fd);
      break;
    case IDP_ARRAY:
      IDP_DirectLinkArray(prop, switch_endian, fd);
      break;
    case IDP_IDPARRAY:
      IDP_DirectLinkIDPArray(prop, switch_endian, fd);
      break;
    case IDP_DOUBLE:
      /* Workaround for doubles.
       * They are stored in the same field as `int val, val2` in the IDPropertyData struct,
       * they have to deal with endianness specifically.
       *
       * In theory, val and val2 would've already been swapped
       * if switch_endian is true, so we have to first unswap
       * them then re-swap them as a single 64-bit entity. */
      if (switch_endian) {
        BLI_endian_switch_int32(&prop->data.val);
        BLI_endian_switch_int32(&prop->data.val2);
        BLI_endian_switch_int64((int64_t *)&prop->data.val);
      }
      break;
    case IDP_INT:
    case IDP_FLOAT:
    case IDP_ID:
      break; /* Nothing special to do here. */
    default:
      /* Unknown IDP type, nuke it (we cannot handle unknown types everywhere in code,
       * IDP are way too polymorphic to do it safely. */
      printf(
          "%s: found unknown IDProperty type %d, reset to Integer one !\n", __func__, prop->type);
      /* Note: we do not attempt to free unknown prop, we have no way to know how to do that! */
      prop->type = IDP_INT;
      prop->subtype = 0;
      IDP_Int(prop) = 0;
  }
}

#define IDP_DirectLinkGroup_OrFree(prop, switch_endian, fd) \
  _IDP_DirectLinkGroup_OrFree(prop, switch_endian, fd, __func__)

static void _IDP_DirectLinkGroup_OrFree(IDProperty **prop,
                                        int switch_endian,
                                        FileData *fd,
                                        const char *caller_func_id)
{
  if (*prop) {
    if ((*prop)->type == IDP_GROUP) {
      IDP_DirectLinkGroup(*prop, switch_endian, fd);
    }
    else {
      /* corrupt file! */
      printf("%s: found non group data, freeing type %d!\n", caller_func_id, (*prop)->type);
      /* don't risk id, data's likely corrupt. */
      // IDP_FreePropertyContent(*prop);
      *prop = NULL;
    }
  }
}

static void IDP_LibLinkProperty(IDProperty *prop, FileData *fd)
{
  if (!prop) {
    return;
  }

  switch (prop->type) {
    case IDP_ID: /* PointerProperty */
    {
      void *newaddr = newlibadr(fd, NULL, IDP_Id(prop));
      if (IDP_Id(prop) && !newaddr && G.debug) {
        printf("Error while loading \"%s\". Data not found in file!\n", prop->name);
      }
      prop->data.pointer = newaddr;
      break;
    }
    case IDP_IDPARRAY: /* CollectionProperty */
    {
      IDProperty *idp_array = IDP_IDPArray(prop);
      for (int i = 0; i < prop->len; i++) {
        IDP_LibLinkProperty(&(idp_array[i]), fd);
      }
      break;
    }
    case IDP_GROUP: /* PointerProperty */
    {
      for (IDProperty *loop = prop->data.group.first; loop; loop = loop->next) {
        IDP_LibLinkProperty(loop, fd);
      }
      break;
    }
    default:
      break; /* Nothing to do for other IDProps. */
  }
}

/** \} */

/* -------------------------------------------------------------------- */
/** \name Read Image Preview
 * \{ */

static PreviewImage *direct_link_preview_image(FileData *fd, PreviewImage *old_prv)
{
  PreviewImage *prv = newdataadr(fd, old_prv);

  if (prv) {
    int i;
    for (i = 0; i < NUM_ICON_SIZES; i++) {
      if (prv->rect[i]) {
        prv->rect[i] = newdataadr(fd, prv->rect[i]);
      }
      prv->gputexture[i] = NULL;
    }
    prv->icon_id = 0;
    prv->tag = 0;
  }

  return prv;
}

/** \} */

/* -------------------------------------------------------------------- */
/** \name Read ID
 * \{ */

static void lib_link_id(FileData *fd, Main *bmain, ID *id);
static void lib_link_nodetree(FileData *fd, Main *bmain, bNodeTree *ntree);
static void lib_link_collection(FileData *fd, Main *bmain, Collection *collection);

static void lib_link_id_private_id(FileData *fd, Main *bmain, ID *id)
{
  /* Handle 'private IDs'. */
  bNodeTree *nodetree = ntreeFromID(id);
  if (nodetree != NULL) {
    lib_link_id(fd, bmain, &nodetree->id);
    lib_link_nodetree(fd, bmain, nodetree);
  }

  if (GS(id->name) == ID_SCE) {
    Scene *scene = (Scene *)id;
    if (scene->master_collection != NULL) {
      lib_link_id(fd, bmain, &scene->master_collection->id);
      lib_link_collection(fd, bmain, scene->master_collection);
    }
  }
}

static void lib_link_id(FileData *fd, Main *bmain, ID *id)
{
  /* Note: WM IDProperties are never written to file, hence they should always be NULL here. */
  BLI_assert((GS(id->name) != ID_WM) || id->properties == NULL);
  IDP_LibLinkProperty(id->properties, fd);

  AnimData *adt = BKE_animdata_from_id(id);
  if (adt != NULL) {
    lib_link_animdata(fd, id, adt);
  }

  if (id->override_library) {
    id->override_library->reference = newlibadr(fd, id->lib, id->override_library->reference);
    id->override_library->storage = newlibadr(fd, id->lib, id->override_library->storage);
  }

  lib_link_id_private_id(fd, bmain, id);
}

static void direct_link_id_override_property_operation_cb(FileData *fd, void *data)
{
  IDOverrideLibraryPropertyOperation *opop = data;

  opop->subitem_reference_name = newdataadr(fd, opop->subitem_reference_name);
  opop->subitem_local_name = newdataadr(fd, opop->subitem_local_name);
}

static void direct_link_id_override_property_cb(FileData *fd, void *data)
{
  IDOverrideLibraryProperty *op = data;

  op->rna_path = newdataadr(fd, op->rna_path);
  link_list_ex(fd, &op->operations, direct_link_id_override_property_operation_cb);
}

static void direct_link_id(FileData *fd, ID *id, ID *id_old);
static void direct_link_nodetree(FileData *fd, bNodeTree *ntree);
static void direct_link_collection(FileData *fd, Collection *collection);

static void direct_link_id_private_id(FileData *fd, ID *id, ID *id_old)
{
  /* Handle 'private IDs'. */
  bNodeTree **nodetree = BKE_ntree_ptr_from_id(id);
  if (nodetree != NULL && *nodetree != NULL) {
    *nodetree = newdataadr(fd, *nodetree);
    direct_link_id(fd, (ID *)*nodetree, id_old != NULL ? (ID *)ntreeFromID(id_old) : NULL);
    direct_link_nodetree(fd, *nodetree);
  }

  if (GS(id->name) == ID_SCE) {
    Scene *scene = (Scene *)id;
    if (scene->master_collection != NULL) {
      scene->master_collection = newdataadr(fd, scene->master_collection);
      direct_link_id(fd,
                     &scene->master_collection->id,
                     id_old != NULL ? &((Scene *)id_old)->master_collection->id : NULL);
      direct_link_collection(fd, scene->master_collection);
    }
  }
}

static void direct_link_id(FileData *fd, ID *id, ID *id_old)
{
  /*link direct data of ID properties*/
  if (id->properties) {
    id->properties = newdataadr(fd, id->properties);
    /* this case means the data was written incorrectly, it should not happen */
    IDP_DirectLinkGroup_OrFree(&id->properties, (fd->flags & FD_FLAGS_SWITCH_ENDIAN), fd);
  }
  id->py_instance = NULL;

  /* That way data-lock reading not going through main read_libblock()
   * function are still in a clear tag state.
   * (glowering at certain nodetree fake data-lock here...). */
  id->tag = 0;
  id->flag &= ~LIB_INDIRECT_WEAK_LINK;

  /* NOTE: It is important to not clear the recalc flags for undo/redo.
   * Preserving recalc flags on redo/undo is the only way to make dependency graph detect
   * that animation is to be evaluated on undo/redo. If this is not enforced by the recalc
   * flags dependency graph does not do animation update to avoid loss of unkeyed changes.,
   * which conflicts with undo/redo of changes to animation data itself.
   *
   * But for regular file load we clear the flag, since the flags might have been changed since
   * the version the file has been saved with. */
  if (fd->memfile == NULL) {
    id->recalc = 0;
    id->recalc_undo_accumulated = 0;
  }
  else if ((fd->skip_flags & BLO_READ_SKIP_UNDO_OLD_MAIN) == 0) {
    if (fd->undo_direction < 0) {
      /* We are coming from the future (i.e. do an actual undo, and not a redo), and we found an
       * old (aka existing) ID: we use its 'accumulated recalc flags since last memfile undo step
       * saving' as recalc flags of our newly read ID. */
      if (id_old != NULL) {
        id->recalc = id_old->recalc_undo_accumulated;
      }
    }
    else {
      /* We are coming from the past (i.e. do a redo), we use saved 'accumulated
       * recalc flags since last memfile undo step saving' as recalc flags of our newly read ID. */
      id->recalc = id->recalc_undo_accumulated;
    }
    /* In any case, we need to flush the depsgraph's CoWs, as even if the ID address itself did not
     * change, internal data most likely have. */
    id->recalc |= ID_RECALC_COPY_ON_WRITE;

    /* We need to 'accumulate' the accumulated recalc flags of all undo steps until we actually
     * perform a depsgraph update, otherwise we'd only ever use the flags from one of the steps,
     * and never get proper flags matching all others. */
    if (id_old != NULL) {
      id->recalc_undo_accumulated |= id_old->recalc_undo_accumulated;
    }
  }

  /* Link direct data of overrides. */
  if (id->override_library) {
    id->override_library = newdataadr(fd, id->override_library);
    link_list_ex(fd, &id->override_library->properties, direct_link_id_override_property_cb);
    id->override_library->runtime = NULL;
  }

  DrawDataList *drawdata = DRW_drawdatalist_from_id(id);
  if (drawdata) {
    BLI_listbase_clear((ListBase *)drawdata);
  }

  /* Handle 'private IDs'. */
  direct_link_id_private_id(fd, id, id_old);
}

/** \} */

/* -------------------------------------------------------------------- */
/** \name Read CurveMapping
 * \{ */

/* cuma itself has been read! */
static void direct_link_curvemapping(FileData *fd, CurveMapping *cumap)
{
  int a;

  /* flag seems to be able to hang? Maybe old files... not bad to clear anyway */
  cumap->flag &= ~CUMA_PREMULLED;

  for (a = 0; a < CM_TOT; a++) {
    cumap->cm[a].curve = newdataadr(fd, cumap->cm[a].curve);
    cumap->cm[a].table = NULL;
    cumap->cm[a].premultable = NULL;
  }
}

/** \} */

/* -------------------------------------------------------------------- */
/** \name Read CurveProfile
 * \{ */

static void direct_link_curveprofile(FileData *fd, CurveProfile *profile)
{
  profile->path = newdataadr(fd, profile->path);
  profile->table = NULL;
  profile->segments = NULL;
}

/** \} */

/* -------------------------------------------------------------------- */
/** \name Read ID: Brush
 * \{ */

/* library brush linking after fileread */
static void lib_link_brush(FileData *fd, Main *UNUSED(bmain), Brush *brush)
{
  /* brush->(mask_)mtex.obj is ignored on purpose? */
  brush->mtex.tex = newlibadr(fd, brush->id.lib, brush->mtex.tex);
  brush->mask_mtex.tex = newlibadr(fd, brush->id.lib, brush->mask_mtex.tex);
  brush->clone.image = newlibadr(fd, brush->id.lib, brush->clone.image);
  brush->toggle_brush = newlibadr(fd, brush->id.lib, brush->toggle_brush);
  brush->paint_curve = newlibadr(fd, brush->id.lib, brush->paint_curve);

  /* link default grease pencil palette */
  if (brush->gpencil_settings != NULL) {
    if (brush->gpencil_settings->flag & GP_BRUSH_MATERIAL_PINNED) {
      brush->gpencil_settings->material = newlibadr(
          fd, brush->id.lib, brush->gpencil_settings->material);

      if (!brush->gpencil_settings->material) {
        brush->gpencil_settings->flag &= ~GP_BRUSH_MATERIAL_PINNED;
      }
    }
    else {
      brush->gpencil_settings->material = NULL;
    }
  }
}

static void direct_link_brush(FileData *fd, Brush *brush)
{
  /* brush itself has been read */

  /* fallof curve */
  brush->curve = newdataadr(fd, brush->curve);

  brush->gradient = newdataadr(fd, brush->gradient);

  if (brush->curve) {
    direct_link_curvemapping(fd, brush->curve);
  }
  else {
    BKE_brush_curve_preset(brush, CURVE_PRESET_SHARP);
  }

  /* grease pencil */
  brush->gpencil_settings = newdataadr(fd, brush->gpencil_settings);
  if (brush->gpencil_settings != NULL) {
    brush->gpencil_settings->curve_sensitivity = newdataadr(
        fd, brush->gpencil_settings->curve_sensitivity);
    brush->gpencil_settings->curve_strength = newdataadr(fd,
                                                         brush->gpencil_settings->curve_strength);
    brush->gpencil_settings->curve_jitter = newdataadr(fd, brush->gpencil_settings->curve_jitter);

    if (brush->gpencil_settings->curve_sensitivity) {
      direct_link_curvemapping(fd, brush->gpencil_settings->curve_sensitivity);
    }

    if (brush->gpencil_settings->curve_strength) {
      direct_link_curvemapping(fd, brush->gpencil_settings->curve_strength);
    }

    if (brush->gpencil_settings->curve_jitter) {
      direct_link_curvemapping(fd, brush->gpencil_settings->curve_jitter);
    }
  }

  brush->preview = NULL;
  brush->icon_imbuf = NULL;
}

/** \} */

/* -------------------------------------------------------------------- */
/** \name Read ID: Palette
 * \{ */

static void lib_link_palette(FileData *UNUSED(fd), Main *UNUSED(bmain), Palette *UNUSED(palette))
{
}

static void direct_link_palette(FileData *fd, Palette *palette)
{

  /* palette itself has been read */
  link_list(fd, &palette->colors);
}

static void lib_link_paint_curve(FileData *UNUSED(fd), Main *UNUSED(bmain), PaintCurve *UNUSED(pc))
{
}

static void direct_link_paint_curve(FileData *fd, PaintCurve *pc)
{
  pc->points = newdataadr(fd, pc->points);
}

/** \} */

/* -------------------------------------------------------------------- */
/** \name Read PackedFile
 * \{ */

static PackedFile *direct_link_packedfile(FileData *fd, PackedFile *oldpf)
{
  PackedFile *pf = newpackedadr(fd, oldpf);

  if (pf) {
    pf->data = newpackedadr(fd, pf->data);
    if (pf->data == NULL) {
      /* We cannot allow a PackedFile with a NULL data field,
       * the whole code assumes this is not possible. See T70315. */
      printf("%s: NULL packedfile data, cleaning up...\n", __func__);
      MEM_SAFE_FREE(pf);
    }
  }

  return pf;
}

/** \} */

/* -------------------------------------------------------------------- */
/** \name Read Animation (legacy for version patching)
 * \{ */

// XXX deprecated - old animation system
static void lib_link_ipo(FileData *fd, Main *UNUSED(bmain), Ipo *ipo)
{
  for (IpoCurve *icu = ipo->curve.first; icu; icu = icu->next) {
    if (icu->driver) {
      icu->driver->ob = newlibadr(fd, ipo->id.lib, icu->driver->ob);
    }
  }
}

// XXX deprecated - old animation system
static void direct_link_ipo(FileData *fd, Ipo *ipo)
{
  IpoCurve *icu;

  link_list(fd, &(ipo->curve));

  for (icu = ipo->curve.first; icu; icu = icu->next) {
    icu->bezt = newdataadr(fd, icu->bezt);
    icu->bp = newdataadr(fd, icu->bp);
    icu->driver = newdataadr(fd, icu->driver);
  }
}

// XXX deprecated - old animation system
static void lib_link_nlastrips(FileData *fd, ID *id, ListBase *striplist)
{
  bActionStrip *strip;
  bActionModifier *amod;

  for (strip = striplist->first; strip; strip = strip->next) {
    strip->object = newlibadr(fd, id->lib, strip->object);
    strip->act = newlibadr(fd, id->lib, strip->act);
    strip->ipo = newlibadr(fd, id->lib, strip->ipo);
    for (amod = strip->modifiers.first; amod; amod = amod->next) {
      amod->ob = newlibadr(fd, id->lib, amod->ob);
    }
  }
}

// XXX deprecated - old animation system
static void direct_link_nlastrips(FileData *fd, ListBase *strips)
{
  bActionStrip *strip;

  link_list(fd, strips);

  for (strip = strips->first; strip; strip = strip->next) {
    link_list(fd, &strip->modifiers);
  }
}

// XXX deprecated - old animation system
static void lib_link_constraint_channels(FileData *fd, ID *id, ListBase *chanbase)
{
  bConstraintChannel *chan;

  for (chan = chanbase->first; chan; chan = chan->next) {
    chan->ipo = newlibadr(fd, id->lib, chan->ipo);
  }
}

/** \} */

/* -------------------------------------------------------------------- */
/** \name Read ID: Action
 * \{ */

static void lib_link_fmodifiers(FileData *fd, ID *id, ListBase *list)
{
  FModifier *fcm;

  for (fcm = list->first; fcm; fcm = fcm->next) {
    /* data for specific modifiers */
    switch (fcm->type) {
      case FMODIFIER_TYPE_PYTHON: {
        FMod_Python *data = (FMod_Python *)fcm->data;
        data->script = newlibadr(fd, id->lib, data->script);

        break;
      }
    }
  }
}

static void lib_link_fcurves(FileData *fd, ID *id, ListBase *list)
{
  FCurve *fcu;

  if (list == NULL) {
    return;
  }

  /* relink ID-block references... */
  for (fcu = list->first; fcu; fcu = fcu->next) {
    /* driver data */
    if (fcu->driver) {
      ChannelDriver *driver = fcu->driver;
      DriverVar *dvar;

      for (dvar = driver->variables.first; dvar; dvar = dvar->next) {
        DRIVER_TARGETS_LOOPER_BEGIN (dvar) {
          /* only relink if still used */
          if (tarIndex < dvar->num_targets) {
            dtar->id = newlibadr(fd, id->lib, dtar->id);
          }
          else {
            dtar->id = NULL;
          }
        }
        DRIVER_TARGETS_LOOPER_END;
      }
    }

    /* modifiers */
    lib_link_fmodifiers(fd, id, &fcu->modifiers);
  }
}

/* NOTE: this assumes that link_list has already been called on the list */
static void direct_link_fmodifiers(FileData *fd, ListBase *list, FCurve *curve)
{
  FModifier *fcm;

  for (fcm = list->first; fcm; fcm = fcm->next) {
    /* relink general data */
    fcm->data = newdataadr(fd, fcm->data);
    fcm->curve = curve;

    /* do relinking of data for specific types */
    switch (fcm->type) {
      case FMODIFIER_TYPE_GENERATOR: {
        FMod_Generator *data = (FMod_Generator *)fcm->data;

        data->coefficients = newdataadr(fd, data->coefficients);

        if (fd->flags & FD_FLAGS_SWITCH_ENDIAN) {
          BLI_endian_switch_float_array(data->coefficients, data->arraysize);
        }

        break;
      }
      case FMODIFIER_TYPE_ENVELOPE: {
        FMod_Envelope *data = (FMod_Envelope *)fcm->data;

        data->data = newdataadr(fd, data->data);

        break;
      }
      case FMODIFIER_TYPE_PYTHON: {
        FMod_Python *data = (FMod_Python *)fcm->data;

        data->prop = newdataadr(fd, data->prop);
        IDP_DirectLinkGroup_OrFree(&data->prop, (fd->flags & FD_FLAGS_SWITCH_ENDIAN), fd);

        break;
      }
    }
  }
}

/* NOTE: this assumes that link_list has already been called on the list */
static void direct_link_fcurves(FileData *fd, ListBase *list)
{
  FCurve *fcu;

  /* link F-Curve data to F-Curve again (non ID-libs) */
  for (fcu = list->first; fcu; fcu = fcu->next) {
    /* curve data */
    fcu->bezt = newdataadr(fd, fcu->bezt);
    fcu->fpt = newdataadr(fd, fcu->fpt);

    /* rna path */
    fcu->rna_path = newdataadr(fd, fcu->rna_path);

    /* group */
    fcu->grp = newdataadr(fd, fcu->grp);

    /* clear disabled flag - allows disabled drivers to be tried again ([#32155]),
     * but also means that another method for "reviving disabled F-Curves" exists
     */
    fcu->flag &= ~FCURVE_DISABLED;

    /* driver */
    fcu->driver = newdataadr(fd, fcu->driver);
    if (fcu->driver) {
      ChannelDriver *driver = fcu->driver;
      DriverVar *dvar;

      /* Compiled expression data will need to be regenerated
       * (old pointer may still be set here). */
      driver->expr_comp = NULL;
      driver->expr_simple = NULL;

      /* give the driver a fresh chance - the operating environment may be different now
       * (addons, etc. may be different) so the driver namespace may be sane now [#32155]
       */
      driver->flag &= ~DRIVER_FLAG_INVALID;

      /* relink variables, targets and their paths */
      link_list(fd, &driver->variables);
      for (dvar = driver->variables.first; dvar; dvar = dvar->next) {
        DRIVER_TARGETS_LOOPER_BEGIN (dvar) {
          /* only relink the targets being used */
          if (tarIndex < dvar->num_targets) {
            dtar->rna_path = newdataadr(fd, dtar->rna_path);
          }
          else {
            dtar->rna_path = NULL;
          }
        }
        DRIVER_TARGETS_LOOPER_END;
      }
    }

    /* modifiers */
    link_list(fd, &fcu->modifiers);
    direct_link_fmodifiers(fd, &fcu->modifiers, fcu);
  }
}

static void lib_link_action(FileData *fd, Main *UNUSED(bmain), bAction *act)
{
  // XXX deprecated - old animation system <<<
  for (bActionChannel *chan = act->chanbase.first; chan; chan = chan->next) {
    chan->ipo = newlibadr(fd, act->id.lib, chan->ipo);
    lib_link_constraint_channels(fd, &act->id, &chan->constraintChannels);
  }
  // >>> XXX deprecated - old animation system

  lib_link_fcurves(fd, &act->id, &act->curves);

  for (TimeMarker *marker = act->markers.first; marker; marker = marker->next) {
    if (marker->camera) {
      marker->camera = newlibadr(fd, act->id.lib, marker->camera);
    }
  }
}

static void direct_link_action(FileData *fd, bAction *act)
{
  bActionChannel *achan;  // XXX deprecated - old animation system
  bActionGroup *agrp;

  link_list(fd, &act->curves);
  link_list(fd, &act->chanbase);  // XXX deprecated - old animation system
  link_list(fd, &act->groups);
  link_list(fd, &act->markers);

  // XXX deprecated - old animation system <<<
  for (achan = act->chanbase.first; achan; achan = achan->next) {
    achan->grp = newdataadr(fd, achan->grp);

    link_list(fd, &achan->constraintChannels);
  }
  // >>> XXX deprecated - old animation system

  direct_link_fcurves(fd, &act->curves);

  for (agrp = act->groups.first; agrp; agrp = agrp->next) {
    agrp->channels.first = newdataadr(fd, agrp->channels.first);
    agrp->channels.last = newdataadr(fd, agrp->channels.last);
  }
}

static void lib_link_nladata_strips(FileData *fd, ID *id, ListBase *list)
{
  NlaStrip *strip;

  for (strip = list->first; strip; strip = strip->next) {
    /* check strip's children */
    lib_link_nladata_strips(fd, id, &strip->strips);

    /* check strip's F-Curves */
    lib_link_fcurves(fd, id, &strip->fcurves);

    /* reassign the counted-reference to action */
    strip->act = newlibadr(fd, id->lib, strip->act);

    /* fix action id-root (i.e. if it comes from a pre 2.57 .blend file) */
    if ((strip->act) && (strip->act->idroot == 0)) {
      strip->act->idroot = GS(id->name);
    }
  }
}

static void lib_link_nladata(FileData *fd, ID *id, ListBase *list)
{
  NlaTrack *nlt;

  /* we only care about the NLA strips inside the tracks */
  for (nlt = list->first; nlt; nlt = nlt->next) {
    lib_link_nladata_strips(fd, id, &nlt->strips);
  }
}

/* This handles Animato NLA-Strips linking
 * NOTE: this assumes that link_list has already been called on the list
 */
static void direct_link_nladata_strips(FileData *fd, ListBase *list)
{
  NlaStrip *strip;

  for (strip = list->first; strip; strip = strip->next) {
    /* strip's child strips */
    link_list(fd, &strip->strips);
    direct_link_nladata_strips(fd, &strip->strips);

    /* strip's F-Curves */
    link_list(fd, &strip->fcurves);
    direct_link_fcurves(fd, &strip->fcurves);

    /* strip's F-Modifiers */
    link_list(fd, &strip->modifiers);
    direct_link_fmodifiers(fd, &strip->modifiers, NULL);
  }
}

/* NOTE: this assumes that link_list has already been called on the list */
static void direct_link_nladata(FileData *fd, ListBase *list)
{
  NlaTrack *nlt;

  for (nlt = list->first; nlt; nlt = nlt->next) {
    /* relink list of strips */
    link_list(fd, &nlt->strips);

    /* relink strip data */
    direct_link_nladata_strips(fd, &nlt->strips);
  }
}

/* ------- */

static void lib_link_keyingsets(FileData *fd, ID *id, ListBase *list)
{
  KeyingSet *ks;
  KS_Path *ksp;

  /* here, we're only interested in the ID pointer stored in some of the paths */
  for (ks = list->first; ks; ks = ks->next) {
    for (ksp = ks->paths.first; ksp; ksp = ksp->next) {
      ksp->id = newlibadr(fd, id->lib, ksp->id);
    }
  }
}

/* NOTE: this assumes that link_list has already been called on the list */
static void direct_link_keyingsets(FileData *fd, ListBase *list)
{
  KeyingSet *ks;
  KS_Path *ksp;

  /* link KeyingSet data to KeyingSet again (non ID-libs) */
  for (ks = list->first; ks; ks = ks->next) {
    /* paths */
    link_list(fd, &ks->paths);

    for (ksp = ks->paths.first; ksp; ksp = ksp->next) {
      /* rna path */
      ksp->rna_path = newdataadr(fd, ksp->rna_path);
    }
  }
}

/* ------- */

static void lib_link_animdata(FileData *fd, ID *id, AnimData *adt)
{
  if (adt == NULL) {
    return;
  }

  /* link action data */
  adt->action = newlibadr(fd, id->lib, adt->action);
  adt->tmpact = newlibadr(fd, id->lib, adt->tmpact);

  /* fix action id-roots (i.e. if they come from a pre 2.57 .blend file) */
  if ((adt->action) && (adt->action->idroot == 0)) {
    adt->action->idroot = GS(id->name);
  }
  if ((adt->tmpact) && (adt->tmpact->idroot == 0)) {
    adt->tmpact->idroot = GS(id->name);
  }

  /* link drivers */
  lib_link_fcurves(fd, id, &adt->drivers);

  /* overrides don't have lib-link for now, so no need to do anything */

  /* link NLA-data */
  lib_link_nladata(fd, id, &adt->nla_tracks);
}

static void direct_link_animdata(FileData *fd, AnimData *adt)
{
  /* NOTE: must have called newdataadr already before doing this... */
  if (adt == NULL) {
    return;
  }

  /* link drivers */
  link_list(fd, &adt->drivers);
  direct_link_fcurves(fd, &adt->drivers);
  adt->driver_array = NULL;

  /* link overrides */
  // TODO...

  /* link NLA-data */
  link_list(fd, &adt->nla_tracks);
  direct_link_nladata(fd, &adt->nla_tracks);

  /* relink active track/strip - even though strictly speaking this should only be used
   * if we're in 'tweaking mode', we need to be able to have this loaded back for
   * undo, but also since users may not exit tweakmode before saving (#24535)
   */
  // TODO: it's not really nice that anyone should be able to save the file in this
  //      state, but it's going to be too hard to enforce this single case...
  adt->act_track = newdataadr(fd, adt->act_track);
  adt->actstrip = newdataadr(fd, adt->actstrip);
}

/** \} */

/* -------------------------------------------------------------------- */
/** \name Read ID: CacheFiles
 * \{ */

static void lib_link_cachefiles(FileData *UNUSED(fd),
                                Main *UNUSED(bmain),
                                CacheFile *UNUSED(cache_file))
{
}

static void direct_link_cachefile(FileData *fd, CacheFile *cache_file)
{
  BLI_listbase_clear(&cache_file->object_paths);
  cache_file->handle = NULL;
  cache_file->handle_filepath[0] = '\0';
  cache_file->handle_readers = NULL;

  /* relink animdata */
  cache_file->adt = newdataadr(fd, cache_file->adt);
  direct_link_animdata(fd, cache_file->adt);
}

/** \} */

/* -------------------------------------------------------------------- */
/** \name Read ID: WorkSpace
 * \{ */

static void lib_link_workspaces(FileData *fd, Main *bmain, WorkSpace *workspace)
{
  ListBase *layouts = BKE_workspace_layouts_get(workspace);
  ID *id = (ID *)workspace;

  id_us_ensure_real(id);

  for (WorkSpaceLayout *layout = layouts->first, *layout_next; layout; layout = layout_next) {
    layout->screen = newlibadr(fd, id->lib, layout->screen);

    layout_next = layout->next;
    if (layout->screen) {
      if (ID_IS_LINKED(id)) {
        layout->screen->winid = 0;
        if (layout->screen->temp) {
          /* delete temp layouts when appending */
          BKE_workspace_layout_remove(bmain, workspace, layout);
        }
      }
    }
    else {
      /* If we're reading a layout without screen stored, it's useless and we shouldn't keep it
       * around. */
      BKE_workspace_layout_remove(bmain, workspace, layout);
    }
  }
}

static void direct_link_workspace(FileData *fd, WorkSpace *workspace, const Main *main)
{
  link_list(fd, BKE_workspace_layouts_get(workspace));
  link_list(fd, &workspace->hook_layout_relations);
  link_list(fd, &workspace->owner_ids);
  link_list(fd, &workspace->tools);

  for (WorkSpaceDataRelation *relation = workspace->hook_layout_relations.first; relation;
       relation = relation->next) {

    /* data from window - need to access through global oldnew-map */
    relation->parent = newglobadr(fd, relation->parent);

    relation->value = newdataadr(fd, relation->value);
  }

  /* Same issue/fix as in direct_link_workspace_link_scene_data: Can't read workspace data
   * when reading windows, so have to update windows after/when reading workspaces. */
  for (wmWindowManager *wm = main->wm.first; wm; wm = wm->id.next) {
    for (wmWindow *win = wm->windows.first; win; win = win->next) {
      WorkSpaceLayout *act_layout = newdataadr(
          fd, BKE_workspace_active_layout_get(win->workspace_hook));
      if (act_layout) {
        BKE_workspace_active_layout_set(win->workspace_hook, act_layout);
      }
    }
  }

  for (bToolRef *tref = workspace->tools.first; tref; tref = tref->next) {
    tref->runtime = NULL;
    tref->properties = newdataadr(fd, tref->properties);
    IDP_DirectLinkGroup_OrFree(&tref->properties, (fd->flags & FD_FLAGS_SWITCH_ENDIAN), fd);
  }

  workspace->status_text = NULL;
}

static void lib_link_workspace_instance_hook(FileData *fd, WorkSpaceInstanceHook *hook, ID *id)
{
  WorkSpace *workspace = BKE_workspace_active_get(hook);
  BKE_workspace_active_set(hook, newlibadr(fd, id->lib, workspace));
}

/** \} */

/* -------------------------------------------------------------------- */
/** \name Read ID: Node Tree
 * \{ */

/* Single node tree (also used for material/scene trees), ntree is not NULL */
static void lib_link_ntree(FileData *fd, Library *lib, bNodeTree *ntree)
{
  ntree->id.lib = lib;

  ntree->gpd = newlibadr(fd, lib, ntree->gpd);

  for (bNode *node = ntree->nodes.first; node; node = node->next) {
    /* Link ID Properties -- and copy this comment EXACTLY for easy finding
     * of library blocks that implement this.*/
    IDP_LibLinkProperty(node->prop, fd);

    node->id = newlibadr(fd, lib, node->id);

    for (bNodeSocket *sock = node->inputs.first; sock; sock = sock->next) {
      IDP_LibLinkProperty(sock->prop, fd);
    }
    for (bNodeSocket *sock = node->outputs.first; sock; sock = sock->next) {
      IDP_LibLinkProperty(sock->prop, fd);
    }
  }

  for (bNodeSocket *sock = ntree->inputs.first; sock; sock = sock->next) {
    IDP_LibLinkProperty(sock->prop, fd);
  }
  for (bNodeSocket *sock = ntree->outputs.first; sock; sock = sock->next) {
    IDP_LibLinkProperty(sock->prop, fd);
  }

  /* Set node->typeinfo pointers. This is done in lib linking, after the
   * first versioning that can change types still without functions that
   * update the typeinfo pointers. Versioning after lib linking needs
   * these top be valid. */
  ntreeSetTypes(NULL, ntree);

  /* For nodes with static socket layout, add/remove sockets as needed
   * to match the static layout. */
  if (fd->memfile == NULL) {
    for (bNode *node = ntree->nodes.first; node; node = node->next) {
      node_verify_socket_templates(ntree, node);
    }
  }
}

/* library ntree linking after fileread */
static void lib_link_nodetree(FileData *fd, Main *UNUSED(bmain), bNodeTree *ntree)
{
  lib_link_ntree(fd, ntree->id.lib, ntree);
}

static void direct_link_node_socket(FileData *fd, bNodeSocket *sock)
{
  sock->prop = newdataadr(fd, sock->prop);
  IDP_DirectLinkGroup_OrFree(&sock->prop, (fd->flags & FD_FLAGS_SWITCH_ENDIAN), fd);

  sock->link = newdataadr(fd, sock->link);
  sock->typeinfo = NULL;
  sock->storage = newdataadr(fd, sock->storage);
  sock->default_value = newdataadr(fd, sock->default_value);
  sock->cache = NULL;
}

/* ntree itself has been read! */
static void direct_link_nodetree(FileData *fd, bNodeTree *ntree)
{
  /* note: writing and reading goes in sync, for speed */
  bNode *node;
  bNodeSocket *sock;
  bNodeLink *link;

  ntree->init = 0; /* to set callbacks and force setting types */
  ntree->is_updating = false;
  ntree->typeinfo = NULL;
  ntree->interface_type = NULL;

  ntree->progress = NULL;
  ntree->execdata = NULL;

  ntree->adt = newdataadr(fd, ntree->adt);
  direct_link_animdata(fd, ntree->adt);

  link_list(fd, &ntree->nodes);
  for (node = ntree->nodes.first; node; node = node->next) {
    node->typeinfo = NULL;

    link_list(fd, &node->inputs);
    link_list(fd, &node->outputs);

    node->prop = newdataadr(fd, node->prop);
    IDP_DirectLinkGroup_OrFree(&node->prop, (fd->flags & FD_FLAGS_SWITCH_ENDIAN), fd);

    link_list(fd, &node->internal_links);
    for (link = node->internal_links.first; link; link = link->next) {
      link->fromnode = newdataadr(fd, link->fromnode);
      link->fromsock = newdataadr(fd, link->fromsock);
      link->tonode = newdataadr(fd, link->tonode);
      link->tosock = newdataadr(fd, link->tosock);
    }

    if (node->type == CMP_NODE_MOVIEDISTORTION) {
      node->storage = newmclipadr(fd, node->storage);
    }
    else {
      node->storage = newdataadr(fd, node->storage);
    }

    if (node->storage) {
      /* could be handlerized at some point */
      switch (node->type) {
        case SH_NODE_CURVE_VEC:
        case SH_NODE_CURVE_RGB:
        case CMP_NODE_TIME:
        case CMP_NODE_CURVE_VEC:
        case CMP_NODE_CURVE_RGB:
        case CMP_NODE_HUECORRECT:
        case TEX_NODE_CURVE_RGB:
        case TEX_NODE_CURVE_TIME: {
          direct_link_curvemapping(fd, node->storage);
          break;
        }
        case SH_NODE_SCRIPT: {
          NodeShaderScript *nss = (NodeShaderScript *)node->storage;
          nss->bytecode = newdataadr(fd, nss->bytecode);
          break;
        }
        case SH_NODE_TEX_POINTDENSITY: {
          NodeShaderTexPointDensity *npd = (NodeShaderTexPointDensity *)node->storage;
          memset(&npd->pd, 0, sizeof(npd->pd));
          break;
        }
        case SH_NODE_TEX_IMAGE: {
          NodeTexImage *tex = (NodeTexImage *)node->storage;
          tex->iuser.ok = 1;
          tex->iuser.scene = NULL;
          break;
        }
        case SH_NODE_TEX_ENVIRONMENT: {
          NodeTexEnvironment *tex = (NodeTexEnvironment *)node->storage;
          tex->iuser.ok = 1;
          tex->iuser.scene = NULL;
          break;
        }
        case CMP_NODE_IMAGE:
        case CMP_NODE_R_LAYERS:
        case CMP_NODE_VIEWER:
        case CMP_NODE_SPLITVIEWER: {
          ImageUser *iuser = node->storage;
          iuser->ok = 1;
          iuser->scene = NULL;
          break;
        }
        case CMP_NODE_CRYPTOMATTE: {
          NodeCryptomatte *nc = (NodeCryptomatte *)node->storage;
          nc->matte_id = newdataadr(fd, nc->matte_id);
          break;
        }
        case TEX_NODE_IMAGE: {
          ImageUser *iuser = node->storage;
          iuser->ok = 1;
          iuser->scene = NULL;
          break;
        }
        default:
          break;
      }
    }
  }
  link_list(fd, &ntree->links);

  /* and we connect the rest */
  for (node = ntree->nodes.first; node; node = node->next) {
    node->parent = newdataadr(fd, node->parent);
    node->lasty = 0;

    for (sock = node->inputs.first; sock; sock = sock->next) {
      direct_link_node_socket(fd, sock);
    }
    for (sock = node->outputs.first; sock; sock = sock->next) {
      direct_link_node_socket(fd, sock);
    }
  }

  /* interface socket lists */
  link_list(fd, &ntree->inputs);
  link_list(fd, &ntree->outputs);
  for (sock = ntree->inputs.first; sock; sock = sock->next) {
    direct_link_node_socket(fd, sock);
  }
  for (sock = ntree->outputs.first; sock; sock = sock->next) {
    direct_link_node_socket(fd, sock);
  }

  for (link = ntree->links.first; link; link = link->next) {
    link->fromnode = newdataadr(fd, link->fromnode);
    link->tonode = newdataadr(fd, link->tonode);
    link->fromsock = newdataadr(fd, link->fromsock);
    link->tosock = newdataadr(fd, link->tosock);
  }

#if 0
	if (ntree->previews) {
		bNodeInstanceHash* new_previews = BKE_node_instance_hash_new("node previews");
		bNodeInstanceHashIterator iter;

		NODE_INSTANCE_HASH_ITER(iter, ntree->previews) {
			bNodePreview* preview = BKE_node_instance_hash_iterator_get_value(&iter);
			if (preview) {
				bNodePreview* new_preview = newimaadr(fd, preview);
				if (new_preview) {
					bNodeInstanceKey key = BKE_node_instance_hash_iterator_get_key(&iter);
					BKE_node_instance_hash_insert(new_previews, key, new_preview);
				}
			}
		}
		BKE_node_instance_hash_free(ntree->previews, NULL);
		ntree->previews = new_previews;
	}
#else
  /* XXX TODO */
  ntree->previews = NULL;
#endif

  /* type verification is in lib-link */
}

/** \} */

/* -------------------------------------------------------------------- */
/** \name Read ID: Armature
 * \{ */

/* temp struct used to transport needed info to lib_link_constraint_cb() */
typedef struct tConstraintLinkData {
  FileData *fd;
  ID *id;
} tConstraintLinkData;
/* callback function used to relink constraint ID-links */
static void lib_link_constraint_cb(bConstraint *UNUSED(con),
                                   ID **idpoin,
                                   bool is_reference,
                                   void *userdata)
{
  tConstraintLinkData *cld = (tConstraintLinkData *)userdata;

  /* for reference types, we need to increment the user-counts on load... */
  if (is_reference) {
    /* reference type - with usercount */
    *idpoin = newlibadr(cld->fd, cld->id->lib, *idpoin);
  }
  else {
    /* target type - no usercount needed */
    *idpoin = newlibadr(cld->fd, cld->id->lib, *idpoin);
  }
}

static void lib_link_constraints(FileData *fd, ID *id, ListBase *conlist)
{
  tConstraintLinkData cld;
  bConstraint *con;

  /* legacy fixes */
  for (con = conlist->first; con; con = con->next) {
    /* patch for error introduced by changing constraints (dunno how) */
    /* if con->data type changes, dna cannot resolve the pointer! (ton) */
    if (con->data == NULL) {
      con->type = CONSTRAINT_TYPE_NULL;
    }
    /* own ipo, all constraints have it */
    con->ipo = newlibadr(fd, id->lib, con->ipo);  // XXX deprecated - old animation system

    /* If linking from a library, clear 'local' library override flag. */
    if (id->lib != NULL) {
      con->flag &= ~CONSTRAINT_OVERRIDE_LIBRARY_LOCAL;
    }
  }

  /* relink all ID-blocks used by the constraints */
  cld.fd = fd;
  cld.id = id;

  BKE_constraints_id_loop(conlist, lib_link_constraint_cb, &cld);
}

static void direct_link_constraints(FileData *fd, ListBase *lb)
{
  bConstraint *con;

  link_list(fd, lb);
  for (con = lb->first; con; con = con->next) {
    con->data = newdataadr(fd, con->data);

    switch (con->type) {
      case CONSTRAINT_TYPE_PYTHON: {
        bPythonConstraint *data = con->data;

        link_list(fd, &data->targets);

        data->prop = newdataadr(fd, data->prop);
        IDP_DirectLinkGroup_OrFree(&data->prop, (fd->flags & FD_FLAGS_SWITCH_ENDIAN), fd);
        break;
      }
      case CONSTRAINT_TYPE_ARMATURE: {
        bArmatureConstraint *data = con->data;

        link_list(fd, &data->targets);

        break;
      }
      case CONSTRAINT_TYPE_SPLINEIK: {
        bSplineIKConstraint *data = con->data;

        data->points = newdataadr(fd, data->points);
        break;
      }
      case CONSTRAINT_TYPE_KINEMATIC: {
        bKinematicConstraint *data = con->data;

        con->lin_error = 0.f;
        con->rot_error = 0.f;

        /* version patch for runtime flag, was not cleared in some case */
        data->flag &= ~CONSTRAINT_IK_AUTO;
        break;
      }
      case CONSTRAINT_TYPE_CHILDOF: {
        /* XXX version patch, in older code this flag wasn't always set, and is inherent to type */
        if (con->ownspace == CONSTRAINT_SPACE_POSE) {
          con->flag |= CONSTRAINT_SPACEONCE;
        }
        break;
      }
      case CONSTRAINT_TYPE_TRANSFORM_CACHE: {
        bTransformCacheConstraint *data = con->data;
        data->reader = NULL;
        data->reader_object_path[0] = '\0';
      }
    }
  }
}

static void lib_link_pose(FileData *fd, Main *bmain, Object *ob, bPose *pose)
{
  bArmature *arm = ob->data;

  if (!pose || !arm) {
    return;
  }

  /* always rebuild to match proxy or lib changes, but on Undo */
  bool rebuild = false;

  if (fd->memfile == NULL) {
    if (ob->proxy || ob->id.lib != arm->id.lib) {
      rebuild = true;
    }
  }

  if (ob->proxy) {
    /* sync proxy layer */
    if (pose->proxy_layer) {
      arm->layer = pose->proxy_layer;
    }

    /* sync proxy active bone */
    if (pose->proxy_act_bone[0]) {
      Bone *bone = BKE_armature_find_bone_name(arm, pose->proxy_act_bone);
      if (bone) {
        arm->act_bone = bone;
      }
    }
  }

  for (bPoseChannel *pchan = pose->chanbase.first; pchan; pchan = pchan->next) {
    lib_link_constraints(fd, (ID *)ob, &pchan->constraints);

    pchan->bone = BKE_armature_find_bone_name(arm, pchan->name);

    IDP_LibLinkProperty(pchan->prop, fd);

    pchan->custom = newlibadr(fd, arm->id.lib, pchan->custom);
    if (UNLIKELY(pchan->bone == NULL)) {
      rebuild = true;
    }
    else if ((ob->id.lib == NULL) && arm->id.lib) {
      /* local pose selection copied to armature, bit hackish */
      pchan->bone->flag &= ~BONE_SELECTED;
      pchan->bone->flag |= pchan->selectflag;
    }
  }

  if (rebuild) {
    DEG_id_tag_update_ex(
        bmain, &ob->id, ID_RECALC_TRANSFORM | ID_RECALC_GEOMETRY | ID_RECALC_ANIMATION);
    BKE_pose_tag_recalc(bmain, pose);
  }
}

static void lib_link_bones(FileData *fd, Bone *bone)
{
  IDP_LibLinkProperty(bone->prop, fd);

  for (Bone *curbone = bone->childbase.first; curbone; curbone = curbone->next) {
    lib_link_bones(fd, curbone);
  }
}

static void lib_link_armature(FileData *fd, Main *UNUSED(bmain), bArmature *arm)
{
  for (Bone *curbone = arm->bonebase.first; curbone; curbone = curbone->next) {
    lib_link_bones(fd, curbone);
  }
}

static void direct_link_bones(FileData *fd, Bone *bone)
{
  Bone *child;

  bone->parent = newdataadr(fd, bone->parent);
  bone->prop = newdataadr(fd, bone->prop);
  IDP_DirectLinkGroup_OrFree(&bone->prop, (fd->flags & FD_FLAGS_SWITCH_ENDIAN), fd);

  bone->bbone_next = newdataadr(fd, bone->bbone_next);
  bone->bbone_prev = newdataadr(fd, bone->bbone_prev);

  bone->flag &= ~(BONE_DRAW_ACTIVE | BONE_DRAW_LOCKED_WEIGHT);

  link_list(fd, &bone->childbase);

  for (child = bone->childbase.first; child; child = child->next) {
    direct_link_bones(fd, child);
  }
}

static void direct_link_armature(FileData *fd, bArmature *arm)
{
  Bone *bone;

  link_list(fd, &arm->bonebase);
  arm->bonehash = NULL;
  arm->edbo = NULL;
  /* Must always be cleared (armatures don't have their own edit-data). */
  arm->needs_flush_to_id = 0;

  arm->adt = newdataadr(fd, arm->adt);
  direct_link_animdata(fd, arm->adt);

  for (bone = arm->bonebase.first; bone; bone = bone->next) {
    direct_link_bones(fd, bone);
  }

  arm->act_bone = newdataadr(fd, arm->act_bone);
  arm->act_edbone = NULL;

  BKE_armature_bone_hash_make(arm);
}

/** \} */

/* -------------------------------------------------------------------- */
/** \name Read ID: Camera
 * \{ */

static void lib_link_camera(FileData *fd, Main *UNUSED(bmain), Camera *ca)
{
  ca->ipo = newlibadr(fd, ca->id.lib, ca->ipo); /* deprecated, for versioning */

  ca->dof_ob = newlibadr(fd, ca->id.lib, ca->dof_ob); /* deprecated, for versioning */
  ca->dof.focus_object = newlibadr(fd, ca->id.lib, ca->dof.focus_object);

  for (CameraBGImage *bgpic = ca->bg_images.first; bgpic; bgpic = bgpic->next) {
    bgpic->ima = newlibadr(fd, ca->id.lib, bgpic->ima);
    bgpic->clip = newlibadr(fd, ca->id.lib, bgpic->clip);
  }
}

static void direct_link_camera(FileData *fd, Camera *ca)
{
  ca->adt = newdataadr(fd, ca->adt);
  direct_link_animdata(fd, ca->adt);

  link_list(fd, &ca->bg_images);

  for (CameraBGImage *bgpic = ca->bg_images.first; bgpic; bgpic = bgpic->next) {
    bgpic->iuser.ok = 1;
    bgpic->iuser.scene = NULL;
  }
}

/** \} */

/* -------------------------------------------------------------------- */
/** \name Read ID: Light
 * \{ */

static void lib_link_light(FileData *fd, Main *UNUSED(bmain), Light *la)
{
  la->ipo = newlibadr(fd, la->id.lib, la->ipo);  // XXX deprecated - old animation system
}

static void direct_link_light(FileData *fd, Light *la)
{
  la->adt = newdataadr(fd, la->adt);
  direct_link_animdata(fd, la->adt);

  la->curfalloff = newdataadr(fd, la->curfalloff);
  if (la->curfalloff) {
    direct_link_curvemapping(fd, la->curfalloff);
  }

  la->preview = direct_link_preview_image(fd, la->preview);
}

/** \} */

/* -------------------------------------------------------------------- */
/** \name Read ID: Shape Keys
 * \{ */

void blo_do_versions_key_uidgen(Key *key)
{
  KeyBlock *block;

  key->uidgen = 1;
  for (block = key->block.first; block; block = block->next) {
    block->uid = key->uidgen++;
  }
}

static void lib_link_key(FileData *fd, Main *UNUSED(bmain), Key *key)
{
  BLI_assert((key->id.tag & LIB_TAG_EXTERN) == 0);

  key->ipo = newlibadr(fd, key->id.lib, key->ipo);  // XXX deprecated - old animation system
  key->from = newlibadr(fd, key->id.lib, key->from);
}

static void switch_endian_keyblock(Key *key, KeyBlock *kb)
{
  int elemsize, a, b;
  char *data;

  elemsize = key->elemsize;
  data = kb->data;

  for (a = 0; a < kb->totelem; a++) {
    const char *cp = key->elemstr;
    char *poin = data;

    while (cp[0]) {    /* cp[0] == amount */
      switch (cp[1]) { /* cp[1] = type */
        case IPO_FLOAT:
        case IPO_BPOINT:
        case IPO_BEZTRIPLE:
          b = cp[0];
          BLI_endian_switch_float_array((float *)poin, b);
          poin += sizeof(float) * b;
          break;
      }

      cp += 2;
    }
    data += elemsize;
  }
}

static void direct_link_key(FileData *fd, Key *key)
{
  KeyBlock *kb;

  link_list(fd, &(key->block));

  key->adt = newdataadr(fd, key->adt);
  direct_link_animdata(fd, key->adt);

  key->refkey = newdataadr(fd, key->refkey);

  for (kb = key->block.first; kb; kb = kb->next) {
    kb->data = newdataadr(fd, kb->data);

    if (fd->flags & FD_FLAGS_SWITCH_ENDIAN) {
      switch_endian_keyblock(key, kb);
    }
  }
}

/** \} */

/* -------------------------------------------------------------------- */
/** \name Read ID: Meta Ball
 * \{ */

static void lib_link_mball(FileData *fd, Main *UNUSED(bmain), MetaBall *mb)
{
  for (int a = 0; a < mb->totcol; a++) {
    mb->mat[a] = newlibadr(fd, mb->id.lib, mb->mat[a]);
  }

  mb->ipo = newlibadr(fd, mb->id.lib, mb->ipo);  // XXX deprecated - old animation system
}

static void direct_link_mball(FileData *fd, MetaBall *mb)
{
  mb->adt = newdataadr(fd, mb->adt);
  direct_link_animdata(fd, mb->adt);

  mb->mat = newdataadr(fd, mb->mat);
  test_pointer_array(fd, (void **)&mb->mat);

  link_list(fd, &(mb->elems));

  BLI_listbase_clear(&mb->disp);
  mb->editelems = NULL;
  /* Must always be cleared (meta's don't have their own edit-data). */
  mb->needs_flush_to_id = 0;
  /*  mb->edit_elems.first= mb->edit_elems.last= NULL;*/
  mb->lastelem = NULL;
  mb->batch_cache = NULL;
}

/** \} */

/* -------------------------------------------------------------------- */
/** \name Read ID: World
 * \{ */

static void lib_link_world(FileData *fd, Main *UNUSED(bmain), World *wrld)
{
  wrld->ipo = newlibadr(fd, wrld->id.lib, wrld->ipo);  // XXX deprecated - old animation system
}

static void direct_link_world(FileData *fd, World *wrld)
{
  wrld->adt = newdataadr(fd, wrld->adt);
  direct_link_animdata(fd, wrld->adt);

  wrld->preview = direct_link_preview_image(fd, wrld->preview);
  BLI_listbase_clear(&wrld->gpumaterial);
}

/** \} */

/* -------------------------------------------------------------------- */
/** \name Read ID: VFont
 * \{ */

static void lib_link_vfont(FileData *UNUSED(fd), Main *UNUSED(bmain), VFont *UNUSED(vf))
{
}

static void direct_link_vfont(FileData *fd, VFont *vf)
{
  vf->data = NULL;
  vf->temp_pf = NULL;
  vf->packedfile = direct_link_packedfile(fd, vf->packedfile);
}

/** \} */

/* -------------------------------------------------------------------- */
/** \name Read ID: Text
 * \{ */

static void lib_link_text(FileData *UNUSED(fd), Main *UNUSED(bmain), Text *UNUSED(text))
{
}

static void direct_link_text(FileData *fd, Text *text)
{
  TextLine *ln;

  text->name = newdataadr(fd, text->name);

  text->compiled = NULL;

#if 0
	if (text->flags & TXT_ISEXT) {
		BKE_text_reload(text);
	}
	/* else { */
#endif

  link_list(fd, &text->lines);

  text->curl = newdataadr(fd, text->curl);
  text->sell = newdataadr(fd, text->sell);

  for (ln = text->lines.first; ln; ln = ln->next) {
    ln->line = newdataadr(fd, ln->line);
    ln->format = NULL;

    if (ln->len != (int)strlen(ln->line)) {
      printf("Error loading text, line lengths differ\n");
      ln->len = strlen(ln->line);
    }
  }

  text->flags = (text->flags) & ~TXT_ISEXT;

  id_us_ensure_real(&text->id);
}

/** \} */

/* -------------------------------------------------------------------- */
/** \name Read ID: Image
 * \{ */

static void lib_link_image(FileData *UNUSED(fd), Main *UNUSED(bmain), Image *UNUSED(ima))
{
}

static void direct_link_image(FileData *fd, Image *ima)
{
  ImagePackedFile *imapf;

  /* for undo system, pointers could be restored */
  if (fd->imamap) {
    ima->cache = newimaadr(fd, ima->cache);
  }
  else {
    ima->cache = NULL;
  }

  link_list(fd, &ima->tiles);

  /* if not restored, we keep the binded opengl index */
  if (!ima->cache) {
    ima->gpuflag = 0;
    ima->gpuframenr = INT_MAX;
    for (int eye = 0; eye < 2; eye++) {
      for (int i = 0; i < TEXTARGET_COUNT; i++) {
        ima->gputexture[i][eye] = NULL;
      }
    }
    ima->rr = NULL;
  }
  else {
    for (int eye = 0; eye < 2; eye++) {
      for (int i = 0; i < TEXTARGET_COUNT; i++) {
        ima->gputexture[i][eye] = newimaadr(fd, ima->gputexture[i][eye]);
      }
    }
    ima->rr = newimaadr(fd, ima->rr);
  }

  /* undo system, try to restore render buffers */
  link_list(fd, &(ima->renderslots));
  if (fd->imamap) {
    LISTBASE_FOREACH (RenderSlot *, slot, &ima->renderslots) {
      slot->render = newimaadr(fd, slot->render);
    }
  }
  else {
    LISTBASE_FOREACH (RenderSlot *, slot, &ima->renderslots) {
      slot->render = NULL;
    }
    ima->last_render_slot = ima->render_slot;
  }

  link_list(fd, &(ima->views));
  link_list(fd, &(ima->packedfiles));

  if (ima->packedfiles.first) {
    for (imapf = ima->packedfiles.first; imapf; imapf = imapf->next) {
      imapf->packedfile = direct_link_packedfile(fd, imapf->packedfile);
    }
    ima->packedfile = NULL;
  }
  else {
    ima->packedfile = direct_link_packedfile(fd, ima->packedfile);
  }

  BLI_listbase_clear(&ima->anims);
  ima->preview = direct_link_preview_image(fd, ima->preview);
  ima->stereo3d_format = newdataadr(fd, ima->stereo3d_format);
  LISTBASE_FOREACH (ImageTile *, tile, &ima->tiles) {
    tile->ok = 1;
  }
}

/** \} */

/* -------------------------------------------------------------------- */
/** \name Read ID: Curve
 * \{ */

static void lib_link_curve(FileData *fd, Main *UNUSED(bmain), Curve *cu)
{
  for (int a = 0; a < cu->totcol; a++) {
    cu->mat[a] = newlibadr(fd, cu->id.lib, cu->mat[a]);
  }

  cu->bevobj = newlibadr(fd, cu->id.lib, cu->bevobj);
  cu->taperobj = newlibadr(fd, cu->id.lib, cu->taperobj);
  cu->textoncurve = newlibadr(fd, cu->id.lib, cu->textoncurve);
  cu->vfont = newlibadr(fd, cu->id.lib, cu->vfont);
  cu->vfontb = newlibadr(fd, cu->id.lib, cu->vfontb);
  cu->vfonti = newlibadr(fd, cu->id.lib, cu->vfonti);
  cu->vfontbi = newlibadr(fd, cu->id.lib, cu->vfontbi);

  cu->ipo = newlibadr(fd, cu->id.lib, cu->ipo);  // XXX deprecated - old animation system
  cu->key = newlibadr(fd, cu->id.lib, cu->key);
}

static void switch_endian_knots(Nurb *nu)
{
  if (nu->knotsu) {
    BLI_endian_switch_float_array(nu->knotsu, KNOTSU(nu));
  }
  if (nu->knotsv) {
    BLI_endian_switch_float_array(nu->knotsv, KNOTSV(nu));
  }
}

static void direct_link_curve(FileData *fd, Curve *cu)
{
  Nurb *nu;
  TextBox *tb;

  cu->adt = newdataadr(fd, cu->adt);
  direct_link_animdata(fd, cu->adt);

  /* Protect against integer overflow vulnerability. */
  CLAMP(cu->len_wchar, 0, INT_MAX - 4);

  cu->mat = newdataadr(fd, cu->mat);
  test_pointer_array(fd, (void **)&cu->mat);
  cu->str = newdataadr(fd, cu->str);
  cu->strinfo = newdataadr(fd, cu->strinfo);
  cu->tb = newdataadr(fd, cu->tb);

  if (cu->vfont == NULL) {
    link_list(fd, &(cu->nurb));
  }
  else {
    cu->nurb.first = cu->nurb.last = NULL;

    tb = MEM_calloc_arrayN(MAXTEXTBOX, sizeof(TextBox), "TextBoxread");
    if (cu->tb) {
      memcpy(tb, cu->tb, cu->totbox * sizeof(TextBox));
      MEM_freeN(cu->tb);
      cu->tb = tb;
    }
    else {
      cu->totbox = 1;
      cu->actbox = 1;
      cu->tb = tb;
      cu->tb[0].w = cu->linewidth;
    }
    if (cu->wordspace == 0.0f) {
      cu->wordspace = 1.0f;
    }
  }

  cu->editnurb = NULL;
  cu->editfont = NULL;
  cu->batch_cache = NULL;

  for (nu = cu->nurb.first; nu; nu = nu->next) {
    nu->bezt = newdataadr(fd, nu->bezt);
    nu->bp = newdataadr(fd, nu->bp);
    nu->knotsu = newdataadr(fd, nu->knotsu);
    nu->knotsv = newdataadr(fd, nu->knotsv);
    if (cu->vfont == NULL) {
      nu->charidx = 0;
    }

    if (fd->flags & FD_FLAGS_SWITCH_ENDIAN) {
      switch_endian_knots(nu);
    }
  }
  cu->texflag &= ~CU_AUTOSPACE_EVALUATED;
}

/** \} */

/* -------------------------------------------------------------------- */
/** \name Read ID: Texture
 * \{ */

static void lib_link_texture(FileData *fd, Main *UNUSED(bmain), Tex *tex)
{
  tex->ima = newlibadr(fd, tex->id.lib, tex->ima);
  tex->ipo = newlibadr(fd, tex->id.lib, tex->ipo);  // XXX deprecated - old animation system
}

static void direct_link_texture(FileData *fd, Tex *tex)
{
  tex->adt = newdataadr(fd, tex->adt);
  direct_link_animdata(fd, tex->adt);

  tex->coba = newdataadr(fd, tex->coba);

  tex->preview = direct_link_preview_image(fd, tex->preview);

  tex->iuser.ok = 1;
  tex->iuser.scene = NULL;
}

/** \} */

/* -------------------------------------------------------------------- */
/** \name Read ID: Material
 * \{ */

static void lib_link_material(FileData *fd, Main *UNUSED(bmain), Material *ma)
{
  ma->ipo = newlibadr(fd, ma->id.lib, ma->ipo);  // XXX deprecated - old animation system

  /* relink grease pencil settings */
  if (ma->gp_style != NULL) {
    MaterialGPencilStyle *gp_style = ma->gp_style;
    if (gp_style->sima != NULL) {
      gp_style->sima = newlibadr(fd, ma->id.lib, gp_style->sima);
    }
    if (gp_style->ima != NULL) {
      gp_style->ima = newlibadr(fd, ma->id.lib, gp_style->ima);
    }
  }
}

static void direct_link_material(FileData *fd, Material *ma)
{
  ma->adt = newdataadr(fd, ma->adt);
  direct_link_animdata(fd, ma->adt);

  ma->texpaintslot = NULL;

  ma->preview = direct_link_preview_image(fd, ma->preview);
  BLI_listbase_clear(&ma->gpumaterial);

  ma->gp_style = newdataadr(fd, ma->gp_style);
}

/** \} */

/* -------------------------------------------------------------------- */
/** \name Read ID: Particle Settings
 * \{ */

/* update this also to writefile.c */
static const char *ptcache_data_struct[] = {
    "",          // BPHYS_DATA_INDEX
    "",          // BPHYS_DATA_LOCATION
    "",          // BPHYS_DATA_VELOCITY
    "",          // BPHYS_DATA_ROTATION
    "",          // BPHYS_DATA_AVELOCITY / BPHYS_DATA_XCONST */
    "",          // BPHYS_DATA_SIZE:
    "",          // BPHYS_DATA_TIMES:
    "BoidData",  // case BPHYS_DATA_BOIDS:
};

static void direct_link_pointcache_cb(FileData *fd, void *data)
{
  PTCacheMem *pm = data;
  PTCacheExtra *extra;
  int i;
  for (i = 0; i < BPHYS_TOT_DATA; i++) {
    pm->data[i] = newdataadr(fd, pm->data[i]);

    /* the cache saves non-struct data without DNA */
    if (pm->data[i] && ptcache_data_struct[i][0] == '\0' && (fd->flags & FD_FLAGS_SWITCH_ENDIAN)) {
      /* data_size returns bytes. */
      int tot = (BKE_ptcache_data_size(i) * pm->totpoint) / sizeof(int);

      int *poin = pm->data[i];

      BLI_endian_switch_int32_array(poin, tot);
    }
  }

  link_list(fd, &pm->extradata);

  for (extra = pm->extradata.first; extra; extra = extra->next) {
    extra->data = newdataadr(fd, extra->data);
  }
}

static void direct_link_pointcache(FileData *fd, PointCache *cache)
{
  if ((cache->flag & PTCACHE_DISK_CACHE) == 0) {
    link_list_ex(fd, &cache->mem_cache, direct_link_pointcache_cb);
  }
  else {
    BLI_listbase_clear(&cache->mem_cache);
  }

  cache->flag &= ~PTCACHE_SIMULATION_VALID;
  cache->simframe = 0;
  cache->edit = NULL;
  cache->free_edit = NULL;
  cache->cached_frames = NULL;
  cache->cached_frames_len = 0;
}

static void direct_link_pointcache_list(FileData *fd,
                                        ListBase *ptcaches,
                                        PointCache **ocache,
                                        int force_disk)
{
  if (ptcaches->first) {
    PointCache *cache = NULL;
    link_list(fd, ptcaches);
    for (cache = ptcaches->first; cache; cache = cache->next) {
      direct_link_pointcache(fd, cache);
      if (force_disk) {
        cache->flag |= PTCACHE_DISK_CACHE;
        cache->step = 1;
      }
    }

    *ocache = newdataadr(fd, *ocache);
  }
  else if (*ocache) {
    /* old "single" caches need to be linked too */
    *ocache = newdataadr(fd, *ocache);
    direct_link_pointcache(fd, *ocache);
    if (force_disk) {
      (*ocache)->flag |= PTCACHE_DISK_CACHE;
      (*ocache)->step = 1;
    }

    ptcaches->first = ptcaches->last = *ocache;
  }
}

static void lib_link_partdeflect(FileData *fd, ID *id, PartDeflect *pd)
{
  if (pd && pd->tex) {
    pd->tex = newlibadr(fd, id->lib, pd->tex);
  }
  if (pd && pd->f_source) {
    pd->f_source = newlibadr(fd, id->lib, pd->f_source);
  }
}

static void lib_link_particlesettings(FileData *fd, Main *UNUSED(bmain), ParticleSettings *part)
{
  part->ipo = newlibadr(fd, part->id.lib, part->ipo);  // XXX deprecated - old animation system

  part->instance_object = newlibadr(fd, part->id.lib, part->instance_object);
  part->instance_collection = newlibadr(fd, part->id.lib, part->instance_collection);
  part->force_group = newlibadr(fd, part->id.lib, part->force_group);
  part->bb_ob = newlibadr(fd, part->id.lib, part->bb_ob);
  part->collision_group = newlibadr(fd, part->id.lib, part->collision_group);

  lib_link_partdeflect(fd, &part->id, part->pd);
  lib_link_partdeflect(fd, &part->id, part->pd2);

  if (part->effector_weights) {
    part->effector_weights->group = newlibadr(fd, part->id.lib, part->effector_weights->group);
  }
  else {
    part->effector_weights = BKE_effector_add_weights(part->force_group);
  }

  if (part->instance_weights.first && part->instance_collection) {
    for (ParticleDupliWeight *dw = part->instance_weights.first; dw; dw = dw->next) {
      dw->ob = newlibadr(fd, part->id.lib, dw->ob);
    }
  }
  else {
    BLI_listbase_clear(&part->instance_weights);
  }

  if (part->boids) {
    BoidState *state = part->boids->states.first;
    BoidRule *rule;
    for (; state; state = state->next) {
      rule = state->rules.first;
      for (; rule; rule = rule->next) {
        switch (rule->type) {
          case eBoidRuleType_Goal:
          case eBoidRuleType_Avoid: {
            BoidRuleGoalAvoid *brga = (BoidRuleGoalAvoid *)rule;
            brga->ob = newlibadr(fd, part->id.lib, brga->ob);
            break;
          }
          case eBoidRuleType_FollowLeader: {
            BoidRuleFollowLeader *brfl = (BoidRuleFollowLeader *)rule;
            brfl->ob = newlibadr(fd, part->id.lib, brfl->ob);
            break;
          }
        }
      }
    }
  }

  for (int a = 0; a < MAX_MTEX; a++) {
    MTex *mtex = part->mtex[a];
    if (mtex) {
      mtex->tex = newlibadr(fd, part->id.lib, mtex->tex);
      mtex->object = newlibadr(fd, part->id.lib, mtex->object);
    }
  }
}

static void direct_link_partdeflect(PartDeflect *pd)
{
  if (pd) {
    pd->rng = NULL;
  }
}

static void direct_link_particlesettings(FileData *fd, ParticleSettings *part)
{
  int a;

  part->adt = newdataadr(fd, part->adt);
  part->pd = newdataadr(fd, part->pd);
  part->pd2 = newdataadr(fd, part->pd2);

  direct_link_animdata(fd, part->adt);
  direct_link_partdeflect(part->pd);
  direct_link_partdeflect(part->pd2);

  part->clumpcurve = newdataadr(fd, part->clumpcurve);
  if (part->clumpcurve) {
    direct_link_curvemapping(fd, part->clumpcurve);
  }
  part->roughcurve = newdataadr(fd, part->roughcurve);
  if (part->roughcurve) {
    direct_link_curvemapping(fd, part->roughcurve);
  }
  part->twistcurve = newdataadr(fd, part->twistcurve);
  if (part->twistcurve) {
    direct_link_curvemapping(fd, part->twistcurve);
  }

  part->effector_weights = newdataadr(fd, part->effector_weights);
  if (!part->effector_weights) {
    part->effector_weights = BKE_effector_add_weights(part->force_group);
  }

  link_list(fd, &part->instance_weights);

  part->boids = newdataadr(fd, part->boids);
  part->fluid = newdataadr(fd, part->fluid);

  if (part->boids) {
    BoidState *state;
    link_list(fd, &part->boids->states);

    for (state = part->boids->states.first; state; state = state->next) {
      link_list(fd, &state->rules);
      link_list(fd, &state->conditions);
      link_list(fd, &state->actions);
    }
  }
  for (a = 0; a < MAX_MTEX; a++) {
    part->mtex[a] = newdataadr(fd, part->mtex[a]);
  }

  /* Protect against integer overflow vulnerability. */
  CLAMP(part->trail_count, 1, 100000);
}

static void lib_link_particlesystems(FileData *fd, Object *ob, ID *id, ListBase *particles)
{
  ParticleSystem *psys, *psysnext;

  for (psys = particles->first; psys; psys = psysnext) {
    psysnext = psys->next;

    psys->part = newlibadr(fd, id->lib, psys->part);
    if (psys->part) {
      ParticleTarget *pt = psys->targets.first;

      for (; pt; pt = pt->next) {
        pt->ob = newlibadr(fd, id->lib, pt->ob);
      }

      psys->parent = newlibadr(fd, id->lib, psys->parent);
      psys->target_ob = newlibadr(fd, id->lib, psys->target_ob);

      if (psys->clmd) {
        /* XXX - from reading existing code this seems correct but intended usage of
         * pointcache /w cloth should be added in 'ParticleSystem' - campbell */
        psys->clmd->point_cache = psys->pointcache;
        psys->clmd->ptcaches.first = psys->clmd->ptcaches.last = NULL;
        psys->clmd->coll_parms->group = newlibadr(fd, id->lib, psys->clmd->coll_parms->group);
        psys->clmd->modifier.error = NULL;
      }
    }
    else {
      /* particle modifier must be removed before particle system */
      ParticleSystemModifierData *psmd = psys_get_modifier(ob, psys);
      BLI_remlink(&ob->modifiers, psmd);
      modifier_free((ModifierData *)psmd);

      BLI_remlink(particles, psys);
      MEM_freeN(psys);
    }
  }
}
static void direct_link_particlesystems(FileData *fd, ListBase *particles)
{
  ParticleSystem *psys;
  ParticleData *pa;
  int a;

  for (psys = particles->first; psys; psys = psys->next) {
    psys->particles = newdataadr(fd, psys->particles);

    if (psys->particles && psys->particles->hair) {
      for (a = 0, pa = psys->particles; a < psys->totpart; a++, pa++) {
        pa->hair = newdataadr(fd, pa->hair);
      }
    }

    if (psys->particles && psys->particles->keys) {
      for (a = 0, pa = psys->particles; a < psys->totpart; a++, pa++) {
        pa->keys = NULL;
        pa->totkey = 0;
      }

      psys->flag &= ~PSYS_KEYED;
    }

    if (psys->particles && psys->particles->boid) {
      pa = psys->particles;
      pa->boid = newdataadr(fd, pa->boid);

      /* This is purely runtime data, but still can be an issue if left dangling. */
      pa->boid->ground = NULL;

      for (a = 1, pa++; a < psys->totpart; a++, pa++) {
        pa->boid = (pa - 1)->boid + 1;
        pa->boid->ground = NULL;
      }
    }
    else if (psys->particles) {
      for (a = 0, pa = psys->particles; a < psys->totpart; a++, pa++) {
        pa->boid = NULL;
      }
    }

    psys->fluid_springs = newdataadr(fd, psys->fluid_springs);

    psys->child = newdataadr(fd, psys->child);
    psys->effectors = NULL;

    link_list(fd, &psys->targets);

    psys->edit = NULL;
    psys->free_edit = NULL;
    psys->pathcache = NULL;
    psys->childcache = NULL;
    BLI_listbase_clear(&psys->pathcachebufs);
    BLI_listbase_clear(&psys->childcachebufs);
    psys->pdd = NULL;

    if (psys->clmd) {
      psys->clmd = newdataadr(fd, psys->clmd);
      psys->clmd->clothObject = NULL;
      psys->clmd->hairdata = NULL;

      psys->clmd->sim_parms = newdataadr(fd, psys->clmd->sim_parms);
      psys->clmd->coll_parms = newdataadr(fd, psys->clmd->coll_parms);

      if (psys->clmd->sim_parms) {
        psys->clmd->sim_parms->effector_weights = NULL;
        if (psys->clmd->sim_parms->presets > 10) {
          psys->clmd->sim_parms->presets = 0;
        }
      }

      psys->hair_in_mesh = psys->hair_out_mesh = NULL;
      psys->clmd->solver_result = NULL;
    }

    direct_link_pointcache_list(fd, &psys->ptcaches, &psys->pointcache, 0);
    if (psys->clmd) {
      psys->clmd->point_cache = psys->pointcache;
    }

    psys->tree = NULL;
    psys->bvhtree = NULL;

    psys->orig_psys = NULL;
    psys->batch_cache = NULL;
  }
  return;
}

/** \} */

/* -------------------------------------------------------------------- */
/** \name Read ID: Mesh
 * \{ */

static void lib_link_mesh(FileData *fd, Main *UNUSED(bmain), Mesh *me)
{
  /* this check added for python created meshes */
  if (me->mat) {
    for (int i = 0; i < me->totcol; i++) {
      me->mat[i] = newlibadr(fd, me->id.lib, me->mat[i]);
    }
  }
  else {
    me->totcol = 0;
  }

  me->ipo = newlibadr(fd, me->id.lib, me->ipo);  // XXX: deprecated: old anim sys
  me->key = newlibadr(fd, me->id.lib, me->key);
  me->texcomesh = newlibadr(fd, me->id.lib, me->texcomesh);
}

static void direct_link_dverts(FileData *fd, int count, MDeformVert *mdverts)
{
  int i;

  if (mdverts == NULL) {
    return;
  }

  for (i = count; i > 0; i--, mdverts++) {
    /*convert to vgroup allocation system*/
    MDeformWeight *dw;
    if (mdverts->dw && (dw = newdataadr(fd, mdverts->dw))) {
      const ssize_t dw_len = mdverts->totweight * sizeof(MDeformWeight);
      void *dw_tmp = MEM_mallocN(dw_len, "direct_link_dverts");
      memcpy(dw_tmp, dw, dw_len);
      mdverts->dw = dw_tmp;
      MEM_freeN(dw);
    }
    else {
      mdverts->dw = NULL;
      mdverts->totweight = 0;
    }
  }
}

static void direct_link_mdisps(FileData *fd, int count, MDisps *mdisps, int external)
{
  if (mdisps) {
    int i;

    for (i = 0; i < count; i++) {
      mdisps[i].disps = newdataadr(fd, mdisps[i].disps);
      mdisps[i].hidden = newdataadr(fd, mdisps[i].hidden);

      if (mdisps[i].totdisp && !mdisps[i].level) {
        /* this calculation is only correct for loop mdisps;
         * if loading pre-BMesh face mdisps this will be
         * overwritten with the correct value in
         * bm_corners_to_loops() */
        float gridsize = sqrtf(mdisps[i].totdisp);
        mdisps[i].level = (int)(logf(gridsize - 1.0f) / (float)M_LN2) + 1;
      }

      if ((fd->flags & FD_FLAGS_SWITCH_ENDIAN) && (mdisps[i].disps)) {
        /* DNA_struct_switch_endian doesn't do endian swap for (*disps)[] */
        /* this does swap for data written at write_mdisps() - readfile.c */
        BLI_endian_switch_float_array(*mdisps[i].disps, mdisps[i].totdisp * 3);
      }
      if (!external && !mdisps[i].disps) {
        mdisps[i].totdisp = 0;
      }
    }
  }
}

static void direct_link_grid_paint_mask(FileData *fd, int count, GridPaintMask *grid_paint_mask)
{
  if (grid_paint_mask) {
    int i;

    for (i = 0; i < count; i++) {
      GridPaintMask *gpm = &grid_paint_mask[i];
      if (gpm->data) {
        gpm->data = newdataadr(fd, gpm->data);
      }
    }
  }
}

/*this isn't really a public api function, so prototyped here*/
static void direct_link_customdata(FileData *fd, CustomData *data, int count)
{
  int i = 0;

  data->layers = newdataadr(fd, data->layers);

  /* annoying workaround for bug [#31079] loading legacy files with
   * no polygons _but_ have stale customdata */
  if (UNLIKELY(count == 0 && data->layers == NULL && data->totlayer != 0)) {
    CustomData_reset(data);
    return;
  }

  data->external = newdataadr(fd, data->external);

  while (i < data->totlayer) {
    CustomDataLayer *layer = &data->layers[i];

    if (layer->flag & CD_FLAG_EXTERNAL) {
      layer->flag &= ~CD_FLAG_IN_MEMORY;
    }

    layer->flag &= ~CD_FLAG_NOFREE;

    if (CustomData_verify_versions(data, i)) {
      layer->data = newdataadr(fd, layer->data);
      if (layer->type == CD_MDISPS) {
        direct_link_mdisps(fd, count, layer->data, layer->flag & CD_FLAG_EXTERNAL);
      }
      else if (layer->type == CD_GRID_PAINT_MASK) {
        direct_link_grid_paint_mask(fd, count, layer->data);
      }
      i++;
    }
  }

  CustomData_update_typemap(data);
}

static void direct_link_mesh(FileData *fd, Mesh *mesh)
{
  mesh->mat = newdataadr(fd, mesh->mat);
  test_pointer_array(fd, (void **)&mesh->mat);

  mesh->mvert = newdataadr(fd, mesh->mvert);
  mesh->medge = newdataadr(fd, mesh->medge);
  mesh->mface = newdataadr(fd, mesh->mface);
  mesh->mloop = newdataadr(fd, mesh->mloop);
  mesh->mpoly = newdataadr(fd, mesh->mpoly);
  mesh->tface = newdataadr(fd, mesh->tface);
  mesh->mtface = newdataadr(fd, mesh->mtface);
  mesh->mcol = newdataadr(fd, mesh->mcol);
  mesh->dvert = newdataadr(fd, mesh->dvert);
  mesh->mloopcol = newdataadr(fd, mesh->mloopcol);
  mesh->mloopuv = newdataadr(fd, mesh->mloopuv);
  mesh->mselect = newdataadr(fd, mesh->mselect);

  /* animdata */
  mesh->adt = newdataadr(fd, mesh->adt);
  direct_link_animdata(fd, mesh->adt);

  /* Normally direct_link_dverts should be called in direct_link_customdata,
   * but for backwards compatibility in do_versions to work we do it here. */
  direct_link_dverts(fd, mesh->totvert, mesh->dvert);

  direct_link_customdata(fd, &mesh->vdata, mesh->totvert);
  direct_link_customdata(fd, &mesh->edata, mesh->totedge);
  direct_link_customdata(fd, &mesh->fdata, mesh->totface);
  direct_link_customdata(fd, &mesh->ldata, mesh->totloop);
  direct_link_customdata(fd, &mesh->pdata, mesh->totpoly);

  mesh->texflag &= ~ME_AUTOSPACE_EVALUATED;
  mesh->edit_mesh = NULL;
  BKE_mesh_runtime_reset(mesh);

  /* happens with old files */
  if (mesh->mselect == NULL) {
    mesh->totselect = 0;
  }

  /* Multires data */
  mesh->mr = newdataadr(fd, mesh->mr);
  if (mesh->mr) {
    MultiresLevel *lvl;

    link_list(fd, &mesh->mr->levels);
    lvl = mesh->mr->levels.first;

    direct_link_customdata(fd, &mesh->mr->vdata, lvl->totvert);
    direct_link_dverts(fd, lvl->totvert, CustomData_get(&mesh->mr->vdata, 0, CD_MDEFORMVERT));
    direct_link_customdata(fd, &mesh->mr->fdata, lvl->totface);

    mesh->mr->edge_flags = newdataadr(fd, mesh->mr->edge_flags);
    mesh->mr->edge_creases = newdataadr(fd, mesh->mr->edge_creases);

    mesh->mr->verts = newdataadr(fd, mesh->mr->verts);

    /* If mesh has the same number of vertices as the
     * highest multires level, load the current mesh verts
     * into multires and discard the old data. Needed
     * because some saved files either do not have a verts
     * array, or the verts array contains out-of-date
     * data. */
    if (mesh->totvert == ((MultiresLevel *)mesh->mr->levels.last)->totvert) {
      if (mesh->mr->verts) {
        MEM_freeN(mesh->mr->verts);
      }
      mesh->mr->verts = MEM_dupallocN(mesh->mvert);
    }

    for (; lvl; lvl = lvl->next) {
      lvl->verts = newdataadr(fd, lvl->verts);
      lvl->faces = newdataadr(fd, lvl->faces);
      lvl->edges = newdataadr(fd, lvl->edges);
      lvl->colfaces = newdataadr(fd, lvl->colfaces);
    }
  }

  /* if multires is present but has no valid vertex data,
   * there's no way to recover it; silently remove multires */
  if (mesh->mr && !mesh->mr->verts) {
    multires_free(mesh->mr);
    mesh->mr = NULL;
  }

  if ((fd->flags & FD_FLAGS_SWITCH_ENDIAN) && mesh->tface) {
    TFace *tf = mesh->tface;
    int i;

    for (i = 0; i < mesh->totface; i++, tf++) {
      BLI_endian_switch_uint32_array(tf->col, 4);
    }
  }
}

/** \} */

/* -------------------------------------------------------------------- */
/** \name Read ID: Lattice
 * \{ */

static void lib_link_latt(FileData *fd, Main *UNUSED(bmain), Lattice *lt)
{
  lt->ipo = newlibadr(fd, lt->id.lib, lt->ipo);  // XXX deprecated - old animation system
  lt->key = newlibadr(fd, lt->id.lib, lt->key);
}

static void direct_link_latt(FileData *fd, Lattice *lt)
{
  lt->def = newdataadr(fd, lt->def);

  lt->dvert = newdataadr(fd, lt->dvert);
  direct_link_dverts(fd, lt->pntsu * lt->pntsv * lt->pntsw, lt->dvert);

  lt->editlatt = NULL;
  lt->batch_cache = NULL;

  lt->adt = newdataadr(fd, lt->adt);
  direct_link_animdata(fd, lt->adt);
}

/** \} */

/* -------------------------------------------------------------------- */
/** \name Read ID: Object
 * \{ */

static void lib_link_modifiers_common(void *userData, Object *ob, ID **idpoin, int cb_flag)
{
  FileData *fd = userData;

  *idpoin = newlibadr(fd, ob->id.lib, *idpoin);
  if (*idpoin != NULL && (cb_flag & IDWALK_CB_USER) != 0) {
    id_us_plus_no_lib(*idpoin);
  }
}

static void lib_link_modifiers(FileData *fd, Object *ob)
{
  modifiers_foreachIDLink(ob, lib_link_modifiers_common, fd);

  /* If linking from a library, clear 'local' library override flag. */
  if (ob->id.lib != NULL) {
    for (ModifierData *mod = ob->modifiers.first; mod != NULL; mod = mod->next) {
      mod->flag &= ~eModifierFlag_OverrideLibrary_Local;
    }
  }
}

static void lib_link_gpencil_modifiers(FileData *fd, Object *ob)
{
  BKE_gpencil_modifiers_foreachIDLink(ob, lib_link_modifiers_common, fd);

  /* If linking from a library, clear 'local' library override flag. */
  if (ob->id.lib != NULL) {
    for (GpencilModifierData *mod = ob->greasepencil_modifiers.first; mod != NULL;
         mod = mod->next) {
      mod->flag &= ~eGpencilModifierFlag_OverrideLibrary_Local;
    }
  }
}

static void lib_link_shaderfxs(FileData *fd, Object *ob)
{
  BKE_shaderfx_foreachIDLink(ob, lib_link_modifiers_common, fd);

  /* If linking from a library, clear 'local' library override flag. */
  if (ob->id.lib != NULL) {
    for (ShaderFxData *fx = ob->shader_fx.first; fx != NULL; fx = fx->next) {
      fx->flag &= ~eShaderFxFlag_OverrideLibrary_Local;
    }
  }
}

static void lib_link_object(FileData *fd, Main *bmain, Object *ob)
{
  bool warn = false;
  int a;

  // XXX deprecated - old animation system <<<
  ob->ipo = newlibadr(fd, ob->id.lib, ob->ipo);
  ob->action = newlibadr(fd, ob->id.lib, ob->action);
  // >>> XXX deprecated - old animation system

  ob->parent = newlibadr(fd, ob->id.lib, ob->parent);
  ob->track = newlibadr(fd, ob->id.lib, ob->track);
  ob->poselib = newlibadr(fd, ob->id.lib, ob->poselib);

  /* 2.8x drops support for non-empty dupli instances. */
  if (ob->type == OB_EMPTY) {
    ob->instance_collection = newlibadr(fd, ob->id.lib, ob->instance_collection);
  }
  else {
    if (ob->instance_collection != NULL) {
      ID *id = newlibadr(fd, ob->id.lib, ob->instance_collection);
      blo_reportf_wrap(fd->reports,
                       RPT_WARNING,
                       TIP_("Non-Empty object '%s' cannot duplicate collection '%s' "
                            "anymore in Blender 2.80, removed instancing"),
                       ob->id.name + 2,
                       id->name + 2);
    }
    ob->instance_collection = NULL;
    ob->transflag &= ~OB_DUPLICOLLECTION;
  }

  ob->proxy = newlibadr(fd, ob->id.lib, ob->proxy);
  if (ob->proxy) {
    /* paranoia check, actually a proxy_from pointer should never be written... */
    if (ob->proxy->id.lib == NULL) {
      ob->proxy->proxy_from = NULL;
      ob->proxy = NULL;

      if (ob->id.lib) {
        printf("Proxy lost from  object %s lib %s\n", ob->id.name + 2, ob->id.lib->name);
      }
      else {
        printf("Proxy lost from  object %s lib <NONE>\n", ob->id.name + 2);
      }
    }
    else {
      /* this triggers object_update to always use a copy */
      ob->proxy->proxy_from = ob;
    }
  }
  ob->proxy_group = newlibadr(fd, ob->id.lib, ob->proxy_group);

  void *poin = ob->data;
  ob->data = newlibadr(fd, ob->id.lib, ob->data);

  if (ob->data == NULL && poin != NULL) {
    if (ob->id.lib) {
      printf("Can't find obdata of %s lib %s\n", ob->id.name + 2, ob->id.lib->name);
    }
    else {
      printf("Object %s lost data.\n", ob->id.name + 2);
    }

    ob->type = OB_EMPTY;
    warn = true;

    if (ob->pose) {
      /* we can't call #BKE_pose_free() here because of library linking
       * freeing will recurse down into every pose constraints ID pointers
       * which are not always valid, so for now free directly and suffer
       * some leaked memory rather then crashing immediately
       * while bad this _is_ an exceptional case - campbell */
#if 0
			BKE_pose_free(ob->pose);
#else
      MEM_freeN(ob->pose);
#endif
      ob->pose = NULL;
      ob->mode &= ~OB_MODE_POSE;
    }
  }
  for (a = 0; a < ob->totcol; a++) {
    ob->mat[a] = newlibadr(fd, ob->id.lib, ob->mat[a]);
  }

  /* When the object is local and the data is library its possible
   * the material list size gets out of sync. [#22663] */
  if (ob->data && ob->id.lib != ((ID *)ob->data)->lib) {
    const short *totcol_data = BKE_object_material_len_p(ob);
    /* Only expand so as not to loose any object materials that might be set. */
    if (totcol_data && (*totcol_data > ob->totcol)) {
      /* printf("'%s' %d -> %d\n", ob->id.name, ob->totcol, *totcol_data); */
      BKE_object_material_resize(bmain, ob, *totcol_data, false);
    }
  }

  ob->gpd = newlibadr(fd, ob->id.lib, ob->gpd);

  /* if id.us==0 a new base will be created later on */

  /* WARNING! Also check expand_object(), should reflect the stuff below. */
  lib_link_pose(fd, bmain, ob, ob->pose);
  lib_link_constraints(fd, &ob->id, &ob->constraints);

  // XXX deprecated - old animation system <<<
  lib_link_constraint_channels(fd, &ob->id, &ob->constraintChannels);
  lib_link_nlastrips(fd, &ob->id, &ob->nlastrips);
  // >>> XXX deprecated - old animation system

  for (PartEff *paf = ob->effect.first; paf; paf = paf->next) {
    if (paf->type == EFF_PARTICLE) {
      paf->group = newlibadr(fd, ob->id.lib, paf->group);
    }
  }

  {
    FluidsimModifierData *fluidmd = (FluidsimModifierData *)modifiers_findByType(
        ob, eModifierType_Fluidsim);

    if (fluidmd && fluidmd->fss) {
      fluidmd->fss->ipo = newlibadr(
          fd, ob->id.lib, fluidmd->fss->ipo);  // XXX deprecated - old animation system
    }
  }

  {
    FluidModifierData *mmd = (FluidModifierData *)modifiers_findByType(ob, eModifierType_Fluid);

    if (mmd && (mmd->type == MOD_FLUID_TYPE_DOMAIN) && mmd->domain) {
      /* Flag for refreshing the simulation after loading */
      mmd->domain->flags |= FLUID_DOMAIN_FILE_LOAD;
    }
  }

  /* texture field */
  if (ob->pd) {
    lib_link_partdeflect(fd, &ob->id, ob->pd);
  }

  if (ob->soft) {
    ob->soft->collision_group = newlibadr(fd, ob->id.lib, ob->soft->collision_group);

    ob->soft->effector_weights->group = newlibadr(
        fd, ob->id.lib, ob->soft->effector_weights->group);
  }

  lib_link_particlesystems(fd, ob, &ob->id, &ob->particlesystem);
  lib_link_modifiers(fd, ob);
  lib_link_gpencil_modifiers(fd, ob);
  lib_link_shaderfxs(fd, ob);

  if (ob->rigidbody_constraint) {
    ob->rigidbody_constraint->ob1 = newlibadr(fd, ob->id.lib, ob->rigidbody_constraint->ob1);
    ob->rigidbody_constraint->ob2 = newlibadr(fd, ob->id.lib, ob->rigidbody_constraint->ob2);
  }

  {
    LodLevel *level;
    for (level = ob->lodlevels.first; level; level = level->next) {
      level->source = newlibadr(fd, ob->id.lib, level->source);

      if (!level->source && level == ob->lodlevels.first) {
        level->source = ob;
      }
    }
  }

  if (warn) {
    BKE_report(fd->reports, RPT_WARNING, "Warning in console");
  }
}

/* direct data for cache */
static void direct_link_motionpath(FileData *fd, bMotionPath *mpath)
{
  /* sanity check */
  if (mpath == NULL) {
    return;
  }

  /* relink points cache */
  mpath->points = newdataadr(fd, mpath->points);

  mpath->points_vbo = NULL;
  mpath->batch_line = NULL;
  mpath->batch_points = NULL;
}

static void direct_link_pose(FileData *fd, bPose *pose)
{
  bPoseChannel *pchan;

  if (!pose) {
    return;
  }

  link_list(fd, &pose->chanbase);
  link_list(fd, &pose->agroups);

  pose->chanhash = NULL;
  pose->chan_array = NULL;

  for (pchan = pose->chanbase.first; pchan; pchan = pchan->next) {
    pchan->bone = NULL;
    pchan->parent = newdataadr(fd, pchan->parent);
    pchan->child = newdataadr(fd, pchan->child);
    pchan->custom_tx = newdataadr(fd, pchan->custom_tx);

    pchan->bbone_prev = newdataadr(fd, pchan->bbone_prev);
    pchan->bbone_next = newdataadr(fd, pchan->bbone_next);

    direct_link_constraints(fd, &pchan->constraints);

    pchan->prop = newdataadr(fd, pchan->prop);
    IDP_DirectLinkGroup_OrFree(&pchan->prop, (fd->flags & FD_FLAGS_SWITCH_ENDIAN), fd);

    pchan->mpath = newdataadr(fd, pchan->mpath);
    if (pchan->mpath) {
      direct_link_motionpath(fd, pchan->mpath);
    }

    BLI_listbase_clear(&pchan->iktree);
    BLI_listbase_clear(&pchan->siktree);

    /* in case this value changes in future, clamp else we get undefined behavior */
    CLAMP(pchan->rotmode, ROT_MODE_MIN, ROT_MODE_MAX);

    pchan->draw_data = NULL;
    BKE_pose_channel_runtime_reset(&pchan->runtime);
  }
  pose->ikdata = NULL;
  if (pose->ikparam != NULL) {
    pose->ikparam = newdataadr(fd, pose->ikparam);
  }
}

/* TODO(sergey): Find a better place for this.
 *
 * Unfortunately, this can not be done as a regular do_versions() since the modifier type is
 * set to NONE, so the do_versions code wouldn't know where the modifier came from.
 *
 * The best approach seems to have the functionality in versioning_280.c but still call the
 * function from #direct_link_modifiers().
 */

/* Domain, inflow, ... */
static void modifier_ensure_type(FluidModifierData *fluid_modifier_data, int type)
{
  fluid_modifier_data->type = type;
  BKE_fluid_modifier_free(fluid_modifier_data);
  BKE_fluid_modifier_create_type_data(fluid_modifier_data);
}

/**
 * \note The old_modifier_data is NOT linked.
 * This means that in order to access sub-data pointers #newdataadr is to be used.
 */
static ModifierData *modifier_replace_with_fluid(FileData *fd,
                                                 Object *object,
                                                 ListBase *modifiers,
                                                 ModifierData *old_modifier_data)
{
  ModifierData *new_modifier_data = modifier_new(eModifierType_Fluid);
  FluidModifierData *fluid_modifier_data = (FluidModifierData *)new_modifier_data;

  if (old_modifier_data->type == eModifierType_Fluidsim) {
    FluidsimModifierData *old_fluidsim_modifier_data = (FluidsimModifierData *)old_modifier_data;
    FluidsimSettings *old_fluidsim_settings = newdataadr(fd, old_fluidsim_modifier_data->fss);
    switch (old_fluidsim_settings->type) {
      case OB_FLUIDSIM_ENABLE:
        modifier_ensure_type(fluid_modifier_data, 0);
        break;
      case OB_FLUIDSIM_DOMAIN:
        modifier_ensure_type(fluid_modifier_data, MOD_FLUID_TYPE_DOMAIN);
        BKE_fluid_domain_type_set(object, fluid_modifier_data->domain, FLUID_DOMAIN_TYPE_LIQUID);
        break;
      case OB_FLUIDSIM_FLUID:
        modifier_ensure_type(fluid_modifier_data, MOD_FLUID_TYPE_FLOW);
        BKE_fluid_flow_type_set(object, fluid_modifier_data->flow, FLUID_FLOW_TYPE_LIQUID);
        /* No need to emit liquid far away from surface. */
        fluid_modifier_data->flow->surface_distance = 0.0f;
        break;
      case OB_FLUIDSIM_OBSTACLE:
        modifier_ensure_type(fluid_modifier_data, MOD_FLUID_TYPE_EFFEC);
        BKE_fluid_effector_type_set(
            object, fluid_modifier_data->effector, FLUID_EFFECTOR_TYPE_COLLISION);
        break;
      case OB_FLUIDSIM_INFLOW:
        modifier_ensure_type(fluid_modifier_data, MOD_FLUID_TYPE_FLOW);
        BKE_fluid_flow_type_set(object, fluid_modifier_data->flow, FLUID_FLOW_TYPE_LIQUID);
        BKE_fluid_flow_behavior_set(object, fluid_modifier_data->flow, FLUID_FLOW_BEHAVIOR_INFLOW);
        /* No need to emit liquid far away from surface. */
        fluid_modifier_data->flow->surface_distance = 0.0f;
        break;
      case OB_FLUIDSIM_OUTFLOW:
        modifier_ensure_type(fluid_modifier_data, MOD_FLUID_TYPE_FLOW);
        BKE_fluid_flow_type_set(object, fluid_modifier_data->flow, FLUID_FLOW_TYPE_LIQUID);
        BKE_fluid_flow_behavior_set(
            object, fluid_modifier_data->flow, FLUID_FLOW_BEHAVIOR_OUTFLOW);
        break;
      case OB_FLUIDSIM_PARTICLE:
        /* "Particle" type objects not being used by Mantaflow fluid simulations.
         * Skip this object, secondary particles can only be enabled through the domain object. */
        break;
      case OB_FLUIDSIM_CONTROL:
        /* "Control" type objects not being used by Mantaflow fluid simulations.
         * Use guiding type instead which is similar. */
        modifier_ensure_type(fluid_modifier_data, MOD_FLUID_TYPE_EFFEC);
        BKE_fluid_effector_type_set(
            object, fluid_modifier_data->effector, FLUID_EFFECTOR_TYPE_GUIDE);
        break;
    }
  }
  else if (old_modifier_data->type == eModifierType_Smoke) {
    SmokeModifierData *old_smoke_modifier_data = (SmokeModifierData *)old_modifier_data;
    modifier_ensure_type(fluid_modifier_data, old_smoke_modifier_data->type);
    if (fluid_modifier_data->type == MOD_FLUID_TYPE_DOMAIN) {
      BKE_fluid_domain_type_set(object, fluid_modifier_data->domain, FLUID_DOMAIN_TYPE_GAS);
    }
    else if (fluid_modifier_data->type == MOD_FLUID_TYPE_FLOW) {
      BKE_fluid_flow_type_set(object, fluid_modifier_data->flow, FLUID_FLOW_TYPE_SMOKE);
    }
    else if (fluid_modifier_data->type == MOD_FLUID_TYPE_EFFEC) {
      BKE_fluid_effector_type_set(
          object, fluid_modifier_data->effector, FLUID_EFFECTOR_TYPE_COLLISION);
    }
  }

  /* Replace modifier data in the stack. */
  new_modifier_data->next = old_modifier_data->next;
  new_modifier_data->prev = old_modifier_data->prev;
  if (new_modifier_data->prev != NULL) {
    new_modifier_data->prev->next = new_modifier_data;
  }
  if (new_modifier_data->next != NULL) {
    new_modifier_data->next->prev = new_modifier_data;
  }
  if (modifiers->first == old_modifier_data) {
    modifiers->first = new_modifier_data;
  }
  if (modifiers->last == old_modifier_data) {
    modifiers->last = new_modifier_data;
  }

  /* Free old modifier data. */
  MEM_freeN(old_modifier_data);

  return new_modifier_data;
}

static void direct_link_modifiers(FileData *fd, ListBase *lb, Object *ob)
{
  ModifierData *md;

  link_list(fd, lb);

  for (md = lb->first; md; md = md->next) {
    md->error = NULL;
    md->runtime = NULL;

    /* Modifier data has been allocated as a part of data migration process and
     * no reading of nested fields from file is needed. */
    bool is_allocated = false;

    if (md->type == eModifierType_Fluidsim) {
      blo_reportf_wrap(
          fd->reports,
          RPT_WARNING,
          TIP_("Possible data loss when saving this file! %s modifier is deprecated (Object: %s)"),
          md->name,
          ob->id.name + 2);
      md = modifier_replace_with_fluid(fd, ob, lb, md);
      is_allocated = true;
    }
    else if (md->type == eModifierType_Smoke) {
      blo_reportf_wrap(
          fd->reports,
          RPT_WARNING,
          TIP_("Possible data loss when saving this file! %s modifier is deprecated (Object: %s)"),
          md->name,
          ob->id.name + 2);
      md = modifier_replace_with_fluid(fd, ob, lb, md);
      is_allocated = true;
    }
    /* if modifiers disappear, or for upward compatibility */
    if (NULL == modifierType_getInfo(md->type)) {
      md->type = eModifierType_None;
    }

    if (is_allocated) {
      /* All the fields has been properly allocated. */
    }
    else if (md->type == eModifierType_Subsurf) {
      SubsurfModifierData *smd = (SubsurfModifierData *)md;

      smd->emCache = smd->mCache = NULL;
    }
    else if (md->type == eModifierType_Armature) {
      ArmatureModifierData *amd = (ArmatureModifierData *)md;

      amd->prevCos = NULL;
    }
    else if (md->type == eModifierType_Cloth) {
      ClothModifierData *clmd = (ClothModifierData *)md;

      clmd->clothObject = NULL;
      clmd->hairdata = NULL;

      clmd->sim_parms = newdataadr(fd, clmd->sim_parms);
      clmd->coll_parms = newdataadr(fd, clmd->coll_parms);

      direct_link_pointcache_list(fd, &clmd->ptcaches, &clmd->point_cache, 0);

      if (clmd->sim_parms) {
        if (clmd->sim_parms->presets > 10) {
          clmd->sim_parms->presets = 0;
        }

        clmd->sim_parms->reset = 0;

        clmd->sim_parms->effector_weights = newdataadr(fd, clmd->sim_parms->effector_weights);

        if (!clmd->sim_parms->effector_weights) {
          clmd->sim_parms->effector_weights = BKE_effector_add_weights(NULL);
        }
      }

      clmd->solver_result = NULL;
    }
    else if (md->type == eModifierType_Fluid) {

      FluidModifierData *mmd = (FluidModifierData *)md;

      if (mmd->type == MOD_FLUID_TYPE_DOMAIN) {
        mmd->flow = NULL;
        mmd->effector = NULL;
        mmd->domain = newdataadr(fd, mmd->domain);
        mmd->domain->mmd = mmd;

        mmd->domain->fluid = NULL;
        mmd->domain->fluid_mutex = BLI_rw_mutex_alloc();
        mmd->domain->tex_density = NULL;
        mmd->domain->tex_color = NULL;
        mmd->domain->tex_shadow = NULL;
        mmd->domain->tex_flame = NULL;
        mmd->domain->tex_flame_coba = NULL;
        mmd->domain->tex_coba = NULL;
        mmd->domain->tex_field = NULL;
        mmd->domain->tex_velocity_x = NULL;
        mmd->domain->tex_velocity_y = NULL;
        mmd->domain->tex_velocity_z = NULL;
        mmd->domain->tex_wt = NULL;
        mmd->domain->mesh_velocities = NULL;
        mmd->domain->coba = newdataadr(fd, mmd->domain->coba);

        mmd->domain->effector_weights = newdataadr(fd, mmd->domain->effector_weights);
        if (!mmd->domain->effector_weights) {
          mmd->domain->effector_weights = BKE_effector_add_weights(NULL);
        }

        direct_link_pointcache_list(
            fd, &(mmd->domain->ptcaches[0]), &(mmd->domain->point_cache[0]), 1);

        /* Manta sim uses only one cache from now on, so store pointer convert */
        if (mmd->domain->ptcaches[1].first || mmd->domain->point_cache[1]) {
          if (mmd->domain->point_cache[1]) {
            PointCache *cache = newdataadr(fd, mmd->domain->point_cache[1]);
            if (cache->flag & PTCACHE_FAKE_SMOKE) {
              /* Manta-sim/smoke was already saved in "new format" and this cache is a fake one. */
            }
            else {
              printf(
                  "High resolution manta cache not available due to pointcache update. Please "
                  "reset the simulation.\n");
            }
            BKE_ptcache_free(cache);
          }
          BLI_listbase_clear(&mmd->domain->ptcaches[1]);
          mmd->domain->point_cache[1] = NULL;
        }
      }
      else if (mmd->type == MOD_FLUID_TYPE_FLOW) {
        mmd->domain = NULL;
        mmd->effector = NULL;
        mmd->flow = newdataadr(fd, mmd->flow);
        mmd->flow->mmd = mmd;
        mmd->flow->mesh = NULL;
        mmd->flow->verts_old = NULL;
        mmd->flow->numverts = 0;
        mmd->flow->psys = newdataadr(fd, mmd->flow->psys);
      }
      else if (mmd->type == MOD_FLUID_TYPE_EFFEC) {
        mmd->flow = NULL;
        mmd->domain = NULL;
        mmd->effector = newdataadr(fd, mmd->effector);
        if (mmd->effector) {
          mmd->effector->mmd = mmd;
          mmd->effector->verts_old = NULL;
          mmd->effector->numverts = 0;
          mmd->effector->mesh = NULL;
        }
        else {
          mmd->type = 0;
          mmd->flow = NULL;
          mmd->domain = NULL;
          mmd->effector = NULL;
        }
      }
    }
    else if (md->type == eModifierType_DynamicPaint) {
      DynamicPaintModifierData *pmd = (DynamicPaintModifierData *)md;

      if (pmd->canvas) {
        pmd->canvas = newdataadr(fd, pmd->canvas);
        pmd->canvas->pmd = pmd;
        pmd->canvas->flags &= ~MOD_DPAINT_BAKING; /* just in case */

        if (pmd->canvas->surfaces.first) {
          DynamicPaintSurface *surface;
          link_list(fd, &pmd->canvas->surfaces);

          for (surface = pmd->canvas->surfaces.first; surface; surface = surface->next) {
            surface->canvas = pmd->canvas;
            surface->data = NULL;
            direct_link_pointcache_list(fd, &(surface->ptcaches), &(surface->pointcache), 1);

            if (!(surface->effector_weights = newdataadr(fd, surface->effector_weights))) {
              surface->effector_weights = BKE_effector_add_weights(NULL);
            }
          }
        }
      }
      if (pmd->brush) {
        pmd->brush = newdataadr(fd, pmd->brush);
        pmd->brush->pmd = pmd;
        pmd->brush->psys = newdataadr(fd, pmd->brush->psys);
        pmd->brush->paint_ramp = newdataadr(fd, pmd->brush->paint_ramp);
        pmd->brush->vel_ramp = newdataadr(fd, pmd->brush->vel_ramp);
      }
    }
    else if (md->type == eModifierType_Collision) {
      CollisionModifierData *collmd = (CollisionModifierData *)md;
#if 0
			// TODO: CollisionModifier should use pointcache
			// + have proper reset events before enabling this
			collmd->x = newdataadr(fd, collmd->x);
			collmd->xnew = newdataadr(fd, collmd->xnew);
			collmd->mfaces = newdataadr(fd, collmd->mfaces);

			collmd->current_x = MEM_calloc_arrayN(collmd->numverts, sizeof(MVert), "current_x");
			collmd->current_xnew = MEM_calloc_arrayN(collmd->numverts, sizeof(MVert), "current_xnew");
			collmd->current_v = MEM_calloc_arrayN(collmd->numverts, sizeof(MVert), "current_v");
#endif

      collmd->x = NULL;
      collmd->xnew = NULL;
      collmd->current_x = NULL;
      collmd->current_xnew = NULL;
      collmd->current_v = NULL;
      collmd->time_x = collmd->time_xnew = -1000;
      collmd->mvert_num = 0;
      collmd->tri_num = 0;
      collmd->is_static = false;
      collmd->bvhtree = NULL;
      collmd->tri = NULL;
    }
    else if (md->type == eModifierType_Surface) {
      SurfaceModifierData *surmd = (SurfaceModifierData *)md;

      surmd->mesh = NULL;
      surmd->bvhtree = NULL;
      surmd->x = NULL;
      surmd->v = NULL;
      surmd->numverts = 0;
    }
    else if (md->type == eModifierType_Hook) {
      HookModifierData *hmd = (HookModifierData *)md;

      hmd->indexar = newdataadr(fd, hmd->indexar);
      if (fd->flags & FD_FLAGS_SWITCH_ENDIAN) {
        BLI_endian_switch_int32_array(hmd->indexar, hmd->totindex);
      }

      hmd->curfalloff = newdataadr(fd, hmd->curfalloff);
      if (hmd->curfalloff) {
        direct_link_curvemapping(fd, hmd->curfalloff);
      }
    }
    else if (md->type == eModifierType_ParticleSystem) {
      ParticleSystemModifierData *psmd = (ParticleSystemModifierData *)md;

      psmd->mesh_final = NULL;
      psmd->mesh_original = NULL;
      psmd->psys = newdataadr(fd, psmd->psys);
      psmd->flag &= ~eParticleSystemFlag_psys_updated;
      psmd->flag |= eParticleSystemFlag_file_loaded;
    }
    else if (md->type == eModifierType_Explode) {
      ExplodeModifierData *psmd = (ExplodeModifierData *)md;

      psmd->facepa = NULL;
    }
    else if (md->type == eModifierType_MeshDeform) {
      MeshDeformModifierData *mmd = (MeshDeformModifierData *)md;

      mmd->bindinfluences = newdataadr(fd, mmd->bindinfluences);
      mmd->bindoffsets = newdataadr(fd, mmd->bindoffsets);
      mmd->bindcagecos = newdataadr(fd, mmd->bindcagecos);
      mmd->dyngrid = newdataadr(fd, mmd->dyngrid);
      mmd->dyninfluences = newdataadr(fd, mmd->dyninfluences);
      mmd->dynverts = newdataadr(fd, mmd->dynverts);

      mmd->bindweights = newdataadr(fd, mmd->bindweights);
      mmd->bindcos = newdataadr(fd, mmd->bindcos);

      if (fd->flags & FD_FLAGS_SWITCH_ENDIAN) {
        if (mmd->bindoffsets) {
          BLI_endian_switch_int32_array(mmd->bindoffsets, mmd->totvert + 1);
        }
        if (mmd->bindcagecos) {
          BLI_endian_switch_float_array(mmd->bindcagecos, mmd->totcagevert * 3);
        }
        if (mmd->dynverts) {
          BLI_endian_switch_int32_array(mmd->dynverts, mmd->totvert);
        }
        if (mmd->bindweights) {
          BLI_endian_switch_float_array(mmd->bindweights, mmd->totvert);
        }
        if (mmd->bindcos) {
          BLI_endian_switch_float_array(mmd->bindcos, mmd->totcagevert * 3);
        }
      }
    }
    else if (md->type == eModifierType_Ocean) {
      OceanModifierData *omd = (OceanModifierData *)md;
      omd->oceancache = NULL;
      omd->ocean = NULL;
    }
    else if (md->type == eModifierType_Warp) {
      WarpModifierData *tmd = (WarpModifierData *)md;

      tmd->curfalloff = newdataadr(fd, tmd->curfalloff);
      if (tmd->curfalloff) {
        direct_link_curvemapping(fd, tmd->curfalloff);
      }
    }
    else if (md->type == eModifierType_WeightVGEdit) {
      WeightVGEditModifierData *wmd = (WeightVGEditModifierData *)md;

      wmd->cmap_curve = newdataadr(fd, wmd->cmap_curve);
      if (wmd->cmap_curve) {
        direct_link_curvemapping(fd, wmd->cmap_curve);
      }
    }
    else if (md->type == eModifierType_LaplacianDeform) {
      LaplacianDeformModifierData *lmd = (LaplacianDeformModifierData *)md;

      lmd->vertexco = newdataadr(fd, lmd->vertexco);
      if (fd->flags & FD_FLAGS_SWITCH_ENDIAN) {
        BLI_endian_switch_float_array(lmd->vertexco, lmd->total_verts * 3);
      }
      lmd->cache_system = NULL;
    }
    else if (md->type == eModifierType_CorrectiveSmooth) {
      CorrectiveSmoothModifierData *csmd = (CorrectiveSmoothModifierData *)md;

      if (csmd->bind_coords) {
        csmd->bind_coords = newdataadr(fd, csmd->bind_coords);
        if (fd->flags & FD_FLAGS_SWITCH_ENDIAN) {
          BLI_endian_switch_float_array((float *)csmd->bind_coords, csmd->bind_coords_num * 3);
        }
      }

      /* runtime only */
      csmd->delta_cache.deltas = NULL;
      csmd->delta_cache.totverts = 0;
    }
    else if (md->type == eModifierType_MeshSequenceCache) {
      MeshSeqCacheModifierData *msmcd = (MeshSeqCacheModifierData *)md;
      msmcd->reader = NULL;
      msmcd->reader_object_path[0] = '\0';
    }
    else if (md->type == eModifierType_SurfaceDeform) {
      SurfaceDeformModifierData *smd = (SurfaceDeformModifierData *)md;

      smd->verts = newdataadr(fd, smd->verts);

      if (smd->verts) {
        for (int i = 0; i < smd->numverts; i++) {
          smd->verts[i].binds = newdataadr(fd, smd->verts[i].binds);

          if (smd->verts[i].binds) {
            for (int j = 0; j < smd->verts[i].numbinds; j++) {
              smd->verts[i].binds[j].vert_inds = newdataadr(fd, smd->verts[i].binds[j].vert_inds);
              smd->verts[i].binds[j].vert_weights = newdataadr(
                  fd, smd->verts[i].binds[j].vert_weights);

              if (fd->flags & FD_FLAGS_SWITCH_ENDIAN) {
                if (smd->verts[i].binds[j].vert_inds) {
                  BLI_endian_switch_uint32_array(smd->verts[i].binds[j].vert_inds,
                                                 smd->verts[i].binds[j].numverts);
                }

                if (smd->verts[i].binds[j].vert_weights) {
                  if (smd->verts[i].binds[j].mode == MOD_SDEF_MODE_CENTROID ||
                      smd->verts[i].binds[j].mode == MOD_SDEF_MODE_LOOPTRI) {
                    BLI_endian_switch_float_array(smd->verts[i].binds[j].vert_weights, 3);
                  }
                  else {
                    BLI_endian_switch_float_array(smd->verts[i].binds[j].vert_weights,
                                                  smd->verts[i].binds[j].numverts);
                  }
                }
              }
            }
          }
        }
      }
    }
    else if (md->type == eModifierType_Bevel) {
      BevelModifierData *bmd = (BevelModifierData *)md;
      bmd->custom_profile = newdataadr(fd, bmd->custom_profile);
      if (bmd->custom_profile) {
        direct_link_curveprofile(fd, bmd->custom_profile);
      }
    }
  }
}

static void direct_link_gpencil_modifiers(FileData *fd, ListBase *lb)
{
  GpencilModifierData *md;

  link_list(fd, lb);

  for (md = lb->first; md; md = md->next) {
    md->error = NULL;

    /* if modifiers disappear, or for upward compatibility */
    if (NULL == BKE_gpencil_modifierType_getInfo(md->type)) {
      md->type = eModifierType_None;
    }

    if (md->type == eGpencilModifierType_Lattice) {
      LatticeGpencilModifierData *gpmd = (LatticeGpencilModifierData *)md;
      gpmd->cache_data = NULL;
    }
    else if (md->type == eGpencilModifierType_Hook) {
      HookGpencilModifierData *hmd = (HookGpencilModifierData *)md;

      hmd->curfalloff = newdataadr(fd, hmd->curfalloff);
      if (hmd->curfalloff) {
        direct_link_curvemapping(fd, hmd->curfalloff);
      }
    }
    else if (md->type == eGpencilModifierType_Noise) {
      NoiseGpencilModifierData *gpmd = (NoiseGpencilModifierData *)md;

      gpmd->curve_intensity = newdataadr(fd, gpmd->curve_intensity);
      if (gpmd->curve_intensity) {
        direct_link_curvemapping(fd, gpmd->curve_intensity);
        /* initialize the curve. Maybe this could be moved to modififer logic */
        BKE_curvemapping_initialize(gpmd->curve_intensity);
      }
    }
    else if (md->type == eGpencilModifierType_Thick) {
      ThickGpencilModifierData *gpmd = (ThickGpencilModifierData *)md;

      gpmd->curve_thickness = newdataadr(fd, gpmd->curve_thickness);
      if (gpmd->curve_thickness) {
        direct_link_curvemapping(fd, gpmd->curve_thickness);
        BKE_curvemapping_initialize(gpmd->curve_thickness);
      }
    }
    else if (md->type == eGpencilModifierType_Tint) {
      TintGpencilModifierData *gpmd = (TintGpencilModifierData *)md;
      gpmd->colorband = newdataadr(fd, gpmd->colorband);
      gpmd->curve_intensity = newdataadr(fd, gpmd->curve_intensity);
      if (gpmd->curve_intensity) {
        direct_link_curvemapping(fd, gpmd->curve_intensity);
        BKE_curvemapping_initialize(gpmd->curve_intensity);
      }
    }
    else if (md->type == eGpencilModifierType_Smooth) {
      SmoothGpencilModifierData *gpmd = (SmoothGpencilModifierData *)md;
      gpmd->curve_intensity = newdataadr(fd, gpmd->curve_intensity);
      if (gpmd->curve_intensity) {
        direct_link_curvemapping(fd, gpmd->curve_intensity);
        BKE_curvemapping_initialize(gpmd->curve_intensity);
      }
    }
    else if (md->type == eGpencilModifierType_Color) {
      ColorGpencilModifierData *gpmd = (ColorGpencilModifierData *)md;
      gpmd->curve_intensity = newdataadr(fd, gpmd->curve_intensity);
      if (gpmd->curve_intensity) {
        direct_link_curvemapping(fd, gpmd->curve_intensity);
        BKE_curvemapping_initialize(gpmd->curve_intensity);
      }
    }
    else if (md->type == eGpencilModifierType_Opacity) {
      OpacityGpencilModifierData *gpmd = (OpacityGpencilModifierData *)md;
      gpmd->curve_intensity = newdataadr(fd, gpmd->curve_intensity);
      if (gpmd->curve_intensity) {
        direct_link_curvemapping(fd, gpmd->curve_intensity);
        BKE_curvemapping_initialize(gpmd->curve_intensity);
      }
    }
  }
}

static void direct_link_shaderfxs(FileData *fd, ListBase *lb)
{
  ShaderFxData *fx;

  link_list(fd, lb);

  for (fx = lb->first; fx; fx = fx->next) {
    fx->error = NULL;

    /* if shader disappear, or for upward compatibility */
    if (NULL == BKE_shaderfxType_getInfo(fx->type)) {
      fx->type = eShaderFxType_None;
    }
  }
}

static void direct_link_object(FileData *fd, Object *ob)
{
  PartEff *paf;

  /* XXX This should not be needed - but seems like it can happen in some cases,
   * so for now play safe. */
  ob->proxy_from = NULL;

  /* loading saved files with editmode enabled works, but for undo we like
   * to stay in object mode during undo presses so keep editmode disabled.
   *
   * Also when linking in a file don't allow edit and pose modes.
   * See [#34776, #42780] for more information.
   */
  if (fd->memfile || (ob->id.tag & (LIB_TAG_EXTERN | LIB_TAG_INDIRECT))) {
    ob->mode &= ~(OB_MODE_EDIT | OB_MODE_PARTICLE_EDIT);
    if (!fd->memfile) {
      ob->mode &= ~OB_MODE_POSE;
    }
  }

  ob->adt = newdataadr(fd, ob->adt);
  direct_link_animdata(fd, ob->adt);

  ob->pose = newdataadr(fd, ob->pose);
  direct_link_pose(fd, ob->pose);

  ob->mpath = newdataadr(fd, ob->mpath);
  if (ob->mpath) {
    direct_link_motionpath(fd, ob->mpath);
  }

  link_list(fd, &ob->defbase);
  link_list(fd, &ob->fmaps);
  // XXX deprecated - old animation system <<<
  direct_link_nlastrips(fd, &ob->nlastrips);
  link_list(fd, &ob->constraintChannels);
  // >>> XXX deprecated - old animation system

  ob->mat = newdataadr(fd, ob->mat);
  test_pointer_array(fd, (void **)&ob->mat);
  ob->matbits = newdataadr(fd, ob->matbits);

  /* do it here, below old data gets converted */
  direct_link_modifiers(fd, &ob->modifiers, ob);
  direct_link_gpencil_modifiers(fd, &ob->greasepencil_modifiers);
  direct_link_shaderfxs(fd, &ob->shader_fx);

  link_list(fd, &ob->effect);
  paf = ob->effect.first;
  while (paf) {
    if (paf->type == EFF_PARTICLE) {
      paf->keys = NULL;
    }
    if (paf->type == EFF_WAVE) {
      WaveEff *wav = (WaveEff *)paf;
      PartEff *next = paf->next;
      WaveModifierData *wmd = (WaveModifierData *)modifier_new(eModifierType_Wave);

      wmd->damp = wav->damp;
      wmd->flag = wav->flag;
      wmd->height = wav->height;
      wmd->lifetime = wav->lifetime;
      wmd->narrow = wav->narrow;
      wmd->speed = wav->speed;
      wmd->startx = wav->startx;
      wmd->starty = wav->startx;
      wmd->timeoffs = wav->timeoffs;
      wmd->width = wav->width;

      BLI_addtail(&ob->modifiers, wmd);

      BLI_remlink(&ob->effect, paf);
      MEM_freeN(paf);

      paf = next;
      continue;
    }
    if (paf->type == EFF_BUILD) {
      BuildEff *baf = (BuildEff *)paf;
      PartEff *next = paf->next;
      BuildModifierData *bmd = (BuildModifierData *)modifier_new(eModifierType_Build);

      bmd->start = baf->sfra;
      bmd->length = baf->len;
      bmd->randomize = 0;
      bmd->seed = 1;

      BLI_addtail(&ob->modifiers, bmd);

      BLI_remlink(&ob->effect, paf);
      MEM_freeN(paf);

      paf = next;
      continue;
    }
    paf = paf->next;
  }

  ob->pd = newdataadr(fd, ob->pd);
  direct_link_partdeflect(ob->pd);
  ob->soft = newdataadr(fd, ob->soft);
  if (ob->soft) {
    SoftBody *sb = ob->soft;

    sb->bpoint = NULL;  // init pointers so it gets rebuilt nicely
    sb->bspring = NULL;
    sb->scratch = NULL;
    /* although not used anymore */
    /* still have to be loaded to be compatible with old files */
    sb->keys = newdataadr(fd, sb->keys);
    test_pointer_array(fd, (void **)&sb->keys);
    if (sb->keys) {
      int a;
      for (a = 0; a < sb->totkey; a++) {
        sb->keys[a] = newdataadr(fd, sb->keys[a]);
      }
    }

    sb->effector_weights = newdataadr(fd, sb->effector_weights);
    if (!sb->effector_weights) {
      sb->effector_weights = BKE_effector_add_weights(NULL);
    }

    sb->shared = newdataadr(fd, sb->shared);
    if (sb->shared == NULL) {
      /* Link deprecated caches if they exist, so we can use them for versioning.
       * We should only do this when sb->shared == NULL, because those pointers
       * are always set (for compatibility with older Blenders). We mustn't link
       * the same pointcache twice. */
      direct_link_pointcache_list(fd, &sb->ptcaches, &sb->pointcache, false);
    }
    else {
      /* link caches */
      direct_link_pointcache_list(fd, &sb->shared->ptcaches, &sb->shared->pointcache, false);
    }
  }
  ob->fluidsimSettings = newdataadr(fd, ob->fluidsimSettings); /* NT */

  ob->rigidbody_object = newdataadr(fd, ob->rigidbody_object);
  if (ob->rigidbody_object) {
    RigidBodyOb *rbo = ob->rigidbody_object;
    /* Allocate runtime-only struct */
    rbo->shared = MEM_callocN(sizeof(*rbo->shared), "RigidBodyObShared");
  }
  ob->rigidbody_constraint = newdataadr(fd, ob->rigidbody_constraint);
  if (ob->rigidbody_constraint) {
    ob->rigidbody_constraint->physics_constraint = NULL;
  }

  link_list(fd, &ob->particlesystem);
  direct_link_particlesystems(fd, &ob->particlesystem);

  direct_link_constraints(fd, &ob->constraints);

  link_list(fd, &ob->hooks);
  while (ob->hooks.first) {
    ObHook *hook = ob->hooks.first;
    HookModifierData *hmd = (HookModifierData *)modifier_new(eModifierType_Hook);

    hook->indexar = newdataadr(fd, hook->indexar);
    if (fd->flags & FD_FLAGS_SWITCH_ENDIAN) {
      BLI_endian_switch_int32_array(hook->indexar, hook->totindex);
    }

    /* Do conversion here because if we have loaded
     * a hook we need to make sure it gets converted
     * and freed, regardless of version.
     */
    copy_v3_v3(hmd->cent, hook->cent);
    hmd->falloff = hook->falloff;
    hmd->force = hook->force;
    hmd->indexar = hook->indexar;
    hmd->object = hook->parent;
    memcpy(hmd->parentinv, hook->parentinv, sizeof(hmd->parentinv));
    hmd->totindex = hook->totindex;

    BLI_addhead(&ob->modifiers, hmd);
    BLI_remlink(&ob->hooks, hook);

    modifier_unique_name(&ob->modifiers, (ModifierData *)hmd);

    MEM_freeN(hook);
  }

  ob->iuser = newdataadr(fd, ob->iuser);
  if (ob->type == OB_EMPTY && ob->empty_drawtype == OB_EMPTY_IMAGE && !ob->iuser) {
    BKE_object_empty_draw_type_set(ob, ob->empty_drawtype);
  }

  BKE_object_runtime_reset(ob);
  link_list(fd, &ob->pc_ids);

  /* in case this value changes in future, clamp else we get undefined behavior */
  CLAMP(ob->rotmode, ROT_MODE_MIN, ROT_MODE_MAX);

  if (ob->sculpt) {
    ob->sculpt = NULL;
    /* Only create data on undo, otherwise rely on editor mode switching. */
    if (fd->memfile && (ob->mode & OB_MODE_ALL_SCULPT)) {
      BKE_object_sculpt_data_create(ob);
    }
  }

  link_list(fd, &ob->lodlevels);
  ob->currentlod = ob->lodlevels.first;

  ob->preview = direct_link_preview_image(fd, ob->preview);
}

static void direct_link_view_settings(FileData *fd, ColorManagedViewSettings *view_settings)
{
  view_settings->curve_mapping = newdataadr(fd, view_settings->curve_mapping);

  if (view_settings->curve_mapping) {
    direct_link_curvemapping(fd, view_settings->curve_mapping);
  }
}

/** \} */

/* -------------------------------------------------------------------- */
/** \name Read View Layer (Collection Data)
 * \{ */

static void direct_link_layer_collections(FileData *fd, ListBase *lb, bool master)
{
  link_list(fd, lb);
  for (LayerCollection *lc = lb->first; lc; lc = lc->next) {
#ifdef USE_COLLECTION_COMPAT_28
    lc->scene_collection = newdataadr(fd, lc->scene_collection);
#endif

    /* Master collection is not a real data-lock. */
    if (master) {
      lc->collection = newdataadr(fd, lc->collection);
    }

    direct_link_layer_collections(fd, &lc->layer_collections, false);
  }
}

static void direct_link_view_layer(FileData *fd, ViewLayer *view_layer)
{
  view_layer->stats = NULL;
  link_list(fd, &view_layer->object_bases);
  view_layer->basact = newdataadr(fd, view_layer->basact);

  direct_link_layer_collections(fd, &view_layer->layer_collections, true);
  view_layer->active_collection = newdataadr(fd, view_layer->active_collection);

  view_layer->id_properties = newdataadr(fd, view_layer->id_properties);
  IDP_DirectLinkGroup_OrFree(&view_layer->id_properties, (fd->flags & FD_FLAGS_SWITCH_ENDIAN), fd);

  link_list(fd, &(view_layer->freestyle_config.modules));
  link_list(fd, &(view_layer->freestyle_config.linesets));

  BLI_listbase_clear(&view_layer->drawdata);
  view_layer->object_bases_array = NULL;
  view_layer->object_bases_hash = NULL;
}

static void lib_link_layer_collection(FileData *fd,
                                      Library *lib,
                                      LayerCollection *layer_collection,
                                      bool master)
{
  /* Master collection is not a real data-lock. */
  if (!master) {
    layer_collection->collection = newlibadr(fd, lib, layer_collection->collection);
  }

  for (LayerCollection *layer_collection_nested = layer_collection->layer_collections.first;
       layer_collection_nested != NULL;
       layer_collection_nested = layer_collection_nested->next) {
    lib_link_layer_collection(fd, lib, layer_collection_nested, false);
  }
}

static void lib_link_view_layer(FileData *fd, Library *lib, ViewLayer *view_layer)
{
  for (FreestyleModuleConfig *fmc = view_layer->freestyle_config.modules.first; fmc;
       fmc = fmc->next) {
    fmc->script = newlibadr(fd, lib, fmc->script);
  }

  for (FreestyleLineSet *fls = view_layer->freestyle_config.linesets.first; fls; fls = fls->next) {
    fls->linestyle = newlibadr(fd, lib, fls->linestyle);
    fls->group = newlibadr(fd, lib, fls->group);
  }

  for (Base *base = view_layer->object_bases.first, *base_next = NULL; base; base = base_next) {
    base_next = base->next;

    /* we only bump the use count for the collection objects */
    base->object = newlibadr(fd, lib, base->object);

    if (base->object == NULL) {
      /* Free in case linked object got lost. */
      BLI_freelinkN(&view_layer->object_bases, base);
      if (view_layer->basact == base) {
        view_layer->basact = NULL;
      }
    }
  }

  for (LayerCollection *layer_collection = view_layer->layer_collections.first;
       layer_collection != NULL;
       layer_collection = layer_collection->next) {
    lib_link_layer_collection(fd, lib, layer_collection, true);
  }

  view_layer->mat_override = newlibadr(fd, lib, view_layer->mat_override);

  IDP_LibLinkProperty(view_layer->id_properties, fd);
}

/** \} */

/* -------------------------------------------------------------------- */
/** \name Read ID: Collection
 * \{ */

#ifdef USE_COLLECTION_COMPAT_28
static void direct_link_scene_collection(FileData *fd, SceneCollection *sc)
{
  link_list(fd, &sc->objects);
  link_list(fd, &sc->scene_collections);

  for (SceneCollection *nsc = sc->scene_collections.first; nsc; nsc = nsc->next) {
    direct_link_scene_collection(fd, nsc);
  }
}

static void lib_link_scene_collection(FileData *fd, Library *lib, SceneCollection *sc)
{
  for (LinkData *link = sc->objects.first; link; link = link->next) {
    link->data = newlibadr(fd, lib, link->data);
    BLI_assert(link->data);
  }

  for (SceneCollection *nsc = sc->scene_collections.first; nsc; nsc = nsc->next) {
    lib_link_scene_collection(fd, lib, nsc);
  }
}
#endif

static void direct_link_collection(FileData *fd, Collection *collection)
{
  link_list(fd, &collection->gobject);
  link_list(fd, &collection->children);

  collection->preview = direct_link_preview_image(fd, collection->preview);

  collection->flag &= ~COLLECTION_HAS_OBJECT_CACHE;
  collection->tag = 0;
  BLI_listbase_clear(&collection->object_cache);
  BLI_listbase_clear(&collection->parents);

#ifdef USE_COLLECTION_COMPAT_28
  /* This runs before the very first doversion. */
  collection->collection = newdataadr(fd, collection->collection);
  if (collection->collection != NULL) {
    direct_link_scene_collection(fd, collection->collection);
  }

  collection->view_layer = newdataadr(fd, collection->view_layer);
  if (collection->view_layer != NULL) {
    direct_link_view_layer(fd, collection->view_layer);
  }
#endif
}

static void lib_link_collection_data(FileData *fd, Library *lib, Collection *collection)
{
  for (CollectionObject *cob = collection->gobject.first, *cob_next = NULL; cob; cob = cob_next) {
    cob_next = cob->next;
    cob->ob = newlibadr(fd, lib, cob->ob);

    if (cob->ob == NULL) {
      BLI_freelinkN(&collection->gobject, cob);
    }
  }

  for (CollectionChild *child = collection->children.first; child != NULL; child = child->next) {
    child->collection = newlibadr(fd, lib, child->collection);
  }

  BKE_collection_parent_relations_rebuild(collection);
}

static void lib_link_collection(FileData *fd, Main *UNUSED(bmain), Collection *collection)
{
#ifdef USE_COLLECTION_COMPAT_28
  if (collection->collection) {
    lib_link_scene_collection(fd, collection->id.lib, collection->collection);
  }

  if (collection->view_layer) {
    lib_link_view_layer(fd, collection->id.lib, collection->view_layer);
  }
#endif

  lib_link_collection_data(fd, collection->id.lib, collection);
}

/** \} */

/* -------------------------------------------------------------------- */
/** \name Read ID: Scene
 * \{ */

/* patch for missing scene IDs, can't be in do-versions */
static void composite_patch(bNodeTree *ntree, Scene *scene)
{
  bNode *node;

  for (node = ntree->nodes.first; node; node = node->next) {
    if (node->id == NULL && node->type == CMP_NODE_R_LAYERS) {
      node->id = &scene->id;
    }
  }
}

static void link_paint(FileData *fd, Scene *sce, Paint *p)
{
  if (p) {
    p->brush = newlibadr(fd, sce->id.lib, p->brush);
    for (int i = 0; i < p->tool_slots_len; i++) {
      if (p->tool_slots[i].brush != NULL) {
        p->tool_slots[i].brush = newlibadr(fd, sce->id.lib, p->tool_slots[i].brush);
      }
    }
    p->palette = newlibadr(fd, sce->id.lib, p->palette);
    p->paint_cursor = NULL;

    BKE_paint_runtime_init(sce->toolsettings, p);
  }
}

static void lib_link_sequence_modifiers(FileData *fd, Scene *scene, ListBase *lb)
{
  SequenceModifierData *smd;

  for (smd = lb->first; smd; smd = smd->next) {
    if (smd->mask_id) {
      smd->mask_id = newlibadr(fd, scene->id.lib, smd->mask_id);
    }
  }
}

static void direct_link_lightcache_texture(FileData *fd, LightCacheTexture *lctex)
{
  lctex->tex = NULL;

  if (lctex->data) {
    lctex->data = newdataadr(fd, lctex->data);
    if (fd->flags & FD_FLAGS_SWITCH_ENDIAN) {
      int data_size = lctex->components * lctex->tex_size[0] * lctex->tex_size[1] *
                      lctex->tex_size[2];

      if (lctex->data_type == LIGHTCACHETEX_FLOAT) {
        BLI_endian_switch_float_array((float *)lctex->data, data_size * sizeof(float));
      }
      else if (lctex->data_type == LIGHTCACHETEX_UINT) {
        BLI_endian_switch_uint32_array((uint *)lctex->data, data_size * sizeof(uint));
      }
    }
  }
}

static void direct_link_lightcache(FileData *fd, LightCache *cache)
{
  direct_link_lightcache_texture(fd, &cache->cube_tx);
  direct_link_lightcache_texture(fd, &cache->grid_tx);

  if (cache->cube_mips) {
    cache->cube_mips = newdataadr(fd, cache->cube_mips);
    for (int i = 0; i < cache->mips_len; i++) {
      direct_link_lightcache_texture(fd, &cache->cube_mips[i]);
    }
  }

  cache->cube_data = newdataadr(fd, cache->cube_data);
  cache->grid_data = newdataadr(fd, cache->grid_data);
}

static void direct_link_view3dshading(FileData *fd, View3DShading *shading)
{
  if (shading->prop) {
    shading->prop = newdataadr(fd, shading->prop);
    IDP_DirectLinkGroup_OrFree(&shading->prop, (fd->flags & FD_FLAGS_SWITCH_ENDIAN), fd);
  }
}

/* check for cyclic set-scene,
 * libs can cause this case which is normally prevented, see (T#####) */
#define USE_SETSCENE_CHECK

#ifdef USE_SETSCENE_CHECK
/**
 * A version of #BKE_scene_validate_setscene with special checks for linked libs.
 */
static bool scene_validate_setscene__liblink(Scene *sce, const int totscene)
{
  Scene *sce_iter;
  int a;

  if (sce->set == NULL) {
    return true;
  }

  for (a = 0, sce_iter = sce; sce_iter->set; sce_iter = sce_iter->set, a++) {
    if (sce_iter->flag & SCE_READFILE_LIBLINK_NEED_SETSCENE_CHECK) {
      return true;
    }

    if (a > totscene) {
      sce->set = NULL;
      return false;
    }
  }

  return true;
}
#endif

static void lib_link_scene(FileData *fd, Main *UNUSED(bmain), Scene *sce)
{
  lib_link_keyingsets(fd, &sce->id, &sce->keyingsets);

  sce->camera = newlibadr(fd, sce->id.lib, sce->camera);
  sce->world = newlibadr(fd, sce->id.lib, sce->world);
  sce->set = newlibadr(fd, sce->id.lib, sce->set);
  sce->gpd = newlibadr(fd, sce->id.lib, sce->gpd);

  link_paint(fd, sce, &sce->toolsettings->imapaint.paint);
  if (sce->toolsettings->sculpt) {
    link_paint(fd, sce, &sce->toolsettings->sculpt->paint);
  }
  if (sce->toolsettings->vpaint) {
    link_paint(fd, sce, &sce->toolsettings->vpaint->paint);
  }
  if (sce->toolsettings->wpaint) {
    link_paint(fd, sce, &sce->toolsettings->wpaint->paint);
  }
  if (sce->toolsettings->uvsculpt) {
    link_paint(fd, sce, &sce->toolsettings->uvsculpt->paint);
  }
  if (sce->toolsettings->gp_paint) {
    link_paint(fd, sce, &sce->toolsettings->gp_paint->paint);
  }
  if (sce->toolsettings->gp_vertexpaint) {
    link_paint(fd, sce, &sce->toolsettings->gp_vertexpaint->paint);
  }
  if (sce->toolsettings->gp_sculptpaint) {
    link_paint(fd, sce, &sce->toolsettings->gp_sculptpaint->paint);
  }
  if (sce->toolsettings->gp_weightpaint) {
    link_paint(fd, sce, &sce->toolsettings->gp_weightpaint->paint);
  }

  if (sce->toolsettings->sculpt) {
    sce->toolsettings->sculpt->gravity_object = newlibadr(
        fd, sce->id.lib, sce->toolsettings->sculpt->gravity_object);
  }

  if (sce->toolsettings->imapaint.stencil) {
    sce->toolsettings->imapaint.stencil = newlibadr(
        fd, sce->id.lib, sce->toolsettings->imapaint.stencil);
  }

  if (sce->toolsettings->imapaint.clone) {
    sce->toolsettings->imapaint.clone = newlibadr(
        fd, sce->id.lib, sce->toolsettings->imapaint.clone);
  }

  if (sce->toolsettings->imapaint.canvas) {
    sce->toolsettings->imapaint.canvas = newlibadr(
        fd, sce->id.lib, sce->toolsettings->imapaint.canvas);
  }

  sce->toolsettings->particle.shape_object = newlibadr(
      fd, sce->id.lib, sce->toolsettings->particle.shape_object);

  sce->toolsettings->gp_sculpt.guide.reference_object = newlibadr(
      fd, sce->id.lib, sce->toolsettings->gp_sculpt.guide.reference_object);

  for (Base *base_legacy_next, *base_legacy = sce->base.first; base_legacy;
       base_legacy = base_legacy_next) {
    base_legacy_next = base_legacy->next;

    base_legacy->object = newlibadr(fd, sce->id.lib, base_legacy->object);

    if (base_legacy->object == NULL) {
      blo_reportf_wrap(
          fd->reports, RPT_WARNING, TIP_("LIB: object lost from scene: '%s'"), sce->id.name + 2);
      BLI_remlink(&sce->base, base_legacy);
      if (base_legacy == sce->basact) {
        sce->basact = NULL;
      }
      MEM_freeN(base_legacy);
    }
  }

  Sequence *seq;
  SEQ_BEGIN (sce->ed, seq) {
    IDP_LibLinkProperty(seq->prop, fd);

    if (seq->ipo) {
      seq->ipo = newlibadr(fd, sce->id.lib, seq->ipo);  // XXX deprecated - old animation system
    }
    seq->scene_sound = NULL;
    if (seq->scene) {
      seq->scene = newlibadr(fd, sce->id.lib, seq->scene);
      seq->scene_sound = NULL;
    }
    if (seq->clip) {
      seq->clip = newlibadr(fd, sce->id.lib, seq->clip);
    }
    if (seq->mask) {
      seq->mask = newlibadr(fd, sce->id.lib, seq->mask);
    }
    if (seq->scene_camera) {
      seq->scene_camera = newlibadr(fd, sce->id.lib, seq->scene_camera);
    }
    if (seq->sound) {
      seq->scene_sound = NULL;
      if (seq->type == SEQ_TYPE_SOUND_HD) {
        seq->type = SEQ_TYPE_SOUND_RAM;
      }
      else {
        seq->sound = newlibadr(fd, sce->id.lib, seq->sound);
      }
      if (seq->sound) {
        id_us_plus_no_lib((ID *)seq->sound);
        seq->scene_sound = NULL;
      }
    }
    if (seq->type == SEQ_TYPE_TEXT) {
      TextVars *t = seq->effectdata;
      t->text_font = newlibadr(fd, sce->id.lib, t->text_font);
    }
    BLI_listbase_clear(&seq->anims);

    lib_link_sequence_modifiers(fd, sce, &seq->modifiers);
  }
  SEQ_END;

  for (TimeMarker *marker = sce->markers.first; marker; marker = marker->next) {
    if (marker->camera) {
      marker->camera = newlibadr(fd, sce->id.lib, marker->camera);
    }
  }

  /* rigidbody world relies on it's linked collections */
  if (sce->rigidbody_world) {
    RigidBodyWorld *rbw = sce->rigidbody_world;
    if (rbw->group) {
      rbw->group = newlibadr(fd, sce->id.lib, rbw->group);
    }
    if (rbw->constraints) {
      rbw->constraints = newlibadr(fd, sce->id.lib, rbw->constraints);
    }
    if (rbw->effector_weights) {
      rbw->effector_weights->group = newlibadr(fd, sce->id.lib, rbw->effector_weights->group);
    }
  }

  if (sce->nodetree) {
    composite_patch(sce->nodetree, sce);
  }

  for (SceneRenderLayer *srl = sce->r.layers.first; srl; srl = srl->next) {
    srl->mat_override = newlibadr(fd, sce->id.lib, srl->mat_override);
    for (FreestyleModuleConfig *fmc = srl->freestyleConfig.modules.first; fmc; fmc = fmc->next) {
      fmc->script = newlibadr(fd, sce->id.lib, fmc->script);
    }
    for (FreestyleLineSet *fls = srl->freestyleConfig.linesets.first; fls; fls = fls->next) {
      fls->linestyle = newlibadr(fd, sce->id.lib, fls->linestyle);
      fls->group = newlibadr(fd, sce->id.lib, fls->group);
    }
  }
  /* Motion Tracking */
  sce->clip = newlibadr(fd, sce->id.lib, sce->clip);

#ifdef USE_COLLECTION_COMPAT_28
  if (sce->collection) {
    lib_link_scene_collection(fd, sce->id.lib, sce->collection);
  }
#endif

  for (ViewLayer *view_layer = sce->view_layers.first; view_layer; view_layer = view_layer->next) {
    lib_link_view_layer(fd, sce->id.lib, view_layer);
  }

  if (sce->r.bake.cage_object) {
    sce->r.bake.cage_object = newlibadr(fd, sce->id.lib, sce->r.bake.cage_object);
  }

#ifdef USE_SETSCENE_CHECK
  if (sce->set != NULL) {
    sce->flag |= SCE_READFILE_LIBLINK_NEED_SETSCENE_CHECK;
  }
#endif
}

static void lib_link_scenes_check_set(Main *bmain)
{
#ifdef USE_SETSCENE_CHECK
  const int totscene = BLI_listbase_count(&bmain->scenes);
  for (Scene *sce = bmain->scenes.first; sce; sce = sce->id.next) {
    if (sce->flag & SCE_READFILE_LIBLINK_NEED_SETSCENE_CHECK) {
      sce->flag &= ~SCE_READFILE_LIBLINK_NEED_SETSCENE_CHECK;
      if (!scene_validate_setscene__liblink(sce, totscene)) {
        printf("Found cyclic background scene when linking %s\n", sce->id.name + 2);
      }
    }
  }
#else
  UNUSED_VARS(bmain, totscene);
#endif
}

#undef USE_SETSCENE_CHECK

static void link_recurs_seq(FileData *fd, ListBase *lb)
{
  Sequence *seq;

  link_list(fd, lb);

  for (seq = lb->first; seq; seq = seq->next) {
    if (seq->seqbase.first) {
      link_recurs_seq(fd, &seq->seqbase);
    }
  }
}

static void direct_link_paint(FileData *fd, const Scene *scene, Paint *p)
{
  if (p->num_input_samples < 1) {
    p->num_input_samples = 1;
  }

  p->cavity_curve = newdataadr(fd, p->cavity_curve);
  if (p->cavity_curve) {
    direct_link_curvemapping(fd, p->cavity_curve);
  }
  else {
    BKE_paint_cavity_curve_preset(p, CURVE_PRESET_LINE);
  }

  p->tool_slots = newdataadr(fd, p->tool_slots);

  /* Workaround for invalid data written in older versions. */
  const size_t expected_size = sizeof(PaintToolSlot) * p->tool_slots_len;
  if (p->tool_slots && MEM_allocN_len(p->tool_slots) < expected_size) {
    MEM_freeN(p->tool_slots);
    p->tool_slots = MEM_callocN(expected_size, "PaintToolSlot");
  }

  BKE_paint_runtime_init(scene->toolsettings, p);
}

static void direct_link_paint_helper(FileData *fd, const Scene *scene, Paint **paint)
{
  /* TODO. is this needed */
  (*paint) = newdataadr(fd, (*paint));

  if (*paint) {
    direct_link_paint(fd, scene, *paint);
  }
}

static void direct_link_sequence_modifiers(FileData *fd, ListBase *lb)
{
  SequenceModifierData *smd;

  link_list(fd, lb);

  for (smd = lb->first; smd; smd = smd->next) {
    if (smd->mask_sequence) {
      smd->mask_sequence = newdataadr(fd, smd->mask_sequence);
    }

    if (smd->type == seqModifierType_Curves) {
      CurvesModifierData *cmd = (CurvesModifierData *)smd;

      direct_link_curvemapping(fd, &cmd->curve_mapping);
    }
    else if (smd->type == seqModifierType_HueCorrect) {
      HueCorrectModifierData *hcmd = (HueCorrectModifierData *)smd;

      direct_link_curvemapping(fd, &hcmd->curve_mapping);
    }
  }
}

static void direct_link_scene(FileData *fd, Scene *sce)
{
  Editing *ed;
  Sequence *seq;
  MetaStack *ms;
  RigidBodyWorld *rbw;
  ViewLayer *view_layer;
  SceneRenderLayer *srl;

  sce->depsgraph_hash = NULL;
  sce->fps_info = NULL;

  memset(&sce->customdata_mask, 0, sizeof(sce->customdata_mask));
  memset(&sce->customdata_mask_modal, 0, sizeof(sce->customdata_mask_modal));

  BKE_sound_reset_scene_runtime(sce);

  /* set users to one by default, not in lib-link, this will increase it for compo nodes */
  id_us_ensure_real(&sce->id);

  link_list(fd, &(sce->base));

  sce->adt = newdataadr(fd, sce->adt);
  direct_link_animdata(fd, sce->adt);

  link_list(fd, &sce->keyingsets);
  direct_link_keyingsets(fd, &sce->keyingsets);

  sce->basact = newdataadr(fd, sce->basact);

  sce->toolsettings = newdataadr(fd, sce->toolsettings);
  if (sce->toolsettings) {

    /* Reset last_location and last_hit, so they are not remembered across sessions. In some files
     * these are also NaN, which could lead to crashes in painting. */
    struct UnifiedPaintSettings *ups = &sce->toolsettings->unified_paint_settings;
    zero_v3(ups->last_location);
    ups->last_hit = 0;

    direct_link_paint_helper(fd, sce, (Paint **)&sce->toolsettings->sculpt);
    direct_link_paint_helper(fd, sce, (Paint **)&sce->toolsettings->vpaint);
    direct_link_paint_helper(fd, sce, (Paint **)&sce->toolsettings->wpaint);
    direct_link_paint_helper(fd, sce, (Paint **)&sce->toolsettings->uvsculpt);
    direct_link_paint_helper(fd, sce, (Paint **)&sce->toolsettings->gp_paint);
    direct_link_paint_helper(fd, sce, (Paint **)&sce->toolsettings->gp_vertexpaint);
    direct_link_paint_helper(fd, sce, (Paint **)&sce->toolsettings->gp_sculptpaint);
    direct_link_paint_helper(fd, sce, (Paint **)&sce->toolsettings->gp_weightpaint);

    direct_link_paint(fd, sce, &sce->toolsettings->imapaint.paint);

    sce->toolsettings->imapaint.paintcursor = NULL;
    sce->toolsettings->particle.paintcursor = NULL;
    sce->toolsettings->particle.scene = NULL;
    sce->toolsettings->particle.object = NULL;
    sce->toolsettings->gp_sculpt.paintcursor = NULL;

    /* relink grease pencil interpolation curves */
    sce->toolsettings->gp_interpolate.custom_ipo = newdataadr(
        fd, sce->toolsettings->gp_interpolate.custom_ipo);
    if (sce->toolsettings->gp_interpolate.custom_ipo) {
      direct_link_curvemapping(fd, sce->toolsettings->gp_interpolate.custom_ipo);
    }
    /* relink grease pencil multiframe falloff curve */
    sce->toolsettings->gp_sculpt.cur_falloff = newdataadr(
        fd, sce->toolsettings->gp_sculpt.cur_falloff);
    if (sce->toolsettings->gp_sculpt.cur_falloff) {
      direct_link_curvemapping(fd, sce->toolsettings->gp_sculpt.cur_falloff);
    }
    /* relink grease pencil primitive curve */
    sce->toolsettings->gp_sculpt.cur_primitive = newdataadr(
        fd, sce->toolsettings->gp_sculpt.cur_primitive);
    if (sce->toolsettings->gp_sculpt.cur_primitive) {
      direct_link_curvemapping(fd, sce->toolsettings->gp_sculpt.cur_primitive);
    }

    /* Relink toolsettings curve profile */
    sce->toolsettings->custom_bevel_profile_preset = newdataadr(
        fd, sce->toolsettings->custom_bevel_profile_preset);
    if (sce->toolsettings->custom_bevel_profile_preset) {
      direct_link_curveprofile(fd, sce->toolsettings->custom_bevel_profile_preset);
    }
  }

  if (sce->ed) {
    ListBase *old_seqbasep = &sce->ed->seqbase;

    ed = sce->ed = newdataadr(fd, sce->ed);

    ed->act_seq = newdataadr(fd, ed->act_seq);
    ed->cache = NULL;
    ed->prefetch_job = NULL;

    /* recursive link sequences, lb will be correctly initialized */
    link_recurs_seq(fd, &ed->seqbase);

    SEQ_BEGIN (ed, seq) {
      seq->seq1 = newdataadr(fd, seq->seq1);
      seq->seq2 = newdataadr(fd, seq->seq2);
      seq->seq3 = newdataadr(fd, seq->seq3);

      /* a patch: after introduction of effects with 3 input strips */
      if (seq->seq3 == NULL) {
        seq->seq3 = seq->seq2;
      }

      seq->effectdata = newdataadr(fd, seq->effectdata);
      seq->stereo3d_format = newdataadr(fd, seq->stereo3d_format);

      if (seq->type & SEQ_TYPE_EFFECT) {
        seq->flag |= SEQ_EFFECT_NOT_LOADED;
      }

      if (seq->type == SEQ_TYPE_SPEED) {
        SpeedControlVars *s = seq->effectdata;
        s->frameMap = NULL;
      }

      if (seq->type == SEQ_TYPE_TEXT) {
        TextVars *t = seq->effectdata;
        t->text_blf_id = SEQ_FONT_NOT_LOADED;
      }

      seq->prop = newdataadr(fd, seq->prop);
      IDP_DirectLinkGroup_OrFree(&seq->prop, (fd->flags & FD_FLAGS_SWITCH_ENDIAN), fd);

      seq->strip = newdataadr(fd, seq->strip);
      if (seq->strip && seq->strip->done == 0) {
        seq->strip->done = true;

        if (ELEM(seq->type,
                 SEQ_TYPE_IMAGE,
                 SEQ_TYPE_MOVIE,
                 SEQ_TYPE_SOUND_RAM,
                 SEQ_TYPE_SOUND_HD)) {
          seq->strip->stripdata = newdataadr(fd, seq->strip->stripdata);
        }
        else {
          seq->strip->stripdata = NULL;
        }
        seq->strip->crop = newdataadr(fd, seq->strip->crop);
        seq->strip->transform = newdataadr(fd, seq->strip->transform);
        seq->strip->proxy = newdataadr(fd, seq->strip->proxy);
        if (seq->strip->proxy) {
          seq->strip->proxy->anim = NULL;
        }
        else if (seq->flag & SEQ_USE_PROXY) {
          BKE_sequencer_proxy_set(seq, true);
        }

        /* need to load color balance to it could be converted to modifier */
        seq->strip->color_balance = newdataadr(fd, seq->strip->color_balance);
      }

      direct_link_sequence_modifiers(fd, &seq->modifiers);
    }
    SEQ_END;

    /* link metastack, slight abuse of structs here,
     * have to restore pointer to internal part in struct */
    {
      Sequence temp;
      void *poin;
      intptr_t offset;

      offset = ((intptr_t) & (temp.seqbase)) - ((intptr_t)&temp);

      /* root pointer */
      if (ed->seqbasep == old_seqbasep) {
        ed->seqbasep = &ed->seqbase;
      }
      else {
        poin = POINTER_OFFSET(ed->seqbasep, -offset);

        poin = newdataadr(fd, poin);
        if (poin) {
          ed->seqbasep = (ListBase *)POINTER_OFFSET(poin, offset);
        }
        else {
          ed->seqbasep = &ed->seqbase;
        }
      }
      /* stack */
      link_list(fd, &(ed->metastack));

      for (ms = ed->metastack.first; ms; ms = ms->next) {
        ms->parseq = newdataadr(fd, ms->parseq);

        if (ms->oldbasep == old_seqbasep) {
          ms->oldbasep = &ed->seqbase;
        }
        else {
          poin = POINTER_OFFSET(ms->oldbasep, -offset);
          poin = newdataadr(fd, poin);
          if (poin) {
            ms->oldbasep = (ListBase *)POINTER_OFFSET(poin, offset);
          }
          else {
            ms->oldbasep = &ed->seqbase;
          }
        }
      }
    }
  }

#ifdef DURIAN_CAMERA_SWITCH
  /* Runtime */
  sce->r.mode &= ~R_NO_CAMERA_SWITCH;
#endif

  sce->r.avicodecdata = newdataadr(fd, sce->r.avicodecdata);
  if (sce->r.avicodecdata) {
    sce->r.avicodecdata->lpFormat = newdataadr(fd, sce->r.avicodecdata->lpFormat);
    sce->r.avicodecdata->lpParms = newdataadr(fd, sce->r.avicodecdata->lpParms);
  }
  if (sce->r.ffcodecdata.properties) {
    sce->r.ffcodecdata.properties = newdataadr(fd, sce->r.ffcodecdata.properties);
    IDP_DirectLinkGroup_OrFree(
        &sce->r.ffcodecdata.properties, (fd->flags & FD_FLAGS_SWITCH_ENDIAN), fd);
  }

  link_list(fd, &(sce->markers));
  link_list(fd, &(sce->transform_spaces));
  link_list(fd, &(sce->r.layers));
  link_list(fd, &(sce->r.views));

  for (srl = sce->r.layers.first; srl; srl = srl->next) {
    srl->prop = newdataadr(fd, srl->prop);
    IDP_DirectLinkGroup_OrFree(&srl->prop, (fd->flags & FD_FLAGS_SWITCH_ENDIAN), fd);
    link_list(fd, &(srl->freestyleConfig.modules));
    link_list(fd, &(srl->freestyleConfig.linesets));
  }

  direct_link_view_settings(fd, &sce->view_settings);

  sce->rigidbody_world = newdataadr(fd, sce->rigidbody_world);
  rbw = sce->rigidbody_world;
  if (rbw) {
    rbw->shared = newdataadr(fd, rbw->shared);

    if (rbw->shared == NULL) {
      /* Link deprecated caches if they exist, so we can use them for versioning.
       * We should only do this when rbw->shared == NULL, because those pointers
       * are always set (for compatibility with older Blenders). We mustn't link
       * the same pointcache twice. */
      direct_link_pointcache_list(fd, &rbw->ptcaches, &rbw->pointcache, false);

      /* make sure simulation starts from the beginning after loading file */
      if (rbw->pointcache) {
        rbw->ltime = (float)rbw->pointcache->startframe;
      }
    }
    else {
      /* must nullify the reference to physics sim object, since it no-longer exist
       * (and will need to be recalculated)
       */
      rbw->shared->physics_world = NULL;

      /* link caches */
      direct_link_pointcache_list(fd, &rbw->shared->ptcaches, &rbw->shared->pointcache, false);

      /* make sure simulation starts from the beginning after loading file */
      if (rbw->shared->pointcache) {
        rbw->ltime = (float)rbw->shared->pointcache->startframe;
      }
    }
    rbw->objects = NULL;
    rbw->numbodies = 0;

    /* set effector weights */
    rbw->effector_weights = newdataadr(fd, rbw->effector_weights);
    if (!rbw->effector_weights) {
      rbw->effector_weights = BKE_effector_add_weights(NULL);
    }
  }

  sce->preview = direct_link_preview_image(fd, sce->preview);

  direct_link_curvemapping(fd, &sce->r.mblur_shutter_curve);

#ifdef USE_COLLECTION_COMPAT_28
  /* this runs before the very first doversion */
  if (sce->collection) {
    sce->collection = newdataadr(fd, sce->collection);
    direct_link_scene_collection(fd, sce->collection);
  }
#endif

  /* insert into global old-new map for reading without UI (link_global accesses it again) */
  link_glob_list(fd, &sce->view_layers);
  for (view_layer = sce->view_layers.first; view_layer; view_layer = view_layer->next) {
    direct_link_view_layer(fd, view_layer);
  }

  if (fd->memfile) {
    /* If it's undo try to recover the cache. */
    if (fd->scenemap) {
      sce->eevee.light_cache_data = newsceadr(fd, sce->eevee.light_cache_data);
    }
    else {
      sce->eevee.light_cache_data = NULL;
    }
  }
  else {
    /* else try to read the cache from file. */
    sce->eevee.light_cache_data = newdataadr(fd, sce->eevee.light_cache_data);
    if (sce->eevee.light_cache_data) {
      direct_link_lightcache(fd, sce->eevee.light_cache_data);
    }
  }
  EEVEE_lightcache_info_update(&sce->eevee);

  direct_link_view3dshading(fd, &sce->display.shading);

  sce->layer_properties = newdataadr(fd, sce->layer_properties);
  IDP_DirectLinkGroup_OrFree(&sce->layer_properties, (fd->flags & FD_FLAGS_SWITCH_ENDIAN), fd);
}

/** \} */

/* -------------------------------------------------------------------- */
/** \name Read ID: Grease Pencil
 * \{ */

/* relink's grease pencil data's refs */
static void lib_link_gpencil(FileData *fd, Main *UNUSED(bmain), bGPdata *gpd)
{
  /* Relink all data-lock linked by GP data-lock */
  /* Layers */
  LISTBASE_FOREACH (bGPDlayer *, gpl, &gpd->layers) {
    /* Layer -> Parent References */
    gpl->parent = newlibadr(fd, gpd->id.lib, gpl->parent);
  }

  /* materials */
  for (int a = 0; a < gpd->totcol; a++) {
    gpd->mat[a] = newlibadr(fd, gpd->id.lib, gpd->mat[a]);
  }
}

/* relinks grease-pencil data - used for direct_link and old file linkage */
static void direct_link_gpencil(FileData *fd, bGPdata *gpd)
{
  bGPDpalette *palette;

  /* we must firstly have some grease-pencil data to link! */
  if (gpd == NULL) {
    return;
  }

  /* relink animdata */
  gpd->adt = newdataadr(fd, gpd->adt);
  direct_link_animdata(fd, gpd->adt);

  /* Ensure full objectmode for linked grease pencil. */
  if (gpd->id.lib != NULL) {
    gpd->flag &= ~GP_DATA_STROKE_PAINTMODE;
    gpd->flag &= ~GP_DATA_STROKE_EDITMODE;
    gpd->flag &= ~GP_DATA_STROKE_SCULPTMODE;
    gpd->flag &= ~GP_DATA_STROKE_WEIGHTMODE;
    gpd->flag &= ~GP_DATA_STROKE_VERTEXMODE;
  }

  /* init stroke buffer */
  gpd->runtime.sbuffer = NULL;
  gpd->runtime.sbuffer_used = 0;
  gpd->runtime.sbuffer_size = 0;
  gpd->runtime.tot_cp_points = 0;

  /* relink palettes (old palettes deprecated, only to convert old files) */
  link_list(fd, &gpd->palettes);
  if (gpd->palettes.first != NULL) {
    for (palette = gpd->palettes.first; palette; palette = palette->next) {
      link_list(fd, &palette->colors);
    }
  }

  /* materials */
  gpd->mat = newdataadr(fd, gpd->mat);
  test_pointer_array(fd, (void **)&gpd->mat);

  /* relink layers */
  link_list(fd, &gpd->layers);

  LISTBASE_FOREACH (bGPDlayer *, gpl, &gpd->layers) {
    /* relink frames */
    link_list(fd, &gpl->frames);

    gpl->actframe = newdataadr(fd, gpl->actframe);

    gpl->runtime.icon_id = 0;

    /* Relink masks. */
    link_list(fd, &gpl->mask_layers);

    LISTBASE_FOREACH (bGPDframe *, gpf, &gpl->frames) {
      /* relink strokes (and their points) */
      link_list(fd, &gpf->strokes);

      LISTBASE_FOREACH (bGPDstroke *, gps, &gpf->strokes) {
        /* relink stroke points array */
        gps->points = newdataadr(fd, gps->points);
        /* Relink geometry*/
        gps->triangles = newdataadr(fd, gps->triangles);

        /* relink weight data */
        if (gps->dvert) {
          gps->dvert = newdataadr(fd, gps->dvert);
          direct_link_dverts(fd, gps->totpoints, gps->dvert);
        }
      }
    }
  }
}

/** \} */

/* -------------------------------------------------------------------- */
/** \name Read Screen Area/Region (Screen Data)
 * \{ */

static void direct_link_panel_list(FileData *fd, ListBase *lb)
{
  link_list(fd, lb);

  for (Panel *pa = lb->first; pa; pa = pa->next) {
    pa->runtime_flag = 0;
    pa->activedata = NULL;
    pa->type = NULL;
    direct_link_panel_list(fd, &pa->children);
  }
}

static void direct_link_region(FileData *fd, ARegion *region, int spacetype)
{
  uiList *ui_list;

  direct_link_panel_list(fd, &region->panels);

  link_list(fd, &region->panels_category_active);

  link_list(fd, &region->ui_lists);

  for (ui_list = region->ui_lists.first; ui_list; ui_list = ui_list->next) {
    ui_list->type = NULL;
    ui_list->dyn_data = NULL;
    ui_list->properties = newdataadr(fd, ui_list->properties);
    IDP_DirectLinkGroup_OrFree(&ui_list->properties, (fd->flags & FD_FLAGS_SWITCH_ENDIAN), fd);
  }

  link_list(fd, &region->ui_previews);

  if (spacetype == SPACE_EMPTY) {
    /* unknown space type, don't leak regiondata */
    region->regiondata = NULL;
  }
  else if (region->flag & RGN_FLAG_TEMP_REGIONDATA) {
    /* Runtime data, don't use. */
    region->regiondata = NULL;
  }
  else {
    region->regiondata = newdataadr(fd, region->regiondata);
    if (region->regiondata) {
      if (spacetype == SPACE_VIEW3D) {
        RegionView3D *rv3d = region->regiondata;

        rv3d->localvd = newdataadr(fd, rv3d->localvd);
        rv3d->clipbb = newdataadr(fd, rv3d->clipbb);

        rv3d->depths = NULL;
        rv3d->render_engine = NULL;
        rv3d->sms = NULL;
        rv3d->smooth_timer = NULL;

        rv3d->rflag &= ~(RV3D_NAVIGATING | RV3D_PAINTING);
        rv3d->runtime_viewlock = 0;
      }
    }
  }

  region->v2d.tab_offset = NULL;
  region->v2d.tab_num = 0;
  region->v2d.tab_cur = 0;
  region->v2d.sms = NULL;
  region->v2d.alpha_hor = region->v2d.alpha_vert = 255; /* visible by default */
  BLI_listbase_clear(&region->panels_category);
  BLI_listbase_clear(&region->handlers);
  BLI_listbase_clear(&region->uiblocks);
  region->headerstr = NULL;
  region->visible = 0;
  region->type = NULL;
  region->do_draw = 0;
  region->gizmo_map = NULL;
  region->regiontimer = NULL;
  region->draw_buffer = NULL;
  memset(&region->drawrct, 0, sizeof(region->drawrct));
}

static void direct_link_area(FileData *fd, ScrArea *area)
{
  SpaceLink *sl;
  ARegion *region;

  link_list(fd, &(area->spacedata));
  link_list(fd, &(area->regionbase));

  BLI_listbase_clear(&area->handlers);
  area->type = NULL; /* spacetype callbacks */

  /* Should always be unset so that rna_Area_type_get works correctly. */
  area->butspacetype = SPACE_EMPTY;

  area->region_active_win = -1;

  area->flag &= ~AREA_FLAG_ACTIVE_TOOL_UPDATE;

  area->global = newdataadr(fd, area->global);

  /* if we do not have the spacetype registered we cannot
   * free it, so don't allocate any new memory for such spacetypes. */
  if (!BKE_spacetype_exists(area->spacetype)) {
    /* Hint for versioning code to replace deprecated space types. */
    area->butspacetype = area->spacetype;

    area->spacetype = SPACE_EMPTY;
  }

  for (region = area->regionbase.first; region; region = region->next) {
    direct_link_region(fd, region, area->spacetype);
  }

  /* accident can happen when read/save new file with older version */
  /* 2.50: we now always add spacedata for info */
  if (area->spacedata.first == NULL) {
    SpaceInfo *sinfo = MEM_callocN(sizeof(SpaceInfo), "spaceinfo");
    area->spacetype = sinfo->spacetype = SPACE_INFO;
    BLI_addtail(&area->spacedata, sinfo);
  }
  /* add local view3d too */
  else if (area->spacetype == SPACE_VIEW3D) {
    blo_do_versions_view3d_split_250(area->spacedata.first, &area->regionbase);
  }

  for (sl = area->spacedata.first; sl; sl = sl->next) {
    link_list(fd, &(sl->regionbase));

    /* if we do not have the spacetype registered we cannot
     * free it, so don't allocate any new memory for such spacetypes. */
    if (!BKE_spacetype_exists(sl->spacetype)) {
      sl->spacetype = SPACE_EMPTY;
    }

    for (region = sl->regionbase.first; region; region = region->next) {
      direct_link_region(fd, region, sl->spacetype);
    }

    if (sl->spacetype == SPACE_VIEW3D) {
      View3D *v3d = (View3D *)sl;

      v3d->flag |= V3D_INVALID_BACKBUF;

      if (v3d->gpd) {
        v3d->gpd = newdataadr(fd, v3d->gpd);
        direct_link_gpencil(fd, v3d->gpd);
      }
      v3d->localvd = newdataadr(fd, v3d->localvd);

      /* Runtime data */
      v3d->runtime.properties_storage = NULL;
      v3d->runtime.flag = 0;

      /* render can be quite heavy, set to solid on load */
      if (v3d->shading.type == OB_RENDER) {
        v3d->shading.type = OB_SOLID;
      }
      v3d->shading.prev_type = OB_SOLID;

      direct_link_view3dshading(fd, &v3d->shading);

      blo_do_versions_view3d_split_250(v3d, &sl->regionbase);
    }
    else if (sl->spacetype == SPACE_GRAPH) {
      SpaceGraph *sipo = (SpaceGraph *)sl;

      sipo->ads = newdataadr(fd, sipo->ads);
      BLI_listbase_clear(&sipo->runtime.ghost_curves);
    }
    else if (sl->spacetype == SPACE_NLA) {
      SpaceNla *snla = (SpaceNla *)sl;

      snla->ads = newdataadr(fd, snla->ads);
    }
    else if (sl->spacetype == SPACE_OUTLINER) {
      SpaceOutliner *soops = (SpaceOutliner *)sl;

      /* use newdataadr_no_us and do not free old memory avoiding double
       * frees and use of freed memory. this could happen because of a
       * bug fixed in revision 58959 where the treestore memory address
       * was not unique */
      TreeStore *ts = newdataadr_no_us(fd, soops->treestore);
      soops->treestore = NULL;
      if (ts) {
        TreeStoreElem *elems = newdataadr_no_us(fd, ts->data);

        soops->treestore = BLI_mempool_create(
            sizeof(TreeStoreElem), ts->usedelem, 512, BLI_MEMPOOL_ALLOW_ITER);
        if (ts->usedelem && elems) {
          int i;
          for (i = 0; i < ts->usedelem; i++) {
            TreeStoreElem *new_elem = BLI_mempool_alloc(soops->treestore);
            *new_elem = elems[i];
          }
        }
        /* we only saved what was used */
        soops->storeflag |= SO_TREESTORE_CLEANUP;  // at first draw
      }
      soops->treehash = NULL;
      soops->tree.first = soops->tree.last = NULL;
    }
    else if (sl->spacetype == SPACE_IMAGE) {
      SpaceImage *sima = (SpaceImage *)sl;

      sima->iuser.scene = NULL;
      sima->iuser.ok = 1;
      sima->scopes.waveform_1 = NULL;
      sima->scopes.waveform_2 = NULL;
      sima->scopes.waveform_3 = NULL;
      sima->scopes.vecscope = NULL;
      sima->scopes.ok = 0;

      /* WARNING: gpencil data is no longer stored directly in sima after 2.5
       * so sacrifice a few old files for now to avoid crashes with new files!
       * committed: r28002 */
#if 0
			sima->gpd = newdataadr(fd, sima->gpd);
			if (sima->gpd) {
				direct_link_gpencil(fd, sima->gpd);
			}
#endif
    }
    else if (sl->spacetype == SPACE_NODE) {
      SpaceNode *snode = (SpaceNode *)sl;

      if (snode->gpd) {
        snode->gpd = newdataadr(fd, snode->gpd);
        direct_link_gpencil(fd, snode->gpd);
      }

      link_list(fd, &snode->treepath);
      snode->edittree = NULL;
      snode->iofsd = NULL;
      BLI_listbase_clear(&snode->linkdrag);
    }
    else if (sl->spacetype == SPACE_TEXT) {
      SpaceText *st = (SpaceText *)sl;
      memset(&st->runtime, 0, sizeof(st->runtime));
    }
    else if (sl->spacetype == SPACE_SEQ) {
      SpaceSeq *sseq = (SpaceSeq *)sl;

      /* grease pencil data is not a direct data and can't be linked from direct_link*
       * functions, it should be linked from lib_link* functions instead
       *
       * otherwise it'll lead to lost grease data on open because it'll likely be
       * read from file after all other users of grease pencil and newdataadr would
       * simple return NULL here (sergey)
       */
#if 0
			if (sseq->gpd) {
				sseq->gpd = newdataadr(fd, sseq->gpd);
				direct_link_gpencil(fd, sseq->gpd);
			}
#endif
      sseq->scopes.reference_ibuf = NULL;
      sseq->scopes.zebra_ibuf = NULL;
      sseq->scopes.waveform_ibuf = NULL;
      sseq->scopes.sep_waveform_ibuf = NULL;
      sseq->scopes.vector_ibuf = NULL;
      sseq->scopes.histogram_ibuf = NULL;
    }
    else if (sl->spacetype == SPACE_PROPERTIES) {
      SpaceProperties *sbuts = (SpaceProperties *)sl;

      sbuts->path = NULL;
      sbuts->texuser = NULL;
      sbuts->mainbo = sbuts->mainb;
      sbuts->mainbuser = sbuts->mainb;
    }
    else if (sl->spacetype == SPACE_CONSOLE) {
      SpaceConsole *sconsole = (SpaceConsole *)sl;
      ConsoleLine *cl, *cl_next;

      link_list(fd, &sconsole->scrollback);
      link_list(fd, &sconsole->history);

      // for (cl= sconsole->scrollback.first; cl; cl= cl->next)
      //  cl->line= newdataadr(fd, cl->line);

      /* comma expressions, (e.g. expr1, expr2, expr3) evaluate each expression,
       * from left to right.  the right-most expression sets the result of the comma
       * expression as a whole*/
      for (cl = sconsole->history.first; cl; cl = cl_next) {
        cl_next = cl->next;
        cl->line = newdataadr(fd, cl->line);
        if (cl->line) {
          /* the allocted length is not written, so reset here */
          cl->len_alloc = cl->len + 1;
        }
        else {
          BLI_remlink(&sconsole->history, cl);
          MEM_freeN(cl);
        }
      }
    }
    else if (sl->spacetype == SPACE_FILE) {
      SpaceFile *sfile = (SpaceFile *)sl;

      /* this sort of info is probably irrelevant for reloading...
       * plus, it isn't saved to files yet!
       */
      sfile->folders_prev = sfile->folders_next = NULL;
      sfile->files = NULL;
      sfile->layout = NULL;
      sfile->op = NULL;
      sfile->previews_timer = NULL;
      sfile->params = newdataadr(fd, sfile->params);
    }
    else if (sl->spacetype == SPACE_CLIP) {
      SpaceClip *sclip = (SpaceClip *)sl;

      sclip->scopes.track_search = NULL;
      sclip->scopes.track_preview = NULL;
      sclip->scopes.ok = 0;
    }
  }

  BLI_listbase_clear(&area->actionzones);

  area->v1 = newdataadr(fd, area->v1);
  area->v2 = newdataadr(fd, area->v2);
  area->v3 = newdataadr(fd, area->v3);
  area->v4 = newdataadr(fd, area->v4);
}

static void lib_link_area(FileData *fd, ID *parent_id, ScrArea *area)
{
  area->full = newlibadr(fd, parent_id->lib, area->full);

  memset(&area->runtime, 0x0, sizeof(area->runtime));

  for (SpaceLink *sl = area->spacedata.first; sl; sl = sl->next) {
    switch (sl->spacetype) {
      case SPACE_VIEW3D: {
        View3D *v3d = (View3D *)sl;

        v3d->camera = newlibadr(fd, parent_id->lib, v3d->camera);
        v3d->ob_center = newlibadr(fd, parent_id->lib, v3d->ob_center);

        if (v3d->localvd) {
          v3d->localvd->camera = newlibadr(fd, parent_id->lib, v3d->localvd->camera);
        }
        break;
      }
      case SPACE_GRAPH: {
        SpaceGraph *sipo = (SpaceGraph *)sl;
        bDopeSheet *ads = sipo->ads;

        if (ads) {
          ads->source = newlibadr(fd, parent_id->lib, ads->source);
          ads->filter_grp = newlibadr(fd, parent_id->lib, ads->filter_grp);
        }
        break;
      }
      case SPACE_PROPERTIES: {
        SpaceProperties *sbuts = (SpaceProperties *)sl;
        sbuts->pinid = newlibadr(fd, parent_id->lib, sbuts->pinid);
        if (sbuts->pinid == NULL) {
          sbuts->flag &= ~SB_PIN_CONTEXT;
        }
        break;
      }
      case SPACE_FILE:
        break;
      case SPACE_ACTION: {
        SpaceAction *saction = (SpaceAction *)sl;
        bDopeSheet *ads = &saction->ads;

        if (ads) {
          ads->source = newlibadr(fd, parent_id->lib, ads->source);
          ads->filter_grp = newlibadr(fd, parent_id->lib, ads->filter_grp);
        }

        saction->action = newlibadr(fd, parent_id->lib, saction->action);
        break;
      }
      case SPACE_IMAGE: {
        SpaceImage *sima = (SpaceImage *)sl;

        sima->image = newlibadr(fd, parent_id->lib, sima->image);
        sima->mask_info.mask = newlibadr(fd, parent_id->lib, sima->mask_info.mask);

        /* NOTE: pre-2.5, this was local data not lib data, but now we need this as lib data
         * so fingers crossed this works fine!
         */
        sima->gpd = newlibadr(fd, parent_id->lib, sima->gpd);
        break;
      }
      case SPACE_SEQ: {
        SpaceSeq *sseq = (SpaceSeq *)sl;

        /* NOTE: pre-2.5, this was local data not lib data, but now we need this as lib data
         * so fingers crossed this works fine!
         */
        sseq->gpd = newlibadr(fd, parent_id->lib, sseq->gpd);
        break;
      }
      case SPACE_NLA: {
        SpaceNla *snla = (SpaceNla *)sl;
        bDopeSheet *ads = snla->ads;

        if (ads) {
          ads->source = newlibadr(fd, parent_id->lib, ads->source);
          ads->filter_grp = newlibadr(fd, parent_id->lib, ads->filter_grp);
        }
        break;
      }
      case SPACE_TEXT: {
        SpaceText *st = (SpaceText *)sl;

        st->text = newlibadr(fd, parent_id->lib, st->text);
        break;
      }
      case SPACE_SCRIPT: {
        SpaceScript *scpt = (SpaceScript *)sl;
        /*scpt->script = NULL; - 2.45 set to null, better re-run the script */
        if (scpt->script) {
          scpt->script = newlibadr(fd, parent_id->lib, scpt->script);
          if (scpt->script) {
            SCRIPT_SET_NULL(scpt->script);
          }
        }
        break;
      }
      case SPACE_OUTLINER: {
        SpaceOutliner *so = (SpaceOutliner *)sl;
        so->search_tse.id = newlibadr(fd, NULL, so->search_tse.id);

        if (so->treestore) {
          TreeStoreElem *tselem;
          BLI_mempool_iter iter;

          BLI_mempool_iternew(so->treestore, &iter);
          while ((tselem = BLI_mempool_iterstep(&iter))) {
            tselem->id = newlibadr(fd, NULL, tselem->id);
          }
          if (so->treehash) {
            /* rebuild hash table, because it depends on ids too */
            so->storeflag |= SO_TREESTORE_REBUILD;
          }
        }
        break;
      }
      case SPACE_NODE: {
        SpaceNode *snode = (SpaceNode *)sl;
        bNodeTreePath *path, *path_next;
        bNodeTree *ntree;

        /* node tree can be stored locally in id too, link this first */
        snode->id = newlibadr(fd, parent_id->lib, snode->id);
        snode->from = newlibadr(fd, parent_id->lib, snode->from);

        ntree = snode->id ? ntreeFromID(snode->id) : NULL;
        snode->nodetree = ntree ? ntree : newlibadr(fd, parent_id->lib, snode->nodetree);

        for (path = snode->treepath.first; path; path = path->next) {
          if (path == snode->treepath.first) {
            /* first nodetree in path is same as snode->nodetree */
            path->nodetree = snode->nodetree;
          }
          else {
            path->nodetree = newlibadr(fd, parent_id->lib, path->nodetree);
          }

          if (!path->nodetree) {
            break;
          }
        }

        /* remaining path entries are invalid, remove */
        for (; path; path = path_next) {
          path_next = path->next;

          BLI_remlink(&snode->treepath, path);
          MEM_freeN(path);
        }

        /* edittree is just the last in the path,
         * set this directly since the path may have been shortened above */
        if (snode->treepath.last) {
          path = snode->treepath.last;
          snode->edittree = path->nodetree;
        }
        else {
          snode->edittree = NULL;
        }
        break;
      }
      case SPACE_CLIP: {
        SpaceClip *sclip = (SpaceClip *)sl;
        sclip->clip = newlibadr(fd, parent_id->lib, sclip->clip);
        sclip->mask_info.mask = newlibadr(fd, parent_id->lib, sclip->mask_info.mask);
        break;
      }
      default:
        break;
    }
  }
}

/**
 * \return false on error.
 */
static bool direct_link_area_map(FileData *fd, ScrAreaMap *area_map)
{
  link_list(fd, &area_map->vertbase);
  link_list(fd, &area_map->edgebase);
  link_list(fd, &area_map->areabase);
  for (ScrArea *area = area_map->areabase.first; area; area = area->next) {
    direct_link_area(fd, area);
  }

  /* edges */
  for (ScrEdge *se = area_map->edgebase.first; se; se = se->next) {
    se->v1 = newdataadr(fd, se->v1);
    se->v2 = newdataadr(fd, se->v2);
    BKE_screen_sort_scrvert(&se->v1, &se->v2);

    if (se->v1 == NULL) {
      BLI_remlink(&area_map->edgebase, se);

      return false;
    }
  }

  return true;
}

/** \} */

/* -------------------------------------------------------------------- */
/** \name XR-data
 * \{ */

static void direct_link_wm_xr_data(FileData *fd, wmXrData *xr_data)
{
  direct_link_view3dshading(fd, &xr_data->session_settings.shading);
}

static void lib_link_wm_xr_data(FileData *fd, ID *parent_id, wmXrData *xr_data)
{
  xr_data->session_settings.base_pose_object = newlibadr(
      fd, parent_id->lib, xr_data->session_settings.base_pose_object);
}

/** \} */

/* -------------------------------------------------------------------- */
/** \name Read ID: Window Manager
 * \{ */

static void direct_link_windowmanager(FileData *fd, wmWindowManager *wm)
{
  wmWindow *win;

  id_us_ensure_real(&wm->id);
  link_list(fd, &wm->windows);

  for (win = wm->windows.first; win; win = win->next) {
    win->parent = newdataadr(fd, win->parent);

    WorkSpaceInstanceHook *hook = win->workspace_hook;
    win->workspace_hook = newdataadr(fd, hook);

    /* we need to restore a pointer to this later when reading workspaces,
     * so store in global oldnew-map. */
    oldnewmap_insert(fd->globmap, hook, win->workspace_hook, 0);

    direct_link_area_map(fd, &win->global_areas);

    win->ghostwin = NULL;
    win->gpuctx = NULL;
    win->eventstate = NULL;
    win->cursor_keymap_status = NULL;
    win->tweak = NULL;
#ifdef WIN32
    win->ime_data = NULL;
#endif

    BLI_listbase_clear(&win->queue);
    BLI_listbase_clear(&win->handlers);
    BLI_listbase_clear(&win->modalhandlers);
    BLI_listbase_clear(&win->gesture);

    win->active = 0;

    win->cursor = 0;
    win->lastcursor = 0;
    win->modalcursor = 0;
    win->grabcursor = 0;
    win->addmousemove = true;
    win->stereo3d_format = newdataadr(fd, win->stereo3d_format);

    /* Multi-view always fallback to anaglyph at file opening
     * otherwise quad-buffer saved files can break Blender. */
    if (win->stereo3d_format) {
      win->stereo3d_format->display_mode = S3D_DISPLAY_ANAGLYPH;
    }
  }

  direct_link_wm_xr_data(fd, &wm->xr);

  BLI_listbase_clear(&wm->timers);
  BLI_listbase_clear(&wm->operators);
  BLI_listbase_clear(&wm->paintcursors);
  BLI_listbase_clear(&wm->queue);
  BKE_reports_init(&wm->reports, RPT_STORE);

  BLI_listbase_clear(&wm->keyconfigs);
  wm->defaultconf = NULL;
  wm->addonconf = NULL;
  wm->userconf = NULL;
  wm->undo_stack = NULL;

  wm->message_bus = NULL;

  wm->xr.runtime = NULL;

  BLI_listbase_clear(&wm->jobs);
  BLI_listbase_clear(&wm->drags);

  wm->windrawable = NULL;
  wm->winactive = NULL;
  wm->initialized = 0;
  wm->op_undo_depth = 0;
  wm->is_interface_locked = 0;
}

static void lib_link_windowmanager(FileData *fd, Main *UNUSED(bmain), wmWindowManager *wm)
{
  for (wmWindow *win = wm->windows.first; win; win = win->next) {
    if (win->workspace_hook) { /* NULL for old files */
      lib_link_workspace_instance_hook(fd, win->workspace_hook, &wm->id);
    }
    win->scene = newlibadr(fd, wm->id.lib, win->scene);
    /* deprecated, but needed for versioning (will be NULL'ed then) */
    win->screen = newlibadr(fd, NULL, win->screen);

    for (ScrArea *area = win->global_areas.areabase.first; area; area = area->next) {
      lib_link_area(fd, &wm->id, area);
    }

    lib_link_wm_xr_data(fd, &wm->id, &wm->xr);
  }
}

/** \} */

/* -------------------------------------------------------------------- */
/** \name Read ID: Screen
 * \{ */

/* note: file read without screens option G_FILE_NO_UI;
 * check lib pointers in call below */
static void lib_link_screen(FileData *fd, Main *UNUSED(bmain), bScreen *sc)
{
  /* deprecated, but needed for versioning (will be NULL'ed then) */
  sc->scene = newlibadr(fd, sc->id.lib, sc->scene);

  sc->animtimer = NULL; /* saved in rare cases */
  sc->tool_tip = NULL;
  sc->scrubbing = false;

  for (ScrArea *area = sc->areabase.first; area; area = area->next) {
    lib_link_area(fd, &sc->id, area);
  }
}

/* how to handle user count on pointer restore */
typedef enum ePointerUserMode {
  USER_IGNORE = 0, /* ignore user count */
  USER_REAL = 1,   /* ensure at least one real user (fake user ignored) */
} ePointerUserMode;

static void restore_pointer_user(ID *id, ID *newid, ePointerUserMode user)
{
  BLI_assert(STREQ(newid->name + 2, id->name + 2));
  BLI_assert(newid->lib == id->lib);
  UNUSED_VARS_NDEBUG(id);

  if (user == USER_REAL) {
    id_us_ensure_real(newid);
  }
}

#ifndef USE_GHASH_RESTORE_POINTER
/**
 * A version of #restore_pointer_by_name that performs a full search (slow!).
 * Use only for limited lookups, when the overhead of
 * creating a #IDNameLib_Map for a single lookup isn't worthwhile.
 */
static void *restore_pointer_by_name_main(Main *mainp, ID *id, ePointerUserMode user)
{
  if (id) {
    ListBase *lb = which_libbase(mainp, GS(id->name));
    if (lb) { /* there's still risk of checking corrupt mem (freed Ids in oops) */
      ID *idn = lb->first;
      for (; idn; idn = idn->next) {
        if (STREQ(idn->name + 2, id->name + 2)) {
          if (idn->lib == id->lib) {
            restore_pointer_user(id, idn, user);
            break;
          }
        }
      }
      return idn;
    }
  }
  return NULL;
}
#endif

/**
 * Only for undo files, or to restore a screen after reading without UI...
 *
 * \param user:
 * - USER_IGNORE: no user-count change.
 * - USER_REAL: ensure a real user (even if a fake one is set).
 * \param id_map: lookup table, use when performing many lookups.
 * this could be made an optional argument (falling back to a full lookup),
 * however at the moment it's always available.
 */
static void *restore_pointer_by_name(struct IDNameLib_Map *id_map, ID *id, ePointerUserMode user)
{
#ifdef USE_GHASH_RESTORE_POINTER
  if (id) {
    /* use fast lookup when available */
    ID *idn = BKE_main_idmap_lookup_id(id_map, id);
    if (idn) {
      restore_pointer_user(id, idn, user);
    }
    return idn;
  }
  return NULL;
#else
  Main *mainp = BKE_main_idmap_main_get(id_map);
  return restore_pointer_by_name_main(mainp, id, user);
#endif
}

static void lib_link_seq_clipboard_pt_restore(ID *id, struct IDNameLib_Map *id_map)
{
  if (id) {
    /* clipboard must ensure this */
    BLI_assert(id->newid != NULL);
    id->newid = restore_pointer_by_name(id_map, id->newid, USER_REAL);
  }
}
static int lib_link_seq_clipboard_cb(Sequence *seq, void *arg_pt)
{
  struct IDNameLib_Map *id_map = arg_pt;

  lib_link_seq_clipboard_pt_restore((ID *)seq->scene, id_map);
  lib_link_seq_clipboard_pt_restore((ID *)seq->scene_camera, id_map);
  lib_link_seq_clipboard_pt_restore((ID *)seq->clip, id_map);
  lib_link_seq_clipboard_pt_restore((ID *)seq->mask, id_map);
  lib_link_seq_clipboard_pt_restore((ID *)seq->sound, id_map);
  return 1;
}

static void lib_link_clipboard_restore(struct IDNameLib_Map *id_map)
{
  /* update IDs stored in sequencer clipboard */
  BKE_sequencer_base_recursive_apply(&seqbase_clipboard, lib_link_seq_clipboard_cb, id_map);
}

static int lib_link_main_data_restore_cb(LibraryIDLinkCallbackData *cb_data)
{
  const int cb_flag = cb_data->cb_flag;
  ID **id_pointer = cb_data->id_pointer;
  if (cb_flag & IDWALK_CB_EMBEDDED || *id_pointer == NULL) {
    return IDWALK_RET_NOP;
  }

  /* Special ugly case here, thanks again for those non-IDs IDs... */
  /* We probably need to add more cases here (hint: nodetrees),
   * but will wait for changes from D5559 to get in first. */
  if (GS((*id_pointer)->name) == ID_GR) {
    Collection *collection = (Collection *)*id_pointer;
    if (collection->flag & COLLECTION_IS_MASTER) {
      /* We should never reach that point anymore, since master collection private ID should be
       * properly tagged with IDWALK_CB_EMBEDDED. */
      BLI_assert(0);
      return IDWALK_RET_NOP;
    }
  }

  struct IDNameLib_Map *id_map = cb_data->user_data;

  /* Note: Handling of usercount here is really bad, defining its own system...
   * Will have to be refactored at some point, but that is not top priority task for now.
   * And all user-counts are properly recomputed at the end of the undo management code anyway. */
  *id_pointer = restore_pointer_by_name(
      id_map, *id_pointer, (cb_flag & IDWALK_CB_USER_ONE) ? USER_REAL : USER_IGNORE);

  return IDWALK_RET_NOP;
}

static void lib_link_main_data_restore(struct IDNameLib_Map *id_map, Main *newmain)
{
  ID *id;
  FOREACH_MAIN_ID_BEGIN (newmain, id) {
    BKE_library_foreach_ID_link(newmain, id, lib_link_main_data_restore_cb, id_map, IDWALK_NOP);
  }
  FOREACH_MAIN_ID_END;
}

static void lib_link_wm_xr_data_restore(struct IDNameLib_Map *id_map, wmXrData *xr_data)
{
  xr_data->session_settings.base_pose_object = restore_pointer_by_name(
      id_map, (ID *)xr_data->session_settings.base_pose_object, USER_REAL);
}

static void lib_link_window_scene_data_restore(wmWindow *win, Scene *scene, ViewLayer *view_layer)
{
  bScreen *screen = BKE_workspace_active_screen_get(win->workspace_hook);

  for (ScrArea *area = screen->areabase.first; area; area = area->next) {
    for (SpaceLink *sl = area->spacedata.first; sl; sl = sl->next) {
      if (sl->spacetype == SPACE_VIEW3D) {
        View3D *v3d = (View3D *)sl;

        if (v3d->camera == NULL || v3d->scenelock) {
          v3d->camera = scene->camera;
        }

        if (v3d->localvd) {
          Base *base = NULL;

          v3d->localvd->camera = scene->camera;

          /* Localview can become invalid during undo/redo steps,
           * so we exit it when no could be found. */
          for (base = view_layer->object_bases.first; base; base = base->next) {
            if (base->local_view_bits & v3d->local_view_uuid) {
              break;
            }
          }
          if (base == NULL) {
            MEM_freeN(v3d->localvd);
            v3d->localvd = NULL;
            v3d->local_view_uuid = 0;

            /* Regionbase storage is different depending if the space is active. */
            ListBase *regionbase = (sl == area->spacedata.first) ? &area->regionbase :
                                                                   &sl->regionbase;
            for (ARegion *region = regionbase->first; region; region = region->next) {
              if (region->regiontype == RGN_TYPE_WINDOW) {
                RegionView3D *rv3d = region->regiondata;
                if (rv3d->localvd) {
                  MEM_freeN(rv3d->localvd);
                  rv3d->localvd = NULL;
                }
              }
            }
          }
        }
      }
    }
  }
}

static void lib_link_workspace_layout_restore(struct IDNameLib_Map *id_map,
                                              Main *newmain,
                                              WorkSpaceLayout *layout)
{
  bScreen *screen = BKE_workspace_layout_screen_get(layout);

  /* avoid conflicts with 2.8x branch */
  {
    for (ScrArea *sa = screen->areabase.first; sa; sa = sa->next) {
      for (SpaceLink *sl = sa->spacedata.first; sl; sl = sl->next) {
        if (sl->spacetype == SPACE_VIEW3D) {
          View3D *v3d = (View3D *)sl;
          ARegion *region;

          v3d->camera = restore_pointer_by_name(id_map, (ID *)v3d->camera, USER_REAL);
          v3d->ob_center = restore_pointer_by_name(id_map, (ID *)v3d->ob_center, USER_REAL);

          /* Free render engines for now. */
          ListBase *regionbase = (sl == sa->spacedata.first) ? &sa->regionbase : &sl->regionbase;
          for (region = regionbase->first; region; region = region->next) {
            if (region->regiontype == RGN_TYPE_WINDOW) {
              RegionView3D *rv3d = region->regiondata;
              if (rv3d && rv3d->render_engine) {
                RE_engine_free(rv3d->render_engine);
                rv3d->render_engine = NULL;
              }
            }
          }
        }
        else if (sl->spacetype == SPACE_GRAPH) {
          SpaceGraph *sipo = (SpaceGraph *)sl;
          bDopeSheet *ads = sipo->ads;

          if (ads) {
            ads->source = restore_pointer_by_name(id_map, (ID *)ads->source, USER_REAL);

            if (ads->filter_grp) {
              ads->filter_grp = restore_pointer_by_name(
                  id_map, (ID *)ads->filter_grp, USER_IGNORE);
            }
          }

          /* force recalc of list of channels (i.e. includes calculating F-Curve colors)
           * thus preventing the "black curves" problem post-undo
           */
          sipo->runtime.flag |= SIPO_RUNTIME_FLAG_NEED_CHAN_SYNC_COLOR;
        }
        else if (sl->spacetype == SPACE_PROPERTIES) {
          SpaceProperties *sbuts = (SpaceProperties *)sl;
          sbuts->pinid = restore_pointer_by_name(id_map, sbuts->pinid, USER_IGNORE);
          if (sbuts->pinid == NULL) {
            sbuts->flag &= ~SB_PIN_CONTEXT;
          }

          /* TODO: restore path pointers: T40046
           * (complicated because this contains data pointers too, not just ID)*/
          MEM_SAFE_FREE(sbuts->path);
        }
        else if (sl->spacetype == SPACE_FILE) {
          SpaceFile *sfile = (SpaceFile *)sl;
          sfile->op = NULL;
          sfile->previews_timer = NULL;
        }
        else if (sl->spacetype == SPACE_ACTION) {
          SpaceAction *saction = (SpaceAction *)sl;

          saction->action = restore_pointer_by_name(id_map, (ID *)saction->action, USER_REAL);
          saction->ads.source = restore_pointer_by_name(
              id_map, (ID *)saction->ads.source, USER_REAL);

          if (saction->ads.filter_grp) {
            saction->ads.filter_grp = restore_pointer_by_name(
                id_map, (ID *)saction->ads.filter_grp, USER_IGNORE);
          }

          /* force recalc of list of channels, potentially updating the active action
           * while we're at it (as it can only be updated that way) [#28962]
           */
          saction->runtime.flag |= SACTION_RUNTIME_FLAG_NEED_CHAN_SYNC;
        }
        else if (sl->spacetype == SPACE_IMAGE) {
          SpaceImage *sima = (SpaceImage *)sl;

          sima->image = restore_pointer_by_name(id_map, (ID *)sima->image, USER_REAL);

          /* this will be freed, not worth attempting to find same scene,
           * since it gets initialized later */
          sima->iuser.scene = NULL;

#if 0
					/* Those are allocated and freed by space code, no need to handle them here. */
					MEM_SAFE_FREE(sima->scopes.waveform_1);
					MEM_SAFE_FREE(sima->scopes.waveform_2);
					MEM_SAFE_FREE(sima->scopes.waveform_3);
					MEM_SAFE_FREE(sima->scopes.vecscope);
#endif
          sima->scopes.ok = 0;

          /* NOTE: pre-2.5, this was local data not lib data, but now we need this as lib data
           * so assume that here we're doing for undo only...
           */
          sima->gpd = restore_pointer_by_name(id_map, (ID *)sima->gpd, USER_REAL);
          sima->mask_info.mask = restore_pointer_by_name(
              id_map, (ID *)sima->mask_info.mask, USER_REAL);
        }
        else if (sl->spacetype == SPACE_SEQ) {
          SpaceSeq *sseq = (SpaceSeq *)sl;

          /* NOTE: pre-2.5, this was local data not lib data, but now we need this as lib data
           * so assume that here we're doing for undo only...
           */
          sseq->gpd = restore_pointer_by_name(id_map, (ID *)sseq->gpd, USER_REAL);
        }
        else if (sl->spacetype == SPACE_NLA) {
          SpaceNla *snla = (SpaceNla *)sl;
          bDopeSheet *ads = snla->ads;

          if (ads) {
            ads->source = restore_pointer_by_name(id_map, (ID *)ads->source, USER_REAL);

            if (ads->filter_grp) {
              ads->filter_grp = restore_pointer_by_name(
                  id_map, (ID *)ads->filter_grp, USER_IGNORE);
            }
          }
        }
        else if (sl->spacetype == SPACE_TEXT) {
          SpaceText *st = (SpaceText *)sl;

          st->text = restore_pointer_by_name(id_map, (ID *)st->text, USER_REAL);
          if (st->text == NULL) {
            st->text = newmain->texts.first;
          }
        }
        else if (sl->spacetype == SPACE_SCRIPT) {
          SpaceScript *scpt = (SpaceScript *)sl;

          scpt->script = restore_pointer_by_name(id_map, (ID *)scpt->script, USER_REAL);

          /*sc->script = NULL; - 2.45 set to null, better re-run the script */
          if (scpt->script) {
            SCRIPT_SET_NULL(scpt->script);
          }
        }
        else if (sl->spacetype == SPACE_OUTLINER) {
          SpaceOutliner *so = (SpaceOutliner *)sl;

          so->search_tse.id = restore_pointer_by_name(id_map, so->search_tse.id, USER_IGNORE);

          if (so->treestore) {
            TreeStoreElem *tselem;
            BLI_mempool_iter iter;

            BLI_mempool_iternew(so->treestore, &iter);
            while ((tselem = BLI_mempool_iterstep(&iter))) {
              /* Do not try to restore pointers to drivers/sequence/etc.,
               * can crash in undo case! */
              if (TSE_IS_REAL_ID(tselem)) {
                tselem->id = restore_pointer_by_name(id_map, tselem->id, USER_IGNORE);
              }
              else {
                tselem->id = NULL;
              }
            }
            if (so->treehash) {
              /* rebuild hash table, because it depends on ids too */
              so->storeflag |= SO_TREESTORE_REBUILD;
            }
          }
        }
        else if (sl->spacetype == SPACE_NODE) {
          SpaceNode *snode = (SpaceNode *)sl;
          bNodeTreePath *path, *path_next;
          bNodeTree *ntree;

          /* node tree can be stored locally in id too, link this first */
          snode->id = restore_pointer_by_name(id_map, snode->id, USER_REAL);
          snode->from = restore_pointer_by_name(id_map, snode->from, USER_IGNORE);

          ntree = snode->id ? ntreeFromID(snode->id) : NULL;
          snode->nodetree = ntree ?
                                ntree :
                                restore_pointer_by_name(id_map, (ID *)snode->nodetree, USER_REAL);

          for (path = snode->treepath.first; path; path = path->next) {
            if (path == snode->treepath.first) {
              /* first nodetree in path is same as snode->nodetree */
              path->nodetree = snode->nodetree;
            }
            else {
              path->nodetree = restore_pointer_by_name(id_map, (ID *)path->nodetree, USER_REAL);
            }

            if (!path->nodetree) {
              break;
            }
          }

          /* remaining path entries are invalid, remove */
          for (; path; path = path_next) {
            path_next = path->next;

            BLI_remlink(&snode->treepath, path);
            MEM_freeN(path);
          }

          /* edittree is just the last in the path,
           * set this directly since the path may have been shortened above */
          if (snode->treepath.last) {
            path = snode->treepath.last;
            snode->edittree = path->nodetree;
          }
          else {
            snode->edittree = NULL;
          }
        }
        else if (sl->spacetype == SPACE_CLIP) {
          SpaceClip *sclip = (SpaceClip *)sl;

          sclip->clip = restore_pointer_by_name(id_map, (ID *)sclip->clip, USER_REAL);
          sclip->mask_info.mask = restore_pointer_by_name(
              id_map, (ID *)sclip->mask_info.mask, USER_REAL);

          sclip->scopes.ok = 0;
        }
      }
    }
  }
}

/**
 * Used to link a file (without UI) to the current UI.
 * Note that it assumes the old pointers in UI are still valid, so old Main is not freed.
 */
void blo_lib_link_restore(Main *oldmain,
                          Main *newmain,
                          wmWindowManager *curwm,
                          Scene *curscene,
                          ViewLayer *cur_view_layer)
{
  struct IDNameLib_Map *id_map = BKE_main_idmap_create(
      newmain, true, oldmain, MAIN_IDMAP_TYPE_NAME);

  for (WorkSpace *workspace = newmain->workspaces.first; workspace;
       workspace = workspace->id.next) {
    ListBase *layouts = BKE_workspace_layouts_get(workspace);

    for (WorkSpaceLayout *layout = layouts->first; layout; layout = layout->next) {
      lib_link_workspace_layout_restore(id_map, newmain, layout);
    }
  }

  for (wmWindow *win = curwm->windows.first; win; win = win->next) {
    WorkSpace *workspace = BKE_workspace_active_get(win->workspace_hook);
    ID *workspace_id = (ID *)workspace;
    Scene *oldscene = win->scene;

    workspace = restore_pointer_by_name(id_map, workspace_id, USER_REAL);
    BKE_workspace_active_set(win->workspace_hook, workspace);
    win->scene = restore_pointer_by_name(id_map, (ID *)win->scene, USER_REAL);
    if (win->scene == NULL) {
      win->scene = curscene;
    }
    if (BKE_view_layer_find(win->scene, win->view_layer_name) == NULL) {
      STRNCPY(win->view_layer_name, cur_view_layer->name);
    }
    BKE_workspace_active_set(win->workspace_hook, workspace);

    /* keep cursor location through undo */
    memcpy(&win->scene->cursor, &oldscene->cursor, sizeof(win->scene->cursor));

    /* Note: even though that function seems to redo part of what is done by
     * `lib_link_workspace_layout_restore()` above, it seems to have a slightly different scope:
     * while the former updates the whole UI pointers from Main db (going over all layouts of
     * all workspaces), that one only focuses one current active screen, takes care of
     * potential local view, and needs window's scene pointer to be final... */
    lib_link_window_scene_data_restore(win, win->scene, cur_view_layer);

    BLI_assert(win->screen == NULL);
  }

  lib_link_wm_xr_data_restore(id_map, &curwm->xr);

  /* Restore all ID pointers in Main database itself
   * (especially IDProperties might point to some word-space of other 'weirdly unchanged' ID
   * pointers, see T69146).
   * Note that this will re-apply again a few pointers in workspaces or so,
   * but since we are remapping final ones already set above,
   * that is just some minor harmless double-processing. */
  lib_link_main_data_restore(id_map, newmain);

  /* update IDs stored in all possible clipboards */
  lib_link_clipboard_restore(id_map);

  BKE_main_idmap_destroy(id_map);
}

/* for the saved 2.50 files without regiondata */
/* and as patch for 2.48 and older */
void blo_do_versions_view3d_split_250(View3D *v3d, ListBase *regions)
{
  ARegion *region;

  for (region = regions->first; region; region = region->next) {
    if (region->regiontype == RGN_TYPE_WINDOW && region->regiondata == NULL) {
      RegionView3D *rv3d;

      rv3d = region->regiondata = MEM_callocN(sizeof(RegionView3D), "region v3d patch");
      rv3d->persp = (char)v3d->persp;
      rv3d->view = (char)v3d->view;
      rv3d->dist = v3d->dist;
      copy_v3_v3(rv3d->ofs, v3d->ofs);
      copy_qt_qt(rv3d->viewquat, v3d->viewquat);
    }
  }

  /* this was not initialized correct always */
  if (v3d->gridsubdiv == 0) {
    v3d->gridsubdiv = 10;
  }
}

static bool direct_link_screen(FileData *fd, bScreen *sc)
{
  bool wrong_id = false;

  sc->regionbase.first = sc->regionbase.last = NULL;
  sc->context = NULL;
  sc->active_region = NULL;

  sc->preview = direct_link_preview_image(fd, sc->preview);

  if (!direct_link_area_map(fd, AREAMAP_FROM_SCREEN(sc))) {
    printf("Error reading Screen %s... removing it.\n", sc->id.name + 2);
    wrong_id = true;
  }

  return wrong_id;
}

/** \} */

/* -------------------------------------------------------------------- */
/** \name Read ID: Library
 * \{ */

static void direct_link_library(FileData *fd, Library *lib, Main *main)
{
  Main *newmain;

  /* check if the library was already read */
  for (newmain = fd->mainlist->first; newmain; newmain = newmain->next) {
    if (newmain->curlib) {
      if (BLI_path_cmp(newmain->curlib->filepath, lib->filepath) == 0) {
        blo_reportf_wrap(fd->reports,
                         RPT_WARNING,
                         TIP_("Library '%s', '%s' had multiple instances, save and reload!"),
                         lib->name,
                         lib->filepath);

        change_link_placeholder_to_real_ID_pointer(fd->mainlist, fd, lib, newmain->curlib);
        /*              change_link_placeholder_to_real_ID_pointer_fd(fd, lib, newmain->curlib); */

        BLI_remlink(&main->libraries, lib);
        MEM_freeN(lib);

        /* Now, since Blender always expect **latest** Main pointer from fd->mainlist
         * to be the active library Main pointer,
         * where to add all non-library data-blocks found in file next, we have to switch that
         * 'dupli' found Main to latest position in the list!
         * Otherwise, you get weird disappearing linked data on a rather inconsistent basis.
         * See also T53977 for reproducible case. */
        BLI_remlink(fd->mainlist, newmain);
        BLI_addtail(fd->mainlist, newmain);

        return;
      }
    }
  }

  /* make sure we have full path in lib->filepath */
  BLI_strncpy(lib->filepath, lib->name, sizeof(lib->name));
  BLI_cleanup_path(fd->relabase, lib->filepath);

  //  printf("direct_link_library: name %s\n", lib->name);
  //  printf("direct_link_library: filepath %s\n", lib->filepath);

  lib->packedfile = direct_link_packedfile(fd, lib->packedfile);

  /* new main */
  newmain = BKE_main_new();
  BLI_addtail(fd->mainlist, newmain);
  newmain->curlib = lib;

  lib->parent = NULL;
}

static void lib_link_library(FileData *UNUSED(fd), Main *UNUSED(bmain), Library *lib)
{
  id_us_ensure_real(&lib->id);
}

/* Always call this once you have loaded new library data to set the relative paths correctly
 * in relation to the blend file. */
static void fix_relpaths_library(const char *basepath, Main *main)
{
  Library *lib;
  /* BLO_read_from_memory uses a blank filename */
  if (basepath == NULL || basepath[0] == '\0') {
    for (lib = main->libraries.first; lib; lib = lib->id.next) {
      /* when loading a linked lib into a file which has not been saved,
       * there is nothing we can be relative to, so instead we need to make
       * it absolute. This can happen when appending an object with a relative
       * link into an unsaved blend file. See [#27405].
       * The remap relative option will make it relative again on save - campbell */
      if (BLI_path_is_rel(lib->name)) {
        BLI_strncpy(lib->name, lib->filepath, sizeof(lib->name));
      }
    }
  }
  else {
    for (lib = main->libraries.first; lib; lib = lib->id.next) {
      /* Libraries store both relative and abs paths, recreate relative paths,
       * relative to the blend file since indirectly linked libs will be
       * relative to their direct linked library. */
      if (BLI_path_is_rel(lib->name)) { /* if this is relative to begin with? */
        BLI_strncpy(lib->name, lib->filepath, sizeof(lib->name));
        BLI_path_rel(lib->name, basepath);
      }
    }
  }
}

/** \} */

/* -------------------------------------------------------------------- */
/** \name Read ID: Light Probe
 * \{ */

static void lib_link_lightprobe(FileData *fd, Main *UNUSED(bmain), LightProbe *prb)
{
  prb->visibility_grp = newlibadr(fd, prb->id.lib, prb->visibility_grp);
}

static void direct_link_lightprobe(FileData *fd, LightProbe *prb)
{
  prb->adt = newdataadr(fd, prb->adt);
  direct_link_animdata(fd, prb->adt);
}

/** \} */

/* -------------------------------------------------------------------- */
/** \name Read ID: Speaker
 * \{ */

static void lib_link_speaker(FileData *fd, Main *UNUSED(bmain), Speaker *spk)
{
  spk->sound = newlibadr(fd, spk->id.lib, spk->sound);
}

static void direct_link_speaker(FileData *fd, Speaker *spk)
{
  spk->adt = newdataadr(fd, spk->adt);
  direct_link_animdata(fd, spk->adt);

#if 0
	spk->sound = newdataadr(fd, spk->sound);
	direct_link_sound(fd, spk->sound);
#endif
}

/** \} */

/* -------------------------------------------------------------------- */
/** \name Read ID: Sound
 * \{ */

static void direct_link_sound(FileData *fd, bSound *sound)
{
  sound->tags = 0;
  sound->handle = NULL;
  sound->playback_handle = NULL;

  /* versioning stuff, if there was a cache, then we enable caching: */
  if (sound->cache) {
    sound->flags |= SOUND_FLAGS_CACHING;
    sound->cache = NULL;
  }

  if (fd->soundmap) {
    sound->waveform = newsoundadr(fd, sound->waveform);
    sound->tags |= SOUND_TAGS_WAVEFORM_NO_RELOAD;
  }
  else {
    sound->waveform = NULL;
  }

  sound->spinlock = MEM_mallocN(sizeof(SpinLock), "sound_spinlock");
  BLI_spin_init(sound->spinlock);

  /* clear waveform loading flag */
  sound->tags &= ~SOUND_TAGS_WAVEFORM_LOADING;

  sound->packedfile = direct_link_packedfile(fd, sound->packedfile);
  sound->newpackedfile = direct_link_packedfile(fd, sound->newpackedfile);
}

static void lib_link_sound(FileData *fd, Main *UNUSED(bmain), bSound *sound)
{
  sound->ipo = newlibadr(fd, sound->id.lib, sound->ipo);  // XXX deprecated - old animation system
}

/** \} */

/* -------------------------------------------------------------------- */
/** \name Read ID: Movie Clip
 * \{ */

static void direct_link_movieReconstruction(FileData *fd,
                                            MovieTrackingReconstruction *reconstruction)
{
  reconstruction->cameras = newdataadr(fd, reconstruction->cameras);
}

static void direct_link_movieTracks(FileData *fd, ListBase *tracksbase)
{
  MovieTrackingTrack *track;

  link_list(fd, tracksbase);

  for (track = tracksbase->first; track; track = track->next) {
    track->markers = newdataadr(fd, track->markers);
  }
}

static void direct_link_moviePlaneTracks(FileData *fd, ListBase *plane_tracks_base)
{
  MovieTrackingPlaneTrack *plane_track;

  link_list(fd, plane_tracks_base);

  for (plane_track = plane_tracks_base->first; plane_track; plane_track = plane_track->next) {
    int i;

    plane_track->point_tracks = newdataadr(fd, plane_track->point_tracks);
    test_pointer_array(fd, (void **)&plane_track->point_tracks);
    for (i = 0; i < plane_track->point_tracksnr; i++) {
      plane_track->point_tracks[i] = newdataadr(fd, plane_track->point_tracks[i]);
    }

    plane_track->markers = newdataadr(fd, plane_track->markers);
  }
}

static void direct_link_movieclip(FileData *fd, MovieClip *clip)
{
  MovieTracking *tracking = &clip->tracking;
  MovieTrackingObject *object;

  clip->adt = newdataadr(fd, clip->adt);

  if (fd->movieclipmap) {
    clip->cache = newmclipadr(fd, clip->cache);
  }
  else {
    clip->cache = NULL;
  }

  if (fd->movieclipmap) {
    clip->tracking.camera.intrinsics = newmclipadr(fd, clip->tracking.camera.intrinsics);
  }
  else {
    clip->tracking.camera.intrinsics = NULL;
  }

  direct_link_movieTracks(fd, &tracking->tracks);
  direct_link_moviePlaneTracks(fd, &tracking->plane_tracks);
  direct_link_movieReconstruction(fd, &tracking->reconstruction);

  clip->tracking.act_track = newdataadr(fd, clip->tracking.act_track);
  clip->tracking.act_plane_track = newdataadr(fd, clip->tracking.act_plane_track);

  clip->anim = NULL;
  clip->tracking_context = NULL;
  clip->tracking.stats = NULL;

  /* Needed for proper versioning, will be NULL for all newer files anyway. */
  clip->tracking.stabilization.rot_track = newdataadr(fd, clip->tracking.stabilization.rot_track);

  clip->tracking.dopesheet.ok = 0;
  BLI_listbase_clear(&clip->tracking.dopesheet.channels);
  BLI_listbase_clear(&clip->tracking.dopesheet.coverage_segments);

  link_list(fd, &tracking->objects);

  for (object = tracking->objects.first; object; object = object->next) {
    direct_link_movieTracks(fd, &object->tracks);
    direct_link_moviePlaneTracks(fd, &object->plane_tracks);
    direct_link_movieReconstruction(fd, &object->reconstruction);
  }
}

static void lib_link_movieTracks(FileData *fd, MovieClip *clip, ListBase *tracksbase)
{
  MovieTrackingTrack *track;

  for (track = tracksbase->first; track; track = track->next) {
    track->gpd = newlibadr(fd, clip->id.lib, track->gpd);
  }
}

static void lib_link_moviePlaneTracks(FileData *fd, MovieClip *clip, ListBase *tracksbase)
{
  MovieTrackingPlaneTrack *plane_track;

  for (plane_track = tracksbase->first; plane_track; plane_track = plane_track->next) {
    plane_track->image = newlibadr(fd, clip->id.lib, plane_track->image);
  }
}

static void lib_link_movieclip(FileData *fd, Main *UNUSED(bmain), MovieClip *clip)
{
  MovieTracking *tracking = &clip->tracking;

  clip->gpd = newlibadr(fd, clip->id.lib, clip->gpd);

  lib_link_movieTracks(fd, clip, &tracking->tracks);
  lib_link_moviePlaneTracks(fd, clip, &tracking->plane_tracks);

  for (MovieTrackingObject *object = tracking->objects.first; object; object = object->next) {
    lib_link_movieTracks(fd, clip, &object->tracks);
    lib_link_moviePlaneTracks(fd, clip, &object->plane_tracks);
  }
}

/** \} */

/* -------------------------------------------------------------------- */
/** \name Read ID: Masks
 * \{ */

static void direct_link_mask(FileData *fd, Mask *mask)
{
  MaskLayer *masklay;

  mask->adt = newdataadr(fd, mask->adt);

  link_list(fd, &mask->masklayers);

  for (masklay = mask->masklayers.first; masklay; masklay = masklay->next) {
    MaskSpline *spline;
    MaskLayerShape *masklay_shape;

    /* can't use newdataadr since it's a pointer within an array */
    MaskSplinePoint *act_point_search = NULL;

    link_list(fd, &masklay->splines);

    for (spline = masklay->splines.first; spline; spline = spline->next) {
      MaskSplinePoint *points_old = spline->points;
      int i;

      spline->points = newdataadr(fd, spline->points);

      for (i = 0; i < spline->tot_point; i++) {
        MaskSplinePoint *point = &spline->points[i];

        if (point->tot_uw) {
          point->uw = newdataadr(fd, point->uw);
        }
      }

      /* detect active point */
      if ((act_point_search == NULL) && (masklay->act_point >= points_old) &&
          (masklay->act_point < points_old + spline->tot_point)) {
        act_point_search = &spline->points[masklay->act_point - points_old];
      }
    }

    link_list(fd, &masklay->splines_shapes);

    for (masklay_shape = masklay->splines_shapes.first; masklay_shape;
         masklay_shape = masklay_shape->next) {
      masklay_shape->data = newdataadr(fd, masklay_shape->data);

      if (masklay_shape->tot_vert) {
        if (fd->flags & FD_FLAGS_SWITCH_ENDIAN) {
          BLI_endian_switch_float_array(masklay_shape->data,
                                        masklay_shape->tot_vert * sizeof(float) *
                                            MASK_OBJECT_SHAPE_ELEM_SIZE);
        }
      }
    }

    masklay->act_spline = newdataadr(fd, masklay->act_spline);
    masklay->act_point = act_point_search;
  }
}

static void lib_link_mask_parent(FileData *fd, Mask *mask, MaskParent *parent)
{
  parent->id = newlibadr(fd, mask->id.lib, parent->id);
}

static void lib_link_mask(FileData *fd, Main *UNUSED(bmain), Mask *mask)
{
  for (MaskLayer *masklay = mask->masklayers.first; masklay; masklay = masklay->next) {
    MaskSpline *spline;

    spline = masklay->splines.first;
    while (spline) {
      int i;

      for (i = 0; i < spline->tot_point; i++) {
        MaskSplinePoint *point = &spline->points[i];

        lib_link_mask_parent(fd, mask, &point->parent);
      }

      lib_link_mask_parent(fd, mask, &spline->parent);

      spline = spline->next;
    }
  }
}

/** \} */

/* -------------------------------------------------------------------- */
/** \name Read ID: Line Style
 * \{ */

static void lib_link_linestyle(FileData *fd, Main *UNUSED(bmain), FreestyleLineStyle *linestyle)
{
  LineStyleModifier *m;

  for (m = linestyle->color_modifiers.first; m; m = m->next) {
    switch (m->type) {
      case LS_MODIFIER_DISTANCE_FROM_OBJECT: {
        LineStyleColorModifier_DistanceFromObject *cm =
            (LineStyleColorModifier_DistanceFromObject *)m;
        cm->target = newlibadr(fd, linestyle->id.lib, cm->target);
        break;
      }
    }
  }
  for (m = linestyle->alpha_modifiers.first; m; m = m->next) {
    switch (m->type) {
      case LS_MODIFIER_DISTANCE_FROM_OBJECT: {
        LineStyleAlphaModifier_DistanceFromObject *am =
            (LineStyleAlphaModifier_DistanceFromObject *)m;
        am->target = newlibadr(fd, linestyle->id.lib, am->target);
        break;
      }
    }
  }
  for (m = linestyle->thickness_modifiers.first; m; m = m->next) {
    switch (m->type) {
      case LS_MODIFIER_DISTANCE_FROM_OBJECT: {
        LineStyleThicknessModifier_DistanceFromObject *tm =
            (LineStyleThicknessModifier_DistanceFromObject *)m;
        tm->target = newlibadr(fd, linestyle->id.lib, tm->target);
        break;
      }
    }
  }
  for (int a = 0; a < MAX_MTEX; a++) {
    MTex *mtex = linestyle->mtex[a];
    if (mtex) {
      mtex->tex = newlibadr(fd, linestyle->id.lib, mtex->tex);
      mtex->object = newlibadr(fd, linestyle->id.lib, mtex->object);
    }
  }
}

static void direct_link_linestyle_color_modifier(FileData *fd, LineStyleModifier *modifier)
{
  switch (modifier->type) {
    case LS_MODIFIER_ALONG_STROKE: {
      LineStyleColorModifier_AlongStroke *m = (LineStyleColorModifier_AlongStroke *)modifier;
      m->color_ramp = newdataadr(fd, m->color_ramp);
      break;
    }
    case LS_MODIFIER_DISTANCE_FROM_CAMERA: {
      LineStyleColorModifier_DistanceFromCamera *m = (LineStyleColorModifier_DistanceFromCamera *)
          modifier;
      m->color_ramp = newdataadr(fd, m->color_ramp);
      break;
    }
    case LS_MODIFIER_DISTANCE_FROM_OBJECT: {
      LineStyleColorModifier_DistanceFromObject *m = (LineStyleColorModifier_DistanceFromObject *)
          modifier;
      m->color_ramp = newdataadr(fd, m->color_ramp);
      break;
    }
    case LS_MODIFIER_MATERIAL: {
      LineStyleColorModifier_Material *m = (LineStyleColorModifier_Material *)modifier;
      m->color_ramp = newdataadr(fd, m->color_ramp);
      break;
    }
    case LS_MODIFIER_TANGENT: {
      LineStyleColorModifier_Tangent *m = (LineStyleColorModifier_Tangent *)modifier;
      m->color_ramp = newdataadr(fd, m->color_ramp);
      break;
    }
    case LS_MODIFIER_NOISE: {
      LineStyleColorModifier_Noise *m = (LineStyleColorModifier_Noise *)modifier;
      m->color_ramp = newdataadr(fd, m->color_ramp);
      break;
    }
    case LS_MODIFIER_CREASE_ANGLE: {
      LineStyleColorModifier_CreaseAngle *m = (LineStyleColorModifier_CreaseAngle *)modifier;
      m->color_ramp = newdataadr(fd, m->color_ramp);
      break;
    }
    case LS_MODIFIER_CURVATURE_3D: {
      LineStyleColorModifier_Curvature_3D *m = (LineStyleColorModifier_Curvature_3D *)modifier;
      m->color_ramp = newdataadr(fd, m->color_ramp);
      break;
    }
  }
}

static void direct_link_linestyle_alpha_modifier(FileData *fd, LineStyleModifier *modifier)
{
  switch (modifier->type) {
    case LS_MODIFIER_ALONG_STROKE: {
      LineStyleAlphaModifier_AlongStroke *m = (LineStyleAlphaModifier_AlongStroke *)modifier;
      m->curve = newdataadr(fd, m->curve);
      direct_link_curvemapping(fd, m->curve);
      break;
    }
    case LS_MODIFIER_DISTANCE_FROM_CAMERA: {
      LineStyleAlphaModifier_DistanceFromCamera *m = (LineStyleAlphaModifier_DistanceFromCamera *)
          modifier;
      m->curve = newdataadr(fd, m->curve);
      direct_link_curvemapping(fd, m->curve);
      break;
    }
    case LS_MODIFIER_DISTANCE_FROM_OBJECT: {
      LineStyleAlphaModifier_DistanceFromObject *m = (LineStyleAlphaModifier_DistanceFromObject *)
          modifier;
      m->curve = newdataadr(fd, m->curve);
      direct_link_curvemapping(fd, m->curve);
      break;
    }
    case LS_MODIFIER_MATERIAL: {
      LineStyleAlphaModifier_Material *m = (LineStyleAlphaModifier_Material *)modifier;
      m->curve = newdataadr(fd, m->curve);
      direct_link_curvemapping(fd, m->curve);
      break;
    }
    case LS_MODIFIER_TANGENT: {
      LineStyleAlphaModifier_Tangent *m = (LineStyleAlphaModifier_Tangent *)modifier;
      m->curve = newdataadr(fd, m->curve);
      direct_link_curvemapping(fd, m->curve);
      break;
    }
    case LS_MODIFIER_NOISE: {
      LineStyleAlphaModifier_Noise *m = (LineStyleAlphaModifier_Noise *)modifier;
      m->curve = newdataadr(fd, m->curve);
      direct_link_curvemapping(fd, m->curve);
      break;
    }
    case LS_MODIFIER_CREASE_ANGLE: {
      LineStyleAlphaModifier_CreaseAngle *m = (LineStyleAlphaModifier_CreaseAngle *)modifier;
      m->curve = newdataadr(fd, m->curve);
      direct_link_curvemapping(fd, m->curve);
      break;
    }
    case LS_MODIFIER_CURVATURE_3D: {
      LineStyleAlphaModifier_Curvature_3D *m = (LineStyleAlphaModifier_Curvature_3D *)modifier;
      m->curve = newdataadr(fd, m->curve);
      direct_link_curvemapping(fd, m->curve);
      break;
    }
  }
}

static void direct_link_linestyle_thickness_modifier(FileData *fd, LineStyleModifier *modifier)
{
  switch (modifier->type) {
    case LS_MODIFIER_ALONG_STROKE: {
      LineStyleThicknessModifier_AlongStroke *m = (LineStyleThicknessModifier_AlongStroke *)
          modifier;
      m->curve = newdataadr(fd, m->curve);
      direct_link_curvemapping(fd, m->curve);
      break;
    }
    case LS_MODIFIER_DISTANCE_FROM_CAMERA: {
      LineStyleThicknessModifier_DistanceFromCamera *m =
          (LineStyleThicknessModifier_DistanceFromCamera *)modifier;
      m->curve = newdataadr(fd, m->curve);
      direct_link_curvemapping(fd, m->curve);
      break;
    }
    case LS_MODIFIER_DISTANCE_FROM_OBJECT: {
      LineStyleThicknessModifier_DistanceFromObject *m =
          (LineStyleThicknessModifier_DistanceFromObject *)modifier;
      m->curve = newdataadr(fd, m->curve);
      direct_link_curvemapping(fd, m->curve);
      break;
    }
    case LS_MODIFIER_MATERIAL: {
      LineStyleThicknessModifier_Material *m = (LineStyleThicknessModifier_Material *)modifier;
      m->curve = newdataadr(fd, m->curve);
      direct_link_curvemapping(fd, m->curve);
      break;
    }
    case LS_MODIFIER_TANGENT: {
      LineStyleThicknessModifier_Tangent *m = (LineStyleThicknessModifier_Tangent *)modifier;
      m->curve = newdataadr(fd, m->curve);
      direct_link_curvemapping(fd, m->curve);
      break;
    }
    case LS_MODIFIER_CREASE_ANGLE: {
      LineStyleThicknessModifier_CreaseAngle *m = (LineStyleThicknessModifier_CreaseAngle *)
          modifier;
      m->curve = newdataadr(fd, m->curve);
      direct_link_curvemapping(fd, m->curve);
      break;
    }
    case LS_MODIFIER_CURVATURE_3D: {
      LineStyleThicknessModifier_Curvature_3D *m = (LineStyleThicknessModifier_Curvature_3D *)
          modifier;
      m->curve = newdataadr(fd, m->curve);
      direct_link_curvemapping(fd, m->curve);
      break;
    }
  }
}

static void direct_link_linestyle_geometry_modifier(FileData *UNUSED(fd),
                                                    LineStyleModifier *UNUSED(modifier))
{
}

static void direct_link_linestyle(FileData *fd, FreestyleLineStyle *linestyle)
{
  int a;
  LineStyleModifier *modifier;

  linestyle->adt = newdataadr(fd, linestyle->adt);
  direct_link_animdata(fd, linestyle->adt);
  link_list(fd, &linestyle->color_modifiers);
  for (modifier = linestyle->color_modifiers.first; modifier; modifier = modifier->next) {
    direct_link_linestyle_color_modifier(fd, modifier);
  }
  link_list(fd, &linestyle->alpha_modifiers);
  for (modifier = linestyle->alpha_modifiers.first; modifier; modifier = modifier->next) {
    direct_link_linestyle_alpha_modifier(fd, modifier);
  }
  link_list(fd, &linestyle->thickness_modifiers);
  for (modifier = linestyle->thickness_modifiers.first; modifier; modifier = modifier->next) {
    direct_link_linestyle_thickness_modifier(fd, modifier);
  }
  link_list(fd, &linestyle->geometry_modifiers);
  for (modifier = linestyle->geometry_modifiers.first; modifier; modifier = modifier->next) {
    direct_link_linestyle_geometry_modifier(fd, modifier);
  }
  for (a = 0; a < MAX_MTEX; a++) {
    linestyle->mtex[a] = newdataadr(fd, linestyle->mtex[a]);
  }
}

/** \} */

/* -------------------------------------------------------------------- */
/** \name Read ID: Hair
 * \{ */

static void lib_link_hair(FileData *fd, Main *UNUSED(main), Hair *hair)
{
  for (int a = 0; a < hair->totcol; a++) {
    hair->mat[a] = newlibadr(fd, hair->id.lib, hair->mat[a]);
  }
}

static void direct_link_hair(FileData *fd, Hair *hair)
{
  hair->adt = newdataadr(fd, hair->adt);
  direct_link_animdata(fd, hair->adt);

  /* Geometry */
  direct_link_customdata(fd, &hair->pdata, hair->totpoint);
  direct_link_customdata(fd, &hair->cdata, hair->totcurve);
  BKE_hair_update_customdata_pointers(hair);

  /* Materials */
  hair->mat = newdataadr(fd, hair->mat);
  test_pointer_array(fd, (void **)&hair->mat);
}

/** \} */

/* -------------------------------------------------------------------- */
/** \name Read ID: Point Cloud
 * \{ */

static void lib_link_pointcloud(FileData *fd, Main *UNUSED(main), PointCloud *pointcloud)
{
  for (int a = 0; a < pointcloud->totcol; a++) {
    pointcloud->mat[a] = newlibadr(fd, pointcloud->id.lib, pointcloud->mat[a]);
  }
}

static void direct_link_pointcloud(FileData *fd, PointCloud *pointcloud)
{
  pointcloud->adt = newdataadr(fd, pointcloud->adt);
  direct_link_animdata(fd, pointcloud->adt);

  /* Geometry */
  direct_link_customdata(fd, &pointcloud->pdata, pointcloud->totpoint);
  BKE_pointcloud_update_customdata_pointers(pointcloud);

  /* Materials */
  pointcloud->mat = newdataadr(fd, pointcloud->mat);
  test_pointer_array(fd, (void **)&pointcloud->mat);
}

/** \} */

/* -------------------------------------------------------------------- */
/** \name Read ID: Volume
 * \{ */

static void lib_link_volume(FileData *fd, Main *UNUSED(main), Volume *volume)
{
  for (int a = 0; a < volume->totcol; a++) {
    volume->mat[a] = newlibadr(fd, volume->id.lib, volume->mat[a]);
  }
}

static void direct_link_volume(FileData *fd, Volume *volume)
{
  volume->adt = newdataadr(fd, volume->adt);
  direct_link_animdata(fd, volume->adt);

  volume->packedfile = direct_link_packedfile(fd, volume->packedfile);
  volume->runtime.grids = (fd->volumemap) ? newvolumeadr(fd, volume->runtime.grids) : NULL;
  volume->runtime.frame = 0;
  BKE_volume_init_grids(volume);

  /* materials */
  volume->mat = newdataadr(fd, volume->mat);
  test_pointer_array(fd, (void **)&volume->mat);
}

/** \} */

/* -------------------------------------------------------------------- */
/** \name Read Library Data Block
 * \{ */

static ID *create_placeholder(Main *mainvar, const short idcode, const char *idname, const int tag)
{
  ListBase *lb = which_libbase(mainvar, idcode);
  ID *ph_id = BKE_libblock_alloc_notest(idcode);

  *((short *)ph_id->name) = idcode;
  BLI_strncpy(ph_id->name + 2, idname, sizeof(ph_id->name) - 2);
  BKE_libblock_init_empty(ph_id);
  ph_id->lib = mainvar->curlib;
  ph_id->tag = tag | LIB_TAG_MISSING;
  ph_id->us = ID_FAKE_USERS(ph_id);
  ph_id->icon_id = 0;

  BLI_addtail(lb, ph_id);
  id_sort_by_name(lb, ph_id, NULL);

  BKE_lib_libblock_session_uuid_ensure(ph_id);

  return ph_id;
}

static void placeholders_ensure_valid(Main *bmain)
{
  /* Placeholder ObData IDs won't have any material, we have to update their objects for that,
   * otherwise the inconsistency between both will lead to crashes (especially in Eevee?). */
  for (Object *ob = bmain->objects.first; ob != NULL; ob = ob->id.next) {
    ID *obdata = ob->data;
    if (obdata != NULL && obdata->tag & LIB_TAG_MISSING) {
      BKE_object_materials_test(bmain, ob, obdata);
    }
  }
}

static const char *dataname(short id_code)
{
  switch (id_code) {
    case ID_OB:
      return "Data from OB";
    case ID_ME:
      return "Data from ME";
    case ID_IP:
      return "Data from IP";
    case ID_SCE:
      return "Data from SCE";
    case ID_MA:
      return "Data from MA";
    case ID_TE:
      return "Data from TE";
    case ID_CU:
      return "Data from CU";
    case ID_GR:
      return "Data from GR";
    case ID_AR:
      return "Data from AR";
    case ID_AC:
      return "Data from AC";
    case ID_LI:
      return "Data from LI";
    case ID_MB:
      return "Data from MB";
    case ID_IM:
      return "Data from IM";
    case ID_LT:
      return "Data from LT";
    case ID_LA:
      return "Data from LA";
    case ID_CA:
      return "Data from CA";
    case ID_KE:
      return "Data from KE";
    case ID_WO:
      return "Data from WO";
    case ID_SCR:
      return "Data from SCR";
    case ID_VF:
      return "Data from VF";
    case ID_TXT:
      return "Data from TXT";
    case ID_SPK:
      return "Data from SPK";
    case ID_LP:
      return "Data from LP";
    case ID_SO:
      return "Data from SO";
    case ID_NT:
      return "Data from NT";
    case ID_BR:
      return "Data from BR";
    case ID_PA:
      return "Data from PA";
    case ID_PAL:
      return "Data from PAL";
    case ID_PC:
      return "Data from PCRV";
    case ID_GD:
      return "Data from GD";
    case ID_WM:
      return "Data from WM";
    case ID_MC:
      return "Data from MC";
    case ID_MSK:
      return "Data from MSK";
    case ID_LS:
      return "Data from LS";
    case ID_CF:
      return "Data from CF";
    case ID_WS:
      return "Data from WS";
    case ID_HA:
      return "Data from HA";
    case ID_PT:
      return "Data from PT";
    case ID_VO:
      return "Data from VO";
  }
  return "Data from Lib Block";
}

static BHead *read_data_into_oldnewmap(FileData *fd, BHead *bhead, const char *allocname)
{
  bhead = blo_bhead_next(fd, bhead);

  while (bhead && bhead->code == DATA) {
    void *data;
#if 0
		/* XXX DUMB DEBUGGING OPTION TO GIVE NAMES for guarded malloc errors */
		short* sp = fd->filesdna->structs[bhead->SDNAnr];
		char* tmp = malloc(100);
		allocname = fd->filesdna->types[sp[0]];
		strcpy(tmp, allocname);
		data = read_struct(fd, bhead, tmp);
#else
    data = read_struct(fd, bhead, allocname);
#endif

    if (data) {
      oldnewmap_insert(fd->datamap, bhead->old, data, 0);
    }

    bhead = blo_bhead_next(fd, bhead);
  }

  return bhead;
}

static BHead *read_libblock(FileData *fd,
                            Main *main,
                            BHead *bhead,
                            const int tag,
                            const bool placeholder_set_indirect_extern,
                            ID **r_id)
{
  /* this routine reads a libblock and its direct data. Use link functions to connect it all
   */
  ID *id;
  ListBase *lb;
  const char *allocname;

  /* XXX Very weakly handled currently, see comment at the end of this function before trying to
   * use it for anything new. */
  bool wrong_id = false;

  /* In undo case, most libs and linked data should be kept as is from previous state
   * (see BLO_read_from_memfile).
   * However, some needed by the snapshot being read may have been removed in previous one,
   * and would go missing.
   * This leads e.g. to disappearing objects in some undo/redo case, see T34446.
   * That means we have to carefully check whether current lib or
   * libdata already exits in old main, if it does we merely copy it over into new main area,
   * otherwise we have to do a full read of that bhead... */
  if (fd->memfile && ELEM(bhead->code, ID_LI, ID_LINK_PLACEHOLDER)) {
    const char *idname = blo_bhead_id_name(fd, bhead);

    DEBUG_PRINTF("Checking %s...\n", idname);

    if (bhead->code == ID_LI) {
      Main *libmain = fd->old_mainlist->first;
      /* Skip oldmain itself... */
      for (libmain = libmain->next; libmain; libmain = libmain->next) {
        DEBUG_PRINTF("... against %s: ", libmain->curlib ? libmain->curlib->id.name : "<NULL>");
        if (libmain->curlib && STREQ(idname, libmain->curlib->id.name)) {
          Main *oldmain = fd->old_mainlist->first;
          DEBUG_PRINTF("FOUND!\n");
          /* In case of a library, we need to re-add its main to fd->mainlist,
           * because if we have later a missing ID_LINK_PLACEHOLDER,
           * we need to get the correct lib it is linked to!
           * Order is crucial, we cannot bulk-add it in BLO_read_from_memfile()
           * like it used to be. */
          BLI_remlink(fd->old_mainlist, libmain);
          BLI_remlink_safe(&oldmain->libraries, libmain->curlib);
          BLI_addtail(fd->mainlist, libmain);
          BLI_addtail(&main->libraries, libmain->curlib);

          if (r_id) {
            *r_id = NULL; /* Just in case... */
          }
          return blo_bhead_next(fd, bhead);
        }
        DEBUG_PRINTF("nothing...\n");
      }
    }
    else {
      DEBUG_PRINTF("... in %s (%s): ",
                   main->curlib ? main->curlib->id.name : "<NULL>",
                   main->curlib ? main->curlib->name : "<NULL>");
      if ((id = BKE_libblock_find_name(main, GS(idname), idname + 2))) {
        DEBUG_PRINTF("FOUND!\n");
        /* Even though we found our linked ID,
         * there is no guarantee its address is still the same. */
        if (id != bhead->old) {
          oldnewmap_insert(fd->libmap, bhead->old, id, GS(id->name));
        }

        /* No need to do anything else for ID_LINK_PLACEHOLDER,
         * it's assumed already present in its lib's main. */
        if (r_id) {
          *r_id = NULL; /* Just in case... */
        }
        return blo_bhead_next(fd, bhead);
      }
      DEBUG_PRINTF("nothing...\n");
    }
  }

  /* read libblock */
  fd->are_memchunks_identical = true;
  id = read_struct(fd, bhead, "lib block");
  const short idcode = id != NULL ? GS(id->name) : 0;

  BHead *id_bhead = bhead;
  /* Used when undoing from memfile, we swap changed IDs into their old addresses when found. */
  ID *id_old = NULL;
  bool do_id_swap = false;

  if (id != NULL) {
    const bool do_partial_undo = (fd->skip_flags & BLO_READ_SKIP_UNDO_OLD_MAIN) == 0;

    if (id_bhead->code != ID_LINK_PLACEHOLDER) {
      /* need a name for the mallocN, just for debugging and sane prints on leaks */
      allocname = dataname(idcode);

      /* read all data into fd->datamap */
      /* TODO: instead of building oldnewmap here we could just quickly check the bheads... could
       * save some more ticks. Probably not worth it though, bottleneck is full depsgraph rebuild
<<<<<<< HEAD
       * and eval, not actual file reading. */
=======
       * and evaluate, not actual file reading. */
>>>>>>> e8dd9651
      bhead = read_data_into_oldnewmap(fd, id_bhead, allocname);

      DEBUG_PRINTF(
          "%s: ID %s is unchanged: %d\n", __func__, id->name, fd->are_memchunks_identical);

      if (fd->memfile != NULL) {
        BLI_assert(fd->old_idmap != NULL || !do_partial_undo);
        /* This code should only ever be reached for local data-blocks. */
        BLI_assert(main->curlib == NULL);

        /* Find the 'current' existing ID we want to reuse instead of the one we would read from
         * the undo memfile. */
        DEBUG_PRINTF("\t Looking for ID %s with uuid %u instead of newly read one\n",
                     id->name,
                     id->session_uuid);
        id_old = do_partial_undo ? BKE_main_idmap_lookup_uuid(fd->old_idmap, id->session_uuid) :
                                   NULL;
        bool can_finalize_and_return = false;

        if (ELEM(idcode, ID_WM, ID_SCR, ID_WS)) {
          /* Read WindowManager, Screen and WorkSpace IDs are never actually used during undo (see
           * `setup_app_data()` in `blendfile.c`).
           * So we can just abort here, just ensuring libmapping is set accordingly. */
          can_finalize_and_return = true;
        }
        else if (id_old != NULL && fd->are_memchunks_identical) {
          /* Do not add LIB_TAG_NEW here, this should not be needed/used in undo case anyway (as
           * this is only for do_version-like code), but for sake of consistency, and also because
           * it will tell us which ID is re-used from old Main, and which one is actually new. */
          id_old->tag = tag | LIB_TAG_NEED_LINK | LIB_TAG_UNDO_OLD_ID_REUSED;
          id_old->lib = main->curlib;
          id_old->us = ID_FAKE_USERS(id_old);
          /* Do not reset id->icon_id here, memory allocated for it remains valid. */
          /* Needed because .blend may have been saved with crap value here... */
          id_old->newid = NULL;
          id_old->orig_id = NULL;

          /* About recalc: since that ID did not change at all, we know that its recalc fields also
           * remained unchanged, so no need to handle neither recalc nor recalc_undo_future here.
           */

          Main *old_bmain = fd->old_mainlist->first;
          ListBase *old_lb = which_libbase(old_bmain, idcode);
          ListBase *new_lb = which_libbase(main, idcode);
          BLI_remlink(old_lb, id_old);
          BLI_addtail(new_lb, id_old);

          can_finalize_and_return = true;
        }

        if (can_finalize_and_return) {
          DEBUG_PRINTF("Re-using existing ID %s instead of newly read one\n", id_old->name);
          oldnewmap_insert(fd->libmap, id_bhead->old, id_old, id_bhead->code);
          oldnewmap_insert(fd->libmap, id_old, id_old, id_bhead->code);

          if (r_id) {
            *r_id = id_old;
          }

          if (do_partial_undo) {
            /* Even though we re-use the old ID as-is, it does not mean that we are 100% safe from
             * needing some depsgraph updates for it (it could depend on another ID which address
             * did
             * not change, but which actual content might have been re-read from the memfile). */
            if (fd->undo_direction < 0) {
              /* We are coming from the future (i.e. do an actual undo, and not a redo), we use our
               * old reused ID's 'accumulated recalc flags since last memfile undo step saving' as
               * recalc flags. */
              id_old->recalc = id_old->recalc_undo_accumulated;
            }
            else {
              /* We are coming from the past (i.e. do a redo), we use the saved 'accumulated recalc
               * flags since last memfile undo step saving' from the newly read ID as recalc flags.
               */
              id_old->recalc = id->recalc_undo_accumulated;
            }
            /* There is no need to flush the depsgraph's CoWs here, since that ID's data itself did
             * not change. */

            /* We need to 'accumulate' the accumulated recalc flags of all undo steps until we
             * actually perform a depsgraph update, otherwise we'd only ever use the flags from one
             * of the steps, and never get proper flags matching all others. */
            id_old->recalc_undo_accumulated |= id->recalc_undo_accumulated;
          }

          MEM_freeN(id);
          oldnewmap_free_unused(fd->datamap);
          oldnewmap_clear(fd->datamap);

          return bhead;
        }
      }
    }

    /* do after read_struct, for dna reconstruct */
    lb = which_libbase(main, idcode);
    if (lb) {
      /* Some re-used old IDs might also use newly read ones, so we have to check for old memory
       * addresses for those as well. */
      if (fd->memfile != NULL && do_partial_undo && id->lib == NULL) {
        BLI_assert(fd->old_idmap != NULL);
        DEBUG_PRINTF("\t Looking for ID %s with uuid %u instead of newly read one\n",
                     id->name,
                     id->session_uuid);
        id_old = BKE_main_idmap_lookup_uuid(fd->old_idmap, id->session_uuid);
        if (id_old != NULL) {
          BLI_assert(MEM_allocN_len(id) == MEM_allocN_len(id_old));
          /* UI IDs are always re-used from old bmain at higher-level calling code, so never swap
           * those. Besides maybe custom properties, no other ID should have pointers to those
           * anyway...
           * And linked IDs are handled separately as well. */
          do_id_swap = !ELEM(idcode, ID_WM, ID_SCR, ID_WS) &&
                       !(id_bhead->code == ID_LINK_PLACEHOLDER);
        }
      }

      /* At this point, we know we are going to keep that newly read & allocated ID, so we need to
       * reallocate it to ensure we actually get a unique memory address for it. */
      if (!do_id_swap) {
        DEBUG_PRINTF("using newly-read ID %s to a new mem address\n", id->name);
      }
      else {
        DEBUG_PRINTF("using newly-read ID %s to its old, already existing address\n", id->name);
      }

      /* for ID_LINK_PLACEHOLDER check */
      ID *id_target = do_id_swap ? id_old : id;
      oldnewmap_insert(fd->libmap, id_bhead->old, id_target, id_bhead->code);
      oldnewmap_insert(fd->libmap, id_old, id_target, id_bhead->code);

      BLI_addtail(lb, id);

      if (fd->memfile == NULL) {
        /* When actually reading a file , we do want to reset/re-generate session uuids.
         * In unod case, we want to re-use existing ones. */
        id->session_uuid = MAIN_ID_SESSION_UUID_UNSET;
      }

      BKE_lib_libblock_session_uuid_ensure(id);
    }
    else {
      /* unknown ID type */
      printf("%s: unknown id code '%c%c'\n", __func__, (idcode & 0xff), (idcode >> 8));
      MEM_freeN(id);
      id = NULL;
    }
  }

  if (r_id) {
    *r_id = do_id_swap ? id_old : id;
  }
  if (!id) {
    return blo_bhead_next(fd, id_bhead);
  }

  id->lib = main->curlib;
  id->us = ID_FAKE_USERS(id);
  id->icon_id = 0;
  id->newid = NULL; /* Needed because .blend may have been saved with crap value here... */
  id->orig_id = NULL;

  /* this case cannot be direct_linked: it's just the ID part */
  if (id_bhead->code == ID_LINK_PLACEHOLDER) {
    /* That way, we know which data-lock needs do_versions (required currently for linking). */
    id->tag = tag | LIB_TAG_ID_LINK_PLACEHOLDER | LIB_TAG_NEED_LINK | LIB_TAG_NEW;

    if (placeholder_set_indirect_extern) {
      if (id->flag & LIB_INDIRECT_WEAK_LINK) {
        id->tag |= LIB_TAG_INDIRECT;
      }
      else {
        id->tag |= LIB_TAG_EXTERN;
      }
    }

    return blo_bhead_next(fd, id_bhead);
  }

  /* init pointers direct data */
  direct_link_id(fd, id, id_old);

  /* That way, we know which data-lock needs do_versions (required currently for linking). */
  /* Note: doing this after direct_link_id(), which resets that field. */
  id->tag = tag | LIB_TAG_NEED_LINK | LIB_TAG_NEW;

  switch (idcode) {
    case ID_WM:
      direct_link_windowmanager(fd, (wmWindowManager *)id);
      break;
    case ID_SCR:
      wrong_id = direct_link_screen(fd, (bScreen *)id);
      break;
    case ID_SCE:
      direct_link_scene(fd, (Scene *)id);
      break;
    case ID_OB:
      direct_link_object(fd, (Object *)id);
      break;
    case ID_ME:
      direct_link_mesh(fd, (Mesh *)id);
      break;
    case ID_CU:
      direct_link_curve(fd, (Curve *)id);
      break;
    case ID_MB:
      direct_link_mball(fd, (MetaBall *)id);
      break;
    case ID_MA:
      direct_link_material(fd, (Material *)id);
      break;
    case ID_TE:
      direct_link_texture(fd, (Tex *)id);
      break;
    case ID_IM:
      direct_link_image(fd, (Image *)id);
      break;
    case ID_LA:
      direct_link_light(fd, (Light *)id);
      break;
    case ID_VF:
      direct_link_vfont(fd, (VFont *)id);
      break;
    case ID_TXT:
      direct_link_text(fd, (Text *)id);
      break;
    case ID_IP:
      direct_link_ipo(fd, (Ipo *)id);
      break;
    case ID_KE:
      direct_link_key(fd, (Key *)id);
      break;
    case ID_LT:
      direct_link_latt(fd, (Lattice *)id);
      break;
    case ID_WO:
      direct_link_world(fd, (World *)id);
      break;
    case ID_LI:
      direct_link_library(fd, (Library *)id, main);
      break;
    case ID_CA:
      direct_link_camera(fd, (Camera *)id);
      break;
    case ID_SPK:
      direct_link_speaker(fd, (Speaker *)id);
      break;
    case ID_SO:
      direct_link_sound(fd, (bSound *)id);
      break;
    case ID_LP:
      direct_link_lightprobe(fd, (LightProbe *)id);
      break;
    case ID_GR:
      direct_link_collection(fd, (Collection *)id);
      break;
    case ID_AR:
      direct_link_armature(fd, (bArmature *)id);
      break;
    case ID_AC:
      direct_link_action(fd, (bAction *)id);
      break;
    case ID_NT:
      direct_link_nodetree(fd, (bNodeTree *)id);
      break;
    case ID_BR:
      direct_link_brush(fd, (Brush *)id);
      break;
    case ID_PA:
      direct_link_particlesettings(fd, (ParticleSettings *)id);
      break;
    case ID_GD:
      direct_link_gpencil(fd, (bGPdata *)id);
      break;
    case ID_MC:
      direct_link_movieclip(fd, (MovieClip *)id);
      break;
    case ID_MSK:
      direct_link_mask(fd, (Mask *)id);
      break;
    case ID_LS:
      direct_link_linestyle(fd, (FreestyleLineStyle *)id);
      break;
    case ID_PAL:
      direct_link_palette(fd, (Palette *)id);
      break;
    case ID_PC:
      direct_link_paint_curve(fd, (PaintCurve *)id);
      break;
    case ID_CF:
      direct_link_cachefile(fd, (CacheFile *)id);
      break;
    case ID_WS:
      direct_link_workspace(fd, (WorkSpace *)id, main);
      break;
    case ID_HA:
      direct_link_hair(fd, (Hair *)id);
      break;
    case ID_PT:
      direct_link_pointcloud(fd, (PointCloud *)id);
      break;
    case ID_VO:
      direct_link_volume(fd, (Volume *)id);
      break;
  }

  oldnewmap_free_unused(fd->datamap);
  oldnewmap_clear(fd->datamap);

  if (wrong_id) {
    /* XXX This is probably working OK currently given the very limited scope of that flag.
     * However, it is absolutely **not** handled correctly: it is freeing an ID pointer that has
     * been added to the fd->libmap mapping, which in theory could lead to nice crashes...
     * This should be properly solved at some point. */
    BKE_id_free(main, id);
    if (r_id != NULL) {
      *r_id = NULL;
    }
  }
  else if (do_id_swap) {
    /* During memfile undo, if an ID changed and we cannot directly re-use existing one from old
     * bmain, we do a full read of the new id from the memfile, and then fully swap its content
     * with the old id. This allows us to keep the same pointer even for modified data, which helps
     * reducing further detected changes by the depsgraph (since unchanged IDs remain fully
     * unchanged, even if they are using/pointing to a changed one). */

    BLI_assert((fd->skip_flags & BLO_READ_SKIP_UNDO_OLD_MAIN) == 0);

    Main *old_bmain = fd->old_mainlist->first;
    BLI_assert(id_old != NULL);

    ListBase *old_lb = which_libbase(old_bmain, idcode);
    ListBase *new_lb = which_libbase(main, idcode);
    BLI_remlink(old_lb, id_old);
    BLI_remlink(new_lb, id);

    /* We do not need any remapping from this call here, since no ID pointer is valid in the data
     * currently (they are all pointing to old addresses, and need to go through `lib_link`
     * process). So we can pass NULL for the Main pointer parameter. */
    BKE_lib_id_swap_full(NULL, id, id_old);

    BLI_addtail(new_lb, id_old);
    BLI_addtail(old_lb, id);
  }
  else if (fd->memfile != NULL) {
    DEBUG_PRINTF("We had to fully re-recreate ID %s (old addr: %p, new addr: %p)...\n",
                 id->name,
                 id_old,
                 id);
  }

  return (bhead);
}

/** \} */

/* -------------------------------------------------------------------- */
/** \name Read Global Data
 * \{ */

/* note, this has to be kept for reading older files... */
/* also version info is written here */
static BHead *read_global(BlendFileData *bfd, FileData *fd, BHead *bhead)
{
  FileGlobal *fg = read_struct(fd, bhead, "Global");

  /* copy to bfd handle */
  bfd->main->subversionfile = fg->subversion;
  bfd->main->minversionfile = fg->minversion;
  bfd->main->minsubversionfile = fg->minsubversion;
  bfd->main->build_commit_timestamp = fg->build_commit_timestamp;
  BLI_strncpy(bfd->main->build_hash, fg->build_hash, sizeof(bfd->main->build_hash));

  bfd->fileflags = fg->fileflags;
  bfd->globalf = fg->globalf;
  BLI_strncpy(bfd->filename, fg->filename, sizeof(bfd->filename));

  /* Error in 2.65 and older: main->name was not set if you save from startup
   * (not after loading file). */
  if (bfd->filename[0] == 0) {
    if (fd->fileversion < 265 || (fd->fileversion == 265 && fg->subversion < 1)) {
      if ((G.fileflags & G_FILE_RECOVER) == 0) {
        BLI_strncpy(bfd->filename, BKE_main_blendfile_path(bfd->main), sizeof(bfd->filename));
      }
    }

    /* early 2.50 version patch - filename not in FileGlobal struct at all */
    if (fd->fileversion <= 250) {
      BLI_strncpy(bfd->filename, BKE_main_blendfile_path(bfd->main), sizeof(bfd->filename));
    }
  }

  if (G.fileflags & G_FILE_RECOVER) {
    BLI_strncpy(fd->relabase, fg->filename, sizeof(fd->relabase));
  }

  bfd->curscreen = fg->curscreen;
  bfd->curscene = fg->curscene;
  bfd->cur_view_layer = fg->cur_view_layer;

  MEM_freeN(fg);

  fd->globalf = bfd->globalf;
  fd->fileflags = bfd->fileflags;

  return blo_bhead_next(fd, bhead);
}

/* note, this has to be kept for reading older files... */
static void link_global(FileData *fd, BlendFileData *bfd)
{
  bfd->cur_view_layer = newglobadr(fd, bfd->cur_view_layer);
  bfd->curscreen = newlibadr(fd, NULL, bfd->curscreen);
  bfd->curscene = newlibadr(fd, NULL, bfd->curscene);
  // this happens in files older than 2.35
  if (bfd->curscene == NULL) {
    if (bfd->curscreen) {
      bfd->curscene = bfd->curscreen->scene;
    }
  }
}

/** \} */

/* -------------------------------------------------------------------- */
/** \name Versioning
 * \{ */

/* initialize userdef with non-UI dependency stuff */
/* other initializers (such as theme color defaults) go to resources.c */
static void do_versions_userdef(FileData *fd, BlendFileData *bfd)
{
  Main *bmain = bfd->main;
  UserDef *user = bfd->user;

  if (user == NULL) {
    return;
  }

  if (MAIN_VERSION_OLDER(bmain, 266, 4)) {
    bTheme *btheme;

    /* Themes for Node and Sequence editor were not using grid color,
     * but back. we copy this over then. */
    for (btheme = user->themes.first; btheme; btheme = btheme->next) {
      copy_v4_v4_uchar(btheme->space_node.grid, btheme->space_node.back);
      copy_v4_v4_uchar(btheme->space_sequencer.grid, btheme->space_sequencer.back);
    }
  }

  if (!DNA_struct_elem_find(fd->filesdna, "UserDef", "WalkNavigation", "walk_navigation")) {
    user->walk_navigation.mouse_speed = 1.0f;
    user->walk_navigation.walk_speed = 2.5f; /* m/s */
    user->walk_navigation.walk_speed_factor = 5.0f;
    user->walk_navigation.view_height = 1.6f;   /* m */
    user->walk_navigation.jump_height = 0.4f;   /* m */
    user->walk_navigation.teleport_time = 0.2f; /* s */
  }

  /* tablet pressure threshold */
  if (!DNA_struct_elem_find(fd->filesdna, "UserDef", "float", "pressure_threshold_max")) {
    user->pressure_threshold_max = 1.0f;
  }
}

static void do_versions(FileData *fd, Library *lib, Main *main)
{
  /* WATCH IT!!!: pointers from libdata have not been converted */

  if (G.debug & G_DEBUG) {
    char build_commit_datetime[32];
    time_t temp_time = main->build_commit_timestamp;
    struct tm *tm = (temp_time) ? gmtime(&temp_time) : NULL;
    if (LIKELY(tm)) {
      strftime(build_commit_datetime, sizeof(build_commit_datetime), "%Y-%m-%d %H:%M", tm);
    }
    else {
      BLI_strncpy(build_commit_datetime, "unknown", sizeof(build_commit_datetime));
    }

    printf("read file %s\n  Version %d sub %d date %s hash %s\n",
           fd->relabase,
           main->versionfile,
           main->subversionfile,
           build_commit_datetime,
           main->build_hash);
  }

  blo_do_versions_pre250(fd, lib, main);
  blo_do_versions_250(fd, lib, main);
  blo_do_versions_260(fd, lib, main);
  blo_do_versions_270(fd, lib, main);
  blo_do_versions_280(fd, lib, main);
  blo_do_versions_cycles(fd, lib, main);

  /* WATCH IT!!!: pointers from libdata have not been converted yet here! */
  /* WATCH IT 2!: Userdef struct init see do_versions_userdef() above! */

  /* don't forget to set version number in BKE_blender_version.h! */
}

static void do_versions_after_linking(Main *main, ReportList *reports)
{
  //  printf("%s for %s (%s), %d.%d\n", __func__, main->curlib ? main->curlib->name : main->name,
  //         main->curlib ? "LIB" : "MAIN", main->versionfile, main->subversionfile);

  do_versions_after_linking_250(main);
  do_versions_after_linking_260(main);
  do_versions_after_linking_270(main);
  do_versions_after_linking_280(main, reports);
  do_versions_after_linking_cycles(main);
}

/** \} */

/* -------------------------------------------------------------------- */
/** \name Read Library Data Block (all)
 * \{ */

static void lib_link_all(FileData *fd, Main *bmain)
{
  const bool do_partial_undo = (fd->skip_flags & BLO_READ_SKIP_UNDO_OLD_MAIN) == 0;

  ID *id;
  FOREACH_MAIN_ID_BEGIN (bmain, id) {
    if ((id->tag & LIB_TAG_NEED_LINK) == 0) {
      /* This ID does not need liblink, just skip to next one. */
      continue;
    }

    if (fd->memfile != NULL && GS(id->name) == ID_WM) {
      /* No load UI for undo memfiles.
       * Only WM currently, SCR needs it still (see below), and so does WS? */
      continue;
    }

    if (fd->memfile != NULL && do_partial_undo && (id->tag & LIB_TAG_UNDO_OLD_ID_REUSED) != 0) {
<<<<<<< HEAD
      /* This ID has been re-used from 'old' bmain. Since it was therfore unchanged accross current
       * undo step, and old IDs re-use their old memory address, we do not need to liblink it at
       * all. */
=======
      /* This ID has been re-used from 'old' bmain. Since it was therefore unchanged across
       * current undo step, and old IDs re-use their old memory address, we do not need to liblink
       * it at all. */
>>>>>>> e8dd9651
      continue;
    }

    lib_link_id(fd, bmain, id);

    /* Note: ID types are processed in reverse order as defined by INDEX_ID_XXX enums in DNA_ID.h.
     * This ensures handling of most dependencies in proper order, as elsewhere in code.
     * Please keep order of entries in that switch matching that order, it's easier to quickly see
     * whether something is wrong then. */
    switch (GS(id->name)) {
      case ID_MSK:
        lib_link_mask(fd, bmain, (Mask *)id);
        break;
      case ID_WM:
        lib_link_windowmanager(fd, bmain, (wmWindowManager *)id);
        break;
      case ID_WS:
        /* Could we skip WS in undo case? */
        lib_link_workspaces(fd, bmain, (WorkSpace *)id);
        break;
      case ID_SCE:
        lib_link_scene(fd, bmain, (Scene *)id);
        break;
      case ID_LS:
        lib_link_linestyle(fd, bmain, (FreestyleLineStyle *)id);
        break;
      case ID_OB:
        lib_link_object(fd, bmain, (Object *)id);
        break;
      case ID_SCR:
        /* DO NOT skip screens here,
         * 3D viewport may contains pointers to other ID data (like bgpic)! See T41411. */
        lib_link_screen(fd, bmain, (bScreen *)id);
        break;
      case ID_MC:
        lib_link_movieclip(fd, bmain, (MovieClip *)id);
        break;
      case ID_WO:
        lib_link_world(fd, bmain, (World *)id);
        break;
      case ID_LP:
        lib_link_lightprobe(fd, bmain, (LightProbe *)id);
        break;
      case ID_SPK:
        lib_link_speaker(fd, bmain, (Speaker *)id);
        break;
      case ID_PA:
        lib_link_particlesettings(fd, bmain, (ParticleSettings *)id);
        break;
      case ID_PC:
        lib_link_paint_curve(fd, bmain, (PaintCurve *)id);
        break;
      case ID_BR:
        lib_link_brush(fd, bmain, (Brush *)id);
        break;
      case ID_GR:
        lib_link_collection(fd, bmain, (Collection *)id);
        break;
      case ID_SO:
        lib_link_sound(fd, bmain, (bSound *)id);
        break;
      case ID_TXT:
        lib_link_text(fd, bmain, (Text *)id);
        break;
      case ID_CA:
        lib_link_camera(fd, bmain, (Camera *)id);
        break;
      case ID_LA:
        lib_link_light(fd, bmain, (Light *)id);
        break;
      case ID_LT:
        lib_link_latt(fd, bmain, (Lattice *)id);
        break;
      case ID_MB:
        lib_link_mball(fd, bmain, (MetaBall *)id);
        break;
      case ID_CU:
        lib_link_curve(fd, bmain, (Curve *)id);
        break;
      case ID_ME:
        lib_link_mesh(fd, bmain, (Mesh *)id);
        break;
      case ID_CF:
        lib_link_cachefiles(fd, bmain, (CacheFile *)id);
        break;
      case ID_AR:
        lib_link_armature(fd, bmain, (bArmature *)id);
        break;
      case ID_VF:
        lib_link_vfont(fd, bmain, (VFont *)id);
        break;
      case ID_HA:
        lib_link_hair(fd, bmain, (Hair *)id);
        break;
      case ID_PT:
        lib_link_pointcloud(fd, bmain, (PointCloud *)id);
        break;
      case ID_VO:
        lib_link_volume(fd, bmain, (Volume *)id);
        break;
      case ID_MA:
        lib_link_material(fd, bmain, (Material *)id);
        break;
      case ID_TE:
        lib_link_texture(fd, bmain, (Tex *)id);
        break;
      case ID_IM:
        lib_link_image(fd, bmain, (Image *)id);
        break;
      case ID_NT:
        /* Has to be done after node users (scene/materials/...), this will verify group nodes. */
        lib_link_nodetree(fd, bmain, (bNodeTree *)id);
        break;
      case ID_GD:
        lib_link_gpencil(fd, bmain, (bGPdata *)id);
        break;
      case ID_PAL:
        lib_link_palette(fd, bmain, (Palette *)id);
        break;
      case ID_KE:
        lib_link_key(fd, bmain, (Key *)id);
        break;
      case ID_AC:
        lib_link_action(fd, bmain, (bAction *)id);
        break;
      case ID_IP:
        /* XXX deprecated... still needs to be maintained for version patches still. */
        lib_link_ipo(fd, bmain, (Ipo *)id);
        break;
      case ID_LI:
        lib_link_library(fd, bmain, (Library *)id); /* Only init users. */
        break;
    }

    id->tag &= ~LIB_TAG_NEED_LINK;
  }
  FOREACH_MAIN_ID_END;

  /* Check for possible cycles in scenes' 'set' background property. */
  lib_link_scenes_check_set(bmain);

  /* We could integrate that to mesh/curve/lattice lib_link, but this is really cheap process,
   * so simpler to just use it directly in this single call. */
  BLO_main_validate_shapekeys(bmain, NULL);

  if (fd->memfile != NULL) {
    /* When doing redo, we perform a tremendous amount of esoteric magic tricks to avoid having to
     * re-read all library data-blocks.
     * Unfortunately, that means that we do not clear Collections' parents lists, which then get
     * improperly extended in some cases by lib_link_scene() and lib_link_collection() calls above
     * (when one local collection is parent of linked ones).
     * I do not really see a way to address that issue, besides brute force call below which
     * invalidates and re-creates all parenting relationships between collections. Yet another
     * example of why it is such a bad idea to keep that kind of double-linked relationships info
     * 'permanently' in our data structures... */
    BKE_main_collections_parent_relations_rebuild(bmain);
  }
}

/** \} */

/* -------------------------------------------------------------------- */
/** \name Read User Preferences
 * \{ */

static void direct_link_keymapitem(FileData *fd, wmKeyMapItem *kmi)
{
  kmi->properties = newdataadr(fd, kmi->properties);
  IDP_DirectLinkGroup_OrFree(&kmi->properties, (fd->flags & FD_FLAGS_SWITCH_ENDIAN), fd);
  kmi->ptr = NULL;
  kmi->flag &= ~KMI_UPDATE;
}

static BHead *read_userdef(BlendFileData *bfd, FileData *fd, BHead *bhead)
{
  UserDef *user;
  wmKeyMap *keymap;
  wmKeyMapItem *kmi;
  wmKeyMapDiffItem *kmdi;
  bAddon *addon;

  bfd->user = user = read_struct(fd, bhead, "user def");

  /* User struct has separate do-version handling */
  user->versionfile = bfd->main->versionfile;
  user->subversionfile = bfd->main->subversionfile;

  /* read all data into fd->datamap */
  bhead = read_data_into_oldnewmap(fd, bhead, "user def");

  link_list(fd, &user->themes);
  link_list(fd, &user->user_keymaps);
  link_list(fd, &user->user_keyconfig_prefs);
  link_list(fd, &user->user_menus);
  link_list(fd, &user->addons);
  link_list(fd, &user->autoexec_paths);

  for (keymap = user->user_keymaps.first; keymap; keymap = keymap->next) {
    keymap->modal_items = NULL;
    keymap->poll = NULL;
    keymap->flag &= ~KEYMAP_UPDATE;

    link_list(fd, &keymap->diff_items);
    link_list(fd, &keymap->items);

    for (kmdi = keymap->diff_items.first; kmdi; kmdi = kmdi->next) {
      kmdi->remove_item = newdataadr(fd, kmdi->remove_item);
      kmdi->add_item = newdataadr(fd, kmdi->add_item);

      if (kmdi->remove_item) {
        direct_link_keymapitem(fd, kmdi->remove_item);
      }
      if (kmdi->add_item) {
        direct_link_keymapitem(fd, kmdi->add_item);
      }
    }

    for (kmi = keymap->items.first; kmi; kmi = kmi->next) {
      direct_link_keymapitem(fd, kmi);
    }
  }

  for (wmKeyConfigPref *kpt = user->user_keyconfig_prefs.first; kpt; kpt = kpt->next) {
    kpt->prop = newdataadr(fd, kpt->prop);
    IDP_DirectLinkGroup_OrFree(&kpt->prop, (fd->flags & FD_FLAGS_SWITCH_ENDIAN), fd);
  }

  for (bUserMenu *um = user->user_menus.first; um; um = um->next) {
    link_list(fd, &um->items);
    for (bUserMenuItem *umi = um->items.first; umi; umi = umi->next) {
      if (umi->type == USER_MENU_TYPE_OPERATOR) {
        bUserMenuItem_Op *umi_op = (bUserMenuItem_Op *)umi;
        umi_op->prop = newdataadr(fd, umi_op->prop);
        IDP_DirectLinkGroup_OrFree(&umi_op->prop, (fd->flags & FD_FLAGS_SWITCH_ENDIAN), fd);
      }
    }
  }

  for (addon = user->addons.first; addon; addon = addon->next) {
    addon->prop = newdataadr(fd, addon->prop);
    IDP_DirectLinkGroup_OrFree(&addon->prop, (fd->flags & FD_FLAGS_SWITCH_ENDIAN), fd);
  }

  // XXX
  user->uifonts.first = user->uifonts.last = NULL;

  link_list(fd, &user->uistyles);

  /* Don't read the active app template, use the default one. */
  user->app_template[0] = '\0';

  /* Clear runtime data. */
  user->runtime.is_dirty = false;
  user->edit_studio_light = 0;

  /* free fd->datamap again */
  oldnewmap_free_unused(fd->datamap);
  oldnewmap_clear(fd->datamap);

  return bhead;
}

/** \} */

/* -------------------------------------------------------------------- */
/** \name Read File (Internal)
 * \{ */

BlendFileData *blo_read_file_internal(FileData *fd, const char *filepath)
{
  BHead *bhead = blo_bhead_first(fd);
  BlendFileData *bfd;
  ListBase mainlist = {NULL, NULL};

  bfd = MEM_callocN(sizeof(BlendFileData), "blendfiledata");

  bfd->main = BKE_main_new();
  bfd->main->versionfile = fd->fileversion;

  bfd->type = BLENFILETYPE_BLEND;

  if ((fd->skip_flags & BLO_READ_SKIP_DATA) == 0) {
    BLI_addtail(&mainlist, bfd->main);
    fd->mainlist = &mainlist;
    BLI_strncpy(bfd->main->name, filepath, sizeof(bfd->main->name));
  }

  if (G.background) {
    /* We only read & store .blend thumbnail in background mode
     * (because we cannot re-generate it, no OpenGL available).
     */
    const int *data = read_file_thumbnail(fd);

    if (data) {
      const int width = data[0];
      const int height = data[1];
      if (BLEN_THUMB_MEMSIZE_IS_VALID(width, height)) {
        const size_t sz = BLEN_THUMB_MEMSIZE(width, height);
        bfd->main->blen_thumb = MEM_mallocN(sz, __func__);

        BLI_assert((sz - sizeof(*bfd->main->blen_thumb)) ==
                   (BLEN_THUMB_MEMSIZE_FILE(width, height) - (sizeof(*data) * 2)));
        bfd->main->blen_thumb->width = width;
        bfd->main->blen_thumb->height = height;
        memcpy(bfd->main->blen_thumb->rect, &data[2], sz - sizeof(*bfd->main->blen_thumb));
      }
    }
  }

  while (bhead) {
    switch (bhead->code) {
      case DATA:
      case DNA1:
      case TEST: /* used as preview since 2.5x */
      case REND:
        bhead = blo_bhead_next(fd, bhead);
        break;
      case GLOB:
        bhead = read_global(bfd, fd, bhead);
        break;
      case USER:
        if (fd->skip_flags & BLO_READ_SKIP_USERDEF) {
          bhead = blo_bhead_next(fd, bhead);
        }
        else {
          bhead = read_userdef(bfd, fd, bhead);
        }
        break;
      case ENDB:
        bhead = NULL;
        break;

      case ID_LINK_PLACEHOLDER:
        if (fd->skip_flags & BLO_READ_SKIP_DATA) {
          bhead = blo_bhead_next(fd, bhead);
        }
        else {
          /* Add link placeholder to the main of the library it belongs to.
           * The library is the most recently loaded ID_LI block, according
           * to the file format definition. So we can use the entry at the
           * end of mainlist, added in direct_link_library. */
          Main *libmain = mainlist.last;
          bhead = read_libblock(fd, libmain, bhead, 0, true, NULL);
        }
        break;
        /* in 2.50+ files, the file identifier for screens is patched, forward compatibility */
      case ID_SCRN:
        bhead->code = ID_SCR;
        /* pass on to default */
        ATTR_FALLTHROUGH;
      default:
        if (fd->skip_flags & BLO_READ_SKIP_DATA) {
          bhead = blo_bhead_next(fd, bhead);
        }
        else {
          bhead = read_libblock(fd, bfd->main, bhead, LIB_TAG_LOCAL, false, NULL);
        }
    }
  }

  /* do before read_libraries, but skip undo case */
  if (fd->memfile == NULL) {
    if ((fd->skip_flags & BLO_READ_SKIP_DATA) == 0) {
      do_versions(fd, NULL, bfd->main);
    }

    if ((fd->skip_flags & BLO_READ_SKIP_USERDEF) == 0) {
      do_versions_userdef(fd, bfd);
    }
  }

  if ((fd->skip_flags & BLO_READ_SKIP_DATA) == 0) {
    read_libraries(fd, &mainlist);

    blo_join_main(&mainlist);

    lib_link_all(fd, bfd->main);

    /* Skip in undo case. */
    if (fd->memfile == NULL) {
      /* Note that we can't recompute user-counts at this point in undo case, we play too much with
       * IDs from different memory realms, and Main database is not in a fully valid state yet.
       */
      /* Some versioning code does expect some proper user-reference-counting, e.g. in conversion
       * from groups to collections... We could optimize out that first call when we are reading a
       * current version file, but again this is really not a bottle neck currently.
       * So not worth it. */
      BKE_main_id_refcount_recompute(bfd->main, false);

      /* Yep, second splitting... but this is a very cheap operation, so no big deal. */
      blo_split_main(&mainlist, bfd->main);
      for (Main *mainvar = mainlist.first; mainvar; mainvar = mainvar->next) {
        BLI_assert(mainvar->versionfile != 0);
        do_versions_after_linking(mainvar, fd->reports);
      }
      blo_join_main(&mainlist);

      /* And we have to compute those user-reference-counts again, as `do_versions_after_linking()`
       * does not always properly handle user counts, and/or that function does not take into
       * account old, deprecated data. */
      BKE_main_id_refcount_recompute(bfd->main, false);

      /* After all data has been read and versioned, uses LIB_TAG_NEW. */
      ntreeUpdateAllNew(bfd->main);
    }

    placeholders_ensure_valid(bfd->main);

    BKE_main_id_tag_all(bfd->main, LIB_TAG_NEW, false);

    /* Now that all our data-blocks are loaded,
     * we can re-generate overrides from their references. */
    if (fd->memfile == NULL) {
      /* Do not apply in undo case! */
      BKE_lib_override_library_main_update(bfd->main);
    }

    BKE_collections_after_lib_link(bfd->main);

    /* Make all relative paths, relative to the open blend file. */
    fix_relpaths_library(fd->relabase, bfd->main);

    link_global(fd, bfd); /* as last */
  }

  fd->mainlist = NULL; /* Safety, this is local variable, shall not be used afterward. */

  return bfd;
}

/** \} */

/* -------------------------------------------------------------------- */
/** \name Library Linking
 *
 * Also used for append.
 * \{ */

struct BHeadSort {
  BHead *bhead;
  const void *old;
};

static int verg_bheadsort(const void *v1, const void *v2)
{
  const struct BHeadSort *x1 = v1, *x2 = v2;

  if (x1->old > x2->old) {
    return 1;
  }
  else if (x1->old < x2->old) {
    return -1;
  }
  return 0;
}

static void sort_bhead_old_map(FileData *fd)
{
  BHead *bhead;
  struct BHeadSort *bhs;
  int tot = 0;

  for (bhead = blo_bhead_first(fd); bhead; bhead = blo_bhead_next(fd, bhead)) {
    tot++;
  }

  fd->tot_bheadmap = tot;
  if (tot == 0) {
    return;
  }

  bhs = fd->bheadmap = MEM_malloc_arrayN(tot, sizeof(struct BHeadSort), "BHeadSort");

  for (bhead = blo_bhead_first(fd); bhead; bhead = blo_bhead_next(fd, bhead), bhs++) {
    bhs->bhead = bhead;
    bhs->old = bhead->old;
  }

  qsort(fd->bheadmap, tot, sizeof(struct BHeadSort), verg_bheadsort);
}

static BHead *find_previous_lib(FileData *fd, BHead *bhead)
{
  /* Skip library data-blocks in undo, see comment in read_libblock. */
  if (fd->memfile) {
    return NULL;
  }

  for (; bhead; bhead = blo_bhead_prev(fd, bhead)) {
    if (bhead->code == ID_LI) {
      break;
    }
  }

  return bhead;
}

static BHead *find_bhead(FileData *fd, void *old)
{
#if 0
	BHead* bhead;
#endif
  struct BHeadSort *bhs, bhs_s;

  if (!old) {
    return NULL;
  }

  if (fd->bheadmap == NULL) {
    sort_bhead_old_map(fd);
  }

  bhs_s.old = old;
  bhs = bsearch(&bhs_s, fd->bheadmap, fd->tot_bheadmap, sizeof(struct BHeadSort), verg_bheadsort);

  if (bhs) {
    return bhs->bhead;
  }

#if 0
	for (bhead = blo_bhead_first(fd); bhead; bhead = blo_bhead_next(fd, bhead)) {
		if (bhead->old == old) {
			return bhead;
		}
	}
#endif

  return NULL;
}

static BHead *find_bhead_from_code_name(FileData *fd, const short idcode, const char *name)
{
#ifdef USE_GHASH_BHEAD

  char idname_full[MAX_ID_NAME];

  *((short *)idname_full) = idcode;
  BLI_strncpy(idname_full + 2, name, sizeof(idname_full) - 2);

  return BLI_ghash_lookup(fd->bhead_idname_hash, idname_full);

#else
  BHead *bhead;

  for (bhead = blo_bhead_first(fd); bhead; bhead = blo_bhead_next(fd, bhead)) {
    if (bhead->code == idcode) {
      const char *idname_test = blo_bhead_id_name(fd, bhead);
      if (STREQ(idname_test + 2, name)) {
        return bhead;
      }
    }
    else if (bhead->code == ENDB) {
      break;
    }
  }

  return NULL;
#endif
}

static BHead *find_bhead_from_idname(FileData *fd, const char *idname)
{
#ifdef USE_GHASH_BHEAD
  return BLI_ghash_lookup(fd->bhead_idname_hash, idname);
#else
  return find_bhead_from_code_name(fd, GS(idname), idname + 2);
#endif
}

static ID *is_yet_read(FileData *fd, Main *mainvar, BHead *bhead)
{
  const char *idname = blo_bhead_id_name(fd, bhead);
  /* which_libbase can be NULL, intentionally not using idname+2 */
  return BLI_findstring(which_libbase(mainvar, GS(idname)), idname, offsetof(ID, name));
}

/** \} */

/* -------------------------------------------------------------------- */
/** \name Library Linking (expand pointers)
 * \{ */

static void expand_doit_library(void *fdhandle, Main *mainvar, void *old)
{
  FileData *fd = fdhandle;

  BHead *bhead = find_bhead(fd, old);
  if (bhead == NULL) {
    return;
  }

  if (bhead->code == ID_LINK_PLACEHOLDER) {
    /* Placeholder link to data-lock in another library. */
    BHead *bheadlib = find_previous_lib(fd, bhead);
    if (bheadlib == NULL) {
      return;
    }

    Library *lib = read_struct(fd, bheadlib, "Library");
    Main *libmain = blo_find_main(fd, lib->name, fd->relabase);

    if (libmain->curlib == NULL) {
      const char *idname = blo_bhead_id_name(fd, bhead);

      blo_reportf_wrap(fd->reports,
                       RPT_WARNING,
                       TIP_("LIB: Data refers to main .blend file: '%s' from %s"),
                       idname,
                       mainvar->curlib->filepath);
      return;
    }

    ID *id = is_yet_read(fd, libmain, bhead);

    if (id == NULL) {
      /* ID has not been read yet, add placeholder to the main of the
       * library it belongs to, so that it will be read later. */
      read_libblock(fd, libmain, bhead, LIB_TAG_INDIRECT, false, NULL);
      // commented because this can print way too much
      // if (G.debug & G_DEBUG) printf("expand_doit: other lib %s\n", lib->name);

      /* for outliner dependency only */
      libmain->curlib->parent = mainvar->curlib;
    }
    else {
      /* Convert any previously read weak link to regular link
       * to signal that we want to read this data-block. */
      if (id->tag & LIB_TAG_ID_LINK_PLACEHOLDER) {
        id->flag &= ~LIB_INDIRECT_WEAK_LINK;
      }

      /* "id" is either a placeholder or real ID that is already in the
       * main of the library (A) it belongs to. However it might have been
       * put there by another library (C) which only updated its own
       * fd->libmap. In that case we also need to update the fd->libmap
       * of the current library (B) so we can find it for lookups.
       *
       * An example of such a setup is:
       * (A) tree.blend: contains Tree object.
       * (B) forest.blend: contains Forest collection linking in Tree from tree.blend.
       * (C) shot.blend: links in both Tree from tree.blend and Forest from forest.blend.
       */
      oldnewmap_insert(fd->libmap, bhead->old, id, bhead->code);

      /* If "id" is a real data-lock and not a placeholder, we need to
       * update fd->libmap to replace ID_LINK_PLACEHOLDER with the real
       * ID_* code.
       *
       * When the real ID is read this replacement happens for all
       * libraries read so far, but not for libraries that have not been
       * read yet at that point. */
      change_link_placeholder_to_real_ID_pointer_fd(fd, bhead->old, id);

      /* Commented because this can print way too much. */
#if 0
			if (G.debug & G_DEBUG) {
				printf("expand_doit: already linked: %s lib: %s\n", id->name, lib->name);
			}
#endif
    }

    MEM_freeN(lib);
  }
  else {
    /* Data-block in same library. */
    /* In 2.50+ file identifier for screens is patched, forward compatibility. */
    if (bhead->code == ID_SCRN) {
      bhead->code = ID_SCR;
    }

    ID *id = is_yet_read(fd, mainvar, bhead);
    if (id == NULL) {
      read_libblock(fd, mainvar, bhead, LIB_TAG_NEED_EXPAND | LIB_TAG_INDIRECT, false, NULL);
    }
    else {
      /* Convert any previously read weak link to regular link
       * to signal that we want to read this data-block. */
      if (id->tag & LIB_TAG_ID_LINK_PLACEHOLDER) {
        id->flag &= ~LIB_INDIRECT_WEAK_LINK;
      }

      /* this is actually only needed on UI call? when ID was already read before,
       * and another append happens which invokes same ID...
       * in that case the lookup table needs this entry */
      oldnewmap_insert(fd->libmap, bhead->old, id, bhead->code);
      // commented because this can print way too much
      // if (G.debug & G_DEBUG) printf("expand: already read %s\n", id->name);
    }
  }
}

static BLOExpandDoitCallback expand_doit;

// XXX deprecated - old animation system
static void expand_ipo(FileData *fd, Main *mainvar, Ipo *ipo)
{
  IpoCurve *icu;
  for (icu = ipo->curve.first; icu; icu = icu->next) {
    if (icu->driver) {
      expand_doit(fd, mainvar, icu->driver->ob);
    }
  }
}

// XXX deprecated - old animation system
static void expand_constraint_channels(FileData *fd, Main *mainvar, ListBase *chanbase)
{
  bConstraintChannel *chan;
  for (chan = chanbase->first; chan; chan = chan->next) {
    expand_doit(fd, mainvar, chan->ipo);
  }
}

static void expand_fmodifiers(FileData *fd, Main *mainvar, ListBase *list)
{
  FModifier *fcm;

  for (fcm = list->first; fcm; fcm = fcm->next) {
    /* library data for specific F-Modifier types */
    switch (fcm->type) {
      case FMODIFIER_TYPE_PYTHON: {
        FMod_Python *data = (FMod_Python *)fcm->data;

        expand_doit(fd, mainvar, data->script);

        break;
      }
    }
  }
}

static void expand_fcurves(FileData *fd, Main *mainvar, ListBase *list)
{
  FCurve *fcu;

  for (fcu = list->first; fcu; fcu = fcu->next) {
    /* Driver targets if there is a driver */
    if (fcu->driver) {
      ChannelDriver *driver = fcu->driver;
      DriverVar *dvar;

      for (dvar = driver->variables.first; dvar; dvar = dvar->next) {
        DRIVER_TARGETS_LOOPER_BEGIN (dvar) {
          // TODO: only expand those that are going to get used?
          expand_doit(fd, mainvar, dtar->id);
        }
        DRIVER_TARGETS_LOOPER_END;
      }
    }

    /* F-Curve Modifiers */
    expand_fmodifiers(fd, mainvar, &fcu->modifiers);
  }
}

static void expand_animdata_nlastrips(FileData *fd, Main *mainvar, ListBase *list)
{
  NlaStrip *strip;

  for (strip = list->first; strip; strip = strip->next) {
    /* check child strips */
    expand_animdata_nlastrips(fd, mainvar, &strip->strips);

    /* check F-Curves */
    expand_fcurves(fd, mainvar, &strip->fcurves);

    /* check F-Modifiers */
    expand_fmodifiers(fd, mainvar, &strip->modifiers);

    /* relink referenced action */
    expand_doit(fd, mainvar, strip->act);
  }
}

static void expand_animdata(FileData *fd, Main *mainvar, AnimData *adt)
{
  NlaTrack *nlt;

  /* own action */
  expand_doit(fd, mainvar, adt->action);
  expand_doit(fd, mainvar, adt->tmpact);

  /* drivers - assume that these F-Curves have driver data to be in this list... */
  expand_fcurves(fd, mainvar, &adt->drivers);

  /* nla-data - referenced actions */
  for (nlt = adt->nla_tracks.first; nlt; nlt = nlt->next) {
    expand_animdata_nlastrips(fd, mainvar, &nlt->strips);
  }
}

static void expand_idprops(FileData *fd, Main *mainvar, IDProperty *prop)
{
  if (!prop) {
    return;
  }

  switch (prop->type) {
    case IDP_ID:
      expand_doit(fd, mainvar, IDP_Id(prop));
      break;
    case IDP_IDPARRAY: {
      IDProperty *idp_array = IDP_IDPArray(prop);
      for (int i = 0; i < prop->len; i++) {
        expand_idprops(fd, mainvar, &idp_array[i]);
      }
      break;
    }
    case IDP_GROUP:
      for (IDProperty *loop = prop->data.group.first; loop; loop = loop->next) {
        expand_idprops(fd, mainvar, loop);
      }
      break;
  }
}

static void expand_id(FileData *fd, Main *mainvar, ID *id);
static void expand_nodetree(FileData *fd, Main *mainvar, bNodeTree *ntree);
static void expand_collection(FileData *fd, Main *mainvar, Collection *collection);

static void expand_id_private_id(FileData *fd, Main *mainvar, ID *id)
{
  /* Handle 'private IDs'. */
  bNodeTree *nodetree = ntreeFromID(id);
  if (nodetree != NULL) {
    expand_id(fd, mainvar, &nodetree->id);
    expand_nodetree(fd, mainvar, nodetree);
  }

  if (GS(id->name) == ID_SCE) {
    Scene *scene = (Scene *)id;
    if (scene->master_collection != NULL) {
      expand_id(fd, mainvar, &scene->master_collection->id);
      expand_collection(fd, mainvar, scene->master_collection);
    }
  }
}

static void expand_id(FileData *fd, Main *mainvar, ID *id)
{
  expand_idprops(fd, mainvar, id->properties);

  if (id->override_library) {
    expand_doit(fd, mainvar, id->override_library->reference);
    expand_doit(fd, mainvar, id->override_library->storage);
  }

  AnimData *adt = BKE_animdata_from_id(id);
  if (adt != NULL) {
    expand_animdata(fd, mainvar, adt);
  }

  expand_id_private_id(fd, mainvar, id);
}

static void expand_action(FileData *fd, Main *mainvar, bAction *act)
{
  bActionChannel *chan;

  // XXX deprecated - old animation system --------------
  for (chan = act->chanbase.first; chan; chan = chan->next) {
    expand_doit(fd, mainvar, chan->ipo);
    expand_constraint_channels(fd, mainvar, &chan->constraintChannels);
  }
  // ---------------------------------------------------

  /* F-Curves in Action */
  expand_fcurves(fd, mainvar, &act->curves);

  for (TimeMarker *marker = act->markers.first; marker; marker = marker->next) {
    if (marker->camera) {
      expand_doit(fd, mainvar, marker->camera);
    }
  }
}

static void expand_keyingsets(FileData *fd, Main *mainvar, ListBase *list)
{
  KeyingSet *ks;
  KS_Path *ksp;

  /* expand the ID-pointers in KeyingSets's paths */
  for (ks = list->first; ks; ks = ks->next) {
    for (ksp = ks->paths.first; ksp; ksp = ksp->next) {
      expand_doit(fd, mainvar, ksp->id);
    }
  }
}

static void expand_particlesettings(FileData *fd, Main *mainvar, ParticleSettings *part)
{
  int a;

  expand_doit(fd, mainvar, part->instance_object);
  expand_doit(fd, mainvar, part->instance_collection);
  expand_doit(fd, mainvar, part->force_group);
  expand_doit(fd, mainvar, part->bb_ob);
  expand_doit(fd, mainvar, part->collision_group);

  for (a = 0; a < MAX_MTEX; a++) {
    if (part->mtex[a]) {
      expand_doit(fd, mainvar, part->mtex[a]->tex);
      expand_doit(fd, mainvar, part->mtex[a]->object);
    }
  }

  if (part->effector_weights) {
    expand_doit(fd, mainvar, part->effector_weights->group);
  }

  if (part->pd) {
    expand_doit(fd, mainvar, part->pd->tex);
    expand_doit(fd, mainvar, part->pd->f_source);
  }
  if (part->pd2) {
    expand_doit(fd, mainvar, part->pd2->tex);
    expand_doit(fd, mainvar, part->pd2->f_source);
  }

  if (part->boids) {
    BoidState *state;
    BoidRule *rule;

    for (state = part->boids->states.first; state; state = state->next) {
      for (rule = state->rules.first; rule; rule = rule->next) {
        if (rule->type == eBoidRuleType_Avoid) {
          BoidRuleGoalAvoid *gabr = (BoidRuleGoalAvoid *)rule;
          expand_doit(fd, mainvar, gabr->ob);
        }
        else if (rule->type == eBoidRuleType_FollowLeader) {
          BoidRuleFollowLeader *flbr = (BoidRuleFollowLeader *)rule;
          expand_doit(fd, mainvar, flbr->ob);
        }
      }
    }
  }

  for (ParticleDupliWeight *dw = part->instance_weights.first; dw; dw = dw->next) {
    expand_doit(fd, mainvar, dw->ob);
  }
}

static void expand_collection(FileData *fd, Main *mainvar, Collection *collection)
{
  for (CollectionObject *cob = collection->gobject.first; cob; cob = cob->next) {
    expand_doit(fd, mainvar, cob->ob);
  }

  for (CollectionChild *child = collection->children.first; child; child = child->next) {
    expand_doit(fd, mainvar, child->collection);
  }

#ifdef USE_COLLECTION_COMPAT_28
  if (collection->collection != NULL) {
    expand_scene_collection(fd, mainvar, collection->collection);
  }
#endif
}

static void expand_key(FileData *fd, Main *mainvar, Key *key)
{
  expand_doit(fd, mainvar, key->ipo);  // XXX deprecated - old animation system
}

static void expand_nodetree(FileData *fd, Main *mainvar, bNodeTree *ntree)
{
  bNode *node;
  bNodeSocket *sock;

  if (ntree->gpd) {
    expand_doit(fd, mainvar, ntree->gpd);
  }

  for (node = ntree->nodes.first; node; node = node->next) {
    if (node->id && node->type != CMP_NODE_R_LAYERS) {
      expand_doit(fd, mainvar, node->id);
    }

    expand_idprops(fd, mainvar, node->prop);

    for (sock = node->inputs.first; sock; sock = sock->next) {
      expand_idprops(fd, mainvar, sock->prop);
    }
    for (sock = node->outputs.first; sock; sock = sock->next) {
      expand_idprops(fd, mainvar, sock->prop);
    }
  }

  for (sock = ntree->inputs.first; sock; sock = sock->next) {
    expand_idprops(fd, mainvar, sock->prop);
  }
  for (sock = ntree->outputs.first; sock; sock = sock->next) {
    expand_idprops(fd, mainvar, sock->prop);
  }
}

static void expand_texture(FileData *fd, Main *mainvar, Tex *tex)
{
  expand_doit(fd, mainvar, tex->ima);
  expand_doit(fd, mainvar, tex->ipo);  // XXX deprecated - old animation system
}

static void expand_brush(FileData *fd, Main *mainvar, Brush *brush)
{
  expand_doit(fd, mainvar, brush->mtex.tex);
  expand_doit(fd, mainvar, brush->mask_mtex.tex);
  expand_doit(fd, mainvar, brush->clone.image);
  expand_doit(fd, mainvar, brush->paint_curve);
  if (brush->gpencil_settings != NULL) {
    expand_doit(fd, mainvar, brush->gpencil_settings->material);
  }
}

static void expand_material(FileData *fd, Main *mainvar, Material *ma)
{
  expand_doit(fd, mainvar, ma->ipo);  // XXX deprecated - old animation system

  if (ma->gp_style) {
    MaterialGPencilStyle *gp_style = ma->gp_style;
    expand_doit(fd, mainvar, gp_style->sima);
    expand_doit(fd, mainvar, gp_style->ima);
  }
}

static void expand_light(FileData *fd, Main *mainvar, Light *la)
{
  expand_doit(fd, mainvar, la->ipo);  // XXX deprecated - old animation system
}

static void expand_lattice(FileData *fd, Main *mainvar, Lattice *lt)
{
  expand_doit(fd, mainvar, lt->ipo);  // XXX deprecated - old animation system
  expand_doit(fd, mainvar, lt->key);
}

static void expand_world(FileData *fd, Main *mainvar, World *wrld)
{
  expand_doit(fd, mainvar, wrld->ipo);  // XXX deprecated - old animation system
}

static void expand_mball(FileData *fd, Main *mainvar, MetaBall *mb)
{
  int a;

  for (a = 0; a < mb->totcol; a++) {
    expand_doit(fd, mainvar, mb->mat[a]);
  }
}

static void expand_curve(FileData *fd, Main *mainvar, Curve *cu)
{
  int a;

  for (a = 0; a < cu->totcol; a++) {
    expand_doit(fd, mainvar, cu->mat[a]);
  }

  expand_doit(fd, mainvar, cu->vfont);
  expand_doit(fd, mainvar, cu->vfontb);
  expand_doit(fd, mainvar, cu->vfonti);
  expand_doit(fd, mainvar, cu->vfontbi);
  expand_doit(fd, mainvar, cu->key);
  expand_doit(fd, mainvar, cu->ipo);  // XXX deprecated - old animation system
  expand_doit(fd, mainvar, cu->bevobj);
  expand_doit(fd, mainvar, cu->taperobj);
  expand_doit(fd, mainvar, cu->textoncurve);
}

static void expand_mesh(FileData *fd, Main *mainvar, Mesh *me)
{
  int a;

  for (a = 0; a < me->totcol; a++) {
    expand_doit(fd, mainvar, me->mat[a]);
  }

  expand_doit(fd, mainvar, me->key);
  expand_doit(fd, mainvar, me->texcomesh);
}

/* temp struct used to transport needed info to expand_constraint_cb() */
typedef struct tConstraintExpandData {
  FileData *fd;
  Main *mainvar;
} tConstraintExpandData;
/* callback function used to expand constraint ID-links */
static void expand_constraint_cb(bConstraint *UNUSED(con),
                                 ID **idpoin,
                                 bool UNUSED(is_reference),
                                 void *userdata)
{
  tConstraintExpandData *ced = (tConstraintExpandData *)userdata;
  expand_doit(ced->fd, ced->mainvar, *idpoin);
}

static void expand_constraints(FileData *fd, Main *mainvar, ListBase *lb)
{
  tConstraintExpandData ced;
  bConstraint *curcon;

  /* relink all ID-blocks used by the constraints */
  ced.fd = fd;
  ced.mainvar = mainvar;

  BKE_constraints_id_loop(lb, expand_constraint_cb, &ced);

  /* deprecated manual expansion stuff */
  for (curcon = lb->first; curcon; curcon = curcon->next) {
    if (curcon->ipo) {
      expand_doit(fd, mainvar, curcon->ipo);  // XXX deprecated - old animation system
    }
  }
}

static void expand_pose(FileData *fd, Main *mainvar, bPose *pose)
{
  bPoseChannel *chan;

  if (!pose) {
    return;
  }

  for (chan = pose->chanbase.first; chan; chan = chan->next) {
    expand_constraints(fd, mainvar, &chan->constraints);
    expand_idprops(fd, mainvar, chan->prop);
    expand_doit(fd, mainvar, chan->custom);
  }
}

static void expand_bones(FileData *fd, Main *mainvar, Bone *bone)
{
  expand_idprops(fd, mainvar, bone->prop);

  for (Bone *curBone = bone->childbase.first; curBone; curBone = curBone->next) {
    expand_bones(fd, mainvar, curBone);
  }
}

static void expand_armature(FileData *fd, Main *mainvar, bArmature *arm)
{
  for (Bone *curBone = arm->bonebase.first; curBone; curBone = curBone->next) {
    expand_bones(fd, mainvar, curBone);
  }
}

static void expand_object_expandModifiers(void *userData,
                                          Object *UNUSED(ob),
                                          ID **idpoin,
                                          int UNUSED(cb_flag))
{
  struct {
    FileData *fd;
    Main *mainvar;
  } *data = userData;

  FileData *fd = data->fd;
  Main *mainvar = data->mainvar;

  expand_doit(fd, mainvar, *idpoin);
}

static void expand_object(FileData *fd, Main *mainvar, Object *ob)
{
  ParticleSystem *psys;
  bActionStrip *strip;
  PartEff *paf;
  int a;

  expand_doit(fd, mainvar, ob->data);

  /* expand_object_expandModifier() */
  if (ob->modifiers.first) {
    struct {
      FileData *fd;
      Main *mainvar;
    } data;
    data.fd = fd;
    data.mainvar = mainvar;

    modifiers_foreachIDLink(ob, expand_object_expandModifiers, (void *)&data);
  }

  /* expand_object_expandModifier() */
  if (ob->greasepencil_modifiers.first) {
    struct {
      FileData *fd;
      Main *mainvar;
    } data;
    data.fd = fd;
    data.mainvar = mainvar;

    BKE_gpencil_modifiers_foreachIDLink(ob, expand_object_expandModifiers, (void *)&data);
  }

  /* expand_object_expandShaderFx() */
  if (ob->shader_fx.first) {
    struct {
      FileData *fd;
      Main *mainvar;
    } data;
    data.fd = fd;
    data.mainvar = mainvar;

    BKE_shaderfx_foreachIDLink(ob, expand_object_expandModifiers, (void *)&data);
  }

  expand_pose(fd, mainvar, ob->pose);
  expand_doit(fd, mainvar, ob->poselib);
  expand_constraints(fd, mainvar, &ob->constraints);

  expand_doit(fd, mainvar, ob->gpd);

  // XXX deprecated - old animation system (for version patching only)
  expand_doit(fd, mainvar, ob->ipo);
  expand_doit(fd, mainvar, ob->action);

  expand_constraint_channels(fd, mainvar, &ob->constraintChannels);

  for (strip = ob->nlastrips.first; strip; strip = strip->next) {
    expand_doit(fd, mainvar, strip->object);
    expand_doit(fd, mainvar, strip->act);
    expand_doit(fd, mainvar, strip->ipo);
  }
  // XXX deprecated - old animation system (for version patching only)

  for (a = 0; a < ob->totcol; a++) {
    expand_doit(fd, mainvar, ob->mat[a]);
  }

  paf = blo_do_version_give_parteff_245(ob);
  if (paf && paf->group) {
    expand_doit(fd, mainvar, paf->group);
  }

  if (ob->instance_collection) {
    expand_doit(fd, mainvar, ob->instance_collection);
  }

  if (ob->proxy) {
    expand_doit(fd, mainvar, ob->proxy);
  }
  if (ob->proxy_group) {
    expand_doit(fd, mainvar, ob->proxy_group);
  }

  for (psys = ob->particlesystem.first; psys; psys = psys->next) {
    expand_doit(fd, mainvar, psys->part);
  }

  if (ob->pd) {
    expand_doit(fd, mainvar, ob->pd->tex);
    expand_doit(fd, mainvar, ob->pd->f_source);
  }

  if (ob->soft) {
    expand_doit(fd, mainvar, ob->soft->collision_group);

    if (ob->soft->effector_weights) {
      expand_doit(fd, mainvar, ob->soft->effector_weights->group);
    }
  }

  if (ob->rigidbody_constraint) {
    expand_doit(fd, mainvar, ob->rigidbody_constraint->ob1);
    expand_doit(fd, mainvar, ob->rigidbody_constraint->ob2);
  }

  if (ob->currentlod) {
    LodLevel *level;
    for (level = ob->lodlevels.first; level; level = level->next) {
      expand_doit(fd, mainvar, level->source);
    }
  }
}

#ifdef USE_COLLECTION_COMPAT_28
static void expand_scene_collection(FileData *fd, Main *mainvar, SceneCollection *sc)
{
  for (LinkData *link = sc->objects.first; link; link = link->next) {
    expand_doit(fd, mainvar, link->data);
  }

  for (SceneCollection *nsc = sc->scene_collections.first; nsc; nsc = nsc->next) {
    expand_scene_collection(fd, mainvar, nsc);
  }
}
#endif

static void expand_scene(FileData *fd, Main *mainvar, Scene *sce)
{
  SceneRenderLayer *srl;
  FreestyleModuleConfig *module;
  FreestyleLineSet *lineset;

  for (Base *base_legacy = sce->base.first; base_legacy; base_legacy = base_legacy->next) {
    expand_doit(fd, mainvar, base_legacy->object);
  }
  expand_doit(fd, mainvar, sce->camera);
  expand_doit(fd, mainvar, sce->world);

  expand_keyingsets(fd, mainvar, &sce->keyingsets);

  if (sce->set) {
    expand_doit(fd, mainvar, sce->set);
  }

  for (srl = sce->r.layers.first; srl; srl = srl->next) {
    expand_doit(fd, mainvar, srl->mat_override);
    for (module = srl->freestyleConfig.modules.first; module; module = module->next) {
      if (module->script) {
        expand_doit(fd, mainvar, module->script);
      }
    }
    for (lineset = srl->freestyleConfig.linesets.first; lineset; lineset = lineset->next) {
      if (lineset->group) {
        expand_doit(fd, mainvar, lineset->group);
      }
      expand_doit(fd, mainvar, lineset->linestyle);
    }
  }

  for (ViewLayer *view_layer = sce->view_layers.first; view_layer; view_layer = view_layer->next) {
    expand_idprops(fd, mainvar, view_layer->id_properties);

    for (module = view_layer->freestyle_config.modules.first; module; module = module->next) {
      if (module->script) {
        expand_doit(fd, mainvar, module->script);
      }
    }

    for (lineset = view_layer->freestyle_config.linesets.first; lineset; lineset = lineset->next) {
      if (lineset->group) {
        expand_doit(fd, mainvar, lineset->group);
      }
      expand_doit(fd, mainvar, lineset->linestyle);
    }
  }

  if (sce->gpd) {
    expand_doit(fd, mainvar, sce->gpd);
  }

  if (sce->ed) {
    Sequence *seq;

    SEQ_BEGIN (sce->ed, seq) {
      expand_idprops(fd, mainvar, seq->prop);

      if (seq->scene) {
        expand_doit(fd, mainvar, seq->scene);
      }
      if (seq->scene_camera) {
        expand_doit(fd, mainvar, seq->scene_camera);
      }
      if (seq->clip) {
        expand_doit(fd, mainvar, seq->clip);
      }
      if (seq->mask) {
        expand_doit(fd, mainvar, seq->mask);
      }
      if (seq->sound) {
        expand_doit(fd, mainvar, seq->sound);
      }

      if (seq->type == SEQ_TYPE_TEXT && seq->effectdata) {
        TextVars *data = seq->effectdata;
        expand_doit(fd, mainvar, data->text_font);
      }
    }
    SEQ_END;
  }

  if (sce->rigidbody_world) {
    expand_doit(fd, mainvar, sce->rigidbody_world->group);
    expand_doit(fd, mainvar, sce->rigidbody_world->constraints);
  }

  for (TimeMarker *marker = sce->markers.first; marker; marker = marker->next) {
    if (marker->camera) {
      expand_doit(fd, mainvar, marker->camera);
    }
  }

  expand_doit(fd, mainvar, sce->clip);

#ifdef USE_COLLECTION_COMPAT_28
  if (sce->collection) {
    expand_scene_collection(fd, mainvar, sce->collection);
  }
#endif

  if (sce->r.bake.cage_object) {
    expand_doit(fd, mainvar, sce->r.bake.cage_object);
  }
}

static void expand_camera(FileData *fd, Main *mainvar, Camera *ca)
{
  expand_doit(fd, mainvar, ca->ipo);  // XXX deprecated - old animation system

  for (CameraBGImage *bgpic = ca->bg_images.first; bgpic; bgpic = bgpic->next) {
    if (bgpic->source == CAM_BGIMG_SOURCE_IMAGE) {
      expand_doit(fd, mainvar, bgpic->ima);
    }
    else if (bgpic->source == CAM_BGIMG_SOURCE_MOVIE) {
      expand_doit(fd, mainvar, bgpic->ima);
    }
  }
}

static void expand_cachefile(FileData *UNUSED(fd),
                             Main *UNUSED(mainvar),
                             CacheFile *UNUSED(cache_file))
{
}

static void expand_speaker(FileData *fd, Main *mainvar, Speaker *spk)
{
  expand_doit(fd, mainvar, spk->sound);
}

static void expand_sound(FileData *fd, Main *mainvar, bSound *snd)
{
  expand_doit(fd, mainvar, snd->ipo);  // XXX deprecated - old animation system
}

static void expand_lightprobe(FileData *UNUSED(fd), Main *UNUSED(mainvar), LightProbe *UNUSED(prb))
{
}

static void expand_movieclip(FileData *UNUSED(fd), Main *UNUSED(mainvar), MovieClip *UNUSED(clip))
{
}

static void expand_mask_parent(FileData *fd, Main *mainvar, MaskParent *parent)
{
  if (parent->id) {
    expand_doit(fd, mainvar, parent->id);
  }
}

static void expand_mask(FileData *fd, Main *mainvar, Mask *mask)
{
  MaskLayer *mask_layer;

  for (mask_layer = mask->masklayers.first; mask_layer; mask_layer = mask_layer->next) {
    MaskSpline *spline;

    for (spline = mask_layer->splines.first; spline; spline = spline->next) {
      int i;

      for (i = 0; i < spline->tot_point; i++) {
        MaskSplinePoint *point = &spline->points[i];

        expand_mask_parent(fd, mainvar, &point->parent);
      }

      expand_mask_parent(fd, mainvar, &spline->parent);
    }
  }
}

static void expand_linestyle(FileData *fd, Main *mainvar, FreestyleLineStyle *linestyle)
{
  int a;
  LineStyleModifier *m;

  for (a = 0; a < MAX_MTEX; a++) {
    if (linestyle->mtex[a]) {
      expand_doit(fd, mainvar, linestyle->mtex[a]->tex);
      expand_doit(fd, mainvar, linestyle->mtex[a]->object);
    }
  }

  for (m = linestyle->color_modifiers.first; m; m = m->next) {
    if (m->type == LS_MODIFIER_DISTANCE_FROM_OBJECT) {
      expand_doit(fd, mainvar, ((LineStyleColorModifier_DistanceFromObject *)m)->target);
    }
  }
  for (m = linestyle->alpha_modifiers.first; m; m = m->next) {
    if (m->type == LS_MODIFIER_DISTANCE_FROM_OBJECT) {
      expand_doit(fd, mainvar, ((LineStyleAlphaModifier_DistanceFromObject *)m)->target);
    }
  }
  for (m = linestyle->thickness_modifiers.first; m; m = m->next) {
    if (m->type == LS_MODIFIER_DISTANCE_FROM_OBJECT) {
      expand_doit(fd, mainvar, ((LineStyleThicknessModifier_DistanceFromObject *)m)->target);
    }
  }
}

static void expand_gpencil(FileData *fd, Main *mainvar, bGPdata *gpd)
{
  LISTBASE_FOREACH (bGPDlayer *, gpl, &gpd->layers) {
    expand_doit(fd, mainvar, gpl->parent);
  }

  for (int a = 0; a < gpd->totcol; a++) {
    expand_doit(fd, mainvar, gpd->mat[a]);
  }
}

static void expand_workspace(FileData *fd, Main *mainvar, WorkSpace *workspace)
{
  ListBase *layouts = BKE_workspace_layouts_get(workspace);

  for (WorkSpaceLayout *layout = layouts->first; layout; layout = layout->next) {
    expand_doit(fd, mainvar, BKE_workspace_layout_screen_get(layout));
  }
}

static void expand_hair(FileData *fd, Main *mainvar, Hair *hair)
{
  for (int a = 0; a < hair->totcol; a++) {
    expand_doit(fd, mainvar, hair->mat[a]);
  }

  if (hair->adt) {
    expand_animdata(fd, mainvar, hair->adt);
  }
}

static void expand_pointcloud(FileData *fd, Main *mainvar, PointCloud *pointcloud)
{
  for (int a = 0; a < pointcloud->totcol; a++) {
    expand_doit(fd, mainvar, pointcloud->mat[a]);
  }

  if (pointcloud->adt) {
    expand_animdata(fd, mainvar, pointcloud->adt);
  }
}

static void expand_volume(FileData *fd, Main *mainvar, Volume *volume)
{
  for (int a = 0; a < volume->totcol; a++) {
    expand_doit(fd, mainvar, volume->mat[a]);
  }

  if (volume->adt) {
    expand_animdata(fd, mainvar, volume->adt);
  }
}

/**
 * Set the callback func used over all ID data found by \a BLO_expand_main func.
 *
 * \param expand_doit_func: Called for each ID block it finds.
 */
void BLO_main_expander(BLOExpandDoitCallback expand_doit_func)
{
  expand_doit = expand_doit_func;
}

/**
 * Loop over all ID data in Main to mark relations.
 * Set (id->tag & LIB_TAG_NEED_EXPAND) to mark expanding. Flags get cleared after expanding.
 *
 * \param fdhandle: usually filedata, or own handle.
 * \param mainvar: the Main database to expand.
 */
void BLO_expand_main(void *fdhandle, Main *mainvar)
{
  ListBase *lbarray[MAX_LIBARRAY];
  FileData *fd = fdhandle;
  ID *id;
  int a;
  bool do_it = true;

  while (do_it) {
    do_it = false;

    a = set_listbasepointers(mainvar, lbarray);
    while (a--) {
      id = lbarray[a]->first;
      while (id) {
        if (id->tag & LIB_TAG_NEED_EXPAND) {
          expand_id(fd, mainvar, id);

          switch (GS(id->name)) {
            case ID_OB:
              expand_object(fd, mainvar, (Object *)id);
              break;
            case ID_ME:
              expand_mesh(fd, mainvar, (Mesh *)id);
              break;
            case ID_CU:
              expand_curve(fd, mainvar, (Curve *)id);
              break;
            case ID_MB:
              expand_mball(fd, mainvar, (MetaBall *)id);
              break;
            case ID_SCE:
              expand_scene(fd, mainvar, (Scene *)id);
              break;
            case ID_MA:
              expand_material(fd, mainvar, (Material *)id);
              break;
            case ID_TE:
              expand_texture(fd, mainvar, (Tex *)id);
              break;
            case ID_WO:
              expand_world(fd, mainvar, (World *)id);
              break;
            case ID_LT:
              expand_lattice(fd, mainvar, (Lattice *)id);
              break;
            case ID_LA:
              expand_light(fd, mainvar, (Light *)id);
              break;
            case ID_KE:
              expand_key(fd, mainvar, (Key *)id);
              break;
            case ID_CA:
              expand_camera(fd, mainvar, (Camera *)id);
              break;
            case ID_SPK:
              expand_speaker(fd, mainvar, (Speaker *)id);
              break;
            case ID_SO:
              expand_sound(fd, mainvar, (bSound *)id);
              break;
            case ID_LP:
              expand_lightprobe(fd, mainvar, (LightProbe *)id);
              break;
            case ID_AR:
              expand_armature(fd, mainvar, (bArmature *)id);
              break;
            case ID_AC:
              expand_action(fd, mainvar, (bAction *)id);  // XXX deprecated - old animation system
              break;
            case ID_GR:
              expand_collection(fd, mainvar, (Collection *)id);
              break;
            case ID_NT:
              expand_nodetree(fd, mainvar, (bNodeTree *)id);
              break;
            case ID_BR:
              expand_brush(fd, mainvar, (Brush *)id);
              break;
            case ID_IP:
              expand_ipo(fd, mainvar, (Ipo *)id);  // XXX deprecated - old animation system
              break;
            case ID_PA:
              expand_particlesettings(fd, mainvar, (ParticleSettings *)id);
              break;
            case ID_MC:
              expand_movieclip(fd, mainvar, (MovieClip *)id);
              break;
            case ID_MSK:
              expand_mask(fd, mainvar, (Mask *)id);
              break;
            case ID_LS:
              expand_linestyle(fd, mainvar, (FreestyleLineStyle *)id);
              break;
            case ID_GD:
              expand_gpencil(fd, mainvar, (bGPdata *)id);
              break;
            case ID_CF:
              expand_cachefile(fd, mainvar, (CacheFile *)id);
              break;
            case ID_WS:
              expand_workspace(fd, mainvar, (WorkSpace *)id);
              break;
            case ID_HA:
              expand_hair(fd, mainvar, (Hair *)id);
              break;
            case ID_PT:
              expand_pointcloud(fd, mainvar, (PointCloud *)id);
              break;
            case ID_VO:
              expand_volume(fd, mainvar, (Volume *)id);
              break;
            default:
              break;
          }

          do_it = true;
          id->tag &= ~LIB_TAG_NEED_EXPAND;
        }
        id = id->next;
      }
    }
  }
}

/** \} */

/* -------------------------------------------------------------------- */
/** \name Library Linking (helper functions)
 * \{ */

static bool object_in_any_scene(Main *bmain, Object *ob)
{
  Scene *sce;

  for (sce = bmain->scenes.first; sce; sce = sce->id.next) {
    if (BKE_scene_object_find(sce, ob)) {
      return true;
    }
  }

  return false;
}

static bool object_in_any_collection(Main *bmain, Object *ob)
{
  Collection *collection;

  for (collection = bmain->collections.first; collection; collection = collection->id.next) {
    if (BKE_collection_has_object(collection, ob)) {
      return true;
    }
  }

  return false;
}

static void add_loose_objects_to_scene(Main *mainvar,
                                       Main *bmain,
                                       Scene *scene,
                                       ViewLayer *view_layer,
                                       const View3D *v3d,
                                       Library *lib,
                                       const short flag)
{
  Collection *active_collection = NULL;
  const bool do_append = (flag & FILE_LINK) == 0;

  BLI_assert(scene);

  /* Give all objects which are LIB_TAG_INDIRECT a base,
   * or for a collection when *lib has been set. */
  for (Object *ob = mainvar->objects.first; ob; ob = ob->id.next) {
    bool do_it = (ob->id.tag & LIB_TAG_DOIT) != 0;
    if (do_it || ((ob->id.tag & LIB_TAG_INDIRECT) && (ob->id.tag & LIB_TAG_PRE_EXISTING) == 0)) {
      if (do_append) {
        if (ob->id.us == 0) {
          do_it = true;
        }
        else if ((ob->id.lib == lib) && (object_in_any_collection(bmain, ob) == 0)) {
          /* When appending, make sure any indirectly loaded object gets a base,
           * when they are not part of any collection yet. */
          do_it = true;
        }
      }

      if (do_it) {
        /* Find or add collection as needed. */
        if (active_collection == NULL) {
          if (flag & FILE_ACTIVE_COLLECTION) {
            LayerCollection *lc = BKE_layer_collection_get_active(view_layer);
            active_collection = lc->collection;
          }
          else {
            active_collection = BKE_collection_add(bmain, scene->master_collection, NULL);
          }
        }

        CLAMP_MIN(ob->id.us, 0);
        ob->mode = OB_MODE_OBJECT;

        BKE_collection_object_add(bmain, active_collection, ob);
        Base *base = BKE_view_layer_base_find(view_layer, ob);

        if (v3d != NULL) {
          base->local_view_bits |= v3d->local_view_uuid;
        }

        if (flag & FILE_AUTOSELECT) {
          base->flag |= BASE_SELECTED;
          /* Do NOT make base active here! screws up GUI stuff,
           * if you want it do it on src/ level. */
        }

        BKE_scene_object_base_flag_sync_from_base(base);

        ob->id.tag &= ~LIB_TAG_INDIRECT;
        ob->id.flag &= ~LIB_INDIRECT_WEAK_LINK;
        ob->id.tag |= LIB_TAG_EXTERN;
      }
    }
  }
}

static void add_collections_to_scene(Main *mainvar,
                                     Main *bmain,
                                     Scene *scene,
                                     ViewLayer *view_layer,
                                     const View3D *v3d,
                                     Library *lib,
                                     const short flag)
{
  Collection *active_collection = scene->master_collection;
  if (flag & FILE_ACTIVE_COLLECTION) {
    LayerCollection *lc = BKE_layer_collection_get_active(view_layer);
    active_collection = lc->collection;
  }

  /* Give all objects which are tagged a base. */
  for (Collection *collection = mainvar->collections.first; collection;
       collection = collection->id.next) {
    if ((flag & FILE_GROUP_INSTANCE) && (collection->id.tag & LIB_TAG_DOIT)) {
      /* Any indirect collection should not have been tagged. */
      BLI_assert((collection->id.tag & LIB_TAG_INDIRECT) == 0);

      /* BKE_object_add(...) messes with the selection. */
      Object *ob = BKE_object_add_only_object(bmain, OB_EMPTY, collection->id.name + 2);
      ob->type = OB_EMPTY;

      BKE_collection_object_add(bmain, active_collection, ob);
      Base *base = BKE_view_layer_base_find(view_layer, ob);

      if (v3d != NULL) {
        base->local_view_bits |= v3d->local_view_uuid;
      }

      if (base->flag & BASE_SELECTABLE) {
        base->flag |= BASE_SELECTED;
      }

      BKE_scene_object_base_flag_sync_from_base(base);
      DEG_id_tag_update(&ob->id, ID_RECALC_TRANSFORM | ID_RECALC_GEOMETRY | ID_RECALC_ANIMATION);
      view_layer->basact = base;

      /* Assign the collection. */
      ob->instance_collection = collection;
      id_us_plus(&collection->id);
      ob->transflag |= OB_DUPLICOLLECTION;
      copy_v3_v3(ob->loc, scene->cursor.location);
    }
    /* We do not want to force instantiation of indirectly linked collections,
     * not even when appending. Users can now easily instantiate collections (and their objects)
     * as needed by themselves. See T67032. */
    else if ((collection->id.tag & LIB_TAG_INDIRECT) == 0) {
      bool do_add_collection = (collection->id.tag & LIB_TAG_DOIT) != 0;
      if (!do_add_collection) {
        /* We need to check that objects in that collections are already instantiated in a scene.
         * Otherwise, it's better to add the collection to the scene's active collection, than to
         * instantiate its objects in active scene's collection directly. See T61141.
         * Note that we only check object directly into that collection,
         * not recursively into its children.
         */
        for (CollectionObject *coll_ob = collection->gobject.first; coll_ob != NULL;
             coll_ob = coll_ob->next) {
          Object *ob = coll_ob->ob;
          if ((ob->id.tag & (LIB_TAG_PRE_EXISTING | LIB_TAG_DOIT | LIB_TAG_INDIRECT)) == 0 &&
              (ob->id.lib == lib) && (object_in_any_scene(bmain, ob) == 0)) {
            do_add_collection = true;
            break;
          }
        }
      }
      if (do_add_collection) {
        /* Add collection as child of active collection. */
        BKE_collection_child_add(bmain, active_collection, collection);

        if (flag & FILE_AUTOSELECT) {
          for (CollectionObject *coll_ob = collection->gobject.first; coll_ob != NULL;
               coll_ob = coll_ob->next) {
            Object *ob = coll_ob->ob;
            Base *base = BKE_view_layer_base_find(view_layer, ob);
            if (base) {
              base->flag |= BASE_SELECTED;
              BKE_scene_object_base_flag_sync_from_base(base);
            }
          }
        }

        /* Those are kept for safety and consistency, but should not be needed anymore? */
        collection->id.tag &= ~LIB_TAG_INDIRECT;
        collection->id.flag &= ~LIB_INDIRECT_WEAK_LINK;
        collection->id.tag |= LIB_TAG_EXTERN;
      }
    }
  }
}

/* returns true if the item was found
 * but it may already have already been appended/linked */
static ID *link_named_part(
    Main *mainl, FileData *fd, const short idcode, const char *name, const int flag)
{
  BHead *bhead = find_bhead_from_code_name(fd, idcode, name);
  ID *id;

  const bool use_placeholders = (flag & BLO_LIBLINK_USE_PLACEHOLDERS) != 0;
  const bool force_indirect = (flag & BLO_LIBLINK_FORCE_INDIRECT) != 0;

  BLI_assert(BKE_idtype_idcode_is_linkable(idcode) && BKE_idtype_idcode_is_valid(idcode));

  if (bhead) {
    id = is_yet_read(fd, mainl, bhead);
    if (id == NULL) {
      /* not read yet */
      const int tag = force_indirect ? LIB_TAG_INDIRECT : LIB_TAG_EXTERN;
      read_libblock(fd, mainl, bhead, tag | LIB_TAG_NEED_EXPAND, false, &id);

      if (id) {
        /* sort by name in list */
        ListBase *lb = which_libbase(mainl, idcode);
        id_sort_by_name(lb, id, NULL);
      }
    }
    else {
      /* already linked */
      if (G.debug) {
        printf("append: already linked\n");
      }
      oldnewmap_insert(fd->libmap, bhead->old, id, bhead->code);
      if (!force_indirect && (id->tag & LIB_TAG_INDIRECT)) {
        id->tag &= ~LIB_TAG_INDIRECT;
        id->flag &= ~LIB_INDIRECT_WEAK_LINK;
        id->tag |= LIB_TAG_EXTERN;
      }
    }
  }
  else if (use_placeholders) {
    /* XXX flag part is weak! */
    id = create_placeholder(
        mainl, idcode, name, force_indirect ? LIB_TAG_INDIRECT : LIB_TAG_EXTERN);
  }
  else {
    id = NULL;
  }

  /* if we found the id but the id is NULL, this is really bad */
  BLI_assert(!((bhead != NULL) && (id == NULL)));

  return id;
}

/**
 * Simple reader for copy/paste buffers.
 */
int BLO_library_link_copypaste(Main *mainl, BlendHandle *bh, const uint64_t id_types_mask)
{
  FileData *fd = (FileData *)(bh);
  BHead *bhead;
  int num_directly_linked = 0;

  for (bhead = blo_bhead_first(fd); bhead; bhead = blo_bhead_next(fd, bhead)) {
    ID *id = NULL;

    if (bhead->code == ENDB) {
      break;
    }

    if (BKE_idtype_idcode_is_valid(bhead->code) && BKE_idtype_idcode_is_linkable(bhead->code) &&
        (id_types_mask == 0 ||
         (BKE_idtype_idcode_to_idfilter((short)bhead->code) & id_types_mask) != 0)) {
      read_libblock(fd, mainl, bhead, LIB_TAG_NEED_EXPAND | LIB_TAG_INDIRECT, false, &id);
      num_directly_linked++;
    }

    if (id) {
      /* sort by name in list */
      ListBase *lb = which_libbase(mainl, GS(id->name));
      id_sort_by_name(lb, id, NULL);

      if (bhead->code == ID_OB) {
        /* Instead of instancing Base's directly, postpone until after collections are loaded
         * otherwise the base's flag is set incorrectly when collections are used */
        Object *ob = (Object *)id;
        ob->mode = OB_MODE_OBJECT;
        /* ensure add_loose_objects_to_scene runs on this object */
        BLI_assert(id->us == 0);
      }
    }
  }

  return num_directly_linked;
}

static ID *link_named_part_ex(
    Main *mainl, FileData *fd, const short idcode, const char *name, const int flag)
{
  ID *id = link_named_part(mainl, fd, idcode, name, flag);

  if (id && (GS(id->name) == ID_OB)) {
    /* Tag as loose object needing to be instantiated somewhere... */
    id->tag |= LIB_TAG_DOIT;
  }
  else if (id && (GS(id->name) == ID_GR)) {
    /* tag as needing to be instantiated or linked */
    id->tag |= LIB_TAG_DOIT;
  }

  return id;
}

/**
 * Link a named data-block from an external blend file.
 *
 * \param mainl: The main database to link from (not the active one).
 * \param bh: The blender file handle.
 * \param idcode: The kind of data-block to link.
 * \param name: The name of the data-block (without the 2 char ID prefix).
 * \return the linked ID when found.
 */
ID *BLO_library_link_named_part(Main *mainl,
                                BlendHandle **bh,
                                const short idcode,
                                const char *name)
{
  FileData *fd = (FileData *)(*bh);
  return link_named_part(mainl, fd, idcode, name, 0);
}

/**
 * Link a named data-block from an external blend file.
 * Optionally instantiate the object/collection in the scene when the flags are set.
 *
 * \param mainl: The main database to link from (not the active one).
 * \param bh: The blender file handle.
 * \param idcode: The kind of data-block to link.
 * \param name: The name of the data-block (without the 2 char ID prefix).
 * \param flag: Options for linking, used for instantiating.
 * \param scene: The scene in which to instantiate objects/collections
 * (if NULL, no instantiation is done).
 * \param v3d: The active 3D viewport.
 * (only to define active layers for instantiated objects & collections, can be NULL).
 * \return the linked ID when found.
 */
ID *BLO_library_link_named_part_ex(
    Main *mainl, BlendHandle **bh, const short idcode, const char *name, const int flag)
{
  FileData *fd = (FileData *)(*bh);
  return link_named_part_ex(mainl, fd, idcode, name, flag);
}

/* common routine to append/link something from a library */

static Main *library_link_begin(Main *mainvar, FileData **fd, const char *filepath)
{
  Main *mainl;

  (*fd)->mainlist = MEM_callocN(sizeof(ListBase), "FileData.mainlist");

  /* clear for objects and collections instantiating tag */
  BKE_main_id_tag_listbase(&(mainvar->objects), LIB_TAG_DOIT, false);
  BKE_main_id_tag_listbase(&(mainvar->collections), LIB_TAG_DOIT, false);

  /* make mains */
  blo_split_main((*fd)->mainlist, mainvar);

  /* which one do we need? */
  mainl = blo_find_main(*fd, filepath, BKE_main_blendfile_path(mainvar));

  /* needed for do_version */
  mainl->versionfile = (*fd)->fileversion;
  read_file_version(*fd, mainl);
#ifdef USE_GHASH_BHEAD
  read_file_bhead_idname_map_create(*fd);
#endif

  return mainl;
}

/**
 * Initialize the BlendHandle for linking library data.
 *
 * \param mainvar: The current main database, e.g. #G_MAIN or #CTX_data_main(C).
 * \param bh: A blender file handle as returned by
 * #BLO_blendhandle_from_file or #BLO_blendhandle_from_memory.
 * \param filepath: Used for relative linking, copied to the \a lib->name.
 * \return the library Main, to be passed to #BLO_library_append_named_part as \a mainl.
 */
Main *BLO_library_link_begin(Main *mainvar, BlendHandle **bh, const char *filepath)
{
  FileData *fd = (FileData *)(*bh);
  return library_link_begin(mainvar, &fd, filepath);
}

static void split_main_newid(Main *mainptr, Main *main_newid)
{
  /* We only copy the necessary subset of data in this temp main. */
  main_newid->versionfile = mainptr->versionfile;
  main_newid->subversionfile = mainptr->subversionfile;
  BLI_strncpy(main_newid->name, mainptr->name, sizeof(main_newid->name));
  main_newid->curlib = mainptr->curlib;

  ListBase *lbarray[MAX_LIBARRAY];
  ListBase *lbarray_newid[MAX_LIBARRAY];
  int i = set_listbasepointers(mainptr, lbarray);
  set_listbasepointers(main_newid, lbarray_newid);
  while (i--) {
    BLI_listbase_clear(lbarray_newid[i]);

    for (ID *id = lbarray[i]->first, *idnext; id; id = idnext) {
      idnext = id->next;

      if (id->tag & LIB_TAG_NEW) {
        BLI_remlink(lbarray[i], id);
        BLI_addtail(lbarray_newid[i], id);
      }
    }
  }
}

/* scene and v3d may be NULL. */
static void library_link_end(Main *mainl,
                             FileData **fd,
                             const short flag,
                             Main *bmain,
                             Scene *scene,
                             ViewLayer *view_layer,
                             const View3D *v3d)
{
  Main *mainvar;
  Library *curlib;

  /* expander now is callback function */
  BLO_main_expander(expand_doit_library);

  /* make main consistent */
  BLO_expand_main(*fd, mainl);

  /* do this when expand found other libs */
  read_libraries(*fd, (*fd)->mainlist);

  curlib = mainl->curlib;

  /* make the lib path relative if required */
  if (flag & FILE_RELPATH) {
    /* use the full path, this could have been read by other library even */
    BLI_strncpy(curlib->name, curlib->filepath, sizeof(curlib->name));

    /* uses current .blend file as reference */
    BLI_path_rel(curlib->name, BKE_main_blendfile_path_from_global());
  }

  blo_join_main((*fd)->mainlist);
  mainvar = (*fd)->mainlist->first;
  mainl = NULL; /* blo_join_main free's mainl, cant use anymore */

  lib_link_all(*fd, mainvar);

  /* Some versioning code does expect some proper userrefcounting, e.g. in conversion from
   * groups to collections... We could optimize out that first call when we are reading a
   * current version file, but again this is really not a bottle neck currently. so not worth
   * it. */
  BKE_main_id_refcount_recompute(mainvar, false);

  BKE_collections_after_lib_link(mainvar);

  /* Yep, second splitting... but this is a very cheap operation, so no big deal. */
  blo_split_main((*fd)->mainlist, mainvar);
  Main *main_newid = BKE_main_new();
  for (mainvar = ((Main *)(*fd)->mainlist->first)->next; mainvar; mainvar = mainvar->next) {
    BLI_assert(mainvar->versionfile != 0);
    /* We need to split out IDs already existing,
     * or they will go again through do_versions - bad, very bad! */
    split_main_newid(mainvar, main_newid);

    do_versions_after_linking(main_newid, (*fd)->reports);

    add_main_to_main(mainvar, main_newid);
  }

  BKE_main_free(main_newid);
  blo_join_main((*fd)->mainlist);
  mainvar = (*fd)->mainlist->first;
  MEM_freeN((*fd)->mainlist);

  /* This does not take into account old, deprecated data, so we also have to do it after
   * `do_versions_after_linking()`. */
  BKE_main_id_refcount_recompute(mainvar, false);

  /* After all data has been read and versioned, uses LIB_TAG_NEW. */
  ntreeUpdateAllNew(mainvar);

  placeholders_ensure_valid(mainvar);

  BKE_main_id_tag_all(mainvar, LIB_TAG_NEW, false);

  /* Make all relative paths, relative to the open blend file. */
  fix_relpaths_library(BKE_main_blendfile_path(mainvar), mainvar);

  /* Give a base to loose objects and collections.
   * Only directly linked objects & collections are instantiated by
   * `BLO_library_link_named_part_ex()` & co,
   * here we handle indirect ones and other possible edge-cases. */
  if (scene) {
    add_collections_to_scene(mainvar, bmain, scene, view_layer, v3d, curlib, flag);
    add_loose_objects_to_scene(mainvar, bmain, scene, view_layer, v3d, curlib, flag);
  }
  else {
    /* printf("library_append_end, scene is NULL (objects wont get bases)\n"); */
  }

  /* Clear objects and collections instantiating tag. */
  BKE_main_id_tag_listbase(&(mainvar->objects), LIB_TAG_DOIT, false);
  BKE_main_id_tag_listbase(&(mainvar->collections), LIB_TAG_DOIT, false);

  /* patch to prevent switch_endian happens twice */
  if ((*fd)->flags & FD_FLAGS_SWITCH_ENDIAN) {
    blo_filedata_free(*fd);
    *fd = NULL;
  }
}

/**
 * Finalize linking from a given .blend file (library).
 * Optionally instance the indirect object/collection in the scene when the flags are set.
 * \note Do not use \a bh after calling this function, it may frees it.
 *
 * \param mainl: The main database to link from (not the active one).
 * \param bh: The blender file handle (WARNING! may be freed by this function!).
 * \param flag: Options for linking, used for instantiating.
 * \param bmain: The main database in which to instantiate objects/collections
 * \param scene: The scene in which to instantiate objects/collections
 * (if NULL, no instantiation is done).
 * \param view_layer: The scene layer in which to instantiate objects/collections
 * (if NULL, no instantiation is done).
 * \param v3d: The active 3D viewport
 * (only to define local-view for instantiated objects & groups, can be NULL).
 */
void BLO_library_link_end(Main *mainl,
                          BlendHandle **bh,
                          int flag,
                          Main *bmain,
                          Scene *scene,
                          ViewLayer *view_layer,
                          const View3D *v3d)
{
  FileData *fd = (FileData *)(*bh);
  library_link_end(mainl, &fd, flag, bmain, scene, view_layer, v3d);
  *bh = (BlendHandle *)fd;
}

void *BLO_library_read_struct(FileData *fd, BHead *bh, const char *blockname)
{
  return read_struct(fd, bh, blockname);
}

/** \} */

/* -------------------------------------------------------------------- */
/** \name Library Reading
 * \{ */

static int has_linked_ids_to_read(Main *mainvar)
{
  ListBase *lbarray[MAX_LIBARRAY];
  int a = set_listbasepointers(mainvar, lbarray);

  while (a--) {
    for (ID *id = lbarray[a]->first; id; id = id->next) {
      if ((id->tag & LIB_TAG_ID_LINK_PLACEHOLDER) && !(id->flag & LIB_INDIRECT_WEAK_LINK)) {
        return true;
      }
    }
  }

  return false;
}

static void read_library_linked_id(
    ReportList *reports, FileData *fd, Main *mainvar, ID *id, ID **r_id)
{
  BHead *bhead = NULL;
  const bool is_valid = BKE_idtype_idcode_is_linkable(GS(id->name)) ||
                        ((id->tag & LIB_TAG_EXTERN) == 0);

  if (fd) {
    bhead = find_bhead_from_idname(fd, id->name);
  }

  if (!is_valid) {
    blo_reportf_wrap(reports,
                     RPT_ERROR,
                     TIP_("LIB: %s: '%s' is directly linked from '%s' (parent '%s'), but is a "
                          "non-linkable data type"),
                     BKE_idtype_idcode_to_name(GS(id->name)),
                     id->name + 2,
                     mainvar->curlib->filepath,
                     library_parent_filepath(mainvar->curlib));
  }

  id->tag &= ~LIB_TAG_ID_LINK_PLACEHOLDER;
  id->flag &= ~LIB_INDIRECT_WEAK_LINK;

  if (bhead) {
    id->tag |= LIB_TAG_NEED_EXPAND;
    // printf("read lib block %s\n", id->name);
    read_libblock(fd, mainvar, bhead, id->tag, false, r_id);
  }
  else {
    blo_reportf_wrap(reports,
                     RPT_WARNING,
                     TIP_("LIB: %s: '%s' missing from '%s', parent '%s'"),
                     BKE_idtype_idcode_to_name(GS(id->name)),
                     id->name + 2,
                     mainvar->curlib->filepath,
                     library_parent_filepath(mainvar->curlib));

    /* Generate a placeholder for this ID (simplified version of read_libblock actually...). */
    if (r_id) {
      *r_id = is_valid ? create_placeholder(mainvar, GS(id->name), id->name + 2, id->tag) : NULL;
    }
  }
}

static void read_library_linked_ids(FileData *basefd,
                                    FileData *fd,
                                    ListBase *mainlist,
                                    Main *mainvar)
{
  GHash *loaded_ids = BLI_ghash_str_new(__func__);

  ListBase *lbarray[MAX_LIBARRAY];
  int a = set_listbasepointers(mainvar, lbarray);

  while (a--) {
    ID *id = lbarray[a]->first;
    ListBase pending_free_ids = {NULL};

    while (id) {
      ID *id_next = id->next;
      if ((id->tag & LIB_TAG_ID_LINK_PLACEHOLDER) && !(id->flag & LIB_INDIRECT_WEAK_LINK)) {
        BLI_remlink(lbarray[a], id);

        /* When playing with lib renaming and such, you may end with cases where
         * you have more than one linked ID of the same data-block from same
         * library. This is absolutely horrible, hence we use a ghash to ensure
         * we go back to a single linked data when loading the file. */
        ID **realid = NULL;
        if (!BLI_ghash_ensure_p(loaded_ids, id->name, (void ***)&realid)) {
          read_library_linked_id(basefd->reports, fd, mainvar, id, realid);
        }

        /* realid shall never be NULL - unless some source file/lib is broken
         * (known case: some directly linked shapekey from a missing lib...). */
        /* BLI_assert(*realid != NULL); */

        /* Now that we have a real ID, replace all pointers to placeholders in
         * fd->libmap with pointers to the real data-blocks. We do this for all
         * libraries since multiple might be referencing this ID. */
        change_link_placeholder_to_real_ID_pointer(mainlist, basefd, id, *realid);

        /* We cannot free old lib-ref placeholder ID here anymore, since we use
         * its name as key in loaded_ids hash. */
        BLI_addtail(&pending_free_ids, id);
      }
      id = id_next;
    }

    /* Clear GHash and free link placeholder IDs of the current type. */
    BLI_ghash_clear(loaded_ids, NULL, NULL);
    BLI_freelistN(&pending_free_ids);
  }

  BLI_ghash_free(loaded_ids, NULL, NULL);
}

static void read_library_clear_weak_links(FileData *basefd, ListBase *mainlist, Main *mainvar)
{
  /* Any remaining weak links at this point have been lost, silently drop
   * those by setting them to NULL pointers. */
  ListBase *lbarray[MAX_LIBARRAY];
  int a = set_listbasepointers(mainvar, lbarray);

  while (a--) {
    ID *id = lbarray[a]->first;

    while (id) {
      ID *id_next = id->next;
      if ((id->tag & LIB_TAG_ID_LINK_PLACEHOLDER) && (id->flag & LIB_INDIRECT_WEAK_LINK)) {
        /* printf("Dropping weak link to %s\n", id->name); */
        change_link_placeholder_to_real_ID_pointer(mainlist, basefd, id, NULL);
        BLI_freelinkN(lbarray[a], id);
      }
      id = id_next;
    }
  }
}

static FileData *read_library_file_data(FileData *basefd,
                                        ListBase *mainlist,
                                        Main *mainl,
                                        Main *mainptr)
{
  FileData *fd = mainptr->curlib->filedata;

  if (fd != NULL) {
    /* File already open. */
    return fd;
  }

  if (mainptr->curlib->packedfile) {
    /* Read packed file. */
    PackedFile *pf = mainptr->curlib->packedfile;

    blo_reportf_wrap(basefd->reports,
                     RPT_INFO,
                     TIP_("Read packed library:  '%s', parent '%s'"),
                     mainptr->curlib->name,
                     library_parent_filepath(mainptr->curlib));
    fd = blo_filedata_from_memory(pf->data, pf->size, basefd->reports);

    /* Needed for library_append and read_libraries. */
    BLI_strncpy(fd->relabase, mainptr->curlib->filepath, sizeof(fd->relabase));
  }
  else {
    /* Read file on disk. */
    blo_reportf_wrap(basefd->reports,
                     RPT_INFO,
                     TIP_("Read library:  '%s', '%s', parent '%s'"),
                     mainptr->curlib->filepath,
                     mainptr->curlib->name,
                     library_parent_filepath(mainptr->curlib));
    fd = blo_filedata_from_file(mainptr->curlib->filepath, basefd->reports);
  }

  if (fd) {
    /* Share the mainlist, so all libraries are added immediately in a
     * single list. It used to be that all FileData's had their own list,
     * but with indirectly linking this meant we didn't catch duplicate
     * libraries properly. */
    fd->mainlist = mainlist;

    fd->reports = basefd->reports;

    if (fd->libmap) {
      oldnewmap_free(fd->libmap);
    }

    fd->libmap = oldnewmap_new();

    mainptr->curlib->filedata = fd;
    mainptr->versionfile = fd->fileversion;

    /* subversion */
    read_file_version(fd, mainptr);
#ifdef USE_GHASH_BHEAD
    read_file_bhead_idname_map_create(fd);
#endif
  }
  else {
    mainptr->curlib->filedata = NULL;
    mainptr->curlib->id.tag |= LIB_TAG_MISSING;
    /* Set lib version to current main one... Makes assert later happy. */
    mainptr->versionfile = mainptr->curlib->versionfile = mainl->versionfile;
    mainptr->subversionfile = mainptr->curlib->subversionfile = mainl->subversionfile;
  }

  if (fd == NULL) {
    blo_reportf_wrap(
        basefd->reports, RPT_WARNING, TIP_("Cannot find lib '%s'"), mainptr->curlib->filepath);
  }

  return fd;
}

static void read_libraries(FileData *basefd, ListBase *mainlist)
{
  Main *mainl = mainlist->first;
  bool do_it = true;

  /* Expander is now callback function. */
  BLO_main_expander(expand_doit_library);

  /* At this point the base blend file has been read, and each library blend
   * encountered so far has a main with placeholders for linked data-blocks.
   *
   * Now we will read the library blend files and replace the placeholders
   * with actual data-blocks. We loop over library mains multiple times in
   * case a library needs to link additional data-blocks from another library
   * that had been read previously. */
  while (do_it) {
    do_it = false;

    /* Loop over mains of all library blend files encountered so far. Note
     * this list gets longer as more indirectly library blends are found. */
    for (Main *mainptr = mainl->next; mainptr; mainptr = mainptr->next) {
      /* Does this library have any more linked data-blocks we need to read? */
      if (has_linked_ids_to_read(mainptr)) {
#if 0
				printf("Reading linked data-blocks from %s (%s)\n",
					mainptr->curlib->id.name,
					mainptr->curlib->name);
#endif

        /* Open file if it has not been done yet. */
        FileData *fd = read_library_file_data(basefd, mainlist, mainl, mainptr);

        if (fd) {
          do_it = true;
        }

        /* Read linked data-locks for each link placeholder, and replace
         * the placeholder with the real data-lock. */
        read_library_linked_ids(basefd, fd, mainlist, mainptr);

        /* Test if linked data-locks need to read further linked data-locks
         * and create link placeholders for them. */
        BLO_expand_main(fd, mainptr);
      }
    }
  }

  Main *main_newid = BKE_main_new();
  for (Main *mainptr = mainl->next; mainptr; mainptr = mainptr->next) {
    /* Drop weak links for which no data-block was found. */
    read_library_clear_weak_links(basefd, mainlist, mainptr);

    /* Do versioning for newly added linked data-locks. If no data-locks
     * were read from a library versionfile will still be zero and we can
     * skip it. */
    if (mainptr->versionfile) {
      /* Split out already existing IDs to avoid them going through
       * do_versions multiple times, which would have bad consequences. */
      split_main_newid(mainptr, main_newid);

      /* File data can be zero with link/append. */
      if (mainptr->curlib->filedata) {
        do_versions(mainptr->curlib->filedata, mainptr->curlib, main_newid);
      }
      else {
        do_versions(basefd, NULL, main_newid);
      }

      add_main_to_main(mainptr, main_newid);
    }

    /* Lib linking. */
    if (mainptr->curlib->filedata) {
      lib_link_all(mainptr->curlib->filedata, mainptr);
    }

    /* Note: No need to call `do_versions_after_linking()` or `BKE_main_id_refcount_recompute()`
     * here, as this function is only called for library 'subset' data handling, as part of either
     * full blendfile reading (`blo_read_file_internal()`), or libdata linking
     * (`library_link_end()`). */

    /* Free file data we no longer need. */
    if (mainptr->curlib->filedata) {
      blo_filedata_free(mainptr->curlib->filedata);
    }
    mainptr->curlib->filedata = NULL;
  }
  BKE_main_free(main_newid);
}

/** \} */<|MERGE_RESOLUTION|>--- conflicted
+++ resolved
@@ -99,11 +99,8 @@
 #include "MEM_guardedalloc.h"
 
 #include "BLI_blenlib.h"
-<<<<<<< HEAD
-=======
 #include "BLI_endian_switch.h"
 #include "BLI_ghash.h"
->>>>>>> e8dd9651
 #include "BLI_linklist.h"
 #include "BLI_math.h"
 #include "BLI_mempool.h"
@@ -9357,11 +9354,7 @@
       /* read all data into fd->datamap */
       /* TODO: instead of building oldnewmap here we could just quickly check the bheads... could
        * save some more ticks. Probably not worth it though, bottleneck is full depsgraph rebuild
-<<<<<<< HEAD
-       * and eval, not actual file reading. */
-=======
        * and evaluate, not actual file reading. */
->>>>>>> e8dd9651
       bhead = read_data_into_oldnewmap(fd, id_bhead, allocname);
 
       DEBUG_PRINTF(
@@ -9898,15 +9891,9 @@
     }
 
     if (fd->memfile != NULL && do_partial_undo && (id->tag & LIB_TAG_UNDO_OLD_ID_REUSED) != 0) {
-<<<<<<< HEAD
-      /* This ID has been re-used from 'old' bmain. Since it was therfore unchanged accross current
-       * undo step, and old IDs re-use their old memory address, we do not need to liblink it at
-       * all. */
-=======
       /* This ID has been re-used from 'old' bmain. Since it was therefore unchanged across
        * current undo step, and old IDs re-use their old memory address, we do not need to liblink
        * it at all. */
->>>>>>> e8dd9651
       continue;
     }
 
