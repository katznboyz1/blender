--- conflicted
+++ resolved
@@ -9245,299 +9245,10 @@
 
 static bool direct_link_id(FileData *fd, Main *main, const int tag, ID *id, ID *id_old)
 {
-<<<<<<< HEAD
-  bhead = blo_bhead_next(fd, bhead);
-
-  while (bhead && bhead->code == DATA) {
-    void *data;
-#if 0
-		/* XXX DUMB DEBUGGING OPTION TO GIVE NAMES for guarded malloc errors */
-		short* sp = fd->filesdna->structs[bhead->SDNAnr];
-		char* tmp = malloc(100);
-		allocname = fd->filesdna->types[sp[0]];
-		strcpy(tmp, allocname);
-		data = read_struct(fd, bhead, tmp);
-#else
-    data = read_struct(fd, bhead, allocname);
-#endif
-
-    if (data) {
-      oldnewmap_insert(fd->datamap, bhead->old, data, 0);
-    }
-
-    bhead = blo_bhead_next(fd, bhead);
-  }
-
-  return bhead;
-}
-
-static BHead *read_libblock(FileData *fd,
-                            Main *main,
-                            BHead *bhead,
-                            const int tag,
-                            const bool placeholder_set_indirect_extern,
-                            ID **r_id)
-{
-  /* this routine reads a libblock and its direct data. Use link functions to connect it all
-   */
-  ID *id;
-  ListBase *lb;
-  const char *allocname;
-
-  /* XXX Very weakly handled currently, see comment at the end of this function before trying to
-   * use it for anything new. */
-  bool wrong_id = false;
-
-  /* In undo case, most libs and linked data should be kept as is from previous state
-   * (see BLO_read_from_memfile).
-   * However, some needed by the snapshot being read may have been removed in previous one,
-   * and would go missing.
-   * This leads e.g. to disappearing objects in some undo/redo case, see T34446.
-   * That means we have to carefully check whether current lib or
-   * libdata already exits in old main, if it does we merely copy it over into new main area,
-   * otherwise we have to do a full read of that bhead... */
-  if (fd->memfile && ELEM(bhead->code, ID_LI, ID_LINK_PLACEHOLDER)) {
-    const char *idname = blo_bhead_id_name(fd, bhead);
-
-    DEBUG_PRINTF("Checking %s...\n", idname);
-
-    if (bhead->code == ID_LI) {
-      Main *libmain = fd->old_mainlist->first;
-      /* Skip oldmain itself... */
-      for (libmain = libmain->next; libmain; libmain = libmain->next) {
-        DEBUG_PRINTF("... against %s: ", libmain->curlib ? libmain->curlib->id.name : "<NULL>");
-        if (libmain->curlib && STREQ(idname, libmain->curlib->id.name)) {
-          Main *oldmain = fd->old_mainlist->first;
-          DEBUG_PRINTF("FOUND!\n");
-          /* In case of a library, we need to re-add its main to fd->mainlist,
-           * because if we have later a missing ID_LINK_PLACEHOLDER,
-           * we need to get the correct lib it is linked to!
-           * Order is crucial, we cannot bulk-add it in BLO_read_from_memfile()
-           * like it used to be. */
-          BLI_remlink(fd->old_mainlist, libmain);
-          BLI_remlink_safe(&oldmain->libraries, libmain->curlib);
-          BLI_addtail(fd->mainlist, libmain);
-          BLI_addtail(&main->libraries, libmain->curlib);
-
-          if (r_id) {
-            *r_id = NULL; /* Just in case... */
-          }
-          return blo_bhead_next(fd, bhead);
-        }
-        DEBUG_PRINTF("nothing...\n");
-      }
-    }
-    else {
-      DEBUG_PRINTF("... in %s (%s): ",
-                   main->curlib ? main->curlib->id.name : "<NULL>",
-                   main->curlib ? main->curlib->name : "<NULL>");
-      if ((id = BKE_libblock_find_name(main, GS(idname), idname + 2))) {
-        DEBUG_PRINTF("FOUND!\n");
-        /* Even though we found our linked ID,
-         * there is no guarantee its address is still the same. */
-        if (id != bhead->old) {
-          oldnewmap_insert(fd->libmap, bhead->old, id, GS(id->name));
-        }
-
-        /* No need to do anything else for ID_LINK_PLACEHOLDER,
-         * it's assumed already present in its lib's main. */
-        if (r_id) {
-          *r_id = NULL; /* Just in case... */
-        }
-        return blo_bhead_next(fd, bhead);
-      }
-      DEBUG_PRINTF("nothing...\n");
-    }
-  }
-
-  /* read libblock */
-  fd->are_memchunks_identical = true;
-  id = read_struct(fd, bhead, "lib block");
-  const short idcode = id != NULL ? GS(id->name) : 0;
-
-  BHead *id_bhead = bhead;
-  /* Used when undoing from memfile, we swap changed IDs into their old addresses when found. */
-  ID *id_old = NULL;
-  bool do_id_swap = false;
-
-  if (id != NULL) {
-    const bool do_partial_undo = (fd->skip_flags & BLO_READ_SKIP_UNDO_OLD_MAIN) == 0;
-
-    if (id_bhead->code != ID_LINK_PLACEHOLDER) {
-      /* need a name for the mallocN, just for debugging and sane prints on leaks */
-      allocname = dataname(idcode);
-
-      /* read all data into fd->datamap */
-      /* TODO: instead of building oldnewmap here we could just quickly check the bheads... could
-       * save some more ticks. Probably not worth it though, bottleneck is full depsgraph rebuild
-       * and evaluate, not actual file reading. */
-      bhead = read_data_into_oldnewmap(fd, id_bhead, allocname);
-
-      if (DEBUG_CHECK_ID_FOR_UNDO(id))
-        DEBUG_UNDO_PRINTF(
-            "%s: ID %s is unchanged: %d\n", __func__, id->name, fd->are_memchunks_identical);
-
-      if (fd->memfile != NULL) {
-        BLI_assert(fd->old_idmap != NULL || !do_partial_undo);
-        /* This code should only ever be reached for local data-blocks. */
-        BLI_assert(main->curlib == NULL);
-
-        /* Find the 'current' existing ID we want to reuse instead of the one we would read from
-         * the undo memfile. */
-        if (DEBUG_CHECK_ID_FOR_UNDO(id))
-          DEBUG_UNDO_PRINTF("\t Looking for ID %s with uuid %u instead of newly read one\n",
-                            id->name,
-                            id->session_uuid);
-        id_old = do_partial_undo ? BKE_main_idmap_lookup_uuid(fd->old_idmap, id->session_uuid) :
-                                   NULL;
-        bool can_finalize_and_return = false;
-
-        if (ELEM(idcode, ID_WM, ID_SCR, ID_WS)) {
-          /* Read WindowManager, Screen and WorkSpace IDs are never actually used during undo (see
-           * `setup_app_data()` in `blendfile.c`).
-           * So we can just abort here, just ensuring libmapping is set accordingly. */
-          can_finalize_and_return = true;
-        }
-        else if (id_old != NULL && fd->are_memchunks_identical) {
-          /* Do not add LIB_TAG_NEW here, this should not be needed/used in undo case anyway (as
-           * this is only for do_version-like code), but for sake of consistency, and also because
-           * it will tell us which ID is re-used from old Main, and which one is actually new. */
-          id_old->tag = tag | LIB_TAG_NEED_LINK | LIB_TAG_UNDO_OLD_ID_REUSED;
-          id_old->lib = main->curlib;
-          id_old->us = ID_FAKE_USERS(id_old);
-          /* Do not reset id->icon_id here, memory allocated for it remains valid. */
-          /* Needed because .blend may have been saved with crap value here... */
-          id_old->newid = NULL;
-          id_old->orig_id = NULL;
-
-          /* About recalc: since that ID did not change at all, we know that its recalc fields also
-           * remained unchanged, so no need to handle neither recalc nor recalc_undo_future here.
-           */
-
-          Main *old_bmain = fd->old_mainlist->first;
-          ListBase *old_lb = which_libbase(old_bmain, idcode);
-          ListBase *new_lb = which_libbase(main, idcode);
-          BLI_remlink(old_lb, id_old);
-          BLI_addtail(new_lb, id_old);
-
-          can_finalize_and_return = true;
-        }
-
-        if (can_finalize_and_return) {
-          if (DEBUG_CHECK_ID_FOR_UNDO(id))
-            DEBUG_UNDO_PRINTF("Re-using existing ID %s instead of newly read one\n", id_old->name);
-          oldnewmap_insert(fd->libmap, id_bhead->old, id_old, id_bhead->code);
-          oldnewmap_insert(fd->libmap, id_old, id_old, id_bhead->code);
-
-          if (r_id) {
-            *r_id = id_old;
-          }
-
-          if (do_partial_undo) {
-            /* Even though we re-use the old ID as-is, it does not mean that we are 100% safe from
-             * needing some depsgraph updates for it (it could depend on another ID which address
-             * did not change, but which actual content might have been re-read from the memfile).
-             * IMPORTANT: Do not fully overwrite recalc flag here, depsgraph may not have been ran
-             * yet for previous undo step(s), we do not want to erase flags set by those.
-             */
-            if (fd->undo_direction < 0) {
-              /* We are coming from the future (i.e. do an actual undo, and not a redo), we use our
-               * old reused ID's 'accumulated recalc flags since last memfile undo step saving' as
-               * recalc flags. */
-              id_old->recalc |= id_old->recalc_undo_accumulated;
-            }
-            else {
-              /* We are coming from the past (i.e. do a redo), we use the saved 'accumulated recalc
-               * flags since last memfile undo step saving' from the newly read ID as recalc flags.
-               */
-              id_old->recalc |= id->recalc_undo_accumulated;
-            }
-            /* There is no need to flush the depsgraph's CoWs here, since that ID's data itself did
-             * not change. */
-
-            /* We need to 'accumulate' the accumulated recalc flags of all undo steps until we
-             * actually perform a depsgraph update, otherwise we'd only ever use the flags from one
-             * of the steps, and never get proper flags matching all others. */
-            id_old->recalc_undo_accumulated |= id->recalc_undo_accumulated;
-          }
-
-          MEM_freeN(id);
-          oldnewmap_free_unused(fd->datamap);
-          oldnewmap_clear(fd->datamap);
-
-          if (DEBUG_CHECK_ID_FOR_UNDO(id_old)) {
-            printf("ID %s will have recalc flags: ", id_old->name);
-            DEG_id_recalc_print(id_old);
-            printf("\n\n");
-          }
-
-          return bhead;
-        }
-      }
-    }
-
-    /* do after read_struct, for dna reconstruct */
-    lb = which_libbase(main, idcode);
-    if (lb) {
-      /* Some re-used old IDs might also use newly read ones, so we have to check for old memory
-       * addresses for those as well. */
-      if (fd->memfile != NULL && do_partial_undo && id->lib == NULL) {
-        BLI_assert(fd->old_idmap != NULL);
-        if (DEBUG_CHECK_ID_FOR_UNDO(id))
-          DEBUG_UNDO_PRINTF("\t Looking for ID %s with uuid %u instead of newly read one\n",
-                            id->name,
-                            id->session_uuid);
-        id_old = BKE_main_idmap_lookup_uuid(fd->old_idmap, id->session_uuid);
-        if (id_old != NULL) {
-          BLI_assert(MEM_allocN_len(id) == MEM_allocN_len(id_old));
-          /* UI IDs are always re-used from old bmain at higher-level calling code, so never swap
-           * those. Besides maybe custom properties, no other ID should have pointers to those
-           * anyway...
-           * And linked IDs are handled separately as well. */
-          do_id_swap = !ELEM(idcode, ID_WM, ID_SCR, ID_WS) &&
-                       !(id_bhead->code == ID_LINK_PLACEHOLDER);
-        }
-      }
-
-      /* At this point, we know we are going to keep that newly read & allocated ID, so we need to
-       * reallocate it to ensure we actually get a unique memory address for it. */
-      if (!do_id_swap) {
-        if (DEBUG_CHECK_ID_FOR_UNDO(id))
-          DEBUG_UNDO_PRINTF("using newly-read ID %s to a new mem address\n", id->name);
-      }
-      else {
-        if (DEBUG_CHECK_ID_FOR_UNDO(id))
-          DEBUG_UNDO_PRINTF("using newly-read ID %s to its old, already existing address\n",
-                            id->name);
-      }
-
-      /* for ID_LINK_PLACEHOLDER check */
-      ID *id_target = do_id_swap ? id_old : id;
-      oldnewmap_insert(fd->libmap, id_bhead->old, id_target, id_bhead->code);
-      oldnewmap_insert(fd->libmap, id_old, id_target, id_bhead->code);
-
-      BLI_addtail(lb, id);
-
-      if (fd->memfile == NULL) {
-        /* When actually reading a file , we do want to reset/re-generate session uuids.
-         * In unod case, we want to re-use existing ones. */
-        id->session_uuid = MAIN_ID_SESSION_UUID_UNSET;
-      }
-
-      BKE_lib_libblock_session_uuid_ensure(id);
-    }
-    else {
-      /* unknown ID type */
-      printf("%s: unknown id code '%c%c'\n", __func__, (idcode & 0xff), (idcode >> 8));
-      MEM_freeN(id);
-      id = NULL;
-    }
-=======
   if (fd->memfile == NULL) {
     /* When actually reading a file , we do want to reset/re-generate session uuids.
      * In undo case, we want to re-use existing ones. */
     id->session_uuid = MAIN_ID_SESSION_UUID_UNSET;
->>>>>>> 5892622d
   }
 
   BKE_lib_libblock_session_uuid_ensure(id);
@@ -9905,7 +9616,7 @@
   }
 
   /* Restore local datablocks. */
-  DEBUG_PRINTF("UNDO: read %s (uuid %d) -> ", id->name, id->session_uuid);
+  DEBUG_UNDO_PRINTF("UNDO: read %s (uuid %d) -> ", id->name, id->session_uuid);
 
   ID *id_old = NULL;
   const bool do_partial_undo = (fd->skip_flags & BLO_READ_SKIP_UNDO_OLD_MAIN) == 0;
@@ -9921,7 +9632,7 @@
 
   if (id_old != NULL && read_libblock_is_identical(fd, bhead)) {
     /* Local datablock was unchanged, restore from the old main. */
-    DEBUG_PRINTF("keep identical datablock\n");
+    DEBUG_UNDO_PRINTF("keep identical datablock\n");
 
     /* Do not add LIB_TAG_NEW here, this should not be needed/used in undo case anyway (as
      * this is only for do_version-like code), but for sake of consistency, and also because
@@ -9939,13 +9650,13 @@
   }
   else if (id_old != NULL) {
     /* Local datablock was changed. Restore at the address of the old datablock. */
-    DEBUG_PRINTF("read to old existing address\n");
+    DEBUG_UNDO_PRINTF("read to old existing address\n");
     *r_id_old = id_old;
     return false;
   }
   else {
     /* Local datablock does not exist in the undo step, so read from scratch. */
-    DEBUG_PRINTF("read at new address\n");
+    DEBUG_UNDO_PRINTF("read at new address\n");
     return false;
   }
 }
@@ -10051,49 +9762,9 @@
       *r_id = NULL;
     }
   }
-<<<<<<< HEAD
-  else if (do_id_swap) {
-    /* During memfile undo, if an ID changed and we cannot directly re-use existing one from old
-     * bmain, we do a full read of the new id from the memfile, and then fully swap its content
-     * with the old id. This allows us to keep the same pointer even for modified data, which helps
-     * reducing further detected changes by the depsgraph (since unchanged IDs remain fully
-     * unchanged, even if they are using/pointing to a changed one). */
-
-    BLI_assert((fd->skip_flags & BLO_READ_SKIP_UNDO_OLD_MAIN) == 0);
-
-    Main *old_bmain = fd->old_mainlist->first;
-    BLI_assert(id_old != NULL);
-
-    ListBase *old_lb = which_libbase(old_bmain, idcode);
-    ListBase *new_lb = which_libbase(main, idcode);
-    BLI_remlink(old_lb, id_old);
-    BLI_remlink(new_lb, id);
-
-    /* We do not need any remapping from this call here, since no ID pointer is valid in the data
-     * currently (they are all pointing to old addresses, and need to go through `lib_link`
-     * process). So we can pass NULL for the Main pointer parameter. */
-    BKE_lib_id_swap_full(NULL, id, id_old);
-
-    BLI_addtail(new_lb, id_old);
-    BLI_addtail(old_lb, id);
-
-    if (DEBUG_CHECK_ID_FOR_UNDO(id_old)) {
-      printf("ID %s will have recalc flags: ", id_old->name);
-      DEG_id_recalc_print(id_old);
-      printf("\n\n");
-    }
-  }
-  else {
-    if (DEBUG_CHECK_ID_FOR_UNDO(id)) {
-      printf("ID %s will have recalc flags: ", id->name);
-      DEG_id_recalc_print(id);
-      printf("\n\n");
-    }
-=======
   else if (id_old) {
     /* For undo, store contents read into id at id_old. */
     read_libblock_undo_restore_at_old_address(fd, main, id, id_old);
->>>>>>> 5892622d
   }
 
   return bhead;
