/*
 * This program is free software; you can redistribute it and/or
 * modify it under the terms of the GNU General Public License
 * as published by the Free Software Foundation; either version 2
 * of the License, or (at your option) any later version.
 *
 * This program is distributed in the hope that it will be useful,
 * but WITHOUT ANY WARRANTY; without even the implied warranty of
 * MERCHANTABILITY or FITNESS FOR A PARTICULAR PURPOSE.  See the
 * GNU General Public License for more details.
 *
 * You should have received a copy of the GNU General Public License
 * along with this program; if not, write to the Free Software Foundation,
 * Inc., 51 Franklin Street, Fifth Floor, Boston, MA 02110-1301, USA.
 *
 * The Original Code is Copyright (C) 2001-2002 by NaN Holding BV.
 * All rights reserved.
 */

/** \file
 * \ingroup blenloader
 */

#include "zlib.h"

#include <ctype.h> /* for isdigit. */
#include <fcntl.h> /* for open flags (O_BINARY, O_RDONLY). */
#include <limits.h>
#include <stdarg.h> /* for va_start/end. */
#include <stddef.h> /* for offsetof. */
#include <stdlib.h> /* for atoi. */
#include <time.h>   /* for gmtime. */

#include "BLI_utildefines.h"
#ifndef WIN32
#  include <unistd.h>  // for read close
#else
#  include "BLI_winstuff.h"
#  include "winsock2.h"
#  include <io.h>  // for open close read
#endif

/* allow readfile to use deprecated functionality */
#define DNA_DEPRECATED_ALLOW

#include "DNA_anim_types.h"
#include "DNA_armature_types.h"
#include "DNA_asset_types.h"
#include "DNA_brush_types.h"
#include "DNA_cachefile_types.h"
#include "DNA_camera_types.h"
#include "DNA_cloth_types.h"
#include "DNA_collection_types.h"
#include "DNA_constraint_types.h"
#include "DNA_curveprofile_types.h"
#include "DNA_dynamicpaint_types.h"
#include "DNA_effect_types.h"
#include "DNA_fileglobal_types.h"
#include "DNA_fluid_types.h"
#include "DNA_genfile.h"
#include "DNA_gpencil_modifier_types.h"
#include "DNA_gpencil_types.h"
#include "DNA_hair_types.h"
#include "DNA_ipo_types.h"
#include "DNA_key_types.h"
#include "DNA_lattice_types.h"
#include "DNA_layer_types.h"
#include "DNA_light_types.h"
#include "DNA_lightprobe_types.h"
#include "DNA_linestyle_types.h"
#include "DNA_mask_types.h"
#include "DNA_material_types.h"
#include "DNA_mesh_types.h"
#include "DNA_meshdata_types.h"
#include "DNA_meta_types.h"
#include "DNA_movieclip_types.h"
#include "DNA_nla_types.h"
#include "DNA_node_types.h"
#include "DNA_object_fluidsim_types.h"
#include "DNA_object_types.h"
#include "DNA_packedFile_types.h"
#include "DNA_particle_types.h"
#include "DNA_pointcache_types.h"
#include "DNA_pointcloud_types.h"
#include "DNA_rigidbody_types.h"
#include "DNA_scene_types.h"
#include "DNA_screen_types.h"
#include "DNA_sdna_types.h"
#include "DNA_sequence_types.h"
#include "DNA_shader_fx_types.h"
#include "DNA_simulation_types.h"
#include "DNA_sound_types.h"
#include "DNA_space_types.h"
#include "DNA_speaker_types.h"
#include "DNA_text_types.h"
#include "DNA_vfont_types.h"
#include "DNA_view3d_types.h"
#include "DNA_volume_types.h"
#include "DNA_workspace_types.h"
#include "DNA_world_types.h"

#include "MEM_guardedalloc.h"

#include "BLI_blenlib.h"
#include "BLI_endian_switch.h"
#include "BLI_ghash.h"
#include "BLI_linklist.h"
#include "BLI_math.h"
#include "BLI_memarena.h"
#include "BLI_mempool.h"
#include "BLI_threads.h"

#include "BLT_translation.h"

#include "BKE_action.h"
#include "BKE_anim_data.h"
#include "BKE_animsys.h"
#include "BKE_armature.h"
#include "BKE_asset.h"
#include "BKE_brush.h"
#include "BKE_collection.h"
#include "BKE_colortools.h"
#include "BKE_constraint.h"
#include "BKE_curve.h"
#include "BKE_curveprofile.h"
#include "BKE_deform.h"
#include "BKE_effect.h"
#include "BKE_fcurve.h"
#include "BKE_fcurve_driver.h"
#include "BKE_fluid.h"
#include "BKE_global.h"  // for G
#include "BKE_gpencil.h"
#include "BKE_gpencil_modifier.h"
#include "BKE_hair.h"
#include "BKE_icons.h"
#include "BKE_idprop.h"
#include "BKE_idtype.h"
#include "BKE_image.h"
#include "BKE_layer.h"
#include "BKE_lib_id.h"
#include "BKE_lib_override.h"
#include "BKE_lib_query.h"
#include "BKE_main.h"  // for Main
#include "BKE_main_idmap.h"
#include "BKE_material.h"
#include "BKE_mesh.h"  // for ME_ defines (patching)
#include "BKE_mesh_runtime.h"
#include "BKE_modifier.h"
#include "BKE_multires.h"
#include "BKE_nla.h"
#include "BKE_node.h"  // for tree type defines
#include "BKE_object.h"
#include "BKE_packedFile.h"
#include "BKE_paint.h"
#include "BKE_particle.h"
#include "BKE_pointcache.h"
#include "BKE_pointcloud.h"
#include "BKE_report.h"
#include "BKE_scene.h"
#include "BKE_screen.h"
#include "BKE_sequencer.h"
#include "BKE_shader_fx.h"
#include "BKE_simulation.h"
#include "BKE_sound.h"
#include "BKE_volume.h"
#include "BKE_workspace.h"

#include "DRW_engine.h"

#include "DEG_depsgraph.h"

#include "NOD_socket.h"

#include "BLO_blend_defs.h"
#include "BLO_blend_validate.h"
#include "BLO_read_write.h"
#include "BLO_readfile.h"
#include "BLO_undofile.h"

#include "RE_engine.h"

#include "engines/eevee/eevee_lightcache.h"

#include "readfile.h"

#include <errno.h>

/* Make preferences read-only. */
#define U (*((const UserDef *)&U))

/**
 * READ
 * ====
 *
 * - Existing Library (#Main) push or free
 * - allocate new #Main
 * - load file
 * - read #SDNA
 * - for each LibBlock
 *   - read LibBlock
 *   - if a Library
 *     - make a new #Main
 *     - attach ID's to it
 *   - else
 *     - read associated 'direct data'
 *     - link direct data (internal and to LibBlock)
 * - read #FileGlobal
 * - read #USER data, only when indicated (file is `~/.config/blender/X.XX/config/userpref.blend`)
 * - free file
 * - per Library (per #Main)
 *   - read file
 *   - read #SDNA
 *   - find LibBlocks and attach #ID's to #Main
 *     - if external LibBlock
 *       - search all #Main's
 *         - or it's already read,
 *         - or not read yet
 *         - or make new #Main
 *   - per LibBlock
 *     - read recursive
 *     - read associated direct data
 *     - link direct data (internal and to LibBlock)
 *   - free file
 * - per Library with unread LibBlocks
 *   - read file
 *   - read #SDNA
 *   - per LibBlock
 *     - read recursive
 *     - read associated direct data
 *     - link direct data (internal and to LibBlock)
 *   - free file
 * - join all #Main's
 * - link all LibBlocks and indirect pointers to libblocks
 * - initialize #FileGlobal and copy pointers to #Global
 *
 * \note Still a weak point is the new-address function, that doesn't solve reading from
 * multiple files at the same time.
 * (added remark: oh, i thought that was solved? will look at that... (ton).
 */

/**
 * Delay reading blocks we might not use (especially applies to library linking).
 * which keeps large arrays in memory from data-blocks we may not even use.
 *
 * \note This is disabled when using compression,
 * while zlib supports seek it's unusably slow, see: T61880.
 */
#define USE_BHEAD_READ_ON_DEMAND

/* use GHash for BHead name-based lookups (speeds up linking) */
#define USE_GHASH_BHEAD

/* Use GHash for restoring pointers by name */
#define USE_GHASH_RESTORE_POINTER

/* Define this to have verbose debug prints. */
//#define USE_DEBUG_PRINT

#ifdef USE_DEBUG_PRINT
#  define DEBUG_PRINTF(...) printf(__VA_ARGS__)
#else
#  define DEBUG_PRINTF(...)
#endif

/* local prototypes */
static void read_libraries(FileData *basefd, ListBase *mainlist);
static void *read_struct(FileData *fd, BHead *bh, const char *blockname);
static void direct_link_modifiers(BlendDataReader *reader, ListBase *lb, Object *ob);
static BHead *find_bhead_from_code_name(FileData *fd, const short idcode, const char *name);
static BHead *find_bhead_from_idname(FileData *fd, const char *idname);
static bool library_link_idcode_needs_tag_check(const short idcode, const int flag);

#ifdef USE_COLLECTION_COMPAT_28
static void expand_scene_collection(BlendExpander *expander, SceneCollection *sc);
#endif

typedef struct BHeadN {
  struct BHeadN *next, *prev;
#ifdef USE_BHEAD_READ_ON_DEMAND
  /** Use to read the data from the file directly into memory as needed. */
  off64_t file_offset;
  /** When set, the remainder of this allocation is the data, otherwise it needs to be read. */
  bool has_data;
#endif
  bool is_memchunk_identical;
  struct BHead bhead;
} BHeadN;

#define BHEADN_FROM_BHEAD(bh) ((BHeadN *)POINTER_OFFSET(bh, -(int)offsetof(BHeadN, bhead)))

/* We could change this in the future, for now it's simplest if only data is delayed
 * because ID names are used in lookup tables. */
#define BHEAD_USE_READ_ON_DEMAND(bhead) ((bhead)->code == DATA)

/**
 * This function ensures that reports are printed,
 * in the case of library linking errors this is important!
 *
 * bit kludge but better then doubling up on prints,
 * we could alternatively have a versions of a report function which forces printing - campbell
 */
void blo_reportf_wrap(ReportList *reports, ReportType type, const char *format, ...)
{
  char fixed_buf[1024]; /* should be long enough */

  va_list args;

  va_start(args, format);
  vsnprintf(fixed_buf, sizeof(fixed_buf), format, args);
  va_end(args);

  fixed_buf[sizeof(fixed_buf) - 1] = '\0';

  BKE_report(reports, type, fixed_buf);

  if (G.background == 0) {
    printf("%s: %s\n", BKE_report_type_str(type), fixed_buf);
  }
}

/* for reporting linking messages */
static const char *library_parent_filepath(Library *lib)
{
  return lib->parent ? lib->parent->filepath_abs : "<direct>";
}

/* -------------------------------------------------------------------- */
/** \name OldNewMap API
 * \{ */

typedef struct OldNew {
  const void *oldp;
  void *newp;
  /* `nr` is "user count" for data, and ID code for libdata. */
  int nr;
} OldNew;

typedef struct OldNewMap {
  /* Array that stores the actual entries. */
  OldNew *entries;
  int nentries;
  /* Hashmap that stores indices into the `entries` array. */
  int32_t *map;

  int capacity_exp;
} OldNewMap;

#define ENTRIES_CAPACITY(onm) (1ll << (onm)->capacity_exp)
#define MAP_CAPACITY(onm) (1ll << ((onm)->capacity_exp + 1))
#define SLOT_MASK(onm) (MAP_CAPACITY(onm) - 1)
#define DEFAULT_SIZE_EXP 6
#define PERTURB_SHIFT 5

/* based on the probing algorithm used in Python dicts. */
#define ITER_SLOTS(onm, KEY, SLOT_NAME, INDEX_NAME) \
  uint32_t hash = BLI_ghashutil_ptrhash(KEY); \
  uint32_t mask = SLOT_MASK(onm); \
  uint perturb = hash; \
  int SLOT_NAME = mask & hash; \
  int INDEX_NAME = onm->map[SLOT_NAME]; \
  for (;; SLOT_NAME = mask & ((5 * SLOT_NAME) + 1 + perturb), \
          perturb >>= PERTURB_SHIFT, \
          INDEX_NAME = onm->map[SLOT_NAME])

static void oldnewmap_insert_index_in_map(OldNewMap *onm, const void *ptr, int index)
{
  ITER_SLOTS (onm, ptr, slot, stored_index) {
    if (stored_index == -1) {
      onm->map[slot] = index;
      break;
    }
  }
}

static void oldnewmap_insert_or_replace(OldNewMap *onm, OldNew entry)
{
  ITER_SLOTS (onm, entry.oldp, slot, index) {
    if (index == -1) {
      onm->entries[onm->nentries] = entry;
      onm->map[slot] = onm->nentries;
      onm->nentries++;
      break;
    }
    if (onm->entries[index].oldp == entry.oldp) {
      onm->entries[index] = entry;
      break;
    }
  }
}

static OldNew *oldnewmap_lookup_entry(const OldNewMap *onm, const void *addr)
{
  ITER_SLOTS (onm, addr, slot, index) {
    if (index >= 0) {
      OldNew *entry = &onm->entries[index];
      if (entry->oldp == addr) {
        return entry;
      }
    }
    else {
      return NULL;
    }
  }
}

static void oldnewmap_clear_map(OldNewMap *onm)
{
  memset(onm->map, 0xFF, MAP_CAPACITY(onm) * sizeof(*onm->map));
}

static void oldnewmap_increase_size(OldNewMap *onm)
{
  onm->capacity_exp++;
  onm->entries = MEM_reallocN(onm->entries, sizeof(*onm->entries) * ENTRIES_CAPACITY(onm));
  onm->map = MEM_reallocN(onm->map, sizeof(*onm->map) * MAP_CAPACITY(onm));
  oldnewmap_clear_map(onm);
  for (int i = 0; i < onm->nentries; i++) {
    oldnewmap_insert_index_in_map(onm, onm->entries[i].oldp, i);
  }
}

/* Public OldNewMap API */

static OldNewMap *oldnewmap_new(void)
{
  OldNewMap *onm = MEM_callocN(sizeof(*onm), "OldNewMap");

  onm->capacity_exp = DEFAULT_SIZE_EXP;
  onm->entries = MEM_malloc_arrayN(
      ENTRIES_CAPACITY(onm), sizeof(*onm->entries), "OldNewMap.entries");
  onm->map = MEM_malloc_arrayN(MAP_CAPACITY(onm), sizeof(*onm->map), "OldNewMap.map");
  oldnewmap_clear_map(onm);

  return onm;
}

static void oldnewmap_insert(OldNewMap *onm, const void *oldaddr, void *newaddr, int nr)
{
  if (oldaddr == NULL || newaddr == NULL) {
    return;
  }

  if (UNLIKELY(onm->nentries == ENTRIES_CAPACITY(onm))) {
    oldnewmap_increase_size(onm);
  }

  OldNew entry;
  entry.oldp = oldaddr;
  entry.newp = newaddr;
  entry.nr = nr;
  oldnewmap_insert_or_replace(onm, entry);
}

void blo_do_versions_oldnewmap_insert(OldNewMap *onm, const void *oldaddr, void *newaddr, int nr)
{
  oldnewmap_insert(onm, oldaddr, newaddr, nr);
}

static void *oldnewmap_lookup_and_inc(OldNewMap *onm, const void *addr, bool increase_users)
{
  OldNew *entry = oldnewmap_lookup_entry(onm, addr);
  if (entry == NULL) {
    return NULL;
  }
  if (increase_users) {
    entry->nr++;
  }
  return entry->newp;
}

/* for libdata, OldNew.nr has ID code, no increment */
static void *oldnewmap_liblookup(OldNewMap *onm, const void *addr, const void *lib)
{
  if (addr == NULL) {
    return NULL;
  }

  ID *id = oldnewmap_lookup_and_inc(onm, addr, false);
  if (id == NULL) {
    return NULL;
  }
  if (!lib || id->lib) {
    return id;
  }
  return NULL;
}

static void oldnewmap_clear(OldNewMap *onm)
{
  /* Free unused data. */
  for (int i = 0; i < onm->nentries; i++) {
    OldNew *entry = &onm->entries[i];
    if (entry->nr == 0) {
      MEM_freeN(entry->newp);
      entry->newp = NULL;
    }
  }

  onm->capacity_exp = DEFAULT_SIZE_EXP;
  oldnewmap_clear_map(onm);
  onm->nentries = 0;
}

static void oldnewmap_free(OldNewMap *onm)
{
  MEM_freeN(onm->entries);
  MEM_freeN(onm->map);
  MEM_freeN(onm);
}

#undef ENTRIES_CAPACITY
#undef MAP_CAPACITY
#undef SLOT_MASK
#undef DEFAULT_SIZE_EXP
#undef PERTURB_SHIFT
#undef ITER_SLOTS

/** \} */

/* -------------------------------------------------------------------- */
/** \name Helper Functions
 * \{ */

static void add_main_to_main(Main *mainvar, Main *from)
{
  ListBase *lbarray[MAX_LIBARRAY], *fromarray[MAX_LIBARRAY];
  int a;

  set_listbasepointers(mainvar, lbarray);
  a = set_listbasepointers(from, fromarray);
  while (a--) {
    BLI_movelisttolist(lbarray[a], fromarray[a]);
  }
}

void blo_join_main(ListBase *mainlist)
{
  Main *tojoin, *mainl;

  mainl = mainlist->first;
  while ((tojoin = mainl->next)) {
    add_main_to_main(mainl, tojoin);
    BLI_remlink(mainlist, tojoin);
    BKE_main_free(tojoin);
  }
}

static void split_libdata(ListBase *lb_src, Main **lib_main_array, const uint lib_main_array_len)
{
  for (ID *id = lb_src->first, *idnext; id; id = idnext) {
    idnext = id->next;

    if (id->lib) {
      if (((uint)id->lib->temp_index < lib_main_array_len) &&
          /* this check should never fail, just in case 'id->lib' is a dangling pointer. */
          (lib_main_array[id->lib->temp_index]->curlib == id->lib)) {
        Main *mainvar = lib_main_array[id->lib->temp_index];
        ListBase *lb_dst = which_libbase(mainvar, GS(id->name));
        BLI_remlink(lb_src, id);
        BLI_addtail(lb_dst, id);
      }
      else {
        printf("%s: invalid library for '%s'\n", __func__, id->name);
        BLI_assert(0);
      }
    }
  }
}

void blo_split_main(ListBase *mainlist, Main *main)
{
  mainlist->first = mainlist->last = main;
  main->next = NULL;

  if (BLI_listbase_is_empty(&main->libraries)) {
    return;
  }

  /* (Library.temp_index -> Main), lookup table */
  const uint lib_main_array_len = BLI_listbase_count(&main->libraries);
  Main **lib_main_array = MEM_malloc_arrayN(lib_main_array_len, sizeof(*lib_main_array), __func__);

  int i = 0;
  for (Library *lib = main->libraries.first; lib; lib = lib->id.next, i++) {
    Main *libmain = BKE_main_new();
    libmain->curlib = lib;
    libmain->versionfile = lib->versionfile;
    libmain->subversionfile = lib->subversionfile;
    BLI_addtail(mainlist, libmain);
    lib->temp_index = i;
    lib_main_array[i] = libmain;
  }

  ListBase *lbarray[MAX_LIBARRAY];
  i = set_listbasepointers(main, lbarray);
  while (i--) {
    ID *id = lbarray[i]->first;
    if (id == NULL || GS(id->name) == ID_LI) {
      /* No ID_LI data-lock should ever be linked anyway, but just in case, better be explicit. */
      continue;
    }
    split_libdata(lbarray[i], lib_main_array, lib_main_array_len);
  }

  MEM_freeN(lib_main_array);
}

static void read_file_version(FileData *fd, Main *main)
{
  BHead *bhead;

  for (bhead = blo_bhead_first(fd); bhead; bhead = blo_bhead_next(fd, bhead)) {
    if (bhead->code == GLOB) {
      FileGlobal *fg = read_struct(fd, bhead, "Global");
      if (fg) {
        main->subversionfile = fg->subversion;
        main->minversionfile = fg->minversion;
        main->minsubversionfile = fg->minsubversion;
        MEM_freeN(fg);
      }
      else if (bhead->code == ENDB) {
        break;
      }
    }
  }
  if (main->curlib) {
    main->curlib->versionfile = main->versionfile;
    main->curlib->subversionfile = main->subversionfile;
  }
}

#ifdef USE_GHASH_BHEAD
static void read_file_bhead_idname_map_create(FileData *fd)
{
  BHead *bhead;

  /* dummy values */
  bool is_link = false;
  int code_prev = ENDB;
  uint reserve = 0;

  for (bhead = blo_bhead_first(fd); bhead; bhead = blo_bhead_next(fd, bhead)) {
    if (code_prev != bhead->code) {
      code_prev = bhead->code;
      is_link = BKE_idtype_idcode_is_valid(code_prev) ? BKE_idtype_idcode_is_linkable(code_prev) :
                                                        false;
    }

    if (is_link) {
      reserve += 1;
    }
  }

  BLI_assert(fd->bhead_idname_hash == NULL);

  fd->bhead_idname_hash = BLI_ghash_str_new_ex(__func__, reserve);

  for (bhead = blo_bhead_first(fd); bhead; bhead = blo_bhead_next(fd, bhead)) {
    if (code_prev != bhead->code) {
      code_prev = bhead->code;
      is_link = BKE_idtype_idcode_is_valid(code_prev) ? BKE_idtype_idcode_is_linkable(code_prev) :
                                                        false;
    }

    if (is_link) {
      BLI_ghash_insert(fd->bhead_idname_hash, (void *)blo_bhead_id_name(fd, bhead), bhead);
    }
  }
}
#endif

static Main *blo_find_main(FileData *fd, const char *filepath, const char *relabase)
{
  ListBase *mainlist = fd->mainlist;
  Main *m;
  Library *lib;
  char name1[FILE_MAX];

  BLI_strncpy(name1, filepath, sizeof(name1));
  BLI_path_normalize(relabase, name1);

  //  printf("blo_find_main: relabase  %s\n", relabase);
  //  printf("blo_find_main: original in  %s\n", filepath);
  //  printf("blo_find_main: converted to %s\n", name1);

  for (m = mainlist->first; m; m = m->next) {
    const char *libname = (m->curlib) ? m->curlib->filepath_abs : m->name;

    if (BLI_path_cmp(name1, libname) == 0) {
      if (G.debug & G_DEBUG) {
        printf("blo_find_main: found library %s\n", libname);
      }
      return m;
    }
  }

  m = BKE_main_new();
  BLI_addtail(mainlist, m);

  /* Add library data-block itself to 'main' Main, since libraries are **never** linked data.
   * Fixes bug where you could end with all ID_LI data-blocks having the same name... */
  lib = BKE_libblock_alloc(mainlist->first, ID_LI, BLI_path_basename(filepath), 0);

  /* Important, consistency with main ID reading code from read_libblock(). */
  lib->id.us = ID_FAKE_USERS(lib);

  /* Matches direct_link_library(). */
  id_us_ensure_real(&lib->id);

  BLI_strncpy(lib->filepath, filepath, sizeof(lib->filepath));
  BLI_strncpy(lib->filepath_abs, name1, sizeof(lib->filepath_abs));

  m->curlib = lib;

  read_file_version(fd, m);

  if (G.debug & G_DEBUG) {
    printf("blo_find_main: added new lib %s\n", filepath);
  }
  return m;
}

/** \} */

/* -------------------------------------------------------------------- */
/** \name File Parsing
 * \{ */

typedef struct BlendDataReader {
  FileData *fd;
} BlendDataReader;

typedef struct BlendLibReader {
  FileData *fd;
  Main *main;
} BlendLibReader;

typedef struct BlendExpander {
  FileData *fd;
  Main *main;
} BlendExpander;

static void switch_endian_bh4(BHead4 *bhead)
{
  /* the ID_.. codes */
  if ((bhead->code & 0xFFFF) == 0) {
    bhead->code >>= 16;
  }

  if (bhead->code != ENDB) {
    BLI_endian_switch_int32(&bhead->len);
    BLI_endian_switch_int32(&bhead->SDNAnr);
    BLI_endian_switch_int32(&bhead->nr);
  }
}

static void switch_endian_bh8(BHead8 *bhead)
{
  /* the ID_.. codes */
  if ((bhead->code & 0xFFFF) == 0) {
    bhead->code >>= 16;
  }

  if (bhead->code != ENDB) {
    BLI_endian_switch_int32(&bhead->len);
    BLI_endian_switch_int32(&bhead->SDNAnr);
    BLI_endian_switch_int32(&bhead->nr);
  }
}

static void bh4_from_bh8(BHead *bhead, BHead8 *bhead8, int do_endian_swap)
{
  BHead4 *bhead4 = (BHead4 *)bhead;
  int64_t old;

  bhead4->code = bhead8->code;
  bhead4->len = bhead8->len;

  if (bhead4->code != ENDB) {
    /* perform a endian swap on 64bit pointers, otherwise the pointer might map to zero
     * 0x0000000000000000000012345678 would become 0x12345678000000000000000000000000
     */
    if (do_endian_swap) {
      BLI_endian_switch_uint64(&bhead8->old);
    }

    /* this patch is to avoid a long long being read from not-eight aligned positions
     * is necessary on any modern 64bit architecture) */
    memcpy(&old, &bhead8->old, 8);
    bhead4->old = (int)(old >> 3);

    bhead4->SDNAnr = bhead8->SDNAnr;
    bhead4->nr = bhead8->nr;
  }
}

static void bh8_from_bh4(BHead *bhead, BHead4 *bhead4)
{
  BHead8 *bhead8 = (BHead8 *)bhead;

  bhead8->code = bhead4->code;
  bhead8->len = bhead4->len;

  if (bhead8->code != ENDB) {
    bhead8->old = bhead4->old;
    bhead8->SDNAnr = bhead4->SDNAnr;
    bhead8->nr = bhead4->nr;
  }
}

static BHeadN *get_bhead(FileData *fd)
{
  BHeadN *new_bhead = NULL;
  ssize_t readsize;

  if (fd) {
    if (!fd->is_eof) {
      /* initializing to zero isn't strictly needed but shuts valgrind up
       * since uninitialized memory gets compared */
      BHead8 bhead8 = {0};
      BHead4 bhead4 = {0};
      BHead bhead = {0};

      /* First read the bhead structure.
       * Depending on the platform the file was written on this can
       * be a big or little endian BHead4 or BHead8 structure.
       *
       * As usual 'ENDB' (the last *partial* bhead of the file)
       * needs some special handling. We don't want to EOF just yet.
       */
      if (fd->flags & FD_FLAGS_FILE_POINTSIZE_IS_4) {
        bhead4.code = DATA;
        readsize = fd->read(fd, &bhead4, sizeof(bhead4), NULL);

        if (readsize == sizeof(bhead4) || bhead4.code == ENDB) {
          if (fd->flags & FD_FLAGS_SWITCH_ENDIAN) {
            switch_endian_bh4(&bhead4);
          }

          if (fd->flags & FD_FLAGS_POINTSIZE_DIFFERS) {
            bh8_from_bh4(&bhead, &bhead4);
          }
          else {
            /* MIN2 is only to quiet '-Warray-bounds' compiler warning. */
            BLI_assert(sizeof(bhead) == sizeof(bhead4));
            memcpy(&bhead, &bhead4, MIN2(sizeof(bhead), sizeof(bhead4)));
          }
        }
        else {
          fd->is_eof = true;
          bhead.len = 0;
        }
      }
      else {
        bhead8.code = DATA;
        readsize = fd->read(fd, &bhead8, sizeof(bhead8), NULL);

        if (readsize == sizeof(bhead8) || bhead8.code == ENDB) {
          if (fd->flags & FD_FLAGS_SWITCH_ENDIAN) {
            switch_endian_bh8(&bhead8);
          }

          if (fd->flags & FD_FLAGS_POINTSIZE_DIFFERS) {
            bh4_from_bh8(&bhead, &bhead8, (fd->flags & FD_FLAGS_SWITCH_ENDIAN));
          }
          else {
            /* MIN2 is only to quiet '-Warray-bounds' compiler warning. */
            BLI_assert(sizeof(bhead) == sizeof(bhead8));
            memcpy(&bhead, &bhead8, MIN2(sizeof(bhead), sizeof(bhead8)));
          }
        }
        else {
          fd->is_eof = true;
          bhead.len = 0;
        }
      }

      /* make sure people are not trying to pass bad blend files */
      if (bhead.len < 0) {
        fd->is_eof = true;
      }

      /* bhead now contains the (converted) bhead structure. Now read
       * the associated data and put everything in a BHeadN (creative naming !)
       */
      if (fd->is_eof) {
        /* pass */
      }
#ifdef USE_BHEAD_READ_ON_DEMAND
      else if (fd->seek != NULL && BHEAD_USE_READ_ON_DEMAND(&bhead)) {
        /* Delay reading bhead content. */
        new_bhead = MEM_mallocN(sizeof(BHeadN), "new_bhead");
        if (new_bhead) {
          new_bhead->next = new_bhead->prev = NULL;
          new_bhead->file_offset = fd->file_offset;
          new_bhead->has_data = false;
          new_bhead->is_memchunk_identical = false;
          new_bhead->bhead = bhead;
          off64_t seek_new = fd->seek(fd, bhead.len, SEEK_CUR);
          if (seek_new == -1) {
            fd->is_eof = true;
            MEM_freeN(new_bhead);
            new_bhead = NULL;
          }
          BLI_assert(fd->file_offset == seek_new);
        }
        else {
          fd->is_eof = true;
        }
      }
#endif
      else {
        new_bhead = MEM_mallocN(sizeof(BHeadN) + (size_t)bhead.len, "new_bhead");
        if (new_bhead) {
          new_bhead->next = new_bhead->prev = NULL;
#ifdef USE_BHEAD_READ_ON_DEMAND
          new_bhead->file_offset = 0; /* don't seek. */
          new_bhead->has_data = true;
#endif
          new_bhead->is_memchunk_identical = false;
          new_bhead->bhead = bhead;

          readsize = fd->read(
              fd, new_bhead + 1, (size_t)bhead.len, &new_bhead->is_memchunk_identical);

          if (readsize != (ssize_t)bhead.len) {
            fd->is_eof = true;
            MEM_freeN(new_bhead);
            new_bhead = NULL;
          }
        }
        else {
          fd->is_eof = true;
        }
      }
    }
  }

  /* We've read a new block. Now add it to the list
   * of blocks.
   */
  if (new_bhead) {
    BLI_addtail(&fd->bhead_list, new_bhead);
  }

  return new_bhead;
}

BHead *blo_bhead_first(FileData *fd)
{
  BHeadN *new_bhead;
  BHead *bhead = NULL;

  /* Rewind the file
   * Read in a new block if necessary
   */
  new_bhead = fd->bhead_list.first;
  if (new_bhead == NULL) {
    new_bhead = get_bhead(fd);
  }

  if (new_bhead) {
    bhead = &new_bhead->bhead;
  }

  return bhead;
}

BHead *blo_bhead_prev(FileData *UNUSED(fd), BHead *thisblock)
{
  BHeadN *bheadn = BHEADN_FROM_BHEAD(thisblock);
  BHeadN *prev = bheadn->prev;

  return (prev) ? &prev->bhead : NULL;
}

BHead *blo_bhead_next(FileData *fd, BHead *thisblock)
{
  BHeadN *new_bhead = NULL;
  BHead *bhead = NULL;

  if (thisblock) {
    /* bhead is actually a sub part of BHeadN
     * We calculate the BHeadN pointer from the BHead pointer below */
    new_bhead = BHEADN_FROM_BHEAD(thisblock);

    /* get the next BHeadN. If it doesn't exist we read in the next one */
    new_bhead = new_bhead->next;
    if (new_bhead == NULL) {
      new_bhead = get_bhead(fd);
    }
  }

  if (new_bhead) {
    /* here we do the reverse:
     * go from the BHeadN pointer to the BHead pointer */
    bhead = &new_bhead->bhead;
  }

  return bhead;
}

#ifdef USE_BHEAD_READ_ON_DEMAND
static bool blo_bhead_read_data(FileData *fd, BHead *thisblock, void *buf)
{
  bool success = true;
  BHeadN *new_bhead = BHEADN_FROM_BHEAD(thisblock);
  BLI_assert(new_bhead->has_data == false && new_bhead->file_offset != 0);
  off64_t offset_backup = fd->file_offset;
  if (UNLIKELY(fd->seek(fd, new_bhead->file_offset, SEEK_SET) == -1)) {
    success = false;
  }
  else {
    if (fd->read(fd, buf, (size_t)new_bhead->bhead.len, &new_bhead->is_memchunk_identical) !=
        (ssize_t)new_bhead->bhead.len) {
      success = false;
    }
  }
  if (fd->seek(fd, offset_backup, SEEK_SET) == -1) {
    success = false;
  }
  return success;
}

static BHead *blo_bhead_read_full(FileData *fd, BHead *thisblock)
{
  BHeadN *new_bhead = BHEADN_FROM_BHEAD(thisblock);
  BHeadN *new_bhead_data = MEM_mallocN(sizeof(BHeadN) + new_bhead->bhead.len, "new_bhead");
  new_bhead_data->bhead = new_bhead->bhead;
  new_bhead_data->file_offset = new_bhead->file_offset;
  new_bhead_data->has_data = true;
  new_bhead_data->is_memchunk_identical = false;
  if (!blo_bhead_read_data(fd, thisblock, new_bhead_data + 1)) {
    MEM_freeN(new_bhead_data);
    return NULL;
  }
  return &new_bhead_data->bhead;
}
#endif /* USE_BHEAD_READ_ON_DEMAND */

/* Warning! Caller's responsibility to ensure given bhead **is** and ID one! */
const char *blo_bhead_id_name(const FileData *fd, const BHead *bhead)
{
  return (const char *)POINTER_OFFSET(bhead, sizeof(*bhead) + fd->id_name_offs);
}

/* Warning! Caller's responsibility to ensure given bhead **is** and ID one! */
AssetData *blo_bhead_id_asset_data(const FileData *fd, const BHead *bhead)
{
  return (fd->id_asset_data_offs > 0) ?
             *(AssetData **)POINTER_OFFSET(bhead, sizeof(*bhead) + fd->id_asset_data_offs) :
             NULL;
}

static void decode_blender_header(FileData *fd)
{
  char header[SIZEOFBLENDERHEADER], num[4];
  ssize_t readsize;

  /* read in the header data */
  readsize = fd->read(fd, header, sizeof(header), NULL);

  if (readsize == sizeof(header) && STREQLEN(header, "BLENDER", 7) && ELEM(header[7], '_', '-') &&
      ELEM(header[8], 'v', 'V') &&
      (isdigit(header[9]) && isdigit(header[10]) && isdigit(header[11]))) {
    fd->flags |= FD_FLAGS_FILE_OK;

    /* what size are pointers in the file ? */
    if (header[7] == '_') {
      fd->flags |= FD_FLAGS_FILE_POINTSIZE_IS_4;
      if (sizeof(void *) != 4) {
        fd->flags |= FD_FLAGS_POINTSIZE_DIFFERS;
      }
    }
    else {
      if (sizeof(void *) != 8) {
        fd->flags |= FD_FLAGS_POINTSIZE_DIFFERS;
      }
    }

    /* is the file saved in a different endian
     * than we need ?
     */
    if (((header[8] == 'v') ? L_ENDIAN : B_ENDIAN) != ENDIAN_ORDER) {
      fd->flags |= FD_FLAGS_SWITCH_ENDIAN;
    }

    /* get the version number */
    memcpy(num, header + 9, 3);
    num[3] = 0;
    fd->fileversion = atoi(num);
  }
}

/**
 * \return Success if the file is read correctly, else set \a r_error_message.
 */
static bool read_file_dna(FileData *fd, const char **r_error_message)
{
  BHead *bhead;
  int subversion = 0;

  for (bhead = blo_bhead_first(fd); bhead; bhead = blo_bhead_next(fd, bhead)) {
    if (bhead->code == GLOB) {
      /* Before this, the subversion didn't exist in 'FileGlobal' so the subversion
       * value isn't accessible for the purpose of DNA versioning in this case. */
      if (fd->fileversion <= 242) {
        continue;
      }
      /* We can't use read_global because this needs 'DNA1' to be decoded,
       * however the first 4 chars are _always_ the subversion. */
      FileGlobal *fg = (void *)&bhead[1];
      BLI_STATIC_ASSERT(offsetof(FileGlobal, subvstr) == 0, "Must be first: subvstr")
      char num[5];
      memcpy(num, fg->subvstr, 4);
      num[4] = 0;
      subversion = atoi(num);
    }
    else if (bhead->code == DNA1) {
      const bool do_endian_swap = (fd->flags & FD_FLAGS_SWITCH_ENDIAN) != 0;

      fd->filesdna = DNA_sdna_from_data(
          &bhead[1], bhead->len, do_endian_swap, true, r_error_message);
      if (fd->filesdna) {
        blo_do_versions_dna(fd->filesdna, fd->fileversion, subversion);
        fd->compflags = DNA_struct_get_compareflags(fd->filesdna, fd->memsdna);
        fd->reconstruct_info = DNA_reconstruct_info_create(
            fd->filesdna, fd->memsdna, fd->compflags);
        /* used to retrieve ID names from (bhead+1) */
        fd->id_name_offs = DNA_elem_offset(fd->filesdna, "ID", "char", "name[]");
<<<<<<< HEAD
        fd->id_asset_data_offs = DNA_elem_offset(fd->filesdna, "ID", "AssetData", "*asset_data");
=======
        BLI_assert(fd->id_name_offs != -1);
>>>>>>> fec5c12a

        return true;
      }

      return false;
    }
    else if (bhead->code == ENDB) {
      break;
    }
  }

  *r_error_message = "Missing DNA block";
  return false;
}

static int *read_file_thumbnail(FileData *fd)
{
  BHead *bhead;
  int *blend_thumb = NULL;

  for (bhead = blo_bhead_first(fd); bhead; bhead = blo_bhead_next(fd, bhead)) {
    if (bhead->code == TEST) {
      const bool do_endian_swap = (fd->flags & FD_FLAGS_SWITCH_ENDIAN) != 0;
      int *data = (int *)(bhead + 1);

      if (bhead->len < (sizeof(int[2]))) {
        break;
      }

      if (do_endian_swap) {
        BLI_endian_switch_int32(&data[0]);
        BLI_endian_switch_int32(&data[1]);
      }

      const int width = data[0];
      const int height = data[1];
      if (!BLEN_THUMB_MEMSIZE_IS_VALID(width, height)) {
        break;
      }
      if (bhead->len < BLEN_THUMB_MEMSIZE_FILE(width, height)) {
        break;
      }

      blend_thumb = data;
      break;
    }
    if (bhead->code != REND) {
      /* Thumbnail is stored in TEST immediately after first REND... */
      break;
    }
  }

  return blend_thumb;
}

/** \} */

/* -------------------------------------------------------------------- */
/** \name File Data API
 * \{ */

/* Regular file reading. */

static ssize_t fd_read_data_from_file(FileData *filedata,
                                      void *buffer,
                                      size_t size,
                                      bool *UNUSED(r_is_memchunck_identical))
{
  ssize_t readsize = read(filedata->filedes, buffer, size);

  if (readsize < 0) {
    readsize = EOF;
  }
  else {
    filedata->file_offset += readsize;
  }

  return readsize;
}

static off64_t fd_seek_data_from_file(FileData *filedata, off64_t offset, int whence)
{
  filedata->file_offset = BLI_lseek(filedata->filedes, offset, whence);
  return filedata->file_offset;
}

/* GZip file reading. */

static ssize_t fd_read_gzip_from_file(FileData *filedata,
                                      void *buffer,
                                      size_t size,
                                      bool *UNUSED(r_is_memchunck_identical))
{
  BLI_assert(size <= INT_MAX);

  ssize_t readsize = gzread(filedata->gzfiledes, buffer, (uint)size);

  if (readsize < 0) {
    readsize = EOF;
  }
  else {
    filedata->file_offset += readsize;
  }

  return readsize;
}

/* Memory reading. */

static ssize_t fd_read_from_memory(FileData *filedata,
                                   void *buffer,
                                   size_t size,
                                   bool *UNUSED(r_is_memchunck_identical))
{
  /* don't read more bytes then there are available in the buffer */
  ssize_t readsize = (ssize_t)MIN2(size, filedata->buffersize - (size_t)filedata->file_offset);

  memcpy(buffer, filedata->buffer + filedata->file_offset, (size_t)readsize);
  filedata->file_offset += readsize;

  return readsize;
}

/* MemFile reading. */

static ssize_t fd_read_from_memfile(FileData *filedata,
                                    void *buffer,
                                    size_t size,
                                    bool *r_is_memchunck_identical)
{
  static size_t seek = SIZE_MAX; /* the current position */
  static size_t offset = 0;      /* size of previous chunks */
  static MemFileChunk *chunk = NULL;
  size_t chunkoffset, readsize, totread;

  if (r_is_memchunck_identical != NULL) {
    *r_is_memchunck_identical = true;
  }

  if (size == 0) {
    return 0;
  }

  if (seek != (size_t)filedata->file_offset) {
    chunk = filedata->memfile->chunks.first;
    seek = 0;

    while (chunk) {
      if (seek + chunk->size > (size_t)filedata->file_offset) {
        break;
      }
      seek += chunk->size;
      chunk = chunk->next;
    }
    offset = seek;
    seek = (size_t)filedata->file_offset;
  }

  if (chunk) {
    totread = 0;

    do {
      /* first check if it's on the end if current chunk */
      if (seek - offset == chunk->size) {
        offset += chunk->size;
        chunk = chunk->next;
      }

      /* debug, should never happen */
      if (chunk == NULL) {
        printf("illegal read, chunk zero\n");
        return 0;
      }

      chunkoffset = seek - offset;
      readsize = size - totread;

      /* data can be spread over multiple chunks, so clamp size
       * to within this chunk, and then it will read further in
       * the next chunk */
      if (chunkoffset + readsize > chunk->size) {
        readsize = chunk->size - chunkoffset;
      }

      memcpy(POINTER_OFFSET(buffer, totread), chunk->buf + chunkoffset, readsize);
      totread += readsize;
      filedata->file_offset += readsize;
      seek += readsize;
      if (r_is_memchunck_identical != NULL) {
        /* `is_identical` of current chunk represents whether it changed compared to previous undo
         * step. this is fine in redo case (filedata->undo_direction > 0), but not in undo case,
         * where we need an extra flag defined when saving the next (future) step after the one we
         * want to restore, as we are supposed to 'come from' that future undo step, and not the
         * one before current one. */
        *r_is_memchunck_identical &= filedata->undo_direction > 0 ? chunk->is_identical :
                                                                    chunk->is_identical_future;
      }
    } while (totread < size);

    return (ssize_t)totread;
  }

  return 0;
}

static FileData *filedata_new(void)
{
  FileData *fd = MEM_callocN(sizeof(FileData), "FileData");

  fd->filedes = -1;
  fd->gzfiledes = NULL;

  fd->memsdna = DNA_sdna_current_get();

  fd->datamap = oldnewmap_new();
  fd->globmap = oldnewmap_new();
  fd->libmap = oldnewmap_new();

  return fd;
}

static FileData *blo_decode_and_check(FileData *fd, ReportList *reports)
{
  decode_blender_header(fd);

  if (fd->flags & FD_FLAGS_FILE_OK) {
    const char *error_message = NULL;
    if (read_file_dna(fd, &error_message) == false) {
      BKE_reportf(
          reports, RPT_ERROR, "Failed to read blend file '%s': %s", fd->relabase, error_message);
      blo_filedata_free(fd);
      fd = NULL;
    }
  }
  else {
    BKE_reportf(
        reports, RPT_ERROR, "Failed to read blend file '%s', not a blend file", fd->relabase);
    blo_filedata_free(fd);
    fd = NULL;
  }

  return fd;
}

static FileData *blo_filedata_from_file_descriptor(const char *filepath,
                                                   ReportList *reports,
                                                   int file)
{
  FileDataReadFn *read_fn = NULL;
  FileDataSeekFn *seek_fn = NULL; /* Optional. */

  gzFile gzfile = (gzFile)Z_NULL;

  char header[7];

  /* Regular file. */
  errno = 0;
  if (read(file, header, sizeof(header)) != sizeof(header)) {
    BKE_reportf(reports,
                RPT_WARNING,
                "Unable to read '%s': %s",
                filepath,
                errno ? strerror(errno) : TIP_("insufficient content"));
    return NULL;
  }

  BLI_lseek(file, 0, SEEK_SET);

  /* Regular file. */
  if (memcmp(header, "BLENDER", sizeof(header)) == 0) {
    read_fn = fd_read_data_from_file;
    seek_fn = fd_seek_data_from_file;
  }

  /* Gzip file. */
  errno = 0;
  if ((read_fn == NULL) &&
      /* Check header magic. */
      (header[0] == 0x1f && header[1] == 0x8b)) {
    gzfile = BLI_gzopen(filepath, "rb");
    if (gzfile == (gzFile)Z_NULL) {
      BKE_reportf(reports,
                  RPT_WARNING,
                  "Unable to open '%s': %s",
                  filepath,
                  errno ? strerror(errno) : TIP_("unknown error reading file"));
      return NULL;
    }

    /* 'seek_fn' is too slow for gzip, don't set it. */
    read_fn = fd_read_gzip_from_file;
    /* Caller must close. */
    file = -1;
  }

  if (read_fn == NULL) {
    BKE_reportf(reports, RPT_WARNING, "Unrecognized file format '%s'", filepath);
    return NULL;
  }

  FileData *fd = filedata_new();

  fd->filedes = file;
  fd->gzfiledes = gzfile;

  fd->read = read_fn;
  fd->seek = seek_fn;

  return fd;
}

static FileData *blo_filedata_from_file_open(const char *filepath, ReportList *reports)
{
  errno = 0;
  const int file = BLI_open(filepath, O_BINARY | O_RDONLY, 0);
  if (file == -1) {
    BKE_reportf(reports,
                RPT_WARNING,
                "Unable to open '%s': %s",
                filepath,
                errno ? strerror(errno) : TIP_("unknown error reading file"));
    return NULL;
  }
  FileData *fd = blo_filedata_from_file_descriptor(filepath, reports, file);
  if ((fd == NULL) || (fd->filedes == -1)) {
    close(file);
  }
  return fd;
}

/* cannot be called with relative paths anymore! */
/* on each new library added, it now checks for the current FileData and expands relativeness */
FileData *blo_filedata_from_file(const char *filepath, ReportList *reports)
{
  FileData *fd = blo_filedata_from_file_open(filepath, reports);
  if (fd != NULL) {
    /* needed for library_append and read_libraries */
    BLI_strncpy(fd->relabase, filepath, sizeof(fd->relabase));

    return blo_decode_and_check(fd, reports);
  }
  return NULL;
}

/**
 * Same as blo_filedata_from_file(), but does not reads DNA data, only header.
 * Use it for light access (e.g. thumbnail reading).
 */
static FileData *blo_filedata_from_file_minimal(const char *filepath)
{
  FileData *fd = blo_filedata_from_file_open(filepath, NULL);
  if (fd != NULL) {
    decode_blender_header(fd);
    if (fd->flags & FD_FLAGS_FILE_OK) {
      return fd;
    }
    blo_filedata_free(fd);
  }
  return NULL;
}

static ssize_t fd_read_gzip_from_memory(FileData *filedata,
                                        void *buffer,
                                        size_t size,
                                        bool *UNUSED(r_is_memchunck_identical))
{
  int err;

  filedata->strm.next_out = (Bytef *)buffer;
  filedata->strm.avail_out = (uint)size;

  // Inflate another chunk.
  err = inflate(&filedata->strm, Z_SYNC_FLUSH);

  if (err == Z_STREAM_END) {
    return 0;
  }
  if (err != Z_OK) {
    printf("fd_read_gzip_from_memory: zlib error\n");
    return 0;
  }

  filedata->file_offset += size;

  return (ssize_t)size;
}

static int fd_read_gzip_from_memory_init(FileData *fd)
{

  fd->strm.next_in = (Bytef *)fd->buffer;
  fd->strm.avail_in = fd->buffersize;
  fd->strm.total_out = 0;
  fd->strm.zalloc = Z_NULL;
  fd->strm.zfree = Z_NULL;

  if (inflateInit2(&fd->strm, (16 + MAX_WBITS)) != Z_OK) {
    return 0;
  }

  fd->read = fd_read_gzip_from_memory;

  return 1;
}

FileData *blo_filedata_from_memory(const void *mem, int memsize, ReportList *reports)
{
  if (!mem || memsize < SIZEOFBLENDERHEADER) {
    BKE_report(reports, RPT_WARNING, (mem) ? TIP_("Unable to read") : TIP_("Unable to open"));
    return NULL;
  }

  FileData *fd = filedata_new();
  const char *cp = mem;

  fd->buffer = mem;
  fd->buffersize = memsize;

  /* test if gzip */
  if (cp[0] == 0x1f && cp[1] == 0x8b) {
    if (0 == fd_read_gzip_from_memory_init(fd)) {
      blo_filedata_free(fd);
      return NULL;
    }
  }
  else {
    fd->read = fd_read_from_memory;
  }

  fd->flags |= FD_FLAGS_NOT_MY_BUFFER;

  return blo_decode_and_check(fd, reports);
}

FileData *blo_filedata_from_memfile(MemFile *memfile,
                                    const struct BlendFileReadParams *params,
                                    ReportList *reports)
{
  if (!memfile) {
    BKE_report(reports, RPT_WARNING, "Unable to open blend <memory>");
    return NULL;
  }

  FileData *fd = filedata_new();
  fd->memfile = memfile;
  fd->undo_direction = params->undo_direction;

  fd->read = fd_read_from_memfile;
  fd->flags |= FD_FLAGS_NOT_MY_BUFFER;

  return blo_decode_and_check(fd, reports);
}

void blo_filedata_free(FileData *fd)
{
  if (fd) {
    if (fd->filedes != -1) {
      close(fd->filedes);
    }

    if (fd->gzfiledes != NULL) {
      gzclose(fd->gzfiledes);
    }

    if (fd->strm.next_in) {
      if (inflateEnd(&fd->strm) != Z_OK) {
        printf("close gzip stream error\n");
      }
    }

    if (fd->buffer && !(fd->flags & FD_FLAGS_NOT_MY_BUFFER)) {
      MEM_freeN((void *)fd->buffer);
      fd->buffer = NULL;
    }

    /* Free all BHeadN data blocks */
#ifndef NDEBUG
    BLI_freelistN(&fd->bhead_list);
#else
    /* Sanity check we're not keeping memory we don't need. */
    LISTBASE_FOREACH_MUTABLE (BHeadN *, new_bhead, &fd->bhead_list) {
      if (fd->seek != NULL && BHEAD_USE_READ_ON_DEMAND(&new_bhead->bhead)) {
        BLI_assert(new_bhead->has_data == 0);
      }
      MEM_freeN(new_bhead);
    }
#endif

    if (fd->filesdna) {
      DNA_sdna_free(fd->filesdna);
    }
    if (fd->compflags) {
      MEM_freeN((void *)fd->compflags);
    }
    if (fd->reconstruct_info) {
      DNA_reconstruct_info_free(fd->reconstruct_info);
    }

    if (fd->datamap) {
      oldnewmap_free(fd->datamap);
    }
    if (fd->globmap) {
      oldnewmap_free(fd->globmap);
    }
    if (fd->packedmap) {
      oldnewmap_free(fd->packedmap);
    }
    if (fd->libmap && !(fd->flags & FD_FLAGS_NOT_MY_LIBMAP)) {
      oldnewmap_free(fd->libmap);
    }
    if (fd->old_idmap != NULL) {
      BKE_main_idmap_destroy(fd->old_idmap);
    }
    blo_cache_storage_end(fd);
    if (fd->bheadmap) {
      MEM_freeN(fd->bheadmap);
    }

#ifdef USE_GHASH_BHEAD
    if (fd->bhead_idname_hash) {
      BLI_ghash_free(fd->bhead_idname_hash, NULL, NULL);
    }
#endif

    MEM_freeN(fd);
  }
}

/** \} */

/* -------------------------------------------------------------------- */
/** \name Public Utilities
 * \{ */

/**
 * Check whether given path ends with a blend file compatible extension
 * (`.blend`, `.ble` or `.blend.gz`).
 *
 * \param str: The path to check.
 * \return true is this path ends with a blender file extension.
 */
bool BLO_has_bfile_extension(const char *str)
{
  const char *ext_test[4] = {".blend", ".ble", ".blend.gz", NULL};
  return BLI_path_extension_check_array(str, ext_test);
}

/**
 * Try to explode given path into its 'library components'
 * (i.e. a .blend file, id type/group, and data-block itself).
 *
 * \param path: the full path to explode.
 * \param r_dir: the string that'll contain path up to blend file itself ('library' path).
 * WARNING! Must be #FILE_MAX_LIBEXTRA long (it also stores group and name strings)!
 * \param r_group: the string that'll contain 'group' part of the path, if any. May be NULL.
 * \param r_name: the string that'll contain data's name part of the path, if any. May be NULL.
 * \return true if path contains a blend file.
 */
bool BLO_library_path_explode(const char *path, char *r_dir, char **r_group, char **r_name)
{
  /* We might get some data names with slashes,
   * so we have to go up in path until we find blend file itself,
   * then we now next path item is group, and everything else is data name. */
  char *slash = NULL, *prev_slash = NULL, c = '\0';

  r_dir[0] = '\0';
  if (r_group) {
    *r_group = NULL;
  }
  if (r_name) {
    *r_name = NULL;
  }

  /* if path leads to an existing directory, we can be sure we're not (in) a library */
  if (BLI_is_dir(path)) {
    return false;
  }

  strcpy(r_dir, path);

  while ((slash = (char *)BLI_path_slash_rfind(r_dir))) {
    char tc = *slash;
    *slash = '\0';
    if (BLO_has_bfile_extension(r_dir) && BLI_is_file(r_dir)) {
      break;
    }
    if (STREQ(r_dir, BLO_EMBEDDED_STARTUP_BLEND)) {
      break;
    }

    if (prev_slash) {
      *prev_slash = c;
    }
    prev_slash = slash;
    c = tc;
  }

  if (!slash) {
    return false;
  }

  if (slash[1] != '\0') {
    BLI_assert(strlen(slash + 1) < BLO_GROUP_MAX);
    if (r_group) {
      *r_group = slash + 1;
    }
  }

  if (prev_slash && (prev_slash[1] != '\0')) {
    BLI_assert(strlen(prev_slash + 1) < MAX_ID_NAME - 2);
    if (r_name) {
      *r_name = prev_slash + 1;
    }
  }

  return true;
}

/**
 * Does a very light reading of given .blend file to extract its stored thumbnail.
 *
 * \param filepath: The path of the file to extract thumbnail from.
 * \return The raw thumbnail
 * (MEM-allocated, as stored in file, use #BKE_main_thumbnail_to_imbuf()
 * to convert it to ImBuf image).
 */
BlendThumbnail *BLO_thumbnail_from_file(const char *filepath)
{
  FileData *fd;
  BlendThumbnail *data = NULL;
  int *fd_data;

  fd = blo_filedata_from_file_minimal(filepath);
  fd_data = fd ? read_file_thumbnail(fd) : NULL;

  if (fd_data) {
    const int width = fd_data[0];
    const int height = fd_data[1];
    if (BLEN_THUMB_MEMSIZE_IS_VALID(width, height)) {
      const size_t sz = BLEN_THUMB_MEMSIZE(width, height);
      data = MEM_mallocN(sz, __func__);
      if (data) {
        BLI_assert((sz - sizeof(*data)) ==
                   (BLEN_THUMB_MEMSIZE_FILE(width, height) - (sizeof(*fd_data) * 2)));
        data->width = width;
        data->height = height;
        memcpy(data->rect, &fd_data[2], sz - sizeof(*data));
      }
    }
  }

  blo_filedata_free(fd);

  return data;
}

/** \} */

/* -------------------------------------------------------------------- */
/** \name Old/New Pointer Map
 * \{ */

/* only direct databocks */
static void *newdataadr(FileData *fd, const void *adr)
{
  return oldnewmap_lookup_and_inc(fd->datamap, adr, true);
}

/* only direct databocks */
static void *newdataadr_no_us(FileData *fd, const void *adr)
{
  return oldnewmap_lookup_and_inc(fd->datamap, adr, false);
}

/* direct datablocks with global linking */
void *blo_read_get_new_globaldata_address(FileData *fd, const void *adr)
{
  return oldnewmap_lookup_and_inc(fd->globmap, adr, true);
}

/* used to restore packed data after undo */
static void *newpackedadr(FileData *fd, const void *adr)
{
  if (fd->packedmap && adr) {
    return oldnewmap_lookup_and_inc(fd->packedmap, adr, true);
  }

  return oldnewmap_lookup_and_inc(fd->datamap, adr, true);
}

/* only lib data */
static void *newlibadr(FileData *fd, const void *lib, const void *adr)
{
  return oldnewmap_liblookup(fd->libmap, adr, lib);
}

/* only lib data */
void *blo_do_versions_newlibadr(FileData *fd, const void *lib, const void *adr)
{
  return newlibadr(fd, lib, adr);
}

/* increases user number */
static void change_link_placeholder_to_real_ID_pointer_fd(FileData *fd, const void *old, void *new)
{
  for (int i = 0; i < fd->libmap->nentries; i++) {
    OldNew *entry = &fd->libmap->entries[i];

    if (old == entry->newp && entry->nr == ID_LINK_PLACEHOLDER) {
      entry->newp = new;
      if (new) {
        entry->nr = GS(((ID *)new)->name);
      }
    }
  }
}

static void change_link_placeholder_to_real_ID_pointer(ListBase *mainlist,
                                                       FileData *basefd,
                                                       void *old,
                                                       void *new)
{
  LISTBASE_FOREACH (Main *, mainptr, mainlist) {
    FileData *fd;

    if (mainptr->curlib) {
      fd = mainptr->curlib->filedata;
    }
    else {
      fd = basefd;
    }

    if (fd) {
      change_link_placeholder_to_real_ID_pointer_fd(fd, old, new);
    }
  }
}

/* lib linked proxy objects point to our local data, we need
 * to clear that pointer before reading the undo memfile since
 * the object might be removed, it is set again in reading
 * if the local object still exists.
 * This is only valid for local proxy objects though, linked ones should not be affected here.
 */
void blo_clear_proxy_pointers_from_lib(Main *oldmain)
{
  LISTBASE_FOREACH (Object *, ob, &oldmain->objects) {
    if (ob->id.lib != NULL && ob->proxy_from != NULL && ob->proxy_from->id.lib == NULL) {
      ob->proxy_from = NULL;
    }
  }
}

/* XXX disabled this feature - packed files also belong in temp saves and quit.blend,
 * to make restore work. */

static void insert_packedmap(FileData *fd, PackedFile *pf)
{
  oldnewmap_insert(fd->packedmap, pf, pf, 0);
  oldnewmap_insert(fd->packedmap, pf->data, pf->data, 0);
}

void blo_make_packed_pointer_map(FileData *fd, Main *oldmain)
{
  fd->packedmap = oldnewmap_new();

  LISTBASE_FOREACH (Image *, ima, &oldmain->images) {
    if (ima->packedfile) {
      insert_packedmap(fd, ima->packedfile);
    }

    LISTBASE_FOREACH (ImagePackedFile *, imapf, &ima->packedfiles) {
      if (imapf->packedfile) {
        insert_packedmap(fd, imapf->packedfile);
      }
    }
  }

  LISTBASE_FOREACH (VFont *, vfont, &oldmain->fonts) {
    if (vfont->packedfile) {
      insert_packedmap(fd, vfont->packedfile);
    }
  }

  LISTBASE_FOREACH (bSound *, sound, &oldmain->sounds) {
    if (sound->packedfile) {
      insert_packedmap(fd, sound->packedfile);
    }
  }

  LISTBASE_FOREACH (Volume *, volume, &oldmain->volumes) {
    if (volume->packedfile) {
      insert_packedmap(fd, volume->packedfile);
    }
  }

  LISTBASE_FOREACH (Library *, lib, &oldmain->libraries) {
    if (lib->packedfile) {
      insert_packedmap(fd, lib->packedfile);
    }
  }
}

/* set old main packed data to zero if it has been restored */
/* this works because freeing old main only happens after this call */
void blo_end_packed_pointer_map(FileData *fd, Main *oldmain)
{
  OldNew *entry = fd->packedmap->entries;

  /* used entries were restored, so we put them to zero */
  for (int i = 0; i < fd->packedmap->nentries; i++, entry++) {
    if (entry->nr > 0) {
      entry->newp = NULL;
    }
  }

  LISTBASE_FOREACH (Image *, ima, &oldmain->images) {
    ima->packedfile = newpackedadr(fd, ima->packedfile);

    LISTBASE_FOREACH (ImagePackedFile *, imapf, &ima->packedfiles) {
      imapf->packedfile = newpackedadr(fd, imapf->packedfile);
    }
  }

  LISTBASE_FOREACH (VFont *, vfont, &oldmain->fonts) {
    vfont->packedfile = newpackedadr(fd, vfont->packedfile);
  }

  LISTBASE_FOREACH (bSound *, sound, &oldmain->sounds) {
    sound->packedfile = newpackedadr(fd, sound->packedfile);
  }

  LISTBASE_FOREACH (Library *, lib, &oldmain->libraries) {
    lib->packedfile = newpackedadr(fd, lib->packedfile);
  }

  LISTBASE_FOREACH (Volume *, volume, &oldmain->volumes) {
    volume->packedfile = newpackedadr(fd, volume->packedfile);
  }
}

/* undo file support: add all library pointers in lookup */
void blo_add_library_pointer_map(ListBase *old_mainlist, FileData *fd)
{
  ListBase *lbarray[MAX_LIBARRAY];

  LISTBASE_FOREACH (Main *, ptr, old_mainlist) {
    int i = set_listbasepointers(ptr, lbarray);
    while (i--) {
      LISTBASE_FOREACH (ID *, id, lbarray[i]) {
        oldnewmap_insert(fd->libmap, id, id, GS(id->name));
      }
    }
  }

  fd->old_mainlist = old_mainlist;
}

/* Build a GSet of old main (we only care about local data here, so we can do that after
 * split_main() call. */
void blo_make_old_idmap_from_main(FileData *fd, Main *bmain)
{
  if (fd->old_idmap != NULL) {
    BKE_main_idmap_destroy(fd->old_idmap);
  }
  fd->old_idmap = BKE_main_idmap_create(bmain, false, NULL, MAIN_IDMAP_TYPE_UUID);
}

typedef struct BLOCacheStorage {
  GHash *cache_map;
  MemArena *memarena;
} BLOCacheStorage;

/** Register a cache data entry to be preserved when reading some undo memfile. */
static void blo_cache_storage_entry_register(ID *id,
                                             const IDCacheKey *key,
                                             void **UNUSED(cache_p),
                                             uint UNUSED(flags),
                                             void *cache_storage_v)
{
  BLI_assert(key->id_session_uuid == id->session_uuid);
  UNUSED_VARS_NDEBUG(id);

  BLOCacheStorage *cache_storage = cache_storage_v;
  BLI_assert(!BLI_ghash_haskey(cache_storage->cache_map, key));

  IDCacheKey *storage_key = BLI_memarena_alloc(cache_storage->memarena, sizeof(*storage_key));
  *storage_key = *key;
  BLI_ghash_insert(cache_storage->cache_map, storage_key, POINTER_FROM_UINT(0));
}

/** Restore a cache data entry from old ID into new one, when reading some undo memfile. */
static void blo_cache_storage_entry_restore_in_new(
    ID *UNUSED(id), const IDCacheKey *key, void **cache_p, uint flags, void *cache_storage_v)
{
  BLOCacheStorage *cache_storage = cache_storage_v;

  if (cache_storage == NULL) {
    /* In non-undo case, only clear the pointer if it is a purely runtime one.
     * If it may be stored in a persistent way in the .blend file, direct_link code is responsible
     * to properly deal with it. */
    if ((flags & IDTYPE_CACHE_CB_FLAGS_PERSISTENT) == 0) {
      *cache_p = NULL;
    }
    return;
  }

  void **value = BLI_ghash_lookup_p(cache_storage->cache_map, key);
  if (value == NULL) {
    *cache_p = NULL;
    return;
  }
  *value = POINTER_FROM_UINT(POINTER_AS_UINT(*value) + 1);
  *cache_p = key->cache_v;
}

/** Clear as needed a cache data entry from old ID, when reading some undo memfile. */
static void blo_cache_storage_entry_clear_in_old(ID *UNUSED(id),
                                                 const IDCacheKey *key,
                                                 void **cache_p,
                                                 uint UNUSED(flags),
                                                 void *cache_storage_v)
{
  BLOCacheStorage *cache_storage = cache_storage_v;

  void **value = BLI_ghash_lookup_p(cache_storage->cache_map, key);
  if (value == NULL) {
    *cache_p = NULL;
    return;
  }
  /* If that cache has been restored into some new ID, we want to remove it from old one, otherwise
   * keep it there so that it gets properly freed together with its ID. */
  *cache_p = POINTER_AS_UINT(*value) != 0 ? NULL : key->cache_v;
}

void blo_cache_storage_init(FileData *fd, Main *bmain)
{
  if (fd->memfile != NULL) {
    BLI_assert(fd->cache_storage == NULL);
    fd->cache_storage = MEM_mallocN(sizeof(*fd->cache_storage), __func__);
    fd->cache_storage->memarena = BLI_memarena_new(BLI_MEMARENA_STD_BUFSIZE, __func__);
    fd->cache_storage->cache_map = BLI_ghash_new(
        BKE_idtype_cache_key_hash, BKE_idtype_cache_key_cmp, __func__);

    ListBase *lb;
    FOREACH_MAIN_LISTBASE_BEGIN (bmain, lb) {
      ID *id = lb->first;
      if (id == NULL) {
        continue;
      }

      const IDTypeInfo *type_info = BKE_idtype_get_info_from_id(id);
      if (type_info->foreach_cache == NULL) {
        continue;
      }

      FOREACH_MAIN_LISTBASE_ID_BEGIN (lb, id) {
        if (ID_IS_LINKED(id)) {
          continue;
        }
        BKE_idtype_id_foreach_cache(id, blo_cache_storage_entry_register, fd->cache_storage);
      }
      FOREACH_MAIN_LISTBASE_ID_END;
    }
    FOREACH_MAIN_LISTBASE_END;
  }
  else {
    fd->cache_storage = NULL;
  }
}

void blo_cache_storage_old_bmain_clear(FileData *fd, Main *bmain_old)
{
  if (fd->cache_storage != NULL) {
    ListBase *lb;
    FOREACH_MAIN_LISTBASE_BEGIN (bmain_old, lb) {
      ID *id = lb->first;
      if (id == NULL) {
        continue;
      }

      const IDTypeInfo *type_info = BKE_idtype_get_info_from_id(id);
      if (type_info->foreach_cache == NULL) {
        continue;
      }

      FOREACH_MAIN_LISTBASE_ID_BEGIN (lb, id) {
        if (ID_IS_LINKED(id)) {
          continue;
        }
        BKE_idtype_id_foreach_cache(id, blo_cache_storage_entry_clear_in_old, fd->cache_storage);
      }
      FOREACH_MAIN_LISTBASE_ID_END;
    }
    FOREACH_MAIN_LISTBASE_END;
  }
}

void blo_cache_storage_end(FileData *fd)
{
  if (fd->cache_storage != NULL) {
    BLI_ghash_free(fd->cache_storage->cache_map, NULL, NULL);
    BLI_memarena_free(fd->cache_storage->memarena);
    MEM_freeN(fd->cache_storage);
    fd->cache_storage = NULL;
  }
}

/** \} */

/* -------------------------------------------------------------------- */
/** \name DNA Struct Loading
 * \{ */

static void switch_endian_structs(const struct SDNA *filesdna, BHead *bhead)
{
  int blocksize, nblocks;
  char *data;

  data = (char *)(bhead + 1);
  blocksize = filesdna->types_size[filesdna->structs[bhead->SDNAnr]->type];

  nblocks = bhead->nr;
  while (nblocks--) {
    DNA_struct_switch_endian(filesdna, bhead->SDNAnr, data);

    data += blocksize;
  }
}

static void *read_struct(FileData *fd, BHead *bh, const char *blockname)
{
  void *temp = NULL;

  if (bh->len) {
#ifdef USE_BHEAD_READ_ON_DEMAND
    BHead *bh_orig = bh;
#endif

    /* switch is based on file dna */
    if (bh->SDNAnr && (fd->flags & FD_FLAGS_SWITCH_ENDIAN)) {
#ifdef USE_BHEAD_READ_ON_DEMAND
      if (BHEADN_FROM_BHEAD(bh)->has_data == false) {
        bh = blo_bhead_read_full(fd, bh);
        if (UNLIKELY(bh == NULL)) {
          fd->flags &= ~FD_FLAGS_FILE_OK;
          return NULL;
        }
      }
#endif
      switch_endian_structs(fd->filesdna, bh);
    }

    if (fd->compflags[bh->SDNAnr] != SDNA_CMP_REMOVED) {
      if (fd->compflags[bh->SDNAnr] == SDNA_CMP_NOT_EQUAL) {
#ifdef USE_BHEAD_READ_ON_DEMAND
        if (BHEADN_FROM_BHEAD(bh)->has_data == false) {
          bh = blo_bhead_read_full(fd, bh);
          if (UNLIKELY(bh == NULL)) {
            fd->flags &= ~FD_FLAGS_FILE_OK;
            return NULL;
          }
        }
#endif
        temp = DNA_struct_reconstruct(fd->reconstruct_info, bh->SDNAnr, bh->nr, (bh + 1));
      }
      else {
        /* SDNA_CMP_EQUAL */
        temp = MEM_mallocN(bh->len, blockname);
#ifdef USE_BHEAD_READ_ON_DEMAND
        if (BHEADN_FROM_BHEAD(bh)->has_data) {
          memcpy(temp, (bh + 1), bh->len);
        }
        else {
          /* Instead of allocating the bhead, then copying it,
           * read the data from the file directly into the memory. */
          if (UNLIKELY(!blo_bhead_read_data(fd, bh, temp))) {
            fd->flags &= ~FD_FLAGS_FILE_OK;
            MEM_freeN(temp);
            temp = NULL;
          }
        }
#else
        memcpy(temp, (bh + 1), bh->len);
#endif
      }
    }

#ifdef USE_BHEAD_READ_ON_DEMAND
    if (bh_orig != bh) {
      MEM_freeN(BHEADN_FROM_BHEAD(bh));
    }
#endif
  }

  return temp;
}

/* Like read_struct, but gets a pointer without allocating. Only works for
 * undo since DNA must match. */
static const void *peek_struct_undo(FileData *fd, BHead *bhead)
{
  BLI_assert(fd->memfile != NULL);
  UNUSED_VARS_NDEBUG(fd);
  return (bhead->len) ? (const void *)(bhead + 1) : NULL;
}

static void link_glob_list(FileData *fd, ListBase *lb) /* for glob data */
{
  Link *ln, *prev;
  void *poin;

  if (BLI_listbase_is_empty(lb)) {
    return;
  }
  poin = newdataadr(fd, lb->first);
  if (lb->first) {
    oldnewmap_insert(fd->globmap, lb->first, poin, 0);
  }
  lb->first = poin;

  ln = lb->first;
  prev = NULL;
  while (ln) {
    poin = newdataadr(fd, ln->next);
    if (ln->next) {
      oldnewmap_insert(fd->globmap, ln->next, poin, 0);
    }
    ln->next = poin;
    ln->prev = prev;
    prev = ln;
    ln = ln->next;
  }
  lb->last = prev;
}

/** \} */

/* -------------------------------------------------------------------- */
/** \name Read ID
 * \{ */

static void lib_link_id(BlendLibReader *reader, ID *id);
static void lib_link_collection(BlendLibReader *reader, Collection *collection);

static void lib_link_id_embedded_id(BlendLibReader *reader, ID *id)
{

  /* Handle 'private IDs'. */
  bNodeTree *nodetree = ntreeFromID(id);
  if (nodetree != NULL) {
    lib_link_id(reader, &nodetree->id);
    ntreeBlendReadLib(reader, nodetree);
  }

  if (GS(id->name) == ID_SCE) {
    Scene *scene = (Scene *)id;
    if (scene->master_collection != NULL) {
      lib_link_id(reader, &scene->master_collection->id);
      lib_link_collection(reader, scene->master_collection);
    }
  }
}

static void lib_link_id(BlendLibReader *reader, ID *id)
{
  /* Note: WM IDProperties are never written to file, hence they should always be NULL here. */
  BLI_assert((GS(id->name) != ID_WM) || id->properties == NULL);
  IDP_BlendReadLib(reader, id->properties);

  AnimData *adt = BKE_animdata_from_id(id);
  if (adt != NULL) {
    BKE_animdata_blend_read_lib(reader, id, adt);
  }

  if (id->override_library) {
    BLO_read_id_address(reader, id->lib, &id->override_library->reference);
    BLO_read_id_address(reader, id->lib, &id->override_library->storage);
  }

  lib_link_id_embedded_id(reader, id);
}

static void direct_link_id_override_property_operation_cb(BlendDataReader *reader, void *data)
{
  IDOverrideLibraryPropertyOperation *opop = data;

  BLO_read_data_address(reader, &opop->subitem_reference_name);
  BLO_read_data_address(reader, &opop->subitem_local_name);

  opop->tag = 0; /* Runtime only. */
}

static void direct_link_id_override_property_cb(BlendDataReader *reader, void *data)
{
  IDOverrideLibraryProperty *op = data;

  BLO_read_data_address(reader, &op->rna_path);

  op->tag = 0; /* Runtime only. */

  BLO_read_list_cb(reader, &op->operations, direct_link_id_override_property_operation_cb);
}

static void direct_link_id_common(
    BlendDataReader *reader, Library *current_library, ID *id, ID *id_old, const int tag);
static void direct_link_collection(BlendDataReader *reader, Collection *collection);

static void direct_link_id_embedded_id(BlendDataReader *reader,
                                       Library *current_library,
                                       ID *id,
                                       ID *id_old)
{
  /* Handle 'private IDs'. */
  bNodeTree **nodetree = BKE_ntree_ptr_from_id(id);
  if (nodetree != NULL && *nodetree != NULL) {
    BLO_read_data_address(reader, nodetree);
    direct_link_id_common(reader,
                          current_library,
                          (ID *)*nodetree,
                          id_old != NULL ? (ID *)ntreeFromID(id_old) : NULL,
                          0);
    ntreeBlendReadData(reader, *nodetree);
  }

  if (GS(id->name) == ID_SCE) {
    Scene *scene = (Scene *)id;
    if (scene->master_collection != NULL) {
      BLO_read_data_address(reader, &scene->master_collection);
      direct_link_id_common(reader,
                            current_library,
                            &scene->master_collection->id,
                            id_old != NULL ? &((Scene *)id_old)->master_collection->id : NULL,
                            0);
      direct_link_collection(reader, scene->master_collection);
    }
  }
}

static int direct_link_id_restore_recalc_exceptions(const ID *id_current)
{
  /* Exception for armature objects, where the pose has direct points to the
   * armature databolock. */
  if (GS(id_current->name) == ID_OB && ((Object *)id_current)->pose) {
    return ID_RECALC_GEOMETRY;
  }

  return 0;
}

static int direct_link_id_restore_recalc(const FileData *fd,
                                         const ID *id_target,
                                         const ID *id_current,
                                         const bool is_identical)
{
  /* These are the evaluations that had not been performed yet at the time the
   * target undo state was written. These need to be done again, since they may
   * flush back changes to the original datablock. */
  int recalc = id_target->recalc;

  if (id_current == NULL) {
    /* ID does not currently exist in the database, so also will not exist in
     * the dependency graphs. That means it will be newly created and as a
     * result also fully re-evaluated regardless of the recalc flag set here. */
    recalc |= ID_RECALC_ALL;
  }
  else {
    /* If the contents datablock changed, the depsgraph needs to copy the
     * datablock again to ensure it matches the original datablock. */
    if (!is_identical) {
      recalc |= ID_RECALC_COPY_ON_WRITE;
    }

    /* Special exceptions. */
    recalc |= direct_link_id_restore_recalc_exceptions(id_current);

    /* Evaluations for the current state that have not been performed yet
     * by the time we are performing this undo step. */
    recalc |= id_current->recalc;

    /* Tags that were set between the target state and the current state,
     * that we need to perform again. */
    if (fd->undo_direction < 0) {
      /* Undo: tags from target to the current state. */
      recalc |= id_current->recalc_up_to_undo_push;
    }
    else {
      /* Redo: tags from current to the target state. */
      recalc |= id_target->recalc_up_to_undo_push;
    }
  }

  return recalc;
}

static void direct_link_id_common(
    BlendDataReader *reader, Library *current_library, ID *id, ID *id_old, const int tag)
{
  if (!BLO_read_data_is_undo(reader)) {
    /* When actually reading a file , we do want to reset/re-generate session uuids.
     * In undo case, we want to re-use existing ones. */
    id->session_uuid = MAIN_ID_SESSION_UUID_UNSET;
  }

  BKE_lib_libblock_session_uuid_ensure(id);

  id->lib = current_library;
  id->us = ID_FAKE_USERS(id);
  id->icon_id = 0;
  id->newid = NULL; /* Needed because .blend may have been saved with crap value here... */
  id->orig_id = NULL;
  id->py_instance = NULL;

  /* Initialize with provided tag. */
  id->tag = tag;

  if (tag & LIB_TAG_ID_LINK_PLACEHOLDER) {
    /* For placeholder we only need to set the tag and properly initialize generic ID fields above,
     * no further data to read. */
    return;
  }

  if (id->asset_data) {
    BLO_read_data_address(reader, &id->asset_data);
    BKE_assetdata_read(reader, id->asset_data);
  }

  /*link direct data of ID properties*/
  if (id->properties) {
    BLO_read_data_address(reader, &id->properties);
    /* this case means the data was written incorrectly, it should not happen */
    IDP_BlendDataRead(reader, &id->properties);
  }

  id->flag &= ~LIB_INDIRECT_WEAK_LINK;

  /* NOTE: It is important to not clear the recalc flags for undo/redo.
   * Preserving recalc flags on redo/undo is the only way to make dependency graph detect
   * that animation is to be evaluated on undo/redo. If this is not enforced by the recalc
   * flags dependency graph does not do animation update to avoid loss of unkeyed changes.,
   * which conflicts with undo/redo of changes to animation data itself.
   *
   * But for regular file load we clear the flag, since the flags might have been changed since
   * the version the file has been saved with. */
  if (!BLO_read_data_is_undo(reader)) {
    id->recalc = 0;
    id->recalc_after_undo_push = 0;
  }
  else if ((reader->fd->skip_flags & BLO_READ_SKIP_UNDO_OLD_MAIN) == 0) {
    id->recalc = direct_link_id_restore_recalc(reader->fd, id, id_old, false);
    id->recalc_after_undo_push = 0;
  }

  /* Link direct data of overrides. */
  if (id->override_library) {
    BLO_read_data_address(reader, &id->override_library);
    BLO_read_list_cb(
        reader, &id->override_library->properties, direct_link_id_override_property_cb);
    id->override_library->runtime = NULL;
  }

  DrawDataList *drawdata = DRW_drawdatalist_from_id(id);
  if (drawdata) {
    BLI_listbase_clear((ListBase *)drawdata);
  }

  /* Handle 'private IDs'. */
  direct_link_id_embedded_id(reader, current_library, id, id_old);
}

/** \} */

/* -------------------------------------------------------------------- */
/** \name Read Animation (legacy for version patching)
 * \{ */

// XXX deprecated - old animation system
static void lib_link_ipo(BlendLibReader *reader, Ipo *ipo)
{
  LISTBASE_FOREACH (IpoCurve *, icu, &ipo->curve) {
    if (icu->driver) {
      BLO_read_id_address(reader, ipo->id.lib, &icu->driver->ob);
    }
  }
}

// XXX deprecated - old animation system
static void direct_link_ipo(BlendDataReader *reader, Ipo *ipo)
{
  BLO_read_list(reader, &(ipo->curve));

  LISTBASE_FOREACH (IpoCurve *, icu, &ipo->curve) {
    BLO_read_data_address(reader, &icu->bezt);
    BLO_read_data_address(reader, &icu->bp);
    BLO_read_data_address(reader, &icu->driver);
  }
}

// XXX deprecated - old animation system
static void lib_link_nlastrips(BlendLibReader *reader, ID *id, ListBase *striplist)
{
  LISTBASE_FOREACH (bActionStrip *, strip, striplist) {
    BLO_read_id_address(reader, id->lib, &strip->object);
    BLO_read_id_address(reader, id->lib, &strip->act);
    BLO_read_id_address(reader, id->lib, &strip->ipo);
    LISTBASE_FOREACH (bActionModifier *, amod, &strip->modifiers) {
      BLO_read_id_address(reader, id->lib, &amod->ob);
    }
  }
}

// XXX deprecated - old animation system
static void direct_link_nlastrips(BlendDataReader *reader, ListBase *strips)
{
  BLO_read_list(reader, strips);

  LISTBASE_FOREACH (bActionStrip *, strip, strips) {
    BLO_read_list(reader, &strip->modifiers);
  }
}

// XXX deprecated - old animation system
static void lib_link_constraint_channels(BlendLibReader *reader, ID *id, ListBase *chanbase)
{
  LISTBASE_FOREACH (bConstraintChannel *, chan, chanbase) {
    BLO_read_id_address(reader, id->lib, &chan->ipo);
  }
}

/** \} */

/* -------------------------------------------------------------------- */
/** \name Read ID: WorkSpace
 * \{ */

static void lib_link_workspaces(BlendLibReader *reader, WorkSpace *workspace)
{
  ID *id = (ID *)workspace;

  /* Restore proper 'parent' pointers to relevant data, and clean up unused/invalid entries. */
  LISTBASE_FOREACH_MUTABLE (WorkSpaceDataRelation *, relation, &workspace->hook_layout_relations) {
    relation->parent = NULL;
    LISTBASE_FOREACH (wmWindowManager *, wm, &reader->main->wm) {
      LISTBASE_FOREACH (wmWindow *, win, &wm->windows) {
        if (win->winid == relation->parentid) {
          relation->parent = win->workspace_hook;
        }
      }
    }
    if (relation->parent == NULL) {
      BLI_freelinkN(&workspace->hook_layout_relations, relation);
    }
  }

  LISTBASE_FOREACH_MUTABLE (WorkSpaceLayout *, layout, &workspace->layouts) {
    BLO_read_id_address(reader, id->lib, &layout->screen);

    if (layout->screen) {
      if (ID_IS_LINKED(id)) {
        layout->screen->winid = 0;
        if (layout->screen->temp) {
          /* delete temp layouts when appending */
          BKE_workspace_layout_remove(reader->main, workspace, layout);
        }
      }
    }
    else {
      /* If we're reading a layout without screen stored, it's useless and we shouldn't keep it
       * around. */
      BKE_workspace_layout_remove(reader->main, workspace, layout);
    }
  }
}

static void direct_link_workspace(BlendDataReader *reader, WorkSpace *workspace)
{
  BLO_read_list(reader, &workspace->layouts);
  BLO_read_list(reader, &workspace->hook_layout_relations);
  BLO_read_list(reader, &workspace->owner_ids);
  BLO_read_list(reader, &workspace->tools);

  LISTBASE_FOREACH (WorkSpaceDataRelation *, relation, &workspace->hook_layout_relations) {
    /* parent pointer does not belong to workspace data and is therefore restored in lib_link step
     * of window manager.*/
    BLO_read_data_address(reader, &relation->value);
  }

  LISTBASE_FOREACH (bToolRef *, tref, &workspace->tools) {
    tref->runtime = NULL;
    BLO_read_data_address(reader, &tref->properties);
    IDP_BlendDataRead(reader, &tref->properties);
  }

  workspace->status_text = NULL;

  id_us_ensure_real(&workspace->id);
}

static void lib_link_workspace_instance_hook(BlendLibReader *reader,
                                             WorkSpaceInstanceHook *hook,
                                             ID *id)
{
  WorkSpace *workspace = BKE_workspace_active_get(hook);
  BLO_read_id_address(reader, id->lib, &workspace);
  BKE_workspace_active_set(hook, workspace);
}

/** \} */

/* -------------------------------------------------------------------- */
/** \name Read ID: Armature
 * \{ */

/* temp struct used to transport needed info to lib_link_constraint_cb() */
typedef struct tConstraintLinkData {
  BlendLibReader *reader;
  ID *id;
} tConstraintLinkData;
/* callback function used to relink constraint ID-links */
static void lib_link_constraint_cb(bConstraint *UNUSED(con),
                                   ID **idpoin,
                                   bool UNUSED(is_reference),
                                   void *userdata)
{
  tConstraintLinkData *cld = (tConstraintLinkData *)userdata;
  BLO_read_id_address(cld->reader, cld->id->lib, idpoin);
}

static void lib_link_constraints(BlendLibReader *reader, ID *id, ListBase *conlist)
{
  tConstraintLinkData cld;

  /* legacy fixes */
  LISTBASE_FOREACH (bConstraint *, con, conlist) {
    /* patch for error introduced by changing constraints (dunno how) */
    /* if con->data type changes, dna cannot resolve the pointer! (ton) */
    if (con->data == NULL) {
      con->type = CONSTRAINT_TYPE_NULL;
    }
    /* own ipo, all constraints have it */
    BLO_read_id_address(reader, id->lib, &con->ipo);  // XXX deprecated - old animation system

    /* If linking from a library, clear 'local' library override flag. */
    if (id->lib != NULL) {
      con->flag &= ~CONSTRAINT_OVERRIDE_LIBRARY_LOCAL;
    }
  }

  /* relink all ID-blocks used by the constraints */
  cld.reader = reader;
  cld.id = id;

  BKE_constraints_id_loop(conlist, lib_link_constraint_cb, &cld);
}

static void direct_link_constraints(BlendDataReader *reader, ListBase *lb)
{
  BLO_read_list(reader, lb);
  LISTBASE_FOREACH (bConstraint *, con, lb) {
    BLO_read_data_address(reader, &con->data);

    switch (con->type) {
      case CONSTRAINT_TYPE_PYTHON: {
        bPythonConstraint *data = con->data;

        BLO_read_list(reader, &data->targets);

        BLO_read_data_address(reader, &data->prop);
        IDP_BlendDataRead(reader, &data->prop);
        break;
      }
      case CONSTRAINT_TYPE_ARMATURE: {
        bArmatureConstraint *data = con->data;

        BLO_read_list(reader, &data->targets);

        break;
      }
      case CONSTRAINT_TYPE_SPLINEIK: {
        bSplineIKConstraint *data = con->data;

        BLO_read_data_address(reader, &data->points);
        break;
      }
      case CONSTRAINT_TYPE_KINEMATIC: {
        bKinematicConstraint *data = con->data;

        con->lin_error = 0.f;
        con->rot_error = 0.f;

        /* version patch for runtime flag, was not cleared in some case */
        data->flag &= ~CONSTRAINT_IK_AUTO;
        break;
      }
      case CONSTRAINT_TYPE_CHILDOF: {
        /* XXX version patch, in older code this flag wasn't always set, and is inherent to type */
        if (con->ownspace == CONSTRAINT_SPACE_POSE) {
          con->flag |= CONSTRAINT_SPACEONCE;
        }
        break;
      }
      case CONSTRAINT_TYPE_TRANSFORM_CACHE: {
        bTransformCacheConstraint *data = con->data;
        data->reader = NULL;
        data->reader_object_path[0] = '\0';
      }
    }
  }
}

static void lib_link_pose(BlendLibReader *reader, Object *ob, bPose *pose)
{
  bArmature *arm = ob->data;

  if (!pose || !arm) {
    return;
  }

  /* always rebuild to match proxy or lib changes, but on Undo */
  bool rebuild = false;

  if (!BLO_read_lib_is_undo(reader)) {
    if (ob->proxy || ob->id.lib != arm->id.lib) {
      rebuild = true;
    }
  }

  if (ob->proxy) {
    /* sync proxy layer */
    if (pose->proxy_layer) {
      arm->layer = pose->proxy_layer;
    }

    /* sync proxy active bone */
    if (pose->proxy_act_bone[0]) {
      Bone *bone = BKE_armature_find_bone_name(arm, pose->proxy_act_bone);
      if (bone) {
        arm->act_bone = bone;
      }
    }
  }

  LISTBASE_FOREACH (bPoseChannel *, pchan, &pose->chanbase) {
    lib_link_constraints(reader, (ID *)ob, &pchan->constraints);

    pchan->bone = BKE_armature_find_bone_name(arm, pchan->name);

    IDP_BlendReadLib(reader, pchan->prop);

    BLO_read_id_address(reader, arm->id.lib, &pchan->custom);
    if (UNLIKELY(pchan->bone == NULL)) {
      rebuild = true;
    }
    else if ((ob->id.lib == NULL) && arm->id.lib) {
      /* local pose selection copied to armature, bit hackish */
      pchan->bone->flag &= ~BONE_SELECTED;
      pchan->bone->flag |= pchan->selectflag;
    }
  }

  if (rebuild) {
    DEG_id_tag_update_ex(
        reader->main, &ob->id, ID_RECALC_TRANSFORM | ID_RECALC_GEOMETRY | ID_RECALC_ANIMATION);
    BKE_pose_tag_recalc(reader->main, pose);
  }
}

/** \} */

/* -------------------------------------------------------------------- */
/** \name Read ID: Shape Keys
 * \{ */

void blo_do_versions_key_uidgen(Key *key)
{
  key->uidgen = 1;
  LISTBASE_FOREACH (KeyBlock *, block, &key->block) {
    block->uid = key->uidgen++;
  }
}

/** \} */

/* -------------------------------------------------------------------- */
/** \name Read ID: Particle Settings
 * \{ */

/* update this also to writefile.c */
static const char *ptcache_data_struct[] = {
    "",          // BPHYS_DATA_INDEX
    "",          // BPHYS_DATA_LOCATION
    "",          // BPHYS_DATA_VELOCITY
    "",          // BPHYS_DATA_ROTATION
    "",          // BPHYS_DATA_AVELOCITY / BPHYS_DATA_XCONST */
    "",          // BPHYS_DATA_SIZE:
    "",          // BPHYS_DATA_TIMES:
    "BoidData",  // case BPHYS_DATA_BOIDS:
};

static void direct_link_pointcache_cb(BlendDataReader *reader, void *data)
{
  PTCacheMem *pm = data;
  for (int i = 0; i < BPHYS_TOT_DATA; i++) {
    BLO_read_data_address(reader, &pm->data[i]);

    /* the cache saves non-struct data without DNA */
    if (pm->data[i] && ptcache_data_struct[i][0] == '\0' &&
        BLO_read_requires_endian_switch(reader)) {
      /* data_size returns bytes. */
      int tot = (BKE_ptcache_data_size(i) * pm->totpoint) / sizeof(int);

      int *poin = pm->data[i];

      BLI_endian_switch_int32_array(poin, tot);
    }
  }

  BLO_read_list(reader, &pm->extradata);

  LISTBASE_FOREACH (PTCacheExtra *, extra, &pm->extradata) {
    BLO_read_data_address(reader, &extra->data);
  }
}

static void direct_link_pointcache(BlendDataReader *reader, PointCache *cache)
{
  if ((cache->flag & PTCACHE_DISK_CACHE) == 0) {
    BLO_read_list_cb(reader, &cache->mem_cache, direct_link_pointcache_cb);
  }
  else {
    BLI_listbase_clear(&cache->mem_cache);
  }

  cache->flag &= ~PTCACHE_SIMULATION_VALID;
  cache->simframe = 0;
  cache->edit = NULL;
  cache->free_edit = NULL;
  cache->cached_frames = NULL;
  cache->cached_frames_len = 0;
}

static void direct_link_pointcache_list(BlendDataReader *reader,
                                        ListBase *ptcaches,
                                        PointCache **ocache,
                                        int force_disk)
{
  if (ptcaches->first) {
    BLO_read_list(reader, ptcaches);
    LISTBASE_FOREACH (PointCache *, cache, ptcaches) {
      direct_link_pointcache(reader, cache);
      if (force_disk) {
        cache->flag |= PTCACHE_DISK_CACHE;
        cache->step = 1;
      }
    }

    BLO_read_data_address(reader, ocache);
  }
  else if (*ocache) {
    /* old "single" caches need to be linked too */
    BLO_read_data_address(reader, ocache);
    direct_link_pointcache(reader, *ocache);
    if (force_disk) {
      (*ocache)->flag |= PTCACHE_DISK_CACHE;
      (*ocache)->step = 1;
    }

    ptcaches->first = ptcaches->last = *ocache;
  }
}

static void lib_link_partdeflect(BlendLibReader *reader, ID *id, PartDeflect *pd)
{
  if (pd && pd->tex) {
    BLO_read_id_address(reader, id->lib, &pd->tex);
  }
  if (pd && pd->f_source) {
    BLO_read_id_address(reader, id->lib, &pd->f_source);
  }
}

static void lib_link_particlesettings(BlendLibReader *reader, ParticleSettings *part)
{
  BLO_read_id_address(reader, part->id.lib, &part->ipo);  // XXX deprecated - old animation system

  BLO_read_id_address(reader, part->id.lib, &part->instance_object);
  BLO_read_id_address(reader, part->id.lib, &part->instance_collection);
  BLO_read_id_address(reader, part->id.lib, &part->force_group);
  BLO_read_id_address(reader, part->id.lib, &part->bb_ob);
  BLO_read_id_address(reader, part->id.lib, &part->collision_group);

  lib_link_partdeflect(reader, &part->id, part->pd);
  lib_link_partdeflect(reader, &part->id, part->pd2);

  if (part->effector_weights) {
    BLO_read_id_address(reader, part->id.lib, &part->effector_weights->group);
  }
  else {
    part->effector_weights = BKE_effector_add_weights(part->force_group);
  }

  if (part->instance_weights.first && part->instance_collection) {
    LISTBASE_FOREACH (ParticleDupliWeight *, dw, &part->instance_weights) {
      BLO_read_id_address(reader, part->id.lib, &dw->ob);
    }
  }
  else {
    BLI_listbase_clear(&part->instance_weights);
  }

  if (part->boids) {
    LISTBASE_FOREACH (BoidState *, state, &part->boids->states) {
      LISTBASE_FOREACH (BoidRule *, rule, &state->rules) {
        switch (rule->type) {
          case eBoidRuleType_Goal:
          case eBoidRuleType_Avoid: {
            BoidRuleGoalAvoid *brga = (BoidRuleGoalAvoid *)rule;
            BLO_read_id_address(reader, part->id.lib, &brga->ob);
            break;
          }
          case eBoidRuleType_FollowLeader: {
            BoidRuleFollowLeader *brfl = (BoidRuleFollowLeader *)rule;
            BLO_read_id_address(reader, part->id.lib, &brfl->ob);
            break;
          }
        }
      }
    }
  }

  for (int a = 0; a < MAX_MTEX; a++) {
    MTex *mtex = part->mtex[a];
    if (mtex) {
      BLO_read_id_address(reader, part->id.lib, &mtex->tex);
      BLO_read_id_address(reader, part->id.lib, &mtex->object);
    }
  }
}

static void direct_link_partdeflect(PartDeflect *pd)
{
  if (pd) {
    pd->rng = NULL;
  }
}

static void direct_link_particlesettings(BlendDataReader *reader, ParticleSettings *part)
{
  BLO_read_data_address(reader, &part->adt);
  BLO_read_data_address(reader, &part->pd);
  BLO_read_data_address(reader, &part->pd2);

  BKE_animdata_blend_read_data(reader, part->adt);
  direct_link_partdeflect(part->pd);
  direct_link_partdeflect(part->pd2);

  BLO_read_data_address(reader, &part->clumpcurve);
  if (part->clumpcurve) {
    BKE_curvemapping_blend_read(reader, part->clumpcurve);
  }
  BLO_read_data_address(reader, &part->roughcurve);
  if (part->roughcurve) {
    BKE_curvemapping_blend_read(reader, part->roughcurve);
  }
  BLO_read_data_address(reader, &part->twistcurve);
  if (part->twistcurve) {
    BKE_curvemapping_blend_read(reader, part->twistcurve);
  }

  BLO_read_data_address(reader, &part->effector_weights);
  if (!part->effector_weights) {
    part->effector_weights = BKE_effector_add_weights(part->force_group);
  }

  BLO_read_list(reader, &part->instance_weights);

  BLO_read_data_address(reader, &part->boids);
  BLO_read_data_address(reader, &part->fluid);

  if (part->boids) {
    BLO_read_list(reader, &part->boids->states);

    LISTBASE_FOREACH (BoidState *, state, &part->boids->states) {
      BLO_read_list(reader, &state->rules);
      BLO_read_list(reader, &state->conditions);
      BLO_read_list(reader, &state->actions);
    }
  }
  for (int a = 0; a < MAX_MTEX; a++) {
    BLO_read_data_address(reader, &part->mtex[a]);
  }

  /* Protect against integer overflow vulnerability. */
  CLAMP(part->trail_count, 1, 100000);
}

static void lib_link_particlesystems(BlendLibReader *reader,
                                     Object *ob,
                                     ID *id,
                                     ListBase *particles)
{
  LISTBASE_FOREACH_MUTABLE (ParticleSystem *, psys, particles) {

    BLO_read_id_address(reader, id->lib, &psys->part);
    if (psys->part) {
      LISTBASE_FOREACH (ParticleTarget *, pt, &psys->targets) {
        BLO_read_id_address(reader, id->lib, &pt->ob);
      }

      BLO_read_id_address(reader, id->lib, &psys->parent);
      BLO_read_id_address(reader, id->lib, &psys->target_ob);

      if (psys->clmd) {
        /* XXX - from reading existing code this seems correct but intended usage of
         * pointcache /w cloth should be added in 'ParticleSystem' - campbell */
        psys->clmd->point_cache = psys->pointcache;
        psys->clmd->ptcaches.first = psys->clmd->ptcaches.last = NULL;
        BLO_read_id_address(reader, id->lib, &psys->clmd->coll_parms->group);
        psys->clmd->modifier.error = NULL;
      }
    }
    else {
      /* particle modifier must be removed before particle system */
      ParticleSystemModifierData *psmd = psys_get_modifier(ob, psys);
      BLI_remlink(&ob->modifiers, psmd);
      BKE_modifier_free((ModifierData *)psmd);

      BLI_remlink(particles, psys);
      MEM_freeN(psys);
    }
  }
}
static void direct_link_particlesystems(BlendDataReader *reader, ListBase *particles)
{
  ParticleData *pa;
  int a;

  LISTBASE_FOREACH (ParticleSystem *, psys, particles) {
    BLO_read_data_address(reader, &psys->particles);

    if (psys->particles && psys->particles->hair) {
      for (a = 0, pa = psys->particles; a < psys->totpart; a++, pa++) {
        BLO_read_data_address(reader, &pa->hair);
      }
    }

    if (psys->particles && psys->particles->keys) {
      for (a = 0, pa = psys->particles; a < psys->totpart; a++, pa++) {
        pa->keys = NULL;
        pa->totkey = 0;
      }

      psys->flag &= ~PSYS_KEYED;
    }

    if (psys->particles && psys->particles->boid) {
      pa = psys->particles;
      BLO_read_data_address(reader, &pa->boid);

      /* This is purely runtime data, but still can be an issue if left dangling. */
      pa->boid->ground = NULL;

      for (a = 1, pa++; a < psys->totpart; a++, pa++) {
        pa->boid = (pa - 1)->boid + 1;
        pa->boid->ground = NULL;
      }
    }
    else if (psys->particles) {
      for (a = 0, pa = psys->particles; a < psys->totpart; a++, pa++) {
        pa->boid = NULL;
      }
    }

    BLO_read_data_address(reader, &psys->fluid_springs);

    BLO_read_data_address(reader, &psys->child);
    psys->effectors = NULL;

    BLO_read_list(reader, &psys->targets);

    psys->edit = NULL;
    psys->free_edit = NULL;
    psys->pathcache = NULL;
    psys->childcache = NULL;
    BLI_listbase_clear(&psys->pathcachebufs);
    BLI_listbase_clear(&psys->childcachebufs);
    psys->pdd = NULL;

    if (psys->clmd) {
      BLO_read_data_address(reader, &psys->clmd);
      psys->clmd->clothObject = NULL;
      psys->clmd->hairdata = NULL;

      BLO_read_data_address(reader, &psys->clmd->sim_parms);
      BLO_read_data_address(reader, &psys->clmd->coll_parms);

      if (psys->clmd->sim_parms) {
        psys->clmd->sim_parms->effector_weights = NULL;
        if (psys->clmd->sim_parms->presets > 10) {
          psys->clmd->sim_parms->presets = 0;
        }
      }

      psys->hair_in_mesh = psys->hair_out_mesh = NULL;
      psys->clmd->solver_result = NULL;
    }

    direct_link_pointcache_list(reader, &psys->ptcaches, &psys->pointcache, 0);
    if (psys->clmd) {
      psys->clmd->point_cache = psys->pointcache;
    }

    psys->tree = NULL;
    psys->bvhtree = NULL;

    psys->orig_psys = NULL;
    psys->batch_cache = NULL;
  }
}

/** \} */

/* -------------------------------------------------------------------- */
/** \name Read ID: Mesh
 * \{ */

/** \} */

/* -------------------------------------------------------------------- */
/** \name Read ID: Object
 * \{ */

static void lib_link_modifiers_common(void *userData, Object *ob, ID **idpoin, int cb_flag)
{
  BlendLibReader *reader = userData;

  BLO_read_id_address(reader, ob->id.lib, idpoin);
  if (*idpoin != NULL && (cb_flag & IDWALK_CB_USER) != 0) {
    id_us_plus_no_lib(*idpoin);
  }
}

static void lib_link_modifiers(BlendLibReader *reader, Object *ob)
{
  BKE_modifiers_foreach_ID_link(ob, lib_link_modifiers_common, reader);

  /* If linking from a library, clear 'local' library override flag. */
  if (ob->id.lib != NULL) {
    LISTBASE_FOREACH (ModifierData *, mod, &ob->modifiers) {
      mod->flag &= ~eModifierFlag_OverrideLibrary_Local;
    }
  }
}

static void lib_link_gpencil_modifiers(BlendLibReader *reader, Object *ob)
{
  BKE_gpencil_modifiers_foreach_ID_link(ob, lib_link_modifiers_common, reader);

  /* If linking from a library, clear 'local' library override flag. */
  if (ob->id.lib != NULL) {
    LISTBASE_FOREACH (GpencilModifierData *, mod, &ob->greasepencil_modifiers) {
      mod->flag &= ~eGpencilModifierFlag_OverrideLibrary_Local;
    }
  }
}

static void lib_link_shaderfxs(BlendLibReader *reader, Object *ob)
{
  BKE_shaderfx_foreach_ID_link(ob, lib_link_modifiers_common, reader);

  /* If linking from a library, clear 'local' library override flag. */
  if (ob->id.lib != NULL) {
    LISTBASE_FOREACH (ShaderFxData *, fx, &ob->shader_fx) {
      fx->flag &= ~eShaderFxFlag_OverrideLibrary_Local;
    }
  }
}

static void lib_link_object(BlendLibReader *reader, Object *ob)
{
  bool warn = false;

  // XXX deprecated - old animation system <<<
  BLO_read_id_address(reader, ob->id.lib, &ob->ipo);
  BLO_read_id_address(reader, ob->id.lib, &ob->action);
  // >>> XXX deprecated - old animation system

  BLO_read_id_address(reader, ob->id.lib, &ob->parent);
  BLO_read_id_address(reader, ob->id.lib, &ob->track);
  BLO_read_id_address(reader, ob->id.lib, &ob->poselib);

  /* 2.8x drops support for non-empty dupli instances. */
  if (ob->type == OB_EMPTY) {
    BLO_read_id_address(reader, ob->id.lib, &ob->instance_collection);
  }
  else {
    if (ob->instance_collection != NULL) {
      ID *id = BLO_read_get_new_id_address(reader, ob->id.lib, &ob->instance_collection->id);
      blo_reportf_wrap(reader->fd->reports,
                       RPT_WARNING,
                       TIP_("Non-Empty object '%s' cannot duplicate collection '%s' "
                            "anymore in Blender 2.80, removed instancing"),
                       ob->id.name + 2,
                       id->name + 2);
    }
    ob->instance_collection = NULL;
    ob->transflag &= ~OB_DUPLICOLLECTION;
  }

  BLO_read_id_address(reader, ob->id.lib, &ob->proxy);
  if (ob->proxy) {
    /* paranoia check, actually a proxy_from pointer should never be written... */
    if (ob->proxy->id.lib == NULL) {
      ob->proxy->proxy_from = NULL;
      ob->proxy = NULL;

      if (ob->id.lib) {
        printf("Proxy lost from  object %s lib %s\n", ob->id.name + 2, ob->id.lib->filepath);
      }
      else {
        printf("Proxy lost from  object %s lib <NONE>\n", ob->id.name + 2);
      }
    }
    else {
      /* this triggers object_update to always use a copy */
      ob->proxy->proxy_from = ob;
    }
  }
  BLO_read_id_address(reader, ob->id.lib, &ob->proxy_group);

  void *poin = ob->data;
  BLO_read_id_address(reader, ob->id.lib, &ob->data);

  if (ob->data == NULL && poin != NULL) {
    if (ob->id.lib) {
      printf("Can't find obdata of %s lib %s\n", ob->id.name + 2, ob->id.lib->filepath);
    }
    else {
      printf("Object %s lost data.\n", ob->id.name + 2);
    }

    ob->type = OB_EMPTY;
    warn = true;

    if (ob->pose) {
      /* we can't call #BKE_pose_free() here because of library linking
       * freeing will recurse down into every pose constraints ID pointers
       * which are not always valid, so for now free directly and suffer
       * some leaked memory rather then crashing immediately
       * while bad this _is_ an exceptional case - campbell */
#if 0
      BKE_pose_free(ob->pose);
#else
      MEM_freeN(ob->pose);
#endif
      ob->pose = NULL;
      ob->mode &= ~OB_MODE_POSE;
    }
  }
  for (int a = 0; a < ob->totcol; a++) {
    BLO_read_id_address(reader, ob->id.lib, &ob->mat[a]);
  }

  /* When the object is local and the data is library its possible
   * the material list size gets out of sync. T22663. */
  if (ob->data && ob->id.lib != ((ID *)ob->data)->lib) {
    const short *totcol_data = BKE_object_material_len_p(ob);
    /* Only expand so as not to loose any object materials that might be set. */
    if (totcol_data && (*totcol_data > ob->totcol)) {
      /* printf("'%s' %d -> %d\n", ob->id.name, ob->totcol, *totcol_data); */
      BKE_object_material_resize(reader->main, ob, *totcol_data, false);
    }
  }

  BLO_read_id_address(reader, ob->id.lib, &ob->gpd);

  /* if id.us==0 a new base will be created later on */

  /* WARNING! Also check expand_object(), should reflect the stuff below. */
  lib_link_pose(reader, ob, ob->pose);
  lib_link_constraints(reader, &ob->id, &ob->constraints);

  // XXX deprecated - old animation system <<<
  lib_link_constraint_channels(reader, &ob->id, &ob->constraintChannels);
  lib_link_nlastrips(reader, &ob->id, &ob->nlastrips);
  // >>> XXX deprecated - old animation system

  LISTBASE_FOREACH (PartEff *, paf, &ob->effect) {
    if (paf->type == EFF_PARTICLE) {
      BLO_read_id_address(reader, ob->id.lib, &paf->group);
    }
  }

  {
    FluidsimModifierData *fluidmd = (FluidsimModifierData *)BKE_modifiers_findby_type(
        ob, eModifierType_Fluidsim);

    if (fluidmd && fluidmd->fss) {
      BLO_read_id_address(
          reader, ob->id.lib, &fluidmd->fss->ipo);  // XXX deprecated - old animation system
    }
  }

  {
    FluidModifierData *fmd = (FluidModifierData *)BKE_modifiers_findby_type(ob,
                                                                            eModifierType_Fluid);

    if (fmd && (fmd->type == MOD_FLUID_TYPE_DOMAIN) && fmd->domain) {
      /* Flag for refreshing the simulation after loading */
      fmd->domain->flags |= FLUID_DOMAIN_FILE_LOAD;
    }
    else if (fmd && (fmd->type == MOD_FLUID_TYPE_FLOW) && fmd->flow) {
      fmd->flow->flags &= ~FLUID_FLOW_NEEDS_UPDATE;
    }
    else if (fmd && (fmd->type == MOD_FLUID_TYPE_EFFEC) && fmd->effector) {
      fmd->effector->flags &= ~FLUID_EFFECTOR_NEEDS_UPDATE;
    }
  }

  /* texture field */
  if (ob->pd) {
    lib_link_partdeflect(reader, &ob->id, ob->pd);
  }

  if (ob->soft) {
    BLO_read_id_address(reader, ob->id.lib, &ob->soft->collision_group);

    BLO_read_id_address(reader, ob->id.lib, &ob->soft->effector_weights->group);
  }

  lib_link_particlesystems(reader, ob, &ob->id, &ob->particlesystem);
  lib_link_modifiers(reader, ob);
  lib_link_gpencil_modifiers(reader, ob);
  lib_link_shaderfxs(reader, ob);

  if (ob->rigidbody_constraint) {
    BLO_read_id_address(reader, ob->id.lib, &ob->rigidbody_constraint->ob1);
    BLO_read_id_address(reader, ob->id.lib, &ob->rigidbody_constraint->ob2);
  }

  if (warn) {
    BKE_report(reader->fd->reports, RPT_WARNING, "Warning in console");
  }
}

/* direct data for cache */
static void direct_link_motionpath(BlendDataReader *reader, bMotionPath *mpath)
{
  /* sanity check */
  if (mpath == NULL) {
    return;
  }

  /* relink points cache */
  BLO_read_data_address(reader, &mpath->points);

  mpath->points_vbo = NULL;
  mpath->batch_line = NULL;
  mpath->batch_points = NULL;
}

static void direct_link_pose(BlendDataReader *reader, bPose *pose)
{
  if (!pose) {
    return;
  }

  BLO_read_list(reader, &pose->chanbase);
  BLO_read_list(reader, &pose->agroups);

  pose->chanhash = NULL;
  pose->chan_array = NULL;

  LISTBASE_FOREACH (bPoseChannel *, pchan, &pose->chanbase) {
    BKE_pose_channel_runtime_reset(&pchan->runtime);
    BKE_pose_channel_session_uuid_generate(pchan);

    pchan->bone = NULL;
    BLO_read_data_address(reader, &pchan->parent);
    BLO_read_data_address(reader, &pchan->child);
    BLO_read_data_address(reader, &pchan->custom_tx);

    BLO_read_data_address(reader, &pchan->bbone_prev);
    BLO_read_data_address(reader, &pchan->bbone_next);

    direct_link_constraints(reader, &pchan->constraints);

    BLO_read_data_address(reader, &pchan->prop);
    IDP_BlendDataRead(reader, &pchan->prop);

    BLO_read_data_address(reader, &pchan->mpath);
    if (pchan->mpath) {
      direct_link_motionpath(reader, pchan->mpath);
    }

    BLI_listbase_clear(&pchan->iktree);
    BLI_listbase_clear(&pchan->siktree);

    /* in case this value changes in future, clamp else we get undefined behavior */
    CLAMP(pchan->rotmode, ROT_MODE_MIN, ROT_MODE_MAX);

    pchan->draw_data = NULL;
  }
  pose->ikdata = NULL;
  if (pose->ikparam != NULL) {
    BLO_read_data_address(reader, &pose->ikparam);
  }
}

/* TODO(sergey): Find a better place for this.
 *
 * Unfortunately, this can not be done as a regular do_versions() since the modifier type is
 * set to NONE, so the do_versions code wouldn't know where the modifier came from.
 *
 * The best approach seems to have the functionality in versioning_280.c but still call the
 * function from #direct_link_modifiers().
 */

/* Domain, inflow, ... */
static void modifier_ensure_type(FluidModifierData *fluid_modifier_data, int type)
{
  fluid_modifier_data->type = type;
  BKE_fluid_modifier_free(fluid_modifier_data);
  BKE_fluid_modifier_create_type_data(fluid_modifier_data);
}

/**
 * \note The old_modifier_data is NOT linked.
 * This means that in order to access sub-data pointers #newdataadr is to be used.
 */
static ModifierData *modifier_replace_with_fluid(FileData *fd,
                                                 Object *object,
                                                 ListBase *modifiers,
                                                 ModifierData *old_modifier_data)
{
  ModifierData *new_modifier_data = BKE_modifier_new(eModifierType_Fluid);
  FluidModifierData *fluid_modifier_data = (FluidModifierData *)new_modifier_data;

  if (old_modifier_data->type == eModifierType_Fluidsim) {
    FluidsimModifierData *old_fluidsim_modifier_data = (FluidsimModifierData *)old_modifier_data;
    FluidsimSettings *old_fluidsim_settings = newdataadr(fd, old_fluidsim_modifier_data->fss);
    switch (old_fluidsim_settings->type) {
      case OB_FLUIDSIM_ENABLE:
        modifier_ensure_type(fluid_modifier_data, 0);
        break;
      case OB_FLUIDSIM_DOMAIN:
        modifier_ensure_type(fluid_modifier_data, MOD_FLUID_TYPE_DOMAIN);
        BKE_fluid_domain_type_set(object, fluid_modifier_data->domain, FLUID_DOMAIN_TYPE_LIQUID);
        break;
      case OB_FLUIDSIM_FLUID:
        modifier_ensure_type(fluid_modifier_data, MOD_FLUID_TYPE_FLOW);
        BKE_fluid_flow_type_set(object, fluid_modifier_data->flow, FLUID_FLOW_TYPE_LIQUID);
        /* No need to emit liquid far away from surface. */
        fluid_modifier_data->flow->surface_distance = 0.0f;
        break;
      case OB_FLUIDSIM_OBSTACLE:
        modifier_ensure_type(fluid_modifier_data, MOD_FLUID_TYPE_EFFEC);
        BKE_fluid_effector_type_set(
            object, fluid_modifier_data->effector, FLUID_EFFECTOR_TYPE_COLLISION);
        break;
      case OB_FLUIDSIM_INFLOW:
        modifier_ensure_type(fluid_modifier_data, MOD_FLUID_TYPE_FLOW);
        BKE_fluid_flow_type_set(object, fluid_modifier_data->flow, FLUID_FLOW_TYPE_LIQUID);
        BKE_fluid_flow_behavior_set(object, fluid_modifier_data->flow, FLUID_FLOW_BEHAVIOR_INFLOW);
        /* No need to emit liquid far away from surface. */
        fluid_modifier_data->flow->surface_distance = 0.0f;
        break;
      case OB_FLUIDSIM_OUTFLOW:
        modifier_ensure_type(fluid_modifier_data, MOD_FLUID_TYPE_FLOW);
        BKE_fluid_flow_type_set(object, fluid_modifier_data->flow, FLUID_FLOW_TYPE_LIQUID);
        BKE_fluid_flow_behavior_set(
            object, fluid_modifier_data->flow, FLUID_FLOW_BEHAVIOR_OUTFLOW);
        break;
      case OB_FLUIDSIM_PARTICLE:
        /* "Particle" type objects not being used by Mantaflow fluid simulations.
         * Skip this object, secondary particles can only be enabled through the domain object. */
        break;
      case OB_FLUIDSIM_CONTROL:
        /* "Control" type objects not being used by Mantaflow fluid simulations.
         * Use guiding type instead which is similar. */
        modifier_ensure_type(fluid_modifier_data, MOD_FLUID_TYPE_EFFEC);
        BKE_fluid_effector_type_set(
            object, fluid_modifier_data->effector, FLUID_EFFECTOR_TYPE_GUIDE);
        break;
    }
  }
  else if (old_modifier_data->type == eModifierType_Smoke) {
    SmokeModifierData *old_smoke_modifier_data = (SmokeModifierData *)old_modifier_data;
    modifier_ensure_type(fluid_modifier_data, old_smoke_modifier_data->type);
    if (fluid_modifier_data->type == MOD_FLUID_TYPE_DOMAIN) {
      BKE_fluid_domain_type_set(object, fluid_modifier_data->domain, FLUID_DOMAIN_TYPE_GAS);
    }
    else if (fluid_modifier_data->type == MOD_FLUID_TYPE_FLOW) {
      BKE_fluid_flow_type_set(object, fluid_modifier_data->flow, FLUID_FLOW_TYPE_SMOKE);
    }
    else if (fluid_modifier_data->type == MOD_FLUID_TYPE_EFFEC) {
      BKE_fluid_effector_type_set(
          object, fluid_modifier_data->effector, FLUID_EFFECTOR_TYPE_COLLISION);
    }
  }

  /* Replace modifier data in the stack. */
  new_modifier_data->next = old_modifier_data->next;
  new_modifier_data->prev = old_modifier_data->prev;
  if (new_modifier_data->prev != NULL) {
    new_modifier_data->prev->next = new_modifier_data;
  }
  if (new_modifier_data->next != NULL) {
    new_modifier_data->next->prev = new_modifier_data;
  }
  if (modifiers->first == old_modifier_data) {
    modifiers->first = new_modifier_data;
  }
  if (modifiers->last == old_modifier_data) {
    modifiers->last = new_modifier_data;
  }

  /* Free old modifier data. */
  MEM_freeN(old_modifier_data);

  return new_modifier_data;
}

static void direct_link_modifiers(BlendDataReader *reader, ListBase *lb, Object *ob)
{
  BLO_read_list(reader, lb);

  LISTBASE_FOREACH (ModifierData *, md, lb) {
    BKE_modifier_session_uuid_generate(md);

    md->error = NULL;
    md->runtime = NULL;

    /* Modifier data has been allocated as a part of data migration process and
     * no reading of nested fields from file is needed. */
    bool is_allocated = false;

    if (md->type == eModifierType_Fluidsim) {
      blo_reportf_wrap(
          reader->fd->reports,
          RPT_WARNING,
          TIP_("Possible data loss when saving this file! %s modifier is deprecated (Object: %s)"),
          md->name,
          ob->id.name + 2);
      md = modifier_replace_with_fluid(reader->fd, ob, lb, md);
      is_allocated = true;
    }
    else if (md->type == eModifierType_Smoke) {
      blo_reportf_wrap(
          reader->fd->reports,
          RPT_WARNING,
          TIP_("Possible data loss when saving this file! %s modifier is deprecated (Object: %s)"),
          md->name,
          ob->id.name + 2);
      md = modifier_replace_with_fluid(reader->fd, ob, lb, md);
      is_allocated = true;
    }

    const ModifierTypeInfo *mti = BKE_modifier_get_info(md->type);

    /* if modifiers disappear, or for upward compatibility */
    if (mti == NULL) {
      md->type = eModifierType_None;
    }

    if (is_allocated) {
      /* All the fields has been properly allocated. */
    }
    else if (md->type == eModifierType_Cloth) {
      ClothModifierData *clmd = (ClothModifierData *)md;

      clmd->clothObject = NULL;
      clmd->hairdata = NULL;

      BLO_read_data_address(reader, &clmd->sim_parms);
      BLO_read_data_address(reader, &clmd->coll_parms);

      direct_link_pointcache_list(reader, &clmd->ptcaches, &clmd->point_cache, 0);

      if (clmd->sim_parms) {
        if (clmd->sim_parms->presets > 10) {
          clmd->sim_parms->presets = 0;
        }

        clmd->sim_parms->reset = 0;

        BLO_read_data_address(reader, &clmd->sim_parms->effector_weights);

        if (!clmd->sim_parms->effector_weights) {
          clmd->sim_parms->effector_weights = BKE_effector_add_weights(NULL);
        }
      }

      clmd->solver_result = NULL;
    }
    else if (md->type == eModifierType_Fluid) {

      FluidModifierData *fmd = (FluidModifierData *)md;

      if (fmd->type == MOD_FLUID_TYPE_DOMAIN) {
        fmd->flow = NULL;
        fmd->effector = NULL;
        BLO_read_data_address(reader, &fmd->domain);
        fmd->domain->fmd = fmd;

        fmd->domain->fluid = NULL;
        fmd->domain->fluid_mutex = BLI_rw_mutex_alloc();
        fmd->domain->tex_density = NULL;
        fmd->domain->tex_color = NULL;
        fmd->domain->tex_shadow = NULL;
        fmd->domain->tex_flame = NULL;
        fmd->domain->tex_flame_coba = NULL;
        fmd->domain->tex_coba = NULL;
        fmd->domain->tex_field = NULL;
        fmd->domain->tex_velocity_x = NULL;
        fmd->domain->tex_velocity_y = NULL;
        fmd->domain->tex_velocity_z = NULL;
        fmd->domain->tex_wt = NULL;
        fmd->domain->mesh_velocities = NULL;
        BLO_read_data_address(reader, &fmd->domain->coba);

        BLO_read_data_address(reader, &fmd->domain->effector_weights);
        if (!fmd->domain->effector_weights) {
          fmd->domain->effector_weights = BKE_effector_add_weights(NULL);
        }

        direct_link_pointcache_list(
            reader, &(fmd->domain->ptcaches[0]), &(fmd->domain->point_cache[0]), 1);

        /* Manta sim uses only one cache from now on, so store pointer convert */
        if (fmd->domain->ptcaches[1].first || fmd->domain->point_cache[1]) {
          if (fmd->domain->point_cache[1]) {
            PointCache *cache = BLO_read_get_new_data_address(reader, fmd->domain->point_cache[1]);
            if (cache->flag & PTCACHE_FAKE_SMOKE) {
              /* Manta-sim/smoke was already saved in "new format" and this cache is a fake one. */
            }
            else {
              printf(
                  "High resolution manta cache not available due to pointcache update. Please "
                  "reset the simulation.\n");
            }
            BKE_ptcache_free(cache);
          }
          BLI_listbase_clear(&fmd->domain->ptcaches[1]);
          fmd->domain->point_cache[1] = NULL;
        }
      }
      else if (fmd->type == MOD_FLUID_TYPE_FLOW) {
        fmd->domain = NULL;
        fmd->effector = NULL;
        BLO_read_data_address(reader, &fmd->flow);
        fmd->flow->fmd = fmd;
        fmd->flow->mesh = NULL;
        fmd->flow->verts_old = NULL;
        fmd->flow->numverts = 0;
        BLO_read_data_address(reader, &fmd->flow->psys);
      }
      else if (fmd->type == MOD_FLUID_TYPE_EFFEC) {
        fmd->flow = NULL;
        fmd->domain = NULL;
        BLO_read_data_address(reader, &fmd->effector);
        if (fmd->effector) {
          fmd->effector->fmd = fmd;
          fmd->effector->verts_old = NULL;
          fmd->effector->numverts = 0;
          fmd->effector->mesh = NULL;
        }
        else {
          fmd->type = 0;
          fmd->flow = NULL;
          fmd->domain = NULL;
          fmd->effector = NULL;
        }
      }
    }
    else if (md->type == eModifierType_DynamicPaint) {
      DynamicPaintModifierData *pmd = (DynamicPaintModifierData *)md;

      if (pmd->canvas) {
        BLO_read_data_address(reader, &pmd->canvas);
        pmd->canvas->pmd = pmd;
        pmd->canvas->flags &= ~MOD_DPAINT_BAKING; /* just in case */

        if (pmd->canvas->surfaces.first) {
          BLO_read_list(reader, &pmd->canvas->surfaces);

          LISTBASE_FOREACH (DynamicPaintSurface *, surface, &pmd->canvas->surfaces) {
            surface->canvas = pmd->canvas;
            surface->data = NULL;
            direct_link_pointcache_list(reader, &(surface->ptcaches), &(surface->pointcache), 1);

            BLO_read_data_address(reader, &surface->effector_weights);
            if (surface->effector_weights == NULL) {
              surface->effector_weights = BKE_effector_add_weights(NULL);
            }
          }
        }
      }
      if (pmd->brush) {
        BLO_read_data_address(reader, &pmd->brush);
        pmd->brush->pmd = pmd;
        BLO_read_data_address(reader, &pmd->brush->psys);
        BLO_read_data_address(reader, &pmd->brush->paint_ramp);
        BLO_read_data_address(reader, &pmd->brush->vel_ramp);
      }
    }

    if (mti->blendRead != NULL) {
      mti->blendRead(reader, md);
    }
  }
}

static void direct_link_gpencil_modifiers(BlendDataReader *reader, ListBase *lb)
{
  BLO_read_list(reader, lb);

  LISTBASE_FOREACH (GpencilModifierData *, md, lb) {
    md->error = NULL;

    /* if modifiers disappear, or for upward compatibility */
    if (NULL == BKE_gpencil_modifier_get_info(md->type)) {
      md->type = eModifierType_None;
    }

    if (md->type == eGpencilModifierType_Lattice) {
      LatticeGpencilModifierData *gpmd = (LatticeGpencilModifierData *)md;
      gpmd->cache_data = NULL;
    }
    else if (md->type == eGpencilModifierType_Hook) {
      HookGpencilModifierData *hmd = (HookGpencilModifierData *)md;

      BLO_read_data_address(reader, &hmd->curfalloff);
      if (hmd->curfalloff) {
        BKE_curvemapping_blend_read(reader, hmd->curfalloff);
      }
    }
    else if (md->type == eGpencilModifierType_Noise) {
      NoiseGpencilModifierData *gpmd = (NoiseGpencilModifierData *)md;

      BLO_read_data_address(reader, &gpmd->curve_intensity);
      if (gpmd->curve_intensity) {
        BKE_curvemapping_blend_read(reader, gpmd->curve_intensity);
        /* initialize the curve. Maybe this could be moved to modififer logic */
        BKE_curvemapping_init(gpmd->curve_intensity);
      }
    }
    else if (md->type == eGpencilModifierType_Thick) {
      ThickGpencilModifierData *gpmd = (ThickGpencilModifierData *)md;

      BLO_read_data_address(reader, &gpmd->curve_thickness);
      if (gpmd->curve_thickness) {
        BKE_curvemapping_blend_read(reader, gpmd->curve_thickness);
        BKE_curvemapping_init(gpmd->curve_thickness);
      }
    }
    else if (md->type == eGpencilModifierType_Tint) {
      TintGpencilModifierData *gpmd = (TintGpencilModifierData *)md;
      BLO_read_data_address(reader, &gpmd->colorband);
      BLO_read_data_address(reader, &gpmd->curve_intensity);
      if (gpmd->curve_intensity) {
        BKE_curvemapping_blend_read(reader, gpmd->curve_intensity);
        BKE_curvemapping_init(gpmd->curve_intensity);
      }
    }
    else if (md->type == eGpencilModifierType_Smooth) {
      SmoothGpencilModifierData *gpmd = (SmoothGpencilModifierData *)md;
      BLO_read_data_address(reader, &gpmd->curve_intensity);
      if (gpmd->curve_intensity) {
        BKE_curvemapping_blend_read(reader, gpmd->curve_intensity);
        BKE_curvemapping_init(gpmd->curve_intensity);
      }
    }
    else if (md->type == eGpencilModifierType_Color) {
      ColorGpencilModifierData *gpmd = (ColorGpencilModifierData *)md;
      BLO_read_data_address(reader, &gpmd->curve_intensity);
      if (gpmd->curve_intensity) {
        BKE_curvemapping_blend_read(reader, gpmd->curve_intensity);
        BKE_curvemapping_init(gpmd->curve_intensity);
      }
    }
    else if (md->type == eGpencilModifierType_Opacity) {
      OpacityGpencilModifierData *gpmd = (OpacityGpencilModifierData *)md;
      BLO_read_data_address(reader, &gpmd->curve_intensity);
      if (gpmd->curve_intensity) {
        BKE_curvemapping_blend_read(reader, gpmd->curve_intensity);
        BKE_curvemapping_init(gpmd->curve_intensity);
      }
    }
  }
}

static void direct_link_shaderfxs(BlendDataReader *reader, ListBase *lb)
{
  BLO_read_list(reader, lb);

  LISTBASE_FOREACH (ShaderFxData *, fx, lb) {
    fx->error = NULL;

    /* if shader disappear, or for upward compatibility */
    if (NULL == BKE_shaderfx_get_info(fx->type)) {
      fx->type = eShaderFxType_None;
    }
  }
}

static void direct_link_object(BlendDataReader *reader, Object *ob)
{
  PartEff *paf;

  /* XXX This should not be needed - but seems like it can happen in some cases,
   * so for now play safe. */
  ob->proxy_from = NULL;

  /* loading saved files with editmode enabled works, but for undo we like
   * to stay in object mode during undo presses so keep editmode disabled.
   *
   * Also when linking in a file don't allow edit and pose modes.
   * See [T34776, T42780] for more information.
   */
  const bool is_undo = BLO_read_data_is_undo(reader);
  if (is_undo || (ob->id.tag & (LIB_TAG_EXTERN | LIB_TAG_INDIRECT))) {
    ob->mode &= ~(OB_MODE_EDIT | OB_MODE_PARTICLE_EDIT);
    if (!is_undo) {
      ob->mode &= ~OB_MODE_POSE;
    }
  }

  BLO_read_data_address(reader, &ob->adt);
  BKE_animdata_blend_read_data(reader, ob->adt);

  BLO_read_data_address(reader, &ob->pose);
  direct_link_pose(reader, ob->pose);

  BLO_read_data_address(reader, &ob->mpath);
  if (ob->mpath) {
    direct_link_motionpath(reader, ob->mpath);
  }

  BLO_read_list(reader, &ob->defbase);
  BLO_read_list(reader, &ob->fmaps);
  // XXX deprecated - old animation system <<<
  direct_link_nlastrips(reader, &ob->nlastrips);
  BLO_read_list(reader, &ob->constraintChannels);
  // >>> XXX deprecated - old animation system

  BLO_read_pointer_array(reader, (void **)&ob->mat);
  BLO_read_data_address(reader, &ob->matbits);

  /* do it here, below old data gets converted */
  direct_link_modifiers(reader, &ob->modifiers, ob);
  direct_link_gpencil_modifiers(reader, &ob->greasepencil_modifiers);
  direct_link_shaderfxs(reader, &ob->shader_fx);

  BLO_read_list(reader, &ob->effect);
  paf = ob->effect.first;
  while (paf) {
    if (paf->type == EFF_PARTICLE) {
      paf->keys = NULL;
    }
    if (paf->type == EFF_WAVE) {
      WaveEff *wav = (WaveEff *)paf;
      PartEff *next = paf->next;
      WaveModifierData *wmd = (WaveModifierData *)BKE_modifier_new(eModifierType_Wave);

      wmd->damp = wav->damp;
      wmd->flag = wav->flag;
      wmd->height = wav->height;
      wmd->lifetime = wav->lifetime;
      wmd->narrow = wav->narrow;
      wmd->speed = wav->speed;
      wmd->startx = wav->startx;
      wmd->starty = wav->startx;
      wmd->timeoffs = wav->timeoffs;
      wmd->width = wav->width;

      BLI_addtail(&ob->modifiers, wmd);

      BLI_remlink(&ob->effect, paf);
      MEM_freeN(paf);

      paf = next;
      continue;
    }
    if (paf->type == EFF_BUILD) {
      BuildEff *baf = (BuildEff *)paf;
      PartEff *next = paf->next;
      BuildModifierData *bmd = (BuildModifierData *)BKE_modifier_new(eModifierType_Build);

      bmd->start = baf->sfra;
      bmd->length = baf->len;
      bmd->randomize = 0;
      bmd->seed = 1;

      BLI_addtail(&ob->modifiers, bmd);

      BLI_remlink(&ob->effect, paf);
      MEM_freeN(paf);

      paf = next;
      continue;
    }
    paf = paf->next;
  }

  BLO_read_data_address(reader, &ob->pd);
  direct_link_partdeflect(ob->pd);
  BLO_read_data_address(reader, &ob->soft);
  if (ob->soft) {
    SoftBody *sb = ob->soft;

    sb->bpoint = NULL;  // init pointers so it gets rebuilt nicely
    sb->bspring = NULL;
    sb->scratch = NULL;
    /* although not used anymore */
    /* still have to be loaded to be compatible with old files */
    BLO_read_pointer_array(reader, (void **)&sb->keys);
    if (sb->keys) {
      for (int a = 0; a < sb->totkey; a++) {
        BLO_read_data_address(reader, &sb->keys[a]);
      }
    }

    BLO_read_data_address(reader, &sb->effector_weights);
    if (!sb->effector_weights) {
      sb->effector_weights = BKE_effector_add_weights(NULL);
    }

    BLO_read_data_address(reader, &sb->shared);
    if (sb->shared == NULL) {
      /* Link deprecated caches if they exist, so we can use them for versioning.
       * We should only do this when sb->shared == NULL, because those pointers
       * are always set (for compatibility with older Blenders). We mustn't link
       * the same pointcache twice. */
      direct_link_pointcache_list(reader, &sb->ptcaches, &sb->pointcache, false);
    }
    else {
      /* link caches */
      direct_link_pointcache_list(reader, &sb->shared->ptcaches, &sb->shared->pointcache, false);
    }
  }
  BLO_read_data_address(reader, &ob->fluidsimSettings); /* NT */

  BLO_read_data_address(reader, &ob->rigidbody_object);
  if (ob->rigidbody_object) {
    RigidBodyOb *rbo = ob->rigidbody_object;
    /* Allocate runtime-only struct */
    rbo->shared = MEM_callocN(sizeof(*rbo->shared), "RigidBodyObShared");
  }
  BLO_read_data_address(reader, &ob->rigidbody_constraint);
  if (ob->rigidbody_constraint) {
    ob->rigidbody_constraint->physics_constraint = NULL;
  }

  BLO_read_list(reader, &ob->particlesystem);
  direct_link_particlesystems(reader, &ob->particlesystem);

  direct_link_constraints(reader, &ob->constraints);

  BLO_read_list(reader, &ob->hooks);
  while (ob->hooks.first) {
    ObHook *hook = ob->hooks.first;
    HookModifierData *hmd = (HookModifierData *)BKE_modifier_new(eModifierType_Hook);

    BLO_read_int32_array(reader, hook->totindex, &hook->indexar);

    /* Do conversion here because if we have loaded
     * a hook we need to make sure it gets converted
     * and freed, regardless of version.
     */
    copy_v3_v3(hmd->cent, hook->cent);
    hmd->falloff = hook->falloff;
    hmd->force = hook->force;
    hmd->indexar = hook->indexar;
    hmd->object = hook->parent;
    memcpy(hmd->parentinv, hook->parentinv, sizeof(hmd->parentinv));
    hmd->totindex = hook->totindex;

    BLI_addhead(&ob->modifiers, hmd);
    BLI_remlink(&ob->hooks, hook);

    BKE_modifier_unique_name(&ob->modifiers, (ModifierData *)hmd);

    MEM_freeN(hook);
  }

  BLO_read_data_address(reader, &ob->iuser);
  if (ob->type == OB_EMPTY && ob->empty_drawtype == OB_EMPTY_IMAGE && !ob->iuser) {
    BKE_object_empty_draw_type_set(ob, ob->empty_drawtype);
  }

  BKE_object_runtime_reset(ob);
  BLO_read_list(reader, &ob->pc_ids);

  /* in case this value changes in future, clamp else we get undefined behavior */
  CLAMP(ob->rotmode, ROT_MODE_MIN, ROT_MODE_MAX);

  if (ob->sculpt) {
    ob->sculpt = NULL;
    /* Only create data on undo, otherwise rely on editor mode switching. */
    if (BLO_read_data_is_undo(reader) && (ob->mode & OB_MODE_ALL_SCULPT)) {
      BKE_object_sculpt_data_create(ob);
    }
  }

  BLO_read_data_address(reader, &ob->preview);
  BKE_previewimg_blend_read(reader, ob->preview);
}

static void direct_link_view_settings(BlendDataReader *reader,
                                      ColorManagedViewSettings *view_settings)
{
  BLO_read_data_address(reader, &view_settings->curve_mapping);

  if (view_settings->curve_mapping) {
    BKE_curvemapping_blend_read(reader, view_settings->curve_mapping);
  }
}

/** \} */

/* -------------------------------------------------------------------- */
/** \name Read View Layer (Collection Data)
 * \{ */

static void direct_link_layer_collections(BlendDataReader *reader, ListBase *lb, bool master)
{
  BLO_read_list(reader, lb);
  LISTBASE_FOREACH (LayerCollection *, lc, lb) {
#ifdef USE_COLLECTION_COMPAT_28
    BLO_read_data_address(reader, &lc->scene_collection);
#endif

    /* Master collection is not a real data-lock. */
    if (master) {
      BLO_read_data_address(reader, &lc->collection);
    }

    direct_link_layer_collections(reader, &lc->layer_collections, false);
  }
}

static void direct_link_view_layer(BlendDataReader *reader, ViewLayer *view_layer)
{
  view_layer->stats = NULL;
  BLO_read_list(reader, &view_layer->object_bases);
  BLO_read_data_address(reader, &view_layer->basact);

  direct_link_layer_collections(reader, &view_layer->layer_collections, true);
  BLO_read_data_address(reader, &view_layer->active_collection);

  BLO_read_data_address(reader, &view_layer->id_properties);
  IDP_BlendDataRead(reader, &view_layer->id_properties);

  BLO_read_list(reader, &(view_layer->freestyle_config.modules));
  BLO_read_list(reader, &(view_layer->freestyle_config.linesets));

  BLI_listbase_clear(&view_layer->drawdata);
  view_layer->object_bases_array = NULL;
  view_layer->object_bases_hash = NULL;
}

static void lib_link_layer_collection(BlendLibReader *reader,
                                      Library *lib,
                                      LayerCollection *layer_collection,
                                      bool master)
{
  /* Master collection is not a real data-lock. */
  if (!master) {
    BLO_read_id_address(reader, lib, &layer_collection->collection);
  }

  LISTBASE_FOREACH (
      LayerCollection *, layer_collection_nested, &layer_collection->layer_collections) {
    lib_link_layer_collection(reader, lib, layer_collection_nested, false);
  }
}

static void lib_link_view_layer(BlendLibReader *reader, Library *lib, ViewLayer *view_layer)
{
  LISTBASE_FOREACH (FreestyleModuleConfig *, fmc, &view_layer->freestyle_config.modules) {
    BLO_read_id_address(reader, lib, &fmc->script);
  }

  LISTBASE_FOREACH (FreestyleLineSet *, fls, &view_layer->freestyle_config.linesets) {
    BLO_read_id_address(reader, lib, &fls->linestyle);
    BLO_read_id_address(reader, lib, &fls->group);
  }

  for (Base *base = view_layer->object_bases.first, *base_next = NULL; base; base = base_next) {
    base_next = base->next;

    /* we only bump the use count for the collection objects */
    BLO_read_id_address(reader, lib, &base->object);

    if (base->object == NULL) {
      /* Free in case linked object got lost. */
      BLI_freelinkN(&view_layer->object_bases, base);
      if (view_layer->basact == base) {
        view_layer->basact = NULL;
      }
    }
  }

  LISTBASE_FOREACH (LayerCollection *, layer_collection, &view_layer->layer_collections) {
    lib_link_layer_collection(reader, lib, layer_collection, true);
  }

  BLO_read_id_address(reader, lib, &view_layer->mat_override);

  IDP_BlendReadLib(reader, view_layer->id_properties);
}

/** \} */

/* -------------------------------------------------------------------- */
/** \name Read ID: Collection
 * \{ */

#ifdef USE_COLLECTION_COMPAT_28
static void direct_link_scene_collection(BlendDataReader *reader, SceneCollection *sc)
{
  BLO_read_list(reader, &sc->objects);
  BLO_read_list(reader, &sc->scene_collections);

  LISTBASE_FOREACH (SceneCollection *, nsc, &sc->scene_collections) {
    direct_link_scene_collection(reader, nsc);
  }
}

static void lib_link_scene_collection(BlendLibReader *reader, Library *lib, SceneCollection *sc)
{
  LISTBASE_FOREACH (LinkData *, link, &sc->objects) {
    BLO_read_id_address(reader, lib, &link->data);
    BLI_assert(link->data);
  }

  LISTBASE_FOREACH (SceneCollection *, nsc, &sc->scene_collections) {
    lib_link_scene_collection(reader, lib, nsc);
  }
}
#endif

static void direct_link_collection(BlendDataReader *reader, Collection *collection)
{
  BLO_read_list(reader, &collection->gobject);
  BLO_read_list(reader, &collection->children);

  BLO_read_data_address(reader, &collection->preview);
  BKE_previewimg_blend_read(reader, collection->preview);

  collection->flag &= ~COLLECTION_HAS_OBJECT_CACHE;
  collection->tag = 0;
  BLI_listbase_clear(&collection->object_cache);
  BLI_listbase_clear(&collection->parents);

#ifdef USE_COLLECTION_COMPAT_28
  /* This runs before the very first doversion. */
  BLO_read_data_address(reader, &collection->collection);
  if (collection->collection != NULL) {
    direct_link_scene_collection(reader, collection->collection);
  }

  BLO_read_data_address(reader, &collection->view_layer);
  if (collection->view_layer != NULL) {
    direct_link_view_layer(reader, collection->view_layer);
  }
#endif
}

static void lib_link_collection_data(BlendLibReader *reader, Library *lib, Collection *collection)
{
  LISTBASE_FOREACH_MUTABLE (CollectionObject *, cob, &collection->gobject) {
    BLO_read_id_address(reader, lib, &cob->ob);

    if (cob->ob == NULL) {
      BLI_freelinkN(&collection->gobject, cob);
    }
  }

  LISTBASE_FOREACH (CollectionChild *, child, &collection->children) {
    BLO_read_id_address(reader, lib, &child->collection);
  }
}

static void lib_link_collection(BlendLibReader *reader, Collection *collection)
{
#ifdef USE_COLLECTION_COMPAT_28
  if (collection->collection) {
    lib_link_scene_collection(reader, collection->id.lib, collection->collection);
  }

  if (collection->view_layer) {
    lib_link_view_layer(reader, collection->id.lib, collection->view_layer);
  }
#endif

  lib_link_collection_data(reader, collection->id.lib, collection);
}

/** \} */

/* -------------------------------------------------------------------- */
/** \name Read ID: Scene
 * \{ */

/* patch for missing scene IDs, can't be in do-versions */
static void composite_patch(bNodeTree *ntree, Scene *scene)
{

  LISTBASE_FOREACH (bNode *, node, &ntree->nodes) {
    if (node->id == NULL && node->type == CMP_NODE_R_LAYERS) {
      node->id = &scene->id;
    }
  }
}

static void link_paint(BlendLibReader *reader, Scene *sce, Paint *p)
{
  if (p) {
    BLO_read_id_address(reader, sce->id.lib, &p->brush);
    for (int i = 0; i < p->tool_slots_len; i++) {
      if (p->tool_slots[i].brush != NULL) {
        BLO_read_id_address(reader, sce->id.lib, &p->tool_slots[i].brush);
      }
    }
    BLO_read_id_address(reader, sce->id.lib, &p->palette);
    p->paint_cursor = NULL;

    BKE_paint_runtime_init(sce->toolsettings, p);
  }
}

static void lib_link_sequence_modifiers(BlendLibReader *reader, Scene *scene, ListBase *lb)
{
  LISTBASE_FOREACH (SequenceModifierData *, smd, lb) {
    if (smd->mask_id) {
      BLO_read_id_address(reader, scene->id.lib, &smd->mask_id);
    }
  }
}

static void direct_link_lightcache_texture(BlendDataReader *reader, LightCacheTexture *lctex)
{
  lctex->tex = NULL;

  if (lctex->data) {
    BLO_read_data_address(reader, &lctex->data);
    if (lctex->data && BLO_read_requires_endian_switch(reader)) {
      int data_size = lctex->components * lctex->tex_size[0] * lctex->tex_size[1] *
                      lctex->tex_size[2];

      if (lctex->data_type == LIGHTCACHETEX_FLOAT) {
        BLI_endian_switch_float_array((float *)lctex->data, data_size * sizeof(float));
      }
      else if (lctex->data_type == LIGHTCACHETEX_UINT) {
        BLI_endian_switch_uint32_array((uint *)lctex->data, data_size * sizeof(uint));
      }
    }
  }

  if (lctex->data == NULL) {
    zero_v3_int(lctex->tex_size);
  }
}

static void direct_link_lightcache(BlendDataReader *reader, LightCache *cache)
{
  cache->flag &= ~LIGHTCACHE_NOT_USABLE;
  direct_link_lightcache_texture(reader, &cache->cube_tx);
  direct_link_lightcache_texture(reader, &cache->grid_tx);

  if (cache->cube_mips) {
    BLO_read_data_address(reader, &cache->cube_mips);
    for (int i = 0; i < cache->mips_len; i++) {
      direct_link_lightcache_texture(reader, &cache->cube_mips[i]);
    }
  }

  BLO_read_data_address(reader, &cache->cube_data);
  BLO_read_data_address(reader, &cache->grid_data);
}

static void direct_link_view3dshading(BlendDataReader *reader, View3DShading *shading)
{
  if (shading->prop) {
    BLO_read_data_address(reader, &shading->prop);
    IDP_BlendDataRead(reader, &shading->prop);
  }
}

/* check for cyclic set-scene,
 * libs can cause this case which is normally prevented, see (T#####) */
#define USE_SETSCENE_CHECK

#ifdef USE_SETSCENE_CHECK
/**
 * A version of #BKE_scene_validate_setscene with special checks for linked libs.
 */
static bool scene_validate_setscene__liblink(Scene *sce, const int totscene)
{
  Scene *sce_iter;
  int a;

  if (sce->set == NULL) {
    return true;
  }

  for (a = 0, sce_iter = sce; sce_iter->set; sce_iter = sce_iter->set, a++) {
    /* This runs per library (before each libraries #Main has been joined),
     * so we can't step into other libraries since `totscene` is only for this library.
     *
     * Also, other libraries may not have been linked yet,
     * while we could check #LIB_TAG_NEED_LINK the library pointer check is sufficient. */
    if (sce->id.lib != sce_iter->id.lib) {
      return true;
    }
    if (sce_iter->flag & SCE_READFILE_LIBLINK_NEED_SETSCENE_CHECK) {
      return true;
    }

    if (a > totscene) {
      sce->set = NULL;
      return false;
    }
  }

  return true;
}
#endif

static void lib_link_scene(BlendLibReader *reader, Scene *sce)
{
  BKE_keyingsets_blend_read_lib(reader, &sce->id, &sce->keyingsets);

  BLO_read_id_address(reader, sce->id.lib, &sce->camera);
  BLO_read_id_address(reader, sce->id.lib, &sce->world);
  BLO_read_id_address(reader, sce->id.lib, &sce->set);
  BLO_read_id_address(reader, sce->id.lib, &sce->gpd);

  link_paint(reader, sce, &sce->toolsettings->imapaint.paint);
  if (sce->toolsettings->sculpt) {
    link_paint(reader, sce, &sce->toolsettings->sculpt->paint);
  }
  if (sce->toolsettings->vpaint) {
    link_paint(reader, sce, &sce->toolsettings->vpaint->paint);
  }
  if (sce->toolsettings->wpaint) {
    link_paint(reader, sce, &sce->toolsettings->wpaint->paint);
  }
  if (sce->toolsettings->uvsculpt) {
    link_paint(reader, sce, &sce->toolsettings->uvsculpt->paint);
  }
  if (sce->toolsettings->gp_paint) {
    link_paint(reader, sce, &sce->toolsettings->gp_paint->paint);
  }
  if (sce->toolsettings->gp_vertexpaint) {
    link_paint(reader, sce, &sce->toolsettings->gp_vertexpaint->paint);
  }
  if (sce->toolsettings->gp_sculptpaint) {
    link_paint(reader, sce, &sce->toolsettings->gp_sculptpaint->paint);
  }
  if (sce->toolsettings->gp_weightpaint) {
    link_paint(reader, sce, &sce->toolsettings->gp_weightpaint->paint);
  }

  if (sce->toolsettings->sculpt) {
    BLO_read_id_address(reader, sce->id.lib, &sce->toolsettings->sculpt->gravity_object);
  }

  if (sce->toolsettings->imapaint.stencil) {
    BLO_read_id_address(reader, sce->id.lib, &sce->toolsettings->imapaint.stencil);
  }

  if (sce->toolsettings->imapaint.clone) {
    BLO_read_id_address(reader, sce->id.lib, &sce->toolsettings->imapaint.clone);
  }

  if (sce->toolsettings->imapaint.canvas) {
    BLO_read_id_address(reader, sce->id.lib, &sce->toolsettings->imapaint.canvas);
  }

  BLO_read_id_address(reader, sce->id.lib, &sce->toolsettings->particle.shape_object);

  BLO_read_id_address(reader, sce->id.lib, &sce->toolsettings->gp_sculpt.guide.reference_object);

  LISTBASE_FOREACH_MUTABLE (Base *, base_legacy, &sce->base) {
    BLO_read_id_address(reader, sce->id.lib, &base_legacy->object);

    if (base_legacy->object == NULL) {
      blo_reportf_wrap(reader->fd->reports,
                       RPT_WARNING,
                       TIP_("LIB: object lost from scene: '%s'"),
                       sce->id.name + 2);
      BLI_remlink(&sce->base, base_legacy);
      if (base_legacy == sce->basact) {
        sce->basact = NULL;
      }
      MEM_freeN(base_legacy);
    }
  }

  Sequence *seq;
  SEQ_ALL_BEGIN (sce->ed, seq) {
    IDP_BlendReadLib(reader, seq->prop);

    if (seq->ipo) {
      BLO_read_id_address(
          reader, sce->id.lib, &seq->ipo);  // XXX deprecated - old animation system
    }
    seq->scene_sound = NULL;
    if (seq->scene) {
      BLO_read_id_address(reader, sce->id.lib, &seq->scene);
      seq->scene_sound = NULL;
    }
    if (seq->clip) {
      BLO_read_id_address(reader, sce->id.lib, &seq->clip);
    }
    if (seq->mask) {
      BLO_read_id_address(reader, sce->id.lib, &seq->mask);
    }
    if (seq->scene_camera) {
      BLO_read_id_address(reader, sce->id.lib, &seq->scene_camera);
    }
    if (seq->sound) {
      seq->scene_sound = NULL;
      if (seq->type == SEQ_TYPE_SOUND_HD) {
        seq->type = SEQ_TYPE_SOUND_RAM;
      }
      else {
        BLO_read_id_address(reader, sce->id.lib, &seq->sound);
      }
      if (seq->sound) {
        id_us_plus_no_lib((ID *)seq->sound);
        seq->scene_sound = NULL;
      }
    }
    if (seq->type == SEQ_TYPE_TEXT) {
      TextVars *t = seq->effectdata;
      BLO_read_id_address(reader, sce->id.lib, &t->text_font);
    }
    BLI_listbase_clear(&seq->anims);

    lib_link_sequence_modifiers(reader, sce, &seq->modifiers);
  }
  SEQ_ALL_END;

  LISTBASE_FOREACH (TimeMarker *, marker, &sce->markers) {
    IDP_BlendReadLib(reader, marker->prop);

    if (marker->camera) {
      BLO_read_id_address(reader, sce->id.lib, &marker->camera);
    }
  }

  /* rigidbody world relies on it's linked collections */
  if (sce->rigidbody_world) {
    RigidBodyWorld *rbw = sce->rigidbody_world;
    if (rbw->group) {
      BLO_read_id_address(reader, sce->id.lib, &rbw->group);
    }
    if (rbw->constraints) {
      BLO_read_id_address(reader, sce->id.lib, &rbw->constraints);
    }
    if (rbw->effector_weights) {
      BLO_read_id_address(reader, sce->id.lib, &rbw->effector_weights->group);
    }
  }

  if (sce->nodetree) {
    composite_patch(sce->nodetree, sce);
  }

  LISTBASE_FOREACH (SceneRenderLayer *, srl, &sce->r.layers) {
    BLO_read_id_address(reader, sce->id.lib, &srl->mat_override);
    LISTBASE_FOREACH (FreestyleModuleConfig *, fmc, &srl->freestyleConfig.modules) {
      BLO_read_id_address(reader, sce->id.lib, &fmc->script);
    }
    LISTBASE_FOREACH (FreestyleLineSet *, fls, &srl->freestyleConfig.linesets) {
      BLO_read_id_address(reader, sce->id.lib, &fls->linestyle);
      BLO_read_id_address(reader, sce->id.lib, &fls->group);
    }
  }
  /* Motion Tracking */
  BLO_read_id_address(reader, sce->id.lib, &sce->clip);

#ifdef USE_COLLECTION_COMPAT_28
  if (sce->collection) {
    lib_link_scene_collection(reader, sce->id.lib, sce->collection);
  }
#endif

  LISTBASE_FOREACH (ViewLayer *, view_layer, &sce->view_layers) {
    lib_link_view_layer(reader, sce->id.lib, view_layer);
  }

  if (sce->r.bake.cage_object) {
    BLO_read_id_address(reader, sce->id.lib, &sce->r.bake.cage_object);
  }

#ifdef USE_SETSCENE_CHECK
  if (sce->set != NULL) {
    sce->flag |= SCE_READFILE_LIBLINK_NEED_SETSCENE_CHECK;
  }
#endif
}

static void lib_link_scenes_check_set(Main *bmain)
{
#ifdef USE_SETSCENE_CHECK
  const int totscene = BLI_listbase_count(&bmain->scenes);
  LISTBASE_FOREACH (Scene *, sce, &bmain->scenes) {
    if (sce->flag & SCE_READFILE_LIBLINK_NEED_SETSCENE_CHECK) {
      sce->flag &= ~SCE_READFILE_LIBLINK_NEED_SETSCENE_CHECK;
      if (!scene_validate_setscene__liblink(sce, totscene)) {
        printf("Found cyclic background scene when linking %s\n", sce->id.name + 2);
      }
    }
  }
#else
  UNUSED_VARS(bmain, totscene);
#endif
}

#undef USE_SETSCENE_CHECK

static void link_recurs_seq(BlendDataReader *reader, ListBase *lb)
{
  BLO_read_list(reader, lb);

  LISTBASE_FOREACH (Sequence *, seq, lb) {
    if (seq->seqbase.first) {
      link_recurs_seq(reader, &seq->seqbase);
    }
  }
}

static void direct_link_paint(BlendDataReader *reader, const Scene *scene, Paint *p)
{
  if (p->num_input_samples < 1) {
    p->num_input_samples = 1;
  }

  BLO_read_data_address(reader, &p->cavity_curve);
  if (p->cavity_curve) {
    BKE_curvemapping_blend_read(reader, p->cavity_curve);
  }
  else {
    BKE_paint_cavity_curve_preset(p, CURVE_PRESET_LINE);
  }

  BLO_read_data_address(reader, &p->tool_slots);

  /* Workaround for invalid data written in older versions. */
  const size_t expected_size = sizeof(PaintToolSlot) * p->tool_slots_len;
  if (p->tool_slots && MEM_allocN_len(p->tool_slots) < expected_size) {
    MEM_freeN(p->tool_slots);
    p->tool_slots = MEM_callocN(expected_size, "PaintToolSlot");
  }

  BKE_paint_runtime_init(scene->toolsettings, p);
}

static void direct_link_paint_helper(BlendDataReader *reader, const Scene *scene, Paint **paint)
{
  /* TODO. is this needed */
  BLO_read_data_address(reader, paint);

  if (*paint) {
    direct_link_paint(reader, scene, *paint);
  }
}

static void direct_link_sequence_modifiers(BlendDataReader *reader, ListBase *lb)
{
  BLO_read_list(reader, lb);

  LISTBASE_FOREACH (SequenceModifierData *, smd, lb) {
    if (smd->mask_sequence) {
      BLO_read_data_address(reader, &smd->mask_sequence);
    }

    if (smd->type == seqModifierType_Curves) {
      CurvesModifierData *cmd = (CurvesModifierData *)smd;

      BKE_curvemapping_blend_read(reader, &cmd->curve_mapping);
    }
    else if (smd->type == seqModifierType_HueCorrect) {
      HueCorrectModifierData *hcmd = (HueCorrectModifierData *)smd;

      BKE_curvemapping_blend_read(reader, &hcmd->curve_mapping);
    }
  }
}

static void direct_link_scene(BlendDataReader *reader, Scene *sce)
{
  sce->depsgraph_hash = NULL;
  sce->fps_info = NULL;

  memset(&sce->customdata_mask, 0, sizeof(sce->customdata_mask));
  memset(&sce->customdata_mask_modal, 0, sizeof(sce->customdata_mask_modal));

  BKE_sound_reset_scene_runtime(sce);

  /* set users to one by default, not in lib-link, this will increase it for compo nodes */
  id_us_ensure_real(&sce->id);

  BLO_read_list(reader, &(sce->base));

  BLO_read_data_address(reader, &sce->adt);
  BKE_animdata_blend_read_data(reader, sce->adt);

  BLO_read_list(reader, &sce->keyingsets);
  BKE_keyingsets_blend_read_data(reader, &sce->keyingsets);

  BLO_read_data_address(reader, &sce->basact);

  BLO_read_data_address(reader, &sce->toolsettings);
  if (sce->toolsettings) {

    /* Reset last_location and last_hit, so they are not remembered across sessions. In some files
     * these are also NaN, which could lead to crashes in painting. */
    struct UnifiedPaintSettings *ups = &sce->toolsettings->unified_paint_settings;
    zero_v3(ups->last_location);
    ups->last_hit = 0;

    direct_link_paint_helper(reader, sce, (Paint **)&sce->toolsettings->sculpt);
    direct_link_paint_helper(reader, sce, (Paint **)&sce->toolsettings->vpaint);
    direct_link_paint_helper(reader, sce, (Paint **)&sce->toolsettings->wpaint);
    direct_link_paint_helper(reader, sce, (Paint **)&sce->toolsettings->uvsculpt);
    direct_link_paint_helper(reader, sce, (Paint **)&sce->toolsettings->gp_paint);
    direct_link_paint_helper(reader, sce, (Paint **)&sce->toolsettings->gp_vertexpaint);
    direct_link_paint_helper(reader, sce, (Paint **)&sce->toolsettings->gp_sculptpaint);
    direct_link_paint_helper(reader, sce, (Paint **)&sce->toolsettings->gp_weightpaint);

    direct_link_paint(reader, sce, &sce->toolsettings->imapaint.paint);

    sce->toolsettings->particle.paintcursor = NULL;
    sce->toolsettings->particle.scene = NULL;
    sce->toolsettings->particle.object = NULL;
    sce->toolsettings->gp_sculpt.paintcursor = NULL;

    /* relink grease pencil interpolation curves */
    BLO_read_data_address(reader, &sce->toolsettings->gp_interpolate.custom_ipo);
    if (sce->toolsettings->gp_interpolate.custom_ipo) {
      BKE_curvemapping_blend_read(reader, sce->toolsettings->gp_interpolate.custom_ipo);
    }
    /* relink grease pencil multiframe falloff curve */
    BLO_read_data_address(reader, &sce->toolsettings->gp_sculpt.cur_falloff);
    if (sce->toolsettings->gp_sculpt.cur_falloff) {
      BKE_curvemapping_blend_read(reader, sce->toolsettings->gp_sculpt.cur_falloff);
    }
    /* relink grease pencil primitive curve */
    BLO_read_data_address(reader, &sce->toolsettings->gp_sculpt.cur_primitive);
    if (sce->toolsettings->gp_sculpt.cur_primitive) {
      BKE_curvemapping_blend_read(reader, sce->toolsettings->gp_sculpt.cur_primitive);
    }

    /* Relink toolsettings curve profile */
    BLO_read_data_address(reader, &sce->toolsettings->custom_bevel_profile_preset);
    if (sce->toolsettings->custom_bevel_profile_preset) {
      BKE_curveprofile_blend_read(reader, sce->toolsettings->custom_bevel_profile_preset);
    }
  }

  if (sce->ed) {
    ListBase *old_seqbasep = &sce->ed->seqbase;

    BLO_read_data_address(reader, &sce->ed);
    Editing *ed = sce->ed;

    BLO_read_data_address(reader, &ed->act_seq);
    ed->cache = NULL;
    ed->prefetch_job = NULL;

    /* recursive link sequences, lb will be correctly initialized */
    link_recurs_seq(reader, &ed->seqbase);

    Sequence *seq;
    SEQ_ALL_BEGIN (ed, seq) {
      /* Do as early as possible, so that other parts of reading can rely on valid session UUID. */
      BKE_sequence_session_uuid_generate(seq);

      BLO_read_data_address(reader, &seq->seq1);
      BLO_read_data_address(reader, &seq->seq2);
      BLO_read_data_address(reader, &seq->seq3);

      /* a patch: after introduction of effects with 3 input strips */
      if (seq->seq3 == NULL) {
        seq->seq3 = seq->seq2;
      }

      BLO_read_data_address(reader, &seq->effectdata);
      BLO_read_data_address(reader, &seq->stereo3d_format);

      if (seq->type & SEQ_TYPE_EFFECT) {
        seq->flag |= SEQ_EFFECT_NOT_LOADED;
      }

      if (seq->type == SEQ_TYPE_SPEED) {
        SpeedControlVars *s = seq->effectdata;
        s->frameMap = NULL;
      }

      if (seq->type == SEQ_TYPE_TEXT) {
        TextVars *t = seq->effectdata;
        t->text_blf_id = SEQ_FONT_NOT_LOADED;
      }

      BLO_read_data_address(reader, &seq->prop);
      IDP_BlendDataRead(reader, &seq->prop);

      BLO_read_data_address(reader, &seq->strip);
      if (seq->strip && seq->strip->done == 0) {
        seq->strip->done = true;

        if (ELEM(seq->type,
                 SEQ_TYPE_IMAGE,
                 SEQ_TYPE_MOVIE,
                 SEQ_TYPE_SOUND_RAM,
                 SEQ_TYPE_SOUND_HD)) {
          BLO_read_data_address(reader, &seq->strip->stripdata);
        }
        else {
          seq->strip->stripdata = NULL;
        }
        BLO_read_data_address(reader, &seq->strip->crop);
        BLO_read_data_address(reader, &seq->strip->transform);
        BLO_read_data_address(reader, &seq->strip->proxy);
        if (seq->strip->proxy) {
          seq->strip->proxy->anim = NULL;
        }
        else if (seq->flag & SEQ_USE_PROXY) {
          BKE_sequencer_proxy_set(seq, true);
        }

        /* need to load color balance to it could be converted to modifier */
        BLO_read_data_address(reader, &seq->strip->color_balance);
      }

      direct_link_sequence_modifiers(reader, &seq->modifiers);
    }
    SEQ_ALL_END;

    /* link metastack, slight abuse of structs here,
     * have to restore pointer to internal part in struct */
    {
      Sequence temp;
      void *poin;
      intptr_t offset;

      offset = ((intptr_t) & (temp.seqbase)) - ((intptr_t)&temp);

      /* root pointer */
      if (ed->seqbasep == old_seqbasep) {
        ed->seqbasep = &ed->seqbase;
      }
      else {
        poin = POINTER_OFFSET(ed->seqbasep, -offset);

        poin = BLO_read_get_new_data_address(reader, poin);

        if (poin) {
          ed->seqbasep = (ListBase *)POINTER_OFFSET(poin, offset);
        }
        else {
          ed->seqbasep = &ed->seqbase;
        }
      }
      /* stack */
      BLO_read_list(reader, &(ed->metastack));

      LISTBASE_FOREACH (MetaStack *, ms, &ed->metastack) {
        BLO_read_data_address(reader, &ms->parseq);

        if (ms->oldbasep == old_seqbasep) {
          ms->oldbasep = &ed->seqbase;
        }
        else {
          poin = POINTER_OFFSET(ms->oldbasep, -offset);
          poin = BLO_read_get_new_data_address(reader, poin);
          if (poin) {
            ms->oldbasep = (ListBase *)POINTER_OFFSET(poin, offset);
          }
          else {
            ms->oldbasep = &ed->seqbase;
          }
        }
      }
    }
  }

#ifdef DURIAN_CAMERA_SWITCH
  /* Runtime */
  sce->r.mode &= ~R_NO_CAMERA_SWITCH;
#endif

  BLO_read_data_address(reader, &sce->r.avicodecdata);
  if (sce->r.avicodecdata) {
    BLO_read_data_address(reader, &sce->r.avicodecdata->lpFormat);
    BLO_read_data_address(reader, &sce->r.avicodecdata->lpParms);
  }
  if (sce->r.ffcodecdata.properties) {
    BLO_read_data_address(reader, &sce->r.ffcodecdata.properties);
    IDP_BlendDataRead(reader, &sce->r.ffcodecdata.properties);
  }

  BLO_read_list(reader, &(sce->markers));
  LISTBASE_FOREACH (TimeMarker *, marker, &sce->markers) {
    BLO_read_data_address(reader, &marker->prop);
    IDP_BlendDataRead(reader, &marker->prop);
  }

  BLO_read_list(reader, &(sce->transform_spaces));
  BLO_read_list(reader, &(sce->r.layers));
  BLO_read_list(reader, &(sce->r.views));

  LISTBASE_FOREACH (SceneRenderLayer *, srl, &sce->r.layers) {
    BLO_read_data_address(reader, &srl->prop);
    IDP_BlendDataRead(reader, &srl->prop);
    BLO_read_list(reader, &(srl->freestyleConfig.modules));
    BLO_read_list(reader, &(srl->freestyleConfig.linesets));
  }

  direct_link_view_settings(reader, &sce->view_settings);

  BLO_read_data_address(reader, &sce->rigidbody_world);
  RigidBodyWorld *rbw = sce->rigidbody_world;
  if (rbw) {
    BLO_read_data_address(reader, &rbw->shared);

    if (rbw->shared == NULL) {
      /* Link deprecated caches if they exist, so we can use them for versioning.
       * We should only do this when rbw->shared == NULL, because those pointers
       * are always set (for compatibility with older Blenders). We mustn't link
       * the same pointcache twice. */
      direct_link_pointcache_list(reader, &rbw->ptcaches, &rbw->pointcache, false);

      /* make sure simulation starts from the beginning after loading file */
      if (rbw->pointcache) {
        rbw->ltime = (float)rbw->pointcache->startframe;
      }
    }
    else {
      /* must nullify the reference to physics sim object, since it no-longer exist
       * (and will need to be recalculated)
       */
      rbw->shared->physics_world = NULL;

      /* link caches */
      direct_link_pointcache_list(reader, &rbw->shared->ptcaches, &rbw->shared->pointcache, false);

      /* make sure simulation starts from the beginning after loading file */
      if (rbw->shared->pointcache) {
        rbw->ltime = (float)rbw->shared->pointcache->startframe;
      }
    }
    rbw->objects = NULL;
    rbw->numbodies = 0;

    /* set effector weights */
    BLO_read_data_address(reader, &rbw->effector_weights);
    if (!rbw->effector_weights) {
      rbw->effector_weights = BKE_effector_add_weights(NULL);
    }
  }

  BLO_read_data_address(reader, &sce->preview);
  BKE_previewimg_blend_read(reader, sce->preview);

  BKE_curvemapping_blend_read(reader, &sce->r.mblur_shutter_curve);

#ifdef USE_COLLECTION_COMPAT_28
  /* this runs before the very first doversion */
  if (sce->collection) {
    BLO_read_data_address(reader, &sce->collection);
    direct_link_scene_collection(reader, sce->collection);
  }
#endif

  /* insert into global old-new map for reading without UI (link_global accesses it again) */
  link_glob_list(reader->fd, &sce->view_layers);
  LISTBASE_FOREACH (ViewLayer *, view_layer, &sce->view_layers) {
    direct_link_view_layer(reader, view_layer);
  }

  if (BLO_read_data_is_undo(reader)) {
    /* If it's undo do nothing here, caches are handled by higher-level generic calling code. */
  }
  else {
    /* else try to read the cache from file. */
    BLO_read_data_address(reader, &sce->eevee.light_cache_data);
    if (sce->eevee.light_cache_data) {
      direct_link_lightcache(reader, sce->eevee.light_cache_data);
    }
  }
  EEVEE_lightcache_info_update(&sce->eevee);

  direct_link_view3dshading(reader, &sce->display.shading);

  BLO_read_data_address(reader, &sce->layer_properties);
  IDP_BlendDataRead(reader, &sce->layer_properties);
}

/** \} */

/* -------------------------------------------------------------------- */
/** \name Read Screen Area/Region (Screen Data)
 * \{ */

static void direct_link_panel_list(BlendDataReader *reader, ListBase *lb)
{
  BLO_read_list(reader, lb);

  LISTBASE_FOREACH (Panel *, panel, lb) {
    panel->runtime_flag = 0;
    panel->activedata = NULL;
    panel->type = NULL;
    panel->runtime.custom_data_ptr = NULL;
    direct_link_panel_list(reader, &panel->children);
  }
}

static void direct_link_region(BlendDataReader *reader, ARegion *region, int spacetype)
{
  direct_link_panel_list(reader, &region->panels);

  BLO_read_list(reader, &region->panels_category_active);

  BLO_read_list(reader, &region->ui_lists);

  /* The area's search filter is runtime only, so we need to clear the active flag on read. */
  region->flag &= ~RGN_FLAG_SEARCH_FILTER_ACTIVE;

  LISTBASE_FOREACH (uiList *, ui_list, &region->ui_lists) {
    ui_list->type = NULL;
    ui_list->dyn_data = NULL;
    BLO_read_data_address(reader, &ui_list->properties);
    IDP_BlendDataRead(reader, &ui_list->properties);
  }

  BLO_read_list(reader, &region->ui_previews);

  if (spacetype == SPACE_EMPTY) {
    /* unknown space type, don't leak regiondata */
    region->regiondata = NULL;
  }
  else if (region->flag & RGN_FLAG_TEMP_REGIONDATA) {
    /* Runtime data, don't use. */
    region->regiondata = NULL;
  }
  else {
    BLO_read_data_address(reader, &region->regiondata);
    if (region->regiondata) {
      if (spacetype == SPACE_VIEW3D) {
        RegionView3D *rv3d = region->regiondata;

        BLO_read_data_address(reader, &rv3d->localvd);
        BLO_read_data_address(reader, &rv3d->clipbb);

        rv3d->depths = NULL;
        rv3d->render_engine = NULL;
        rv3d->sms = NULL;
        rv3d->smooth_timer = NULL;

        rv3d->rflag &= ~(RV3D_NAVIGATING | RV3D_PAINTING);
        rv3d->runtime_viewlock = 0;
      }
    }
  }

  region->v2d.sms = NULL;
  region->v2d.alpha_hor = region->v2d.alpha_vert = 255; /* visible by default */
  BLI_listbase_clear(&region->panels_category);
  BLI_listbase_clear(&region->handlers);
  BLI_listbase_clear(&region->uiblocks);
  region->headerstr = NULL;
  region->visible = 0;
  region->type = NULL;
  region->do_draw = 0;
  region->gizmo_map = NULL;
  region->regiontimer = NULL;
  region->draw_buffer = NULL;
  memset(&region->drawrct, 0, sizeof(region->drawrct));
}

static void direct_link_area(BlendDataReader *reader, ScrArea *area)
{
  BLO_read_list(reader, &(area->spacedata));
  BLO_read_list(reader, &(area->regionbase));

  BLI_listbase_clear(&area->handlers);
  area->type = NULL; /* spacetype callbacks */

  /* Should always be unset so that rna_Area_type_get works correctly. */
  area->butspacetype = SPACE_EMPTY;

  area->region_active_win = -1;

  area->flag &= ~AREA_FLAG_ACTIVE_TOOL_UPDATE;

  BLO_read_data_address(reader, &area->global);

  /* if we do not have the spacetype registered we cannot
   * free it, so don't allocate any new memory for such spacetypes. */
  if (!BKE_spacetype_exists(area->spacetype)) {
    /* Hint for versioning code to replace deprecated space types. */
    area->butspacetype = area->spacetype;

    area->spacetype = SPACE_EMPTY;
  }

  LISTBASE_FOREACH (ARegion *, region, &area->regionbase) {
    direct_link_region(reader, region, area->spacetype);
  }

  /* accident can happen when read/save new file with older version */
  /* 2.50: we now always add spacedata for info */
  if (area->spacedata.first == NULL) {
    SpaceInfo *sinfo = MEM_callocN(sizeof(SpaceInfo), "spaceinfo");
    area->spacetype = sinfo->spacetype = SPACE_INFO;
    BLI_addtail(&area->spacedata, sinfo);
  }
  /* add local view3d too */
  else if (area->spacetype == SPACE_VIEW3D) {
    blo_do_versions_view3d_split_250(area->spacedata.first, &area->regionbase);
  }

  LISTBASE_FOREACH (SpaceLink *, sl, &area->spacedata) {
    BLO_read_list(reader, &(sl->regionbase));

    /* if we do not have the spacetype registered we cannot
     * free it, so don't allocate any new memory for such spacetypes. */
    if (!BKE_spacetype_exists(sl->spacetype)) {
      sl->spacetype = SPACE_EMPTY;
    }

    LISTBASE_FOREACH (ARegion *, region, &sl->regionbase) {
      direct_link_region(reader, region, sl->spacetype);
    }

    if (sl->spacetype == SPACE_VIEW3D) {
      View3D *v3d = (View3D *)sl;

      v3d->flag |= V3D_INVALID_BACKBUF;

      if (v3d->gpd) {
        BLO_read_data_address(reader, &v3d->gpd);
        BKE_gpencil_blend_read_data(reader, v3d->gpd);
      }
      BLO_read_data_address(reader, &v3d->localvd);

      /* Runtime data */
      v3d->runtime.properties_storage = NULL;
      v3d->runtime.flag = 0;

      /* render can be quite heavy, set to solid on load */
      if (v3d->shading.type == OB_RENDER) {
        v3d->shading.type = OB_SOLID;
      }
      v3d->shading.prev_type = OB_SOLID;

      direct_link_view3dshading(reader, &v3d->shading);

      blo_do_versions_view3d_split_250(v3d, &sl->regionbase);
    }
    else if (sl->spacetype == SPACE_GRAPH) {
      SpaceGraph *sipo = (SpaceGraph *)sl;

      BLO_read_data_address(reader, &sipo->ads);
      BLI_listbase_clear(&sipo->runtime.ghost_curves);
    }
    else if (sl->spacetype == SPACE_NLA) {
      SpaceNla *snla = (SpaceNla *)sl;

      BLO_read_data_address(reader, &snla->ads);
    }
    else if (sl->spacetype == SPACE_OUTLINER) {
      SpaceOutliner *space_outliner = (SpaceOutliner *)sl;

      /* use newdataadr_no_us and do not free old memory avoiding double
       * frees and use of freed memory. this could happen because of a
       * bug fixed in revision 58959 where the treestore memory address
       * was not unique */
      TreeStore *ts = newdataadr_no_us(reader->fd, space_outliner->treestore);
      space_outliner->treestore = NULL;
      if (ts) {
        TreeStoreElem *elems = newdataadr_no_us(reader->fd, ts->data);

        space_outliner->treestore = BLI_mempool_create(
            sizeof(TreeStoreElem), ts->usedelem, 512, BLI_MEMPOOL_ALLOW_ITER);
        if (ts->usedelem && elems) {
          for (int i = 0; i < ts->usedelem; i++) {
            TreeStoreElem *new_elem = BLI_mempool_alloc(space_outliner->treestore);
            *new_elem = elems[i];
          }
        }
        /* we only saved what was used */
        space_outliner->storeflag |= SO_TREESTORE_CLEANUP;  // at first draw
      }
      space_outliner->treehash = NULL;
      space_outliner->tree.first = space_outliner->tree.last = NULL;
    }
    else if (sl->spacetype == SPACE_IMAGE) {
      SpaceImage *sima = (SpaceImage *)sl;

      sima->iuser.scene = NULL;
      sima->iuser.ok = 1;
      sima->scopes.waveform_1 = NULL;
      sima->scopes.waveform_2 = NULL;
      sima->scopes.waveform_3 = NULL;
      sima->scopes.vecscope = NULL;
      sima->scopes.ok = 0;

      /* WARNING: gpencil data is no longer stored directly in sima after 2.5
       * so sacrifice a few old files for now to avoid crashes with new files!
       * committed: r28002 */
#if 0
      sima->gpd = newdataadr(fd, sima->gpd);
      if (sima->gpd) {
        BKE_gpencil_blend_read_data(fd, sima->gpd);
      }
#endif
    }
    else if (sl->spacetype == SPACE_NODE) {
      SpaceNode *snode = (SpaceNode *)sl;

      if (snode->gpd) {
        BLO_read_data_address(reader, &snode->gpd);
        BKE_gpencil_blend_read_data(reader, snode->gpd);
      }

      BLO_read_list(reader, &snode->treepath);
      snode->edittree = NULL;
      snode->iofsd = NULL;
      BLI_listbase_clear(&snode->linkdrag);
    }
    else if (sl->spacetype == SPACE_TEXT) {
      SpaceText *st = (SpaceText *)sl;
      memset(&st->runtime, 0, sizeof(st->runtime));
    }
    else if (sl->spacetype == SPACE_SEQ) {
      SpaceSeq *sseq = (SpaceSeq *)sl;

      /* grease pencil data is not a direct data and can't be linked from direct_link*
       * functions, it should be linked from lib_link* functions instead
       *
       * otherwise it'll lead to lost grease data on open because it'll likely be
       * read from file after all other users of grease pencil and newdataadr would
       * simple return NULL here (sergey)
       */
#if 0
      if (sseq->gpd) {
        sseq->gpd = newdataadr(fd, sseq->gpd);
        BKE_gpencil_blend_read_data(fd, sseq->gpd);
      }
#endif
      sseq->scopes.reference_ibuf = NULL;
      sseq->scopes.zebra_ibuf = NULL;
      sseq->scopes.waveform_ibuf = NULL;
      sseq->scopes.sep_waveform_ibuf = NULL;
      sseq->scopes.vector_ibuf = NULL;
      sseq->scopes.histogram_ibuf = NULL;
    }
    else if (sl->spacetype == SPACE_PROPERTIES) {
      SpaceProperties *sbuts = (SpaceProperties *)sl;

      sbuts->path = NULL;
      sbuts->texuser = NULL;
      sbuts->mainbo = sbuts->mainb;
      sbuts->mainbuser = sbuts->mainb;
      sbuts->runtime = NULL;
    }
    else if (sl->spacetype == SPACE_CONSOLE) {
      SpaceConsole *sconsole = (SpaceConsole *)sl;

      BLO_read_list(reader, &sconsole->scrollback);
      BLO_read_list(reader, &sconsole->history);

      // for (cl= sconsole->scrollback.first; cl; cl= cl->next)
      //  cl->line= newdataadr(fd, cl->line);

      /* comma expressions, (e.g. expr1, expr2, expr3) evaluate each expression,
       * from left to right.  the right-most expression sets the result of the comma
       * expression as a whole*/
      LISTBASE_FOREACH_MUTABLE (ConsoleLine *, cl, &sconsole->history) {
        BLO_read_data_address(reader, &cl->line);
        if (cl->line) {
          /* the allocted length is not written, so reset here */
          cl->len_alloc = cl->len + 1;
        }
        else {
          BLI_remlink(&sconsole->history, cl);
          MEM_freeN(cl);
        }
      }
    }
    else if (sl->spacetype == SPACE_FILE) {
      SpaceFile *sfile = (SpaceFile *)sl;

      /* this sort of info is probably irrelevant for reloading...
       * plus, it isn't saved to files yet!
       */
      sfile->folders_prev = sfile->folders_next = NULL;
      sfile->files = NULL;
      sfile->layout = NULL;
      sfile->op = NULL;
      sfile->previews_timer = NULL;
      BLO_read_data_address(reader, &sfile->params);
    }
    else if (sl->spacetype == SPACE_CLIP) {
      SpaceClip *sclip = (SpaceClip *)sl;

      sclip->scopes.track_search = NULL;
      sclip->scopes.track_preview = NULL;
      sclip->scopes.ok = 0;
    }
  }

  BLI_listbase_clear(&area->actionzones);

  BLO_read_data_address(reader, &area->v1);
  BLO_read_data_address(reader, &area->v2);
  BLO_read_data_address(reader, &area->v3);
  BLO_read_data_address(reader, &area->v4);
}

static void lib_link_area(BlendLibReader *reader, ID *parent_id, ScrArea *area)
{
  BLO_read_id_address(reader, parent_id->lib, &area->full);

  memset(&area->runtime, 0x0, sizeof(area->runtime));

  LISTBASE_FOREACH (SpaceLink *, sl, &area->spacedata) {
    switch (sl->spacetype) {
      case SPACE_VIEW3D: {
        View3D *v3d = (View3D *)sl;

        BLO_read_id_address(reader, parent_id->lib, &v3d->camera);
        BLO_read_id_address(reader, parent_id->lib, &v3d->ob_center);

        if (v3d->localvd) {
          BLO_read_id_address(reader, parent_id->lib, &v3d->localvd->camera);
        }
        break;
      }
      case SPACE_GRAPH: {
        SpaceGraph *sipo = (SpaceGraph *)sl;
        bDopeSheet *ads = sipo->ads;

        if (ads) {
          BLO_read_id_address(reader, parent_id->lib, &ads->source);
          BLO_read_id_address(reader, parent_id->lib, &ads->filter_grp);
        }
        break;
      }
      case SPACE_PROPERTIES: {
        SpaceProperties *sbuts = (SpaceProperties *)sl;
        BLO_read_id_address(reader, parent_id->lib, &sbuts->pinid);
        if (sbuts->pinid == NULL) {
          sbuts->flag &= ~SB_PIN_CONTEXT;
        }
        break;
      }
      case SPACE_FILE:
        break;
      case SPACE_ACTION: {
        SpaceAction *saction = (SpaceAction *)sl;
        bDopeSheet *ads = &saction->ads;

        if (ads) {
          BLO_read_id_address(reader, parent_id->lib, &ads->source);
          BLO_read_id_address(reader, parent_id->lib, &ads->filter_grp);
        }

        BLO_read_id_address(reader, parent_id->lib, &saction->action);
        break;
      }
      case SPACE_IMAGE: {
        SpaceImage *sima = (SpaceImage *)sl;

        BLO_read_id_address(reader, parent_id->lib, &sima->image);
        BLO_read_id_address(reader, parent_id->lib, &sima->mask_info.mask);

        /* NOTE: pre-2.5, this was local data not lib data, but now we need this as lib data
         * so fingers crossed this works fine!
         */
        BLO_read_id_address(reader, parent_id->lib, &sima->gpd);
        break;
      }
      case SPACE_SEQ: {
        SpaceSeq *sseq = (SpaceSeq *)sl;

        /* NOTE: pre-2.5, this was local data not lib data, but now we need this as lib data
         * so fingers crossed this works fine!
         */
        BLO_read_id_address(reader, parent_id->lib, &sseq->gpd);
        break;
      }
      case SPACE_NLA: {
        SpaceNla *snla = (SpaceNla *)sl;
        bDopeSheet *ads = snla->ads;

        if (ads) {
          BLO_read_id_address(reader, parent_id->lib, &ads->source);
          BLO_read_id_address(reader, parent_id->lib, &ads->filter_grp);
        }
        break;
      }
      case SPACE_TEXT: {
        SpaceText *st = (SpaceText *)sl;

        BLO_read_id_address(reader, parent_id->lib, &st->text);
        break;
      }
      case SPACE_SCRIPT: {
        SpaceScript *scpt = (SpaceScript *)sl;
        /*scpt->script = NULL; - 2.45 set to null, better re-run the script */
        if (scpt->script) {
          BLO_read_id_address(reader, parent_id->lib, &scpt->script);
          if (scpt->script) {
            SCRIPT_SET_NULL(scpt->script);
          }
        }
        break;
      }
      case SPACE_OUTLINER: {
        SpaceOutliner *space_outliner = (SpaceOutliner *)sl;
        BLO_read_id_address(reader, NULL, &space_outliner->search_tse.id);

        if (space_outliner->treestore) {
          TreeStoreElem *tselem;
          BLI_mempool_iter iter;

          BLI_mempool_iternew(space_outliner->treestore, &iter);
          while ((tselem = BLI_mempool_iterstep(&iter))) {
            BLO_read_id_address(reader, NULL, &tselem->id);
          }
          if (space_outliner->treehash) {
            /* rebuild hash table, because it depends on ids too */
            space_outliner->storeflag |= SO_TREESTORE_REBUILD;
          }
        }
        break;
      }
      case SPACE_NODE: {
        SpaceNode *snode = (SpaceNode *)sl;

        /* node tree can be stored locally in id too, link this first */
        BLO_read_id_address(reader, parent_id->lib, &snode->id);
        BLO_read_id_address(reader, parent_id->lib, &snode->from);

        bNodeTree *ntree = snode->id ? ntreeFromID(snode->id) : NULL;
        if (ntree) {
          snode->nodetree = ntree;
        }
        else {
          BLO_read_id_address(reader, parent_id->lib, &snode->nodetree);
        }

        bNodeTreePath *path;
        for (path = snode->treepath.first; path; path = path->next) {
          if (path == snode->treepath.first) {
            /* first nodetree in path is same as snode->nodetree */
            path->nodetree = snode->nodetree;
          }
          else {
            BLO_read_id_address(reader, parent_id->lib, &path->nodetree);
          }

          if (!path->nodetree) {
            break;
          }
        }

        /* remaining path entries are invalid, remove */
        bNodeTreePath *path_next;
        for (; path; path = path_next) {
          path_next = path->next;

          BLI_remlink(&snode->treepath, path);
          MEM_freeN(path);
        }

        /* edittree is just the last in the path,
         * set this directly since the path may have been shortened above */
        if (snode->treepath.last) {
          path = snode->treepath.last;
          snode->edittree = path->nodetree;
        }
        else {
          snode->edittree = NULL;
        }
        break;
      }
      case SPACE_CLIP: {
        SpaceClip *sclip = (SpaceClip *)sl;
        BLO_read_id_address(reader, parent_id->lib, &sclip->clip);
        BLO_read_id_address(reader, parent_id->lib, &sclip->mask_info.mask);
        break;
      }
      default:
        break;
    }
  }
}

/**
 * \return false on error.
 */
static bool direct_link_area_map(BlendDataReader *reader, ScrAreaMap *area_map)
{
  BLO_read_list(reader, &area_map->vertbase);
  BLO_read_list(reader, &area_map->edgebase);
  BLO_read_list(reader, &area_map->areabase);
  LISTBASE_FOREACH (ScrArea *, area, &area_map->areabase) {
    direct_link_area(reader, area);
  }

  /* edges */
  LISTBASE_FOREACH (ScrEdge *, se, &area_map->edgebase) {
    BLO_read_data_address(reader, &se->v1);
    BLO_read_data_address(reader, &se->v2);
    BKE_screen_sort_scrvert(&se->v1, &se->v2);

    if (se->v1 == NULL) {
      BLI_remlink(&area_map->edgebase, se);

      return false;
    }
  }

  return true;
}

/** \} */

/* -------------------------------------------------------------------- */
/** \name XR-data
 * \{ */

static void direct_link_wm_xr_data(BlendDataReader *reader, wmXrData *xr_data)
{
  direct_link_view3dshading(reader, &xr_data->session_settings.shading);
}

static void lib_link_wm_xr_data(BlendLibReader *reader, ID *parent_id, wmXrData *xr_data)
{
  BLO_read_id_address(reader, parent_id->lib, &xr_data->session_settings.base_pose_object);
}

/** \} */

/* -------------------------------------------------------------------- */
/** \name Read ID: Window Manager
 * \{ */

static void direct_link_windowmanager(BlendDataReader *reader, wmWindowManager *wm)
{
  id_us_ensure_real(&wm->id);
  BLO_read_list(reader, &wm->windows);

  LISTBASE_FOREACH (wmWindow *, win, &wm->windows) {
    BLO_read_data_address(reader, &win->parent);

    WorkSpaceInstanceHook *hook = win->workspace_hook;
    BLO_read_data_address(reader, &win->workspace_hook);

    /* This will be NULL for any pre-2.80 blend file. */
    if (win->workspace_hook != NULL) {
      /* We need to restore a pointer to this later when reading workspaces,
       * so store in global oldnew-map.
       * Note that this is only needed for versioning of older .blend files now.. */
      oldnewmap_insert(reader->fd->globmap, hook, win->workspace_hook, 0);
      /* Cleanup pointers to data outside of this data-block scope. */
      win->workspace_hook->act_layout = NULL;
      win->workspace_hook->temp_workspace_store = NULL;
      win->workspace_hook->temp_layout_store = NULL;
    }

    direct_link_area_map(reader, &win->global_areas);

    win->ghostwin = NULL;
    win->gpuctx = NULL;
    win->eventstate = NULL;
    win->cursor_keymap_status = NULL;
    win->tweak = NULL;
#ifdef WIN32
    win->ime_data = NULL;
#endif

    BLI_listbase_clear(&win->queue);
    BLI_listbase_clear(&win->handlers);
    BLI_listbase_clear(&win->modalhandlers);
    BLI_listbase_clear(&win->gesture);

    win->active = 0;

    win->cursor = 0;
    win->lastcursor = 0;
    win->modalcursor = 0;
    win->grabcursor = 0;
    win->addmousemove = true;
    BLO_read_data_address(reader, &win->stereo3d_format);

    /* Multi-view always fallback to anaglyph at file opening
     * otherwise quad-buffer saved files can break Blender. */
    if (win->stereo3d_format) {
      win->stereo3d_format->display_mode = S3D_DISPLAY_ANAGLYPH;
    }
  }

  direct_link_wm_xr_data(reader, &wm->xr);

  BLI_listbase_clear(&wm->timers);
  BLI_listbase_clear(&wm->operators);
  BLI_listbase_clear(&wm->paintcursors);
  BLI_listbase_clear(&wm->queue);
  BKE_reports_init(&wm->reports, RPT_STORE);

  BLI_listbase_clear(&wm->keyconfigs);
  wm->defaultconf = NULL;
  wm->addonconf = NULL;
  wm->userconf = NULL;
  wm->undo_stack = NULL;

  wm->message_bus = NULL;

  wm->xr.runtime = NULL;

  BLI_listbase_clear(&wm->jobs);
  BLI_listbase_clear(&wm->drags);

  wm->windrawable = NULL;
  wm->winactive = NULL;
  wm->initialized = 0;
  wm->op_undo_depth = 0;
  wm->is_interface_locked = 0;
}

static void lib_link_windowmanager(BlendLibReader *reader, wmWindowManager *wm)
{
  LISTBASE_FOREACH (wmWindow *, win, &wm->windows) {
    if (win->workspace_hook) { /* NULL for old files */
      lib_link_workspace_instance_hook(reader, win->workspace_hook, &wm->id);
    }
    BLO_read_id_address(reader, wm->id.lib, &win->scene);
    /* deprecated, but needed for versioning (will be NULL'ed then) */
    BLO_read_id_address(reader, NULL, &win->screen);

    LISTBASE_FOREACH (ScrArea *, area, &win->global_areas.areabase) {
      lib_link_area(reader, &wm->id, area);
    }

    lib_link_wm_xr_data(reader, &wm->id, &wm->xr);
  }
}

/** \} */

/* -------------------------------------------------------------------- */
/** \name Read ID: Screen
 * \{ */

/* note: file read without screens option G_FILE_NO_UI;
 * check lib pointers in call below */
static void lib_link_screen(BlendLibReader *reader, bScreen *screen)
{
  /* deprecated, but needed for versioning (will be NULL'ed then) */
  BLO_read_id_address(reader, screen->id.lib, &screen->scene);

  screen->animtimer = NULL; /* saved in rare cases */
  screen->tool_tip = NULL;
  screen->scrubbing = false;

  LISTBASE_FOREACH (ScrArea *, area, &screen->areabase) {
    lib_link_area(reader, &screen->id, area);
  }
}

/* how to handle user count on pointer restore */
typedef enum ePointerUserMode {
  USER_IGNORE = 0, /* ignore user count */
  USER_REAL = 1,   /* ensure at least one real user (fake user ignored) */
} ePointerUserMode;

static void restore_pointer_user(ID *id, ID *newid, ePointerUserMode user)
{
  BLI_assert(STREQ(newid->name + 2, id->name + 2));
  BLI_assert(newid->lib == id->lib);
  UNUSED_VARS_NDEBUG(id);

  if (user == USER_REAL) {
    id_us_ensure_real(newid);
  }
}

#ifndef USE_GHASH_RESTORE_POINTER
/**
 * A version of #restore_pointer_by_name that performs a full search (slow!).
 * Use only for limited lookups, when the overhead of
 * creating a #IDNameLib_Map for a single lookup isn't worthwhile.
 */
static void *restore_pointer_by_name_main(Main *mainp, ID *id, ePointerUserMode user)
{
  if (id) {
    ListBase *lb = which_libbase(mainp, GS(id->name));
    if (lb) { /* there's still risk of checking corrupt mem (freed Ids in oops) */
      ID *idn = lb->first;
      for (; idn; idn = idn->next) {
        if (STREQ(idn->name + 2, id->name + 2)) {
          if (idn->lib == id->lib) {
            restore_pointer_user(id, idn, user);
            break;
          }
        }
      }
      return idn;
    }
  }
  return NULL;
}
#endif

/**
 * Only for undo files, or to restore a screen after reading without UI...
 *
 * \param user:
 * - USER_IGNORE: no user-count change.
 * - USER_REAL: ensure a real user (even if a fake one is set).
 * \param id_map: lookup table, use when performing many lookups.
 * this could be made an optional argument (falling back to a full lookup),
 * however at the moment it's always available.
 */
static void *restore_pointer_by_name(struct IDNameLib_Map *id_map, ID *id, ePointerUserMode user)
{
#ifdef USE_GHASH_RESTORE_POINTER
  if (id) {
    /* use fast lookup when available */
    ID *idn = BKE_main_idmap_lookup_id(id_map, id);
    if (idn) {
      restore_pointer_user(id, idn, user);
    }
    return idn;
  }
  return NULL;
#else
  Main *mainp = BKE_main_idmap_main_get(id_map);
  return restore_pointer_by_name_main(mainp, id, user);
#endif
}

static void lib_link_seq_clipboard_pt_restore(ID *id, struct IDNameLib_Map *id_map)
{
  if (id) {
    /* clipboard must ensure this */
    BLI_assert(id->newid != NULL);
    id->newid = restore_pointer_by_name(id_map, id->newid, USER_REAL);
  }
}
static int lib_link_seq_clipboard_cb(Sequence *seq, void *arg_pt)
{
  struct IDNameLib_Map *id_map = arg_pt;

  lib_link_seq_clipboard_pt_restore((ID *)seq->scene, id_map);
  lib_link_seq_clipboard_pt_restore((ID *)seq->scene_camera, id_map);
  lib_link_seq_clipboard_pt_restore((ID *)seq->clip, id_map);
  lib_link_seq_clipboard_pt_restore((ID *)seq->mask, id_map);
  lib_link_seq_clipboard_pt_restore((ID *)seq->sound, id_map);
  return 1;
}

static void lib_link_clipboard_restore(struct IDNameLib_Map *id_map)
{
  /* update IDs stored in sequencer clipboard */
  BKE_sequencer_base_recursive_apply(&seqbase_clipboard, lib_link_seq_clipboard_cb, id_map);
}

static int lib_link_main_data_restore_cb(LibraryIDLinkCallbackData *cb_data)
{
  const int cb_flag = cb_data->cb_flag;
  ID **id_pointer = cb_data->id_pointer;
  if (cb_flag & IDWALK_CB_EMBEDDED || *id_pointer == NULL) {
    return IDWALK_RET_NOP;
  }

  /* Special ugly case here, thanks again for those non-IDs IDs... */
  /* We probably need to add more cases here (hint: nodetrees),
   * but will wait for changes from D5559 to get in first. */
  if (GS((*id_pointer)->name) == ID_GR) {
    Collection *collection = (Collection *)*id_pointer;
    if (collection->flag & COLLECTION_IS_MASTER) {
      /* We should never reach that point anymore, since master collection private ID should be
       * properly tagged with IDWALK_CB_EMBEDDED. */
      BLI_assert(0);
      return IDWALK_RET_NOP;
    }
  }

  struct IDNameLib_Map *id_map = cb_data->user_data;

  /* Note: Handling of usercount here is really bad, defining its own system...
   * Will have to be refactored at some point, but that is not top priority task for now.
   * And all user-counts are properly recomputed at the end of the undo management code anyway. */
  *id_pointer = restore_pointer_by_name(
      id_map, *id_pointer, (cb_flag & IDWALK_CB_USER_ONE) ? USER_REAL : USER_IGNORE);

  return IDWALK_RET_NOP;
}

static void lib_link_main_data_restore(struct IDNameLib_Map *id_map, Main *newmain)
{
  ID *id;
  FOREACH_MAIN_ID_BEGIN (newmain, id) {
    BKE_library_foreach_ID_link(newmain, id, lib_link_main_data_restore_cb, id_map, IDWALK_NOP);
  }
  FOREACH_MAIN_ID_END;
}

static void lib_link_wm_xr_data_restore(struct IDNameLib_Map *id_map, wmXrData *xr_data)
{
  xr_data->session_settings.base_pose_object = restore_pointer_by_name(
      id_map, (ID *)xr_data->session_settings.base_pose_object, USER_REAL);
}

static void lib_link_window_scene_data_restore(wmWindow *win, Scene *scene, ViewLayer *view_layer)
{
  bScreen *screen = BKE_workspace_active_screen_get(win->workspace_hook);

  LISTBASE_FOREACH (ScrArea *, area, &screen->areabase) {
    LISTBASE_FOREACH (SpaceLink *, sl, &area->spacedata) {
      if (sl->spacetype == SPACE_VIEW3D) {
        View3D *v3d = (View3D *)sl;

        if (v3d->camera == NULL || v3d->scenelock) {
          v3d->camera = scene->camera;
        }

        if (v3d->localvd) {
          Base *base = NULL;

          v3d->localvd->camera = scene->camera;

          /* Localview can become invalid during undo/redo steps,
           * so we exit it when no could be found. */
          for (base = view_layer->object_bases.first; base; base = base->next) {
            if (base->local_view_bits & v3d->local_view_uuid) {
              break;
            }
          }
          if (base == NULL) {
            MEM_freeN(v3d->localvd);
            v3d->localvd = NULL;
            v3d->local_view_uuid = 0;

            /* Regionbase storage is different depending if the space is active. */
            ListBase *regionbase = (sl == area->spacedata.first) ? &area->regionbase :
                                                                   &sl->regionbase;
            LISTBASE_FOREACH (ARegion *, region, regionbase) {
              if (region->regiontype == RGN_TYPE_WINDOW) {
                RegionView3D *rv3d = region->regiondata;
                if (rv3d->localvd) {
                  MEM_freeN(rv3d->localvd);
                  rv3d->localvd = NULL;
                }
              }
            }
          }
        }
      }
    }
  }
}

static void lib_link_workspace_layout_restore(struct IDNameLib_Map *id_map,
                                              Main *newmain,
                                              WorkSpaceLayout *layout)
{
  bScreen *screen = BKE_workspace_layout_screen_get(layout);

  /* avoid conflicts with 2.8x branch */
  {
    LISTBASE_FOREACH (ScrArea *, area, &screen->areabase) {
      LISTBASE_FOREACH (SpaceLink *, sl, &area->spacedata) {
        if (sl->spacetype == SPACE_VIEW3D) {
          View3D *v3d = (View3D *)sl;

          v3d->camera = restore_pointer_by_name(id_map, (ID *)v3d->camera, USER_REAL);
          v3d->ob_center = restore_pointer_by_name(id_map, (ID *)v3d->ob_center, USER_REAL);
        }
        else if (sl->spacetype == SPACE_GRAPH) {
          SpaceGraph *sipo = (SpaceGraph *)sl;
          bDopeSheet *ads = sipo->ads;

          if (ads) {
            ads->source = restore_pointer_by_name(id_map, (ID *)ads->source, USER_REAL);

            if (ads->filter_grp) {
              ads->filter_grp = restore_pointer_by_name(
                  id_map, (ID *)ads->filter_grp, USER_IGNORE);
            }
          }

          /* force recalc of list of channels (i.e. includes calculating F-Curve colors)
           * thus preventing the "black curves" problem post-undo
           */
          sipo->runtime.flag |= SIPO_RUNTIME_FLAG_NEED_CHAN_SYNC_COLOR;
        }
        else if (sl->spacetype == SPACE_PROPERTIES) {
          SpaceProperties *sbuts = (SpaceProperties *)sl;
          sbuts->pinid = restore_pointer_by_name(id_map, sbuts->pinid, USER_IGNORE);
          if (sbuts->pinid == NULL) {
            sbuts->flag &= ~SB_PIN_CONTEXT;
          }

          /* TODO: restore path pointers: T40046
           * (complicated because this contains data pointers too, not just ID)*/
          MEM_SAFE_FREE(sbuts->path);
        }
        else if (sl->spacetype == SPACE_FILE) {
          SpaceFile *sfile = (SpaceFile *)sl;
          sfile->op = NULL;
          sfile->previews_timer = NULL;
        }
        else if (sl->spacetype == SPACE_ACTION) {
          SpaceAction *saction = (SpaceAction *)sl;

          saction->action = restore_pointer_by_name(id_map, (ID *)saction->action, USER_REAL);
          saction->ads.source = restore_pointer_by_name(
              id_map, (ID *)saction->ads.source, USER_REAL);

          if (saction->ads.filter_grp) {
            saction->ads.filter_grp = restore_pointer_by_name(
                id_map, (ID *)saction->ads.filter_grp, USER_IGNORE);
          }

          /* force recalc of list of channels, potentially updating the active action
           * while we're at it (as it can only be updated that way) T28962.
           */
          saction->runtime.flag |= SACTION_RUNTIME_FLAG_NEED_CHAN_SYNC;
        }
        else if (sl->spacetype == SPACE_IMAGE) {
          SpaceImage *sima = (SpaceImage *)sl;

          sima->image = restore_pointer_by_name(id_map, (ID *)sima->image, USER_REAL);

          /* this will be freed, not worth attempting to find same scene,
           * since it gets initialized later */
          sima->iuser.scene = NULL;

#if 0
          /* Those are allocated and freed by space code, no need to handle them here. */
          MEM_SAFE_FREE(sima->scopes.waveform_1);
          MEM_SAFE_FREE(sima->scopes.waveform_2);
          MEM_SAFE_FREE(sima->scopes.waveform_3);
          MEM_SAFE_FREE(sima->scopes.vecscope);
#endif
          sima->scopes.ok = 0;

          /* NOTE: pre-2.5, this was local data not lib data, but now we need this as lib data
           * so assume that here we're doing for undo only...
           */
          sima->gpd = restore_pointer_by_name(id_map, (ID *)sima->gpd, USER_REAL);
          sima->mask_info.mask = restore_pointer_by_name(
              id_map, (ID *)sima->mask_info.mask, USER_REAL);
        }
        else if (sl->spacetype == SPACE_SEQ) {
          SpaceSeq *sseq = (SpaceSeq *)sl;

          /* NOTE: pre-2.5, this was local data not lib data, but now we need this as lib data
           * so assume that here we're doing for undo only...
           */
          sseq->gpd = restore_pointer_by_name(id_map, (ID *)sseq->gpd, USER_REAL);
        }
        else if (sl->spacetype == SPACE_NLA) {
          SpaceNla *snla = (SpaceNla *)sl;
          bDopeSheet *ads = snla->ads;

          if (ads) {
            ads->source = restore_pointer_by_name(id_map, (ID *)ads->source, USER_REAL);

            if (ads->filter_grp) {
              ads->filter_grp = restore_pointer_by_name(
                  id_map, (ID *)ads->filter_grp, USER_IGNORE);
            }
          }
        }
        else if (sl->spacetype == SPACE_TEXT) {
          SpaceText *st = (SpaceText *)sl;

          st->text = restore_pointer_by_name(id_map, (ID *)st->text, USER_REAL);
          if (st->text == NULL) {
            st->text = newmain->texts.first;
          }
        }
        else if (sl->spacetype == SPACE_SCRIPT) {
          SpaceScript *scpt = (SpaceScript *)sl;

          scpt->script = restore_pointer_by_name(id_map, (ID *)scpt->script, USER_REAL);

          /*screen->script = NULL; - 2.45 set to null, better re-run the script */
          if (scpt->script) {
            SCRIPT_SET_NULL(scpt->script);
          }
        }
        else if (sl->spacetype == SPACE_OUTLINER) {
          SpaceOutliner *space_outliner = (SpaceOutliner *)sl;

          space_outliner->search_tse.id = restore_pointer_by_name(
              id_map, space_outliner->search_tse.id, USER_IGNORE);

          if (space_outliner->treestore) {
            TreeStoreElem *tselem;
            BLI_mempool_iter iter;

            BLI_mempool_iternew(space_outliner->treestore, &iter);
            while ((tselem = BLI_mempool_iterstep(&iter))) {
              /* Do not try to restore pointers to drivers/sequence/etc.,
               * can crash in undo case! */
              if (TSE_IS_REAL_ID(tselem)) {
                tselem->id = restore_pointer_by_name(id_map, tselem->id, USER_IGNORE);
              }
              else {
                tselem->id = NULL;
              }
            }
            if (space_outliner->treehash) {
              /* rebuild hash table, because it depends on ids too */
              space_outliner->storeflag |= SO_TREESTORE_REBUILD;
            }
          }
        }
        else if (sl->spacetype == SPACE_NODE) {
          SpaceNode *snode = (SpaceNode *)sl;
          bNodeTreePath *path, *path_next;
          bNodeTree *ntree;

          /* node tree can be stored locally in id too, link this first */
          snode->id = restore_pointer_by_name(id_map, snode->id, USER_REAL);
          snode->from = restore_pointer_by_name(id_map, snode->from, USER_IGNORE);

          ntree = snode->id ? ntreeFromID(snode->id) : NULL;
          snode->nodetree = ntree ?
                                ntree :
                                restore_pointer_by_name(id_map, (ID *)snode->nodetree, USER_REAL);

          for (path = snode->treepath.first; path; path = path->next) {
            if (path == snode->treepath.first) {
              /* first nodetree in path is same as snode->nodetree */
              path->nodetree = snode->nodetree;
            }
            else {
              path->nodetree = restore_pointer_by_name(id_map, (ID *)path->nodetree, USER_REAL);
            }

            if (!path->nodetree) {
              break;
            }
          }

          /* remaining path entries are invalid, remove */
          for (; path; path = path_next) {
            path_next = path->next;

            BLI_remlink(&snode->treepath, path);
            MEM_freeN(path);
          }

          /* edittree is just the last in the path,
           * set this directly since the path may have been shortened above */
          if (snode->treepath.last) {
            path = snode->treepath.last;
            snode->edittree = path->nodetree;
          }
          else {
            snode->edittree = NULL;
          }
        }
        else if (sl->spacetype == SPACE_CLIP) {
          SpaceClip *sclip = (SpaceClip *)sl;

          sclip->clip = restore_pointer_by_name(id_map, (ID *)sclip->clip, USER_REAL);
          sclip->mask_info.mask = restore_pointer_by_name(
              id_map, (ID *)sclip->mask_info.mask, USER_REAL);

          sclip->scopes.ok = 0;
        }
      }
    }
  }
}

/**
 * Used to link a file (without UI) to the current UI.
 * Note that it assumes the old pointers in UI are still valid, so old Main is not freed.
 */
void blo_lib_link_restore(Main *oldmain,
                          Main *newmain,
                          wmWindowManager *curwm,
                          Scene *curscene,
                          ViewLayer *cur_view_layer)
{
  struct IDNameLib_Map *id_map = BKE_main_idmap_create(
      newmain, true, oldmain, MAIN_IDMAP_TYPE_NAME);

  LISTBASE_FOREACH (WorkSpace *, workspace, &newmain->workspaces) {
    LISTBASE_FOREACH (WorkSpaceLayout *, layout, &workspace->layouts) {
      lib_link_workspace_layout_restore(id_map, newmain, layout);
    }
  }

  LISTBASE_FOREACH (wmWindow *, win, &curwm->windows) {
    WorkSpace *workspace = BKE_workspace_active_get(win->workspace_hook);
    ID *workspace_id = (ID *)workspace;
    Scene *oldscene = win->scene;

    workspace = restore_pointer_by_name(id_map, workspace_id, USER_REAL);
    BKE_workspace_active_set(win->workspace_hook, workspace);
    win->scene = restore_pointer_by_name(id_map, (ID *)win->scene, USER_REAL);
    if (win->scene == NULL) {
      win->scene = curscene;
    }
    if (BKE_view_layer_find(win->scene, win->view_layer_name) == NULL) {
      STRNCPY(win->view_layer_name, cur_view_layer->name);
    }
    BKE_workspace_active_set(win->workspace_hook, workspace);

    /* keep cursor location through undo */
    memcpy(&win->scene->cursor, &oldscene->cursor, sizeof(win->scene->cursor));

    /* Note: even though that function seems to redo part of what is done by
     * `lib_link_workspace_layout_restore()` above, it seems to have a slightly different scope:
     * while the former updates the whole UI pointers from Main db (going over all layouts of
     * all workspaces), that one only focuses one current active screen, takes care of
     * potential local view, and needs window's scene pointer to be final... */
    lib_link_window_scene_data_restore(win, win->scene, cur_view_layer);

    BLI_assert(win->screen == NULL);
  }

  lib_link_wm_xr_data_restore(id_map, &curwm->xr);

  /* Restore all ID pointers in Main database itself
   * (especially IDProperties might point to some word-space of other 'weirdly unchanged' ID
   * pointers, see T69146).
   * Note that this will re-apply again a few pointers in workspaces or so,
   * but since we are remapping final ones already set above,
   * that is just some minor harmless double-processing. */
  lib_link_main_data_restore(id_map, newmain);

  /* update IDs stored in all possible clipboards */
  lib_link_clipboard_restore(id_map);

  BKE_main_idmap_destroy(id_map);
}

/* for the saved 2.50 files without regiondata */
/* and as patch for 2.48 and older */
void blo_do_versions_view3d_split_250(View3D *v3d, ListBase *regions)
{
  LISTBASE_FOREACH (ARegion *, region, regions) {
    if (region->regiontype == RGN_TYPE_WINDOW && region->regiondata == NULL) {
      RegionView3D *rv3d;

      rv3d = region->regiondata = MEM_callocN(sizeof(RegionView3D), "region v3d patch");
      rv3d->persp = (char)v3d->persp;
      rv3d->view = (char)v3d->view;
      rv3d->dist = v3d->dist;
      copy_v3_v3(rv3d->ofs, v3d->ofs);
      copy_qt_qt(rv3d->viewquat, v3d->viewquat);
    }
  }

  /* this was not initialized correct always */
  if (v3d->gridsubdiv == 0) {
    v3d->gridsubdiv = 10;
  }
}

static bool direct_link_screen(BlendDataReader *reader, bScreen *screen)
{
  bool success = true;

  screen->regionbase.first = screen->regionbase.last = NULL;
  screen->context = NULL;
  screen->active_region = NULL;

  BLO_read_data_address(reader, &screen->preview);
  BKE_previewimg_blend_read(reader, screen->preview);

  if (!direct_link_area_map(reader, AREAMAP_FROM_SCREEN(screen))) {
    printf("Error reading Screen %s... removing it.\n", screen->id.name + 2);
    success = false;
  }

  return success;
}

/** \} */

/* -------------------------------------------------------------------- */
/** \name Read ID: Library
 * \{ */

static void direct_link_library(FileData *fd, Library *lib, Main *main)
{
  Main *newmain;

  /* check if the library was already read */
  for (newmain = fd->mainlist->first; newmain; newmain = newmain->next) {
    if (newmain->curlib) {
      if (BLI_path_cmp(newmain->curlib->filepath_abs, lib->filepath_abs) == 0) {
        blo_reportf_wrap(fd->reports,
                         RPT_WARNING,
                         TIP_("Library '%s', '%s' had multiple instances, save and reload!"),
                         lib->filepath,
                         lib->filepath_abs);

        change_link_placeholder_to_real_ID_pointer(fd->mainlist, fd, lib, newmain->curlib);
        /*              change_link_placeholder_to_real_ID_pointer_fd(fd, lib, newmain->curlib); */

        BLI_remlink(&main->libraries, lib);
        MEM_freeN(lib);

        /* Now, since Blender always expect **latest** Main pointer from fd->mainlist
         * to be the active library Main pointer,
         * where to add all non-library data-blocks found in file next, we have to switch that
         * 'dupli' found Main to latest position in the list!
         * Otherwise, you get weird disappearing linked data on a rather inconsistent basis.
         * See also T53977 for reproducible case. */
        BLI_remlink(fd->mainlist, newmain);
        BLI_addtail(fd->mainlist, newmain);

        return;
      }
    }
  }

  /* Make sure we have full path in lib->filepath_abs */
  BLI_strncpy(lib->filepath_abs, lib->filepath, sizeof(lib->filepath));
  BLI_path_normalize(fd->relabase, lib->filepath_abs);

  //  printf("direct_link_library: filepath %s\n", lib->filepath);
  //  printf("direct_link_library: filepath_abs %s\n", lib->filepath_abs);

  BlendDataReader reader = {fd};
  BKE_packedfile_blend_read(&reader, &lib->packedfile);

  /* new main */
  newmain = BKE_main_new();
  BLI_addtail(fd->mainlist, newmain);
  newmain->curlib = lib;

  lib->parent = NULL;

  id_us_ensure_real(&lib->id);
}

static void lib_link_library(BlendLibReader *UNUSED(reader), Library *UNUSED(lib))
{
}

/* Always call this once you have loaded new library data to set the relative paths correctly
 * in relation to the blend file. */
static void fix_relpaths_library(const char *basepath, Main *main)
{
  /* BLO_read_from_memory uses a blank filename */
  if (basepath == NULL || basepath[0] == '\0') {
    LISTBASE_FOREACH (Library *, lib, &main->libraries) {
      /* when loading a linked lib into a file which has not been saved,
       * there is nothing we can be relative to, so instead we need to make
       * it absolute. This can happen when appending an object with a relative
       * link into an unsaved blend file. See T27405.
       * The remap relative option will make it relative again on save - campbell */
      if (BLI_path_is_rel(lib->filepath)) {
        BLI_strncpy(lib->filepath, lib->filepath_abs, sizeof(lib->filepath));
      }
    }
  }
  else {
    LISTBASE_FOREACH (Library *, lib, &main->libraries) {
      /* Libraries store both relative and abs paths, recreate relative paths,
       * relative to the blend file since indirectly linked libs will be
       * relative to their direct linked library. */
      if (BLI_path_is_rel(lib->filepath)) { /* if this is relative to begin with? */
        BLI_strncpy(lib->filepath, lib->filepath_abs, sizeof(lib->filepath));
        BLI_path_rel(lib->filepath, basepath);
      }
    }
  }
}

/** \} */

/* -------------------------------------------------------------------- */
/** \name Read Library Data Block
 * \{ */

static ID *create_placeholder(Main *mainvar, const short idcode, const char *idname, const int tag)
{
  ListBase *lb = which_libbase(mainvar, idcode);
  ID *ph_id = BKE_libblock_alloc_notest(idcode);

  *((short *)ph_id->name) = idcode;
  BLI_strncpy(ph_id->name + 2, idname, sizeof(ph_id->name) - 2);
  BKE_libblock_init_empty(ph_id);
  ph_id->lib = mainvar->curlib;
  ph_id->tag = tag | LIB_TAG_MISSING;
  ph_id->us = ID_FAKE_USERS(ph_id);
  ph_id->icon_id = 0;

  BLI_addtail(lb, ph_id);
  id_sort_by_name(lb, ph_id, NULL);

  BKE_lib_libblock_session_uuid_ensure(ph_id);

  return ph_id;
}

static void placeholders_ensure_valid(Main *bmain)
{
  /* Placeholder ObData IDs won't have any material, we have to update their objects for that,
   * otherwise the inconsistency between both will lead to crashes (especially in Eevee?). */
  LISTBASE_FOREACH (Object *, ob, &bmain->objects) {
    ID *obdata = ob->data;
    if (obdata != NULL && obdata->tag & LIB_TAG_MISSING) {
      BKE_object_materials_test(bmain, ob, obdata);
    }
  }
}

static const char *dataname(short id_code)
{
  switch ((ID_Type)id_code) {
    case ID_OB:
      return "Data from OB";
    case ID_ME:
      return "Data from ME";
    case ID_IP:
      return "Data from IP";
    case ID_SCE:
      return "Data from SCE";
    case ID_MA:
      return "Data from MA";
    case ID_TE:
      return "Data from TE";
    case ID_CU:
      return "Data from CU";
    case ID_GR:
      return "Data from GR";
    case ID_AR:
      return "Data from AR";
    case ID_AC:
      return "Data from AC";
    case ID_LI:
      return "Data from LI";
    case ID_MB:
      return "Data from MB";
    case ID_IM:
      return "Data from IM";
    case ID_LT:
      return "Data from LT";
    case ID_LA:
      return "Data from LA";
    case ID_CA:
      return "Data from CA";
    case ID_KE:
      return "Data from KE";
    case ID_WO:
      return "Data from WO";
    case ID_SCR:
      return "Data from SCR";
    case ID_VF:
      return "Data from VF";
    case ID_TXT:
      return "Data from TXT";
    case ID_SPK:
      return "Data from SPK";
    case ID_LP:
      return "Data from LP";
    case ID_SO:
      return "Data from SO";
    case ID_NT:
      return "Data from NT";
    case ID_BR:
      return "Data from BR";
    case ID_PA:
      return "Data from PA";
    case ID_PAL:
      return "Data from PAL";
    case ID_PC:
      return "Data from PCRV";
    case ID_GD:
      return "Data from GD";
    case ID_WM:
      return "Data from WM";
    case ID_MC:
      return "Data from MC";
    case ID_MSK:
      return "Data from MSK";
    case ID_LS:
      return "Data from LS";
    case ID_CF:
      return "Data from CF";
    case ID_WS:
      return "Data from WS";
    case ID_HA:
      return "Data from HA";
    case ID_PT:
      return "Data from PT";
    case ID_VO:
      return "Data from VO";
    case ID_SIM:
      return "Data from SIM";
  }
  return "Data from Lib Block";
}

static bool direct_link_id(FileData *fd, Main *main, const int tag, ID *id, ID *id_old)
{
  BlendDataReader reader = {fd};

  /* Read part of datablock that is common between real and embedded datablocks. */
  direct_link_id_common(&reader, main->curlib, id, id_old, tag);

  if (tag & LIB_TAG_ID_LINK_PLACEHOLDER) {
    /* For placeholder we only need to set the tag, no further data to read. */
    id->tag = tag;
    return true;
  }

  const IDTypeInfo *id_type = BKE_idtype_get_info_from_id(id);
  if (id_type->blend_read_data != NULL) {
    id_type->blend_read_data(&reader, id);
  }

  /* XXX Very weakly handled currently, see comment in read_libblock() before trying to
   * use it for anything new. */
  bool success = true;

  switch (GS(id->name)) {
    case ID_WM:
      direct_link_windowmanager(&reader, (wmWindowManager *)id);
      break;
    case ID_SCR:
      success = direct_link_screen(&reader, (bScreen *)id);
      break;
    case ID_SCE:
      direct_link_scene(&reader, (Scene *)id);
      break;
    case ID_OB:
      direct_link_object(&reader, (Object *)id);
      break;
    case ID_IP:
      direct_link_ipo(&reader, (Ipo *)id);
      break;
    case ID_LI:
      direct_link_library(fd, (Library *)id, main);
      break;
    case ID_GR:
      direct_link_collection(&reader, (Collection *)id);
      break;
    case ID_PA:
      direct_link_particlesettings(&reader, (ParticleSettings *)id);
      break;
    case ID_WS:
      direct_link_workspace(&reader, (WorkSpace *)id);
      break;
    case ID_ME:
    case ID_LT:
    case ID_AC:
    case ID_NT:
    case ID_LS:
    case ID_TXT:
    case ID_VF:
    case ID_MC:
    case ID_PAL:
    case ID_PC:
    case ID_BR:
    case ID_IM:
    case ID_LA:
    case ID_MA:
    case ID_MB:
    case ID_CU:
    case ID_CA:
    case ID_WO:
    case ID_MSK:
    case ID_SPK:
    case ID_AR:
    case ID_LP:
    case ID_KE:
    case ID_TE:
    case ID_GD:
    case ID_HA:
    case ID_PT:
    case ID_VO:
    case ID_SIM:
    case ID_SO:
    case ID_CF:
      /* Do nothing. Handled by IDTypeInfo callback. */
      break;
  }

  /* try to restore (when undoing) or clear ID's cache pointers. */
  if (id_type->foreach_cache != NULL) {
    BKE_idtype_id_foreach_cache(
        id, blo_cache_storage_entry_restore_in_new, reader.fd->cache_storage);
  }

  return success;
}

/* Read all data associated with a datablock into datamap. */
static BHead *read_data_into_datamap(FileData *fd, BHead *bhead, const char *allocname)
{
  bhead = blo_bhead_next(fd, bhead);

  while (bhead && bhead->code == DATA) {
    /* The code below is useful for debugging leaks in data read from the blend file.
     * Without this the messages only tell us what ID-type the memory came from,
     * eg: `Data from OB len 64`, see #dataname.
     * With the code below we get the struct-name to help tracking down the leak.
     * This is kept disabled as the #malloc for the text always leaks memory. */
#if 0
    {
      const short *sp = fd->filesdna->structs[bhead->SDNAnr];
      allocname = fd->filesdna->types[sp[0]];
      size_t allocname_size = strlen(allocname) + 1;
      char *allocname_buf = malloc(allocname_size);
      memcpy(allocname_buf, allocname, allocname_size);
      allocname = allocname_buf;
    }
#endif

    void *data = read_struct(fd, bhead, allocname);
    if (data) {
      oldnewmap_insert(fd->datamap, bhead->old, data, 0);
    }

    bhead = blo_bhead_next(fd, bhead);
  }

  return bhead;
}

/* Verify if the datablock and all associated data is identical. */
static bool read_libblock_is_identical(FileData *fd, BHead *bhead)
{
  /* Test ID itself. */
  if (bhead->len && !BHEADN_FROM_BHEAD(bhead)->is_memchunk_identical) {
    return false;
  }

  /* Test any other data that is part of ID (logic must match read_data_into_datamap). */
  bhead = blo_bhead_next(fd, bhead);

  while (bhead && bhead->code == DATA) {
    if (bhead->len && !BHEADN_FROM_BHEAD(bhead)->is_memchunk_identical) {
      return false;
    }

    bhead = blo_bhead_next(fd, bhead);
  }

  return true;
}

/* For undo, restore matching library datablock from the old main. */
static bool read_libblock_undo_restore_library(FileData *fd, Main *main, const ID *id)
{
  /* In undo case, most libs and linked data should be kept as is from previous state
   * (see BLO_read_from_memfile).
   * However, some needed by the snapshot being read may have been removed in previous one,
   * and would go missing.
   * This leads e.g. to disappearing objects in some undo/redo case, see T34446.
   * That means we have to carefully check whether current lib or
   * libdata already exits in old main, if it does we merely copy it over into new main area,
   * otherwise we have to do a full read of that bhead... */
  DEBUG_PRINTF("UNDO: restore library %s\n", id->name);

  Main *libmain = fd->old_mainlist->first;
  /* Skip oldmain itself... */
  for (libmain = libmain->next; libmain; libmain = libmain->next) {
    DEBUG_PRINTF("  compare with %s -> ", libmain->curlib ? libmain->curlib->id.name : "<NULL>");
    if (libmain->curlib && STREQ(id->name, libmain->curlib->id.name)) {
      Main *oldmain = fd->old_mainlist->first;
      DEBUG_PRINTF("match!\n");
      /* In case of a library, we need to re-add its main to fd->mainlist,
       * because if we have later a missing ID_LINK_PLACEHOLDER,
       * we need to get the correct lib it is linked to!
       * Order is crucial, we cannot bulk-add it in BLO_read_from_memfile()
       * like it used to be. */
      BLI_remlink(fd->old_mainlist, libmain);
      BLI_remlink_safe(&oldmain->libraries, libmain->curlib);
      BLI_addtail(fd->mainlist, libmain);
      BLI_addtail(&main->libraries, libmain->curlib);
      return true;
    }
    DEBUG_PRINTF("no match\n");
  }

  return false;
}

/* For undo, restore existing linked datablock from the old main. */
static bool read_libblock_undo_restore_linked(FileData *fd, Main *main, const ID *id, BHead *bhead)
{
  DEBUG_PRINTF("UNDO: restore linked datablock %s\n", id->name);
  DEBUG_PRINTF("  from %s (%s): ",
               main->curlib ? main->curlib->id.name : "<NULL>",
               main->curlib ? main->curlib->filepath : "<NULL>");

  ID *id_old = BKE_libblock_find_name(main, GS(id->name), id->name + 2);
  if (id_old != NULL) {
    DEBUG_PRINTF("  found!\n");
    /* Even though we found our linked ID, there is no guarantee its address
     * is still the same. */
    if (id_old != bhead->old) {
      oldnewmap_insert(fd->libmap, bhead->old, id_old, GS(id_old->name));
    }

    /* No need to do anything else for ID_LINK_PLACEHOLDER, it's assumed
     * already present in its lib's main. */
    return true;
  }

  DEBUG_PRINTF("  not found\n");
  return false;
}

/* For undo, restore unchanged datablock from old main. */
static void read_libblock_undo_restore_identical(
    FileData *fd, Main *main, const ID *UNUSED(id), ID *id_old, const int tag)
{
  BLI_assert((fd->skip_flags & BLO_READ_SKIP_UNDO_OLD_MAIN) == 0);
  BLI_assert(id_old != NULL);

  /* Some tags need to be preserved here. */
  id_old->tag = tag | (id_old->tag & LIB_TAG_EXTRAUSER);
  id_old->lib = main->curlib;
  id_old->us = ID_FAKE_USERS(id_old);
  /* Do not reset id->icon_id here, memory allocated for it remains valid. */
  /* Needed because .blend may have been saved with crap value here... */
  id_old->newid = NULL;
  id_old->orig_id = NULL;

  const short idcode = GS(id_old->name);
  Main *old_bmain = fd->old_mainlist->first;
  ListBase *old_lb = which_libbase(old_bmain, idcode);
  ListBase *new_lb = which_libbase(main, idcode);
  BLI_remlink(old_lb, id_old);
  BLI_addtail(new_lb, id_old);

  /* Recalc flags, mostly these just remain as they are. */
  id_old->recalc |= direct_link_id_restore_recalc_exceptions(id_old);
  id_old->recalc_after_undo_push = 0;

  /* As usual, proxies require some special love...
   * In `blo_clear_proxy_pointers_from_lib()` we clear all `proxy_from` pointers to local IDs, for
   * undo. This is required since we do not re-read linked data in that case, so we also do not
   * re-'lib_link' their pointers.
   * Those `proxy_from` pointers are then re-defined properly when lib_linking the newly read local
   * object. However, in case of re-used data 'as-is', we never lib_link it again, so we have to
   * fix those backward pointers here. */
  if (GS(id_old->name) == ID_OB) {
    Object *ob = (Object *)id_old;
    if (ob->proxy != NULL) {
      ob->proxy->proxy_from = ob;
    }
    /* For undo we stay in object mode during undo presses, so keep editmode disabled for re-used
     * data-blocks too. */
    ob->mode &= ~OB_MODE_EDIT;
  }
}

/* For undo, store changed datablock at old address. */
static void read_libblock_undo_restore_at_old_address(FileData *fd, Main *main, ID *id, ID *id_old)
{
  /* During memfile undo, if an ID changed and we cannot directly re-use existing one from old
   * bmain, we do a full read of the new id from the memfile, and then fully swap its content
   * with the old id. This allows us to keep the same pointer even for modified data, which
   * helps reducing further detected changes by the depsgraph (since unchanged IDs remain fully
   * unchanged, even if they are using/pointing to a changed one). */
  BLI_assert((fd->skip_flags & BLO_READ_SKIP_UNDO_OLD_MAIN) == 0);
  BLI_assert(id_old != NULL);

  const short idcode = GS(id->name);

  /* XXX 3DCursor (witch is UI data and as such should not be affected by undo) is stored in
   * Scene... So this requires some special handling, previously done in `blo_lib_link_restore()`,
   * but this cannot work anymore when we overwrite existing memory... */
  if (idcode == ID_SCE) {
    Scene *scene_old = (Scene *)id_old;
    Scene *scene = (Scene *)id;
    SWAP(View3DCursor, scene_old->cursor, scene->cursor);
  }

  Main *old_bmain = fd->old_mainlist->first;
  ListBase *old_lb = which_libbase(old_bmain, idcode);
  ListBase *new_lb = which_libbase(main, idcode);
  BLI_remlink(old_lb, id_old);
  BLI_remlink(new_lb, id);

  /* We do not need any remapping from this call here, since no ID pointer is valid in the data
   * currently (they are all pointing to old addresses, and need to go through `lib_link`
   * process). So we can pass NULL for the Main pointer parameter. */
  BKE_lib_id_swap_full(NULL, id, id_old);

  BLI_addtail(new_lb, id_old);
  BLI_addtail(old_lb, id);
}

static bool read_libblock_undo_restore(
    FileData *fd, Main *main, BHead *bhead, const int tag, ID **r_id_old)
{
  /* Get pointer to memory of new ID that we will be reading. */
  const ID *id = peek_struct_undo(fd, bhead);
  const short idcode = GS(id->name);

  if (bhead->code == ID_LI) {
    /* Restore library datablock. */
    if (read_libblock_undo_restore_library(fd, main, id)) {
      return true;
    }
  }
  else if (bhead->code == ID_LINK_PLACEHOLDER) {
    /* Restore linked datablock. */
    if (read_libblock_undo_restore_linked(fd, main, id, bhead)) {
      return true;
    }
  }
  else if (ELEM(idcode, ID_WM, ID_SCR, ID_WS)) {
    /* Skip reading any UI datablocks, existing ones are kept. We don't
     * support pointers from other datablocks to UI datablocks so those
     * we also don't put UI datablocks in fd->libmap. */
    return true;
  }

  /* Restore local datablocks. */
  DEBUG_PRINTF("UNDO: read %s (uuid %u) -> ", id->name, id->session_uuid);

  ID *id_old = NULL;
  const bool do_partial_undo = (fd->skip_flags & BLO_READ_SKIP_UNDO_OLD_MAIN) == 0;
  if (do_partial_undo && (bhead->code != ID_LINK_PLACEHOLDER)) {
    /* This code should only ever be reached for local data-blocks. */
    BLI_assert(main->curlib == NULL);

    /* Find the 'current' existing ID we want to reuse instead of the one we
     * would read from the undo memfile. */
    BLI_assert(fd->old_idmap != NULL);
    id_old = BKE_main_idmap_lookup_uuid(fd->old_idmap, id->session_uuid);
  }

  if (id_old != NULL && read_libblock_is_identical(fd, bhead)) {
    /* Local datablock was unchanged, restore from the old main. */
    DEBUG_PRINTF("keep identical datablock\n");

    /* Do not add LIB_TAG_NEW here, this should not be needed/used in undo case anyway (as
     * this is only for do_version-like code), but for sake of consistency, and also because
     * it will tell us which ID is re-used from old Main, and which one is actually new. */
    /* Also do not add LIB_TAG_NEED_LINK, those IDs will never be re-liblinked, hence that tag will
     * never be cleared, leading to critical issue in link/append code. */
    const int id_tag = tag | LIB_TAG_UNDO_OLD_ID_REUSED;
    read_libblock_undo_restore_identical(fd, main, id, id_old, id_tag);

    /* Insert into library map for lookup by newly read datablocks (with pointer value bhead->old).
     * Note that existing datablocks in memory (which pointer value would be id_old) are not
     * remapped anymore, so no need to store this info here. */
    oldnewmap_insert(fd->libmap, bhead->old, id_old, bhead->code);

    *r_id_old = id_old;
    return true;
  }
  if (id_old != NULL) {
    /* Local datablock was changed. Restore at the address of the old datablock. */
    DEBUG_PRINTF("read to old existing address\n");
    *r_id_old = id_old;
    return false;
  }

  /* Local datablock does not exist in the undo step, so read from scratch. */
  DEBUG_PRINTF("read at new address\n");
  return false;
}

/* This routine reads a datablock and its direct data, and advances bhead to
 * the next datablock. For library linked datablocks, only a placeholder will
 * be generated, to be replaced in read_library_linked_ids.
 *
 * When reading for undo, libraries, linked datablocks and unchanged datablocks
 * will be restored from the old database. Only new or changed datablocks will
 * actually be read. */
static BHead *read_libblock(FileData *fd,
                            Main *main,
                            BHead *bhead,
                            const int tag,
                            const bool placeholder_set_indirect_extern,
                            ID **r_id)
{
  /* First attempt to restore existing datablocks for undo.
   * When datablocks are changed but still exist, we restore them at the old
   * address and inherit recalc flags for the dependency graph. */
  ID *id_old = NULL;
  if (fd->memfile != NULL) {
    if (read_libblock_undo_restore(fd, main, bhead, tag, &id_old)) {
      if (r_id) {
        *r_id = id_old;
      }
      return blo_bhead_next(fd, bhead);
    }
  }

  /* Read libblock struct. */
  ID *id = read_struct(fd, bhead, "lib block");
  if (id == NULL) {
    if (r_id) {
      *r_id = NULL;
    }
    return blo_bhead_next(fd, bhead);
  }

  /* Determine ID type and add to main database list. */
  const short idcode = GS(id->name);
  ListBase *lb = which_libbase(main, idcode);
  if (lb == NULL) {
    /* Unknown ID type. */
    printf("%s: unknown id code '%c%c'\n", __func__, (idcode & 0xff), (idcode >> 8));
    MEM_freeN(id);
    if (r_id) {
      *r_id = NULL;
    }
    return blo_bhead_next(fd, bhead);
  }

  /* NOTE: id must be added to the list before direct_link_id(), since
   * direct_link_library() may remove it from there in case of duplicates. */
  BLI_addtail(lb, id);

  /* Insert into library map for lookup by newly read datablocks (with pointer value bhead->old).
   * Note that existing datablocks in memory (which pointer value would be id_old) are not remapped
   * remapped anymore, so no need to store this info here. */
  ID *id_target = id_old ? id_old : id;
  oldnewmap_insert(fd->libmap, bhead->old, id_target, bhead->code);

  if (r_id) {
    *r_id = id_target;
  }

  /* Set tag for new datablock to indicate lib linking and versioning needs
   * to be done still. */
  int id_tag = tag | LIB_TAG_NEED_LINK | LIB_TAG_NEW;

  if (bhead->code == ID_LINK_PLACEHOLDER) {
    /* Read placeholder for linked datablock. */
    id_tag |= LIB_TAG_ID_LINK_PLACEHOLDER;

    if (placeholder_set_indirect_extern) {
      if (id->flag & LIB_INDIRECT_WEAK_LINK) {
        id_tag |= LIB_TAG_INDIRECT;
      }
      else {
        id_tag |= LIB_TAG_EXTERN;
      }
    }

    direct_link_id(fd, main, id_tag, id, id_old);
    return blo_bhead_next(fd, bhead);
  }

  /* Read datablock contents.
   * Use convenient malloc name for debugging and better memory link prints. */
  const char *allocname = dataname(idcode);
  bhead = read_data_into_datamap(fd, bhead, allocname);
  const bool success = direct_link_id(fd, main, id_tag, id, id_old);
  oldnewmap_clear(fd->datamap);

  if (!success) {
    /* XXX This is probably working OK currently given the very limited scope of that flag.
     * However, it is absolutely **not** handled correctly: it is freeing an ID pointer that has
     * been added to the fd->libmap mapping, which in theory could lead to nice crashes...
     * This should be properly solved at some point. */
    BKE_id_free(main, id);
    if (r_id != NULL) {
      *r_id = NULL;
    }
  }
  else if (id_old) {
    /* For undo, store contents read into id at id_old. */
    read_libblock_undo_restore_at_old_address(fd, main, id, id_old);
  }

  return bhead;
}

/** \} */

/* -------------------------------------------------------------------- */
/** \name Read Global Data
 * \{ */

/* note, this has to be kept for reading older files... */
/* also version info is written here */
static BHead *read_global(BlendFileData *bfd, FileData *fd, BHead *bhead)
{
  FileGlobal *fg = read_struct(fd, bhead, "Global");

  /* copy to bfd handle */
  bfd->main->subversionfile = fg->subversion;
  bfd->main->minversionfile = fg->minversion;
  bfd->main->minsubversionfile = fg->minsubversion;
  bfd->main->build_commit_timestamp = fg->build_commit_timestamp;
  BLI_strncpy(bfd->main->build_hash, fg->build_hash, sizeof(bfd->main->build_hash));

  bfd->fileflags = fg->fileflags;
  bfd->globalf = fg->globalf;
  BLI_strncpy(bfd->filename, fg->filename, sizeof(bfd->filename));

  /* Error in 2.65 and older: main->name was not set if you save from startup
   * (not after loading file). */
  if (bfd->filename[0] == 0) {
    if (fd->fileversion < 265 || (fd->fileversion == 265 && fg->subversion < 1)) {
      if ((G.fileflags & G_FILE_RECOVER) == 0) {
        BLI_strncpy(bfd->filename, BKE_main_blendfile_path(bfd->main), sizeof(bfd->filename));
      }
    }

    /* early 2.50 version patch - filename not in FileGlobal struct at all */
    if (fd->fileversion <= 250) {
      BLI_strncpy(bfd->filename, BKE_main_blendfile_path(bfd->main), sizeof(bfd->filename));
    }
  }

  if (G.fileflags & G_FILE_RECOVER) {
    BLI_strncpy(fd->relabase, fg->filename, sizeof(fd->relabase));
  }

  bfd->curscreen = fg->curscreen;
  bfd->curscene = fg->curscene;
  bfd->cur_view_layer = fg->cur_view_layer;

  MEM_freeN(fg);

  fd->globalf = bfd->globalf;
  fd->fileflags = bfd->fileflags;

  return blo_bhead_next(fd, bhead);
}

/* note, this has to be kept for reading older files... */
static void link_global(FileData *fd, BlendFileData *bfd)
{
  bfd->cur_view_layer = blo_read_get_new_globaldata_address(fd, bfd->cur_view_layer);
  bfd->curscreen = newlibadr(fd, NULL, bfd->curscreen);
  bfd->curscene = newlibadr(fd, NULL, bfd->curscene);
  // this happens in files older than 2.35
  if (bfd->curscene == NULL) {
    if (bfd->curscreen) {
      bfd->curscene = bfd->curscreen->scene;
    }
  }
}

/** \} */

/* -------------------------------------------------------------------- */
/** \name Versioning
 * \{ */

static void do_versions_userdef(FileData *UNUSED(fd), BlendFileData *bfd)
{
  UserDef *user = bfd->user;

  if (user == NULL) {
    return;
  }

  blo_do_versions_userdef(user);
}

static void do_versions(FileData *fd, Library *lib, Main *main)
{
  /* WATCH IT!!!: pointers from libdata have not been converted */

  /* Don't allow versioning to create new data-blocks. */
  main->is_locked_for_linking = true;

  if (G.debug & G_DEBUG) {
    char build_commit_datetime[32];
    time_t temp_time = main->build_commit_timestamp;
    struct tm *tm = (temp_time) ? gmtime(&temp_time) : NULL;
    if (LIKELY(tm)) {
      strftime(build_commit_datetime, sizeof(build_commit_datetime), "%Y-%m-%d %H:%M", tm);
    }
    else {
      BLI_strncpy(build_commit_datetime, "unknown", sizeof(build_commit_datetime));
    }

    printf("read file %s\n  Version %d sub %d date %s hash %s\n",
           fd->relabase,
           main->versionfile,
           main->subversionfile,
           build_commit_datetime,
           main->build_hash);
  }

  blo_do_versions_pre250(fd, lib, main);
  blo_do_versions_250(fd, lib, main);
  blo_do_versions_260(fd, lib, main);
  blo_do_versions_270(fd, lib, main);
  blo_do_versions_280(fd, lib, main);
  blo_do_versions_290(fd, lib, main);
  blo_do_versions_cycles(fd, lib, main);

  /* WATCH IT!!!: pointers from libdata have not been converted yet here! */
  /* WATCH IT 2!: Userdef struct init see do_versions_userdef() above! */

  /* don't forget to set version number in BKE_blender_version.h! */

  main->is_locked_for_linking = false;
}

static void do_versions_after_linking(Main *main, ReportList *reports)
{
  //  printf("%s for %s (%s), %d.%d\n", __func__, main->curlib ? main->curlib->filepath :
  //         main->name, main->curlib ? "LIB" : "MAIN", main->versionfile, main->subversionfile);

  /* Don't allow versioning to create new data-blocks. */
  main->is_locked_for_linking = true;

  do_versions_after_linking_250(main);
  do_versions_after_linking_260(main);
  do_versions_after_linking_270(main);
  do_versions_after_linking_280(main, reports);
  do_versions_after_linking_290(main, reports);
  do_versions_after_linking_cycles(main);

  main->is_locked_for_linking = false;
}

/** \} */

/* -------------------------------------------------------------------- */
/** \name Read Library Data Block (all)
 * \{ */

static void lib_link_all(FileData *fd, Main *bmain)
{
  const bool do_partial_undo = (fd->skip_flags & BLO_READ_SKIP_UNDO_OLD_MAIN) == 0;

  BlendLibReader reader = {fd, bmain};

  ID *id;
  FOREACH_MAIN_ID_BEGIN (bmain, id) {
    if ((id->tag & LIB_TAG_NEED_LINK) == 0) {
      /* This ID does not need liblink, just skip to next one. */
      continue;
    }

    if (fd->memfile != NULL && GS(id->name) == ID_WM) {
      /* No load UI for undo memfiles.
       * Only WM currently, SCR needs it still (see below), and so does WS? */
      continue;
    }

    if (fd->memfile != NULL && do_partial_undo && (id->tag & LIB_TAG_UNDO_OLD_ID_REUSED) != 0) {
      /* This ID has been re-used from 'old' bmain. Since it was therefore unchanged across
       * current undo step, and old IDs re-use their old memory address, we do not need to liblink
       * it at all. */
      continue;
    }

    lib_link_id(&reader, id);

    const IDTypeInfo *id_type = BKE_idtype_get_info_from_id(id);
    if (id_type->blend_read_lib != NULL) {
      id_type->blend_read_lib(&reader, id);
    }

    /* Note: ID types are processed in reverse order as defined by INDEX_ID_XXX enums in DNA_ID.h.
     * This ensures handling of most dependencies in proper order, as elsewhere in code.
     * Please keep order of entries in that switch matching that order, it's easier to quickly see
     * whether something is wrong then. */
    switch (GS(id->name)) {
      case ID_WM:
        lib_link_windowmanager(&reader, (wmWindowManager *)id);
        break;
      case ID_WS:
        /* Could we skip WS in undo case? */
        lib_link_workspaces(&reader, (WorkSpace *)id);
        break;
      case ID_SCE:
        lib_link_scene(&reader, (Scene *)id);
        break;
      case ID_OB:
        lib_link_object(&reader, (Object *)id);
        break;
      case ID_SCR:
        /* DO NOT skip screens here, 3D viewport may contains pointers
         * to other ID data (like #View3D.ob_center)! See T41411. */
        lib_link_screen(&reader, (bScreen *)id);
        break;
      case ID_PA:
        lib_link_particlesettings(&reader, (ParticleSettings *)id);
        break;
      case ID_GR:
        lib_link_collection(&reader, (Collection *)id);
        break;
      case ID_IP:
        /* XXX deprecated... still needs to be maintained for version patches still. */
        lib_link_ipo(&reader, (Ipo *)id);
        break;
      case ID_LI:
        lib_link_library(&reader, (Library *)id); /* Only init users. */
        break;
      case ID_ME:
      case ID_LT:
      case ID_AC:
      case ID_NT:
      case ID_LS:
      case ID_TXT:
      case ID_VF:
      case ID_MC:
      case ID_PAL:
      case ID_PC:
      case ID_BR:
      case ID_IM:
      case ID_LA:
      case ID_MA:
      case ID_MB:
      case ID_CU:
      case ID_CA:
      case ID_WO:
      case ID_MSK:
      case ID_SPK:
      case ID_AR:
      case ID_LP:
      case ID_KE:
      case ID_TE:
      case ID_GD:
      case ID_HA:
      case ID_PT:
      case ID_VO:
      case ID_SIM:
      case ID_SO:
      case ID_CF:
        /* Do nothing. Handled by IDTypeInfo callback. */
        break;
    }

    id->tag &= ~LIB_TAG_NEED_LINK;
  }
  FOREACH_MAIN_ID_END;

  /* Check for possible cycles in scenes' 'set' background property. */
  lib_link_scenes_check_set(bmain);

  /* We could integrate that to mesh/curve/lattice lib_link, but this is really cheap process,
   * so simpler to just use it directly in this single call. */
  BLO_main_validate_shapekeys(bmain, NULL);

  /* We have to rebuild that runtime information *after* all data-blocks have been properly linked.
   */
  BKE_main_collections_parent_relations_rebuild(bmain);

#ifndef NDEBUG
  /* Double check we do not have any 'need link' tag remaining, this should never be the case once
   * this function has run. */
  FOREACH_MAIN_ID_BEGIN (bmain, id) {
    BLI_assert((id->tag & LIB_TAG_NEED_LINK) == 0);
  }
  FOREACH_MAIN_ID_END;
#endif
}

/** \} */

/* -------------------------------------------------------------------- */
/** \name Read User Preferences
 * \{ */

static void direct_link_keymapitem(BlendDataReader *reader, wmKeyMapItem *kmi)
{
  BLO_read_data_address(reader, &kmi->properties);
  IDP_BlendDataRead(reader, &kmi->properties);
  kmi->ptr = NULL;
  kmi->flag &= ~KMI_UPDATE;
}

static BHead *read_userdef(BlendFileData *bfd, FileData *fd, BHead *bhead)
{
  UserDef *user;
  bfd->user = user = read_struct(fd, bhead, "user def");

  /* User struct has separate do-version handling */
  user->versionfile = bfd->main->versionfile;
  user->subversionfile = bfd->main->subversionfile;

  /* read all data into fd->datamap */
  bhead = read_data_into_datamap(fd, bhead, "user def");

  BlendDataReader reader_ = {fd};
  BlendDataReader *reader = &reader_;

  BLO_read_list(reader, &user->themes);
  BLO_read_list(reader, &user->user_keymaps);
  BLO_read_list(reader, &user->user_keyconfig_prefs);
  BLO_read_list(reader, &user->user_menus);
  BLO_read_list(reader, &user->addons);
  BLO_read_list(reader, &user->autoexec_paths);

  LISTBASE_FOREACH (wmKeyMap *, keymap, &user->user_keymaps) {
    keymap->modal_items = NULL;
    keymap->poll = NULL;
    keymap->flag &= ~KEYMAP_UPDATE;

    BLO_read_list(reader, &keymap->diff_items);
    BLO_read_list(reader, &keymap->items);

    LISTBASE_FOREACH (wmKeyMapDiffItem *, kmdi, &keymap->diff_items) {
      BLO_read_data_address(reader, &kmdi->remove_item);
      BLO_read_data_address(reader, &kmdi->add_item);

      if (kmdi->remove_item) {
        direct_link_keymapitem(reader, kmdi->remove_item);
      }
      if (kmdi->add_item) {
        direct_link_keymapitem(reader, kmdi->add_item);
      }
    }

    LISTBASE_FOREACH (wmKeyMapItem *, kmi, &keymap->items) {
      direct_link_keymapitem(reader, kmi);
    }
  }

  LISTBASE_FOREACH (wmKeyConfigPref *, kpt, &user->user_keyconfig_prefs) {
    BLO_read_data_address(reader, &kpt->prop);
    IDP_BlendDataRead(reader, &kpt->prop);
  }

  LISTBASE_FOREACH (bUserMenu *, um, &user->user_menus) {
    BLO_read_list(reader, &um->items);
    LISTBASE_FOREACH (bUserMenuItem *, umi, &um->items) {
      if (umi->type == USER_MENU_TYPE_OPERATOR) {
        bUserMenuItem_Op *umi_op = (bUserMenuItem_Op *)umi;
        BLO_read_data_address(reader, &umi_op->prop);
        IDP_BlendDataRead(reader, &umi_op->prop);
      }
    }
  }

  LISTBASE_FOREACH (bAddon *, addon, &user->addons) {
    BLO_read_data_address(reader, &addon->prop);
    IDP_BlendDataRead(reader, &addon->prop);
  }

  // XXX
  user->uifonts.first = user->uifonts.last = NULL;

  BLO_read_list(reader, &user->uistyles);

  /* Don't read the active app template, use the default one. */
  user->app_template[0] = '\0';

  /* Clear runtime data. */
  user->runtime.is_dirty = false;
  user->edit_studio_light = 0;

  /* free fd->datamap again */
  oldnewmap_clear(fd->datamap);

  return bhead;
}

/** \} */

/* -------------------------------------------------------------------- */
/** \name Read File (Internal)
 * \{ */

BlendFileData *blo_read_file_internal(FileData *fd, const char *filepath)
{
  BHead *bhead = blo_bhead_first(fd);
  BlendFileData *bfd;
  ListBase mainlist = {NULL, NULL};

  if (fd->memfile != NULL) {
    DEBUG_PRINTF("\nUNDO: read step\n");
  }

  bfd = MEM_callocN(sizeof(BlendFileData), "blendfiledata");

  bfd->main = BKE_main_new();
  bfd->main->versionfile = fd->fileversion;

  bfd->type = BLENFILETYPE_BLEND;

  if ((fd->skip_flags & BLO_READ_SKIP_DATA) == 0) {
    BLI_addtail(&mainlist, bfd->main);
    fd->mainlist = &mainlist;
    BLI_strncpy(bfd->main->name, filepath, sizeof(bfd->main->name));
  }

  if (G.background) {
    /* We only read & store .blend thumbnail in background mode
     * (because we cannot re-generate it, no OpenGL available).
     */
    const int *data = read_file_thumbnail(fd);

    if (data) {
      const int width = data[0];
      const int height = data[1];
      if (BLEN_THUMB_MEMSIZE_IS_VALID(width, height)) {
        const size_t sz = BLEN_THUMB_MEMSIZE(width, height);
        bfd->main->blen_thumb = MEM_mallocN(sz, __func__);

        BLI_assert((sz - sizeof(*bfd->main->blen_thumb)) ==
                   (BLEN_THUMB_MEMSIZE_FILE(width, height) - (sizeof(*data) * 2)));
        bfd->main->blen_thumb->width = width;
        bfd->main->blen_thumb->height = height;
        memcpy(bfd->main->blen_thumb->rect, &data[2], sz - sizeof(*bfd->main->blen_thumb));
      }
    }
  }

  while (bhead) {
    switch (bhead->code) {
      case DATA:
      case DNA1:
      case TEST: /* used as preview since 2.5x */
      case REND:
        bhead = blo_bhead_next(fd, bhead);
        break;
      case GLOB:
        bhead = read_global(bfd, fd, bhead);
        break;
      case USER:
        if (fd->skip_flags & BLO_READ_SKIP_USERDEF) {
          bhead = blo_bhead_next(fd, bhead);
        }
        else {
          bhead = read_userdef(bfd, fd, bhead);
        }
        break;
      case ENDB:
        bhead = NULL;
        break;

      case ID_LINK_PLACEHOLDER:
        if (fd->skip_flags & BLO_READ_SKIP_DATA) {
          bhead = blo_bhead_next(fd, bhead);
        }
        else {
          /* Add link placeholder to the main of the library it belongs to.
           * The library is the most recently loaded ID_LI block, according
           * to the file format definition. So we can use the entry at the
           * end of mainlist, added in direct_link_library. */
          Main *libmain = mainlist.last;
          bhead = read_libblock(fd, libmain, bhead, 0, true, NULL);
        }
        break;
        /* in 2.50+ files, the file identifier for screens is patched, forward compatibility */
      case ID_SCRN:
        bhead->code = ID_SCR;
        /* pass on to default */
        ATTR_FALLTHROUGH;
      default:
        if (fd->skip_flags & BLO_READ_SKIP_DATA) {
          bhead = blo_bhead_next(fd, bhead);
        }
        else {
          bhead = read_libblock(fd, bfd->main, bhead, LIB_TAG_LOCAL, false, NULL);
        }
    }
  }

  /* do before read_libraries, but skip undo case */
  if (fd->memfile == NULL) {
    if ((fd->skip_flags & BLO_READ_SKIP_DATA) == 0) {
      do_versions(fd, NULL, bfd->main);
    }

    if ((fd->skip_flags & BLO_READ_SKIP_USERDEF) == 0) {
      do_versions_userdef(fd, bfd);
    }
  }

  if ((fd->skip_flags & BLO_READ_SKIP_DATA) == 0) {
    read_libraries(fd, &mainlist);

    blo_join_main(&mainlist);

    lib_link_all(fd, bfd->main);

    /* Skip in undo case. */
    if (fd->memfile == NULL) {
      /* Note that we can't recompute user-counts at this point in undo case, we play too much with
       * IDs from different memory realms, and Main database is not in a fully valid state yet.
       */
      /* Some versioning code does expect some proper user-reference-counting, e.g. in conversion
       * from groups to collections... We could optimize out that first call when we are reading a
       * current version file, but again this is really not a bottle neck currently.
       * So not worth it. */
      BKE_main_id_refcount_recompute(bfd->main, false);

      /* Yep, second splitting... but this is a very cheap operation, so no big deal. */
      blo_split_main(&mainlist, bfd->main);
      LISTBASE_FOREACH (Main *, mainvar, &mainlist) {
        BLI_assert(mainvar->versionfile != 0);
        do_versions_after_linking(mainvar, fd->reports);
      }
      blo_join_main(&mainlist);

      /* And we have to compute those user-reference-counts again, as `do_versions_after_linking()`
       * does not always properly handle user counts, and/or that function does not take into
       * account old, deprecated data. */
      BKE_main_id_refcount_recompute(bfd->main, false);

      /* After all data has been read and versioned, uses LIB_TAG_NEW. */
      ntreeUpdateAllNew(bfd->main);
    }

    placeholders_ensure_valid(bfd->main);

    BKE_main_id_tag_all(bfd->main, LIB_TAG_NEW, false);

    /* Now that all our data-blocks are loaded,
     * we can re-generate overrides from their references. */
    if (fd->memfile == NULL) {
      /* Do not apply in undo case! */
      BKE_lib_override_library_main_update(bfd->main);
    }

    BKE_collections_after_lib_link(bfd->main);

    /* Make all relative paths, relative to the open blend file. */
    fix_relpaths_library(fd->relabase, bfd->main);

    link_global(fd, bfd); /* as last */
  }

  fd->mainlist = NULL; /* Safety, this is local variable, shall not be used afterward. */

  return bfd;
}

/** \} */

/* -------------------------------------------------------------------- */
/** \name Library Linking
 *
 * Also used for append.
 * \{ */

struct BHeadSort {
  BHead *bhead;
  const void *old;
};

static int verg_bheadsort(const void *v1, const void *v2)
{
  const struct BHeadSort *x1 = v1, *x2 = v2;

  if (x1->old > x2->old) {
    return 1;
  }
  if (x1->old < x2->old) {
    return -1;
  }
  return 0;
}

static void sort_bhead_old_map(FileData *fd)
{
  BHead *bhead;
  struct BHeadSort *bhs;
  int tot = 0;

  for (bhead = blo_bhead_first(fd); bhead; bhead = blo_bhead_next(fd, bhead)) {
    tot++;
  }

  fd->tot_bheadmap = tot;
  if (tot == 0) {
    return;
  }

  bhs = fd->bheadmap = MEM_malloc_arrayN(tot, sizeof(struct BHeadSort), "BHeadSort");

  for (bhead = blo_bhead_first(fd); bhead; bhead = blo_bhead_next(fd, bhead), bhs++) {
    bhs->bhead = bhead;
    bhs->old = bhead->old;
  }

  qsort(fd->bheadmap, tot, sizeof(struct BHeadSort), verg_bheadsort);
}

static BHead *find_previous_lib(FileData *fd, BHead *bhead)
{
  /* Skip library data-blocks in undo, see comment in read_libblock. */
  if (fd->memfile) {
    return NULL;
  }

  for (; bhead; bhead = blo_bhead_prev(fd, bhead)) {
    if (bhead->code == ID_LI) {
      break;
    }
  }

  return bhead;
}

static BHead *find_bhead(FileData *fd, void *old)
{
#if 0
  BHead* bhead;
#endif
  struct BHeadSort *bhs, bhs_s;

  if (!old) {
    return NULL;
  }

  if (fd->bheadmap == NULL) {
    sort_bhead_old_map(fd);
  }

  bhs_s.old = old;
  bhs = bsearch(&bhs_s, fd->bheadmap, fd->tot_bheadmap, sizeof(struct BHeadSort), verg_bheadsort);

  if (bhs) {
    return bhs->bhead;
  }

#if 0
  for (bhead = blo_bhead_first(fd); bhead; bhead = blo_bhead_next(fd, bhead)) {
    if (bhead->old == old) {
      return bhead;
    }
  }
#endif

  return NULL;
}

static BHead *find_bhead_from_code_name(FileData *fd, const short idcode, const char *name)
{
#ifdef USE_GHASH_BHEAD

  char idname_full[MAX_ID_NAME];

  *((short *)idname_full) = idcode;
  BLI_strncpy(idname_full + 2, name, sizeof(idname_full) - 2);

  return BLI_ghash_lookup(fd->bhead_idname_hash, idname_full);

#else
  BHead *bhead;

  for (bhead = blo_bhead_first(fd); bhead; bhead = blo_bhead_next(fd, bhead)) {
    if (bhead->code == idcode) {
      const char *idname_test = blo_bhead_id_name(fd, bhead);
      if (STREQ(idname_test + 2, name)) {
        return bhead;
      }
    }
    else if (bhead->code == ENDB) {
      break;
    }
  }

  return NULL;
#endif
}

static BHead *find_bhead_from_idname(FileData *fd, const char *idname)
{
#ifdef USE_GHASH_BHEAD
  return BLI_ghash_lookup(fd->bhead_idname_hash, idname);
#else
  return find_bhead_from_code_name(fd, GS(idname), idname + 2);
#endif
}

static ID *is_yet_read(FileData *fd, Main *mainvar, BHead *bhead)
{
  const char *idname = blo_bhead_id_name(fd, bhead);
  /* which_libbase can be NULL, intentionally not using idname+2 */
  return BLI_findstring(which_libbase(mainvar, GS(idname)), idname, offsetof(ID, name));
}

/** \} */

/* -------------------------------------------------------------------- */
/** \name Library Linking (expand pointers)
 * \{ */

static void expand_doit_library(void *fdhandle, Main *mainvar, void *old)
{
  FileData *fd = fdhandle;

  BHead *bhead = find_bhead(fd, old);
  if (bhead == NULL) {
    return;
  }

  if (bhead->code == ID_LINK_PLACEHOLDER) {
    /* Placeholder link to data-lock in another library. */
    BHead *bheadlib = find_previous_lib(fd, bhead);
    if (bheadlib == NULL) {
      return;
    }

    Library *lib = read_struct(fd, bheadlib, "Library");
    Main *libmain = blo_find_main(fd, lib->filepath, fd->relabase);

    if (libmain->curlib == NULL) {
      const char *idname = blo_bhead_id_name(fd, bhead);

      blo_reportf_wrap(fd->reports,
                       RPT_WARNING,
                       TIP_("LIB: Data refers to main .blend file: '%s' from %s"),
                       idname,
                       mainvar->curlib->filepath_abs);
      return;
    }

    ID *id = is_yet_read(fd, libmain, bhead);

    if (id == NULL) {
      /* ID has not been read yet, add placeholder to the main of the
       * library it belongs to, so that it will be read later. */
      read_libblock(fd, libmain, bhead, LIB_TAG_INDIRECT, false, NULL);
      // commented because this can print way too much
      // if (G.debug & G_DEBUG) printf("expand_doit: other lib %s\n", lib->filepath);

      /* for outliner dependency only */
      libmain->curlib->parent = mainvar->curlib;
    }
    else {
      /* Convert any previously read weak link to regular link
       * to signal that we want to read this data-block. */
      if (id->tag & LIB_TAG_ID_LINK_PLACEHOLDER) {
        id->flag &= ~LIB_INDIRECT_WEAK_LINK;
      }

      /* "id" is either a placeholder or real ID that is already in the
       * main of the library (A) it belongs to. However it might have been
       * put there by another library (C) which only updated its own
       * fd->libmap. In that case we also need to update the fd->libmap
       * of the current library (B) so we can find it for lookups.
       *
       * An example of such a setup is:
       * (A) tree.blend: contains Tree object.
       * (B) forest.blend: contains Forest collection linking in Tree from tree.blend.
       * (C) shot.blend: links in both Tree from tree.blend and Forest from forest.blend.
       */
      oldnewmap_insert(fd->libmap, bhead->old, id, bhead->code);

      /* If "id" is a real data-lock and not a placeholder, we need to
       * update fd->libmap to replace ID_LINK_PLACEHOLDER with the real
       * ID_* code.
       *
       * When the real ID is read this replacement happens for all
       * libraries read so far, but not for libraries that have not been
       * read yet at that point. */
      change_link_placeholder_to_real_ID_pointer_fd(fd, bhead->old, id);

      /* Commented because this can print way too much. */
#if 0
      if (G.debug & G_DEBUG) {
        printf("expand_doit: already linked: %s lib: %s\n", id->name, lib->filepath);
      }
#endif
    }

    MEM_freeN(lib);
  }
  else {
    /* Data-block in same library. */
    /* In 2.50+ file identifier for screens is patched, forward compatibility. */
    if (bhead->code == ID_SCRN) {
      bhead->code = ID_SCR;
    }

    ID *id = is_yet_read(fd, mainvar, bhead);
    if (id == NULL) {
      read_libblock(fd, mainvar, bhead, LIB_TAG_NEED_EXPAND | LIB_TAG_INDIRECT, false, NULL);
    }
    else {
      /* Convert any previously read weak link to regular link
       * to signal that we want to read this data-block. */
      if (id->tag & LIB_TAG_ID_LINK_PLACEHOLDER) {
        id->flag &= ~LIB_INDIRECT_WEAK_LINK;
      }

      /* this is actually only needed on UI call? when ID was already read before,
       * and another append happens which invokes same ID...
       * in that case the lookup table needs this entry */
      oldnewmap_insert(fd->libmap, bhead->old, id, bhead->code);
      // commented because this can print way too much
      // if (G.debug & G_DEBUG) printf("expand: already read %s\n", id->name);
    }
  }
}

static BLOExpandDoitCallback expand_doit;

// XXX deprecated - old animation system
static void expand_ipo(BlendExpander *expander, Ipo *ipo)
{
  LISTBASE_FOREACH (IpoCurve *, icu, &ipo->curve) {
    if (icu->driver) {
      BLO_expand(expander, icu->driver->ob);
    }
  }
}

// XXX deprecated - old animation system
static void expand_constraint_channels(BlendExpander *expander, ListBase *chanbase)
{
  LISTBASE_FOREACH (bConstraintChannel *, chan, chanbase) {
    BLO_expand(expander, chan->ipo);
  }
}

static void expand_id(BlendExpander *expander, ID *id);
static void expand_collection(BlendExpander *expander, Collection *collection);

static void expand_id_embedded_id(BlendExpander *expander, ID *id)
{
  /* Handle 'private IDs'. */
  bNodeTree *nodetree = ntreeFromID(id);
  if (nodetree != NULL) {
    expand_id(expander, &nodetree->id);
    ntreeBlendReadExpand(expander, nodetree);
  }

  if (GS(id->name) == ID_SCE) {
    Scene *scene = (Scene *)id;
    if (scene->master_collection != NULL) {
      expand_id(expander, &scene->master_collection->id);
      expand_collection(expander, scene->master_collection);
    }
  }
}

static void expand_id(BlendExpander *expander, ID *id)
{
  IDP_BlendReadExpand(expander, id->properties);

  if (id->override_library) {
    BLO_expand(expander, id->override_library->reference);
    BLO_expand(expander, id->override_library->storage);
  }

  AnimData *adt = BKE_animdata_from_id(id);
  if (adt != NULL) {
    BKE_animdata_blend_read_expand(expander, adt);
  }

  expand_id_embedded_id(expander, id);
}

static void expand_particlesettings(BlendExpander *expander, ParticleSettings *part)
{
  BLO_expand(expander, part->instance_object);
  BLO_expand(expander, part->instance_collection);
  BLO_expand(expander, part->force_group);
  BLO_expand(expander, part->bb_ob);
  BLO_expand(expander, part->collision_group);

  for (int a = 0; a < MAX_MTEX; a++) {
    if (part->mtex[a]) {
      BLO_expand(expander, part->mtex[a]->tex);
      BLO_expand(expander, part->mtex[a]->object);
    }
  }

  if (part->effector_weights) {
    BLO_expand(expander, part->effector_weights->group);
  }

  if (part->pd) {
    BLO_expand(expander, part->pd->tex);
    BLO_expand(expander, part->pd->f_source);
  }
  if (part->pd2) {
    BLO_expand(expander, part->pd2->tex);
    BLO_expand(expander, part->pd2->f_source);
  }

  if (part->boids) {
    LISTBASE_FOREACH (BoidState *, state, &part->boids->states) {
      LISTBASE_FOREACH (BoidRule *, rule, &state->rules) {
        if (rule->type == eBoidRuleType_Avoid) {
          BoidRuleGoalAvoid *gabr = (BoidRuleGoalAvoid *)rule;
          BLO_expand(expander, gabr->ob);
        }
        else if (rule->type == eBoidRuleType_FollowLeader) {
          BoidRuleFollowLeader *flbr = (BoidRuleFollowLeader *)rule;
          BLO_expand(expander, flbr->ob);
        }
      }
    }
  }

  LISTBASE_FOREACH (ParticleDupliWeight *, dw, &part->instance_weights) {
    BLO_expand(expander, dw->ob);
  }
}

static void expand_collection(BlendExpander *expander, Collection *collection)
{
  LISTBASE_FOREACH (CollectionObject *, cob, &collection->gobject) {
    BLO_expand(expander, cob->ob);
  }

  LISTBASE_FOREACH (CollectionChild *, child, &collection->children) {
    BLO_expand(expander, child->collection);
  }

#ifdef USE_COLLECTION_COMPAT_28
  if (collection->collection != NULL) {
    expand_scene_collection(expander, collection->collection);
  }
#endif
}

/* callback function used to expand constraint ID-links */
static void expand_constraint_cb(bConstraint *UNUSED(con),
                                 ID **idpoin,
                                 bool UNUSED(is_reference),
                                 void *userdata)
{
  BlendExpander *expander = userdata;
  BLO_expand(expander, *idpoin);
}

static void expand_constraints(BlendExpander *expander, ListBase *lb)
{
  BKE_constraints_id_loop(lb, expand_constraint_cb, expander);

  /* deprecated manual expansion stuff */
  LISTBASE_FOREACH (bConstraint *, curcon, lb) {
    if (curcon->ipo) {
      BLO_expand(expander, curcon->ipo);  // XXX deprecated - old animation system
    }
  }
}

static void expand_pose(BlendExpander *expander, bPose *pose)
{
  if (!pose) {
    return;
  }

  LISTBASE_FOREACH (bPoseChannel *, chan, &pose->chanbase) {
    expand_constraints(expander, &chan->constraints);
    IDP_BlendReadExpand(expander, chan->prop);
    BLO_expand(expander, chan->custom);
  }
}

static void expand_object_expandModifiers(void *userData,
                                          Object *UNUSED(ob),
                                          ID **idpoin,
                                          int UNUSED(cb_flag))
{
  BlendExpander *expander = userData;
  BLO_expand(expander, *idpoin);
}

static void expand_object(BlendExpander *expander, Object *ob)
{
  BLO_expand(expander, ob->data);

  /* expand_object_expandModifier() */
  if (ob->modifiers.first) {
    BKE_modifiers_foreach_ID_link(ob, expand_object_expandModifiers, expander);
  }

  /* expand_object_expandModifier() */
  if (ob->greasepencil_modifiers.first) {
    BKE_gpencil_modifiers_foreach_ID_link(ob, expand_object_expandModifiers, expander);
  }

  /* expand_object_expandShaderFx() */
  if (ob->shader_fx.first) {
    BKE_shaderfx_foreach_ID_link(ob, expand_object_expandModifiers, expander);
  }

  expand_pose(expander, ob->pose);
  BLO_expand(expander, ob->poselib);
  expand_constraints(expander, &ob->constraints);

  BLO_expand(expander, ob->gpd);

  // XXX deprecated - old animation system (for version patching only)
  BLO_expand(expander, ob->ipo);
  BLO_expand(expander, ob->action);

  expand_constraint_channels(expander, &ob->constraintChannels);

  LISTBASE_FOREACH (bActionStrip *, strip, &ob->nlastrips) {
    BLO_expand(expander, strip->object);
    BLO_expand(expander, strip->act);
    BLO_expand(expander, strip->ipo);
  }
  // XXX deprecated - old animation system (for version patching only)

  for (int a = 0; a < ob->totcol; a++) {
    BLO_expand(expander, ob->mat[a]);
  }

  PartEff *paf = blo_do_version_give_parteff_245(ob);
  if (paf && paf->group) {
    BLO_expand(expander, paf->group);
  }

  if (ob->instance_collection) {
    BLO_expand(expander, ob->instance_collection);
  }

  if (ob->proxy) {
    BLO_expand(expander, ob->proxy);
  }
  if (ob->proxy_group) {
    BLO_expand(expander, ob->proxy_group);
  }

  LISTBASE_FOREACH (ParticleSystem *, psys, &ob->particlesystem) {
    BLO_expand(expander, psys->part);
  }

  if (ob->pd) {
    BLO_expand(expander, ob->pd->tex);
    BLO_expand(expander, ob->pd->f_source);
  }

  if (ob->soft) {
    BLO_expand(expander, ob->soft->collision_group);

    if (ob->soft->effector_weights) {
      BLO_expand(expander, ob->soft->effector_weights->group);
    }
  }

  if (ob->rigidbody_constraint) {
    BLO_expand(expander, ob->rigidbody_constraint->ob1);
    BLO_expand(expander, ob->rigidbody_constraint->ob2);
  }
}

#ifdef USE_COLLECTION_COMPAT_28
static void expand_scene_collection(BlendExpander *expander, SceneCollection *sc)
{
  LISTBASE_FOREACH (LinkData *, link, &sc->objects) {
    BLO_expand(expander, link->data);
  }

  LISTBASE_FOREACH (SceneCollection *, nsc, &sc->scene_collections) {
    expand_scene_collection(expander, nsc);
  }
}
#endif

static void expand_scene(BlendExpander *expander, Scene *sce)
{
  LISTBASE_FOREACH (Base *, base_legacy, &sce->base) {
    BLO_expand(expander, base_legacy->object);
  }
  BLO_expand(expander, sce->camera);
  BLO_expand(expander, sce->world);

  BKE_keyingsets_blend_read_expand(expander, &sce->keyingsets);

  if (sce->set) {
    BLO_expand(expander, sce->set);
  }

  LISTBASE_FOREACH (SceneRenderLayer *, srl, &sce->r.layers) {
    BLO_expand(expander, srl->mat_override);
    LISTBASE_FOREACH (FreestyleModuleConfig *, module, &srl->freestyleConfig.modules) {
      if (module->script) {
        BLO_expand(expander, module->script);
      }
    }
    LISTBASE_FOREACH (FreestyleLineSet *, lineset, &srl->freestyleConfig.linesets) {
      if (lineset->group) {
        BLO_expand(expander, lineset->group);
      }
      BLO_expand(expander, lineset->linestyle);
    }
  }

  LISTBASE_FOREACH (ViewLayer *, view_layer, &sce->view_layers) {
    IDP_BlendReadExpand(expander, view_layer->id_properties);

    LISTBASE_FOREACH (FreestyleModuleConfig *, module, &view_layer->freestyle_config.modules) {
      if (module->script) {
        BLO_expand(expander, module->script);
      }
    }

    LISTBASE_FOREACH (FreestyleLineSet *, lineset, &view_layer->freestyle_config.linesets) {
      if (lineset->group) {
        BLO_expand(expander, lineset->group);
      }
      BLO_expand(expander, lineset->linestyle);
    }
  }

  if (sce->gpd) {
    BLO_expand(expander, sce->gpd);
  }

  if (sce->ed) {
    Sequence *seq;

    SEQ_ALL_BEGIN (sce->ed, seq) {
      IDP_BlendReadExpand(expander, seq->prop);

      if (seq->scene) {
        BLO_expand(expander, seq->scene);
      }
      if (seq->scene_camera) {
        BLO_expand(expander, seq->scene_camera);
      }
      if (seq->clip) {
        BLO_expand(expander, seq->clip);
      }
      if (seq->mask) {
        BLO_expand(expander, seq->mask);
      }
      if (seq->sound) {
        BLO_expand(expander, seq->sound);
      }

      if (seq->type == SEQ_TYPE_TEXT && seq->effectdata) {
        TextVars *data = seq->effectdata;
        BLO_expand(expander, data->text_font);
      }
    }
    SEQ_ALL_END;
  }

  if (sce->rigidbody_world) {
    BLO_expand(expander, sce->rigidbody_world->group);
    BLO_expand(expander, sce->rigidbody_world->constraints);
  }

  LISTBASE_FOREACH (TimeMarker *, marker, &sce->markers) {
    IDP_BlendReadExpand(expander, marker->prop);

    if (marker->camera) {
      BLO_expand(expander, marker->camera);
    }
  }

  BLO_expand(expander, sce->clip);

#ifdef USE_COLLECTION_COMPAT_28
  if (sce->collection) {
    expand_scene_collection(expander, sce->collection);
  }
#endif

  if (sce->r.bake.cage_object) {
    BLO_expand(expander, sce->r.bake.cage_object);
  }
}

static void expand_workspace(BlendExpander *expander, WorkSpace *workspace)
{
  LISTBASE_FOREACH (WorkSpaceLayout *, layout, &workspace->layouts) {
    BLO_expand(expander, BKE_workspace_layout_screen_get(layout));
  }
}

/**
 * Set the callback func used over all ID data found by \a BLO_expand_main func.
 *
 * \param expand_doit_func: Called for each ID block it finds.
 */
void BLO_main_expander(BLOExpandDoitCallback expand_doit_func)
{
  expand_doit = expand_doit_func;
}

/**
 * Loop over all ID data in Main to mark relations.
 * Set (id->tag & LIB_TAG_NEED_EXPAND) to mark expanding. Flags get cleared after expanding.
 *
 * \param fdhandle: usually filedata, or own handle.
 * \param mainvar: the Main database to expand.
 */
void BLO_expand_main(void *fdhandle, Main *mainvar)
{
  ListBase *lbarray[MAX_LIBARRAY];
  FileData *fd = fdhandle;
  ID *id;
  int a;
  bool do_it = true;

  BlendExpander expander = {fd, mainvar};

  while (do_it) {
    do_it = false;

    a = set_listbasepointers(mainvar, lbarray);
    while (a--) {
      id = lbarray[a]->first;
      while (id) {
        if (id->tag & LIB_TAG_NEED_EXPAND) {
          expand_id(&expander, id);

          const IDTypeInfo *id_type = BKE_idtype_get_info_from_id(id);
          if (id_type->blend_read_expand != NULL) {
            id_type->blend_read_expand(&expander, id);
          }

          switch (GS(id->name)) {
            case ID_OB:
              expand_object(&expander, (Object *)id);
              break;
            case ID_SCE:
              expand_scene(&expander, (Scene *)id);
              break;
            case ID_GR:
              expand_collection(&expander, (Collection *)id);
              break;
            case ID_IP:
              expand_ipo(&expander, (Ipo *)id);  // XXX deprecated - old animation system
              break;
            case ID_PA:
              expand_particlesettings(&expander, (ParticleSettings *)id);
              break;
            case ID_WS:
              expand_workspace(&expander, (WorkSpace *)id);
              break;
            default:
              break;
          }

          do_it = true;
          id->tag &= ~LIB_TAG_NEED_EXPAND;
        }
        id = id->next;
      }
    }
  }
}

/** \} */

/* -------------------------------------------------------------------- */
/** \name Library Linking (helper functions)
 * \{ */

static bool object_in_any_scene(Main *bmain, Object *ob)
{
  LISTBASE_FOREACH (Scene *, sce, &bmain->scenes) {
    if (BKE_scene_object_find(sce, ob)) {
      return true;
    }
  }

  return false;
}

static bool object_in_any_collection(Main *bmain, Object *ob)
{
  LISTBASE_FOREACH (Collection *, collection, &bmain->collections) {
    if (BKE_collection_has_object(collection, ob)) {
      return true;
    }
  }

  return false;
}

static void add_loose_objects_to_scene(Main *mainvar,
                                       Main *bmain,
                                       Scene *scene,
                                       ViewLayer *view_layer,
                                       const View3D *v3d,
                                       Library *lib,
                                       const short flag)
{
  Collection *active_collection = NULL;
  const bool do_append = (flag & FILE_LINK) == 0;

  BLI_assert(scene);

  /* Give all objects which are LIB_TAG_INDIRECT a base,
   * or for a collection when *lib has been set. */
  LISTBASE_FOREACH (Object *, ob, &mainvar->objects) {
    bool do_it = (ob->id.tag & LIB_TAG_DOIT) != 0;
    if (do_it || ((ob->id.tag & LIB_TAG_INDIRECT) && (ob->id.tag & LIB_TAG_PRE_EXISTING) == 0)) {
      if (do_append) {
        if (ob->id.us == 0) {
          do_it = true;
        }
        else if ((ob->id.lib == lib) && (object_in_any_collection(bmain, ob) == 0)) {
          /* When appending, make sure any indirectly loaded object gets a base,
           * when they are not part of any collection yet. */
          do_it = true;
        }
      }

      if (do_it) {
        /* Find or add collection as needed. */
        if (active_collection == NULL) {
          if (flag & FILE_ACTIVE_COLLECTION) {
            LayerCollection *lc = BKE_layer_collection_get_active(view_layer);
            active_collection = lc->collection;
          }
          else {
            active_collection = BKE_collection_add(bmain, scene->master_collection, NULL);
          }
        }

        CLAMP_MIN(ob->id.us, 0);
        ob->mode = OB_MODE_OBJECT;

        BKE_collection_object_add(bmain, active_collection, ob);
        Base *base = BKE_view_layer_base_find(view_layer, ob);

        if (v3d != NULL) {
          base->local_view_bits |= v3d->local_view_uuid;
        }

        if ((flag & FILE_AUTOSELECT) && (base->flag & BASE_SELECTABLE)) {
          /* Do NOT make base active here! screws up GUI stuff,
           * if you want it do it at the editor level. */
          base->flag |= BASE_SELECTED;
        }

        BKE_scene_object_base_flag_sync_from_base(base);

        ob->id.tag &= ~LIB_TAG_INDIRECT;
        ob->id.flag &= ~LIB_INDIRECT_WEAK_LINK;
        ob->id.tag |= LIB_TAG_EXTERN;
      }
    }
  }
}

static void add_loose_object_data_to_scene(Main *mainvar,
                                           Main *bmain,
                                           Scene *scene,
                                           ViewLayer *view_layer,
                                           const View3D *v3d,
                                           const short flag)
{
  if ((flag & FILE_OBDATA_INSTANCE) == 0) {
    return;
  }

  Collection *active_collection = scene->master_collection;
  if (flag & FILE_ACTIVE_COLLECTION) {
    LayerCollection *lc = BKE_layer_collection_get_active(view_layer);
    active_collection = lc->collection;
  }

  /* Loop over all ID types, instancing object-data for ID types that have support for it. */
  ListBase *lbarray[MAX_LIBARRAY];
  int i = set_listbasepointers(mainvar, lbarray);
  while (i--) {
    const short idcode = BKE_idtype_idcode_from_index(i);
    if (!OB_DATA_SUPPORT_ID(idcode)) {
      continue;
    }

    LISTBASE_FOREACH (ID *, id, lbarray[i]) {
      if (id->tag & LIB_TAG_DOIT) {
        const int type = BKE_object_obdata_to_type(id);
        BLI_assert(type != -1);
        Object *ob = BKE_object_add_only_object(bmain, type, id->name + 2);
        ob->data = id;
        id_us_plus(id);
        BKE_object_materials_test(bmain, ob, ob->data);

        BKE_collection_object_add(bmain, active_collection, ob);
        Base *base = BKE_view_layer_base_find(view_layer, ob);

        if (v3d != NULL) {
          base->local_view_bits |= v3d->local_view_uuid;
        }

        if ((flag & FILE_AUTOSELECT) && (base->flag & BASE_SELECTABLE)) {
          /* Do NOT make base active here! screws up GUI stuff,
           * if you want it do it at the editor level. */
          base->flag |= BASE_SELECTED;
        }

        BKE_scene_object_base_flag_sync_from_base(base);

        copy_v3_v3(ob->loc, scene->cursor.location);
      }
    }
  }
}

static void add_collections_to_scene(Main *mainvar,
                                     Main *bmain,
                                     Scene *scene,
                                     ViewLayer *view_layer,
                                     const View3D *v3d,
                                     Library *lib,
                                     const short flag)
{
  Collection *active_collection = scene->master_collection;
  if (flag & FILE_ACTIVE_COLLECTION) {
    LayerCollection *lc = BKE_layer_collection_get_active(view_layer);
    active_collection = lc->collection;
  }

  /* Give all objects which are tagged a base. */
  LISTBASE_FOREACH (Collection *, collection, &mainvar->collections) {
    if ((flag & FILE_COLLECTION_INSTANCE) && (collection->id.tag & LIB_TAG_DOIT)) {
      /* Any indirect collection should not have been tagged. */
      BLI_assert((collection->id.tag & LIB_TAG_INDIRECT) == 0);

      /* BKE_object_add(...) messes with the selection. */
      Object *ob = BKE_object_add_only_object(bmain, OB_EMPTY, collection->id.name + 2);
      ob->type = OB_EMPTY;
      ob->empty_drawsize = U.collection_instance_empty_size;

      BKE_collection_object_add(bmain, active_collection, ob);
      Base *base = BKE_view_layer_base_find(view_layer, ob);

      if (v3d != NULL) {
        base->local_view_bits |= v3d->local_view_uuid;
      }

      if ((flag & FILE_AUTOSELECT) && (base->flag & BASE_SELECTABLE)) {
        base->flag |= BASE_SELECTED;
      }

      BKE_scene_object_base_flag_sync_from_base(base);
      DEG_id_tag_update(&ob->id, ID_RECALC_TRANSFORM | ID_RECALC_GEOMETRY | ID_RECALC_ANIMATION);

      if (flag & FILE_AUTOSELECT) {
        view_layer->basact = base;
      }

      /* Assign the collection. */
      ob->instance_collection = collection;
      id_us_plus(&collection->id);
      ob->transflag |= OB_DUPLICOLLECTION;
      copy_v3_v3(ob->loc, scene->cursor.location);
    }
    /* We do not want to force instantiation of indirectly linked collections,
     * not even when appending. Users can now easily instantiate collections (and their objects)
     * as needed by themselves. See T67032. */
    else if ((collection->id.tag & LIB_TAG_INDIRECT) == 0) {
      bool do_add_collection = (collection->id.tag & LIB_TAG_DOIT) != 0;
      if (!do_add_collection) {
        /* We need to check that objects in that collections are already instantiated in a scene.
         * Otherwise, it's better to add the collection to the scene's active collection, than to
         * instantiate its objects in active scene's collection directly. See T61141.
         * Note that we only check object directly into that collection,
         * not recursively into its children.
         */
        LISTBASE_FOREACH (CollectionObject *, coll_ob, &collection->gobject) {
          Object *ob = coll_ob->ob;
          if ((ob->id.tag & (LIB_TAG_PRE_EXISTING | LIB_TAG_DOIT | LIB_TAG_INDIRECT)) == 0 &&
              (ob->id.lib == lib) && (object_in_any_scene(bmain, ob) == 0)) {
            do_add_collection = true;
            break;
          }
        }
      }
      if (do_add_collection) {
        /* Add collection as child of active collection. */
        BKE_collection_child_add(bmain, active_collection, collection);

        if (flag & FILE_AUTOSELECT) {
          LISTBASE_FOREACH (CollectionObject *, coll_ob, &collection->gobject) {
            Object *ob = coll_ob->ob;
            Base *base = BKE_view_layer_base_find(view_layer, ob);
            if (base) {
              base->flag |= BASE_SELECTED;
              BKE_scene_object_base_flag_sync_from_base(base);
            }
          }
        }

        /* Those are kept for safety and consistency, but should not be needed anymore? */
        collection->id.tag &= ~LIB_TAG_INDIRECT;
        collection->id.flag &= ~LIB_INDIRECT_WEAK_LINK;
        collection->id.tag |= LIB_TAG_EXTERN;
      }
    }
  }
}

/* returns true if the item was found
 * but it may already have already been appended/linked */
static ID *link_named_part(
    Main *mainl, FileData *fd, const short idcode, const char *name, const int flag)
{
  BHead *bhead = find_bhead_from_code_name(fd, idcode, name);
  ID *id;

  const bool use_placeholders = (flag & BLO_LIBLINK_USE_PLACEHOLDERS) != 0;
  const bool force_indirect = (flag & BLO_LIBLINK_FORCE_INDIRECT) != 0;

  BLI_assert(BKE_idtype_idcode_is_linkable(idcode) && BKE_idtype_idcode_is_valid(idcode));

  if (bhead) {
    id = is_yet_read(fd, mainl, bhead);
    if (id == NULL) {
      /* not read yet */
      const int tag = force_indirect ? LIB_TAG_INDIRECT : LIB_TAG_EXTERN;
      read_libblock(fd, mainl, bhead, tag | LIB_TAG_NEED_EXPAND, false, &id);

      if (id) {
        /* sort by name in list */
        ListBase *lb = which_libbase(mainl, idcode);
        id_sort_by_name(lb, id, NULL);
      }
    }
    else {
      /* already linked */
      if (G.debug) {
        printf("append: already linked\n");
      }
      oldnewmap_insert(fd->libmap, bhead->old, id, bhead->code);
      if (!force_indirect && (id->tag & LIB_TAG_INDIRECT)) {
        id->tag &= ~LIB_TAG_INDIRECT;
        id->flag &= ~LIB_INDIRECT_WEAK_LINK;
        id->tag |= LIB_TAG_EXTERN;
      }
    }
  }
  else if (use_placeholders) {
    /* XXX flag part is weak! */
    id = create_placeholder(
        mainl, idcode, name, force_indirect ? LIB_TAG_INDIRECT : LIB_TAG_EXTERN);
  }
  else {
    id = NULL;
  }

  /* if we found the id but the id is NULL, this is really bad */
  BLI_assert(!((bhead != NULL) && (id == NULL)));

  /* Tag as loose object (or data associated with objects)
   * needing to be instantiated in #LibraryLink_Params.scene. */
  if ((id != NULL) && (flag & BLO_LIBLINK_NEEDS_ID_TAG_DOIT)) {
    if (library_link_idcode_needs_tag_check(idcode, flag)) {
      id->tag |= LIB_TAG_DOIT;
    }
  }

  return id;
}

/**
 * Simple reader for copy/paste buffers.
 */
int BLO_library_link_copypaste(Main *mainl, BlendHandle *bh, const uint64_t id_types_mask)
{
  FileData *fd = (FileData *)(bh);
  BHead *bhead;
  int num_directly_linked = 0;

  for (bhead = blo_bhead_first(fd); bhead; bhead = blo_bhead_next(fd, bhead)) {
    ID *id = NULL;

    if (bhead->code == ENDB) {
      break;
    }

    if (BKE_idtype_idcode_is_valid(bhead->code) && BKE_idtype_idcode_is_linkable(bhead->code) &&
        (id_types_mask == 0 ||
         (BKE_idtype_idcode_to_idfilter((short)bhead->code) & id_types_mask) != 0)) {
      read_libblock(fd, mainl, bhead, LIB_TAG_NEED_EXPAND | LIB_TAG_INDIRECT, false, &id);
      num_directly_linked++;
    }

    if (id) {
      /* sort by name in list */
      ListBase *lb = which_libbase(mainl, GS(id->name));
      id_sort_by_name(lb, id, NULL);

      if (bhead->code == ID_OB) {
        /* Instead of instancing Base's directly, postpone until after collections are loaded
         * otherwise the base's flag is set incorrectly when collections are used */
        Object *ob = (Object *)id;
        ob->mode = OB_MODE_OBJECT;
        /* ensure add_loose_objects_to_scene runs on this object */
        BLI_assert(id->us == 0);
      }
    }
  }

  return num_directly_linked;
}

/**
 * Link a named data-block from an external blend file.
 *
 * \param mainl: The main database to link from (not the active one).
 * \param bh: The blender file handle.
 * \param idcode: The kind of data-block to link.
 * \param name: The name of the data-block (without the 2 char ID prefix).
 * \return the linked ID when found.
 */
ID *BLO_library_link_named_part(Main *mainl,
                                BlendHandle **bh,
                                const short idcode,
                                const char *name,
                                const struct LibraryLink_Params *params)
{
  FileData *fd = (FileData *)(*bh);
  return link_named_part(mainl, fd, idcode, name, params->flag);
}

/* common routine to append/link something from a library */

/**
 * Checks if the \a idcode needs to be tagged with #LIB_TAG_DOIT when linking/appending.
 */
static bool library_link_idcode_needs_tag_check(const short idcode, const int flag)
{
  if (flag & BLO_LIBLINK_NEEDS_ID_TAG_DOIT) {
    /* Always true because of #add_loose_objects_to_scene & #add_collections_to_scene. */
    if (ELEM(idcode, ID_OB, ID_GR)) {
      return true;
    }
    if (flag & FILE_OBDATA_INSTANCE) {
      if (OB_DATA_SUPPORT_ID(idcode)) {
        return true;
      }
    }
  }
  return false;
}

/**
 * Clears #LIB_TAG_DOIT based on the result of #library_link_idcode_needs_tag_check.
 */
static void library_link_clear_tag(Main *mainvar, const int flag)
{
  for (int i = 0; i < MAX_LIBARRAY; i++) {
    const short idcode = BKE_idtype_idcode_from_index(i);
    BLI_assert(idcode != -1);
    if (library_link_idcode_needs_tag_check(idcode, flag)) {
      BKE_main_id_tag_idcode(mainvar, idcode, LIB_TAG_DOIT, false);
    }
  }
}

static Main *library_link_begin(Main *mainvar, FileData **fd, const char *filepath, const int flag)
{
  Main *mainl;

  (*fd)->mainlist = MEM_callocN(sizeof(ListBase), "FileData.mainlist");

  if (flag & BLO_LIBLINK_NEEDS_ID_TAG_DOIT) {
    /* Clear for objects and collections instantiating tag. */
    library_link_clear_tag(mainvar, flag);
  }

  /* make mains */
  blo_split_main((*fd)->mainlist, mainvar);

  /* which one do we need? */
  mainl = blo_find_main(*fd, filepath, BKE_main_blendfile_path(mainvar));

  /* needed for do_version */
  mainl->versionfile = (*fd)->fileversion;
  read_file_version(*fd, mainl);
#ifdef USE_GHASH_BHEAD
  read_file_bhead_idname_map_create(*fd);
#endif

  return mainl;
}

void BLO_library_link_params_init(struct LibraryLink_Params *params,
                                  struct Main *bmain,
                                  const int flag)
{
  memset(params, 0, sizeof(*params));
  params->bmain = bmain;
  params->flag = flag;
}

void BLO_library_link_params_init_with_context(struct LibraryLink_Params *params,
                                               struct Main *bmain,
                                               const int flag,
                                               /* Context arguments. */
                                               struct Scene *scene,
                                               struct ViewLayer *view_layer,
                                               const struct View3D *v3d)
{
  BLO_library_link_params_init(params, bmain, flag);
  if (scene != NULL) {
    /* Tagging is needed for instancing. */
    params->flag |= BLO_LIBLINK_NEEDS_ID_TAG_DOIT;

    params->context.scene = scene;
    params->context.view_layer = view_layer;
    params->context.v3d = v3d;
  }
}

/**
 * Initialize the #BlendHandle for linking library data.
 *
 * \param bh: A blender file handle as returned by
 * #BLO_blendhandle_from_file or #BLO_blendhandle_from_memory.
 * \param filepath: Used for relative linking, copied to the `lib->filepath`.
 * \param params: Settings for linking that don't change from beginning to end of linking.
 * \return the library #Main, to be passed to #BLO_library_link_named_part as \a mainl.
 */
Main *BLO_library_link_begin(BlendHandle **bh,
                             const char *filepath,
                             const struct LibraryLink_Params *params)
{
  FileData *fd = (FileData *)(*bh);
  return library_link_begin(params->bmain, &fd, filepath, params->flag);
}

static void split_main_newid(Main *mainptr, Main *main_newid)
{
  /* We only copy the necessary subset of data in this temp main. */
  main_newid->versionfile = mainptr->versionfile;
  main_newid->subversionfile = mainptr->subversionfile;
  BLI_strncpy(main_newid->name, mainptr->name, sizeof(main_newid->name));
  main_newid->curlib = mainptr->curlib;

  ListBase *lbarray[MAX_LIBARRAY];
  ListBase *lbarray_newid[MAX_LIBARRAY];
  int i = set_listbasepointers(mainptr, lbarray);
  set_listbasepointers(main_newid, lbarray_newid);
  while (i--) {
    BLI_listbase_clear(lbarray_newid[i]);

    LISTBASE_FOREACH_MUTABLE (ID *, id, lbarray[i]) {
      if (id->tag & LIB_TAG_NEW) {
        BLI_remlink(lbarray[i], id);
        BLI_addtail(lbarray_newid[i], id);
      }
    }
  }
}

/**
 * \param scene: The scene in which to instantiate objects/collections
 * (if NULL, no instantiation is done).
 * \param v3d: The active 3D viewport.
 * (only to define active layers for instantiated objects & collections, can be NULL).
 */
static void library_link_end(Main *mainl,
                             FileData **fd,
                             Main *bmain,
                             const int flag,
                             Scene *scene,
                             ViewLayer *view_layer,
                             const View3D *v3d)
{
  Main *mainvar;
  Library *curlib;

  /* expander now is callback function */
  BLO_main_expander(expand_doit_library);

  /* make main consistent */
  BLO_expand_main(*fd, mainl);

  /* do this when expand found other libs */
  read_libraries(*fd, (*fd)->mainlist);

  curlib = mainl->curlib;

  /* make the lib path relative if required */
  if (flag & FILE_RELPATH) {
    /* use the full path, this could have been read by other library even */
    BLI_strncpy(curlib->filepath, curlib->filepath_abs, sizeof(curlib->filepath));

    /* uses current .blend file as reference */
    BLI_path_rel(curlib->filepath, BKE_main_blendfile_path_from_global());
  }

  blo_join_main((*fd)->mainlist);
  mainvar = (*fd)->mainlist->first;
  mainl = NULL; /* blo_join_main free's mainl, cant use anymore */

  lib_link_all(*fd, mainvar);

  /* Some versioning code does expect some proper userrefcounting, e.g. in conversion from
   * groups to collections... We could optimize out that first call when we are reading a
   * current version file, but again this is really not a bottle neck currently. so not worth
   * it. */
  BKE_main_id_refcount_recompute(mainvar, false);

  BKE_collections_after_lib_link(mainvar);

  /* Yep, second splitting... but this is a very cheap operation, so no big deal. */
  blo_split_main((*fd)->mainlist, mainvar);
  Main *main_newid = BKE_main_new();
  for (mainvar = ((Main *)(*fd)->mainlist->first)->next; mainvar; mainvar = mainvar->next) {
    BLI_assert(mainvar->versionfile != 0);
    /* We need to split out IDs already existing,
     * or they will go again through do_versions - bad, very bad! */
    split_main_newid(mainvar, main_newid);

    do_versions_after_linking(main_newid, (*fd)->reports);

    add_main_to_main(mainvar, main_newid);
  }

  BKE_main_free(main_newid);
  blo_join_main((*fd)->mainlist);
  mainvar = (*fd)->mainlist->first;
  MEM_freeN((*fd)->mainlist);

  /* This does not take into account old, deprecated data, so we also have to do it after
   * `do_versions_after_linking()`. */
  BKE_main_id_refcount_recompute(mainvar, false);

  /* After all data has been read and versioned, uses LIB_TAG_NEW. */
  ntreeUpdateAllNew(mainvar);

  placeholders_ensure_valid(mainvar);

  BKE_main_id_tag_all(mainvar, LIB_TAG_NEW, false);

  /* Make all relative paths, relative to the open blend file. */
  fix_relpaths_library(BKE_main_blendfile_path(mainvar), mainvar);

  /* Give a base to loose objects and collections.
   * Only directly linked objects & collections are instantiated by
   * #BLO_library_link_named_part & co,
   * here we handle indirect ones and other possible edge-cases. */
  if (flag & BLO_LIBLINK_NEEDS_ID_TAG_DOIT) {
    /* Should always be true. */
    if (scene != NULL) {
      add_collections_to_scene(mainvar, bmain, scene, view_layer, v3d, curlib, flag);
      add_loose_objects_to_scene(mainvar, bmain, scene, view_layer, v3d, curlib, flag);
      add_loose_object_data_to_scene(mainvar, bmain, scene, view_layer, v3d, flag);
    }

    /* Clear objects and collections instantiating tag. */
    library_link_clear_tag(mainvar, flag);
  }

  /* patch to prevent switch_endian happens twice */
  if ((*fd)->flags & FD_FLAGS_SWITCH_ENDIAN) {
    blo_filedata_free(*fd);
    *fd = NULL;
  }
}

/**
 * Finalize linking from a given .blend file (library).
 * Optionally instance the indirect object/collection in the scene when the flags are set.
 * \note Do not use \a bh after calling this function, it may frees it.
 *
 * \param mainl: The main database to link from (not the active one).
 * \param bh: The blender file handle (WARNING! may be freed by this function!).
 * \param params: Settings for linking that don't change from beginning to end of linking.
 */
void BLO_library_link_end(Main *mainl, BlendHandle **bh, const struct LibraryLink_Params *params)
{
  FileData *fd = (FileData *)(*bh);
  library_link_end(mainl,
                   &fd,
                   params->bmain,
                   params->flag,
                   params->context.scene,
                   params->context.view_layer,
                   params->context.v3d);
  *bh = (BlendHandle *)fd;
}

void *BLO_library_read_struct(FileData *fd, BHead *bh, const char *blockname)
{
  return read_struct(fd, bh, blockname);
}

/** \} */

/* -------------------------------------------------------------------- */
/** \name Library Reading
 * \{ */

static int has_linked_ids_to_read(Main *mainvar)
{
  ListBase *lbarray[MAX_LIBARRAY];
  int a = set_listbasepointers(mainvar, lbarray);

  while (a--) {
    LISTBASE_FOREACH (ID *, id, lbarray[a]) {
      if ((id->tag & LIB_TAG_ID_LINK_PLACEHOLDER) && !(id->flag & LIB_INDIRECT_WEAK_LINK)) {
        return true;
      }
    }
  }

  return false;
}

static void read_library_linked_id(
    ReportList *reports, FileData *fd, Main *mainvar, ID *id, ID **r_id)
{
  BHead *bhead = NULL;
  const bool is_valid = BKE_idtype_idcode_is_linkable(GS(id->name)) ||
                        ((id->tag & LIB_TAG_EXTERN) == 0);

  if (fd) {
    bhead = find_bhead_from_idname(fd, id->name);
  }

  if (!is_valid) {
    blo_reportf_wrap(reports,
                     RPT_ERROR,
                     TIP_("LIB: %s: '%s' is directly linked from '%s' (parent '%s'), but is a "
                          "non-linkable data type"),
                     BKE_idtype_idcode_to_name(GS(id->name)),
                     id->name + 2,
                     mainvar->curlib->filepath_abs,
                     library_parent_filepath(mainvar->curlib));
  }

  id->tag &= ~LIB_TAG_ID_LINK_PLACEHOLDER;
  id->flag &= ~LIB_INDIRECT_WEAK_LINK;

  if (bhead) {
    id->tag |= LIB_TAG_NEED_EXPAND;
    // printf("read lib block %s\n", id->name);
    read_libblock(fd, mainvar, bhead, id->tag, false, r_id);
  }
  else {
    blo_reportf_wrap(reports,
                     RPT_WARNING,
                     TIP_("LIB: %s: '%s' missing from '%s', parent '%s'"),
                     BKE_idtype_idcode_to_name(GS(id->name)),
                     id->name + 2,
                     mainvar->curlib->filepath_abs,
                     library_parent_filepath(mainvar->curlib));

    /* Generate a placeholder for this ID (simplified version of read_libblock actually...). */
    if (r_id) {
      *r_id = is_valid ? create_placeholder(mainvar, GS(id->name), id->name + 2, id->tag) : NULL;
    }
  }
}

static void read_library_linked_ids(FileData *basefd,
                                    FileData *fd,
                                    ListBase *mainlist,
                                    Main *mainvar)
{
  GHash *loaded_ids = BLI_ghash_str_new(__func__);

  ListBase *lbarray[MAX_LIBARRAY];
  int a = set_listbasepointers(mainvar, lbarray);

  while (a--) {
    ID *id = lbarray[a]->first;
    ListBase pending_free_ids = {NULL};

    while (id) {
      ID *id_next = id->next;
      if ((id->tag & LIB_TAG_ID_LINK_PLACEHOLDER) && !(id->flag & LIB_INDIRECT_WEAK_LINK)) {
        BLI_remlink(lbarray[a], id);

        /* When playing with lib renaming and such, you may end with cases where
         * you have more than one linked ID of the same data-block from same
         * library. This is absolutely horrible, hence we use a ghash to ensure
         * we go back to a single linked data when loading the file. */
        ID **realid = NULL;
        if (!BLI_ghash_ensure_p(loaded_ids, id->name, (void ***)&realid)) {
          read_library_linked_id(basefd->reports, fd, mainvar, id, realid);
        }

        /* realid shall never be NULL - unless some source file/lib is broken
         * (known case: some directly linked shapekey from a missing lib...). */
        /* BLI_assert(*realid != NULL); */

        /* Now that we have a real ID, replace all pointers to placeholders in
         * fd->libmap with pointers to the real data-blocks. We do this for all
         * libraries since multiple might be referencing this ID. */
        change_link_placeholder_to_real_ID_pointer(mainlist, basefd, id, *realid);

        /* We cannot free old lib-ref placeholder ID here anymore, since we use
         * its name as key in loaded_ids hash. */
        BLI_addtail(&pending_free_ids, id);
      }
      id = id_next;
    }

    /* Clear GHash and free link placeholder IDs of the current type. */
    BLI_ghash_clear(loaded_ids, NULL, NULL);
    BLI_freelistN(&pending_free_ids);
  }

  BLI_ghash_free(loaded_ids, NULL, NULL);
}

static void read_library_clear_weak_links(FileData *basefd, ListBase *mainlist, Main *mainvar)
{
  /* Any remaining weak links at this point have been lost, silently drop
   * those by setting them to NULL pointers. */
  ListBase *lbarray[MAX_LIBARRAY];
  int a = set_listbasepointers(mainvar, lbarray);

  while (a--) {
    ID *id = lbarray[a]->first;

    while (id) {
      ID *id_next = id->next;
      if ((id->tag & LIB_TAG_ID_LINK_PLACEHOLDER) && (id->flag & LIB_INDIRECT_WEAK_LINK)) {
        /* printf("Dropping weak link to %s\n", id->name); */
        change_link_placeholder_to_real_ID_pointer(mainlist, basefd, id, NULL);
        BLI_freelinkN(lbarray[a], id);
      }
      id = id_next;
    }
  }
}

static FileData *read_library_file_data(FileData *basefd,
                                        ListBase *mainlist,
                                        Main *mainl,
                                        Main *mainptr)
{
  FileData *fd = mainptr->curlib->filedata;

  if (fd != NULL) {
    /* File already open. */
    return fd;
  }

  if (mainptr->curlib->packedfile) {
    /* Read packed file. */
    PackedFile *pf = mainptr->curlib->packedfile;

    blo_reportf_wrap(basefd->reports,
                     RPT_INFO,
                     TIP_("Read packed library:  '%s', parent '%s'"),
                     mainptr->curlib->filepath,
                     library_parent_filepath(mainptr->curlib));
    fd = blo_filedata_from_memory(pf->data, pf->size, basefd->reports);

    /* Needed for library_append and read_libraries. */
    BLI_strncpy(fd->relabase, mainptr->curlib->filepath_abs, sizeof(fd->relabase));
  }
  else {
    /* Read file on disk. */
    blo_reportf_wrap(basefd->reports,
                     RPT_INFO,
                     TIP_("Read library:  '%s', '%s', parent '%s'"),
                     mainptr->curlib->filepath_abs,
                     mainptr->curlib->filepath,
                     library_parent_filepath(mainptr->curlib));
    fd = blo_filedata_from_file(mainptr->curlib->filepath_abs, basefd->reports);
  }

  if (fd) {
    /* Share the mainlist, so all libraries are added immediately in a
     * single list. It used to be that all FileData's had their own list,
     * but with indirectly linking this meant we didn't catch duplicate
     * libraries properly. */
    fd->mainlist = mainlist;

    fd->reports = basefd->reports;

    if (fd->libmap) {
      oldnewmap_free(fd->libmap);
    }

    fd->libmap = oldnewmap_new();

    mainptr->curlib->filedata = fd;
    mainptr->versionfile = fd->fileversion;

    /* subversion */
    read_file_version(fd, mainptr);
#ifdef USE_GHASH_BHEAD
    read_file_bhead_idname_map_create(fd);
#endif
  }
  else {
    mainptr->curlib->filedata = NULL;
    mainptr->curlib->id.tag |= LIB_TAG_MISSING;
    /* Set lib version to current main one... Makes assert later happy. */
    mainptr->versionfile = mainptr->curlib->versionfile = mainl->versionfile;
    mainptr->subversionfile = mainptr->curlib->subversionfile = mainl->subversionfile;
  }

  if (fd == NULL) {
    blo_reportf_wrap(
        basefd->reports, RPT_WARNING, TIP_("Cannot find lib '%s'"), mainptr->curlib->filepath_abs);
  }

  return fd;
}

static void read_libraries(FileData *basefd, ListBase *mainlist)
{
  Main *mainl = mainlist->first;
  bool do_it = true;

  /* Expander is now callback function. */
  BLO_main_expander(expand_doit_library);

  /* At this point the base blend file has been read, and each library blend
   * encountered so far has a main with placeholders for linked data-blocks.
   *
   * Now we will read the library blend files and replace the placeholders
   * with actual data-blocks. We loop over library mains multiple times in
   * case a library needs to link additional data-blocks from another library
   * that had been read previously. */
  while (do_it) {
    do_it = false;

    /* Loop over mains of all library blend files encountered so far. Note
     * this list gets longer as more indirectly library blends are found. */
    for (Main *mainptr = mainl->next; mainptr; mainptr = mainptr->next) {
      /* Does this library have any more linked data-blocks we need to read? */
      if (has_linked_ids_to_read(mainptr)) {
#if 0
        printf("Reading linked data-blocks from %s (%s)\n",
          mainptr->curlib->id.name,
          mainptr->curlib->filepath);
#endif

        /* Open file if it has not been done yet. */
        FileData *fd = read_library_file_data(basefd, mainlist, mainl, mainptr);

        if (fd) {
          do_it = true;
        }

        /* Read linked data-locks for each link placeholder, and replace
         * the placeholder with the real data-lock. */
        read_library_linked_ids(basefd, fd, mainlist, mainptr);

        /* Test if linked data-locks need to read further linked data-locks
         * and create link placeholders for them. */
        BLO_expand_main(fd, mainptr);
      }
    }
  }

  Main *main_newid = BKE_main_new();
  for (Main *mainptr = mainl->next; mainptr; mainptr = mainptr->next) {
    /* Drop weak links for which no data-block was found. */
    read_library_clear_weak_links(basefd, mainlist, mainptr);

    /* Do versioning for newly added linked data-locks. If no data-locks
     * were read from a library versionfile will still be zero and we can
     * skip it. */
    if (mainptr->versionfile) {
      /* Split out already existing IDs to avoid them going through
       * do_versions multiple times, which would have bad consequences. */
      split_main_newid(mainptr, main_newid);

      /* File data can be zero with link/append. */
      if (mainptr->curlib->filedata) {
        do_versions(mainptr->curlib->filedata, mainptr->curlib, main_newid);
      }
      else {
        do_versions(basefd, NULL, main_newid);
      }

      add_main_to_main(mainptr, main_newid);
    }

    /* Lib linking. */
    if (mainptr->curlib->filedata) {
      lib_link_all(mainptr->curlib->filedata, mainptr);
    }

    /* Note: No need to call #do_versions_after_linking() or #BKE_main_id_refcount_recompute()
     * here, as this function is only called for library 'subset' data handling, as part of
     * either full blendfile reading (#blo_read_file_internal()), or library-data linking
     * (#library_link_end()). */

    /* Free file data we no longer need. */
    if (mainptr->curlib->filedata) {
      blo_filedata_free(mainptr->curlib->filedata);
    }
    mainptr->curlib->filedata = NULL;
  }
  BKE_main_free(main_newid);
}

void *BLO_read_get_new_data_address(BlendDataReader *reader, const void *old_address)
{
  return newdataadr(reader->fd, old_address);
}

void *BLO_read_get_new_packed_address(BlendDataReader *reader, const void *old_address)
{
  return newpackedadr(reader->fd, old_address);
}

ID *BLO_read_get_new_id_address(BlendLibReader *reader, Library *lib, ID *id)
{
  return newlibadr(reader->fd, lib, id);
}

bool BLO_read_requires_endian_switch(BlendDataReader *reader)
{
  return (reader->fd->flags & FD_FLAGS_SWITCH_ENDIAN) != 0;
}

/**
 * Updates all ->prev and ->next pointers of the list elements.
 * Updates the list->first and list->last pointers.
 * When not NULL, calls the callback on every element.
 */
void BLO_read_list_cb(BlendDataReader *reader, ListBase *list, BlendReadListFn callback)
{
  if (BLI_listbase_is_empty(list)) {
    return;
  }

  BLO_read_data_address(reader, &list->first);
  if (callback != NULL) {
    callback(reader, list->first);
  }
  Link *ln = list->first;
  Link *prev = NULL;
  while (ln) {
    BLO_read_data_address(reader, &ln->next);
    if (ln->next != NULL && callback != NULL) {
      callback(reader, ln->next);
    }
    ln->prev = prev;
    prev = ln;
    ln = ln->next;
  }
  list->last = prev;
}

void BLO_read_list(BlendDataReader *reader, struct ListBase *list)
{
  BLO_read_list_cb(reader, list, NULL);
}

void BLO_read_int32_array(BlendDataReader *reader, int array_size, int32_t **ptr_p)
{
  BLO_read_data_address(reader, ptr_p);
  if (BLO_read_requires_endian_switch(reader)) {
    BLI_endian_switch_int32_array(*ptr_p, array_size);
  }
}

void BLO_read_uint32_array(BlendDataReader *reader, int array_size, uint32_t **ptr_p)
{
  BLO_read_data_address(reader, ptr_p);
  if (BLO_read_requires_endian_switch(reader)) {
    BLI_endian_switch_uint32_array(*ptr_p, array_size);
  }
}

void BLO_read_float_array(BlendDataReader *reader, int array_size, float **ptr_p)
{
  BLO_read_data_address(reader, ptr_p);
  if (BLO_read_requires_endian_switch(reader)) {
    BLI_endian_switch_float_array(*ptr_p, array_size);
  }
}

void BLO_read_float3_array(BlendDataReader *reader, int array_size, float **ptr_p)
{
  BLO_read_float_array(reader, array_size * 3, ptr_p);
}

void BLO_read_double_array(BlendDataReader *reader, int array_size, double **ptr_p)
{
  BLO_read_data_address(reader, ptr_p);
  if (BLO_read_requires_endian_switch(reader)) {
    BLI_endian_switch_double_array(*ptr_p, array_size);
  }
}

static void convert_pointer_array_64_to_32(BlendDataReader *reader,
                                           uint array_size,
                                           const uint64_t *src,
                                           uint32_t *dst)
{
  /* Match pointer conversion rules from bh4_from_bh8 and cast_pointer. */
  if (BLO_read_requires_endian_switch(reader)) {
    for (int i = 0; i < array_size; i++) {
      uint64_t ptr = src[i];
      BLI_endian_switch_uint64(&ptr);
      dst[i] = (uint32_t)(ptr >> 3);
    }
  }
  else {
    for (int i = 0; i < array_size; i++) {
      dst[i] = (uint32_t)(src[i] >> 3);
    }
  }
}

static void convert_pointer_array_32_to_64(BlendDataReader *UNUSED(reader),
                                           uint array_size,
                                           const uint32_t *src,
                                           uint64_t *dst)
{
  /* Match pointer conversion rules from bh8_from_bh4 and cast_pointer_32_to_64. */
  for (int i = 0; i < array_size; i++) {
    dst[i] = src[i];
  }
}

void BLO_read_pointer_array(BlendDataReader *reader, void **ptr_p)
{
  FileData *fd = reader->fd;

  void *orig_array = newdataadr(fd, *ptr_p);
  if (orig_array == NULL) {
    *ptr_p = NULL;
    return;
  }

  int file_pointer_size = fd->filesdna->pointer_size;
  int current_pointer_size = fd->memsdna->pointer_size;

  /* Over-allocation is fine, but might be better to pass the length as parameter. */
  int array_size = MEM_allocN_len(orig_array) / file_pointer_size;

  void *final_array = NULL;

  if (file_pointer_size == current_pointer_size) {
    /* No pointer conversion necessary. */
    final_array = orig_array;
  }
  else if (file_pointer_size == 8 && current_pointer_size == 4) {
    /* Convert pointers from 64 to 32 bit. */
    final_array = MEM_malloc_arrayN(array_size, 4, "new pointer array");
    convert_pointer_array_64_to_32(
        reader, array_size, (uint64_t *)orig_array, (uint32_t *)final_array);
    MEM_freeN(orig_array);
  }
  else if (file_pointer_size == 4 && current_pointer_size == 8) {
    /* Convert pointers from 32 to 64 bit. */
    final_array = MEM_malloc_arrayN(array_size, 8, "new pointer array");
    convert_pointer_array_32_to_64(
        reader, array_size, (uint32_t *)orig_array, (uint64_t *)final_array);
    MEM_freeN(orig_array);
  }
  else {
    BLI_assert(false);
  }

  *ptr_p = final_array;
}

bool BLO_read_data_is_undo(BlendDataReader *reader)
{
  return reader->fd->memfile != NULL;
}

bool BLO_read_lib_is_undo(BlendLibReader *reader)
{
  return reader->fd->memfile != NULL;
}

void BLO_expand_id(BlendExpander *expander, ID *id)
{
  expand_doit(expander->fd, expander->main, id);
}

/** \} */<|MERGE_RESOLUTION|>--- conflicted
+++ resolved
@@ -1128,11 +1128,8 @@
             fd->filesdna, fd->memsdna, fd->compflags);
         /* used to retrieve ID names from (bhead+1) */
         fd->id_name_offs = DNA_elem_offset(fd->filesdna, "ID", "char", "name[]");
-<<<<<<< HEAD
+        BLI_assert(fd->id_name_offs != -1);
         fd->id_asset_data_offs = DNA_elem_offset(fd->filesdna, "ID", "AssetData", "*asset_data");
-=======
-        BLI_assert(fd->id_name_offs != -1);
->>>>>>> fec5c12a
 
         return true;
       }
