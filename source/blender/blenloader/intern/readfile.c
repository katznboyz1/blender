/*
 * $Id$
 *
 * ***** BEGIN GPL LICENSE BLOCK *****
 *
 * This program is free software; you can redistribute it and/or
 * modify it under the terms of the GNU General Public License
 * as published by the Free Software Foundation; either version 2
 * of the License, or (at your option) any later version.
 *
 * This program is distributed in the hope that it will be useful,
 * but WITHOUT ANY WARRANTY; without even the implied warranty of
 * MERCHANTABILITY or FITNESS FOR A PARTICULAR PURPOSE.  See the
 * GNU General Public License for more details.
 *
 * You should have received a copy of the GNU General Public License
 * along with this program; if not, write to the Free Software Foundation,
 * Inc., 59 Temple Place - Suite 330, Boston, MA  02111-1307, USA.
 *
 * The Original Code is Copyright (C) 2001-2002 by NaN Holding BV.
 * All rights reserved.
 *
 *
 * Contributor(s): Blender Foundation
 *
 * ***** END GPL LICENSE BLOCK *****
 *
 */

#include "zlib.h"

#ifdef WIN32
#include "winsock2.h"
#include "BLI_winstuff.h"
#endif

#include <limits.h>
#include <stdio.h> // for printf fopen fwrite fclose sprintf FILE
#include <stdlib.h> // for getenv atoi
#include <fcntl.h> // for open
#include <string.h> // for strrchr strncmp strstr
#include <math.h> // for fabs

#ifndef WIN32
    #include <unistd.h> // for read close
    #include <sys/param.h> // for MAXPATHLEN
#else
    #include <io.h> // for open close read
#endif

#include "DNA_anim_types.h"
#include "DNA_action_types.h"
#include "DNA_armature_types.h"
#include "DNA_ID.h"
#include "DNA_actuator_types.h"
#include "DNA_brush_types.h"
#include "DNA_camera_types.h"
#include "DNA_cloth_types.h"
#include "DNA_color_types.h"
#include "DNA_controller_types.h"
#include "DNA_constraint_types.h"
#include "DNA_curve_types.h"
#include "DNA_customdata_types.h"
#include "DNA_effect_types.h"
#include "DNA_fileglobal_types.h"
#include "DNA_genfile.h"
#include "DNA_group_types.h"
#include "DNA_gpencil_types.h"
#include "DNA_ipo_types.h"
#include "DNA_image_types.h"
#include "DNA_key_types.h"
#include "DNA_lattice_types.h"
#include "DNA_lamp_types.h"
#include "DNA_meta_types.h"
#include "DNA_material_types.h"
#include "DNA_mesh_types.h"
#include "DNA_meshdata_types.h"
#include "DNA_modifier_types.h"
#include "DNA_nla_types.h"
#include "DNA_node_types.h"
#include "DNA_object_types.h"
#include "DNA_object_force.h"
#include "DNA_object_fluidsim.h" // NT
#include "DNA_outliner_types.h"
#include "DNA_object_force.h"
#include "DNA_packedFile_types.h"
#include "DNA_particle_types.h"
#include "DNA_property_types.h"
#include "DNA_text_types.h"
#include "DNA_view3d_types.h"
#include "DNA_screen_types.h"
#include "DNA_sensor_types.h"
#include "DNA_sdna_types.h"
#include "DNA_scene_types.h"
#include "DNA_sequence_types.h"
#include "DNA_sound_types.h"
#include "DNA_space_types.h"
#include "DNA_texture_types.h"
#include "DNA_userdef_types.h"
#include "DNA_vfont_types.h"
#include "DNA_world_types.h"
#include "DNA_windowmanager_types.h"

#include "MEM_guardedalloc.h"
#include "BLI_blenlib.h"
#include "BLI_arithb.h"
#include "BLI_storage_types.h" // for relname flags

#include "BKE_animsys.h"
#include "BKE_action.h"
#include "BKE_armature.h"
#include "BKE_brush.h"
#include "BKE_cdderivedmesh.h"
#include "BKE_cloth.h"
#include "BKE_colortools.h"
#include "BKE_constraint.h"
#include "BKE_curve.h"
#include "BKE_customdata.h"
#include "BKE_deform.h"
#include "BKE_depsgraph.h"
#include "BKE_effect.h" /* give_parteff */
#include "BKE_fcurve.h"
#include "BKE_global.h" // for G
#include "BKE_group.h"
#include "BKE_image.h"
#include "BKE_ipo.h" 
#include "BKE_key.h" //void set_four_ipo
#include "BKE_lattice.h"
#include "BKE_library.h" // for wich_libbase
#include "BKE_main.h" // for Main
#include "BKE_mesh.h" // for ME_ defines (patching)
#include "BKE_modifier.h"
#include "BKE_multires.h"
#include "BKE_node.h" // for tree type defines
#include "BKE_object.h"
#include "BKE_particle.h"
#include "BKE_pointcache.h"
#include "BKE_property.h" // for get_ob_property
#include "BKE_report.h"
#include "BKE_sca.h" // for init_actuator
#include "BKE_scene.h"
#include "BKE_softbody.h"	// sbNew()
#include "BKE_bullet.h"		// bsbNew()
#include "BKE_sculpt.h"
#include "BKE_sequence.h"
#include "BKE_texture.h" // for open_plugin_tex
#include "BKE_utildefines.h" // SWITCH_INT DATA ENDB DNA1 O_BINARY GLOB USER TEST REND
#include "BKE_idprop.h"

//XXX #include "BIF_butspace.h" // badlevel, for do_versions, patching event codes
//XXX #include "BIF_filelist.h" // badlevel too, where to move this? - elubie
//XXX #include "BIF_previewrender.h" // bedlelvel, for struct RenderInfo
#include "BLO_readfile.h"
#include "BLO_undofile.h"
#include "BLO_readblenfile.h" // streaming read pipe, for BLO_readblenfile BLO_readblenfilememory

#include "readfile.h"

#include "PIL_time.h"

#include <errno.h>

/*
 Remark: still a weak point is the newadress() function, that doesnt solve reading from
 multiple files at the same time

 (added remark: oh, i thought that was solved? will look at that... (ton)

READ
- Existing Library (Main) push or free
- allocate new Main
- load file
- read SDNA
- for each LibBlock
	- read LibBlock
	- if a Library
		- make a new Main
		- attach ID's to it
	- else
		- read associated 'direct data'
		- link direct data (internal and to LibBlock)
- read FileGlobal
- read USER data, only when indicated (file is ~/.B.blend or .B25.blend)
- free file
- per Library (per Main)
	- read file
	- read SDNA
	- find LibBlocks and attach IDs to Main
		- if external LibBlock
			- search all Main's
				- or it's already read,
				- or not read yet
				- or make new Main
	- per LibBlock
		- read recursive
		- read associated direct data
		- link direct data (internal and to LibBlock)
	- free file
- per Library with unread LibBlocks
	- read file
	- read SDNA
	- per LibBlock
               - read recursive
               - read associated direct data
               - link direct data (internal and to LibBlock)
        - free file
- join all Mains
- link all LibBlocks and indirect pointers to libblocks
- initialize FileGlobal and copy pointers to Global
*/

/* also occurs in library.c */
/* GS reads the memory pointed at in a specific ordering. There are,
 * however two definitions for it. I have jotted them down here, both,
 * but I think the first one is actually used. The thing is that
 * big-endian systems might read this the wrong way round. OTOH, we
 * constructed the IDs that are read out with this macro explicitly as
 * well. I expect we'll sort it out soon... */

/* from blendef: */
#define GS(a)	(*((short *)(a)))

/* from misc_util: flip the bytes from x  */
/*  #define GS(x) (((unsigned char *)(x))[0] << 8 | ((unsigned char *)(x))[1]) */

// only used here in readfile.c
#define SWITCH_LONGINT(a) { \
    char s_i, *p_i; \
    p_i= (char *)&(a);  \
    s_i=p_i[0]; p_i[0]=p_i[7]; p_i[7]=s_i; \
    s_i=p_i[1]; p_i[1]=p_i[6]; p_i[6]=s_i; \
    s_i=p_i[2]; p_i[2]=p_i[5]; p_i[5]=s_i; \
    s_i=p_i[3]; p_i[3]=p_i[4]; p_i[4]=s_i; }

/***/

typedef struct OldNew {
	void *old, *newp;
	int nr;
} OldNew;

typedef struct OldNewMap {
	OldNew *entries;
	int nentries, entriessize;
	int sorted;
	int lasthit;
} OldNewMap;


/* local prototypes */
static void *read_struct(FileData *fd, BHead *bh, char *blockname);


static OldNewMap *oldnewmap_new(void) 
{
	OldNewMap *onm= MEM_callocN(sizeof(*onm), "OldNewMap");
	
	onm->entriessize= 1024;
	onm->entries= MEM_mallocN(sizeof(*onm->entries)*onm->entriessize, "OldNewMap.entries");
	
	return onm;
}

static int verg_oldnewmap(const void *v1, const void *v2)
{
	const struct OldNew *x1=v1, *x2=v2;
	
	if( x1->old > x2->old) return 1;
	else if( x1->old < x2->old) return -1;
	return 0;
}


static void oldnewmap_sort(FileData *fd) 
{
	qsort(fd->libmap->entries, fd->libmap->nentries, sizeof(OldNew), verg_oldnewmap);
	fd->libmap->sorted= 1;
}

/* nr is zero for data, and ID code for libdata */
static void oldnewmap_insert(OldNewMap *onm, void *oldaddr, void *newaddr, int nr) 
{
	OldNew *entry;

	if(oldaddr==NULL || newaddr==NULL) return;
	
	if (onm->nentries==onm->entriessize) {
		int osize= onm->entriessize;
		OldNew *oentries= onm->entries;

		onm->entriessize*= 2;
		onm->entries= MEM_mallocN(sizeof(*onm->entries)*onm->entriessize, "OldNewMap.entries");

		memcpy(onm->entries, oentries, sizeof(*oentries)*osize);
		MEM_freeN(oentries);
	}

	entry= &onm->entries[onm->nentries++];
	entry->old= oldaddr;
	entry->newp= newaddr;
	entry->nr= nr;
}

static void *oldnewmap_lookup_and_inc(OldNewMap *onm, void *addr) 
{
	int i;

	if (onm->lasthit<onm->nentries-1) {
		OldNew *entry= &onm->entries[++onm->lasthit];

		if (entry->old==addr) {
			entry->nr++;
			return entry->newp;
		}
	}

	for (i=0; i<onm->nentries; i++) {
		OldNew *entry= &onm->entries[i];

		if (entry->old==addr) {
			onm->lasthit= i;

			entry->nr++;
			return entry->newp;
		}
	}

	return NULL;
}

/* for libdata, nr has ID code, no increment */
static void *oldnewmap_liblookup(OldNewMap *onm, void *addr, void *lib) 
{
	int i;
	
	if(addr==NULL) return NULL;
	
	/* lasthit works fine for non-libdata, linking there is done in same sequence as writing */
	if(onm->sorted) {
		OldNew entry_s, *entry;
		
		entry_s.old= addr;
		
		entry= bsearch(&entry_s, onm->entries, onm->nentries, sizeof(OldNew), verg_oldnewmap);
		if(entry) {
			ID *id= entry->newp;
			
			if (id && (!lib || id->lib)) {
				return entry->newp;
			}
		}
	}
	
	for (i=0; i<onm->nentries; i++) {
		OldNew *entry= &onm->entries[i];

		if (entry->old==addr) {
			ID *id= entry->newp;

			if (id && (!lib || id->lib)) {
				return entry->newp;
			}
		}
	}

	return NULL;
}

static void oldnewmap_free_unused(OldNewMap *onm) 
{
	int i;

	for (i=0; i<onm->nentries; i++) {
		OldNew *entry= &onm->entries[i];
		if (entry->nr==0) {
			MEM_freeN(entry->newp);
			entry->newp= NULL;
		}
	}
}

static void oldnewmap_clear(OldNewMap *onm) 
{
	onm->nentries= 0;
	onm->lasthit= 0;
}

static void oldnewmap_free(OldNewMap *onm) 
{
	MEM_freeN(onm->entries);
	MEM_freeN(onm);
}

/***/

static void read_libraries(FileData *basefd, ListBase *mainlist);

/* ************ help functions ***************** */

static void add_main_to_main(Main *mainvar, Main *from)
{
	ListBase *lbarray[MAX_LIBARRAY], *fromarray[MAX_LIBARRAY];
	int a;

	a= set_listbasepointers(mainvar, lbarray);
	a= set_listbasepointers(from, fromarray);
	while(a--) {
		addlisttolist(lbarray[a], fromarray[a]);
	}
}

void blo_join_main(ListBase *mainlist)
{
	Main *tojoin, *mainl;
	
	
	mainl= mainlist->first;
	while ((tojoin= mainl->next)) {
		add_main_to_main(mainl, tojoin);
		BLI_remlink(mainlist, tojoin);
		MEM_freeN(tojoin);
	}
}

static void split_libdata(ListBase *lb, Main *first)
{
	ListBase *lbn;
	ID *id, *idnext;
	Main *mainvar;

	id= lb->first;
	while(id) {
		idnext= id->next;
		if(id->lib) {
			mainvar= first;
			while(mainvar) {
				if(mainvar->curlib==id->lib) {
					lbn= wich_libbase(mainvar, GS(id->name));
					BLI_remlink(lb, id);
					BLI_addtail(lbn, id);
					break;
				}
				mainvar= mainvar->next;
			}
			if(mainvar==0) printf("error split_libdata\n");
		}
		id= idnext;
	}
}

void blo_split_main(ListBase *mainlist, Main *main)
{
	ListBase *lbarray[MAX_LIBARRAY];
	Library *lib;
	int i;

	mainlist->first= mainlist->last= main;
	main->next= NULL;

	if(main->library.first==NULL)
		return;
	
	for (lib= main->library.first; lib; lib= lib->id.next) {
		Main *libmain= MEM_callocN(sizeof(Main), "libmain");
		libmain->curlib= lib;
		BLI_addtail(mainlist, libmain);
	}

	i= set_listbasepointers(main, lbarray);
	while(i--)
		split_libdata(lbarray[i], main->next);
}

/* removes things like /blah/blah/../../blah/ etc, then writes in *name the full path */
static void cleanup_path(const char *relabase, char *name)
{
	char filename[FILE_MAXFILE];
	
	BLI_splitdirstring(name, filename);
	BLI_cleanup_dir(relabase, name);
	strcat(name, filename);
}

static void read_file_version(FileData *fd, Main *main)
{
	BHead *bhead;
	
	for (bhead= blo_firstbhead(fd); bhead; bhead= blo_nextbhead(fd, bhead)) {
		if (bhead->code==GLOB) {
			FileGlobal *fg= read_struct(fd, bhead, "Global");
			if(fg) {
				main->subversionfile= fg->subversion;
				main->minversionfile= fg->minversion;
				main->minsubversionfile= fg->minsubversion;
				MEM_freeN(fg);
			}
			else if (bhead->code==ENDB)
				break;
		}
	}
}


static Main *blo_find_main(FileData *fd, ListBase *mainlist, const char *name, const char *relabase)
{
	Main *m;
	Library *lib;
	char name1[FILE_MAXDIR+FILE_MAXFILE];
	
	strncpy(name1, name, sizeof(name1)-1);
	cleanup_path(relabase, name1);
//	printf("blo_find_main: original in  %s\n", name);
//	printf("blo_find_main: converted to %s\n", name1);

	for (m= mainlist->first; m; m= m->next) {
		char *libname= (m->curlib)?m->curlib->filename:m->name;
		
		if (BLI_streq(name1, libname)) {
			if(G.f & G_DEBUG) printf("blo_find_main: found library %s\n", libname);
			return m;
		}
	}

	m= MEM_callocN(sizeof(Main), "find_main");
	BLI_addtail(mainlist, m);

	lib= alloc_libblock(&m->library, ID_LI, "lib");
	strncpy(lib->name, name, sizeof(lib->name)-1);
	BLI_strncpy(lib->filename, name1, sizeof(lib->filename));
	
	m->curlib= lib;
	
	read_file_version(fd, m);
	
	if(G.f & G_DEBUG) printf("blo_find_main: added new lib %s\n", name);
	return m;
}


/* ************ FILE PARSING ****************** */

static void switch_endian_bh4(BHead4 *bhead)
{
	/* the ID_.. codes */
	if((bhead->code & 0xFFFF)==0) bhead->code >>=16;

	if (bhead->code != ENDB) {
		SWITCH_INT(bhead->len);
		SWITCH_INT(bhead->SDNAnr);
		SWITCH_INT(bhead->nr);
	}
}

static void switch_endian_bh8(BHead8 *bhead)
{
	/* the ID_.. codes */
	if((bhead->code & 0xFFFF)==0) bhead->code >>=16;

	if (bhead->code != ENDB) {
		SWITCH_INT(bhead->len);
		SWITCH_INT(bhead->SDNAnr);
		SWITCH_INT(bhead->nr);
	}
}

static void bh4_from_bh8(BHead *bhead, BHead8 *bhead8, int do_endian_swap)
{
	BHead4 *bhead4 = (BHead4 *) bhead;
#if defined(WIN32) && !defined(FREE_WINDOWS)
	__int64 old;
#else
	long long old;
#endif

	bhead4->code= bhead8->code;
	bhead4->len= bhead8->len;

	if (bhead4->code != ENDB) {

		// why is this here ??
		if (do_endian_swap) {
			SWITCH_LONGINT(bhead8->old);
		}

		/* this patch is to avoid a long long being read from not-eight aligned positions
		   is necessary on any modern 64bit architecture) */
		memcpy(&old, &bhead8->old, 8);
		bhead4->old = (int) (old >> 3);

		bhead4->SDNAnr= bhead8->SDNAnr;
		bhead4->nr= bhead8->nr;
	}
}

static void bh8_from_bh4(BHead *bhead, BHead4 *bhead4)
{
	BHead8 *bhead8 = (BHead8 *) bhead;

	bhead8->code= bhead4->code;
	bhead8->len= bhead4->len;

	if (bhead8->code != ENDB) {
		bhead8->old= bhead4->old;
		bhead8->SDNAnr= bhead4->SDNAnr;
		bhead8->nr= bhead4->nr;
	}
}

static BHeadN *get_bhead(FileData *fd)
{
	BHead8 bhead8;
	BHead4 bhead4;
	BHead  bhead;
	BHeadN *new_bhead = 0;
	int readsize;
	
	if (fd) {
		if ( ! fd->eof) {

			/* not strictly needed but shuts valgrind up
			 * since uninitialized memory gets compared */
			memset(&bhead8, 0, sizeof(BHead8));
			memset(&bhead4, 0, sizeof(BHead4));
			memset(&bhead,  0, sizeof(BHead));
			
			// First read the bhead structure.
			// Depending on the platform the file was written on this can
			// be a big or little endian BHead4 or BHead8 structure.

			// As usual 'ENDB' (the last *partial* bhead of the file)
			// needs some special handling. We don't want to EOF just yet.

			if (fd->flags & FD_FLAGS_FILE_POINTSIZE_IS_4) {
				bhead4.code = DATA;
				readsize = fd->read(fd, &bhead4, sizeof(bhead4));

				if (readsize == sizeof(bhead4) || bhead4.code == ENDB) {
					if (fd->flags & FD_FLAGS_SWITCH_ENDIAN) {
						switch_endian_bh4(&bhead4);
					}

					if (fd->flags & FD_FLAGS_POINTSIZE_DIFFERS) {
						bh8_from_bh4(&bhead, &bhead4);
					} else {
						memcpy(&bhead, &bhead4, sizeof(bhead));
					}
				} else {
					fd->eof = 1;
					bhead.len= 0;
				}
			} else {
				bhead8.code = DATA;
				readsize = fd->read(fd, &bhead8, sizeof(bhead8));

				if (readsize == sizeof(bhead8) || bhead8.code == ENDB) {
					if (fd->flags & FD_FLAGS_SWITCH_ENDIAN) {
						switch_endian_bh8(&bhead8);
					}

					if (fd->flags & FD_FLAGS_POINTSIZE_DIFFERS) {
						bh4_from_bh8(&bhead, &bhead8, (fd->flags & FD_FLAGS_SWITCH_ENDIAN));
					} else {
						memcpy(&bhead, &bhead8, sizeof(bhead));
					}
				} else {
					fd->eof = 1;
					bhead.len= 0;
				}
			}

			/* make sure people are not trying to pass bad blend files */
			if (bhead.len < 0) fd->eof = 1;

			// bhead now contains the (converted) bhead structure. Now read
			// the associated data and put everything in a BHeadN (creative naming !)

			if ( ! fd->eof) {
				new_bhead = MEM_mallocN(sizeof(BHeadN) + bhead.len, "new_bhead");
				if (new_bhead) {
					new_bhead->next = new_bhead->prev = 0;
					new_bhead->bhead = bhead;

					readsize = fd->read(fd, new_bhead + 1, bhead.len);

					if (readsize != bhead.len) {
						fd->eof = 1;
						MEM_freeN(new_bhead);
						new_bhead = 0;
					}
				} else {
					fd->eof = 1;
				}
			}
		}
	}

	// We've read a new block. Now add it to the list
	// of blocks.

	if (new_bhead) {
		BLI_addtail(&fd->listbase, new_bhead);
	}

	return(new_bhead);
}

BHead *blo_firstbhead(FileData *fd)
{
	BHeadN *new_bhead;
	BHead *bhead = 0;

	// Rewind the file
	// Read in a new block if necessary

	new_bhead = fd->listbase.first;
	if (new_bhead == 0) {
		new_bhead = get_bhead(fd);
	}

	if (new_bhead) {
		bhead = &new_bhead->bhead;
	}

	return(bhead);
}

BHead *blo_prevbhead(FileData *fd, BHead *thisblock)
{
	BHeadN *bheadn= (BHeadN *) (((char *) thisblock) - GET_INT_FROM_POINTER( &((BHeadN*)0)->bhead) );
	BHeadN *prev= bheadn->prev;

	return prev?&prev->bhead:NULL;
}

BHead *blo_nextbhead(FileData *fd, BHead *thisblock)
{
	BHeadN *new_bhead = NULL;
	BHead *bhead = NULL;

	if (thisblock) {
		// bhead is actually a sub part of BHeadN
		// We calculate the BHeadN pointer from the BHead pointer below
		new_bhead = (BHeadN *) (((char *) thisblock) - GET_INT_FROM_POINTER( &((BHeadN*)0)->bhead) );

		// get the next BHeadN. If it doesn't exist we read in the next one
		new_bhead = new_bhead->next;
		if (new_bhead == 0) {
			new_bhead = get_bhead(fd);
		}
	}

	if (new_bhead) {
		// here we do the reverse:
		// go from the BHeadN pointer to the BHead pointer
		bhead = &new_bhead->bhead;
	}

	return(bhead);
}

static void decode_blender_header(FileData *fd)
{
	char header[SIZEOFBLENDERHEADER], num[4];
	int readsize;

	// read in the header data
	readsize = fd->read(fd, header, sizeof(header));

	if (readsize == sizeof(header)) {
		if(strncmp(header, "BLENDER", 7) == 0) {
			int remove_this_endian_test= 1;

			fd->flags |= FD_FLAGS_FILE_OK;

			// what size are pointers in the file ?
			if(header[7]=='_') {
				fd->flags |= FD_FLAGS_FILE_POINTSIZE_IS_4;
				if (sizeof(void *) != 4) {
					fd->flags |= FD_FLAGS_POINTSIZE_DIFFERS;
				}
			} else {
				if (sizeof(void *) != 8) {
					fd->flags |= FD_FLAGS_POINTSIZE_DIFFERS;
				}
			}

			// is the file saved in a different endian
			// than we need ?
			if (((((char*)&remove_this_endian_test)[0]==1)?L_ENDIAN:B_ENDIAN) != ((header[8]=='v')?L_ENDIAN:B_ENDIAN)) {
				fd->flags |= FD_FLAGS_SWITCH_ENDIAN;
			}

			// get the version number

			memcpy(num, header+9, 3);
			num[3] = 0;
			fd->fileversion = atoi(num);
		}
	}
}

static int read_file_dna(FileData *fd)
{
	BHead *bhead;

	for (bhead= blo_firstbhead(fd); bhead; bhead= blo_nextbhead(fd, bhead)) {
		if (bhead->code==DNA1) {
			int do_endian_swap= (fd->flags&FD_FLAGS_SWITCH_ENDIAN)?1:0;

			fd->filesdna= DNA_sdna_from_data(&bhead[1], bhead->len, do_endian_swap);
			if (fd->filesdna) {
				
				fd->compflags= DNA_struct_get_compareflags(fd->filesdna, fd->memsdna);
				/* used to retrieve ID names from (bhead+1) */
				fd->id_name_offs= DNA_elem_offset(fd->filesdna, "ID", "char", "name[]");
			}

			return 1;
		} else if (bhead->code==ENDB)
			break;
	}

	return 0;
}

static int fd_read_from_file(FileData *filedata, void *buffer, unsigned int size)
{
	int readsize = read(filedata->filedes, buffer, size);

	if (readsize < 0) {
		readsize = EOF;
	} else {
		filedata->seek += readsize;
	}

	return (readsize);
}

static int fd_read_gzip_from_file(FileData *filedata, void *buffer, unsigned int size)
{
	int readsize = gzread(filedata->gzfiledes, buffer, size);

	if (readsize < 0) {
		readsize = EOF;
	} else {
		filedata->seek += readsize;
	}

	return (readsize);
}

static int fd_read_from_memory(FileData *filedata, void *buffer, unsigned int size)
{
		// don't read more bytes then there are available in the buffer
	int readsize = MIN2(size, filedata->buffersize - filedata->seek);

	memcpy(buffer, filedata->buffer + filedata->seek, readsize);
	filedata->seek += readsize;

	return (readsize);
}

static int fd_read_from_memfile(FileData *filedata, void *buffer, unsigned int size)
{
	static unsigned int seek= 1<<30;	/* the current position */
	static unsigned int offset= 0;		/* size of previous chunks */
	static MemFileChunk *chunk=NULL;
	unsigned int chunkoffset, readsize, totread;
	
	if(size==0) return 0;
	
	if(seek != (unsigned int)filedata->seek) {
		chunk= filedata->memfile->chunks.first;
		seek= 0;
		
		while(chunk) {
			if(seek + chunk->size > (unsigned) filedata->seek) break;
			seek+= chunk->size;
			chunk= chunk->next;
		}
		offset= seek;
		seek= filedata->seek;
	}
	
	if(chunk) {
		totread= 0;

		do {
			/* first check if it's on the end if current chunk */
			if(seek-offset == chunk->size) {
				offset+= chunk->size;
				chunk= chunk->next;
			}

			/* debug, should never happen */
			if(chunk==NULL) {
				printf("illegal read, chunk zero\n");
				return 0;
			}

			chunkoffset= seek-offset;
			readsize= size-totread;

			/* data can be spread over multiple chunks, so clamp size
			 * to within this chunk, and then it will read further in
			 * the next chunk */
			if(chunkoffset+readsize > chunk->size)
				readsize= chunk->size-chunkoffset;

			memcpy((char*)buffer+totread, chunk->buf+chunkoffset, readsize);
			totread += readsize;
			filedata->seek += readsize;
			seek += readsize;
		} while(totread < size);
		
		return totread;
	}

	return 0;
}

static FileData *filedata_new(void)
{
	FileData *fd = MEM_callocN(sizeof(FileData), "FileData");

	fd->filedes = -1;
	fd->gzfiledes = NULL;

		/* XXX, this doesn't need to be done all the time,
		 * but it keeps us reentrant,  remove once we have
		 * a lib that provides a nice lock. - zr
		 */
	fd->memsdna = DNA_sdna_from_data(DNAstr,  DNAlen,  0);

	fd->datamap = oldnewmap_new();
	fd->globmap = oldnewmap_new();
	fd->libmap = oldnewmap_new();

	return fd;
}

static FileData *blo_decode_and_check(FileData *fd, ReportList *reports)
{
	decode_blender_header(fd);

	if (fd->flags & FD_FLAGS_FILE_OK) {
		if (!read_file_dna(fd)) {
			BKE_report(reports, RPT_ERROR, "File incomplete");
			blo_freefiledata(fd);
			fd= NULL;
		}
	} 
	else {
		BKE_report(reports, RPT_ERROR, "File is not a Blender file");
		blo_freefiledata(fd);
		fd= NULL;
	}

	return fd;
}

/* cannot be called with relative paths anymore! */
/* on each new library added, it now checks for the current FileData and expands relativeness */
FileData *blo_openblenderfile(char *name, ReportList *reports)
{
	gzFile gzfile;
	
	gzfile= gzopen(name, "rb");

	if (NULL == gzfile) {
		BKE_report(reports, RPT_ERROR, "Unable to open");
		return NULL;
	} else {
		FileData *fd = filedata_new();
		fd->gzfiledes = gzfile;
		fd->read = fd_read_gzip_from_file;

		/* needed for library_append and read_libraries */
		BLI_strncpy(fd->filename, name, sizeof(fd->filename));

		return blo_decode_and_check(fd, reports);
	}
}

FileData *blo_openblendermemory(void *mem, int memsize, ReportList *reports)
{
	if (!mem || memsize<SIZEOFBLENDERHEADER) {
		BKE_report(reports, RPT_ERROR, (mem)? "Unable to read": "Unable to open");
		return NULL;
	} else {
		FileData *fd= filedata_new();
		fd->buffer= mem;
		fd->buffersize= memsize;
		fd->read= fd_read_from_memory;
		fd->flags|= FD_FLAGS_NOT_MY_BUFFER;

		return blo_decode_and_check(fd, reports);
	}
}

FileData *blo_openblendermemfile(MemFile *memfile, ReportList *reports)
{
	if (!memfile) {
		BKE_report(reports, RPT_ERROR, "Unable to open");
		return NULL;
	} else {
		FileData *fd= filedata_new();
		fd->memfile= memfile;

		fd->read= fd_read_from_memfile;
		fd->flags|= FD_FLAGS_NOT_MY_BUFFER;

		return blo_decode_and_check(fd, reports);
	}
}


void blo_freefiledata(FileData *fd)
{
	if (fd) {
		
		if (fd->filedes != -1) {
			close(fd->filedes);
		}

		if (fd->gzfiledes != NULL)
		{
			gzclose(fd->gzfiledes);
		}

		if (fd->buffer && !(fd->flags & FD_FLAGS_NOT_MY_BUFFER)) {
			MEM_freeN(fd->buffer);
			fd->buffer = 0;
		}

		// Free all BHeadN data blocks
		BLI_freelistN(&fd->listbase);

		if (fd->memsdna)
			DNA_sdna_free(fd->memsdna);
		if (fd->filesdna)
			DNA_sdna_free(fd->filesdna);
		if (fd->compflags)
			MEM_freeN(fd->compflags);

		if (fd->datamap)
			oldnewmap_free(fd->datamap);
		if (fd->globmap)
			oldnewmap_free(fd->globmap);
		if (fd->imamap)
			oldnewmap_free(fd->imamap);
		if (fd->libmap && !(fd->flags & FD_FLAGS_NOT_MY_LIBMAP))
			oldnewmap_free(fd->libmap);
		if (fd->bheadmap)
			MEM_freeN(fd->bheadmap);
		
		MEM_freeN(fd);
	}
}

/* ************ DIV ****************** */

int BLO_has_bfile_extension(char *str)
{
	return (BLI_testextensie(str, ".ble") || BLI_testextensie(str, ".blend")||BLI_testextensie(str, ".blend.gz"));
}

/* ************** OLD POINTERS ******************* */

static void *newdataadr(FileData *fd, void *adr)		/* only direct databocks */
{
	return oldnewmap_lookup_and_inc(fd->datamap, adr);
}

static void *newglobadr(FileData *fd, void *adr)		/* direct datablocks with global linking */
{
	return oldnewmap_lookup_and_inc(fd->globmap, adr);
}

static void *newimaadr(FileData *fd, void *adr)		/* used to restore image data after undo */
{
	if(fd->imamap && adr)
		return oldnewmap_lookup_and_inc(fd->imamap, adr);
	return NULL;
}


static void *newlibadr(FileData *fd, void *lib, void *adr)		/* only lib data */
{
	return oldnewmap_liblookup(fd->libmap, adr, lib);
}

static void *newlibadr_us(FileData *fd, void *lib, void *adr)	/* increases user number */
{
	ID *id= newlibadr(fd, lib, adr);

	if(id)
		id->us++;

	return id;
}

static void change_idid_adr_fd(FileData *fd, void *old, void *new)
{
	int i;
	
	for (i=0; i<fd->libmap->nentries; i++) {
		OldNew *entry= &fd->libmap->entries[i];
		
		if (old==entry->newp && entry->nr==ID_ID) {
			entry->newp= new;
			if(new) entry->nr= GS( ((ID *)new)->name );
			break;
		}
	}
}

static void change_idid_adr(ListBase *mainlist, FileData *basefd, void *old, void *new)
{
	Main *mainptr;
	
	for(mainptr= mainlist->first; mainptr; mainptr= mainptr->next) {
		FileData *fd;
		
		if(mainptr->curlib) fd= mainptr->curlib->filedata;
		else fd= basefd;
		
		if(fd) {
			change_idid_adr_fd(fd, old, new);
		}
	}
}

/* lib linked proxy objects point to our local data, we need
 * to clear that pointer before reading the undo memfile since
 * the object might be removed, it is set again in reading
 * if the local object still exists */
void blo_clear_proxy_pointers_from_lib(FileData *fd, Main *oldmain)
{
	Object *ob= oldmain->object.first;
	
	for(;ob; ob= ob->id.next)
		if(ob->id.lib)
			ob->proxy_from= NULL;
}

void blo_make_image_pointer_map(FileData *fd, Main *oldmain)
{
	Image *ima= oldmain->image.first;
	Scene *sce= oldmain->scene.first;
	
	fd->imamap= oldnewmap_new();
	
	for(;ima; ima= ima->id.next) {
		Link *ibuf= ima->ibufs.first;
		for(; ibuf; ibuf= ibuf->next) 
			oldnewmap_insert(fd->imamap, ibuf, ibuf, 0);
		if(ima->gputexture)
			oldnewmap_insert(fd->imamap, ima->gputexture, ima->gputexture, 0);
	}
	for(; sce; sce= sce->id.next) {
		if(sce->nodetree) {
			bNode *node;
			for(node= sce->nodetree->nodes.first; node; node= node->next)
				oldnewmap_insert(fd->imamap, node->preview, node->preview, 0);
		}
	}
}

/* set old main image ibufs to zero if it has been restored */
/* this works because freeing old main only happens after this call */
void blo_end_image_pointer_map(FileData *fd, Main *oldmain)
{
	OldNew *entry= fd->imamap->entries;
	Image *ima= oldmain->image.first;
	Scene *sce= oldmain->scene.first;
	int i;
	
	/* used entries were restored, so we put them to zero */
	for (i=0; i<fd->imamap->nentries; i++, entry++) {
	 	if (entry->nr>0)
			entry->newp= NULL;
	}
	
	for(;ima; ima= ima->id.next) {
		Link *ibuf, *next;
		
		/* this mirrors direct_link_image */
		for(ibuf= ima->ibufs.first; ibuf; ibuf= next) {
			next= ibuf->next;
			if(NULL==newimaadr(fd, ibuf)) {	/* so was restored */
				BLI_remlink(&ima->ibufs, ibuf);
				ima->bindcode= 0;
				ima->gputexture= NULL;
			}
		}

		ima->gputexture= newimaadr(fd, ima->gputexture);
	}
	for(; sce; sce= sce->id.next) {
		if(sce->nodetree) {
			bNode *node;
			for(node= sce->nodetree->nodes.first; node; node= node->next)
				node->preview= newimaadr(fd, node->preview);
		}
	}
}

/* undo file support: add all library pointers in lookup */
void blo_add_library_pointer_map(ListBase *mainlist, FileData *fd)
{
	Main *ptr= mainlist->first;
	ListBase *lbarray[MAX_LIBARRAY];
	
	for(ptr= ptr->next; ptr; ptr= ptr->next) {
		int i= set_listbasepointers(ptr, lbarray);
		while(i--) {
			ID *id;
			for(id= lbarray[i]->first; id; id= id->next)
				oldnewmap_insert(fd->libmap, id, id, GS(id->name));
		}
	}
}
		

/* ********** END OLD POINTERS ****************** */
/* ********** READ FILE ****************** */

static void switch_endian_structs(struct SDNA *filesdna, BHead *bhead)
{
	int blocksize, nblocks;
	char *data;

	data= (char *)(bhead+1);
	blocksize= filesdna->typelens[ filesdna->structs[bhead->SDNAnr][0] ];

	nblocks= bhead->nr;
	while(nblocks--) {
		DNA_struct_switch_endian(filesdna, bhead->SDNAnr, data);

		data+= blocksize;
	}
}

static void *read_struct(FileData *fd, BHead *bh, char *blockname)
{
	void *temp= NULL;

	if (bh->len) {
		/* switch is based on file dna */
		if (bh->SDNAnr && (fd->flags & FD_FLAGS_SWITCH_ENDIAN))
			switch_endian_structs(fd->filesdna, bh);

		if (fd->compflags[bh->SDNAnr]) {	/* flag==0: doesn't exist anymore */
			if(fd->compflags[bh->SDNAnr]==2) {
				temp= DNA_struct_reconstruct(fd->memsdna, fd->filesdna, fd->compflags, bh->SDNAnr, bh->nr, (bh+1));
			} else {
				temp= MEM_mallocN(bh->len, blockname);
				memcpy(temp, (bh+1), bh->len);
			}
		}
	}

	return temp;
}

static void link_list(FileData *fd, ListBase *lb)		/* only direct data */
{
	Link *ln, *prev;

	if(lb->first==NULL) return;

	lb->first= newdataadr(fd, lb->first);
	ln= lb->first;
	prev= NULL;
	while(ln) {
		ln->next= newdataadr(fd, ln->next);
		ln->prev= prev;
		prev= ln;
		ln= ln->next;
	}
	lb->last= prev;
}

static void link_glob_list(FileData *fd, ListBase *lb)		/* for glob data */
{
	Link *ln, *prev;
	void *poin;

	if(lb->first==0) return;
	poin= newdataadr(fd, lb->first);
	if(lb->first) {
		oldnewmap_insert(fd->globmap, lb->first, poin, 0);
	}
	lb->first= poin;

	ln= lb->first;
	prev= 0;
	while(ln) {
		poin= newdataadr(fd, ln->next);
		if(ln->next) {
			oldnewmap_insert(fd->globmap, ln->next, poin, 0);
		}
		ln->next= poin;
		ln->prev= prev;
		prev= ln;
		ln= ln->next;
	}
	lb->last= prev;
}

static void test_pointer_array(FileData *fd, void **mat)
{
#if defined(WIN32) && !defined(FREE_WINDOWS)
	__int64 *lpoin, *lmat;
#else
	long long *lpoin, *lmat;
#endif
	int len, *ipoin, *imat;

		/* manually convert the pointer array in
		 * the old dna format to a pointer array in
		 * the new dna format.
		 */
	if(*mat) {
		len= MEM_allocN_len(*mat)/fd->filesdna->pointerlen;

		if(fd->filesdna->pointerlen==8 && fd->memsdna->pointerlen==4) {
			ipoin=imat= MEM_mallocN( len*4, "newmatar");
			lpoin= *mat;

			while(len-- > 0) {
				if((fd->flags & FD_FLAGS_SWITCH_ENDIAN))
					SWITCH_LONGINT(*lpoin);
				*ipoin= (int) ((*lpoin) >> 3);
				ipoin++;
				lpoin++;
			}
			MEM_freeN(*mat);
			*mat= imat;
		}

		if(fd->filesdna->pointerlen==4 && fd->memsdna->pointerlen==8) {
			lpoin=lmat= MEM_mallocN( len*8, "newmatar");
			ipoin= *mat;

			while(len-- > 0) {
				*lpoin= *ipoin;
				ipoin++;
				lpoin++;
			}
			MEM_freeN(*mat);
			*mat= lmat;
		}
	}
}

/* ************ READ ID Properties *************** */

void IDP_DirectLinkProperty(IDProperty *prop, int switch_endian, FileData *fd);
void IDP_LibLinkProperty(IDProperty *prop, int switch_endian, FileData *fd);

static void IDP_DirectLinkIDPArray(IDProperty *prop, int switch_endian, FileData *fd)
{
	IDProperty **array;
	int i;

	/*since we didn't save the extra buffer, set totallen to len.*/
	prop->totallen = prop->len;
	prop->data.pointer = newdataadr(fd, prop->data.pointer);

	if (switch_endian) {
		test_pointer_array(fd, prop->data.pointer);
		array= (IDProperty**) prop->data.pointer;

		for(i=0; i<prop->len; i++)
			IDP_DirectLinkProperty(array[i], switch_endian, fd);
	}
}

static void IDP_DirectLinkArray(IDProperty *prop, int switch_endian, FileData *fd)
{
	IDProperty **array;
	int i;

	/*since we didn't save the extra buffer, set totallen to len.*/
	prop->totallen = prop->len;
	prop->data.pointer = newdataadr(fd, prop->data.pointer);

	if (switch_endian) {
		if(prop->subtype == IDP_GROUP) {
			test_pointer_array(fd, prop->data.pointer);
			array= prop->data.pointer;

			for(i=0; i<prop->len; i++)
				IDP_DirectLinkProperty(array[i], switch_endian, fd);
		}
		else if(prop->subtype == IDP_DOUBLE) {
			for (i=0; i<prop->len; i++) {
				SWITCH_LONGINT(((double*)prop->data.pointer)[i]);
			}
		} else {
			for (i=0; i<prop->len; i++) {
				SWITCH_INT(((int*)prop->data.pointer)[i]);
			}
		}
	}
}

static void IDP_DirectLinkString(IDProperty *prop, int switch_endian, FileData *fd)
{
	/*since we didn't save the extra string buffer, set totallen to len.*/
	prop->totallen = prop->len;
	prop->data.pointer = newdataadr(fd, prop->data.pointer);
}

static void IDP_DirectLinkGroup(IDProperty *prop, int switch_endian, FileData *fd)
{
	ListBase *lb = &prop->data.group;
	IDProperty *loop;

	link_list(fd, lb);

	/*Link child id properties now*/
	for (loop=prop->data.group.first; loop; loop=loop->next) {
		IDP_DirectLinkProperty(loop, switch_endian, fd);
	}
}

void IDP_DirectLinkProperty(IDProperty *prop, int switch_endian, FileData *fd)
{
	switch (prop->type) {
		case IDP_GROUP:
			IDP_DirectLinkGroup(prop, switch_endian, fd);
			break;
		case IDP_STRING:
			IDP_DirectLinkString(prop, switch_endian, fd);
			break;
		case IDP_ARRAY:
			IDP_DirectLinkArray(prop, switch_endian, fd);
			break;
		case IDP_IDPARRAY:
			IDP_DirectLinkIDPArray(prop, switch_endian, fd);
			break;
		case IDP_DOUBLE:
			/*erg, stupid doubles.  since I'm storing them
			 in the same field as int val; val2 in the
			 IDPropertyData struct, they have to deal with
			 endianness specifically
			 
			 in theory, val and val2 would've already been swapped
			 if switch_endian is true, so we have to first unswap
			 them then reswap them as a single 64-bit entity.
			 */
			
			if (switch_endian) {
				SWITCH_INT(prop->data.val);
				SWITCH_INT(prop->data.val2);
				SWITCH_LONGINT(prop->data.val);
			}
			
			break;
	}
}

/*stub function*/
void IDP_LibLinkProperty(IDProperty *prop, int switch_endian, FileData *fd)
{
}

/* ************ READ CurveMapping *************** */

/* cuma itself has been read! */
static void direct_link_curvemapping(FileData *fd, CurveMapping *cumap)
{
	int a;
	
	/* flag seems to be able to hang? Maybe old files... not bad to clear anyway */
	cumap->flag &= ~CUMA_PREMULLED;
	
	for(a=0; a<CM_TOT; a++) {
		cumap->cm[a].curve= newdataadr(fd, cumap->cm[a].curve);
		cumap->cm[a].table= NULL;
	}
}

/* ************ READ Brush *************** */
/* library brush linking after fileread */
static void lib_link_brush(FileData *fd, Main *main)
{
	Brush *brush;
	MTex *mtex;
	int a;
	
	/* only link ID pointers */
	for(brush= main->brush.first; brush; brush= brush->id.next) {
		if(brush->id.flag & LIB_NEEDLINK) {
			brush->id.flag -= LIB_NEEDLINK;

			brush->clone.image= newlibadr_us(fd, brush->id.lib, brush->clone.image);
			
			for(a=0; a<MAX_MTEX; a++) {
				mtex= brush->mtex[a];
				if(mtex)
					mtex->tex= newlibadr_us(fd, brush->id.lib, mtex->tex);
			}

			brush->clone.image= newlibadr_us(fd, brush->id.lib, brush->clone.image);
		}
	}
}

static void direct_link_brush(FileData *fd, Brush *brush)
{
	/* brush itself has been read */
	int a;

	for(a=0; a<MAX_MTEX; a++)
		brush->mtex[a]= newdataadr(fd, brush->mtex[a]);

	/* fallof curve */
	brush->curve= newdataadr(fd, brush->curve);
	if(brush->curve)
		direct_link_curvemapping(fd, brush->curve);
	else
		brush_curve_preset(brush, BRUSH_PRESET_SHARP);
}

static void direct_link_script(FileData *fd, Script *script)
{
	script->id.us = 1;
	SCRIPT_SET_NULL(script)
}


/* ************ READ PACKEDFILE *************** */

static PackedFile *direct_link_packedfile(FileData *fd, PackedFile *oldpf)
{
	PackedFile *pf= newdataadr(fd, oldpf);

	if (pf) {
		pf->data= newdataadr(fd, pf->data);
	}

	return pf;
}

/* ************ READ IMAGE PREVIEW *************** */

static PreviewImage *direct_link_preview_image(FileData *fd, PreviewImage *old_prv)
{
	PreviewImage *prv= newdataadr(fd, old_prv);

	if (prv) {
		int i;
		for (i=0; i < PREVIEW_MIPMAPS; ++i) {
			if (prv->rect[i]) {
				prv->rect[i] = newdataadr(fd, prv->rect[i]);
			}
		}
	}

	return prv;
}

/* ************ READ SCRIPTLINK *************** */

static void lib_link_scriptlink(FileData *fd, ID *id, ScriptLink *slink)
{
	int i;

	for(i=0; i<slink->totscript; i++) {
		slink->scripts[i]= newlibadr(fd, id->lib, slink->scripts[i]);
	}
}

static void direct_link_scriptlink(FileData *fd, ScriptLink *slink)
{
	slink->scripts= newdataadr(fd, slink->scripts);
	test_pointer_array(fd, (void **)&slink->scripts);
	
	slink->flag= newdataadr(fd, slink->flag);

	if(fd->flags & FD_FLAGS_SWITCH_ENDIAN) {
		int a;

		for(a=0; a<slink->totscript; a++) {
			SWITCH_SHORT(slink->flag[a]);
		}
	}
}

/* ************ READ ANIMATION STUFF ***************** */

/* Legacy Data Support (for Version Patching) ----------------------------- */

// XXX depreceated - old animation system
static void lib_link_ipo(FileData *fd, Main *main)
{
	Ipo *ipo;

	ipo= main->ipo.first;
	while(ipo) {
		if(ipo->id.flag & LIB_NEEDLINK) {
			IpoCurve *icu;
			for(icu= ipo->curve.first; icu; icu= icu->next) {
				if(icu->driver)
					icu->driver->ob= newlibadr(fd, ipo->id.lib, icu->driver->ob);
			}
			ipo->id.flag -= LIB_NEEDLINK;
		}
		ipo= ipo->id.next;
	}
}

// XXX depreceated - old animation system
static void direct_link_ipo(FileData *fd, Ipo *ipo)
{
	IpoCurve *icu;

	link_list(fd, &(ipo->curve));
	icu= ipo->curve.first;
	while(icu) {
		icu->bezt= newdataadr(fd, icu->bezt);
		icu->bp= newdataadr(fd, icu->bp);
		icu->driver= newdataadr(fd, icu->driver);
		icu= icu->next;
	}
}

// XXX depreceated - old animation system
static void lib_link_nlastrips(FileData *fd, ID *id, ListBase *striplist)
{
	bActionStrip *strip;
	bActionModifier *amod;
	
	for (strip=striplist->first; strip; strip=strip->next){
		strip->object = newlibadr(fd, id->lib, strip->object);
		strip->act = newlibadr_us(fd, id->lib, strip->act);
		strip->ipo = newlibadr(fd, id->lib, strip->ipo);
		for(amod= strip->modifiers.first; amod; amod= amod->next)
			amod->ob= newlibadr(fd, id->lib, amod->ob);
	}
}

// XXX depreceated - old animation system
static void direct_link_nlastrips(FileData *fd, ListBase *strips)
{
	bActionStrip *strip;
	
	link_list(fd, strips);
	
	for(strip= strips->first; strip; strip= strip->next)
		link_list(fd, &strip->modifiers);
}

// XXX depreceated - old animation system
static void lib_link_constraint_channels(FileData *fd, ID *id, ListBase *chanbase)
{
	bConstraintChannel *chan;

	for (chan=chanbase->first; chan; chan=chan->next){
		chan->ipo = newlibadr_us(fd, id->lib, chan->ipo);
	}
}

/* Data Linking ----------------------------- */

static void lib_link_fcurves(FileData *fd, ID *id, ListBase *list) 
{
	FCurve *fcu;
	FModifier *fcm;
	
	/* relink ID-block references... */
	for (fcu= list->first; fcu; fcu= fcu->next) {
		/* driver data */
		if (fcu->driver) {
			ChannelDriver *driver= fcu->driver;
			DriverTarget *dtar;
			
			for (dtar= driver->targets.first; dtar; dtar= dtar->next)
				dtar->id= newlibadr(fd, id->lib, dtar->id); 
		}
		
		/* modifiers */
		for (fcm= fcu->modifiers.first; fcm; fcm= fcm->next) {
			/* data for specific modifiers */
			switch (fcm->type) {
				case FMODIFIER_TYPE_PYTHON:
				{
					FMod_Python *data= (FMod_Python *)fcm->data;
					data->script = newlibadr(fd, id->lib, data->script);
				}
					break;
			}
		}
	}
}

/* NOTE: this assumes that link_list has already been called on the list */
static void direct_link_fcurves(FileData *fd, ListBase *list)
{
	FCurve *fcu;
	FModifier *fcm;
	
	/* link F-Curve data to F-Curve again (non ID-libs) */
	for (fcu= list->first; fcu; fcu= fcu->next) {
		/* curve data */
		fcu->bezt= newdataadr(fd, fcu->bezt);
		fcu->fpt= newdataadr(fd, fcu->fpt);
		
		/* rna path */
		fcu->rna_path= newdataadr(fd, fcu->rna_path);
		
		/* group */
		fcu->grp= newdataadr(fd, fcu->grp);
		
		/* driver */
		fcu->driver= newdataadr(fd, fcu->driver);
		if (fcu->driver) {
			ChannelDriver *driver= fcu->driver;
			DriverTarget *dtar;
			
			/* relink targets and their paths */
			link_list(fd, &driver->targets);
			for (dtar= driver->targets.first; dtar; dtar= dtar->next)
				dtar->rna_path= newdataadr(fd, dtar->rna_path);
		}
		
		/* modifiers */
		link_list(fd, &fcu->modifiers);
		for (fcm= fcu->modifiers.first; fcm; fcm= fcm->next) {
			/* relink general data */
			fcm->data = newdataadr(fd, fcm->data);
			fcm->edata= NULL;
			
			/* do relinking of data for specific types */
			switch (fcm->type) {
				case FMODIFIER_TYPE_GENERATOR:
				{
					FMod_Generator *data= (FMod_Generator *)fcm->data;
					
					data->coefficients= newdataadr(fd, data->coefficients);
				}
					break;
				case FMODIFIER_TYPE_ENVELOPE:
				{
					FMod_Envelope *data= (FMod_Envelope *)fcm->data;
					
					data->data= newdataadr(fd, data->data);
				}
					break;
				case FMODIFIER_TYPE_PYTHON:
				{
					FMod_Python *data= (FMod_Python *)fcm->data;
					
					data->prop = newdataadr(fd, data->prop);
					IDP_DirectLinkProperty(data->prop, (fd->flags & FD_FLAGS_SWITCH_ENDIAN), fd);
				}
					break;
			}
		}
	}
}


static void lib_link_action(FileData *fd, Main *main)
{
	bAction *act;
	bActionChannel *chan;

	for (act= main->action.first; act; act= act->id.next) {
		if (act->id.flag & LIB_NEEDLINK) {
			act->id.flag -= LIB_NEEDLINK;
			
// XXX depreceated - old animation system <<<
			for (chan=act->chanbase.first; chan; chan=chan->next) {
				chan->ipo= newlibadr_us(fd, act->id.lib, chan->ipo);
				lib_link_constraint_channels(fd, &act->id, &chan->constraintChannels);
			}
// >>> XXX depreceated - old animation system
			
			lib_link_fcurves(fd, &act->id, &act->curves);
		}
	}
}

static void direct_link_action(FileData *fd, bAction *act)
{
	bActionChannel *achan; // XXX depreceated - old animation system
	bActionGroup *agrp;

	link_list(fd, &act->curves);
	link_list(fd, &act->chanbase); // XXX depreceated - old animation system
	link_list(fd, &act->groups);
	link_list(fd, &act->markers);

// XXX depreceated - old animation system <<<
	for (achan = act->chanbase.first; achan; achan=achan->next) {
		achan->grp= newdataadr(fd, achan->grp);
		
		link_list(fd, &achan->constraintChannels);
	}
// >>> XXX depreceated - old animation system

	direct_link_fcurves(fd, &act->curves);
	
	for (agrp = act->groups.first; agrp; agrp= agrp->next) {
		agrp->channels.first= newdataadr(fd, agrp->channels.first);
		agrp->channels.last= newdataadr(fd, agrp->channels.last);
	}
}

/* ------- */

static void lib_link_keyingsets(FileData *fd, ID *id, ListBase *list)
{
	KeyingSet *ks;
	KS_Path *ksp;
	
	/* here, we're only interested in the ID pointer stored in some of the paths */
	for (ks= list->first; ks; ks= ks->next) {
		for (ksp= ks->paths.first; ksp; ksp= ksp->next) {
			ksp->id= newlibadr(fd, id->lib, ksp->id); 
		}
	}
}

/* NOTE: this assumes that link_list has already been called on the list */
static void direct_link_keyingsets(FileData *fd, ListBase *list)
{
	KeyingSet *ks;
	KS_Path *ksp;
	
	/* link KeyingSet data to KeyingSet again (non ID-libs) */
	for (ks= list->first; ks; ks= ks->next) {
		/* paths */
		link_list(fd, &ks->paths);
		
		for (ksp= ks->paths.first; ksp; ksp= ksp->next) {
			/* rna path */
			ksp->rna_path= newdataadr(fd, ksp->rna_path);
		}
	}
}

/* ------- */

static void lib_link_animdata(FileData *fd, ID *id, AnimData *adt)
{
	if (adt == NULL)
		return;
	
	/* link action data */
	adt->action= newlibadr_us(fd, id->lib, adt->action);
	
	/* link drivers */
	lib_link_fcurves(fd, id, &adt->drivers);
	
	/* overrides don't have lib-link for now, so no need to do anything */
	
	/* link NLA-data */
	// TODO... 
}

static void direct_link_animdata(FileData *fd, AnimData *adt)
{
	/* NOTE: must have called newdataadr already before doing this... */
	if (adt == NULL)
		return;
	
	/* link drivers */
	link_list(fd, &adt->drivers);
	direct_link_fcurves(fd, &adt->drivers);
	
	/* link overrides */
	// TODO...
	
	/* link NLA-data */
	// TODO...
}	

/* ************ READ NODE TREE *************** */

/* singe node tree (also used for material/scene trees), ntree is not NULL */
static void lib_link_ntree(FileData *fd, ID *id, bNodeTree *ntree)
{
	bNode *node;
	
	if(ntree->adt) lib_link_animdata(fd, &ntree->id, ntree->adt);
	
	for(node= ntree->nodes.first; node; node= node->next)
		node->id= newlibadr_us(fd, id->lib, node->id);
}

/* library ntree linking after fileread */
static void lib_link_nodetree(FileData *fd, Main *main)
{
	bNodeTree *ntree;
	
	/* only link ID pointers */
	for(ntree= main->nodetree.first; ntree; ntree= ntree->id.next) {
		if(ntree->id.flag & LIB_NEEDLINK) {
			ntree->id.flag -= LIB_NEEDLINK;
			lib_link_ntree(fd, &ntree->id, ntree);
		}
	}
}

/* verify types for nodes and groups, all data has to be read */
/* open = 0: appending/linking, open = 1: open new file (need to clean out dynamic
* typedefs*/
static void lib_verify_nodetree(Main *main, int open)
{
	Scene *sce;
	Material *ma;
	Tex *tx;
	bNodeTree *ntree;
	
	/* this crashes blender on undo/redo
		if(open==1) {
			reinit_nodesystem();
		}*/
	
	/* now create the own typeinfo structs an verify nodes */
	/* here we still assume no groups in groups */
	for(ntree= main->nodetree.first; ntree; ntree= ntree->id.next) {
		ntreeVerifyTypes(ntree);	/* internal nodes, no groups! */
		ntreeMakeOwnType(ntree);	/* for group usage */
	}
	
	/* now verify all types in material trees, groups are set OK now */
	for(ma= main->mat.first; ma; ma= ma->id.next) {
		if(ma->nodetree)
			ntreeVerifyTypes(ma->nodetree);
	}
	/* and scene trees */
	for(sce= main->scene.first; sce; sce= sce->id.next) {
		if(sce->nodetree)
			ntreeVerifyTypes(sce->nodetree);
	}
	/* and texture trees */
	for(tx= main->tex.first; tx; tx= tx->id.next) {
		if(tx->nodetree)
			ntreeVerifyTypes(tx->nodetree);
	}
}



/* ntree itself has been read! */
static void direct_link_nodetree(FileData *fd, bNodeTree *ntree)
{
	/* note: writing and reading goes in sync, for speed */
	bNode *node;
	bNodeSocket *sock;
	bNodeLink *link;
	
	ntree->init= 0;		/* to set callbacks and force setting types */
	ntree->owntype= NULL;
	ntree->timecursor= NULL;
	
	ntree->adt= newdataadr(fd, ntree->adt);
	direct_link_animdata(fd, ntree->adt);
	
	link_list(fd, &ntree->nodes);
	for(node= ntree->nodes.first; node; node= node->next) {
		if(node->type == NODE_DYNAMIC) {
			node->custom1= 0;
			node->custom1= BSET(node->custom1, NODE_DYNAMIC_LOADED);
			node->typeinfo= NULL;
		}
		
		node->storage= newdataadr(fd, node->storage);
		if(node->storage) {
			
			/* could be handlerized at some point */
			if(ntree->type==NTREE_SHADER && (node->type==SH_NODE_CURVE_VEC || node->type==SH_NODE_CURVE_RGB))
				direct_link_curvemapping(fd, node->storage);
			else if(ntree->type==NTREE_COMPOSIT) {
				if( ELEM3(node->type, CMP_NODE_TIME, CMP_NODE_CURVE_VEC, CMP_NODE_CURVE_RGB))
					direct_link_curvemapping(fd, node->storage);
				else if(ELEM3(node->type, CMP_NODE_IMAGE, CMP_NODE_VIEWER, CMP_NODE_SPLITVIEWER))
					((ImageUser *)node->storage)->ok= 1;
			}
			else if( ntree->type==NTREE_TEXTURE && (node->type==TEX_NODE_CURVE_RGB || node->type==TEX_NODE_CURVE_TIME) ) {
				direct_link_curvemapping(fd, node->storage);
			}
		}
		link_list(fd, &node->inputs);
		link_list(fd, &node->outputs);
	}
	link_list(fd, &ntree->links);
	
	/* and we connect the rest */
	for(node= ntree->nodes.first; node; node= node->next) {
		node->preview= newimaadr(fd, node->preview);
		node->lasty= 0;
		for(sock= node->inputs.first; sock; sock= sock->next)
			sock->link= newdataadr(fd, sock->link);
		for(sock= node->outputs.first; sock; sock= sock->next)
			sock->ns.data= NULL;
	}
	for(link= ntree->links.first; link; link= link->next) {
		link->fromnode= newdataadr(fd, link->fromnode);
		link->tonode= newdataadr(fd, link->tonode);
		link->fromsock= newdataadr(fd, link->fromsock);
		link->tosock= newdataadr(fd, link->tosock);
	}
	
	/* set selin and selout */
	for(node= ntree->nodes.first; node; node= node->next) {
		for(sock= node->inputs.first; sock; sock= sock->next) {
			if(sock->flag & SOCK_SEL) {
				ntree->selin= sock;
				break;
			}
		}
		for(sock= node->outputs.first; sock; sock= sock->next) {
			if(sock->flag & SOCK_SEL) {
				ntree->selout= sock;
				break;
			}
		}
	}
	
	/* type verification is in lib-link */
}

/* ************ READ ARMATURE ***************** */

static void lib_link_constraints(FileData *fd, ID *id, ListBase *conlist)
{
	bConstraint *con;

	for (con = conlist->first; con; con=con->next) {
		/* patch for error introduced by changing constraints (dunno how) */
		/* if con->data type changes, dna cannot resolve the pointer! (ton) */
		if(con->data==NULL) {
			con->type= CONSTRAINT_TYPE_NULL;
		}
		/* own ipo, all constraints have it */
		con->ipo= newlibadr_us(fd, id->lib, con->ipo); // XXX depreceated - old animation system
		
		switch (con->type) {
		case CONSTRAINT_TYPE_PYTHON:
			{
				bPythonConstraint *data= (bPythonConstraint*)con->data;
				bConstraintTarget *ct;
				
				for (ct= data->targets.first; ct; ct= ct->next)
					ct->tar = newlibadr(fd, id->lib, ct->tar);
					
				data->text = newlibadr(fd, id->lib, data->text);
				//IDP_LibLinkProperty(data->prop, (fd->flags & FD_FLAGS_SWITCH_ENDIAN), fd);
			}
			break;
		case CONSTRAINT_TYPE_ACTION:
			{
				bActionConstraint *data;
				data= ((bActionConstraint*)con->data);
				data->tar = newlibadr(fd, id->lib, data->tar);
				data->act = newlibadr(fd, id->lib, data->act);
			}
			break;
		case CONSTRAINT_TYPE_LOCLIKE:
			{
				bLocateLikeConstraint *data;
				data= ((bLocateLikeConstraint*)con->data);
				data->tar = newlibadr(fd, id->lib, data->tar);
			}
			break;
		case CONSTRAINT_TYPE_ROTLIKE:
			{
				bRotateLikeConstraint *data;
				data= ((bRotateLikeConstraint*)con->data);
				data->tar = newlibadr(fd, id->lib, data->tar);
			}
			break;
		case CONSTRAINT_TYPE_SIZELIKE:
			{
				bSizeLikeConstraint *data;
				data= ((bSizeLikeConstraint*)con->data);
				data->tar = newlibadr(fd, id->lib, data->tar);
			}
			break;
		case CONSTRAINT_TYPE_KINEMATIC:
			{
				bKinematicConstraint *data;
				data = ((bKinematicConstraint*)con->data);
				data->tar = newlibadr(fd, id->lib, data->tar);
				data->poletar = newlibadr(fd, id->lib, data->poletar);
			}
			break;
		case CONSTRAINT_TYPE_TRACKTO:
			{
				bTrackToConstraint *data;
				data = ((bTrackToConstraint*)con->data);
				data->tar = newlibadr(fd, id->lib, data->tar);
			}
			break;
		case CONSTRAINT_TYPE_MINMAX:
			{
				bMinMaxConstraint *data;
				data = ((bMinMaxConstraint*)con->data);
				data->tar = newlibadr(fd, id->lib, data->tar);
			}
			break;
		case CONSTRAINT_TYPE_LOCKTRACK:
			{
				bLockTrackConstraint *data;
				data= ((bLockTrackConstraint*)con->data);
				data->tar = newlibadr(fd, id->lib, data->tar);
			}
			break;
		case CONSTRAINT_TYPE_FOLLOWPATH:
			{
				bFollowPathConstraint *data;
				data= ((bFollowPathConstraint*)con->data);
				data->tar = newlibadr(fd, id->lib, data->tar);
			}
			break;
		case CONSTRAINT_TYPE_STRETCHTO:
			{
				bStretchToConstraint *data;
				data= ((bStretchToConstraint*)con->data);
				data->tar = newlibadr(fd, id->lib, data->tar);
			}
			break;
		case CONSTRAINT_TYPE_RIGIDBODYJOINT:
			{
				bRigidBodyJointConstraint *data;
				data= ((bRigidBodyJointConstraint*)con->data);
				data->tar = newlibadr(fd, id->lib, data->tar);
			}
			break;
		case CONSTRAINT_TYPE_CLAMPTO:
			{
				bClampToConstraint *data;
				data= ((bClampToConstraint*)con->data);
				data->tar = newlibadr(fd, id->lib, data->tar);
			}
			break;
		case CONSTRAINT_TYPE_CHILDOF:
			{
				bChildOfConstraint *data;
				data= ((bChildOfConstraint*)con->data);
				data->tar = newlibadr(fd, id->lib, data->tar);
			}
			break;
		case CONSTRAINT_TYPE_TRANSFORM:
			{
				bTransformConstraint *data;
				data= ((bTransformConstraint*)con->data);
				data->tar = newlibadr(fd, id->lib, data->tar);
			}
			break;
		case CONSTRAINT_TYPE_DISTLIMIT:
			{
				bDistLimitConstraint *data;
				data= ((bDistLimitConstraint*)con->data);
				data->tar = newlibadr(fd, id->lib, data->tar);
			}
			break;
		case CONSTRAINT_TYPE_SHRINKWRAP:
			{
				bShrinkwrapConstraint *data;
				data= ((bShrinkwrapConstraint*)con->data);
				data->target = newlibadr(fd, id->lib, data->target);
			}
			break;
		case CONSTRAINT_TYPE_NULL:
			break;
		}
	}
}

static void direct_link_constraints(FileData *fd, ListBase *lb)
{
	bConstraint *cons;

	link_list(fd, lb);
	for (cons=lb->first; cons; cons=cons->next) {
		cons->data = newdataadr(fd, cons->data);
		
		if (cons->type == CONSTRAINT_TYPE_PYTHON) {
			bPythonConstraint *data= cons->data;
			
			link_list(fd, &data->targets);
			
			data->prop = newdataadr(fd, data->prop);
			if (data->prop)
				IDP_DirectLinkProperty(data->prop, (fd->flags & FD_FLAGS_SWITCH_ENDIAN), fd);
		}
	}
}

static void lib_link_pose(FileData *fd, Object *ob, bPose *pose)
{
	bPoseChannel *pchan;
	bArmature *arm= ob->data;
	int rebuild;
	
	if (!pose || !arm)
		return;
	
	/* always rebuild to match proxy or lib changes */
	rebuild= ob->proxy || (ob->id.lib==NULL && arm->id.lib);

	for (pchan = pose->chanbase.first; pchan; pchan=pchan->next) {
		lib_link_constraints(fd, (ID *)ob, &pchan->constraints);
		
		/* hurms... loop in a loop, but yah... later... (ton) */
		pchan->bone= get_named_bone(arm, pchan->name);
		
		pchan->custom= newlibadr(fd, arm->id.lib, pchan->custom);
		if(pchan->bone==NULL)
			rebuild= 1;
		else if(ob->id.lib==NULL && arm->id.lib) {
			/* local pose selection copied to armature, bit hackish */
			pchan->bone->flag &= ~(BONE_SELECTED|BONE_ACTIVE);
			pchan->bone->flag |= pchan->selectflag;
		}
	}
	
	if(rebuild) {
		ob->recalc= OB_RECALC;
		pose->flag |= POSE_RECALC;
	}
}

static void lib_link_armature(FileData *fd, Main *main)
{
	bArmature *arm;

	arm= main->armature.first;

	while(arm) {
		if(arm->id.flag & LIB_NEEDLINK) {
			arm->id.flag -= LIB_NEEDLINK;
		}
		arm= arm->id.next;
	}
}

static void direct_link_bones(FileData *fd, Bone* bone)
{
	Bone	*child;

	bone->parent= newdataadr(fd, bone->parent);

	link_list(fd, &bone->childbase);

	for (child=bone->childbase.first; child; child=child->next) {
		direct_link_bones(fd, child);
	}
}

static void direct_link_armature(FileData *fd, bArmature *arm)
{
	Bone	*bone;

	link_list(fd, &arm->bonebase);
	arm->edbo= NULL;
	
	bone=arm->bonebase.first;
	while (bone) {
		direct_link_bones(fd, bone);
		bone=bone->next;
	}
}

/* ************ READ CAMERA ***************** */

static void lib_link_camera(FileData *fd, Main *main)
{
	Camera *ca;

	ca= main->camera.first;
	while(ca) {
		if(ca->id.flag & LIB_NEEDLINK) {
			if (ca->adt) lib_link_animdata(fd, &ca->id, ca->adt);
			
			ca->ipo= newlibadr_us(fd, ca->id.lib, ca->ipo); // XXX depreceated - old animation system
			
			ca->dof_ob= newlibadr_us(fd, ca->id.lib, ca->dof_ob);
			
			lib_link_scriptlink(fd, &ca->id, &ca->scriptlink);
			
			ca->id.flag -= LIB_NEEDLINK;
		}
		ca= ca->id.next;
	}
}

static void direct_link_camera(FileData *fd, Camera *ca)
{
	ca->adt= newdataadr(fd, ca->adt);
	direct_link_animdata(fd, ca->adt);
	
	direct_link_scriptlink(fd, &ca->scriptlink);
}


/* ************ READ LAMP ***************** */

static void lib_link_lamp(FileData *fd, Main *main)
{
	Lamp *la;
	MTex *mtex;
	int a;

	la= main->lamp.first;
	while(la) {
		if(la->id.flag & LIB_NEEDLINK) {
			if (la->adt) lib_link_animdata(fd, &la->id, la->adt);
			
			for(a=0; a<MAX_MTEX; a++) {
				mtex= la->mtex[a];
				if(mtex) {
					mtex->tex= newlibadr_us(fd, la->id.lib, mtex->tex);
					mtex->object= newlibadr(fd, la->id.lib, mtex->object);
				}
			}
			
			la->ipo= newlibadr_us(fd, la->id.lib, la->ipo); // XXX depreceated - old animation system
			
			lib_link_scriptlink(fd, &la->id, &la->scriptlink);
			
			la->id.flag -= LIB_NEEDLINK;
		}
		la= la->id.next;
	}
}

static void direct_link_lamp(FileData *fd, Lamp *la)
{
	int a;
	
	la->adt= newdataadr(fd, la->adt);
	direct_link_animdata(fd, la->adt);
	
	direct_link_scriptlink(fd, &la->scriptlink);

	for(a=0; a<MAX_MTEX; a++) {
		la->mtex[a]= newdataadr(fd, la->mtex[a]);
	}
	
	la->curfalloff= newdataadr(fd, la->curfalloff);
	if(la->curfalloff)
		direct_link_curvemapping(fd, la->curfalloff);
	
	la->preview = direct_link_preview_image(fd, la->preview);
}

/* ************ READ keys ***************** */

static void lib_link_key(FileData *fd, Main *main)
{
	Key *key;

	key= main->key.first;
	while(key) {
		if(key->id.flag & LIB_NEEDLINK) {
			if(key->adt) lib_link_animdata(fd, &key->id, key->adt);
			
			key->ipo= newlibadr_us(fd, key->id.lib, key->ipo); // XXX depreceated - old animation system
			key->from= newlibadr(fd, key->id.lib, key->from);

			key->id.flag -= LIB_NEEDLINK;
		}
		key= key->id.next;
	}
}

static void switch_endian_keyblock(Key *key, KeyBlock *kb)
{
	int elemsize, a, b;
	char *data, *poin, *cp;

	elemsize= key->elemsize;
	data= kb->data;

	for(a=0; a<kb->totelem; a++) {

		cp= key->elemstr;
		poin= data;

		while( cp[0] ) {	/* cp[0]==amount */

			switch(cp[1]) {		/* cp[1]= type */
			case IPO_FLOAT:
			case IPO_BPOINT:
			case IPO_BEZTRIPLE:
				b= cp[0];
				while(b--) {
					SWITCH_INT((*poin));
					poin+= 4;
				}
				break;
			}

			cp+= 2;

		}
		data+= elemsize;
	}
}

static void direct_link_key(FileData *fd, Key *key)
{
	KeyBlock *kb;

	link_list(fd, &(key->block));

	key->adt= newdataadr(fd, key->adt);
	direct_link_animdata(fd, key->adt);
	
	key->refkey= newdataadr(fd, key->refkey);

	kb= key->block.first;
	while(kb) {

		kb->data= newdataadr(fd, kb->data);

		if(fd->flags & FD_FLAGS_SWITCH_ENDIAN)
			switch_endian_keyblock(key, kb);

		kb= kb->next;
	}
}

/* ************ READ mball ***************** */

static void lib_link_mball(FileData *fd, Main *main)
{
	MetaBall *mb;
	int a;

	mb= main->mball.first;
	while(mb) {
		if(mb->id.flag & LIB_NEEDLINK) {

			for(a=0; a<mb->totcol; a++) mb->mat[a]= newlibadr_us(fd, mb->id.lib, mb->mat[a]);

			mb->ipo= newlibadr_us(fd, mb->id.lib, mb->ipo); // XXX depreceated - old animation system

			mb->id.flag -= LIB_NEEDLINK;
		}
		mb= mb->id.next;
	}
}

static void direct_link_mball(FileData *fd, MetaBall *mb)
{
	mb->mat= newdataadr(fd, mb->mat);
	test_pointer_array(fd, (void **)&mb->mat);

	link_list(fd, &(mb->elems));

	mb->disp.first= mb->disp.last= NULL;
	mb->editelems= NULL;
	mb->bb= NULL;
}

/* ************ READ WORLD ***************** */

static void lib_link_world(FileData *fd, Main *main)
{
	World *wrld;
	MTex *mtex;
	int a;

	wrld= main->world.first;
	while(wrld) {
		if(wrld->id.flag & LIB_NEEDLINK) {
			if (wrld->adt) lib_link_animdata(fd, &wrld->id, wrld->adt);
			
			wrld->ipo= newlibadr_us(fd, wrld->id.lib, wrld->ipo); // XXX depreceated - old animation system
			
			for(a=0; a<MAX_MTEX; a++) {
				mtex= wrld->mtex[a];
				if(mtex) {
					mtex->tex= newlibadr_us(fd, wrld->id.lib, mtex->tex);
					mtex->object= newlibadr(fd, wrld->id.lib, mtex->object);
				}
			}
			
			lib_link_scriptlink(fd, &wrld->id, &wrld->scriptlink);
			
			wrld->id.flag -= LIB_NEEDLINK;
		}
		wrld= wrld->id.next;
	}
}

static void direct_link_world(FileData *fd, World *wrld)
{
	int a;

	wrld->adt= newdataadr(fd, wrld->adt);
	direct_link_animdata(fd, wrld->adt);
	
	direct_link_scriptlink(fd, &wrld->scriptlink);

	for(a=0; a<MAX_MTEX; a++) {
		wrld->mtex[a]= newdataadr(fd, wrld->mtex[a]);
	}
	wrld->preview = direct_link_preview_image(fd, wrld->preview);
}


/* ************ READ VFONT ***************** */

static void lib_link_vfont(FileData *fd, Main *main)
{
	VFont *vf;

	vf= main->vfont.first;
	while(vf) {
		if(vf->id.flag & LIB_NEEDLINK) {
			vf->id.flag -= LIB_NEEDLINK;
		}
		vf= vf->id.next;
	}
}

static void direct_link_vfont(FileData *fd, VFont *vf)
{
	vf->data= NULL;
	vf->packedfile= direct_link_packedfile(fd, vf->packedfile);
}

/* ************ READ TEXT ****************** */

static void lib_link_text(FileData *fd, Main *main)
{
	Text *text;

	text= main->text.first;
	while(text) {
		if(text->id.flag & LIB_NEEDLINK) {
			text->id.flag -= LIB_NEEDLINK;
		}
		text= text->id.next;
	}
}

static void direct_link_text(FileData *fd, Text *text)
{
	TextLine *ln;

	text->name= newdataadr(fd, text->name);

	text->undo_pos= -1;
	text->undo_len= TXT_INIT_UNDO;
	text->undo_buf= MEM_mallocN(text->undo_len, "undo buf");

	text->compiled= NULL;

/*
	if(text->flags & TXT_ISEXT) {
		reopen_text(text);
	} else {
*/

	link_list(fd, &text->lines);
	link_list(fd, &text->markers);

	text->curl= newdataadr(fd, text->curl);
	text->sell= newdataadr(fd, text->sell);

	ln= text->lines.first;
	while(ln) {
		ln->line= newdataadr(fd, ln->line);
		ln->format= NULL;
		
		if (ln->len != (int) strlen(ln->line)) {
			printf("Error loading text, line lengths differ\n");
			ln->len = strlen(ln->line);
		}

		ln= ln->next;
	}

	text->flags = (text->flags) & ~TXT_ISEXT;

	text->id.us= 1;
}

/* ************ READ IMAGE ***************** */

static void lib_link_image(FileData *fd, Main *main)
{
	Image *ima;

	ima= main->image.first;
	while (ima) {
		if(ima->id.flag & LIB_NEEDLINK) {
			if (ima->id.properties) IDP_LibLinkProperty(ima->id.properties, (fd->flags & FD_FLAGS_SWITCH_ENDIAN), fd);

			ima->id.flag -= LIB_NEEDLINK;
		}
		ima= ima->id.next;
	}
}

static void link_ibuf_list(FileData *fd, ListBase *lb)
{
	Link *ln, *prev;
	
	if(lb->first==NULL) return;
	
	lb->first= newimaadr(fd, lb->first);
	ln= lb->first;
	prev= NULL;
	while(ln) {
		ln->next= newimaadr(fd, ln->next);
		ln->prev= prev;
		prev= ln;
		ln= ln->next;
	}
	lb->last= prev;
}

static void direct_link_image(FileData *fd, Image *ima)
{
	/* for undo system, pointers could be restored */
	if(fd->imamap)
		link_ibuf_list(fd, &ima->ibufs);
	else
		ima->ibufs.first= ima->ibufs.last= NULL;
	
	/* if not restored, we keep the binded opengl index */
	if(ima->ibufs.first==NULL) {
		ima->bindcode= 0;
		ima->gputexture= NULL;
	}
	
	ima->anim= NULL;
	ima->rr= NULL;
	ima->repbind= NULL;
	
	ima->packedfile = direct_link_packedfile(fd, ima->packedfile);
	ima->preview = direct_link_preview_image(fd, ima->preview);
	ima->ok= 1;
}


/* ************ READ CURVE ***************** */

static void lib_link_curve(FileData *fd, Main *main)
{
	Curve *cu;
	int a;

	cu= main->curve.first;
	while(cu) {
		if(cu->id.flag & LIB_NEEDLINK) {
			if(cu->adt) lib_link_animdata(fd, &cu->id, cu->adt);

			for(a=0; a<cu->totcol; a++) cu->mat[a]= newlibadr_us(fd, cu->id.lib, cu->mat[a]);

			cu->bevobj= newlibadr(fd, cu->id.lib, cu->bevobj);
			cu->taperobj= newlibadr(fd, cu->id.lib, cu->taperobj);
			cu->textoncurve= newlibadr(fd, cu->id.lib, cu->textoncurve);
			cu->vfont= newlibadr_us(fd, cu->id.lib, cu->vfont);
			cu->vfontb= newlibadr_us(fd, cu->id.lib, cu->vfontb);			
			cu->vfonti= newlibadr_us(fd, cu->id.lib, cu->vfonti);
			cu->vfontbi= newlibadr_us(fd, cu->id.lib, cu->vfontbi);

			cu->ipo= newlibadr_us(fd, cu->id.lib, cu->ipo); // XXX depreceated - old animation system
			cu->key= newlibadr_us(fd, cu->id.lib, cu->key);

			cu->id.flag -= LIB_NEEDLINK;
		}
		cu= cu->id.next;
	}
}


static void switch_endian_knots(Nurb *nu)
{
	int len;

	if(nu->knotsu) {
		len= KNOTSU(nu);
		while(len--) {
			SWITCH_INT(nu->knotsu[len]);
		}
	}
	if(nu->knotsv) {
		len= KNOTSV(nu);
		while(len--) {
			SWITCH_INT(nu->knotsv[len]);
		}
	}
}

static void direct_link_curve(FileData *fd, Curve *cu)
{
	Nurb *nu;
	TextBox *tb;
	
	cu->adt= newdataadr(fd, cu->adt);
	direct_link_animdata(fd, cu->adt);
	
	cu->mat= newdataadr(fd, cu->mat);
	test_pointer_array(fd, (void **)&cu->mat);
	cu->str= newdataadr(fd, cu->str);
	cu->strinfo= newdataadr(fd, cu->strinfo);	
	cu->tb= newdataadr(fd, cu->tb);

	if(cu->vfont==0) link_list(fd, &(cu->nurb));
	else {
		cu->nurb.first=cu->nurb.last= 0;

		tb= MEM_callocN(MAXTEXTBOX*sizeof(TextBox), "TextBoxread");
		if (cu->tb) {
			memcpy(tb, cu->tb, cu->totbox*sizeof(TextBox));
			MEM_freeN(cu->tb);
			cu->tb= tb;			
		} else {
			cu->totbox = 1;
			cu->actbox = 1;
			cu->tb = tb;
			cu->tb[0].w = cu->linewidth;
		}		
		if (cu->wordspace == 0.0) cu->wordspace = 1.0;
	}

	cu->bev.first=cu->bev.last= NULL;
	cu->disp.first=cu->disp.last= NULL;
	cu->editnurb= NULL;
	cu->lastselbp= NULL;
	cu->path= NULL;
	cu->editfont= NULL;
	
	nu= cu->nurb.first;
	while(nu) {
		nu->bezt= newdataadr(fd, nu->bezt);
		nu->bp= newdataadr(fd, nu->bp);
		nu->knotsu= newdataadr(fd, nu->knotsu);
		nu->knotsv= newdataadr(fd, nu->knotsv);
		if (cu->vfont==0) nu->charidx= nu->mat_nr;

		if(fd->flags & FD_FLAGS_SWITCH_ENDIAN) {
			switch_endian_knots(nu);
		}

		nu= nu->next;
	}
	cu->bb= NULL;
}

/* ************ READ TEX ***************** */

static void lib_link_texture(FileData *fd, Main *main)
{
	Tex *tex;

	tex= main->tex.first;
	while(tex) {
		if(tex->id.flag & LIB_NEEDLINK) {
			if(tex->adt) lib_link_animdata(fd, &tex->id, tex->adt);

			tex->ima= newlibadr_us(fd, tex->id.lib, tex->ima);
			tex->ipo= newlibadr_us(fd, tex->id.lib, tex->ipo);
			if(tex->env) tex->env->object= newlibadr(fd, tex->id.lib, tex->env->object);

			if(tex->nodetree)
				lib_link_ntree(fd, &tex->id, tex->nodetree);
			
			tex->id.flag -= LIB_NEEDLINK;
		}
		tex= tex->id.next;
	}
}

static void direct_link_texture(FileData *fd, Tex *tex)
{
	tex->adt= newdataadr(fd, tex->adt);
	direct_link_animdata(fd, tex->adt);
	
	tex->plugin= newdataadr(fd, tex->plugin);
	if(tex->plugin) {
		tex->plugin->handle= 0;
		open_plugin_tex(tex->plugin);
		/* initialize data for this instance, if an initialization
		 * function exists.
		 */
		if (tex->plugin->instance_init)
			tex->plugin->instance_init((void *) tex->plugin->data);
	}
	tex->coba= newdataadr(fd, tex->coba);
	tex->env= newdataadr(fd, tex->env);
	if(tex->env) {
		tex->env->ima= NULL;
		memset(tex->env->cube, 0, 6*sizeof(void *));
		tex->env->ok= 0;
	}
	
	tex->nodetree= newdataadr(fd, tex->nodetree);
	if(tex->nodetree)
		direct_link_nodetree(fd, tex->nodetree);
	
	tex->preview = direct_link_preview_image(fd, tex->preview);

	tex->iuser.ok= 1;
}



/* ************ READ MATERIAL ***************** */

static void lib_link_material(FileData *fd, Main *main)
{
	Material *ma;
	MTex *mtex;
	int a;

	ma= main->mat.first;
	while(ma) {
		if(ma->id.flag & LIB_NEEDLINK) {
			if(ma->adt) lib_link_animdata(fd, &ma->id, ma->adt);

			/*Link ID Properties -- and copy this comment EXACTLY for easy finding
			of library blocks that implement this.*/
			if (ma->id.properties) IDP_LibLinkProperty(ma->id.properties, (fd->flags & FD_FLAGS_SWITCH_ENDIAN), fd);

			ma->ipo= newlibadr_us(fd, ma->id.lib, ma->ipo);
			ma->group= newlibadr_us(fd, ma->id.lib, ma->group);
			
			for(a=0; a<MAX_MTEX; a++) {
				mtex= ma->mtex[a];
				if(mtex) {
					mtex->tex= newlibadr_us(fd, ma->id.lib, mtex->tex);
					mtex->object= newlibadr(fd, ma->id.lib, mtex->object);
				}
			}
			lib_link_scriptlink(fd, &ma->id, &ma->scriptlink);
			
			if(ma->nodetree)
				lib_link_ntree(fd, &ma->id, ma->nodetree);
			
			ma->id.flag -= LIB_NEEDLINK;
		}
		ma= ma->id.next;
	}
}

static void direct_link_material(FileData *fd, Material *ma)
{
	int a;

	ma->adt= newdataadr(fd, ma->adt);
	direct_link_animdata(fd, ma->adt);
	
	for(a=0; a<MAX_MTEX; a++) {
		ma->mtex[a]= newdataadr(fd, ma->mtex[a]);
	}

	ma->ramp_col= newdataadr(fd, ma->ramp_col);
	ma->ramp_spec= newdataadr(fd, ma->ramp_spec);
	
	direct_link_scriptlink(fd, &ma->scriptlink);
	
	ma->nodetree= newdataadr(fd, ma->nodetree);
	if(ma->nodetree)
		direct_link_nodetree(fd, ma->nodetree);

	ma->preview = direct_link_preview_image(fd, ma->preview);
	ma->gpumaterial.first = ma->gpumaterial.last = NULL;
}

/* ************ READ PARTICLE SETTINGS ***************** */

static void direct_link_pointcache(FileData *fd, PointCache *cache)
{
	cache->flag &= ~(PTCACHE_SIMULATION_VALID|PTCACHE_BAKE_EDIT_ACTIVE);
	cache->simframe= 0;
}

static void lib_link_particlesettings(FileData *fd, Main *main)
{
	ParticleSettings *part;

	part= main->particle.first;
	while(part) {
		if(part->id.flag & LIB_NEEDLINK) {
			part->ipo= newlibadr_us(fd, part->id.lib, part->ipo); // XXX depreceated - old animation system
			part->dup_ob = newlibadr(fd, part->id.lib, part->dup_ob);
			part->dup_group = newlibadr(fd, part->id.lib, part->dup_group);
			part->eff_group = newlibadr(fd, part->id.lib, part->eff_group);
			part->bb_ob = newlibadr(fd, part->id.lib, part->bb_ob);
			part->id.flag -= LIB_NEEDLINK;
		}
		part= part->id.next;
	}
}

static void direct_link_particlesettings(FileData *fd, ParticleSettings *part)
{
	part->pd= newdataadr(fd, part->pd);
	part->pd2= newdataadr(fd, part->pd2);
}

static void lib_link_particlesystems(FileData *fd, Object *ob, ID *id, ListBase *particles)
{
	ParticleSystem *psys, *psysnext;
	int a;

	for(psys=particles->first; psys; psys=psysnext){
		ParticleData *pa;
		
		psysnext= psys->next;
		
		psys->part = newlibadr_us(fd, id->lib, psys->part);
		if(psys->part) {
			psys->target_ob = newlibadr(fd, id->lib, psys->target_ob);
			psys->keyed_ob = newlibadr(fd, id->lib, psys->keyed_ob);

			for(a=0,pa=psys->particles; a<psys->totpart; a++,pa++){
				pa->stick_ob=newlibadr(fd, id->lib, pa->stick_ob);
			}
		}
		else {
			/* particle modifier must be removed before particle system */
			ParticleSystemModifierData *psmd= psys_get_modifier(ob,psys);
			BLI_remlink(&ob->modifiers, psmd);
			modifier_free((ModifierData *)psmd);

			BLI_remlink(particles, psys);
			MEM_freeN(psys);
		}
	}
}
static void direct_link_particlesystems(FileData *fd, ListBase *particles)
{
	ParticleSystem *psys;
	int a;

	for(psys=particles->first; psys; psys=psys->next) {
		psys->particles=newdataadr(fd,psys->particles);
		if(psys->particles && psys->particles->hair){
			ParticleData *pa = psys->particles;
			for(a=0; a<psys->totpart; a++, pa++)
				pa->hair=newdataadr(fd,pa->hair);
		}
		if(psys->particles && psys->particles->keys){
			ParticleData *pa = psys->particles;
			for(a=0; a<psys->totpart; a++, pa++) {
				pa->keys= NULL;
				pa->totkey= 0;
			}

			psys->flag &= ~PSYS_KEYED;
		}
		psys->child=newdataadr(fd,psys->child);
		psys->effectors.first=psys->effectors.last=0;

		psys->soft= newdataadr(fd, psys->soft);
		if(psys->soft) {
			SoftBody *sb = psys->soft;
			sb->particles = psys;
			sb->bpoint= NULL;	// init pointers so it gets rebuilt nicely
			sb->bspring= NULL;
			sb->scratch= NULL;

			sb->pointcache= newdataadr(fd, sb->pointcache);
			if(sb->pointcache)
				direct_link_pointcache(fd, sb->pointcache);
		}

		psys->edit = 0;
		psys->free_edit = NULL;
		psys->pathcache = 0;
		psys->childcache = 0;
		psys->pathcachebufs.first = psys->pathcachebufs.last = 0;
		psys->childcachebufs.first = psys->childcachebufs.last = 0;
		psys->reactevents.first = psys->reactevents.last = 0;

		psys->pointcache= newdataadr(fd, psys->pointcache);
		if(psys->pointcache)
			direct_link_pointcache(fd, psys->pointcache);
	}
	return;
}

/* ************ READ MESH ***************** */

static void lib_link_mtface(FileData *fd, Mesh *me, MTFace *mtface, int totface)
{
	MTFace *tf= mtface;
	int i;

	for (i=0; i<totface; i++, tf++) {
		tf->tpage= newlibadr(fd, me->id.lib, tf->tpage);
		if(tf->tpage && tf->tpage->id.us==0)
			tf->tpage->id.us= 1;
	}
}

static void lib_link_customdata_mtface(FileData *fd, Mesh *me, CustomData *fdata, int totface)
{
	int i;	
	for(i=0; i<fdata->totlayer; i++) {
		CustomDataLayer *layer = &fdata->layers[i];
		
		if(layer->type == CD_MTFACE)
			lib_link_mtface(fd, me, layer->data, totface);
	}

}

static void lib_link_customdata_mtpoly(FileData *fd, Mesh *me, CustomData *pdata, int totface)
{
	int i;

	for(i=0; i<pdata->totlayer; i++) {
		CustomDataLayer *layer = &pdata->layers[i];
		
		if(layer->type == CD_MTEXPOLY) {
			MTexPoly *tf= layer->data;
			int i;

			for (i=0; i<totface; i++, tf++) {
				tf->tpage= newlibadr(fd, me->id.lib, tf->tpage);
				if(tf->tpage && tf->tpage->id.us==0)
					tf->tpage->id.us= 1;
			}
		}
	}
}

static void lib_link_mesh(FileData *fd, Main *main)
{
	Mesh *me;

	me= main->mesh.first;
	while(me) {
		if(me->id.flag & LIB_NEEDLINK) {
			int i;

			/*Link ID Properties -- and copy this comment EXACTLY for easy finding
			of library blocks that implement this.*/
			if (me->id.properties) IDP_LibLinkProperty(me->id.properties, (fd->flags & FD_FLAGS_SWITCH_ENDIAN), fd);

			/* this check added for python created meshes */
			if(me->mat) {
				for(i=0; i<me->totcol; i++) {
					me->mat[i]= newlibadr_us(fd, me->id.lib, me->mat[i]);
				}
			}
			else me->totcol= 0;

			me->ipo= newlibadr_us(fd, me->id.lib, me->ipo);
			me->key= newlibadr_us(fd, me->id.lib, me->key);
			me->texcomesh= newlibadr_us(fd, me->id.lib, me->texcomesh);

			lib_link_customdata_mtface(fd, me, &me->fdata, me->totface);
			lib_link_customdata_mtpoly(fd, me, &me->pdata, me->totpoly);
			if(me->mr && me->mr->levels.first)
				lib_link_customdata_mtface(fd, me, &me->mr->fdata,
							   ((MultiresLevel*)me->mr->levels.first)->totface);

			me->id.flag -= LIB_NEEDLINK;
		}
		me= me->id.next;
	}
}

static void direct_link_dverts(FileData *fd, int count, MDeformVert *mdverts)
{
	int	i;

	if (!mdverts)
		return;

	for (i=0; i<count; i++) {
		mdverts[i].dw=newdataadr(fd, mdverts[i].dw);
		if (!mdverts[i].dw)
			mdverts[i].totweight=0;
	}
}

static void direct_link_mdisps(FileData *fd, int count, MDisps *mdisps)
{
	if(mdisps) {
		int i;

		for(i = 0; i < count; ++i) {
			mdisps[i].disps = newdataadr(fd, mdisps[i].disps);
			if(!mdisps[i].disps)
				mdisps[i].totdisp = 0;
		}
	}       
}

static void direct_link_customdata(FileData *fd, CustomData *data, int count)
{
	int i = 0;

	data->layers= newdataadr(fd, data->layers);

	while (i < data->totlayer) {
		CustomDataLayer *layer = &data->layers[i];

		if (CustomData_verify_versions(data, i)) {
			layer->data = newdataadr(fd, layer->data);
			if(layer->type == CD_MDISPS)
				direct_link_mdisps(fd, count, layer->data);
			i++;
		}
	}
}

static void direct_link_mesh(FileData *fd, Mesh *mesh)
{
	mesh->mat= newdataadr(fd, mesh->mat);
	test_pointer_array(fd, (void **)&mesh->mat);

	mesh->mvert= newdataadr(fd, mesh->mvert);
	mesh->medge= newdataadr(fd, mesh->medge);
	mesh->mface= newdataadr(fd, mesh->mface);
	mesh->mloop= newdataadr(fd, mesh->mloop);
	mesh->mpoly= newdataadr(fd, mesh->mpoly);
	mesh->tface= newdataadr(fd, mesh->tface);
	mesh->mtface= newdataadr(fd, mesh->mtface);
	mesh->mcol= newdataadr(fd, mesh->mcol);
	mesh->msticky= newdataadr(fd, mesh->msticky);
	mesh->dvert= newdataadr(fd, mesh->dvert);
	mesh->mloopcol= newdataadr(fd, mesh->mloopcol);
	mesh->mloopuv= newdataadr(fd, mesh->mloopuv);
	mesh->mtpoly= newdataadr(fd, mesh->mtpoly);

	/* Partial-mesh visibility (do this before using totvert, totface, or totedge!) */
	mesh->pv= newdataadr(fd, mesh->pv);
	if(mesh->pv) {
		mesh->pv->vert_map= newdataadr(fd, mesh->pv->vert_map);
		mesh->pv->edge_map= newdataadr(fd, mesh->pv->edge_map);
		mesh->pv->old_faces= newdataadr(fd, mesh->pv->old_faces);
		mesh->pv->old_edges= newdataadr(fd, mesh->pv->old_edges);
	}

	/* normally direct_link_dverts should be called in direct_link_customdata,
	   but for backwards compat in do_versions to work we do it here */
	direct_link_dverts(fd, mesh->pv ? mesh->pv->totvert : mesh->totvert, mesh->dvert);

	direct_link_customdata(fd, &mesh->vdata, mesh->pv ? mesh->pv->totvert : mesh->totvert);
	direct_link_customdata(fd, &mesh->edata, mesh->pv ? mesh->pv->totedge : mesh->totedge);
	direct_link_customdata(fd, &mesh->fdata, mesh->pv ? mesh->pv->totface : mesh->totface);
	direct_link_customdata(fd, &mesh->ldata, mesh->totloop);
	direct_link_customdata(fd, &mesh->pdata, mesh->totpoly);

	mesh->bb= NULL;
	mesh->mselect = NULL;
	mesh->edit_btmesh= NULL;
	
	/* Multires data */
	mesh->mr= newdataadr(fd, mesh->mr);
	if(mesh->mr) {
		MultiresLevel *lvl;
		
		link_list(fd, &mesh->mr->levels);
		lvl= mesh->mr->levels.first;
		
		direct_link_customdata(fd, &mesh->mr->vdata, lvl->totvert);
		direct_link_dverts(fd, lvl->totvert, CustomData_get(&mesh->mr->vdata, 0, CD_MDEFORMVERT));
		direct_link_customdata(fd, &mesh->mr->fdata, lvl->totface);
		
		if(!mesh->mr->edge_flags)
			mesh->mr->edge_flags= MEM_callocN(sizeof(short)*lvl->totedge, "Multires Edge Flags");
		if(!mesh->mr->edge_creases)
			mesh->mr->edge_creases= MEM_callocN(sizeof(char)*lvl->totedge, "Multires Edge Creases");

		mesh->mr->verts = newdataadr(fd, mesh->mr->verts);
			
		for(; lvl; lvl= lvl->next) {
			lvl->verts= newdataadr(fd, lvl->verts);
			lvl->faces= newdataadr(fd, lvl->faces);
			lvl->edges= newdataadr(fd, lvl->edges);
			lvl->colfaces= newdataadr(fd, lvl->colfaces);
		}
	}

	/* Gracefully handle corrupted mesh */
	if(mesh->mr && !mesh->mr->verts) {
		/* If totals match, simply load the current mesh verts into multires */
		if(mesh->totvert == ((MultiresLevel*)mesh->mr->levels.last)->totvert)
			mesh->mr->verts = MEM_dupallocN(mesh->mvert);
		else {
			/* Otherwise, we can't recover the data, silently remove multires */
			multires_free(mesh->mr);
			mesh->mr = NULL;
		}
	}
	
	if((fd->flags & FD_FLAGS_SWITCH_ENDIAN) && mesh->tface) {
		TFace *tf= mesh->tface;
		unsigned int i;

		for (i=0; i< (mesh->pv ? mesh->pv->totface : mesh->totface); i++, tf++) {
			SWITCH_INT(tf->col[0]);
			SWITCH_INT(tf->col[1]);
			SWITCH_INT(tf->col[2]);
			SWITCH_INT(tf->col[3]);
		}
	}
}

/* ************ READ LATTICE ***************** */

static void lib_link_latt(FileData *fd, Main *main)
{
	Lattice *lt;
	
	lt= main->latt.first;
	while(lt) {
		if(lt->id.flag & LIB_NEEDLINK) {
			
			lt->ipo= newlibadr_us(fd, lt->id.lib, lt->ipo); // XXX depreceated - old animation system
			lt->key= newlibadr_us(fd, lt->id.lib, lt->key);
			
			lt->id.flag -= LIB_NEEDLINK;
		}
		lt= lt->id.next;
	}
}

static void direct_link_latt(FileData *fd, Lattice *lt)
{
	lt->def= newdataadr(fd, lt->def);
	
	lt->dvert= newdataadr(fd, lt->dvert);
	direct_link_dverts(fd, lt->pntsu*lt->pntsv*lt->pntsw, lt->dvert);
	
	lt->editlatt= NULL;
}


/* ************ READ OBJECT ***************** */

static void lib_link_modifiers__linkModifiers(void *userData, Object *ob,
                                              ID **idpoin)
{
	FileData *fd = userData;

	*idpoin = newlibadr(fd, ob->id.lib, *idpoin);
	/* hardcoded bad exception; non-object modifier data gets user count (texture, displace) */
	if(*idpoin && GS((*idpoin)->name)!=ID_OB)
		(*idpoin)->us++;
}
static void lib_link_modifiers(FileData *fd, Object *ob)
{
	modifiers_foreachIDLink(ob, lib_link_modifiers__linkModifiers, fd);
}

static void lib_link_object(FileData *fd, Main *main)
{
	Object *ob;
	PartEff *paf;
	bSensor *sens;
	bController *cont;
	bActuator *act;
	void *poin;
	int warn=0, a;

	ob= main->object.first;
	while(ob) {
		if(ob->id.flag & LIB_NEEDLINK) {
			if (ob->id.properties) IDP_LibLinkProperty(ob->id.properties, (fd->flags & FD_FLAGS_SWITCH_ENDIAN), fd);
			if (ob->adt) lib_link_animdata(fd, &ob->id, ob->adt);
			
// XXX depreceated - old animation system <<<			
			ob->ipo= newlibadr_us(fd, ob->id.lib, ob->ipo);
			ob->action = newlibadr_us(fd, ob->id.lib, ob->action);
// >>> XXX depreceated - old animation system

			ob->parent= newlibadr(fd, ob->id.lib, ob->parent);
			ob->track= newlibadr(fd, ob->id.lib, ob->track);
			ob->poselib= newlibadr_us(fd, ob->id.lib, ob->poselib);
			ob->dup_group= newlibadr_us(fd, ob->id.lib, ob->dup_group);
			
			ob->proxy= newlibadr_us(fd, ob->id.lib, ob->proxy);
			if(ob->proxy) {
				/* paranoia check, actually a proxy_from pointer should never be written... */
				if(ob->proxy->id.lib==NULL) {
					ob->proxy->proxy_from= NULL;
					ob->proxy= NULL;
				}
				else {
					/* this triggers object_update to always use a copy */
					ob->proxy->proxy_from= ob;
					/* force proxy updates after load/undo, a bit weak */
					ob->recalc= ob->proxy->recalc= OB_RECALC;
				}
			}
			ob->proxy_group= newlibadr(fd, ob->id.lib, ob->proxy_group);
			
			poin= ob->data;
			ob->data= newlibadr_us(fd, ob->id.lib, ob->data);
			   
			if(ob->data==NULL && poin!=NULL) {
				ob->type= OB_EMPTY;
				warn= 1;
				if(ob->id.lib) printf("Can't find obdata of %s lib %s\n", ob->id.name+2, ob->id.lib->name);
				else printf("Object %s lost data.", ob->id.name+2);
				
				if(ob->pose) {
					free_pose(ob->pose);
					ob->pose= NULL;
					ob->flag &= ~OB_POSEMODE;
				}
			}
			for(a=0; a<ob->totcol; a++) ob->mat[a]= newlibadr_us(fd, ob->id.lib, ob->mat[a]);
			
			ob->id.flag -= LIB_NEEDLINK;
			/* if id.us==0 a new base will be created later on */
			
			/* WARNING! Also check expand_object(), should reflect the stuff below. */
			lib_link_pose(fd, ob, ob->pose);
			lib_link_constraints(fd, &ob->id, &ob->constraints);
			
// XXX depreceated - old animation system <<<	
			lib_link_constraint_channels(fd, &ob->id, &ob->constraintChannels);
			lib_link_nlastrips(fd, &ob->id, &ob->nlastrips);
// >>> XXX depreceated - old animation system

			for(paf= ob->effect.first; paf; paf= paf->next) {
				if(paf->type==EFF_PARTICLE) {
					paf->group= newlibadr_us(fd, ob->id.lib, paf->group);
				}
			}				

			sens= ob->sensors.first;
			while(sens) {
				for(a=0; a<sens->totlinks; a++)
					sens->links[a]= newglobadr(fd, sens->links[a]);

				if(sens->type==SENS_TOUCH) {
					bTouchSensor *ts= sens->data;
					ts->ma= newlibadr(fd, ob->id.lib, ts->ma);
				}
				else if(sens->type==SENS_MESSAGE) {
					bMessageSensor *ms= sens->data;
					ms->fromObject=
					    newlibadr(fd, ob->id.lib, ms->fromObject);
				}
				sens= sens->next;
			}

			cont= ob->controllers.first;
			while(cont) {
				for(a=0; a<cont->totlinks; a++)
					cont->links[a]= newglobadr(fd, cont->links[a]);

				if(cont->type==CONT_PYTHON) {
					bPythonCont *pc= cont->data;
					pc->text= newlibadr(fd, ob->id.lib, pc->text);
				}
				cont->slinks= NULL;
				cont->totslinks= 0;

				cont= cont->next;
			}

			act= ob->actuators.first;
			while(act) {
				if(act->type==ACT_SOUND) {
					bSoundActuator *sa= act->data;
					sa->sound= newlibadr_us(fd, ob->id.lib, sa->sound);
				}
				else if(act->type==ACT_CD) {
					/* bCDActuator *cda= act->data; */
				}
				else if(act->type==ACT_GAME) {
					/* bGameActuator *ga= act->data; */
				}
				else if(act->type==ACT_CAMERA) {
					bCameraActuator *ca= act->data;
					ca->ob= newlibadr(fd, ob->id.lib, ca->ob);
				}
					/* leave this one, it's obsolete but necessary to read for conversion */
				else if(act->type==ACT_ADD_OBJECT) {
					bAddObjectActuator *eoa= act->data;
					if(eoa) eoa->ob= newlibadr(fd, ob->id.lib, eoa->ob);
				}
				else if(act->type==ACT_OBJECT) {
					bObjectActuator *oa= act->data;
					oa->reference= newlibadr(fd, ob->id.lib, oa->reference);
				}
				else if(act->type==ACT_EDIT_OBJECT) {
					bEditObjectActuator *eoa= act->data;
					if(eoa==NULL) {
						init_actuator(act);
					}
					else {
						eoa->ob= newlibadr(fd, ob->id.lib, eoa->ob);
						eoa->me= newlibadr(fd, ob->id.lib, eoa->me);
					}
				}
				else if(act->type==ACT_OBJECT) {
					bObjectActuator *oa= act->data;
					if(oa==NULL) {
						init_actuator(act);
					}
					else {
						oa->reference= newlibadr(fd, ob->id.lib, oa->reference);
					}
				}
				else if(act->type==ACT_SCENE) {
					bSceneActuator *sa= act->data;
					sa->camera= newlibadr(fd, ob->id.lib, sa->camera);
					sa->scene= newlibadr(fd, ob->id.lib, sa->scene);
				}
				else if(act->type==ACT_ACTION) {
					bActionActuator *aa= act->data;
					aa->act= newlibadr(fd, ob->id.lib, aa->act);
				}
				else if(act->type==ACT_SHAPEACTION) {
					bActionActuator *aa= act->data;
					aa->act= newlibadr(fd, ob->id.lib, aa->act);
				}
				else if(act->type==ACT_PROPERTY) {
					bPropertyActuator *pa= act->data;
					pa->ob= newlibadr(fd, ob->id.lib, pa->ob);
				}
				else if(act->type==ACT_MESSAGE) {
					bMessageActuator *ma= act->data;
					ma->toObject= newlibadr(fd, ob->id.lib, ma->toObject);
				}
				else if(act->type==ACT_2DFILTER){
					bTwoDFilterActuator *_2dfa = act->data; 
					_2dfa->text= newlibadr(fd, ob->id.lib, _2dfa->text);
				}
				else if(act->type==ACT_PARENT) {
					bParentActuator *parenta = act->data; 
					parenta->ob = newlibadr(fd, ob->id.lib, parenta->ob);
				}
				else if(act->type==ACT_STATE) {
					/* bStateActuator *statea = act->data; */
				}
				act= act->next;
			}
			
			{
				FluidsimModifierData *fluidmd = (FluidsimModifierData *)modifiers_findByType(ob, eModifierType_Fluidsim);
				
				if(fluidmd && fluidmd->fss) 
					fluidmd->fss->ipo = newlibadr_us(fd, ob->id.lib, fluidmd->fss->ipo);
			}
			
			/* texture field */
			if(ob->pd)
				if(ob->pd->tex)
					ob->pd->tex=newlibadr_us(fd, ob->id.lib, ob->pd->tex);

			lib_link_scriptlink(fd, &ob->id, &ob->scriptlink);
			lib_link_particlesystems(fd, ob, &ob->id, &ob->particlesystem);
			lib_link_modifiers(fd, ob);
		}
		ob= ob->id.next;
	}

	if(warn)
		BKE_report(fd->reports, RPT_WARNING, "Warning in console");
}


static void direct_link_pose(FileData *fd, bPose *pose)
{
	bPoseChannel *pchan;

	if (!pose)
		return;

	link_list(fd, &pose->chanbase);
	link_list(fd, &pose->agroups);

	for (pchan = pose->chanbase.first; pchan; pchan=pchan->next) {
		pchan->bone= NULL;
		pchan->parent= newdataadr(fd, pchan->parent);
		pchan->child= newdataadr(fd, pchan->child);
		
		direct_link_constraints(fd, &pchan->constraints);
		
		pchan->prop = newdataadr(fd, pchan->prop);
		if (pchan->prop)
			IDP_DirectLinkProperty(pchan->prop, (fd->flags & FD_FLAGS_SWITCH_ENDIAN), fd);
		
		pchan->iktree.first= pchan->iktree.last= NULL;
		pchan->path= NULL;
	}
}

static void direct_link_modifiers(FileData *fd, ListBase *lb)
{
	ModifierData *md;

	link_list(fd, lb);

	for (md=lb->first; md; md=md->next) {
		md->error = NULL;
		md->scene = NULL;
		
		/* if modifiers disappear, or for upward compatibility */
		if(NULL==modifierType_getInfo(md->type))
			md->type= eModifierType_None;
			
		if (md->type==eModifierType_Subsurf) {
			SubsurfModifierData *smd = (SubsurfModifierData*) md;

			smd->emCache = smd->mCache = 0;
		}
		else if (md->type==eModifierType_Armature) {
			ArmatureModifierData *amd = (ArmatureModifierData*) md;
			
			amd->prevCos= NULL;
		}
		else if (md->type==eModifierType_Cloth) {
			ClothModifierData *clmd = (ClothModifierData*) md;
			
			clmd->clothObject = NULL;
			
			clmd->sim_parms= newdataadr(fd, clmd->sim_parms);
			clmd->coll_parms= newdataadr(fd, clmd->coll_parms);
			clmd->point_cache= newdataadr(fd, clmd->point_cache);

			if(clmd->point_cache)
				direct_link_pointcache(fd, clmd->point_cache);
			
			if(clmd->sim_parms) {
				if(clmd->sim_parms->presets > 10)
					clmd->sim_parms->presets = 0;
			}
			
		}
		else if (md->type==eModifierType_Fluidsim) {
			FluidsimModifierData *fluidmd = (FluidsimModifierData*) md;
			
			fluidmd->fss= newdataadr(fd, fluidmd->fss);
			fluidmd->fss->meshSurfNormals = 0;
		}
		else if (md->type==eModifierType_Collision) {
			
			CollisionModifierData *collmd = (CollisionModifierData*) md;
			/*
			// TODO: CollisionModifier should use pointcache 
			// + have proper reset events before enabling this
			collmd->x = newdataadr(fd, collmd->x);
			collmd->xnew = newdataadr(fd, collmd->xnew);
			collmd->mfaces = newdataadr(fd, collmd->mfaces);
			
			collmd->current_x = MEM_callocN(sizeof(MVert)*collmd->numverts,"current_x");
			collmd->current_xnew = MEM_callocN(sizeof(MVert)*collmd->numverts,"current_xnew");
			collmd->current_v = MEM_callocN(sizeof(MVert)*collmd->numverts,"current_v");
			*/
			
			collmd->x = NULL;
			collmd->xnew = NULL;
			collmd->current_x = NULL;
			collmd->current_xnew = NULL;
			collmd->current_v = NULL;
			collmd->time = -1;
			collmd->numverts = 0;
			collmd->bvhtree = NULL;
			collmd->mfaces = NULL;
			
		}
		else if (md->type==eModifierType_Surface) {
			SurfaceModifierData *surmd = (SurfaceModifierData*) md;

			surmd->dm = NULL;
			surmd->bvhtree = NULL;
		}
		else if (md->type==eModifierType_Hook) {
			HookModifierData *hmd = (HookModifierData*) md;

			hmd->indexar= newdataadr(fd, hmd->indexar);
			if(fd->flags & FD_FLAGS_SWITCH_ENDIAN) {
				int a;
				for(a=0; a<hmd->totindex; a++) {
					SWITCH_INT(hmd->indexar[a]);
				}
			}
		} else if (md->type==eModifierType_ParticleSystem) {
			ParticleSystemModifierData *psmd = (ParticleSystemModifierData*) md;

			psmd->dm=0;
			psmd->psys=newdataadr(fd, psmd->psys);
			psmd->flag &= ~eParticleSystemFlag_psys_updated;
		} else if (md->type==eModifierType_Explode) {
			ExplodeModifierData *psmd = (ExplodeModifierData*) md;

			psmd->facepa=0;
		}
		else if (md->type==eModifierType_MeshDeform) {
			MeshDeformModifierData *mmd = (MeshDeformModifierData*) md;

			mmd->bindweights= newdataadr(fd, mmd->bindweights);
			mmd->bindcos= newdataadr(fd, mmd->bindcos);
			mmd->dyngrid= newdataadr(fd, mmd->dyngrid);
			mmd->dyninfluences= newdataadr(fd, mmd->dyninfluences);
			mmd->dynverts= newdataadr(fd, mmd->dynverts);

			if(fd->flags & FD_FLAGS_SWITCH_ENDIAN) {
				int a;

				if(mmd->bindweights)
					for(a=0; a<mmd->totcagevert*mmd->totvert; a++)
						SWITCH_INT(mmd->bindweights[a])
				if(mmd->bindcos)
					for(a=0; a<mmd->totcagevert*3; a++)
						SWITCH_INT(mmd->bindcos[a])
				if(mmd->dynverts)
					for(a=0; a<mmd->totvert; a++)
						SWITCH_INT(mmd->dynverts[a])
			}
		}
		else if (md->type==eModifierType_Multires) {
			MultiresModifierData *mmd = (MultiresModifierData*) md;
			
			mmd->undo_verts = newdataadr(fd, mmd->undo_verts);
			mmd->undo_signal = !!mmd->undo_verts;
		}
	}
}

static void direct_link_object(FileData *fd, Object *ob)
{
	PartEff *paf;
	bProperty *prop;
	bSensor *sens;
	bController *cont;
	bActuator *act;
	int a;
	
	/* weak weak... this was only meant as draw flag, now is used in give_base too */
	ob->flag &= ~OB_FROMGROUP;

	ob->disp.first=ob->disp.last= NULL;
	
	ob->adt= newdataadr(fd, ob->adt);
	direct_link_animdata(fd, ob->adt);
	
	ob->pose= newdataadr(fd, ob->pose);
	direct_link_pose(fd, ob->pose);

	link_list(fd, &ob->defbase);
// XXX depreceated - old animation system <<<
	direct_link_nlastrips(fd, &ob->nlastrips);
	link_list(fd, &ob->constraintChannels);
// >>> XXX depreceated - old animation system 

	direct_link_scriptlink(fd, &ob->scriptlink);

	ob->mat= newdataadr(fd, ob->mat);
	test_pointer_array(fd, (void **)&ob->mat);
	
	/* do it here, below old data gets converted */
	direct_link_modifiers(fd, &ob->modifiers);
	
	link_list(fd, &ob->effect);
	paf= ob->effect.first;
	while(paf) {
		if(paf->type==EFF_PARTICLE) {
			paf->keys= NULL;
		}
		if(paf->type==EFF_WAVE) {
			WaveEff *wav = (WaveEff*) paf;
			PartEff *next = paf->next;
			WaveModifierData *wmd = (WaveModifierData*) modifier_new(eModifierType_Wave);

			wmd->damp = wav->damp;
			wmd->flag = wav->flag;
			wmd->height = wav->height;
			wmd->lifetime = wav->lifetime;
			wmd->narrow = wav->narrow;
			wmd->speed = wav->speed;
			wmd->startx = wav->startx;
			wmd->starty = wav->startx;
			wmd->timeoffs = wav->timeoffs;
			wmd->width = wav->width;

			BLI_addtail(&ob->modifiers, wmd);

			BLI_remlink(&ob->effect, paf);
			MEM_freeN(paf);

			paf = next;
			continue;
		}
		if(paf->type==EFF_BUILD) {
			BuildEff *baf = (BuildEff*) paf;
			PartEff *next = paf->next;
			BuildModifierData *bmd = (BuildModifierData*) modifier_new(eModifierType_Build);

			bmd->start = baf->sfra;
			bmd->length = baf->len;
			bmd->randomize = 0;
			bmd->seed = 1;

			BLI_addtail(&ob->modifiers, bmd);

			BLI_remlink(&ob->effect, paf);
			MEM_freeN(paf);

			paf = next;
			continue;
		}
		paf= paf->next;
	}

	ob->pd= newdataadr(fd, ob->pd);
	ob->soft= newdataadr(fd, ob->soft);
	if(ob->soft) {
		SoftBody *sb= ob->soft;		
		
		sb->bpoint= NULL;	// init pointers so it gets rebuilt nicely
		sb->bspring= NULL;
		sb->scratch= NULL;
		/* although not used anymore */
		/* still have to be loaded to be compatible with old files */
		sb->keys= newdataadr(fd, sb->keys);
		test_pointer_array(fd, (void **)&sb->keys);
		if(sb->keys) {
			for(a=0; a<sb->totkey; a++) {
				sb->keys[a]= newdataadr(fd, sb->keys[a]);
			}
		}

		sb->pointcache= newdataadr(fd, sb->pointcache);
		if(sb->pointcache)
			direct_link_pointcache(fd, sb->pointcache);
	}
	ob->bsoft= newdataadr(fd, ob->bsoft);
	ob->fluidsimSettings= newdataadr(fd, ob->fluidsimSettings); /* NT */

	link_list(fd, &ob->particlesystem);
	direct_link_particlesystems(fd,&ob->particlesystem);
	
	link_list(fd, &ob->prop);
	prop= ob->prop.first;
	while(prop) {
		prop->poin= newdataadr(fd, prop->poin);
		if(prop->poin==0) prop->poin= &prop->data;
		prop= prop->next;
	}

	link_list(fd, &ob->sensors);
	sens= ob->sensors.first;
	while(sens) {
		sens->data= newdataadr(fd, sens->data);
		sens->links= newdataadr(fd, sens->links);
		test_pointer_array(fd, (void **)&sens->links);
		sens= sens->next;
	}

	direct_link_constraints(fd, &ob->constraints);

	link_glob_list(fd, &ob->controllers);
	if (ob->init_state) {
		/* if a known first state is specified, set it so that the game will start ok */
		ob->state = ob->init_state;
	} else if (!ob->state) {
		ob->state = 1;
	}
	cont= ob->controllers.first;
	while(cont) {
		cont->data= newdataadr(fd, cont->data);
		cont->links= newdataadr(fd, cont->links);
		test_pointer_array(fd, (void **)&cont->links);
		if (cont->state_mask == 0)
			cont->state_mask = 1;
		cont= cont->next;
	}

	link_glob_list(fd, &ob->actuators);
	act= ob->actuators.first;
	while(act) {
		act->data= newdataadr(fd, act->data);
		act= act->next;
	}

	link_list(fd, &ob->hooks);
	while (ob->hooks.first) {
		ObHook *hook = ob->hooks.first;
		HookModifierData *hmd = (HookModifierData*) modifier_new(eModifierType_Hook);

		hook->indexar= newdataadr(fd, hook->indexar);
		if(fd->flags & FD_FLAGS_SWITCH_ENDIAN) {
			int a;
			for(a=0; a<hook->totindex; a++) {
				SWITCH_INT(hook->indexar[a]);
			}
		}

			/* Do conversion here because if we have loaded
			 * a hook we need to make sure it gets converted
			 * and free'd, regardless of version.
			 */
		VECCOPY(hmd->cent, hook->cent);
		hmd->falloff = hook->falloff;
		hmd->force = hook->force;
		hmd->indexar = hook->indexar;
		hmd->object = hook->parent;
		memcpy(hmd->parentinv, hook->parentinv, sizeof(hmd->parentinv));
		hmd->totindex = hook->totindex;

		BLI_addhead(&ob->modifiers, hmd);
		BLI_remlink(&ob->hooks, hook);

		MEM_freeN(hook);
	}
	
	ob->bb= NULL;
	ob->derivedDeform= NULL;
	ob->derivedFinal= NULL;
	ob->gpulamp.first= ob->gpulamp.last= NULL;
}

/* ************ READ SCENE ***************** */

/* patch for missing scene IDs, can't be in do-versions */
static void composite_patch(bNodeTree *ntree, Scene *scene)
{
	bNode *node;
	
	for(node= ntree->nodes.first; node; node= node->next)
		if(node->id==NULL && ELEM(node->type, CMP_NODE_R_LAYERS, CMP_NODE_COMPOSITE))
			node->id= &scene->id;
}


static void lib_link_scene(FileData *fd, Main *main)
{
	Scene *sce;
	Base *base, *next;
	Sequence *seq;
	SceneRenderLayer *srl;
	
	sce= main->scene.first;
	while(sce) {
		if(sce->id.flag & LIB_NEEDLINK) {
			/*Link ID Properties -- and copy this comment EXACTLY for easy finding
			of library blocks that implement this.*/
			if (sce->id.properties) IDP_LibLinkProperty(sce->id.properties, (fd->flags & FD_FLAGS_SWITCH_ENDIAN), fd);
			if (sce->adt) lib_link_animdata(fd, &sce->id, sce->adt);
			
			lib_link_keyingsets(fd, &sce->id, &sce->keyingsets);
			
			sce->camera= newlibadr(fd, sce->id.lib, sce->camera);
			sce->world= newlibadr_us(fd, sce->id.lib, sce->world);
			sce->set= newlibadr(fd, sce->id.lib, sce->set);
			sce->ima= newlibadr_us(fd, sce->id.lib, sce->ima);
			sce->toolsettings->imapaint.brush=
				newlibadr_us(fd, sce->id.lib, sce->toolsettings->imapaint.brush);
			if(sce->toolsettings->sculpt)
				sce->toolsettings->sculpt->brush=
					newlibadr_us(fd, sce->id.lib, sce->toolsettings->sculpt->brush);

			sce->toolsettings->skgen_template = newlibadr(fd, sce->id.lib, sce->toolsettings->skgen_template);

			for(base= sce->base.first; base; base= next) {
				next= base->next;

				/* base->object= newlibadr_us(fd, sce->id.lib, base->object); */
				base->object= newlibadr_us(fd, sce->id.lib, base->object);
				
				/* when save during radiotool, needs cleared */
				base->flag &= ~OB_RADIO;
				
				if(base->object==NULL) {
					printf("LIB ERROR: base removed\n");
					BLI_remlink(&sce->base, base);
					if(base==sce->basact) sce->basact= 0;
					MEM_freeN(base);
				}
			}
			
			if (sce->ed) {
				Editing *ed= sce->ed;
				ed->act_seq= NULL; //	ed->act_seq=  newlibadr(fd, ed->act_seq); // FIXME
			}

			SEQ_BEGIN(sce->ed, seq) {
				if(seq->ipo) seq->ipo= newlibadr_us(fd, sce->id.lib, seq->ipo);
				if(seq->scene) seq->scene= newlibadr(fd, sce->id.lib, seq->scene);
				if(seq->sound) {
					seq->sound= newlibadr(fd, sce->id.lib, seq->sound);
					if (seq->sound) {
						seq->sound->id.us++;
						seq->sound->flags |= SOUND_FLAGS_SEQUENCE;
					}
				}
				seq->anim= 0;
				seq->hdaudio = 0;
			}
			SEQ_END
			
			lib_link_scriptlink(fd, &sce->id, &sce->scriptlink);
			
			if(sce->nodetree) {
				lib_link_ntree(fd, &sce->id, sce->nodetree);
				composite_patch(sce->nodetree, sce);
			}
			
			for(srl= sce->r.layers.first; srl; srl= srl->next) {
				srl->mat_override= newlibadr_us(fd, sce->id.lib, srl->mat_override);
				srl->light_override= newlibadr_us(fd, sce->id.lib, srl->light_override);
			}
			/*Game Settings: Dome Warp Text*/
			sce->r.dometext= newlibadr_us(fd, sce->id.lib, sce->r.dometext);

			sce->id.flag -= LIB_NEEDLINK;
		}

		sce= sce->id.next;
	}
}

static void link_recurs_seq(FileData *fd, ListBase *lb)
{
	Sequence *seq;

	link_list(fd, lb);

	for(seq=lb->first; seq; seq=seq->next)
		if(seq->seqbase.first)
			link_recurs_seq(fd, &seq->seqbase);
}

static void direct_link_scene(FileData *fd, Scene *sce)
{
	Editing *ed;
	Sequence *seq;
	MetaStack *ms;

	sce->theDag = NULL;
	sce->dagisvalid = 0;
	sce->obedit= NULL;
	
	/* set users to one by default, not in lib-link, this will increase it for compo nodes */
	sce->id.us= 1;

	link_list(fd, &(sce->base));
	
	sce->adt= newdataadr(fd, sce->adt);
	direct_link_animdata(fd, sce->adt);
	
	link_list(fd, &sce->keyingsets);
	direct_link_keyingsets(fd, &sce->keyingsets);
	
	sce->basact= newdataadr(fd, sce->basact);

	sce->radio= newdataadr(fd, sce->radio);
	
	sce->toolsettings= newdataadr(fd, sce->toolsettings);
	if(sce->toolsettings) {
		sce->toolsettings->vpaint= newdataadr(fd, sce->toolsettings->vpaint);
		sce->toolsettings->wpaint= newdataadr(fd, sce->toolsettings->wpaint);
		sce->toolsettings->sculpt= newdataadr(fd, sce->toolsettings->sculpt);
		sce->toolsettings->imapaint.paintcursor= NULL;
		sce->toolsettings->particle.paintcursor= NULL;

		if(sce->toolsettings->sculpt)
			sce->toolsettings->sculpt->session= MEM_callocN(sizeof(SculptSession), "reload sculpt session");
	}

	if(sce->ed) {
		ListBase *old_seqbasep= &((Editing *)sce->ed)->seqbase;
		
		ed= sce->ed= newdataadr(fd, sce->ed);
		ed->act_seq= NULL; //		ed->act_seq=  newdataadr(fd, ed->act_seq); // FIXME

		/* recursive link sequences, lb will be correctly initialized */
		link_recurs_seq(fd, &ed->seqbase);

		SEQ_BEGIN(ed, seq) {
			seq->seq1= newdataadr(fd, seq->seq1);
			seq->seq2= newdataadr(fd, seq->seq2);
			seq->seq3= newdataadr(fd, seq->seq3);
			/* a patch: after introduction of effects with 3 input strips */
			if(seq->seq3==0) seq->seq3= seq->seq2;

			seq->plugin= newdataadr(fd, seq->plugin);
			seq->effectdata= newdataadr(fd, seq->effectdata);
			
			if (seq->type & SEQ_EFFECT) {
				seq->flag |= SEQ_EFFECT_NOT_LOADED;
			}

			seq->strip= newdataadr(fd, seq->strip);
			if(seq->strip && seq->strip->done==0) {
				seq->strip->done= 1;
				seq->strip->tstripdata = 0;
				seq->strip->tstripdata_startstill = 0;
				seq->strip->tstripdata_endstill = 0;
				seq->strip->ibuf_startstill = 0;
				seq->strip->ibuf_endstill = 0;

				if(seq->type == SEQ_IMAGE ||
				   seq->type == SEQ_MOVIE ||
				   seq->type == SEQ_RAM_SOUND ||
				   seq->type == SEQ_HD_SOUND) {
					seq->strip->stripdata = newdataadr(
						fd, seq->strip->stripdata);
				} else {
					seq->strip->stripdata = 0;
				}
				if (seq->flag & SEQ_USE_CROP) {
					seq->strip->crop = newdataadr(
						fd, seq->strip->crop);
				} else {
					seq->strip->crop = 0;
				}
				if (seq->flag & SEQ_USE_TRANSFORM) {
					seq->strip->transform = newdataadr(
						fd, seq->strip->transform);
				} else {
					seq->strip->transform = 0;
				}
				if (seq->flag & SEQ_USE_PROXY) {
					seq->strip->proxy = newdataadr(
						fd, seq->strip->proxy);
					seq->strip->proxy->anim = 0;
				} else {
					seq->strip->proxy = 0;
				}
				if (seq->flag & SEQ_USE_COLOR_BALANCE) {
					seq->strip->color_balance = newdataadr(
						fd, seq->strip->color_balance);
				} else {
					seq->strip->color_balance = 0;
				}
			}
		}
		SEQ_END
		
		/* link metastack, slight abuse of structs here, have to restore pointer to internal part in struct */
		{
			Sequence temp;
			char *poin;
			intptr_t offset;
			
			offset= ((intptr_t)&(temp.seqbase)) - ((intptr_t)&temp);
			
			/* root pointer */
			if(ed->seqbasep == old_seqbasep) {
				ed->seqbasep= &ed->seqbase;
			}
			else {
				
				poin= (char *)ed->seqbasep;
				poin -= offset;
				
				poin= newdataadr(fd, poin);
				if(poin) ed->seqbasep= (ListBase *)(poin+offset);
				else ed->seqbasep= &ed->seqbase;
			}			
			/* stack */
			link_list(fd, &(ed->metastack));
			
			for(ms= ed->metastack.first; ms; ms= ms->next) {
				ms->parseq= newdataadr(fd, ms->parseq);
				
				if(ms->oldbasep == old_seqbasep)
					ms->oldbasep= &ed->seqbase;
				else {
					poin= (char *)ms->oldbasep;
					poin -= offset;
					poin= newdataadr(fd, poin);
					if(poin) ms->oldbasep= (ListBase *)(poin+offset);
					else ms->oldbasep= &ed->seqbase;
				}
			}
		}
	}

	direct_link_scriptlink(fd, &sce->scriptlink);
	
	sce->r.avicodecdata = newdataadr(fd, sce->r.avicodecdata);
	if (sce->r.avicodecdata) {
		sce->r.avicodecdata->lpFormat = newdataadr(fd, sce->r.avicodecdata->lpFormat);
		sce->r.avicodecdata->lpParms = newdataadr(fd, sce->r.avicodecdata->lpParms);
	}
	
	sce->r.qtcodecdata = newdataadr(fd, sce->r.qtcodecdata);
	if (sce->r.qtcodecdata) {
		sce->r.qtcodecdata->cdParms = newdataadr(fd, sce->r.qtcodecdata->cdParms);
	}
	if (sce->r.ffcodecdata.properties) {
		sce->r.ffcodecdata.properties = newdataadr(
			fd, sce->r.ffcodecdata.properties);
		if (sce->r.ffcodecdata.properties) { 
			IDP_DirectLinkProperty(
				sce->r.ffcodecdata.properties, 
				(fd->flags & FD_FLAGS_SWITCH_ENDIAN), fd);
		}
	}

	link_list(fd, &(sce->markers));
	link_list(fd, &(sce->transform_spaces));
	link_list(fd, &(sce->r.layers));
	
	sce->nodetree= newdataadr(fd, sce->nodetree);
	if(sce->nodetree)
		direct_link_nodetree(fd, sce->nodetree);
	
}

/* ************ READ WM ***************** */

static void direct_link_windowmanager(FileData *fd, wmWindowManager *wm)
{
	wmWindow *win;
	
	wm->id.us= 1;
	link_list(fd, &(wm->windows));
	
	for(win= wm->windows.first; win; win= win->next) {
		win->ghostwin= NULL;
		win->eventstate= NULL;
		win->curswin= NULL;
		win->tweak= NULL;

		win->timers.first= win->timers.last= NULL;
		win->queue.first= win->queue.last= NULL;
		win->handlers.first= win->handlers.last= NULL;
		win->subwindows.first= win->subwindows.last= NULL;
		win->gesture.first= win->gesture.last= NULL;

		win->drawdata= NULL;
		win->drawmethod= -1;
		win->drawfail= 0;
	}
	
	wm->operators.first= wm->operators.last= NULL;
	wm->keymaps.first= wm->keymaps.last= NULL;
	wm->paintcursors.first= wm->paintcursors.last= NULL;
	wm->queue.first= wm->queue.last= NULL;
	wm->reports.first= wm->reports.last= NULL;
	
	wm->windrawable= NULL;
	wm->initialized= 0;
}

static void lib_link_windowmanager(FileData *fd, Main *main)
{
	wmWindowManager *wm;
	
	for(wm= main->wm.first; wm; wm= wm->id.next) {
		wmWindow *win;
		for(win= wm->windows.first; win; win= win->next) {
			win->screen= newlibadr(fd, NULL, win->screen);
		}
	}
}

/* ****************** READ GREASE PENCIL ***************** */

/* relinks grease-pencil data - used for direct_link and old file linkage */
static void direct_link_gpencil(FileData *fd, bGPdata *gpd)
{
	bGPDlayer *gpl;
	bGPDframe *gpf;
	bGPDstroke *gps;
	
	/* we must firstly have some grease-pencil data to link! */
	if (gpd == NULL)
		return;
	
	/* relink layers */
	link_list(fd, &gpd->layers);
	
	for (gpl= gpd->layers.first; gpl; gpl= gpl->next) {
		/* relink frames */
		link_list(fd, &gpl->frames);
		gpl->actframe= newdataadr(fd, gpl->actframe);
		
		for (gpf= gpl->frames.first; gpf; gpf= gpf->next) {
			/* relink strokes (and their points) */
			link_list(fd, &gpf->strokes);
			
			for (gps= gpf->strokes.first; gps; gps= gps->next) {
				gps->points= newdataadr(fd, gps->points);
			}
		}
	}
}

/* ****************** READ SCREEN ***************** */

static void butspace_version_132(SpaceButs *buts)
{
	buts->v2d.tot.xmin= 0.0f;
	buts->v2d.tot.ymin= 0.0f;
	buts->v2d.tot.xmax= 1279.0f;
	buts->v2d.tot.ymax= 228.0f;

	buts->v2d.min[0]= 256.0f;
	buts->v2d.min[1]= 42.0f;

	buts->v2d.max[0]= 2048.0f;
	buts->v2d.max[1]= 450.0f;

	buts->v2d.minzoom= 0.5f;
	buts->v2d.maxzoom= 1.21f;

	buts->v2d.scroll= 0;
	buts->v2d.keepzoom= 1;
	buts->v2d.keeptot= 1;
}

/* note: file read without screens option G_FILE_NO_UI; 
   check lib pointers in call below */
static void lib_link_screen(FileData *fd, Main *main)
{
	bScreen *sc;
	ScrArea *sa;

	for(sc= main->screen.first; sc; sc= sc->id.next) {
		if(sc->id.flag & LIB_NEEDLINK) {
			sc->id.us= 1;
			sc->scene= newlibadr(fd, sc->id.lib, sc->scene);
			
			sa= sc->areabase.first;
			while(sa) {
				SpaceLink *sl;
				
				sa->full= newlibadr(fd, sc->id.lib, sa->full);
				
				/* space handler scriptlinks */
				lib_link_scriptlink(fd, &sc->id, &sa->scriptlink);
				
				for (sl= sa->spacedata.first; sl; sl= sl->next) {
					if(sl->spacetype==SPACE_VIEW3D) {
						View3D *v3d= (View3D*) sl;
						
						v3d->camera= newlibadr(fd, sc->id.lib, v3d->camera);
						v3d->ob_centre= newlibadr(fd, sc->id.lib, v3d->ob_centre);
						
						if(v3d->bgpic) {
							v3d->bgpic->ima= newlibadr_us(fd, sc->id.lib, v3d->bgpic->ima);
						}
						if(v3d->localvd) {
							v3d->localvd->camera= newlibadr(fd, sc->id.lib, v3d->localvd->camera);
						}
					}
					else if(sl->spacetype==SPACE_IPO) {
						SpaceIpo *sipo= (SpaceIpo *)sl;
						
						if(sipo->ads)
							sipo->ads->source= newlibadr(fd, sc->id.lib, sipo->ads->source);
					}
					else if(sl->spacetype==SPACE_BUTS) {
						SpaceButs *sbuts= (SpaceButs *)sl;
						sbuts->lockpoin= NULL;
						sbuts->ri= NULL;
						sbuts->pinid= newlibadr(fd, sc->id.lib, sbuts->pinid);
						if(main->versionfile<132)
							butspace_version_132(sbuts);
					}
					else if(sl->spacetype==SPACE_FILE) {
						SpaceFile *sfile= (SpaceFile *)sl;
						sfile->files= NULL;
						sfile->params= NULL;
						sfile->op= NULL;
						sfile->layout= NULL;
					}
					else if(sl->spacetype==SPACE_IMASEL) {
						SpaceImaSel *simasel= (SpaceImaSel *)sl;

						simasel->files = NULL;						
						simasel->returnfunc= NULL;
						simasel->menup= NULL;
						simasel->pupmenu= NULL;
						simasel->img= NULL;
					}
					else if(sl->spacetype==SPACE_ACTION) {
						SpaceAction *saction= (SpaceAction *)sl;
						saction->action = newlibadr(fd, sc->id.lib, saction->action);
						saction->ads.source= newlibadr(fd, sc->id.lib, saction->ads.source);
					}
					else if(sl->spacetype==SPACE_IMAGE) {
						SpaceImage *sima= (SpaceImage *)sl;

						sima->image= newlibadr_us(fd, sc->id.lib, sima->image);
					}
					else if(sl->spacetype==SPACE_NLA){
						/* SpaceNla *snla= (SpaceNla *)sl;	*/
					}
					else if(sl->spacetype==SPACE_TEXT) {
						SpaceText *st= (SpaceText *)sl;

						st->text= newlibadr(fd, sc->id.lib, st->text);

					}
					else if(sl->spacetype==SPACE_SCRIPT) {

						SpaceScript *scpt= (SpaceScript *)sl;
						/*scpt->script = NULL; - 2.45 set to null, better re-run the script */
						if (scpt->script) {
							scpt->script= newlibadr(fd, sc->id.lib, scpt->script);
							if (scpt->script) {
								SCRIPT_SET_NULL(scpt->script)
							}
						}
					}
					else if(sl->spacetype==SPACE_OUTLINER) {
						SpaceOops *so= (SpaceOops *)sl;
						TreeStoreElem *tselem;
						int a;

						so->tree.first= so->tree.last= NULL;
						so->search_tse.id= newlibadr(fd, NULL, so->search_tse.id);
						
						if(so->treestore) {
							tselem= so->treestore->data;
							for(a=0; a<so->treestore->usedelem; a++, tselem++) {
								tselem->id= newlibadr(fd, NULL, tselem->id);
							}
						}
					}
					else if(sl->spacetype==SPACE_SOUND) {
						SpaceSound *ssound= (SpaceSound *)sl;

						ssound->sound= newlibadr_us(fd, sc->id.lib, ssound->sound);
					}
					else if(sl->spacetype==SPACE_NODE) {
						SpaceNode *snode= (SpaceNode *)sl;
						
						snode->id= newlibadr(fd, sc->id.lib, snode->id);
						
						/* internal data, a bit patchy */
						if(snode->id) {
							if(GS(snode->id->name)==ID_MA)
								snode->nodetree= ((Material *)snode->id)->nodetree;
							else if(GS(snode->id->name)==ID_SCE)
								snode->nodetree= ((Scene *)snode->id)->nodetree;
							else if(GS(snode->id->name)==ID_TE)
								snode->nodetree= ((Tex *)snode->id)->nodetree;
						}
					}
				}
				sa= sa->next;
			}
			sc->id.flag -= LIB_NEEDLINK;
		}
	}
}

/* Only for undo files, or to restore a screen after reading without UI... */
static void *restore_pointer_by_name(Main *mainp, ID *id, int user)
{
		
	if(id) {
		ListBase *lb= wich_libbase(mainp, GS(id->name));
		
		if(lb) {	// there's still risk of checking corrupt mem (freed Ids in oops)
			ID *idn= lb->first;
			char *name= id->name+2;
			
			while(idn) {
				if(idn->name[2]==name[0] && strcmp(idn->name+2, name)==0) {
					if(idn->lib==id->lib) {
						if(user && idn->us==0) idn->us++;
						break;
					}
				}
				idn= idn->next;
			}
			return idn;
		}
	}
	return NULL;
}

/* called from kernel/blender.c */
/* used to link a file (without UI) to the current UI */
/* note that it assumes the old pointers in UI are still valid, so old Main is not freed */
void lib_link_screen_restore(Main *newmain, bScreen *curscreen, Scene *curscene)
{
	wmWindow *win;
	wmWindowManager *wm;
	bScreen *sc;
	ScrArea *sa;

	/* first windowmanager */
	for(wm= newmain->wm.first; wm; wm= wm->id.next) {
		for(win= wm->windows.first; win; win= win->next) {
			win->screen= restore_pointer_by_name(newmain, (ID *)win->screen, 1);
			
			if(win->screen==NULL)
				win->screen= curscreen;

			win->screen->winid= win->winid;
		}
	}
	
	
	for(sc= newmain->screen.first; sc; sc= sc->id.next) {
		
		sc->scene= restore_pointer_by_name(newmain, (ID *)sc->scene, 1);
		if(sc->scene==NULL)
			sc->scene= curscene;

		sa= sc->areabase.first;
		while(sa) {
			SpaceLink *sl;

			if (sa->scriptlink.totscript) {
				/* restore screen area script links */
				ScriptLink *slink = &sa->scriptlink;
				int script_idx;
				for (script_idx = 0; script_idx < slink->totscript; script_idx++) {
					slink->scripts[script_idx] = restore_pointer_by_name(newmain,
						(ID *)slink->scripts[script_idx], 1);
				}
			}

			for (sl= sa->spacedata.first; sl; sl= sl->next) {
				if(sl->spacetype==SPACE_VIEW3D) {
					View3D *v3d= (View3D*) sl;
					
					v3d->camera= restore_pointer_by_name(newmain, (ID *)v3d->camera, 1);
					if(v3d->camera==NULL)
						v3d->camera= sc->scene->camera;
					v3d->ob_centre= restore_pointer_by_name(newmain, (ID *)v3d->ob_centre, 1);
					
					if(v3d->bgpic) {
						v3d->bgpic->ima= restore_pointer_by_name(newmain, (ID *)v3d->bgpic->ima, 1);
					}
					if(v3d->localvd) {
						/*Base *base;*/

						v3d->localvd->camera= sc->scene->camera;
						
						/* localview can become invalid during undo/redo steps, so we exit it when no could be found */
						/* XXX  regionlocalview ?
						for(base= sc->scene->base.first; base; base= base->next) {
							if(base->lay & v3d->lay) break;
						}
						if(base==NULL) {
							v3d->lay= v3d->localvd->lay;
							v3d->layact= v3d->localvd->layact;
							MEM_freeN(v3d->localvd); 
							v3d->localvd= NULL;
							v3d->localview= 0;
						}
						*/
					}
					else if(v3d->scenelock) v3d->lay= sc->scene->lay;

					/* not very nice, but could help */
					if((v3d->layact & v3d->lay)==0) v3d->layact= v3d->lay;
					
				}
				else if(sl->spacetype==SPACE_IPO) {
					/* XXX animato */
#if 0
					SpaceIpo *sipo= (SpaceIpo *)sl;

					sipo->ipo= restore_pointer_by_name(newmain, (ID *)sipo->ipo, 0);
					if(sipo->blocktype==ID_SEQ) 
						sipo->from= (ID *)find_sequence_from_ipo_helper(newmain, sipo->ipo);
					else 
						sipo->from= restore_pointer_by_name(newmain, (ID *)sipo->from, 0);
					
					// not free sipo->ipokey, creates dependency with src/
					if(sipo->editipo) MEM_freeN(sipo->editipo);
					sipo->editipo= NULL;
#endif
				}
				else if(sl->spacetype==SPACE_BUTS) {
					SpaceButs *sbuts= (SpaceButs *)sl;
					sbuts->lockpoin= NULL;
					sbuts->pinid = restore_pointer_by_name(newmain, sbuts->pinid, 0);
					//XXX if (sbuts->ri) sbuts->ri->curtile = 0;
				}
				else if(sl->spacetype==SPACE_FILE) {
					
					SpaceFile *sfile= (SpaceFile *)sl;
					sfile->files= NULL;
					sfile->params= NULL;
					sfile->op= NULL;
					/* XXX needs checking - best solve in filesel itself 
					if(sfile->libfiledata)	
						BLO_blendhandle_close(sfile->libfiledata);
					sfile->libfiledata= 0;
					*/
				}
				else if(sl->spacetype==SPACE_IMASEL) {
                    SpaceImaSel *simasel= (SpaceImaSel *)sl;
					if (simasel->files) {
						//XXX BIF_filelist_freelib(simasel->files);
					}
				}
				else if(sl->spacetype==SPACE_ACTION) {
					SpaceAction *saction= (SpaceAction *)sl;
					saction->action = restore_pointer_by_name(newmain, (ID *)saction->action, 1);
					saction->ads.source= restore_pointer_by_name(newmain, (ID *)saction->ads.source, 1);
				}
				else if(sl->spacetype==SPACE_IMAGE) {
					SpaceImage *sima= (SpaceImage *)sl;

					sima->image= restore_pointer_by_name(newmain, (ID *)sima->image, 1);
				}
				else if(sl->spacetype==SPACE_NLA){
					/* SpaceNla *snla= (SpaceNla *)sl;	*/
				}
				else if(sl->spacetype==SPACE_TEXT) {
					SpaceText *st= (SpaceText *)sl;

					st->text= restore_pointer_by_name(newmain, (ID *)st->text, 1);
					if(st->text==NULL) st->text= newmain->text.first;
				}
				else if(sl->spacetype==SPACE_SCRIPT) {
					SpaceScript *scpt= (SpaceScript *)sl;
					
					scpt->script= restore_pointer_by_name(newmain, (ID *)scpt->script, 1);
					
					/*sc->script = NULL; - 2.45 set to null, better re-run the script */
					if (scpt->script) {
						SCRIPT_SET_NULL(scpt->script)
					}
				}
				else if(sl->spacetype==SPACE_OUTLINER) {
					SpaceOops *so= (SpaceOops *)sl;
					int a;
					
					so->search_tse.id= restore_pointer_by_name(newmain, so->search_tse.id, 0);
					
					if(so->treestore) {
						TreeStore *ts= so->treestore;
						TreeStoreElem *tselem=ts->data;
						for(a=0; a<ts->usedelem; a++, tselem++) {
							tselem->id= restore_pointer_by_name(newmain, tselem->id, 0);
						}
					}
				}
				else if(sl->spacetype==SPACE_SOUND) {
					SpaceSound *ssound= (SpaceSound *)sl;

					ssound->sound= restore_pointer_by_name(newmain, (ID *)ssound->sound, 1);
				}
				else if(sl->spacetype==SPACE_NODE) {
					SpaceNode *snode= (SpaceNode *)sl;
					
					snode->id= restore_pointer_by_name(newmain, snode->id, 1);
					snode->edittree= NULL;
					
					if(snode->id==NULL)
						snode->nodetree= NULL;
					else {
						if(GS(snode->id->name)==ID_MA)
							snode->nodetree= ((Material *)snode->id)->nodetree;
						else if(GS(snode->id->name)==ID_SCE)
							snode->nodetree= ((Scene *)snode->id)->nodetree;
						else if(GS(snode->id->name)==ID_TE)
							snode->nodetree= ((Tex *)snode->id)->nodetree;
					}
				}
			}
			sa= sa->next;
		}
	}
}

static void direct_link_region(FileData *fd, ARegion *ar, int spacetype)
{
	Panel *pa;

	link_list(fd, &(ar->panels));

	for(pa= ar->panels.first; pa; pa=pa->next) {
		pa->paneltab= newdataadr(fd, pa->paneltab);
		pa->runtime_flag= 0;
		pa->activedata= NULL;
		pa->type= NULL;
	}
	
	ar->regiondata= newdataadr(fd, ar->regiondata);
	if(ar->regiondata) {
		if(spacetype==SPACE_VIEW3D) {
			RegionView3D *rv3d= ar->regiondata;
			
			rv3d->localvd= newdataadr(fd, rv3d->localvd);
			rv3d->clipbb= newdataadr(fd, rv3d->clipbb);
			
			rv3d->depths= NULL;
			rv3d->retopo_view_data= NULL;
			rv3d->ri= NULL;
			rv3d->sms= NULL;
			rv3d->smooth_timer= NULL;
			rv3d->lastmode= 0;
		}
	}
	
	ar->handlers.first= ar->handlers.last= NULL;
	ar->uiblocks.first= ar->uiblocks.last= NULL;
	ar->headerstr= NULL;
	ar->swinid= 0;
	ar->type= NULL;
	ar->swap= 0;
	ar->do_draw= 0;
	memset(&ar->drawrct, 0, sizeof(ar->drawrct));
}

/* for the saved 2.50 files without regiondata */
/* and as patch for 2.48 and older */
static void view3d_split_250(View3D *v3d, ListBase *regions)
{
	ARegion *ar;
	
	for(ar= regions->first; ar; ar= ar->next) {
		if(ar->regiontype==RGN_TYPE_WINDOW && ar->regiondata==NULL) {
			RegionView3D *rv3d;
			
			rv3d= ar->regiondata= MEM_callocN(sizeof(RegionView3D), "region v3d patch");
			rv3d->persp= v3d->persp;
			rv3d->view= v3d->view;
			rv3d->dist= v3d->dist;
			VECCOPY(rv3d->ofs, v3d->ofs);
			QUATCOPY(rv3d->viewquat, v3d->viewquat);
		}
	}
}

static void direct_link_screen(FileData *fd, bScreen *sc)
{
	ScrArea *sa;
	ScrVert *sv;
	ScrEdge *se;
	int a;
	
	link_list(fd, &(sc->vertbase));
	link_list(fd, &(sc->edgebase));
	link_list(fd, &(sc->areabase));
	sc->regionbase.first= sc->regionbase.last= NULL;
	sc->context= NULL;

	sc->mainwin= sc->subwinactive= 0;	/* indices */
	sc->swap= 0;
	
	/* hacky patch... but people have been saving files with the verse-blender,
	   causing the handler to keep running for ever, with no means to disable it */
	for(a=0; a<SCREEN_MAXHANDLER; a+=2) {
		if( sc->handler[a]==SCREEN_HANDLER_VERSE) {
			sc->handler[a]= 0;
			break;
		}
	}
	
	/* edges */
	for(se= sc->edgebase.first; se; se= se->next) {
		se->v1= newdataadr(fd, se->v1);
		se->v2= newdataadr(fd, se->v2);
		if( (intptr_t)se->v1 > (intptr_t)se->v2) {
			sv= se->v1;
			se->v1= se->v2;
			se->v2= sv;
		}

		if(se->v1==NULL) {
			printf("error reading screen... file corrupt\n");
			se->v1= se->v2;
		}
	}

	/* areas */
	for(sa= sc->areabase.first; sa; sa= sa->next) {
		SpaceLink *sl;
		ARegion *ar;

		link_list(fd, &(sa->spacedata));
		link_list(fd, &(sa->regionbase));

		sa->handlers.first= sa->handlers.last= NULL;
		sa->type= NULL;	/* spacetype callbacks */
		
		for(ar= sa->regionbase.first; ar; ar= ar->next)
			direct_link_region(fd, ar, sa->spacetype);
		
		/* accident can happen when read/save new file with older version */
		/* 2.50: we now always add spacedata for info */
		if(sa->spacedata.first==NULL) {
			SpaceInfo *sinfo= MEM_callocN(sizeof(SpaceInfo), "spaceinfo");
			sa->spacetype= sinfo->spacetype= SPACE_INFO;
			BLI_addtail(&sa->spacedata, sinfo);
		}
		/* add local view3d too */
		else if(sa->spacetype==SPACE_VIEW3D)
			view3d_split_250(sa->spacedata.first, &sa->regionbase);
		
		for (sl= sa->spacedata.first; sl; sl= sl->next) {
			link_list(fd, &(sl->regionbase));

			for(ar= sl->regionbase.first; ar; ar= ar->next)
				direct_link_region(fd, ar, sl->spacetype);

			if (sl->spacetype==SPACE_VIEW3D) {
				View3D *v3d= (View3D*) sl;
				v3d->bgpic= newdataadr(fd, v3d->bgpic);
				if(v3d->bgpic)
					v3d->bgpic->iuser.ok= 1;
				if(v3d->gpd) {
					v3d->gpd= newdataadr(fd, v3d->gpd);
					direct_link_gpencil(fd, v3d->gpd);
				}
				v3d->localvd= newdataadr(fd, v3d->localvd);
				v3d->afterdraw.first= v3d->afterdraw.last= NULL;
				v3d->properties_storage= NULL;
				
				view3d_split_250(v3d, &sl->regionbase);
			}
			else if (sl->spacetype==SPACE_IPO) {
				SpaceIpo *sipo= (SpaceIpo*)sl;
				
				sipo->ads= newdataadr(fd, sipo->ads);
				sipo->ghostCurves.first= sipo->ghostCurves.last= NULL;
			}
			else if (sl->spacetype==SPACE_OUTLINER) {
				SpaceOops *soops= (SpaceOops*) sl;
				
				soops->treestore= newdataadr(fd, soops->treestore);
				if(soops->treestore) {
					soops->treestore->data= newdataadr(fd, soops->treestore->data);
					/* we only saved what was used */
					soops->treestore->totelem= soops->treestore->usedelem;
					soops->storeflag |= SO_TREESTORE_CLEANUP;	// at first draw
				}
			}
			else if(sl->spacetype==SPACE_IMAGE) {
				SpaceImage *sima= (SpaceImage *)sl;
				
				sima->cumap= newdataadr(fd, sima->cumap);
				sima->gpd= newdataadr(fd, sima->gpd);
				if (sima->gpd)
					direct_link_gpencil(fd, sima->gpd);
				if(sima->cumap)
					direct_link_curvemapping(fd, sima->cumap);
<<<<<<< HEAD
=======
				sima->iuser.scene= NULL;
>>>>>>> fba6a993
				sima->iuser.ok= 1;
			}
			else if(sl->spacetype==SPACE_NODE) {
				SpaceNode *snode= (SpaceNode *)sl;
				
				if(snode->gpd) {
					snode->gpd= newdataadr(fd, snode->gpd);
					direct_link_gpencil(fd, snode->gpd);
				}
				snode->nodetree= snode->edittree= NULL;
			}
			else if(sl->spacetype==SPACE_SEQ) {
				SpaceSeq *sseq= (SpaceSeq *)sl;
				if(sseq->gpd) {
					sseq->gpd= newdataadr(fd, sseq->gpd);
					direct_link_gpencil(fd, sseq->gpd);
				}
			}
			else if(sl->spacetype==SPACE_BUTS) {
				SpaceButs *sbuts= (SpaceButs *)sl;
				sbuts->path= NULL;
			}
		}
		
		sa->actionzones.first= sa->actionzones.last= NULL;

		sa->v1= newdataadr(fd, sa->v1);
		sa->v2= newdataadr(fd, sa->v2);
		sa->v3= newdataadr(fd, sa->v3);
		sa->v4= newdataadr(fd, sa->v4);

		/* space handler scriptlinks */
		direct_link_scriptlink(fd, &sa->scriptlink);
	}
}

/* ********** READ LIBRARY *************** */


static void direct_link_library(FileData *fd, Library *lib, Main *main)
{
	Main *newmain;
	
	for(newmain= fd->mainlist.first; newmain; newmain= newmain->next) {
		if(newmain->curlib) {
			if(strcmp(newmain->curlib->filename, lib->filename)==0) {
				printf("Fixed error in file; multiple instances of lib:\n %s\n", lib->filename);
				
				change_idid_adr(&fd->mainlist, fd, lib, newmain->curlib);
//				change_idid_adr_fd(fd, lib, newmain->curlib);
				
				BLI_remlink(&main->library, lib);
				MEM_freeN(lib);
				
				BKE_report(fd->reports, RPT_WARNING, "Library had multiple instances, save and reload!");

				return;
			}
		}
	}
	/* make sure we have full path in lib->filename */
	BLI_strncpy(lib->filename, lib->name, sizeof(lib->name));
	cleanup_path(fd->filename, lib->filename);
	
//	printf("direct_link_library: name %s\n", lib->name);
//	printf("direct_link_library: filename %s\n", lib->filename);
	
	/* new main */
	newmain= MEM_callocN(sizeof(Main), "directlink");
	BLI_addtail(&fd->mainlist, newmain);
	newmain->curlib= lib;

	lib->parent= NULL;
}

static void lib_link_library(FileData *fd, Main *main)
{
	Library *lib;
	for(lib= main->library.first; lib; lib= lib->id.next) {
		lib->id.us= 1;
	}
}

/* Always call this once you havbe loaded new library data to set the relative paths correctly in relation to the blend file */
static void fix_relpaths_library(const char *basepath, Main *main)
{
	Library *lib;
	/* BLO_read_from_memory uses a blank filename */
	if (basepath==NULL || basepath[0] == '\0')
		return;
		
	for(lib= main->library.first; lib; lib= lib->id.next) {
		/* Libraries store both relative and abs paths, recreate relative paths,
		 * relative to the blend file since indirectly linked libs will be relative to their direct linked library */
		if (strncmp(lib->name, "//", 2)==0) { /* if this is relative to begin with? */
			strncpy(lib->name, lib->filename, sizeof(lib->name));
			BLI_makestringcode(basepath, lib->name);
		}
	}
}

/* ************** READ SOUND ******************* */

static void direct_link_sound(FileData *fd, bSound *sound)
{
	sound->sample = NULL;
	sound->snd_sound = NULL;

	sound->packedfile = direct_link_packedfile(fd, sound->packedfile);
	sound->newpackedfile = direct_link_packedfile(fd, sound->newpackedfile);
}

static void lib_link_sound(FileData *fd, Main *main)
{
	bSound *sound;

	sound= main->sound.first;
	while(sound) {
		if(sound->id.flag & LIB_NEEDLINK) {
			sound->id.flag -= LIB_NEEDLINK;
			sound->ipo= newlibadr_us(fd, sound->id.lib, sound->ipo); // XXX depreceated - old animation system
			sound->stream = 0;
		}
		sound= sound->id.next;
	}
}
/* ***************** READ GROUP *************** */

static void direct_link_group(FileData *fd, Group *group)
{
	link_list(fd, &group->gobject);
}

static void lib_link_group(FileData *fd, Main *main)
{
	Group *group= main->group.first;
	GroupObject *go;
	int add_us;
	
	while(group) {
		if(group->id.flag & LIB_NEEDLINK) {
			group->id.flag -= LIB_NEEDLINK;
			
			add_us= 0;
			
			go= group->gobject.first;
			while(go) {
				go->ob= newlibadr(fd, group->id.lib, go->ob);
				if(go->ob) {
					go->ob->flag |= OB_FROMGROUP;
					/* if group has an object, it increments user... */
					add_us= 1;
					if(go->ob->id.us==0) 
						go->ob->id.us= 1;
				}
				go= go->next;
			}
			if(add_us) group->id.us++;
			rem_from_group(group, NULL);	/* removes NULL entries */
		}
		group= group->id.next;
	}
}

/* ************** GENERAL & MAIN ******************** */


static char *dataname(short id_code)
{
	
	switch( id_code ) {
		case ID_OB: return "Data from OB";
		case ID_ME: return "Data from ME";
		case ID_IP: return "Data from IP";
		case ID_SCE: return "Data from SCE";
		case ID_MA: return "Data from MA";
		case ID_TE: return "Data from TE";
		case ID_CU: return "Data from CU";
		case ID_GR: return "Data from GR";
		case ID_AR: return "Data from AR";
		case ID_AC: return "Data from AC";
		case ID_LI: return "Data from LI";
		case ID_MB: return "Data from MB";
		case ID_IM: return "Data from IM";
		case ID_LT: return "Data from LT";
		case ID_LA: return "Data from LA";
		case ID_CA: return "Data from CA";
		case ID_KE: return "Data from KE";
		case ID_WO: return "Data from WO";
		case ID_SCR: return "Data from SCR";
		case ID_VF: return "Data from VF";
		case ID_TXT	: return "Data from TXT";
		case ID_SO: return "Data from SO";
		case ID_NT: return "Data from NT";
		case ID_BR: return "Data from BR";
		case ID_PA: return "Data from PA";
		case ID_GD: return "Data from GD";
	}
	return "Data from Lib Block";
	
}

static BHead *read_libblock(FileData *fd, Main *main, BHead *bhead, int flag, ID **id_r)
{
	/* this routine reads a libblock and its direct data. Use link functions
	 * to connect it all
	 */

	ID *id;
	ListBase *lb;
	char *allocname;
	
	/* read libblock */
	id = read_struct(fd, bhead, "lib block");
	if (id_r)
		*id_r= id;
	if (!id)
		return blo_nextbhead(fd, bhead);
	
	oldnewmap_insert(fd->libmap, bhead->old, id, bhead->code);	/* for ID_ID check */
	
	/* do after read_struct, for dna reconstruct */
	if(bhead->code==ID_ID) {
		lb= wich_libbase(main, GS(id->name));
	}
	else {
		lb= wich_libbase(main, bhead->code);
	}
	
	BLI_addtail(lb, id);

	/* clear first 8 bits */
	id->flag= (id->flag & 0xFF00) | flag | LIB_NEEDLINK;
	id->lib= main->curlib;
	if(id->flag & LIB_FAKEUSER) id->us= 1;
	else id->us= 0;
	id->icon_id = 0;

	/* this case cannot be direct_linked: it's just the ID part */
	if(bhead->code==ID_ID) {
		return blo_nextbhead(fd, bhead);
	}

	bhead = blo_nextbhead(fd, bhead);

	/* need a name for the mallocN, just for debugging and sane prints on leaks */
	allocname= dataname(GS(id->name));
	
		/* read all data */
	
	while(bhead && bhead->code==DATA) {
		void *data;
#if 0		
		/* XXX DUMB DEBUGGING OPTION TO GIVE NAMES for guarded malloc errors */		
		short *sp= fd->filesdna->structs[bhead->SDNAnr];
		char *allocname = fd->filesdna->types[ sp[0] ];
		char *tmp= malloc(100);
		
		strcpy(tmp, allocname);
		data= read_struct(fd, bhead, tmp);
#endif
		data= read_struct(fd, bhead, allocname);
		
		if (data) {
			oldnewmap_insert(fd->datamap, bhead->old, data, 0);
		}

		bhead = blo_nextbhead(fd, bhead);
	}

	/* init pointers direct data */
	switch( GS(id->name) ) {
		case ID_WM:
			direct_link_windowmanager(fd, (wmWindowManager *)id);
			break;
		case ID_SCR:
			direct_link_screen(fd, (bScreen *)id);
			break;
		case ID_SCE:
			direct_link_scene(fd, (Scene *)id);
			break;
		case ID_OB:
			direct_link_object(fd, (Object *)id);
			break;
		case ID_ME:
			direct_link_mesh(fd, (Mesh *)id);
			break;
		case ID_CU:
			direct_link_curve(fd, (Curve *)id);
			break;
		case ID_MB:
			direct_link_mball(fd, (MetaBall *)id);
			break;
		case ID_MA:
			direct_link_material(fd, (Material *)id);
			break;
		case ID_TE:
			direct_link_texture(fd, (Tex *)id);
			break;
		case ID_IM:
			direct_link_image(fd, (Image *)id);
			break;
		case ID_LA:
			direct_link_lamp(fd, (Lamp *)id);
			break;
		case ID_VF:
			direct_link_vfont(fd, (VFont *)id);
			break;
		case ID_TXT:
			direct_link_text(fd, (Text *)id);
			break;
		case ID_IP:
			direct_link_ipo(fd, (Ipo *)id);
			break;
		case ID_KE:
			direct_link_key(fd, (Key *)id);
			break;
		case ID_LT:
			direct_link_latt(fd, (Lattice *)id);
			break;
		case ID_WO:
			direct_link_world(fd, (World *)id);
			break;
		case ID_LI:
			direct_link_library(fd, (Library *)id, main);
			break;
		case ID_CA:
			direct_link_camera(fd, (Camera *)id);
			break;
		case ID_SO:
			direct_link_sound(fd, (bSound *)id);
			break;
		case ID_GR:
			direct_link_group(fd, (Group *)id);
			break;
		case ID_AR:
			direct_link_armature(fd, (bArmature*)id);
			break;
		case ID_AC:
			direct_link_action(fd, (bAction*)id);
			break;
		case ID_NT:
			direct_link_nodetree(fd, (bNodeTree*)id);
			break;
		case ID_BR:
			direct_link_brush(fd, (Brush*)id);
			break;
		case ID_PA:
			direct_link_particlesettings(fd, (ParticleSettings*)id);
			break;
		case ID_SCRIPT:
			direct_link_script(fd, (Script*)id);
			break;
		case ID_GD:
			direct_link_gpencil(fd, (bGPdata *)id);
			break;
	}
	
	/*link direct data of ID properties*/
	if (id->properties) {
		id->properties = newdataadr(fd, id->properties);
		if (id->properties) { /* this case means the data was written incorrectly, it should not happen */
			IDP_DirectLinkProperty(id->properties, (fd->flags & FD_FLAGS_SWITCH_ENDIAN), fd);
		}
	}

	oldnewmap_free_unused(fd->datamap);
	oldnewmap_clear(fd->datamap);

	return (bhead);
}

/* note, this has to be kept for reading older files... */
/* also version info is written here */
static BHead *read_global(BlendFileData *bfd, FileData *fd, BHead *bhead)
{
	FileGlobal *fg= read_struct(fd, bhead, "Global");
	
	/* copy to bfd handle */
	bfd->main->subversionfile= fg->subversion;
	bfd->main->minversionfile= fg->minversion;
	bfd->main->minsubversionfile= fg->minsubversion;
	
	bfd->winpos= fg->winpos;
	bfd->fileflags= fg->fileflags;
	bfd->displaymode= fg->displaymode;
	bfd->globalf= fg->globalf;
	
	bfd->curscreen= fg->curscreen;
	bfd->curscene= fg->curscene;
	
	MEM_freeN(fg);
	
	return blo_nextbhead(fd, bhead);
}

/* note, this has to be kept for reading older files... */
static void link_global(FileData *fd, BlendFileData *bfd)
{
	
	bfd->curscreen= newlibadr(fd, 0, bfd->curscreen);
	bfd->curscene= newlibadr(fd, 0, bfd->curscene);
	// this happens in files older than 2.35
	if(bfd->curscene==NULL) {
		if(bfd->curscreen) bfd->curscene= bfd->curscreen->scene;
	}
}

static void vcol_to_fcol(Mesh *me)
{
	MFace *mface;
	unsigned int *mcol, *mcoln, *mcolmain;
	int a;

	if(me->totface==0 || me->mcol==0) return;

	mcoln= mcolmain= MEM_mallocN(4*sizeof(int)*me->totface, "mcoln");
	mcol = (unsigned int *)me->mcol;
	mface= me->mface;
	for(a=me->totface; a>0; a--, mface++) {
		mcoln[0]= mcol[mface->v1];
		mcoln[1]= mcol[mface->v2];
		mcoln[2]= mcol[mface->v3];
		mcoln[3]= mcol[mface->v4];
		mcoln+= 4;
	}

	MEM_freeN(me->mcol);
	me->mcol= (MCol *)mcolmain;
}

static int map_223_keybd_code_to_224_keybd_code(int code)
{
	switch (code) {
		case 312:	return 311; /* F12KEY */
		case 159:	return 161; /* PADSLASHKEY */
		case 161:	return 150; /* PAD0 */
		case 154:	return 151; /* PAD1 */
		case 150:	return 152; /* PAD2 */
		case 155:	return 153; /* PAD3 */
		case 151:	return 154; /* PAD4 */
		case 156:	return 155; /* PAD5 */
		case 152:	return 156; /* PAD6 */
		case 157:	return 157; /* PAD7 */
		case 153:	return 158; /* PAD8 */
		case 158:	return 159; /* PAD9 */
		default: return code;
	}
}

static void bone_version_238(ListBase *lb)
{
	Bone *bone;
	
	for(bone= lb->first; bone; bone= bone->next) {
		if(bone->rad_tail==0.0f && bone->rad_head==0.0f) {
			bone->rad_head= 0.25f*bone->length;
			bone->rad_tail= 0.1f*bone->length;
			
			bone->dist-= bone->rad_head;
			if(bone->dist<=0.0f) bone->dist= 0.0f;
		}
		bone_version_238(&bone->childbase);
	}
}

static void bone_version_239(ListBase *lb)
{
	Bone *bone;
	
	for(bone= lb->first; bone; bone= bone->next) {
		if(bone->layer==0) 
			bone->layer= 1;
		bone_version_239(&bone->childbase);
	}
}

static void ntree_version_241(bNodeTree *ntree)
{
	bNode *node;
	
	if(ntree->type==NTREE_COMPOSIT) {
		for(node= ntree->nodes.first; node; node= node->next) {
			if(node->type==CMP_NODE_BLUR) {
				if(node->storage==NULL) {
					NodeBlurData *nbd= MEM_callocN(sizeof(NodeBlurData), "node blur patch");
					nbd->sizex= node->custom1;
					nbd->sizey= node->custom2;
					nbd->filtertype= R_FILTER_QUAD;
					node->storage= nbd;
				}
			}
			else if(node->type==CMP_NODE_VECBLUR) {
				if(node->storage==NULL) {
					NodeBlurData *nbd= MEM_callocN(sizeof(NodeBlurData), "node blur patch");
					nbd->samples= node->custom1;
					nbd->maxspeed= node->custom2;
					nbd->fac= 1.0f;
					node->storage= nbd;
				}
			}
		}
	}
}

static void ntree_version_242(bNodeTree *ntree)
{
	bNode *node;
	
	if(ntree->type==NTREE_COMPOSIT) {
		for(node= ntree->nodes.first; node; node= node->next) {
			if(node->type==CMP_NODE_HUE_SAT) {
				if(node->storage) {
					NodeHueSat *nhs= node->storage;
					if(nhs->val==0.0f) nhs->val= 1.0f;
				}
			}
		}
	}
	else if(ntree->type==NTREE_SHADER) {
		for(node= ntree->nodes.first; node; node= node->next)
			if(node->type == SH_NODE_GEOMETRY && node->storage == NULL)
				node->storage= MEM_callocN(sizeof(NodeGeometry), "NodeGeometry");
	}
	
}


/* somehow, probably importing via python, keyblock adrcodes are not in order */
static void sort_shape_fix(Main *main)
{
	Key *key;
	KeyBlock *kb;
	int sorted= 0;
	
	while(sorted==0) {
		sorted= 1;
		for(key= main->key.first; key; key= key->id.next) {
			for(kb= key->block.first; kb; kb= kb->next) {
				if(kb->next && kb->adrcode>kb->next->adrcode) {
					KeyBlock *next= kb->next;
					BLI_remlink(&key->block, kb);
					BLI_insertlink(&key->block, next, kb);
					kb= next;
					sorted= 0;
				}
			}
		}
		if(sorted==0) printf("warning, shape keys were sorted incorrect, fixed it!\n");
	}
}

static void customdata_version_242(Mesh *me)
{
	CustomDataLayer *layer;
	MTFace *mtf;
	MCol *mcol;
	TFace *tf;
	int a, mtfacen, mcoln;

	if (!me->vdata.totlayer) {
		CustomData_add_layer(&me->vdata, CD_MVERT, CD_ASSIGN, me->mvert, me->totvert);

		if (me->msticky)
			CustomData_add_layer(&me->vdata, CD_MSTICKY, CD_ASSIGN, me->msticky, me->totvert);
		if (me->dvert)
			CustomData_add_layer(&me->vdata, CD_MDEFORMVERT, CD_ASSIGN, me->dvert, me->totvert);
	}

	if (!me->edata.totlayer)
		CustomData_add_layer(&me->edata, CD_MEDGE, CD_ASSIGN, me->medge, me->totedge);
	
	if (!me->fdata.totlayer) {
		CustomData_add_layer(&me->fdata, CD_MFACE, CD_ASSIGN, me->mface, me->totface);

		if (me->tface) {
			if (me->mcol)
				MEM_freeN(me->mcol);

			me->mcol= CustomData_add_layer(&me->fdata, CD_MCOL, CD_CALLOC, NULL, me->totface);
			me->mtface= CustomData_add_layer(&me->fdata, CD_MTFACE, CD_CALLOC, NULL, me->totface);

			mtf= me->mtface;
			mcol= me->mcol;
			tf= me->tface;

			for (a=0; a < me->totface; a++, mtf++, tf++, mcol+=4) {
				memcpy(mcol, tf->col, sizeof(tf->col));
				memcpy(mtf->uv, tf->uv, sizeof(tf->uv));

				mtf->flag= tf->flag;
				mtf->unwrap= tf->unwrap;
				mtf->mode= tf->mode;
				mtf->tile= tf->tile;
				mtf->tpage= tf->tpage;
				mtf->transp= tf->transp;
			}

			MEM_freeN(me->tface);
			me->tface= NULL;
		}
		else if (me->mcol) {
			me->mcol= CustomData_add_layer(&me->fdata, CD_MCOL, CD_ASSIGN, me->mcol, me->totface);
		}
	}

	if (me->tface) {
		MEM_freeN(me->tface);
		me->tface= NULL;
	}

	for (a=0, mtfacen=0, mcoln=0; a < me->fdata.totlayer; a++) {
		layer= &me->fdata.layers[a];

		if (layer->type == CD_MTFACE) {
			if (layer->name[0] == 0) {
				if (mtfacen == 0) strcpy(layer->name, "UVTex");
				else sprintf(layer->name, "UVTex.%.3d", mtfacen);
			}
			mtfacen++;
		}
		else if (layer->type == CD_MCOL) {
			if (layer->name[0] == 0) {
				if (mcoln == 0) strcpy(layer->name, "Col");
				else sprintf(layer->name, "Col.%.3d", mcoln);
			}
			mcoln++;
		}
	}

	mesh_update_customdata_pointers(me);
}

/*only copy render texface layer from active*/
static void customdata_version_243(Mesh *me)
{
	CustomDataLayer *layer;
	int a;

	for (a=0; a < me->fdata.totlayer; a++) {
		layer= &me->fdata.layers[a];
		layer->active_rnd = layer->active;
	}
}

/* struct NodeImageAnim moved to ImageUser, and we make it default available */
static void do_version_ntree_242_2(bNodeTree *ntree)
{
	bNode *node;
	
	if(ntree->type==NTREE_COMPOSIT) {
		for(node= ntree->nodes.first; node; node= node->next) {
			if(ELEM3(node->type, CMP_NODE_IMAGE, CMP_NODE_VIEWER, CMP_NODE_SPLITVIEWER)) {
				/* only image had storage */
				if(node->storage) {
					NodeImageAnim *nia= node->storage;
					ImageUser *iuser= MEM_callocN(sizeof(ImageUser), "ima user node");

					iuser->frames= nia->frames;
					iuser->sfra= nia->sfra;
					iuser->offset= nia->nr-1;
					iuser->cycl= nia->cyclic;
					iuser->fie_ima= 2;
					iuser->ok= 1;
					
					node->storage= iuser;
					MEM_freeN(nia);
				}
				else {
					ImageUser *iuser= node->storage= MEM_callocN(sizeof(ImageUser), "node image user");
					iuser->sfra= 1;
					iuser->fie_ima= 2;
					iuser->ok= 1;
				}
			}
		}
	}
}

static void ntree_version_245(FileData *fd, Library *lib, bNodeTree *ntree)
{
	bNode *node;
	NodeTwoFloats *ntf;
	ID *nodeid;
	Image *image;
	ImageUser *iuser;

	if(ntree->type==NTREE_COMPOSIT) {
		for(node= ntree->nodes.first; node; node= node->next) {
			if(node->type == CMP_NODE_ALPHAOVER) {
				if(!node->storage) {
					ntf= MEM_callocN(sizeof(NodeTwoFloats), "NodeTwoFloats");
					node->storage= ntf;
					if(node->custom1)
						ntf->x= 1.0f;
				}
			}
			
			/* fix for temporary flag changes during 245 cycle */
			nodeid= newlibadr(fd, lib, node->id);
			if(node->storage && nodeid && GS(nodeid->name) == ID_IM) {
				image= (Image*)nodeid;
				iuser= node->storage;
				if(iuser->flag & IMA_OLD_PREMUL) {
					iuser->flag &= ~IMA_OLD_PREMUL;
					iuser->flag |= IMA_DO_PREMUL;
				}
				if(iuser->flag & IMA_DO_PREMUL) {
					image->flag &= ~IMA_OLD_PREMUL;
					image->flag |= IMA_DO_PREMUL;
				}
			}
		}
	}
}

static void idproperties_fix_groups_lengths_recurse(IDProperty *prop)
{
	IDProperty *loop;
	int i;
	
	for (loop=prop->data.group.first, i=0; loop; loop=loop->next, i++) {
		if (loop->type == IDP_GROUP) idproperties_fix_groups_lengths_recurse(loop);
	}
	
	if (prop->len != i) {
		printf("Found and fixed bad id property group length.\n");
		prop->len = i;
	}
}

static void idproperties_fix_group_lengths(ListBase idlist)
{
	ID *id;
	
	for (id=idlist.first; id; id=id->next) {
		if (id->properties) {
			idproperties_fix_groups_lengths_recurse(id->properties);
		}
	}
}

static void alphasort_version_246(FileData *fd, Library *lib, Mesh *me)
{
	Material *ma;
	MFace *mf;
	MTFace *tf;
	int a, b, texalpha;

	/* verify we have a tface layer */
	for(b=0; b<me->fdata.totlayer; b++)
		if(me->fdata.layers[b].type == CD_MTFACE)
			break;
	
	if(b == me->fdata.totlayer)
		return;

	/* if we do, set alpha sort if the game engine did it before */
	for(a=0, mf=me->mface; a<me->totface; a++, mf++) {
		if(mf->mat_nr < me->totcol) {
			ma= newlibadr(fd, lib, me->mat[(int)mf->mat_nr]);
			texalpha = 0;

			/* we can't read from this if it comes from a library,
			 * because direct_link might not have happened on it,
			 * so ma->mtex is not pointing to valid memory yet */
			if(ma && ma->id.lib)
				ma= NULL;

			for(b=0; ma && b<MAX_MTEX; b++)
				if(ma->mtex && ma->mtex[b] && ma->mtex[b]->mapto & MAP_ALPHA)
					texalpha = 1;
		}
		else {
			ma= NULL;
			texalpha = 0;
		}

		for(b=0; b<me->fdata.totlayer; b++) {
			if(me->fdata.layers[b].type == CD_MTFACE) {
				tf = ((MTFace*)me->fdata.layers[b].data) + a;

				tf->mode &= ~TF_ALPHASORT;
				if(ma && (ma->mode & MA_ZTRA))
					if(ELEM(tf->transp, TF_ALPHA, TF_ADD) || (texalpha && (tf->transp != TF_CLIP)))
						tf->mode |= TF_ALPHASORT;
			}
		}
	}
}

/* 2.50 patch */
static void area_add_header_region(ScrArea *sa, ListBase *lb)
{
	ARegion *ar= MEM_callocN(sizeof(ARegion), "area region from do_versions");
	
	BLI_addtail(lb, ar);
	ar->regiontype= RGN_TYPE_HEADER;
	if(sa->headertype==1)
		ar->alignment= RGN_ALIGN_BOTTOM;
	else
		ar->alignment= RGN_ALIGN_TOP;
	
	/* initialise view2d data for header region, to allow panning */
	/* is copy from ui_view2d.c */
	ar->v2d.keepzoom = (V2D_LOCKZOOM_X|V2D_LOCKZOOM_Y|V2D_KEEPZOOM|V2D_KEEPASPECT);
	ar->v2d.keepofs = V2D_LOCKOFS_Y;
	ar->v2d.keeptot = V2D_KEEPTOT_STRICT; 
	ar->v2d.align = V2D_ALIGN_NO_NEG_X|V2D_ALIGN_NO_NEG_Y;
	ar->v2d.flag = (V2D_PIXELOFS_X|V2D_PIXELOFS_Y);
}

/* 2.50 patch */
static void area_add_window_regions(ScrArea *sa, SpaceLink *sl, ListBase *lb)
{
	ARegion *ar;
	
	if(sl) {
		/* first channels for ipo action nla... */
		switch(sl->spacetype) {
			case SPACE_IPO:
				ar= MEM_callocN(sizeof(ARegion), "area region from do_versions");
				BLI_addtail(lb, ar);
				ar->regiontype= RGN_TYPE_CHANNELS;
				ar->alignment= RGN_ALIGN_LEFT; 
				ar->v2d.scroll= (V2D_SCROLL_RIGHT|V2D_SCROLL_BOTTOM);
				break;
				
			case SPACE_ACTION:
				ar= MEM_callocN(sizeof(ARegion), "area region from do_versions");
				BLI_addtail(lb, ar);
				ar->regiontype= RGN_TYPE_CHANNELS;
				ar->alignment= RGN_ALIGN_LEFT;
				ar->v2d.scroll= V2D_SCROLL_BOTTOM;
				ar->v2d.flag = V2D_VIEWSYNC_AREA_VERTICAL;
				break;
				
			case SPACE_NLA:
				ar= MEM_callocN(sizeof(ARegion), "area region from do_versions");
				BLI_addtail(lb, ar);
				ar->regiontype= RGN_TYPE_CHANNELS;
				ar->alignment= RGN_ALIGN_LEFT;
				ar->v2d.scroll= V2D_SCROLL_BOTTOM;
				ar->v2d.flag = V2D_VIEWSYNC_AREA_VERTICAL;
				break;
				
			case SPACE_NODE:
				ar= MEM_callocN(sizeof(ARegion), "nodetree area for node");
				BLI_addtail(lb, ar);
				ar->regiontype= RGN_TYPE_CHANNELS;
				ar->alignment= RGN_ALIGN_LEFT;
				ar->v2d.scroll = (V2D_SCROLL_RIGHT|V2D_SCROLL_BOTTOM);
				ar->v2d.flag = V2D_VIEWSYNC_AREA_VERTICAL;
				/* temporarily hide it */
				ar->flag = RGN_FLAG_HIDDEN;
				break;
				
			case SPACE_FILE:
				/* channel (bookmarks/directories) region */
				ar= MEM_callocN(sizeof(ARegion), "area region from do_versions");
				BLI_addtail(lb, ar);
				ar->regiontype= RGN_TYPE_CHANNELS;
				ar->alignment= RGN_ALIGN_LEFT;
				ar->v2d.scroll= V2D_SCROLL_RIGHT;
				/* button UI region */
				ar= MEM_callocN(sizeof(ARegion), "area region from do_versions");
				BLI_addtail(lb, ar);
				ar->regiontype= RGN_TYPE_UI;
				ar->alignment= RGN_ALIGN_TOP;
				break;

#if 0
			case SPACE_BUTS:
				/* context UI region */
				ar= MEM_callocN(sizeof(ARegion), "area region from do_versions");
				BLI_addtail(lb, ar);
				ar->regiontype= RGN_TYPE_CHANNELS;
				ar->alignment= RGN_ALIGN_TOP;
				break;
#endif
		}
	}

	/* main region */
	ar= MEM_callocN(sizeof(ARegion), "area region from do_versions");
	
	BLI_addtail(lb, ar);
	ar->winrct= sa->totrct;
	
	ar->regiontype= RGN_TYPE_WINDOW;
	
	if(sl) {
		/* if active spacetype has view2d data, copy that over to main region */
		/* and we split view3d */
		switch(sl->spacetype) {
			case SPACE_VIEW3D:
				view3d_split_250((View3D *)sl, lb);
				break;		
						
			case SPACE_OUTLINER:
			{
				SpaceOops *soops= (SpaceOops *)sl;
				
				memcpy(&ar->v2d, &soops->v2d, sizeof(View2D));
				
				ar->v2d.scroll &= ~V2D_SCROLL_LEFT;
				ar->v2d.scroll |= (V2D_SCROLL_RIGHT|V2D_SCROLL_BOTTOM_O);
				ar->v2d.align = (V2D_ALIGN_NO_NEG_X|V2D_ALIGN_NO_POS_Y);
				ar->v2d.keepzoom |= (V2D_LOCKZOOM_X|V2D_LOCKZOOM_Y|V2D_KEEPASPECT);
				ar->v2d.keeptot = V2D_KEEPTOT_STRICT;
				ar->v2d.minzoom= ar->v2d.maxzoom= 1.0f;
				//ar->v2d.flag |= V2D_IS_INITIALISED;
			}
				break;
			case SPACE_TIME:
			{
				SpaceTime *stime= (SpaceTime *)sl;
				memcpy(&ar->v2d, &stime->v2d, sizeof(View2D));
				
				ar->v2d.scroll |= (V2D_SCROLL_BOTTOM|V2D_SCROLL_SCALE_HORIZONTAL);
				ar->v2d.align |= V2D_ALIGN_NO_NEG_Y;
				ar->v2d.keepofs |= V2D_LOCKOFS_Y;
				ar->v2d.keepzoom |= V2D_LOCKZOOM_Y;
				ar->v2d.tot.ymin= ar->v2d.cur.ymin= -10.0;
				ar->v2d.min[1]= ar->v2d.max[1]= 20.0;
			}
				break;
			case SPACE_IPO:
			{
				SpaceIpo *sipo= (SpaceIpo *)sl;
				memcpy(&ar->v2d, &sipo->v2d, sizeof(View2D));
				
				/* init mainarea view2d */
				ar->v2d.scroll |= (V2D_SCROLL_BOTTOM|V2D_SCROLL_SCALE_HORIZONTAL);
				ar->v2d.scroll |= (V2D_SCROLL_LEFT|V2D_SCROLL_SCALE_VERTICAL);
								
				//ar->v2d.flag |= V2D_IS_INITIALISED;
				break;
			}
			case SPACE_SOUND:
			{
				SpaceSound *ssound= (SpaceSound *)sl;
				memcpy(&ar->v2d, &ssound->v2d, sizeof(View2D));
				
				ar->v2d.scroll |= (V2D_SCROLL_BOTTOM|V2D_SCROLL_SCALE_HORIZONTAL);
				ar->v2d.scroll |= (V2D_SCROLL_LEFT);
				//ar->v2d.flag |= V2D_IS_INITIALISED;
				break;
			}
			case SPACE_NLA:
			{
				SpaceNla *snla= (SpaceNla *)sl;
				memcpy(&ar->v2d, &snla->v2d, sizeof(View2D));
				
				ar->v2d.scroll |= (V2D_SCROLL_BOTTOM|V2D_SCROLL_SCALE_HORIZONTAL);
				ar->v2d.scroll |= (V2D_SCROLL_RIGHT);
				ar->v2d.align = V2D_ALIGN_NO_POS_Y;
				ar->v2d.flag |= V2D_VIEWSYNC_AREA_VERTICAL;
				break;
			}
			case SPACE_ACTION:
			{
				/* we totally reinit the view for the Action Editor, as some old instances had some weird cruft set */
				ar->v2d.tot.xmin= -20.0f;
				ar->v2d.tot.ymin= (float)(-sa->winy);
				ar->v2d.tot.xmax= (float)((sa->winx > 120)? (sa->winx) : 120);
				ar->v2d.tot.ymax= 0.0f;
				
				ar->v2d.cur= ar->v2d.tot;
				
				ar->v2d.min[0]= 0.0f;
 				ar->v2d.min[1]= 0.0f;
				
				ar->v2d.max[0]= MAXFRAMEF;
 				ar->v2d.max[1]= 10000.0f;
			 	
				ar->v2d.minzoom= 0.01f;
				ar->v2d.maxzoom= 50;
				ar->v2d.scroll = (V2D_SCROLL_BOTTOM|V2D_SCROLL_SCALE_HORIZONTAL);
				ar->v2d.scroll |= (V2D_SCROLL_RIGHT);
				ar->v2d.keepzoom= V2D_LOCKZOOM_Y;
				ar->v2d.align= V2D_ALIGN_NO_POS_Y;
				ar->v2d.flag = V2D_VIEWSYNC_AREA_VERTICAL;
				break;
			}
			case SPACE_SEQ:
			{
				SpaceSeq *sseq= (SpaceSeq *)sl;
				memcpy(&ar->v2d, &sseq->v2d, sizeof(View2D));
				
				ar->v2d.scroll |= (V2D_SCROLL_BOTTOM|V2D_SCROLL_SCALE_HORIZONTAL);
				ar->v2d.scroll |= (V2D_SCROLL_LEFT|V2D_SCROLL_SCALE_VERTICAL);
				ar->v2d.align= V2D_ALIGN_NO_NEG_Y;
				ar->v2d.flag |= V2D_IS_INITIALISED;
				break;
			}
			case SPACE_NODE:
			{
				SpaceNode *snode= (SpaceNode *)sl;
				memcpy(&ar->v2d, &snode->v2d, sizeof(View2D));
				
				ar->v2d.scroll= (V2D_SCROLL_RIGHT|V2D_SCROLL_BOTTOM);
				ar->v2d.keepzoom= V2D_KEEPZOOM|V2D_KEEPASPECT;
				break;
			}
			case SPACE_BUTS:
			{
				SpaceButs *sbuts= (SpaceButs *)sl;
				memcpy(&ar->v2d, &sbuts->v2d, sizeof(View2D));
				break;
			}
			case SPACE_FILE:
 			{
				// SpaceFile *sfile= (SpaceFile *)sl;
				ar->v2d.tot.xmin = ar->v2d.tot.ymin = 0;
				ar->v2d.tot.xmax = ar->winx;
				ar->v2d.tot.ymax = ar->winy;
				ar->v2d.cur = ar->v2d.tot;
				ar->regiontype= RGN_TYPE_WINDOW;
				ar->v2d.scroll = (V2D_SCROLL_RIGHT|V2D_SCROLL_BOTTOM_O);
				ar->v2d.align = (V2D_ALIGN_NO_NEG_X|V2D_ALIGN_NO_POS_Y);
				ar->v2d.keepzoom = (V2D_LOCKZOOM_X|V2D_LOCKZOOM_Y|V2D_KEEPZOOM|V2D_KEEPASPECT);
				break;
			}
			case SPACE_TEXT:
			{
				SpaceText *st= (SpaceText *)sl;
				st->flags |= ST_FIND_WRAP;
			}
				//case SPACE_XXX: // FIXME... add other ones
				//	memcpy(&ar->v2d, &((SpaceXxx *)sl)->v2d, sizeof(View2D));
				//	break;
		}
	}
}

static void do_versions_windowmanager_2_50(bScreen *screen)
{
	ScrArea *sa;
	SpaceLink *sl;
	
	/* add regions */
	for(sa= screen->areabase.first; sa; sa= sa->next) {
		
		/* we keep headertype variable to convert old files only */
		if(sa->headertype)
			area_add_header_region(sa, &sa->regionbase);
		
		area_add_window_regions(sa, sa->spacedata.first, &sa->regionbase);
		
		/* space imageselect is depricated */
		for(sl= sa->spacedata.first; sl; sl= sl->next) {
			if(sl->spacetype==SPACE_IMASEL)
				sl->spacetype= SPACE_INFO;	/* spacedata then matches */
		}		
		
		/* pushed back spaces also need regions! */
		if(sa->spacedata.first) {
			sl= sa->spacedata.first;
			for(sl= sl->next; sl; sl= sl->next) {
				if(sa->headertype)
					area_add_header_region(sa, &sl->regionbase);
				area_add_window_regions(sa, sl, &sl->regionbase);
			}
		}
	}
}

static void versions_gpencil_add_main(ListBase *lb, ID *id, char *name)
{
	
	BLI_addtail(lb, id);
	id->us= 1;
	id->flag= LIB_FAKEUSER;
	*( (short *)id->name )= ID_GD;
	
	new_id(lb, id, name);
	/* alphabetic insterion: is in new_id */
	
	if(G.f & G_DEBUG)
		printf("Converted GPencil to ID: %s\n", id->name+2);
}

static void do_versions_gpencil_2_50(Main *main, bScreen *screen)
{
	ScrArea *sa;
	SpaceLink *sl;
	
	/* add regions */
	for(sa= screen->areabase.first; sa; sa= sa->next) {
		for(sl= sa->spacedata.first; sl; sl= sl->next) {
			if (sl->spacetype==SPACE_VIEW3D) {
				View3D *v3d= (View3D*) sl;
				if(v3d->gpd) {
					versions_gpencil_add_main(&main->gpencil, (ID *)v3d->gpd, "GPencil View3D");
					v3d->gpd= NULL;
				}
			}
			else if (sl->spacetype==SPACE_NODE) {
				SpaceNode *snode= (SpaceNode *)sl;
				if(snode->gpd) {
					versions_gpencil_add_main(&main->gpencil, (ID *)snode->gpd, "GPencil Node");
					snode->gpd= NULL;
				}
			}
			else if (sl->spacetype==SPACE_SEQ) {
				SpaceSeq *sseq= (SpaceSeq *)sl;
				if(sseq->gpd) {
					versions_gpencil_add_main(&main->gpencil, (ID *)sseq->gpd, "GPencil Node");
					sseq->gpd= NULL;
				}
			}
			else if (sl->spacetype==SPACE_IMAGE) {
				SpaceImage *sima= (SpaceImage *)sl;
				if(sima->gpd) {
					versions_gpencil_add_main(&main->gpencil, (ID *)sima->gpd, "GPencil Image");
					sima->gpd= NULL;
				}
			}
		}
	}		
}



static void do_versions(FileData *fd, Library *lib, Main *main)
{
	/* WATCH IT!!!: pointers from libdata have not been converted */

	if(G.f & G_DEBUG)
		printf("read file %s\n  Version %d sub %d\n", fd->filename, main->versionfile, main->subversionfile);
	
	if(main->versionfile == 100) {
		/* tex->extend and tex->imageflag have changed: */
		Tex *tex = main->tex.first;
		while(tex) {
			if(tex->id.flag & LIB_NEEDLINK) {

				if(tex->extend==0) {
					if(tex->xrepeat || tex->yrepeat) tex->extend= TEX_REPEAT;
					else {
						tex->extend= TEX_EXTEND;
						tex->xrepeat= tex->yrepeat= 1;
					}
				}

			}
			tex= tex->id.next;
		}
	}
	if(main->versionfile <= 101) {
		/* frame mapping */
		Scene *sce = main->scene.first;
		while(sce) {
			sce->r.framapto= 100;
			sce->r.images= 100;
			sce->r.framelen= 1.0;
			sce= sce->id.next;
		}
	}
	if(main->versionfile <= 102) {
		/* init halo's at 1.0 */
		Material *ma = main->mat.first;
		while(ma) {
			ma->add= 1.0;
			ma= ma->id.next;
		}
	}
	if(main->versionfile <= 103) {
		/* new variable in object: colbits */
		Object *ob = main->object.first;
		int a;
		while(ob) {
			ob->colbits= 0;
			if(ob->totcol) {
				for(a=0; a<ob->totcol; a++) {
					if(ob->mat[a]) ob->colbits |= (1<<a);
				}
			}
			ob= ob->id.next;
		}
	}
	if(main->versionfile <= 104) {
		/* timeoffs moved */
		Object *ob = main->object.first;
		while(ob) {
			if(ob->transflag & 1) {
				ob->transflag -= 1;
				ob->ipoflag |= OB_OFFS_OB;
			}
			ob= ob->id.next;
		}
	}
	if(main->versionfile <= 105) {
		Object *ob = main->object.first;
		while(ob) {
			ob->dupon= 1; ob->dupoff= 0;
			ob->dupsta= 1; ob->dupend= 100;
			ob= ob->id.next;
		}
	}
	if(main->versionfile <= 106) {
		/* mcol changed */
		Mesh *me = main->mesh.first;
		while(me) {
			if(me->mcol) vcol_to_fcol(me);
			me= me->id.next;
		}

	}
	if(main->versionfile <= 107) {
		Object *ob;
		Scene *sce = main->scene.first;
		while(sce) {
			sce->r.mode |= R_GAMMA;
			sce= sce->id.next;
		}
		ob= main->object.first;
		while(ob) {
			ob->ipoflag |= OB_OFFS_PARENT;
			if(ob->dt==0) ob->dt= OB_SOLID;
			ob= ob->id.next;
		}

	}
	if(main->versionfile <= 109) {
		/* new variable: gridlines */
		bScreen *sc = main->screen.first;
		while(sc) {
			ScrArea *sa= sc->areabase.first;
			while(sa) {
				SpaceLink *sl= sa->spacedata.first;
				while (sl) {
					if (sl->spacetype==SPACE_VIEW3D) {
						View3D *v3d= (View3D*) sl;

						if (v3d->gridlines==0) v3d->gridlines= 20;
					}
					sl= sl->next;
				}
				sa= sa->next;
			}
			sc= sc->id.next;
		}
	}
	if(main->versionfile <= 112) {
		Mesh *me = main->mesh.first;
		while(me) {
			me->cubemapsize= 1.0;
			me= me->id.next;
		}
	}
	if(main->versionfile <= 113) {
		Material *ma = main->mat.first;
		while(ma) {
			if(ma->flaresize==0.0) ma->flaresize= 1.0;
			ma->subsize= 1.0;
			ma->flareboost= 1.0;
			ma= ma->id.next;
		}
	}

	if(main->versionfile <= 134) {
		Tex *tex = main->tex.first;
		while (tex) {
			if ((tex->rfac == 0.0) &&
			    (tex->gfac == 0.0) &&
			    (tex->bfac == 0.0)) {
				tex->rfac = 1.0;
				tex->gfac = 1.0;
				tex->bfac = 1.0;
				tex->filtersize = 1.0;
			}
			tex = tex->id.next;
		}
	}
	if(main->versionfile <= 140) {
		/* r-g-b-fac in texure */
		Tex *tex = main->tex.first;
		while (tex) {
			if ((tex->rfac == 0.0) &&
			    (tex->gfac == 0.0) &&
			    (tex->bfac == 0.0)) {
				tex->rfac = 1.0;
				tex->gfac = 1.0;
				tex->bfac = 1.0;
				tex->filtersize = 1.0;
			}
			tex = tex->id.next;
		}
	}
	if(main->versionfile <= 153) {
		Scene *sce = main->scene.first;
		while(sce) {
			if(sce->r.blurfac==0.0) sce->r.blurfac= 1.0;
			sce= sce->id.next;
		}
	}
	if(main->versionfile <= 163) {
		Scene *sce = main->scene.first;
		while(sce) {
			if(sce->r.frs_sec==0) sce->r.frs_sec= 25;
			sce= sce->id.next;
		}
	}
	if(main->versionfile <= 164) {
		Mesh *me= main->mesh.first;
		while(me) {
			me->smoothresh= 30;
			me= me->id.next;
		}
	}
	if(main->versionfile <= 165) {
		Mesh *me= main->mesh.first;
		TFace *tface;
		int nr;
		char *cp;

		while(me) {
			if(me->tface) {
				nr= me->totface;
				tface= me->tface;
				while(nr--) {
					cp= (char *)&tface->col[0];
					if(cp[1]>126) cp[1]= 255; else cp[1]*=2;
					if(cp[2]>126) cp[2]= 255; else cp[2]*=2;
					if(cp[3]>126) cp[3]= 255; else cp[3]*=2;
					cp= (char *)&tface->col[1];
					if(cp[1]>126) cp[1]= 255; else cp[1]*=2;
					if(cp[2]>126) cp[2]= 255; else cp[2]*=2;
					if(cp[3]>126) cp[3]= 255; else cp[3]*=2;
					cp= (char *)&tface->col[2];
					if(cp[1]>126) cp[1]= 255; else cp[1]*=2;
					if(cp[2]>126) cp[2]= 255; else cp[2]*=2;
					if(cp[3]>126) cp[3]= 255; else cp[3]*=2;
					cp= (char *)&tface->col[3];
					if(cp[1]>126) cp[1]= 255; else cp[1]*=2;
					if(cp[2]>126) cp[2]= 255; else cp[2]*=2;
					if(cp[3]>126) cp[3]= 255; else cp[3]*=2;

					tface++;
				}
			}
			me= me->id.next;
		}
	}

	if(main->versionfile <= 169) {
		Mesh *me= main->mesh.first;
		while(me) {
			if(me->subdiv==0) me->subdiv= 1;
			me= me->id.next;
		}
	}

	if(main->versionfile <= 169) {
		bScreen *sc= main->screen.first;
		while(sc) {
			ScrArea *sa= sc->areabase.first;
			while(sa) {
				SpaceLink *sl= sa->spacedata.first;
				while(sl) {
					if(sl->spacetype==SPACE_IPO) {
						SpaceIpo *sipo= (SpaceIpo*) sl;
						sipo->v2d.max[0]= 15000.0;
					}
					sl= sl->next;
				}
				sa= sa->next;
			}
			sc= sc->id.next;
		}
	}

	if(main->versionfile <= 170) {
		Object *ob = main->object.first;
		PartEff *paf;
		while (ob) {
			paf = give_parteff(ob);
			if (paf) {
				if (paf->staticstep == 0) {
					paf->staticstep= 5;
				}
			}
			ob = ob->id.next;
		}
	}

	if(main->versionfile <= 171) {
		bScreen *sc= main->screen.first;
		while(sc) {
			ScrArea *sa= sc->areabase.first;
			while(sa) {
				SpaceLink *sl= sa->spacedata.first;
				while(sl) {
					if(sl->spacetype==SPACE_TEXT) {
						SpaceText *st= (SpaceText*) sl;
						st->lheight= 12;
					}
					sl= sl->next;
				}
				sa= sa->next;
			}
			sc= sc->id.next;
		}
	}

	if(main->versionfile <= 173) {
		int a, b;
		Mesh *me= main->mesh.first;
		while(me) {
			if(me->tface) {
				TFace *tface= me->tface;
				for(a=0; a<me->totface; a++, tface++) {
					for(b=0; b<4; b++) {
						tface->uv[b][0]/= 32767.0;
						tface->uv[b][1]/= 32767.0;
					}
				}
			}
			me= me->id.next;
		}
	}

	if(main->versionfile <= 191) {
		bScreen *sc= main->screen.first;
		Object *ob= main->object.first;
		Material *ma = main->mat.first;

		/* let faces have default add factor of 0.0 */
		while(ma) {
		  if (!(ma->mode & MA_HALO)) ma->add = 0.0;
		  ma = ma->id.next;
		}

		while(ob) {
			ob->mass= 1.0f;
			ob->damping= 0.1f;
			/*ob->quat[1]= 1.0f;*/ /* quats arnt used yet */
			ob= ob->id.next;
		}

		while(sc) {
			ScrArea *sa= sc->areabase.first;
			while(sa) {
				SpaceLink *sl= sa->spacedata.first;
				while(sl) {
					if(sl->spacetype==SPACE_BUTS) {
						SpaceButs *sbuts= (SpaceButs*) sl;
						sbuts->scaflag= BUTS_SENS_LINK|BUTS_SENS_ACT|BUTS_CONT_ACT|BUTS_ACT_ACT|BUTS_ACT_LINK;
					}
					sl= sl->next;
				}
				sa= sa->next;
			}
			sc= sc->id.next;
		}
	}

	if(main->versionfile <= 193) {
		Object *ob= main->object.first;
		while(ob) {
			ob->inertia= 1.0f;
			ob->rdamping= 0.1f;
			ob= ob->id.next;
		}
	}

	if(main->versionfile <= 196) {
		Mesh *me= main->mesh.first;
		int a, b;
		while(me) {
			if(me->tface) {
				TFace *tface= me->tface;
				for(a=0; a<me->totface; a++, tface++) {
					for(b=0; b<4; b++) {
						tface->mode |= TF_DYNAMIC;
						tface->mode &= ~TF_INVISIBLE;
					}
				}
			}
			me= me->id.next;
		}
	}

	if(main->versionfile <= 200) {
		Object *ob= main->object.first;
		while(ob) {
			ob->scaflag = ob->gameflag & (64+128+256+512+1024+2048);
			    /* 64 is do_fh */
			ob->gameflag &= ~(128+256+512+1024+2048);
			ob = ob->id.next;
		}
	}

	if(main->versionfile <= 201) {
		/* add-object + end-object are joined to edit-object actuator */
		Object *ob = main->object.first;
		bProperty *prop;
		bActuator *act;
		bIpoActuator *ia;
		bEditObjectActuator *eoa;
		bAddObjectActuator *aoa;
		while (ob) {
			act = ob->actuators.first;
			while (act) {
				if(act->type==ACT_IPO) {
					ia= act->data;
					prop= get_ob_property(ob, ia->name);
					if(prop) {
						ia->type= ACT_IPO_FROM_PROP;
					}
				}
				else if(act->type==ACT_ADD_OBJECT) {
					aoa= act->data;
					eoa= MEM_callocN(sizeof(bEditObjectActuator), "edit ob act");
					eoa->type= ACT_EDOB_ADD_OBJECT;
					eoa->ob= aoa->ob;
					eoa->time= aoa->time;
					MEM_freeN(aoa);
					act->data= eoa;
					act->type= act->otype= ACT_EDIT_OBJECT;
				}
				else if(act->type==ACT_END_OBJECT) {
					eoa= MEM_callocN(sizeof(bEditObjectActuator), "edit ob act");
					eoa->type= ACT_EDOB_END_OBJECT;
					act->data= eoa;
					act->type= act->otype= ACT_EDIT_OBJECT;
				}
				act= act->next;
			}
			ob = ob->id.next;
		}
	}

	if(main->versionfile <= 202) {
		/* add-object and end-object are joined to edit-object
		 * actuator */
		Object *ob= main->object.first;
		bActuator *act;
		bObjectActuator *oa;
		while(ob) {
			act= ob->actuators.first;
			while(act) {
				if(act->type==ACT_OBJECT) {
					oa= act->data;
					oa->flag &= ~(ACT_TORQUE_LOCAL|ACT_DROT_LOCAL);		/* this actuator didn't do local/glob rot before */
				}
				act= act->next;
			}
			ob= ob->id.next;
		}
	}

	if(main->versionfile <= 204) {
		/* patches for new physics */
		Object *ob= main->object.first;
		bActuator *act;
		bObjectActuator *oa;
		bSound *sound;
		while(ob) {

			/* please check this for demo20 files like
			 * original Egypt levels etc.  converted
			 * rotation factor of 50 is not workable */
			act= ob->actuators.first;
			while(act) {
				if(act->type==ACT_OBJECT) {
					oa= act->data;

					oa->forceloc[0]*= 25.0;
					oa->forceloc[1]*= 25.0;
					oa->forceloc[2]*= 25.0;

					oa->forcerot[0]*= 10.0;
					oa->forcerot[1]*= 10.0;
					oa->forcerot[2]*= 10.0;
				}
				act= act->next;
			}
			ob= ob->id.next;
		}

		sound = main->sound.first;
		while (sound) {
			if (sound->volume < 0.01) {
				sound->volume = 1.0;
			}
			sound = sound->id.next;
		}
	}

	if(main->versionfile <= 205) {
		/* patches for new physics */
		Object *ob= main->object.first;
		bActuator *act;
		bSensor *sens;
		bEditObjectActuator *oa;
		bRaySensor *rs;
		bCollisionSensor *cs;
		while(ob) {
		    /* Set anisotropic friction off for old objects,
		     * values to 1.0.  */
			ob->gameflag &= ~OB_ANISOTROPIC_FRICTION;
			ob->anisotropicFriction[0] = 1.0;
			ob->anisotropicFriction[1] = 1.0;
			ob->anisotropicFriction[2] = 1.0;

			act= ob->actuators.first;
			while(act) {
				if(act->type==ACT_EDIT_OBJECT) {
					/* Zero initial velocity for newly
					 * added objects */
					oa= act->data;
					oa->linVelocity[0] = 0.0;
					oa->linVelocity[1] = 0.0;
					oa->linVelocity[2] = 0.0;
					oa->localflag = 0;
				}
				act= act->next;
			}

			sens= ob->sensors.first;
			while (sens) {
				/* Extra fields for radar sensors. */
				if(sens->type == SENS_RADAR) {
					bRadarSensor *s = sens->data;
					s->range = 10000.0;
				}

				/* Pulsing: defaults for new sensors. */
				if(sens->type != SENS_ALWAYS) {
					sens->pulse = 0;
					sens->freq = 0;
				} else {
					sens->pulse = 1;
				}

				/* Invert: off. */
				sens->invert = 0;

				/* Collision and ray: default = trigger
				 * on property. The material field can
				 * remain empty. */
				if(sens->type == SENS_COLLISION) {
					cs = (bCollisionSensor*) sens->data;
					cs->mode = 0;
				}
				if(sens->type == SENS_RAY) {
					rs = (bRaySensor*) sens->data;
					rs->mode = 0;
				}
				sens = sens->next;
			}
			ob= ob->id.next;
		}
		/* have to check the exact multiplier */
	}

	if(main->versionfile <= 211) {
		/* Render setting: per scene, the applicable gamma value
		 * can be set. Default is 1.0, which means no
		 * correction.  */
		bActuator *act;
		bObjectActuator *oa;
		Object *ob;

		/* added alpha in obcolor */
		ob= main->object.first;
		while(ob) {
			ob->col[3]= 1.0;
			ob= ob->id.next;
		}

		/* added alpha in obcolor */
		ob= main->object.first;
		while(ob) {
			act= ob->actuators.first;
			while(act) {
				if (act->type==ACT_OBJECT) {
					/* multiply velocity with 50 in old files */
					oa= act->data;
					if (fabs(oa->linearvelocity[0]) >= 0.01f)
						oa->linearvelocity[0] *= 50.0;
					if (fabs(oa->linearvelocity[1]) >= 0.01f)
						oa->linearvelocity[1] *= 50.0;
					if (fabs(oa->linearvelocity[2]) >= 0.01f)
						oa->linearvelocity[2] *= 50.0;
					if (fabs(oa->angularvelocity[0])>=0.01f)
						oa->angularvelocity[0] *= 50.0;
					if (fabs(oa->angularvelocity[1])>=0.01f)
						oa->angularvelocity[1] *= 50.0;
					if (fabs(oa->angularvelocity[2])>=0.01f)
						oa->angularvelocity[2] *= 50.0;
				}
				act= act->next;
			}
			ob= ob->id.next;
		}
	}

	if(main->versionfile <= 212) {

		bSound* sound;
		bProperty *prop;
		Object *ob;
		Mesh *me;

		sound = main->sound.first;
		while (sound)
		{
			sound->max_gain = 1.0;
			sound->min_gain = 0.0;
			sound->distance = 1.0;

			if (sound->attenuation > 0.0)
				sound->flags |= SOUND_FLAGS_3D;
			else
				sound->flags &= ~SOUND_FLAGS_3D;

			sound = sound->id.next;
		}

		ob = main->object.first;

		while (ob) {
			prop= ob->prop.first;
			while(prop) {
				if (prop->type == GPROP_TIME) {
					// convert old GPROP_TIME values from int to float
					*((float *)&prop->data) = (float) prop->data;
				}

				prop= prop->next;
			}
			ob = ob->id.next;
		}

			/* me->subdiv changed to reflect the actual reparametization
			 * better, and smeshes were removed - if it was a smesh make
			 * it a subsurf, and reset the subdiv level because subsurf
			 * takes a lot more work to calculate.
			 */
		for (me= main->mesh.first; me; me= me->id.next) {
			if (me->flag&ME_SMESH) {
				me->flag&= ~ME_SMESH;
				me->flag|= ME_SUBSURF;

				me->subdiv= 1;
			} else {
				if (me->subdiv<2)
					me->subdiv= 1;
				else
					me->subdiv--;
			}
		}
	}

	if(main->versionfile <= 220) {
		Object *ob;
		Mesh *me;

		ob = main->object.first;

		/* adapt form factor in order to get the 'old' physics
		 * behaviour back...*/

		while (ob) {
			/* in future, distinguish between different
			 * object bounding shapes */
			ob->formfactor = 0.4f;
			/* patch form factor , note that inertia equiv radius
			 * of a rotation symmetrical obj */
			if (ob->inertia != 1.0) {
				ob->formfactor /= ob->inertia * ob->inertia;
			}
			ob = ob->id.next;
		}

			/* Began using alpha component of vertex colors, but
			 * old file vertex colors are undefined, reset them
			 * to be fully opaque. -zr
			 */
		for (me= main->mesh.first; me; me= me->id.next) {
			if (me->mcol) {
				int i;

				for (i=0; i<me->totface*4; i++) {
					MCol *mcol= &me->mcol[i];
					mcol->a= 255;
				}
			}
			if (me->tface) {
				int i, j;

				for (i=0; i<me->totface; i++) {
					TFace *tf= &((TFace*) me->tface)[i];

					for (j=0; j<4; j++) {
						char *col= (char*) &tf->col[j];

						col[0]= 255;
					}
				}
			}
		}
	}
	if(main->versionfile <= 221) {
		Scene *sce= main->scene.first;

		// new variables for std-alone player and runtime
		while(sce) {

			sce->r.xplay= 640;
			sce->r.yplay= 480;
			sce->r.freqplay= 60;

			sce= sce->id.next;
		}

	}
	if(main->versionfile <= 222) {
		Scene *sce= main->scene.first;

		// new variables for std-alone player and runtime
		while(sce) {

			sce->r.depth= 32;

			sce= sce->id.next;
		}
	}


	if(main->versionfile <= 223) {
		VFont *vf;
		Image *ima;
		Object *ob;

		for (vf= main->vfont.first; vf; vf= vf->id.next) {
			if (BLI_streq(vf->name+strlen(vf->name)-6, ".Bfont")) {
				strcpy(vf->name, "<builtin>");
			}
		}

		/* Old textures animate at 25 FPS */
		for (ima = main->image.first; ima; ima=ima->id.next){
			ima->animspeed = 25;
		}

			/* Zr remapped some keyboard codes to be linear (stupid zr) */
		for (ob= main->object.first; ob; ob= ob->id.next) {
			bSensor *sens;

			for (sens= ob->sensors.first; sens; sens= sens->next) {
				if (sens->type==SENS_KEYBOARD) {
					bKeyboardSensor *ks= sens->data;

					ks->key= map_223_keybd_code_to_224_keybd_code(ks->key);
					ks->qual= map_223_keybd_code_to_224_keybd_code(ks->qual);
					ks->qual2= map_223_keybd_code_to_224_keybd_code(ks->qual2);
				}
			}
		}
	}
	if(main->versionfile <= 224) {
		bSound* sound;
		Scene *sce;
		Mesh *me;
		bScreen *sc;

		for (sound=main->sound.first; sound; sound=sound->id.next) {
			if (sound->packedfile) {
				if (sound->newpackedfile == NULL) {
					sound->newpackedfile = sound->packedfile;
				}
				sound->packedfile = NULL;
			}
		}
		/* Make sure that old subsurf meshes don't have zero subdivision level for rendering */
		for (me=main->mesh.first; me; me=me->id.next){
			if ((me->flag & ME_SUBSURF) && (me->subdivr==0))
				me->subdivr=me->subdiv;
		}

		for (sce= main->scene.first; sce; sce= sce->id.next) {
			sce->r.stereomode = 1;  // no stereo
		}

			/* some oldfile patch, moved from set_func_space */
		for (sc= main->screen.first; sc; sc= sc->id.next) {
			ScrArea *sa;

			for (sa= sc->areabase.first; sa; sa= sa->next) {
				SpaceLink *sl;

				for (sl= sa->spacedata.first; sl; sl= sl->next) {
					if (sl->spacetype==SPACE_IPO) {
						SpaceSeq *sseq= (SpaceSeq*) sl;
						sseq->v2d.keeptot= 0;
					}
				}
			}
		}

	}


	if(main->versionfile <= 225) {
		World *wo;
		/* Use Sumo for old games */
		for (wo = main->world.first; wo; wo= wo->id.next) {
			wo->physicsEngine = 2;
		}
	}

	if(main->versionfile <= 227) {
		Scene *sce;
		Material *ma;
		bScreen *sc;
		Object *ob;

		/*  As of now, this insures that the transition from the old Track system
		    to the new full constraint Track is painless for everyone. - theeth
		*/
		ob = main->object.first;

		while (ob) {
			ListBase *list;
			list = &ob->constraints;

			/* check for already existing TrackTo constraint
			   set their track and up flag correctly */

			if (list){
				bConstraint *curcon;
				for (curcon = list->first; curcon; curcon=curcon->next){
					if (curcon->type == CONSTRAINT_TYPE_TRACKTO){
						bTrackToConstraint *data = curcon->data;
						data->reserved1 = ob->trackflag;
						data->reserved2 = ob->upflag;
					}
				}
			}

			if (ob->type == OB_ARMATURE) {
				if (ob->pose){
					bConstraint *curcon;
					bPoseChannel *pchan;
					for (pchan = ob->pose->chanbase.first;
						 pchan; pchan=pchan->next){
						for (curcon = pchan->constraints.first;
							 curcon; curcon=curcon->next){
							if (curcon->type == CONSTRAINT_TYPE_TRACKTO){
								bTrackToConstraint *data = curcon->data;
								data->reserved1 = ob->trackflag;
								data->reserved2 = ob->upflag;
							}
						}
					}
                }
			}

			/* Change Ob->Track in real TrackTo constraint */

			if (ob->track){
				bConstraint *con;
				bConstraintTypeInfo *cti;
				bTrackToConstraint *data;
				void *cdata;

				list = &ob->constraints;
				if (list)
				{
					con = MEM_callocN(sizeof(bConstraint), "constraint");
					strcpy (con->name, "AutoTrack");
					unique_constraint_name(con, list);
					con->flag |= CONSTRAINT_EXPAND;
					con->enforce=1.0F;
					con->type = CONSTRAINT_TYPE_TRACKTO;
					
					cti= get_constraint_typeinfo(CONSTRAINT_TYPE_TRACKTO);
					cdata= MEM_callocN(cti->size, cti->structName);
					cti->new_data(cdata);
					data = (bTrackToConstraint *)cdata;
					
					data->tar = ob->track;
					data->reserved1 = ob->trackflag;
					data->reserved2 = ob->upflag;
					con->data= (void*) data;
					BLI_addtail(list, con);
				}
				ob->track = 0;
			}
			
			ob = ob->id.next;
		}


		for (sce= main->scene.first; sce; sce= sce->id.next) {
			sce->audio.mixrate = 44100;
			sce->audio.flag |= AUDIO_SCRUB;
			sce->r.mode |= R_ENVMAP;
		}
		// init new shader vars
		for (ma= main->mat.first; ma; ma= ma->id.next) {
			ma->refrac= 4.0f;
			ma->roughness= 0.5f;
			ma->param[0]= 0.5f;
			ma->param[1]= 0.1f;
			ma->param[2]= 0.1f;
			ma->param[3]= 0.05f;
		}
		// patch for old wrong max view2d settings, allows zooming out more
		for (sc= main->screen.first; sc; sc= sc->id.next) {
			ScrArea *sa;

			for (sa= sc->areabase.first; sa; sa= sa->next) {
				SpaceLink *sl;

				for (sl= sa->spacedata.first; sl; sl= sl->next) {
					if (sl->spacetype==SPACE_ACTION) {
						SpaceAction *sac= (SpaceAction *) sl;
						sac->v2d.max[0]= 32000;
					}
					else if (sl->spacetype==SPACE_NLA) {
						SpaceNla *sla= (SpaceNla *) sl;
						sla->v2d.max[0]= 32000;
					}
				}
			}
		}
	}
	if(main->versionfile <= 228) {
		Scene *sce;
		bScreen *sc;
		Object *ob;


		/*  As of now, this insures that the transition from the old Track system
		    to the new full constraint Track is painless for everyone.*/
		ob = main->object.first;

		while (ob) {
			ListBase *list;
			list = &ob->constraints;

			/* check for already existing TrackTo constraint
			   set their track and up flag correctly */

			if (list){
				bConstraint *curcon;
				for (curcon = list->first; curcon; curcon=curcon->next){
					if (curcon->type == CONSTRAINT_TYPE_TRACKTO){
						bTrackToConstraint *data = curcon->data;
						data->reserved1 = ob->trackflag;
						data->reserved2 = ob->upflag;
					}
				}
			}

			if (ob->type == OB_ARMATURE) {
				if (ob->pose){
					bConstraint *curcon;
					bPoseChannel *pchan;
					for (pchan = ob->pose->chanbase.first;
						 pchan; pchan=pchan->next){
						for (curcon = pchan->constraints.first;
							 curcon; curcon=curcon->next){
							if (curcon->type == CONSTRAINT_TYPE_TRACKTO){
								bTrackToConstraint *data = curcon->data;
								data->reserved1 = ob->trackflag;
								data->reserved2 = ob->upflag;
							}
						}
					}
                }
			}

			ob = ob->id.next;
		}

		for (sce= main->scene.first; sce; sce= sce->id.next) {
			sce->r.mode |= R_ENVMAP;
		}

		// convert old mainb values for new button panels
		for (sc= main->screen.first; sc; sc= sc->id.next) {
			ScrArea *sa;

			for (sa= sc->areabase.first; sa; sa= sa->next) {
				SpaceLink *sl;

				for (sl= sa->spacedata.first; sl; sl= sl->next) {
					if (sl->spacetype==SPACE_BUTS) {
						SpaceButs *sbuts= (SpaceButs *) sl;

						sbuts->v2d.maxzoom= 1.2f;
						sbuts->align= 1;	/* horizontal default */
					
						if(sbuts->mainb==BUTS_LAMP) {
							sbuts->mainb= CONTEXT_SHADING;
							//sbuts->tab[CONTEXT_SHADING]= TAB_SHADING_LAMP;
						}
						else if(sbuts->mainb==BUTS_MAT) {
							sbuts->mainb= CONTEXT_SHADING;
							//sbuts->tab[CONTEXT_SHADING]= TAB_SHADING_MAT;
						}
						else if(sbuts->mainb==BUTS_TEX) {
							sbuts->mainb= CONTEXT_SHADING;
							//sbuts->tab[CONTEXT_SHADING]= TAB_SHADING_TEX;
						}
						else if(sbuts->mainb==BUTS_ANIM) {
							sbuts->mainb= CONTEXT_OBJECT;
						}
						else if(sbuts->mainb==BUTS_WORLD) {
							sbuts->mainb= CONTEXT_SCENE;
							//sbuts->tab[CONTEXT_SCENE]= TAB_SCENE_WORLD;
						}
						else if(sbuts->mainb==BUTS_RENDER) {
							sbuts->mainb= CONTEXT_SCENE;
							//sbuts->tab[CONTEXT_SCENE]= TAB_SCENE_RENDER;
						}
						else if(sbuts->mainb==BUTS_GAME) {
							sbuts->mainb= CONTEXT_LOGIC;
						}
						else if(sbuts->mainb==BUTS_FPAINT) {
							sbuts->mainb= CONTEXT_EDITING;
						}
						else if(sbuts->mainb==BUTS_RADIO) {
							sbuts->mainb= CONTEXT_SHADING;
							//sbuts->tab[CONTEXT_SHADING]= TAB_SHADING_RAD;
						}
						else if(sbuts->mainb==BUTS_CONSTRAINT) {
							sbuts->mainb= CONTEXT_OBJECT;
						}
						else if(sbuts->mainb==BUTS_SCRIPT) {
							sbuts->mainb= CONTEXT_OBJECT;
						}
						else if(sbuts->mainb==BUTS_EDIT) {
							sbuts->mainb= CONTEXT_EDITING;
						}
						else sbuts->mainb= CONTEXT_SCENE;
					}
				}
			}
		}
	}
	/* ton: made this 230 instead of 229,
	   to be sure (tuho files) and this is a reliable check anyway
	   nevertheless, we might need to think over a fitness (initialize)
	   check apart from the do_versions() */

	if(main->versionfile <= 230) {
		bScreen *sc;

		// new variable blockscale, for panels in any area
		for (sc= main->screen.first; sc; sc= sc->id.next) {
			ScrArea *sa;

			for (sa= sc->areabase.first; sa; sa= sa->next) {
				SpaceLink *sl;

				for (sl= sa->spacedata.first; sl; sl= sl->next) {
					if(sl->blockscale==0.0) sl->blockscale= 0.7f;
					/* added: 5x better zoom in for action */
					if(sl->spacetype==SPACE_ACTION) {
						SpaceAction *sac= (SpaceAction *)sl;
						sac->v2d.maxzoom= 50;
					}
				}
			}
		}
	}
	if(main->versionfile <= 231) {
		/* new bit flags for showing/hiding grid floor and axes */
		bScreen *sc = main->screen.first;
		while(sc) {
			ScrArea *sa= sc->areabase.first;
			while(sa) {
				SpaceLink *sl= sa->spacedata.first;
				while (sl) {
					if (sl->spacetype==SPACE_VIEW3D) {
						View3D *v3d= (View3D*) sl;

						if (v3d->gridflag==0) {
							v3d->gridflag |= V3D_SHOW_X;
							v3d->gridflag |= V3D_SHOW_Y;
							v3d->gridflag |= V3D_SHOW_FLOOR;
							v3d->gridflag &= ~V3D_SHOW_Z;
						}
					}
					sl= sl->next;
				}
				sa= sa->next;
			}
			sc= sc->id.next;
		}
	}
	if(main->versionfile <= 231) {
		Material *ma= main->mat.first;
		bScreen *sc = main->screen.first;
		Scene *sce;
		Lamp *la;
		World *wrld;

		/* introduction of raytrace */
		while(ma) {
			if(ma->fresnel_tra_i==0.0) ma->fresnel_tra_i= 1.25;
			if(ma->fresnel_mir_i==0.0) ma->fresnel_mir_i= 1.25;

			ma->ang= 1.0;
			ma->ray_depth= 2;
			ma->ray_depth_tra= 2;
			ma->fresnel_tra= 0.0;
			ma->fresnel_mir= 0.0;

			ma= ma->id.next;
		}
		sce= main->scene.first;
		while(sce) {
			if(sce->r.gauss==0.0) sce->r.gauss= 1.0;
			sce= sce->id.next;
		}
		la= main->lamp.first;
		while(la) {
			if(la->k==0.0) la->k= 1.0;
			if(la->ray_samp==0) la->ray_samp= 1;
			if(la->ray_sampy==0) la->ray_sampy= 1;
			if(la->ray_sampz==0) la->ray_sampz= 1;
			if(la->area_size==0.0) la->area_size= 1.0;
			if(la->area_sizey==0.0) la->area_sizey= 1.0;
			if(la->area_sizez==0.0) la->area_sizez= 1.0;
			la= la->id.next;
		}
		wrld= main->world.first;
		while(wrld) {
			if(wrld->range==0.0) {
				wrld->range= 1.0f/wrld->exposure;
			}
			wrld= wrld->id.next;
		}

		/* new bit flags for showing/hiding grid floor and axes */

		while(sc) {
			ScrArea *sa= sc->areabase.first;
			while(sa) {
				SpaceLink *sl= sa->spacedata.first;
				while (sl) {
					if (sl->spacetype==SPACE_VIEW3D) {
						View3D *v3d= (View3D*) sl;

						if (v3d->gridflag==0) {
							v3d->gridflag |= V3D_SHOW_X;
							v3d->gridflag |= V3D_SHOW_Y;
							v3d->gridflag |= V3D_SHOW_FLOOR;
							v3d->gridflag &= ~V3D_SHOW_Z;
						}
					}
					sl= sl->next;
				}
				sa= sa->next;
			}
			sc= sc->id.next;
		}
	}
	if(main->versionfile <= 232) {
		Tex *tex= main->tex.first;
		World *wrld= main->world.first;
		bScreen *sc;
		Scene *sce;

		while(tex) {
			if((tex->flag & (TEX_CHECKER_ODD+TEX_CHECKER_EVEN))==0) {
				tex->flag |= TEX_CHECKER_ODD;
			}
			/* copied from kernel texture.c */
			if(tex->ns_outscale==0.0) {
				/* musgrave */
				tex->mg_H = 1.0f;
				tex->mg_lacunarity = 2.0f;
				tex->mg_octaves = 2.0f;
				tex->mg_offset = 1.0f;
				tex->mg_gain = 1.0f;
				tex->ns_outscale = 1.0f;
				/* distnoise */
				tex->dist_amount = 1.0f;
				/* voronoi */
				tex->vn_w1 = 1.0f;
				tex->vn_mexp = 2.5f;
			}
			tex= tex->id.next;
		}

		while(wrld) {
			if(wrld->aodist==0.0) {
				wrld->aodist= 10.0f;
				wrld->aobias= 0.05f;
			}
			if(wrld->aosamp==0.0) wrld->aosamp= 5;
			if(wrld->aoenergy==0.0) wrld->aoenergy= 1.0;
			wrld= wrld->id.next;
		}


		// new variable blockscale, for panels in any area, do again because new
		// areas didnt initialize it to 0.7 yet
		for (sc= main->screen.first; sc; sc= sc->id.next) {
			ScrArea *sa;
			for (sa= sc->areabase.first; sa; sa= sa->next) {
				SpaceLink *sl;
				for (sl= sa->spacedata.first; sl; sl= sl->next) {
					if(sl->blockscale==0.0) sl->blockscale= 0.7f;

					/* added: 5x better zoom in for nla */
					if(sl->spacetype==SPACE_NLA) {
						SpaceNla *snla= (SpaceNla *)sl;
						snla->v2d.maxzoom= 50;
					}
				}
			}
		}
		sce= main->scene.first;
		while(sce) {
			if(sce->r.ocres==0) sce->r.ocres= 64;
			sce= sce->id.next;
		}

	}
	if(main->versionfile <= 233) {
		bScreen *sc;
		Material *ma= main->mat.first;
		Object *ob= main->object.first;
		
		while(ma) {
			if(ma->rampfac_col==0.0) ma->rampfac_col= 1.0;
			if(ma->rampfac_spec==0.0) ma->rampfac_spec= 1.0;
			if(ma->pr_lamp==0) ma->pr_lamp= 3;
			ma= ma->id.next;
		}
		
		/* this should have been done loooong before! */
		while(ob) {
			if(ob->ipowin==0) ob->ipowin= ID_OB;
			ob= ob->id.next;
		}
		
		for (sc= main->screen.first; sc; sc= sc->id.next) {
			ScrArea *sa;
			for (sa= sc->areabase.first; sa; sa= sa->next) {
				SpaceLink *sl;
				for (sl= sa->spacedata.first; sl; sl= sl->next) {
					if(sl->spacetype==SPACE_VIEW3D) {
						View3D *v3d= (View3D *)sl;
						v3d->flag |= V3D_SELECT_OUTLINE;
					}
				}
			}
		}
	}


	

	if(main->versionfile <= 234) {
		Scene *sce;
		World *wo;
		bScreen *sc;
		int set_zbuf_sel=0;
		
		// force sumo engine to be active
		for (wo = main->world.first; wo; wo= wo->id.next) {
			if(wo->physicsEngine==0) wo->physicsEngine = 2;
		}
		
		for (sce= main->scene.first; sce; sce= sce->id.next) {
			if(sce->selectmode==0) {
				sce->selectmode= SCE_SELECT_VERTEX;
				set_zbuf_sel= 1;
			}
		}
		for (sc= main->screen.first; sc; sc= sc->id.next) {
			ScrArea *sa;
			for (sa= sc->areabase.first; sa; sa= sa->next) {
				SpaceLink *sl;
				for (sl= sa->spacedata.first; sl; sl= sl->next) {
					if(sl->spacetype==SPACE_VIEW3D) {
						View3D *v3d= (View3D *)sl;
						if(set_zbuf_sel) v3d->flag |= V3D_ZBUF_SELECT;
					}
					else if(sl->spacetype==SPACE_TEXT) {
						SpaceText *st= (SpaceText *)sl;
						if(st->tabnumber==0) st->tabnumber= 2;
					}
				}
			}
		}
	}
	if(main->versionfile <= 235) {
		Tex *tex= main->tex.first;
		Scene *sce= main->scene.first;
		Sequence *seq;
		Editing *ed;
		
		while(tex) {
			if(tex->nabla==0.0) tex->nabla= 0.025f;
			tex= tex->id.next;
		}
		while(sce) {
			ed= sce->ed;
			if(ed) {
				SEQ_BEGIN(sce->ed, seq) {
					if(seq->type==SEQ_IMAGE || seq->type==SEQ_MOVIE)
						seq->flag |= SEQ_MAKE_PREMUL;
				}
				SEQ_END
			}
			
			sce= sce->id.next;
		}
	}
	if(main->versionfile <= 236) {
		Object *ob;
		Scene *sce= main->scene.first;
		Camera *cam= main->camera.first;
		Material *ma;
		bScreen *sc;

		while(sce) {
			if(sce->editbutsize==0.0) sce->editbutsize= 0.1f;
			
			sce= sce->id.next;
		}
		while(cam) {
			if(cam->ortho_scale==0.0) {
				cam->ortho_scale= 256.0f/cam->lens;
				if(cam->type==CAM_ORTHO) printf("NOTE: ortho render has changed, tweak new Camera 'scale' value.\n");
			}
			cam= cam->id.next;
		}
		/* set manipulator type */
		/* force oops draw if depgraph was set*/
		/* set time line var */
		for (sc= main->screen.first; sc; sc= sc->id.next) {
			ScrArea *sa;
			for (sa= sc->areabase.first; sa; sa= sa->next) {
				SpaceLink *sl;
				for (sl= sa->spacedata.first; sl; sl= sl->next) {
					if(sl->spacetype==SPACE_VIEW3D) {
						View3D *v3d= (View3D *)sl;
						if(v3d->twtype==0) v3d->twtype= V3D_MANIP_TRANSLATE;
					}
					else if(sl->spacetype==SPACE_TIME) {
						SpaceTime *stime= (SpaceTime *)sl;
						if(stime->redraws==0)
							stime->redraws= TIME_ALL_3D_WIN|TIME_ALL_ANIM_WIN;
					}
				}
			}
		}
		// init new shader vars
		for (ma= main->mat.first; ma; ma= ma->id.next) {
			if(ma->darkness==0.0) {
				ma->rms=0.1f;
				ma->darkness=1.0f;
			}
		}
		
		/* softbody init new vars */
		for(ob= main->object.first; ob; ob= ob->id.next) {
			if(ob->soft) {
				if(ob->soft->defgoal==0.0) ob->soft->defgoal= 0.7f;
				if(ob->soft->physics_speed==0.0) ob->soft->physics_speed= 1.0f;
				
				if(ob->soft->interval==0) {
					ob->soft->interval= 2;
					ob->soft->sfra= 1;
					ob->soft->efra= 100;
				}
			}
			if(ob->soft && ob->soft->vertgroup==0) {
				bDeformGroup *locGroup = get_named_vertexgroup(ob, "SOFTGOAL");
				if(locGroup){
					/* retrieve index for that group */
					ob->soft->vertgroup =  1 + get_defgroup_num(ob, locGroup); 
				}
			}
		}
	}
	if(main->versionfile <= 237) {
		bArmature *arm;
		bConstraint *con;
		Object *ob;
		
		// armature recode checks 
		for(arm= main->armature.first; arm; arm= arm->id.next) {
			where_is_armature(arm);
		}
		for(ob= main->object.first; ob; ob= ob->id.next) {
			if(ob->parent) {
				Object *parent= newlibadr(fd, lib, ob->parent);
				if (parent && parent->type==OB_LATTICE)
					ob->partype = PARSKEL;
			}

			// btw. armature_rebuild_pose is further only called on leave editmode
			if(ob->type==OB_ARMATURE) {
				if(ob->pose)
					ob->pose->flag |= POSE_RECALC;
				ob->recalc |= OB_RECALC;	// cannot call stuff now (pointers!), done in setup_app_data

				/* new generic xray option */
				arm= newlibadr(fd, lib, ob->data);
				if(arm->flag & ARM_DRAWXRAY) {
					ob->dtx |= OB_DRAWXRAY;
				}
			} else if (ob->type==OB_MESH) {
				Mesh *me = newlibadr(fd, lib, ob->data);
				
				if ((me->flag&ME_SUBSURF)) {
					SubsurfModifierData *smd = (SubsurfModifierData*) modifier_new(eModifierType_Subsurf);
					
					smd->levels = MAX2(1, me->subdiv);
					smd->renderLevels = MAX2(1, me->subdivr);
					smd->subdivType = me->subsurftype;
					
					smd->modifier.mode = 0;
					if (me->subdiv!=0)
						smd->modifier.mode |= 1;
					if (me->subdivr!=0)
						smd->modifier.mode |= 2;
					if (me->flag&ME_OPT_EDGES)
						smd->flags |= eSubsurfModifierFlag_ControlEdges;
					
					BLI_addtail(&ob->modifiers, smd);
				}
			}
			
			// follow path constraint needs to set the 'path' option in curves...
			for(con=ob->constraints.first; con; con= con->next) {
				if(con->type==CONSTRAINT_TYPE_FOLLOWPATH) {
					bFollowPathConstraint *data = con->data;
					Object *obc= newlibadr(fd, lib, data->tar);
					
					if(obc && obc->type==OB_CURVE) {
						Curve *cu= newlibadr(fd, lib, obc->data);
						if(cu) cu->flag |= CU_PATH;
					}
				}
			}
		}
	}
	if(main->versionfile <= 238) {
		Lattice *lt;
		Object *ob;
		bArmature *arm;
		Mesh *me;
		Key *key;
		Scene *sce= main->scene.first;

		while(sce){
			if(sce->toolsettings == NULL){
				sce->toolsettings = MEM_callocN(sizeof(struct ToolSettings),"Tool Settings Struct");	
				sce->toolsettings->cornertype=0;
				sce->toolsettings->degr = 90; 
				sce->toolsettings->step = 9;
				sce->toolsettings->turn = 1; 				
				sce->toolsettings->extr_offs = 1; 
				sce->toolsettings->doublimit = 0.001f;
				sce->toolsettings->segments = 32;
				sce->toolsettings->rings = 32;
				sce->toolsettings->vertices = 32;
				sce->toolsettings->editbutflag =1;
			}
			sce= sce->id.next;	
		}

		for (lt=main->latt.first; lt; lt=lt->id.next) {
			if (lt->fu==0.0 && lt->fv==0.0 && lt->fw==0.0) {
				calc_lat_fudu(lt->flag, lt->pntsu, &lt->fu, &lt->du);
				calc_lat_fudu(lt->flag, lt->pntsv, &lt->fv, &lt->dv);
				calc_lat_fudu(lt->flag, lt->pntsw, &lt->fw, &lt->dw);
			}
		}

		for(ob=main->object.first; ob; ob= ob->id.next) {
			ModifierData *md;
			PartEff *paf;

			for (md=ob->modifiers.first; md; md=md->next) {
				if (md->type==eModifierType_Subsurf) {
					SubsurfModifierData *smd = (SubsurfModifierData*) md;

					smd->flags &= ~(eSubsurfModifierFlag_Incremental|eSubsurfModifierFlag_DebugIncr);
				}
			}

			if ((ob->softflag&OB_SB_ENABLE) && !modifiers_findByType(ob, eModifierType_Softbody)) {
				if (ob->softflag&OB_SB_POSTDEF) {
					md = ob->modifiers.first;

					while (md && modifierType_getInfo(md->type)->type==eModifierTypeType_OnlyDeform) {
						md = md->next;
					}

					BLI_insertlinkbefore(&ob->modifiers, md, modifier_new(eModifierType_Softbody));
				} else {
					BLI_addhead(&ob->modifiers, modifier_new(eModifierType_Softbody));
				}

				ob->softflag &= ~OB_SB_ENABLE;
			}
			if(ob->pose) {
				bPoseChannel *pchan;
				bConstraint *con;
				for(pchan= ob->pose->chanbase.first; pchan; pchan= pchan->next) {
					// note, pchan->bone is also lib-link stuff
					if (pchan->limitmin[0] == 0.0f && pchan->limitmax[0] == 0.0f) {
						pchan->limitmin[0]= pchan->limitmin[1]= pchan->limitmin[2]= -180.0f;
						pchan->limitmax[0]= pchan->limitmax[1]= pchan->limitmax[2]= 180.0f;
						
						for(con= pchan->constraints.first; con; con= con->next) {
							if(con->type == CONSTRAINT_TYPE_KINEMATIC) {
								bKinematicConstraint *data = (bKinematicConstraint*)con->data;
								data->weight = 1.0f;
								data->orientweight = 1.0f;
								data->flag &= ~CONSTRAINT_IK_ROT;
								
								/* enforce conversion from old IK_TOPARENT to rootbone index */
								data->rootbone= -1;
								
								/* update_pose_etc handles rootbone==-1 */
								ob->pose->flag |= POSE_RECALC;
							}	
						}
					}
				}
			}

			paf = give_parteff(ob);
			if (paf) {
				if(paf->disp == 0)
					paf->disp = 100;
				if(paf->speedtex == 0)
					paf->speedtex = 8;
				if(paf->omat == 0)
					paf->omat = 1;
			}
		}
		
		for(arm=main->armature.first; arm; arm= arm->id.next) {
			bone_version_238(&arm->bonebase);
			arm->deformflag |= ARM_DEF_VGROUP;
		}

		for(me=main->mesh.first; me; me= me->id.next) {
			if (!me->medge) {
				make_edges(me, 1);	/* 1 = use mface->edcode */
			} else {
				mesh_strip_loose_faces(me);
			}
		}
		
		for(key= main->key.first; key; key= key->id.next) {
			KeyBlock *kb;
			int index= 1;
			
			/* trick to find out if we already introduced adrcode */
			for(kb= key->block.first; kb; kb= kb->next)
				if(kb->adrcode) break;
			
			if(kb==NULL) {
				for(kb= key->block.first; kb; kb= kb->next) {
					if(kb==key->refkey) {
						if(kb->name[0]==0)
							strcpy(kb->name, "Basis");
					}
					else {
						if(kb->name[0]==0)
							sprintf(kb->name, "Key %d", index);
						kb->adrcode= index++;
					}
				}
			}
		}
	}
	if(main->versionfile <= 239) {
		bArmature *arm;
		Object *ob;
		Scene *sce= main->scene.first;
		Camera *cam= main->camera.first;
		Material *ma= main->mat.first;
		int set_passepartout= 0;
		
		/* deformflag is local in modifier now */
		for(ob=main->object.first; ob; ob= ob->id.next) {
			ModifierData *md;
			
			for (md=ob->modifiers.first; md; md=md->next) {
				if (md->type==eModifierType_Armature) {
					ArmatureModifierData *amd = (ArmatureModifierData*) md;
					if(amd->object && amd->deformflag==0) {
						Object *oba= newlibadr(fd, lib, amd->object);
						bArmature *arm= newlibadr(fd, lib, oba->data);
						amd->deformflag= arm->deformflag;
					}
				}
			}
		}
		
		/* updating stepsize for ghost drawing */
		for(arm= main->armature.first; arm; arm= arm->id.next) {
			if (arm->ghostsize==0) arm->ghostsize=1;
			bone_version_239(&arm->bonebase);
			if(arm->layer==0) arm->layer= 1;
		}
		
		for(;sce;sce= sce->id.next) {
			/* make 'innervert' the default subdivide type, for backwards compat */
			sce->toolsettings->cornertype=1;
		
			if(sce->r.scemode & R_PASSEPARTOUT) {
				set_passepartout= 1;
				sce->r.scemode &= ~R_PASSEPARTOUT;
			}
			/* gauss is filter variable now */
			if(sce->r.mode & R_GAUSS) {
				sce->r.filtertype= R_FILTER_GAUSS;
				sce->r.mode &= ~R_GAUSS;
			}
		}
		
		for(;cam; cam= cam->id.next) {
			if(set_passepartout)
				cam->flag |= CAM_SHOWPASSEPARTOUT;
			
			/* make sure old cameras have title safe on */
			if (!(cam->flag & CAM_SHOWTITLESAFE))
			 cam->flag |= CAM_SHOWTITLESAFE;
			
			/* set an appropriate camera passepartout alpha */
			if (!(cam->passepartalpha)) cam->passepartalpha = 0.2f;
		}
		
		for(; ma; ma= ma->id.next) {
			if(ma->strand_sta==0.0f) {
				ma->strand_sta= ma->strand_end= 1.0f;
				ma->mode |= MA_TANGENT_STR;
			}
			if(ma->mode & MA_TRACEBLE) ma->mode |= MA_SHADBUF;
		}
	}
	
	if(main->versionfile <= 241) {
		Object *ob;
		Tex *tex;
		Scene *sce;
		World *wo;
		Lamp *la;
		Material *ma;
		bArmature *arm;
		bNodeTree *ntree;
		
		for (wo = main->world.first; wo; wo= wo->id.next) {
			/* Migrate to Bullet for games, except for the NaN versions */
			/* People can still explicitely choose for Sumo (after 2.42 is out) */
			if(main->versionfile > 225)
				wo->physicsEngine = WOPHY_BULLET;
			if(WO_AODIST == wo->aomode)
				wo->aocolor= WO_AOPLAIN;
		}
		
		/* updating layers still */
		for(arm= main->armature.first; arm; arm= arm->id.next) {
			bone_version_239(&arm->bonebase);
			if(arm->layer==0) arm->layer= 1;
		}
		for(sce= main->scene.first; sce; sce= sce->id.next) {
			if(sce->jumpframe==0) sce->jumpframe= 10;
			if(sce->audio.mixrate==0) sce->audio.mixrate= 44100;

			if(sce->r.xparts<2) sce->r.xparts= 4;
			if(sce->r.yparts<2) sce->r.yparts= 4;
			/* adds default layer */
			if(sce->r.layers.first==NULL)
				scene_add_render_layer(sce);
			else {
				SceneRenderLayer *srl;
				/* new layer flag for sky, was default for solid */
				for(srl= sce->r.layers.first; srl; srl= srl->next) {
					if(srl->layflag & SCE_LAY_SOLID)
						srl->layflag |= SCE_LAY_SKY;
					srl->passflag &= (SCE_PASS_COMBINED|SCE_PASS_Z|SCE_PASS_NORMAL|SCE_PASS_VECTOR);
				}
			}
			
			/* node version changes */
			if(sce->nodetree)
				ntree_version_241(sce->nodetree);

			/* uv calculation options moved to toolsettings */
			if (sce->toolsettings->uvcalc_radius == 0.0) {
				sce->toolsettings->uvcalc_radius = 1.0f;
				sce->toolsettings->uvcalc_cubesize = 1.0f;
				sce->toolsettings->uvcalc_mapdir = 1;
				sce->toolsettings->uvcalc_mapalign = 1;
				sce->toolsettings->uvcalc_flag = UVCALC_FILLHOLES;
				sce->toolsettings->unwrapper = 1;
			}

			if(sce->r.mode & R_PANORAMA) {
				/* all these checks to ensure saved files with cvs version keep working... */
				if(sce->r.xsch < sce->r.ysch) {
					Object *obc= newlibadr(fd, lib, sce->camera);
					if(obc && obc->type==OB_CAMERA) {
						Camera *cam= newlibadr(fd, lib, obc->data);
						if(cam->lens>=10.0f) {
							sce->r.xsch*= sce->r.xparts;
							cam->lens*= (float)sce->r.ysch/(float)sce->r.xsch;
						}
					}
				}
			}
		}
		
		for(ntree= main->nodetree.first; ntree; ntree= ntree->id.next)
			ntree_version_241(ntree);
		
		for(la= main->lamp.first; la; la= la->id.next)
			if(la->buffers==0)
				la->buffers= 1;
		
		for(tex= main->tex.first; tex; tex= tex->id.next) {
			if(tex->env && tex->env->viewscale==0.0f)
				tex->env->viewscale= 1.0f;
//			tex->imaflag |= TEX_GAUSS_MIP;
		}
		
		/* for empty drawsize and drawtype */
		for(ob=main->object.first; ob; ob= ob->id.next) {
			if(ob->empty_drawsize==0.0f) {
				ob->empty_drawtype = OB_ARROWS;
				ob->empty_drawsize = 1.0;
			}
		}
		
		for(ma= main->mat.first; ma; ma= ma->id.next) {
			/* stucci returns intensity from now on */
			int a;
			for(a=0; a<MAX_MTEX; a++) {
				if(ma->mtex[a] && ma->mtex[a]->tex) {
					Tex *tex= newlibadr(fd, lib, ma->mtex[a]->tex);
					if(tex && tex->type==TEX_STUCCI)
						ma->mtex[a]->mapto &= ~(MAP_COL|MAP_SPEC|MAP_REF);
				}
			}
			/* transmissivity defaults */
			if(ma->tx_falloff==0.0) ma->tx_falloff= 1.0;
		}
		
		/* during 2.41 images with this name were used for viewer node output, lets fix that */
		if(main->versionfile == 241) {
			Image *ima;
			for(ima= main->image.first; ima; ima= ima->id.next)
				if(strcmp(ima->name, "Compositor")==0) {
					strcpy(ima->id.name+2, "Viewer Node");
					strcpy(ima->name, "Viewer Node");
				}
		}
	}
		
	if(main->versionfile <= 242) {
		Scene *sce;
		bScreen *sc;
		Object *ob;
		Curve *cu;
		Material *ma;
		Mesh *me;
		Group *group;
		Nurb *nu;
		BezTriple *bezt;
		BPoint *bp;
		bNodeTree *ntree;
		int a;
		
		for(sc= main->screen.first; sc; sc= sc->id.next) {
			ScrArea *sa;
			sa= sc->areabase.first;
			while(sa) {
				SpaceLink *sl;

				for (sl= sa->spacedata.first; sl; sl= sl->next) {
					if(sl->spacetype==SPACE_VIEW3D) {
						View3D *v3d= (View3D*) sl;
						if (v3d->gridsubdiv == 0)
							v3d->gridsubdiv = 10;
					}
				}
				sa = sa->next;
			}
		}
		
		for(sce= main->scene.first; sce; sce= sce->id.next) {
			if (sce->toolsettings->select_thresh == 0.0f)
				sce->toolsettings->select_thresh= 0.01f;
			if (sce->toolsettings->clean_thresh == 0.0f) 
				sce->toolsettings->clean_thresh = 0.1f;
				
			if (sce->r.threads==0) {
				if (sce->r.mode & R_THREADS)
					sce->r.threads= 2;
				else
					sce->r.threads= 1;
			}
			if(sce->nodetree)
				ntree_version_242(sce->nodetree);
		}
		
		for(ntree= main->nodetree.first; ntree; ntree= ntree->id.next)
			ntree_version_242(ntree);
		
		/* add default radius values to old curve points */
		for(cu= main->curve.first; cu; cu= cu->id.next) {
			for(nu= cu->nurb.first; nu; nu= nu->next) {
				if (nu) {
					if(nu->bezt) {
						for(bezt=nu->bezt, a=0; a<nu->pntsu; a++, bezt++) {
							if (!bezt->radius) bezt->radius= 1.0;
						}
					}
					else if(nu->bp) {
						for(bp=nu->bp, a=0; a<nu->pntsu*nu->pntsv; a++, bp++) {
							if(!bp->radius) bp->radius= 1.0;
						}
					}
				}
			}
		}
		
		for(ob = main->object.first; ob; ob= ob->id.next) {
			ModifierData *md;
			ListBase *list;
			list = &ob->constraints;

			/* check for already existing MinMax (floor) constraint
			   and update the sticky flagging */

			if (list){
				bConstraint *curcon;
				for (curcon = list->first; curcon; curcon=curcon->next){
					switch (curcon->type) {
						case CONSTRAINT_TYPE_MINMAX:
						{
							bMinMaxConstraint *data = curcon->data;
							if (data->sticky==1) 
								data->flag |= MINMAX_STICKY;
							else 
								data->flag &= ~MINMAX_STICKY;
						}
							break;
						case CONSTRAINT_TYPE_ROTLIKE:
						{
							bRotateLikeConstraint *data = curcon->data;
							
							/* version patch from buttons_object.c */
							if(data->flag==0) 
								data->flag = ROTLIKE_X|ROTLIKE_Y|ROTLIKE_Z;
						}
							break;
					}
				}
			}

			if (ob->type == OB_ARMATURE) {
				if (ob->pose){
					bConstraint *curcon;
					bPoseChannel *pchan;
					for (pchan = ob->pose->chanbase.first; pchan; pchan=pchan->next){
						for (curcon = pchan->constraints.first; curcon; curcon=curcon->next){
							switch (curcon->type) {
								case CONSTRAINT_TYPE_MINMAX:
								{
									bMinMaxConstraint *data = curcon->data;
									if (data->sticky==1) 
										data->flag |= MINMAX_STICKY;
									else 
										data->flag &= ~MINMAX_STICKY;
								}
									break;
								case CONSTRAINT_TYPE_KINEMATIC:
								{
									bKinematicConstraint *data = curcon->data;
									if (!(data->flag & CONSTRAINT_IK_POS)) {
										data->flag |= CONSTRAINT_IK_POS;
										data->flag |= CONSTRAINT_IK_STRETCH;
									}
								}
									break;
								case CONSTRAINT_TYPE_ROTLIKE:
								{
									bRotateLikeConstraint *data = curcon->data;
									
									/* version patch from buttons_object.c */
									if(data->flag==0) 
										data->flag = ROTLIKE_X|ROTLIKE_Y|ROTLIKE_Z;
								}
									break;
							}
						}
					}
				}
			}
			
			/* copy old object level track settings to curve modifers */
			for (md=ob->modifiers.first; md; md=md->next) {
				if (md->type==eModifierType_Curve) {
					CurveModifierData *cmd = (CurveModifierData*) md;

					if (cmd->defaxis == 0) cmd->defaxis = ob->trackflag+1;
				}
			}
			
		}
		
		for(ma = main->mat.first; ma; ma= ma->id.next) {
			if(ma->shad_alpha==0.0f)
				ma->shad_alpha= 1.0f;
			if(ma->nodetree)
				ntree_version_242(ma->nodetree);
		}

		for(me=main->mesh.first; me; me=me->id.next)
			customdata_version_242(me);
		
		for(group= main->group.first; group; group= group->id.next)
			if(group->layer==0)
			   group->layer= (1<<20)-1;
		
		/* History fix (python?), shape key adrcode numbers have to be sorted */
		sort_shape_fix(main);
				
		/* now, subversion control! */
		if(main->subversionfile < 3) {
			bScreen *sc;
			Image *ima;
			Tex *tex;
			
			/* Image refactor initialize */
			for(ima= main->image.first; ima; ima= ima->id.next) {
				ima->source= IMA_SRC_FILE;
				ima->type= IMA_TYPE_IMAGE;
				
				ima->gen_x= 256; ima->gen_y= 256;
				ima->gen_type= 1;
				
				if(0==strncmp(ima->id.name+2, "Viewer Node", sizeof(ima->id.name+2))) {
					ima->source= IMA_SRC_VIEWER;
					ima->type= IMA_TYPE_COMPOSITE;
				}
				if(0==strncmp(ima->id.name+2, "Render Result", sizeof(ima->id.name+2))) {
					ima->source= IMA_SRC_VIEWER;
					ima->type= IMA_TYPE_R_RESULT;
				}
				
			}
			for(tex= main->tex.first; tex; tex= tex->id.next) {
				if(tex->type==TEX_IMAGE && tex->ima) {
					ima= newlibadr(fd, lib, tex->ima);
					if(tex->imaflag & TEX_ANIM5_)
						ima->source= IMA_SRC_MOVIE;
					if(tex->imaflag & TEX_FIELDS_)
						ima->flag |= IMA_FIELDS;
					if(tex->imaflag & TEX_STD_FIELD_)
						ima->flag |= IMA_STD_FIELD;
					if(tex->imaflag & TEX_ANTIALI_)
						ima->flag |= IMA_ANTIALI;
				}
				tex->iuser.frames= tex->frames;
				tex->iuser.fie_ima= tex->fie_ima;
				tex->iuser.offset= tex->offset;
				tex->iuser.sfra= tex->sfra;
				tex->iuser.cycl= (tex->imaflag & TEX_ANIMCYCLIC_)!=0;
			}
			for(sce= main->scene.first; sce; sce= sce->id.next) {
				if(sce->nodetree)
					do_version_ntree_242_2(sce->nodetree);
			}
			for(ntree= main->nodetree.first; ntree; ntree= ntree->id.next)
				do_version_ntree_242_2(ntree);
			for(ma = main->mat.first; ma; ma= ma->id.next)
				if(ma->nodetree)
					do_version_ntree_242_2(ma->nodetree);
			
			for(sc= main->screen.first; sc; sc= sc->id.next) {
				ScrArea *sa;
				for(sa= sc->areabase.first; sa; sa= sa->next) {
					SpaceLink *sl;
					for (sl= sa->spacedata.first; sl; sl= sl->next) {
						if(sl->spacetype==SPACE_IMAGE)
							((SpaceImage *)sl)->iuser.fie_ima= 2;
						else if(sl->spacetype==SPACE_VIEW3D) {
							View3D *v3d= (View3D *)sl;
							if(v3d->bgpic)
								v3d->bgpic->iuser.fie_ima= 2;
						}
					}
				}
			}
		}
		
		if(main->subversionfile < 4) {
			for(sce= main->scene.first; sce; sce= sce->id.next) {
				sce->r.bake_mode= 1;	/* prevent to include render stuff here */
				sce->r.bake_filter= 2;
				sce->r.bake_osa= 5;
				sce->r.bake_flag= R_BAKE_CLEAR;
			}
		}

		if(main->subversionfile < 5) {
			for(sce= main->scene.first; sce; sce= sce->id.next) {
				/* improved triangle to quad conversion settings */
				if(sce->toolsettings->jointrilimit==0.0f)
					sce->toolsettings->jointrilimit= 0.8f;
			}
		}
	}
	if(main->versionfile <= 243) {
		Object *ob= main->object.first;
		Camera *cam = main->camera.first;
		Material *ma;
		
		for(; cam; cam= cam->id.next) {
			cam->angle= 360.0f * (float)atan(16.0f/cam->lens) / (float)M_PI;
		}

		for(ma=main->mat.first; ma; ma= ma->id.next) {
			if(ma->sss_scale==0.0f) {
				ma->sss_radius[0]= 1.0f;
				ma->sss_radius[1]= 1.0f;
				ma->sss_radius[2]= 1.0f;
				ma->sss_col[0]= 0.8f;
				ma->sss_col[1]= 0.8f;
				ma->sss_col[2]= 0.8f;
				ma->sss_error= 0.05f;
				ma->sss_scale= 0.1f;
				ma->sss_ior= 1.3f;
				ma->sss_colfac= 1.0f;
				ma->sss_texfac= 0.0f;
			}
			if(ma->sss_front==0 && ma->sss_back==0) {
				ma->sss_front= 1.0f;
				ma->sss_back= 1.0f;
			}
			if(ma->sss_col[0]==0 && ma->sss_col[1]==0 && ma->sss_col[2]==0) {
				ma->sss_col[0]= ma->r;
				ma->sss_col[1]= ma->g;
				ma->sss_col[2]= ma->b;
			}
		}
		
		for(; ob; ob= ob->id.next) {
			bDeformGroup *curdef;
			
			for(curdef= ob->defbase.first; curdef; curdef=curdef->next) {
				/* replace an empty-string name with unique name */
				if (curdef->name[0] == '\0') {
					unique_vertexgroup_name(curdef, ob);
				}
			}

			if(main->versionfile < 243 || main->subversionfile < 1) {
				ModifierData *md;

				/* translate old mirror modifier axis values to new flags */
				for (md=ob->modifiers.first; md; md=md->next) {
					if (md->type==eModifierType_Mirror) {
						MirrorModifierData *mmd = (MirrorModifierData*) md;

						switch(mmd->axis)
						{
						case 0:
							mmd->flag |= MOD_MIR_AXIS_X;
							break;
						case 1:
							mmd->flag |= MOD_MIR_AXIS_Y;
							break;
						case 2:
							mmd->flag |= MOD_MIR_AXIS_Z;
							break;
						}

						mmd->axis = 0;
					}
				}
			}
		}
		
		/* render layer added, this is not the active layer */
		if(main->versionfile <= 243 || main->subversionfile < 2) {
			Mesh *me;
			for(me=main->mesh.first; me; me=me->id.next)
				customdata_version_243(me);
		}		

	}
	
	if(main->versionfile <= 244) {
		Scene *sce;
		bScreen *sc;
		Lamp *la;
		World *wrld;
		
		if(main->versionfile != 244 || main->subversionfile < 2) {
			for(sce= main->scene.first; sce; sce= sce->id.next)
				sce->r.mode |= R_SSS;

			/* correct older action editors - incorrect scrolling */
			for(sc= main->screen.first; sc; sc= sc->id.next) {
				ScrArea *sa;
				sa= sc->areabase.first;
				while(sa) {
					SpaceLink *sl;

					for (sl= sa->spacedata.first; sl; sl= sl->next) {
						if(sl->spacetype==SPACE_ACTION) {
							SpaceAction *saction= (SpaceAction*) sl;
							
							saction->v2d.tot.ymin= -1000.0;
							saction->v2d.tot.ymax= 0.0;
							
							saction->v2d.cur.ymin= -75.0;
							saction->v2d.cur.ymax= 5.0;
						}
					}
					sa = sa->next;
				}
			}
		}
		if (main->versionfile != 244 || main->subversionfile < 3) {	
			/* constraints recode version patch used to be here. Moved to 245 now... */
			
			
			for(wrld=main->world.first; wrld; wrld= wrld->id.next) {
				if (wrld->mode & WO_AMB_OCC)
					wrld->ao_samp_method = WO_AOSAMP_CONSTANT;
				else
					wrld->ao_samp_method = WO_AOSAMP_HAMMERSLEY;
				
				wrld->ao_adapt_thresh = 0.005f;
			}
			
			for(la=main->lamp.first; la; la= la->id.next) {
				if (la->type == LA_AREA)
					la->ray_samp_method = LA_SAMP_CONSTANT;
				else
					la->ray_samp_method = LA_SAMP_HALTON;
				
				la->adapt_thresh = 0.001f;
			}
		}
	}
	if(main->versionfile <= 245) {
		Scene *sce;
		bScreen *sc;
		Object *ob;
		Image *ima;
		Lamp *la;
		Material *ma;
		ParticleSettings *part;
		World *wrld;
		Mesh *me;
		bNodeTree *ntree;
		Tex *tex;
		ModifierData *md;
		ParticleSystem *psys;
		
		/* unless the file was created 2.44.3 but not 2.45, update the constraints */
		if ( !(main->versionfile==244 && main->subversionfile==3) &&
			 ((main->versionfile<245) || (main->versionfile==245 && main->subversionfile==0)) ) 
		{
			for (ob = main->object.first; ob; ob= ob->id.next) {
				ListBase *list;
				list = &ob->constraints;
				
				/* fix up constraints due to constraint recode changes (originally at 2.44.3) */
				if (list) {
					bConstraint *curcon;
					for (curcon = list->first; curcon; curcon=curcon->next) {
						/* old CONSTRAINT_LOCAL check -> convert to CONSTRAINT_SPACE_LOCAL */
						if (curcon->flag & 0x20) {
							curcon->ownspace = CONSTRAINT_SPACE_LOCAL;
							curcon->tarspace = CONSTRAINT_SPACE_LOCAL;
						}
						
						switch (curcon->type) {
							case CONSTRAINT_TYPE_LOCLIMIT:
							{
								bLocLimitConstraint *data= (bLocLimitConstraint *)curcon->data;
								
								/* old limit without parent option for objects */
								if (data->flag2)
									curcon->ownspace = CONSTRAINT_SPACE_LOCAL;
							}
								break;
						}	
					}
				}
				
				/* correctly initialise constinv matrix */
				Mat4One(ob->constinv);
				
				if (ob->type == OB_ARMATURE) {
					if (ob->pose) {
						bConstraint *curcon;
						bPoseChannel *pchan;
						
						for (pchan = ob->pose->chanbase.first; pchan; pchan=pchan->next) {
							/* make sure constraints are all up to date */
							for (curcon = pchan->constraints.first; curcon; curcon=curcon->next) {
								/* old CONSTRAINT_LOCAL check -> convert to CONSTRAINT_SPACE_LOCAL */
								if (curcon->flag & 0x20) {
									curcon->ownspace = CONSTRAINT_SPACE_LOCAL;
									curcon->tarspace = CONSTRAINT_SPACE_LOCAL;
								}
								
								switch (curcon->type) {
									case CONSTRAINT_TYPE_ACTION:
									{
										bActionConstraint *data= (bActionConstraint *)curcon->data;
										
										/* 'data->local' used to mean that target was in local-space */
										if (data->local)
											curcon->tarspace = CONSTRAINT_SPACE_LOCAL;
									}							
										break;
								}
							}
							
							/* correctly initialise constinv matrix */
							Mat4One(pchan->constinv);
						}
					}
				}
			}
		}
		
		/* fix all versions before 2.45 */
		if (main->versionfile != 245) {

			/* repair preview from 242 - 244*/
			for(ima= main->image.first; ima; ima= ima->id.next) {
				ima->preview = NULL;
			}
			
			/* repair imasel space - completely reworked */
			for(sc= main->screen.first; sc; sc= sc->id.next) {
				ScrArea *sa;
				sa= sc->areabase.first;
				while(sa) {
					SpaceLink *sl;
					
					for (sl= sa->spacedata.first; sl; sl= sl->next) {
						if(sl->spacetype==SPACE_IMASEL) {
							SpaceImaSel *simasel= (SpaceImaSel*) sl;
							simasel->blockscale= 0.7f;
							/* view 2D */
							simasel->v2d.tot.xmin=  -10.0f;
							simasel->v2d.tot.ymin=  -10.0f;
							simasel->v2d.tot.xmax= (float)sa->winx + 10.0f;
							simasel->v2d.tot.ymax= (float)sa->winy + 10.0f;						
							simasel->v2d.cur.xmin=  0.0f;
							simasel->v2d.cur.ymin=  0.0f;
							simasel->v2d.cur.xmax= (float)sa->winx;
							simasel->v2d.cur.ymax= (float)sa->winy;						
							simasel->v2d.min[0]= 1.0;
							simasel->v2d.min[1]= 1.0;						
							simasel->v2d.max[0]= 32000.0f;
							simasel->v2d.max[1]= 32000.0f;						
							simasel->v2d.minzoom= 0.5f;
							simasel->v2d.maxzoom= 1.21f;						
							simasel->v2d.scroll= 0;
							simasel->v2d.keepzoom= V2D_KEEPZOOM|V2D_KEEPASPECT;
							simasel->v2d.keeptot= 0;
							simasel->prv_h = 96;
							simasel->prv_w = 96;
							simasel->flag = 7; /* ??? elubie */
							strcpy (simasel->dir,  U.textudir);	/* TON */
							strcpy (simasel->file, "");
							
							simasel->returnfunc     =  0;	
							simasel->title[0]       =  0;
						}
					}
					sa = sa->next;
				}
			}
		}

		/* add point caches */
		for(ob=main->object.first; ob; ob=ob->id.next) {
			if(ob->soft && !ob->soft->pointcache)
				ob->soft->pointcache= BKE_ptcache_add();

			for(psys=ob->particlesystem.first; psys; psys=psys->next) {
				if(psys->soft && !psys->soft->pointcache)
					psys->soft->pointcache= BKE_ptcache_add();
				if(!psys->pointcache)
					psys->pointcache= BKE_ptcache_add();
			}

			for(md=ob->modifiers.first; md; md=md->next) {
				if(md->type==eModifierType_Cloth) {
					ClothModifierData *clmd = (ClothModifierData*) md;
					if(!clmd->point_cache)
						clmd->point_cache= BKE_ptcache_add();
				}
			}
		}

		/* Copy over old per-level multires vertex data
		   into a single vertex array in struct Multires */
		for(me = main->mesh.first; me; me=me->id.next) {
			if(me->mr && !me->mr->verts) {
				MultiresLevel *lvl = me->mr->levels.last;
				if(lvl) {
					me->mr->verts = lvl->verts;
					lvl->verts = NULL;
					/* Don't need the other vert arrays */
					for(lvl = lvl->prev; lvl; lvl = lvl->prev) {
						MEM_freeN(lvl->verts);
						lvl->verts = NULL;
					}
				}
			}
		}
		
		if (main->versionfile != 245 || main->subversionfile < 1) {
			for(la=main->lamp.first; la; la= la->id.next) {
				if (la->mode & LA_QUAD) la->falloff_type = LA_FALLOFF_SLIDERS;
				else la->falloff_type = LA_FALLOFF_INVLINEAR;
				
				if (la->curfalloff == NULL) {
					la->curfalloff = curvemapping_add(1, 0.0f, 1.0f, 1.0f, 0.0f);
					curvemapping_initialize(la->curfalloff);
				}
			}
		}		
		
		for(ma=main->mat.first; ma; ma= ma->id.next) {
			if(ma->samp_gloss_mir == 0) {
				ma->gloss_mir = ma->gloss_tra= 1.0f;
				ma->aniso_gloss_mir = 1.0f;
				ma->samp_gloss_mir = ma->samp_gloss_tra= 18;
				ma->adapt_thresh_mir = ma->adapt_thresh_tra = 0.005f;
				ma->dist_mir = 0.0f;
				ma->fadeto_mir = MA_RAYMIR_FADETOSKY;
			}

			if(ma->strand_min == 0.0f)
				ma->strand_min= 1.0f;
		}

		for(part=main->particle.first; part; part=part->id.next) {
			if(part->ren_child_nbr==0)
				part->ren_child_nbr= part->child_nbr;

			if(part->simplify_refsize==0) {
				part->simplify_refsize= 1920;
				part->simplify_rate= 1.0f;
				part->simplify_transition= 0.1f;
				part->simplify_viewport= 0.8f;
			}
		}

		for(wrld=main->world.first; wrld; wrld= wrld->id.next) {
			if(wrld->ao_approx_error == 0.0f)
				wrld->ao_approx_error= 0.25f;
		}

		for(sce= main->scene.first; sce; sce= sce->id.next) {
			if(sce->nodetree)
				ntree_version_245(fd, lib, sce->nodetree);

			if(sce->r.simplify_shadowsamples == 0) {
				sce->r.simplify_subsurf= 6;
				sce->r.simplify_particles= 1.0f;
				sce->r.simplify_shadowsamples= 16;
				sce->r.simplify_aosss= 1.0f;
			}

			if(sce->r.cineongamma == 0) {
				sce->r.cineonblack= 95;
				sce->r.cineonwhite= 685;
				sce->r.cineongamma= 1.7f;
			}
		}

		for(ntree=main->nodetree.first; ntree; ntree= ntree->id.next)
			ntree_version_245(fd, lib, ntree);

		/* fix for temporary flag changes during 245 cycle */
		for(ima= main->image.first; ima; ima= ima->id.next) {
			if(ima->flag & IMA_OLD_PREMUL) {
				ima->flag &= ~IMA_OLD_PREMUL;
				ima->flag |= IMA_DO_PREMUL;
			}
		}

		for(tex=main->tex.first; tex; tex=tex->id.next) {
			if(tex->iuser.flag & IMA_OLD_PREMUL) {
				tex->iuser.flag &= ~IMA_OLD_PREMUL;
				tex->iuser.flag |= IMA_DO_PREMUL;

			}

			ima= newlibadr(fd, lib, tex->ima);
			if(ima && (tex->iuser.flag & IMA_DO_PREMUL)) { 
				ima->flag &= ~IMA_OLD_PREMUL;
				ima->flag |= IMA_DO_PREMUL;
			}
		}
	}
	
	/* sanity check for skgen
	 * */
	{
		Scene *sce;
		for(sce=main->scene.first; sce; sce = sce->id.next)
		{
			if (sce->toolsettings->skgen_subdivisions[0] == sce->toolsettings->skgen_subdivisions[1] ||
				sce->toolsettings->skgen_subdivisions[0] == sce->toolsettings->skgen_subdivisions[2] ||
				sce->toolsettings->skgen_subdivisions[1] == sce->toolsettings->skgen_subdivisions[2])
			{
					sce->toolsettings->skgen_subdivisions[0] = SKGEN_SUB_CORRELATION;
					sce->toolsettings->skgen_subdivisions[1] = SKGEN_SUB_LENGTH;
					sce->toolsettings->skgen_subdivisions[2] = SKGEN_SUB_ANGLE;
			}
		}
	}
	

	if ((main->versionfile < 245) || (main->versionfile == 245 && main->subversionfile < 2)) {
		Image *ima;

		/* initialize 1:1 Aspect */
		for(ima= main->image.first; ima; ima= ima->id.next) {
			ima->aspx = ima->aspy = 1.0f;				
		}

	}

	if ((main->versionfile < 245) || (main->versionfile == 245 && main->subversionfile < 4)) {
		bArmature *arm;
		ModifierData *md;
		Object *ob;
		
		for(arm= main->armature.first; arm; arm= arm->id.next)
			arm->deformflag |= ARM_DEF_B_BONE_REST;
		
		for(ob = main->object.first; ob; ob= ob->id.next) {
			for(md=ob->modifiers.first; md; md=md->next) {
				if(md->type==eModifierType_Armature)
					((ArmatureModifierData*)md)->deformflag |= ARM_DEF_B_BONE_REST;
			}
		}
	}

	if ((main->versionfile < 245) || (main->versionfile == 245 && main->subversionfile < 5)) {
		/* foreground color needs to be somthing other then black */
		Scene *sce;
		for(sce= main->scene.first; sce; sce=sce->id.next) {
			sce->r.fg_stamp[0] = sce->r.fg_stamp[1] = sce->r.fg_stamp[2] = 0.8f;
			sce->r.fg_stamp[3] = 1.0f; /* dont use text alpha yet */
			sce->r.bg_stamp[3] = 0.25f; /* make sure the background has full alpha */
		}
	}

	
	if ((main->versionfile < 245) || (main->versionfile == 245 && main->subversionfile < 6)) {
		Scene *sce;
		/* fix frs_sec_base */
		for(sce= main->scene.first; sce; sce= sce->id.next) {
			if (sce->r.frs_sec_base == 0) {
				sce->r.frs_sec_base = 1;
			}
		}
	}
	
	if ((main->versionfile < 245) || (main->versionfile == 245 && main->subversionfile < 7)) {
		Object *ob;
		bPoseChannel *pchan;
		bConstraint *con;
		bConstraintTarget *ct;
		
		for (ob = main->object.first; ob; ob= ob->id.next) {
			if (ob->pose) {
				for (pchan=ob->pose->chanbase.first; pchan; pchan=pchan->next) {
					for (con=pchan->constraints.first; con; con=con->next) {
						if (con->type == CONSTRAINT_TYPE_PYTHON) {
							bPythonConstraint *data= (bPythonConstraint *)con->data;
							if (data->tar) {
								/* version patching needs to be done */
								ct= MEM_callocN(sizeof(bConstraintTarget), "PyConTarget");
								
								ct->tar = data->tar;
								strcpy(ct->subtarget, data->subtarget);
								ct->space = con->tarspace;
								
								BLI_addtail(&data->targets, ct);
								data->tarnum++;
								
								/* clear old targets to avoid problems */
								data->tar = NULL;
								strcpy(data->subtarget, "");
							}
						}
						else if (con->type == CONSTRAINT_TYPE_LOCLIKE) {
							bLocateLikeConstraint *data= (bLocateLikeConstraint *)con->data;
							
							/* new headtail functionality makes Bone-Tip function obsolete */
							if (data->flag & LOCLIKE_TIP)
								con->headtail = 1.0f;
						}
					}
				}
			}
			
			for (con=ob->constraints.first; con; con=con->next) {
				if (con->type==CONSTRAINT_TYPE_PYTHON) {
					bPythonConstraint *data= (bPythonConstraint *)con->data;
					if (data->tar) {
						/* version patching needs to be done */
						ct= MEM_callocN(sizeof(bConstraintTarget), "PyConTarget");
						
						ct->tar = data->tar;
						strcpy(ct->subtarget, data->subtarget);
						ct->space = con->tarspace;
						
						BLI_addtail(&data->targets, ct);
						data->tarnum++;
						
						/* clear old targets to avoid problems */
						data->tar = NULL;
						strcpy(data->subtarget, "");
					}
				}
				else if (con->type == CONSTRAINT_TYPE_LOCLIKE) {
					bLocateLikeConstraint *data= (bLocateLikeConstraint *)con->data;
					
					/* new headtail functionality makes Bone-Tip function obsolete */
					if (data->flag & LOCLIKE_TIP)
						con->headtail = 1.0f;
				}
			}

			if(ob->soft && ob->soft->keys) {
				SoftBody *sb = ob->soft;
				int k;

				for(k=0; k<sb->totkey; k++) {
					if(sb->keys[k])
						MEM_freeN(sb->keys[k]);
				}

				MEM_freeN(sb->keys);

				sb->keys = NULL;
				sb->totkey = 0;
			}
		}
	}

	if ((main->versionfile < 245) || (main->versionfile == 245 && main->subversionfile < 8)) {
		Scene *sce;
		Object *ob;
		PartEff *paf=0;

		for(ob = main->object.first; ob; ob= ob->id.next) {
			if(ob->soft && ob->soft->keys) {
				SoftBody *sb = ob->soft;
				int k;

				for(k=0; k<sb->totkey; k++) {
					if(sb->keys[k])
						MEM_freeN(sb->keys[k]);
				}

				MEM_freeN(sb->keys);

				sb->keys = NULL;
				sb->totkey = 0;
			}

			/* convert old particles to new system */
			if((paf = give_parteff(ob))) {
				ParticleSystem *psys;
				ModifierData *md;
				ParticleSystemModifierData *psmd;
				ParticleSettings *part;

				/* create new particle system */
				psys = MEM_callocN(sizeof(ParticleSystem), "particle_system");
				psys->pointcache = BKE_ptcache_add();

				part = psys->part = psys_new_settings("PSys", main);
				
				/* needed for proper libdata lookup */
				oldnewmap_insert(fd->libmap, psys->part, psys->part, 0);
				part->id.lib= ob->id.lib;

				part->id.us--;
				part->id.flag |= (ob->id.flag & LIB_NEEDLINK);
				
				psys->totpart=0;
				psys->flag= PSYS_ENABLED|PSYS_CURRENT;

				BLI_addtail(&ob->particlesystem, psys);

				md= modifier_new(eModifierType_ParticleSystem);
				sprintf(md->name, "ParticleSystem %i", BLI_countlist(&ob->particlesystem));
				psmd= (ParticleSystemModifierData*) md;
				psmd->psys=psys;
				BLI_addtail(&ob->modifiers, md);

				/* convert settings from old particle system */
				/* general settings */
				part->totpart = MIN2(paf->totpart, 100000);
				part->sta = paf->sta;
				part->end = paf->end;
				part->lifetime = paf->lifetime;
				part->randlife = paf->randlife;
				psys->seed = paf->seed;
				part->disp = paf->disp;
				part->omat = paf->mat[0];
				part->hair_step = paf->totkey;

				part->eff_group = paf->group;

				/* old system didn't interpolate between keypoints at render time */
				part->draw_step = part->ren_step = 0;

				/* physics */
				part->normfac = paf->normfac * 25.0f;
				part->obfac = paf->obfac;
				part->randfac = paf->randfac * 25.0f;
				part->dampfac = paf->damp;
				VECCOPY(part->acc, paf->force);

				/* flags */
				if(paf->stype & PAF_VECT) {
					if(paf->flag & PAF_STATIC) {
						/* new hair lifetime is always 100.0f */
						float fac = paf->lifetime / 100.0f;

						part->draw_as = PART_DRAW_PATH;
						part->type = PART_HAIR;
						psys->recalc |= PSYS_RECALC_REDO;

						part->normfac *= fac;
						part->randfac *= fac;
					}
					else {
						part->draw_as = PART_DRAW_LINE;
						part->draw |= PART_DRAW_VEL_LENGTH;
						part->draw_line[1] = 0.04f;
					}
				}

				part->rotmode = PART_ROT_VEL;
				
				part->flag |= (paf->flag & PAF_BSPLINE) ? PART_HAIR_BSPLINE : 0;
				part->flag |= (paf->flag & PAF_TRAND) ? PART_TRAND : 0;
				part->flag |= (paf->flag & PAF_EDISTR) ? PART_EDISTR : 0;
				part->flag |= (paf->flag & PAF_UNBORN) ? PART_UNBORN : 0;
				part->flag |= (paf->flag & PAF_DIED) ? PART_DIED : 0;
				part->from |= (paf->flag & PAF_FACE) ? PART_FROM_FACE : 0;
				part->draw |= (paf->flag & PAF_SHOWE) ? PART_DRAW_EMITTER : 0;

				psys->vgroup[PSYS_VG_DENSITY] = paf->vertgroup;
				psys->vgroup[PSYS_VG_VEL] = paf->vertgroup_v;
				psys->vgroup[PSYS_VG_LENGTH] = paf->vertgroup_v;

				/* dupliobjects */
				if(ob->transflag & OB_DUPLIVERTS) {
					Object *dup = main->object.first;

					for(; dup; dup= dup->id.next) {
						if(ob == newlibadr(fd, lib, dup->parent)) {
							part->dup_ob = dup;
							ob->transflag |= OB_DUPLIPARTS;
							ob->transflag &= ~OB_DUPLIVERTS;

							part->draw_as = PART_DRAW_OB;

							/* needed for proper libdata lookup */
							oldnewmap_insert(fd->libmap, dup, dup, 0);
						}
					}
				}

				
				{
					FluidsimModifierData *fluidmd = (FluidsimModifierData *)modifiers_findByType(ob, eModifierType_Fluidsim);
					if(fluidmd && fluidmd->fss && fluidmd->fss->type == OB_FLUIDSIM_PARTICLE)
						part->type = PART_FLUID;
				}

				free_effects(&ob->effect);

				printf("Old particle system converted to new system.\n");
			}
		}

		for(sce= main->scene.first; sce; sce=sce->id.next) {
			ParticleEditSettings *pset= &sce->toolsettings->particle;
			int a;

			if(pset->brush[0].size == 0) {
				pset->flag= PE_KEEP_LENGTHS|PE_LOCK_FIRST|PE_DEFLECT_EMITTER;
				pset->emitterdist= 0.25f;
				pset->totrekey= 5;
				pset->totaddkey= 5;
				pset->brushtype= PE_BRUSH_NONE;

				for(a=0; a<PE_TOT_BRUSH; a++) {
					pset->brush[a].strength= 50;
					pset->brush[a].size= 50;
					pset->brush[a].step= 10;
				}

				pset->brush[PE_BRUSH_CUT].strength= 100;
			}
		}
	}
	if ((main->versionfile < 245) || (main->versionfile == 245 && main->subversionfile < 9)) {
		Material *ma;
		int a;

		for(ma=main->mat.first; ma; ma= ma->id.next)
			if(ma->mode & MA_NORMAP_TANG)
				for(a=0; a<MAX_MTEX; a++)
					if(ma->mtex[a] && ma->mtex[a]->tex)
						ma->mtex[a]->normapspace = MTEX_NSPACE_TANGENT;
	}
	
	if ((main->versionfile < 245) || (main->versionfile == 245 && main->subversionfile < 10)) {
		Object *ob;
		
		/* dupliface scale */
		for(ob= main->object.first; ob; ob= ob->id.next)
			ob->dupfacesca = 1.0f;
	}
	
	if ((main->versionfile < 245) || (main->versionfile == 245 && main->subversionfile < 11)) {
		Object *ob;
		bActionStrip *strip;
		
		/* nla-strips - scale */		
		for (ob= main->object.first; ob; ob= ob->id.next) {
			for (strip= ob->nlastrips.first; strip; strip= strip->next) {
				float length, actlength, repeat;
				
				if (strip->flag & ACTSTRIP_USESTRIDE)
					repeat= 1.0f;
				else
					repeat= strip->repeat;
				
				length = strip->end-strip->start;
				if (length == 0.0f) length= 1.0f;
				actlength = strip->actend-strip->actstart;
				
				strip->scale = length / (repeat * actlength);
				if (strip->scale == 0.0f) strip->scale= 1.0f;
			}	
			if(ob->soft){
				ob->soft->inpush =  ob->soft->inspring;
				ob->soft->shearstiff = 1.0f; 
			}
		}
	}

	if ((main->versionfile < 245) || (main->versionfile == 245 && main->subversionfile < 14)) {
		Scene *sce;
		Sequence *seq;
		
		for(sce=main->scene.first; sce; sce=sce->id.next) {
			SEQ_BEGIN(sce->ed, seq) {
				if (seq->blend_mode == 0)
					seq->blend_opacity = 100.0f;
			}
			SEQ_END
		}
	}
	
	/*fix broken group lengths in id properties*/
	if ((main->versionfile < 245) || (main->versionfile == 245 && main->subversionfile < 15)) {
		idproperties_fix_group_lengths(main->scene);
		idproperties_fix_group_lengths(main->library);
		idproperties_fix_group_lengths(main->object);
		idproperties_fix_group_lengths(main->mesh);
		idproperties_fix_group_lengths(main->curve);
		idproperties_fix_group_lengths(main->mball);
		idproperties_fix_group_lengths(main->mat);
		idproperties_fix_group_lengths(main->tex);
		idproperties_fix_group_lengths(main->image);
		idproperties_fix_group_lengths(main->wave);
		idproperties_fix_group_lengths(main->latt);
		idproperties_fix_group_lengths(main->lamp);
		idproperties_fix_group_lengths(main->camera);
		idproperties_fix_group_lengths(main->ipo);
		idproperties_fix_group_lengths(main->key);
		idproperties_fix_group_lengths(main->world);
		idproperties_fix_group_lengths(main->screen);
		idproperties_fix_group_lengths(main->script);
		idproperties_fix_group_lengths(main->vfont);
		idproperties_fix_group_lengths(main->text);
		idproperties_fix_group_lengths(main->sound);
		idproperties_fix_group_lengths(main->group);
		idproperties_fix_group_lengths(main->armature);
		idproperties_fix_group_lengths(main->action);
		idproperties_fix_group_lengths(main->nodetree);
		idproperties_fix_group_lengths(main->brush);
		idproperties_fix_group_lengths(main->particle);		
	}

	/* sun/sky */
	if(main->versionfile < 246) {
		Object *ob;
		bActuator *act;

		/* dRot actuator change direction in 2.46 */
		for(ob = main->object.first; ob; ob= ob->id.next) {
			for(act= ob->actuators.first; act; act= act->next) {
				if (act->type == ACT_OBJECT) {
					bObjectActuator *ba= act->data;

					ba->drot[0] = -ba->drot[0];
					ba->drot[1] = -ba->drot[1];
					ba->drot[2] = -ba->drot[2];
				}
			}
		}
	}
	
	// convert fluids to modifier
	if(main->versionfile < 246 || (main->versionfile == 246 && main->subversionfile < 1))
	{
		Object *ob;
		
		for(ob = main->object.first; ob; ob= ob->id.next) {
			if(ob->fluidsimSettings)
			{
				FluidsimModifierData *fluidmd = (FluidsimModifierData *)modifier_new(eModifierType_Fluidsim);
				BLI_addhead(&ob->modifiers, (ModifierData *)fluidmd);
				
				MEM_freeN(fluidmd->fss);
				fluidmd->fss = MEM_dupallocN(ob->fluidsimSettings);
				fluidmd->fss->ipo = newlibadr_us(fd, ob->id.lib, ob->fluidsimSettings->ipo);
				MEM_freeN(ob->fluidsimSettings);
				
				fluidmd->fss->lastgoodframe = INT_MAX;
				fluidmd->fss->flag = 0;
				fluidmd->fss->meshSurfNormals = 0;
			}
		}
	}
	

	if(main->versionfile < 246 || (main->versionfile == 246 && main->subversionfile < 1)) {
		Mesh *me;

		for(me=main->mesh.first; me; me= me->id.next)
			alphasort_version_246(fd, lib, me);
	}
	
	if(main->versionfile < 246 || (main->versionfile == 246 && main->subversionfile < 1)){
		Object *ob;
		for(ob = main->object.first; ob; ob= ob->id.next) {
			if(ob->pd && (ob->pd->forcefield == PFIELD_WIND))
				ob->pd->f_noise = 0.0f;
		}
	}

	if (main->versionfile < 247 || (main->versionfile == 247 && main->subversionfile < 2)){
		Object *ob;
		for(ob = main->object.first; ob; ob= ob->id.next) {
			ob->gameflag |= OB_COLLISION;
			ob->margin = 0.06f;
		}
	}

	if (main->versionfile < 247 || (main->versionfile == 247 && main->subversionfile < 3)){
		Object *ob;
		for(ob = main->object.first; ob; ob= ob->id.next) {
			// Starting from subversion 3, ACTOR is a separate feature.
			// Before it was conditioning all the other dynamic flags
			if (!(ob->gameflag & OB_ACTOR))
				ob->gameflag &= ~(OB_GHOST|OB_DYNAMIC|OB_RIGID_BODY|OB_SOFT_BODY|OB_COLLISION_RESPONSE);
			/* suitable default for older files */
		}
	}

	if (main->versionfile < 247 || (main->versionfile == 247 && main->subversionfile < 4)){
		Scene *sce= main->scene.first;
		while(sce) {
			if(sce->frame_step==0)
				sce->frame_step= 1;
			sce= sce->id.next;
		}
	}

	if (main->versionfile < 247 || (main->versionfile == 247 && main->subversionfile < 5)) {
		Lamp *la= main->lamp.first;
		for(; la; la= la->id.next) {
			la->skyblendtype= MA_RAMP_ADD;
			la->skyblendfac= 1.0f;
		}
	}
	
	/* set the curve radius interpolation to 2.47 default - easy */
	if (main->versionfile < 247 || (main->versionfile == 247 && main->subversionfile < 6)) {
		Curve *cu;
		Nurb *nu;
		
		for(cu= main->curve.first; cu; cu= cu->id.next) {
			for(nu= cu->nurb.first; nu; nu= nu->next) {
				if (nu) {
					nu->radius_interp = 3;
					
					/* resolu and resolv are now used differently for surfaces
					 * rather then using the resolution to define the entire number of divisions,
					 * use it for the number of divisions per segment
					 */
					if (nu->pntsv > 1) {
						nu->resolu = MAX2( 1, (int)(((float)nu->resolu / (float)nu->pntsu)+0.5f) );
						nu->resolv = MAX2( 1, (int)(((float)nu->resolv / (float)nu->pntsv)+0.5f) );
					}
				}
			}
		}
	}
	/* direction constraint actuators were always local in previous version */
	if (main->versionfile < 247 || (main->versionfile == 247 && main->subversionfile < 7)) {
		bActuator *act;
		Object *ob;
		
		for(ob = main->object.first; ob; ob= ob->id.next) {
			for(act= ob->actuators.first; act; act= act->next) {
				if (act->type == ACT_CONSTRAINT) {
					bConstraintActuator *coa = act->data;
					if (coa->type == ACT_CONST_TYPE_DIST) {
						coa->flag |= ACT_CONST_LOCAL;
					}
				}
			}
		}
	}
	/* autokey mode settings now used from scene, but need to be initialised off userprefs */
	if (main->versionfile < 247 || (main->versionfile == 247 && main->subversionfile < 8)) {
		Scene *sce;
		
		for (sce= main->scene.first; sce; sce= sce->id.next) {
			if (sce->autokey_mode == 0)
				sce->autokey_mode= U.autokey_mode;
		}
	}

	if (main->versionfile < 247 || (main->versionfile == 247 && main->subversionfile < 9)) {
		Lamp *la= main->lamp.first;
		for(; la; la= la->id.next) {
			la->sky_exposure= 1.0f;
		}
	}
	
	/* BGE message actuators needed OB prefix, very confusing */
	if (main->versionfile < 247 || (main->versionfile == 247 && main->subversionfile < 10)) {
		bActuator *act;
		Object *ob;
		
		for(ob = main->object.first; ob; ob= ob->id.next) {
			for(act= ob->actuators.first; act; act= act->next) {
				if (act->type == ACT_MESSAGE) {
					bMessageActuator *msgAct = (bMessageActuator *) act->data;
					if (strlen(msgAct->toPropName) > 2) {
						/* strip first 2 chars, would have only worked if these were OB anyway */
						memmove( msgAct->toPropName, msgAct->toPropName+2, sizeof(msgAct->toPropName)-2 );
					} else {
						msgAct->toPropName[0] = '\0';
					}
				}
			}
		}
	}

	if (main->versionfile < 248) {
		Lamp *la;

		for(la=main->lamp.first; la; la= la->id.next) {
			if(la->atm_turbidity == 0.0) {
				la->sun_effect_type = 0;
				la->horizon_brightness = 1.0f;
				la->spread = 1.0f;
				la->sun_brightness = 1.0f;
				la->sun_size = 1.0f;
				la->backscattered_light = 1.0f;
				la->atm_turbidity = 2.0f;
				la->atm_inscattering_factor = 1.0f;
				la->atm_extinction_factor = 1.0f;
				la->atm_distance_factor = 1.0f;
				la->sun_intensity = 1.0f;
			}
		}
	}

	if (main->versionfile < 248 || (main->versionfile == 248 && main->subversionfile < 2)) {
		Scene *sce;
		
		/* Note, these will need to be added for painting */
		for (sce= main->scene.first; sce; sce= sce->id.next) {
			sce->toolsettings->imapaint.seam_bleed = 2;
			sce->toolsettings->imapaint.normal_angle = 80;

			/* initialize skeleton generation toolsettings */
			sce->toolsettings->skgen_resolution = 250;
			sce->toolsettings->skgen_threshold_internal 	= 0.1f;
			sce->toolsettings->skgen_threshold_external 	= 0.1f;
			sce->toolsettings->skgen_angle_limit	 		= 30.0f;
			sce->toolsettings->skgen_length_ratio			= 1.3f;
			sce->toolsettings->skgen_length_limit			= 1.5f;
			sce->toolsettings->skgen_correlation_limit		= 0.98f;
			sce->toolsettings->skgen_symmetry_limit			= 0.1f;
			sce->toolsettings->skgen_postpro = SKGEN_SMOOTH;
			sce->toolsettings->skgen_postpro_passes = 3;
			sce->toolsettings->skgen_options = SKGEN_FILTER_INTERNAL|SKGEN_FILTER_EXTERNAL|SKGEN_FILTER_SMART|SKGEN_SUB_CORRELATION|SKGEN_HARMONIC;
			sce->toolsettings->skgen_subdivisions[0] = SKGEN_SUB_CORRELATION;
			sce->toolsettings->skgen_subdivisions[1] = SKGEN_SUB_LENGTH;
			sce->toolsettings->skgen_subdivisions[2] = SKGEN_SUB_ANGLE;

			
			sce->toolsettings->skgen_retarget_angle_weight = 1.0f;
			sce->toolsettings->skgen_retarget_length_weight = 1.0f;
			sce->toolsettings->skgen_retarget_distance_weight = 1.0f;
	
			/* Skeleton Sketching */
			sce->toolsettings->bone_sketching = 0;
			sce->toolsettings->skgen_retarget_roll = SK_RETARGET_ROLL_VIEW;
		}
	}
	if (main->versionfile < 248 || (main->versionfile == 248 && main->subversionfile < 3)) {
		bScreen *sc;
		
		/* adjust default settings for Animation Editors */
		for (sc= main->screen.first; sc; sc= sc->id.next) {
			ScrArea *sa;
			
			for (sa= sc->areabase.first; sa; sa= sa->next) { 
				SpaceLink *sl;
				
				for (sl= sa->spacedata.first; sl; sl= sl->next) {
					switch (sl->spacetype) {
						case SPACE_ACTION:
						{
							SpaceAction *sact= (SpaceAction *)sl;
							
							sact->mode= SACTCONT_DOPESHEET;
							sact->autosnap= SACTSNAP_FRAME;
						}
							break;
						case SPACE_IPO:
						{
							SpaceIpo *sipo= (SpaceIpo *)sl;
							sipo->autosnap= SACTSNAP_FRAME;
						}
							break;
						case SPACE_NLA:
						{
							SpaceNla *snla= (SpaceNla *)sl;
							snla->autosnap= SACTSNAP_FRAME;
						}
							break;
					}
				}
			}
		}
	}

	if (main->versionfile < 248 || (main->versionfile == 248 && main->subversionfile < 3)) {
		Object *ob;

		/* Adjustments needed after Bullets update */
		for(ob = main->object.first; ob; ob= ob->id.next) {
			ob->damping *= 0.635f;
<<<<<<< HEAD
			ob->rdamping = 0.1 + (0.59f * ob->rdamping);
=======
			ob->rdamping = 0.1 + (0.8f * ob->rdamping);
>>>>>>> fba6a993
		}
	}
	
	if (main->versionfile < 248 || (main->versionfile == 248 && main->subversionfile < 4)) {
		Scene *sce;
		World *wrld;

		/*  Dome (Fisheye) default parameters  */
		for (sce= main->scene.first; sce; sce= sce->id.next) {
			sce->r.domeangle = 180;
			sce->r.domemode = 1;
<<<<<<< HEAD
			sce->r.domesize = 1.0f;
			sce->r.domeres = 4;
			sce->r.domeresbuf = 1.0f;
=======
			sce->r.domeres = 4;
			sce->r.domeresbuf = 1.0f;
			sce->r.dometilt = 0;
>>>>>>> fba6a993
		}
		/* DBVT culling by default */
		for(wrld=main->world.first; wrld; wrld= wrld->id.next) {
			wrld->mode |= WO_DBVT_CULLING;
			wrld->occlusionRes = 128;
		}
	}

<<<<<<< HEAD
=======
	if (main->versionfile < 248 || (main->versionfile == 248 && main->subversionfile < 5)) {
		Object *ob;
		World *wrld;
		for(ob = main->object.first; ob; ob= ob->id.next) {
			ob->m_contactProcessingThreshold = 1.; //pad3 is used for m_contactProcessingThreshold
			if(ob->parent) {
				/* check if top parent has compound shape set and if yes, set this object
				   to compound shaper as well (was the behaviour before, now it's optional) */
				Object *parent= newlibadr(fd, lib, ob->parent);
				while (parent && parent->parent != NULL) {
					parent = newlibadr(fd, lib, parent->parent);
				}
				if(parent) {
					if (parent->gameflag & OB_CHILD)
						ob->gameflag |= OB_CHILD;
				}
			}
		}
		for(wrld=main->world.first; wrld; wrld= wrld->id.next) {
			wrld->ticrate = 60;
			wrld->maxlogicstep = 5;
			wrld->physubstep = 1;
			wrld->maxphystep = 5;
		}
	}

	if (main->versionfile < 249) {
		Scene *sce;
		for (sce= main->scene.first; sce; sce= sce->id.next)
			sce->r.renderer= 0;
		
	}
	
	// correct introduce of seed for wind force
	if (main->versionfile < 249 && main->subversionfile < 1) {
		Object *ob;
		for(ob = main->object.first; ob; ob= ob->id.next) {
			if(ob->pd)
				ob->pd->seed = ((unsigned int)(ceil(PIL_check_seconds_timer()))+1) % 128;
		}
	
	}

>>>>>>> fba6a993
	if (main->versionfile < 250) {
		bScreen *screen;
		Scene *scene;
		Material *ma;
		Mesh *me;
		Scene *sce;
		Tex *tx;
		ParticleSettings *part;
		
		for(screen= main->screen.first; screen; screen= screen->id.next) {
			do_versions_windowmanager_2_50(screen);
			do_versions_gpencil_2_50(main, screen);
		}
		
		/* old Animation System (using IPO's) needs to be converted to the new Animato system 
		 * (NOTE: conversion code in blenkernel/intern/ipo.c for now)
		 */
		//do_versions_ipos_to_animato(main);
		
		/* struct audio data moved to renderdata */
		for(scene= main->scene.first; scene; scene= scene->id.next) {
			scene->r.audio = scene->audio;
			
			if(!scene->toolsettings->uv_selectmode)
				scene->toolsettings->uv_selectmode= UV_SELECT_VERTEX;
		}
		
		/* shader, composit and texture node trees have id.name empty, put something in
		 * to have them show in RNA viewer and accessible otherwise.
		 */
		for(ma= main->mat.first; ma; ma= ma->id.next) {
			if(ma->nodetree && strlen(ma->nodetree->id.name)==0)
				strcpy(ma->nodetree->id.name, "NTShader Nodetree");
		}
		/* and composit trees */
		for(sce= main->scene.first; sce; sce= sce->id.next) {
			if(sce->nodetree && strlen(sce->nodetree->id.name)==0)
				strcpy(sce->nodetree->id.name, "NTComposit Nodetree");
		}
		/* and texture trees */
		for(tx= main->tex.first; tx; tx= tx->id.next) {
			if(tx->nodetree && strlen(tx->nodetree->id.name)==0)
				strcpy(tx->nodetree->id.name, "NTTexture Nodetree");
		}
		
		/* copy standard draw flag to meshes(used to be global, is not available here) */
		for(me= main->mesh.first; me; me= me->id.next) {
			me->drawflag= ME_DRAWEDGES|ME_DRAWFACES|ME_DRAWCREASES;
		}

		/* particle settings conversion */
		for(part= main->particle.first; part; part= part->id.next) {
			if(part->draw_as) {
				if(part->draw_as == PART_DRAW_DOT) {
					part->ren_as = PART_DRAW_HALO;
					part->draw_as = PART_DRAW_REND;
				}
				else if(part->draw_as <= PART_DRAW_AXIS) {
					part->ren_as = PART_DRAW_HALO;
				}
				else {
					part->ren_as = part->draw_as;
					part->draw_as = PART_DRAW_REND;
				}
			}
		}
	}

	/* TODO: should be moved into one of the version blocks once this branch moves to trunk and we can
	   bump the version (or sub-version.) */
	{
		Object *ob;
		Material *ma;
		int i;

		for(ob = main->object.first; ob; ob = ob->id.next) {

			if(ob->type == OB_MESH) {
				Mesh *me = newlibadr(fd, lib, ob->data);
				void *olddata = ob->data;
				ob->data = me;

				if(me && me->mr) {
					MultiresLevel *lvl;
					ModifierData *md;
					MultiresModifierData *mmd;
					DerivedMesh *dm, *orig;

					/* Load original level into the mesh */
					lvl = me->mr->levels.first;
					CustomData_free_layers(&me->vdata, CD_MVERT, lvl->totvert);
					CustomData_free_layers(&me->edata, CD_MEDGE, lvl->totedge);
					CustomData_free_layers(&me->fdata, CD_MFACE, lvl->totface);
					me->totvert = lvl->totvert;
					me->totedge = lvl->totedge;
					me->totface = lvl->totface;
					me->mvert = CustomData_add_layer(&me->vdata, CD_MVERT, CD_CALLOC, NULL, me->totvert);
					me->medge = CustomData_add_layer(&me->edata, CD_MEDGE, CD_CALLOC, NULL, me->totedge);
					me->mface = CustomData_add_layer(&me->fdata, CD_MFACE, CD_CALLOC, NULL, me->totface);
					memcpy(me->mvert, me->mr->verts, sizeof(MVert) * me->totvert);
					for(i = 0; i < me->totedge; ++i) {
						me->medge[i].v1 = lvl->edges[i].v[0];
						me->medge[i].v2 = lvl->edges[i].v[1];
					}
					for(i = 0; i < me->totface; ++i) {
						me->mface[i].v1 = lvl->faces[i].v[0];
						me->mface[i].v2 = lvl->faces[i].v[1];
						me->mface[i].v3 = lvl->faces[i].v[2];
						me->mface[i].v4 = lvl->faces[i].v[3];
					}

					/* Add a multires modifier to the object */
					md = ob->modifiers.first;
					while(md && modifierType_getInfo(md->type)->type == eModifierTypeType_OnlyDeform)
						md = md->next;                          
					mmd = (MultiresModifierData*)modifier_new(eModifierType_Multires);
					BLI_insertlinkbefore(&ob->modifiers, md, mmd);

					multiresModifier_subdivide(mmd, ob, me->mr->level_count - 1, 1, 0);

					mmd->lvl = mmd->totlvl;
					orig = CDDM_from_mesh(me, NULL);
					dm = multires_dm_create_from_derived(mmd, orig, me, 0, 0);
                                       
					multires_load_old(dm, me->mr);

					MultiresDM_mark_as_modified(dm);
					dm->release(dm);
					orig->release(orig);

					/* Remove the old multires */
					multires_free(me->mr);
					me->mr = NULL;
				}

				ob->data = olddata;
			}
		}

		for(ma = main->mat.first; ma; ma = ma->id.next) {
			if(ma->mode & MA_HALO) {
				ma->material_type= MA_TYPE_HALO;
				ma->mode &= ~MA_HALO;
			}
		}
	}
<<<<<<< HEAD
=======
	
>>>>>>> fba6a993

	/* WATCH IT!!!: pointers from libdata have not been converted yet here! */
	/* WATCH IT 2!: Userdef struct init has to be in src/usiblender.c! */

	/* don't forget to set version number in blender.c! */
}

static void lib_link_all(FileData *fd, Main *main)
{
	oldnewmap_sort(fd);
	
	lib_link_windowmanager(fd, main);
	lib_link_screen(fd, main);
	lib_link_scene(fd, main);
	lib_link_object(fd, main);
	lib_link_curve(fd, main);
	lib_link_mball(fd, main);
	lib_link_material(fd, main);
	lib_link_texture(fd, main);
	lib_link_image(fd, main);
	lib_link_ipo(fd, main);		// XXX depreceated... still needs to be maintained for version patches still
	lib_link_key(fd, main);
	lib_link_world(fd, main);
	lib_link_lamp(fd, main);
	lib_link_latt(fd, main);
	lib_link_text(fd, main);
	lib_link_camera(fd, main);
	lib_link_sound(fd, main);
	lib_link_group(fd, main);
	lib_link_armature(fd, main);
	lib_link_action(fd, main);
	lib_link_vfont(fd, main);
	lib_link_nodetree(fd, main);	/* has to be done after scene/materials, this will verify group nodes */
	lib_link_brush(fd, main);
	lib_link_particlesettings(fd, main);

	lib_link_mesh(fd, main);		/* as last: tpage images with users at zero */

	lib_link_library(fd, main);		/* only init users */
}


static BHead *read_userdef(BlendFileData *bfd, FileData *fd, BHead *bhead)
{
	Link *link;

	bfd->user= read_struct(fd, bhead, "user def");
	bfd->user->themes.first= bfd->user->themes.last= NULL;
	// XXX
	bfd->user->uifonts.first= bfd->user->uifonts.last= NULL;
	bfd->user->uistyles.first= bfd->user->uistyles.last= NULL;
	
	bhead = blo_nextbhead(fd, bhead);

		/* read all attached data */
	while(bhead && bhead->code==DATA) {
		link= read_struct(fd, bhead, "user def data");
		BLI_addtail(&bfd->user->themes, link);
		bhead = blo_nextbhead(fd, bhead);
	}

	return bhead;
}

BlendFileData *blo_read_file_internal(FileData *fd)
{
	BHead *bhead= blo_firstbhead(fd);
	BlendFileData *bfd;

	bfd= MEM_callocN(sizeof(BlendFileData), "blendfiledata");
	bfd->main= MEM_callocN(sizeof(Main), "main");
	BLI_addtail(&fd->mainlist, bfd->main);

	bfd->main->versionfile= fd->fileversion;
	
	while(bhead) {
		switch(bhead->code) {
		case DATA:
		case DNA1:
		case TEST:
		case REND:
			bhead = blo_nextbhead(fd, bhead);
			break;
		case GLOB:
			bhead= read_global(bfd, fd, bhead);
			break;
		case USER:
			bhead= read_userdef(bfd, fd, bhead);
			break;
		case ENDB:
			bhead = NULL;
			break;

		case ID_LI:
			bhead = read_libblock(fd, bfd->main, bhead, LIB_LOCAL, NULL);
			break;
		case ID_ID:
				/* always adds to the most recently loaded
				 * ID_LI block, see direct_link_library.
				 * this is part of the file format definition.
				 */
			bhead = read_libblock(fd, fd->mainlist.last, bhead, LIB_READ+LIB_EXTERN, NULL);
			break;
			
			/* in 2.50+ files, the file identifier for screens is patched, forward compatibility */
		case ID_SCRN:
			bhead->code= ID_SCR;
			/* deliberate pass on to default */
		default:
			bhead = read_libblock(fd, bfd->main, bhead, LIB_LOCAL, NULL);
		}
	}

	/* do before read_libraries, but skip undo case */
//	if(fd->memfile==NULL) (the mesh shuffle hacks don't work yet? ton)
		do_versions(fd, NULL, bfd->main);

	read_libraries(fd, &fd->mainlist);
	
	blo_join_main(&fd->mainlist);

	lib_link_all(fd, bfd->main);
	lib_verify_nodetree(bfd->main, 1);
	fix_relpaths_library(fd->filename, bfd->main); /* make all relative paths, relative to the open blend file */
	
	link_global(fd, bfd);	/* as last */
	
	return bfd;
}

/* ************* APPEND LIBRARY ************** */

struct bheadsort {
	BHead *bhead;
	void *old;
};

static int verg_bheadsort(const void *v1, const void *v2)
{
	const struct bheadsort *x1=v1, *x2=v2;
	
	if( x1->old > x2->old) return 1;
	else if( x1->old < x2->old) return -1;
	return 0;
}

static void sort_bhead_old_map(FileData *fd)
{
	BHead *bhead;
	struct bheadsort *bhs;
	int tot= 0;
	
	for (bhead= blo_firstbhead(fd); bhead; bhead= blo_nextbhead(fd, bhead))
		tot++;
	
	fd->tot_bheadmap= tot;
	if(tot==0) return;
	
	bhs= fd->bheadmap= MEM_mallocN(tot*sizeof(struct bheadsort), "bheadsort");
	
	for (bhead= blo_firstbhead(fd); bhead; bhead= blo_nextbhead(fd, bhead), bhs++) {
		bhs->bhead= bhead;
		bhs->old= bhead->old;
	}
	
	qsort(fd->bheadmap, tot, sizeof(struct bheadsort), verg_bheadsort);
		
}

static BHead *find_previous_lib(FileData *fd, BHead *bhead)
{
	for (; bhead; bhead= blo_prevbhead(fd, bhead))
		if (bhead->code==ID_LI)
			break;

	return bhead;
}

static BHead *find_bhead(FileData *fd, void *old)
{
#if 0
	BHead *bhead;
#endif
	struct bheadsort *bhs, bhs_s;
	
	if (!old)
		return NULL;

	if (fd->bheadmap==NULL)
		sort_bhead_old_map(fd);
	
	bhs_s.old= old;
	bhs= bsearch(&bhs_s, fd->bheadmap, fd->tot_bheadmap, sizeof(struct bheadsort), verg_bheadsort);

	if(bhs)
		return bhs->bhead;
	
#if 0
	for (bhead= blo_firstbhead(fd); bhead; bhead= blo_nextbhead(fd, bhead))
		if (bhead->old==old)
			return bhead;
#endif

	return NULL;
}

char *bhead_id_name(FileData *fd, BHead *bhead)
{
	return ((char *)(bhead+1)) + fd->id_name_offs;
}

static ID *is_yet_read(FileData *fd, Main *mainvar, BHead *bhead)
{
	ListBase *lb;
	char *idname= bhead_id_name(fd, bhead);

	lb= wich_libbase(mainvar, GS(idname));
	
	if(lb) {
		ID *id= lb->first;
		while(id) {
			if( strcmp(id->name, idname)==0 ) 
				return id;
			id= id->next;
		}
	}
	return NULL;
}

static void expand_doit(FileData *fd, Main *mainvar, void *old)
{
	BHead *bhead;
	ID *id;

	bhead= find_bhead(fd, old);
	if(bhead) {
			/* from another library? */
		if(bhead->code==ID_ID) {
			BHead *bheadlib= find_previous_lib(fd, bhead);

			if(bheadlib) {
				Library *lib= read_struct(fd, bheadlib, "Library");
				Main *ptr= blo_find_main(fd, &fd->mainlist, lib->name, fd->filename);

				id= is_yet_read(fd, ptr, bhead);

				if(id==NULL) {
					read_libblock(fd, ptr, bhead, LIB_READ+LIB_INDIRECT, NULL);
					if(G.f & G_DEBUG) printf("expand_doit: other lib %s\n", lib->name);
					
					/* for outliner dependency only */
					ptr->curlib->parent= mainvar->curlib;
				}
				else {
					/* The line below was commented by Ton (I assume), when Hos did the merge from the orange branch. rev 6568
					 * This line is NEEDED, the case is that you have 3 blend files...
					 * user.blend, lib.blend and lib_indirect.blend - if user.blend alredy references a "tree" from
					 * lib_indirect.blend but lib.blend does too, linking in a Scene or Group from lib.blend can result in an
					 * empty without the dupli group referenced. Once you save and reload the group would appier. - Campbell */
					/* This crashes files, must look further into it */
					/*oldnewmap_insert(fd->libmap, bhead->old, id, 1);*/
					
					change_idid_adr_fd(fd, bhead->old, id);
					if(G.f & G_DEBUG) printf("expand_doit: already linked: %s lib: %s\n", id->name, lib->name);
				}
				
				MEM_freeN(lib);
			}
		}
		else {
			id= is_yet_read(fd, mainvar, bhead);
			if(id==NULL) {
				read_libblock(fd, mainvar, bhead, LIB_TESTIND, NULL);
			}
			else {
				/* this is actually only needed on UI call? when ID was already read before, and another append
				   happens which invokes same ID... in that case the lookup table needs this entry */
				oldnewmap_insert(fd->libmap, bhead->old, id, 1);
				if(G.f & G_DEBUG) printf("expand: already read %s\n", id->name);
			}
		}
	}
}



// XXX depreceated - old animation system
static void expand_ipo(FileData *fd, Main *mainvar, Ipo *ipo)
{
	IpoCurve *icu;
	for(icu= ipo->curve.first; icu; icu= icu->next) {
		if(icu->driver)
			expand_doit(fd, mainvar, icu->driver->ob);
	}
}

// XXX depreceated - old animation system
static void expand_constraint_channels(FileData *fd, Main *mainvar, ListBase *chanbase)
{
	bConstraintChannel *chan;
	for (chan=chanbase->first; chan; chan=chan->next) {
		expand_doit(fd, mainvar, chan->ipo);
	}
}

// XXX depreceated - old animation system
static void expand_action(FileData *fd, Main *mainvar, bAction *act)
{
	bActionChannel *chan;
	
	for (chan=act->chanbase.first; chan; chan=chan->next) {
		expand_doit(fd, mainvar, chan->ipo);
		expand_constraint_channels(fd, mainvar, &chan->constraintChannels);
	}
}

static void expand_keyingsets(FileData *fd, Main *mainvar, ListBase *list)
{
	KeyingSet *ks;
	KS_Path *ksp;
	
	/* expand the ID-pointers in KeyingSets's paths */
	for (ks= list->first; ks; ks= ks->next) {
		for (ksp= ks->paths.first; ksp; ksp= ksp->next) {
			expand_doit(fd, mainvar, ksp->id);
		}
	}
}

static void expand_animdata(FileData *fd, Main *mainvar, AnimData *adt)
{
	FCurve *fcd;
	
	/* own action */
	expand_doit(fd, mainvar, adt->action);
	
	/* drivers - assume that these F-Curves have driver data to be in this list... */
	for (fcd= adt->drivers.first; fcd; fcd= fcd->next) {
		ChannelDriver *driver= fcd->driver;
		DriverTarget *dtar;
		
		for (dtar= driver->targets.first; dtar; dtar= dtar->next)
			expand_doit(fd, mainvar, dtar->id);
	}
}	

static void expand_particlesettings(FileData *fd, Main *mainvar, ParticleSettings *part)
{
	expand_doit(fd, mainvar, part->dup_ob);
	expand_doit(fd, mainvar, part->dup_group);
	expand_doit(fd, mainvar, part->eff_group);
	expand_doit(fd, mainvar, part->bb_ob);
}

static void expand_group(FileData *fd, Main *mainvar, Group *group)
{
	GroupObject *go;
	
	for(go= group->gobject.first; go; go= go->next) {
		expand_doit(fd, mainvar, go->ob);
	}
}

static void expand_key(FileData *fd, Main *mainvar, Key *key)
{
	expand_doit(fd, mainvar, key->ipo); // XXX depreceated - old animation system
	
	if(key->adt)
		expand_animdata(fd, mainvar, key->adt);
}

static void expand_nodetree(FileData *fd, Main *mainvar, bNodeTree *ntree)
{
	bNode *node;
	
	if(ntree->adt)
		expand_animdata(fd, mainvar, ntree->adt);
	
	for(node= ntree->nodes.first; node; node= node->next)
		if(node->id && node->type!=CMP_NODE_R_LAYERS)
			expand_doit(fd, mainvar, node->id);

}

static void expand_texture(FileData *fd, Main *mainvar, Tex *tex)
{
	expand_doit(fd, mainvar, tex->ima);
	expand_doit(fd, mainvar, tex->ipo); // XXX depreceated - old animation system
	
	if(tex->adt)
		expand_animdata(fd, mainvar, tex->adt);
	
	if(tex->nodetree)
		expand_nodetree(fd, mainvar, tex->nodetree);
}

static void expand_brush(FileData *fd, Main *mainvar, Brush *brush)
{
	int a;

	for(a=0; a<MAX_MTEX; a++)
		if(brush->mtex[a])
			expand_doit(fd, mainvar, brush->mtex[a]->tex);
	expand_doit(fd, mainvar, brush->clone.image);
}

static void expand_material(FileData *fd, Main *mainvar, Material *ma)
{
	int a;

	for(a=0; a<MAX_MTEX; a++) {
		if(ma->mtex[a]) {
			expand_doit(fd, mainvar, ma->mtex[a]->tex);
			expand_doit(fd, mainvar, ma->mtex[a]->object);
		}
	}
	
	expand_doit(fd, mainvar, ma->ipo); // XXX depreceated - old animation system
	
	if(ma->adt)
		expand_animdata(fd, mainvar, ma->adt);
	
	if(ma->nodetree)
		expand_nodetree(fd, mainvar, ma->nodetree);
}

static void expand_lamp(FileData *fd, Main *mainvar, Lamp *la)
{
	int a;

	for(a=0; a<MAX_MTEX; a++) {
		if(la->mtex[a]) {
			expand_doit(fd, mainvar, la->mtex[a]->tex);
			expand_doit(fd, mainvar, la->mtex[a]->object);
		}
	}
	
	expand_doit(fd, mainvar, la->ipo); // XXX depreceated - old animation system
	
	if (la->adt)
		expand_animdata(fd, mainvar, la->adt);
}

static void expand_lattice(FileData *fd, Main *mainvar, Lattice *lt)
{
	expand_doit(fd, mainvar, lt->ipo); // XXX depreceated - old animation system
	expand_doit(fd, mainvar, lt->key);
}


static void expand_world(FileData *fd, Main *mainvar, World *wrld)
{
	int a;

	for(a=0; a<MAX_MTEX; a++) {
		if(wrld->mtex[a]) {
			expand_doit(fd, mainvar, wrld->mtex[a]->tex);
			expand_doit(fd, mainvar, wrld->mtex[a]->object);
		}
	}
	
	expand_doit(fd, mainvar, wrld->ipo); // XXX depreceated - old animation system
	
	if (wrld->adt)
		expand_animdata(fd, mainvar, wrld->adt);
}


static void expand_mball(FileData *fd, Main *mainvar, MetaBall *mb)
{
	int a;

	for(a=0; a<mb->totcol; a++) {
		expand_doit(fd, mainvar, mb->mat[a]);
	}
}

static void expand_curve(FileData *fd, Main *mainvar, Curve *cu)
{
	int a;

	for(a=0; a<cu->totcol; a++) {
		expand_doit(fd, mainvar, cu->mat[a]);
	}
	
	expand_doit(fd, mainvar, cu->vfont);
	expand_doit(fd, mainvar, cu->vfontb);	
	expand_doit(fd, mainvar, cu->vfonti);
	expand_doit(fd, mainvar, cu->vfontbi);
	expand_doit(fd, mainvar, cu->key);
	expand_doit(fd, mainvar, cu->ipo); // XXX depreceated - old animation system
	expand_doit(fd, mainvar, cu->bevobj);
	expand_doit(fd, mainvar, cu->taperobj);
	expand_doit(fd, mainvar, cu->textoncurve);
	
	if(cu->adt)
		expand_animdata(fd, mainvar, cu->adt);
}

static void expand_mesh(FileData *fd, Main *mainvar, Mesh *me)
{
	CustomDataLayer *layer;
	MTFace *mtf;
	TFace *tf;
	int a, i;
	
	for(a=0; a<me->totcol; a++) {
		expand_doit(fd, mainvar, me->mat[a]);
	}

	expand_doit(fd, mainvar, me->key);
	expand_doit(fd, mainvar, me->texcomesh);

	if(me->tface) {
		tf= me->tface;
		for(i=0; i<me->totface; i++, tf++)
			if(tf->tpage)
				expand_doit(fd, mainvar, tf->tpage);
	}

	for(a=0; a<me->fdata.totlayer; a++) {
		layer= &me->fdata.layers[a];

		if(layer->type == CD_MTFACE) {
			mtf= (MTFace*)layer->data;
			for(i=0; i<me->totface; i++, mtf++)
				if(mtf->tpage)
					expand_doit(fd, mainvar, mtf->tpage);
		}
	}
}

static void expand_constraints(FileData *fd, Main *mainvar, ListBase *lb)
{
	bConstraint *curcon;

	for (curcon=lb->first; curcon; curcon=curcon->next) {
		
		if (curcon->ipo)
			expand_doit(fd, mainvar, curcon->ipo); // XXX depreceated - old animation system
		
		switch (curcon->type) {
		case CONSTRAINT_TYPE_NULL:
			break;
		case CONSTRAINT_TYPE_PYTHON:
			{
				bPythonConstraint *data = (bPythonConstraint*)curcon->data;
				bConstraintTarget *ct;
				
				for (ct= data->targets.first; ct; ct= ct->next)
					expand_doit(fd, mainvar, ct->tar);
				
				expand_doit(fd, mainvar, data->text);
			}
			break;
		case CONSTRAINT_TYPE_ACTION:
			{
				bActionConstraint *data = (bActionConstraint*)curcon->data;
				expand_doit(fd, mainvar, data->tar);
				expand_doit(fd, mainvar, data->act);
			}
			break;
		case CONSTRAINT_TYPE_LOCLIKE:
			{
				bLocateLikeConstraint *data = (bLocateLikeConstraint*)curcon->data;
				expand_doit(fd, mainvar, data->tar);
			}
			break;
		case CONSTRAINT_TYPE_ROTLIKE:
			{
				bRotateLikeConstraint *data = (bRotateLikeConstraint*)curcon->data;
				expand_doit(fd, mainvar, data->tar);
			}
			break;
		case CONSTRAINT_TYPE_SIZELIKE:
			{
				bSizeLikeConstraint *data = (bSizeLikeConstraint*)curcon->data;
				expand_doit(fd, mainvar, data->tar);
			}
			break;
		case CONSTRAINT_TYPE_KINEMATIC:
			{
				bKinematicConstraint *data = (bKinematicConstraint*)curcon->data;
				expand_doit(fd, mainvar, data->tar);
				expand_doit(fd, mainvar, data->poletar);
			}
			break;
		case CONSTRAINT_TYPE_TRACKTO:
			{
				bTrackToConstraint *data = (bTrackToConstraint*)curcon->data;
				expand_doit(fd, mainvar, data->tar);
			}
			break;
		case CONSTRAINT_TYPE_MINMAX:
			{
				bMinMaxConstraint *data = (bMinMaxConstraint*)curcon->data;
				expand_doit(fd, mainvar, data->tar);
			}
			break;
		case CONSTRAINT_TYPE_LOCKTRACK:
			{
				bLockTrackConstraint *data = (bLockTrackConstraint*)curcon->data;
				expand_doit(fd, mainvar, data->tar);
			}
			break;
		case CONSTRAINT_TYPE_FOLLOWPATH:
			{
				bFollowPathConstraint *data = (bFollowPathConstraint*)curcon->data;
				expand_doit(fd, mainvar, data->tar);
			}
			break;
		case CONSTRAINT_TYPE_STRETCHTO:
			{
				bStretchToConstraint *data = (bStretchToConstraint*)curcon->data;
				expand_doit(fd, mainvar, data->tar);
			}
			break;
		case CONSTRAINT_TYPE_RIGIDBODYJOINT:
			{
				bRigidBodyJointConstraint *data = (bRigidBodyJointConstraint*)curcon->data;
				expand_doit(fd, mainvar, data->tar);
			}
			break;
		case CONSTRAINT_TYPE_CLAMPTO:
			{
				bClampToConstraint *data = (bClampToConstraint*)curcon->data;
				expand_doit(fd, mainvar, data->tar);
			}
			break;
		case CONSTRAINT_TYPE_CHILDOF:
			{
				bChildOfConstraint *data = (bChildOfConstraint*)curcon->data;
				expand_doit(fd, mainvar, data->tar);
			}
			break;
		case CONSTRAINT_TYPE_TRANSFORM:
			{
				bTransformConstraint *data = (bTransformConstraint*)curcon->data;
				expand_doit(fd, mainvar, data->tar);
			}
			break;
		case CONSTRAINT_TYPE_DISTLIMIT:	
			{
				bDistLimitConstraint *data = (bDistLimitConstraint*)curcon->data;
				expand_doit(fd, mainvar, data->tar);
			}
			break;
		case CONSTRAINT_TYPE_SHRINKWRAP:
			{
				bShrinkwrapConstraint *data = (bShrinkwrapConstraint*)curcon->data;
				expand_doit(fd, mainvar, data->target);
			}
			break;
		default:
			break;
		}
	}
}

static void expand_bones(FileData *fd, Main *mainvar, Bone *bone)
{
	Bone *curBone;

	for (curBone = bone->childbase.first; curBone; curBone=curBone->next) {
		expand_bones(fd, mainvar, curBone);
	}

}

static void expand_pose(FileData *fd, Main *mainvar, bPose *pose)
{
	bPoseChannel *chan;

	if (!pose)
		return;

	for (chan = pose->chanbase.first; chan; chan=chan->next) {
		expand_constraints(fd, mainvar, &chan->constraints);
		expand_doit(fd, mainvar, chan->custom);
	}
}

static void expand_armature(FileData *fd, Main *mainvar, bArmature *arm)
{
	Bone *curBone;

	for (curBone = arm->bonebase.first; curBone; curBone=curBone->next) {
		expand_bones(fd, mainvar, curBone);
	}
}

static void expand_modifier(FileData *fd, Main *mainvar, ModifierData *md)
{
	if (md->type==eModifierType_Lattice) {
		LatticeModifierData *lmd = (LatticeModifierData*) md;
			
		expand_doit(fd, mainvar, lmd->object);
	} 
	else if (md->type==eModifierType_Curve) {
		CurveModifierData *cmd = (CurveModifierData*) md;
			
		expand_doit(fd, mainvar, cmd->object);
	}
	else if (md->type==eModifierType_Array) {
		ArrayModifierData *amd = (ArrayModifierData*) md;
			
		expand_doit(fd, mainvar, amd->curve_ob);
		expand_doit(fd, mainvar, amd->offset_ob);
	}
	else if (md->type==eModifierType_Mirror) {
		MirrorModifierData *mmd = (MirrorModifierData*) md;
			
		expand_doit(fd, mainvar, mmd->mirror_ob);
	}
	else if (md->type==eModifierType_Displace) {
		DisplaceModifierData *dmd = (DisplaceModifierData*) md;
		
		expand_doit(fd, mainvar, dmd->map_object);
		expand_doit(fd, mainvar, dmd->texture);
	}
}

static void expand_scriptlink(FileData *fd, Main *mainvar, ScriptLink *slink)
{
	int i;
	
	for(i=0; i<slink->totscript; i++) {
		expand_doit(fd, mainvar, slink->scripts[i]);
	}
}

static void expand_object(FileData *fd, Main *mainvar, Object *ob)
{
	ModifierData *md;
	ParticleSystem *psys;
	bSensor *sens;
	bController *cont;
	bActuator *act;
	bActionStrip *strip;
	PartEff *paf;
	int a;


	expand_doit(fd, mainvar, ob->data);
	
	for (md=ob->modifiers.first; md; md=md->next) {
		expand_modifier(fd, mainvar, md);
	}

	expand_pose(fd, mainvar, ob->pose);
	expand_doit(fd, mainvar, ob->poselib);
	expand_constraints(fd, mainvar, &ob->constraints);
	
// XXX depreceated - old animation system (for version patching only) 
	expand_doit(fd, mainvar, ob->ipo);
	expand_doit(fd, mainvar, ob->action);
	
	expand_constraint_channels(fd, mainvar, &ob->constraintChannels);

	for (strip=ob->nlastrips.first; strip; strip=strip->next){
		expand_doit(fd, mainvar, strip->object);
		expand_doit(fd, mainvar, strip->act);
		expand_doit(fd, mainvar, strip->ipo);
	}
// XXX depreceated - old animation system (for version patching only)
	
	if(ob->adt)
		expand_animdata(fd, mainvar, ob->adt);
	
	for(a=0; a<ob->totcol; a++) {
		expand_doit(fd, mainvar, ob->mat[a]);
	}
	
	paf = give_parteff(ob);
	if (paf && paf->group) 
		expand_doit(fd, mainvar, paf->group);

	if(ob->dup_group)
		expand_doit(fd, mainvar, ob->dup_group);
	
	if(ob->proxy)
		expand_doit(fd, mainvar, ob->proxy);
	if(ob->proxy_group)
		expand_doit(fd, mainvar, ob->proxy_group);

	for(psys=ob->particlesystem.first; psys; psys=psys->next)
		expand_doit(fd, mainvar, psys->part);

	sens= ob->sensors.first;
	while(sens) {
		if(sens->type==SENS_TOUCH) {
			bTouchSensor *ts= sens->data;
			expand_doit(fd, mainvar, ts->ma);
		}
		else if(sens->type==SENS_MESSAGE) {
			bMessageSensor *ms= sens->data;
			expand_doit(fd, mainvar, ms->fromObject);
		}
		sens= sens->next;
	}

	cont= ob->controllers.first;
	while(cont) {
		if(cont->type==CONT_PYTHON) {
			bPythonCont *pc= cont->data;
			expand_doit(fd, mainvar, pc->text);
		}
		cont= cont->next;
	}

	act= ob->actuators.first;
	while(act) {
		if(act->type==ACT_SOUND) {
			bSoundActuator *sa= act->data;
			expand_doit(fd, mainvar, sa->sound);
		}
		else if(act->type==ACT_CAMERA) {
			bCameraActuator *ca= act->data;
			expand_doit(fd, mainvar, ca->ob);
		}
		else if(act->type==ACT_EDIT_OBJECT) {
			bEditObjectActuator *eoa= act->data;
			if(eoa) {
				expand_doit(fd, mainvar, eoa->ob);
				expand_doit(fd, mainvar, eoa->me);
			}
		}
		else if(act->type==ACT_OBJECT) {
			bObjectActuator *oa= act->data;
			expand_doit(fd, mainvar, oa->reference);
		}
		else if(act->type==ACT_SCENE) {
			bSceneActuator *sa= act->data;
			expand_doit(fd, mainvar, sa->camera);
			expand_doit(fd, mainvar, sa->scene);
		}
		else if(act->type==ACT_ACTION) {
			bActionActuator *aa= act->data;
			expand_doit(fd, mainvar, aa->act);
		}
		else if(act->type==ACT_SHAPEACTION) {
			bActionActuator *aa= act->data;
			expand_doit(fd, mainvar, aa->act);
		}
		else if(act->type==ACT_PROPERTY) {
			bPropertyActuator *pa= act->data;
			expand_doit(fd, mainvar, pa->ob);
		}
		else if(act->type==ACT_MESSAGE) {
			bMessageActuator *ma= act->data;
			expand_doit(fd, mainvar, ma->toObject);
		}
		act= act->next;
	}

	if(ob->pd && ob->pd->tex)
		expand_doit(fd, mainvar, ob->pd->tex);
	
	expand_scriptlink(fd, mainvar, &ob->scriptlink);
}

static void expand_scene(FileData *fd, Main *mainvar, Scene *sce)
{
	Base *base;
	SceneRenderLayer *srl;

	for(base= sce->base.first; base; base= base->next) {
		expand_doit(fd, mainvar, base->object);
	}
	expand_doit(fd, mainvar, sce->camera);
	expand_doit(fd, mainvar, sce->world);
	
	if(sce->adt)
		expand_animdata(fd, mainvar, sce->adt);
	expand_keyingsets(fd, mainvar, &sce->keyingsets);
	
	if(sce->set)
		expand_doit(fd, mainvar, sce->set);
	
	if(sce->nodetree)
		expand_nodetree(fd, mainvar, sce->nodetree);
	
	for(srl= sce->r.layers.first; srl; srl= srl->next) {
		expand_doit(fd, mainvar, srl->mat_override);
		expand_doit(fd, mainvar, srl->light_override);
	}

	if(sce->r.dometext)
		expand_doit(fd, mainvar, sce->r.dometext);
}

static void expand_camera(FileData *fd, Main *mainvar, Camera *ca)
{
	expand_doit(fd, mainvar, ca->ipo); // XXX depreceated - old animation system
	
	if(ca->adt)
		expand_animdata(fd, mainvar, ca->adt);
}

static void expand_sound(FileData *fd, Main *mainvar, bSound *snd)
{
	expand_doit(fd, mainvar, snd->ipo); // XXX depreceated - old animation system
}


static void expand_main(FileData *fd, Main *mainvar)
{
	ListBase *lbarray[MAX_LIBARRAY];
	ID *id;
	int a, doit= 1;

	if(fd==0) return;

	while(doit) {
		doit= 0;

		a= set_listbasepointers(mainvar, lbarray);
		while(a--) {
			id= lbarray[a]->first;

			while(id) {
				if(id->flag & LIB_TEST) {

					switch(GS(id->name)) {

					case ID_OB:
						expand_object(fd, mainvar, (Object *)id);
						break;
					case ID_ME:
						expand_mesh(fd, mainvar, (Mesh *)id);
						break;
					case ID_CU:
						expand_curve(fd, mainvar, (Curve *)id);
						break;
					case ID_MB:
						expand_mball(fd, mainvar, (MetaBall *)id);
						break;
					case ID_SCE:
						expand_scene(fd, mainvar, (Scene *)id);
						break;
					case ID_MA:
						expand_material(fd, mainvar, (Material *)id);
						break;
					case ID_TE:
						expand_texture(fd, mainvar, (Tex *)id);
						break;
					case ID_WO:
						expand_world(fd, mainvar, (World *)id);
						break;
					case ID_LT:
						expand_lattice(fd, mainvar, (Lattice *)id);
						break;
					case ID_LA:
						expand_lamp(fd, mainvar,(Lamp *)id);
						break;
					case ID_KE:
						expand_key(fd, mainvar, (Key *)id);
						break;
					case ID_CA:
						expand_camera(fd, mainvar, (Camera *)id);
						break;
					case ID_SO:
						expand_sound(fd, mainvar, (bSound *)id);
						break;
					case ID_AR:
						expand_armature(fd, mainvar, (bArmature *)id);
						break;
					case ID_AC:
						expand_action(fd, mainvar, (bAction *)id); // XXX depreceated - old animation system
						break;
					case ID_GR:
						expand_group(fd, mainvar, (Group *)id);
						break;
					case ID_NT:
						expand_nodetree(fd, mainvar, (bNodeTree *)id);
						break;
					case ID_BR:
						expand_brush(fd, mainvar, (Brush *)id);
						break;
					case ID_IP:
						expand_ipo(fd, mainvar, (Ipo *)id); // XXX depreceated - old animation system
						break;
					case ID_PA:
						expand_particlesettings(fd, mainvar, (ParticleSettings *)id);
					}

					doit= 1;
					id->flag -= LIB_TEST;

				}
				id= id->next;
			}
		}
	}
}

static int object_in_any_scene(Main *mainvar, Object *ob)
{
	Scene *sce;
	
	for(sce= mainvar->scene.first; sce; sce= sce->id.next)
		if(object_in_scene(ob, sce))
			return 1;
	return 0;
}

/* when *lib set, it also does objects that were in the appended group */
static void give_base_to_objects(Main *mainvar, Scene *sce, Library *lib, int is_group_append)
{
	Object *ob;
	Base *base;

	/* give all objects which are LIB_INDIRECT a base, or for a group when *lib has been set */
	for(ob= mainvar->object.first; ob; ob= ob->id.next) {
		
		if( ob->id.flag & LIB_INDIRECT ) {
			
				/* IF below is quite confusing!
				if we are appending, but this object wasnt just added allong with a group,
				then this is alredy used indirectly in the scene somewhere else and we didnt just append it.
				
				(ob->id.flag & LIB_APPEND_TAG)==0 means that this is a newly appended object - Campbell */
			if (is_group_append==0 || (ob->id.flag & LIB_APPEND_TAG)==0) {
				
				int do_it= 0;
				
				if(ob->id.us==0)
					do_it= 1;
				else if(ob->id.us==1 && lib)
					if(ob->id.lib==lib && (ob->flag & OB_FROMGROUP) && object_in_any_scene(mainvar, ob)==0)
						do_it= 1;
						
				if(do_it) {
					base= MEM_callocN( sizeof(Base), "add_ext_base");
					BLI_addtail(&(sce->base), base);
					base->lay= ob->lay;
					base->object= ob;
					base->flag= ob->flag;
					ob->id.us= 1;
					
					ob->id.flag -= LIB_INDIRECT;
					ob->id.flag |= LIB_EXTERN;
				}
			}
		}
	}
}


static void append_named_part(FileData *fd, Main *mainvar, Scene *scene, char *name, int idcode, short flag)
{
	Object *ob;
	Base *base;
	BHead *bhead;
	ID *id;
	int endloop=0;

	bhead = blo_firstbhead(fd);
	while(bhead && endloop==0) {

		if(bhead->code==ENDB) endloop= 1;
		else if(bhead->code==idcode) {
			char *idname= bhead_id_name(fd, bhead);
				
			if(strcmp(idname+2, name)==0) {

				id= is_yet_read(fd, mainvar, bhead);
				if(id==NULL) {
					read_libblock(fd, mainvar, bhead, LIB_TESTEXT, NULL);
				}
				else {
					printf("append: already linked\n");
					oldnewmap_insert(fd->libmap, bhead->old, id, 1);
					if(id->flag & LIB_INDIRECT) {
						id->flag -= LIB_INDIRECT;
						id->flag |= LIB_EXTERN;
					}
				}

				if(idcode==ID_OB) {	/* loose object: give a base */
					base= MEM_callocN( sizeof(Base), "app_nam_part");
					BLI_addtail(&scene->base, base);

					if(id==NULL) ob= mainvar->object.last;
					else ob= (Object *)id;
					
					/* XXX use context to find view3d->lay */
					//if((flag & FILE_ACTIVELAY)) {
					//	scene->lay;
					//}
					base->lay= ob->lay;
					base->object= ob;
					ob->id.us++;
					
					if(flag & FILE_AUTOSELECT) { 
						base->flag |= SELECT;
						base->object->flag = base->flag;
						/* do NOT make base active here! screws up GUI stuff, if you want it do it on src/ level */
					}
				}
				endloop= 1;
			}
		}

		bhead = blo_nextbhead(fd, bhead);
	}
}

static void append_id_part(FileData *fd, Main *mainvar, ID *id, ID **id_r)
{
	BHead *bhead;

	for (bhead= blo_firstbhead(fd); bhead; bhead= blo_nextbhead(fd, bhead)) {
		if (bhead->code == GS(id->name)) {
			
			if (BLI_streq(id->name, bhead_id_name(fd, bhead))) {
				id->flag &= ~LIB_READ;
				id->flag |= LIB_TEST;
//				printf("read lib block %s\n", id->name);
				read_libblock(fd, mainvar, bhead, id->flag, id_r);

				break;
			}
		} else if (bhead->code==ENDB)
			break;
	}
}

/* common routine to append/link something from a library */

static Library* library_append(Main *mainvar, Scene *scene, char* file, char *dir, int idcode,
		int totsel, FileData **fd, struct direntry* filelist, int totfile, short flag)
{
	Main *mainl;
	Library *curlib;

	/* make mains */
	blo_split_main(&(*fd)->mainlist, mainvar);

	/* which one do we need? */
	mainl = blo_find_main(*fd, &(*fd)->mainlist, dir, G.sce);
	
	mainl->versionfile= (*fd)->fileversion;	/* needed for do_version */
	
	curlib= mainl->curlib;
	
	if(totsel==0) {
		append_named_part(*fd, mainl, scene, file, idcode, flag);
	}
	else {
		int a;
		for(a=0; a<totfile; a++) {
			if(filelist[a].flags & ACTIVE) {
				append_named_part(*fd, mainl, scene, filelist[a].relname, idcode, flag);
			}
		}
	}

	/* make main consistant */
	expand_main(*fd, mainl);

	/* do this when expand found other libs */
	read_libraries(*fd, &(*fd)->mainlist);

	if(flag & FILE_STRINGCODE) {

		/* use the full path, this could have been read by other library even */
		BLI_strncpy(mainl->curlib->name, mainl->curlib->filename, sizeof(mainl->curlib->name));
		
		/* uses current .blend file as reference */
		BLI_makestringcode(G.sce, mainl->curlib->name);
	}

	blo_join_main(&(*fd)->mainlist);
	mainvar= (*fd)->mainlist.first;

	lib_link_all(*fd, mainvar);
	lib_verify_nodetree(mainvar, 0);
	fix_relpaths_library(G.sce, mainvar); /* make all relative paths, relative to the open blend file */

	/* give a base to loose objects. If group append, do it for objects too */
	if(idcode==ID_GR) {
		if (flag & FILE_LINK) {
			give_base_to_objects(mainvar, scene, NULL, 0);
		} else {
			give_base_to_objects(mainvar, scene, curlib, 1);
		}	
	} else {
		give_base_to_objects(mainvar, scene, NULL, 0);
	}
	/* has been removed... erm, why? s..ton) */
	/* 20040907: looks like they are give base already in append_named_part(); -Nathan L */
	/* 20041208: put back. It only linked direct, not indirect objects (ton) */
	
	/* patch to prevent switch_endian happens twice */
	if((*fd)->flags & FD_FLAGS_SWITCH_ENDIAN) {
		blo_freefiledata( *fd );
		*fd = NULL;
	}	

	return curlib;
}

/* this is a version of BLO_library_append needed by the BPython API, so
 * scripts can load data from .blend files -- see Blender.Library module.*/
/* append to scene */
/* this should probably be moved into the Python code anyway */

void BLO_script_library_append(BlendHandle **bh, char *dir, char *name, 
		int idcode, short flag, Main *mainvar, Scene *scene, ReportList *reports)
{
	FileData *fd= (FileData*)(*bh);

	/* try to append the requested object */
	fd->reports= reports;
	library_append(mainvar, scene, name, dir, idcode, 0, &fd, NULL, 0, flag );
	if(fd) fd->reports= NULL;

	/* do we need to do this? */
	DAG_scene_sort(scene);

	*bh= (BlendHandle*)fd;
}

/* append to scene */
void BLO_library_append(BlendHandle** bh, struct direntry* filelist, int totfile, 
						 char *dir, char* file, short flag, int idcode, Main *mainvar, Scene *scene, ReportList *reports)
{
	FileData *fd= (FileData*)(*bh);
	Library *curlib;
	Base *centerbase;
	Object *ob;
	int a, totsel=0;
	
	/* are there files selected? */
	for(a=0; a<totfile; a++) {
		if(filelist[a].flags & ACTIVE) {
			totsel++;
		}
	}

	if(totsel==0) {
		/* is the indicated file in the filelist? */
		if(file[0]) {
			for(a=0; a<totfile; a++) {
				if( strcmp(filelist[a].relname, file)==0) break;
			}
			if(a==totfile) {
				BKE_report(reports, RPT_ERROR, "Wrong indicated name");
				return;
			}
		}
		else {
			BKE_report(reports, RPT_ERROR, "Nothing indicated");
			return;
		}
	}
	/* now we have or selected, or an indicated file */
	
	if(flag & FILE_AUTOSELECT) scene_deselect_all(scene);

	fd->reports= reports;
	curlib = library_append(mainvar, scene, file, dir, idcode, totsel, &fd, filelist, totfile,flag );
	if(fd) fd->reports= NULL;

	*bh= (BlendHandle*)fd;

	/* when not linking (appending)... */
	if((flag & FILE_LINK)==0) {
		if(flag & FILE_ATCURSOR) {
			float *curs, centerloc[3], vec[3], min[3], max[3];
			int count= 0;
			
			INIT_MINMAX(min, max);
			
			centerbase= (scene->base.first);
			while(centerbase) {
				if(centerbase->object->id.lib==curlib && centerbase->object->parent==NULL) {
					VECCOPY(vec, centerbase->object->loc);
					DO_MINMAX(vec, min, max);
					count++;
				}
				centerbase= centerbase->next;
			}
			if(count) {
				centerloc[0]= (min[0]+max[0])/2;
				centerloc[1]= (min[1]+max[1])/2;
				centerloc[2]= (min[2]+max[2])/2;
				curs = scene->cursor;
				VECSUB(centerloc,curs,centerloc);
			
				centerbase= (scene->base.first);
				while(centerbase) {
					if(centerbase->object->id.lib==curlib && centerbase->object->parent==NULL) {
						ob= centerbase->object;
						ob->loc[0] += centerloc[0];
						ob->loc[1] += centerloc[1];
						ob->loc[2] += centerloc[2];
					}
					centerbase= centerbase->next;
				}
			}
		}
	}
}

/* ************* READ LIBRARY ************** */

static int mainvar_count_libread_blocks(Main *mainvar)
{
	ListBase *lbarray[MAX_LIBARRAY];
	int a, tot= 0;

	a= set_listbasepointers(mainvar, lbarray);
	while(a--) {
		ID *id= lbarray[a]->first;

		for (id= lbarray[a]->first; id; id= id->next)
			if (id->flag & LIB_READ)
				tot++;
	}
	return tot;
}

static void read_libraries(FileData *basefd, ListBase *mainlist)
{
	Main *mainl= mainlist->first;
	Main *mainptr;
	ListBase *lbarray[MAX_LIBARRAY];
	int a, doit= 1;

	while(doit) {
		doit= 0;

		/* test 1: read libdata */
		mainptr= mainl->next;
		while(mainptr) {
			int tot= mainvar_count_libread_blocks(mainptr);
			
			// printf("found LIB_READ %s\n", mainptr->curlib->name);
			if(tot) {
				FileData *fd= mainptr->curlib->filedata;

				if(fd==NULL) {
					ReportList reports;

					printf("read library: lib %s\n", mainptr->curlib->name);
					fd= blo_openblenderfile(mainptr->curlib->filename, &reports);
					fd->reports= basefd->reports;

					if (fd) {
						if (fd->libmap)
							oldnewmap_free(fd->libmap);

						fd->libmap = oldnewmap_new();
						
						mainptr->curlib->filedata= fd;
						mainptr->versionfile= fd->fileversion;
						
						/* subversion */
						read_file_version(fd, mainptr);
					}
					else mainptr->curlib->filedata= NULL;

					if (fd==NULL)
						printf("ERROR: can't find lib %s \n", mainptr->curlib->filename);
				}
				if(fd) {
					doit= 1;
					a= set_listbasepointers(mainptr, lbarray);
					while(a--) {
						ID *id= lbarray[a]->first;

						while(id) {
							ID *idn= id->next;
							if(id->flag & LIB_READ) {
								ID *realid= NULL;
								BLI_remlink(lbarray[a], id);

								append_id_part(fd, mainptr, id, &realid);
								if (!realid)
									printf("LIB ERROR: can't find %s\n", id->name);
								
								change_idid_adr(mainlist, basefd, id, realid);

								MEM_freeN(id);
							}
							id= idn;
						}
					}

					expand_main(fd, mainptr);
					
					/* dang FileData... now new libraries need to be appended to original filedata, it is not a good replacement for the old global (ton) */
					while( fd->mainlist.first ) {
						Main *mp= fd->mainlist.first;
						BLI_remlink(&fd->mainlist, mp);
						BLI_addtail(&basefd->mainlist, mp);
					}
				}
			}

			mainptr= mainptr->next;
		}
	}
	
	/* test if there are unread libblocks */
	for(mainptr= mainl->next; mainptr; mainptr= mainptr->next) {
		a= set_listbasepointers(mainptr, lbarray);
		while(a--) {
			ID *id= lbarray[a]->first;
			while(id) {
				ID *idn= id->next;
				if(id->flag & LIB_READ) {
					BLI_remlink(lbarray[a], id);

					printf("LIB ERROR: can't find %s\n", id->name);
					change_idid_adr(mainlist, basefd, id, NULL);

					MEM_freeN(id);
				}
				id= idn;
			}
		}
	}
	
	/* do versions, link, and free */
	for(mainptr= mainl->next; mainptr; mainptr= mainptr->next) {
		/* some mains still have to be read, then
		 * versionfile is still zero! */
		if(mainptr->versionfile) {
			if(mainptr->curlib->filedata) // can be zero... with shift+f1 append
				do_versions(mainptr->curlib->filedata, mainptr->curlib, mainptr);
			else
				do_versions(basefd, NULL, mainptr);
		}
		
		if(mainptr->curlib->filedata)
			lib_link_all(mainptr->curlib->filedata, mainptr);
		
		if(mainptr->curlib->filedata) blo_freefiledata(mainptr->curlib->filedata);
		mainptr->curlib->filedata= NULL;
	}
}


/* reading runtime */

BlendFileData *blo_read_blendafterruntime(int file, char *name, int actualsize, ReportList *reports)
{
	BlendFileData *bfd = NULL;
	FileData *fd = filedata_new();
	fd->filedes = file;
	fd->buffersize = actualsize;
	fd->read = fd_read_from_file;

	/* needed for library_append and read_libraries */
	BLI_strncpy(fd->filename, name, sizeof(fd->filename));

	fd = blo_decode_and_check(fd, reports);
	if (!fd)
		return NULL;

	fd->reports= reports;
	bfd= blo_read_file_internal(fd);
	blo_freefiledata(fd);

	return bfd;
}<|MERGE_RESOLUTION|>--- conflicted
+++ resolved
@@ -4742,10 +4742,7 @@
 					direct_link_gpencil(fd, sima->gpd);
 				if(sima->cumap)
 					direct_link_curvemapping(fd, sima->cumap);
-<<<<<<< HEAD
-=======
 				sima->iuser.scene= NULL;
->>>>>>> fba6a993
 				sima->iuser.ok= 1;
 			}
 			else if(sl->spacetype==SPACE_NODE) {
@@ -8940,11 +8937,7 @@
 		/* Adjustments needed after Bullets update */
 		for(ob = main->object.first; ob; ob= ob->id.next) {
 			ob->damping *= 0.635f;
-<<<<<<< HEAD
-			ob->rdamping = 0.1 + (0.59f * ob->rdamping);
-=======
 			ob->rdamping = 0.1 + (0.8f * ob->rdamping);
->>>>>>> fba6a993
 		}
 	}
 	
@@ -8956,15 +8949,9 @@
 		for (sce= main->scene.first; sce; sce= sce->id.next) {
 			sce->r.domeangle = 180;
 			sce->r.domemode = 1;
-<<<<<<< HEAD
-			sce->r.domesize = 1.0f;
-			sce->r.domeres = 4;
-			sce->r.domeresbuf = 1.0f;
-=======
 			sce->r.domeres = 4;
 			sce->r.domeresbuf = 1.0f;
 			sce->r.dometilt = 0;
->>>>>>> fba6a993
 		}
 		/* DBVT culling by default */
 		for(wrld=main->world.first; wrld; wrld= wrld->id.next) {
@@ -8973,8 +8960,6 @@
 		}
 	}
 
-<<<<<<< HEAD
-=======
 	if (main->versionfile < 248 || (main->versionfile == 248 && main->subversionfile < 5)) {
 		Object *ob;
 		World *wrld;
@@ -9018,7 +9003,6 @@
 	
 	}
 
->>>>>>> fba6a993
 	if (main->versionfile < 250) {
 		bScreen *screen;
 		Scene *scene;
@@ -9165,10 +9149,7 @@
 			}
 		}
 	}
-<<<<<<< HEAD
-=======
-	
->>>>>>> fba6a993
+	
 
 	/* WATCH IT!!!: pointers from libdata have not been converted yet here! */
 	/* WATCH IT 2!: Userdef struct init has to be in src/usiblender.c! */
