--- conflicted
+++ resolved
@@ -4981,11 +4981,12 @@
   }
 
   if (!MAIN_VERSION_ATLEAST(bmain, 283, 12)) {
-<<<<<<< HEAD
     for (Scene* scene = bmain->scenes.first; scene; scene = scene->id.next) {
       if (scene->r.hair_cyl_res == 0) {
         scene->r.hair_cyl_res = 6;
-=======
+      }
+    }
+
     /* Activate f-curve drawing in the sequencer. */
     for (bScreen *screen = bmain->screens.first; screen; screen = screen->id.next) {
       for (ScrArea *area = screen->areabase.first; area; area = area->next) {
@@ -5088,7 +5089,6 @@
         brush->rgb[0] = 0.498f;
         brush->rgb[1] = 1.0f;
         brush->rgb[2] = 0.498f;
->>>>>>> a62dd1e7
       }
     }
   }
