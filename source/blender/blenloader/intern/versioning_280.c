/*
 * ***** BEGIN GPL LICENSE BLOCK *****
 *
 * This program is free software; you can redistribute it and/or
 * modify it under the terms of the GNU General Public License
 * as published by the Free Software Foundation; either version 2
 * of the License, or (at your option) any later version.
 *
 * This program is distributed in the hope that it will be useful,
 * but WITHOUT ANY WARRANTY; without even the implied warranty of
 * MERCHANTABILITY or FITNESS FOR A PARTICULAR PURPOSE.  See the
 * GNU General Public License for more details.
 *
 * You should have received a copy of the GNU General Public License
 * along with this program; if not, write to the Free Software Foundation,
 * Inc., 51 Franklin Street, Fifth Floor, Boston, MA 02110-1301, USA.
 *
 * Contributor(s): Dalai Felinto
 *
 * ***** END GPL LICENSE BLOCK *****
 *
 */

/** \file blender/blenloader/intern/versioning_280.c
 *  \ingroup blenloader
 */

/* allow readfile to use deprecated functionality */
#define DNA_DEPRECATED_ALLOW

#include <string.h>

#include "BLI_listbase.h"
#include "BLI_math.h"
#include "BLI_mempool.h"
#include "BLI_string.h"
#include "BLI_string_utf8.h"
#include "BLI_utildefines.h"

#include "DNA_object_types.h"
#include "DNA_camera_types.h"
#include "DNA_constraint_types.h"
#include "DNA_gpu_types.h"
#include "DNA_group_types.h"
#include "DNA_lamp_types.h"
#include "DNA_layer_types.h"
#include "DNA_lightprobe_types.h"
#include "DNA_material_types.h"
#include "DNA_mesh_types.h"
#include "DNA_particle_types.h"
#include "DNA_scene_types.h"
#include "DNA_screen_types.h"
#include "DNA_view3d_types.h"
#include "DNA_genfile.h"
#include "DNA_gpencil_types.h"
#include "DNA_workspace_types.h"

#include "BKE_collection.h"
#include "BKE_constraint.h"
#include "BKE_customdata.h"
#include "BKE_colortools.h"
#include "BKE_freestyle.h"
#include "BKE_group.h"
#include "BKE_idprop.h"
#include "BKE_layer.h"
#include "BKE_main.h"
#include "BKE_mesh.h"
#include "BKE_node.h"
#include "BKE_report.h"
#include "BKE_scene.h"
#include "BKE_workspace.h"
#include "BKE_gpencil.h"
#include "BKE_paint.h"
#include "BKE_object.h"

#include "BLO_readfile.h"
#include "readfile.h"

#include "MEM_guardedalloc.h"


static bScreen *screen_parent_find(const bScreen *screen)
{
	/* can avoid lookup if screen state isn't maximized/full (parent and child store the same state) */
	if (ELEM(screen->state, SCREENMAXIMIZED, SCREENFULL)) {
		for (const ScrArea *sa = screen->areabase.first; sa; sa = sa->next) {
			if (sa->full && sa->full != screen) {
				BLI_assert(sa->full->state == screen->state);
				return sa->full;
			}
		}
	}

	return NULL;
}

static void do_version_workspaces_create_from_screens(Main *bmain)
{
	for (bScreen *screen = bmain->screen.first; screen; screen = screen->id.next) {
		const bScreen *screen_parent = screen_parent_find(screen);
		Scene *scene = screen->scene;
		WorkSpace *workspace;
		ViewLayer *layer = BKE_view_layer_from_scene_get(scene);
		ListBase *transform_orientations;

		if (screen_parent) {
			/* fullscreen with "Back to Previous" option, don't create
			 * a new workspace, add layout workspace containing parent */
			workspace = BLI_findstring(
			        &bmain->workspaces, screen_parent->id.name + 2, offsetof(ID, name) + 2);
		}
		else {
			workspace = BKE_workspace_add(bmain, screen->id.name + 2);
		}
		BKE_workspace_layout_add(workspace, screen, screen->id.name + 2);
		BKE_workspace_view_layer_set(workspace, layer, scene);

#ifdef WITH_CLAY_ENGINE
		BLI_strncpy(workspace->view_render.engine_id, RE_engine_id_BLENDER_CLAY,
		            sizeof(workspace->view_render.engine_id));
#else
		BLI_strncpy(workspace->view_render.engine_id, RE_engine_id_BLENDER_EEVEE,
		            sizeof(workspace->view_render.engine_id));
#endif

		transform_orientations = BKE_workspace_transform_orientations_get(workspace);
		BLI_duplicatelist(transform_orientations, &scene->transform_spaces);
	}
}

/**
 * \brief After lib-link versioning for new workspace design.
 *
 *  *  Adds a workspace for (almost) each screen of the old file
 *     and adds the needed workspace-layout to wrap the screen.
 *  *  Active screen isn't stored directly in window anymore, but in the active workspace.
 *  *  Active scene isn't stored in screen anymore, but in window.
 *  *  Create workspace instance hook for each window.
 *
 * \note Some of the created workspaces might be deleted again in case of reading the default startup.blend.
 */
static void do_version_workspaces_after_lib_link(Main *bmain)
{
	BLI_assert(BLI_listbase_is_empty(&bmain->workspaces));

	do_version_workspaces_create_from_screens(bmain);

	for (wmWindowManager *wm = bmain->wm.first; wm; wm = wm->id.next) {
		for (wmWindow *win = wm->windows.first; win; win = win->next) {
			bScreen *screen_parent = screen_parent_find(win->screen);
			bScreen *screen = screen_parent ? screen_parent : win->screen;
			WorkSpace *workspace = BLI_findstring(&bmain->workspaces, screen->id.name + 2, offsetof(ID, name) + 2);
			ListBase *layouts = BKE_workspace_layouts_get(workspace);

			win->workspace_hook = BKE_workspace_instance_hook_create(bmain);

			BKE_workspace_active_set(win->workspace_hook, workspace);
			BKE_workspace_active_layout_set(win->workspace_hook, layouts->first);

			win->scene = screen->scene;
			/* Deprecated from now on! */
			win->screen = NULL;
		}
	}

	for (bScreen *screen = bmain->screen.first; screen; screen = screen->id.next) {
		/* Deprecated from now on! */
		BLI_freelistN(&screen->scene->transform_spaces);
		screen->scene = NULL;
	}
}

enum {
	DO_VERSION_COLLECTION_VISIBLE     = 0,
	DO_VERSION_COLLECTION_HIDE        = 1,
	DO_VERSION_COLLECTION_HIDE_RENDER = 2,
	DO_VERSION_COLLECTION_HIDE_ALL    = 3,
};

void do_versions_after_linking_280(Main *main)
{
	if (!MAIN_VERSION_ATLEAST(main, 280, 0)) {
		for (Scene *scene = main->scene.first; scene; scene = scene->id.next) {
			/* since we don't have access to FileData we check the (always valid) first render layer instead */
			if (scene->view_layers.first == NULL) {
				SceneCollection *sc_master = BKE_collection_master(&scene->id);
				BLI_strncpy(sc_master->name, "Master Collection", sizeof(sc_master->name));

				struct DoVersionSceneCollections {
					SceneCollection *collections[20];
					int created;
					const char *suffix;
					int flag_viewport;
					int flag_render;
				} collections[] =
				{
					{
						.collections = {NULL},
						.created = 0,
						.suffix = "",
						.flag_viewport = COLLECTION_SELECTABLE,
						.flag_render = COLLECTION_SELECTABLE
					},
					{
						.collections = {NULL},
						.created = 0,
						.suffix = " - Hide Viewport",
						.flag_viewport = COLLECTION_SELECTABLE,
						.flag_render = COLLECTION_SELECTABLE
					},
					{
						.collections = {NULL},
						.created = 0,
						.suffix = " - Hide Render",
						.flag_viewport = COLLECTION_SELECTABLE,
						.flag_render = COLLECTION_SELECTABLE | COLLECTION_DISABLED
					},
					{
						.collections = {NULL},
						.created = 0,
						.suffix = " - Hide Render All",
						.flag_viewport = COLLECTION_SELECTABLE | COLLECTION_DISABLED,
						.flag_render = COLLECTION_SELECTABLE | COLLECTION_DISABLED
					}
				};

				for (int layer = 0; layer < 20; layer++) {
					for (Base *base = scene->base.first; base; base = base->next) {
						if (base->lay & (1 << layer)) {
							int collection_index = -1;
							if ((base->object->restrictflag & OB_RESTRICT_VIEW) &&
							    (base->object->restrictflag & OB_RESTRICT_RENDER))
							{
								collection_index = DO_VERSION_COLLECTION_HIDE_ALL;
							}
							else if (base->object->restrictflag & OB_RESTRICT_VIEW) {
								collection_index = DO_VERSION_COLLECTION_HIDE;
							}
							else if (base->object->restrictflag & OB_RESTRICT_RENDER) {
								collection_index = DO_VERSION_COLLECTION_HIDE_RENDER;
							}
							else {
								collection_index = DO_VERSION_COLLECTION_VISIBLE;
							}

							/* Create collections when needed only. */
							if ((collections[collection_index].created & (1 << layer)) == 0) {
								char name[MAX_NAME];

								if ((collections[DO_VERSION_COLLECTION_VISIBLE].created & (1 << layer)) == 0) {
									BLI_snprintf(name,
									             sizeof(sc_master->name),
									             "Collection %d%s",
									             layer + 1,
									             collections[DO_VERSION_COLLECTION_VISIBLE].suffix);
									collections[DO_VERSION_COLLECTION_VISIBLE].collections[layer] =
									        BKE_collection_add(&scene->id, sc_master, COLLECTION_TYPE_NONE, name);
									collections[DO_VERSION_COLLECTION_VISIBLE].created |= (1 << layer);
								}

								if (collection_index != DO_VERSION_COLLECTION_VISIBLE) {
									SceneCollection *sc_parent;
									sc_parent = collections[DO_VERSION_COLLECTION_VISIBLE].collections[layer];
									BLI_snprintf(name,
									             sizeof(sc_master->name),
									             "Collection %d%s",
									             layer + 1,
									             collections[collection_index].suffix);
									collections[collection_index].collections[layer] = BKE_collection_add(
									        &scene->id,
									        sc_parent,
									        COLLECTION_TYPE_NONE,
									        name);
									collections[collection_index].created |= (1 << layer);
								}
							}

							BKE_collection_object_add(
							        &scene->id, collections[collection_index].collections[layer], base->object);
						}

						if (base->flag & SELECT) {
							base->object->flag |= SELECT;
						}
						else {
							base->object->flag &= ~SELECT;
						}
					}
				}

				/* Re-order the nested hidden collections. */
				SceneCollection *scene_collection_parent = sc_master->scene_collections.first;

				for (int layer = 0; layer < 20; layer++) {
					if (collections[DO_VERSION_COLLECTION_VISIBLE].created & (1 << layer)) {

						if ((collections[DO_VERSION_COLLECTION_HIDE].created & (1 << layer)) &&
						    (collections[DO_VERSION_COLLECTION_HIDE].collections[layer] !=
						     scene_collection_parent->scene_collections.first))
						{
							BLI_listbase_swaplinks(
							        &scene_collection_parent->scene_collections,
							        collections[DO_VERSION_COLLECTION_HIDE].collections[layer],
							        scene_collection_parent->scene_collections.first);
						}

						if ((collections[DO_VERSION_COLLECTION_HIDE_ALL].created & (1 << layer)) &&
						    (collections[DO_VERSION_COLLECTION_HIDE_ALL].collections[layer] !=
						     scene_collection_parent->scene_collections.last))
						{
							BLI_listbase_swaplinks(
							        &scene_collection_parent->scene_collections,
							        collections[DO_VERSION_COLLECTION_HIDE_ALL].collections[layer],
							        scene_collection_parent->scene_collections.last);
						}

						scene_collection_parent = scene_collection_parent->next;
					}
				}
				BLI_assert(scene_collection_parent == NULL);

				scene->active_view_layer = 0;

				/* Handle legacy render layers. */
				{
					for (SceneRenderLayer *srl = scene->r.layers.first; srl; srl = srl->next) {

						ViewLayer *view_layer = BKE_view_layer_add(scene, srl->name);

						if (srl->samples != 0) {
							/* It is up to the external engine to handle
							 * its own doversion in this case. */
							BKE_override_view_layer_int_add(
							        view_layer,
							        ID_SCE,
							        "samples",
							        srl->samples);
						}

						if (srl->mat_override) {
							BKE_override_view_layer_datablock_add(
							        view_layer,
							        ID_MA,
							        "self",
							        (ID *)srl->mat_override);
						}

						if (srl->layflag & SCE_LAY_DISABLE) {
							view_layer->flag &= ~VIEW_LAYER_RENDER;
						}

						if ((srl->layflag & SCE_LAY_FRS) == 0) {
							view_layer->flag &= ~VIEW_LAYER_FREESTYLE;
						}

						/* XXX If we are to keep layflag it should be merged with flag (dfelinto). */
						view_layer->layflag = srl->layflag;
						/* XXX Not sure if we should keep the passes (dfelinto). */
						view_layer->passflag = srl->passflag;
						view_layer->pass_xor = srl->pass_xor;
						view_layer->pass_alpha_threshold = srl->pass_alpha_threshold;

						BKE_freestyle_config_free(&view_layer->freestyle_config, true);
						view_layer->freestyle_config = srl->freestyleConfig;
						view_layer->id_properties = srl->prop;

						/* unlink master collection  */
						BKE_collection_unlink(view_layer, view_layer->layer_collections.first);

						/* Add new collection bases. */
						for (int layer = 0; layer < 20; layer++) {
							if ((scene->lay & srl->lay & ~(srl->lay_exclude) & (1 << layer)) ||
							    (srl->lay_zmask & (scene->lay | srl->lay_exclude) & (1 << layer)))
							{
								if (collections[DO_VERSION_COLLECTION_VISIBLE].created & (1 << layer)) {

									LayerCollection *layer_collection_parent;
									layer_collection_parent = BKE_collection_link(
									        view_layer,
									        collections[DO_VERSION_COLLECTION_VISIBLE].collections[layer]);

									if (srl->lay_zmask & (1 << layer)) {
										BKE_override_layer_collection_boolean_add(
										        layer_collection_parent,
										        ID_OB,
										        "cycles.is_holdout",
										        true);
									}

									if ((srl->lay & (1 << layer)) == 0) {
										BKE_override_layer_collection_boolean_add(
										        layer_collection_parent,
										        ID_OB,
										        "cycles_visibility.camera",
										        false);
									}

									LayerCollection *layer_collection_child;
									layer_collection_child = layer_collection_parent->layer_collections.first;

									for (int j = 1; j < 4; j++) {
										if (collections[j].created & (1 << layer)) {
											layer_collection_child->flag = COLLECTION_VIEWPORT |
											                               COLLECTION_RENDER |
											                               collections[j].flag_render;
											layer_collection_child = layer_collection_child->next;
										}
									}
									BLI_assert(layer_collection_child == NULL);
								}
							}
						}

						/* for convenience set the same active object in all the layers */
						if (scene->basact) {
							view_layer->basact = BKE_view_layer_base_find(view_layer, scene->basact->object);
						}

						for (Base *base = view_layer->object_bases.first; base; base = base->next) {
							if ((base->flag & BASE_SELECTABLED) && (base->object->flag & SELECT)) {
								base->flag |= BASE_SELECTED;
							}
						}
					}

					if (BLI_findlink(&scene->view_layers, scene->r.actlay)) {
						scene->active_view_layer = scene->r.actlay;
					}
				}
				BLI_freelistN(&scene->r.layers);

				ViewLayer *view_layer = BKE_view_layer_add(scene, "Viewport");
				/* If we ported all the original render layers, we don't need to make the viewport layer renderable. */
				if (!BLI_listbase_is_single(&scene->view_layers)) {
					view_layer->flag &= ~VIEW_LAYER_RENDER;
				}

				/* If layer was not set, disable it. */
				LayerCollection *layer_collection_parent;
				layer_collection_parent =
					((LayerCollection *)view_layer->layer_collections.first)->layer_collections.first;

				for (int layer = 0; layer < 20; layer++) {
					if (collections[DO_VERSION_COLLECTION_VISIBLE].created & (1 << layer)) {
						const bool is_disabled = (scene->lay & (1 << layer)) == 0;

						/* We only need to disable the parent collection. */
						if (is_disabled) {
							layer_collection_parent->flag |= COLLECTION_DISABLED;
						}

						LayerCollection *layer_collection_child;
						layer_collection_child = layer_collection_parent->layer_collections.first;

						for (int j = 1; j < 4; j++) {
							if (collections[j].created & (1 << layer)) {
								layer_collection_child->flag = COLLECTION_VIEWPORT |
								                               COLLECTION_RENDER |
								                               collections[j].flag_viewport;
								layer_collection_child = layer_collection_child->next;
							}
						}
						BLI_assert(layer_collection_child == NULL);
						layer_collection_parent = layer_collection_parent->next;
					}
				}
				BLI_assert(layer_collection_parent == NULL);

				/* convert active base */
				if (scene->basact) {
					view_layer->basact = BKE_view_layer_base_find(view_layer, scene->basact->object);
				}

				/* convert selected bases */
				for (Base *base = scene->base.first; base; base = base->next) {
					if ((base->flag & BASE_SELECTABLED) && (base->object->flag & SELECT)) {
						base->flag |= BASE_SELECTED;
					}

					/* keep lay around for forward compatibility (open those files in 2.79) */
					base->lay = base->object->lay;
				}

				/* remove bases once and for all */
				for (Base *base = scene->base.first; base; base = base->next) {
					id_us_min(&base->object->id);
				}
				BLI_freelistN(&scene->base);
				scene->basact = NULL;
			}
		}
	}

	if (!MAIN_VERSION_ATLEAST(main, 280, 0)) {
		for (bScreen *screen = main->screen.first; screen; screen = screen->id.next) {
			/* same render-layer as do_version_workspaces_after_lib_link will activate,
			 * so same layer as BKE_view_layer_from_workspace_get would return */
			ViewLayer *layer = screen->scene->view_layers.first;

			for (ScrArea *sa = screen->areabase.first; sa; sa = sa->next) {
				for (SpaceLink *view_layer = sa->spacedata.first; view_layer; view_layer = view_layer->next) {
					if (view_layer->spacetype == SPACE_OUTLINER) {
						SpaceOops *soutliner = (SpaceOops *)view_layer;

						soutliner->outlinevis = SO_VIEW_LAYER;

						if (BLI_listbase_count_at_most(&layer->layer_collections, 2) == 1) {
							if (soutliner->treestore == NULL) {
								soutliner->treestore = BLI_mempool_create(
								        sizeof(TreeStoreElem), 1, 512, BLI_MEMPOOL_ALLOW_ITER);
							}

							/* Create a tree store element for the collection. This is normally
							 * done in check_persistent (outliner_tree.c), but we need to access
							 * it here :/ (expand element if it's the only one) */
							TreeStoreElem *tselem = BLI_mempool_calloc(soutliner->treestore);
							tselem->type = TSE_LAYER_COLLECTION;
							tselem->id = layer->layer_collections.first;
							tselem->nr = tselem->used = 0;
							tselem->flag &= ~TSE_CLOSED;
						}
					}
				}
			}
		}
	}

	/* New workspace design */
	if (!MAIN_VERSION_ATLEAST(main, 280, 1)) {
		do_version_workspaces_after_lib_link(main);
	}

	if (!MAIN_VERSION_ATLEAST(main, 280, 2)) {
		/* Cleanup any remaining SceneRenderLayer data for files that were created
		* with Blender 2.8 before the SceneRenderLayer > RenderLayer refactor. */
		for (Scene *scene = main->scene.first; scene; scene = scene->id.next) {
			for (SceneRenderLayer *srl = scene->r.layers.first; srl; srl = srl->next) {
				if (srl->prop) {
					IDP_FreeProperty(srl->prop);
					MEM_freeN(srl->prop);
				}
				BKE_freestyle_config_free(&srl->freestyleConfig, true);
			}
			BLI_freelistN(&scene->r.layers);
		}
	}

	if (!MAIN_VERSION_ATLEAST(main, 280, 3)) {
		/* Due to several changes to particle RNA and draw code particles from older files may no longer
		 * be visible. Here we correct this by setting a default draw size for those files. */
		for (Object *object = main->object.first; object; object = object->id.next) {
			for (ParticleSystem *psys = object->particlesystem.first; psys; psys=psys->next) {
				if(psys->part->draw_size == 0.0f) {
					psys->part->draw_size = 0.1f;
				}
			}
		}
	}

	{
		for (WorkSpace *workspace = main->workspaces.first; workspace; workspace = workspace->id.next) {
			if (workspace->view_layer) {
				/* During 2.8 work we temporarly stored view-layer in the
				 * workspace directly, but should be stored there per-scene. */
				for (Scene *scene = main->scene.first; scene; scene = scene->id.next) {
					if (BLI_findindex(&scene->view_layers, workspace->view_layer) != -1) {
						BKE_workspace_view_layer_set(workspace, workspace->view_layer, scene);
						workspace->view_layer = NULL;
					}
				}
			}
			/* While this should apply to most cases, it fails when reading workspaces.blend
			 * to get its list of workspaces without actually appending any of them. */
//			BLI_assert(workspace->view_layer == NULL);
		}
	}

	{
		/* Since we don't have access to FileData we check the (always valid) master collection of the group. */
		for (Group *group = main->group.first; group; group = group->id.next) {
			if (group->collection == NULL) {
				BKE_group_init(group);
				SceneCollection *sc = GROUP_MASTER_COLLECTION(group);
				SceneCollection *sc_hidden = NULL;

				for (GroupObject *go = group->gobject.first; go; go = go->next) {
					if (go->ob->lay & group->layer) {
						BKE_collection_object_add(&group->id, sc, go->ob);
					}
					else {
						if (sc_hidden == NULL) {
							sc_hidden = BKE_collection_add(&group->id, sc, COLLECTION_TYPE_GROUP_INTERNAL, "Hidden");
						}
						BKE_collection_object_add(&group->id, sc_hidden, go->ob);
					}
				}

				if (sc_hidden != NULL) {
					LayerCollection *layer_collection_master, *layer_collection_hidden;
					layer_collection_master = group->view_layer->layer_collections.first;
					layer_collection_hidden = layer_collection_master->layer_collections.first;
					layer_collection_hidden->flag |= COLLECTION_DISABLED;
				}
			}

			GroupObject *go;
			while ((go = BLI_pophead(&group->gobject))) {
				MEM_freeN(go);
			}
		}
	}

	{
		for (Object *object = main->object.first; object; object = object->id.next) {
#ifndef VERSION_280_SUBVERSION_4
			/* If any object already has an initialized value for
			 * duplicator_visibility_flag it means we've already doversioned it.
			 * TODO(all) remove the VERSION_280_SUBVERSION_4 code once the subversion was bumped. */
			if (object->duplicator_visibility_flag != 0) {
				break;
			}
#endif
			if (object->particlesystem.first) {
				object->duplicator_visibility_flag = OB_DUPLI_FLAG_VIEWPORT;
				for (ParticleSystem *psys = object->particlesystem.first; psys; psys = psys->next) {
					if (psys->part->draw & PART_DRAW_EMITTER) {
						object->duplicator_visibility_flag |= OB_DUPLI_FLAG_RENDER;
#ifndef VERSION_280_SUBVERSION_4
						psys->part->draw &= ~PART_DRAW_EMITTER;
#else
						break;
#endif
					}
				}
			}
			else if (object->transflag & OB_DUPLI){
				object->duplicator_visibility_flag = OB_DUPLI_FLAG_VIEWPORT;
			}
			else {
				object->duplicator_visibility_flag = OB_DUPLI_FLAG_VIEWPORT | OB_DUPLI_FLAG_RENDER;
			}
		}
	}

	/* Grease Pencil Object */
	/* Convert grease pencil datablock to GP object */
	for (Scene *scene = main->scene.first; scene; scene = scene->id.next) {
		if (scene->gpd) {
			Object *ob;
			ViewLayer *view_layer = BKE_view_layer_from_scene_get(scene);
			if (view_layer == NULL) {
				view_layer = BKE_view_layer_add(scene, "Viewport");
				printf("added scene layer again - %p\n", view_layer);
			}

			ob = BKE_object_add_for_data(main, scene, view_layer, OB_GPENCIL, "GP_Scene", &scene->gpd->id, false);
			zero_v3(ob->loc);
			scene->gpd = NULL;

			/* set cache as dirty */
			BKE_gpencil_batch_cache_dirty(ob->data);
		}
	}

	/* Handle object-linked grease pencil datablocks */
	for (Object *ob = main->object.first; ob; ob = ob->id.next) {
		if (ob->gpd) {
			if (ob->type == OB_GPENCIL) {
				/* GP Object - remap the links */
				ob->data = ob->gpd;
				ob->gpd = NULL;
			}
			else if (ob->type == OB_EMPTY) {
				/* Empty with GP data - This should be able to be converted
				 * to a GP object with little data loss
				 */
				ob->data = ob->gpd;
				ob->gpd = NULL;
				ob->type = OB_GPENCIL;
			}
			else {
				/* FIXME: What to do in this case?
				 *
				 * We cannot create new objects for these, as we don't have a scene & scene layer
				 * to put them into from here...
				 */
				printf("WARNING: Old Grease Pencil data ('%s') still exists on Object '%s'\n",
					ob->gpd->id.name + 2, ob->id.name + 2);
			}
		}
	}

}

static void do_version_layer_collections_idproperties(ListBase *lb)
{
	IDPropertyTemplate val = {0};
	for (LayerCollection *lc = lb->first; lc; lc = lc->next) {
		lc->properties = IDP_New(IDP_GROUP, &val, ROOT_PROP);
		BKE_layer_collection_engine_settings_create(lc->properties);

		/* No overrides at first */
		for (IDProperty *prop = lc->properties->data.group.first; prop; prop = prop->next) {
			while (prop->data.group.first) {
				IDP_FreeFromGroup(prop, prop->data.group.first);
			}
		}

		/* Do it recursively */
		do_version_layer_collections_idproperties(&lc->layer_collections);
	}
}

static void do_version_view_layer_visibility(ViewLayer *view_layer)
{
	LayerCollection *layer_collection;
	for (layer_collection = view_layer->layer_collections.first;
	     layer_collection;
	     layer_collection = layer_collection->next)
	{
		if (layer_collection->flag & COLLECTION_DISABLED) {
			BKE_collection_enable(view_layer, layer_collection);
			layer_collection->flag &= ~COLLECTION_DISABLED;
		}

		if ((layer_collection->flag & (1 << 0)) == 0) { /* !COLLECTION_VISIBLE */
			layer_collection->flag |= COLLECTION_DISABLED;
		}
		layer_collection->flag |= COLLECTION_VIEWPORT | COLLECTION_RENDER;
	}
}

void blo_do_versions_280(FileData *fd, Library *UNUSED(lib), Main *main)
{

	if (!MAIN_VERSION_ATLEAST(main, 280, 0)) {
		for (Scene *scene = main->scene.first; scene; scene = scene->id.next) {
			if (STREQ(scene->r.engine, RE_engine_id_BLENDER_RENDER)) {
#ifdef WITH_CLAY_ENGINE
				BLI_strncpy(scene->r.engine, RE_engine_id_BLENDER_CLAY, sizeof(scene->r.engine));
#else
				BLI_strncpy(scene->r.engine, RE_engine_id_BLENDER_EEVEE, sizeof(scene->r.engine));
#endif
			}
		}

		if (!DNA_struct_elem_find(fd->filesdna, "Scene", "ListBase", "view_layers")) {
			for (Scene *scene = main->scene.first; scene; scene = scene->id.next) {
				/* Master Collection */
				scene->collection = MEM_callocN(sizeof(SceneCollection), "Master Collection");
				BLI_strncpy(scene->collection->name, "Master Collection", sizeof(scene->collection->name));
			}
		}

		if (DNA_struct_elem_find(fd->filesdna, "LayerCollection", "ListBase", "engine_settings") &&
			!DNA_struct_elem_find(fd->filesdna, "LayerCollection", "IDProperty", "properties"))
		{
			for (Scene *scene = main->scene.first; scene; scene = scene->id.next) {
				for (ViewLayer *view_layer = scene->view_layers.first; view_layer; view_layer = view_layer->next) {
					do_version_layer_collections_idproperties(&view_layer->layer_collections);
				}
			}
		}

		for (Scene *scene = main->scene.first; scene; scene = scene->id.next) {
			scene->r.gauss = 1.5f;
		}
	}

	if (!MAIN_VERSION_ATLEAST(main, 280, 1)) {
		if (!DNA_struct_elem_find(fd->filesdna, "Lamp", "float", "bleedexp")) {
			for (Lamp *la = main->lamp.first; la; la = la->id.next) {
				la->bleedexp = 2.5f;
			}
		}

		if (!DNA_struct_elem_find(fd->filesdna, "GPUDOFSettings", "float", "ratio")) {
			for (Camera *ca = main->camera.first; ca; ca = ca->id.next) {
				ca->gpu_dof.ratio = 1.0f;
			}
		}

		if (!DNA_struct_elem_find(fd->filesdna, "ViewLayer", "IDProperty", "*properties")) {
			for (Scene *scene = main->scene.first; scene; scene = scene->id.next) {
				for (ViewLayer *view_layer = scene->view_layers.first; view_layer; view_layer = view_layer->next) {
					IDPropertyTemplate val = { 0 };
					view_layer->properties = IDP_New(IDP_GROUP, &val, ROOT_PROP);
					BKE_view_layer_engine_settings_create(view_layer->properties);
				}
			}
		}

		/* MTexPoly now removed. */
		if (DNA_struct_find(fd->filesdna, "MTexPoly")) {
			const int cd_mtexpoly = 15;  /* CD_MTEXPOLY, deprecated */
			for (Mesh *me = main->mesh.first; me; me = me->id.next) {
				/* If we have UV's, so this file will have MTexPoly layers too! */
				if (me->mloopuv != NULL) {
					CustomData_update_typemap(&me->pdata);
					CustomData_free_layers(&me->pdata, cd_mtexpoly, me->totpoly);
					BKE_mesh_update_customdata_pointers(me, false);
				}
			}
		}
	}

	if (!MAIN_VERSION_ATLEAST(main, 280, 2)) {
		if (!DNA_struct_elem_find(fd->filesdna, "View3D", "short", "custom_orientation_index")) {
			for (bScreen *screen = main->screen.first; screen; screen = screen->id.next) {
				for (ScrArea *area = screen->areabase.first; area; area = area->next) {
					for (SpaceLink *sl = area->spacedata.first; sl; sl = sl->next) {
						if (sl->spacetype == SPACE_VIEW3D) {
							View3D *v3d = (View3D *)sl;
							if (v3d->twmode >= V3D_MANIP_CUSTOM) {
								v3d->custom_orientation_index = v3d->twmode - V3D_MANIP_CUSTOM;
								v3d->twmode = V3D_MANIP_CUSTOM;
							}
							else {
								v3d->custom_orientation_index = -1;
							}
						}
					}
				}
			}
		}

		if (!DNA_struct_elem_find(fd->filesdna, "Lamp", "float", "cascade_max_dist")) {
			for (Lamp *la = main->lamp.first; la; la = la->id.next) {
				la->cascade_max_dist = 1000.0f;
				la->cascade_count = 4;
				la->cascade_exponent = 0.8f;
				la->cascade_fade = 0.1f;
			}
		}

		if (!DNA_struct_elem_find(fd->filesdna, "Lamp", "float", "contact_dist")) {
			for (Lamp *la = main->lamp.first; la; la = la->id.next) {
				la->contact_dist = 1.0f;
				la->contact_bias = 0.03f;
				la->contact_spread = 0.2f;
				la->contact_thickness = 0.5f;
			}
		}

		if (!DNA_struct_elem_find(fd->filesdna, "LightProbe", "float", "vis_bias")) {
			for (LightProbe *probe = main->lightprobe.first; probe; probe = probe->id.next) {
				probe->vis_bias = 1.0f;
				probe->vis_blur = 0.2f;
			}
		}

		typedef enum eNTreeDoVersionErrors {
			NTREE_DOVERSION_NO_ERROR = 0,
			NTREE_DOVERSION_NEED_OUTPUT = (1 << 0),
			NTREE_DOVERSION_TRANSPARENCY_EMISSION = (1 << 1),
		} eNTreeDoVersionErrors;

		/* Eevee shader nodes renamed because of the output node system.
		 * Note that a new output node is not being added here, because it would be overkill
		 * to handle this case in lib_verify_nodetree.
		 *
		 * Also, metallic node is now unified into the principled node. */
		eNTreeDoVersionErrors error = NTREE_DOVERSION_NO_ERROR;

		FOREACH_NODETREE(main, ntree, id) {
			if (ntree->type == NTREE_SHADER) {
				for (bNode *node = ntree->nodes.first; node; node = node->next) {
					if (node->type == 194 /* SH_NODE_EEVEE_METALLIC */ &&
						STREQ(node->idname, "ShaderNodeOutputMetallic"))
					{
						BLI_strncpy(node->idname, "ShaderNodeEeveeMetallic", sizeof(node->idname));
						error |= NTREE_DOVERSION_NEED_OUTPUT;
					}

					else if (node->type == SH_NODE_EEVEE_SPECULAR && STREQ(node->idname, "ShaderNodeOutputSpecular")) {
						BLI_strncpy(node->idname, "ShaderNodeEeveeSpecular", sizeof(node->idname));
						error |= NTREE_DOVERSION_NEED_OUTPUT;
					}

					else if (node->type == 196 /* SH_NODE_OUTPUT_EEVEE_MATERIAL */ &&
						STREQ(node->idname, "ShaderNodeOutputEeveeMaterial"))
					{
						node->type = SH_NODE_OUTPUT_MATERIAL;
						BLI_strncpy(node->idname, "ShaderNodeOutputMaterial", sizeof(node->idname));
					}

					else if (node->type == 194 /* SH_NODE_EEVEE_METALLIC */ &&
						STREQ(node->idname, "ShaderNodeEeveeMetallic"))
					{
						node->type = SH_NODE_BSDF_PRINCIPLED;
						BLI_strncpy(node->idname, "ShaderNodeBsdfPrincipled", sizeof(node->idname));
						node->custom1 = SHD_GLOSSY_MULTI_GGX;
						error |= NTREE_DOVERSION_TRANSPARENCY_EMISSION;
					}
				}
			}
		} FOREACH_NODETREE_END

			if (error & NTREE_DOVERSION_NEED_OUTPUT) {
				BKE_report(fd->reports, RPT_ERROR, "Eevee material conversion problem. Error in console");
				printf("You need to connect Principled and Eevee Specular shader nodes to new material output nodes.\n");
			}

		if (error & NTREE_DOVERSION_TRANSPARENCY_EMISSION) {
			BKE_report(fd->reports, RPT_ERROR, "Eevee material conversion problem. Error in console");
			printf("You need to combine transparency and emission shaders to the converted Principled shader nodes.\n");
		}

		if (!DNA_struct_elem_find(fd->filesdna, "Scene", "ViewRender", "view_render")) {
			for (Scene *scene = main->scene.first; scene; scene = scene->id.next) {
				BLI_strncpy_utf8(scene->view_render.engine_id, scene->r.engine,
					sizeof(scene->view_render.engine_id));
			}

			for (WorkSpace *workspace = main->workspaces.first; workspace; workspace = workspace->id.next) {
				BKE_viewrender_init(&workspace->view_render);
			}
		}

		if ((DNA_struct_elem_find(fd->filesdna, "ViewLayer", "FreestyleConfig", "freestyle_config") == false) &&
			DNA_struct_elem_find(fd->filesdna, "Scene", "ListBase", "view_layers"))
		{
			for (Scene *scene = main->scene.first; scene; scene = scene->id.next) {
				ViewLayer *view_layer;
				for (view_layer = scene->view_layers.first; view_layer; view_layer = view_layer->next) {
					view_layer->flag |= VIEW_LAYER_FREESTYLE;
					view_layer->layflag = 0x7FFF;   /* solid ztra halo edge strand */
					view_layer->passflag = SCE_PASS_COMBINED | SCE_PASS_Z;
					view_layer->pass_alpha_threshold = 0.5f;
					BKE_freestyle_config_init(&view_layer->freestyle_config);
				}
			}
		}

		{
			/* NOTE: See also do_versions_after_linking_280()
			* Some GP datablock link changes happen there instead, otherwise we get weird
			* crashes and corrupt data when trying to move linked datablocks around.
			*/

			/* Convert grease pencil palettes to blender palettes */
			if (!DNA_struct_elem_find(fd->filesdna, "bGPDstroke", "Palette", "*palette")) {
				for (bGPdata *gpd = main->gpencil.first; gpd; gpd = gpd->id.next) {
					/* first create all palettes and colors */
					Palette *first = NULL;
					for (bGPDpalette *oldpalette = gpd->palettes.first; oldpalette; oldpalette = oldpalette->next) {
						/* create palette */
						bGPDpaletteref *palslot = BKE_gpencil_paletteslot_addnew(main, gpd, oldpalette->info);
						Palette *newpalette = palslot->palette;

						/* save first to use later */
						if (first == NULL) {
							first = newpalette;
						}

						for (bGPDpalettecolor *oldcolor = oldpalette->colors.first; oldcolor; oldcolor = oldcolor->next) {
							PaletteColor *newcolor = BKE_palette_color_add_name(newpalette, oldcolor->info);
							/* set color attributes */
							copy_v4_v4(newcolor->rgb, oldcolor->color);
							copy_v4_v4(newcolor->fill, oldcolor->fill);
							newcolor->flag = oldcolor->flag;
							if (oldcolor->flag & PAC_COLOR_DOT) {
								newcolor->mode = PAC_MODE_DOTS;
							}
							else {
								newcolor->mode = PAC_MODE_LINE;
							}
						}
						/* set first color active by default */
						if (!BLI_listbase_is_empty(&newpalette->colors)) {
							newpalette->active_color = 0;
						}
					}
					/* second, assign the palette and the color (always to first palette) */
					for (bGPDlayer *gpl = gpd->layers.first; gpl; gpl = gpl->next) {
						for (bGPDframe *gpf = gpl->frames.first; gpf; gpf = gpf->next) {
							for (bGPDstroke *gps = gpf->strokes.first; gps; gps = gps->next) {
								Palette *palette = first;
								PaletteColor *palcolor = BKE_palette_color_getbyname(first, gps->colorname);

								gps->palette = palette;
								gps->palcolor = palcolor;
							}
						}
					}
					gpd->id.tag &= ~LIB_TAG_NEED_LINK; // XXX: WHY?!
				}
			}

			/* Grease pencil sculpt and paint cursors */
			if (!DNA_struct_elem_find(fd->filesdna, "GP_BrushEdit_Settings", "int", "weighttype")) {
				for (Scene *scene = main->scene.first; scene; scene = scene->id.next) {
					/* sculpt brushes */
					GP_BrushEdit_Settings *gset = &scene->toolsettings->gp_sculpt;
					if (gset) {
						gset->alpha = 1.0f;
						gset->weighttype = GP_EDITBRUSH_TYPE_WEIGHT;
					}
				}
			}

			{
				float curcolor_add[3], curcolor_sub[3];
				ARRAY_SET_ITEMS(curcolor_add, 1.0f, 0.6f, 0.6f);
				ARRAY_SET_ITEMS(curcolor_sub, 0.6f, 0.6f, 1.0f);
				GP_EditBrush_Data *gp_brush;

				for (Scene *scene = main->scene.first; scene; scene = scene->id.next) {
					ToolSettings *ts = scene->toolsettings;
					/* sculpt brushes */
					GP_BrushEdit_Settings *gset = &ts->gp_sculpt;
					for (int i = 0; i < TOT_GP_EDITBRUSH_TYPES; ++i) {
						gp_brush = &gset->brush[i];
						gp_brush->flag |= GP_EDITBRUSH_FLAG_ENABLE_CURSOR;
						copy_v3_v3(gp_brush->curcolor_add, curcolor_add);
						copy_v3_v3(gp_brush->curcolor_sub, curcolor_sub);
					}
				}
			}

			/* Init grease pencil vertex groups */
			if (!DNA_struct_elem_find(fd->filesdna, "bGPDweight", "int", "index")) {
				for (bGPdata *gpd = main->gpencil.first; gpd; gpd = gpd->id.next) {
					for (bGPDlayer *gpl = gpd->layers.first; gpl; gpl = gpl->next) {
						for (bGPDframe *gpf = gpl->frames.first; gpf; gpf = gpf->next) {
							for (bGPDstroke *gps = gpf->strokes.first; gps; gps = gps->next) {
								for (int i = 0; i < gps->totpoints; ++i) {
									bGPDspoint *pt = &gps->points[i];
									pt->totweight = 0;
									pt->weights = NULL;
								}
							}
						}
					}
				}
			}

			/* Init grease pencil edit line color */
			if (!DNA_struct_elem_find(fd->filesdna, "bGPdata", "float", "line_color[4]")) {
				for (bGPdata *gpd = main->gpencil.first; gpd; gpd = gpd->id.next) {
					ARRAY_SET_ITEMS(gpd->line_color, 0.6f, 0.6f, 0.6f, 0.5f);
				}
			}

			/* Init grease pencil pixel size factor */
			if (!DNA_struct_elem_find(fd->filesdna, "bGPDdata", "int", "pixfactor")) {
				for (bGPdata *gpd = main->gpencil.first; gpd; gpd = gpd->id.next) {
					gpd->pixfactor = GP_DEFAULT_PIX_FACTOR;
				}
			}

			/* Grease pencil multiframe falloff curve */
			if (!DNA_struct_elem_find(fd->filesdna, "GP_BrushEdit_Settings", "CurveMapping", "cur_falloff")) {
				for (Scene *scene = main->scene.first; scene; scene = scene->id.next) {
					/* sculpt brushes */
					GP_BrushEdit_Settings *gset = &scene->toolsettings->gp_sculpt;
					if ((gset) && (gset->cur_falloff == NULL)) {
						gset->cur_falloff = curvemapping_add(1, 0.0f, 0.0f, 1.0f, 1.0f);
						curvemapping_initialize(gset->cur_falloff);
						curvemap_reset(gset->cur_falloff->cm,
							&gset->cur_falloff->clipr,
							CURVE_PRESET_GAUSS,
							CURVEMAP_SLOPE_POSITIVE);
					}
				}
			}
		}
	}

	if (!MAIN_VERSION_ATLEAST(main, 280, 3)) {
		for (Scene *scene = main->scene.first; scene; scene = scene->id.next) {
			ViewLayer *view_layer;
			for (view_layer = scene->view_layers.first; view_layer; view_layer = view_layer->next) {
				do_version_view_layer_visibility(view_layer);
			}
		}

		for (Group *group = main->group.first; group; group = group->id.next) {
			if (group->view_layer != NULL){
				do_version_view_layer_visibility(group->view_layer);
			}
		}

		/* init grease pencil grids and paper */
		if (!DNA_struct_elem_find(fd->filesdna, "gp_paper_opacity", "float", "gpencil_paper_color[3]")) {
			for (bScreen *screen = main->screen.first; screen; screen = screen->id.next) {
				for (ScrArea *area = screen->areabase.first; area; area = area->next) {
					for (SpaceLink *sl = area->spacedata.first; sl; sl = sl->next) {
						if (sl->spacetype == SPACE_VIEW3D) {
							View3D *v3d = (View3D *)sl;
							v3d->gpencil_grid_size[0] = GP_DEFAULT_GRID_SIZE;
							v3d->gpencil_grid_size[1] = GP_DEFAULT_GRID_SIZE;
							ARRAY_SET_ITEMS(v3d->gpencil_paper_color, 1.0f, 1.0f, 1.0f, 0.7f);
						}
					}
				}
			}
		}
	}

	if (!MAIN_VERSION_ATLEAST(main, 280, 6)) {
		if (DNA_struct_elem_find(fd->filesdna, "SpaceOops", "int", "filter") == false) {
			bScreen *sc;
			ScrArea *sa;
			SpaceLink *sl;

			/* Update files using invalid (outdated) outlinevis Outliner values. */
			for (sc = main->screen.first; sc; sc = sc->id.next) {
				for (sa = sc->areabase.first; sa; sa = sa->next) {
					for (sl = sa->spacedata.first; sl; sl = sl->next) {
						if (sl->spacetype == SPACE_OUTLINER) {
							SpaceOops *so = (SpaceOops *)sl;

							if (!ELEM(so->outlinevis,
							          SO_SCENES,
							          SO_GROUPS,
							          SO_LIBRARIES,
							          SO_SEQUENCE,
							          SO_DATABLOCKS,
							          SO_ID_ORPHANS,
							          SO_VIEW_LAYER,
							          SO_COLLECTIONS))
							{
								so->outlinevis = SO_VIEW_LAYER;
							}
						}
					}
				}
			}
		}
	}

	if (!MAIN_VERSION_ATLEAST(main, 280, 6)) {
		if (!DNA_struct_elem_find(fd->filesdna, "LightProbe", "float", "intensity")) {
			for (LightProbe *probe = main->lightprobe.first; probe; probe = probe->id.next) {
				probe->intensity = 1.0f;
			}
		}
	}

<<<<<<< HEAD
	/* Hero open movie special code. This could removed later */
	{
		/* rescale old grease pencil pixel factor (needed for Hero open movie files) */
		for (bGPdata *gpd = main->gpencil.first; gpd; gpd = gpd->id.next) {
			/* old data was always bigger than 30 */
			if (gpd->pixfactor > 30.0f) {
				gpd->pixfactor = 1000.0f / gpd->pixfactor;
=======
	if (!MAIN_VERSION_ATLEAST(main, 280, 6)) {
		for (Object *ob = main->object.first; ob; ob = ob->id.next) {
			bConstraint *con, *con_next;
			con = ob->constraints.first;
			while (con) {
				con_next = con->next;
				if (con->type == 17) { /* CONSTRAINT_TYPE_RIGIDBODYJOINT */
					BLI_remlink(&ob->constraints, con);
					BKE_constraint_free_data(con);
					MEM_freeN(con);
				}
				con = con_next;
>>>>>>> 49f7ca3b
			}
		}
	}
}<|MERGE_RESOLUTION|>--- conflicted
+++ resolved
@@ -1138,15 +1138,18 @@
 		}
 	}
 
-<<<<<<< HEAD
 	/* Hero open movie special code. This could removed later */
+	/* if (!MAIN_VERSION_ATLEAST(main, 280, 6)) */
 	{
 		/* rescale old grease pencil pixel factor (needed for Hero open movie files) */
 		for (bGPdata *gpd = main->gpencil.first; gpd; gpd = gpd->id.next) {
 			/* old data was always bigger than 30 */
 			if (gpd->pixfactor > 30.0f) {
 				gpd->pixfactor = 1000.0f / gpd->pixfactor;
-=======
+			}
+		}
+	}
+
 	if (!MAIN_VERSION_ATLEAST(main, 280, 6)) {
 		for (Object *ob = main->object.first; ob; ob = ob->id.next) {
 			bConstraint *con, *con_next;
@@ -1159,7 +1162,6 @@
 					MEM_freeN(con);
 				}
 				con = con_next;
->>>>>>> 49f7ca3b
 			}
 		}
 	}
