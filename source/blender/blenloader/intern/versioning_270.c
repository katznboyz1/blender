/*
 * ***** BEGIN GPL LICENSE BLOCK *****
 *
 * This program is free software; you can redistribute it and/or
 * modify it under the terms of the GNU General Public License
 * as published by the Free Software Foundation; either version 2
 * of the License, or (at your option) any later version.
 *
 * This program is distributed in the hope that it will be useful,
 * but WITHOUT ANY WARRANTY; without even the implied warranty of
 * MERCHANTABILITY or FITNESS FOR A PARTICULAR PURPOSE.  See the
 * GNU General Public License for more details.
 *
 * You should have received a copy of the GNU General Public License
 * along with this program; if not, write to the Free Software Foundation,
 * Inc., 51 Franklin Street, Fifth Floor, Boston, MA 02110-1301, USA.
 *
 * Contributor(s): Blender Foundation
 *
 * ***** END GPL LICENSE BLOCK *****
 *
 */

/** \file blender/blenloader/intern/versioning_270.c
 *  \ingroup blenloader
 */

#include "BLI_utildefines.h"
#include "BLI_compiler_attrs.h"

/* for MinGW32 definition of NULL, could use BLI_blenlib.h instead too */
#include <stddef.h>

/* allow readfile to use deprecated functionality */
#define DNA_DEPRECATED_ALLOW

#include "DNA_armature_types.h"
#include "DNA_brush_types.h"
#include "DNA_camera_types.h"
#include "DNA_cloth_types.h"
#include "DNA_constraint_types.h"
#include "DNA_gpencil_types.h"
#include "DNA_sdna_types.h"
#include "DNA_sequence_types.h"
#include "DNA_space_types.h"
#include "DNA_screen_types.h"
#include "DNA_object_force.h"
#include "DNA_object_types.h"
#include "DNA_mesh_types.h"
#include "DNA_modifier_types.h"
#include "DNA_particle_types.h"
#include "DNA_linestyle_types.h"
#include "DNA_actuator_types.h"
#include "DNA_view3d_types.h"
#include "DNA_smoke_types.h"
#include "DNA_rigidbody_types.h"

#include "DNA_genfile.h"

#include "BKE_colortools.h"
#include "BKE_library.h"
#include "BKE_main.h"
#include "BKE_modifier.h"
#include "BKE_node.h"
#include "BKE_scene.h"
#include "BKE_sequencer.h"
#include "BKE_screen.h"
#include "BKE_tracking.h"
#include "BKE_gpencil.h"

#include "BLI_math.h"
#include "BLI_listbase.h"
#include "BLI_string.h"

#include "BLO_readfile.h"

#include "readfile.h"

#include "MEM_guardedalloc.h"

/**
 * Setup rotation stabilization from ancient single track spec.
 * Former Version of 2D stabilization used a single tracking marker to determine the rotation
 * to be compensated. Now several tracks can contribute to rotation detection and this feature
 * is enabled by the MovieTrackingTrack#flag on a per track base.
 */
static void migrate_single_rot_stabilization_track_settings(MovieTrackingStabilization *stab)
{
	if (stab->rot_track) {
		if (!(stab->rot_track->flag & TRACK_USE_2D_STAB_ROT)) {
			stab->tot_rot_track++;
			stab->rot_track->flag |= TRACK_USE_2D_STAB_ROT;
		}
	}
	stab->rot_track = NULL; /* this field is now ignored */
}

static void do_version_constraints_radians_degrees_270_1(ListBase *lb)
{
	bConstraint *con;

	for (con = lb->first; con; con = con->next) {
		if (con->type == CONSTRAINT_TYPE_TRANSFORM) {
			bTransformConstraint *data = (bTransformConstraint *)con->data;
			const float deg_to_rad_f = DEG2RADF(1.0f);

			if (data->from == TRANS_ROTATION) {
				mul_v3_fl(data->from_min, deg_to_rad_f);
				mul_v3_fl(data->from_max, deg_to_rad_f);
			}

			if (data->to == TRANS_ROTATION) {
				mul_v3_fl(data->to_min, deg_to_rad_f);
				mul_v3_fl(data->to_max, deg_to_rad_f);
			}
		}
	}
}

static void do_version_constraints_radians_degrees_270_5(ListBase *lb)
{
	bConstraint *con;

	for (con = lb->first; con; con = con->next) {
		if (con->type == CONSTRAINT_TYPE_TRANSFORM) {
			bTransformConstraint *data = (bTransformConstraint *)con->data;

			if (data->from == TRANS_ROTATION) {
				copy_v3_v3(data->from_min_rot, data->from_min);
				copy_v3_v3(data->from_max_rot, data->from_max);
			}
			else if (data->from == TRANS_SCALE) {
				copy_v3_v3(data->from_min_scale, data->from_min);
				copy_v3_v3(data->from_max_scale, data->from_max);
			}

			if (data->to == TRANS_ROTATION) {
				copy_v3_v3(data->to_min_rot, data->to_min);
				copy_v3_v3(data->to_max_rot, data->to_max);
			}
			else if (data->to == TRANS_SCALE) {
				copy_v3_v3(data->to_min_scale, data->to_min);
				copy_v3_v3(data->to_max_scale, data->to_max);
			}
		}
	}
}

static void do_version_constraints_stretch_to_limits(ListBase *lb)
{
	bConstraint *con;

	for (con = lb->first; con; con = con->next) {
		if (con->type == CONSTRAINT_TYPE_STRETCHTO) {
			bStretchToConstraint *data = (bStretchToConstraint *)con->data;
			data->bulge_min = 1.0f;
			data->bulge_max = 1.0f;
		}
	}
}

static void do_version_action_editor_properties_region(ListBase *regionbase)
{
	ARegion *ar;
	
	for (ar = regionbase->first; ar; ar = ar->next) {
		if (ar->regiontype == RGN_TYPE_UI) {
			/* already exists */
			return;
		}
		else if (ar->regiontype == RGN_TYPE_WINDOW) {
			/* add new region here */
			ARegion *arnew = MEM_callocN(sizeof(ARegion), "buttons for action");
			
			BLI_insertlinkbefore(regionbase, ar, arnew);
			
			arnew->regiontype = RGN_TYPE_UI;
			arnew->alignment = RGN_ALIGN_RIGHT;
			arnew->flag = RGN_FLAG_HIDDEN;
			
			return;
		}
	}
}

static void do_version_bones_super_bbone(ListBase *lb)
{
	for (Bone *bone = lb->first; bone; bone = bone->next) {
		bone->scaleIn = 1.0f;
		bone->scaleOut = 1.0f;
		
		do_version_bones_super_bbone(&bone->childbase);
	}
}

void blo_do_versions_270(FileData *fd, Library *UNUSED(lib), Main *main)
{
	if (!MAIN_VERSION_ATLEAST(main, 270, 0)) {

		if (!DNA_struct_elem_find(fd->filesdna, "BevelModifierData", "float", "profile")) {
			Object *ob;

			for (ob = main->object.first; ob; ob = ob->id.next) {
				ModifierData *md;
				for (md = ob->modifiers.first; md; md = md->next) {
					if (md->type == eModifierType_Bevel) {
						BevelModifierData *bmd = (BevelModifierData *)md;
						bmd->profile = 0.5f;
						bmd->val_flags = MOD_BEVEL_AMT_OFFSET;
					}
				}
			}
		}

		/* nodes don't use fixed node->id any more, clean up */
		FOREACH_NODETREE(main, ntree, id) {
			if (ntree->type == NTREE_COMPOSIT) {
				bNode *node;
				for (node = ntree->nodes.first; node; node = node->next) {
					if (ELEM(node->type, CMP_NODE_COMPOSITE, CMP_NODE_OUTPUT_FILE)) {
						node->id = NULL;
					}
				}
			}
		} FOREACH_NODETREE_END

		{
			bScreen *screen;

			for (screen = main->screen.first; screen; screen = screen->id.next) {
				ScrArea *area;
				for (area = screen->areabase.first; area; area = area->next) {
					SpaceLink *space_link;
					for (space_link = area->spacedata.first; space_link; space_link = space_link->next) {
						if (space_link->spacetype == SPACE_CLIP) {
							SpaceClip *space_clip = (SpaceClip *) space_link;
							if (space_clip->mode != SC_MODE_MASKEDIT) {
								space_clip->mode = SC_MODE_TRACKING;
							}
						}
					}
				}
			}
		}

		if (!DNA_struct_elem_find(fd->filesdna, "MovieTrackingSettings", "float", "default_weight")) {
			MovieClip *clip;
			for (clip = main->movieclip.first; clip; clip = clip->id.next) {
				clip->tracking.settings.default_weight = 1.0f;
			}
		}
	}

	if (!MAIN_VERSION_ATLEAST(main, 270, 1)) {
		Scene *sce;
		Object *ob;

		/* Update Transform constraint (another deg -> rad stuff). */
		for (ob = main->object.first; ob; ob = ob->id.next) {
			do_version_constraints_radians_degrees_270_1(&ob->constraints);

			if (ob->pose) {
				/* Bones constraints! */
				bPoseChannel *pchan;
				for (pchan = ob->pose->chanbase.first; pchan; pchan = pchan->next) {
					do_version_constraints_radians_degrees_270_1(&pchan->constraints);
				}
			}
		}

		for (sce = main->scene.first; sce; sce = sce->id.next) {
			if (sce->r.raytrace_structure == R_RAYSTRUCTURE_BLIBVH) {
				sce->r.raytrace_structure = R_RAYSTRUCTURE_AUTO;
			}
		}
	}

	if (!MAIN_VERSION_ATLEAST(main, 270, 2)) {
		Mesh *me;

		/* Mesh smoothresh deg->rad. */
		for (me = main->mesh.first; me; me = me->id.next) {
			me->smoothresh = DEG2RADF(me->smoothresh);
		}
	}

	if (!MAIN_VERSION_ATLEAST(main, 270, 3)) {
		FreestyleLineStyle *linestyle;

		for (linestyle = main->linestyle.first; linestyle; linestyle = linestyle->id.next) {
			linestyle->flag |= LS_NO_SORTING;
			linestyle->sort_key = LS_SORT_KEY_DISTANCE_FROM_CAMERA;
			linestyle->integration_type = LS_INTEGRATION_MEAN;
		}
	}

	if (!MAIN_VERSION_ATLEAST(main, 270, 4)) {
		/* ui_previews were not handled correctly when copying areas, leading to corrupted files (see T39847).
		 * This will always reset situation to a valid state.
		 */
		bScreen *sc;

		for (sc = main->screen.first; sc; sc = sc->id.next) {
			ScrArea *sa;
			for (sa = sc->areabase.first; sa; sa = sa->next) {
				SpaceLink *sl;

				for (sl = sa->spacedata.first; sl; sl = sl->next) {
					ARegion *ar;
					ListBase *lb = (sl == sa->spacedata.first) ? &sa->regionbase : &sl->regionbase;

					for (ar = lb->first; ar; ar = ar->next) {
						BLI_listbase_clear(&ar->ui_previews);
					}
				}
			}
		}
	}

	if (!MAIN_VERSION_ATLEAST(main, 270, 5)) {
		Object *ob;

		/* Update Transform constraint (again :|). */
		for (ob = main->object.first; ob; ob = ob->id.next) {
			do_version_constraints_radians_degrees_270_5(&ob->constraints);

			if (ob->pose) {
				/* Bones constraints! */
				bPoseChannel *pchan;
				for (pchan = ob->pose->chanbase.first; pchan; pchan = pchan->next) {
					do_version_constraints_radians_degrees_270_5(&pchan->constraints);
				}
			}
		}
	}

	if (!MAIN_VERSION_ATLEAST(main, 271, 0)) {
		if (!DNA_struct_elem_find(fd->filesdna, "Material", "int", "mode2")) {
			Material *ma;

			for (ma = main->mat.first; ma; ma = ma->id.next)
				ma->mode2 = MA_CASTSHADOW;
		}

		if (!DNA_struct_elem_find(fd->filesdna, "RenderData", "BakeData", "bake")) {
			Scene *sce;

			for (sce = main->scene.first; sce; sce = sce->id.next) {
				sce->r.bake.flag = R_BAKE_CLEAR;
				sce->r.bake.width = 512;
				sce->r.bake.height = 512;
				sce->r.bake.margin = 16;
				sce->r.bake.normal_space = R_BAKE_SPACE_TANGENT;
				sce->r.bake.normal_swizzle[0] = R_BAKE_POSX;
				sce->r.bake.normal_swizzle[1] = R_BAKE_POSY;
				sce->r.bake.normal_swizzle[2] = R_BAKE_POSZ;
				BLI_strncpy(sce->r.bake.filepath, U.renderdir, sizeof(sce->r.bake.filepath));

				sce->r.bake.im_format.planes = R_IMF_PLANES_RGBA;
				sce->r.bake.im_format.imtype = R_IMF_IMTYPE_PNG;
				sce->r.bake.im_format.depth = R_IMF_CHAN_DEPTH_8;
				sce->r.bake.im_format.quality = 90;
				sce->r.bake.im_format.compress = 15;
			}
		}

		if (!DNA_struct_elem_find(fd->filesdna, "FreestyleLineStyle", "float", "texstep")) {
			FreestyleLineStyle *linestyle;

			for (linestyle = main->linestyle.first; linestyle; linestyle = linestyle->id.next) {
				linestyle->flag |= LS_TEXTURE;
				linestyle->texstep = 1.0;
			}
		}

		{
			Scene *scene;
			for (scene = main->scene.first; scene; scene = scene->id.next) {
				int num_layers = BLI_listbase_count(&scene->r.layers);
				scene->r.actlay = min_ff(scene->r.actlay, num_layers - 1);
			}
		}
	}

	if (!MAIN_VERSION_ATLEAST(main, 271, 1)) {
		if (!DNA_struct_elem_find(fd->filesdna, "Material", "float", "line_col[4]")) {
			Material *mat;

			for (mat = main->mat.first; mat; mat = mat->id.next) {
				mat->line_col[0] = mat->line_col[1] = mat->line_col[2] = 0.0f;
				mat->line_col[3] = mat->alpha;
			}
		}

		if (!DNA_struct_elem_find(fd->filesdna, "RenderData", "int", "preview_start_resolution")) {
			Scene *scene;
			for (scene = main->scene.first; scene; scene = scene->id.next) {
				scene->r.preview_start_resolution = 64;
			}
		}
	}

	if (!MAIN_VERSION_ATLEAST(main, 271, 2)) {
		/* init up & track axis property of trackto actuators */
		Object *ob;

		for (ob = main->object.first; ob; ob = ob->id.next) {
			bActuator *act;
			for (act = ob->actuators.first; act; act = act->next) {
				if (act->type == ACT_EDIT_OBJECT) {
					bEditObjectActuator *eoact = act->data;
					eoact->trackflag = ob->trackflag;
					/* if trackflag is pointing +-Z axis then upflag should point Y axis.
					 * Rest of trackflag cases, upflag should be point z axis */
					if ((ob->trackflag == OB_POSZ) || (ob->trackflag == OB_NEGZ)) {
						eoact->upflag = 1;
					}
					else {
						eoact->upflag = 2;
					}
				}
			}
		}
	}

	if (!MAIN_VERSION_ATLEAST(main, 271, 3)) {
		Brush *br;

		for (br = main->brush.first; br; br = br->id.next) {
			br->fill_threshold = 0.2f;
		}

		if (!DNA_struct_elem_find(fd->filesdna, "BevelModifierData", "int", "mat")) {
			Object *ob;
			for (ob = main->object.first; ob; ob = ob->id.next) {
				ModifierData *md;

				for (md = ob->modifiers.first; md; md = md->next) {
					if (md->type == eModifierType_Bevel) {
						BevelModifierData *bmd = (BevelModifierData *)md;
						bmd->mat = -1;
					}
				}
			}
		}
	}

	if (!MAIN_VERSION_ATLEAST(main, 271, 6)) {
		Object *ob;
		for (ob = main->object.first; ob; ob = ob->id.next) {
			ModifierData *md;

			for (md = ob->modifiers.first; md; md = md->next) {
				if (md->type == eModifierType_ParticleSystem) {
					ParticleSystemModifierData *pmd = (ParticleSystemModifierData *)md;
					if (pmd->psys && pmd->psys->clmd) {
						pmd->psys->clmd->sim_parms->vel_damping = 1.0f;
					}
				}
			}
		}
	}

	if (!MAIN_VERSION_ATLEAST(main, 272, 0)) {
		if (!DNA_struct_elem_find(fd->filesdna, "RenderData", "int", "preview_start_resolution")) {
			Scene *scene;
			for (scene = main->scene.first; scene; scene = scene->id.next) {
				scene->r.preview_start_resolution = 64;
			}
		}
	}

	if (!MAIN_VERSION_ATLEAST(main, 272, 1)) {
		Brush *br;
		for (br = main->brush.first; br; br = br->id.next) {
			if ((br->ob_mode & OB_MODE_SCULPT) && ELEM(br->sculpt_tool, SCULPT_TOOL_GRAB, SCULPT_TOOL_SNAKE_HOOK))
				br->alpha = 1.0f;
		}
	}

	if (!MAIN_VERSION_ATLEAST(main, 272, 2)) {
		if (!DNA_struct_elem_find(fd->filesdna, "Image", "float", "gen_color")) {
			Image *image;
			for (image = main->image.first; image != NULL; image = image->id.next) {
				image->gen_color[3] = 1.0f;
			}
		}

		if (!DNA_struct_elem_find(fd->filesdna, "bStretchToConstraint", "float", "bulge_min")) {
			Object *ob;

			/* Update Transform constraint (again :|). */
			for (ob = main->object.first; ob; ob = ob->id.next) {
				do_version_constraints_stretch_to_limits(&ob->constraints);

				if (ob->pose) {
					/* Bones constraints! */
					bPoseChannel *pchan;
					for (pchan = ob->pose->chanbase.first; pchan; pchan = pchan->next) {
						do_version_constraints_stretch_to_limits(&pchan->constraints);
					}
				}
			}
		}
	}

	if (!MAIN_VERSION_ATLEAST(main, 273, 1)) {
#define	BRUSH_RAKE (1 << 7)
#define BRUSH_RANDOM_ROTATION (1 << 25)

		Brush *br;

		for (br = main->brush.first; br; br = br->id.next) {
			if (br->flag & BRUSH_RAKE) {
				br->mtex.brush_angle_mode |= MTEX_ANGLE_RAKE;
				br->mask_mtex.brush_angle_mode |= MTEX_ANGLE_RAKE;
			}
			else if (br->flag & BRUSH_RANDOM_ROTATION) {
				br->mtex.brush_angle_mode |= MTEX_ANGLE_RANDOM;
				br->mask_mtex.brush_angle_mode |= MTEX_ANGLE_RANDOM;
			}
			br->mtex.random_angle = 2.0 * M_PI;
			br->mask_mtex.random_angle = 2.0 * M_PI;
		}
	}

#undef BRUSH_RAKE
#undef BRUSH_RANDOM_ROTATION

	/* Customizable Safe Areas */
	if (!MAIN_VERSION_ATLEAST(main, 273, 2)) {
		if (!DNA_struct_elem_find(fd->filesdna, "Scene", "DisplaySafeAreas", "safe_areas")) {
			Scene *scene;

			for (scene = main->scene.first; scene; scene = scene->id.next) {
				copy_v2_fl2(scene->safe_areas.title, 3.5f / 100.0f, 3.5f / 100.0f);
				copy_v2_fl2(scene->safe_areas.action, 10.0f / 100.0f, 5.0f / 100.0f);
				copy_v2_fl2(scene->safe_areas.title_center, 17.5f / 100.0f, 5.0f / 100.0f);
				copy_v2_fl2(scene->safe_areas.action_center, 15.0f / 100.0f, 5.0f / 100.0f);
			}
		}
	}
	
	if (!MAIN_VERSION_ATLEAST(main, 273, 3)) {
		ParticleSettings *part;
		for (part = main->particle.first; part; part = part->id.next) {
			if (part->clumpcurve)
				part->child_flag |= PART_CHILD_USE_CLUMP_CURVE;
			if (part->roughcurve)
				part->child_flag |= PART_CHILD_USE_ROUGH_CURVE;
		}
	}

	if (!MAIN_VERSION_ATLEAST(main, 273, 6)) {
		if (!DNA_struct_elem_find(fd->filesdna, "ClothSimSettings", "float", "bending_damping")) {
			Object *ob;
			ModifierData *md;
			for (ob = main->object.first; ob; ob = ob->id.next) {
				for (md = ob->modifiers.first; md; md = md->next) {
					if (md->type == eModifierType_Cloth) {
						ClothModifierData *clmd = (ClothModifierData *)md;
						clmd->sim_parms->bending_damping = 0.5f;
					}
					else if (md->type == eModifierType_ParticleSystem) {
						ParticleSystemModifierData *pmd = (ParticleSystemModifierData *)md;
						if (pmd->psys->clmd) {
							pmd->psys->clmd->sim_parms->bending_damping = 0.5f;
						}
					}
				}
			}
		}

		if (!DNA_struct_elem_find(fd->filesdna, "ParticleSettings", "float", "clump_noise_size")) {
			ParticleSettings *part;
			for (part = main->particle.first; part; part = part->id.next) {
				part->clump_noise_size = 1.0f;
			}
		}

		if (!DNA_struct_elem_find(fd->filesdna, "ParticleSettings", "int", "kink_extra_steps")) {
			ParticleSettings *part;
			for (part = main->particle.first; part; part = part->id.next) {
				part->kink_extra_steps = 4;
			}
		}

		if (!DNA_struct_elem_find(fd->filesdna, "MTex", "float", "kinkampfac")) {
			ParticleSettings *part;
			for (part = main->particle.first; part; part = part->id.next) {
				int a;
				for (a = 0; a < MAX_MTEX; a++) {
					MTex *mtex = part->mtex[a];
					if (mtex) {
						mtex->kinkampfac = 1.0f;
					}
				}
			}
		}

		if (!DNA_struct_elem_find(fd->filesdna, "HookModifierData", "char", "flag")) {
			Object *ob;

			for (ob = main->object.first; ob; ob = ob->id.next) {
				ModifierData *md;
				for (md = ob->modifiers.first; md; md = md->next) {
					if (md->type == eModifierType_Hook) {
						HookModifierData *hmd = (HookModifierData *)md;
						hmd->falloff_type = eHook_Falloff_InvSquare;
					}
				}
			}
		}

		if (!DNA_struct_elem_find(fd->filesdna, "NodePlaneTrackDeformData", "char", "flag")) {
			FOREACH_NODETREE(main, ntree, id) {
				if (ntree->type == NTREE_COMPOSIT) {
					bNode *node;
					for (node = ntree->nodes.first; node; node = node->next) {
						if (ELEM(node->type, CMP_NODE_PLANETRACKDEFORM)) {
							NodePlaneTrackDeformData *data = node->storage;
							data->flag = 0;
							data->motion_blur_samples = 16;
							data->motion_blur_shutter = 0.5f;
						}
					}
				}
			}
			FOREACH_NODETREE_END
		}

		if (!DNA_struct_elem_find(fd->filesdna, "Camera", "GPUDOFSettings", "gpu_dof")) {
			Camera *ca;
			for (ca = main->camera.first; ca; ca = ca->id.next) {
				ca->gpu_dof.fstop = 128.0f;
				ca->gpu_dof.focal_length = 1.0f;
				ca->gpu_dof.focus_distance = 1.0f;
				ca->gpu_dof.sensor = 1.0f;
			}
		}
	}

	if (!MAIN_VERSION_ATLEAST(main, 273, 8)) {
		Object *ob;
		for (ob = main->object.first; ob != NULL; ob = ob->id.next) {
			ModifierData *md;
			for (md = ob->modifiers.last; md != NULL; md = md->prev) {
				if (modifier_unique_name(&ob->modifiers, md)) {
					printf("Warning: Object '%s' had several modifiers with the "
					       "same name, renamed one of them to '%s'.\n",
					       ob->id.name + 2, md->name);
				}
			}
		}
	}

	if (!MAIN_VERSION_ATLEAST(main, 273, 9)) {
		bScreen *scr;
		ScrArea *sa;
		SpaceLink *sl;
		ARegion *ar;

		/* Make sure sequencer preview area limits zoom */
		for (scr = main->screen.first; scr; scr = scr->id.next) {
			for (sa = scr->areabase.first; sa; sa = sa->next) {
				for (sl = sa->spacedata.first; sl; sl = sl->next) {
					if (sl->spacetype == SPACE_SEQ) {
						for (ar = sl->regionbase.first; ar; ar = ar->next) {
							if (ar->regiontype == RGN_TYPE_PREVIEW) {
								ar->v2d.keepzoom |= V2D_LIMITZOOM;
								ar->v2d.minzoom = 0.001f;
								ar->v2d.maxzoom = 1000.0f;
								break;
							}
						}
					}
				}
			}
		}
	}

	if (!MAIN_VERSION_ATLEAST(main, 274, 1)) {
		/* particle systems need to be forced to redistribute for jitter mode fix */
		{
			Object *ob;
			ParticleSystem *psys;
			for (ob = main->object.first; ob; ob = ob->id.next) {
				for (psys = ob->particlesystem.first; psys; psys = psys->next) {
					if ((psys->pointcache->flag & PTCACHE_BAKED) == 0) {
						psys->recalc |= PSYS_RECALC_RESET;
					}
				}
			}
		}

		/* hysteresis setted to 10% but not actived */
		if (!DNA_struct_elem_find(fd->filesdna, "LodLevel", "int", "obhysteresis")) {
			Object *ob;
			for (ob = main->object.first; ob; ob = ob->id.next) {
				LodLevel *level;
				for (level = ob->lodlevels.first; level; level = level->next) {
					level->obhysteresis = 10;
				}
			}
		}

		if (!DNA_struct_elem_find(fd->filesdna, "GameData", "int", "scehysteresis")) {
			Scene *scene;
			for (scene = main->scene.first; scene; scene = scene->id.next) {
				scene->gm.scehysteresis = 10;
			}
		}
	}

	if (!MAIN_VERSION_ATLEAST(main, 274, 2)) {
		FOREACH_NODETREE(main, ntree, id) {
			bNode *node;
			bNodeSocket *sock;

			for (node = ntree->nodes.first; node; node = node->next) {
				if (node->type == SH_NODE_MATERIAL) {
					for (sock = node->inputs.first; sock; sock = sock->next) {
						if (STREQ(sock->name, "Refl")) {
							BLI_strncpy(sock->name, "DiffuseIntensity", sizeof(sock->name));
						}
					}
				}
				else if (node->type == SH_NODE_MATERIAL_EXT) {
					for (sock = node->outputs.first; sock; sock = sock->next) {
						if (STREQ(sock->name, "Refl")) {
							BLI_strncpy(sock->name, "DiffuseIntensity", sizeof(sock->name));
						}
						else if (STREQ(sock->name, "Ray Mirror")) {
							BLI_strncpy(sock->name, "Reflectivity", sizeof(sock->name));
						}
					}
				}
			}
		} FOREACH_NODETREE_END
	}

	if (!MAIN_VERSION_ATLEAST(main, 274, 4)) {
		SceneRenderView *srv;
		wmWindowManager *wm;
		bScreen *screen;
		wmWindow *win;
		Scene *scene;
		Camera *cam;
		Image *ima;

		for (scene = main->scene.first; scene; scene = scene->id.next) {
			Sequence *seq;

			BKE_scene_add_render_view(scene, STEREO_LEFT_NAME);
			srv = scene->r.views.first;
			BLI_strncpy(srv->suffix, STEREO_LEFT_SUFFIX, sizeof(srv->suffix));

			BKE_scene_add_render_view(scene, STEREO_RIGHT_NAME);
			srv = scene->r.views.last;
			BLI_strncpy(srv->suffix, STEREO_RIGHT_SUFFIX, sizeof(srv->suffix));

			SEQ_BEGIN (scene->ed, seq)
			{
				seq->stereo3d_format = MEM_callocN(sizeof(Stereo3dFormat), "Stereo Display 3d Format");

#define SEQ_USE_PROXY_CUSTOM_DIR (1 << 19)
#define SEQ_USE_PROXY_CUSTOM_FILE (1 << 21)
				if (seq->strip && seq->strip->proxy && !seq->strip->proxy->storage) {
					if (seq->flag & SEQ_USE_PROXY_CUSTOM_DIR)
						seq->strip->proxy->storage = SEQ_STORAGE_PROXY_CUSTOM_DIR;
					if (seq->flag & SEQ_USE_PROXY_CUSTOM_FILE)
						seq->strip->proxy->storage = SEQ_STORAGE_PROXY_CUSTOM_FILE;
				}
#undef SEQ_USE_PROXY_CUSTOM_DIR
#undef SEQ_USE_PROXY_CUSTOM_FILE

			}
			SEQ_END
		}

		for (screen = main->screen.first; screen; screen = screen->id.next) {
			ScrArea *sa;
			for (sa = screen->areabase.first; sa; sa = sa->next) {
				SpaceLink *sl;

				for (sl = sa->spacedata.first; sl; sl = sl->next) {
					switch (sl->spacetype) {
						case SPACE_VIEW3D:
						{
							View3D *v3d = (View3D *)sl;
							v3d->stereo3d_camera = STEREO_3D_ID;
							v3d->stereo3d_flag |= V3D_S3D_DISPPLANE;
							v3d->stereo3d_convergence_alpha = 0.15f;
							v3d->stereo3d_volume_alpha = 0.05f;
							break;
						}
						case SPACE_IMAGE:
						{
							SpaceImage *sima = (SpaceImage *) sl;
							sima->iuser.flag |= IMA_SHOW_STEREO;
							break;
						}
					}
				}
			}
		}

		for (cam = main->camera.first; cam; cam = cam->id.next) {
			cam->stereo.interocular_distance = 0.065f;
			cam->stereo.convergence_distance = 30.0f * 0.065f;
		}

		for (ima = main->image.first; ima; ima = ima->id.next) {
			ima->stereo3d_format = MEM_callocN(sizeof(Stereo3dFormat), "Image Stereo 3d Format");

			if (ima->packedfile) {
				ImagePackedFile *imapf = MEM_mallocN(sizeof(ImagePackedFile), "Image Packed File");
				BLI_addtail(&ima->packedfiles, imapf);

				imapf->packedfile = ima->packedfile;
				BLI_strncpy(imapf->filepath, ima->name, FILE_MAX);
				ima->packedfile = NULL;
			}
		}

		for (wm = main->wm.first; wm; wm = wm->id.next) {
			for (win = wm->windows.first; win; win = win->next) {
				win->stereo3d_format = MEM_callocN(sizeof(Stereo3dFormat), "Stereo Display 3d Format");
			}
		}
	}

	if (!MAIN_VERSION_ATLEAST(main, 274, 6)) {
		bScreen *screen;

		if (!DNA_struct_elem_find(fd->filesdna, "FileSelectParams", "int", "thumbnail_size")) {
			for (screen = main->screen.first; screen; screen = screen->id.next) {
				ScrArea *sa;

				for (sa = screen->areabase.first; sa; sa = sa->next) {
					SpaceLink *sl;

					for (sl = sa->spacedata.first; sl; sl = sl->next) {
						if (sl->spacetype == SPACE_FILE) {
							SpaceFile *sfile = (SpaceFile *)sl;

							if (sfile->params) {
								sfile->params->thumbnail_size = 128;
							}
						}
					}
				}
			}
		}

		if (!DNA_struct_elem_find(fd->filesdna, "RenderData", "short", "simplify_subsurf_render")) {
			Scene *scene;
			for (scene = main->scene.first; scene != NULL; scene = scene->id.next) {
				scene->r.simplify_subsurf_render = scene->r.simplify_subsurf;
				scene->r.simplify_particles_render = scene->r.simplify_particles;
			}
		}

		if (!DNA_struct_elem_find(fd->filesdna, "DecimateModifierData", "float", "defgrp_factor")) {
			Object *ob;

			for (ob = main->object.first; ob; ob = ob->id.next) {
				ModifierData *md;
				for (md = ob->modifiers.first; md; md = md->next) {
					if (md->type == eModifierType_Decimate) {
						DecimateModifierData *dmd = (DecimateModifierData *)md;
						dmd->defgrp_factor = 1.0f;
					}
				}
			}
		}
	}

	if (!MAIN_VERSION_ATLEAST(main, 275, 3)) {
		Brush *br;
#define BRUSH_TORUS (1 << 1)
		for (br = main->brush.first; br; br = br->id.next) {
			br->flag &= ~BRUSH_TORUS;
		}
#undef BRUSH_TORUS
	}

	if (!MAIN_VERSION_ATLEAST(main, 276, 2)) {
		if (!DNA_struct_elem_find(fd->filesdna, "bPoseChannel", "float", "custom_scale")) {
			Object *ob;

			for (ob = main->object.first; ob; ob = ob->id.next) {
				if (ob->pose) {
					bPoseChannel *pchan;
					for (pchan = ob->pose->chanbase.first; pchan; pchan = pchan->next) {
						pchan->custom_scale = 1.0f;
					}
				}
			}
		}

		{
			bScreen *screen;
#define RV3D_VIEW_PERSPORTHO	 7
			for (screen = main->screen.first; screen; screen = screen->id.next) {
				ScrArea *sa;
				for (sa = screen->areabase.first; sa; sa = sa->next) {
					SpaceLink *sl;
					for (sl = sa->spacedata.first; sl; sl = sl->next) {
						if (sl->spacetype == SPACE_VIEW3D) {
							ARegion *ar;
							ListBase *lb = (sl == sa->spacedata.first) ? &sa->regionbase : &sl->regionbase;
							for (ar = lb->first; ar; ar = ar->next) {
								if (ar->regiontype == RGN_TYPE_WINDOW) {
									if (ar->regiondata) {
										RegionView3D *rv3d = ar->regiondata;
										if (rv3d->view == RV3D_VIEW_PERSPORTHO) {
											rv3d->view = RV3D_VIEW_USER;
										}
									}
								}
							}
							break;
						}
					}
				}
			}
#undef RV3D_VIEW_PERSPORTHO
		}

		{
			Lamp *lamp;
#define LA_YF_PHOTON	5
			for (lamp = main->lamp.first; lamp; lamp = lamp->id.next) {
				if (lamp->type == LA_YF_PHOTON) {
					lamp->type = LA_LOCAL;
				}
			}
#undef LA_YF_PHOTON
		}

		{
			Object *ob;
			for (ob = main->object.first; ob; ob = ob->id.next) {
				if (ob->body_type == OB_BODY_TYPE_CHARACTER && (ob->gameflag & OB_BOUNDS) && ob->collision_boundtype == OB_BOUND_TRIANGLE_MESH) {
					ob->boundtype = ob->collision_boundtype = OB_BOUND_BOX;
				}
			}
		}

	}

	if (!MAIN_VERSION_ATLEAST(main, 276, 3)) {
		if (!DNA_struct_elem_find(fd->filesdna, "RenderData", "CurveMapping", "mblur_shutter_curve")) {
			Scene *scene;
			for (scene = main->scene.first; scene != NULL; scene = scene->id.next) {
				CurveMapping *curve_mapping = &scene->r.mblur_shutter_curve;
				curvemapping_set_defaults(curve_mapping, 1, 0.0f, 0.0f, 1.0f, 1.0f);
				curvemapping_initialize(curve_mapping);
				curvemap_reset(curve_mapping->cm,
				               &curve_mapping->clipr,
				               CURVE_PRESET_MAX,
				               CURVEMAP_SLOPE_POS_NEG);
			}
		}
	}

	if (!MAIN_VERSION_ATLEAST(main, 276, 4)) {
		for (Scene *scene = main->scene.first; scene; scene = scene->id.next) {
			ToolSettings *ts = scene->toolsettings;
			
			if (ts->gp_sculpt.brush[0].size == 0) {
				GP_BrushEdit_Settings *gset = &ts->gp_sculpt;
				GP_EditBrush_Data *brush;
				
				brush = &gset->brush[GP_EDITBRUSH_TYPE_SMOOTH];
				brush->size = 25;
				brush->strength = 0.3f;
				brush->flag = GP_EDITBRUSH_FLAG_USE_FALLOFF | GP_EDITBRUSH_FLAG_SMOOTH_PRESSURE;
				
				brush = &gset->brush[GP_EDITBRUSH_TYPE_THICKNESS];
				brush->size = 25;
				brush->strength = 0.5f;
				brush->flag = GP_EDITBRUSH_FLAG_USE_FALLOFF;
				
				brush = &gset->brush[GP_EDITBRUSH_TYPE_GRAB];
				brush->size = 50;
				brush->strength = 0.3f;
				brush->flag = GP_EDITBRUSH_FLAG_USE_FALLOFF;
				
				brush = &gset->brush[GP_EDITBRUSH_TYPE_PUSH];
				brush->size = 25;
				brush->strength = 0.3f;
				brush->flag = GP_EDITBRUSH_FLAG_USE_FALLOFF;
				
				brush = &gset->brush[GP_EDITBRUSH_TYPE_TWIST];
				brush->size = 50;
				brush->strength = 0.3f; // XXX?
				brush->flag = GP_EDITBRUSH_FLAG_USE_FALLOFF;
				
				brush = &gset->brush[GP_EDITBRUSH_TYPE_PINCH];
				brush->size = 50;
				brush->strength = 0.5f; // XXX?
				brush->flag = GP_EDITBRUSH_FLAG_USE_FALLOFF;
				
				brush = &gset->brush[GP_EDITBRUSH_TYPE_RANDOMIZE];
				brush->size = 25;
				brush->strength = 0.5f;
				brush->flag = GP_EDITBRUSH_FLAG_USE_FALLOFF;
				
				brush = &gset->brush[GP_EDITBRUSH_TYPE_CLONE];
				brush->size = 50;
				brush->strength = 1.0f;
			}
			
			if (!DNA_struct_elem_find(fd->filesdna, "ToolSettings", "char", "gpencil_v3d_align")) {
#if 0 /* XXX: Cannot do this, as we get random crashes... */
				if (scene->gpd) {
					bGPdata *gpd = scene->gpd;
					
					/* Copy over the settings stored in the GP datablock linked to the scene, for minimal disruption */
					ts->gpencil_v3d_align = 0;
					
					if (gpd->flag & GP_DATA_VIEWALIGN)    ts->gpencil_v3d_align |= GP_PROJECT_VIEWSPACE;
					if (gpd->flag & GP_DATA_DEPTH_VIEW)   ts->gpencil_v3d_align |= GP_PROJECT_DEPTH_VIEW;
					if (gpd->flag & GP_DATA_DEPTH_STROKE) ts->gpencil_v3d_align |= GP_PROJECT_DEPTH_STROKE;
					
					if (gpd->flag & GP_DATA_DEPTH_STROKE_ENDPOINTS)
						ts->gpencil_v3d_align |= GP_PROJECT_DEPTH_STROKE_ENDPOINTS;
				}
				else {
					/* Default to cursor for all standard 3D views */
					ts->gpencil_v3d_align = GP_PROJECT_VIEWSPACE;
				}
#endif
				
				ts->gpencil_v3d_align = GP_PROJECT_VIEWSPACE;
				ts->gpencil_v2d_align = GP_PROJECT_VIEWSPACE;
				ts->gpencil_seq_align = GP_PROJECT_VIEWSPACE;
				ts->gpencil_ima_align = GP_PROJECT_VIEWSPACE;
			}
		}
		
		for (bGPdata *gpd = main->gpencil.first; gpd; gpd = gpd->id.next) {
			bool enabled = false;
			
			/* Ensure that the datablock's onionskinning toggle flag
			 * stays in sync with the status of the actual layers
			 */
			for (bGPDlayer *gpl = gpd->layers.first; gpl; gpl = gpl->next) {
				if (gpl->flag & GP_LAYER_ONIONSKIN) {
					enabled = true;
				}
			}
			
			if (enabled)
				gpd->flag |= GP_DATA_SHOW_ONIONSKINS;
			else
				gpd->flag &= ~GP_DATA_SHOW_ONIONSKINS;
		}

		if (!DNA_struct_elem_find(fd->filesdna, "Object", "unsigned char", "max_jumps")) {
			for (Object *ob = main->object.first; ob; ob = ob->id.next) {
				ob->max_jumps = 1;
			}
		}
	}
	if (!MAIN_VERSION_ATLEAST(main, 276, 5)) {
		ListBase *lbarray[MAX_LIBARRAY];
		int a;

		/* Important to clear all non-persistent flags from older versions here, otherwise they could collide
		 * with any new persistent flag we may add in the future. */
		a = set_listbasepointers(main, lbarray);
		while (a--) {
			for (ID *id = lbarray[a]->first; id; id = id->next) {
				id->flag &= LIB_FAKEUSER;
			}
		}
	}

	if (!MAIN_VERSION_ATLEAST(main, 276, 7)) {
		Scene *scene;
		for (scene = main->scene.first; scene != NULL; scene = scene->id.next) {
			scene->r.bake.pass_filter = R_BAKE_PASS_FILTER_ALL;
		}
	}

	if (!MAIN_VERSION_ATLEAST(main, 277, 1)) {
		for (Scene *scene = main->scene.first; scene; scene = scene->id.next) {
			ParticleEditSettings *pset = &scene->toolsettings->particle;
			for (int a = 0; a < PE_TOT_BRUSH; a++) {
				if (pset->brush[a].strength > 1.0f) {
					pset->brush[a].strength *= 0.01f;
				}
			}
		}

		for (bScreen *screen = main->screen.first; screen; screen = screen->id.next) {
			for (ScrArea *sa = screen->areabase.first; sa; sa = sa->next) {
				for (SpaceLink *sl = sa->spacedata.first; sl; sl = sl->next) {
					ListBase *regionbase = (sl == sa->spacedata.first) ? &sa->regionbase : &sl->regionbase;
					/* Bug: Was possible to add preview region to sequencer view by using AZones. */
					if (sl->spacetype == SPACE_SEQ) {
						SpaceSeq *sseq = (SpaceSeq *)sl;
						if (sseq->view == SEQ_VIEW_SEQUENCE) {
							for (ARegion *ar = regionbase->first; ar; ar = ar->next) {
								/* remove preview region for sequencer-only view! */
								if (ar->regiontype == RGN_TYPE_PREVIEW) {
									ar->flag |= RGN_FLAG_HIDDEN;
									ar->alignment = RGN_ALIGN_NONE;
									break;
								}
							}
						}
					}
					/* Remove old deprecated region from filebrowsers */
					else if (sl->spacetype == SPACE_FILE) {
						for (ARegion *ar = regionbase->first; ar; ar = ar->next) {
							if (ar->regiontype == RGN_TYPE_CHANNELS) {
								/* Free old deprecated 'channel' region... */
								BKE_area_region_free(NULL, ar);
								BLI_freelinkN(regionbase, ar);
								break;
							}
						}
					}
				}
			}
		}

		for (Scene *scene = main->scene.first; scene; scene = scene->id.next) {
			CurvePaintSettings *cps = &scene->toolsettings->curve_paint_settings;
			if (cps->error_threshold == 0) {
				cps->curve_type = CU_BEZIER;
				cps->flag |= CURVE_PAINT_FLAG_CORNERS_DETECT;
				cps->error_threshold = 8;
				cps->radius_max = 1.0f;
				cps->corner_angle = DEG2RADF(70.0f);
			}
		}

		for (Scene *scene = main->scene.first; scene; scene = scene->id.next) {
			Sequence *seq;

			SEQ_BEGIN (scene->ed, seq)
			{
				if (seq->type == SEQ_TYPE_TEXT) {
					TextVars *data = seq->effectdata;
					if (data->color[3] == 0.0f) {
						copy_v4_fl(data->color, 1.0f);
						data->shadow_color[3] = 1.0f;
					}
				}
			}
			SEQ_END
		}

		/* Adding "Properties" region to DopeSheet */
		for (bScreen *screen = main->screen.first; screen; screen = screen->id.next) {
			for (ScrArea *sa = screen->areabase.first; sa; sa = sa->next) {
				/* handle pushed-back space data first */
				for (SpaceLink *sl = sa->spacedata.first; sl; sl = sl->next) {
					if (sl->spacetype == SPACE_ACTION) {
						SpaceAction *saction = (SpaceAction *)sl;
						do_version_action_editor_properties_region(&saction->regionbase);
					}
				}
				
				/* active spacedata info must be handled too... */
				if (sa->spacetype == SPACE_ACTION) {
					do_version_action_editor_properties_region(&sa->regionbase);
				}
			}
		}
	}

	if (!MAIN_VERSION_ATLEAST(main, 277, 2)) {
		if (!DNA_struct_elem_find(fd->filesdna, "Bone", "float", "scaleIn")) {
			for (bArmature *arm = main->armature.first; arm; arm = arm->id.next) {
				do_version_bones_super_bbone(&arm->bonebase);
			}
		}
		if (!DNA_struct_elem_find(fd->filesdna, "bPoseChannel", "float", "scaleIn")) {
			for (Object *ob = main->object.first; ob; ob = ob->id.next) {
				if (ob->pose) {
					for (bPoseChannel *pchan = ob->pose->chanbase.first; pchan; pchan = pchan->next) {
						/* see do_version_bones_super_bbone()... */
						pchan->scaleIn = 1.0f;
						pchan->scaleOut = 1.0f;
						
						/* also make sure some legacy (unused for over a decade) flags are unset,
						 * so that we can reuse them for stuff that matters now...
						 * (i.e. POSE_IK_MAT, (unknown/unused x 4), POSE_HAS_IK)
						 *
						 * These seem to have been runtime flags used by the IK solver, but that stuff
						 * should be able to be recalculated automatically anyway, so it should be fine.
						 */
						pchan->flag &= ~((1 << 3) | (1 << 4) | (1 << 5) | (1 << 6) | (1 << 7) | (1 << 8));
					}
				}
			}
		}

		for (Camera *camera = main->camera.first; camera != NULL; camera = camera->id.next) {
			if (camera->stereo.pole_merge_angle_from == 0.0f &&
				camera->stereo.pole_merge_angle_to == 0.0f)
			{
				camera->stereo.pole_merge_angle_from = DEG2RADF(60.0f);
				camera->stereo.pole_merge_angle_to = DEG2RADF(75.0f);
			}
		}

		if (!DNA_struct_elem_find(fd->filesdna, "NormalEditModifierData", "float", "mix_limit")) {
			Object *ob;

			for (ob = main->object.first; ob; ob = ob->id.next) {
				ModifierData *md;
				for (md = ob->modifiers.first; md; md = md->next) {
					if (md->type == eModifierType_NormalEdit) {
						NormalEditModifierData *nemd = (NormalEditModifierData *)md;
						nemd->mix_limit = DEG2RADF(180.0f);
					}
				}
			}
		}

		if (!DNA_struct_elem_find(fd->filesdna, "BooleanModifierData", "float", "double_threshold")) {
			Object *ob;
			for (ob = main->object.first; ob; ob = ob->id.next) {
				ModifierData *md;
				for (md = ob->modifiers.first; md; md = md->next) {
					if (md->type == eModifierType_Boolean) {
						BooleanModifierData *bmd = (BooleanModifierData *)md;
						bmd->double_threshold = 1e-6f;
					}
				}
			}
		}

		for (Brush *br = main->brush.first; br; br = br->id.next) {
			if (br->sculpt_tool == SCULPT_TOOL_FLATTEN) {
				br->flag |= BRUSH_ACCUMULATE;
			}
		}

		if (!DNA_struct_elem_find(fd->filesdna, "ClothSimSettings", "float", "time_scale")) {
			Object *ob;
			ModifierData *md;
			for (ob = main->object.first; ob; ob = ob->id.next) {
				for (md = ob->modifiers.first; md; md = md->next) {
					if (md->type == eModifierType_Cloth) {
						ClothModifierData *clmd = (ClothModifierData *)md;
						clmd->sim_parms->time_scale = 1.0f;
					}
					else if (md->type == eModifierType_ParticleSystem) {
						ParticleSystemModifierData *pmd = (ParticleSystemModifierData *)md;
						if (pmd->psys->clmd) {
							pmd->psys->clmd->sim_parms->time_scale = 1.0f;
						}
					}
				}
			}
		}
	}

	if (!MAIN_VERSION_ATLEAST(main, 277, 3)) {
		/* ------- init of grease pencil initialization --------------- */
		if (!DNA_struct_elem_find(fd->filesdna, "bGPDstroke", "bGPDpalettecolor", "*palcolor")) {
			for (Scene *scene = main->scene.first; scene; scene = scene->id.next) {
				ToolSettings *ts = scene->toolsettings;
				/* initialize use position for sculpt brushes */
				ts->gp_sculpt.flag |= GP_BRUSHEDIT_FLAG_APPLY_POSITION;
				/* initialize  selected vertices alpha factor */
				ts->gp_sculpt.alpha = 1.0f;

				/* new strength sculpt brush */
				if (ts->gp_sculpt.brush[0].size >= 11) {
					GP_BrushEdit_Settings *gset = &ts->gp_sculpt;
					GP_EditBrush_Data *brush;

					brush = &gset->brush[GP_EDITBRUSH_TYPE_STRENGTH];
					brush->size = 25;
					brush->strength = 0.5f;
					brush->flag = GP_EDITBRUSH_FLAG_USE_FALLOFF;
				}
			}
			/* create a default grease pencil drawing brushes set */
			if (!BLI_listbase_is_empty(&main->gpencil)) {
				for (Scene *scene = main->scene.first; scene; scene = scene->id.next) {
					ToolSettings *ts = scene->toolsettings;
					if (BLI_listbase_is_empty(&ts->gp_brushes)) {
						BKE_gpencil_brush_init_presets(ts);
					}
				}
			}
			/* Convert Grease Pencil to new palettes/brushes
			 * Loop all strokes and create the palette and all colors
			 */
			for (bGPdata *gpd = main->gpencil.first; gpd; gpd = gpd->id.next) {
				if (BLI_listbase_is_empty(&gpd->palettes)) {
					/* create palette */
					bGPDpalette *palette = BKE_gpencil_palette_addnew(gpd, "GP_Palette", true);
					for (bGPDlayer *gpl = gpd->layers.first; gpl; gpl = gpl->next) {
						/* create color using layer name */
						bGPDpalettecolor *palcolor = BKE_gpencil_palettecolor_addnew(palette, gpl->info, true);
						if (palcolor != NULL) {
							/* set color attributes */
							copy_v4_v4(palcolor->color, gpl->color);
							copy_v4_v4(palcolor->fill, gpl->fill);
							
							if (gpl->flag & GP_LAYER_HIDE)       palcolor->flag |= PC_COLOR_HIDE;
							if (gpl->flag & GP_LAYER_LOCKED)     palcolor->flag |= PC_COLOR_LOCKED;
							if (gpl->flag & GP_LAYER_ONIONSKIN)  palcolor->flag |= PC_COLOR_ONIONSKIN;
							if (gpl->flag & GP_LAYER_VOLUMETRIC) palcolor->flag |= PC_COLOR_VOLUMETRIC;
							if (gpl->flag & GP_LAYER_HQ_FILL)    palcolor->flag |= PC_COLOR_HQ_FILL;
							
							/* set layer opacity to 1 */
							gpl->opacity = 1.0f;
							
							/* set tint color */
							ARRAY_SET_ITEMS(gpl->tintcolor, 0.0f, 0.0f, 0.0f, 0.0f);
							
							/* flush relevant layer-settings to strokes */
							for (bGPDframe *gpf = gpl->frames.first; gpf; gpf = gpf->next) {
								for (bGPDstroke *gps = gpf->strokes.first; gps; gps = gps->next) {
									/* set stroke to palette and force recalculation */
									BLI_strncpy(gps->colorname, gpl->info, sizeof(gps->colorname));
									gps->palcolor = NULL;
									gps->flag |= GP_STROKE_RECALC_COLOR;
									gps->thickness = gpl->thickness;
									
									/* set alpha strength to 1 */
									for (int i = 0; i < gps->totpoints; i++) {
										gps->points[i].strength = 1.0f;
									}
								}
							}
						}
						
						/* set thickness to 0 (now it is a factor to override stroke thickness) */
						gpl->thickness = 0.0f;
					}
					/* set first color as active */
					if (palette->colors.first)
						BKE_gpencil_palettecolor_setactive(palette, palette->colors.first);
				}
			}
		}
		/* ------- end of grease pencil initialization --------------- */
	}

	if (!MAIN_VERSION_ATLEAST(main, 278, 0)) {
		if (!DNA_struct_elem_find(fd->filesdna, "MovieTrackingTrack", "float", "weight_stab")) {
			MovieClip *clip;
			for (clip = main->movieclip.first; clip; clip = clip->id.next) {
				MovieTracking *tracking = &clip->tracking;
				MovieTrackingObject *tracking_object;
				for (tracking_object = tracking->objects.first;
				     tracking_object != NULL;
				     tracking_object = tracking_object->next)
				{
					ListBase *tracksbase = BKE_tracking_object_get_tracks(tracking, tracking_object);
					MovieTrackingTrack *track;
					for (track = tracksbase->first;
					     track != NULL;
					     track = track->next)
					{
						track->weight_stab = track->weight;
					}
				}
			}
		}

		if (!DNA_struct_elem_find(fd->filesdna, "MovieTrackingStabilization", "int", "tot_rot_track")) {
			MovieClip *clip;
			for (clip = main->movieclip.first; clip != NULL; clip = clip->id.next) {
				if (clip->tracking.stabilization.rot_track) {
					migrate_single_rot_stabilization_track_settings(&clip->tracking.stabilization);
				}
				if (clip->tracking.stabilization.scale == 0.0f) {
					/* ensure init.
					 * Was previously used for autoscale only,
					 * now used always (as "target scale") */
					clip->tracking.stabilization.scale = 1.0f;
				}
				/* blender prefers 1-based frame counting;
				 * thus using frame 1 as reference typically works best */
				clip->tracking.stabilization.anchor_frame = 1;
				/* by default show the track lists expanded, to improve "discoverability" */
				clip->tracking.stabilization.flag |= TRACKING_SHOW_STAB_TRACKS;
				/* deprecated, not used anymore */
				clip->tracking.stabilization.ok = false;
			}
		}
	}
	if (!MAIN_VERSION_ATLEAST(main, 278, 2)) {
		if (!DNA_struct_elem_find(fd->filesdna, "FFMpegCodecData", "int", "ffmpeg_preset")) {
			for (Scene *scene = main->scene.first; scene; scene = scene->id.next) {
				/* "medium" is the preset FFmpeg uses when no presets are given. */
				scene->r.ffcodecdata.ffmpeg_preset = FFM_PRESET_MEDIUM;
			}
		}
		if (!DNA_struct_elem_find(fd->filesdna, "FFMpegCodecData", "int", "constant_rate_factor")) {
			for (Scene *scene = main->scene.first; scene; scene = scene->id.next) {
				/* fall back to behaviour from before we introduced CRF for old files */
				scene->r.ffcodecdata.constant_rate_factor = FFM_CRF_NONE;
			}
		}

		if (!DNA_struct_elem_find(fd->filesdna, "SmokeModifierData", "float", "slice_per_voxel")) {
			Object *ob;
			ModifierData *md;

			for (ob = main->object.first; ob; ob = ob->id.next) {
				for (md = ob->modifiers.first; md; md = md->next) {
					if (md->type == eModifierType_Smoke) {
						SmokeModifierData *smd = (SmokeModifierData *)md;
						if (smd->domain) {
							smd->domain->slice_per_voxel = 5.0f;
							smd->domain->slice_depth = 0.5f;
							smd->domain->display_thickness = 1.0f;
						}
					}
				}
			}
		}
	}

	if (!MAIN_VERSION_ATLEAST(main, 278, 3)) {
		for (Scene *scene = main->scene.first; scene != NULL; scene = scene->id.next) {
			if (scene->toolsettings != NULL) {
				ToolSettings *ts = scene->toolsettings;
				ParticleEditSettings *pset = &ts->particle;
				for (int a = 0; a < PE_TOT_BRUSH; a++) {
					if (pset->brush[a].count == 0) {
						pset->brush[a].count = 10;
					}
				}
			}
		}

		if (!DNA_struct_elem_find(fd->filesdna, "RigidBodyCon", "float", "spring_stiffness_ang_x")) {
			Object *ob;
			for (ob = main->object.first; ob; ob = ob->id.next) {
				RigidBodyCon *rbc = ob->rigidbody_constraint;
				if (rbc) {
					rbc->spring_stiffness_ang_x = 10.0;
					rbc->spring_stiffness_ang_y = 10.0;
					rbc->spring_stiffness_ang_z = 10.0;
					rbc->spring_damping_ang_x = 0.5;
					rbc->spring_damping_ang_y = 0.5;
					rbc->spring_damping_ang_z = 0.5;
				}
			}
		}

		/* constant detail for sculpting is now a resolution value instead of
		 * a percentage, we reuse old DNA struct member but convert it */
		for (Scene *scene = main->scene.first; scene != NULL; scene = scene->id.next) {
			if (scene->toolsettings != NULL) {
				ToolSettings *ts = scene->toolsettings;
				if (ts->sculpt && ts->sculpt->constant_detail != 0.0f) {
					ts->sculpt->constant_detail = 100.0f / ts->sculpt->constant_detail;
				}
			}
		}
	}

<<<<<<< HEAD
	{
#ifdef WITH_INPUT_HMD
		if (!DNA_struct_elem_find(fd->filesdna, "wmWindowManager", "HMDViewInfo", "hmd_view")) {
			for (wmWindowManager *wm = main->wm.first; wm; wm = wm->id.next) {
				wm->hmd_view.view_shade = OB_MATERIAL;
			}
		}
#endif
=======
	if (!MAIN_VERSION_ATLEAST(main, 278, 4)) {
		const float sqrt_3 = (float)M_SQRT3;
		for (Brush *br = main->brush.first; br; br = br->id.next) {
			br->fill_threshold /= sqrt_3;
		}
>>>>>>> 8c93178c
	}
}<|MERGE_RESOLUTION|>--- conflicted
+++ resolved
@@ -1467,7 +1467,13 @@
 		}
 	}
 
-<<<<<<< HEAD
+	if (!MAIN_VERSION_ATLEAST(main, 278, 4)) {
+		const float sqrt_3 = (float)M_SQRT3;
+		for (Brush *br = main->brush.first; br; br = br->id.next) {
+			br->fill_threshold /= sqrt_3;
+		}
+	}
+
 	{
 #ifdef WITH_INPUT_HMD
 		if (!DNA_struct_elem_find(fd->filesdna, "wmWindowManager", "HMDViewInfo", "hmd_view")) {
@@ -1476,12 +1482,5 @@
 			}
 		}
 #endif
-=======
-	if (!MAIN_VERSION_ATLEAST(main, 278, 4)) {
-		const float sqrt_3 = (float)M_SQRT3;
-		for (Brush *br = main->brush.first; br; br = br->id.next) {
-			br->fill_threshold /= sqrt_3;
-		}
->>>>>>> 8c93178c
 	}
 }