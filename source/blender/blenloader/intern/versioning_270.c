--- conflicted
+++ resolved
@@ -421,54 +421,6 @@
 		}
 	}
 
-<<<<<<< HEAD
-	if (!DNA_struct_elem_find(fd->filesdna, "ClothSimSettings", "int", "voxel_res")) {
-		Object *ob;
-		ModifierData *md;
-		for (ob = main->object.first; ob; ob = ob->id.next) {
-			for (md = ob->modifiers.first; md; md = md->next) {
-				if (md->type == eModifierType_Cloth) {
-					ClothModifierData *clmd = (ClothModifierData*) md;
-					clmd->sim_parms->voxel_res = 32;
-				}
-				else if (md->type == eModifierType_ParticleSystem) {
-					ParticleSystemModifierData *pmd = (ParticleSystemModifierData*) md;
-					if (pmd->psys->clmd) {
-						pmd->psys->clmd->sim_parms->voxel_res = 32;
-					}
-				}
-			}
-		}
-	}
-	
-	if (!DNA_struct_elem_find(fd->filesdna, "ClothSimSettings", "float", "bending_damping")) {
-		Object *ob;
-		ModifierData *md;
-		for (ob = main->object.first; ob; ob = ob->id.next) {
-			for (md = ob->modifiers.first; md; md = md->next) {
-				if (md->type == eModifierType_Cloth) {
-					ClothModifierData *clmd = (ClothModifierData*) md;
-					clmd->sim_parms->bending_damping = 0.5f;
-				}
-				else if (md->type == eModifierType_ParticleSystem) {
-					ParticleSystemModifierData *pmd = (ParticleSystemModifierData*) md;
-					if (pmd->psys->clmd) {
-						pmd->psys->clmd->sim_parms->bending_damping = 0.5f;
-					}
-				}
-			}
-		}
-	}
-	
-	if (!DNA_struct_elem_find(fd->filesdna, "ParticleSystem", "float", "hair_preview_factor")) {
-		Object *ob;
-		ParticleSystem *psys;
-		for (ob = main->object.first; ob; ob = ob->id.next) {
-			for(psys = ob->particlesystem.first; psys; psys = psys->next)
-				psys->hair_preview_factor = 100.0f;
-		}
-	}
-=======
 	if (!DNA_struct_elem_find(fd->filesdna, "bStretchToConstraint", "float", "bulge_min")) {
 		Object *ob;
 
@@ -485,5 +437,32 @@
 			}
 		}
 	}
->>>>>>> 424c050a
+	
+	if (!DNA_struct_elem_find(fd->filesdna, "ClothSimSettings", "float", "bending_damping")) {
+		Object *ob;
+		ModifierData *md;
+		for (ob = main->object.first; ob; ob = ob->id.next) {
+			for (md = ob->modifiers.first; md; md = md->next) {
+				if (md->type == eModifierType_Cloth) {
+					ClothModifierData *clmd = (ClothModifierData*) md;
+					clmd->sim_parms->bending_damping = 0.5f;
+				}
+				else if (md->type == eModifierType_ParticleSystem) {
+					ParticleSystemModifierData *pmd = (ParticleSystemModifierData*) md;
+					if (pmd->psys->clmd) {
+						pmd->psys->clmd->sim_parms->bending_damping = 0.5f;
+					}
+				}
+			}
+		}
+	}
+	
+	if (!DNA_struct_elem_find(fd->filesdna, "ParticleSystem", "float", "hair_preview_factor")) {
+		Object *ob;
+		ParticleSystem *psys;
+		for (ob = main->object.first; ob; ob = ob->id.next) {
+			for(psys = ob->particlesystem.first; psys; psys = psys->next)
+				psys->hair_preview_factor = 100.0f;
+		}
+	}
 }