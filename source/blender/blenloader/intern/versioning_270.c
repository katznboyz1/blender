--- conflicted
+++ resolved
@@ -1507,10 +1507,6 @@
 			}
 		}
 	}
-<<<<<<< HEAD
-
-	{
-=======
 	if (!MAIN_VERSION_ATLEAST(main, 278, 2)) {
 		if (!DNA_struct_elem_find(fd->filesdna, "FFMpegCodecData", "int", "ffmpeg_preset")) {
 			for (Scene *scene = main->scene.first; scene; scene = scene->id.next) {
@@ -1545,7 +1541,6 @@
 	}
 
 	if (!MAIN_VERSION_ATLEAST(main, 278, 3)) {
->>>>>>> 5e9132b3
 		for (Scene *scene = main->scene.first; scene != NULL; scene = scene->id.next) {
 			if (scene->toolsettings != NULL) {
 				ToolSettings *ts = scene->toolsettings;
@@ -1557,8 +1552,6 @@
 				}
 			}
 		}
-<<<<<<< HEAD
-=======
 
 		if (!DNA_struct_elem_find(fd->filesdna, "RigidBodyCon", "float", "spring_stiffness_ang_x")) {
 			Object *ob;
@@ -1709,6 +1702,5 @@
 				}
 			}
 		} FOREACH_NODETREE_END
->>>>>>> 5e9132b3
 	}
 }