/*
 * This program is free software; you can redistribute it and/or
 * modify it under the terms of the GNU General Public License
 * as published by the Free Software Foundation; either version 2
 * of the License, or (at your option) any later version.
 *
 * This program is distributed in the hope that it will be useful,
 * but WITHOUT ANY WARRANTY; without even the implied warranty of
 * MERCHANTABILITY or FITNESS FOR A PARTICULAR PURPOSE.  See the
 * GNU General Public License for more details.
 *
 * You should have received a copy of the GNU General Public License
 * along with this program; if not, write to the Free Software Foundation,
 * Inc., 51 Franklin Street, Fifth Floor, Boston, MA 02110-1301, USA.
 */

/** \file
 * \ingroup blenloader
 */
/* allow readfile to use deprecated functionality */
#define DNA_DEPRECATED_ALLOW

#include <string.h>

#include "MEM_guardedalloc.h"

#include "BLI_listbase.h"
#include "BLI_math_vector.h"
#include "BLI_path_util.h"
#include "BLI_string.h"
#include "BLI_utildefines.h"

#include "DNA_anim_types.h"
#include "DNA_armature_types.h"
#include "DNA_brush_types.h"
#include "DNA_collection_types.h"
#include "DNA_constraint_types.h"
#include "DNA_curve_types.h"
#include "DNA_genfile.h"
#include "DNA_gpencil_modifier_types.h"
#include "DNA_lineart_types.h"
#include "DNA_listBase.h"
#include "DNA_material_types.h"
#include "DNA_modifier_types.h"
#include "DNA_text_types.h"
#include "DNA_workspace_types.h"

#include "BKE_action.h"
#include "BKE_animsys.h"
#include "BKE_asset.h"
#include "BKE_collection.h"
#include "BKE_deform.h"
#include "BKE_fcurve.h"
#include "BKE_fcurve_driver.h"
#include "BKE_idprop.h"
#include "BKE_lib_id.h"
#include "BKE_main.h"
#include "BKE_node.h"

#include "RNA_access.h"
#include "RNA_enum_types.h"

#include "BLO_readfile.h"
#include "MEM_guardedalloc.h"
#include "readfile.h"

#include "SEQ_iterator.h"
#include "SEQ_sequencer.h"

#include "RNA_access.h"

#include "versioning_common.h"

static IDProperty *idproperty_find_ui_container(IDProperty *idprop_group)
{
  LISTBASE_FOREACH (IDProperty *, prop, &idprop_group->data.group) {
    if (prop->type == IDP_GROUP && STREQ(prop->name, "_RNA_UI")) {
      return prop;
    }
  }
  return NULL;
}

static void version_idproperty_move_data_int(IDPropertyUIDataInt *ui_data,
                                             const IDProperty *prop_ui_data)
{
  IDProperty *min = IDP_GetPropertyFromGroup(prop_ui_data, "min");
  if (min != NULL) {
    ui_data->min = ui_data->soft_min = IDP_coerce_to_int_or_zero(min);
  }
  IDProperty *max = IDP_GetPropertyFromGroup(prop_ui_data, "max");
  if (max != NULL) {
    ui_data->max = ui_data->soft_max = IDP_coerce_to_int_or_zero(max);
  }
  IDProperty *soft_min = IDP_GetPropertyFromGroup(prop_ui_data, "soft_min");
  if (soft_min != NULL) {
    ui_data->soft_min = IDP_coerce_to_int_or_zero(soft_min);
    ui_data->soft_min = MIN2(ui_data->soft_min, ui_data->min);
  }
  IDProperty *soft_max = IDP_GetPropertyFromGroup(prop_ui_data, "soft_max");
  if (soft_max != NULL) {
    ui_data->soft_max = IDP_coerce_to_int_or_zero(soft_max);
    ui_data->soft_max = MAX2(ui_data->soft_max, ui_data->max);
  }
  IDProperty *step = IDP_GetPropertyFromGroup(prop_ui_data, "step");
  if (step != NULL) {
    ui_data->step = IDP_coerce_to_int_or_zero(soft_max);
  }
  IDProperty *default_value = IDP_GetPropertyFromGroup(prop_ui_data, "default");
  if (default_value != NULL) {
    if (default_value->type == IDP_ARRAY) {
      if (default_value->subtype == IDP_INT) {
        ui_data->default_array = MEM_malloc_arrayN(default_value->len, sizeof(int), __func__);
        memcpy(ui_data->default_array, IDP_Array(default_value), sizeof(int) * default_value->len);
        ui_data->default_array_len = default_value->len;
      }
    }
    else if (default_value->type == IDP_INT) {
      ui_data->default_value = IDP_coerce_to_int_or_zero(default_value);
    }
  }
}

static void version_idproperty_move_data_float(IDPropertyUIDataFloat *ui_data,
                                               const IDProperty *prop_ui_data)
{
  IDProperty *min = IDP_GetPropertyFromGroup(prop_ui_data, "min");
  if (min != NULL) {
    ui_data->min = ui_data->soft_min = IDP_coerce_to_double_or_zero(min);
  }
  IDProperty *max = IDP_GetPropertyFromGroup(prop_ui_data, "max");
  if (max != NULL) {
    ui_data->max = ui_data->soft_max = IDP_coerce_to_double_or_zero(max);
  }
  IDProperty *soft_min = IDP_GetPropertyFromGroup(prop_ui_data, "soft_min");
  if (soft_min != NULL) {
    ui_data->soft_min = IDP_coerce_to_double_or_zero(soft_min);
    ui_data->soft_min = MAX2(ui_data->soft_min, ui_data->min);
  }
  IDProperty *soft_max = IDP_GetPropertyFromGroup(prop_ui_data, "soft_max");
  if (soft_max != NULL) {
    ui_data->soft_max = IDP_coerce_to_double_or_zero(soft_max);
    ui_data->soft_max = MIN2(ui_data->soft_max, ui_data->max);
  }
  IDProperty *step = IDP_GetPropertyFromGroup(prop_ui_data, "step");
  if (step != NULL) {
    ui_data->step = IDP_coerce_to_float_or_zero(step);
  }
  IDProperty *precision = IDP_GetPropertyFromGroup(prop_ui_data, "precision");
  if (precision != NULL) {
    ui_data->precision = IDP_coerce_to_int_or_zero(precision);
  }
  IDProperty *default_value = IDP_GetPropertyFromGroup(prop_ui_data, "default");
  if (default_value != NULL) {
    if (default_value->type == IDP_ARRAY) {
      const int size = default_value->len;
      ui_data->default_array_len = size;
      if (default_value->subtype == IDP_FLOAT) {
        ui_data->default_array = MEM_malloc_arrayN(size, sizeof(double), __func__);
        const float *old_default_array = IDP_Array(default_value);
        for (int i = 0; i < ui_data->default_array_len; i++) {
          ui_data->default_array[i] = (double)old_default_array[i];
        }
      }
      else if (default_value->subtype == IDP_DOUBLE) {
        ui_data->default_array = MEM_malloc_arrayN(size, sizeof(double), __func__);
        memcpy(ui_data->default_array, IDP_Array(default_value), sizeof(double) * size);
      }
    }
    else if (ELEM(default_value->type, IDP_DOUBLE, IDP_FLOAT)) {
      ui_data->default_value = IDP_coerce_to_double_or_zero(default_value);
    }
  }
}

static void version_idproperty_move_data_string(IDPropertyUIDataString *ui_data,
                                                const IDProperty *prop_ui_data)
{
  IDProperty *default_value = IDP_GetPropertyFromGroup(prop_ui_data, "default");
  if (default_value != NULL && default_value->type == IDP_STRING) {
    ui_data->default_value = BLI_strdup(IDP_String(default_value));
  }
}

static void version_idproperty_ui_data(IDProperty *idprop_group)
{
  if (idprop_group == NULL) { /* NULL check here to reduce verbosity of calls to this function. */
    return;
  }

  IDProperty *ui_container = idproperty_find_ui_container(idprop_group);
  if (ui_container == NULL) {
    return;
  }

  LISTBASE_FOREACH (IDProperty *, prop, &idprop_group->data.group) {
    IDProperty *prop_ui_data = IDP_GetPropertyFromGroup(ui_container, prop->name);
    if (prop_ui_data == NULL) {
      continue;
    }

    if (!IDP_ui_data_supported(prop)) {
      continue;
    }

    IDPropertyUIData *ui_data = IDP_ui_data_ensure(prop);

    IDProperty *subtype = IDP_GetPropertyFromGroup(prop_ui_data, "subtype");
    if (subtype != NULL && subtype->type == IDP_STRING) {
      const char *subtype_string = IDP_String(subtype);
      int result = PROP_NONE;
      RNA_enum_value_from_id(rna_enum_property_subtype_items, subtype_string, &result);
      ui_data->rna_subtype = result;
    }

    IDProperty *description = IDP_GetPropertyFromGroup(prop_ui_data, "description");
    if (description != NULL && description->type == IDP_STRING) {
      ui_data->description = BLI_strdup(IDP_String(description));
    }

    /* Type specific data. */
    switch (IDP_ui_data_type(prop)) {
      case IDP_UI_DATA_TYPE_STRING:
        version_idproperty_move_data_string((IDPropertyUIDataString *)ui_data, prop_ui_data);
        break;
      case IDP_UI_DATA_TYPE_ID:
        break;
      case IDP_UI_DATA_TYPE_INT:
        version_idproperty_move_data_int((IDPropertyUIDataInt *)ui_data, prop_ui_data);
        break;
      case IDP_UI_DATA_TYPE_FLOAT:
        version_idproperty_move_data_float((IDPropertyUIDataFloat *)ui_data, prop_ui_data);
        break;
      case IDP_UI_DATA_TYPE_UNSUPPORTED:
        BLI_assert_unreachable();
        break;
    }

    IDP_FreeFromGroup(ui_container, prop_ui_data);
  }

  IDP_FreeFromGroup(idprop_group, ui_container);
}

static void do_versions_idproperty_bones_recursive(Bone *bone)
{
  version_idproperty_ui_data(bone->prop);
  LISTBASE_FOREACH (Bone *, child_bone, &bone->childbase) {
    do_versions_idproperty_bones_recursive(child_bone);
  }
}

static void do_versions_idproperty_seq_recursive(ListBase *seqbase)
{
  LISTBASE_FOREACH (Sequence *, seq, seqbase) {
    version_idproperty_ui_data(seq->prop);
    if (seq->type == SEQ_TYPE_META) {
      do_versions_idproperty_seq_recursive(&seq->seqbase);
    }
  }
}

/**
 * For every data block that supports them, initialize the new IDProperty UI data struct based on
 * the old more complicated storage. Assumes only the top level of IDProperties below the parent
 * group had UI data in a "_RNA_UI" group.
 *
 * \note The following IDProperty groups in DNA aren't exposed in the UI or are runtime-only, so
 * they don't have UI data: wmOperator, bAddon, bUserMenuItem_Op, wmKeyMapItem, wmKeyConfigPref,
 * uiList, FFMpegCodecData, View3DShading, bToolRef, TimeMarker, ViewLayer, bPoseChannel.
 */
static void do_versions_idproperty_ui_data(Main *bmain)
{
  /* ID data. */
  ID *id;
  FOREACH_MAIN_ID_BEGIN (bmain, id) {
    IDProperty *idprop_group = IDP_GetProperties(id, false);
    version_idproperty_ui_data(idprop_group);
  }
  FOREACH_MAIN_ID_END;

  /* Bones. */
  LISTBASE_FOREACH (bArmature *, armature, &bmain->armatures) {
    LISTBASE_FOREACH (Bone *, bone, &armature->bonebase) {
      do_versions_idproperty_bones_recursive(bone);
    }
  }

  /* Nodes and node sockets. */
  LISTBASE_FOREACH (bNodeTree *, ntree, &bmain->nodetrees) {
    LISTBASE_FOREACH (bNode *, node, &ntree->nodes) {
      version_idproperty_ui_data(node->prop);
    }
    LISTBASE_FOREACH (bNodeSocket *, socket, &ntree->inputs) {
      version_idproperty_ui_data(socket->prop);
    }
    LISTBASE_FOREACH (bNodeSocket *, socket, &ntree->outputs) {
      version_idproperty_ui_data(socket->prop);
    }
  }

  LISTBASE_FOREACH (Object *, ob, &bmain->objects) {
    /* The UI data from exposed node modifier properties is just copied from the corresponding node
     * group, but the copying only runs when necessary, so we still need to version data here. */
    LISTBASE_FOREACH (ModifierData *, md, &ob->modifiers) {
      if (md->type == eModifierType_Nodes) {
        NodesModifierData *nmd = (NodesModifierData *)md;
        version_idproperty_ui_data(nmd->settings.properties);
      }
    }

    /* Object post bones. */
    if (ob->type == OB_ARMATURE && ob->pose != NULL) {
      LISTBASE_FOREACH (bPoseChannel *, pchan, &ob->pose->chanbase) {
        version_idproperty_ui_data(pchan->prop);
      }
    }
  }

  /* Sequences. */
  LISTBASE_FOREACH (Scene *, scene, &bmain->scenes) {
    if (scene->ed != NULL) {
      do_versions_idproperty_seq_recursive(&scene->ed->seqbase);
    }
  }
}

static void sort_linked_ids(Main *bmain)
{
  ListBase *lb;
  FOREACH_MAIN_LISTBASE_BEGIN (bmain, lb) {
    ListBase temp_list;
    BLI_listbase_clear(&temp_list);
    LISTBASE_FOREACH_MUTABLE (ID *, id, lb) {
      if (ID_IS_LINKED(id)) {
        BLI_remlink(lb, id);
        BLI_addtail(&temp_list, id);
        id_sort_by_name(&temp_list, id, NULL);
      }
    }
    BLI_movelisttolist(lb, &temp_list);
  }
  FOREACH_MAIN_LISTBASE_END;
}

static void assert_sorted_ids(Main *bmain)
{
#ifndef NDEBUG
  ListBase *lb;
  FOREACH_MAIN_LISTBASE_BEGIN (bmain, lb) {
    ID *id_prev = NULL;
    LISTBASE_FOREACH (ID *, id, lb) {
      if (id_prev == NULL) {
        continue;
      }
      BLI_assert(id_prev->lib != id->lib || BLI_strcasecmp(id_prev->name, id->name) < 0);
    }
  }
  FOREACH_MAIN_LISTBASE_END;
#else
  UNUSED_VARS_NDEBUG(bmain);
#endif
}

static void move_vertex_group_names_to_object_data(Main *bmain)
{
  LISTBASE_FOREACH (Object *, object, &bmain->objects) {
    if (ELEM(object->type, OB_MESH, OB_LATTICE, OB_GPENCIL)) {
      ListBase *new_defbase = BKE_object_defgroup_list_mutable(object);

      /* Choose the longest vertex group name list among all linked duplicates. */
      if (BLI_listbase_count(&object->defbase) < BLI_listbase_count(new_defbase)) {
        BLI_freelistN(&object->defbase);
      }
      else {
        /* Clear the list in case the it was already assigned from another object. */
        BLI_freelistN(new_defbase);
        *new_defbase = object->defbase;
      }
    }
  }
}

static void do_versions_sequencer_speed_effect_recursive(Scene *scene, const ListBase *seqbase)
{
  /* Old SpeedControlVars->flags. */
#define SEQ_SPEED_INTEGRATE (1 << 0)
#define SEQ_SPEED_COMPRESS_IPO_Y (1 << 2)

  LISTBASE_FOREACH (Sequence *, seq, seqbase) {
    if (seq->type == SEQ_TYPE_SPEED) {
      SpeedControlVars *v = (SpeedControlVars *)seq->effectdata;
      const char *substr = NULL;
      float globalSpeed = v->globalSpeed;
      if (seq->flag & SEQ_USE_EFFECT_DEFAULT_FADE) {
        if (globalSpeed == 1.0f) {
          v->speed_control_type = SEQ_SPEED_STRETCH;
        }
        else {
          v->speed_control_type = SEQ_SPEED_MULTIPLY;
          v->speed_fader = globalSpeed *
                           ((float)seq->seq1->len /
                            max_ff((float)(seq->seq1->enddisp - seq->seq1->start), 1.0f));
        }
      }
      else if (v->flags & SEQ_SPEED_INTEGRATE) {
        v->speed_control_type = SEQ_SPEED_MULTIPLY;
        v->speed_fader = seq->speed_fader * globalSpeed;
      }
      else if (v->flags & SEQ_SPEED_COMPRESS_IPO_Y) {
        globalSpeed *= 100.0f;
        v->speed_control_type = SEQ_SPEED_LENGTH;
        v->speed_fader_length = seq->speed_fader * globalSpeed;
        substr = "speed_length";
      }
      else {
        v->speed_control_type = SEQ_SPEED_FRAME_NUMBER;
        v->speed_fader_frame_number = (int)(seq->speed_fader * globalSpeed);
        substr = "speed_frame_number";
      }

      v->flags &= ~(SEQ_SPEED_INTEGRATE | SEQ_SPEED_COMPRESS_IPO_Y);

      if (substr || globalSpeed != 1.0f) {
        FCurve *fcu = id_data_find_fcurve(&scene->id, seq, &RNA_Sequence, "speed_factor", 0, NULL);
        if (fcu) {
          if (globalSpeed != 1.0f) {
            for (int i = 0; i < fcu->totvert; i++) {
              BezTriple *bezt = &fcu->bezt[i];
              bezt->vec[0][1] *= globalSpeed;
              bezt->vec[1][1] *= globalSpeed;
              bezt->vec[2][1] *= globalSpeed;
            }
          }
          if (substr) {
            char *new_path = BLI_str_replaceN(fcu->rna_path, "speed_factor", substr);
            MEM_freeN(fcu->rna_path);
            fcu->rna_path = new_path;
          }
        }
      }
    }
    else if (seq->type == SEQ_TYPE_META) {
      do_versions_sequencer_speed_effect_recursive(scene, &seq->seqbase);
    }
  }

#undef SEQ_SPEED_INTEGRATE
#undef SEQ_SPEED_COMPRESS_IPO_Y
}

void do_versions_after_linking_300(Main *bmain, ReportList *UNUSED(reports))
{
  if (MAIN_VERSION_ATLEAST(bmain, 300, 0) && !MAIN_VERSION_ATLEAST(bmain, 300, 1)) {
    /* Set zero user text objects to have a fake user. */
    LISTBASE_FOREACH (Text *, text, &bmain->texts) {
      if (text->id.us == 0) {
        id_fake_user_set(&text->id);
      }
    }
  }

  if (!MAIN_VERSION_ATLEAST(bmain, 300, 3)) {
    /* Use new texture socket in Attribute Sample Texture node. */
    LISTBASE_FOREACH (bNodeTree *, ntree, &bmain->nodetrees) {
      if (ntree->type != NTREE_GEOMETRY) {
        continue;
      }
      LISTBASE_FOREACH (bNode *, node, &ntree->nodes) {
        if (node->type != GEO_NODE_LEGACY_ATTRIBUTE_SAMPLE_TEXTURE) {
          continue;
        }
        if (node->id == NULL) {
          continue;
        }
        LISTBASE_FOREACH (bNodeSocket *, socket, &node->inputs) {
          if (socket->type == SOCK_TEXTURE) {
            bNodeSocketValueTexture *socket_value = (bNodeSocketValueTexture *)
                                                        socket->default_value;
            socket_value->value = (Tex *)node->id;
            break;
          }
        }
        node->id = NULL;
      }
    }

    sort_linked_ids(bmain);
    assert_sorted_ids(bmain);
  }

  if (MAIN_VERSION_ATLEAST(bmain, 300, 3)) {
    assert_sorted_ids(bmain);
  }

  if (!MAIN_VERSION_ATLEAST(bmain, 300, 11)) {
    move_vertex_group_names_to_object_data(bmain);
  }

  if (!MAIN_VERSION_ATLEAST(bmain, 300, 13)) {
    LISTBASE_FOREACH (Scene *, scene, &bmain->scenes) {
      if (scene->ed != NULL) {
        do_versions_sequencer_speed_effect_recursive(scene, &scene->ed->seqbase);
      }
    }
  }

  /**
   * Versioning code until next subversion bump goes here.
   *
   * \note Be sure to check when bumping the version:
   * - #blo_do_versions_300 in this file.
   * - "versioning_userdef.c", #blo_do_versions_userdef
   * - "versioning_userdef.c", #do_versions_theme
   *
   * \note Keep this message at the bottom of the function.
   */
  {
    /* Keep this block, even when empty. */
    do_versions_idproperty_ui_data(bmain);
  }
}

static void version_switch_node_input_prefix(Main *bmain)
{
  FOREACH_NODETREE_BEGIN (bmain, ntree, id) {
    if (ntree->type == NTREE_GEOMETRY) {
      LISTBASE_FOREACH (bNode *, node, &ntree->nodes) {
        if (node->type == GEO_NODE_SWITCH) {
          LISTBASE_FOREACH (bNodeSocket *, socket, &node->inputs) {
            /* Skip the "switch" socket. */
            if (socket == node->inputs.first) {
              continue;
            }
            strcpy(socket->name, socket->name[0] == 'A' ? "False" : "True");

            /* Replace "A" and "B", but keep the unique number suffix at the end. */
            char number_suffix[8];
            BLI_strncpy(number_suffix, socket->identifier + 1, sizeof(number_suffix));
            strcpy(socket->identifier, socket->name);
            strcat(socket->identifier, number_suffix);
          }
        }
      }
    }
  }
  FOREACH_NODETREE_END;
}

static bool replace_bbone_len_scale_rnapath(char **p_old_path, int *p_index)
{
  char *old_path = *p_old_path;

  if (old_path == NULL) {
    return false;
  }

  int len = strlen(old_path);

  if (BLI_str_endswith(old_path, ".bbone_curveiny") ||
      BLI_str_endswith(old_path, ".bbone_curveouty")) {
    old_path[len - 1] = 'z';
    return true;
  }

  if (BLI_str_endswith(old_path, ".bbone_scaleinx") ||
      BLI_str_endswith(old_path, ".bbone_scaleiny") ||
      BLI_str_endswith(old_path, ".bbone_scaleoutx") ||
      BLI_str_endswith(old_path, ".bbone_scaleouty")) {
    int index = (old_path[len - 1] == 'y' ? 2 : 0);

    old_path[len - 1] = 0;

    if (p_index) {
      *p_index = index;
    }
    else {
      *p_old_path = BLI_sprintfN("%s[%d]", old_path, index);
      MEM_freeN(old_path);
    }

    return true;
  }

  return false;
}

static void do_version_bbone_len_scale_fcurve_fix(FCurve *fcu)
{
  /* Update driver variable paths. */
  if (fcu->driver) {
    LISTBASE_FOREACH (DriverVar *, dvar, &fcu->driver->variables) {
      DRIVER_TARGETS_LOOPER_BEGIN (dvar) {
        replace_bbone_len_scale_rnapath(&dtar->rna_path, NULL);
      }
      DRIVER_TARGETS_LOOPER_END;
    }
  }

  /* Update F-Curve's path. */
  replace_bbone_len_scale_rnapath(&fcu->rna_path, &fcu->array_index);
}

static void do_version_bbone_len_scale_animdata_cb(ID *UNUSED(id),
                                                   AnimData *adt,
                                                   void *UNUSED(wrapper_data))
{
  LISTBASE_FOREACH_MUTABLE (FCurve *, fcu, &adt->drivers) {
    do_version_bbone_len_scale_fcurve_fix(fcu);
  }
}

static void do_version_bones_bbone_len_scale(ListBase *lb)
{
  LISTBASE_FOREACH (Bone *, bone, lb) {
    if (bone->flag & BONE_ADD_PARENT_END_ROLL) {
      bone->bbone_flag |= BBONE_ADD_PARENT_END_ROLL;
    }

    copy_v3_fl3(bone->scale_in, bone->scale_in_x, 1.0f, bone->scale_in_z);
    copy_v3_fl3(bone->scale_out, bone->scale_out_x, 1.0f, bone->scale_out_z);

    do_version_bones_bbone_len_scale(&bone->childbase);
  }
}

static void do_version_constraints_spline_ik_joint_bindings(ListBase *lb)
{
  /* Binding array data could be freed without properly resetting its size data. */
  LISTBASE_FOREACH (bConstraint *, con, lb) {
    if (con->type == CONSTRAINT_TYPE_SPLINEIK) {
      bSplineIKConstraint *data = (bSplineIKConstraint *)con->data;
      if (data->points == NULL) {
        data->numpoints = 0;
      }
    }
  }
}

static bNodeSocket *do_version_replace_float_size_with_vector(bNodeTree *ntree,
                                                              bNode *node,
                                                              bNodeSocket *socket)
{
  const bNodeSocketValueFloat *socket_value = (const bNodeSocketValueFloat *)socket->default_value;
  const float old_value = socket_value->value;
  nodeRemoveSocket(ntree, node, socket);
  bNodeSocket *new_socket = nodeAddSocket(
      ntree, node, SOCK_IN, nodeStaticSocketType(SOCK_VECTOR, PROP_TRANSLATION), "Size", "Size");
  bNodeSocketValueVector *value_vector = (bNodeSocketValueVector *)new_socket->default_value;
  copy_v3_fl(value_vector->value, old_value);
  return new_socket;
}

static bool geometry_node_is_293_legacy(const short node_type)
{
  switch (node_type) {
    /* Not legacy: No attribute inputs or outputs. */
    case GEO_NODE_TRIANGULATE:
    case GEO_NODE_EDGE_SPLIT:
    case GEO_NODE_TRANSFORM:
    case GEO_NODE_BOOLEAN:
    case GEO_NODE_SUBDIVISION_SURFACE:
    case GEO_NODE_IS_VIEWPORT:
    case GEO_NODE_MESH_SUBDIVIDE:
    case GEO_NODE_MESH_PRIMITIVE_CUBE:
    case GEO_NODE_MESH_PRIMITIVE_CIRCLE:
    case GEO_NODE_MESH_PRIMITIVE_UV_SPHERE:
    case GEO_NODE_MESH_PRIMITIVE_CYLINDER:
    case GEO_NODE_MESH_PRIMITIVE_ICO_SPHERE:
    case GEO_NODE_MESH_PRIMITIVE_CONE:
    case GEO_NODE_MESH_PRIMITIVE_LINE:
    case GEO_NODE_MESH_PRIMITIVE_GRID:
    case GEO_NODE_BOUNDING_BOX:
    case GEO_NODE_CURVE_RESAMPLE:
    case GEO_NODE_INPUT_MATERIAL:
    case GEO_NODE_MATERIAL_REPLACE:
    case GEO_NODE_CURVE_LENGTH:
    case GEO_NODE_CONVEX_HULL:
    case GEO_NODE_SEPARATE_COMPONENTS:
    case GEO_NODE_CURVE_PRIMITIVE_STAR:
    case GEO_NODE_CURVE_PRIMITIVE_SPIRAL:
    case GEO_NODE_CURVE_PRIMITIVE_QUADRATIC_BEZIER:
    case GEO_NODE_CURVE_PRIMITIVE_BEZIER_SEGMENT:
    case GEO_NODE_CURVE_PRIMITIVE_CIRCLE:
    case GEO_NODE_VIEWER:
    case GEO_NODE_CURVE_PRIMITIVE_LINE:
    case GEO_NODE_CURVE_PRIMITIVE_QUADRILATERAL:
    case GEO_NODE_CURVE_FILL:
    case GEO_NODE_CURVE_TRIM:
    case GEO_NODE_CURVE_TO_MESH:
      return false;

    /* Not legacy: Newly added with fields patch. */
    case GEO_NODE_INPUT_POSITION:
    case GEO_NODE_SET_POSITION:
    case GEO_NODE_INPUT_INDEX:
    case GEO_NODE_INPUT_NORMAL:
    case GEO_NODE_ATTRIBUTE_CAPTURE:
      return false;

    /* Maybe legacy: Might need special attribute handling, depending on design. */
    case GEO_NODE_SWITCH:
    case GEO_NODE_JOIN_GEOMETRY:
    case GEO_NODE_ATTRIBUTE_REMOVE:
    case GEO_NODE_OBJECT_INFO:
    case GEO_NODE_COLLECTION_INFO:
      return false;

    /* Maybe legacy: Transferred *all* attributes before, will not transfer all built-ins now. */
    case GEO_NODE_CURVE_ENDPOINTS:
    case GEO_NODE_CURVE_TO_POINTS:
      return false;

    /* Maybe legacy: Special case for grid names? Or finish patch from level set branch to generate
     * a mesh for all grids in the volume. */
    case GEO_NODE_VOLUME_TO_MESH:
      return false;

    /* Legacy: Attribute operation completely replaced by field nodes. */
    case GEO_NODE_LEGACY_ATTRIBUTE_RANDOMIZE:
    case GEO_NODE_LEGACY_ATTRIBUTE_MATH:
    case GEO_NODE_LEGACY_ATTRIBUTE_FILL:
    case GEO_NODE_LEGACY_ATTRIBUTE_MIX:
    case GEO_NODE_LEGACY_ATTRIBUTE_COLOR_RAMP:
    case GEO_NODE_LEGACY_ATTRIBUTE_COMPARE:
    case GEO_NODE_LEGACY_POINT_ROTATE:
    case GEO_NODE_LEGACY_ALIGN_ROTATION_TO_VECTOR:
    case GEO_NODE_LEGACY_POINT_SCALE:
    case GEO_NODE_LEGACY_ATTRIBUTE_SAMPLE_TEXTURE:
    case GEO_NODE_ATTRIBUTE_VECTOR_ROTATE:
    case GEO_NODE_LEGACY_ATTRIBUTE_CURVE_MAP:
    case GEO_NODE_LEGACY_ATTRIBUTE_MAP_RANGE:
    case GEO_NODE_LECAGY_ATTRIBUTE_CLAMP:
    case GEO_NODE_LEGACY_ATTRIBUTE_VECTOR_MATH:
    case GEO_NODE_LEGACY_ATTRIBUTE_COMBINE_XYZ:
    case GEO_NODE_LEGACY_ATTRIBUTE_SEPARATE_XYZ:
      return true;

    /* Legacy: Replaced by field node depending on another geometry. */
    case GEO_NODE_LEGACY_RAYCAST:
    case GEO_NODE_LEGACY_ATTRIBUTE_TRANSFER:
    case GEO_NODE_LEGACY_ATTRIBUTE_PROXIMITY:
      return true;

    /* Legacy: Simple selection attribute input. */
    case GEO_NODE_LEGACY_MESH_TO_CURVE:
    case GEO_NODE_LEGACY_POINT_SEPARATE:
    case GEO_NODE_LEGACY_CURVE_SELECT_HANDLES:
    case GEO_NODE_LEGACY_CURVE_SPLINE_TYPE:
    case GEO_NODE_LEGACY_CURVE_REVERSE:
    case GEO_NODE_LEGACY_MATERIAL_ASSIGN:
    case GEO_NODE_LEGACY_CURVE_SET_HANDLES:
      return true;

    /* Legacy: More complex attribute inputs or outputs. */
    case GEO_NODE_LEGACY_DELETE_GEOMETRY:    /* Needs field input, domain drop-down. */
    case GEO_NODE_LEGACY_CURVE_SUBDIVIDE:    /* Needs field count input. */
    case GEO_NODE_LEGACY_POINTS_TO_VOLUME:   /* Needs field radius input. */
    case GEO_NODE_LEGACY_SELECT_BY_MATERIAL: /* Output anonymous attribute. */
    case GEO_NODE_LEGACY_POINT_TRANSLATE:    /* Needs field inputs. */
    case GEO_NODE_LEGACY_POINT_INSTANCE:     /* Needs field inputs. */
    case GEO_NODE_LEGACY_POINT_DISTRIBUTE:   /* Needs field input, remove max for random mode. */
    case GEO_NODE_LEGACY_ATTRIBUTE_CONVERT:  /* Attribute Capture, Store Attribute. */
      return true;
  }
  return false;
}

static void version_geometry_nodes_change_legacy_names(bNodeTree *ntree)
{
  LISTBASE_FOREACH (bNode *, node, &ntree->nodes) {
    if (geometry_node_is_293_legacy(node->type)) {
      if (strstr(node->idname, "Legacy")) {
        /* Make sure we haven't changed this idname already, better safe than sorry. */
        continue;
      }

      char temp_idname[sizeof(node->idname)];
      BLI_strncpy(temp_idname, node->idname, sizeof(node->idname));

      BLI_snprintf(node->idname,
                   sizeof(node->idname),
                   "GeometryNodeLegacy%s",
                   temp_idname + strlen("GeometryNode"));
    }
  }
}
static bool seq_transform_origin_set(Sequence *seq, void *UNUSED(user_data))
{
  StripTransform *transform = seq->strip->transform;
  if (seq->strip->transform != NULL) {
    transform->origin[0] = transform->origin[1] = 0.5f;
  }
  return true;
}

static void do_version_subsurface_methods(bNode *node)
{
  if (node->type == SH_NODE_SUBSURFACE_SCATTERING) {
    if (node->custom1 != SHD_SUBSURFACE_RANDOM_WALK) {
      node->custom1 = SHD_SUBSURFACE_RANDOM_WALK_FIXED_RADIUS;
    }
  }
  else if (node->type == SH_NODE_BSDF_PRINCIPLED) {
    if (node->custom2 != SHD_SUBSURFACE_RANDOM_WALK) {
      node->custom2 = SHD_SUBSURFACE_RANDOM_WALK_FIXED_RADIUS;
    }
  }
}

static void version_geometry_nodes_add_attribute_input_settings(NodesModifierData *nmd)
{
  /* Before versioning the properties, make sure it hasn't been done already. */
  LISTBASE_FOREACH (const IDProperty *, property, &nmd->settings.properties->data.group) {
    if (strstr(property->name, "_use_attribute") || strstr(property->name, "_attribute_name")) {
      return;
    }
  }

  LISTBASE_FOREACH_MUTABLE (IDProperty *, property, &nmd->settings.properties->data.group) {
    if (!ELEM(property->type, IDP_FLOAT, IDP_INT, IDP_ARRAY)) {
      continue;
    }

    if (strstr(property->name, "_use_attribute") || strstr(property->name, "_attribute_name")) {
      continue;
    }

    char use_attribute_prop_name[MAX_IDPROP_NAME];
    BLI_snprintf(use_attribute_prop_name,
                 sizeof(use_attribute_prop_name),
                 "%s%s",
                 property->name,
                 "_use_attribute");

    IDPropertyTemplate idprop = {0};
    IDProperty *use_attribute_prop = IDP_New(IDP_INT, &idprop, use_attribute_prop_name);
    IDP_AddToGroup(nmd->settings.properties, use_attribute_prop);

    char attribute_name_prop_name[MAX_IDPROP_NAME];
    BLI_snprintf(attribute_name_prop_name,
                 sizeof(attribute_name_prop_name),
                 "%s%s",
                 property->name,
                 "_attribute_name");

    IDProperty *attribute_prop = IDP_New(IDP_STRING, &idprop, attribute_name_prop_name);
    IDP_AddToGroup(nmd->settings.properties, attribute_prop);
  }
}

/* NOLINTNEXTLINE: readability-function-size */
void blo_do_versions_300(FileData *fd, Library *UNUSED(lib), Main *bmain)
{
  if (!MAIN_VERSION_ATLEAST(bmain, 300, 1)) {
    /* Set default value for the new bisect_threshold parameter in the mirror modifier. */
    if (!DNA_struct_elem_find(fd->filesdna, "MirrorModifierData", "float", "bisect_threshold")) {
      LISTBASE_FOREACH (Object *, ob, &bmain->objects) {
        LISTBASE_FOREACH (ModifierData *, md, &ob->modifiers) {
          if (md->type == eModifierType_Mirror) {
            MirrorModifierData *mmd = (MirrorModifierData *)md;
            /* This was the previous hard-coded value. */
            mmd->bisect_threshold = 0.001f;
          }
        }
      }
    }
    /* Grease Pencil: Set default value for dilate pixels. */
    if (!DNA_struct_elem_find(fd->filesdna, "BrushGpencilSettings", "int", "dilate_pixels")) {
      LISTBASE_FOREACH (Brush *, brush, &bmain->brushes) {
        if (brush->gpencil_settings) {
          brush->gpencil_settings->dilate_pixels = 1;
        }
      }
    }
  }

  if (!MAIN_VERSION_ATLEAST(bmain, 300, 2)) {
    version_switch_node_input_prefix(bmain);

    if (!DNA_struct_elem_find(fd->filesdna, "bPoseChannel", "float", "custom_scale_xyz[3]")) {
      LISTBASE_FOREACH (Object *, ob, &bmain->objects) {
        if (ob->pose == NULL) {
          continue;
        }
        LISTBASE_FOREACH (bPoseChannel *, pchan, &ob->pose->chanbase) {
          copy_v3_fl(pchan->custom_scale_xyz, pchan->custom_scale);
        }
      }
    }
  }

  if (!MAIN_VERSION_ATLEAST(bmain, 300, 4)) {
    /* Add a properties sidebar to the spreadsheet editor. */
    LISTBASE_FOREACH (bScreen *, screen, &bmain->screens) {
      LISTBASE_FOREACH (ScrArea *, area, &screen->areabase) {
        LISTBASE_FOREACH (SpaceLink *, sl, &area->spacedata) {
          if (sl->spacetype == SPACE_SPREADSHEET) {
            ListBase *regionbase = (sl == area->spacedata.first) ? &area->regionbase :
                                                                   &sl->regionbase;
            ARegion *new_sidebar = do_versions_add_region_if_not_found(
                regionbase, RGN_TYPE_UI, "sidebar for spreadsheet", RGN_TYPE_FOOTER);
            if (new_sidebar != NULL) {
              new_sidebar->alignment = RGN_ALIGN_RIGHT;
              new_sidebar->flag |= RGN_FLAG_HIDDEN;
            }
          }
        }
      }
    }

    /* Enable spreadsheet filtering in old files without row filters. */
    LISTBASE_FOREACH (bScreen *, screen, &bmain->screens) {
      LISTBASE_FOREACH (ScrArea *, area, &screen->areabase) {
        LISTBASE_FOREACH (SpaceLink *, sl, &area->spacedata) {
          if (sl->spacetype == SPACE_SPREADSHEET) {
            SpaceSpreadsheet *sspreadsheet = (SpaceSpreadsheet *)sl;
            sspreadsheet->filter_flag |= SPREADSHEET_FILTER_ENABLE;
          }
        }
      }
    }

    FOREACH_NODETREE_BEGIN (bmain, ntree, id) {
      if (ntree->type == NTREE_GEOMETRY) {
        version_node_socket_name(ntree, GEO_NODE_BOUNDING_BOX, "Mesh", "Bounding Box");
      }
    }
    FOREACH_NODETREE_END;

    if (!DNA_struct_elem_find(fd->filesdna, "FileAssetSelectParams", "int", "import_type")) {
      LISTBASE_FOREACH (bScreen *, screen, &bmain->screens) {
        LISTBASE_FOREACH (ScrArea *, area, &screen->areabase) {
          LISTBASE_FOREACH (SpaceLink *, sl, &area->spacedata) {
            if (sl->spacetype == SPACE_FILE) {
              SpaceFile *sfile = (SpaceFile *)sl;
              if (sfile->asset_params) {
                sfile->asset_params->import_type = FILE_ASSET_IMPORT_APPEND;
              }
            }
          }
        }
      }
    }

    /* Initialize length-wise scale B-Bone settings. */
    if (!DNA_struct_elem_find(fd->filesdna, "Bone", "int", "bbone_flag")) {
      /* Update armature data and pose channels. */
      LISTBASE_FOREACH (bArmature *, arm, &bmain->armatures) {
        do_version_bones_bbone_len_scale(&arm->bonebase);
      }

      LISTBASE_FOREACH (Object *, ob, &bmain->objects) {
        if (ob->pose) {
          LISTBASE_FOREACH (bPoseChannel *, pchan, &ob->pose->chanbase) {
            copy_v3_fl3(pchan->scale_in, pchan->scale_in_x, 1.0f, pchan->scale_in_z);
            copy_v3_fl3(pchan->scale_out, pchan->scale_out_x, 1.0f, pchan->scale_out_z);
          }
        }
      }

      /* Update action curves and drivers. */
      LISTBASE_FOREACH (bAction *, act, &bmain->actions) {
        LISTBASE_FOREACH_MUTABLE (FCurve *, fcu, &act->curves) {
          do_version_bbone_len_scale_fcurve_fix(fcu);
        }
      }

      BKE_animdata_main_cb(bmain, do_version_bbone_len_scale_animdata_cb, NULL);
    }
  }

  if (!MAIN_VERSION_ATLEAST(bmain, 300, 5)) {
    /* Add a dataset sidebar to the spreadsheet editor. */
    LISTBASE_FOREACH (bScreen *, screen, &bmain->screens) {
      LISTBASE_FOREACH (ScrArea *, area, &screen->areabase) {
        LISTBASE_FOREACH (SpaceLink *, sl, &area->spacedata) {
          if (sl->spacetype == SPACE_SPREADSHEET) {
            ListBase *regionbase = (sl == area->spacedata.first) ? &area->regionbase :
                                                                   &sl->regionbase;
            ARegion *spreadsheet_dataset_region = do_versions_add_region_if_not_found(
                regionbase, RGN_TYPE_CHANNELS, "spreadsheet dataset region", RGN_TYPE_FOOTER);

            if (spreadsheet_dataset_region) {
              spreadsheet_dataset_region->alignment = RGN_ALIGN_LEFT;
              spreadsheet_dataset_region->v2d.scroll = (V2D_SCROLL_RIGHT | V2D_SCROLL_BOTTOM);
            }
          }
        }
      }
    }
  }

  if (!MAIN_VERSION_ATLEAST(bmain, 300, 6)) {
    LISTBASE_FOREACH (bScreen *, screen, &bmain->screens) {
      LISTBASE_FOREACH (ScrArea *, area, &screen->areabase) {
        LISTBASE_FOREACH (SpaceLink *, space, &area->spacedata) {
          /* Disable View Layers filter. */
          if (space->spacetype == SPACE_OUTLINER) {
            SpaceOutliner *space_outliner = (SpaceOutliner *)space;
            space_outliner->filter |= SO_FILTER_NO_VIEW_LAYERS;
          }
        }
      }
    }
  }

  if (!MAIN_VERSION_ATLEAST(bmain, 300, 7)) {
    LISTBASE_FOREACH (Scene *, scene, &bmain->scenes) {
      ToolSettings *tool_settings = scene->toolsettings;
      tool_settings->snap_flag |= SCE_SNAP_SEQ;
      short snap_mode = tool_settings->snap_mode;
      short snap_node_mode = tool_settings->snap_node_mode;
      short snap_uv_mode = tool_settings->snap_uv_mode;
      tool_settings->snap_mode &= ~((1 << 4) | (1 << 5) | (1 << 6));
      tool_settings->snap_node_mode &= ~((1 << 5) | (1 << 6));
      tool_settings->snap_uv_mode &= ~(1 << 4);
      if (snap_mode & (1 << 4)) {
        tool_settings->snap_mode |= (1 << 6); /* SCE_SNAP_MODE_INCREMENT */
      }
      if (snap_mode & (1 << 5)) {
        tool_settings->snap_mode |= (1 << 4); /* SCE_SNAP_MODE_EDGE_MIDPOINT */
      }
      if (snap_mode & (1 << 6)) {
        tool_settings->snap_mode |= (1 << 5); /* SCE_SNAP_MODE_EDGE_PERPENDICULAR */
      }
      if (snap_node_mode & (1 << 5)) {
        tool_settings->snap_node_mode |= (1 << 0); /* SCE_SNAP_MODE_NODE_X */
      }
      if (snap_node_mode & (1 << 6)) {
        tool_settings->snap_node_mode |= (1 << 1); /* SCE_SNAP_MODE_NODE_Y */
      }
      if (snap_uv_mode & (1 << 4)) {
        tool_settings->snap_uv_mode |= (1 << 6); /* SCE_SNAP_MODE_INCREMENT */
      }

      SequencerToolSettings *sequencer_tool_settings = SEQ_tool_settings_ensure(scene);
      sequencer_tool_settings->snap_mode = SEQ_SNAP_TO_STRIPS | SEQ_SNAP_TO_CURRENT_FRAME |
                                           SEQ_SNAP_TO_STRIP_HOLD;
      sequencer_tool_settings->snap_distance = 15;
    }
  }

  if (!MAIN_VERSION_ATLEAST(bmain, 300, 8)) {
    LISTBASE_FOREACH (Scene *, scene, &bmain->scenes) {
      if (scene->master_collection != NULL) {
        BLI_strncpy(scene->master_collection->id.name + 2,
                    BKE_SCENE_COLLECTION_NAME,
                    sizeof(scene->master_collection->id.name) - 2);
      }
    }
  }

  if (!MAIN_VERSION_ATLEAST(bmain, 300, 9)) {
    /* Fix a bug where reordering FCurves and bActionGroups could cause some corruption. Just
     * reconstruct all the action groups & ensure that the FCurves of a group are continuously
     * stored (i.e. not mixed with other groups) to be sure. See T89435. */
    LISTBASE_FOREACH (bAction *, act, &bmain->actions) {
      BKE_action_groups_reconstruct(act);
    }

    FOREACH_NODETREE_BEGIN (bmain, ntree, id) {
      if (ntree->type == NTREE_GEOMETRY) {
        LISTBASE_FOREACH (bNode *, node, &ntree->nodes) {
          if (node->type == GEO_NODE_MESH_SUBDIVIDE) {
            strcpy(node->idname, "GeometryNodeMeshSubdivide");
          }
        }
      }
    }
    FOREACH_NODETREE_END;
  }

  if (!MAIN_VERSION_ATLEAST(bmain, 300, 10)) {
    LISTBASE_FOREACH (Scene *, scene, &bmain->scenes) {
      ToolSettings *tool_settings = scene->toolsettings;
      if (tool_settings->snap_uv_mode & (1 << 4)) {
        tool_settings->snap_uv_mode |= (1 << 6); /* SCE_SNAP_MODE_INCREMENT */
        tool_settings->snap_uv_mode &= ~(1 << 4);
      }
    }
    LISTBASE_FOREACH (Material *, mat, &bmain->materials) {
      if (!(mat->lineart.flags & LRT_MATERIAL_CUSTOM_OCCLUSION_EFFECTIVENESS)) {
        mat->lineart.mat_occlusion = 1;
      }
    }
  }

  if (!MAIN_VERSION_ATLEAST(bmain, 300, 13)) {
    /* Convert Surface Deform to sparse-capable bind structure. */
    if (!DNA_struct_elem_find(
            fd->filesdna, "SurfaceDeformModifierData", "int", "num_mesh_verts")) {
      LISTBASE_FOREACH (Object *, ob, &bmain->objects) {
        LISTBASE_FOREACH (ModifierData *, md, &ob->modifiers) {
          if (md->type == eModifierType_SurfaceDeform) {
            SurfaceDeformModifierData *smd = (SurfaceDeformModifierData *)md;
            if (smd->num_bind_verts && smd->verts) {
              smd->num_mesh_verts = smd->num_bind_verts;

              for (unsigned int i = 0; i < smd->num_bind_verts; i++) {
                smd->verts[i].vertex_idx = i;
              }
            }
          }
        }
      }
    }

    if (!DNA_struct_elem_find(
            fd->filesdna, "WorkSpace", "AssetLibraryReference", "asset_library")) {
      LISTBASE_FOREACH (WorkSpace *, workspace, &bmain->workspaces) {
        BKE_asset_library_reference_init_default(&workspace->asset_library_ref);
      }
    }

    if (!DNA_struct_elem_find(
            fd->filesdna, "FileAssetSelectParams", "AssetLibraryReference", "asset_library_ref")) {
      LISTBASE_FOREACH (bScreen *, screen, &bmain->screens) {
        LISTBASE_FOREACH (ScrArea *, area, &screen->areabase) {
          LISTBASE_FOREACH (SpaceLink *, space, &area->spacedata) {
            if (space->spacetype == SPACE_FILE) {
              SpaceFile *sfile = (SpaceFile *)space;
              if (sfile->browse_mode != FILE_BROWSE_MODE_ASSETS) {
                continue;
              }
              BKE_asset_library_reference_init_default(&sfile->asset_params->asset_library_ref);
            }
          }
        }
      }
    }

    /* Set default 2D annotation placement. */
    LISTBASE_FOREACH (Scene *, scene, &bmain->scenes) {
      ToolSettings *ts = scene->toolsettings;
      ts->gpencil_v2d_align = GP_PROJECT_VIEWSPACE | GP_PROJECT_CURSOR;
    }
  }

  if (!MAIN_VERSION_ATLEAST(bmain, 300, 14)) {
    LISTBASE_FOREACH (Scene *, scene, &bmain->scenes) {
      ToolSettings *tool_settings = scene->toolsettings;
      tool_settings->snap_flag &= ~SCE_SNAP_SEQ;
    }
  }

  if (!MAIN_VERSION_ATLEAST(bmain, 300, 15)) {
    LISTBASE_FOREACH (bScreen *, screen, &bmain->screens) {
      LISTBASE_FOREACH (ScrArea *, area, &screen->areabase) {
        LISTBASE_FOREACH (SpaceLink *, sl, &area->spacedata) {
          if (sl->spacetype == SPACE_SEQ) {
            SpaceSeq *sseq = (SpaceSeq *)sl;
            sseq->flag |= SEQ_TIMELINE_SHOW_GRID;
          }
        }
      }
    }
  }

  /* Font names were copied directly into ID names, see: T90417. */
  if (!MAIN_VERSION_ATLEAST(bmain, 300, 16)) {
    ListBase *lb = which_libbase(bmain, ID_VF);
    BKE_main_id_repair_duplicate_names_listbase(lb);
  }

  if (!MAIN_VERSION_ATLEAST(bmain, 300, 17)) {
    if (!DNA_struct_elem_find(
            fd->filesdna, "View3DOverlay", "float", "normals_constant_screen_size")) {
      LISTBASE_FOREACH (bScreen *, screen, &bmain->screens) {
        LISTBASE_FOREACH (ScrArea *, area, &screen->areabase) {
          LISTBASE_FOREACH (SpaceLink *, sl, &area->spacedata) {
            if (sl->spacetype == SPACE_VIEW3D) {
              View3D *v3d = (View3D *)sl;
              v3d->overlay.normals_constant_screen_size = 7.0f;
            }
          }
        }
      }
    }

    /* Fix SplineIK constraint's inconsistency between binding points array and its stored size.
     */
    LISTBASE_FOREACH (Object *, ob, &bmain->objects) {
      /* NOTE: Objects should never have SplineIK constraint, so no need to apply this fix on
       * their constraints. */
      if (ob->pose) {
        LISTBASE_FOREACH (bPoseChannel *, pchan, &ob->pose->chanbase) {
          do_version_constraints_spline_ik_joint_bindings(&pchan->constraints);
        }
      }
    }
  }

  if (!MAIN_VERSION_ATLEAST(bmain, 300, 18)) {
    if (!DNA_struct_elem_find(
            fd->filesdna, "WorkSpace", "AssetLibraryReference", "asset_library_ref")) {
      LISTBASE_FOREACH (WorkSpace *, workspace, &bmain->workspaces) {
        BKE_asset_library_reference_init_default(&workspace->asset_library_ref);
      }
    }

    if (!DNA_struct_elem_find(
            fd->filesdna, "FileAssetSelectParams", "AssetLibraryReference", "asset_library_ref")) {
      LISTBASE_FOREACH (bScreen *, screen, &bmain->screens) {
        LISTBASE_FOREACH (ScrArea *, area, &screen->areabase) {
          LISTBASE_FOREACH (SpaceLink *, space, &area->spacedata) {
            if (space->spacetype != SPACE_FILE) {
              continue;
            }

            SpaceFile *sfile = (SpaceFile *)space;
            if (sfile->browse_mode != FILE_BROWSE_MODE_ASSETS) {
              continue;
            }
            BKE_asset_library_reference_init_default(&sfile->asset_params->asset_library_ref);
          }
        }
      }
    }

    /* Previously, only text ending with `.py` would run, apply this logic
     * to existing files so text that happens to have the "Register" enabled
     * doesn't suddenly start running code on startup that was previously ignored. */
    LISTBASE_FOREACH (Text *, text, &bmain->texts) {
      if ((text->flags & TXT_ISSCRIPT) && !BLI_path_extension_check(text->id.name + 2, ".py")) {
        text->flags &= ~TXT_ISSCRIPT;
      }
    }
  }

  if (!MAIN_VERSION_ATLEAST(bmain, 300, 19)) {
    /* Add node storage for subdivision surface node. */
    FOREACH_NODETREE_BEGIN (bmain, ntree, id) {
      if (ntree->type == NTREE_GEOMETRY) {
        LISTBASE_FOREACH (bNode *, node, &ntree->nodes) {
          if (node->type == GEO_NODE_SUBDIVISION_SURFACE) {
            if (node->storage == NULL) {
              NodeGeometrySubdivisionSurface *data = MEM_callocN(
                  sizeof(NodeGeometrySubdivisionSurface), __func__);
              data->uv_smooth = SUBSURF_UV_SMOOTH_PRESERVE_BOUNDARIES;
              data->boundary_smooth = SUBSURF_BOUNDARY_SMOOTH_ALL;
              node->storage = data;
            }
          }
        }
      }
    }
    FOREACH_NODETREE_END;

    /* Disable Fade Inactive Overlay by default as it is redundant after introducing flash on
     * mode transfer. */
    for (bScreen *screen = bmain->screens.first; screen; screen = screen->id.next) {
      LISTBASE_FOREACH (ScrArea *, area, &screen->areabase) {
        LISTBASE_FOREACH (SpaceLink *, sl, &area->spacedata) {
          if (sl->spacetype == SPACE_VIEW3D) {
            View3D *v3d = (View3D *)sl;
            v3d->overlay.flag &= ~V3D_OVERLAY_FADE_INACTIVE;
          }
        }
      }
    }

    LISTBASE_FOREACH (Scene *, scene, &bmain->scenes) {
      SequencerToolSettings *sequencer_tool_settings = SEQ_tool_settings_ensure(scene);
      sequencer_tool_settings->overlap_mode = SEQ_OVERLAP_SHUFFLE;
    }
  }

  if (!MAIN_VERSION_ATLEAST(bmain, 300, 20)) {
    /* Use new vector Size socket in Cube Mesh Primitive node. */
    LISTBASE_FOREACH (bNodeTree *, ntree, &bmain->nodetrees) {
      if (ntree->type != NTREE_GEOMETRY) {
        continue;
      }

      LISTBASE_FOREACH_MUTABLE (bNodeLink *, link, &ntree->links) {
        if (link->tonode->type == GEO_NODE_MESH_PRIMITIVE_CUBE) {
          bNode *node = link->tonode;
          if (STREQ(link->tosock->identifier, "Size") && link->tosock->type == SOCK_FLOAT) {
            bNode *link_fromnode = link->fromnode;
            bNodeSocket *link_fromsock = link->fromsock;
            bNodeSocket *socket = link->tosock;
            BLI_assert(socket);

            bNodeSocket *new_socket = do_version_replace_float_size_with_vector(
                ntree, node, socket);
            nodeAddLink(ntree, link_fromnode, link_fromsock, node, new_socket);
          }
        }
      }

      LISTBASE_FOREACH (bNode *, node, &ntree->nodes) {
        if (node->type != GEO_NODE_MESH_PRIMITIVE_CUBE) {
          continue;
        }
        LISTBASE_FOREACH (bNodeSocket *, socket, &node->inputs) {
          if (STREQ(socket->identifier, "Size") && (socket->type == SOCK_FLOAT)) {
            do_version_replace_float_size_with_vector(ntree, node, socket);
            break;
          }
        }
      }
    }
  }

  if (!MAIN_VERSION_ATLEAST(bmain, 300, 22)) {
    LISTBASE_FOREACH (bNodeTree *, ntree, &bmain->nodetrees) {
      if (ntree->type == NTREE_GEOMETRY) {
        version_geometry_nodes_change_legacy_names(ntree);
      }
    }
    if (!DNA_struct_elem_find(
            fd->filesdna, "LineartGpencilModifierData", "bool", "use_crease_on_smooth")) {
      LISTBASE_FOREACH (Object *, ob, &bmain->objects) {
        if (ob->type == OB_GPENCIL) {
          LISTBASE_FOREACH (GpencilModifierData *, md, &ob->greasepencil_modifiers) {
            if (md->type == eGpencilModifierType_Lineart) {
              LineartGpencilModifierData *lmd = (LineartGpencilModifierData *)md;
              lmd->calculation_flags |= LRT_USE_CREASE_ON_SMOOTH_SURFACES;
            }
          }
        }
      }
    }
<<<<<<< HEAD
=======
  }

  if (!MAIN_VERSION_ATLEAST(bmain, 300, 23)) {
    for (bScreen *screen = bmain->screens.first; screen; screen = screen->id.next) {
      LISTBASE_FOREACH (ScrArea *, area, &screen->areabase) {
        LISTBASE_FOREACH (SpaceLink *, sl, &area->spacedata) {
          if (sl->spacetype == SPACE_FILE) {
            SpaceFile *sfile = (SpaceFile *)sl;
            if (sfile->asset_params) {
              sfile->asset_params->base_params.recursion_level = FILE_SELECT_MAX_RECURSIONS;
            }
          }
        }
      }
    }

    LISTBASE_FOREACH (bScreen *, screen, &bmain->screens) {
      LISTBASE_FOREACH (ScrArea *, area, &screen->areabase) {
        LISTBASE_FOREACH (SpaceLink *, sl, &area->spacedata) {
          if (sl->spacetype == SPACE_SEQ) {
            SpaceSeq *sseq = (SpaceSeq *)sl;
            int seq_show_safe_margins = (sseq->flag & SEQ_PREVIEW_SHOW_SAFE_MARGINS);
            int seq_show_gpencil = (sseq->flag & SEQ_PREVIEW_SHOW_GPENCIL);
            int seq_show_fcurves = (sseq->flag & SEQ_TIMELINE_SHOW_FCURVES);
            int seq_show_safe_center = (sseq->flag & SEQ_PREVIEW_SHOW_SAFE_CENTER);
            int seq_show_metadata = (sseq->flag & SEQ_PREVIEW_SHOW_METADATA);
            int seq_show_strip_name = (sseq->flag & SEQ_TIMELINE_SHOW_STRIP_NAME);
            int seq_show_strip_source = (sseq->flag & SEQ_TIMELINE_SHOW_STRIP_SOURCE);
            int seq_show_strip_duration = (sseq->flag & SEQ_TIMELINE_SHOW_STRIP_DURATION);
            int seq_show_grid = (sseq->flag & SEQ_TIMELINE_SHOW_GRID);
            int show_strip_offset = (sseq->draw_flag & SEQ_TIMELINE_SHOW_STRIP_OFFSETS);
            sseq->preview_overlay.flag = (seq_show_safe_margins | seq_show_gpencil |
                                          seq_show_safe_center | seq_show_metadata);
            sseq->timeline_overlay.flag = (seq_show_fcurves | seq_show_strip_name |
                                           seq_show_strip_source | seq_show_strip_duration |
                                           seq_show_grid | show_strip_offset);
          }
        }
      }
    }
  }

  if (!MAIN_VERSION_ATLEAST(bmain, 300, 24)) {
    LISTBASE_FOREACH (Scene *, scene, &bmain->scenes) {
      SequencerToolSettings *sequencer_tool_settings = SEQ_tool_settings_ensure(scene);
      sequencer_tool_settings->pivot_point = V3D_AROUND_CENTER_MEDIAN;

      if (scene->ed != NULL) {
        SEQ_for_each_callback(&scene->ed->seqbase, seq_transform_origin_set, NULL);
      }
    }
    LISTBASE_FOREACH (bScreen *, screen, &bmain->screens) {
      LISTBASE_FOREACH (ScrArea *, area, &screen->areabase) {
        LISTBASE_FOREACH (SpaceLink *, sl, &area->spacedata) {
          if (sl->spacetype == SPACE_SEQ) {
            SpaceSeq *sseq = (SpaceSeq *)sl;
            sseq->preview_overlay.flag |= SEQ_PREVIEW_SHOW_OUTLINE_SELECTED;
          }
        }
      }
    }

    LISTBASE_FOREACH (bScreen *, screen, &bmain->screens) {
      LISTBASE_FOREACH (ScrArea *, area, &screen->areabase) {
        LISTBASE_FOREACH (SpaceLink *, sl, &area->spacedata) {
          if (sl->spacetype == SPACE_SEQ) {
            ListBase *regionbase = (sl == area->spacedata.first) ? &area->regionbase :
                                                                   &sl->regionbase;
            LISTBASE_FOREACH (ARegion *, region, regionbase) {
              if (region->regiontype == RGN_TYPE_WINDOW) {
                region->v2d.min[1] = 4.0f;
              }
            }
          }
        }
      }
    }
  }

  if (!MAIN_VERSION_ATLEAST(bmain, 300, 25)) {
    FOREACH_NODETREE_BEGIN (bmain, ntree, id) {
      if (ntree->type == NTREE_SHADER) {
        LISTBASE_FOREACH (bNode *, node, &ntree->nodes) {
          do_version_subsurface_methods(node);
        }
      }
    }
    FOREACH_NODETREE_END;

    enum {
      R_EXR_TILE_FILE = (1 << 10),
      R_FULL_SAMPLE = (1 << 15),
    };
    LISTBASE_FOREACH (Scene *, scene, &bmain->scenes) {
      scene->r.scemode &= ~(R_EXR_TILE_FILE | R_FULL_SAMPLE);
    }
>>>>>>> 204b01a2
  }

  /**
   * Versioning code until next subversion bump goes here.
   *
   * \note Be sure to check when bumping the version:
   * - "versioning_userdef.c", #blo_do_versions_userdef
   * - "versioning_userdef.c", #do_versions_theme
   *
   * \note Keep this message at the bottom of the function.
   */
  {
    /* Keep this block, even when empty. */
<<<<<<< HEAD

    for (bScreen *screen = bmain->screens.first; screen; screen = screen->id.next) {
      LISTBASE_FOREACH (ScrArea *, area, &screen->areabase) {
        LISTBASE_FOREACH (SpaceLink *, sl, &area->spacedata) {
          if (sl->spacetype == SPACE_FILE) {
            SpaceFile *sfile = (SpaceFile *)sl;
            if (sfile->asset_params) {
              sfile->asset_params->base_params.recursion_level = FILE_SELECT_MAX_RECURSIONS;
            }
          }
=======
    LISTBASE_FOREACH (Object *, ob, &bmain->objects) {
      LISTBASE_FOREACH (ModifierData *, md, &ob->modifiers) {
        if (md->type == eModifierType_Nodes) {
          version_geometry_nodes_add_attribute_input_settings((NodesModifierData *)md);
>>>>>>> 204b01a2
        }
      }
    }
  }
}<|MERGE_RESOLUTION|>--- conflicted
+++ resolved
@@ -1322,8 +1322,6 @@
         }
       }
     }
-<<<<<<< HEAD
-=======
   }
 
   if (!MAIN_VERSION_ATLEAST(bmain, 300, 23)) {
@@ -1420,7 +1418,6 @@
     LISTBASE_FOREACH (Scene *, scene, &bmain->scenes) {
       scene->r.scemode &= ~(R_EXR_TILE_FILE | R_FULL_SAMPLE);
     }
->>>>>>> 204b01a2
   }
 
   /**
@@ -1434,23 +1431,10 @@
    */
   {
     /* Keep this block, even when empty. */
-<<<<<<< HEAD
-
-    for (bScreen *screen = bmain->screens.first; screen; screen = screen->id.next) {
-      LISTBASE_FOREACH (ScrArea *, area, &screen->areabase) {
-        LISTBASE_FOREACH (SpaceLink *, sl, &area->spacedata) {
-          if (sl->spacetype == SPACE_FILE) {
-            SpaceFile *sfile = (SpaceFile *)sl;
-            if (sfile->asset_params) {
-              sfile->asset_params->base_params.recursion_level = FILE_SELECT_MAX_RECURSIONS;
-            }
-          }
-=======
     LISTBASE_FOREACH (Object *, ob, &bmain->objects) {
       LISTBASE_FOREACH (ModifierData *, md, &ob->modifiers) {
         if (md->type == eModifierType_Nodes) {
           version_geometry_nodes_add_attribute_input_settings((NodesModifierData *)md);
->>>>>>> 204b01a2
         }
       }
     }
