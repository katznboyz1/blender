/*
 * This program is free software; you can redistribute it and/or
 * modify it under the terms of the GNU General Public License
 * as published by the Free Software Foundation; either version 2
 * of the License, or (at your option) any later version.
 *
 * This program is distributed in the hope that it will be useful,
 * but WITHOUT ANY WARRANTY; without even the implied warranty of
 * MERCHANTABILITY or FITNESS FOR A PARTICULAR PURPOSE.  See the
 * GNU General Public License for more details.
 *
 * You should have received a copy of the GNU General Public License
 * along with this program; if not, write to the Free Software Foundation,
 * Inc., 51 Franklin Street, Fifth Floor, Boston, MA 02110-1301, USA.
 */

/** \file
 * \ingroup blenloader
 */
/* allow readfile to use deprecated functionality */
#define DNA_DEPRECATED_ALLOW

#include "BLI_alloca.h"
#include "BLI_listbase.h"
#include "BLI_math.h"
#include "BLI_string.h"
#include "BLI_utildefines.h"

#include "DNA_anim_types.h"
#include "DNA_armature_types.h"
#include "DNA_brush_types.h"
#include "DNA_cachefile_types.h"
#include "DNA_collection_types.h"
#include "DNA_constraint_types.h"
#include "DNA_fluid_types.h"
#include "DNA_genfile.h"
#include "DNA_gpencil_modifier_types.h"
#include "DNA_gpencil_types.h"
#include "DNA_hair_types.h"
#include "DNA_light_types.h"
#include "DNA_mesh_types.h"
#include "DNA_meshdata_types.h"
#include "DNA_modifier_types.h"
#include "DNA_object_types.h"
#include "DNA_particle_types.h"
#include "DNA_pointcloud_types.h"
#include "DNA_rigidbody_types.h"
#include "DNA_screen_types.h"
#include "DNA_shader_fx_types.h"
#include "DNA_space_types.h"
#include "DNA_tracking_types.h"
#include "DNA_workspace_types.h"

#include "BKE_animsys.h"
#include "BKE_armature.h"
#include "BKE_attribute.h"
#include "BKE_collection.h"
#include "BKE_colortools.h"
#include "BKE_cryptomatte.h"
#include "BKE_fcurve.h"
#include "BKE_gpencil.h"
#include "BKE_lib_id.h"
#include "BKE_main.h"
#include "BKE_mesh.h"
#include "BKE_multires.h"
#include "BKE_node.h"

#include "IMB_imbuf.h"
#include "MEM_guardedalloc.h"

#include "RNA_access.h"

#include "SEQ_proxy.h"
#include "SEQ_render.h"
#include "SEQ_sequencer.h"
#include "SEQ_time.h"
#include "SEQ_transform.h"

#include "BLO_readfile.h"
#include "readfile.h"

/* Make preferences read-only, use versioning_userdef.c. */
#define U (*((const UserDef *)&U))

static eSpaceSeq_Proxy_RenderSize get_sequencer_render_size(Main *bmain)
{
  eSpaceSeq_Proxy_RenderSize render_size = 100;

  for (bScreen *screen = bmain->screens.first; screen; screen = screen->id.next) {
    LISTBASE_FOREACH (ScrArea *, area, &screen->areabase) {
      LISTBASE_FOREACH (SpaceLink *, sl, &area->spacedata) {
        switch (sl->spacetype) {
          case SPACE_SEQ: {
            SpaceSeq *sseq = (SpaceSeq *)sl;
            if (sseq->mainb == SEQ_DRAW_IMG_IMBUF) {
              render_size = sseq->render_size;
              break;
            }
          }
        }
      }
    }
  }

  return render_size;
}

static bool can_use_proxy(const Sequence *seq, int psize)
{
  if (seq->strip->proxy == NULL) {
    return false;
  }
  short size_flags = seq->strip->proxy->build_size_flags;
  return (seq->flag & SEQ_USE_PROXY) != 0 && psize != IMB_PROXY_NONE && (size_flags & psize) != 0;
}

/* image_size is width or height depending what RNA property is converted - X or Y. */
static void seq_convert_transform_animation(const Scene *scene,
                                            const char *path,
                                            const int image_size)
{
  if (scene->adt == NULL || scene->adt->action == NULL) {
    return;
  }

  FCurve *fcu = BKE_fcurve_find(&scene->adt->action->curves, path, 0);
  if (fcu != NULL && !BKE_fcurve_is_empty(fcu)) {
    BezTriple *bezt = fcu->bezt;
    for (int i = 0; i < fcu->totvert; i++, bezt++) {
      /* Same math as with old_image_center_*, but simplified. */
      bezt->vec[0][1] = image_size / 2 + bezt->vec[0][1] - scene->r.xsch / 2;
      bezt->vec[1][1] = image_size / 2 + bezt->vec[1][1] - scene->r.xsch / 2;
      bezt->vec[2][1] = image_size / 2 + bezt->vec[2][1] - scene->r.xsch / 2;
    }
  }
}

static void seq_convert_transform_crop(const Scene *scene,
                                       Sequence *seq,
                                       const eSpaceSeq_Proxy_RenderSize render_size)
{
  if (seq->strip->transform == NULL) {
    seq->strip->transform = MEM_callocN(sizeof(struct StripTransform), "StripTransform");
  }
  if (seq->strip->crop == NULL) {
    seq->strip->crop = MEM_callocN(sizeof(struct StripCrop), "StripCrop");
  }

  StripCrop *c = seq->strip->crop;
  StripTransform *t = seq->strip->transform;
  int old_image_center_x = scene->r.xsch / 2;
  int old_image_center_y = scene->r.ysch / 2;
  int image_size_x = scene->r.xsch;
  int image_size_y = scene->r.ysch;

  /* Hardcoded legacy bit-flags which has been removed. */
  const uint32_t use_transform_flag = (1 << 16);
  const uint32_t use_crop_flag = (1 << 17);

  const StripElem *s_elem = SEQ_render_give_stripelem(seq, seq->start);
  if (s_elem != NULL) {
    image_size_x = s_elem->orig_width;
    image_size_y = s_elem->orig_height;

    if (can_use_proxy(seq, SEQ_rendersize_to_proxysize(render_size))) {
      image_size_x /= SEQ_rendersize_to_scale_factor(render_size);
      image_size_y /= SEQ_rendersize_to_scale_factor(render_size);
    }
  }

  /* Default scale. */
  if (t->scale_x == 0.0f && t->scale_y == 0.0f) {
    t->scale_x = 1.0f;
    t->scale_y = 1.0f;
  }

  /* Clear crop if it was unused. This must happen before converting values. */
  if ((seq->flag & use_crop_flag) == 0) {
    c->bottom = c->top = c->left = c->right = 0;
  }

  if ((seq->flag & use_transform_flag) == 0) {
    t->xofs = t->yofs = 0;

    /* Reverse scale to fit for strips not using offset. */
    float project_aspect = (float)scene->r.xsch / (float)scene->r.ysch;
    float image_aspect = (float)image_size_x / (float)image_size_y;
    if (project_aspect > image_aspect) {
      t->scale_x = project_aspect / image_aspect;
    }
    else {
      t->scale_y = image_aspect / project_aspect;
    }
  }

  if ((seq->flag & use_crop_flag) != 0 && (seq->flag & use_transform_flag) == 0) {
    /* Calculate image offset. */
    float s_x = scene->r.xsch / image_size_x;
    float s_y = scene->r.ysch / image_size_y;
    old_image_center_x += c->right * s_x - c->left * s_x;
    old_image_center_y += c->top * s_y - c->bottom * s_y;

    /* Convert crop to scale. */
    int cropped_image_size_x = image_size_x - c->right - c->left;
    int cropped_image_size_y = image_size_y - c->top - c->bottom;
    c->bottom = c->top = c->left = c->right = 0;
    t->scale_x *= (float)image_size_x / (float)cropped_image_size_x;
    t->scale_y *= (float)image_size_y / (float)cropped_image_size_y;
  }

  if ((seq->flag & use_transform_flag) != 0) {
    /* Convert image offset. */
    old_image_center_x = image_size_x / 2 - c->left + t->xofs;
    old_image_center_y = image_size_y / 2 - c->bottom + t->yofs;

    /* Preserve original image size. */
    t->scale_x = t->scale_y = MAX2((float)image_size_x / (float)scene->r.xsch,
                                   (float)image_size_y / (float)scene->r.ysch);

    /* Convert crop. */
    if ((seq->flag & use_crop_flag) != 0) {
      c->top /= t->scale_x;
      c->bottom /= t->scale_x;
      c->left /= t->scale_x;
      c->right /= t->scale_x;
    }
  }

  t->xofs = old_image_center_x - scene->r.xsch / 2;
  t->yofs = old_image_center_y - scene->r.ysch / 2;

  /* Convert offset animation, but only if crop is not used. */
  if ((seq->flag & use_transform_flag) != 0 && (seq->flag & use_crop_flag) == 0) {
    char name_esc[(sizeof(seq->name) - 2) * 2], *path;
    BLI_str_escape(name_esc, seq->name + 2, sizeof(name_esc));

    path = BLI_sprintfN("sequence_editor.sequences_all[\"%s\"].transform.offset_x", name_esc);
    seq_convert_transform_animation(scene, path, image_size_x);
    MEM_freeN(path);
    path = BLI_sprintfN("sequence_editor.sequences_all[\"%s\"].transform.offset_y", name_esc);
    seq_convert_transform_animation(scene, path, image_size_y);
    MEM_freeN(path);
  }

  seq->flag &= ~use_transform_flag;
  seq->flag &= ~use_crop_flag;
}

static void seq_convert_transform_crop_lb(const Scene *scene,
                                          const ListBase *lb,
                                          const eSpaceSeq_Proxy_RenderSize render_size)
{

  LISTBASE_FOREACH (Sequence *, seq, lb) {
    if (seq->type != SEQ_TYPE_SOUND_RAM) {
      seq_convert_transform_crop(scene, seq, render_size);
    }
    if (seq->type == SEQ_TYPE_META) {
      seq_convert_transform_crop_lb(scene, &seq->seqbase, render_size);
    }
  }
}

static void seq_convert_transform_animation_2(const Scene *scene,
                                              const char *path,
                                              const float scale_to_fit_factor)
{
  if (scene->adt == NULL || scene->adt->action == NULL) {
    return;
  }

  FCurve *fcu = BKE_fcurve_find(&scene->adt->action->curves, path, 0);
  if (fcu != NULL && !BKE_fcurve_is_empty(fcu)) {
    BezTriple *bezt = fcu->bezt;
    for (int i = 0; i < fcu->totvert; i++, bezt++) {
      /* Same math as with old_image_center_*, but simplified. */
      bezt->vec[0][1] *= scale_to_fit_factor;
      bezt->vec[1][1] *= scale_to_fit_factor;
      bezt->vec[2][1] *= scale_to_fit_factor;
    }
  }
}

static void seq_convert_transform_crop_2(const Scene *scene,
                                         Sequence *seq,
                                         const eSpaceSeq_Proxy_RenderSize render_size)
{
  const StripElem *s_elem = SEQ_render_give_stripelem(seq, seq->start);
  if (s_elem == NULL) {
    return;
  }

  StripCrop *c = seq->strip->crop;
  StripTransform *t = seq->strip->transform;
  int image_size_x = s_elem->orig_width;
  int image_size_y = s_elem->orig_height;

  if (can_use_proxy(seq, SEQ_rendersize_to_proxysize(render_size))) {
    image_size_x /= SEQ_rendersize_to_scale_factor(render_size);
    image_size_y /= SEQ_rendersize_to_scale_factor(render_size);
  }

  /* Calculate scale factor, so image fits in preview area with original aspect ratio. */
  const float scale_to_fit_factor = MIN2((float)scene->r.xsch / (float)image_size_x,
                                         (float)scene->r.ysch / (float)image_size_y);
  t->scale_x *= scale_to_fit_factor;
  t->scale_y *= scale_to_fit_factor;
  c->top /= scale_to_fit_factor;
  c->bottom /= scale_to_fit_factor;
  c->left /= scale_to_fit_factor;
  c->right /= scale_to_fit_factor;

  char name_esc[(sizeof(seq->name) - 2) * 2], *path;
  BLI_str_escape(name_esc, seq->name + 2, sizeof(name_esc));
  path = BLI_sprintfN("sequence_editor.sequences_all[\"%s\"].transform.scale_x", name_esc);
  seq_convert_transform_animation_2(scene, path, scale_to_fit_factor);
  MEM_freeN(path);
  path = BLI_sprintfN("sequence_editor.sequences_all[\"%s\"].transform.scale_y", name_esc);
  seq_convert_transform_animation_2(scene, path, scale_to_fit_factor);
  MEM_freeN(path);
  path = BLI_sprintfN("sequence_editor.sequences_all[\"%s\"].crop.min_x", name_esc);
  seq_convert_transform_animation_2(scene, path, 1 / scale_to_fit_factor);
  MEM_freeN(path);
  path = BLI_sprintfN("sequence_editor.sequences_all[\"%s\"].crop.max_x", name_esc);
  seq_convert_transform_animation_2(scene, path, 1 / scale_to_fit_factor);
  MEM_freeN(path);
  path = BLI_sprintfN("sequence_editor.sequences_all[\"%s\"].crop.min_y", name_esc);
  seq_convert_transform_animation_2(scene, path, 1 / scale_to_fit_factor);
  MEM_freeN(path);
  path = BLI_sprintfN("sequence_editor.sequences_all[\"%s\"].crop.max_x", name_esc);
  seq_convert_transform_animation_2(scene, path, 1 / scale_to_fit_factor);
  MEM_freeN(path);
}

static void seq_convert_transform_crop_lb_2(const Scene *scene,
                                            const ListBase *lb,
                                            const eSpaceSeq_Proxy_RenderSize render_size)
{

  LISTBASE_FOREACH (Sequence *, seq, lb) {
    if (seq->type != SEQ_TYPE_SOUND_RAM) {
      seq_convert_transform_crop_2(scene, seq, render_size);
    }
    if (seq->type == SEQ_TYPE_META) {
      seq_convert_transform_crop_lb_2(scene, &seq->seqbase, render_size);
    }
  }
}

static void seq_update_meta_disp_range(Editing *ed)
{
  if (ed == NULL) {
    return;
  }

  LISTBASE_FOREACH_BACKWARD (MetaStack *, ms, &ed->metastack) {
    /* Update ms->disp_range from meta. */
    if (ms->disp_range[0] == ms->disp_range[1]) {
      copy_v2_v2_int(ms->disp_range, &ms->parseq->startdisp);
    }

    /* Update meta strip endpoints. */
    SEQ_transform_set_left_handle_frame(ms->parseq, ms->disp_range[0]);
    SEQ_transform_set_right_handle_frame(ms->parseq, ms->disp_range[1]);
    SEQ_transform_fix_single_image_seq_offsets(ms->parseq);

    /* Recalculate effects using meta strip. */
    LISTBASE_FOREACH (Sequence *, seq, ms->oldbasep) {
      if (seq->seq2) {
        seq->start = seq->startdisp = max_ii(seq->seq1->startdisp, seq->seq2->startdisp);
        seq->enddisp = min_ii(seq->seq1->enddisp, seq->seq2->enddisp);
      }
    }

    /* Ensure that active seqbase points to active meta strip seqbase. */
    MetaStack *active_ms = SEQ_meta_stack_active_get(ed);
    SEQ_seqbase_active_set(ed, &active_ms->parseq->seqbase);
  }
}

void do_versions_after_linking_290(Main *bmain, ReportList *UNUSED(reports))
{
  if (!MAIN_VERSION_ATLEAST(bmain, 290, 1)) {
    /* Patch old grease pencil modifiers material filter. */
    LISTBASE_FOREACH (Object *, ob, &bmain->objects) {
      LISTBASE_FOREACH (GpencilModifierData *, md, &ob->greasepencil_modifiers) {
        switch (md->type) {
          case eGpencilModifierType_Array: {
            ArrayGpencilModifierData *gpmd = (ArrayGpencilModifierData *)md;
            if (gpmd->materialname[0] != '\0') {
              gpmd->material = BLI_findstring(
                  &bmain->materials, gpmd->materialname, offsetof(ID, name) + 2);
              gpmd->materialname[0] = '\0';
            }
            break;
          }
          case eGpencilModifierType_Color: {
            ColorGpencilModifierData *gpmd = (ColorGpencilModifierData *)md;
            if (gpmd->materialname[0] != '\0') {
              gpmd->material = BLI_findstring(
                  &bmain->materials, gpmd->materialname, offsetof(ID, name) + 2);
              gpmd->materialname[0] = '\0';
            }
            break;
          }
          case eGpencilModifierType_Hook: {
            HookGpencilModifierData *gpmd = (HookGpencilModifierData *)md;
            if (gpmd->materialname[0] != '\0') {
              gpmd->material = BLI_findstring(
                  &bmain->materials, gpmd->materialname, offsetof(ID, name) + 2);
              gpmd->materialname[0] = '\0';
            }
            break;
          }
          case eGpencilModifierType_Lattice: {
            LatticeGpencilModifierData *gpmd = (LatticeGpencilModifierData *)md;
            if (gpmd->materialname[0] != '\0') {
              gpmd->material = BLI_findstring(
                  &bmain->materials, gpmd->materialname, offsetof(ID, name) + 2);
              gpmd->materialname[0] = '\0';
            }
            break;
          }
          case eGpencilModifierType_Mirror: {
            MirrorGpencilModifierData *gpmd = (MirrorGpencilModifierData *)md;
            if (gpmd->materialname[0] != '\0') {
              gpmd->material = BLI_findstring(
                  &bmain->materials, gpmd->materialname, offsetof(ID, name) + 2);
              gpmd->materialname[0] = '\0';
            }
            break;
          }
          case eGpencilModifierType_Multiply: {
            MultiplyGpencilModifierData *gpmd = (MultiplyGpencilModifierData *)md;
            if (gpmd->materialname[0] != '\0') {
              gpmd->material = BLI_findstring(
                  &bmain->materials, gpmd->materialname, offsetof(ID, name) + 2);
              gpmd->materialname[0] = '\0';
            }
            break;
          }
          case eGpencilModifierType_Noise: {
            NoiseGpencilModifierData *gpmd = (NoiseGpencilModifierData *)md;
            if (gpmd->materialname[0] != '\0') {
              gpmd->material = BLI_findstring(
                  &bmain->materials, gpmd->materialname, offsetof(ID, name) + 2);
              gpmd->materialname[0] = '\0';
            }
            break;
          }
          case eGpencilModifierType_Offset: {
            OffsetGpencilModifierData *gpmd = (OffsetGpencilModifierData *)md;
            if (gpmd->materialname[0] != '\0') {
              gpmd->material = BLI_findstring(
                  &bmain->materials, gpmd->materialname, offsetof(ID, name) + 2);
              gpmd->materialname[0] = '\0';
            }
            break;
          }
          case eGpencilModifierType_Opacity: {
            OpacityGpencilModifierData *gpmd = (OpacityGpencilModifierData *)md;
            if (gpmd->materialname[0] != '\0') {
              gpmd->material = BLI_findstring(
                  &bmain->materials, gpmd->materialname, offsetof(ID, name) + 2);
              gpmd->materialname[0] = '\0';
            }
            break;
          }
          case eGpencilModifierType_Simplify: {
            SimplifyGpencilModifierData *gpmd = (SimplifyGpencilModifierData *)md;
            if (gpmd->materialname[0] != '\0') {
              gpmd->material = BLI_findstring(
                  &bmain->materials, gpmd->materialname, offsetof(ID, name) + 2);
              gpmd->materialname[0] = '\0';
            }
            break;
          }
          case eGpencilModifierType_Smooth: {
            SmoothGpencilModifierData *gpmd = (SmoothGpencilModifierData *)md;
            if (gpmd->materialname[0] != '\0') {
              gpmd->material = BLI_findstring(
                  &bmain->materials, gpmd->materialname, offsetof(ID, name) + 2);
              gpmd->materialname[0] = '\0';
            }
            break;
          }
          case eGpencilModifierType_Subdiv: {
            SubdivGpencilModifierData *gpmd = (SubdivGpencilModifierData *)md;
            if (gpmd->materialname[0] != '\0') {
              gpmd->material = BLI_findstring(
                  &bmain->materials, gpmd->materialname, offsetof(ID, name) + 2);
              gpmd->materialname[0] = '\0';
            }
            break;
          }
          case eGpencilModifierType_Texture: {
            TextureGpencilModifierData *gpmd = (TextureGpencilModifierData *)md;
            if (gpmd->materialname[0] != '\0') {
              gpmd->material = BLI_findstring(
                  &bmain->materials, gpmd->materialname, offsetof(ID, name) + 2);
              gpmd->materialname[0] = '\0';
            }
            break;
          }
          case eGpencilModifierType_Thick: {
            ThickGpencilModifierData *gpmd = (ThickGpencilModifierData *)md;
            if (gpmd->materialname[0] != '\0') {
              gpmd->material = BLI_findstring(
                  &bmain->materials, gpmd->materialname, offsetof(ID, name) + 2);
              gpmd->materialname[0] = '\0';
            }
            break;
          }
          default:
            break;
        }
      }
    }

    /* Patch first frame for old files. */
    Scene *scene = bmain->scenes.first;
    if (scene != NULL) {
      LISTBASE_FOREACH (Object *, ob, &bmain->objects) {
        if (ob->type != OB_GPENCIL) {
          continue;
        }
        bGPdata *gpd = ob->data;
        LISTBASE_FOREACH (bGPDlayer *, gpl, &gpd->layers) {
          bGPDframe *gpf = gpl->frames.first;
          if (gpf && gpf->framenum > scene->r.sfra) {
            bGPDframe *gpf_dup = BKE_gpencil_frame_duplicate(gpf, true);
            gpf_dup->framenum = scene->r.sfra;
            BLI_addhead(&gpl->frames, gpf_dup);
          }
        }
      }
    }
  }

  if (!MAIN_VERSION_ATLEAST(bmain, 291, 1)) {
    LISTBASE_FOREACH (Collection *, collection, &bmain->collections) {
      if (BKE_collection_cycles_fix(bmain, collection)) {
        printf(
            "WARNING: Cycle detected in collection '%s', fixed as best as possible.\n"
            "You may have to reconstruct your View Layers...\n",
            collection->id.name);
      }
    }
  }

  if (!MAIN_VERSION_ATLEAST(bmain, 291, 8)) {
    /**
     * Make sure Emission Alpha fcurve and drivers is properly mapped after the Emission Strength
     * got introduced.
     */

    /**
     * Effectively we are replacing the (animation of) node socket input 18 with 19.
     * Emission Strength is the new socket input 18, pushing Emission Alpha to input 19.
     *
     * To play safe we move all the inputs beyond 18 to their rightful new place.
     * In case users are doing unexpected things with not-really supported keyframeable channels.
     *
     * The for loop for the input ids is at the top level otherwise we lose the animation
     * keyframe data.
     */
    for (int input_id = 21; input_id >= 18; input_id--) {
      FOREACH_NODETREE_BEGIN (bmain, ntree, id) {
        if (ntree->type == NTREE_SHADER) {
          LISTBASE_FOREACH (bNode *, node, &ntree->nodes) {
            if (node->type != SH_NODE_BSDF_PRINCIPLED) {
              continue;
            }

            const size_t node_name_length = strlen(node->name);
            const size_t node_name_escaped_max_length = (node_name_length * 2);
            char *node_name_escaped = MEM_mallocN(node_name_escaped_max_length + 1,
                                                  "escaped name");
            BLI_str_escape(node_name_escaped, node->name, node_name_escaped_max_length);
            char *rna_path_prefix = BLI_sprintfN("nodes[\"%s\"].inputs", node_name_escaped);

            BKE_animdata_fix_paths_rename_all_ex(
                bmain, id, rna_path_prefix, NULL, NULL, input_id, input_id + 1, false);
            MEM_freeN(rna_path_prefix);
            MEM_freeN(node_name_escaped);
          }
        }
      }
      FOREACH_NODETREE_END;
    }
  }

  /* Convert all Multires displacement to Catmull-Clark subdivision limit surface. */
  if (!MAIN_VERSION_ATLEAST(bmain, 292, 1)) {
    LISTBASE_FOREACH (Object *, ob, &bmain->objects) {
      ModifierData *md;
      for (md = ob->modifiers.first; md; md = md->next) {
        if (md->type == eModifierType_Multires) {
          MultiresModifierData *mmd = (MultiresModifierData *)md;
          if (mmd->simple) {
            multires_do_versions_simple_to_catmull_clark(ob, mmd);
          }
        }
      }
    }
  }

  if (!MAIN_VERSION_ATLEAST(bmain, 292, 2)) {

    eSpaceSeq_Proxy_RenderSize render_size = get_sequencer_render_size(bmain);

    LISTBASE_FOREACH (Scene *, scene, &bmain->scenes) {
      if (scene->ed != NULL) {
        seq_convert_transform_crop_lb(scene, &scene->ed->seqbase, render_size);
      }
    }
  }

  if (!MAIN_VERSION_ATLEAST(bmain, 292, 8)) {
    /* Systematically rebuild posebones to ensure consistent ordering matching the one of bones in
     * Armature obdata. */
    LISTBASE_FOREACH (Object *, ob, &bmain->objects) {
      if (ob->type == OB_ARMATURE) {
        BKE_pose_rebuild(bmain, ob, ob->data, true);
      }
    }

    /* Wet Paint Radius Factor */
    for (Brush *br = bmain->brushes.first; br; br = br->id.next) {
      if (br->ob_mode & OB_MODE_SCULPT && br->wet_paint_radius_factor == 0.0f) {
        br->wet_paint_radius_factor = 1.0f;
      }
    }

    eSpaceSeq_Proxy_RenderSize render_size = get_sequencer_render_size(bmain);
    LISTBASE_FOREACH (Scene *, scene, &bmain->scenes) {
      if (scene->ed != NULL) {
        seq_convert_transform_crop_lb_2(scene, &scene->ed->seqbase, render_size);
      }
    }
  }

  /**
   * Versioning code until next subversion bump goes here.
   *
   * \note Be sure to check when bumping the version:
   * - #blo_do_versions_290 in this file.
   * - "versioning_userdef.c", #blo_do_versions_userdef
   * - "versioning_userdef.c", #do_versions_theme
   *
   * \note Keep this message at the bottom of the function.
   */
  {
    /* Keep this block, even when empty. */

    LISTBASE_FOREACH (Scene *, scene, &bmain->scenes) {
      seq_update_meta_disp_range(SEQ_editing_get(scene, false));
    }
  }
}

static void panels_remove_x_closed_flag_recursive(Panel *panel)
{
  const bool was_closed_x = panel->flag & PNL_UNUSED_1;
  const bool was_closed_y = panel->flag & PNL_CLOSED; /* That value was the Y closed flag. */

  SET_FLAG_FROM_TEST(panel->flag, was_closed_x || was_closed_y, PNL_CLOSED);

  /* Clear the old PNL_CLOSEDX flag. */
  panel->flag &= ~PNL_UNUSED_1;

  LISTBASE_FOREACH (Panel *, child_panel, &panel->children) {
    panels_remove_x_closed_flag_recursive(child_panel);
  }
}

static void do_versions_point_attributes(CustomData *pdata)
{
  /* Change to generic named float/float3 attributes. */
  const int CD_LOCATION = 43;
  const int CD_RADIUS = 44;

  for (int i = 0; i < pdata->totlayer; i++) {
    CustomDataLayer *layer = &pdata->layers[i];
    if (layer->type == CD_LOCATION) {
      STRNCPY(layer->name, "Position");
      layer->type = CD_PROP_FLOAT3;
    }
    else if (layer->type == CD_RADIUS) {
      STRNCPY(layer->name, "Radius");
      layer->type = CD_PROP_FLOAT;
    }
  }
}

static void do_versions_point_attribute_names(CustomData *pdata)
{
  /* Change from capital initial letter to lower case (T82693). */
  for (int i = 0; i < pdata->totlayer; i++) {
    CustomDataLayer *layer = &pdata->layers[i];
    if (layer->type == CD_PROP_FLOAT3 && STREQ(layer->name, "Position")) {
      STRNCPY(layer->name, "position");
    }
    else if (layer->type == CD_PROP_FLOAT && STREQ(layer->name, "Radius")) {
      STRNCPY(layer->name, "radius");
    }
  }
}

/* Move FCurve handles towards the control point in such a way that the curve itself doesn't
 * change. Since 2.91 FCurves are computed slightly differently, which requires this update to keep
 * the same animation result. Previous versions scaled down overlapping handles during evaluation.
 * This function applies the old correction to the actual animation data instead. */
static void do_versions_291_fcurve_handles_limit(FCurve *fcu)
{
  uint i = 1;
  for (BezTriple *bezt = fcu->bezt; i < fcu->totvert; i++, bezt++) {
    /* Only adjust bezier key-frames. */
    if (bezt->ipo != BEZT_IPO_BEZ) {
      continue;
    }

    BezTriple *nextbezt = bezt + 1;
    const float v1[2] = {bezt->vec[1][0], bezt->vec[1][1]};
    const float v2[2] = {bezt->vec[2][0], bezt->vec[2][1]};
    const float v3[2] = {nextbezt->vec[0][0], nextbezt->vec[0][1]};
    const float v4[2] = {nextbezt->vec[1][0], nextbezt->vec[1][1]};

    /* If the handles have no length, no need to do any corrections. */
    if (v1[0] == v2[0] && v3[0] == v4[0]) {
      continue;
    }

    /* Calculate handle deltas. */
    float delta1[2], delta2[2];
    sub_v2_v2v2(delta1, v1, v2);
    sub_v2_v2v2(delta2, v4, v3);

    const float len1 = fabsf(delta1[0]); /* Length of handle of first key. */
    const float len2 = fabsf(delta2[0]); /* Length of handle of second key. */

    /* Overlapping handles used to be internally scaled down in previous versions.
     * We bake the handles onto these previously virtual values. */
    const float time_delta = v4[0] - v1[0];
    const float total_len = len1 + len2;
    if (total_len <= time_delta) {
      continue;
    }

    const float factor = time_delta / total_len;
    /* Current keyframe's right handle: */
    madd_v2_v2v2fl(bezt->vec[2], v1, delta1, -factor); /* vec[2] = v1 - factor * delta1 */
    /* Next keyframe's left handle: */
    madd_v2_v2v2fl(nextbezt->vec[0], v4, delta2, -factor); /* vec[0] = v4 - factor * delta2 */
  }
}

static void do_versions_strip_cache_settings_recursive(const ListBase *seqbase)
{
  LISTBASE_FOREACH (Sequence *, seq, seqbase) {
    seq->cache_flag = 0;
    if (seq->type == SEQ_TYPE_META) {
      do_versions_strip_cache_settings_recursive(&seq->seqbase);
    }
  }
}

static void version_node_socket_name(bNodeTree *ntree,
                                     const int node_type,
                                     const char *old_name,
                                     const char *new_name)
{
  LISTBASE_FOREACH (bNode *, node, &ntree->nodes) {
    if (node->type == node_type) {
      LISTBASE_FOREACH (bNodeSocket *, socket, &node->inputs) {
        if (STREQ(socket->name, old_name)) {
          strcpy(socket->name, new_name);
        }
        if (STREQ(socket->identifier, old_name)) {
          strcpy(socket->identifier, new_name);
        }
      }
      LISTBASE_FOREACH (bNodeSocket *, socket, &node->outputs) {
        if (STREQ(socket->name, old_name)) {
          strcpy(socket->name, new_name);
        }
        if (STREQ(socket->identifier, old_name)) {
          strcpy(socket->identifier, new_name);
        }
      }
    }
  }
}

static void version_node_join_geometry_for_multi_input_socket(bNodeTree *ntree)
{
  LISTBASE_FOREACH_MUTABLE (bNodeLink *, link, &ntree->links) {
    if (link->tonode->type == GEO_NODE_JOIN_GEOMETRY && !(link->tosock->flag & SOCK_MULTI_INPUT)) {
      link->tosock = link->tonode->inputs.first;
    }
  }
  LISTBASE_FOREACH (bNode *, node, &ntree->nodes) {
    if (node->type == GEO_NODE_JOIN_GEOMETRY) {
      bNodeSocket *socket = node->inputs.first;
      socket->flag |= SOCK_MULTI_INPUT;
      socket->limit = 4095;
      nodeRemoveSocket(ntree, node, socket->next);
    }
  }
}

static ARegion *do_versions_add_region_if_not_found(ListBase *regionbase,
                                                    int region_type,
                                                    const char *name,
                                                    int link_after_region_type)
{
  ARegion *link_after_region = NULL;
  LISTBASE_FOREACH (ARegion *, region, regionbase) {
    if (region->regiontype == region_type) {
      return NULL;
    }
    if (region->regiontype == link_after_region_type) {
      link_after_region = region;
    }
  }
  ARegion *new_region = MEM_callocN(sizeof(ARegion), name);
  new_region->regiontype = region_type;
  BLI_insertlinkafter(regionbase, link_after_region, new_region);
  return new_region;
}

/* NOLINTNEXTLINE: readability-function-size */
void blo_do_versions_290(FileData *fd, Library *UNUSED(lib), Main *bmain)
{
  UNUSED_VARS(fd);

  if (MAIN_VERSION_ATLEAST(bmain, 290, 2) && MAIN_VERSION_OLDER(bmain, 291, 1)) {
    /* In this range, the extrude manifold could generate meshes with degenerated face. */
    LISTBASE_FOREACH (Mesh *, me, &bmain->meshes) {
      for (MPoly *mp = me->mpoly, *mp_end = mp + me->totpoly; mp < mp_end; mp++) {
        if (mp->totloop == 2) {
          bool changed;
          BKE_mesh_validate_arrays(me,
                                   me->mvert,
                                   me->totvert,
                                   me->medge,
                                   me->totedge,
                                   me->mface,
                                   me->totface,
                                   me->mloop,
                                   me->totloop,
                                   me->mpoly,
                                   me->totpoly,
                                   me->dvert,
                                   false,
                                   true,
                                   &changed);
          break;
        }
      }
    }
  }

  /** Repair files from duplicate brushes added to blend files, see: T76738. */
  if (!MAIN_VERSION_ATLEAST(bmain, 290, 2)) {
    {
      short id_codes[] = {ID_BR, ID_PAL};
      for (int i = 0; i < ARRAY_SIZE(id_codes); i++) {
        ListBase *lb = which_libbase(bmain, id_codes[i]);
        BKE_main_id_repair_duplicate_names_listbase(lb);
      }
    }

    if (!DNA_struct_elem_find(fd->filesdna, "SpaceImage", "float", "uv_opacity")) {
      for (bScreen *screen = bmain->screens.first; screen; screen = screen->id.next) {
        LISTBASE_FOREACH (ScrArea *, area, &screen->areabase) {
          LISTBASE_FOREACH (SpaceLink *, sl, &area->spacedata) {
            if (sl->spacetype == SPACE_IMAGE) {
              SpaceImage *sima = (SpaceImage *)sl;
              sima->uv_opacity = 1.0f;
            }
          }
        }
      }
    }

    /* Init Grease Pencil new random curves. */
    if (!DNA_struct_elem_find(fd->filesdna, "BrushGpencilSettings", "float", "random_hue")) {
      LISTBASE_FOREACH (Brush *, brush, &bmain->brushes) {
        if ((brush->gpencil_settings) && (brush->gpencil_settings->curve_rand_pressure == NULL)) {
          brush->gpencil_settings->curve_rand_pressure = BKE_curvemapping_add(
              1, 0.0f, 0.0f, 1.0f, 1.0f);
          brush->gpencil_settings->curve_rand_strength = BKE_curvemapping_add(
              1, 0.0f, 0.0f, 1.0f, 1.0f);
          brush->gpencil_settings->curve_rand_uv = BKE_curvemapping_add(1, 0.0f, 0.0f, 1.0f, 1.0f);
          brush->gpencil_settings->curve_rand_hue = BKE_curvemapping_add(
              1, 0.0f, 0.0f, 1.0f, 1.0f);
          brush->gpencil_settings->curve_rand_saturation = BKE_curvemapping_add(
              1, 0.0f, 0.0f, 1.0f, 1.0f);
          brush->gpencil_settings->curve_rand_value = BKE_curvemapping_add(
              1, 0.0f, 0.0f, 1.0f, 1.0f);
        }
      }
    }
  }

  if (!MAIN_VERSION_ATLEAST(bmain, 290, 4)) {
    /* Clear old deprecated bit-flag from edit weights modifiers, we now use it for something else.
     */
    LISTBASE_FOREACH (Object *, ob, &bmain->objects) {
      LISTBASE_FOREACH (ModifierData *, md, &ob->modifiers) {
        if (md->type == eModifierType_WeightVGEdit) {
          ((WeightVGEditModifierData *)md)->edit_flags &= ~MOD_WVG_EDIT_WEIGHTS_NORMALIZE;
        }
      }
    }

    /* Initialize parameters of the new Nishita sky model. */
    if (!DNA_struct_elem_find(fd->filesdna, "NodeTexSky", "float", "sun_size")) {
      FOREACH_NODETREE_BEGIN (bmain, ntree, id) {
        if (ntree->type == NTREE_SHADER) {
          LISTBASE_FOREACH (bNode *, node, &ntree->nodes) {
            if (node->type == SH_NODE_TEX_SKY && node->storage) {
              NodeTexSky *tex = (NodeTexSky *)node->storage;
              tex->sun_disc = true;
              tex->sun_size = DEG2RADF(0.545);
              tex->sun_elevation = M_PI_2;
              tex->sun_rotation = 0.0f;
              tex->altitude = 0.0f;
              tex->air_density = 1.0f;
              tex->dust_density = 1.0f;
              tex->ozone_density = 1.0f;
            }
          }
        }
      }
      FOREACH_NODETREE_END;
    }
  }

  if (!MAIN_VERSION_ATLEAST(bmain, 290, 6)) {
    /* Transition to saving expansion for all of a modifier's sub-panels. */
    if (!DNA_struct_elem_find(fd->filesdna, "ModifierData", "short", "ui_expand_flag")) {
      for (Object *object = bmain->objects.first; object != NULL; object = object->id.next) {
        LISTBASE_FOREACH (ModifierData *, md, &object->modifiers) {
          if (md->mode & eModifierMode_Expanded_DEPRECATED) {
            md->ui_expand_flag = 1;
          }
          else {
            md->ui_expand_flag = 0;
          }
        }
      }
    }

    /* EEVEE Motion blur new parameters. */
    if (!DNA_struct_elem_find(fd->filesdna, "SceneEEVEE", "float", "motion_blur_depth_scale")) {
      LISTBASE_FOREACH (Scene *, scene, &bmain->scenes) {
        scene->eevee.motion_blur_depth_scale = 100.0f;
        scene->eevee.motion_blur_max = 32;
      }
    }

    if (!DNA_struct_elem_find(fd->filesdna, "SceneEEVEE", "int", "motion_blur_steps")) {
      LISTBASE_FOREACH (Scene *, scene, &bmain->scenes) {
        scene->eevee.motion_blur_steps = 1;
      }
    }

    /* Transition to saving expansion for all of a constraint's sub-panels. */
    if (!DNA_struct_elem_find(fd->filesdna, "bConstraint", "short", "ui_expand_flag")) {
      for (Object *object = bmain->objects.first; object != NULL; object = object->id.next) {
        LISTBASE_FOREACH (bConstraint *, con, &object->constraints) {
          if (con->flag & CONSTRAINT_EXPAND_DEPRECATED) {
            con->ui_expand_flag = 1;
          }
          else {
            con->ui_expand_flag = 0;
          }
        }
      }
    }

    /* Transition to saving expansion for all of grease pencil modifier's sub-panels. */
    if (!DNA_struct_elem_find(fd->filesdna, "GpencilModifierData", "short", "ui_expand_flag")) {
      for (Object *object = bmain->objects.first; object != NULL; object = object->id.next) {
        LISTBASE_FOREACH (GpencilModifierData *, md, &object->greasepencil_modifiers) {
          if (md->mode & eGpencilModifierMode_Expanded_DEPRECATED) {
            md->ui_expand_flag = 1;
          }
          else {
            md->ui_expand_flag = 0;
          }
        }
      }
    }

    /* Transition to saving expansion for all of an effect's sub-panels. */
    if (!DNA_struct_elem_find(fd->filesdna, "ShaderFxData", "short", "ui_expand_flag")) {
      for (Object *object = bmain->objects.first; object != NULL; object = object->id.next) {
        LISTBASE_FOREACH (ShaderFxData *, fx, &object->shader_fx) {
          if (fx->mode & eShaderFxMode_Expanded_DEPRECATED) {
            fx->ui_expand_flag = 1;
          }
          else {
            fx->ui_expand_flag = 0;
          }
        }
      }
    }

    /* Refactor bevel profile type to use an enum. */
    if (!DNA_struct_elem_find(fd->filesdna, "BevelModifierData", "short", "profile_type")) {
      for (Object *object = bmain->objects.first; object != NULL; object = object->id.next) {
        LISTBASE_FOREACH (ModifierData *, md, &object->modifiers) {
          if (md->type == eModifierType_Bevel) {
            BevelModifierData *bmd = (BevelModifierData *)md;
            bool use_custom_profile = bmd->flags & MOD_BEVEL_CUSTOM_PROFILE_DEPRECATED;
            bmd->profile_type = use_custom_profile ? MOD_BEVEL_PROFILE_CUSTOM :
                                                     MOD_BEVEL_PROFILE_SUPERELLIPSE;
          }
        }
      }
    }

    /* Change ocean modifier values from [0, 10] to [0, 1] ranges. */
    for (Object *object = bmain->objects.first; object != NULL; object = object->id.next) {
      LISTBASE_FOREACH (ModifierData *, md, &object->modifiers) {
        if (md->type == eModifierType_Ocean) {
          OceanModifierData *omd = (OceanModifierData *)md;
          omd->wave_alignment *= 0.1f;
          omd->sharpen_peak_jonswap *= 0.1f;
        }
      }
    }
  }

  if (!MAIN_VERSION_ATLEAST(bmain, 291, 1)) {

    /* Initialize additional parameter of the Nishita sky model and change altitude unit. */
    if (!DNA_struct_elem_find(fd->filesdna, "NodeTexSky", "float", "sun_intensity")) {
      FOREACH_NODETREE_BEGIN (bmain, ntree, id) {
        if (ntree->type == NTREE_SHADER) {
          LISTBASE_FOREACH (bNode *, node, &ntree->nodes) {
            if (node->type == SH_NODE_TEX_SKY && node->storage) {
              NodeTexSky *tex = (NodeTexSky *)node->storage;
              tex->sun_intensity = 1.0f;
              tex->altitude *= 0.001f;
            }
          }
        }
      }
      FOREACH_NODETREE_END;
    }

    /* Refactor bevel affect type to use an enum. */
    if (!DNA_struct_elem_find(fd->filesdna, "BevelModifierData", "char", "affect_type")) {
      for (Object *object = bmain->objects.first; object != NULL; object = object->id.next) {
        LISTBASE_FOREACH (ModifierData *, md, &object->modifiers) {
          if (md->type == eModifierType_Bevel) {
            BevelModifierData *bmd = (BevelModifierData *)md;
            const bool use_vertex_bevel = bmd->flags & MOD_BEVEL_VERT_DEPRECATED;
            bmd->affect_type = use_vertex_bevel ? MOD_BEVEL_AFFECT_VERTICES :
                                                  MOD_BEVEL_AFFECT_EDGES;
          }
        }
      }
    }

    /* Initialize additional velocity parameter for #CacheFile's. */
    if (!DNA_struct_elem_find(
            fd->filesdna, "MeshSeqCacheModifierData", "float", "velocity_scale")) {
      for (Object *object = bmain->objects.first; object != NULL; object = object->id.next) {
        LISTBASE_FOREACH (ModifierData *, md, &object->modifiers) {
          if (md->type == eModifierType_MeshSequenceCache) {
            MeshSeqCacheModifierData *mcmd = (MeshSeqCacheModifierData *)md;
            mcmd->velocity_scale = 1.0f;
            mcmd->vertex_velocities = NULL;
            mcmd->num_vertices = 0;
          }
        }
      }
    }

    if (!DNA_struct_elem_find(fd->filesdna, "CacheFile", "char", "velocity_unit")) {
      for (CacheFile *cache_file = bmain->cachefiles.first; cache_file != NULL;
           cache_file = cache_file->id.next) {
        BLI_strncpy(cache_file->velocity_name, ".velocities", sizeof(cache_file->velocity_name));
        cache_file->velocity_unit = CACHEFILE_VELOCITY_UNIT_SECOND;
      }
    }

    if (!DNA_struct_elem_find(fd->filesdna, "OceanModifierData", "int", "viewport_resolution")) {
      for (Object *object = bmain->objects.first; object != NULL; object = object->id.next) {
        LISTBASE_FOREACH (ModifierData *, md, &object->modifiers) {
          if (md->type == eModifierType_Ocean) {
            OceanModifierData *omd = (OceanModifierData *)md;
            omd->viewport_resolution = omd->resolution;
          }
        }
      }
    }

    /* Remove panel X axis collapsing, a remnant of horizontal panel alignment. */
    LISTBASE_FOREACH (bScreen *, screen, &bmain->screens) {
      LISTBASE_FOREACH (ScrArea *, area, &screen->areabase) {
        LISTBASE_FOREACH (ARegion *, region, &area->regionbase) {
          LISTBASE_FOREACH (Panel *, panel, &region->panels) {
            panels_remove_x_closed_flag_recursive(panel);
          }
        }
      }
    }
  }

  if (!MAIN_VERSION_ATLEAST(bmain, 291, 2)) {
    for (Scene *scene = bmain->scenes.first; scene; scene = scene->id.next) {
      RigidBodyWorld *rbw = scene->rigidbody_world;

      if (rbw == NULL) {
        continue;
      }

      /* The substep method changed from "per second" to "per frame".
       * To get the new value simply divide the old bullet sim fps with the scene fps.
       */
      rbw->substeps_per_frame /= FPS;

      if (rbw->substeps_per_frame <= 0) {
        rbw->substeps_per_frame = 1;
      }
    }

    /* Hair and PointCloud attributes. */
    for (Hair *hair = bmain->hairs.first; hair != NULL; hair = hair->id.next) {
      do_versions_point_attributes(&hair->pdata);
    }
    for (PointCloud *pointcloud = bmain->pointclouds.first; pointcloud != NULL;
         pointcloud = pointcloud->id.next) {
      do_versions_point_attributes(&pointcloud->pdata);
    }

    /* Show outliner mode column by default. */
    LISTBASE_FOREACH (bScreen *, screen, &bmain->screens) {
      LISTBASE_FOREACH (ScrArea *, area, &screen->areabase) {
        LISTBASE_FOREACH (SpaceLink *, space, &area->spacedata) {
          if (space->spacetype == SPACE_OUTLINER) {
            SpaceOutliner *space_outliner = (SpaceOutliner *)space;

            space_outliner->flag |= SO_MODE_COLUMN;
          }
        }
      }
    }

    /* Solver and Collections for Boolean. */
    for (Object *object = bmain->objects.first; object != NULL; object = object->id.next) {
      LISTBASE_FOREACH (ModifierData *, md, &object->modifiers) {
        if (md->type == eModifierType_Boolean) {
          BooleanModifierData *bmd = (BooleanModifierData *)md;
          bmd->solver = eBooleanModifierSolver_Fast;
          bmd->flag = eBooleanModifierFlag_Object;
        }
      }
    }
  }

  if (!MAIN_VERSION_ATLEAST(bmain, 291, 4) && MAIN_VERSION_ATLEAST(bmain, 291, 1)) {
    /* Due to a48d78ce07f4f, CustomData.totlayer and CustomData.maxlayer has been written
     * incorrectly. Fortunately, the size of the layers array has been written to the .blend file
     * as well, so we can reconstruct totlayer and maxlayer from that. */
    LISTBASE_FOREACH (Mesh *, mesh, &bmain->meshes) {
      mesh->vdata.totlayer = mesh->vdata.maxlayer = MEM_allocN_len(mesh->vdata.layers) /
                                                    sizeof(CustomDataLayer);
      mesh->edata.totlayer = mesh->edata.maxlayer = MEM_allocN_len(mesh->edata.layers) /
                                                    sizeof(CustomDataLayer);
      /* We can be sure that mesh->fdata is empty for files written by 2.90. */
      mesh->ldata.totlayer = mesh->ldata.maxlayer = MEM_allocN_len(mesh->ldata.layers) /
                                                    sizeof(CustomDataLayer);
      mesh->pdata.totlayer = mesh->pdata.maxlayer = MEM_allocN_len(mesh->pdata.layers) /
                                                    sizeof(CustomDataLayer);
    }
  }

  if (!MAIN_VERSION_ATLEAST(bmain, 291, 5)) {
    /* Fix fcurves to allow for new bezier handles behavior (T75881 and D8752). */
    for (bAction *act = bmain->actions.first; act; act = act->id.next) {
      for (FCurve *fcu = act->curves.first; fcu; fcu = fcu->next) {
        /* Only need to fix Bezier curves with at least 2 key-frames. */
        if (fcu->totvert < 2 || fcu->bezt == NULL) {
          continue;
        }
        do_versions_291_fcurve_handles_limit(fcu);
      }
    }

    LISTBASE_FOREACH (Collection *, collection, &bmain->collections) {
      collection->color_tag = COLLECTION_COLOR_NONE;
    }
    LISTBASE_FOREACH (Scene *, scene, &bmain->scenes) {
      /* Old files do not have a master collection, but it will be created by
       * `BKE_collection_master_add()`. */
      if (scene->master_collection) {
        scene->master_collection->color_tag = COLLECTION_COLOR_NONE;
      }
    }

    /* Add custom profile and bevel mode to curve bevels. */
    if (!DNA_struct_elem_find(fd->filesdna, "Curve", "char", "bevel_mode")) {
      LISTBASE_FOREACH (Curve *, curve, &bmain->curves) {
        if (curve->bevobj != NULL) {
          curve->bevel_mode = CU_BEV_MODE_OBJECT;
        }
        else {
          curve->bevel_mode = CU_BEV_MODE_ROUND;
        }
      }
    }

    /* Ensure that new viewport display fields are initialized correctly. */
    LISTBASE_FOREACH (Object *, ob, &bmain->objects) {
      LISTBASE_FOREACH (ModifierData *, md, &ob->modifiers) {
        if (md->type == eModifierType_Fluid) {
          FluidModifierData *fmd = (FluidModifierData *)md;
          if (fmd->domain != NULL) {
            if (!fmd->domain->coba_field && fmd->domain->type == FLUID_DOMAIN_TYPE_LIQUID) {
              fmd->domain->coba_field = FLUID_DOMAIN_FIELD_PHI;
            }
            fmd->domain->grid_scale = 1.0;
            fmd->domain->gridlines_upper_bound = 1.0;
            fmd->domain->vector_scale_with_magnitude = true;
            const float grid_lines[4] = {1.0, 0.0, 0.0, 1.0};
            copy_v4_v4(fmd->domain->gridlines_range_color, grid_lines);
          }
        }
      }
    }
  }

  if (!MAIN_VERSION_ATLEAST(bmain, 291, 6)) {
    /* Darken Inactive Overlay. */
    if (!DNA_struct_elem_find(fd->filesdna, "View3DOverlay", "float", "fade_alpha")) {
      for (bScreen *screen = bmain->screens.first; screen; screen = screen->id.next) {
        LISTBASE_FOREACH (ScrArea *, area, &screen->areabase) {
          LISTBASE_FOREACH (SpaceLink *, sl, &area->spacedata) {
            if (sl->spacetype == SPACE_VIEW3D) {
              View3D *v3d = (View3D *)sl;
              v3d->overlay.fade_alpha = 0.40f;
              v3d->overlay.flag |= V3D_OVERLAY_FADE_INACTIVE;
            }
          }
        }
      }
    }

    /* Unify symmetry as a mesh property. */
    if (!DNA_struct_elem_find(fd->filesdna, "Mesh", "char", "symmetry")) {
      LISTBASE_FOREACH (Mesh *, mesh, &bmain->meshes) {
        /* The previous flags used to store mesh symmetry in edit-mode match the new ones that are
         * used in #Mesh.symmetry. */
        mesh->symmetry = mesh->editflag & (ME_SYMMETRY_X | ME_SYMMETRY_Y | ME_SYMMETRY_Z);
      }
    }

    /* Alembic importer: allow vertex interpolation by default. */
    for (Object *object = bmain->objects.first; object != NULL; object = object->id.next) {
      LISTBASE_FOREACH (ModifierData *, md, &object->modifiers) {
        if (md->type != eModifierType_MeshSequenceCache) {
          continue;
        }

        MeshSeqCacheModifierData *data = (MeshSeqCacheModifierData *)md;
        data->read_flag |= MOD_MESHSEQ_INTERPOLATE_VERTICES;
      }
    }
  }

  if (!MAIN_VERSION_ATLEAST(bmain, 291, 7)) {
    LISTBASE_FOREACH (Scene *, scene, &bmain->scenes) {
      scene->r.simplify_volumes = 1.0f;
    }
  }

  if (!MAIN_VERSION_ATLEAST(bmain, 291, 8)) {
    if (!DNA_struct_elem_find(fd->filesdna, "WorkSpaceDataRelation", "int", "parentid")) {
      LISTBASE_FOREACH (WorkSpace *, workspace, &bmain->workspaces) {
        LISTBASE_FOREACH_MUTABLE (
            WorkSpaceDataRelation *, relation, &workspace->hook_layout_relations) {
          relation->parent = blo_read_get_new_globaldata_address(fd, relation->parent);
          BLI_assert(relation->parentid == 0);
          if (relation->parent != NULL) {
            LISTBASE_FOREACH (wmWindowManager *, wm, &bmain->wm) {
              wmWindow *win = BLI_findptr(
                  &wm->windows, relation->parent, offsetof(wmWindow, workspace_hook));
              if (win != NULL) {
                relation->parentid = win->winid;
                break;
              }
            }
            if (relation->parentid == 0) {
              BLI_assert(
                  !"Found a valid parent for workspace data relation, but no valid parent id.");
            }
          }
          if (relation->parentid == 0) {
            BLI_freelinkN(&workspace->hook_layout_relations, relation);
          }
        }
      }
    }

    /* UV/Image show overlay option. */
    if (!DNA_struct_find(fd->filesdna, "SpaceImageOverlay")) {
      LISTBASE_FOREACH (bScreen *, screen, &bmain->screens) {
        LISTBASE_FOREACH (ScrArea *, area, &screen->areabase) {
          LISTBASE_FOREACH (SpaceLink *, space, &area->spacedata) {
            if (space->spacetype == SPACE_IMAGE) {
              SpaceImage *sima = (SpaceImage *)space;
              sima->overlay.flag = SI_OVERLAY_SHOW_OVERLAYS;
            }
          }
        }
      }
    }

    /* Ensure that particle systems generated by fluid modifier have correct phystype. */
    LISTBASE_FOREACH (ParticleSettings *, part, &bmain->particles) {
      if (ELEM(
              part->type, PART_FLUID_FLIP, PART_FLUID_SPRAY, PART_FLUID_BUBBLE, PART_FLUID_FOAM)) {
        part->phystype = PART_PHYS_NO;
      }
    }
  }

  if (!MAIN_VERSION_ATLEAST(bmain, 291, 9)) {
    /* Remove options of legacy UV/Image editor */
    for (bScreen *screen = bmain->screens.first; screen; screen = screen->id.next) {
      LISTBASE_FOREACH (ScrArea *, area, &screen->areabase) {
        LISTBASE_FOREACH (SpaceLink *, sl, &area->spacedata) {
          switch (sl->spacetype) {
            case SPACE_IMAGE: {
              SpaceImage *sima = (SpaceImage *)sl;
              sima->flag &= ~(SI_FLAG_UNUSED_20);
              break;
            }
          }
        }
      }
    }

    if (!DNA_struct_elem_find(fd->filesdna, "FluidModifierData", "float", "fractions_distance")) {
      LISTBASE_FOREACH (Object *, ob, &bmain->objects) {
        LISTBASE_FOREACH (ModifierData *, md, &ob->modifiers) {
          if (md->type == eModifierType_Fluid) {
            FluidModifierData *fmd = (FluidModifierData *)md;
            if (fmd->domain) {
              fmd->domain->fractions_distance = 0.5;
            }
          }
        }
      }
    }
  }

  if (!MAIN_VERSION_ATLEAST(bmain, 292, 1)) {
    {
      const int LEGACY_REFINE_RADIAL_DISTORTION_K1 = (1 << 2);

      LISTBASE_FOREACH (MovieClip *, clip, &bmain->movieclips) {
        MovieTracking *tracking = &clip->tracking;
        MovieTrackingSettings *settings = &tracking->settings;
        int new_refine_camera_intrinsics = 0;

        if (settings->refine_camera_intrinsics & REFINE_FOCAL_LENGTH) {
          new_refine_camera_intrinsics |= REFINE_FOCAL_LENGTH;
        }

        if (settings->refine_camera_intrinsics & REFINE_PRINCIPAL_POINT) {
          new_refine_camera_intrinsics |= REFINE_PRINCIPAL_POINT;
        }

        /* The end goal is to enable radial distortion refinement if either K1 or K2 were set for
         * refinement. It is enough to only check for L1 it was not possible to refine K2 without
         * K1. */
        if (settings->refine_camera_intrinsics & LEGACY_REFINE_RADIAL_DISTORTION_K1) {
          new_refine_camera_intrinsics |= REFINE_RADIAL_DISTORTION;
        }

        settings->refine_camera_intrinsics = new_refine_camera_intrinsics;
      }
    }
  }

  if (!MAIN_VERSION_ATLEAST(bmain, 292, 5)) {
    /* Initialize the opacity of the overlay wireframe */
    if (!DNA_struct_elem_find(fd->filesdna, "View3DOverlay", "float", "wireframe_opacity")) {
      for (bScreen *screen = bmain->screens.first; screen; screen = screen->id.next) {
        LISTBASE_FOREACH (ScrArea *, area, &screen->areabase) {
          LISTBASE_FOREACH (SpaceLink *, sl, &area->spacedata) {
            if (sl->spacetype == SPACE_VIEW3D) {
              View3D *v3d = (View3D *)sl;
              v3d->overlay.wireframe_opacity = 1.0f;
            }
          }
        }
      }
    }

    /* Replace object hidden filter with inverted object visible filter.  */
    LISTBASE_FOREACH (bScreen *, screen, &bmain->screens) {
      LISTBASE_FOREACH (ScrArea *, area, &screen->areabase) {
        LISTBASE_FOREACH (SpaceLink *, space, &area->spacedata) {
          if (space->spacetype == SPACE_OUTLINER) {
            SpaceOutliner *space_outliner = (SpaceOutliner *)space;
            if (space_outliner->filter_state == SO_FILTER_OB_HIDDEN) {
              space_outliner->filter_state = SO_FILTER_OB_VISIBLE;
              space_outliner->filter |= SO_FILTER_OB_STATE_INVERSE;
            }
          }
        }
      }
    }

    LISTBASE_FOREACH (Object *, ob, &bmain->objects) {
      LISTBASE_FOREACH (ModifierData *, md, &ob->modifiers) {
        if (md->type == eModifierType_WeightVGProximity) {
          WeightVGProximityModifierData *wmd = (WeightVGProximityModifierData *)md;
          if (wmd->cmap_curve == NULL) {
            wmd->cmap_curve = BKE_curvemapping_add(1, 0.0, 0.0, 1.0, 1.0);
            BKE_curvemapping_init(wmd->cmap_curve);
          }
        }
      }
    }

    /* Hair and PointCloud attributes names. */
    LISTBASE_FOREACH (Hair *, hair, &bmain->hairs) {
      do_versions_point_attribute_names(&hair->pdata);
    }
    LISTBASE_FOREACH (PointCloud *, pointcloud, &bmain->pointclouds) {
      do_versions_point_attribute_names(&pointcloud->pdata);
    }

    /* Cryptomatte render pass */
    if (!DNA_struct_elem_find(fd->filesdna, "ViewLayer", "short", "cryptomatte_levels")) {
      LISTBASE_FOREACH (Scene *, scene, &bmain->scenes) {
        LISTBASE_FOREACH (ViewLayer *, view_layer, &scene->view_layers) {
          view_layer->cryptomatte_levels = 6;
          view_layer->cryptomatte_flag = VIEW_LAYER_CRYPTOMATTE_ACCURATE;
        }
      }
    }
  }

  if (!MAIN_VERSION_ATLEAST(bmain, 292, 7)) {
    /* Make all IDProperties used as interface of geometry node trees overridable. */
    LISTBASE_FOREACH (Object *, ob, &bmain->objects) {
      LISTBASE_FOREACH (ModifierData *, md, &ob->modifiers) {
        if (md->type == eModifierType_Nodes) {
          NodesModifierData *nmd = (NodesModifierData *)md;
          IDProperty *nmd_properties = nmd->settings.properties;

          BLI_assert(nmd_properties->type == IDP_GROUP);
          LISTBASE_FOREACH (IDProperty *, nmd_socket_idprop, &nmd_properties->data.group) {
            nmd_socket_idprop->flag |= IDP_FLAG_OVERRIDABLE_LIBRARY;
          }
        }
      }
    }

    /* EEVEE/Cycles Volumes consistency */
    for (Scene *scene = bmain->scenes.first; scene; scene = scene->id.next) {
      /* Remove Volume Transmittance render pass from each view layer. */
      LISTBASE_FOREACH (ViewLayer *, view_layer, &scene->view_layers) {
        view_layer->eevee.render_passes &= ~EEVEE_RENDER_PASS_UNUSED_8;
      }

      /* Rename Renderlayer Socket `VolumeScatterCol` to `VolumeDir` */
      if (scene->nodetree) {
        LISTBASE_FOREACH (bNode *, node, &scene->nodetree->nodes) {
          if (node->type == CMP_NODE_R_LAYERS) {
            LISTBASE_FOREACH (bNodeSocket *, output_socket, &node->outputs) {
              const char *volume_scatter = "VolumeScatterCol";
              if (STREQLEN(output_socket->name, volume_scatter, MAX_NAME)) {
                BLI_strncpy(output_socket->name, RE_PASSNAME_VOLUME_LIGHT, MAX_NAME);
              }
            }
          }
        }
      }
    }

    /* Convert `NodeCryptomatte->storage->matte_id` to `NodeCryptomatte->storage->entries` */
    if (!DNA_struct_find(fd->filesdna, "CryptomatteEntry")) {
      LISTBASE_FOREACH (Scene *, scene, &bmain->scenes) {
        if (scene->nodetree) {
          LISTBASE_FOREACH (bNode *, node, &scene->nodetree->nodes) {
            if (node->type == CMP_NODE_CRYPTOMATTE_LEGACY) {
              NodeCryptomatte *storage = (NodeCryptomatte *)node->storage;
              char *matte_id = storage->matte_id;
              if (matte_id == NULL || strlen(storage->matte_id) == 0) {
                continue;
              }
              BKE_cryptomatte_matte_id_to_entries(storage, storage->matte_id);
            }
          }
        }
      }
    }

    /* Overlay elements in the sequencer. */
    LISTBASE_FOREACH (bScreen *, screen, &bmain->screens) {
      LISTBASE_FOREACH (ScrArea *, area, &screen->areabase) {
        LISTBASE_FOREACH (SpaceLink *, sl, &area->spacedata) {
          if (sl->spacetype == SPACE_SEQ) {
            SpaceSeq *sseq = (SpaceSeq *)sl;
            sseq->flag |= (SEQ_SHOW_STRIP_OVERLAY | SEQ_SHOW_STRIP_NAME | SEQ_SHOW_STRIP_SOURCE |
                           SEQ_SHOW_STRIP_DURATION);
          }
        }
      }
    }
  }

  if (!MAIN_VERSION_ATLEAST(bmain, 292, 8)) {
    LISTBASE_FOREACH (bNodeTree *, ntree, &bmain->nodetrees) {
      LISTBASE_FOREACH (bNode *, node, &ntree->nodes) {
        if (STREQ(node->idname, "GeometryNodeRandomAttribute")) {
          STRNCPY(node->idname, "GeometryNodeAttributeRandomize");
        }
      }
    }

    LISTBASE_FOREACH (Scene *, scene, &bmain->scenes) {
      if (scene->ed != NULL) {
        scene->toolsettings->sequencer_tool_settings = SEQ_tool_settings_init();
      }
    }
  }

  if (!MAIN_VERSION_ATLEAST(bmain, 292, 9)) {
    FOREACH_NODETREE_BEGIN (bmain, ntree, id) {
      if (ntree->type == NTREE_GEOMETRY) {
        LISTBASE_FOREACH (bNode *, node, &ntree->nodes) {
          if (node->type == GEO_NODE_ATTRIBUTE_MATH && node->storage == NULL) {
            const int old_use_attibute_a = (1 << 0);
            const int old_use_attibute_b = (1 << 1);
            NodeAttributeMath *data = MEM_callocN(sizeof(NodeAttributeMath), "NodeAttributeMath");
            data->operation = NODE_MATH_ADD;
            data->input_type_a = (node->custom2 & old_use_attibute_a) ?
                                     GEO_NODE_ATTRIBUTE_INPUT_ATTRIBUTE :
                                     GEO_NODE_ATTRIBUTE_INPUT_FLOAT;
            data->input_type_b = (node->custom2 & old_use_attibute_b) ?
                                     GEO_NODE_ATTRIBUTE_INPUT_ATTRIBUTE :
                                     GEO_NODE_ATTRIBUTE_INPUT_FLOAT;
            node->storage = data;
          }
        }
      }
    }
    FOREACH_NODETREE_END;

    /* Default properties editors to auto outliner sync. */
    LISTBASE_FOREACH (bScreen *, screen, &bmain->screens) {
      LISTBASE_FOREACH (ScrArea *, area, &screen->areabase) {
        LISTBASE_FOREACH (SpaceLink *, space, &area->spacedata) {
          if (space->spacetype == SPACE_PROPERTIES) {
            SpaceProperties *space_properties = (SpaceProperties *)space;
            space_properties->outliner_sync = PROPERTIES_SYNC_AUTO;
          }
        }
      }
    }

    /* Ensure that new viscosity strength field is initialized correctly. */
    if (!DNA_struct_elem_find(fd->filesdna, "FluidModifierData", "float", "viscosity_value")) {
      LISTBASE_FOREACH (Object *, ob, &bmain->objects) {
        LISTBASE_FOREACH (ModifierData *, md, &ob->modifiers) {
          if (md->type == eModifierType_Fluid) {
            FluidModifierData *fmd = (FluidModifierData *)md;
            if (fmd->domain != NULL) {
              fmd->domain->viscosity_value = 0.05;
            }
          }
        }
      }
    }
  }

  if (!MAIN_VERSION_ATLEAST(bmain, 292, 10)) {
    if (!DNA_struct_find(fd->filesdna, "NodeSetAlpha")) {
      FOREACH_NODETREE_BEGIN (bmain, ntree, id) {
        if (ntree->type != NTREE_COMPOSIT) {
          continue;
        }
        LISTBASE_FOREACH (bNode *, node, &ntree->nodes) {
          if (node->type != CMP_NODE_SETALPHA) {
            continue;
          }
          NodeSetAlpha *storage = MEM_callocN(sizeof(NodeSetAlpha), "NodeSetAlpha");
          storage->mode = CMP_NODE_SETALPHA_MODE_REPLACE_ALPHA;
          node->storage = storage;
        }
      }
      FOREACH_NODETREE_END;
    }

    LISTBASE_FOREACH (Scene *, scene, &bmain->scenes) {
      Editing *ed = SEQ_editing_get(scene, false);
      if (ed == NULL) {
        continue;
      }
      ed->cache_flag = (SEQ_CACHE_STORE_RAW | SEQ_CACHE_STORE_FINAL_OUT);
      do_versions_strip_cache_settings_recursive(&ed->seqbase);
    }
  }

  /* Enable "Save as Render" option for file output node by default (apply view transform to image
   * on save) */
  if (!MAIN_VERSION_ATLEAST(bmain, 292, 11)) {
    FOREACH_NODETREE_BEGIN (bmain, ntree, id) {
      if (ntree->type == NTREE_COMPOSIT) {
        LISTBASE_FOREACH (bNode *, node, &ntree->nodes) {
          if (node->type == CMP_NODE_OUTPUT_FILE) {
            LISTBASE_FOREACH (bNodeSocket *, sock, &node->inputs) {
              NodeImageMultiFileSocket *simf = sock->storage;
              simf->save_as_render = true;
            }
          }
        }
      }
    }
    FOREACH_NODETREE_END;
  }

  if (!MAIN_VERSION_ATLEAST(bmain, 293, 1)) {
    FOREACH_NODETREE_BEGIN (bmain, ntree, id) {
      if (ntree->type == NTREE_GEOMETRY) {
        version_node_socket_name(ntree, GEO_NODE_BOOLEAN, "Geometry A", "Geometry 1");
        version_node_socket_name(ntree, GEO_NODE_BOOLEAN, "Geometry B", "Geometry 2");
      }
    }
    FOREACH_NODETREE_END;

    /* Init grease pencil default curve resolution. */
    if (!DNA_struct_elem_find(fd->filesdna, "bGPdata", "int", "curve_edit_resolution")) {
      LISTBASE_FOREACH (bGPdata *, gpd, &bmain->gpencils) {
        gpd->curve_edit_resolution = GP_DEFAULT_CURVE_RESOLUTION;
        gpd->flag |= GP_DATA_CURVE_ADAPTIVE_RESOLUTION;
      }
    }
    /* Init grease pencil curve editing error threshold. */
    if (!DNA_struct_elem_find(fd->filesdna, "bGPdata", "float", "curve_edit_threshold")) {
      LISTBASE_FOREACH (bGPdata *, gpd, &bmain->gpencils) {
        gpd->curve_edit_threshold = GP_DEFAULT_CURVE_ERROR;
        gpd->curve_edit_corner_angle = GP_DEFAULT_CURVE_EDIT_CORNER_ANGLE;
      }
    }
  }

  if ((!MAIN_VERSION_ATLEAST(bmain, 292, 14)) ||
      ((bmain->versionfile == 293) && (!MAIN_VERSION_ATLEAST(bmain, 293, 1)))) {
    FOREACH_NODETREE_BEGIN (bmain, ntree, id) {
      if (ntree->type != NTREE_GEOMETRY) {
        continue;
      }
      LISTBASE_FOREACH (bNode *, node, &ntree->nodes) {
        if (node->type == GEO_NODE_OBJECT_INFO && node->storage == NULL) {
          NodeGeometryObjectInfo *data = (NodeGeometryObjectInfo *)MEM_callocN(
              sizeof(NodeGeometryObjectInfo), __func__);
          data->transform_space = GEO_NODE_TRANSFORM_SPACE_RELATIVE;
          node->storage = data;
        }
      }
    }
    FOREACH_NODETREE_END;
  }

  if (!MAIN_VERSION_ATLEAST(bmain, 293, 1)) {
    /* Grease pencil layer transform matrix. */
    if (!DNA_struct_elem_find(fd->filesdna, "bGPDlayer", "float", "location[0]")) {
      LISTBASE_FOREACH (bGPdata *, gpd, &bmain->gpencils) {
        LISTBASE_FOREACH (bGPDlayer *, gpl, &gpd->layers) {
          zero_v3(gpl->location);
          zero_v3(gpl->rotation);
          copy_v3_fl(gpl->scale, 1.0f);
          loc_eul_size_to_mat4(gpl->layer_mat, gpl->location, gpl->rotation, gpl->scale);
          invert_m4_m4(gpl->layer_invmat, gpl->layer_mat);
        }
      }
    }
    /* Fix Fill factor for grease pencil fill brushes. */
    LISTBASE_FOREACH (Brush *, brush, &bmain->brushes) {
      if ((brush->gpencil_settings) && (brush->gpencil_settings->fill_factor == 0.0f)) {
        brush->gpencil_settings->fill_factor = 1.0f;
      }
    }
  }

  if (!MAIN_VERSION_ATLEAST(bmain, 293, 3)) {
    FOREACH_NODETREE_BEGIN (bmain, ntree, id) {
      if (ntree->type != NTREE_GEOMETRY) {
        continue;
      }
      LISTBASE_FOREACH (bNode *, node, &ntree->nodes) {
        if (node->type == GEO_NODE_POINT_INSTANCE && node->storage == NULL) {
          NodeGeometryPointInstance *data = (NodeGeometryPointInstance *)MEM_callocN(
              sizeof(NodeGeometryPointInstance), __func__);
          data->instance_type = node->custom1;
          data->flag = (node->custom2 ? 0 : GEO_NODE_POINT_INSTANCE_WHOLE_COLLECTION);
          node->storage = data;
        }
      }
    }
    FOREACH_NODETREE_END;
  }

  if (!MAIN_VERSION_ATLEAST(bmain, 293, 4)) {
    /* Add support for all operations to the "Attribute Math" node. */
    FOREACH_NODETREE_BEGIN (bmain, ntree, id) {
      if (ntree->type == NTREE_GEOMETRY) {
        LISTBASE_FOREACH (bNode *, node, &ntree->nodes) {
          if (node->type == GEO_NODE_ATTRIBUTE_MATH) {
            NodeAttributeMath *data = (NodeAttributeMath *)node->storage;
            data->input_type_c = GEO_NODE_ATTRIBUTE_INPUT_ATTRIBUTE;
          }
        }
      }
    }
    FOREACH_NODETREE_END;
  }

  if (!MAIN_VERSION_ATLEAST(bmain, 293, 5)) {
    /* Change Nishita sky model Altitude unit. */
    FOREACH_NODETREE_BEGIN (bmain, ntree, id) {
      if (ntree->type == NTREE_SHADER) {
        LISTBASE_FOREACH (bNode *, node, &ntree->nodes) {
          if (node->type == SH_NODE_TEX_SKY && node->storage) {
            NodeTexSky *tex = (NodeTexSky *)node->storage;
            tex->altitude *= 1000.0f;
          }
        }
      }
    }
    FOREACH_NODETREE_END;
  }

  if (!MAIN_VERSION_ATLEAST(bmain, 293, 6)) {
    LISTBASE_FOREACH (bScreen *, screen, &bmain->screens) {
      LISTBASE_FOREACH (ScrArea *, area, &screen->areabase) {
        LISTBASE_FOREACH (SpaceLink *, space, &area->spacedata) {
          /* UV/Image Max resolution images in image editor. */
          if (space->spacetype == SPACE_IMAGE) {
            SpaceImage *sima = (SpaceImage *)space;
            sima->iuser.flag |= IMA_SHOW_MAX_RESOLUTION;
          }
          /* Enable Outliner render visibility column. */
          else if (space->spacetype == SPACE_OUTLINER) {
            SpaceOutliner *space_outliner = (SpaceOutliner *)space;
            space_outliner->show_restrict_flags |= SO_RESTRICT_RENDER;
          }
        }
      }
    }
  }

  if (!MAIN_VERSION_ATLEAST(bmain, 293, 7)) {
    FOREACH_NODETREE_BEGIN (bmain, ntree, id) {
      if (ntree->type == NTREE_GEOMETRY) {
        version_node_join_geometry_for_multi_input_socket(ntree);
      }
    }
    FOREACH_NODETREE_END;
  }

  if (!MAIN_VERSION_ATLEAST(bmain, 293, 8)) {
    FOREACH_NODETREE_BEGIN (bmain, ntree, id) {
      if (ntree->type != NTREE_GEOMETRY) {
        continue;
      }
      LISTBASE_FOREACH (bNode *, node, &ntree->nodes) {
        if (node->type == GEO_NODE_ATTRIBUTE_RANDOMIZE && node->storage == NULL) {
          NodeAttributeRandomize *data = (NodeAttributeRandomize *)MEM_callocN(
              sizeof(NodeAttributeRandomize), __func__);
          data->data_type = node->custom1;
          data->operation = GEO_NODE_ATTRIBUTE_RANDOMIZE_REPLACE_CREATE;
          node->storage = data;
        }
      }
    }
    FOREACH_NODETREE_END;
  }

  if (!MAIN_VERSION_ATLEAST(bmain, 293, 9)) {
    if (!DNA_struct_elem_find(fd->filesdna, "SceneEEVEE", "float", "bokeh_overblur")) {
      LISTBASE_FOREACH (Scene *, scene, &bmain->scenes) {
        scene->eevee.bokeh_neighbor_max = 10.0f;
        scene->eevee.bokeh_denoise_fac = 0.75f;
        scene->eevee.bokeh_overblur = 5.0f;
      }
    }

    /* Add subpanels for FModifiers, which requires a field to store expansion. */
    if (!DNA_struct_elem_find(fd->filesdna, "FModifier", "short", "ui_expand_flag")) {
      LISTBASE_FOREACH (bAction *, act, &bmain->actions) {
        LISTBASE_FOREACH (FCurve *, fcu, &act->curves) {
          LISTBASE_FOREACH (FModifier *, fcm, &fcu->modifiers) {
            SET_FLAG_FROM_TEST(fcm->ui_expand_flag,
                               fcm->flag & FMODIFIER_FLAG_EXPANDED,
                               UI_PANEL_DATA_EXPAND_ROOT);
          }
        }
      }
    }

    FOREACH_NODETREE_BEGIN (bmain, ntree, id) {
      if (ntree->type == NTREE_GEOMETRY) {
        version_node_socket_name(ntree, GEO_NODE_ATTRIBUTE_PROXIMITY, "Result", "Distance");
      }
    }
    FOREACH_NODETREE_END;
  }

  if (!MAIN_VERSION_ATLEAST(bmain, 293, 10)) {
    FOREACH_NODETREE_BEGIN (bmain, ntree, id) {
      if (ntree->type == NTREE_GEOMETRY) {
        version_node_socket_name(ntree, GEO_NODE_ATTRIBUTE_PROXIMITY, "Location", "Position");
      }
    }
    FOREACH_NODETREE_END;

    LISTBASE_FOREACH (Scene *, scene, &bmain->scenes) {
      /* Fix old scene with too many samples that were not being used.
       * Now they are properly used and might produce a huge slowdown.
       * So we clamp to what the old max actual was. */
      if (scene->eevee.volumetric_shadow_samples > 32) {
        scene->eevee.volumetric_shadow_samples = 32;
      }
    }
  }

  if (!MAIN_VERSION_ATLEAST(bmain, 293, 11)) {
    LISTBASE_FOREACH (bNodeTree *, ntree, &bmain->nodetrees) {
      if (ntree->type == NTREE_GEOMETRY) {
        LISTBASE_FOREACH (bNode *, node, &ntree->nodes) {
          if (STREQ(node->idname, "GeometryNodeSubdivisionSurfaceSimple")) {
            STRNCPY(node->idname, "GeometryNodeSubdivide");
          }
          if (STREQ(node->idname, "GeometryNodeSubdivisionSurface")) {
            STRNCPY(node->idname, "GeometryNodeSubdivideSmooth");
          }
        }
      }
    }
  }

  if (!MAIN_VERSION_ATLEAST(bmain, 293, 12)) {
    LISTBASE_FOREACH (bScreen *, screen, &bmain->screens) {
      LISTBASE_FOREACH (ScrArea *, area, &screen->areabase) {
        LISTBASE_FOREACH (SpaceLink *, sl, &area->spacedata) {
          switch (sl->spacetype) {
            case SPACE_SEQ: {
              SpaceSeq *sseq = (SpaceSeq *)sl;
              if (ELEM(sseq->render_size,
                       SEQ_RENDER_SIZE_PROXY_100,
                       SEQ_RENDER_SIZE_PROXY_75,
                       SEQ_RENDER_SIZE_PROXY_50,
                       SEQ_RENDER_SIZE_PROXY_25)) {
                sseq->flag |= SEQ_USE_PROXIES;
              }
              if (sseq->render_size == SEQ_RENDER_SIZE_FULL) {
                sseq->render_size = SEQ_RENDER_SIZE_PROXY_100;
              }
            }
          }
        }
      }
    }

    LISTBASE_FOREACH (bScreen *, screen, &bmain->screens) {
      LISTBASE_FOREACH (ScrArea *, area, &screen->areabase) {
        LISTBASE_FOREACH (SpaceLink *, sl, &area->spacedata) {
          if (sl->spacetype == SPACE_SPREADSHEET) {
            ListBase *regionbase = (sl == area->spacedata.first) ? &area->regionbase :
                                                                   &sl->regionbase;
            ARegion *new_footer = do_versions_add_region_if_not_found(
                regionbase, RGN_TYPE_FOOTER, "footer for spreadsheet", RGN_TYPE_HEADER);
            if (new_footer != NULL) {
              new_footer->alignment = (U.uiflag & USER_HEADER_BOTTOM) ? RGN_ALIGN_TOP :
                                                                        RGN_ALIGN_BOTTOM;
            }
          }
        }
      }
    }
  }

  if (!MAIN_VERSION_ATLEAST(bmain, 293, 13)) {
    LISTBASE_FOREACH (bNodeTree *, ntree, &bmain->nodetrees) {
      if (ntree->type == NTREE_GEOMETRY) {
        LISTBASE_FOREACH (bNode *, node, &ntree->nodes) {
          if (STREQ(node->idname, "GeometryNodeSubdivideSmooth")) {
            STRNCPY(node->idname, "GeometryNodeSubdivisionSurface");
          }
        }
      }
    }
  }

  if (!MAIN_VERSION_ATLEAST(bmain, 293, 14)) {
    if (!DNA_struct_elem_find(fd->filesdna, "Lamp", "float", "diff_fac")) {
      LISTBASE_FOREACH (Light *, light, &bmain->lights) {
        light->diff_fac = 1.0f;
        light->volume_fac = 1.0f;
      }
    }

    LISTBASE_FOREACH (bNodeTree *, ntree, &bmain->nodetrees) {
      if (ntree->type == NTREE_GEOMETRY) {
        LISTBASE_FOREACH (bNode *, node, &ntree->nodes) {
          if (node->type == GEO_NODE_ATTRIBUTE_FILL) {
            node->custom2 = ATTR_DOMAIN_AUTO;
          }
        }
      }
    }
  }

  if (!MAIN_VERSION_ATLEAST(bmain, 293, 15)) {
    LISTBASE_FOREACH (bNodeTree *, ntree, &bmain->nodetrees) {
      if (ntree->type == NTREE_GEOMETRY) {
        LISTBASE_FOREACH (bNode *, node, &ntree->nodes) {
          if (STREQ(node->idname, "GeometryNodeMeshPlane")) {
            STRNCPY(node->idname, "GeometryNodeMeshGrid");
          }
        }
      }
    }
  }

  /**
   * Versioning code until next subversion bump goes here.
   *
   * \note Be sure to check when bumping the version:
   * - "versioning_userdef.c", #blo_do_versions_userdef
   * - "versioning_userdef.c", #do_versions_theme
   *
   * \note Keep this message at the bottom of the function.
   */
  {
    /* Keep this block, even when empty. */

    FOREACH_NODETREE_BEGIN (bmain, ntree, id) {
      if (ntree->type == NTREE_GEOMETRY) {
        version_node_socket_name(ntree, GEO_NODE_VOLUME_TO_MESH, "Grid", "Density");
      }
    }
    FOREACH_NODETREE_END;

    if (!DNA_struct_elem_find(fd->filesdna, "bArmature", "float", "axes_position")) {
      /* Convert the axes draw position to its old default (tip of bone). */
      LISTBASE_FOREACH (struct bArmature *, arm, &bmain->armatures) {
        arm->axes_position = 1.0;
      }
    }

<<<<<<< HEAD
    LISTBASE_FOREACH (bScreen *, screen, &bmain->screens) {
      LISTBASE_FOREACH (ScrArea *, area, &screen->areabase) {
        LISTBASE_FOREACH (SpaceLink *, sl, &area->spacedata) {
          if (sl->spacetype == SPACE_NODE) {
            SpaceNode *snode = (SpaceNode *)sl;
            LISTBASE_FOREACH (bNodeTreePath *, path, &snode->treepath) {
              STRNCPY(path->display_name, path->node_name);
            }
          }
        }
=======
    /* Initialize the spread parameter for area lights*/
    if (!DNA_struct_elem_find(fd->filesdna, "Lamp", "float", "area_spread")) {
      LISTBASE_FOREACH (Light *, la, &bmain->lights) {
        la->area_spread = DEG2RADF(180.0f);
>>>>>>> 328b3933
      }
    }
  }
}<|MERGE_RESOLUTION|>--- conflicted
+++ resolved
@@ -1964,7 +1964,13 @@
       }
     }
 
-<<<<<<< HEAD
+    /* Initialize the spread parameter for area lights*/
+    if (!DNA_struct_elem_find(fd->filesdna, "Lamp", "float", "area_spread")) {
+      LISTBASE_FOREACH (Light *, la, &bmain->lights) {
+        la->area_spread = DEG2RADF(180.0f);
+      }
+    }
+
     LISTBASE_FOREACH (bScreen *, screen, &bmain->screens) {
       LISTBASE_FOREACH (ScrArea *, area, &screen->areabase) {
         LISTBASE_FOREACH (SpaceLink *, sl, &area->spacedata) {
@@ -1975,12 +1981,6 @@
             }
           }
         }
-=======
-    /* Initialize the spread parameter for area lights*/
-    if (!DNA_struct_elem_find(fd->filesdna, "Lamp", "float", "area_spread")) {
-      LISTBASE_FOREACH (Light *, la, &bmain->lights) {
-        la->area_spread = DEG2RADF(180.0f);
->>>>>>> 328b3933
       }
     }
   }
