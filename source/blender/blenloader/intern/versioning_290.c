/*
 * This program is free software; you can redistribute it and/or
 * modify it under the terms of the GNU General Public License
 * as published by the Free Software Foundation; either version 2
 * of the License, or (at your option) any later version.
 *
 * This program is distributed in the hope that it will be useful,
 * but WITHOUT ANY WARRANTY; without even the implied warranty of
 * MERCHANTABILITY or FITNESS FOR A PARTICULAR PURPOSE.  See the
 * GNU General Public License for more details.
 *
 * You should have received a copy of the GNU General Public License
 * along with this program; if not, write to the Free Software Foundation,
 * Inc., 51 Franklin Street, Fifth Floor, Boston, MA 02110-1301, USA.
 */

/** \file
 * \ingroup blenloader
 */
/* allow readfile to use deprecated functionality */
#define DNA_DEPRECATED_ALLOW

#include "BLI_alloca.h"
#include "BLI_listbase.h"
#include "BLI_math.h"
#include "BLI_string.h"
#include "BLI_utildefines.h"

#include "DNA_anim_types.h"
#include "DNA_armature_types.h"
#include "DNA_brush_types.h"
#include "DNA_cachefile_types.h"
#include "DNA_collection_types.h"
#include "DNA_constraint_types.h"
#include "DNA_fluid_types.h"
#include "DNA_genfile.h"
#include "DNA_gpencil_modifier_types.h"
#include "DNA_gpencil_types.h"
#include "DNA_hair_types.h"
#include "DNA_mesh_types.h"
#include "DNA_meshdata_types.h"
#include "DNA_modifier_types.h"
#include "DNA_object_types.h"
#include "DNA_particle_types.h"
#include "DNA_pointcloud_types.h"
#include "DNA_rigidbody_types.h"
#include "DNA_screen_types.h"
#include "DNA_shader_fx_types.h"
#include "DNA_space_types.h"
#include "DNA_tracking_types.h"
#include "DNA_workspace_types.h"

#include "BKE_animsys.h"
#include "BKE_armature.h"
#include "BKE_collection.h"
#include "BKE_colortools.h"
#include "BKE_cryptomatte.h"
#include "BKE_fcurve.h"
#include "BKE_gpencil.h"
#include "BKE_idprop.h"
#include "BKE_lib_id.h"
#include "BKE_main.h"
#include "BKE_mesh.h"
#include "BKE_multires.h"
#include "BKE_node.h"

#include "MEM_guardedalloc.h"

#include "RNA_access.h"
#include "RNA_enum_types.h"

#include "SEQ_sequencer.h"

#include "BLO_readfile.h"
#include "readfile.h"

/* Make preferences read-only, use versioning_userdef.c. */
#define U (*((const UserDef *)&U))

static eSpaceSeq_Proxy_RenderSize get_sequencer_render_size(Main *bmain)
{
  eSpaceSeq_Proxy_RenderSize render_size = 100;

  for (bScreen *screen = bmain->screens.first; screen; screen = screen->id.next) {
    LISTBASE_FOREACH (ScrArea *, area, &screen->areabase) {
      LISTBASE_FOREACH (SpaceLink *, sl, &area->spacedata) {
        switch (sl->spacetype) {
          case SPACE_SEQ: {
            SpaceSeq *sseq = (SpaceSeq *)sl;
            if (sseq->mainb == SEQ_DRAW_IMG_IMBUF) {
              render_size = sseq->render_size;
              break;
            }
          }
        }
      }
    }
  }

  return render_size;
}

/* image_size is width or height depending what RNA property is converted - X or Y. */
static void seq_convert_transform_animation(const Scene *scene,
                                            const char *path,
                                            const int image_size)
{
  if (scene->adt == NULL || scene->adt->action == NULL) {
    return;
  }

  FCurve *fcu = BKE_fcurve_find(&scene->adt->action->curves, path, 0);
  if (fcu != NULL && !BKE_fcurve_is_empty(fcu)) {
    BezTriple *bezt = fcu->bezt;
    for (int i = 0; i < fcu->totvert; i++, bezt++) {
      /* Same math as with old_image_center_*, but simplified. */
      bezt->vec[1][1] = image_size / 2 + bezt->vec[1][1] - scene->r.xsch / 2;
    }
  }
}

static void seq_convert_transform_crop(const Scene *scene,
                                       Sequence *seq,
                                       const eSpaceSeq_Proxy_RenderSize render_size)
{
  StripCrop *c = seq->strip->crop;
  StripTransform *t = seq->strip->transform;
  int old_image_center_x = scene->r.xsch / 2;
  int old_image_center_y = scene->r.ysch / 2;
  int image_size_x = scene->r.xsch;
  int image_size_y = scene->r.ysch;

  /* Hardcoded legacy bit-flags which has been removed. */
  const uint32_t use_transform_flag = (1 << 16);
  const uint32_t use_crop_flag = (1 << 17);

  const StripElem *s_elem = SEQ_render_give_stripelem(seq, seq->start);
  if (s_elem != NULL) {
    image_size_x = s_elem->orig_width;
    image_size_y = s_elem->orig_height;

    if (SEQ_can_use_proxy(seq, SEQ_rendersize_to_proxysize(render_size))) {
      image_size_x /= SEQ_rendersize_to_scale_factor(render_size);
      image_size_y /= SEQ_rendersize_to_scale_factor(render_size);
    }
  }

  /* Default scale. */
  if (t->scale_x == 0.0f && t->scale_y == 0.0f) {
    t->scale_x = 1.0f;
    t->scale_y = 1.0f;
  }

  /* Clear crop if it was unused. This must happen before converting values. */
  if ((seq->flag & use_crop_flag) == 0) {
    c->bottom = c->top = c->left = c->right = 0;
  }

  if ((seq->flag & use_transform_flag) == 0) {
    t->xofs = t->yofs = 0;

    /* Reverse scale to fit for strips not using offset. */
    float project_aspect = (float)scene->r.xsch / (float)scene->r.ysch;
    float image_aspect = (float)image_size_x / (float)image_size_y;
    if (project_aspect > image_aspect) {
      t->scale_x = project_aspect / image_aspect;
    }
    else {
      t->scale_y = image_aspect / project_aspect;
    }
  }

  if ((seq->flag & use_crop_flag) != 0 && (seq->flag & use_transform_flag) == 0) {
    /* Calculate image offset. */
    float s_x = scene->r.xsch / image_size_x;
    float s_y = scene->r.ysch / image_size_y;
    old_image_center_x += c->right * s_x - c->left * s_x;
    old_image_center_y += c->top * s_y - c->bottom * s_y;

    /* Convert crop to scale. */
    int cropped_image_size_x = image_size_x - c->right - c->left;
    int cropped_image_size_y = image_size_y - c->top - c->bottom;
    c->bottom = c->top = c->left = c->right = 0;
    t->scale_x *= (float)image_size_x / (float)cropped_image_size_x;
    t->scale_y *= (float)image_size_y / (float)cropped_image_size_y;
  }

  if ((seq->flag & use_transform_flag) != 0) {
    /* Convert image offset. */
    old_image_center_x = image_size_x / 2 - c->left + t->xofs;
    old_image_center_y = image_size_y / 2 - c->bottom + t->yofs;

    /* Preserve original image size. */
    t->scale_x = t->scale_y = MAX2((float)image_size_x / (float)scene->r.xsch,
                                   (float)image_size_y / (float)scene->r.ysch);

    /* Convert crop. */
    if ((seq->flag & use_crop_flag) != 0) {
      c->top /= t->scale_x;
      c->bottom /= t->scale_x;
      c->left /= t->scale_x;
      c->right /= t->scale_x;
    }
  }

  t->xofs = old_image_center_x - scene->r.xsch / 2;
  t->yofs = old_image_center_y - scene->r.ysch / 2;

  /* Convert offset animation, but only if crop is not used. */
  if ((seq->flag & use_transform_flag) != 0 && (seq->flag & use_crop_flag) == 0) {
    char name_esc[(sizeof(seq->name) - 2) * 2], *path;
    BLI_str_escape(name_esc, seq->name + 2, sizeof(name_esc));

    path = BLI_sprintfN("sequence_editor.sequences_all[\"%s\"].transform.offset_x", name_esc);
    seq_convert_transform_animation(scene, path, image_size_x);
    MEM_freeN(path);
    path = BLI_sprintfN("sequence_editor.sequences_all[\"%s\"].transform.offset_y", name_esc);
    seq_convert_transform_animation(scene, path, image_size_y);
    MEM_freeN(path);
  }

  seq->flag &= ~use_transform_flag;
  seq->flag &= ~use_crop_flag;
}

static void seq_convert_transform_crop_lb(const Scene *scene,
                                          const ListBase *lb,
                                          const eSpaceSeq_Proxy_RenderSize render_size)
{

  LISTBASE_FOREACH (Sequence *, seq, lb) {
    if (seq->type != SEQ_TYPE_SOUND_RAM) {
      seq_convert_transform_crop(scene, seq, render_size);
    }
    if (seq->type == SEQ_TYPE_META) {
      seq_convert_transform_crop_lb(scene, &seq->seqbase, render_size);
    }
  }
}

<<<<<<< HEAD
static IDProperty *idproperty_find_ui_container(IDProperty *idprop_group)
{
  LISTBASE_FOREACH (IDProperty *, prop, &idprop_group->data.group) {
    if (prop->type == IDP_GROUP && STREQ(prop->name, "_RNA_UI")) {
      return prop;
    }
  }
  return NULL;
}

static void version_idproperty_move_data_int(IDPropertyUIDataInt *ui_data,
                                             const IDProperty *prop_ui_data)
{
  IDProperty *min = IDP_GetPropertyFromGroup(prop_ui_data, "min");
  if (min != NULL) {
    BLI_assert(min->type == IDP_INT);
    ui_data->min = IDP_Int(min);
    ui_data->soft_min = MAX2(ui_data->soft_min, ui_data->min);
  }
  IDProperty *max = IDP_GetPropertyFromGroup(prop_ui_data, "max");
  if (max != NULL) {
    BLI_assert(max->type == IDP_INT);
    ui_data->max = IDP_Int(max);
    ui_data->soft_max = MAX2(ui_data->soft_max, ui_data->max);
  }
  IDProperty *soft_min = IDP_GetPropertyFromGroup(prop_ui_data, "soft_min");
  if (soft_min != NULL) {
    BLI_assert(soft_min->type == IDP_INT);
    ui_data->soft_min = IDP_Int(soft_min);
    ui_data->soft_min = MAX2(ui_data->soft_min, ui_data->min);
  }
  IDProperty *soft_max = IDP_GetPropertyFromGroup(prop_ui_data, "soft_max");
  if (soft_max != NULL) {
    BLI_assert(soft_max->type == IDP_INT);
    ui_data->soft_max = IDP_Int(soft_max);
    ui_data->soft_max = MIN2(ui_data->soft_max, ui_data->max);
  }
  IDProperty *step = IDP_GetPropertyFromGroup(prop_ui_data, "step");
  if (step != NULL) {
    BLI_assert(step->type == IDP_INT);
    ui_data->step = IDP_Int(step);
  }
  IDProperty *default_value = IDP_GetPropertyFromGroup(prop_ui_data, "default");
  if (default_value != NULL) {
    if (default_value->type == IDP_ARRAY) {
      BLI_assert(ELEM(default_value->subtype, IDP_FLOAT, IDP_DOUBLE));
      ui_data->default_array = MEM_dupallocN(IDP_Array(default_value));
      ui_data->default_array_len = default_value->len;
    }
    else if (default_value->type == IDP_INT) {
      ui_data->default_value = IDP_Int(default_value);
    }
  }
}

static void version_idproperty_move_data_float(IDPropertyUIDataFloat *ui_data,
                                               const IDProperty *prop_ui_data)
{
  IDProperty *min = IDP_GetPropertyFromGroup(prop_ui_data, "min");
  if (min != NULL) {
    BLI_assert(min->type == IDP_DOUBLE);
    ui_data->min = IDP_Double(min);
    ui_data->soft_min = MAX2(ui_data->soft_min, ui_data->min);
  }
  IDProperty *max = IDP_GetPropertyFromGroup(prop_ui_data, "max");
  if (max != NULL) {
    BLI_assert(max->type == IDP_DOUBLE);
    ui_data->max = IDP_Double(max);
    ui_data->soft_max = MAX2(ui_data->soft_max, ui_data->max);
  }
  IDProperty *soft_min = IDP_GetPropertyFromGroup(prop_ui_data, "soft_min");
  if (soft_min != NULL) {
    BLI_assert(soft_min->type == IDP_DOUBLE);
    ui_data->soft_min = IDP_Double(soft_min);
    ui_data->soft_min = MAX2(ui_data->soft_min, ui_data->min);
  }
  IDProperty *soft_max = IDP_GetPropertyFromGroup(prop_ui_data, "soft_max");
  if (soft_max != NULL) {
    BLI_assert(soft_max->type == IDP_DOUBLE);
    ui_data->soft_max = IDP_Double(soft_max);
    ui_data->soft_max = MIN2(ui_data->soft_max, ui_data->max);
  }
  IDProperty *step = IDP_GetPropertyFromGroup(prop_ui_data, "step");
  if (step != NULL) {
    BLI_assert(step->type == IDP_DOUBLE);
    ui_data->step = (float)IDP_Double(step);
  }
  IDProperty *precision = IDP_GetPropertyFromGroup(prop_ui_data, "precision");
  if (precision != NULL) {
    BLI_assert(precision->type == IDP_DOUBLE);
    ui_data->precision = (float)IDP_Double(precision);
  }
  IDProperty *default_value = IDP_GetPropertyFromGroup(prop_ui_data, "default");
  if (default_value != NULL) {
    if (default_value->type == IDP_ARRAY) {
      BLI_assert(ELEM(default_value->subtype, IDP_FLOAT, IDP_DOUBLE));
      ui_data->default_array = MEM_dupallocN(IDP_Array(default_value));
      ui_data->default_array_len = default_value->len;
    }
    else if (default_value->type == IDP_DOUBLE) {
      ui_data->default_value = IDP_Double(default_value);
    }
    else if (default_value->type == IDP_FLOAT) {
      ui_data->default_value = IDP_Float(default_value);
    }
    else {
      BLI_assert(false);
    }
  }
}

static void version_idproperty_move_data_string(IDPropertyUIDataString *ui_data,
                                                const IDProperty *prop_ui_data)
{
  IDProperty *default_value = IDP_GetPropertyFromGroup(prop_ui_data, "default");
  if (default_value != NULL) {
    BLI_assert(default_value->type == IDP_STRING);
    ui_data->default_value = BLI_strdup(IDP_String(default_value));
  }
}

static void version_idproperty_ui_data(IDProperty *idprop_group)
{
  if (idprop_group == NULL) { /* NULL check here to reduce verbosity of calls to this function. */
    return;
  }

  IDProperty *ui_container = idproperty_find_ui_container(idprop_group);
  if (ui_container == NULL) {
    return;
  }

  LISTBASE_FOREACH (IDProperty *, prop, &idprop_group->data.group) {
    IDProperty *prop_ui_data = IDP_GetPropertyFromGroup(ui_container, prop->name);
    if (prop_ui_data == NULL) {
      continue;
    }

    if (!IDP_supports_ui_data(prop)) {
      continue;
    }

    IDPropertyUIData *ui_data = IDP_ui_data_ensure(prop);

    IDProperty *subtype = IDP_GetPropertyFromGroup(prop_ui_data, "subtype");
    if (subtype != NULL) {
      BLI_assert(subtype->type == IDP_STRING);
      const char *subtype_string = IDP_String(subtype);
      int result = PROP_NONE;
      RNA_enum_value_from_id(rna_enum_property_subtype_items, subtype_string, &result);
      ui_data->rna_subtype = result;
    }

    IDProperty *description = IDP_GetPropertyFromGroup(prop_ui_data, "description");
    if (description != NULL) {
      BLI_assert(description->type == IDP_STRING);
      ui_data->description = BLI_strdup(IDP_String(description));
    }

    /* Type specific data. */
    switch (IDP_ui_data_type(prop)) {
      case IDP_UI_DATA_TYPE_STRING:
        version_idproperty_move_data_string((IDPropertyUIDataString *)ui_data, prop_ui_data);
        break;
      case IDP_UI_DATA_TYPE_INT:
        version_idproperty_move_data_int((IDPropertyUIDataInt *)ui_data, prop_ui_data);
        break;
      case IDP_UI_DATA_TYPE_FLOAT:
        version_idproperty_move_data_float((IDPropertyUIDataFloat *)ui_data, prop_ui_data);
        break;
      case IDP_UI_DATA_TYPE_UNSUPPORTED:
        BLI_assert(false);
        break;
    }

    IDP_FreeFromGroup(ui_container, prop_ui_data);
  }

  IDP_FreeFromGroup(idprop_group, ui_container);
}

static void do_versions_idproperty_bones_recursive(Bone *bone)
{
  version_idproperty_ui_data(bone->prop);
  LISTBASE_FOREACH (Bone *, child_bone, &bone->childbase) {
    do_versions_idproperty_bones_recursive(child_bone);
  }
}

/**
 * For every data block that supports them, initialize the new IDProperty UI data struct based on
 * the old more complicated storage. Assumes only the top level of IDProperties below the parent
 * group had UI data in a "_RNA_UI" group.
 *
 * \note Some IDProperty usages in DNA aren't exposed or are runtime-only, so they don't all have
 * UI data.
 */
static void do_versions_idproperty_ui_data(Main *bmain)
{
  /* ID data. */
  ID *id;
  FOREACH_MAIN_ID_BEGIN (bmain, id) {
    IDProperty *idprop_group = IDP_GetProperties(id, false);
    if (idprop_group == NULL) {
      continue;
    }
    version_idproperty_ui_data(idprop_group);
  }
  FOREACH_MAIN_ID_END;

  /* Bones. */
  LISTBASE_FOREACH (bArmature *, armature, &bmain->armatures) {
    LISTBASE_FOREACH (Bone *, bone, &armature->bonebase) {
      do_versions_idproperty_bones_recursive(bone);
    }
  }

  /* Pose channels. */
  LISTBASE_FOREACH (Object *, ob, &bmain->objects) {
    if (ob->pose) {
      LISTBASE_FOREACH (bPoseChannel *, pchan, &ob->pose->chanbase) {
        version_idproperty_ui_data(pchan->prop);
      }
    }
  }

  /* View layers. */
  LISTBASE_FOREACH (Scene *, scene, &bmain->scenes) {
    LISTBASE_FOREACH (ViewLayer *, view_layer, &scene->view_layers) {
      version_idproperty_ui_data(view_layer->id_properties);
    }
  }

  /* Nodes and node sockets. */
  LISTBASE_FOREACH (bNodeTree *, ntree, &bmain->nodetrees) {
    LISTBASE_FOREACH (bNode *, node, &ntree->nodes) {
      version_idproperty_ui_data(node->prop);
    }
    LISTBASE_FOREACH (bNodeSocket *, socket, &ntree->inputs) {
      version_idproperty_ui_data(socket->prop);
    }
    LISTBASE_FOREACH (bNodeSocket *, socket, &ntree->outputs) {
      version_idproperty_ui_data(socket->prop);
    }
  }

  /* Markers. */
  LISTBASE_FOREACH (Scene *, scene, &bmain->scenes) {
    LISTBASE_FOREACH (TimeMarker *, marker, &scene->markers) {
      version_idproperty_ui_data(marker->prop);
    }
  }

  /* ToolRefs. */
  LISTBASE_FOREACH (WorkSpace *, workspace, &bmain->workspaces) {
    LISTBASE_FOREACH (bToolRef *, tref, &workspace->tools) {
      version_idproperty_ui_data(tref->properties);
    }
  }

  // /* wmKeyConfigPref. */
  // LISTBASE_FOREACH (wmKeyConfigPref *, kpt, &U.user_keyconfig_prefs) {
  //   version_idproperty_ui_data(kpt->prop);
  // }

  // /* Keymaps. */
  // LISTBASE_FOREACH (wmKeyMap *, keymap, &U.user_keymaps) {
  //   LISTBASE_FOREACH (wmKeyMapItem *, kmi, &keymap->items) {
  //     version_idproperty_ui_data(kmi->properties);
  //   }
  // }

  // /* User menu items. */
  // LISTBASE_FOREACH (bUserMenu *, um, &U.user_menus) {
  //   LISTBASE_FOREACH (bUserMenuItem *, umi, &um->items) {
  //     if (umi->type == USER_MENU_TYPE_OPERATOR) {
  //       bUserMenuItem_Op *umi_op = (bUserMenuItem_Op *)umi;
  //       version_idproperty_ui_data(umi_op->prop);
  //     }
  //   }
  // }

  /* Addon preferences. */
  // LISTBASE_FOREACH (bAddon *, addon, &U.addons) {
  //   version_idproperty_ui_data(addon->prop);
  // }

  /* 3D view shading. */
  LISTBASE_FOREACH (bScreen *, screen, &bmain->screens) {
    LISTBASE_FOREACH (ScrArea *, area, &screen->areabase) {
      LISTBASE_FOREACH (SpaceLink *, sl, &area->spacedata) {
        if (sl->spacetype == SPACE_VIEW3D) {
          View3D *v3d = (View3D *)sl;
          version_idproperty_ui_data(v3d->shading.prop);
        }
      }
    }
  }
  LISTBASE_FOREACH (Scene *, scene, &bmain->scenes) {
    version_idproperty_ui_data(scene->display.shading.prop);
  }

  /* Sequences. */
  LISTBASE_FOREACH (Scene *, scene, &bmain->scenes) {
    if (scene->ed != NULL) {
      LISTBASE_FOREACH (Sequence *, seq, &scene->ed->seqbase) {
        version_idproperty_ui_data(seq->prop);
      }
    }
  }

  /* UI lists. */
  LISTBASE_FOREACH (bScreen *, screen, &bmain->screens) {
    LISTBASE_FOREACH (ScrArea *, area, &screen->areabase) {
      LISTBASE_FOREACH (ARegion *, region, &area->regionbase) {
        LISTBASE_FOREACH (uiList *, ui_list, &region->ui_lists) {
          version_idproperty_ui_data(ui_list->properties);
        }
      }
    }
  }

  /* Scenes and render FFMpeg data. */
  LISTBASE_FOREACH (Scene *, scene, &bmain->scenes) {
    version_idproperty_ui_data(scene->layer_properties);
    RenderData *render_data = &scene->r;
    if (render_data != NULL) {
      version_idproperty_ui_data(render_data->ffcodecdata.properties);
=======
static void seq_convert_transform_animation_2(const Scene *scene,
                                              const char *path,
                                              const float scale_to_fit_factor)
{
  if (scene->adt == NULL || scene->adt->action == NULL) {
    return;
  }

  FCurve *fcu = BKE_fcurve_find(&scene->adt->action->curves, path, 0);
  if (fcu != NULL && !BKE_fcurve_is_empty(fcu)) {
    BezTriple *bezt = fcu->bezt;
    for (int i = 0; i < fcu->totvert; i++, bezt++) {
      /* Same math as with old_image_center_*, but simplified. */
      bezt->vec[1][1] *= scale_to_fit_factor;
    }
  }
}

static void seq_convert_transform_crop_2(const Scene *scene,
                                         Sequence *seq,
                                         const eSpaceSeq_Proxy_RenderSize render_size)
{
  const StripElem *s_elem = SEQ_render_give_stripelem(seq, seq->start);
  if (s_elem == NULL) {
    return;
  }

  StripCrop *c = seq->strip->crop;
  StripTransform *t = seq->strip->transform;
  int image_size_x = s_elem->orig_width;
  int image_size_y = s_elem->orig_height;

  if (SEQ_can_use_proxy(seq, SEQ_rendersize_to_proxysize(render_size))) {
    image_size_x /= SEQ_rendersize_to_scale_factor(render_size);
    image_size_y /= SEQ_rendersize_to_scale_factor(render_size);
  }

  /* Calculate scale factor, so image fits in preview area with original aspect ratio. */
  const float scale_to_fit_factor = MIN2((float)scene->r.xsch / (float)image_size_x,
                                         (float)scene->r.ysch / (float)image_size_y);
  t->scale_x *= scale_to_fit_factor;
  t->scale_y *= scale_to_fit_factor;
  c->top /= scale_to_fit_factor;
  c->bottom /= scale_to_fit_factor;
  c->left /= scale_to_fit_factor;
  c->right /= scale_to_fit_factor;

  char name_esc[(sizeof(seq->name) - 2) * 2], *path;
  BLI_str_escape(name_esc, seq->name + 2, sizeof(name_esc));
  path = BLI_sprintfN("sequence_editor.sequences_all[\"%s\"].crop.min_x", name_esc);
  seq_convert_transform_animation_2(scene, path, 1 / scale_to_fit_factor);
  MEM_freeN(path);
  path = BLI_sprintfN("sequence_editor.sequences_all[\"%s\"].crop.max_x", name_esc);
  seq_convert_transform_animation_2(scene, path, 1 / scale_to_fit_factor);
  MEM_freeN(path);
  path = BLI_sprintfN("sequence_editor.sequences_all[\"%s\"].crop.min_y", name_esc);
  seq_convert_transform_animation_2(scene, path, 1 / scale_to_fit_factor);
  MEM_freeN(path);
  path = BLI_sprintfN("sequence_editor.sequences_all[\"%s\"].crop.max_x", name_esc);
  seq_convert_transform_animation_2(scene, path, 1 / scale_to_fit_factor);
  MEM_freeN(path);
}

static void seq_convert_transform_crop_lb_2(const Scene *scene,
                                            const ListBase *lb,
                                            const eSpaceSeq_Proxy_RenderSize render_size)
{

  LISTBASE_FOREACH (Sequence *, seq, lb) {
    if (seq->type != SEQ_TYPE_SOUND_RAM) {
      seq_convert_transform_crop_2(scene, seq, render_size);
    }
    if (seq->type == SEQ_TYPE_META) {
      seq_convert_transform_crop_lb_2(scene, &seq->seqbase, render_size);
>>>>>>> 9f588432
    }
  }
}

void do_versions_after_linking_290(Main *bmain, ReportList *UNUSED(reports))
{
  if (!MAIN_VERSION_ATLEAST(bmain, 290, 1)) {
    /* Patch old grease pencil modifiers material filter. */
    LISTBASE_FOREACH (Object *, ob, &bmain->objects) {
      LISTBASE_FOREACH (GpencilModifierData *, md, &ob->greasepencil_modifiers) {
        switch (md->type) {
          case eGpencilModifierType_Array: {
            ArrayGpencilModifierData *gpmd = (ArrayGpencilModifierData *)md;
            if (gpmd->materialname[0] != '\0') {
              gpmd->material = BLI_findstring(
                  &bmain->materials, gpmd->materialname, offsetof(ID, name) + 2);
              gpmd->materialname[0] = '\0';
            }
            break;
          }
          case eGpencilModifierType_Color: {
            ColorGpencilModifierData *gpmd = (ColorGpencilModifierData *)md;
            if (gpmd->materialname[0] != '\0') {
              gpmd->material = BLI_findstring(
                  &bmain->materials, gpmd->materialname, offsetof(ID, name) + 2);
              gpmd->materialname[0] = '\0';
            }
            break;
          }
          case eGpencilModifierType_Hook: {
            HookGpencilModifierData *gpmd = (HookGpencilModifierData *)md;
            if (gpmd->materialname[0] != '\0') {
              gpmd->material = BLI_findstring(
                  &bmain->materials, gpmd->materialname, offsetof(ID, name) + 2);
              gpmd->materialname[0] = '\0';
            }
            break;
          }
          case eGpencilModifierType_Lattice: {
            LatticeGpencilModifierData *gpmd = (LatticeGpencilModifierData *)md;
            if (gpmd->materialname[0] != '\0') {
              gpmd->material = BLI_findstring(
                  &bmain->materials, gpmd->materialname, offsetof(ID, name) + 2);
              gpmd->materialname[0] = '\0';
            }
            break;
          }
          case eGpencilModifierType_Mirror: {
            MirrorGpencilModifierData *gpmd = (MirrorGpencilModifierData *)md;
            if (gpmd->materialname[0] != '\0') {
              gpmd->material = BLI_findstring(
                  &bmain->materials, gpmd->materialname, offsetof(ID, name) + 2);
              gpmd->materialname[0] = '\0';
            }
            break;
          }
          case eGpencilModifierType_Multiply: {
            MultiplyGpencilModifierData *gpmd = (MultiplyGpencilModifierData *)md;
            if (gpmd->materialname[0] != '\0') {
              gpmd->material = BLI_findstring(
                  &bmain->materials, gpmd->materialname, offsetof(ID, name) + 2);
              gpmd->materialname[0] = '\0';
            }
            break;
          }
          case eGpencilModifierType_Noise: {
            NoiseGpencilModifierData *gpmd = (NoiseGpencilModifierData *)md;
            if (gpmd->materialname[0] != '\0') {
              gpmd->material = BLI_findstring(
                  &bmain->materials, gpmd->materialname, offsetof(ID, name) + 2);
              gpmd->materialname[0] = '\0';
            }
            break;
          }
          case eGpencilModifierType_Offset: {
            OffsetGpencilModifierData *gpmd = (OffsetGpencilModifierData *)md;
            if (gpmd->materialname[0] != '\0') {
              gpmd->material = BLI_findstring(
                  &bmain->materials, gpmd->materialname, offsetof(ID, name) + 2);
              gpmd->materialname[0] = '\0';
            }
            break;
          }
          case eGpencilModifierType_Opacity: {
            OpacityGpencilModifierData *gpmd = (OpacityGpencilModifierData *)md;
            if (gpmd->materialname[0] != '\0') {
              gpmd->material = BLI_findstring(
                  &bmain->materials, gpmd->materialname, offsetof(ID, name) + 2);
              gpmd->materialname[0] = '\0';
            }
            break;
          }
          case eGpencilModifierType_Simplify: {
            SimplifyGpencilModifierData *gpmd = (SimplifyGpencilModifierData *)md;
            if (gpmd->materialname[0] != '\0') {
              gpmd->material = BLI_findstring(
                  &bmain->materials, gpmd->materialname, offsetof(ID, name) + 2);
              gpmd->materialname[0] = '\0';
            }
            break;
          }
          case eGpencilModifierType_Smooth: {
            SmoothGpencilModifierData *gpmd = (SmoothGpencilModifierData *)md;
            if (gpmd->materialname[0] != '\0') {
              gpmd->material = BLI_findstring(
                  &bmain->materials, gpmd->materialname, offsetof(ID, name) + 2);
              gpmd->materialname[0] = '\0';
            }
            break;
          }
          case eGpencilModifierType_Subdiv: {
            SubdivGpencilModifierData *gpmd = (SubdivGpencilModifierData *)md;
            if (gpmd->materialname[0] != '\0') {
              gpmd->material = BLI_findstring(
                  &bmain->materials, gpmd->materialname, offsetof(ID, name) + 2);
              gpmd->materialname[0] = '\0';
            }
            break;
          }
          case eGpencilModifierType_Texture: {
            TextureGpencilModifierData *gpmd = (TextureGpencilModifierData *)md;
            if (gpmd->materialname[0] != '\0') {
              gpmd->material = BLI_findstring(
                  &bmain->materials, gpmd->materialname, offsetof(ID, name) + 2);
              gpmd->materialname[0] = '\0';
            }
            break;
          }
          case eGpencilModifierType_Thick: {
            ThickGpencilModifierData *gpmd = (ThickGpencilModifierData *)md;
            if (gpmd->materialname[0] != '\0') {
              gpmd->material = BLI_findstring(
                  &bmain->materials, gpmd->materialname, offsetof(ID, name) + 2);
              gpmd->materialname[0] = '\0';
            }
            break;
          }
          default:
            break;
        }
      }
    }

    /* Patch first frame for old files. */
    Scene *scene = bmain->scenes.first;
    if (scene != NULL) {
      LISTBASE_FOREACH (Object *, ob, &bmain->objects) {
        if (ob->type != OB_GPENCIL) {
          continue;
        }
        bGPdata *gpd = ob->data;
        LISTBASE_FOREACH (bGPDlayer *, gpl, &gpd->layers) {
          bGPDframe *gpf = gpl->frames.first;
          if (gpf && gpf->framenum > scene->r.sfra) {
            bGPDframe *gpf_dup = BKE_gpencil_frame_duplicate(gpf);
            gpf_dup->framenum = scene->r.sfra;
            BLI_addhead(&gpl->frames, gpf_dup);
          }
        }
      }
    }
  }

  if (!MAIN_VERSION_ATLEAST(bmain, 291, 1)) {
    LISTBASE_FOREACH (Collection *, collection, &bmain->collections) {
      if (BKE_collection_cycles_fix(bmain, collection)) {
        printf(
            "WARNING: Cycle detected in collection '%s', fixed as best as possible.\n"
            "You may have to reconstruct your View Layers...\n",
            collection->id.name);
      }
    }
  }

  if (!MAIN_VERSION_ATLEAST(bmain, 291, 8)) {
    /**
     * Make sure Emission Alpha fcurve and drivers is properly mapped after the Emission Strength
     * got introduced.
     * */

    /**
     * Effectively we are replacing the (animation of) node socket input 18 with 19.
     * Emission Strength is the new socket input 18, pushing Emission Alpha to input 19.
     *
     * To play safe we move all the inputs beyond 18 to their rightful new place.
     * In case users are doing unexpected things with not-really supported keyframeable channels.
     *
     * The for loop for the input ids is at the top level otherwise we lose the animation
     * keyframe data.
     * */
    for (int input_id = 21; input_id >= 18; input_id--) {
      FOREACH_NODETREE_BEGIN (bmain, ntree, id) {
        if (ntree->type == NTREE_SHADER) {
          LISTBASE_FOREACH (bNode *, node, &ntree->nodes) {
            if (node->type != SH_NODE_BSDF_PRINCIPLED) {
              continue;
            }

            const size_t node_name_length = strlen(node->name);
            const size_t node_name_escaped_max_length = (node_name_length * 2);
            char *node_name_escaped = MEM_mallocN(node_name_escaped_max_length + 1,
                                                  "escaped name");
            BLI_str_escape(node_name_escaped, node->name, node_name_escaped_max_length);
            char *rna_path_prefix = BLI_sprintfN("nodes[\"%s\"].inputs", node_name_escaped);

            BKE_animdata_fix_paths_rename_all_ex(
                bmain, id, rna_path_prefix, NULL, NULL, input_id, input_id + 1, false);
            MEM_freeN(rna_path_prefix);
            MEM_freeN(node_name_escaped);
          }
        }
      }
      FOREACH_NODETREE_END;
    }
  }

  /* Convert all Multires displacement to Catmull-Clark subdivision limit surface. */
  if (!MAIN_VERSION_ATLEAST(bmain, 292, 1)) {
    LISTBASE_FOREACH (Object *, ob, &bmain->objects) {
      ModifierData *md;
      for (md = ob->modifiers.first; md; md = md->next) {
        if (md->type == eModifierType_Multires) {
          MultiresModifierData *mmd = (MultiresModifierData *)md;
          if (mmd->simple) {
            multires_do_versions_simple_to_catmull_clark(ob, mmd);
          }
        }
      }
    }
  }

  if (!MAIN_VERSION_ATLEAST(bmain, 292, 2)) {

    eSpaceSeq_Proxy_RenderSize render_size = get_sequencer_render_size(bmain);

    LISTBASE_FOREACH (Scene *, scene, &bmain->scenes) {
      if (scene->ed != NULL) {
        seq_convert_transform_crop_lb(scene, &scene->ed->seqbase, render_size);
      }
    }
  }

  if (!MAIN_VERSION_ATLEAST(bmain, 292, 8)) {
    /* Systematically rebuild posebones to ensure consistent ordering matching the one of bones in
     * Armature obdata. */
    LISTBASE_FOREACH (Object *, ob, &bmain->objects) {
      if (ob->type == OB_ARMATURE) {
        BKE_pose_rebuild(bmain, ob, ob->data, true);
      }
    }

    /* Wet Paint Radius Factor */
    for (Brush *br = bmain->brushes.first; br; br = br->id.next) {
      if (br->ob_mode & OB_MODE_SCULPT && br->wet_paint_radius_factor == 0.0f) {
        br->wet_paint_radius_factor = 1.0f;
      }
    }

    eSpaceSeq_Proxy_RenderSize render_size = get_sequencer_render_size(bmain);
    LISTBASE_FOREACH (Scene *, scene, &bmain->scenes) {
      if (scene->ed != NULL) {
        seq_convert_transform_crop_lb_2(scene, &scene->ed->seqbase, render_size);
      }
    }
  }

  /**
   * Versioning code until next subversion bump goes here.
   *
   * \note Be sure to check when bumping the version:
   * - #blo_do_versions_290 in this file.
   * - "versioning_userdef.c", #blo_do_versions_userdef
   * - "versioning_userdef.c", #do_versions_theme
   *
   * \note Keep this message at the bottom of the function.
   */
  {
    /* Keep this block, even when empty. */
<<<<<<< HEAD

    /* Systematically rebuild posebones to ensure consistent ordering matching the one of bones in
     * Armature obdata. */
    LISTBASE_FOREACH (Object *, ob, &bmain->objects) {
      if (ob->type == OB_ARMATURE) {
        BKE_pose_rebuild(bmain, ob, ob->data, true);
      }
    }
    do_versions_idproperty_ui_data(bmain);
  }

  /* Wet Paint Radius Factor */
  for (Brush *br = bmain->brushes.first; br; br = br->id.next) {
    if (br->ob_mode & OB_MODE_SCULPT && br->wet_paint_radius_factor == 0.0f) {
      br->wet_paint_radius_factor = 1.0f;
    }
=======
>>>>>>> 9f588432
  }
}

static void panels_remove_x_closed_flag_recursive(Panel *panel)
{
  const bool was_closed_x = panel->flag & PNL_UNUSED_1;
  const bool was_closed_y = panel->flag & PNL_CLOSED; /* That value was the Y closed flag. */

  SET_FLAG_FROM_TEST(panel->flag, was_closed_x || was_closed_y, PNL_CLOSED);

  /* Clear the old PNL_CLOSEDX flag. */
  panel->flag &= ~PNL_UNUSED_1;

  LISTBASE_FOREACH (Panel *, child_panel, &panel->children) {
    panels_remove_x_closed_flag_recursive(child_panel);
  }
}

static void do_versions_point_attributes(CustomData *pdata)
{
  /* Change to generic named float/float3 attributes. */
  const int CD_LOCATION = 43;
  const int CD_RADIUS = 44;

  for (int i = 0; i < pdata->totlayer; i++) {
    CustomDataLayer *layer = &pdata->layers[i];
    if (layer->type == CD_LOCATION) {
      STRNCPY(layer->name, "Position");
      layer->type = CD_PROP_FLOAT3;
    }
    else if (layer->type == CD_RADIUS) {
      STRNCPY(layer->name, "Radius");
      layer->type = CD_PROP_FLOAT;
    }
  }
}

static void do_versions_point_attribute_names(CustomData *pdata)
{
  /* Change from capital initial letter to lower case (T82693). */
  for (int i = 0; i < pdata->totlayer; i++) {
    CustomDataLayer *layer = &pdata->layers[i];
    if (layer->type == CD_PROP_FLOAT3 && STREQ(layer->name, "Position")) {
      STRNCPY(layer->name, "position");
    }
    else if (layer->type == CD_PROP_FLOAT && STREQ(layer->name, "Radius")) {
      STRNCPY(layer->name, "radius");
    }
  }
}

/* Move FCurve handles towards the control point in such a way that the curve itself doesn't
 * change. Since 2.91 FCurves are computed slightly differently, which requires this update to keep
 * the same animation result. Previous versions scaled down overlapping handles during evaluation.
 * This function applies the old correction to the actual animation data instead. */
static void do_versions_291_fcurve_handles_limit(FCurve *fcu)
{
  uint i = 1;
  for (BezTriple *bezt = fcu->bezt; i < fcu->totvert; i++, bezt++) {
    /* Only adjust bezier keyframes. */
    if (bezt->ipo != BEZT_IPO_BEZ) {
      continue;
    }

    BezTriple *nextbezt = bezt + 1;
    const float v1[2] = {bezt->vec[1][0], bezt->vec[1][1]};
    const float v2[2] = {bezt->vec[2][0], bezt->vec[2][1]};
    const float v3[2] = {nextbezt->vec[0][0], nextbezt->vec[0][1]};
    const float v4[2] = {nextbezt->vec[1][0], nextbezt->vec[1][1]};

    /* If the handles have no length, no need to do any corrections. */
    if (v1[0] == v2[0] && v3[0] == v4[0]) {
      continue;
    }

    /* Calculate handle deltas. */
    float delta1[2], delta2[2];
    sub_v2_v2v2(delta1, v1, v2);
    sub_v2_v2v2(delta2, v4, v3);

    const float len1 = fabsf(delta1[0]); /* Length of handle of first key. */
    const float len2 = fabsf(delta2[0]); /* Length of handle of second key. */

    /* Overlapping handles used to be internally scaled down in previous versions.
     * We bake the handles onto these previously virtual values. */
    const float time_delta = v4[0] - v1[0];
    const float total_len = len1 + len2;
    if (total_len <= time_delta) {
      continue;
    }

    const float factor = time_delta / total_len;
    /* Current keyframe's right handle: */
    madd_v2_v2v2fl(bezt->vec[2], v1, delta1, -factor); /* vec[2] = v1 - factor * delta1 */
    /* Next keyframe's left handle: */
    madd_v2_v2v2fl(nextbezt->vec[0], v4, delta2, -factor); /* vec[0] = v4 - factor * delta2 */
  }
}

void blo_do_versions_290(FileData *fd, Library *UNUSED(lib), Main *bmain)
{
  UNUSED_VARS(fd);

  if (MAIN_VERSION_ATLEAST(bmain, 290, 2) && MAIN_VERSION_OLDER(bmain, 291, 1)) {
    /* In this range, the extrude manifold could generate meshes with degenerated face. */
    LISTBASE_FOREACH (Mesh *, me, &bmain->meshes) {
      for (MPoly *mp = me->mpoly, *mp_end = mp + me->totpoly; mp < mp_end; mp++) {
        if (mp->totloop == 2) {
          bool changed;
          BKE_mesh_validate_arrays(me,
                                   me->mvert,
                                   me->totvert,
                                   me->medge,
                                   me->totedge,
                                   me->mface,
                                   me->totface,
                                   me->mloop,
                                   me->totloop,
                                   me->mpoly,
                                   me->totpoly,
                                   me->dvert,
                                   false,
                                   true,
                                   &changed);
          break;
        }
      }
    }
  }

  /** Repair files from duplicate brushes added to blend files, see: T76738. */
  if (!MAIN_VERSION_ATLEAST(bmain, 290, 2)) {
    {
      short id_codes[] = {ID_BR, ID_PAL};
      for (int i = 0; i < ARRAY_SIZE(id_codes); i++) {
        ListBase *lb = which_libbase(bmain, id_codes[i]);
        BKE_main_id_repair_duplicate_names_listbase(lb);
      }
    }

    if (!DNA_struct_elem_find(fd->filesdna, "SpaceImage", "float", "uv_opacity")) {
      for (bScreen *screen = bmain->screens.first; screen; screen = screen->id.next) {
        LISTBASE_FOREACH (ScrArea *, area, &screen->areabase) {
          LISTBASE_FOREACH (SpaceLink *, sl, &area->spacedata) {
            if (sl->spacetype == SPACE_IMAGE) {
              SpaceImage *sima = (SpaceImage *)sl;
              sima->uv_opacity = 1.0f;
            }
          }
        }
      }
    }

    /* Init Grease Pencil new random curves. */
    if (!DNA_struct_elem_find(fd->filesdna, "BrushGpencilSettings", "float", "random_hue")) {
      LISTBASE_FOREACH (Brush *, brush, &bmain->brushes) {
        if ((brush->gpencil_settings) && (brush->gpencil_settings->curve_rand_pressure == NULL)) {
          brush->gpencil_settings->curve_rand_pressure = BKE_curvemapping_add(
              1, 0.0f, 0.0f, 1.0f, 1.0f);
          brush->gpencil_settings->curve_rand_strength = BKE_curvemapping_add(
              1, 0.0f, 0.0f, 1.0f, 1.0f);
          brush->gpencil_settings->curve_rand_uv = BKE_curvemapping_add(1, 0.0f, 0.0f, 1.0f, 1.0f);
          brush->gpencil_settings->curve_rand_hue = BKE_curvemapping_add(
              1, 0.0f, 0.0f, 1.0f, 1.0f);
          brush->gpencil_settings->curve_rand_saturation = BKE_curvemapping_add(
              1, 0.0f, 0.0f, 1.0f, 1.0f);
          brush->gpencil_settings->curve_rand_value = BKE_curvemapping_add(
              1, 0.0f, 0.0f, 1.0f, 1.0f);
        }
      }
    }
  }

  if (!MAIN_VERSION_ATLEAST(bmain, 290, 4)) {
    /* Clear old deprecated bit-flag from edit weights modifiers, we now use it for something else.
     */
    LISTBASE_FOREACH (Object *, ob, &bmain->objects) {
      LISTBASE_FOREACH (ModifierData *, md, &ob->modifiers) {
        if (md->type == eModifierType_WeightVGEdit) {
          ((WeightVGEditModifierData *)md)->edit_flags &= ~MOD_WVG_EDIT_WEIGHTS_NORMALIZE;
        }
      }
    }

    /* Initialize parameters of the new Nishita sky model. */
    if (!DNA_struct_elem_find(fd->filesdna, "NodeTexSky", "float", "sun_size")) {
      FOREACH_NODETREE_BEGIN (bmain, ntree, id) {
        if (ntree->type == NTREE_SHADER) {
          LISTBASE_FOREACH (bNode *, node, &ntree->nodes) {
            if (node->type == SH_NODE_TEX_SKY && node->storage) {
              NodeTexSky *tex = (NodeTexSky *)node->storage;
              tex->sun_disc = true;
              tex->sun_size = DEG2RADF(0.545);
              tex->sun_elevation = M_PI_2;
              tex->sun_rotation = 0.0f;
              tex->altitude = 0.0f;
              tex->air_density = 1.0f;
              tex->dust_density = 1.0f;
              tex->ozone_density = 1.0f;
            }
          }
        }
      }
      FOREACH_NODETREE_END;
    }
  }

  if (!MAIN_VERSION_ATLEAST(bmain, 290, 6)) {
    /* Transition to saving expansion for all of a modifier's sub-panels. */
    if (!DNA_struct_elem_find(fd->filesdna, "ModifierData", "short", "ui_expand_flag")) {
      for (Object *object = bmain->objects.first; object != NULL; object = object->id.next) {
        LISTBASE_FOREACH (ModifierData *, md, &object->modifiers) {
          if (md->mode & eModifierMode_Expanded_DEPRECATED) {
            md->ui_expand_flag = 1;
          }
          else {
            md->ui_expand_flag = 0;
          }
        }
      }
    }

    /* EEVEE Motion blur new parameters. */
    if (!DNA_struct_elem_find(fd->filesdna, "SceneEEVEE", "float", "motion_blur_depth_scale")) {
      LISTBASE_FOREACH (Scene *, scene, &bmain->scenes) {
        scene->eevee.motion_blur_depth_scale = 100.0f;
        scene->eevee.motion_blur_max = 32;
      }
    }

    if (!DNA_struct_elem_find(fd->filesdna, "SceneEEVEE", "int", "motion_blur_steps")) {
      LISTBASE_FOREACH (Scene *, scene, &bmain->scenes) {
        scene->eevee.motion_blur_steps = 1;
      }
    }

    /* Transition to saving expansion for all of a constraint's sub-panels. */
    if (!DNA_struct_elem_find(fd->filesdna, "bConstraint", "short", "ui_expand_flag")) {
      for (Object *object = bmain->objects.first; object != NULL; object = object->id.next) {
        LISTBASE_FOREACH (bConstraint *, con, &object->constraints) {
          if (con->flag & CONSTRAINT_EXPAND_DEPRECATED) {
            con->ui_expand_flag = 1;
          }
          else {
            con->ui_expand_flag = 0;
          }
        }
      }
    }

    /* Transition to saving expansion for all of grease pencil modifier's sub-panels. */
    if (!DNA_struct_elem_find(fd->filesdna, "GpencilModifierData", "short", "ui_expand_flag")) {
      for (Object *object = bmain->objects.first; object != NULL; object = object->id.next) {
        LISTBASE_FOREACH (GpencilModifierData *, md, &object->greasepencil_modifiers) {
          if (md->mode & eGpencilModifierMode_Expanded_DEPRECATED) {
            md->ui_expand_flag = 1;
          }
          else {
            md->ui_expand_flag = 0;
          }
        }
      }
    }

    /* Transition to saving expansion for all of an effect's sub-panels. */
    if (!DNA_struct_elem_find(fd->filesdna, "ShaderFxData", "short", "ui_expand_flag")) {
      for (Object *object = bmain->objects.first; object != NULL; object = object->id.next) {
        LISTBASE_FOREACH (ShaderFxData *, fx, &object->shader_fx) {
          if (fx->mode & eShaderFxMode_Expanded_DEPRECATED) {
            fx->ui_expand_flag = 1;
          }
          else {
            fx->ui_expand_flag = 0;
          }
        }
      }
    }

    /* Refactor bevel profile type to use an enum. */
    if (!DNA_struct_elem_find(fd->filesdna, "BevelModifierData", "short", "profile_type")) {
      for (Object *object = bmain->objects.first; object != NULL; object = object->id.next) {
        LISTBASE_FOREACH (ModifierData *, md, &object->modifiers) {
          if (md->type == eModifierType_Bevel) {
            BevelModifierData *bmd = (BevelModifierData *)md;
            bool use_custom_profile = bmd->flags & MOD_BEVEL_CUSTOM_PROFILE_DEPRECATED;
            bmd->profile_type = use_custom_profile ? MOD_BEVEL_PROFILE_CUSTOM :
                                                     MOD_BEVEL_PROFILE_SUPERELLIPSE;
          }
        }
      }
    }

    /* Change ocean modifier values from [0, 10] to [0, 1] ranges. */
    for (Object *object = bmain->objects.first; object != NULL; object = object->id.next) {
      LISTBASE_FOREACH (ModifierData *, md, &object->modifiers) {
        if (md->type == eModifierType_Ocean) {
          OceanModifierData *omd = (OceanModifierData *)md;
          omd->wave_alignment *= 0.1f;
          omd->sharpen_peak_jonswap *= 0.1f;
        }
      }
    }
  }

  if (!MAIN_VERSION_ATLEAST(bmain, 291, 1)) {

    /* Initialize additional parameter of the Nishita sky model and change altitude unit. */
    if (!DNA_struct_elem_find(fd->filesdna, "NodeTexSky", "float", "sun_intensity")) {
      FOREACH_NODETREE_BEGIN (bmain, ntree, id) {
        if (ntree->type == NTREE_SHADER) {
          LISTBASE_FOREACH (bNode *, node, &ntree->nodes) {
            if (node->type == SH_NODE_TEX_SKY && node->storage) {
              NodeTexSky *tex = (NodeTexSky *)node->storage;
              tex->sun_intensity = 1.0f;
              tex->altitude *= 0.001f;
            }
          }
        }
      }
      FOREACH_NODETREE_END;
    }

    /* Refactor bevel affect type to use an enum. */
    if (!DNA_struct_elem_find(fd->filesdna, "BevelModifierData", "char", "affect_type")) {
      for (Object *object = bmain->objects.first; object != NULL; object = object->id.next) {
        LISTBASE_FOREACH (ModifierData *, md, &object->modifiers) {
          if (md->type == eModifierType_Bevel) {
            BevelModifierData *bmd = (BevelModifierData *)md;
            const bool use_vertex_bevel = bmd->flags & MOD_BEVEL_VERT_DEPRECATED;
            bmd->affect_type = use_vertex_bevel ? MOD_BEVEL_AFFECT_VERTICES :
                                                  MOD_BEVEL_AFFECT_EDGES;
          }
        }
      }
    }

    /* Initialize additional velocity parameter for #CacheFile's. */
    if (!DNA_struct_elem_find(
            fd->filesdna, "MeshSeqCacheModifierData", "float", "velocity_scale")) {
      for (Object *object = bmain->objects.first; object != NULL; object = object->id.next) {
        LISTBASE_FOREACH (ModifierData *, md, &object->modifiers) {
          if (md->type == eModifierType_MeshSequenceCache) {
            MeshSeqCacheModifierData *mcmd = (MeshSeqCacheModifierData *)md;
            mcmd->velocity_scale = 1.0f;
            mcmd->vertex_velocities = NULL;
            mcmd->num_vertices = 0;
          }
        }
      }
    }

    if (!DNA_struct_elem_find(fd->filesdna, "CacheFile", "char", "velocity_unit")) {
      for (CacheFile *cache_file = bmain->cachefiles.first; cache_file != NULL;
           cache_file = cache_file->id.next) {
        BLI_strncpy(cache_file->velocity_name, ".velocities", sizeof(cache_file->velocity_name));
        cache_file->velocity_unit = CACHEFILE_VELOCITY_UNIT_SECOND;
      }
    }

    if (!DNA_struct_elem_find(fd->filesdna, "OceanModifierData", "int", "viewport_resolution")) {
      for (Object *object = bmain->objects.first; object != NULL; object = object->id.next) {
        LISTBASE_FOREACH (ModifierData *, md, &object->modifiers) {
          if (md->type == eModifierType_Ocean) {
            OceanModifierData *omd = (OceanModifierData *)md;
            omd->viewport_resolution = omd->resolution;
          }
        }
      }
    }

    /* Remove panel X axis collapsing, a remnant of horizontal panel alignment. */
    LISTBASE_FOREACH (bScreen *, screen, &bmain->screens) {
      LISTBASE_FOREACH (ScrArea *, area, &screen->areabase) {
        LISTBASE_FOREACH (ARegion *, region, &area->regionbase) {
          LISTBASE_FOREACH (Panel *, panel, &region->panels) {
            panels_remove_x_closed_flag_recursive(panel);
          }
        }
      }
    }
  }

  if (!MAIN_VERSION_ATLEAST(bmain, 291, 2)) {
    for (Scene *scene = bmain->scenes.first; scene; scene = scene->id.next) {
      RigidBodyWorld *rbw = scene->rigidbody_world;

      if (rbw == NULL) {
        continue;
      }

      /* The substep method changed from "per second" to "per frame".
       * To get the new value simply divide the old bullet sim fps with the scene fps.
       */
      rbw->substeps_per_frame /= FPS;

      if (rbw->substeps_per_frame <= 0) {
        rbw->substeps_per_frame = 1;
      }
    }

    /* Set the minimum sequence interpolate for grease pencil. */
    if (!DNA_struct_elem_find(fd->filesdna, "GP_Interpolate_Settings", "int", "step")) {
      LISTBASE_FOREACH (Scene *, scene, &bmain->scenes) {
        ToolSettings *ts = scene->toolsettings;
        ts->gp_interpolate.step = 1;
      }
    }

    /* Hair and PointCloud attributes. */
    for (Hair *hair = bmain->hairs.first; hair != NULL; hair = hair->id.next) {
      do_versions_point_attributes(&hair->pdata);
    }
    for (PointCloud *pointcloud = bmain->pointclouds.first; pointcloud != NULL;
         pointcloud = pointcloud->id.next) {
      do_versions_point_attributes(&pointcloud->pdata);
    }

    /* Show outliner mode column by default. */
    LISTBASE_FOREACH (bScreen *, screen, &bmain->screens) {
      LISTBASE_FOREACH (ScrArea *, area, &screen->areabase) {
        LISTBASE_FOREACH (SpaceLink *, space, &area->spacedata) {
          if (space->spacetype == SPACE_OUTLINER) {
            SpaceOutliner *space_outliner = (SpaceOutliner *)space;

            space_outliner->flag |= SO_MODE_COLUMN;
          }
        }
      }
    }

    /* Solver and Collections for Boolean. */
    for (Object *object = bmain->objects.first; object != NULL; object = object->id.next) {
      LISTBASE_FOREACH (ModifierData *, md, &object->modifiers) {
        if (md->type == eModifierType_Boolean) {
          BooleanModifierData *bmd = (BooleanModifierData *)md;
          bmd->solver = eBooleanModifierSolver_Fast;
          bmd->flag = eBooleanModifierFlag_Object;
        }
      }
    }
  }

  if (!MAIN_VERSION_ATLEAST(bmain, 291, 4) && MAIN_VERSION_ATLEAST(bmain, 291, 1)) {
    /* Due to a48d78ce07f4f, CustomData.totlayer and CustomData.maxlayer has been written
     * incorrectly. Fortunately, the size of the layers array has been written to the .blend file
     * as well, so we can reconstruct totlayer and maxlayer from that. */
    LISTBASE_FOREACH (Mesh *, mesh, &bmain->meshes) {
      mesh->vdata.totlayer = mesh->vdata.maxlayer = MEM_allocN_len(mesh->vdata.layers) /
                                                    sizeof(CustomDataLayer);
      mesh->edata.totlayer = mesh->edata.maxlayer = MEM_allocN_len(mesh->edata.layers) /
                                                    sizeof(CustomDataLayer);
      /* We can be sure that mesh->fdata is empty for files written by 2.90. */
      mesh->ldata.totlayer = mesh->ldata.maxlayer = MEM_allocN_len(mesh->ldata.layers) /
                                                    sizeof(CustomDataLayer);
      mesh->pdata.totlayer = mesh->pdata.maxlayer = MEM_allocN_len(mesh->pdata.layers) /
                                                    sizeof(CustomDataLayer);
    }
  }

  if (!MAIN_VERSION_ATLEAST(bmain, 291, 5)) {
    /* Fix fcurves to allow for new bezier handles behaviour (T75881 and D8752). */
    for (bAction *act = bmain->actions.first; act; act = act->id.next) {
      for (FCurve *fcu = act->curves.first; fcu; fcu = fcu->next) {
        /* Only need to fix Bezier curves with at least 2 keyframes. */
        if (fcu->totvert < 2 || fcu->bezt == NULL) {
          continue;
        }
        do_versions_291_fcurve_handles_limit(fcu);
      }
    }

    LISTBASE_FOREACH (Collection *, collection, &bmain->collections) {
      collection->color_tag = COLLECTION_COLOR_NONE;
    }
    LISTBASE_FOREACH (Scene *, scene, &bmain->scenes) {
      /* Old files do not have a master collection, but it will be created by
       * `BKE_collection_master_add()`. */
      if (scene->master_collection) {
        scene->master_collection->color_tag = COLLECTION_COLOR_NONE;
      }
    }

    /* Add custom profile and bevel mode to curve bevels. */
    if (!DNA_struct_elem_find(fd->filesdna, "Curve", "char", "bevel_mode")) {
      LISTBASE_FOREACH (Curve *, curve, &bmain->curves) {
        if (curve->bevobj != NULL) {
          curve->bevel_mode = CU_BEV_MODE_OBJECT;
        }
        else {
          curve->bevel_mode = CU_BEV_MODE_ROUND;
        }
      }
    }

    /* Ensure that new viewport display fields are initialized correctly. */
    LISTBASE_FOREACH (Object *, ob, &bmain->objects) {
      LISTBASE_FOREACH (ModifierData *, md, &ob->modifiers) {
        if (md->type == eModifierType_Fluid) {
          FluidModifierData *fmd = (FluidModifierData *)md;
          if (fmd->domain != NULL) {
            if (!fmd->domain->coba_field && fmd->domain->type == FLUID_DOMAIN_TYPE_LIQUID) {
              fmd->domain->coba_field = FLUID_DOMAIN_FIELD_PHI;
            }
            fmd->domain->grid_scale = 1.0;
            fmd->domain->gridlines_upper_bound = 1.0;
            fmd->domain->vector_scale_with_magnitude = true;
            const float grid_lines[4] = {1.0, 0.0, 0.0, 1.0};
            copy_v4_v4(fmd->domain->gridlines_range_color, grid_lines);
          }
        }
      }
    }
  }

  if (!MAIN_VERSION_ATLEAST(bmain, 291, 6)) {
    /* Darken Inactive Overlay. */
    if (!DNA_struct_elem_find(fd->filesdna, "View3DOverlay", "float", "fade_alpha")) {
      for (bScreen *screen = bmain->screens.first; screen; screen = screen->id.next) {
        LISTBASE_FOREACH (ScrArea *, area, &screen->areabase) {
          LISTBASE_FOREACH (SpaceLink *, sl, &area->spacedata) {
            if (sl->spacetype == SPACE_VIEW3D) {
              View3D *v3d = (View3D *)sl;
              v3d->overlay.fade_alpha = 0.40f;
              v3d->overlay.flag |= V3D_OVERLAY_FADE_INACTIVE;
            }
          }
        }
      }
    }

    /* Unify symmetry as a mesh property. */
    if (!DNA_struct_elem_find(fd->filesdna, "Mesh", "char", "symmetry")) {
      LISTBASE_FOREACH (Mesh *, mesh, &bmain->meshes) {
        /* The previous flags used to store mesh symmetry in edit-mode match the new ones that are
         * used in #Mesh.symmetry. */
        mesh->symmetry = mesh->editflag & (ME_SYMMETRY_X | ME_SYMMETRY_Y | ME_SYMMETRY_Z);
      }
    }

    /* Alembic importer: allow vertex interpolation by default. */
    for (Object *object = bmain->objects.first; object != NULL; object = object->id.next) {
      LISTBASE_FOREACH (ModifierData *, md, &object->modifiers) {
        if (md->type != eModifierType_MeshSequenceCache) {
          continue;
        }

        MeshSeqCacheModifierData *data = (MeshSeqCacheModifierData *)md;
        data->read_flag |= MOD_MESHSEQ_INTERPOLATE_VERTICES;
      }
    }
  }

  if (!MAIN_VERSION_ATLEAST(bmain, 291, 7)) {
    LISTBASE_FOREACH (Scene *, scene, &bmain->scenes) {
      scene->r.simplify_volumes = 1.0f;
    }
  }

  if (!MAIN_VERSION_ATLEAST(bmain, 291, 8)) {
    if (!DNA_struct_elem_find(fd->filesdna, "WorkSpaceDataRelation", "int", "parentid")) {
      LISTBASE_FOREACH (WorkSpace *, workspace, &bmain->workspaces) {
        LISTBASE_FOREACH_MUTABLE (
            WorkSpaceDataRelation *, relation, &workspace->hook_layout_relations) {
          relation->parent = blo_read_get_new_globaldata_address(fd, relation->parent);
          BLI_assert(relation->parentid == 0);
          if (relation->parent != NULL) {
            LISTBASE_FOREACH (wmWindowManager *, wm, &bmain->wm) {
              wmWindow *win = BLI_findptr(
                  &wm->windows, relation->parent, offsetof(wmWindow, workspace_hook));
              if (win != NULL) {
                relation->parentid = win->winid;
                break;
              }
            }
            if (relation->parentid == 0) {
              BLI_assert(
                  !"Found a valid parent for workspace data relation, but no valid parent id.");
            }
          }
          if (relation->parentid == 0) {
            BLI_freelinkN(&workspace->hook_layout_relations, relation);
          }
        }
      }
    }

    /* UV/Image show overlay option. */
    if (!DNA_struct_find(fd->filesdna, "SpaceImageOverlay")) {
      LISTBASE_FOREACH (bScreen *, screen, &bmain->screens) {
        LISTBASE_FOREACH (ScrArea *, area, &screen->areabase) {
          LISTBASE_FOREACH (SpaceLink *, space, &area->spacedata) {
            if (space->spacetype == SPACE_IMAGE) {
              SpaceImage *sima = (SpaceImage *)space;
              sima->overlay.flag = SI_OVERLAY_SHOW_OVERLAYS;
            }
          }
        }
      }
    }

    /* Ensure that particle systems generated by fluid modifier have correct phystype. */
    LISTBASE_FOREACH (ParticleSettings *, part, &bmain->particles) {
      if (ELEM(
              part->type, PART_FLUID_FLIP, PART_FLUID_SPRAY, PART_FLUID_BUBBLE, PART_FLUID_FOAM)) {
        part->phystype = PART_PHYS_NO;
      }
    }
    /* Init grease pencil default curve resolution. */
    if (!DNA_struct_elem_find(fd->filesdna, "bGPdata", "int", "curve_edit_resolution")) {
      LISTBASE_FOREACH (bGPdata *, gpd, &bmain->gpencils) {
        gpd->curve_edit_resolution = GP_DEFAULT_CURVE_RESOLUTION;
        gpd->flag |= GP_DATA_CURVE_ADAPTIVE_RESOLUTION;
      }
    }
    /* Init grease pencil curve editing error threshold. */
    if (!DNA_struct_elem_find(fd->filesdna, "bGPdata", "float", "curve_edit_threshold")) {
      LISTBASE_FOREACH (bGPdata *, gpd, &bmain->gpencils) {
        gpd->curve_edit_threshold = GP_DEFAULT_CURVE_ERROR;
        gpd->curve_edit_corner_angle = GP_DEFAULT_CURVE_EDIT_CORNER_ANGLE;
      }
    }
  }

  if (!MAIN_VERSION_ATLEAST(bmain, 291, 9)) {
    /* Remove options of legacy UV/Image editor */
    for (bScreen *screen = bmain->screens.first; screen; screen = screen->id.next) {
      LISTBASE_FOREACH (ScrArea *, area, &screen->areabase) {
        LISTBASE_FOREACH (SpaceLink *, sl, &area->spacedata) {
          switch (sl->spacetype) {
            case SPACE_IMAGE: {
              SpaceImage *sima = (SpaceImage *)sl;
              sima->flag &= ~(SI_FLAG_UNUSED_20);
              break;
            }
          }
        }
      }
    }

    if (!DNA_struct_elem_find(fd->filesdna, "FluidModifierData", "float", "fractions_distance")) {
      LISTBASE_FOREACH (Object *, ob, &bmain->objects) {
        LISTBASE_FOREACH (ModifierData *, md, &ob->modifiers) {
          if (md->type == eModifierType_Fluid) {
            FluidModifierData *fmd = (FluidModifierData *)md;
            if (fmd->domain) {
              fmd->domain->fractions_distance = 0.5;
            }
          }
        }
      }
    }
  }

  if (!MAIN_VERSION_ATLEAST(bmain, 292, 1)) {
    {
      const int LEGACY_REFINE_RADIAL_DISTORTION_K1 = (1 << 2);

      LISTBASE_FOREACH (MovieClip *, clip, &bmain->movieclips) {
        MovieTracking *tracking = &clip->tracking;
        MovieTrackingSettings *settings = &tracking->settings;
        int new_refine_camera_intrinsics = 0;

        if (settings->refine_camera_intrinsics & REFINE_FOCAL_LENGTH) {
          new_refine_camera_intrinsics |= REFINE_FOCAL_LENGTH;
        }

        if (settings->refine_camera_intrinsics & REFINE_PRINCIPAL_POINT) {
          new_refine_camera_intrinsics |= REFINE_PRINCIPAL_POINT;
        }

        /* The end goal is to enable radial distortion refinement if either K1 or K2 were set for
         * refinement. It is enough to only check for L1 it was not possible to refine K2 without
         * K1. */
        if (settings->refine_camera_intrinsics & LEGACY_REFINE_RADIAL_DISTORTION_K1) {
          new_refine_camera_intrinsics |= REFINE_RADIAL_DISTORTION;
        }

        settings->refine_camera_intrinsics = new_refine_camera_intrinsics;
      }
    }
  }

  if (!MAIN_VERSION_ATLEAST(bmain, 292, 5)) {
    /* Initialize the opacity of the overlay wireframe */
    if (!DNA_struct_elem_find(fd->filesdna, "View3DOverlay", "float", "wireframe_opacity")) {
      for (bScreen *screen = bmain->screens.first; screen; screen = screen->id.next) {
        LISTBASE_FOREACH (ScrArea *, area, &screen->areabase) {
          LISTBASE_FOREACH (SpaceLink *, sl, &area->spacedata) {
            if (sl->spacetype == SPACE_VIEW3D) {
              View3D *v3d = (View3D *)sl;
              v3d->overlay.wireframe_opacity = 1.0f;
            }
          }
        }
      }
    }

    /* Replace object hidden filter with inverted object visible filter.  */
    LISTBASE_FOREACH (bScreen *, screen, &bmain->screens) {
      LISTBASE_FOREACH (ScrArea *, area, &screen->areabase) {
        LISTBASE_FOREACH (SpaceLink *, space, &area->spacedata) {
          if (space->spacetype == SPACE_OUTLINER) {
            SpaceOutliner *space_outliner = (SpaceOutliner *)space;
            if (space_outliner->filter_state == SO_FILTER_OB_HIDDEN) {
              space_outliner->filter_state = SO_FILTER_OB_VISIBLE;
              space_outliner->filter |= SO_FILTER_OB_STATE_INVERSE;
            }
          }
        }
      }
    }

    LISTBASE_FOREACH (Object *, ob, &bmain->objects) {
      LISTBASE_FOREACH (ModifierData *, md, &ob->modifiers) {
        if (md->type == eModifierType_WeightVGProximity) {
          WeightVGProximityModifierData *wmd = (WeightVGProximityModifierData *)md;
          if (wmd->cmap_curve == NULL) {
            wmd->cmap_curve = BKE_curvemapping_add(1, 0.0, 0.0, 1.0, 1.0);
            BKE_curvemapping_init(wmd->cmap_curve);
          }
        }
      }
    }

    /* Hair and PointCloud attributes names. */
    LISTBASE_FOREACH (Hair *, hair, &bmain->hairs) {
      do_versions_point_attribute_names(&hair->pdata);
    }
    LISTBASE_FOREACH (PointCloud *, pointcloud, &bmain->pointclouds) {
      do_versions_point_attribute_names(&pointcloud->pdata);
    }

    /* Cryptomatte render pass */
    if (!DNA_struct_elem_find(fd->filesdna, "ViewLayer", "short", "cryptomatte_levels")) {
      LISTBASE_FOREACH (Scene *, scene, &bmain->scenes) {
        LISTBASE_FOREACH (ViewLayer *, view_layer, &scene->view_layers) {
          view_layer->cryptomatte_levels = 6;
          view_layer->cryptomatte_flag = VIEW_LAYER_CRYPTOMATTE_ACCURATE;
        }
      }
    }
  }

  if (!MAIN_VERSION_ATLEAST(bmain, 292, 7)) {
    /* Make all IDProperties used as interface of geometry node trees overridable. */
    LISTBASE_FOREACH (Object *, ob, &bmain->objects) {
      LISTBASE_FOREACH (ModifierData *, md, &ob->modifiers) {
        if (md->type == eModifierType_Nodes) {
          NodesModifierData *nmd = (NodesModifierData *)md;
          IDProperty *nmd_properties = nmd->settings.properties;

          BLI_assert(nmd_properties->type == IDP_GROUP);
          LISTBASE_FOREACH (IDProperty *, nmd_socket_idprop, &nmd_properties->data.group) {
            nmd_socket_idprop->flag |= IDP_FLAG_OVERRIDABLE_LIBRARY;
          }
        }
      }
    }

    /* EEVEE/Cycles Volumes consistency */
    for (Scene *scene = bmain->scenes.first; scene; scene = scene->id.next) {
      /* Remove Volume Transmittance render pass from each view layer. */
      LISTBASE_FOREACH (ViewLayer *, view_layer, &scene->view_layers) {
        view_layer->eevee.render_passes &= ~EEVEE_RENDER_PASS_UNUSED_8;
      }

      /* Rename Renderlayer Socket `VolumeScatterCol` to `VolumeDir` */
      if (scene->nodetree) {
        LISTBASE_FOREACH (bNode *, node, &scene->nodetree->nodes) {
          if (node->type == CMP_NODE_R_LAYERS) {
            LISTBASE_FOREACH (bNodeSocket *, output_socket, &node->outputs) {
              const char *volume_scatter = "VolumeScatterCol";
              if (STREQLEN(output_socket->name, volume_scatter, MAX_NAME)) {
                BLI_strncpy(output_socket->name, RE_PASSNAME_VOLUME_LIGHT, MAX_NAME);
              }
            }
          }
        }
      }
    }

    /* Convert `NodeCryptomatte->storage->matte_id` to `NodeCryptomatte->storage->entries` */
    if (!DNA_struct_find(fd->filesdna, "CryptomatteEntry")) {
      LISTBASE_FOREACH (Scene *, scene, &bmain->scenes) {
        if (scene->nodetree) {
          LISTBASE_FOREACH (bNode *, node, &scene->nodetree->nodes) {
            if (node->type == CMP_NODE_CRYPTOMATTE) {
              NodeCryptomatte *storage = (NodeCryptomatte *)node->storage;
              char *matte_id = storage->matte_id;
              if (matte_id == NULL || strlen(storage->matte_id) == 0) {
                continue;
              }
              BKE_cryptomatte_matte_id_to_entries(NULL, storage, storage->matte_id);
              MEM_SAFE_FREE(storage->matte_id);
            }
          }
        }
      }
    }

    /* Overlay elements in the sequencer. */
    LISTBASE_FOREACH (bScreen *, screen, &bmain->screens) {
      LISTBASE_FOREACH (ScrArea *, area, &screen->areabase) {
        LISTBASE_FOREACH (SpaceLink *, sl, &area->spacedata) {
          if (sl->spacetype == SPACE_SEQ) {
            SpaceSeq *sseq = (SpaceSeq *)sl;
            sseq->flag |= (SEQ_SHOW_STRIP_OVERLAY | SEQ_SHOW_STRIP_NAME | SEQ_SHOW_STRIP_SOURCE |
                           SEQ_SHOW_STRIP_DURATION);
          }
        }
      }
    }
  }

  if (!MAIN_VERSION_ATLEAST(bmain, 292, 8)) {
    LISTBASE_FOREACH (bNodeTree *, ntree, &bmain->nodetrees) {
      LISTBASE_FOREACH (bNode *, node, &ntree->nodes) {
        if (STREQ(node->idname, "GeometryNodeRandomAttribute")) {
          STRNCPY(node->idname, "GeometryNodeAttributeRandomize");
        }
      }
    }

    LISTBASE_FOREACH (Scene *, scene, &bmain->scenes) {
      if (scene->ed != NULL) {
        scene->toolsettings->sequencer_tool_settings = SEQ_tool_settings_init();
      }
    }
  }

  /**
   * Versioning code until next subversion bump goes here.
   *
   * \note Be sure to check when bumping the version:
   * - "versioning_userdef.c", #blo_do_versions_userdef
   * - "versioning_userdef.c", #do_versions_theme
   *
   * \note Keep this message at the bottom of the function.
   */
  {
    /* Keep this block, even when empty. */
  }
}<|MERGE_RESOLUTION|>--- conflicted
+++ resolved
@@ -77,168 +77,6 @@
 /* Make preferences read-only, use versioning_userdef.c. */
 #define U (*((const UserDef *)&U))
 
-static eSpaceSeq_Proxy_RenderSize get_sequencer_render_size(Main *bmain)
-{
-  eSpaceSeq_Proxy_RenderSize render_size = 100;
-
-  for (bScreen *screen = bmain->screens.first; screen; screen = screen->id.next) {
-    LISTBASE_FOREACH (ScrArea *, area, &screen->areabase) {
-      LISTBASE_FOREACH (SpaceLink *, sl, &area->spacedata) {
-        switch (sl->spacetype) {
-          case SPACE_SEQ: {
-            SpaceSeq *sseq = (SpaceSeq *)sl;
-            if (sseq->mainb == SEQ_DRAW_IMG_IMBUF) {
-              render_size = sseq->render_size;
-              break;
-            }
-          }
-        }
-      }
-    }
-  }
-
-  return render_size;
-}
-
-/* image_size is width or height depending what RNA property is converted - X or Y. */
-static void seq_convert_transform_animation(const Scene *scene,
-                                            const char *path,
-                                            const int image_size)
-{
-  if (scene->adt == NULL || scene->adt->action == NULL) {
-    return;
-  }
-
-  FCurve *fcu = BKE_fcurve_find(&scene->adt->action->curves, path, 0);
-  if (fcu != NULL && !BKE_fcurve_is_empty(fcu)) {
-    BezTriple *bezt = fcu->bezt;
-    for (int i = 0; i < fcu->totvert; i++, bezt++) {
-      /* Same math as with old_image_center_*, but simplified. */
-      bezt->vec[1][1] = image_size / 2 + bezt->vec[1][1] - scene->r.xsch / 2;
-    }
-  }
-}
-
-static void seq_convert_transform_crop(const Scene *scene,
-                                       Sequence *seq,
-                                       const eSpaceSeq_Proxy_RenderSize render_size)
-{
-  StripCrop *c = seq->strip->crop;
-  StripTransform *t = seq->strip->transform;
-  int old_image_center_x = scene->r.xsch / 2;
-  int old_image_center_y = scene->r.ysch / 2;
-  int image_size_x = scene->r.xsch;
-  int image_size_y = scene->r.ysch;
-
-  /* Hardcoded legacy bit-flags which has been removed. */
-  const uint32_t use_transform_flag = (1 << 16);
-  const uint32_t use_crop_flag = (1 << 17);
-
-  const StripElem *s_elem = SEQ_render_give_stripelem(seq, seq->start);
-  if (s_elem != NULL) {
-    image_size_x = s_elem->orig_width;
-    image_size_y = s_elem->orig_height;
-
-    if (SEQ_can_use_proxy(seq, SEQ_rendersize_to_proxysize(render_size))) {
-      image_size_x /= SEQ_rendersize_to_scale_factor(render_size);
-      image_size_y /= SEQ_rendersize_to_scale_factor(render_size);
-    }
-  }
-
-  /* Default scale. */
-  if (t->scale_x == 0.0f && t->scale_y == 0.0f) {
-    t->scale_x = 1.0f;
-    t->scale_y = 1.0f;
-  }
-
-  /* Clear crop if it was unused. This must happen before converting values. */
-  if ((seq->flag & use_crop_flag) == 0) {
-    c->bottom = c->top = c->left = c->right = 0;
-  }
-
-  if ((seq->flag & use_transform_flag) == 0) {
-    t->xofs = t->yofs = 0;
-
-    /* Reverse scale to fit for strips not using offset. */
-    float project_aspect = (float)scene->r.xsch / (float)scene->r.ysch;
-    float image_aspect = (float)image_size_x / (float)image_size_y;
-    if (project_aspect > image_aspect) {
-      t->scale_x = project_aspect / image_aspect;
-    }
-    else {
-      t->scale_y = image_aspect / project_aspect;
-    }
-  }
-
-  if ((seq->flag & use_crop_flag) != 0 && (seq->flag & use_transform_flag) == 0) {
-    /* Calculate image offset. */
-    float s_x = scene->r.xsch / image_size_x;
-    float s_y = scene->r.ysch / image_size_y;
-    old_image_center_x += c->right * s_x - c->left * s_x;
-    old_image_center_y += c->top * s_y - c->bottom * s_y;
-
-    /* Convert crop to scale. */
-    int cropped_image_size_x = image_size_x - c->right - c->left;
-    int cropped_image_size_y = image_size_y - c->top - c->bottom;
-    c->bottom = c->top = c->left = c->right = 0;
-    t->scale_x *= (float)image_size_x / (float)cropped_image_size_x;
-    t->scale_y *= (float)image_size_y / (float)cropped_image_size_y;
-  }
-
-  if ((seq->flag & use_transform_flag) != 0) {
-    /* Convert image offset. */
-    old_image_center_x = image_size_x / 2 - c->left + t->xofs;
-    old_image_center_y = image_size_y / 2 - c->bottom + t->yofs;
-
-    /* Preserve original image size. */
-    t->scale_x = t->scale_y = MAX2((float)image_size_x / (float)scene->r.xsch,
-                                   (float)image_size_y / (float)scene->r.ysch);
-
-    /* Convert crop. */
-    if ((seq->flag & use_crop_flag) != 0) {
-      c->top /= t->scale_x;
-      c->bottom /= t->scale_x;
-      c->left /= t->scale_x;
-      c->right /= t->scale_x;
-    }
-  }
-
-  t->xofs = old_image_center_x - scene->r.xsch / 2;
-  t->yofs = old_image_center_y - scene->r.ysch / 2;
-
-  /* Convert offset animation, but only if crop is not used. */
-  if ((seq->flag & use_transform_flag) != 0 && (seq->flag & use_crop_flag) == 0) {
-    char name_esc[(sizeof(seq->name) - 2) * 2], *path;
-    BLI_str_escape(name_esc, seq->name + 2, sizeof(name_esc));
-
-    path = BLI_sprintfN("sequence_editor.sequences_all[\"%s\"].transform.offset_x", name_esc);
-    seq_convert_transform_animation(scene, path, image_size_x);
-    MEM_freeN(path);
-    path = BLI_sprintfN("sequence_editor.sequences_all[\"%s\"].transform.offset_y", name_esc);
-    seq_convert_transform_animation(scene, path, image_size_y);
-    MEM_freeN(path);
-  }
-
-  seq->flag &= ~use_transform_flag;
-  seq->flag &= ~use_crop_flag;
-}
-
-static void seq_convert_transform_crop_lb(const Scene *scene,
-                                          const ListBase *lb,
-                                          const eSpaceSeq_Proxy_RenderSize render_size)
-{
-
-  LISTBASE_FOREACH (Sequence *, seq, lb) {
-    if (seq->type != SEQ_TYPE_SOUND_RAM) {
-      seq_convert_transform_crop(scene, seq, render_size);
-    }
-    if (seq->type == SEQ_TYPE_META) {
-      seq_convert_transform_crop_lb(scene, &seq->seqbase, render_size);
-    }
-  }
-}
-
-<<<<<<< HEAD
 static IDProperty *idproperty_find_ui_container(IDProperty *idprop_group)
 {
   LISTBASE_FOREACH (IDProperty *, prop, &idprop_group->data.group) {
@@ -567,7 +405,171 @@
     RenderData *render_data = &scene->r;
     if (render_data != NULL) {
       version_idproperty_ui_data(render_data->ffcodecdata.properties);
-=======
+    }
+  }
+}
+
+static eSpaceSeq_Proxy_RenderSize get_sequencer_render_size(Main *bmain)
+{
+  eSpaceSeq_Proxy_RenderSize render_size = 100;
+
+  for (bScreen *screen = bmain->screens.first; screen; screen = screen->id.next) {
+    LISTBASE_FOREACH (ScrArea *, area, &screen->areabase) {
+      LISTBASE_FOREACH (SpaceLink *, sl, &area->spacedata) {
+        switch (sl->spacetype) {
+          case SPACE_SEQ: {
+            SpaceSeq *sseq = (SpaceSeq *)sl;
+            if (sseq->mainb == SEQ_DRAW_IMG_IMBUF) {
+              render_size = sseq->render_size;
+              break;
+            }
+          }
+        }
+      }
+    }
+  }
+
+  return render_size;
+}
+
+/* image_size is width or height depending what RNA property is converted - X or Y. */
+static void seq_convert_transform_animation(const Scene *scene,
+                                            const char *path,
+                                            const int image_size)
+{
+  if (scene->adt == NULL || scene->adt->action == NULL) {
+    return;
+  }
+
+  FCurve *fcu = BKE_fcurve_find(&scene->adt->action->curves, path, 0);
+  if (fcu != NULL && !BKE_fcurve_is_empty(fcu)) {
+    BezTriple *bezt = fcu->bezt;
+    for (int i = 0; i < fcu->totvert; i++, bezt++) {
+      /* Same math as with old_image_center_*, but simplified. */
+      bezt->vec[1][1] = image_size / 2 + bezt->vec[1][1] - scene->r.xsch / 2;
+    }
+  }
+}
+
+static void seq_convert_transform_crop(const Scene *scene,
+                                       Sequence *seq,
+                                       const eSpaceSeq_Proxy_RenderSize render_size)
+{
+  StripCrop *c = seq->strip->crop;
+  StripTransform *t = seq->strip->transform;
+  int old_image_center_x = scene->r.xsch / 2;
+  int old_image_center_y = scene->r.ysch / 2;
+  int image_size_x = scene->r.xsch;
+  int image_size_y = scene->r.ysch;
+
+  /* Hardcoded legacy bit-flags which has been removed. */
+  const uint32_t use_transform_flag = (1 << 16);
+  const uint32_t use_crop_flag = (1 << 17);
+
+  const StripElem *s_elem = SEQ_render_give_stripelem(seq, seq->start);
+  if (s_elem != NULL) {
+    image_size_x = s_elem->orig_width;
+    image_size_y = s_elem->orig_height;
+
+    if (SEQ_can_use_proxy(seq, SEQ_rendersize_to_proxysize(render_size))) {
+      image_size_x /= SEQ_rendersize_to_scale_factor(render_size);
+      image_size_y /= SEQ_rendersize_to_scale_factor(render_size);
+    }
+  }
+
+  /* Default scale. */
+  if (t->scale_x == 0.0f && t->scale_y == 0.0f) {
+    t->scale_x = 1.0f;
+    t->scale_y = 1.0f;
+  }
+
+  /* Clear crop if it was unused. This must happen before converting values. */
+  if ((seq->flag & use_crop_flag) == 0) {
+    c->bottom = c->top = c->left = c->right = 0;
+  }
+
+  if ((seq->flag & use_transform_flag) == 0) {
+    t->xofs = t->yofs = 0;
+
+    /* Reverse scale to fit for strips not using offset. */
+    float project_aspect = (float)scene->r.xsch / (float)scene->r.ysch;
+    float image_aspect = (float)image_size_x / (float)image_size_y;
+    if (project_aspect > image_aspect) {
+      t->scale_x = project_aspect / image_aspect;
+    }
+    else {
+      t->scale_y = image_aspect / project_aspect;
+    }
+  }
+
+  if ((seq->flag & use_crop_flag) != 0 && (seq->flag & use_transform_flag) == 0) {
+    /* Calculate image offset. */
+    float s_x = scene->r.xsch / image_size_x;
+    float s_y = scene->r.ysch / image_size_y;
+    old_image_center_x += c->right * s_x - c->left * s_x;
+    old_image_center_y += c->top * s_y - c->bottom * s_y;
+
+    /* Convert crop to scale. */
+    int cropped_image_size_x = image_size_x - c->right - c->left;
+    int cropped_image_size_y = image_size_y - c->top - c->bottom;
+    c->bottom = c->top = c->left = c->right = 0;
+    t->scale_x *= (float)image_size_x / (float)cropped_image_size_x;
+    t->scale_y *= (float)image_size_y / (float)cropped_image_size_y;
+  }
+
+  if ((seq->flag & use_transform_flag) != 0) {
+    /* Convert image offset. */
+    old_image_center_x = image_size_x / 2 - c->left + t->xofs;
+    old_image_center_y = image_size_y / 2 - c->bottom + t->yofs;
+
+    /* Preserve original image size. */
+    t->scale_x = t->scale_y = MAX2((float)image_size_x / (float)scene->r.xsch,
+                                   (float)image_size_y / (float)scene->r.ysch);
+
+    /* Convert crop. */
+    if ((seq->flag & use_crop_flag) != 0) {
+      c->top /= t->scale_x;
+      c->bottom /= t->scale_x;
+      c->left /= t->scale_x;
+      c->right /= t->scale_x;
+    }
+  }
+
+  t->xofs = old_image_center_x - scene->r.xsch / 2;
+  t->yofs = old_image_center_y - scene->r.ysch / 2;
+
+  /* Convert offset animation, but only if crop is not used. */
+  if ((seq->flag & use_transform_flag) != 0 && (seq->flag & use_crop_flag) == 0) {
+    char name_esc[(sizeof(seq->name) - 2) * 2], *path;
+    BLI_str_escape(name_esc, seq->name + 2, sizeof(name_esc));
+
+    path = BLI_sprintfN("sequence_editor.sequences_all[\"%s\"].transform.offset_x", name_esc);
+    seq_convert_transform_animation(scene, path, image_size_x);
+    MEM_freeN(path);
+    path = BLI_sprintfN("sequence_editor.sequences_all[\"%s\"].transform.offset_y", name_esc);
+    seq_convert_transform_animation(scene, path, image_size_y);
+    MEM_freeN(path);
+  }
+
+  seq->flag &= ~use_transform_flag;
+  seq->flag &= ~use_crop_flag;
+}
+
+static void seq_convert_transform_crop_lb(const Scene *scene,
+                                          const ListBase *lb,
+                                          const eSpaceSeq_Proxy_RenderSize render_size)
+{
+
+  LISTBASE_FOREACH (Sequence *, seq, lb) {
+    if (seq->type != SEQ_TYPE_SOUND_RAM) {
+      seq_convert_transform_crop(scene, seq, render_size);
+    }
+    if (seq->type == SEQ_TYPE_META) {
+      seq_convert_transform_crop_lb(scene, &seq->seqbase, render_size);
+    }
+  }
+}
+
 static void seq_convert_transform_animation_2(const Scene *scene,
                                               const char *path,
                                               const float scale_to_fit_factor)
@@ -642,7 +644,6 @@
     }
     if (seq->type == SEQ_TYPE_META) {
       seq_convert_transform_crop_lb_2(scene, &seq->seqbase, render_size);
->>>>>>> 9f588432
     }
   }
 }
@@ -921,25 +922,7 @@
    */
   {
     /* Keep this block, even when empty. */
-<<<<<<< HEAD
-
-    /* Systematically rebuild posebones to ensure consistent ordering matching the one of bones in
-     * Armature obdata. */
-    LISTBASE_FOREACH (Object *, ob, &bmain->objects) {
-      if (ob->type == OB_ARMATURE) {
-        BKE_pose_rebuild(bmain, ob, ob->data, true);
-      }
-    }
     do_versions_idproperty_ui_data(bmain);
-  }
-
-  /* Wet Paint Radius Factor */
-  for (Brush *br = bmain->brushes.first; br; br = br->id.next) {
-    if (br->ob_mode & OB_MODE_SCULPT && br->wet_paint_radius_factor == 0.0f) {
-      br->wet_paint_radius_factor = 1.0f;
-    }
-=======
->>>>>>> 9f588432
   }
 }
 
