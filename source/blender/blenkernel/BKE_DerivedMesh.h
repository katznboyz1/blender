--- conflicted
+++ resolved
@@ -356,13 +356,8 @@
 	 *  o Drawing options too complicated to enumerate, look at code.
 	 */
 	void (*drawFacesTex)(DerivedMesh *dm,
-<<<<<<< HEAD
 	                     int (*setDrawOptions)(struct MTFace *tface,
 	                     int has_vcol, int matnr));
-=======
-						 int (*setDrawOptions)(struct MTFace *tface,
-						 struct MCol *mcol, int matnr));
->>>>>>> 7f083c45
 
 	/* Draw all faces with GLSL materials
 	 *  o setMaterial is called for every different material nr
@@ -443,26 +438,16 @@
  * of vertices, edges and faces (doesn't allocate memory for them, just
  * sets up the custom data layers)
  */
-<<<<<<< HEAD
 void DM_init(DerivedMesh *dm, DerivedMeshType type, int numVerts, int numEdges, 
 	     int numFaces, int numLoops, int numPolys);
-=======
-void DM_init(DerivedMesh *dm, DerivedMeshType type,
-			 int numVerts, int numEdges, int numFaces);
->>>>>>> 7f083c45
 
 /* utility function to initialise a DerivedMesh for the desired number
  * of vertices, edges and faces, with a layer setup copied from source
  */
 void DM_from_template(DerivedMesh *dm, DerivedMesh *source,
-<<<<<<< HEAD
-                      DerivedMeshType type,
-                      int numVerts, int numEdges, int numFaces,
+			  DerivedMeshType type,
+			  int numVerts, int numEdges, int numFaces,
 		      int numLoops, int numPolys);
-=======
-					  DerivedMeshType type,
-					  int numVerts, int numEdges, int numFaces);
->>>>>>> 7f083c45
 
 /* utility function to release a DerivedMesh's layers
  * returns 1 if DerivedMesh has to be released by the backend, 0 otherwise
@@ -491,13 +476,9 @@
 void DM_add_vert_layer(struct DerivedMesh *dm, int type, int alloctype,
 					   void *layer);
 void DM_add_edge_layer(struct DerivedMesh *dm, int type, int alloctype,
-<<<<<<< HEAD
-                       void *layer);
+					   void *layer);
 void DM_add_tessface_layer(struct DerivedMesh *dm, int type, int alloctype,
                        void *layer);
-=======
-					   void *layer);
->>>>>>> 7f083c45
 void DM_add_face_layer(struct DerivedMesh *dm, int type, int alloctype,
 					   void *layer);
 
@@ -535,15 +516,11 @@
 void DM_copy_vert_data(struct DerivedMesh *source, struct DerivedMesh *dest,
 					   int source_index, int dest_index, int count);
 void DM_copy_edge_data(struct DerivedMesh *source, struct DerivedMesh *dest,
-<<<<<<< HEAD
-                       int source_index, int dest_index, int count);
+					   int source_index, int dest_index, int count);
 void DM_copy_tessface_data(struct DerivedMesh *source, struct DerivedMesh *dest,
                        int source_index, int dest_index, int count);
 void DM_copy_loop_data(struct DerivedMesh *source, struct DerivedMesh *dest,
                        int source_index, int dest_index, int count);
-=======
-					   int source_index, int dest_index, int count);
->>>>>>> 7f083c45
 void DM_copy_face_data(struct DerivedMesh *source, struct DerivedMesh *dest,
 					   int source_index, int dest_index, int count);
 
@@ -589,13 +566,12 @@
  * vert_weights[i] multiplied by weights[i].
  */
 typedef float FaceVertWeight[SUB_ELEMS_FACE][SUB_ELEMS_FACE];
-<<<<<<< HEAD
 void DM_interp_tessface_data(struct DerivedMesh *source, struct DerivedMesh *dest,
-                         int *src_indices,
-                         float *weights, FaceVertWeight *vert_weights,
-                         int count, int dest_index);
-
-void DM_swap_tessface_data(struct DerivedMesh *dm, int index, int *corner_indices);
+						 int *src_indices,
+						 float *weights, FaceVertWeight *vert_weights,
+						 int count, int dest_index);
+
+void DM_swap_tessface_data(struct DerivedMesh *dm, int index, const int *corner_indices);
 
 void DM_interp_loop_data(struct DerivedMesh *source, struct DerivedMesh *dest,
                          int *src_indices,
@@ -604,14 +580,6 @@
 void DM_interp_face_data(struct DerivedMesh *source, struct DerivedMesh *dest,
                          int *src_indices,
                          float *weights, int count, int dest_index);
-=======
-void DM_interp_face_data(struct DerivedMesh *source, struct DerivedMesh *dest,
-						 int *src_indices,
-						 float *weights, FaceVertWeight *vert_weights,
-						 int count, int dest_index);
-
-void DM_swap_face_data(struct DerivedMesh *dm, int index, const int *corner_indices);
->>>>>>> 7f083c45
 
 /* Temporary? A function to give a colorband to derivedmesh for vertexcolor ranges */
 void vDM_ColorBand_store(struct ColorBand *coba);
@@ -650,33 +618,18 @@
 DerivedMesh *mesh_create_derived_no_virtual(struct Scene *scene, struct Object *ob, float (*vertCos)[3],
 											CustomDataMask dataMask);
 
-<<<<<<< HEAD
 DerivedMesh *editbmesh_get_derived_base(struct Object *, struct BMEditMesh *em);
 DerivedMesh *editbmesh_get_derived_cage(struct Scene *scene, struct Object *, 
 									   struct BMEditMesh *em, CustomDataMask dataMask);
 DerivedMesh *editbmesh_get_derived_cage_and_final(struct Scene *scene, struct Object *, 
 						 struct BMEditMesh *em, DerivedMesh **final_r,
-                                                 CustomDataMask dataMask);
+												 CustomDataMask dataMask);
 void makeDerivedMesh(struct Scene *scene, struct Object *ob, struct BMEditMesh *em, CustomDataMask dataMask);
 
 /* returns an array of deform matrices for crazyspace correction, and the
    number of modifiers left */
 int editbmesh_get_first_deform_matrices(struct Scene *, struct Object *, struct BMEditMesh *em,
-                                       float (**deformmats)[3][3], float (**deformcos)[3]);
-=======
-DerivedMesh *editmesh_get_derived_base(struct Object *, struct EditMesh *em);
-DerivedMesh *editmesh_get_derived_cage(struct Scene *scene, struct Object *, 
-									   struct EditMesh *em, CustomDataMask dataMask);
-DerivedMesh *editmesh_get_derived_cage_and_final(struct Scene *scene, struct Object *, 
-												 struct EditMesh *em, DerivedMesh **final_r,
-												 CustomDataMask dataMask);
-void makeDerivedMesh(struct Scene *scene, struct Object *ob, struct EditMesh *em, CustomDataMask dataMask);
-
-/* returns an array of deform matrices for crazyspace correction, and the
-   number of modifiers left */
-int editmesh_get_first_deform_matrices(struct Scene *, struct Object *, struct EditMesh *em,
 									   float (**deformmats)[3][3], float (**deformcos)[3]);
->>>>>>> 7f083c45
 
 void weight_to_rgb(float input, float *fr, float *fg, float *fb);
 
