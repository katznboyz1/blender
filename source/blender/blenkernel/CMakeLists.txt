# ***** BEGIN GPL LICENSE BLOCK *****
#
# This program is free software; you can redistribute it and/or
# modify it under the terms of the GNU General Public License
# as published by the Free Software Foundation; either version 2
# of the License, or (at your option) any later version.
#
# This program is distributed in the hope that it will be useful,
# but WITHOUT ANY WARRANTY; without even the implied warranty of
# MERCHANTABILITY or FITNESS FOR A PARTICULAR PURPOSE.  See the
# GNU General Public License for more details.
#
# You should have received a copy of the GNU General Public License
# along with this program; if not, write to the Free Software Foundation,
# Inc., 51 Franklin Street, Fifth Floor, Boston, MA 02110-1301, USA.
#
# The Original Code is Copyright (C) 2006, Blender Foundation
# All rights reserved.
# ***** END GPL LICENSE BLOCK *****

set(INC
<<<<<<< HEAD
	.
	../blenfont
	../blenlib
	../blenloader
	../blentranslation
	../depsgraph
	../draw
	../functions
	../gpu
	../ikplugin
	../imbuf
	../makesdna
	../makesrna
	../bmesh
	../modifiers
	../gpencil_modifiers
	../shader_fx
	../nodes
	../physics
	../render/extern/include
	../../../intern/ghost
	../../../intern/guardedalloc
	../../../intern/glew-mx
	../../../intern/iksolver/extern
	../../../intern/memutil
	../../../intern/mikktspace
	../../../intern/atomic
	../../../intern/clog
	../../../intern/libmv
	../../../intern/opensubdiv
	../../../extern/curve_fit_nd
=======
  .
  ../blenfont
  ../blenlib
  ../blenloader
  ../blentranslation
  ../depsgraph
  ../draw
  ../gpu
  ../ikplugin
  ../imbuf
  ../makesdna
  ../makesrna
  ../bmesh
  ../modifiers
  ../gpencil_modifiers
  ../shader_fx
  ../nodes
  ../physics
  ../render/extern/include
  ../../../intern/ghost
  ../../../intern/guardedalloc
  ../../../intern/glew-mx
  ../../../intern/iksolver/extern
  ../../../intern/memutil
  ../../../intern/mikktspace
  ../../../intern/atomic
  ../../../intern/clog
  ../../../intern/libmv
  ../../../intern/opensubdiv
  ../../../extern/curve_fit_nd
>>>>>>> e12c08e8
)

set(INC_SYS
  ${GLEW_INCLUDE_PATH}
  ${ZLIB_INCLUDE_DIRS}
)

set(SRC
  intern/CCGSubSurf.c
  intern/CCGSubSurf_legacy.c
  intern/CCGSubSurf_opensubdiv.c
  intern/CCGSubSurf_opensubdiv_converter.c
  intern/CCGSubSurf_util.c
  intern/DerivedMesh.c
  intern/action.c
  intern/addon.c
  intern/anim.c
  intern/anim_sys.c
  intern/appdir.c
  intern/armature.c
  intern/armature_update.c
  intern/autoexec.c
  intern/blender.c
  intern/blender_copybuffer.c
  intern/blender_undo.c
  intern/blender_user_menu.c
  intern/blendfile.c
  intern/boids.c
  intern/bpath.c
  intern/brush.c
  intern/bvhutils.c
  intern/cachefile.c
  intern/camera.c
  intern/cdderivedmesh.c
  intern/cloth.c
  intern/collection.c
  intern/collision.c
  intern/colorband.c
  intern/colortools.c
  intern/constraint.c
  intern/context.c
  intern/crazyspace.c
  intern/curve.c
  intern/curve_decimate.c
  intern/customdata.c
  intern/customdata_file.c
  intern/data_transfer.c
  intern/deform.c
  intern/displist.c
  intern/dynamicpaint.c
  intern/editderivedmesh.c
  intern/editlattice.c
  intern/editmesh.c
  intern/editmesh_bvh.c
  intern/editmesh_cache.c
  intern/editmesh_tangent.c
  intern/effect.c
  intern/fcurve.c
  intern/fluidsim.c
  intern/fmodifier.c
  intern/font.c
  intern/freestyle.c
  intern/gpencil.c
  intern/gpencil_modifier.c
  intern/icons.c
  intern/icons_rasterize.c
  intern/idcode.c
  intern/idprop.c
  intern/idprop_utils.c
  intern/image.c
  intern/image_gen.c
  intern/ipo.c
  intern/key.c
  intern/keyconfig.c
  intern/lattice.c
  intern/layer.c
  intern/layer_utils.c
  intern/library.c
  intern/library_idmap.c
  intern/library_override.c
  intern/library_query.c
  intern/library_remap.c
  intern/light.c
  intern/lightprobe.c
  intern/linestyle.c
  intern/main.c
  intern/mask.c
  intern/mask_evaluate.c
  intern/mask_rasterize.c
  intern/material.c
  intern/mball.c
  intern/mball_tessellate.c
  intern/mesh.c
  intern/mesh_convert.c
  intern/mesh_evaluate.c
  intern/mesh_iterators.c
  intern/mesh_mapping.c
  intern/mesh_merge.c
  intern/mesh_remap.c
  intern/mesh_runtime.c
  intern/mesh_tangent.c
  intern/mesh_validate.c
  intern/modifier.c
  intern/movieclip.c
  intern/multires.c
  intern/multires_reshape.c
  intern/multires_subdiv.c
  intern/nla.c
  intern/node.c
  intern/object.c
  intern/object_deform.c
  intern/object_dupli.c
  intern/object_facemap.c
  intern/object_update.c
  intern/ocean.c
  intern/outliner_treehash.c
  intern/packedFile.c
  intern/paint.c
  intern/paint_toolslots.c
  intern/particle.c
  intern/particle_child.c
  intern/particle_distribute.c
  intern/particle_system.c
  intern/pbvh.c
  intern/pbvh_bmesh.c
  intern/pointcache.c
  intern/report.c
  intern/rigidbody.c
  intern/scene.c
  intern/screen.c
  intern/seqcache.c
  intern/seqeffects.c
  intern/seqmodifier.c
  intern/sequencer.c
  intern/shader_fx.c
  intern/shrinkwrap.c
  intern/smoke.c
  intern/softbody.c
  intern/sound.c
  intern/speaker.c
  intern/studiolight.c
  intern/subdiv.c
  intern/subdiv_ccg.c
  intern/subdiv_ccg_mask.c
  intern/subdiv_ccg_material.c
  intern/subdiv_converter.c
  intern/subdiv_converter_mesh.c
  intern/subdiv_displacement.c
  intern/subdiv_displacement_multires.c
  intern/subdiv_eval.c
  intern/subdiv_foreach.c
  intern/subdiv_mesh.c
  intern/subdiv_stats.c
  intern/subsurf_ccg.c
  intern/suggestions.c
  intern/text.c
  intern/texture.c
  intern/tracking.c
  intern/tracking_auto.c
  intern/tracking_detect.c
  intern/tracking_plane_tracker.c
  intern/tracking_region_tracker.c
  intern/tracking_solver.c
  intern/tracking_stabilize.c
  intern/tracking_util.c
  intern/undo_system.c
  intern/unit.c
  intern/workspace.c
  intern/world.c
  intern/writeavi.c

  BKE_DerivedMesh.h
  BKE_action.h
  BKE_addon.h
  BKE_anim.h
  BKE_animsys.h
  BKE_appdir.h
  BKE_armature.h
  BKE_autoexec.h
  BKE_blender.h
  BKE_blender_copybuffer.h
  BKE_blender_undo.h
  BKE_blender_user_menu.h
  BKE_blender_version.h
  BKE_blendfile.h
  BKE_boids.h
  BKE_bpath.h
  BKE_brush.h
  BKE_bvhutils.h
  BKE_cachefile.h
  BKE_camera.h
  BKE_ccg.h
  BKE_cdderivedmesh.h
  BKE_cloth.h
  BKE_collection.h
  BKE_collision.h
  BKE_colorband.h
  BKE_colortools.h
  BKE_constraint.h
  BKE_context.h
  BKE_crazyspace.h
  BKE_curve.h
  BKE_customdata.h
  BKE_customdata_file.h
  BKE_data_transfer.h
  BKE_deform.h
  BKE_displist.h
  BKE_dynamicpaint.h
  BKE_editlattice.h
  BKE_editmesh.h
  BKE_editmesh_bvh.h
  BKE_editmesh_cache.h
  BKE_editmesh_tangent.h
  BKE_effect.h
  BKE_fcurve.h
  BKE_fluidsim.h
  BKE_font.h
  BKE_freestyle.h
  BKE_global.h
  BKE_gpencil.h
  BKE_gpencil_modifier.h
  BKE_icons.h
  BKE_idcode.h
  BKE_idprop.h
  BKE_image.h
  BKE_ipo.h
  BKE_key.h
  BKE_keyconfig.h
  BKE_lattice.h
  BKE_layer.h
  BKE_library.h
  BKE_library_idmap.h
  BKE_library_override.h
  BKE_library_query.h
  BKE_library_remap.h
  BKE_light.h
  BKE_lightprobe.h
  BKE_linestyle.h
  BKE_main.h
  BKE_mask.h
  BKE_material.h
  BKE_mball.h
  BKE_mball_tessellate.h
  BKE_mesh.h
  BKE_mesh_iterators.h
  BKE_mesh_mapping.h
  BKE_mesh_remap.h
  BKE_mesh_runtime.h
  BKE_mesh_tangent.h
  BKE_modifier.h
  BKE_movieclip.h
  BKE_multires.h
  BKE_nla.h
  BKE_node.h
  BKE_object.h
  BKE_object_deform.h
  BKE_object_facemap.h
  BKE_ocean.h
  BKE_outliner_treehash.h
  BKE_packedFile.h
  BKE_paint.h
  BKE_particle.h
  BKE_pbvh.h
  BKE_pointcache.h
  BKE_report.h
  BKE_rigidbody.h
  BKE_scene.h
  BKE_screen.h
  BKE_sequencer.h
  BKE_shader_fx.h
  BKE_shrinkwrap.h
  BKE_smoke.h
  BKE_softbody.h
  BKE_sound.h
  BKE_speaker.h
  BKE_studiolight.h
  BKE_subdiv.h
  BKE_subdiv_ccg.h
  BKE_subdiv_eval.h
  BKE_subdiv_foreach.h
  BKE_subdiv_mesh.h
  BKE_subsurf.h
  BKE_suggestions.h
  BKE_text.h
  BKE_texture.h
  BKE_tracking.h
  BKE_undo_system.h
  BKE_unit.h
  BKE_workspace.h
  BKE_world.h
  BKE_writeavi.h

  nla_private.h
  particle_private.h
  tracking_private.h
  intern/CCGSubSurf.h
  intern/CCGSubSurf_inline.h
  intern/CCGSubSurf_intern.h
  intern/data_transfer_intern.h
  intern/multires_inline.h
  intern/pbvh_intern.h
  intern/subdiv_converter.h
  intern/subdiv_inline.h
)

set(LIB
  bf_blenfont
  bf_blenlib
  bf_blenloader
  bf_blentranslation
  bf_bmesh
  bf_depsgraph
  bf_draw
  bf_gpencil_modifiers
  bf_gpu
  bf_ikplugin
  bf_imbuf
  bf_intern_clog
  bf_intern_ghost
  bf_intern_guardedalloc
  bf_intern_libmv  # Uses stub when disabled.
  bf_intern_mikktspace
  bf_intern_opensubdiv  # Uses stub when disabled.
  bf_modifiers
  bf_nodes
  bf_physics
  bf_python
  bf_python_bmesh
  bf_rna
  bf_shader_fx
)

if(WITH_BINRELOC)
  list(APPEND INC_SYS
    ${BINRELOC_INCLUDE_DIRS}
  )
  list(APPEND LIB
    extern_binreloc
  )
  add_definitions(-DWITH_BINRELOC)
endif()

add_definitions(${GL_DEFINITIONS})

if(WIN32)
  list(APPEND INC
    ../../../intern/utfconv
  )
endif()

if(WITH_AUDASPACE)
  add_definitions(-DWITH_AUDASPACE)

  list(APPEND INC_SYS
    ${AUDASPACE_C_INCLUDE_DIRS}
  )
endif()

if(WITH_BULLET)
  list(APPEND INC_SYS
    ${BULLET_INCLUDE_DIRS}
  )
  list(APPEND INC
    ../../../intern/rigidbody
  )
  list(APPEND LIB
    bf_intern_rigidbody
    extern_bullet
  )
  add_definitions(-DWITH_BULLET)
endif()

#if(WITH_MOD_CLOTH_ELTOPO)
#   list(APPEND INC
#       ../../../extern/eltopo
#       ../../../extern/eltopo/eltopo3d
#   )
#   add_definitions(-DWITH_ELTOPO)
#endif()

if(WITH_IMAGE_OPENEXR)
  add_definitions(-DWITH_OPENEXR)
endif()

if(WITH_IMAGE_TIFF)
  add_definitions(-DWITH_TIFF)
endif()

if(WITH_OPENIMAGEIO)
  add_definitions(-DWITH_OPENIMAGEIO)
endif()

if(WITH_IMAGE_OPENJPEG)
  add_definitions(-DWITH_OPENJPEG)
endif()

if(WITH_IMAGE_DDS)
  add_definitions(-DWITH_DDS)
endif()

if(WITH_IMAGE_CINEON)
  add_definitions(-DWITH_CINEON)
endif()

if(WITH_IMAGE_FRAMESERVER)
  add_definitions(-DWITH_FRAMESERVER)
endif()

if(WITH_IMAGE_HDR)
  add_definitions(-DWITH_HDR)
endif()

if(WITH_CODEC_AVI)
  list(APPEND INC
    ../avi
  )
  add_definitions(-DWITH_AVI)
endif()

if(WITH_CODEC_FFMPEG)
  list(APPEND SRC
    intern/writeffmpeg.c
    BKE_writeffmpeg.h
  )
  list(APPEND INC
    ../../../intern/ffmpeg
  )
  list(APPEND INC_SYS
    ${FFMPEG_INCLUDE_DIRS}
  )
  add_definitions(-DWITH_FFMPEG)

  remove_strict_c_flags_file(
    intern/writeffmpeg.c
  )
endif()

if(WITH_PYTHON)
  list(APPEND INC
    ../python
  )
  add_definitions(-DWITH_PYTHON)

  if(WITH_PYTHON_SAFETY)
    add_definitions(-DWITH_PYTHON_SAFETY)
  endif()

  if(WITH_PYTHON_SECURITY)
    add_definitions(-DWITH_PYTHON_SECURITY)
  endif()


  if(PYTHON_EXECUTABLE)
    get_filename_component(_python_exe_name ${PYTHON_EXECUTABLE} NAME)
    add_definitions(-DPYTHON_EXECUTABLE_NAME=${_python_exe_name})
    unset(_python_exe_name)
  endif()
endif()

if(WITH_MOD_FLUID)
  list(APPEND INC
    ../../../intern/elbeem/extern
  )
  list(APPEND LIB
    bf_intern_elbeem
  )
  add_definitions(-DWITH_MOD_FLUID)
endif()

if(WITH_MOD_SMOKE)
  list(APPEND INC
    ../../../intern/smoke/extern
  )
  list(APPEND LIB
    bf_intern_smoke
  )
  add_definitions(-DWITH_SMOKE)
endif()

if(WITH_MOD_OCEANSIM)
  add_definitions(-DWITH_OCEANSIM)
endif()

if(WITH_JACK)
  add_definitions(-DWITH_JACK)
endif()

if(WITH_LZO)
  if(WITH_SYSTEM_LZO)
    list(APPEND INC_SYS
      ${LZO_INCLUDE_DIR}
    )
    add_definitions(-DWITH_SYSTEM_LZO)
  else()
    list(APPEND INC_SYS
      ../../../extern/lzo/minilzo
    )
    list(APPEND LIB
      extern_minilzo
    )
  endif()
  add_definitions(-DWITH_LZO)
endif()

if(WITH_LZMA)
  list(APPEND INC_SYS
    ../../../extern/lzma
  )
  list(APPEND LIB
    extern_lzma
  )
  add_definitions(-DWITH_LZMA)
endif()

if(WITH_LIBMV)
  add_definitions(-DWITH_LIBMV)
endif()

if(WITH_FFTW3)
  list(APPEND INC_SYS
    ${FFTW3_INCLUDE_DIRS}
  )
  add_definitions(-DFFTW3=1)
endif()

if(WITH_INTERNATIONAL)
  add_definitions(-DWITH_INTERNATIONAL)
endif()

if(WITH_FREESTYLE)
  add_definitions(-DWITH_FREESTYLE)
endif()

if(WITH_ALEMBIC)
  list(APPEND INC
    ../alembic
  )
  add_definitions(-DWITH_ALEMBIC)
endif()

if(WITH_OPENSUBDIV)
  list(APPEND INC_SYS
    ${OPENSUBDIV_INCLUDE_DIRS}
  )
  add_definitions(-DWITH_OPENSUBDIV)
endif()

if(WITH_OPENVDB)
  list(APPEND INC
     ../../../intern/openvdb
  )
  list(APPEND LIB
     bf_intern_openvdb
  )
  add_definitions(-DWITH_OPENVDB)

  if(WITH_OPENVDB_BLOSC)
    add_definitions(
      -DWITH_OPENVDB_BLOSC
    )
  endif()
endif()

## Warnings as errors, this is too strict!
#if(MSVC)
#   set(CMAKE_C_FLAGS "${CMAKE_C_FLAGS} /WX")
#endif()

blender_add_lib(bf_blenkernel "${SRC}" "${INC}" "${INC_SYS}" "${LIB}")<|MERGE_RESOLUTION|>--- conflicted
+++ resolved
@@ -19,39 +19,6 @@
 # ***** END GPL LICENSE BLOCK *****
 
 set(INC
-<<<<<<< HEAD
-	.
-	../blenfont
-	../blenlib
-	../blenloader
-	../blentranslation
-	../depsgraph
-	../draw
-	../functions
-	../gpu
-	../ikplugin
-	../imbuf
-	../makesdna
-	../makesrna
-	../bmesh
-	../modifiers
-	../gpencil_modifiers
-	../shader_fx
-	../nodes
-	../physics
-	../render/extern/include
-	../../../intern/ghost
-	../../../intern/guardedalloc
-	../../../intern/glew-mx
-	../../../intern/iksolver/extern
-	../../../intern/memutil
-	../../../intern/mikktspace
-	../../../intern/atomic
-	../../../intern/clog
-	../../../intern/libmv
-	../../../intern/opensubdiv
-	../../../extern/curve_fit_nd
-=======
   .
   ../blenfont
   ../blenlib
@@ -59,6 +26,7 @@
   ../blentranslation
   ../depsgraph
   ../draw
+  ../functions
   ../gpu
   ../ikplugin
   ../imbuf
@@ -82,7 +50,6 @@
   ../../../intern/libmv
   ../../../intern/opensubdiv
   ../../../extern/curve_fit_nd
->>>>>>> e12c08e8
 )
 
 set(INC_SYS
