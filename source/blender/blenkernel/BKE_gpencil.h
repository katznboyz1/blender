--- conflicted
+++ resolved
@@ -180,18 +180,9 @@
 struct bGPDframe *BKE_gpencil_layer_frame_find(struct bGPDlayer *gpl, int cframe);
 bool BKE_gpencil_layer_frame_delete(struct bGPDlayer *gpl, struct bGPDframe *gpf);
 
-<<<<<<< HEAD
-struct bGPDlayer *BKE_gpencil_layer_get_by_name(struct bGPdata *gpd,
-                                                char *name,
-                                                int first_if_not_found);
-
-struct bGPDlayer *BKE_gpencil_layer_getactive(struct bGPdata *gpd);
-void BKE_gpencil_layer_setactive(struct bGPdata *gpd, struct bGPDlayer *active);
-=======
 struct bGPDlayer *BKE_gpencil_layer_named_get(struct bGPdata *gpd, const char *name);
 struct bGPDlayer *BKE_gpencil_layer_active_get(struct bGPdata *gpd);
 void BKE_gpencil_layer_active_set(struct bGPdata *gpd, struct bGPDlayer *active);
->>>>>>> eaf7d36d
 void BKE_gpencil_layer_delete(struct bGPdata *gpd, struct bGPDlayer *gpl);
 void BKE_gpencil_layer_autolock_set(struct bGPdata *gpd, const bool unlock);
 
@@ -202,6 +193,10 @@
 void BKE_gpencil_layer_mask_sort(struct bGPdata *gpd, struct bGPDlayer *gpl);
 void BKE_gpencil_layer_mask_sort_all(struct bGPdata *gpd);
 void BKE_gpencil_layer_frames_sort(struct bGPDlayer *gpl, bool *r_has_duplicate_frames);
+
+struct bGPDlayer *BKE_gpencil_layer_get_by_name(struct bGPdata *gpd,
+                                                char *name,
+                                                int first_if_not_found);
 
 /* Brush */
 struct Material *BKE_gpencil_brush_material_get(struct Brush *brush);
@@ -222,14 +217,9 @@
                                                  int *r_index);
 
 int BKE_gpencil_object_material_index_get(struct Object *ob, struct Material *ma);
-
-<<<<<<< HEAD
 int BKE_gpencil_object_material_get_index_name(struct Object *ob, char *name);
 
-struct Material *BKE_gpencil_object_material_get_from_brush(struct Object *ob,
-=======
 struct Material *BKE_gpencil_object_material_from_brush_get(struct Object *ob,
->>>>>>> eaf7d36d
                                                             struct Brush *brush);
 int BKE_gpencil_object_material_get_index_from_brush(struct Object *ob, struct Brush *brush);
 
