--- conflicted
+++ resolved
@@ -363,13 +363,11 @@
 			return 0; /* can't be copied from here */
 		case ID_GD:
 			return 0; /* not implemented */
-<<<<<<< HEAD
+		case ID_MSK:
+			if (!test) *newid = (ID *)BKE_mask_copy((Mask *)id);
+			return 1;
 		case ID_LS:
 			if(!test) *newid= (ID*)FRS_copy_linestyle((FreestyleLineStyle*)id);
-=======
-		case ID_MSK:
-			if (!test) *newid = (ID *)BKE_mask_copy((Mask *)id);
->>>>>>> 6a6bcea8
 			return 1;
 	}
 	
