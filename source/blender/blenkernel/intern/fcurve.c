/*
 * ***** BEGIN GPL LICENSE BLOCK *****
 *
 * This program is free software; you can redistribute it and/or
 * modify it under the terms of the GNU General Public License
 * as published by the Free Software Foundation; either version 2
 * of the License, or (at your option) any later version.
 *
 * This program is distributed in the hope that it will be useful,
 * but WITHOUT ANY WARRANTY; without even the implied warranty of
 * MERCHANTABILITY or FITNESS FOR A PARTICULAR PURPOSE.  See the
 * GNU General Public License for more details.
 *
 * You should have received a copy of the GNU General Public License
 * along with this program; if not, write to the Free Software Foundation,
 * Inc., 51 Franklin Street, Fifth Floor, Boston, MA 02110-1301, USA.
 *
 * The Original Code is Copyright (C) 2009 Blender Foundation, Joshua Leung
 * All rights reserved.
 *
 * The Original Code is: all of this file.
 *
 * Contributor(s): Joshua Leung (full recode)
 *
 * ***** END GPL LICENSE BLOCK *****
 */

/** \file blender/blenkernel/intern/fcurve.c
 *  \ingroup bke
 */



#include <math.h>
#include <stdio.h>
#include <stddef.h>
#include <string.h>
#include <float.h>

#include "MEM_guardedalloc.h"

#include "DNA_anim_types.h"
#include "DNA_constraint_types.h"
#include "DNA_object_types.h"

#include "BLI_blenlib.h"
#include "BLI_math.h"
#include "BLI_easing.h"
#include "BLI_threads.h"
#include "BLI_string_utils.h"
#include "BLI_utildefines.h"
#include "BLI_expr_pylike_eval.h"
#include "BLI_alloca.h"

#include "BLT_translation.h"

#include "BKE_fcurve.h"
#include "BKE_animsys.h"
#include "BKE_action.h"
#include "BKE_armature.h"
#include "BKE_constraint.h"
#include "BKE_context.h"
#include "BKE_curve.h"
#include "BKE_global.h"
#include "BKE_object.h"
#include "BKE_nla.h"

#include "RNA_access.h"

#include "atomic_ops.h"

#ifdef WITH_PYTHON
#include "BPY_extern.h"
#endif

#define SMALL -1.0e-10
#define SELECT 1

#ifdef WITH_PYTHON
static ThreadMutex python_driver_lock = BLI_MUTEX_INITIALIZER;
#endif

/* ************************** Data-Level Functions ************************* */

/* ---------------------- Freeing --------------------------- */

/* Frees the F-Curve itself too, so make sure BLI_remlink is called before calling this... */
void free_fcurve(FCurve *fcu)
{
	if (fcu == NULL)
		return;

	/* free curve data */
	MEM_SAFE_FREE(fcu->bezt);
	MEM_SAFE_FREE(fcu->fpt);

	/* free RNA-path, as this were allocated when getting the path string */
	MEM_SAFE_FREE(fcu->rna_path);

	/* free extra data - i.e. modifiers, and driver */
	fcurve_free_driver(fcu);
	free_fmodifiers(&fcu->modifiers);

	/* free f-curve itself */
	MEM_freeN(fcu);
}

/* Frees a list of F-Curves */
void free_fcurves(ListBase *list)
{
	FCurve *fcu, *fcn;

	/* sanity check */
	if (list == NULL)
		return;

	/* free data - no need to call remlink before freeing each curve,
	 * as we store reference to next, and freeing only touches the curve
	 * it's given
	 */
	for (fcu = list->first; fcu; fcu = fcn) {
		fcn = fcu->next;
		free_fcurve(fcu);
	}

	/* clear pointers just in case */
	BLI_listbase_clear(list);
}

/* ---------------------- Copy --------------------------- */

/* duplicate an F-Curve */
FCurve *copy_fcurve(const FCurve *fcu)
{
	FCurve *fcu_d;

	/* sanity check */
	if (fcu == NULL)
		return NULL;

	/* make a copy */
	fcu_d = MEM_dupallocN(fcu);

	fcu_d->next = fcu_d->prev = NULL;
	fcu_d->grp = NULL;

	/* copy curve data */
	fcu_d->bezt = MEM_dupallocN(fcu_d->bezt);
	fcu_d->fpt = MEM_dupallocN(fcu_d->fpt);

	/* copy rna-path */
	fcu_d->rna_path = MEM_dupallocN(fcu_d->rna_path);

	/* copy driver */
	fcu_d->driver = fcurve_copy_driver(fcu_d->driver);

	/* copy modifiers */
	copy_fmodifiers(&fcu_d->modifiers, &fcu->modifiers);

	/* return new data */
	return fcu_d;
}

/* duplicate a list of F-Curves */
void copy_fcurves(ListBase *dst, ListBase *src)
{
	FCurve *dfcu, *sfcu;

	/* sanity checks */
	if (ELEM(NULL, dst, src))
		return;

	/* clear destination list first */
	BLI_listbase_clear(dst);

	/* copy one-by-one */
	for (sfcu = src->first; sfcu; sfcu = sfcu->next) {
		dfcu = copy_fcurve(sfcu);
		BLI_addtail(dst, dfcu);
	}
}

/* ----------------- Finding F-Curves -------------------------- */

/* high level function to get an fcurve from C without having the rna */
FCurve *id_data_find_fcurve(ID *id, void *data, StructRNA *type, const char *prop_name, int index, bool *r_driven)
{
	/* anim vars */
	AnimData *adt = BKE_animdata_from_id(id);
	FCurve *fcu = NULL;

	/* rna vars */
	PointerRNA ptr;
	PropertyRNA *prop;
	char *path;

	if (r_driven)
		*r_driven = false;

	/* only use the current action ??? */
	if (ELEM(NULL, adt, adt->action))
		return NULL;

	RNA_pointer_create(id, type, data, &ptr);
	prop = RNA_struct_find_property(&ptr, prop_name);

	if (prop) {
		path = RNA_path_from_ID_to_property(&ptr, prop);

		if (path) {
			/* animation takes priority over drivers */
			if ((adt->action) && (adt->action->curves.first))
				fcu = list_find_fcurve(&adt->action->curves, path, index);

			/* if not animated, check if driven */
			if ((fcu == NULL) && (adt->drivers.first)) {
				fcu = list_find_fcurve(&adt->drivers, path, index);
				if (fcu && r_driven)
					*r_driven = true;
				fcu = NULL;
			}

			MEM_freeN(path);
		}
	}

	return fcu;
}


/* Find the F-Curve affecting the given RNA-access path + index, in the list of F-Curves provided */
FCurve *list_find_fcurve(ListBase *list, const char rna_path[], const int array_index)
{
	FCurve *fcu;

	/* sanity checks */
	if (ELEM(NULL, list, rna_path) || (array_index < 0) )
		return NULL;

	/* check paths of curves, then array indices... */
	for (fcu = list->first; fcu; fcu = fcu->next) {
		/* simple string-compare (this assumes that they have the same root...) */
		if (fcu->rna_path && STREQ(fcu->rna_path, rna_path)) {
			/* now check indices */
			if (fcu->array_index == array_index)
				return fcu;
		}
	}

	/* return */
	return NULL;
}

/* quick way to loop over all fcurves of a given 'path' */
FCurve *iter_step_fcurve(FCurve *fcu_iter, const char rna_path[])
{
	FCurve *fcu;

	/* sanity checks */
	if (ELEM(NULL, fcu_iter, rna_path))
		return NULL;

	/* check paths of curves, then array indices... */
	for (fcu = fcu_iter; fcu; fcu = fcu->next) {
		/* simple string-compare (this assumes that they have the same root...) */
		if (fcu->rna_path && STREQ(fcu->rna_path, rna_path)) {
			return fcu;
		}
	}

	/* return */
	return NULL;
}

/* Get list of LinkData's containing pointers to the F-Curves which control the types of data indicated
 * Lists...
 * - dst: list of LinkData's matching the criteria returned.
 *   List must be freed after use, and is assumed to be empty when passed.
 * - src: list of F-Curves to search through
 * Filters...
 * - dataPrefix: i.e. 'pose.bones[' or 'nodes['
 * - dataName: name of entity within "" immediately following the prefix
 */
int list_find_data_fcurves(ListBase *dst, ListBase *src, const char *dataPrefix, const char *dataName)
{
	FCurve *fcu;
	int matches = 0;

	/* sanity checks */
	if (ELEM(NULL, dst, src, dataPrefix, dataName))
		return 0;
	else if ((dataPrefix[0] == 0) || (dataName[0] == 0))
		return 0;

	/* search each F-Curve one by one */
	for (fcu = src->first; fcu; fcu = fcu->next) {
		/* check if quoted string matches the path */
		if ((fcu->rna_path) && strstr(fcu->rna_path, dataPrefix)) {
			char *quotedName = BLI_str_quoted_substrN(fcu->rna_path, dataPrefix);

			if (quotedName) {
				/* check if the quoted name matches the required name */
				if (STREQ(quotedName, dataName)) {
					LinkData *ld = MEM_callocN(sizeof(LinkData), __func__);

					ld->data = fcu;
					BLI_addtail(dst, ld);

					matches++;
				}

				/* always free the quoted string, since it needs freeing */
				MEM_freeN(quotedName);
			}
		}
	}

	/* return the number of matches */
	return matches;
}

FCurve *rna_get_fcurve(
        PointerRNA *ptr, PropertyRNA *prop, int rnaindex,
        AnimData **r_adt,  bAction **r_action, bool *r_driven, bool *r_special)
{
	return rna_get_fcurve_context_ui(NULL, ptr, prop, rnaindex, r_adt, r_action, r_driven, r_special);
}

FCurve *rna_get_fcurve_context_ui(
        bContext *C, PointerRNA *ptr, PropertyRNA *prop, int rnaindex,
        AnimData **r_animdata, bAction **r_action, bool *r_driven, bool *r_special)
{
	FCurve *fcu = NULL;
	PointerRNA tptr = *ptr;

	*r_driven = false;
	*r_special = false;

	if (r_animdata) *r_animdata = NULL;
	if (r_action) *r_action = NULL;

	/* Special case for NLA Control Curves... */
	if (BKE_nlastrip_has_curves_for_property(ptr, prop)) {
		NlaStrip *strip = (NlaStrip *)ptr->data;

		/* Set the special flag, since it cannot be a normal action/driver
		 * if we've been told to start looking here...
		 */
		*r_special = true;

		/* The F-Curve either exists or it doesn't here... */
		fcu = list_find_fcurve(&strip->fcurves, RNA_property_identifier(prop), rnaindex);
		return fcu;
	}

	/* there must be some RNA-pointer + property combon */
	if (prop && tptr.id.data && RNA_property_animateable(&tptr, prop)) {
		AnimData *adt = BKE_animdata_from_id(tptr.id.data);
		int step = C ? 2 : 1;  /* Always 1 in case we have no context (can't check in 'ancestors' of given RNA ptr). */
		char *path = NULL;

		if (!adt && C) {
			path = BKE_animdata_driver_path_hack(C, &tptr, prop, NULL);
			adt = BKE_animdata_from_id(tptr.id.data);
			step--;
		}

		/* Standard F-Curve - Animation (Action) or Drivers */
		while (adt && step--) {
			if ((adt->action && adt->action->curves.first) || (adt->drivers.first)) {
				/* XXX this function call can become a performance bottleneck */
				if (step) {
					path = RNA_path_from_ID_to_property(&tptr, prop);
				}

				// XXX: the logic here is duplicated with a function up above
				if (path) {
					/* animation takes priority over drivers */
					if (adt->action && adt->action->curves.first) {
						fcu = list_find_fcurve(&adt->action->curves, path, rnaindex);

						if (fcu && r_action)
							*r_action = adt->action;
					}

					/* if not animated, check if driven */
					if (!fcu && (adt->drivers.first)) {
						fcu = list_find_fcurve(&adt->drivers, path, rnaindex);

						if (fcu) {
							if (r_animdata) *r_animdata = adt;
							*r_driven = true;
						}
					}

					if (fcu && r_action) {
						if (r_animdata) *r_animdata = adt;
						*r_action = adt->action;
						break;
					}
					else if (step) {
						char *tpath = BKE_animdata_driver_path_hack(C, &tptr, prop, path);
						if (tpath && tpath != path) {
							MEM_freeN(path);
							path = tpath;
							adt = BKE_animdata_from_id(tptr.id.data);
						}
						else {
							adt = NULL;
						}
					}
				}
			}
		}
		MEM_SAFE_FREE(path);
	}

	return fcu;
}

/* ----------------- Finding Keyframes/Extents -------------------------- */

/* Binary search algorithm for finding where to insert BezTriple, with optional argument for precision required.
 * Returns the index to insert at (data already at that index will be offset if replace is 0)
 */
static int binarysearch_bezt_index_ex(BezTriple array[], float frame, int arraylen, float threshold, bool *r_replace)
{
	int start = 0, end = arraylen;
	int loopbreaker = 0, maxloop = arraylen * 2;

	/* initialize replace-flag first */
	*r_replace = false;

	/* sneaky optimizations (don't go through searching process if...):
	 * - keyframe to be added is to be added out of current bounds
	 * - keyframe to be added would replace one of the existing ones on bounds
	 */
	if ((arraylen <= 0) || (array == NULL)) {
		printf("Warning: binarysearch_bezt_index() encountered invalid array\n");
		return 0;
	}
	else {
		/* check whether to add before/after/on */
		float framenum;

		/* 'First' Keyframe (when only one keyframe, this case is used) */
		framenum = array[0].vec[1][0];
		if (IS_EQT(frame, framenum, threshold)) {
			*r_replace = true;
			return 0;
		}
		else if (frame < framenum)
			return 0;

		/* 'Last' Keyframe */
		framenum = array[(arraylen - 1)].vec[1][0];
		if (IS_EQT(frame, framenum, threshold)) {
			*r_replace = true;
			return (arraylen - 1);
		}
		else if (frame > framenum)
			return arraylen;
	}


	/* most of the time, this loop is just to find where to put it
	 * 'loopbreaker' is just here to prevent infinite loops
	 */
	for (loopbreaker = 0; (start <= end) && (loopbreaker < maxloop); loopbreaker++) {
		/* compute and get midpoint */
		int mid = start + ((end - start) / 2);  /* we calculate the midpoint this way to avoid int overflows... */
		float midfra = array[mid].vec[1][0];

		/* check if exactly equal to midpoint */
		if (IS_EQT(frame, midfra, threshold)) {
			*r_replace = true;
			return mid;
		}

		/* repeat in upper/lower half */
		if (frame > midfra)
			start = mid + 1;
		else if (frame < midfra)
			end = mid - 1;
	}

	/* print error if loop-limit exceeded */
	if (loopbreaker == (maxloop - 1)) {
		printf("Error: binarysearch_bezt_index() was taking too long\n");

		/* include debug info */
		printf("\tround = %d: start = %d, end = %d, arraylen = %d\n", loopbreaker, start, end, arraylen);
	}

	/* not found, so return where to place it */
	return start;
}


/* Binary search algorithm for finding where to insert BezTriple. (for use by insert_bezt_fcurve)
 * Returns the index to insert at (data already at that index will be offset if replace is 0)
 */
int binarysearch_bezt_index(BezTriple array[], float frame, int arraylen, bool *r_replace)
{
	/* this is just a wrapper which uses the default threshold */
	return binarysearch_bezt_index_ex(array, frame, arraylen, BEZT_BINARYSEARCH_THRESH, r_replace);
}

/* ...................................... */

/* helper for calc_fcurve_* functions -> find first and last BezTriple to be used */
static short get_fcurve_end_keyframes(FCurve *fcu, BezTriple **first, BezTriple **last,
                                      const bool do_sel_only)
{
	bool found = false;

	/* init outputs */
	*first = NULL;
	*last = NULL;

	/* sanity checks */
	if (fcu->bezt == NULL)
		return found;

	/* only include selected items? */
	if (do_sel_only) {
		BezTriple *bezt;
		unsigned int i;

		/* find first selected */
		bezt = fcu->bezt;
		for (i = 0; i < fcu->totvert; bezt++, i++) {
			if (BEZT_ISSEL_ANY(bezt)) {
				*first = bezt;
				found = true;
				break;
			}
		}

		/* find last selected */
		bezt = ARRAY_LAST_ITEM(fcu->bezt, BezTriple, fcu->totvert);
		for (i = 0; i < fcu->totvert; bezt--, i++) {
			if (BEZT_ISSEL_ANY(bezt)) {
				*last = bezt;
				found = true;
				break;
			}
		}
	}
	else {
		/* just full array */
		*first = fcu->bezt;
		*last = ARRAY_LAST_ITEM(fcu->bezt, BezTriple, fcu->totvert);
		found = true;
	}

	return found;
}


/* Calculate the extents of F-Curve's data */
bool calc_fcurve_bounds(FCurve *fcu, float *xmin, float *xmax, float *ymin, float *ymax,
                        const bool do_sel_only, const bool include_handles)
{
	float xminv = 999999999.0f, xmaxv = -999999999.0f;
	float yminv = 999999999.0f, ymaxv = -999999999.0f;
	bool foundvert = false;
	unsigned int i;

	if (fcu->totvert) {
		if (fcu->bezt) {
			BezTriple *bezt_first = NULL, *bezt_last = NULL;

			if (xmin || xmax) {
				/* get endpoint keyframes */
				foundvert = get_fcurve_end_keyframes(fcu, &bezt_first, &bezt_last, do_sel_only);

				if (bezt_first) {
					BLI_assert(bezt_last != NULL);

					if (include_handles) {
						xminv = min_fff(xminv, bezt_first->vec[0][0], bezt_first->vec[1][0]);
						xmaxv = max_fff(xmaxv, bezt_last->vec[1][0],  bezt_last->vec[2][0]);
					}
					else {
						xminv = min_ff(xminv, bezt_first->vec[1][0]);
						xmaxv = max_ff(xmaxv, bezt_last->vec[1][0]);
					}
				}
			}

			/* only loop over keyframes to find extents for values if needed */
			if (ymin || ymax) {
				BezTriple *bezt, *prevbezt = NULL;

				for (bezt = fcu->bezt, i = 0; i < fcu->totvert; prevbezt = bezt, bezt++, i++) {
					if ((do_sel_only == false) || BEZT_ISSEL_ANY(bezt)) {
						/* keyframe itself */
						yminv = min_ff(yminv, bezt->vec[1][1]);
						ymaxv = max_ff(ymaxv, bezt->vec[1][1]);

						if (include_handles) {
							/* left handle - only if applicable
							 * NOTE: for the very first keyframe, the left handle actually has no bearings on anything
							 */
							if (prevbezt && (prevbezt->ipo == BEZT_IPO_BEZ)) {
								yminv = min_ff(yminv, bezt->vec[0][1]);
								ymaxv = max_ff(ymaxv, bezt->vec[0][1]);
							}

							/* right handle - only if applicable */
							if (bezt->ipo == BEZT_IPO_BEZ) {
								yminv = min_ff(yminv, bezt->vec[2][1]);
								ymaxv = max_ff(ymaxv, bezt->vec[2][1]);
							}
						}

						foundvert = true;
					}
				}
			}
		}
		else if (fcu->fpt) {
			/* frame range can be directly calculated from end verts */
			if (xmin || xmax) {
				xminv = min_ff(xminv, fcu->fpt[0].vec[0]);
				xmaxv = max_ff(xmaxv, fcu->fpt[fcu->totvert - 1].vec[0]);
			}

			/* only loop over keyframes to find extents for values if needed */
			if (ymin || ymax) {
				FPoint *fpt;

				for (fpt = fcu->fpt, i = 0; i < fcu->totvert; fpt++, i++) {
					if (fpt->vec[1] < yminv)
						yminv = fpt->vec[1];
					if (fpt->vec[1] > ymaxv)
						ymaxv = fpt->vec[1];

					foundvert = true;
				}
			}
		}
	}

	if (foundvert) {
		if (xmin) *xmin = xminv;
		if (xmax) *xmax = xmaxv;

		if (ymin) *ymin = yminv;
		if (ymax) *ymax = ymaxv;
	}
	else {
		if (G.debug & G_DEBUG)
			printf("F-Curve calc bounds didn't find anything, so assuming minimum bounds of 1.0\n");

		if (xmin) *xmin = 0.0f;
		if (xmax) *xmax = 1.0f;

		if (ymin) *ymin = 0.0f;
		if (ymax) *ymax = 1.0f;
	}

	return foundvert;
}

/* Calculate the extents of F-Curve's keyframes */
bool calc_fcurve_range(FCurve *fcu, float *start, float *end,
                       const bool do_sel_only, const bool do_min_length)
{
	float min = 999999999.0f, max = -999999999.0f;
	bool foundvert = false;

	if (fcu->totvert) {
		if (fcu->bezt) {
			BezTriple *bezt_first = NULL, *bezt_last = NULL;

			/* get endpoint keyframes */
			get_fcurve_end_keyframes(fcu, &bezt_first, &bezt_last, do_sel_only);

			if (bezt_first) {
				BLI_assert(bezt_last != NULL);

				min = min_ff(min, bezt_first->vec[1][0]);
				max = max_ff(max, bezt_last->vec[1][0]);

				foundvert = true;
			}
		}
		else if (fcu->fpt) {
			min = min_ff(min, fcu->fpt[0].vec[0]);
			max = max_ff(max, fcu->fpt[fcu->totvert - 1].vec[0]);

			foundvert = true;
		}

	}

	if (foundvert == false) {
		min = max = 0.0f;
	}

	if (do_min_length) {
		/* minimum length is 1 frame */
		if (min == max) {
			max += 1.0f;
		}
	}

	*start = min;
	*end = max;

	return foundvert;
}

/* ----------------- Status Checks -------------------------- */

/* Are keyframes on F-Curve of any use?
 * Usability of keyframes refers to whether they should be displayed,
 * and also whether they will have any influence on the final result.
 */
bool fcurve_are_keyframes_usable(FCurve *fcu)
{
	/* F-Curve must exist */
	if (fcu == NULL)
		return false;

	/* F-Curve must not have samples - samples are mutually exclusive of keyframes */
	if (fcu->fpt)
		return false;

	/* if it has modifiers, none of these should "drastically" alter the curve */
	if (fcu->modifiers.first) {
		FModifier *fcm;

		/* check modifiers from last to first, as last will be more influential */
		/* TODO: optionally, only check modifier if it is the active one... */
		for (fcm = fcu->modifiers.last; fcm; fcm = fcm->prev) {
			/* ignore if muted/disabled */
			if (fcm->flag & (FMODIFIER_FLAG_DISABLED | FMODIFIER_FLAG_MUTED))
				continue;

			/* type checks */
			switch (fcm->type) {
				/* clearly harmless - do nothing */
				case FMODIFIER_TYPE_CYCLES:
				case FMODIFIER_TYPE_STEPPED:
				case FMODIFIER_TYPE_NOISE:
					break;

				/* sometimes harmful - depending on whether they're "additive" or not */
				case FMODIFIER_TYPE_GENERATOR:
				{
					FMod_Generator *data = (FMod_Generator *)fcm->data;

					if ((data->flag & FCM_GENERATOR_ADDITIVE) == 0)
						return false;
					break;
				}
				case FMODIFIER_TYPE_FN_GENERATOR:
				{
					FMod_FunctionGenerator *data = (FMod_FunctionGenerator *)fcm->data;

					if ((data->flag & FCM_GENERATOR_ADDITIVE) == 0)
						return false;
					break;
				}
				/* always harmful - cannot allow */
				default:
					return false;
			}
		}
	}

	/* keyframes are usable */
	return true;
}

bool BKE_fcurve_is_protected(FCurve *fcu)
{
	return ((fcu->flag & FCURVE_PROTECTED) ||
	        ((fcu->grp) && (fcu->grp->flag & AGRP_PROTECTED)));
}

/* Can keyframes be added to F-Curve?
 * Keyframes can only be added if they are already visible
 */
bool fcurve_is_keyframable(FCurve *fcu)
{
	/* F-Curve's keyframes must be "usable" (i.e. visible + have an effect on final result) */
	if (fcurve_are_keyframes_usable(fcu) == 0)
		return false;

	/* F-Curve must currently be editable too */
	if (BKE_fcurve_is_protected(fcu))
		return false;

	/* F-Curve is keyframable */
	return true;
}

/* ***************************** Keyframe Column Tools ********************************* */

/* add a BezTriple to a column */
void bezt_add_to_cfra_elem(ListBase *lb, BezTriple *bezt)
{
	CfraElem *ce, *cen;

	for (ce = lb->first; ce; ce = ce->next) {
		/* double key? */
		if (IS_EQT(ce->cfra, bezt->vec[1][0], BEZT_BINARYSEARCH_THRESH)) {
			if (bezt->f2 & SELECT) ce->sel = bezt->f2;
			return;
		}
		/* should key be inserted before this column? */
		else if (ce->cfra > bezt->vec[1][0]) break;
	}

	/* create a new column */
	cen = MEM_callocN(sizeof(CfraElem), "add_to_cfra_elem");
	if (ce) BLI_insertlinkbefore(lb, ce, cen);
	else BLI_addtail(lb, cen);

	cen->cfra = bezt->vec[1][0];
	cen->sel = bezt->f2;
}

/* ***************************** Samples Utilities ******************************* */
/* Some utilities for working with FPoints (i.e. 'sampled' animation curve data, such as
 * data imported from BVH/Mocap files), which are specialized for use with high density datasets,
 * which BezTriples/Keyframe data are ill equipped to do.
 */


/* Basic sampling callback which acts as a wrapper for evaluate_fcurve()
 * 'data' arg here is unneeded here...
 */
float fcurve_samplingcb_evalcurve(FCurve *fcu, void *UNUSED(data), float evaltime)
{
	/* assume any interference from drivers on the curve is intended... */
	return evaluate_fcurve(fcu, evaltime);
}


/* Main API function for creating a set of sampled curve data, given some callback function
 * used to retrieve the values to store.
 */
void fcurve_store_samples(FCurve *fcu, void *data, int start, int end, FcuSampleFunc sample_cb)
{
	FPoint *fpt, *new_fpt;
	int cfra;

	/* sanity checks */
	/* TODO: make these tests report errors using reports not printf's */
	if (ELEM(NULL, fcu, sample_cb)) {
		printf("Error: No F-Curve with F-Curve Modifiers to Bake\n");
		return;
	}
	if (start > end) {
		printf("Error: Frame range for Sampled F-Curve creation is inappropriate\n");
		return;
	}

	/* set up sample data */
	fpt = new_fpt = MEM_callocN(sizeof(FPoint) * (end - start + 1), "FPoint Samples");

	/* use the sampling callback at 1-frame intervals from start to end frames */
	for (cfra = start; cfra <= end; cfra++, fpt++) {
		fpt->vec[0] = (float)cfra;
		fpt->vec[1] = sample_cb(fcu, data, (float)cfra);
	}

	/* free any existing sample/keyframe data on curve  */
	if (fcu->bezt) MEM_freeN(fcu->bezt);
	if (fcu->fpt) MEM_freeN(fcu->fpt);

	/* store the samples */
	fcu->bezt = NULL;
	fcu->fpt = new_fpt;
	fcu->totvert = end - start + 1;
}

/* ***************************** F-Curve Sanity ********************************* */
/* The functions here are used in various parts of Blender, usually after some editing
 * of keyframe data has occurred. They ensure that keyframe data is properly ordered and
 * that the handles are correctly
 */

/* Checks if the F-Curve has a Cycles modifier, and returns the type of the cycle behavior. */
eFCU_Cycle_Type BKE_fcurve_get_cycle_type(FCurve *fcu)
{
	FModifier *fcm = fcu->modifiers.first;

	if (!fcm || fcm->type != FMODIFIER_TYPE_CYCLES) {
		return FCU_CYCLE_NONE;
	}

	if (fcm->flag & (FMODIFIER_FLAG_DISABLED | FMODIFIER_FLAG_MUTED)) {
		return FCU_CYCLE_NONE;
	}

	if (fcm->flag & (FMODIFIER_FLAG_RANGERESTRICT | FMODIFIER_FLAG_USEINFLUENCE)) {
		return FCU_CYCLE_NONE;
	}

	FMod_Cycles *data = (FMod_Cycles *)fcm->data;

	if (data && data->after_cycles == 0 && data->before_cycles == 0) {
		if (data->before_mode == FCM_EXTRAPOLATE_CYCLIC && data->after_mode == FCM_EXTRAPOLATE_CYCLIC) {
			return FCU_CYCLE_PERFECT;
		}

		if (ELEM(data->before_mode, FCM_EXTRAPOLATE_CYCLIC, FCM_EXTRAPOLATE_CYCLIC_OFFSET) &&
		    ELEM(data->after_mode, FCM_EXTRAPOLATE_CYCLIC, FCM_EXTRAPOLATE_CYCLIC_OFFSET))
		{
			return FCU_CYCLE_OFFSET;
		}
	}

	return FCU_CYCLE_NONE;
}

/* Checks if the F-Curve has a Cycles modifier with simple settings that warrant transition smoothing */
bool BKE_fcurve_is_cyclic(FCurve *fcu)
{
	return BKE_fcurve_get_cycle_type(fcu) != FCU_CYCLE_NONE;
}

/* Shifts 'in' by the difference in coordinates between 'to' and 'from', using 'out' as the output buffer.
 * When 'to' and 'from' are end points of the loop, this moves the 'in' point one loop cycle.
 */
static BezTriple *cycle_offset_triple(bool cycle, BezTriple *out, const BezTriple *in, const BezTriple *from, const BezTriple *to)
{
	if (!cycle)
		return NULL;

	memcpy(out, in, sizeof(BezTriple));

	float delta[3];
	sub_v3_v3v3(delta, to->vec[1], from->vec[1]);

	for (int i = 0; i < 3; i++)
		add_v3_v3(out->vec[i], delta);

	return out;
}

/* This function recalculates the handles of an F-Curve
 * If the BezTriples have been rearranged, sort them first before using this.
 */
void calchandles_fcurve(FCurve *fcu)
{
	BezTriple *bezt, *prev, *next;
	int a = fcu->totvert;

	/* Error checking:
	 * - need at least two points
	 * - need bezier keys
	 * - only bezier-interpolation has handles (for now)
	 */
	if (ELEM(NULL, fcu, fcu->bezt) || (a < 2) /*|| ELEM(fcu->ipo, BEZT_IPO_CONST, BEZT_IPO_LIN)*/)
		return;

	/* if the first modifier is Cycles, smooth the curve through the cycle */
	BezTriple *first = &fcu->bezt[0], *last = &fcu->bezt[fcu->totvert - 1];
	BezTriple tmp;

	bool cycle = BKE_fcurve_is_cyclic(fcu) && BEZT_IS_AUTOH(first) && BEZT_IS_AUTOH(last);

	/* get initial pointers */
	bezt = fcu->bezt;
	prev = cycle_offset_triple(cycle, &tmp, &fcu->bezt[fcu->totvert - 2], last, first);
	next = (bezt + 1);

	/* loop over all beztriples, adjusting handles */
	while (a--) {
		/* clamp timing of handles to be on either side of beztriple */
		if (bezt->vec[0][0] > bezt->vec[1][0]) bezt->vec[0][0] = bezt->vec[1][0];
		if (bezt->vec[2][0] < bezt->vec[1][0]) bezt->vec[2][0] = bezt->vec[1][0];

		/* calculate auto-handles */
		BKE_nurb_handle_calc(bezt, prev, next, true, fcu->auto_smoothing);

		/* for automatic ease in and out */
		if (BEZT_IS_AUTOH(bezt) && !cycle) {
			/* only do this on first or last beztriple */
			if ((a == 0) || (a == fcu->totvert - 1)) {
				/* set both handles to have same horizontal value as keyframe */
				if (fcu->extend == FCURVE_EXTRAPOLATE_CONSTANT) {
					bezt->vec[0][1] = bezt->vec[2][1] = bezt->vec[1][1];
					/* remember that these keyframes are special, they don't need to be adjusted */
					bezt->f5 = HD_AUTOTYPE_SPECIAL;
				}
			}
		}

		/* avoid total smoothing failure on duplicate keyframes (can happen during grab) */
		if (prev && prev->vec[1][0] >= bezt->vec[1][0])	{
			prev->f5 = bezt->f5 = HD_AUTOTYPE_SPECIAL;
		}

		/* advance pointers for next iteration */
		prev = bezt;

		if (a == 1) {
			next = cycle_offset_triple(cycle, &tmp, &fcu->bezt[1], first, last);
		}
		else {
			next++;
		}

		bezt++;
	}

	/* if cyclic extrapolation and Auto Clamp has triggered, ensure it is symmetric */
	if (cycle && (first->f5 != HD_AUTOTYPE_NORMAL || last->f5 != HD_AUTOTYPE_NORMAL)) {
		first->vec[0][1] = first->vec[2][1] = first->vec[1][1];
		last->vec[0][1] = last->vec[2][1] = last->vec[1][1];
		first->f5 = last->f5 = HD_AUTOTYPE_SPECIAL;
	}

	/* do a second pass for auto handle: compute the handle to have 0 accelaration step */
	if (fcu->auto_smoothing != FCURVE_SMOOTH_NONE) {
		BKE_nurb_handle_smooth_fcurve(fcu->bezt, fcu->totvert, cycle);
	}
}

void testhandles_fcurve(FCurve *fcu, const bool use_handle)
{
	BezTriple *bezt;
	unsigned int a;

	/* only beztriples have handles (bpoints don't though) */
	if (ELEM(NULL, fcu, fcu->bezt))
		return;

	/* loop over beztriples */
	for (a = 0, bezt = fcu->bezt; a < fcu->totvert; a++, bezt++) {
		BKE_nurb_bezt_handle_test(bezt, use_handle);
	}

	/* recalculate handles */
	calchandles_fcurve(fcu);
}

/* This function sorts BezTriples so that they are arranged in chronological order,
 * as tools working on F-Curves expect that the BezTriples are in order.
 */
void sort_time_fcurve(FCurve *fcu)
{
	bool ok = true;

	/* keep adjusting order of beztriples until nothing moves (bubble-sort) */
	while (ok) {
		ok = 0;

		/* currently, will only be needed when there are beztriples */
		if (fcu->bezt) {
			BezTriple *bezt;
			unsigned int a;

			/* loop over ALL points to adjust position in array and recalculate handles */
			for (a = 0, bezt = fcu->bezt; a < fcu->totvert; a++, bezt++) {
				/* check if thee's a next beztriple which we could try to swap with current */
				if (a < (fcu->totvert - 1)) {
					/* swap if one is after the other (and indicate that order has changed) */
					if (bezt->vec[1][0] > (bezt + 1)->vec[1][0]) {
						SWAP(BezTriple, *bezt, *(bezt + 1));
						ok = 1;
					}

					/* if either one of both of the points exceeds crosses over the keyframe time... */
					if ( (bezt->vec[0][0] > bezt->vec[1][0]) && (bezt->vec[2][0] < bezt->vec[1][0]) ) {
						/* swap handles if they have switched sides for some reason */
						swap_v2_v2(bezt->vec[0], bezt->vec[2]);
					}
					else {
						/* clamp handles */
						CLAMP_MAX(bezt->vec[0][0], bezt->vec[1][0]);
						CLAMP_MIN(bezt->vec[2][0], bezt->vec[1][0]);
					}
				}
			}
		}
	}
}

/* This function tests if any BezTriples are out of order, thus requiring a sort */
short test_time_fcurve(FCurve *fcu)
{
	unsigned int a;

	/* sanity checks */
	if (fcu == NULL)
		return 0;

	/* currently, only need to test beztriples */
	if (fcu->bezt) {
		BezTriple *bezt;

		/* loop through all BezTriples, stopping when one exceeds the one after it */
		for (a = 0, bezt = fcu->bezt; a < (fcu->totvert - 1); a++, bezt++) {
			if (bezt->vec[1][0] > (bezt + 1)->vec[1][0])
				return 1;
		}
	}
	else if (fcu->fpt) {
		FPoint *fpt;

		/* loop through all FPoints, stopping when one exceeds the one after it */
		for (a = 0, fpt = fcu->fpt; a < (fcu->totvert - 1); a++, fpt++) {
			if (fpt->vec[0] > (fpt + 1)->vec[0])
				return 1;
		}
	}

	/* none need any swapping */
	return 0;
}

/* ***************************** Drivers ********************************* */

/* Driver Variables --------------------------- */

/* TypeInfo for Driver Variables (dvti) */
typedef struct DriverVarTypeInfo {
	/* evaluation callback */
	float (*get_value)(ChannelDriver *driver, DriverVar *dvar);

	/* allocation of target slots */
	int num_targets;                        		/* number of target slots required */
	const char *target_names[MAX_DRIVER_TARGETS];   /* UI names that should be given to the slots */
	short target_flags[MAX_DRIVER_TARGETS];   		/* flags defining the requirements for each slot */
} DriverVarTypeInfo;

/* Macro to begin definitions */
#define BEGIN_DVAR_TYPEDEF(type) \
	{

/* Macro to end definitions */
#define END_DVAR_TYPEDEF \
	}

/* ......... */

static ID *dtar_id_ensure_proxy_from(ID *id)
{
	if (id && GS(id->name) == ID_OB && ((Object *)id)->proxy_from)
		return (ID *)(((Object *)id)->proxy_from);
	return id;
}

/* Helper function to obtain a value using RNA from the specified source (for evaluating drivers) */
static float dtar_get_prop_val(ChannelDriver *driver, DriverTarget *dtar)
{
	PointerRNA id_ptr, ptr;
	PropertyRNA *prop;
	ID *id;
	int index = -1;
	float value = 0.0f;

	/* sanity check */
	if (ELEM(NULL, driver, dtar))
		return 0.0f;

	id = dtar_id_ensure_proxy_from(dtar->id);

	/* error check for missing pointer... */
	if (id == NULL) {
		if (G.debug & G_DEBUG) {
			printf("Error: driver has an invalid target to use (path = %s)\n", dtar->rna_path);
		}

		driver->flag |= DRIVER_FLAG_INVALID;
		dtar->flag   |= DTAR_FLAG_INVALID;
		return 0.0f;
	}

	/* get RNA-pointer for the ID-block given in target */
	RNA_id_pointer_create(id, &id_ptr);

	/* get property to read from, and get value as appropriate */
	if (RNA_path_resolve_property_full(&id_ptr, dtar->rna_path, &ptr, &prop, &index)) {
		if (RNA_property_array_check(prop)) {
			/* array */
			if ((index >= 0) && (index < RNA_property_array_length(&ptr, prop))) {
				switch (RNA_property_type(prop)) {
					case PROP_BOOLEAN:
						value = (float)RNA_property_boolean_get_index(&ptr, prop, index);
						break;
					case PROP_INT:
						value = (float)RNA_property_int_get_index(&ptr, prop, index);
						break;
					case PROP_FLOAT:
						value = RNA_property_float_get_index(&ptr, prop, index);
						break;
					default:
						break;
				}
			}
			else {
				/* out of bounds */
				if (G.debug & G_DEBUG) {
					printf("Driver Evaluation Error: array index is out of bounds for %s -> %s (%d)",
					       id->name, dtar->rna_path, index);
				}

				driver->flag |= DRIVER_FLAG_INVALID;
				dtar->flag   |= DTAR_FLAG_INVALID;
				return 0.0f;
			}
		}
		else {
			/* not an array */
			switch (RNA_property_type(prop)) {
				case PROP_BOOLEAN:
					value = (float)RNA_property_boolean_get(&ptr, prop);
					break;
				case PROP_INT:
					value = (float)RNA_property_int_get(&ptr, prop);
					break;
				case PROP_FLOAT:
					value = RNA_property_float_get(&ptr, prop);
					break;
				case PROP_ENUM:
					value = (float)RNA_property_enum_get(&ptr, prop);
					break;
				default:
					break;
			}
		}
	}
	else {
		/* path couldn't be resolved */
		if (G.debug & G_DEBUG) {
			printf("Driver Evaluation Error: cannot resolve target for %s -> %s\n", id->name, dtar->rna_path);
		}

		driver->flag |= DRIVER_FLAG_INVALID;
		dtar->flag   |= DTAR_FLAG_INVALID;
		return 0.0f;
	}

	/* if we're still here, we should be ok... */
	dtar->flag &= ~DTAR_FLAG_INVALID;
	return value;
}

/**
 * Same as 'dtar_get_prop_val'. but get the RNA property.
 */
bool driver_get_variable_property(
        ChannelDriver *driver, DriverTarget *dtar,
        PointerRNA *r_ptr, PropertyRNA **r_prop, int *r_index)
{
	PointerRNA id_ptr;
	PointerRNA ptr;
	PropertyRNA *prop;
	ID *id;
	int index = -1;

	/* sanity check */
	if (ELEM(NULL, driver, dtar))
		return false;

	id = dtar_id_ensure_proxy_from(dtar->id);

	/* error check for missing pointer... */
	if (id == NULL) {
		if (G.debug & G_DEBUG) {
			printf("Error: driver has an invalid target to use (path = %s)\n", dtar->rna_path);
		}

		driver->flag |= DRIVER_FLAG_INVALID;
		dtar->flag   |= DTAR_FLAG_INVALID;
		return false;
	}

	/* get RNA-pointer for the ID-block given in target */
	RNA_id_pointer_create(id, &id_ptr);

	/* get property to read from, and get value as appropriate */
	if (dtar->rna_path == NULL || dtar->rna_path[0] == '\0') {
		ptr = PointerRNA_NULL;
		prop = NULL; /* ok */
	}
	else if (RNA_path_resolve_property_full(&id_ptr, dtar->rna_path, &ptr, &prop, &index)) {
		/* ok */
	}
	else {
		/* path couldn't be resolved */
		if (G.debug & G_DEBUG) {
			printf("Driver Evaluation Error: cannot resolve target for %s -> %s\n", id->name, dtar->rna_path);
		}

		ptr = PointerRNA_NULL;
		*r_prop = NULL;
		*r_index = -1;

		driver->flag |= DRIVER_FLAG_INVALID;
		dtar->flag   |= DTAR_FLAG_INVALID;
		return false;
	}

	*r_ptr = ptr;
	*r_prop = prop;
	*r_index = index;

	/* if we're still here, we should be ok... */
	dtar->flag &= ~DTAR_FLAG_INVALID;
	return true;
}

static short driver_check_valid_targets(ChannelDriver *driver, DriverVar *dvar)
{
	short valid_targets = 0;

	DRIVER_TARGETS_USED_LOOPER(dvar)
	{
		Object *ob = (Object *)dtar_id_ensure_proxy_from(dtar->id);

		/* check if this target has valid data */
		if ((ob == NULL) || (GS(ob->id.name) != ID_OB)) {
			/* invalid target, so will not have enough targets */
			driver->flag |= DRIVER_FLAG_INVALID;
			dtar->flag |= DTAR_FLAG_INVALID;
		}
		else {
			/* target seems to be OK now... */
			dtar->flag &= ~DTAR_FLAG_INVALID;
			valid_targets++;
		}
	}
	DRIVER_TARGETS_LOOPER_END

	return valid_targets;
}

/* ......... */

/* evaluate 'single prop' driver variable */
static float dvar_eval_singleProp(ChannelDriver *driver, DriverVar *dvar)
{
	/* just evaluate the first target slot */
	return dtar_get_prop_val(driver, &dvar->targets[0]);
}

/* evaluate 'rotation difference' driver variable */
static float dvar_eval_rotDiff(ChannelDriver *driver, DriverVar *dvar)
{
	short valid_targets = driver_check_valid_targets(driver, dvar);

	/* make sure we have enough valid targets to use - all or nothing for now... */
	if (driver_check_valid_targets(driver, dvar) != 2) {
		if (G.debug & G_DEBUG) {
			printf("RotDiff DVar: not enough valid targets (n = %d) (a = %p, b = %p)\n",
			        valid_targets, dvar->targets[0].id, dvar->targets[1].id);
		}
		return 0.0f;
	}

	float (*mat[2])[4];

	/* NOTE: for now, these are all just worldspace */
	for (int i = 0; i < 2; i++) {
		/* get pointer to loc values to store in */
		DriverTarget *dtar = &dvar->targets[i];
		Object *ob = (Object *)dtar_id_ensure_proxy_from(dtar->id);
		bPoseChannel *pchan;

		/* after the checks above, the targets should be valid here... */
		BLI_assert((ob != NULL) && (GS(ob->id.name) == ID_OB));

		/* try to get posechannel */
		pchan = BKE_pose_channel_find_name(ob->pose, dtar->pchan_name);

		/* check if object or bone */
		if (pchan) {
			/* bone */
			mat[i] = pchan->pose_mat;
		}
		else {
			/* object */
			mat[i] = ob->obmat;
		}
	}

	float q1[4], q2[4], quat[4], angle;

	/* use the final posed locations */
	mat4_to_quat(q1, mat[0]);
	mat4_to_quat(q2, mat[1]);

	invert_qt_normalized(q1);
	mul_qt_qtqt(quat, q1, q2);
	angle = 2.0f * (saacos(quat[0]));
	angle = ABS(angle);

	return (angle > (float)M_PI) ? (float)((2.0f * (float)M_PI) - angle) : (float)(angle);
}

/* evaluate 'location difference' driver variable */
/* TODO: this needs to take into account space conversions... */
static float dvar_eval_locDiff(ChannelDriver *driver, DriverVar *dvar)
{
	float loc1[3] = {0.0f, 0.0f, 0.0f};
	float loc2[3] = {0.0f, 0.0f, 0.0f};
	short valid_targets = driver_check_valid_targets(driver, dvar);

	/* make sure we have enough valid targets to use - all or nothing for now... */
	if (valid_targets < dvar->num_targets) {
		if (G.debug & G_DEBUG) {
			printf("LocDiff DVar: not enough valid targets (n = %d) (a = %p, b = %p)\n",
			        valid_targets, dvar->targets[0].id, dvar->targets[1].id);
		}
		return 0.0f;
	}

	/* SECOND PASS: get two location values */
	/* NOTE: for now, these are all just worldspace */
	DRIVER_TARGETS_USED_LOOPER(dvar)
	{
		/* get pointer to loc values to store in */
		Object *ob = (Object *)dtar_id_ensure_proxy_from(dtar->id);
		bPoseChannel *pchan;
		float tmp_loc[3];

		/* after the checks above, the targets should be valid here... */
		BLI_assert((ob != NULL) && (GS(ob->id.name) == ID_OB));

		/* try to get posechannel */
		pchan = BKE_pose_channel_find_name(ob->pose, dtar->pchan_name);

		/* check if object or bone */
		if (pchan) {
			/* bone */
			if (dtar->flag & DTAR_FLAG_LOCALSPACE) {
				if (dtar->flag & DTAR_FLAG_LOCAL_CONSTS) {
					float mat[4][4];

					/* extract transform just like how the constraints do it! */
					copy_m4_m4(mat, pchan->pose_mat);
					BKE_constraint_mat_convertspace(ob, pchan, mat, CONSTRAINT_SPACE_POSE, CONSTRAINT_SPACE_LOCAL, false);

					/* ... and from that, we get our transform */
					copy_v3_v3(tmp_loc, mat[3]);
				}
				else {
					/* transform space (use transform values directly) */
					copy_v3_v3(tmp_loc, pchan->loc);
				}
			}
			else {
				/* convert to worldspace */
				copy_v3_v3(tmp_loc, pchan->pose_head);
				mul_m4_v3(ob->obmat, tmp_loc);
			}
		}
		else {
			/* object */
			if (dtar->flag & DTAR_FLAG_LOCALSPACE) {
				if (dtar->flag & DTAR_FLAG_LOCAL_CONSTS) {
					/* XXX: this should practically be the same as transform space... */
					float mat[4][4];

					/* extract transform just like how the constraints do it! */
					copy_m4_m4(mat, ob->obmat);
					BKE_constraint_mat_convertspace(ob, NULL, mat, CONSTRAINT_SPACE_WORLD, CONSTRAINT_SPACE_LOCAL, false);

					/* ... and from that, we get our transform */
					copy_v3_v3(tmp_loc, mat[3]);
				}
				else {
					/* transform space (use transform values directly) */
					copy_v3_v3(tmp_loc, ob->loc);
				}
			}
			else {
				/* worldspace */
				copy_v3_v3(tmp_loc, ob->obmat[3]);
			}
		}

		/* copy the location to the right place */
		if (tarIndex) {
			copy_v3_v3(loc2, tmp_loc);
		}
		else {
			copy_v3_v3(loc1, tmp_loc);
		}
	}
	DRIVER_TARGETS_LOOPER_END


	/* if we're still here, there should now be two targets to use,
	 * so just take the length of the vector between these points
	 */
	return len_v3v3(loc1, loc2);
}

/* evaluate 'transform channel' driver variable */
static float dvar_eval_transChan(ChannelDriver *driver, DriverVar *dvar)
{
	DriverTarget *dtar = &dvar->targets[0];
	Object *ob = (Object *)dtar_id_ensure_proxy_from(dtar->id);
	bPoseChannel *pchan;
	float mat[4][4];
	float oldEul[3] = {0.0f, 0.0f, 0.0f};
	bool use_eulers = false;
	short rot_order = ROT_MODE_EUL;

	/* check if this target has valid data */
	if ((ob == NULL) || (GS(ob->id.name) != ID_OB)) {
		/* invalid target, so will not have enough targets */
		driver->flag |= DRIVER_FLAG_INVALID;
		dtar->flag   |= DTAR_FLAG_INVALID;
		return 0.0f;
	}
	else {
		/* target should be valid now */
		dtar->flag &= ~DTAR_FLAG_INVALID;
	}

	/* try to get posechannel */
	pchan = BKE_pose_channel_find_name(ob->pose, dtar->pchan_name);

	/* check if object or bone, and get transform matrix accordingly
	 * - "useEulers" code is used to prevent the problems associated with non-uniqueness
	 *   of euler decomposition from matrices [#20870]
	 * - localspace is for [#21384], where parent results are not wanted
	 *   but local-consts is for all the common "corrective-shapes-for-limbs" situations
	 */
	if (pchan) {
		/* bone */
		if (pchan->rotmode > 0) {
			copy_v3_v3(oldEul, pchan->eul);
			rot_order = pchan->rotmode;
			use_eulers = true;
		}

		if (dtar->flag & DTAR_FLAG_LOCALSPACE) {
			if (dtar->flag & DTAR_FLAG_LOCAL_CONSTS) {
				/* just like how the constraints do it! */
				copy_m4_m4(mat, pchan->pose_mat);
				BKE_constraint_mat_convertspace(ob, pchan, mat, CONSTRAINT_SPACE_POSE, CONSTRAINT_SPACE_LOCAL, false);
			}
			else {
				/* specially calculate local matrix, since chan_mat is not valid
				 * since it stores delta transform of pose_mat so that deforms work
				 * so it cannot be used here for "transform" space
				 */
				BKE_pchan_to_mat4(pchan, mat);
			}
		}
		else {
			/* worldspace matrix */
			mul_m4_m4m4(mat, ob->obmat, pchan->pose_mat);
		}
	}
	else {
		/* object */
		if (ob->rotmode > 0) {
			copy_v3_v3(oldEul, ob->rot);
			rot_order = ob->rotmode;
			use_eulers = true;
		}

		if (dtar->flag & DTAR_FLAG_LOCALSPACE) {
			if (dtar->flag & DTAR_FLAG_LOCAL_CONSTS) {
				/* just like how the constraints do it! */
				copy_m4_m4(mat, ob->obmat);
				BKE_constraint_mat_convertspace(ob, NULL, mat, CONSTRAINT_SPACE_WORLD, CONSTRAINT_SPACE_LOCAL, false);
			}
			else {
				/* transforms to matrix */
				BKE_object_to_mat4(ob, mat);
			}
		}
		else {
			/* worldspace matrix - just the good-old one */
			copy_m4_m4(mat, ob->obmat);
		}
	}

	/* check which transform */
	if (dtar->transChan >= MAX_DTAR_TRANSCHAN_TYPES) {
		/* not valid channel */
		return 0.0f;
	}
	else if (dtar->transChan >= DTAR_TRANSCHAN_SCALEX) {
		/* Extract scale, and choose the right axis,
		 * inline 'mat4_to_size'. */
		return len_v3(mat[dtar->transChan - DTAR_TRANSCHAN_SCALEX]);
	}
	else if (dtar->transChan >= DTAR_TRANSCHAN_ROTX) {
		/* extract rotation as eulers (if needed)
		 * - definitely if rotation order isn't eulers already
		 * - if eulers, then we have 2 options:
		 *     a) decompose transform matrix as required, then try to make eulers from
		 *        there compatible with original values
		 *     b) [NOT USED] directly use the original values (no decomposition)
		 *         - only an option for "transform space", if quality is really bad with a)
		 */
		float eul[3];

		mat4_to_eulO(eul, rot_order, mat);

		if (use_eulers) {
			compatible_eul(eul, oldEul);
		}

		return eul[dtar->transChan - DTAR_TRANSCHAN_ROTX];
	}
	else {
		/* extract location and choose right axis */
		return mat[3][dtar->transChan];
	}
}

/* ......... */

/* Table of Driver Varaiable Type Info Data */
static DriverVarTypeInfo dvar_types[MAX_DVAR_TYPES] = {
	BEGIN_DVAR_TYPEDEF(DVAR_TYPE_SINGLE_PROP)
		dvar_eval_singleProp,     /* eval callback */
		1,     /* number of targets used */
		{"Property"},     /* UI names for targets */
		{0}     /* flags */
	END_DVAR_TYPEDEF,

	BEGIN_DVAR_TYPEDEF(DVAR_TYPE_ROT_DIFF)
		dvar_eval_rotDiff,     /* eval callback */
		2,     /* number of targets used */
		{"Object/Bone 1", "Object/Bone 2"},     /* UI names for targets */
		{DTAR_FLAG_STRUCT_REF | DTAR_FLAG_ID_OB_ONLY, DTAR_FLAG_STRUCT_REF | DTAR_FLAG_ID_OB_ONLY} /* flags */
	END_DVAR_TYPEDEF,

	BEGIN_DVAR_TYPEDEF(DVAR_TYPE_LOC_DIFF)
		dvar_eval_locDiff,     /* eval callback */
		2,     /* number of targets used */
		{"Object/Bone 1", "Object/Bone 2"},     /* UI names for targets */
		{DTAR_FLAG_STRUCT_REF | DTAR_FLAG_ID_OB_ONLY, DTAR_FLAG_STRUCT_REF | DTAR_FLAG_ID_OB_ONLY} /* flags */
	END_DVAR_TYPEDEF,

	BEGIN_DVAR_TYPEDEF(DVAR_TYPE_TRANSFORM_CHAN)
		dvar_eval_transChan,     /* eval callback */
		1,     /* number of targets used */
		{"Object/Bone"},     /* UI names for targets */
		{DTAR_FLAG_STRUCT_REF | DTAR_FLAG_ID_OB_ONLY}   /* flags */
	END_DVAR_TYPEDEF,
};

/* Get driver variable typeinfo */
static const DriverVarTypeInfo *get_dvar_typeinfo(int type)
{
	/* check if valid type */
	if ((type >= 0) && (type < MAX_DVAR_TYPES))
		return &dvar_types[type];
	else
		return NULL;
}

/* Driver API --------------------------------- */

/* Perform actual freeing driver variable and remove it from the given list */
void driver_free_variable(ListBase *variables, DriverVar *dvar)
{
	/* sanity checks */
	if (dvar == NULL)
		return;

	/* free target vars
	 * - need to go over all of them, not just up to the ones that are used
	 *   currently, since there may be some lingering RNA paths from
	 *   previous users needing freeing
	 */
	DRIVER_TARGETS_LOOPER(dvar)
	{
		/* free RNA path if applicable */
		if (dtar->rna_path)
			MEM_freeN(dtar->rna_path);
	}
	DRIVER_TARGETS_LOOPER_END

	/* remove the variable from the driver */
	BLI_freelinkN(variables, dvar);
}

/* Free the driver variable and do extra updates */
void driver_free_variable_ex(ChannelDriver *driver, DriverVar *dvar)
{
	/* remove and free the driver variable */
	driver_free_variable(&driver->variables, dvar);

	/* since driver variables are cached, the expression needs re-compiling too */
	BKE_driver_invalidate_expression(driver, false, true);
}

/* Copy driver variables from src_vars list to dst_vars list */
void driver_variables_copy(ListBase *dst_vars, const ListBase *src_vars)
{
	BLI_assert(BLI_listbase_is_empty(dst_vars));
	BLI_duplicatelist(dst_vars, src_vars);

	for (DriverVar *dvar = dst_vars->first; dvar; dvar = dvar->next) {
		/* need to go over all targets so that we don't leave any dangling paths */
		DRIVER_TARGETS_LOOPER(dvar)
		{
			/* make a copy of target's rna path if available */
			if (dtar->rna_path)
				dtar->rna_path = MEM_dupallocN(dtar->rna_path);
		}
		DRIVER_TARGETS_LOOPER_END
	}
}

/* Change the type of driver variable */
void driver_change_variable_type(DriverVar *dvar, int type)
{
	const DriverVarTypeInfo *dvti = get_dvar_typeinfo(type);

	/* sanity check */
	if (ELEM(NULL, dvar, dvti))
		return;

	/* set the new settings */
	dvar->type = type;
	dvar->num_targets = dvti->num_targets;

	/* make changes to the targets based on the defines for these types
	 * NOTE: only need to make sure the ones we're using here are valid...
	 */
	DRIVER_TARGETS_USED_LOOPER(dvar)
	{
		short flags = dvti->target_flags[tarIndex];

		/* store the flags */
		dtar->flag = flags;

		/* object ID types only, or idtype not yet initialized */
		if ((flags & DTAR_FLAG_ID_OB_ONLY) || (dtar->idtype == 0))
			dtar->idtype = ID_OB;
	}
	DRIVER_TARGETS_LOOPER_END
}

/* Validate driver name (after being renamed) */
void driver_variable_name_validate(DriverVar *dvar)
{
	/* Special character blacklist */
	const char special_char_blacklist[] = {
	    '~', '`', '!', '@', '#', '$', '%', '^', '&', '*', '+', '=', '-',
	    '/', '\\', '?', ':', ';',  '<', '>', '{', '}', '[', ']', '|',
	    ' ', '.', '\t', '\n', '\r'
	};

	/* sanity checks */
	if (dvar == NULL)
		return;

	/* clear all invalid-name flags */
	dvar->flag &= ~DVAR_ALL_INVALID_FLAGS;

	/* 0) Zero-length identifiers are not allowed */
	if (dvar->name[0] == '\0') {
		dvar->flag |= DVAR_FLAG_INVALID_EMPTY;
	}

	/* 1) Must start with a letter */
	/* XXX: We assume that valid unicode letters in other languages are ok too, hence the blacklisting */
	if (IN_RANGE_INCL(dvar->name[0], '0', '9')) {
		dvar->flag |= DVAR_FLAG_INVALID_START_NUM;
	}
	else if (dvar->name[0] == '_') {
		/* NOTE: We don't allow names to start with underscores (i.e. it helps when ruling out security risks) */
		dvar->flag |= DVAR_FLAG_INVALID_START_CHAR;
	}

	/* 2) Must not contain invalid stuff in the middle of the string */
	if (strchr(dvar->name, ' ')) {
		dvar->flag |= DVAR_FLAG_INVALID_HAS_SPACE;
	}
	if (strchr(dvar->name, '.')) {
		dvar->flag |= DVAR_FLAG_INVALID_HAS_DOT;
	}

	/* 3) Check for special characters - Either at start, or in the middle */
	for (int i = 0; i < sizeof(special_char_blacklist); i++) {
		char *match = strchr(dvar->name, special_char_blacklist[i]);

		if (match == dvar->name)
			dvar->flag |= DVAR_FLAG_INVALID_START_CHAR;
		else if (match != NULL)
			dvar->flag |= DVAR_FLAG_INVALID_HAS_SPECIAL;
	}

	/* 4) Check if the name is a reserved keyword
	 * NOTE: These won't confuse Python, but it will be impossible to use the variable
	 *       in an expression without Python misinterpreting what these are for
	 */
#ifdef WITH_PYTHON
	if (BPY_string_is_keyword(dvar->name)) {
		dvar->flag |= DVAR_FLAG_INVALID_PY_KEYWORD;
	}
#endif

	/* If any these conditions match, the name is invalid */
	if (dvar->flag & DVAR_ALL_INVALID_FLAGS)
		dvar->flag |= DVAR_FLAG_INVALID_NAME;
}

/* Add a new driver variable */
DriverVar *driver_add_new_variable(ChannelDriver *driver)
{
	DriverVar *dvar;

	/* sanity checks */
	if (driver == NULL)
		return NULL;

	/* make a new variable */
	dvar = MEM_callocN(sizeof(DriverVar), "DriverVar");
	BLI_addtail(&driver->variables, dvar);

	/* give the variable a 'unique' name */
	strcpy(dvar->name, CTX_DATA_(BLT_I18NCONTEXT_ID_ACTION, "var"));
	BLI_uniquename(&driver->variables, dvar, CTX_DATA_(BLT_I18NCONTEXT_ID_ACTION, "var"), '_',
	               offsetof(DriverVar, name), sizeof(dvar->name));

	/* set the default type to 'single prop' */
	driver_change_variable_type(dvar, DVAR_TYPE_SINGLE_PROP);

	/* since driver variables are cached, the expression needs re-compiling too */
	BKE_driver_invalidate_expression(driver, false, true);

	/* return the target */
	return dvar;
}

/* This frees the driver itself */
void fcurve_free_driver(FCurve *fcu)
{
	ChannelDriver *driver;
	DriverVar *dvar, *dvarn;

	/* sanity checks */
	if (ELEM(NULL, fcu, fcu->driver))
		return;
	driver = fcu->driver;

	/* free driver targets */
	for (dvar = driver->variables.first; dvar; dvar = dvarn) {
		dvarn = dvar->next;
		driver_free_variable_ex(driver, dvar);
	}

#ifdef WITH_PYTHON
	/* free compiled driver expression */
	if (driver->expr_comp)
		BPY_DECREF(driver->expr_comp);
#endif

	BLI_expr_pylike_free(driver->expr_simple);

	/* free driver itself, then set F-Curve's point to this to NULL (as the curve may still be used) */
	MEM_freeN(driver);
	fcu->driver = NULL;
}

/* This makes a copy of the given driver */
ChannelDriver *fcurve_copy_driver(const ChannelDriver *driver)
{
	ChannelDriver *ndriver;

	/* sanity checks */
	if (driver == NULL)
		return NULL;

	/* copy all data */
	ndriver = MEM_dupallocN(driver);
	ndriver->expr_comp = NULL;
	ndriver->expr_simple = NULL;

	/* copy variables */
	BLI_listbase_clear(&ndriver->variables); /* to get rid of refs to non-copied data (that's still used on original) */
	driver_variables_copy(&ndriver->variables, &driver->variables);

	/* return the new driver */
	return ndriver;
}

/* Driver Expression Evaluation --------------- */

static ExprPyLike_Parsed *driver_compile_simple_expr_impl(ChannelDriver *driver)
{
	/* Prepare parameter names. */
	int names_len = BLI_listbase_count(&driver->variables);
	const char **names = BLI_array_alloca(names, names_len + 1);
	int i = 0;

	names[i++] = "frame";

	for (DriverVar *dvar = driver->variables.first; dvar; dvar = dvar->next) {
		names[i++] = dvar->name;
	}

	return BLI_expr_pylike_parse(driver->expression, names, names_len + 1);
}

static bool driver_evaluate_simple_expr(ChannelDriver *driver, ExprPyLike_Parsed *expr, float *result, float time)
{
	/* Prepare parameter values. */
	int vars_len = BLI_listbase_count(&driver->variables);
	double *vars = BLI_array_alloca(vars, vars_len + 1);
	int i = 0;

	vars[i++] = time;

	for (DriverVar *dvar = driver->variables.first; dvar; dvar = dvar->next) {
		vars[i++] = driver_get_variable_value(driver, dvar);
	}

	/* Evaluate expression. */
	double result_val;
	eExprPyLike_EvalStatus status = BLI_expr_pylike_eval(expr, vars, vars_len + 1, &result_val);
	const char *message;

	switch (status) {
		case EXPR_PYLIKE_SUCCESS:
			if (isfinite(result_val)) {
				*result = (float)result_val;
			}
			return true;

		case EXPR_PYLIKE_DIV_BY_ZERO:
		case EXPR_PYLIKE_MATH_ERROR:
			message = (status == EXPR_PYLIKE_DIV_BY_ZERO) ? "Division by Zero" : "Math Domain Error";
			fprintf(stderr, "\n%s in Driver: '%s'\n", message, driver->expression);

			driver->flag |= DRIVER_FLAG_INVALID;
			return true;

		default:
			/* arriving here means a bug, not user error */
			printf("Error: simple driver expression evaluation failed: '%s'\n", driver->expression);
			return false;
	}
}

/* Compile and cache the driver expression if necessary, with thread safety. */
static bool driver_compile_simple_expr(ChannelDriver *driver)
{
	if (driver->expr_simple != NULL) {
		return true;
	}

	if (driver->type != DRIVER_TYPE_PYTHON) {
		return false;
	}

	/* It's safe to parse in multiple threads; at worst it'll
	 * waste some effort, but in return avoids mutex contention. */
	ExprPyLike_Parsed *expr = driver_compile_simple_expr_impl(driver);

	/* Store the result if the field is still NULL, or discard
	 * it if another thread got here first. */
	if (atomic_cas_ptr((void **)&driver->expr_simple, NULL, expr) != NULL) {
		BLI_expr_pylike_free(expr);
	}

	return true;
}

/* Try using the simple expression evaluator to compute the result of the driver.
 * On success, stores the result and returns true; on failure result is set to 0. */
static bool driver_try_evaluate_simple_expr(ChannelDriver *driver, ChannelDriver *driver_orig, float *result, float time)
{
	*result = 0.0f;

	return driver_compile_simple_expr(driver_orig) &&
	       BLI_expr_pylike_is_valid(driver_orig->expr_simple) &&
	       driver_evaluate_simple_expr(driver, driver_orig->expr_simple, result, time);
}

/* Check if the expression in the driver conforms to the simple subset. */
bool BKE_driver_has_simple_expression(ChannelDriver *driver)
{
	return driver_compile_simple_expr(driver) && BLI_expr_pylike_is_valid(driver->expr_simple);
}

/* Reset cached compiled expression data */
void BKE_driver_invalidate_expression(ChannelDriver *driver, bool expr_changed, bool varname_changed)
{
	if (expr_changed || varname_changed) {
		BLI_expr_pylike_free(driver->expr_simple);
		driver->expr_simple = NULL;
	}

#ifdef WITH_PYTHON
	if (expr_changed) {
		driver->flag |= DRIVER_FLAG_RECOMPILE;
	}

	if (varname_changed) {
		driver->flag |= DRIVER_FLAG_RENAMEVAR;
	}
#endif
}

/* Driver Evaluation -------------------------- */

/* Evaluate a Driver Variable to get a value that contributes to the final */
float driver_get_variable_value(ChannelDriver *driver, DriverVar *dvar)
{
	const DriverVarTypeInfo *dvti;

	/* sanity check */
	if (ELEM(NULL, driver, dvar))
		return 0.0f;

	/* call the relevant callbacks to get the variable value
	 * using the variable type info, storing the obtained value
	 * in dvar->curval so that drivers can be debugged
	 */
	dvti = get_dvar_typeinfo(dvar->type);

	if (dvti && dvti->get_value)
		dvar->curval = dvti->get_value(driver, dvar);
	else
		dvar->curval = 0.0f;

	return dvar->curval;
}

/* Evaluate an Channel-Driver to get a 'time' value to use instead of "evaltime"
<<<<<<< HEAD
 *	- "evaltime" is the frame at which F-Curve is being evaluated
 *  - has to return a float value
 *  - driver_orig is where we cache Python expressions, in case of COW
=======
 * - "evaltime" is the frame at which F-Curve is being evaluated
 * - has to return a float value
>>>>>>> d7f55c4f
 */
float evaluate_driver(PathResolvedRNA *anim_rna, ChannelDriver *driver, ChannelDriver *driver_orig, const float evaltime)
{
	DriverVar *dvar;

	/* check if driver can be evaluated */
	if (driver_orig->flag & DRIVER_FLAG_INVALID)
		return 0.0f;

	switch (driver->type) {
		case DRIVER_TYPE_AVERAGE: /* average values of driver targets */
		case DRIVER_TYPE_SUM: /* sum values of driver targets */
		{
			/* check how many variables there are first (i.e. just one?) */
			if (BLI_listbase_is_single(&driver->variables)) {
				/* just one target, so just use that */
				dvar = driver->variables.first;
				driver->curval = driver_get_variable_value(driver, dvar);
			}
			else {
				/* more than one target, so average the values of the targets */
				float value = 0.0f;
				int tot = 0;

				/* loop through targets, adding (hopefully we don't get any overflow!) */
				for (dvar = driver->variables.first; dvar; dvar = dvar->next) {
					value += driver_get_variable_value(driver, dvar);
					tot++;
				}

				/* perform operations on the total if appropriate */
				if (driver->type == DRIVER_TYPE_AVERAGE)
					driver->curval = tot ? (value / (float)tot) : 0.0f;
				else
					driver->curval = value;
			}
			break;
		}
		case DRIVER_TYPE_MIN: /* smallest value */
		case DRIVER_TYPE_MAX: /* largest value */
		{
			float value = 0.0f;

			/* loop through the variables, getting the values and comparing them to existing ones */
			for (dvar = driver->variables.first; dvar; dvar = dvar->next) {
				/* get value */
				float tmp_val = driver_get_variable_value(driver, dvar);

				/* store this value if appropriate */
				if (dvar->prev) {
					/* check if greater/smaller than the baseline */
					if (driver->type == DRIVER_TYPE_MAX) {
						/* max? */
						if (tmp_val > value)
							value = tmp_val;
					}
					else {
						/* min? */
						if (tmp_val < value)
							value = tmp_val;
					}
				}
				else {
					/* first item - make this the baseline for comparisons */
					value = tmp_val;
				}
			}

			/* store value in driver */
			driver->curval = value;
			break;
		}
		case DRIVER_TYPE_PYTHON: /* expression */
		{
			/* check for empty or invalid expression */
			if ( (driver_orig->expression[0] == '\0') ||
			     (driver_orig->flag & DRIVER_FLAG_INVALID) )
			{
				driver->curval = 0.0f;
			}
			else if (!driver_try_evaluate_simple_expr(driver, driver_orig, &driver->curval, evaltime)) {
#ifdef WITH_PYTHON
				/* this evaluates the expression using Python, and returns its result:
				 * - on errors it reports, then returns 0.0f
				 */
				BLI_mutex_lock(&python_driver_lock);

				driver->curval = BPY_driver_exec(anim_rna, driver, driver_orig, evaltime);

				BLI_mutex_unlock(&python_driver_lock);
#else /* WITH_PYTHON*/
				UNUSED_VARS(anim_rna, evaltime);
#endif /* WITH_PYTHON*/
			}
			break;
		}
		default:
		{
			/* special 'hack' - just use stored value
			 * This is currently used as the mechanism which allows animated settings to be able
			 * to be changed via the UI.
			 */
			break;
		}
	}

	/* return value for driver */
	return driver->curval;
}

/* ***************************** Curve Calculations ********************************* */

/* The total length of the handles is not allowed to be more
 * than the horizontal distance between (v1-v4).
 * This is to prevent curve loops.
 */
void correct_bezpart(float v1[2], float v2[2], float v3[2], float v4[2])
{
	float h1[2], h2[2], len1, len2, len, fac;

	/* calculate handle deltas */
	h1[0] = v1[0] - v2[0];
	h1[1] = v1[1] - v2[1];

	h2[0] = v4[0] - v3[0];
	h2[1] = v4[1] - v3[1];

	/* calculate distances:
	 * - len  = span of time between keyframes
	 * - len1 = length of handle of start key
	 * - len2 = length of handle of end key
	 */
	len = v4[0] - v1[0];
	len1 = fabsf(h1[0]);
	len2 = fabsf(h2[0]);

	/* if the handles have no length, no need to do any corrections */
	if ((len1 + len2) == 0.0f)
		return;

	/* the two handles cross over each other, so force them
	 * apart using the proportion they overlap
	 */
	if ((len1 + len2) > len) {
		fac = len / (len1 + len2);

		v2[0] = (v1[0] - fac * h1[0]);
		v2[1] = (v1[1] - fac * h1[1]);

		v3[0] = (v4[0] - fac * h2[0]);
		v3[1] = (v4[1] - fac * h2[1]);
	}
}

/* find root ('zero') */
static int findzero(float x, float q0, float q1, float q2, float q3, float *o)
{
	double c0, c1, c2, c3, a, b, c, p, q, d, t, phi;
	int nr = 0;

	c0 = q0 - x;
	c1 = 3.0f * (q1 - q0);
	c2 = 3.0f * (q0 - 2.0f * q1 + q2);
	c3 = q3 - q0 + 3.0f * (q1 - q2);

	if (c3 != 0.0) {
		a = c2 / c3;
		b = c1 / c3;
		c = c0 / c3;
		a = a / 3;

		p = b / 3 - a * a;
		q = (2 * a * a * a - a * b + c) / 2;
		d = q * q + p * p * p;

		if (d > 0.0) {
			t = sqrt(d);
			o[0] = (float)(sqrt3d(-q + t) + sqrt3d(-q - t) - a);

			if ((o[0] >= (float)SMALL) && (o[0] <= 1.000001f)) return 1;
			else return 0;
		}
		else if (d == 0.0) {
			t = sqrt3d(-q);
			o[0] = (float)(2 * t - a);

			if ((o[0] >= (float)SMALL) && (o[0] <= 1.000001f)) nr++;
			o[nr] = (float)(-t - a);

			if ((o[nr] >= (float)SMALL) && (o[nr] <= 1.000001f)) return nr + 1;
			else return nr;
		}
		else {
			phi = acos(-q / sqrt(-(p * p * p)));
			t = sqrt(-p);
			p = cos(phi / 3);
			q = sqrt(3 - 3 * p * p);
			o[0] = (float)(2 * t * p - a);

			if ((o[0] >= (float)SMALL) && (o[0] <= 1.000001f)) nr++;
			o[nr] = (float)(-t * (p + q) - a);

			if ((o[nr] >= (float)SMALL) && (o[nr] <= 1.000001f)) nr++;
			o[nr] = (float)(-t * (p - q) - a);

			if ((o[nr] >= (float)SMALL) && (o[nr] <= 1.000001f)) return nr + 1;
			else return nr;
		}
	}
	else {
		a = c2;
		b = c1;
		c = c0;

		if (a != 0.0) {
			/* discriminant */
			p = b * b - 4 * a * c;

			if (p > 0) {
				p = sqrt(p);
				o[0] = (float)((-b - p) / (2 * a));

				if ((o[0] >= (float)SMALL) && (o[0] <= 1.000001f)) nr++;
				o[nr] = (float)((-b + p) / (2 * a));

				if ((o[nr] >= (float)SMALL) && (o[nr] <= 1.000001f)) return nr + 1;
				else return nr;
			}
			else if (p == 0) {
				o[0] = (float)(-b / (2 * a));
				if ((o[0] >= (float)SMALL) && (o[0] <= 1.000001f)) return 1;
				else return 0;
			}
		}
		else if (b != 0.0) {
			o[0] = (float)(-c / b);

			if ((o[0] >= (float)SMALL) && (o[0] <= 1.000001f)) return 1;
			else return 0;
		}
		else if (c == 0.0) {
			o[0] = 0.0;
			return 1;
		}

		return 0;
	}
}

static void berekeny(float f1, float f2, float f3, float f4, float *o, int b)
{
	float t, c0, c1, c2, c3;
	int a;

	c0 = f1;
	c1 = 3.0f * (f2 - f1);
	c2 = 3.0f * (f1 - 2.0f * f2 + f3);
	c3 = f4 - f1 + 3.0f * (f2 - f3);

	for (a = 0; a < b; a++) {
		t = o[a];
		o[a] = c0 + t * c1 + t * t * c2 + t * t * t * c3;
	}
}


/* -------------------------- */

/* Calculate F-Curve value for 'evaltime' using BezTriple keyframes */
static float fcurve_eval_keyframes(FCurve *fcu, BezTriple *bezts, float evaltime)
{
	const float eps = 1.e-8f;
	BezTriple *bezt, *prevbezt, *lastbezt;
	float v1[2], v2[2], v3[2], v4[2], opl[32], dx, fac;
	unsigned int a;
	int b;
	float cvalue = 0.0f;

	/* get pointers */
	a = fcu->totvert - 1;
	prevbezt = bezts;
	bezt = prevbezt + 1;
	lastbezt = prevbezt + a;

	/* evaluation time at or past endpoints? */
	if (prevbezt->vec[1][0] >= evaltime) {
		/* before or on first keyframe */
		if ( (fcu->extend == FCURVE_EXTRAPOLATE_LINEAR) && (prevbezt->ipo != BEZT_IPO_CONST) &&
		     !(fcu->flag & FCURVE_DISCRETE_VALUES) )
		{
			/* linear or bezier interpolation */
			if (prevbezt->ipo == BEZT_IPO_LIN) {
				/* Use the next center point instead of our own handle for
				 * linear interpolated extrapolate
				 */
				if (fcu->totvert == 1) {
					cvalue = prevbezt->vec[1][1];
				}
				else {
					bezt = prevbezt + 1;
					dx = prevbezt->vec[1][0] - evaltime;
					fac = bezt->vec[1][0] - prevbezt->vec[1][0];

					/* prevent division by zero */
					if (fac) {
						fac = (bezt->vec[1][1] - prevbezt->vec[1][1]) / fac;
						cvalue = prevbezt->vec[1][1] - (fac * dx);
					}
					else {
						cvalue = prevbezt->vec[1][1];
					}
				}
			}
			else {
				/* Use the first handle (earlier) of first BezTriple to calculate the
				 * gradient and thus the value of the curve at evaltime
				 */
				dx = prevbezt->vec[1][0] - evaltime;
				fac = prevbezt->vec[1][0] - prevbezt->vec[0][0];

				/* prevent division by zero */
				if (fac) {
					fac = (prevbezt->vec[1][1] - prevbezt->vec[0][1]) / fac;
					cvalue = prevbezt->vec[1][1] - (fac * dx);
				}
				else {
					cvalue = prevbezt->vec[1][1];
				}
			}
		}
		else {
			/* constant (BEZT_IPO_HORIZ) extrapolation or constant interpolation,
			 * so just extend first keyframe's value
			 */
			cvalue = prevbezt->vec[1][1];
		}
	}
	else if (lastbezt->vec[1][0] <= evaltime) {
		/* after or on last keyframe */
		if ( (fcu->extend == FCURVE_EXTRAPOLATE_LINEAR) && (lastbezt->ipo != BEZT_IPO_CONST) &&
		     !(fcu->flag & FCURVE_DISCRETE_VALUES) )
		{
			/* linear or bezier interpolation */
			if (lastbezt->ipo == BEZT_IPO_LIN) {
				/* Use the next center point instead of our own handle for
				 * linear interpolated extrapolate
				 */
				if (fcu->totvert == 1) {
					cvalue = lastbezt->vec[1][1];
				}
				else {
					prevbezt = lastbezt - 1;
					dx = evaltime - lastbezt->vec[1][0];
					fac = lastbezt->vec[1][0] - prevbezt->vec[1][0];

					/* prevent division by zero */
					if (fac) {
						fac = (lastbezt->vec[1][1] - prevbezt->vec[1][1]) / fac;
						cvalue = lastbezt->vec[1][1] + (fac * dx);
					}
					else {
						cvalue = lastbezt->vec[1][1];
					}
				}
			}
			else {
				/* Use the gradient of the second handle (later) of last BezTriple to calculate the
				 * gradient and thus the value of the curve at evaltime
				 */
				dx = evaltime - lastbezt->vec[1][0];
				fac = lastbezt->vec[2][0] - lastbezt->vec[1][0];

				/* prevent division by zero */
				if (fac) {
					fac = (lastbezt->vec[2][1] - lastbezt->vec[1][1]) / fac;
					cvalue = lastbezt->vec[1][1] + (fac * dx);
				}
				else {
					cvalue = lastbezt->vec[1][1];
				}
			}
		}
		else {
			/* constant (BEZT_IPO_HORIZ) extrapolation or constant interpolation,
			 * so just extend last keyframe's value
			 */
			cvalue = lastbezt->vec[1][1];
		}
	}
	else {
		/* evaltime occurs somewhere in the middle of the curve */
		bool exact = false;

		/* Use binary search to find appropriate keyframes...
		 *
		 * The threshold here has the following constraints:
		 *    - 0.001   is too coarse   -> We get artifacts with 2cm driver movements at 1BU = 1m (see T40332)
		 *    - 0.00001 is too fine     -> Weird errors, like selecting the wrong keyframe range (see T39207), occur.
		 *                                 This lower bound was established in b888a32eee8147b028464336ad2404d8155c64dd
		 */
		a = binarysearch_bezt_index_ex(bezts, evaltime, fcu->totvert, 0.0001, &exact);
		if (G.debug & G_DEBUG) printf("eval fcurve '%s' - %f => %u/%u, %d\n", fcu->rna_path, evaltime, a, fcu->totvert, exact);

		if (exact) {
			/* index returned must be interpreted differently when it sits on top of an existing keyframe
			 * - that keyframe is the start of the segment we need (see action_bug_2.blend in T39207)
			 */
			prevbezt = bezts + a;
			bezt = (a < fcu->totvert - 1) ? (prevbezt + 1) : prevbezt;
		}
		else {
			/* index returned refers to the keyframe that the eval-time occurs *before*
			 * - hence, that keyframe marks the start of the segment we're dealing with
			 */
			bezt = bezts + a;
			prevbezt = (a > 0) ? (bezt - 1) : bezt;
		}

		/* use if the key is directly on the frame, rare cases this is needed else we get 0.0 instead. */
		/* XXX: consult T39207 for examples of files where failure of these checks can cause issues */
		if (exact) {
			cvalue = prevbezt->vec[1][1];
		}
		else if (fabsf(bezt->vec[1][0] - evaltime) < eps) {
			cvalue = bezt->vec[1][1];
		}
		/* evaltime occurs within the interval defined by these two keyframes */
		else if ((prevbezt->vec[1][0] <= evaltime) && (bezt->vec[1][0] >= evaltime)) {
			const float begin = prevbezt->vec[1][1];
			const float change = bezt->vec[1][1] - prevbezt->vec[1][1];
			const float duration = bezt->vec[1][0] - prevbezt->vec[1][0];
			const float time = evaltime - prevbezt->vec[1][0];
			const float amplitude = prevbezt->amplitude;
			const float period = prevbezt->period;

			/* value depends on interpolation mode */
			if ((prevbezt->ipo == BEZT_IPO_CONST) || (fcu->flag & FCURVE_DISCRETE_VALUES) || (duration == 0)) {
				/* constant (evaltime not relevant, so no interpolation needed) */
				cvalue = prevbezt->vec[1][1];
			}
			else {
				switch (prevbezt->ipo) {
					/* interpolation ...................................... */
					case BEZT_IPO_BEZ:
						/* bezier interpolation */
						/* (v1, v2) are the first keyframe and its 2nd handle */
						v1[0] = prevbezt->vec[1][0];
						v1[1] = prevbezt->vec[1][1];
						v2[0] = prevbezt->vec[2][0];
						v2[1] = prevbezt->vec[2][1];
						/* (v3, v4) are the last keyframe's 1st handle + the last keyframe */
						v3[0] = bezt->vec[0][0];
						v3[1] = bezt->vec[0][1];
						v4[0] = bezt->vec[1][0];
						v4[1] = bezt->vec[1][1];

						if (fabsf(v1[1] - v4[1]) < FLT_EPSILON &&
						    fabsf(v2[1] - v3[1]) < FLT_EPSILON &&
						    fabsf(v3[1] - v4[1]) < FLT_EPSILON)
						{
							/* Optimisation: If all the handles are flat/at the same values,
							 * the value is simply the shared value (see T40372 -> F91346)
							 */
							cvalue = v1[1];
						}
						else {
							/* adjust handles so that they don't overlap (forming a loop) */
							correct_bezpart(v1, v2, v3, v4);

							/* try to get a value for this position - if failure, try another set of points */
							b = findzero(evaltime, v1[0], v2[0], v3[0], v4[0], opl);
							if (b) {
								berekeny(v1[1], v2[1], v3[1], v4[1], opl, 1);
								cvalue = opl[0];
								/* break; */
							}
							else {
								if (G.debug & G_DEBUG) printf("    ERROR: findzero() failed at %f with %f %f %f %f\n", evaltime, v1[0], v2[0], v3[0], v4[0]);
							}
						}
						break;

					case BEZT_IPO_LIN:
						/* linear - simply linearly interpolate between values of the two keyframes */
						cvalue = BLI_easing_linear_ease(time, begin, change, duration);
						break;

					/* easing ............................................ */
					case BEZT_IPO_BACK:
						switch (prevbezt->easing) {
							case BEZT_IPO_EASE_IN:
								cvalue = BLI_easing_back_ease_in(time, begin, change, duration, prevbezt->back);
								break;
							case BEZT_IPO_EASE_OUT:
								cvalue = BLI_easing_back_ease_out(time, begin, change, duration, prevbezt->back);
								break;
							case BEZT_IPO_EASE_IN_OUT:
								cvalue = BLI_easing_back_ease_in_out(time, begin, change, duration, prevbezt->back);
								break;

							default: /* default/auto: same as ease out */
								cvalue = BLI_easing_back_ease_out(time, begin, change, duration, prevbezt->back);
								break;
						}
						break;

					case BEZT_IPO_BOUNCE:
						switch (prevbezt->easing) {
							case BEZT_IPO_EASE_IN:
								cvalue = BLI_easing_bounce_ease_in(time, begin, change, duration);
								break;
							case BEZT_IPO_EASE_OUT:
								cvalue = BLI_easing_bounce_ease_out(time, begin, change, duration);
								break;
							case BEZT_IPO_EASE_IN_OUT:
								cvalue = BLI_easing_bounce_ease_in_out(time, begin, change, duration);
								break;

							default: /* default/auto: same as ease out */
								cvalue = BLI_easing_bounce_ease_out(time, begin, change, duration);
								break;
						}
						break;

					case BEZT_IPO_CIRC:
						switch (prevbezt->easing) {
							case BEZT_IPO_EASE_IN:
								cvalue = BLI_easing_circ_ease_in(time, begin, change, duration);
								break;
							case BEZT_IPO_EASE_OUT:
								cvalue = BLI_easing_circ_ease_out(time, begin, change, duration);
								break;
							case BEZT_IPO_EASE_IN_OUT:
								cvalue = BLI_easing_circ_ease_in_out(time, begin, change, duration);
								break;

							default: /* default/auto: same as ease in */
								cvalue = BLI_easing_circ_ease_in(time, begin, change, duration);
								break;
						}
						break;

					case BEZT_IPO_CUBIC:
						switch (prevbezt->easing) {
							case BEZT_IPO_EASE_IN:
								cvalue = BLI_easing_cubic_ease_in(time, begin, change, duration);
								break;
							case BEZT_IPO_EASE_OUT:
								cvalue = BLI_easing_cubic_ease_out(time, begin, change, duration);
								break;
							case BEZT_IPO_EASE_IN_OUT:
								cvalue = BLI_easing_cubic_ease_in_out(time, begin, change, duration);
								break;

							default: /* default/auto: same as ease in */
								cvalue = BLI_easing_cubic_ease_in(time, begin, change, duration);
								break;
						}
						break;

					case BEZT_IPO_ELASTIC:
						switch (prevbezt->easing) {
							case BEZT_IPO_EASE_IN:
								cvalue = BLI_easing_elastic_ease_in(time, begin, change, duration, amplitude, period);
								break;
							case BEZT_IPO_EASE_OUT:
								cvalue = BLI_easing_elastic_ease_out(time, begin, change, duration, amplitude, period);
								break;
							case BEZT_IPO_EASE_IN_OUT:
								cvalue = BLI_easing_elastic_ease_in_out(time, begin, change, duration, amplitude, period);
								break;

							default: /* default/auto: same as ease out */
								cvalue = BLI_easing_elastic_ease_out(time, begin, change, duration, amplitude, period);
								break;
						}
						break;

					case BEZT_IPO_EXPO:
						switch (prevbezt->easing) {
							case BEZT_IPO_EASE_IN:
								cvalue = BLI_easing_expo_ease_in(time, begin, change, duration);
								break;
							case BEZT_IPO_EASE_OUT:
								cvalue = BLI_easing_expo_ease_out(time, begin, change, duration);
								break;
							case BEZT_IPO_EASE_IN_OUT:
								cvalue = BLI_easing_expo_ease_in_out(time, begin, change, duration);
								break;

							default: /* default/auto: same as ease in */
								cvalue = BLI_easing_expo_ease_in(time, begin, change, duration);
								break;
						}
						break;

					case BEZT_IPO_QUAD:
						switch (prevbezt->easing) {
							case BEZT_IPO_EASE_IN:
								cvalue = BLI_easing_quad_ease_in(time, begin, change, duration);
								break;
							case BEZT_IPO_EASE_OUT:
								cvalue = BLI_easing_quad_ease_out(time, begin, change, duration);
								break;
							case BEZT_IPO_EASE_IN_OUT:
								cvalue = BLI_easing_quad_ease_in_out(time, begin, change, duration);
								break;

							default: /* default/auto: same as ease in */
								cvalue = BLI_easing_quad_ease_in(time, begin, change, duration);
								break;
						}
						break;

					case BEZT_IPO_QUART:
						switch (prevbezt->easing) {
							case BEZT_IPO_EASE_IN:
								cvalue = BLI_easing_quart_ease_in(time, begin, change, duration);
								break;
							case BEZT_IPO_EASE_OUT:
								cvalue = BLI_easing_quart_ease_out(time, begin, change, duration);
								break;
							case BEZT_IPO_EASE_IN_OUT:
								cvalue = BLI_easing_quart_ease_in_out(time, begin, change, duration);
								break;

							default: /* default/auto: same as ease in */
								cvalue = BLI_easing_quart_ease_in(time, begin, change, duration);
								break;
						}
						break;

					case BEZT_IPO_QUINT:
						switch (prevbezt->easing) {
							case BEZT_IPO_EASE_IN:
								cvalue = BLI_easing_quint_ease_in(time, begin, change, duration);
								break;
							case BEZT_IPO_EASE_OUT:
								cvalue = BLI_easing_quint_ease_out(time, begin, change, duration);
								break;
							case BEZT_IPO_EASE_IN_OUT:
								cvalue = BLI_easing_quint_ease_in_out(time, begin, change, duration);
								break;

							default: /* default/auto: same as ease in */
								cvalue = BLI_easing_quint_ease_in(time, begin, change, duration);
								break;
						}
						break;

					case BEZT_IPO_SINE:
						switch (prevbezt->easing) {
							case BEZT_IPO_EASE_IN:
								cvalue = BLI_easing_sine_ease_in(time, begin, change, duration);
								break;
							case BEZT_IPO_EASE_OUT:
								cvalue = BLI_easing_sine_ease_out(time, begin, change, duration);
								break;
							case BEZT_IPO_EASE_IN_OUT:
								cvalue = BLI_easing_sine_ease_in_out(time, begin, change, duration);
								break;

							default: /* default/auto: same as ease in */
								cvalue = BLI_easing_sine_ease_in(time, begin, change, duration);
								break;
						}
						break;


					default:
						cvalue = prevbezt->vec[1][1];
						break;
				}
			}
		}
		else {
			if (G.debug & G_DEBUG) printf("   ERROR: failed eval - p=%f b=%f, t=%f (%f)\n", prevbezt->vec[1][0], bezt->vec[1][0], evaltime, fabsf(bezt->vec[1][0] - evaltime));
		}
	}

	/* return value */
	return cvalue;
}

/* Calculate F-Curve value for 'evaltime' using FPoint samples */
static float fcurve_eval_samples(FCurve *fcu, FPoint *fpts, float evaltime)
{
	FPoint *prevfpt, *lastfpt, *fpt;
	float cvalue = 0.0f;

	/* get pointers */
	prevfpt = fpts;
	lastfpt = prevfpt + fcu->totvert - 1;

	/* evaluation time at or past endpoints? */
	if (prevfpt->vec[0] >= evaltime) {
		/* before or on first sample, so just extend value */
		cvalue = prevfpt->vec[1];
	}
	else if (lastfpt->vec[0] <= evaltime) {
		/* after or on last sample, so just extend value */
		cvalue = lastfpt->vec[1];
	}
	else {
		float t = fabsf(evaltime - floorf(evaltime));

		/* find the one on the right frame (assume that these are spaced on 1-frame intervals) */
		fpt = prevfpt + ((int)evaltime - (int)prevfpt->vec[0]);

		/* if not exactly on the frame, perform linear interpolation with the next one */
		if ((t != 0.0f) && (t < 1.0f))
			cvalue = interpf(fpt->vec[1], (fpt + 1)->vec[1], 1.0f - t);
		else
			cvalue = fpt->vec[1];
	}

	/* return value */
	return cvalue;
}

/* ***************************** F-Curve - Evaluation ********************************* */

/* Evaluate and return the value of the given F-Curve at the specified frame ("evaltime")
 * Note: this is also used for drivers
 */
static float evaluate_fcurve_ex(FCurve *fcu, float evaltime, float cvalue)
{
	FModifierStackStorage *storage;
	float devaltime;

	/* evaluate modifiers which modify time to evaluate the base curve at */
	storage = evaluate_fmodifiers_storage_new(&fcu->modifiers);
	devaltime = evaluate_time_fmodifiers(storage, &fcu->modifiers, fcu, cvalue, evaltime);

	/* evaluate curve-data
	 * - 'devaltime' instead of 'evaltime', as this is the time that the last time-modifying
	 *   F-Curve modifier on the stack requested the curve to be evaluated at
	 */
	if (fcu->bezt)
		cvalue = fcurve_eval_keyframes(fcu, fcu->bezt, devaltime);
	else if (fcu->fpt)
		cvalue = fcurve_eval_samples(fcu, fcu->fpt, devaltime);

	/* evaluate modifiers */
	evaluate_value_fmodifiers(storage, &fcu->modifiers, fcu, &cvalue, devaltime);

	evaluate_fmodifiers_storage_free(storage);

	/* if curve can only have integral values, perform truncation (i.e. drop the decimal part)
	 * here so that the curve can be sampled correctly
	 */
	if (fcu->flag & FCURVE_INT_VALUES)
		cvalue = floorf(cvalue + 0.5f);

	/* return evaluated value */
	return cvalue;
}

float evaluate_fcurve(FCurve *fcu, float evaltime)
{
	BLI_assert(fcu->driver == NULL);

	return evaluate_fcurve_ex(fcu, evaltime, 0.0);
}

float evaluate_fcurve_driver(PathResolvedRNA *anim_rna, FCurve *fcu, ChannelDriver *driver_orig, float evaltime)
{
	BLI_assert(fcu->driver != NULL);
	float cvalue = 0.0f;

	/* if there is a driver (only if this F-Curve is acting as 'driver'), evaluate it to find value to use as "evaltime"
	 * since drivers essentially act as alternative input (i.e. in place of 'time') for F-Curves
	 */
	if (fcu->driver) {
		/* evaltime now serves as input for the curve */
		evaltime = evaluate_driver(anim_rna, fcu->driver, driver_orig, evaltime);

		/* only do a default 1-1 mapping if it's unlikely that anything else will set a value... */
		if (fcu->totvert == 0) {
			FModifier *fcm;
			bool do_linear = true;

			/* out-of-range F-Modifiers will block, as will those which just plain overwrite the values
			 * XXX: additive is a bit more dicey; it really depends then if things are in range or not...
			 */
			for (fcm = fcu->modifiers.first; fcm; fcm = fcm->next) {
				/* if there are range-restrictions, we must definitely block [#36950] */
				if ((fcm->flag & FMODIFIER_FLAG_RANGERESTRICT) == 0 ||
				    ((fcm->sfra <= evaltime) && (fcm->efra >= evaltime)) )
				{
					/* within range: here it probably doesn't matter, though we'd want to check on additive... */
				}
				else {
					/* outside range: modifier shouldn't contribute to the curve here, though it does in other areas,
					 * so neither should the driver!
					 */
					do_linear = false;
				}
			}

			/* only copy over results if none of the modifiers disagreed with this */
			if (do_linear) {
				cvalue = evaltime;
			}
		}
	}

	return evaluate_fcurve_ex(fcu, evaltime, cvalue);
}

/* Calculate the value of the given F-Curve at the given frame, and set its curval */
float calculate_fcurve(PathResolvedRNA *anim_rna, FCurve *fcu, float evaltime)
{
	/* only calculate + set curval (overriding the existing value) if curve has
	 * any data which warrants this...
	 */
	if ((fcu->totvert) || (fcu->driver && !(fcu->driver->flag & DRIVER_FLAG_INVALID)) ||
	    list_has_suitable_fmodifier(&fcu->modifiers, 0, FMI_TYPE_GENERATE_CURVE))
	{
		/* calculate and set curval (evaluates driver too if necessary) */
		float curval;
		if (fcu->driver) {
			curval = evaluate_fcurve_driver(anim_rna, fcu, fcu->driver, evaltime);
		}
		else {
			curval = evaluate_fcurve(fcu, evaltime);
		}
		fcu->curval = curval;  /* debug display only, not thread safe! */
		return curval;
	}
	else {
		return 0.0f;
	}
}<|MERGE_RESOLUTION|>--- conflicted
+++ resolved
@@ -2033,14 +2033,9 @@
 }
 
 /* Evaluate an Channel-Driver to get a 'time' value to use instead of "evaltime"
-<<<<<<< HEAD
- *	- "evaltime" is the frame at which F-Curve is being evaluated
- *  - has to return a float value
- *  - driver_orig is where we cache Python expressions, in case of COW
-=======
  * - "evaltime" is the frame at which F-Curve is being evaluated
  * - has to return a float value
->>>>>>> d7f55c4f
+ * - driver_orig is where we cache Python expressions, in case of COW
  */
 float evaluate_driver(PathResolvedRNA *anim_rna, ChannelDriver *driver, ChannelDriver *driver_orig, const float evaltime)
 {
