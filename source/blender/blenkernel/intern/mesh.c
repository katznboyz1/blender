--- conflicted
+++ resolved
@@ -1028,7 +1028,7 @@
   const BMAllocTemplate allocsize = BMALLOC_TEMPLATE_FROM_ME(me);
 
   BMesh *bm = BM_mesh_create(&allocsize, create_params);
-  BM_mesh_bm_from_me((Object*)ob, bm, me, convert_params);
+  BM_mesh_bm_from_me((Object *)ob, bm, me, convert_params);
 
   return bm;
 }
@@ -1055,17 +1055,13 @@
 {
   BLI_assert(params->calc_object_remap == false);
   Mesh *mesh = BKE_id_new_nomain(ID_ME, NULL);
-<<<<<<< HEAD
+
   BM_mesh_bm_to_me(NULL, NULL, bm, mesh, params);
 
   if (me_settings) {
-    BKE_mesh_copy_settings(mesh, me_settings);
-  }
-
-=======
-  BM_mesh_bm_to_me(NULL, bm, mesh, params);
-  BKE_mesh_copy_parameters_for_eval(mesh, me_settings);
->>>>>>> 2d60c496
+    BKE_mesh_copy_parameters_for_eval(mesh, me_settings);
+  }
+
   return mesh;
 }
 
