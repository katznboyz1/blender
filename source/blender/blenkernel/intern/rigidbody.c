/*
 * ***** BEGIN GPL LICENSE BLOCK *****
 *
 * This program is free software; you can redistribute it and/or
 * modify it under the terms of the GNU General Public License
 * as published by the Free Software Foundation; either version 2
 * of the License, or (at your option) any later version.
 *
 * This program is distributed in the hope that it will be useful,
 * but WITHOUT ANY WARRANTY; without even the implied warranty of
 * MERCHANTABILITY or FITNESS FOR A PARTICULAR PURPOSE.  See the
 * GNU General Public License for more details.
 *
 * You should have received a copy of the GNU General Public License
 * along with this program; if not, write to the Free Software Foundation,
 * Inc., 51 Franklin Street, Fifth Floor, Boston, MA 02110-1301, USA.
 *
 * The Original Code is Copyright (C) 2013 Blender Foundation
 * All rights reserved.
 *
 * The Original Code is: all of this file.
 *
 * Contributor(s): Joshua Leung, Sergej Reich
 *
 * ***** END GPL LICENSE BLOCK *****
 */

/** \file rigidbody.c
 *  \ingroup blenkernel
 *  \brief Blender-side interface and methods for dealing with Rigid Body simulations
 */

#include <stdio.h>
#include <string.h>
#include <stddef.h>
#include <float.h>
#include <math.h>
#include <limits.h>

#include "MEM_guardedalloc.h"

#include "BLI_blenlib.h"
#include "BLI_math.h"

#ifdef WITH_BULLET
#  include "RBI_api.h"
#endif

#include "DNA_group_types.h"
#include "DNA_meshdata_types.h"
#include "DNA_object_types.h"
#include "DNA_object_force.h"
#include "DNA_rigidbody_types.h"
#include "DNA_scene_types.h"

#include "BKE_cdderivedmesh.h"
#include "BKE_effect.h"
#include "BKE_global.h"
#include "BKE_library.h"
#include "BKE_mesh.h"
#include "BKE_object.h"
#include "BKE_pointcache.h"
#include "BKE_rigidbody.h"

#include "RNA_access.h"

#ifdef WITH_BULLET

/* ************************************** */
/* Memory Management */

/* Freeing Methods --------------------- */

/* Free rigidbody world */
void BKE_rigidbody_free_world(RigidBodyWorld *rbw)
{
	/* sanity check */
	if (!rbw)
		return;

	if (rbw->physics_world) {
		/* free physics references, we assume that all physics objects in will have been added to the world */
		GroupObject *go;
		if (rbw->constraints) {
			for (go = rbw->constraints->gobject.first; go; go = go->next) {
				if (go->ob && go->ob->rigidbody_constraint) {
					RigidBodyCon *rbc = go->ob->rigidbody_constraint;

					if (rbc->physics_constraint)
						RB_dworld_remove_constraint(rbw->physics_world, rbc->physics_constraint);
				}
			}
		}
		if (rbw->group) {
			for (go = rbw->group->gobject.first; go; go = go->next) {
				if (go->ob && go->ob->rigidbody_object) {
					RigidBodyOb *rbo = go->ob->rigidbody_object;

					if (rbo->physics_object)
						RB_dworld_remove_body(rbw->physics_world, rbo->physics_object);
				}
			}
		}
		/* free dynamics world */
		RB_dworld_delete(rbw->physics_world);
	}
	if (rbw->objects)
		free(rbw->objects);

	/* free cache */
	BKE_ptcache_free(rbw->pointcache);
	rbw->pointcache = NULL;

	/* free effector weights */
	if (rbw->effector_weights)
		MEM_freeN(rbw->effector_weights);

	/* free rigidbody world itself */
	MEM_freeN(rbw);
}

/* Free RigidBody settings and sim instances */
void BKE_rigidbody_free_object(Object *ob)
{
	RigidBodyOb *rbo = (ob) ? ob->rigidbody_object : NULL;

	/* sanity check */
	if (rbo == NULL)
		return;

	/* free physics references */
	if (rbo->physics_object) {
		RB_body_delete(rbo->physics_object);
		rbo->physics_object = NULL;
	}

	if (rbo->physics_shape) {
		RB_shape_delete(rbo->physics_shape);
		rbo->physics_shape = NULL;
	}

	/* free data itself */
	MEM_freeN(rbo);
	ob->rigidbody_object = NULL;
}

/* Free RigidBody constraint and sim instance */
void BKE_rigidbody_free_constraint(Object *ob)
{
	RigidBodyCon *rbc = (ob) ? ob->rigidbody_constraint : NULL;

	/* sanity check */
	if (rbc == NULL)
		return;

	/* free physics reference */
	if (rbc->physics_constraint) {
		RB_constraint_delete(rbc->physics_constraint);
		rbc->physics_constraint = NULL;
	}

	/* free data itself */
	MEM_freeN(rbc);
	ob->rigidbody_constraint = NULL;
}

/* Copying Methods --------------------- */

/* These just copy the data, clearing out references to physics objects.
 * Anything that uses them MUST verify that the copied object will
 * be added to relevant groups later...
 */

RigidBodyOb *BKE_rigidbody_copy_object(Object *ob)
{
	RigidBodyOb *rboN = NULL;

	if (ob->rigidbody_object) {
		/* just duplicate the whole struct first (to catch all the settings) */
		rboN = MEM_dupallocN(ob->rigidbody_object);

		/* tag object as needing to be verified */
		rboN->flag |= RBO_FLAG_NEEDS_VALIDATE;

		/* clear out all the fields which need to be revalidated later */
		rboN->physics_object = NULL;
		rboN->physics_shape = NULL;
	}

	/* return new copy of settings */
	return rboN;
}

RigidBodyCon *BKE_rigidbody_copy_constraint(Object *ob)
{
	RigidBodyCon *rbcN = NULL;

	if (ob->rigidbody_constraint) {
		/* just duplicate the whole struct first (to catch all the settings) */
		rbcN = MEM_dupallocN(ob->rigidbody_constraint);

		/* tag object as needing to be verified */
		rbcN->flag |= RBC_FLAG_NEEDS_VALIDATE;

		/* clear out all the fields which need to be revalidated later */
		rbcN->physics_constraint = NULL;
	}

	/* return new copy of settings */
	return rbcN;
}

/* preserve relationships between constraints and rigid bodies after duplication */
void BKE_rigidbody_relink_constraint(RigidBodyCon *rbc)
{
	ID_NEW(rbc->ob1);
	ID_NEW(rbc->ob2);
}

/* ************************************** */
/* Setup Utilities - Validate Sim Instances */

/* get the appropriate DerivedMesh based on rigid body mesh source */
static DerivedMesh *rigidbody_get_mesh(Object *ob)
{
	if (ob->rigidbody_object->mesh_source == RBO_MESH_DEFORM) {
		return ob->derivedDeform;
	}
	else if (ob->rigidbody_object->mesh_source == RBO_MESH_FINAL) {
		return ob->derivedFinal;
	}
	else {
		return CDDM_from_mesh(ob->data);
	}
}

/* create collision shape of mesh - convex hull */
static rbCollisionShape *rigidbody_get_shape_convexhull_from_mesh(Object *ob, float margin, bool *can_embed)
{
	rbCollisionShape *shape = NULL;
	DerivedMesh *dm = NULL;
	MVert *mvert = NULL;
	int totvert = 0;

	if (ob->type == OB_MESH && ob->data) {
		dm = rigidbody_get_mesh(ob);
		mvert   = (dm) ? dm->getVertArray(dm) : NULL;
		totvert = (dm) ? dm->getNumVerts(dm) : 0;
	}
	else {
		printf("ERROR: cannot make Convex Hull collision shape for non-Mesh object\n");
	}

	if (totvert) {
		shape = RB_shape_new_convex_hull((float *)mvert, sizeof(MVert), totvert, margin, can_embed);
	}
	else {
		printf("ERROR: no vertices to define Convex Hull collision shape with\n");
	}

	if (dm && ob->rigidbody_object->mesh_source == RBO_MESH_BASE)
		dm->release(dm);

	return shape;
}

/* create collision shape of mesh - triangulated mesh
 * returns NULL if creation fails.
 */
static rbCollisionShape *rigidbody_get_shape_trimesh_from_mesh(Object *ob)
{
	rbCollisionShape *shape = NULL;

	if (ob->type == OB_MESH) {
		DerivedMesh *dm = NULL;
		MVert *mvert;
		MFace *mface;
		int totvert;
		int totface;
		int tottris = 0;
		int triangle_index = 0;

		dm = rigidbody_get_mesh(ob);

		/* ensure mesh validity, then grab data */
		if (dm == NULL)
			return NULL;

		DM_ensure_tessface(dm);

		mvert   = dm->getVertArray(dm);
		totvert = dm->getNumVerts(dm);
		mface   = dm->getTessFaceArray(dm);
		totface = dm->getNumTessFaces(dm);

		/* sanity checking - potential case when no data will be present */
		if ((totvert == 0) || (totface == 0)) {
			printf("WARNING: no geometry data converted for Mesh Collision Shape (ob = %s)\n", ob->id.name + 2);
		}
		else {
			rbMeshData *mdata;
			int i;
			
			/* count triangles */
			for (i = 0; i < totface; i++) {
				(mface[i].v4) ? (tottris += 2) : (tottris += 1);
			}

			/* init mesh data for collision shape */
			mdata = RB_trimesh_data_new(tottris, totvert);
			
			RB_trimesh_add_vertices(mdata, (float *)mvert, totvert, sizeof(MVert));

			/* loop over all faces, adding them as triangles to the collision shape
			 * (so for some faces, more than triangle will get added)
			 */
			for (i = 0; (i < totface) && (mface) && (mvert); i++, mface++) {
				/* add first triangle - verts 1,2,3 */
				RB_trimesh_add_triangle_indices(mdata, triangle_index, mface->v1, mface->v2, mface->v3);
				triangle_index++;

				/* add second triangle if needed - verts 1,3,4 */
				if (mface->v4) {
					RB_trimesh_add_triangle_indices(mdata, triangle_index, mface->v1, mface->v3, mface->v4);
					triangle_index++;
				}
			}
			RB_trimesh_finish(mdata);

			/* construct collision shape
			 *
			 * These have been chosen to get better speed/accuracy tradeoffs with regards
			 * to limitations of each:
			 *    - BVH-Triangle Mesh: for passive objects only. Despite having greater
			 *                         speed/accuracy, they cannot be used for moving objects.
			 *    - GImpact Mesh:      for active objects. These are slower and less stable,
			 *                         but are more flexible for general usage.
			 */
			if (ob->rigidbody_object->type == RBO_TYPE_PASSIVE) {
				shape = RB_shape_new_trimesh(mdata);
			}
			else {
				shape = RB_shape_new_gimpact_mesh(mdata);
			}
		}

		/* cleanup temp data */
		if (ob->rigidbody_object->mesh_source == RBO_MESH_BASE) {
			dm->release(dm);
		}
	}
	else {
		printf("ERROR: cannot make Triangular Mesh collision shape for non-Mesh object\n");
	}

	return shape;
}

/* Create new physics sim collision shape for object and store it,
 * or remove the existing one first and replace...
 */
static void rigidbody_validate_sim_shape(Object *ob, bool rebuild)
{
	RigidBodyOb *rbo = ob->rigidbody_object;
	rbCollisionShape *new_shape = NULL;
	BoundBox *bb = NULL;
	float size[3] = {1.0f, 1.0f, 1.0f};
	float radius = 1.0f;
	float height = 1.0f;
	float capsule_height;
	float hull_margin = 0.0f;
	bool can_embed = true;
	bool has_volume;

	/* sanity check */
	if (rbo == NULL)
		return;

	/* don't create a new shape if we already have one and don't want to rebuild it */
	if (rbo->physics_shape && !rebuild)
		return;

	/* if automatically determining dimensions, use the Object's boundbox
	 *	- assume that all quadrics are standing upright on local z-axis
	 *	- assume even distribution of mass around the Object's pivot
	 *	  (i.e. Object pivot is centralized in boundbox)
	 */
	// XXX: all dimensions are auto-determined now... later can add stored settings for this
	/* get object dimensions without scaling */
	bb = BKE_object_boundbox_get(ob);
	if (bb) {
		size[0] = (bb->vec[4][0] - bb->vec[0][0]);
		size[1] = (bb->vec[2][1] - bb->vec[0][1]);
		size[2] = (bb->vec[1][2] - bb->vec[0][2]);
	}
	mul_v3_fl(size, 0.5f);

	if (ELEM(rbo->shape, RB_SHAPE_CAPSULE, RB_SHAPE_CYLINDER, RB_SHAPE_CONE)) {
		/* take radius as largest x/y dimension, and height as z-dimension */
		radius = MAX2(size[0], size[1]);
		height = size[2];
	}
	else if (rbo->shape == RB_SHAPE_SPHERE) {
		/* take radius to the largest dimension to try and encompass everything */
		radius = MAX3(size[0], size[1], size[2]);
	}

	/* create new shape */
	switch (rbo->shape) {
		case RB_SHAPE_BOX:
			new_shape = RB_shape_new_box(size[0], size[1], size[2]);
			break;

		case RB_SHAPE_SPHERE:
			new_shape = RB_shape_new_sphere(radius);
			break;

		case RB_SHAPE_CAPSULE:
			capsule_height = (height - radius) * 2.0f;
			new_shape = RB_shape_new_capsule(radius, (capsule_height > 0.0f) ? capsule_height : 0.0f);
			break;
		case RB_SHAPE_CYLINDER:
			new_shape = RB_shape_new_cylinder(radius, height);
			break;
		case RB_SHAPE_CONE:
			new_shape = RB_shape_new_cone(radius, height * 2.0f);
			break;

		case RB_SHAPE_CONVEXH:
			/* try to emged collision margin */
			has_volume = (MIN3(size[0], size[1], size[2]) > 0.0f);

			if (!(rbo->flag & RBO_FLAG_USE_MARGIN) && has_volume)
				hull_margin = 0.04f;
			new_shape = rigidbody_get_shape_convexhull_from_mesh(ob, hull_margin, &can_embed);
			if (!(rbo->flag & RBO_FLAG_USE_MARGIN))
				rbo->margin = (can_embed && has_volume) ? 0.04f : 0.0f;  /* RB_TODO ideally we shouldn't directly change the margin here */
			break;
		case RB_SHAPE_TRIMESH:
			new_shape = rigidbody_get_shape_trimesh_from_mesh(ob);
			break;
	}
	/* assign new collision shape if creation was successful */
	if (new_shape) {
		if (rbo->physics_shape)
			RB_shape_delete(rbo->physics_shape);
		rbo->physics_shape = new_shape;
		RB_shape_set_margin(rbo->physics_shape, RBO_GET_MARGIN(rbo));
	}
	/* use box shape if we can't fall back to old shape */
	else if (rbo->physics_shape == NULL) {
		rbo->shape = RB_SHAPE_BOX;
		rigidbody_validate_sim_shape(ob, true);
	}
}

/* --------------------- */

/* helper function to calculate volume of rigidbody object */
// TODO: allow a parameter to specify method used to calculate this?
void BKE_rigidbody_calc_volume(Object *ob, float *r_vol)
{
	RigidBodyOb *rbo = ob->rigidbody_object;

	float size[3]  = {1.0f, 1.0f, 1.0f};
	float radius = 1.0f;
	float height = 1.0f;

	float volume = 0.0f;

	/* if automatically determining dimensions, use the Object's boundbox
	 *	- assume that all quadrics are standing upright on local z-axis
	 *	- assume even distribution of mass around the Object's pivot
	 *	  (i.e. Object pivot is centralized in boundbox)
	 *	- boundbox gives full width
	 */
	// XXX: all dimensions are auto-determined now... later can add stored settings for this
	BKE_object_dimensions_get(ob, size);

	if (ELEM(rbo->shape, RB_SHAPE_CAPSULE, RB_SHAPE_CYLINDER, RB_SHAPE_CONE)) {
		/* take radius as largest x/y dimension, and height as z-dimension */
		radius = MAX2(size[0], size[1]) * 0.5f;
		height = size[2];
	}
	else if (rbo->shape == RB_SHAPE_SPHERE) {
		/* take radius to the largest dimension to try and encompass everything */
		radius = max_fff(size[0], size[1], size[2]) * 0.5f;
	}

	/* calculate volume as appropriate  */
	switch (rbo->shape) {
		case RB_SHAPE_BOX:
			volume = size[0] * size[1] * size[2];
			break;

		case RB_SHAPE_SPHERE:
			volume = 4.0f / 3.0f * (float)M_PI * radius * radius * radius;
			break;

		/* for now, assume that capsule is close enough to a cylinder... */
		case RB_SHAPE_CAPSULE:
		case RB_SHAPE_CYLINDER:
			volume = (float)M_PI * radius * radius * height;
			break;

		case RB_SHAPE_CONE:
			volume = (float)M_PI / 3.0f * radius * radius * height;
			break;

		case RB_SHAPE_CONVEXH:
		case RB_SHAPE_TRIMESH:
		{
			if (ob->type == OB_MESH) {
				DerivedMesh *dm = rigidbody_get_mesh(ob);
				MVert *mvert;
				MFace *mface;
				int totvert, totface;
				
				/* ensure mesh validity, then grab data */
				if (dm == NULL)
					return;
			
				DM_ensure_tessface(dm);
			
				mvert   = dm->getVertArray(dm);
				totvert = dm->getNumVerts(dm);
				mface   = dm->getTessFaceArray(dm);
				totface = dm->getNumTessFaces(dm);
				
				if (totvert > 0 && totface > 0) {
					BKE_mesh_calc_volume(mvert, totvert, mface, totface, &volume, NULL);
				}
				
				/* cleanup temp data */
				if (ob->rigidbody_object->mesh_source == RBO_MESH_BASE) {
					dm->release(dm);
				}
			}
			else {
				/* rough estimate from boundbox as fallback */
				/* XXX could implement other types of geometry here (curves, etc.) */
				volume = size[0] * size[1] * size[2];
			}
			break;
		}

#if 0 // XXX: not defined yet
		case RB_SHAPE_COMPOUND:
			volume = 0.0f;
			break;
#endif
	}

	/* return the volume calculated */
	if (r_vol) *r_vol = volume;
}

void BKE_rigidbody_calc_center_of_mass(Object *ob, float r_com[3])
{
	RigidBodyOb *rbo = ob->rigidbody_object;

	float size[3]  = {1.0f, 1.0f, 1.0f};
	float height = 1.0f;

	zero_v3(r_com);

	/* if automatically determining dimensions, use the Object's boundbox
	 *	- assume that all quadrics are standing upright on local z-axis
	 *	- assume even distribution of mass around the Object's pivot
	 *	  (i.e. Object pivot is centralized in boundbox)
	 *	- boundbox gives full width
	 */
	// XXX: all dimensions are auto-determined now... later can add stored settings for this
	BKE_object_dimensions_get(ob, size);

	/* calculate volume as appropriate  */
	switch (rbo->shape) {
		case RB_SHAPE_BOX:
		case RB_SHAPE_SPHERE:
		case RB_SHAPE_CAPSULE:
		case RB_SHAPE_CYLINDER:
			break;

		case RB_SHAPE_CONE:
			/* take radius as largest x/y dimension, and height as z-dimension */
			height = size[2];
			/* cone is geometrically centered on the median,
			 * center of mass is 1/4 up from the base
			 */
			r_com[2] = -0.25f * height;
			break;

		case RB_SHAPE_CONVEXH:
		case RB_SHAPE_TRIMESH:
		{
			if (ob->type == OB_MESH) {
				DerivedMesh *dm = rigidbody_get_mesh(ob);
				MVert *mvert;
				MFace *mface;
				int totvert, totface;
				
				/* ensure mesh validity, then grab data */
				if (dm == NULL)
					return;
			
				DM_ensure_tessface(dm);
			
				mvert   = dm->getVertArray(dm);
				totvert = dm->getNumVerts(dm);
				mface   = dm->getTessFaceArray(dm);
				totface = dm->getNumTessFaces(dm);
				
				if (totvert > 0 && totface > 0) {
					BKE_mesh_calc_volume(mvert, totvert, mface, totface, NULL, r_com);
				}
				
				/* cleanup temp data */
				if (ob->rigidbody_object->mesh_source == RBO_MESH_BASE) {
					dm->release(dm);
				}
			}
			break;
		}

#if 0 // XXX: not defined yet
		case RB_SHAPE_COMPOUND:
			volume = 0.0f;
			break;
#endif
	}
}

/* --------------------- */

/**
 * Create physics sim representation of object given RigidBody settings
 *
 * \param rebuild Even if an instance already exists, replace it
 */
static void rigidbody_validate_sim_object(RigidBodyWorld *rbw, Object *ob, bool rebuild)
{
	RigidBodyOb *rbo = (ob) ? ob->rigidbody_object : NULL;
	float loc[3];
	float rot[4];

	/* sanity checks:
	 *	- object doesn't have RigidBody info already: then why is it here?
	 */
	if (rbo == NULL)
		return;

	/* make sure collision shape exists */
	/* FIXME we shouldn't always have to rebuild collision shapes when rebuilding objects, but it's needed for constraints to update correctly */
	if (rbo->physics_shape == NULL || rebuild)
		rigidbody_validate_sim_shape(ob, true);

	if (rbo->physics_object && rebuild == false) {
		RB_dworld_remove_body(rbw->physics_world, rbo->physics_object);
	}
	if (!rbo->physics_object || rebuild) {
		/* remove rigid body if it already exists before creating a new one */
		if (rbo->physics_object) {
			RB_body_delete(rbo->physics_object);
		}

		mat4_to_loc_quat(loc, rot, ob->obmat);

		rbo->physics_object = RB_body_new(rbo->physics_shape, loc, rot);

		RB_body_set_friction(rbo->physics_object, rbo->friction);
		RB_body_set_restitution(rbo->physics_object, rbo->restitution);

		RB_body_set_damping(rbo->physics_object, rbo->lin_damping, rbo->ang_damping);
		RB_body_set_sleep_thresh(rbo->physics_object, rbo->lin_sleep_thresh, rbo->ang_sleep_thresh);
		RB_body_set_activation_state(rbo->physics_object, rbo->flag & RBO_FLAG_USE_DEACTIVATION);

		if (rbo->type == RBO_TYPE_PASSIVE || rbo->flag & RBO_FLAG_START_DEACTIVATED)
			RB_body_deactivate(rbo->physics_object);


		RB_body_set_linear_factor(rbo->physics_object,
		                          (ob->protectflag & OB_LOCK_LOCX) == 0,
		                          (ob->protectflag & OB_LOCK_LOCY) == 0,
		                          (ob->protectflag & OB_LOCK_LOCZ) == 0);
		RB_body_set_angular_factor(rbo->physics_object,
		                           (ob->protectflag & OB_LOCK_ROTX) == 0,
		                           (ob->protectflag & OB_LOCK_ROTY) == 0,
		                           (ob->protectflag & OB_LOCK_ROTZ) == 0);

		RB_body_set_mass(rbo->physics_object, RBO_GET_MASS(rbo));
		RB_body_set_kinematic_state(rbo->physics_object, rbo->flag & RBO_FLAG_KINEMATIC || rbo->flag & RBO_FLAG_DISABLED);
	}

	if (rbw && rbw->physics_world)
		RB_dworld_add_body(rbw->physics_world, rbo->physics_object, rbo->col_groups);
}

/* --------------------- */

/**
 * Create physics sim representation of constraint given rigid body constraint settings
 *
 * \param rebuild Even if an instance already exists, replace it
 */
static void rigidbody_validate_sim_constraint(RigidBodyWorld *rbw, Object *ob, bool rebuild)
{
	RigidBodyCon *rbc = (ob) ? ob->rigidbody_constraint : NULL;
	float loc[3];
	float rot[4];
	float lin_lower;
	float lin_upper;
	float ang_lower;
	float ang_upper;

	/* sanity checks:
	 *	- object should have a rigid body constraint
	 *  - rigid body constraint should have at least one constrained object
	 */
	if (rbc == NULL) {
		return;
	}

	if (ELEM(NULL, rbc->ob1, rbc->ob1->rigidbody_object, rbc->ob2, rbc->ob2->rigidbody_object)) {
		if (rbc->physics_constraint) {
			RB_dworld_remove_constraint(rbw->physics_world, rbc->physics_constraint);
			RB_constraint_delete(rbc->physics_constraint);
			rbc->physics_constraint = NULL;
		}
		return;
	}

	if (rbc->physics_constraint && rebuild == false) {
		RB_dworld_remove_constraint(rbw->physics_world, rbc->physics_constraint);
	}
	if (rbc->physics_constraint == NULL || rebuild) {
		rbRigidBody *rb1 = rbc->ob1->rigidbody_object->physics_object;
		rbRigidBody *rb2 = rbc->ob2->rigidbody_object->physics_object;

		/* remove constraint if it already exists before creating a new one */
		if (rbc->physics_constraint) {
			RB_constraint_delete(rbc->physics_constraint);
			rbc->physics_constraint = NULL;
		}

		mat4_to_loc_quat(loc, rot, ob->obmat);

		if (rb1 && rb2) {
			switch (rbc->type) {
				case RBC_TYPE_POINT:
					rbc->physics_constraint = RB_constraint_new_point(loc, rb1, rb2);
					break;
				case RBC_TYPE_FIXED:
					rbc->physics_constraint = RB_constraint_new_fixed(loc, rot, rb1, rb2);
					break;
				case RBC_TYPE_HINGE:
					rbc->physics_constraint = RB_constraint_new_hinge(loc, rot, rb1, rb2);
					if (rbc->flag & RBC_FLAG_USE_LIMIT_ANG_Z) {
						RB_constraint_set_limits_hinge(rbc->physics_constraint, rbc->limit_ang_z_lower, rbc->limit_ang_z_upper);
					}
					else
						RB_constraint_set_limits_hinge(rbc->physics_constraint, 0.0f, -1.0f);
					break;
				case RBC_TYPE_SLIDER:
					rbc->physics_constraint = RB_constraint_new_slider(loc, rot, rb1, rb2);
					if (rbc->flag & RBC_FLAG_USE_LIMIT_LIN_X)
						RB_constraint_set_limits_slider(rbc->physics_constraint, rbc->limit_lin_x_lower, rbc->limit_lin_x_upper);
					else
						RB_constraint_set_limits_slider(rbc->physics_constraint, 0.0f, -1.0f);
					break;
				case RBC_TYPE_PISTON:
					rbc->physics_constraint = RB_constraint_new_piston(loc, rot, rb1, rb2);
					if (rbc->flag & RBC_FLAG_USE_LIMIT_LIN_X) {
						lin_lower = rbc->limit_lin_x_lower;
						lin_upper = rbc->limit_lin_x_upper;
					}
					else {
						lin_lower = 0.0f;
						lin_upper = -1.0f;
					}
					if (rbc->flag & RBC_FLAG_USE_LIMIT_ANG_X) {
						ang_lower = rbc->limit_ang_x_lower;
						ang_upper = rbc->limit_ang_x_upper;
					}
					else {
						ang_lower = 0.0f;
						ang_upper = -1.0f;
					}
					RB_constraint_set_limits_piston(rbc->physics_constraint, lin_lower, lin_upper, ang_lower, ang_upper);
					break;
				case RBC_TYPE_6DOF_SPRING:
					rbc->physics_constraint = RB_constraint_new_6dof_spring(loc, rot, rb1, rb2);

					RB_constraint_set_spring_6dof_spring(rbc->physics_constraint, RB_LIMIT_LIN_X, rbc->flag & RBC_FLAG_USE_SPRING_X);
					RB_constraint_set_stiffness_6dof_spring(rbc->physics_constraint, RB_LIMIT_LIN_X, rbc->spring_stiffness_x);
					RB_constraint_set_damping_6dof_spring(rbc->physics_constraint, RB_LIMIT_LIN_X, rbc->spring_damping_x);

					RB_constraint_set_spring_6dof_spring(rbc->physics_constraint, RB_LIMIT_LIN_Y, rbc->flag & RBC_FLAG_USE_SPRING_Y);
					RB_constraint_set_stiffness_6dof_spring(rbc->physics_constraint, RB_LIMIT_LIN_Y, rbc->spring_stiffness_y);
					RB_constraint_set_damping_6dof_spring(rbc->physics_constraint, RB_LIMIT_LIN_Y, rbc->spring_damping_y);

					RB_constraint_set_spring_6dof_spring(rbc->physics_constraint, RB_LIMIT_LIN_Z, rbc->flag & RBC_FLAG_USE_SPRING_Z);
					RB_constraint_set_stiffness_6dof_spring(rbc->physics_constraint, RB_LIMIT_LIN_Z, rbc->spring_stiffness_z);
					RB_constraint_set_damping_6dof_spring(rbc->physics_constraint, RB_LIMIT_LIN_Z, rbc->spring_damping_z);

					RB_constraint_set_equilibrium_6dof_spring(rbc->physics_constraint);
					/* fall-through */
				case RBC_TYPE_6DOF:
					if (rbc->type == RBC_TYPE_6DOF) /* a litte awkward but avoids duplicate code for limits */
						rbc->physics_constraint = RB_constraint_new_6dof(loc, rot, rb1, rb2);

					if (rbc->flag & RBC_FLAG_USE_LIMIT_LIN_X)
						RB_constraint_set_limits_6dof(rbc->physics_constraint, RB_LIMIT_LIN_X, rbc->limit_lin_x_lower, rbc->limit_lin_x_upper);
					else
						RB_constraint_set_limits_6dof(rbc->physics_constraint, RB_LIMIT_LIN_X, 0.0f, -1.0f);

					if (rbc->flag & RBC_FLAG_USE_LIMIT_LIN_Y)
						RB_constraint_set_limits_6dof(rbc->physics_constraint, RB_LIMIT_LIN_Y, rbc->limit_lin_y_lower, rbc->limit_lin_y_upper);
					else
						RB_constraint_set_limits_6dof(rbc->physics_constraint, RB_LIMIT_LIN_Y, 0.0f, -1.0f);

					if (rbc->flag & RBC_FLAG_USE_LIMIT_LIN_Z)
						RB_constraint_set_limits_6dof(rbc->physics_constraint, RB_LIMIT_LIN_Z, rbc->limit_lin_z_lower, rbc->limit_lin_z_upper);
					else
						RB_constraint_set_limits_6dof(rbc->physics_constraint, RB_LIMIT_LIN_Z, 0.0f, -1.0f);

					if (rbc->flag & RBC_FLAG_USE_LIMIT_ANG_X)
						RB_constraint_set_limits_6dof(rbc->physics_constraint, RB_LIMIT_ANG_X, rbc->limit_ang_x_lower, rbc->limit_ang_x_upper);
					else
						RB_constraint_set_limits_6dof(rbc->physics_constraint, RB_LIMIT_ANG_X, 0.0f, -1.0f);

					if (rbc->flag & RBC_FLAG_USE_LIMIT_ANG_Y)
						RB_constraint_set_limits_6dof(rbc->physics_constraint, RB_LIMIT_ANG_Y, rbc->limit_ang_y_lower, rbc->limit_ang_y_upper);
					else
						RB_constraint_set_limits_6dof(rbc->physics_constraint, RB_LIMIT_ANG_Y, 0.0f, -1.0f);

					if (rbc->flag & RBC_FLAG_USE_LIMIT_ANG_Z)
						RB_constraint_set_limits_6dof(rbc->physics_constraint, RB_LIMIT_ANG_Z, rbc->limit_ang_z_lower, rbc->limit_ang_z_upper);
					else
						RB_constraint_set_limits_6dof(rbc->physics_constraint, RB_LIMIT_ANG_Z, 0.0f, -1.0f);
					break;
				case RBC_TYPE_MOTOR:
					rbc->physics_constraint = RB_constraint_new_motor(loc, rot, rb1, rb2);

					RB_constraint_set_enable_motor(rbc->physics_constraint, rbc->flag & RBC_FLAG_USE_MOTOR_LIN, rbc->flag & RBC_FLAG_USE_MOTOR_ANG);
					RB_constraint_set_max_impulse_motor(rbc->physics_constraint, rbc->motor_lin_max_impulse, rbc->motor_ang_max_impulse);
					RB_constraint_set_target_velocity_motor(rbc->physics_constraint, rbc->motor_lin_target_velocity, rbc->motor_ang_target_velocity);
					break;
			}
		}
		else { /* can't create constraint without both rigid bodies */
			return;
		}

		RB_constraint_set_enabled(rbc->physics_constraint, rbc->flag & RBC_FLAG_ENABLED);

		if (rbc->flag & RBC_FLAG_USE_BREAKING)
			RB_constraint_set_breaking_threshold(rbc->physics_constraint, rbc->breaking_threshold);
		else
			RB_constraint_set_breaking_threshold(rbc->physics_constraint, FLT_MAX);

		if (rbc->flag & RBC_FLAG_OVERRIDE_SOLVER_ITERATIONS)
			RB_constraint_set_solver_iterations(rbc->physics_constraint, rbc->num_solver_iterations);
		else
			RB_constraint_set_solver_iterations(rbc->physics_constraint, -1);
	}

	if (rbw && rbw->physics_world && rbc->physics_constraint) {
		RB_dworld_add_constraint(rbw->physics_world, rbc->physics_constraint, rbc->flag & RBC_FLAG_DISABLE_COLLISIONS);
	}
}

/* --------------------- */

/* Create physics sim world given RigidBody world settings */
// NOTE: this does NOT update object references that the scene uses, in case those aren't ready yet!
void BKE_rigidbody_validate_sim_world(Scene *scene, RigidBodyWorld *rbw, bool rebuild)
{
	/* sanity checks */
	if (rbw == NULL)
		return;

	/* create new sim world */
	if (rebuild || rbw->physics_world == NULL) {
		if (rbw->physics_world)
			RB_dworld_delete(rbw->physics_world);
		rbw->physics_world = RB_dworld_new(scene->physics_settings.gravity);
	}

	RB_dworld_set_solver_iterations(rbw->physics_world, rbw->num_solver_iterations);
	RB_dworld_set_split_impulse(rbw->physics_world, rbw->flag & RBW_FLAG_USE_SPLIT_IMPULSE);
}

/* ************************************** */
/* Setup Utilities - Create Settings Blocks */

/* Set up RigidBody world */
RigidBodyWorld *BKE_rigidbody_create_world(Scene *scene)
{
	/* try to get whatever RigidBody world that might be representing this already */
	RigidBodyWorld *rbw;

	/* sanity checks
	 *	- there must be a valid scene to add world to
	 *	- there mustn't be a sim world using this group already
	 */
	if (scene == NULL)
		return NULL;

	/* create a new sim world */
	rbw = MEM_callocN(sizeof(RigidBodyWorld), "RigidBodyWorld");

	/* set default settings */
	rbw->effector_weights = BKE_add_effector_weights(NULL);

	rbw->ltime = PSFRA;

	rbw->time_scale = 1.0f;

	rbw->steps_per_second = 60; /* Bullet default (60 Hz) */
	rbw->num_solver_iterations = 10; /* 10 is bullet default */

	rbw->pointcache = BKE_ptcache_new();
	rbw->pointcache->step = 1;

	/* return this sim world */
	return rbw;
}

RigidBodyWorld *BKE_rigidbody_world_copy(RigidBodyWorld *rbw)
{
	RigidBodyWorld *rbwn = MEM_dupallocN(rbw);

	if (rbw->effector_weights)
		rbwn->effector_weights = MEM_dupallocN(rbw->effector_weights);
	if (rbwn->group)
		id_us_plus(&rbwn->group->id);
	if (rbwn->constraints)
		id_us_plus(&rbwn->constraints->id);

	rbwn->pointcache = BKE_ptcache_copy(rbw->pointcache, false);

	rbwn->objects = NULL;
	rbwn->physics_world = NULL;
	rbwn->numbodies = 0;

	return rbwn;
}

void BKE_rigidbody_world_groups_relink(RigidBodyWorld *rbw)
{
	if (rbw->group && rbw->group->id.newid)
		rbw->group = (Group *)rbw->group->id.newid;
	if (rbw->constraints && rbw->constraints->id.newid)
		rbw->constraints = (Group *)rbw->constraints->id.newid;
	if (rbw->effector_weights->group && rbw->effector_weights->group->id.newid)
		rbw->effector_weights->group = (Group *)rbw->effector_weights->group->id.newid;
}

/* Add rigid body settings to the specified object */
RigidBodyOb *BKE_rigidbody_create_object(Scene *scene, Object *ob, short type)
{
	RigidBodyOb *rbo;
	RigidBodyWorld *rbw = scene->rigidbody_world;

	/* sanity checks
	 *	- rigidbody world must exist
	 *	- object must exist
	 *	- cannot add rigid body if it already exists
	 */
	if (ob == NULL || (ob->rigidbody_object != NULL))
		return NULL;

	/* create new settings data, and link it up */
	rbo = MEM_callocN(sizeof(RigidBodyOb), "RigidBodyOb");

	/* set default settings */
	rbo->type = type;

	rbo->mass = 1.0f;

	rbo->friction = 0.5f; /* best when non-zero. 0.5 is Bullet default */
	rbo->restitution = 0.0f; /* best when zero. 0.0 is Bullet default */

	rbo->margin = 0.04f; /* 0.04 (in meters) is Bullet default */

	rbo->lin_sleep_thresh = 0.4f; /* 0.4 is half of Bullet default */
	rbo->ang_sleep_thresh = 0.5f; /* 0.5 is half of Bullet default */

	rbo->lin_damping = 0.04f; /* 0.04 is game engine default */
	rbo->ang_damping = 0.1f; /* 0.1 is game engine default */

	rbo->col_groups = 1;

	/* use triangle meshes for passive objects
	 * use convex hulls for active objects since dynamic triangle meshes are very unstable
	 */
	if (type == RBO_TYPE_ACTIVE)
		rbo->shape = RB_SHAPE_CONVEXH;
	else
		rbo->shape = RB_SHAPE_TRIMESH;

	rbo->mesh_source = RBO_MESH_DEFORM;

	/* set initial transform */
	mat4_to_loc_quat(rbo->pos, rbo->orn, ob->obmat);

	/* flag cache as outdated */
	BKE_rigidbody_cache_reset(rbw);

	/* return this object */
	return rbo;
}

/* Add rigid body constraint to the specified object */
RigidBodyCon *BKE_rigidbody_create_constraint(Scene *scene, Object *ob, short type)
{
	RigidBodyCon *rbc;
	RigidBodyWorld *rbw = scene->rigidbody_world;

	/* sanity checks
	 *	- rigidbody world must exist
	 *	- object must exist
	 *	- cannot add constraint if it already exists
	 */
	if (ob == NULL || (ob->rigidbody_constraint != NULL))
		return NULL;

	/* create new settings data, and link it up */
	rbc = MEM_callocN(sizeof(RigidBodyCon), "RigidBodyCon");

	/* set default settings */
	rbc->type = type;

	rbc->ob1 = NULL;
	rbc->ob2 = NULL;

	rbc->flag |= RBC_FLAG_ENABLED;
	rbc->flag |= RBC_FLAG_DISABLE_COLLISIONS;

	rbc->breaking_threshold = 10.0f; /* no good default here, just use 10 for now */
	rbc->num_solver_iterations = 10; /* 10 is Bullet default */

	rbc->limit_lin_x_lower = -1.0f;
	rbc->limit_lin_x_upper = 1.0f;
	rbc->limit_lin_y_lower = -1.0f;
	rbc->limit_lin_y_upper = 1.0f;
	rbc->limit_lin_z_lower = -1.0f;
	rbc->limit_lin_z_upper = 1.0f;
	rbc->limit_ang_x_lower = -M_PI_4;
	rbc->limit_ang_x_upper = M_PI_4;
	rbc->limit_ang_y_lower = -M_PI_4;
	rbc->limit_ang_y_upper = M_PI_4;
	rbc->limit_ang_z_lower = -M_PI_4;
	rbc->limit_ang_z_upper = M_PI_4;

	rbc->spring_damping_x = 0.5f;
	rbc->spring_damping_y = 0.5f;
	rbc->spring_damping_z = 0.5f;
	rbc->spring_stiffness_x = 10.0f;
	rbc->spring_stiffness_y = 10.0f;
	rbc->spring_stiffness_z = 10.0f;

	rbc->motor_lin_max_impulse = 1.0f;
	rbc->motor_lin_target_velocity = 1.0f;
	rbc->motor_ang_max_impulse = 1.0f;
	rbc->motor_ang_target_velocity = 1.0f;

	/* flag cache as outdated */
	BKE_rigidbody_cache_reset(rbw);

	/* return this object */
	return rbc;
}

/* ************************************** */
/* Utilities API */

/* Get RigidBody world for the given scene, creating one if needed
 *
 * \param scene Scene to find active Rigid Body world for
 */
RigidBodyWorld *BKE_rigidbody_get_world(Scene *scene)
{
	/* sanity check */
	if (scene == NULL)
		return NULL;

	return scene->rigidbody_world;
}

void BKE_rigidbody_remove_object(Scene *scene, Object *ob)
{
	RigidBodyWorld *rbw = scene->rigidbody_world;
	RigidBodyOb *rbo = ob->rigidbody_object;
	RigidBodyCon *rbc;
	GroupObject *go;
	int i;

	if (rbw) {
		/* remove from rigidbody world, free object won't do this */
		if (rbw->physics_world && rbo->physics_object)
			RB_dworld_remove_body(rbw->physics_world, rbo->physics_object);

		/* remove object from array */
		if (rbw && rbw->objects) {
			for (i = 0; i < rbw->numbodies; i++) {
				if (rbw->objects[i] == ob) {
					rbw->objects[i] = NULL;
					break;
				}
			}
		}

		/* remove object from rigid body constraints */
		if (rbw->constraints) {
			for (go = rbw->constraints->gobject.first; go; go = go->next) {
				Object *obt = go->ob;
				if (obt && obt->rigidbody_constraint) {
					rbc = obt->rigidbody_constraint;
					if (ELEM(ob, rbc->ob1, rbc->ob2)) {
						BKE_rigidbody_remove_constraint(scene, obt);
					}
				}
			}
		}
	}

	/* remove object's settings */
	BKE_rigidbody_free_object(ob);

	/* flag cache as outdated */
	BKE_rigidbody_cache_reset(rbw);
}

void BKE_rigidbody_remove_constraint(Scene *scene, Object *ob)
{
	RigidBodyWorld *rbw = scene->rigidbody_world;
	RigidBodyCon *rbc = ob->rigidbody_constraint;

	/* remove from rigidbody world, free object won't do this */
	if (rbw && rbw->physics_world && rbc->physics_constraint) {
		RB_dworld_remove_constraint(rbw->physics_world, rbc->physics_constraint);
	}
	/* remove object's settings */
	BKE_rigidbody_free_constraint(ob);

	/* flag cache as outdated */
	BKE_rigidbody_cache_reset(rbw);
}


/* ************************************** */
/* Simulation Interface - Bullet */

/* Update object array and rigid body count so they're in sync with the rigid body group */
static void rigidbody_update_ob_array(RigidBodyWorld *rbw)
{
	GroupObject *go;
	int i, n;

	n = BLI_listbase_count(&rbw->group->gobject);

	if (rbw->numbodies != n) {
		rbw->numbodies = n;
		rbw->objects = realloc(rbw->objects, sizeof(Object *) * rbw->numbodies);
	}

	for (go = rbw->group->gobject.first, i = 0; go; go = go->next, i++) {
		Object *ob = go->ob;
		rbw->objects[i] = ob;
	}
}

static void rigidbody_update_sim_world(Scene *scene, RigidBodyWorld *rbw)
{
	float adj_gravity[3];

	/* adjust gravity to take effector weights into account */
	if (scene->physics_settings.flag & PHYS_GLOBAL_GRAVITY) {
		copy_v3_v3(adj_gravity, scene->physics_settings.gravity);
		mul_v3_fl(adj_gravity, rbw->effector_weights->global_gravity * rbw->effector_weights->weight[0]);
	}
	else {
		zero_v3(adj_gravity);
	}

	/* update gravity, since this RNA setting is not part of RigidBody settings */
	RB_dworld_set_gravity(rbw->physics_world, adj_gravity);

	/* update object array in case there are changes */
	rigidbody_update_ob_array(rbw);
}

static void rigidbody_update_sim_ob(Scene *scene, RigidBodyWorld *rbw, Object *ob, RigidBodyOb *rbo)
{
	float loc[3];
	float rot[4];
	float scale[3];

	/* only update if rigid body exists */
	if (rbo->physics_object == NULL)
		return;

	if (rbo->shape == RB_SHAPE_TRIMESH && rbo->flag & RBO_FLAG_USE_DEFORM) {
		DerivedMesh *dm = ob->derivedDeform;
		if (dm) {
			MVert *mvert = dm->getVertArray(dm);
			int totvert = dm->getNumVerts(dm);
			BoundBox *bb = BKE_object_boundbox_get(ob);

			RB_shape_trimesh_update(rbo->physics_shape, (float *)mvert, totvert, sizeof(MVert), bb->vec[0], bb->vec[6]);
		}
	}

	mat4_decompose(loc, rot, scale, ob->obmat);

	/* update scale for all objects */
	RB_body_set_scale(rbo->physics_object, scale);
	/* compensate for embedded convex hull collision margin */
	if (!(rbo->flag & RBO_FLAG_USE_MARGIN) && rbo->shape == RB_SHAPE_CONVEXH)
		RB_shape_set_margin(rbo->physics_shape, RBO_GET_MARGIN(rbo) * MIN3(scale[0], scale[1], scale[2]));

	/* make transformed objects temporarily kinmatic so that they can be moved by the user during simulation */
	if (ob->flag & SELECT && G.moving & G_TRANSFORM_OBJ) {
		RB_body_set_kinematic_state(rbo->physics_object, true);
		RB_body_set_mass(rbo->physics_object, 0.0f);
	}

	/* update rigid body location and rotation for kinematic bodies */
	if (rbo->flag & RBO_FLAG_KINEMATIC || (ob->flag & SELECT && G.moving & G_TRANSFORM_OBJ)) {
		RB_body_activate(rbo->physics_object);
		RB_body_set_loc_rot(rbo->physics_object, loc, rot);
	}
	/* update influence of effectors - but don't do it on an effector */
	/* only dynamic bodies need effector update */
	else if (rbo->type == RBO_TYPE_ACTIVE && ((ob->pd == NULL) || (ob->pd->forcefield == PFIELD_NULL))) {
		EffectorWeights *effector_weights = rbw->effector_weights;
		EffectedPoint epoint;
		ListBase *effectors;

		/* get effectors present in the group specified by effector_weights */
		effectors = pdInitEffectors(scene, ob, NULL, effector_weights, true);
		if (effectors) {
			float eff_force[3] = {0.0f, 0.0f, 0.0f};
			float eff_loc[3], eff_vel[3];

			/* create dummy 'point' which represents last known position of object as result of sim */
			// XXX: this can create some inaccuracies with sim position, but is probably better than using unsimulated vals?
			RB_body_get_position(rbo->physics_object, eff_loc);
			RB_body_get_linear_velocity(rbo->physics_object, eff_vel);

			pd_point_from_loc(scene, eff_loc, eff_vel, 0, &epoint);

			/* calculate net force of effectors, and apply to sim object
			 *	- we use 'central force' since apply force requires a "relative position" which we don't have...
			 */
			pdDoEffectors(effectors, NULL, effector_weights, &epoint, eff_force, NULL);
			if (G.f & G_DEBUG)
				printf("\tapplying force (%f,%f,%f) to '%s'\n", eff_force[0], eff_force[1], eff_force[2], ob->id.name + 2);
			/* activate object in case it is deactivated */
			if (!is_zero_v3(eff_force))
				RB_body_activate(rbo->physics_object);
			RB_body_apply_central_force(rbo->physics_object, eff_force);
		}
		else if (G.f & G_DEBUG)
			printf("\tno forces to apply to '%s'\n", ob->id.name + 2);

		/* cleanup */
		pdEndEffectors(&effectors);
	}
	/* NOTE: passive objects don't need to be updated since they don't move */

	/* NOTE: no other settings need to be explicitly updated here,
	 * since RNA setters take care of the rest :)
	 */
}

/**
 * Updates and validates world, bodies and shapes.
 *
 * \param rebuild Rebuild entire simulation
 */
static void rigidbody_update_simulation(Scene *scene, RigidBodyWorld *rbw, bool rebuild)
{
	GroupObject *go;

	/* update world */
	if (rebuild)
		BKE_rigidbody_validate_sim_world(scene, rbw, true);
	rigidbody_update_sim_world(scene, rbw);

	/* XXX TODO For rebuild: remove all constraints first.
	 * Otherwise we can end up deleting objects that are still
	 * referenced by constraints, corrupting bullet's internal list.
	 * 
	 * Memory management needs redesign here, this is just a dirty workaround.
	 */
	if (rebuild && rbw->constraints) {
		for (go = rbw->constraints->gobject.first; go; go = go->next) {
			Object *ob = go->ob;
			if (ob) {
				RigidBodyCon *rbc = ob->rigidbody_constraint;
				if (rbc && rbc->physics_constraint) {
					RB_dworld_remove_constraint(rbw->physics_world, rbc->physics_constraint);
					RB_constraint_delete(rbc->physics_constraint);
					rbc->physics_constraint = NULL;
				}
			}
		}
	}

	/* update objects */
	for (go = rbw->group->gobject.first; go; go = go->next) {
		Object *ob = go->ob;

		if (ob && ob->type == OB_MESH) {
			/* validate that we've got valid object set up here... */
			RigidBodyOb *rbo = ob->rigidbody_object;
			/* update transformation matrix of the object so we don't get a frame of lag for simple animations */
			BKE_object_where_is_calc(scene, ob);

			if (rbo == NULL) {
				/* Since this object is included in the sim group but doesn't have
				 * rigid body settings (perhaps it was added manually), add!
				 *	- assume object to be active? That is the default for newly added settings...
				 */
				ob->rigidbody_object = BKE_rigidbody_create_object(scene, ob, RBO_TYPE_ACTIVE);
				rigidbody_validate_sim_object(rbw, ob, true);

				rbo = ob->rigidbody_object;
			}
			else {
				/* perform simulation data updates as tagged */
				/* refresh object... */
				if (rebuild) {
					/* World has been rebuilt so rebuild object */
					rigidbody_validate_sim_object(rbw, ob, true);
				}
				else if (rbo->flag & RBO_FLAG_NEEDS_VALIDATE) {
					rigidbody_validate_sim_object(rbw, ob, false);
				}
				/* refresh shape... */
				if (rbo->flag & RBO_FLAG_NEEDS_RESHAPE) {
					/* mesh/shape data changed, so force shape refresh */
					rigidbody_validate_sim_shape(ob, true);
					/* now tell RB sim about it */
					// XXX: we assume that this can only get applied for active/passive shapes that will be included as rigidbodies
					RB_body_set_collision_shape(rbo->physics_object, rbo->physics_shape);
				}
				rbo->flag &= ~(RBO_FLAG_NEEDS_VALIDATE | RBO_FLAG_NEEDS_RESHAPE);
			}

			/* update simulation object... */
			rigidbody_update_sim_ob(scene, rbw, ob, rbo);
		}
	}
	
	/* update constraints */
	if (rbw->constraints == NULL) /* no constraints, move on */
		return;
	for (go = rbw->constraints->gobject.first; go; go = go->next) {
		Object *ob = go->ob;

		if (ob) {
			/* validate that we've got valid object set up here... */
			RigidBodyCon *rbc = ob->rigidbody_constraint;
			/* update transformation matrix of the object so we don't get a frame of lag for simple animations */
			BKE_object_where_is_calc(scene, ob);

			if (rbc == NULL) {
				/* Since this object is included in the group but doesn't have
				 * constraint settings (perhaps it was added manually), add!
				 */
				ob->rigidbody_constraint = BKE_rigidbody_create_constraint(scene, ob, RBC_TYPE_FIXED);
				rigidbody_validate_sim_constraint(rbw, ob, true);

				rbc = ob->rigidbody_constraint;
			}
			else {
				/* perform simulation data updates as tagged */
				if (rebuild) {
					/* World has been rebuilt so rebuild constraint */
					rigidbody_validate_sim_constraint(rbw, ob, true);
				}
				else if (rbc->flag & RBC_FLAG_NEEDS_VALIDATE) {
					rigidbody_validate_sim_constraint(rbw, ob, false);
				}
				rbc->flag &= ~RBC_FLAG_NEEDS_VALIDATE;
			}
		}
	}
}

static void rigidbody_update_simulation_post_step(RigidBodyWorld *rbw)
{
	GroupObject *go;

	for (go = rbw->group->gobject.first; go; go = go->next) {
		Object *ob = go->ob;

		if (ob) {
			RigidBodyOb *rbo = ob->rigidbody_object;
			/* reset kinematic state for transformed objects */
			if (rbo && (ob->flag & SELECT) && (G.moving & G_TRANSFORM_OBJ)) {
				RB_body_set_kinematic_state(rbo->physics_object, rbo->flag & RBO_FLAG_KINEMATIC || rbo->flag & RBO_FLAG_DISABLED);
				RB_body_set_mass(rbo->physics_object, RBO_GET_MASS(rbo));
				/* deactivate passive objects so they don't interfere with deactivation of active objects */
				if (rbo->type == RBO_TYPE_PASSIVE)
					RB_body_deactivate(rbo->physics_object);
			}
		}
	}
}

bool BKE_rigidbody_check_sim_running(RigidBodyWorld *rbw, float ctime)
{
	return (rbw && (rbw->flag & RBW_FLAG_MUTED) == 0 && ctime > rbw->pointcache->startframe);
}

/* Sync rigid body and object transformations */
void BKE_rigidbody_sync_transforms(RigidBodyWorld *rbw, Object *ob, float ctime)
{
	RigidBodyOb *rbo = ob->rigidbody_object;

	/* keep original transform for kinematic and passive objects */
	if (ELEM(NULL, rbw, rbo) || rbo->flag & RBO_FLAG_KINEMATIC || rbo->type == RBO_TYPE_PASSIVE)
		return;

	/* use rigid body transform after cache start frame if objects is not being transformed */
	if (BKE_rigidbody_check_sim_running(rbw, ctime) && !(ob->flag & SELECT && G.moving & G_TRANSFORM_OBJ)) {
		float mat[4][4], size_mat[4][4], size[3];

		normalize_qt(rbo->orn); // RB_TODO investigate why quaternion isn't normalized at this point
		quat_to_mat4(mat, rbo->orn);
		copy_v3_v3(mat[3], rbo->pos);

		mat4_to_size(size, ob->obmat);
		size_to_mat4(size_mat, size);
		mul_m4_m4m4(mat, mat, size_mat);

		copy_m4_m4(ob->obmat, mat);
	}
	/* otherwise set rigid body transform to current obmat */
	else {
		mat4_to_loc_quat(rbo->pos, rbo->orn, ob->obmat);
	}
}

/* Used when canceling transforms - return rigidbody and object to initial states */
void BKE_rigidbody_aftertrans_update(Object *ob, float loc[3], float rot[3], float quat[4], float rotAxis[3], float rotAngle)
{
	RigidBodyOb *rbo = ob->rigidbody_object;

	/* return rigid body and object to their initial states */
	copy_v3_v3(rbo->pos, ob->loc);
	copy_v3_v3(ob->loc, loc);

	if (ob->rotmode > 0) {
		eulO_to_quat(rbo->orn, ob->rot, ob->rotmode);
		copy_v3_v3(ob->rot, rot);
	}
	else if (ob->rotmode == ROT_MODE_AXISANGLE) {
		axis_angle_to_quat(rbo->orn, ob->rotAxis, ob->rotAngle);
		copy_v3_v3(ob->rotAxis, rotAxis);
		ob->rotAngle = rotAngle;
	}
	else {
		copy_qt_qt(rbo->orn, ob->quat);
		copy_qt_qt(ob->quat, quat);
	}
	if (rbo->physics_object) {
		/* allow passive objects to return to original transform */
		if (rbo->type == RBO_TYPE_PASSIVE)
			RB_body_set_kinematic_state(rbo->physics_object, true);
		RB_body_set_loc_rot(rbo->physics_object, rbo->pos, rbo->orn);
	}
	// RB_TODO update rigid body physics object's loc/rot for dynamic objects here as well (needs to be done outside bullet's update loop)
}

void BKE_rigidbody_cache_reset(RigidBodyWorld *rbw)
{
	if (rbw)
		rbw->pointcache->state.flag |= PTC_STATE_OUTDATED;
}

/* ------------------ */

/* Rebuild rigid body world */
/* NOTE: this needs to be called before frame update to work correctly */
void BKE_rigidbody_rebuild_world(Scene *scene, float ctime)
{
	RigidBodyWorld *rbw = scene->rigidbody_world;
	PointCache *cache;
	PTCacheID pid;
	int startframe, endframe;

	BKE_ptcache_id_from_rigidbody(&pid, NULL, rbw);
	BKE_ptcache_id_time(&pid, scene, ctime, &startframe, &endframe, NULL);
	cache = rbw->pointcache;

	/* flag cache as outdated if we don't have a world or number of objects in the simulation has changed */
<<<<<<< HEAD
	if (rbw->physics_world == NULL || rbw->numbodies != BLI_countlist(&rbw->group->gobject)) {
		cache->state.flag |= PTC_STATE_OUTDATED;
=======
	if (rbw->physics_world == NULL || rbw->numbodies != BLI_listbase_count(&rbw->group->gobject)) {
		cache->flag |= PTCACHE_OUTDATED;
>>>>>>> 80d1d624
	}

	if (ctime == startframe + 1 && rbw->ltime == startframe) {
		if (cache->state.flag & PTC_STATE_OUTDATED) {
			rigidbody_update_simulation(scene, rbw, true);

			BKE_ptcache_id_reset(scene, &pid, PTCACHE_RESET_OUTDATED);
			BKE_ptcache_validate(cache, (int)ctime);
			cache->state.last_exact = 0;
			cache->state.flag &= ~PTC_STATE_REDO_NEEDED;
		}
	}
}

/* Run RigidBody simulation for the specified physics world */
void BKE_rigidbody_do_simulation(Scene *scene, float ctime)
{
	float timestep;
	RigidBodyWorld *rbw = scene->rigidbody_world;
	PointCache *cache;
	PTCacheID pid;
	int startframe, endframe;

	BKE_ptcache_id_from_rigidbody(&pid, NULL, rbw);
	BKE_ptcache_id_time(&pid, scene, ctime, &startframe, &endframe, NULL);
	cache = rbw->pointcache;

	if (ctime <= startframe) {
		rbw->ltime = startframe;
		return;
	}
	/* make sure we don't go out of cache frame range */
	else if (ctime > endframe) {
		ctime = endframe;
	}

	/* don't try to run the simulation if we don't have a world yet but allow reading baked cache */
	if (rbw->physics_world == NULL)
		return;
	else if (rbw->objects == NULL)
		rigidbody_update_ob_array(rbw);

	/* try to read from cache */
	// RB_TODO deal with interpolated, old and baked results
	if (BKE_ptcache_read(&pid, ctime)) {
		BKE_ptcache_validate(cache, (int)ctime);
		rbw->ltime = ctime;
		return;
	}

	/* advance simulation, we can only step one frame forward */
	if (ctime == rbw->ltime + 1) {
		/* write cache for first frame when on second frame */
		if (rbw->ltime == startframe && (cache->state.flag & PTC_STATE_OUTDATED || cache->state.last_exact == 0)) {
			BKE_ptcache_write(&pid, startframe);
		}

		/* update and validate simulation */
		rigidbody_update_simulation(scene, rbw, false);

		/* calculate how much time elapsed since last step in seconds */
		timestep = 1.0f / (float)FPS * (ctime - rbw->ltime) * rbw->time_scale;
		/* step simulation by the requested timestep, steps per second are adjusted to take time scale into account */
		RB_dworld_step_simulation(rbw->physics_world, timestep, INT_MAX, 1.0f / (float)rbw->steps_per_second * min_ff(rbw->time_scale, 1.0f));

		rigidbody_update_simulation_post_step(rbw);

		/* write cache for current frame */
		BKE_ptcache_validate(cache, (int)ctime);
		BKE_ptcache_write(&pid, (unsigned int)ctime);

		rbw->ltime = ctime;
	}
}
/* ************************************** */

#else  /* WITH_BULLET */

/* stubs */
#ifdef __GNUC__
#  pragma GCC diagnostic push
#  pragma GCC diagnostic ignored "-Wunused-parameter"
#endif

void BKE_rigidbody_free_world(RigidBodyWorld *rbw) {}
void BKE_rigidbody_free_object(Object *ob) {}
void BKE_rigidbody_free_constraint(Object *ob) {}
struct RigidBodyOb *BKE_rigidbody_copy_object(Object *ob) { return NULL; }
struct RigidBodyCon *BKE_rigidbody_copy_constraint(Object *ob) { return NULL; }
void BKE_rigidbody_relink_constraint(RigidBodyCon *rbc) {}
void BKE_rigidbody_validate_sim_world(Scene *scene, RigidBodyWorld *rbw, bool rebuild) {}
void BKE_rigidbody_calc_volume(Object *ob, float *r_vol) { if (r_vol) *r_vol = 0.0f; }
void BKE_rigidbody_calc_center_of_mass(Object *ob, float r_com[3]) { zero_v3(r_com); }
struct RigidBodyWorld *BKE_rigidbody_create_world(Scene *scene) { return NULL; }
struct RigidBodyWorld *BKE_rigidbody_world_copy(RigidBodyWorld *rbw) { return NULL; }
void BKE_rigidbody_world_groups_relink(struct RigidBodyWorld *rbw) {}
struct RigidBodyOb *BKE_rigidbody_create_object(Scene *scene, Object *ob, short type) { return NULL; }
struct RigidBodyCon *BKE_rigidbody_create_constraint(Scene *scene, Object *ob, short type) { return NULL; }
struct RigidBodyWorld *BKE_rigidbody_get_world(Scene *scene) { return NULL; }
void BKE_rigidbody_remove_object(Scene *scene, Object *ob) {}
void BKE_rigidbody_remove_constraint(Scene *scene, Object *ob) {}
void BKE_rigidbody_sync_transforms(RigidBodyWorld *rbw, Object *ob, float ctime) {}
void BKE_rigidbody_aftertrans_update(Object *ob, float loc[3], float rot[3], float quat[4], float rotAxis[3], float rotAngle) {}
bool BKE_rigidbody_check_sim_running(RigidBodyWorld *rbw, float ctime) { return false; }
void BKE_rigidbody_cache_reset(RigidBodyWorld *rbw) {}
void BKE_rigidbody_rebuild_world(Scene *scene, float ctime) {}
void BKE_rigidbody_do_simulation(Scene *scene, float ctime) {}

#ifdef __GNUC__
#  pragma GCC diagnostic pop
#endif

#endif  /* WITH_BULLET */<|MERGE_RESOLUTION|>--- conflicted
+++ resolved
@@ -1499,13 +1499,8 @@
 	cache = rbw->pointcache;
 
 	/* flag cache as outdated if we don't have a world or number of objects in the simulation has changed */
-<<<<<<< HEAD
-	if (rbw->physics_world == NULL || rbw->numbodies != BLI_countlist(&rbw->group->gobject)) {
+	if (rbw->physics_world == NULL || rbw->numbodies != BLI_listbase_count(&rbw->group->gobject)) {
 		cache->state.flag |= PTC_STATE_OUTDATED;
-=======
-	if (rbw->physics_world == NULL || rbw->numbodies != BLI_listbase_count(&rbw->group->gobject)) {
-		cache->flag |= PTCACHE_OUTDATED;
->>>>>>> 80d1d624
 	}
 
 	if (ctime == startframe + 1 && rbw->ltime == startframe) {
