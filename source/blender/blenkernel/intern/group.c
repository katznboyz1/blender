/*
 * ***** BEGIN GPL LICENSE BLOCK *****
 *
 * This program is free software; you can redistribute it and/or
 * modify it under the terms of the GNU General Public License
 * as published by the Free Software Foundation; either version 2
 * of the License, or (at your option) any later version.
 *
 * This program is distributed in the hope that it will be useful,
 * but WITHOUT ANY WARRANTY; without even the implied warranty of
 * MERCHANTABILITY or FITNESS FOR A PARTICULAR PURPOSE.  See the
 * GNU General Public License for more details.
 *
 * You should have received a copy of the GNU General Public License
 * along with this program; if not, write to the Free Software Foundation,
 * Inc., 51 Franklin Street, Fifth Floor, Boston, MA 02110-1301, USA.
 *
 * The Original Code is Copyright (C) 2001-2002 by NaN Holding BV.
 * All rights reserved.
 *
 * The Original Code is: all of this file.
 *
 * Contributor(s): none yet.
 *
 * ***** END GPL LICENSE BLOCK *****
 */

/** \file blender/blenkernel/intern/group.c
 *  \ingroup bke
 */


#include <stdio.h>
#include <string.h>
#include <math.h>

#include "MEM_guardedalloc.h"

#include "DNA_group_types.h"
#include "DNA_material_types.h"
#include "DNA_object_types.h"
#include "DNA_scene_types.h"
#include "DNA_particle_types.h"

#include "BLI_blenlib.h"
#include "BLI_utildefines.h"


#include "BKE_depsgraph.h"
#include "BKE_global.h"
#include "BKE_group.h"
#include "BKE_icons.h"
#include "BKE_library.h"
#include "BKE_main.h"
#include "BKE_object.h"
#include "BKE_scene.h" /* BKE_scene_base_find */

static void free_group_object(GroupObject *go)
{
	MEM_freeN(go);
}

<<<<<<< HEAD
/* Note: technically, grouobjects are ID users (without refcount), but for now we can ignore those. */
=======
/**
 * Free (or release) any data used by this group (does not free the group itself).
 *
 * \param group The group to free.
 * \param do_id_user When \a true, ID datablocks used (referenced) by this group are 'released'
 *                   (their user count is decreased).
 */
/* Note: technically, groupobjects are ID users (without refcount), but for now we can ignore those. */
>>>>>>> 794a977b
void BKE_group_free(Group *group, const bool UNUSED(do_id_user))
{
	/* don't free group itself */
	GroupObject *go;

<<<<<<< HEAD
=======
	/* No animdata here. */

>>>>>>> 794a977b
	while ((go = BLI_pophead(&group->gobject))) {
		free_group_object(go);
	}

	BKE_previewimg_free(&group->preview);
}

void BKE_group_unlink(Group *group)
{
	Main *bmain = G.main;
	Material *ma;
	Object *ob;
	Scene *sce;
	SceneRenderLayer *srl;
	ParticleSystem *psys;
	
	for (ma = bmain->mat.first; ma; ma = ma->id.next) {
		if (ma->group == group)
			ma->group = NULL;
	}
	for (ma = bmain->mat.first; ma; ma = ma->id.next) {
		if (ma->group == group)
			ma->group = NULL;
	}
	for (sce = bmain->scene.first; sce; sce = sce->id.next) {
		Base *base = sce->base.first;
		
		/* ensure objects are not in this group */
		for (; base; base = base->next) {
			if (BKE_group_object_unlink(group, base->object, sce, base) &&
			    BKE_group_object_find(NULL, base->object) == NULL)
			{
				base->object->flag &= ~OB_FROMGROUP;
				base->flag &= ~OB_FROMGROUP;
			}
		}
		
		for (srl = sce->r.layers.first; srl; srl = srl->next) {
			FreestyleLineSet *lineset;

			if (srl->light_override == group)
				srl->light_override = NULL;
			for (lineset = srl->freestyleConfig.linesets.first; lineset; lineset = lineset->next) {
				if (lineset->group == group)
					lineset->group = NULL;
			}
		}
	}
	
	for (ob = bmain->object.first; ob; ob = ob->id.next) {
		
		if (ob->dup_group == group) {
			ob->dup_group = NULL;
		}
		
		for (psys = ob->particlesystem.first; psys; psys = psys->next) {
			if (psys->part->dup_group == group)
				psys->part->dup_group = NULL;
#if 0       /* not used anymore, only keps for readfile.c, no need to account for this */
			if (psys->part->eff_group == group)
				psys->part->eff_group = NULL;
#endif
		}
	}
	
	/* group stays in library, but no members */
	/* XXX This is suspicious, means we keep a dangling, empty group? Also, does not take into account fakeuser? */
	BKE_group_free(group, false);
	group->id.us = 0;
}

Group *BKE_group_add(Main *bmain, const char *name)
{
	Group *group;
	
	group = BKE_libblock_alloc(bmain, ID_GR, name);
	group->layer = (1 << 20) - 1;

	group->preview = NULL;

	return group;
}

Group *BKE_group_copy(Group *group)
{
	Group *groupn;

	groupn = BKE_libblock_copy(&group->id);
	BLI_duplicatelist(&groupn->gobject, &group->gobject);

	/* Do not copy group's preview (same behavior as for objects). */
	groupn->preview = NULL;

	if (group->id.lib) {
		BKE_id_lib_local_paths(G.main, group->id.lib, &groupn->id);
	}

	return groupn;
}

/* external */
static bool group_object_add_internal(Group *group, Object *ob)
{
	GroupObject *go;
	
	if (group == NULL || ob == NULL) {
		return false;
	}
	
	/* check if the object has been added already */
	if (BLI_findptr(&group->gobject, ob, offsetof(GroupObject, ob))) {
		return false;
	}
	
	go = MEM_callocN(sizeof(GroupObject), "groupobject");
	BLI_addtail(&group->gobject, go);
	
	go->ob = ob;
	
	return true;
}

bool BKE_group_object_add(Group *group, Object *object, Scene *scene, Base *base)
{
	if (group_object_add_internal(group, object)) {
		if ((object->flag & OB_FROMGROUP) == 0) {

			if (scene && base == NULL)
				base = BKE_scene_base_find(scene, object);

			object->flag |= OB_FROMGROUP;

			if (base)
				base->flag |= OB_FROMGROUP;
		}
		return true;
	}
	else {
		return false;
	}
}

/* also used for (ob == NULL) */
static int group_object_unlink_internal(Group *group, Object *ob)
{
	GroupObject *go, *gon;
	int removed = 0;
	if (group == NULL) return 0;
	
	go = group->gobject.first;
	while (go) {
		gon = go->next;
		if (go->ob == ob) {
			BLI_remlink(&group->gobject, go);
			free_group_object(go);
			removed = 1;
			/* should break here since an object being in a group twice cant happen? */
		}
		go = gon;
	}
	return removed;
}

static bool group_object_cyclic_check_internal(Object *object, Group *group)
{
	if (object->dup_group) {
		Group *dup_group = object->dup_group;
		if ((dup_group->id.flag & LIB_DOIT) == 0) {
			/* Cycle already exists in groups, let's prevent further crappyness */
			return true;
		}
		/* flag the object to identify cyclic dependencies in further dupli groups */
		dup_group->id.flag &= ~LIB_DOIT;

		if (dup_group == group)
			return true;
		else {
			GroupObject *gob;
			for (gob = dup_group->gobject.first; gob; gob = gob->next) {
				if (group_object_cyclic_check_internal(gob->ob, group)) {
					return true;
				}
			}
		}

		/* un-flag the object, it's allowed to have the same group multiple times in parallel */
		dup_group->id.flag |= LIB_DOIT;
	}

	return false;
}

bool BKE_group_object_cyclic_check(Main *bmain, Object *object, Group *group)
{
	/* first flag all groups */
	BKE_main_id_tag_listbase(&bmain->group, true);

	return group_object_cyclic_check_internal(object, group);
}

bool BKE_group_object_unlink(Group *group, Object *object, Scene *scene, Base *base)
{
	if (group_object_unlink_internal(group, object)) {
		/* object can be NULL */
		if (object && BKE_group_object_find(NULL, object) == NULL) {
			if (scene && base == NULL)
				base = BKE_scene_base_find(scene, object);

			object->flag &= ~OB_FROMGROUP;

			if (base)
				base->flag &= ~OB_FROMGROUP;
		}
		return true;
	}
	else {
		return false;
	}
}

bool BKE_group_object_exists(Group *group, Object *ob)
{
	if (group == NULL || ob == NULL) {
		return false;
	}
	else {
		return (BLI_findptr(&group->gobject, ob, offsetof(GroupObject, ob)) != NULL);
	}
}

Group *BKE_group_object_find(Group *group, Object *ob)
{
	if (group)
		group = group->id.next;
	else
		group = G.main->group.first;
	
	while (group) {
		if (BKE_group_object_exists(group, ob))
			return group;
		group = group->id.next;
	}
	return NULL;
}

void BKE_group_tag_recalc(Group *group)
{
	GroupObject *go;
	
	if (group == NULL) return;
	
	for (go = group->gobject.first; go; go = go->next) {
		if (go->ob) 
			go->ob->recalc = go->recalc;
	}
}

bool BKE_group_is_animated(Group *group, Object *UNUSED(parent))
{
	GroupObject *go;

#if 0 /* XXX OLD ANIMSYS, NLASTRIPS ARE NO LONGER USED */
	if (parent->nlastrips.first)
		return 1;
#endif

	for (go = group->gobject.first; go; go = go->next)
		if (go->ob && go->ob->proxy)
			return true;

	return false;
}

#if 0 // add back when timeoffset & animsys work again
/* only replaces object strips or action when parent nla instructs it */
/* keep checking nla.c though, in case internal structure of strip changes */
static void group_replaces_nla(Object *parent, Object *target, char mode)
{
	static ListBase nlastrips = {NULL, NULL};
	static bAction *action = NULL;
	static bool done = false;
	bActionStrip *strip, *nstrip;
	
	if (mode == 's') {
		
		for (strip = parent->nlastrips.first; strip; strip = strip->next) {
			if (strip->object == target) {
				if (done == 0) {
					/* clear nla & action from object */
					nlastrips = target->nlastrips;
					BLI_listbase_clear(&target->nlastrips);
					action = target->action;
					target->action = NULL;
					target->nlaflag |= OB_NLA_OVERRIDE;
					done = true;
				}
				nstrip = MEM_dupallocN(strip);
				BLI_addtail(&target->nlastrips, nstrip);
			}
		}
	}
	else if (mode == 'e') {
		if (done) {
			BLI_freelistN(&target->nlastrips);
			target->nlastrips = nlastrips;
			target->action = action;
			
			BLI_listbase_clear(&nlastrips);  /* not needed, but yah... :) */
			action = NULL;
			done = false;
		}
	}
}
#endif

/* puts all group members in local timing system, after this call
 * you can draw everything, leaves tags in objects to signal it needs further updating */

/* note: does not work for derivedmesh and render... it recreates all again in convertblender.c */
void BKE_group_handle_recalc_and_update(EvaluationContext *eval_ctx, Scene *scene, Object *UNUSED(parent), Group *group)
{
	GroupObject *go;
	
#if 0 /* warning, isn't clearing the recalc flag on the object which causes it to run all the time,
	   * not just on frame change.
	   * This isn't working because the animation data is only re-evaluated on frame change so commenting for now
	   * but when its enabled at some point it will need to be changed so as not to update so much - campbell */

	/* if animated group... */
	if (parent->nlastrips.first) {
		int cfrao;
		
		/* switch to local time */
		cfrao = scene->r.cfra;
		
		/* we need a DAG per group... */
		for (go = group->gobject.first; go; go = go->next) {
			if (go->ob && go->recalc) {
				go->ob->recalc = go->recalc;
				
				group_replaces_nla(parent, go->ob, 's');
				BKE_object_handle_update(eval_ctx, scene, go->ob);
				group_replaces_nla(parent, go->ob, 'e');
				
				/* leave recalc tags in case group members are in normal scene */
				go->ob->recalc = go->recalc;
			}
		}
		
		/* restore */
		scene->r.cfra = cfrao;
	}
	else
#endif
	{
		/* only do existing tags, as set by regular depsgraph */
		for (go = group->gobject.first; go; go = go->next) {
			if (go->ob) {
				if (go->ob->recalc) {
					BKE_object_handle_update(eval_ctx, scene, go->ob);
				}
			}
		}
	}
}<|MERGE_RESOLUTION|>--- conflicted
+++ resolved
@@ -60,9 +60,6 @@
 	MEM_freeN(go);
 }
 
-<<<<<<< HEAD
-/* Note: technically, grouobjects are ID users (without refcount), but for now we can ignore those. */
-=======
 /**
  * Free (or release) any data used by this group (does not free the group itself).
  *
@@ -71,17 +68,13 @@
  *                   (their user count is decreased).
  */
 /* Note: technically, groupobjects are ID users (without refcount), but for now we can ignore those. */
->>>>>>> 794a977b
 void BKE_group_free(Group *group, const bool UNUSED(do_id_user))
 {
 	/* don't free group itself */
 	GroupObject *go;
 
-<<<<<<< HEAD
-=======
 	/* No animdata here. */
 
->>>>>>> 794a977b
 	while ((go = BLI_pophead(&group->gobject))) {
 		free_group_object(go);
 	}
