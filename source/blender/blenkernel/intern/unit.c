/*
 * This program is free software; you can redistribute it and/or
 * modify it under the terms of the GNU General Public License
 * as published by the Free Software Foundation; either version 2
 * of the License, or (at your option) any later version.
 *
 * This program is distributed in the hope that it will be useful,
 * but WITHOUT ANY WARRANTY; without even the implied warranty of
 * MERCHANTABILITY or FITNESS FOR A PARTICULAR PURPOSE.  See the
 * GNU General Public License for more details.
 *
 * You should have received a copy of the GNU General Public License
 * along with this program; if not, write to the Free Software Foundation,
 * Inc., 51 Franklin Street, Fifth Floor, Boston, MA 02110-1301, USA.
 */

/** \file
 * \ingroup bke
 */

#include <stdlib.h>
#include <stdio.h>
#include <ctype.h>
#include <string.h>
#include <assert.h>

#include "BLI_sys_types.h"
#include "BLI_math.h"
#include "BLI_string.h"
#include "BLI_string_utf8.h"

#include "DNA_scene_types.h"

#include "BKE_unit.h"  /* own include */

#ifdef WIN32
#  include "BLI_winstuff.h"
#endif

/* no BKE or DNA includes! */

/* Keep alignment. */
/* clang-format off */

#define TEMP_STR_SIZE 256

#define SEP_CHR		'#'
#define SEP_STR		"#"

#define EPS 0.001

#define UN_SC_KM	1000.0f
#define UN_SC_HM	100.0f
#define UN_SC_DAM	10.0f
#define UN_SC_M		1.0f
#define UN_SC_DM	0.1f
#define UN_SC_CM	0.01f
#define UN_SC_MM	0.001f
#define UN_SC_UM	0.000001f

#define UN_SC_MI	1609.344f
#define UN_SC_FUR	201.168f
#define UN_SC_CH	20.1168f
#define UN_SC_YD	0.9144f
#define UN_SC_FT	0.3048f
#define UN_SC_IN	0.0254f
#define UN_SC_MIL	0.0000254f

#define UN_SC_MTON	1000.0f /* metric ton */
#define UN_SC_QL	100.0f
#define UN_SC_KG	1.0f
#define UN_SC_HG	0.1f
#define UN_SC_DAG	0.01f
#define UN_SC_G		0.001f
#define UN_SC_MG	0.000001f

#define UN_SC_ITON	907.18474f /* imperial ton */
#define UN_SC_CWT	45.359237f
#define UN_SC_ST	6.35029318f
#define UN_SC_LB	0.45359237f
#define UN_SC_OZ	0.028349523125f

/* clang-format on */

/* define a single unit */
typedef struct bUnitDef {
	const char *name;
	/** abused a bit for the display name */
	const char *name_plural;
	/** this is used for display*/
	const char *name_short;
	/** keyboard-friendly ASCII-only version of name_short, can be NULL */
	const char *name_alt;
	/* if name_short has non-ASCII chars, name_alt should be present */

	/** can be NULL */
	const char *name_display;
	/** when NULL, a transformed version of the name will be taken */
	const char *identifier;

	double scalar;
	/** not used yet, needed for converting temperature */
	double bias;
	int flag;
} bUnitDef;

enum {
	B_UNIT_DEF_NONE = 0,
	/** Use for units that are not used enough to be translated into for common use */
	B_UNIT_DEF_SUPPRESS = 1,
	/** Display a unit even if its value is 0.1, eg 0.1mm instead of 100um */
	B_UNIT_DEF_TENTH = 2,
	/** Short unit name is case sensitive, for example to distinguish mW and MW */
	B_UNIT_DEF_CASE_SENSITIVE = 4,
};

/* define a single unit */
typedef struct bUnitCollection {
	const struct bUnitDef *units;
	/** basic unit index (when user doesn't specify unit explicitly) */
	int base_unit;
	/** options for this system */
	int flag;
	/** to quickly find the last item */
	int length;
} bUnitCollection;

/* Keep table lignment. */
/* clang-format off */

#define UNIT_COLLECTION_LENGTH(def) (sizeof(def) / sizeof(bUnitDef) - 1)
#define NULL_UNIT {NULL, NULL, NULL, NULL, NULL, NULL, 0.0, 0.0}

/* Dummy */
static struct bUnitDef buDummyDef[] = { {"", NULL, "", NULL, NULL, NULL, 1.0, 0.0}, NULL_UNIT};
static struct bUnitCollection buDummyCollection = {buDummyDef, 0, 0, sizeof(buDummyDef)};

/* Lengths */
static struct bUnitDef buMetricLenDef[] = {
	{"kilometer",  "kilometers",  "km",  NULL, "Kilometers",     "KILOMETERS",  UN_SC_KM,  0.0, B_UNIT_DEF_NONE},
	{"hectometer", "hectometers", "hm",  NULL, "100 Meters",     "HECTOMETERS", UN_SC_HM,  0.0, B_UNIT_DEF_SUPPRESS},
	{"dekameter",  "dekameters",  "dam", NULL, "10 Meters",      "DEKAMETERS",  UN_SC_DAM, 0.0, B_UNIT_DEF_SUPPRESS},
	{"meter",      "meters",      "m",   NULL, "Meters",         "METERS",      UN_SC_M,   0.0, B_UNIT_DEF_NONE},     /* base unit */
	{"decimeter",  "decimeters",  "dm",  NULL, "10 Centimeters", "DECIMETERS",  UN_SC_DM,  0.0, B_UNIT_DEF_SUPPRESS},
	{"centimeter", "centimeters", "cm",  NULL, "Centimeters",    "CENTIMETERS", UN_SC_CM,  0.0, B_UNIT_DEF_NONE},
	{"millimeter", "millimeters", "mm",  NULL, "Millimeters",    "MILLIMETERS", UN_SC_MM,  0.0, B_UNIT_DEF_NONE | B_UNIT_DEF_TENTH},
	{"micrometer", "micrometers", "µm",  "um", "Micrometers",    "MICROMETERS", UN_SC_UM,  0.0, B_UNIT_DEF_NONE},

	/* These get displayed because of float precision problems in the transform header,
	 * could work around, but for now probably people wont use these */
#if 0
	{"nanometer", "Nanometers",     "nm", NULL, 0.000000001, 0.0,   B_UNIT_DEF_NONE},
	{"picometer", "Picometers",     "pm", NULL, 0.000000000001, 0.0, B_UNIT_DEF_NONE},
#endif
	NULL_UNIT,
};
static const struct bUnitCollection buMetricLenCollection = {buMetricLenDef, 3, 0, UNIT_COLLECTION_LENGTH(buMetricLenDef)};

static struct bUnitDef buImperialLenDef[] = {
	{"mile",    "miles",    "mi",   "m",  "Miles",    "MILES",    UN_SC_MI,  0.0, B_UNIT_DEF_NONE},
	{"furlong", "furlongs", "fur",  NULL, "Furlongs", "FURLONGS", UN_SC_FUR, 0.0, B_UNIT_DEF_SUPPRESS},
	{"chain",   "chains",   "ch",   NULL, "Chains",   "CHAINS",   UN_SC_CH,  0.0, B_UNIT_DEF_SUPPRESS},
	{"yard",    "yards",    "yd",   NULL, "Yards",    "YARDS",    UN_SC_YD,  0.0, B_UNIT_DEF_SUPPRESS},
	{"foot",    "feet",     "'",    "ft", "Feet",     "FEET",     UN_SC_FT,  0.0, B_UNIT_DEF_NONE}, /* base unit */
	{"inch",    "inches",   "\"",   "in", "Inches",   "INCHES",   UN_SC_IN,  0.0, B_UNIT_DEF_NONE},
	{"thou",    "thou",     "thou", "mil", "Thou",    "THOU",     UN_SC_MIL, 0.0, B_UNIT_DEF_NONE}, /* plural for thou has no 's' */
	NULL_UNIT,
};
static struct bUnitCollection buImperialLenCollection = {buImperialLenDef, 4, 0, UNIT_COLLECTION_LENGTH(buImperialLenDef)};

/* Areas */
static struct bUnitDef buMetricAreaDef[] = {
	{"square kilometer",  "square kilometers",  "km²",  "km2",  "Square Kilometers",  NULL, UN_SC_KM * UN_SC_KM,   0.0, B_UNIT_DEF_NONE},
	{"square hectometer", "square hectometers", "hm²",  "hm2",  "Square Hectometers", NULL, UN_SC_HM * UN_SC_HM,   0.0, B_UNIT_DEF_SUPPRESS},   /* hectare */
	{"square dekameter",  "square dekameters",  "dam²", "dam2", "Square Dekameters",  NULL, UN_SC_DAM * UN_SC_DAM, 0.0, B_UNIT_DEF_SUPPRESS},  /* are */
	{"square meter",      "square meters",      "m²",   "m2",   "Square Meters",      NULL, UN_SC_M * UN_SC_M,     0.0, B_UNIT_DEF_NONE},   /* base unit */
	{"square decimeter",  "square decimetees",  "dm²",  "dm2",  "Square Decimeters",  NULL, UN_SC_DM * UN_SC_DM,   0.0, B_UNIT_DEF_SUPPRESS},
	{"square centimeter", "square centimeters", "cm²",  "cm2",  "Square Centimeters", NULL, UN_SC_CM * UN_SC_CM,   0.0, B_UNIT_DEF_NONE},
	{"square millimeter", "square millimeters", "mm²",  "mm2",  "Square Millimeters", NULL, UN_SC_MM * UN_SC_MM,   0.0, B_UNIT_DEF_NONE | B_UNIT_DEF_TENTH},
	{"square micrometer", "square micrometers", "µm²",  "um2",  "Square Micrometers", NULL, UN_SC_UM * UN_SC_UM,   0.0, B_UNIT_DEF_NONE},
	NULL_UNIT,
};
static struct bUnitCollection buMetricAreaCollection = {buMetricAreaDef, 3, 0, UNIT_COLLECTION_LENGTH(buMetricAreaDef)};

static struct bUnitDef buImperialAreaDef[] = {
	{"square mile",    "square miles",    "sq mi", "sq m", "Square Miles",    NULL, UN_SC_MI * UN_SC_MI,   0.0, B_UNIT_DEF_NONE},
	{"square furlong", "square furlongs", "sq fur", NULL,  "Square Furlongs", NULL, UN_SC_FUR * UN_SC_FUR, 0.0, B_UNIT_DEF_SUPPRESS},
	{"square chain",   "square chains",   "sq ch",  NULL,  "Square Chains",   NULL, UN_SC_CH * UN_SC_CH,   0.0, B_UNIT_DEF_SUPPRESS},
	{"square yard",    "square yards",    "sq yd",  NULL,  "Square Yards",    NULL, UN_SC_YD * UN_SC_YD,   0.0, B_UNIT_DEF_NONE},
	{"square foot",    "square feet",     "sq ft",  NULL,  "Square Feet",     NULL, UN_SC_FT * UN_SC_FT,   0.0, B_UNIT_DEF_NONE}, /* base unit */
	{"square inch",    "square inches",   "sq in",  NULL,  "Square Inches",   NULL, UN_SC_IN * UN_SC_IN,   0.0, B_UNIT_DEF_NONE},
	{"square thou",    "square thou",     "sq mil", NULL,  "Square Thou",     NULL, UN_SC_MIL * UN_SC_MIL, 0.0, B_UNIT_DEF_NONE},
	NULL_UNIT,
};
static struct bUnitCollection buImperialAreaCollection = {buImperialAreaDef, 4, 0, UNIT_COLLECTION_LENGTH(buImperialAreaDef)};

/* Volumes */
static struct bUnitDef buMetricVolDef[] = {
	{"cubic kilometer",  "cubic kilometers",  "km³",  "km3",  "Cubic Kilometers",  NULL, UN_SC_KM * UN_SC_KM * UN_SC_KM,    0.0, B_UNIT_DEF_NONE},
	{"cubic hectometer", "cubic hectometers", "hm³",  "hm3",  "Cubic Hectometers", NULL, UN_SC_HM * UN_SC_HM * UN_SC_HM,    0.0, B_UNIT_DEF_SUPPRESS},
	{"cubic dekameter",  "cubic dekameters",  "dam³", "dam3", "Cubic Dekameters",  NULL, UN_SC_DAM * UN_SC_DAM * UN_SC_DAM, 0.0, B_UNIT_DEF_SUPPRESS},
	{"cubic meter",      "cubic meters",      "m³",   "m3",   "Cubic Meters",      NULL, UN_SC_M * UN_SC_M * UN_SC_M,       0.0, B_UNIT_DEF_NONE}, /* base unit */
	{"cubic decimeter",  "cubic decimeters",  "dm³",  "dm3",  "Cubic Decimeters",  NULL, UN_SC_DM * UN_SC_DM * UN_SC_DM,    0.0, B_UNIT_DEF_SUPPRESS},
	{"cubic centimeter", "cubic centimeters", "cm³",  "cm3",  "Cubic Centimeters", NULL, UN_SC_CM * UN_SC_CM * UN_SC_CM,    0.0, B_UNIT_DEF_NONE},
	{"cubic millimeter", "cubic millimeters", "mm³",  "mm3",  "Cubic Millimeters", NULL, UN_SC_MM * UN_SC_MM * UN_SC_MM,    0.0, B_UNIT_DEF_NONE | B_UNIT_DEF_TENTH},
	{"cubic micrometer", "cubic micrometers", "µm³",  "um3",  "Cubic Micrometers", NULL, UN_SC_UM * UN_SC_UM * UN_SC_UM,    0.0, B_UNIT_DEF_NONE},
	NULL_UNIT,
};
static struct bUnitCollection buMetricVolCollection = {buMetricVolDef, 3, 0, UNIT_COLLECTION_LENGTH(buMetricVolDef)};

static struct bUnitDef buImperialVolDef[] = {
	{"cubic mile",    "cubic miles",    "cu mi",  "cu m", "Cubic Miles",    NULL, UN_SC_MI * UN_SC_MI * UN_SC_MI,    0.0, B_UNIT_DEF_NONE},
	{"cubic furlong", "cubic furlongs", "cu fur", NULL,   "Cubic Furlongs", NULL, UN_SC_FUR * UN_SC_FUR * UN_SC_FUR, 0.0, B_UNIT_DEF_SUPPRESS},
	{"cubic chain",   "cubic chains",   "cu ch",  NULL,   "Cubic Chains",   NULL, UN_SC_CH * UN_SC_CH * UN_SC_CH,    0.0, B_UNIT_DEF_SUPPRESS},
	{"cubic yard",    "cubic yards",    "cu yd",  NULL,   "Cubic Yards",    NULL, UN_SC_YD * UN_SC_YD * UN_SC_YD,    0.0, B_UNIT_DEF_NONE},
	{"cubic foot",    "cubic feet",     "cu ft",  NULL,   "Cubic Feet",     NULL, UN_SC_FT * UN_SC_FT * UN_SC_FT,    0.0, B_UNIT_DEF_NONE}, /* base unit */
	{"cubic inch",    "cubic inches",   "cu in",  NULL,   "Cubic Inches",   NULL, UN_SC_IN * UN_SC_IN * UN_SC_IN,    0.0, B_UNIT_DEF_NONE},
	{"cubic thou",    "cubic thou",     "cu mil", NULL,   "Cubic Thou",     NULL, UN_SC_MIL * UN_SC_MIL * UN_SC_MIL, 0.0, B_UNIT_DEF_NONE},
	NULL_UNIT,
};
static struct bUnitCollection buImperialVolCollection = {buImperialVolDef, 4, 0, UNIT_COLLECTION_LENGTH(buImperialVolDef)};

/* Mass */
static struct bUnitDef buMetricMassDef[] = {
	{"ton",       "tonnes",     "ton", "t",  "Tonnes",        "TONNES",       UN_SC_MTON, 0.0, B_UNIT_DEF_NONE},
	{"quintal",   "quintals",   "ql",  "q",  "100 Kilograms", "QUINTALS",   UN_SC_QL,   0.0, B_UNIT_DEF_SUPPRESS},
	{"kilogram",  "kilograms",  "kg",  NULL, "Kilograms",     "KILOGRAMS",  UN_SC_KG,   0.0, B_UNIT_DEF_NONE}, /* base unit */
	{"hectogram", "hectograms", "hg",  NULL, "Hectograms",    "HECTOGRAMS", UN_SC_HG,   0.0, B_UNIT_DEF_SUPPRESS},
	{"dekagram",  "dekagrams",  "dag", NULL, "10 Grams",      "DEKAGRAMS",  UN_SC_DAG,  0.0, B_UNIT_DEF_SUPPRESS},
	{"gram",      "grams",      "g",   NULL, "Grams",         "GRAMS",      UN_SC_G,    0.0, B_UNIT_DEF_NONE},
	{"milligram", "milligrams", "mg",  NULL, "Milligrams",    "MILLIGRAMS", UN_SC_MG,   0.0, B_UNIT_DEF_NONE},
	NULL_UNIT,
};
static struct bUnitCollection buMetricMassCollection = {buMetricMassDef, 2, 0, UNIT_COLLECTION_LENGTH(buMetricMassDef)};

static struct bUnitDef buImperialMassDef[] = {
	{"ton",           "tonnes",         "ton", "t",  "Tonnes",         "TONNES",         UN_SC_ITON, 0.0, B_UNIT_DEF_NONE},
	{"centum weight", "centum weights", "cwt", NULL, "Centum weights", "CENTUM_WEIGHTS", UN_SC_CWT,  0.0, B_UNIT_DEF_NONE},
	{"stone",         "stones",         "st",  NULL, "Stones",         "STONES",         UN_SC_ST,   0.0, B_UNIT_DEF_NONE},
	{"pound",         "pounds",         "lb",  NULL, "Pounds",         "POUNDS",         UN_SC_LB,   0.0, B_UNIT_DEF_NONE}, /* base unit */
	{"ounce",         "ounces",         "oz",  NULL, "Ounces",         "OUNCES",         UN_SC_OZ,   0.0, B_UNIT_DEF_NONE},
	NULL_UNIT,
};
static struct bUnitCollection buImperialMassCollection = {buImperialMassDef, 3, 0, UNIT_COLLECTION_LENGTH(buImperialMassDef)};

/* Even if user scales the system to a point where km^3 is used, velocity and
 * acceleration aren't scaled: that's why we have so few units for them */

/* Velocity */
static struct bUnitDef buMetricVelDef[] = {
	{"meter per second",   "meters per second",   "m/s",  NULL, "Meters per second",   NULL, UN_SC_M,            0.0, B_UNIT_DEF_NONE}, /* base unit */
	{"kilometer per hour", "kilometers per hour", "km/h", NULL, "Kilometers per hour", NULL, UN_SC_KM / 3600.0f, 0.0, B_UNIT_DEF_SUPPRESS},
	NULL_UNIT,
};
static struct bUnitCollection buMetricVelCollection = {buMetricVelDef, 0, 0, UNIT_COLLECTION_LENGTH(buMetricVelDef)};

static struct bUnitDef buImperialVelDef[] = {
	{"foot per second", "feet per second", "ft/s", "fps", "Feet per second", NULL, UN_SC_FT,           0.0, B_UNIT_DEF_NONE}, /* base unit */
	{"mile per hour",   "miles per hour",  "mph",  NULL,  "Miles per hour",  NULL, UN_SC_MI / 3600.0f, 0.0, B_UNIT_DEF_SUPPRESS},
	NULL_UNIT,
};
static struct bUnitCollection buImperialVelCollection = {buImperialVelDef, 0, 0, UNIT_COLLECTION_LENGTH(buImperialVelDef)};

/* Acceleration */
static struct bUnitDef buMetricAclDef[] = {
	{"meter per second squared", "meters per second squared", "m/s²", "m/s2", "Meters per second squared", NULL, UN_SC_M, 0.0, B_UNIT_DEF_NONE}, /* base unit */
	NULL_UNIT,
};
static struct bUnitCollection buMetricAclCollection = {buMetricAclDef, 0, 0, UNIT_COLLECTION_LENGTH(buMetricAclDef)};

static struct bUnitDef buImperialAclDef[] = {
	{"foot per second squared", "feet per second squared", "ft/s²", "ft/s2", "Feet per second squared", NULL, UN_SC_FT, 0.0, B_UNIT_DEF_NONE}, /* base unit */
	NULL_UNIT,
};
static struct bUnitCollection buImperialAclCollection = {buImperialAclDef, 0, 0, UNIT_COLLECTION_LENGTH(buImperialAclDef)};

/* Time */
static struct bUnitDef buNaturalTimeDef[] = {
	/* weeks? - probably not needed for blender */
	{"day",         "days",         "d",   NULL, "Days",         "DAYS",     90000.0,      0.0, B_UNIT_DEF_NONE},
	{"hour",        "hours",        "hr",  "h",  "Hours",        "HOURS",     3600.0,      0.0, B_UNIT_DEF_NONE},
	{"minute",      "minutes",      "min", "m",  "Minutes",      "MINUTES",     60.0,      0.0, B_UNIT_DEF_NONE},
	{"second",      "seconds",      "sec", "s",  "Seconds",      "SECONDS",      1.0,      0.0, B_UNIT_DEF_NONE}, /* base unit */
	{"millisecond", "milliseconds", "ms",  NULL, "Milliseconds", "MILLISECONDS", 0.001,    0.0, B_UNIT_DEF_NONE},
	{"microsecond", "microseconds", "µs",  "us", "Microseconds", "MICROSECONDS", 0.000001, 0.0, B_UNIT_DEF_NONE},
	NULL_UNIT,
};
static struct bUnitCollection buNaturalTimeCollection = {buNaturalTimeDef, 3, 0, UNIT_COLLECTION_LENGTH(buNaturalTimeDef)};


static struct bUnitDef buNaturalRotDef[] = {
	{"degree",    "degrees",     "°",  "d",   "Degrees",    "DEGREES",    M_PI / 180.0,             0.0,  B_UNIT_DEF_NONE},
	/* arcminutes/arcseconds are used in Astronomy/Navigation areas... */
	{"arcminute", "arcminutes",  "'",  NULL,  "Arcminutes", "ARCMINUTES", (M_PI / 180.0) / 60.0,    0.0,  B_UNIT_DEF_SUPPRESS},
	{"arcsecond", "arcseconds",  "\"", NULL,  "Arcseconds", "ARCSECONDS", (M_PI / 180.0) / 3600.0,  0.0,  B_UNIT_DEF_SUPPRESS},
	{"radian",    "radians",     "r",  NULL,  "Radians",    "RADIANS",    1.0,                      0.0,  B_UNIT_DEF_NONE},
//	{"turn",      "turns",       "t",  NULL,  "Turns",      NULL, 1.0 / (M_PI * 2.0),       0.0,  B_UNIT_DEF_NONE},
	NULL_UNIT,
};
static struct bUnitCollection buNaturalRotCollection = {buNaturalRotDef, 0, 0, UNIT_COLLECTION_LENGTH(buNaturalRotDef)};

/* Camera Lengths */
static struct bUnitDef buCameraLenDef[] = {
	{"meter",      "meters",      "m",   NULL, "Meters",         NULL, UN_SC_KM,  0.0, B_UNIT_DEF_NONE},     /* base unit */
	{"decimeter",  "decimeters",  "dm",  NULL, "10 Centimeters", NULL, UN_SC_HM,  0.0, B_UNIT_DEF_SUPPRESS},
	{"centimeter", "centimeters", "cm",  NULL, "Centimeters",    NULL, UN_SC_DAM, 0.0, B_UNIT_DEF_SUPPRESS},
	{"millimeter", "millimeters", "mm",  NULL, "Millimeters",    NULL, UN_SC_M,   0.0, B_UNIT_DEF_NONE},
	{"micrometer", "micrometers", "µm", "um",  "Micrometers",    NULL, UN_SC_MM,  0.0, B_UNIT_DEF_SUPPRESS},
	NULL_UNIT,
};
static struct bUnitCollection buCameraLenCollection = {buCameraLenDef, 3, 0, UNIT_COLLECTION_LENGTH(buCameraLenDef)};

/* (Light) Power */
static struct bUnitDef buPowerDef[] = {
	{"gigawatt",  "gigawatts",  "GW", NULL, "Gigawatts",  NULL, 1e9f,  0.0, B_UNIT_DEF_NONE},
	{"megawatt",  "megawatts",  "MW", NULL, "Megawatts",  NULL, 1e6f,  0.0, B_UNIT_DEF_CASE_SENSITIVE},
	{"kilowatt",  "kilowatts",  "kW", NULL, "Kilowatts",  NULL, 1e3f,  0.0, B_UNIT_DEF_SUPPRESS},
	{"watt",      "watts",      "W",  NULL, "Watts",      NULL, 1.0f,  0.0, B_UNIT_DEF_NONE}, /* base unit */
	{"milliwatt", "milliwatts", "mW", NULL, "Milliwatts", NULL, 1e-3f, 0.0, B_UNIT_DEF_CASE_SENSITIVE},
	{"microwatt", "microwatts", "µW", "uW", "Microwatts", NULL, 1e-6f, 0.0, B_UNIT_DEF_NONE},
	{"nanowatt",  "nanowatts",  "nW", NULL, "Nanowatts",  NULL, 1e-9f, 0.0, B_UNIT_DEF_NONE},
	NULL_UNIT,
};
static struct bUnitCollection buPowerCollection = {buPowerDef, 3, 0, UNIT_COLLECTION_LENGTH(buPowerDef)};


#define UNIT_SYSTEM_TOT (((sizeof(bUnitSystems) / B_UNIT_TYPE_TOT) / sizeof(void *)) - 1)
static const struct bUnitCollection *bUnitSystems[][B_UNIT_TYPE_TOT] = {
	{NULL, NULL, NULL, NULL, NULL, &buNaturalRotCollection, &buNaturalTimeCollection, NULL, NULL, NULL, NULL},
	{NULL, &buMetricLenCollection, &buMetricAreaCollection, &buMetricVolCollection, &buMetricMassCollection, &buNaturalRotCollection, &buNaturalTimeCollection, &buMetricVelCollection, &buMetricAclCollection, &buCameraLenCollection, &buPowerCollection}, /* metric */
	{NULL, &buImperialLenCollection, &buImperialAreaCollection, &buImperialVolCollection, &buImperialMassCollection, &buNaturalRotCollection, &buNaturalTimeCollection, &buImperialVelCollection, &buImperialAclCollection, &buCameraLenCollection, &buPowerCollection}, /* imperial */
	{NULL, NULL, NULL, NULL, NULL, NULL, NULL, NULL, NULL, NULL, NULL},
};

<<<<<<< HEAD
/* clang-format off */
=======
/* clang-format on*/
>>>>>>> 2a891842

/* internal, has some option not exposed */
static const bUnitCollection *unit_get_system(int system, int type)
{
	assert((system > -1) && (system < UNIT_SYSTEM_TOT) && (type > -1) && (type < B_UNIT_TYPE_TOT));
	return bUnitSystems[system][type]; /* select system to use, metric/imperial/other? */
}

static const bUnitDef *unit_default(const bUnitCollection *usys)
{
	return &usys->units[usys->base_unit];
}

static const bUnitDef *unit_best_fit(
        double value, const bUnitCollection *usys, const bUnitDef *unit_start, int suppress)
{
	const bUnitDef *unit;
	double value_abs = value > 0.0 ? value : -value;

	for (unit = unit_start ? unit_start : usys->units; unit->name; unit++) {

		if (suppress && (unit->flag & B_UNIT_DEF_SUPPRESS))
			continue;

		/* scale down scalar so 1cm doesn't convert to 10mm because of float error */
		if (UNLIKELY(unit->flag & B_UNIT_DEF_TENTH)) {
			if (value_abs >= unit->scalar * (0.1 - EPS)) {
				return unit;
			}
		}
		else {
			if (value_abs >= unit->scalar * (1.0 - EPS)) {
				return unit;
			}
		}
	}

	return unit_default(usys);
}

/* convert into 2 units and 2 values for "2ft, 3inch" syntax */
static void unit_dual_convert(
        double value, const bUnitCollection *usys,
        bUnitDef const **r_unit_a, bUnitDef const **r_unit_b,
        double *r_value_a, double *r_value_b,
        const bUnitDef *main_unit)
{
	const bUnitDef *unit;
	if (main_unit) unit = main_unit;
	else unit = unit_best_fit(value, usys, NULL, 1);

	*r_value_a = (value < 0.0 ? ceil : floor)(value / unit->scalar) * unit->scalar;
	*r_value_b = value - (*r_value_a);

	*r_unit_a = unit;
	*r_unit_b = unit_best_fit(*r_value_b, usys, *r_unit_a, 1);
}

static size_t unit_as_string(char *str, int len_max, double value, int prec, const bUnitCollection *usys,
                             /* non exposed options */
                             const bUnitDef *unit, char pad)
{
	double value_conv;
	size_t len, i;

	if (unit) {
		/* use unit without finding the best one */
	}
	else if (value == 0.0) {
		/* use the default units since there is no way to convert */
		unit = unit_default(usys);
	}
	else {
		unit = unit_best_fit(value, usys, NULL, 1);
	}

	value_conv = value / unit->scalar;

	/* Adjust precision to expected number of significant digits.
	 * Note that here, we shall not have to worry about very big/small numbers, units are expected to replace
	 * 'scientific notation' in those cases. */
	prec -= integer_digits_d(value_conv);
	CLAMP(prec, 0, 6);

	/* Convert to a string */
	len = BLI_snprintf_rlen(str, len_max, "%.*f", prec, value_conv);

	/* Add unit prefix and strip zeros */

	/* replace trailing zero's with spaces
	 * so the number is less complicated but alignment in a button wont
	 * jump about while dragging */
	i = len - 1;

	if (prec > 0) {
		while (i > 0 && str[i] == '0') { /* 4.300 -> 4.3 */
			str[i--] = pad;
		}

		if (i > 0 && str[i] == '.') { /* 10. -> 10 */
			str[i--] = pad;
		}
	}

	/* Now add the suffix */
	if (i < len_max) {
		int j = 0;
		i++;
		while (unit->name_short[j] && (i < len_max)) {
			str[i++] = unit->name_short[j++];
		}
	}

	/* terminate no matter what's done with padding above */
	if (i >= len_max)
		i = len_max - 1;

	str[i] = '\0';
	return i;
}

static bool unit_should_be_split(int type)
{
	return ELEM(type, B_UNIT_LENGTH, B_UNIT_MASS, B_UNIT_TIME, B_UNIT_CAMERA);
}

typedef struct {
	int system;
	int rotation;
	/* USER_UNIT_ADAPTIVE means none, otherwise the value is the index in the collection */
	int length;
	int mass;
	int time;
} PreferredUnits;

static PreferredUnits preferred_units_from_UnitSettings(const UnitSettings *settings)
{
	PreferredUnits units = { 0 };
	units.system = settings->system;
	units.rotation = settings->system_rotation;
	units.length = settings->length_unit;
	units.mass = settings->mass_unit;
	units.time = settings->time_unit;
	return units;
}

static size_t unit_as_string_splitted(
        char *str, int len_max, double value, int prec,
        const bUnitCollection *usys, const bUnitDef *main_unit)
{
	const bUnitDef *unit_a, *unit_b;
	double value_a, value_b;

	unit_dual_convert(value, usys, &unit_a, &unit_b, &value_a, &value_b, main_unit);

	/* check the 2 is a smaller unit */
	if (unit_b > unit_a) {
		size_t i;
		i = unit_as_string(str, len_max, value_a, prec, usys, unit_a, '\0');

		prec -= integer_digits_d(value_a / unit_b->scalar) - integer_digits_d(value_b / unit_b->scalar);
		prec = max_ii(prec, 0);

		/* is there enough space for at least 1 char of the next unit? */
		if (i + 2 < len_max) {
			str[i++] = ' ';

			/* use low precision since this is a smaller unit */
			i += unit_as_string(str + i, len_max - i, value_b, prec, usys, unit_b, '\0');
		}
		return i;
	}

	return -1;
}

static bool is_valid_unit_collection(const bUnitCollection *usys)
{
	return usys != NULL && usys->units[0].name != NULL;
}

static const bUnitDef *get_preferred_display_unit_if_used(int type, PreferredUnits units)
{
	const bUnitCollection *usys = unit_get_system(units.system, type);
	if (!is_valid_unit_collection(usys)) return NULL;

	int max_offset = usys->length - 1;

	switch (type) {
		case B_UNIT_LENGTH:
		case B_UNIT_AREA:
		case B_UNIT_VOLUME:
			if (units.length == USER_UNIT_ADAPTIVE) return NULL;
			return usys->units + MIN2(units.length, max_offset);
		case B_UNIT_MASS:
			if (units.mass == USER_UNIT_ADAPTIVE) return NULL;
			return usys->units + MIN2(units.mass, max_offset);
		case B_UNIT_TIME:
			if (units.time == USER_UNIT_ADAPTIVE) return NULL;
			return usys->units + MIN2(units.time, max_offset);
		case B_UNIT_ROTATION:
			if (units.rotation == 0) return usys->units + 0;
			else if (units.rotation == USER_UNIT_ROT_RADIANS) return usys->units + 3;
			break;
		default:
			break;
	}
	return NULL;
}

/* Return the length of the generated string. */
static size_t unit_as_string_main(
        char *str, int len_max, double value, int prec,
        int type, bool split, bool pad, PreferredUnits units)
{
	const bUnitCollection *usys = unit_get_system(units.system, type);
	const bUnitDef *main_unit = NULL;

	if (!is_valid_unit_collection(usys)) {
		usys = &buDummyCollection;
	}
	else {
		main_unit = get_preferred_display_unit_if_used(type, units);
	}

	if (split && unit_should_be_split(type)) {
		int length = unit_as_string_splitted(str, len_max, value, prec, usys, main_unit);
		/* failed when length is negative, fallback to no split */
		if (length >= 0) return length;
	}

	return unit_as_string(str, len_max, value, prec, usys, main_unit, pad ? ' ' : '\0');
}

size_t bUnit_AsString(char *str, int len_max, double value, int prec, int system, int type, bool split, bool pad)
{
	PreferredUnits units;
	units.system = system;
	units.rotation = 0;
	units.length = USER_UNIT_ADAPTIVE;
	units.mass = USER_UNIT_ADAPTIVE;
	units.time = USER_UNIT_ADAPTIVE;
	return unit_as_string_main(str, len_max, value, prec, type, split, pad, units);
}

size_t bUnit_AsString2(char *str, int len_max, double value, int prec, int type, const UnitSettings *settings, bool pad)
{
	bool do_split = (settings->flag & USER_UNIT_OPT_SPLIT) != 0;
	PreferredUnits units = preferred_units_from_UnitSettings(settings);
	return unit_as_string_main(str, len_max, value, prec, type, do_split, pad, units);
}

BLI_INLINE bool isalpha_or_utf8(const int ch)
{
	return (ch >= 128 || isalpha(ch));
}

static const char *unit_find_str(const char *str, const char *substr, bool case_sensitive)
{
	if (substr && substr[0] != '\0') {
		while (true) {
			/* Unit detection is case insensitive. */
			const char *str_found;
			if (case_sensitive)
				str_found = strstr(str, substr);
			else
				str_found = BLI_strcasestr(str, substr);

			if (str_found) {
				/* Previous char cannot be a letter. */
				if (str_found == str ||
				    /* weak unicode support!, so "µm" won't match up be replaced by "m"
				     * since non ascii utf8 values will NEVER return true */
				    isalpha_or_utf8(*BLI_str_prev_char_utf8(str_found)) == 0)
				{
					/* next char cannot be alphanum */
					int len_name = strlen(substr);

					if (!isalpha_or_utf8(*(str_found + len_name))) {
						return str_found;
					}
				}
				/* If str_found is not a valid unit, we have to check further in the string... */
				for (str_found++; isalpha_or_utf8(*str_found); str_found++);
				str = str_found;
			}
			else {
				break;
			}
		}
	}
	return NULL;
}

/* Note that numbers are added within brackets
 * ") " - is used to detect numbers we added so we can detect if commas need to be added
 *
 * "1m1cm+2mm"              - Original value
 * "1*1#1*0.01#+2*0.001#"   - Replace numbers
 * "1*1+1*0.01 +2*0.001 "   - Add add signs if ( + - * / | & ~ < > ^ ! = % ) not found in between
 */

/* not too strict, (+ - * /) are most common  */
static bool ch_is_op(char op)
{
	switch (op) {
		case '+':
		case '-':
		case '*':
		case '/':
		case '|':
		case '&':
		case '~':
		case '<':
		case '>':
		case '^':
		case '!':
		case '=':
		case '%':
			return true;
		default:
			return false;
	}
}

static int unit_scale_str(char *str, int len_max, char *str_tmp, double scale_pref, const bUnitDef *unit,
                          const char *replace_str, bool case_sensitive)
{
	char *str_found;

	if ((len_max > 0) && (str_found = (char *)unit_find_str(str, replace_str, case_sensitive))) {
		/* XXX - investigate, does not respect len_max properly  */

		int len, len_num, len_name, len_move, found_ofs;

		found_ofs = (int)(str_found - str);

		len = strlen(str);

		len_name = strlen(replace_str);
		len_move = (len - (found_ofs + len_name)) + 1; /* 1+ to copy the string terminator */
		len_num = BLI_snprintf(str_tmp, TEMP_STR_SIZE, "*%.9g"SEP_STR, unit->scalar / scale_pref); /* # removed later */

		if (len_num > len_max)
			len_num = len_max;

		if (found_ofs + len_num + len_move > len_max) {
			/* can't move the whole string, move just as much as will fit */
			len_move -= (found_ofs + len_num + len_move) - len_max;
		}

		if (len_move > 0) {
			/* resize the last part of the string */
			memmove(str_found + len_num, str_found + len_name, len_move); /* may grow or shrink the string */
		}

		if (found_ofs + len_num > len_max) {
			/* not even the number will fit into the string, only copy part of it */
			len_num -= (found_ofs + len_num) - len_max;
		}

		if (len_num > 0) {
			/* its possible none of the number could be copied in */
			memcpy(str_found, str_tmp, len_num); /* without the string terminator */
		}

		/* since the null terminator wont be moved if the stringlen_max
		 * was not long enough to fit everything in it */
		str[len_max - 1] = '\0';
		return found_ofs + len_num;
	}
	return 0;
}

static int unit_replace(char *str, int len_max, char *str_tmp, double scale_pref, const bUnitDef *unit)
{
	const bool case_sensitive = (unit->flag & B_UNIT_DEF_CASE_SENSITIVE) != 0;
	int ofs = 0;
	ofs += unit_scale_str(str + ofs, len_max - ofs, str_tmp, scale_pref, unit, unit->name_short, case_sensitive);
	ofs += unit_scale_str(str + ofs, len_max - ofs, str_tmp, scale_pref, unit, unit->name_plural, false);
	ofs += unit_scale_str(str + ofs, len_max - ofs, str_tmp, scale_pref, unit, unit->name_alt, case_sensitive);
	ofs += unit_scale_str(str + ofs, len_max - ofs, str_tmp, scale_pref, unit, unit->name, false);
	return ofs;
}

static bool unit_find(const char *str, const bUnitDef *unit)
{
	const bool case_sensitive = (unit->flag & B_UNIT_DEF_CASE_SENSITIVE) != 0;
	if (unit_find_str(str, unit->name_short, case_sensitive)) return true;
	if (unit_find_str(str, unit->name_plural, false))  return true;
	if (unit_find_str(str, unit->name_alt, case_sensitive)) return true;
	if (unit_find_str(str, unit->name, false)) return true;

	return false;
}

static const bUnitDef *unit_detect_from_str(const bUnitCollection *usys, const char *str, const char *str_prev)
{
	/* Try to find a default unit from current or previous string.
	 * This allows us to handle cases like 2 + 2mm, people would expect to get 4mm, not 2.002m!
	 * Note this does not handle corner cases like 2 + 2cm + 1 + 2.5mm... We can't support everything. */
	const bUnitDef *unit = NULL;

	/* see which units the new value has */
	for (unit = usys->units; unit->name; unit++) {
		if (unit_find(str, unit))
			break;
	}
	/* Else, try to infer the default unit from the previous string. */
	if (str_prev && (unit == NULL || unit->name == NULL)) {
		/* see which units the original value had */
		for (unit = usys->units; unit->name; unit++) {
			if (unit_find(str_prev, unit))
				break;
		}
	}
	/* Else, fall back to default unit. */
	if (unit == NULL || unit->name == NULL) {
		unit = unit_default(usys);
	}

	return unit;
}

bool bUnit_ContainsUnit(const char *str, int type)
{
	for (int system = 0; system < UNIT_SYSTEM_TOT; system++) {
		const bUnitCollection *usys = unit_get_system(system, type);
		if (!is_valid_unit_collection(usys)) continue;

		for (int i = 0; i < usys->length; i++) {
			if (unit_find(str, usys->units + i)) {
				return true;
			}
		}
	}
	return false;
}

double bUnit_PreferredInputUnitScalar(const struct UnitSettings *settings, int type)
{
	PreferredUnits units = preferred_units_from_UnitSettings(settings);
	const bUnitDef *unit = get_preferred_display_unit_if_used(type, units);
	if (unit) return unit->scalar;
	else return bUnit_BaseScalar(units.system, type);
}

/* make a copy of the string that replaces the units with numbers
 * this is used before parsing
 * This is only used when evaluating user input and can afford to be a bit slower
 *
 * This is to be used before python evaluation so..
 * 10.1km -> 10.1*1000.0
 * ...will be resolved by python.
 *
 * values will be split by an add sign
 * 5'2" -> 5*0.3048 + 2*0.0254
 *
 * str_prev is optional, when valid it is used to get a base unit when none is set.
 *
 * return true of a change was made.
 */
bool bUnit_ReplaceString(char *str, int len_max, const char *str_prev, double scale_pref, int system, int type)
{
	const bUnitCollection *usys = unit_get_system(system, type);
	if (!is_valid_unit_collection(usys)) return false;

	const bUnitDef *unit = NULL, *default_unit;
	double scale_pref_base = scale_pref;
	char str_tmp[TEMP_STR_SIZE];
	bool changed = false;

	/* Try to find a default unit from current or previous string. */
	default_unit = unit_detect_from_str(usys, str, str_prev);

	/* We apply the default unit to the whole expression (default unit is now the reference '1.0' one). */
	scale_pref_base *= default_unit->scalar;

	/* Apply the default unit on the whole expression, this allows to handle nasty cases like '2+2in'. */
	if (BLI_snprintf(str_tmp, sizeof(str_tmp), "(%s)*%.9g", str, default_unit->scalar) < sizeof(str_tmp)) {
		strncpy(str, str_tmp, len_max);
	}
	else {
		/* BLI_snprintf would not fit into str_tmp, cant do much in this case
		 * check for this because otherwise bUnit_ReplaceString could call its self forever */
		return changed;
	}

	for (unit = usys->units; unit->name; unit++) {
		/* in case there are multiple instances */
		while (unit_replace(str, len_max, str_tmp, scale_pref_base, unit))
			changed = true;
	}
	unit = NULL;

	{
		/* try other unit systems now, so we can evaluate imperial when metric is set for eg. */
		/* Note that checking other systems at that point means we do not support their units as 'default' one.
		 * In other words, when in metrics, typing '2+2in' will give 2 meters 2 inches, not 4 inches.
		 * I do think this is the desired behavior!
		 */
		const bUnitCollection *usys_iter;
		int system_iter;

		for (system_iter = 0; system_iter < UNIT_SYSTEM_TOT; system_iter++) {
			if (system_iter != system) {
				usys_iter = unit_get_system(system_iter, type);
				if (usys_iter) {
					for (unit = usys_iter->units; unit->name; unit++) {
						int ofs = 0;
						/* in case there are multiple instances */
						while ((ofs = unit_replace(str + ofs, len_max - ofs, str_tmp, scale_pref_base, unit)))
							changed = true;
					}
				}
			}
		}
	}
	unit = NULL;

	/* replace # with add sign when there is no operator between it and the next number
	 *
	 * "1*1# 3*100# * 3"  ->  "1*1+ 3*100  * 3"
	 *
	 * */
	{
		char *str_found = str;
		const char *ch = str;

		while ((str_found = strchr(str_found, SEP_CHR))) {
			bool op_found = false;

			/* any operators after this? */
			for (ch = str_found + 1; *ch != '\0'; ch++) {
				if (*ch == ' ' || *ch == '\t') {
					continue;
				}
				op_found = (ch_is_op(*ch) || ELEM(*ch, ',', ')'));
				break;
			}

			/* If found an op, comma or closing parenthesis, no need to insert a '+', else we need it. */
			*str_found++ = op_found ? ' ' : '+';
		}
	}

	return changed;
}

/* 45µm --> 45um */
void bUnit_ToUnitAltName(char *str, int len_max, const char *orig_str, int system, int type)
{
	const bUnitCollection *usys = unit_get_system(system, type);

	const bUnitDef *unit;

	/* find and substitute all units */
	for (unit = usys->units; unit->name; unit++) {
		if (len_max > 0 && unit->name_alt) {
			const bool case_sensitive = (unit->flag & B_UNIT_DEF_CASE_SENSITIVE) != 0;
			const char *found = unit_find_str(orig_str, unit->name_short, case_sensitive);
			if (found) {
				int offset = (int)(found - orig_str);
				int len_name = 0;

				/* copy everything before the unit */
				offset = (offset < len_max ? offset : len_max);
				strncpy(str, orig_str, offset);

				str += offset;
				orig_str += offset + strlen(unit->name_short);
				len_max -= offset;

				/* print the alt_name */
				if (unit->name_alt)
					len_name = BLI_strncpy_rlen(str, unit->name_alt, len_max);
				else
					len_name = 0;

				len_name = (len_name < len_max ? len_name : len_max);
				str += len_name;
				len_max -= len_name;
			}
		}
	}

	/* finally copy the rest of the string */
	strncpy(str, orig_str, len_max);
}

double bUnit_ClosestScalar(double value, int system, int type)
{
	const bUnitCollection *usys = unit_get_system(system, type);
	const bUnitDef *unit;

	if (usys == NULL)
		return -1;

	unit = unit_best_fit(value, usys, NULL, 1);
	if (unit == NULL)
		return -1;

	return unit->scalar;
}

double bUnit_BaseScalar(int system, int type)
{
	const bUnitCollection *usys = unit_get_system(system, type);
	if (usys) return unit_default(usys)->scalar;
	else return 1.0;
}

/* external access */
bool bUnit_IsValid(int system, int type)
{
	return !(system < 0 || system > UNIT_SYSTEM_TOT || type < 0 || type > B_UNIT_TYPE_TOT);
}

void bUnit_GetSystem(int system, int type, void const **r_usys_pt, int *r_len)
{
	const bUnitCollection *usys = unit_get_system(system, type);
	*r_usys_pt = usys;

	if (usys == NULL) {
		*r_len = 0;
		return;
	}

	*r_len = usys->length;
}

int bUnit_GetBaseUnit(const void *usys_pt)
{
	return ((bUnitCollection *)usys_pt)->base_unit;
}

int bUnit_GetBaseUnitOfType(int system, int type)
{
	return unit_get_system(system, type)->base_unit;
}

const char *bUnit_GetName(const void *usys_pt, int index)
{
	return ((bUnitCollection *)usys_pt)->units[index].name;
}
const char *bUnit_GetNameDisplay(const void *usys_pt, int index)
{
	return ((bUnitCollection *)usys_pt)->units[index].name_display;
}
const char *bUnit_GetIdentifier(const void *usys_pt, int index)
{
	const bUnitDef *unit = ((const bUnitCollection *)usys_pt)->units + index;
	if (unit->identifier == NULL) {
		BLI_assert(false && "identifier for this unit is not specified yet");
	}
	return unit->identifier;
}

double bUnit_GetScaler(const void *usys_pt, int index)
{
	return ((bUnitCollection *)usys_pt)->units[index].scalar;
}

bool bUnit_IsSuppressed(const void *usys_pt, int index)
{
	return (((bUnitCollection *)usys_pt)->units[index].flag & B_UNIT_DEF_SUPPRESS) != 0;
}<|MERGE_RESOLUTION|>--- conflicted
+++ resolved
@@ -332,11 +332,7 @@
 	{NULL, NULL, NULL, NULL, NULL, NULL, NULL, NULL, NULL, NULL, NULL},
 };
 
-<<<<<<< HEAD
-/* clang-format off */
-=======
-/* clang-format on*/
->>>>>>> 2a891842
+/* clang-format on */
 
 /* internal, has some option not exposed */
 static const bUnitCollection *unit_get_system(int system, int type)
