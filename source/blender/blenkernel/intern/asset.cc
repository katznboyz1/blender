/*
 * This program is free software; you can redistribute it and/or
 * modify it under the terms of the GNU General Public License
 * as published by the Free Software Foundation; either version 2
 * of the License, or (at your option) any later version.
 *
 * This program is distributed in the hope that it will be useful,
 * but WITHOUT ANY WARRANTY; without even the implied warranty of
 * MERCHANTABILITY or FITNESS FOR A PARTICULAR PURPOSE.  See the
 * GNU General Public License for more details.
 *
 * You should have received a copy of the GNU General Public License
 * along with this program; if not, write to the Free Software Foundation,
 * Inc., 51 Franklin Street, Fifth Floor, Boston, MA 02110-1301, USA.
 */

/** \file
 * \ingroup bke
 */

#include <cstring>

#include "DNA_ID.h"
#include "DNA_asset_types.h"
#include "DNA_defaults.h"

#include "BLI_listbase.h"
#include "BLI_string.h"
#include "BLI_string_ref.hh"
#include "BLI_string_utils.h"
#include "BLI_utildefines.h"
#include "BLI_uuid.h"

#include "BKE_asset.h"
#include "BKE_icons.h"
#include "BKE_idprop.h"

#include "BLO_read_write.h"

#include "MEM_guardedalloc.h"

using namespace blender;

AssetMetaData *BKE_asset_metadata_create(void)
{
  AssetMetaData *asset_data = (AssetMetaData *)MEM_callocN(sizeof(*asset_data), __func__);
  memcpy(asset_data, DNA_struct_default_get(AssetMetaData), sizeof(*asset_data));
  return asset_data;
}

void BKE_asset_metadata_free(AssetMetaData **asset_data)
{
  if ((*asset_data)->properties) {
    IDP_FreeProperty((*asset_data)->properties);
  }
  MEM_SAFE_FREE((*asset_data)->description);
  BLI_freelistN(&(*asset_data)->tags);

  MEM_SAFE_FREE(*asset_data);
}

static AssetTag *asset_metadata_tag_add(AssetMetaData *asset_data, const char *const name)
{
  AssetTag *tag = (AssetTag *)MEM_callocN(sizeof(*tag), __func__);
  BLI_strncpy(tag->name, name, sizeof(tag->name));

  BLI_addtail(&asset_data->tags, tag);
  asset_data->tot_tags++;
  /* Invariant! */
  BLI_assert(BLI_listbase_count(&asset_data->tags) == asset_data->tot_tags);

  return tag;
}

AssetTag *BKE_asset_metadata_tag_add(AssetMetaData *asset_data, const char *name)
{
  AssetTag *tag = asset_metadata_tag_add(asset_data, name);
  BLI_uniquename(&asset_data->tags, tag, name, '.', offsetof(AssetTag, name), sizeof(tag->name));
  return tag;
}

/**
 * Make sure there is a tag with name \a name, create one if needed.
 */
struct AssetTagEnsureResult BKE_asset_metadata_tag_ensure(AssetMetaData *asset_data,
                                                          const char *name)
{
  struct AssetTagEnsureResult result = {nullptr};
  if (!name[0]) {
    return result;
  }

  AssetTag *tag = (AssetTag *)BLI_findstring(&asset_data->tags, name, offsetof(AssetTag, name));

  if (tag) {
    result.tag = tag;
    result.is_new = false;
    return result;
  }

  tag = asset_metadata_tag_add(asset_data, name);

  result.tag = tag;
  result.is_new = true;
  return result;
}

void BKE_asset_metadata_tag_remove(AssetMetaData *asset_data, AssetTag *tag)
{
  BLI_assert(BLI_findindex(&asset_data->tags, tag) >= 0);
  BLI_freelinkN(&asset_data->tags, tag);
  asset_data->tot_tags--;
  /* Invariant! */
  BLI_assert(BLI_listbase_count(&asset_data->tags) == asset_data->tot_tags);
}

void BKE_asset_library_reference_init_default(AssetLibraryReference *library_ref)
{
  memcpy(library_ref, DNA_struct_default_get(AssetLibraryReference), sizeof(*library_ref));
}

void BKE_asset_metadata_catalog_id_clear(struct AssetMetaData *asset_data)
{
  asset_data->catalog_id = BLI_uuid_nil();
  asset_data->catalog_simple_name[0] = '\0';
}

void BKE_asset_metadata_catalog_id_set(struct AssetMetaData *asset_data,
<<<<<<< HEAD
                                       const UUID catalog_id,
=======
                                       const bUUID catalog_id,
>>>>>>> aa2493e2
                                       const char *catalog_simple_name)
{
  asset_data->catalog_id = catalog_id;

  constexpr size_t max_simple_name_length = sizeof(asset_data->catalog_simple_name);

  /* The substr() call is necessary to make copy() copy the first N characters (instead of refusing
   * to copy and producing an empty string). */
  StringRef trimmed_id =
      StringRef(catalog_simple_name).trim().substr(0, max_simple_name_length - 1);
  trimmed_id.copy(asset_data->catalog_simple_name, max_simple_name_length);
}

/* Queries -------------------------------------------- */

PreviewImage *BKE_asset_metadata_preview_get_from_id(const AssetMetaData *UNUSED(asset_data),
                                                     const ID *id)
{
  return BKE_previewimg_id_get(id);
}

/* .blend file API -------------------------------------------- */

void BKE_asset_metadata_write(BlendWriter *writer, AssetMetaData *asset_data)
{
  BLO_write_struct(writer, AssetMetaData, asset_data);

  if (asset_data->properties) {
    IDP_BlendWrite(writer, asset_data->properties);
  }

  if (asset_data->description) {
    BLO_write_string(writer, asset_data->description);
  }
  LISTBASE_FOREACH (AssetTag *, tag, &asset_data->tags) {
    BLO_write_struct(writer, AssetTag, tag);
  }
}

void BKE_asset_metadata_read(BlendDataReader *reader, AssetMetaData *asset_data)
{
  /* asset_data itself has been read already. */

  if (asset_data->properties) {
    BLO_read_data_address(reader, &asset_data->properties);
    IDP_BlendDataRead(reader, &asset_data->properties);
  }

  BLO_read_data_address(reader, &asset_data->description);
  BLO_read_list(reader, &asset_data->tags);
  BLI_assert(BLI_listbase_count(&asset_data->tags) == asset_data->tot_tags);
}<|MERGE_RESOLUTION|>--- conflicted
+++ resolved
@@ -126,11 +126,7 @@
 }
 
 void BKE_asset_metadata_catalog_id_set(struct AssetMetaData *asset_data,
-<<<<<<< HEAD
-                                       const UUID catalog_id,
-=======
                                        const bUUID catalog_id,
->>>>>>> aa2493e2
                                        const char *catalog_simple_name)
 {
   asset_data->catalog_id = catalog_id;
