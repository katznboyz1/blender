/**
 * $Id$
 *
 * ***** BEGIN GPL LICENSE BLOCK *****
 *
 * This program is free software; you can redistribute it and/or
 * modify it under the terms of the GNU General Public License
 * as published by the Free Software Foundation; either version 2
 * of the License, or (at your option) any later version.
 *
 * This program is distributed in the hope that it will be useful,
 * but WITHOUT ANY WARRANTY; without even the implied warranty of
 * MERCHANTABILITY or FITNESS FOR A PARTICULAR PURPOSE.  See the
 * GNU General Public License for more details.
 *
 * You should have received a copy of the GNU General Public License
 * along with this program; if not, write to the Free Software Foundation,
 * Inc., 59 Temple Place - Suite 330, Boston, MA  02111-1307, USA.
 *
 * The Original Code is Copyright (C) 2005 Blender Foundation.
 * All rights reserved.
 *
 * The Original Code is: all of this file.
 *
 * Contributor(s): none yet.
 *
 * ***** END GPL LICENSE BLOCK *****
 */

#include <string.h>

#ifdef HAVE_CONFIG_H
#include <config.h>
#endif

#include "PIL_time.h"

#include "MEM_guardedalloc.h"

#include "DNA_effect_types.h"
#include "DNA_mesh_types.h"
#include "DNA_key_types.h"
#include "DNA_meshdata_types.h"
#include "DNA_modifier_types.h"
#include "DNA_object_types.h"
#include "DNA_object_force.h"
#include "DNA_object_fluidsim.h" // N_T
#include "DNA_scene_types.h" // N_T
#include "DNA_texture_types.h"
#include "DNA_view3d_types.h"
#include "DNA_screen_types.h"
#include "DNA_space_types.h"
#include "DNA_particle_types.h"

#include "BLI_arithb.h"
#include "BLI_blenlib.h"
#include "BLI_edgehash.h"
#include "BLI_editVert.h"
#include "BLI_linklist.h"
#include "BLI_memarena.h"

#include "BKE_cdderivedmesh.h"
#include "BKE_customdata.h"
#include "BKE_DerivedMesh.h"
#include "BKE_deform.h"
#include "BKE_displist.h"
#include "BKE_effect.h"
#include "BKE_fluidsim.h"
#include "BKE_global.h"
#include "BKE_key.h"
#include "BKE_material.h"
#include "BKE_modifier.h"
#include "BKE_mesh.h"
#include "BKE_object.h"
#include "BKE_subsurf.h"
#include "BKE_texture.h"
#include "BKE_utildefines.h"
#include "BKE_particle.h"
#include "BKE_bvhutils.h"

#include "BLO_sys_types.h" // for intptr_t support

#include "BIF_gl.h"
#include "BIF_glutil.h"

#include "GPU_draw.h"
#include "GPU_extensions.h"
#include "GPU_material.h"

///////////////////////////////////
///////////////////////////////////

static MVert *dm_getVertArray(DerivedMesh *dm)
{
	MVert *mvert = CustomData_get_layer(&dm->vertData, CD_MVERT);

	if (!mvert) {
		mvert = CustomData_add_layer(&dm->vertData, CD_MVERT, CD_CALLOC, NULL,
			dm->getNumVerts(dm));
		CustomData_set_layer_flag(&dm->vertData, CD_MVERT, CD_FLAG_TEMPORARY);
		dm->copyVertArray(dm, mvert);
	}

	return mvert;
}

static MEdge *dm_getEdgeArray(DerivedMesh *dm)
{
	MEdge *medge = CustomData_get_layer(&dm->edgeData, CD_MEDGE);

	if (!medge) {
		medge = CustomData_add_layer(&dm->edgeData, CD_MEDGE, CD_CALLOC, NULL,
			dm->getNumEdges(dm));
		CustomData_set_layer_flag(&dm->edgeData, CD_MEDGE, CD_FLAG_TEMPORARY);
		dm->copyEdgeArray(dm, medge);
	}

	return medge;
}

static MFace *dm_getFaceArray(DerivedMesh *dm)
{
	MFace *mface = CustomData_get_layer(&dm->faceData, CD_MFACE);

	if (!mface) {
		mface = CustomData_add_layer(&dm->faceData, CD_MFACE, CD_CALLOC, NULL,
			dm->getNumFaces(dm));
		CustomData_set_layer_flag(&dm->faceData, CD_MFACE, CD_FLAG_TEMPORARY);
		dm->copyFaceArray(dm, mface);
	}

	return mface;
}

static MVert *dm_dupVertArray(DerivedMesh *dm)
{
	MVert *tmp = MEM_callocN(sizeof(*tmp) * dm->getNumVerts(dm),
	                         "dm_dupVertArray tmp");

	if(tmp) dm->copyVertArray(dm, tmp);

	return tmp;
}

static MEdge *dm_dupEdgeArray(DerivedMesh *dm)
{
	MEdge *tmp = MEM_callocN(sizeof(*tmp) * dm->getNumEdges(dm),
	                         "dm_dupEdgeArray tmp");

	if(tmp) dm->copyEdgeArray(dm, tmp);

	return tmp;
}

static MFace *dm_dupFaceArray(DerivedMesh *dm)
{
	MFace *tmp = MEM_callocN(sizeof(*tmp) * dm->getNumFaces(dm),
	                         "dm_dupFaceArray tmp");

	if(tmp) dm->copyFaceArray(dm, tmp);

	return tmp;
}

void DM_init_funcs(DerivedMesh *dm)
{
	/* default function implementations */
	dm->getVertArray = dm_getVertArray;
	dm->getEdgeArray = dm_getEdgeArray;
	dm->getFaceArray = dm_getFaceArray;
	dm->dupVertArray = dm_dupVertArray;
	dm->dupEdgeArray = dm_dupEdgeArray;
	dm->dupFaceArray = dm_dupFaceArray;

	dm->getVertData = DM_get_vert_data;
	dm->getEdgeData = DM_get_edge_data;
	dm->getFaceData = DM_get_face_data;
	dm->getVertDataArray = DM_get_vert_data_layer;
	dm->getEdgeDataArray = DM_get_edge_data_layer;
	dm->getFaceDataArray = DM_get_face_data_layer;

	bvhcache_init(&dm->bvhCache);
}

void DM_init(DerivedMesh *dm,
             int numVerts, int numEdges, int numFaces)
{
	dm->numVertData = numVerts;
	dm->numEdgeData = numEdges;
	dm->numFaceData = numFaces;

	DM_init_funcs(dm);
	
	dm->needsFree = 1;
}

void DM_from_template(DerivedMesh *dm, DerivedMesh *source,
                      int numVerts, int numEdges, int numFaces)
{
	CustomData_copy(&source->vertData, &dm->vertData, CD_MASK_DERIVEDMESH,
	                CD_CALLOC, numVerts);
	CustomData_copy(&source->edgeData, &dm->edgeData, CD_MASK_DERIVEDMESH,
	                CD_CALLOC, numEdges);
	CustomData_copy(&source->faceData, &dm->faceData, CD_MASK_DERIVEDMESH,
	                CD_CALLOC, numFaces);

	dm->numVertData = numVerts;
	dm->numEdgeData = numEdges;
	dm->numFaceData = numFaces;

	DM_init_funcs(dm);

	dm->needsFree = 1;
}

int DM_release(DerivedMesh *dm)
{
	if (dm->needsFree) {
		bvhcache_free(&dm->bvhCache);

		CustomData_free(&dm->vertData, dm->numVertData);
		CustomData_free(&dm->edgeData, dm->numEdgeData);
		CustomData_free(&dm->faceData, dm->numFaceData);

		return 1;
	}
	else {
		CustomData_free_temporary(&dm->vertData, dm->numVertData);
		CustomData_free_temporary(&dm->edgeData, dm->numEdgeData);
		CustomData_free_temporary(&dm->faceData, dm->numFaceData);

		return 0;
	}
}

void DM_to_mesh(DerivedMesh *dm, Mesh *me)
{
	/* dm might depend on me, so we need to do everything with a local copy */
	Mesh tmp = *me;
	int totvert, totedge, totface;

	memset(&tmp.vdata, 0, sizeof(tmp.vdata));
	memset(&tmp.edata, 0, sizeof(tmp.edata));
	memset(&tmp.fdata, 0, sizeof(tmp.fdata));

	totvert = tmp.totvert = dm->getNumVerts(dm);
	totedge = tmp.totedge = dm->getNumEdges(dm);
	totface = tmp.totface = dm->getNumFaces(dm);

	CustomData_copy(&dm->vertData, &tmp.vdata, CD_MASK_MESH, CD_DUPLICATE, totvert);
	CustomData_copy(&dm->edgeData, &tmp.edata, CD_MASK_MESH, CD_DUPLICATE, totedge);
	CustomData_copy(&dm->faceData, &tmp.fdata, CD_MASK_MESH, CD_DUPLICATE, totface);

	/* not all DerivedMeshes store their verts/edges/faces in CustomData, so
	   we set them here in case they are missing */
	if(!CustomData_has_layer(&tmp.vdata, CD_MVERT))
		CustomData_add_layer(&tmp.vdata, CD_MVERT, CD_ASSIGN, dm->dupVertArray(dm), totvert);
	if(!CustomData_has_layer(&tmp.edata, CD_MEDGE))
		CustomData_add_layer(&tmp.edata, CD_MEDGE, CD_ASSIGN, dm->dupEdgeArray(dm), totedge);
	if(!CustomData_has_layer(&tmp.fdata, CD_MFACE))
		CustomData_add_layer(&tmp.fdata, CD_MFACE, CD_ASSIGN, dm->dupFaceArray(dm), totface);

	mesh_update_customdata_pointers(&tmp);

	CustomData_free(&me->vdata, me->totvert);
	CustomData_free(&me->edata, me->totedge);
	CustomData_free(&me->fdata, me->totface);

	/* if the number of verts has changed, remove invalid data */
	if(tmp.totvert != me->totvert) {
		if(me->key) me->key->id.us--;
		me->key = NULL;
	}

	*me = tmp;
}

void DM_set_only_copy(DerivedMesh *dm, CustomDataMask mask)
{
	CustomData_set_only_copy(&dm->vertData, mask);
	CustomData_set_only_copy(&dm->edgeData, mask);
	CustomData_set_only_copy(&dm->faceData, mask);
}

void DM_add_vert_layer(DerivedMesh *dm, int type, int alloctype, void *layer)
{
	CustomData_add_layer(&dm->vertData, type, alloctype, layer, dm->numVertData);
}

void DM_add_edge_layer(DerivedMesh *dm, int type, int alloctype, void *layer)
{
	CustomData_add_layer(&dm->edgeData, type, alloctype, layer, dm->numEdgeData);
}

void DM_add_face_layer(DerivedMesh *dm, int type, int alloctype, void *layer)
{
	CustomData_add_layer(&dm->faceData, type, alloctype, layer, dm->numFaceData);
}

void *DM_get_vert_data(DerivedMesh *dm, int index, int type)
{
	return CustomData_get(&dm->vertData, index, type);
}

void *DM_get_edge_data(DerivedMesh *dm, int index, int type)
{
	return CustomData_get(&dm->edgeData, index, type);
}

void *DM_get_face_data(DerivedMesh *dm, int index, int type)
{
	return CustomData_get(&dm->faceData, index, type);
}

void *DM_get_vert_data_layer(DerivedMesh *dm, int type)
{
	return CustomData_get_layer(&dm->vertData, type);
}

void *DM_get_edge_data_layer(DerivedMesh *dm, int type)
{
	return CustomData_get_layer(&dm->edgeData, type);
}

void *DM_get_face_data_layer(DerivedMesh *dm, int type)
{
	return CustomData_get_layer(&dm->faceData, type);
}

void DM_set_vert_data(DerivedMesh *dm, int index, int type, void *data)
{
	CustomData_set(&dm->vertData, index, type, data);
}

void DM_set_edge_data(DerivedMesh *dm, int index, int type, void *data)
{
	CustomData_set(&dm->edgeData, index, type, data);
}

void DM_set_face_data(DerivedMesh *dm, int index, int type, void *data)
{
	CustomData_set(&dm->faceData, index, type, data);
}

void DM_copy_vert_data(DerivedMesh *source, DerivedMesh *dest,
                       int source_index, int dest_index, int count)
{
	CustomData_copy_data(&source->vertData, &dest->vertData,
	                     source_index, dest_index, count);
}

void DM_copy_edge_data(DerivedMesh *source, DerivedMesh *dest,
                       int source_index, int dest_index, int count)
{
	CustomData_copy_data(&source->edgeData, &dest->edgeData,
	                     source_index, dest_index, count);
}

void DM_copy_face_data(DerivedMesh *source, DerivedMesh *dest,
                       int source_index, int dest_index, int count)
{
	CustomData_copy_data(&source->faceData, &dest->faceData,
	                     source_index, dest_index, count);
}

void DM_free_vert_data(struct DerivedMesh *dm, int index, int count)
{
	CustomData_free_elem(&dm->vertData, index, count);
}

void DM_free_edge_data(struct DerivedMesh *dm, int index, int count)
{
	CustomData_free_elem(&dm->edgeData, index, count);
}

void DM_free_face_data(struct DerivedMesh *dm, int index, int count)
{
	CustomData_free_elem(&dm->faceData, index, count);
}

void DM_interp_vert_data(DerivedMesh *source, DerivedMesh *dest,
                         int *src_indices, float *weights,
                         int count, int dest_index)
{
	CustomData_interp(&source->vertData, &dest->vertData, src_indices,
	                  weights, NULL, count, dest_index);
}

void DM_interp_edge_data(DerivedMesh *source, DerivedMesh *dest,
                         int *src_indices,
                         float *weights, EdgeVertWeight *vert_weights,
                         int count, int dest_index)
{
	CustomData_interp(&source->edgeData, &dest->edgeData, src_indices,
	                  weights, (float*)vert_weights, count, dest_index);
}

void DM_interp_face_data(DerivedMesh *source, DerivedMesh *dest,
                         int *src_indices,
                         float *weights, FaceVertWeight *vert_weights,
                         int count, int dest_index)
{
	CustomData_interp(&source->faceData, &dest->faceData, src_indices,
	                  weights, (float*)vert_weights, count, dest_index);
}

void DM_swap_face_data(DerivedMesh *dm, int index, int *corner_indices)
{
	CustomData_swap(&dm->faceData, index, corner_indices);
}

///

static DerivedMesh *getMeshDerivedMesh(Mesh *me, Object *ob, float (*vertCos)[3])
{
	DerivedMesh *dm = CDDM_from_mesh(me, ob);
	
	if(!dm)
		return NULL;
	
	if (vertCos)
		CDDM_apply_vert_coords(dm, vertCos);

	CDDM_calc_normals(dm);

	return dm;
}

///

typedef struct {
	DerivedMesh dm;

	EditMesh *em;
	float (*vertexCos)[3];
	float (*vertexNos)[3];
	float (*faceNos)[3];
} EditMeshDerivedMesh;

static void emDM_foreachMappedVert(DerivedMesh *dm, void (*func)(void *userData, int index, float *co, float *no_f, short *no_s), void *userData)
{
	EditMeshDerivedMesh *emdm= (EditMeshDerivedMesh*) dm;
	EditVert *eve;
	int i;

	for (i=0,eve= emdm->em->verts.first; eve; i++,eve=eve->next) {
		if (emdm->vertexCos) {
			func(userData, i, emdm->vertexCos[i], emdm->vertexNos[i], NULL);
		} else {
			func(userData, i, eve->co, eve->no, NULL);
		}
	}
}
static void emDM_foreachMappedEdge(DerivedMesh *dm, void (*func)(void *userData, int index, float *v0co, float *v1co), void *userData)
{
	EditMeshDerivedMesh *emdm= (EditMeshDerivedMesh*) dm;
	EditEdge *eed;
	int i;

	if (emdm->vertexCos) {
		EditVert *eve;

		for (i=0,eve=emdm->em->verts.first; eve; eve= eve->next)
			eve->tmp.l = (intptr_t) i++;
		for(i=0,eed= emdm->em->edges.first; eed; i++,eed= eed->next)
			func(userData, i, emdm->vertexCos[(int) eed->v1->tmp.l], emdm->vertexCos[(int) eed->v2->tmp.l]);
	} else {
		for(i=0,eed= emdm->em->edges.first; eed; i++,eed= eed->next)
			func(userData, i, eed->v1->co, eed->v2->co);
	}
}
static void emDM_drawMappedEdges(DerivedMesh *dm, int (*setDrawOptions)(void *userData, int index), void *userData) 
{
	EditMeshDerivedMesh *emdm= (EditMeshDerivedMesh*) dm;
	EditEdge *eed;
	int i;

	if (emdm->vertexCos) {
		EditVert *eve;

		for (i=0,eve=emdm->em->verts.first; eve; eve= eve->next)
			eve->tmp.l = (intptr_t) i++;

		glBegin(GL_LINES);
		for(i=0,eed= emdm->em->edges.first; eed; i++,eed= eed->next) {
			if(!setDrawOptions || setDrawOptions(userData, i)) {
				glVertex3fv(emdm->vertexCos[(int) eed->v1->tmp.l]);
				glVertex3fv(emdm->vertexCos[(int) eed->v2->tmp.l]);
			}
		}
		glEnd();
	} else {
		glBegin(GL_LINES);
		for(i=0,eed= emdm->em->edges.first; eed; i++,eed= eed->next) {
			if(!setDrawOptions || setDrawOptions(userData, i)) {
				glVertex3fv(eed->v1->co);
				glVertex3fv(eed->v2->co);
			}
		}
		glEnd();
	}
}
static void emDM_drawEdges(DerivedMesh *dm, int drawLooseEdges)
{
	emDM_drawMappedEdges(dm, NULL, NULL);
}
static void emDM_drawMappedEdgesInterp(DerivedMesh *dm, int (*setDrawOptions)(void *userData, int index), void (*setDrawInterpOptions)(void *userData, int index, float t), void *userData) 
{
	EditMeshDerivedMesh *emdm= (EditMeshDerivedMesh*) dm;
	EditEdge *eed;
	int i;

	if (emdm->vertexCos) {
		EditVert *eve;

		for (i=0,eve=emdm->em->verts.first; eve; eve= eve->next)
			eve->tmp.l = (intptr_t) i++;

		glBegin(GL_LINES);
		for (i=0,eed= emdm->em->edges.first; eed; i++,eed= eed->next) {
			if(!setDrawOptions || setDrawOptions(userData, i)) {
				setDrawInterpOptions(userData, i, 0.0);
				glVertex3fv(emdm->vertexCos[(int) eed->v1->tmp.l]);
				setDrawInterpOptions(userData, i, 1.0);
				glVertex3fv(emdm->vertexCos[(int) eed->v2->tmp.l]);
			}
		}
		glEnd();
	} else {
		glBegin(GL_LINES);
		for (i=0,eed= emdm->em->edges.first; eed; i++,eed= eed->next) {
			if(!setDrawOptions || setDrawOptions(userData, i)) {
				setDrawInterpOptions(userData, i, 0.0);
				glVertex3fv(eed->v1->co);
				setDrawInterpOptions(userData, i, 1.0);
				glVertex3fv(eed->v2->co);
			}
		}
		glEnd();
	}
}

static void emDM_drawUVEdges(DerivedMesh *dm)
{
	EditMeshDerivedMesh *emdm= (EditMeshDerivedMesh*) dm;
	EditFace *efa;
	MTFace *tf;

	glBegin(GL_LINES);
	for(efa= emdm->em->faces.first; efa; efa= efa->next) {
		tf = CustomData_em_get(&emdm->em->fdata, efa->data, CD_MTFACE);

		if(tf && !(efa->h)) {
			glVertex2fv(tf->uv[0]);
			glVertex2fv(tf->uv[1]);

			glVertex2fv(tf->uv[1]);
			glVertex2fv(tf->uv[2]);

			if (!efa->v4) {
				glVertex2fv(tf->uv[2]);
				glVertex2fv(tf->uv[0]);
			} else {
				glVertex2fv(tf->uv[2]);
				glVertex2fv(tf->uv[3]);
				glVertex2fv(tf->uv[3]);
				glVertex2fv(tf->uv[0]);
			}
		}
	}
	glEnd();
}

static void emDM__calcFaceCent(EditFace *efa, float cent[3], float (*vertexCos)[3])
{
	if (vertexCos) {
		VECCOPY(cent, vertexCos[(int) efa->v1->tmp.l]);
		VecAddf(cent, cent, vertexCos[(int) efa->v2->tmp.l]);
		VecAddf(cent, cent, vertexCos[(int) efa->v3->tmp.l]);
		if (efa->v4) VecAddf(cent, cent, vertexCos[(int) efa->v4->tmp.l]);
	} else {
		VECCOPY(cent, efa->v1->co);
		VecAddf(cent, cent, efa->v2->co);
		VecAddf(cent, cent, efa->v3->co);
		if (efa->v4) VecAddf(cent, cent, efa->v4->co);
	}

	if (efa->v4) {
		VecMulf(cent, 0.25f);
	} else {
		VecMulf(cent, 0.33333333333f);
	}
}
static void emDM_foreachMappedFaceCenter(DerivedMesh *dm, void (*func)(void *userData, int index, float *co, float *no), void *userData)
{
	EditMeshDerivedMesh *emdm= (EditMeshDerivedMesh*) dm;
	EditVert *eve;
	EditFace *efa;
	float cent[3];
	int i;

	if (emdm->vertexCos) {
		for (i=0,eve=emdm->em->verts.first; eve; eve= eve->next)
			eve->tmp.l = (intptr_t) i++;
	}

	for(i=0,efa= emdm->em->faces.first; efa; i++,efa= efa->next) {
		emDM__calcFaceCent(efa, cent, emdm->vertexCos);
		func(userData, i, cent, emdm->vertexCos?emdm->faceNos[i]:efa->n);
	}
}
static void emDM_drawMappedFaces(DerivedMesh *dm, int (*setDrawOptions)(void *userData, int index, int *drawSmooth_r), void *userData, int useColors)
{
	EditMeshDerivedMesh *emdm= (EditMeshDerivedMesh*) dm;
	EditFace *efa;
	int i, draw;

	if (emdm->vertexCos) {
		EditVert *eve;

		for (i=0,eve=emdm->em->verts.first; eve; eve= eve->next)
			eve->tmp.l = (intptr_t) i++;

		for (i=0,efa= emdm->em->faces.first; efa; i++,efa= efa->next) {
			int drawSmooth = (efa->flag & ME_SMOOTH);
			draw = setDrawOptions==NULL ? 1 : setDrawOptions(userData, i, &drawSmooth);
			if(draw) {
				if (draw==2) { /* enabled with stipple */
		  			glEnable(GL_POLYGON_STIPPLE);
		  			glPolygonStipple(stipple_quarttone);
				}
				
				glShadeModel(drawSmooth?GL_SMOOTH:GL_FLAT);

				glBegin(efa->v4?GL_QUADS:GL_TRIANGLES);
				if (!drawSmooth) {
					glNormal3fv(emdm->faceNos[i]);
					glVertex3fv(emdm->vertexCos[(int) efa->v1->tmp.l]);
					glVertex3fv(emdm->vertexCos[(int) efa->v2->tmp.l]);
					glVertex3fv(emdm->vertexCos[(int) efa->v3->tmp.l]);
					if(efa->v4) glVertex3fv(emdm->vertexCos[(int) efa->v4->tmp.l]);
				} else {
					glNormal3fv(emdm->vertexNos[(int) efa->v1->tmp.l]);
					glVertex3fv(emdm->vertexCos[(int) efa->v1->tmp.l]);
					glNormal3fv(emdm->vertexNos[(int) efa->v2->tmp.l]);
					glVertex3fv(emdm->vertexCos[(int) efa->v2->tmp.l]);
					glNormal3fv(emdm->vertexNos[(int) efa->v3->tmp.l]);
					glVertex3fv(emdm->vertexCos[(int) efa->v3->tmp.l]);
					if(efa->v4) {
						glNormal3fv(emdm->vertexNos[(int) efa->v4->tmp.l]);
						glVertex3fv(emdm->vertexCos[(int) efa->v4->tmp.l]);
					}
				}
				glEnd();
				
				if (draw==2)
					glDisable(GL_POLYGON_STIPPLE);
			}
		}
	} else {
		for (i=0,efa= emdm->em->faces.first; efa; i++,efa= efa->next) {
			int drawSmooth = (efa->flag & ME_SMOOTH);
			draw = setDrawOptions==NULL ? 1 : setDrawOptions(userData, i, &drawSmooth);
			if(draw) {
				if (draw==2) { /* enabled with stipple */
		  			glEnable(GL_POLYGON_STIPPLE);
		  			glPolygonStipple(stipple_quarttone);
				}
				glShadeModel(drawSmooth?GL_SMOOTH:GL_FLAT);

				glBegin(efa->v4?GL_QUADS:GL_TRIANGLES);
				if (!drawSmooth) {
					glNormal3fv(efa->n);
					glVertex3fv(efa->v1->co);
					glVertex3fv(efa->v2->co);
					glVertex3fv(efa->v3->co);
					if(efa->v4) glVertex3fv(efa->v4->co);
				} else {
					glNormal3fv(efa->v1->no);
					glVertex3fv(efa->v1->co);
					glNormal3fv(efa->v2->no);
					glVertex3fv(efa->v2->co);
					glNormal3fv(efa->v3->no);
					glVertex3fv(efa->v3->co);
					if(efa->v4) {
						glNormal3fv(efa->v4->no);
						glVertex3fv(efa->v4->co);
					}
				}
				glEnd();
				
				if (draw==2)
					glDisable(GL_POLYGON_STIPPLE);
			}
		}
	}
}

static void emDM_drawFacesTex_common(DerivedMesh *dm,
               int (*drawParams)(MTFace *tface, MCol *mcol, int matnr),
               int (*drawParamsMapped)(void *userData, int index),
               void *userData) 
{
	EditMeshDerivedMesh *emdm= (EditMeshDerivedMesh*) dm;
	EditMesh *em= emdm->em;
	float (*vertexCos)[3]= emdm->vertexCos;
	float (*vertexNos)[3]= emdm->vertexNos;
	EditFace *efa;
	int i;

	/* always use smooth shading even for flat faces, else vertex colors wont interpolate */
	glShadeModel(GL_SMOOTH);
	
	if (vertexCos) {
		EditVert *eve;

		for (i=0,eve=em->verts.first; eve; eve= eve->next)
			eve->tmp.l = (intptr_t) i++;

		for (i=0,efa= em->faces.first; efa; i++,efa= efa->next) {
			MTFace *tf= CustomData_em_get(&em->fdata, efa->data, CD_MTFACE);
			MCol *mcol= CustomData_em_get(&em->fdata, efa->data, CD_MCOL);
			unsigned char *cp= NULL;
			int drawSmooth= (efa->flag & ME_SMOOTH);
			int flag;

			if(drawParams)
				flag= drawParams(tf, mcol, efa->mat_nr);
			else if(drawParamsMapped)
				flag= drawParamsMapped(userData, i);
			else
				flag= 1;

			if(flag != 0) { /* flag 0 == the face is hidden or invisible */
				
				/* we always want smooth here since otherwise vertex colors dont interpolate */
				if (mcol) {
					if (flag==1) {
						cp= (unsigned char*)mcol;
					}
				} else {
					glShadeModel(drawSmooth?GL_SMOOTH:GL_FLAT);
				} 
				
				glBegin(efa->v4?GL_QUADS:GL_TRIANGLES);
				if (!drawSmooth) {
					glNormal3fv(emdm->faceNos[i]);

					if(tf) glTexCoord2fv(tf->uv[0]);
					if(cp) glColor3ub(cp[3], cp[2], cp[1]);
					glVertex3fv(vertexCos[(int) efa->v1->tmp.l]);

					if(tf) glTexCoord2fv(tf->uv[1]);
					if(cp) glColor3ub(cp[7], cp[6], cp[5]);
					glVertex3fv(vertexCos[(int) efa->v2->tmp.l]);

					if(tf) glTexCoord2fv(tf->uv[2]);
					if(cp) glColor3ub(cp[11], cp[10], cp[9]);
					glVertex3fv(vertexCos[(int) efa->v3->tmp.l]);

					if(efa->v4) {
						if(tf) glTexCoord2fv(tf->uv[3]);
						if(cp) glColor3ub(cp[15], cp[14], cp[13]);
						glVertex3fv(vertexCos[(int) efa->v4->tmp.l]);
					}
				} else {
					if(tf) glTexCoord2fv(tf->uv[0]);
					if(cp) glColor3ub(cp[3], cp[2], cp[1]);
					glNormal3fv(vertexNos[(int) efa->v1->tmp.l]);
					glVertex3fv(vertexCos[(int) efa->v1->tmp.l]);

					if(tf) glTexCoord2fv(tf->uv[1]);
					if(cp) glColor3ub(cp[7], cp[6], cp[5]);
					glNormal3fv(vertexNos[(int) efa->v2->tmp.l]);
					glVertex3fv(vertexCos[(int) efa->v2->tmp.l]);

					if(tf) glTexCoord2fv(tf->uv[2]);
					if(cp) glColor3ub(cp[11], cp[10], cp[9]);
					glNormal3fv(vertexNos[(int) efa->v3->tmp.l]);
					glVertex3fv(vertexCos[(int) efa->v3->tmp.l]);

					if(efa->v4) {
						if(tf) glTexCoord2fv(tf->uv[3]);
						if(cp) glColor3ub(cp[15], cp[14], cp[13]);
						glNormal3fv(vertexNos[(int) efa->v4->tmp.l]);
						glVertex3fv(vertexCos[(int) efa->v4->tmp.l]);
					}
				}
				glEnd();
			}
		}
	} else {
		for (i=0,efa= em->faces.first; efa; i++,efa= efa->next) {
			MTFace *tf= CustomData_em_get(&em->fdata, efa->data, CD_MTFACE);
			MCol *mcol= CustomData_em_get(&em->fdata, efa->data, CD_MCOL);
			unsigned char *cp= NULL;
			int drawSmooth= (efa->flag & ME_SMOOTH);
			int flag;

			if(drawParams)
				flag= drawParams(tf, mcol, efa->mat_nr);
			else if(drawParamsMapped)
				flag= drawParamsMapped(userData, i);
			else
				flag= 1;

			if(flag != 0) { /* flag 0 == the face is hidden or invisible */
				/* we always want smooth here since otherwise vertex colors dont interpolate */
				if (mcol) {
					if (flag==1) {
						cp= (unsigned char*)mcol;
					}
				} else {
					glShadeModel(drawSmooth?GL_SMOOTH:GL_FLAT);
				} 

				glBegin(efa->v4?GL_QUADS:GL_TRIANGLES);
				if (!drawSmooth) {
					glNormal3fv(efa->n);

					if(tf) glTexCoord2fv(tf->uv[0]);
					if(cp) glColor3ub(cp[3], cp[2], cp[1]);
					glVertex3fv(efa->v1->co);

					if(tf) glTexCoord2fv(tf->uv[1]);
					if(cp) glColor3ub(cp[7], cp[6], cp[5]);
					glVertex3fv(efa->v2->co);

					if(tf) glTexCoord2fv(tf->uv[2]);
					if(cp) glColor3ub(cp[11], cp[10], cp[9]);
					glVertex3fv(efa->v3->co);

					if(efa->v4) {
						if(tf) glTexCoord2fv(tf->uv[3]);
						if(cp) glColor3ub(cp[15], cp[14], cp[13]);
						glVertex3fv(efa->v4->co);
					}
				} else {
					if(tf) glTexCoord2fv(tf->uv[0]);
					if(cp) glColor3ub(cp[3], cp[2], cp[1]);
					glNormal3fv(efa->v1->no);
					glVertex3fv(efa->v1->co);

					if(tf) glTexCoord2fv(tf->uv[1]);
					if(cp) glColor3ub(cp[7], cp[6], cp[5]);
					glNormal3fv(efa->v2->no);
					glVertex3fv(efa->v2->co);

					if(tf) glTexCoord2fv(tf->uv[2]);
					if(cp) glColor3ub(cp[11], cp[10], cp[9]);
					glNormal3fv(efa->v3->no);
					glVertex3fv(efa->v3->co);

					if(efa->v4) {
						if(tf) glTexCoord2fv(tf->uv[3]);
						if(cp) glColor3ub(cp[15], cp[14], cp[13]);
						glNormal3fv(efa->v4->no);
						glVertex3fv(efa->v4->co);
					}
				}
				glEnd();
			}
		}
	}
}

static void emDM_drawFacesTex(DerivedMesh *dm, int (*setDrawOptions)(MTFace *tface, MCol *mcol, int matnr))
{
	emDM_drawFacesTex_common(dm, setDrawOptions, NULL, NULL);
}

static void emDM_drawMappedFacesTex(DerivedMesh *dm, int (*setDrawOptions)(void *userData, int index), void *userData)
{
	emDM_drawFacesTex_common(dm, NULL, setDrawOptions, userData);
}

static void emDM_drawMappedFacesGLSL(DerivedMesh *dm,
               int (*setMaterial)(int, void *attribs),
               int (*setDrawOptions)(void *userData, int index), void *userData) 
{
	EditMeshDerivedMesh *emdm= (EditMeshDerivedMesh*) dm;
	EditMesh *em= emdm->em;
	float (*vertexCos)[3]= emdm->vertexCos;
	float (*vertexNos)[3]= emdm->vertexNos;
	EditVert *eve;
	EditFace *efa;
	DMVertexAttribs attribs;
	GPUVertexAttribs gattribs;
	MTFace *tf;
	int transp, new_transp, orig_transp, tfoffset;
	int i, b, matnr, new_matnr, dodraw, layer;

	dodraw = 0;
	matnr = -1;

	transp = GPU_get_material_blend_mode();
	orig_transp = transp;
	layer = CustomData_get_layer_index(&em->fdata, CD_MTFACE);
	tfoffset = (layer == -1)? -1: em->fdata.layers[layer].offset;

	memset(&attribs, 0, sizeof(attribs));

	/* always use smooth shading even for flat faces, else vertex colors wont interpolate */
	glShadeModel(GL_SMOOTH);

	for (i=0,eve=em->verts.first; eve; eve= eve->next)
		eve->tmp.l = (intptr_t) i++;

#define PASSATTRIB(efa, eve, vert) {											\
	if(attribs.totorco) {														\
		float *orco = attribs.orco.array[eve->tmp.l];							\
		glVertexAttrib3fvARB(attribs.orco.glIndex, orco);						\
	}																			\
	for(b = 0; b < attribs.tottface; b++) {										\
		MTFace *_tf = (MTFace*)((char*)efa->data + attribs.tface[b].emOffset);	\
		glVertexAttrib2fvARB(attribs.tface[b].glIndex, _tf->uv[vert]);			\
	}																			\
	for(b = 0; b < attribs.totmcol; b++) {										\
		MCol *cp = (MCol*)((char*)efa->data + attribs.mcol[b].emOffset);		\
		GLubyte col[4];															\
		col[0]= cp->b; col[1]= cp->g; col[2]= cp->r; col[3]= cp->a;				\
		glVertexAttrib4ubvARB(attribs.mcol[b].glIndex, col);					\
	}																			\
	if(attribs.tottang) {														\
		float *tang = attribs.tang.array[i*4 + vert];							\
		glVertexAttrib3fvARB(attribs.tang.glIndex, tang);						\
	}																			\
}

	for (i=0,efa= em->faces.first; efa; i++,efa= efa->next) {
		int drawSmooth= (efa->flag & ME_SMOOTH);

		if(setDrawOptions && !setDrawOptions(userData, i))
			continue;

		new_matnr = efa->mat_nr + 1;
		if(new_matnr != matnr) {
			dodraw = setMaterial(matnr = new_matnr, &gattribs);
			if(dodraw)
				DM_vertex_attributes_from_gpu(dm, &gattribs, &attribs);
		}

		if(tfoffset != -1) {
			tf = (MTFace*)((char*)efa->data)+tfoffset;
			new_transp = tf->transp;

			if(new_transp != transp) {
				if(new_transp == GPU_BLEND_SOLID && orig_transp != GPU_BLEND_SOLID)
					GPU_set_material_blend_mode(orig_transp);
				else
					GPU_set_material_blend_mode(new_transp);
				transp = new_transp;
			}
		}

		if(dodraw) {
			glBegin(efa->v4?GL_QUADS:GL_TRIANGLES);
			if (!drawSmooth) {
				if(vertexCos) glNormal3fv(emdm->faceNos[i]);
				else glNormal3fv(efa->n);

				PASSATTRIB(efa, efa->v1, 0);
				if(vertexCos) glVertex3fv(vertexCos[(int) efa->v1->tmp.l]);
				else glVertex3fv(efa->v1->co);

				PASSATTRIB(efa, efa->v2, 1);
				if(vertexCos) glVertex3fv(vertexCos[(int) efa->v2->tmp.l]);
				else glVertex3fv(efa->v2->co);

				PASSATTRIB(efa, efa->v3, 2);
				if(vertexCos) glVertex3fv(vertexCos[(int) efa->v3->tmp.l]);
				else glVertex3fv(efa->v3->co);

				if(efa->v4) {
					PASSATTRIB(efa, efa->v4, 3);
					if(vertexCos) glVertex3fv(vertexCos[(int) efa->v4->tmp.l]);
					else glVertex3fv(efa->v4->co);
				}
			} else {
				PASSATTRIB(efa, efa->v1, 0);
				if(vertexCos) {
					glNormal3fv(vertexNos[(int) efa->v1->tmp.l]);
					glVertex3fv(vertexCos[(int) efa->v1->tmp.l]);
				}
				else {
					glNormal3fv(efa->v1->no);
					glVertex3fv(efa->v1->co);
				}

				PASSATTRIB(efa, efa->v2, 1);
				if(vertexCos) {
					glNormal3fv(vertexNos[(int) efa->v2->tmp.l]);
					glVertex3fv(vertexCos[(int) efa->v2->tmp.l]);
				}
				else {
					glNormal3fv(efa->v2->no);
					glVertex3fv(efa->v2->co);
				}

				PASSATTRIB(efa, efa->v3, 2);
				if(vertexCos) {
					glNormal3fv(vertexNos[(int) efa->v3->tmp.l]);
					glVertex3fv(vertexCos[(int) efa->v3->tmp.l]);
				}
				else {
					glNormal3fv(efa->v3->no);
					glVertex3fv(efa->v3->co);
				}

				if(efa->v4) {
					PASSATTRIB(efa, efa->v4, 3);
					if(vertexCos) {
						glNormal3fv(vertexNos[(int) efa->v4->tmp.l]);
						glVertex3fv(vertexCos[(int) efa->v4->tmp.l]);
					}
					else {
						glNormal3fv(efa->v4->no);
						glVertex3fv(efa->v4->co);
					}
				}
			}
			glEnd();
		}
	}
}

static void emDM_drawFacesGLSL(DerivedMesh *dm,
               int (*setMaterial)(int, void *attribs))
{
	dm->drawMappedFacesGLSL(dm, setMaterial, NULL, NULL);
}

static void emDM_getMinMax(DerivedMesh *dm, float min_r[3], float max_r[3])
{
	EditMeshDerivedMesh *emdm= (EditMeshDerivedMesh*) dm;
	EditVert *eve;
	int i;

	if (emdm->em->verts.first) {
		for (i=0,eve= emdm->em->verts.first; eve; i++,eve= eve->next) {
			if (emdm->vertexCos) {
				DO_MINMAX(emdm->vertexCos[i], min_r, max_r);
			} else {
				DO_MINMAX(eve->co, min_r, max_r);
			}
		}
	} else {
		min_r[0] = min_r[1] = min_r[2] = max_r[0] = max_r[1] = max_r[2] = 0.0;
	}
}
static int emDM_getNumVerts(DerivedMesh *dm)
{
	EditMeshDerivedMesh *emdm= (EditMeshDerivedMesh*) dm;

	return BLI_countlist(&emdm->em->verts);
}

static int emDM_getNumEdges(DerivedMesh *dm)
{
	EditMeshDerivedMesh *emdm= (EditMeshDerivedMesh*) dm;

	return BLI_countlist(&emdm->em->edges);
}

static int emDM_getNumFaces(DerivedMesh *dm)
{
	EditMeshDerivedMesh *emdm= (EditMeshDerivedMesh*) dm;

	return BLI_countlist(&emdm->em->faces);
}

static void emDM_getVert(DerivedMesh *dm, int index, MVert *vert_r)
{
	EditVert *ev = ((EditMeshDerivedMesh *)dm)->em->verts.first;
	int i;

	for(i = 0; i < index; ++i) ev = ev->next;

	VECCOPY(vert_r->co, ev->co);

	vert_r->no[0] = ev->no[0] * 32767.0;
	vert_r->no[1] = ev->no[1] * 32767.0;
	vert_r->no[2] = ev->no[2] * 32767.0;

	/* TODO what to do with vert_r->flag and vert_r->mat_nr? */
	vert_r->mat_nr = 0;
	vert_r->bweight = (unsigned char) (ev->bweight*255.0f);
}

static void emDM_getEdge(DerivedMesh *dm, int index, MEdge *edge_r)
{
	EditMesh *em = ((EditMeshDerivedMesh *)dm)->em;
	EditEdge *ee = em->edges.first;
	EditVert *ev, *v1, *v2;
	int i;

	for(i = 0; i < index; ++i) ee = ee->next;

	edge_r->crease = (unsigned char) (ee->crease*255.0f);
	edge_r->bweight = (unsigned char) (ee->bweight*255.0f);
	/* TODO what to do with edge_r->flag? */
	edge_r->flag = ME_EDGEDRAW|ME_EDGERENDER;
	if (ee->seam) edge_r->flag |= ME_SEAM;
	if (ee->sharp) edge_r->flag |= ME_SHARP;
#if 0
	/* this needs setup of f2 field */
	if (!ee->f2) edge_r->flag |= ME_LOOSEEDGE;
#endif

	/* goddamn, we have to search all verts to find indices */
	v1 = ee->v1;
	v2 = ee->v2;
	for(i = 0, ev = em->verts.first; v1 || v2; i++, ev = ev->next) {
		if(ev == v1) {
			edge_r->v1 = i;
			v1 = NULL;
		}
		if(ev == v2) {
			edge_r->v2 = i;
			v2 = NULL;
		}
	}
}

static void emDM_getFace(DerivedMesh *dm, int index, MFace *face_r)
{
	EditMesh *em = ((EditMeshDerivedMesh *)dm)->em;
	EditFace *ef = em->faces.first;
	EditVert *ev, *v1, *v2, *v3, *v4;
	int i;

	for(i = 0; i < index; ++i) ef = ef->next;

	face_r->mat_nr = ef->mat_nr;
	face_r->flag = ef->flag;

	/* goddamn, we have to search all verts to find indices */
	v1 = ef->v1;
	v2 = ef->v2;
	v3 = ef->v3;
	v4 = ef->v4;
	if(!v4) face_r->v4 = 0;

	for(i = 0, ev = em->verts.first; v1 || v2 || v3 || v4;
	    i++, ev = ev->next) {
		if(ev == v1) {
			face_r->v1 = i;
			v1 = NULL;
		}
		if(ev == v2) {
			face_r->v2 = i;
			v2 = NULL;
		}
		if(ev == v3) {
			face_r->v3 = i;
			v3 = NULL;
		}
		if(ev == v4) {
			face_r->v4 = i;
			v4 = NULL;
		}
	}

	test_index_face(face_r, NULL, 0, ef->v4?4:3);
}

static void emDM_copyVertArray(DerivedMesh *dm, MVert *vert_r)
{
	EditVert *ev = ((EditMeshDerivedMesh *)dm)->em->verts.first;

	for( ; ev; ev = ev->next, ++vert_r) {
		VECCOPY(vert_r->co, ev->co);

		vert_r->no[0] = ev->no[0] * 32767.0;
		vert_r->no[1] = ev->no[1] * 32767.0;
		vert_r->no[2] = ev->no[2] * 32767.0;

		/* TODO what to do with vert_r->flag and vert_r->mat_nr? */
		vert_r->mat_nr = 0;
		vert_r->flag = 0;
		vert_r->bweight = (unsigned char) (ev->bweight*255.0f);
	}
}

static void emDM_copyEdgeArray(DerivedMesh *dm, MEdge *edge_r)
{
	EditMesh *em = ((EditMeshDerivedMesh *)dm)->em;
	EditEdge *ee = em->edges.first;
	EditVert *ev;
	int i;

	/* store vertex indices in tmp union */
	for(ev = em->verts.first, i = 0; ev; ev = ev->next, ++i)
		ev->tmp.l = (intptr_t) i;

	for( ; ee; ee = ee->next, ++edge_r) {
		edge_r->crease = (unsigned char) (ee->crease*255.0f);
		edge_r->bweight = (unsigned char) (ee->bweight*255.0f);
		/* TODO what to do with edge_r->flag? */
		edge_r->flag = ME_EDGEDRAW|ME_EDGERENDER;
		if (ee->seam) edge_r->flag |= ME_SEAM;
		if (ee->sharp) edge_r->flag |= ME_SHARP;
#if 0
		/* this needs setup of f2 field */
		if (!ee->f2) edge_r->flag |= ME_LOOSEEDGE;
#endif

		edge_r->v1 = (int)ee->v1->tmp.l;
		edge_r->v2 = (int)ee->v2->tmp.l;
	}
}

static void emDM_copyFaceArray(DerivedMesh *dm, MFace *face_r)
{
	EditMesh *em = ((EditMeshDerivedMesh *)dm)->em;
	EditFace *ef = em->faces.first;
	EditVert *ev;
	int i;

	/* store vertexes indices in tmp union */
	for(ev = em->verts.first, i = 0; ev; ev = ev->next, ++i)
		ev->tmp.l = (intptr_t) i;

	for( ; ef; ef = ef->next, ++face_r) {
		face_r->mat_nr = ef->mat_nr;
		face_r->flag = ef->flag;

		face_r->v1 = (int)ef->v1->tmp.l;
		face_r->v2 = (int)ef->v2->tmp.l;
		face_r->v3 = (int)ef->v3->tmp.l;
		if(ef->v4) face_r->v4 = (int)ef->v4->tmp.l;
		else face_r->v4 = 0;

		test_index_face(face_r, NULL, 0, ef->v4?4:3);
	}
}

static void *emDM_getFaceDataArray(DerivedMesh *dm, int type)
{
	EditMeshDerivedMesh *emdm= (EditMeshDerivedMesh*) dm;
	EditMesh *em= emdm->em;
	EditFace *efa;
	char *data, *emdata;
	void *datalayer;
	int index, offset, size;

	datalayer = DM_get_face_data_layer(dm, type);
	if(datalayer)
		return datalayer;

	/* layers are store per face for editmesh, we convert to a temporary
	 * data layer array in the derivedmesh when these are requested */
	if(type == CD_MTFACE || type == CD_MCOL) {
		index = CustomData_get_layer_index(&em->fdata, type);

		if(index != -1) {
			offset = em->fdata.layers[index].offset;
			size = CustomData_sizeof(type);

			DM_add_face_layer(dm, type, CD_CALLOC, NULL);
			index = CustomData_get_layer_index(&dm->faceData, type);
			dm->faceData.layers[index].flag |= CD_FLAG_TEMPORARY;

			data = datalayer = DM_get_face_data_layer(dm, type);
			for(efa=em->faces.first; efa; efa=efa->next, data+=size) {
				emdata = CustomData_em_get(&em->fdata, efa->data, type);
				memcpy(data, emdata, size);
			}
		}
	}

	return datalayer;
}

static void emDM_release(DerivedMesh *dm)
{
	EditMeshDerivedMesh *emdm= (EditMeshDerivedMesh*) dm;

	if (DM_release(dm)) {
		if (emdm->vertexCos) {
			MEM_freeN(emdm->vertexCos);
			MEM_freeN(emdm->vertexNos);
			MEM_freeN(emdm->faceNos);
		}

		MEM_freeN(emdm);
	}
}

static DerivedMesh *getEditMeshDerivedMesh(EditMesh *em, Object *ob,
                                           float (*vertexCos)[3])
{
	EditMeshDerivedMesh *emdm = MEM_callocN(sizeof(*emdm), "emdm");

	DM_init(&emdm->dm, BLI_countlist(&em->verts),
	                 BLI_countlist(&em->edges), BLI_countlist(&em->faces));

	emdm->dm.getMinMax = emDM_getMinMax;

	emdm->dm.getNumVerts = emDM_getNumVerts;
	emdm->dm.getNumEdges = emDM_getNumEdges;
	emdm->dm.getNumFaces = emDM_getNumFaces;

	emdm->dm.getVert = emDM_getVert;
	emdm->dm.getEdge = emDM_getEdge;
	emdm->dm.getFace = emDM_getFace;
	emdm->dm.copyVertArray = emDM_copyVertArray;
	emdm->dm.copyEdgeArray = emDM_copyEdgeArray;
	emdm->dm.copyFaceArray = emDM_copyFaceArray;
	emdm->dm.getFaceDataArray = emDM_getFaceDataArray;

	emdm->dm.foreachMappedVert = emDM_foreachMappedVert;
	emdm->dm.foreachMappedEdge = emDM_foreachMappedEdge;
	emdm->dm.foreachMappedFaceCenter = emDM_foreachMappedFaceCenter;

	emdm->dm.drawEdges = emDM_drawEdges;
	emdm->dm.drawMappedEdges = emDM_drawMappedEdges;
	emdm->dm.drawMappedEdgesInterp = emDM_drawMappedEdgesInterp;
	emdm->dm.drawMappedFaces = emDM_drawMappedFaces;
	emdm->dm.drawMappedFacesTex = emDM_drawMappedFacesTex;
	emdm->dm.drawMappedFacesGLSL = emDM_drawMappedFacesGLSL;
	emdm->dm.drawFacesTex = emDM_drawFacesTex;
	emdm->dm.drawFacesGLSL = emDM_drawFacesGLSL;
	emdm->dm.drawUVEdges = emDM_drawUVEdges;

	emdm->dm.release = emDM_release;
	
	emdm->em = em;
	emdm->vertexCos = vertexCos;

	if(CustomData_has_layer(&em->vdata, CD_MDEFORMVERT)) {
		EditVert *eve;
		int i;

		DM_add_vert_layer(&emdm->dm, CD_MDEFORMVERT, CD_CALLOC, NULL);

		for(eve = em->verts.first, i = 0; eve; eve = eve->next, ++i)
			DM_set_vert_data(&emdm->dm, i, CD_MDEFORMVERT,
			                 CustomData_em_get(&em->vdata, eve->data, CD_MDEFORMVERT));
	}

	if(vertexCos) {
		EditVert *eve;
		EditFace *efa;
		int totface = BLI_countlist(&em->faces);
		int i;

		for (i=0,eve=em->verts.first; eve; eve= eve->next)
			eve->tmp.l = (intptr_t) i++;

		emdm->vertexNos = MEM_callocN(sizeof(*emdm->vertexNos)*i, "emdm_vno");
		emdm->faceNos = MEM_mallocN(sizeof(*emdm->faceNos)*totface, "emdm_vno");

		for(i=0, efa= em->faces.first; efa; i++, efa=efa->next) {
			float *v1 = vertexCos[(int) efa->v1->tmp.l];
			float *v2 = vertexCos[(int) efa->v2->tmp.l];
			float *v3 = vertexCos[(int) efa->v3->tmp.l];
			float *no = emdm->faceNos[i];
			
			if(efa->v4) {
				float *v4 = vertexCos[(int) efa->v4->tmp.l];

				CalcNormFloat4(v1, v2, v3, v4, no);
				VecAddf(emdm->vertexNos[(int) efa->v4->tmp.l], emdm->vertexNos[(int) efa->v4->tmp.l], no);
			}
			else {
				CalcNormFloat(v1, v2, v3, no);
			}

			VecAddf(emdm->vertexNos[(int) efa->v1->tmp.l], emdm->vertexNos[(int) efa->v1->tmp.l], no);
			VecAddf(emdm->vertexNos[(int) efa->v2->tmp.l], emdm->vertexNos[(int) efa->v2->tmp.l], no);
			VecAddf(emdm->vertexNos[(int) efa->v3->tmp.l], emdm->vertexNos[(int) efa->v3->tmp.l], no);
		}

		for(i=0, eve= em->verts.first; eve; i++, eve=eve->next) {
			float *no = emdm->vertexNos[i];
			/* following Mesh convention; we use vertex coordinate itself
			 * for normal in this case */
			if (Normalize(no)==0.0) {
				VECCOPY(no, vertexCos[i]);
				Normalize(no);
			}
		}
	}

	return (DerivedMesh*) emdm;
}

/***/

DerivedMesh *mesh_create_derived_for_modifier(Scene *scene, Object *ob, ModifierData *md)
{
	Mesh *me = ob->data;
	ModifierTypeInfo *mti = modifierType_getInfo(md->type);
	DerivedMesh *dm;

	md->scene= scene;
	
	if (!(md->mode&eModifierMode_Realtime)) return NULL;
	if (mti->isDisabled && mti->isDisabled(md)) return NULL;

	if (mti->type==eModifierTypeType_OnlyDeform) {
		int numVerts;
		float (*deformedVerts)[3] = mesh_getVertexCos(me, &numVerts);

		mti->deformVerts(md, ob, NULL, deformedVerts, numVerts, 0, 0);
		dm = getMeshDerivedMesh(me, ob, deformedVerts);

		MEM_freeN(deformedVerts);
	} else {
		DerivedMesh *tdm = getMeshDerivedMesh(me, ob, NULL);
		dm = mti->applyModifier(md, ob, tdm, 0, 0);

		if(tdm != dm) tdm->release(tdm);
	}

	return dm;
}

static float *get_editmesh_orco_verts(EditMesh *em)
{
	EditVert *eve;
	float *orco;
	int a, totvert;

	/* these may not really be the orco's, but it's only for preview.
	 * could be solver better once, but isn't simple */

	totvert= 0;
	for(eve=em->verts.first; eve; eve=eve->next)
		totvert++;
	
	orco = MEM_mallocN(sizeof(float)*3*totvert, "EditMesh Orco");

	for(a=0, eve=em->verts.first; eve; eve=eve->next, a+=3)
		VECCOPY(orco+a, eve->co);
	
	return orco;
}

/* orco custom data layer */

static DerivedMesh *create_orco_dm(Object *ob, Mesh *me, EditMesh *em)
{
	DerivedMesh *dm;
	float (*orco)[3];

	if(em) {
		dm= CDDM_from_editmesh(em, me);
		orco= (float(*)[3])get_editmesh_orco_verts(em);
	}
	else {
		dm= CDDM_from_mesh(me, ob);
		orco= (float(*)[3])get_mesh_orco_verts(ob);
	}

	CDDM_apply_vert_coords(dm, orco);
	CDDM_calc_normals(dm);
	MEM_freeN(orco);

	return dm;
}

static void add_orco_dm(Object *ob, EditMesh *em, DerivedMesh *dm, DerivedMesh *orcodm)
{
	float (*orco)[3], (*layerorco)[3];
	int totvert;

	totvert= dm->getNumVerts(dm);

	if(orcodm) {
		orco= MEM_callocN(sizeof(float)*3*totvert, "dm orco");

		if(orcodm->getNumVerts(orcodm) == totvert)
			orcodm->getVertCos(orcodm, orco);
		else
			dm->getVertCos(dm, orco);
	}
	else {
		if(em) orco= (float(*)[3])get_editmesh_orco_verts(em);
		else orco= (float(*)[3])get_mesh_orco_verts(ob);
	}

	transform_mesh_orco_verts(ob->data, orco, totvert, 0);

	if((layerorco = DM_get_vert_data_layer(dm, CD_ORCO))) {
		memcpy(layerorco, orco, sizeof(float)*totvert);
		MEM_freeN(orco);
	}
	else
		DM_add_vert_layer(dm, CD_ORCO, CD_ASSIGN, orco);
}

/* weight paint colors */

/* Something of a hack, at the moment deal with weightpaint
 * by tucking into colors during modifier eval, only in
 * wpaint mode. Works ok but need to make sure recalc
 * happens on enter/exit wpaint.
 */

void weight_to_rgb(float input, float *fr, float *fg, float *fb)
{
	float blend;
	
	blend= ((input/2.0f)+0.5f);
	
	if (input<=0.25f){	// blue->cyan
		*fr= 0.0f;
		*fg= blend*input*4.0f;
		*fb= blend;
	}
	else if (input<=0.50f){	// cyan->green
		*fr= 0.0f;
		*fg= blend;
		*fb= blend*(1.0f-((input-0.25f)*4.0f)); 
	}
	else if (input<=0.75){	// green->yellow
		*fr= blend * ((input-0.50f)*4.0f);
		*fg= blend;
		*fb= 0.0f;
	}
	else if (input<=1.0){ // yellow->red
		*fr= blend;
		*fg= blend * (1.0f-((input-0.75f)*4.0f)); 
		*fb= 0.0f;
	}
}

static void calc_weightpaint_vert_color(Object *ob, ColorBand *coba, int vert, unsigned char *col)
{
	Mesh *me = ob->data;
	float colf[4], input = 0.0f;
	int i;

	if (me->dvert) {
		for (i=0; i<me->dvert[vert].totweight; i++)
			if (me->dvert[vert].dw[i].def_nr==ob->actdef-1)
				input+=me->dvert[vert].dw[i].weight;		
	}

	CLAMP(input, 0.0f, 1.0f);
	
	if(coba)
		do_colorband(coba, input, colf);
	else
		weight_to_rgb(input, colf, colf+1, colf+2);
	
	col[3] = (unsigned char)(colf[0] * 255.0f);
	col[2] = (unsigned char)(colf[1] * 255.0f);
	col[1] = (unsigned char)(colf[2] * 255.0f);
	col[0] = 255;
}

static ColorBand *stored_cb= NULL;

void vDM_ColorBand_store(ColorBand *coba)
{
	stored_cb= coba;
}

static void add_weight_mcol_dm(Object *ob, DerivedMesh *dm)
{
	Mesh *me = ob->data;
	MFace *mf = me->mface;
	ColorBand *coba= stored_cb;	/* warning, not a local var */
	unsigned char *wtcol;
	int i;
	
	wtcol = MEM_callocN (sizeof (unsigned char) * me->totface*4*4, "weightmap");
	
	memset(wtcol, 0x55, sizeof (unsigned char) * me->totface*4*4);
	for (i=0; i<me->totface; i++, mf++) {
		calc_weightpaint_vert_color(ob, coba, mf->v1, &wtcol[(i*4 + 0)*4]); 
		calc_weightpaint_vert_color(ob, coba, mf->v2, &wtcol[(i*4 + 1)*4]); 
		calc_weightpaint_vert_color(ob, coba, mf->v3, &wtcol[(i*4 + 2)*4]); 
		if (mf->v4)
			calc_weightpaint_vert_color(ob, coba, mf->v4, &wtcol[(i*4 + 3)*4]); 
	}
	
	CustomData_add_layer(&dm->faceData, CD_WEIGHT_MCOL, CD_ASSIGN, wtcol, dm->numFaceData);
}

/* new value for useDeform -1  (hack for the gameengine):
 * - apply only the modifier stack of the object, skipping the virtual modifiers,
 * - don't apply the key
 * - apply deform modifiers and input vertexco
 */
static void mesh_calc_modifiers(Scene *scene, Object *ob, float (*inputVertexCos)[3],
                                DerivedMesh **deform_r, DerivedMesh **final_r,
                                int useRenderParams, int useDeform,
                                int needMapping, CustomDataMask dataMask, int index)
{
	Mesh *me = ob->data;
	ModifierData *firstmd, *md;
	LinkNode *datamasks, *curr;
	CustomDataMask mask;
	float (*deformedVerts)[3] = NULL;
	DerivedMesh *dm, *orcodm, *finaldm;
	int numVerts = me->totvert;
	int required_mode;

	md = firstmd = (useDeform<0) ? ob->modifiers.first : modifiers_getVirtualModifierList(ob);

	modifiers_clearErrors(ob);

	if(useRenderParams) required_mode = eModifierMode_Render;
	else required_mode = eModifierMode_Realtime;

	/* we always want to keep original indices */
	dataMask |= CD_MASK_ORIGINDEX;

	datamasks = modifiers_calcDataMasks(ob, md, dataMask, required_mode);
	curr = datamasks;

	if(deform_r) *deform_r = NULL;
	*final_r = NULL;

	if(useDeform) {
		if(useDeform > 0 && do_ob_key(scene, ob)) /* shape key makes deform verts */
			deformedVerts = mesh_getVertexCos(me, &numVerts);
		else if(inputVertexCos)
			deformedVerts = inputVertexCos;
		
		/* Apply all leading deforming modifiers */
		for(;md; md = md->next, curr = curr->next) {
			ModifierTypeInfo *mti = modifierType_getInfo(md->type);

<<<<<<< HEAD
			md->scene= scene;
			
			if((md->mode & required_mode) != required_mode) continue;
			if(mti->isDisabled && mti->isDisabled(md)) continue;
=======
			if(!modifier_isEnabled(md, required_mode)) continue;
>>>>>>> 1025b750
			if(useDeform < 0 && mti->dependsOnTime && mti->dependsOnTime(md)) continue;

			if(mti->type == eModifierTypeType_OnlyDeform) {
				if(!deformedVerts)
					deformedVerts = mesh_getVertexCos(me, &numVerts);

				mti->deformVerts(md, ob, NULL, deformedVerts, numVerts, useRenderParams, useDeform);
			} else {
				break;
			}
			
			/* grab modifiers until index i */
			if((index >= 0) && (modifiers_indexInObject(ob, md) >= index))
				break;
		}

		/* Result of all leading deforming modifiers is cached for
		 * places that wish to use the original mesh but with deformed
		 * coordinates (vpaint, etc.)
		 */
		if (deform_r) {
			*deform_r = CDDM_from_mesh(me, ob);

			if(deformedVerts) {
				CDDM_apply_vert_coords(*deform_r, deformedVerts);
				CDDM_calc_normals(*deform_r);
			}
		}
	} else {
		/* default behaviour for meshes */
		if(inputVertexCos)
			deformedVerts = inputVertexCos;
		else
			deformedVerts = mesh_getRefKeyCos(me, &numVerts);
	}


	/* Now apply all remaining modifiers. If useDeform is off then skip
	 * OnlyDeform ones. 
	 */
	dm = NULL;
	orcodm = NULL;

	for(;md; md = md->next, curr = curr->next) {
		ModifierTypeInfo *mti = modifierType_getInfo(md->type);

<<<<<<< HEAD
		md->scene= scene;
		
		if((md->mode & required_mode) != required_mode) continue;
=======
		if(!modifier_isEnabled(md, required_mode)) continue;
>>>>>>> 1025b750
		if(mti->type == eModifierTypeType_OnlyDeform && !useDeform) continue;
		if((mti->flags & eModifierTypeFlag_RequiresOriginalData) && dm) {
			modifier_setError(md, "Modifier requires original data, bad stack position.");
			continue;
		}
		if(needMapping && !modifier_supportsMapping(md)) continue;
		if(useDeform < 0 && mti->dependsOnTime && mti->dependsOnTime(md)) continue;

		/* add an orco layer if needed by this modifier */
		if(dm && mti->requiredDataMask) {
			mask = mti->requiredDataMask(ob, md);
			if(mask & CD_MASK_ORCO)
				add_orco_dm(ob, NULL, dm, orcodm);
		}

		/* How to apply modifier depends on (a) what we already have as
		 * a result of previous modifiers (could be a DerivedMesh or just
		 * deformed vertices) and (b) what type the modifier is.
		 */

		if(mti->type == eModifierTypeType_OnlyDeform) {
			
			/* No existing verts to deform, need to build them. */
			if(!deformedVerts) {
				if(dm) {
					/* Deforming a derived mesh, read the vertex locations
					 * out of the mesh and deform them. Once done with this
					 * run of deformers verts will be written back.
					 */
					numVerts = dm->getNumVerts(dm);
					deformedVerts =
					    MEM_mallocN(sizeof(*deformedVerts) * numVerts, "dfmv");
					dm->getVertCos(dm, deformedVerts);
				} else {
					deformedVerts = mesh_getVertexCos(me, &numVerts);
				}
			}

			mti->deformVerts(md, ob, dm, deformedVerts, numVerts, useRenderParams, useDeform);
		} else {
			DerivedMesh *ndm;

			/* apply vertex coordinates or build a DerivedMesh as necessary */
			if(dm) {
				if(deformedVerts) {
					DerivedMesh *tdm = CDDM_copy(dm);
					dm->release(dm);
					dm = tdm;

					CDDM_apply_vert_coords(dm, deformedVerts);
					CDDM_calc_normals(dm);
				}
			} else {
				dm = CDDM_from_mesh(me, ob);

				if(deformedVerts) {
					CDDM_apply_vert_coords(dm, deformedVerts);
					CDDM_calc_normals(dm);
				}

				if(dataMask & CD_MASK_WEIGHT_MCOL)
					add_weight_mcol_dm(ob, dm);
			}

			/* create an orco derivedmesh in parallel */
			mask= (CustomDataMask)GET_INT_FROM_POINTER(curr->link);
			if(mask & CD_MASK_ORCO) {
				if(!orcodm)
					orcodm= create_orco_dm(ob, me, NULL);

				mask &= ~CD_MASK_ORCO;
				DM_set_only_copy(orcodm, mask);
				ndm = mti->applyModifier(md, ob, orcodm, useRenderParams, !inputVertexCos);

				if(ndm) {
					/* if the modifier returned a new dm, release the old one */
					if(orcodm && orcodm != ndm) orcodm->release(orcodm);
					orcodm = ndm;
				}
			}

			/* set the DerivedMesh to only copy needed data */
			DM_set_only_copy(dm, mask);
			
			/* add an origspace layer if needed */
			if(((CustomDataMask)GET_INT_FROM_POINTER(curr->link)) & CD_MASK_ORIGSPACE)
				if(!CustomData_has_layer(&dm->faceData, CD_ORIGSPACE))
					DM_add_face_layer(dm, CD_ORIGSPACE, CD_DEFAULT, NULL);

			ndm = mti->applyModifier(md, ob, dm, useRenderParams, !inputVertexCos);

			if(ndm) {
				/* if the modifier returned a new dm, release the old one */
				if(dm && dm != ndm) dm->release(dm);

				dm = ndm;

				if(deformedVerts) {
					if(deformedVerts != inputVertexCos)
						MEM_freeN(deformedVerts);

					deformedVerts = NULL;
				}
			} 
		}
		
		/* grab modifiers until index i */
		if((index >= 0) && (modifiers_indexInObject(ob, md) >= index))
			break;
	}

	for(md=firstmd; md; md=md->next)
		modifier_freeTemporaryData(md);

	/* Yay, we are done. If we have a DerivedMesh and deformed vertices
	 * need to apply these back onto the DerivedMesh. If we have no
	 * DerivedMesh then we need to build one.
	 */
	if(dm && deformedVerts) {
		finaldm = CDDM_copy(dm);

		dm->release(dm);

		CDDM_apply_vert_coords(finaldm, deformedVerts);
		CDDM_calc_normals(finaldm);

		if(dataMask & CD_MASK_WEIGHT_MCOL)
			add_weight_mcol_dm(ob, finaldm);
	} else if(dm) {
		finaldm = dm;
	} else {
		finaldm = CDDM_from_mesh(me, ob);

		if(deformedVerts) {
			CDDM_apply_vert_coords(finaldm, deformedVerts);
			CDDM_calc_normals(finaldm);
		}

		if(dataMask & CD_MASK_WEIGHT_MCOL)
			add_weight_mcol_dm(ob, finaldm);
	}

	/* add an orco layer if needed */
	if(dataMask & CD_MASK_ORCO) {
		add_orco_dm(ob, NULL, finaldm, orcodm);

		if(deform_r && *deform_r)
			add_orco_dm(ob, NULL, *deform_r, NULL);
	}

	*final_r = finaldm;

	if(orcodm)
		orcodm->release(orcodm);

	if(deformedVerts && deformedVerts != inputVertexCos)
		MEM_freeN(deformedVerts);

	BLI_linklist_free(datamasks, NULL);
}

static float (*editmesh_getVertexCos(EditMesh *em, int *numVerts_r))[3]
{
	int i, numVerts = *numVerts_r = BLI_countlist(&em->verts);
	float (*cos)[3];
	EditVert *eve;

	cos = MEM_mallocN(sizeof(*cos)*numVerts, "vertexcos");
	for (i=0,eve=em->verts.first; i<numVerts; i++,eve=eve->next) {
		VECCOPY(cos[i], eve->co);
	}

	return cos;
}

static int editmesh_modifier_is_enabled(ModifierData *md, DerivedMesh *dm)
{
	ModifierTypeInfo *mti = modifierType_getInfo(md->type);
	int required_mode = eModifierMode_Realtime | eModifierMode_Editmode;

	if(!modifier_isEnabled(md, required_mode)) return 0;
	if((mti->flags & eModifierTypeFlag_RequiresOriginalData) && dm) {
		modifier_setError(md, "Modifier requires original data, bad stack position.");
		return 0;
	}
	
	return 1;
}

static void editmesh_calc_modifiers(Scene *scene, Object *ob, EditMesh *em, DerivedMesh **cage_r,
                                    DerivedMesh **final_r,
                                    CustomDataMask dataMask)
{
	ModifierData *md;
	float (*deformedVerts)[3] = NULL;
	CustomDataMask mask;
	DerivedMesh *dm, *orcodm = NULL;
	int i, numVerts = 0, cageIndex = modifiers_getCageIndex(ob, NULL);
	LinkNode *datamasks, *curr;
	int required_mode = eModifierMode_Realtime | eModifierMode_Editmode;

	modifiers_clearErrors(ob);

	if(cage_r && cageIndex == -1) {
		*cage_r = getEditMeshDerivedMesh(em, ob, NULL);
	}

	dm = NULL;
	md = ob->modifiers.first;
	
	/* we always want to keep original indices */
	dataMask |= CD_MASK_ORIGINDEX;

	datamasks = modifiers_calcDataMasks(ob, md, dataMask, required_mode);

	curr = datamasks;
	for(i = 0; md; i++, md = md->next, curr = curr->next) {
		ModifierTypeInfo *mti = modifierType_getInfo(md->type);

		md->scene= scene;
		
		if(!editmesh_modifier_is_enabled(md, dm))
			continue;

		/* add an orco layer if needed by this modifier */
		if(dm && mti->requiredDataMask) {
			mask = mti->requiredDataMask(ob, md);
			if(mask & CD_MASK_ORCO)
				add_orco_dm(ob, em, dm, orcodm);
		}

		/* How to apply modifier depends on (a) what we already have as
		 * a result of previous modifiers (could be a DerivedMesh or just
		 * deformed vertices) and (b) what type the modifier is.
		 */

		if(mti->type == eModifierTypeType_OnlyDeform) {
			/* No existing verts to deform, need to build them. */
			if(!deformedVerts) {
				if(dm) {
					/* Deforming a derived mesh, read the vertex locations
					 * out of the mesh and deform them. Once done with this
					 * run of deformers verts will be written back.
					 */
					numVerts = dm->getNumVerts(dm);
					deformedVerts =
					    MEM_mallocN(sizeof(*deformedVerts) * numVerts, "dfmv");
					dm->getVertCos(dm, deformedVerts);
				} else {
					deformedVerts = editmesh_getVertexCos(em, &numVerts);
				}
			}

			mti->deformVertsEM(md, ob, em, dm, deformedVerts, numVerts);
		} else {
			DerivedMesh *ndm;

			/* apply vertex coordinates or build a DerivedMesh as necessary */
			if(dm) {
				if(deformedVerts) {
					DerivedMesh *tdm = CDDM_copy(dm);
					if(!(cage_r && dm == *cage_r)) dm->release(dm);
					dm = tdm;

					CDDM_apply_vert_coords(dm, deformedVerts);
					CDDM_calc_normals(dm);
				} else if(cage_r && dm == *cage_r) {
					/* dm may be changed by this modifier, so we need to copy it
					 */
					dm = CDDM_copy(dm);
				}

			} else {
				dm = CDDM_from_editmesh(em, ob->data);

				if(deformedVerts) {
					CDDM_apply_vert_coords(dm, deformedVerts);
					CDDM_calc_normals(dm);
				}
			}

			/* create an orco derivedmesh in parallel */
			mask= (CustomDataMask)GET_INT_FROM_POINTER(curr->link);
			if(mask & CD_MASK_ORCO) {
				if(!orcodm)
					orcodm= create_orco_dm(ob, ob->data, em);

				mask &= ~CD_MASK_ORCO;
				DM_set_only_copy(orcodm, mask);
				ndm = mti->applyModifierEM(md, ob, em, orcodm);

				if(ndm) {
					/* if the modifier returned a new dm, release the old one */
					if(orcodm && orcodm != ndm) orcodm->release(orcodm);
					orcodm = ndm;
				}
			}

			/* set the DerivedMesh to only copy needed data */
			DM_set_only_copy(dm, (CustomDataMask)GET_INT_FROM_POINTER(curr->link));

			if(((CustomDataMask)GET_INT_FROM_POINTER(curr->link)) & CD_MASK_ORIGSPACE)
				if(!CustomData_has_layer(&dm->faceData, CD_ORIGSPACE))
					DM_add_face_layer(dm, CD_ORIGSPACE, CD_DEFAULT, NULL);
			
			ndm = mti->applyModifierEM(md, ob, em, dm);

			if (ndm) {
				if(dm && dm != ndm)
					dm->release(dm);

				dm = ndm;

				if (deformedVerts) {
					MEM_freeN(deformedVerts);
					deformedVerts = NULL;
				}
			}
		}

		if(cage_r && i == cageIndex) {
			if(dm && deformedVerts) {
				*cage_r = CDDM_copy(dm);
				CDDM_apply_vert_coords(*cage_r, deformedVerts);
			} else if(dm) {
				*cage_r = dm;
			} else {
				*cage_r =
				    getEditMeshDerivedMesh(em, ob,
				        deformedVerts ? MEM_dupallocN(deformedVerts) : NULL);
			}
		}
	}

	BLI_linklist_free(datamasks, NULL);

	/* Yay, we are done. If we have a DerivedMesh and deformed vertices need
	 * to apply these back onto the DerivedMesh. If we have no DerivedMesh
	 * then we need to build one.
	 */
	if(dm && deformedVerts) {
		*final_r = CDDM_copy(dm);

		if(!(cage_r && dm == *cage_r)) dm->release(dm);

		CDDM_apply_vert_coords(*final_r, deformedVerts);
		CDDM_calc_normals(*final_r);
	} else if (dm) {
		*final_r = dm;
	} else if (!deformedVerts && cage_r && *cage_r) {
		*final_r = *cage_r;
	} else {
		*final_r = getEditMeshDerivedMesh(em, ob, deformedVerts);
		deformedVerts = NULL;
	}

	/* add an orco layer if needed */
	if(dataMask & CD_MASK_ORCO)
		add_orco_dm(ob, em, *final_r, orcodm);

	if(orcodm)
		orcodm->release(orcodm);

	if(deformedVerts)
		MEM_freeN(deformedVerts);
}

static void clear_mesh_caches(Object *ob)
{
	Mesh *me= ob->data;

		/* also serves as signal to remake texspace */
	if (ob->bb) {
		MEM_freeN(ob->bb);
		ob->bb = NULL;
	}
	if (me->bb) {
		MEM_freeN(me->bb);
		me->bb = NULL;
	}

	freedisplist(&ob->disp);

	if (ob->derivedFinal) {
		ob->derivedFinal->needsFree = 1;
		ob->derivedFinal->release(ob->derivedFinal);
		ob->derivedFinal= NULL;
	}
	if (ob->derivedDeform) {
		ob->derivedDeform->needsFree = 1;
		ob->derivedDeform->release(ob->derivedDeform);
		ob->derivedDeform= NULL;
	}
}

static void mesh_build_data(Scene *scene, Object *ob, CustomDataMask dataMask)
{
	Object *obact = scene->basact?scene->basact->object:NULL;
	int editing = (FACESEL_PAINT_TEST)|(G.f & G_PARTICLEEDIT);
	int needMapping = editing && (ob==obact);
	float min[3], max[3];
	
	clear_mesh_caches(ob);

	mesh_calc_modifiers(scene, ob, NULL, &ob->derivedDeform,
						&ob->derivedFinal, 0, 1,
						needMapping, dataMask, -1);

	INIT_MINMAX(min, max);

	ob->derivedFinal->getMinMax(ob->derivedFinal, min, max);

	if(!ob->bb)
		ob->bb= MEM_callocN(sizeof(BoundBox), "bb");
	boundbox_set_from_min_max(ob->bb, min, max);

	ob->derivedFinal->needsFree = 0;
	ob->derivedDeform->needsFree = 0;
	ob->lastDataMask = dataMask;

}

static void editmesh_build_data(Scene *scene, Object *obedit, EditMesh *em, CustomDataMask dataMask)
{
	float min[3], max[3];

	clear_mesh_caches(obedit);

	if (em->derivedFinal) {
		if (em->derivedFinal!=em->derivedCage) {
			em->derivedFinal->needsFree = 1;
			em->derivedFinal->release(em->derivedFinal);
		}
		em->derivedFinal = NULL;
	}
	if (em->derivedCage) {
		em->derivedCage->needsFree = 1;
		em->derivedCage->release(em->derivedCage);
		em->derivedCage = NULL;
	}

	editmesh_calc_modifiers(scene, obedit, em, &em->derivedCage, &em->derivedFinal, dataMask);
	em->lastDataMask = dataMask;

	INIT_MINMAX(min, max);

	em->derivedFinal->getMinMax(em->derivedFinal, min, max);

	if(!obedit->bb)
		obedit->bb= MEM_callocN(sizeof(BoundBox), "bb");
	boundbox_set_from_min_max(obedit->bb, min, max);

	em->derivedFinal->needsFree = 0;
	em->derivedCage->needsFree = 0;
}

void makeDerivedMesh(Scene *scene, Object *ob, EditMesh *em, CustomDataMask dataMask)
{
	if (em) {
		editmesh_build_data(scene, ob, em, dataMask);
	} else {
		mesh_build_data(scene, ob, dataMask);
	}
}

/***/

DerivedMesh *mesh_get_derived_final(Scene *scene, Object *ob, CustomDataMask dataMask)
{
	/* if there's no derived mesh or the last data mask used doesn't include
	 * the data we need, rebuild the derived mesh
	 */
	if(!ob->derivedFinal || (dataMask & ob->lastDataMask) != dataMask)
		mesh_build_data(scene, ob, dataMask);

	return ob->derivedFinal;
}

DerivedMesh *mesh_get_derived_deform(Scene *scene, Object *ob, CustomDataMask dataMask)
{
	/* if there's no derived mesh or the last data mask used doesn't include
	 * the data we need, rebuild the derived mesh
	 */
	if(!ob->derivedDeform || (dataMask & ob->lastDataMask) != dataMask)
		mesh_build_data(scene, ob, dataMask);

	return ob->derivedDeform;
}

DerivedMesh *mesh_create_derived_render(Scene *scene, Object *ob, CustomDataMask dataMask)
{
	DerivedMesh *final;
	
	mesh_calc_modifiers(scene, ob, NULL, NULL, &final, 1, 1, 0, dataMask, -1);

	return final;
}

DerivedMesh *mesh_create_derived_index_render(Scene *scene, Object *ob, CustomDataMask dataMask, int index)
{
	DerivedMesh *final;
	
	mesh_calc_modifiers(scene, ob, NULL, NULL, &final, 1, 1, 0, dataMask, index);

	return final;
}

DerivedMesh *mesh_create_derived_view(Scene *scene, Object *ob, CustomDataMask dataMask)
{
	DerivedMesh *final;

	mesh_calc_modifiers(scene, ob, NULL, NULL, &final, 0, 1, 0, dataMask, -1);

	return final;
}

DerivedMesh *mesh_create_derived_no_deform(Scene *scene, Object *ob, float (*vertCos)[3],
                                           CustomDataMask dataMask)
{
	DerivedMesh *final;
	
	mesh_calc_modifiers(scene, ob, vertCos, NULL, &final, 0, 0, 0, dataMask, -1);

	return final;
}

DerivedMesh *mesh_create_derived_no_virtual(Scene *scene, Object *ob, float (*vertCos)[3],
                                            CustomDataMask dataMask)
{
	DerivedMesh *final;
	
	mesh_calc_modifiers(scene, ob, vertCos, NULL, &final, 0, -1, 0, dataMask, -1);

	return final;
}

DerivedMesh *mesh_create_derived_no_deform_render(Scene *scene, Object *ob,
                                                  float (*vertCos)[3],
                                                  CustomDataMask dataMask)
{
	DerivedMesh *final;

	mesh_calc_modifiers(scene, ob, vertCos, NULL, &final, 1, 0, 0, dataMask, -1);

	return final;
}

/***/

DerivedMesh *editmesh_get_derived_cage_and_final(Scene *scene, Object *obedit, EditMesh *em, DerivedMesh **final_r,
                                                 CustomDataMask dataMask)
{
	/* if there's no derived mesh or the last data mask used doesn't include
	 * the data we need, rebuild the derived mesh
	 */
	if(!em->derivedCage ||
	   (em->lastDataMask & dataMask) != dataMask)
		editmesh_build_data(scene, obedit, em, dataMask);

	*final_r = em->derivedFinal;
	return em->derivedCage;
}

DerivedMesh *editmesh_get_derived_cage(Scene *scene, Object *obedit, EditMesh *em, CustomDataMask dataMask)
{
	/* if there's no derived mesh or the last data mask used doesn't include
	 * the data we need, rebuild the derived mesh
	 */
	if(!em->derivedCage ||
	   (em->lastDataMask & dataMask) != dataMask)
		editmesh_build_data(scene, obedit, em, dataMask);

	return em->derivedCage;
}

DerivedMesh *editmesh_get_derived_base(Object *obedit, EditMesh *em)
{
	return getEditMeshDerivedMesh(em, obedit, NULL);
}


/* ********* For those who don't grasp derived stuff! (ton) :) *************** */

static void make_vertexcosnos__mapFunc(void *userData, int index, float *co, float *no_f, short *no_s)
{
	float *vec = userData;
	
	vec+= 6*index;

	/* check if we've been here before (normal should not be 0) */
	if(vec[3] || vec[4] || vec[5]) return;

	VECCOPY(vec, co);
	vec+= 3;
	if(no_f) {
		VECCOPY(vec, no_f);
	}
	else {
		VECCOPY(vec, no_s);
	}
}

/* always returns original amount me->totvert of vertices and normals, but fully deformed and subsurfered */
/* this is needed for all code using vertexgroups (no subsurf support) */
/* it stores the normals as floats, but they can still be scaled as shorts (32767 = unit) */
/* in use now by vertex/weight paint and particle generating */

float *mesh_get_mapped_verts_nors(Scene *scene, Object *ob)
{
	Mesh *me= ob->data;
	DerivedMesh *dm;
	float *vertexcosnos;
	
	/* lets prevent crashing... */
	if(ob->type!=OB_MESH || me->totvert==0)
		return NULL;
	
	dm= mesh_get_derived_final(scene, ob, CD_MASK_BAREMESH);
	vertexcosnos= MEM_callocN(6*sizeof(float)*me->totvert, "vertexcosnos map");
	
	if(dm->foreachMappedVert) {
		dm->foreachMappedVert(dm, make_vertexcosnos__mapFunc, vertexcosnos);
	}
	else {
		float *fp= vertexcosnos;
		int a;
		
		for(a=0; a< me->totvert; a++, fp+=6) {
			dm->getVertCo(dm, a, fp);
			dm->getVertNo(dm, a, fp+3);
		}
	}
	
	dm->release(dm);
	return vertexcosnos;
}

/* ********* crazyspace *************** */

int editmesh_get_first_deform_matrices(Object *ob, EditMesh *em, float (**deformmats)[3][3], float (**deformcos)[3])
{
	ModifierData *md;
	DerivedMesh *dm;
	int i, a, numleft = 0, numVerts = 0;
	int cageIndex = modifiers_getCageIndex(ob, NULL);
	float (*defmats)[3][3] = NULL, (*deformedVerts)[3] = NULL;

	modifiers_clearErrors(ob);

	dm = NULL;
	md = ob->modifiers.first;

	/* compute the deformation matrices and coordinates for the first
	   modifiers with on cage editing that are enabled and support computing
	   deform matrices */
	for(i = 0; md && i <= cageIndex; i++, md = md->next) {
		ModifierTypeInfo *mti = modifierType_getInfo(md->type);

		if(!editmesh_modifier_is_enabled(md, dm))
			continue;

		if(mti->type==eModifierTypeType_OnlyDeform && mti->deformMatricesEM) {
			if(!defmats) {
				dm= getEditMeshDerivedMesh(em, ob, NULL);
				deformedVerts= editmesh_getVertexCos(em, &numVerts);
				defmats= MEM_callocN(sizeof(*defmats)*numVerts, "defmats");

				for(a=0; a<numVerts; a++)
					Mat3One(defmats[a]);
			}

			mti->deformMatricesEM(md, ob, em, dm, deformedVerts, defmats,
				numVerts);
		}
		else
			break;
	}

	for(; md && i <= cageIndex; md = md->next, i++)
		if(editmesh_modifier_is_enabled(md, dm) && modifier_isDeformer(md))
			numleft++;

	if(dm)
		dm->release(dm);
	
	*deformmats= defmats;
	*deformcos= deformedVerts;

	return numleft;
}

/* ******************* GLSL ******************** */

void DM_add_tangent_layer(DerivedMesh *dm)
{
	/* mesh vars */
	MTFace *mtface, *tf;
	MFace *mface, *mf;
	MVert *mvert, *v1, *v2, *v3, *v4;
	MemArena *arena= NULL;
	VertexTangent **vtangents= NULL;
	float (*orco)[3]= NULL, (*tangent)[3];
	float *uv1, *uv2, *uv3, *uv4, *vtang;
	float fno[3], tang[3], uv[4][2];
	int i, j, len, mf_vi[4], totvert, totface;

	if(CustomData_get_layer_index(&dm->faceData, CD_TANGENT) != -1)
		return;

	/* check we have all the needed layers */
	totvert= dm->getNumVerts(dm);
	totface= dm->getNumFaces(dm);

	mvert= dm->getVertArray(dm);
	mface= dm->getFaceArray(dm);
	mtface= dm->getFaceDataArray(dm, CD_MTFACE);

	if(!mtface) {
		orco= dm->getVertDataArray(dm, CD_ORCO);
		if(!orco)
			return;
	}
	
	/* create tangent layer */
	DM_add_face_layer(dm, CD_TANGENT, CD_CALLOC, NULL);
	tangent= DM_get_face_data_layer(dm, CD_TANGENT);
	
	/* allocate some space */
	arena= BLI_memarena_new(BLI_MEMARENA_STD_BUFSIZE);
	BLI_memarena_use_calloc(arena);
	vtangents= MEM_callocN(sizeof(VertexTangent*)*totvert, "VertexTangent");
	
	/* sum tangents at connected vertices */
	for(i=0, tf=mtface, mf=mface; i < totface; mf++, tf++, i++) {
		v1= &mvert[mf->v1];
		v2= &mvert[mf->v2];
		v3= &mvert[mf->v3];

		if (mf->v4) {
			v4= &mvert[mf->v4];
			CalcNormFloat4(v4->co, v3->co, v2->co, v1->co, fno);
		}
		else {
			v4= NULL;
			CalcNormFloat(v3->co, v2->co, v1->co, fno);
		}
		
		if(mtface) {
			uv1= tf->uv[0];
			uv2= tf->uv[1];
			uv3= tf->uv[2];
			uv4= tf->uv[3];
		}
		else {
			uv1= uv[0]; uv2= uv[1]; uv3= uv[2]; uv4= uv[3];
			spheremap(orco[mf->v1][0], orco[mf->v1][1], orco[mf->v1][2], &uv[0][0], &uv[0][1]);
			spheremap(orco[mf->v2][0], orco[mf->v2][1], orco[mf->v2][2], &uv[1][0], &uv[1][1]);
			spheremap(orco[mf->v3][0], orco[mf->v3][1], orco[mf->v3][2], &uv[2][0], &uv[2][1]);
			if(v4)
				spheremap(orco[mf->v4][0], orco[mf->v4][1], orco[mf->v4][2], &uv[3][0], &uv[3][1]);
		}
		
		tangent_from_uv(uv1, uv2, uv3, v1->co, v2->co, v3->co, fno, tang);
		sum_or_add_vertex_tangent(arena, &vtangents[mf->v1], tang, uv1);
		sum_or_add_vertex_tangent(arena, &vtangents[mf->v2], tang, uv2);
		sum_or_add_vertex_tangent(arena, &vtangents[mf->v3], tang, uv3);
		
		if(mf->v4) {
			v4= &mvert[mf->v4];
			
			tangent_from_uv(uv1, uv3, uv4, v1->co, v3->co, v4->co, fno, tang);
			sum_or_add_vertex_tangent(arena, &vtangents[mf->v1], tang, uv1);
			sum_or_add_vertex_tangent(arena, &vtangents[mf->v3], tang, uv3);
			sum_or_add_vertex_tangent(arena, &vtangents[mf->v4], tang, uv4);
		}
	}
	
	/* write tangent to layer */
	for(i=0, tf=mtface, mf=mface; i < totface; mf++, tf++, i++, tangent+=4) {
		len= (mf->v4)? 4 : 3; 
		
		if(mtface) {
			uv1= tf->uv[0];
			uv2= tf->uv[1];
			uv3= tf->uv[2];
			uv4= tf->uv[3];
		}
		else {
			uv1= uv[0]; uv2= uv[1]; uv3= uv[2]; uv4= uv[3];
			spheremap(orco[mf->v1][0], orco[mf->v1][1], orco[mf->v1][2], &uv[0][0], &uv[0][1]);
			spheremap(orco[mf->v2][0], orco[mf->v2][1], orco[mf->v2][2], &uv[1][0], &uv[1][1]);
			spheremap(orco[mf->v3][0], orco[mf->v3][1], orco[mf->v3][2], &uv[2][0], &uv[2][1]);
			if(len==4)
				spheremap(orco[mf->v4][0], orco[mf->v4][1], orco[mf->v4][2], &uv[3][0], &uv[3][1]);
		}
		
		mf_vi[0]= mf->v1;
		mf_vi[1]= mf->v2;
		mf_vi[2]= mf->v3;
		mf_vi[3]= mf->v4;
		
		for(j=0; j<len; j++) {
			vtang= find_vertex_tangent(vtangents[mf_vi[j]], mtface ? tf->uv[j] : uv[j]);

			VECCOPY(tangent[j], vtang);
			Normalize(tangent[j]);
		}
	}
	
	BLI_memarena_free(arena);
	MEM_freeN(vtangents);
}

void DM_vertex_attributes_from_gpu(DerivedMesh *dm, GPUVertexAttribs *gattribs, DMVertexAttribs *attribs)
{
	CustomData *vdata, *fdata, *tfdata = NULL;
	int a, b, layer;

	/* From the layers requested by the GLSL shader, figure out which ones are
	 * actually available for this derivedmesh, and retrieve the pointers */

	memset(attribs, 0, sizeof(DMVertexAttribs));

	vdata = &dm->vertData;
	fdata = &dm->faceData;

	/* ugly hack, editmesh derivedmesh doesn't copy face data, this way we
	 * can use offsets instead */
	if(dm->release == emDM_release)
		tfdata = &((EditMeshDerivedMesh*)dm)->em->fdata;
	else
		tfdata = fdata;

	/* add a tangent layer if necessary */
	for(b = 0; b < gattribs->totlayer; b++)
		if(gattribs->layer[b].type == CD_TANGENT)
			if(CustomData_get_layer_index(fdata, CD_TANGENT) == -1)
				DM_add_tangent_layer(dm);

	for(b = 0; b < gattribs->totlayer; b++) {
		if(gattribs->layer[b].type == CD_MTFACE) {
			/* uv coordinates */
			if(gattribs->layer[b].name[0])
				layer = CustomData_get_named_layer_index(tfdata, CD_MTFACE,
					gattribs->layer[b].name);
			else
				layer = CustomData_get_active_layer_index(tfdata, CD_MTFACE);

			if(layer != -1) {
				a = attribs->tottface++;

				attribs->tface[a].array = tfdata->layers[layer].data;
				attribs->tface[a].emOffset = tfdata->layers[layer].offset;
				attribs->tface[a].glIndex = gattribs->layer[b].glindex;
			}
		}
		else if(gattribs->layer[b].type == CD_MCOL) {
			/* vertex colors */
			if(gattribs->layer[b].name[0])
				layer = CustomData_get_named_layer_index(tfdata, CD_MCOL,
					gattribs->layer[b].name);
			else
				layer = CustomData_get_active_layer_index(tfdata, CD_MCOL);

			if(layer != -1) {
				a = attribs->totmcol++;

				attribs->mcol[a].array = tfdata->layers[layer].data;
				attribs->mcol[a].emOffset = tfdata->layers[layer].offset;
				attribs->mcol[a].glIndex = gattribs->layer[b].glindex;
			}
		}
		else if(gattribs->layer[b].type == CD_TANGENT) {
			/* tangents */
			layer = CustomData_get_layer_index(fdata, CD_TANGENT);

			if(layer != -1) {
				attribs->tottang = 1;

				attribs->tang.array = fdata->layers[layer].data;
				attribs->tang.emOffset = fdata->layers[layer].offset;
				attribs->tang.glIndex = gattribs->layer[b].glindex;
			}
		}
		else if(gattribs->layer[b].type == CD_ORCO) {
			/* original coordinates */
			layer = CustomData_get_layer_index(vdata, CD_ORCO);

			if(layer != -1) {
				attribs->totorco = 1;

				attribs->orco.array = vdata->layers[layer].data;
				attribs->orco.emOffset = vdata->layers[layer].offset;
				attribs->orco.glIndex = gattribs->layer[b].glindex;
			}
		}
	}
}
<|MERGE_RESOLUTION|>--- conflicted
+++ resolved
@@ -1626,14 +1626,9 @@
 		for(;md; md = md->next, curr = curr->next) {
 			ModifierTypeInfo *mti = modifierType_getInfo(md->type);
 
-<<<<<<< HEAD
 			md->scene= scene;
 			
-			if((md->mode & required_mode) != required_mode) continue;
-			if(mti->isDisabled && mti->isDisabled(md)) continue;
-=======
 			if(!modifier_isEnabled(md, required_mode)) continue;
->>>>>>> 1025b750
 			if(useDeform < 0 && mti->dependsOnTime && mti->dependsOnTime(md)) continue;
 
 			if(mti->type == eModifierTypeType_OnlyDeform) {
@@ -1680,13 +1675,9 @@
 	for(;md; md = md->next, curr = curr->next) {
 		ModifierTypeInfo *mti = modifierType_getInfo(md->type);
 
-<<<<<<< HEAD
 		md->scene= scene;
 		
-		if((md->mode & required_mode) != required_mode) continue;
-=======
 		if(!modifier_isEnabled(md, required_mode)) continue;
->>>>>>> 1025b750
 		if(mti->type == eModifierTypeType_OnlyDeform && !useDeform) continue;
 		if((mti->flags & eModifierTypeFlag_RequiresOriginalData) && dm) {
 			modifier_setError(md, "Modifier requires original data, bad stack position.");
