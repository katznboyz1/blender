--- conflicted
+++ resolved
@@ -81,15 +81,6 @@
     IDOverrideLibraryPropertyOperation *opop);
 
 /** Get override data for a given ID. Needed because of our beloved shape keys snowflake. */
-<<<<<<< HEAD
-BLI_INLINE IDOverrideLibrary *lib_override_get(ID *id)
-{
-  if (GS(id->name) == ID_KE) {
-    /* Shape keys are not linkable, therefore they have no override data, and use the one from
-     * their owner instead... */
-    BLI_assert(id->override_library == NULL);
-    return ((Key *)id)->from->override_library;
-=======
 BLI_INLINE IDOverrideLibrary *lib_override_get(Main *bmain, ID *id)
 {
   if (id->flag & LIB_EMBEDDED_DATA_LIB_OVERRIDE) {
@@ -98,7 +89,6 @@
       return id_type->owner_get(bmain, id)->override_library;
     }
     BLI_assert(!"IDTypeInfo of liboverride-embedded ID with no owner getter");
->>>>>>> 527cb3b7
   }
   return id->override_library;
 }
@@ -650,8 +640,7 @@
       continue;
     }
 
-<<<<<<< HEAD
-    Library *reference_lib = lib_override_get(id_owner)->reference->lib;
+    Library *reference_lib = lib_override_get(bmain, id_owner)->reference->lib;
     ID *to_id_reference = lib_override_get(to_id)->reference;
     if (to_id_reference->lib != reference_lib) {
       /* We do not override data-blocks from other libraries, nor do we process them. */
@@ -663,24 +652,6 @@
     }
     else {
       to_id->tag |= tag;
-=======
-    /* Do not tag 'virtual' overrides (shape keys here, as we already rejected embedded case
-     * above). */
-    if (ID_IS_OVERRIDE_LIBRARY_REAL(to_id)) {
-      Library *reference_lib = lib_override_get(bmain, id_owner)->reference->lib;
-      ID *to_id_reference = lib_override_get(bmain, to_id)->reference;
-      if (to_id_reference->lib != reference_lib) {
-        /* We do not override data-blocks from other libraries, nor do we process them. */
-        continue;
-      }
-
-      if (to_id_reference->tag & LIB_TAG_MISSING) {
-        to_id->tag |= missing_tag;
-      }
-      else {
-        to_id->tag |= tag;
-      }
->>>>>>> 527cb3b7
     }
 
     /* Recursively process the dependencies. */
