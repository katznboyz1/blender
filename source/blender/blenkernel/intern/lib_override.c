/*
 * This program is free software; you can redistribute it and/or
 * modify it under the terms of the GNU General Public License
 * as published by the Free Software Foundation; either version 2
 * of the License, or (at your option) any later version.
 *
 * This program is distributed in the hope that it will be useful,
 * but WITHOUT ANY WARRANTY; without even the implied warranty of
 * MERCHANTABILITY or FITNESS FOR A PARTICULAR PURPOSE.  See the
 * GNU General Public License for more details.
 *
 * You should have received a copy of the GNU General Public License
 * along with this program; if not, write to the Free Software Foundation,
 * Inc., 51 Franklin Street, Fifth Floor, Boston, MA 02110-1301, USA.
 *
 * The Original Code is Copyright (C) 2016 by Blender Foundation.
 * All rights reserved.
 */

/** \file
 * \ingroup bke
 */

#include <stdlib.h>
#include <string.h>

#include "CLG_log.h"

#include "MEM_guardedalloc.h"

#include "DNA_ID.h"
#include "DNA_collection_types.h"
#include "DNA_key_types.h"
#include "DNA_object_types.h"
#include "DNA_scene_types.h"

#include "DEG_depsgraph.h"
#include "DEG_depsgraph_build.h"

#include "BKE_armature.h"
#include "BKE_collection.h"
#include "BKE_global.h"
#include "BKE_idtype.h"
#include "BKE_key.h"
#include "BKE_layer.h"
#include "BKE_lib_id.h"
#include "BKE_lib_override.h"
#include "BKE_lib_query.h"
#include "BKE_lib_remap.h"
#include "BKE_main.h"
#include "BKE_report.h"
#include "BKE_scene.h"

#include "BLI_ghash.h"
#include "BLI_listbase.h"
#include "BLI_string.h"
#include "BLI_task.h"
#include "BLI_utildefines.h"

#include "RNA_access.h"
#include "RNA_types.h"

#include "atomic_ops.h"

#define OVERRIDE_AUTO_CHECK_DELAY 0.2 /* 200ms between auto-override checks. */
//#define DEBUG_OVERRIDE_TIMEIT

#ifdef DEBUG_OVERRIDE_TIMEIT
#  include "PIL_time_utildefines.h"
#endif

static CLG_LogRef LOG = {"bke.liboverride"};

static void lib_override_library_property_copy(IDOverrideLibraryProperty *op_dst,
                                               IDOverrideLibraryProperty *op_src);
static void lib_override_library_property_operation_copy(
    IDOverrideLibraryPropertyOperation *opop_dst, IDOverrideLibraryPropertyOperation *opop_src);

static void lib_override_library_property_clear(IDOverrideLibraryProperty *op);
static void lib_override_library_property_operation_clear(
    IDOverrideLibraryPropertyOperation *opop);

/** Initialize empty overriding of \a reference_id by \a local_id. */
IDOverrideLibrary *BKE_lib_override_library_init(ID *local_id, ID *reference_id)
{
  /* If reference_id is NULL, we are creating an override template for purely local data.
   * Else, reference *must* be linked data. */
  BLI_assert(reference_id == NULL || reference_id->lib != NULL);
  BLI_assert(local_id->override_library == NULL);

  ID *ancestor_id;
  for (ancestor_id = reference_id; ancestor_id != NULL && ancestor_id->override_library != NULL &&
                                   ancestor_id->override_library->reference != NULL;
       ancestor_id = ancestor_id->override_library->reference) {
    /* pass */
  }

  if (ancestor_id != NULL && ancestor_id->override_library != NULL) {
    /* Original ID has a template, use it! */
    BKE_lib_override_library_copy(local_id, ancestor_id, true);
    if (local_id->override_library->reference != reference_id) {
      id_us_min(local_id->override_library->reference);
      local_id->override_library->reference = reference_id;
      id_us_plus(local_id->override_library->reference);
    }
    return local_id->override_library;
  }

  /* Else, generate new empty override. */
  local_id->override_library = MEM_callocN(sizeof(*local_id->override_library), __func__);
  local_id->override_library->reference = reference_id;
  id_us_plus(local_id->override_library->reference);
  local_id->tag &= ~LIB_TAG_OVERRIDE_LIBRARY_REFOK;
  /* TODO do we want to add tag or flag to referee to mark it as such? */
  return local_id->override_library;
}

/** Shalow or deep copy of a whole override from \a src_id to \a dst_id. */
void BKE_lib_override_library_copy(ID *dst_id, const ID *src_id, const bool do_full_copy)
{
  BLI_assert(ID_IS_OVERRIDE_LIBRARY(src_id) || ID_IS_OVERRIDE_LIBRARY_TEMPLATE(src_id));

  if (dst_id->override_library != NULL) {
    if (src_id->override_library == NULL) {
      BKE_lib_override_library_free(&dst_id->override_library, true);
      return;
    }

    BKE_lib_override_library_clear(dst_id->override_library, true);
  }
  else if (src_id->override_library == NULL) {
    /* Virtual overrides of embedded data does not require any extra work. */
    return;
  }
  else {
    BKE_lib_override_library_init(dst_id, NULL);
  }

  /* If source is already overriding data, we copy it but reuse its reference for dest ID.
   * Otherwise, source is only an override template, it then becomes reference of dest ID. */
  dst_id->override_library->reference = src_id->override_library->reference ?
                                            src_id->override_library->reference :
                                            (ID *)src_id;
  id_us_plus(dst_id->override_library->reference);

  if (do_full_copy) {
    BLI_duplicatelist(&dst_id->override_library->properties,
                      &src_id->override_library->properties);
    for (IDOverrideLibraryProperty *op_dst = dst_id->override_library->properties.first,
                                   *op_src = src_id->override_library->properties.first;
         op_dst;
         op_dst = op_dst->next, op_src = op_src->next) {
      lib_override_library_property_copy(op_dst, op_src);
    }
  }

  dst_id->tag &= ~LIB_TAG_OVERRIDE_LIBRARY_REFOK;
}

/** Clear any overriding data from given \a override. */
void BKE_lib_override_library_clear(IDOverrideLibrary *override, const bool do_id_user)
{
  BLI_assert(override != NULL);

  if (!ELEM(NULL, override->runtime, override->runtime->rna_path_to_override_properties)) {
    BLI_ghash_clear(override->runtime->rna_path_to_override_properties, NULL, NULL);
  }

  LISTBASE_FOREACH (IDOverrideLibraryProperty *, op, &override->properties) {
    lib_override_library_property_clear(op);
  }
  BLI_freelistN(&override->properties);

  if (do_id_user) {
    id_us_min(override->reference);
    /* override->storage should never be refcounted... */
  }
}

/** Free given \a override. */
void BKE_lib_override_library_free(struct IDOverrideLibrary **override, const bool do_id_user)
{
  BLI_assert(*override != NULL);

  if ((*override)->runtime != NULL) {
    if ((*override)->runtime->rna_path_to_override_properties != NULL) {
      BLI_ghash_free((*override)->runtime->rna_path_to_override_properties, NULL, NULL);
    }
    MEM_SAFE_FREE((*override)->runtime);
  }

  BKE_lib_override_library_clear(*override, do_id_user);
  MEM_freeN(*override);
  *override = NULL;
}

static ID *lib_override_library_create_from(Main *bmain, ID *reference_id)
{
  ID *local_id = BKE_id_copy(bmain, reference_id);

  if (local_id == NULL) {
    return NULL;
  }
  id_us_min(local_id);

  BKE_lib_override_library_init(local_id, reference_id);

  /* Note: From liboverride perspective (and RNA one), shape keys are considered as local embedded
   * data-blocks, just like root node trees or master collections. Therefore, we never need to
   * create overrides for them. We need a way to mark them as overrides though. */
  Key *reference_key;
  if ((reference_key = BKE_key_from_id(reference_id)) != NULL) {
    Key *local_key = BKE_key_from_id(local_id);
    BLI_assert(local_key != NULL);
    local_key->id.flag |= LIB_EMBEDDED_DATA_LIB_OVERRIDE;
  }

  return local_id;
}

/**
 * Check if given ID has some override rules that actually indicate the user edited it.
 *
 * TODO: This could be simplified by storing a flag in #IDOverrideLibrary during the diffing
 * process?
 */
bool BKE_lib_override_library_is_user_edited(struct ID *id)
{
  if (!ID_IS_OVERRIDE_LIBRARY(id)) {
    return false;
  }

  LISTBASE_FOREACH (IDOverrideLibraryProperty *, op, &id->override_library->properties) {
    LISTBASE_FOREACH (IDOverrideLibraryPropertyOperation *, opop, &op->operations) {
      if ((opop->flag & IDOVERRIDE_LIBRARY_FLAG_IDPOINTER_MATCH_REFERENCE) != 0) {
        continue;
      }
      if (opop->operation == IDOVERRIDE_LIBRARY_OP_NOOP) {
        continue;
      }
      /* If an operation does not match the filters above, it is considered as a user-editing one,
       * therefore this override is user-edited. */
      return true;
    }
  }
  return false;
}

/** Create an overridden local copy of linked reference. */
ID *BKE_lib_override_library_create_from_id(Main *bmain,
                                            ID *reference_id,
                                            const bool do_tagged_remap)
{
  BLI_assert(reference_id != NULL);
  BLI_assert(reference_id->lib != NULL);

  ID *local_id = lib_override_library_create_from(bmain, reference_id);

  if (do_tagged_remap) {
    Key *reference_key, *local_key = NULL;
    if ((reference_key = BKE_key_from_id(reference_id)) != NULL) {
      local_key = BKE_key_from_id(local_id);
      BLI_assert(local_key != NULL);
    }

    ID *other_id;
    FOREACH_MAIN_ID_BEGIN (bmain, other_id) {
      if ((other_id->tag & LIB_TAG_DOIT) != 0 && other_id->lib == NULL) {
        /* Note that using ID_REMAP_SKIP_INDIRECT_USAGE below is superfluous, as we only remap
         * local IDs usages anyway. */
        BKE_libblock_relink_ex(bmain,
                               other_id,
                               reference_id,
                               local_id,
                               ID_REMAP_SKIP_INDIRECT_USAGE | ID_REMAP_SKIP_OVERRIDE_LIBRARY);
        if (reference_key != NULL) {
          BKE_libblock_relink_ex(bmain,
                                 other_id,
                                 &reference_key->id,
                                 &local_key->id,
                                 ID_REMAP_SKIP_INDIRECT_USAGE | ID_REMAP_SKIP_OVERRIDE_LIBRARY);
        }
      }
    }
    FOREACH_MAIN_ID_END;
  }

  return local_id;
}

/**
 * Create overridden local copies of all tagged data-blocks in given Main.
 *
 * \note Set `id->newid` of overridden libs with newly created overrides,
 * caller is responsible to clean those pointers before/after usage as needed.
 *
 * \note By default, it will only remap newly created local overriding data-blocks between
 * themselves, to avoid 'enforcing' those overrides into all other usages of the linked data in
 * main. You can add more local IDs to be remapped to use new overriding ones by setting their
 * LIB_TAG_DOIT tag.
 *
 * \return \a true on success, \a false otherwise.
 */
bool BKE_lib_override_library_create_from_tag(Main *bmain)
{
  ID *reference_id;
  bool success = true;

  ListBase todo_ids = {NULL};
  LinkData *todo_id_iter;

  /* Get all IDs we want to override. */
  FOREACH_MAIN_ID_BEGIN (bmain, reference_id) {
    if ((reference_id->tag & LIB_TAG_DOIT) != 0 && reference_id->lib != NULL &&
        BKE_idtype_idcode_is_linkable(GS(reference_id->name))) {
      todo_id_iter = MEM_callocN(sizeof(*todo_id_iter), __func__);
      todo_id_iter->data = reference_id;
      BLI_addtail(&todo_ids, todo_id_iter);
    }
  }
  FOREACH_MAIN_ID_END;

  /* Override the IDs. */
  for (todo_id_iter = todo_ids.first; todo_id_iter != NULL; todo_id_iter = todo_id_iter->next) {
    reference_id = todo_id_iter->data;
    if (reference_id->newid == NULL) {
      /* If `newid` is already set, assume it has been handled by calling code.
       * Only current use case: re-using proxy ID when converting to liboverride. */
      if ((reference_id->newid = lib_override_library_create_from(bmain, reference_id)) == NULL) {
        success = false;
        break;
      }
    }
    /* We also tag the new IDs so that in next step we can remap their pointers too. */
    reference_id->newid->tag |= LIB_TAG_DOIT;

    Key *reference_key;
    if ((reference_key = BKE_key_from_id(reference_id)) != NULL) {
      reference_key->id.tag |= LIB_TAG_DOIT;

      Key *local_key = BKE_key_from_id(reference_id->newid);
      BLI_assert(local_key != NULL);
      reference_key->id.newid = &local_key->id;
      /* We also tag the new IDs so that in next step we can remap their pointers too. */
      local_key->id.tag |= LIB_TAG_DOIT;
    }
  }

  /* Only remap new local ID's pointers, we don't want to force our new overrides onto our whole
   * existing linked IDs usages. */
  if (success) {
    for (todo_id_iter = todo_ids.first; todo_id_iter != NULL; todo_id_iter = todo_id_iter->next) {
      ID *other_id;
      reference_id = todo_id_iter->data;
      ID *local_id = reference_id->newid;

      if (local_id == NULL) {
        continue;
      }

      Key *reference_key, *local_key = NULL;
      if ((reference_key = BKE_key_from_id(reference_id)) != NULL) {
        local_key = BKE_key_from_id(reference_id->newid);
        BLI_assert(local_key != NULL);
      }

      /* Still checking the whole Main, that way we can tag other local IDs as needing to be
       * remapped to use newly created overriding IDs, if needed. */
      FOREACH_MAIN_ID_BEGIN (bmain, other_id) {
        if ((other_id->tag & LIB_TAG_DOIT) != 0 && other_id->lib == NULL) {
          /* Note that using ID_REMAP_SKIP_INDIRECT_USAGE below is superfluous, as we only remap
           * local IDs usages anyway. */
          BKE_libblock_relink_ex(bmain,
                                 other_id,
                                 reference_id,
                                 local_id,
                                 ID_REMAP_SKIP_INDIRECT_USAGE | ID_REMAP_SKIP_OVERRIDE_LIBRARY);
          if (reference_key != NULL) {
            BKE_libblock_relink_ex(bmain,
                                   other_id,
                                   &reference_key->id,
                                   &local_key->id,
                                   ID_REMAP_SKIP_INDIRECT_USAGE | ID_REMAP_SKIP_OVERRIDE_LIBRARY);
          }
        }
      }
      FOREACH_MAIN_ID_END;
    }
  }
  else {
    /* We need to cleanup potentially already created data. */
    for (todo_id_iter = todo_ids.first; todo_id_iter != NULL; todo_id_iter = todo_id_iter->next) {
      reference_id = todo_id_iter->data;
      BKE_id_delete(bmain, reference_id->newid);
      reference_id->newid = NULL;
    }
  }

  BLI_freelistN(&todo_ids);

  return success;
}

typedef struct LibOverrideGroupTagData {
  Main *bmain;
  ID *id_root;
  uint tag;
  uint missing_tag;
} LibOverrideGroupTagData;

/* Tag all IDs in dependency relationships within an override hierarchy/group.
 *
 * Requires existing `Main.relations`.
 *
<<<<<<< HEAD
 * Note: this is typically called to complete `lib_override_linked_group_tag()`.
=======
 * NOTE: This is typically called to complete `lib_override_linked_group_tag()`.
>>>>>>> 9e007b46
 */
static bool lib_override_hierarchy_dependencies_recursive_tag(LibOverrideGroupTagData *data)
{
  Main *bmain = data->bmain;
  ID *id = data->id_root;

  MainIDRelationsEntry *entry = BLI_ghash_lookup(bmain->relations->relations_from_pointers, id);
  BLI_assert(entry != NULL);

  if (entry->tags & MAINIDRELATIONS_ENTRY_TAGS_PROCESSED) {
    /* This ID has already been processed. */
    return (*(uint *)&id->tag & data->tag) != 0;
  }
  /* This way we won't process again that ID, should we encounter it again through another
   * relationship hierarchy. */
  entry->tags |= MAINIDRELATIONS_ENTRY_TAGS_PROCESSED;

  for (MainIDRelationsEntryItem *to_id_entry = entry->to_ids; to_id_entry != NULL;
       to_id_entry = to_id_entry->next) {
    if ((to_id_entry->usage_flag & IDWALK_CB_LOOPBACK) != 0) {
      /* Never consider 'loop back' relationships ('from', 'parents', 'owner' etc. pointers) as
       * actual dependencies. */
      continue;
    }
    /* We only consider IDs from the same library. */
    ID *to_id = *to_id_entry->id_pointer.to;
<<<<<<< HEAD
=======
    if (!ID_IS_LINKED(to_id) && !ID_IS_OVERRIDE_LIBRARY(to_id)) {
      /* Pure local data is a barrier of dependency in override cases. */
      continue;
    }
>>>>>>> 9e007b46
    if (to_id != NULL && to_id->lib == id->lib) {
      LibOverrideGroupTagData sub_data = *data;
      sub_data.id_root = to_id;
      if (lib_override_hierarchy_dependencies_recursive_tag(&sub_data)) {
        id->tag |= data->tag;
      }
    }
  }

  return (*(uint *)&id->tag & data->tag) != 0;
}

static void lib_override_linked_group_tag_recursive(LibOverrideGroupTagData *data)
{
  Main *bmain = data->bmain;
  ID *id_owner = data->id_root;
  BLI_assert(ID_IS_LINKED(id_owner));
  const uint tag = data->tag;
  const uint missing_tag = data->missing_tag;

  MainIDRelationsEntry *entry = BLI_ghash_lookup(bmain->relations->relations_from_pointers,
                                                 id_owner);
  BLI_assert(entry != NULL);

  if (entry->tags & MAINIDRELATIONS_ENTRY_TAGS_PROCESSED) {
    /* This ID has already been processed. */
    return;
  }
  /* This way we won't process again that ID, should we encounter it again through another
   * relationship hierarchy. */
  entry->tags |= MAINIDRELATIONS_ENTRY_TAGS_PROCESSED;

  for (MainIDRelationsEntryItem *to_id_entry = entry->to_ids; to_id_entry != NULL;
       to_id_entry = to_id_entry->next) {
    if ((to_id_entry->usage_flag &
         (IDWALK_CB_EMBEDDED | IDWALK_CB_LOOPBACK | IDWALK_CB_OVERRIDE_LIBRARY_REFERENCE)) != 0) {
      /* Never consider 'loop back' relationships ('from', 'parents', 'owner' etc. pointers), nor
       * override references or embedded ID pointers, as actual dependencies. */
      continue;
    }

    ID *to_id = *to_id_entry->id_pointer.to;
    if (ELEM(to_id, NULL, id_owner)) {
      continue;
    }
    /* We only consider IDs from the same library. */
    if (to_id->lib != id_owner->lib) {
      continue;
    }
    BLI_assert(ID_IS_LINKED(to_id));

    /* We tag all collections and objects for override. And we also tag all other data-blocks which
     * would use one of those.
     * Note: missing IDs (aka placeholders) are never overridden. */
    if (ELEM(GS(to_id->name), ID_OB, ID_GR)) {
      if ((to_id->tag & LIB_TAG_MISSING)) {
        to_id->tag |= missing_tag;
      }
      else {
        to_id->tag |= tag;
      }
    }

    /* Recursively process the dependencies. */
    LibOverrideGroupTagData sub_data = *data;
    sub_data.id_root = to_id;
    lib_override_linked_group_tag_recursive(&sub_data);
  }
}

/* This will tag at least all 'boundary' linked IDs for a potential override group.
 *
 * Requires existing `Main.relations`.
<<<<<<< HEAD
 *
 * Note that you will then need to call #lib_override_hierarchy_dependencies_recursive_tag to
 * complete tagging of all dependencies within the override group.
 *
=======
 *
 * Note that you will then need to call #lib_override_hierarchy_dependencies_recursive_tag to
 * complete tagging of all dependencies within the override group.
 *
>>>>>>> 9e007b46
 * We currently only consider Collections and Objects (that are not used as bone shapes) as valid
 * boundary IDs to define an override group.
 */
static void lib_override_linked_group_tag(LibOverrideGroupTagData *data)
{
  Main *bmain = data->bmain;
  ID *id_root = data->id_root;

  if ((id_root->tag & LIB_TAG_MISSING)) {
    id_root->tag |= data->missing_tag;
  }
  else {
    id_root->tag |= data->tag;
  }

  if (ELEM(GS(id_root->name), ID_OB, ID_GR)) {
    /* Tag all collections and objects. */
    lib_override_linked_group_tag_recursive(data);

    /* Then, we remove (untag) bone shape objects, you shall never want to directly/explicitly
     * override those. */
    LISTBASE_FOREACH (Object *, ob, &bmain->objects) {
      if (ob->type == OB_ARMATURE && ob->pose != NULL && (ob->id.tag & data->tag)) {
        for (bPoseChannel *pchan = ob->pose->chanbase.first; pchan != NULL; pchan = pchan->next) {
          if (pchan->custom != NULL) {
            pchan->custom->id.tag &= ~(data->tag | data->missing_tag);
          }
        }
      }
    }
  }
}

static void lib_override_local_group_tag_recursive(LibOverrideGroupTagData *data)
{
  Main *bmain = data->bmain;
  ID *id_owner = data->id_root;
  BLI_assert(ID_IS_OVERRIDE_LIBRARY(id_owner));
  const uint tag = data->tag;
  const uint missing_tag = data->missing_tag;

  MainIDRelationsEntry *entry = BLI_ghash_lookup(bmain->relations->relations_from_pointers,
                                                 id_owner);
  BLI_assert(entry != NULL);

  if (entry->tags & MAINIDRELATIONS_ENTRY_TAGS_PROCESSED) {
    /* This ID has already been processed. */
    return;
  }
  /* This way we won't process again that ID, should we encounter it again through another
   * relationship hierarchy. */
  entry->tags |= MAINIDRELATIONS_ENTRY_TAGS_PROCESSED;

  for (MainIDRelationsEntryItem *to_id_entry = entry->to_ids; to_id_entry != NULL;
       to_id_entry = to_id_entry->next) {
    if ((to_id_entry->usage_flag &
         (IDWALK_CB_EMBEDDED | IDWALK_CB_LOOPBACK | IDWALK_CB_OVERRIDE_LIBRARY_REFERENCE)) != 0) {
      /* Never consider 'loop back' relationships ('from', 'parents', 'owner' etc. pointers), nor
       * override references or embedded ID pointers, as actual dependencies. */
      continue;
    }

    ID *to_id = *to_id_entry->id_pointer.to;
    if (ELEM(to_id, NULL, id_owner)) {
      continue;
    }
    if (!ID_IS_OVERRIDE_LIBRARY(to_id) || ID_IS_LINKED(to_id)) {
      continue;
    }

    /* Do not tag 'virtual' overrides (shape keys here, as we already rejected embedded case
     * above). */
    if (ID_IS_OVERRIDE_LIBRARY_REAL(to_id)) {
      Library *reference_lib = NULL;
      if (GS(id_owner->name) == ID_KE) {
        reference_lib = ((Key *)id_owner)->from->override_library->reference->lib;
      }
      else {
        reference_lib = id_owner->override_library->reference->lib;
      }
      if (to_id->override_library->reference->lib != reference_lib) {
        /* We do not override data-blocks from other libraries, nor do we process them. */
        continue;
      }

      if (to_id->override_library->reference->tag & LIB_TAG_MISSING) {
        to_id->tag |= missing_tag;
      }
      else {
        to_id->tag |= tag;
      }
    }

    /* Recursively process the dependencies. */
    LibOverrideGroupTagData sub_data = *data;
    sub_data.id_root = to_id;
    lib_override_local_group_tag_recursive(&sub_data);
  }
}

/* This will tag all override IDs of an override group defined by the given `id_root`. */
static void lib_override_local_group_tag(LibOverrideGroupTagData *data)
{
  ID *id_root = data->id_root;
  BLI_assert(ID_IS_OVERRIDE_LIBRARY_REAL(id_root) && !ID_IS_LINKED(id_root));

  if ((id_root->override_library->reference->tag & LIB_TAG_MISSING)) {
    id_root->tag |= data->missing_tag;
  }
  else {
    id_root->tag |= data->tag;
  }

  /* Tag all local overrides in id_root's group. */
  lib_override_local_group_tag_recursive(data);
}

static bool lib_override_library_create_do(Main *bmain, ID *id_root)
{
  BKE_main_relations_create(bmain, 0);
  LibOverrideGroupTagData data = {
      .bmain = bmain, .id_root = id_root, .tag = LIB_TAG_DOIT, .missing_tag = LIB_TAG_MISSING};
  lib_override_linked_group_tag(&data);

  BKE_main_relations_tag_set(bmain, MAINIDRELATIONS_ENTRY_TAGS_PROCESSED, false);
  lib_override_hierarchy_dependencies_recursive_tag(&data);

  BKE_main_relations_free(bmain);

  return BKE_lib_override_library_create_from_tag(bmain);
}

static void lib_override_library_create_post_process(Main *bmain,
                                                     Scene *scene,
                                                     ViewLayer *view_layer,
                                                     ID *id_root,
                                                     ID *id_reference,
                                                     Collection *residual_storage,
                                                     const bool is_resync)
{
  BKE_main_collection_sync(bmain);

  /* We create a set of all objects referenced into the scene by its hierarchy of collections.
   * NOTE: This is different that the list of bases, since objects in excluded collections etc.
   * won't have a base, but are still considered as instanced from our point of view. */
  GSet *all_objects_in_scene = BKE_scene_objects_as_gset(scene, NULL);

  /* Instantiating the root collection or object should never be needed in resync case, since the
   * old override would be remapped to the new one. */
  if (!is_resync && id_root != NULL && id_root->newid != NULL) {
    switch (GS(id_root->name)) {
      case ID_GR: {
        Object *ob_reference = id_reference != NULL && GS(id_reference->name) == ID_OB ?
                                   (Object *)id_reference :
                                   NULL;
        Collection *collection_new = ((Collection *)id_root->newid);
        if (is_resync && BKE_collection_is_in_scene(collection_new)) {
          break;
        }
        if (ob_reference != NULL) {
          BKE_collection_add_from_object(bmain, scene, ob_reference, collection_new);
        }
        else if (id_reference != NULL) {
          BLI_assert(GS(id_reference->name) == ID_GR);
          BKE_collection_add_from_collection(
              bmain, scene, ((Collection *)id_reference), collection_new);
        }
        else {
          BKE_collection_add_from_collection(
              bmain, scene, ((Collection *)id_root), collection_new);
        }

        BLI_assert(BKE_collection_is_in_scene(collection_new));

        all_objects_in_scene = BKE_scene_objects_as_gset(scene, all_objects_in_scene);
        break;
      }
      case ID_OB: {
        Object *ob_new = (Object *)id_root->newid;
        if (BLI_gset_lookup(all_objects_in_scene, ob_new) == NULL) {
          BKE_collection_object_add_from(bmain, scene, (Object *)id_root, ob_new);
          all_objects_in_scene = BKE_scene_objects_as_gset(scene, all_objects_in_scene);
        }
        break;
      }
      default:
        break;
    }
  }

  /* We need to ensure all new overrides of objects are properly instantiated. */
  Collection *default_instantiating_collection = residual_storage;
  LISTBASE_FOREACH (Object *, ob, &bmain->objects) {
    Object *ob_new = (Object *)ob->id.newid;
    if (ob_new != NULL) {
      BLI_assert(ob_new->id.override_library != NULL &&
                 ob_new->id.override_library->reference == &ob->id);

      if (BLI_gset_lookup(all_objects_in_scene, ob_new) == NULL) {
        if (id_root != NULL && default_instantiating_collection == NULL) {
          switch (GS(id_root->name)) {
            case ID_GR: {
              default_instantiating_collection = BKE_collection_add(
                  bmain, (Collection *)id_root, "OVERRIDE_HIDDEN");
              /* Hide the collection from viewport and render. */
              default_instantiating_collection->flag |= COLLECTION_RESTRICT_VIEWPORT |
                                                        COLLECTION_RESTRICT_RENDER;
              break;
            }
            case ID_OB: {
              /* Add the other objects to one of the collections instantiating the
               * root object, or scene's master collection if none found. */
              Object *ob_root = (Object *)id_root;
              LISTBASE_FOREACH (Collection *, collection, &bmain->collections) {
                if (BKE_collection_has_object(collection, ob_root) &&
                    BKE_view_layer_has_collection(view_layer, collection) &&
                    !ID_IS_LINKED(collection) && !ID_IS_OVERRIDE_LIBRARY(collection)) {
                  default_instantiating_collection = collection;
                }
              }
              break;
            }
            default:
              BLI_assert(0);
          }
        }
        if (default_instantiating_collection == NULL) {
          default_instantiating_collection = scene->master_collection;
        }

        BKE_collection_object_add(bmain, default_instantiating_collection, ob_new);
        DEG_id_tag_update_ex(bmain, &ob_new->id, ID_RECALC_TRANSFORM | ID_RECALC_BASE_FLAGS);
      }
    }
  }

  BLI_gset_free(all_objects_in_scene, NULL);
}

/**
 * Advanced 'smart' function to create fully functional overrides.
 *
 * \note Currently it only does special things if given \a id_root is an object of collection, more
 * specific behaviors may be added in the future for other ID types.
 *
 * \note It will override all IDs tagged with \a LIB_TAG_DOIT, and it does not clear that tag at
 * its beginning, so caller code can add extra data-blocks to be overridden as well.
 *
 * \param id_root: The root ID to create an override from.
 * \param id_reference: Some reference ID used to do some post-processing after overrides have been
 * created, may be NULL. Typically, the Empty object instantiating the linked collection we
 * override, currently.
 * \return true if override was successfully created.
 */
bool BKE_lib_override_library_create(
    Main *bmain, Scene *scene, ViewLayer *view_layer, ID *id_root, ID *id_reference)
{
  const bool success = lib_override_library_create_do(bmain, id_root);

  if (!success) {
    return success;
  }

  lib_override_library_create_post_process(
      bmain, scene, view_layer, id_root, id_reference, NULL, false);

  /* Cleanup. */
  BKE_main_id_clear_newpoins(bmain);
  BKE_main_id_tag_all(bmain, LIB_TAG_DOIT, false);

  /* We need to rebuild some of the deleted override rules (for UI feedback purpose). */
  BKE_lib_override_library_main_operations_create(bmain, true);

  return success;
}

/**
 * Create a library override template.
 */
bool BKE_lib_override_library_template_create(struct ID *id)
{
  if (ID_IS_LINKED(id)) {
    return false;
  }
  if (ID_IS_OVERRIDE_LIBRARY(id)) {
    return false;
  }

  BKE_lib_override_library_init(id, NULL);
  return true;
}

/**
 * Convert a given proxy object into a library override.
 *
 * \note This is a thin wrapper around \a BKE_lib_override_library_create, only extra work is to
 * actually convert the proxy itself into an override first.
 *
 * \return true if override was successfully created.
 */
bool BKE_lib_override_library_proxy_convert(Main *bmain,
                                            Scene *scene,
                                            ViewLayer *view_layer,
                                            Object *ob_proxy)
{
  /* `proxy_group`, if defined, is the empty instantiating the collection from which the proxy is
   * coming. */
  Object *ob_proxy_group = ob_proxy->proxy_group;
  const bool is_override_instancing_object = ob_proxy_group != NULL;
  ID *id_root = is_override_instancing_object ? &ob_proxy_group->instance_collection->id :
                                                &ob_proxy->proxy->id;
  ID *id_reference = is_override_instancing_object ? &ob_proxy_group->id : &ob_proxy->id;

  /* In some cases the instance collection of a proxy object may be local (see e.g. T83875). Not
   * sure this is a valid state, but for now just abort the overriding process. */
  if (!ID_IS_OVERRIDABLE_LIBRARY(id_root)) {
    return false;
  }

  /* We manually convert the proxy object into a library override, further override handling will
   * then be handled by `BKE_lib_override_library_create()` just as for a regular override
   * creation.
   */
  ob_proxy->proxy->id.tag |= LIB_TAG_DOIT;
  ob_proxy->proxy->id.newid = &ob_proxy->id;
  BKE_lib_override_library_init(&ob_proxy->id, &ob_proxy->proxy->id);

  ob_proxy->proxy->proxy_from = NULL;
  ob_proxy->proxy = ob_proxy->proxy_group = NULL;

  DEG_id_tag_update(&ob_proxy->id, ID_RECALC_COPY_ON_WRITE);

  return BKE_lib_override_library_create(bmain, scene, view_layer, id_root, id_reference);
}

/**
 * Advanced 'smart' function to resync, re-create fully functional overrides up-to-date with linked
 * data, from an existing override hierarchy.
 *
 * \param id_root: The root liboverride ID to resync from.
 * \return true if override was successfully resynced.
 */
bool BKE_lib_override_library_resync(Main *bmain,
                                     Scene *scene,
                                     ViewLayer *view_layer,
                                     ID *id_root,
                                     Collection *override_resync_residual_storage,
                                     const bool do_hierarchy_enforce,
                                     const bool do_post_process)
{
  BLI_assert(ID_IS_OVERRIDE_LIBRARY_REAL(id_root));
  BLI_assert(!ID_IS_LINKED(id_root));

  ID *id_root_reference = id_root->override_library->reference;

  BKE_main_relations_create(bmain, 0);
  LibOverrideGroupTagData data = {
      .bmain = bmain, .id_root = id_root, .tag = LIB_TAG_DOIT, .missing_tag = LIB_TAG_MISSING};
  lib_override_local_group_tag(&data);
<<<<<<< HEAD

  BKE_main_relations_tag_set(bmain, MAINIDRELATIONS_ENTRY_TAGS_PROCESSED, false);
  data.id_root = id_root_reference;
  lib_override_linked_group_tag(&data);

  BKE_main_relations_tag_set(bmain, MAINIDRELATIONS_ENTRY_TAGS_PROCESSED, false);
=======

  BKE_main_relations_tag_set(bmain, MAINIDRELATIONS_ENTRY_TAGS_PROCESSED, false);
  data.id_root = id_root_reference;
  lib_override_linked_group_tag(&data);

  BKE_main_relations_tag_set(bmain, MAINIDRELATIONS_ENTRY_TAGS_PROCESSED, false);
>>>>>>> 9e007b46
  lib_override_hierarchy_dependencies_recursive_tag(&data);

  /* Make a mapping 'linked reference IDs' -> 'Local override IDs' of existing overrides. */
  GHash *linkedref_to_old_override = BLI_ghash_new(
      BLI_ghashutil_ptrhash, BLI_ghashutil_ptrcmp, __func__);
  ID *id;
  FOREACH_MAIN_ID_BEGIN (bmain, id) {
    if (id->tag & LIB_TAG_DOIT && ID_IS_OVERRIDE_LIBRARY_REAL(id)) {
      /* While this should not happen in typical cases (and won't be properly supported here), user
       * is free to do all kind of very bad things, including having different local overrides of a
       * same linked ID in a same hierarchy. */
      if (!BLI_ghash_haskey(linkedref_to_old_override, id->override_library->reference)) {
        BLI_ghash_insert(linkedref_to_old_override, id->override_library->reference, id);
        if ((id->override_library->reference->tag & LIB_TAG_DOIT) == 0) {
          /* We have an override, but now it does not seem to be necessary to override that ID
           * anymore. Check if there are some actual overrides from the user, otherwise assume
           * that we can get rid of this local override. */
          LISTBASE_FOREACH (IDOverrideLibraryProperty *, op, &id->override_library->properties) {
<<<<<<< HEAD
            if (op->rna_prop_type != PROP_POINTER) {
=======
            if (!ELEM(op->rna_prop_type, PROP_POINTER, PROP_COLLECTION)) {
>>>>>>> 9e007b46
              id->override_library->reference->tag |= LIB_TAG_DOIT;
              break;
            }

            bool do_break = false;
            LISTBASE_FOREACH (IDOverrideLibraryPropertyOperation *, opop, &op->operations) {
              if ((opop->flag & IDOVERRIDE_LIBRARY_FLAG_IDPOINTER_MATCH_REFERENCE) == 0) {
                id->override_library->reference->tag |= LIB_TAG_DOIT;
                do_break = true;
                break;
              }
            }
            if (do_break) {
              break;
            }
          }
        }
      }
    }
  }
  FOREACH_MAIN_ID_END;

  /* Code above may have added some tags, we need to update this too. */
  BKE_main_relations_tag_set(bmain, MAINIDRELATIONS_ENTRY_TAGS_PROCESSED, false);
  lib_override_hierarchy_dependencies_recursive_tag(&data);

  BKE_main_relations_free(bmain);

  /* Make new override from linked data. */
  /* Note that this call also remaps all pointers of tagged IDs from old override IDs to new
   * override IDs (including within the old overrides themselves, since those are tagged too
   * above). */
  const bool success = BKE_lib_override_library_create_from_tag(bmain);

  if (!success) {
    return success;
  }

  ListBase *lb;
  FOREACH_MAIN_LISTBASE_BEGIN (bmain, lb) {
    FOREACH_MAIN_LISTBASE_ID_BEGIN (lb, id) {
      if (id->tag & LIB_TAG_DOIT && id->newid != NULL && ID_IS_LINKED(id)) {
        ID *id_override_new = id->newid;
        ID *id_override_old = BLI_ghash_lookup(linkedref_to_old_override, id);

        BLI_assert((id_override_new->tag & LIB_TAG_LIB_OVERRIDE_NEED_RESYNC) == 0);

        if (id_override_old != NULL) {
          /* Swap the names between old override ID and new one. */
          char id_name_buf[MAX_ID_NAME];
          memcpy(id_name_buf, id_override_old->name, sizeof(id_name_buf));
          memcpy(id_override_old->name, id_override_new->name, sizeof(id_override_old->name));
          memcpy(id_override_new->name, id_name_buf, sizeof(id_override_new->name));
          /* Note that this is a very efficient way to keep BMain IDs ordered as expected after
           * swapping their names.
           * However, one has to be very careful with this when iterating over the listbase at the
           * same time. Here it works because we only execute this code when we are in the linked
           * IDs, which are always *after* all local ones, and we only affect local IDs. */
          BLI_listbase_swaplinks(lb, id_override_old, id_override_new);

          /* Remap the whole local IDs to use the new override. */
          BKE_libblock_remap(
              bmain, id_override_old, id_override_new, ID_REMAP_SKIP_INDIRECT_USAGE);

          /* Copy over overrides rules from old override ID to new one. */
          BLI_duplicatelist(&id_override_new->override_library->properties,
                            &id_override_old->override_library->properties);
          for (IDOverrideLibraryProperty *
                   op_new = id_override_new->override_library->properties.first,
                  *op_old = id_override_old->override_library->properties.first;
               op_new;
               op_new = op_new->next, op_old = op_old->next) {
            lib_override_library_property_copy(op_new, op_old);
          }
        }
      }
    }
    FOREACH_MAIN_LISTBASE_ID_END;
  }
  FOREACH_MAIN_LISTBASE_END;

  /* We need to apply override rules in a separate loop, after all ID pointers have been properly
   * remapped, and all new local override IDs have gotten their proper original names, otherwise
   * override operations based on those ID names would fail. */
  FOREACH_MAIN_ID_BEGIN (bmain, id) {
    if (id->tag & LIB_TAG_DOIT && id->newid != NULL && ID_IS_LINKED(id)) {
      ID *id_override_new = id->newid;
      ID *id_override_old = BLI_ghash_lookup(linkedref_to_old_override, id);

      if (id_override_old != NULL) {
        /* Apply rules on new override ID using old one as 'source' data. */
        /* Note that since we already remapped ID pointers in old override IDs to new ones, we
         * can also apply ID pointer override rules safely here. */
        PointerRNA rnaptr_src, rnaptr_dst;
        RNA_id_pointer_create(id_override_old, &rnaptr_src);
        RNA_id_pointer_create(id_override_new, &rnaptr_dst);

        /* We remove any operation tagged with `IDOVERRIDE_LIBRARY_FLAG_IDPOINTER_MATCH_REFERENCE`,
         * that way the potentially new pointer will be properly kept, when old one is still valid
         * too (typical case: assigning new ID to some usage, while old one remains used elsewhere
         * in the override hierarchy). */
        LISTBASE_FOREACH_MUTABLE (
            IDOverrideLibraryProperty *, op, &id_override_new->override_library->properties) {
          LISTBASE_FOREACH_MUTABLE (IDOverrideLibraryPropertyOperation *, opop, &op->operations) {
            if (opop->flag & IDOVERRIDE_LIBRARY_FLAG_IDPOINTER_MATCH_REFERENCE) {
              lib_override_library_property_operation_clear(opop);
              BLI_freelinkN(&op->operations, opop);
            }
          }
          if (BLI_listbase_is_empty(&op->operations)) {
            BKE_lib_override_library_property_delete(id_override_new->override_library, op);
          }
        }

<<<<<<< HEAD
        RNA_struct_override_apply(
            bmain, &rnaptr_dst, &rnaptr_src, NULL, id_override_new->override_library);
=======
        RNA_struct_override_apply(bmain,
                                  &rnaptr_dst,
                                  &rnaptr_src,
                                  NULL,
                                  id_override_new->override_library,
                                  do_hierarchy_enforce ?
                                      RNA_OVERRIDE_APPLY_FLAG_IGNORE_ID_POINTERS :
                                      RNA_OVERRIDE_APPLY_FLAG_NOP);
>>>>>>> 9e007b46
      }
    }
  }
  FOREACH_MAIN_ID_END;

  /* Delete old override IDs.
   * Note that we have to use tagged group deletion here, since ID deletion also uses LIB_TAG_DOIT.
   * This improves performances anyway, so everything is fine. */
  FOREACH_MAIN_ID_BEGIN (bmain, id) {
    if (id->tag & LIB_TAG_DOIT) {
      /* Note that this works because linked IDs are always after local ones (including overrides),
       * so we will only ever tag an old override ID after we have already checked it in this loop,
       * hence we cannot untag it later. */
      if (id->newid != NULL && ID_IS_LINKED(id)) {
        ID *id_override_old = BLI_ghash_lookup(linkedref_to_old_override, id);

        if (id_override_old != NULL) {
          id->newid->tag &= ~LIB_TAG_DOIT;
          id_override_old->tag |= LIB_TAG_DOIT;
        }
      }
      id->tag &= ~LIB_TAG_DOIT;
    }
    /* Also deal with old overrides that went missing in new linked data. */
    else if (id->tag & LIB_TAG_MISSING && !ID_IS_LINKED(id)) {
      BLI_assert(ID_IS_OVERRIDE_LIBRARY(id));
      if (!BKE_lib_override_library_is_user_edited(id)) {
        /* If user never edited them, we can delete them. */
        id->tag |= LIB_TAG_DOIT;
        id->tag &= ~LIB_TAG_MISSING;
        CLOG_INFO(&LOG, 2, "Old override %s is being deleted", id->name);
      }
      else {
        /* Otherwise, keep them, user needs to decide whether what to do with them. */
        BLI_assert((id->tag & LIB_TAG_DOIT) == 0);
        id_fake_user_set(id);
        id->flag |= LIB_LIB_OVERRIDE_RESYNC_LEFTOVER;
        CLOG_INFO(&LOG, 2, "Old override %s is being kept around as it was user-edited", id->name);
      }
    }
  }
  FOREACH_MAIN_ID_END;
  BKE_id_multi_tagged_delete(bmain);

  /* At this point, `id_root` has very likely been deleted, we need to update it to its new
   * version.
   */
  id_root = id_root_reference->newid;

  if (do_post_process) {
    /* Essentially ensures that potentially new overrides of new objects will be instantiated. */
    /* Note: Here 'reference' collection and 'newly added' collection are the same, which is fine
     * since we already relinked old root override collection to new resync'ed one above. So this
     * call is not expected to instantiate this new resync'ed collection anywhere, just to ensure
     * that we do not have any stray objects. */
    lib_override_library_create_post_process(bmain,
                                             scene,
                                             view_layer,
                                             id_root_reference,
                                             id_root,
                                             override_resync_residual_storage,
                                             true);
  }

  /* Cleanup. */
  BLI_ghash_free(linkedref_to_old_override, NULL, NULL);

  BKE_main_id_clear_newpoins(bmain);
  BKE_main_id_tag_all(bmain, LIB_TAG_DOIT, false); /* That one should not be needed in fact. */

  return success;
}

/**
 * Detect and handle required resync of overrides data, when relations between reference linked IDs
 * have changed.
 *
 * This is a fairly complex and costly operation, typically it should be called after
 * #BKE_lib_override_library_main_update, which would already detect and tag a lot of cases.
 *
 * This function will first detect the remaining cases requiring a resync (namely, either when an
 * existing linked ID that did not require to be overridden before now would be, or when new IDs
 * are added to the hierarchy).
 *
 * Then it will handle the resync of necessary IDs (through calls to
 * #BKE_lib_override_library_resync).
 */
void BKE_lib_override_library_main_resync(Main *bmain, Scene *scene, ViewLayer *view_layer)
{
  /* We use a specific collection to gather/store all 'orphaned' override collections and objects
   * generated by re-sync-process. This avoids putting them in scene's master collection. */
#define OVERRIDE_RESYNC_RESIDUAL_STORAGE_NAME "OVERRIDE_RESYNC_LEFTOVERS"
  Collection *override_resync_residual_storage = BLI_findstring(
      &bmain->collections, OVERRIDE_RESYNC_RESIDUAL_STORAGE_NAME, offsetof(ID, name) + 2);
  if (override_resync_residual_storage != NULL &&
      override_resync_residual_storage->id.lib != NULL) {
    override_resync_residual_storage = NULL;
  }
  if (override_resync_residual_storage == NULL) {
    override_resync_residual_storage = BKE_collection_add(
        bmain, scene->master_collection, OVERRIDE_RESYNC_RESIDUAL_STORAGE_NAME);
    /* Hide the collection from viewport and render. */
    override_resync_residual_storage->flag |= COLLECTION_RESTRICT_VIEWPORT |
                                              COLLECTION_RESTRICT_RENDER;
  }

  BKE_main_relations_create(bmain, 0);
  BKE_main_id_tag_all(bmain, LIB_TAG_DOIT, false);

  /* NOTE: in code below, the order in which `FOREACH_MAIN_ID_BEGIN` processes ID types ensures
   * that we always process 'higher-level' overrides first (i.e. scenes, then collections, then
   * objects, then other types). */

  /* Detect all linked data that would need to be overridden if we had to create an override from
   * those used by current existing overrides. */
  ID *id;
  FOREACH_MAIN_ID_BEGIN (bmain, id) {
    if (!ID_IS_OVERRIDE_LIBRARY_REAL(id) || ID_IS_LINKED(id)) {
      continue;
    }
    if (id->tag & (LIB_TAG_DOIT | LIB_TAG_MISSING)) {
      /* We already processed that ID as part of another ID's hierarchy. */
      continue;
    }

    LibOverrideGroupTagData data = {.bmain = bmain,
                                    .id_root = id->override_library->reference,
                                    .tag = LIB_TAG_DOIT,
                                    .missing_tag = LIB_TAG_MISSING};
    lib_override_linked_group_tag(&data);
    BKE_main_relations_tag_set(bmain, MAINIDRELATIONS_ENTRY_TAGS_PROCESSED, false);
    lib_override_hierarchy_dependencies_recursive_tag(&data);
    BKE_main_relations_tag_set(bmain, MAINIDRELATIONS_ENTRY_TAGS_PROCESSED, false);
  }
  FOREACH_MAIN_ID_END;

  /* Now check existing overrides, those needing resync will be the one either already tagged as
   * such, or the one using linked data that is now tagged as needing override. */
  FOREACH_MAIN_ID_BEGIN (bmain, id) {
    if (!ID_IS_OVERRIDE_LIBRARY_REAL(id) || ID_IS_LINKED(id)) {
      continue;
    }

    if (id->tag & LIB_TAG_LIB_OVERRIDE_NEED_RESYNC) {
      CLOG_INFO(&LOG, 4, "ID %s was already tagged as needing resync", id->name);
      continue;
    }

    MainIDRelationsEntry *entry = BLI_ghash_lookup(bmain->relations->relations_from_pointers, id);
    BLI_assert(entry != NULL);

    for (MainIDRelationsEntryItem *entry_item = entry->to_ids; entry_item != NULL;
         entry_item = entry_item->next) {
      if (entry_item->usage_flag &
          (IDWALK_CB_EMBEDDED | IDWALK_CB_LOOPBACK | IDWALK_CB_OVERRIDE_LIBRARY_REFERENCE)) {
        continue;
      }
      ID *id_to = *entry_item->id_pointer.to;

      /* Case where this ID pointer was to a linked ID, that now needs to be overridden. */
      if (ID_IS_LINKED(id_to) && (id_to->tag & LIB_TAG_DOIT) != 0) {
        id->tag |= LIB_TAG_LIB_OVERRIDE_NEED_RESYNC;
        CLOG_INFO(&LOG,
                  3,
                  "ID %s now tagged as needing resync because they use linked %s that now needs "
                  "to be overridden",
                  id->name,
                  id_to->name);
        break;
      }
    }
  }
  FOREACH_MAIN_ID_END;

  BKE_main_relations_free(bmain);
  BKE_main_id_tag_all(bmain, LIB_TAG_DOIT, false);

  /* And do the actual resync for all IDs detected as needing it.
   * NOTE: Since this changes `bmain` (adding **and** removing IDs), we cannot use
   * `FOREACH_MAIN_ID_BEGIN/END` here, and need special multi-loop processing. */
  bool do_continue = true;
  while (do_continue) {
    ListBase *lb;
    do_continue = false;
    FOREACH_MAIN_LISTBASE_BEGIN (bmain, lb) {
      FOREACH_MAIN_LISTBASE_ID_BEGIN (lb, id) {
        if ((id->tag & LIB_TAG_LIB_OVERRIDE_NEED_RESYNC) == 0) {
          continue;
        }
        BLI_assert(ID_IS_OVERRIDE_LIBRARY_REAL(id));
        if (ID_IS_LINKED(id)) {
          continue;
        }
        do_continue = true;

        CLOG_INFO(&LOG, 2, "Resyncing %s...", id->name);
        const bool success = BKE_lib_override_library_resync(
            bmain, scene, view_layer, id, override_resync_residual_storage, false, false);
        CLOG_INFO(&LOG, 2, "\tSuccess: %d", success);
        break;
      }
      FOREACH_MAIN_LISTBASE_ID_END;
      if (do_continue) {
        break;
      }
    }
    FOREACH_MAIN_LISTBASE_END;
  }

  /* Essentially ensures that potentially new overrides of new objects will be instantiated. */
  lib_override_library_create_post_process(
      bmain, scene, view_layer, NULL, NULL, override_resync_residual_storage, true);

  if (BKE_collection_is_empty(override_resync_residual_storage)) {
    BKE_collection_delete(bmain, override_resync_residual_storage, true);
  }
}

/**
 * Advanced 'smart' function to delete library overrides (including their existing override
 * hierarchy) and remap their usages to their linked reference IDs.
 *
 * \note All IDs tagged with `LIB_TAG_DOIT` will be deleted.
 *
 * \param id_root: The root liboverride ID to delete.
 */
void BKE_lib_override_library_delete(Main *bmain, ID *id_root)
{
  BLI_assert(ID_IS_OVERRIDE_LIBRARY_REAL(id_root));

  /* Tag all library overrides in the chains of dependencies from the given root one. */
  BKE_main_relations_create(bmain, 0);
  LibOverrideGroupTagData data = {
      .bmain = bmain, .id_root = id_root, .tag = LIB_TAG_DOIT, .missing_tag = LIB_TAG_MISSING};
  lib_override_local_group_tag(&data);

  BKE_main_relations_free(bmain);

  ID *id;
  FOREACH_MAIN_ID_BEGIN (bmain, id) {
    if (id->tag & LIB_TAG_DOIT) {
      if (ID_IS_OVERRIDE_LIBRARY_REAL(id)) {
        ID *id_override_reference = id->override_library->reference;

        /* Remap the whole local IDs to use the linked data. */
        BKE_libblock_remap(bmain, id, id_override_reference, ID_REMAP_SKIP_INDIRECT_USAGE);
      }
    }
  }
  FOREACH_MAIN_ID_END;

  /* Delete the override IDs. */
  BKE_id_multi_tagged_delete(bmain);

  /* Should not actually be needed here. */
  BKE_main_id_tag_all(bmain, LIB_TAG_DOIT, false);
}

BLI_INLINE IDOverrideLibraryRuntime *override_library_rna_path_runtime_ensure(
    IDOverrideLibrary *override)
{
  if (override->runtime == NULL) {
    override->runtime = MEM_callocN(sizeof(*override->runtime), __func__);
  }
  return override->runtime;
}

/* We only build override GHash on request. */
BLI_INLINE GHash *override_library_rna_path_mapping_ensure(IDOverrideLibrary *override)
{
  IDOverrideLibraryRuntime *override_runtime = override_library_rna_path_runtime_ensure(override);
  if (override_runtime->rna_path_to_override_properties == NULL) {
    override_runtime->rna_path_to_override_properties = BLI_ghash_new(
        BLI_ghashutil_strhash_p_murmur, BLI_ghashutil_strcmp, __func__);
    for (IDOverrideLibraryProperty *op = override->properties.first; op != NULL; op = op->next) {
      BLI_ghash_insert(override_runtime->rna_path_to_override_properties, op->rna_path, op);
    }
  }

  return override_runtime->rna_path_to_override_properties;
}

/**
 * Find override property from given RNA path, if it exists.
 */
IDOverrideLibraryProperty *BKE_lib_override_library_property_find(IDOverrideLibrary *override,
                                                                  const char *rna_path)
{
  GHash *override_runtime = override_library_rna_path_mapping_ensure(override);
  return BLI_ghash_lookup(override_runtime, rna_path);
}

/**
 * Find override property from given RNA path, or create it if it does not exist.
 */
IDOverrideLibraryProperty *BKE_lib_override_library_property_get(IDOverrideLibrary *override,
                                                                 const char *rna_path,
                                                                 bool *r_created)
{
  IDOverrideLibraryProperty *op = BKE_lib_override_library_property_find(override, rna_path);

  if (op == NULL) {
    op = MEM_callocN(sizeof(IDOverrideLibraryProperty), __func__);
    op->rna_path = BLI_strdup(rna_path);
    BLI_addtail(&override->properties, op);

    GHash *override_runtime = override_library_rna_path_mapping_ensure(override);
    BLI_ghash_insert(override_runtime, op->rna_path, op);

    if (r_created) {
      *r_created = true;
    }
  }
  else if (r_created) {
    *r_created = false;
  }

  return op;
}

/**
 * Get the RNA-property matching the \a library_prop override property. Used for UI to query
 * additional data about the overridden property (e.g. UI name).
 *
 * \param idpoin: Pointer to the override ID.
 * \param library_prop: The library override property to find the matching RNA property for.
 */
bool BKE_lib_override_rna_property_find(PointerRNA *idpoin,
                                        const IDOverrideLibraryProperty *library_prop,
                                        PointerRNA *r_override_poin,
                                        PropertyRNA **r_override_prop)
{
  BLI_assert(RNA_struct_is_ID(idpoin->type) && ID_IS_OVERRIDE_LIBRARY(idpoin->data));
  return RNA_path_resolve_property(
      idpoin, library_prop->rna_path, r_override_poin, r_override_prop);
}

void lib_override_library_property_copy(IDOverrideLibraryProperty *op_dst,
                                        IDOverrideLibraryProperty *op_src)
{
  op_dst->rna_path = BLI_strdup(op_src->rna_path);
  BLI_duplicatelist(&op_dst->operations, &op_src->operations);

  for (IDOverrideLibraryPropertyOperation *opop_dst = op_dst->operations.first,
                                          *opop_src = op_src->operations.first;
       opop_dst;
       opop_dst = opop_dst->next, opop_src = opop_src->next) {
    lib_override_library_property_operation_copy(opop_dst, opop_src);
  }
}

void lib_override_library_property_clear(IDOverrideLibraryProperty *op)
{
  BLI_assert(op->rna_path != NULL);

  MEM_freeN(op->rna_path);

  LISTBASE_FOREACH (IDOverrideLibraryPropertyOperation *, opop, &op->operations) {
    lib_override_library_property_operation_clear(opop);
  }
  BLI_freelistN(&op->operations);
}

/**
 * Remove and free given \a override_property from given ID \a override.
 */
void BKE_lib_override_library_property_delete(IDOverrideLibrary *override,
                                              IDOverrideLibraryProperty *override_property)
{
  if (!ELEM(NULL, override->runtime, override->runtime->rna_path_to_override_properties)) {
    BLI_ghash_remove(override->runtime->rna_path_to_override_properties,
                     override_property->rna_path,
                     NULL,
                     NULL);
  }
  lib_override_library_property_clear(override_property);
  BLI_freelinkN(&override->properties, override_property);
}

/**
 * Find override property operation from given sub-item(s), if it exists.
 */
IDOverrideLibraryPropertyOperation *BKE_lib_override_library_property_operation_find(
    IDOverrideLibraryProperty *override_property,
    const char *subitem_refname,
    const char *subitem_locname,
    const int subitem_refindex,
    const int subitem_locindex,
    const bool strict,
    bool *r_strict)
{
  IDOverrideLibraryPropertyOperation *opop;
  const int subitem_defindex = -1;

  if (r_strict) {
    *r_strict = true;
  }

  if (subitem_locname != NULL) {
    opop = BLI_findstring_ptr(&override_property->operations,
                              subitem_locname,
                              offsetof(IDOverrideLibraryPropertyOperation, subitem_local_name));

    if (opop == NULL) {
      return NULL;
    }

    if (subitem_refname == NULL || opop->subitem_reference_name == NULL) {
      return subitem_refname == opop->subitem_reference_name ? opop : NULL;
    }
    return (subitem_refname != NULL && opop->subitem_reference_name != NULL &&
            STREQ(subitem_refname, opop->subitem_reference_name)) ?
               opop :
               NULL;
  }

  if (subitem_refname != NULL) {
    opop = BLI_findstring_ptr(
        &override_property->operations,
        subitem_refname,
        offsetof(IDOverrideLibraryPropertyOperation, subitem_reference_name));

    if (opop == NULL) {
      return NULL;
    }

    if (subitem_locname == NULL || opop->subitem_local_name == NULL) {
      return subitem_locname == opop->subitem_local_name ? opop : NULL;
    }
    return (subitem_locname != NULL && opop->subitem_local_name != NULL &&
            STREQ(subitem_locname, opop->subitem_local_name)) ?
               opop :
               NULL;
  }

  if ((opop = BLI_listbase_bytes_find(
           &override_property->operations,
           &subitem_locindex,
           sizeof(subitem_locindex),
           offsetof(IDOverrideLibraryPropertyOperation, subitem_local_index)))) {
    return ELEM(subitem_refindex, -1, opop->subitem_reference_index) ? opop : NULL;
  }

  if ((opop = BLI_listbase_bytes_find(
           &override_property->operations,
           &subitem_refindex,
           sizeof(subitem_refindex),
           offsetof(IDOverrideLibraryPropertyOperation, subitem_reference_index)))) {
    return ELEM(subitem_locindex, -1, opop->subitem_local_index) ? opop : NULL;
  }

  /* `index == -1` means all indices, that is a valid fallback in case we requested specific index.
   */
  if (!strict && (subitem_locindex != subitem_defindex) &&
      (opop = BLI_listbase_bytes_find(
           &override_property->operations,
           &subitem_defindex,
           sizeof(subitem_defindex),
           offsetof(IDOverrideLibraryPropertyOperation, subitem_local_index)))) {
    if (r_strict) {
      *r_strict = false;
    }
    return opop;
  }

  return NULL;
}

/**
 * Find override property operation from given sub-item(s), or create it if it does not exist.
 */
IDOverrideLibraryPropertyOperation *BKE_lib_override_library_property_operation_get(
    IDOverrideLibraryProperty *override_property,
    const short operation,
    const char *subitem_refname,
    const char *subitem_locname,
    const int subitem_refindex,
    const int subitem_locindex,
    const bool strict,
    bool *r_strict,
    bool *r_created)
{
  IDOverrideLibraryPropertyOperation *opop = BKE_lib_override_library_property_operation_find(
      override_property,
      subitem_refname,
      subitem_locname,
      subitem_refindex,
      subitem_locindex,
      strict,
      r_strict);

  if (opop == NULL) {
    opop = MEM_callocN(sizeof(IDOverrideLibraryPropertyOperation), __func__);
    opop->operation = operation;
    if (subitem_locname) {
      opop->subitem_local_name = BLI_strdup(subitem_locname);
    }
    if (subitem_refname) {
      opop->subitem_reference_name = BLI_strdup(subitem_refname);
    }
    opop->subitem_local_index = subitem_locindex;
    opop->subitem_reference_index = subitem_refindex;

    BLI_addtail(&override_property->operations, opop);

    if (r_created) {
      *r_created = true;
    }
  }
  else if (r_created) {
    *r_created = false;
  }

  return opop;
}

void lib_override_library_property_operation_copy(IDOverrideLibraryPropertyOperation *opop_dst,
                                                  IDOverrideLibraryPropertyOperation *opop_src)
{
  if (opop_src->subitem_reference_name) {
    opop_dst->subitem_reference_name = BLI_strdup(opop_src->subitem_reference_name);
  }
  if (opop_src->subitem_local_name) {
    opop_dst->subitem_local_name = BLI_strdup(opop_src->subitem_local_name);
  }
}

void lib_override_library_property_operation_clear(IDOverrideLibraryPropertyOperation *opop)
{
  if (opop->subitem_reference_name) {
    MEM_freeN(opop->subitem_reference_name);
  }
  if (opop->subitem_local_name) {
    MEM_freeN(opop->subitem_local_name);
  }
}

/**
 * Remove and free given \a override_property_operation from given ID \a override_property.
 */
void BKE_lib_override_library_property_operation_delete(
    IDOverrideLibraryProperty *override_property,
    IDOverrideLibraryPropertyOperation *override_property_operation)
{
  lib_override_library_property_operation_clear(override_property_operation);
  BLI_freelinkN(&override_property->operations, override_property_operation);
}

/**
 * Validate that required data for a given operation are available.
 */
bool BKE_lib_override_library_property_operation_operands_validate(
    struct IDOverrideLibraryPropertyOperation *override_property_operation,
    struct PointerRNA *ptr_dst,
    struct PointerRNA *ptr_src,
    struct PointerRNA *ptr_storage,
    struct PropertyRNA *prop_dst,
    struct PropertyRNA *prop_src,
    struct PropertyRNA *prop_storage)
{
  switch (override_property_operation->operation) {
    case IDOVERRIDE_LIBRARY_OP_NOOP:
      return true;
    case IDOVERRIDE_LIBRARY_OP_ADD:
      ATTR_FALLTHROUGH;
    case IDOVERRIDE_LIBRARY_OP_SUBTRACT:
      ATTR_FALLTHROUGH;
    case IDOVERRIDE_LIBRARY_OP_MULTIPLY:
      if (ptr_storage == NULL || ptr_storage->data == NULL || prop_storage == NULL) {
        BLI_assert(!"Missing data to apply differential override operation.");
        return false;
      }
      ATTR_FALLTHROUGH;
    case IDOVERRIDE_LIBRARY_OP_INSERT_AFTER:
      ATTR_FALLTHROUGH;
    case IDOVERRIDE_LIBRARY_OP_INSERT_BEFORE:
      ATTR_FALLTHROUGH;
    case IDOVERRIDE_LIBRARY_OP_REPLACE:
      if ((ptr_dst == NULL || ptr_dst->data == NULL || prop_dst == NULL) ||
          (ptr_src == NULL || ptr_src->data == NULL || prop_src == NULL)) {
        BLI_assert(!"Missing data to apply override operation.");
        return false;
      }
  }

  return true;
}

/** Check against potential  \a bmain. */
void BKE_lib_override_library_validate(Main *UNUSED(bmain), ID *id, ReportList *reports)
{
  if (id->override_library == NULL) {
    return;
  }
  if (id->override_library->reference == NULL) {
    /* This is a template ID, could be linked or local, not an override. */
    return;
  }
  if (id->override_library->reference == id) {
    /* Very serious data corruption, cannot do much about it besides removing the reference
     * (therefore making the id a local override template one only). */
    BKE_reportf(reports,
                RPT_ERROR,
                "Data corruption: data-block '%s' is using itself as library override reference",
                id->name);
    id->override_library->reference = NULL;
    return;
  }
  if (id->override_library->reference->lib == NULL) {
    /* Very serious data corruption, cannot do much about it besides removing the reference
     * (therefore making the id a local override template one only). */
    BKE_reportf(reports,
                RPT_ERROR,
                "Data corruption: data-block '%s' is using another local data-block ('%s') as "
                "library override reference",
                id->name,
                id->override_library->reference->name);
    id->override_library->reference = NULL;
    return;
  }
}

/** Check against potential  \a bmain. */
void BKE_lib_override_library_main_validate(Main *bmain, ReportList *reports)
{
  ID *id;

  FOREACH_MAIN_ID_BEGIN (bmain, id) {
    if (id->override_library != NULL) {
      BKE_lib_override_library_validate(bmain, id, reports);
    }
  }
  FOREACH_MAIN_ID_END;
}

/**
 * Check that status of local data-block is still valid against current reference one.
 *
 * It means that all overridable, but not overridden, properties' local values must be equal to
 * reference ones. Clears #LIB_TAG_OVERRIDE_OK if they do not.
 *
 * This is typically used to detect whether some property has been changed in local and a new
 * #IDOverrideProperty (of #IDOverridePropertyOperation) has to be added.
 *
 * \return true if status is OK, false otherwise. */
bool BKE_lib_override_library_status_check_local(Main *bmain, ID *local)
{
  BLI_assert(ID_IS_OVERRIDE_LIBRARY_REAL(local));

  ID *reference = local->override_library->reference;

  if (reference == NULL) {
    /* This is an override template, local status is always OK! */
    return true;
  }

  BLI_assert(GS(local->name) == GS(reference->name));

  if (GS(local->name) == ID_OB) {
    /* Our beloved pose's bone cross-data pointers. Usually, depsgraph evaluation would
     * ensure this is valid, but in some situations (like hidden collections etc.) this won't
     * be the case, so we need to take care of this ourselves. */
    Object *ob_local = (Object *)local;
    if (ob_local->type == OB_ARMATURE) {
      Object *ob_reference = (Object *)local->override_library->reference;
      BLI_assert(ob_local->data != NULL);
      BLI_assert(ob_reference->data != NULL);
      BKE_pose_ensure(bmain, ob_local, ob_local->data, true);
      BKE_pose_ensure(bmain, ob_reference, ob_reference->data, true);
    }
  }

  /* Note that reference is assumed always valid, caller has to ensure that itself. */

  PointerRNA rnaptr_local, rnaptr_reference;
  RNA_id_pointer_create(local, &rnaptr_local);
  RNA_id_pointer_create(reference, &rnaptr_reference);

  if (!RNA_struct_override_matches(bmain,
                                   &rnaptr_local,
                                   &rnaptr_reference,
                                   NULL,
                                   0,
                                   local->override_library,
                                   RNA_OVERRIDE_COMPARE_IGNORE_NON_OVERRIDABLE |
                                       RNA_OVERRIDE_COMPARE_IGNORE_OVERRIDDEN,
                                   NULL)) {
    local->tag &= ~LIB_TAG_OVERRIDE_LIBRARY_REFOK;
    return false;
  }

  return true;
}

/**
 * Check that status of reference data-block is still valid against current local one.
 *
 * It means that all non-overridden properties' local values must be equal to reference ones.
 * Clears LIB_TAG_OVERRIDE_OK if they do not.
 *
 * This is typically used to detect whether some reference has changed and local
 * needs to be updated against it.
 *
 * \return true if status is OK, false otherwise. */
bool BKE_lib_override_library_status_check_reference(Main *bmain, ID *local)
{
  BLI_assert(ID_IS_OVERRIDE_LIBRARY_REAL(local));

  ID *reference = local->override_library->reference;

  if (reference == NULL) {
    /* This is an override template, reference is virtual, so its status is always OK! */
    return true;
  }

  BLI_assert(GS(local->name) == GS(reference->name));

  if (reference->override_library && (reference->tag & LIB_TAG_OVERRIDE_LIBRARY_REFOK) == 0) {
    if (!BKE_lib_override_library_status_check_reference(bmain, reference)) {
      /* If reference is also an override of another data-block, and its status is not OK,
       * then this override is not OK either.
       * Note that this should only happen when reloading libraries. */
      local->tag &= ~LIB_TAG_OVERRIDE_LIBRARY_REFOK;
      return false;
    }
  }

  if (GS(local->name) == ID_OB) {
    /* Our beloved pose's bone cross-data pointers. Usually, depsgraph evaluation would
     * ensure this is valid, but in some situations (like hidden collections etc.) this won't
     * be the case, so we need to take care of this ourselves. */
    Object *ob_local = (Object *)local;
    if (ob_local->type == OB_ARMATURE) {
      Object *ob_reference = (Object *)local->override_library->reference;
      BLI_assert(ob_local->data != NULL);
      BLI_assert(ob_reference->data != NULL);
      BKE_pose_ensure(bmain, ob_local, ob_local->data, true);
      BKE_pose_ensure(bmain, ob_reference, ob_reference->data, true);
    }
  }

  PointerRNA rnaptr_local, rnaptr_reference;
  RNA_id_pointer_create(local, &rnaptr_local);
  RNA_id_pointer_create(reference, &rnaptr_reference);

  if (!RNA_struct_override_matches(bmain,
                                   &rnaptr_local,
                                   &rnaptr_reference,
                                   NULL,
                                   0,
                                   local->override_library,
                                   RNA_OVERRIDE_COMPARE_IGNORE_OVERRIDDEN,
                                   NULL)) {
    local->tag &= ~LIB_TAG_OVERRIDE_LIBRARY_REFOK;
    return false;
  }

  return true;
}

/**
 * Compare local and reference data-blocks and create new override operations as needed,
 * or reset to reference values if overriding is not allowed.
 *
 * \note Defining override operations is only mandatory before saving a `.blend` file on disk
 * (not for undo!).
 * Knowing that info at runtime is only useful for UI/UX feedback.
 *
 * \note This is by far the biggest operation (the more time-consuming) of the three so far,
 * since it has to go over all properties in depth (all overridable ones at least).
 * Generating differential values and applying overrides are much cheaper.
 *
 * \return true if any library operation was created.
 */
bool BKE_lib_override_library_operations_create(Main *bmain, ID *local)
{
  BLI_assert(local->override_library != NULL);
  const bool is_template = (local->override_library->reference == NULL);
  bool created = false;

  if (!is_template) {
    /* Do not attempt to generate overriding rules from an empty place-holder generated by link
     * code when it cannot find the actual library/ID. Much better to keep the local data-block as
     * is in the file in that case, until broken lib is fixed. */
    if (ID_MISSING(local->override_library->reference)) {
      return created;
    }

    if (GS(local->name) == ID_OB) {
      /* Our beloved pose's bone cross-data pointers. Usually, depsgraph evaluation would
       * ensure this is valid, but in some situations (like hidden collections etc.) this won't
       * be the case, so we need to take care of this ourselves. */
      Object *ob_local = (Object *)local;
      if (ob_local->type == OB_ARMATURE) {
        Object *ob_reference = (Object *)local->override_library->reference;
        BLI_assert(ob_local->data != NULL);
        BLI_assert(ob_reference->data != NULL);
        BKE_pose_ensure(bmain, ob_local, ob_local->data, true);
        BKE_pose_ensure(bmain, ob_reference, ob_reference->data, true);
      }
    }

    PointerRNA rnaptr_local, rnaptr_reference;
    RNA_id_pointer_create(local, &rnaptr_local);
    RNA_id_pointer_create(local->override_library->reference, &rnaptr_reference);

    eRNAOverrideMatchResult report_flags = 0;
    RNA_struct_override_matches(bmain,
                                &rnaptr_local,
                                &rnaptr_reference,
                                NULL,
                                0,
                                local->override_library,
                                RNA_OVERRIDE_COMPARE_CREATE | RNA_OVERRIDE_COMPARE_RESTORE,
                                &report_flags);

    if (report_flags & RNA_OVERRIDE_MATCH_RESULT_CREATED) {
      created = true;
    }

    if (report_flags & RNA_OVERRIDE_MATCH_RESULT_RESTORED) {
      CLOG_INFO(&LOG, 2, "We did restore some properties of %s from its reference", local->name);
    }
    if (report_flags & RNA_OVERRIDE_MATCH_RESULT_CREATED) {
      CLOG_INFO(&LOG, 2, "We did generate library override rules for %s", local->name);
    }
    else {
      CLOG_INFO(&LOG, 2, "No new library override rules for %s", local->name);
    }
  }
  return created;
}

struct LibOverrideOpCreateData {
  Main *bmain;
  bool changed;
};

static void lib_override_library_operations_create_cb(TaskPool *__restrict pool, void *taskdata)
{
  struct LibOverrideOpCreateData *create_data = BLI_task_pool_user_data(pool);
  ID *id = taskdata;

  if (BKE_lib_override_library_operations_create(create_data->bmain, id)) {
    /* Technically no need for atomic, all jobs write the same value and we only care if one did
     * it. But play safe and avoid implicit assumptions. */
    atomic_fetch_and_or_uint8((uint8_t *)&create_data->changed, true);
  }
}

/** Check all overrides from given \a bmain and create/update overriding operations as needed. */
bool BKE_lib_override_library_main_operations_create(Main *bmain, const bool force_auto)
{
  ID *id;

#ifdef DEBUG_OVERRIDE_TIMEIT
  TIMEIT_START_AVERAGED(BKE_lib_override_library_main_operations_create);
#endif

  /* When force-auto is set, we also remove all unused existing override properties & operations.
   */
  if (force_auto) {
    BKE_lib_override_library_main_tag(bmain, IDOVERRIDE_LIBRARY_TAG_UNUSED, true);
  }

  /* Usual pose bones issue, need to be done outside of the threaded process or we may run into
   * concurrency issues here.
   * Note that calling #BKE_pose_ensure again in thread in
   * #BKE_lib_override_library_operations_create is not a problem then. */
  LISTBASE_FOREACH (Object *, ob, &bmain->objects) {
    if (ob->type == OB_ARMATURE) {
      BLI_assert(ob->data != NULL);
      BKE_pose_ensure(bmain, ob, ob->data, true);
    }
  }

  struct LibOverrideOpCreateData create_pool_data = {.bmain = bmain, .changed = false};
  TaskPool *task_pool = BLI_task_pool_create(&create_pool_data, TASK_PRIORITY_HIGH);

  FOREACH_MAIN_ID_BEGIN (bmain, id) {
    if (ID_IS_OVERRIDE_LIBRARY_REAL(id) &&
        (force_auto || (id->tag & LIB_TAG_OVERRIDE_LIBRARY_AUTOREFRESH))) {
      /* Usual issue with pose, it's quiet rare but sometimes they may not be up to date when this
       * function is called. */
      if (GS(id->name) == ID_OB) {
        Object *ob = (Object *)id;
        if (ob->type == OB_ARMATURE) {
          BLI_assert(ob->data != NULL);
          BKE_pose_ensure(bmain, ob, ob->data, true);
        }
      }
      /* Only check overrides if we do have the real reference data available, and not some empty
       * 'placeholder' for missing data (broken links). */
      if ((id->override_library->reference->tag & LIB_TAG_MISSING) == 0) {
        BLI_task_pool_push(task_pool, lib_override_library_operations_create_cb, id, false, NULL);
      }
      else {
        BKE_lib_override_library_properties_tag(
            id->override_library, IDOVERRIDE_LIBRARY_TAG_UNUSED, false);
      }
    }
    id->tag &= ~LIB_TAG_OVERRIDE_LIBRARY_AUTOREFRESH;
  }
  FOREACH_MAIN_ID_END;

  BLI_task_pool_work_and_wait(task_pool);

  BLI_task_pool_free(task_pool);

  if (force_auto) {
    BKE_lib_override_library_main_unused_cleanup(bmain);
  }

#ifdef DEBUG_OVERRIDE_TIMEIT
  TIMEIT_END_AVERAGED(BKE_lib_override_library_main_operations_create);
#endif

  return create_pool_data.changed;
}

static bool lib_override_library_id_reset_do(Main *bmain, ID *id_root)
{
  bool was_op_deleted = false;

  LISTBASE_FOREACH_MUTABLE (
      IDOverrideLibraryProperty *, op, &id_root->override_library->properties) {
    bool do_op_delete = true;
    const bool is_collection = op->rna_prop_type == PROP_COLLECTION;
    if (is_collection || op->rna_prop_type == PROP_POINTER) {
      PointerRNA ptr_root, ptr_root_lib, ptr, ptr_lib;
      PropertyRNA *prop, *prop_lib;

      RNA_pointer_create(id_root, &RNA_ID, id_root, &ptr_root);
      RNA_pointer_create(id_root->override_library->reference,
                         &RNA_ID,
                         id_root->override_library->reference,
                         &ptr_root_lib);

      bool prop_exists = RNA_path_resolve_property(&ptr_root, op->rna_path, &ptr, &prop);
      if (prop_exists) {
        prop_exists = RNA_path_resolve_property(&ptr_root_lib, op->rna_path, &ptr_lib, &prop_lib);

        if (prop_exists) {
          BLI_assert(ELEM(RNA_property_type(prop), PROP_POINTER, PROP_COLLECTION));
          BLI_assert(RNA_property_type(prop) == RNA_property_type(prop_lib));
          if (is_collection) {
            ptr.type = RNA_property_pointer_type(&ptr, prop);
            ptr_lib.type = RNA_property_pointer_type(&ptr_lib, prop_lib);
          }
          else {
            ptr = RNA_property_pointer_get(&ptr, prop);
            ptr_lib = RNA_property_pointer_get(&ptr_lib, prop_lib);
          }
          if (ptr.owner_id != NULL && ptr_lib.owner_id != NULL) {
            BLI_assert(ptr.type == ptr_lib.type);
            do_op_delete = !(RNA_struct_is_ID(ptr.type) &&
                             ptr.owner_id->override_library != NULL &&
                             ptr.owner_id->override_library->reference == ptr_lib.owner_id);
          }
        }
      }
    }

    if (do_op_delete) {
      BKE_lib_override_library_property_delete(id_root->override_library, op);
      was_op_deleted = true;
    }
  }

  if (was_op_deleted) {
    DEG_id_tag_update_ex(bmain, id_root, ID_RECALC_COPY_ON_WRITE);
    IDOverrideLibraryRuntime *override_runtime = override_library_rna_path_runtime_ensure(
        id_root->override_library);
    override_runtime->tag |= IDOVERRIDE_LIBRARY_RUNTIME_TAG_NEEDS_RELOAD;
  }

  return was_op_deleted;
}

/** Reset all overrides in given \a id_root, while preserving ID relations. */
void BKE_lib_override_library_id_reset(Main *bmain, ID *id_root)
{
  if (!ID_IS_OVERRIDE_LIBRARY_REAL(id_root)) {
    return;
  }

  if (lib_override_library_id_reset_do(bmain, id_root)) {
    if (id_root->override_library->runtime != NULL &&
        (id_root->override_library->runtime->tag & IDOVERRIDE_LIBRARY_RUNTIME_TAG_NEEDS_RELOAD) !=
            0) {
      BKE_lib_override_library_update(bmain, id_root);
      id_root->override_library->runtime->tag &= ~IDOVERRIDE_LIBRARY_RUNTIME_TAG_NEEDS_RELOAD;
    }
  }
}

static void lib_override_library_id_hierarchy_recursive_reset(Main *bmain, ID *id_root)
{
  if (!ID_IS_OVERRIDE_LIBRARY_REAL(id_root)) {
    return;
  }

  void **entry_vp = BLI_ghash_lookup_p(bmain->relations->relations_from_pointers, id_root);
  if (entry_vp == NULL) {
    /* This ID is not used by nor using any other ID. */
    lib_override_library_id_reset_do(bmain, id_root);
    return;
  }

  MainIDRelationsEntry *entry = *entry_vp;
  if (entry->tags & MAINIDRELATIONS_ENTRY_TAGS_PROCESSED) {
    /* This ID has already been processed. */
    return;
  }

  lib_override_library_id_reset_do(bmain, id_root);

  /* This way we won't process again that ID, should we encounter it again through another
   * relationship hierarchy. */
  entry->tags |= MAINIDRELATIONS_ENTRY_TAGS_PROCESSED;

  for (MainIDRelationsEntryItem *to_id_entry = entry->to_ids; to_id_entry != NULL;
       to_id_entry = to_id_entry->next) {
    if ((to_id_entry->usage_flag & IDWALK_CB_LOOPBACK) != 0) {
      /* Never consider 'loop back' relationships ('from', 'parents', 'owner' etc. pointers) as
       * actual dependencies. */
      continue;
    }
    /* We only consider IDs from the same library. */
    if (*to_id_entry->id_pointer.to != NULL) {
      ID *to_id = *to_id_entry->id_pointer.to;
      if (to_id->override_library != NULL) {
        lib_override_library_id_hierarchy_recursive_reset(bmain, to_id);
      }
    }
  }
}

/** Reset all overrides in given \a id_root and its dependencies, while preserving ID relations. */
void BKE_lib_override_library_id_hierarchy_reset(Main *bmain, ID *id_root)
{
  BKE_main_relations_create(bmain, 0);

  lib_override_library_id_hierarchy_recursive_reset(bmain, id_root);

  BKE_main_relations_free(bmain);

  ID *id;
  FOREACH_MAIN_ID_BEGIN (bmain, id) {
    if (!ID_IS_OVERRIDE_LIBRARY_REAL(id) || id->override_library->runtime == NULL ||
        (id->override_library->runtime->tag & IDOVERRIDE_LIBRARY_RUNTIME_TAG_NEEDS_RELOAD) == 0) {
      continue;
    }
    BKE_lib_override_library_update(bmain, id);
    id->override_library->runtime->tag &= ~IDOVERRIDE_LIBRARY_RUNTIME_TAG_NEEDS_RELOAD;
  }
  FOREACH_MAIN_ID_END;
}

/** Set or clear given tag in all operations in that override property data. */
void BKE_lib_override_library_operations_tag(struct IDOverrideLibraryProperty *override_property,
                                             const short tag,
                                             const bool do_set)
{
  if (override_property != NULL) {
    if (do_set) {
      override_property->tag |= tag;
    }
    else {
      override_property->tag &= ~tag;
    }

    LISTBASE_FOREACH (IDOverrideLibraryPropertyOperation *, opop, &override_property->operations) {
      if (do_set) {
        opop->tag |= tag;
      }
      else {
        opop->tag &= ~tag;
      }
    }
  }
}

/** Set or clear given tag in all properties and operations in that override data. */
void BKE_lib_override_library_properties_tag(struct IDOverrideLibrary *override,
                                             const short tag,
                                             const bool do_set)
{
  if (override != NULL) {
    LISTBASE_FOREACH (IDOverrideLibraryProperty *, op, &override->properties) {
      BKE_lib_override_library_operations_tag(op, tag, do_set);
    }
  }
}

/** Set or clear given tag in all properties and operations in that Main's ID override data. */
void BKE_lib_override_library_main_tag(struct Main *bmain, const short tag, const bool do_set)
{
  ID *id;

  FOREACH_MAIN_ID_BEGIN (bmain, id) {
    if (ID_IS_OVERRIDE_LIBRARY(id)) {
      BKE_lib_override_library_properties_tag(id->override_library, tag, do_set);
    }
  }
  FOREACH_MAIN_ID_END;
}

/** Remove all tagged-as-unused properties and operations from that ID override data. */
void BKE_lib_override_library_id_unused_cleanup(struct ID *local)
{
  if (ID_IS_OVERRIDE_LIBRARY_REAL(local)) {
    LISTBASE_FOREACH_MUTABLE (
        IDOverrideLibraryProperty *, op, &local->override_library->properties) {
      if (op->tag & IDOVERRIDE_LIBRARY_TAG_UNUSED) {
        BKE_lib_override_library_property_delete(local->override_library, op);
      }
      else {
        LISTBASE_FOREACH_MUTABLE (IDOverrideLibraryPropertyOperation *, opop, &op->operations) {
          if (opop->tag & IDOVERRIDE_LIBRARY_TAG_UNUSED) {
            BKE_lib_override_library_property_operation_delete(op, opop);
          }
        }
      }
    }
  }
}

/** Remove all tagged-as-unused properties and operations from that Main's ID override data. */
void BKE_lib_override_library_main_unused_cleanup(struct Main *bmain)
{
  ID *id;

  FOREACH_MAIN_ID_BEGIN (bmain, id) {
    if (ID_IS_OVERRIDE_LIBRARY(id)) {
      BKE_lib_override_library_id_unused_cleanup(id);
    }
  }
  FOREACH_MAIN_ID_END;
}

static void lib_override_id_swap(Main *bmain, ID *id_local, ID *id_temp)
{
  BKE_lib_id_swap(bmain, id_local, id_temp);
  /* We need to keep these tags from temp ID into orig one.
   * ID swap does not swap most of ID data itself. */
  id_local->tag |= (id_temp->tag & LIB_TAG_LIB_OVERRIDE_NEED_RESYNC);
}

/** Update given override from its reference (re-applying overridden properties). */
void BKE_lib_override_library_update(Main *bmain, ID *local)
{
  if (!ID_IS_OVERRIDE_LIBRARY_REAL(local)) {
    return;
  }

  /* Do not attempt to apply overriding rules over an empty place-holder generated by link code
   * when it cannot find the actual library/ID. Much better to keep the local data-block as loaded
   * from the file in that case, until broken lib is fixed. */
  if (ID_MISSING(local->override_library->reference)) {
    return;
  }

  /* Recursively do 'ancestor' overrides first, if any. */
  if (local->override_library->reference->override_library &&
      (local->override_library->reference->tag & LIB_TAG_OVERRIDE_LIBRARY_REFOK) == 0) {
    BKE_lib_override_library_update(bmain, local->override_library->reference);
  }

  /* We want to avoid having to remap here, however creating up-to-date override is much simpler
   * if based on reference than on current override.
   * So we work on temp copy of reference, and 'swap' its content with local. */

  /* XXX We need a way to get off-Main copies of IDs (similar to localized mats/texts/ etc.)!
   *     However, this is whole bunch of code work in itself, so for now plain stupid ID copy
   *     will do, as inefficient as it is. :/
   *     Actually, maybe not! Since we are swapping with original ID's local content, we want to
   *     keep user-count in correct state when freeing tmp_id
   *     (and that user-counts of IDs used by 'new' local data also remain correct). */
  /* This would imply change in handling of user-count all over RNA
   * (and possibly all over Blender code).
   * Not impossible to do, but would rather see first if extra useless usual user handling
   * is actually a (performances) issue here. */

  ID *tmp_id = BKE_id_copy(bmain, local->override_library->reference);

  if (tmp_id == NULL) {
    return;
  }

  /* This ID name is problematic, since it is an 'rna name property' it should not be editable or
   * different from reference linked ID. But local ID names need to be unique in a given type
   * list of Main, so we cannot always keep it identical, which is why we need this special
   * manual handling here. */
  BLI_strncpy(tmp_id->name, local->name, sizeof(tmp_id->name));

  /* Those ugly loop-back pointers again. Luckily we only need to deal with the shape keys here,
   * collections' parents are fully runtime and reconstructed later. */
  Key *local_key = BKE_key_from_id(local);
  Key *tmp_key = BKE_key_from_id(tmp_id);
  if (local_key != NULL && tmp_key != NULL) {
    tmp_key->id.flag |= (local_key->id.flag & LIB_EMBEDDED_DATA_LIB_OVERRIDE);
  }

  PointerRNA rnaptr_src, rnaptr_dst, rnaptr_storage_stack, *rnaptr_storage = NULL;
  RNA_id_pointer_create(local, &rnaptr_src);
  RNA_id_pointer_create(tmp_id, &rnaptr_dst);
  if (local->override_library->storage) {
    rnaptr_storage = &rnaptr_storage_stack;
    RNA_id_pointer_create(local->override_library->storage, rnaptr_storage);
  }

  RNA_struct_override_apply(bmain,
                            &rnaptr_dst,
                            &rnaptr_src,
                            rnaptr_storage,
                            local->override_library,
                            RNA_OVERRIDE_APPLY_FLAG_NOP);

  /* This also transfers all pointers (memory) owned by local to tmp_id, and vice-versa.
   * So when we'll free tmp_id, we'll actually free old, outdated data from local. */
  lib_override_id_swap(bmain, local, tmp_id);

  if (local_key != NULL && tmp_key != NULL) {
    /* This is some kind of hard-coded 'always enforced override'. */
    lib_override_id_swap(bmain, &local_key->id, &tmp_key->id);
    tmp_key->id.flag |= (local_key->id.flag & LIB_EMBEDDED_DATA_LIB_OVERRIDE);
    /* The swap of local and tmp_id inverted those pointers, we need to redefine proper
     * relationships. */
    *BKE_key_from_id_p(local) = local_key;
    *BKE_key_from_id_p(tmp_id) = tmp_key;
    local_key->from = local;
    tmp_key->from = tmp_id;
  }

  /* Again, horribly inefficient in our case, we need something off-Main
   * (aka more generic nolib copy/free stuff)! */
  BKE_id_free_ex(bmain, tmp_id, LIB_ID_FREE_NO_UI_USER, true);

  if (GS(local->name) == ID_AR) {
    /* Fun times again, thanks to bone pointers in pose data of objects. We keep same ID addresses,
     * but internal data has changed for sure, so we need to invalidate pose-bones caches. */
    LISTBASE_FOREACH (Object *, ob, &bmain->objects) {
      if (ob->pose != NULL && ob->data == local) {
        BLI_assert(ob->type == OB_ARMATURE);
        ob->pose->flag |= POSE_RECALC;
        /* We need to clear pose bone pointers immediately, some code may access those before pose
         * is actually recomputed, which can lead to segfault. */
        BKE_pose_clear_pointers(ob->pose);
      }
    }
  }

  if (local->override_library->storage) {
    /* We know this data-block is not used anywhere besides local->override->storage. */
    /* XXX For until we get fully shadow copies, we still need to ensure storage releases
     *     its usage of any ID pointers it may have. */
    BKE_id_free_ex(bmain, local->override_library->storage, LIB_ID_FREE_NO_UI_USER, true);
    local->override_library->storage = NULL;
  }

  local->tag |= LIB_TAG_OVERRIDE_LIBRARY_REFOK;

  /* Note: Since we reload full content from linked ID here, potentially from edited local
   * override, we do not really have a way to know *what* is changed, so we need to rely on the
   * massive destruction weapon of `ID_RECALC_ALL` here. */
  DEG_id_tag_update_ex(bmain, local, ID_RECALC_ALL);
  /* For same reason as above, also assume that the relationships between IDs changed. */
  DEG_relations_tag_update(bmain);
}

/** Update all overrides from given \a bmain. */
void BKE_lib_override_library_main_update(Main *bmain)
{
  ID *id;

  /* This temporary swap of G_MAIN is rather ugly,
   * but necessary to avoid asserts checks in some RNA assignment functions,
   * since those always use on G_MAIN when they need access to a Main database. */
  Main *orig_gmain = G_MAIN;
  G_MAIN = bmain;

  FOREACH_MAIN_ID_BEGIN (bmain, id) {
    if (id->override_library != NULL) {
      BKE_lib_override_library_update(bmain, id);
    }
  }
  FOREACH_MAIN_ID_END;

  G_MAIN = orig_gmain;
}

/**
 * Storage (how to store overriding data into `.blend` files).
 *
 * Basically:
 * 1) Only 'differential' overrides needs special handling here. All others (replacing values or
 *    inserting/removing items from a collection) can be handled with simply storing current
 *    content of local data-block.
 * 2) We store the differential value into a second 'ghost' data-block, which is an empty ID of
 *    same type as the local one, where we only define values that need differential data.
 *
 * This avoids us having to modify 'real' data-block at write time (and restoring it afterwards),
 * which is inefficient, and potentially dangerous (in case of concurrent access...), while not
 * using much extra memory in typical cases.  It also ensures stored data-block always contains
 * exact same data as "desired" ones (kind of "baked" data-blocks).
 */

/** Initialize an override storage. */
OverrideLibraryStorage *BKE_lib_override_library_operations_store_init(void)
{
  return BKE_main_new();
}

/**
 * Generate suitable 'write' data (this only affects differential override operations).
 *
 * Note that \a local ID is no more modified by this call,
 * all extra data are stored in its temp \a storage_id copy. */
ID *BKE_lib_override_library_operations_store_start(Main *bmain,
                                                    OverrideLibraryStorage *override_storage,
                                                    ID *local)
{
  if (ID_IS_OVERRIDE_LIBRARY_TEMPLATE(local) || ID_IS_OVERRIDE_LIBRARY_VIRTUAL(local)) {
    /* This is actually purely local data with an override template, or one of those embedded IDs
     * (root node trees, master collections or shapekeys) that cannot have their own override.
     * Nothing to do here! */
    return NULL;
  }

  BLI_assert(ID_IS_OVERRIDE_LIBRARY_REAL(local));
  BLI_assert(override_storage != NULL);
  UNUSED_VARS_NDEBUG(override_storage);

  /* Forcefully ensure we know about all needed override operations. */
  BKE_lib_override_library_operations_create(bmain, local);

  ID *storage_id;
#ifdef DEBUG_OVERRIDE_TIMEIT
  TIMEIT_START_AVERAGED(BKE_lib_override_library_operations_store_start);
#endif

  /* This is fully disabled for now, as it generated very hard to solve issues with Collections and
   * how they reference each-other in their parents/children relations.
   * Core of the issue is creating and storing those copies in a separate Main, while collection
   * copy code re-assign blindly parents/children, even if they do not belong to the same Main.
   * One solution could be to implement special flag as discussed below, and prevent any
   * other-ID-reference creation/update in that case (since no differential operation is expected
   * to involve those anyway). */
#if 0
  /* XXX TODO We may also want a specialized handling of things here too, to avoid copying heavy
   * never-overridable data (like Mesh geometry etc.)? And also maybe avoid lib
   * reference-counting completely (shallow copy). */
  /* This would imply change in handling of user-count all over RNA
   * (and possibly all over Blender code).
   * Not impossible to do, but would rather see first is extra useless usual user handling is
   * actually a (performances) issue here, before doing it. */
  storage_id = BKE_id_copy((Main *)override_storage, local);

  if (storage_id != NULL) {
    PointerRNA rnaptr_reference, rnaptr_final, rnaptr_storage;
    RNA_id_pointer_create(local->override_library->reference, &rnaptr_reference);
    RNA_id_pointer_create(local, &rnaptr_final);
    RNA_id_pointer_create(storage_id, &rnaptr_storage);

    if (!RNA_struct_override_store(
            bmain, &rnaptr_final, &rnaptr_reference, &rnaptr_storage, local->override_library)) {
      BKE_id_free_ex(override_storage, storage_id, LIB_ID_FREE_NO_UI_USER, true);
      storage_id = NULL;
    }
  }
#else
  storage_id = NULL;
#endif

  local->override_library->storage = storage_id;

#ifdef DEBUG_OVERRIDE_TIMEIT
  TIMEIT_END_AVERAGED(BKE_lib_override_library_operations_store_start);
#endif
  return storage_id;
}

/**
 * Restore given ID modified by #BKE_lib_override_library_operations_store_start, to its
 * original state.
 */
void BKE_lib_override_library_operations_store_end(
    OverrideLibraryStorage *UNUSED(override_storage), ID *local)
{
  BLI_assert(ID_IS_OVERRIDE_LIBRARY_REAL(local));

  /* Nothing else to do here really, we need to keep all temp override storage data-blocks in
   * memory until whole file is written anyway (otherwise we'd get mem pointers overlap). */
  local->override_library->storage = NULL;
}

void BKE_lib_override_library_operations_store_finalize(OverrideLibraryStorage *override_storage)
{
  /* We cannot just call BKE_main_free(override_storage), not until we have option to make
   * 'ghost' copies of IDs without increasing usercount of used data-blocks. */
  ID *id;

  FOREACH_MAIN_ID_BEGIN (override_storage, id) {
    BKE_id_free_ex(override_storage, id, LIB_ID_FREE_NO_UI_USER, true);
  }
  FOREACH_MAIN_ID_END;

  BKE_main_free(override_storage);
}<|MERGE_RESOLUTION|>--- conflicted
+++ resolved
@@ -412,11 +412,7 @@
  *
  * Requires existing `Main.relations`.
  *
-<<<<<<< HEAD
- * Note: this is typically called to complete `lib_override_linked_group_tag()`.
-=======
  * NOTE: This is typically called to complete `lib_override_linked_group_tag()`.
->>>>>>> 9e007b46
  */
 static bool lib_override_hierarchy_dependencies_recursive_tag(LibOverrideGroupTagData *data)
 {
@@ -443,13 +439,10 @@
     }
     /* We only consider IDs from the same library. */
     ID *to_id = *to_id_entry->id_pointer.to;
-<<<<<<< HEAD
-=======
     if (!ID_IS_LINKED(to_id) && !ID_IS_OVERRIDE_LIBRARY(to_id)) {
       /* Pure local data is a barrier of dependency in override cases. */
       continue;
     }
->>>>>>> 9e007b46
     if (to_id != NULL && to_id->lib == id->lib) {
       LibOverrideGroupTagData sub_data = *data;
       sub_data.id_root = to_id;
@@ -523,17 +516,10 @@
 /* This will tag at least all 'boundary' linked IDs for a potential override group.
  *
  * Requires existing `Main.relations`.
-<<<<<<< HEAD
  *
  * Note that you will then need to call #lib_override_hierarchy_dependencies_recursive_tag to
  * complete tagging of all dependencies within the override group.
  *
-=======
- *
- * Note that you will then need to call #lib_override_hierarchy_dependencies_recursive_tag to
- * complete tagging of all dependencies within the override group.
- *
->>>>>>> 9e007b46
  * We currently only consider Collections and Objects (that are not used as bone shapes) as valid
  * boundary IDs to define an override group.
  */
@@ -893,21 +879,12 @@
   LibOverrideGroupTagData data = {
       .bmain = bmain, .id_root = id_root, .tag = LIB_TAG_DOIT, .missing_tag = LIB_TAG_MISSING};
   lib_override_local_group_tag(&data);
-<<<<<<< HEAD
 
   BKE_main_relations_tag_set(bmain, MAINIDRELATIONS_ENTRY_TAGS_PROCESSED, false);
   data.id_root = id_root_reference;
   lib_override_linked_group_tag(&data);
 
   BKE_main_relations_tag_set(bmain, MAINIDRELATIONS_ENTRY_TAGS_PROCESSED, false);
-=======
-
-  BKE_main_relations_tag_set(bmain, MAINIDRELATIONS_ENTRY_TAGS_PROCESSED, false);
-  data.id_root = id_root_reference;
-  lib_override_linked_group_tag(&data);
-
-  BKE_main_relations_tag_set(bmain, MAINIDRELATIONS_ENTRY_TAGS_PROCESSED, false);
->>>>>>> 9e007b46
   lib_override_hierarchy_dependencies_recursive_tag(&data);
 
   /* Make a mapping 'linked reference IDs' -> 'Local override IDs' of existing overrides. */
@@ -926,11 +903,7 @@
            * anymore. Check if there are some actual overrides from the user, otherwise assume
            * that we can get rid of this local override. */
           LISTBASE_FOREACH (IDOverrideLibraryProperty *, op, &id->override_library->properties) {
-<<<<<<< HEAD
-            if (op->rna_prop_type != PROP_POINTER) {
-=======
             if (!ELEM(op->rna_prop_type, PROP_POINTER, PROP_COLLECTION)) {
->>>>>>> 9e007b46
               id->override_library->reference->tag |= LIB_TAG_DOIT;
               break;
             }
@@ -1045,10 +1018,6 @@
           }
         }
 
-<<<<<<< HEAD
-        RNA_struct_override_apply(
-            bmain, &rnaptr_dst, &rnaptr_src, NULL, id_override_new->override_library);
-=======
         RNA_struct_override_apply(bmain,
                                   &rnaptr_dst,
                                   &rnaptr_src,
@@ -1057,7 +1026,6 @@
                                   do_hierarchy_enforce ?
                                       RNA_OVERRIDE_APPLY_FLAG_IGNORE_ID_POINTERS :
                                       RNA_OVERRIDE_APPLY_FLAG_NOP);
->>>>>>> 9e007b46
       }
     }
   }
