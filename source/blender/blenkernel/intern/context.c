--- conflicted
+++ resolved
@@ -1269,15 +1269,9 @@
 
 	Scene *scene = CTX_data_scene(C);
 	ViewLayer *view_layer = CTX_data_view_layer(C);
-<<<<<<< HEAD
-	RenderEngineType *engine = CTX_data_engine(C);
+	RenderEngineType *engine_type = CTX_data_engine_type(C);
 	Object *active_object = CTX_data_active_object(C);
 	DEG_evaluation_context_init_from_scene(eval_ctx,
-	                                       scene, view_layer, engine, active_object,
-=======
-	RenderEngineType *engine_type = CTX_data_engine_type(C);
-	DEG_evaluation_context_init_from_scene(eval_ctx,
-	                                       scene, view_layer, engine_type,
->>>>>>> 108c4bd5
+	                                       scene, view_layer, engine_type, active_object,
 	                                       DAG_EVAL_VIEWPORT);
 }