/*
 * This program is free software; you can redistribute it and/or
 * modify it under the terms of the GNU General Public License
 * as published by the Free Software Foundation; either version 2
 * of the License, or (at your option) any later version.
 *
 * This program is distributed in the hope that it will be useful,
 * but WITHOUT ANY WARRANTY; without even the implied warranty of
 * MERCHANTABILITY or FITNESS FOR A PARTICULAR PURPOSE.  See the
 * GNU General Public License for more details.
 *
 * You should have received a copy of the GNU General Public License
 * along with this program; if not, write to the Free Software Foundation,
 * Inc., 51 Franklin Street, Fifth Floor, Boston, MA 02110-1301, USA.
 *
 * The Original Code is Copyright (C) 2001-2002 by NaN Holding BV.
 * All rights reserved.
 */

/** \file
 * \ingroup bke
 */

#include <math.h> /* floor */
#include <stdlib.h>
#include <string.h>

#include "MEM_guardedalloc.h"

#include "BLI_blenlib.h"
#include "BLI_endian_switch.h"
#include "BLI_ghash.h"
#include "BLI_math.h"
#include "BLI_utildefines.h"

#include "BLT_translation.h"

/* Allow using deprecated functionality for .blend file I/O. */
#define DNA_DEPRECATED_ALLOW

#include "DNA_anim_types.h"
#include "DNA_curve_types.h"
#include "DNA_defaults.h"
#include "DNA_material_types.h"

/* for dereferencing pointers */
#include "DNA_key_types.h"
#include "DNA_object_types.h"
#include "DNA_vfont_types.h"

#include "BKE_anim_data.h"
#include "BKE_curve.h"
#include "BKE_curveprofile.h"
#include "BKE_displist.h"
#include "BKE_font.h"
#include "BKE_idtype.h"
#include "BKE_key.h"
#include "BKE_lib_id.h"
#include "BKE_lib_query.h"
#include "BKE_main.h"
#include "BKE_object.h"

#include "DEG_depsgraph.h"
#include "DEG_depsgraph_query.h"

#include "CLG_log.h"

#include "BLO_read_write.h"

/* globals */

/* local */
static CLG_LogRef LOG = {"bke.curve"};

static void curve_init_data(ID *id)
{
  Curve *curve = (Curve *)id;

  BLI_assert(MEMCMP_STRUCT_AFTER_IS_ZERO(curve, id));

  MEMCPY_STRUCT_AFTER(curve, DNA_struct_default_get(Curve), id);
}

static void curve_copy_data(Main *bmain, ID *id_dst, const ID *id_src, const int flag)
{
  Curve *curve_dst = (Curve *)id_dst;
  const Curve *curve_src = (const Curve *)id_src;

  BLI_listbase_clear(&curve_dst->nurb);
  BKE_nurbList_duplicate(&(curve_dst->nurb), &(curve_src->nurb));

  curve_dst->mat = MEM_dupallocN(curve_src->mat);

  curve_dst->str = MEM_dupallocN(curve_src->str);
  curve_dst->strinfo = MEM_dupallocN(curve_src->strinfo);
  curve_dst->tb = MEM_dupallocN(curve_src->tb);
  curve_dst->batch_cache = NULL;

  curve_dst->bevel_profile = BKE_curveprofile_copy(curve_src->bevel_profile);

  if (curve_src->key && (flag & LIB_ID_COPY_SHAPEKEY)) {
    BKE_id_copy_ex(bmain, &curve_src->key->id, (ID **)&curve_dst->key, flag);
    /* XXX This is not nice, we need to make BKE_id_copy_ex fully re-entrant... */
    curve_dst->key->from = &curve_dst->id;
  }

  curve_dst->editnurb = NULL;
  curve_dst->editfont = NULL;
}

static void curve_free_data(ID *id)
{
  Curve *curve = (Curve *)id;

  BKE_curve_batch_cache_free(curve);

  BKE_nurbList_free(&curve->nurb);
  BKE_curve_editfont_free(curve);

  BKE_curve_editNurb_free(curve);

  BKE_curveprofile_free(curve->bevel_profile);

  MEM_SAFE_FREE(curve->mat);
  MEM_SAFE_FREE(curve->str);
  MEM_SAFE_FREE(curve->strinfo);
  MEM_SAFE_FREE(curve->tb);
}

static void curve_foreach_id(ID *id, LibraryForeachIDData *data)
{
  Curve *curve = (Curve *)id;
  BKE_LIB_FOREACHID_PROCESS(data, curve->bevobj, IDWALK_CB_NOP);
  BKE_LIB_FOREACHID_PROCESS(data, curve->taperobj, IDWALK_CB_NOP);
  BKE_LIB_FOREACHID_PROCESS(data, curve->textoncurve, IDWALK_CB_NOP);
  BKE_LIB_FOREACHID_PROCESS(data, curve->key, IDWALK_CB_USER);
  for (int i = 0; i < curve->totcol; i++) {
    BKE_LIB_FOREACHID_PROCESS(data, curve->mat[i], IDWALK_CB_USER);
  }
  BKE_LIB_FOREACHID_PROCESS(data, curve->vfont, IDWALK_CB_USER);
  BKE_LIB_FOREACHID_PROCESS(data, curve->vfontb, IDWALK_CB_USER);
  BKE_LIB_FOREACHID_PROCESS(data, curve->vfonti, IDWALK_CB_USER);
  BKE_LIB_FOREACHID_PROCESS(data, curve->vfontbi, IDWALK_CB_USER);
}

static void curve_blend_write(BlendWriter *writer, ID *id, const void *id_address)
{
  Curve *cu = (Curve *)id;
  if (cu->id.us > 0 || BLO_write_is_undo(writer)) {
    /* Clean up, important in undo case to reduce false detection of changed datablocks. */
    cu->editnurb = NULL;
    cu->editfont = NULL;
    cu->batch_cache = NULL;

    /* write LibData */
    BLO_write_id_struct(writer, Curve, id_address, &cu->id);
    BKE_id_blend_write(writer, &cu->id);

    /* direct data */
    BLO_write_pointer_array(writer, cu->totcol, cu->mat);
    if (cu->adt) {
      BKE_animdata_blend_write(writer, cu->adt);
    }

    if (cu->vfont) {
      BLO_write_raw(writer, cu->len + 1, cu->str);
      BLO_write_struct_array(writer, CharInfo, cu->len_char32 + 1, cu->strinfo);
      BLO_write_struct_array(writer, TextBox, cu->totbox, cu->tb);
    }
    else {
      /* is also the order of reading */
      LISTBASE_FOREACH (Nurb *, nu, &cu->nurb) {
        BLO_write_struct(writer, Nurb, nu);
      }
      LISTBASE_FOREACH (Nurb *, nu, &cu->nurb) {
        if (nu->type == CU_BEZIER) {
          BLO_write_struct_array(writer, BezTriple, nu->pntsu, nu->bezt);
        }
        else {
          BLO_write_struct_array(writer, BPoint, nu->pntsu * nu->pntsv, nu->bp);
          if (nu->knotsu) {
            BLO_write_float_array(writer, KNOTSU(nu), nu->knotsu);
          }
          if (nu->knotsv) {
            BLO_write_float_array(writer, KNOTSV(nu), nu->knotsv);
          }
        }
      }
    }

    if (cu->bevel_profile != NULL) {
      BKE_curveprofile_blend_write(writer, cu->bevel_profile);
    }
  }
}

static void switch_endian_knots(Nurb *nu)
{
  if (nu->knotsu) {
    BLI_endian_switch_float_array(nu->knotsu, KNOTSU(nu));
  }
  if (nu->knotsv) {
    BLI_endian_switch_float_array(nu->knotsv, KNOTSV(nu));
  }
}

static void curve_blend_read_data(BlendDataReader *reader, ID *id)
{
  Curve *cu = (Curve *)id;
  BLO_read_data_address(reader, &cu->adt);
  BKE_animdata_blend_read_data(reader, cu->adt);

  /* Protect against integer overflow vulnerability. */
  CLAMP(cu->len_char32, 0, INT_MAX - 4);

  BLO_read_pointer_array(reader, (void **)&cu->mat);

  BLO_read_data_address(reader, &cu->str);
  BLO_read_data_address(reader, &cu->strinfo);
  BLO_read_data_address(reader, &cu->tb);

  if (cu->vfont == NULL) {
    BLO_read_list(reader, &(cu->nurb));
  }
  else {
    cu->nurb.first = cu->nurb.last = NULL;

    TextBox *tb = MEM_calloc_arrayN(MAXTEXTBOX, sizeof(TextBox), "TextBoxread");
    if (cu->tb) {
      memcpy(tb, cu->tb, cu->totbox * sizeof(TextBox));
      MEM_freeN(cu->tb);
      cu->tb = tb;
    }
    else {
      cu->totbox = 1;
      cu->actbox = 1;
      cu->tb = tb;
      cu->tb[0].w = cu->linewidth;
    }
    if (cu->wordspace == 0.0f) {
      cu->wordspace = 1.0f;
    }
  }

  cu->editnurb = NULL;
  cu->editfont = NULL;
  cu->batch_cache = NULL;

  LISTBASE_FOREACH (Nurb *, nu, &cu->nurb) {
    BLO_read_data_address(reader, &nu->bezt);
    BLO_read_data_address(reader, &nu->bp);
    BLO_read_data_address(reader, &nu->knotsu);
    BLO_read_data_address(reader, &nu->knotsv);
    if (cu->vfont == NULL) {
      nu->charidx = 0;
    }

    if (BLO_read_requires_endian_switch(reader)) {
      switch_endian_knots(nu);
    }
  }
  cu->texflag &= ~CU_AUTOSPACE_EVALUATED;

  BLO_read_data_address(reader, &cu->bevel_profile);
  if (cu->bevel_profile != NULL) {
    BKE_curveprofile_blend_read(reader, cu->bevel_profile);
  }
}

static void curve_blend_read_lib(BlendLibReader *reader, ID *id)
{
  Curve *cu = (Curve *)id;
  for (int a = 0; a < cu->totcol; a++) {
    BLO_read_id_address(reader, cu->id.lib, &cu->mat[a]);
  }

  BLO_read_id_address(reader, cu->id.lib, &cu->bevobj);
  BLO_read_id_address(reader, cu->id.lib, &cu->taperobj);
  BLO_read_id_address(reader, cu->id.lib, &cu->textoncurve);
  BLO_read_id_address(reader, cu->id.lib, &cu->vfont);
  BLO_read_id_address(reader, cu->id.lib, &cu->vfontb);
  BLO_read_id_address(reader, cu->id.lib, &cu->vfonti);
  BLO_read_id_address(reader, cu->id.lib, &cu->vfontbi);

  BLO_read_id_address(reader, cu->id.lib, &cu->ipo); /* XXX deprecated - old animation system */
  BLO_read_id_address(reader, cu->id.lib, &cu->key);
}

static void curve_blend_read_expand(BlendExpander *expander, ID *id)
{
  Curve *cu = (Curve *)id;
  for (int a = 0; a < cu->totcol; a++) {
    BLO_expand(expander, cu->mat[a]);
  }

  BLO_expand(expander, cu->vfont);
  BLO_expand(expander, cu->vfontb);
  BLO_expand(expander, cu->vfonti);
  BLO_expand(expander, cu->vfontbi);
  BLO_expand(expander, cu->key);
  BLO_expand(expander, cu->ipo); /* XXX deprecated - old animation system */
  BLO_expand(expander, cu->bevobj);
  BLO_expand(expander, cu->taperobj);
  BLO_expand(expander, cu->textoncurve);
}

IDTypeInfo IDType_ID_CU = {
    .id_code = ID_CU,
    .id_filter = FILTER_ID_CU,
    .main_listbase_index = INDEX_ID_CU,
    .struct_size = sizeof(Curve),
    .name = "Curve",
    .name_plural = "curves",
    .translation_context = BLT_I18NCONTEXT_ID_CURVE,
    .flags = 0,

    .init_data = curve_init_data,
    .copy_data = curve_copy_data,
    .free_data = curve_free_data,
    .make_local = NULL,
    .foreach_id = curve_foreach_id,
    .foreach_cache = NULL,

    .blend_write = curve_blend_write,
    .blend_read_data = curve_blend_read_data,
    .blend_read_lib = curve_blend_read_lib,
    .blend_read_expand = curve_blend_read_expand,

    .blend_read_undo_preserve = NULL,
};

static int cu_isectLL(const float v1[3],
                      const float v2[3],
                      const float v3[3],
                      const float v4[3],
                      short cox,
                      short coy,
                      float *lambda,
                      float *mu,
                      float vec[3]);

/* frees editcurve entirely */
void BKE_curve_editfont_free(Curve *cu)
{
  if (cu->editfont) {
    EditFont *ef = cu->editfont;

    if (ef->textbuf) {
      MEM_freeN(ef->textbuf);
    }
    if (ef->textbufinfo) {
      MEM_freeN(ef->textbufinfo);
    }
    if (ef->selboxes) {
      MEM_freeN(ef->selboxes);
    }

    MEM_freeN(ef);
    cu->editfont = NULL;
  }
}

static void curve_editNurb_keyIndex_cv_free_cb(void *val)
{
  CVKeyIndex *index = val;
  MEM_freeN(index->orig_cv);
  MEM_freeN(val);
}

void BKE_curve_editNurb_keyIndex_delCV(GHash *keyindex, const void *cv)
{
  BLI_assert(keyindex != NULL);
  BLI_ghash_remove(keyindex, cv, NULL, curve_editNurb_keyIndex_cv_free_cb);
}

void BKE_curve_editNurb_keyIndex_free(GHash **keyindex)
{
  if (!(*keyindex)) {
    return;
  }
  BLI_ghash_free(*keyindex, NULL, curve_editNurb_keyIndex_cv_free_cb);
  *keyindex = NULL;
}

void BKE_curve_editNurb_free(Curve *cu)
{
  if (cu->editnurb) {
    BKE_nurbList_free(&cu->editnurb->nurbs);
    BKE_curve_editNurb_keyIndex_free(&cu->editnurb->keyindex);
    MEM_freeN(cu->editnurb);
    cu->editnurb = NULL;
  }
}

void BKE_curve_init(Curve *cu, const short curve_type)
{
  curve_init_data(&cu->id);

  cu->type = curve_type;

  if (cu->type == OB_FONT) {
    cu->flag |= CU_FRONT | CU_BACK;
    cu->vfont = cu->vfontb = cu->vfonti = cu->vfontbi = BKE_vfont_builtin_get();
    cu->vfont->id.us += 4;
    cu->str = MEM_malloc_arrayN(12, sizeof(unsigned char), "str");
    BLI_strncpy(cu->str, "Text", 12);
    cu->len = cu->len_char32 = cu->pos = 4;
    cu->strinfo = MEM_calloc_arrayN(12, sizeof(CharInfo), "strinfo new");
    cu->totbox = cu->actbox = 1;
    cu->tb = MEM_calloc_arrayN(MAXTEXTBOX, sizeof(TextBox), "textbox");
    cu->tb[0].w = cu->tb[0].h = 0.0;
  }
  else if (cu->type == OB_SURF) {
    cu->resolv = 4;
  }
  cu->bevel_profile = NULL;
}

Curve *BKE_curve_add(Main *bmain, const char *name, int type)
{
  Curve *cu;

  /* We cannot use #BKE_id_new here as we need some custom initialization code. */
  cu = BKE_libblock_alloc(bmain, ID_CU, name, 0);

  BKE_curve_init(cu, type);

  return cu;
}

/* Get list of nurbs from editnurbs structure */
ListBase *BKE_curve_editNurbs_get(Curve *cu)
{
  if (cu->editnurb) {
    return &cu->editnurb->nurbs;
  }

  return NULL;
}

short BKE_curve_type_get(const Curve *cu)
{
  int type = cu->type;

  if (cu->vfont) {
    return OB_FONT;
  }

  if (!cu->type) {
    type = OB_CURVE;

    LISTBASE_FOREACH (Nurb *, nu, &cu->nurb) {
      if (nu->pntsv > 1) {
        type = OB_SURF;
      }
    }
  }

  return type;
}

void BKE_curve_curve_dimension_update(Curve *cu)
{
  ListBase *nurbs = BKE_curve_nurbs_get(cu);

  if (cu->flag & CU_3D) {
    LISTBASE_FOREACH (Nurb *, nu, nurbs) {
      nu->flag &= ~CU_2D;
    }
  }
  else {
    LISTBASE_FOREACH (Nurb *, nu, nurbs) {
      nu->flag |= CU_2D;
      BKE_nurb_test_2d(nu);

      /* since the handles are moved they need to be auto-located again */
      if (nu->type == CU_BEZIER) {
        BKE_nurb_handles_calc(nu);
      }
    }
  }
}

void BKE_curve_type_test(Object *ob)
{
  ob->type = BKE_curve_type_get(ob->data);

  if (ob->type == OB_CURVE) {
    BKE_curve_curve_dimension_update((Curve *)ob->data);
  }
}

BoundBox *BKE_curve_boundbox_get(Object *ob)
{
  /* This is Object-level data access,
   * DO NOT touch to Mesh's bb, would be totally thread-unsafe. */
  if (ob->runtime.bb == NULL || ob->runtime.bb->flag & BOUNDBOX_DIRTY) {
    Curve *cu = ob->data;
    float min[3], max[3];

    INIT_MINMAX(min, max);
    BKE_curve_minmax(cu, true, min, max);

    if (ob->runtime.bb == NULL) {
      ob->runtime.bb = MEM_mallocN(sizeof(*ob->runtime.bb), __func__);
    }
    BKE_boundbox_init_from_minmax(ob->runtime.bb, min, max);
    ob->runtime.bb->flag &= ~BOUNDBOX_DIRTY;
  }

  return ob->runtime.bb;
}

void BKE_curve_texspace_calc(Curve *cu)
{
  if (cu->texflag & CU_AUTOSPACE) {
    float min[3], max[3];

    INIT_MINMAX(min, max);
    if (!BKE_curve_minmax(cu, true, min, max)) {
      min[0] = min[1] = min[2] = -1.0f;
      max[0] = max[1] = max[2] = 1.0f;
    }

    float loc[3], size[3];
    mid_v3_v3v3(loc, min, max);

    size[0] = (max[0] - min[0]) / 2.0f;
    size[1] = (max[1] - min[1]) / 2.0f;
    size[2] = (max[2] - min[2]) / 2.0f;

    for (int a = 0; a < 3; a++) {
      if (size[a] == 0.0f) {
        size[a] = 1.0f;
      }
      else if (size[a] > 0.0f && size[a] < 0.00001f) {
        size[a] = 0.00001f;
      }
      else if (size[a] < 0.0f && size[a] > -0.00001f) {
        size[a] = -0.00001f;
      }
    }

    copy_v3_v3(cu->loc, loc);
    copy_v3_v3(cu->size, size);

    cu->texflag |= CU_AUTOSPACE_EVALUATED;
  }
}

void BKE_curve_texspace_ensure(Curve *cu)
{
  if ((cu->texflag & CU_AUTOSPACE) && !(cu->texflag & CU_AUTOSPACE_EVALUATED)) {
    BKE_curve_texspace_calc(cu);
  }
}

void BKE_curve_texspace_get(Curve *cu, float r_loc[3], float r_size[3])
{
  BKE_curve_texspace_ensure(cu);

  if (r_loc) {
    copy_v3_v3(r_loc, cu->loc);
  }
  if (r_size) {
    copy_v3_v3(r_size, cu->size);
  }
}

bool BKE_nurbList_index_get_co(ListBase *nurb, const int index, float r_co[3])
{
  int tot = 0;

  LISTBASE_FOREACH (Nurb *, nu, nurb) {
    int tot_nu;
    if (nu->type == CU_BEZIER) {
      tot_nu = nu->pntsu;
      if (index - tot < tot_nu) {
        copy_v3_v3(r_co, nu->bezt[index - tot].vec[1]);
        return true;
      }
    }
    else {
      tot_nu = nu->pntsu * nu->pntsv;
      if (index - tot < tot_nu) {
        copy_v3_v3(r_co, nu->bp[index - tot].vec);
        return true;
      }
    }
    tot += tot_nu;
  }

  return false;
}

int BKE_nurbList_verts_count(ListBase *nurb)
{
  int tot = 0;

  LISTBASE_FOREACH (Nurb *, nu, nurb) {
    if (nu->bezt) {
      tot += 3 * nu->pntsu;
    }
    else if (nu->bp) {
      tot += nu->pntsu * nu->pntsv;
    }
  }

  return tot;
}

int BKE_nurbList_verts_count_without_handles(ListBase *nurb)
{
  int tot = 0;

  LISTBASE_FOREACH (Nurb *, nu, nurb) {
    if (nu->bezt) {
      tot += nu->pntsu;
    }
    else if (nu->bp) {
      tot += nu->pntsu * nu->pntsv;
    }
  }

  return tot;
}

/* **************** NURBS ROUTINES ******************** */

void BKE_nurb_free(Nurb *nu)
{
  if (nu == NULL) {
    return;
  }

  if (nu->bezt) {
    MEM_freeN(nu->bezt);
  }
  nu->bezt = NULL;
  if (nu->bp) {
    MEM_freeN(nu->bp);
  }
  nu->bp = NULL;
  if (nu->knotsu) {
    MEM_freeN(nu->knotsu);
  }
  nu->knotsu = NULL;
  if (nu->knotsv) {
    MEM_freeN(nu->knotsv);
  }
  nu->knotsv = NULL;
  /* if (nu->trim.first) freeNurblist(&(nu->trim)); */

  MEM_freeN(nu);
}

void BKE_nurbList_free(ListBase *lb)
{
  if (lb == NULL) {
    return;
  }

  LISTBASE_FOREACH_MUTABLE (Nurb *, nu, lb) {
    BKE_nurb_free(nu);
  }
  BLI_listbase_clear(lb);
}

Nurb *BKE_nurb_duplicate(const Nurb *nu)
{
  Nurb *newnu;
  int len;

  newnu = (Nurb *)MEM_mallocN(sizeof(Nurb), "duplicateNurb");
  if (newnu == NULL) {
    return NULL;
  }
  memcpy(newnu, nu, sizeof(Nurb));

  if (nu->bezt) {
    newnu->bezt = (BezTriple *)MEM_malloc_arrayN(nu->pntsu, sizeof(BezTriple), "duplicateNurb2");
    memcpy(newnu->bezt, nu->bezt, nu->pntsu * sizeof(BezTriple));
  }
  else {
    len = nu->pntsu * nu->pntsv;
    newnu->bp = (BPoint *)MEM_malloc_arrayN(len, sizeof(BPoint), "duplicateNurb3");
    memcpy(newnu->bp, nu->bp, len * sizeof(BPoint));

    newnu->knotsu = newnu->knotsv = NULL;

    if (nu->knotsu) {
      len = KNOTSU(nu);
      if (len) {
        newnu->knotsu = MEM_malloc_arrayN(len, sizeof(float), "duplicateNurb4");
        memcpy(newnu->knotsu, nu->knotsu, sizeof(float) * len);
      }
    }
    if (nu->pntsv > 1 && nu->knotsv) {
      len = KNOTSV(nu);
      if (len) {
        newnu->knotsv = MEM_malloc_arrayN(len, sizeof(float), "duplicateNurb5");
        memcpy(newnu->knotsv, nu->knotsv, sizeof(float) * len);
      }
    }
  }
  return newnu;
}

/* copy the nurb but allow for different number of points (to be copied after this) */
Nurb *BKE_nurb_copy(Nurb *src, int pntsu, int pntsv)
{
  Nurb *newnu = (Nurb *)MEM_mallocN(sizeof(Nurb), "copyNurb");
  memcpy(newnu, src, sizeof(Nurb));

  if (pntsu == 1) {
    SWAP(int, pntsu, pntsv);
  }
  newnu->pntsu = pntsu;
  newnu->pntsv = pntsv;

  /* caller can manually handle these arrays */
  newnu->knotsu = NULL;
  newnu->knotsv = NULL;

  if (src->bezt) {
    newnu->bezt = (BezTriple *)MEM_malloc_arrayN(pntsu * pntsv, sizeof(BezTriple), "copyNurb2");
  }
  else {
    newnu->bp = (BPoint *)MEM_malloc_arrayN(pntsu * pntsv, sizeof(BPoint), "copyNurb3");
  }

  return newnu;
}

void BKE_nurbList_duplicate(ListBase *lb1, const ListBase *lb2)
{
  BKE_nurbList_free(lb1);

  LISTBASE_FOREACH (const Nurb *, nu, lb2) {
    Nurb *nurb_new = BKE_nurb_duplicate(nu);
    BLI_addtail(lb1, nurb_new);
  }
}

void BKE_nurb_test_2d(Nurb *nu)
{
  BezTriple *bezt;
  BPoint *bp;
  int a;

  if ((nu->flag & CU_2D) == 0) {
    return;
  }

  if (nu->type == CU_BEZIER) {
    a = nu->pntsu;
    bezt = nu->bezt;
    while (a--) {
      bezt->vec[0][2] = 0.0;
      bezt->vec[1][2] = 0.0;
      bezt->vec[2][2] = 0.0;
      bezt++;
    }
  }
  else {
    a = nu->pntsu * nu->pntsv;
    bp = nu->bp;
    while (a--) {
      bp->vec[2] = 0.0;
      bp++;
    }
  }
}

/**
 * if use_radius is truth, minmax will take points' radius into account,
 * which will make boundbox closer to beveled curve.
 */
void BKE_nurb_minmax(Nurb *nu, bool use_radius, float min[3], float max[3])
{
  BezTriple *bezt;
  BPoint *bp;
  int a;
  float point[3];

  if (nu->type == CU_BEZIER) {
    a = nu->pntsu;
    bezt = nu->bezt;
    while (a--) {
      if (use_radius) {
        float radius_vector[3];
        radius_vector[0] = radius_vector[1] = radius_vector[2] = bezt->radius;

        add_v3_v3v3(point, bezt->vec[1], radius_vector);
        minmax_v3v3_v3(min, max, point);

        sub_v3_v3v3(point, bezt->vec[1], radius_vector);
        minmax_v3v3_v3(min, max, point);
      }
      else {
        minmax_v3v3_v3(min, max, bezt->vec[1]);
      }
      minmax_v3v3_v3(min, max, bezt->vec[0]);
      minmax_v3v3_v3(min, max, bezt->vec[2]);
      bezt++;
    }
  }
  else {
    a = nu->pntsu * nu->pntsv;
    bp = nu->bp;
    while (a--) {
      if (nu->pntsv == 1 && use_radius) {
        float radius_vector[3];
        radius_vector[0] = radius_vector[1] = radius_vector[2] = bp->radius;

        add_v3_v3v3(point, bp->vec, radius_vector);
        minmax_v3v3_v3(min, max, point);

        sub_v3_v3v3(point, bp->vec, radius_vector);
        minmax_v3v3_v3(min, max, point);
      }
      else {
        /* Surfaces doesn't use bevel, so no need to take radius into account. */
        minmax_v3v3_v3(min, max, bp->vec);
      }
      bp++;
    }
  }
}

float BKE_nurb_calc_length(const Nurb *nu, int resolution)
{
  BezTriple *bezt, *prevbezt;
  BPoint *bp, *prevbp;
  int a, b;
  float length = 0.0f;
  int resolu = resolution ? resolution : nu->resolu;
  int pntsu = nu->pntsu;
  float *points, *pntsit, *prevpntsit;

  if (nu->type == CU_POLY) {
    a = nu->pntsu - 1;
    bp = nu->bp;
    if (nu->flagu & CU_NURB_CYCLIC) {
      a++;
      prevbp = nu->bp + (nu->pntsu - 1);
    }
    else {
      prevbp = bp;
      bp++;
    }

    while (a--) {
      length += len_v3v3(prevbp->vec, bp->vec);
      prevbp = bp;
      bp++;
    }
  }
  else if (nu->type == CU_BEZIER) {
    points = MEM_mallocN(sizeof(float[3]) * (resolu + 1), "getLength_bezier");
    a = nu->pntsu - 1;
    bezt = nu->bezt;
    if (nu->flagu & CU_NURB_CYCLIC) {
      a++;
      prevbezt = nu->bezt + (nu->pntsu - 1);
    }
    else {
      prevbezt = bezt;
      bezt++;
    }

    while (a--) {
      if (prevbezt->h2 == HD_VECT && bezt->h1 == HD_VECT) {
        length += len_v3v3(prevbezt->vec[1], bezt->vec[1]);
      }
      else {
        for (int j = 0; j < 3; j++) {
          BKE_curve_forward_diff_bezier(prevbezt->vec[1][j],
                                        prevbezt->vec[2][j],
                                        bezt->vec[0][j],
                                        bezt->vec[1][j],
                                        points + j,
                                        resolu,
                                        sizeof(float[3]));
        }

        prevpntsit = pntsit = points;
        b = resolu;
        while (b--) {
          pntsit += 3;
          length += len_v3v3(prevpntsit, pntsit);
          prevpntsit = pntsit;
        }
      }
      prevbezt = bezt;
      bezt++;
    }

    MEM_freeN(points);
  }
  else if (nu->type == CU_NURBS) {
    if (nu->pntsv == 1) {
      /* important to zero for BKE_nurb_makeCurve. */
      points = MEM_callocN(sizeof(float[3]) * pntsu * resolu, "getLength_nurbs");

      BKE_nurb_makeCurve(nu, points, NULL, NULL, NULL, resolu, sizeof(float[3]));

      if (nu->flagu & CU_NURB_CYCLIC) {
        b = pntsu * resolu + 1;
        prevpntsit = points + 3 * (pntsu * resolu - 1);
        pntsit = points;
      }
      else {
        b = (pntsu - 1) * resolu;
        prevpntsit = points;
        pntsit = points + 3;
      }

      while (--b) {
        length += len_v3v3(prevpntsit, pntsit);
        prevpntsit = pntsit;
        pntsit += 3;
      }

      MEM_freeN(points);
    }
  }

  return length;
}

/* be sure to call makeknots after this */
void BKE_nurb_points_add(Nurb *nu, int number)
{
  nu->bp = MEM_recallocN(nu->bp, (nu->pntsu + number) * sizeof(BPoint));

  BPoint *bp;
  int i;
  for (i = 0, bp = &nu->bp[nu->pntsu]; i < number; i++, bp++) {
    bp->radius = 1.0f;
  }

  nu->pntsu += number;
}

void BKE_nurb_bezierPoints_add(Nurb *nu, int number)
{
  BezTriple *bezt;
  int i;

  nu->bezt = MEM_recallocN(nu->bezt, (nu->pntsu + number) * sizeof(BezTriple));

  for (i = 0, bezt = &nu->bezt[nu->pntsu]; i < number; i++, bezt++) {
    bezt->radius = 1.0f;
  }

  nu->pntsu += number;
}

int BKE_nurb_index_from_uv(Nurb *nu, int u, int v)
{
  const int totu = nu->pntsu;
  const int totv = nu->pntsv;

  if (nu->flagu & CU_NURB_CYCLIC) {
    u = mod_i(u, totu);
  }
  else if (u < 0 || u >= totu) {
    return -1;
  }

  if (nu->flagv & CU_NURB_CYCLIC) {
    v = mod_i(v, totv);
  }
  else if (v < 0 || v >= totv) {
    return -1;
  }

  return (v * totu) + u;
}

void BKE_nurb_index_to_uv(Nurb *nu, int index, int *r_u, int *r_v)
{
  const int totu = nu->pntsu;
  const int totv = nu->pntsv;
  BLI_assert(index >= 0 && index < (nu->pntsu * nu->pntsv));
  *r_u = (index % totu);
  *r_v = (index / totu) % totv;
}

BezTriple *BKE_nurb_bezt_get_next(Nurb *nu, BezTriple *bezt)
{
  BezTriple *bezt_next;

  BLI_assert(ARRAY_HAS_ITEM(bezt, nu->bezt, nu->pntsu));

  if (bezt == &nu->bezt[nu->pntsu - 1]) {
    if (nu->flagu & CU_NURB_CYCLIC) {
      bezt_next = nu->bezt;
    }
    else {
      bezt_next = NULL;
    }
  }
  else {
    bezt_next = bezt + 1;
  }

  return bezt_next;
}

BPoint *BKE_nurb_bpoint_get_next(Nurb *nu, BPoint *bp)
{
  BPoint *bp_next;

  BLI_assert(ARRAY_HAS_ITEM(bp, nu->bp, nu->pntsu));

  if (bp == &nu->bp[nu->pntsu - 1]) {
    if (nu->flagu & CU_NURB_CYCLIC) {
      bp_next = nu->bp;
    }
    else {
      bp_next = NULL;
    }
  }
  else {
    bp_next = bp + 1;
  }

  return bp_next;
}

BezTriple *BKE_nurb_bezt_get_prev(Nurb *nu, BezTriple *bezt)
{
  BezTriple *bezt_prev;

  BLI_assert(ARRAY_HAS_ITEM(bezt, nu->bezt, nu->pntsu));
  BLI_assert(nu->pntsv <= 1);

  if (bezt == nu->bezt) {
    if (nu->flagu & CU_NURB_CYCLIC) {
      bezt_prev = &nu->bezt[nu->pntsu - 1];
    }
    else {
      bezt_prev = NULL;
    }
  }
  else {
    bezt_prev = bezt - 1;
  }

  return bezt_prev;
}

BPoint *BKE_nurb_bpoint_get_prev(Nurb *nu, BPoint *bp)
{
  BPoint *bp_prev;

  BLI_assert(ARRAY_HAS_ITEM(bp, nu->bp, nu->pntsu));
  BLI_assert(nu->pntsv == 1);

  if (bp == nu->bp) {
    if (nu->flagu & CU_NURB_CYCLIC) {
      bp_prev = &nu->bp[nu->pntsu - 1];
    }
    else {
      bp_prev = NULL;
    }
  }
  else {
    bp_prev = bp - 1;
  }

  return bp_prev;
}

void BKE_nurb_bezt_calc_normal(struct Nurb *UNUSED(nu), BezTriple *bezt, float r_normal[3])
{
  /* calculate the axis matrix from the spline */
  float dir_prev[3], dir_next[3];

  sub_v3_v3v3(dir_prev, bezt->vec[0], bezt->vec[1]);
  sub_v3_v3v3(dir_next, bezt->vec[1], bezt->vec[2]);

  normalize_v3(dir_prev);
  normalize_v3(dir_next);

  add_v3_v3v3(r_normal, dir_prev, dir_next);
  normalize_v3(r_normal);
}

void BKE_nurb_bezt_calc_plane(struct Nurb *nu, BezTriple *bezt, float r_plane[3])
{
  float dir_prev[3], dir_next[3];

  sub_v3_v3v3(dir_prev, bezt->vec[0], bezt->vec[1]);
  sub_v3_v3v3(dir_next, bezt->vec[1], bezt->vec[2]);

  normalize_v3(dir_prev);
  normalize_v3(dir_next);

  cross_v3_v3v3(r_plane, dir_prev, dir_next);
  if (normalize_v3(r_plane) < FLT_EPSILON) {
    BezTriple *bezt_prev = BKE_nurb_bezt_get_prev(nu, bezt);
    BezTriple *bezt_next = BKE_nurb_bezt_get_next(nu, bezt);

    if (bezt_prev) {
      sub_v3_v3v3(dir_prev, bezt_prev->vec[1], bezt->vec[1]);
      normalize_v3(dir_prev);
    }
    if (bezt_next) {
      sub_v3_v3v3(dir_next, bezt->vec[1], bezt_next->vec[1]);
      normalize_v3(dir_next);
    }
    cross_v3_v3v3(r_plane, dir_prev, dir_next);
  }

  /* matches with bones more closely */
  {
    float dir_mid[3], tvec[3];
    add_v3_v3v3(dir_mid, dir_prev, dir_next);
    cross_v3_v3v3(tvec, r_plane, dir_mid);
    copy_v3_v3(r_plane, tvec);
  }

  normalize_v3(r_plane);
}

void BKE_nurb_bpoint_calc_normal(struct Nurb *nu, BPoint *bp, float r_normal[3])
{
  BPoint *bp_prev = BKE_nurb_bpoint_get_prev(nu, bp);
  BPoint *bp_next = BKE_nurb_bpoint_get_next(nu, bp);

  zero_v3(r_normal);

  if (bp_prev) {
    float dir_prev[3];
    sub_v3_v3v3(dir_prev, bp_prev->vec, bp->vec);
    normalize_v3(dir_prev);
    add_v3_v3(r_normal, dir_prev);
  }
  if (bp_next) {
    float dir_next[3];
    sub_v3_v3v3(dir_next, bp->vec, bp_next->vec);
    normalize_v3(dir_next);
    add_v3_v3(r_normal, dir_next);
  }

  normalize_v3(r_normal);
}

void BKE_nurb_bpoint_calc_plane(struct Nurb *nu, BPoint *bp, float r_plane[3])
{
  BPoint *bp_prev = BKE_nurb_bpoint_get_prev(nu, bp);
  BPoint *bp_next = BKE_nurb_bpoint_get_next(nu, bp);

  float dir_prev[3] = {0.0f}, dir_next[3] = {0.0f};

  if (bp_prev) {
    sub_v3_v3v3(dir_prev, bp_prev->vec, bp->vec);
    normalize_v3(dir_prev);
  }
  if (bp_next) {
    sub_v3_v3v3(dir_next, bp->vec, bp_next->vec);
    normalize_v3(dir_next);
  }
  cross_v3_v3v3(r_plane, dir_prev, dir_next);

  /* matches with bones more closely */
  {
    float dir_mid[3], tvec[3];
    add_v3_v3v3(dir_mid, dir_prev, dir_next);
    cross_v3_v3v3(tvec, r_plane, dir_mid);
    copy_v3_v3(r_plane, tvec);
  }

  normalize_v3(r_plane);
}

/* ~~~~~~~~~~~~~~~~~~~~Non Uniform Rational B Spline calculations ~~~~~~~~~~~ */

static void calcknots(float *knots, const int pnts, const short order, const short flag)
{
  /* knots: number of pnts NOT corrected for cyclic */
  const int pnts_order = pnts + order;
  float k;
  int a;

  switch (flag & (CU_NURB_ENDPOINT | CU_NURB_BEZIER)) {
    case CU_NURB_ENDPOINT:
      k = 0.0;
      for (a = 1; a <= pnts_order; a++) {
        knots[a - 1] = k;
        if (a >= order && a <= pnts) {
          k += 1.0f;
        }
      }
      break;
    case CU_NURB_BEZIER:
      /* Warning, the order MUST be 2 or 4,
       * if this is not enforced, the displist will be corrupt */
      if (order == 4) {
        k = 0.34;
        for (a = 0; a < pnts_order; a++) {
          knots[a] = floorf(k);
          k += (1.0f / 3.0f);
        }
      }
      else if (order == 3) {
        k = 0.6f;
        for (a = 0; a < pnts_order; a++) {
          if (a >= order && a <= pnts) {
            k += 0.5f;
          }
          knots[a] = floorf(k);
        }
      }
      else {
        CLOG_ERROR(&LOG, "bez nurb curve order is not 3 or 4, should never happen");
      }
      break;
    default:
      for (a = 0; a < pnts_order; a++) {
        knots[a] = (float)a;
      }
      break;
  }
}

static void makecyclicknots(float *knots, int pnts, short order)
/* pnts, order: number of pnts NOT corrected for cyclic */
{
  int a, b, order2, c;

  if (knots == NULL) {
    return;
  }

  order2 = order - 1;

  /* do first long rows (order -1), remove identical knots at endpoints */
  if (order > 2) {
    b = pnts + order2;
    for (a = 1; a < order2; a++) {
      if (knots[b] != knots[b - a]) {
        break;
      }
    }
    if (a == order2) {
      knots[pnts + order - 2] += 1.0f;
    }
  }

  b = order;
  c = pnts + order + order2;
  for (a = pnts + order2; a < c; a++) {
    knots[a] = knots[a - 1] + (knots[b] - knots[b - 1]);
    b--;
  }
}

static void makeknots(Nurb *nu, short uv)
{
  if (nu->type == CU_NURBS) {
    if (uv == 1) {
      if (nu->knotsu) {
        MEM_freeN(nu->knotsu);
      }
      if (BKE_nurb_check_valid_u(nu)) {
        nu->knotsu = MEM_calloc_arrayN(KNOTSU(nu) + 1, sizeof(float), "makeknots");
        if (nu->flagu & CU_NURB_CYCLIC) {
          calcknots(nu->knotsu, nu->pntsu, nu->orderu, 0); /* cyclic should be uniform */
          makecyclicknots(nu->knotsu, nu->pntsu, nu->orderu);
        }
        else {
          calcknots(nu->knotsu, nu->pntsu, nu->orderu, nu->flagu);
        }
      }
      else {
        nu->knotsu = NULL;
      }
    }
    else if (uv == 2) {
      if (nu->knotsv) {
        MEM_freeN(nu->knotsv);
      }
      if (BKE_nurb_check_valid_v(nu)) {
        nu->knotsv = MEM_calloc_arrayN(KNOTSV(nu) + 1, sizeof(float), "makeknots");
        if (nu->flagv & CU_NURB_CYCLIC) {
          calcknots(nu->knotsv, nu->pntsv, nu->orderv, 0); /* cyclic should be uniform */
          makecyclicknots(nu->knotsv, nu->pntsv, nu->orderv);
        }
        else {
          calcknots(nu->knotsv, nu->pntsv, nu->orderv, nu->flagv);
        }
      }
      else {
        nu->knotsv = NULL;
      }
    }
  }
}

void BKE_nurb_knot_calc_u(Nurb *nu)
{
  makeknots(nu, 1);
}

void BKE_nurb_knot_calc_v(Nurb *nu)
{
  makeknots(nu, 2);
}

static void basisNurb(
    float t, short order, int pnts, const float *knots, float *basis, int *start, int *end)
{
  float d, e;
  int i, i1 = 0, i2 = 0, j, orderpluspnts, opp2, o2;

  orderpluspnts = order + pnts;
  opp2 = orderpluspnts - 1;

  /* this is for float inaccuracy */
  if (t < knots[0]) {
    t = knots[0];
  }
  else if (t > knots[opp2]) {
    t = knots[opp2];
  }

  /* this part is order '1' */
  o2 = order + 1;
  for (i = 0; i < opp2; i++) {
    if (knots[i] != knots[i + 1] && t >= knots[i] && t <= knots[i + 1]) {
      basis[i] = 1.0;
      i1 = i - o2;
      if (i1 < 0) {
        i1 = 0;
      }
      i2 = i;
      i++;
      while (i < opp2) {
        basis[i] = 0.0;
        i++;
      }
      break;
    }

    basis[i] = 0.0;
  }
  basis[i] = 0.0;

  /* this is order 2, 3, ... */
  for (j = 2; j <= order; j++) {

    if (i2 + j >= orderpluspnts) {
      i2 = opp2 - j;
    }

    for (i = i1; i <= i2; i++) {
      if (basis[i] != 0.0f) {
        d = ((t - knots[i]) * basis[i]) / (knots[i + j - 1] - knots[i]);
      }
      else {
        d = 0.0f;
      }

      if (basis[i + 1] != 0.0f) {
        e = ((knots[i + j] - t) * basis[i + 1]) / (knots[i + j] - knots[i + 1]);
      }
      else {
        e = 0.0;
      }

      basis[i] = d + e;
    }
  }

  *start = 1000;
  *end = 0;

  for (i = i1; i <= i2; i++) {
    if (basis[i] > 0.0f) {
      *end = i;
      if (*start == 1000) {
        *start = i;
      }
    }
  }
}

/**
 * \param coord_array: has to be (3 * 4 * resolu * resolv) in size, and zero-ed.
 */
void BKE_nurb_makeFaces(const Nurb *nu, float *coord_array, int rowstride, int resolu, int resolv)
{
  BPoint *bp;
  float *basisu, *basis, *basisv, *sum, *fp, *in;
  float u, v, ustart, uend, ustep, vstart, vend, vstep, sumdiv;
  int i, j, iofs, jofs, cycl, len, curu, curv;
  int istart, iend, jsta, jen, *jstart, *jend, ratcomp;

  int totu = nu->pntsu * resolu, totv = nu->pntsv * resolv;

  if (nu->knotsu == NULL || nu->knotsv == NULL) {
    return;
  }
  if (nu->orderu > nu->pntsu) {
    return;
  }
  if (nu->orderv > nu->pntsv) {
    return;
  }
  if (coord_array == NULL) {
    return;
  }

  /* allocate and initialize */
  len = totu * totv;
  if (len == 0) {
    return;
  }

  sum = (float *)MEM_calloc_arrayN(len, sizeof(float), "makeNurbfaces1");

  bp = nu->bp;
  i = nu->pntsu * nu->pntsv;
  ratcomp = 0;
  while (i--) {
    if (bp->vec[3] != 1.0f) {
      ratcomp = 1;
      break;
    }
    bp++;
  }

  fp = nu->knotsu;
  ustart = fp[nu->orderu - 1];
  if (nu->flagu & CU_NURB_CYCLIC) {
    uend = fp[nu->pntsu + nu->orderu - 1];
  }
  else {
    uend = fp[nu->pntsu];
  }
  ustep = (uend - ustart) / ((nu->flagu & CU_NURB_CYCLIC) ? totu : totu - 1);

  basisu = (float *)MEM_malloc_arrayN(KNOTSU(nu), sizeof(float), "makeNurbfaces3");

  fp = nu->knotsv;
  vstart = fp[nu->orderv - 1];

  if (nu->flagv & CU_NURB_CYCLIC) {
    vend = fp[nu->pntsv + nu->orderv - 1];
  }
  else {
    vend = fp[nu->pntsv];
  }
  vstep = (vend - vstart) / ((nu->flagv & CU_NURB_CYCLIC) ? totv : totv - 1);

  len = KNOTSV(nu);
  basisv = (float *)MEM_malloc_arrayN(len * totv, sizeof(float), "makeNurbfaces3");
  jstart = (int *)MEM_malloc_arrayN(totv, sizeof(float), "makeNurbfaces4");
  jend = (int *)MEM_malloc_arrayN(totv, sizeof(float), "makeNurbfaces5");

  /* precalculation of basisv and jstart, jend */
  if (nu->flagv & CU_NURB_CYCLIC) {
    cycl = nu->orderv - 1;
  }
  else {
    cycl = 0;
  }
  v = vstart;
  basis = basisv;
  curv = totv;
  while (curv--) {
    basisNurb(v, nu->orderv, nu->pntsv + cycl, nu->knotsv, basis, jstart + curv, jend + curv);
    basis += KNOTSV(nu);
    v += vstep;
  }

  if (nu->flagu & CU_NURB_CYCLIC) {
    cycl = nu->orderu - 1;
  }
  else {
    cycl = 0;
  }
  in = coord_array;
  u = ustart;
  curu = totu;
  while (curu--) {
    basisNurb(u, nu->orderu, nu->pntsu + cycl, nu->knotsu, basisu, &istart, &iend);

    basis = basisv;
    curv = totv;
    while (curv--) {
      jsta = jstart[curv];
      jen = jend[curv];

      /* calculate sum */
      sumdiv = 0.0;
      fp = sum;

      for (j = jsta; j <= jen; j++) {

        if (j >= nu->pntsv) {
          jofs = (j - nu->pntsv);
        }
        else {
          jofs = j;
        }
        bp = nu->bp + nu->pntsu * jofs + istart - 1;

        for (i = istart; i <= iend; i++, fp++) {
          if (i >= nu->pntsu) {
            iofs = i - nu->pntsu;
            bp = nu->bp + nu->pntsu * jofs + iofs;
          }
          else {
            bp++;
          }

          if (ratcomp) {
            *fp = basisu[i] * basis[j] * bp->vec[3];
            sumdiv += *fp;
          }
          else {
            *fp = basisu[i] * basis[j];
          }
        }
      }

      if (ratcomp) {
        fp = sum;
        for (j = jsta; j <= jen; j++) {
          for (i = istart; i <= iend; i++, fp++) {
            *fp /= sumdiv;
          }
        }
      }

      zero_v3(in);

      /* one! (1.0) real point now */
      fp = sum;
      for (j = jsta; j <= jen; j++) {

        if (j >= nu->pntsv) {
          jofs = (j - nu->pntsv);
        }
        else {
          jofs = j;
        }
        bp = nu->bp + nu->pntsu * jofs + istart - 1;

        for (i = istart; i <= iend; i++, fp++) {
          if (i >= nu->pntsu) {
            iofs = i - nu->pntsu;
            bp = nu->bp + nu->pntsu * jofs + iofs;
          }
          else {
            bp++;
          }

          if (*fp != 0.0f) {
            madd_v3_v3fl(in, bp->vec, *fp);
          }
        }
      }

      in += 3;
      basis += KNOTSV(nu);
    }
    u += ustep;
    if (rowstride != 0) {
      in = (float *)(((unsigned char *)in) + (rowstride - 3 * totv * sizeof(*in)));
    }
  }

  /* free */
  MEM_freeN(sum);
  MEM_freeN(basisu);
  MEM_freeN(basisv);
  MEM_freeN(jstart);
  MEM_freeN(jend);
}

/**
 * \param coord_array: Has to be 3 * 4 * pntsu * resolu in size and zero-ed
 * \param tilt_array: set when non-NULL
 * \param radius_array: set when non-NULL
 */
void BKE_nurb_makeCurve(const Nurb *nu,
                        float *coord_array,
                        float *tilt_array,
                        float *radius_array,
                        float *weight_array,
                        int resolu,
                        int stride)
{
  const float eps = 1e-6f;
  BPoint *bp;
  float u, ustart, uend, ustep, sumdiv;
  float *basisu, *sum, *fp;
  float *coord_fp = coord_array, *tilt_fp = tilt_array, *radius_fp = radius_array,
        *weight_fp = weight_array;
  int i, len, istart, iend, cycl;

  if (nu->knotsu == NULL) {
    return;
  }
  if (nu->orderu > nu->pntsu) {
    return;
  }
  if (coord_array == NULL) {
    return;
  }

  /* allocate and initialize */
  len = nu->pntsu;
  if (len == 0) {
    return;
  }
  sum = (float *)MEM_calloc_arrayN(len, sizeof(float), "makeNurbcurve1");

  resolu = (resolu * SEGMENTSU(nu));

  if (resolu == 0) {
    MEM_freeN(sum);
    return;
  }

  fp = nu->knotsu;
  ustart = fp[nu->orderu - 1];
  if (nu->flagu & CU_NURB_CYCLIC) {
    uend = fp[nu->pntsu + nu->orderu - 1];
  }
  else {
    uend = fp[nu->pntsu];
  }
  ustep = (uend - ustart) / (resolu - ((nu->flagu & CU_NURB_CYCLIC) ? 0 : 1));

  basisu = (float *)MEM_malloc_arrayN(KNOTSU(nu), sizeof(float), "makeNurbcurve3");

  if (nu->flagu & CU_NURB_CYCLIC) {
    cycl = nu->orderu - 1;
  }
  else {
    cycl = 0;
  }

  u = ustart;
  while (resolu--) {
    basisNurb(u, nu->orderu, nu->pntsu + cycl, nu->knotsu, basisu, &istart, &iend);

    /* calc sum */
    sumdiv = 0.0;
    fp = sum;
    bp = nu->bp + istart - 1;
    for (i = istart; i <= iend; i++, fp++) {
      if (i >= nu->pntsu) {
        bp = nu->bp + (i - nu->pntsu);
      }
      else {
        bp++;
      }

      *fp = basisu[i] * bp->vec[3];
      sumdiv += *fp;
    }
    if ((sumdiv != 0.0f) && (sumdiv < 1.0f - eps || sumdiv > 1.0f + eps)) {
      /* is normalizing needed? */
      fp = sum;
      for (i = istart; i <= iend; i++, fp++) {
        *fp /= sumdiv;
      }
    }

    zero_v3(coord_fp);

    /* one! (1.0) real point */
    fp = sum;
    bp = nu->bp + istart - 1;
    for (i = istart; i <= iend; i++, fp++) {
      if (i >= nu->pntsu) {
        bp = nu->bp + (i - nu->pntsu);
      }
      else {
        bp++;
      }

      if (*fp != 0.0f) {
        madd_v3_v3fl(coord_fp, bp->vec, *fp);

        if (tilt_fp) {
          (*tilt_fp) += (*fp) * bp->tilt;
        }

        if (radius_fp) {
          (*radius_fp) += (*fp) * bp->radius;
        }

        if (weight_fp) {
          (*weight_fp) += (*fp) * bp->weight;
        }
      }
    }

    coord_fp = POINTER_OFFSET(coord_fp, stride);

    if (tilt_fp) {
      tilt_fp = POINTER_OFFSET(tilt_fp, stride);
    }
    if (radius_fp) {
      radius_fp = POINTER_OFFSET(radius_fp, stride);
    }
    if (weight_fp) {
      weight_fp = POINTER_OFFSET(weight_fp, stride);
    }

    u += ustep;
  }

  /* free */
  MEM_freeN(sum);
  MEM_freeN(basisu);
}

/**
 * Calculate the length for arrays filled in by #BKE_curve_calc_coords_axis.
 */
unsigned int BKE_curve_calc_coords_axis_len(const unsigned int bezt_array_len,
                                            const unsigned int resolu,
                                            const bool is_cyclic,
                                            const bool use_cyclic_duplicate_endpoint)
{
  const unsigned int segments = bezt_array_len - (is_cyclic ? 0 : 1);
  const unsigned int points_len = (segments * resolu) +
                                  (is_cyclic ? (use_cyclic_duplicate_endpoint) : 1);
  return points_len;
}

/**
 * Calculate an array for the entire curve (cyclic or non-cyclic).
 * \note Call for each axis.
 *
 * \param use_cyclic_duplicate_endpoint: Duplicate values at the beginning & end of the array.
 */
void BKE_curve_calc_coords_axis(const BezTriple *bezt_array,
                                const unsigned int bezt_array_len,
                                const unsigned int resolu,
                                const bool is_cyclic,
                                const bool use_cyclic_duplicate_endpoint,
                                /* array params */
                                const unsigned int axis,
                                const unsigned int stride,
                                float *r_points)
{
  const unsigned int points_len = BKE_curve_calc_coords_axis_len(
      bezt_array_len, resolu, is_cyclic, use_cyclic_duplicate_endpoint);
  float *r_points_offset = r_points;

  const unsigned int resolu_stride = resolu * stride;
  const unsigned int bezt_array_last = bezt_array_len - 1;

  for (unsigned int i = 0; i < bezt_array_last; i++) {
    const BezTriple *bezt_curr = &bezt_array[i];
    const BezTriple *bezt_next = &bezt_array[i + 1];
    BKE_curve_forward_diff_bezier(bezt_curr->vec[1][axis],
                                  bezt_curr->vec[2][axis],
                                  bezt_next->vec[0][axis],
                                  bezt_next->vec[1][axis],
                                  r_points_offset,
                                  (int)resolu,
                                  stride);
    r_points_offset = POINTER_OFFSET(r_points_offset, resolu_stride);
  }

  if (is_cyclic) {
    const BezTriple *bezt_curr = &bezt_array[bezt_array_last];
    const BezTriple *bezt_next = &bezt_array[0];
    BKE_curve_forward_diff_bezier(bezt_curr->vec[1][axis],
                                  bezt_curr->vec[2][axis],
                                  bezt_next->vec[0][axis],
                                  bezt_next->vec[1][axis],
                                  r_points_offset,
                                  (int)resolu,
                                  stride);
    r_points_offset = POINTER_OFFSET(r_points_offset, resolu_stride);
    if (use_cyclic_duplicate_endpoint) {
      *r_points_offset = *r_points;
      r_points_offset = POINTER_OFFSET(r_points_offset, stride);
    }
  }
  else {
    float *r_points_last = POINTER_OFFSET(r_points, bezt_array_last * resolu_stride);
    *r_points_last = bezt_array[bezt_array_last].vec[1][axis];
    r_points_offset = POINTER_OFFSET(r_points_offset, stride);
  }

  BLI_assert(POINTER_OFFSET(r_points, points_len * stride) == r_points_offset);
  UNUSED_VARS_NDEBUG(points_len);
}

/* forward differencing method for bezier curve */
void BKE_curve_forward_diff_bezier(
    float q0, float q1, float q2, float q3, float *p, int it, int stride)
{
  float rt0, rt1, rt2, rt3, f;
  int a;

  f = (float)it;
  rt0 = q0;
  rt1 = 3.0f * (q1 - q0) / f;
  f *= f;
  rt2 = 3.0f * (q0 - 2.0f * q1 + q2) / f;
  f *= it;
  rt3 = (q3 - q0 + 3.0f * (q1 - q2)) / f;

  q0 = rt0;
  q1 = rt1 + rt2 + rt3;
  q2 = 2 * rt2 + 6 * rt3;
  q3 = 6 * rt3;

  for (a = 0; a <= it; a++) {
    *p = q0;
    p = POINTER_OFFSET(p, stride);
    q0 += q1;
    q1 += q2;
    q2 += q3;
  }
}

/* forward differencing method for first derivative of cubic bezier curve */
void BKE_curve_forward_diff_tangent_bezier(
    float q0, float q1, float q2, float q3, float *p, int it, int stride)
{
  float rt0, rt1, rt2, f;
  int a;

  f = 1.0f / (float)it;

  rt0 = 3.0f * (q1 - q0);
  rt1 = f * (3.0f * (q3 - q0) + 9.0f * (q1 - q2));
  rt2 = 6.0f * (q0 + q2) - 12.0f * q1;

  q0 = rt0;
  q1 = f * (rt1 + rt2);
  q2 = 2.0f * f * rt1;

  for (a = 0; a <= it; a++) {
    *p = q0;
    p = POINTER_OFFSET(p, stride);
    q0 += q1;
    q1 += q2;
  }
}

static void forward_diff_bezier_cotangent(const float p0[3],
                                          const float p1[3],
                                          const float p2[3],
                                          const float p3[3],
                                          float p[3],
                                          int it,
                                          int stride)
{
  /* note that these are not perpendicular to the curve
   * they need to be rotated for this,
   *
   * This could also be optimized like BKE_curve_forward_diff_bezier */
  for (int a = 0; a <= it; a++) {
    float t = (float)a / (float)it;

    for (int i = 0; i < 3; i++) {
      p[i] = (-6.0f * t + 6.0f) * p0[i] + (18.0f * t - 12.0f) * p1[i] +
             (-18.0f * t + 6.0f) * p2[i] + (6.0f * t) * p3[i];
    }
    normalize_v3(p);
    p = POINTER_OFFSET(p, stride);
  }
}

static int cu_isectLL(const float v1[3],
                      const float v2[3],
                      const float v3[3],
                      const float v4[3],
                      short cox,
                      short coy,
                      float *lambda,
                      float *mu,
                      float vec[3])
{
  /* return:
   * -1: collinear
   *  0: no intersection of segments
   *  1: exact intersection of segments
   *  2: cross-intersection of segments
   */
  float deler;

  deler = (v1[cox] - v2[cox]) * (v3[coy] - v4[coy]) - (v3[cox] - v4[cox]) * (v1[coy] - v2[coy]);
  if (deler == 0.0f) {
    return -1;
  }

  *lambda = (v1[coy] - v3[coy]) * (v3[cox] - v4[cox]) - (v1[cox] - v3[cox]) * (v3[coy] - v4[coy]);
  *lambda = -(*lambda / deler);

  deler = v3[coy] - v4[coy];
  if (deler == 0) {
    deler = v3[cox] - v4[cox];
    *mu = -(*lambda * (v2[cox] - v1[cox]) + v1[cox] - v3[cox]) / deler;
  }
  else {
    *mu = -(*lambda * (v2[coy] - v1[coy]) + v1[coy] - v3[coy]) / deler;
  }
  vec[cox] = *lambda * (v2[cox] - v1[cox]) + v1[cox];
  vec[coy] = *lambda * (v2[coy] - v1[coy]) + v1[coy];

  if (*lambda >= 0.0f && *lambda <= 1.0f && *mu >= 0.0f && *mu <= 1.0f) {
    if (*lambda == 0.0f || *lambda == 1.0f || *mu == 0.0f || *mu == 1.0f) {
      return 1;
    }
    return 2;
  }
  return 0;
}

static bool bevelinside(BevList *bl1, BevList *bl2)
{
  /* is bl2 INSIDE bl1 ? with left-right method and "lambda's" */
  /* returns '1' if correct hole  */
  BevPoint *bevp, *prevbevp;
  float min, max, vec[3], hvec1[3], hvec2[3], lab, mu;
  int nr, links = 0, rechts = 0, mode;

  /* take first vertex of possible hole */

  bevp = bl2->bevpoints;
  hvec1[0] = bevp->vec[0];
  hvec1[1] = bevp->vec[1];
  hvec1[2] = 0.0;
  copy_v3_v3(hvec2, hvec1);
  hvec2[0] += 1000;

  /* test it with all edges of potential surrounding poly */
  /* count number of transitions left-right  */

  bevp = bl1->bevpoints;
  nr = bl1->nr;
  prevbevp = bevp + (nr - 1);

  while (nr--) {
    min = prevbevp->vec[1];
    max = bevp->vec[1];
    if (max < min) {
      min = max;
      max = prevbevp->vec[1];
    }
    if (min != max) {
      if (min <= hvec1[1] && max >= hvec1[1]) {
        /* there's a transition, calc intersection point */
        mode = cu_isectLL(prevbevp->vec, bevp->vec, hvec1, hvec2, 0, 1, &lab, &mu, vec);
        /* if lab==0.0 or lab==1.0 then the edge intersects exactly a transition
         * only allow for one situation: we choose lab= 1.0
         */
        if (mode >= 0 && lab != 0.0f) {
          if (vec[0] < hvec1[0]) {
            links++;
          }
          else {
            rechts++;
          }
        }
      }
    }
    prevbevp = bevp;
    bevp++;
  }

  return (links & 1) && (rechts & 1);
}

struct BevelSort {
  BevList *bl;
  float left;
  int dir;
};

static int vergxcobev(const void *a1, const void *a2)
{
  const struct BevelSort *x1 = a1, *x2 = a2;

  if (x1->left > x2->left) {
    return 1;
  }
  if (x1->left < x2->left) {
    return -1;
  }
  return 0;
}

/* this function cannot be replaced with atan2, but why? */

static void calc_bevel_sin_cos(
    float x1, float y1, float x2, float y2, float *r_sina, float *r_cosa)
{
  float t01, t02, x3, y3;

  t01 = sqrtf(x1 * x1 + y1 * y1);
  t02 = sqrtf(x2 * x2 + y2 * y2);
  if (t01 == 0.0f) {
    t01 = 1.0f;
  }
  if (t02 == 0.0f) {
    t02 = 1.0f;
  }

  x1 /= t01;
  y1 /= t01;
  x2 /= t02;
  y2 /= t02;

  t02 = x1 * x2 + y1 * y2;
  if (fabsf(t02) >= 1.0f) {
    t02 = M_PI_2;
  }
  else {
    t02 = (saacos(t02)) / 2.0f;
  }

  t02 = sinf(t02);
  if (t02 == 0.0f) {
    t02 = 1.0f;
  }

  x3 = x1 - x2;
  y3 = y1 - y2;
  if (x3 == 0 && y3 == 0) {
    x3 = y1;
    y3 = -x1;
  }
  else {
    t01 = sqrtf(x3 * x3 + y3 * y3);
    x3 /= t01;
    y3 /= t01;
  }

  *r_sina = -y3 / t02;
  *r_cosa = x3 / t02;
}

static void tilt_bezpart(BezTriple *prevbezt,
                         BezTriple *bezt,
                         Nurb *nu,
                         float *tilt_array,
                         float *radius_array,
                         float *weight_array,
                         int resolu,
                         int stride)
{
  BezTriple *pprev, *next, *last;
  float fac, dfac, t[4];
  int a;

  if (tilt_array == NULL && radius_array == NULL) {
    return;
  }

  last = nu->bezt + (nu->pntsu - 1);

  /* returns a point */
  if (prevbezt == nu->bezt) {
    if (nu->flagu & CU_NURB_CYCLIC) {
      pprev = last;
    }
    else {
      pprev = prevbezt;
    }
  }
  else {
    pprev = prevbezt - 1;
  }

  /* next point */
  if (bezt == last) {
    if (nu->flagu & CU_NURB_CYCLIC) {
      next = nu->bezt;
    }
    else {
      next = bezt;
    }
  }
  else {
    next = bezt + 1;
  }

  fac = 0.0;
  dfac = 1.0f / (float)resolu;

  for (a = 0; a < resolu; a++, fac += dfac) {
    if (tilt_array) {
      if (nu->tilt_interp == KEY_CU_EASE) {
        /* May as well support for tilt also 2.47 ease interp. */
        *tilt_array = prevbezt->tilt +
                      (bezt->tilt - prevbezt->tilt) * (3.0f * fac * fac - 2.0f * fac * fac * fac);
      }
      else {
        key_curve_position_weights(fac, t, nu->tilt_interp);
        *tilt_array = t[0] * pprev->tilt + t[1] * prevbezt->tilt + t[2] * bezt->tilt +
                      t[3] * next->tilt;
      }

      tilt_array = POINTER_OFFSET(tilt_array, stride);
    }

    if (radius_array) {
      if (nu->radius_interp == KEY_CU_EASE) {
        /* Support 2.47 ease interp
         * Note! - this only takes the 2 points into account,
         * giving much more localized results to changes in radius, sometimes you want that */
        *radius_array = prevbezt->radius + (bezt->radius - prevbezt->radius) *
                                               (3.0f * fac * fac - 2.0f * fac * fac * fac);
      }
      else {

        /* reuse interpolation from tilt if we can */
        if (tilt_array == NULL || nu->tilt_interp != nu->radius_interp) {
          key_curve_position_weights(fac, t, nu->radius_interp);
        }
        *radius_array = t[0] * pprev->radius + t[1] * prevbezt->radius + t[2] * bezt->radius +
                        t[3] * next->radius;
      }

      radius_array = POINTER_OFFSET(radius_array, stride);
    }

    if (weight_array) {
      /* basic interpolation for now, could copy tilt interp too  */
      *weight_array = prevbezt->weight + (bezt->weight - prevbezt->weight) *
                                             (3.0f * fac * fac - 2.0f * fac * fac * fac);

      weight_array = POINTER_OFFSET(weight_array, stride);
    }
  }
}

/* make_bevel_list_3D_* funcs, at a minimum these must
 * fill in the bezp->quat and bezp->dir values */

/* utility for make_bevel_list_3D_* funcs */
static void bevel_list_calc_bisect(BevList *bl)
{
  BevPoint *bevp2, *bevp1, *bevp0;
  int nr;
  bool is_cyclic = bl->poly != -1;

  if (is_cyclic) {
    bevp2 = bl->bevpoints;
    bevp1 = bevp2 + (bl->nr - 1);
    bevp0 = bevp1 - 1;
    nr = bl->nr;
  }
  else {
    /* If spline is not cyclic, direction of first and
     * last bevel points matches direction of CV handle.
     *
     * This is getting calculated earlier when we know
     * CV's handles and here we might simply skip evaluation
     * of direction for this guys.
     */

    bevp0 = bl->bevpoints;
    bevp1 = bevp0 + 1;
    bevp2 = bevp1 + 1;

    nr = bl->nr - 2;
  }

  while (nr--) {
    /* totally simple */
    bisect_v3_v3v3v3(bevp1->dir, bevp0->vec, bevp1->vec, bevp2->vec);

    bevp0 = bevp1;
    bevp1 = bevp2;
    bevp2++;
  }
}
static void bevel_list_flip_tangents(BevList *bl)
{
  BevPoint *bevp2, *bevp1, *bevp0;
  int nr;

  bevp2 = bl->bevpoints;
  bevp1 = bevp2 + (bl->nr - 1);
  bevp0 = bevp1 - 1;

  nr = bl->nr;
  while (nr--) {
    if (angle_normalized_v3v3(bevp0->tan, bevp1->tan) > DEG2RADF(90.0f)) {
      negate_v3(bevp1->tan);
    }

    bevp0 = bevp1;
    bevp1 = bevp2;
    bevp2++;
  }
}
/* apply user tilt */
static void bevel_list_apply_tilt(BevList *bl)
{
  BevPoint *bevp2, *bevp1;
  int nr;
  float q[4];

  bevp2 = bl->bevpoints;
  bevp1 = bevp2 + (bl->nr - 1);

  nr = bl->nr;
  while (nr--) {
    axis_angle_to_quat(q, bevp1->dir, bevp1->tilt);
    mul_qt_qtqt(bevp1->quat, q, bevp1->quat);
    normalize_qt(bevp1->quat);

    bevp1 = bevp2;
    bevp2++;
  }
}
/* smooth quats, this function should be optimized, it can get slow with many iterations. */
static void bevel_list_smooth(BevList *bl, int smooth_iter)
{
  BevPoint *bevp2, *bevp1, *bevp0;
  int nr;

  float q[4];
  float bevp0_quat[4];
  int a;

  for (a = 0; a < smooth_iter; a++) {
    bevp2 = bl->bevpoints;
    bevp1 = bevp2 + (bl->nr - 1);
    bevp0 = bevp1 - 1;

    nr = bl->nr;

    if (bl->poly == -1) { /* check its not cyclic */
      /* skip the first point */
      /* bevp0 = bevp1; */
      bevp1 = bevp2;
      bevp2++;
      nr--;

      bevp0 = bevp1;
      bevp1 = bevp2;
      bevp2++;
      nr--;
    }

    copy_qt_qt(bevp0_quat, bevp0->quat);

    while (nr--) {
      /* interpolate quats */
      float zaxis[3] = {0, 0, 1}, cross[3], q2[4];
      interp_qt_qtqt(q, bevp0_quat, bevp2->quat, 0.5);
      normalize_qt(q);

      mul_qt_v3(q, zaxis);
      cross_v3_v3v3(cross, zaxis, bevp1->dir);
      axis_angle_to_quat(q2, cross, angle_normalized_v3v3(zaxis, bevp1->dir));
      normalize_qt(q2);

      copy_qt_qt(bevp0_quat, bevp1->quat);
      mul_qt_qtqt(q, q2, q);
      interp_qt_qtqt(bevp1->quat, bevp1->quat, q, 0.5);
      normalize_qt(bevp1->quat);

      /* bevp0 = bevp1; */ /* UNUSED */
      bevp1 = bevp2;
      bevp2++;
    }
  }
}

static void make_bevel_list_3D_zup(BevList *bl)
{
  BevPoint *bevp = bl->bevpoints;
  int nr = bl->nr;

  bevel_list_calc_bisect(bl);

  while (nr--) {
    vec_to_quat(bevp->quat, bevp->dir, 5, 1);
    bevp++;
  }
}

static void minimum_twist_between_two_points(BevPoint *current_point, BevPoint *previous_point)
{
  float angle = angle_normalized_v3v3(previous_point->dir, current_point->dir);
  float q[4];

  if (angle > 0.0f) { /* otherwise we can keep as is */
    float cross_tmp[3];
    cross_v3_v3v3(cross_tmp, previous_point->dir, current_point->dir);
    axis_angle_to_quat(q, cross_tmp, angle);
    mul_qt_qtqt(current_point->quat, q, previous_point->quat);
  }
  else {
    copy_qt_qt(current_point->quat, previous_point->quat);
  }
}

static void make_bevel_list_3D_minimum_twist(BevList *bl)
{
  BevPoint *bevp2, *bevp1, *bevp0; /* standard for all make_bevel_list_3D_* funcs */
  int nr;
  float q[4];

  bevel_list_calc_bisect(bl);

  bevp2 = bl->bevpoints;
  bevp1 = bevp2 + (bl->nr - 1);
  bevp0 = bevp1 - 1;

  nr = bl->nr;
  while (nr--) {

    if (nr + 3 > bl->nr) { /* first time and second time, otherwise first point adjusts last */
      vec_to_quat(bevp1->quat, bevp1->dir, 5, 1);
    }
    else {
      minimum_twist_between_two_points(bevp1, bevp0);
    }

    bevp0 = bevp1;
    bevp1 = bevp2;
    bevp2++;
  }

  if (bl->poly != -1) { /* check for cyclic */

    /* Need to correct for the start/end points not matching
     * do this by calculating the tilt angle difference, then apply
     * the rotation gradually over the entire curve
     *
     * note that the split is between last and second last, rather than first/last as youd expect.
     *
     * real order is like this
     * 0,1,2,3,4 --> 1,2,3,4,0
     *
     * this is why we compare last with second last
     * */
    float vec_1[3] = {0, 1, 0}, vec_2[3] = {0, 1, 0}, angle, ang_fac, cross_tmp[3];

    BevPoint *bevp_first;
    BevPoint *bevp_last;

    bevp_first = bl->bevpoints;
    bevp_first += bl->nr - 1;
    bevp_last = bevp_first;
    bevp_last--;

    /* quats and vec's are normalized, should not need to re-normalize */
    mul_qt_v3(bevp_first->quat, vec_1);
    mul_qt_v3(bevp_last->quat, vec_2);
    normalize_v3(vec_1);
    normalize_v3(vec_2);

    /* align the vector, can avoid this and it looks 98% OK but
     * better to align the angle quat roll's before comparing */
    {
      cross_v3_v3v3(cross_tmp, bevp_last->dir, bevp_first->dir);
      angle = angle_normalized_v3v3(bevp_first->dir, bevp_last->dir);
      axis_angle_to_quat(q, cross_tmp, angle);
      mul_qt_v3(q, vec_2);
    }

    angle = angle_normalized_v3v3(vec_1, vec_2);

    /* flip rotation if needs be */
    cross_v3_v3v3(cross_tmp, vec_1, vec_2);
    normalize_v3(cross_tmp);
    if (angle_normalized_v3v3(bevp_first->dir, cross_tmp) < DEG2RADF(90.0f)) {
      angle = -angle;
    }

    bevp2 = bl->bevpoints;
    bevp1 = bevp2 + (bl->nr - 1);
    bevp0 = bevp1 - 1;

    nr = bl->nr;
    while (nr--) {
      ang_fac = angle * (1.0f - ((float)nr / bl->nr)); /* also works */

      axis_angle_to_quat(q, bevp1->dir, ang_fac);
      mul_qt_qtqt(bevp1->quat, q, bevp1->quat);

      bevp0 = bevp1;
      bevp1 = bevp2;
      bevp2++;
    }
  }
  else {
    /* Need to correct quat for the first/last point,
     * this is so because previously it was only calculated
     * using its own direction, which might not correspond
     * the twist of neighbor point.
     */
    bevp1 = bl->bevpoints;
    bevp0 = bevp1 + 1;
    minimum_twist_between_two_points(bevp1, bevp0);

    bevp2 = bl->bevpoints;
    bevp1 = bevp2 + (bl->nr - 1);
    bevp0 = bevp1 - 1;
    minimum_twist_between_two_points(bevp1, bevp0);
  }
}

static void make_bevel_list_3D_tangent(BevList *bl)
{
  BevPoint *bevp2, *bevp1, *bevp0; /* standard for all make_bevel_list_3D_* funcs */
  int nr;

  float bevp0_tan[3];

  bevel_list_calc_bisect(bl);
  bevel_list_flip_tangents(bl);

  /* correct the tangents */
  bevp2 = bl->bevpoints;
  bevp1 = bevp2 + (bl->nr - 1);
  bevp0 = bevp1 - 1;

  nr = bl->nr;
  while (nr--) {
    float cross_tmp[3];
    cross_v3_v3v3(cross_tmp, bevp1->tan, bevp1->dir);
    cross_v3_v3v3(bevp1->tan, cross_tmp, bevp1->dir);
    normalize_v3(bevp1->tan);

    bevp0 = bevp1;
    bevp1 = bevp2;
    bevp2++;
  }

  /* now for the real twist calc */
  bevp2 = bl->bevpoints;
  bevp1 = bevp2 + (bl->nr - 1);
  bevp0 = bevp1 - 1;

  copy_v3_v3(bevp0_tan, bevp0->tan);

  nr = bl->nr;
  while (nr--) {
    /* make perpendicular, modify tan in place, is ok */
    float cross_tmp[3];
    const float zero[3] = {0, 0, 0};

    cross_v3_v3v3(cross_tmp, bevp1->tan, bevp1->dir);
    normalize_v3(cross_tmp);
    tri_to_quat(bevp1->quat, zero, cross_tmp, bevp1->tan); /* XXX - could be faster */

    /* bevp0 = bevp1; */ /* UNUSED */
    bevp1 = bevp2;
    bevp2++;
  }
}

static void make_bevel_list_3D(BevList *bl, int smooth_iter, int twist_mode)
{
  switch (twist_mode) {
    case CU_TWIST_TANGENT:
      make_bevel_list_3D_tangent(bl);
      break;
    case CU_TWIST_MINIMUM:
      make_bevel_list_3D_minimum_twist(bl);
      break;
    default: /* CU_TWIST_Z_UP default, pre 2.49c */
      make_bevel_list_3D_zup(bl);
      break;
  }

  if (smooth_iter) {
    bevel_list_smooth(bl, smooth_iter);
  }

  bevel_list_apply_tilt(bl);
}

/* only for 2 points */
static void make_bevel_list_segment_3D(BevList *bl)
{
  float q[4];

  BevPoint *bevp2 = bl->bevpoints;
  BevPoint *bevp1 = bevp2 + 1;

  /* simple quat/dir */
  sub_v3_v3v3(bevp1->dir, bevp1->vec, bevp2->vec);
  normalize_v3(bevp1->dir);

  vec_to_quat(bevp1->quat, bevp1->dir, 5, 1);

  axis_angle_to_quat(q, bevp1->dir, bevp1->tilt);
  mul_qt_qtqt(bevp1->quat, q, bevp1->quat);
  normalize_qt(bevp1->quat);
  copy_v3_v3(bevp2->dir, bevp1->dir);
  copy_qt_qt(bevp2->quat, bevp1->quat);
}

/* only for 2 points */
static void make_bevel_list_segment_2D(BevList *bl)
{
  BevPoint *bevp2 = bl->bevpoints;
  BevPoint *bevp1 = bevp2 + 1;

  const float x1 = bevp1->vec[0] - bevp2->vec[0];
  const float y1 = bevp1->vec[1] - bevp2->vec[1];

  calc_bevel_sin_cos(x1, y1, -x1, -y1, &(bevp1->sina), &(bevp1->cosa));
  bevp2->sina = bevp1->sina;
  bevp2->cosa = bevp1->cosa;

  /* fill in dir & quat */
  make_bevel_list_segment_3D(bl);
}

static void make_bevel_list_2D(BevList *bl)
{
  /* note: bevp->dir and bevp->quat are not needed for beveling but are
   * used when making a path from a 2D curve, therefore they need to be set - Campbell */

  BevPoint *bevp0, *bevp1, *bevp2;
  int nr;

  if (bl->poly != -1) {
    bevp2 = bl->bevpoints;
    bevp1 = bevp2 + (bl->nr - 1);
    bevp0 = bevp1 - 1;
    nr = bl->nr;
  }
  else {
    bevp0 = bl->bevpoints;
    bevp1 = bevp0 + 1;
    bevp2 = bevp1 + 1;

    nr = bl->nr - 2;
  }

  while (nr--) {
    const float x1 = bevp1->vec[0] - bevp0->vec[0];
    const float x2 = bevp1->vec[0] - bevp2->vec[0];
    const float y1 = bevp1->vec[1] - bevp0->vec[1];
    const float y2 = bevp1->vec[1] - bevp2->vec[1];

    calc_bevel_sin_cos(x1, y1, x2, y2, &(bevp1->sina), &(bevp1->cosa));

    /* from: make_bevel_list_3D_zup, could call but avoid a second loop.
     * no need for tricky tilt calculation as with 3D curves */
    bisect_v3_v3v3v3(bevp1->dir, bevp0->vec, bevp1->vec, bevp2->vec);
    vec_to_quat(bevp1->quat, bevp1->dir, 5, 1);
    /* done with inline make_bevel_list_3D_zup */

    bevp0 = bevp1;
    bevp1 = bevp2;
    bevp2++;
  }

  /* correct non-cyclic cases */
  if (bl->poly == -1) {
    BevPoint *bevp;
    float angle;

    /* first */
    bevp = bl->bevpoints;
    angle = atan2f(bevp->dir[0], bevp->dir[1]) - (float)M_PI_2;
    bevp->sina = sinf(angle);
    bevp->cosa = cosf(angle);
    vec_to_quat(bevp->quat, bevp->dir, 5, 1);

    /* last */
    bevp = bl->bevpoints;
    bevp += (bl->nr - 1);
    angle = atan2f(bevp->dir[0], bevp->dir[1]) - (float)M_PI_2;
    bevp->sina = sinf(angle);
    bevp->cosa = cosf(angle);
    vec_to_quat(bevp->quat, bevp->dir, 5, 1);
  }
}

static void bevlist_firstlast_direction_calc_from_bpoint(Nurb *nu, BevList *bl)
{
  if (nu->pntsu > 1) {
    BPoint *first_bp = nu->bp, *last_bp = nu->bp + (nu->pntsu - 1);
    BevPoint *first_bevp, *last_bevp;

    first_bevp = bl->bevpoints;
    last_bevp = first_bevp + (bl->nr - 1);

    sub_v3_v3v3(first_bevp->dir, (first_bp + 1)->vec, first_bp->vec);
    normalize_v3(first_bevp->dir);

    sub_v3_v3v3(last_bevp->dir, last_bp->vec, (last_bp - 1)->vec);
    normalize_v3(last_bevp->dir);
  }
}

void BKE_curve_bevelList_free(ListBase *bev)
{
  LISTBASE_FOREACH_MUTABLE (BevList *, bl, bev) {
    if (bl->seglen != NULL) {
      MEM_freeN(bl->seglen);
    }
    if (bl->segbevcount != NULL) {
      MEM_freeN(bl->segbevcount);
    }
    if (bl->bevpoints != NULL) {
      MEM_freeN(bl->bevpoints);
    }
    MEM_freeN(bl);
  }

  BLI_listbase_clear(bev);
}

void BKE_curve_bevelList_make(Object *ob, ListBase *nurbs, bool for_render)
{
  /*
   * - convert all curves to polys, with indication of resol and flags for double-vertices
   * - possibly; do a smart vertice removal (in case Nurb)
   * - separate in individual blocks with BoundBox
   * - AutoHole detection
   */

  /* this function needs an object, because of tflag and upflag */
  Curve *cu = ob->data;
  BezTriple *bezt, *prevbezt;
  BPoint *bp;
  BevList *blnew;
  BevPoint *bevp2, *bevp1 = NULL, *bevp0;
  const float treshold = 0.00001f;
  float min, inp;
  float *seglen = NULL;
  struct BevelSort *sortdata, *sd, *sd1;
  int a, b, nr, poly, resolu = 0, len = 0, segcount;
  int *segbevcount;
  bool do_tilt, do_radius, do_weight;
  bool is_editmode = false;
  ListBase *bev;

  /* segbevcount alsp requires seglen. */
  const bool need_seglen = ELEM(
                               cu->bevfac1_mapping, CU_BEVFAC_MAP_SEGMENT, CU_BEVFAC_MAP_SPLINE) ||
                           ELEM(cu->bevfac2_mapping, CU_BEVFAC_MAP_SEGMENT, CU_BEVFAC_MAP_SPLINE);

  bev = &ob->runtime.curve_cache->bev;

#if 0
  /* do we need to calculate the radius for each point? */
  do_radius = (cu->bevobj || cu->taperobj || (cu->flag & CU_FRONT) || (cu->flag & CU_BACK)) ? 0 :
                                                                                              1;
#endif

  /* STEP 1: MAKE POLYS  */

  BKE_curve_bevelList_free(&ob->runtime.curve_cache->bev);
  if (cu->editnurb && ob->type != OB_FONT) {
    is_editmode = 1;
  }

  LISTBASE_FOREACH (Nurb *, nu, nurbs) {
    if (nu->hide && is_editmode) {
      continue;
    }

    /* check we are a single point? also check we are not a surface and that the orderu is sane,
     * enforced in the UI but can go wrong possibly */
    if (!BKE_nurb_check_valid_u(nu)) {
      BevList *bl = MEM_callocN(sizeof(BevList), "makeBevelList1");
      bl->bevpoints = MEM_calloc_arrayN(1, sizeof(BevPoint), "makeBevelPoints1");
      BLI_addtail(bev, bl);
      bl->nr = 0;
      bl->charidx = nu->charidx;
      continue;
    }

    /* check if we will calculate tilt data */
    do_tilt = CU_DO_TILT(cu, nu);

    /* Normal display uses the radius, better just to calculate them. */
    do_radius = CU_DO_RADIUS(cu, nu);

    do_weight = true;

    BevPoint *bevp;

    if (for_render && cu->resolu_ren != 0) {
      resolu = cu->resolu_ren;
    }
    else {
      resolu = nu->resolu;
    }

    segcount = SEGMENTSU(nu);

    if (nu->type == CU_POLY) {
      len = nu->pntsu;
      BevList *bl = MEM_callocN(sizeof(BevList), "makeBevelList2");
      bl->bevpoints = MEM_calloc_arrayN(len, sizeof(BevPoint), "makeBevelPoints2");
      if (need_seglen && (nu->flagu & CU_NURB_CYCLIC) == 0) {
        bl->seglen = MEM_malloc_arrayN(segcount, sizeof(float), "makeBevelList2_seglen");
        bl->segbevcount = MEM_malloc_arrayN(segcount, sizeof(int), "makeBevelList2_segbevcount");
      }
      BLI_addtail(bev, bl);

      bl->poly = (nu->flagu & CU_NURB_CYCLIC) ? 0 : -1;
      bl->nr = len;
      bl->dupe_nr = 0;
      bl->charidx = nu->charidx;
      bevp = bl->bevpoints;
      bevp->offset = 0;
      bp = nu->bp;
      seglen = bl->seglen;
      segbevcount = bl->segbevcount;

      while (len--) {
        copy_v3_v3(bevp->vec, bp->vec);
        bevp->tilt = bp->tilt;
        bevp->radius = bp->radius;
        bevp->weight = bp->weight;
        bevp->split_tag = true;
        bp++;
        if (seglen != NULL && len != 0) {
          *seglen = len_v3v3(bevp->vec, bp->vec);
          bevp++;
          bevp->offset = *seglen;
          if (*seglen > treshold) {
            *segbevcount = 1;
          }
          else {
            *segbevcount = 0;
          }
          seglen++;
          segbevcount++;
        }
        else {
          bevp++;
        }
      }

      if ((nu->flagu & CU_NURB_CYCLIC) == 0) {
        bevlist_firstlast_direction_calc_from_bpoint(nu, bl);
      }
    }
    else if (nu->type == CU_BEZIER) {
      /* in case last point is not cyclic */
      len = segcount * resolu + 1;

      BevList *bl = MEM_callocN(sizeof(BevList), "makeBevelBPoints");
      bl->bevpoints = MEM_calloc_arrayN(len, sizeof(BevPoint), "makeBevelBPointsPoints");
      if (need_seglen && (nu->flagu & CU_NURB_CYCLIC) == 0) {
        bl->seglen = MEM_malloc_arrayN(segcount, sizeof(float), "makeBevelBPoints_seglen");
        bl->segbevcount = MEM_malloc_arrayN(segcount, sizeof(int), "makeBevelBPoints_segbevcount");
      }
      BLI_addtail(bev, bl);

      bl->poly = (nu->flagu & CU_NURB_CYCLIC) ? 0 : -1;
      bl->charidx = nu->charidx;

      bevp = bl->bevpoints;
      seglen = bl->seglen;
      segbevcount = bl->segbevcount;

      bevp->offset = 0;
      if (seglen != NULL) {
        *seglen = 0;
        *segbevcount = 0;
      }

      a = nu->pntsu - 1;
      bezt = nu->bezt;
      if (nu->flagu & CU_NURB_CYCLIC) {
        a++;
        prevbezt = nu->bezt + (nu->pntsu - 1);
      }
      else {
        prevbezt = bezt;
        bezt++;
      }

      sub_v3_v3v3(bevp->dir, prevbezt->vec[2], prevbezt->vec[1]);
      normalize_v3(bevp->dir);

      BLI_assert(segcount >= a);

      while (a--) {
        if (prevbezt->h2 == HD_VECT && bezt->h1 == HD_VECT) {

          copy_v3_v3(bevp->vec, prevbezt->vec[1]);
          bevp->tilt = prevbezt->tilt;
          bevp->radius = prevbezt->radius;
          bevp->weight = prevbezt->weight;
          bevp->split_tag = true;
          bevp->dupe_tag = false;
          bevp++;
          bl->nr++;
          bl->dupe_nr = 1;
          if (seglen != NULL) {
            *seglen = len_v3v3(prevbezt->vec[1], bezt->vec[1]);
            bevp->offset = *seglen;
            seglen++;
            /* match segbevcount to the cleaned up bevel lists (see STEP 2) */
            if (bevp->offset > treshold) {
              *segbevcount = 1;
            }
            segbevcount++;
          }
        }
        else {
          /* always do all three, to prevent data hanging around */
          int j;

          /* BevPoint must stay aligned to 4 so sizeof(BevPoint)/sizeof(float) works */
          for (j = 0; j < 3; j++) {
            BKE_curve_forward_diff_bezier(prevbezt->vec[1][j],
                                          prevbezt->vec[2][j],
                                          bezt->vec[0][j],
                                          bezt->vec[1][j],
                                          &(bevp->vec[j]),
                                          resolu,
                                          sizeof(BevPoint));
          }

          /* if both arrays are NULL do nothiong */
          tilt_bezpart(prevbezt,
                       bezt,
                       nu,
                       do_tilt ? &bevp->tilt : NULL,
                       do_radius ? &bevp->radius : NULL,
                       do_weight ? &bevp->weight : NULL,
                       resolu,
                       sizeof(BevPoint));

          if (cu->twist_mode == CU_TWIST_TANGENT) {
            forward_diff_bezier_cotangent(prevbezt->vec[1],
                                          prevbezt->vec[2],
                                          bezt->vec[0],
                                          bezt->vec[1],
                                          bevp->tan,
                                          resolu,
                                          sizeof(BevPoint));
          }

          /* indicate with handlecodes double points */
          if (prevbezt->h1 == prevbezt->h2) {
            if (prevbezt->h1 == 0 || prevbezt->h1 == HD_VECT) {
              bevp->split_tag = true;
            }
          }
          else {
            if (prevbezt->h1 == 0 || prevbezt->h1 == HD_VECT) {
              bevp->split_tag = true;
            }
            else if (prevbezt->h2 == 0 || prevbezt->h2 == HD_VECT) {
              bevp->split_tag = true;
            }
          }

          /* seglen */
          if (seglen != NULL) {
            *seglen = 0;
            *segbevcount = 0;
            for (j = 0; j < resolu; j++) {
              bevp0 = bevp;
              bevp++;
              bevp->offset = len_v3v3(bevp0->vec, bevp->vec);
              /* match seglen and segbevcount to the cleaned up bevel lists (see STEP 2) */
              if (bevp->offset > treshold) {
                *seglen += bevp->offset;
                *segbevcount += 1;
              }
            }
            seglen++;
            segbevcount++;
          }
          else {
            bevp += resolu;
          }
          bl->nr += resolu;
        }
        prevbezt = bezt;
        bezt++;
      }

      if ((nu->flagu & CU_NURB_CYCLIC) == 0) { /* not cyclic: endpoint */
        copy_v3_v3(bevp->vec, prevbezt->vec[1]);
        bevp->tilt = prevbezt->tilt;
        bevp->radius = prevbezt->radius;
        bevp->weight = prevbezt->weight;

        sub_v3_v3v3(bevp->dir, prevbezt->vec[1], prevbezt->vec[0]);
        normalize_v3(bevp->dir);

        bl->nr++;
      }
    }
    else if (nu->type == CU_NURBS) {
      if (nu->pntsv == 1) {
        len = (resolu * segcount);

        BevList *bl = MEM_callocN(sizeof(BevList), "makeBevelList3");
        bl->bevpoints = MEM_calloc_arrayN(len, sizeof(BevPoint), "makeBevelPoints3");
        if (need_seglen && (nu->flagu & CU_NURB_CYCLIC) == 0) {
          bl->seglen = MEM_malloc_arrayN(segcount, sizeof(float), "makeBevelList3_seglen");
          bl->segbevcount = MEM_malloc_arrayN(segcount, sizeof(int), "makeBevelList3_segbevcount");
        }
        BLI_addtail(bev, bl);
        bl->nr = len;
        bl->dupe_nr = 0;
        bl->poly = (nu->flagu & CU_NURB_CYCLIC) ? 0 : -1;
        bl->charidx = nu->charidx;

        bevp = bl->bevpoints;
        seglen = bl->seglen;
        segbevcount = bl->segbevcount;

        BKE_nurb_makeCurve(nu,
                           &bevp->vec[0],
                           do_tilt ? &bevp->tilt : NULL,
                           do_radius ? &bevp->radius : NULL,
                           do_weight ? &bevp->weight : NULL,
                           resolu,
                           sizeof(BevPoint));

        /* match seglen and segbevcount to the cleaned up bevel lists (see STEP 2) */
        if (seglen != NULL) {
          nr = segcount;
          bevp0 = bevp;
          bevp++;
          while (nr) {
            int j;
            *seglen = 0;
            *segbevcount = 0;
            /* We keep last bevel segment zero-length. */
            for (j = 0; j < ((nr == 1) ? (resolu - 1) : resolu); j++) {
              bevp->offset = len_v3v3(bevp0->vec, bevp->vec);
              if (bevp->offset > treshold) {
                *seglen += bevp->offset;
                *segbevcount += 1;
              }
              bevp0 = bevp;
              bevp++;
            }
            seglen++;
            segbevcount++;
            nr--;
          }
        }

        if ((nu->flagu & CU_NURB_CYCLIC) == 0) {
          bevlist_firstlast_direction_calc_from_bpoint(nu, bl);
        }
      }
    }
  }

  /* STEP 2: DOUBLE POINTS AND AUTOMATIC RESOLUTION, REDUCE DATABLOCKS */
<<<<<<< HEAD
  LISTBASE_FOREACH (BevList *, bl, bev) {
    if (bl->nr == 0) { /* null bevel items come from single points */
      continue;
    }

    bool is_cyclic = bl->poly != -1;
    nr = bl->nr;
    if (is_cyclic) {
      bevp1 = bl->bevpoints;
      bevp0 = bevp1 + (nr - 1);
    }
    else {
      bevp0 = bl->bevpoints;
      bevp0->offset = 0;
      bevp1 = bevp0 + 1;
    }
    nr--;
    while (nr--) {
      if (seglen != NULL) {
        if (fabsf(bevp1->offset) < treshold) {
          bevp0->dupe_tag = true;
          bl->dupe_nr++;
        }
      }
      else {
        if (fabsf(bevp0->vec[0] - bevp1->vec[0]) < 0.00001f) {
          if (fabsf(bevp0->vec[1] - bevp1->vec[1]) < 0.00001f) {
            if (fabsf(bevp0->vec[2] - bevp1->vec[2]) < 0.00001f) {
              bevp0->dupe_tag = true;
              bl->dupe_nr++;
            }
=======
  bl = bev->first;
  while (bl) {
    if (bl->nr) { /* null bevel items come from single points */
      /* Scale the threshold so high resolution shapes don't get over reduced, see: T49850. */
      const float threshold_resolu = 0.00001f / resolu;
      bool is_cyclic = bl->poly != -1;
      nr = bl->nr;
      if (is_cyclic) {
        bevp1 = bl->bevpoints;
        bevp0 = bevp1 + (nr - 1);
      }
      else {
        bevp0 = bl->bevpoints;
        bevp0->offset = 0;
        bevp1 = bevp0 + 1;
      }
      nr--;
      while (nr--) {
        if (seglen != NULL) {
          if (fabsf(bevp1->offset) < treshold) {
            bevp0->dupe_tag = true;
            bl->dupe_nr++;
          }
        }
        else {
          if (compare_v3v3(bevp0->vec, bevp1->vec, threshold_resolu)) {
            bevp0->dupe_tag = true;
            bl->dupe_nr++;
>>>>>>> d3b85af6
          }
        }
      }
      bevp0 = bevp1;
      bevp1++;
    }
  }

  LISTBASE_FOREACH_MUTABLE (BevList *, bl, bev) {
    if (bl->nr == 0 || bl->dupe_nr == 0) {
      continue;
    }

    nr = bl->nr - bl->dupe_nr + 1; /* +1 because vectorbezier sets flag too */
    blnew = MEM_mallocN(sizeof(BevList), "makeBevelList4");
    memcpy(blnew, bl, sizeof(BevList));
    blnew->bevpoints = MEM_calloc_arrayN(nr, sizeof(BevPoint), "makeBevelPoints4");
    if (!blnew->bevpoints) {
      MEM_freeN(blnew);
      break;
    }
    blnew->segbevcount = bl->segbevcount;
    blnew->seglen = bl->seglen;
    blnew->nr = 0;
    BLI_remlink(bev, bl);
    BLI_insertlinkbefore(bev, bl->next, blnew); /* to make sure bevlist is tuned with nurblist */
    bevp0 = bl->bevpoints;
    bevp1 = blnew->bevpoints;
    nr = bl->nr;
    while (nr--) {
      if (bevp0->dupe_tag == 0) {
        memcpy(bevp1, bevp0, sizeof(BevPoint));
        bevp1++;
        blnew->nr++;
      }
      bevp0++;
    }
    if (bl->bevpoints != NULL) {
      MEM_freeN(bl->bevpoints);
    }
    MEM_freeN(bl);
    blnew->dupe_nr = 0;
  }

  /* STEP 3: POLYS COUNT AND AUTOHOLE */
  poly = 0;
  LISTBASE_FOREACH (BevList *, bl, bev) {
    if (bl->nr && bl->poly >= 0) {
      poly++;
      bl->poly = poly;
      bl->hole = 0;
    }
  }

  /* find extreme left points, also test (turning) direction */
  if (poly > 0) {
    sd = sortdata = MEM_malloc_arrayN(poly, sizeof(struct BevelSort), "makeBevelList5");
    LISTBASE_FOREACH (BevList *, bl, bev) {
      if (bl->poly > 0) {
        BevPoint *bevp;

        bevp = bl->bevpoints;
        bevp1 = bl->bevpoints;
        min = bevp1->vec[0];
        nr = bl->nr;
        while (nr--) {
          if (min > bevp->vec[0]) {
            min = bevp->vec[0];
            bevp1 = bevp;
          }
          bevp++;
        }
        sd->bl = bl;
        sd->left = min;

        bevp = bl->bevpoints;
        if (bevp1 == bevp) {
          bevp0 = bevp + (bl->nr - 1);
        }
        else {
          bevp0 = bevp1 - 1;
        }
        bevp = bevp + (bl->nr - 1);
        if (bevp1 == bevp) {
          bevp2 = bl->bevpoints;
        }
        else {
          bevp2 = bevp1 + 1;
        }

        inp = ((bevp1->vec[0] - bevp0->vec[0]) * (bevp0->vec[1] - bevp2->vec[1]) +
               (bevp0->vec[1] - bevp1->vec[1]) * (bevp0->vec[0] - bevp2->vec[0]));

        if (inp > 0.0f) {
          sd->dir = 1;
        }
        else {
          sd->dir = 0;
        }

        sd++;
      }
    }
    qsort(sortdata, poly, sizeof(struct BevelSort), vergxcobev);

    sd = sortdata + 1;
    for (a = 1; a < poly; a++, sd++) {
      BevList *bl = sd->bl; /* is bl a hole? */
      sd1 = sortdata + (a - 1);
      for (b = a - 1; b >= 0; b--, sd1--) {    /* all polys to the left */
        if (sd1->bl->charidx == bl->charidx) { /* for text, only check matching char */
          if (bevelinside(sd1->bl, bl)) {
            bl->hole = 1 - sd1->bl->hole;
            break;
          }
        }
      }
    }

    /* turning direction */
    if ((cu->flag & CU_3D) == 0) {
      sd = sortdata;
      for (a = 0; a < poly; a++, sd++) {
        if (sd->bl->hole == sd->dir) {
          BevList *bl = sd->bl;
          bevp1 = bl->bevpoints;
          bevp2 = bevp1 + (bl->nr - 1);
          nr = bl->nr / 2;
          while (nr--) {
            SWAP(BevPoint, *bevp1, *bevp2);
            bevp1++;
            bevp2--;
          }
        }
      }
    }
    MEM_freeN(sortdata);
  }

  /* STEP 4: 2D-COSINES or 3D ORIENTATION */
  if ((cu->flag & CU_3D) == 0) {
    /* 2D Curves */
    LISTBASE_FOREACH (BevList *, bl, bev) {
      if (bl->nr < 2) {
        BevPoint *bevp = bl->bevpoints;
        unit_qt(bevp->quat);
      }
      else if (bl->nr == 2) { /* 2 pnt, treat separate */
        make_bevel_list_segment_2D(bl);
      }
      else {
        make_bevel_list_2D(bl);
      }
    }
  }
  else {
    /* 3D Curves */
    LISTBASE_FOREACH (BevList *, bl, bev) {
      if (bl->nr < 2) {
        BevPoint *bevp = bl->bevpoints;
        unit_qt(bevp->quat);
      }
      else if (bl->nr == 2) { /* 2 pnt, treat separate */
        make_bevel_list_segment_3D(bl);
      }
      else {
        make_bevel_list_3D(bl, (int)(resolu * cu->twist_smooth), cu->twist_mode);
      }
    }
  }
}

/* ****************** HANDLES ************** */

static void calchandleNurb_intern(BezTriple *bezt,
                                  const BezTriple *prev,
                                  const BezTriple *next,
                                  eBezTriple_Flag handle_sel_flag,
                                  bool is_fcurve,
                                  bool skip_align,
                                  char fcurve_smoothing)
{
  /* defines to avoid confusion */
#define p2_h1 ((p2)-3)
#define p2_h2 ((p2) + 3)

  const float *p1, *p3;
  float *p2;
  float pt[3];
  float dvec_a[3], dvec_b[3];
  float len, len_a, len_b;
  float len_ratio;
  const float eps = 1e-5;

  /* assume normal handle until we check */
  bezt->f5 = HD_AUTOTYPE_NORMAL;

  if (bezt->h1 == 0 && bezt->h2 == 0) {
    return;
  }

  p2 = bezt->vec[1];

  if (prev == NULL) {
    p3 = next->vec[1];
    pt[0] = 2.0f * p2[0] - p3[0];
    pt[1] = 2.0f * p2[1] - p3[1];
    pt[2] = 2.0f * p2[2] - p3[2];
    p1 = pt;
  }
  else {
    p1 = prev->vec[1];
  }

  if (next == NULL) {
    pt[0] = 2.0f * p2[0] - p1[0];
    pt[1] = 2.0f * p2[1] - p1[1];
    pt[2] = 2.0f * p2[2] - p1[2];
    p3 = pt;
  }
  else {
    p3 = next->vec[1];
  }

  sub_v3_v3v3(dvec_a, p2, p1);
  sub_v3_v3v3(dvec_b, p3, p2);

  if (is_fcurve) {
    len_a = dvec_a[0];
    len_b = dvec_b[0];
  }
  else {
    len_a = len_v3(dvec_a);
    len_b = len_v3(dvec_b);
  }

  if (len_a == 0.0f) {
    len_a = 1.0f;
  }
  if (len_b == 0.0f) {
    len_b = 1.0f;
  }

  len_ratio = len_a / len_b;

  if (ELEM(bezt->h1, HD_AUTO, HD_AUTO_ANIM) || ELEM(bezt->h2, HD_AUTO, HD_AUTO_ANIM)) { /* auto */
    float tvec[3];
    tvec[0] = dvec_b[0] / len_b + dvec_a[0] / len_a;
    tvec[1] = dvec_b[1] / len_b + dvec_a[1] / len_a;
    tvec[2] = dvec_b[2] / len_b + dvec_a[2] / len_a;

    if (is_fcurve) {
      if (fcurve_smoothing != FCURVE_SMOOTH_NONE) {
        /* force the horizontal handle size to be 1/3 of the key interval so that
         * the X component of the parametric bezier curve is a linear spline */
        len = 6.0f / 2.5614f;
      }
      else {
        len = tvec[0];
      }
    }
    else {
      len = len_v3(tvec);
    }
    len *= 2.5614f;

    if (len != 0.0f) {
      /* only for fcurves */
      bool leftviolate = false, rightviolate = false;

      if (!is_fcurve || fcurve_smoothing == FCURVE_SMOOTH_NONE) {
        if (len_a > 5.0f * len_b) {
          len_a = 5.0f * len_b;
        }
        if (len_b > 5.0f * len_a) {
          len_b = 5.0f * len_a;
        }
      }

      if (ELEM(bezt->h1, HD_AUTO, HD_AUTO_ANIM)) {
        len_a /= len;
        madd_v3_v3v3fl(p2_h1, p2, tvec, -len_a);

        if ((bezt->h1 == HD_AUTO_ANIM) && next && prev) { /* keep horizontal if extrema */
          float ydiff1 = prev->vec[1][1] - bezt->vec[1][1];
          float ydiff2 = next->vec[1][1] - bezt->vec[1][1];
          if ((ydiff1 <= 0.0f && ydiff2 <= 0.0f) || (ydiff1 >= 0.0f && ydiff2 >= 0.0f)) {
            bezt->vec[0][1] = bezt->vec[1][1];
            bezt->f5 = HD_AUTOTYPE_SPECIAL;
          }
          else { /* handles should not be beyond y coord of two others */
            if (ydiff1 <= 0.0f) {
              if (prev->vec[1][1] > bezt->vec[0][1]) {
                bezt->vec[0][1] = prev->vec[1][1];
                leftviolate = 1;
              }
            }
            else {
              if (prev->vec[1][1] < bezt->vec[0][1]) {
                bezt->vec[0][1] = prev->vec[1][1];
                leftviolate = 1;
              }
            }
          }
        }
      }
      if (ELEM(bezt->h2, HD_AUTO, HD_AUTO_ANIM)) {
        len_b /= len;
        madd_v3_v3v3fl(p2_h2, p2, tvec, len_b);

        if ((bezt->h2 == HD_AUTO_ANIM) && next && prev) { /* keep horizontal if extrema */
          float ydiff1 = prev->vec[1][1] - bezt->vec[1][1];
          float ydiff2 = next->vec[1][1] - bezt->vec[1][1];
          if ((ydiff1 <= 0.0f && ydiff2 <= 0.0f) || (ydiff1 >= 0.0f && ydiff2 >= 0.0f)) {
            bezt->vec[2][1] = bezt->vec[1][1];
            bezt->f5 = HD_AUTOTYPE_SPECIAL;
          }
          else { /* handles should not be beyond y coord of two others */
            if (ydiff1 <= 0.0f) {
              if (next->vec[1][1] < bezt->vec[2][1]) {
                bezt->vec[2][1] = next->vec[1][1];
                rightviolate = 1;
              }
            }
            else {
              if (next->vec[1][1] > bezt->vec[2][1]) {
                bezt->vec[2][1] = next->vec[1][1];
                rightviolate = 1;
              }
            }
          }
        }
      }
      if (leftviolate || rightviolate) { /* align left handle */
        BLI_assert(is_fcurve);
        /* simple 2d calculation */
        float h1_x = p2_h1[0] - p2[0];
        float h2_x = p2[0] - p2_h2[0];

        if (leftviolate) {
          p2_h2[1] = p2[1] + ((p2[1] - p2_h1[1]) / h1_x) * h2_x;
        }
        else {
          p2_h1[1] = p2[1] + ((p2[1] - p2_h2[1]) / h2_x) * h1_x;
        }
      }
    }
  }

  if (bezt->h1 == HD_VECT) { /* vector */
    madd_v3_v3v3fl(p2_h1, p2, dvec_a, -1.0f / 3.0f);
  }
  if (bezt->h2 == HD_VECT) {
    madd_v3_v3v3fl(p2_h2, p2, dvec_b, 1.0f / 3.0f);
  }

  if (skip_align ||
      /* when one handle is free, alignming makes no sense, see: T35952 */
      (ELEM(HD_FREE, bezt->h1, bezt->h2)) ||
      /* also when no handles are aligned, skip this step */
      (!ELEM(HD_ALIGN, bezt->h1, bezt->h2) && !ELEM(HD_ALIGN_DOUBLESIDE, bezt->h1, bezt->h2))) {
    /* handles need to be updated during animation and applying stuff like hooks,
     * but in such situations it's quite difficult to distinguish in which order
     * align handles should be aligned so skip them for now */
    return;
  }

  len_a = len_v3v3(p2, p2_h1);
  len_b = len_v3v3(p2, p2_h2);

  if (len_a == 0.0f) {
    len_a = 1.0f;
  }
  if (len_b == 0.0f) {
    len_b = 1.0f;
  }

  len_ratio = len_a / len_b;

  if (bezt->f1 & handle_sel_flag) {                      /* order of calculation */
    if (ELEM(bezt->h2, HD_ALIGN, HD_ALIGN_DOUBLESIDE)) { /* aligned */
      if (len_a > eps) {
        len = 1.0f / len_ratio;
        p2_h2[0] = p2[0] + len * (p2[0] - p2_h1[0]);
        p2_h2[1] = p2[1] + len * (p2[1] - p2_h1[1]);
        p2_h2[2] = p2[2] + len * (p2[2] - p2_h1[2]);
      }
    }
    if (ELEM(bezt->h1, HD_ALIGN, HD_ALIGN_DOUBLESIDE)) {
      if (len_b > eps) {
        len = len_ratio;
        p2_h1[0] = p2[0] + len * (p2[0] - p2_h2[0]);
        p2_h1[1] = p2[1] + len * (p2[1] - p2_h2[1]);
        p2_h1[2] = p2[2] + len * (p2[2] - p2_h2[2]);
      }
    }
  }
  else {
    if (ELEM(bezt->h1, HD_ALIGN, HD_ALIGN_DOUBLESIDE)) {
      if (len_b > eps) {
        len = len_ratio;
        p2_h1[0] = p2[0] + len * (p2[0] - p2_h2[0]);
        p2_h1[1] = p2[1] + len * (p2[1] - p2_h2[1]);
        p2_h1[2] = p2[2] + len * (p2[2] - p2_h2[2]);
      }
    }
    if (ELEM(bezt->h2, HD_ALIGN, HD_ALIGN_DOUBLESIDE)) { /* aligned */
      if (len_a > eps) {
        len = 1.0f / len_ratio;
        p2_h2[0] = p2[0] + len * (p2[0] - p2_h1[0]);
        p2_h2[1] = p2[1] + len * (p2[1] - p2_h1[1]);
        p2_h2[2] = p2[2] + len * (p2[2] - p2_h1[2]);
      }
    }
  }

#undef p2_h1
#undef p2_h2
}

static void calchandlesNurb_intern(Nurb *nu, eBezTriple_Flag handle_sel_flag, bool skip_align)
{
  BezTriple *bezt, *prev, *next;
  int a;

  if (nu->type != CU_BEZIER) {
    return;
  }
  if (nu->pntsu < 2) {
    return;
  }

  a = nu->pntsu;
  bezt = nu->bezt;
  if (nu->flagu & CU_NURB_CYCLIC) {
    prev = bezt + (a - 1);
  }
  else {
    prev = NULL;
  }
  next = bezt + 1;

  while (a--) {
    calchandleNurb_intern(bezt, prev, next, handle_sel_flag, 0, skip_align, 0);
    prev = bezt;
    if (a == 1) {
      if (nu->flagu & CU_NURB_CYCLIC) {
        next = nu->bezt;
      }
      else {
        next = NULL;
      }
    }
    else {
      next++;
    }

    bezt++;
  }
}

/**
 * A utility function for allocating a number of arrays of the same length
 * with easy error checking and de-allocation, and an easy way to add or remove
 * arrays that are processed in this way when changing code.
 *
 * floats, chars: NULL-terminated arrays of pointers to array pointers that need to be allocated.
 *
 * Returns: pointer to the buffer that contains all of the arrays.
 */
static void *allocate_arrays(int count, float ***floats, char ***chars, const char *name)
{
  size_t num_floats = 0, num_chars = 0;

  while (floats && floats[num_floats]) {
    num_floats++;
  }

  while (chars && chars[num_chars]) {
    num_chars++;
  }

  void *buffer = (float *)MEM_malloc_arrayN(count, (sizeof(float) * num_floats + num_chars), name);

  if (!buffer) {
    return NULL;
  }

  float *fptr = buffer;

  for (int i = 0; i < num_floats; i++, fptr += count) {
    *floats[i] = fptr;
  }

  char *cptr = (char *)fptr;

  for (int i = 0; i < num_chars; i++, cptr += count) {
    *chars[i] = cptr;
  }

  return buffer;
}

static void free_arrays(void *buffer)
{
  MEM_freeN(buffer);
}

/* computes in which direction to change h[i] to satisfy conditions better */
static float bezier_relax_direction(const float *a,
                                    const float *b,
                                    const float *c,
                                    const float *d,
                                    const float *h,
                                    int i,
                                    int count)
{
  /* current deviation between sides of the equation */
  float state = a[i] * h[(i + count - 1) % count] + b[i] * h[i] + c[i] * h[(i + 1) % count] - d[i];

  /* only the sign is meaningful */
  return -state * b[i];
}

static void bezier_lock_unknown(float *a, float *b, float *c, float *d, int i, float value)
{
  a[i] = c[i] = 0.0f;
  b[i] = 1.0f;
  d[i] = value;
}

static void bezier_restore_equation(float *a,
                                    float *b,
                                    float *c,
                                    float *d,
                                    const float *a0,
                                    const float *b0,
                                    const float *c0,
                                    const float *d0,
                                    int i)
{
  a[i] = a0[i];
  b[i] = b0[i];
  c[i] = c0[i];
  d[i] = d0[i];
}

static bool tridiagonal_solve_with_limits(float *a,
                                          float *b,
                                          float *c,
                                          float *d,
                                          float *h,
                                          const float *hmin,
                                          const float *hmax,
                                          int solve_count)
{
  float *a0, *b0, *c0, *d0;
  float **arrays[] = {&a0, &b0, &c0, &d0, NULL};
  char *is_locked, *num_unlocks;
  char **flagarrays[] = {&is_locked, &num_unlocks, NULL};

  void *tmps = allocate_arrays(solve_count, arrays, flagarrays, "tridiagonal_solve_with_limits");
  if (!tmps) {
    return false;
  }

  memcpy(a0, a, sizeof(float) * solve_count);
  memcpy(b0, b, sizeof(float) * solve_count);
  memcpy(c0, c, sizeof(float) * solve_count);
  memcpy(d0, d, sizeof(float) * solve_count);

  memset(is_locked, 0, solve_count);
  memset(num_unlocks, 0, solve_count);

  bool overshoot, unlocked;

  do {
    if (!BLI_tridiagonal_solve_cyclic(a, b, c, d, h, solve_count)) {
      free_arrays(tmps);
      return false;
    }

    /* first check if any handles overshoot the limits, and lock them */
    bool all = false, locked = false;

    overshoot = unlocked = false;

    do {
      for (int i = 0; i < solve_count; i++) {
        if (h[i] >= hmin[i] && h[i] <= hmax[i]) {
          continue;
        }

        overshoot = true;

        float target = h[i] > hmax[i] ? hmax[i] : hmin[i];

        /* heuristically only lock handles that go in the right direction if there are such ones */
        if (target != 0.0f || all) {
          /* mark item locked */
          is_locked[i] = 1;

          bezier_lock_unknown(a, b, c, d, i, target);
          locked = true;
        }
      }

      all = true;
    } while (overshoot && !locked);

    /* If no handles overshot and were locked,
     * see if it may be a good idea to unlock some handles. */
    if (!locked) {
      for (int i = 0; i < solve_count; i++) {
        /* to definitely avoid infinite loops limit this to 2 times */
        if (!is_locked[i] || num_unlocks[i] >= 2) {
          continue;
        }

        /* if the handle wants to move in allowable direction, release it */
        float relax = bezier_relax_direction(a0, b0, c0, d0, h, i, solve_count);

        if ((relax > 0 && h[i] < hmax[i]) || (relax < 0 && h[i] > hmin[i])) {
          bezier_restore_equation(a, b, c, d, a0, b0, c0, d0, i);

          is_locked[i] = 0;
          num_unlocks[i]++;
          unlocked = true;
        }
      }
    }
  } while (overshoot || unlocked);

  free_arrays(tmps);
  return true;
}

/* Keep ascii art. */
/* clang-format off */
/*
 * This function computes the handles of a series of auto bezier points
 * on the basis of 'no acceleration discontinuities' at the points.
 * The first and last bezier points are considered 'fixed' (their handles are not touched)
 * The result is the smoothest possible trajectory going through intermediate points.
 * The difficulty is that the handles depends on their neighbors.
 *
 * The exact solution is found by solving a tridiagonal matrix equation formed
 * by the continuity and boundary conditions. Although theoretically handle position
 * is affected by all other points of the curve segment, in practice the influence
 * decreases exponentially with distance.
 *
 * Note: this algorithm assumes that the handle horizontal size is always 1/3 of the
 * of the interval to the next point. This rule ensures linear interpolation of time.
 *
 * ^ height (co 1)
 * |                                            yN
 * |                                   yN-1     |
 * |                      y2           |        |
 * |           y1         |            |        |
 * |    y0     |          |            |        |
 * |    |      |          |            |        |
 * |    |      |          |            |        |
 * |    |      |          |            |        |
 * |-------t1---------t2--------- ~ --------tN-------------------> time (co 0)
 * Mathematical basis:
 *
 * 1. Handle lengths on either side of each point are connected by a factor
 *    ensuring continuity of the first derivative:
 *
 *    l[i] = t[i+1]/t[i]
 *
 * 2. The tridiagonal system is formed by the following equation, which is derived
 *    by differentiating the bezier curve and specifies second derivative continuity
 *    at every point:
 *
 *    l[i]^2 * h[i-1] + (2*l[i]+2) * h[i] + 1/l[i+1] * h[i+1] = (y[i]-y[i-1])*l[i]^2 + y[i+1]-y[i]
 *
 * 3. If this point is adjacent to a manually set handle with X size not equal to 1/3
 *    of the horizontal interval, this equation becomes slightly more complex:
 *
 *    l[i]^2 * h[i-1] + (3*(1-R[i-1])*l[i] + 3*(1-L[i+1])) * h[i] + 1/l[i+1] * h[i+1] = (y[i]-y[i-1])*l[i]^2 + y[i+1]-y[i]
 *
 *    The difference between equations amounts to this, and it's obvious that when R[i-1]
 *    and L[i+1] are both 1/3, it becomes zero:
 *
 *    ( (1-3*R[i-1])*l[i] + (1-3*L[i+1]) ) * h[i]
 *
 * 4. The equations for zero acceleration border conditions are basically the above
 *    equation with parts omitted, so the handle size correction also applies.
 */
/* clang-format on */

static void bezier_eq_continuous(
    float *a, float *b, float *c, float *d, const float *dy, const float *l, int i)
{
  a[i] = l[i] * l[i];
  b[i] = 2.0f * (l[i] + 1);
  c[i] = 1.0f / l[i + 1];
  d[i] = dy[i] * l[i] * l[i] + dy[i + 1];
}

static void bezier_eq_noaccel_right(
    float *a, float *b, float *c, float *d, const float *dy, const float *l, int i)
{
  a[i] = 0.0f;
  b[i] = 2.0f;
  c[i] = 1.0f / l[i + 1];
  d[i] = dy[i + 1];
}

static void bezier_eq_noaccel_left(
    float *a, float *b, float *c, float *d, const float *dy, const float *l, int i)
{
  a[i] = l[i] * l[i];
  b[i] = 2.0f * l[i];
  c[i] = 0.0f;
  d[i] = dy[i] * l[i] * l[i];
}

/* auto clamp prevents its own point going the wrong way, and adjacent handles overshooting */
static void bezier_clamp(
    float *hmax, float *hmin, int i, float dy, bool no_reverse, bool no_overshoot)
{
  if (dy > 0) {
    if (no_overshoot) {
      hmax[i] = min_ff(hmax[i], dy);
    }
    if (no_reverse) {
      hmin[i] = 0.0f;
    }
  }
  else if (dy < 0) {
    if (no_reverse) {
      hmax[i] = 0.0f;
    }
    if (no_overshoot) {
      hmin[i] = max_ff(hmin[i], dy);
    }
  }
  else if (no_reverse || no_overshoot) {
    hmax[i] = hmin[i] = 0.0f;
  }
}

/* write changes to a bezier handle */
static void bezier_output_handle_inner(BezTriple *bezt,
                                       bool right,
                                       const float newval[3],
                                       bool endpoint)
{
  float tmp[3];

  int idx = right ? 2 : 0;
  char hr = right ? bezt->h2 : bezt->h1;
  char hm = right ? bezt->h1 : bezt->h2;

  /* only assign Auto/Vector handles */
  if (!ELEM(hr, HD_AUTO, HD_AUTO_ANIM, HD_VECT)) {
    return;
  }

  copy_v3_v3(bezt->vec[idx], newval);

  /* fix up the Align handle if any */
  if (ELEM(hm, HD_ALIGN, HD_ALIGN_DOUBLESIDE)) {
    float hlen = len_v3v3(bezt->vec[1], bezt->vec[2 - idx]);
    float h2len = len_v3v3(bezt->vec[1], bezt->vec[idx]);

    sub_v3_v3v3(tmp, bezt->vec[1], bezt->vec[idx]);
    madd_v3_v3v3fl(bezt->vec[2 - idx], bezt->vec[1], tmp, hlen / h2len);
  }
  /* at end points of the curve, mirror handle to the other side */
  else if (endpoint && ELEM(hm, HD_AUTO, HD_AUTO_ANIM, HD_VECT)) {
    sub_v3_v3v3(tmp, bezt->vec[1], bezt->vec[idx]);
    add_v3_v3v3(bezt->vec[2 - idx], bezt->vec[1], tmp);
  }
}

static void bezier_output_handle(BezTriple *bezt, bool right, float dy, bool endpoint)
{
  float tmp[3];

  copy_v3_v3(tmp, bezt->vec[right ? 2 : 0]);

  tmp[1] = bezt->vec[1][1] + dy;

  bezier_output_handle_inner(bezt, right, tmp, endpoint);
}

static bool bezier_check_solve_end_handle(BezTriple *bezt, char htype, bool end)
{
  return (htype == HD_VECT) ||
         (end && ELEM(htype, HD_AUTO, HD_AUTO_ANIM) && bezt->f5 == HD_AUTOTYPE_NORMAL);
}

static float bezier_calc_handle_adj(float hsize[2], float dx)
{
  /* if handles intersect in x direction, they are scaled to fit */
  float fac = dx / (hsize[0] + dx / 3.0f);
  if (fac < 1.0f) {
    mul_v2_fl(hsize, fac);
  }
  return 1.0f - 3.0f * hsize[0] / dx;
}

static void bezier_handle_calc_smooth_fcurve(
    BezTriple *bezt, int total, int start, int count, bool cycle)
{
  float *dx, *dy, *l, *a, *b, *c, *d, *h, *hmax, *hmin;
  float **arrays[] = {&dx, &dy, &l, &a, &b, &c, &d, &h, &hmax, &hmin, NULL};

  int solve_count = count;

  /* verify index ranges */

  if (count < 2) {
    return;
  }

  BLI_assert(start < total - 1 && count <= total);
  BLI_assert(start + count <= total || cycle);

  bool full_cycle = (start == 0 && count == total && cycle);

  BezTriple *bezt_first = &bezt[start];
  BezTriple *bezt_last =
      &bezt[(start + count > total) ? start + count - total : start + count - 1];

  bool solve_first = bezier_check_solve_end_handle(bezt_first, bezt_first->h2, start == 0);
  bool solve_last = bezier_check_solve_end_handle(
      bezt_last, bezt_last->h1, start + count == total);

  if (count == 2 && !full_cycle && solve_first == solve_last) {
    return;
  }

  /* allocate all */

  void *tmp_buffer = allocate_arrays(count, arrays, NULL, "bezier_calc_smooth_tmp");
  if (!tmp_buffer) {
    return;
  }

  /* point locations */

  dx[0] = dy[0] = NAN_FLT;

  for (int i = 1, j = start + 1; i < count; i++, j++) {
    dx[i] = bezt[j].vec[1][0] - bezt[j - 1].vec[1][0];
    dy[i] = bezt[j].vec[1][1] - bezt[j - 1].vec[1][1];

    /* when cyclic, jump from last point to first */
    if (cycle && j == total - 1) {
      j = 0;
    }
  }

  /* ratio of x intervals */

  l[0] = l[count - 1] = 1.0f;

  for (int i = 1; i < count - 1; i++) {
    l[i] = dx[i + 1] / dx[i];
  }

  /* compute handle clamp ranges */

  bool clamped_prev = false, clamped_cur = ELEM(HD_AUTO_ANIM, bezt_first->h1, bezt_first->h2);

  for (int i = 0; i < count; i++) {
    hmax[i] = FLT_MAX;
    hmin[i] = -FLT_MAX;
  }

  for (int i = 1, j = start + 1; i < count; i++, j++) {
    clamped_prev = clamped_cur;
    clamped_cur = ELEM(HD_AUTO_ANIM, bezt[j].h1, bezt[j].h2);

    if (cycle && j == total - 1) {
      j = 0;
      clamped_cur = clamped_cur || ELEM(HD_AUTO_ANIM, bezt[j].h1, bezt[j].h2);
    }

    bezier_clamp(hmax, hmin, i - 1, dy[i], clamped_prev, clamped_prev);
    bezier_clamp(hmax, hmin, i, dy[i] * l[i], clamped_cur, clamped_cur);
  }

  /* full cycle merges first and last points into continuous loop */

  float first_handle_adj = 0.0f, last_handle_adj = 0.0f;

  if (full_cycle) {
    /* reduce the number of unknowns by one */
    int i = solve_count = count - 1;

    dx[0] = dx[i];
    dy[0] = dy[i];

    l[0] = l[i] = dx[1] / dx[0];

    hmin[0] = max_ff(hmin[0], hmin[i]);
    hmax[0] = min_ff(hmax[0], hmax[i]);

    solve_first = solve_last = true;

    bezier_eq_continuous(a, b, c, d, dy, l, 0);
  }
  else {
    float tmp[2];

    /* boundary condition: fixed handles or zero curvature */
    if (!solve_first) {
      sub_v2_v2v2(tmp, bezt_first->vec[2], bezt_first->vec[1]);
      first_handle_adj = bezier_calc_handle_adj(tmp, dx[1]);

      bezier_lock_unknown(a, b, c, d, 0, tmp[1]);
    }
    else {
      bezier_eq_noaccel_right(a, b, c, d, dy, l, 0);
    }

    if (!solve_last) {
      sub_v2_v2v2(tmp, bezt_last->vec[1], bezt_last->vec[0]);
      last_handle_adj = bezier_calc_handle_adj(tmp, dx[count - 1]);

      bezier_lock_unknown(a, b, c, d, count - 1, tmp[1]);
    }
    else {
      bezier_eq_noaccel_left(a, b, c, d, dy, l, count - 1);
    }
  }

  /* main tridiagonal system of equations */

  for (int i = 1; i < count - 1; i++) {
    bezier_eq_continuous(a, b, c, d, dy, l, i);
  }

  /* apply correction for user-defined handles with nonstandard x positions */

  if (!full_cycle) {
    if (count > 2 || solve_last) {
      b[1] += l[1] * first_handle_adj;
    }

    if (count > 2 || solve_first) {
      b[count - 2] += last_handle_adj;
    }
  }

  /* solve and output results */

  if (tridiagonal_solve_with_limits(a, b, c, d, h, hmin, hmax, solve_count)) {
    if (full_cycle) {
      h[count - 1] = h[0];
    }

    for (int i = 1, j = start + 1; i < count - 1; i++, j++) {
      bool end = (j == total - 1);

      bezier_output_handle(&bezt[j], false, -h[i] / l[i], end);

      if (end) {
        j = 0;
      }

      bezier_output_handle(&bezt[j], true, h[i], end);
    }

    if (solve_first) {
      bezier_output_handle(bezt_first, true, h[0], start == 0);
    }

    if (solve_last) {
      bezier_output_handle(bezt_last, false, -h[count - 1] / l[count - 1], start + count == total);
    }
  }

  /* free all */

  free_arrays(tmp_buffer);
}

static bool is_free_auto_point(BezTriple *bezt)
{
  return BEZT_IS_AUTOH(bezt) && bezt->f5 == HD_AUTOTYPE_NORMAL;
}

void BKE_nurb_handle_smooth_fcurve(BezTriple *bezt, int total, bool cyclic)
{
  /* ignore cyclic extrapolation if end points are locked */
  cyclic = cyclic && is_free_auto_point(&bezt[0]) && is_free_auto_point(&bezt[total - 1]);

  /* if cyclic, try to find a sequence break point */
  int search_base = 0;

  if (cyclic) {
    for (int i = 1; i < total - 1; i++) {
      if (!is_free_auto_point(&bezt[i])) {
        search_base = i;
        break;
      }
    }

    /* all points of the curve are freely changeable auto handles - solve as full cycle */
    if (search_base == 0) {
      bezier_handle_calc_smooth_fcurve(bezt, total, 0, total, cyclic);
      return;
    }
  }

  /* Find continuous subsequences of free auto handles and smooth them, starting at
   * search_base. In cyclic mode these subsequences can span the cycle boundary. */
  int start = search_base, count = 1;

  for (int i = 1, j = start + 1; i < total; i++, j++) {
    /* in cyclic mode: jump from last to first point when necessary */
    if (j == total - 1 && cyclic) {
      j = 0;
    }

    /* non auto handle closes the list (we come here at least for the last handle, see above) */
    if (!is_free_auto_point(&bezt[j])) {
      bezier_handle_calc_smooth_fcurve(bezt, total, start, count + 1, cyclic);
      start = j;
      count = 1;
    }
    else {
      count++;
    }
  }

  if (count > 1) {
    bezier_handle_calc_smooth_fcurve(bezt, total, start, count, cyclic);
  }
}

/**
 * Recalculate the handles of a nurb bezier-triple. Acts based on handle selection with `SELECT`
 * flag. To use a different flag, use #BKE_nurb_handle_calc_ex().
 */
void BKE_nurb_handle_calc(
    BezTriple *bezt, BezTriple *prev, BezTriple *next, const bool is_fcurve, const char smoothing)
{
  calchandleNurb_intern(bezt, prev, next, SELECT, is_fcurve, false, smoothing);
}

/**
 * Variant of #BKE_nurb_handle_calc() that allows calculating based on a different select flag.
 *
 * \param handle_sel_flag: The flag (bezt.f1/2/3) value to use to determine selection.
 * Usually #SELECT, but may want to use a different one at times
 * (if caller does not operate on selection).
 */
void BKE_nurb_handle_calc_ex(BezTriple *bezt,
                             BezTriple *prev,
                             BezTriple *next,
                             const eBezTriple_Flag__Alias handle_sel_flag,
                             const bool is_fcurve,
                             const char smoothing)
{
  calchandleNurb_intern(bezt, prev, next, handle_sel_flag, is_fcurve, false, smoothing);
}

void BKE_nurb_handles_calc(Nurb *nu) /* first, if needed, set handle flags */
{
  calchandlesNurb_intern(nu, SELECT, false);
}

/**
 * Workaround #BKE_nurb_handles_calc logic
 * that makes unselected align to the selected handle.
 */
static void nurbList_handles_swap_select(Nurb *nu)
{
  BezTriple *bezt;
  int i;

  for (i = nu->pntsu, bezt = nu->bezt; i--; bezt++) {
    if ((bezt->f1 & SELECT) != (bezt->f3 & SELECT)) {
      bezt->f1 ^= SELECT;
      bezt->f3 ^= SELECT;
    }
  }
}

/* internal use only (weak) */
static void nurb_handles_calc__align_selected(Nurb *nu)
{
  nurbList_handles_swap_select(nu);
  BKE_nurb_handles_calc(nu);
  nurbList_handles_swap_select(nu);
}

/* similar to BKE_nurb_handle_calc but for curves and
 * figures out the previous and next for us */
void BKE_nurb_handle_calc_simple(Nurb *nu, BezTriple *bezt)
{
  if (nu->pntsu > 1) {
    BezTriple *prev = BKE_nurb_bezt_get_prev(nu, bezt);
    BezTriple *next = BKE_nurb_bezt_get_next(nu, bezt);
    BKE_nurb_handle_calc(bezt, prev, next, 0, 0);
  }
}

void BKE_nurb_handle_calc_simple_auto(Nurb *nu, BezTriple *bezt)
{
  if (nu->pntsu > 1) {
    const char h1_back = bezt->h1, h2_back = bezt->h2;

    bezt->h1 = bezt->h2 = HD_AUTO;

    /* Override handle types to HD_AUTO and recalculate */
    BKE_nurb_handle_calc_simple(nu, bezt);

    bezt->h1 = h1_back;
    bezt->h2 = h2_back;
  }
}

/**
 * Update selected handle types to ensure valid state, e.g. deduce "Auto" types to concrete ones.
 * Thereby \a sel_flag defines what qualifies as selected.
 * Use when something has changed handle positions.
 *
 * The caller needs to recalculate handles.
 *
 * \param sel_flag: The flag (bezt.f1/2/3) value to use to determine selection. Usually `SELECT`,
 *                  but may want to use a different one at times (if caller does not operate on
 *                  selection).
 * \param use_handle: Check selection state of individual handles, otherwise always update both
 *                    handles if the key is selected.
 */
void BKE_nurb_bezt_handle_test(BezTriple *bezt,
                               const eBezTriple_Flag__Alias sel_flag,
                               const bool use_handle,
                               const bool use_around_local)
{
  short flag = 0;

#define SEL_F1 (1 << 0)
#define SEL_F2 (1 << 1)
#define SEL_F3 (1 << 2)

  if (use_handle) {
    if (bezt->f1 & sel_flag) {
      flag |= SEL_F1;
    }
    if (bezt->f2 & sel_flag) {
      flag |= SEL_F2;
    }
    if (bezt->f3 & sel_flag) {
      flag |= SEL_F3;
    }
  }
  else {
    flag = (bezt->f2 & sel_flag) ? (SEL_F1 | SEL_F2 | SEL_F3) : 0;
  }

  if (use_around_local) {
    flag &= ~SEL_F2;
  }

  /* check for partial selection */
  if (!ELEM(flag, 0, SEL_F1 | SEL_F2 | SEL_F3)) {
    if (ELEM(bezt->h1, HD_AUTO, HD_AUTO_ANIM)) {
      bezt->h1 = HD_ALIGN;
    }
    if (ELEM(bezt->h2, HD_AUTO, HD_AUTO_ANIM)) {
      bezt->h2 = HD_ALIGN;
    }

    if (bezt->h1 == HD_VECT) {
      if ((!(flag & SEL_F1)) != (!(flag & SEL_F2))) {
        bezt->h1 = HD_FREE;
      }
    }
    if (bezt->h2 == HD_VECT) {
      if ((!(flag & SEL_F3)) != (!(flag & SEL_F2))) {
        bezt->h2 = HD_FREE;
      }
    }
  }

#undef SEL_F1
#undef SEL_F2
#undef SEL_F3
}

void BKE_nurb_handles_test(Nurb *nu, const bool use_handle, const bool use_around_local)
{
  BezTriple *bezt;
  int a;

  if (nu->type != CU_BEZIER) {
    return;
  }

  bezt = nu->bezt;
  a = nu->pntsu;
  while (a--) {
    BKE_nurb_bezt_handle_test(bezt, SELECT, use_handle, use_around_local);
    bezt++;
  }

  BKE_nurb_handles_calc(nu);
}

void BKE_nurb_handles_autocalc(Nurb *nu, uint8_t flag)
{
  /* checks handle coordinates and calculates type */
  const float eps = 0.0001f;
  const float eps_sq = eps * eps;

  if (nu == NULL || nu->bezt == NULL) {
    return;
  }

  BezTriple *bezt2 = nu->bezt;
  BezTriple *bezt1 = bezt2 + (nu->pntsu - 1);
  BezTriple *bezt0 = bezt1 - 1;
  int i = nu->pntsu;

  while (i--) {
    bool align = false, leftsmall = false, rightsmall = false;

    /* left handle: */
    if (flag == 0 || (bezt1->f1 & flag)) {
      bezt1->h1 = HD_FREE;
      /* distance too short: vectorhandle */
      if (len_squared_v3v3(bezt1->vec[1], bezt0->vec[1]) < eps_sq) {
        bezt1->h1 = HD_VECT;
        leftsmall = true;
      }
      else {
        /* aligned handle? */
        if (dist_squared_to_line_v3(bezt1->vec[1], bezt1->vec[0], bezt1->vec[2]) < eps_sq) {
          align = true;
          bezt1->h1 = HD_ALIGN;
        }
        /* or vector handle? */
        if (dist_squared_to_line_v3(bezt1->vec[0], bezt1->vec[1], bezt0->vec[1]) < eps_sq) {
          bezt1->h1 = HD_VECT;
        }
      }
    }
    /* right handle: */
    if (flag == 0 || (bezt1->f3 & flag)) {
      bezt1->h2 = HD_FREE;
      /* distance too short: vectorhandle */
      if (len_squared_v3v3(bezt1->vec[1], bezt2->vec[1]) < eps_sq) {
        bezt1->h2 = HD_VECT;
        rightsmall = true;
      }
      else {
        /* aligned handle? */
        if (align) {
          bezt1->h2 = HD_ALIGN;
        }

        /* or vector handle? */
        if (dist_squared_to_line_v3(bezt1->vec[2], bezt1->vec[1], bezt2->vec[1]) < eps_sq) {
          bezt1->h2 = HD_VECT;
        }
      }
    }
    if (leftsmall && bezt1->h2 == HD_ALIGN) {
      bezt1->h2 = HD_FREE;
    }
    if (rightsmall && bezt1->h1 == HD_ALIGN) {
      bezt1->h1 = HD_FREE;
    }

    /* undesired combination: */
    if (bezt1->h1 == HD_ALIGN && bezt1->h2 == HD_VECT) {
      bezt1->h1 = HD_FREE;
    }
    if (bezt1->h2 == HD_ALIGN && bezt1->h1 == HD_VECT) {
      bezt1->h2 = HD_FREE;
    }

    bezt0 = bezt1;
    bezt1 = bezt2;
    bezt2++;
  }

  BKE_nurb_handles_calc(nu);
}

void BKE_nurbList_handles_autocalc(ListBase *editnurb, uint8_t flag)
{
  LISTBASE_FOREACH (Nurb *, nu, editnurb) {
    BKE_nurb_handles_autocalc(nu, flag);
  }
}

void BKE_nurbList_handles_set(ListBase *editnurb, const char code)
{
  /* code==1: set autohandle */
  /* code==2: set vectorhandle */
  /* code==3 (HD_ALIGN) it toggle, vectorhandles become HD_FREE */
  /* code==4: sets icu flag to become IPO_AUTO_HORIZ, horizontal extremes on auto-handles */
  /* code==5: Set align, like 3 but no toggle */
  /* code==6: Clear align, like 3 but no toggle */
  BezTriple *bezt;
  int a;

  if (ELEM(code, HD_AUTO, HD_VECT)) {
    LISTBASE_FOREACH (Nurb *, nu, editnurb) {
      if (nu->type == CU_BEZIER) {
        bezt = nu->bezt;
        a = nu->pntsu;
        while (a--) {
          if ((bezt->f1 & SELECT) || (bezt->f3 & SELECT)) {
            if (bezt->f1 & SELECT) {
              bezt->h1 = code;
            }
            if (bezt->f3 & SELECT) {
              bezt->h2 = code;
            }
            if (bezt->h1 != bezt->h2) {
              if (ELEM(bezt->h1, HD_ALIGN, HD_AUTO)) {
                bezt->h1 = HD_FREE;
              }
              if (ELEM(bezt->h2, HD_ALIGN, HD_AUTO)) {
                bezt->h2 = HD_FREE;
              }
            }
          }
          bezt++;
        }

        /* like BKE_nurb_handles_calc but moves selected */
        nurb_handles_calc__align_selected(nu);
      }
    }
  }
  else {
    char h_new = HD_FREE;

    /* there is 1 handle not FREE: FREE it all, else make ALIGNED  */
    if (code == 5) {
      h_new = HD_ALIGN;
    }
    else if (code == 6) {
      h_new = HD_FREE;
    }
    else {
      /* Toggle */
      LISTBASE_FOREACH (Nurb *, nu, editnurb) {
        if (nu->type == CU_BEZIER) {
          bezt = nu->bezt;
          a = nu->pntsu;
          while (a--) {
            if (((bezt->f1 & SELECT) && bezt->h1 != HD_FREE) ||
                ((bezt->f3 & SELECT) && bezt->h2 != HD_FREE)) {
              h_new = HD_AUTO;
              break;
            }
            bezt++;
          }
        }
      }
      h_new = (h_new == HD_FREE) ? HD_ALIGN : HD_FREE;
    }
    LISTBASE_FOREACH (Nurb *, nu, editnurb) {
      if (nu->type == CU_BEZIER) {
        bezt = nu->bezt;
        a = nu->pntsu;
        while (a--) {
          if (bezt->f1 & SELECT) {
            bezt->h1 = h_new;
          }
          if (bezt->f3 & SELECT) {
            bezt->h2 = h_new;
          }

          bezt++;
        }

        /* like BKE_nurb_handles_calc but moves selected */
        nurb_handles_calc__align_selected(nu);
      }
    }
  }
}

void BKE_nurbList_handles_recalculate(ListBase *editnurb,
                                      const bool calc_length,
                                      const uint8_t flag)
{
  BezTriple *bezt;
  int a;

  LISTBASE_FOREACH (Nurb *, nu, editnurb) {
    if (nu->type != CU_BEZIER) {
      continue;
    }

    bool changed = false;

    for (a = nu->pntsu, bezt = nu->bezt; a--; bezt++) {

      const bool h1_select = (bezt->f1 & flag) == flag;
      const bool h2_select = (bezt->f3 & flag) == flag;

      if (h1_select || h2_select) {

        float co1_back[3], co2_back[3];

        copy_v3_v3(co1_back, bezt->vec[0]);
        copy_v3_v3(co2_back, bezt->vec[2]);

        BKE_nurb_handle_calc_simple_auto(nu, bezt);

        if (h1_select) {
          if (!calc_length) {
            dist_ensure_v3_v3fl(bezt->vec[0], bezt->vec[1], len_v3v3(co1_back, bezt->vec[1]));
          }
        }
        else {
          copy_v3_v3(bezt->vec[0], co1_back);
        }

        if (h2_select) {
          if (!calc_length) {
            dist_ensure_v3_v3fl(bezt->vec[2], bezt->vec[1], len_v3v3(co2_back, bezt->vec[1]));
          }
        }
        else {
          copy_v3_v3(bezt->vec[2], co2_back);
        }

        changed = true;
      }
    }

    if (changed) {
      /* Recalculate the whole curve */
      BKE_nurb_handles_calc(nu);
    }
  }
}

void BKE_nurbList_flag_set(ListBase *editnurb, uint8_t flag, bool set)
{
  BezTriple *bezt;
  BPoint *bp;
  int a;

  LISTBASE_FOREACH (Nurb *, nu, editnurb) {
    if (nu->type == CU_BEZIER) {
      a = nu->pntsu;
      bezt = nu->bezt;
      while (a--) {
        if (set) {
          bezt->f1 |= flag;
          bezt->f2 |= flag;
          bezt->f3 |= flag;
        }
        else {
          bezt->f1 &= ~flag;
          bezt->f2 &= ~flag;
          bezt->f3 &= ~flag;
        }
        bezt++;
      }
    }
    else {
      a = nu->pntsu * nu->pntsv;
      bp = nu->bp;
      while (a--) {
        SET_FLAG_FROM_TEST(bp->f1, set, flag);
        bp++;
      }
    }
  }
}

/**
 * Set \a flag for every point that already has \a from_flag set.
 */
bool BKE_nurbList_flag_set_from_flag(ListBase *editnurb, uint8_t from_flag, uint8_t flag)
{
  bool changed = false;

  LISTBASE_FOREACH (Nurb *, nu, editnurb) {
    if (nu->type == CU_BEZIER) {
      for (int i = 0; i < nu->pntsu; i++) {
        BezTriple *bezt = &nu->bezt[i];
        uint8_t old_f1 = bezt->f1, old_f2 = bezt->f2, old_f3 = bezt->f3;

        SET_FLAG_FROM_TEST(bezt->f1, bezt->f1 & from_flag, flag);
        SET_FLAG_FROM_TEST(bezt->f2, bezt->f2 & from_flag, flag);
        SET_FLAG_FROM_TEST(bezt->f3, bezt->f3 & from_flag, flag);

        changed |= (old_f1 != bezt->f1) || (old_f2 != bezt->f2) || (old_f3 != bezt->f3);
      }
    }
    else {
      for (int i = 0; i < nu->pntsu * nu->pntsv; i++) {
        BPoint *bp = &nu->bp[i];
        uint8_t old_f1 = bp->f1;

        SET_FLAG_FROM_TEST(bp->f1, bp->f1 & from_flag, flag);
        changed |= (old_f1 != bp->f1);
      }
    }
  }

  return changed;
}

void BKE_nurb_direction_switch(Nurb *nu)
{
  BezTriple *bezt1, *bezt2;
  BPoint *bp1, *bp2;
  float *fp1, *fp2, *tempf;
  int a, b;

  if (nu->pntsu == 1 && nu->pntsv == 1) {
    return;
  }

  if (nu->type == CU_BEZIER) {
    a = nu->pntsu;
    bezt1 = nu->bezt;
    bezt2 = bezt1 + (a - 1);
    if (a & 1) {
      a += 1; /* if odd, also swap middle content */
    }
    a /= 2;
    while (a > 0) {
      if (bezt1 != bezt2) {
        SWAP(BezTriple, *bezt1, *bezt2);
      }

      swap_v3_v3(bezt1->vec[0], bezt1->vec[2]);

      if (bezt1 != bezt2) {
        swap_v3_v3(bezt2->vec[0], bezt2->vec[2]);
      }

      SWAP(uint8_t, bezt1->h1, bezt1->h2);
      SWAP(uint8_t, bezt1->f1, bezt1->f3);

      if (bezt1 != bezt2) {
        SWAP(uint8_t, bezt2->h1, bezt2->h2);
        SWAP(uint8_t, bezt2->f1, bezt2->f3);
        bezt1->tilt = -bezt1->tilt;
        bezt2->tilt = -bezt2->tilt;
      }
      else {
        bezt1->tilt = -bezt1->tilt;
      }
      a--;
      bezt1++;
      bezt2--;
    }
  }
  else if (nu->pntsv == 1) {
    a = nu->pntsu;
    bp1 = nu->bp;
    bp2 = bp1 + (a - 1);
    a /= 2;
    while (bp1 != bp2 && a > 0) {
      SWAP(BPoint, *bp1, *bp2);
      a--;
      bp1->tilt = -bp1->tilt;
      bp2->tilt = -bp2->tilt;
      bp1++;
      bp2--;
    }
    /* If there are odd number of points no need to touch coord of middle one,
     * but still need to change its tilt.
     */
    if (nu->pntsu & 1) {
      bp1->tilt = -bp1->tilt;
    }
    if (nu->type == CU_NURBS) {
      /* no knots for too short paths */
      if (nu->knotsu) {
        /* inverse knots */
        a = KNOTSU(nu);
        fp1 = nu->knotsu;
        fp2 = fp1 + (a - 1);
        a /= 2;
        while (fp1 != fp2 && a > 0) {
          SWAP(float, *fp1, *fp2);
          a--;
          fp1++;
          fp2--;
        }
        /* and make in increasing order again */
        a = KNOTSU(nu);
        fp1 = nu->knotsu;
        fp2 = tempf = MEM_malloc_arrayN(a, sizeof(float), "switchdirect");
        a--;
        fp2[a] = fp1[a];
        while (a--) {
          fp2[0] = fabsf(fp1[1] - fp1[0]);
          fp1++;
          fp2++;
        }

        a = KNOTSU(nu) - 1;
        fp1 = nu->knotsu;
        fp2 = tempf;
        fp1[0] = 0.0;
        fp1++;
        while (a--) {
          fp1[0] = fp1[-1] + fp2[0];
          fp1++;
          fp2++;
        }
        MEM_freeN(tempf);
      }
    }
  }
  else {
    for (b = 0; b < nu->pntsv; b++) {
      bp1 = nu->bp + b * nu->pntsu;
      a = nu->pntsu;
      bp2 = bp1 + (a - 1);
      a /= 2;

      while (bp1 != bp2 && a > 0) {
        SWAP(BPoint, *bp1, *bp2);
        a--;
        bp1++;
        bp2--;
      }
    }
  }
}

void BKE_curve_nurbs_vert_coords_get(ListBase *lb, float (*vert_coords)[3], int vert_len)
{
  float *co = vert_coords[0];
  LISTBASE_FOREACH (Nurb *, nu, lb) {
    if (nu->type == CU_BEZIER) {
      BezTriple *bezt = nu->bezt;
      for (int i = 0; i < nu->pntsu; i++, bezt++) {
        copy_v3_v3(co, bezt->vec[0]);
        co += 3;
        copy_v3_v3(co, bezt->vec[1]);
        co += 3;
        copy_v3_v3(co, bezt->vec[2]);
        co += 3;
      }
    }
    else {
      BPoint *bp = nu->bp;
      for (int i = 0; i < nu->pntsu * nu->pntsv; i++, bp++) {
        copy_v3_v3(co, bp->vec);
        co += 3;
      }
    }
  }
  BLI_assert(co == vert_coords[vert_len]);
  UNUSED_VARS_NDEBUG(vert_len);
}

float (*BKE_curve_nurbs_vert_coords_alloc(ListBase *lb, int *r_vert_len))[3]
{
  const int vert_len = BKE_nurbList_verts_count(lb);
  float(*vert_coords)[3] = MEM_malloc_arrayN(vert_len, sizeof(*vert_coords), __func__);
  BKE_curve_nurbs_vert_coords_get(lb, vert_coords, vert_len);
  *r_vert_len = vert_len;
  return vert_coords;
}

void BKE_curve_nurbs_vert_coords_apply_with_mat4(ListBase *lb,
                                                 const float (*vert_coords)[3],
                                                 const float mat[4][4],
                                                 const bool constrain_2d)
{
  const float *co = vert_coords[0];

  LISTBASE_FOREACH (Nurb *, nu, lb) {
    if (nu->type == CU_BEZIER) {
      BezTriple *bezt = nu->bezt;

      for (int i = 0; i < nu->pntsu; i++, bezt++) {
        mul_v3_m4v3(bezt->vec[0], mat, co);
        co += 3;
        mul_v3_m4v3(bezt->vec[1], mat, co);
        co += 3;
        mul_v3_m4v3(bezt->vec[2], mat, co);
        co += 3;
      }
    }
    else {
      BPoint *bp = nu->bp;

      for (int i = 0; i < nu->pntsu * nu->pntsv; i++, bp++) {
        mul_v3_m4v3(bp->vec, mat, co);
        co += 3;
      }
    }

    if (constrain_2d) {
      if (nu->flag & CU_2D) {
        BKE_nurb_test_2d(nu);
      }
    }

    calchandlesNurb_intern(nu, SELECT, true);
  }
}

void BKE_curve_nurbs_vert_coords_apply(ListBase *lb,
                                       const float (*vert_coords)[3],
                                       const bool constrain_2d)
{
  const float *co = vert_coords[0];

  LISTBASE_FOREACH (Nurb *, nu, lb) {
    if (nu->type == CU_BEZIER) {
      BezTriple *bezt = nu->bezt;

      for (int i = 0; i < nu->pntsu; i++, bezt++) {
        copy_v3_v3(bezt->vec[0], co);
        co += 3;
        copy_v3_v3(bezt->vec[1], co);
        co += 3;
        copy_v3_v3(bezt->vec[2], co);
        co += 3;
      }
    }
    else {
      BPoint *bp = nu->bp;

      for (int i = 0; i < nu->pntsu * nu->pntsv; i++, bp++) {
        copy_v3_v3(bp->vec, co);
        co += 3;
      }
    }

    if (constrain_2d) {
      if (nu->flag & CU_2D) {
        BKE_nurb_test_2d(nu);
      }
    }

    calchandlesNurb_intern(nu, SELECT, true);
  }
}

float (*BKE_curve_nurbs_key_vert_coords_alloc(ListBase *lb, float *key, int *r_vert_len))[3]
{
  int vert_len = BKE_nurbList_verts_count(lb);
  float(*cos)[3] = MEM_malloc_arrayN(vert_len, sizeof(*cos), __func__);

  float *co = cos[0];
  LISTBASE_FOREACH (Nurb *, nu, lb) {
    if (nu->type == CU_BEZIER) {
      BezTriple *bezt = nu->bezt;

      for (int i = 0; i < nu->pntsu; i++, bezt++) {
        copy_v3_v3(co, &key[0]);
        co += 3;
        copy_v3_v3(co, &key[3]);
        co += 3;
        copy_v3_v3(co, &key[6]);
        co += 3;
        key += KEYELEM_FLOAT_LEN_BEZTRIPLE;
      }
    }
    else {
      BPoint *bp = nu->bp;

      for (int i = 0; i < nu->pntsu * nu->pntsv; i++, bp++) {
        copy_v3_v3(co, key);
        co += 3;
        key += KEYELEM_FLOAT_LEN_BPOINT;
      }
    }
  }
  *r_vert_len = vert_len;
  return cos;
}

void BKE_curve_nurbs_key_vert_tilts_apply(ListBase *lb, const float *key)
{
  LISTBASE_FOREACH (Nurb *, nu, lb) {
    if (nu->type == CU_BEZIER) {
      BezTriple *bezt = nu->bezt;

      for (int i = 0; i < nu->pntsu; i++, bezt++) {
        bezt->tilt = key[9];
        bezt->radius = key[10];
        key += KEYELEM_FLOAT_LEN_BEZTRIPLE;
      }
    }
    else {
      BPoint *bp = nu->bp;

      for (int i = 0; i < nu->pntsu * nu->pntsv; i++, bp++) {
        bp->tilt = key[3];
        bp->radius = key[4];
        key += KEYELEM_FLOAT_LEN_BPOINT;
      }
    }
  }
}

bool BKE_nurb_check_valid_u(const Nurb *nu)
{
  if (nu->pntsu <= 1) {
    return false;
  }
  if (nu->type != CU_NURBS) {
    return true; /* not a nurb, lets assume its valid */
  }

  if (nu->pntsu < nu->orderu) {
    return false;
  }
  if (((nu->flagu & CU_NURB_CYCLIC) == 0) && (nu->flagu & CU_NURB_BEZIER)) {
    /* Bezier U Endpoints */
    if (nu->orderu == 4) {
      if (nu->pntsu < 5) {
        return false; /* bezier with 4 orderu needs 5 points */
      }
    }
    else {
      if (nu->orderu != 3) {
        return false; /* order must be 3 or 4 */
      }
    }
  }
  return true;
}
bool BKE_nurb_check_valid_v(const Nurb *nu)
{
  if (nu->pntsv <= 1) {
    return false;
  }
  if (nu->type != CU_NURBS) {
    return true; /* not a nurb, lets assume its valid */
  }

  if (nu->pntsv < nu->orderv) {
    return false;
  }
  if (((nu->flagv & CU_NURB_CYCLIC) == 0) && (nu->flagv & CU_NURB_BEZIER)) {
    /* Bezier V Endpoints */
    if (nu->orderv == 4) {
      if (nu->pntsv < 5) {
        return false; /* bezier with 4 orderu needs 5 points */
      }
    }
    else {
      if (nu->orderv != 3) {
        return false; /* order must be 3 or 4 */
      }
    }
  }
  return true;
}

bool BKE_nurb_check_valid_uv(const Nurb *nu)
{
  if (!BKE_nurb_check_valid_u(nu)) {
    return false;
  }
  if ((nu->pntsv > 1) && !BKE_nurb_check_valid_v(nu)) {
    return false;
  }

  return true;
}

bool BKE_nurb_order_clamp_u(struct Nurb *nu)
{
  bool changed = false;
  if (nu->pntsu < nu->orderu) {
    nu->orderu = max_ii(2, nu->pntsu);
    changed = true;
  }
  if (((nu->flagu & CU_NURB_CYCLIC) == 0) && (nu->flagu & CU_NURB_BEZIER)) {
    CLAMP(nu->orderu, 3, 4);
    changed = true;
  }
  return changed;
}

bool BKE_nurb_order_clamp_v(struct Nurb *nu)
{
  bool changed = false;
  if (nu->pntsv < nu->orderv) {
    nu->orderv = max_ii(2, nu->pntsv);
    changed = true;
  }
  if (((nu->flagv & CU_NURB_CYCLIC) == 0) && (nu->flagv & CU_NURB_BEZIER)) {
    CLAMP(nu->orderv, 3, 4);
    changed = true;
  }
  return changed;
}

/**
 * \note caller must ensure active vertex remains valid.
 */
bool BKE_nurb_type_convert(Nurb *nu,
                           const short type,
                           const bool use_handles,
                           const char **r_err_msg)
{
  BezTriple *bezt;
  BPoint *bp;
  int a, c, nr;

  if (nu->type == CU_POLY) {
    if (type == CU_BEZIER) { /* to Bezier with vecthandles  */
      nr = nu->pntsu;
      bezt = (BezTriple *)MEM_calloc_arrayN(nr, sizeof(BezTriple), "setsplinetype2");
      nu->bezt = bezt;
      a = nr;
      bp = nu->bp;
      while (a--) {
        copy_v3_v3(bezt->vec[1], bp->vec);
        bezt->f1 = bezt->f2 = bezt->f3 = bp->f1;
        bezt->h1 = bezt->h2 = HD_VECT;
        bezt->weight = bp->weight;
        bezt->radius = bp->radius;
        bp++;
        bezt++;
      }
      MEM_freeN(nu->bp);
      nu->bp = NULL;
      nu->pntsu = nr;
      nu->pntsv = 0;
      nu->type = CU_BEZIER;
      BKE_nurb_handles_calc(nu);
    }
    else if (type == CU_NURBS) {
      nu->type = CU_NURBS;
      nu->orderu = 4;
      nu->flagu &= CU_NURB_CYCLIC; /* disable all flags except for cyclic */
      BKE_nurb_knot_calc_u(nu);
      a = nu->pntsu * nu->pntsv;
      bp = nu->bp;
      while (a--) {
        bp->vec[3] = 1.0;
        bp++;
      }
    }
  }
  else if (nu->type == CU_BEZIER) { /* Bezier */
    if (type == CU_POLY || type == CU_NURBS) {
      nr = use_handles ? (3 * nu->pntsu) : nu->pntsu;
      nu->bp = MEM_calloc_arrayN(nr, sizeof(BPoint), "setsplinetype");
      a = nu->pntsu;
      bezt = nu->bezt;
      bp = nu->bp;
      while (a--) {
        if ((type == CU_POLY && bezt->h1 == HD_VECT && bezt->h2 == HD_VECT) ||
            (use_handles == false)) {
          /* vector handle becomes 1 poly vertice */
          copy_v3_v3(bp->vec, bezt->vec[1]);
          bp->vec[3] = 1.0;
          bp->f1 = bezt->f2;
          if (use_handles) {
            nr -= 2;
          }
          bp->radius = bezt->radius;
          bp->weight = bezt->weight;
          bp++;
        }
        else {
          const uint8_t *f = &bezt->f1;
          for (c = 0; c < 3; c++, f++) {
            copy_v3_v3(bp->vec, bezt->vec[c]);
            bp->vec[3] = 1.0;
            bp->f1 = *f;
            bp->radius = bezt->radius;
            bp->weight = bezt->weight;
            bp++;
          }
        }
        bezt++;
      }
      MEM_freeN(nu->bezt);
      nu->bezt = NULL;
      nu->pntsu = nr;
      nu->pntsv = 1;
      nu->orderu = 4;
      nu->orderv = 1;
      nu->type = type;

      if (type == CU_NURBS) {
        nu->flagu &= CU_NURB_CYCLIC; /* disable all flags except for cyclic */
        nu->flagu |= CU_NURB_BEZIER;
        BKE_nurb_knot_calc_u(nu);
      }
    }
  }
  else if (nu->type == CU_NURBS) {
    if (type == CU_POLY) {
      nu->type = CU_POLY;
      if (nu->knotsu) {
        MEM_freeN(nu->knotsu); /* python created nurbs have a knotsu of zero */
      }
      nu->knotsu = NULL;
      if (nu->knotsv) {
        MEM_freeN(nu->knotsv);
      }
      nu->knotsv = NULL;
    }
    else if (type == CU_BEZIER) { /* to Bezier */
      nr = nu->pntsu / 3;

      if (nr < 2) {
        if (r_err_msg != NULL) {
          *r_err_msg = "At least 6 points required for conversion";
        }
        return false; /* conversion impossible */
      }

      bezt = MEM_calloc_arrayN(nr, sizeof(BezTriple), "setsplinetype2");
      nu->bezt = bezt;
      a = nr;
      bp = nu->bp;
      while (a--) {
        copy_v3_v3(bezt->vec[0], bp->vec);
        bezt->f1 = bp->f1;
        bp++;
        copy_v3_v3(bezt->vec[1], bp->vec);
        bezt->f2 = bp->f1;
        bp++;
        copy_v3_v3(bezt->vec[2], bp->vec);
        bezt->f3 = bp->f1;
        bezt->radius = bp->radius;
        bezt->weight = bp->weight;
        bp++;
        bezt++;
      }
      MEM_freeN(nu->bp);
      nu->bp = NULL;
      MEM_freeN(nu->knotsu);
      nu->knotsu = NULL;
      nu->pntsu = nr;
      nu->type = CU_BEZIER;
    }
  }

  return true;
}

/* Get edit nurbs or normal nurbs list */
ListBase *BKE_curve_nurbs_get(Curve *cu)
{
  if (cu->editnurb) {
    return BKE_curve_editNurbs_get(cu);
  }

  return &cu->nurb;
}

void BKE_curve_nurb_active_set(Curve *cu, const Nurb *nu)
{
  if (nu == NULL) {
    cu->actnu = CU_ACT_NONE;
  }
  else {
    BLI_assert(!nu->hide);
    ListBase *nurbs = BKE_curve_editNurbs_get(cu);
    cu->actnu = BLI_findindex(nurbs, nu);
  }
}

Nurb *BKE_curve_nurb_active_get(Curve *cu)
{
  ListBase *nurbs = BKE_curve_editNurbs_get(cu);
  return BLI_findlink(nurbs, cu->actnu);
}

/* Get active vert for curve */
void *BKE_curve_vert_active_get(Curve *cu)
{
  Nurb *nu = NULL;
  void *vert = NULL;

  BKE_curve_nurb_vert_active_get(cu, &nu, &vert);
  return vert;
}

int BKE_curve_nurb_vert_index_get(const Nurb *nu, const void *vert)
{
  if (nu->type == CU_BEZIER) {
    BLI_assert(ARRAY_HAS_ITEM((BezTriple *)vert, nu->bezt, nu->pntsu));
    return (BezTriple *)vert - nu->bezt;
  }

  BLI_assert(ARRAY_HAS_ITEM((BPoint *)vert, nu->bp, nu->pntsu * nu->pntsv));
  return (BPoint *)vert - nu->bp;
}

/* Set active nurb and active vert for curve */
void BKE_curve_nurb_vert_active_set(Curve *cu, const Nurb *nu, const void *vert)
{
  if (nu) {
    BKE_curve_nurb_active_set(cu, nu);

    if (vert) {
      cu->actvert = BKE_curve_nurb_vert_index_get(nu, vert);
    }
    else {
      cu->actvert = CU_ACT_NONE;
    }
  }
  else {
    cu->actnu = cu->actvert = CU_ACT_NONE;
  }
}

/* Get points to active active nurb and active vert for curve */
bool BKE_curve_nurb_vert_active_get(Curve *cu, Nurb **r_nu, void **r_vert)
{
  Nurb *nu = NULL;
  void *vert = NULL;

  if (cu->actvert != CU_ACT_NONE) {
    ListBase *nurbs = BKE_curve_editNurbs_get(cu);
    nu = BLI_findlink(nurbs, cu->actnu);

    if (nu) {
      if (nu->type == CU_BEZIER) {
        BLI_assert(nu->pntsu > cu->actvert);
        vert = &nu->bezt[cu->actvert];
      }
      else {
        BLI_assert((nu->pntsu * nu->pntsv) > cu->actvert);
        vert = &nu->bp[cu->actvert];
      }
    }
  }

  *r_nu = nu;
  *r_vert = vert;

  return (*r_vert != NULL);
}

void BKE_curve_nurb_vert_active_validate(Curve *cu)
{
  Nurb *nu;
  void *vert;

  if (BKE_curve_nurb_vert_active_get(cu, &nu, &vert)) {
    if (nu->type == CU_BEZIER) {
      BezTriple *bezt = vert;
      if (BEZT_ISSEL_ANY(bezt) == 0) {
        cu->actvert = CU_ACT_NONE;
      }
    }
    else {
      BPoint *bp = vert;
      if ((bp->f1 & SELECT) == 0) {
        cu->actvert = CU_ACT_NONE;
      }
    }

    if (nu->hide) {
      cu->actnu = CU_ACT_NONE;
    }
  }
}

/* basic vertex data functions */
bool BKE_curve_minmax(Curve *cu, bool use_radius, float min[3], float max[3])
{
  ListBase *nurb_lb = BKE_curve_nurbs_get(cu);
  ListBase temp_nurb_lb = {NULL, NULL};
  const bool is_font = (BLI_listbase_is_empty(nurb_lb)) && (cu->len != 0);
  /* For font curves we generate temp list of splines.
   *
   * This is likely to be fine, this function is not supposed to be called
   * often, and it's the only way to get meaningful bounds for fonts.
   */
  if (is_font) {
    nurb_lb = &temp_nurb_lb;
    BKE_vfont_to_curve_ex(NULL, cu, FO_EDIT, nurb_lb, NULL, NULL, NULL, NULL);
    use_radius = false;
  }
  /* Do bounding box based on splines. */
  LISTBASE_FOREACH (Nurb *, nu, nurb_lb) {
    BKE_nurb_minmax(nu, use_radius, min, max);
  }
  const bool result = (BLI_listbase_is_empty(nurb_lb) == false);
  /* Cleanup if needed. */
  BKE_nurbList_free(&temp_nurb_lb);
  return result;
}

bool BKE_curve_center_median(Curve *cu, float cent[3])
{
  ListBase *nurb_lb = BKE_curve_nurbs_get(cu);
  int total = 0;

  zero_v3(cent);

  LISTBASE_FOREACH (Nurb *, nu, nurb_lb) {
    int i;

    if (nu->type == CU_BEZIER) {
      BezTriple *bezt;
      i = nu->pntsu;
      total += i * 3;
      for (bezt = nu->bezt; i--; bezt++) {
        add_v3_v3(cent, bezt->vec[0]);
        add_v3_v3(cent, bezt->vec[1]);
        add_v3_v3(cent, bezt->vec[2]);
      }
    }
    else {
      BPoint *bp;
      i = nu->pntsu * nu->pntsv;
      total += i;
      for (bp = nu->bp; i--; bp++) {
        add_v3_v3(cent, bp->vec);
      }
    }
  }

  if (total) {
    mul_v3_fl(cent, 1.0f / (float)total);
  }

  return (total != 0);
}

bool BKE_curve_center_bounds(Curve *cu, float cent[3])
{
  float min[3], max[3];
  INIT_MINMAX(min, max);
  if (BKE_curve_minmax(cu, false, min, max)) {
    mid_v3_v3v3(cent, min, max);
    return true;
  }

  return false;
}

void BKE_curve_transform_ex(Curve *cu,
                            const float mat[4][4],
                            const bool do_keys,
                            const bool do_props,
                            const float unit_scale)
{
  BPoint *bp;
  BezTriple *bezt;
  int i;

  LISTBASE_FOREACH (Nurb *, nu, &cu->nurb) {
    if (nu->type == CU_BEZIER) {
      i = nu->pntsu;
      for (bezt = nu->bezt; i--; bezt++) {
        mul_m4_v3(mat, bezt->vec[0]);
        mul_m4_v3(mat, bezt->vec[1]);
        mul_m4_v3(mat, bezt->vec[2]);
        if (do_props) {
          bezt->radius *= unit_scale;
        }
      }
      BKE_nurb_handles_calc(nu);
    }
    else {
      i = nu->pntsu * nu->pntsv;
      for (bp = nu->bp; i--; bp++) {
        mul_m4_v3(mat, bp->vec);
        if (do_props) {
          bp->radius *= unit_scale;
        }
      }
    }
  }

  if (do_keys && cu->key) {
    LISTBASE_FOREACH (KeyBlock *, kb, &cu->key->block) {
      float *fp = kb->data;
      int n = kb->totelem;

      LISTBASE_FOREACH (Nurb *, nu, &cu->nurb) {
        if (nu->type == CU_BEZIER) {
          for (i = nu->pntsu; i && (n -= KEYELEM_ELEM_LEN_BEZTRIPLE) >= 0; i--) {
            mul_m4_v3(mat, &fp[0]);
            mul_m4_v3(mat, &fp[3]);
            mul_m4_v3(mat, &fp[6]);
            if (do_props) {
              fp[10] *= unit_scale; /* radius */
            }
            fp += KEYELEM_FLOAT_LEN_BEZTRIPLE;
          }
        }
        else {
          for (i = nu->pntsu * nu->pntsv; i && (n -= KEYELEM_ELEM_LEN_BPOINT) >= 0; i--) {
            mul_m4_v3(mat, fp);
            if (do_props) {
              fp[4] *= unit_scale; /* radius */
            }
            fp += KEYELEM_FLOAT_LEN_BPOINT;
          }
        }
      }
    }
  }
}

void BKE_curve_transform(Curve *cu, const float mat[4][4], const bool do_keys, const bool do_props)
{
  float unit_scale = mat4_to_scale(mat);
  BKE_curve_transform_ex(cu, mat, do_keys, do_props, unit_scale);
}

void BKE_curve_translate(Curve *cu, const float offset[3], const bool do_keys)
{
  ListBase *nurb_lb = BKE_curve_nurbs_get(cu);

  LISTBASE_FOREACH (Nurb *, nu, nurb_lb) {
    if (nu->type == CU_BEZIER) {
      int i = nu->pntsu;
      for (BezTriple *bezt = nu->bezt; i--; bezt++) {
        add_v3_v3(bezt->vec[0], offset);
        add_v3_v3(bezt->vec[1], offset);
        add_v3_v3(bezt->vec[2], offset);
      }
    }
    else {
      int i = nu->pntsu * nu->pntsv;
      for (BPoint *bp = nu->bp; i--; bp++) {
        add_v3_v3(bp->vec, offset);
      }
    }
  }

  if (do_keys && cu->key) {
    LISTBASE_FOREACH (KeyBlock *, kb, &cu->key->block) {
      float *fp = kb->data;
      int n = kb->totelem;

      LISTBASE_FOREACH (Nurb *, nu, &cu->nurb) {
        if (nu->type == CU_BEZIER) {
          for (int i = nu->pntsu; i && (n -= KEYELEM_ELEM_LEN_BEZTRIPLE) >= 0; i--) {
            add_v3_v3(&fp[0], offset);
            add_v3_v3(&fp[3], offset);
            add_v3_v3(&fp[6], offset);
            fp += KEYELEM_FLOAT_LEN_BEZTRIPLE;
          }
        }
        else {
          for (int i = nu->pntsu * nu->pntsv; i && (n -= KEYELEM_ELEM_LEN_BPOINT) >= 0; i--) {
            add_v3_v3(fp, offset);
            fp += KEYELEM_FLOAT_LEN_BPOINT;
          }
        }
      }
    }
  }
}

void BKE_curve_material_index_remove(Curve *cu, int index)
{
  const int curvetype = BKE_curve_type_get(cu);

  if (curvetype == OB_FONT) {
    struct CharInfo *info = cu->strinfo;
    for (int i = cu->len_char32 - 1; i >= 0; i--, info++) {
      if (info->mat_nr && info->mat_nr >= index) {
        info->mat_nr--;
      }
    }
  }
  else {
    LISTBASE_FOREACH (Nurb *, nu, &cu->nurb) {
      if (nu->mat_nr && nu->mat_nr >= index) {
        nu->mat_nr--;
      }
    }
  }
}

bool BKE_curve_material_index_used(Curve *cu, int index)
{
  const int curvetype = BKE_curve_type_get(cu);

  if (curvetype == OB_FONT) {
    struct CharInfo *info = cu->strinfo;
    for (int i = cu->len_char32 - 1; i >= 0; i--, info++) {
      if (info->mat_nr == index) {
        return true;
      }
    }
  }
  else {
    LISTBASE_FOREACH (Nurb *, nu, &cu->nurb) {
      if (nu->mat_nr == index) {
        return true;
      }
    }
  }

  return false;
}

void BKE_curve_material_index_clear(Curve *cu)
{
  const int curvetype = BKE_curve_type_get(cu);

  if (curvetype == OB_FONT) {
    struct CharInfo *info = cu->strinfo;
    for (int i = cu->len_char32 - 1; i >= 0; i--, info++) {
      info->mat_nr = 0;
    }
  }
  else {
    LISTBASE_FOREACH (Nurb *, nu, &cu->nurb) {
      nu->mat_nr = 0;
    }
  }
}

bool BKE_curve_material_index_validate(Curve *cu)
{
  const int curvetype = BKE_curve_type_get(cu);
  bool is_valid = true;

  if (curvetype == OB_FONT) {
    CharInfo *info = cu->strinfo;
    const int max_idx = max_ii(0, cu->totcol); /* OB_FONT use 1 as first mat index, not 0!!! */
    int i;
    for (i = cu->len_char32 - 1; i >= 0; i--, info++) {
      if (info->mat_nr > max_idx) {
        info->mat_nr = 0;
        is_valid = false;
      }
    }
  }
  else {
    const int max_idx = max_ii(0, cu->totcol - 1);
    LISTBASE_FOREACH (Nurb *, nu, &cu->nurb) {
      if (nu->mat_nr > max_idx) {
        nu->mat_nr = 0;
        is_valid = false;
      }
    }
  }

  if (!is_valid) {
    DEG_id_tag_update(&cu->id, ID_RECALC_GEOMETRY);
    return true;
  }
  return false;
}

void BKE_curve_material_remap(Curve *cu, const unsigned int *remap, unsigned int remap_len)
{
  const int curvetype = BKE_curve_type_get(cu);
  const short remap_len_short = (short)remap_len;

#define MAT_NR_REMAP(n) \
  if (n < remap_len_short) { \
    BLI_assert(n >= 0 && remap[n] < remap_len_short); \
    n = remap[n]; \
  } \
  ((void)0)

  if (curvetype == OB_FONT) {
    struct CharInfo *strinfo;
    int charinfo_len, i;

    if (cu->editfont) {
      EditFont *ef = cu->editfont;
      strinfo = ef->textbufinfo;
      charinfo_len = ef->len;
    }
    else {
      strinfo = cu->strinfo;
      charinfo_len = cu->len_char32;
    }

    for (i = 0; i <= charinfo_len; i++) {
      if (strinfo[i].mat_nr > 0) {
        strinfo[i].mat_nr -= 1;
        MAT_NR_REMAP(strinfo[i].mat_nr);
        strinfo[i].mat_nr += 1;
      }
    }
  }
  else {
    Nurb *nu;
    ListBase *nurbs = BKE_curve_editNurbs_get(cu);

    if (nurbs) {
      for (nu = nurbs->first; nu; nu = nu->next) {
        MAT_NR_REMAP(nu->mat_nr);
      }
    }
  }

#undef MAT_NR_REMAP
}

void BKE_curve_smooth_flag_set(Curve *cu, const bool use_smooth)
{
  if (use_smooth) {
    LISTBASE_FOREACH (Nurb *, nu, &cu->nurb) {
      nu->flag |= CU_SMOOTH;
    }
  }
  else {
    LISTBASE_FOREACH (Nurb *, nu, &cu->nurb) {
      nu->flag &= ~CU_SMOOTH;
    }
  }
}

void BKE_curve_rect_from_textbox(const struct Curve *cu,
                                 const struct TextBox *tb,
                                 struct rctf *r_rect)
{
  r_rect->xmin = cu->xof + tb->x;
  r_rect->ymax = cu->yof + tb->y + cu->fsize;

  r_rect->xmax = r_rect->xmin + tb->w;
  r_rect->ymin = r_rect->ymax - tb->h;
}

/* This function is almost the same as BKE_fcurve_correct_bezpart(), but doesn't allow as large a
 * tangent. */
void BKE_curve_correct_bezpart(const float v1[2], float v2[2], float v3[2], const float v4[2])
{
  float h1[2], h2[2], len1, len2, len, fac;

  /* Calculate handle deltas. */
  h1[0] = v1[0] - v2[0];
  h1[1] = v1[1] - v2[1];

  h2[0] = v4[0] - v3[0];
  h2[1] = v4[1] - v3[1];

  /* Calculate distances:
   * - len  = span of time between keyframes
   * - len1 = length of handle of start key
   * - len2 = length of handle of end key
   */
  len = v4[0] - v1[0];
  len1 = fabsf(h1[0]);
  len2 = fabsf(h2[0]);

  /* If the handles have no length, no need to do any corrections. */
  if ((len1 + len2) == 0.0f) {
    return;
  }

  /* the two handles cross over each other, so force them
   * apart using the proportion they overlap
   */
  if ((len1 + len2) > len) {
    fac = len / (len1 + len2);

    v2[0] = (v1[0] - fac * h1[0]);
    v2[1] = (v1[1] - fac * h1[1]);

    v3[0] = (v4[0] - fac * h2[0]);
    v3[1] = (v4[1] - fac * h2[1]);
  }
}

/* **** Depsgraph evaluation **** */

void BKE_curve_eval_geometry(Depsgraph *depsgraph, Curve *curve)
{
  DEG_debug_print_eval(depsgraph, __func__, curve->id.name, curve);
  BKE_curve_texspace_calc(curve);
  if (DEG_is_active(depsgraph)) {
    Curve *curve_orig = (Curve *)DEG_get_original_id(&curve->id);
    if (curve->texflag & CU_AUTOSPACE_EVALUATED) {
      curve_orig->texflag |= CU_AUTOSPACE_EVALUATED;
      copy_v3_v3(curve_orig->loc, curve->loc);
      copy_v3_v3(curve_orig->size, curve->size);
    }
  }
}

/* Draw Engine */
void (*BKE_curve_batch_cache_dirty_tag_cb)(Curve *cu, int mode) = NULL;
void (*BKE_curve_batch_cache_free_cb)(Curve *cu) = NULL;

void BKE_curve_batch_cache_dirty_tag(Curve *cu, int mode)
{
  if (cu->batch_cache) {
    BKE_curve_batch_cache_dirty_tag_cb(cu, mode);
  }
}
void BKE_curve_batch_cache_free(Curve *cu)
{
  if (cu->batch_cache) {
    BKE_curve_batch_cache_free_cb(cu);
  }
}<|MERGE_RESOLUTION|>--- conflicted
+++ resolved
@@ -2965,12 +2965,13 @@
   }
 
   /* STEP 2: DOUBLE POINTS AND AUTOMATIC RESOLUTION, REDUCE DATABLOCKS */
-<<<<<<< HEAD
   LISTBASE_FOREACH (BevList *, bl, bev) {
     if (bl->nr == 0) { /* null bevel items come from single points */
       continue;
     }
 
+    /* Scale the threshold so high resolution shapes don't get over reduced, see: T49850. */
+    const float threshold_resolu = 0.00001f / resolu;
     bool is_cyclic = bl->poly != -1;
     nr = bl->nr;
     if (is_cyclic) {
@@ -2991,43 +2992,9 @@
         }
       }
       else {
-        if (fabsf(bevp0->vec[0] - bevp1->vec[0]) < 0.00001f) {
-          if (fabsf(bevp0->vec[1] - bevp1->vec[1]) < 0.00001f) {
-            if (fabsf(bevp0->vec[2] - bevp1->vec[2]) < 0.00001f) {
-              bevp0->dupe_tag = true;
-              bl->dupe_nr++;
-            }
-=======
-  bl = bev->first;
-  while (bl) {
-    if (bl->nr) { /* null bevel items come from single points */
-      /* Scale the threshold so high resolution shapes don't get over reduced, see: T49850. */
-      const float threshold_resolu = 0.00001f / resolu;
-      bool is_cyclic = bl->poly != -1;
-      nr = bl->nr;
-      if (is_cyclic) {
-        bevp1 = bl->bevpoints;
-        bevp0 = bevp1 + (nr - 1);
-      }
-      else {
-        bevp0 = bl->bevpoints;
-        bevp0->offset = 0;
-        bevp1 = bevp0 + 1;
-      }
-      nr--;
-      while (nr--) {
-        if (seglen != NULL) {
-          if (fabsf(bevp1->offset) < treshold) {
-            bevp0->dupe_tag = true;
-            bl->dupe_nr++;
-          }
-        }
-        else {
-          if (compare_v3v3(bevp0->vec, bevp1->vec, threshold_resolu)) {
-            bevp0->dupe_tag = true;
-            bl->dupe_nr++;
->>>>>>> d3b85af6
-          }
+        if (compare_v3v3(bevp0->vec, bevp1->vec, threshold_resolu)) {
+          bevp0->dupe_tag = true;
+          bl->dupe_nr++;
         }
       }
       bevp0 = bevp1;
