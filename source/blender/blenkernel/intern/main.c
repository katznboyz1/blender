/*
 * This program is free software; you can redistribute it and/or
 * modify it under the terms of the GNU General Public License
 * as published by the Free Software Foundation; either version 2
 * of the License, or (at your option) any later version.
 *
 * This program is distributed in the hope that it will be useful,
 * but WITHOUT ANY WARRANTY; without even the implied warranty of
 * MERCHANTABILITY or FITNESS FOR A PARTICULAR PURPOSE.  See the
 * GNU General Public License for more details.
 *
 * You should have received a copy of the GNU General Public License
 * along with this program; if not, write to the Free Software Foundation,
 * Inc., 51 Franklin Street, Fifth Floor, Boston, MA 02110-1301, USA.
 *
 * The Original Code is Copyright (C) 2001-2002 by NaN Holding BV.
 * All rights reserved.
 */

/** \file
 * \ingroup bke
 *
 * Contains management of #Main database itself.
 */

#include <string.h>

#include "MEM_guardedalloc.h"

#include "BLI_blenlib.h"
#include "BLI_ghash.h"
#include "BLI_mempool.h"
#include "BLI_threads.h"

#include "DNA_ID.h"

#include "BKE_global.h"
#include "BKE_lib_id.h"
#include "BKE_lib_query.h"
#include "BKE_main.h"

#include "IMB_imbuf.h"
#include "IMB_imbuf_types.h"

Main *BKE_main_new(void)
{
  Main *bmain = MEM_callocN(sizeof(Main), "new main");
  bmain->lock = MEM_mallocN(sizeof(SpinLock), "main lock");
  BLI_spin_init((SpinLock *)bmain->lock);
  return bmain;
}

void BKE_main_free(Main *mainvar)
{
  /* also call when reading a file, erase all, etc */
  ListBase *lbarray[MAX_LIBARRAY];
  int a;

  /* Since we are removing whole main, no need to bother 'properly'
   * (and slowly) removing each ID from it. */
  const int free_flag = (LIB_ID_FREE_NO_MAIN | LIB_ID_FREE_NO_UI_USER |
                         LIB_ID_FREE_NO_USER_REFCOUNT | LIB_ID_FREE_NO_DEG_TAG);

  MEM_SAFE_FREE(mainvar->blen_thumb);

  a = set_listbasepointers(mainvar, lbarray);
  while (a--) {
    ListBase *lb = lbarray[a];
    ID *id, *id_next;

    for (id = lb->first; id != NULL; id = id_next) {
      id_next = id->next;
#if 1
      BKE_id_free_ex(mainvar, id, free_flag, false);
#else
      /* errors freeing ID's can be hard to track down,
       * enable this so valgrind will give the line number in its error log */
      switch (a) {
        case 0:
          BKE_id_free_ex(mainvar, id, free_flag, false);
          break;
        case 1:
          BKE_id_free_ex(mainvar, id, free_flag, false);
          break;
        case 2:
          BKE_id_free_ex(mainvar, id, free_flag, false);
          break;
        case 3:
          BKE_id_free_ex(mainvar, id, free_flag, false);
          break;
        case 4:
          BKE_id_free_ex(mainvar, id, free_flag, false);
          break;
        case 5:
          BKE_id_free_ex(mainvar, id, free_flag, false);
          break;
        case 6:
          BKE_id_free_ex(mainvar, id, free_flag, false);
          break;
        case 7:
          BKE_id_free_ex(mainvar, id, free_flag, false);
          break;
        case 8:
          BKE_id_free_ex(mainvar, id, free_flag, false);
          break;
        case 9:
          BKE_id_free_ex(mainvar, id, free_flag, false);
          break;
        case 10:
          BKE_id_free_ex(mainvar, id, free_flag, false);
          break;
        case 11:
          BKE_id_free_ex(mainvar, id, free_flag, false);
          break;
        case 12:
          BKE_id_free_ex(mainvar, id, free_flag, false);
          break;
        case 13:
          BKE_id_free_ex(mainvar, id, free_flag, false);
          break;
        case 14:
          BKE_id_free_ex(mainvar, id, free_flag, false);
          break;
        case 15:
          BKE_id_free_ex(mainvar, id, free_flag, false);
          break;
        case 16:
          BKE_id_free_ex(mainvar, id, free_flag, false);
          break;
        case 17:
          BKE_id_free_ex(mainvar, id, free_flag, false);
          break;
        case 18:
          BKE_id_free_ex(mainvar, id, free_flag, false);
          break;
        case 19:
          BKE_id_free_ex(mainvar, id, free_flag, false);
          break;
        case 20:
          BKE_id_free_ex(mainvar, id, free_flag, false);
          break;
        case 21:
          BKE_id_free_ex(mainvar, id, free_flag, false);
          break;
        case 22:
          BKE_id_free_ex(mainvar, id, free_flag, false);
          break;
        case 23:
          BKE_id_free_ex(mainvar, id, free_flag, false);
          break;
        case 24:
          BKE_id_free_ex(mainvar, id, free_flag, false);
          break;
        case 25:
          BKE_id_free_ex(mainvar, id, free_flag, false);
          break;
        case 26:
          BKE_id_free_ex(mainvar, id, free_flag, false);
          break;
        case 27:
          BKE_id_free_ex(mainvar, id, free_flag, false);
          break;
        case 28:
          BKE_id_free_ex(mainvar, id, free_flag, false);
          break;
        case 29:
          BKE_id_free_ex(mainvar, id, free_flag, false);
          break;
        case 30:
          BKE_id_free_ex(mainvar, id, free_flag, false);
          break;
        case 31:
          BKE_id_free_ex(mainvar, id, free_flag, false);
          break;
        case 32:
          BKE_id_free_ex(mainvar, id, free_flag, false);
          break;
        case 33:
          BKE_id_free_ex(mainvar, id, free_flag, false);
          break;
        case 34:
          BKE_id_free_ex(mainvar, id, free_flag, false);
          break;
        default:
          BLI_assert(0);
          break;
      }
#endif
    }
    BLI_listbase_clear(lb);
  }

  if (mainvar->relations) {
    BKE_main_relations_free(mainvar);
  }

  BKE_main_idmemset_release(mainvar);

  BLI_spin_end((SpinLock *)mainvar->lock);
  MEM_freeN(mainvar->lock);
  MEM_freeN(mainvar);
}

void BKE_main_lock(struct Main *bmain)
{
  BLI_spin_lock((SpinLock *)bmain->lock);
}

void BKE_main_unlock(struct Main *bmain)
{
  BLI_spin_unlock((SpinLock *)bmain->lock);
}

<<<<<<< HEAD
void BKE_main_idmemset_ensure(Main *bmain)
{
  if (bmain->used_id_memset == NULL || (bmain->used_id_memset_tag & MAIN_IDMEMSET_OWNER) == 0) {
    bmain->used_id_memset = BLI_gset_new(BLI_ghashutil_ptrhash, BLI_ghashutil_ptrcmp, __func__);
    bmain->used_id_memset_tag |= MAIN_IDMEMSET_OWNER;
  }
}

void BKE_main_idmemset_release(Main *bmain)
{
  if (bmain->used_id_memset != NULL) {
    if ((bmain->used_id_memset_tag & MAIN_IDMEMSET_OWNER) != 0) {
      BLI_gset_free(bmain->used_id_memset, NULL);
    }
    bmain->used_id_memset = NULL;
    bmain->used_id_memset_tag &= ~MAIN_IDMEMSET_OWNER;
  }
}

void BKE_main_idmemset_transfer_ownership(Main *bmain_dst, Main *bmain_src)
{
  BKE_main_idmemset_release(bmain_dst);

  BLI_assert(bmain_src->used_id_memset != NULL);
  BLI_assert(bmain_src->used_id_memset_tag & MAIN_IDMEMSET_OWNER);

  bmain_dst->used_id_memset = bmain_src->used_id_memset;
  bmain_dst->used_id_memset_tag |= MAIN_IDMEMSET_OWNER;
  bmain_src->used_id_memset_tag &= ~MAIN_IDMEMSET_OWNER;
}

void BKE_main_idmemset_usefrom(Main *bmain_user, Main *bmain_src)
{
  BKE_main_idmemset_release(bmain_user);

  BLI_assert(bmain_src->used_id_memset != NULL);
  bmain_user->used_id_memset = bmain_src->used_id_memset;
}

/**
 * @return true if the ID was successfully added to the memset, false if it already existed.
 */
bool BKE_main_idmemset_register_id(Main *bmain, ID *id)
{
  BLI_assert(bmain->used_id_memset != NULL);
  return BLI_gset_add(bmain->used_id_memset, id);
}

static int main_relations_create_idlink_cb(void *user_data,
                                           ID *id_self,
                                           ID **id_pointer,
                                           int cb_flag)
=======
static int main_relations_create_idlink_cb(LibraryIDLinkCallbackData *cb_data)
>>>>>>> 7ea3e2ea
{
  MainIDRelations *rel = cb_data->user_data;
  ID *id_self = cb_data->id_self;
  ID **id_pointer = cb_data->id_pointer;
  const int cb_flag = cb_data->cb_flag;

  if (*id_pointer) {
    MainIDRelationsEntry *entry, **entry_p;

    entry = BLI_mempool_alloc(rel->entry_pool);
    if (BLI_ghash_ensure_p(rel->id_user_to_used, id_self, (void ***)&entry_p)) {
      entry->next = *entry_p;
    }
    else {
      entry->next = NULL;
    }
    entry->id_pointer = id_pointer;
    entry->usage_flag = cb_flag;
    *entry_p = entry;

    entry = BLI_mempool_alloc(rel->entry_pool);
    if (BLI_ghash_ensure_p(rel->id_used_to_user, *id_pointer, (void ***)&entry_p)) {
      entry->next = *entry_p;
    }
    else {
      entry->next = NULL;
    }
    entry->id_pointer = (ID **)id_self;
    entry->usage_flag = cb_flag;
    *entry_p = entry;
  }

  return IDWALK_RET_NOP;
}

/** Generate the mappings between used IDs and their users, and vice-versa. */
void BKE_main_relations_create(Main *bmain, const short flag)
{
  if (bmain->relations != NULL) {
    BKE_main_relations_free(bmain);
  }

  bmain->relations = MEM_mallocN(sizeof(*bmain->relations), __func__);
  bmain->relations->id_used_to_user = BLI_ghash_new(
      BLI_ghashutil_ptrhash, BLI_ghashutil_ptrcmp, __func__);
  bmain->relations->id_user_to_used = BLI_ghash_new(
      BLI_ghashutil_ptrhash, BLI_ghashutil_ptrcmp, __func__);
  bmain->relations->entry_pool = BLI_mempool_create(
      sizeof(MainIDRelationsEntry), 128, 128, BLI_MEMPOOL_NOP);

  ID *id;
  FOREACH_MAIN_ID_BEGIN (bmain, id) {
    const int idwalk_flag = IDWALK_READONLY |
                            ((flag & MAINIDRELATIONS_INCLUDE_UI) != 0 ? IDWALK_INCLUDE_UI : 0);
    BKE_library_foreach_ID_link(
        NULL, id, main_relations_create_idlink_cb, bmain->relations, idwalk_flag);
  }
  FOREACH_MAIN_ID_END;

  bmain->relations->flag = flag;
}

void BKE_main_relations_free(Main *bmain)
{
  if (bmain->relations) {
    if (bmain->relations->id_used_to_user) {
      BLI_ghash_free(bmain->relations->id_used_to_user, NULL, NULL);
    }
    if (bmain->relations->id_user_to_used) {
      BLI_ghash_free(bmain->relations->id_user_to_used, NULL, NULL);
    }
    BLI_mempool_destroy(bmain->relations->entry_pool);
    MEM_freeN(bmain->relations);
    bmain->relations = NULL;
  }
}

/**
 * Create a GSet storing all IDs present in given \a bmain, by their pointers.
 *
 * \param gset: If not NULL, given GSet will be extended with IDs from given \a bmain,
 * instead of creating a new one.
 */
GSet *BKE_main_gset_create(Main *bmain, GSet *gset)
{
  if (gset == NULL) {
    gset = BLI_gset_new(BLI_ghashutil_ptrhash, BLI_ghashutil_ptrcmp, __func__);
  }

  ID *id;
  FOREACH_MAIN_ID_BEGIN (bmain, id) {
    BLI_gset_add(gset, id);
  }
  FOREACH_MAIN_ID_END;
  return gset;
}

/**
 * Generates a raw .blend file thumbnail data from given image.
 *
 * \param bmain: If not NULL, also store generated data in this Main.
 * \param img: ImBuf image to generate thumbnail data from.
 * \return The generated .blend file raw thumbnail data.
 */
BlendThumbnail *BKE_main_thumbnail_from_imbuf(Main *bmain, ImBuf *img)
{
  BlendThumbnail *data = NULL;

  if (bmain) {
    MEM_SAFE_FREE(bmain->blen_thumb);
  }

  if (img) {
    const size_t sz = BLEN_THUMB_MEMSIZE(img->x, img->y);
    data = MEM_mallocN(sz, __func__);

    IMB_rect_from_float(img); /* Just in case... */
    data->width = img->x;
    data->height = img->y;
    memcpy(data->rect, img->rect, sz - sizeof(*data));
  }

  if (bmain) {
    bmain->blen_thumb = data;
  }
  return data;
}

/**
 * Generates an image from raw .blend file thumbnail \a data.
 *
 * \param bmain: Use this bmain->blen_thumb data if given \a data is NULL.
 * \param data: Raw .blend file thumbnail data.
 * \return An ImBuf from given data, or NULL if invalid.
 */
ImBuf *BKE_main_thumbnail_to_imbuf(Main *bmain, BlendThumbnail *data)
{
  ImBuf *img = NULL;

  if (!data && bmain) {
    data = bmain->blen_thumb;
  }

  if (data) {
    /* Note: we cannot use IMB_allocFromBuffer(), since it tries to dupalloc passed buffer,
     *       which will fail here (we do not want to pass the first two ints!). */
    img = IMB_allocImBuf(
        (unsigned int)data->width, (unsigned int)data->height, 32, IB_rect | IB_metadata);
    memcpy(img->rect, data->rect, BLEN_THUMB_MEMSIZE(data->width, data->height) - sizeof(*data));
  }

  return img;
}

/**
 * Generates an empty (black) thumbnail for given Main.
 */
void BKE_main_thumbnail_create(struct Main *bmain)
{
  MEM_SAFE_FREE(bmain->blen_thumb);

  bmain->blen_thumb = MEM_callocN(BLEN_THUMB_MEMSIZE(BLEN_THUMB_SIZE, BLEN_THUMB_SIZE), __func__);
  bmain->blen_thumb->width = BLEN_THUMB_SIZE;
  bmain->blen_thumb->height = BLEN_THUMB_SIZE;
}

/**
 * Return filepath of given \a main.
 */
const char *BKE_main_blendfile_path(const Main *bmain)
{
  return bmain->name;
}

/**
 * Return filepath of global main #G_MAIN.
 *
 * \warning Usage is not recommended,
 * you should always try to get a valid Main pointer from context...
 */
const char *BKE_main_blendfile_path_from_global(void)
{
  return BKE_main_blendfile_path(G_MAIN);
}

/**
 * \return A pointer to the \a ListBase of given \a bmain for requested \a type ID type.
 */
ListBase *which_libbase(Main *bmain, short type)
{
  switch ((ID_Type)type) {
    case ID_SCE:
      return &(bmain->scenes);
    case ID_LI:
      return &(bmain->libraries);
    case ID_OB:
      return &(bmain->objects);
    case ID_ME:
      return &(bmain->meshes);
    case ID_CU:
      return &(bmain->curves);
    case ID_MB:
      return &(bmain->metaballs);
    case ID_MA:
      return &(bmain->materials);
    case ID_TE:
      return &(bmain->textures);
    case ID_IM:
      return &(bmain->images);
    case ID_LT:
      return &(bmain->lattices);
    case ID_LA:
      return &(bmain->lights);
    case ID_CA:
      return &(bmain->cameras);
    case ID_IP:
      return &(bmain->ipo);
    case ID_KE:
      return &(bmain->shapekeys);
    case ID_WO:
      return &(bmain->worlds);
    case ID_SCR:
      return &(bmain->screens);
    case ID_VF:
      return &(bmain->fonts);
    case ID_TXT:
      return &(bmain->texts);
    case ID_SPK:
      return &(bmain->speakers);
    case ID_LP:
      return &(bmain->lightprobes);
    case ID_SO:
      return &(bmain->sounds);
    case ID_GR:
      return &(bmain->collections);
    case ID_AR:
      return &(bmain->armatures);
    case ID_AC:
      return &(bmain->actions);
    case ID_NT:
      return &(bmain->nodetrees);
    case ID_BR:
      return &(bmain->brushes);
    case ID_PA:
      return &(bmain->particles);
    case ID_WM:
      return &(bmain->wm);
    case ID_GD:
      return &(bmain->gpencils);
    case ID_MC:
      return &(bmain->movieclips);
    case ID_MSK:
      return &(bmain->masks);
    case ID_LS:
      return &(bmain->linestyles);
    case ID_PAL:
      return &(bmain->palettes);
    case ID_PC:
      return &(bmain->paintcurves);
    case ID_CF:
      return &(bmain->cachefiles);
    case ID_WS:
      return &(bmain->workspaces);
  }
  return NULL;
}

/**
 * puts into array *lb pointers to all the #ListBase structs in main,
 * and returns the number of them as the function result. This is useful for
 * generic traversal of all the blocks in a Main (by traversing all the
 * lists in turn), without worrying about block types.
 *
 * \note #MAX_LIBARRAY define should match this code */
int set_listbasepointers(Main *bmain, ListBase **lb)
{
  /* BACKWARDS! also watch order of free-ing! (mesh<->mat), first items freed last.
   * This is important because freeing data decreases user-counts of other data-blocks,
   * if this data is its self freed it can crash. */

  /* Libraries may be accessed from pretty much any other ID. */
  lb[INDEX_ID_LI] = &(bmain->libraries);

  lb[INDEX_ID_IP] = &(bmain->ipo);

  /* Moved here to avoid problems when freeing with animato (aligorith). */
  lb[INDEX_ID_AC] = &(bmain->actions);

  lb[INDEX_ID_KE] = &(bmain->shapekeys);

  /* Referenced by gpencil, so needs to be before that to avoid crashes. */
  lb[INDEX_ID_PAL] = &(bmain->palettes);

  /* Referenced by nodes, objects, view, scene etc, before to free after. */
  lb[INDEX_ID_GD] = &(bmain->gpencils);

  lb[INDEX_ID_NT] = &(bmain->nodetrees);
  lb[INDEX_ID_IM] = &(bmain->images);
  lb[INDEX_ID_TE] = &(bmain->textures);
  lb[INDEX_ID_MA] = &(bmain->materials);
  lb[INDEX_ID_VF] = &(bmain->fonts);

  /* Important!: When adding a new object type,
   * the specific data should be inserted here. */

  lb[INDEX_ID_AR] = &(bmain->armatures);

  lb[INDEX_ID_CF] = &(bmain->cachefiles);
  lb[INDEX_ID_ME] = &(bmain->meshes);
  lb[INDEX_ID_CU] = &(bmain->curves);
  lb[INDEX_ID_MB] = &(bmain->metaballs);

  lb[INDEX_ID_LT] = &(bmain->lattices);
  lb[INDEX_ID_LA] = &(bmain->lights);
  lb[INDEX_ID_CA] = &(bmain->cameras);

  lb[INDEX_ID_TXT] = &(bmain->texts);
  lb[INDEX_ID_SO] = &(bmain->sounds);
  lb[INDEX_ID_GR] = &(bmain->collections);
  lb[INDEX_ID_PAL] = &(bmain->palettes);
  lb[INDEX_ID_PC] = &(bmain->paintcurves);
  lb[INDEX_ID_BR] = &(bmain->brushes);
  lb[INDEX_ID_PA] = &(bmain->particles);
  lb[INDEX_ID_SPK] = &(bmain->speakers);
  lb[INDEX_ID_LP] = &(bmain->lightprobes);

  lb[INDEX_ID_WO] = &(bmain->worlds);
  lb[INDEX_ID_MC] = &(bmain->movieclips);
  lb[INDEX_ID_SCR] = &(bmain->screens);
  lb[INDEX_ID_OB] = &(bmain->objects);
  lb[INDEX_ID_LS] = &(bmain->linestyles); /* referenced by scenes */
  lb[INDEX_ID_SCE] = &(bmain->scenes);
  lb[INDEX_ID_WS] = &(bmain->workspaces); /* before wm, so it's freed after it! */
  lb[INDEX_ID_WM] = &(bmain->wm);
  lb[INDEX_ID_MSK] = &(bmain->masks);

  lb[INDEX_ID_NULL] = NULL;

  return (MAX_LIBARRAY - 1);
}<|MERGE_RESOLUTION|>--- conflicted
+++ resolved
@@ -211,7 +211,6 @@
   BLI_spin_unlock((SpinLock *)bmain->lock);
 }
 
-<<<<<<< HEAD
 void BKE_main_idmemset_ensure(Main *bmain)
 {
   if (bmain->used_id_memset == NULL || (bmain->used_id_memset_tag & MAIN_IDMEMSET_OWNER) == 0) {
@@ -260,13 +259,7 @@
   return BLI_gset_add(bmain->used_id_memset, id);
 }
 
-static int main_relations_create_idlink_cb(void *user_data,
-                                           ID *id_self,
-                                           ID **id_pointer,
-                                           int cb_flag)
-=======
 static int main_relations_create_idlink_cb(LibraryIDLinkCallbackData *cb_data)
->>>>>>> 7ea3e2ea
 {
   MainIDRelations *rel = cb_data->user_data;
   ID *id_self = cb_data->id_self;
