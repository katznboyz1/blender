--- conflicted
+++ resolved
@@ -272,459 +272,6 @@
       if (data.status & IDWALK_STOP) {
         break;
       }
-<<<<<<< HEAD
-      else {
-        continue;
-      }
-    }
-
-    switch ((ID_Type)GS(id->name)) {
-      case ID_LI: {
-        BLI_assert(0);
-        break;
-      }
-      case ID_SCE: {
-        Scene *scene = (Scene *)id;
-        ToolSettings *toolsett = scene->toolsettings;
-
-        CALLBACK_INVOKE(scene->camera, IDWALK_CB_NOP);
-        CALLBACK_INVOKE(scene->world, IDWALK_CB_USER);
-        CALLBACK_INVOKE(scene->set, IDWALK_CB_NEVER_SELF);
-        CALLBACK_INVOKE(scene->clip, IDWALK_CB_USER);
-        CALLBACK_INVOKE(scene->gpd, IDWALK_CB_USER);
-        CALLBACK_INVOKE(scene->r.bake.cage_object, IDWALK_CB_NOP);
-        if (scene->nodetree) {
-          /* nodetree **are owned by IDs**, treat them as mere sub-data and not real ID! */
-          BKE_library_foreach_ID_embedded(&data, (ID **)&scene->nodetree);
-        }
-        if (scene->ed) {
-          Sequence *seq;
-          SEQP_BEGIN (scene->ed, seq) {
-            CALLBACK_INVOKE(seq->scene, IDWALK_CB_NEVER_SELF);
-            CALLBACK_INVOKE(seq->scene_camera, IDWALK_CB_NOP);
-            CALLBACK_INVOKE(seq->clip, IDWALK_CB_USER);
-            CALLBACK_INVOKE(seq->mask, IDWALK_CB_USER);
-            CALLBACK_INVOKE(seq->sound, IDWALK_CB_USER);
-            IDP_foreach_property(seq->prop,
-                                 IDP_TYPE_FILTER_ID,
-                                 BKE_lib_query_idpropertiesForeachIDLink_callback,
-                                 &data);
-            LISTBASE_FOREACH (SequenceModifierData *, smd, &seq->modifiers) {
-              CALLBACK_INVOKE(smd->mask_id, IDWALK_CB_USER);
-            }
-
-            if (seq->type == SEQ_TYPE_TEXT && seq->effectdata) {
-              TextVars *text_data = seq->effectdata;
-              CALLBACK_INVOKE(text_data->text_font, IDWALK_CB_USER);
-            }
-          }
-          SEQ_END;
-        }
-
-        /* This pointer can be NULL during old files reading, better be safe than sorry. */
-        if (scene->master_collection != NULL) {
-          library_foreach_collection(&data, scene->master_collection);
-        }
-
-        if (scene->master_collection->lanpr) {
-          CALLBACK_INVOKE(scene->master_collection->lanpr->target, IDWALK_CB_USER);
-        }
-
-        LISTBASE_FOREACH (ViewLayer *, view_layer, &scene->view_layers) {
-          CALLBACK_INVOKE(view_layer->mat_override, IDWALK_CB_USER);
-
-          LISTBASE_FOREACH (Base *, base, &view_layer->object_bases) {
-            CALLBACK_INVOKE(base->object, IDWALK_CB_NOP);
-          }
-
-          library_foreach_layer_collection(&data, &view_layer->layer_collections);
-
-          LISTBASE_FOREACH (FreestyleModuleConfig *, fmc, &view_layer->freestyle_config.modules) {
-            if (fmc->script) {
-              CALLBACK_INVOKE(fmc->script, IDWALK_CB_NOP);
-            }
-          }
-
-          LISTBASE_FOREACH (FreestyleLineSet *, fls, &view_layer->freestyle_config.linesets) {
-            if (fls->group) {
-              CALLBACK_INVOKE(fls->group, IDWALK_CB_USER);
-            }
-
-            if (fls->linestyle) {
-              CALLBACK_INVOKE(fls->linestyle, IDWALK_CB_USER);
-            }
-          }
-        }
-
-        LISTBASE_FOREACH (TimeMarker *, marker, &scene->markers) {
-          CALLBACK_INVOKE(marker->camera, IDWALK_CB_NOP);
-        }
-
-        if (toolsett) {
-          CALLBACK_INVOKE(toolsett->particle.scene, IDWALK_CB_NOP);
-          CALLBACK_INVOKE(toolsett->particle.object, IDWALK_CB_NOP);
-          CALLBACK_INVOKE(toolsett->particle.shape_object, IDWALK_CB_NOP);
-
-          library_foreach_paint(&data, &toolsett->imapaint.paint);
-          CALLBACK_INVOKE(toolsett->imapaint.stencil, IDWALK_CB_USER);
-          CALLBACK_INVOKE(toolsett->imapaint.clone, IDWALK_CB_USER);
-          CALLBACK_INVOKE(toolsett->imapaint.canvas, IDWALK_CB_USER);
-
-          if (toolsett->vpaint) {
-            library_foreach_paint(&data, &toolsett->vpaint->paint);
-          }
-          if (toolsett->wpaint) {
-            library_foreach_paint(&data, &toolsett->wpaint->paint);
-          }
-          if (toolsett->sculpt) {
-            library_foreach_paint(&data, &toolsett->sculpt->paint);
-            CALLBACK_INVOKE(toolsett->sculpt->gravity_object, IDWALK_CB_NOP);
-          }
-          if (toolsett->uvsculpt) {
-            library_foreach_paint(&data, &toolsett->uvsculpt->paint);
-          }
-          if (toolsett->gp_paint) {
-            library_foreach_paint(&data, &toolsett->gp_paint->paint);
-          }
-          if (toolsett->gp_vertexpaint) {
-            library_foreach_paint(&data, &toolsett->gp_vertexpaint->paint);
-          }
-          if (toolsett->gp_sculptpaint) {
-            library_foreach_paint(&data, &toolsett->gp_sculptpaint->paint);
-          }
-          if (toolsett->gp_weightpaint) {
-            library_foreach_paint(&data, &toolsett->gp_weightpaint->paint);
-          }
-
-          CALLBACK_INVOKE(toolsett->gp_sculpt.guide.reference_object, IDWALK_CB_NOP);
-        }
-
-        if (scene->rigidbody_world) {
-          BKE_rigidbody_world_id_loop(
-              scene->rigidbody_world, library_foreach_rigidbodyworldSceneLooper, &data);
-        }
-
-        break;
-      }
-
-      case ID_OB: {
-        Object *object = (Object *)id;
-
-        /* Object is special, proxies make things hard... */
-        const int data_cb_flag = data.cb_flag;
-        const int proxy_cb_flag = ((data.flag & IDWALK_NO_INDIRECT_PROXY_DATA_USAGE) == 0 &&
-                                   (object->proxy || object->proxy_group)) ?
-                                      IDWALK_CB_INDIRECT_USAGE :
-                                      0;
-
-        /* object data special case */
-        data.cb_flag |= proxy_cb_flag;
-        if (object->type == OB_EMPTY) {
-          /* empty can have NULL or Image */
-          CALLBACK_INVOKE_ID(object->data, IDWALK_CB_USER);
-        }
-        else {
-          /* when set, this can't be NULL */
-          if (object->data) {
-            CALLBACK_INVOKE_ID(object->data, IDWALK_CB_USER | IDWALK_CB_NEVER_NULL);
-          }
-        }
-        data.cb_flag = data_cb_flag;
-
-        CALLBACK_INVOKE(object->parent, IDWALK_CB_NEVER_SELF);
-        CALLBACK_INVOKE(object->track, IDWALK_CB_NEVER_SELF);
-        /* object->proxy is refcounted, but not object->proxy_group... *sigh* */
-        CALLBACK_INVOKE(object->proxy, IDWALK_CB_USER | IDWALK_CB_NEVER_SELF);
-        CALLBACK_INVOKE(object->proxy_group, IDWALK_CB_NOP);
-
-        /* Special case!
-         * Since this field is set/owned by 'user' of this ID (and not ID itself),
-         * it is only indirect usage if proxy object is linked... Twisted. */
-        if (object->proxy_from) {
-          data.cb_flag = ID_IS_LINKED(object->proxy_from) ? IDWALK_CB_INDIRECT_USAGE : 0;
-        }
-        CALLBACK_INVOKE(object->proxy_from, IDWALK_CB_LOOPBACK | IDWALK_CB_NEVER_SELF);
-        data.cb_flag = data_cb_flag;
-
-        CALLBACK_INVOKE(object->poselib, IDWALK_CB_USER);
-
-        data.cb_flag |= proxy_cb_flag;
-        for (i = 0; i < object->totcol; i++) {
-          CALLBACK_INVOKE(object->mat[i], IDWALK_CB_USER);
-        }
-        data.cb_flag = data_cb_flag;
-
-        /* Note that ob->gpd is deprecated, so no need to handle it here. */
-        CALLBACK_INVOKE(object->instance_collection, IDWALK_CB_USER);
-
-        if (object->pd) {
-          CALLBACK_INVOKE(object->pd->tex, IDWALK_CB_USER);
-          CALLBACK_INVOKE(object->pd->f_source, IDWALK_CB_NOP);
-        }
-        /* Note that ob->effect is deprecated, so no need to handle it here. */
-
-        if (object->pose) {
-          data.cb_flag |= proxy_cb_flag;
-          LISTBASE_FOREACH (bPoseChannel *, pchan, &object->pose->chanbase) {
-            IDP_foreach_property(pchan->prop,
-                                 IDP_TYPE_FILTER_ID,
-                                 BKE_lib_query_idpropertiesForeachIDLink_callback,
-                                 &data);
-            CALLBACK_INVOKE(pchan->custom, IDWALK_CB_USER);
-            BKE_constraints_id_loop(
-                &pchan->constraints, library_foreach_constraintObjectLooper, &data);
-          }
-          data.cb_flag = data_cb_flag;
-        }
-
-        if (object->rigidbody_constraint) {
-          CALLBACK_INVOKE(object->rigidbody_constraint->ob1, IDWALK_CB_NEVER_SELF);
-          CALLBACK_INVOKE(object->rigidbody_constraint->ob2, IDWALK_CB_NEVER_SELF);
-        }
-
-        if (object->lodlevels.first) {
-          LISTBASE_FOREACH (LodLevel *, level, &object->lodlevels) {
-            CALLBACK_INVOKE(level->source, IDWALK_CB_NEVER_SELF);
-          }
-        }
-
-        BKE_modifiers_foreach_ID_link(object, library_foreach_modifiersForeachIDLink, &data);
-        BKE_gpencil_modifiers_foreach_ID_link(
-            object, library_foreach_gpencil_modifiersForeachIDLink, &data);
-        BKE_constraints_id_loop(
-            &object->constraints, library_foreach_constraintObjectLooper, &data);
-        BKE_shaderfx_foreach_ID_link(object, library_foreach_shaderfxForeachIDLink, &data);
-
-        LISTBASE_FOREACH (ParticleSystem *, psys, &object->particlesystem) {
-          BKE_particlesystem_id_loop(psys, library_foreach_particlesystemsObjectLooper, &data);
-        }
-
-        if (object->soft) {
-          CALLBACK_INVOKE(object->soft->collision_group, IDWALK_CB_NOP);
-
-          if (object->soft->effector_weights) {
-            CALLBACK_INVOKE(object->soft->effector_weights->group, IDWALK_CB_NOP);
-          }
-        }
-        break;
-      }
-
-      case ID_AR: {
-        BLI_assert(0);
-        break;
-      }
-
-      case ID_ME: {
-        BLI_assert(0);
-        break;
-      }
-
-      case ID_CU: {
-        BLI_assert(0);
-        break;
-      }
-
-      case ID_MB: {
-        BLI_assert(0);
-        break;
-      }
-
-      case ID_MA: {
-        BLI_assert(0);
-        break;
-      }
-
-      case ID_TE: {
-        BLI_assert(0);
-        break;
-      }
-
-      case ID_LT: {
-        BLI_assert(0);
-        break;
-      }
-
-      case ID_LA: {
-        break;
-      }
-
-      case ID_CA: {
-        BLI_assert(0);
-        break;
-      }
-
-      case ID_KE: {
-        break;
-      }
-
-      case ID_WO: {
-        BLI_assert(0);
-        break;
-      }
-
-      case ID_SPK: {
-        BLI_assert(0);
-        break;
-      }
-
-      case ID_LP: {
-        BLI_assert(0);
-        break;
-      }
-
-      case ID_GR: {
-        Collection *collection = (Collection *)id;
-        library_foreach_collection(&data, collection);
-        break;
-      }
-
-      case ID_NT: {
-        BLI_assert(0);
-        break;
-      }
-
-      case ID_BR: {
-        BLI_assert(0);
-        break;
-      }
-
-      case ID_PA: {
-        BLI_assert(0);
-        break;
-      }
-
-      case ID_MC: {
-        BLI_assert(0);
-        break;
-      }
-
-      case ID_MSK: {
-        BLI_assert(0);
-        break;
-      }
-
-      case ID_LS: {
-        BLI_assert(0);
-        break;
-      }
-
-      case ID_AC: {
-        bAction *act = (bAction *)id;
-
-        LISTBASE_FOREACH (TimeMarker *, marker, &act->markers) {
-          CALLBACK_INVOKE(marker->camera, IDWALK_CB_NOP);
-        }
-        break;
-      }
-
-      case ID_WM: {
-        wmWindowManager *wm = (wmWindowManager *)id;
-
-        LISTBASE_FOREACH (wmWindow *, win, &wm->windows) {
-          CALLBACK_INVOKE(win->scene, IDWALK_CB_USER_ONE);
-
-          /* This pointer can be NULL during old files reading, better be safe than sorry. */
-          if (win->workspace_hook != NULL) {
-            ID *workspace = (ID *)BKE_workspace_active_get(win->workspace_hook);
-            CALLBACK_INVOKE_ID(workspace, IDWALK_CB_NOP);
-            /* allow callback to set a different workspace */
-            BKE_workspace_active_set(win->workspace_hook, (WorkSpace *)workspace);
-          }
-          if (data.flag & IDWALK_INCLUDE_UI) {
-            LISTBASE_FOREACH (ScrArea *, area, &win->global_areas.areabase) {
-              library_foreach_screen_area(&data, area);
-            }
-          }
-        }
-        break;
-      }
-
-      case ID_WS: {
-        WorkSpace *workspace = (WorkSpace *)id;
-        ListBase *layouts = BKE_workspace_layouts_get(workspace);
-
-        LISTBASE_FOREACH (WorkSpaceLayout *, layout, layouts) {
-          bScreen *screen = BKE_workspace_layout_screen_get(layout);
-
-          /* CALLBACK_INVOKE expects an actual pointer, not a variable holding the pointer.
-           * However we can't access layout->screen here
-           * since we are outside the workspace project. */
-          CALLBACK_INVOKE(screen, IDWALK_CB_USER);
-          /* allow callback to set a different screen */
-          BKE_workspace_layout_screen_set(layout, screen);
-        }
-        break;
-      }
-
-      case ID_GD: {
-        bGPdata *gpencil = (bGPdata *)id;
-        /* materials */
-        for (i = 0; i < gpencil->totcol; i++) {
-          CALLBACK_INVOKE(gpencil->mat[i], IDWALK_CB_USER);
-        }
-
-        LISTBASE_FOREACH (bGPDlayer *, gplayer, &gpencil->layers) {
-          CALLBACK_INVOKE(gplayer->parent, IDWALK_CB_NOP);
-        }
-
-        break;
-      }
-      case ID_HA: {
-        Hair *hair = (Hair *)id;
-        for (i = 0; i < hair->totcol; i++) {
-          CALLBACK_INVOKE(hair->mat[i], IDWALK_CB_USER);
-        }
-        break;
-      }
-      case ID_PT: {
-        PointCloud *pointcloud = (PointCloud *)id;
-        for (i = 0; i < pointcloud->totcol; i++) {
-          CALLBACK_INVOKE(pointcloud->mat[i], IDWALK_CB_USER);
-        }
-        break;
-      }
-      case ID_VO: {
-        Volume *volume = (Volume *)id;
-        for (i = 0; i < volume->totcol; i++) {
-          CALLBACK_INVOKE(volume->mat[i], IDWALK_CB_USER);
-        }
-        break;
-      }
-
-      case ID_SCR: {
-        if (data.flag & IDWALK_INCLUDE_UI) {
-          bScreen *screen = (bScreen *)id;
-
-          LISTBASE_FOREACH (ScrArea *, area, &screen->areabase) {
-            library_foreach_screen_area(&data, area);
-          }
-        }
-        break;
-      }
-      case ID_SIM: {
-        Simulation *simulation = (Simulation *)id;
-        if (simulation->nodetree) {
-          /* nodetree **are owned by IDs**, treat them as mere sub-data and not real ID! */
-          BKE_library_foreach_ID_embedded(&data, (ID **)&simulation->nodetree);
-        }
-        break;
-      }
-
-      /* Nothing needed for those... */
-      case ID_IM:
-      case ID_VF:
-      case ID_TXT:
-      case ID_SO:
-      case ID_PAL:
-      case ID_PC:
-      case ID_CF:
-        break;
-
-      /* Deprecated. */
-      case ID_IP:
-        break;
-=======
->>>>>>> 2ee94c95
     }
   }
 
