--- conflicted
+++ resolved
@@ -2421,18 +2421,9 @@
 	}
 }
 
-<<<<<<< HEAD
-void BKE_object_draw_type_set(Object *ob, const int value)
-{
-	ob->dt = value;
-}
-
-bool BKE_object_minmax_dupli(Scene *scene, Object *ob, float r_min[3], float r_max[3], const bool use_hidden)
-=======
 bool BKE_object_minmax_dupli(
         Main *bmain, Scene *scene,
         Object *ob, float r_min[3], float r_max[3], const bool use_hidden)
->>>>>>> 7bf40236
 {
 	bool ok = false;
 	if ((ob->transflag & OB_DUPLI) == 0) {
