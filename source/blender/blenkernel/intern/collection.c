--- conflicted
+++ resolved
@@ -2015,19 +2015,10 @@
   BLI_assert(collection != NULL);
   scene_collection_callback(collection, scene_collections_count, r_collections_array_len);
 
-<<<<<<< HEAD
-  if (*r_collections_array_len == 0) {
-    return;
-  }
-
-  Collection **array = MEM_mallocN(sizeof(Collection *) * (*r_collections_array_len),
-                                   "CollectionArray");
-=======
   BLI_assert(*r_collections_array_len > 0);
 
   Collection **array = MEM_malloc_arrayN(
       *r_collections_array_len, sizeof(Collection *), "CollectionArray");
->>>>>>> 9e007b46
   *r_collections_array = array;
   scene_collection_callback(collection, scene_collections_build_array, &array);
 }
