--- conflicted
+++ resolved
@@ -2581,12 +2581,8 @@
 void BKE_pose_ensure(Main *bmain, Object *ob, bArmature *arm, const bool do_id_user)
 {
   BLI_assert(!ELEM(NULL, arm, ob));
-<<<<<<< HEAD
-  if ((ob->pose == NULL) || (ob->pose->flag & POSE_RECALC)) {
-=======
   if (ob->type == OB_ARMATURE && ((ob->pose == NULL) || (ob->pose->flag & POSE_RECALC))) {
     BLI_assert(GS(arm->id.name) == ID_AR);
->>>>>>> 25c3a2e4
     BKE_pose_rebuild(bmain, ob, arm, do_id_user);
   }
 }
