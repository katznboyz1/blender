/*
 * This program is free software; you can redistribute it and/or
 * modify it under the terms of the GNU General Public License
 * as published by the Free Software Foundation; either version 2
 * of the License, or (at your option) any later version.
 *
 * This program is distributed in the hope that it will be useful,
 * but WITHOUT ANY WARRANTY; without even the implied warranty of
 * MERCHANTABILITY or FITNESS FOR A PARTICULAR PURPOSE.  See the
 * GNU General Public License for more details.
 *
 * You should have received a copy of the GNU General Public License
 * along with this program; if not, write to the Free Software Foundation,
 * Inc., 51 Franklin Street, Fifth Floor, Boston, MA 02110-1301, USA.
 */

#pragma once

/** \file
 * \ingroup bli
 */

/* Axis-aligned bounding box */
typedef struct {
  float bmin[3], bmax[3];
} BB;

/* Axis-aligned bounding box with centroid */
typedef struct {
  float bmin[3], bmax[3], bcentroid[3];
} BBC;

/* Note: this structure is getting large, might want to split it into
 * union'd structs */
struct PBVHNode {
  /* Opaque handle for drawing code */
  struct GPU_PBVH_Buffers *draw_buffers;

  /* Voxel bounds */
  BB vb;
  BB orig_vb;

  /* For internal nodes, the offset of the children in the PBVH
   * 'nodes' array. */
  int children_offset;

  /* Pointer into the PBVH prim_indices array and the number of
   * primitives used by this leaf node.
   *
   * Used for leaf nodes in both mesh- and multires-based PBVHs.
   */
  int *prim_indices;
  unsigned int totprim;

  /* Array of indices into the mesh's MVert array. Contains the
   * indices of all vertices used by faces that are within this
   * node's bounding box.
   *
   * Note that a vertex might be used by a multiple faces, and
   * these faces might be in different leaf nodes. Such a vertex
   * will appear in the vert_indices array of each of those leaf
   * nodes.
   *
   * In order to support cases where you want access to multiple
   * nodes' vertices without duplication, the vert_indices array
   * is ordered such that the first part of the array, up to
   * index 'uniq_verts', contains "unique" vertex indices. These
   * vertices might not be truly unique to this node, but if
   * they appear in another node's vert_indices array, they will
   * be above that node's 'uniq_verts' value.
   *
   * Used for leaf nodes in a mesh-based PBVH (not multires.)
   */
  const int *vert_indices;
  unsigned int uniq_verts, face_verts;

  /* An array mapping face corners into the vert_indices
   * array. The array is sized to match 'totprim', and each of
   * the face's corners gets an index into the vert_indices
   * array, in the same order as the corners in the original
   * MLoopTri.
   *
   * Used for leaf nodes in a mesh-based PBVH (not multires.)
   */
  const int (*face_vert_indices)[3];

  /* Indicates whether this node is a leaf or not; also used for
   * marking various updates that need to be applied. */
  PBVHNodeFlags flag : 16;

  /* Used for raycasting: how close bb is to the ray point. */
  float tmin;

  /* Scalar displacements for sculpt mode's layer brush. */
  float *layer_disp;

  int proxy_count;
  PBVHProxyNode *proxies;

  /* Dyntopo */
  GSet *bm_faces;
  GSet *bm_unique_verts;
  GSet *bm_other_verts;
  float (*bm_orco)[3];
  int (*bm_ortri)[3];
  int bm_tot_ortri;

<<<<<<< HEAD
  /* trimesh */
  GSet *tm_faces;
  GSet *tm_unique_verts;
  GSet *tm_other_verts;
  float (*tm_orco)[3];
  int (*tm_ortri)[3];
  int tm_tot_ortri;
=======
  /* Used to store the brush color during a stroke and composite it over the original color */
  PBVHColorBufferNode color_buffer;
>>>>>>> a62dd1e7
};

typedef enum {
  PBVH_DYNTOPO_SMOOTH_SHADING = 1,
} PBVHFlags;

typedef struct PBVHBMeshLog PBVHBMeshLog;

struct PBVH {
  PBVHType type;
  PBVHFlags flags;

  PBVHNode *nodes;
  int node_mem_count, totnode;

  int *prim_indices;
  int totprim;
  int totvert;

  int leaf_limit;

  /* Mesh data */
  const struct Mesh *mesh;
  MVert *verts;
  const MPoly *mpoly;
  const MLoop *mloop;
  const MLoopTri *looptri;
  CustomData *vdata;
  CustomData *ldata;
  CustomData *pdata;

  int face_sets_color_seed;
  int face_sets_color_default;
  int *face_sets;

  /* Grid Data */
  CCGKey gridkey;
  CCGElem **grids;
  void **gridfaces;
  const DMFlagMat *grid_flag_mats;
  int totgrid;
  BLI_bitmap **grid_hidden;

  /* Only used during BVH build and update,
   * don't need to remain valid after */
  BLI_bitmap *vert_bitmap;

#ifdef PERFCNTRS
  int perf_modified;
#endif

  /* flag are verts/faces deformed */
  bool deformed;
  bool show_mask;
  bool show_face_sets;
  bool respect_hide;

  /* Dynamic topology */
  BMesh *bm;
  float bm_max_edge_len;
  float bm_min_edge_len;
  int cd_vert_node_offset;
  int cd_face_node_offset;

  float planes[6][4];
  int num_planes;

  struct BMLog *bm_log;
<<<<<<< HEAD

  /* trimesh data */
  struct TM_TriMesh *tm;
  float tm_max_edge_len;
  float tm_min_edge_len;

  struct TriMeshLog *tm_log;
=======
  struct SubdivCCG *subdiv_ccg;
>>>>>>> a62dd1e7
};

/* pbvh.c */
void BB_reset(BB *bb);
void BB_expand(BB *bb, const float co[3]);
void BB_expand_with_bb(BB *bb, BB *bb2);
void BBC_update_centroid(BBC *bbc);
int BB_widest_axis(const BB *bb);
void pbvh_grow_nodes(PBVH *bvh, int totnode);
bool ray_face_intersection_quad(const float ray_start[3],
                                struct IsectRayPrecalc *isect_precalc,
                                const float *t0,
                                const float *t1,
                                const float *t2,
                                const float *t3,
                                float *depth);
bool ray_face_intersection_tri(const float ray_start[3],
                               struct IsectRayPrecalc *isect_precalc,
                               const float *t0,
                               const float *t1,
                               const float *t2,
                               float *depth);

bool ray_face_nearest_quad(const float ray_start[3],
                           const float ray_normal[3],
                           const float *t0,
                           const float *t1,
                           const float *t2,
                           const float *t3,
                           float *r_depth,
                           float *r_dist_sq);
bool ray_face_nearest_tri(const float ray_start[3],
                          const float ray_normal[3],
                          const float *t0,
                          const float *t1,
                          const float *t2,
                          float *r_depth,
                          float *r_dist_sq);

void pbvh_update_BB_redraw(PBVH *bvh, PBVHNode **nodes, int totnode, int flag);

/* pbvh_bmesh.c */
bool pbvh_bmesh_node_raycast(PBVHNode *node,
                             const float ray_start[3],
                             const float ray_normal[3],
                             struct IsectRayPrecalc *isect_precalc,
                             float *dist,
                             bool use_original,
                             int *r_active_vertex_index,
                             float *r_face_normal);
bool pbvh_bmesh_node_nearest_to_ray(PBVHNode *node,
                                    const float ray_start[3],
                                    const float ray_normal[3],
                                    float *depth,
                                    float *dist_sq,
                                    bool use_original);

<<<<<<< HEAD
void pbvh_bmesh_normals_update(PBVHNode **nodes, int totnode);

/* pbvh_bmesh.c */
bool pbvh_trimesh_node_raycast(PBVHNode *node,
  const float ray_start[3],
  const float ray_normal[3],
  struct IsectRayPrecalc *isect_precalc,
  float *dist,
  bool use_original,
  int *r_active_vertex_index,
  float *r_face_normal);
bool pbvh_trimesh_node_nearest_to_ray(PBVHNode *node,
  const float ray_start[3],
  const float ray_normal[3],
  float *depth,
  float *dist_sq,
  bool use_original);

void pbvh_trimesh_normals_update(PBVHNode **nodes, int totnode);

#endif
=======
void pbvh_bmesh_normals_update(PBVHNode **nodes, int totnode);
>>>>>>> a62dd1e7
<|MERGE_RESOLUTION|>--- conflicted
+++ resolved
@@ -105,7 +105,6 @@
   int (*bm_ortri)[3];
   int bm_tot_ortri;
 
-<<<<<<< HEAD
   /* trimesh */
   GSet *tm_faces;
   GSet *tm_unique_verts;
@@ -113,10 +112,9 @@
   float (*tm_orco)[3];
   int (*tm_ortri)[3];
   int tm_tot_ortri;
-=======
+
   /* Used to store the brush color during a stroke and composite it over the original color */
   PBVHColorBufferNode color_buffer;
->>>>>>> a62dd1e7
 };
 
 typedef enum {
@@ -185,7 +183,6 @@
   int num_planes;
 
   struct BMLog *bm_log;
-<<<<<<< HEAD
 
   /* trimesh data */
   struct TM_TriMesh *tm;
@@ -193,9 +190,8 @@
   float tm_min_edge_len;
 
   struct TriMeshLog *tm_log;
-=======
+
   struct SubdivCCG *subdiv_ccg;
->>>>>>> a62dd1e7
 };
 
 /* pbvh.c */
@@ -253,8 +249,8 @@
                                     float *dist_sq,
                                     bool use_original);
 
-<<<<<<< HEAD
 void pbvh_bmesh_normals_update(PBVHNode **nodes, int totnode);
+
 
 /* pbvh_bmesh.c */
 bool pbvh_trimesh_node_raycast(PBVHNode *node,
@@ -274,7 +270,4 @@
 
 void pbvh_trimesh_normals_update(PBVHNode **nodes, int totnode);
 
-#endif
-=======
-void pbvh_bmesh_normals_update(PBVHNode **nodes, int totnode);
->>>>>>> a62dd1e7
+#endif