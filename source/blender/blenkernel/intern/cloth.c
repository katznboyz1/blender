/*
 * ***** BEGIN GPL LICENSE BLOCK *****
 *
 * This program is free software; you can redistribute it and/or
 * modify it under the terms of the GNU General Public License
 * as published by the Free Software Foundation; either version 2
 * of the License, or (at your option) any later version.
 *
 * This program is distributed in the hope that it will be useful,
 * but WITHOUT ANY WARRANTY; without even the implied warranty of
 * MERCHANTABILITY or FITNESS FOR A PARTICULAR PURPOSE.  See the
 * GNU General Public License for more details.
 *
 * You should have received a copy of the GNU General Public License
 * along with this program; if not, write to the Free Software Foundation,
 * Inc., 51 Franklin Street, Fifth Floor, Boston, MA 02110-1301, USA.
 *
 * The Original Code is Copyright (C) Blender Foundation
 * All rights reserved.
 *
 * Contributor(s): Daniel Genrich
 *
 * ***** END GPL LICENSE BLOCK *****
 */

/** \file blender/blenkernel/intern/cloth.c
 *  \ingroup bke
 */


#include "MEM_guardedalloc.h"

#include "DNA_cloth_types.h"
#include "DNA_scene_types.h"
#include "DNA_object_types.h"
#include "DNA_meshdata_types.h"

#include "BLI_utildefines.h"
#include "BLI_math.h"
#include "BLI_edgehash.h"
#include "BLI_utildefines.h"
#include "BLI_linklist.h"

#include "BLF_translation.h"

#include "BKE_cdderivedmesh.h"
#include "BKE_cloth.h"
#include "BKE_effect.h"
#include "BKE_global.h"
#include "BKE_modifier.h"
#include "BKE_pointcache.h"

#ifdef _WIN32
void tstart( void )
{}
void tend( void )
{
}
double tval( void )
{
	return 0;
}
#else
#include <sys/time.h>
static struct timeval _tstart, _tend;
static struct timezone tz;
void tstart( void )
{
	gettimeofday(&_tstart, &tz);
}
void tend(void)
{
	gettimeofday(&_tend, &tz);
}
double tval(void)
{
	double t1, t2;
	t1 = ( double ) _tstart.tv_sec + ( double ) _tstart.tv_usec/ ( 1000*1000 );
	t2 = ( double ) _tend.tv_sec + ( double ) _tend.tv_usec/ ( 1000*1000 );
	return t2-t1;
}
#endif

/* Our available solvers. */
// 255 is the magic reserved number, so NEVER try to put 255 solvers in here!
// 254 = MAX!
static CM_SOLVER_DEF	solvers [] =
{
	{ "Implicit", CM_IMPLICIT, implicit_init, implicit_solver, implicit_free },
		// { "Implicit C++", CM_IMPLICITCPP, implicitcpp_init, implicitcpp_solver, implicitcpp_free },
};

/* ********** cloth engine ******* */
/* Prototypes for internal functions.
 */
static void cloth_to_object (Object *ob,  ClothModifierData *clmd, float (*vertexCos)[3]);
static void cloth_from_mesh ( ClothModifierData *clmd, DerivedMesh *dm );
static int cloth_from_object(Object *ob, ClothModifierData *clmd, DerivedMesh *dm, float framenr, int first);
static int cloth_build_springs ( ClothModifierData *clmd, DerivedMesh *dm );
static void cloth_apply_vgroup ( ClothModifierData *clmd, DerivedMesh *dm );


/******************************************************************************
 *
 * External interface called by modifier.c clothModifier functions.
 *
 ******************************************************************************/
/**
 * cloth_init -  creates a new cloth simulation.
 *
 * 1. create object
 * 2. fill object with standard values or with the GUI settings if given
 */
void cloth_init(ClothModifierData *clmd )
{	
	/* Initialize our new data structure to reasonable values. */
	clmd->sim_parms->gravity[0] = 0.0;
	clmd->sim_parms->gravity[1] = 0.0;
	clmd->sim_parms->gravity[2] = -9.81;
	clmd->sim_parms->structural = 15.0;
	clmd->sim_parms->shear = 15.0;
	clmd->sim_parms->bending = 0.5;
	clmd->sim_parms->Cdis = 5.0; 
	clmd->sim_parms->Cvi = 1.0;
	clmd->sim_parms->mass = 0.3f;
	clmd->sim_parms->stepsPerFrame = 5;
	clmd->sim_parms->flags = 0;
	clmd->sim_parms->solver_type = 0;
	clmd->sim_parms->preroll = 0;
	clmd->sim_parms->maxspringlen = 10;
	clmd->sim_parms->vgroup_mass = 0;
	clmd->sim_parms->avg_spring_len = 0.0;
	clmd->sim_parms->presets = 2; /* cotton as start setting */
	clmd->sim_parms->timescale = 1.0f; /* speed factor, describes how fast cloth moves */
	clmd->sim_parms->reset = 0;
	clmd->sim_parms->vel_damping = 1.0f; /* 1.0 = no damping, 0.0 = fully dampened */
	
	clmd->coll_parms->self_friction = 5.0;
	clmd->coll_parms->friction = 5.0;
	clmd->coll_parms->loop_count = 2;
	clmd->coll_parms->epsilon = 0.015f;
	clmd->coll_parms->flags = CLOTH_COLLSETTINGS_FLAG_ENABLED;
	clmd->coll_parms->collision_list = NULL;
	clmd->coll_parms->self_loop_count = 1.0;
	clmd->coll_parms->selfepsilon = 0.75;

	/* These defaults are copied from softbody.c's
	 * softbody_calc_forces() function.
	 */
	clmd->sim_parms->eff_force_scale = 1000.0;
	clmd->sim_parms->eff_wind_scale = 250.0;

	// also from softbodies
	clmd->sim_parms->maxgoal = 1.0f;
	clmd->sim_parms->mingoal = 0.0f;
	clmd->sim_parms->defgoal = 0.0f;
	clmd->sim_parms->goalspring = 1.0f;
	clmd->sim_parms->goalfrict = 0.0f;
	clmd->sim_parms->velocity_smooth = 0.0f;

	if (!clmd->sim_parms->effector_weights)
		clmd->sim_parms->effector_weights = BKE_add_effector_weights(NULL);

	if (clmd->point_cache)
		clmd->point_cache->step = 1;
}

static BVHTree *bvhselftree_build_from_cloth (ClothModifierData *clmd, float epsilon)
{
	unsigned int i;
	BVHTree *bvhtree;
	Cloth *cloth;
	ClothVertex *verts;
	float co[12];

	if (!clmd)
		return NULL;

	cloth = clmd->clothObject;

	if (!cloth)
		return NULL;
	
	verts = cloth->verts;
	
	// in the moment, return zero if no faces there
	if (!cloth->numverts)
		return NULL;
	
	// create quadtree with k=26
	bvhtree = BLI_bvhtree_new(cloth->numverts, epsilon, 4, 6);
	
	// fill tree
	for (i = 0; i < cloth->numverts; i++, verts++) {
		copy_v3_v3(&co[0*3], verts->xold);
		
		BLI_bvhtree_insert(bvhtree, i, co, 1);
	}
	
	// balance tree
	BLI_bvhtree_balance(bvhtree);
	
	return bvhtree;
}

static BVHTree *bvhtree_build_from_cloth (ClothModifierData *clmd, float epsilon)
{
	unsigned int i;
	BVHTree *bvhtree;
	Cloth *cloth;
	ClothVertex *verts;
	MFace *mfaces;
	float co[12];

	if (!clmd)
		return NULL;

	cloth = clmd->clothObject;

	if (!cloth)
		return NULL;
	
	verts = cloth->verts;
	mfaces = cloth->mfaces;
	
	// in the moment, return zero if no faces there
	if (!cloth->numfaces)
		return NULL;
	
	// create quadtree with k=26
	bvhtree = BLI_bvhtree_new(cloth->numfaces, epsilon, 4, 26);
	
	// fill tree
	for (i = 0; i < cloth->numfaces; i++, mfaces++) {
		copy_v3_v3(&co[0*3], verts[mfaces->v1].xold);
		copy_v3_v3(&co[1*3], verts[mfaces->v2].xold);
		copy_v3_v3(&co[2*3], verts[mfaces->v3].xold);
		
		if (mfaces->v4)
			copy_v3_v3(&co[3*3], verts[mfaces->v4].xold);
		
		BLI_bvhtree_insert(bvhtree, i, co, (mfaces->v4 ? 4 : 3));
	}
	
	// balance tree
	BLI_bvhtree_balance(bvhtree);
	
	return bvhtree;
}

void bvhtree_update_from_cloth(ClothModifierData *clmd, int moving)
{	
	unsigned int i = 0;
	Cloth *cloth = clmd->clothObject;
	BVHTree *bvhtree = cloth->bvhtree;
	ClothVertex *verts = cloth->verts;
	MFace *mfaces;
	float co[12], co_moving[12];
	int ret = 0;
	
	if (!bvhtree)
		return;
	
	mfaces = cloth->mfaces;
	
	// update vertex position in bvh tree
	if (verts && mfaces) {
		for (i = 0; i < cloth->numfaces; i++, mfaces++) {
			copy_v3_v3(&co[0*3], verts[mfaces->v1].txold);
			copy_v3_v3(&co[1*3], verts[mfaces->v2].txold);
			copy_v3_v3(&co[2*3], verts[mfaces->v3].txold);
			
			if (mfaces->v4)
				copy_v3_v3(&co[3*3], verts[mfaces->v4].txold);
		
			// copy new locations into array
			if (moving) {
				// update moving positions
				copy_v3_v3(&co_moving[0*3], verts[mfaces->v1].tx);
				copy_v3_v3(&co_moving[1*3], verts[mfaces->v2].tx);
				copy_v3_v3(&co_moving[2*3], verts[mfaces->v3].tx);
				
				if (mfaces->v4)
					copy_v3_v3(&co_moving[3*3], verts[mfaces->v4].tx);
				
				ret = BLI_bvhtree_update_node(bvhtree, i, co, co_moving, (mfaces->v4 ? 4 : 3));
			}
			else {
				ret = BLI_bvhtree_update_node(bvhtree, i, co, NULL, (mfaces->v4 ? 4 : 3));
			}
			
			// check if tree is already full
			if (!ret)
				break;
		}
		
		BLI_bvhtree_update_tree(bvhtree);
	}
}

void bvhselftree_update_from_cloth(ClothModifierData *clmd, int moving)
{	
	unsigned int i = 0;
	Cloth *cloth = clmd->clothObject;
	BVHTree *bvhtree = cloth->bvhselftree;
	ClothVertex *verts = cloth->verts;
	MFace *mfaces;
	float co[12], co_moving[12];
	int ret = 0;
	
	if (!bvhtree)
		return;
	
	mfaces = cloth->mfaces;
	
	// update vertex position in bvh tree
	if (verts && mfaces) {
		for (i = 0; i < cloth->numverts; i++, verts++) {
			copy_v3_v3(&co[0*3], verts->txold);
			
			// copy new locations into array
			if (moving) {
				// update moving positions
				copy_v3_v3(&co_moving[0*3], verts->tx);
				
				ret = BLI_bvhtree_update_node(bvhtree, i, co, co_moving, 1);
			}
			else {
				ret = BLI_bvhtree_update_node(bvhtree, i, co, NULL, 1);
			}
			
			// check if tree is already full
			if (!ret)
				break;
		}
		
		BLI_bvhtree_update_tree(bvhtree);
	}
}

void cloth_clear_cache(Object *ob, ClothModifierData *clmd, float framenr)
{
	PTCacheID pid;
	
	BKE_ptcache_id_from_cloth(&pid, ob, clmd);

	// don't do anything as long as we're in editmode!
	if (pid.cache->edit && ob->mode & OB_MODE_PARTICLE_EDIT)
		return;
	
	BKE_ptcache_id_clear(&pid, PTCACHE_CLEAR_AFTER, framenr);
}

static int do_init_cloth(Object *ob, ClothModifierData *clmd, DerivedMesh *result, int framenr)
{
	PointCache *cache;

	cache= clmd->point_cache;

	/* initialize simulation data if it didn't exist already */
	if (clmd->clothObject == NULL) {	
		if (!cloth_from_object(ob, clmd, result, framenr, 1)) {
			BKE_ptcache_invalidate(cache);
			return 0;
		}
	
		if (clmd->clothObject == NULL) {
			BKE_ptcache_invalidate(cache);
			return 0;
		}
	
		implicit_set_positions(clmd);

		clmd->clothObject->last_frame= MINFRAME-1;
	}

	return 1;
}

static int do_step_cloth(Object *ob, ClothModifierData *clmd, DerivedMesh *result, int framenr)
{
	ClothVertex *verts = NULL;
	Cloth *cloth;
	ListBase *effectors = NULL;
	MVert *mvert;
	unsigned int i = 0;
	int ret = 0;

	/* simulate 1 frame forward */
	cloth = clmd->clothObject;
	verts = cloth->verts;
	mvert = result->getVertArray(result);

	/* force any pinned verts to their constrained location. */
	for (i = 0; i < clmd->clothObject->numverts; i++, verts++) {
		/* save the previous position. */
		copy_v3_v3(verts->xold, verts->xconst);
		copy_v3_v3(verts->txold, verts->x);

		/* Get the current position. */
		copy_v3_v3(verts->xconst, mvert[i].co);
		mul_m4_v3(ob->obmat, verts->xconst);
	}

	effectors = pdInitEffectors(clmd->scene, ob, NULL, clmd->sim_parms->effector_weights);
	
	tstart();

	/* call the solver. */
	if (solvers [clmd->sim_parms->solver_type].solver)
		ret = solvers[clmd->sim_parms->solver_type].solver(ob, framenr, clmd, effectors);

	tend();

	pdEndEffectors(&effectors);

	// printf ( "%f\n", ( float ) tval() );
	
	return ret;
}

#if 0
static DerivedMesh *cloth_to_triangles(DerivedMesh *dm)
{
	DerivedMesh *result = NULL;
	unsigned int i = 0, j = 0;
	unsigned int quads = 0, numfaces = dm->getNumTessFaces(dm);
	MFace *mface = dm->getTessFaceArray(dm);
	MFace *mface2 = NULL;

	/* calc faces */
<<<<<<< HEAD
	for(i = 0; i < numfaces; i++)
	{
		if(mface[i].v4)
			quads++;
=======
	for (i = 0; i < numfaces; i++) {
		if (mface[i].v4) {
			quads++;
		}
>>>>>>> dab1d8e4
	}
		
	result = CDDM_from_template(dm, dm->getNumVerts(dm), 0, numfaces + quads, 0, 0);

	DM_copy_vert_data(dm, result, 0, 0, dm->getNumVerts(dm));
	DM_copy_tessface_data(dm, result, 0, 0, numfaces);

	DM_ensure_tessface(result);
	mface2 = result->getTessFaceArray(result);

<<<<<<< HEAD
	for(i = 0, j = numfaces; i < numfaces; i++)
	{
=======
	for (i = 0, j = numfaces; i < numfaces; i++) {
>>>>>>> dab1d8e4
		// DG TODO: is this necessary?
		mface2[i].v1 = mface[i].v1;
		mface2[i].v2 = mface[i].v2;
		mface2[i].v3 = mface[i].v3;

		mface2[i].v4 = 0;
		//test_index_face(&mface2[i], &result->faceData, i, 3);

<<<<<<< HEAD
		if(mface[i].v4)
		{
=======
		if (mface[i].v4) {
>>>>>>> dab1d8e4
			DM_copy_tessface_data(dm, result, i, j, 1);

			mface2[j].v1 = mface[i].v1;
			mface2[j].v2 = mface[i].v3;
			mface2[j].v3 = mface[i].v4;
			mface2[j].v4 = 0;
			//test_index_face(&mface2[j], &result->faceData, j, 3);

			j++;
		}
	}

	CDDM_calc_edges_tessface(result);
	CDDM_tessfaces_to_faces(result); /* builds ngon faces from tess (mface) faces */

	return result;
}
#endif

/************************************************
 * clothModifier_do - main simulation function
 ************************************************/
void clothModifier_do(ClothModifierData *clmd, Scene *scene, Object *ob, DerivedMesh *dm, float (*vertexCos)[3])
{
	PointCache *cache;
	PTCacheID pid;
	float timescale;
	int framenr, startframe, endframe;
	int cache_result;

	clmd->scene= scene;	/* nice to pass on later :) */
	framenr= (int)scene->r.cfra;
	cache= clmd->point_cache;

	BKE_ptcache_id_from_cloth(&pid, ob, clmd);
	BKE_ptcache_id_time(&pid, scene, framenr, &startframe, &endframe, &timescale);
	clmd->sim_parms->timescale= timescale;

	if (clmd->sim_parms->reset ||
	    (framenr == (startframe - clmd->sim_parms->preroll) && clmd->sim_parms->preroll != 0) ||
	    (clmd->clothObject && dm->getNumVerts(dm) != clmd->clothObject->numverts))
	{
		clmd->sim_parms->reset = 0;
		cache->flag |= PTCACHE_OUTDATED;
		BKE_ptcache_id_reset(scene, &pid, PTCACHE_RESET_OUTDATED);
		BKE_ptcache_validate(cache, 0);
		cache->last_exact= 0;
		cache->flag &= ~PTCACHE_REDO_NEEDED;
		return;
	}
	
	// unused in the moment, calculated separately in implicit.c
	clmd->sim_parms->dt = clmd->sim_parms->timescale / clmd->sim_parms->stepsPerFrame;

	/* handle continuous simulation with the play button */
	if (BKE_ptcache_get_continue_physics() || ((clmd->sim_parms->preroll > 0) && (framenr > startframe - clmd->sim_parms->preroll) && (framenr < startframe))) {
		BKE_ptcache_invalidate(cache);

		/* do simulation */
		if (!do_init_cloth(ob, clmd, dm, framenr))
			return;

		do_step_cloth(ob, clmd, dm, framenr);
		cloth_to_object(ob, clmd, vertexCos);

		clmd->clothObject->last_frame= framenr;

		return;
	}

	/* simulation is only active during a specific period */
	if (framenr < startframe) {
		BKE_ptcache_invalidate(cache);
		return;
	}
	else if (framenr > endframe) {
		framenr= endframe;
	}

	/* initialize simulation data if it didn't exist already */
	if (!do_init_cloth(ob, clmd, dm, framenr))
		return;

	if ((framenr == startframe) && (clmd->sim_parms->preroll == 0)) {
		BKE_ptcache_id_reset(scene, &pid, PTCACHE_RESET_OUTDATED);
		do_init_cloth(ob, clmd, dm, framenr);
		BKE_ptcache_validate(cache, framenr);
		cache->flag &= ~PTCACHE_REDO_NEEDED;
		clmd->clothObject->last_frame= framenr;
		return;
	}

	/* try to read from cache */
	cache_result = BKE_ptcache_read(&pid, (float)framenr+scene->r.subframe);

	if (cache_result == PTCACHE_READ_EXACT || cache_result == PTCACHE_READ_INTERPOLATED) {
		implicit_set_positions(clmd);
		cloth_to_object (ob, clmd, vertexCos);

		BKE_ptcache_validate(cache, framenr);

		if (cache_result == PTCACHE_READ_INTERPOLATED && cache->flag & PTCACHE_REDO_NEEDED)
			BKE_ptcache_write(&pid, framenr);

		clmd->clothObject->last_frame= framenr;

		return;
	}
	else if (cache_result==PTCACHE_READ_OLD) {
		implicit_set_positions(clmd);
	}
	else if ( /*ob->id.lib ||*/ (cache->flag & PTCACHE_BAKED)) { /* 2.4x disabled lib, but this can be used in some cases, testing further - campbell */
		/* if baked and nothing in cache, do nothing */
		BKE_ptcache_invalidate(cache);
		return;
	}

	if (framenr!=clmd->clothObject->last_frame+1)
		return;

	/* if on second frame, write cache for first frame */
	if (cache->simframe == startframe && (cache->flag & PTCACHE_OUTDATED || cache->last_exact==0))
		BKE_ptcache_write(&pid, startframe);

	clmd->sim_parms->timescale *= framenr - cache->simframe;

	/* do simulation */
	BKE_ptcache_validate(cache, framenr);

	if (!do_step_cloth(ob, clmd, dm, framenr)) {
		BKE_ptcache_invalidate(cache);
	}
	else
		BKE_ptcache_write(&pid, framenr);

	cloth_to_object (ob, clmd, vertexCos);
	clmd->clothObject->last_frame= framenr;
}

/* frees all */
void cloth_free_modifier(ClothModifierData *clmd )
{
	Cloth	*cloth = NULL;
	
	if ( !clmd )
		return;

	cloth = clmd->clothObject;

	
	if ( cloth ) {
		// If our solver provides a free function, call it
		if ( solvers [clmd->sim_parms->solver_type].free ) {
			solvers [clmd->sim_parms->solver_type].free ( clmd );
		}

		// Free the verts.
		if ( cloth->verts != NULL )
			MEM_freeN ( cloth->verts );

		cloth->verts = NULL;
		cloth->numverts = 0;

		// Free the springs.
		if ( cloth->springs != NULL ) {
			LinkNode *search = cloth->springs;
			while (search) {
				ClothSpring *spring = search->link;
						
				MEM_freeN ( spring );
				search = search->next;
			}
			BLI_linklist_free(cloth->springs, NULL);
		
			cloth->springs = NULL;
		}

		cloth->springs = NULL;
		cloth->numsprings = 0;

		// free BVH collision tree
		if ( cloth->bvhtree )
			BLI_bvhtree_free ( cloth->bvhtree );
		
		if ( cloth->bvhselftree )
			BLI_bvhtree_free ( cloth->bvhselftree );

		// we save our faces for collision objects
		if ( cloth->mfaces )
			MEM_freeN ( cloth->mfaces );
		
		if (cloth->edgehash)
			BLI_edgehash_free ( cloth->edgehash, NULL );
		
		
		/*
		if (clmd->clothObject->facemarks)
		MEM_freeN(clmd->clothObject->facemarks);
		*/
		MEM_freeN ( cloth );
		clmd->clothObject = NULL;
	}
}

/* frees all */
void cloth_free_modifier_extern(ClothModifierData *clmd )
{
	Cloth	*cloth = NULL;
	if (G.rt > 0)
		printf("cloth_free_modifier_extern\n");
	
	if ( !clmd )
		return;

	cloth = clmd->clothObject;
	
	if ( cloth ) {
		if (G.rt > 0)
			printf("cloth_free_modifier_extern in\n");
		
		// If our solver provides a free function, call it
		if ( solvers [clmd->sim_parms->solver_type].free ) {
			solvers [clmd->sim_parms->solver_type].free ( clmd );
		}

		// Free the verts.
		if ( cloth->verts != NULL )
			MEM_freeN ( cloth->verts );

		cloth->verts = NULL;
		cloth->numverts = 0;

		// Free the springs.
		if ( cloth->springs != NULL ) {
			LinkNode *search = cloth->springs;
			while (search) {
				ClothSpring *spring = search->link;
						
				MEM_freeN ( spring );
				search = search->next;
			}
			BLI_linklist_free(cloth->springs, NULL);
		
			cloth->springs = NULL;
		}

		cloth->springs = NULL;
		cloth->numsprings = 0;

		// free BVH collision tree
		if ( cloth->bvhtree )
			BLI_bvhtree_free ( cloth->bvhtree );
		
		if ( cloth->bvhselftree )
			BLI_bvhtree_free ( cloth->bvhselftree );

		// we save our faces for collision objects
		if ( cloth->mfaces )
			MEM_freeN ( cloth->mfaces );
		
		if (cloth->edgehash)
			BLI_edgehash_free ( cloth->edgehash, NULL );
		
		
		/*
		if (clmd->clothObject->facemarks)
		MEM_freeN(clmd->clothObject->facemarks);
		*/
		MEM_freeN ( cloth );
		clmd->clothObject = NULL;
	}
}

/******************************************************************************
 *
 * Internal functions.
 *
 ******************************************************************************/

/**
 * cloth_to_object - copies the deformed vertices to the object.
 *
 **/
static void cloth_to_object (Object *ob,  ClothModifierData *clmd, float (*vertexCos)[3])
{
	unsigned int	i = 0;
	Cloth *cloth = clmd->clothObject;

	if (clmd->clothObject) {
		/* inverse matrix is not uptodate... */
		invert_m4_m4(ob->imat, ob->obmat);

		for (i = 0; i < cloth->numverts; i++) {
			copy_v3_v3 (vertexCos[i], cloth->verts[i].x);
			mul_m4_v3(ob->imat, vertexCos[i]);	/* cloth is in global coords */
		}
	}
}


int cloth_uses_vgroup(ClothModifierData *clmd)
{
	return (((clmd->sim_parms->flags & CLOTH_SIMSETTINGS_FLAG_SCALING ) || 
		(clmd->sim_parms->flags & CLOTH_SIMSETTINGS_FLAG_GOAL )) && 
		((clmd->sim_parms->vgroup_mass>0) || 
		(clmd->sim_parms->vgroup_struct>0)||
		(clmd->sim_parms->vgroup_bend>0)));
}

/**
 * cloth_apply_vgroup - applies a vertex group as specified by type
 *
 **/
/* can be optimized to do all groups in one loop */
static void cloth_apply_vgroup ( ClothModifierData *clmd, DerivedMesh *dm )
{
	int i = 0;
	int j = 0;
	MDeformVert *dvert = NULL;
	Cloth *clothObj = NULL;
	int numverts;
	/* float goalfac = 0; */ /* UNUSED */
	ClothVertex *verts = NULL;

	if (!clmd || !dm) return;

	clothObj = clmd->clothObject;

	numverts = dm->getNumVerts (dm);

	verts = clothObj->verts;
	
	if (cloth_uses_vgroup(clmd)) {
		for ( i = 0; i < numverts; i++, verts++ ) {
			dvert = dm->getVertData ( dm, i, CD_MDEFORMVERT );
			if ( dvert ) {
				for ( j = 0; j < dvert->totweight; j++ ) {
					if (( dvert->dw[j].def_nr == (clmd->sim_parms->vgroup_mass-1)) && (clmd->sim_parms->flags & CLOTH_SIMSETTINGS_FLAG_GOAL )) {
						verts->goal = dvert->dw [j].weight;
						/* goalfac= 1.0f; */ /* UNUSED */
						
						/*
						// Kicking goal factor to simplify things...who uses that anyway?
						// ABS ( clmd->sim_parms->maxgoal - clmd->sim_parms->mingoal );
						*/
						
						verts->goal  = powf(verts->goal, 4.0f);
						if ( verts->goal >=SOFTGOALSNAP ) {
							 verts->flags |= CLOTH_VERT_FLAG_PINNED;
						}
					}
					
					if (clmd->sim_parms->flags & CLOTH_SIMSETTINGS_FLAG_SCALING ) {
						if ( dvert->dw[j].def_nr == (clmd->sim_parms->vgroup_struct-1)) {
							verts->struct_stiff = dvert->dw [j].weight;
							verts->shear_stiff = dvert->dw [j].weight;
						}
						
						if ( dvert->dw[j].def_nr == (clmd->sim_parms->vgroup_bend-1)) {
							verts->bend_stiff = dvert->dw [j].weight;
						}
					}
					/*
					// for later
					if ( dvert->dw[j].def_nr == (clmd->sim_parms->vgroup_weight-1))
					{
						verts->mass = dvert->dw [j].weight;
					}
					*/
				}
			}
		}
	}
}

static int cloth_from_object(Object *ob, ClothModifierData *clmd, DerivedMesh *dm, float UNUSED(framenr), int first)
{
	int i = 0;
	MVert *mvert = NULL;
	ClothVertex *verts = NULL;
	float (*shapekey_rest)[3]= NULL;
	float tnull[3] = {0, 0, 0};
	Cloth *cloth = NULL;
	float maxdist = 0;

	// If we have a clothObject, free it. 
	if ( clmd->clothObject != NULL ) {
		cloth_free_modifier ( clmd );
		if (G.rt > 0)
			printf("cloth_free_modifier cloth_from_object\n");
	}

	// Allocate a new cloth object.
	clmd->clothObject = MEM_callocN ( sizeof ( Cloth ), "cloth" );
	if ( clmd->clothObject ) {
		clmd->clothObject->old_solver_type = 255;
		// clmd->clothObject->old_collision_type = 255;
		cloth = clmd->clothObject;
		clmd->clothObject->edgehash = NULL;
	}
	else if (!clmd->clothObject) {
		modifier_setError(&(clmd->modifier), "%s", TIP_("Out of memory on allocating clmd->clothObject."));
		return 0;
	}

	// mesh input objects need DerivedMesh
	if ( !dm )
		return 0;

	cloth_from_mesh ( clmd, dm );

	// create springs 
	clmd->clothObject->springs = NULL;
	clmd->clothObject->numsprings = -1;
	
	if ( clmd->sim_parms->shapekey_rest )
		shapekey_rest = dm->getVertDataArray ( dm, CD_CLOTH_ORCO );

	mvert = dm->getVertArray (dm);

	verts = clmd->clothObject->verts;

	// set initial values
	for ( i = 0; i < dm->getNumVerts(dm); i++, verts++ ) {
		if (first) {
			copy_v3_v3(verts->x, mvert[i].co);

			mul_m4_v3(ob->obmat, verts->x);

			if ( shapekey_rest ) {
				verts->xrest= shapekey_rest[i];
				mul_m4_v3(ob->obmat, verts->xrest);
			}
			else
				verts->xrest = verts->x;
		}
		
		/* no GUI interface yet */
		verts->mass = clmd->sim_parms->mass; 
		verts->impulse_count = 0;

		if ( clmd->sim_parms->flags & CLOTH_SIMSETTINGS_FLAG_GOAL )
			verts->goal= clmd->sim_parms->defgoal;
		else
			verts->goal= 0.0f;

		verts->flags = 0;
		copy_v3_v3 ( verts->xold, verts->x );
		copy_v3_v3 ( verts->xconst, verts->x );
		copy_v3_v3 ( verts->txold, verts->x );
		copy_v3_v3 ( verts->tx, verts->x );
		mul_v3_fl(verts->v, 0.0f);

		verts->impulse_count = 0;
		copy_v3_v3 ( verts->impulse, tnull );
	}
	
	// apply / set vertex groups
	// has to be happen before springs are build!
	cloth_apply_vgroup (clmd, dm);

	if ( !cloth_build_springs ( clmd, dm ) ) {
		cloth_free_modifier ( clmd );
		modifier_setError(&(clmd->modifier), "%s", TIP_("Can't build springs."));
		printf("cloth_free_modifier cloth_build_springs\n");
		return 0;
	}
	
	for ( i = 0; i < dm->getNumVerts(dm); i++) {
		if ((!(cloth->verts[i].flags & CLOTH_VERT_FLAG_PINNED)) && (cloth->verts[i].goal > ALMOST_ZERO)) {
			cloth_add_spring (clmd, i, i, 0.0, CLOTH_SPRING_TYPE_GOAL);
		}
	}
	
	// init our solver
	if ( solvers [clmd->sim_parms->solver_type].init ) {
		solvers [clmd->sim_parms->solver_type].init ( ob, clmd );
	}
	
	if (!first)
		implicit_set_positions(clmd);

	clmd->clothObject->bvhtree = bvhtree_build_from_cloth ( clmd, MAX2(clmd->coll_parms->epsilon, clmd->coll_parms->distance_repel) );
	
	for (i = 0; i < dm->getNumVerts(dm); i++) {
		maxdist = MAX2(maxdist, clmd->coll_parms->selfepsilon* ( cloth->verts[i].avg_spring_len*2.0f));
	}
	
	clmd->clothObject->bvhselftree = bvhselftree_build_from_cloth ( clmd, maxdist );

	return 1;
}

static void cloth_from_mesh ( ClothModifierData *clmd, DerivedMesh *dm )
{
	unsigned int numverts = dm->getNumVerts (dm);
	unsigned int numfaces = dm->getNumTessFaces (dm);
	MFace *mface = dm->getTessFaceArray(dm);
	unsigned int i = 0;

	/* Allocate our vertices. */
	clmd->clothObject->numverts = numverts;
	clmd->clothObject->verts = MEM_callocN ( sizeof ( ClothVertex ) * clmd->clothObject->numverts, "clothVertex" );
	if ( clmd->clothObject->verts == NULL ) {
		cloth_free_modifier ( clmd );
		modifier_setError(&(clmd->modifier), "%s", TIP_("Out of memory on allocating clmd->clothObject->verts."));
		printf("cloth_free_modifier clmd->clothObject->verts\n");
		return;
	}

	// save face information
	clmd->clothObject->numfaces = numfaces;
	clmd->clothObject->mfaces = MEM_callocN ( sizeof ( MFace ) * clmd->clothObject->numfaces, "clothMFaces" );
	if ( clmd->clothObject->mfaces == NULL ) {
		cloth_free_modifier ( clmd );
		modifier_setError(&(clmd->modifier), "%s", TIP_("Out of memory on allocating clmd->clothObject->mfaces."));
		printf("cloth_free_modifier clmd->clothObject->mfaces\n");
		return;
	}
	for ( i = 0; i < numfaces; i++ )
		memcpy ( &clmd->clothObject->mfaces[i], &mface[i], sizeof ( MFace ) );

	/* Free the springs since they can't be correct if the vertices
	 * changed.
	 */
	if ( clmd->clothObject->springs != NULL )
		MEM_freeN ( clmd->clothObject->springs );

}

/***************************************************************************************
 * SPRING NETWORK BUILDING IMPLEMENTATION BEGIN
 ***************************************************************************************/

// be careful: implicit solver has to be resettet when using this one!
// --> only for implicit handling of this spring!
int cloth_add_spring(ClothModifierData *clmd, unsigned int indexA, unsigned int indexB, float restlength, int spring_type)
{
	Cloth *cloth = clmd->clothObject;
	ClothSpring *spring = NULL;
	
	if (cloth) {
		// TODO: look if this spring is already there
		
		spring = ( ClothSpring * ) MEM_callocN ( sizeof ( ClothSpring ), "cloth spring" );
		
		if (!spring)
			return 0;
		
		spring->ij = indexA;
		spring->kl = indexB;
		spring->restlen =  restlength;
		spring->type = spring_type;
		spring->flags = 0;
		spring->stiffness = 0;
		
		cloth->numsprings++;
	
		BLI_linklist_prepend ( &cloth->springs, spring );
		
		return 1;
	}
	return 0;
}

static void cloth_free_errorsprings(Cloth *cloth, EdgeHash *UNUSED(edgehash), LinkNode **edgelist)
{
	unsigned int i = 0;
	
	if ( cloth->springs != NULL ) {
		LinkNode *search = cloth->springs;
		while (search) {
			ClothSpring *spring = search->link;
						
			MEM_freeN ( spring );
			search = search->next;
		}
		BLI_linklist_free(cloth->springs, NULL);
		
		cloth->springs = NULL;
	}
	
	if (edgelist) {
		for ( i = 0; i < cloth->numverts; i++ ) {
			BLI_linklist_free ( edgelist[i], NULL );
		}

		MEM_freeN ( edgelist );
	}
	
	if (cloth->edgehash)
		BLI_edgehash_free ( cloth->edgehash, NULL );
}

static int cloth_build_springs ( ClothModifierData *clmd, DerivedMesh *dm )
{
	Cloth *cloth = clmd->clothObject;
	ClothSpring *spring = NULL, *tspring = NULL, *tspring2 = NULL;
	unsigned int struct_springs = 0, shear_springs=0, bend_springs = 0;
	unsigned int i = 0;
	unsigned int numverts = (unsigned int)dm->getNumVerts (dm);
	unsigned int numedges = (unsigned int)dm->getNumEdges (dm);
	unsigned int numfaces = (unsigned int)dm->getNumTessFaces (dm);
	MEdge *medge = dm->getEdgeArray (dm);
	MFace *mface = dm->getTessFaceArray (dm);
	int index2 = 0; // our second vertex index
	LinkNode **edgelist = NULL;
	EdgeHash *edgehash = NULL;
	LinkNode *search = NULL, *search2 = NULL;
	
	// error handling
	if ( numedges==0 )
		return 0;

	cloth->springs = NULL;

	edgelist = MEM_callocN ( sizeof ( LinkNode * ) * numverts, "cloth_edgelist_alloc" );
	
	if (!edgelist)
		return 0;
	
	for ( i = 0; i < numverts; i++ ) {
		edgelist[i] = NULL;
	}

	if ( cloth->springs )
		MEM_freeN ( cloth->springs );

	// create spring network hash
	edgehash = BLI_edgehash_new();

	// structural springs
	for ( i = 0; i < numedges; i++ ) {
		spring = ( ClothSpring * ) MEM_callocN ( sizeof ( ClothSpring ), "cloth spring" );

		if ( spring ) {
			spring->ij = MIN2(medge[i].v1, medge[i].v2);
			spring->kl = MAX2(medge[i].v2, medge[i].v1);
			spring->restlen = len_v3v3(cloth->verts[spring->kl].xrest, cloth->verts[spring->ij].xrest);
			clmd->sim_parms->avg_spring_len += spring->restlen;
			cloth->verts[spring->ij].avg_spring_len += spring->restlen;
			cloth->verts[spring->kl].avg_spring_len += spring->restlen;
			cloth->verts[spring->ij].spring_count++;
			cloth->verts[spring->kl].spring_count++;
			spring->type = CLOTH_SPRING_TYPE_STRUCTURAL;
			spring->flags = 0;
			spring->stiffness = (cloth->verts[spring->kl].struct_stiff + cloth->verts[spring->ij].struct_stiff) / 2.0f;
			struct_springs++;
			
			BLI_linklist_prepend ( &cloth->springs, spring );
		}
		else {
			cloth_free_errorsprings(cloth, edgehash, edgelist);
			return 0;
		}
	}
	
	if (struct_springs > 0)
		clmd->sim_parms->avg_spring_len /= struct_springs;
	
	for (i = 0; i < numverts; i++) {
		cloth->verts[i].avg_spring_len = cloth->verts[i].avg_spring_len * 0.49f / ((float)cloth->verts[i].spring_count);
	}
	
	// shear springs
	for ( i = 0; i < numfaces; i++ ) {
		// triangle faces already have shear springs due to structural geometry
		if ( !mface[i].v4 )
			continue; 
		
		spring = ( ClothSpring *) MEM_callocN ( sizeof ( ClothSpring ), "cloth spring" );
		
		if (!spring) {
			cloth_free_errorsprings(cloth, edgehash, edgelist);
			return 0;
		}

		spring->ij = MIN2(mface[i].v1, mface[i].v3);
		spring->kl = MAX2(mface[i].v3, mface[i].v1);
		spring->restlen = len_v3v3(cloth->verts[spring->kl].xrest, cloth->verts[spring->ij].xrest);
		spring->type = CLOTH_SPRING_TYPE_SHEAR;
		spring->stiffness = (cloth->verts[spring->kl].shear_stiff + cloth->verts[spring->ij].shear_stiff) / 2.0f;

		BLI_linklist_append ( &edgelist[spring->ij], spring );
		BLI_linklist_append ( &edgelist[spring->kl], spring );
		shear_springs++;

		BLI_linklist_prepend ( &cloth->springs, spring );

		
		// if ( mface[i].v4 ) --> Quad face
		spring = ( ClothSpring * ) MEM_callocN ( sizeof ( ClothSpring ), "cloth spring" );
		
		if (!spring) {
			cloth_free_errorsprings(cloth, edgehash, edgelist);
			return 0;
		}

		spring->ij = MIN2(mface[i].v2, mface[i].v4);
		spring->kl = MAX2(mface[i].v4, mface[i].v2);
		spring->restlen = len_v3v3(cloth->verts[spring->kl].xrest, cloth->verts[spring->ij].xrest);
		spring->type = CLOTH_SPRING_TYPE_SHEAR;
		spring->stiffness = (cloth->verts[spring->kl].shear_stiff + cloth->verts[spring->ij].shear_stiff) / 2.0f;

		BLI_linklist_append ( &edgelist[spring->ij], spring );
		BLI_linklist_append ( &edgelist[spring->kl], spring );
		shear_springs++;

		BLI_linklist_prepend ( &cloth->springs, spring );
	}
	
	if (numfaces) {
		// bending springs
		search2 = cloth->springs;
		for ( i = struct_springs; i < struct_springs+shear_springs; i++ ) {
			if ( !search2 )
				break;

			tspring2 = search2->link;
			search = edgelist[tspring2->kl];
			while ( search ) {
				tspring = search->link;
				index2 = ( ( tspring->ij==tspring2->kl ) ? ( tspring->kl ) : ( tspring->ij ) );
				
				// check for existing spring
				// check also if startpoint is equal to endpoint
				if (!BLI_edgehash_haskey(edgehash, MIN2(tspring2->ij, index2), MAX2(tspring2->ij, index2)) &&
				    (index2 != tspring2->ij))
				{
					spring = ( ClothSpring * ) MEM_callocN ( sizeof ( ClothSpring ), "cloth spring" );
					
					if (!spring) {
						cloth_free_errorsprings(cloth, edgehash, edgelist);
						return 0;
					}

					spring->ij = MIN2(tspring2->ij, index2);
					spring->kl = MAX2(tspring2->ij, index2);
					spring->restlen = len_v3v3(cloth->verts[spring->kl].xrest, cloth->verts[spring->ij].xrest);
					spring->type = CLOTH_SPRING_TYPE_BENDING;
					spring->stiffness = (cloth->verts[spring->kl].bend_stiff + cloth->verts[spring->ij].bend_stiff) / 2.0f;
					BLI_edgehash_insert(edgehash, spring->ij, spring->kl, NULL);
					bend_springs++;

					BLI_linklist_prepend ( &cloth->springs, spring );
				}
				search = search->next;
			}
			search2 = search2->next;
		}
	}
	else if (struct_springs > 2) {
		/* bending springs for hair strands */
		/* The current algorightm only goes through the edges in order of the mesh edges list	*/
		/* and makes springs between the outer vert of edges sharing a vertice. This works just */
		/* fine for hair, but not for user generated string meshes. This could/should be later	*/
		/* extended to work with non-ordered edges so that it can be used for general "rope		*/
		/* dynamics" without the need for the vertices or edges to be ordered through the length*/
		/* of the strands. -jahka */
		search = cloth->springs;
		search2 = search->next;
		while (search && search2) {
			tspring = search->link;
			tspring2 = search2->link;

			if (tspring->ij == tspring2->kl) {
				spring = ( ClothSpring * ) MEM_callocN ( sizeof ( ClothSpring ), "cloth spring" );
				
				if (!spring) {
					cloth_free_errorsprings(cloth, edgehash, edgelist);
					return 0;
				}

				spring->ij = tspring2->ij;
				spring->kl = tspring->kl;
				spring->restlen = len_v3v3(cloth->verts[spring->kl].xrest, cloth->verts[spring->ij].xrest);
				spring->type = CLOTH_SPRING_TYPE_BENDING;
				spring->stiffness = (cloth->verts[spring->kl].bend_stiff + cloth->verts[spring->ij].bend_stiff) / 2.0f;
				bend_springs++;

				BLI_linklist_prepend ( &cloth->springs, spring );
			}
			
			search = search->next;
			search2 = search2->next;
		}
	}
	
	/* insert other near springs in edgehash AFTER bending springs are calculated (for selfcolls) */
	for (i = 0; i < numedges; i++) { /* struct springs */
		BLI_edgehash_insert(edgehash, MIN2(medge[i].v1, medge[i].v2), MAX2(medge[i].v2, medge[i].v1), NULL);
	}

	for (i = 0; i < numfaces; i++) { /* edge springs */
		if (mface[i].v4) {
			BLI_edgehash_insert(edgehash, MIN2(mface[i].v1, mface[i].v3), MAX2(mface[i].v3, mface[i].v1), NULL);
			
			BLI_edgehash_insert(edgehash, MIN2(mface[i].v2, mface[i].v4), MAX2(mface[i].v2, mface[i].v4), NULL);
		}
	}
	
	
	cloth->numsprings = struct_springs + shear_springs + bend_springs;
	
	if ( edgelist ) {
		for ( i = 0; i < numverts; i++ ) {
			BLI_linklist_free ( edgelist[i], NULL );
		}
	
		MEM_freeN ( edgelist );
	}
	
	cloth->edgehash = edgehash;
	
	if (G.rt > 0)
		printf("avg_len: %f\n", clmd->sim_parms->avg_spring_len);

	return 1;

} /* cloth_build_springs */
/***************************************************************************************
 * SPRING NETWORK BUILDING IMPLEMENTATION END
 ***************************************************************************************/
<|MERGE_RESOLUTION|>--- conflicted
+++ resolved
@@ -429,17 +429,10 @@
 	MFace *mface2 = NULL;
 
 	/* calc faces */
-<<<<<<< HEAD
-	for(i = 0; i < numfaces; i++)
-	{
-		if(mface[i].v4)
-			quads++;
-=======
 	for (i = 0; i < numfaces; i++) {
 		if (mface[i].v4) {
 			quads++;
 		}
->>>>>>> dab1d8e4
 	}
 		
 	result = CDDM_from_template(dm, dm->getNumVerts(dm), 0, numfaces + quads, 0, 0);
@@ -450,12 +443,7 @@
 	DM_ensure_tessface(result);
 	mface2 = result->getTessFaceArray(result);
 
-<<<<<<< HEAD
-	for(i = 0, j = numfaces; i < numfaces; i++)
-	{
-=======
 	for (i = 0, j = numfaces; i < numfaces; i++) {
->>>>>>> dab1d8e4
 		// DG TODO: is this necessary?
 		mface2[i].v1 = mface[i].v1;
 		mface2[i].v2 = mface[i].v2;
@@ -464,12 +452,7 @@
 		mface2[i].v4 = 0;
 		//test_index_face(&mface2[i], &result->faceData, i, 3);
 
-<<<<<<< HEAD
-		if(mface[i].v4)
-		{
-=======
 		if (mface[i].v4) {
->>>>>>> dab1d8e4
 			DM_copy_tessface_data(dm, result, i, j, 1);
 
 			mface2[j].v1 = mface[i].v1;
