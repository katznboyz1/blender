--- conflicted
+++ resolved
@@ -621,7 +621,7 @@
 				
 			}
 			if(ibuf==NULL)
-				image_free_buffers(ima);
+			image_free_buffers(ima);
 		}
 	}
 	/* printf("freed total %d MB\n", totsize/(1024*1024)); */
@@ -1012,7 +1012,7 @@
 
 	/* set before return */
 	BLF_size(mono, scene->r.stamp_font_id, 72);
-	
+
 	BLF_buffer(mono, rectf, rect, width, height, channels);
 	BLF_buffer_col(mono, scene->r.fg_stamp[0], scene->r.fg_stamp[1], scene->r.fg_stamp[2], 1.0);
 	pad= BLF_width(mono, "--");
@@ -1330,15 +1330,10 @@
 {
 	if (string==NULL) return;
 	BLI_strncpy(string, base, FILE_MAX - 10);	/* weak assumption */
-<<<<<<< HEAD
 	BLI_path_abs(string, G.sce);
+
+	if(use_frames)
 	BLI_path_frame(string, frame, 4);
-=======
-	BLI_path_abs(string, G.main->name);
-
-	if(use_frames)
-		BLI_path_frame(string, frame, 4);
->>>>>>> 6d201907
 
 	if(use_ext)
 		BKE_add_image_extension(string, imtype);
