/*
 * This program is free software; you can redistribute it and/or
 * modify it under the terms of the GNU General Public License
 * as published by the Free Software Foundation; either version 2
 * of the License, or (at your option) any later version.
 *
 * This program is distributed in the hope that it will be useful,
 * but WITHOUT ANY WARRANTY; without even the implied warranty of
 * MERCHANTABILITY or FITNESS FOR A PARTICULAR PURPOSE.  See the
 * GNU General Public License for more details.
 *
 * You should have received a copy of the GNU General Public License
 * along with this program; if not, write to the Free Software Foundation,
 * Inc., 51 Franklin Street, Fifth Floor, Boston, MA 02110-1301, USA.
 *
 * The Original Code is Copyright (C) 2008, Blender Foundation
 * This is a new part of Blender
 */

/** \file
 * \ingroup bke
 */

#include <math.h>
#include <stddef.h>
#include <stdio.h>
#include <stdlib.h>
#include <string.h>

#include "CLG_log.h"

#include "MEM_guardedalloc.h"

#include "BLI_blenlib.h"
#include "BLI_math_vector.h"

#include "BLT_translation.h"

#include "DNA_gpencil_types.h"
#include "DNA_meshdata_types.h"

#include "BKE_collection.h"
#include "BKE_context.h"
#include "BKE_curve.h"
#include "BKE_gpencil.h"
#include "BKE_gpencil_curve.h"
#include "BKE_gpencil_geom.h"
#include "BKE_main.h"
#include "BKE_material.h"
#include "BKE_object.h"

#include "curve_fit_nd.h"

#include "DEG_depsgraph_query.h"

#define POINT_DIM 3

/* Helper: Check materials with same color. */
static int gpencil_check_same_material_color(Object *ob_gp, float color[4], Material **r_mat)
{
  Material *ma = NULL;
  float color_cu[4];
  linearrgb_to_srgb_v3_v3(color_cu, color);
  float hsv1[4];
  rgb_to_hsv_v(color_cu, hsv1);
  hsv1[3] = color[3];

  for (int i = 1; i <= ob_gp->totcol; i++) {
    ma = BKE_object_material_get(ob_gp, i);
    MaterialGPencilStyle *gp_style = ma->gp_style;
    /* Check color with small tolerance (better in HSV). */
    float hsv2[4];
    rgb_to_hsv_v(gp_style->fill_rgba, hsv2);
    hsv2[3] = gp_style->fill_rgba[3];
    if ((gp_style->fill_style == GP_MATERIAL_FILL_STYLE_SOLID) &&
        (compare_v4v4(hsv1, hsv2, 0.01f))) {
      *r_mat = ma;
      return i - 1;
    }
  }

  *r_mat = NULL;
  return -1;
}

/* Helper: Add gpencil material using curve material as base. */
static Material *gpencil_add_from_curve_material(Main *bmain,
                                                 Object *ob_gp,
                                                 const float cu_color[4],
                                                 const bool gpencil_lines,
                                                 const bool fill,
                                                 int *r_idx)
{
  Material *mat_gp = BKE_gpencil_object_material_new(
      bmain, ob_gp, (fill) ? "Material" : "Unassigned", r_idx);
  MaterialGPencilStyle *gp_style = mat_gp->gp_style;

  /* Stroke color. */
  if (gpencil_lines) {
    ARRAY_SET_ITEMS(gp_style->stroke_rgba, 0.0f, 0.0f, 0.0f, 1.0f);
    gp_style->flag |= GP_MATERIAL_STROKE_SHOW;
  }
  else {
    linearrgb_to_srgb_v4(gp_style->stroke_rgba, cu_color);
    gp_style->flag &= ~GP_MATERIAL_STROKE_SHOW;
  }

  /* Fill color. */
  linearrgb_to_srgb_v4(gp_style->fill_rgba, cu_color);
  /* Fill is false if the original curve hasn't material assigned, so enable it. */
  if (fill) {
    gp_style->flag |= GP_MATERIAL_FILL_SHOW;
  }

  /* Check at least one is enabled. */
  if (((gp_style->flag & GP_MATERIAL_STROKE_SHOW) == 0) &&
      ((gp_style->flag & GP_MATERIAL_FILL_SHOW) == 0)) {
    gp_style->flag |= GP_MATERIAL_STROKE_SHOW;
  }

  return mat_gp;
}

/* Helper: Create new stroke section. */
static void gpencil_add_new_points(bGPDstroke *gps,
                                   float *coord_array,
                                   float pressure,
                                   int init,
                                   int totpoints,
                                   const float init_co[3],
                                   bool last)
{
  for (int i = 0; i < totpoints; i++) {
    bGPDspoint *pt = &gps->points[i + init];
    copy_v3_v3(&pt->x, &coord_array[3 * i]);
    /* Be sure the last point is not on top of the first point of the curve or
     * the close of the stroke will produce glitches. */
    if ((last) && (i > 0) && (i == totpoints - 1)) {
      float dist = len_v3v3(init_co, &pt->x);
      if (dist < 0.1f) {
        /* Interpolate between previous point and current to back slightly. */
        bGPDspoint *pt_prev = &gps->points[i + init - 1];
        interp_v3_v3v3(&pt->x, &pt_prev->x, &pt->x, 0.95f);
      }
    }

    pt->pressure = pressure;
    pt->strength = 1.0f;
  }
}

/* Helper: Get the first collection that includes the object. */
static Collection *gpencil_get_parent_collection(Scene *scene, Object *ob)
{
  Collection *mycol = NULL;
  FOREACH_SCENE_COLLECTION_BEGIN (scene, collection) {
    LISTBASE_FOREACH (CollectionObject *, cob, &collection->gobject) {
      if ((mycol == NULL) && (cob->ob == ob)) {
        mycol = collection;
      }
    }
  }
  FOREACH_SCENE_COLLECTION_END;

  return mycol;
}

/* Helper: Convert one spline to grease pencil stroke. */
static void gpencil_convert_spline(Main *bmain,
                                   Object *ob_gp,
                                   Object *ob_cu,
                                   const bool gpencil_lines,
                                   const bool only_stroke,
                                   bGPDframe *gpf,
                                   Nurb *nu)
{
  Curve *cu = (Curve *)ob_cu->data;
  bool cyclic = true;

  /* Create Stroke. */
  bGPDstroke *gps = MEM_callocN(sizeof(bGPDstroke), "bGPDstroke");
  gps->thickness = 10.0f;
  gps->fill_opacity_fac = 1.0f;
  gps->hardeness = 1.0f;
  gps->uv_scale = 1.0f;

  ARRAY_SET_ITEMS(gps->aspect_ratio, 1.0f, 1.0f);
  ARRAY_SET_ITEMS(gps->caps, GP_STROKE_CAP_ROUND, GP_STROKE_CAP_ROUND);
  gps->inittime = 0.0f;

  gps->flag &= ~GP_STROKE_SELECT;
  gps->flag |= GP_STROKE_3DSPACE;

  gps->mat_nr = 0;
  /* Count total points
   * The total of points must consider that last point of each segment is equal to the first
   * point of next segment.
   */
  int totpoints = 0;
  int segments = 0;
  int resolu = nu->resolu + 1;
  segments = nu->pntsu;
  if ((nu->flagu & CU_NURB_CYCLIC) == 0) {
    segments--;
    cyclic = false;
  }
  totpoints = (resolu * segments) - (segments - 1);

  /* Materials
   * Notice: The color of the material is the color of viewport and not the final shader color.
   */
  Material *mat_gp = NULL;
  bool fill = true;
  /* Check if grease pencil has a material with same color.*/
  float color[4];
  if ((cu->mat) && (*cu->mat)) {
    Material *mat_cu = *cu->mat;
    copy_v4_v4(color, &mat_cu->r);
  }
  else {
    /* Gray (unassigned from SVG add-on) */
    zero_v4(color);
    add_v3_fl(color, 0.6f);
    color[3] = 1.0f;
    fill = false;
  }

  /* Special case: If the color was created by the SVG add-on and the name contains '_stroke' and
   * there is only one color, the stroke must not be closed, fill to false and use for
   * stroke the fill color.
   */
  bool do_stroke = false;
  if (ob_cu->totcol == 1) {
    Material *ma_stroke = BKE_object_material_get(ob_cu, 1);
    if ((ma_stroke) && (strstr(ma_stroke->id.name, "_stroke") != NULL)) {
      do_stroke = true;
    }
  }

  int r_idx = gpencil_check_same_material_color(ob_gp, color, &mat_gp);
  if ((ob_cu->totcol > 0) && (r_idx < 0)) {
    Material *mat_curve = BKE_object_material_get(ob_cu, 1);
    mat_gp = gpencil_add_from_curve_material(bmain, ob_gp, color, gpencil_lines, fill, &r_idx);

    if ((mat_curve) && (mat_curve->gp_style != NULL)) {
      MaterialGPencilStyle *gp_style_cur = mat_curve->gp_style;
      MaterialGPencilStyle *gp_style_gp = mat_gp->gp_style;

      copy_v4_v4(gp_style_gp->mix_rgba, gp_style_cur->mix_rgba);
      gp_style_gp->fill_style = gp_style_cur->fill_style;
      gp_style_gp->mix_factor = gp_style_cur->mix_factor;
    }

    /* If object has more than 1 material, use second material for stroke color. */
    if ((!only_stroke) && (ob_cu->totcol > 1) && (BKE_object_material_get(ob_cu, 2))) {
      mat_curve = BKE_object_material_get(ob_cu, 2);
      if (mat_curve) {
        linearrgb_to_srgb_v3_v3(mat_gp->gp_style->stroke_rgba, &mat_curve->r);
        mat_gp->gp_style->stroke_rgba[3] = mat_curve->a;
      }
    }
    else if ((only_stroke) || (do_stroke)) {
      /* Also use the first color if the fill is none for stroke color. */
      if (ob_cu->totcol > 0) {
        mat_curve = BKE_object_material_get(ob_cu, 1);
        if (mat_curve) {
          copy_v3_v3(mat_gp->gp_style->stroke_rgba, &mat_curve->r);
          mat_gp->gp_style->stroke_rgba[3] = mat_curve->a;
          /* Set fill and stroke depending of curve type (3D or 2D). */
          if ((cu->flag & CU_3D) || ((cu->flag & (CU_FRONT | CU_BACK)) == 0)) {
            mat_gp->gp_style->flag |= GP_MATERIAL_STROKE_SHOW;
            mat_gp->gp_style->flag &= ~GP_MATERIAL_FILL_SHOW;
          }
          else {
            mat_gp->gp_style->flag &= ~GP_MATERIAL_STROKE_SHOW;
            mat_gp->gp_style->flag |= GP_MATERIAL_FILL_SHOW;
          }
        }
      }
    }
  }
  CLAMP_MIN(r_idx, 0);

  /* Assign material index to stroke. */
  gps->mat_nr = r_idx;

  /* Add stroke to frame.*/
  BLI_addtail(&gpf->strokes, gps);

  float *coord_array = NULL;
  float init_co[3];

  switch (nu->type) {
    case CU_POLY: {
      /* Allocate memory for storage points. */
      gps->totpoints = nu->pntsu;
      gps->points = MEM_callocN(sizeof(bGPDspoint) * gps->totpoints, "gp_stroke_points");
      /* Increase thickness for this type. */
      gps->thickness = 10.0f;

      /* Get all curve points */
      for (int s = 0; s < gps->totpoints; s++) {
        BPoint *bp = &nu->bp[s];
        bGPDspoint *pt = &gps->points[s];
        copy_v3_v3(&pt->x, bp->vec);
        pt->pressure = bp->radius;
        pt->strength = 1.0f;
      }
      break;
    }
    case CU_BEZIER: {
      /* Allocate memory for storage points. */
      gps->totpoints = totpoints;
      gps->points = MEM_callocN(sizeof(bGPDspoint) * gps->totpoints, "gp_stroke_points");

      int init = 0;
      resolu = nu->resolu + 1;
      segments = nu->pntsu;
      if ((nu->flagu & CU_NURB_CYCLIC) == 0) {
        segments--;
      }
      /* Get all interpolated curve points of Beziert */
      for (int s = 0; s < segments; s++) {
        int inext = (s + 1) % nu->pntsu;
        BezTriple *prevbezt = &nu->bezt[s];
        BezTriple *bezt = &nu->bezt[inext];
        bool last = (bool)(s == segments - 1);

        coord_array = MEM_callocN((size_t)3 * resolu * sizeof(float), __func__);

        for (int j = 0; j < 3; j++) {
          BKE_curve_forward_diff_bezier(prevbezt->vec[1][j],
                                        prevbezt->vec[2][j],
                                        bezt->vec[0][j],
                                        bezt->vec[1][j],
                                        coord_array + j,
                                        resolu - 1,
                                        3 * sizeof(float));
        }
        /* Save first point coordinates. */
        if (s == 0) {
          copy_v3_v3(init_co, &coord_array[0]);
        }
        /* Add points to the stroke */
        gpencil_add_new_points(gps, coord_array, bezt->radius, init, resolu, init_co, last);
        /* Free memory. */
        MEM_SAFE_FREE(coord_array);

        /* As the last point of segment is the first point of next segment, back one array
         * element to avoid duplicated points on the same location.
         */
        init += resolu - 1;
      }
      break;
    }
    case CU_NURBS: {
      if (nu->pntsv == 1) {

        int nurb_points;
        if (nu->flagu & CU_NURB_CYCLIC) {
          resolu++;
          nurb_points = nu->pntsu * resolu;
        }
        else {
          nurb_points = (nu->pntsu - 1) * resolu;
        }
        /* Get all curve points. */
        coord_array = MEM_callocN(sizeof(float[3]) * nurb_points, __func__);
        BKE_nurb_makeCurve(nu, coord_array, NULL, NULL, NULL, resolu, sizeof(float[3]));

        /* Allocate memory for storage points. */
        gps->totpoints = nurb_points - 1;
        gps->points = MEM_callocN(sizeof(bGPDspoint) * gps->totpoints, "gp_stroke_points");

        /* Add points. */
        gpencil_add_new_points(gps, coord_array, 1.0f, 0, gps->totpoints, init_co, false);

        MEM_SAFE_FREE(coord_array);
      }
      break;
    }
    default: {
      break;
    }
  }
  /* Cyclic curve, close stroke. */
  if ((cyclic) && (!do_stroke)) {
    BKE_gpencil_stroke_close(gps);
  }

  /* Recalc fill geometry. */
  BKE_gpencil_stroke_geometry_update(gps);
}

/**
 * Convert a curve object to grease pencil stroke.
 *
 * \param bmain: Main thread pointer
 * \param scene: Original scene.
 * \param ob_gp: Grease pencil object to add strokes.
 * \param ob_cu: Curve to convert.
 * \param gpencil_lines: Use lines for strokes.
 * \param use_collections: Create layers using collection names.
 * \param only_stroke: The material must be only stroke without fill.
 */
void BKE_gpencil_convert_curve(Main *bmain,
                               Scene *scene,
                               Object *ob_gp,
                               Object *ob_cu,
                               const bool gpencil_lines,
                               const bool use_collections,
                               const bool only_stroke)
{
  if (ELEM(NULL, ob_gp, ob_cu) || (ob_gp->type != OB_GPENCIL) || (ob_gp->data == NULL)) {
    return;
  }

  Curve *cu = (Curve *)ob_cu->data;
  bGPdata *gpd = (bGPdata *)ob_gp->data;
  bGPDlayer *gpl = NULL;

  /* If the curve is empty, cancel. */
  if (cu->nurb.first == NULL) {
    return;
  }

  /* Check if there is an active layer. */
  if (use_collections) {
    Collection *collection = gpencil_get_parent_collection(scene, ob_cu);
    if (collection != NULL) {
      gpl = BKE_gpencil_layer_named_get(gpd, collection->id.name + 2);
      if (gpl == NULL) {
        gpl = BKE_gpencil_layer_addnew(gpd, collection->id.name + 2, true);
      }
    }
  }

  if (gpl == NULL) {
    gpl = BKE_gpencil_layer_active_get(gpd);
    if (gpl == NULL) {
      gpl = BKE_gpencil_layer_addnew(gpd, DATA_("GP_Layer"), true);
    }
  }

  /* Check if there is an active frame and add if needed. */
  bGPDframe *gpf = BKE_gpencil_layer_frame_get(gpl, CFRA, GP_GETFRAME_ADD_COPY);

  /* Read all splines of the curve and create a stroke for each. */
  LISTBASE_FOREACH (Nurb *, nu, &cu->nurb) {
    gpencil_convert_spline(bmain, ob_gp, ob_cu, gpencil_lines, only_stroke, gpf, nu);
  }

  /* Tag for recalculation */
  DEG_id_tag_update(&gpd->id, ID_RECALC_GEOMETRY | ID_RECALC_COPY_ON_WRITE);
}

/**
 * Creates a bGPDcurve by doing a cubic curve fitting on the grease pencil stroke points.
 */
bGPDcurve *BKE_gpencil_stroke_editcurve_generate(bGPDstroke *gps, float error_threshold)
{
  if (gps->totpoints < 1) {
    return NULL;
  }

  float *points = MEM_callocN(sizeof(float) * gps->totpoints * POINT_DIM, __func__);
  for (int i = 0; i < gps->totpoints; i++) {
    bGPDspoint *pt = &gps->points[i];
    float *to = &points[i * POINT_DIM];
    copy_v3_v3(to, &pt->x);
  }

  float *r_cubic_array = NULL;
  unsigned int r_cubic_array_len = 0;
  unsigned int *r_cubic_orig_index = NULL;
  unsigned int *r_corners_index_array = NULL;
  unsigned int r_corners_index_len = 0;
  int r = curve_fit_cubic_to_points_fl(points,
                                       gps->totpoints,
                                       POINT_DIM,
                                       error_threshold,
                                       CURVE_FIT_CALC_HIGH_QUALIY,
                                       NULL,
                                       0,
                                       &r_cubic_array,
                                       &r_cubic_array_len,
                                       &r_cubic_orig_index,
                                       &r_corners_index_array,
                                       &r_corners_index_len);

  if (r != 0 || r_cubic_array_len < 1) {
    return NULL;
  }

  bGPDcurve *editcurve = BKE_gpencil_stroke_editcurve_new(r_cubic_array_len);

  for (int i = 0; i < r_cubic_array_len; i++) {
    bGPDcurve_point *cpt = &editcurve->curve_points[i];
    BezTriple *bezt = &cpt->bezt;
    bGPDspoint *orig_pt = &gps->points[r_cubic_orig_index[i]];
    for (int j = 0; j < 3; j++) {
      copy_v3_v3(bezt->vec[j], &r_cubic_array[i * 3 * POINT_DIM + j * 3]);
    }
    cpt->pressure = orig_pt->pressure;
    cpt->strength = orig_pt->strength;
    copy_v4_v4(cpt->vert_color, orig_pt->vert_color);

    /* default handle type */
    bezt->h1 |= HD_ALIGN;
    bezt->h2 |= HD_ALIGN;

    cpt->point_index = r_cubic_orig_index[i];
  }

  MEM_freeN(points);
  if (r_cubic_array) {
    free(r_cubic_array);
  }
  if (r_corners_index_array) {
    free(r_corners_index_array);
  }
  if (r_cubic_orig_index) {
    free(r_cubic_orig_index);
  }

  return editcurve;
}

/**
 * Updates the editcurve for a stroke.
 */
void BKE_gpencil_stroke_editcurve_update(bGPDstroke *gps, float error_threshold)
{
  if (gps == NULL || gps->totpoints < 0) {
    return;
  }

  if (gps->editcurve != NULL) {
    BKE_gpencil_free_stroke_editcurve(gps);
  }

  bGPDcurve *editcurve = BKE_gpencil_stroke_editcurve_generate(gps, error_threshold);
  if (editcurve == NULL) {
    return;
  }
  /* update the selection based on the selected points in the stroke */
  BKE_gpencil_editcurve_stroke_sync_selection(gps, editcurve);
  gps->editcurve = editcurve;
}

void BKE_gpencil_editcurve_stroke_sync_selection(bGPDstroke *gps, bGPDcurve *gpc)
{
  if (gps->flag & GP_STROKE_SELECT) {
    gpc->flag |= GP_CURVE_SELECT;
  }
  else {
    gpc->flag &= ~GP_CURVE_SELECT;
  }

<<<<<<< HEAD
  for(int i = 0; i < gpc->tot_curve_points; i++) {
=======
  for (int i = 0; i < gpc->tot_curve_points; i++) {
>>>>>>> e0c89bef
    bGPDcurve_point *gpc_pt = &gpc->curve_points[i];
    bGPDspoint *pt = &gps->points[gpc_pt->point_index];
    if (pt->flag & GP_SPOINT_SELECT) {
      gpc_pt->flag |= GP_CURVE_POINT_SELECT;
      BEZT_SEL_ALL(&gpc_pt->bezt);
    }
    else {
      gpc_pt->flag &= ~GP_CURVE_POINT_SELECT;
      BEZT_DESEL_ALL(&gpc_pt->bezt);
    }
  }
}

void BKE_gpencil_stroke_editcurve_sync_selection(bGPDstroke *gps, bGPDcurve *gpc)
{
  if (gpc->flag & GP_CURVE_SELECT) {
    gps->flag |= GP_STROKE_SELECT;
  }
  else {
    gps->flag &= ~GP_STROKE_SELECT;
  }

<<<<<<< HEAD
  for(int i = 0; i < gpc->tot_curve_points; i++) {
=======
  for (int i = 0; i < gpc->tot_curve_points; i++) {
>>>>>>> e0c89bef
    bGPDcurve_point *gpc_pt = &gpc->curve_points[i];
    bGPDspoint *pt = &gps->points[gpc_pt->point_index];

    if (gpc_pt->flag & GP_CURVE_POINT_SELECT) {
      pt->flag |= GP_SPOINT_SELECT;
      if (i + 1 < gpc->tot_curve_points) {
<<<<<<< HEAD
        bGPDcurve_point *gpc_pt_next = &gpc->curve_points[i+1];
=======
        bGPDcurve_point *gpc_pt_next = &gpc->curve_points[i + 1];
>>>>>>> e0c89bef
        if (gpc_pt_next->flag & GP_CURVE_POINT_SELECT) {
          /* select all the points inbetween */
          for (int j = gpc_pt->point_index + 1; j < gpc_pt_next->point_index; j++) {
            bGPDspoint *pt_next = &gps->points[j];
            pt_next->flag |= GP_SPOINT_SELECT;
          }
        }
      }
    }
  }
}

/**
 * Update editcurve for all selected strokes.
 */
void BKE_gpencil_selected_strokes_editcurve_update(bGPdata *gpd)
{
  if (gpd == NULL) {
    return;
  }

  const bool is_multiedit = (bool)GPENCIL_MULTIEDIT_SESSIONS_ON(gpd);

  LISTBASE_FOREACH (bGPDlayer *, gpl, &gpd->layers) {
    if (!BKE_gpencil_layer_is_editable(gpl)) {
      continue;
    }
    bGPDframe *init_gpf = (is_multiedit) ? gpl->frames.first : gpl->actframe;
    for (bGPDframe *gpf = init_gpf; gpf; gpf = gpf->next) {
      if ((gpf == gpl->actframe) || ((gpf->flag & GP_FRAME_SELECT) && is_multiedit)) {
        LISTBASE_FOREACH (bGPDstroke *, gps, &gpf->strokes) {
          /* skip deselected stroke */
          if (!(gps->flag & GP_STROKE_SELECT)) {
            continue;
          }

          if (gps->editcurve == NULL) {
            BKE_gpencil_stroke_editcurve_update(gps, gpd->curve_edit_threshold);
            if (gps->editcurve != NULL) {
              gps->editcurve->resolution = gpd->editcurve_resolution;
              gps->editcurve->flag |= GP_CURVE_RECALC_GEOMETRY;
            }
            BKE_gpencil_stroke_geometry_update(gps);
          }
          BKE_gpencil_editcurve_stroke_sync_selection(gps, gps->editcurve);
        }
      }
    }
  }
}

static void gp_interpolate_fl_from_to(
    float from, float to, float *point_offset, int it, int stride)
{
  /* linear interpolation */
  float *r = point_offset;
  for (int i = 0; i <= it; i++) {
    float fac = (float)i / (float)it;
    *r = interpf(to, from, fac);
    r = POINTER_OFFSET(r, stride);
  }
}

static void gp_interpolate_v4_from_to(
    float from[4], float to[4], float *point_offset, int it, int stride)
{
  /* linear interpolation */
  float *r = point_offset;
  for (int i = 0; i <= it; i++) {
    float fac = (float)i / (float)it;
    interp_v4_v4v4(r, from, to, fac);
    r = POINTER_OFFSET(r, stride);
  }
}

/**
 * Recalculate stroke points with the editcurve of the stroke.
 */
void BKE_gpencil_stroke_update_geometry_from_editcurve(bGPDstroke *gps)
{
  if (gps == NULL || gps->editcurve == NULL) {
    return;
  }

  bGPDcurve *editcurve = gps->editcurve;
  bGPDcurve_point *curve_point_array = editcurve->curve_points;
  int curve_point_array_len = editcurve->tot_curve_points;
  int resolu = editcurve->resolution;
  bool is_cyclic = gps->flag & GP_STROKE_CYCLIC;

  const uint array_last = curve_point_array_len - 1;
  /* One stride contains: x, y, z, pressure, strength, Vr, Vg, Vb, Vmix_factor */
  const uint stride = sizeof(float[9]);
  const uint resolu_stride = resolu * stride;
  const uint points_len = BKE_curve_calc_coords_axis_len(
      curve_point_array_len, resolu, is_cyclic, true);

  float(*points)[9] = MEM_callocN((stride * points_len * (is_cyclic ? 2 : 1)), __func__);
  float *points_offset = &points[0][0];
  for (unsigned int i = 0; i < array_last; i++) {
    bGPDcurve_point *cpt_curr = &curve_point_array[i];
    bGPDcurve_point *cpt_next = &curve_point_array[i + 1];

    /* sample points on all 3 axis between two curve points */
    for (uint axis = 0; axis < 3; axis++) {
      BKE_curve_forward_diff_bezier(cpt_curr->bezt.vec[1][axis],
                                    cpt_curr->bezt.vec[2][axis],
                                    cpt_next->bezt.vec[0][axis],
                                    cpt_next->bezt.vec[1][axis],
                                    POINTER_OFFSET(points_offset, sizeof(float) * axis),
                                    (int)resolu,
                                    stride);
    }

    /* interpolate other attributes */
    gp_interpolate_fl_from_to(cpt_curr->pressure,
                              cpt_next->pressure,
                              POINTER_OFFSET(points_offset, sizeof(float) * 3),
                              resolu,
                              stride);
    gp_interpolate_fl_from_to(cpt_curr->strength,
                              cpt_next->strength,
                              POINTER_OFFSET(points_offset, sizeof(float) * 4),
                              resolu,
                              stride);
    gp_interpolate_v4_from_to(cpt_curr->vert_color,
                              cpt_next->vert_color,
                              POINTER_OFFSET(points_offset, sizeof(float) * 5),
                              resolu,
                              stride);
    /* update the index */
    cpt_curr->point_index = i * resolu;
    points_offset = POINTER_OFFSET(points_offset, resolu_stride);
  }

  /* TODO: make cyclic strokes work */
  // if (is_cyclic) {
  //   bGPDcurve_point *cpt_curr = &curve_point_array[array_last];
  //   bGPDcurve_point *cpt_next = &curve_point_array[0];
  //   BKE_curve_forward_diff_bezier(cpt_curr->bezt.vec[1][axis],
  //                                 cpt_curr->bezt.vec[2][axis],
  //                                 cpt_next->bezt.vec[0][axis],
  //                                 cpt_next->bezt.vec[1][axis],
  //                                 points_offset,
  //                                 (int)resolu,
  //                                 stride);
  //   points_offset = POINTER_OFFSET(points_offset, stride);
  // }
  // else {
  //   float *points_last = POINTER_OFFSET(&points[0][axis], array_last * resolu_stride);
  //   *points_last = curve_point_array[array_last].bezt.vec[1][axis];
  //   points_offset = POINTER_OFFSET(points_offset, stride);
  // }

  if (is_cyclic) {
    memcpy(points[points_len], points[0], stride * points_len);
  }

  /* resize stroke point array */
  gps->totpoints = points_len;
  gps->points = MEM_recallocN(gps->points, sizeof(bGPDspoint) * gps->totpoints);
  if (gps->dvert != NULL) {
    gps->dvert = MEM_recallocN(gps->dvert, sizeof(MDeformVert) * gps->totpoints);
  }

  /* write new data to stroke point array */
  for (int i = 0; i < points_len; i++) {
    bGPDspoint *pt = &gps->points[i];
    copy_v3_v3(&pt->x, &points[i][0]);

    pt->pressure = points[i][3];
    pt->strength = points[i][4];

    copy_v4_v4(pt->vert_color, &points[i][5]);
  }

  MEM_freeN(points);
}

void BKE_gpencil_editcurve_recalculate_handles(bGPDstroke *gps)
{
  if (gps == NULL || gps->editcurve == NULL) {
    return;
  }

  bool changed = false;
  bGPDcurve *gpc = gps->editcurve;
  for (int i = 0; i < gpc->tot_curve_points; i++) {
    bGPDcurve_point *gpc_pt = &gpc->curve_points[i];
    if (gpc_pt->flag & GP_CURVE_POINT_SELECT) {
      bGPDcurve_point *gpc_pt_prev = (i > 0) ? &gpc->curve_points[i - 1] : NULL;
      bGPDcurve_point *gpc_pt_next = (i < gpc->tot_curve_points - 1) ?
                                          &gpc->curve_points[i + 1] :
                                          NULL;

      BezTriple *bezt = &gpc_pt->bezt;
      BezTriple *bezt_prev = gpc_pt_prev != NULL ? &gpc_pt_prev->bezt : NULL;
      BezTriple *bezt_next = gpc_pt_next != NULL ? &gpc_pt_next->bezt : NULL;

      BKE_nurb_handle_calc(bezt, bezt_prev, bezt_next, false, 0);
      changed = true;
    }
  }

  if (changed) {
    gpc->flag |= GP_CURVE_RECALC_GEOMETRY;
  }
}

/** \} */<|MERGE_RESOLUTION|>--- conflicted
+++ resolved
@@ -557,11 +557,7 @@
     gpc->flag &= ~GP_CURVE_SELECT;
   }
 
-<<<<<<< HEAD
-  for(int i = 0; i < gpc->tot_curve_points; i++) {
-=======
   for (int i = 0; i < gpc->tot_curve_points; i++) {
->>>>>>> e0c89bef
     bGPDcurve_point *gpc_pt = &gpc->curve_points[i];
     bGPDspoint *pt = &gps->points[gpc_pt->point_index];
     if (pt->flag & GP_SPOINT_SELECT) {
@@ -584,22 +580,14 @@
     gps->flag &= ~GP_STROKE_SELECT;
   }
 
-<<<<<<< HEAD
-  for(int i = 0; i < gpc->tot_curve_points; i++) {
-=======
   for (int i = 0; i < gpc->tot_curve_points; i++) {
->>>>>>> e0c89bef
     bGPDcurve_point *gpc_pt = &gpc->curve_points[i];
     bGPDspoint *pt = &gps->points[gpc_pt->point_index];
 
     if (gpc_pt->flag & GP_CURVE_POINT_SELECT) {
       pt->flag |= GP_SPOINT_SELECT;
       if (i + 1 < gpc->tot_curve_points) {
-<<<<<<< HEAD
-        bGPDcurve_point *gpc_pt_next = &gpc->curve_points[i+1];
-=======
         bGPDcurve_point *gpc_pt_next = &gpc->curve_points[i + 1];
->>>>>>> e0c89bef
         if (gpc_pt_next->flag & GP_CURVE_POINT_SELECT) {
           /* select all the points inbetween */
           for (int j = gpc_pt->point_index + 1; j < gpc_pt_next->point_index; j++) {
