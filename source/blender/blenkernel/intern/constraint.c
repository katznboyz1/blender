/*
 * ***** BEGIN GPL LICENSE BLOCK *****
 *
 * This program is free software; you can redistribute it and/or
 * modify it under the terms of the GNU General Public License
 * as published by the Free Software Foundation; either version 2
 * of the License, or (at your option) any later version.
 *
 * This program is distributed in the hope that it will be useful,
 * but WITHOUT ANY WARRANTY; without even the implied warranty of
 * MERCHANTABILITY or FITNESS FOR A PARTICULAR PURPOSE.  See the
 * GNU General Public License for more details.
 *
 * You should have received a copy of the GNU General Public License
 * along with this program; if not, write to the Free Software Foundation,
 * Inc., 51 Franklin Street, Fifth Floor, Boston, MA 02110-1301, USA.
 *
 * The Original Code is Copyright (C) 2001-2002 by NaN Holding BV.
 * All rights reserved.
 *
 * The Original Code is: all of this file.
 *
 * Contributor(s): 2007, Joshua Leung, major recode
 *
 * ***** END GPL LICENSE BLOCK *****
 */

/** \file blender/blenkernel/intern/constraint.c
 *  \ingroup bke
 */


#include <stdio.h>
#include <stddef.h>
#include <string.h>
#include <math.h>
#include <float.h>

#include "MEM_guardedalloc.h"

#include "BLI_blenlib.h"
#include "BLI_math.h"
#include "BLI_kdopbvh.h"
#include "BLI_utildefines.h"
#include "BLI_string_utils.h"
#include "BLT_translation.h"

#include "DNA_armature_types.h"
#include "DNA_cachefile_types.h"
#include "DNA_constraint_types.h"
#include "DNA_modifier_types.h"
#include "DNA_object_types.h"
#include "DNA_action_types.h"
#include "DNA_curve_types.h"
#include "DNA_mesh_types.h"
#include "DNA_meshdata_types.h"

#include "DNA_lattice_types.h"
#include "DNA_scene_types.h"
#include "DNA_tracking_types.h"
#include "DNA_movieclip_types.h"


#include "BKE_action.h"
#include "BKE_anim.h" /* for the curve calculation part */
#include "BKE_armature.h"
#include "BKE_bvhutils.h"
#include "BKE_cachefile.h"
#include "BKE_camera.h"
#include "BKE_constraint.h"
#include "BKE_curve.h"
#include "BKE_deform.h"
#include "BKE_displist.h"
#include "BKE_editmesh.h"
#include "BKE_global.h"
#include "BKE_idprop.h"
#include "BKE_library.h"
#include "BKE_mesh_runtime.h"
#include "BKE_movieclip.h"
#include "BKE_object.h"
#include "BKE_scene.h"
#include "BKE_shrinkwrap.h"
#include "BKE_tracking.h"

#include "BIK_api.h"

#include "DEG_depsgraph.h"
#include "DEG_depsgraph_query.h"

#ifdef WITH_PYTHON
#  include "BPY_extern.h"
#endif

#ifdef WITH_ALEMBIC
#  include "ABC_alembic.h"
#endif

/* ---------------------------------------------------------------------------- */
/* Useful macros for testing various common flag combinations */

/* Constraint Target Macros */
#define VALID_CONS_TARGET(ct) ((ct) && (ct->tar))

/* ************************ Constraints - General Utilities *************************** */
/* These functions here don't act on any specific constraints, and are therefore should/will
 * not require any of the special function-pointers afforded by the relevant constraint
 * type-info structs.
 */

static void damptrack_do_transform(float matrix[4][4], const float tarvec[3], int track_axis);

/* -------------- Naming -------------- */

/* Find the first available, non-duplicate name for a given constraint */
void BKE_constraint_unique_name(bConstraint *con, ListBase *list)
{
	BLI_uniquename(list, con, DATA_("Const"), '.', offsetof(bConstraint, name), sizeof(con->name));
}

/* ----------------- Evaluation Loop Preparation --------------- */

/* package an object/bone for use in constraint evaluation */
/* This function MEM_calloc's a bConstraintOb struct, that will need to be freed after evaluation */
bConstraintOb *BKE_constraints_make_evalob(Depsgraph *depsgraph, Scene *scene, Object *ob, void *subdata, short datatype)
{
	bConstraintOb *cob;

	/* create regardless of whether we have any data! */
	cob = MEM_callocN(sizeof(bConstraintOb), "bConstraintOb");

	/* for system time, part of deglobalization, code nicer later with local time (ton) */
	cob->scene = scene;
	cob->depsgraph = depsgraph;

	/* based on type of available data */
	switch (datatype) {
		case CONSTRAINT_OBTYPE_OBJECT:
		{
			/* disregard subdata... calloc should set other values right */
			if (ob) {
				cob->ob = ob;
				cob->type = datatype;

				if (cob->ob->rotmode > 0) {
					/* Should be some kind of Euler order, so use it */
					/* NOTE: Versions <= 2.76 assumed that "default" order
					 *       would always get used, so we may seem some rig
					 *       breakage as a result. However, this change here
					 *       is needed to fix T46599
					 */
					cob->rotOrder = ob->rotmode;
				}
				else {
					/* Quats/Axis-Angle, so Eulers should just use default order */
					cob->rotOrder = EULER_ORDER_DEFAULT;
				}
				copy_m4_m4(cob->matrix, ob->obmat);
			}
			else
				unit_m4(cob->matrix);

			copy_m4_m4(cob->startmat, cob->matrix);
			break;
		}
		case CONSTRAINT_OBTYPE_BONE:
		{
			/* only set if we have valid bone, otherwise default */
			if (ob && subdata) {
				cob->ob = ob;
				cob->pchan = (bPoseChannel *)subdata;
				cob->type = datatype;

				if (cob->pchan->rotmode > 0) {
					/* should be some type of Euler order */
					cob->rotOrder = cob->pchan->rotmode;
				}
				else {
					/* Quats, so eulers should just use default order */
					cob->rotOrder = EULER_ORDER_DEFAULT;
				}

				/* matrix in world-space */
				mul_m4_m4m4(cob->matrix, ob->obmat, cob->pchan->pose_mat);
			}
			else
				unit_m4(cob->matrix);

			copy_m4_m4(cob->startmat, cob->matrix);
			break;
		}
		default: /* other types not yet handled */
			unit_m4(cob->matrix);
			unit_m4(cob->startmat);
			break;
	}

	return cob;
}

/* cleanup after constraint evaluation */
void BKE_constraints_clear_evalob(bConstraintOb *cob)
{
	float delta[4][4], imat[4][4];

	/* prevent crashes */
	if (cob == NULL)
		return;

	/* calculate delta of constraints evaluation */
	invert_m4_m4(imat, cob->startmat);
	/* XXX This would seem to be in wrong order. However, it does not work in 'right' order - would be nice to
	 *     understand why premul is needed here instead of usual postmul?
	 *     In any case, we **do not get a delta** here (e.g. startmat & matrix having same location, still gives
	 *     a 'delta' with non-null translation component :/ ).*/
	mul_m4_m4m4(delta, cob->matrix, imat);

	/* copy matrices back to source */
	switch (cob->type) {
		case CONSTRAINT_OBTYPE_OBJECT:
		{
			/* cob->ob might not exist! */
			if (cob->ob) {
				/* copy new ob-matrix back to owner */
				copy_m4_m4(cob->ob->obmat, cob->matrix);

				/* copy inverse of delta back to owner */
				invert_m4_m4(cob->ob->constinv, delta);
			}
			break;
		}
		case CONSTRAINT_OBTYPE_BONE:
		{
			/* cob->ob or cob->pchan might not exist */
			if (cob->ob && cob->pchan) {
				/* copy new pose-matrix back to owner */
				mul_m4_m4m4(cob->pchan->pose_mat, cob->ob->imat, cob->matrix);

				/* copy inverse of delta back to owner */
				invert_m4_m4(cob->pchan->constinv, delta);
			}
			break;
		}
	}

	/* free tempolary struct */
	MEM_freeN(cob);
}

/* -------------- Space-Conversion API -------------- */

/* This function is responsible for the correct transformations/conversions
 * of a matrix from one space to another for constraint evaluation.
 * For now, this is only implemented for Objects and PoseChannels.
 */
void BKE_constraint_mat_convertspace(
        Object *ob, bPoseChannel *pchan, float mat[4][4], short from, short to, const bool keep_scale)
{
	float diff_mat[4][4];
	float imat[4][4];

	/* prevent crashes in these unlikely events  */
	if (ob == NULL || mat == NULL) return;
	/* optimize trick - check if need to do anything */
	if (from == to) return;

	/* are we dealing with pose-channels or objects */
	if (pchan) {
		/* pose channels */
		switch (from) {
			case CONSTRAINT_SPACE_WORLD: /* ---------- FROM WORLDSPACE ---------- */
			{
				/* world to pose */
				invert_m4_m4(imat, ob->obmat);
				mul_m4_m4m4(mat, imat, mat);

				/* use pose-space as stepping stone for other spaces... */
				if (ELEM(to, CONSTRAINT_SPACE_LOCAL, CONSTRAINT_SPACE_PARLOCAL)) {
					/* call self with slightly different values */
					BKE_constraint_mat_convertspace(ob, pchan, mat, CONSTRAINT_SPACE_POSE, to, keep_scale);
				}
				break;
			}
			case CONSTRAINT_SPACE_POSE: /* ---------- FROM POSESPACE ---------- */
			{
				/* pose to world */
				if (to == CONSTRAINT_SPACE_WORLD) {
					mul_m4_m4m4(mat, ob->obmat, mat);
				}
				/* pose to local */
				else if (to == CONSTRAINT_SPACE_LOCAL) {
					if (pchan->bone) {
						BKE_armature_mat_pose_to_bone(pchan, mat, mat);
					}
				}
				/* pose to local with parent */
				else if (to == CONSTRAINT_SPACE_PARLOCAL) {
					if (pchan->bone) {
						invert_m4_m4(imat, pchan->bone->arm_mat);
						mul_m4_m4m4(mat, imat, mat);
					}
				}
				break;
			}
			case CONSTRAINT_SPACE_LOCAL: /* ------------ FROM LOCALSPACE --------- */
			{
				/* local to pose - do inverse procedure that was done for pose to local */
				if (pchan->bone) {
					/* we need the posespace_matrix = local_matrix + (parent_posespace_matrix + restpos) */
					BKE_armature_mat_bone_to_pose(pchan, mat, mat);
				}

				/* use pose-space as stepping stone for other spaces */
				if (ELEM(to, CONSTRAINT_SPACE_WORLD, CONSTRAINT_SPACE_PARLOCAL)) {
					/* call self with slightly different values */
					BKE_constraint_mat_convertspace(ob, pchan, mat, CONSTRAINT_SPACE_POSE, to, keep_scale);
				}
				break;
			}
			case CONSTRAINT_SPACE_PARLOCAL: /* -------------- FROM LOCAL WITH PARENT ---------- */
			{
				/* local + parent to pose */
				if (pchan->bone) {
					copy_m4_m4(diff_mat, pchan->bone->arm_mat);
					mul_m4_m4m4(mat, mat, diff_mat);
				}

				/* use pose-space as stepping stone for other spaces */
				if (ELEM(to, CONSTRAINT_SPACE_WORLD, CONSTRAINT_SPACE_LOCAL)) {
					/* call self with slightly different values */
					BKE_constraint_mat_convertspace(ob, pchan, mat, CONSTRAINT_SPACE_POSE, to, keep_scale);
				}
				break;
			}
		}
	}
	else {
		/* objects */
		if (from == CONSTRAINT_SPACE_WORLD && to == CONSTRAINT_SPACE_LOCAL) {
			/* check if object has a parent */
			if (ob->parent) {
				/* 'subtract' parent's effects from owner */
				mul_m4_m4m4(diff_mat, ob->parent->obmat, ob->parentinv);
				invert_m4_m4_safe(imat, diff_mat);
				mul_m4_m4m4(mat, imat, mat);
			}
			else {
				/* Local space in this case will have to be defined as local to the owner's
				 * transform-property-rotated axes. So subtract this rotation component.
				 */
				/* XXX This is actually an ugly hack, local space of a parent-less object *is* the same as
				 *     global space!
				 *     Think what we want actually here is some kind of 'Final Space', i.e. once transformations
				 *     are applied - users are often confused about this too, this is not consistent with bones
				 *     local space either... Meh :|
				 *     --mont29
				 */
				BKE_object_to_mat4(ob, diff_mat);
				if (!keep_scale) {
					normalize_m4(diff_mat);
				}
				zero_v3(diff_mat[3]);

				invert_m4_m4_safe(imat, diff_mat);
				mul_m4_m4m4(mat, imat, mat);
			}
		}
		else if (from == CONSTRAINT_SPACE_LOCAL && to == CONSTRAINT_SPACE_WORLD) {
			/* check that object has a parent - otherwise this won't work */
			if (ob->parent) {
				/* 'add' parent's effect back to owner */
				mul_m4_m4m4(diff_mat, ob->parent->obmat, ob->parentinv);
				mul_m4_m4m4(mat, diff_mat, mat);
			}
			else {
				/* Local space in this case will have to be defined as local to the owner's
				 * transform-property-rotated axes. So add back this rotation component.
				 */
				/* XXX See comment above for world->local case... */
				BKE_object_to_mat4(ob, diff_mat);
				if (!keep_scale) {
					normalize_m4(diff_mat);
				}
				zero_v3(diff_mat[3]);

				mul_m4_m4m4(mat, diff_mat, mat);
			}
		}
	}
}

/* ------------ General Target Matrix Tools ---------- */

/* function that sets the given matrix based on given vertex group in mesh */
static void contarget_get_mesh_mat(Object *ob, const char *substring, float mat[4][4])
{
	/* when not in EditMode, use the 'final' evaluated mesh, depsgraph
	 * ensures we build with CD_MDEFORMVERT layer
	 */
	Mesh *me_eval = ob->runtime.mesh_eval;
	BMEditMesh *em = BKE_editmesh_from_object(ob);
	float plane[3];
	float imat[3][3], tmat[3][3];
	const int defgroup = defgroup_name_index(ob, substring);

	/* initialize target matrix using target matrix */
	copy_m4_m4(mat, ob->obmat);

	/* get index of vertex group */
	if (defgroup == -1) {
		return;
	}

	float vec[3] = {0.0f, 0.0f, 0.0f};
	float normal[3] = {0.0f, 0.0f, 0.0f};
	float weightsum = 0.0f;
	if (me_eval) {
		MDeformVert *dvert = CustomData_get_layer(&me_eval->vdata, CD_MDEFORMVERT);
		int numVerts = me_eval->totvert;

		/* check that dvert is a valid pointers (just in case) */
		if (dvert) {
			MDeformVert *dv = dvert;
			MVert *mv = me_eval->mvert;

			/* get the average of all verts with that are in the vertex-group */
			for (int i = 0; i < numVerts; i++, dv++, mv++) {
				MDeformWeight *dw = defvert_find_index(dv, defgroup);

				if (dw && dw->weight > 0.0f) {
					float nor[3];
					normal_short_to_float_v3(nor, mv->no);
					madd_v3_v3fl(vec, mv->co, dw->weight);
					madd_v3_v3fl(normal, nor, dw->weight);
					weightsum += dw->weight;
				}
			}
		}
	}
	else if (em) {
		if (CustomData_has_layer(&em->bm->vdata, CD_MDEFORMVERT)) {
			BMVert *v;
			BMIter iter;

			BM_ITER_MESH (v, &iter, em->bm, BM_VERTS_OF_MESH) {
				MDeformVert *dv = CustomData_bmesh_get(&em->bm->vdata, v->head.data, CD_MDEFORMVERT);
				MDeformWeight *dw = defvert_find_index(dv, defgroup);

<<<<<<< HEAD
				if (dw && dw->weight > 0.0f) {
					madd_v3_v3fl(vec, v->co, dw->weight);
					madd_v3_v3fl(normal, v->no, dw->weight);
					weightsum += dw->weight;
				}
			}
		}
	}
	else {
		/* No valid edit or evaluated mesh, just abort. */
		return;
	}
=======
			/* derive the rotation from the average normal:
			 * - code taken from transform_manipulator.c,
			 *   calc_manipulator_stats, V3D_MANIP_NORMAL case
			 */
			/* we need the transpose of the inverse for a normal... */
			copy_m3_m4(imat, ob->obmat);
>>>>>>> d7f55c4f

	/* calculate averages of normal and coordinates */
	if (weightsum > 0) {
		mul_v3_fl(vec, 1.0f / weightsum);
		mul_v3_fl(normal, 1.0f / weightsum);
	}

	/* derive the rotation from the average normal:
	 *		- code taken from transform_gizmo.c,
	 *			calc_gizmo_stats, V3D_MANIP_NORMAL case
	 */
	/*	we need the transpose of the inverse for a normal... */
	copy_m3_m4(imat, ob->obmat);

	invert_m3_m3(tmat, imat);
	transpose_m3(tmat);
	mul_m3_v3(tmat, normal);

	normalize_v3(normal);
	copy_v3_v3(plane, tmat[1]);

	cross_v3_v3v3(mat[0], normal, plane);
	if (len_squared_v3(mat[0]) < SQUARE(1e-3f)) {
		copy_v3_v3(plane, tmat[0]);
		cross_v3_v3v3(mat[0], normal, plane);
	}

	copy_v3_v3(mat[2], normal);
	cross_v3_v3v3(mat[1], mat[2], mat[0]);

	normalize_m4(mat);

	/* apply the average coordinate as the new location */
	mul_v3_m4v3(mat[3], ob->obmat, vec);
}

/* function that sets the given matrix based on given vertex group in lattice */
static void contarget_get_lattice_mat(Object *ob, const char *substring, float mat[4][4])
{
	Lattice *lt = (Lattice *)ob->data;

	DispList *dl = ob->runtime.curve_cache ? BKE_displist_find(&ob->runtime.curve_cache->disp, DL_VERTS) : NULL;
	const float *co = dl ? dl->verts : NULL;
	BPoint *bp = lt->def;

	MDeformVert *dv = lt->dvert;
	int tot_verts = lt->pntsu * lt->pntsv * lt->pntsw;
	float vec[3] = {0.0f, 0.0f, 0.0f}, tvec[3];
	int grouped = 0;
	int i, n;
	const int defgroup = defgroup_name_index(ob, substring);

	/* initialize target matrix using target matrix */
	copy_m4_m4(mat, ob->obmat);

	/* get index of vertex group */
	if (defgroup == -1) return;
	if (dv == NULL) return;

	/* 1. Loop through control-points checking if in nominated vertex-group.
	 * 2. If it is, add it to vec to find the average point.
	 */
	for (i = 0; i < tot_verts; i++, dv++) {
		for (n = 0; n < dv->totweight; n++) {
			MDeformWeight *dw = defvert_find_index(dv, defgroup);
			if (dw && dw->weight > 0.0f) {
				/* copy coordinates of point to temporary vector, then add to find average */
				memcpy(tvec, co ? co : bp->vec, 3 * sizeof(float));

				add_v3_v3(vec, tvec);
				grouped++;
			}
		}

		/* advance pointer to coordinate data */
		if (co) co += 3;
		else bp++;
	}

	/* find average location, then multiply by ob->obmat to find world-space location */
	if (grouped)
		mul_v3_fl(vec, 1.0f / grouped);
	mul_v3_m4v3(tvec, ob->obmat, vec);

	/* copy new location to matrix */
	copy_v3_v3(mat[3], tvec);
}

/* generic function to get the appropriate matrix for most target cases */
/* The cases where the target can be object data have not been implemented */
static void constraint_target_to_mat4(Object *ob, const char *substring, float mat[4][4], short from, short to, short flag, float headtail)
{
	/* Case OBJECT */
	if (substring[0] == '\0') {
		copy_m4_m4(mat, ob->obmat);
		BKE_constraint_mat_convertspace(ob, NULL, mat, from, to, false);
	}
	/*  Case VERTEXGROUP */
	/* Current method just takes the average location of all the points in the
	 * VertexGroup, and uses that as the location value of the targets. Where
	 * possible, the orientation will also be calculated, by calculating an
	 * 'average' vertex normal, and deriving the rotation from that.
	 *
	 * NOTE: EditMode is not currently supported, and will most likely remain that
	 *       way as constraints can only really affect things on object/bone level.
	 */
	else if (ob->type == OB_MESH) {
		contarget_get_mesh_mat(ob, substring, mat);
		BKE_constraint_mat_convertspace(ob, NULL, mat, from, to, false);
	}
	else if (ob->type == OB_LATTICE) {
		contarget_get_lattice_mat(ob, substring, mat);
		BKE_constraint_mat_convertspace(ob, NULL, mat, from, to, false);
	}
	/* Case BONE */
	else {
		bPoseChannel *pchan;

		pchan = BKE_pose_channel_find_name(ob->pose, substring);
		if (pchan) {
			/* Multiply the PoseSpace accumulation/final matrix for this
			 * PoseChannel by the Armature Object's Matrix to get a worldspace
			 * matrix.
			 */
			bool is_bbone = (pchan->bone) && (pchan->bone->segments > 1) && (flag & CONSTRAINT_BBONE_SHAPE);
			bool full_bbone = (flag & CONSTRAINT_BBONE_SHAPE_FULL) != 0;

			if (headtail < 0.000001f && !(is_bbone && full_bbone)) {
				/* skip length interpolation if set to head */
				mul_m4_m4m4(mat, ob->obmat, pchan->pose_mat);
			}
			else if (is_bbone) {
				/* use point along bbone */
				Mat4 bbone[MAX_BBONE_SUBDIV];
				float tempmat[4][4];
				float loc[3], fac;

				/* get bbone segments */
				b_bone_spline_setup(pchan, false, bbone);

				/* figure out which segment(s) the headtail value falls in */
				fac = (float)pchan->bone->segments * headtail;

				if (fac >= pchan->bone->segments - 1) {
					/* special case: end segment doesn't get created properly... */
					float pt[3], sfac;
					int index;

					/* bbone points are in bonespace, so need to move to posespace first */
					index = pchan->bone->segments - 1;
					mul_v3_m4v3(pt, pchan->pose_mat, bbone[index].mat[3]);

					/* interpolate between last segment point and the endpoint */
					sfac = fac - (float)(pchan->bone->segments - 1); /* fac is just the "leftover" between penultimate and last points */
					interp_v3_v3v3(loc, pt, pchan->pose_tail, sfac);
				}
				else {
					/* get indices for finding interpolating between points along the bbone */
					float pt_a[3], pt_b[3], pt[3];
					int   index_a, index_b;

					index_a = floorf(fac);
					CLAMP(index_a, 0, MAX_BBONE_SUBDIV - 1);

					index_b = ceilf(fac);
					CLAMP(index_b, 0, MAX_BBONE_SUBDIV - 1);

					/* interpolate between these points */
					copy_v3_v3(pt_a, bbone[index_a].mat[3]);
					copy_v3_v3(pt_b, bbone[index_b].mat[3]);

					interp_v3_v3v3(pt, pt_a, pt_b, fac - floorf(fac));

					/* move the point from bone local space to pose space... */
					mul_v3_m4v3(loc, pchan->pose_mat, pt);
				}

				/* apply full transformation of the segment if requested */
				if (full_bbone) {
					int index = floorf(fac);
					CLAMP(index, 0, pchan->bone->segments - 1);

					mul_m4_m4m4(tempmat, pchan->pose_mat, bbone[index].mat);
				}
				else {
					copy_m4_m4(tempmat, pchan->pose_mat);
				}

				/* use interpolated distance for subtarget */
				copy_v3_v3(tempmat[3], loc);

				mul_m4_m4m4(mat, ob->obmat, tempmat);
			}
			else {
				float tempmat[4][4], loc[3];

				/* interpolate along length of bone */
				interp_v3_v3v3(loc, pchan->pose_head, pchan->pose_tail, headtail);

				/* use interpolated distance for subtarget */
				copy_m4_m4(tempmat, pchan->pose_mat);
				copy_v3_v3(tempmat[3], loc);

				mul_m4_m4m4(mat, ob->obmat, tempmat);
			}
		}
		else
			copy_m4_m4(mat, ob->obmat);

		/* convert matrix space as required */
		BKE_constraint_mat_convertspace(ob, pchan, mat, from, to, false);
	}
}

/* ************************* Specific Constraints ***************************** */
/* Each constraint defines a set of functions, which will be called at the appropriate
 * times. In addition to this, each constraint should have a type-info struct, where
 * its functions are attached for use.
 */

/* Template for type-info data:
 * - make a copy of this when creating new constraints, and just change the functions
 *   pointed to as necessary
 * - although the naming of functions doesn't matter, it would help for code
 *   readability, to follow the same naming convention as is presented here
 * - any functions that a constraint doesn't need to define, don't define
 *   for such cases, just use NULL
 * - these should be defined after all the functions have been defined, so that
 *   forward-definitions/prototypes don't need to be used!
 * - keep this copy #if-def'd so that future constraints can get based off this
 */
#if 0
static bConstraintTypeInfo CTI_CONSTRNAME = {
	CONSTRAINT_TYPE_CONSTRNAME, /* type */
	sizeof(bConstrNameConstraint), /* size */
	"ConstrName", /* name */
	"bConstrNameConstraint", /* struct name */
	constrname_free, /* free data */
	constrname_id_looper, /* id looper */
	constrname_copy, /* copy data */
	constrname_new_data, /* new data */
	constrname_get_tars, /* get constraint targets */
	constrname_flush_tars, /* flush constraint targets */
	constrname_get_tarmat, /* get target matrix */
	constrname_evaluate /* evaluate */
};
#endif

/* This function should be used for the get_target_matrix member of all
 * constraints that are not picky about what happens to their target matrix.
 */
static void default_get_tarmat(struct Depsgraph *UNUSED(depsgraph), bConstraint *con, bConstraintOb *UNUSED(cob), bConstraintTarget *ct, float UNUSED(ctime))
{
	if (VALID_CONS_TARGET(ct))
		constraint_target_to_mat4(ct->tar, ct->subtarget, ct->matrix, CONSTRAINT_SPACE_WORLD, ct->space, con->flag, con->headtail);
	else if (ct)
		unit_m4(ct->matrix);
}

/* This is a variant that extracts full transformation from B-Bone segments.
 */
static void default_get_tarmat_full_bbone(struct Depsgraph *UNUSED(depsgraph), bConstraint *con, bConstraintOb *UNUSED(cob), bConstraintTarget *ct, float UNUSED(ctime))
{
	if (VALID_CONS_TARGET(ct))
		constraint_target_to_mat4(ct->tar, ct->subtarget, ct->matrix, CONSTRAINT_SPACE_WORLD, ct->space, con->flag | CONSTRAINT_BBONE_SHAPE_FULL, con->headtail);
	else if (ct)
		unit_m4(ct->matrix);
}

/* This following macro should be used for all standard single-target *_get_tars functions
 * to save typing and reduce maintenance woes.
 * (Hopefully all compilers will be happy with the lines with just a space on them. Those are
 *  really just to help this code easier to read)
 */
// TODO: cope with getting rotation order...
#define SINGLETARGET_GET_TARS(con, datatar, datasubtarget, ct, list) \
	{ \
		ct = MEM_callocN(sizeof(bConstraintTarget), "tempConstraintTarget"); \
		 \
		ct->tar = datatar; \
		BLI_strncpy(ct->subtarget, datasubtarget, sizeof(ct->subtarget)); \
		ct->space = con->tarspace; \
		ct->flag = CONSTRAINT_TAR_TEMP; \
		 \
		if (ct->tar) { \
			if ((ct->tar->type == OB_ARMATURE) && (ct->subtarget[0])) { \
				bPoseChannel *pchan = BKE_pose_channel_find_name(ct->tar->pose, ct->subtarget); \
				ct->type = CONSTRAINT_OBTYPE_BONE; \
				ct->rotOrder = (pchan) ? (pchan->rotmode) : EULER_ORDER_DEFAULT; \
			} \
			else if (OB_TYPE_SUPPORT_VGROUP(ct->tar->type) && (ct->subtarget[0])) { \
				ct->type = CONSTRAINT_OBTYPE_VERT; \
				ct->rotOrder = EULER_ORDER_DEFAULT; \
			} \
			else { \
				ct->type = CONSTRAINT_OBTYPE_OBJECT; \
				ct->rotOrder = ct->tar->rotmode; \
			} \
		} \
		 \
		BLI_addtail(list, ct); \
	} (void)0

/* This following macro should be used for all standard single-target *_get_tars functions
 * to save typing and reduce maintenance woes. It does not do the subtarget related operations
 * (Hopefully all compilers will be happy with the lines with just a space on them. Those are
 *  really just to help this code easier to read)
 */
// TODO: cope with getting rotation order...
#define SINGLETARGETNS_GET_TARS(con, datatar, ct, list) \
	{ \
		ct = MEM_callocN(sizeof(bConstraintTarget), "tempConstraintTarget"); \
		 \
		ct->tar = datatar; \
		ct->space = con->tarspace; \
		ct->flag = CONSTRAINT_TAR_TEMP; \
		 \
		if (ct->tar) ct->type = CONSTRAINT_OBTYPE_OBJECT; \
		 \
		BLI_addtail(list, ct); \
	} (void)0

/* This following macro should be used for all standard single-target *_flush_tars functions
 * to save typing and reduce maintenance woes.
 * Note: the pointer to ct will be changed to point to the next in the list (as it gets removed)
 * (Hopefully all compilers will be happy with the lines with just a space on them. Those are
 *  really just to help this code easier to read)
 */
#define SINGLETARGET_FLUSH_TARS(con, datatar, datasubtarget, ct, list, no_copy) \
	{ \
		if (ct) { \
			bConstraintTarget *ctn = ct->next; \
			if (no_copy == 0) { \
				datatar = ct->tar; \
				BLI_strncpy(datasubtarget, ct->subtarget, sizeof(datasubtarget)); \
				con->tarspace = (char)ct->space; \
			} \
			 \
			BLI_freelinkN(list, ct); \
			ct = ctn; \
		} \
	} (void)0

/* This following macro should be used for all standard single-target *_flush_tars functions
 * to save typing and reduce maintenance woes. It does not do the subtarget related operations.
 * Note: the pointer to ct will be changed to point to the next in the list (as it gets removed)
 * (Hopefully all compilers will be happy with the lines with just a space on them. Those are
 *  really just to help this code easier to read)
 */
#define SINGLETARGETNS_FLUSH_TARS(con, datatar, ct, list, no_copy) \
	{ \
		if (ct) { \
			bConstraintTarget *ctn = ct->next; \
			if (no_copy == 0) { \
				datatar = ct->tar; \
				con->tarspace = (char)ct->space; \
			} \
			 \
			BLI_freelinkN(list, ct); \
			ct = ctn; \
		} \
	} (void)0

/* --------- ChildOf Constraint ------------ */

static void childof_new_data(void *cdata)
{
	bChildOfConstraint *data = (bChildOfConstraint *)cdata;

	data->flag = (CHILDOF_LOCX | CHILDOF_LOCY | CHILDOF_LOCZ |
	              CHILDOF_ROTX | CHILDOF_ROTY | CHILDOF_ROTZ |
	              CHILDOF_SIZEX | CHILDOF_SIZEY | CHILDOF_SIZEZ);
	unit_m4(data->invmat);
}

static void childof_id_looper(bConstraint *con, ConstraintIDFunc func, void *userdata)
{
	bChildOfConstraint *data = con->data;

	/* target only */
	func(con, (ID **)&data->tar, false, userdata);
}

static int childof_get_tars(bConstraint *con, ListBase *list)
{
	if (con && list) {
		bChildOfConstraint *data = con->data;
		bConstraintTarget *ct;

		/* standard target-getting macro for single-target constraints */
		SINGLETARGET_GET_TARS(con, data->tar, data->subtarget, ct, list);

		return 1;
	}

	return 0;
}

static void childof_flush_tars(bConstraint *con, ListBase *list, bool no_copy)
{
	if (con && list) {
		bChildOfConstraint *data = con->data;
		bConstraintTarget *ct = list->first;

		/* the following macro is used for all standard single-target constraints */
		SINGLETARGET_FLUSH_TARS(con, data->tar, data->subtarget, ct, list, no_copy);
	}
}

static void childof_evaluate(bConstraint *con, bConstraintOb *cob, ListBase *targets)
{
	bChildOfConstraint *data = con->data;
	bConstraintTarget *ct = targets->first;

	/* only evaluate if there is a target */
	if (VALID_CONS_TARGET(ct)) {
		float parmat[4][4];

		/* simple matrix parenting */
		if (data->flag == CHILDOF_ALL) {

			/* multiply target (parent matrix) by offset (parent inverse) to get
			 * the effect of the parent that will be exerted on the owner
			 */
			mul_m4_m4m4(parmat, ct->matrix, data->invmat);

			/* now multiply the parent matrix by the owner matrix to get the
			 * the effect of this constraint (i.e. owner is 'parented' to parent)
			 */
			mul_m4_m4m4(cob->matrix, parmat, cob->matrix);
		}
		else {
			float invmat[4][4], tempmat[4][4];
			float loc[3], eul[3], size[3];
			float loco[3], eulo[3], sizo[3];

			/* get offset (parent-inverse) matrix */
			copy_m4_m4(invmat, data->invmat);

			/* extract components of both matrices */
			copy_v3_v3(loc, ct->matrix[3]);
			mat4_to_eulO(eul, ct->rotOrder, ct->matrix);
			mat4_to_size(size, ct->matrix);

			copy_v3_v3(loco, invmat[3]);
			mat4_to_eulO(eulo, cob->rotOrder, invmat);
			mat4_to_size(sizo, invmat);

			/* disable channels not enabled */
			if (!(data->flag & CHILDOF_LOCX)) loc[0] = loco[0] = 0.0f;
			if (!(data->flag & CHILDOF_LOCY)) loc[1] = loco[1] = 0.0f;
			if (!(data->flag & CHILDOF_LOCZ)) loc[2] = loco[2] = 0.0f;
			if (!(data->flag & CHILDOF_ROTX)) eul[0] = eulo[0] = 0.0f;
			if (!(data->flag & CHILDOF_ROTY)) eul[1] = eulo[1] = 0.0f;
			if (!(data->flag & CHILDOF_ROTZ)) eul[2] = eulo[2] = 0.0f;
			if (!(data->flag & CHILDOF_SIZEX)) size[0] = sizo[0] = 1.0f;
			if (!(data->flag & CHILDOF_SIZEY)) size[1] = sizo[1] = 1.0f;
			if (!(data->flag & CHILDOF_SIZEZ)) size[2] = sizo[2] = 1.0f;

			/* make new target mat and offset mat */
			loc_eulO_size_to_mat4(ct->matrix, loc, eul, size, ct->rotOrder);
			loc_eulO_size_to_mat4(invmat, loco, eulo, sizo, cob->rotOrder);

			/* multiply target (parent matrix) by offset (parent inverse) to get
			 * the effect of the parent that will be exerted on the owner
			 */
			mul_m4_m4m4(parmat, ct->matrix, invmat);

			/* now multiply the parent matrix by the owner matrix to get the
			 * the effect of this constraint (i.e.  owner is 'parented' to parent)
			 */
			copy_m4_m4(tempmat, cob->matrix);
			mul_m4_m4m4(cob->matrix, parmat, tempmat);

			/* without this, changes to scale and rotation can change location
			 * of a parentless bone or a disconnected bone. Even though its set
			 * to zero above. */
			if (!(data->flag & CHILDOF_LOCX)) cob->matrix[3][0] = tempmat[3][0];
			if (!(data->flag & CHILDOF_LOCY)) cob->matrix[3][1] = tempmat[3][1];
			if (!(data->flag & CHILDOF_LOCZ)) cob->matrix[3][2] = tempmat[3][2];
		}
	}
}

/* XXX note, con->flag should be CONSTRAINT_SPACEONCE for bone-childof, patched in readfile.c */
static bConstraintTypeInfo CTI_CHILDOF = {
	CONSTRAINT_TYPE_CHILDOF, /* type */
	sizeof(bChildOfConstraint), /* size */
	"Child Of", /* name */
	"bChildOfConstraint", /* struct name */
	NULL, /* free data */
	childof_id_looper, /* id looper */
	NULL, /* copy data */
	childof_new_data, /* new data */
	childof_get_tars, /* get constraint targets */
	childof_flush_tars, /* flush constraint targets */
	default_get_tarmat, /* get a target matrix */
	childof_evaluate /* evaluate */
};

/* -------- TrackTo Constraint ------- */

static void trackto_new_data(void *cdata)
{
	bTrackToConstraint *data = (bTrackToConstraint *)cdata;

	data->reserved1 = TRACK_Y;
	data->reserved2 = UP_Z;
}

static void trackto_id_looper(bConstraint *con, ConstraintIDFunc func, void *userdata)
{
	bTrackToConstraint *data = con->data;

	/* target only */
	func(con, (ID **)&data->tar, false, userdata);
}

static int trackto_get_tars(bConstraint *con, ListBase *list)
{
	if (con && list) {
		bTrackToConstraint *data = con->data;
		bConstraintTarget *ct;

		/* standard target-getting macro for single-target constraints */
		SINGLETARGET_GET_TARS(con, data->tar, data->subtarget, ct, list);

		return 1;
	}

	return 0;
}

static void trackto_flush_tars(bConstraint *con, ListBase *list, bool no_copy)
{
	if (con && list) {
		bTrackToConstraint *data = con->data;
		bConstraintTarget *ct = list->first;

		/* the following macro is used for all standard single-target constraints */
		SINGLETARGET_FLUSH_TARS(con, data->tar, data->subtarget, ct, list, no_copy);
	}
}


static int basis_cross(int n, int m)
{
	switch (n - m) {
		case 1:
		case -2:
			return 1;

		case -1:
		case 2:
			return -1;

		default:
			return 0;
	}
}

static void vectomat(const float vec[3], const float target_up[3], short axis, short upflag, short flags, float m[3][3])
{
	float n[3];
	float u[3]; /* vector specifying the up axis */
	float proj[3];
	float right[3];
	float neg = -1;
	int right_index;

	if (normalize_v3_v3(n, vec) == 0.0f) {
		n[0] = 0.0f;
		n[1] = 0.0f;
		n[2] = 1.0f;
	}
	if (axis > 2) axis -= 3;
	else negate_v3(n);

	/* n specifies the transformation of the track axis */
	if (flags & TARGET_Z_UP) {
		/* target Z axis is the global up axis */
		copy_v3_v3(u, target_up);
	}
	else {
		/* world Z axis is the global up axis */
		u[0] = 0;
		u[1] = 0;
		u[2] = 1;
	}

	/* note: even though 'n' is normalized, don't use 'project_v3_v3v3_normalized' below
	 * because precision issues cause a problem in near degenerate states, see: T53455. */

	/* project the up vector onto the plane specified by n */
	project_v3_v3v3(proj, u, n); /* first u onto n... */
	sub_v3_v3v3(proj, u, proj); /* then onto the plane */
	/* proj specifies the transformation of the up axis */

	if (normalize_v3(proj) == 0.0f) { /* degenerate projection */
		proj[0] = 0.0f;
		proj[1] = 1.0f;
		proj[2] = 0.0f;
	}

	/* Normalized cross product of n and proj specifies transformation of the right axis */
	cross_v3_v3v3(right, proj, n);
	normalize_v3(right);

	if (axis != upflag) {
		right_index = 3 - axis - upflag;
		neg = (float)basis_cross(axis, upflag);

		/* account for up direction, track direction */
		m[right_index][0] = neg * right[0];
		m[right_index][1] = neg * right[1];
		m[right_index][2] = neg * right[2];

		copy_v3_v3(m[upflag], proj);

		copy_v3_v3(m[axis], n);
	}
	/* identity matrix - don't do anything if the two axes are the same */
	else {
		unit_m3(m);
	}
}


static void trackto_evaluate(bConstraint *con, bConstraintOb *cob, ListBase *targets)
{
	bTrackToConstraint *data = con->data;
	bConstraintTarget *ct = targets->first;

	if (VALID_CONS_TARGET(ct)) {
		float size[3], vec[3];
		float totmat[3][3];

		/* Get size property, since ob->size is only the object's own relative size, not its global one */
		mat4_to_size(size, cob->matrix);

		/* Clear the object's rotation */
		cob->matrix[0][0] = size[0];
		cob->matrix[0][1] = 0;
		cob->matrix[0][2] = 0;
		cob->matrix[1][0] = 0;
		cob->matrix[1][1] = size[1];
		cob->matrix[1][2] = 0;
		cob->matrix[2][0] = 0;
		cob->matrix[2][1] = 0;
		cob->matrix[2][2] = size[2];

		/* targetmat[2] instead of ownermat[2] is passed to vectomat
		 * for backwards compatibility it seems... (Aligorith)
		 */
		sub_v3_v3v3(vec, cob->matrix[3], ct->matrix[3]);
		vectomat(vec, ct->matrix[2],
		         (short)data->reserved1, (short)data->reserved2,
		         data->flags, totmat);

		mul_m4_m3m4(cob->matrix, totmat, cob->matrix);
	}
}

static bConstraintTypeInfo CTI_TRACKTO = {
	CONSTRAINT_TYPE_TRACKTO, /* type */
	sizeof(bTrackToConstraint), /* size */
	"Track To", /* name */
	"bTrackToConstraint", /* struct name */
	NULL, /* free data */
	trackto_id_looper, /* id looper */
	NULL, /* copy data */
	trackto_new_data, /* new data */
	trackto_get_tars, /* get constraint targets */
	trackto_flush_tars, /* flush constraint targets */
	default_get_tarmat, /* get target matrix */
	trackto_evaluate /* evaluate */
};

/* --------- Inverse-Kinematics --------- */

static void kinematic_new_data(void *cdata)
{
	bKinematicConstraint *data = (bKinematicConstraint *)cdata;

	data->weight = 1.0f;
	data->orientweight = 1.0f;
	data->iterations = 500;
	data->dist = 1.0f;
	data->flag = CONSTRAINT_IK_TIP | CONSTRAINT_IK_STRETCH | CONSTRAINT_IK_POS;
}

static void kinematic_id_looper(bConstraint *con, ConstraintIDFunc func, void *userdata)
{
	bKinematicConstraint *data = con->data;

	/* chain target */
	func(con, (ID **)&data->tar, false, userdata);

	/* poletarget */
	func(con, (ID **)&data->poletar, false, userdata);
}

static int kinematic_get_tars(bConstraint *con, ListBase *list)
{
	if (con && list) {
		bKinematicConstraint *data = con->data;
		bConstraintTarget *ct;

		/* standard target-getting macro for single-target constraints is used twice here */
		SINGLETARGET_GET_TARS(con, data->tar, data->subtarget, ct, list);
		SINGLETARGET_GET_TARS(con, data->poletar, data->polesubtarget, ct, list);

		return 2;
	}

	return 0;
}

static void kinematic_flush_tars(bConstraint *con, ListBase *list, bool no_copy)
{
	if (con && list) {
		bKinematicConstraint *data = con->data;
		bConstraintTarget *ct = list->first;

		/* the following macro is used for all standard single-target constraints */
		SINGLETARGET_FLUSH_TARS(con, data->tar, data->subtarget, ct, list, no_copy);
		SINGLETARGET_FLUSH_TARS(con, data->poletar, data->polesubtarget, ct, list, no_copy);
	}
}

static void kinematic_get_tarmat(struct Depsgraph *UNUSED(depsgraph), bConstraint *con, bConstraintOb *cob, bConstraintTarget *ct, float UNUSED(ctime))
{
	bKinematicConstraint *data = con->data;

	if (VALID_CONS_TARGET(ct))
		constraint_target_to_mat4(ct->tar, ct->subtarget, ct->matrix, CONSTRAINT_SPACE_WORLD, ct->space, con->flag, con->headtail);
	else if (ct) {
		if (data->flag & CONSTRAINT_IK_AUTO) {
			Object *ob = cob->ob;

			if (ob == NULL) {
				unit_m4(ct->matrix);
			}
			else {
				float vec[3];
				/* move grabtarget into world space */
				mul_v3_m4v3(vec, ob->obmat, data->grabtarget);
				copy_m4_m4(ct->matrix, ob->obmat);
				copy_v3_v3(ct->matrix[3], vec);
			}
		}
		else
			unit_m4(ct->matrix);
	}
}

static bConstraintTypeInfo CTI_KINEMATIC = {
	CONSTRAINT_TYPE_KINEMATIC, /* type */
	sizeof(bKinematicConstraint), /* size */
	"IK", /* name */
	"bKinematicConstraint", /* struct name */
	NULL, /* free data */
	kinematic_id_looper, /* id looper */
	NULL, /* copy data */
	kinematic_new_data, /* new data */
	kinematic_get_tars, /* get constraint targets */
	kinematic_flush_tars, /* flush constraint targets */
	kinematic_get_tarmat, /* get target matrix */
	NULL /* evaluate - solved as separate loop */
};

/* -------- Follow-Path Constraint ---------- */

static void followpath_new_data(void *cdata)
{
	bFollowPathConstraint *data = (bFollowPathConstraint *)cdata;

	data->trackflag = TRACK_Y;
	data->upflag = UP_Z;
	data->offset = 0;
	data->followflag = 0;
}

static void followpath_id_looper(bConstraint *con, ConstraintIDFunc func, void *userdata)
{
	bFollowPathConstraint *data = con->data;

	/* target only */
	func(con, (ID **)&data->tar, false, userdata);
}

static int followpath_get_tars(bConstraint *con, ListBase *list)
{
	if (con && list) {
		bFollowPathConstraint *data = con->data;
		bConstraintTarget *ct;

		/* standard target-getting macro for single-target constraints without subtargets */
		SINGLETARGETNS_GET_TARS(con, data->tar, ct, list);

		return 1;
	}

	return 0;
}

static void followpath_flush_tars(bConstraint *con, ListBase *list, bool no_copy)
{
	if (con && list) {
		bFollowPathConstraint *data = con->data;
		bConstraintTarget *ct = list->first;

		/* the following macro is used for all standard single-target constraints */
		SINGLETARGETNS_FLUSH_TARS(con, data->tar, ct, list, no_copy);
	}
}

static void followpath_get_tarmat(struct Depsgraph *UNUSED(depsgraph),
                                  bConstraint *con, bConstraintOb *UNUSED(cob),
                                  bConstraintTarget *ct, float UNUSED(ctime))
{
	bFollowPathConstraint *data = con->data;

	if (VALID_CONS_TARGET(ct) && (ct->tar->type == OB_CURVE)) {
		Curve *cu = ct->tar->data;
		float vec[4], dir[3], radius;
		float curvetime;

		unit_m4(ct->matrix);

		/* note: when creating constraints that follow path, the curve gets the CU_PATH set now,
		 * currently for paths to work it needs to go through the bevlist/displist system (ton)
		 */

		if (ct->tar->runtime.curve_cache && ct->tar->runtime.curve_cache->path && ct->tar->runtime.curve_cache->path->data) {
			float quat[4];
			if ((data->followflag & FOLLOWPATH_STATIC) == 0) {
				/* animated position along curve depending on time */
				Nurb *nu = cu->nurb.first;
				curvetime = cu->ctime - data->offset;

				/* ctime is now a proper var setting of Curve which gets set by Animato like any other var that's animated,
				 * but this will only work if it actually is animated...
				 *
				 * we divide the curvetime calculated in the previous step by the length of the path, to get a time
				 * factor, which then gets clamped to lie within 0.0 - 1.0 range
				 */
				curvetime /= cu->pathlen;

				if (nu && nu->flagu & CU_NURB_CYCLIC) {
					/* If the curve is cyclic, enable looping around if the time is
					 * outside the bounds 0..1 */
					if ((curvetime < 0.0f) || (curvetime > 1.0f)) {
						curvetime -= floorf(curvetime);
					}
				}
				else {
					/* The curve is not cyclic, so clamp to the begin/end points. */
					CLAMP(curvetime, 0.0f, 1.0f);
				}
			}
			else {
				/* fixed position along curve */
				curvetime = data->offset_fac;
			}

			if (where_on_path(ct->tar, curvetime, vec, dir, (data->followflag & FOLLOWPATH_FOLLOW) ? quat : NULL, &radius, NULL) ) {  /* quat_pt is quat or NULL*/
				float totmat[4][4];
				unit_m4(totmat);

				if (data->followflag & FOLLOWPATH_FOLLOW) {
					quat_apply_track(quat, data->trackflag, data->upflag);
					quat_to_mat4(totmat, quat);
				}

				if (data->followflag & FOLLOWPATH_RADIUS) {
					float tmat[4][4], rmat[4][4];
					scale_m4_fl(tmat, radius);
					mul_m4_m4m4(rmat, tmat, totmat);
					copy_m4_m4(totmat, rmat);
				}

				copy_v3_v3(totmat[3], vec);

				mul_m4_m4m4(ct->matrix, ct->tar->obmat, totmat);
			}
		}
	}
	else if (ct)
		unit_m4(ct->matrix);
}

static void followpath_evaluate(bConstraint *con, bConstraintOb *cob, ListBase *targets)
{
	bConstraintTarget *ct = targets->first;

	/* only evaluate if there is a target */
	if (VALID_CONS_TARGET(ct)) {
		float obmat[4][4];
		float size[3];
		bFollowPathConstraint *data = con->data;

		/* get Object transform (loc/rot/size) to determine transformation from path */
		/* TODO: this used to be local at one point, but is probably more useful as-is */
		copy_m4_m4(obmat, cob->matrix);

		/* get scaling of object before applying constraint */
		mat4_to_size(size, cob->matrix);

		/* apply targetmat - containing location on path, and rotation */
		mul_m4_m4m4(cob->matrix, ct->matrix, obmat);

		/* un-apply scaling caused by path */
		if ((data->followflag & FOLLOWPATH_RADIUS) == 0) { /* XXX - assume that scale correction means that radius will have some scale error in it - Campbell */
			float obsize[3];

			mat4_to_size(obsize, cob->matrix);
			if (obsize[0])
				mul_v3_fl(cob->matrix[0], size[0] / obsize[0]);
			if (obsize[1])
				mul_v3_fl(cob->matrix[1], size[1] / obsize[1]);
			if (obsize[2])
				mul_v3_fl(cob->matrix[2], size[2] / obsize[2]);
		}
	}
}

static bConstraintTypeInfo CTI_FOLLOWPATH = {
	CONSTRAINT_TYPE_FOLLOWPATH, /* type */
	sizeof(bFollowPathConstraint), /* size */
	"Follow Path", /* name */
	"bFollowPathConstraint", /* struct name */
	NULL, /* free data */
	followpath_id_looper, /* id looper */
	NULL, /* copy data */
	followpath_new_data, /* new data */
	followpath_get_tars, /* get constraint targets */
	followpath_flush_tars, /* flush constraint targets */
	followpath_get_tarmat, /* get target matrix */
	followpath_evaluate /* evaluate */
};

/* --------- Limit Location --------- */


static void loclimit_evaluate(bConstraint *con, bConstraintOb *cob, ListBase *UNUSED(targets))
{
	bLocLimitConstraint *data = con->data;

	if (data->flag & LIMIT_XMIN) {
		if (cob->matrix[3][0] < data->xmin)
			cob->matrix[3][0] = data->xmin;
	}
	if (data->flag & LIMIT_XMAX) {
		if (cob->matrix[3][0] > data->xmax)
			cob->matrix[3][0] = data->xmax;
	}
	if (data->flag & LIMIT_YMIN) {
		if (cob->matrix[3][1] < data->ymin)
			cob->matrix[3][1] = data->ymin;
	}
	if (data->flag & LIMIT_YMAX) {
		if (cob->matrix[3][1] > data->ymax)
			cob->matrix[3][1] = data->ymax;
	}
	if (data->flag & LIMIT_ZMIN) {
		if (cob->matrix[3][2] < data->zmin)
			cob->matrix[3][2] = data->zmin;
	}
	if (data->flag & LIMIT_ZMAX) {
		if (cob->matrix[3][2] > data->zmax)
			cob->matrix[3][2] = data->zmax;
	}
}

static bConstraintTypeInfo CTI_LOCLIMIT = {
	CONSTRAINT_TYPE_LOCLIMIT, /* type */
	sizeof(bLocLimitConstraint), /* size */
	"Limit Location", /* name */
	"bLocLimitConstraint", /* struct name */
	NULL, /* free data */
	NULL, /* id looper */
	NULL, /* copy data */
	NULL, /* new data */
	NULL, /* get constraint targets */
	NULL, /* flush constraint targets */
	NULL, /* get target matrix */
	loclimit_evaluate /* evaluate */
};

/* -------- Limit Rotation --------- */

static void rotlimit_evaluate(bConstraint *con, bConstraintOb *cob, ListBase *UNUSED(targets))
{
	bRotLimitConstraint *data = con->data;
	float loc[3];
	float eul[3];
	float size[3];

	copy_v3_v3(loc, cob->matrix[3]);
	mat4_to_size(size, cob->matrix);

	mat4_to_eulO(eul, cob->rotOrder, cob->matrix);

	/* constraint data uses radians internally */

	/* limiting of euler values... */
	if (data->flag & LIMIT_XROT) {
		if (eul[0] < data->xmin)
			eul[0] = data->xmin;

		if (eul[0] > data->xmax)
			eul[0] = data->xmax;
	}
	if (data->flag & LIMIT_YROT) {
		if (eul[1] < data->ymin)
			eul[1] = data->ymin;

		if (eul[1] > data->ymax)
			eul[1] = data->ymax;
	}
	if (data->flag & LIMIT_ZROT) {
		if (eul[2] < data->zmin)
			eul[2] = data->zmin;

		if (eul[2] > data->zmax)
			eul[2] = data->zmax;
	}

	loc_eulO_size_to_mat4(cob->matrix, loc, eul, size, cob->rotOrder);
}

static bConstraintTypeInfo CTI_ROTLIMIT = {
	CONSTRAINT_TYPE_ROTLIMIT, /* type */
	sizeof(bRotLimitConstraint), /* size */
	"Limit Rotation", /* name */
	"bRotLimitConstraint", /* struct name */
	NULL, /* free data */
	NULL, /* id looper */
	NULL, /* copy data */
	NULL, /* new data */
	NULL, /* get constraint targets */
	NULL, /* flush constraint targets */
	NULL, /* get target matrix */
	rotlimit_evaluate /* evaluate */
};

/* --------- Limit Scale --------- */


static void sizelimit_evaluate(bConstraint *con, bConstraintOb *cob, ListBase *UNUSED(targets))
{
	bSizeLimitConstraint *data = con->data;
	float obsize[3], size[3];

	mat4_to_size(size, cob->matrix);
	mat4_to_size(obsize, cob->matrix);

	if (data->flag & LIMIT_XMIN) {
		if (size[0] < data->xmin)
			size[0] = data->xmin;
	}
	if (data->flag & LIMIT_XMAX) {
		if (size[0] > data->xmax)
			size[0] = data->xmax;
	}
	if (data->flag & LIMIT_YMIN) {
		if (size[1] < data->ymin)
			size[1] = data->ymin;
	}
	if (data->flag & LIMIT_YMAX) {
		if (size[1] > data->ymax)
			size[1] = data->ymax;
	}
	if (data->flag & LIMIT_ZMIN) {
		if (size[2] < data->zmin)
			size[2] = data->zmin;
	}
	if (data->flag & LIMIT_ZMAX) {
		if (size[2] > data->zmax)
			size[2] = data->zmax;
	}

	if (obsize[0])
		mul_v3_fl(cob->matrix[0], size[0] / obsize[0]);
	if (obsize[1])
		mul_v3_fl(cob->matrix[1], size[1] / obsize[1]);
	if (obsize[2])
		mul_v3_fl(cob->matrix[2], size[2] / obsize[2]);
}

static bConstraintTypeInfo CTI_SIZELIMIT = {
	CONSTRAINT_TYPE_SIZELIMIT, /* type */
	sizeof(bSizeLimitConstraint), /* size */
	"Limit Scale", /* name */
	"bSizeLimitConstraint", /* struct name */
	NULL, /* free data */
	NULL, /* id looper */
	NULL, /* copy data */
	NULL, /* new data */
	NULL, /* get constraint targets */
	NULL, /* flush constraint targets */
	NULL, /* get target matrix */
	sizelimit_evaluate /* evaluate */
};

/* ----------- Copy Location ------------- */

static void loclike_new_data(void *cdata)
{
	bLocateLikeConstraint *data = (bLocateLikeConstraint *)cdata;

	data->flag = LOCLIKE_X | LOCLIKE_Y | LOCLIKE_Z;
}

static void loclike_id_looper(bConstraint *con, ConstraintIDFunc func, void *userdata)
{
	bLocateLikeConstraint *data = con->data;

	/* target only */
	func(con, (ID **)&data->tar, false, userdata);
}

static int loclike_get_tars(bConstraint *con, ListBase *list)
{
	if (con && list) {
		bLocateLikeConstraint *data = con->data;
		bConstraintTarget *ct;

		/* standard target-getting macro for single-target constraints */
		SINGLETARGET_GET_TARS(con, data->tar, data->subtarget, ct, list);

		return 1;
	}

	return 0;
}

static void loclike_flush_tars(bConstraint *con, ListBase *list, bool no_copy)
{
	if (con && list) {
		bLocateLikeConstraint *data = con->data;
		bConstraintTarget *ct = list->first;

		/* the following macro is used for all standard single-target constraints */
		SINGLETARGET_FLUSH_TARS(con, data->tar, data->subtarget, ct, list, no_copy);
	}
}

static void loclike_evaluate(bConstraint *con, bConstraintOb *cob, ListBase *targets)
{
	bLocateLikeConstraint *data = con->data;
	bConstraintTarget *ct = targets->first;

	if (VALID_CONS_TARGET(ct)) {
		float offset[3] = {0.0f, 0.0f, 0.0f};

		if (data->flag & LOCLIKE_OFFSET)
			copy_v3_v3(offset, cob->matrix[3]);

		if (data->flag & LOCLIKE_X) {
			cob->matrix[3][0] = ct->matrix[3][0];

			if (data->flag & LOCLIKE_X_INVERT) cob->matrix[3][0] *= -1;
			cob->matrix[3][0] += offset[0];
		}
		if (data->flag & LOCLIKE_Y) {
			cob->matrix[3][1] = ct->matrix[3][1];

			if (data->flag & LOCLIKE_Y_INVERT) cob->matrix[3][1] *= -1;
			cob->matrix[3][1] += offset[1];
		}
		if (data->flag & LOCLIKE_Z) {
			cob->matrix[3][2] = ct->matrix[3][2];

			if (data->flag & LOCLIKE_Z_INVERT) cob->matrix[3][2] *= -1;
			cob->matrix[3][2] += offset[2];
		}
	}
}

static bConstraintTypeInfo CTI_LOCLIKE = {
	CONSTRAINT_TYPE_LOCLIKE, /* type */
	sizeof(bLocateLikeConstraint), /* size */
	"Copy Location", /* name */
	"bLocateLikeConstraint", /* struct name */
	NULL, /* free data */
	loclike_id_looper, /* id looper */
	NULL, /* copy data */
	loclike_new_data, /* new data */
	loclike_get_tars, /* get constraint targets */
	loclike_flush_tars, /* flush constraint targets */
	default_get_tarmat, /* get target matrix */
	loclike_evaluate /* evaluate */
};

/* ----------- Copy Rotation ------------- */

static void rotlike_new_data(void *cdata)
{
	bRotateLikeConstraint *data = (bRotateLikeConstraint *)cdata;

	data->flag = ROTLIKE_X | ROTLIKE_Y | ROTLIKE_Z;
}

static void rotlike_id_looper(bConstraint *con, ConstraintIDFunc func, void *userdata)
{
	bRotateLikeConstraint *data = con->data;

	/* target only */
	func(con, (ID **)&data->tar, false, userdata);
}

static int rotlike_get_tars(bConstraint *con, ListBase *list)
{
	if (con && list) {
		bRotateLikeConstraint *data = con->data;
		bConstraintTarget *ct;

		/* standard target-getting macro for single-target constraints */
		SINGLETARGET_GET_TARS(con, data->tar, data->subtarget, ct, list);

		return 1;
	}

	return 0;
}

static void rotlike_flush_tars(bConstraint *con, ListBase *list, bool no_copy)
{
	if (con && list) {
		bRotateLikeConstraint *data = con->data;
		bConstraintTarget *ct = list->first;

		/* the following macro is used for all standard single-target constraints */
		SINGLETARGET_FLUSH_TARS(con, data->tar, data->subtarget, ct, list, no_copy);
	}
}

static void rotlike_evaluate(bConstraint *con, bConstraintOb *cob, ListBase *targets)
{
	bRotateLikeConstraint *data = con->data;
	bConstraintTarget *ct = targets->first;

	if (VALID_CONS_TARGET(ct)) {
		float loc[3];
		float eul[3], obeul[3];
		float size[3];

		copy_v3_v3(loc, cob->matrix[3]);
		mat4_to_size(size, cob->matrix);

		/* to allow compatible rotations, must get both rotations in the order of the owner... */
		mat4_to_eulO(obeul, cob->rotOrder, cob->matrix);
		/* we must get compatible eulers from the beginning because some of them can be modified below (see bug #21875) */
		mat4_to_compatible_eulO(eul, obeul, cob->rotOrder, ct->matrix);

		if ((data->flag & ROTLIKE_X) == 0)
			eul[0] = obeul[0];
		else {
			if (data->flag & ROTLIKE_OFFSET)
				rotate_eulO(eul, cob->rotOrder, 'X', obeul[0]);

			if (data->flag & ROTLIKE_X_INVERT)
				eul[0] *= -1;
		}

		if ((data->flag & ROTLIKE_Y) == 0)
			eul[1] = obeul[1];
		else {
			if (data->flag & ROTLIKE_OFFSET)
				rotate_eulO(eul, cob->rotOrder, 'Y', obeul[1]);

			if (data->flag & ROTLIKE_Y_INVERT)
				eul[1] *= -1;
		}

		if ((data->flag & ROTLIKE_Z) == 0)
			eul[2] = obeul[2];
		else {
			if (data->flag & ROTLIKE_OFFSET)
				rotate_eulO(eul, cob->rotOrder, 'Z', obeul[2]);

			if (data->flag & ROTLIKE_Z_INVERT)
				eul[2] *= -1;
		}

		/* good to make eulers compatible again, since we don't know how much they were changed above */
		compatible_eul(eul, obeul);
		loc_eulO_size_to_mat4(cob->matrix, loc, eul, size, cob->rotOrder);
	}
}

static bConstraintTypeInfo CTI_ROTLIKE = {
	CONSTRAINT_TYPE_ROTLIKE, /* type */
	sizeof(bRotateLikeConstraint), /* size */
	"Copy Rotation", /* name */
	"bRotateLikeConstraint", /* struct name */
	NULL, /* free data */
	rotlike_id_looper, /* id looper */
	NULL, /* copy data */
	rotlike_new_data, /* new data */
	rotlike_get_tars, /* get constraint targets */
	rotlike_flush_tars, /* flush constraint targets */
	default_get_tarmat, /* get target matrix */
	rotlike_evaluate /* evaluate */
};

/* ---------- Copy Scale ---------- */

static void sizelike_new_data(void *cdata)
{
	bSizeLikeConstraint *data = (bSizeLikeConstraint *)cdata;

	data->flag = SIZELIKE_X | SIZELIKE_Y | SIZELIKE_Z | SIZELIKE_MULTIPLY;
}

static void sizelike_id_looper(bConstraint *con, ConstraintIDFunc func, void *userdata)
{
	bSizeLikeConstraint *data = con->data;

	/* target only */
	func(con, (ID **)&data->tar, false, userdata);
}

static int sizelike_get_tars(bConstraint *con, ListBase *list)
{
	if (con && list) {
		bSizeLikeConstraint *data = con->data;
		bConstraintTarget *ct;

		/* standard target-getting macro for single-target constraints */
		SINGLETARGET_GET_TARS(con, data->tar, data->subtarget, ct, list);

		return 1;
	}

	return 0;
}

static void sizelike_flush_tars(bConstraint *con, ListBase *list, bool no_copy)
{
	if (con && list) {
		bSizeLikeConstraint *data = con->data;
		bConstraintTarget *ct = list->first;

		/* the following macro is used for all standard single-target constraints */
		SINGLETARGET_FLUSH_TARS(con, data->tar, data->subtarget, ct, list, no_copy);
	}
}

static void sizelike_evaluate(bConstraint *con, bConstraintOb *cob, ListBase *targets)
{
	bSizeLikeConstraint *data = con->data;
	bConstraintTarget *ct = targets->first;

	if (VALID_CONS_TARGET(ct)) {
		float obsize[3], size[3];

		mat4_to_size(size, ct->matrix);
		mat4_to_size(obsize, cob->matrix);

		if (data->flag & SIZELIKE_OFFSET) {
			/* Scale is a multiplicative quantity, so adding it makes no sense.
			 * However, the additive mode has to stay for backward compatibility. */
			if (data->flag & SIZELIKE_MULTIPLY) {
				/* size[i] *= obsize[i] */
				mul_v3_v3(size, obsize);
			}
			else {
				/* 2.7 compatibility mode: size[i] += (obsize[i] - 1.0f) */
				add_v3_v3(size, obsize);
				add_v3_fl(size, -1.0f);
			}
		}

		if ((data->flag & SIZELIKE_X) && (obsize[0] != 0)) {
			mul_v3_fl(cob->matrix[0], size[0] / obsize[0]);
		}
		if ((data->flag & SIZELIKE_Y) && (obsize[1] != 0)) {
			mul_v3_fl(cob->matrix[1], size[1] / obsize[1]);
		}
		if ((data->flag & SIZELIKE_Z) && (obsize[2] != 0)) {
			mul_v3_fl(cob->matrix[2], size[2] / obsize[2]);
		}
	}
}

static bConstraintTypeInfo CTI_SIZELIKE = {
	CONSTRAINT_TYPE_SIZELIKE, /* type */
	sizeof(bSizeLikeConstraint), /* size */
	"Copy Scale", /* name */
	"bSizeLikeConstraint", /* struct name */
	NULL, /* free data */
	sizelike_id_looper, /* id looper */
	NULL, /* copy data */
	sizelike_new_data, /* new data */
	sizelike_get_tars, /* get constraint targets */
	sizelike_flush_tars, /* flush constraint targets */
	default_get_tarmat, /* get target matrix */
	sizelike_evaluate /* evaluate */
};

/* ----------- Copy Transforms ------------- */

static void translike_id_looper(bConstraint *con, ConstraintIDFunc func, void *userdata)
{
	bTransLikeConstraint *data = con->data;

	/* target only */
	func(con, (ID **)&data->tar, false, userdata);
}

static int translike_get_tars(bConstraint *con, ListBase *list)
{
	if (con && list) {
		bTransLikeConstraint *data = con->data;
		bConstraintTarget *ct;

		/* standard target-getting macro for single-target constraints */
		SINGLETARGET_GET_TARS(con, data->tar, data->subtarget, ct, list);

		return 1;
	}

	return 0;
}

static void translike_flush_tars(bConstraint *con, ListBase *list, bool no_copy)
{
	if (con && list) {
		bTransLikeConstraint *data = con->data;
		bConstraintTarget *ct = list->first;

		/* the following macro is used for all standard single-target constraints */
		SINGLETARGET_FLUSH_TARS(con, data->tar, data->subtarget, ct, list, no_copy);
	}
}

static void translike_evaluate(bConstraint *UNUSED(con), bConstraintOb *cob, ListBase *targets)
{
	bConstraintTarget *ct = targets->first;

	if (VALID_CONS_TARGET(ct)) {
		/* just copy the entire transform matrix of the target */
		copy_m4_m4(cob->matrix, ct->matrix);
	}
}

static bConstraintTypeInfo CTI_TRANSLIKE = {
	CONSTRAINT_TYPE_TRANSLIKE, /* type */
	sizeof(bTransLikeConstraint), /* size */
	"Copy Transforms", /* name */
	"bTransLikeConstraint", /* struct name */
	NULL, /* free data */
	translike_id_looper, /* id looper */
	NULL, /* copy data */
	NULL, /* new data */
	translike_get_tars, /* get constraint targets */
	translike_flush_tars, /* flush constraint targets */
	default_get_tarmat_full_bbone, /* get target matrix */
	translike_evaluate /* evaluate */
};

/* ---------- Maintain Volume ---------- */

static void samevolume_new_data(void *cdata)
{
	bSameVolumeConstraint *data = (bSameVolumeConstraint *)cdata;

	data->flag = SAMEVOL_Y;
	data->volume = 1.0f;
}

static void samevolume_evaluate(bConstraint *con, bConstraintOb *cob, ListBase *UNUSED(targets))
{
	bSameVolumeConstraint *data = con->data;

	float volume = data->volume;
	float fac = 1.0f, total_scale;
	float obsize[3];

	mat4_to_size(obsize, cob->matrix);

	/* calculate normalizing scale factor for non-essential values */
	total_scale = obsize[0] * obsize[1] * obsize[2];
	if (total_scale != 0)
		fac = sqrtf(volume / total_scale);

	/* apply scaling factor to the channels not being kept */
	switch (data->flag) {
		case SAMEVOL_X:
			mul_v3_fl(cob->matrix[1], fac);
			mul_v3_fl(cob->matrix[2], fac);
			break;
		case SAMEVOL_Y:
			mul_v3_fl(cob->matrix[0], fac);
			mul_v3_fl(cob->matrix[2], fac);
			break;
		case SAMEVOL_Z:
			mul_v3_fl(cob->matrix[0], fac);
			mul_v3_fl(cob->matrix[1], fac);
			break;
	}
}

static bConstraintTypeInfo CTI_SAMEVOL = {
	CONSTRAINT_TYPE_SAMEVOL, /* type */
	sizeof(bSameVolumeConstraint), /* size */
	"Maintain Volume", /* name */
	"bSameVolumeConstraint", /* struct name */
	NULL, /* free data */
	NULL, /* id looper */
	NULL, /* copy data */
	samevolume_new_data, /* new data */
	NULL, /* get constraint targets */
	NULL, /* flush constraint targets */
	NULL, /* get target matrix */
	samevolume_evaluate /* evaluate */
};

/* ----------- Python Constraint -------------- */

static void pycon_free(bConstraint *con)
{
	bPythonConstraint *data = con->data;

	/* id-properties */
	IDP_FreeProperty(data->prop);
	MEM_freeN(data->prop);

	/* multiple targets */
	BLI_freelistN(&data->targets);
}

static void pycon_copy(bConstraint *con, bConstraint *srccon)
{
	bPythonConstraint *pycon = (bPythonConstraint *)con->data;
	bPythonConstraint *opycon = (bPythonConstraint *)srccon->data;

	pycon->prop = IDP_CopyProperty(opycon->prop);
	BLI_duplicatelist(&pycon->targets, &opycon->targets);
}

static void pycon_new_data(void *cdata)
{
	bPythonConstraint *data = (bPythonConstraint *)cdata;

	/* everything should be set correctly by calloc, except for the prop->type constant.*/
	data->prop = MEM_callocN(sizeof(IDProperty), "PyConstraintProps");
	data->prop->type = IDP_GROUP;
}

static int pycon_get_tars(bConstraint *con, ListBase *list)
{
	if (con && list) {
		bPythonConstraint *data = con->data;

		list->first = data->targets.first;
		list->last = data->targets.last;

		return data->tarnum;
	}

	return 0;
}

static void pycon_id_looper(bConstraint *con, ConstraintIDFunc func, void *userdata)
{
	bPythonConstraint *data = con->data;
	bConstraintTarget *ct;

	/* targets */
	for (ct = data->targets.first; ct; ct = ct->next)
		func(con, (ID **)&ct->tar, false, userdata);

	/* script */
	func(con, (ID **)&data->text, true, userdata);
}

/* Whether this approach is maintained remains to be seen (aligorith) */
static void pycon_get_tarmat(struct Depsgraph *UNUSED(depsgraph),
                             bConstraint *con, bConstraintOb *UNUSED(cob),
                             bConstraintTarget *ct, float UNUSED(ctime))
{
#ifdef WITH_PYTHON
	bPythonConstraint *data = con->data;
#endif

	if (VALID_CONS_TARGET(ct)) {
		if (ct->tar->type == OB_CURVE && ct->tar->runtime.curve_cache == NULL) {
			unit_m4(ct->matrix);
			return;
		}

		/* firstly calculate the matrix the normal way, then let the py-function override
		 * this matrix if it needs to do so
		 */
		constraint_target_to_mat4(ct->tar, ct->subtarget, ct->matrix, CONSTRAINT_SPACE_WORLD, ct->space, con->flag, con->headtail);

		/* only execute target calculation if allowed */
#ifdef WITH_PYTHON
		if (G.f & G_SCRIPT_AUTOEXEC)
			BPY_pyconstraint_target(data, ct);
#endif
	}
	else if (ct)
		unit_m4(ct->matrix);
}

static void pycon_evaluate(bConstraint *con, bConstraintOb *cob, ListBase *targets)
{
#ifndef WITH_PYTHON
	UNUSED_VARS(con, cob, targets);
	return;
#else
	bPythonConstraint *data = con->data;

	/* only evaluate in python if we're allowed to do so */
	if ((G.f & G_SCRIPT_AUTOEXEC) == 0) return;

	/* Now, run the actual 'constraint' function, which should only access the matrices */
	BPY_pyconstraint_exec(data, cob, targets);
#endif /* WITH_PYTHON */
}

static bConstraintTypeInfo CTI_PYTHON = {
	CONSTRAINT_TYPE_PYTHON, /* type */
	sizeof(bPythonConstraint), /* size */
	"Script", /* name */
	"bPythonConstraint", /* struct name */
	pycon_free, /* free data */
	pycon_id_looper, /* id looper */
	pycon_copy, /* copy data */
	pycon_new_data, /* new data */
	pycon_get_tars, /* get constraint targets */
	NULL, /* flush constraint targets */
	pycon_get_tarmat, /* get target matrix */
	pycon_evaluate /* evaluate */
};

/* ----------- Armature Constraint -------------- */

static void armdef_free(bConstraint *con)
{
	bArmatureConstraint *data = con->data;

	/* Target list. */
	BLI_freelistN(&data->targets);
}

static void armdef_copy(bConstraint *con, bConstraint *srccon)
{
	bArmatureConstraint *pcon = (bArmatureConstraint *)con->data;
	bArmatureConstraint *opcon = (bArmatureConstraint *)srccon->data;

	BLI_duplicatelist(&pcon->targets, &opcon->targets);
}

static int armdef_get_tars(bConstraint *con, ListBase *list)
{
	if (con && list) {
		bArmatureConstraint *data = con->data;

		*list = data->targets;

		return BLI_listbase_count(&data->targets);
	}

	return 0;
}

static void armdef_id_looper(bConstraint *con, ConstraintIDFunc func, void *userdata)
{
	bArmatureConstraint *data = con->data;
	bConstraintTarget *ct;

	/* Target list. */
	for (ct = data->targets.first; ct; ct = ct->next) {
		func(con, (ID **)&ct->tar, false, userdata);
	}
}

/* Compute the world space pose matrix of the target bone. */
static void armdef_get_tarmat(struct Depsgraph *UNUSED(depsgraph),
                              bConstraint *UNUSED(con), bConstraintOb *UNUSED(cob),
                              bConstraintTarget *ct, float UNUSED(ctime))
{
	if (ct != NULL) {
		if (ct->tar && ct->tar->type == OB_ARMATURE) {
			bPoseChannel *pchan = BKE_pose_channel_find_name(ct->tar->pose, ct->subtarget);

			if (pchan != NULL) {
				mul_m4_m4m4(ct->matrix, ct->tar->obmat, pchan->pose_mat);
				return;
			}
		}

		unit_m4(ct->matrix);
	}
}

/* Compute and accumulate transformation for a single target bone. */
static void armdef_accumulate_bone(bConstraintTarget *ct, bPoseChannel *pchan, const float wco[3], bool force_envelope, float *r_totweight, float r_sum_mat[4][4], DualQuat *r_sum_dq)
{
	float mat[4][4], iobmat[4][4], iamat[4][4], basemat[4][4], co[3];
	Bone *bone = pchan->bone;
	float weight = ct->weight;

	/* Our object's location in target pose space. */
	invert_m4_m4(iobmat, ct->tar->obmat);
	mul_v3_m4v3(co, iobmat, wco);

	/* Inverted rest pose matrix: bone->chan_mat may not be final yet. */
	invert_m4_m4(iamat, bone->arm_mat);

	/* Multiply by the envelope weight when appropriate. */
	if (force_envelope || (bone->flag & BONE_MULT_VG_ENV)) {
		weight *= distfactor_to_bone(co, bone->arm_head, bone->arm_tail,
		                             bone->rad_head, bone->rad_tail, bone->dist);
	}

	/* Find the correct bone transform matrix in world space. */
	if (bone->segments > 1) {
		/* The target is a B-Bone:
		 * FIRST: find the segment (see b_bone_deform in armature.c)
		 * Need to transform co back to bonespace, only need y. */
		float y = iamat[0][1] * co[0] + iamat[1][1] * co[1] + iamat[2][1] * co[2] + iamat[3][1];

		float segment = bone->length / ((float)bone->segments);
		int a = (int)(y / segment);

		CLAMP(a, 0, bone->segments - 1);

		/* SECOND: compute the matrix (see pchan_b_bone_defmats in armature.c) */
		Mat4 b_bone[MAX_BBONE_SUBDIV], b_bone_rest[MAX_BBONE_SUBDIV];
		float irmat[4][4];

		b_bone_spline_setup(pchan, false, b_bone);
		b_bone_spline_setup(pchan, true, b_bone_rest);

		invert_m4_m4(irmat, b_bone_rest[a].mat);
		mul_m4_series(mat, ct->matrix, b_bone[a].mat, irmat, iamat, iobmat);
	}
	else {
		/* Simple bone. */
		mul_m4_series(mat, ct->matrix, iamat, iobmat);
	}

	/* Accumulate the transformation. */
	*r_totweight += weight;

	if (r_sum_dq != NULL) {
		DualQuat tmpdq;

		mul_m4_series(basemat, ct->tar->obmat, bone->arm_mat, iobmat);

		mat4_to_dquat(&tmpdq, basemat, mat);
		add_weighted_dq_dq(r_sum_dq, &tmpdq, weight);
	}
	else {
		mul_m4_fl(mat, weight);
		add_m4_m4m4(r_sum_mat, r_sum_mat, mat);
	}
}

static void armdef_evaluate(bConstraint *con, bConstraintOb *cob, ListBase *targets)
{
	bArmatureConstraint *data = con->data;

	float sum_mat[4][4], input_co[3];
	DualQuat sum_dq;
	float weight = 0.0f;

	/* Prepare for blending. */
	zero_m4(sum_mat);
	memset(&sum_dq, 0, sizeof(sum_dq));

	DualQuat *pdq = (data->flag & CONSTRAINT_ARMATURE_QUATERNION) ? &sum_dq : NULL;
	bool use_envelopes = (data->flag & CONSTRAINT_ARMATURE_ENVELOPE) != 0;

	if (cob->pchan && cob->pchan->bone && !(data->flag & CONSTRAINT_ARMATURE_CUR_LOCATION)) {
		/* For constraints on bones, use the rest position to bind b-bone segments
		 * and envelopes, to allow safely changing the bone location as if parented. */
		copy_v3_v3(input_co, cob->pchan->bone->arm_head);
		mul_m4_v3(cob->ob->obmat, input_co);
	}
	else {
		copy_v3_v3(input_co, cob->matrix[3]);
	}

	/* Process all targets. */
	for (bConstraintTarget *ct = targets->first; ct; ct = ct->next) {
		if (ct->weight <= 0.0f) {
			continue;
		}

		/* Lookup the bone and abort if failed. */
		if (!VALID_CONS_TARGET(ct) || ct->tar->type != OB_ARMATURE) {
			return;
		}

		bPoseChannel *pchan = BKE_pose_channel_find_name(ct->tar->pose, ct->subtarget);

		if (pchan == NULL || pchan->bone == NULL) {
			return;
		}

		armdef_accumulate_bone(ct, pchan, input_co, use_envelopes, &weight, sum_mat, pdq);
	}

	/* Compute the final transform. */
	if (weight > 0.0f) {
		if (pdq != NULL) {
			normalize_dq(pdq, weight);
			dquat_to_mat4(sum_mat, pdq);
		}
		else {
			mul_m4_fl(sum_mat, 1.0f / weight);
		}

		/* Apply the transform to the result matrix. */
		mul_m4_m4m4(cob->matrix, sum_mat, cob->matrix);
	}
}

static bConstraintTypeInfo CTI_ARMATURE = {
	CONSTRAINT_TYPE_ARMATURE, /* type */
	sizeof(bArmatureConstraint), /* size */
	"Armature", /* name */
	"bArmatureConstraint", /* struct name */
	armdef_free, /* free data */
	armdef_id_looper, /* id looper */
	armdef_copy, /* copy data */
	NULL, /* new data */
	armdef_get_tars, /* get constraint targets */
	NULL, /* flush constraint targets */
	armdef_get_tarmat, /* get target matrix */
	armdef_evaluate /* evaluate */
};

/* -------- Action Constraint ----------- */

static void actcon_new_data(void *cdata)
{
	bActionConstraint *data = (bActionConstraint *)cdata;

	/* set type to 20 (Loc X), as 0 is Rot X for backwards compatibility */
	data->type = 20;
}

static void actcon_id_looper(bConstraint *con, ConstraintIDFunc func, void *userdata)
{
	bActionConstraint *data = con->data;

	/* target */
	func(con, (ID **)&data->tar, false, userdata);

	/* action */
	func(con, (ID **)&data->act, true, userdata);
}

static int actcon_get_tars(bConstraint *con, ListBase *list)
{
	if (con && list) {
		bActionConstraint *data = con->data;
		bConstraintTarget *ct;

		/* standard target-getting macro for single-target constraints */
		SINGLETARGET_GET_TARS(con, data->tar, data->subtarget, ct, list);

		return 1;
	}

	return 0;
}

static void actcon_flush_tars(bConstraint *con, ListBase *list, bool no_copy)
{
	if (con && list) {
		bActionConstraint *data = con->data;
		bConstraintTarget *ct = list->first;

		/* the following macro is used for all standard single-target constraints */
		SINGLETARGET_FLUSH_TARS(con, data->tar, data->subtarget, ct, list, no_copy);
	}
}

static void actcon_get_tarmat(struct Depsgraph *UNUSED(depsgraph), bConstraint *con, bConstraintOb *cob, bConstraintTarget *ct, float UNUSED(ctime))
{
	bActionConstraint *data = con->data;

	if (VALID_CONS_TARGET(ct)) {
		float tempmat[4][4], vec[3];
		float s, t;
		short axis;

		/* initialize return matrix */
		unit_m4(ct->matrix);

		/* get the transform matrix of the target */
		constraint_target_to_mat4(ct->tar, ct->subtarget, tempmat, CONSTRAINT_SPACE_WORLD, ct->space, con->flag, con->headtail);

		/* determine where in transform range target is */
		/* data->type is mapped as follows for backwards compatibility:
		 * 00,01,02 - rotation (it used to be like this)
		 * 10,11,12 - scaling
		 * 20,21,22 - location
		 */
		if (data->type < 10) {
			/* extract rotation (is in whatever space target should be in) */
			mat4_to_eul(vec, tempmat);
			mul_v3_fl(vec, RAD2DEGF(1.0f)); /* rad -> deg */
			axis = data->type;
		}
		else if (data->type < 20) {
			/* extract scaling (is in whatever space target should be in) */
			mat4_to_size(vec, tempmat);
			axis = data->type - 10;
		}
		else {
			/* extract location */
			copy_v3_v3(vec, tempmat[3]);
			axis = data->type - 20;
		}

		BLI_assert((unsigned int)axis < 3);

		/* Target defines the animation */
		s = (vec[axis] - data->min) / (data->max - data->min);
		CLAMP(s, 0, 1);
		t = (s * (data->end - data->start)) + data->start;

		if (G.debug & G_DEBUG)
			printf("do Action Constraint %s - Ob %s Pchan %s\n", con->name, cob->ob->id.name + 2, (cob->pchan) ? cob->pchan->name : NULL);

		/* Get the appropriate information from the action */
		if (cob->type == CONSTRAINT_OBTYPE_OBJECT || (data->flag & ACTCON_BONE_USE_OBJECT_ACTION)) {
			Object workob;

			/* evaluate using workob */
			/* FIXME: we don't have any consistent standards on limiting effects on object... */
			what_does_obaction(cob->ob, &workob, NULL, data->act, NULL, t);
			BKE_object_to_mat4(&workob, ct->matrix);
		}
		else if (cob->type == CONSTRAINT_OBTYPE_BONE) {
			Object workob;
			bPose pose = {{0}};
			bPoseChannel *pchan, *tchan;

			/* make a copy of the bone of interest in the temp pose before evaluating action, so that it can get set
			 * - we need to manually copy over a few settings, including rotation order, otherwise this fails
			 */
			pchan = cob->pchan;

			tchan = BKE_pose_channel_verify(&pose, pchan->name);
			tchan->rotmode = pchan->rotmode;

			/* evaluate action using workob (it will only set the PoseChannel in question) */
			what_does_obaction(cob->ob, &workob, &pose, data->act, pchan->name, t);

			/* convert animation to matrices for use here */
			BKE_pchan_calc_mat(tchan);
			copy_m4_m4(ct->matrix, tchan->chan_mat);

			/* Clean up */
			BKE_pose_free_data(&pose);
		}
		else {
			/* behavior undefined... */
			puts("Error: unknown owner type for Action Constraint");
		}
	}
}

static void actcon_evaluate(bConstraint *UNUSED(con), bConstraintOb *cob, ListBase *targets)
{
	bConstraintTarget *ct = targets->first;

	if (VALID_CONS_TARGET(ct)) {
		float temp[4][4];

		/* Nice and simple... we just need to multiply the matrices, as the get_target_matrix
		 * function has already taken care of everything else.
		 */
		copy_m4_m4(temp, cob->matrix);
		mul_m4_m4m4(cob->matrix, temp, ct->matrix);
	}
}

static bConstraintTypeInfo CTI_ACTION = {
	CONSTRAINT_TYPE_ACTION, /* type */
	sizeof(bActionConstraint), /* size */
	"Action", /* name */
	"bActionConstraint", /* struct name */
	NULL, /* free data */
	actcon_id_looper, /* id looper */
	NULL, /* copy data */
	actcon_new_data, /* new data */
	actcon_get_tars, /* get constraint targets */
	actcon_flush_tars, /* flush constraint targets */
	actcon_get_tarmat, /* get target matrix */
	actcon_evaluate /* evaluate */
};

/* --------- Locked Track ---------- */

static void locktrack_new_data(void *cdata)
{
	bLockTrackConstraint *data = (bLockTrackConstraint *)cdata;

	data->trackflag = TRACK_Y;
	data->lockflag = LOCK_Z;
}

static void locktrack_id_looper(bConstraint *con, ConstraintIDFunc func, void *userdata)
{
	bLockTrackConstraint *data = con->data;

	/* target only */
	func(con, (ID **)&data->tar, false, userdata);
}

static int locktrack_get_tars(bConstraint *con, ListBase *list)
{
	if (con && list) {
		bLockTrackConstraint *data = con->data;
		bConstraintTarget *ct;

		/* the following macro is used for all standard single-target constraints */
		SINGLETARGET_GET_TARS(con, data->tar, data->subtarget, ct, list);

		return 1;
	}

	return 0;
}

static void locktrack_flush_tars(bConstraint *con, ListBase *list, bool no_copy)
{
	if (con && list) {
		bLockTrackConstraint *data = con->data;
		bConstraintTarget *ct = list->first;

		/* the following macro is used for all standard single-target constraints */
		SINGLETARGET_FLUSH_TARS(con, data->tar, data->subtarget, ct, list, no_copy);
	}
}

static void locktrack_evaluate(bConstraint *con, bConstraintOb *cob, ListBase *targets)
{
	bLockTrackConstraint *data = con->data;
	bConstraintTarget *ct = targets->first;

	if (VALID_CONS_TARGET(ct)) {
		float vec[3], vec2[3];
		float totmat[3][3];
		float tmpmat[3][3];
		float invmat[3][3];
		float mdet;

		/* Vector object -> target */
		sub_v3_v3v3(vec, ct->matrix[3], cob->matrix[3]);
		switch (data->lockflag) {
			case LOCK_X: /* LOCK X */
			{
				switch (data->trackflag) {
					case TRACK_Y: /* LOCK X TRACK Y */
					{
						/* Projection of Vector on the plane */
						project_v3_v3v3(vec2, vec, cob->matrix[0]);
						sub_v3_v3v3(totmat[1], vec, vec2);
						normalize_v3(totmat[1]);

						/* the x axis is fixed */
						normalize_v3_v3(totmat[0], cob->matrix[0]);

						/* the z axis gets mapped onto a third orthogonal vector */
						cross_v3_v3v3(totmat[2], totmat[0], totmat[1]);
						break;
					}
					case TRACK_Z: /* LOCK X TRACK Z */
					{
						/* Projection of Vector on the plane */
						project_v3_v3v3(vec2, vec, cob->matrix[0]);
						sub_v3_v3v3(totmat[2], vec, vec2);
						normalize_v3(totmat[2]);

						/* the x axis is fixed */
						normalize_v3_v3(totmat[0], cob->matrix[0]);

						/* the z axis gets mapped onto a third orthogonal vector */
						cross_v3_v3v3(totmat[1], totmat[2], totmat[0]);
						break;
					}
					case TRACK_nY: /* LOCK X TRACK -Y */
					{
						/* Projection of Vector on the plane */
						project_v3_v3v3(vec2, vec, cob->matrix[0]);
						sub_v3_v3v3(totmat[1], vec, vec2);
						normalize_v3(totmat[1]);
						negate_v3(totmat[1]);

						/* the x axis is fixed */
						normalize_v3_v3(totmat[0], cob->matrix[0]);

						/* the z axis gets mapped onto a third orthogonal vector */
						cross_v3_v3v3(totmat[2], totmat[0], totmat[1]);
						break;
					}
					case TRACK_nZ: /* LOCK X TRACK -Z */
					{
						/* Projection of Vector on the plane */
						project_v3_v3v3(vec2, vec, cob->matrix[0]);
						sub_v3_v3v3(totmat[2], vec, vec2);
						normalize_v3(totmat[2]);
						negate_v3(totmat[2]);

						/* the x axis is fixed */
						normalize_v3_v3(totmat[0], cob->matrix[0]);

						/* the z axis gets mapped onto a third orthogonal vector */
						cross_v3_v3v3(totmat[1], totmat[2], totmat[0]);
						break;
					}
					default:
					{
						unit_m3(totmat);
						break;
					}
				}
				break;
			}
			case LOCK_Y: /* LOCK Y */
			{
				switch (data->trackflag) {
					case TRACK_X: /* LOCK Y TRACK X */
					{
						/* Projection of Vector on the plane */
						project_v3_v3v3(vec2, vec, cob->matrix[1]);
						sub_v3_v3v3(totmat[0], vec, vec2);
						normalize_v3(totmat[0]);

						/* the y axis is fixed */
						normalize_v3_v3(totmat[1], cob->matrix[1]);

						/* the z axis gets mapped onto a third orthogonal vector */
						cross_v3_v3v3(totmat[2], totmat[0], totmat[1]);
						break;
					}
					case TRACK_Z: /* LOCK Y TRACK Z */
					{
						/* Projection of Vector on the plane */
						project_v3_v3v3(vec2, vec, cob->matrix[1]);
						sub_v3_v3v3(totmat[2], vec, vec2);
						normalize_v3(totmat[2]);

						/* the y axis is fixed */
						normalize_v3_v3(totmat[1], cob->matrix[1]);

						/* the z axis gets mapped onto a third orthogonal vector */
						cross_v3_v3v3(totmat[0], totmat[1], totmat[2]);
						break;
					}
					case TRACK_nX: /* LOCK Y TRACK -X */
					{
						/* Projection of Vector on the plane */
						project_v3_v3v3(vec2, vec, cob->matrix[1]);
						sub_v3_v3v3(totmat[0], vec, vec2);
						normalize_v3(totmat[0]);
						negate_v3(totmat[0]);

						/* the y axis is fixed */
						normalize_v3_v3(totmat[1], cob->matrix[1]);

						/* the z axis gets mapped onto a third orthogonal vector */
						cross_v3_v3v3(totmat[2], totmat[0], totmat[1]);
						break;
					}
					case TRACK_nZ: /* LOCK Y TRACK -Z */
					{
						/* Projection of Vector on the plane */
						project_v3_v3v3(vec2, vec, cob->matrix[1]);
						sub_v3_v3v3(totmat[2], vec, vec2);
						normalize_v3(totmat[2]);
						negate_v3(totmat[2]);

						/* the y axis is fixed */
						normalize_v3_v3(totmat[1], cob->matrix[1]);

						/* the z axis gets mapped onto a third orthogonal vector */
						cross_v3_v3v3(totmat[0], totmat[1], totmat[2]);
						break;
					}
					default:
					{
						unit_m3(totmat);
						break;
					}
				}
				break;
			}
			case LOCK_Z: /* LOCK Z */
			{
				switch (data->trackflag) {
					case TRACK_X: /* LOCK Z TRACK X */
					{
						/* Projection of Vector on the plane */
						project_v3_v3v3(vec2, vec, cob->matrix[2]);
						sub_v3_v3v3(totmat[0], vec, vec2);
						normalize_v3(totmat[0]);

						/* the z axis is fixed */
						normalize_v3_v3(totmat[2], cob->matrix[2]);

						/* the x axis gets mapped onto a third orthogonal vector */
						cross_v3_v3v3(totmat[1], totmat[2], totmat[0]);
						break;
					}
					case TRACK_Y: /* LOCK Z TRACK Y */
					{
						/* Projection of Vector on the plane */
						project_v3_v3v3(vec2, vec, cob->matrix[2]);
						sub_v3_v3v3(totmat[1], vec, vec2);
						normalize_v3(totmat[1]);

						/* the z axis is fixed */
						normalize_v3_v3(totmat[2], cob->matrix[2]);

						/* the x axis gets mapped onto a third orthogonal vector */
						cross_v3_v3v3(totmat[0], totmat[1], totmat[2]);
						break;
					}
					case TRACK_nX: /* LOCK Z TRACK -X */
					{
						/* Projection of Vector on the plane */
						project_v3_v3v3(vec2, vec, cob->matrix[2]);
						sub_v3_v3v3(totmat[0], vec, vec2);
						normalize_v3(totmat[0]);
						negate_v3(totmat[0]);

						/* the z axis is fixed */
						normalize_v3_v3(totmat[2], cob->matrix[2]);

						/* the x axis gets mapped onto a third orthogonal vector */
						cross_v3_v3v3(totmat[1], totmat[2], totmat[0]);
						break;
					}
					case TRACK_nY: /* LOCK Z TRACK -Y */
					{
						/* Projection of Vector on the plane */
						project_v3_v3v3(vec2, vec, cob->matrix[2]);
						sub_v3_v3v3(totmat[1], vec, vec2);
						normalize_v3(totmat[1]);
						negate_v3(totmat[1]);

						/* the z axis is fixed */
						normalize_v3_v3(totmat[2], cob->matrix[2]);

						/* the x axis gets mapped onto a third orthogonal vector */
						cross_v3_v3v3(totmat[0], totmat[1], totmat[2]);
						break;
					}
					default:
					{
						unit_m3(totmat);
						break;
					}
				}
				break;
			}
			default:
			{
				unit_m3(totmat);
				break;
			}
		}
		/* Block to keep matrix heading */
		copy_m3_m4(tmpmat, cob->matrix);
		normalize_m3(tmpmat);
		invert_m3_m3(invmat, tmpmat);
		mul_m3_m3m3(tmpmat, totmat, invmat);
		totmat[0][0] = tmpmat[0][0]; totmat[0][1] = tmpmat[0][1]; totmat[0][2] = tmpmat[0][2];
		totmat[1][0] = tmpmat[1][0]; totmat[1][1] = tmpmat[1][1]; totmat[1][2] = tmpmat[1][2];
		totmat[2][0] = tmpmat[2][0]; totmat[2][1] = tmpmat[2][1]; totmat[2][2] = tmpmat[2][2];

		mdet = determinant_m3(totmat[0][0], totmat[0][1], totmat[0][2],
		                      totmat[1][0], totmat[1][1], totmat[1][2],
		                      totmat[2][0], totmat[2][1], totmat[2][2]);
		if (mdet == 0) {
			unit_m3(totmat);
		}

		/* apply out transformation to the object */
		mul_m4_m3m4(cob->matrix, totmat, cob->matrix);
	}
}

static bConstraintTypeInfo CTI_LOCKTRACK = {
	CONSTRAINT_TYPE_LOCKTRACK, /* type */
	sizeof(bLockTrackConstraint), /* size */
	"Locked Track", /* name */
	"bLockTrackConstraint", /* struct name */
	NULL, /* free data */
	locktrack_id_looper, /* id looper */
	NULL, /* copy data */
	locktrack_new_data, /* new data */
	locktrack_get_tars, /* get constraint targets */
	locktrack_flush_tars, /* flush constraint targets */
	default_get_tarmat, /* get target matrix */
	locktrack_evaluate /* evaluate */
};

/* ---------- Limit Distance Constraint ----------- */

static void distlimit_new_data(void *cdata)
{
	bDistLimitConstraint *data = (bDistLimitConstraint *)cdata;

	data->dist = 0.0f;
}

static void distlimit_id_looper(bConstraint *con, ConstraintIDFunc func, void *userdata)
{
	bDistLimitConstraint *data = con->data;

	/* target only */
	func(con, (ID **)&data->tar, false, userdata);
}

static int distlimit_get_tars(bConstraint *con, ListBase *list)
{
	if (con && list) {
		bDistLimitConstraint *data = con->data;
		bConstraintTarget *ct;

		/* standard target-getting macro for single-target constraints */
		SINGLETARGET_GET_TARS(con, data->tar, data->subtarget, ct, list);

		return 1;
	}

	return 0;
}

static void distlimit_flush_tars(bConstraint *con, ListBase *list, bool no_copy)
{
	if (con && list) {
		bDistLimitConstraint *data = con->data;
		bConstraintTarget *ct = list->first;

		/* the following macro is used for all standard single-target constraints */
		SINGLETARGET_FLUSH_TARS(con, data->tar, data->subtarget, ct, list, no_copy);
	}
}

static void distlimit_evaluate(bConstraint *con, bConstraintOb *cob, ListBase *targets)
{
	bDistLimitConstraint *data = con->data;
	bConstraintTarget *ct = targets->first;

	/* only evaluate if there is a target */
	if (VALID_CONS_TARGET(ct)) {
		float dvec[3], dist, sfac = 1.0f;
		short clamp_surf = 0;

		/* calculate our current distance from the target */
		dist = len_v3v3(cob->matrix[3], ct->matrix[3]);

		/* set distance (flag is only set when user demands it) */
		if (data->dist == 0)
			data->dist = dist;

		/* check if we're which way to clamp from, and calculate interpolation factor (if needed) */
		if (data->mode == LIMITDIST_OUTSIDE) {
			/* if inside, then move to surface */
			if (dist <= data->dist) {
				clamp_surf = 1;
				if (dist != 0.0f) sfac = data->dist / dist;
			}
			/* if soft-distance is enabled, start fading once owner is dist+softdist from the target */
			else if (data->flag & LIMITDIST_USESOFT) {
				if (dist <= (data->dist + data->soft)) {
					/* pass */
				}
			}
		}
		else if (data->mode == LIMITDIST_INSIDE) {
			/* if outside, then move to surface */
			if (dist >= data->dist) {
				clamp_surf = 1;
				if (dist != 0.0f) sfac = data->dist / dist;
			}
			/* if soft-distance is enabled, start fading once owner is dist-soft from the target */
			else if (data->flag & LIMITDIST_USESOFT) {
				/* FIXME: there's a problem with "jumping" when this kicks in */
				if (dist >= (data->dist - data->soft)) {
					sfac = (float)(data->soft * (1.0f - expf(-(dist - data->dist) / data->soft)) + data->dist);
					if (dist != 0.0f) sfac /= dist;

					clamp_surf = 1;
				}
			}
		}
		else {
			if (IS_EQF(dist, data->dist) == 0) {
				clamp_surf = 1;
				if (dist != 0.0f) sfac = data->dist / dist;
			}
		}

		/* clamp to 'surface' (i.e. move owner so that dist == data->dist) */
		if (clamp_surf) {
			/* simply interpolate along line formed by target -> owner */
			interp_v3_v3v3(dvec, ct->matrix[3], cob->matrix[3], sfac);

			/* copy new vector onto owner */
			copy_v3_v3(cob->matrix[3], dvec);
		}
	}
}

static bConstraintTypeInfo CTI_DISTLIMIT = {
	CONSTRAINT_TYPE_DISTLIMIT, /* type */
	sizeof(bDistLimitConstraint), /* size */
	"Limit Distance", /* name */
	"bDistLimitConstraint", /* struct name */
	NULL, /* free data */
	distlimit_id_looper, /* id looper */
	NULL, /* copy data */
	distlimit_new_data, /* new data */
	distlimit_get_tars, /* get constraint targets */
	distlimit_flush_tars, /* flush constraint targets */
	default_get_tarmat, /* get a target matrix */
	distlimit_evaluate /* evaluate */
};

/* ---------- Stretch To ------------ */

static void stretchto_new_data(void *cdata)
{
	bStretchToConstraint *data = (bStretchToConstraint *)cdata;

	data->volmode = 0;
	data->plane = 0;
	data->orglength = 0.0;
	data->bulge = 1.0;
	data->bulge_max = 1.0f;
	data->bulge_min = 1.0f;
}

static void stretchto_id_looper(bConstraint *con, ConstraintIDFunc func, void *userdata)
{
	bStretchToConstraint *data = con->data;

	/* target only */
	func(con, (ID **)&data->tar, false, userdata);
}

static int stretchto_get_tars(bConstraint *con, ListBase *list)
{
	if (con && list) {
		bStretchToConstraint *data = con->data;
		bConstraintTarget *ct;

		/* standard target-getting macro for single-target constraints */
		SINGLETARGET_GET_TARS(con, data->tar, data->subtarget, ct, list);

		return 1;
	}

	return 0;
}

static void stretchto_flush_tars(bConstraint *con, ListBase *list, bool no_copy)
{
	if (con && list) {
		bStretchToConstraint *data = con->data;
		bConstraintTarget *ct = list->first;

		/* the following macro is used for all standard single-target constraints */
		SINGLETARGET_FLUSH_TARS(con, data->tar, data->subtarget, ct, list, no_copy);
	}
}

static void stretchto_evaluate(bConstraint *con, bConstraintOb *cob, ListBase *targets)
{
	bStretchToConstraint *data = con->data;
	bConstraintTarget *ct = targets->first;

	/* only evaluate if there is a target */
	if (VALID_CONS_TARGET(ct)) {
		float size[3], scale[3], vec[3], xx[3], zz[3], orth[3];
		float totmat[3][3];
		float dist, bulge;

		/* store scaling before destroying obmat */
		mat4_to_size(size, cob->matrix);

		/* store X orientation before destroying obmat */
		normalize_v3_v3(xx, cob->matrix[0]);

		/* store Z orientation before destroying obmat */
		normalize_v3_v3(zz, cob->matrix[2]);

		/* XXX That makes the constraint buggy with asymmetrically scaled objects, see #29940. */
#if 0
		sub_v3_v3v3(vec, cob->matrix[3], ct->matrix[3]);
		vec[0] /= size[0];
		vec[1] /= size[1];
		vec[2] /= size[2];

		dist = normalize_v3(vec);
#endif

		dist = len_v3v3(cob->matrix[3], ct->matrix[3]);
		/* Only Y constrained object axis scale should be used, to keep same length when scaling it. */
		dist /= size[1];

		/* data->orglength==0 occurs on first run, and after 'R' button is clicked */
		if (data->orglength == 0)
			data->orglength = dist;

		scale[1] = dist / data->orglength;

		bulge = powf(data->orglength / dist, data->bulge);

		if (bulge > 1.0f) {
			if (data->flag & STRETCHTOCON_USE_BULGE_MAX) {
				float bulge_max = max_ff(data->bulge_max, 1.0f);
				float hard = min_ff(bulge, bulge_max);

				float range = bulge_max - 1.0f;
				float scale_fac = (range > 0.0f) ? 1.0f / range : 0.0f;
				float soft = 1.0f + range * atanf((bulge - 1.0f) * scale_fac) / (float)M_PI_2;

				bulge = interpf(soft, hard, data->bulge_smooth);
			}
		}
		if (bulge < 1.0f) {
			if (data->flag & STRETCHTOCON_USE_BULGE_MIN) {
				float bulge_min = CLAMPIS(data->bulge_min, 0.0f, 1.0f);
				float hard = max_ff(bulge, bulge_min);

				float range = 1.0f - bulge_min;
				float scale_fac = (range > 0.0f) ? 1.0f / range : 0.0f;
				float soft = 1.0f - range * atanf((1.0f - bulge) * scale_fac) / (float)M_PI_2;

				bulge = interpf(soft, hard, data->bulge_smooth);
			}
		}

		switch (data->volmode) {
			/* volume preserving scaling */
			case VOLUME_XZ:
				scale[0] = sqrtf(bulge);
				scale[2] = scale[0];
				break;
			case VOLUME_X:
				scale[0] = bulge;
				scale[2] = 1.0;
				break;
			case VOLUME_Z:
				scale[0] = 1.0;
				scale[2] = bulge;
				break;
			/* don't care for volume */
			case NO_VOLUME:
				scale[0] = 1.0;
				scale[2] = 1.0;
				break;
			default: /* should not happen, but in case*/
				return;
		} /* switch (data->volmode) */

		/* Clear the object's rotation and scale */
		cob->matrix[0][0] = size[0] * scale[0];
		cob->matrix[0][1] = 0;
		cob->matrix[0][2] = 0;
		cob->matrix[1][0] = 0;
		cob->matrix[1][1] = size[1] * scale[1];
		cob->matrix[1][2] = 0;
		cob->matrix[2][0] = 0;
		cob->matrix[2][1] = 0;
		cob->matrix[2][2] = size[2] * scale[2];

		sub_v3_v3v3(vec, cob->matrix[3], ct->matrix[3]);
		normalize_v3(vec);

		/* new Y aligns  object target connection*/
		negate_v3_v3(totmat[1], vec);
		switch (data->plane) {
			case PLANE_X:
				/* build new Z vector */
				/* othogonal to "new Y" "old X! plane */
				cross_v3_v3v3(orth, vec, xx);
				normalize_v3(orth);

				/* new Z*/
				copy_v3_v3(totmat[2], orth);

				/* we decided to keep X plane*/
				cross_v3_v3v3(xx, orth, vec);
				normalize_v3_v3(totmat[0], xx);
				break;
			case PLANE_Z:
				/* build new X vector */
				/* othogonal to "new Y" "old Z! plane */
				cross_v3_v3v3(orth, vec, zz);
				normalize_v3(orth);

				/* new X */
				negate_v3_v3(totmat[0], orth);

				/* we decided to keep Z */
				cross_v3_v3v3(zz, orth, vec);
				normalize_v3_v3(totmat[2], zz);
				break;
		} /* switch (data->plane) */

		mul_m4_m3m4(cob->matrix, totmat, cob->matrix);
	}
}

static bConstraintTypeInfo CTI_STRETCHTO = {
	CONSTRAINT_TYPE_STRETCHTO, /* type */
	sizeof(bStretchToConstraint), /* size */
	"Stretch To", /* name */
	"bStretchToConstraint", /* struct name */
	NULL, /* free data */
	stretchto_id_looper, /* id looper */
	NULL, /* copy data */
	stretchto_new_data, /* new data */
	stretchto_get_tars, /* get constraint targets */
	stretchto_flush_tars, /* flush constraint targets */
	default_get_tarmat, /* get target matrix */
	stretchto_evaluate /* evaluate */
};

/* ---------- Floor ------------ */

static void minmax_new_data(void *cdata)
{
	bMinMaxConstraint *data = (bMinMaxConstraint *)cdata;

	data->minmaxflag = TRACK_Z;
	data->offset = 0.0f;
	zero_v3(data->cache);
	data->flag = 0;
}

static void minmax_id_looper(bConstraint *con, ConstraintIDFunc func, void *userdata)
{
	bMinMaxConstraint *data = con->data;

	/* target only */
	func(con, (ID **)&data->tar, false, userdata);
}

static int minmax_get_tars(bConstraint *con, ListBase *list)
{
	if (con && list) {
		bMinMaxConstraint *data = con->data;
		bConstraintTarget *ct;

		/* standard target-getting macro for single-target constraints */
		SINGLETARGET_GET_TARS(con, data->tar, data->subtarget, ct, list);

		return 1;
	}

	return 0;
}

static void minmax_flush_tars(bConstraint *con, ListBase *list, bool no_copy)
{
	if (con && list) {
		bMinMaxConstraint *data = con->data;
		bConstraintTarget *ct = list->first;

		/* the following macro is used for all standard single-target constraints */
		SINGLETARGET_FLUSH_TARS(con, data->tar, data->subtarget, ct, list, no_copy);
	}
}

static void minmax_evaluate(bConstraint *con, bConstraintOb *cob, ListBase *targets)
{
	bMinMaxConstraint *data = con->data;
	bConstraintTarget *ct = targets->first;

	/* only evaluate if there is a target */
	if (VALID_CONS_TARGET(ct)) {
		float obmat[4][4], imat[4][4], tarmat[4][4], tmat[4][4];
		float val1, val2;
		int index;

		copy_m4_m4(obmat, cob->matrix);
		copy_m4_m4(tarmat, ct->matrix);

		if (data->flag & MINMAX_USEROT) {
			/* take rotation of target into account by doing the transaction in target's localspace */
			invert_m4_m4(imat, tarmat);
			mul_m4_m4m4(tmat, imat, obmat);
			copy_m4_m4(obmat, tmat);
			unit_m4(tarmat);
		}

		switch (data->minmaxflag) {
			case TRACK_Z:
				val1 = tarmat[3][2];
				val2 = obmat[3][2] - data->offset;
				index = 2;
				break;
			case TRACK_Y:
				val1 = tarmat[3][1];
				val2 = obmat[3][1] - data->offset;
				index = 1;
				break;
			case TRACK_X:
				val1 = tarmat[3][0];
				val2 = obmat[3][0] - data->offset;
				index = 0;
				break;
			case TRACK_nZ:
				val2 = tarmat[3][2];
				val1 = obmat[3][2] - data->offset;
				index = 2;
				break;
			case TRACK_nY:
				val2 = tarmat[3][1];
				val1 = obmat[3][1] - data->offset;
				index = 1;
				break;
			case TRACK_nX:
				val2 = tarmat[3][0];
				val1 = obmat[3][0] - data->offset;
				index = 0;
				break;
			default:
				return;
		}

		if (val1 > val2) {
			obmat[3][index] = tarmat[3][index] + data->offset;
			if (data->flag & MINMAX_STICKY) {
				if (data->flag & MINMAX_STUCK) {
					copy_v3_v3(obmat[3], data->cache);
				}
				else {
					copy_v3_v3(data->cache, obmat[3]);
					data->flag |= MINMAX_STUCK;
				}
			}
			if (data->flag & MINMAX_USEROT) {
				/* get out of localspace */
				mul_m4_m4m4(tmat, ct->matrix, obmat);
				copy_m4_m4(cob->matrix, tmat);
			}
			else {
				copy_v3_v3(cob->matrix[3], obmat[3]);
			}
		}
		else {
			data->flag &= ~MINMAX_STUCK;
		}
	}
}

static bConstraintTypeInfo CTI_MINMAX = {
	CONSTRAINT_TYPE_MINMAX, /* type */
	sizeof(bMinMaxConstraint), /* size */
	"Floor", /* name */
	"bMinMaxConstraint", /* struct name */
	NULL, /* free data */
	minmax_id_looper, /* id looper */
	NULL, /* copy data */
	minmax_new_data, /* new data */
	minmax_get_tars, /* get constraint targets */
	minmax_flush_tars, /* flush constraint targets */
	default_get_tarmat, /* get target matrix */
	minmax_evaluate /* evaluate */
};

/* -------- Clamp To ---------- */

static void clampto_id_looper(bConstraint *con, ConstraintIDFunc func, void *userdata)
{
	bClampToConstraint *data = con->data;

	/* target only */
	func(con, (ID **)&data->tar, false, userdata);
}

static int clampto_get_tars(bConstraint *con, ListBase *list)
{
	if (con && list) {
		bClampToConstraint *data = con->data;
		bConstraintTarget *ct;

		/* standard target-getting macro for single-target constraints without subtargets */
		SINGLETARGETNS_GET_TARS(con, data->tar, ct, list);

		return 1;
	}

	return 0;
}

static void clampto_flush_tars(bConstraint *con, ListBase *list, bool no_copy)
{
	if (con && list) {
		bClampToConstraint *data = con->data;
		bConstraintTarget *ct = list->first;

		/* the following macro is used for all standard single-target constraints */
		SINGLETARGETNS_FLUSH_TARS(con, data->tar, ct, list, no_copy);
	}
}

static void clampto_get_tarmat(struct Depsgraph *UNUSED(depsgraph),
                               bConstraint *UNUSED(con), bConstraintOb *UNUSED(cob),
                               bConstraintTarget *ct, float UNUSED(ctime))
{
	/* technically, this isn't really needed for evaluation, but we don't know what else
	 * might end up calling this...
	 */
	if (ct)
		unit_m4(ct->matrix);
}

static void clampto_evaluate(bConstraint *con, bConstraintOb *cob, ListBase *targets)
{
	bClampToConstraint *data = con->data;
	bConstraintTarget *ct = targets->first;

	/* only evaluate if there is a target and it is a curve */
	if (VALID_CONS_TARGET(ct) && (ct->tar->type == OB_CURVE)) {
		float obmat[4][4], ownLoc[3];
		float curveMin[3], curveMax[3];
		float targetMatrix[4][4];

		copy_m4_m4(obmat, cob->matrix);
		copy_v3_v3(ownLoc, obmat[3]);

		unit_m4(targetMatrix);
		INIT_MINMAX(curveMin, curveMax);
		/* XXX - don't think this is good calling this here - campbell */
		BKE_object_minmax(ct->tar, curveMin, curveMax, true);

		/* get targetmatrix */
		if (data->tar->runtime.curve_cache &&  data->tar->runtime.curve_cache->path && data->tar->runtime.curve_cache->path->data) {
			float vec[4], dir[3], totmat[4][4];
			float curvetime;
			short clamp_axis;

			/* find best position on curve */
			/* 1. determine which axis to sample on? */
			if (data->flag == CLAMPTO_AUTO) {
				float size[3];
				sub_v3_v3v3(size, curveMax, curveMin);

				/* find axis along which the bounding box has the greatest
				 * extent. Otherwise, default to the x-axis, as that is quite
				 * frequently used.
				 */
				if ((size[2] > size[0]) && (size[2] > size[1]))
					clamp_axis = CLAMPTO_Z - 1;
				else if ((size[1] > size[0]) && (size[1] > size[2]))
					clamp_axis = CLAMPTO_Y - 1;
				else
					clamp_axis = CLAMPTO_X - 1;
			}
			else
				clamp_axis = data->flag - 1;

			/* 2. determine position relative to curve on a 0-1 scale based on bounding box */
			if (data->flag2 & CLAMPTO_CYCLIC) {
				/* cyclic, so offset within relative bounding box is used */
				float len = (curveMax[clamp_axis] - curveMin[clamp_axis]);
				float offset;

				/* check to make sure len is not so close to zero that it'll cause errors */
				if (IS_EQF(len, 0.0f) == false) {
					/* find bounding-box range where target is located */
					if (ownLoc[clamp_axis] < curveMin[clamp_axis]) {
						/* bounding-box range is before */
						offset = curveMin[clamp_axis] - ceilf((curveMin[clamp_axis] - ownLoc[clamp_axis]) / len) * len;

						/* now, we calculate as per normal, except using offset instead of curveMin[clamp_axis] */
						curvetime = (ownLoc[clamp_axis] - offset) / (len);
					}
					else if (ownLoc[clamp_axis] > curveMax[clamp_axis]) {
						/* bounding-box range is after */
						offset = curveMax[clamp_axis] + (int)((ownLoc[clamp_axis] - curveMax[clamp_axis]) / len) * len;

						/* now, we calculate as per normal, except using offset instead of curveMax[clamp_axis] */
						curvetime = (ownLoc[clamp_axis] - offset) / (len);
					}
					else {
						/* as the location falls within bounds, just calculate */
						curvetime = (ownLoc[clamp_axis] - curveMin[clamp_axis]) / (len);
					}
				}
				else {
					/* as length is close to zero, curvetime by default should be 0 (i.e. the start) */
					curvetime = 0.0f;
				}
			}
			else {
				/* no cyclic, so position is clamped to within the bounding box */
				if (ownLoc[clamp_axis] <= curveMin[clamp_axis])
					curvetime = 0.0f;
				else if (ownLoc[clamp_axis] >= curveMax[clamp_axis])
					curvetime = 1.0f;
				else if (IS_EQF((curveMax[clamp_axis] - curveMin[clamp_axis]), 0.0f) == false)
					curvetime = (ownLoc[clamp_axis] - curveMin[clamp_axis]) / (curveMax[clamp_axis] - curveMin[clamp_axis]);
				else
					curvetime = 0.0f;
			}

			/* 3. position on curve */
			if (where_on_path(ct->tar, curvetime, vec, dir, NULL, NULL, NULL) ) {
				unit_m4(totmat);
				copy_v3_v3(totmat[3], vec);

				mul_m4_m4m4(targetMatrix, ct->tar->obmat, totmat);
			}
		}

		/* obtain final object position */
		copy_v3_v3(cob->matrix[3], targetMatrix[3]);
	}
}

static bConstraintTypeInfo CTI_CLAMPTO = {
	CONSTRAINT_TYPE_CLAMPTO, /* type */
	sizeof(bClampToConstraint), /* size */
	"Clamp To", /* name */
	"bClampToConstraint", /* struct name */
	NULL, /* free data */
	clampto_id_looper, /* id looper */
	NULL, /* copy data */
	NULL, /* new data */
	clampto_get_tars, /* get constraint targets */
	clampto_flush_tars, /* flush constraint targets */
	clampto_get_tarmat, /* get target matrix */
	clampto_evaluate /* evaluate */
};

/* ---------- Transform Constraint ----------- */

static void transform_new_data(void *cdata)
{
	bTransformConstraint *data = (bTransformConstraint *)cdata;

	data->map[0] = 0;
	data->map[1] = 1;
	data->map[2] = 2;
}

static void transform_id_looper(bConstraint *con, ConstraintIDFunc func, void *userdata)
{
	bTransformConstraint *data = con->data;

	/* target only */
	func(con, (ID **)&data->tar, false, userdata);
}

static int transform_get_tars(bConstraint *con, ListBase *list)
{
	if (con && list) {
		bTransformConstraint *data = con->data;
		bConstraintTarget *ct;

		/* standard target-getting macro for single-target constraints */
		SINGLETARGET_GET_TARS(con, data->tar, data->subtarget, ct, list);

		return 1;
	}

	return 0;
}

static void transform_flush_tars(bConstraint *con, ListBase *list, bool no_copy)
{
	if (con && list) {
		bTransformConstraint *data = con->data;
		bConstraintTarget *ct = list->first;

		/* the following macro is used for all standard single-target constraints */
		SINGLETARGET_FLUSH_TARS(con, data->tar, data->subtarget, ct, list, no_copy);
	}
}

static void transform_evaluate(bConstraint *con, bConstraintOb *cob, ListBase *targets)
{
	bTransformConstraint *data = con->data;
	bConstraintTarget *ct = targets->first;

	/* only evaluate if there is a target */
	if (VALID_CONS_TARGET(ct)) {
		float *from_min, *from_max, *to_min, *to_max;
		float loc[3], eul[3], size[3];
		float dvec[3], sval[3];
		int i;

		/* obtain target effect */
		switch (data->from) {
			case TRANS_SCALE:
				mat4_to_size(dvec, ct->matrix);

				if (is_negative_m4(ct->matrix)) {
					/* Bugfix [#27886]
					 * We can't be sure which axis/axes are negative, though we know that something is negative.
					 * Assume we don't care about negativity of separate axes. <--- This is a limitation that
					 * riggers will have to live with for now.
					 */
					negate_v3(dvec);
				}
				from_min = data->from_min_scale;
				from_max = data->from_max_scale;
				break;
			case TRANS_ROTATION:
				mat4_to_eulO(dvec, cob->rotOrder, ct->matrix);
				from_min = data->from_min_rot;
				from_max = data->from_max_rot;
				break;
			case TRANS_LOCATION:
			default:
				copy_v3_v3(dvec, ct->matrix[3]);
				from_min = data->from_min;
				from_max = data->from_max;
				break;
		}

		/* extract components of owner's matrix */
		copy_v3_v3(loc, cob->matrix[3]);
		mat4_to_eulO(eul, cob->rotOrder, cob->matrix);
		mat4_to_size(size, cob->matrix);

		/* determine where in range current transforms lie */
		if (data->expo) {
			for (i = 0; i < 3; i++) {
				if (from_max[i] - from_min[i])
					sval[i] = (dvec[i] - from_min[i]) / (from_max[i] - from_min[i]);
				else
					sval[i] = 0.0f;
			}
		}
		else {
			/* clamp transforms out of range */
			for (i = 0; i < 3; i++) {
				CLAMP(dvec[i], from_min[i], from_max[i]);
				if (from_max[i] - from_min[i])
					sval[i] = (dvec[i] - from_min[i]) / (from_max[i] - from_min[i]);
				else
					sval[i] = 0.0f;
			}
		}


		/* apply transforms */
		switch (data->to) {
			case TRANS_SCALE:
				to_min = data->to_min_scale;
				to_max = data->to_max_scale;
				for (i = 0; i < 3; i++) {
					/* multiply with original scale (so that it can still be scaled) */
					/* size[i] *= to_min[i] + (sval[(int)data->map[i]] * (to_max[i] - to_min[i])); */
					/* Stay absolute, else it breaks existing rigs... sigh. */
					size[i] = to_min[i] + (sval[(int)data->map[i]] * (to_max[i] - to_min[i]));
				}
				break;
			case TRANS_ROTATION:
				to_min = data->to_min_rot;
				to_max = data->to_max_rot;
				for (i = 0; i < 3; i++) {
					/* add to original rotation (so that it can still be rotated) */
					eul[i] += to_min[i] + (sval[(int)data->map[i]] * (to_max[i] - to_min[i]));
				}
				break;
			case TRANS_LOCATION:
			default:
				to_min = data->to_min;
				to_max = data->to_max;
				for (i = 0; i < 3; i++) {
					/* add to original location (so that it can still be moved) */
					loc[i] += (to_min[i] + (sval[(int)data->map[i]] * (to_max[i] - to_min[i])));
				}
				break;
		}

		/* apply to matrix */
		loc_eulO_size_to_mat4(cob->matrix, loc, eul, size, cob->rotOrder);
	}
}

static bConstraintTypeInfo CTI_TRANSFORM = {
	CONSTRAINT_TYPE_TRANSFORM, /* type */
	sizeof(bTransformConstraint), /* size */
	"Transformation", /* name */
	"bTransformConstraint", /* struct name */
	NULL, /* free data */
	transform_id_looper, /* id looper */
	NULL, /* copy data */
	transform_new_data, /* new data */
	transform_get_tars, /* get constraint targets */
	transform_flush_tars, /* flush constraint targets */
	default_get_tarmat, /* get a target matrix */
	transform_evaluate /* evaluate */
};

/* ---------- Shrinkwrap Constraint ----------- */

static void shrinkwrap_id_looper(bConstraint *con, ConstraintIDFunc func, void *userdata)
{
	bShrinkwrapConstraint *data = con->data;

	/* target only */
	func(con, (ID **)&data->target, false, userdata);
}

static void shrinkwrap_new_data(void *cdata)
{
	bShrinkwrapConstraint *data = (bShrinkwrapConstraint *)cdata;

	data->projAxis = OB_POSZ;
	data->projAxisSpace = CONSTRAINT_SPACE_LOCAL;
}

static int shrinkwrap_get_tars(bConstraint *con, ListBase *list)
{
	if (con && list) {
		bShrinkwrapConstraint *data = con->data;
		bConstraintTarget *ct;

		SINGLETARGETNS_GET_TARS(con, data->target, ct, list);

		return 1;
	}

	return 0;
}


static void shrinkwrap_flush_tars(bConstraint *con, ListBase *list, bool no_copy)
{
	if (con && list) {
		bShrinkwrapConstraint *data = con->data;
		bConstraintTarget *ct = list->first;

		SINGLETARGETNS_FLUSH_TARS(con, data->target, ct, list, no_copy);
	}
}


static void shrinkwrap_get_tarmat(struct Depsgraph *UNUSED(depsgraph), bConstraint *con, bConstraintOb *cob, bConstraintTarget *ct, float UNUSED(ctime))
{
	bShrinkwrapConstraint *scon = (bShrinkwrapConstraint *) con->data;

	if (VALID_CONS_TARGET(ct) && (ct->tar->type == OB_MESH) ) {

		bool fail = false;
		float co[3] = {0.0f, 0.0f, 0.0f};
		bool track_normal = false;
		float track_no[3] = {0.0f, 0.0f, 0.0f};

		SpaceTransform transform;
		Mesh *target_eval = ct->tar->runtime.mesh_eval;

		copy_m4_m4(ct->matrix, cob->matrix);

		bool do_track_normal = (scon->flag & CON_SHRINKWRAP_TRACK_NORMAL) != 0;
		ShrinkwrapTreeData tree;

		if (BKE_shrinkwrap_init_tree(&tree, target_eval, scon->shrinkType, scon->shrinkMode, do_track_normal)) {
			BLI_space_transform_from_matrices(&transform, cob->matrix, ct->tar->obmat);

			switch (scon->shrinkType) {
				case MOD_SHRINKWRAP_NEAREST_SURFACE:
				case MOD_SHRINKWRAP_NEAREST_VERTEX:
				case MOD_SHRINKWRAP_TARGET_PROJECT:
				{
					BVHTreeNearest nearest;

					nearest.index = -1;
					nearest.dist_sq = FLT_MAX;

					BLI_space_transform_apply(&transform, co);

					BKE_shrinkwrap_find_nearest_surface(&tree, &nearest, co, scon->shrinkType);

					if (nearest.index < 0) {
						fail = true;
						break;
					}

					if (scon->shrinkType != MOD_SHRINKWRAP_NEAREST_VERTEX) {
						if (do_track_normal) {
							track_normal = true;
							BKE_shrinkwrap_compute_smooth_normal(&tree, NULL, nearest.index, nearest.co, nearest.no, track_no);
							BLI_space_transform_invert_normal(&transform, track_no);
						}

						BKE_shrinkwrap_snap_point_to_surface(&tree, NULL, scon->shrinkMode, nearest.index, nearest.co, nearest.no, scon->dist, co, co);
					}
					else {
						const float dist = len_v3v3(co, nearest.co);

						if (dist != 0.0f) {
							interp_v3_v3v3(co, co, nearest.co, (dist - scon->dist) / dist);   /* linear interpolation */
						}
					}

					BLI_space_transform_invert(&transform, co);
					break;
				}
				case MOD_SHRINKWRAP_PROJECT:
				{
					BVHTreeRayHit hit;

					float mat[4][4];
					float no[3] = {0.0f, 0.0f, 0.0f};

					/* TODO should use FLT_MAX.. but normal projection doenst yet supports it */
					hit.index = -1;
					hit.dist = (scon->projLimit == 0.0f) ? BVH_RAYCAST_DIST_MAX : scon->projLimit;

					switch (scon->projAxis) {
						case OB_POSX: case OB_POSY: case OB_POSZ:
							no[scon->projAxis - OB_POSX] = 1.0f;
							break;
						case OB_NEGX: case OB_NEGY: case OB_NEGZ:
							no[scon->projAxis - OB_NEGX] = -1.0f;
							break;
					}

					/* transform normal into requested space */
					/* Note that in this specific case, we need to keep scaling in non-parented 'local2world' object
					 * case, because SpaceTransform also takes it into account when handling normals. See T42447. */
					unit_m4(mat);
					BKE_constraint_mat_convertspace(cob->ob, cob->pchan, mat,
					                                CONSTRAINT_SPACE_LOCAL, scon->projAxisSpace, true);
					invert_m4(mat);
					mul_mat3_m4_v3(mat, no);

					if (normalize_v3(no) < FLT_EPSILON) {
						fail = true;
						break;
					}

					char cull_mode = scon->flag & CON_SHRINKWRAP_PROJECT_CULL_MASK;

					BKE_shrinkwrap_project_normal(cull_mode, co, no, 0.0f, &transform, &tree, &hit);

					if (scon->flag & CON_SHRINKWRAP_PROJECT_OPPOSITE) {
						float inv_no[3];
						negate_v3_v3(inv_no, no);

						if ((scon->flag & CON_SHRINKWRAP_PROJECT_INVERT_CULL) && (cull_mode != 0)) {
							cull_mode ^= CON_SHRINKWRAP_PROJECT_CULL_MASK;
						}

						BKE_shrinkwrap_project_normal(cull_mode, co, inv_no, 0.0f, &transform, &tree, &hit);
					}

					if (hit.index < 0) {
						fail = true;
						break;
					}

					if (do_track_normal) {
						track_normal = true;
						BKE_shrinkwrap_compute_smooth_normal(&tree, &transform, hit.index, hit.co, hit.no, track_no);
					}

					BKE_shrinkwrap_snap_point_to_surface(&tree, &transform, scon->shrinkMode, hit.index, hit.co, hit.no, scon->dist, co, co);
					break;
				}
			}

			BKE_shrinkwrap_free_tree(&tree);

			if (fail == true) {
				/* Don't move the point */
				zero_v3(co);
			}

			/* co is in local object coordinates, change it to global and update target position */
			mul_m4_v3(cob->matrix, co);
			copy_v3_v3(ct->matrix[3], co);

			if (track_normal) {
				mul_mat3_m4_v3(cob->matrix, track_no);
				damptrack_do_transform(ct->matrix, track_no, scon->trackAxis);
			}
		}
	}
}

static void shrinkwrap_evaluate(bConstraint *UNUSED(con), bConstraintOb *cob, ListBase *targets)
{
	bConstraintTarget *ct = targets->first;

	/* only evaluate if there is a target */
	if (VALID_CONS_TARGET(ct)) {
		copy_m4_m4(cob->matrix, ct->matrix);
	}
}

static bConstraintTypeInfo CTI_SHRINKWRAP = {
	CONSTRAINT_TYPE_SHRINKWRAP, /* type */
	sizeof(bShrinkwrapConstraint), /* size */
	"Shrinkwrap", /* name */
	"bShrinkwrapConstraint", /* struct name */
	NULL, /* free data */
	shrinkwrap_id_looper, /* id looper */
	NULL, /* copy data */
	shrinkwrap_new_data, /* new data */
	shrinkwrap_get_tars, /* get constraint targets */
	shrinkwrap_flush_tars, /* flush constraint targets */
	shrinkwrap_get_tarmat, /* get a target matrix */
	shrinkwrap_evaluate /* evaluate */
};

/* --------- Damped Track ---------- */

static void damptrack_new_data(void *cdata)
{
	bDampTrackConstraint *data = (bDampTrackConstraint *)cdata;

	data->trackflag = TRACK_Y;
}

static void damptrack_id_looper(bConstraint *con, ConstraintIDFunc func, void *userdata)
{
	bDampTrackConstraint *data = con->data;

	/* target only */
	func(con, (ID **)&data->tar, false, userdata);
}

static int damptrack_get_tars(bConstraint *con, ListBase *list)
{
	if (con && list) {
		bDampTrackConstraint *data = con->data;
		bConstraintTarget *ct;

		/* the following macro is used for all standard single-target constraints */
		SINGLETARGET_GET_TARS(con, data->tar, data->subtarget, ct, list);

		return 1;
	}

	return 0;
}

static void damptrack_flush_tars(bConstraint *con, ListBase *list, bool no_copy)
{
	if (con && list) {
		bDampTrackConstraint *data = con->data;
		bConstraintTarget *ct = list->first;

		/* the following macro is used for all standard single-target constraints */
		SINGLETARGET_FLUSH_TARS(con, data->tar, data->subtarget, ct, list, no_copy);
	}
}

/* array of direction vectors for the tracking flags */
static const float track_dir_vecs[6][3] = {
	{+1, 0, 0}, {0, +1, 0}, {0, 0, +1},     /* TRACK_X,  TRACK_Y,  TRACK_Z */
	{-1, 0, 0}, {0, -1, 0}, {0, 0, -1}      /* TRACK_NX, TRACK_NY, TRACK_NZ */
};

static void damptrack_evaluate(bConstraint *con, bConstraintOb *cob, ListBase *targets)
{
	bDampTrackConstraint *data = con->data;
	bConstraintTarget *ct = targets->first;

	if (VALID_CONS_TARGET(ct)) {
		float tarvec[3];

		/* find the (unit) direction vector going from the owner to the target */
		sub_v3_v3v3(tarvec, ct->matrix[3], cob->matrix[3]);

		damptrack_do_transform(cob->matrix, tarvec, data->trackflag);
	}
}

static void damptrack_do_transform(float matrix[4][4], const float tarvec_in[3], int track_axis)
{
	/* find the (unit) direction vector going from the owner to the target */
	float tarvec[3];

	if (normalize_v3_v3(tarvec, tarvec_in) != 0.0f) {
		float obvec[3], obloc[3];
		float raxis[3], rangle;
		float rmat[3][3], tmat[4][4];

		/* find the (unit) direction that the axis we're interested in currently points
		 * - mul_mat3_m4_v3() only takes the 3x3 (rotation+scaling) components of the 4x4 matrix
		 * - the normalization step at the end should take care of any unwanted scaling
		 *   left over in the 3x3 matrix we used
		 */
		copy_v3_v3(obvec, track_dir_vecs[track_axis]);
		mul_mat3_m4_v3(matrix, obvec);

		if (normalize_v3(obvec) == 0.0f) {
			/* exceptional case - just use the track vector as appropriate */
			copy_v3_v3(obvec, track_dir_vecs[track_axis]);
		}

		copy_v3_v3(obloc, matrix[3]);

		/* determine the axis-angle rotation, which represents the smallest possible rotation
		 * between the two rotation vectors (i.e. the 'damping' referred to in the name)
		 * - we take this to be the rotation around the normal axis/vector to the plane defined
		 *   by the current and destination vectors, which will 'map' the current axis to the
		 *   destination vector
		 * - the min/max wrappers around (obvec . tarvec) result (stored temporarily in rangle)
		 *   are used to ensure that the smallest angle is chosen
		 */
		cross_v3_v3v3_hi_prec(raxis, obvec, tarvec);

		rangle = dot_v3v3(obvec, tarvec);
		rangle = acosf(max_ff(-1.0f, min_ff(1.0f, rangle)));

		/* construct rotation matrix from the axis-angle rotation found above
		 * - this call takes care to make sure that the axis provided is a unit vector first
		 */
		float norm = normalize_v3(raxis);

		if (norm < FLT_EPSILON) {
			/* if dot product is nonzero, while cross is zero, we have two opposite vectors!
			 * - this is an ambiguity in the math that needs to be resolved arbitrarily,
			 *   or there will be a case where damped track strangely does nothing
			 * - to do that, rotate around a different local axis
			 */
			float tmpvec[3];

			if (fabsf(rangle) < M_PI - 0.01f) {
				return;
			}

			rangle = M_PI;
			copy_v3_v3(tmpvec, track_dir_vecs[(track_axis + 1) % 6]);
			mul_mat3_m4_v3(matrix, tmpvec);
			cross_v3_v3v3(raxis, obvec, tmpvec);

			if (normalize_v3(raxis) == 0.0f) {
				return;
			}
		}
		else if (norm < 0.1f) {
			/* near 0 and Pi arcsin has way better precision than arccos */
			rangle = (rangle > M_PI_2) ? M_PI - asinf(norm) : asinf(norm);
		}

		axis_angle_normalized_to_mat3(rmat, raxis, rangle);

		/* rotate the owner in the way defined by this rotation matrix, then reapply the location since
		 * we may have destroyed that in the process of multiplying the matrix
		 */
		unit_m4(tmat);
		mul_m4_m3m4(tmat, rmat, matrix); // m1, m3, m2

		copy_m4_m4(matrix, tmat);
		copy_v3_v3(matrix[3], obloc);
	}
}

static bConstraintTypeInfo CTI_DAMPTRACK = {
	CONSTRAINT_TYPE_DAMPTRACK, /* type */
	sizeof(bDampTrackConstraint), /* size */
	"Damped Track", /* name */
	"bDampTrackConstraint", /* struct name */
	NULL, /* free data */
	damptrack_id_looper, /* id looper */
	NULL, /* copy data */
	damptrack_new_data, /* new data */
	damptrack_get_tars, /* get constraint targets */
	damptrack_flush_tars, /* flush constraint targets */
	default_get_tarmat, /* get target matrix */
	damptrack_evaluate /* evaluate */
};

/* ----------- Spline IK ------------ */

static void splineik_free(bConstraint *con)
{
	bSplineIKConstraint *data = con->data;

	/* binding array */
	if (data->points)
		MEM_freeN(data->points);
}

static void splineik_copy(bConstraint *con, bConstraint *srccon)
{
	bSplineIKConstraint *src = srccon->data;
	bSplineIKConstraint *dst = con->data;

	/* copy the binding array */
	dst->points = MEM_dupallocN(src->points);
}

static void splineik_new_data(void *cdata)
{
	bSplineIKConstraint *data = (bSplineIKConstraint *)cdata;

	data->chainlen = 1;
	data->bulge = 1.0;
	data->bulge_max = 1.0f;
	data->bulge_min = 1.0f;
}

static void splineik_id_looper(bConstraint *con, ConstraintIDFunc func, void *userdata)
{
	bSplineIKConstraint *data = con->data;

	/* target only */
	func(con, (ID **)&data->tar, false, userdata);
}

static int splineik_get_tars(bConstraint *con, ListBase *list)
{
	if (con && list) {
		bSplineIKConstraint *data = con->data;
		bConstraintTarget *ct;

		/* standard target-getting macro for single-target constraints without subtargets */
		SINGLETARGETNS_GET_TARS(con, data->tar, ct, list);

		return 1;
	}

	return 0;
}

static void splineik_flush_tars(bConstraint *con, ListBase *list, bool no_copy)
{
	if (con && list) {
		bSplineIKConstraint *data = con->data;
		bConstraintTarget *ct = list->first;

		/* the following macro is used for all standard single-target constraints */
		SINGLETARGETNS_FLUSH_TARS(con, data->tar, ct, list, no_copy);
	}
}

static void splineik_get_tarmat(struct Depsgraph *UNUSED(depsgraph),
                                bConstraint *UNUSED(con), bConstraintOb *UNUSED(cob),
                                bConstraintTarget *ct, float UNUSED(ctime))
{
	/* technically, this isn't really needed for evaluation, but we don't know what else
	 * might end up calling this...
	 */
	if (ct)
		unit_m4(ct->matrix);
}

static bConstraintTypeInfo CTI_SPLINEIK = {
	CONSTRAINT_TYPE_SPLINEIK, /* type */
	sizeof(bSplineIKConstraint), /* size */
	"Spline IK", /* name */
	"bSplineIKConstraint", /* struct name */
	splineik_free, /* free data */
	splineik_id_looper, /* id looper */
	splineik_copy, /* copy data */
	splineik_new_data, /* new data */
	splineik_get_tars, /* get constraint targets */
	splineik_flush_tars, /* flush constraint targets */
	splineik_get_tarmat, /* get target matrix */
	NULL /* evaluate - solved as separate loop */
};

/* ----------- Pivot ------------- */

static void pivotcon_id_looper(bConstraint *con, ConstraintIDFunc func, void *userdata)
{
	bPivotConstraint *data = con->data;

	/* target only */
	func(con, (ID **)&data->tar, false, userdata);
}

static int pivotcon_get_tars(bConstraint *con, ListBase *list)
{
	if (con && list) {
		bPivotConstraint *data = con->data;
		bConstraintTarget *ct;

		/* standard target-getting macro for single-target constraints */
		SINGLETARGET_GET_TARS(con, data->tar, data->subtarget, ct, list);

		return 1;
	}

	return 0;
}

static void pivotcon_flush_tars(bConstraint *con, ListBase *list, bool no_copy)
{
	if (con && list) {
		bPivotConstraint *data = con->data;
		bConstraintTarget *ct = list->first;

		/* the following macro is used for all standard single-target constraints */
		SINGLETARGET_FLUSH_TARS(con, data->tar, data->subtarget, ct, list, no_copy);
	}
}

static void pivotcon_evaluate(bConstraint *con, bConstraintOb *cob, ListBase *targets)
{
	bPivotConstraint *data = con->data;
	bConstraintTarget *ct = targets->first;

	float pivot[3], vec[3];
	float rotMat[3][3];

	/* pivot correction */
	float axis[3], angle;

	/* firstly, check if pivoting should take place based on the current rotation */
	if (data->rotAxis != PIVOTCON_AXIS_NONE) {
		float rot[3];

		/* extract euler-rotation of target */
		mat4_to_eulO(rot, cob->rotOrder, cob->matrix);

		/* check which range might be violated */
		if (data->rotAxis < PIVOTCON_AXIS_X) {
			/* negative rotations (data->rotAxis = 0 -> 2) */
			if (rot[data->rotAxis] > 0.0f)
				return;
		}
		else {
			/* positive rotations (data->rotAxis = 3 -> 5 */
			if (rot[data->rotAxis - PIVOTCON_AXIS_X] < 0.0f)
				return;
		}
	}

	/* find the pivot-point to use  */
	if (VALID_CONS_TARGET(ct)) {
		/* apply offset to target location */
		add_v3_v3v3(pivot, ct->matrix[3], data->offset);
	}
	else {
		/* no targets to worry about... */
		if ((data->flag & PIVOTCON_FLAG_OFFSET_ABS) == 0) {
			/* offset is relative to owner */
			add_v3_v3v3(pivot, cob->matrix[3], data->offset);
		}
		else {
			/* directly use the 'offset' specified as an absolute position instead */
			copy_v3_v3(pivot, data->offset);
		}
	}

	/* get rotation matrix representing the rotation of the owner */
	/* TODO: perhaps we might want to include scaling based on the pivot too? */
	copy_m3_m4(rotMat, cob->matrix);
	normalize_m3(rotMat);


	/* correct the pivot by the rotation axis otherwise the pivot translates when it shouldnt */
	mat3_normalized_to_axis_angle(axis, &angle, rotMat);
	if (angle) {
		float dvec[3];
		sub_v3_v3v3(vec, pivot, cob->matrix[3]);
		project_v3_v3v3(dvec, vec, axis);
		sub_v3_v3(pivot, dvec);
	}

	/* perform the pivoting... */
	/* 1. take the vector from owner to the pivot */
	sub_v3_v3v3(vec, cob->matrix[3], pivot);
	/* 2. rotate this vector by the rotation of the object... */
	mul_m3_v3(rotMat, vec);
	/* 3. make the rotation in terms of the pivot now */
	add_v3_v3v3(cob->matrix[3], pivot, vec);
}


static bConstraintTypeInfo CTI_PIVOT = {
	CONSTRAINT_TYPE_PIVOT, /* type */
	sizeof(bPivotConstraint), /* size */
	"Pivot", /* name */
	"bPivotConstraint", /* struct name */
	NULL, /* free data */
	pivotcon_id_looper, /* id looper */
	NULL, /* copy data */
	NULL, /* new data */ // XXX: might be needed to get 'normal' pivot behavior...
	pivotcon_get_tars, /* get constraint targets */
	pivotcon_flush_tars, /* flush constraint targets */
	default_get_tarmat, /* get target matrix */
	pivotcon_evaluate /* evaluate */
};

/* ----------- Follow Track ------------- */

static void followtrack_new_data(void *cdata)
{
	bFollowTrackConstraint *data = (bFollowTrackConstraint *)cdata;

	data->clip = NULL;
	data->flag |= FOLLOWTRACK_ACTIVECLIP;
}

static void followtrack_id_looper(bConstraint *con, ConstraintIDFunc func, void *userdata)
{
	bFollowTrackConstraint *data = con->data;

	func(con, (ID **)&data->clip, true, userdata);
	func(con, (ID **)&data->camera, false, userdata);
	func(con, (ID **)&data->depth_ob, false, userdata);
}

static void followtrack_evaluate(bConstraint *con, bConstraintOb *cob, ListBase *UNUSED(targets))
{
	Depsgraph *depsgraph = cob->depsgraph;
	Scene *scene = cob->scene;
	bFollowTrackConstraint *data = con->data;
	MovieClip *clip = data->clip;
	MovieTracking *tracking;
	MovieTrackingTrack *track;
	MovieTrackingObject *tracking_object;

	Object *camob_eval = DEG_get_evaluated_object(
	                         depsgraph,
	                         data->camera ? data->camera : scene->camera);

	float ctime = DEG_get_ctime(depsgraph);
	float framenr;

	if (data->flag & FOLLOWTRACK_ACTIVECLIP)
		clip = scene->clip;

	if (!clip || !data->track[0] || !camob_eval)
		return;

	tracking = &clip->tracking;

	if (data->object[0])
		tracking_object = BKE_tracking_object_get_named(tracking, data->object);
	else
		tracking_object = BKE_tracking_object_get_camera(tracking);

	if (!tracking_object)
		return;

	track = BKE_tracking_track_get_named(tracking, tracking_object, data->track);

	if (!track)
		return;

	framenr = BKE_movieclip_remap_scene_to_clip_frame(clip, ctime);

	if (data->flag & FOLLOWTRACK_USE_3D_POSITION) {
		if (track->flag & TRACK_HAS_BUNDLE) {
			float obmat[4][4], mat[4][4];

			copy_m4_m4(obmat, cob->matrix);

			if ((tracking_object->flag & TRACKING_OBJECT_CAMERA) == 0) {
				float imat[4][4];

				copy_m4_m4(mat, camob_eval->obmat);

				BKE_tracking_camera_get_reconstructed_interpolate(tracking, tracking_object, framenr, imat);
				invert_m4(imat);

				mul_m4_series(cob->matrix, obmat, mat, imat);
				translate_m4(cob->matrix, track->bundle_pos[0], track->bundle_pos[1], track->bundle_pos[2]);
			}
			else {
				BKE_tracking_get_camera_object_matrix(depsgraph, cob->scene, camob_eval, mat);

				mul_m4_m4m4(cob->matrix, obmat, mat);
				translate_m4(cob->matrix, track->bundle_pos[0], track->bundle_pos[1], track->bundle_pos[2]);
			}
		}
	}
	else {
		float vec[3], disp[3], axis[3], mat[4][4];
		float aspect = (scene->r.xsch * scene->r.xasp) / (scene->r.ysch * scene->r.yasp);
		float len, d;

		BKE_object_where_is_calc_mat4(depsgraph, scene, camob_eval, mat);

		/* camera axis */
		vec[0] = 0.0f;
		vec[1] = 0.0f;
		vec[2] = 1.0f;
		mul_v3_m4v3(axis, mat, vec);

		/* distance to projection plane */
		copy_v3_v3(vec, cob->matrix[3]);
		sub_v3_v3(vec, mat[3]);
		project_v3_v3v3(disp, vec, axis);

		len = len_v3(disp);

		if (len > FLT_EPSILON) {
			CameraParams params;
			int width, height;
			float pos[2], rmat[4][4];

			BKE_movieclip_get_size(clip, NULL, &width, &height);
			BKE_tracking_marker_get_subframe_position(track, framenr, pos);

			if (data->flag & FOLLOWTRACK_USE_UNDISTORTION) {
				/* Undistortion need to happen in pixel space. */
				pos[0] *= width;
				pos[1] *= height;

				BKE_tracking_undistort_v2(tracking, pos, pos);

				/* Normalize pixel coordinates back. */
				pos[0] /= width;
				pos[1] /= height;
			}

			/* aspect correction */
			if (data->frame_method != FOLLOWTRACK_FRAME_STRETCH) {
				float w_src, h_src, w_dst, h_dst, asp_src, asp_dst;

				/* apply clip display aspect */
				w_src = width * clip->aspx;
				h_src = height * clip->aspy;

				w_dst = scene->r.xsch * scene->r.xasp;
				h_dst = scene->r.ysch * scene->r.yasp;

				asp_src = w_src / h_src;
				asp_dst = w_dst / h_dst;

				if (fabsf(asp_src - asp_dst) >= FLT_EPSILON) {
					if ((asp_src > asp_dst) == (data->frame_method == FOLLOWTRACK_FRAME_CROP)) {
						/* fit X */
						float div = asp_src / asp_dst;
						float cent = (float) width / 2.0f;

						pos[0] = (((pos[0] * width - cent) * div) + cent) / width;
					}
					else {
						/* fit Y */
						float div = asp_dst / asp_src;
						float cent = (float) height / 2.0f;

						pos[1] = (((pos[1] * height - cent) * div) + cent) / height;
					}
				}
			}

			BKE_camera_params_init(&params);
			BKE_camera_params_from_object(&params, camob_eval);

			if (params.is_ortho) {
				vec[0] = params.ortho_scale * (pos[0] - 0.5f + params.shiftx);
				vec[1] = params.ortho_scale * (pos[1] - 0.5f + params.shifty);
				vec[2] = -len;

				if (aspect > 1.0f)
					vec[1] /= aspect;
				else
					vec[0] *= aspect;

				mul_v3_m4v3(disp, camob_eval->obmat, vec);

				copy_m4_m4(rmat, camob_eval->obmat);
				zero_v3(rmat[3]);
				mul_m4_m4m4(cob->matrix, cob->matrix, rmat);

				copy_v3_v3(cob->matrix[3], disp);
			}
			else {
				d =  (len * params.sensor_x) / (2.0f * params.lens);

				vec[0] = d * (2.0f * (pos[0] + params.shiftx) - 1.0f);
				vec[1] = d * (2.0f * (pos[1] + params.shifty) - 1.0f);
				vec[2] = -len;

				if (aspect > 1.0f)
					vec[1] /= aspect;
				else
					vec[0] *= aspect;

				mul_v3_m4v3(disp, camob_eval->obmat, vec);

				/* apply camera rotation so Z-axis would be co-linear */
				copy_m4_m4(rmat, camob_eval->obmat);
				zero_v3(rmat[3]);
				mul_m4_m4m4(cob->matrix, cob->matrix, rmat);

				copy_v3_v3(cob->matrix[3], disp);
			}

			if (data->depth_ob) {
				Object *depth_ob = data->depth_ob;
				Mesh *target_eval = depth_ob->runtime.mesh_eval;
				if (target_eval) {
					BVHTreeFromMesh treeData = NULL_BVHTreeFromMesh;
					BVHTreeRayHit hit;
					float ray_start[3], ray_end[3], ray_nor[3], imat[4][4];
					int result;

					invert_m4_m4(imat, depth_ob->obmat);

					mul_v3_m4v3(ray_start, imat, camob_eval->obmat[3]);
					mul_v3_m4v3(ray_end, imat, cob->matrix[3]);

					sub_v3_v3v3(ray_nor, ray_end, ray_start);
					normalize_v3(ray_nor);

					BKE_bvhtree_from_mesh_get(&treeData, target_eval, BVHTREE_FROM_LOOPTRI, 4);

					hit.dist = BVH_RAYCAST_DIST_MAX;
					hit.index = -1;

					result = BLI_bvhtree_ray_cast(
					             treeData.tree, ray_start, ray_nor, 0.0f, &hit, treeData.raycast_callback, &treeData);

					if (result != -1) {
						mul_v3_m4v3(cob->matrix[3], depth_ob->obmat, hit.co);
					}

					free_bvhtree_from_mesh(&treeData);
				}
			}
		}
	}
}

static bConstraintTypeInfo CTI_FOLLOWTRACK = {
	CONSTRAINT_TYPE_FOLLOWTRACK, /* type */
	sizeof(bFollowTrackConstraint), /* size */
	"Follow Track", /* name */
	"bFollowTrackConstraint", /* struct name */
	NULL, /* free data */
	followtrack_id_looper, /* id looper */
	NULL, /* copy data */
	followtrack_new_data, /* new data */
	NULL, /* get constraint targets */
	NULL, /* flush constraint targets */
	NULL, /* get target matrix */
	followtrack_evaluate /* evaluate */
};

/* ----------- Camre Solver ------------- */

static void camerasolver_new_data(void *cdata)
{
	bCameraSolverConstraint *data = (bCameraSolverConstraint *)cdata;

	data->clip = NULL;
	data->flag |= CAMERASOLVER_ACTIVECLIP;
}

static void camerasolver_id_looper(bConstraint *con, ConstraintIDFunc func, void *userdata)
{
	bCameraSolverConstraint *data = con->data;

	func(con, (ID **)&data->clip, true, userdata);
}

static void camerasolver_evaluate(bConstraint *con, bConstraintOb *cob, ListBase *UNUSED(targets))
{
	Depsgraph *depsgraph = cob->depsgraph;
	Scene *scene = cob->scene;
	bCameraSolverConstraint *data = con->data;
	MovieClip *clip = data->clip;

	if (data->flag & CAMERASOLVER_ACTIVECLIP)
		clip = scene->clip;

	if (clip) {
		float mat[4][4], obmat[4][4];
		MovieTracking *tracking = &clip->tracking;
		MovieTrackingObject *object = BKE_tracking_object_get_camera(tracking);
		float ctime = DEG_get_ctime(depsgraph);
		float framenr = BKE_movieclip_remap_scene_to_clip_frame(clip, ctime);

		BKE_tracking_camera_get_reconstructed_interpolate(tracking, object, framenr, mat);

		copy_m4_m4(obmat, cob->matrix);

		mul_m4_m4m4(cob->matrix, obmat, mat);
	}
}

static bConstraintTypeInfo CTI_CAMERASOLVER = {
	CONSTRAINT_TYPE_CAMERASOLVER, /* type */
	sizeof(bCameraSolverConstraint), /* size */
	"Camera Solver", /* name */
	"bCameraSolverConstraint", /* struct name */
	NULL, /* free data */
	camerasolver_id_looper, /* id looper */
	NULL, /* copy data */
	camerasolver_new_data, /* new data */
	NULL, /* get constraint targets */
	NULL, /* flush constraint targets */
	NULL, /* get target matrix */
	camerasolver_evaluate /* evaluate */
};

/* ----------- Object Solver ------------- */

static void objectsolver_new_data(void *cdata)
{
	bObjectSolverConstraint *data = (bObjectSolverConstraint *)cdata;

	data->clip = NULL;
	data->flag |= OBJECTSOLVER_ACTIVECLIP;
	unit_m4(data->invmat);
}

static void objectsolver_id_looper(bConstraint *con, ConstraintIDFunc func, void *userdata)
{
	bObjectSolverConstraint *data = con->data;

	func(con, (ID **)&data->clip, false, userdata);
	func(con, (ID **)&data->camera, false, userdata);
}

static void objectsolver_evaluate(bConstraint *con, bConstraintOb *cob, ListBase *UNUSED(targets))
{
	Depsgraph *depsgraph = cob->depsgraph;
	Scene *scene = cob->scene;
	bObjectSolverConstraint *data = con->data;
	MovieClip *clip = data->clip;
	Object *camob = data->camera ? data->camera : scene->camera;

	if (data->flag & OBJECTSOLVER_ACTIVECLIP)
		clip = scene->clip;

	if (!camob || !clip)
		return;

	if (clip) {
		MovieTracking *tracking = &clip->tracking;
		MovieTrackingObject *object;

		object = BKE_tracking_object_get_named(tracking, data->object);

		if (object) {
			float mat[4][4], obmat[4][4], imat[4][4], cammat[4][4], camimat[4][4], parmat[4][4];
			float ctime = DEG_get_ctime(depsgraph);
			float framenr = BKE_movieclip_remap_scene_to_clip_frame(clip, ctime);

			BKE_object_where_is_calc_mat4(depsgraph, scene, camob, cammat);

			BKE_tracking_camera_get_reconstructed_interpolate(tracking, object, framenr, mat);

			invert_m4_m4(camimat, cammat);
			mul_m4_m4m4(parmat, cammat, data->invmat);

			copy_m4_m4(cammat, camob->obmat);
			copy_m4_m4(obmat, cob->matrix);

			invert_m4_m4(imat, mat);

			mul_m4_series(cob->matrix, cammat, imat, camimat, parmat, obmat);
		}
	}
}

static bConstraintTypeInfo CTI_OBJECTSOLVER = {
	CONSTRAINT_TYPE_OBJECTSOLVER, /* type */
	sizeof(bObjectSolverConstraint), /* size */
	"Object Solver", /* name */
	"bObjectSolverConstraint", /* struct name */
	NULL, /* free data */
	objectsolver_id_looper, /* id looper */
	NULL, /* copy data */
	objectsolver_new_data, /* new data */
	NULL, /* get constraint targets */
	NULL, /* flush constraint targets */
	NULL, /* get target matrix */
	objectsolver_evaluate /* evaluate */
};

/* ----------- Transform Cache ------------- */

static void transformcache_id_looper(bConstraint *con, ConstraintIDFunc func, void *userdata)
{
	bTransformCacheConstraint *data = con->data;
	func(con, (ID **)&data->cache_file, true, userdata);
}

static void transformcache_evaluate(bConstraint *con, bConstraintOb *cob, ListBase *targets)
{
#ifdef WITH_ALEMBIC
	bTransformCacheConstraint *data = con->data;
	Scene *scene = cob->scene;

	CacheFile *cache_file = data->cache_file;

	if (!cache_file) {
		return;
	}

	const float frame = DEG_get_ctime(cob->depsgraph);
	const float time = BKE_cachefile_time_offset(cache_file, frame, FPS);

	BKE_cachefile_ensure_handle(G.main, cache_file);

	if (!data->reader) {
		data->reader = CacheReader_open_alembic_object(cache_file->handle,
		                                               data->reader,
		                                               cob->ob,
		                                               data->object_path);
	}

	ABC_get_transform(data->reader, cob->matrix, time, cache_file->scale);
#else
	UNUSED_VARS(con, cob);
#endif

	UNUSED_VARS(targets);
}

static void transformcache_copy(bConstraint *con, bConstraint *srccon)
{
	bTransformCacheConstraint *src = srccon->data;
	bTransformCacheConstraint *dst = con->data;

	BLI_strncpy(dst->object_path, src->object_path, sizeof(dst->object_path));
	dst->cache_file = src->cache_file;

#ifdef WITH_ALEMBIC
	if (dst->reader) {
		CacheReader_incref(dst->reader);
	}
#endif
}

static void transformcache_free(bConstraint *con)
{
	bTransformCacheConstraint *data = con->data;

	if (data->reader) {
#ifdef WITH_ALEMBIC
		CacheReader_free(data->reader);
#endif
		data->reader = NULL;
	}
}

static void transformcache_new_data(void *cdata)
{
	bTransformCacheConstraint *data = (bTransformCacheConstraint *)cdata;

	data->cache_file = NULL;
}

static bConstraintTypeInfo CTI_TRANSFORM_CACHE = {
	CONSTRAINT_TYPE_TRANSFORM_CACHE, /* type */
	sizeof(bTransformCacheConstraint), /* size */
	"Transform Cache", /* name */
	"bTransformCacheConstraint", /* struct name */
	transformcache_free,  /* free data */
	transformcache_id_looper,  /* id looper */
	transformcache_copy,  /* copy data */
	transformcache_new_data,  /* new data */
	NULL,  /* get constraint targets */
	NULL,  /* flush constraint targets */
	NULL,  /* get target matrix */
	transformcache_evaluate  /* evaluate */
};

/* ************************* Constraints Type-Info *************************** */
/* All of the constraints api functions use bConstraintTypeInfo structs to carry out
 * and operations that involve constraint specific code.
 */

/* These globals only ever get directly accessed in this file */
static bConstraintTypeInfo *constraintsTypeInfo[NUM_CONSTRAINT_TYPES];
static short CTI_INIT = 1; /* when non-zero, the list needs to be updated */

/* This function only gets called when CTI_INIT is non-zero */
static void constraints_init_typeinfo(void)
{
	constraintsTypeInfo[0] =  NULL;                  /* 'Null' Constraint */
	constraintsTypeInfo[1] =  &CTI_CHILDOF;          /* ChildOf Constraint */
	constraintsTypeInfo[2] =  &CTI_TRACKTO;          /* TrackTo Constraint */
	constraintsTypeInfo[3] =  &CTI_KINEMATIC;        /* IK Constraint */
	constraintsTypeInfo[4] =  &CTI_FOLLOWPATH;       /* Follow-Path Constraint */
	constraintsTypeInfo[5] =  &CTI_ROTLIMIT;         /* Limit Rotation Constraint */
	constraintsTypeInfo[6] =  &CTI_LOCLIMIT;         /* Limit Location Constraint */
	constraintsTypeInfo[7] =  &CTI_SIZELIMIT;        /* Limit Scale Constraint */
	constraintsTypeInfo[8] =  &CTI_ROTLIKE;          /* Copy Rotation Constraint */
	constraintsTypeInfo[9] =  &CTI_LOCLIKE;          /* Copy Location Constraint */
	constraintsTypeInfo[10] = &CTI_SIZELIKE;         /* Copy Scale Constraint */
	constraintsTypeInfo[11] = &CTI_PYTHON;           /* Python/Script Constraint */
	constraintsTypeInfo[12] = &CTI_ACTION;           /* Action Constraint */
	constraintsTypeInfo[13] = &CTI_LOCKTRACK;        /* Locked-Track Constraint */
	constraintsTypeInfo[14] = &CTI_DISTLIMIT;        /* Limit Distance Constraint */
	constraintsTypeInfo[15] = &CTI_STRETCHTO;        /* StretchTo Constaint */
	constraintsTypeInfo[16] = &CTI_MINMAX;           /* Floor Constraint */
	/* constraintsTypeInfo[17] = &CTI_RIGIDBODYJOINT; */  /* RigidBody Constraint - Deprecated */
	constraintsTypeInfo[18] = &CTI_CLAMPTO;          /* ClampTo Constraint */
	constraintsTypeInfo[19] = &CTI_TRANSFORM;        /* Transformation Constraint */
	constraintsTypeInfo[20] = &CTI_SHRINKWRAP;       /* Shrinkwrap Constraint */
	constraintsTypeInfo[21] = &CTI_DAMPTRACK;        /* Damped TrackTo Constraint */
	constraintsTypeInfo[22] = &CTI_SPLINEIK;         /* Spline IK Constraint */
	constraintsTypeInfo[23] = &CTI_TRANSLIKE;        /* Copy Transforms Constraint */
	constraintsTypeInfo[24] = &CTI_SAMEVOL;          /* Maintain Volume Constraint */
	constraintsTypeInfo[25] = &CTI_PIVOT;            /* Pivot Constraint */
	constraintsTypeInfo[26] = &CTI_FOLLOWTRACK;      /* Follow Track Constraint */
	constraintsTypeInfo[27] = &CTI_CAMERASOLVER;     /* Camera Solver Constraint */
	constraintsTypeInfo[28] = &CTI_OBJECTSOLVER;     /* Object Solver Constraint */
	constraintsTypeInfo[29] = &CTI_TRANSFORM_CACHE;  /* Transform Cache Constraint */
	constraintsTypeInfo[30] = &CTI_ARMATURE;         /* Armature Constraint */
}

/* This function should be used for getting the appropriate type-info when only
 * a constraint type is known
 */
const bConstraintTypeInfo *BKE_constraint_typeinfo_from_type(int type)
{
	/* initialize the type-info list? */
	if (CTI_INIT) {
		constraints_init_typeinfo();
		CTI_INIT = 0;
	}

	/* only return for valid types */
	if ((type >= CONSTRAINT_TYPE_NULL) &&
	    (type < NUM_CONSTRAINT_TYPES))
	{
		/* there shouldn't be any segfaults here... */
		return constraintsTypeInfo[type];
	}
	else {
		printf("No valid constraint type-info data available. Type = %i\n", type);
	}

	return NULL;
}

/* This function should always be used to get the appropriate type-info, as it
 * has checks which prevent segfaults in some weird cases.
 */
const bConstraintTypeInfo *BKE_constraint_typeinfo_get(bConstraint *con)
{
	/* only return typeinfo for valid constraints */
	if (con)
		return BKE_constraint_typeinfo_from_type(con->type);
	else
		return NULL;
}

/* ************************* General Constraints API ************************** */
/* The functions here are called by various parts of Blender. Very few (should be none if possible)
 * constraint-specific code should occur here.
 */

/* ---------- Data Management ------- */

/* helper function for BKE_constraint_free_data() - unlinks references */
static void con_unlink_refs_cb(bConstraint *UNUSED(con), ID **idpoin, bool is_reference, void *UNUSED(userData))
{
	if (*idpoin && is_reference)
		id_us_min(*idpoin);
}

/* Free data of a specific constraint if it has any info.
 * be sure to run BIK_clear_data() when freeing an IK constraint,
 * unless DAG_relations_tag_update is called.
 */
void BKE_constraint_free_data_ex(bConstraint *con, bool do_id_user)
{
	if (con->data) {
		const bConstraintTypeInfo *cti = BKE_constraint_typeinfo_get(con);

		if (cti) {
			/* perform any special freeing constraint may have */
			if (cti->free_data)
				cti->free_data(con);

			/* unlink the referenced resources it uses */
			if (do_id_user && cti->id_looper)
				cti->id_looper(con, con_unlink_refs_cb, NULL);
		}

		/* free constraint data now */
		MEM_freeN(con->data);
	}
}

void BKE_constraint_free_data(bConstraint *con)
{
	BKE_constraint_free_data_ex(con, true);
}

/* Free all constraints from a constraint-stack */
void BKE_constraints_free_ex(ListBase *list, bool do_id_user)
{
	bConstraint *con;

	/* Free constraint data and also any extra data */
	for (con = list->first; con; con = con->next)
		BKE_constraint_free_data_ex(con, do_id_user);

	/* Free the whole list */
	BLI_freelistN(list);
}

void BKE_constraints_free(ListBase *list)
{
	BKE_constraints_free_ex(list, true);
}

/* Remove the specified constraint from the given constraint stack */
bool BKE_constraint_remove(ListBase *list, bConstraint *con)
{
	if (con) {
		BKE_constraint_free_data(con);
		BLI_freelinkN(list, con);
		return true;
	}
	else {
		return false;
	}
}

bool BKE_constraint_remove_ex(ListBase *list, Object *ob, bConstraint *con, bool clear_dep)
{
	const short type = con->type;
	if (BKE_constraint_remove(list, con)) {
		/* ITASC needs to be rebuilt once a constraint is removed [#26920] */
		if (clear_dep && ELEM(type, CONSTRAINT_TYPE_KINEMATIC, CONSTRAINT_TYPE_SPLINEIK)) {
			BIK_clear_data(ob->pose);
		}
		return true;
	}
	else {
		return false;
	}
}

/* ......... */

/* Creates a new constraint, initializes its data, and returns it */
static bConstraint *add_new_constraint_internal(const char *name, short type)
{
	bConstraint *con = MEM_callocN(sizeof(bConstraint), "Constraint");
	const bConstraintTypeInfo *cti = BKE_constraint_typeinfo_from_type(type);
	const char *newName;

	/* Set up a generic constraint datablock */
	con->type = type;
	con->flag |= CONSTRAINT_EXPAND | CONSTRAINT_STATICOVERRIDE_LOCAL;
	con->enforce = 1.0f;

	/* Determine a basic name, and info */
	if (cti) {
		/* initialize constraint data */
		con->data = MEM_callocN(cti->size, cti->structName);

		/* only constraints that change any settings need this */
		if (cti->new_data)
			cti->new_data(con->data);

		/* if no name is provided, use the type of the constraint as the name */
		newName = (name && name[0]) ? name : DATA_(cti->name);
	}
	else {
		/* if no name is provided, use the generic "Const" name */
		/* NOTE: any constraint type that gets here really shouldn't get added... */
		newName = (name && name[0]) ? name : DATA_("Const");
	}

	/* copy the name */
	BLI_strncpy(con->name, newName, sizeof(con->name));

	/* return the new constraint */
	return con;
}

/* if pchan is not NULL then assume we're adding a pose constraint */
static bConstraint *add_new_constraint(Object *ob, bPoseChannel *pchan, const char *name, short type)
{
	bConstraint *con;
	ListBase *list;

	/* add the constraint */
	con = add_new_constraint_internal(name, type);

	/* find the constraint stack - bone or object? */
	list = (pchan) ? (&pchan->constraints) : (&ob->constraints);

	if (list) {
		/* add new constraint to end of list of constraints before ensuring that it has a unique name
		 * (otherwise unique-naming code will fail, since it assumes element exists in list)
		 */
		BLI_addtail(list, con);
		BKE_constraint_unique_name(con, list);

		/* if the target list is a list on some PoseChannel belonging to a proxy-protected
		 * Armature layer, we must tag newly added constraints with a flag which allows them
		 * to persist after proxy syncing has been done
		 */
		if (BKE_constraints_proxylocked_owner(ob, pchan))
			con->flag |= CONSTRAINT_PROXY_LOCAL;

		/* make this constraint the active one */
		BKE_constraints_active_set(list, con);
	}

	/* set type+owner specific immutable settings */
	/* TODO: does action constraint need anything here - i.e. spaceonce? */
	switch (type) {
		case CONSTRAINT_TYPE_CHILDOF:
		{
			/* if this constraint is being added to a posechannel, make sure
			 * the constraint gets evaluated in pose-space */
			if (pchan) {
				con->ownspace = CONSTRAINT_SPACE_POSE;
				con->flag |= CONSTRAINT_SPACEONCE;
			}
			break;
		}
	}

	return con;
}

bool BKE_constraint_target_uses_bbone(struct bConstraint *con, struct bConstraintTarget *UNUSED(ct))
{
	return (con->flag & CONSTRAINT_BBONE_SHAPE) || (con->type == CONSTRAINT_TYPE_ARMATURE);
}

/* ......... */

/* Add new constraint for the given bone */
bConstraint *BKE_constraint_add_for_pose(Object *ob, bPoseChannel *pchan, const char *name, short type)
{
	if (pchan == NULL)
		return NULL;

	return add_new_constraint(ob, pchan, name, type);
}

/* Add new constraint for the given object */
bConstraint *BKE_constraint_add_for_object(Object *ob, const char *name, short type)
{
	return add_new_constraint(ob, NULL, name, type);
}

/* ......... */

/* Run the given callback on all ID-blocks in list of constraints */
void BKE_constraints_id_loop(ListBase *conlist, ConstraintIDFunc func, void *userdata)
{
	bConstraint *con;

	for (con = conlist->first; con; con = con->next) {
		const bConstraintTypeInfo *cti = BKE_constraint_typeinfo_get(con);

		if (cti) {
			if (cti->id_looper)
				cti->id_looper(con, func, userdata);
		}
	}
}

/* ......... */

/* helper for BKE_constraints_copy(), to be used for making sure that ID's are valid */
static void con_extern_cb(bConstraint *UNUSED(con), ID **idpoin, bool UNUSED(is_reference), void *UNUSED(userData))
{
	if (*idpoin && ID_IS_LINKED(*idpoin))
		id_lib_extern(*idpoin);
}

/* helper for BKE_constraints_copy(), to be used for making sure that usercounts of copied ID's are fixed up */
static void con_fix_copied_refs_cb(bConstraint *UNUSED(con), ID **idpoin, bool is_reference, void *UNUSED(userData))
{
	/* increment usercount if this is a reference type */
	if ((*idpoin) && (is_reference))
		id_us_plus(*idpoin);
}

/** Copies a single constraint's data (\a dst must already be a shallow copy of \a src). */
static void constraint_copy_data_ex(bConstraint *dst, bConstraint *src, const int flag, const bool do_extern)
{
	const bConstraintTypeInfo *cti = BKE_constraint_typeinfo_get(src);

	/* make a new copy of the constraint's data */
	dst->data = MEM_dupallocN(dst->data);

	/* only do specific constraints if required */
	if (cti) {
		/* perform custom copying operations if needed */
		if (cti->copy_data)
			cti->copy_data(dst, src);

		/* Fix usercounts for all referenced data that need it. */
		if (cti->id_looper && (flag & LIB_ID_CREATE_NO_USER_REFCOUNT) == 0) {
			cti->id_looper(dst, con_fix_copied_refs_cb, NULL);
		}

		/* for proxies we don't want to make extern */
		if (do_extern) {
			/* go over used ID-links for this constraint to ensure that they are valid for proxies */
			if (cti->id_looper)
				cti->id_looper(dst, con_extern_cb, NULL);
		}
	}
}

/** Allocate and duplicate a single constraint, ouside of any object/pose context. */
bConstraint *BKE_constraint_duplicate_ex(bConstraint *src, const int flag, const bool do_extern)
{
	bConstraint *dst = MEM_dupallocN(src);
	constraint_copy_data_ex(dst, src, flag, do_extern);
	dst->next = dst->prev = NULL;
	return dst;
}

/* duplicate all of the constraints in a constraint stack */
void BKE_constraints_copy_ex(ListBase *dst, const ListBase *src, const int flag, bool do_extern)
{
	bConstraint *con, *srccon;

	BLI_listbase_clear(dst);
	BLI_duplicatelist(dst, src);

	for (con = dst->first, srccon = src->first; con && srccon; srccon = srccon->next, con = con->next) {
		constraint_copy_data_ex(con, srccon, flag, do_extern);
	}
}

void BKE_constraints_copy(ListBase *dst, const ListBase *src, bool do_extern)
{
	BKE_constraints_copy_ex(dst, src, 0, do_extern);
}

/* ......... */

bConstraint *BKE_constraints_find_name(ListBase *list, const char *name)
{
	return BLI_findstring(list, name, offsetof(bConstraint, name));
}

/* finds the 'active' constraint in a constraint stack */
bConstraint *BKE_constraints_active_get(ListBase *list)
{
	bConstraint *con;

	/* search for the first constraint with the 'active' flag set */
	if (list) {
		for (con = list->first; con; con = con->next) {
			if (con->flag & CONSTRAINT_ACTIVE)
				return con;
		}
	}

	/* no active constraint found */
	return NULL;
}

/* Set the given constraint as the active one (clearing all the others) */
void BKE_constraints_active_set(ListBase *list, bConstraint *con)
{
	bConstraint *c;

	if (list) {
		for (c = list->first; c; c = c->next) {
			if (c == con)
				c->flag |= CONSTRAINT_ACTIVE;
			else
				c->flag &= ~CONSTRAINT_ACTIVE;
		}
	}
}

static bConstraint *constraint_list_find_from_target(ListBase *constraints, bConstraintTarget *tgt)
{
	for (bConstraint *con = constraints->first; con; con = con->next) {
		ListBase *targets = NULL;

		if (con->type == CONSTRAINT_TYPE_PYTHON) {
			targets = &((bPythonConstraint *)con->data)->targets;
		}
		else if (con->type == CONSTRAINT_TYPE_ARMATURE) {
			targets = &((bArmatureConstraint *)con->data)->targets;
		}

		if (targets && BLI_findindex(targets, tgt) != -1) {
			return con;
		}
	}

	return NULL;
}

/* Finds the constraint that owns the given target within the object. */
bConstraint *BKE_constraint_find_from_target(Object *ob, bConstraintTarget *tgt)
{
	bConstraint *result = constraint_list_find_from_target(&ob->constraints, tgt);

	if (result != NULL) {
		return result;
	}

	if (ob->pose != NULL) {
		for (bPoseChannel *pchan = ob->pose->chanbase.first; pchan; pchan = pchan->next) {
			result = constraint_list_find_from_target(&pchan->constraints, tgt);

			if (result != NULL) {
				return result;
			}
		}
	}

	return NULL;
}

/* -------- Constraints and Proxies ------- */

/* Rescue all constraints tagged as being CONSTRAINT_PROXY_LOCAL (i.e. added to bone that's proxy-synced in this file) */
void BKE_constraints_proxylocal_extract(ListBase *dst, ListBase *src)
{
	bConstraint *con, *next;

	/* for each tagged constraint, remove from src and move to dst */
	for (con = src->first; con; con = next) {
		next = con->next;

		/* check if tagged */
		if (con->flag & CONSTRAINT_PROXY_LOCAL) {
			BLI_remlink(src, con);
			BLI_addtail(dst, con);
		}
	}
}

/* Returns if the owner of the constraint is proxy-protected */
bool BKE_constraints_proxylocked_owner(Object *ob, bPoseChannel *pchan)
{
	/* Currently, constraints can only be on object or bone level */
	if (ob && ob->proxy) {
		if (ob->pose && pchan) {
			bArmature *arm = ob->data;

			/* On bone-level, check if bone is on proxy-protected layer */
			if ((pchan->bone) && (pchan->bone->layer & arm->layer_protected))
				return true;
		}
		else {
			/* FIXME: constraints on object-level are not handled well yet */
			return true;
		}
	}

	return false;
}

/* -------- Target-Matrix Stuff ------- */

/* This function is a relic from the prior implementations of the constraints system, when all
 * constraints either had one or no targets. It used to be called during the main constraint solving
 * loop, but is now only used for the remaining cases for a few constraints.
 *
 * None of the actual calculations of the matrices should be done here! Also, this function is
 * not to be used by any new constraints, particularly any that have multiple targets.
 */
void BKE_constraint_target_matrix_get(struct Depsgraph *depsgraph, Scene *scene, bConstraint *con, int index, short ownertype, void *ownerdata, float mat[4][4], float ctime)
{
	const bConstraintTypeInfo *cti = BKE_constraint_typeinfo_get(con);
	ListBase targets = {NULL, NULL};
	bConstraintOb *cob;
	bConstraintTarget *ct;

	if (cti && cti->get_constraint_targets) {
		/* make 'constraint-ob' */
		cob = MEM_callocN(sizeof(bConstraintOb), "tempConstraintOb");
		cob->type = ownertype;
		cob->scene = scene;
		cob->depsgraph = depsgraph;
		switch (ownertype) {
			case CONSTRAINT_OBTYPE_OBJECT: /* it is usually this case */
			{
				cob->ob = (Object *)ownerdata;
				cob->pchan = NULL;
				if (cob->ob) {
					copy_m4_m4(cob->matrix, cob->ob->obmat);
					copy_m4_m4(cob->startmat, cob->matrix);
				}
				else {
					unit_m4(cob->matrix);
					unit_m4(cob->startmat);
				}
				break;
			}
			case CONSTRAINT_OBTYPE_BONE: /* this may occur in some cases */
			{
				cob->ob = NULL; /* this might not work at all :/ */
				cob->pchan = (bPoseChannel *)ownerdata;
				if (cob->pchan) {
					copy_m4_m4(cob->matrix, cob->pchan->pose_mat);
					copy_m4_m4(cob->startmat, cob->matrix);
				}
				else {
					unit_m4(cob->matrix);
					unit_m4(cob->startmat);
				}
				break;
			}
		}

		/* get targets - we only need the first one though (and there should only be one) */
		cti->get_constraint_targets(con, &targets);

		/* only calculate the target matrix on the first target */
		ct = (bConstraintTarget *)BLI_findlink(&targets, index);

		if (ct) {
			if (cti->get_target_matrix)
				cti->get_target_matrix(depsgraph, con, cob, ct, ctime);
			copy_m4_m4(mat, ct->matrix);
		}

		/* free targets + 'constraint-ob' */
		if (cti->flush_constraint_targets)
			cti->flush_constraint_targets(con, &targets, 1);
		MEM_freeN(cob);
	}
	else {
		/* invalid constraint - perhaps... */
		unit_m4(mat);
	}
}

/* Get the list of targets required for solving a constraint */
void BKE_constraint_targets_for_solving_get(struct Depsgraph *depsgraph, bConstraint *con, bConstraintOb *cob, ListBase *targets, float ctime)
{
	const bConstraintTypeInfo *cti = BKE_constraint_typeinfo_get(con);

	if (cti && cti->get_constraint_targets) {
		bConstraintTarget *ct;

		/* get targets
		 * - constraints should use ct->matrix, not directly accessing values
		 * - ct->matrix members have not yet been calculated here!
		 */
		cti->get_constraint_targets(con, targets);

		/* set matrices
		 * - calculate if possible, otherwise just initialize as identity matrix
		 */
		if (cti->get_target_matrix) {
			for (ct = targets->first; ct; ct = ct->next)
				cti->get_target_matrix(depsgraph, con, cob, ct, ctime);
		}
		else {
			for (ct = targets->first; ct; ct = ct->next)
				unit_m4(ct->matrix);
		}
	}
}

/* ---------- Evaluation ----------- */

/* This function is called whenever constraints need to be evaluated. Currently, all
 * constraints that can be evaluated are every time this gets run.
 *
 * BKE_constraints_make_evalob and BKE_constraints_clear_evalob should be called before and
 * after running this function, to sort out cob
 */
void BKE_constraints_solve(struct Depsgraph *depsgraph, ListBase *conlist, bConstraintOb *cob, float ctime)
{
	bConstraint *con;
	float oldmat[4][4];
	float enf;

	/* check that there is a valid constraint object to evaluate */
	if (cob == NULL)
		return;

	/* loop over available constraints, solving and blending them */
	for (con = conlist->first; con; con = con->next) {
		const bConstraintTypeInfo *cti = BKE_constraint_typeinfo_get(con);
		ListBase targets = {NULL, NULL};

		/* these we can skip completely (invalid constraints...) */
		if (cti == NULL) continue;
		if (con->flag & (CONSTRAINT_DISABLE | CONSTRAINT_OFF)) continue;
		/* these constraints can't be evaluated anyway */
		if (cti->evaluate_constraint == NULL) continue;
		/* influence == 0 should be ignored */
		if (con->enforce == 0.0f) continue;

		/* influence of constraint
		 * - value should have been set from animation data already
		 */
		enf = con->enforce;

		/* make copy of worldspace matrix pre-constraint for use with blending later */
		copy_m4_m4(oldmat, cob->matrix);

		/* move owner matrix into right space */
		BKE_constraint_mat_convertspace(cob->ob, cob->pchan, cob->matrix, CONSTRAINT_SPACE_WORLD, con->ownspace, false);

		/* prepare targets for constraint solving */
		BKE_constraint_targets_for_solving_get(depsgraph, con, cob, &targets, ctime);

		/* Solve the constraint and put result in cob->matrix */
		cti->evaluate_constraint(con, cob, &targets);

		/* clear targets after use
		 * - this should free temp targets but no data should be copied back
		 *   as constraints may have done some nasty things to it...
		 */
		if (cti->flush_constraint_targets) {
			cti->flush_constraint_targets(con, &targets, 1);
		}

		/* move owner back into worldspace for next constraint/other business */
		if ((con->flag & CONSTRAINT_SPACEONCE) == 0)
			BKE_constraint_mat_convertspace(cob->ob, cob->pchan, cob->matrix, con->ownspace, CONSTRAINT_SPACE_WORLD, false);

		/* Interpolate the enforcement, to blend result of constraint into final owner transform
		 * - all this happens in worldspace to prevent any weirdness creeping in ([#26014] and [#25725]),
		 *   since some constraints may not convert the solution back to the input space before blending
		 *   but all are guaranteed to end up in good "worldspace" result
		 */
		/* Note: all kind of stuff here before (caused trouble), much easier to just interpolate,
		 * or did I miss something? -jahka (r.32105) */
		if (enf < 1.0f) {
			float solution[4][4];
			copy_m4_m4(solution, cob->matrix);
			interp_m4_m4m4(cob->matrix, oldmat, solution, enf);
		}
	}
}<|MERGE_RESOLUTION|>--- conflicted
+++ resolved
@@ -445,7 +445,6 @@
 				MDeformVert *dv = CustomData_bmesh_get(&em->bm->vdata, v->head.data, CD_MDEFORMVERT);
 				MDeformWeight *dw = defvert_find_index(dv, defgroup);
 
-<<<<<<< HEAD
 				if (dw && dw->weight > 0.0f) {
 					madd_v3_v3fl(vec, v->co, dw->weight);
 					madd_v3_v3fl(normal, v->no, dw->weight);
@@ -458,14 +457,6 @@
 		/* No valid edit or evaluated mesh, just abort. */
 		return;
 	}
-=======
-			/* derive the rotation from the average normal:
-			 * - code taken from transform_manipulator.c,
-			 *   calc_manipulator_stats, V3D_MANIP_NORMAL case
-			 */
-			/* we need the transpose of the inverse for a normal... */
-			copy_m3_m4(imat, ob->obmat);
->>>>>>> d7f55c4f
 
 	/* calculate averages of normal and coordinates */
 	if (weightsum > 0) {
@@ -474,8 +465,8 @@
 	}
 
 	/* derive the rotation from the average normal:
-	 *		- code taken from transform_gizmo.c,
-	 *			calc_gizmo_stats, V3D_MANIP_NORMAL case
+	 * - code taken from transform_gizmo.c,
+	 *   calc_gizmo_stats, V3D_MANIP_NORMAL case
 	 */
 	/*	we need the transpose of the inverse for a normal... */
 	copy_m3_m4(imat, ob->obmat);
