/*
* $Id$
*
* ***** BEGIN GPL LICENSE BLOCK *****
*
* This program is free software; you can redistribute it and/or
* modify it under the terms of the GNU General Public License
* as published by the Free Software Foundation; either version 2
* of the License, or (at your option) any later version.
*
* This program is distributed in the hope that it will be useful,
* but WITHOUT ANY WARRANTY; without even the implied warranty of
* MERCHANTABILITY or FITNESS FOR A PARTICULAR PURPOSE.  See the
* GNU General Public License for more details.
*
* You should have received a copy of the GNU General Public License
* along with this program; if not, write to the Free Software  Foundation,
* Inc., 59 Temple Place - Suite 330, Boston, MA  02111-1307, USA.
*
* The Original Code is Copyright (C) 2005 by the Blender Foundation.
* All rights reserved.
*
* Contributor(s): Daniel Dunbar
*                 Ton Roosendaal,
*                 Ben Batt,
*                 Brecht Van Lommel,
*                 Campbell Barton
*
* ***** END GPL LICENSE BLOCK *****
*
* Modifier stack implementation.
*
* BKE_modifier.h contains the function prototypes for this file.
*
*/

#include "string.h"
#include "stdarg.h"
#include "math.h"
#include "float.h"
#include "ctype.h"

#include "BLI_arithb.h"
#include "BLI_blenlib.h"
#include "BLI_kdopbvh.h"
#include "BLI_kdtree.h"
#include "BLI_linklist.h"
#include "BLI_rand.h"
#include "BLI_edgehash.h"
#include "BLI_ghash.h"
#include "BLI_memarena.h"

#include "MEM_guardedalloc.h"

#include "DNA_action_types.h"
#include "DNA_armature_types.h"
#include "DNA_camera_types.h"
#include "DNA_cloth_types.h"
#include "DNA_curve_types.h"
#include "DNA_effect_types.h"
#include "DNA_material_types.h"
#include "DNA_mesh_types.h"
#include "DNA_meshdata_types.h"
#include "DNA_modifier_types.h"
#include "DNA_object_types.h"
#include "DNA_object_force.h"
#include "DNA_particle_types.h"
#include "DNA_scene_types.h"
#include "DNA_texture_types.h"

#include "BLI_editVert.h"

#include "MTC_matrixops.h"
#include "MTC_vectorops.h"

#include "BKE_main.h"
#include "BKE_anim.h"
#include "BKE_bmesh.h"
// XXX #include "BKE_booleanops.h"
#include "BKE_cloth.h"
#include "BKE_collision.h"
#include "BKE_cdderivedmesh.h"
#include "BKE_curve.h"
#include "BKE_customdata.h"
#include "BKE_DerivedMesh.h"
#include "BKE_displist.h"
#include "BKE_fluidsim.h"
#include "BKE_global.h"
#include "BKE_multires.h"
#include "BKE_lattice.h"
#include "BKE_library.h"
#include "BKE_material.h"
#include "BKE_mesh.h"
#include "BKE_modifier.h"
#include "BKE_object.h"
#include "BKE_particle.h"
#include "BKE_pointcache.h"
#include "BKE_softbody.h"
#include "BKE_subsurf.h"
#include "BKE_texture.h"
#include "BKE_utildefines.h"
#include "BKE_tessmesh.h"

#include "depsgraph_private.h"
#include "BKE_deform.h"
#include "BKE_shrinkwrap.h"
#include "BKE_simple_deform.h"

//XXX #include "LOD_DependKludge.h"
#include "LOD_decimation.h"

// XXX
static struct DerivedMesh *NewBooleanDerivedMesh() {return NULL;}

#include "CCGSubSurf.h"

#include "RE_shader_ext.h"

//XXX #include "BIF_meshlaplacian.h"

/***/

static int noneModifier_isDisabled(ModifierData *md)
{
	return 1;
}

/* Curve */

static void curveModifier_initData(ModifierData *md)
{
	CurveModifierData *cmd = (CurveModifierData*) md;

	cmd->defaxis = MOD_CURVE_POSX;
}

static void curveModifier_copyData(ModifierData *md, ModifierData *target)
{
	CurveModifierData *cmd = (CurveModifierData*) md;
	CurveModifierData *tcmd = (CurveModifierData*) target;

	tcmd->defaxis = cmd->defaxis;
	tcmd->object = cmd->object;
	strncpy(tcmd->name, cmd->name, 32);
}

CustomDataMask curveModifier_requiredDataMask(ModifierData *md)
{
	CurveModifierData *cmd = (CurveModifierData *)md;
	CustomDataMask dataMask = 0;

	/* ask for vertexgroups if we need them */
	if(cmd->name[0]) dataMask |= (1 << CD_MDEFORMVERT);

	return dataMask;
}

static int curveModifier_isDisabled(ModifierData *md)
{
	CurveModifierData *cmd = (CurveModifierData*) md;

	return !cmd->object;
}

static void curveModifier_foreachObjectLink(
					    ModifierData *md, Object *ob,
	 void (*walk)(void *userData, Object *ob, Object **obpoin),
		void *userData)
{
	CurveModifierData *cmd = (CurveModifierData*) md;

	walk(userData, ob, &cmd->object);
}

static void curveModifier_updateDepgraph(
					 ModifierData *md, DagForest *forest, Scene *scene,
      Object *ob, DagNode *obNode)
{
	CurveModifierData *cmd = (CurveModifierData*) md;

	if (cmd->object) {
		DagNode *curNode = dag_get_node(forest, cmd->object);

		dag_add_relation(forest, curNode, obNode,
				 DAG_RL_DATA_DATA | DAG_RL_OB_DATA, "Curve Modifier");
	}
}

static void curveModifier_deformVerts(
				      ModifierData *md, Object *ob, DerivedMesh *derivedData,
	  float (*vertexCos)[3], int numVerts, int useRenderParams, int isFinalCalc)
{
	CurveModifierData *cmd = (CurveModifierData*) md;

	curve_deform_verts(md->scene, cmd->object, ob, derivedData, vertexCos, numVerts,
			   cmd->name, cmd->defaxis);
}

static void curveModifier_deformVertsEM(
					ModifierData *md, Object *ob, BMEditMesh *editData,
     DerivedMesh *derivedData, float (*vertexCos)[3], int numVerts)
{
	DerivedMesh *dm = derivedData;

	if(!derivedData) dm = CDDM_from_BMEditMesh(editData, ob->data);

	curveModifier_deformVerts(md, ob, dm, vertexCos, numVerts, 0, 0);

	if(!derivedData) dm->release(dm);
}

/* Lattice */

static void latticeModifier_copyData(ModifierData *md, ModifierData *target)
{
	LatticeModifierData *lmd = (LatticeModifierData*) md;
	LatticeModifierData *tlmd = (LatticeModifierData*) target;

	tlmd->object = lmd->object;
	strncpy(tlmd->name, lmd->name, 32);
}

CustomDataMask latticeModifier_requiredDataMask(ModifierData *md)
{
	LatticeModifierData *lmd = (LatticeModifierData *)md;
	CustomDataMask dataMask = 0;

	/* ask for vertexgroups if we need them */
	if(lmd->name[0]) dataMask |= (1 << CD_MDEFORMVERT);

	return dataMask;
}

static int latticeModifier_isDisabled(ModifierData *md)
{
	LatticeModifierData *lmd = (LatticeModifierData*) md;

	return !lmd->object;
}

static void latticeModifier_foreachObjectLink(
					      ModifierData *md, Object *ob,
	   void (*walk)(void *userData, Object *ob, Object **obpoin),
		  void *userData)
{
	LatticeModifierData *lmd = (LatticeModifierData*) md;

	walk(userData, ob, &lmd->object);
}

static void latticeModifier_updateDepgraph(ModifierData *md, DagForest *forest,  Scene *scene,
					   Object *ob, DagNode *obNode)
{
	LatticeModifierData *lmd = (LatticeModifierData*) md;

	if(lmd->object) {
		DagNode *latNode = dag_get_node(forest, lmd->object);

		dag_add_relation(forest, latNode, obNode,
				 DAG_RL_DATA_DATA | DAG_RL_OB_DATA, "Lattice Modifier");
	}
}

static void modifier_vgroup_cache(ModifierData *md, float (*vertexCos)[3])
{
	md= md->next;
	if(md) {
		if(md->type==eModifierType_Armature) {
			ArmatureModifierData *amd = (ArmatureModifierData*) md;
			if(amd->multi)
				amd->prevCos= MEM_dupallocN(vertexCos);
		}
		/* lattice/mesh modifier too */
	}
}


static void latticeModifier_deformVerts(
					ModifierData *md, Object *ob, DerivedMesh *derivedData,
     float (*vertexCos)[3], int numVerts, int useRenderParams, int isFinalCalc)
{
	LatticeModifierData *lmd = (LatticeModifierData*) md;


	modifier_vgroup_cache(md, vertexCos); /* if next modifier needs original vertices */
	
	lattice_deform_verts(lmd->object, ob, derivedData,
			     vertexCos, numVerts, lmd->name);
}

static void latticeModifier_deformVertsEM(
					  ModifierData *md, Object *ob, BMEditMesh *editData,
       DerivedMesh *derivedData, float (*vertexCos)[3], int numVerts)
{
	DerivedMesh *dm = derivedData;

	if(!derivedData) dm = CDDM_from_BMEditMesh(editData, ob->data);

	latticeModifier_deformVerts(md, ob, dm, vertexCos, numVerts, 0, 0);

	if(!derivedData) dm->release(dm);
}

/* Subsurf */

static void subsurfModifier_initData(ModifierData *md)
{
	SubsurfModifierData *smd = (SubsurfModifierData*) md;

	smd->levels = 1;
	smd->renderLevels = 2;
	smd->flags |= eSubsurfModifierFlag_SubsurfUv;
}

static void subsurfModifier_copyData(ModifierData *md, ModifierData *target)
{
	SubsurfModifierData *smd = (SubsurfModifierData*) md;
	SubsurfModifierData *tsmd = (SubsurfModifierData*) target;

	tsmd->flags = smd->flags;
	tsmd->levels = smd->levels;
	tsmd->renderLevels = smd->renderLevels;
	tsmd->subdivType = smd->subdivType;
}

static void subsurfModifier_freeData(ModifierData *md)
{
	SubsurfModifierData *smd = (SubsurfModifierData*) md;

	if(smd->mCache) {
		ccgSubSurf_free(smd->mCache);
	}
	if(smd->emCache) {
		ccgSubSurf_free(smd->emCache);
	}
}

static DerivedMesh *subsurfModifier_applyModifier(
		ModifierData *md, Object *ob, DerivedMesh *derivedData,
  int useRenderParams, int isFinalCalc)
{
	SubsurfModifierData *smd = (SubsurfModifierData*) md;
	DerivedMesh *result;

	result = subsurf_make_derived_from_derived(derivedData, smd,
			useRenderParams, NULL,
   isFinalCalc, 0);

	return result;
}

static DerivedMesh *subsurfModifier_applyModifierEM(
		ModifierData *md, Object *ob, BMEditMesh *editData,
  DerivedMesh *derivedData)
{
	SubsurfModifierData *smd = (SubsurfModifierData*) md;
	DerivedMesh *result;

	result = subsurf_make_derived_from_derived(derivedData, smd, 0,
			NULL, 0, 1);

	return result;
}

/* Build */

static void buildModifier_initData(ModifierData *md)
{
	BuildModifierData *bmd = (BuildModifierData*) md;

	bmd->start = 1.0;
	bmd->length = 100.0;
}

static void buildModifier_copyData(ModifierData *md, ModifierData *target)
{
	BuildModifierData *bmd = (BuildModifierData*) md;
	BuildModifierData *tbmd = (BuildModifierData*) target;

	tbmd->start = bmd->start;
	tbmd->length = bmd->length;
	tbmd->randomize = bmd->randomize;
	tbmd->seed = bmd->seed;
}

static int buildModifier_dependsOnTime(ModifierData *md)
{
	return 1;
}

static DerivedMesh *buildModifier_applyModifier(ModifierData *md, Object *ob,
		DerivedMesh *derivedData,
  int useRenderParams, int isFinalCalc)
{
	DerivedMesh *dm = derivedData;
	DerivedMesh *result;
	BuildModifierData *bmd = (BuildModifierData*) md;
	int i;
	int numFaces, numEdges;
	int maxVerts, maxEdges, maxFaces;
	int *vertMap, *edgeMap, *faceMap;
	float frac;
	GHashIterator *hashIter;
	/* maps vert indices in old mesh to indices in new mesh */
	GHash *vertHash = BLI_ghash_new(BLI_ghashutil_inthash,
					BLI_ghashutil_intcmp);
	/* maps edge indices in new mesh to indices in old mesh */
	GHash *edgeHash = BLI_ghash_new(BLI_ghashutil_inthash,
					BLI_ghashutil_intcmp);

	maxVerts = dm->getNumVerts(dm);
	vertMap = MEM_callocN(sizeof(*vertMap) * maxVerts,
			      "build modifier vertMap");
	for(i = 0; i < maxVerts; ++i) vertMap[i] = i;

	maxEdges = dm->getNumEdges(dm);
	edgeMap = MEM_callocN(sizeof(*edgeMap) * maxEdges,
			      "build modifier edgeMap");
	for(i = 0; i < maxEdges; ++i) edgeMap[i] = i;

	maxFaces = dm->getNumTessFaces(dm);
	faceMap = MEM_callocN(sizeof(*faceMap) * maxFaces,
			      "build modifier faceMap");
	for(i = 0; i < maxFaces; ++i) faceMap[i] = i;

	if (ob) {
		frac = bsystem_time(md->scene, ob, md->scene->r.cfra,
				    bmd->start - 1.0f) / bmd->length;
	} else {
		frac = md->scene->r.cfra - bmd->start / bmd->length;
	}
	CLAMP(frac, 0.0, 1.0);

	numFaces = dm->getNumTessFaces(dm) * frac;
	numEdges = dm->getNumEdges(dm) * frac;

	/* if there's at least one face, build based on faces */
	if(numFaces) {
		int maxEdges;

		if(bmd->randomize)
			BLI_array_randomize(faceMap, sizeof(*faceMap),
					    maxFaces, bmd->seed);

		/* get the set of all vert indices that will be in the final mesh,
		* mapped to the new indices
		*/
		for(i = 0; i < numFaces; ++i) {
			MFace mf;
			dm->getTessFace(dm, faceMap[i], &mf);

			if(!BLI_ghash_haskey(vertHash, SET_INT_IN_POINTER(mf.v1)))
				BLI_ghash_insert(vertHash, SET_INT_IN_POINTER(mf.v1),
					SET_INT_IN_POINTER(BLI_ghash_size(vertHash)));
			if(!BLI_ghash_haskey(vertHash, SET_INT_IN_POINTER(mf.v2)))
				BLI_ghash_insert(vertHash, SET_INT_IN_POINTER(mf.v2),
					SET_INT_IN_POINTER(BLI_ghash_size(vertHash)));
			if(!BLI_ghash_haskey(vertHash, SET_INT_IN_POINTER(mf.v3)))
				BLI_ghash_insert(vertHash, SET_INT_IN_POINTER(mf.v3),
					SET_INT_IN_POINTER(BLI_ghash_size(vertHash)));
			if(mf.v4 && !BLI_ghash_haskey(vertHash, SET_INT_IN_POINTER(mf.v4)))
				BLI_ghash_insert(vertHash, SET_INT_IN_POINTER(mf.v4),
					SET_INT_IN_POINTER(BLI_ghash_size(vertHash)));
		}

		/* get the set of edges that will be in the new mesh (i.e. all edges
		* that have both verts in the new mesh)
		*/
		maxEdges = dm->getNumEdges(dm);
		for(i = 0; i < maxEdges; ++i) {
			MEdge me;
			dm->getEdge(dm, i, &me);

			if(BLI_ghash_haskey(vertHash, SET_INT_IN_POINTER(me.v1))
						&& BLI_ghash_haskey(vertHash, SET_INT_IN_POINTER(me.v2)))
				BLI_ghash_insert(edgeHash,
					SET_INT_IN_POINTER(BLI_ghash_size(edgeHash)), SET_INT_IN_POINTER(i));
		}
	} else if(numEdges) {
		if(bmd->randomize)
			BLI_array_randomize(edgeMap, sizeof(*edgeMap),
					    maxEdges, bmd->seed);

		/* get the set of all vert indices that will be in the final mesh,
		* mapped to the new indices
		*/
		for(i = 0; i < numEdges; ++i) {
			MEdge me;
			dm->getEdge(dm, edgeMap[i], &me);

			if(!BLI_ghash_haskey(vertHash, SET_INT_IN_POINTER(me.v1)))
				BLI_ghash_insert(vertHash, SET_INT_IN_POINTER(me.v1),
					SET_INT_IN_POINTER(BLI_ghash_size(vertHash)));
			if(!BLI_ghash_haskey(vertHash, SET_INT_IN_POINTER(me.v2)))
				BLI_ghash_insert(vertHash, SET_INT_IN_POINTER(me.v2),
					SET_INT_IN_POINTER(BLI_ghash_size(vertHash)));
		}

		/* get the set of edges that will be in the new mesh
		*/
		for(i = 0; i < numEdges; ++i) {
			MEdge me;
			dm->getEdge(dm, edgeMap[i], &me);

			BLI_ghash_insert(edgeHash, SET_INT_IN_POINTER(BLI_ghash_size(edgeHash)),
					 SET_INT_IN_POINTER(edgeMap[i]));
		}
	} else {
		int numVerts = dm->getNumVerts(dm) * frac;

		if(bmd->randomize)
			BLI_array_randomize(vertMap, sizeof(*vertMap),
					    maxVerts, bmd->seed);

		/* get the set of all vert indices that will be in the final mesh,
		* mapped to the new indices
		*/
		for(i = 0; i < numVerts; ++i)
			BLI_ghash_insert(vertHash, SET_INT_IN_POINTER(vertMap[i]), SET_INT_IN_POINTER(i));
	}

	/* now we know the number of verts, edges and faces, we can create
	* the mesh
	*/
	result = CDDM_from_template(dm, BLI_ghash_size(vertHash),
				    BLI_ghash_size(edgeHash), numFaces, 0, 0);

	/* copy the vertices across */
	for(hashIter = BLI_ghashIterator_new(vertHash);
		   !BLI_ghashIterator_isDone(hashIter);
		   BLI_ghashIterator_step(hashIter)) {
			   MVert source;
			   MVert *dest;
			   int oldIndex = GET_INT_FROM_POINTER(BLI_ghashIterator_getKey(hashIter));
			   int newIndex = GET_INT_FROM_POINTER(BLI_ghashIterator_getValue(hashIter));

			   dm->getVert(dm, oldIndex, &source);
			   dest = CDDM_get_vert(result, newIndex);

			   DM_copy_vert_data(dm, result, oldIndex, newIndex, 1);
			   *dest = source;
		   }
		   BLI_ghashIterator_free(hashIter);

		   /* copy the edges across, remapping indices */
		   for(i = 0; i < BLI_ghash_size(edgeHash); ++i) {
			   MEdge source;
			   MEdge *dest;
			   int oldIndex = GET_INT_FROM_POINTER(BLI_ghash_lookup(edgeHash, SET_INT_IN_POINTER(i)));

			   dm->getEdge(dm, oldIndex, &source);
			   dest = CDDM_get_edge(result, i);

			   source.v1 = GET_INT_FROM_POINTER(BLI_ghash_lookup(vertHash, SET_INT_IN_POINTER(source.v1)));
			   source.v2 = GET_INT_FROM_POINTER(BLI_ghash_lookup(vertHash, SET_INT_IN_POINTER(source.v2)));

			   DM_copy_edge_data(dm, result, oldIndex, i, 1);
			   *dest = source;
		   }

		   /* copy the faces across, remapping indices */
		   for(i = 0; i < numFaces; ++i) {
			   MFace source;
			   MFace *dest;
			   int orig_v4;

			   dm->getTessFace(dm, faceMap[i], &source);
			   dest = CDDM_get_tessface(result, i);

			   orig_v4 = source.v4;

			   source.v1 = GET_INT_FROM_POINTER(BLI_ghash_lookup(vertHash, SET_INT_IN_POINTER(source.v1)));
			   source.v2 = GET_INT_FROM_POINTER(BLI_ghash_lookup(vertHash, SET_INT_IN_POINTER(source.v2)));
			   source.v3 = GET_INT_FROM_POINTER(BLI_ghash_lookup(vertHash, SET_INT_IN_POINTER(source.v3)));
			   if(source.v4)
				   source.v4 = GET_INT_FROM_POINTER(BLI_ghash_lookup(vertHash, SET_INT_IN_POINTER(source.v4)));

			   DM_copy_face_data(dm, result, faceMap[i], i, 1);
			   *dest = source;

			   test_index_face(dest, &result->faceData, i, (orig_v4 ? 4 : 3));
		   }

		   CDDM_calc_normals(result);
		   CDDM_tessfaces_to_faces(result);

		   BLI_ghash_free(vertHash, NULL, NULL);
		   BLI_ghash_free(edgeHash, NULL, NULL);

		   MEM_freeN(vertMap);
		   MEM_freeN(edgeMap);
		   MEM_freeN(faceMap);
			
		   return result;
}

/* Mask */

static void maskModifier_copyData(ModifierData *md, ModifierData *target)
{
	MaskModifierData *mmd = (MaskModifierData*) md;
	MaskModifierData *tmmd = (MaskModifierData*) target;
	
	strcpy(tmmd->vgroup, mmd->vgroup);
}

static CustomDataMask maskModifier_requiredDataMask(ModifierData *md)
{
	return (1 << CD_MDEFORMVERT);
}

static void maskModifier_foreachObjectLink(
					      ModifierData *md, Object *ob,
	   void (*walk)(void *userData, Object *ob, Object **obpoin),
		  void *userData)
{
	MaskModifierData *mmd = (MaskModifierData *)md;
	walk(userData, ob, &mmd->ob_arm);
}

static void maskModifier_updateDepgraph(ModifierData *md, DagForest *forest, Scene *scene,
					   Object *ob, DagNode *obNode)
{
	MaskModifierData *mmd = (MaskModifierData *)md;

	if (mmd->ob_arm) 
	{
		DagNode *armNode = dag_get_node(forest, mmd->ob_arm);
		
		dag_add_relation(forest, armNode, obNode,
				DAG_RL_DATA_DATA | DAG_RL_OB_DATA, "Mask Modifier");
	}
}

static DerivedMesh *maskModifier_applyModifier(ModifierData *md, Object *ob,
		DerivedMesh *derivedData,
  int useRenderParams, int isFinalCalc)
{
	MaskModifierData *mmd= (MaskModifierData *)md;
	DerivedMesh *dm= derivedData, *result= NULL;
	GHash *vertHash=NULL, *edgeHash, *faceHash;
	GHashIterator *hashIter;
	MDeformVert *dvert= NULL;
	int numFaces=0, numEdges=0, numVerts=0;
	int maxVerts, maxEdges, maxFaces;
	int i;
	
	/* Overview of Method:
	 *	1. Get the vertices that are in the vertexgroup of interest 
	 *	2. Filter out unwanted geometry (i.e. not in vertexgroup), by populating mappings with new vs old indices
	 *	3. Make a new mesh containing only the mapping data
	 */
	
	/* get original number of verts, edges, and faces */
	maxVerts= dm->getNumVerts(dm);
	maxEdges= dm->getNumEdges(dm);
	maxFaces= dm->getNumTessFaces(dm);
	
	/* check if we can just return the original mesh 
	 *	- must have verts and therefore verts assigned to vgroups to do anything useful
	 */
	if ( !(ELEM(mmd->mode, MOD_MASK_MODE_ARM, MOD_MASK_MODE_VGROUP)) ||
		 (maxVerts == 0) || (ob->defbase.first == NULL) )
	{
		return derivedData;
	}
	
	/* if mode is to use selected armature bones, aggregate the bone groups */
	if (mmd->mode == MOD_MASK_MODE_ARM) /* --- using selected bones --- */
	{
		GHash *vgroupHash, *boneHash;
		Object *oba= mmd->ob_arm;
		bPoseChannel *pchan;
		bDeformGroup *def;
		
		/* check that there is armature object with bones to use, otherwise return original mesh */
		if (ELEM(NULL, mmd->ob_arm, mmd->ob_arm->pose))
			return derivedData;		
		
		/* hashes for finding mapping of:
		 * 	- vgroups to indicies -> vgroupHash  (string, int)
		 *	- bones to vgroup indices -> boneHash (index of vgroup, dummy)
		 */
		vgroupHash= BLI_ghash_new(BLI_ghashutil_strhash, BLI_ghashutil_strcmp);
		boneHash= BLI_ghash_new(BLI_ghashutil_inthash, BLI_ghashutil_intcmp);
		
		/* build mapping of names of vertex groups to indices */
		for (i = 0, def = ob->defbase.first; def; def = def->next, i++) 
			BLI_ghash_insert(vgroupHash, def->name, SET_INT_IN_POINTER(i));
		
		/* get selected-posechannel <-> vertexgroup index mapping */
		for (pchan= oba->pose->chanbase.first; pchan; pchan= pchan->next) 
		{
			/* check if bone is selected */
			// TODO: include checks for visibility too?
			// FIXME: the depsgraph needs extensions to make this work in realtime...
			if ( (pchan->bone) && (pchan->bone->flag & BONE_SELECTED) ) 
			{
				/* check if hash has group for this bone */
				if (BLI_ghash_haskey(vgroupHash, pchan->name)) 
				{
					int defgrp_index= GET_INT_FROM_POINTER(BLI_ghash_lookup(vgroupHash, pchan->name));
					
					/* add index to hash (store under key only) */
					BLI_ghash_insert(boneHash, SET_INT_IN_POINTER(defgrp_index), pchan);
				}
			}
		}
		
		/* if no bones selected, free hashes and return original mesh */
		if (BLI_ghash_size(boneHash) == 0)
		{
			BLI_ghash_free(vgroupHash, NULL, NULL);
			BLI_ghash_free(boneHash, NULL, NULL);
			
			return derivedData;
		}
		
		/* repeat the previous check, but for dverts */
		dvert= dm->getVertDataArray(dm, CD_MDEFORMVERT);
		if (dvert == NULL)
		{
			BLI_ghash_free(vgroupHash, NULL, NULL);
			BLI_ghash_free(boneHash, NULL, NULL);
			
			return derivedData;
		}
		
		/* hashes for quickly providing a mapping from old to new - use key=oldindex, value=newindex */
		vertHash= BLI_ghash_new(BLI_ghashutil_inthash, BLI_ghashutil_intcmp);
		
		/* add vertices which exist in vertexgroups into vertHash for filtering */
		for (i = 0; i < maxVerts; i++) 
		{
			MDeformWeight *def_weight = NULL;
			int j;
			
			for (j= 0; j < dvert[i].totweight; j++) 
			{
				if (BLI_ghash_haskey(boneHash, SET_INT_IN_POINTER(dvert[i].dw[j].def_nr))) 
				{
					def_weight = &dvert[i].dw[j];
					break;
				}
			}
			
			/* check if include vert in vertHash */
			if (mmd->flag & MOD_MASK_INV) {
				/* if this vert is in the vgroup, don't include it in vertHash */
				if (def_weight) continue;
			}
			else {
				/* if this vert isn't in the vgroup, don't include it in vertHash */
				if (!def_weight) continue;
			}
			
			/* add to ghash for verts (numVerts acts as counter for mapping) */
			BLI_ghash_insert(vertHash, SET_INT_IN_POINTER(i), SET_INT_IN_POINTER(numVerts));
			numVerts++;
		}
		
		/* free temp hashes */
		BLI_ghash_free(vgroupHash, NULL, NULL);
		BLI_ghash_free(boneHash, NULL, NULL);
	}
	else		/* --- Using Nominated VertexGroup only --- */ 
	{
		int defgrp_index = -1;
		
		/* get index of vertex group */
		if (mmd->vgroup[0]) 
		{
			bDeformGroup *def;
			
			/* find index by comparing names - SLOW... */
			for (i = 0, def = ob->defbase.first; def; def = def->next, i++) 
			{
				if (!strcmp(def->name, mmd->vgroup)) 
				{
					defgrp_index = i;
					break;
				}
			}
		}
		
		/* get dverts */
		if (defgrp_index >= 0)
			dvert = dm->getVertDataArray(dm, CD_MDEFORMVERT);
			
		/* if no vgroup (i.e. dverts) found, return the initial mesh */
		if ((defgrp_index < 0) || (dvert == NULL))
			return dm;
			
		/* hashes for quickly providing a mapping from old to new - use key=oldindex, value=newindex */
		vertHash= BLI_ghash_new(BLI_ghashutil_inthash, BLI_ghashutil_intcmp);
		
		/* add vertices which exist in vertexgroup into ghash for filtering */
		for (i = 0; i < maxVerts; i++) 
		{
			MDeformWeight *def_weight = NULL;
			int j;
			
			for (j= 0; j < dvert[i].totweight; j++) 
			{
				if (dvert[i].dw[j].def_nr == defgrp_index) 
				{
					def_weight = &dvert[i].dw[j];
					break;
				}
			}
			
			/* check if include vert in vertHash */
			if (mmd->flag & MOD_MASK_INV) {
				/* if this vert is in the vgroup, don't include it in vertHash */
				if (def_weight) continue;
			}
			else {
				/* if this vert isn't in the vgroup, don't include it in vertHash */
				if (!def_weight) continue;
			}
			
			/* add to ghash for verts (numVerts acts as counter for mapping) */
			BLI_ghash_insert(vertHash, SET_INT_IN_POINTER(i), SET_INT_IN_POINTER(numVerts));
			numVerts++;
		}
	}
	
	/* hashes for quickly providing a mapping from old to new - use key=oldindex, value=newindex */
	edgeHash= BLI_ghash_new(BLI_ghashutil_inthash, BLI_ghashutil_intcmp);
	faceHash= BLI_ghash_new(BLI_ghashutil_inthash, BLI_ghashutil_intcmp);
	
	/* loop over edges and faces, and do the same thing to 
	 * ensure that they only reference existing verts 
	 */
	for (i = 0; i < maxEdges; i++) 
	{
		MEdge me;
		dm->getEdge(dm, i, &me);
		
		/* only add if both verts will be in new mesh */
		if ( BLI_ghash_haskey(vertHash, SET_INT_IN_POINTER(me.v1)) &&
			 BLI_ghash_haskey(vertHash, SET_INT_IN_POINTER(me.v2)) )
		{
			BLI_ghash_insert(edgeHash, SET_INT_IN_POINTER(i), SET_INT_IN_POINTER(numEdges));
			numEdges++;
		}
	}
	for (i = 0; i < maxFaces; i++) 
	{
		MFace mf;
		dm->getTessFace(dm, i, &mf);
		
		/* all verts must be available */
		if ( BLI_ghash_haskey(vertHash, SET_INT_IN_POINTER(mf.v1)) &&
			 BLI_ghash_haskey(vertHash, SET_INT_IN_POINTER(mf.v2)) &&
			 BLI_ghash_haskey(vertHash, SET_INT_IN_POINTER(mf.v3)) &&
			(mf.v4==0 || BLI_ghash_haskey(vertHash, SET_INT_IN_POINTER(mf.v4))) )
		{
			BLI_ghash_insert(faceHash, SET_INT_IN_POINTER(i), SET_INT_IN_POINTER(numFaces));
			numFaces++;
		}
	}
	
	
	/* now we know the number of verts, edges and faces, 
	 * we can create the new (reduced) mesh
	 */
	result = CDDM_from_template(dm, numVerts, numEdges, numFaces, 0, 0);
	
	
	/* using ghash-iterators, map data into new mesh */
		/* vertices */
	for ( hashIter = BLI_ghashIterator_new(vertHash);
		  !BLI_ghashIterator_isDone(hashIter);
		  BLI_ghashIterator_step(hashIter) ) 
	{
		MVert source;
		MVert *dest;
		int oldIndex = GET_INT_FROM_POINTER(BLI_ghashIterator_getKey(hashIter));
		int newIndex = GET_INT_FROM_POINTER(BLI_ghashIterator_getValue(hashIter));
		
		dm->getVert(dm, oldIndex, &source);
		dest = CDDM_get_vert(result, newIndex);
		
		DM_copy_vert_data(dm, result, oldIndex, newIndex, 1);
		*dest = source;
	}
	BLI_ghashIterator_free(hashIter);
		
		/* edges */
	for ( hashIter = BLI_ghashIterator_new(edgeHash);
		  !BLI_ghashIterator_isDone(hashIter);
		  BLI_ghashIterator_step(hashIter) ) 
	{
		MEdge source;
		MEdge *dest;
		int oldIndex = GET_INT_FROM_POINTER(BLI_ghashIterator_getKey(hashIter));
		int newIndex = GET_INT_FROM_POINTER(BLI_ghashIterator_getValue(hashIter));
		
		dm->getEdge(dm, oldIndex, &source);
		dest = CDDM_get_edge(result, newIndex);
		
		source.v1 = GET_INT_FROM_POINTER(BLI_ghash_lookup(vertHash, SET_INT_IN_POINTER(source.v1)));
		source.v2 = GET_INT_FROM_POINTER(BLI_ghash_lookup(vertHash, SET_INT_IN_POINTER(source.v2)));
		
		DM_copy_edge_data(dm, result, oldIndex, newIndex, 1);
		*dest = source;
	}
	BLI_ghashIterator_free(hashIter);
	
		/* faces */
	for ( hashIter = BLI_ghashIterator_new(faceHash);
		  !BLI_ghashIterator_isDone(hashIter);
		  BLI_ghashIterator_step(hashIter) ) 
	{
		MFace source;
		MFace *dest;
		int oldIndex = GET_INT_FROM_POINTER(BLI_ghashIterator_getKey(hashIter));
		int newIndex = GET_INT_FROM_POINTER(BLI_ghashIterator_getValue(hashIter));
		int orig_v4;
		
		dm->getTessFace(dm, oldIndex, &source);
		dest = CDDM_get_tessface(result, newIndex);
		
		orig_v4 = source.v4;
		
		source.v1 = GET_INT_FROM_POINTER(BLI_ghash_lookup(vertHash, SET_INT_IN_POINTER(source.v1)));
		source.v2 = GET_INT_FROM_POINTER(BLI_ghash_lookup(vertHash, SET_INT_IN_POINTER(source.v2)));
		source.v3 = GET_INT_FROM_POINTER(BLI_ghash_lookup(vertHash, SET_INT_IN_POINTER(source.v3)));
		if (source.v4)
		   source.v4 = GET_INT_FROM_POINTER(BLI_ghash_lookup(vertHash, SET_INT_IN_POINTER(source.v4)));
		
		DM_copy_face_data(dm, result, oldIndex, newIndex, 1);
		*dest = source;
		
		test_index_face(dest, &result->faceData, newIndex, (orig_v4 ? 4 : 3));
	}
	BLI_ghashIterator_free(hashIter);
	
	/* recalculate normals */
	CDDM_calc_normals(result);
	
	/* free hashes */
	BLI_ghash_free(vertHash, NULL, NULL);
	BLI_ghash_free(edgeHash, NULL, NULL);
	BLI_ghash_free(faceHash, NULL, NULL);
	
	CDDM_tessfaces_to_faces(result);

	/* return the new mesh */
	return result;
}

/* Array */
/* Array modifier: duplicates the object multiple times along an axis
*/

static void arrayModifier_initData(ModifierData *md)
{
	ArrayModifierData *amd = (ArrayModifierData*) md;

	/* default to 2 duplicates distributed along the x-axis by an
	offset of 1 object-width
	*/
	amd->start_cap = amd->end_cap = amd->curve_ob = amd->offset_ob = NULL;
	amd->count = 2;
	amd->offset[0] = amd->offset[1] = amd->offset[2] = 0;
	amd->scale[0] = 1;
	amd->scale[1] = amd->scale[2] = 0;
	amd->length = 0;
	amd->merge_dist = 0.01;
	amd->fit_type = MOD_ARR_FIXEDCOUNT;
	amd->offset_type = MOD_ARR_OFF_RELATIVE;
	amd->flags = 0;
}

static void arrayModifier_copyData(ModifierData *md, ModifierData *target)
{
	ArrayModifierData *amd = (ArrayModifierData*) md;
	ArrayModifierData *tamd = (ArrayModifierData*) target;

	tamd->start_cap = amd->start_cap;
	tamd->end_cap = amd->end_cap;
	tamd->curve_ob = amd->curve_ob;
	tamd->offset_ob = amd->offset_ob;
	tamd->count = amd->count;
	VECCOPY(tamd->offset, amd->offset);
	VECCOPY(tamd->scale, amd->scale);
	tamd->length = amd->length;
	tamd->merge_dist = amd->merge_dist;
	tamd->fit_type = amd->fit_type;
	tamd->offset_type = amd->offset_type;
	tamd->flags = amd->flags;
}

static void arrayModifier_foreachObjectLink(
					    ModifierData *md, Object *ob,
	 void (*walk)(void *userData, Object *ob, Object **obpoin),
		void *userData)
{
	ArrayModifierData *amd = (ArrayModifierData*) md;

	walk(userData, ob, &amd->start_cap);
	walk(userData, ob, &amd->end_cap);
	walk(userData, ob, &amd->curve_ob);
	walk(userData, ob, &amd->offset_ob);
}

static void arrayModifier_updateDepgraph(ModifierData *md, DagForest *forest, Scene *scene,
					 Object *ob, DagNode *obNode)
{
	ArrayModifierData *amd = (ArrayModifierData*) md;

	if (amd->start_cap) {
		DagNode *curNode = dag_get_node(forest, amd->start_cap);

		dag_add_relation(forest, curNode, obNode,
				 DAG_RL_DATA_DATA | DAG_RL_OB_DATA, "Array Modifier");
	}
	if (amd->end_cap) {
		DagNode *curNode = dag_get_node(forest, amd->end_cap);

		dag_add_relation(forest, curNode, obNode,
				 DAG_RL_DATA_DATA | DAG_RL_OB_DATA, "Array Modifier");
	}
	if (amd->curve_ob) {
		DagNode *curNode = dag_get_node(forest, amd->curve_ob);

		dag_add_relation(forest, curNode, obNode,
				 DAG_RL_DATA_DATA | DAG_RL_OB_DATA, "Array Modifier");
	}
	if (amd->offset_ob) {
		DagNode *curNode = dag_get_node(forest, amd->offset_ob);

		dag_add_relation(forest, curNode, obNode,
				 DAG_RL_DATA_DATA | DAG_RL_OB_DATA, "Array Modifier");
	}
}

float vertarray_size(MVert *mvert, int numVerts, int axis)
{
	int i;
	float min_co, max_co;

	/* if there are no vertices, width is 0 */
	if(numVerts == 0) return 0;

	/* find the minimum and maximum coordinates on the desired axis */
	min_co = max_co = mvert->co[axis];
	++mvert;
	for(i = 1; i < numVerts; ++i, ++mvert) {
		if(mvert->co[axis] < min_co) min_co = mvert->co[axis];
		if(mvert->co[axis] > max_co) max_co = mvert->co[axis];
	}

	return max_co - min_co;
}

typedef struct IndexMapEntry {
	/* the new vert index that this old vert index maps to */
	int new;
	/* -1 if this vert isn't merged, otherwise the old vert index it
	* should be replaced with
	*/
	int merge;
	/* 1 if this vert's first copy is merged with the last copy of its
	* merge target, otherwise 0
	*/
	short merge_final;
} IndexMapEntry;

/* indexMap - an array of IndexMap entries
 * oldIndex - the old index to map
 * copyNum - the copy number to map to (original = 0, first copy = 1, etc.)
 */
static int calc_mapping(IndexMapEntry *indexMap, int oldIndex, int copyNum)
{
	if(indexMap[oldIndex].merge < 0) {
		/* vert wasn't merged, so use copy of this vert */
		return indexMap[oldIndex].new + copyNum;
	} else if(indexMap[oldIndex].merge == oldIndex) {
		/* vert was merged with itself */
		return indexMap[oldIndex].new;
	} else {
		/* vert was merged with another vert */
		/* follow the chain of merges to the end, or until we've passed
		* a number of vertices equal to the copy number
		*/
		if(copyNum <= 0)
			return indexMap[oldIndex].new;
		else
			return calc_mapping(indexMap, indexMap[oldIndex].merge,
					    copyNum - 1);
	}
}

static DerivedMesh *arrayModifier_doArray(ArrayModifierData *amd,
					  Scene *scene, Object *ob, DerivedMesh *dm,
       int initFlags)
{
	int i, j;
	/* offset matrix */
	float offset[4][4];
	float final_offset[4][4];
	float tmp_mat[4][4];
	float length = amd->length;
	int count = amd->count;
	int numVerts, numEdges, numFaces;
	int maxVerts, maxEdges, maxFaces;
	int finalVerts, finalEdges, finalFaces;
	DerivedMesh *result, *start_cap = NULL, *end_cap = NULL;
	MVert *mvert, *src_mvert;
	MEdge *medge;
	MFace *mface;

	IndexMapEntry *indexMap;

	EdgeHash *edges;

	/* need to avoid infinite recursion here */
	if(amd->start_cap && amd->start_cap != ob)
		start_cap = mesh_get_derived_final(scene, amd->start_cap, CD_MASK_MESH);
	if(amd->end_cap && amd->end_cap != ob)
		end_cap = mesh_get_derived_final(scene, amd->end_cap, CD_MASK_MESH);

	MTC_Mat4One(offset);

	indexMap = MEM_callocN(sizeof(*indexMap) * dm->getNumVerts(dm),
			       "indexmap");

	src_mvert = dm->getVertArray(dm);

	maxVerts = dm->getNumVerts(dm);

	if(amd->offset_type & MOD_ARR_OFF_CONST)
		VecAddf(offset[3], offset[3], amd->offset);
	if(amd->offset_type & MOD_ARR_OFF_RELATIVE) {
		for(j = 0; j < 3; j++)
			offset[3][j] += amd->scale[j] * vertarray_size(src_mvert,
					maxVerts, j);
	}

	if((amd->offset_type & MOD_ARR_OFF_OBJ) && (amd->offset_ob)) {
		float obinv[4][4];
		float result_mat[4][4];

		if(ob)
			MTC_Mat4Invert(obinv, ob->obmat);
		else
			MTC_Mat4One(obinv);

		MTC_Mat4MulSerie(result_mat, offset,
				 obinv, amd->offset_ob->obmat,
     NULL, NULL, NULL, NULL, NULL);
		MTC_Mat4CpyMat4(offset, result_mat);
	}

	if(amd->fit_type == MOD_ARR_FITCURVE && amd->curve_ob) {
		Curve *cu = amd->curve_ob->data;
		if(cu) {
			float tmp_mat[3][3];
			float scale;
			
			object_to_mat3(amd->curve_ob, tmp_mat);
			scale = Mat3ToScalef(tmp_mat);
				
			if(!cu->path) {
				cu->flag |= CU_PATH; // needed for path & bevlist
				makeDispListCurveTypes(scene, amd->curve_ob, 0);
			}
			if(cu->path)
				length = scale*cu->path->totdist;
		}
	}

	/* calculate the maximum number of copies which will fit within the
	prescribed length */
	if(amd->fit_type == MOD_ARR_FITLENGTH
		  || amd->fit_type == MOD_ARR_FITCURVE) {
		float dist = sqrt(MTC_dot3Float(offset[3], offset[3]));

		if(dist > 1e-6f)
			/* this gives length = first copy start to last copy end
			add a tiny offset for floating point rounding errors */
			count = (length + 1e-6f) / dist;
		else
			/* if the offset has no translation, just make one copy */
			count = 1;
		  }

		  if(count < 1)
			  count = 1;

	/* allocate memory for count duplicates (including original) plus
		  * start and end caps
	*/
		  finalVerts = dm->getNumVerts(dm) * count;
		  finalEdges = dm->getNumEdges(dm) * count;
		  finalFaces = dm->getNumTessFaces(dm) * count;
		  if(start_cap) {
			  finalVerts += start_cap->getNumVerts(start_cap);
			  finalEdges += start_cap->getNumEdges(start_cap);
			  finalFaces += start_cap->getNumTessFaces(start_cap);
		  }
		  if(end_cap) {
			  finalVerts += end_cap->getNumVerts(end_cap);
			  finalEdges += end_cap->getNumEdges(end_cap);
			  finalFaces += end_cap->getNumTessFaces(end_cap);
		  }
		  result = CDDM_from_template(dm, finalVerts, finalEdges, finalFaces, 0, 0);

		  /* calculate the offset matrix of the final copy (for merging) */ 
		  MTC_Mat4One(final_offset);

		  for(j=0; j < count - 1; j++) {
			  MTC_Mat4MulMat4(tmp_mat, final_offset, offset);
			  MTC_Mat4CpyMat4(final_offset, tmp_mat);
		  }

		  numVerts = numEdges = numFaces = 0;
		  mvert = CDDM_get_verts(result);

		  for (i = 0; i < maxVerts; i++) {
			  indexMap[i].merge = -1; /* default to no merge */
			  indexMap[i].merge_final = 0; /* default to no merge */
		  }

		  for (i = 0; i < maxVerts; i++) {
			  MVert *inMV;
			  MVert *mv = &mvert[numVerts];
			  MVert *mv2;
			  float co[3];

			  inMV = &src_mvert[i];

			  DM_copy_vert_data(dm, result, i, numVerts, 1);
			  *mv = *inMV;
			  numVerts++;

			  indexMap[i].new = numVerts - 1;

			  VECCOPY(co, mv->co);
		
		/* Attempts to merge verts from one duplicate with verts from the
			  * next duplicate which are closer than amd->merge_dist.
			  * Only the first such vert pair is merged.
			  * If verts are merged in the first duplicate pair, they are merged
			  * in all pairs.
		*/
			  if((count > 1) && (amd->flags & MOD_ARR_MERGE)) {
				  float tmp_co[3];
				  VECCOPY(tmp_co, mv->co);
				  MTC_Mat4MulVecfl(offset, tmp_co);

				  for(j = 0; j < maxVerts; j++) {
					  /* if vertex already merged, don't use it */
					  if( indexMap[j].merge != -1 ) continue;

					  inMV = &src_mvert[j];
					  /* if this vert is within merge limit, merge */
					  if(VecLenCompare(tmp_co, inMV->co, amd->merge_dist)) {
						  indexMap[i].merge = j;

						  /* test for merging with final copy of merge target */
						  if(amd->flags & MOD_ARR_MERGEFINAL) {
							  VECCOPY(tmp_co, inMV->co);
							  inMV = &src_mvert[i];
							  MTC_Mat4MulVecfl(final_offset, tmp_co);
							  if(VecLenCompare(tmp_co, inMV->co, amd->merge_dist))
								  indexMap[i].merge_final = 1;
						  }
						  break;
					  }
				  }
			  }

			  /* if no merging, generate copies of this vert */
			  if(indexMap[i].merge < 0) {
				  for(j=0; j < count - 1; j++) {
					  mv2 = &mvert[numVerts];

					  DM_copy_vert_data(result, result, numVerts - 1, numVerts, 1);
					  *mv2 = *mv;
					  numVerts++;

					  MTC_Mat4MulVecfl(offset, co);
					  VECCOPY(mv2->co, co);
				  }
			  } else if(indexMap[i].merge != i && indexMap[i].merge_final) {
			/* if this vert is not merging with itself, and it is merging
				  * with the final copy of its merge target, remove the first copy
			*/
				  numVerts--;
				  DM_free_vert_data(result, numVerts, 1);
			  }
		  }

		  /* make a hashtable so we can avoid duplicate edges from merging */
		  edges = BLI_edgehash_new();

		  maxEdges = dm->getNumEdges(dm);
		  medge = CDDM_get_edges(result);
		  for(i = 0; i < maxEdges; i++) {
			  MEdge inMED;
			  MEdge med;
			  MEdge *med2;
			  int vert1, vert2;

			  dm->getEdge(dm, i, &inMED);

			  med = inMED;
			  med.v1 = indexMap[inMED.v1].new;
			  med.v2 = indexMap[inMED.v2].new;

		/* if vertices are to be merged with the final copies of their
			  * merge targets, calculate that final copy
		*/
			  if(indexMap[inMED.v1].merge_final) {
				  med.v1 = calc_mapping(indexMap, indexMap[inMED.v1].merge,
						  count - 1);
			  }
			  if(indexMap[inMED.v2].merge_final) {
				  med.v2 = calc_mapping(indexMap, indexMap[inMED.v2].merge,
						  count - 1);
			  }

			  if(med.v1 == med.v2) continue;

			  if (initFlags) {
				  med.flag |= ME_EDGEDRAW | ME_EDGERENDER;
			  }

			  if(!BLI_edgehash_haskey(edges, med.v1, med.v2)) {
				  DM_copy_edge_data(dm, result, i, numEdges, 1);
				  medge[numEdges] = med;
				  numEdges++;

				  BLI_edgehash_insert(edges, med.v1, med.v2, NULL);
			  }

			  for(j = 1; j < count; j++)
			  {
				  vert1 = calc_mapping(indexMap, inMED.v1, j);
				  vert2 = calc_mapping(indexMap, inMED.v2, j);
				  /* avoid duplicate edges */
				  if(!BLI_edgehash_haskey(edges, vert1, vert2)) {
					  med2 = &medge[numEdges];

					  DM_copy_edge_data(dm, result, i, numEdges, 1);
					  *med2 = med;
					  numEdges++;

					  med2->v1 = vert1;
					  med2->v2 = vert2;

					  BLI_edgehash_insert(edges, med2->v1, med2->v2, NULL);
				  }
			  }
		  }

		  maxFaces = dm->getNumTessFaces(dm);
		  mface = CDDM_get_tessfaces(result);
		  for (i=0; i < maxFaces; i++) {
			  MFace inMF;
			  MFace *mf = &mface[numFaces];

			  dm->getTessFace(dm, i, &inMF);

			  DM_copy_face_data(dm, result, i, numFaces, 1);
			  *mf = inMF;

			  mf->v1 = indexMap[inMF.v1].new;
			  mf->v2 = indexMap[inMF.v2].new;
			  mf->v3 = indexMap[inMF.v3].new;
			  if(inMF.v4)
				  mf->v4 = indexMap[inMF.v4].new;

		/* if vertices are to be merged with the final copies of their
			  * merge targets, calculate that final copy
		*/
			  if(indexMap[inMF.v1].merge_final)
				  mf->v1 = calc_mapping(indexMap, indexMap[inMF.v1].merge, count-1);
			  if(indexMap[inMF.v2].merge_final)
				  mf->v2 = calc_mapping(indexMap, indexMap[inMF.v2].merge, count-1);
			  if(indexMap[inMF.v3].merge_final)
				  mf->v3 = calc_mapping(indexMap, indexMap[inMF.v3].merge, count-1);
			  if(inMF.v4 && indexMap[inMF.v4].merge_final)
				  mf->v4 = calc_mapping(indexMap, indexMap[inMF.v4].merge, count-1);

			  if(test_index_face(mf, &result->faceData, numFaces, inMF.v4?4:3) < 3)
				  continue;

			  numFaces++;

			  /* if the face has fewer than 3 vertices, don't create it */
			  if(mf->v3 == 0 || (mf->v1 && (mf->v1 == mf->v3 || mf->v1 == mf->v4))) {
				  numFaces--;
				  DM_free_face_data(result, numFaces, 1);
			  }

			  for(j = 1; j < count; j++)
			  {
				  MFace *mf2 = &mface[numFaces];

				  DM_copy_face_data(dm, result, i, numFaces, 1);
				  *mf2 = *mf;

				  mf2->v1 = calc_mapping(indexMap, inMF.v1, j);
				  mf2->v2 = calc_mapping(indexMap, inMF.v2, j);
				  mf2->v3 = calc_mapping(indexMap, inMF.v3, j);
				  if (inMF.v4)
					  mf2->v4 = calc_mapping(indexMap, inMF.v4, j);

				  test_index_face(mf2, &result->faceData, numFaces, inMF.v4?4:3);
				  numFaces++;

				  /* if the face has fewer than 3 vertices, don't create it */
				  if(mf2->v3 == 0 || (mf2->v1 && (mf2->v1 == mf2->v3 || mf2->v1 ==
								 mf2->v4))) {
					  numFaces--;
					  DM_free_face_data(result, numFaces, 1);
								 }
			  }
		  }

		  /* add start and end caps */
		  if(start_cap) {
			  float startoffset[4][4];
			  MVert *cap_mvert;
			  MEdge *cap_medge;
			  MFace *cap_mface;
			  int *origindex;
			  int *vert_map;
			  int capVerts, capEdges, capFaces;

			  capVerts = start_cap->getNumVerts(start_cap);
			  capEdges = start_cap->getNumEdges(start_cap);
			  capFaces = start_cap->getNumTessFaces(start_cap);
			  cap_mvert = start_cap->getVertArray(start_cap);
			  cap_medge = start_cap->getEdgeArray(start_cap);
			  cap_mface = start_cap->getTessFaceArray(start_cap);

			  Mat4Invert(startoffset, offset);

			  vert_map = MEM_callocN(sizeof(*vert_map) * capVerts,
					  "arrayModifier_doArray vert_map");

			  origindex = result->getVertDataArray(result, CD_ORIGINDEX);
			  for(i = 0; i < capVerts; i++) {
				  MVert *mv = &cap_mvert[i];
				  short merged = 0;

				  if(amd->flags & MOD_ARR_MERGE) {
					  float tmp_co[3];
					  MVert *in_mv;
					  int j;

					  VECCOPY(tmp_co, mv->co);
					  Mat4MulVecfl(startoffset, tmp_co);

					  for(j = 0; j < maxVerts; j++) {
						  in_mv = &src_mvert[j];
						  /* if this vert is within merge limit, merge */
						  if(VecLenCompare(tmp_co, in_mv->co, amd->merge_dist)) {
							  vert_map[i] = calc_mapping(indexMap, j, 0);
							  merged = 1;
							  break;
						  }
					  }
				  }

				  if(!merged) {
					  DM_copy_vert_data(start_cap, result, i, numVerts, 1);
					  mvert[numVerts] = *mv;
					  Mat4MulVecfl(startoffset, mvert[numVerts].co);
					  origindex[numVerts] = ORIGINDEX_NONE;

					  vert_map[i] = numVerts;

					  numVerts++;
				  }
			  }
			  origindex = result->getEdgeDataArray(result, CD_ORIGINDEX);
			  for(i = 0; i < capEdges; i++) {
				  int v1, v2;

				  v1 = vert_map[cap_medge[i].v1];
				  v2 = vert_map[cap_medge[i].v2];

				  if(!BLI_edgehash_haskey(edges, v1, v2)) {
					  DM_copy_edge_data(start_cap, result, i, numEdges, 1);
					  medge[numEdges] = cap_medge[i];
					  medge[numEdges].v1 = v1;
					  medge[numEdges].v2 = v2;
					  origindex[numEdges] = ORIGINDEX_NONE;

					  numEdges++;
				  }
			  }
			  origindex = result->getTessFaceDataArray(result, CD_ORIGINDEX);
			  for(i = 0; i < capFaces; i++) {
				  DM_copy_face_data(start_cap, result, i, numFaces, 1);
				  mface[numFaces] = cap_mface[i];
				  mface[numFaces].v1 = vert_map[mface[numFaces].v1];
				  mface[numFaces].v2 = vert_map[mface[numFaces].v2];
				  mface[numFaces].v3 = vert_map[mface[numFaces].v3];
				  if(mface[numFaces].v4) {
					  mface[numFaces].v4 = vert_map[mface[numFaces].v4];

					  test_index_face(&mface[numFaces], &result->faceData,
					                  numFaces, 4);
				  }
				  else
				  {
					  test_index_face(&mface[numFaces], &result->faceData,
					                  numFaces, 3);
				  }

				  origindex[numFaces] = ORIGINDEX_NONE;

				  numFaces++;
			  }

			  MEM_freeN(vert_map);
			  start_cap->release(start_cap);
		  }

		  if(end_cap) {
			  float endoffset[4][4];
			  MVert *cap_mvert;
			  MEdge *cap_medge;
			  MFace *cap_mface;
			  int *origindex;
			  int *vert_map;
			  int capVerts, capEdges, capFaces;

			  capVerts = end_cap->getNumVerts(end_cap);
			  capEdges = end_cap->getNumEdges(end_cap);
			  capFaces = end_cap->getNumTessFaces(end_cap);
			  cap_mvert = end_cap->getVertArray(end_cap);
			  cap_medge = end_cap->getEdgeArray(end_cap);
			  cap_mface = end_cap->getTessFaceArray(end_cap);

			  Mat4MulMat4(endoffset, final_offset, offset);

			  vert_map = MEM_callocN(sizeof(*vert_map) * capVerts,
					  "arrayModifier_doArray vert_map");

			  origindex = result->getVertDataArray(result, CD_ORIGINDEX);
			  for(i = 0; i < capVerts; i++) {
				  MVert *mv = &cap_mvert[i];
				  short merged = 0;

				  if(amd->flags & MOD_ARR_MERGE) {
					  float tmp_co[3];
					  MVert *in_mv;
					  int j;

					  VECCOPY(tmp_co, mv->co);
					  Mat4MulVecfl(offset, tmp_co);

					  for(j = 0; j < maxVerts; j++) {
						  in_mv = &src_mvert[j];
						  /* if this vert is within merge limit, merge */
						  if(VecLenCompare(tmp_co, in_mv->co, amd->merge_dist)) {
							  vert_map[i] = calc_mapping(indexMap, j, count - 1);
							  merged = 1;
							  break;
						  }
					  }
				  }

				  if(!merged) {
					  DM_copy_vert_data(end_cap, result, i, numVerts, 1);
					  mvert[numVerts] = *mv;
					  Mat4MulVecfl(endoffset, mvert[numVerts].co);
					  origindex[numVerts] = ORIGINDEX_NONE;

					  vert_map[i] = numVerts;

					  numVerts++;
				  }
			  }
			  origindex = result->getEdgeDataArray(result, CD_ORIGINDEX);
			  for(i = 0; i < capEdges; i++) {
				  int v1, v2;

				  v1 = vert_map[cap_medge[i].v1];
				  v2 = vert_map[cap_medge[i].v2];

				  if(!BLI_edgehash_haskey(edges, v1, v2)) {
					  DM_copy_edge_data(end_cap, result, i, numEdges, 1);
					  medge[numEdges] = cap_medge[i];
					  medge[numEdges].v1 = v1;
					  medge[numEdges].v2 = v2;
					  origindex[numEdges] = ORIGINDEX_NONE;

					  numEdges++;
				  }
			  }
			  origindex = result->getTessFaceDataArray(result, CD_ORIGINDEX);
			  for(i = 0; i < capFaces; i++) {
				  DM_copy_face_data(end_cap, result, i, numFaces, 1);
				  mface[numFaces] = cap_mface[i];
				  mface[numFaces].v1 = vert_map[mface[numFaces].v1];
				  mface[numFaces].v2 = vert_map[mface[numFaces].v2];
				  mface[numFaces].v3 = vert_map[mface[numFaces].v3];
				  if(mface[numFaces].v4) {
					  mface[numFaces].v4 = vert_map[mface[numFaces].v4];

					  test_index_face(&mface[numFaces], &result->faceData,
					                  numFaces, 4);
				  }
				  else
				  {
					  test_index_face(&mface[numFaces], &result->faceData,
					                  numFaces, 3);
				  }
				  origindex[numFaces] = ORIGINDEX_NONE;

				  numFaces++;
			  }

			  MEM_freeN(vert_map);
			  end_cap->release(end_cap);
		  }

		  BLI_edgehash_free(edges, NULL);
		  MEM_freeN(indexMap);

		  CDDM_lower_num_verts(result, numVerts);
		  CDDM_lower_num_edges(result, numEdges);
		  CDDM_lower_num_faces(result, numFaces);
		
		  CDDM_tessfaces_to_faces(result);

		  return result;
}

static DerivedMesh *arrayModifier_applyModifier(
		ModifierData *md, Object *ob, DerivedMesh *derivedData,
  int useRenderParams, int isFinalCalc)
{
	DerivedMesh *result;
	ArrayModifierData *amd = (ArrayModifierData*) md;

	result = arrayModifier_doArray(amd, md->scene, ob, derivedData, 0);

	if(result != derivedData)
		CDDM_calc_normals(result);

	return result;
}

static DerivedMesh *arrayModifier_applyModifierEM(
		ModifierData *md, Object *ob, BMEditMesh *editData,
  DerivedMesh *derivedData)
{
	return arrayModifier_applyModifier(md, ob, derivedData, 0, 1);
}

/* Mirror */

static void mirrorModifier_initData(ModifierData *md)
{
	MirrorModifierData *mmd = (MirrorModifierData*) md;

	mmd->flag |= (MOD_MIR_AXIS_X | MOD_MIR_VGROUP);
	mmd->tolerance = 0.001;
	mmd->mirror_ob = NULL;
}

static void mirrorModifier_copyData(ModifierData *md, ModifierData *target)
{
	MirrorModifierData *mmd = (MirrorModifierData*) md;
	MirrorModifierData *tmmd = (MirrorModifierData*) target;

	tmmd->axis = mmd->axis;
	tmmd->flag = mmd->flag;
	tmmd->tolerance = mmd->tolerance;
	tmmd->mirror_ob = mmd->mirror_ob;;
}

static void mirrorModifier_foreachObjectLink(
					     ModifierData *md, Object *ob,
	  void (*walk)(void *userData, Object *ob, Object **obpoin),
		 void *userData)
{
	MirrorModifierData *mmd = (MirrorModifierData*) md;

	walk(userData, ob, &mmd->mirror_ob);
}

static void mirrorModifier_updateDepgraph(ModifierData *md, DagForest *forest, Scene *scene,
					  Object *ob, DagNode *obNode)
{
	MirrorModifierData *mmd = (MirrorModifierData*) md;

	if(mmd->mirror_ob) {
		DagNode *latNode = dag_get_node(forest, mmd->mirror_ob);

		dag_add_relation(forest, latNode, obNode,
				 DAG_RL_DATA_DATA | DAG_RL_OB_DATA, "Mirror Modifier");
	}
}

/* finds the best possible flipped name. For renaming; check for unique names afterwards */
/* if strip_number: removes number extensions */
void vertgroup_flip_name (char *name, int strip_number)
{
	int     len;
	char    prefix[128]={""};   /* The part before the facing */
	char    suffix[128]={""};   /* The part after the facing */
	char    replace[128]={""};  /* The replacement string */
	char    number[128]={""};   /* The number extension string */
	char    *index=NULL;

	len= strlen(name);
	if(len<3) return; // we don't do names like .R or .L

	/* We first check the case with a .### extension, let's find the last period */
	if(isdigit(name[len-1])) {
		index= strrchr(name, '.'); // last occurrance
		if (index && isdigit(index[1]) ) { // doesnt handle case bone.1abc2 correct..., whatever!
			if(strip_number==0) 
				strcpy(number, index);
			*index= 0;
			len= strlen(name);
		}
	}

	strcpy (prefix, name);

#define IS_SEPARATOR(a) ((a)=='.' || (a)==' ' || (a)=='-' || (a)=='_')

	/* first case; separator . - _ with extensions r R l L  */
	if( IS_SEPARATOR(name[len-2]) ) {
		switch(name[len-1]) {
			case 'l':
				prefix[len-1]= 0;
				strcpy(replace, "r");
				break;
			case 'r':
				prefix[len-1]= 0;
				strcpy(replace, "l");
				break;
			case 'L':
				prefix[len-1]= 0;
				strcpy(replace, "R");
				break;
			case 'R':
				prefix[len-1]= 0;
				strcpy(replace, "L");
				break;
		}
	}
	/* case; beginning with r R l L , with separator after it */
	else if( IS_SEPARATOR(name[1]) ) {
		switch(name[0]) {
			case 'l':
				strcpy(replace, "r");
				strcpy(suffix, name+1);
				prefix[0]= 0;
				break;
			case 'r':
				strcpy(replace, "l");
				strcpy(suffix, name+1);
				prefix[0]= 0;
				break;
			case 'L':
				strcpy(replace, "R");
				strcpy(suffix, name+1);
				prefix[0]= 0;
				break;
			case 'R':
				strcpy(replace, "L");
				strcpy(suffix, name+1);
				prefix[0]= 0;
				break;
		}
	}
	else if(len > 5) {
		/* hrms, why test for a separator? lets do the rule 'ultimate left or right' */
		index = BLI_strcasestr(prefix, "right");
		if (index==prefix || index==prefix+len-5) {
			if(index[0]=='r') 
				strcpy (replace, "left");
			else {
				if(index[1]=='I') 
					strcpy (replace, "LEFT");
				else
					strcpy (replace, "Left");
			}
			*index= 0;
			strcpy (suffix, index+5);
		}
		else {
			index = BLI_strcasestr(prefix, "left");
			if (index==prefix || index==prefix+len-4) {
				if(index[0]=='l') 
					strcpy (replace, "right");
				else {
					if(index[1]=='E') 
						strcpy (replace, "RIGHT");
					else
						strcpy (replace, "Right");
				}
				*index= 0;
				strcpy (suffix, index+4);
			}
		}
	}

#undef IS_SEPARATOR

	sprintf (name, "%s%s%s%s", prefix, replace, suffix, number);
}

static DerivedMesh *doMirrorOnAxis(MirrorModifierData *mmd,
		Object *ob,
		DerivedMesh *dm,
		int initFlags,
		int axis)
{
	int i;
	float tolerance = mmd->tolerance;
	DerivedMesh *result;
	int numVerts, numEdges, numFaces;
	int maxVerts = dm->getNumVerts(dm);
	int maxEdges = dm->getNumEdges(dm);
	int maxFaces = dm->getNumTessFaces(dm);
	int vector_size=0, j, a, b;
	bDeformGroup *def, *defb;
	bDeformGroup **vector_def = NULL;
	int (*indexMap)[2];
	float mtx[4][4], imtx[4][4];

	numVerts = numEdges = numFaces = 0;

	indexMap = MEM_mallocN(sizeof(*indexMap) * maxVerts, "indexmap");

	result = CDDM_from_template(dm, maxVerts * 2, maxEdges * 2, maxFaces * 2, 0, 0);


	if (mmd->flag & MOD_MIR_VGROUP) {
		/* calculate the number of deformedGroups */
		for(vector_size = 0, def = ob->defbase.first; def;
		    def = def->next, vector_size++);

		/* load the deformedGroups for fast access */
		vector_def =
		    (bDeformGroup **)MEM_mallocN(sizeof(bDeformGroup*) * vector_size,
		                                 "group_index");
		for(a = 0, def = ob->defbase.first; def; def = def->next, a++) {
			vector_def[a] = def;
		}
	}

	if (mmd->mirror_ob) {
		float obinv[4][4];
		
		Mat4Invert(obinv, mmd->mirror_ob->obmat);
		Mat4MulMat4(mtx, ob->obmat, obinv);
		Mat4Invert(imtx, mtx);
	}

	for(i = 0; i < maxVerts; i++) {
		MVert inMV;
		MVert *mv = CDDM_get_vert(result, numVerts);
		int isShared;
		float co[3];
		
		dm->getVert(dm, i, &inMV);
		
		VecCopyf(co, inMV.co);
		
		if (mmd->mirror_ob) {
			VecMat4MulVecfl(co, mtx, co);
		}
		isShared = ABS(co[axis])<=tolerance;
		
		/* Because the topology result (# of vertices) must be the same if
		* the mesh data is overridden by vertex cos, have to calc sharedness
		* based on original coordinates. This is why we test before copy.
		*/
		DM_copy_vert_data(dm, result, i, numVerts, 1);
		*mv = inMV;
		numVerts++;
		
		indexMap[i][0] = numVerts - 1;
		indexMap[i][1] = !isShared;
		
		if(isShared) {
			co[axis] = 0;
			if (mmd->mirror_ob) {
				VecMat4MulVecfl(co, imtx, co);
			}
			VecCopyf(mv->co, co);
			
			mv->flag |= ME_VERT_MERGED;
		} else {
			MVert *mv2 = CDDM_get_vert(result, numVerts);
			MDeformVert *dvert = NULL;
			
			DM_copy_vert_data(dm, result, i, numVerts, 1);
			*mv2 = *mv;
			
			co[axis] = -co[axis];
			if (mmd->mirror_ob) {
				VecMat4MulVecfl(co, imtx, co);
			}
			VecCopyf(mv2->co, co);
			
			if (mmd->flag & MOD_MIR_VGROUP){
				dvert = DM_get_vert_data(result, numVerts, CD_MDEFORMVERT);
				
				if (dvert)
				{
					for(j = 0; j < dvert[0].totweight; ++j)
					{
						char tmpname[32];
						
						if(dvert->dw[j].def_nr < 0 ||
						   dvert->dw[j].def_nr >= vector_size)
							continue;
						
						def = vector_def[dvert->dw[j].def_nr];
						strcpy(tmpname, def->name);
						vertgroup_flip_name(tmpname,0);
						
						for(b = 0, defb = ob->defbase.first; defb;
						    defb = defb->next, b++)
						{
							if(!strcmp(defb->name, tmpname))
							{
								dvert->dw[j].def_nr = b;
								break;
							}
						}
					}
				}
			}
			
			numVerts++;
		}
	}

	for(i = 0; i < maxEdges; i++) {
		MEdge inMED;
		MEdge *med = CDDM_get_edge(result, numEdges);
		
		dm->getEdge(dm, i, &inMED);
		
		DM_copy_edge_data(dm, result, i, numEdges, 1);
		*med = inMED;
		numEdges++;
		
		med->v1 = indexMap[inMED.v1][0];
		med->v2 = indexMap[inMED.v2][0];
		if(initFlags)
			med->flag |= ME_EDGEDRAW | ME_EDGERENDER;
		
		if(indexMap[inMED.v1][1] || indexMap[inMED.v2][1]) {
			MEdge *med2 = CDDM_get_edge(result, numEdges);
			
			DM_copy_edge_data(dm, result, i, numEdges, 1);
			*med2 = *med;
			numEdges++;
			
			med2->v1 += indexMap[inMED.v1][1];
			med2->v2 += indexMap[inMED.v2][1];
		}
	}

	for(i = 0; i < maxFaces; i++) {
		MFace inMF;
		MFace *mf = CDDM_get_tessface(result, numFaces);
		
		dm->getTessFace(dm, i, &inMF);
		
		DM_copy_face_data(dm, result, i, numFaces, 1);
		*mf = inMF;
		numFaces++;
		
		mf->v1 = indexMap[inMF.v1][0];
		mf->v2 = indexMap[inMF.v2][0];
		mf->v3 = indexMap[inMF.v3][0];
		mf->v4 = indexMap[inMF.v4][0];
		
		if(indexMap[inMF.v1][1]
				 || indexMap[inMF.v2][1]
				 || indexMap[inMF.v3][1]
				 || (mf->v4 && indexMap[inMF.v4][1])) {
			MFace *mf2 = CDDM_get_tessface(result, numFaces);
			static int corner_indices[4] = {2, 1, 0, 3};
			
			DM_copy_face_data(dm, result, i, numFaces, 1);
			*mf2 = *mf;
			
			mf2->v1 += indexMap[inMF.v1][1];
			mf2->v2 += indexMap[inMF.v2][1];
			mf2->v3 += indexMap[inMF.v3][1];
			if(inMF.v4) mf2->v4 += indexMap[inMF.v4][1];
			
			/* mirror UVs if enabled */
			if(mmd->flag & (MOD_MIR_MIRROR_U | MOD_MIR_MIRROR_V)) {
				MTFace *tf = result->getTessFaceData(result, numFaces, CD_MTFACE);
				if(tf) {
					int j;
					for(j = 0; j < 4; ++j) {
						if(mmd->flag & MOD_MIR_MIRROR_U)
							tf->uv[j][0] = 1.0f - tf->uv[j][0];
						if(mmd->flag & MOD_MIR_MIRROR_V)
							tf->uv[j][1] = 1.0f - tf->uv[j][1];
					}
				}
			}
			
			/* Flip face normal */
			SWAP(int, mf2->v1, mf2->v3);
			DM_swap_tessface_data(result, numFaces, corner_indices);
			
			test_index_face(mf2, &result->faceData, numFaces, inMF.v4?4:3);
			numFaces++;
		}
	}

	if (vector_def) MEM_freeN(vector_def);

	MEM_freeN(indexMap);

	CDDM_lower_num_verts(result, numVerts);
	CDDM_lower_num_edges(result, numEdges);
	CDDM_lower_num_faces(result, numFaces);

	CDDM_tessfaces_to_faces(result);

	return result;
}

static DerivedMesh *mirrorModifier__doMirror(MirrorModifierData *mmd,
					    Object *ob, DerivedMesh *dm,
						int initFlags)
{
	DerivedMesh *result = dm;

	/* check which axes have been toggled and mirror accordingly */
	if(mmd->flag & MOD_MIR_AXIS_X) {
		result = doMirrorOnAxis(mmd, ob, result, initFlags, 0);
	}
	if(mmd->flag & MOD_MIR_AXIS_Y) {
		DerivedMesh *tmp = result;
		result = doMirrorOnAxis(mmd, ob, result, initFlags, 1);
		if(tmp != dm) tmp->release(tmp); /* free intermediate results */
	}
	if(mmd->flag & MOD_MIR_AXIS_Z) {
		DerivedMesh *tmp = result;
		result = doMirrorOnAxis(mmd, ob, result, initFlags, 2);
		if(tmp != dm) tmp->release(tmp); /* free intermediate results */
	}

	return result;
}

static DerivedMesh *mirrorModifier_applyModifier(
		ModifierData *md, Object *ob, DerivedMesh *derivedData,
  int useRenderParams, int isFinalCalc)
{
	DerivedMesh *result;
	MirrorModifierData *mmd = (MirrorModifierData*) md;

	result = mirrorModifier__doMirror(mmd, ob, derivedData, 0);

	if(result != derivedData)
		CDDM_calc_normals(result);
	
	return result;
}

static DerivedMesh *mirrorModifier_applyModifierEM(
		ModifierData *md, Object *ob, BMEditMesh *editData,
  DerivedMesh *derivedData)
{
	return mirrorModifier_applyModifier(md, ob, derivedData, 0, 1);
}

/* EdgeSplit */
/* EdgeSplit modifier: Splits edges in the mesh according to sharpness flag
 * or edge angle (can be used to achieve autosmoothing)
*/
#if 0
#define EDGESPLIT_DEBUG_3
#define EDGESPLIT_DEBUG_2
#define EDGESPLIT_DEBUG_1
#define EDGESPLIT_DEBUG_0
#endif

static void edgesplitModifier_initData(ModifierData *md)
{
	EdgeSplitModifierData *emd = (EdgeSplitModifierData*) md;

	/* default to 30-degree split angle, sharpness from both angle & flag
	*/
	emd->split_angle = 30;
	emd->flags = MOD_EDGESPLIT_FROMANGLE | MOD_EDGESPLIT_FROMFLAG;
}

static void edgesplitModifier_copyData(ModifierData *md, ModifierData *target)
{
	EdgeSplitModifierData *emd = (EdgeSplitModifierData*) md;
	EdgeSplitModifierData *temd = (EdgeSplitModifierData*) target;

	temd->split_angle = emd->split_angle;
	temd->flags = emd->flags;
}

/* Mesh data for edgesplit operation */
typedef struct SmoothVert {
	LinkNode *faces;     /* all faces which use this vert */
	int oldIndex; /* the index of the original DerivedMesh vert */
	int newIndex; /* the index of the new DerivedMesh vert */
} SmoothVert;

#define SMOOTHEDGE_NUM_VERTS 2

typedef struct SmoothEdge {
	SmoothVert *verts[SMOOTHEDGE_NUM_VERTS]; /* the verts used by this edge */
	LinkNode *faces;     /* all faces which use this edge */
	int oldIndex; /* the index of the original DerivedMesh edge */
	int newIndex; /* the index of the new DerivedMesh edge */
	short flag; /* the flags from the original DerivedMesh edge */
} SmoothEdge;

#define SMOOTHFACE_MAX_EDGES 4

typedef struct SmoothFace {
	SmoothEdge *edges[SMOOTHFACE_MAX_EDGES]; /* nonexistent edges == NULL */
	int flip[SMOOTHFACE_MAX_EDGES]; /* 1 = flip edge dir, 0 = don't flip */
	float normal[3]; /* the normal of this face */
	int oldIndex; /* the index of the original DerivedMesh face */
	int newIndex; /* the index of the new DerivedMesh face */
} SmoothFace;

typedef struct SmoothMesh {
	SmoothVert *verts;
	SmoothEdge *edges;
	SmoothFace *faces;
	int num_verts, num_edges, num_faces;
	int max_verts, max_edges, max_faces;
	DerivedMesh *dm;
	float threshold; /* the cosine of the smoothing angle */
	int flags;
	MemArena *arena;
	ListBase propagatestack, reusestack;
} SmoothMesh;

static SmoothVert *smoothvert_copy(SmoothVert *vert, SmoothMesh *mesh)
{
	SmoothVert *copy = &mesh->verts[mesh->num_verts];

	if(mesh->num_verts >= mesh->max_verts) {
		printf("Attempted to add a SmoothMesh vert beyond end of array\n");
		return NULL;
	}

	*copy = *vert;
	copy->faces = NULL;
	copy->newIndex = mesh->num_verts;
	++mesh->num_verts;

#ifdef EDGESPLIT_DEBUG_2
	printf("copied vert %4d to vert %4d\n", vert->newIndex, copy->newIndex);
#endif
	return copy;
}

static SmoothEdge *smoothedge_copy(SmoothEdge *edge, SmoothMesh *mesh)
{
	SmoothEdge *copy = &mesh->edges[mesh->num_edges];

	if(mesh->num_edges >= mesh->max_edges) {
		printf("Attempted to add a SmoothMesh edge beyond end of array\n");
		return NULL;
	}

	*copy = *edge;
	copy->faces = NULL;
	copy->newIndex = mesh->num_edges;
	++mesh->num_edges;

#ifdef EDGESPLIT_DEBUG_2
	printf("copied edge %4d to edge %4d\n", edge->newIndex, copy->newIndex);
#endif
	return copy;
}

static int smoothedge_has_vert(SmoothEdge *edge, SmoothVert *vert)
{
	int i;
	for(i = 0; i < SMOOTHEDGE_NUM_VERTS; i++)
		if(edge->verts[i] == vert) return 1;

	return 0;
}

static SmoothMesh *smoothmesh_new(int num_verts, int num_edges, int num_faces,
				  int max_verts, int max_edges, int max_faces)
{
	SmoothMesh *mesh = MEM_callocN(sizeof(*mesh), "smoothmesh");
	mesh->verts = MEM_callocN(sizeof(*mesh->verts) * max_verts,
				  "SmoothMesh.verts");
	mesh->edges = MEM_callocN(sizeof(*mesh->edges) * max_edges,
				  "SmoothMesh.edges");
	mesh->faces = MEM_callocN(sizeof(*mesh->faces) * max_faces,
				  "SmoothMesh.faces");

	mesh->num_verts = num_verts;
	mesh->num_edges = num_edges;
	mesh->num_faces = num_faces;

	mesh->max_verts = max_verts;
	mesh->max_edges = max_edges;
	mesh->max_faces = max_faces;

	return mesh;
}

static void smoothmesh_free(SmoothMesh *mesh)
{
	int i;

	for(i = 0; i < mesh->num_verts; ++i)
		BLI_linklist_free(mesh->verts[i].faces, NULL);

	for(i = 0; i < mesh->num_edges; ++i)
		BLI_linklist_free(mesh->edges[i].faces, NULL);
	
	if(mesh->arena)
		BLI_memarena_free(mesh->arena);

	MEM_freeN(mesh->verts);
	MEM_freeN(mesh->edges);
	MEM_freeN(mesh->faces);
	MEM_freeN(mesh);
}

static void smoothmesh_resize_verts(SmoothMesh *mesh, int max_verts)
{
	int i;
	SmoothVert *tmp;

	if(max_verts <= mesh->max_verts) return;

	tmp = MEM_callocN(sizeof(*tmp) * max_verts, "SmoothMesh.verts");

	memcpy(tmp, mesh->verts, sizeof(*tmp) * mesh->num_verts);

	/* remap vert pointers in edges */
	for(i = 0; i < mesh->num_edges; ++i) {
		int j;
		SmoothEdge *edge = &mesh->edges[i];

		for(j = 0; j < SMOOTHEDGE_NUM_VERTS; ++j)
			/* pointer arithmetic to get vert array index */
			edge->verts[j] = &tmp[edge->verts[j] - mesh->verts];
	}

	MEM_freeN(mesh->verts);
	mesh->verts = tmp;
	mesh->max_verts = max_verts;
}

static void smoothmesh_resize_edges(SmoothMesh *mesh, int max_edges)
{
	int i;
	SmoothEdge *tmp;

	if(max_edges <= mesh->max_edges) return;

	tmp = MEM_callocN(sizeof(*tmp) * max_edges, "SmoothMesh.edges");

	memcpy(tmp, mesh->edges, sizeof(*tmp) * mesh->num_edges);

	/* remap edge pointers in faces */
	for(i = 0; i < mesh->num_faces; ++i) {
		int j;
		SmoothFace *face = &mesh->faces[i];

		for(j = 0; j < SMOOTHFACE_MAX_EDGES; ++j)
			if(face->edges[j])
				/* pointer arithmetic to get edge array index */
				face->edges[j] = &tmp[face->edges[j] - mesh->edges];
	}

	MEM_freeN(mesh->edges);
	mesh->edges = tmp;
	mesh->max_edges = max_edges;
}

#ifdef EDGESPLIT_DEBUG_0
static void smoothmesh_print(SmoothMesh *mesh)
{
	int i, j;
	DerivedMesh *dm = mesh->dm;

	printf("--- SmoothMesh ---\n");
	printf("--- Vertices ---\n");
	for(i = 0; i < mesh->num_verts; i++) {
		SmoothVert *vert = &mesh->verts[i];
		LinkNode *node;
		MVert mv;

		dm->getVert(dm, vert->oldIndex, &mv);

		printf("%3d: ind={%3d, %3d}, pos={% 5.1f, % 5.1f, % 5.1f}",
		       i, vert->oldIndex, vert->newIndex,
	 mv.co[0], mv.co[1], mv.co[2]);
		printf(", faces={");
		for(node = vert->faces; node != NULL; node = node->next) {
			printf(" %d", ((SmoothFace *)node->link)->newIndex);
		}
		printf("}\n");
	}

	printf("\n--- Edges ---\n");
	for(i = 0; i < mesh->num_edges; i++) {
		SmoothEdge *edge = &mesh->edges[i];
		LinkNode *node;

		printf("%4d: indices={%4d, %4d}, verts={%4d, %4d}",
		       i,
	 edge->oldIndex, edge->newIndex,
  edge->verts[0]->newIndex, edge->verts[1]->newIndex);
		if(edge->verts[0] == edge->verts[1]) printf(" <- DUPLICATE VERTEX");
		printf(", faces={");
		for(node = edge->faces; node != NULL; node = node->next) {
			printf(" %d", ((SmoothFace *)node->link)->newIndex);
		}
		printf("}\n");
	}

	printf("\n--- Faces ---\n");
	for(i = 0; i < mesh->num_faces; i++) {
		SmoothFace *face = &mesh->faces[i];

		printf("%4d: indices={%4d, %4d}, edges={", i,
		       face->oldIndex, face->newIndex);
		for(j = 0; j < SMOOTHFACE_MAX_EDGES && face->edges[j]; j++) {
			if(face->flip[j])
				printf(" -%-2d", face->edges[j]->newIndex);
			else
				printf("  %-2d", face->edges[j]->newIndex);
		}
		printf("}, verts={");
		for(j = 0; j < SMOOTHFACE_MAX_EDGES && face->edges[j]; j++) {
			printf(" %d", face->edges[j]->verts[face->flip[j]]->newIndex);
		}
		printf("}\n");
	}
}
#endif

static SmoothMesh *smoothmesh_from_derivedmesh(DerivedMesh *dm)
{
	SmoothMesh *mesh;
	EdgeHash *edges = BLI_edgehash_new();
	int i;
	int totvert, totedge, totface;

	totvert = dm->getNumVerts(dm);
	totedge = dm->getNumEdges(dm);
	totface = dm->getNumTessFaces(dm);

	mesh = smoothmesh_new(totvert, totedge, totface,
			      totvert, totedge, totface);

	mesh->dm = dm;

	for(i = 0; i < totvert; i++) {
		SmoothVert *vert = &mesh->verts[i];

		vert->oldIndex = vert->newIndex = i;
	}

	for(i = 0; i < totedge; i++) {
		SmoothEdge *edge = &mesh->edges[i];
		MEdge med;

		dm->getEdge(dm, i, &med);
		edge->verts[0] = &mesh->verts[med.v1];
		edge->verts[1] = &mesh->verts[med.v2];
		edge->oldIndex = edge->newIndex = i;
		edge->flag = med.flag;

		BLI_edgehash_insert(edges, med.v1, med.v2, edge);
	}

	for(i = 0; i < totface; i++) {
		SmoothFace *face = &mesh->faces[i];
		MFace mf;
		MVert v1, v2, v3;
		int j;

		dm->getTessFace(dm, i, &mf);

		dm->getVert(dm, mf.v1, &v1);
		dm->getVert(dm, mf.v2, &v2);
		dm->getVert(dm, mf.v3, &v3);
		face->edges[0] = BLI_edgehash_lookup(edges, mf.v1, mf.v2);
		if(face->edges[0]->verts[1]->oldIndex == mf.v1) face->flip[0] = 1;
		face->edges[1] = BLI_edgehash_lookup(edges, mf.v2, mf.v3);
		if(face->edges[1]->verts[1]->oldIndex == mf.v2) face->flip[1] = 1;
		if(mf.v4) {
			MVert v4;
			dm->getVert(dm, mf.v4, &v4);
			face->edges[2] = BLI_edgehash_lookup(edges, mf.v3, mf.v4);
			if(face->edges[2]->verts[1]->oldIndex == mf.v3) face->flip[2] = 1;
			face->edges[3] = BLI_edgehash_lookup(edges, mf.v4, mf.v1);
			if(face->edges[3]->verts[1]->oldIndex == mf.v4) face->flip[3] = 1;
			CalcNormFloat4(v1.co, v2.co, v3.co, v4.co, face->normal);
		} else {
			face->edges[2] = BLI_edgehash_lookup(edges, mf.v3, mf.v1);
			if(face->edges[2]->verts[1]->oldIndex == mf.v3) face->flip[2] = 1;
			face->edges[3] = NULL;
			CalcNormFloat(v1.co, v2.co, v3.co, face->normal);
		}

		for(j = 0; j < SMOOTHFACE_MAX_EDGES && face->edges[j]; j++) {
			SmoothEdge *edge = face->edges[j];
			BLI_linklist_prepend(&edge->faces, face);
			BLI_linklist_prepend(&edge->verts[face->flip[j]]->faces, face);
		}

		face->oldIndex = face->newIndex = i;
	}

	BLI_edgehash_free(edges, NULL);

	return mesh;
}

static DerivedMesh *CDDM_from_smoothmesh(SmoothMesh *mesh)
{
	DerivedMesh *result = CDDM_from_template(mesh->dm,
			mesh->num_verts,
			mesh->num_edges,
			mesh->num_faces,
			0, 0);
	MVert *new_verts = CDDM_get_verts(result);
	MEdge *new_edges = CDDM_get_edges(result);
	MFace *new_faces = CDDM_get_tessfaces(result);
	int i;

	for(i = 0; i < mesh->num_verts; ++i) {
		SmoothVert *vert = &mesh->verts[i];
		MVert *newMV = &new_verts[vert->newIndex];

		DM_copy_vert_data(mesh->dm, result,
				  vert->oldIndex, vert->newIndex, 1);
		mesh->dm->getVert(mesh->dm, vert->oldIndex, newMV);
	}

	for(i = 0; i < mesh->num_edges; ++i) {
		SmoothEdge *edge = &mesh->edges[i];
		MEdge *newME = &new_edges[edge->newIndex];

		DM_copy_edge_data(mesh->dm, result,
				  edge->oldIndex, edge->newIndex, 1);
		mesh->dm->getEdge(mesh->dm, edge->oldIndex, newME);
		newME->v1 = edge->verts[0]->newIndex;
		newME->v2 = edge->verts[1]->newIndex;
	}

	for(i = 0; i < mesh->num_faces; ++i) {
		SmoothFace *face = &mesh->faces[i];
		MFace *newMF = &new_faces[face->newIndex];

		DM_copy_face_data(mesh->dm, result,
				  face->oldIndex, face->newIndex, 1);
		mesh->dm->getTessFace(mesh->dm, face->oldIndex, newMF);

		newMF->v1 = face->edges[0]->verts[face->flip[0]]->newIndex;
		newMF->v2 = face->edges[1]->verts[face->flip[1]]->newIndex;
		newMF->v3 = face->edges[2]->verts[face->flip[2]]->newIndex;

		if(face->edges[3]) {
			newMF->v4 = face->edges[3]->verts[face->flip[3]]->newIndex;
		} else {
			newMF->v4 = 0;
		}
	}

	CDDM_tessfaces_to_faces(result);

	return result;
}

/* returns the other vert in the given edge
 */
static SmoothVert *other_vert(SmoothEdge *edge, SmoothVert *vert)
{
	if(edge->verts[0] == vert) return edge->verts[1];
	else return edge->verts[0];
}

/* returns the other edge in the given face that uses the given vert
 * returns NULL if no other edge in the given face uses the given vert
 * (this should never happen)
 */
static SmoothEdge *other_edge(SmoothFace *face, SmoothVert *vert,
			      SmoothEdge *edge)
{
	int i,j;
	for(i = 0; i < SMOOTHFACE_MAX_EDGES && face->edges[i]; i++) {
		SmoothEdge *tmp_edge = face->edges[i];
		if(tmp_edge == edge) continue;

		for(j = 0; j < SMOOTHEDGE_NUM_VERTS; j++)
			if(tmp_edge->verts[j] == vert) return tmp_edge;
	}

	/* if we get to here, something's wrong (there should always be 2 edges
	* which use the same vert in a face)
	*/
	return NULL;
}

/* returns a face attached to the given edge which is not the given face.
 * returns NULL if no other faces use this edge.
 */
static SmoothFace *other_face(SmoothEdge *edge, SmoothFace *face)
{
	LinkNode *node;

	for(node = edge->faces; node != NULL; node = node->next)
		if(node->link != face) return node->link;

	return NULL;
}

#if 0
/* copies source list to target, overwriting target (target is not freed)
 * nodes in the copy will be in the same order as in source
 */
static void linklist_copy(LinkNode **target, LinkNode *source)
{
	LinkNode *node = NULL;
	*target = NULL;

	for(; source; source = source->next) {
		if(node) {
			node->next = MEM_mallocN(sizeof(*node->next), "nlink_copy");
										node = node->next;
} else {
										node = *target = MEM_mallocN(sizeof(**target), "nlink_copy");
}
										node->link = source->link;
										node->next = NULL;
}
}
#endif

										/* appends source to target if it's not already in target */
										static void linklist_append_unique(LinkNode **target, void *source) 
{
	LinkNode *node;
	LinkNode *prev = NULL;

	/* check if source value is already in the list */
	for(node = *target; node; prev = node, node = node->next)
		if(node->link == source) return;

	node = MEM_mallocN(sizeof(*node), "nlink");
	node->next = NULL;
	node->link = source;

	if(prev) prev->next = node;
	else *target = node;
}

/* appends elements of source which aren't already in target to target */
static void linklist_append_list_unique(LinkNode **target, LinkNode *source)
{
	for(; source; source = source->next)
		linklist_append_unique(target, source->link);
}

#if 0 /* this is no longer used, it should possibly be removed */
/* prepends prepend to list - doesn't copy nodes, just joins the lists */
static void linklist_prepend_linklist(LinkNode **list, LinkNode *prepend)
{
	if(prepend) {
		LinkNode *node = prepend;
		while(node->next) node = node->next;

		node->next = *list;
		*list = prepend;
}
}
#endif

/* returns 1 if the linked list contains the given pointer, 0 otherwise
 */
static int linklist_contains(LinkNode *list, void *ptr)
{
	LinkNode *node;

	for(node = list; node; node = node->next)
		if(node->link == ptr) return 1;

	return 0;
}

/* returns 1 if the first linked list is a subset of the second (comparing
 * pointer values), 0 if not
 */
static int linklist_subset(LinkNode *list1, LinkNode *list2)
{
	for(; list1; list1 = list1->next)
		if(!linklist_contains(list2, list1->link))
			return 0;

	return 1;
}

#if 0
/* empties the linked list
 * frees pointers with freefunc if freefunc is not NULL
 */
static void linklist_empty(LinkNode **list, LinkNodeFreeFP freefunc)
{
	BLI_linklist_free(*list, freefunc);
	*list = NULL;
}
#endif

/* removes the first instance of value from the linked list
 * frees the pointer with freefunc if freefunc is not NULL
 */
static void linklist_remove_first(LinkNode **list, void *value,
				  LinkNodeFreeFP freefunc)
{
	LinkNode *node = *list;
	LinkNode *prev = NULL;

	while(node && node->link != value) {
		prev = node;
		node = node->next;
	}

	if(node) {
		if(prev)
			prev->next = node->next;
		else
			*list = node->next;

		if(freefunc)
			freefunc(node->link);

		MEM_freeN(node);
	}
}

/* removes all elements in source from target */
static void linklist_remove_list(LinkNode **target, LinkNode *source,
				 LinkNodeFreeFP freefunc)
{
	for(; source; source = source->next)
		linklist_remove_first(target, source->link, freefunc);
}

#ifdef EDGESPLIT_DEBUG_0
static void print_ptr(void *ptr)
{
	printf("%p\n", ptr);
}

static void print_edge(void *ptr)
{
	SmoothEdge *edge = ptr;
	printf(" %4d", edge->newIndex);
}

static void print_face(void *ptr)
{
	SmoothFace *face = ptr;
	printf(" %4d", face->newIndex);
}
#endif

typedef struct ReplaceData {
	void *find;
	void *replace;
} ReplaceData;

static void edge_replace_vert(void *ptr, void *userdata)
{
	SmoothEdge *edge = ptr;
	SmoothVert *find = ((ReplaceData *)userdata)->find;
	SmoothVert *replace = ((ReplaceData *)userdata)->replace;
	int i;

#ifdef EDGESPLIT_DEBUG_3
	printf("replacing vert %4d with %4d in edge %4d",
	       find->newIndex, replace->newIndex, edge->newIndex);
	printf(": {%4d, %4d}", edge->verts[0]->newIndex, edge->verts[1]->newIndex);
#endif

	for(i = 0; i < SMOOTHEDGE_NUM_VERTS; i++) {
		if(edge->verts[i] == find) {
			linklist_append_list_unique(&replace->faces, edge->faces);
			linklist_remove_list(&find->faces, edge->faces, NULL);

			edge->verts[i] = replace;
		}
	}

#ifdef EDGESPLIT_DEBUG_3
	printf(" -> {%4d, %4d}\n", edge->verts[0]->newIndex, edge->verts[1]->newIndex);
#endif
}

static void face_replace_vert(void *ptr, void *userdata)
{
	SmoothFace *face = ptr;
	int i;

	for(i = 0; i < SMOOTHFACE_MAX_EDGES && face->edges[i]; i++)
		edge_replace_vert(face->edges[i], userdata);
}

static void face_replace_edge(void *ptr, void *userdata)
{
	SmoothFace *face = ptr;
	SmoothEdge *find = ((ReplaceData *)userdata)->find;
	SmoothEdge *replace = ((ReplaceData *)userdata)->replace;
	int i;

#ifdef EDGESPLIT_DEBUG_3
	printf("replacing edge %4d with %4d in face %4d",
	       find->newIndex, replace->newIndex, face->newIndex);
	if(face->edges[3])
		printf(": {%2d %2d %2d %2d}",
		       face->edges[0]->newIndex, face->edges[1]->newIndex,
	 face->edges[2]->newIndex, face->edges[3]->newIndex);
	else
		printf(": {%2d %2d %2d}",
		       face->edges[0]->newIndex, face->edges[1]->newIndex,
	 face->edges[2]->newIndex);
#endif

	for(i = 0; i < SMOOTHFACE_MAX_EDGES && face->edges[i]; i++) {
		if(face->edges[i] == find) {
			linklist_remove_first(&face->edges[i]->faces, face, NULL);
			BLI_linklist_prepend(&replace->faces, face);
			face->edges[i] = replace;
		}
	}

#ifdef EDGESPLIT_DEBUG_3
	if(face->edges[3])
		printf(" -> {%2d %2d %2d %2d}\n",
		       face->edges[0]->newIndex, face->edges[1]->newIndex,
	 face->edges[2]->newIndex, face->edges[3]->newIndex);
	else
		printf(" -> {%2d %2d %2d}\n",
		       face->edges[0]->newIndex, face->edges[1]->newIndex,
	 face->edges[2]->newIndex);
#endif
}

static int edge_is_loose(SmoothEdge *edge)
{
	return !(edge->faces && edge->faces->next);
}

static int edge_is_sharp(SmoothEdge *edge, int flags,
			 float threshold)
{
#ifdef EDGESPLIT_DEBUG_1
	printf("edge %d: ", edge->newIndex);
#endif
	if(edge->flag & ME_SHARP) {
		/* edge can only be sharp if it has at least 2 faces */
		if(!edge_is_loose(edge)) {
#ifdef EDGESPLIT_DEBUG_1
			printf("sharp\n");
#endif
			return 1;
		} else {
			/* edge is loose, so it can't be sharp */
			edge->flag &= ~ME_SHARP;
		}
	}

#ifdef EDGESPLIT_DEBUG_1
	printf("not sharp\n");
#endif
	return 0;
}

/* finds another sharp edge which uses vert, by traversing faces around the
 * vert until it does one of the following:
 * - hits a loose edge (the edge is returned)
 * - hits a sharp edge (the edge is returned)
 * - returns to the start edge (NULL is returned)
 */
static SmoothEdge *find_other_sharp_edge(SmoothVert *vert, SmoothEdge *edge,
					 LinkNode **visited_faces, float threshold, int flags)
{
	SmoothFace *face = NULL;
	SmoothEdge *edge2 = NULL;
	/* holds the edges we've seen so we can avoid looping indefinitely */
	LinkNode *visited_edges = NULL;
#ifdef EDGESPLIT_DEBUG_1
	printf("=== START === find_other_sharp_edge(edge = %4d, vert = %4d)\n",
	       edge->newIndex, vert->newIndex);
#endif

	/* get a face on which to start */
	if(edge->faces) face = edge->faces->link;
	else return NULL;

	/* record this edge as visited */
	BLI_linklist_prepend(&visited_edges, edge);

	/* get the next edge */
	edge2 = other_edge(face, vert, edge);

	/* record this face as visited */
	if(visited_faces)
		BLI_linklist_prepend(visited_faces, face);

	/* search until we hit a loose edge or a sharp edge or an edge we've
	* seen before
	*/
	while(face && !edge_is_sharp(edge2, flags, threshold)
		     && !linklist_contains(visited_edges, edge2)) {
#ifdef EDGESPLIT_DEBUG_3
		printf("current face %4d; current edge %4d\n", face->newIndex,
		       edge2->newIndex);
#endif
		/* get the next face */
		face = other_face(edge2, face);

		/* if face == NULL, edge2 is a loose edge */
		if(face) {
			/* record this face as visited */
			if(visited_faces)
				BLI_linklist_prepend(visited_faces, face);

			/* record this edge as visited */
			BLI_linklist_prepend(&visited_edges, edge2);

			/* get the next edge */
			edge2 = other_edge(face, vert, edge2);
#ifdef EDGESPLIT_DEBUG_3
			printf("next face %4d; next edge %4d\n",
			       face->newIndex, edge2->newIndex);
		} else {
			printf("loose edge: %4d\n", edge2->newIndex);
#endif
		}
		     }

		     /* either we came back to the start edge or we found a sharp/loose edge */
		     if(linklist_contains(visited_edges, edge2))
			     /* we came back to the start edge */
			     edge2 = NULL;

		     BLI_linklist_free(visited_edges, NULL);

#ifdef EDGESPLIT_DEBUG_1
		     printf("=== END === find_other_sharp_edge(edge = %4d, vert = %4d), "
				     "returning edge %d\n",
	 edge->newIndex, vert->newIndex, edge2 ? edge2->newIndex : -1);
#endif
		     return edge2;
}

static void split_single_vert(SmoothVert *vert, SmoothFace *face,
			      SmoothMesh *mesh)
{
	SmoothVert *copy_vert;
	ReplaceData repdata;

	copy_vert = smoothvert_copy(vert, mesh);

	repdata.find = vert;
	repdata.replace = copy_vert;
	face_replace_vert(face, &repdata);
}

typedef struct PropagateEdge {
	struct PropagateEdge *next, *prev;
	SmoothEdge *edge;
	SmoothVert *vert;
} PropagateEdge;

static void push_propagate_stack(SmoothEdge *edge, SmoothVert *vert, SmoothMesh *mesh)
{
	PropagateEdge *pedge = mesh->reusestack.first;

	if(pedge) {
		BLI_remlink(&mesh->reusestack, pedge);
	}
	else {
		if(!mesh->arena) {
			mesh->arena = BLI_memarena_new(BLI_MEMARENA_STD_BUFSIZE);
			BLI_memarena_use_calloc(mesh->arena);
		}

		pedge = BLI_memarena_alloc(mesh->arena, sizeof(PropagateEdge));
	}

	pedge->edge = edge;
	pedge->vert = vert;
	BLI_addhead(&mesh->propagatestack, pedge);
}

static void pop_propagate_stack(SmoothEdge **edge, SmoothVert **vert, SmoothMesh *mesh)
{
	PropagateEdge *pedge = mesh->propagatestack.first;

	if(pedge) {
		*edge = pedge->edge;
		*vert = pedge->vert;
		BLI_remlink(&mesh->propagatestack, pedge);
		BLI_addhead(&mesh->reusestack, pedge);
	}
	else {
		*edge = NULL;
		*vert = NULL;
	}
}

static void split_edge(SmoothEdge *edge, SmoothVert *vert, SmoothMesh *mesh);

static void propagate_split(SmoothEdge *edge, SmoothVert *vert,
			    SmoothMesh *mesh)
{
	SmoothEdge *edge2;
	LinkNode *visited_faces = NULL;
#ifdef EDGESPLIT_DEBUG_1
	printf("=== START === propagate_split(edge = %4d, vert = %4d)\n",
	       edge->newIndex, vert->newIndex);
#endif

	edge2 = find_other_sharp_edge(vert, edge, &visited_faces,
				      mesh->threshold, mesh->flags);

	if(!edge2) {
		/* didn't find a sharp or loose edge, so we've hit a dead end */
	} else if(!edge_is_loose(edge2)) {
		/* edge2 is not loose, so it must be sharp */
		if(edge_is_loose(edge)) {
			/* edge is loose, so we can split edge2 at this vert */
			split_edge(edge2, vert, mesh);
		} else if(edge_is_sharp(edge, mesh->flags, mesh->threshold)) {
			/* both edges are sharp, so we can split the pair at vert */
			split_edge(edge, vert, mesh);
		} else {
			/* edge is not sharp, so try to split edge2 at its other vert */
			split_edge(edge2, other_vert(edge2, vert), mesh);
		}
	} else { /* edge2 is loose */
		if(edge_is_loose(edge)) {
			SmoothVert *vert2;
			ReplaceData repdata;

			/* can't split edge, what should we do with vert? */
			if(linklist_subset(vert->faces, visited_faces)) {
				/* vert has only one fan of faces attached; don't split it */
			} else {
				/* vert has more than one fan of faces attached; split it */
				vert2 = smoothvert_copy(vert, mesh);

				/* replace vert with its copy in visited_faces */
				repdata.find = vert;
				repdata.replace = vert2;
				BLI_linklist_apply(visited_faces, face_replace_vert, &repdata);
			}
		} else {
			/* edge is not loose, so it must be sharp; split it */
			split_edge(edge, vert, mesh);
		}
	}

	BLI_linklist_free(visited_faces, NULL);
#ifdef EDGESPLIT_DEBUG_1
	printf("=== END === propagate_split(edge = %4d, vert = %4d)\n",
	       edge->newIndex, vert->newIndex);
#endif
}

static void split_edge(SmoothEdge *edge, SmoothVert *vert, SmoothMesh *mesh)
{
	SmoothEdge *edge2;
	SmoothVert *vert2;
	ReplaceData repdata;
	/* the list of faces traversed while looking for a sharp edge */
	LinkNode *visited_faces = NULL;
#ifdef EDGESPLIT_DEBUG_1
	printf("=== START === split_edge(edge = %4d, vert = %4d)\n",
	       edge->newIndex, vert->newIndex);
#endif

	edge2 = find_other_sharp_edge(vert, edge, &visited_faces,
				      mesh->threshold, mesh->flags);

	if(!edge2) {
		/* didn't find a sharp or loose edge, so try the other vert */
		vert2 = other_vert(edge, vert);
		push_propagate_stack(edge, vert2, mesh);
	} else if(!edge_is_loose(edge2)) {
		/* edge2 is not loose, so it must be sharp */
		SmoothEdge *copy_edge = smoothedge_copy(edge, mesh);
		SmoothEdge *copy_edge2 = smoothedge_copy(edge2, mesh);
		SmoothVert *vert2;

		/* replace edge with its copy in visited_faces */
		repdata.find = edge;
		repdata.replace = copy_edge;
		BLI_linklist_apply(visited_faces, face_replace_edge, &repdata);

		/* replace edge2 with its copy in visited_faces */
		repdata.find = edge2;
		repdata.replace = copy_edge2;
		BLI_linklist_apply(visited_faces, face_replace_edge, &repdata);

		vert2 = smoothvert_copy(vert, mesh);

		/* replace vert with its copy in visited_faces (must be done after
		* edge replacement so edges have correct vertices)
		*/
		repdata.find = vert;
		repdata.replace = vert2;
		BLI_linklist_apply(visited_faces, face_replace_vert, &repdata);

		/* all copying and replacing is done; the mesh should be consistent.
		* now propagate the split to the vertices at either end
		*/
		push_propagate_stack(copy_edge, other_vert(copy_edge, vert2), mesh);
		push_propagate_stack(copy_edge2, other_vert(copy_edge2, vert2), mesh);

		if(smoothedge_has_vert(edge, vert))
			push_propagate_stack(edge, vert, mesh);
	} else {
		/* edge2 is loose */
		SmoothEdge *copy_edge = smoothedge_copy(edge, mesh);
		SmoothVert *vert2;

		/* replace edge with its copy in visited_faces */
		repdata.find = edge;
		repdata.replace = copy_edge;
		BLI_linklist_apply(visited_faces, face_replace_edge, &repdata);

		vert2 = smoothvert_copy(vert, mesh);

		/* replace vert with its copy in visited_faces (must be done after
		* edge replacement so edges have correct vertices)
		*/
		repdata.find = vert;
		repdata.replace = vert2;
		BLI_linklist_apply(visited_faces, face_replace_vert, &repdata);

		/* copying and replacing is done; the mesh should be consistent.
		* now propagate the split to the vertex at the other end
		*/
		push_propagate_stack(copy_edge, other_vert(copy_edge, vert2), mesh);

		if(smoothedge_has_vert(edge, vert))
			push_propagate_stack(edge, vert, mesh);
	}

	BLI_linklist_free(visited_faces, NULL);
#ifdef EDGESPLIT_DEBUG_1
	printf("=== END === split_edge(edge = %4d, vert = %4d)\n",
	       edge->newIndex, vert->newIndex);
#endif
}

static void tag_and_count_extra_edges(SmoothMesh *mesh, float split_angle,
				      int flags, int *extra_edges)
{
	/* if normal1 dot normal2 < threshold, angle is greater, so split */
	/* FIXME not sure if this always works */
	/* 0.00001 added for floating-point rounding */
	float threshold = cos((split_angle + 0.00001) * M_PI / 180.0);
	int i;

	*extra_edges = 0;

	/* loop through edges, counting potential new ones */
	for(i = 0; i < mesh->num_edges; i++) {
		SmoothEdge *edge = &mesh->edges[i];
		int sharp = 0;

		/* treat all non-manifold edges (3 or more faces) as sharp */
		if(edge->faces && edge->faces->next && edge->faces->next->next) {
			LinkNode *node;

			/* this edge is sharp */
			sharp = 1;

			/* add an extra edge for every face beyond the first */
			*extra_edges += 2;
			for(node = edge->faces->next->next->next; node; node = node->next)
				(*extra_edges)++;
		} else if((flags & (MOD_EDGESPLIT_FROMANGLE | MOD_EDGESPLIT_FROMFLAG))
					 && !edge_is_loose(edge)) {
			/* (the edge can only be sharp if we're checking angle or flag,
			* and it has at least 2 faces) */

						 /* if we're checking the sharp flag and it's set, good */
						 if((flags & MOD_EDGESPLIT_FROMFLAG) && (edge->flag & ME_SHARP)) {
							 /* this edge is sharp */
							 sharp = 1;

							 (*extra_edges)++;
						 } else if(flags & MOD_EDGESPLIT_FROMANGLE) {
							 /* we know the edge has 2 faces, so check the angle */
							 SmoothFace *face1 = edge->faces->link;
							 SmoothFace *face2 = edge->faces->next->link;
							 float edge_angle_cos = MTC_dot3Float(face1->normal,
									 face2->normal);

							 if(edge_angle_cos < threshold) {
								 /* this edge is sharp */
								 sharp = 1;

								 (*extra_edges)++;
							 }
						 }
					 }

					 /* set/clear sharp flag appropriately */
					 if(sharp) edge->flag |= ME_SHARP;
					 else edge->flag &= ~ME_SHARP;
	}
}

static void split_sharp_edges(SmoothMesh *mesh, float split_angle, int flags)
{
	SmoothVert *vert;
	int i;
	/* if normal1 dot normal2 < threshold, angle is greater, so split */
	/* FIXME not sure if this always works */
	/* 0.00001 added for floating-point rounding */
	mesh->threshold = cos((split_angle + 0.00001) * M_PI / 180.0);
	mesh->flags = flags;

	/* loop through edges, splitting sharp ones */
	/* can't use an iterator here, because we'll be adding edges */
	for(i = 0; i < mesh->num_edges; i++) {
		SmoothEdge *edge = &mesh->edges[i];

		if(edge_is_sharp(edge, flags, mesh->threshold)) {
			split_edge(edge, edge->verts[0], mesh);

			do {
				pop_propagate_stack(&edge, &vert, mesh);
				if(edge && smoothedge_has_vert(edge, vert))
					propagate_split(edge, vert, mesh);
			} while(edge);
		}
	}
}

static int count_bridge_verts(SmoothMesh *mesh)
{
	int i, j, count = 0;

	for(i = 0; i < mesh->num_faces; i++) {
		SmoothFace *face = &mesh->faces[i];

		for(j = 0; j < SMOOTHFACE_MAX_EDGES && face->edges[j]; j++) {
			SmoothEdge *edge = face->edges[j];
			SmoothEdge *next_edge;
			SmoothVert *vert = edge->verts[1 - face->flip[j]];
			int next = (j + 1) % SMOOTHFACE_MAX_EDGES;

			/* wrap next around if at last edge */
			if(!face->edges[next]) next = 0;

			next_edge = face->edges[next];

			/* if there are other faces sharing this vertex but not
			* these edges, the vertex will be split, so count it
			*/
			/* vert has to have at least one face (this one), so faces != 0 */
			if(!edge->faces->next && !next_edge->faces->next
						 && vert->faces->next) {
				count++;
						 }
		}
	}

	/* each bridge vert will be counted once per face that uses it,
	* so count is too high, but it's ok for now
	*/
	return count;
}

static void split_bridge_verts(SmoothMesh *mesh)
{
	int i,j;

	for(i = 0; i < mesh->num_faces; i++) {
		SmoothFace *face = &mesh->faces[i];

		for(j = 0; j < SMOOTHFACE_MAX_EDGES && face->edges[j]; j++) {
			SmoothEdge *edge = face->edges[j];
			SmoothEdge *next_edge;
			SmoothVert *vert = edge->verts[1 - face->flip[j]];
			int next = (j + 1) % SMOOTHFACE_MAX_EDGES;

			/* wrap next around if at last edge */
			if(!face->edges[next]) next = 0;

			next_edge = face->edges[next];

			/* if there are other faces sharing this vertex but not
			* these edges, split the vertex
			*/
			/* vert has to have at least one face (this one), so faces != 0 */
			if(!edge->faces->next && !next_edge->faces->next
						 && vert->faces->next)
				/* FIXME this needs to find all faces that share edges with
				* this one and split off together
				*/
				split_single_vert(vert, face, mesh);
		}
	}
}

static DerivedMesh *edgesplitModifier_do(EdgeSplitModifierData *emd,
					 Object *ob, DerivedMesh *dm)
{
	SmoothMesh *mesh;
	DerivedMesh *result;
	int max_verts, max_edges;

	if(!(emd->flags & (MOD_EDGESPLIT_FROMANGLE | MOD_EDGESPLIT_FROMFLAG)))
		return dm;

	/* 1. make smoothmesh with initial number of elements */
	mesh = smoothmesh_from_derivedmesh(dm);

	/* 2. count max number of elements to add */
	tag_and_count_extra_edges(mesh, emd->split_angle, emd->flags, &max_edges);
	max_verts = max_edges * 2 + mesh->max_verts;
	max_verts += count_bridge_verts(mesh);
	max_edges += mesh->max_edges;

	/* 3. reallocate smoothmesh arrays & copy elements across */
	/* 4. remap copied elements' pointers to point into the new arrays */
	smoothmesh_resize_verts(mesh, max_verts);
	smoothmesh_resize_edges(mesh, max_edges);

#ifdef EDGESPLIT_DEBUG_1
	printf("********** Pre-split **********\n");
	smoothmesh_print(mesh);
#endif

	split_sharp_edges(mesh, emd->split_angle, emd->flags);
#ifdef EDGESPLIT_DEBUG_1
	printf("********** Post-edge-split **********\n");
	smoothmesh_print(mesh);
#endif

	split_bridge_verts(mesh);

#ifdef EDGESPLIT_DEBUG_1
	printf("********** Post-vert-split **********\n");
	smoothmesh_print(mesh);
#endif

#ifdef EDGESPLIT_DEBUG_0
	printf("Edgesplit: Estimated %d verts & %d edges, "
			"found %d verts & %d edges\n", max_verts, max_edges,
   mesh->num_verts, mesh->num_edges);
#endif

	result = CDDM_from_smoothmesh(mesh);
	smoothmesh_free(mesh);

	return result;
}

static DerivedMesh *edgesplitModifier_applyModifier(
		ModifierData *md, Object *ob, DerivedMesh *derivedData,
  int useRenderParams, int isFinalCalc)
{
	DerivedMesh *result;
	EdgeSplitModifierData *emd = (EdgeSplitModifierData*) md;

	result = edgesplitModifier_do(emd, ob, derivedData);

	if(result != derivedData)
		CDDM_calc_normals(result);

	return result;
}

static DerivedMesh *edgesplitModifier_applyModifierEM(
		ModifierData *md, Object *ob, BMEditMesh *editData,
  DerivedMesh *derivedData)
{
	return edgesplitModifier_applyModifier(md, ob, derivedData, 0, 1);
}

/* Bevel */

static void bevelModifier_initData(ModifierData *md)
{
	BevelModifierData *bmd = (BevelModifierData*) md;

	bmd->value = 0.1f;
	bmd->res = 1;
	bmd->flags = 0;
	bmd->val_flags = 0;
	bmd->lim_flags = 0;
	bmd->e_flags = 0;
	bmd->bevel_angle = 30;
	bmd->defgrp_name[0] = '\0';
}

static void bevelModifier_copyData(ModifierData *md, ModifierData *target)
{
	BevelModifierData *bmd = (BevelModifierData*) md;
	BevelModifierData *tbmd = (BevelModifierData*) target;

	tbmd->value = bmd->value;
	tbmd->res = bmd->res;
	tbmd->flags = bmd->flags;
	tbmd->val_flags = bmd->val_flags;
	tbmd->lim_flags = bmd->lim_flags;
	tbmd->e_flags = bmd->e_flags;
	tbmd->bevel_angle = bmd->bevel_angle;
	strncpy(tbmd->defgrp_name, bmd->defgrp_name, 32);
}

CustomDataMask bevelModifier_requiredDataMask(ModifierData *md)
{
	BevelModifierData *bmd = (BevelModifierData *)md;
	CustomDataMask dataMask = 0;

	/* ask for vertexgroups if we need them */
	if(bmd->defgrp_name[0]) dataMask |= (1 << CD_MDEFORMVERT);

	return dataMask;
}

static DerivedMesh *bevelModifier_applyModifier(
		ModifierData *md, Object *ob, DerivedMesh *derivedData,
  int useRenderParams, int isFinalCalc)
{
	DerivedMesh *result;
	BME_Mesh *bm;

	/*bDeformGroup *def;*/
	int /*i,*/ options, defgrp_index = -1;
	BevelModifierData *bmd = (BevelModifierData*) md;

	options = bmd->flags|bmd->val_flags|bmd->lim_flags|bmd->e_flags;

	//~ if ((options & BME_BEVEL_VWEIGHT) && bmd->defgrp_name[0]) {
		//~ for (i = 0, def = ob->defbase.first; def; def = def->next, i++) {
			//~ if (!strcmp(def->name, bmd->defgrp_name)) {
				//~ defgrp_index = i;
				//~ break;
			//~ }
		//~ }
		//~ if (defgrp_index < 0) {
			//~ options &= ~BME_BEVEL_VWEIGHT;
		//~ }
	//~ }

	bm = BME_derivedmesh_to_bmesh(derivedData);
	BME_bevel(bm,bmd->value,bmd->res,options,defgrp_index,bmd->bevel_angle,NULL);
	result = BME_bmesh_to_derivedmesh(bm,derivedData);
	BME_free_mesh(bm);

	CDDM_calc_normals(result);

	return result;
}

static DerivedMesh *bevelModifier_applyModifierEM(
		ModifierData *md, Object *ob, BMEditMesh *editData,
  DerivedMesh *derivedData)
{
	return bevelModifier_applyModifier(md, ob, derivedData, 0, 1);
}

/* Displace */

static void displaceModifier_initData(ModifierData *md)
{
	DisplaceModifierData *dmd = (DisplaceModifierData*) md;

	dmd->texture = NULL;
	dmd->strength = 1;
	dmd->direction = MOD_DISP_DIR_NOR;
	dmd->midlevel = 0.5;
}

static void displaceModifier_copyData(ModifierData *md, ModifierData *target)
{
	DisplaceModifierData *dmd = (DisplaceModifierData*) md;
	DisplaceModifierData *tdmd = (DisplaceModifierData*) target;

	tdmd->texture = dmd->texture;
	tdmd->strength = dmd->strength;
	tdmd->direction = dmd->direction;
	strncpy(tdmd->defgrp_name, dmd->defgrp_name, 32);
	tdmd->midlevel = dmd->midlevel;
	tdmd->texmapping = dmd->texmapping;
	tdmd->map_object = dmd->map_object;
	strncpy(tdmd->uvlayer_name, dmd->uvlayer_name, 32);
}

CustomDataMask displaceModifier_requiredDataMask(ModifierData *md)
{
	DisplaceModifierData *dmd = (DisplaceModifierData *)md;
	CustomDataMask dataMask = 0;

	/* ask for vertexgroups if we need them */
	if(dmd->defgrp_name[0]) dataMask |= (1 << CD_MDEFORMVERT);

	/* ask for UV coordinates if we need them */
	if(dmd->texmapping == MOD_DISP_MAP_UV) dataMask |= (1 << CD_MTFACE);

	return dataMask;
}

static int displaceModifier_dependsOnTime(ModifierData *md)
{
	DisplaceModifierData *dmd = (DisplaceModifierData *)md;

	if(dmd->texture)
	{
		return BKE_texture_dependsOnTime(dmd->texture);
	}
	else
	{
		return 0;
	}
}

static void displaceModifier_foreachObjectLink(ModifierData *md, Object *ob,
					       ObjectWalkFunc walk, void *userData)
{
	DisplaceModifierData *dmd = (DisplaceModifierData*) md;

	walk(userData, ob, &dmd->map_object);
}

static void displaceModifier_foreachIDLink(ModifierData *md, Object *ob,
					   IDWalkFunc walk, void *userData)
{
	DisplaceModifierData *dmd = (DisplaceModifierData*) md;

	walk(userData, ob, (ID **)&dmd->texture);

	displaceModifier_foreachObjectLink(md, ob, (ObjectWalkFunc)walk, userData);
}

static int displaceModifier_isDisabled(ModifierData *md)
{
	DisplaceModifierData *dmd = (DisplaceModifierData*) md;

	return !dmd->texture;
}

static void displaceModifier_updateDepgraph(
					    ModifierData *md, DagForest *forest, Scene *scene,
	 Object *ob, DagNode *obNode)
{
	DisplaceModifierData *dmd = (DisplaceModifierData*) md;

	if(dmd->map_object) {
		DagNode *curNode = dag_get_node(forest, dmd->map_object);

		dag_add_relation(forest, curNode, obNode,
				 DAG_RL_DATA_DATA | DAG_RL_OB_DATA, "Displace Modifier");
	}
}

static void validate_layer_name(const CustomData *data, int type, char *name)
{
	int index = -1;

	/* if a layer name was given, try to find that layer */
	if(name[0])
		index = CustomData_get_named_layer_index(data, CD_MTFACE, name);

	if(index < 0) {
		/* either no layer was specified, or the layer we want has been
		* deleted, so assign the active layer to name
		*/
		index = CustomData_get_active_layer_index(data, CD_MTFACE);
		strcpy(name, data->layers[index].name);
	}
}

static void get_texture_coords(DisplaceModifierData *dmd, Object *ob,
			       DerivedMesh *dm,
	  float (*co)[3], float (*texco)[3],
		  int numVerts)
{
	int i;
	int texmapping = dmd->texmapping;

	if(texmapping == MOD_DISP_MAP_OBJECT) {
		if(dmd->map_object)
			Mat4Invert(dmd->map_object->imat, dmd->map_object->obmat);
		else /* if there is no map object, default to local */
			texmapping = MOD_DISP_MAP_LOCAL;
	}

	/* UVs need special handling, since they come from faces */
	if(texmapping == MOD_DISP_MAP_UV) {
		if(dm->getTessFaceDataArray(dm, CD_MTFACE)) {
			MFace *mface = dm->getTessFaceArray(dm);
			MFace *mf;
			char *done = MEM_callocN(sizeof(*done) * numVerts,
					"get_texture_coords done");
			int numFaces = dm->getNumTessFaces(dm);
			MTFace *tf;

			validate_layer_name(&dm->faceData, CD_MTFACE, dmd->uvlayer_name);

			tf = CustomData_get_layer_named(&dm->faceData, CD_MTFACE,
					dmd->uvlayer_name);

			/* verts are given the UV from the first face that uses them */
			for(i = 0, mf = mface; i < numFaces; ++i, ++mf, ++tf) {
				if(!done[mf->v1]) {
					texco[mf->v1][0] = tf->uv[0][0];
					texco[mf->v1][1] = tf->uv[0][1];
					texco[mf->v1][2] = 0;
					done[mf->v1] = 1;
				}
				if(!done[mf->v2]) {
					texco[mf->v2][0] = tf->uv[1][0];
					texco[mf->v2][1] = tf->uv[1][1];
					texco[mf->v2][2] = 0;
					done[mf->v2] = 1;
				}
				if(!done[mf->v3]) {
					texco[mf->v3][0] = tf->uv[2][0];
					texco[mf->v3][1] = tf->uv[2][1];
					texco[mf->v3][2] = 0;
					done[mf->v3] = 1;
				}
				if(!done[mf->v4]) {
					texco[mf->v4][0] = tf->uv[3][0];
					texco[mf->v4][1] = tf->uv[3][1];
					texco[mf->v4][2] = 0;
					done[mf->v4] = 1;
				}
			}

			/* remap UVs from [0, 1] to [-1, 1] */
			for(i = 0; i < numVerts; ++i) {
				texco[i][0] = texco[i][0] * 2 - 1;
				texco[i][1] = texco[i][1] * 2 - 1;
			}

			MEM_freeN(done);
			return;
		} else /* if there are no UVs, default to local */
			texmapping = MOD_DISP_MAP_LOCAL;
	}

	for(i = 0; i < numVerts; ++i, ++co, ++texco) {
		switch(texmapping) {
			case MOD_DISP_MAP_LOCAL:
				VECCOPY(*texco, *co);
				break;
			case MOD_DISP_MAP_GLOBAL:
				VECCOPY(*texco, *co);
				Mat4MulVecfl(ob->obmat, *texco);
				break;
			case MOD_DISP_MAP_OBJECT:
				VECCOPY(*texco, *co);
				Mat4MulVecfl(ob->obmat, *texco);
				Mat4MulVecfl(dmd->map_object->imat, *texco);
				break;
		}
	}
}

static void get_texture_value(Tex *texture, float *tex_co, TexResult *texres)
{
	int result_type;

	result_type = multitex_ext(texture, tex_co, NULL,
				   NULL, 1, texres);

	/* if the texture gave an RGB value, we assume it didn't give a valid
	* intensity, so calculate one (formula from do_material_tex).
	* if the texture didn't give an RGB value, copy the intensity across
	*/
	if(result_type & TEX_RGB)
		texres->tin = (0.35 * texres->tr + 0.45 * texres->tg
				+ 0.2 * texres->tb);
	else
		texres->tr = texres->tg = texres->tb = texres->tin;
}

/* dm must be a CDDerivedMesh */
static void displaceModifier_do(
				DisplaceModifierData *dmd, Object *ob,
    DerivedMesh *dm, float (*vertexCos)[3], int numVerts)
{
	int i;
	MVert *mvert;
	MDeformVert *dvert = NULL;
	int defgrp_index;
	float (*tex_co)[3];

	if(!dmd->texture) return;

	defgrp_index = -1;

	if(dmd->defgrp_name[0]) {
		bDeformGroup *def;
		for(i = 0, def = ob->defbase.first; def; def = def->next, i++) {
			if(!strcmp(def->name, dmd->defgrp_name)) {
				defgrp_index = i;
				break;
			}
		}
	}

	mvert = CDDM_get_verts(dm);
	if(defgrp_index >= 0)
		dvert = dm->getVertDataArray(dm, CD_MDEFORMVERT);

	tex_co = MEM_callocN(sizeof(*tex_co) * numVerts,
			     "displaceModifier_do tex_co");
	get_texture_coords(dmd, ob, dm, vertexCos, tex_co, numVerts);

	for(i = 0; i < numVerts; ++i) {
		TexResult texres;
		float delta = 0, strength = dmd->strength;
		MDeformWeight *def_weight = NULL;

		if(dvert) {
			int j;
			for(j = 0; j < dvert[i].totweight; ++j) {
				if(dvert[i].dw[j].def_nr == defgrp_index) {
					def_weight = &dvert[i].dw[j];
					break;
				}
			}
			if(!def_weight) continue;
		}

		texres.nor = NULL;
		get_texture_value(dmd->texture, tex_co[i], &texres);

		delta = texres.tin - dmd->midlevel;

		if(def_weight) strength *= def_weight->weight;

		delta *= strength;

		switch(dmd->direction) {
			case MOD_DISP_DIR_X:
				vertexCos[i][0] += delta;
				break;
			case MOD_DISP_DIR_Y:
				vertexCos[i][1] += delta;
				break;
			case MOD_DISP_DIR_Z:
				vertexCos[i][2] += delta;
				break;
			case MOD_DISP_DIR_RGB_XYZ:
				vertexCos[i][0] += (texres.tr - dmd->midlevel) * strength;
				vertexCos[i][1] += (texres.tg - dmd->midlevel) * strength;
				vertexCos[i][2] += (texres.tb - dmd->midlevel) * strength;
				break;
			case MOD_DISP_DIR_NOR:
				vertexCos[i][0] += delta * mvert[i].no[0] / 32767.0f;
				vertexCos[i][1] += delta * mvert[i].no[1] / 32767.0f;
				vertexCos[i][2] += delta * mvert[i].no[2] / 32767.0f;
				break;
		}
	}

	MEM_freeN(tex_co);
}

static void displaceModifier_deformVerts(
					 ModifierData *md, Object *ob, DerivedMesh *derivedData,
      float (*vertexCos)[3], int numVerts, int useRenderParams, int isFinalCalc)
{
	DerivedMesh *dm;

	if(derivedData) dm = CDDM_copy(derivedData);
	else if(ob->type==OB_MESH) dm = CDDM_from_mesh(ob->data, ob);
	else return;

	CDDM_apply_vert_coords(dm, vertexCos);
	CDDM_calc_normals(dm);

	displaceModifier_do((DisplaceModifierData *)md, ob, dm,
			     vertexCos, numVerts);

	dm->release(dm);
}

static void displaceModifier_deformVertsEM(
					   ModifierData *md, Object *ob, BMEditMesh *editData,
	DerivedMesh *derivedData, float (*vertexCos)[3], int numVerts)
{
	DerivedMesh *dm;

	if(derivedData) dm = CDDM_copy(derivedData);
	else dm = CDDM_from_BMEditMesh(editData, ob->data);

	CDDM_apply_vert_coords(dm, vertexCos);
	CDDM_calc_normals(dm);

	displaceModifier_do((DisplaceModifierData *)md, ob, dm,
			     vertexCos, numVerts);

	dm->release(dm);
}

/* UVProject */
/* UV Project modifier: Generates UVs projected from an object
*/

static void uvprojectModifier_initData(ModifierData *md)
{
	UVProjectModifierData *umd = (UVProjectModifierData*) md;
	int i;

	for(i = 0; i < MOD_UVPROJECT_MAXPROJECTORS; ++i)
		umd->projectors[i] = NULL;
	umd->image = NULL;
	umd->flags = 0;
	umd->num_projectors = 1;
	umd->aspectx = umd->aspecty = 1.0f;
}

static void uvprojectModifier_copyData(ModifierData *md, ModifierData *target)
{
	UVProjectModifierData *umd = (UVProjectModifierData*) md;
	UVProjectModifierData *tumd = (UVProjectModifierData*) target;
	int i;

	for(i = 0; i < MOD_UVPROJECT_MAXPROJECTORS; ++i)
		tumd->projectors[i] = umd->projectors[i];
	tumd->image = umd->image;
	tumd->flags = umd->flags;
	tumd->num_projectors = umd->num_projectors;
	tumd->aspectx = umd->aspectx;
	tumd->aspecty = umd->aspecty;
}

CustomDataMask uvprojectModifier_requiredDataMask(ModifierData *md)
{
	CustomDataMask dataMask = 0;

	/* ask for UV coordinates */
	dataMask |= (1 << CD_MTFACE);

	return dataMask;
}

static void uvprojectModifier_foreachObjectLink(ModifierData *md, Object *ob,
		ObjectWalkFunc walk, void *userData)
{
	UVProjectModifierData *umd = (UVProjectModifierData*) md;
	int i;

	for(i = 0; i < MOD_UVPROJECT_MAXPROJECTORS; ++i)
		walk(userData, ob, &umd->projectors[i]);
}

static void uvprojectModifier_foreachIDLink(ModifierData *md, Object *ob,
					    IDWalkFunc walk, void *userData)
{
	UVProjectModifierData *umd = (UVProjectModifierData*) md;

	walk(userData, ob, (ID **)&umd->image);

	uvprojectModifier_foreachObjectLink(md, ob, (ObjectWalkFunc)walk,
					    userData);
}

static void uvprojectModifier_updateDepgraph(ModifierData *md,
					     DagForest *forest, Scene *scene, Object *ob, DagNode *obNode)
{
	UVProjectModifierData *umd = (UVProjectModifierData*) md;
	int i;

	for(i = 0; i < umd->num_projectors; ++i) {
		if(umd->projectors[i]) {
			DagNode *curNode = dag_get_node(forest, umd->projectors[i]);

			dag_add_relation(forest, curNode, obNode,
					 DAG_RL_DATA_DATA | DAG_RL_OB_DATA, "UV Project Modifier");
		}
	}
}

typedef struct Projector {
	Object *ob;				/* object this projector is derived from */
	float projmat[4][4];	/* projection matrix */ 
	float normal[3];		/* projector normal in world space */
} Projector;

static DerivedMesh *uvprojectModifier_do(UVProjectModifierData *umd,
					 Object *ob, DerivedMesh *dm)
{
	float (*coords)[3], (*co)[3];
	MTFace *tface;
	int i, numVerts, numFaces;
	Image *image = umd->image;
	MFace *mface, *mf;
	int override_image = ((umd->flags & MOD_UVPROJECT_OVERRIDEIMAGE) != 0);
	Projector projectors[MOD_UVPROJECT_MAXPROJECTORS];
	int num_projectors = 0;
	float aspect;
	
	if(umd->aspecty != 0) aspect = umd->aspectx / umd->aspecty;
	else aspect = 1.0f;

	for(i = 0; i < umd->num_projectors; ++i)
		if(umd->projectors[i])
			projectors[num_projectors++].ob = umd->projectors[i];

	if(num_projectors == 0) return dm;

	/* make sure there are UV layers available */
	if(!dm->getTessFaceDataArray(dm, CD_MTFACE)) return dm;

	/* make sure we're using an existing layer */
	validate_layer_name(&dm->faceData, CD_MTFACE, umd->uvlayer_name);

	/* make sure we are not modifying the original UV layer */
	tface = CustomData_duplicate_referenced_layer_named(&dm->faceData,
			CD_MTFACE,
   umd->uvlayer_name);

	numVerts = dm->getNumVerts(dm);

	coords = MEM_callocN(sizeof(*coords) * numVerts,
			     "uvprojectModifier_do coords");
	dm->getVertCos(dm, coords);

	/* convert coords to world space */
	for(i = 0, co = coords; i < numVerts; ++i, ++co)
		Mat4MulVecfl(ob->obmat, *co);

	/* calculate a projection matrix and normal for each projector */
	for(i = 0; i < num_projectors; ++i) {
		float tmpmat[4][4];
		float offsetmat[4][4];
		Camera *cam = NULL;
		/* calculate projection matrix */
		Mat4Invert(projectors[i].projmat, projectors[i].ob->obmat);

		if(projectors[i].ob->type == OB_CAMERA) {
			cam = (Camera *)projectors[i].ob->data;
			if(cam->type == CAM_PERSP) {
				float perspmat[4][4];
				float xmax; 
				float xmin;
				float ymax;
				float ymin;
				float pixsize = cam->clipsta * 32.0 / cam->lens;

				if(aspect > 1.0f) {
					xmax = 0.5f * pixsize;
					ymax = xmax / aspect;
				} else {
					ymax = 0.5f * pixsize;
					xmax = ymax * aspect; 
				}
				xmin = -xmax;
				ymin = -ymax;

				i_window(xmin, xmax, ymin, ymax,
					 cam->clipsta, cam->clipend, perspmat);
				Mat4MulMat4(tmpmat, projectors[i].projmat, perspmat);
			} else if(cam->type == CAM_ORTHO) {
				float orthomat[4][4];
				float xmax; 
				float xmin;
				float ymax;
				float ymin;

				if(aspect > 1.0f) {
					xmax = 0.5f * cam->ortho_scale; 
					ymax = xmax / aspect;
				} else {
					ymax = 0.5f * cam->ortho_scale;
					xmax = ymax * aspect; 
				}
				xmin = -xmax;
				ymin = -ymax;

				i_ortho(xmin, xmax, ymin, ymax,
					cam->clipsta, cam->clipend, orthomat);
				Mat4MulMat4(tmpmat, projectors[i].projmat, orthomat);
			}
		} else {
			Mat4CpyMat4(tmpmat, projectors[i].projmat);
		}

		Mat4One(offsetmat);
		Mat4MulFloat3(offsetmat[0], 0.5);
		offsetmat[3][0] = offsetmat[3][1] = offsetmat[3][2] = 0.5;
		
		if (cam) {
			if (umd->aspectx == umd->aspecty) { 
				offsetmat[3][0] -= cam->shiftx;
				offsetmat[3][1] -= cam->shifty;
			} else if (umd->aspectx < umd->aspecty)  {
				offsetmat[3][0] -=(cam->shiftx * umd->aspecty/umd->aspectx);
				offsetmat[3][1] -= cam->shifty;
			} else {
				offsetmat[3][0] -= cam->shiftx;
				offsetmat[3][1] -=(cam->shifty * umd->aspectx/umd->aspecty);
			}
		}
		
		Mat4MulMat4(projectors[i].projmat, tmpmat, offsetmat);

		/* calculate worldspace projector normal (for best projector test) */
		projectors[i].normal[0] = 0;
		projectors[i].normal[1] = 0;
		projectors[i].normal[2] = 1;
		Mat4Mul3Vecfl(projectors[i].ob->obmat, projectors[i].normal);
	}

	/* if only one projector, project coords to UVs */
	if(num_projectors == 1)
		for(i = 0, co = coords; i < numVerts; ++i, ++co)
			Mat4MulVec3Project(projectors[0].projmat, *co);

	mface = dm->getTessFaceArray(dm);
	numFaces = dm->getNumTessFaces(dm);

	/* apply coords as UVs, and apply image if tfaces are new */
	for(i = 0, mf = mface; i < numFaces; ++i, ++mf, ++tface) {
		if(override_image || !image || tface->tpage == image) {
			if(num_projectors == 1) {
				/* apply transformed coords as UVs */
				tface->uv[0][0] = coords[mf->v1][0];
				tface->uv[0][1] = coords[mf->v1][1];
				tface->uv[1][0] = coords[mf->v2][0];
				tface->uv[1][1] = coords[mf->v2][1];
				tface->uv[2][0] = coords[mf->v3][0];
				tface->uv[2][1] = coords[mf->v3][1];
				if(mf->v4) {
					tface->uv[3][0] = coords[mf->v4][0];
					tface->uv[3][1] = coords[mf->v4][1];
				}
			} else {
				/* multiple projectors, select the closest to face normal
				* direction
				*/
				float co1[3], co2[3], co3[3], co4[3];
				float face_no[3];
				int j;
				Projector *best_projector;
				float best_dot;

				VECCOPY(co1, coords[mf->v1]);
				VECCOPY(co2, coords[mf->v2]);
				VECCOPY(co3, coords[mf->v3]);

				/* get the untransformed face normal */
				if(mf->v4) {
					VECCOPY(co4, coords[mf->v4]);
					CalcNormFloat4(co1, co2, co3, co4, face_no);
				} else { 
					CalcNormFloat(co1, co2, co3, face_no);
				}

				/* find the projector which the face points at most directly
				* (projector normal with largest dot product is best)
				*/
				best_dot = MTC_dot3Float(projectors[0].normal, face_no);
				best_projector = &projectors[0];

				for(j = 1; j < num_projectors; ++j) {
					float tmp_dot = MTC_dot3Float(projectors[j].normal,
							face_no);
					if(tmp_dot > best_dot) {
						best_dot = tmp_dot;
						best_projector = &projectors[j];
					}
				}

				Mat4MulVec3Project(best_projector->projmat, co1);
				Mat4MulVec3Project(best_projector->projmat, co2);
				Mat4MulVec3Project(best_projector->projmat, co3);
				if(mf->v4)
					Mat4MulVec3Project(best_projector->projmat, co4);

				/* apply transformed coords as UVs */
				tface->uv[0][0] = co1[0];
				tface->uv[0][1] = co1[1];
				tface->uv[1][0] = co2[0];
				tface->uv[1][1] = co2[1];
				tface->uv[2][0] = co3[0];
				tface->uv[2][1] = co3[1];
				if(mf->v4) {
					tface->uv[3][0] = co4[0];
					tface->uv[3][1] = co4[1];
				}
			}
		}

		if(override_image) {
			tface->mode = TF_TEX;
			tface->tpage = image;
		}
	}

	MEM_freeN(coords);

	return dm;
}

static DerivedMesh *uvprojectModifier_applyModifier(
		ModifierData *md, Object *ob, DerivedMesh *derivedData,
  int useRenderParams, int isFinalCalc)
{
	DerivedMesh *result;
	UVProjectModifierData *umd = (UVProjectModifierData*) md;

	result = uvprojectModifier_do(umd, ob, derivedData);

	return result;
}

static DerivedMesh *uvprojectModifier_applyModifierEM(
		ModifierData *md, Object *ob, BMEditMesh *editData,
  DerivedMesh *derivedData)
{
	return uvprojectModifier_applyModifier(md, ob, derivedData, 0, 1);
}

/* Decimate */

static void decimateModifier_initData(ModifierData *md)
{
	DecimateModifierData *dmd = (DecimateModifierData*) md;

	dmd->percent = 1.0;
}

static void decimateModifier_copyData(ModifierData *md, ModifierData *target)
{
	DecimateModifierData *dmd = (DecimateModifierData*) md;
	DecimateModifierData *tdmd = (DecimateModifierData*) target;

	tdmd->percent = dmd->percent;
}

static DerivedMesh *decimateModifier_applyModifier(
		ModifierData *md, Object *ob, DerivedMesh *derivedData,
  int useRenderParams, int isFinalCalc)
{
	// DecimateModifierData *dmd = (DecimateModifierData*) md;
	DerivedMesh *dm = derivedData, *result = NULL;
	MVert *mvert;
	MFace *mface;
	// LOD_Decimation_Info lod;
	int totvert, totface;
	int a, numTris;

	mvert = dm->getVertArray(dm);
	mface = dm->getTessFaceArray(dm);
	totvert = dm->getNumVerts(dm);
	totface = dm->getNumTessFaces(dm);

	numTris = 0;
	for (a=0; a<totface; a++) {
		MFace *mf = &mface[a];
		numTris++;
		if (mf->v4) numTris++;
	}

	if(numTris<3) {
		modifier_setError(md,
			"Modifier requires more than 3 input faces (triangles).");
		goto exit;
	}

	// XXX
#if 0
	lod.vertex_buffer= MEM_mallocN(3*sizeof(float)*totvert, "vertices");
	lod.vertex_normal_buffer= MEM_mallocN(3*sizeof(float)*totvert, "normals");
	lod.triangle_index_buffer= MEM_mallocN(3*sizeof(int)*numTris, "trias");
	lod.vertex_num= totvert;
	lod.face_num= numTris;

	for(a=0; a<totvert; a++) {
		MVert *mv = &mvert[a];
		float *vbCo = &lod.vertex_buffer[a*3];
		float *vbNo = &lod.vertex_normal_buffer[a*3];

		VECCOPY(vbCo, mv->co);

		vbNo[0] = mv->no[0]/32767.0f;
		vbNo[1] = mv->no[1]/32767.0f;
		vbNo[2] = mv->no[2]/32767.0f;
	}

	numTris = 0;
	for(a=0; a<totface; a++) {
		MFace *mf = &mface[a];
		int *tri = &lod.triangle_index_buffer[3*numTris++];
		tri[0]= mf->v1;
		tri[1]= mf->v2;
		tri[2]= mf->v3;

		if(mf->v4) {
			tri = &lod.triangle_index_buffer[3*numTris++];
			tri[0]= mf->v1;
			tri[1]= mf->v3;
			tri[2]= mf->v4;
		}
	}

	dmd->faceCount = 0;
	if(LOD_LoadMesh(&lod) ) {
		if( LOD_PreprocessMesh(&lod) ) {
			/* we assume the decim_faces tells how much to reduce */

			while(lod.face_num > numTris*dmd->percent) {
				if( LOD_CollapseEdge(&lod)==0) break;
			}

			if(lod.vertex_num>2) {
				result = CDDM_new(lod.vertex_num, 0, lod.face_num);
				dmd->faceCount = lod.face_num;
			}
			else
				result = CDDM_new(lod.vertex_num, 0, 0);

			mvert = CDDM_get_verts(result);
			for(a=0; a<lod.vertex_num; a++) {
				MVert *mv = &mvert[a];
				float *vbCo = &lod.vertex_buffer[a*3];
				
				VECCOPY(mv->co, vbCo);
			}

			if(lod.vertex_num>2) {
				mface = CDDM_get_tessfaces(result);
				for(a=0; a<lod.face_num; a++) {
					MFace *mf = &mface[a];
					int *tri = &lod.triangle_index_buffer[a*3];
					mf->v1 = tri[0];
					mf->v2 = tri[1];
					mf->v3 = tri[2];
					test_index_face(mf, NULL, 0, 3);
				}
			}

			CDDM_calc_edges(result);
			CDDM_calc_normals(result);
		}
		else
			modifier_setError(md, "Out of memory.");

		LOD_FreeDecimationData(&lod);
	}
	else
		modifier_setError(md, "Non-manifold mesh as input.");

	MEM_freeN(lod.vertex_buffer);
	MEM_freeN(lod.vertex_normal_buffer);
	MEM_freeN(lod.triangle_index_buffer);
#else
	modifier_setError(md, "Modifier not working yet in 2.5.");
	goto exit;
#endif

exit:
		return result;
}

/* Smooth */

static void smoothModifier_initData(ModifierData *md)
{
	SmoothModifierData *smd = (SmoothModifierData*) md;

	smd->fac = 0.5f;
	smd->repeat = 1;
	smd->flag = MOD_SMOOTH_X | MOD_SMOOTH_Y | MOD_SMOOTH_Z;
	smd->defgrp_name[0] = '\0';
}

static void smoothModifier_copyData(ModifierData *md, ModifierData *target)
{
	SmoothModifierData *smd = (SmoothModifierData*) md;
	SmoothModifierData *tsmd = (SmoothModifierData*) target;

	tsmd->fac = smd->fac;
	tsmd->repeat = smd->repeat;
	tsmd->flag = smd->flag;
	strncpy(tsmd->defgrp_name, smd->defgrp_name, 32);
}

int smoothModifier_isDisabled(ModifierData *md)
{
	SmoothModifierData *smd = (SmoothModifierData*) md;
	short flag;

	flag = smd->flag & (MOD_SMOOTH_X|MOD_SMOOTH_Y|MOD_SMOOTH_Z);

	/* disable if modifier is off for X, Y and Z or if factor is 0 */
	if((smd->fac == 0.0f) || flag == 0) return 1;

	return 0;
}

CustomDataMask smoothModifier_requiredDataMask(ModifierData *md)
{
	SmoothModifierData *smd = (SmoothModifierData *)md;
	CustomDataMask dataMask = 0;

	/* ask for vertexgroups if we need them */
	if(smd->defgrp_name[0]) dataMask |= (1 << CD_MDEFORMVERT);

	return dataMask;
}

static void smoothModifier_do(
			      SmoothModifierData *smd, Object *ob, DerivedMesh *dm,
	 float (*vertexCos)[3], int numVerts)
{
	MDeformVert *dvert = NULL;
	MEdge *medges = NULL;

	int i, j, numDMEdges, defgrp_index;
	unsigned char *uctmp;
	float *ftmp, fac, facm;

	ftmp = (float*)MEM_callocN(3*sizeof(float)*numVerts,
		"smoothmodifier_f");
	if (!ftmp) return;
	uctmp = (unsigned char*)MEM_callocN(sizeof(unsigned char)*numVerts,
		 "smoothmodifier_uc");
	if (!uctmp) {
		if (ftmp) MEM_freeN(ftmp);
		return;
	}

	fac = smd->fac;
	facm = 1 - fac;

	medges = CDDM_get_edges(dm);
	numDMEdges = dm->getNumEdges(dm);

	defgrp_index = -1;

	if (smd->defgrp_name[0]) {
		bDeformGroup *def;

		for (i = 0, def = ob->defbase.first; def; def = def->next, i++) {
			if (!strcmp(def->name, smd->defgrp_name)) {
				defgrp_index = i;
				break;
			}
		}
	}

	if (defgrp_index >= 0)
		dvert = dm->getVertDataArray(dm, CD_MDEFORMVERT);

	/* NOTICE: this can be optimized a little bit by moving the
	* if (dvert) out of the loop, if needed */
	for (j = 0; j < smd->repeat; j++) {
		for (i = 0; i < numDMEdges; i++) {
			float fvec[3];
			float *v1, *v2;
			unsigned int idx1, idx2;

			idx1 = medges[i].v1;
			idx2 = medges[i].v2;

			v1 = vertexCos[idx1];
			v2 = vertexCos[idx2];

			fvec[0] = (v1[0] + v2[0]) / 2.0;
			fvec[1] = (v1[1] + v2[1]) / 2.0;
			fvec[2] = (v1[2] + v2[2]) / 2.0;

			v1 = &ftmp[idx1*3];
			v2 = &ftmp[idx2*3];

			if (uctmp[idx1] < 255) {
				uctmp[idx1]++;
				VecAddf(v1, v1, fvec);
			}
			if (uctmp[idx2] < 255) {
				uctmp[idx2]++;
				VecAddf(v2, v2, fvec);
			}
		}

		if (dvert) {
			for (i = 0; i < numVerts; i++) {
				MDeformWeight *dw = NULL;
				float f, fm, facw, *fp, *v;
				int k;
				short flag = smd->flag;

				v = vertexCos[i];
				fp = &ftmp[i*3];

				for (k = 0; k < dvert[i].totweight; ++k) {
					if(dvert[i].dw[k].def_nr == defgrp_index) {
						dw = &dvert[i].dw[k];
						break;
					}
				}
				if (!dw) continue;

				f = fac * dw->weight;
				fm = 1.0f - f;

				/* fp is the sum of uctmp[i] verts, so must be averaged */
				facw = 0.0f;
				if (uctmp[i]) 
					facw = f / (float)uctmp[i];

				if (flag & MOD_SMOOTH_X)
					v[0] = fm * v[0] + facw * fp[0];
				if (flag & MOD_SMOOTH_Y)
					v[1] = fm * v[1] + facw * fp[1];
				if (flag & MOD_SMOOTH_Z)
					v[2] = fm * v[2] + facw * fp[2];
			}
		}
		else { /* no vertex group */
			for (i = 0; i < numVerts; i++) {
				float facw, *fp, *v;
				short flag = smd->flag;

				v = vertexCos[i];
				fp = &ftmp[i*3];

				/* fp is the sum of uctmp[i] verts, so must be averaged */
				facw = 0.0f;
				if (uctmp[i]) 
					facw = fac / (float)uctmp[i];

				if (flag & MOD_SMOOTH_X)
					v[0] = facm * v[0] + facw * fp[0];
				if (flag & MOD_SMOOTH_Y)
					v[1] = facm * v[1] + facw * fp[1];
				if (flag & MOD_SMOOTH_Z)
					v[2] = facm * v[2] + facw * fp[2];
			}

		}

		memset(ftmp, 0, 3*sizeof(float)*numVerts);
		memset(uctmp, 0, sizeof(unsigned char)*numVerts);
	}

	MEM_freeN(ftmp);
	MEM_freeN(uctmp);
}

static void smoothModifier_deformVerts(
				       ModifierData *md, Object *ob, DerivedMesh *derivedData,
	   float (*vertexCos)[3], int numVerts, int useRenderParams, int isFinalCalc)
{
	DerivedMesh *dm;

	if(derivedData) dm = CDDM_copy(derivedData);
	else dm = CDDM_from_mesh(ob->data, ob);

	CDDM_apply_vert_coords(dm, vertexCos);
	CDDM_calc_normals(dm);

	smoothModifier_do((SmoothModifierData *)md, ob, dm,
			   vertexCos, numVerts);

	dm->release(dm);
}

static void smoothModifier_deformVertsEM(
					 ModifierData *md, Object *ob, BMEditMesh *editData,
      DerivedMesh *derivedData, float (*vertexCos)[3], int numVerts)
{
	DerivedMesh *dm;

	if(derivedData) dm = CDDM_copy(derivedData);
	else dm = CDDM_from_BMEditMesh(editData, ob->data);

	CDDM_apply_vert_coords(dm, vertexCos);
	CDDM_calc_normals(dm);

	smoothModifier_do((SmoothModifierData *)md, ob, dm,
			   vertexCos, numVerts);

	dm->release(dm);
}

/* Cast */

static void castModifier_initData(ModifierData *md)
{
	CastModifierData *cmd = (CastModifierData*) md;

	cmd->fac = 0.5f;
	cmd->radius = 0.0f;
	cmd->size = 0.0f;
	cmd->flag = MOD_CAST_X | MOD_CAST_Y | MOD_CAST_Z
			| MOD_CAST_SIZE_FROM_RADIUS;
	cmd->type = MOD_CAST_TYPE_SPHERE;
	cmd->defgrp_name[0] = '\0';
	cmd->object = NULL;
}


static void castModifier_copyData(ModifierData *md, ModifierData *target)
{
	CastModifierData *cmd = (CastModifierData*) md;
	CastModifierData *tcmd = (CastModifierData*) target;

	tcmd->fac = cmd->fac;
	tcmd->radius = cmd->radius;
	tcmd->size = cmd->size;
	tcmd->flag = cmd->flag;
	tcmd->type = cmd->type;
	tcmd->object = cmd->object;
	strncpy(tcmd->defgrp_name, cmd->defgrp_name, 32);
}

int castModifier_isDisabled(ModifierData *md)
{
	CastModifierData *cmd = (CastModifierData*) md;
	short flag;
	
	flag = cmd->flag & (MOD_CAST_X|MOD_CAST_Y|MOD_CAST_Z);

	if((cmd->fac == 0.0f) || flag == 0) return 1;

	return 0;
}

CustomDataMask castModifier_requiredDataMask(ModifierData *md)
{
	CastModifierData *cmd = (CastModifierData *)md;
	CustomDataMask dataMask = 0;

	/* ask for vertexgroups if we need them */
	if(cmd->defgrp_name[0]) dataMask |= (1 << CD_MDEFORMVERT);

	return dataMask;
}

static void castModifier_foreachObjectLink(
					   ModifierData *md, Object *ob,
	void (*walk)(void *userData, Object *ob, Object **obpoin),
	       void *userData)
{
	CastModifierData *cmd = (CastModifierData*) md;

	walk (userData, ob, &cmd->object);
}

static void castModifier_updateDepgraph(
					ModifierData *md, DagForest *forest, Scene *scene, Object *ob,
     DagNode *obNode)
{
	CastModifierData *cmd = (CastModifierData*) md;

	if (cmd->object) {
		DagNode *curNode = dag_get_node(forest, cmd->object);

		dag_add_relation(forest, curNode, obNode, DAG_RL_OB_DATA,
			"Cast Modifier");
	}
}

static void castModifier_sphere_do(
				   CastModifierData *cmd, Object *ob, DerivedMesh *dm,
       float (*vertexCos)[3], int numVerts)
{
	MDeformVert *dvert = NULL;

	Object *ctrl_ob = NULL;

	int i, defgrp_index = -1;
	int has_radius = 0;
	short flag, type;
	float fac, facm, len = 0.0f;
	float vec[3], center[3] = {0.0f, 0.0f, 0.0f};
	float mat[4][4], imat[4][4];

	fac = cmd->fac;
	facm = 1.0f - fac;

	flag = cmd->flag;
	type = cmd->type; /* projection type: sphere or cylinder */

	if (type == MOD_CAST_TYPE_CYLINDER) 
		flag &= ~MOD_CAST_Z;

	ctrl_ob = cmd->object;

	/* spherify's center is {0, 0, 0} (the ob's own center in its local
	* space), by default, but if the user defined a control object,
	* we use its location, transformed to ob's local space */
	if (ctrl_ob) {
		if(flag & MOD_CAST_USE_OB_TRANSFORM) {
			Mat4Invert(ctrl_ob->imat, ctrl_ob->obmat);
			Mat4MulMat4(mat, ob->obmat, ctrl_ob->imat);
			Mat4Invert(imat, mat);
		}

		Mat4Invert(ob->imat, ob->obmat);
		VECCOPY(center, ctrl_ob->obmat[3]);
		Mat4MulVecfl(ob->imat, center);
	}

	/* now we check which options the user wants */

	/* 1) (flag was checked in the "if (ctrl_ob)" block above) */
	/* 2) cmd->radius > 0.0f: only the vertices within this radius from
	* the center of the effect should be deformed */
	if (cmd->radius > FLT_EPSILON) has_radius = 1;

	/* 3) if we were given a vertex group name,
	* only those vertices should be affected */
	if (cmd->defgrp_name[0]) {
		bDeformGroup *def;

		for (i = 0, def = ob->defbase.first; def; def = def->next, i++) {
			if (!strcmp(def->name, cmd->defgrp_name)) {
				defgrp_index = i;
				break;
			}
		}
	}

	if ((ob->type == OB_MESH) && dm && defgrp_index >= 0)
		dvert = dm->getVertDataArray(dm, CD_MDEFORMVERT);

	if(flag & MOD_CAST_SIZE_FROM_RADIUS) {
		len = cmd->radius;
	}
	else {
		len = cmd->size;
	}

	if(len <= 0) {
		for (i = 0; i < numVerts; i++) {
			len += VecLenf(center, vertexCos[i]);
		}
		len /= numVerts;

		if (len == 0.0f) len = 10.0f;
	}

	/* ready to apply the effect, one vertex at a time;
	* tiny optimization: the code is separated (with parts repeated)
	 * in two possible cases:
	* with or w/o a vgroup. With lots of if's in the code below,
	* further optimizations are possible, if needed */
	if (dvert) { /* with a vgroup */
		float fac_orig = fac;
		for (i = 0; i < numVerts; i++) {
			MDeformWeight *dw = NULL;
			int j;
			float tmp_co[3];

			VECCOPY(tmp_co, vertexCos[i]);
			if(ctrl_ob) {
				if(flag & MOD_CAST_USE_OB_TRANSFORM) {
					Mat4MulVecfl(mat, tmp_co);
				} else {
					VecSubf(tmp_co, tmp_co, center);
				}
			}

			VECCOPY(vec, tmp_co);

			if (type == MOD_CAST_TYPE_CYLINDER)
				vec[2] = 0.0f;

			if (has_radius) {
				if (VecLength(vec) > cmd->radius) continue;
			}

			for (j = 0; j < dvert[i].totweight; ++j) {
				if(dvert[i].dw[j].def_nr == defgrp_index) {
					dw = &dvert[i].dw[j];
					break;
				}
			}
			if (!dw) continue;

			fac = fac_orig * dw->weight;
			facm = 1.0f - fac;

			Normalize(vec);

			if (flag & MOD_CAST_X)
				tmp_co[0] = fac*vec[0]*len + facm*tmp_co[0];
			if (flag & MOD_CAST_Y)
				tmp_co[1] = fac*vec[1]*len + facm*tmp_co[1];
			if (flag & MOD_CAST_Z)
				tmp_co[2] = fac*vec[2]*len + facm*tmp_co[2];

			if(ctrl_ob) {
				if(flag & MOD_CAST_USE_OB_TRANSFORM) {
					Mat4MulVecfl(imat, tmp_co);
				} else {
					VecAddf(tmp_co, tmp_co, center);
				}
			}

			VECCOPY(vertexCos[i], tmp_co);
		}
		return;
	}

	/* no vgroup */
	for (i = 0; i < numVerts; i++) {
		float tmp_co[3];

		VECCOPY(tmp_co, vertexCos[i]);
		if(ctrl_ob) {
			if(flag & MOD_CAST_USE_OB_TRANSFORM) {
				Mat4MulVecfl(mat, tmp_co);
			} else {
				VecSubf(tmp_co, tmp_co, center);
			}
		}

		VECCOPY(vec, tmp_co);

		if (type == MOD_CAST_TYPE_CYLINDER)
			vec[2] = 0.0f;

		if (has_radius) {
			if (VecLength(vec) > cmd->radius) continue;
		}

		Normalize(vec);

		if (flag & MOD_CAST_X)
			tmp_co[0] = fac*vec[0]*len + facm*tmp_co[0];
		if (flag & MOD_CAST_Y)
			tmp_co[1] = fac*vec[1]*len + facm*tmp_co[1];
		if (flag & MOD_CAST_Z)
			tmp_co[2] = fac*vec[2]*len + facm*tmp_co[2];

		if(ctrl_ob) {
			if(flag & MOD_CAST_USE_OB_TRANSFORM) {
				Mat4MulVecfl(imat, tmp_co);
			} else {
				VecAddf(tmp_co, tmp_co, center);
			}
		}

		VECCOPY(vertexCos[i], tmp_co);
	}
}

static void castModifier_cuboid_do(
				   CastModifierData *cmd, Object *ob, DerivedMesh *dm,
       float (*vertexCos)[3], int numVerts)
{
	MDeformVert *dvert = NULL;
	Object *ctrl_ob = NULL;

	int i, defgrp_index = -1;
	int has_radius = 0;
	short flag;
	float fac, facm;
	float min[3], max[3], bb[8][3];
	float center[3] = {0.0f, 0.0f, 0.0f};
	float mat[4][4], imat[4][4];

	fac = cmd->fac;
	facm = 1.0f - fac;

	flag = cmd->flag;

	ctrl_ob = cmd->object;

	/* now we check which options the user wants */

	/* 1) (flag was checked in the "if (ctrl_ob)" block above) */
	/* 2) cmd->radius > 0.0f: only the vertices within this radius from
	* the center of the effect should be deformed */
	if (cmd->radius > FLT_EPSILON) has_radius = 1;

	/* 3) if we were given a vertex group name,
	* only those vertices should be affected */
	if (cmd->defgrp_name[0]) {
		bDeformGroup *def;

		for (i = 0, def = ob->defbase.first; def; def = def->next, i++) {
			if (!strcmp(def->name, cmd->defgrp_name)) {
				defgrp_index = i;
				break;
			}
		}
	}

	if ((ob->type == OB_MESH) && dm && defgrp_index >= 0)
		dvert = dm->getVertDataArray(dm, CD_MDEFORMVERT);

	if (ctrl_ob) {
		if(flag & MOD_CAST_USE_OB_TRANSFORM) {
			Mat4Invert(ctrl_ob->imat, ctrl_ob->obmat);
			Mat4MulMat4(mat, ob->obmat, ctrl_ob->imat);
			Mat4Invert(imat, mat);
		}

		Mat4Invert(ob->imat, ob->obmat);
		VECCOPY(center, ctrl_ob->obmat[3]);
		Mat4MulVecfl(ob->imat, center);
	}

	if((flag & MOD_CAST_SIZE_FROM_RADIUS) && has_radius) {
		for(i = 0; i < 3; i++) {
			min[i] = -cmd->radius;
			max[i] = cmd->radius;
		}
	} else if(!(flag & MOD_CAST_SIZE_FROM_RADIUS) && cmd->size > 0) {
		for(i = 0; i < 3; i++) {
			min[i] = -cmd->size;
			max[i] = cmd->size;
		}
	} else {
		/* get bound box */
		/* We can't use the object's bound box because other modifiers
		* may have changed the vertex data. */
		INIT_MINMAX(min, max);

		/* Cast's center is the ob's own center in its local space,
		* by default, but if the user defined a control object, we use
		* its location, transformed to ob's local space. */
		if (ctrl_ob) {
			float vec[3];

			/* let the center of the ctrl_ob be part of the bound box: */
			DO_MINMAX(center, min, max);

			for (i = 0; i < numVerts; i++) {
				VecSubf(vec, vertexCos[i], center);
				DO_MINMAX(vec, min, max);
			}
		}
		else {
			for (i = 0; i < numVerts; i++) {
				DO_MINMAX(vertexCos[i], min, max);
			}
		}

		/* we want a symmetric bound box around the origin */
		if (fabs(min[0]) > fabs(max[0])) max[0] = fabs(min[0]); 
		if (fabs(min[1]) > fabs(max[1])) max[1] = fabs(min[1]); 
		if (fabs(min[2]) > fabs(max[2])) max[2] = fabs(min[2]);
		min[0] = -max[0];
		min[1] = -max[1];
		min[2] = -max[2];
	}

	/* building our custom bounding box */
	bb[0][0] = bb[2][0] = bb[4][0] = bb[6][0] = min[0];
	bb[1][0] = bb[3][0] = bb[5][0] = bb[7][0] = max[0];
	bb[0][1] = bb[1][1] = bb[4][1] = bb[5][1] = min[1];
	bb[2][1] = bb[3][1] = bb[6][1] = bb[7][1] = max[1];
	bb[0][2] = bb[1][2] = bb[2][2] = bb[3][2] = min[2];
	bb[4][2] = bb[5][2] = bb[6][2] = bb[7][2] = max[2];

	/* ready to apply the effect, one vertex at a time;
	* tiny optimization: the code is separated (with parts repeated)
	 * in two possible cases:
	* with or w/o a vgroup. With lots of if's in the code below,
	* further optimizations are possible, if needed */
	if (dvert) { /* with a vgroup */
		float fac_orig = fac;
		for (i = 0; i < numVerts; i++) {
			MDeformWeight *dw = NULL;
			int j, octant, coord;
			float d[3], dmax, apex[3], fbb;
			float tmp_co[3];

			VECCOPY(tmp_co, vertexCos[i]);
			if(ctrl_ob) {
				if(flag & MOD_CAST_USE_OB_TRANSFORM) {
					Mat4MulVecfl(mat, tmp_co);
				} else {
					VecSubf(tmp_co, tmp_co, center);
				}
			}

			if (has_radius) {
				if (fabs(tmp_co[0]) > cmd->radius ||
								fabs(tmp_co[1]) > cmd->radius ||
								fabs(tmp_co[2]) > cmd->radius) continue;
			}

			for (j = 0; j < dvert[i].totweight; ++j) {
				if(dvert[i].dw[j].def_nr == defgrp_index) {
					dw = &dvert[i].dw[j];
					break;
				}
			}
			if (!dw) continue;

			fac = fac_orig * dw->weight;
			facm = 1.0f - fac;

			/* The algo used to project the vertices to their
			 * bounding box (bb) is pretty simple:
			 * for each vertex v:
			* 1) find in which octant v is in;
			* 2) find which outer "wall" of that octant is closer to v;
			* 3) calculate factor (var fbb) to project v to that wall;
			* 4) project. */

			/* find in which octant this vertex is in */
			octant = 0;
			if (tmp_co[0] > 0.0f) octant += 1;
			if (tmp_co[1] > 0.0f) octant += 2;
			if (tmp_co[2] > 0.0f) octant += 4;

			/* apex is the bb's vertex at the chosen octant */
			VecCopyf(apex, bb[octant]);

			/* find which bb plane is closest to this vertex ... */
			d[0] = tmp_co[0] / apex[0];
			d[1] = tmp_co[1] / apex[1];
			d[2] = tmp_co[2] / apex[2];

			/* ... (the closest has the higher (closer to 1) d value) */
			dmax = d[0];
			coord = 0;
			if (d[1] > dmax) {
				dmax = d[1];
				coord = 1;
			}
			if (d[2] > dmax) {
				/* dmax = d[2]; */ /* commented, we don't need it */
				coord = 2;
			}

			/* ok, now we know which coordinate of the vertex to use */

			if (fabs(tmp_co[coord]) < FLT_EPSILON) /* avoid division by zero */
				continue;

			/* finally, this is the factor we wanted, to project the vertex
			* to its bounding box (bb) */
			fbb = apex[coord] / tmp_co[coord];

			/* calculate the new vertex position */
			if (flag & MOD_CAST_X)
				tmp_co[0] = facm * tmp_co[0] + fac * tmp_co[0] * fbb;
			if (flag & MOD_CAST_Y)
				tmp_co[1] = facm * tmp_co[1] + fac * tmp_co[1] * fbb;
			if (flag & MOD_CAST_Z)
				tmp_co[2] = facm * tmp_co[2] + fac * tmp_co[2] * fbb;

			if(ctrl_ob) {
				if(flag & MOD_CAST_USE_OB_TRANSFORM) {
					Mat4MulVecfl(imat, tmp_co);
				} else {
					VecAddf(tmp_co, tmp_co, center);
				}
			}

			VECCOPY(vertexCos[i], tmp_co);
		}
		return;
	}

	/* no vgroup (check previous case for comments about the code) */
	for (i = 0; i < numVerts; i++) {
		int octant, coord;
		float d[3], dmax, fbb, apex[3];
		float tmp_co[3];

		VECCOPY(tmp_co, vertexCos[i]);
		if(ctrl_ob) {
			if(flag & MOD_CAST_USE_OB_TRANSFORM) {
				Mat4MulVecfl(mat, tmp_co);
			} else {
				VecSubf(tmp_co, tmp_co, center);
			}
		}

		if (has_radius) {
			if (fabs(tmp_co[0]) > cmd->radius ||
						 fabs(tmp_co[1]) > cmd->radius ||
						 fabs(tmp_co[2]) > cmd->radius) continue;
		}

		octant = 0;
		if (tmp_co[0] > 0.0f) octant += 1;
		if (tmp_co[1] > 0.0f) octant += 2;
		if (tmp_co[2] > 0.0f) octant += 4;

		VecCopyf(apex, bb[octant]);

		d[0] = tmp_co[0] / apex[0];
		d[1] = tmp_co[1] / apex[1];
		d[2] = tmp_co[2] / apex[2];

		dmax = d[0];
		coord = 0;
		if (d[1] > dmax) {
			dmax = d[1];
			coord = 1;
		}
		if (d[2] > dmax) {
			/* dmax = d[2]; */ /* commented, we don't need it */
			coord = 2;
		}

		if (fabs(tmp_co[coord]) < FLT_EPSILON)
			continue;

		fbb = apex[coord] / tmp_co[coord];

		if (flag & MOD_CAST_X)
			tmp_co[0] = facm * tmp_co[0] + fac * tmp_co[0] * fbb;
		if (flag & MOD_CAST_Y)
			tmp_co[1] = facm * tmp_co[1] + fac * tmp_co[1] * fbb;
		if (flag & MOD_CAST_Z)
			tmp_co[2] = facm * tmp_co[2] + fac * tmp_co[2] * fbb;

		if(ctrl_ob) {
			if(flag & MOD_CAST_USE_OB_TRANSFORM) {
				Mat4MulVecfl(imat, tmp_co);
			} else {
				VecAddf(tmp_co, tmp_co, center);
			}
		}

		VECCOPY(vertexCos[i], tmp_co);
	}
}

static void castModifier_deformVerts(
				     ModifierData *md, Object *ob, DerivedMesh *derivedData,
	 float (*vertexCos)[3], int numVerts, int useRenderParams, int isFinalCalc)
{
	DerivedMesh *dm = derivedData;
	CastModifierData *cmd = (CastModifierData *)md;

	if (!dm && ob->type == OB_MESH)
		dm = CDDM_from_mesh(ob->data, ob);

	if (cmd->type == MOD_CAST_TYPE_CUBOID) {
		castModifier_cuboid_do(cmd, ob, dm, vertexCos, numVerts);
	} else { /* MOD_CAST_TYPE_SPHERE or MOD_CAST_TYPE_CYLINDER */
		castModifier_sphere_do(cmd, ob, dm, vertexCos, numVerts);
	}

	if (!derivedData && dm) dm->release(dm);
}

static void castModifier_deformVertsEM(
				       ModifierData *md, Object *ob, BMEditMesh *editData,
	   DerivedMesh *derivedData, float (*vertexCos)[3], int numVerts)
{
	DerivedMesh *dm = derivedData;
	CastModifierData *cmd = (CastModifierData *)md;

	if (!dm && ob->type == OB_MESH)
		dm = CDDM_from_BMEditMesh(editData, ob->data);

	if (cmd->type == MOD_CAST_TYPE_CUBOID) {
		castModifier_cuboid_do(cmd, ob, dm, vertexCos, numVerts);
	} else { /* MOD_CAST_TYPE_SPHERE or MOD_CAST_TYPE_CYLINDER */
		castModifier_sphere_do(cmd, ob, dm, vertexCos, numVerts);
	}

	if (!derivedData && dm) dm->release(dm);
}

/* Wave */

static void waveModifier_initData(ModifierData *md)
{
	WaveModifierData *wmd = (WaveModifierData*) md; // whadya know, moved here from Iraq

	wmd->flag |= (MOD_WAVE_X | MOD_WAVE_Y | MOD_WAVE_CYCL
			| MOD_WAVE_NORM_X | MOD_WAVE_NORM_Y | MOD_WAVE_NORM_Z);

	wmd->objectcenter = NULL;
	wmd->texture = NULL;
	wmd->map_object = NULL;
	wmd->height= 0.5f;
	wmd->width= 1.5f;
	wmd->speed= 0.5f;
	wmd->narrow= 1.5f;
	wmd->lifetime= 0.0f;
	wmd->damp= 10.0f;
	wmd->falloff= 0.0f;
	wmd->texmapping = MOD_WAV_MAP_LOCAL;
	wmd->defgrp_name[0] = 0;
}

static void waveModifier_copyData(ModifierData *md, ModifierData *target)
{
	WaveModifierData *wmd = (WaveModifierData*) md;
	WaveModifierData *twmd = (WaveModifierData*) target;

	twmd->damp = wmd->damp;
	twmd->flag = wmd->flag;
	twmd->height = wmd->height;
	twmd->lifetime = wmd->lifetime;
	twmd->narrow = wmd->narrow;
	twmd->speed = wmd->speed;
	twmd->startx = wmd->startx;
	twmd->starty = wmd->starty;
	twmd->timeoffs = wmd->timeoffs;
	twmd->width = wmd->width;
	twmd->falloff = wmd->falloff;
	twmd->objectcenter = wmd->objectcenter;
	twmd->texture = wmd->texture;
	twmd->map_object = wmd->map_object;
	twmd->texmapping = wmd->texmapping;
	strncpy(twmd->defgrp_name, wmd->defgrp_name, 32);
}

static int waveModifier_dependsOnTime(ModifierData *md)
{
	return 1;
}

static void waveModifier_foreachObjectLink(
					   ModifierData *md, Object *ob,
	ObjectWalkFunc walk, void *userData)
{
	WaveModifierData *wmd = (WaveModifierData*) md;

	walk(userData, ob, &wmd->objectcenter);
	walk(userData, ob, &wmd->map_object);
}

static void waveModifier_foreachIDLink(ModifierData *md, Object *ob,
				       IDWalkFunc walk, void *userData)
{
	WaveModifierData *wmd = (WaveModifierData*) md;

	walk(userData, ob, (ID **)&wmd->texture);

	waveModifier_foreachObjectLink(md, ob, (ObjectWalkFunc)walk, userData);
}

static void waveModifier_updateDepgraph(
					ModifierData *md, DagForest *forest, Scene *scene, Object *ob,
     DagNode *obNode)
{
	WaveModifierData *wmd = (WaveModifierData*) md;

	if(wmd->objectcenter) {
		DagNode *curNode = dag_get_node(forest, wmd->objectcenter);

		dag_add_relation(forest, curNode, obNode, DAG_RL_OB_DATA,
			"Wave Modifier");
	}

	if(wmd->map_object) {
		DagNode *curNode = dag_get_node(forest, wmd->map_object);

		dag_add_relation(forest, curNode, obNode, DAG_RL_OB_DATA,
			"Wave Modifer");
	}
}

CustomDataMask waveModifier_requiredDataMask(ModifierData *md)
{
	WaveModifierData *wmd = (WaveModifierData *)md;
	CustomDataMask dataMask = 0;


	/* ask for UV coordinates if we need them */
	if(wmd->texture && wmd->texmapping == MOD_WAV_MAP_UV)
		dataMask |= (1 << CD_MTFACE);

	/* ask for vertexgroups if we need them */
	if(wmd->defgrp_name[0])
		dataMask |= (1 << CD_MDEFORMVERT);

	return dataMask;
}

static void wavemod_get_texture_coords(WaveModifierData *wmd, Object *ob,
				       DerivedMesh *dm,
	   float (*co)[3], float (*texco)[3],
		   int numVerts)
{
	int i;
	int texmapping = wmd->texmapping;

	if(texmapping == MOD_WAV_MAP_OBJECT) {
		if(wmd->map_object)
			Mat4Invert(wmd->map_object->imat, wmd->map_object->obmat);
		else /* if there is no map object, default to local */
			texmapping = MOD_WAV_MAP_LOCAL;
	}

	/* UVs need special handling, since they come from faces */
	if(texmapping == MOD_WAV_MAP_UV) {
		if(dm->getTessFaceDataArray(dm, CD_MTFACE)) {
			MFace *mface = dm->getTessFaceArray(dm);
			MFace *mf;
			char *done = MEM_callocN(sizeof(*done) * numVerts,
					"get_texture_coords done");
			int numFaces = dm->getNumTessFaces(dm);
			MTFace *tf;

			validate_layer_name(&dm->faceData, CD_MTFACE, wmd->uvlayer_name);

			tf = CustomData_get_layer_named(&dm->faceData, CD_MTFACE,
					wmd->uvlayer_name);

			/* verts are given the UV from the first face that uses them */
			for(i = 0, mf = mface; i < numFaces; ++i, ++mf, ++tf) {
				if(!done[mf->v1]) {
					texco[mf->v1][0] = tf->uv[0][0];
					texco[mf->v1][1] = tf->uv[0][1];
					texco[mf->v1][2] = 0;
					done[mf->v1] = 1;
				}
				if(!done[mf->v2]) {
					texco[mf->v2][0] = tf->uv[1][0];
					texco[mf->v2][1] = tf->uv[1][1];
					texco[mf->v2][2] = 0;
					done[mf->v2] = 1;
				}
				if(!done[mf->v3]) {
					texco[mf->v3][0] = tf->uv[2][0];
					texco[mf->v3][1] = tf->uv[2][1];
					texco[mf->v3][2] = 0;
					done[mf->v3] = 1;
				}
				if(!done[mf->v4]) {
					texco[mf->v4][0] = tf->uv[3][0];
					texco[mf->v4][1] = tf->uv[3][1];
					texco[mf->v4][2] = 0;
					done[mf->v4] = 1;
				}
			}

			/* remap UVs from [0, 1] to [-1, 1] */
			for(i = 0; i < numVerts; ++i) {
				texco[i][0] = texco[i][0] * 2 - 1;
				texco[i][1] = texco[i][1] * 2 - 1;
			}

			MEM_freeN(done);
			return;
		} else /* if there are no UVs, default to local */
			texmapping = MOD_WAV_MAP_LOCAL;
	}

	for(i = 0; i < numVerts; ++i, ++co, ++texco) {
		switch(texmapping) {
			case MOD_WAV_MAP_LOCAL:
				VECCOPY(*texco, *co);
				break;
			case MOD_WAV_MAP_GLOBAL:
				VECCOPY(*texco, *co);
				Mat4MulVecfl(ob->obmat, *texco);
				break;
			case MOD_WAV_MAP_OBJECT:
				VECCOPY(*texco, *co);
				Mat4MulVecfl(ob->obmat, *texco);
				Mat4MulVecfl(wmd->map_object->imat, *texco);
				break;
		}
	}
}

static void waveModifier_do(WaveModifierData *md, 
		Scene *scene, Object *ob, DerivedMesh *dm,
       float (*vertexCos)[3], int numVerts)
{
	WaveModifierData *wmd = (WaveModifierData*) md;
	MVert *mvert = NULL;
	MDeformVert *dvert = NULL;
	int defgrp_index;
	float ctime = bsystem_time(scene, ob, (float)scene->r.cfra, 0.0);
	float minfac =
			(float)(1.0 / exp(wmd->width * wmd->narrow * wmd->width * wmd->narrow));
	float lifefac = wmd->height;
	float (*tex_co)[3] = NULL;

	if(wmd->flag & MOD_WAVE_NORM && ob->type == OB_MESH)
		mvert = dm->getVertArray(dm);

	if(wmd->objectcenter){
		float mat[4][4];
		/* get the control object's location in local coordinates */
		Mat4Invert(ob->imat, ob->obmat);
		Mat4MulMat4(mat, wmd->objectcenter->obmat, ob->imat);

		wmd->startx = mat[3][0];
		wmd->starty = mat[3][1];
	}

	/* get the index of the deform group */
	defgrp_index = -1;

	if(wmd->defgrp_name[0]) {
		int i;
		bDeformGroup *def;
		for(i = 0, def = ob->defbase.first; def; def = def->next, i++) {
			if(!strcmp(def->name, wmd->defgrp_name)) {
				defgrp_index = i;
				break;
			}
		}
	}

	if(defgrp_index >= 0){
		dvert = dm->getVertDataArray(dm, CD_MDEFORMVERT);
	}

	if(wmd->damp == 0) wmd->damp = 10.0f;

	if(wmd->lifetime != 0.0) {
		float x = ctime - wmd->timeoffs;

		if(x > wmd->lifetime) {
			lifefac = x - wmd->lifetime;

			if(lifefac > wmd->damp) lifefac = 0.0;
			else lifefac =
				(float)(wmd->height * (1.0 - sqrt(lifefac / wmd->damp)));
		}
	}

	if(wmd->texture) {
		tex_co = MEM_mallocN(sizeof(*tex_co) * numVerts,
				     "waveModifier_do tex_co");
		wavemod_get_texture_coords(wmd, ob, dm, vertexCos, tex_co, numVerts);
	}

	if(lifefac != 0.0) {
		int i;

		for(i = 0; i < numVerts; i++) {
			float *co = vertexCos[i];
			float x = co[0] - wmd->startx;
			float y = co[1] - wmd->starty;
			float amplit= 0.0f;
			float dist = 0.0f;
			float falloff_fac = 0.0f;
			TexResult texres;
			MDeformWeight *def_weight = NULL;

			/* get weights */
			if(dvert) {
				int j;
				for(j = 0; j < dvert[i].totweight; ++j) {
					if(dvert[i].dw[j].def_nr == defgrp_index) {
						def_weight = &dvert[i].dw[j];
						break;
					}
				}

				/* if this vert isn't in the vgroup, don't deform it */
				if(!def_weight) continue;
			}

			if(wmd->texture) {
				texres.nor = NULL;
				get_texture_value(wmd->texture, tex_co[i], &texres);
			}

			/*get dist*/
			if(wmd->flag & MOD_WAVE_X) {
				if(wmd->flag & MOD_WAVE_Y){
					dist = (float)sqrt(x*x + y*y);
				}
				else{
					dist = fabs(x);
				}
			}
			else if(wmd->flag & MOD_WAVE_Y) {
				dist = fabs(y);
			}

			falloff_fac = (1.0-(dist / wmd->falloff));
			CLAMP(falloff_fac,0,1);

			if(wmd->flag & MOD_WAVE_X) {
				if(wmd->flag & MOD_WAVE_Y) amplit = (float)sqrt(x*x + y*y);
				else amplit = x;
			}
			else if(wmd->flag & MOD_WAVE_Y)
				amplit= y;

			/* this way it makes nice circles */
			amplit -= (ctime - wmd->timeoffs) * wmd->speed;

			if(wmd->flag & MOD_WAVE_CYCL) {
				amplit = (float)fmod(amplit - wmd->width, 2.0 * wmd->width)
						+ wmd->width;
			}

			/* GAUSSIAN */
			if(amplit > -wmd->width && amplit < wmd->width) {
				amplit = amplit * wmd->narrow;
				amplit = (float)(1.0 / exp(amplit * amplit) - minfac);

				/*apply texture*/
				if(wmd->texture)
					amplit = amplit * texres.tin;

				/*apply weight*/
				if(def_weight)
					amplit = amplit * def_weight->weight;

				/*apply falloff*/
				if (wmd->falloff > 0)
					amplit = amplit * falloff_fac;

				if(mvert) {
					/* move along normals */
					if(wmd->flag & MOD_WAVE_NORM_X) {
						co[0] += (lifefac * amplit) * mvert[i].no[0] / 32767.0f;
					}
					if(wmd->flag & MOD_WAVE_NORM_Y) {
						co[1] += (lifefac * amplit) * mvert[i].no[1] / 32767.0f;
					}
					if(wmd->flag & MOD_WAVE_NORM_Z) {
						co[2] += (lifefac * amplit) * mvert[i].no[2] / 32767.0f;
					}
				}
				else {
					/* move along local z axis */
					co[2] += lifefac * amplit;
				}
			}
		}
	}

	if(wmd->texture) MEM_freeN(tex_co);
}

static void waveModifier_deformVerts(
				     ModifierData *md, Object *ob, DerivedMesh *derivedData,
	 float (*vertexCos)[3], int numVerts, int useRenderParams, int isFinalCalc)
{
	DerivedMesh *dm;
	WaveModifierData *wmd = (WaveModifierData *)md;

	if(!wmd->texture && !wmd->defgrp_name[0] && !(wmd->flag & MOD_WAVE_NORM))
		dm = derivedData;
	else if(derivedData) dm = derivedData;
	else if(ob->type == OB_MESH) dm = CDDM_from_mesh(ob->data, ob);
	else return;

	if(wmd->flag & MOD_WAVE_NORM) {
		CDDM_apply_vert_coords(dm, vertexCos);
		CDDM_calc_normals(dm);
	}

	waveModifier_do(wmd, md->scene, ob, dm, vertexCos, numVerts);

	if(dm != derivedData) dm->release(dm);
}

static void waveModifier_deformVertsEM(
				       ModifierData *md, Object *ob, BMEditMesh *editData,
	   DerivedMesh *derivedData, float (*vertexCos)[3], int numVerts)
{
	DerivedMesh *dm;
	WaveModifierData *wmd = (WaveModifierData *)md;

	if(!wmd->texture && !wmd->defgrp_name[0] && !(wmd->flag & MOD_WAVE_NORM))
		dm = derivedData;
	else if(derivedData) dm = CDDM_copy(derivedData);
	else dm = CDDM_from_BMEditMesh(editData, ob->data);

	if(wmd->flag & MOD_WAVE_NORM) {
		CDDM_apply_vert_coords(dm, vertexCos);
		CDDM_calc_normals(dm);
	}

	waveModifier_do(wmd, md->scene, ob, dm, vertexCos, numVerts);

	if(dm != derivedData) dm->release(dm);
}

/* Armature */

static void armatureModifier_initData(ModifierData *md)
{
	ArmatureModifierData *amd = (ArmatureModifierData*) md;
	
	amd->deformflag = ARM_DEF_ENVELOPE | ARM_DEF_VGROUP;
}

static void armatureModifier_copyData(ModifierData *md, ModifierData *target)
{
	ArmatureModifierData *amd = (ArmatureModifierData*) md;
	ArmatureModifierData *tamd = (ArmatureModifierData*) target;

	tamd->object = amd->object;
	tamd->deformflag = amd->deformflag;
	strncpy(tamd->defgrp_name, amd->defgrp_name, 32);
}

CustomDataMask armatureModifier_requiredDataMask(ModifierData *md)
{
	CustomDataMask dataMask = 0;

	/* ask for vertexgroups */
	dataMask |= (1 << CD_MDEFORMVERT);

	return dataMask;
}

static int armatureModifier_isDisabled(ModifierData *md)
{
	ArmatureModifierData *amd = (ArmatureModifierData*) md;

	return !amd->object;
}

static void armatureModifier_foreachObjectLink(
					       ModifierData *md, Object *ob,
	    void (*walk)(void *userData, Object *ob, Object **obpoin),
		   void *userData)
{
	ArmatureModifierData *amd = (ArmatureModifierData*) md;

	walk(userData, ob, &amd->object);
}

static void armatureModifier_updateDepgraph(
					    ModifierData *md, DagForest *forest, Scene *scene, Object *ob,
	 DagNode *obNode)
{
	ArmatureModifierData *amd = (ArmatureModifierData*) md;

	if (amd->object) {
		DagNode *curNode = dag_get_node(forest, amd->object);

		dag_add_relation(forest, curNode, obNode,
				 DAG_RL_DATA_DATA | DAG_RL_OB_DATA, "Armature Modifier");
	}
}

static void armatureModifier_deformVerts(
					 ModifierData *md, Object *ob, DerivedMesh *derivedData,
      float (*vertexCos)[3], int numVerts, int useRenderParams, int isFinalCalc)
{
	ArmatureModifierData *amd = (ArmatureModifierData*) md;

	modifier_vgroup_cache(md, vertexCos); /* if next modifier needs original vertices */
	
	armature_deform_verts(amd->object, ob, derivedData, vertexCos, NULL,
			      numVerts, amd->deformflag, 
	 (float(*)[3])amd->prevCos, amd->defgrp_name);
	/* free cache */
	if(amd->prevCos) {
		MEM_freeN(amd->prevCos);
		amd->prevCos= NULL;
	}
}

static void armatureModifier_deformVertsEM(
					   ModifierData *md, Object *ob, BMEditMesh *editData,
	DerivedMesh *derivedData, float (*vertexCos)[3], int numVerts)
{
	ArmatureModifierData *amd = (ArmatureModifierData*) md;
	DerivedMesh *dm = derivedData;

	if(!derivedData) dm = CDDM_from_BMEditMesh(editData, ob->data);

	armature_deform_verts(amd->object, ob, dm, vertexCos, NULL, numVerts,
			      amd->deformflag, NULL, amd->defgrp_name);

	if(!derivedData) dm->release(dm);
}

static void armatureModifier_deformMatricesEM(
					      ModifierData *md, Object *ob, BMEditMesh *editData,
	   DerivedMesh *derivedData, float (*vertexCos)[3],
					     float (*defMats)[3][3], int numVerts)
{
	ArmatureModifierData *amd = (ArmatureModifierData*) md;
	DerivedMesh *dm = derivedData;

	if(!derivedData) dm = CDDM_from_BMEditMesh(editData, ob->data);

	armature_deform_verts(amd->object, ob, dm, vertexCos, defMats, numVerts,
			      amd->deformflag, NULL, amd->defgrp_name);

	if(!derivedData) dm->release(dm);
}

/* Hook */

static void hookModifier_initData(ModifierData *md) 
{
	HookModifierData *hmd = (HookModifierData*) md;

	hmd->force= 1.0;
}

static void hookModifier_copyData(ModifierData *md, ModifierData *target)
{
	HookModifierData *hmd = (HookModifierData*) md;
	HookModifierData *thmd = (HookModifierData*) target;

	VECCOPY(thmd->cent, hmd->cent);
	thmd->falloff = hmd->falloff;
	thmd->force = hmd->force;
	thmd->object = hmd->object;
	thmd->totindex = hmd->totindex;
	thmd->indexar = MEM_dupallocN(hmd->indexar);
	memcpy(thmd->parentinv, hmd->parentinv, sizeof(hmd->parentinv));
	strncpy(thmd->name, hmd->name, 32);
}

CustomDataMask hookModifier_requiredDataMask(ModifierData *md)
{
	HookModifierData *hmd = (HookModifierData *)md;
	CustomDataMask dataMask = 0;

	/* ask for vertexgroups if we need them */
	if(!hmd->indexar && hmd->name[0]) dataMask |= (1 << CD_MDEFORMVERT);

	return dataMask;
}

static void hookModifier_freeData(ModifierData *md)
{
	HookModifierData *hmd = (HookModifierData*) md;

	if (hmd->indexar) MEM_freeN(hmd->indexar);
}

static int hookModifier_isDisabled(ModifierData *md)
{
	HookModifierData *hmd = (HookModifierData*) md;

	return !hmd->object;
}

static void hookModifier_foreachObjectLink(
					   ModifierData *md, Object *ob,
	void (*walk)(void *userData, Object *ob, Object **obpoin),
	       void *userData)
{
	HookModifierData *hmd = (HookModifierData*) md;

	walk(userData, ob, &hmd->object);
}

static void hookModifier_updateDepgraph(ModifierData *md, DagForest *forest, Scene *scene,
					Object *ob, DagNode *obNode)
{
	HookModifierData *hmd = (HookModifierData*) md;

	if (hmd->object) {
		DagNode *curNode = dag_get_node(forest, hmd->object);

		dag_add_relation(forest, curNode, obNode, DAG_RL_OB_DATA,
			"Hook Modifier");
	}
}

static void hookModifier_deformVerts(
				     ModifierData *md, Object *ob, DerivedMesh *derivedData,
	 float (*vertexCos)[3], int numVerts, int useRenderParams, int isFinalCalc)
{
	HookModifierData *hmd = (HookModifierData*) md;
	float vec[3], mat[4][4];
	int i;
	DerivedMesh *dm = derivedData;

	Mat4Invert(ob->imat, ob->obmat);
	Mat4MulSerie(mat, ob->imat, hmd->object->obmat, hmd->parentinv,
		     NULL, NULL, NULL, NULL, NULL);

	/* vertex indices? */
	if(hmd->indexar) {
		for(i = 0; i < hmd->totindex; i++) {
			int index = hmd->indexar[i];

			/* This should always be true and I don't generally like 
			* "paranoid" style code like this, but old files can have
			* indices that are out of range because old blender did
			* not correct them on exit editmode. - zr
			*/
			if(index < numVerts) {
				float *co = vertexCos[index];
				float fac = hmd->force;

				/* if DerivedMesh is present and has original index data,
				* use it
				*/
				if(dm && dm->getVertData(dm, 0, CD_ORIGINDEX)) {
					int j;
					int orig_index;
					for(j = 0; j < numVerts; ++j) {
						fac = hmd->force;
						orig_index = *(int *)dm->getVertData(dm, j,
								CD_ORIGINDEX);
						if(orig_index == index) {
							co = vertexCos[j];
							if(hmd->falloff != 0.0) {
								float len = VecLenf(co, hmd->cent);
								if(len > hmd->falloff) fac = 0.0;
								else if(len > 0.0)
									fac *= sqrt(1.0 - len / hmd->falloff);
							}

							if(fac != 0.0) {
								VecMat4MulVecfl(vec, mat, co);
								VecLerpf(co, co, vec, fac);
							}
						}
					}
				} else {
					if(hmd->falloff != 0.0) {
						float len = VecLenf(co, hmd->cent);
						if(len > hmd->falloff) fac = 0.0;
						else if(len > 0.0)
							fac *= sqrt(1.0 - len / hmd->falloff);
					}

					if(fac != 0.0) {
						VecMat4MulVecfl(vec, mat, co);
						VecLerpf(co, co, vec, fac);
					}
				}
			}
		}
	} else {	/* vertex group hook */
		bDeformGroup *curdef;
		Mesh *me = ob->data;
		int index = 0;
		int use_dverts;
		int maxVerts = 0;
		
		/* find the group (weak loop-in-loop) */
		for(curdef = ob->defbase.first; curdef; curdef = curdef->next, index++)
			if(!strcmp(curdef->name, hmd->name)) break;

		if(dm)
			if(dm->getVertData(dm, 0, CD_MDEFORMVERT)) {
			use_dverts = 1;
			maxVerts = dm->getNumVerts(dm);
			} else use_dverts = 0;
			else if(me->dvert) {
				use_dverts = 1;
				maxVerts = me->totvert;
			} else use_dverts = 0;
		
			if(curdef && use_dverts) {
				MDeformVert *dvert = me->dvert;
				int i, j;
			
				for(i = 0; i < maxVerts; i++, dvert++) {
					if(dm) dvert = dm->getVertData(dm, i, CD_MDEFORMVERT);
					for(j = 0; j < dvert->totweight; j++) {
						if(dvert->dw[j].def_nr == index) {
							float fac = hmd->force*dvert->dw[j].weight;
							float *co = vertexCos[i];
						
							if(hmd->falloff != 0.0) {
								float len = VecLenf(co, hmd->cent);
								if(len > hmd->falloff) fac = 0.0;
								else if(len > 0.0)
									fac *= sqrt(1.0 - len / hmd->falloff);
							}
						
							VecMat4MulVecfl(vec, mat, co);
							VecLerpf(co, co, vec, fac);
						}
					}
				}
			}
	}
}

static void hookModifier_deformVertsEM(
				       ModifierData *md, Object *ob, BMEditMesh *editData,
	   DerivedMesh *derivedData, float (*vertexCos)[3], int numVerts)
{
	DerivedMesh *dm = derivedData;

	if(!derivedData) dm = CDDM_from_BMEditMesh(editData, ob->data);

	hookModifier_deformVerts(md, ob, derivedData, vertexCos, numVerts, 0, 0);

	if(!derivedData) dm->release(dm);
}

/* Softbody */

static void softbodyModifier_deformVerts(
					 ModifierData *md, Object *ob, DerivedMesh *derivedData,
      float (*vertexCos)[3], int numVerts, int useRenderParams, int isFinalCalc)
{
	sbObjectStep(md->scene, ob, (float)md->scene->r.cfra, vertexCos, numVerts);
}

static int softbodyModifier_dependsOnTime(ModifierData *md)
{
	return 1;
}


/* Cloth */

static void clothModifier_initData(ModifierData *md) 
{
	ClothModifierData *clmd = (ClothModifierData*) md;
	
	clmd->sim_parms = MEM_callocN(sizeof(ClothSimSettings), "cloth sim parms");
	clmd->coll_parms = MEM_callocN(sizeof(ClothCollSettings), "cloth coll parms");
	clmd->point_cache = BKE_ptcache_add();
	
	/* check for alloc failing */
	if(!clmd->sim_parms || !clmd->coll_parms || !clmd->point_cache)
		return;
	
	cloth_init (clmd);
}

static DerivedMesh *clothModifier_applyModifier(ModifierData *md, Object *ob,
		DerivedMesh *derivedData, int useRenderParams, int isFinalCalc)
{
	ClothModifierData *clmd = (ClothModifierData*) md;
	DerivedMesh *result=NULL;
	
	/* check for alloc failing */
	if(!clmd->sim_parms || !clmd->coll_parms)
	{
		clothModifier_initData(md);
		
		if(!clmd->sim_parms || !clmd->coll_parms)
			return derivedData;
	}

	result = clothModifier_do(clmd, md->scene, ob, derivedData, useRenderParams, isFinalCalc);

	if(result)
	{
		CDDM_calc_normals(result);
		return result;
	}
	return derivedData;
}

static void clothModifier_updateDepgraph(
					 ModifierData *md, DagForest *forest, Scene *scene, Object *ob,
      DagNode *obNode)
{
	ClothModifierData *clmd = (ClothModifierData*) md;
	
	Base *base;
	
	if(clmd)
	{
		for(base = scene->base.first; base; base= base->next) 
		{
			Object *ob1= base->object;
			if(ob1 != ob)
			{
				CollisionModifierData *coll_clmd = (CollisionModifierData *)modifiers_findByType(ob1, eModifierType_Collision);
				if(coll_clmd)
				{
					DagNode *curNode = dag_get_node(forest, ob1);
					dag_add_relation(forest, curNode, obNode, DAG_RL_DATA_DATA|DAG_RL_OB_DATA, "Cloth Collision");
				}
			}
		}
	}
}

CustomDataMask clothModifier_requiredDataMask(ModifierData *md)
{
	CustomDataMask dataMask = 0;

	/* ask for vertexgroups if we need them */
	dataMask |= (1 << CD_MDEFORMVERT);

	return dataMask;
}

static void clothModifier_copyData(ModifierData *md, ModifierData *target)
{
	ClothModifierData *clmd = (ClothModifierData*) md;
	ClothModifierData *tclmd = (ClothModifierData*) target;
	
	if(tclmd->sim_parms)
		MEM_freeN(tclmd->sim_parms);
	if(tclmd->coll_parms)
		MEM_freeN(tclmd->coll_parms);
	if(tclmd->point_cache)
		BKE_ptcache_free(tclmd->point_cache);
	
	tclmd->sim_parms = MEM_dupallocN(clmd->sim_parms);
	tclmd->coll_parms = MEM_dupallocN(clmd->coll_parms);
	tclmd->point_cache = BKE_ptcache_copy(clmd->point_cache);
	tclmd->clothObject = NULL;
}

static int clothModifier_dependsOnTime(ModifierData *md)
{
	return 1;
}

static void clothModifier_freeData(ModifierData *md)
{
	ClothModifierData *clmd = (ClothModifierData*) md;
	
	if (clmd) 
	{
		if(G.rt > 0)
			printf("clothModifier_freeData\n");
		
		cloth_free_modifier_extern (clmd);
		
		if(clmd->sim_parms)
			MEM_freeN(clmd->sim_parms);
		if(clmd->coll_parms)
			MEM_freeN(clmd->coll_parms);	
		if(clmd->point_cache)
			BKE_ptcache_free(clmd->point_cache);
	}
}

/* Collision */

static void collisionModifier_initData(ModifierData *md) 
{
	CollisionModifierData *collmd = (CollisionModifierData*) md;
	
	collmd->x = NULL;
	collmd->xnew = NULL;
	collmd->current_x = NULL;
	collmd->current_xnew = NULL;
	collmd->current_v = NULL;
	collmd->time = -1;
	collmd->numverts = 0;
	collmd->bvhtree = NULL;
}

static void collisionModifier_freeData(ModifierData *md)
{
	CollisionModifierData *collmd = (CollisionModifierData*) md;
	
	if (collmd) 
	{
		if(collmd->bvhtree)
			BLI_bvhtree_free(collmd->bvhtree);
		if(collmd->x)
			MEM_freeN(collmd->x);
		if(collmd->xnew)
			MEM_freeN(collmd->xnew);
		if(collmd->current_x)
			MEM_freeN(collmd->current_x);
		if(collmd->current_xnew)
			MEM_freeN(collmd->current_xnew);
		if(collmd->current_v)
			MEM_freeN(collmd->current_v);
		if(collmd->mfaces)
			MEM_freeN(collmd->mfaces);
		
		collmd->x = NULL;
		collmd->xnew = NULL;
		collmd->current_x = NULL;
		collmd->current_xnew = NULL;
		collmd->current_v = NULL;
		collmd->time = -1;
		collmd->numverts = 0;
		collmd->bvhtree = NULL;
		collmd->mfaces = NULL;
	}
}

static int collisionModifier_dependsOnTime(ModifierData *md)
{
	return 1;
}

static void collisionModifier_deformVerts(
					  ModifierData *md, Object *ob, DerivedMesh *derivedData,
       float (*vertexCos)[3], int numVerts, int useRenderParams, int isFinalCalc)
{
	CollisionModifierData *collmd = (CollisionModifierData*) md;
	DerivedMesh *dm = NULL;
	float current_time = 0;
	unsigned int numverts = 0, i = 0;
	MVert *tempVert = NULL;
	
	/* if possible use/create DerivedMesh */
	if(derivedData) dm = CDDM_copy(derivedData);
	else if(ob->type==OB_MESH) dm = CDDM_from_mesh(ob->data, ob);
	
	if(!ob->pd)
	{
		printf("collisionModifier_deformVerts: Should not happen!\n");
		return;
	}
	
	if(dm)
	{
		CDDM_apply_vert_coords(dm, vertexCos);
		CDDM_calc_normals(dm);
		
		current_time = bsystem_time (md->scene,  ob, ( float ) md->scene->r.cfra, 0.0 );
		
		if(G.rt > 0)
			printf("current_time %f, collmd->time %f\n", current_time, collmd->time);
		
		numverts = dm->getNumVerts ( dm );
		
		if((current_time > collmd->time)|| (BKE_ptcache_get_continue_physics()))
		{	
			// check if mesh has changed
			if(collmd->x && (numverts != collmd->numverts))
				collisionModifier_freeData((ModifierData *)collmd);
			
			if(collmd->time == -1) // first time
			{
				collmd->x = dm->dupVertArray(dm); // frame start position
				
				for ( i = 0; i < numverts; i++ )
				{
					// we save global positions
					Mat4MulVecfl ( ob->obmat, collmd->x[i].co );
				}
				
				collmd->xnew = MEM_dupallocN(collmd->x); // frame end position
				collmd->current_x = MEM_dupallocN(collmd->x); // inter-frame
				collmd->current_xnew = MEM_dupallocN(collmd->x); // inter-frame
				collmd->current_v = MEM_dupallocN(collmd->x); // inter-frame

				collmd->numverts = numverts;
				
				collmd->mfaces = dm->dupTessFaceArray(dm);
				collmd->numfaces = dm->getNumTessFaces(dm);
				
				// create bounding box hierarchy
				collmd->bvhtree = bvhtree_build_from_mvert(collmd->mfaces, collmd->numfaces, collmd->x, numverts, ob->pd->pdef_sboft);
				
				collmd->time = current_time;
			}
			else if(numverts == collmd->numverts)
			{
				// put positions to old positions
				tempVert = collmd->x;
				collmd->x = collmd->xnew;
				collmd->xnew = tempVert;
				
				memcpy(collmd->xnew, dm->getVertArray(dm), numverts*sizeof(MVert));
				
				for ( i = 0; i < numverts; i++ )
				{
					// we save global positions
					Mat4MulVecfl ( ob->obmat, collmd->xnew[i].co );
				}
				
				memcpy(collmd->current_xnew, collmd->x, numverts*sizeof(MVert));
				memcpy(collmd->current_x, collmd->x, numverts*sizeof(MVert));
				
				/* check if GUI setting has changed for bvh */
				if(collmd->bvhtree) 
				{
					if(ob->pd->pdef_sboft != BLI_bvhtree_getepsilon(collmd->bvhtree))
					{
						BLI_bvhtree_free(collmd->bvhtree);
						collmd->bvhtree = bvhtree_build_from_mvert(collmd->mfaces, collmd->numfaces, collmd->current_x, numverts, ob->pd->pdef_sboft);
					}
			
				}
				
				/* happens on file load (ONLY when i decomment changes in readfile.c) */
				if(!collmd->bvhtree)
				{
					collmd->bvhtree = bvhtree_build_from_mvert(collmd->mfaces, collmd->numfaces, collmd->current_x, numverts, ob->pd->pdef_sboft);
				}
				else
				{
					// recalc static bounding boxes
					bvhtree_update_from_mvert ( collmd->bvhtree, collmd->mfaces, collmd->numfaces, collmd->current_x, collmd->current_xnew, collmd->numverts, 1 );
				}
				
				collmd->time = current_time;
			}
			else if(numverts != collmd->numverts)
			{
				collisionModifier_freeData((ModifierData *)collmd);
			}
			
		}
		else if(current_time < collmd->time)
		{	
			collisionModifier_freeData((ModifierData *)collmd);
		}
		else
		{
			if(numverts != collmd->numverts)
			{
				collisionModifier_freeData((ModifierData *)collmd);
			}
		}
	}
	
	if(dm)
		dm->release(dm);
}



/* Surface */

static void surfaceModifier_initData(ModifierData *md) 
{
	SurfaceModifierData *surmd = (SurfaceModifierData*) md;
	
	surmd->bvhtree = NULL;
}

static void surfaceModifier_freeData(ModifierData *md)
{
	SurfaceModifierData *surmd = (SurfaceModifierData*) md;
	
	if (surmd)
	{
		if(surmd->bvhtree) {
			free_bvhtree_from_mesh(surmd->bvhtree);
			MEM_freeN(surmd->bvhtree);
		}

		surmd->dm->release(surmd->dm);
		
		surmd->bvhtree = NULL;
		surmd->dm = NULL;
	}
}

static int surfaceModifier_dependsOnTime(ModifierData *md)
{
	return 1;
}

static void surfaceModifier_deformVerts(
					  ModifierData *md, Object *ob, DerivedMesh *derivedData,
<<<<<<< HEAD
       float (*vertexCos)[3], int numVerts)
=======
       float (*vertexCos)[3], int numVerts, int useRenderParams, int isFinalCalc)
>>>>>>> fba6a993
{
	SurfaceModifierData *surmd = (SurfaceModifierData*) md;
	unsigned int numverts = 0, i = 0;
	
	if(surmd->dm)
		surmd->dm->release(surmd->dm);

	/* if possible use/create DerivedMesh */
	if(derivedData) surmd->dm = CDDM_copy(derivedData);
	else if(ob->type==OB_MESH) surmd->dm = CDDM_from_mesh(ob->data, ob);
	
	if(!ob->pd)
	{
		printf("surfaceModifier_deformVerts: Should not happen!\n");
		return;
	}
	
	if(surmd->dm)
	{
		CDDM_apply_vert_coords(surmd->dm, vertexCos);
		CDDM_calc_normals(surmd->dm);
		
		numverts = surmd->dm->getNumVerts ( surmd->dm );

		/* convert to global coordinates */
		for(i = 0; i<numverts; i++)
			Mat4MulVecfl(ob->obmat, CDDM_get_vert(surmd->dm, i)->co);

		if(surmd->bvhtree)
			free_bvhtree_from_mesh(surmd->bvhtree);
		else
			surmd->bvhtree = MEM_callocN(sizeof(BVHTreeFromMesh), "BVHTreeFromMesh");

		bvhtree_from_mesh_faces(surmd->bvhtree, surmd->dm, 0.0, 2, 6);
	}
}


/* Boolean */

static void booleanModifier_copyData(ModifierData *md, ModifierData *target)
{
	BooleanModifierData *bmd = (BooleanModifierData*) md;
	BooleanModifierData *tbmd = (BooleanModifierData*) target;

	tbmd->object = bmd->object;
	tbmd->operation = bmd->operation;
}

static int booleanModifier_isDisabled(ModifierData *md)
{
	BooleanModifierData *bmd = (BooleanModifierData*) md;

	return !bmd->object;
}

static void booleanModifier_foreachObjectLink(
					      ModifierData *md, Object *ob,
	   void (*walk)(void *userData, Object *ob, Object **obpoin),
		  void *userData)
{
	BooleanModifierData *bmd = (BooleanModifierData*) md;

	walk(userData, ob, &bmd->object);
}

static void booleanModifier_updateDepgraph(
					   ModifierData *md, DagForest *forest, Scene *scene, Object *ob,
	DagNode *obNode)
{
	BooleanModifierData *bmd = (BooleanModifierData*) md;

	if(bmd->object) {
		DagNode *curNode = dag_get_node(forest, bmd->object);

		dag_add_relation(forest, curNode, obNode,
				 DAG_RL_DATA_DATA | DAG_RL_OB_DATA, "Boolean Modifier");
	}
}

static DerivedMesh *booleanModifier_applyModifier(
		ModifierData *md, Object *ob, DerivedMesh *derivedData,
  int useRenderParams, int isFinalCalc)
{
	// XXX doesn't handle derived data
	BooleanModifierData *bmd = (BooleanModifierData*) md;
	DerivedMesh *dm = mesh_get_derived_final(md->scene, bmd->object, CD_MASK_BAREMESH);

	/* we do a quick sanity check */
<<<<<<< HEAD
	if(dm && (derivedData->getNumTessFaces(derivedData) > 3)
		    && bmd->object && dm->getNumTessFaces(dm) > 3) {
=======
	if(dm && (derivedData->getNumFaces(derivedData) > 3)
		    && bmd->object && dm->getNumFaces(dm) > 3) {
>>>>>>> fba6a993
		DerivedMesh *result = NewBooleanDerivedMesh(dm, bmd->object, derivedData, ob,
				1 + bmd->operation);

		if(dm)
			dm->release(dm);

		/* if new mesh returned, return it; otherwise there was
		* an error, so delete the modifier object */
		if(result)
			return result;
		else
			bmd->object = NULL;
	}
	
	if(dm)
			dm->release(dm);

	return derivedData;
}

CustomDataMask booleanModifier_requiredDataMask(ModifierData *md)
{
	CustomDataMask dataMask = (1 << CD_MTFACE) + (1 << CD_MEDGE);
<<<<<<< HEAD

	dataMask |= (1 << CD_MDEFORMVERT);
	
	/* particles only need this if they are after a non deform modifier, and
	* the modifier stack will only create them in that case. */
// 	dataMask |= CD_MASK_ORIGSPACE;

=======

	dataMask |= (1 << CD_MDEFORMVERT);
	
	/* particles only need this if they are after a non deform modifier, and
	* the modifier stack will only create them in that case. */
// 	dataMask |= CD_MASK_ORIGSPACE;

>>>>>>> fba6a993
// 	dataMask |= CD_MASK_ORCO;
	
	return dataMask;
}

/* Particles */
static void particleSystemModifier_initData(ModifierData *md) 
{
	ParticleSystemModifierData *psmd= (ParticleSystemModifierData*) md;
	psmd->psys= 0;
	psmd->dm=0;
	psmd->totdmvert= psmd->totdmedge= psmd->totdmface= 0;
}
static void particleSystemModifier_freeData(ModifierData *md)
{
	ParticleSystemModifierData *psmd= (ParticleSystemModifierData*) md;

	if(psmd->dm){
		psmd->dm->needsFree = 1;
		psmd->dm->release(psmd->dm);
		psmd->dm=0;
	}

	psmd->psys->flag |= PSYS_DELETE;
}
static void particleSystemModifier_copyData(ModifierData *md, ModifierData *target)
{
	ParticleSystemModifierData *psmd= (ParticleSystemModifierData*) md;
	ParticleSystemModifierData *tpsmd= (ParticleSystemModifierData*) target;

	tpsmd->dm = 0;
	tpsmd->totdmvert = tpsmd->totdmedge = tpsmd->totdmface = 0;
	//tpsmd->facepa = 0;
	tpsmd->flag = psmd->flag;
	/* need to keep this to recognise a bit later in copy_object */
	tpsmd->psys = psmd->psys;
}

CustomDataMask particleSystemModifier_requiredDataMask(ModifierData *md)
{
	ParticleSystemModifierData *psmd= (ParticleSystemModifierData*) md;
	CustomDataMask dataMask = (1 << CD_MTFACE) + (1 << CD_MEDGE);
	int i;

	/* ask for vertexgroups if we need them */
	for(i=0; i<PSYS_TOT_VG; i++){
		if(psmd->psys->vgroup[i]){
			dataMask |= (1 << CD_MDEFORMVERT);
			break;
		}
	}
	
	/* particles only need this if they are after a non deform modifier, and
	* the modifier stack will only create them in that case. */
	dataMask |= CD_MASK_ORIGSPACE;

	dataMask |= CD_MASK_ORCO;
	
	return dataMask;
}
static int is_last_displist(Object *ob)
{
	Curve *cu = ob->data;
	static int curvecount=0, totcurve=0;

	if(curvecount==0){
		DispList *dl;

		totcurve=0;
		for(dl=cu->disp.first; dl; dl=dl->next){
			totcurve++;
		}
	}

	curvecount++;

	if(curvecount==totcurve){
		curvecount=0;
		return 1;
	}

	return 0;
}

static DerivedMesh *get_original_dm(Scene *scene, Object *ob, float (*vertexCos)[3], int orco)
{
	DerivedMesh *dm= NULL;

	if(ob->type==OB_MESH) {
		dm = CDDM_from_mesh((Mesh*)(ob->data), ob);

		if(vertexCos) {
			CDDM_apply_vert_coords(dm, vertexCos);
			//CDDM_calc_normals(dm);
		}
		
		if(orco)
			DM_add_vert_layer(dm, CD_ORCO, CD_ASSIGN, get_mesh_orco_verts(ob));
	}
	else if(ELEM3(ob->type,OB_FONT,OB_CURVE,OB_SURF)) {
		Object *tmpobj;
		Curve *tmpcu;

		if(is_last_displist(ob)) {
			/* copies object and modifiers (but not the data) */
			tmpobj= copy_object(ob);
			tmpcu = (Curve *)tmpobj->data;
			tmpcu->id.us--;

			/* copies the data */
			tmpobj->data = copy_curve((Curve *) ob->data);

			makeDispListCurveTypes(scene, tmpobj, 1);
			nurbs_to_mesh(tmpobj);

			dm = CDDM_from_mesh((Mesh*)(tmpobj->data), tmpobj);
			//CDDM_calc_normals(dm);

			free_libblock_us(&G.main->object, tmpobj);
		}
	}

	return dm;
}

/* saves the current emitter state for a particle system and calculates particles */
static void particleSystemModifier_deformVerts(
					       ModifierData *md, Object *ob, DerivedMesh *derivedData,
	    float (*vertexCos)[3], int numVerts, int useRenderParams, int isFinalCalc)
{
	DerivedMesh *dm = derivedData;
	ParticleSystemModifierData *psmd= (ParticleSystemModifierData*) md;
	ParticleSystem * psys=0;
	int needsFree=0;

	if(ob->particlesystem.first)
		psys=psmd->psys;
	else
		return;
	
	if(!psys_check_enabled(ob, psys))
		return;

	if(dm==0) {
		dm= get_original_dm(md->scene, ob, vertexCos, 1);

		if(!dm)
			return;

		needsFree= 1;
	}

	/* clear old dm */
	if(psmd->dm){
		psmd->dm->needsFree = 1;
		psmd->dm->release(psmd->dm);
	}

	/* make new dm */
	psmd->dm=CDDM_copy(dm);
	CDDM_apply_vert_coords(psmd->dm, vertexCos);
	CDDM_calc_normals(psmd->dm);

	if(needsFree){
		dm->needsFree = 1;
		dm->release(dm);
	}

	/* protect dm */
	psmd->dm->needsFree = 0;

	/* report change in mesh structure */
	if(psmd->dm->getNumVerts(psmd->dm)!=psmd->totdmvert ||
		  psmd->dm->getNumEdges(psmd->dm)!=psmd->totdmedge ||
		  psmd->dm->getNumTessFaces(psmd->dm)!=psmd->totdmface){
		/* in file read dm hasn't really changed but just wasn't saved in file */

		psys->recalc |= PSYS_RECALC_RESET;
		psmd->flag |= eParticleSystemFlag_DM_changed;

		psmd->totdmvert= psmd->dm->getNumVerts(psmd->dm);
		psmd->totdmedge= psmd->dm->getNumEdges(psmd->dm);
		psmd->totdmface= psmd->dm->getNumTessFaces(psmd->dm);
		  }

		  if(psys){
			  particle_system_update(md->scene, ob, psys);
			  psmd->flag |= eParticleSystemFlag_psys_updated;
			  psmd->flag &= ~eParticleSystemFlag_DM_changed;
		  }
}

/* disabled particles in editmode for now, until support for proper derivedmesh
 * updates is coded */
#if 0
static void particleSystemModifier_deformVertsEM(
                ModifierData *md, Object *ob, BMEditMesh *editData,
                DerivedMesh *derivedData, float (*vertexCos)[3], int numVerts)
{
	DerivedMesh *dm = derivedData;

	if(!derivedData) dm = CDDM_from_BMEditMesh(editData, ob->data);

	particleSystemModifier_deformVerts(md, ob, dm, vertexCos, numVerts);

	if(!derivedData) dm->release(dm);
}
#endif

/* Particle Instance */
static void particleInstanceModifier_initData(ModifierData *md) 
{
	ParticleInstanceModifierData *pimd= (ParticleInstanceModifierData*) md;

	pimd->flag = eParticleInstanceFlag_Parents|eParticleInstanceFlag_Unborn|
			eParticleInstanceFlag_Alive|eParticleInstanceFlag_Dead;
	pimd->psys = 1;

}
static void particleInstanceModifier_copyData(ModifierData *md, ModifierData *target)
{
	ParticleInstanceModifierData *pimd= (ParticleInstanceModifierData*) md;
	ParticleInstanceModifierData *tpimd= (ParticleInstanceModifierData*) target;

	tpimd->ob = pimd->ob;
	tpimd->psys = pimd->psys;
	tpimd->flag = pimd->flag;
}

static int particleInstanceModifier_dependsOnTime(ModifierData *md) 
{
	return 0;
}
static void particleInstanceModifier_updateDepgraph(ModifierData *md, DagForest *forest,
		 Scene *scene,Object *ob, DagNode *obNode)
{
	ParticleInstanceModifierData *pimd = (ParticleInstanceModifierData*) md;

	if (pimd->ob) {
		DagNode *curNode = dag_get_node(forest, pimd->ob);

		dag_add_relation(forest, curNode, obNode,
				 DAG_RL_DATA_DATA | DAG_RL_OB_DATA,
				 "Particle Instance Modifier");
	}
}

static void particleInstanceModifier_foreachObjectLink(ModifierData *md, Object *ob,
		ObjectWalkFunc walk, void *userData)
{
	ParticleInstanceModifierData *pimd = (ParticleInstanceModifierData*) md;

	walk(userData, ob, &pimd->ob);
}

static DerivedMesh * particleInstanceModifier_applyModifier(
		ModifierData *md, Object *ob, DerivedMesh *derivedData,
  int useRenderParams, int isFinalCalc)
{
	DerivedMesh *dm = derivedData, *result;
	ParticleInstanceModifierData *pimd= (ParticleInstanceModifierData*) md;
	ParticleSystem * psys=0;
	ParticleData *pa=0, *pars=0;
	MFace *mface, *orig_mface;
	MVert *mvert, *orig_mvert;
	int i,totvert, totpart=0, totface, maxvert, maxface, first_particle=0;
	short track=ob->trackflag%3, trackneg;
	float max_co=0.0, min_co=0.0, temp_co[3], cross[3];

	trackneg=((ob->trackflag>2)?1:0);

	if(pimd->ob==ob){
		pimd->ob=0;
		return derivedData;
	}

	if(pimd->ob){
		psys = BLI_findlink(&pimd->ob->particlesystem,pimd->psys-1);
		if(psys==0 || psys->totpart==0)
			return derivedData;
	}
	else return derivedData;

	if(pimd->flag & eParticleInstanceFlag_Parents)
		totpart+=psys->totpart;
	if(pimd->flag & eParticleInstanceFlag_Children){
		if(totpart==0)
			first_particle=psys->totpart;
		totpart+=psys->totchild;
	}

	if(totpart==0)
		return derivedData;

	pars=psys->particles;

	totvert=dm->getNumVerts(dm);
	totface=dm->getNumTessFaces(dm);

	maxvert=totvert*totpart;
	maxface=totface*totpart;

	psys->lattice=psys_get_lattice(md->scene, ob, psys);

	if(psys->flag & (PSYS_HAIR_DONE|PSYS_KEYED)){

		float min_r[3], max_r[3];
		INIT_MINMAX(min_r, max_r);
		dm->getMinMax(dm, min_r, max_r);		
		min_co=min_r[track];
		max_co=max_r[track];
	}

	result = CDDM_from_template(dm, maxvert,dm->getNumEdges(dm)*totpart,maxface, 0, 0);

	mvert=result->getVertArray(result);
	orig_mvert=dm->getVertArray(dm);

	for(i=0; i<maxvert; i++){
		MVert *inMV;
		MVert *mv = mvert + i;
		ParticleKey state;

		inMV = orig_mvert + i%totvert;
		DM_copy_vert_data(dm, result, i%totvert, i, 1);
		*mv = *inMV;

		/*change orientation based on object trackflag*/
		VECCOPY(temp_co,mv->co);
		mv->co[0]=temp_co[track];
		mv->co[1]=temp_co[(track+1)%3];
		mv->co[2]=temp_co[(track+2)%3];

		if(psys->flag & (PSYS_HAIR_DONE|PSYS_KEYED) && pimd->flag & eParticleInstanceFlag_Path){
			state.time=(mv->co[0]-min_co)/(max_co-min_co);
			if(trackneg)
				state.time=1.0f-state.time;
			psys_get_particle_on_path(md->scene, pimd->ob, psys,first_particle + i/totvert, &state,1);

			mv->co[0] = 0.0;

			Normalize(state.vel);
			
			if(state.vel[0] < -0.9999 || state.vel[0] > 0.9999) {
				state.rot[0] = 1.0;
				state.rot[1] = state.rot[2] = state.rot[3] = 0.0f;
			}
			else {
				/* a cross product of state.vel and a unit vector in x-direction */
				cross[0] = 0.0f;
				cross[1] = -state.vel[2];
				cross[2] = state.vel[1];

				/* state.vel[0] is the only component surviving from a dot product with a vector in x-direction*/
				VecRotToQuat(cross,saacos(state.vel[0]),state.rot);
			}
		}
		else{
			state.time=-1.0;
			psys_get_particle_state(md->scene, pimd->ob, psys, i/totvert, &state,1);
		}	

		QuatMulVecf(state.rot,mv->co);
		VECADD(mv->co,mv->co,state.co);
	}

	mface=result->getTessFaceArray(result);
	orig_mface=dm->getTessFaceArray(dm);

	for(i=0; i<maxface; i++){
		MFace *inMF;
		MFace *mf = mface + i;

		if(pimd->flag & eParticleInstanceFlag_Parents){
			if(i/totface>=psys->totpart){
				if(psys->part->childtype==PART_CHILD_PARTICLES)
					pa=psys->particles+(psys->child+i/totface-psys->totpart)->parent;
				else
					pa=0;
			}
			else
				pa=pars+i/totface;
		}
		else{
			if(psys->part->childtype==PART_CHILD_PARTICLES)
				pa=psys->particles+(psys->child+i/totface)->parent;
			else
				pa=0;
		}

		if(pa){
			if(pa->alive==PARS_UNBORN && (pimd->flag&eParticleInstanceFlag_Unborn)==0) continue;
			if(pa->alive==PARS_ALIVE && (pimd->flag&eParticleInstanceFlag_Alive)==0) continue;
			if(pa->alive==PARS_DEAD && (pimd->flag&eParticleInstanceFlag_Dead)==0) continue;
		}

		inMF = orig_mface + i%totface;
		DM_copy_face_data(dm, result, i%totface, i, 1);
		*mf = *inMF;

		mf->v1+=(i/totface)*totvert;
		mf->v2+=(i/totface)*totvert;
		mf->v3+=(i/totface)*totvert;
		if(mf->v4)
			mf->v4+=(i/totface)*totvert;
	}
	
	CDDM_calc_edges(result);
	CDDM_calc_normals(result);

	if(psys->lattice){
		end_latt_deform(psys->lattice);
		psys->lattice= NULL;
	}
	
	CDDM_tessfaces_to_faces(result);
	return result;
}
static DerivedMesh *particleInstanceModifier_applyModifierEM(
		ModifierData *md, Object *ob, BMEditMesh *editData,
  DerivedMesh *derivedData)
{
	return particleInstanceModifier_applyModifier(md, ob, derivedData, 0, 1);
}

/* Explode */
static void explodeModifier_initData(ModifierData *md)
{
	ExplodeModifierData *emd= (ExplodeModifierData*) md;

	emd->facepa=0;
	emd->flag |= eExplodeFlag_Unborn+eExplodeFlag_Alive+eExplodeFlag_Dead;
}
static void explodeModifier_freeData(ModifierData *md)
{
	ExplodeModifierData *emd= (ExplodeModifierData*) md;
	
	if(emd->facepa) MEM_freeN(emd->facepa);
}
static void explodeModifier_copyData(ModifierData *md, ModifierData *target)
{
	ExplodeModifierData *emd= (ExplodeModifierData*) md;
	ExplodeModifierData *temd= (ExplodeModifierData*) target;

	temd->facepa = 0;
	temd->flag = emd->flag;
	temd->protect = emd->protect;
	temd->vgroup = emd->vgroup;
}
static int explodeModifier_dependsOnTime(ModifierData *md) 
{
	return 1;
}
CustomDataMask explodeModifier_requiredDataMask(ModifierData *md)
{
	ExplodeModifierData *emd= (ExplodeModifierData*) md;
	CustomDataMask dataMask = 0;

	if(emd->vgroup)
		dataMask |= (1 << CD_MDEFORMVERT);

	return dataMask;
}

static void explodeModifier_createFacepa(ExplodeModifierData *emd,
					 ParticleSystemModifierData *psmd,
      Object *ob, DerivedMesh *dm)
{
	ParticleSystem *psys=psmd->psys;
	MFace *fa=0, *mface=0;
	MVert *mvert = 0;
	ParticleData *pa;
	KDTree *tree;
	float center[3], co[3];
	int *facepa=0,*vertpa=0,totvert=0,totface=0,totpart=0;
	int i,p,v1,v2,v3,v4=0;

	mvert = dm->getVertArray(dm);
	mface = dm->getTessFaceArray(dm);
	totface= dm->getNumTessFaces(dm);
	totvert= dm->getNumVerts(dm);
	totpart= psmd->psys->totpart;

	BLI_srandom(psys->seed);

	if(emd->facepa)
		MEM_freeN(emd->facepa);

	facepa = emd->facepa = MEM_callocN(sizeof(int)*totface, "explode_facepa");

	vertpa = MEM_callocN(sizeof(int)*totvert, "explode_vertpa");

	/* initialize all faces & verts to no particle */
	for(i=0; i<totface; i++)
		facepa[i]=totpart;

	for (i=0; i<totvert; i++)
		vertpa[i]=totpart;

	/* set protected verts */
	if(emd->vgroup){
		MDeformVert *dvert = dm->getVertDataArray(dm, CD_MDEFORMVERT);
		float val;
		if(dvert){
			for(i=0; i<totvert; i++){
				val = BLI_frand();
				val = (1.0f-emd->protect)*val + emd->protect*0.5f;
				if(val < deformvert_get_weight(dvert+i,emd->vgroup-1))
					vertpa[i] = -1;
			}
		}
	}

	/* make tree of emitter locations */
	tree=BLI_kdtree_new(totpart);
	for(p=0,pa=psys->particles; p<totpart; p++,pa++){
		psys_particle_on_dm(psmd->dm,psys->part->from,pa->num,pa->num_dmcache,pa->fuv,pa->foffset,co,0,0,0,0,0);
		BLI_kdtree_insert(tree, p, co, NULL);
	}
	BLI_kdtree_balance(tree);

	/* set face-particle-indexes to nearest particle to face center */
	for(i=0,fa=mface; i<totface; i++,fa++){
		VecAddf(center,mvert[fa->v1].co,mvert[fa->v2].co);
		VecAddf(center,center,mvert[fa->v3].co);
		if(fa->v4){
			VecAddf(center,center,mvert[fa->v4].co);
			VecMulf(center,0.25);
		}
		else
			VecMulf(center,0.3333f);

		p= BLI_kdtree_find_nearest(tree,center,NULL,NULL);

		v1=vertpa[fa->v1];
		v2=vertpa[fa->v2];
		v3=vertpa[fa->v3];
		if(fa->v4)
			v4=vertpa[fa->v4];

		if(v1>=0 && v2>=0 && v3>=0 && (fa->v4==0 || v4>=0))
			facepa[i]=p;

		if(v1>=0) vertpa[fa->v1]=p;
		if(v2>=0) vertpa[fa->v2]=p;
		if(v3>=0) vertpa[fa->v3]=p;
		if(fa->v4 && v4>=0) vertpa[fa->v4]=p;
	}

	if(vertpa) MEM_freeN(vertpa);
	BLI_kdtree_free(tree);
}

static int edgesplit_get(EdgeHash *edgehash, int v1, int v2)
{
	return GET_INT_FROM_POINTER(BLI_edgehash_lookup(edgehash, v1, v2));
}

static DerivedMesh * explodeModifier_splitEdges(ExplodeModifierData *emd, DerivedMesh *dm){
	DerivedMesh *splitdm;
	MFace *mf=0,*df1=0,*df2=0,*df3=0;
	MFace *mface=CDDM_get_tessfaces(dm);
	MVert *dupve, *mv;
	EdgeHash *edgehash;
	EdgeHashIterator *ehi;
	int totvert=dm->getNumVerts(dm);
	int totface=dm->getNumTessFaces(dm);

	int *facesplit = MEM_callocN(sizeof(int)*totface,"explode_facesplit");
	int *vertpa = MEM_callocN(sizeof(int)*totvert,"explode_vertpa2");
	int *facepa = emd->facepa;
	int *fs, totesplit=0,totfsplit=0,totin=0,curdupvert=0,curdupface=0,curdupin=0;
	int i,j,v1,v2,v3,v4,esplit;

	edgehash= BLI_edgehash_new();

	/* recreate vertpa from facepa calculation */
	for (i=0,mf=mface; i<totface; i++,mf++) {
		vertpa[mf->v1]=facepa[i];
		vertpa[mf->v2]=facepa[i];
		vertpa[mf->v3]=facepa[i];
		if(mf->v4)
			vertpa[mf->v4]=facepa[i];
	}

	/* mark edges for splitting and how to split faces */
	for (i=0,mf=mface,fs=facesplit; i<totface; i++,mf++,fs++) {
		if(mf->v4){
			v1=vertpa[mf->v1];
			v2=vertpa[mf->v2];
			v3=vertpa[mf->v3];
			v4=vertpa[mf->v4];

			if(v1!=v2){
				BLI_edgehash_insert(edgehash, mf->v1, mf->v2, NULL);
				(*fs)++;
			}

			if(v2!=v3){
				BLI_edgehash_insert(edgehash, mf->v2, mf->v3, NULL);
				(*fs)++;
			}

			if(v3!=v4){
				BLI_edgehash_insert(edgehash, mf->v3, mf->v4, NULL);
				(*fs)++;
			}

			if(v1!=v4){
				BLI_edgehash_insert(edgehash, mf->v1, mf->v4, NULL);
				(*fs)++;
			}

			if(*fs==2){
				if((v1==v2 && v3==v4) || (v1==v4 && v2==v3))
					*fs=1;
				else if(v1!=v2){
					if(v1!=v4)
						BLI_edgehash_insert(edgehash, mf->v2, mf->v3, NULL);
					else
						BLI_edgehash_insert(edgehash, mf->v3, mf->v4, NULL);
				}
				else{ 
					if(v1!=v4)
						BLI_edgehash_insert(edgehash, mf->v1, mf->v2, NULL);
					else
						BLI_edgehash_insert(edgehash, mf->v1, mf->v4, NULL);
				}
			}
		}
	}

	/* count splits & reindex */
	ehi= BLI_edgehashIterator_new(edgehash);
	totesplit=totvert;
	for(; !BLI_edgehashIterator_isDone(ehi); BLI_edgehashIterator_step(ehi)) {
		BLI_edgehashIterator_setValue(ehi, SET_INT_IN_POINTER(totesplit));
		totesplit++;
	}
	BLI_edgehashIterator_free(ehi);

	/* count new faces due to splitting */
	for(i=0,fs=facesplit; i<totface; i++,fs++){
		if(*fs==1)
			totfsplit+=1;
		else if(*fs==2)
			totfsplit+=2;
		else if(*fs==3)
			totfsplit+=3;
		else if(*fs==4){
			totfsplit+=3;

			mf=dm->getTessFaceData(dm,i,CD_MFACE);//CDDM_get_tessface(dm,i);

			if(vertpa[mf->v1]!=vertpa[mf->v2] && vertpa[mf->v2]!=vertpa[mf->v3])
				totin++;
		}
	}
	
	splitdm= CDDM_from_template(dm, totesplit+totin, dm->getNumEdges(dm),totface+totfsplit, 0, 0);

	/* copy new faces & verts (is it really this painful with custom data??) */
	for(i=0; i<totvert; i++){
		MVert source;
		MVert *dest;
		dm->getVert(dm, i, &source);
		dest = CDDM_get_vert(splitdm, i);

		DM_copy_vert_data(dm, splitdm, i, i, 1);
		*dest = source;
	}
	for(i=0; i<totface; i++){
		MFace source;
		MFace *dest;
		dm->getTessFace(dm, i, &source);
		dest = CDDM_get_tessface(splitdm, i);

		DM_copy_face_data(dm, splitdm, i, i, 1);
		*dest = source;
	}

	/* override original facepa (original pointer is saved in caller function) */
	facepa= MEM_callocN(sizeof(int)*(totface+totfsplit),"explode_facepa");
	memcpy(facepa,emd->facepa,totface*sizeof(int));
	emd->facepa=facepa;

	/* create new verts */
	curdupvert=totvert;
	ehi= BLI_edgehashIterator_new(edgehash);
	for(; !BLI_edgehashIterator_isDone(ehi); BLI_edgehashIterator_step(ehi)) {
		BLI_edgehashIterator_getKey(ehi, &i, &j);
		esplit= GET_INT_FROM_POINTER(BLI_edgehashIterator_getValue(ehi));
		mv=CDDM_get_vert(splitdm,j);
		dupve=CDDM_get_vert(splitdm,esplit);

		DM_copy_vert_data(splitdm,splitdm,j,esplit,1);

		*dupve=*mv;

		mv=CDDM_get_vert(splitdm,i);

		VECADD(dupve->co,dupve->co,mv->co);
		VecMulf(dupve->co,0.5);
	}
	BLI_edgehashIterator_free(ehi);

	/* create new faces */
	curdupface=totface;
	curdupin=totesplit;
	for(i=0,fs=facesplit; i<totface; i++,fs++){
		if(*fs){
			mf=CDDM_get_tessface(splitdm,i);

			v1=vertpa[mf->v1];
			v2=vertpa[mf->v2];
			v3=vertpa[mf->v3];
			v4=vertpa[mf->v4];
			/* ouch! creating new faces & remapping them to new verts is no fun */
			if(*fs==1){
				df1=CDDM_get_tessface(splitdm,curdupface);
				DM_copy_face_data(splitdm,splitdm,i,curdupface,1);
				*df1=*mf;
				curdupface++;
				
				if(v1==v2){
					df1->v1=edgesplit_get(edgehash, mf->v1, mf->v4);
					df1->v2=edgesplit_get(edgehash, mf->v2, mf->v3);
					mf->v3=df1->v2;
					mf->v4=df1->v1;
				}
				else{
					df1->v1=edgesplit_get(edgehash, mf->v1, mf->v2);
					df1->v4=edgesplit_get(edgehash, mf->v3, mf->v4);
					mf->v2=df1->v1;
					mf->v3=df1->v4;
				}

				facepa[i]=v1;
				facepa[curdupface-1]=v3;

				test_index_face(df1, &splitdm->faceData, curdupface, (df1->v4 ? 4 : 3));
			}
			if(*fs==2){
				df1=CDDM_get_tessface(splitdm,curdupface);
				DM_copy_face_data(splitdm,splitdm,i,curdupface,1);
				*df1=*mf;
				curdupface++;

				df2=CDDM_get_tessface(splitdm,curdupface);
				DM_copy_face_data(splitdm,splitdm,i,curdupface,1);
				*df2=*mf;
				curdupface++;

				if(v1!=v2){
					if(v1!=v4){
						df1->v1=edgesplit_get(edgehash, mf->v1, mf->v4);
						df1->v2=edgesplit_get(edgehash, mf->v1, mf->v2);
						df2->v1=df1->v3=mf->v2;
						df2->v3=df1->v4=mf->v4;
						df2->v2=mf->v3;

						mf->v2=df1->v2;
						mf->v3=df1->v1;

						df2->v4=mf->v4=0;

						facepa[i]=v1;
					}
					else{
						df1->v2=edgesplit_get(edgehash, mf->v1, mf->v2);
						df1->v3=edgesplit_get(edgehash, mf->v2, mf->v3);
						df1->v4=mf->v3;
						df2->v2=mf->v3;
						df2->v3=mf->v4;

						mf->v1=df1->v2;
						mf->v3=df1->v3;

						df2->v4=mf->v4=0;

						facepa[i]=v2;
					}
					facepa[curdupface-1]=facepa[curdupface-2]=v3;
				}
				else{
					if(v1!=v4){
						df1->v3=edgesplit_get(edgehash, mf->v3, mf->v4);
						df1->v4=edgesplit_get(edgehash, mf->v1, mf->v4);
						df1->v2=mf->v3;

						mf->v1=df1->v4;
						mf->v2=df1->v3;
						mf->v3=mf->v4;

						df2->v4=mf->v4=0;

						facepa[i]=v4;
					}
					else{
						df1->v3=edgesplit_get(edgehash, mf->v2, mf->v3);
						df1->v4=edgesplit_get(edgehash, mf->v3, mf->v4);
						df1->v1=mf->v4;
						df1->v2=mf->v2;
						df2->v3=mf->v4;

						mf->v1=df1->v4;
						mf->v2=df1->v3;

						df2->v4=mf->v4=0;

						facepa[i]=v3;
					}

					facepa[curdupface-1]=facepa[curdupface-2]=v1;
				}

				test_index_face(df1, &splitdm->faceData, curdupface-2, (df1->v4 ? 4 : 3));
				test_index_face(df1, &splitdm->faceData, curdupface-1, (df1->v4 ? 4 : 3));
			}
			else if(*fs==3){
				df1=CDDM_get_tessface(splitdm,curdupface);
				DM_copy_face_data(splitdm,splitdm,i,curdupface,1);
				*df1=*mf;
				curdupface++;

				df2=CDDM_get_tessface(splitdm,curdupface);
				DM_copy_face_data(splitdm,splitdm,i,curdupface,1);
				*df2=*mf;
				curdupface++;

				df3=CDDM_get_tessface(splitdm,curdupface);
				DM_copy_face_data(splitdm,splitdm,i,curdupface,1);
				*df3=*mf;
				curdupface++;

				if(v1==v2){
					df2->v1=df1->v1=edgesplit_get(edgehash, mf->v1, mf->v4);
					df3->v1=df1->v2=edgesplit_get(edgehash, mf->v2, mf->v3);
					df3->v3=df2->v2=df1->v3=edgesplit_get(edgehash, mf->v3, mf->v4);
					df3->v2=mf->v3;
					df2->v3=mf->v4;
					df1->v4=df2->v4=df3->v4=0;

					mf->v3=df1->v2;
					mf->v4=df1->v1;

					facepa[i]=facepa[curdupface-3]=v1;
					facepa[curdupface-1]=v3;
					facepa[curdupface-2]=v4;
				}
				else if(v2==v3){
					df3->v1=df2->v3=df1->v1=edgesplit_get(edgehash, mf->v1, mf->v4);
					df2->v2=df1->v2=edgesplit_get(edgehash, mf->v1, mf->v2);
					df3->v2=df1->v3=edgesplit_get(edgehash, mf->v3, mf->v4);

					df3->v3=mf->v4;
					df2->v1=mf->v1;
					df1->v4=df2->v4=df3->v4=0;

					mf->v1=df1->v2;
					mf->v4=df1->v3;

					facepa[i]=facepa[curdupface-3]=v2;
					facepa[curdupface-1]=v4;
					facepa[curdupface-2]=v1;
				}
				else if(v3==v4){
					df3->v2=df2->v1=df1->v1=edgesplit_get(edgehash, mf->v1, mf->v2);
					df2->v3=df1->v2=edgesplit_get(edgehash, mf->v2, mf->v3);
					df3->v3=df1->v3=edgesplit_get(edgehash, mf->v1, mf->v4);

					df3->v1=mf->v1;
					df2->v2=mf->v2;
					df1->v4=df2->v4=df3->v4=0;

					mf->v1=df1->v3;
					mf->v2=df1->v2;

					facepa[i]=facepa[curdupface-3]=v3;
					facepa[curdupface-1]=v1;
					facepa[curdupface-2]=v2;
				}
				else{
					df3->v1=df1->v1=edgesplit_get(edgehash, mf->v1, mf->v2);
					df3->v3=df2->v1=df1->v2=edgesplit_get(edgehash, mf->v2, mf->v3);
					df2->v3=df1->v3=edgesplit_get(edgehash, mf->v3, mf->v4);

					df3->v2=mf->v2;
					df2->v2=mf->v3;
					df1->v4=df2->v4=df3->v4=0;

					mf->v2=df1->v1;
					mf->v3=df1->v3;

					facepa[i]=facepa[curdupface-3]=v1;
					facepa[curdupface-1]=v2;
					facepa[curdupface-2]=v3;
				}

				test_index_face(df1, &splitdm->faceData, curdupface-3, (df1->v4 ? 4 : 3));
				test_index_face(df1, &splitdm->faceData, curdupface-2, (df1->v4 ? 4 : 3));
				test_index_face(df1, &splitdm->faceData, curdupface-1, (df1->v4 ? 4 : 3));
			}
			else if(*fs==4){
				if(v1!=v2 && v2!=v3){

					/* set new vert to face center */
					mv=CDDM_get_vert(splitdm,mf->v1);
					dupve=CDDM_get_vert(splitdm,curdupin);
					DM_copy_vert_data(splitdm,splitdm,mf->v1,curdupin,1);
					*dupve=*mv;

					mv=CDDM_get_vert(splitdm,mf->v2);
					VECADD(dupve->co,dupve->co,mv->co);
					mv=CDDM_get_vert(splitdm,mf->v3);
					VECADD(dupve->co,dupve->co,mv->co);
					mv=CDDM_get_vert(splitdm,mf->v4);
					VECADD(dupve->co,dupve->co,mv->co);
					VecMulf(dupve->co,0.25);


					df1=CDDM_get_tessface(splitdm,curdupface);
					DM_copy_face_data(splitdm,splitdm,i,curdupface,1);
					*df1=*mf;
					curdupface++;

					df2=CDDM_get_tessface(splitdm,curdupface);
					DM_copy_face_data(splitdm,splitdm,i,curdupface,1);
					*df2=*mf;
					curdupface++;

					df3=CDDM_get_tessface(splitdm,curdupface);
					DM_copy_face_data(splitdm,splitdm,i,curdupface,1);
					*df3=*mf;
					curdupface++;

					df1->v1=edgesplit_get(edgehash, mf->v1, mf->v2);
					df3->v2=df1->v3=edgesplit_get(edgehash, mf->v2, mf->v3);

					df2->v1=edgesplit_get(edgehash, mf->v1, mf->v4);
					df3->v4=df2->v3=edgesplit_get(edgehash, mf->v3, mf->v4);

					df3->v1=df2->v2=df1->v4=curdupin;

					mf->v2=df1->v1;
					mf->v3=curdupin;
					mf->v4=df2->v1;

					curdupin++;

					facepa[i]=v1;
					facepa[curdupface-3]=v2;
					facepa[curdupface-2]=v3;
					facepa[curdupface-1]=v4;

					test_index_face(df1, &splitdm->faceData, curdupface-3, (df1->v4 ? 4 : 3));

					test_index_face(df1, &splitdm->faceData, curdupface-2, (df1->v4 ? 4 : 3));
					test_index_face(df1, &splitdm->faceData, curdupface-1, (df1->v4 ? 4 : 3));
				}
				else{
					df1=CDDM_get_tessface(splitdm,curdupface);
					DM_copy_face_data(splitdm,splitdm,i,curdupface,1);
					*df1=*mf;
					curdupface++;

					df2=CDDM_get_tessface(splitdm,curdupface);
					DM_copy_face_data(splitdm,splitdm,i,curdupface,1);
					*df2=*mf;
					curdupface++;

					df3=CDDM_get_tessface(splitdm,curdupface);
					DM_copy_face_data(splitdm,splitdm,i,curdupface,1);
					*df3=*mf;
					curdupface++;

					if(v2==v3){
						df1->v1=edgesplit_get(edgehash, mf->v1, mf->v2);
						df3->v1=df1->v2=df1->v3=edgesplit_get(edgehash, mf->v2, mf->v3);
						df2->v1=df1->v4=edgesplit_get(edgehash, mf->v1, mf->v4);

						df3->v3=df2->v3=edgesplit_get(edgehash, mf->v3, mf->v4);

						df3->v2=mf->v3;
						df3->v4=0;

						mf->v2=df1->v1;
						mf->v3=df1->v4;
						mf->v4=0;

						facepa[i]=v1;
						facepa[curdupface-3]=facepa[curdupface-2]=v2;
						facepa[curdupface-1]=v3;
					}
					else{
						df3->v1=df2->v1=df1->v2=edgesplit_get(edgehash, mf->v1, mf->v2);
						df2->v4=df1->v3=edgesplit_get(edgehash, mf->v3, mf->v4);
						df1->v4=edgesplit_get(edgehash, mf->v1, mf->v4);

						df3->v3=df2->v2=edgesplit_get(edgehash, mf->v2, mf->v3);

						df3->v4=0;

						mf->v1=df1->v4;
						mf->v2=df1->v3;
						mf->v3=mf->v4;
						mf->v4=0;

						facepa[i]=v4;
						facepa[curdupface-3]=facepa[curdupface-2]=v1;
						facepa[curdupface-1]=v2;
					}

					test_index_face(df1, &splitdm->faceData, curdupface-3, (df1->v4 ? 4 : 3));
					test_index_face(df1, &splitdm->faceData, curdupface-2, (df1->v4 ? 4 : 3));
					test_index_face(df1, &splitdm->faceData, curdupface-1, (df1->v4 ? 4 : 3));
				}
			}

			test_index_face(df1, &splitdm->faceData, i, (df1->v4 ? 4 : 3));
		}
	}

	BLI_edgehash_free(edgehash, NULL);
	MEM_freeN(facesplit);
	MEM_freeN(vertpa);
	
	CDDM_tessfaces_to_faces(splitdm);
	return splitdm;

}
static DerivedMesh * explodeModifier_explodeMesh(ExplodeModifierData *emd, 
		ParticleSystemModifierData *psmd, Scene *scene, Object *ob, 
  DerivedMesh *to_explode)
{
	DerivedMesh *explode, *dm=to_explode;
	MFace *mf=0;
	ParticleSettings *part=psmd->psys->part;
	ParticleData *pa=NULL, *pars=psmd->psys->particles;
	ParticleKey state;
	EdgeHash *vertpahash;
	EdgeHashIterator *ehi;
	float *vertco=0, imat[4][4];
	float loc0[3], nor[3];
	float timestep, cfra;
	int *facepa=emd->facepa;
	int totdup=0,totvert=0,totface=0,totpart=0;
	int i, j, v, mindex=0;

	totface= dm->getNumTessFaces(dm);
	totvert= dm->getNumVerts(dm);
	totpart= psmd->psys->totpart;

	timestep= psys_get_timestep(part);

	if(part->flag & PART_GLOB_TIME)
		cfra=bsystem_time(scene, 0,(float)scene->r.cfra,0.0);
	else
		cfra=bsystem_time(scene, ob,(float)scene->r.cfra,0.0);

	/* hash table for vertice <-> particle relations */
	vertpahash= BLI_edgehash_new();

	for (i=0; i<totface; i++) {
		/* do mindex + totvert to ensure the vertex index to be the first
		 * with BLI_edgehashIterator_getKey */
		if(facepa[i]==totpart || cfra <= (pars+facepa[i])->time)
			mindex = totvert+totpart;
		else 
			mindex = totvert+facepa[i];

		mf=CDDM_get_tessface(dm,i);

		/* set face vertices to exist in particle group */
		BLI_edgehash_insert(vertpahash, mf->v1, mindex, NULL);
		BLI_edgehash_insert(vertpahash, mf->v2, mindex, NULL);
		BLI_edgehash_insert(vertpahash, mf->v3, mindex, NULL);
		if(mf->v4)
			BLI_edgehash_insert(vertpahash, mf->v4, mindex, NULL);
	}

	/* make new vertice indexes & count total vertices after duplication */
	ehi= BLI_edgehashIterator_new(vertpahash);
	for(; !BLI_edgehashIterator_isDone(ehi); BLI_edgehashIterator_step(ehi)) {
		BLI_edgehashIterator_setValue(ehi, SET_INT_IN_POINTER(totdup));
		totdup++;
	}
	BLI_edgehashIterator_free(ehi);

	/* the final duplicated vertices */
	explode= CDDM_from_template(dm, totdup, 0,totface, 0, 0);
	/*dupvert= CDDM_get_verts(explode);*/

	/* getting back to object space */
	Mat4Invert(imat,ob->obmat);

	psmd->psys->lattice = psys_get_lattice(scene, ob, psmd->psys);

	/* duplicate & displace vertices */
	ehi= BLI_edgehashIterator_new(vertpahash);
	for(; !BLI_edgehashIterator_isDone(ehi); BLI_edgehashIterator_step(ehi)) {
		MVert source;
		MVert *dest;

		/* get particle + vertex from hash */
		BLI_edgehashIterator_getKey(ehi, &j, &i);
		i -= totvert;
		v= GET_INT_FROM_POINTER(BLI_edgehashIterator_getValue(ehi));

		dm->getVert(dm, j, &source);
		dest = CDDM_get_vert(explode,v);

		DM_copy_vert_data(dm,explode,j,v,1);
		*dest = source;

		if(i!=totpart) {
			/* get particle */
			pa= pars+i;

			/* get particle state */
			psys_particle_on_emitter(psmd,part->from,pa->num,pa->num_dmcache,pa->fuv,pa->foffset,loc0,nor,0,0,0,0);
			Mat4MulVecfl(ob->obmat,loc0);

			state.time=cfra;
			psys_get_particle_state(scene, ob, psmd->psys, i, &state,1);

			vertco=CDDM_get_vert(explode,v)->co;
			
			Mat4MulVecfl(ob->obmat,vertco);

			VECSUB(vertco,vertco,loc0);

			/* apply rotation, size & location */
			QuatMulVecf(state.rot,vertco);
			VecMulf(vertco,pa->size);
			VECADD(vertco,vertco,state.co);

			Mat4MulVecfl(imat,vertco);
		}
	}
	BLI_edgehashIterator_free(ehi);

	/*map new vertices to faces*/
	for (i=0; i<totface; i++) {
		MFace source;
		int orig_v4;

		if(facepa[i]!=totpart)
		{
			pa=pars+facepa[i];

			if(pa->alive==PARS_UNBORN && (emd->flag&eExplodeFlag_Unborn)==0) continue;
			if(pa->alive==PARS_ALIVE && (emd->flag&eExplodeFlag_Alive)==0) continue;
			if(pa->alive==PARS_DEAD && (emd->flag&eExplodeFlag_Dead)==0) continue;
		}

		dm->getTessFace(dm,i,&source);
		mf=CDDM_get_tessface(explode,i);
		
		orig_v4 = source.v4;

		if(facepa[i]!=totpart && cfra <= pa->time)
			mindex = totvert+totpart;
		else 
			mindex = totvert+facepa[i];

		source.v1 = edgesplit_get(vertpahash, source.v1, mindex);
		source.v2 = edgesplit_get(vertpahash, source.v2, mindex);
		source.v3 = edgesplit_get(vertpahash, source.v3, mindex);
		if(source.v4)
			source.v4 = edgesplit_get(vertpahash, source.v4, mindex);

		DM_copy_face_data(dm,explode,i,i,1);

		*mf = source;

		test_index_face(mf, &explode->faceData, i, (orig_v4 ? 4 : 3));
	}

	MEM_printmemlist_stats();

	/* cleanup */
	BLI_edgehash_free(vertpahash, NULL);

	/* finalization */
	CDDM_calc_edges(explode);
	CDDM_calc_normals(explode);

	if(psmd->psys->lattice){
		end_latt_deform(psmd->psys->lattice);
		psmd->psys->lattice= NULL;
	}

	CDDM_tessfaces_to_faces(explode);
	return explode;
}

static ParticleSystemModifierData * explodeModifier_findPrecedingParticlesystem(Object *ob, ModifierData *emd)
{
	ModifierData *md;
	ParticleSystemModifierData *psmd=0;

	for (md=ob->modifiers.first; emd!=md; md=md->next){
		if(md->type==eModifierType_ParticleSystem)
			psmd= (ParticleSystemModifierData*) md;
	}
	return psmd;
}
static DerivedMesh * explodeModifier_applyModifier(
		ModifierData *md, Object *ob, DerivedMesh *derivedData,
  int useRenderParams, int isFinalCalc)
{
	DerivedMesh *dm = derivedData;
	ExplodeModifierData *emd= (ExplodeModifierData*) md;
	ParticleSystemModifierData *psmd=explodeModifier_findPrecedingParticlesystem(ob,md);;

	if(psmd){
		ParticleSystem * psys=psmd->psys;

		if(psys==0 || psys->totpart==0) return derivedData;
		if(psys->part==0 || psys->particles==0) return derivedData;
		if(psmd->dm==0) return derivedData;

		/* 1. find faces to be exploded if needed */
		if(emd->facepa==0
				 || psmd->flag&eParticleSystemFlag_Pars
				 || emd->flag&eExplodeFlag_CalcFaces
				 || MEM_allocN_len(emd->facepa)/sizeof(int) != dm->getNumTessFaces(dm)){
			if(psmd->flag & eParticleSystemFlag_Pars)
				psmd->flag &= ~eParticleSystemFlag_Pars;
			
			if(emd->flag & eExplodeFlag_CalcFaces)
				emd->flag &= ~eExplodeFlag_CalcFaces;

			explodeModifier_createFacepa(emd,psmd,ob,derivedData);
				 }

				 /* 2. create new mesh */
				 if(emd->flag & eExplodeFlag_EdgeSplit){
					 int *facepa = emd->facepa;
					 DerivedMesh *splitdm=explodeModifier_splitEdges(emd,dm);
					 DerivedMesh *explode=explodeModifier_explodeMesh(emd, psmd, md->scene, ob, splitdm);

					 MEM_freeN(emd->facepa);
					 emd->facepa=facepa;
					 splitdm->release(splitdm);
					 return explode;
				 }
				 else
					 return explodeModifier_explodeMesh(emd, psmd, md->scene, ob, derivedData);
	}
	return derivedData;
}

/* Fluidsim */
static void fluidsimModifier_initData(ModifierData *md)
{
	FluidsimModifierData *fluidmd= (FluidsimModifierData*) md;
	
	fluidsim_init(fluidmd);
}
static void fluidsimModifier_freeData(ModifierData *md)
{
	FluidsimModifierData *fluidmd= (FluidsimModifierData*) md;
	
	fluidsim_free(fluidmd);
}

static void fluidsimModifier_copyData(ModifierData *md, ModifierData *target)
{
	FluidsimModifierData *fluidmd= (FluidsimModifierData*) md;
	FluidsimModifierData *tfluidmd= (FluidsimModifierData*) target;
	
	if(tfluidmd->fss)
		MEM_freeN(tfluidmd->fss);
	
	tfluidmd->fss = MEM_dupallocN(fluidmd->fss);
}

static DerivedMesh * fluidsimModifier_applyModifier(
		ModifierData *md, Object *ob, DerivedMesh *derivedData,
  int useRenderParams, int isFinalCalc)
{
	FluidsimModifierData *fluidmd= (FluidsimModifierData*) md;
	DerivedMesh *result = NULL;
	
	/* check for alloc failing */
	if(!fluidmd->fss)
	{
		fluidsimModifier_initData(md);
		
		if(!fluidmd->fss)
			return derivedData;
	}

	result = fluidsimModifier_do(fluidmd, md->scene, ob, derivedData, useRenderParams, isFinalCalc);

	if(result) 
	{ 
		return result; 
	}
	
	return derivedData;
}

static void fluidsimModifier_updateDepgraph(
		ModifierData *md, DagForest *forest, Scene *scene,
      Object *ob, DagNode *obNode)
{
	FluidsimModifierData *fluidmd= (FluidsimModifierData*) md;
	Base *base;

	if(fluidmd && fluidmd->fss)
	{
		if(fluidmd->fss->type == OB_FLUIDSIM_DOMAIN)
		{
			for(base = scene->base.first; base; base= base->next) 
			{
				Object *ob1= base->object;
				if(ob1 != ob)
				{
					FluidsimModifierData *fluidmdtmp = (FluidsimModifierData *)modifiers_findByType(ob1, eModifierType_Fluidsim);
					
					// only put dependancies from NON-DOMAIN fluids in here
					if(fluidmdtmp && fluidmdtmp->fss && (fluidmdtmp->fss->type!=OB_FLUIDSIM_DOMAIN))
					{
						DagNode *curNode = dag_get_node(forest, ob1);
						dag_add_relation(forest, curNode, obNode, DAG_RL_DATA_DATA|DAG_RL_OB_DATA, "Fluidsim Object");
					}
				}
			}
		}
	}
}

static int fluidsimModifier_dependsOnTime(ModifierData *md) 
{
	return 1;
}

/* MeshDeform */

static void meshdeformModifier_initData(ModifierData *md)
{
	MeshDeformModifierData *mmd = (MeshDeformModifierData*) md;

	mmd->gridsize= 5;
}

static void meshdeformModifier_freeData(ModifierData *md)
{
	MeshDeformModifierData *mmd = (MeshDeformModifierData*) md;

	if(mmd->bindweights) MEM_freeN(mmd->bindweights);
	if(mmd->bindcos) MEM_freeN(mmd->bindcos);
	if(mmd->dyngrid) MEM_freeN(mmd->dyngrid);
	if(mmd->dyninfluences) MEM_freeN(mmd->dyninfluences);
	if(mmd->dynverts) MEM_freeN(mmd->dynverts);
}

static void meshdeformModifier_copyData(ModifierData *md, ModifierData *target)
{
	MeshDeformModifierData *mmd = (MeshDeformModifierData*) md;
	MeshDeformModifierData *tmmd = (MeshDeformModifierData*) target;

	tmmd->gridsize = mmd->gridsize;
	tmmd->object = mmd->object;
}

CustomDataMask meshdeformModifier_requiredDataMask(ModifierData *md)
{	
	MeshDeformModifierData *mmd = (MeshDeformModifierData *)md;
	CustomDataMask dataMask = 0;

	/* ask for vertexgroups if we need them */
	if(mmd->defgrp_name[0]) dataMask |= (1 << CD_MDEFORMVERT);

	return dataMask;
}

static int meshdeformModifier_isDisabled(ModifierData *md)
{
	MeshDeformModifierData *mmd = (MeshDeformModifierData*) md;

	return !mmd->object;
}

static void meshdeformModifier_foreachObjectLink(
		ModifierData *md, Object *ob,
  void (*walk)(void *userData, Object *ob, Object **obpoin),
	 void *userData)
{
	MeshDeformModifierData *mmd = (MeshDeformModifierData*) md;

	walk(userData, ob, &mmd->object);
}

static void meshdeformModifier_updateDepgraph(
					      ModifierData *md, DagForest *forest, Scene *scene, Object *ob,
	   DagNode *obNode)
{
	MeshDeformModifierData *mmd = (MeshDeformModifierData*) md;

	if (mmd->object) {
		DagNode *curNode = dag_get_node(forest, mmd->object);

		dag_add_relation(forest, curNode, obNode,
				 DAG_RL_DATA_DATA|DAG_RL_OB_DATA|DAG_RL_DATA_OB|DAG_RL_OB_OB,
				 "Mesh Deform Modifier");
	}
}

static float meshdeform_dynamic_bind(MeshDeformModifierData *mmd, float (*dco)[3], float *vec)
{
	MDefCell *cell;
	MDefInfluence *inf;
	float gridvec[3], dvec[3], ivec[3], co[3], wx, wy, wz;
	float weight, cageweight, totweight, *cageco;
	int i, j, a, x, y, z, size;

	co[0]= co[1]= co[2]= 0.0f;
	totweight= 0.0f;
	size= mmd->dyngridsize;

	for(i=0; i<3; i++) {
		gridvec[i]= (vec[i] - mmd->dyncellmin[i] - mmd->dyncellwidth*0.5f)/mmd->dyncellwidth;
		ivec[i]= (int)gridvec[i];
		dvec[i]= gridvec[i] - ivec[i];
	}

	for(i=0; i<8; i++) {
		if(i & 1) { x= ivec[0]+1; wx= dvec[0]; }
		else { x= ivec[0]; wx= 1.0f-dvec[0]; } 

		if(i & 2) { y= ivec[1]+1; wy= dvec[1]; }
		else { y= ivec[1]; wy= 1.0f-dvec[1]; } 

		if(i & 4) { z= ivec[2]+1; wz= dvec[2]; }
		else { z= ivec[2]; wz= 1.0f-dvec[2]; } 

		CLAMP(x, 0, size-1);
		CLAMP(y, 0, size-1);
		CLAMP(z, 0, size-1);

		a= x + y*size + z*size*size;
		weight= wx*wy*wz;

		cell= &mmd->dyngrid[a];
		inf= mmd->dyninfluences + cell->offset;
		for(j=0; j<cell->totinfluence; j++, inf++) {
			cageco= dco[inf->vertex];
			cageweight= weight*inf->weight;
			co[0] += cageweight*cageco[0];
			co[1] += cageweight*cageco[1];
			co[2] += cageweight*cageco[2];
			totweight += cageweight;
		}
	}

	VECCOPY(vec, co);

	return totweight;
}

static void meshdeformModifier_do(
				  ModifierData *md, Object *ob, DerivedMesh *dm,
      float (*vertexCos)[3], int numVerts)
{
	MeshDeformModifierData *mmd = (MeshDeformModifierData*) md;
	Mesh *me= ob->data;
	BMEditMesh *bem = me->edit_btmesh;
	DerivedMesh *tmpdm, *cagedm;
	MDeformVert *dvert = NULL;
	MDeformWeight *dw;
<<<<<<< HEAD
=======
	EditMesh *em = BKE_mesh_get_editmesh(me);
>>>>>>> fba6a993
	MVert *cagemvert;
	float imat[4][4], cagemat[4][4], iobmat[4][4], icagemat[3][3], cmat[4][4];
	float weight, totweight, fac, co[3], *weights, (*dco)[3], (*bindcos)[3];
	int a, b, totvert, totcagevert, defgrp_index;
	
	if(!mmd->object || (!mmd->bindcos && !mmd->needbind))
		return;
	
	/* get cage derivedmesh */
	if(bem) {
		tmpdm= editbmesh_get_derived_cage_and_final(md->scene, ob, bem, &cagedm, 0);
		if(tmpdm)
			tmpdm->release(tmpdm);
<<<<<<< HEAD
=======
		BKE_mesh_end_editmesh(me, em);
>>>>>>> fba6a993
	}
	else
		cagedm= mmd->object->derivedFinal;

	/* if we don't have one computed, use derivedmesh from data
	 * without any modifiers */
	if(!cagedm) {
		cagedm= get_original_dm(md->scene, mmd->object, NULL, 0);
		if(cagedm)
			cagedm->needsFree= 1;
	}
	
	if(!cagedm)
		return;

	/* compute matrices to go in and out of cage object space */
	Mat4Invert(imat, mmd->object->obmat);
	Mat4MulMat4(cagemat, ob->obmat, imat);
	Mat4MulMat4(cmat, cagemat, mmd->bindmat);
	Mat4Invert(iobmat, cmat);
	Mat3CpyMat4(icagemat, iobmat);

	/* bind weights if needed */
	if(!mmd->bindcos) {
		static int recursive = 0;

		/* progress bar redraw can make this recursive .. */
		if(!recursive) {
			recursive = 1;
			//XXX harmonic_coordinates_bind(mmd, vertexCos, numVerts, cagemat);
			recursive = 0;
		}
	}

	/* verify we have compatible weights */
	totvert= numVerts;
	totcagevert= cagedm->getNumVerts(cagedm);

	if(mmd->totvert!=totvert || mmd->totcagevert!=totcagevert || !mmd->bindcos) {
		cagedm->release(cagedm);
		return;
	}
	
	/* setup deformation data */
	cagemvert= cagedm->getVertArray(cagedm);
	weights= mmd->bindweights;
	bindcos= (float(*)[3])mmd->bindcos;

	dco= MEM_callocN(sizeof(*dco)*totcagevert, "MDefDco");
	for(a=0; a<totcagevert; a++) {
		/* get cage vertex in world space with binding transform */
		VECCOPY(co, cagemvert[a].co);

		if(G.rt != 527) {
			Mat4MulVecfl(mmd->bindmat, co);
			/* compute difference with world space bind coord */
			VECSUB(dco[a], co, bindcos[a]);
		}
		else
			VECCOPY(dco[a], co)
	}

	defgrp_index = -1;

	if(mmd->defgrp_name[0]) {
		bDeformGroup *def;

		for(a=0, def=ob->defbase.first; def; def=def->next, a++) {
			if(!strcmp(def->name, mmd->defgrp_name)) {
				defgrp_index= a;
				break;
			}
		}

		if (defgrp_index >= 0)
			dvert= dm->getVertDataArray(dm, CD_MDEFORMVERT);
	}

	/* do deformation */
	fac= 1.0f;

	for(b=0; b<totvert; b++) {
		if(mmd->flag & MOD_MDEF_DYNAMIC_BIND)
			if(!mmd->dynverts[b])
				continue;

		if(dvert) {
			for(dw=NULL, a=0; a<dvert[b].totweight; a++) {
				if(dvert[b].dw[a].def_nr == defgrp_index) {
					dw = &dvert[b].dw[a];
					break;
				}
			}

			if(mmd->flag & MOD_MDEF_INVERT_VGROUP) {
				if(!dw) fac= 1.0f;
				else if(dw->weight == 1.0f) continue;
				else fac=1.0f-dw->weight;
			}
			else {
				if(!dw) continue;
				else fac= dw->weight;
			}
		}

		if(mmd->flag & MOD_MDEF_DYNAMIC_BIND) {
			/* transform coordinate into cage's local space */
			VECCOPY(co, vertexCos[b]);
			Mat4MulVecfl(cagemat, co);
			totweight= meshdeform_dynamic_bind(mmd, dco, co);
		}
		else {
			totweight= 0.0f;
			co[0]= co[1]= co[2]= 0.0f;

			for(a=0; a<totcagevert; a++) {
				weight= weights[a + b*totcagevert];
				co[0]+= weight*dco[a][0];
				co[1]+= weight*dco[a][1];
				co[2]+= weight*dco[a][2];
				totweight += weight;
			}
		}

		if(totweight > 0.0f) {
			VecMulf(co, fac/totweight);
			Mat3MulVecfl(icagemat, co);
			if(G.rt != 527)
				VECADD(vertexCos[b], vertexCos[b], co)
						else
						VECCOPY(vertexCos[b], co)
		}
	}

	/* release cage derivedmesh */
	MEM_freeN(dco);
	cagedm->release(cagedm);
}

static void meshdeformModifier_deformVerts(
					   ModifierData *md, Object *ob, DerivedMesh *derivedData,
	float (*vertexCos)[3], int numVerts, int useRenderParams, int isFinalCalc)
{
	DerivedMesh *dm;

	if(!derivedData && ob->type==OB_MESH)
		dm= CDDM_from_mesh(ob->data, ob);
	else
		dm= derivedData;

	modifier_vgroup_cache(md, vertexCos); /* if next modifier needs original vertices */
	
	meshdeformModifier_do(md, ob, dm, vertexCos, numVerts);

	if(dm != derivedData)
		dm->release(dm);
}

static void meshdeformModifier_deformVertsEM(
					     ModifierData *md, Object *ob, BMEditMesh *editData,
	  DerivedMesh *derivedData, float (*vertexCos)[3], int numVerts)
{
	DerivedMesh *dm;

	if(!derivedData && ob->type == OB_MESH)
		dm = CDDM_from_BMEditMesh(editData, ob->data);
	else
		dm = derivedData;

	meshdeformModifier_do(md, ob, dm, vertexCos, numVerts);

	if(dm != derivedData)
		dm->release(dm);
}

/* Multires */
static void multiresModifier_initData(ModifierData *md)
{
	MultiresModifierData *mmd = (MultiresModifierData*)md;

	mmd->lvl = mmd->totlvl = 1;
}

static void multiresModifier_freeData(ModifierData *md)
{
	MultiresModifierData *mmd = (MultiresModifierData*)md;

	if(mmd->undo_verts)
		MEM_freeN(mmd->undo_verts);
}

static void multiresModifier_copyData(ModifierData *md, ModifierData *target)
{
	MultiresModifierData *mmd = (MultiresModifierData*) md;
	MultiresModifierData *tmmd = (MultiresModifierData*) target;

	tmmd->totlvl = mmd->totlvl;
	tmmd->lvl = mmd->lvl;
}

static DerivedMesh *multiresModifier_applyModifier(ModifierData *md, Object *ob, DerivedMesh *dm,
						   int useRenderParams, int isFinalCalc)
{
	MultiresModifierData *mmd = (MultiresModifierData*)md;
	Mesh *me = get_mesh(ob);
	DerivedMesh *final;

	/* TODO: for now just skip a level1 mesh */
	if(mmd->lvl == 1)
		return dm;

	final = multires_dm_create_from_derived(mmd, dm, me, useRenderParams, isFinalCalc);
	if(mmd->undo_signal && mmd->undo_verts && mmd->undo_verts_tot == final->getNumVerts(final)) {
		int i;
		MVert *dst = CDDM_get_verts(final);
		for(i = 0; i < mmd->undo_verts_tot; ++i) {
			VecCopyf(dst[i].co, mmd->undo_verts[i].co);
		}
		CDDM_calc_normals(final);

		MultiresDM_mark_as_modified(final);

		MEM_freeN(mmd->undo_verts);
		mmd->undo_signal = 0;
		mmd->undo_verts = NULL;
	}

	return final;
}

/* Shrinkwrap */

static void shrinkwrapModifier_initData(ModifierData *md)
{
	ShrinkwrapModifierData *smd = (ShrinkwrapModifierData*) md;
	smd->shrinkType = MOD_SHRINKWRAP_NEAREST_SURFACE;
	smd->shrinkOpts = MOD_SHRINKWRAP_PROJECT_ALLOW_POS_DIR;
	smd->keepDist	= 0.0f;

	smd->target		= NULL;
	smd->auxTarget	= NULL;
}

static void shrinkwrapModifier_copyData(ModifierData *md, ModifierData *target)
{
	ShrinkwrapModifierData *smd  = (ShrinkwrapModifierData*)md;
	ShrinkwrapModifierData *tsmd = (ShrinkwrapModifierData*)target;

	tsmd->target	= smd->target;
	tsmd->auxTarget = smd->auxTarget;

	strcpy(tsmd->vgroup_name, smd->vgroup_name);

	tsmd->keepDist	= smd->keepDist;
	tsmd->shrinkType= smd->shrinkType;
	tsmd->shrinkOpts= smd->shrinkOpts;
	tsmd->projAxis = smd->projAxis;
	tsmd->subsurfLevels = smd->subsurfLevels;
}

CustomDataMask shrinkwrapModifier_requiredDataMask(ModifierData *md)
{
	ShrinkwrapModifierData *smd = (ShrinkwrapModifierData *)md;
	CustomDataMask dataMask = 0;

	/* ask for vertexgroups if we need them */
	if(smd->vgroup_name[0])
		dataMask |= (1 << CD_MDEFORMVERT);

	if(smd->shrinkType == MOD_SHRINKWRAP_PROJECT
	&& smd->projAxis == MOD_SHRINKWRAP_PROJECT_OVER_NORMAL)
		dataMask |= (1 << CD_MVERT);
		
	return dataMask;
}

static int shrinkwrapModifier_isDisabled(ModifierData *md)
{
	ShrinkwrapModifierData *smd = (ShrinkwrapModifierData*) md;
	return !smd->target;
}


static void shrinkwrapModifier_foreachObjectLink(ModifierData *md, Object *ob, ObjectWalkFunc walk, void *userData)
{
	ShrinkwrapModifierData *smd = (ShrinkwrapModifierData*) md;

	walk(userData, ob, &smd->target);
	walk(userData, ob, &smd->auxTarget);
}

static void shrinkwrapModifier_deformVerts(ModifierData *md, Object *ob, DerivedMesh *derivedData, float (*vertexCos)[3], int numVerts, int useRenderParams, int isFinalCalc)
{
	DerivedMesh *dm = NULL;
	CustomDataMask dataMask = shrinkwrapModifier_requiredDataMask(md);

	/* We implement requiredDataMask but thats not really usefull since mesh_calc_modifiers pass a NULL derivedData or without the modified vertexs applied */
	if(dataMask)
	{
		if(derivedData) dm = CDDM_copy(derivedData);
		else if(ob->type==OB_MESH) dm = CDDM_from_mesh(ob->data, ob);
		else if(ob->type==OB_LATTICE) dm = NULL;
		else return;

		if(dm != NULL && (dataMask & (1<<CD_MVERT)))
		{
			CDDM_apply_vert_coords(dm, vertexCos);
			CDDM_calc_normals(dm);
		}
	}

	shrinkwrapModifier_deform((ShrinkwrapModifierData*)md, md->scene, ob, dm, vertexCos, numVerts);

	if(dm)
		dm->release(dm);
}

static void shrinkwrapModifier_deformVertsEM(ModifierData *md, Object *ob, BMEditMesh *editData, DerivedMesh *derivedData, float (*vertexCos)[3], int numVerts)
{
	DerivedMesh *dm = NULL;
	CustomDataMask dataMask = shrinkwrapModifier_requiredDataMask(md);

	if(dataMask)
	{
		if(derivedData) dm = CDDM_copy(derivedData);
		else if(ob->type==OB_MESH) dm = CDDM_from_BMEditMesh(editData, ob->data);
		else if(ob->type==OB_LATTICE) dm = NULL;
		else return;

		if(dm != NULL && (dataMask & (1<<CD_MVERT)))
		{
			CDDM_apply_vert_coords(dm, vertexCos);
			CDDM_calc_normals(dm);
		}
	}

	shrinkwrapModifier_deform((ShrinkwrapModifierData*)md, md->scene, ob, dm, vertexCos, numVerts);

	if(dm)
		dm->release(dm);
}

static void shrinkwrapModifier_updateDepgraph(ModifierData *md, DagForest *forest, Scene *scene, Object *ob, DagNode *obNode)
{
	ShrinkwrapModifierData *smd = (ShrinkwrapModifierData*) md;

	if (smd->target)
		dag_add_relation(forest, dag_get_node(forest, smd->target),   obNode, DAG_RL_OB_DATA | DAG_RL_DATA_DATA, "Shrinkwrap Modifier");

	if (smd->auxTarget)
		dag_add_relation(forest, dag_get_node(forest, smd->auxTarget), obNode, DAG_RL_OB_DATA | DAG_RL_DATA_DATA, "Shrinkwrap Modifier");
}

/* SimpleDeform */
static void simpledeformModifier_initData(ModifierData *md)
{
	SimpleDeformModifierData *smd = (SimpleDeformModifierData*) md;

	smd->mode = MOD_SIMPLEDEFORM_MODE_TWIST;
	smd->axis = 0;

	smd->origin   =  NULL;
	smd->factor   =  0.35f;
	smd->limit[0] =  0.0f;
	smd->limit[1] =  1.0f;
}

static void simpledeformModifier_copyData(ModifierData *md, ModifierData *target)
{
	SimpleDeformModifierData *smd  = (SimpleDeformModifierData*)md;
	SimpleDeformModifierData *tsmd = (SimpleDeformModifierData*)target;

	tsmd->mode	= smd->mode;
	tsmd->axis  = smd->axis;
	tsmd->origin= smd->origin;
	tsmd->factor= smd->factor;
	memcpy(tsmd->limit, smd->limit, sizeof(tsmd->limit));
}

static CustomDataMask simpledeformModifier_requiredDataMask(ModifierData *md)
{
	SimpleDeformModifierData *smd = (SimpleDeformModifierData *)md;
	CustomDataMask dataMask = 0;

	/* ask for vertexgroups if we need them */
	if(smd->vgroup_name[0])
		dataMask |= (1 << CD_MDEFORMVERT);

	return dataMask;
}

static void simpledeformModifier_foreachObjectLink(ModifierData *md, Object *ob, void (*walk)(void *userData, Object *ob, Object **obpoin), void *userData)
{
	SimpleDeformModifierData *smd  = (SimpleDeformModifierData*)md;
	walk(userData, ob, &smd->origin);
}

static void simpledeformModifier_updateDepgraph(ModifierData *md, DagForest *forest, Scene *scene, Object *ob, DagNode *obNode)
{
	SimpleDeformModifierData *smd  = (SimpleDeformModifierData*)md;

	if (smd->origin)
		dag_add_relation(forest, dag_get_node(forest, smd->origin), obNode, DAG_RL_OB_DATA, "SimpleDeform Modifier");
}

static void simpledeformModifier_deformVerts(ModifierData *md, Object *ob, DerivedMesh *derivedData, float (*vertexCos)[3], int numVerts, int useRenderParams, int isFinalCalc)
{
	DerivedMesh *dm = NULL;
	CustomDataMask dataMask = simpledeformModifier_requiredDataMask(md);

	/* We implement requiredDataMask but thats not really usefull since mesh_calc_modifiers pass a NULL derivedData or without the modified vertexs applied */
	if(dataMask)
	{
		if(derivedData) dm = CDDM_copy(derivedData);
		else if(ob->type==OB_MESH) dm = CDDM_from_mesh(ob->data, ob);
		else if(ob->type==OB_LATTICE) dm = NULL;
		else return;

		if(dm != NULL && (dataMask & CD_MVERT))
		{
			CDDM_apply_vert_coords(dm, vertexCos);
			CDDM_calc_normals(dm);
		}
	}

	SimpleDeformModifier_do((SimpleDeformModifierData*)md, ob, dm, vertexCos, numVerts);

	if(dm)
		dm->release(dm);

}

static void simpledeformModifier_deformVertsEM(ModifierData *md, Object *ob, BMEditMesh *editData, DerivedMesh *derivedData, float (*vertexCos)[3], int numVerts)
{
	DerivedMesh *dm = NULL;
	CustomDataMask dataMask = simpledeformModifier_requiredDataMask(md);

	/* We implement requiredDataMask but thats not really usefull since mesh_calc_modifiers pass a NULL derivedData or without the modified vertexs applied */
	if(dataMask)
	{
		if(derivedData) dm = CDDM_copy(derivedData);
		else if(ob->type==OB_MESH) dm = CDDM_from_BMEditMesh(editData, ob->data);
		else if(ob->type==OB_LATTICE) dm = NULL;
		else return;

		if(dm != NULL && (dataMask & CD_MVERT))
		{
			CDDM_apply_vert_coords(dm, vertexCos);
			CDDM_calc_normals(dm);
		}
	}

	SimpleDeformModifier_do((SimpleDeformModifierData*)md, ob, dm, vertexCos, numVerts);

	if(dm)
		dm->release(dm);
}

/***/

static ModifierTypeInfo typeArr[NUM_MODIFIER_TYPES];
static int typeArrInit = 1;

ModifierTypeInfo *modifierType_getInfo(ModifierType type)
{
	if (typeArrInit) {
		ModifierTypeInfo *mti;

		memset(typeArr, 0, sizeof(typeArr));

		/* Initialize and return the appropriate type info structure,
		 * assumes that modifier has:
		*  name == typeName, 
		*  structName == typeName + 'ModifierData'
		*/
#define INIT_TYPE(typeName) \
		(strcpy(typeArr[eModifierType_##typeName].name, #typeName), \
		strcpy(typeArr[eModifierType_##typeName].structName, \
#typeName "ModifierData"), \
		typeArr[eModifierType_##typeName].structSize = \
		sizeof(typeName##ModifierData), \
		&typeArr[eModifierType_##typeName])

		mti = &typeArr[eModifierType_None];
		strcpy(mti->name, "None");
		strcpy(mti->structName, "ModifierData");
		mti->structSize = sizeof(ModifierData);
		mti->type = eModifierType_None;
		mti->flags = eModifierTypeFlag_AcceptsMesh
				| eModifierTypeFlag_AcceptsCVs;
		mti->isDisabled = noneModifier_isDisabled;
		
		mti = INIT_TYPE(Curve);
		mti->type = eModifierTypeType_OnlyDeform;
		mti->flags = eModifierTypeFlag_AcceptsCVs
				| eModifierTypeFlag_SupportsEditmode;
		mti->initData = curveModifier_initData;
		mti->copyData = curveModifier_copyData;
		mti->requiredDataMask = curveModifier_requiredDataMask;
		mti->isDisabled = curveModifier_isDisabled;
		mti->foreachObjectLink = curveModifier_foreachObjectLink;
		mti->updateDepgraph = curveModifier_updateDepgraph;
		mti->deformVerts = curveModifier_deformVerts;
		mti->deformVertsEM = curveModifier_deformVertsEM;

		mti = INIT_TYPE(Lattice);
		mti->type = eModifierTypeType_OnlyDeform;
		mti->flags = eModifierTypeFlag_AcceptsCVs
				| eModifierTypeFlag_SupportsEditmode;
		mti->copyData = latticeModifier_copyData;
		mti->requiredDataMask = latticeModifier_requiredDataMask;
		mti->isDisabled = latticeModifier_isDisabled;
		mti->foreachObjectLink = latticeModifier_foreachObjectLink;
		mti->updateDepgraph = latticeModifier_updateDepgraph;
		mti->deformVerts = latticeModifier_deformVerts;
		mti->deformVertsEM = latticeModifier_deformVertsEM;

		mti = INIT_TYPE(Subsurf);
		mti->type = eModifierTypeType_Constructive;
		mti->flags = eModifierTypeFlag_AcceptsMesh
				| eModifierTypeFlag_SupportsMapping
				| eModifierTypeFlag_SupportsEditmode
				| eModifierTypeFlag_EnableInEditmode;
		mti->initData = subsurfModifier_initData;
		mti->copyData = subsurfModifier_copyData;
		mti->freeData = subsurfModifier_freeData;
		mti->applyModifier = subsurfModifier_applyModifier;
		mti->applyModifierEM = subsurfModifier_applyModifierEM;

		mti = INIT_TYPE(Build);
		mti->type = eModifierTypeType_Nonconstructive;
		mti->flags = eModifierTypeFlag_AcceptsMesh;
		mti->initData = buildModifier_initData;
		mti->copyData = buildModifier_copyData;
		mti->dependsOnTime = buildModifier_dependsOnTime;
		mti->applyModifier = buildModifier_applyModifier;
		
		mti = INIT_TYPE(Mask);
		mti->type = eModifierTypeType_Nonconstructive;
		mti->flags = eModifierTypeFlag_AcceptsMesh;
		mti->copyData = maskModifier_copyData;
		mti->requiredDataMask= maskModifier_requiredDataMask;
		mti->foreachObjectLink = maskModifier_foreachObjectLink;
		mti->updateDepgraph = maskModifier_updateDepgraph;
		mti->applyModifier = maskModifier_applyModifier;

		mti = INIT_TYPE(Array);
		mti->type = eModifierTypeType_Constructive;
		mti->flags = eModifierTypeFlag_AcceptsMesh
				| eModifierTypeFlag_SupportsMapping
				| eModifierTypeFlag_SupportsEditmode
				| eModifierTypeFlag_EnableInEditmode;
		mti->initData = arrayModifier_initData;
		mti->copyData = arrayModifier_copyData;
		mti->foreachObjectLink = arrayModifier_foreachObjectLink;
		mti->updateDepgraph = arrayModifier_updateDepgraph;
		mti->applyModifier = arrayModifier_applyModifier;
		mti->applyModifierEM = arrayModifier_applyModifierEM;

		mti = INIT_TYPE(Mirror);
		mti->type = eModifierTypeType_Constructive;
		mti->flags = eModifierTypeFlag_AcceptsMesh
				| eModifierTypeFlag_SupportsMapping
				| eModifierTypeFlag_SupportsEditmode
				| eModifierTypeFlag_EnableInEditmode;
		mti->initData = mirrorModifier_initData;
		mti->copyData = mirrorModifier_copyData;
		mti->foreachObjectLink = mirrorModifier_foreachObjectLink;
		mti->updateDepgraph = mirrorModifier_updateDepgraph;
		mti->applyModifier = mirrorModifier_applyModifier;
		mti->applyModifierEM = mirrorModifier_applyModifierEM;

		mti = INIT_TYPE(EdgeSplit);
		mti->type = eModifierTypeType_Constructive;
		mti->flags = eModifierTypeFlag_AcceptsMesh
				| eModifierTypeFlag_SupportsMapping
				| eModifierTypeFlag_SupportsEditmode
				| eModifierTypeFlag_EnableInEditmode;
		mti->initData = edgesplitModifier_initData;
		mti->copyData = edgesplitModifier_copyData;
		mti->applyModifier = edgesplitModifier_applyModifier;
		mti->applyModifierEM = edgesplitModifier_applyModifierEM;

		mti = INIT_TYPE(Bevel);
		mti->type = eModifierTypeType_Constructive;
		mti->flags = eModifierTypeFlag_AcceptsMesh
				| eModifierTypeFlag_SupportsEditmode
				| eModifierTypeFlag_EnableInEditmode;
		mti->initData = bevelModifier_initData;
		mti->copyData = bevelModifier_copyData;
		mti->requiredDataMask = bevelModifier_requiredDataMask;
		mti->applyModifier = bevelModifier_applyModifier;
		mti->applyModifierEM = bevelModifier_applyModifierEM;

		mti = INIT_TYPE(Displace);
		mti->type = eModifierTypeType_OnlyDeform;
		mti->flags = eModifierTypeFlag_AcceptsMesh|eModifierTypeFlag_SupportsEditmode;
		mti->initData = displaceModifier_initData;
		mti->copyData = displaceModifier_copyData;
		mti->requiredDataMask = displaceModifier_requiredDataMask;
		mti->dependsOnTime = displaceModifier_dependsOnTime;
		mti->foreachObjectLink = displaceModifier_foreachObjectLink;
		mti->foreachIDLink = displaceModifier_foreachIDLink;
		mti->updateDepgraph = displaceModifier_updateDepgraph;
		mti->isDisabled = displaceModifier_isDisabled;
		mti->deformVerts = displaceModifier_deformVerts;
		mti->deformVertsEM = displaceModifier_deformVertsEM;

		mti = INIT_TYPE(UVProject);
		mti->type = eModifierTypeType_Nonconstructive;
		mti->flags = eModifierTypeFlag_AcceptsMesh
				| eModifierTypeFlag_SupportsMapping
				| eModifierTypeFlag_SupportsEditmode
				| eModifierTypeFlag_EnableInEditmode;
		mti->initData = uvprojectModifier_initData;
		mti->copyData = uvprojectModifier_copyData;
		mti->requiredDataMask = uvprojectModifier_requiredDataMask;
		mti->foreachObjectLink = uvprojectModifier_foreachObjectLink;
		mti->foreachIDLink = uvprojectModifier_foreachIDLink;
		mti->updateDepgraph = uvprojectModifier_updateDepgraph;
		mti->applyModifier = uvprojectModifier_applyModifier;
		mti->applyModifierEM = uvprojectModifier_applyModifierEM;

		mti = INIT_TYPE(Decimate);
		mti->type = eModifierTypeType_Nonconstructive;
		mti->flags = eModifierTypeFlag_AcceptsMesh;
		mti->initData = decimateModifier_initData;
		mti->copyData = decimateModifier_copyData;
		mti->applyModifier = decimateModifier_applyModifier;

		mti = INIT_TYPE(Smooth);
		mti->type = eModifierTypeType_OnlyDeform;
		mti->flags = eModifierTypeFlag_AcceptsMesh
				| eModifierTypeFlag_SupportsEditmode;
		mti->initData = smoothModifier_initData;
		mti->copyData = smoothModifier_copyData;
		mti->requiredDataMask = smoothModifier_requiredDataMask;
		mti->deformVerts = smoothModifier_deformVerts;
		mti->deformVertsEM = smoothModifier_deformVertsEM;

		mti = INIT_TYPE(Cast);
		mti->type = eModifierTypeType_OnlyDeform;
		mti->flags = eModifierTypeFlag_AcceptsCVs
				| eModifierTypeFlag_SupportsEditmode;
		mti->initData = castModifier_initData;
		mti->copyData = castModifier_copyData;
		mti->requiredDataMask = castModifier_requiredDataMask;
		mti->foreachObjectLink = castModifier_foreachObjectLink;
		mti->updateDepgraph = castModifier_updateDepgraph;
		mti->deformVerts = castModifier_deformVerts;
		mti->deformVertsEM = castModifier_deformVertsEM;

		mti = INIT_TYPE(Wave);
		mti->type = eModifierTypeType_OnlyDeform;
		mti->flags = eModifierTypeFlag_AcceptsCVs
				| eModifierTypeFlag_SupportsEditmode;
		mti->initData = waveModifier_initData;
		mti->copyData = waveModifier_copyData;
		mti->dependsOnTime = waveModifier_dependsOnTime;
		mti->requiredDataMask = waveModifier_requiredDataMask;
		mti->foreachObjectLink = waveModifier_foreachObjectLink;
		mti->foreachIDLink = waveModifier_foreachIDLink;
		mti->updateDepgraph = waveModifier_updateDepgraph;
		mti->deformVerts = waveModifier_deformVerts;
		mti->deformVertsEM = waveModifier_deformVertsEM;

		mti = INIT_TYPE(Armature);
		mti->type = eModifierTypeType_OnlyDeform;
		mti->flags = eModifierTypeFlag_AcceptsCVs
				| eModifierTypeFlag_SupportsEditmode;
		mti->initData = armatureModifier_initData;
		mti->copyData = armatureModifier_copyData;
		mti->requiredDataMask = armatureModifier_requiredDataMask;
		mti->isDisabled = armatureModifier_isDisabled;
		mti->foreachObjectLink = armatureModifier_foreachObjectLink;
		mti->updateDepgraph = armatureModifier_updateDepgraph;
		mti->deformVerts = armatureModifier_deformVerts;
		mti->deformVertsEM = armatureModifier_deformVertsEM;
		mti->deformMatricesEM = armatureModifier_deformMatricesEM;

		mti = INIT_TYPE(Hook);
		mti->type = eModifierTypeType_OnlyDeform;
		mti->flags = eModifierTypeFlag_AcceptsCVs
				| eModifierTypeFlag_SupportsEditmode;
		mti->initData = hookModifier_initData;
		mti->copyData = hookModifier_copyData;
		mti->requiredDataMask = hookModifier_requiredDataMask;
		mti->freeData = hookModifier_freeData;
		mti->isDisabled = hookModifier_isDisabled;
		mti->foreachObjectLink = hookModifier_foreachObjectLink;
		mti->updateDepgraph = hookModifier_updateDepgraph;
		mti->deformVerts = hookModifier_deformVerts;
		mti->deformVertsEM = hookModifier_deformVertsEM;

		mti = INIT_TYPE(Softbody);
		mti->type = eModifierTypeType_OnlyDeform;
		mti->flags = eModifierTypeFlag_AcceptsCVs
				| eModifierTypeFlag_RequiresOriginalData;
		mti->deformVerts = softbodyModifier_deformVerts;
		mti->dependsOnTime = softbodyModifier_dependsOnTime;
	
		mti = INIT_TYPE(Cloth);
		mti->type = eModifierTypeType_Nonconstructive;
		mti->initData = clothModifier_initData;
		mti->flags = eModifierTypeFlag_AcceptsMesh
				| eModifierTypeFlag_UsesPointCache;
		mti->dependsOnTime = clothModifier_dependsOnTime;
		mti->freeData = clothModifier_freeData; 
		mti->requiredDataMask = clothModifier_requiredDataMask;
		mti->copyData = clothModifier_copyData;
		mti->applyModifier = clothModifier_applyModifier;
		mti->updateDepgraph = clothModifier_updateDepgraph;
		
		mti = INIT_TYPE(Collision);
		mti->type = eModifierTypeType_OnlyDeform;
		mti->initData = collisionModifier_initData;
		mti->flags = eModifierTypeFlag_AcceptsMesh;
		mti->dependsOnTime = collisionModifier_dependsOnTime;
		mti->freeData = collisionModifier_freeData; 
		mti->deformVerts = collisionModifier_deformVerts;
		// mti->copyData = collisionModifier_copyData;

		mti = INIT_TYPE(Surface);
		mti->type = eModifierTypeType_OnlyDeform;
		mti->initData = surfaceModifier_initData;
		mti->flags = eModifierTypeFlag_AcceptsMesh;
		mti->dependsOnTime = surfaceModifier_dependsOnTime;
		mti->freeData = surfaceModifier_freeData; 
		mti->deformVerts = surfaceModifier_deformVerts;

		mti = INIT_TYPE(Boolean);
		mti->type = eModifierTypeType_Nonconstructive;
		mti->flags = eModifierTypeFlag_AcceptsMesh
				| eModifierTypeFlag_UsesPointCache;
		mti->copyData = booleanModifier_copyData;
		mti->isDisabled = booleanModifier_isDisabled;
		mti->applyModifier = booleanModifier_applyModifier;
		mti->foreachObjectLink = booleanModifier_foreachObjectLink;
		mti->updateDepgraph = booleanModifier_updateDepgraph;
		mti->requiredDataMask = booleanModifier_requiredDataMask;

		mti = INIT_TYPE(MeshDeform);
		mti->type = eModifierTypeType_OnlyDeform;
		mti->flags = eModifierTypeFlag_AcceptsCVs
				| eModifierTypeFlag_SupportsEditmode;
		mti->initData = meshdeformModifier_initData;
		mti->freeData = meshdeformModifier_freeData;
		mti->copyData = meshdeformModifier_copyData;
		mti->requiredDataMask = meshdeformModifier_requiredDataMask;
		mti->isDisabled = meshdeformModifier_isDisabled;
		mti->foreachObjectLink = meshdeformModifier_foreachObjectLink;
		mti->updateDepgraph = meshdeformModifier_updateDepgraph;
		mti->deformVerts = meshdeformModifier_deformVerts;
		mti->deformVertsEM = meshdeformModifier_deformVertsEM;

		mti = INIT_TYPE(ParticleSystem);
		mti->type = eModifierTypeType_OnlyDeform;
		mti->flags = eModifierTypeFlag_AcceptsMesh
				| eModifierTypeFlag_SupportsMapping
				| eModifierTypeFlag_UsesPointCache;
#if 0
		| eModifierTypeFlag_SupportsEditmode;
		|eModifierTypeFlag_EnableInEditmode;
#endif
		mti->initData = particleSystemModifier_initData;
		mti->freeData = particleSystemModifier_freeData;
		mti->copyData = particleSystemModifier_copyData;
		mti->deformVerts = particleSystemModifier_deformVerts;
#if 0
		mti->deformVertsEM = particleSystemModifier_deformVertsEM;
#endif
		mti->requiredDataMask = particleSystemModifier_requiredDataMask;

		mti = INIT_TYPE(ParticleInstance);
		mti->type = eModifierTypeType_Constructive;
		mti->flags = eModifierTypeFlag_AcceptsMesh
				| eModifierTypeFlag_SupportsMapping
				| eModifierTypeFlag_SupportsEditmode
				| eModifierTypeFlag_EnableInEditmode;
		mti->initData = particleInstanceModifier_initData;
		mti->copyData = particleInstanceModifier_copyData;
		mti->dependsOnTime = particleInstanceModifier_dependsOnTime;
		mti->foreachObjectLink = particleInstanceModifier_foreachObjectLink;
		mti->applyModifier = particleInstanceModifier_applyModifier;
		mti->applyModifierEM = particleInstanceModifier_applyModifierEM;
		mti->updateDepgraph = particleInstanceModifier_updateDepgraph;

		mti = INIT_TYPE(Explode);
		mti->type = eModifierTypeType_Nonconstructive;
		mti->flags = eModifierTypeFlag_AcceptsMesh;
		mti->initData = explodeModifier_initData;
		mti->freeData = explodeModifier_freeData;
		mti->copyData = explodeModifier_copyData;
		mti->dependsOnTime = explodeModifier_dependsOnTime;
		mti->requiredDataMask = explodeModifier_requiredDataMask;
		mti->applyModifier = explodeModifier_applyModifier;
		
		mti = INIT_TYPE(Fluidsim);
		mti->type = eModifierTypeType_Nonconstructive
				| eModifierTypeFlag_RequiresOriginalData;
		mti->flags = eModifierTypeFlag_AcceptsMesh;
		mti->initData = fluidsimModifier_initData;
		mti->freeData = fluidsimModifier_freeData;
		mti->copyData = fluidsimModifier_copyData;
		mti->dependsOnTime = fluidsimModifier_dependsOnTime;
		mti->applyModifier = fluidsimModifier_applyModifier;
		mti->updateDepgraph = fluidsimModifier_updateDepgraph;

		mti = INIT_TYPE(Shrinkwrap);
		mti->type = eModifierTypeType_OnlyDeform;
		mti->flags = eModifierTypeFlag_AcceptsMesh
				| eModifierTypeFlag_AcceptsCVs
				| eModifierTypeFlag_SupportsEditmode
				| eModifierTypeFlag_EnableInEditmode;
		mti->initData = shrinkwrapModifier_initData;
		mti->copyData = shrinkwrapModifier_copyData;
		mti->requiredDataMask = shrinkwrapModifier_requiredDataMask;
		mti->isDisabled = shrinkwrapModifier_isDisabled;
		mti->foreachObjectLink = shrinkwrapModifier_foreachObjectLink;
		mti->deformVerts = shrinkwrapModifier_deformVerts;
		mti->deformVertsEM = shrinkwrapModifier_deformVertsEM;
		mti->updateDepgraph = shrinkwrapModifier_updateDepgraph;

		mti = INIT_TYPE(SimpleDeform);
		mti->type = eModifierTypeType_OnlyDeform;
		mti->flags = eModifierTypeFlag_AcceptsMesh
				| eModifierTypeFlag_AcceptsCVs				
				| eModifierTypeFlag_SupportsEditmode
				| eModifierTypeFlag_EnableInEditmode;
		mti->initData = simpledeformModifier_initData;
		mti->copyData = simpledeformModifier_copyData;
		mti->requiredDataMask = simpledeformModifier_requiredDataMask;
		mti->deformVerts = simpledeformModifier_deformVerts;
		mti->deformVertsEM = simpledeformModifier_deformVertsEM;
		mti->foreachObjectLink = simpledeformModifier_foreachObjectLink;
		mti->updateDepgraph = simpledeformModifier_updateDepgraph;

		mti = INIT_TYPE(Multires);
		mti->type = eModifierTypeType_Constructive;
		mti->flags = eModifierTypeFlag_AcceptsMesh | eModifierTypeFlag_RequiresOriginalData;
		mti->initData = multiresModifier_initData;
		mti->freeData = multiresModifier_freeData;
		mti->copyData = multiresModifier_copyData;
		mti->applyModifier = multiresModifier_applyModifier;

		typeArrInit = 0;
#undef INIT_TYPE
	}

	if (type>=0 && type<NUM_MODIFIER_TYPES && typeArr[type].name[0]!='\0') {
		return &typeArr[type];
	} else {
		return NULL;
	}
}

/***/

ModifierData *modifier_new(int type)
{
	ModifierTypeInfo *mti = modifierType_getInfo(type);
	ModifierData *md = MEM_callocN(mti->structSize, mti->structName);

	strcpy(md->name, mti->name);

	md->type = type;
	md->mode = eModifierMode_Realtime
			| eModifierMode_Render | eModifierMode_Expanded;

	if (mti->flags & eModifierTypeFlag_EnableInEditmode)
		md->mode |= eModifierMode_Editmode;

	if (mti->initData) mti->initData(md);

	return md;
}

void modifier_free(ModifierData *md) 
{
	ModifierTypeInfo *mti = modifierType_getInfo(md->type);

	if (mti->freeData) mti->freeData(md);
	if (md->error) MEM_freeN(md->error);

	MEM_freeN(md);
}

int modifier_dependsOnTime(ModifierData *md) 
{
	ModifierTypeInfo *mti = modifierType_getInfo(md->type);

	return mti->dependsOnTime && mti->dependsOnTime(md);
}

int modifier_supportsMapping(ModifierData *md)
{
	ModifierTypeInfo *mti = modifierType_getInfo(md->type);

	return (mti->type==eModifierTypeType_OnlyDeform ||
			(mti->flags & eModifierTypeFlag_SupportsMapping));
}

ModifierData *modifiers_findByType(Object *ob, ModifierType type)
{
	ModifierData *md = ob->modifiers.first;

	for (; md; md=md->next)
		if (md->type==type)
			break;

	return md;
}

void modifiers_clearErrors(Object *ob)
{
	ModifierData *md = ob->modifiers.first;
	int qRedraw = 0;

	for (; md; md=md->next) {
		if (md->error) {
			MEM_freeN(md->error);
			md->error = NULL;

			qRedraw = 1;
		}
	}
}

void modifiers_foreachObjectLink(Object *ob, ObjectWalkFunc walk,
				 void *userData)
{
	ModifierData *md = ob->modifiers.first;

	for (; md; md=md->next) {
		ModifierTypeInfo *mti = modifierType_getInfo(md->type);

		if (mti->foreachObjectLink)
			mti->foreachObjectLink(md, ob, walk, userData);
	}
}

void modifiers_foreachIDLink(Object *ob, IDWalkFunc walk, void *userData)
{
	ModifierData *md = ob->modifiers.first;

	for (; md; md=md->next) {
		ModifierTypeInfo *mti = modifierType_getInfo(md->type);

		if(mti->foreachIDLink) mti->foreachIDLink(md, ob, walk, userData);
		else if(mti->foreachObjectLink) {
			/* each Object can masquerade as an ID, so this should be OK */
			ObjectWalkFunc fp = (ObjectWalkFunc)walk;
			mti->foreachObjectLink(md, ob, fp, userData);
		}
	}
}

void modifier_copyData(ModifierData *md, ModifierData *target)
{
	ModifierTypeInfo *mti = modifierType_getInfo(md->type);

	target->mode = md->mode;

	if (mti->copyData)
		mti->copyData(md, target);
}

int modifier_couldBeCage(ModifierData *md)
{
	ModifierTypeInfo *mti = modifierType_getInfo(md->type);

	return (	(md->mode & eModifierMode_Realtime) &&
			(md->mode & eModifierMode_Editmode) &&
			(!mti->isDisabled || !mti->isDisabled(md)) &&
			modifier_supportsMapping(md));	
}

void modifier_setError(ModifierData *md, char *format, ...)
{
	char buffer[2048];
	va_list ap;

	va_start(ap, format);
	vsprintf(buffer, format, ap);
	va_end(ap);

	if (md->error)
		MEM_freeN(md->error);

	md->error = BLI_strdup(buffer);

}

/* used for buttons, to find out if the 'draw deformed in editmode' option is
 * there
 * 
 * also used in transform_conversion.c, to detect CrazySpace [tm] (2nd arg
 * then is NULL)
 */
int modifiers_getCageIndex(Object *ob, int *lastPossibleCageIndex_r)
{
	ModifierData *md = ob->modifiers.first;
	int i, cageIndex = -1;

	/* Find the last modifier acting on the cage. */
	for (i=0; md; i++,md=md->next) {
		ModifierTypeInfo *mti = modifierType_getInfo(md->type);

		if (!(md->mode & eModifierMode_Realtime)) continue;
		if (!(md->mode & eModifierMode_Editmode)) continue;
		if (mti->isDisabled && mti->isDisabled(md)) continue;
		if (!(mti->flags & eModifierTypeFlag_SupportsEditmode)) continue;
		if (md->mode & eModifierMode_DisableTemporary) continue;

		if (!modifier_supportsMapping(md))
			break;

		if (lastPossibleCageIndex_r) *lastPossibleCageIndex_r = i;
		if (md->mode & eModifierMode_OnCage)
			cageIndex = i;
	}

	return cageIndex;
}


int modifiers_isSoftbodyEnabled(Object *ob)
{
	ModifierData *md = modifiers_findByType(ob, eModifierType_Softbody);

	return (md && md->mode & (eModifierMode_Realtime | eModifierMode_Render));
}

int modifiers_isClothEnabled(Object *ob)
{
	ModifierData *md = modifiers_findByType(ob, eModifierType_Cloth);

	return (md && md->mode & (eModifierMode_Realtime | eModifierMode_Render));
}

int modifiers_isParticleEnabled(Object *ob)
{
	ModifierData *md = modifiers_findByType(ob, eModifierType_ParticleSystem);

	return (md && md->mode & (eModifierMode_Realtime | eModifierMode_Render));
}

LinkNode *modifiers_calcDataMasks(ModifierData *md, CustomDataMask dataMask)
{
	LinkNode *dataMasks = NULL;
	LinkNode *curr, *prev;

	/* build a list of modifier data requirements in reverse order */
	for(; md; md = md->next) {
		ModifierTypeInfo *mti = modifierType_getInfo(md->type);
		CustomDataMask mask = 0;

		if(mti->requiredDataMask) mask = mti->requiredDataMask(md);

		BLI_linklist_prepend(&dataMasks, SET_INT_IN_POINTER(mask));
	}

	/* build the list of required data masks - each mask in the list must
	* include all elements of the masks that follow it
	*
	* note the list is currently in reverse order, so "masks that follow it"
	* actually means "masks that precede it" at the moment
	*/
	for(curr = dataMasks, prev = NULL; curr; prev = curr, curr = curr->next) {
		if(prev) {
			CustomDataMask prev_mask = (CustomDataMask)GET_INT_FROM_POINTER(prev->link);
			CustomDataMask curr_mask = (CustomDataMask)GET_INT_FROM_POINTER(curr->link);

			curr->link = SET_INT_IN_POINTER(curr_mask | prev_mask);
		} else {
			CustomDataMask curr_mask = (CustomDataMask)GET_INT_FROM_POINTER(curr->link);

			curr->link = SET_INT_IN_POINTER(curr_mask | dataMask);
		}
	}

	/* reverse the list so it's in the correct order */
	BLI_linklist_reverse(&dataMasks);

	return dataMasks;
}

ModifierData *modifiers_getVirtualModifierList(Object *ob)
{
		/* Kinda hacky, but should be fine since we are never
	* reentrant and avoid free hassles.
		*/
	static ArmatureModifierData amd;
	static CurveModifierData cmd;
	static LatticeModifierData lmd;
	static int init = 1;

	if (init) {
		ModifierData *md;

		md = modifier_new(eModifierType_Armature);
		amd = *((ArmatureModifierData*) md);
		modifier_free(md);

		md = modifier_new(eModifierType_Curve);
		cmd = *((CurveModifierData*) md);
		modifier_free(md);

		md = modifier_new(eModifierType_Lattice);
		lmd = *((LatticeModifierData*) md);
		modifier_free(md);

		amd.modifier.mode |= eModifierMode_Virtual;
		cmd.modifier.mode |= eModifierMode_Virtual;
		lmd.modifier.mode |= eModifierMode_Virtual;

		init = 0;
	}

	if (ob->parent) {
		if(ob->parent->type==OB_ARMATURE && ob->partype==PARSKEL) {
			amd.object = ob->parent;
			amd.modifier.next = ob->modifiers.first;
			amd.deformflag= ((bArmature *)(ob->parent->data))->deformflag;
			return &amd.modifier;
		} else if(ob->parent->type==OB_CURVE && ob->partype==PARSKEL) {
			cmd.object = ob->parent;
			cmd.defaxis = ob->trackflag + 1;
			cmd.modifier.next = ob->modifiers.first;
			return &cmd.modifier;
		} else if(ob->parent->type==OB_LATTICE && ob->partype==PARSKEL) {
			lmd.object = ob->parent;
			lmd.modifier.next = ob->modifiers.first;
			return &lmd.modifier;
		}
	}

	return ob->modifiers.first;
}
/* Takes an object and returns its first selected armature, else just its
 * armature
 * This should work for multiple armatures per object
 */
Object *modifiers_isDeformedByArmature(Object *ob)
{
	ModifierData *md = modifiers_getVirtualModifierList(ob);
	ArmatureModifierData *amd= NULL;
	
	/* return the first selected armature, this lets us use multiple armatures
	*/
	for (; md; md=md->next) {
		if (md->type==eModifierType_Armature) {
			amd = (ArmatureModifierData*) md;
			if (amd->object && (amd->object->flag & SELECT))
				return amd->object;
		}
	}
	
	if (amd) /* if were still here then return the last armature */
		return amd->object;
	
	return NULL;
}

/* Takes an object and returns its first selected lattice, else just its
* armature
* This should work for multiple armatures per object
*/
Object *modifiers_isDeformedByLattice(Object *ob)
{
	ModifierData *md = modifiers_getVirtualModifierList(ob);
	LatticeModifierData *lmd= NULL;
	
	/* return the first selected armature, this lets us use multiple armatures
	*/
	for (; md; md=md->next) {
		if (md->type==eModifierType_Lattice) {
			lmd = (LatticeModifierData*) md;
			if (lmd->object && (lmd->object->flag & SELECT))
				return lmd->object;
		}
	}
	
	if (lmd) /* if were still here then return the last lattice */
		return lmd->object;
	
	return NULL;
}



int modifiers_usesArmature(Object *ob, bArmature *arm)
{
	ModifierData *md = modifiers_getVirtualModifierList(ob);

	for (; md; md=md->next) {
		if (md->type==eModifierType_Armature) {
			ArmatureModifierData *amd = (ArmatureModifierData*) md;
			if (amd->object && amd->object->data==arm) 
				return 1;
		}
	}

	return 0;
}

int modifier_isDeformer(ModifierData *md)
{
	if (md->type==eModifierType_Armature)
		return 1;
	if (md->type==eModifierType_Curve)
		return 1;
	if (md->type==eModifierType_Lattice)
		return 1;
	
	return 0;
}

int modifiers_isDeformed(Scene *scene, Object *ob)
{
	ModifierData *md = modifiers_getVirtualModifierList(ob);
	
	for (; md; md=md->next) {
		if(ob==scene->obedit && (md->mode & eModifierMode_Editmode)==0);
		else 
			if(modifier_isDeformer(md))
				return 1;
	}
	return 0;
}

int modifiers_indexInObject(Object *ob, ModifierData *md_seek)
{
	int i= 0;
	ModifierData *md;
	
	for (md=ob->modifiers.first; (md && md_seek!=md); md=md->next, i++);
	if (!md) return -1; /* modifier isnt in the object */
	return i;
}

int modifiers_usesPointCache(Object *ob)
{
	ModifierData *md = ob->modifiers.first;

	for (; md; md=md->next) {
		ModifierTypeInfo *mti = modifierType_getInfo(md->type);
		if (mti->flags & eModifierTypeFlag_UsesPointCache) {
			return 1;
		}
	}
	return 0;
}

void modifier_freeTemporaryData(ModifierData *md)
{
	if(md->type == eModifierType_Armature) {
		ArmatureModifierData *amd= (ArmatureModifierData*)md;

		if(amd->prevCos) {
			MEM_freeN(amd->prevCos);
			amd->prevCos= NULL;
		}
	}
}


<|MERGE_RESOLUTION|>--- conflicted
+++ resolved
@@ -6071,11 +6071,7 @@
 
 static void surfaceModifier_deformVerts(
 					  ModifierData *md, Object *ob, DerivedMesh *derivedData,
-<<<<<<< HEAD
-       float (*vertexCos)[3], int numVerts)
-=======
        float (*vertexCos)[3], int numVerts, int useRenderParams, int isFinalCalc)
->>>>>>> fba6a993
 {
 	SurfaceModifierData *surmd = (SurfaceModifierData*) md;
 	unsigned int numverts = 0, i = 0;
@@ -6165,13 +6161,8 @@
 	DerivedMesh *dm = mesh_get_derived_final(md->scene, bmd->object, CD_MASK_BAREMESH);
 
 	/* we do a quick sanity check */
-<<<<<<< HEAD
 	if(dm && (derivedData->getNumTessFaces(derivedData) > 3)
 		    && bmd->object && dm->getNumTessFaces(dm) > 3) {
-=======
-	if(dm && (derivedData->getNumFaces(derivedData) > 3)
-		    && bmd->object && dm->getNumFaces(dm) > 3) {
->>>>>>> fba6a993
 		DerivedMesh *result = NewBooleanDerivedMesh(dm, bmd->object, derivedData, ob,
 				1 + bmd->operation);
 
@@ -6195,7 +6186,6 @@
 CustomDataMask booleanModifier_requiredDataMask(ModifierData *md)
 {
 	CustomDataMask dataMask = (1 << CD_MTFACE) + (1 << CD_MEDGE);
-<<<<<<< HEAD
 
 	dataMask |= (1 << CD_MDEFORMVERT);
 	
@@ -6203,15 +6193,6 @@
 	* the modifier stack will only create them in that case. */
 // 	dataMask |= CD_MASK_ORIGSPACE;
 
-=======
-
-	dataMask |= (1 << CD_MDEFORMVERT);
-	
-	/* particles only need this if they are after a non deform modifier, and
-	* the modifier stack will only create them in that case. */
-// 	dataMask |= CD_MASK_ORIGSPACE;
-
->>>>>>> fba6a993
 // 	dataMask |= CD_MASK_ORCO;
 	
 	return dataMask;
@@ -7686,10 +7667,6 @@
 	DerivedMesh *tmpdm, *cagedm;
 	MDeformVert *dvert = NULL;
 	MDeformWeight *dw;
-<<<<<<< HEAD
-=======
-	EditMesh *em = BKE_mesh_get_editmesh(me);
->>>>>>> fba6a993
 	MVert *cagemvert;
 	float imat[4][4], cagemat[4][4], iobmat[4][4], icagemat[3][3], cmat[4][4];
 	float weight, totweight, fac, co[3], *weights, (*dco)[3], (*bindcos)[3];
@@ -7703,10 +7680,6 @@
 		tmpdm= editbmesh_get_derived_cage_and_final(md->scene, ob, bem, &cagedm, 0);
 		if(tmpdm)
 			tmpdm->release(tmpdm);
-<<<<<<< HEAD
-=======
-		BKE_mesh_end_editmesh(me, em);
->>>>>>> fba6a993
 	}
 	else
 		cagedm= mmd->object->derivedFinal;
