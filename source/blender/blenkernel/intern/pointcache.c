--- conflicted
+++ resolved
@@ -3699,14 +3699,11 @@
 	    (pid->file_type != PTCACHE_FILE_OPENVDB_EXTERN))
 		return 0;
 
-<<<<<<< HEAD
 	if (pid->file_type != PTCACHE_FILE_OPENVDB_EXTERN &&
 	    pid->cache->cached_frames &&
 	    pid->cache->cached_frames[cfra-pid->cache->startframe] == 0)
 	{
-=======
 	if (pid->cache->cached_frames && pid->cache->cached_frames[cfra-pid->cache->startframe]==0)
->>>>>>> b3dabc20
 		return 0;
 	}
 	
