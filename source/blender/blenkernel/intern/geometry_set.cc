--- conflicted
+++ resolved
@@ -58,11 +58,7 @@
       return new PointCloudComponent();
     case GEO_COMPONENT_TYPE_INSTANCES:
       return new InstancesComponent();
-<<<<<<< HEAD
-    case GeometryComponentType::Volume:
-=======
     case GEO_COMPONENT_TYPE_VOLUME:
->>>>>>> 9e007b46
       return new VolumeComponent();
   }
   BLI_assert_unreachable();
@@ -326,446 +322,9 @@
 
 /* Returns a mutable volume or null. No ownership is transferred. */
 Volume *GeometrySet::get_volume_for_write()
-<<<<<<< HEAD
 {
   VolumeComponent &component = this->get_component_for_write<VolumeComponent>();
   return component.get_for_write();
-}
-
-/** \} */
-
-/* -------------------------------------------------------------------- */
-/** \name Mesh Component
- * \{ */
-
-MeshComponent::MeshComponent() : GeometryComponent(GeometryComponentType::Mesh)
-{
-}
-
-MeshComponent::~MeshComponent()
-{
-  this->clear();
-}
-
-GeometryComponent *MeshComponent::copy() const
-{
-  MeshComponent *new_component = new MeshComponent();
-  if (mesh_ != nullptr) {
-    new_component->mesh_ = BKE_mesh_copy_for_eval(mesh_, false);
-    new_component->ownership_ = GeometryOwnershipType::Owned;
-    new_component->vertex_group_names_ = blender::Map(vertex_group_names_);
-  }
-  return new_component;
-}
-
-void MeshComponent::clear()
-{
-  BLI_assert(this->is_mutable());
-  if (mesh_ != nullptr) {
-    if (ownership_ == GeometryOwnershipType::Owned) {
-      BKE_id_free(nullptr, mesh_);
-    }
-    mesh_ = nullptr;
-  }
-  vertex_group_names_.clear();
-}
-
-bool MeshComponent::has_mesh() const
-{
-  return mesh_ != nullptr;
-}
-
-/* Clear the component and replace it with the new mesh. */
-void MeshComponent::replace(Mesh *mesh, GeometryOwnershipType ownership)
-{
-  BLI_assert(this->is_mutable());
-  this->clear();
-  mesh_ = mesh;
-  ownership_ = ownership;
-}
-
-/* This function exists for the same reason as #vertex_group_names_. Non-nodes modifiers need to
- * be able to replace the mesh data without losing the vertex group names, which may have come
- * from another object. */
-void MeshComponent::replace_mesh_but_keep_vertex_group_names(Mesh *mesh,
-                                                             GeometryOwnershipType ownership)
-{
-  BLI_assert(this->is_mutable());
-  if (mesh_ != nullptr) {
-    if (ownership_ == GeometryOwnershipType::Owned) {
-      BKE_id_free(nullptr, mesh_);
-    }
-    mesh_ = nullptr;
-  }
-  mesh_ = mesh;
-  ownership_ = ownership;
-}
-
-/* Return the mesh and clear the component. The caller takes over responsibility for freeing the
- * mesh (if the component was responsible before). */
-Mesh *MeshComponent::release()
-{
-  BLI_assert(this->is_mutable());
-  Mesh *mesh = mesh_;
-  mesh_ = nullptr;
-  return mesh;
-}
-
-void MeshComponent::copy_vertex_group_names_from_object(const Object &object)
-{
-  BLI_assert(this->is_mutable());
-  vertex_group_names_.clear();
-  int index = 0;
-  LISTBASE_FOREACH (const bDeformGroup *, group, &object.defbase) {
-    vertex_group_names_.add(group->name, index);
-    index++;
-  }
-}
-
-const blender::Map<std::string, int> &MeshComponent::vertex_group_names() const
-{
-  return vertex_group_names_;
-}
-
-/* This is only exposed for the internal attribute API. */
-blender::Map<std::string, int> &MeshComponent::vertex_group_names()
-{
-  return vertex_group_names_;
-}
-
-/* Get the mesh from this component. This method can be used by multiple threads at the same
- * time. Therefore, the returned mesh should not be modified. No ownership is transferred. */
-const Mesh *MeshComponent::get_for_read() const
-{
-  return mesh_;
-}
-
-/* Get the mesh from this component. This method can only be used when the component is mutable,
- * i.e. it is not shared. The returned mesh can be modified. No ownership is transferred. */
-Mesh *MeshComponent::get_for_write()
-{
-  BLI_assert(this->is_mutable());
-  if (ownership_ == GeometryOwnershipType::ReadOnly) {
-    mesh_ = BKE_mesh_copy_for_eval(mesh_, false);
-    ownership_ = GeometryOwnershipType::Owned;
-  }
-  return mesh_;
-}
-
-bool MeshComponent::is_empty() const
-{
-  return mesh_ == nullptr;
-}
-
-/** \} */
-
-/* -------------------------------------------------------------------- */
-/** \name Pointcloud Component
- * \{ */
-
-PointCloudComponent::PointCloudComponent() : GeometryComponent(GeometryComponentType::PointCloud)
-{
-}
-
-PointCloudComponent::~PointCloudComponent()
-{
-  this->clear();
-}
-
-GeometryComponent *PointCloudComponent::copy() const
-{
-  PointCloudComponent *new_component = new PointCloudComponent();
-  if (pointcloud_ != nullptr) {
-    new_component->pointcloud_ = BKE_pointcloud_copy_for_eval(pointcloud_, false);
-    new_component->ownership_ = GeometryOwnershipType::Owned;
-  }
-  return new_component;
-}
-
-void PointCloudComponent::clear()
-{
-  BLI_assert(this->is_mutable());
-  if (pointcloud_ != nullptr) {
-    if (ownership_ == GeometryOwnershipType::Owned) {
-      BKE_id_free(nullptr, pointcloud_);
-    }
-    pointcloud_ = nullptr;
-  }
-}
-
-bool PointCloudComponent::has_pointcloud() const
-{
-  return pointcloud_ != nullptr;
-}
-
-/* Clear the component and replace it with the new point cloud. */
-void PointCloudComponent::replace(PointCloud *pointcloud, GeometryOwnershipType ownership)
-{
-  BLI_assert(this->is_mutable());
-  this->clear();
-  pointcloud_ = pointcloud;
-  ownership_ = ownership;
-}
-
-/* Return the point cloud and clear the component. The caller takes over responsibility for freeing
- * the point cloud (if the component was responsible before). */
-PointCloud *PointCloudComponent::release()
-{
-  BLI_assert(this->is_mutable());
-  PointCloud *pointcloud = pointcloud_;
-  pointcloud_ = nullptr;
-  return pointcloud;
-}
-
-/* Get the point cloud from this component. This method can be used by multiple threads at the same
- * time. Therefore, the returned point cloud should not be modified. No ownership is transferred.
- */
-const PointCloud *PointCloudComponent::get_for_read() const
-{
-  return pointcloud_;
-}
-
-/* Get the point cloud from this component. This method can only be used when the component is
- * mutable, i.e. it is not shared. The returned point cloud can be modified. No ownership is
- * transferred. */
-PointCloud *PointCloudComponent::get_for_write()
-{
-  BLI_assert(this->is_mutable());
-  if (ownership_ == GeometryOwnershipType::ReadOnly) {
-    pointcloud_ = BKE_pointcloud_copy_for_eval(pointcloud_, false);
-    ownership_ = GeometryOwnershipType::Owned;
-  }
-  return pointcloud_;
-}
-
-bool PointCloudComponent::is_empty() const
-{
-  return pointcloud_ == nullptr;
-}
-
-/** \} */
-
-/* -------------------------------------------------------------------- */
-/** \name Instances Component
- * \{ */
-
-InstancesComponent::InstancesComponent() : GeometryComponent(GeometryComponentType::Instances)
-{
-}
-
-GeometryComponent *InstancesComponent::copy() const
-{
-  InstancesComponent *new_component = new InstancesComponent();
-  new_component->transforms_ = transforms_;
-  new_component->instanced_data_ = instanced_data_;
-  return new_component;
-}
-
-void InstancesComponent::clear()
-{
-  instanced_data_.clear();
-  transforms_.clear();
-}
-
-void InstancesComponent::add_instance(Object *object, float4x4 transform, const int id)
-{
-  InstancedData data;
-  data.type = INSTANCE_DATA_TYPE_OBJECT;
-  data.data.object = object;
-  this->add_instance(data, transform, id);
-}
-
-void InstancesComponent::add_instance(Collection *collection, float4x4 transform, const int id)
-{
-  InstancedData data;
-  data.type = INSTANCE_DATA_TYPE_COLLECTION;
-  data.data.collection = collection;
-  this->add_instance(data, transform, id);
-}
-
-void InstancesComponent::add_instance(InstancedData data, float4x4 transform, const int id)
-{
-  instanced_data_.append(data);
-  transforms_.append(transform);
-  ids_.append(id);
-}
-
-Span<InstancedData> InstancesComponent::instanced_data() const
-{
-  return instanced_data_;
-}
-
-Span<float4x4> InstancesComponent::transforms() const
-{
-  return transforms_;
-}
-
-Span<int> InstancesComponent::ids() const
-{
-  return ids_;
-}
-
-MutableSpan<float4x4> InstancesComponent::transforms()
-{
-  return transforms_;
-}
-
-int InstancesComponent::instances_amount() const
-{
-  const int size = instanced_data_.size();
-  BLI_assert(transforms_.size() == size);
-  return size;
-}
-
-bool InstancesComponent::is_empty() const
-{
-  return transforms_.size() == 0;
-}
-
-static blender::Array<int> generate_unique_instance_ids(Span<int> original_ids)
-{
-  using namespace blender;
-  Array<int> unique_ids(original_ids.size());
-
-  Set<int> used_unique_ids;
-  used_unique_ids.reserve(original_ids.size());
-  Vector<int> instances_with_id_collision;
-  for (const int instance_index : original_ids.index_range()) {
-    const int original_id = original_ids[instance_index];
-    if (used_unique_ids.add(original_id)) {
-      /* The original id has not been used by another instance yet. */
-      unique_ids[instance_index] = original_id;
-    }
-    else {
-      /* The original id of this instance collided with a previous instance, it needs to be looked
-       * at again in a second pass. Don't generate a new random id here, because this might collide
-       * with other existing ids. */
-      instances_with_id_collision.append(instance_index);
-    }
-  }
-
-  Map<int, RandomNumberGenerator> generator_by_original_id;
-  for (const int instance_index : instances_with_id_collision) {
-    const int original_id = original_ids[instance_index];
-    RandomNumberGenerator &rng = generator_by_original_id.lookup_or_add_cb(original_id, [&]() {
-      RandomNumberGenerator rng;
-      rng.seed_random(original_id);
-      return rng;
-    });
-
-    const int max_iteration = 100;
-    for (int iteration = 0;; iteration++) {
-      /* Try generating random numbers until an unused one has been found. */
-      const int random_id = rng.get_int32();
-      if (used_unique_ids.add(random_id)) {
-        /* This random id is not used by another instance. */
-        unique_ids[instance_index] = random_id;
-        break;
-      }
-      if (iteration == max_iteration) {
-        /* It seems to be very unlikely that we ever run into this case (assuming there are less
-         * than 2^30 instances). However, if that happens, it's better to use an id that is not
-         * unique than to be stuck in an infinite loop. */
-        unique_ids[instance_index] = original_id;
-        break;
-      }
-    }
-  }
-
-  return unique_ids;
-}
-
-blender::Span<int> InstancesComponent::almost_unique_ids() const
-{
-  std::lock_guard lock(almost_unique_ids_mutex_);
-  if (almost_unique_ids_.size() != ids_.size()) {
-    almost_unique_ids_ = generate_unique_instance_ids(ids_);
-  }
-  return almost_unique_ids_;
-}
-
-/** \} */
-
-/* -------------------------------------------------------------------- */
-/** \name Volume Component
- * \{ */
-
-VolumeComponent::VolumeComponent() : GeometryComponent(GeometryComponentType::Volume)
-{
-}
-
-VolumeComponent::~VolumeComponent()
-{
-  this->clear();
-}
-
-GeometryComponent *VolumeComponent::copy() const
-{
-  VolumeComponent *new_component = new VolumeComponent();
-  if (volume_ != nullptr) {
-    new_component->volume_ = BKE_volume_copy_for_eval(volume_, false);
-    new_component->ownership_ = GeometryOwnershipType::Owned;
-  }
-  return new_component;
-}
-
-void VolumeComponent::clear()
-{
-  BLI_assert(this->is_mutable());
-  if (volume_ != nullptr) {
-    if (ownership_ == GeometryOwnershipType::Owned) {
-      BKE_id_free(nullptr, volume_);
-    }
-    volume_ = nullptr;
-  }
-}
-
-bool VolumeComponent::has_volume() const
-{
-  return volume_ != nullptr;
-}
-
-/* Clear the component and replace it with the new volume. */
-void VolumeComponent::replace(Volume *volume, GeometryOwnershipType ownership)
-{
-  BLI_assert(this->is_mutable());
-  this->clear();
-  volume_ = volume;
-  ownership_ = ownership;
-}
-
-/* Return the volume and clear the component. The caller takes over responsibility for freeing the
- * volume (if the component was responsible before). */
-Volume *VolumeComponent::release()
-{
-  BLI_assert(this->is_mutable());
-  Volume *volume = volume_;
-  volume_ = nullptr;
-  return volume;
-}
-
-/* Get the volume from this component. This method can be used by multiple threads at the same
- * time. Therefore, the returned volume should not be modified. No ownership is transferred. */
-const Volume *VolumeComponent::get_for_read() const
-{
-  return volume_;
-}
-
-/* Get the volume from this component. This method can only be used when the component is mutable,
- * i.e. it is not shared. The returned volume can be modified. No ownership is transferred. */
-Volume *VolumeComponent::get_for_write()
-{
-  BLI_assert(this->is_mutable());
-  if (ownership_ == GeometryOwnershipType::ReadOnly) {
-    volume_ = BKE_volume_copy_for_eval(volume_, false);
-    ownership_ = GeometryOwnershipType::Owned;
-  }
-  return volume_;
-=======
-{
-  VolumeComponent &component = this->get_component_for_write<VolumeComponent>();
-  return component.get_for_write();
->>>>>>> 9e007b46
 }
 
 /** \} */
@@ -784,22 +343,4 @@
   return geometry_set->get_component_for_read<InstancesComponent>() != nullptr;
 }
 
-<<<<<<< HEAD
-int BKE_geometry_set_instances(const GeometrySet *geometry_set,
-                               float (**r_transforms)[4][4],
-                               const int **r_almost_unique_ids,
-                               InstancedData **r_instanced_data)
-{
-  const InstancesComponent *component = geometry_set->get_component_for_read<InstancesComponent>();
-  if (component == nullptr) {
-    return 0;
-  }
-  *r_transforms = (float(*)[4][4])component->transforms().data();
-  *r_instanced_data = (InstancedData *)component->instanced_data().data();
-  *r_almost_unique_ids = (const int *)component->almost_unique_ids().data();
-  return component->instances_amount();
-}
-
-=======
->>>>>>> 9e007b46
 /** \} */