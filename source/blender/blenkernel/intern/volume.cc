--- conflicted
+++ resolved
@@ -151,11 +151,7 @@
     blender::Map<int, openvdb::GridBase::Ptr> simplified_grids;
 
     /* Has the grid tree been loaded? */
-<<<<<<< HEAD
-    bool is_loaded;
-=======
     mutable bool is_loaded;
->>>>>>> 9e007b46
     /* Error message if an error occurred while loading. */
     std::string error_msg;
     /* User counting. */
