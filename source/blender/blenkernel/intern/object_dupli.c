--- conflicted
+++ resolved
@@ -1601,12 +1601,6 @@
 	return numverts;
 }
 
-<<<<<<< HEAD
-void BKE_dupli_cache_from_group(Scene *scene, Group *group, CacheLibrary *cachelib, DupliCache *dupcache, EvaluationContext *eval_ctx, bool calc_strands_base)
-{
-	DupliObject *dob;
-	
-=======
 typedef struct DupliObjectDataFromGroupState {
 	EvaluationContext *eval_ctx;
 	Scene *scene;
@@ -1642,7 +1636,6 @@
 	TaskPool *task_pool;
 	DupliObjectDataFromGroupState state;
 
->>>>>>> bc4347a7
 	BKE_dupli_cache_clear(dupcache);
 	
 	if (!(group && cachelib))
@@ -1654,15 +1647,11 @@
 		dupcache->duplilist = *duplilist;
 		MEM_freeN(duplilist);
 	}
-<<<<<<< HEAD
-	
-=======
 
 	state.eval_ctx = eval_ctx;
 	state.scene = scene;
 	task_pool = BLI_task_pool_create(task_scheduler, &state);
 
->>>>>>> bc4347a7
 	for (dob = dupcache->duplilist.first; dob; dob = dob->next) {
 		DupliObjectData *data = BKE_dupli_cache_find_data(dupcache, dob->ob);
 		if (!data) {
@@ -1672,26 +1661,12 @@
 			
 			if (cachelib->data_types & CACHE_TYPE_DERIVED_MESH) {
 				if (dob->ob->type == OB_MESH) {
-<<<<<<< HEAD
-					DerivedMesh *dm;
-					
-					if (eval_ctx->mode == DAG_EVAL_RENDER) {
-						dm = mesh_create_derived_render(scene, dob->ob, CD_MASK_BAREMESH);
-					}
-					else {
-						dm = mesh_create_derived_view(scene, dob->ob, CD_MASK_BAREMESH);
-					}
-					
-					if (dm)
-						BKE_dupli_object_data_set_mesh(data, dm);
-=======
 					/* TODO(sergey): Consider using memory pool instead. */
 					DupliObjectDataFromGroupTask *task = MEM_mallocN(sizeof(DupliObjectDataFromGroupTask),
 					                                            "dupcache task");
 					task->object = dob->ob;
 					task->data = data;
 					BLI_task_pool_push(task_pool, dupli_object_data_from_group_func, task, true, TASK_PRIORITY_LOW);
->>>>>>> bc4347a7
 				}
 			}
 			
@@ -1734,12 +1709,9 @@
 			}
 		}
 	}
-<<<<<<< HEAD
-=======
 
 	BLI_task_pool_work_and_wait(task_pool);
 	BLI_task_pool_free(task_pool);
->>>>>>> bc4347a7
 }
 
 /* ------------------------------------------------------------------------- */
