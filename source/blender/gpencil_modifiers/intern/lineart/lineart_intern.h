/*
 * This program is free software; you can redistribute it and/or
 * modify it under the terms of the GNU General Public License
 * as published by the Free Software Foundation; either version 2
 * of the License, or (at your option) any later version.
 *
 * This program is distributed in the hope that it will be useful,
 * but WITHOUT ANY WARRANTY; without even the implied warranty of
 * MERCHANTABILITY or FITNESS FOR A PARTICULAR PURPOSE.  See the
 * GNU General Public License for more details.
 *
 * You should have received a copy of the GNU General Public License
 * along with this program; if not, write to the Free Software Foundation,
 * Inc., 51 Franklin Street, Fifth Floor, Boston, MA 02110-1301, USA.
 *
 * The Original Code is Copyright (C) 2019 Blender Foundation.
 * All rights reserved.
 */

/** \file
 * \ingroup editors
 */

#pragma once

#include "BLI_linklist.h"
#include "BLI_listbase.h"
#include "BLI_math.h"
#include "BLI_threads.h"

#include "DNA_lineart_types.h"

#include <math.h>
#include <string.h>

struct LineartStaticMemPool;
struct LineartStaticMemPoolNode;
struct LineartEdge;
struct LineartRenderBuffer;

void *lineart_list_append_pointer_pool(ListBase *list,
                                       struct LineartStaticMemPool *smp,
                                       void *data);
void *lineart_list_append_pointer_pool_sized(ListBase *list,
                                             struct LineartStaticMemPool *smp,
                                             void *data,
                                             int size);
void *lineart_list_append_pointer_pool_thread(ListBase *list,
                                              struct LineartStaticMemPool *smp,
                                              void *data);
void *lineart_list_append_pointer_pool_sized_thread(ListBase *list,
                                                    LineartStaticMemPool *smp,
                                                    void *data,
                                                    int size);
void *list_push_pointer_static(ListBase *list, struct LineartStaticMemPool *smp, void *p);
void *list_push_pointer_static_sized(ListBase *list,
                                     struct LineartStaticMemPool *smp,
                                     void *p,
                                     int size);

void *lineart_list_pop_pointer_no_free(ListBase *list);
void lineart_list_remove_pointer_item_no_free(ListBase *list, LinkData *lip);

struct LineartStaticMemPoolNode *lineart_mem_new_static_pool(struct LineartStaticMemPool *smp,
                                                             size_t size);
void *lineart_mem_acquire(struct LineartStaticMemPool *smp, size_t size);
void *lineart_mem_acquire_thread(struct LineartStaticMemPool *smp, size_t size);
void lineart_mem_destroy(struct LineartStaticMemPool *smp);

void lineart_prepend_edge_direct(void **list_head, void *node);
void lineart_prepend_pool(LinkNode **first, struct LineartStaticMemPool *smp, void *link);

void lineart_matrix_ortho_44d(double (*mProjection)[4],
                              double xMin,
                              double xMax,
                              double yMin,
                              double yMax,
                              double zMin,
                              double zMax);
void lineart_matrix_perspective_44d(
    double (*mProjection)[4], double fFov_rad, double fAspect, double zMin, double zMax);

int lineart_count_intersection_segment_count(struct LineartRenderBuffer *rb);

void lineart_count_and_print_render_buffer_memory(struct LineartRenderBuffer *rb);

#define LRT_ITER_ALL_LINES_BEGIN \
  LineartEdge *e, *next_e; \
  void **current_head; \
  e = rb->contour.first; \
  if (!e) { \
    e = rb->crease.first; \
  } \
  if (!e) { \
    e = rb->material.first; \
  } \
  if (!e) { \
    e = rb->edge_mark.first; \
  } \
  if (!e) { \
    e = rb->intersection.first; \
  } \
  if (!e) { \
    e = rb->floating.first; \
  } \
<<<<<<< HEAD
  if (!e) { \
    e = rb->light_contour.first; \
  } \
=======
>>>>>>> 2d146b61
  for (current_head = &rb->contour.first; e; e = next_e) { \
    next_e = e->next;

#define LRT_ITER_ALL_LINES_NEXT \
  while (!next_e) { \
    if (current_head == &rb->contour.first) { \
      current_head = &rb->crease.first; \
    } \
    else if (current_head == &rb->crease.first) { \
      current_head = &rb->material.first; \
    } \
    else if (current_head == &rb->material.first) { \
      current_head = &rb->edge_mark.first; \
    } \
    else if (current_head == &rb->edge_mark.first) { \
      current_head = &rb->intersection.first; \
    } \
    else if (current_head == &rb->intersection.first) { \
      current_head = &rb->floating.first; \
    } \
<<<<<<< HEAD
    else if (current_head == &rb->floating.first) { \
      current_head = &rb->light_contour.first; \
    } \
=======
>>>>>>> 2d146b61
    else { \
      break; \
    } \
    next_e = *current_head; \
  }

#define LRT_ITER_ALL_LINES_END \
  LRT_ITER_ALL_LINES_NEXT \
  }

#define LRT_BOUND_AREA_CROSSES(b1, b2) \
  ((b1)[0] < (b2)[1] && (b1)[1] > (b2)[0] && (b1)[3] < (b2)[2] && (b1)[2] > (b2)[3])

/* Initial bounding area row/column count, setting 4 is the simplest way algorithm could function
 * efficiently. */
#define LRT_BA_ROWS 4<|MERGE_RESOLUTION|>--- conflicted
+++ resolved
@@ -103,12 +103,6 @@
   if (!e) { \
     e = rb->floating.first; \
   } \
-<<<<<<< HEAD
-  if (!e) { \
-    e = rb->light_contour.first; \
-  } \
-=======
->>>>>>> 2d146b61
   for (current_head = &rb->contour.first; e; e = next_e) { \
     next_e = e->next;
 
@@ -129,12 +123,6 @@
     else if (current_head == &rb->intersection.first) { \
       current_head = &rb->floating.first; \
     } \
-<<<<<<< HEAD
-    else if (current_head == &rb->floating.first) { \
-      current_head = &rb->light_contour.first; \
-    } \
-=======
->>>>>>> 2d146b61
     else { \
       break; \
     } \
