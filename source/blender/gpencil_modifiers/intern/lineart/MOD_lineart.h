/*
 * This program is free software; you can redistribute it and/or
 * modify it under the terms of the GNU General Public License
 * as published by the Free Software Foundation; either version 2
 * of the License, or (at your option) any later version.
 *
 * This program is distributed in the hope that it will be useful,
 * but WITHOUT ANY WARRANTY; without even the implied warranty of
 * MERCHANTABILITY or FITNESS FOR A PARTICULAR PURPOSE.  See the
 * GNU General Public License for more details.
 *
 * You should have received a copy of the GNU General Public License
 * along with this program; if not, write to the Free Software Foundation,
 * Inc., 51 Franklin Street, Fifth Floor, Boston, MA 02110-1301, USA.
 *
 * The Original Code is Copyright (C) 2008 Blender Foundation.
 * All rights reserved.
 */

/** \file
 * \ingroup editors
 */

#pragma once

#include "BLI_linklist.h"
#include "BLI_listbase.h"
#include "BLI_math.h" /* Needed here for inline functions. */
#include "BLI_threads.h"

#include <math.h>

typedef struct LineartStaticMemPoolNode {
  Link item;
  size_t size;
  size_t used_byte;
  /* User memory starts here */
} LineartStaticMemPoolNode;

typedef struct LineartStaticMemPool {
  ListBase pools;
  SpinLock lock_mem;
} LineartStaticMemPool;

typedef struct LineartTriangleAdjacent {
  struct LineartEdge *e[3];
} LineartTriangleAdjacent;

typedef struct LineartTriangle {
  struct LineartVert *v[3];

  /* first culled in line list to use adjacent triangle info, then go through triangle list. */
  double gn[3];

  unsigned char material_mask_bits;
  unsigned char intersection_mask;
  unsigned char mat_occlusion;
  unsigned char flags; /* #eLineartTriangleFlags */

  /**
   * Only use single link list, because we don't need to go back in order.
   * This variable is also reused to store the pointer to adjacent lines of this triangle before
   * intersection stage.
   */
  struct LinkNode *intersecting_verts;
} LineartTriangle;

typedef struct LineartTriangleThread {
  struct LineartTriangle base;
  /**
   * This variable is used to store per-thread triangle-line testing pair,
   * also re-used to store triangle-triangle pair for intersection testing stage.
   * Do not directly use #LineartTriangleThread.
   * The size of #LineartTriangle is dynamically allocated to contain set thread number of
   * "testing_e" field. Worker threads will test lines against the "base" triangle.
   * At least one thread is present, thus we always have at least `testing_e[0]`.
   */
  struct LineartEdge *testing_e[1];
} LineartTriangleThread;

typedef enum eLineArtElementNodeFlag {
  LRT_ELEMENT_IS_ADDITIONAL = (1 << 0),
  LRT_ELEMENT_BORDER_ONLY = (1 << 1),
  LRT_ELEMENT_NO_INTERSECTION = (1 << 2),
} eLineArtElementNodeFlag;

typedef struct LineartElementLinkNode {
  struct LineartElementLinkNode *next, *prev;
  void *pointer;
  int element_count;
  void *object_ref;
  eLineArtElementNodeFlag flags;

  /** Per object value, always set, if not enabled by #ObjectLineArt, then it's set to global. */
  float crease_threshold;
} LineartElementLinkNode;

typedef struct LineartEdgeSegment {
  struct LineartEdgeSegment *next, *prev;
  /** at==0: left  at==1: right  (this is in 2D projected space) */
  double at;
  /** Occlusion level after "at" point */
  unsigned char occlusion;

  /* Used to filter line art occlusion edges */
  unsigned char material_mask_bits;
} LineartEdgeSegment;

typedef struct LineartShadowSegmentContainer {
  struct LineartShadowSegmentContainer *next, *prev;
  /* Two end points in framebuffer coordinates viewed from the light source. */
  double fbc1[4], fbc2[4];
  struct LineartEdge *e_ref;
  ListBase shadow_segments;
} LineartShadowSegmentContainer;

enum eLineartShadowSegmentFlag {
  LRT_SHADOW_CASTED = 1,
};

typedef struct LineartShadowSegment {
  struct LineartShadowSegment *next, *prev;
  /* eLineartShadowSegmentFlag */
  int flag;
  /* In NDC, not in global linear. */
  double at;
  /* Left and right pos, because when casting shadows at some point there will be
   * non-continuous cuts. */
  double fbc1[4], fbc2[4];
  /* Global position. */
  double g1[4], g2[4];
} LineartShadowSegment;

typedef struct LineartVert {
  double gloc[3];
  double fbcoord[4];

  /* Scene global index. */
  int index;

  /**
   * Intersection data flag is here, when LRT_VERT_HAS_INTERSECTION_DATA is set,
   * size of the struct is extended to include intersection data.
   * See #eLineArtVertFlags.
   */
  char flag;

} LineartVert;

typedef struct LineartVertIntersection {
  struct LineartVert base;
  /** Use vert index because we only use this to check vertex equal. This way we save 8 Bytes. */
  int isec1, isec2;
  struct LineartTriangle *intersecting_with;
} LineartVertIntersection;

typedef enum eLineArtVertFlags {
  LRT_VERT_HAS_INTERSECTION_DATA = (1 << 0),
  LRT_VERT_EDGE_USED = (1 << 1),
} eLineArtVertFlags;

typedef struct LineartEdge {
  /** We only need link node kind of list here. */
  struct LineartEdge *next;
  struct LineartVert *v1, *v2;
  /**
   * Local vertex index for two ends, not pouting in #RenderVert because all verts are loaded, so
   * as long as fewer than half of the mesh edges are becoming a feature line, we save more memory.
   */
  int v1_obindex, v2_obindex;
  struct LineartTriangle *t1, *t2;
  ListBase segments;
  char min_occ;

  /** Also for line type determination on chaining. */
  uint16_t flags;
  uint8_t intersection_mask;

  /**
   * Still need this entry because culled lines will not add to object
   * #LineartElementLinkNode node (known as `eln` internally).
   *
   * TODO: If really need more savings, we can allocate this in a "extended" way too, but we need
   * another bit in flags to be able to show the difference.
   */
  struct Object *object_ref;
} LineartEdge;

typedef struct LineartEdgeChain {
  struct LineartEdgeChain *next, *prev;
  ListBase chain;

  /** Calculated before draw command. */
  float length;

  /** Used when re-connecting and grease-pencil stroke generation. */
  char picked;
  char level;

  /** Chain now only contains one type of segments */
  int type;
  unsigned char material_mask_bits;
  unsigned char intersection_mask;

  struct Object *object_ref;
} LineartEdgeChain;

typedef struct LineartEdgeChainItem {
  struct LineartEdgeChainItem *next, *prev;
  /** Need z value for fading */
  float pos[3];
  /** For restoring position to 3d space */
  float gpos[3];
  float normal[3];
  unsigned char line_type;
  char occlusion;
  unsigned char material_mask_bits;
  unsigned char intersection_mask;
  size_t index;
} LineartEdgeChainItem;

typedef struct LineartChainRegisterEntry {
  struct LineartChainRegisterEntry *next, *prev;
  LineartEdgeChain *ec;
  LineartEdgeChainItem *eci;
  char picked;

  /* left/right mark.
   * Because we revert list in chaining so we need the flag. */
  char is_left;
} LineartChainRegisterEntry;

enum eLineArtTileRecursiveLimit {
  /* If tile gets this small, it's already much smaller than a pixel. No need to continue
   * splitting. */
  LRT_TILE_RECURSIVE_PERSPECTIVE = 30,
  /* This is a tried-and-true safe value for high poly models that also needed ortho rendering. */
  LRT_TILE_RECURSIVE_ORTHO = 10,
};

#define LRT_TILE_SPLITTING_TRIANGLE_LIMIT 100
#define LRT_TILE_EDGE_COUNT_INITIAL 32

enum eLineartShadowCameraType {
  LRT_SHADOW_CAMERA_DIRECTIONAL = 1,
  LRT_SHADOW_CAMERA_POINT = 2,
};

typedef struct LineartRenderBuffer {
  struct LineartRenderBuffer *prev, *next;

  int thread_count;

  int w, h;
  int tile_size_w, tile_size_h;
  int tile_count_x, tile_count_y;
  double width_per_tile, height_per_tile;
  double view_projection[4][4];
  double view[4][4];

<<<<<<< HEAD
  bool do_shadow_cast;

=======
>>>>>>> 500fd30d
  float overscan;

  struct LineartBoundingArea *initial_bounding_areas;
  unsigned int bounding_area_count;

  /* Array of thread_count length for spatial locks. */
  SpinLock *lock_bounding_areas;

  /* When splitting bounding areas, if there's an ortho camera placed at a straight angle, there
   * will be a lot of triangles aligned in line which can not be separated by continue subdividing
   * the tile. So we set a strict limit when using ortho camera. See eLineArtTileRecursiveLimit. */
  int tile_recursive_level;

  ListBase vertex_buffer_pointers;
  ListBase line_buffer_pointers;
  ListBase triangle_buffer_pointers;

  /** This one's memory is not from main pool and is free()ed after culling stage. */
  ListBase triangle_adjacent_pointers;

  ListBase intersecting_vertex_buffer;
  /** Use the one comes with Line Art. */
  LineartStaticMemPool render_data_pool;
  ListBase wasted_cuts;
  ListBase wasted_shadow_cuts;
  SpinLock lock_cuts;

  /* This is just a reference to LineartCache::chain_data_pool, which is not cleared after line art
   * completes which serves as a cache. */
  LineartStaticMemPool *chain_data_pool;

  /* Reference to LineartCache::shadow_data_pool, stay available until the final round of line art
   * calculation is finished. */
  LineartStaticMemPool *shadow_data_pool;

  /*  Render status */
  double view_vector[3];

  int triangle_size;

  /* Although using ListBase here, LineartEdge is single linked list.
   * list.last is used to store worker progress along the list.
   * See lineart_main_occlusion_begin() for more info. */
  ListBase contour;
  ListBase intersection;
  ListBase crease;
  ListBase material;
  ListBase edge_mark;
  ListBase floating;
  ListBase light_contour;
<<<<<<< HEAD
  ListBase shadow;
=======
>>>>>>> 500fd30d

  ListBase chains;

  /* Intermediate shadow results, list of LineartShadowSegmentContainer */
  ListBase shadow_containers;

  /* For managing calculation tasks for multiple threads. */
  SpinLock lock_task;

  /*  settings */

  int max_occlusion_level;
  double crease_angle;
  double crease_cos;

  int draw_material_preview;
  double material_transparency;

  bool use_contour;
  bool use_crease;
  bool use_material;
  bool use_edge_marks;
  bool use_intersections;
  bool use_loose;
  bool use_light_contour;
<<<<<<< HEAD
  bool use_shadow;
=======
>>>>>>> 500fd30d
  bool fuzzy_intersections;
  bool fuzzy_everything;
  bool allow_boundaries;
  bool allow_overlapping_edges;
  bool allow_duplicated_types;
  bool remove_doubles;
  bool use_loose_as_contour;
  bool use_loose_edge_chain;
  bool use_geometry_space_chain;
  bool use_back_face_culling;

  bool filter_face_mark;
  bool filter_face_mark_invert;
  bool filter_face_mark_boundaries;
  bool filter_face_mark_keep_contour;

  bool force_crease;
  bool sharp_as_crease;

  /* Keep an copy of these data so when line art is running it's self-contained. */
  bool cam_is_persp;
  float cam_obmat[4][4];
  double camera_pos[3];
  double active_camera_pos[3]; /* Stroke offset calculation may use active or selected camera. */
  double near_clip, far_clip;
  float shift_x, shift_y;

  float crease_threshold;
  float chaining_image_threshold;
  float angle_splitting_threshold;
  float chain_smooth_tolerance;

  /* Could be direction or position, depends on light_is_sun. */
  double light_vector[3];
  bool light_is_sun;

  /* FIXME(Yiming): Temporary solution for speeding up calculation by not including lines that
   * are not in the selected source. This will not be needed after we have a proper scene-wise
   * cache running because multiple modifiers can then select results from that without further
   * calculation. */
  int _source_type;
  struct Collection *_source_collection;
  struct Object *_source_object;

} LineartRenderBuffer;

typedef struct LineartCache {
  /** Separate memory pool for chain data and shadow, this goes to the cache, so when we free the
   * main pool, chains and shadows will still be available. */
  LineartStaticMemPool chain_data_pool;
  LineartStaticMemPool shadow_data_pool;

  /** A copy of rb->Chains after calculation is done, then we can destroy rb. */
  ListBase chains;
  /** Shadow segments to be included into occlusion calculation in the second run of line art. */
  ListBase shadow_edges;

  /** Cache only contains edge types specified in this variable. */
<<<<<<< HEAD
  uint16_t rb_edge_types;
=======
  unsigned char rb_edge_types;
>>>>>>> 500fd30d
} LineartCache;

#define DBL_TRIANGLE_LIM 1e-8
#define DBL_EDGE_LIM 1e-9

#define LRT_MEMORY_POOL_1MB (1 << 20)

typedef enum eLineartTriangleFlags {
  LRT_CULL_DONT_CARE = 0,
  LRT_CULL_USED = (1 << 0),
  LRT_CULL_DISCARD = (1 << 1),
  LRT_CULL_GENERATED = (1 << 2),
  LRT_TRIANGLE_INTERSECTION_ONLY = (1 << 3),
  LRT_TRIANGLE_NO_INTERSECTION = (1 << 4),
} eLineartTriangleFlags;

/**
 * Controls how many edges a worker thread is processing at one request.
 * There's no significant performance impact on choosing different values.
 * Don't make it too small so that the worker thread won't request too many times.
 */
#define LRT_THREAD_EDGE_COUNT 1000

typedef struct LineartRenderTaskInfo {
  struct LineartRenderBuffer *rb;

  int thread_id;

  /* These lists only denote the part of the main edge list that the thread should iterate over.
   * Be careful to not iterate outside of these bounds as it is not thread safe to do so. */
  ListBase contour;
  ListBase intersection;
  ListBase crease;
  ListBase material;
  ListBase edge_mark;
  ListBase floating;
  ListBase light_contour;
<<<<<<< HEAD
  ListBase shadow;
=======
>>>>>>> 500fd30d

} LineartRenderTaskInfo;

typedef struct LineartObjectInfo {
  struct LineartObjectInfo *next;
  struct Object *original_ob;
  struct Mesh *original_me;
  double model_view_proj[4][4];
  double model_view[4][4];
  double normal[4][4];
  LineartElementLinkNode *eln;
  int usage;
  uint8_t override_intersection_mask;
  int global_i_offset;

  bool free_use_mesh;

  /* Threads will add lines inside here, when all threads are done, we combine those into the
   * ones in LineartRenderBuffer. */
  ListBase contour;
  ListBase intersection;
  ListBase crease;
  ListBase material;
  ListBase edge_mark;
  ListBase floating;
  ListBase light_contour;
<<<<<<< HEAD
  ListBase shadow;
=======
>>>>>>> 500fd30d

} LineartObjectInfo;

typedef struct LineartObjectLoadTaskInfo {
  struct LineartRenderBuffer *rb;
  struct Depsgraph *dg;
  /* LinkNode styled list */
  LineartObjectInfo *pending;
  /* Used to spread the load across several threads. This can not overflow. */
  uint64_t total_faces;
} LineartObjectLoadTaskInfo;

/**
 * Bounding area diagram:
 * \code{.txt}
 * +----+ <----U (Upper edge Y value)
 * |    |
 * +----+ <----B (Bottom edge Y value)
 * ^    ^
 * L    R (Left/Right edge X value)
 * \endcode
 *
 * Example structure when subdividing 1 bounding areas:
 * 1 area can be divided into 4 smaller children to
 * accommodate image areas with denser triangle distribution.
 * \code{.txt}
 * +--+--+-----+
 * +--+--+     |
 * +--+--+-----+
 * |     |     |
 * +-----+-----+
 * \endcode
 *
 * lp/rp/up/bp is the list for
 * storing pointers to adjacent bounding areas.
 */
typedef struct LineartBoundingArea {
  double l, r, u, b;
  double cx, cy;

  /** 1,2,3,4 quadrant */
  struct LineartBoundingArea *child;

  SpinLock *lock;

  ListBase lp;
  ListBase rp;
  ListBase up;
  ListBase bp;

  int16_t triangle_count;
  int16_t max_triangle_count;
  int16_t line_count;
  int16_t max_line_count;

  /* Use array for speeding up multiple accesses. */
  struct LineartTriangle **linked_triangles;
  struct LineartEdge **linked_lines;

  /** Reserved for image space reduction && multi-thread chaining. */
  ListBase linked_chains;
} LineartBoundingArea;

#define LRT_TILE(tile, r, c, CCount) tile[r * CCount + c]

#define LRT_CLAMP(a, Min, Max) a = a < Min ? Min : (a > Max ? Max : a)

#define LRT_MAX3_INDEX(a, b, c) (a > b ? (a > c ? 0 : (b > c ? 1 : 2)) : (b > c ? 1 : 2))

#define LRT_MIN3_INDEX(a, b, c) (a < b ? (a < c ? 0 : (b < c ? 1 : 2)) : (b < c ? 1 : 2))

#define LRT_MAX3_INDEX_ABC(x, y, z) (x > y ? (x > z ? a : (y > z ? b : c)) : (y > z ? b : c))

#define LRT_MIN3_INDEX_ABC(x, y, z) (x < y ? (x < z ? a : (y < z ? b : c)) : (y < z ? b : c))

#define LRT_ABC(index) (index == 0 ? a : (index == 1 ? b : c))

#define LRT_DOUBLE_CLOSE_ENOUGH(a, b) (((a) + DBL_EDGE_LIM) >= (b) && ((a)-DBL_EDGE_LIM) <= (b))

BLI_INLINE int lineart_LineIntersectTest2d(
    const double *a1, const double *a2, const double *b1, const double *b2, double *aRatio)
{
#define USE_VECTOR_LINE_INTERSECTION
#ifdef USE_VECTOR_LINE_INTERSECTION

  /* from isect_line_line_v2_point() */

  double s10[2], s32[2];
  double div;

  sub_v2_v2v2_db(s10, a2, a1);
  sub_v2_v2v2_db(s32, b2, b1);

  div = cross_v2v2_db(s10, s32);
  if (div != 0.0f) {
    const double u = cross_v2v2_db(a2, a1);
    const double v = cross_v2v2_db(b2, b1);

    const double rx = ((s32[0] * u) - (s10[0] * v)) / div;
    const double ry = ((s32[1] * u) - (s10[1] * v)) / div;
    double rr;

    if (fabs(a2[0] - a1[0]) > fabs(a2[1] - a1[1])) {
      *aRatio = ratiod(a1[0], a2[0], rx);
      if (fabs(b2[0] - b1[0]) > fabs(b2[1] - b1[1])) {
        rr = ratiod(b1[0], b2[0], rx);
      }
      else {
        rr = ratiod(b1[1], b2[1], ry);
      }
      if ((*aRatio) > 0 && (*aRatio) < 1 && rr > 0 && rr < 1) {
        return 1;
      }
      return 0;
    }

    *aRatio = ratiod(a1[1], a2[1], ry);
    if (fabs(b2[0] - b1[0]) > fabs(b2[1] - b1[1])) {
      rr = ratiod(b1[0], b2[0], rx);
    }
    else {
      rr = ratiod(b1[1], b2[1], ry);
    }
    if ((*aRatio) > 0 && (*aRatio) < 1 && rr > 0 && rr < 1) {
      return 1;
    }
    return 0;
  }
  return 0;

#else
  double k1, k2;
  double x;
  double y;
  double ratio;
  double x_diff = (a2[0] - a1[0]);
  double x_diff2 = (b2[0] - b1[0]);

  if (LRT_DOUBLE_CLOSE_ENOUGH(x_diff, 0)) {
    if (LRT_DOUBLE_CLOSE_ENOUGH(x_diff2, 0)) {
      *aRatio = 0;
      return 0;
    }
    double r2 = ratiod(b1[0], b2[0], a1[0]);
    x = interpd(b2[0], b1[0], r2);
    y = interpd(b2[1], b1[1], r2);
    *aRatio = ratio = ratiod(a1[1], a2[1], y);
  }
  else {
    if (LRT_DOUBLE_CLOSE_ENOUGH(x_diff2, 0)) {
      ratio = ratiod(a1[0], a2[0], b1[0]);
      x = interpd(a2[0], a1[0], ratio);
      *aRatio = ratio;
    }
    else {
      k1 = (a2[1] - a1[1]) / x_diff;
      k2 = (b2[1] - b1[1]) / x_diff2;

      if ((k1 == k2))
        return 0;

      x = (a1[1] - b1[1] - k1 * a1[0] + k2 * b1[0]) / (k2 - k1);

      ratio = (x - a1[0]) / x_diff;

      *aRatio = ratio;
    }
  }

  if (LRT_DOUBLE_CLOSE_ENOUGH(b1[0], b2[0])) {
    y = interpd(a2[1], a1[1], ratio);
    if (y > MAX2(b1[1], b2[1]) || y < MIN2(b1[1], b2[1]))
      return 0;
  }
  else if (ratio <= 0 || ratio > 1 || (b1[0] > b2[0] && x > b1[0]) ||
           (b1[0] < b2[0] && x < b1[0]) || (b2[0] > b1[0] && x > b2[0]) ||
           (b2[0] < b1[0] && x < b2[0]))
    return 0;

  return 1;
#endif
}

BLI_INLINE int lineart_line_isec_2d_ignore_line2pos(
    const double *a1, const double *a2, const double *b1, const double *b2, double *aRatio)
{
#define USE_VECTOR_LINE_INTERSECTION_IGN
#ifdef USE_VECTOR_LINE_INTERSECTION_IGN

  /* from isect_line_line_v2_point() */

  double s10[2], s32[2];
  double div;

  sub_v2_v2v2_db(s10, a2, a1);
  sub_v2_v2v2_db(s32, b2, b1);

  div = cross_v2v2_db(s10, s32);
  if (div != 0.0f) {
    const double u = cross_v2v2_db(a2, a1);
    const double v = cross_v2v2_db(b2, b1);

    const double rx = ((s32[0] * u) - (s10[0] * v)) / div;
    const double ry = ((s32[1] * u) - (s10[1] * v)) / div;

    if (fabs(a2[0] - a1[0]) > fabs(a2[1] - a1[1])) {
      *aRatio = ratiod(a1[0], a2[0], rx);
      if ((*aRatio) >= -DBL_EDGE_LIM && (*aRatio) <= 1 + DBL_EDGE_LIM) {
        return 1;
      }
      return 0;
    }

    *aRatio = ratiod(a1[1], a2[1], ry);
    if ((*aRatio) >= -DBL_EDGE_LIM && (*aRatio) <= 1 + DBL_EDGE_LIM) {
      return 1;
    }
    return 0;
  }
  return 0;

#else
  double k1, k2;
  double x;
  double y;
  double ratio;
  double x_diff = (a2[0] - a1[0]);
  double x_diff2 = (b2[0] - b1[0]);

  if (LRT_DOUBLE_CLOSE_ENOUGH(x_diff, 0)) {
    if (LRT_DOUBLE_CLOSE_ENOUGH(x_diff2, 0)) {
      *aRatio = 0;
      return 0;
    }
    double r2 = ratiod(b1[0], b2[0], a1[0]);
    x = interpd(b2[0], b1[0], r2);
    y = interpd(b2[1], b1[1], r2);
    *aRatio = ratio = ratiod(a1[1], a2[1], y);
  }
  else {
    if (LRT_DOUBLE_CLOSE_ENOUGH(x_diff2, 0)) {
      ratio = ratiod(a1[0], a2[0], b1[0]);
      x = interpd(a2[0], a1[0], ratio);
      *aRatio = ratio;
    }
    else {
      k1 = (a2[1] - a1[1]) / x_diff;
      k2 = (b2[1] - b1[1]) / x_diff2;

      if ((k1 == k2))
        return 0;

      x = (a1[1] - b1[1] - k1 * a1[0] + k2 * b1[0]) / (k2 - k1);

      ratio = (x - a1[0]) / x_diff;

      *aRatio = ratio;
    }
  }

  if (ratio <= 0 || ratio >= 1)
    return 0;

  return 1;
#endif
}

struct Depsgraph;
struct LineartGpencilModifierData;
struct LineartRenderBuffer;
struct Scene;

void MOD_lineart_destroy_render_data(struct LineartGpencilModifierData *lmd);

void MOD_lineart_chain_feature_lines(LineartRenderBuffer *rb);
void MOD_lineart_chain_split_for_fixed_occlusion(LineartRenderBuffer *rb);
void MOD_lineart_chain_connect(LineartRenderBuffer *rb);
void MOD_lineart_chain_discard_short(LineartRenderBuffer *rb, const float threshold);
void MOD_lineart_chain_split_angle(LineartRenderBuffer *rb, float angle_threshold_rad);
void MOD_lineart_smooth_chains(LineartRenderBuffer *rb, float tolerance);
void MOD_lineart_chain_offset_towards_camera(LineartRenderBuffer *rb,
                                             float dist,
                                             bool use_custom_camera);

int MOD_lineart_chain_count(const LineartEdgeChain *ec);
void MOD_lineart_chain_clear_picked_flag(LineartCache *lc);

bool MOD_lineart_compute_feature_lines(struct Depsgraph *depsgraph,
                                       struct LineartGpencilModifierData *lmd,
                                       struct LineartCache **cached_result,
                                       bool enable_stroke_offset);

struct Scene;

LineartBoundingArea *MOD_lineart_get_parent_bounding_area(LineartRenderBuffer *rb,
                                                          double x,
                                                          double y);

LineartBoundingArea *MOD_lineart_get_bounding_area(LineartRenderBuffer *rb, double x, double y);

struct bGPDframe;
struct bGPDlayer;

void MOD_lineart_gpencil_generate(LineartCache *cache,
                                  struct Depsgraph *depsgraph,
                                  struct Object *ob,
                                  struct bGPDlayer *gpl,
                                  struct bGPDframe *gpf,
                                  char source_type,
                                  void *source_reference,
                                  int level_start,
                                  int level_end,
                                  int mat_nr,
                                  short edge_types,
                                  unsigned char mask_switches,
                                  unsigned char material_mask_bits,
                                  unsigned char intersection_mask,
                                  short thickness,
                                  float opacity,
                                  const char *source_vgname,
                                  const char *vgname,
                                  int modifier_flags);

float MOD_lineart_chain_compute_length(LineartEdgeChain *ec);

void ED_operatortypes_lineart(void);<|MERGE_RESOLUTION|>--- conflicted
+++ resolved
@@ -258,11 +258,8 @@
   double view_projection[4][4];
   double view[4][4];
 
-<<<<<<< HEAD
   bool do_shadow_cast;
 
-=======
->>>>>>> 500fd30d
   float overscan;
 
   struct LineartBoundingArea *initial_bounding_areas;
@@ -313,10 +310,7 @@
   ListBase edge_mark;
   ListBase floating;
   ListBase light_contour;
-<<<<<<< HEAD
   ListBase shadow;
-=======
->>>>>>> 500fd30d
 
   ListBase chains;
 
@@ -342,10 +336,7 @@
   bool use_intersections;
   bool use_loose;
   bool use_light_contour;
-<<<<<<< HEAD
   bool use_shadow;
-=======
->>>>>>> 500fd30d
   bool fuzzy_intersections;
   bool fuzzy_everything;
   bool allow_boundaries;
@@ -404,11 +395,7 @@
   ListBase shadow_edges;
 
   /** Cache only contains edge types specified in this variable. */
-<<<<<<< HEAD
   uint16_t rb_edge_types;
-=======
-  unsigned char rb_edge_types;
->>>>>>> 500fd30d
 } LineartCache;
 
 #define DBL_TRIANGLE_LIM 1e-8
@@ -446,10 +433,7 @@
   ListBase edge_mark;
   ListBase floating;
   ListBase light_contour;
-<<<<<<< HEAD
   ListBase shadow;
-=======
->>>>>>> 500fd30d
 
 } LineartRenderTaskInfo;
 
@@ -476,10 +460,7 @@
   ListBase edge_mark;
   ListBase floating;
   ListBase light_contour;
-<<<<<<< HEAD
   ListBase shadow;
-=======
->>>>>>> 500fd30d
 
 } LineartObjectInfo;
 
