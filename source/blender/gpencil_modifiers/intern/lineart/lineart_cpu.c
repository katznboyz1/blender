--- conflicted
+++ resolved
@@ -4347,19 +4347,8 @@
   }
   else {
 
-<<<<<<< HEAD
     BKE_scene_camera_switch_update(scene);
 
-=======
-  if (lmd->calculation_flags & LRT_USE_CUSTOM_CAMERA) {
-    if (!lmd->source_camera ||
-        (use_camera = DEG_get_evaluated_object(depsgraph, lmd->source_camera))->type !=
-            OB_CAMERA) {
-      return false;
-    }
-  }
-  else {
->>>>>>> 45439dfe
     if (!scene->camera) {
       return false;
     }
@@ -4463,11 +4452,7 @@
       MOD_lineart_chain_split_angle(rb, rb->angle_splitting_threshold);
     }
 
-<<<<<<< HEAD
-    if (enable_stroke_depth_offset && (!compare_ff(lmd->stroke_depth_offset, 0.0f, 1e-7))) {
-=======
     if (enable_stroke_depth_offset && lmd->stroke_depth_offset > FLT_EPSILON) {
->>>>>>> 45439dfe
       MOD_lineart_chain_offset_towards_camera(
           rb, lmd->stroke_depth_offset, lmd->flags & LRT_GPENCIL_OFFSET_TOWARDS_CUSTOM_CAMERA);
     }
