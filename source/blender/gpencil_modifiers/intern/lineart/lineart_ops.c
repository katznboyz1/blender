/*
 * This program is free software; you can redistribute it and/or
 * modify it under the terms of the GNU General Public License
 * as published by the Free Software Foundation; either version 2
 * of the License, or (at your option) any later version.
 *
 * This program is distributed in the hope that it will be useful,
 * but WITHOUT ANY WARRANTY; without even the implied warranty of
 * MERCHANTABILITY or FITNESS FOR A PARTICULAR PURPOSE.  See the
 * GNU General Public License for more details.
 *
 * You should have received a copy of the GNU General Public License
 * along with this program; if not, write to the Free Software Foundation,
 * Inc., 51 Franklin Street, Fifth Floor, Boston, MA 02110-1301, USA.
 *
 * The Original Code is Copyright (C) 2019 Blender Foundation.
 * All rights reserved.
 */

/** \file
 * \ingroup editors
 */

#include <stdlib.h>

#include "MEM_guardedalloc.h"

#include "BLI_linklist.h"
#include "BLI_math.h"
#include "BLI_utildefines.h"

#include "BKE_context.h"
#include "BKE_global.h"
#include "BKE_gpencil.h"
#include "BKE_gpencil_modifier.h"
#include "BKE_report.h"
#include "BKE_scene.h"

#include "DEG_depsgraph_query.h"

#include "WM_api.h"
#include "WM_types.h"

#include "DNA_gpencil_modifier_types.h"
#include "DNA_gpencil_types.h"
#include "DNA_scene_types.h"

#include "MOD_gpencil_lineart.h"
#include "MOD_lineart.h"

static bool lineart_mod_is_disabled(GpencilModifierData *md)
{
  BLI_assert(md->type == eGpencilModifierType_Lineart);

  const GpencilModifierTypeInfo *info = BKE_gpencil_modifier_get_info(md->type);

  LineartGpencilModifierData *lmd = (LineartGpencilModifierData *)md;

  /* Toggle on and off the baked flag as we are only interested in if something else is disabling
   * it. We can assume that the guard function has already toggled this on for all modifiers that
   * are sent here. */
  lmd->flags &= (~LRT_GPENCIL_IS_BAKED);
  bool disabled = info->isDisabled(md, 0);
  lmd->flags |= LRT_GPENCIL_IS_BAKED;

  return disabled;
}

static void clear_strokes(Object *ob, GpencilModifierData *md, int frame)
{
  if (md->type != eGpencilModifierType_Lineart) {
    return;
  }
  LineartGpencilModifierData *lmd = (LineartGpencilModifierData *)md;
  bGPdata *gpd = ob->data;

  bGPDlayer *gpl = BKE_gpencil_layer_get_by_name(gpd, lmd->target_layer, 1);
  if (!gpl) {
    return;
  }
  bGPDframe *gpf = BKE_gpencil_layer_frame_find(gpl, frame);

  if (!gpf) {
    /* No greasepencil frame found. */
    return;
  }

  BKE_gpencil_layer_frame_delete(gpl, gpf);
}

static bool bake_strokes(Object *ob,
                         Depsgraph *dg,
                         LineartCache **lc,
                         GpencilModifierData *md,
                         int frame,
                         bool is_first)
{
  /* Modifier data sanity check. */
  if (lineart_mod_is_disabled(md)) {
    return false;
  }

  LineartGpencilModifierData *lmd = (LineartGpencilModifierData *)md;
  bGPdata *gpd = ob->data;

  bGPDlayer *gpl = BKE_gpencil_layer_get_by_name(gpd, lmd->target_layer, 1);
  if (!gpl) {
    return false;
  }
  bool only_use_existing_gp_frames = false;
  bGPDframe *gpf = (only_use_existing_gp_frames ?
                        BKE_gpencil_layer_frame_find(gpl, frame) :
                        BKE_gpencil_layer_frame_get(gpl, frame, GP_GETFRAME_ADD_NEW));

  if (!gpf) {
    /* No greasepencil frame created or found. */
    return false;
  }
  LineartCache *local_lc = *lc;
  if (!(*lc)) {
<<<<<<< HEAD
    MOD_lineart_compute_feature_lines(dg, lmd, lc, (!(ob->dtx & OB_DRAW_IN_FRONT)));
=======
    MOD_lineart_compute_feature_lines(dg, lmd, lc);
>>>>>>> 28516020
    MOD_lineart_destroy_render_data(lmd);
  }
  else {
    if (is_first || (!(lmd->flags & LRT_GPENCIL_USE_CACHE))) {
<<<<<<< HEAD
      MOD_lineart_compute_feature_lines(dg, lmd, &local_lc, (!(ob->dtx & OB_DRAW_IN_FRONT)));
=======
      MOD_lineart_compute_feature_lines(dg, lmd, &local_lc);
>>>>>>> 28516020
      MOD_lineart_destroy_render_data(lmd);
    }
    MOD_lineart_chain_clear_picked_flag(local_lc);
    lmd->cache = local_lc;
  }

  MOD_lineart_gpencil_generate(
      lmd->cache,
      dg,
      ob,
      gpl,
      gpf,
      lmd->source_type,
      lmd->source_type == LRT_SOURCE_OBJECT ? (void *)lmd->source_object :
                                              (void *)lmd->source_collection,
      lmd->level_start,
      lmd->use_multiple_levels ? lmd->level_end : lmd->level_start,
      lmd->target_material ? BKE_gpencil_object_material_index_get(ob, lmd->target_material) : 0,
      lmd->edge_types,
      lmd->mask_switches,
      lmd->transparency_mask,
      lmd->intersection_mask,
      lmd->thickness,
      lmd->opacity,
      lmd->source_vertex_group,
      lmd->vgname,
      lmd->flags);

  if (!(lmd->flags & LRT_GPENCIL_USE_CACHE)) {
    /* Clear local cache. */
    if (!is_first) {
      MOD_lineart_clear_cache(&local_lc);
    }
<<<<<<< HEAD
    /* Restore the original cache pointer so the modifiers below still have access to the "global"
     * cache. */
=======
    /* Restore the original cache pointer so the modifiers below still have access to the
     * "global" cache. */
>>>>>>> 28516020
    lmd->cache = gpd->runtime.lineart_cache;
  }

  return true;
}

typedef struct LineartBakeJob {
  wmWindowManager *wm;
  void *owner;
  short *stop, *do_update;
  float *progress;

  /* C or ob must have one != NULL. */
  bContext *C;
  LinkNode *objects;
  Scene *scene;
  Depsgraph *dg;
  int frame;
  int frame_begin;
  int frame_end;
  int frame_orig;
  int frame_increment;
  bool overwrite_frames;
} LineartBakeJob;

static bool lineart_gpencil_bake_single_target(LineartBakeJob *bj, Object *ob, int frame)
{
  bool touched = false;
  if (ob->type != OB_GPENCIL || G.is_break) {
    return false;
  }

  if (bj->overwrite_frames) {
    LISTBASE_FOREACH (GpencilModifierData *, md, &ob->greasepencil_modifiers) {
      if (md->type == eGpencilModifierType_Lineart) {
        clear_strokes(ob, md, frame);
      }
    }
  }

<<<<<<< HEAD
  GpencilLineartLimitInfo info = {0};
  BKE_gpencil_get_lineart_modifier_limits(ob, &info);
=======
  GpencilLineartLimitInfo info = BKE_gpencil_get_lineart_modifier_limits(ob);
>>>>>>> 28516020

  LineartCache *lc = NULL;
  bool is_first = true;
  LISTBASE_FOREACH (GpencilModifierData *, md, &ob->greasepencil_modifiers) {
    if (md->type != eGpencilModifierType_Lineart) {
      continue;
    }
<<<<<<< HEAD
    BKE_gpencil_set_lineart_global_limits(md, &info);
=======
    BKE_gpencil_set_lineart_modifier_limits(md, &info, is_first);
>>>>>>> 28516020
    if (bake_strokes(ob, bj->dg, &lc, md, frame, is_first)) {
      touched = true;
      is_first = false;
    }
  }
  MOD_lineart_clear_cache(&lc);

  return touched;
}

static void lineart_gpencil_guard_modifiers(LineartBakeJob *bj)
{
  for (LinkNode *l = bj->objects; l; l = l->next) {
    Object *ob = l->link;
    LISTBASE_FOREACH (GpencilModifierData *, md, &ob->greasepencil_modifiers) {
      if (md->type == eGpencilModifierType_Lineart) {
        LineartGpencilModifierData *lmd = (LineartGpencilModifierData *)md;
        lmd->flags |= LRT_GPENCIL_IS_BAKED;
      }
    }
  }
}

static void lineart_gpencil_bake_startjob(void *customdata,
                                          short *stop,
                                          short *do_update,
                                          float *progress)
{
  LineartBakeJob *bj = (LineartBakeJob *)customdata;
  bj->stop = stop;
  bj->do_update = do_update;
  bj->progress = progress;

  lineart_gpencil_guard_modifiers(bj);

  for (int frame = bj->frame_begin; frame <= bj->frame_end; frame += bj->frame_increment) {

    if (G.is_break) {
      G.is_break = false;
      break;
    }

    BKE_scene_frame_set(bj->scene, frame);
    BKE_scene_graph_update_for_newframe(bj->dg);

    for (LinkNode *l = bj->objects; l; l = l->next) {
      Object *ob = l->link;
      if (lineart_gpencil_bake_single_target(bj, ob, frame)) {
        DEG_id_tag_update((struct ID *)ob->data, ID_RECALC_GEOMETRY);
        WM_event_add_notifier(bj->C, NC_GPENCIL | ND_DATA | NA_EDITED, ob);
      }
    }

    /* Update and refresh the progress bar. */
    *bj->progress = (float)(frame - bj->frame_begin) / (bj->frame_end - bj->frame_begin);
    *bj->do_update = true;
  }

  /* This need to be reset manually. */
  G.is_break = false;

  /* Restore original frame. */
  BKE_scene_frame_set(bj->scene, bj->frame_orig);
  BKE_scene_graph_update_for_newframe(bj->dg);
}

static void lineart_gpencil_bake_endjob(void *customdata)
{
  LineartBakeJob *bj = customdata;

  WM_set_locked_interface(CTX_wm_manager(bj->C), false);

  WM_main_add_notifier(NC_SCENE | ND_FRAME, bj->scene);

  for (LinkNode *l = bj->objects; l; l = l->next) {
    WM_main_add_notifier(NC_GPENCIL | ND_DATA | NA_EDITED, (Object *)l->link);
  }

  BLI_linklist_free(bj->objects, NULL);
}

static int lineart_gpencil_bake_common(bContext *C,
                                       wmOperator *op,
                                       bool bake_all_targets,
                                       bool do_background)
{
  LineartBakeJob *bj = MEM_callocN(sizeof(LineartBakeJob), "LineartBakeJob");

  if (!bake_all_targets) {
    Object *ob = CTX_data_active_object(C);
    if (!ob || ob->type != OB_GPENCIL) {
      WM_report(RPT_ERROR, "No active object or active object isn't a GPencil object.");
      return OPERATOR_FINISHED;
    }
    BLI_linklist_prepend(&bj->objects, ob);
  }
  else {
    /* #CTX_DATA_BEGIN is not available for iterating in objects while using the job system. */
    CTX_DATA_BEGIN (C, Object *, ob, visible_objects) {
      if (ob->type == OB_GPENCIL) {
        LISTBASE_FOREACH (GpencilModifierData *, md, &ob->greasepencil_modifiers) {
          if (md->type == eGpencilModifierType_Lineart) {
            BLI_linklist_prepend(&bj->objects, ob);
            break;
          }
        }
      }
    }
    CTX_DATA_END;
  }
  bj->C = C;
  Scene *scene = CTX_data_scene(C);
  bj->scene = scene;
  bj->dg = CTX_data_depsgraph_pointer(C);
  bj->frame_begin = scene->r.sfra;
  bj->frame_end = scene->r.efra;
  bj->frame_orig = scene->r.cfra;
  bj->frame_increment = scene->r.frame_step;
  bj->overwrite_frames = true;

  if (do_background) {
    wmJob *wm_job = WM_jobs_get(CTX_wm_manager(C),
                                CTX_wm_window(C),
                                scene,
                                "Line Art",
                                WM_JOB_PROGRESS,
                                WM_JOB_TYPE_LINEART);

    WM_jobs_customdata_set(wm_job, bj, MEM_freeN);
    WM_jobs_timer(wm_job, 0.1, NC_GPENCIL | ND_DATA | NA_EDITED, NC_GPENCIL | ND_DATA | NA_EDITED);
    WM_jobs_callbacks(
        wm_job, lineart_gpencil_bake_startjob, NULL, NULL, lineart_gpencil_bake_endjob);

    WM_set_locked_interface(CTX_wm_manager(C), true);

    WM_jobs_start(CTX_wm_manager(C), wm_job);

    WM_event_add_modal_handler(C, op);

    return OPERATOR_RUNNING_MODAL;
  }

  float pseduo_progress;
  short pseduo_do_update;
  lineart_gpencil_bake_startjob(bj, NULL, &pseduo_do_update, &pseduo_progress);

  BLI_linklist_free(bj->objects, NULL);
  MEM_freeN(bj);

  return OPERATOR_FINISHED;
}

static int lineart_gpencil_bake_strokes_all_invoke(bContext *C,
                                                   wmOperator *op,
                                                   const wmEvent *UNUSED(event))
{
  return lineart_gpencil_bake_common(C, op, true, true);
}
static int lineart_gpencil_bake_strokes_all_exec(bContext *C, wmOperator *op)
{
  return lineart_gpencil_bake_common(C, op, true, false);
}
static int lineart_gpencil_bake_strokes_invoke(bContext *C,
                                               wmOperator *op,
                                               const wmEvent *UNUSED(event))
{
  return lineart_gpencil_bake_common(C, op, false, true);
}
static int lineart_gpencil_bake_strokes_exec(bContext *C, wmOperator *op)
{
  return lineart_gpencil_bake_common(C, op, false, false);
}
static int lineart_gpencil_bake_strokes_commom_modal(bContext *C,
                                                     wmOperator *op,
                                                     const wmEvent *UNUSED(event))
{
  Scene *scene = (Scene *)op->customdata;

  /* no running blender, remove handler and pass through. */
  if (0 == WM_jobs_test(CTX_wm_manager(C), scene, WM_JOB_TYPE_LINEART)) {
    return OPERATOR_FINISHED | OPERATOR_PASS_THROUGH;
  }

  return OPERATOR_PASS_THROUGH;
}

static void lineart_gpencil_clear_strokes_exec_common(Object *ob)
{
  /* TODO: move these checks to an operator poll function. */
  if ((ob == NULL) || ob->type != OB_GPENCIL) {
    return;
  }
  LISTBASE_FOREACH (GpencilModifierData *, md, &ob->greasepencil_modifiers) {
    if (md->type != eGpencilModifierType_Lineart) {
      continue;
    }
    LineartGpencilModifierData *lmd = (LineartGpencilModifierData *)md;
    bGPdata *gpd = ob->data;

    bGPDlayer *gpl = BKE_gpencil_layer_get_by_name(gpd, lmd->target_layer, 1);
    if (!gpl) {
      continue;
    }
    BKE_gpencil_free_frames(gpl);
    BKE_gpencil_frame_addnew(gpl, 0);

    md->mode |= eGpencilModifierMode_Realtime | eGpencilModifierMode_Render;

    lmd->flags &= (~LRT_GPENCIL_IS_BAKED);
  }
  DEG_id_tag_update((struct ID *)ob->data, ID_RECALC_GEOMETRY);
}

static int lineart_gpencil_clear_strokes_exec(bContext *C, wmOperator *UNUSED(op))
{
  Object *ob = CTX_data_active_object(C);

  lineart_gpencil_clear_strokes_exec_common(ob);

  WM_event_add_notifier(C, NC_GPENCIL | ND_DATA | NA_EDITED, ob);

  return OPERATOR_FINISHED;
}
static int lineart_gpencil_clear_strokes_all_exec(bContext *C, wmOperator *op)
{
  CTX_DATA_BEGIN (C, Object *, ob, visible_objects) {
    lineart_gpencil_clear_strokes_exec_common(ob);
    WM_event_add_notifier(C, NC_GPENCIL | ND_DATA | NA_EDITED, ob);
  }
  CTX_DATA_END;

  BKE_report(op->reports, RPT_INFO, "All line art objects are now cleared");

  return OPERATOR_FINISHED;
}

/* Bake all line art modifiers on the current object. */
void OBJECT_OT_lineart_bake_strokes(wmOperatorType *ot)
{
  ot->name = "Bake Line Art";
  ot->description = "Bake Line Art for current GPencil object";
  ot->idname = "OBJECT_OT_lineart_bake_strokes";

  ot->invoke = lineart_gpencil_bake_strokes_invoke;
  ot->exec = lineart_gpencil_bake_strokes_exec;
  ot->modal = lineart_gpencil_bake_strokes_commom_modal;
}

/* Bake all lineart objects in the scene. */
void OBJECT_OT_lineart_bake_strokes_all(wmOperatorType *ot)
{
  ot->name = "Bake Line Art (All)";
  ot->description = "Bake all Grease Pencil objects that have a line art modifier";
  ot->idname = "OBJECT_OT_lineart_bake_strokes_all";

  ot->invoke = lineart_gpencil_bake_strokes_all_invoke;
  ot->exec = lineart_gpencil_bake_strokes_all_exec;
  ot->modal = lineart_gpencil_bake_strokes_commom_modal;
}

/* clear all line art modifiers on the current object. */
void OBJECT_OT_lineart_clear(wmOperatorType *ot)
{
  ot->name = "Clear Baked Line Art";
  ot->description = "Clear all strokes in current GPencil object";
  ot->idname = "OBJECT_OT_lineart_clear";

  ot->exec = lineart_gpencil_clear_strokes_exec;
}

/* clear all lineart objects in the scene. */
void OBJECT_OT_lineart_clear_all(wmOperatorType *ot)
{
  ot->name = "Clear Baked Line Art (All)";
  ot->description = "Clear all strokes in all Grease Pencil objects that have a line art modifier";
  ot->idname = "OBJECT_OT_lineart_clear_all";

  ot->exec = lineart_gpencil_clear_strokes_all_exec;
}

void WM_operatortypes_lineart(void)
{
  WM_operatortype_append(OBJECT_OT_lineart_bake_strokes);
  WM_operatortype_append(OBJECT_OT_lineart_bake_strokes_all);
  WM_operatortype_append(OBJECT_OT_lineart_clear);
  WM_operatortype_append(OBJECT_OT_lineart_clear_all);
}<|MERGE_RESOLUTION|>--- conflicted
+++ resolved
@@ -118,20 +118,12 @@
   }
   LineartCache *local_lc = *lc;
   if (!(*lc)) {
-<<<<<<< HEAD
     MOD_lineart_compute_feature_lines(dg, lmd, lc, (!(ob->dtx & OB_DRAW_IN_FRONT)));
-=======
-    MOD_lineart_compute_feature_lines(dg, lmd, lc);
->>>>>>> 28516020
     MOD_lineart_destroy_render_data(lmd);
   }
   else {
     if (is_first || (!(lmd->flags & LRT_GPENCIL_USE_CACHE))) {
-<<<<<<< HEAD
       MOD_lineart_compute_feature_lines(dg, lmd, &local_lc, (!(ob->dtx & OB_DRAW_IN_FRONT)));
-=======
-      MOD_lineart_compute_feature_lines(dg, lmd, &local_lc);
->>>>>>> 28516020
       MOD_lineart_destroy_render_data(lmd);
     }
     MOD_lineart_chain_clear_picked_flag(local_lc);
@@ -165,13 +157,8 @@
     if (!is_first) {
       MOD_lineart_clear_cache(&local_lc);
     }
-<<<<<<< HEAD
-    /* Restore the original cache pointer so the modifiers below still have access to the "global"
-     * cache. */
-=======
     /* Restore the original cache pointer so the modifiers below still have access to the
      * "global" cache. */
->>>>>>> 28516020
     lmd->cache = gpd->runtime.lineart_cache;
   }
 
@@ -212,12 +199,7 @@
     }
   }
 
-<<<<<<< HEAD
-  GpencilLineartLimitInfo info = {0};
-  BKE_gpencil_get_lineart_modifier_limits(ob, &info);
-=======
   GpencilLineartLimitInfo info = BKE_gpencil_get_lineart_modifier_limits(ob);
->>>>>>> 28516020
 
   LineartCache *lc = NULL;
   bool is_first = true;
@@ -225,11 +207,7 @@
     if (md->type != eGpencilModifierType_Lineart) {
       continue;
     }
-<<<<<<< HEAD
-    BKE_gpencil_set_lineart_global_limits(md, &info);
-=======
     BKE_gpencil_set_lineart_modifier_limits(md, &info, is_first);
->>>>>>> 28516020
     if (bake_strokes(ob, bj->dg, &lc, md, frame, is_first)) {
       touched = true;
       is_first = false;
