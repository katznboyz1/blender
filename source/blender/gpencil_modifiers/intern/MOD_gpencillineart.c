/*
 * This program is free software; you can redistribute it and/or
 * modify it under the terms of the GNU General Public License
 * as published by the Free Software Foundation; either version 2
 * of the License, or (at your option) any later version.
 *
 * This program is distributed in the hope that it will be useful,
 * but WITHOUT ANY WARRANTY; without even the implied warranty of
 * MERCHANTABILITY or FITNESS FOR A PARTICULAR PURPOSE.  See the
 * GNU General Public License for more details.
 *
 * You should have received a copy of the GNU General Public License
 * along with this program; if not, write to the Free Software Foundation,
 * Inc., 51 Franklin Street, Fifth Floor, Boston, MA 02110-1301, USA.
 *
 * The Original Code is Copyright (C) 2017, Blender Foundation
 * This is a new part of Blender
 */

/** \file
 * \ingroup modifiers
 */

#include <stdio.h>

#include "BLI_utildefines.h"

#include "BLI_math_vector.h"

#include "BLT_translation.h"

#include "DNA_collection_types.h"
#include "DNA_defaults.h"
#include "DNA_gpencil_modifier_types.h"
#include "DNA_gpencil_types.h"
#include "DNA_material_types.h"
#include "DNA_object_types.h"
#include "DNA_scene_types.h"
#include "DNA_screen_types.h"

#include "MOD_gpencil_lineart.h"
#include "lineart/MOD_lineart.h"

#include "BKE_collection.h"
#include "BKE_context.h"
#include "BKE_global.h"
#include "BKE_gpencil.h"
#include "BKE_gpencil_modifier.h"
#include "BKE_lib_query.h"
#include "BKE_main.h"
#include "BKE_screen.h"

#include "UI_interface.h"
#include "UI_resources.h"

#include "BKE_modifier.h"
#include "RNA_access.h"

#include "DEG_depsgraph.h"
#include "DEG_depsgraph_query.h"

#include "MOD_gpencil_modifiertypes.h"
#include "MOD_gpencil_ui_common.h"

#include "WM_api.h"
#include "WM_types.h"

static void initData(GpencilModifierData *md)
{
  LineartGpencilModifierData *gpmd = (LineartGpencilModifierData *)md;

  BLI_assert(MEMCMP_STRUCT_AFTER_IS_ZERO(gpmd, modifier));

  MEMCPY_STRUCT_AFTER(gpmd, DNA_struct_default_get(LineartGpencilModifierData), modifier);
}

static void copyData(const GpencilModifierData *md, GpencilModifierData *target)
{
  BKE_gpencil_modifier_copydata_generic(md, target);
}

static void generate_strokes_actual(
    GpencilModifierData *md, Depsgraph *depsgraph, Object *ob, bGPDlayer *gpl, bGPDframe *gpf)
{
  LineartGpencilModifierData *lmd = (LineartGpencilModifierData *)md;

  if (G.debug_value == 4000) {
    printf("LRT: Generating from modifier.\n");
  }

  MOD_lineart_gpencil_generate(
      lmd->cache,
      depsgraph,
      ob,
      gpl,
      gpf,
      lmd->source_type,
      lmd->source_type == LRT_SOURCE_OBJECT ? (void *)lmd->source_object :
                                              (void *)lmd->source_collection,
      lmd->level_start,
      lmd->use_multiple_levels ? lmd->level_end : lmd->level_start,
      lmd->target_material ? BKE_gpencil_object_material_index_get(ob, lmd->target_material) : 0,
      lmd->edge_types,
      lmd->mask_switches,
      lmd->material_mask_bits,
      lmd->intersection_mask,
      lmd->thickness,
      lmd->opacity,
      lmd->source_vertex_group,
      lmd->vgname,
      lmd->flags);
}

static bool isModifierDisabled(GpencilModifierData *md)
{
  LineartGpencilModifierData *lmd = (LineartGpencilModifierData *)md;

  if ((lmd->target_layer[0] == '\0') || (lmd->target_material == NULL)) {
    return true;
  }

  if (lmd->source_type == LRT_SOURCE_OBJECT && !lmd->source_object) {
    return true;
  }

  if (lmd->source_type == LRT_SOURCE_COLLECTION && !lmd->source_collection) {
    return true;
  }

  /* Preventing calculation in depsgraph when baking frames. */
  if (lmd->flags & LRT_GPENCIL_IS_BAKED) {
    return true;
  }

  return false;
}
static void generateStrokes(GpencilModifierData *md, Depsgraph *depsgraph, Object *ob)
{
  LineartGpencilModifierData *lmd = (LineartGpencilModifierData *)md;
  bGPdata *gpd = ob->data;

  /* Guard early, don't trigger calculation when no grease-pencil frame is present.
   * Probably should disable in the #isModifierDisabled() function
   * but we need additional argument for depsgraph and `gpd`. */
  bGPDlayer *gpl = BKE_gpencil_layer_get_by_name(gpd, lmd->target_layer, 1);
  if (gpl == NULL) {
    return;
  }
  /* Need to call this or we don't get active frame (user may haven't selected any one). */
  BKE_gpencil_frame_active_set(depsgraph, gpd);
  bGPDframe *gpf = gpl->actframe;
  if (gpf == NULL) {
    return;
  }

  /* Check all parameters required are filled. */
  if (isModifierDisabled(md)) {
    return;
  }

  LineartCache *local_lc = gpd->runtime.lineart_cache;
  if (!gpd->runtime.lineart_cache) {
    MOD_lineart_compute_feature_lines(depsgraph, lmd, &gpd->runtime.lineart_cache);
    MOD_lineart_destroy_render_data(lmd);
  }
  else {
    if (!(lmd->flags & LRT_GPENCIL_USE_CACHE)) {
      MOD_lineart_compute_feature_lines(depsgraph, lmd, &local_lc);
      MOD_lineart_destroy_render_data(lmd);
    }
    MOD_lineart_chain_clear_picked_flag(local_lc);
    lmd->cache = local_lc;
  }

  generate_strokes_actual(md, depsgraph, ob, gpl, gpf);

  if (!(lmd->flags & LRT_GPENCIL_USE_CACHE)) {
    /* Clear local cache. */
    if (local_lc != gpd->runtime.lineart_cache) {
      MOD_lineart_clear_cache(&local_lc);
    }
    /* Restore the original cache pointer so the modifiers below still have access to the "global"
     * cache. */
    lmd->cache = gpd->runtime.lineart_cache;
  }

  WM_main_add_notifier(NA_EDITED | NC_GPENCIL, NULL);
}

static void bakeModifier(Main *UNUSED(bmain),
                         Depsgraph *depsgraph,
                         GpencilModifierData *md,
                         Object *ob)
{
  bGPdata *gpd = ob->data;
  LineartGpencilModifierData *lmd = (LineartGpencilModifierData *)md;

  bGPDlayer *gpl = BKE_gpencil_layer_get_by_name(gpd, lmd->target_layer, 1);
  if (gpl == NULL) {
    return;
  }
  bGPDframe *gpf = gpl->actframe;
  if (gpf == NULL) {
    return;
  }

  if (!gpd->runtime.lineart_cache) {
    /* Only calculate for this modifier, thus no need to get maximum values from all line art
     * modifiers in the stack. */
    lmd->edge_types_override = lmd->edge_types;
    lmd->level_end_override = lmd->level_end;

    MOD_lineart_compute_feature_lines(depsgraph, lmd, &gpd->runtime.lineart_cache);
    MOD_lineart_destroy_render_data(lmd);
  }

  generate_strokes_actual(md, depsgraph, ob, gpl, gpf);

  MOD_lineart_clear_cache(&gpd->runtime.lineart_cache);
}

static bool isDisabled(GpencilModifierData *md, int UNUSED(userRenderParams))
{
  return isModifierDisabled(md);
}

static void add_this_collection(Collection *c,
                                const ModifierUpdateDepsgraphContext *ctx,
                                const int mode)
{
  if (!c) {
    return;
  }
  FOREACH_COLLECTION_VISIBLE_OBJECT_RECURSIVE_BEGIN (c, ob, mode) {
    if (ELEM(ob->type, OB_MESH, OB_MBALL, OB_CURVE, OB_SURF, OB_FONT)) {
      if (ob->lineart.usage != OBJECT_LRT_EXCLUDE) {
        DEG_add_object_relation(ctx->node, ob, DEG_OB_COMP_GEOMETRY, "Line Art Modifier");
        DEG_add_object_relation(ctx->node, ob, DEG_OB_COMP_TRANSFORM, "Line Art Modifier");
      }
    }
    if (ob->type == OB_EMPTY && (ob->transflag & OB_DUPLICOLLECTION)) {
      add_this_collection(ob->instance_collection, ctx, mode);
    }
  }
  FOREACH_COLLECTION_VISIBLE_OBJECT_RECURSIVE_END;
}

static void updateDepsgraph(GpencilModifierData *md,
                            const ModifierUpdateDepsgraphContext *ctx,
                            const int mode)
{
  DEG_add_object_relation(ctx->node, ctx->object, DEG_OB_COMP_TRANSFORM, "Line Art Modifier");

  LineartGpencilModifierData *lmd = (LineartGpencilModifierData *)md;
  if (lmd->source_type == LRT_SOURCE_OBJECT && lmd->source_object) {
    DEG_add_object_relation(
        ctx->node, lmd->source_object, DEG_OB_COMP_GEOMETRY, "Line Art Modifier");
    DEG_add_object_relation(
        ctx->node, lmd->source_object, DEG_OB_COMP_TRANSFORM, "Line Art Modifier");
  }
  else {
    add_this_collection(ctx->scene->master_collection, ctx, mode);
  }
  DEG_add_object_relation(
      ctx->node, ctx->scene->camera, DEG_OB_COMP_TRANSFORM, "Line Art Modifier");
  DEG_add_object_relation(
      ctx->node, ctx->scene->camera, DEG_OB_COMP_PARAMETERS, "Line Art Modifier");
}

static void foreachIDLink(GpencilModifierData *md, Object *ob, IDWalkFunc walk, void *userData)
{
  LineartGpencilModifierData *lmd = (LineartGpencilModifierData *)md;

  walk(userData, ob, (ID **)&lmd->target_material, IDWALK_CB_USER);
  walk(userData, ob, (ID **)&lmd->source_collection, IDWALK_CB_NOP);

  walk(userData, ob, (ID **)&lmd->source_object, IDWALK_CB_NOP);
}

static void panel_draw(const bContext *UNUSED(C), Panel *panel)
{
  uiLayout *layout = panel->layout;

  PointerRNA ob_ptr;
  PointerRNA *ptr = gpencil_modifier_panel_get_property_pointers(panel, &ob_ptr);

  PointerRNA obj_data_ptr = RNA_pointer_get(&ob_ptr, "data");

  const int source_type = RNA_enum_get(ptr, "source_type");
  const bool is_baked = RNA_boolean_get(ptr, "is_baked");

  uiLayoutSetPropSep(layout, true);
  uiLayoutSetEnabled(layout, !is_baked);

  if (!BKE_gpencil_is_first_lineart_in_stack(ob_ptr.data, ptr->data)) {
    uiItemR(layout, ptr, "use_cache", 0, NULL, ICON_NONE);
  }

  uiItemR(layout, ptr, "source_type", 0, NULL, ICON_NONE);

  if (source_type == LRT_SOURCE_OBJECT) {
    uiItemR(layout, ptr, "source_object", 0, NULL, ICON_OBJECT_DATA);
  }
  else if (source_type == LRT_SOURCE_COLLECTION) {
    uiItemR(layout, ptr, "source_collection", 0, NULL, ICON_OUTLINER_COLLECTION);
  }
  else {
    /* Source is Scene. */
  }
  uiItemPointerR(layout, ptr, "target_layer", &obj_data_ptr, "layers", NULL, ICON_GREASEPENCIL);

  /* Material has to be used by grease pencil object already, it was possible to assign materials
   * without this requirement in earlier versions of blender. */
  bool material_valid = false;
  PointerRNA material_ptr = RNA_pointer_get(ptr, "target_material");
  if (!RNA_pointer_is_null(&material_ptr)) {
    Material *current_material = material_ptr.data;
    Object *ob = ob_ptr.data;
    material_valid = BKE_gpencil_object_material_index_get(ob, current_material) != -1;
  }
  uiLayout *row = uiLayoutRow(layout, true);
  uiLayoutSetRedAlert(row, !material_valid);
  uiItemPointerR(row,
                 ptr,
                 "target_material",
                 &obj_data_ptr,
                 "materials",
                 NULL,
                 material_valid ? ICON_SHADING_TEXTURE : ICON_ERROR);

  gpencil_modifier_panel_end(layout, ptr);
}

static void edge_types_panel_draw(const bContext *UNUSED(C), Panel *panel)
{
  uiLayout *layout = panel->layout;
  PointerRNA ob_ptr;
  PointerRNA *ptr = gpencil_modifier_panel_get_property_pointers(panel, &ob_ptr);

  const bool is_baked = RNA_boolean_get(ptr, "is_baked");
  const bool use_cache = RNA_boolean_get(ptr, "use_cache");
  const bool is_first = BKE_gpencil_is_first_lineart_in_stack(ob_ptr.data, ptr->data);

  uiLayoutSetEnabled(layout, !is_baked);

  uiLayoutSetPropSep(layout, true);

  uiLayout *col = uiLayoutColumn(layout, true);

  uiItemR(col, ptr, "use_contour", 0, IFACE_("Contour"), ICON_NONE);
  uiItemR(col, ptr, "use_loose", 0, IFACE_("Loose"), ICON_NONE);
  uiItemR(col, ptr, "use_material", 0, IFACE_("Material Borders"), ICON_NONE);
  uiItemR(col, ptr, "use_edge_mark", 0, IFACE_("Edge Marks"), ICON_NONE);
  uiItemR(col, ptr, "use_intersection", 0, IFACE_("Intersections"), ICON_NONE);

  uiLayout *sub = uiLayoutRowWithHeading(col, false, IFACE_("Crease"));
  uiItemR(sub, ptr, "use_crease", 0, "", ICON_NONE);
  uiLayout *entry = uiLayoutRow(sub, false);
  uiLayoutSetEnabled(entry, RNA_boolean_get(ptr, "use_crease") || is_first);
  if (use_cache && !is_first) {
    uiItemL(entry, IFACE_("Angle Cached"), ICON_INFO);
  }
  else {
    uiItemR(entry, ptr, "crease_threshold", UI_ITEM_R_SLIDER, " ", ICON_NONE);
  }

  uiItemR(layout, ptr, "use_overlap_edge_type_support", 0, IFACE_("Allow Overlap"), ICON_NONE);
}

static void options_panel_draw(const bContext *UNUSED(C), Panel *panel)
{
  uiLayout *layout = panel->layout;
  PointerRNA ob_ptr;
  PointerRNA *ptr = gpencil_modifier_panel_get_property_pointers(panel, &ob_ptr);

  const bool is_baked = RNA_boolean_get(ptr, "is_baked");
  const bool use_cache = RNA_boolean_get(ptr, "use_cache");
  const bool is_first = BKE_gpencil_is_first_lineart_in_stack(ob_ptr.data, ptr->data);

  uiLayoutSetPropSep(layout, true);
  uiLayoutSetEnabled(layout, !is_baked);

  if (use_cache && !is_first) {
    uiItemL(layout, "Cached from the first line art modifier.", ICON_INFO);
    return;
  }

  uiLayout *col = uiLayoutColumn(layout, true);

  uiItemR(col, ptr, "use_remove_doubles", 0, NULL, ICON_NONE);
  uiItemR(col, ptr, "use_edge_overlap", 0, IFACE_("Overlapping Edges As Contour"), ICON_NONE);
  uiItemR(col, ptr, "use_object_instances", 0, NULL, ICON_NONE);
  uiItemR(col, ptr, "use_clip_plane_boundaries", 0, NULL, ICON_NONE);
}

static void style_panel_draw(const bContext *UNUSED(C), Panel *panel)
{
  uiLayout *layout = panel->layout;
  PointerRNA *ptr = gpencil_modifier_panel_get_property_pointers(panel, NULL);

  const bool is_baked = RNA_boolean_get(ptr, "is_baked");

  uiLayoutSetPropSep(layout, true);
  uiLayoutSetEnabled(layout, !is_baked);

  uiItemR(layout, ptr, "thickness", UI_ITEM_R_SLIDER, NULL, ICON_NONE);

  uiItemR(layout, ptr, "opacity", UI_ITEM_R_SLIDER, NULL, ICON_NONE);
}

static void occlusion_panel_draw(const bContext *UNUSED(C), Panel *panel)
{
  uiLayout *layout = panel->layout;
  PointerRNA *ptr = gpencil_modifier_panel_get_property_pointers(panel, NULL);

  const bool is_baked = RNA_boolean_get(ptr, "is_baked");

  uiLayoutSetPropSep(layout, true);
  uiLayoutSetEnabled(layout, !is_baked);

  const bool use_multiple_levels = RNA_boolean_get(ptr, "use_multiple_levels");

  uiItemR(layout, ptr, "use_multiple_levels", 0, IFACE_("Range"), ICON_NONE);

  if (use_multiple_levels) {
    uiLayout *col = uiLayoutColumn(layout, true);
    uiItemR(col, ptr, "level_start", 0, NULL, ICON_NONE);
    uiItemR(col, ptr, "level_end", 0, IFACE_("End"), ICON_NONE);
  }
  else {
    uiItemR(layout, ptr, "level_start", 0, IFACE_("Level"), ICON_NONE);
  }
}

<<<<<<< HEAD
static bool anything_showing_through(PointerRNA *ptr)
{
  const bool use_multiple_levels = RNA_boolean_get(ptr, "use_multiple_levels");
  const int level_start = RNA_int_get(ptr, "level_start");
  const int level_end = RNA_int_get(ptr, "level_end");
  if (use_multiple_levels) {
    return (MAX2(level_start, level_end) > 0);
  }
  else {
    return (level_start > 0);
  }
}

=======
>>>>>>> ff01070b
static void material_mask_panel_draw_header(const bContext *UNUSED(C), Panel *panel)
{
  uiLayout *layout = panel->layout;
  PointerRNA *ptr = gpencil_modifier_panel_get_property_pointers(panel, NULL);

  const bool is_baked = RNA_boolean_get(ptr, "is_baked");
  uiLayoutSetEnabled(layout, !is_baked);
  uiLayoutSetActive(layout, anything_showing_through(ptr));

  uiItemR(layout, ptr, "use_material_mask", 0, IFACE_("Material Mask"), ICON_NONE);
}

static void material_mask_panel_draw(const bContext *UNUSED(C), Panel *panel)
{
  uiLayout *layout = panel->layout;
  PointerRNA *ptr = gpencil_modifier_panel_get_property_pointers(panel, NULL);

  const bool is_baked = RNA_boolean_get(ptr, "is_baked");
  uiLayoutSetEnabled(layout, !is_baked);
  uiLayoutSetActive(layout, anything_showing_through(ptr));

  uiLayoutSetPropSep(layout, true);

  uiLayoutSetEnabled(layout, RNA_boolean_get(ptr, "use_material_mask"));

  uiLayout *col = uiLayoutColumn(layout, true);
  uiLayout *sub = uiLayoutRowWithHeading(col, true, IFACE_("Masks"));

  PropertyRNA *prop = RNA_struct_find_property(ptr, "use_material_mask_bits");
<<<<<<< HEAD
  for (int i = 0; i < 8; i++) {
    uiItemFullR(sub, ptr, prop, i, 0, UI_ITEM_R_TOGGLE, " ", ICON_NONE);
    if (i == 3) {
      sub = uiLayoutRow(col, true);
    }
=======
  for (int i = 0; i < 8; i++, text[0]++) {
    uiItemFullR(sub, ptr, prop, i, 0, UI_ITEM_R_TOGGLE, text, ICON_NONE);
>>>>>>> ff01070b
  }

  uiItemR(layout, ptr, "use_material_mask_match", 0, IFACE_("Exact Match"), ICON_NONE);
}

static void intersection_panel_draw(const bContext *UNUSED(C), Panel *panel)
{
  uiLayout *layout = panel->layout;
  PointerRNA *ptr = gpencil_modifier_panel_get_property_pointers(panel, NULL);

  const bool is_baked = RNA_boolean_get(ptr, "is_baked");
  uiLayoutSetEnabled(layout, !is_baked);

  uiLayoutSetPropSep(layout, true);

  uiLayoutSetActive(layout, RNA_boolean_get(ptr, "use_intersection"));

  uiLayout *col = uiLayoutColumn(layout, true);
<<<<<<< HEAD
  uiLayout *sub = uiLayoutRowWithHeading(col, true, IFACE_("Collection Masks"));

  PropertyRNA *prop = RNA_struct_find_property(ptr, "use_intersection_mask");
  for (int i = 0; i < 8; i++) {
    uiItemFullR(sub, ptr, prop, i, 0, UI_ITEM_R_TOGGLE, " ", ICON_NONE);
    if (i == 3) {
      sub = uiLayoutRow(col, true);
    }
  }

  uiItemR(layout, ptr, "use_intersection_match", 0, IFACE_("Exact Match"), ICON_NONE);
}
static void face_mark_panel_draw_header(const bContext *UNUSED(C), Panel *panel)
{
  uiLayout *layout = panel->layout;
  PointerRNA ob_ptr;
  PointerRNA *ptr = gpencil_modifier_panel_get_property_pointers(panel, &ob_ptr);

  const bool is_baked = RNA_boolean_get(ptr, "is_baked");
  const bool use_cache = RNA_boolean_get(ptr, "use_cache");
  const bool is_first = BKE_gpencil_is_first_lineart_in_stack(ob_ptr.data, ptr->data);

  if (!use_cache || is_first) {
    uiLayoutSetEnabled(layout, !is_baked);
    uiItemR(layout, ptr, "use_face_mark", 0, IFACE_("Face Mark Filtering"), ICON_NONE);
  }
  else {
    uiItemL(layout, IFACE_("Face Mark Filtering"), ICON_NONE);
  }
}

static void face_mark_panel_draw(const bContext *UNUSED(C), Panel *panel)
{
  uiLayout *layout = panel->layout;
  PointerRNA ob_ptr;
  PointerRNA *ptr = gpencil_modifier_panel_get_property_pointers(panel, &ob_ptr);

  const bool is_baked = RNA_boolean_get(ptr, "is_baked");
  const bool use_mark = RNA_boolean_get(ptr, "use_face_mark");
  const bool use_cache = RNA_boolean_get(ptr, "use_cache");
  const bool is_first = BKE_gpencil_is_first_lineart_in_stack(ob_ptr.data, ptr->data);

  uiLayoutSetEnabled(layout, !is_baked);

  if (use_cache && !is_first) {
    uiItemL(layout, "Cached from the first line art modifier.", ICON_INFO);
    return;
  }

  uiLayoutSetPropSep(layout, true);

  uiLayoutSetActive(layout, use_mark);

  uiItemR(layout, ptr, "use_face_mark_invert", 0, NULL, ICON_NONE);
  uiItemR(layout, ptr, "use_face_mark_boundaries", 0, NULL, ICON_NONE);
=======
  uiItemR(col, ptr, "use_material_mask_match", 0, IFACE_("Match All Masks"), ICON_NONE);
>>>>>>> ff01070b
}

static void intersection_panel_draw(const bContext *UNUSED(C), Panel *panel)
{
<<<<<<< HEAD
  PointerRNA ob_ptr;
  PointerRNA *ptr = gpencil_modifier_panel_get_property_pointers(panel, &ob_ptr);
=======
  uiLayout *layout = panel->layout;
  PointerRNA *ptr = gpencil_modifier_panel_get_property_pointers(panel, NULL);
>>>>>>> ff01070b

  const bool is_baked = RNA_boolean_get(ptr, "is_baked");
  uiLayoutSetEnabled(layout, !is_baked);

  uiLayoutSetPropSep(layout, true);

  uiLayoutSetActive(layout, RNA_boolean_get(ptr, "use_intersection"));

  uiLayout *row = uiLayoutRow(layout, true);
  uiLayoutSetPropDecorate(row, false);
  uiLayout *sub = uiLayoutRowWithHeading(row, true, IFACE_("Masks"));
  char text[2] = "0";

  PropertyRNA *prop = RNA_struct_find_property(ptr, "use_intersection_mask");
  for (int i = 0; i < 8; i++, text[0]++) {
    uiItemFullR(sub, ptr, prop, i, 0, UI_ITEM_R_TOGGLE, text, ICON_NONE);
  }
  uiItemL(row, "", ICON_BLANK1); /* Space for decorator. */

  uiLayout *col = uiLayoutColumn(layout, true);
  uiItemR(col, ptr, "use_intersection_match", 0, IFACE_("Match All Masks"), ICON_NONE);
}
static void face_mark_panel_draw_header(const bContext *UNUSED(C), Panel *panel)
{
  uiLayout *layout = panel->layout;
  PointerRNA ob_ptr;
  PointerRNA *ptr = gpencil_modifier_panel_get_property_pointers(panel, &ob_ptr);

  const bool is_baked = RNA_boolean_get(ptr, "is_baked");
  const bool use_cache = RNA_boolean_get(ptr, "use_cache");
  const bool is_first = BKE_gpencil_is_first_lineart_in_stack(ob_ptr.data, ptr->data);
<<<<<<< HEAD
=======

  if (!use_cache || is_first) {
    uiLayoutSetEnabled(layout, !is_baked);
    uiItemR(layout, ptr, "use_face_mark", 0, IFACE_("Face Mark Filtering"), ICON_NONE);
  }
  else {
    uiItemL(layout, IFACE_("Face Mark Filtering"), ICON_NONE);
  }
}

static void face_mark_panel_draw(const bContext *UNUSED(C), Panel *panel)
{
  uiLayout *layout = panel->layout;
  PointerRNA ob_ptr;
  PointerRNA *ptr = gpencil_modifier_panel_get_property_pointers(panel, &ob_ptr);

  const bool is_baked = RNA_boolean_get(ptr, "is_baked");
  const bool use_mark = RNA_boolean_get(ptr, "use_face_mark");
  const bool use_cache = RNA_boolean_get(ptr, "use_cache");
  const bool is_first = BKE_gpencil_is_first_lineart_in_stack(ob_ptr.data, ptr->data);

  uiLayoutSetEnabled(layout, !is_baked);

  if (use_cache && !is_first) {
    uiItemL(layout, "Cached from the first line art modifier.", ICON_INFO);
    return;
  }

  uiLayoutSetPropSep(layout, true);

  uiLayoutSetActive(layout, use_mark);

  uiItemR(layout, ptr, "use_face_mark_invert", 0, NULL, ICON_NONE);
  uiItemR(layout, ptr, "use_face_mark_boundaries", 0, NULL, ICON_NONE);
}

static void chaining_panel_draw(const bContext *UNUSED(C), Panel *panel)
{
  PointerRNA ob_ptr;
  PointerRNA *ptr = gpencil_modifier_panel_get_property_pointers(panel, &ob_ptr);

  uiLayout *layout = panel->layout;

  const bool is_baked = RNA_boolean_get(ptr, "is_baked");
  const bool use_cache = RNA_boolean_get(ptr, "use_cache");
  const bool is_first = BKE_gpencil_is_first_lineart_in_stack(ob_ptr.data, ptr->data);
>>>>>>> ff01070b
  const bool is_geom = RNA_boolean_get(ptr, "use_geometry_space_chain");

  uiLayoutSetPropSep(layout, true);
  uiLayoutSetEnabled(layout, !is_baked);

  if (use_cache && !is_first) {
    uiItemL(layout, "Cached from the first line art modifier.", ICON_INFO);
    return;
  }

  uiLayout *col = uiLayoutColumnWithHeading(layout, true, IFACE_("Chain"));
  uiItemR(col, ptr, "use_fuzzy_intersections", 0, NULL, ICON_NONE);
  uiItemR(col, ptr, "use_fuzzy_all", 0, NULL, ICON_NONE);
  uiItemR(col, ptr, "use_loose_edge_chain", 0, IFACE_("Loose Edges"), ICON_NONE);
  uiItemR(col, ptr, "use_loose_as_contour", 0, NULL, ICON_NONE);
<<<<<<< HEAD
  uiItemR(col, ptr, "use_geometry_space_chain", 0, IFACE_("Geometry Space"), ICON_NONE);
=======
  uiItemR(col, ptr, "use_geometry_space_chain", 0, NULL, ICON_NONE);
>>>>>>> ff01070b

  uiItemR(layout,
          ptr,
          "chaining_image_threshold",
          0,
          is_geom ? IFACE_("Geometry Threshold") : NULL,
          ICON_NONE);

  uiItemR(layout, ptr, "split_angle", UI_ITEM_R_SLIDER, NULL, ICON_NONE);
}

static void vgroup_panel_draw(const bContext *UNUSED(C), Panel *panel)
{
  PointerRNA ob_ptr;
  PointerRNA *ptr = gpencil_modifier_panel_get_property_pointers(panel, &ob_ptr);

  uiLayout *layout = panel->layout;

  const bool is_baked = RNA_boolean_get(ptr, "is_baked");
  const bool use_cache = RNA_boolean_get(ptr, "use_cache");
  const bool is_first = BKE_gpencil_is_first_lineart_in_stack(ob_ptr.data, ptr->data);

  uiLayoutSetPropSep(layout, true);
  uiLayoutSetEnabled(layout, !is_baked);

  if (use_cache && !is_first) {
    uiItemL(layout, "Cached from the first line art modifier.", ICON_INFO);
    return;
  }

  uiLayout *col = uiLayoutColumn(layout, true);

  uiLayout *row = uiLayoutRow(col, true);

  uiItemR(row, ptr, "source_vertex_group", 0, IFACE_("Filter Source"), ICON_GROUP_VERTEX);
  uiItemR(row, ptr, "invert_source_vertex_group", UI_ITEM_R_TOGGLE, "", ICON_ARROW_LEFTRIGHT);

  uiItemR(col, ptr, "use_output_vertex_group_match_by_name", 0, NULL, ICON_NONE);

  const bool match_output = RNA_boolean_get(ptr, "use_output_vertex_group_match_by_name");
  if (!match_output) {
    uiItemPointerR(
        col, ptr, "vertex_group", &ob_ptr, "vertex_groups", IFACE_("Target"), ICON_NONE);
  }
}

static void baking_panel_draw(const bContext *UNUSED(C), Panel *panel)
{
  uiLayout *layout = panel->layout;
  PointerRNA ob_ptr;
  PointerRNA *ptr = gpencil_modifier_panel_get_property_pointers(panel, &ob_ptr);

  const bool is_baked = RNA_boolean_get(ptr, "is_baked");

  uiLayoutSetPropSep(layout, true);

  if (is_baked) {
    uiLayout *col = uiLayoutColumn(layout, false);
    uiLayoutSetPropSep(col, false);
    uiItemL(col, IFACE_("Modifier has baked data"), ICON_NONE);
    uiItemR(
        col, ptr, "is_baked", UI_ITEM_R_TOGGLE, IFACE_("Continue Without Clearing"), ICON_NONE);
  }

  uiLayout *col = uiLayoutColumn(layout, false);
  uiLayoutSetEnabled(col, !is_baked);
  uiItemO(col, NULL, ICON_NONE, "OBJECT_OT_lineart_bake_strokes");
  uiItemO(col, NULL, ICON_NONE, "OBJECT_OT_lineart_bake_strokes_all");

  col = uiLayoutColumn(layout, false);
  uiItemO(col, NULL, ICON_NONE, "OBJECT_OT_lineart_clear");
  uiItemO(col, NULL, ICON_NONE, "OBJECT_OT_lineart_clear_all");
}

static void panelRegister(ARegionType *region_type)
{
  PanelType *panel_type = gpencil_modifier_panel_register(
      region_type, eGpencilModifierType_Lineart, panel_draw);

  gpencil_modifier_subpanel_register(
      region_type, "edge_types", "Edge Types", NULL, edge_types_panel_draw, panel_type);
  gpencil_modifier_subpanel_register(
      region_type, "geometry", "Geometry Processing", NULL, options_panel_draw, panel_type);
  gpencil_modifier_subpanel_register(
      region_type, "style", "Style", NULL, style_panel_draw, panel_type);
  PanelType *occlusion_panel = gpencil_modifier_subpanel_register(
      region_type, "occlusion", "Occlusion", NULL, occlusion_panel_draw, panel_type);
  gpencil_modifier_subpanel_register(region_type,
                                     "material_mask",
                                     "",
                                     material_mask_panel_draw_header,
                                     material_mask_panel_draw,
                                     occlusion_panel);
  gpencil_modifier_subpanel_register(
      region_type, "intersection", "Intersection", NULL, intersection_panel_draw, panel_type);
  gpencil_modifier_subpanel_register(
      region_type, "face_mark", "", face_mark_panel_draw_header, face_mark_panel_draw, panel_type);
  gpencil_modifier_subpanel_register(
      region_type, "chaining", "Chaining", NULL, chaining_panel_draw, panel_type);
  gpencil_modifier_subpanel_register(
      region_type, "vgroup", "Vertex Weight Transfer", NULL, vgroup_panel_draw, panel_type);
  gpencil_modifier_subpanel_register(
      region_type, "baking", "Baking", NULL, baking_panel_draw, panel_type);
}

GpencilModifierTypeInfo modifierType_Gpencil_Lineart = {
    /* name. */ "Line Art",
    /* structName. */ "LineartGpencilModifierData",
    /* structSize. */ sizeof(LineartGpencilModifierData),
    /* type. */ eGpencilModifierTypeType_Gpencil,
    /* flags. */ eGpencilModifierTypeFlag_SupportsEditmode,

    /* copyData. */ copyData,

    /* deformStroke. */ NULL,
    /* generateStrokes. */ generateStrokes,
    /* bakeModifier. */ bakeModifier,
    /* remapTime. */ NULL,

    /* initData. */ initData,
    /* freeData. */ NULL,
    /* isDisabled. */ isDisabled,
    /* updateDepsgraph. */ updateDepsgraph,
    /* dependsOnTime. */ NULL,
    /* foreachIDLink. */ foreachIDLink,
    /* foreachTexLink. */ NULL,
    /* panelRegister. */ panelRegister,
};<|MERGE_RESOLUTION|>--- conflicted
+++ resolved
@@ -432,22 +432,6 @@
   }
 }
 
-<<<<<<< HEAD
-static bool anything_showing_through(PointerRNA *ptr)
-{
-  const bool use_multiple_levels = RNA_boolean_get(ptr, "use_multiple_levels");
-  const int level_start = RNA_int_get(ptr, "level_start");
-  const int level_end = RNA_int_get(ptr, "level_end");
-  if (use_multiple_levels) {
-    return (MAX2(level_start, level_end) > 0);
-  }
-  else {
-    return (level_start > 0);
-  }
-}
-
-=======
->>>>>>> ff01070b
 static void material_mask_panel_draw_header(const bContext *UNUSED(C), Panel *panel)
 {
   uiLayout *layout = panel->layout;
@@ -477,16 +461,8 @@
   uiLayout *sub = uiLayoutRowWithHeading(col, true, IFACE_("Masks"));
 
   PropertyRNA *prop = RNA_struct_find_property(ptr, "use_material_mask_bits");
-<<<<<<< HEAD
-  for (int i = 0; i < 8; i++) {
-    uiItemFullR(sub, ptr, prop, i, 0, UI_ITEM_R_TOGGLE, " ", ICON_NONE);
-    if (i == 3) {
-      sub = uiLayoutRow(col, true);
-    }
-=======
   for (int i = 0; i < 8; i++, text[0]++) {
     uiItemFullR(sub, ptr, prop, i, 0, UI_ITEM_R_TOGGLE, text, ICON_NONE);
->>>>>>> ff01070b
   }
 
   uiItemR(layout, ptr, "use_material_mask_match", 0, IFACE_("Exact Match"), ICON_NONE);
@@ -505,76 +481,13 @@
   uiLayoutSetActive(layout, RNA_boolean_get(ptr, "use_intersection"));
 
   uiLayout *col = uiLayoutColumn(layout, true);
-<<<<<<< HEAD
-  uiLayout *sub = uiLayoutRowWithHeading(col, true, IFACE_("Collection Masks"));
-
-  PropertyRNA *prop = RNA_struct_find_property(ptr, "use_intersection_mask");
-  for (int i = 0; i < 8; i++) {
-    uiItemFullR(sub, ptr, prop, i, 0, UI_ITEM_R_TOGGLE, " ", ICON_NONE);
-    if (i == 3) {
-      sub = uiLayoutRow(col, true);
-    }
-  }
-
-  uiItemR(layout, ptr, "use_intersection_match", 0, IFACE_("Exact Match"), ICON_NONE);
-}
-static void face_mark_panel_draw_header(const bContext *UNUSED(C), Panel *panel)
-{
-  uiLayout *layout = panel->layout;
-  PointerRNA ob_ptr;
-  PointerRNA *ptr = gpencil_modifier_panel_get_property_pointers(panel, &ob_ptr);
-
-  const bool is_baked = RNA_boolean_get(ptr, "is_baked");
-  const bool use_cache = RNA_boolean_get(ptr, "use_cache");
-  const bool is_first = BKE_gpencil_is_first_lineart_in_stack(ob_ptr.data, ptr->data);
-
-  if (!use_cache || is_first) {
-    uiLayoutSetEnabled(layout, !is_baked);
-    uiItemR(layout, ptr, "use_face_mark", 0, IFACE_("Face Mark Filtering"), ICON_NONE);
-  }
-  else {
-    uiItemL(layout, IFACE_("Face Mark Filtering"), ICON_NONE);
-  }
-}
-
-static void face_mark_panel_draw(const bContext *UNUSED(C), Panel *panel)
-{
-  uiLayout *layout = panel->layout;
-  PointerRNA ob_ptr;
-  PointerRNA *ptr = gpencil_modifier_panel_get_property_pointers(panel, &ob_ptr);
-
-  const bool is_baked = RNA_boolean_get(ptr, "is_baked");
-  const bool use_mark = RNA_boolean_get(ptr, "use_face_mark");
-  const bool use_cache = RNA_boolean_get(ptr, "use_cache");
-  const bool is_first = BKE_gpencil_is_first_lineart_in_stack(ob_ptr.data, ptr->data);
-
-  uiLayoutSetEnabled(layout, !is_baked);
-
-  if (use_cache && !is_first) {
-    uiItemL(layout, "Cached from the first line art modifier.", ICON_INFO);
-    return;
-  }
-
-  uiLayoutSetPropSep(layout, true);
-
-  uiLayoutSetActive(layout, use_mark);
-
-  uiItemR(layout, ptr, "use_face_mark_invert", 0, NULL, ICON_NONE);
-  uiItemR(layout, ptr, "use_face_mark_boundaries", 0, NULL, ICON_NONE);
-=======
   uiItemR(col, ptr, "use_material_mask_match", 0, IFACE_("Match All Masks"), ICON_NONE);
->>>>>>> ff01070b
 }
 
 static void intersection_panel_draw(const bContext *UNUSED(C), Panel *panel)
 {
-<<<<<<< HEAD
-  PointerRNA ob_ptr;
-  PointerRNA *ptr = gpencil_modifier_panel_get_property_pointers(panel, &ob_ptr);
-=======
   uiLayout *layout = panel->layout;
   PointerRNA *ptr = gpencil_modifier_panel_get_property_pointers(panel, NULL);
->>>>>>> ff01070b
 
   const bool is_baked = RNA_boolean_get(ptr, "is_baked");
   uiLayoutSetEnabled(layout, !is_baked);
@@ -606,8 +519,6 @@
   const bool is_baked = RNA_boolean_get(ptr, "is_baked");
   const bool use_cache = RNA_boolean_get(ptr, "use_cache");
   const bool is_first = BKE_gpencil_is_first_lineart_in_stack(ob_ptr.data, ptr->data);
-<<<<<<< HEAD
-=======
 
   if (!use_cache || is_first) {
     uiLayoutSetEnabled(layout, !is_baked);
@@ -654,7 +565,6 @@
   const bool is_baked = RNA_boolean_get(ptr, "is_baked");
   const bool use_cache = RNA_boolean_get(ptr, "use_cache");
   const bool is_first = BKE_gpencil_is_first_lineart_in_stack(ob_ptr.data, ptr->data);
->>>>>>> ff01070b
   const bool is_geom = RNA_boolean_get(ptr, "use_geometry_space_chain");
 
   uiLayoutSetPropSep(layout, true);
@@ -670,11 +580,7 @@
   uiItemR(col, ptr, "use_fuzzy_all", 0, NULL, ICON_NONE);
   uiItemR(col, ptr, "use_loose_edge_chain", 0, IFACE_("Loose Edges"), ICON_NONE);
   uiItemR(col, ptr, "use_loose_as_contour", 0, NULL, ICON_NONE);
-<<<<<<< HEAD
-  uiItemR(col, ptr, "use_geometry_space_chain", 0, IFACE_("Geometry Space"), ICON_NONE);
-=======
   uiItemR(col, ptr, "use_geometry_space_chain", 0, NULL, ICON_NONE);
->>>>>>> ff01070b
 
   uiItemR(layout,
           ptr,
