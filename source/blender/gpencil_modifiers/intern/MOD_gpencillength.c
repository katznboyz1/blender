--- conflicted
+++ resolved
@@ -169,22 +169,6 @@
 {
   bGPdata *gpd = ob->data;
   LengthGpencilModifierData *lmd = (LengthGpencilModifierData *)md;
-<<<<<<< HEAD
-  if (is_stroke_affected_by_modifier(ob,
-                                     lmd->layername,
-                                     lmd->material,
-                                     lmd->pass_index,
-                                     lmd->layer_pass,
-                                     1,
-                                     gpl,
-                                     gps,
-                                     lmd->flag & GP_LENGTH_INVERT_LAYER,
-                                     lmd->flag & GP_LENGTH_INVERT_PASS,
-                                     lmd->flag & GP_LENGTH_INVERT_LAYERPASS,
-                                     lmd->flag & GP_LENGTH_INVERT_MATERIAL)) {
-    applyLength(lmd, gpd, gps);
-  }
-=======
   if (!is_stroke_affected_by_modifier(ob,
                                       lmd->layername,
                                       lmd->material,
@@ -204,7 +188,6 @@
     return;
   }
   applyLength(lmd, gpd, gps);
->>>>>>> 204b01a2
 }
 
 static void bakeModifier(Main *UNUSED(bmain),
