/*
 * This program is free software; you can redistribute it and/or
 * modify it under the terms of the GNU General Public License
 * as published by the Free Software Foundation; either version 2
 * of the License, or (at your option) any later version.
 *
 * This program is distributed in the hope that it will be useful,
 * but WITHOUT ANY WARRANTY; without even the implied warranty of
 * MERCHANTABILITY or FITNESS FOR A PARTICULAR PURPOSE.  See the
 * GNU General Public License for more details.
 *
 * You should have received a copy of the GNU General Public License
 * along with this program; if not, write to the Free Software Foundation,
 * Inc., 51 Franklin Street, Fifth Floor, Boston, MA 02110-1301, USA.
 *
 * The Original Code is Copyright (C) 2017, Blender Foundation
 * This is a new part of Blender
 */

/** \file
 * \ingroup modifiers
 */

#include <stdio.h>

#include "BLI_utildefines.h"

#include "BLI_listbase.h"
#include "BLI_math.h"

#include "BLT_translation.h"

#include "DNA_gpencil_modifier_types.h"
#include "DNA_gpencil_types.h"
#include "DNA_meshdata_types.h"
#include "DNA_modifier_types.h"
#include "DNA_object_types.h"
#include "DNA_scene_types.h"
#include "DNA_screen_types.h"

#include "BKE_action.h"
#include "BKE_colorband.h"
#include "BKE_colortools.h"
#include "BKE_context.h"
#include "BKE_deform.h"
#include "BKE_gpencil.h"
#include "BKE_gpencil_modifier.h"
#include "BKE_layer.h"
#include "BKE_lib_query.h"
#include "BKE_main.h"
#include "BKE_material.h"
#include "BKE_modifier.h"
#include "BKE_scene.h"
#include "BKE_screen.h"

#include "MEM_guardedalloc.h"

#include "UI_interface.h"
#include "UI_resources.h"

#include "RNA_access.h"

#include "MOD_gpencil_modifiertypes.h"
#include "MOD_gpencil_util.h"
#include "MOD_ui_common.h"

#include "DEG_depsgraph.h"
#include "DEG_depsgraph_build.h"
#include "DEG_depsgraph_query.h"

static void initData(GpencilModifierData *md)
{
  TintGpencilModifierData *gpmd = (TintGpencilModifierData *)md;
  gpmd->pass_index = 0;
  gpmd->material = NULL;
  gpmd->object = NULL;
  gpmd->radius = 1.0f;
  gpmd->factor = 0.5f;
  ARRAY_SET_ITEMS(gpmd->rgb, 1.0f, 1.0f, 1.0f);
  gpmd->mode = GPPAINT_MODE_BOTH;

  /* Add default color ramp. */
  gpmd->colorband = BKE_colorband_add(false);
  if (gpmd->colorband) {
    BKE_colorband_init(gpmd->colorband, true);
    CBData *ramp = gpmd->colorband->data;
    ramp[0].r = ramp[0].g = ramp[0].b = ramp[0].a = 1.0f;
    ramp[0].pos = 0.0f;
    ramp[1].r = ramp[1].g = ramp[1].b = 0.0f;
    ramp[1].a = 1.0f;
    ramp[1].pos = 1.0f;

    gpmd->colorband->tot = 2;
  }

  gpmd->curve_intensity = BKE_curvemapping_add(1, 0.0f, 0.0f, 1.0f, 1.0f);
  if (gpmd->curve_intensity) {
    CurveMapping *curve = gpmd->curve_intensity;
    BKE_curvemapping_initialize(curve);
  }
}

static void copyData(const GpencilModifierData *md, GpencilModifierData *target)
{
  TintGpencilModifierData *gmd = (TintGpencilModifierData *)md;
  TintGpencilModifierData *tgmd = (TintGpencilModifierData *)target;

  MEM_SAFE_FREE(tgmd->colorband);

  if (tgmd->curve_intensity != NULL) {
    BKE_curvemapping_free(tgmd->curve_intensity);
    tgmd->curve_intensity = NULL;
  }

  BKE_gpencil_modifier_copydata_generic(md, target);

  if (gmd->colorband) {
    tgmd->colorband = MEM_dupallocN(gmd->colorband);
  }

  tgmd->curve_intensity = BKE_curvemapping_copy(gmd->curve_intensity);
}

/* deform stroke */
static void deformStroke(GpencilModifierData *md,
                         Depsgraph *UNUSED(depsgraph),
                         Object *ob,
                         bGPDlayer *gpl,
                         bGPDframe *UNUSED(gpf),
                         bGPDstroke *gps)
{
  TintGpencilModifierData *mmd = (TintGpencilModifierData *)md;
  if ((mmd->type == GP_TINT_GRADIENT) && (!mmd->object)) {
    return;
  }

  const int def_nr = BKE_object_defgroup_name_index(ob, mmd->vgname);
  const bool use_curve = (mmd->flag & GP_TINT_CUSTOM_CURVE) != 0 && mmd->curve_intensity;

  if (!is_stroke_affected_by_modifier(ob,
                                      mmd->layername,
                                      mmd->material,
                                      mmd->pass_index,
                                      mmd->layer_pass,
                                      1,
                                      gpl,
                                      gps,
                                      mmd->flag & GP_TINT_INVERT_LAYER,
                                      mmd->flag & GP_TINT_INVERT_PASS,
                                      mmd->flag & GP_TINT_INVERT_LAYERPASS,
                                      mmd->flag & GP_TINT_INVERT_MATERIAL)) {
    return;
  }
  MaterialGPencilStyle *gp_style = BKE_gpencil_material_settings(ob, gps->mat_nr + 1);
  const bool is_gradient = (mmd->type == GP_TINT_GRADIENT);

  /* If factor > 1.0, affect the strength of the stroke. */
  if (mmd->factor > 1.0f) {
    for (int i = 0; i < gps->totpoints; i++) {
      bGPDspoint *pt = &gps->points[i];
      pt->strength += mmd->factor - 1.0f;
      CLAMP(pt->strength, 0.0f, 1.0f);
    }
  }

  float coba_res[4];
  float matrix[4][4];
  if (is_gradient) {
    mul_m4_m4m4(matrix, mmd->object->imat, ob->obmat);
  }

  /* loop points and apply color. */
  bool fill_done = false;
  for (int i = 0; i < gps->totpoints; i++) {
    bGPDspoint *pt = &gps->points[i];
    MDeformVert *dvert = gps->dvert != NULL ? &gps->dvert[i] : NULL;

    if (!fill_done) {
      /* Apply to fill. */
      if (mmd->mode != GPPAINT_MODE_STROKE) {

        /* If not using Vertex Color, use the material color. */
        if ((gp_style != NULL) && (gps->vert_color_fill[3] == 0.0f) &&
            (gp_style->fill_rgba[3] > 0.0f)) {
          copy_v4_v4(gps->vert_color_fill, gp_style->fill_rgba);
          gps->vert_color_fill[3] = 1.0f;
        }

        if (is_gradient) {
          float center[3];
          add_v3_v3v3(center, gps->boundbox_min, gps->boundbox_max);
          mul_v3_fl(center, 0.5f);
          float pt_loc[3];
          mul_v3_m4v3(pt_loc, matrix, &pt->x);
          float dist = len_v3(pt_loc);
          float mix_factor = clamp_f(dist / mmd->radius, 0.0f, 1.0f);

          BKE_colorband_evaluate(mmd->colorband, mix_factor, coba_res);
          interp_v3_v3v3(gps->vert_color_fill, gps->vert_color_fill, coba_res, mmd->factor);
          gps->vert_color_fill[3] = clamp_f(mmd->factor, 0.0f, 1.0f);
        }
        else {
          interp_v3_v3v3(gps->vert_color_fill,
                         gps->vert_color_fill,
                         mmd->rgb,
                         clamp_f(mmd->factor, 0.0f, 1.0f));
        }
        /* If no stroke, cancel loop. */
        if (mmd->mode != GPPAINT_MODE_BOTH) {
          break;
        }
      }

      fill_done = true;
    }

    /* Verify vertex group. */
    if (mmd->mode != GPPAINT_MODE_FILL) {
      float weight = get_modifier_point_weight(
          dvert, (mmd->flag & GP_TINT_INVERT_VGROUP) != 0, def_nr);
      if (weight < 0.0f) {
        continue;
      }
      /* Custom curve to modulate value. */
      if (use_curve) {
        float value = (float)i / (gps->totpoints - 1);
        weight *= BKE_curvemapping_evaluateF(mmd->curve_intensity, 0, value);
      }

      /* If not using Vertex Color, use the material color. */
      if ((gp_style != NULL) && (pt->vert_color[3] == 0.0f) && (gp_style->stroke_rgba[3] > 0.0f)) {
        copy_v4_v4(pt->vert_color, gp_style->stroke_rgba);
        pt->vert_color[3] = 1.0f;
      }

      if (is_gradient) {
        /* Calc world position of point. */
        float pt_loc[3];
        mul_v3_m4v3(pt_loc, matrix, &pt->x);
        float dist = len_v3(pt_loc);

        /* Calc the factor using the distance and get mix color. */
        float mix_factor = clamp_f(dist / mmd->radius, 0.0f, 1.0f);
        BKE_colorband_evaluate(mmd->colorband, mix_factor, coba_res);

        interp_v3_v3v3(pt->vert_color,
                       pt->vert_color,
                       coba_res,
                       clamp_f(mmd->factor, 0.0f, 1.0f) * weight * coba_res[3]);
      }
      else {
        interp_v3_v3v3(
            pt->vert_color, pt->vert_color, mmd->rgb, clamp_f(mmd->factor * weight, 0.0, 1.0f));
      }
    }
  }
}

/* FIXME: Ideally we be doing this on a copy of the main depsgraph
 * (i.e. one where we don't have to worry about restoring state)
 */
static void bakeModifier(Main *bmain, Depsgraph *depsgraph, GpencilModifierData *md, Object *ob)
{
  TintGpencilModifierData *mmd = (TintGpencilModifierData *)md;
  Scene *scene = DEG_get_evaluated_scene(depsgraph);
  bGPdata *gpd = ob->data;
  int oldframe = (int)DEG_get_ctime(depsgraph);

  if (mmd->object == NULL) {
    return;
  }

  LISTBASE_FOREACH (bGPDlayer *, gpl, &gpd->layers) {
    LISTBASE_FOREACH (bGPDframe *, gpf, &gpl->frames) {
      /* apply effects on this frame
       * NOTE: this assumes that we don't want animation on non-keyframed frames
       */
      CFRA = gpf->framenum;
      BKE_scene_graph_update_for_newframe(depsgraph, bmain);

      /* compute effects on this frame */
      LISTBASE_FOREACH (bGPDstroke *, gps, &gpf->strokes) {
        deformStroke(md, depsgraph, ob, gpl, gpf, gps);
      }
    }
  }

  /* return frame state and DB to original state */
  CFRA = oldframe;
  BKE_scene_graph_update_for_newframe(depsgraph, bmain);
}

static void freeData(GpencilModifierData *md)
{
  TintGpencilModifierData *mmd = (TintGpencilModifierData *)md;
  if (mmd->colorband) {
    MEM_freeN(mmd->colorband);
    mmd->colorband = NULL;
  }
  if (mmd->curve_intensity) {
    BKE_curvemapping_free(mmd->curve_intensity);
  }
}

static bool isDisabled(GpencilModifierData *md, int UNUSED(userRenderParams))
{
  TintGpencilModifierData *mmd = (TintGpencilModifierData *)md;
  if (mmd->type == GP_TINT_UNIFORM) {
    return false;
  }

  return !mmd->object;
}

static void updateDepsgraph(GpencilModifierData *md, const ModifierUpdateDepsgraphContext *ctx)
{
  TintGpencilModifierData *lmd = (TintGpencilModifierData *)md;
  if (lmd->object != NULL) {
    DEG_add_object_relation(ctx->node, lmd->object, DEG_OB_COMP_GEOMETRY, "Vertexcolor Modifier");
    DEG_add_object_relation(ctx->node, lmd->object, DEG_OB_COMP_TRANSFORM, "Vertexcolor Modifier");
  }
  DEG_add_object_relation(ctx->node, ctx->object, DEG_OB_COMP_TRANSFORM, "Vertexcolor Modifier");
}

static void foreachObjectLink(GpencilModifierData *md,
                              Object *ob,
                              ObjectWalkFunc walk,
                              void *userData)
{
  TintGpencilModifierData *mmd = (TintGpencilModifierData *)md;

  walk(userData, ob, &mmd->object, IDWALK_CB_NOP);
}

<<<<<<< HEAD
static void panel_draw(const bContext *C, Panel *panel)
{
  uiLayout *col;
  uiLayout *layout = panel->layout;

  PointerRNA ptr;
  gpencil_modifier_panel_get_property_pointers(C, panel, NULL, &ptr);
  gpencil_modifier_panel_buttons(C, panel);

  int tint_type = RNA_enum_get(&ptr, "tint_type");

  uiLayoutSetPropSep(layout, true);

  uiItemR(layout, &ptr, "vertex_mode", 0, NULL, ICON_NONE);
  uiItemR(layout, &ptr, "factor", 0, NULL, ICON_NONE);
  uiItemR(layout, &ptr, "tint_type", UI_ITEM_R_EXPAND, NULL, ICON_NONE);

  if (tint_type == GP_TINT_UNIFORM) {
    uiItemR(layout, &ptr, "color", 0, NULL, ICON_NONE);
  }
  else {
    col = uiLayoutColumn(layout, false);
    uiLayoutSetPropSep(col, false);
    uiTemplateColorRamp(col, &ptr, "colors", true);
    uiItemS(layout);
    uiItemR(layout, &ptr, "object", 0, NULL, ICON_NONE);
    uiItemR(layout, &ptr, "radius", 0, NULL, ICON_NONE);
  }

  gpencil_modifier_panel_end(layout, &ptr);
}

static void mask_panel_draw(const bContext *C, Panel *panel)
{
  gpencil_modifier_masking_panel_draw(C, panel, true, true);
}

static void panelRegister(ARegionType *region_type)
{
  PanelType *panel_type = gpencil_modifier_panel_register(
      region_type, eGpencilModifierType_Tint, panel_draw);
  PanelType *mask_panel_type = gpencil_modifier_subpanel_register(
      region_type, "mask", "Influence", NULL, mask_panel_draw, panel_type);
  gpencil_modifier_subpanel_register(region_type,
                                     "curve",
                                     "",
                                     gpencil_modifier_curve_header_draw,
                                     gpencil_modifier_curve_panel_draw,
                                     mask_panel_type);
=======
static void foreachIDLink(GpencilModifierData *md, Object *ob, IDWalkFunc walk, void *userData)
{
  TintGpencilModifierData *mmd = (TintGpencilModifierData *)md;

  walk(userData, ob, (ID **)&mmd->material, IDWALK_CB_USER);

  foreachObjectLink(md, ob, (ObjectWalkFunc)walk, userData);
>>>>>>> 686eaad8
}

GpencilModifierTypeInfo modifierType_Gpencil_Tint = {
    /* name */ "Tint",
    /* structName */ "TintGpencilModifierData",
    /* structSize */ sizeof(TintGpencilModifierData),
    /* type */ eGpencilModifierTypeType_Gpencil,
    /* flags */ eGpencilModifierTypeFlag_SupportsEditmode,

    /* copyData */ copyData,

    /* deformStroke */ deformStroke,
    /* generateStrokes */ NULL,
    /* bakeModifier */ bakeModifier,
    /* remapTime */ NULL,

    /* initData */ initData,
    /* freeData */ freeData,
    /* isDisabled */ isDisabled,
    /* updateDepsgraph */ updateDepsgraph,
    /* dependsOnTime */ NULL,
    /* foreachObjectLink */ foreachObjectLink,
    /* foreachIDLink */ foreachIDLink,
    /* foreachTexLink */ NULL,
    /* panelRegister */ panelRegister,
};<|MERGE_RESOLUTION|>--- conflicted
+++ resolved
@@ -332,7 +332,15 @@
   walk(userData, ob, &mmd->object, IDWALK_CB_NOP);
 }
 
-<<<<<<< HEAD
+static void foreachIDLink(GpencilModifierData *md, Object *ob, IDWalkFunc walk, void *userData)
+{
+  TintGpencilModifierData *mmd = (TintGpencilModifierData *)md;
+
+  walk(userData, ob, (ID **)&mmd->material, IDWALK_CB_USER);
+
+  foreachObjectLink(md, ob, (ObjectWalkFunc)walk, userData);
+}
+
 static void panel_draw(const bContext *C, Panel *panel)
 {
   uiLayout *col;
@@ -382,15 +390,6 @@
                                      gpencil_modifier_curve_header_draw,
                                      gpencil_modifier_curve_panel_draw,
                                      mask_panel_type);
-=======
-static void foreachIDLink(GpencilModifierData *md, Object *ob, IDWalkFunc walk, void *userData)
-{
-  TintGpencilModifierData *mmd = (TintGpencilModifierData *)md;
-
-  walk(userData, ob, (ID **)&mmd->material, IDWALK_CB_USER);
-
-  foreachObjectLink(md, ob, (ObjectWalkFunc)walk, userData);
->>>>>>> 686eaad8
 }
 
 GpencilModifierTypeInfo modifierType_Gpencil_Tint = {
