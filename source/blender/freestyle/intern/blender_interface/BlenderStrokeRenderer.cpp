--- conflicted
+++ resolved
@@ -951,13 +951,9 @@
 	}
 #endif
 
-<<<<<<< HEAD
-	Render *freestyle_render = RE_NewRender(freestyle_scene->id.name);
+	Render *freestyle_render = RE_NewSceneRender(freestyle_scene);
 	DEG_scene_relations_update(freestyle_bmain, freestyle_scene);
 	freestyle_render->depsgraph = freestyle_scene->depsgraph_legacy;
-=======
-	Render *freestyle_render = RE_NewSceneRender(freestyle_scene);
->>>>>>> 8b3ad258
 
 	RE_RenderFreestyleStrokes(freestyle_render, freestyle_bmain, freestyle_scene,
 	                          render && get_stroke_count() > 0);
