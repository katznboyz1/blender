#ifndef VOLUMETRICS
vec3 tint_from_color(vec3 color)
{
  float lum = dot(color, vec3(0.3, 0.6, 0.1));  /* luminance approx. */
  return (lum > 0.0) ? color / lum : vec3(1.0); /* normalize lum. to isolate hue+sat */
}

float principled_sheen(float NV)
{
  float f = 1.0 - NV;
  /* Empirical approximation (manual curve fitting). Can be refined. */
  float sheen = f * f * f * 0.077 + f * 0.01 + 0.00026;
  return sheen;
}

CLOSURE_EVAL_FUNCTION_DECLARE_4(node_bsdf_principled, Diffuse, Glossy, Glossy, Refraction)

void node_bsdf_principled(vec4 base_color,
                          float subsurface,
                          vec3 subsurface_radius,
                          vec4 subsurface_color,
                          float metallic,
                          float specular,
                          float specular_tint,
                          float roughness,
                          float anisotropic,
                          float anisotropic_rotation,
                          float sheen,
                          float sheen_tint,
                          float clearcoat,
                          float clearcoat_roughness,
                          float ior,
                          float transmission,
                          float transmission_roughness,
                          vec4 emission,
                          float emission_strength,
                          float alpha,
                          vec3 N,
                          vec3 CN,
                          vec3 T,
                          const float do_diffuse,
                          const float do_clearcoat,
                          const float do_refraction,
                          const float do_multiscatter,
                          float ssr_id,
                          float sss_id,
                          vec3 sss_scale,
                          out Closure result)
{
  /* Match cycles. */
  metallic = saturate(metallic);
  transmission = saturate(transmission);
  float diffuse_weight = (1.0 - transmission) * (1.0 - metallic);
  transmission *= (1.0 - metallic);
  float specular_weight = (1.0 - transmission);
  clearcoat = max(clearcoat, 0.0);
  transmission_roughness = 1.0 - (1.0 - roughness) * (1.0 - transmission_roughness);
<<<<<<< HEAD
=======
  specular = max(0.0, specular);
>>>>>>> 9e007b46

  CLOSURE_VARS_DECLARE_4(Diffuse, Glossy, Glossy, Refraction);

  in_Diffuse_0.N = N; /* Normalized during eval. */
  in_Diffuse_0.albedo = mix(base_color.rgb, subsurface_color.rgb, subsurface);

  in_Glossy_1.N = N; /* Normalized during eval. */
  in_Glossy_1.roughness = roughness;

  in_Glossy_2.N = CN; /* Normalized during eval. */
  in_Glossy_2.roughness = clearcoat_roughness;

  in_Refraction_3.N = N; /* Normalized during eval. */
  in_Refraction_3.roughness = do_multiscatter != 0.0 ? roughness : transmission_roughness;
  in_Refraction_3.ior = ior;

  CLOSURE_EVAL_FUNCTION_4(node_bsdf_principled, Diffuse, Glossy, Glossy, Refraction);

  result = CLOSURE_DEFAULT;

  /* This will tag the whole eval for optimisation. */
  if (do_diffuse == 0.0) {
    out_Diffuse_0.radiance = vec3(0);
  }
  if (do_clearcoat == 0.0) {
    out_Glossy_2.radiance = vec3(0);
  }
  if (do_refraction == 0.0) {
    out_Refraction_3.radiance = vec3(0);
  }

  vec3 V = cameraVec(worldPosition);

  /* Glossy_1 will always be evaluated. */
  float NV = dot(in_Glossy_1.N, V);

  vec3 base_color_tint = tint_from_color(base_color.rgb);

  float fresnel = (do_multiscatter != 0.0) ?
                      btdf_lut(NV, in_Glossy_1.roughness, in_Refraction_3.ior).y :
                      F_eta(in_Refraction_3.ior, NV);

  {
    /* Glossy reflections.
     * Separate Glass reflections and main specular reflections to match Cycles renderpasses. */
    out_Glossy_1.radiance = closure_mask_ssr_radiance(out_Glossy_1.radiance, ssr_id);

    vec2 split_sum = brdf_lut(NV, roughness);

    vec3 glossy_radiance_final = vec3(0.0);
    if (transmission > 1e-5) {
      /* Glass Reflection: Reuse radiance from Glossy1. */
      vec3 out_glass_refl_radiance = out_Glossy_1.radiance;

      /* Poor approximation since we baked the LUT using a fixed IOR. */
      vec3 f0 = mix(vec3(1.0), base_color.rgb, specular_tint);
      vec3 f90 = vec3(1);

      vec3 brdf = (do_multiscatter != 0.0) ? F_brdf_multi_scatter(f0, f90, split_sum) :
                                             F_brdf_single_scatter(f0, f90, split_sum);

      out_glass_refl_radiance *= brdf;
      out_glass_refl_radiance = render_pass_glossy_mask(vec3(1), out_glass_refl_radiance);
      out_glass_refl_radiance *= fresnel * transmission;
      glossy_radiance_final += out_glass_refl_radiance;
    }
    if (specular_weight > 1e-5) {
      vec3 dielectric_f0_color = mix(vec3(1.0), base_color_tint, specular_tint);
      vec3 metallic_f0_color = base_color.rgb;
      vec3 f0 = mix((0.08 * specular) * dielectric_f0_color, metallic_f0_color, metallic);
      /* Cycles does this blending using the microfacet fresnel factor. However, our fresnel
       * is already baked inside the split sum LUT. We approximate using by modifying the
       * changing the f90 color directly in a non linear fashion. */
      vec3 f90 = mix(f0, vec3(1), fast_sqrt(specular));

      vec3 brdf = (do_multiscatter != 0.0) ? F_brdf_multi_scatter(f0, f90, split_sum) :
                                             F_brdf_single_scatter(f0, f90, split_sum);

      out_Glossy_1.radiance *= brdf;
      out_Glossy_1.radiance = render_pass_glossy_mask(vec3(1), out_Glossy_1.radiance);
      out_Glossy_1.radiance *= specular_weight;
      glossy_radiance_final += out_Glossy_1.radiance;
    }

    closure_load_ssr_data(
        glossy_radiance_final, in_Glossy_1.roughness, in_Glossy_1.N, ssr_id, result);
  }

  if (diffuse_weight > 1e-5) {
    /* Mask over all diffuse radiance. */
    out_Diffuse_0.radiance *= diffuse_weight;

    /* Sheen Coarse approximation: We reuse the diffuse radiance and just scale it. */
    vec3 sheen_color = mix(vec3(1), base_color_tint, sheen_tint);
    vec3 out_sheen_radiance = out_Diffuse_0.radiance * principled_sheen(NV);
    out_sheen_radiance = render_pass_diffuse_mask(vec3(1), out_sheen_radiance);
    out_sheen_radiance *= sheen * sheen_color;
    result.radiance += out_sheen_radiance;

    /* Diffuse / Subsurface. */
    float scale = avg(sss_scale) * subsurface;
    closure_load_sss_data(scale, out_Diffuse_0.radiance, in_Diffuse_0.albedo, int(sss_id), result);
  }

  if (transmission > 1e-5) {
    float btdf = (do_multiscatter != 0.0) ?
                     1.0 :
                     btdf_lut(NV, in_Refraction_3.roughness, in_Refraction_3.ior).x;
    /* TODO(fclem) This could be going to a transmission render pass instead. */
    out_Refraction_3.radiance *= btdf;
    out_Refraction_3.radiance = render_pass_glossy_mask(vec3(1), out_Refraction_3.radiance);
    out_Refraction_3.radiance *= base_color.rgb;
    /* Simulate 2nd transmission event. */
    out_Refraction_3.radiance *= (refractionDepth > 0.0) ? base_color.rgb : vec3(1);
    out_Refraction_3.radiance *= (1.0 - fresnel) * transmission;
    result.radiance += out_Refraction_3.radiance;
  }

  if (clearcoat > 1e-5) {
    float NV = dot(in_Glossy_2.N, V);
    vec2 split_sum = brdf_lut(NV, in_Glossy_2.roughness);
    vec3 brdf = F_brdf_single_scatter(vec3(0.04), vec3(1.0), split_sum);

    out_Glossy_2.radiance *= brdf * clearcoat * 0.25;
    out_Glossy_2.radiance = render_pass_glossy_mask(vec3(1), out_Glossy_2.radiance);
    result.radiance += out_Glossy_2.radiance;
  }

  {
    vec3 out_emission_radiance = render_pass_emission_mask(emission.rgb);
    out_emission_radiance *= emission_strength;
    result.radiance += out_emission_radiance;
  }

  result.transmittance = vec3(1.0 - alpha);
  result.radiance *= alpha;
  result.ssr_data.rgb *= alpha;
#  ifdef USE_SSS
<<<<<<< HEAD
  result.sss_irradiance *= alpha;
=======
  result.sss_albedo *= alpha;
>>>>>>> 9e007b46
#  endif
}

#else
/* clang-format off */
/* Stub principled because it is not compatible with volumetrics. */
#  define node_bsdf_principled(a, b, c, d, e, f, g, h, i, j, k, l, m, n, o, p, q, r, s, t, u, v, w, x, y, z, aa, bb, cc, dd, result) (result = CLOSURE_DEFAULT)
/* clang-format on */
#endif<|MERGE_RESOLUTION|>--- conflicted
+++ resolved
@@ -55,10 +55,7 @@
   float specular_weight = (1.0 - transmission);
   clearcoat = max(clearcoat, 0.0);
   transmission_roughness = 1.0 - (1.0 - roughness) * (1.0 - transmission_roughness);
-<<<<<<< HEAD
-=======
   specular = max(0.0, specular);
->>>>>>> 9e007b46
 
   CLOSURE_VARS_DECLARE_4(Diffuse, Glossy, Glossy, Refraction);
 
@@ -197,11 +194,7 @@
   result.radiance *= alpha;
   result.ssr_data.rgb *= alpha;
 #  ifdef USE_SSS
-<<<<<<< HEAD
-  result.sss_irradiance *= alpha;
-=======
   result.sss_albedo *= alpha;
->>>>>>> 9e007b46
 #  endif
 }
 
