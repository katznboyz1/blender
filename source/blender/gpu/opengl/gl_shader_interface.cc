/*
 * This program is free software; you can redistribute it and/or
 * modify it under the terms of the GNU General Public License
 * as published by the Free Software Foundation; either version 2
 * of the License, or (at your option) any later version.
 *
 * This program is distributed in the hope that it will be useful,
 * but WITHOUT ANY WARRANTY; without even the implied warranty of
 * MERCHANTABILITY or FITNESS FOR A PARTICULAR PURPOSE.  See the
 * GNU General Public License for more details.
 *
 * You should have received a copy of the GNU General Public License
 * along with this program; if not, write to the Free Software Foundation,
 * Inc., 51 Franklin Street, Fifth Floor, Boston, MA 02110-1301, USA.
 *
 * The Original Code is Copyright (C) 2016 by Mike Erwin.
 * All rights reserved.
 */

/** \file
 * \ingroup gpu
 *
 * GPU shader interface (C --> GLSL)
 */

#include "BLI_bitmap.h"

#include "gl_batch.hh"

#include "gl_shader_interface.hh"

#include "GPU_capabilities.h"

namespace blender::gpu {

/* -------------------------------------------------------------------- */
/** \name Binding assignment
 *
 * To mimic vulkan, we assign binding at shader creation to avoid shader recompilation.
 * In the future, we should set it in the shader using layout(binding = i) and query its value.
 * \{ */

static inline int block_binding(int32_t program, uint32_t block_index)
{
  /* For now just assign a consecutive index. In the future, we should set it in
   * the shader using layout(binding = i) and query its value. */
  glUniformBlockBinding(program, block_index, block_index);
  return block_index;
}

static inline int sampler_binding(int32_t program,
                                  uint32_t uniform_index,
                                  int32_t uniform_location,
                                  int *sampler_len)
{
  /* Identify sampler uniforms and assign sampler units to them. */
  GLint type;
  glGetActiveUniformsiv(program, 1, &uniform_index, GL_UNIFORM_TYPE, &type);

  switch (type) {
    case GL_SAMPLER_1D:
    case GL_SAMPLER_2D:
    case GL_SAMPLER_3D:
    case GL_SAMPLER_CUBE:
    case GL_SAMPLER_CUBE_MAP_ARRAY_ARB: /* OpenGL 4.0 */
    case GL_SAMPLER_1D_SHADOW:
    case GL_SAMPLER_2D_SHADOW:
    case GL_SAMPLER_1D_ARRAY:
    case GL_SAMPLER_2D_ARRAY:
    case GL_SAMPLER_1D_ARRAY_SHADOW:
    case GL_SAMPLER_2D_ARRAY_SHADOW:
    case GL_SAMPLER_2D_MULTISAMPLE:
    case GL_SAMPLER_2D_MULTISAMPLE_ARRAY:
    case GL_SAMPLER_CUBE_SHADOW:
    case GL_SAMPLER_BUFFER:
    case GL_INT_SAMPLER_1D:
    case GL_INT_SAMPLER_2D:
    case GL_INT_SAMPLER_3D:
    case GL_INT_SAMPLER_CUBE:
    case GL_INT_SAMPLER_1D_ARRAY:
    case GL_INT_SAMPLER_2D_ARRAY:
    case GL_INT_SAMPLER_2D_MULTISAMPLE:
    case GL_INT_SAMPLER_2D_MULTISAMPLE_ARRAY:
    case GL_INT_SAMPLER_BUFFER:
    case GL_UNSIGNED_INT_SAMPLER_1D:
    case GL_UNSIGNED_INT_SAMPLER_2D:
    case GL_UNSIGNED_INT_SAMPLER_3D:
    case GL_UNSIGNED_INT_SAMPLER_CUBE:
    case GL_UNSIGNED_INT_SAMPLER_1D_ARRAY:
    case GL_UNSIGNED_INT_SAMPLER_2D_ARRAY:
    case GL_UNSIGNED_INT_SAMPLER_2D_MULTISAMPLE:
    case GL_UNSIGNED_INT_SAMPLER_2D_MULTISAMPLE_ARRAY:
    case GL_UNSIGNED_INT_SAMPLER_BUFFER: {
      /* For now just assign a consecutive index. In the future, we should set it in
       * the shader using layout(binding = i) and query its value. */
      int binding = *sampler_len;
      glUniform1i(uniform_location, binding);
      (*sampler_len)++;
      return binding;
    }
    default:
      return -1;
  }
}

static inline int image_binding(int32_t program,
                                uint32_t uniform_index,
                                int32_t uniform_location,
                                int *image_len)
{
  /* Identify image uniforms and assign image units to them. */
  GLint type;
  glGetActiveUniformsiv(program, 1, &uniform_index, GL_UNIFORM_TYPE, &type);

  switch (type) {
    case GL_IMAGE_1D:
    case GL_IMAGE_2D:
    case GL_IMAGE_3D: {
      /* For now just assign a consecutive index. In the future, we should set it in
       * the shader using layout(binding = i) and query its value. */
      int binding = *image_len;
      glUniform1i(uniform_location, binding);
      (*image_len)++;
      return binding;
    }
    default:
      return -1;
  }
}

static inline int ssbo_binding(int32_t program, uint32_t ssbo_index)
{
  GLint binding = -1;
  GLenum property = GL_BUFFER_BINDING;
  GLint values_written = 0;
<<<<<<< HEAD
  glGetProgramResourceiv(program,
                         GL_SHADER_STORAGE_BLOCK,
                         ssbo_index,
                         1,
                         &property,
                         1,
                         &values_written,
                         &binding);
=======
  glGetProgramResourceiv(
      program, GL_SHADER_STORAGE_BLOCK, ssbo_index, 1, &property, 1, &values_written, &binding);
>>>>>>> 87055dc7

  return binding;
}

/** \} */

/* -------------------------------------------------------------------- */
/** \name Creation / Destruction
 * \{ */

GLShaderInterface::GLShaderInterface(GLuint program)
{
  /* Necessary to make #glUniform works. */
  glUseProgram(program);

  GLint max_attr_name_len = 0, attr_len = 0;
  glGetProgramiv(program, GL_ACTIVE_ATTRIBUTE_MAX_LENGTH, &max_attr_name_len);
  glGetProgramiv(program, GL_ACTIVE_ATTRIBUTES, &attr_len);

  GLint max_ubo_name_len = 0, ubo_len = 0;
  glGetProgramiv(program, GL_ACTIVE_UNIFORM_BLOCK_MAX_NAME_LENGTH, &max_ubo_name_len);
  glGetProgramiv(program, GL_ACTIVE_UNIFORM_BLOCKS, &ubo_len);

  GLint max_uniform_name_len = 0, active_uniform_len = 0, uniform_len = 0;
  glGetProgramiv(program, GL_ACTIVE_UNIFORM_MAX_LENGTH, &max_uniform_name_len);
  glGetProgramiv(program, GL_ACTIVE_UNIFORMS, &active_uniform_len);
  uniform_len = active_uniform_len;

  GLint max_ssbo_name_len = 0, ssbo_len = 0;
  if (GPU_shader_storage_buffer_objects_support()) {
    glGetProgramInterfaceiv(program, GL_SHADER_STORAGE_BLOCK, GL_ACTIVE_RESOURCES, &ssbo_len);
    glGetProgramInterfaceiv(
        program, GL_SHADER_STORAGE_BLOCK, GL_MAX_NAME_LENGTH, &max_ssbo_name_len);
  }

  BLI_assert(ubo_len <= 16 && "enabled_ubo_mask_ is uint16_t");

  /* Work around driver bug with Intel HD 4600 on Windows 7/8, where
   * GL_ACTIVE_UNIFORM_BLOCK_MAX_NAME_LENGTH does not work. */
  if (attr_len > 0 && max_attr_name_len == 0) {
    max_attr_name_len = 256;
  }
  if (ubo_len > 0 && max_ubo_name_len == 0) {
    max_ubo_name_len = 256;
  }
  if (uniform_len > 0 && max_uniform_name_len == 0) {
    max_uniform_name_len = 256;
  }
  if (ssbo_len > 0 && max_ssbo_name_len == 0) {
    max_ssbo_name_len = 256;
  }

  /* GL_ACTIVE_UNIFORMS lied to us! Remove the UBO uniforms from the total before
   * allocating the uniform array. */
  GLint max_ubo_uni_len = 0;
  for (int i = 0; i < ubo_len; i++) {
    GLint ubo_uni_len;
    glGetActiveUniformBlockiv(program, i, GL_UNIFORM_BLOCK_ACTIVE_UNIFORMS, &ubo_uni_len);
    max_ubo_uni_len = max_ii(max_ubo_uni_len, ubo_uni_len);
    uniform_len -= ubo_uni_len;
  }
  /* Bit set to true if uniform comes from a uniform block. */
  BLI_bitmap *uniforms_from_blocks = BLI_BITMAP_NEW(active_uniform_len, __func__);
  /* Set uniforms from block for exclusion. */
  GLint *ubo_uni_ids = (GLint *)MEM_mallocN(sizeof(GLint) * max_ubo_uni_len, __func__);
  for (int i = 0; i < ubo_len; i++) {
    GLint ubo_uni_len;
    glGetActiveUniformBlockiv(program, i, GL_UNIFORM_BLOCK_ACTIVE_UNIFORMS, &ubo_uni_len);
    glGetActiveUniformBlockiv(program, i, GL_UNIFORM_BLOCK_ACTIVE_UNIFORM_INDICES, ubo_uni_ids);
    for (int u = 0; u < ubo_uni_len; u++) {
      BLI_BITMAP_ENABLE(uniforms_from_blocks, ubo_uni_ids[u]);
    }
  }
  MEM_freeN(ubo_uni_ids);

  int input_tot_len = attr_len + ubo_len + uniform_len + ssbo_len;
  inputs_ = (ShaderInput *)MEM_callocN(sizeof(ShaderInput) * input_tot_len, __func__);

  const uint32_t name_buffer_len = attr_len * max_attr_name_len + ubo_len * max_ubo_name_len +
                                   uniform_len * max_uniform_name_len +
                                   ssbo_len * max_ssbo_name_len;
  name_buffer_ = (char *)MEM_mallocN(name_buffer_len, "name_buffer");
  uint32_t name_buffer_offset = 0;

  /* Attributes */
  enabled_attr_mask_ = 0;
  for (int i = 0; i < attr_len; i++) {
    char *name = name_buffer_ + name_buffer_offset;
    GLsizei remaining_buffer = name_buffer_len - name_buffer_offset;
    GLsizei name_len = 0;
    GLenum type;
    GLint size;

    glGetActiveAttrib(program, i, remaining_buffer, &name_len, &size, &type, name);
    GLint location = glGetAttribLocation(program, name);
    /* Ignore OpenGL names like `gl_BaseInstanceARB`, `gl_InstanceID` and `gl_VertexID`. */
    if (location == -1) {
      continue;
    }

    ShaderInput *input = &inputs_[attr_len_++];
    input->location = input->binding = location;

    name_buffer_offset += set_input_name(input, name, name_len);
    enabled_attr_mask_ |= (1 << input->location);
  }

  /* Uniform Blocks */
  for (int i = 0; i < ubo_len; i++) {
    char *name = name_buffer_ + name_buffer_offset;
    GLsizei remaining_buffer = name_buffer_len - name_buffer_offset;
    GLsizei name_len = 0;

    glGetActiveUniformBlockName(program, i, remaining_buffer, &name_len, name);

    ShaderInput *input = &inputs_[attr_len_ + ubo_len_++];
    input->binding = input->location = block_binding(program, i);

    name_buffer_offset += this->set_input_name(input, name, name_len);
    enabled_ubo_mask_ |= (1 << input->binding);
  }

  /* Uniforms & samplers & images */
  for (int i = 0, sampler = 0, image = 0; i < active_uniform_len; i++) {
    if (BLI_BITMAP_TEST(uniforms_from_blocks, i)) {
      continue;
    }
    char *name = name_buffer_ + name_buffer_offset;
    GLsizei remaining_buffer = name_buffer_len - name_buffer_offset;
    GLsizei name_len = 0;

    glGetActiveUniformName(program, i, remaining_buffer, &name_len, name);

    ShaderInput *input = &inputs_[attr_len_ + ubo_len_ + uniform_len_++];
    input->location = glGetUniformLocation(program, name);
    input->binding = sampler_binding(program, i, input->location, &sampler);

    name_buffer_offset += this->set_input_name(input, name, name_len);
    enabled_tex_mask_ |= (input->binding != -1) ? (1lu << input->binding) : 0lu;

    if (input->binding == -1) {
      input->binding = image_binding(program, i, input->location, &image);

      enabled_ima_mask_ |= (input->binding != -1) ? (1lu << input->binding) : 0lu;
    }
  }

  /* SSBOs */
  for (int i = 0; i < ssbo_len; i++) {
    char *name = name_buffer_ + name_buffer_offset;
    GLsizei remaining_buffer = name_buffer_len - name_buffer_offset;
    GLsizei name_len = 0;
    glGetProgramResourceName(
        program, GL_SHADER_STORAGE_BLOCK, i, remaining_buffer, &name_len, name);

    const GLint binding = ssbo_binding(program, i);

    ShaderInput *input = &inputs_[attr_len_ + ubo_len_ + uniform_len_ + ssbo_len_++];
    input->binding = input->location = binding;

    name_buffer_offset += this->set_input_name(input, name, name_len);
  }

  /* Builtin Uniforms */
  for (int32_t u_int = 0; u_int < GPU_NUM_UNIFORMS; u_int++) {
    GPUUniformBuiltin u = static_cast<GPUUniformBuiltin>(u_int);
    builtins_[u] = glGetUniformLocation(program, builtin_uniform_name(u));
  }

  /* Builtin Uniforms Blocks */
  for (int32_t u_int = 0; u_int < GPU_NUM_UNIFORM_BLOCKS; u_int++) {
    GPUUniformBlockBuiltin u = static_cast<GPUUniformBlockBuiltin>(u_int);
    const ShaderInput *block = this->ubo_get(builtin_uniform_block_name(u));
    builtin_blocks_[u] = (block != nullptr) ? block->binding : -1;
  }

  MEM_freeN(uniforms_from_blocks);

  /* Resize name buffer to save some memory. */
  if (name_buffer_offset < name_buffer_len) {
    name_buffer_ = (char *)MEM_reallocN(name_buffer_, name_buffer_offset);
  }

  // this->debug_print();

  this->sort_inputs();
}

GLShaderInterface::~GLShaderInterface()
{
  for (auto *ref : refs_) {
    if (ref != nullptr) {
      ref->remove(this);
    }
  }
}

/** \} */

/* -------------------------------------------------------------------- */
/** \name Batch Reference
 * \{ */

void GLShaderInterface::ref_add(GLVaoCache *ref)
{
  for (int i = 0; i < refs_.size(); i++) {
    if (refs_[i] == NULL) {
      refs_[i] = ref;
      return;
    }
  }
  refs_.append(ref);
}

void GLShaderInterface::ref_remove(GLVaoCache *ref)
{
  for (int i = 0; i < refs_.size(); i++) {
    if (refs_[i] == ref) {
      refs_[i] = NULL;
      break; /* cannot have duplicates */
    }
  }
}

/** \} */

/* -------------------------------------------------------------------- */
/** \name Validation
 * TODO
 * \{ */

/** \} */

}  // namespace blender::gpu<|MERGE_RESOLUTION|>--- conflicted
+++ resolved
@@ -133,19 +133,8 @@
   GLint binding = -1;
   GLenum property = GL_BUFFER_BINDING;
   GLint values_written = 0;
-<<<<<<< HEAD
-  glGetProgramResourceiv(program,
-                         GL_SHADER_STORAGE_BLOCK,
-                         ssbo_index,
-                         1,
-                         &property,
-                         1,
-                         &values_written,
-                         &binding);
-=======
   glGetProgramResourceiv(
       program, GL_SHADER_STORAGE_BLOCK, ssbo_index, 1, &property, 1, &values_written, &binding);
->>>>>>> 87055dc7
 
   return binding;
 }
