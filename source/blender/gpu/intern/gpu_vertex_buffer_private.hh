/*
 * This program is free software; you can redistribute it and/or
 * modify it under the terms of the GNU General Public License
 * as published by the Free Software Foundation; either version 2
 * of the License, or (at your option) any later version.
 *
 * This program is distributed in the hope that it will be useful,
 * but WITHOUT ANY WARRANTY; without even the implied warranty of
 * MERCHANTABILITY or FITNESS FOR A PARTICULAR PURPOSE.  See the
 * GNU General Public License for more details.
 *
 * You should have received a copy of the GNU General Public License
 * along with this program; if not, write to the Free Software Foundation,
 * Inc., 51 Franklin Street, Fifth Floor, Boston, MA 02110-1301, USA.
 *
 * The Original Code is Copyright (C) 2016 by Mike Erwin.
 * All rights reserved.
 */

/** \file
 * \ingroup gpu
 *
 * GPU vertex buffer
 */

#pragma once

#include "GPU_vertex_buffer.h"

namespace blender::gpu {

/**
 * Implementation of Vertex Buffers.
 * Base class which is then specialized for each implementation (GL, VK, ...).
 */
class VertBuf {
 public:
  static size_t memory_usage;

  GPUVertFormat format = {};
  /** Number of verts we want to draw. */
  uint vertex_len = 0;
  /** Number of verts data. */
  uint vertex_alloc = 0;
  /** Status flag. */
  GPUVertBufStatus flag = GPU_VERTBUF_INVALID;
  /** NULL indicates data in VRAM (unmapped) */
  uchar *data = NULL;

 protected:
  /** Usage hint for GL optimization. */
  GPUUsageType usage_ = GPU_USAGE_STATIC;

 private:
  /** This counter will only avoid freeing the #GPUVertBuf, not the data. */
  int handle_refcount_ = 1;

 public:
  VertBuf();
  virtual ~VertBuf();

  void init(const GPUVertFormat *format, GPUUsageType usage);
  void clear(void);

  /* Data management. */
  void allocate(uint vert_len);
  void resize(uint vert_len);
  void upload(void);
  virtual void bind_as_ssbo(uint binding) = 0;

  VertBuf *duplicate(void);

  /* Size of the data allocated. */
  size_t size_alloc_get(void) const
  {
    BLI_assert(format.packed);
    return vertex_alloc * format.stride;
  }
  /* Size of the data uploaded to the GPU. */
  size_t size_used_get(void) const
  {
    BLI_assert(format.packed);
    return vertex_len * format.stride;
  }

  void reference_add(void)
  {
    handle_refcount_++;
  }
  void reference_remove(void)
  {
    BLI_assert(handle_refcount_ > 0);
    handle_refcount_--;
    if (handle_refcount_ == 0) {
      delete this;
    }
  }

  virtual void update_sub(uint start, uint len, void *data) = 0;
<<<<<<< HEAD
  virtual void *read() = 0;
=======
  virtual const void *read() const = 0;
  virtual void *unmap(const void *mapped_data) const = 0;
>>>>>>> 87055dc7

 protected:
  virtual void acquire_data(void) = 0;
  virtual void resize_data(void) = 0;
  virtual void release_data(void) = 0;
  virtual void upload_data(void) = 0;
  virtual void duplicate_data(VertBuf *dst) = 0;
};

/* Syntactic sugar. */
static inline GPUVertBuf *wrap(VertBuf *vert)
{
  return reinterpret_cast<GPUVertBuf *>(vert);
}
static inline VertBuf *unwrap(GPUVertBuf *vert)
{
  return reinterpret_cast<VertBuf *>(vert);
}
static inline const VertBuf *unwrap(const GPUVertBuf *vert)
{
  return reinterpret_cast<const VertBuf *>(vert);
}

}  // namespace blender::gpu<|MERGE_RESOLUTION|>--- conflicted
+++ resolved
@@ -97,12 +97,8 @@
   }
 
   virtual void update_sub(uint start, uint len, void *data) = 0;
-<<<<<<< HEAD
-  virtual void *read() = 0;
-=======
   virtual const void *read() const = 0;
   virtual void *unmap(const void *mapped_data) const = 0;
->>>>>>> 87055dc7
 
  protected:
   virtual void acquire_data(void) = 0;
