/*
 * This program is free software; you can redistribute it and/or
 * modify it under the terms of the GNU General Public License
 * as published by the Free Software Foundation; either version 2
 * of the License, or (at your option) any later version.
 *
 * This program is distributed in the hope that it will be useful,
 * but WITHOUT ANY WARRANTY; without even the implied warranty of
 * MERCHANTABILITY or FITNESS FOR A PARTICULAR PURPOSE.  See the
 * GNU General Public License for more details.
 *
 * You should have received a copy of the GNU General Public License
 * along with this program; if not, write to the Free Software Foundation,
 * Inc., 51 Franklin Street, Fifth Floor, Boston, MA 02110-1301, USA.
 *
 * The Original Code is Copyright (C) 2020 Blender Foundation.
 * All rights reserved.
 */

/** \file
 * \ingroup gpu
 */

#pragma once

#include "BLI_assert.h"

#include "GPU_index_buffer.h"

#define GPU_TRACK_INDEX_RANGE 1

namespace blender::gpu {

typedef enum {
  GPU_INDEX_U16,
  GPU_INDEX_U32,
} GPUIndexBufType;

static inline size_t to_bytesize(GPUIndexBufType type)
{
  return (type == GPU_INDEX_U32) ? sizeof(uint32_t) : sizeof(uint16_t);
}

/**
 * Base class which is then specialized for each implementation (GL, VK, ...).
 *
 * \note #IndexBuf does not hold any #GPUPrimType.
 * This is because it can be interpreted differently by multiple batches.
 */
class IndexBuf {
 protected:
  /** Type of indices used inside this buffer. */
  GPUIndexBufType index_type_ = GPU_INDEX_U32;
  /** Offset in this buffer to the first index to render. Is 0 if not a subrange.  */
  uint32_t index_start_ = 0;
  /** Number of indices to render. */
  uint32_t index_len_ = 0;
  /** Base index: Added to all indices after fetching. Allows index compression. */
  uint32_t index_base_ = 0;
  /** Bookkeeping. */
  bool is_init_ = false;
  /** Is this object only a reference to a subrange of another IndexBuf. */
  bool is_subrange_ = false;

  union {
    /** Mapped buffer data. non-NULL indicates not yet sent to VRAM. */
    void *data_ = nullptr;
    /** If is_subrange is true, this is the source index buffer. */
    IndexBuf *src_;
  };

 public:
  IndexBuf(){};
  virtual ~IndexBuf();

  void init(uint indices_len, uint32_t *indices);
  void init_subrange(IndexBuf *elem_src, uint start, uint length);
  void init_build_on_device(uint index_len);

  uint32_t index_len_get(void) const
  {
    return index_len_;
  }
  /* Return size in byte of the drawable data buffer range. Actual buffer size might be bigger. */
  size_t size_get(void) const
  {
    return index_len_ * to_bytesize(index_type_);
  };

  bool is_init(void) const
  {
    return is_init_;
  };

  virtual void bind_as_ssbo(uint binding) = 0;

<<<<<<< HEAD
  virtual uint32_t *read() const = 0;
=======
  virtual const uint32_t *read() const = 0;
  uint32_t *unmap(const uint32_t *mapped_memory) const;
>>>>>>> 87055dc7

 private:
  inline void squeeze_indices_short(uint min_idx, uint max_idx);
  inline uint index_range(uint *r_min, uint *r_max);
};

/* Syntactic sugar. */
static inline GPUIndexBuf *wrap(IndexBuf *indexbuf)
{
  return reinterpret_cast<GPUIndexBuf *>(indexbuf);
}
static inline IndexBuf *unwrap(GPUIndexBuf *indexbuf)
{
  return reinterpret_cast<IndexBuf *>(indexbuf);
}
static inline const IndexBuf *unwrap(const GPUIndexBuf *indexbuf)
{
  return reinterpret_cast<const IndexBuf *>(indexbuf);
}

static inline int indices_per_primitive(GPUPrimType prim_type)
{
  switch (prim_type) {
    case GPU_PRIM_POINTS:
      return 1;
    case GPU_PRIM_LINES:
      return 2;
    case GPU_PRIM_TRIS:
      return 3;
    case GPU_PRIM_LINES_ADJ:
      return 4;
    default:
      return -1;
  }
}

}  // namespace blender::gpu<|MERGE_RESOLUTION|>--- conflicted
+++ resolved
@@ -94,12 +94,8 @@
 
   virtual void bind_as_ssbo(uint binding) = 0;
 
-<<<<<<< HEAD
-  virtual uint32_t *read() const = 0;
-=======
   virtual const uint32_t *read() const = 0;
   uint32_t *unmap(const uint32_t *mapped_memory) const;
->>>>>>> 87055dc7
 
  private:
   inline void squeeze_indices_short(uint min_idx, uint max_idx);
