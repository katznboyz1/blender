--- conflicted
+++ resolved
@@ -378,23 +378,16 @@
   unwrap(elem)->init_subrange(unwrap(elem_src), start, length);
 }
 
-<<<<<<< HEAD
-uint32_t *GPU_indexbuf_read(GPUIndexBuf *elem)
-=======
 const uint32_t *GPU_indexbuf_read(GPUIndexBuf *elem)
->>>>>>> 87055dc7
 {
   return unwrap(elem)->read();
 }
 
-<<<<<<< HEAD
-=======
 uint32_t *GPU_indexbuf_unmap(const GPUIndexBuf *elem, const uint32_t *mapped_buffer)
 {
   return unwrap(elem)->unmap(mapped_buffer);
 }
 
->>>>>>> 87055dc7
 void GPU_indexbuf_discard(GPUIndexBuf *elem)
 {
   delete unwrap(elem);
