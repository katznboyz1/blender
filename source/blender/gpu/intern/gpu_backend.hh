--- conflicted
+++ resolved
@@ -25,13 +25,7 @@
 
 #pragma once
 
-<<<<<<< HEAD
-#include "gpu_batch_private.hh"
-#include "gpu_context_private.hh"
-#include "gpu_drawlist_private.hh"
-=======
 struct GPUContext;
->>>>>>> 8f5b9fb5
 
 namespace blender {
 namespace gpu {
