/*
 * This program is free software; you can redistribute it and/or
 * modify it under the terms of the GNU General Public License
 * as published by the Free Software Foundation; either version 2
 * of the License, or (at your option) any later version.
 *
 * This program is distributed in the hope that it will be useful,
 * but WITHOUT ANY WARRANTY; without even the implied warranty of
 * MERCHANTABILITY or FITNESS FOR A PARTICULAR PURPOSE.  See the
 * GNU General Public License for more details.
 *
 * You should have received a copy of the GNU General Public License
 * along with this program; if not, write to the Free Software Foundation,
 * Inc., 51 Franklin Street, Fifth Floor, Boston, MA 02110-1301, USA.
 *
 * The Original Code is Copyright (C) 2005 Blender Foundation.
 * All rights reserved.
 */

/** \file
 * \ingroup gpu
 *
 * Mesh drawing using OpenGL VBO (Vertex Buffer Objects)
 */

#include <limits.h>
#include <stddef.h>
#include <string.h>

#include "MEM_guardedalloc.h"

#include "BLI_bitmap.h"
#include "BLI_math.h"
#include "BLI_utildefines.h"
#include "BLI_ghash.h"

#include "DNA_meshdata_types.h"

#include "BKE_ccg.h"
#include "BKE_DerivedMesh.h"
#include "BKE_paint.h"
#include "BKE_mesh.h"
#include "BKE_pbvh.h"

#include "GPU_buffers.h"
#include "GPU_draw.h"
#include "GPU_immediate.h"
#include "GPU_batch.h"

#include "bmesh.h"

/* XXX: the rest of the code in this file is used for optimized PBVH
 * drawing and doesn't interact at all with the buffer code above */

struct GPU_PBVH_Buffers {
  GPUIndexBuf *index_buf, *index_buf_fast;
  GPUIndexBuf *index_lines_buf, *index_lines_buf_fast;
  GPUVertBuf *vert_buf;

  GPUBatch *lines;
  GPUBatch *lines_fast;
  GPUBatch *triangles;
  GPUBatch *triangles_fast;

  /* mesh pointers in case buffer allocation fails */
  const MPoly *mpoly;
  const MLoop *mloop;
  const MLoopTri *looptri;
  const MVert *mvert;

  const int *face_indices;
  int face_indices_len;

  /* grid pointers */
  CCGKey gridkey;
  CCGElem **grids;
  const DMFlagMat *grid_flag_mats;
  BLI_bitmap *const *grid_hidden;
  const int *grid_indices;
  int totgrid;

  bool use_bmesh;

  uint tot_tri, tot_quad;

  /* The PBVH ensures that either all faces in the node are
   * smooth-shaded or all faces are flat-shaded */
  bool smooth;

  bool show_mask;
};

static struct {
<<<<<<< HEAD
	uint pos, nor, msk, col;
=======
  uint pos, nor, msk;
>>>>>>> e12c08e8
} g_vbo_id = {0};

/** \} */

/* -------------------------------------------------------------------- */
/** \name PBVH Utils
 * \{ */

/* Allocates a non-initialized buffer to be sent to GPU.
 * Return is false it indicates that the memory map failed. */
static bool gpu_pbvh_vert_buf_data_set(GPU_PBVH_Buffers *buffers, uint vert_len)
{
<<<<<<< HEAD
	if (buffers->vert_buf == NULL) {
		/* Initialize vertex buffer */
		/* match 'VertexBufferFormat' */

		static GPUVertFormat format = {0};
		if (format.attr_len == 0) {
			g_vbo_id.pos = GPU_vertformat_attr_add(&format, "pos", GPU_COMP_F32, 3, GPU_FETCH_FLOAT);
			g_vbo_id.nor = GPU_vertformat_attr_add(&format, "nor", GPU_COMP_I16, 3, GPU_FETCH_INT_TO_FLOAT_UNIT);
			g_vbo_id.msk = GPU_vertformat_attr_add(&format, "msk", GPU_COMP_F32, 1, GPU_FETCH_FLOAT);
			g_vbo_id.col = GPU_vertformat_attr_add(&format, "color", GPU_COMP_U8, 4, GPU_FETCH_INT_TO_FLOAT_UNIT);
		}
=======
  if (buffers->vert_buf == NULL) {
    /* Initialize vertex buffer */
    /* match 'VertexBufferFormat' */

    static GPUVertFormat format = {0};
    if (format.attr_len == 0) {
      g_vbo_id.pos = GPU_vertformat_attr_add(&format, "pos", GPU_COMP_F32, 3, GPU_FETCH_FLOAT);
      g_vbo_id.nor = GPU_vertformat_attr_add(
          &format, "nor", GPU_COMP_I16, 3, GPU_FETCH_INT_TO_FLOAT_UNIT);
      g_vbo_id.msk = GPU_vertformat_attr_add(&format, "msk", GPU_COMP_F32, 1, GPU_FETCH_FLOAT);
    }
>>>>>>> e12c08e8
#if 0
    buffers->vert_buf = GPU_vertbuf_create_with_format_ex(&format, GPU_USAGE_DYNAMIC);
    GPU_vertbuf_data_alloc(buffers->vert_buf, vert_len);
  }
  else if (vert_len != buffers->vert_buf->vertex_len) {
    GPU_vertbuf_data_resize(buffers->vert_buf, vert_len);
  }
#else
    buffers->vert_buf = GPU_vertbuf_create_with_format_ex(&format, GPU_USAGE_STATIC);
  }
  GPU_vertbuf_data_alloc(buffers->vert_buf, vert_len);
#endif
    return buffers->vert_buf->data != NULL;
  }

  static void gpu_pbvh_batch_init(GPU_PBVH_Buffers * buffers, GPUPrimType prim)
  {
    /* force flushing to the GPU */
    if (buffers->vert_buf->data) {
      GPU_vertbuf_use(buffers->vert_buf);
    }

    if (buffers->triangles == NULL) {
      buffers->triangles = GPU_batch_create(prim,
                                            buffers->vert_buf,
                                            /* can be NULL */
                                            buffers->index_buf);
    }

    if ((buffers->triangles_fast == NULL) && buffers->index_buf_fast) {
      buffers->triangles_fast = GPU_batch_create(prim, buffers->vert_buf, buffers->index_buf_fast);
    }

    if (buffers->lines == NULL) {
      BLI_assert(buffers->index_lines_buf != NULL);
      buffers->lines = GPU_batch_create(
          GPU_PRIM_LINES, buffers->vert_buf, buffers->index_lines_buf);
    }

    if ((buffers->lines_fast == NULL) && buffers->index_lines_buf_fast) {
      buffers->lines_fast = GPU_batch_create(
          GPU_PRIM_LINES, buffers->vert_buf, buffers->index_lines_buf_fast);
    }
  }

  /** \} */

  /* -------------------------------------------------------------------- */
  /** \name Mesh PBVH
 * \{ */

<<<<<<< HEAD
void GPU_pbvh_mesh_buffers_update(
        GPU_PBVH_Buffers *buffers, const MVert *mvert,
        const int *vert_indices, int totvert, const float *vmask,
        const MVertCol *vcol,
        const int (*face_vert_indices)[3],
        const int update_flags)
{
	const bool show_mask = (update_flags & GPU_PBVH_BUFFERS_SHOW_MASK) != 0;
	bool empty_mask = true;

	{
		int totelem = (buffers->smooth ? totvert : (buffers->tot_tri * 3));

		/* Build VBO */
		if (gpu_pbvh_vert_buf_data_set(buffers, totelem)) {
			/* Vertex data is shared if smooth-shaded, but separate
			 * copies are made for flat shading because normals
			 * shouldn't be shared. */
			if (buffers->smooth) {
				for (uint i = 0; i < totvert; ++i) {
					const MVert *v = &mvert[vert_indices[i]];
					GPU_vertbuf_attr_set(buffers->vert_buf, g_vbo_id.pos, i, v->co);
					GPU_vertbuf_attr_set(buffers->vert_buf, g_vbo_id.nor, i, v->no);
				}

				if (vmask && show_mask) {
					for (uint i = 0; i < buffers->face_indices_len; i++) {
						const MLoopTri *lt = &buffers->looptri[buffers->face_indices[i]];
						for (uint j = 0; j < 3; j++) {
							int vidx = face_vert_indices[i][j];
							int v_index = buffers->mloop[lt->tri[j]].v;
							float fmask = vmask[v_index];
							GPU_vertbuf_attr_set(buffers->vert_buf, g_vbo_id.msk, vidx, &fmask);
							empty_mask = empty_mask && (fmask == 0.0f);
						}
					}
				}
				if (vcol) {
					for (uint i = 0; i < buffers->face_indices_len; i++) {
						const MLoopTri *lt = &buffers->looptri[buffers->face_indices[i]];
						for (uint j = 0; j < 3; j++) {
							int vidx = face_vert_indices[i][j];
							int v_index = buffers->mloop[lt->tri[j]].v;
							char col[4];
							if (vcol) {
								col[0] = vcol[v_index].r;
								col[1] = vcol[v_index].g;
								col[2] = vcol[v_index].b;
								col[3] = vcol[v_index].a;
								GPU_vertbuf_attr_set(buffers->vert_buf, g_vbo_id.col, vidx, &col);
							}

						}
					}
				}
			}
			else {
				/* calculate normal for each polygon only once */
				uint mpoly_prev = UINT_MAX;
				short no[3];
				int vbo_index = 0;

				for (uint i = 0; i < buffers->face_indices_len; i++) {
					const MLoopTri *lt = &buffers->looptri[buffers->face_indices[i]];
					const uint vtri[3] = {
					    buffers->mloop[lt->tri[0]].v,
					    buffers->mloop[lt->tri[1]].v,
					    buffers->mloop[lt->tri[2]].v,
					};

					if (paint_is_face_hidden(lt, mvert, buffers->mloop))
						continue;

					/* Face normal and mask */
					if (lt->poly != mpoly_prev) {
						const MPoly *mp = &buffers->mpoly[lt->poly];
						float fno[3];
						BKE_mesh_calc_poly_normal(mp, &buffers->mloop[mp->loopstart], mvert, fno);
						normal_float_to_short_v3(no, fno);
						mpoly_prev = lt->poly;
					}

					float fmask = 0.0f;
					if (vmask && show_mask) {
						fmask = (vmask[vtri[0]] + vmask[vtri[1]] + vmask[vtri[2]]) / 3.0f;
					}

					char col[4];
					if (vcol) {
						col[0] = (vcol[vtri[0]].r + vcol[vtri[1]].r + vcol[vtri[2]].r) / 3.0f;
						col[1] = (vcol[vtri[0]].g + vcol[vtri[1]].g + vcol[vtri[2]].g) / 3.0f;
						col[2] = (vcol[vtri[0]].b + vcol[vtri[1]].b + vcol[vtri[2]].b) / 3.0f;
						col[3] = (vcol[vtri[0]].a + vcol[vtri[1]].a + vcol[vtri[2]].a) / 3.0f;
					}

					for (uint j = 0; j < 3; j++) {
						const MVert *v = &mvert[vtri[j]];

						GPU_vertbuf_attr_set(buffers->vert_buf, g_vbo_id.pos, vbo_index, v->co);
						GPU_vertbuf_attr_set(buffers->vert_buf, g_vbo_id.nor, vbo_index, no);
						GPU_vertbuf_attr_set(buffers->vert_buf, g_vbo_id.msk, vbo_index, &fmask);
						GPU_vertbuf_attr_set(buffers->vert_buf, g_vbo_id.col, vbo_index, &col);

						vbo_index++;
					}

					empty_mask = empty_mask && (fmask == 0.0f);
				}
			}

			gpu_pbvh_batch_init(buffers, GPU_PRIM_TRIS);
		}
	}

	buffers->show_mask = !empty_mask;
	buffers->mvert = mvert;
}

GPU_PBVH_Buffers *GPU_pbvh_mesh_buffers_build(
        const int (*face_vert_indices)[3],
        const MPoly *mpoly, const MLoop *mloop, const MLoopTri *looptri,
        const MVert *mvert,
        const int *face_indices,
        const int  face_indices_len)
{
	GPU_PBVH_Buffers *buffers;
	int i, tottri;

	buffers = MEM_callocN(sizeof(GPU_PBVH_Buffers), "GPU_Buffers");

	/* smooth or flat for all */
	buffers->smooth = mpoly[looptri[face_indices[0]].poly].flag & ME_SMOOTH;

	buffers->show_mask = false;

	/* Count the number of visible triangles */
	for (i = 0, tottri = 0; i < face_indices_len; ++i) {
		const MLoopTri *lt = &looptri[face_indices[i]];
		if (!paint_is_face_hidden(lt, mvert, mloop))
			tottri++;
	}

	if (tottri == 0) {
		buffers->tot_tri = 0;

		buffers->mpoly = mpoly;
		buffers->mloop = mloop;
		buffers->looptri = looptri;
		buffers->face_indices = face_indices;
		buffers->face_indices_len = 0;

		return buffers;
	}

	GPU_BATCH_DISCARD_SAFE(buffers->triangles);
	GPU_BATCH_DISCARD_SAFE(buffers->lines);
	GPU_INDEXBUF_DISCARD_SAFE(buffers->index_buf);
	GPU_INDEXBUF_DISCARD_SAFE(buffers->index_lines_buf);

	/* An element index buffer is used for smooth shading, but flat
	 * shading requires separate vertex normals so an index buffer
	 * can't be used there. */
	if (buffers->smooth) {
		/* Fill the triangle and line buffers. */
		GPUIndexBufBuilder elb, elb_lines;
		GPU_indexbuf_init(&elb, GPU_PRIM_TRIS, tottri, INT_MAX);
		GPU_indexbuf_init(&elb_lines, GPU_PRIM_LINES, tottri * 3, INT_MAX);

		for (i = 0; i < face_indices_len; ++i) {
			const MLoopTri *lt = &looptri[face_indices[i]];

			/* Skip hidden faces */
			if (paint_is_face_hidden(lt, mvert, mloop))
				continue;

			GPU_indexbuf_add_tri_verts(&elb, UNPACK3(face_vert_indices[i]));

			/* TODO skip "non-real" edges. */
			GPU_indexbuf_add_line_verts(&elb_lines, face_vert_indices[i][0], face_vert_indices[i][1]);
			GPU_indexbuf_add_line_verts(&elb_lines, face_vert_indices[i][1], face_vert_indices[i][2]);
			GPU_indexbuf_add_line_verts(&elb_lines, face_vert_indices[i][2], face_vert_indices[i][0]);
		}
		buffers->index_buf = GPU_indexbuf_build(&elb);
		buffers->index_lines_buf = GPU_indexbuf_build(&elb_lines);
	}
	else {
		/* Fill the only the line buffer. */
		GPUIndexBufBuilder elb_lines;
		GPU_indexbuf_init(&elb_lines, GPU_PRIM_LINES, tottri * 3, INT_MAX);

		for (i = 0; i < face_indices_len; ++i) {
			const MLoopTri *lt = &looptri[face_indices[i]];

			/* Skip hidden faces */
			if (paint_is_face_hidden(lt, mvert, mloop))
				continue;

			/* TODO skip "non-real" edges. */
			GPU_indexbuf_add_line_verts(&elb_lines, i * 3 + 0, i * 3 + 1);
			GPU_indexbuf_add_line_verts(&elb_lines, i * 3 + 1, i * 3 + 2);
			GPU_indexbuf_add_line_verts(&elb_lines, i * 3 + 2, i * 3 + 0);
		}
		buffers->index_lines_buf = GPU_indexbuf_build(&elb_lines);
	}

	buffers->tot_tri = tottri;

	buffers->mpoly = mpoly;
	buffers->mloop = mloop;
	buffers->looptri = looptri;

	buffers->face_indices = face_indices;
	buffers->face_indices_len = face_indices_len;

	return buffers;
}

/** \} */

/* -------------------------------------------------------------------- */
/** \name Grid PBVH
 * \{ */

static void gpu_pbvh_grid_fill_index_buffers(
        GPU_PBVH_Buffers *buffers,
        int *grid_indices,
        uint visible_quad_len,
        int totgrid,
        int gridsize)
{
	GPUIndexBufBuilder elb, elb_lines;
	GPUIndexBufBuilder elb_fast, elb_lines_fast;

	GPU_indexbuf_init(&elb, GPU_PRIM_TRIS, 2 * visible_quad_len, INT_MAX);
	GPU_indexbuf_init(&elb_fast, GPU_PRIM_TRIS, 2 * totgrid, INT_MAX);
	GPU_indexbuf_init(&elb_lines, GPU_PRIM_LINES, 2 * totgrid * gridsize * (gridsize - 1), INT_MAX);
	GPU_indexbuf_init(&elb_lines_fast, GPU_PRIM_LINES, 4 * totgrid, INT_MAX);

	if (buffers->smooth) {
		uint offset = 0;
		const uint grid_vert_len = gridsize * gridsize;
		for (int i = 0; i < totgrid; i++, offset += grid_vert_len) {
			uint v0, v1, v2, v3;
			bool grid_visible = false;

			BLI_bitmap *gh = buffers->grid_hidden[grid_indices[i]];

			for (int j = 0; j < gridsize - 1; ++j) {
				for (int k = 0; k < gridsize - 1; ++k) {
					/* Skip hidden grid face */
					if (gh && paint_is_grid_face_hidden(
					        gh, gridsize, k, j))
					{
						continue;
					}
					/* Indices in a Clockwise QUAD disposition. */
					v0 = offset + j * gridsize + k;
					v1 = v0 + 1;
					v2 = v1 + gridsize;
					v3 = v2 - 1;

					GPU_indexbuf_add_tri_verts(&elb, v0, v2, v1);
					GPU_indexbuf_add_tri_verts(&elb, v0, v3, v2);

					GPU_indexbuf_add_line_verts(&elb_lines, v0, v1);
					GPU_indexbuf_add_line_verts(&elb_lines, v0, v3);

					if (j + 2 == gridsize) {
						GPU_indexbuf_add_line_verts(&elb_lines, v2, v3);
					}
					grid_visible = true;
				}
				GPU_indexbuf_add_line_verts(&elb_lines, v1, v2);
			}

			if (grid_visible) {
				/* Grid corners */
				v0 = offset;
				v1 = offset + gridsize - 1;
				v2 = offset + grid_vert_len - 1;
				v3 = offset + grid_vert_len - gridsize;

				GPU_indexbuf_add_tri_verts(&elb_fast, v0, v2, v1);
				GPU_indexbuf_add_tri_verts(&elb_fast, v0, v3, v2);

				GPU_indexbuf_add_line_verts(&elb_lines_fast, v0, v1);
				GPU_indexbuf_add_line_verts(&elb_lines_fast, v1, v2);
				GPU_indexbuf_add_line_verts(&elb_lines_fast, v2, v3);
				GPU_indexbuf_add_line_verts(&elb_lines_fast, v3, v0);
			}
		}
	}
	else {
		uint offset = 0;
		const uint grid_vert_len = SQUARE(gridsize - 1) * 4;
		for (int i = 0; i < totgrid; i++, offset += grid_vert_len) {
			bool grid_visible = false;

			BLI_bitmap *gh = buffers->grid_hidden[grid_indices[i]];

			uint v0, v1, v2, v3;
			for (int j = 0; j < gridsize - 1; j++) {
				for (int k = 0; k < gridsize - 1; k++) {
					/* Skip hidden grid face */
					if (gh && paint_is_grid_face_hidden(
					        gh, gridsize, k, j))
					{
						continue;
					}
					/* VBO data are in a Clockwise QUAD disposition. */
					v0 = offset + (j * (gridsize - 1) + k) * 4;
					v1 = v0 + 1;
					v2 = v0 + 2;
					v3 = v0 + 3;

					GPU_indexbuf_add_tri_verts(&elb, v0, v2, v1);
					GPU_indexbuf_add_tri_verts(&elb, v0, v3, v2);

					GPU_indexbuf_add_line_verts(&elb_lines, v0, v1);
					GPU_indexbuf_add_line_verts(&elb_lines, v0, v3);

					if (j + 2 == gridsize) {
						GPU_indexbuf_add_line_verts(&elb_lines, v2, v3);
					}
					grid_visible = true;
				}
				GPU_indexbuf_add_line_verts(&elb_lines, v1, v2);
			}

			if (grid_visible) {
				/* Grid corners */
				v0 = offset;
				v1 = offset + (gridsize - 1) * 4 - 3;
				v2 = offset + grid_vert_len - 2;
				v3 = offset + grid_vert_len - (gridsize - 1) * 4 + 3;

				GPU_indexbuf_add_tri_verts(&elb_fast, v0, v2, v1);
				GPU_indexbuf_add_tri_verts(&elb_fast, v0, v3, v2);

				GPU_indexbuf_add_line_verts(&elb_lines_fast, v0, v1);
				GPU_indexbuf_add_line_verts(&elb_lines_fast, v1, v2);
				GPU_indexbuf_add_line_verts(&elb_lines_fast, v2, v3);
				GPU_indexbuf_add_line_verts(&elb_lines_fast, v3, v0);
			}
		}
	}

	buffers->index_buf = GPU_indexbuf_build(&elb);
	buffers->index_buf_fast = GPU_indexbuf_build(&elb_fast);
	buffers->index_lines_buf = GPU_indexbuf_build(&elb_lines);
	buffers->index_lines_buf_fast = GPU_indexbuf_build(&elb_lines_fast);
}

void GPU_pbvh_grid_buffers_update(
        GPU_PBVH_Buffers *buffers, CCGElem **grids,
        const DMFlagMat *grid_flag_mats, int *grid_indices,
        int totgrid, const CCGKey *key,
        const int update_flags)
{
	const bool show_mask = (update_flags & GPU_PBVH_BUFFERS_SHOW_MASK) != 0;
	bool empty_mask = true;
	int i, j, k, x, y;

	const bool smooth = grid_flag_mats[grid_indices[0]].flag & ME_SMOOTH;

	/* Build VBO */
	const int has_mask = key->has_mask;

	uint vert_per_grid = (smooth) ? key->grid_area : (SQUARE(key->grid_size - 1) * 4);
	uint vert_count = totgrid * vert_per_grid;

	if (buffers->smooth != smooth) {
		buffers->smooth = smooth;
		GPU_BATCH_DISCARD_SAFE(buffers->triangles);
		GPU_BATCH_DISCARD_SAFE(buffers->triangles_fast);
		GPU_BATCH_DISCARD_SAFE(buffers->lines);
		GPU_BATCH_DISCARD_SAFE(buffers->lines_fast);

		GPU_INDEXBUF_DISCARD_SAFE(buffers->index_buf);
		GPU_INDEXBUF_DISCARD_SAFE(buffers->index_buf_fast);
		GPU_INDEXBUF_DISCARD_SAFE(buffers->index_lines_buf);
		GPU_INDEXBUF_DISCARD_SAFE(buffers->index_lines_buf_fast);
	}

	if (buffers->index_buf == NULL) {
		uint visible_quad_len = BKE_pbvh_count_grid_quads((BLI_bitmap **)buffers->grid_hidden,
		                                                  grid_indices,
		                                                  totgrid,
		                                                  key->grid_size);

		/* totally hidden node, return here to avoid BufferData with zero below. */
		if (visible_quad_len == 0) {
			return;
		}

		gpu_pbvh_grid_fill_index_buffers(buffers, grid_indices, visible_quad_len, totgrid, key->grid_size);
	}

	uint vbo_index_offset = 0;
	/* Build VBO */
	if (gpu_pbvh_vert_buf_data_set(buffers, vert_count)) {
		GPUIndexBufBuilder elb_lines;

		if (buffers->index_lines_buf == NULL) {
			GPU_indexbuf_init(&elb_lines, GPU_PRIM_LINES, totgrid * key->grid_area * 2, vert_count);
		}

		for (i = 0; i < totgrid; ++i) {
			CCGElem *grid = grids[grid_indices[i]];
			int vbo_index = vbo_index_offset;

			if (buffers->smooth) {
				for (y = 0; y < key->grid_size; y++) {
					for (x = 0; x < key->grid_size; x++) {
						CCGElem *elem = CCG_grid_elem(key, grid, x, y);
						GPU_vertbuf_attr_set(buffers->vert_buf, g_vbo_id.pos, vbo_index, CCG_elem_co(key, elem));

						short no_short[3];
						normal_float_to_short_v3(no_short, CCG_elem_no(key, elem));
						GPU_vertbuf_attr_set(buffers->vert_buf, g_vbo_id.nor, vbo_index, no_short);

						if (has_mask && show_mask) {
							float fmask = *CCG_elem_mask(key, elem);
							GPU_vertbuf_attr_set(buffers->vert_buf, g_vbo_id.msk, vbo_index, &fmask);
							empty_mask = empty_mask && (fmask == 0.0f);
						}
						char col[4] = {255, 255, 255, 255};
						GPU_vertbuf_attr_set(buffers->vert_buf, g_vbo_id.col, vbo_index, &col);

						vbo_index += 1;
					}
				}
				vbo_index_offset += key->grid_area;
			}
			else {
				for (j = 0; j < key->grid_size - 1; j++) {
					for (k = 0; k < key->grid_size - 1; k++) {
						CCGElem *elems[4] = {
							CCG_grid_elem(key, grid, k, j),
							CCG_grid_elem(key, grid, k + 1, j),
							CCG_grid_elem(key, grid, k + 1, j + 1),
							CCG_grid_elem(key, grid, k, j + 1),
						};
						float *co[4] = {
						    CCG_elem_co(key, elems[0]),
						    CCG_elem_co(key, elems[1]),
						    CCG_elem_co(key, elems[2]),
						    CCG_elem_co(key, elems[3]),
						};

						float fno[3];
						short no_short[3];
						/* Note: Clockwise indices ordering, that's why we invert order here. */
						normal_quad_v3(fno, co[3], co[2], co[1], co[0]);
						normal_float_to_short_v3(no_short, fno);

						GPU_vertbuf_attr_set(buffers->vert_buf, g_vbo_id.pos, vbo_index + 0, co[0]);
						GPU_vertbuf_attr_set(buffers->vert_buf, g_vbo_id.nor, vbo_index + 0, no_short);
						GPU_vertbuf_attr_set(buffers->vert_buf, g_vbo_id.pos, vbo_index + 1, co[1]);
						GPU_vertbuf_attr_set(buffers->vert_buf, g_vbo_id.nor, vbo_index + 1, no_short);
						GPU_vertbuf_attr_set(buffers->vert_buf, g_vbo_id.pos, vbo_index + 2, co[2]);
						GPU_vertbuf_attr_set(buffers->vert_buf, g_vbo_id.nor, vbo_index + 2, no_short);
						GPU_vertbuf_attr_set(buffers->vert_buf, g_vbo_id.pos, vbo_index + 3, co[3]);
						GPU_vertbuf_attr_set(buffers->vert_buf, g_vbo_id.nor, vbo_index + 3, no_short);

						if (has_mask && show_mask) {
							float fmask = (*CCG_elem_mask(key, elems[0]) +
							               *CCG_elem_mask(key, elems[1]) +
							               *CCG_elem_mask(key, elems[2]) +
							               *CCG_elem_mask(key, elems[3])) * 0.25f;
							GPU_vertbuf_attr_set(buffers->vert_buf, g_vbo_id.msk, vbo_index + 0, &fmask);
							GPU_vertbuf_attr_set(buffers->vert_buf, g_vbo_id.msk, vbo_index + 1, &fmask);
							GPU_vertbuf_attr_set(buffers->vert_buf, g_vbo_id.msk, vbo_index + 2, &fmask);
							GPU_vertbuf_attr_set(buffers->vert_buf, g_vbo_id.msk, vbo_index + 3, &fmask);
							empty_mask = empty_mask && (fmask == 0.0f);
						}
						char col[4] = {255, 255, 255, 255};
						GPU_vertbuf_attr_set(buffers->vert_buf, g_vbo_id.col, vbo_index + 0, &col);
						GPU_vertbuf_attr_set(buffers->vert_buf, g_vbo_id.col, vbo_index + 1, &col);
						GPU_vertbuf_attr_set(buffers->vert_buf, g_vbo_id.col, vbo_index + 2, &col);
						GPU_vertbuf_attr_set(buffers->vert_buf, g_vbo_id.col, vbo_index + 3, &col);
						vbo_index += 4;
					}
				}
				vbo_index_offset += SQUARE(key->grid_size - 1) * 4;
			}
		}

		gpu_pbvh_batch_init(buffers, GPU_PRIM_TRIS);
	}

	buffers->grids = grids;
	buffers->grid_indices = grid_indices;
	buffers->totgrid = totgrid;
	buffers->grid_flag_mats = grid_flag_mats;
	buffers->gridkey = *key;
	buffers->show_mask = !empty_mask;

	//printf("node updated %p\n", buffers);
}

GPU_PBVH_Buffers *GPU_pbvh_grid_buffers_build(
        int totgrid,
        BLI_bitmap **grid_hidden)
{
	GPU_PBVH_Buffers *buffers;

	buffers = MEM_callocN(sizeof(GPU_PBVH_Buffers), "GPU_Buffers");
	buffers->grid_hidden = grid_hidden;
	buffers->totgrid = totgrid;

	buffers->show_mask = false;

	return buffers;
}
=======
  void GPU_pbvh_mesh_buffers_update(GPU_PBVH_Buffers * buffers,
                                    const MVert *mvert,
                                    const int *vert_indices,
                                    int totvert,
                                    const float *vmask,
                                    const int(*face_vert_indices)[3],
                                    const int update_flags)
  {
    const bool show_mask = (update_flags & GPU_PBVH_BUFFERS_SHOW_MASK) != 0;
    bool empty_mask = true;

    {
      int totelem = (buffers->smooth ? totvert : (buffers->tot_tri * 3));

      /* Build VBO */
      if (gpu_pbvh_vert_buf_data_set(buffers, totelem)) {
        /* Vertex data is shared if smooth-shaded, but separate
       * copies are made for flat shading because normals
       * shouldn't be shared. */
        if (buffers->smooth) {
          for (uint i = 0; i < totvert; ++i) {
            const MVert *v = &mvert[vert_indices[i]];
            GPU_vertbuf_attr_set(buffers->vert_buf, g_vbo_id.pos, i, v->co);
            GPU_vertbuf_attr_set(buffers->vert_buf, g_vbo_id.nor, i, v->no);
          }

          if (vmask && show_mask) {
            for (uint i = 0; i < buffers->face_indices_len; i++) {
              const MLoopTri *lt = &buffers->looptri[buffers->face_indices[i]];
              for (uint j = 0; j < 3; j++) {
                int vidx = face_vert_indices[i][j];
                int v_index = buffers->mloop[lt->tri[j]].v;
                float fmask = vmask[v_index];
                GPU_vertbuf_attr_set(buffers->vert_buf, g_vbo_id.msk, vidx, &fmask);
                empty_mask = empty_mask && (fmask == 0.0f);
              }
            }
          }
        }
        else {
          /* calculate normal for each polygon only once */
          uint mpoly_prev = UINT_MAX;
          short no[3];
          int vbo_index = 0;

          for (uint i = 0; i < buffers->face_indices_len; i++) {
            const MLoopTri *lt = &buffers->looptri[buffers->face_indices[i]];
            const uint vtri[3] = {
                buffers->mloop[lt->tri[0]].v,
                buffers->mloop[lt->tri[1]].v,
                buffers->mloop[lt->tri[2]].v,
            };

            if (paint_is_face_hidden(lt, mvert, buffers->mloop))
              continue;

            /* Face normal and mask */
            if (lt->poly != mpoly_prev) {
              const MPoly *mp = &buffers->mpoly[lt->poly];
              float fno[3];
              BKE_mesh_calc_poly_normal(mp, &buffers->mloop[mp->loopstart], mvert, fno);
              normal_float_to_short_v3(no, fno);
              mpoly_prev = lt->poly;
            }

            float fmask = 0.0f;
            if (vmask && show_mask) {
              fmask = (vmask[vtri[0]] + vmask[vtri[1]] + vmask[vtri[2]]) / 3.0f;
            }

            for (uint j = 0; j < 3; j++) {
              const MVert *v = &mvert[vtri[j]];

              GPU_vertbuf_attr_set(buffers->vert_buf, g_vbo_id.pos, vbo_index, v->co);
              GPU_vertbuf_attr_set(buffers->vert_buf, g_vbo_id.nor, vbo_index, no);
              GPU_vertbuf_attr_set(buffers->vert_buf, g_vbo_id.msk, vbo_index, &fmask);

              vbo_index++;
            }

            empty_mask = empty_mask && (fmask == 0.0f);
          }
        }

        gpu_pbvh_batch_init(buffers, GPU_PRIM_TRIS);
      }
    }

    buffers->show_mask = !empty_mask;
    buffers->mvert = mvert;
  }

  GPU_PBVH_Buffers *GPU_pbvh_mesh_buffers_build(const int(*face_vert_indices)[3],
                                                const MPoly *mpoly,
                                                const MLoop *mloop,
                                                const MLoopTri *looptri,
                                                const MVert *mvert,
                                                const int *face_indices,
                                                const int face_indices_len)
  {
    GPU_PBVH_Buffers *buffers;
    int i, tottri;

    buffers = MEM_callocN(sizeof(GPU_PBVH_Buffers), "GPU_Buffers");

    /* smooth or flat for all */
    buffers->smooth = mpoly[looptri[face_indices[0]].poly].flag & ME_SMOOTH;

    buffers->show_mask = false;

    /* Count the number of visible triangles */
    for (i = 0, tottri = 0; i < face_indices_len; ++i) {
      const MLoopTri *lt = &looptri[face_indices[i]];
      if (!paint_is_face_hidden(lt, mvert, mloop))
        tottri++;
    }

    if (tottri == 0) {
      buffers->tot_tri = 0;

      buffers->mpoly = mpoly;
      buffers->mloop = mloop;
      buffers->looptri = looptri;
      buffers->face_indices = face_indices;
      buffers->face_indices_len = 0;

      return buffers;
    }

    GPU_BATCH_DISCARD_SAFE(buffers->triangles);
    GPU_BATCH_DISCARD_SAFE(buffers->lines);
    GPU_INDEXBUF_DISCARD_SAFE(buffers->index_buf);
    GPU_INDEXBUF_DISCARD_SAFE(buffers->index_lines_buf);

    /* An element index buffer is used for smooth shading, but flat
   * shading requires separate vertex normals so an index buffer
   * can't be used there. */
    if (buffers->smooth) {
      /* Fill the triangle and line buffers. */
      GPUIndexBufBuilder elb, elb_lines;
      GPU_indexbuf_init(&elb, GPU_PRIM_TRIS, tottri, INT_MAX);
      GPU_indexbuf_init(&elb_lines, GPU_PRIM_LINES, tottri * 3, INT_MAX);

      for (i = 0; i < face_indices_len; ++i) {
        const MLoopTri *lt = &looptri[face_indices[i]];

        /* Skip hidden faces */
        if (paint_is_face_hidden(lt, mvert, mloop))
          continue;

        GPU_indexbuf_add_tri_verts(&elb, UNPACK3(face_vert_indices[i]));

        /* TODO skip "non-real" edges. */
        GPU_indexbuf_add_line_verts(&elb_lines, face_vert_indices[i][0], face_vert_indices[i][1]);
        GPU_indexbuf_add_line_verts(&elb_lines, face_vert_indices[i][1], face_vert_indices[i][2]);
        GPU_indexbuf_add_line_verts(&elb_lines, face_vert_indices[i][2], face_vert_indices[i][0]);
      }
      buffers->index_buf = GPU_indexbuf_build(&elb);
      buffers->index_lines_buf = GPU_indexbuf_build(&elb_lines);
    }
    else {
      /* Fill the only the line buffer. */
      GPUIndexBufBuilder elb_lines;
      GPU_indexbuf_init(&elb_lines, GPU_PRIM_LINES, tottri * 3, INT_MAX);

      for (i = 0; i < face_indices_len; ++i) {
        const MLoopTri *lt = &looptri[face_indices[i]];

        /* Skip hidden faces */
        if (paint_is_face_hidden(lt, mvert, mloop))
          continue;

        /* TODO skip "non-real" edges. */
        GPU_indexbuf_add_line_verts(&elb_lines, i * 3 + 0, i * 3 + 1);
        GPU_indexbuf_add_line_verts(&elb_lines, i * 3 + 1, i * 3 + 2);
        GPU_indexbuf_add_line_verts(&elb_lines, i * 3 + 2, i * 3 + 0);
      }
      buffers->index_lines_buf = GPU_indexbuf_build(&elb_lines);
    }

    buffers->tot_tri = tottri;

    buffers->mpoly = mpoly;
    buffers->mloop = mloop;
    buffers->looptri = looptri;

    buffers->face_indices = face_indices;
    buffers->face_indices_len = face_indices_len;

    return buffers;
  }

  /** \} */

  /* -------------------------------------------------------------------- */
  /** \name Grid PBVH
 * \{ */

  static void gpu_pbvh_grid_fill_index_buffers(GPU_PBVH_Buffers * buffers,
                                               int *grid_indices,
                                               uint visible_quad_len,
                                               int totgrid,
                                               int gridsize)
  {
    GPUIndexBufBuilder elb, elb_lines;
    GPUIndexBufBuilder elb_fast, elb_lines_fast;

    GPU_indexbuf_init(&elb, GPU_PRIM_TRIS, 2 * visible_quad_len, INT_MAX);
    GPU_indexbuf_init(&elb_fast, GPU_PRIM_TRIS, 2 * totgrid, INT_MAX);
    GPU_indexbuf_init(
        &elb_lines, GPU_PRIM_LINES, 2 * totgrid * gridsize * (gridsize - 1), INT_MAX);
    GPU_indexbuf_init(&elb_lines_fast, GPU_PRIM_LINES, 4 * totgrid, INT_MAX);

    if (buffers->smooth) {
      uint offset = 0;
      const uint grid_vert_len = gridsize * gridsize;
      for (int i = 0; i < totgrid; i++, offset += grid_vert_len) {
        uint v0, v1, v2, v3;
        bool grid_visible = false;

        BLI_bitmap *gh = buffers->grid_hidden[grid_indices[i]];

        for (int j = 0; j < gridsize - 1; ++j) {
          for (int k = 0; k < gridsize - 1; ++k) {
            /* Skip hidden grid face */
            if (gh && paint_is_grid_face_hidden(gh, gridsize, k, j)) {
              continue;
            }
            /* Indices in a Clockwise QUAD disposition. */
            v0 = offset + j * gridsize + k;
            v1 = v0 + 1;
            v2 = v1 + gridsize;
            v3 = v2 - 1;

            GPU_indexbuf_add_tri_verts(&elb, v0, v2, v1);
            GPU_indexbuf_add_tri_verts(&elb, v0, v3, v2);

            GPU_indexbuf_add_line_verts(&elb_lines, v0, v1);
            GPU_indexbuf_add_line_verts(&elb_lines, v0, v3);

            if (j + 2 == gridsize) {
              GPU_indexbuf_add_line_verts(&elb_lines, v2, v3);
            }
            grid_visible = true;
          }
          GPU_indexbuf_add_line_verts(&elb_lines, v1, v2);
        }

        if (grid_visible) {
          /* Grid corners */
          v0 = offset;
          v1 = offset + gridsize - 1;
          v2 = offset + grid_vert_len - 1;
          v3 = offset + grid_vert_len - gridsize;

          GPU_indexbuf_add_tri_verts(&elb_fast, v0, v2, v1);
          GPU_indexbuf_add_tri_verts(&elb_fast, v0, v3, v2);

          GPU_indexbuf_add_line_verts(&elb_lines_fast, v0, v1);
          GPU_indexbuf_add_line_verts(&elb_lines_fast, v1, v2);
          GPU_indexbuf_add_line_verts(&elb_lines_fast, v2, v3);
          GPU_indexbuf_add_line_verts(&elb_lines_fast, v3, v0);
        }
      }
    }
    else {
      uint offset = 0;
      const uint grid_vert_len = SQUARE(gridsize - 1) * 4;
      for (int i = 0; i < totgrid; i++, offset += grid_vert_len) {
        bool grid_visible = false;

        BLI_bitmap *gh = buffers->grid_hidden[grid_indices[i]];

        uint v0, v1, v2, v3;
        for (int j = 0; j < gridsize - 1; j++) {
          for (int k = 0; k < gridsize - 1; k++) {
            /* Skip hidden grid face */
            if (gh && paint_is_grid_face_hidden(gh, gridsize, k, j)) {
              continue;
            }
            /* VBO data are in a Clockwise QUAD disposition. */
            v0 = offset + (j * (gridsize - 1) + k) * 4;
            v1 = v0 + 1;
            v2 = v0 + 2;
            v3 = v0 + 3;

            GPU_indexbuf_add_tri_verts(&elb, v0, v2, v1);
            GPU_indexbuf_add_tri_verts(&elb, v0, v3, v2);

            GPU_indexbuf_add_line_verts(&elb_lines, v0, v1);
            GPU_indexbuf_add_line_verts(&elb_lines, v0, v3);

            if (j + 2 == gridsize) {
              GPU_indexbuf_add_line_verts(&elb_lines, v2, v3);
            }
            grid_visible = true;
          }
          GPU_indexbuf_add_line_verts(&elb_lines, v1, v2);
        }

        if (grid_visible) {
          /* Grid corners */
          v0 = offset;
          v1 = offset + (gridsize - 1) * 4 - 3;
          v2 = offset + grid_vert_len - 2;
          v3 = offset + grid_vert_len - (gridsize - 1) * 4 + 3;

          GPU_indexbuf_add_tri_verts(&elb_fast, v0, v2, v1);
          GPU_indexbuf_add_tri_verts(&elb_fast, v0, v3, v2);

          GPU_indexbuf_add_line_verts(&elb_lines_fast, v0, v1);
          GPU_indexbuf_add_line_verts(&elb_lines_fast, v1, v2);
          GPU_indexbuf_add_line_verts(&elb_lines_fast, v2, v3);
          GPU_indexbuf_add_line_verts(&elb_lines_fast, v3, v0);
        }
      }
    }

    buffers->index_buf = GPU_indexbuf_build(&elb);
    buffers->index_buf_fast = GPU_indexbuf_build(&elb_fast);
    buffers->index_lines_buf = GPU_indexbuf_build(&elb_lines);
    buffers->index_lines_buf_fast = GPU_indexbuf_build(&elb_lines_fast);
  }

  void GPU_pbvh_grid_buffers_update(GPU_PBVH_Buffers * buffers,
                                    CCGElem * *grids,
                                    const DMFlagMat *grid_flag_mats,
                                    int *grid_indices,
                                    int totgrid,
                                    const CCGKey *key,
                                    const int update_flags)
  {
    const bool show_mask = (update_flags & GPU_PBVH_BUFFERS_SHOW_MASK) != 0;
    bool empty_mask = true;
    int i, j, k, x, y;

    const bool smooth = grid_flag_mats[grid_indices[0]].flag & ME_SMOOTH;

    /* Build VBO */
    const int has_mask = key->has_mask;

    uint vert_per_grid = (smooth) ? key->grid_area : (SQUARE(key->grid_size - 1) * 4);
    uint vert_count = totgrid * vert_per_grid;

    if (buffers->smooth != smooth) {
      buffers->smooth = smooth;
      GPU_BATCH_DISCARD_SAFE(buffers->triangles);
      GPU_BATCH_DISCARD_SAFE(buffers->triangles_fast);
      GPU_BATCH_DISCARD_SAFE(buffers->lines);
      GPU_BATCH_DISCARD_SAFE(buffers->lines_fast);

      GPU_INDEXBUF_DISCARD_SAFE(buffers->index_buf);
      GPU_INDEXBUF_DISCARD_SAFE(buffers->index_buf_fast);
      GPU_INDEXBUF_DISCARD_SAFE(buffers->index_lines_buf);
      GPU_INDEXBUF_DISCARD_SAFE(buffers->index_lines_buf_fast);
    }

    if (buffers->index_buf == NULL) {
      uint visible_quad_len = BKE_pbvh_count_grid_quads(
          (BLI_bitmap **)buffers->grid_hidden, grid_indices, totgrid, key->grid_size);

      /* totally hidden node, return here to avoid BufferData with zero below. */
      if (visible_quad_len == 0) {
        return;
      }

      gpu_pbvh_grid_fill_index_buffers(
          buffers, grid_indices, visible_quad_len, totgrid, key->grid_size);
    }

    uint vbo_index_offset = 0;
    /* Build VBO */
    if (gpu_pbvh_vert_buf_data_set(buffers, vert_count)) {
      GPUIndexBufBuilder elb_lines;

      if (buffers->index_lines_buf == NULL) {
        GPU_indexbuf_init(&elb_lines, GPU_PRIM_LINES, totgrid * key->grid_area * 2, vert_count);
      }

      for (i = 0; i < totgrid; ++i) {
        CCGElem *grid = grids[grid_indices[i]];
        int vbo_index = vbo_index_offset;

        if (buffers->smooth) {
          for (y = 0; y < key->grid_size; y++) {
            for (x = 0; x < key->grid_size; x++) {
              CCGElem *elem = CCG_grid_elem(key, grid, x, y);
              GPU_vertbuf_attr_set(
                  buffers->vert_buf, g_vbo_id.pos, vbo_index, CCG_elem_co(key, elem));

              short no_short[3];
              normal_float_to_short_v3(no_short, CCG_elem_no(key, elem));
              GPU_vertbuf_attr_set(buffers->vert_buf, g_vbo_id.nor, vbo_index, no_short);

              if (has_mask && show_mask) {
                float fmask = *CCG_elem_mask(key, elem);
                GPU_vertbuf_attr_set(buffers->vert_buf, g_vbo_id.msk, vbo_index, &fmask);
                empty_mask = empty_mask && (fmask == 0.0f);
              }
              vbo_index += 1;
            }
          }
          vbo_index_offset += key->grid_area;
        }
        else {
          for (j = 0; j < key->grid_size - 1; j++) {
            for (k = 0; k < key->grid_size - 1; k++) {
              CCGElem *elems[4] = {
                  CCG_grid_elem(key, grid, k, j),
                  CCG_grid_elem(key, grid, k + 1, j),
                  CCG_grid_elem(key, grid, k + 1, j + 1),
                  CCG_grid_elem(key, grid, k, j + 1),
              };
              float *co[4] = {
                  CCG_elem_co(key, elems[0]),
                  CCG_elem_co(key, elems[1]),
                  CCG_elem_co(key, elems[2]),
                  CCG_elem_co(key, elems[3]),
              };

              float fno[3];
              short no_short[3];
              /* Note: Clockwise indices ordering, that's why we invert order here. */
              normal_quad_v3(fno, co[3], co[2], co[1], co[0]);
              normal_float_to_short_v3(no_short, fno);

              GPU_vertbuf_attr_set(buffers->vert_buf, g_vbo_id.pos, vbo_index + 0, co[0]);
              GPU_vertbuf_attr_set(buffers->vert_buf, g_vbo_id.nor, vbo_index + 0, no_short);
              GPU_vertbuf_attr_set(buffers->vert_buf, g_vbo_id.pos, vbo_index + 1, co[1]);
              GPU_vertbuf_attr_set(buffers->vert_buf, g_vbo_id.nor, vbo_index + 1, no_short);
              GPU_vertbuf_attr_set(buffers->vert_buf, g_vbo_id.pos, vbo_index + 2, co[2]);
              GPU_vertbuf_attr_set(buffers->vert_buf, g_vbo_id.nor, vbo_index + 2, no_short);
              GPU_vertbuf_attr_set(buffers->vert_buf, g_vbo_id.pos, vbo_index + 3, co[3]);
              GPU_vertbuf_attr_set(buffers->vert_buf, g_vbo_id.nor, vbo_index + 3, no_short);

              if (has_mask && show_mask) {
                float fmask = (*CCG_elem_mask(key, elems[0]) + *CCG_elem_mask(key, elems[1]) +
                               *CCG_elem_mask(key, elems[2]) + *CCG_elem_mask(key, elems[3])) *
                              0.25f;
                GPU_vertbuf_attr_set(buffers->vert_buf, g_vbo_id.msk, vbo_index + 0, &fmask);
                GPU_vertbuf_attr_set(buffers->vert_buf, g_vbo_id.msk, vbo_index + 1, &fmask);
                GPU_vertbuf_attr_set(buffers->vert_buf, g_vbo_id.msk, vbo_index + 2, &fmask);
                GPU_vertbuf_attr_set(buffers->vert_buf, g_vbo_id.msk, vbo_index + 3, &fmask);
                empty_mask = empty_mask && (fmask == 0.0f);
              }
              vbo_index += 4;
            }
          }
          vbo_index_offset += SQUARE(key->grid_size - 1) * 4;
        }
      }

      gpu_pbvh_batch_init(buffers, GPU_PRIM_TRIS);
    }

    buffers->grids = grids;
    buffers->grid_indices = grid_indices;
    buffers->totgrid = totgrid;
    buffers->grid_flag_mats = grid_flag_mats;
    buffers->gridkey = *key;
    buffers->show_mask = !empty_mask;

    //printf("node updated %p\n", buffers);
  }

  GPU_PBVH_Buffers *GPU_pbvh_grid_buffers_build(int totgrid, BLI_bitmap **grid_hidden)
  {
    GPU_PBVH_Buffers *buffers;

    buffers = MEM_callocN(sizeof(GPU_PBVH_Buffers), "GPU_Buffers");
    buffers->grid_hidden = grid_hidden;
    buffers->totgrid = totgrid;

    buffers->show_mask = false;

    return buffers;
  }
>>>>>>> e12c08e8

#undef FILL_QUAD_BUFFER

  /** \} */

  /* -------------------------------------------------------------------- */
  /** \name BMesh PBVH
 * \{ */

  /* Output a BMVert into a VertexBufferFormat array
 *
 * The vertex is skipped if hidden, otherwise the output goes into
 * index '*v_index' in the 'vert_data' array and '*v_index' is
 * incremented.
 */
<<<<<<< HEAD
static void gpu_bmesh_vert_to_buffer_copy__gwn(
        BMVert *v,
        GPUVertBuf *vert_buf,
        int *v_index,
        const float fno[3],
        const float *fmask,
        const int cd_vert_mask_offset,
        const bool show_mask,
        bool *empty_mask)
{
	if (!BM_elem_flag_test(v, BM_ELEM_HIDDEN)) {

		/* Set coord, normal, and mask */
		GPU_vertbuf_attr_set(vert_buf, g_vbo_id.pos, *v_index, v->co);

		short no_short[3];
		normal_float_to_short_v3(no_short, fno ? fno : v->no);
		GPU_vertbuf_attr_set(vert_buf, g_vbo_id.nor, *v_index, no_short);

		if (show_mask) {
			float effective_mask = fmask ? *fmask
			                             : BM_ELEM_CD_GET_FLOAT(v, cd_vert_mask_offset);
			GPU_vertbuf_attr_set(vert_buf, g_vbo_id.msk, *v_index, &effective_mask);
			*empty_mask = *empty_mask && (effective_mask == 0.0f);
		}
		char col[4] = {255, 255, 255, 255};
		GPU_vertbuf_attr_set(vert_buf, g_vbo_id.col, *v_index, &col);

		/* Assign index for use in the triangle index buffer */
		/* note: caller must set:  bm->elem_index_dirty |= BM_VERT; */
		BM_elem_index_set(v, (*v_index)); /* set_dirty! */

		(*v_index)++;
	}
}

/* Return the total number of vertices that don't have BM_ELEM_HIDDEN set */
static int gpu_bmesh_vert_visible_count(GSet *bm_unique_verts,
                                        GSet *bm_other_verts)
{
	GSetIterator gs_iter;
	int totvert = 0;

	GSET_ITER (gs_iter, bm_unique_verts) {
		BMVert *v = BLI_gsetIterator_getKey(&gs_iter);
		if (!BM_elem_flag_test(v, BM_ELEM_HIDDEN))
			totvert++;
	}
	GSET_ITER (gs_iter, bm_other_verts) {
		BMVert *v = BLI_gsetIterator_getKey(&gs_iter);
		if (!BM_elem_flag_test(v, BM_ELEM_HIDDEN))
			totvert++;
	}

	return totvert;
}

/* Return the total number of visible faces */
static int gpu_bmesh_face_visible_count(GSet *bm_faces)
{
	GSetIterator gh_iter;
	int totface = 0;

	GSET_ITER (gh_iter, bm_faces) {
		BMFace *f = BLI_gsetIterator_getKey(&gh_iter);

		if (!BM_elem_flag_test(f, BM_ELEM_HIDDEN))
			totface++;
	}

	return totface;
}

/* Creates a vertex buffer (coordinate, normal, color) and, if smooth
=======
  static void gpu_bmesh_vert_to_buffer_copy__gwn(BMVert * v,
                                                 GPUVertBuf * vert_buf,
                                                 int *v_index,
                                                 const float fno[3],
                                                 const float *fmask,
                                                 const int cd_vert_mask_offset,
                                                 const bool show_mask,
                                                 bool *empty_mask)
  {
    if (!BM_elem_flag_test(v, BM_ELEM_HIDDEN)) {

      /* Set coord, normal, and mask */
      GPU_vertbuf_attr_set(vert_buf, g_vbo_id.pos, *v_index, v->co);

      short no_short[3];
      normal_float_to_short_v3(no_short, fno ? fno : v->no);
      GPU_vertbuf_attr_set(vert_buf, g_vbo_id.nor, *v_index, no_short);

      if (show_mask) {
        float effective_mask = fmask ? *fmask : BM_ELEM_CD_GET_FLOAT(v, cd_vert_mask_offset);
        GPU_vertbuf_attr_set(vert_buf, g_vbo_id.msk, *v_index, &effective_mask);
        *empty_mask = *empty_mask && (effective_mask == 0.0f);
      }

      /* Assign index for use in the triangle index buffer */
      /* note: caller must set:  bm->elem_index_dirty |= BM_VERT; */
      BM_elem_index_set(v, (*v_index)); /* set_dirty! */

      (*v_index)++;
    }
  }

  /* Return the total number of vertices that don't have BM_ELEM_HIDDEN set */
  static int gpu_bmesh_vert_visible_count(GSet * bm_unique_verts, GSet * bm_other_verts)
  {
    GSetIterator gs_iter;
    int totvert = 0;

    GSET_ITER (gs_iter, bm_unique_verts) {
      BMVert *v = BLI_gsetIterator_getKey(&gs_iter);
      if (!BM_elem_flag_test(v, BM_ELEM_HIDDEN))
        totvert++;
    }
    GSET_ITER (gs_iter, bm_other_verts) {
      BMVert *v = BLI_gsetIterator_getKey(&gs_iter);
      if (!BM_elem_flag_test(v, BM_ELEM_HIDDEN))
        totvert++;
    }

    return totvert;
  }

  /* Return the total number of visible faces */
  static int gpu_bmesh_face_visible_count(GSet * bm_faces)
  {
    GSetIterator gh_iter;
    int totface = 0;

    GSET_ITER (gh_iter, bm_faces) {
      BMFace *f = BLI_gsetIterator_getKey(&gh_iter);

      if (!BM_elem_flag_test(f, BM_ELEM_HIDDEN))
        totface++;
    }

    return totface;
  }

  /* Creates a vertex buffer (coordinate, normal, color) and, if smooth
>>>>>>> e12c08e8
 * shading, an element index buffer. */
  void GPU_pbvh_bmesh_buffers_update(GPU_PBVH_Buffers * buffers,
                                     BMesh * bm,
                                     GSet * bm_faces,
                                     GSet * bm_unique_verts,
                                     GSet * bm_other_verts,
                                     const int update_flags)
  {
    const bool show_mask = (update_flags & GPU_PBVH_BUFFERS_SHOW_MASK) != 0;
    int tottri, totvert, maxvert = 0;
    bool empty_mask = true;

    /* TODO, make mask layer optional for bmesh buffer */
    const int cd_vert_mask_offset = CustomData_get_offset(&bm->vdata, CD_PAINT_MASK);

    /* Count visible triangles */
    tottri = gpu_bmesh_face_visible_count(bm_faces);

    if (buffers->smooth) {
      /* Smooth needs to recreate index buffer, so we have to invalidate the batch. */
      GPU_BATCH_DISCARD_SAFE(buffers->triangles);
      GPU_BATCH_DISCARD_SAFE(buffers->lines);
      GPU_INDEXBUF_DISCARD_SAFE(buffers->index_lines_buf);
      GPU_INDEXBUF_DISCARD_SAFE(buffers->index_buf);
      /* Count visible vertices */
      totvert = gpu_bmesh_vert_visible_count(bm_unique_verts, bm_other_verts);
    }
    else {
      GPU_BATCH_DISCARD_SAFE(buffers->lines);
      GPU_INDEXBUF_DISCARD_SAFE(buffers->index_lines_buf);
      totvert = tottri * 3;
    }

    if (!tottri) {
      buffers->tot_tri = 0;
      return;
    }

    /* Fill vertex buffer */
    if (gpu_pbvh_vert_buf_data_set(buffers, totvert)) {
      int v_index = 0;

      if (buffers->smooth) {
        GSetIterator gs_iter;

        /* Vertices get an index assigned for use in the triangle
       * index buffer */
        bm->elem_index_dirty |= BM_VERT;

        GSET_ITER (gs_iter, bm_unique_verts) {
          gpu_bmesh_vert_to_buffer_copy__gwn(BLI_gsetIterator_getKey(&gs_iter),
                                             buffers->vert_buf,
                                             &v_index,
                                             NULL,
                                             NULL,
                                             cd_vert_mask_offset,
                                             show_mask,
                                             &empty_mask);
        }

        GSET_ITER (gs_iter, bm_other_verts) {
          gpu_bmesh_vert_to_buffer_copy__gwn(BLI_gsetIterator_getKey(&gs_iter),
                                             buffers->vert_buf,
                                             &v_index,
                                             NULL,
                                             NULL,
                                             cd_vert_mask_offset,
                                             show_mask,
                                             &empty_mask);
        }

        maxvert = v_index;
      }
      else {
        GSetIterator gs_iter;

        GPUIndexBufBuilder elb_lines;
        GPU_indexbuf_init(&elb_lines, GPU_PRIM_LINES, tottri * 3, totvert);

        GSET_ITER (gs_iter, bm_faces) {
          BMFace *f = BLI_gsetIterator_getKey(&gs_iter);

          BLI_assert(f->len == 3);

          if (!BM_elem_flag_test(f, BM_ELEM_HIDDEN)) {
            BMVert *v[3];
            float fmask = 0.0f;
            int i;

            BM_face_as_array_vert_tri(f, v);

            /* Average mask value */
            for (i = 0; i < 3; i++) {
              fmask += BM_ELEM_CD_GET_FLOAT(v[i], cd_vert_mask_offset);
            }
            fmask /= 3.0f;

            GPU_indexbuf_add_line_verts(&elb_lines, v_index + 0, v_index + 1);
            GPU_indexbuf_add_line_verts(&elb_lines, v_index + 1, v_index + 2);
            GPU_indexbuf_add_line_verts(&elb_lines, v_index + 2, v_index + 0);

            for (i = 0; i < 3; i++) {
              gpu_bmesh_vert_to_buffer_copy__gwn(v[i],
                                                 buffers->vert_buf,
                                                 &v_index,
                                                 f->no,
                                                 &fmask,
                                                 cd_vert_mask_offset,
                                                 show_mask,
                                                 &empty_mask);
            }
          }
        }

        buffers->index_lines_buf = GPU_indexbuf_build(&elb_lines);
        buffers->tot_tri = tottri;
      }

      /* gpu_bmesh_vert_to_buffer_copy sets dirty index values */
      bm->elem_index_dirty |= BM_VERT;
    }
    else {
      /* Memory map failed */
      return;
    }

    if (buffers->smooth) {
      /* Fill the triangle buffer */
      GPUIndexBufBuilder elb, elb_lines;
      GPU_indexbuf_init(&elb, GPU_PRIM_TRIS, tottri, maxvert);
      GPU_indexbuf_init(&elb_lines, GPU_PRIM_LINES, tottri * 3, maxvert);

      /* Fill triangle index buffer */
      {
        GSetIterator gs_iter;

        GSET_ITER (gs_iter, bm_faces) {
          BMFace *f = BLI_gsetIterator_getKey(&gs_iter);

          if (!BM_elem_flag_test(f, BM_ELEM_HIDDEN)) {
            BMVert *v[3];

            BM_face_as_array_vert_tri(f, v);

            uint idx[3] = {
                BM_elem_index_get(v[0]), BM_elem_index_get(v[1]), BM_elem_index_get(v[2])};
            GPU_indexbuf_add_tri_verts(&elb, idx[0], idx[1], idx[2]);

            GPU_indexbuf_add_line_verts(&elb_lines, idx[0], idx[1]);
            GPU_indexbuf_add_line_verts(&elb_lines, idx[1], idx[2]);
            GPU_indexbuf_add_line_verts(&elb_lines, idx[2], idx[0]);
          }
        }

        buffers->tot_tri = tottri;

        if (buffers->index_buf == NULL) {
          buffers->index_buf = GPU_indexbuf_build(&elb);
        }
        else {
          GPU_indexbuf_build_in_place(&elb, buffers->index_buf);
        }

        buffers->index_lines_buf = GPU_indexbuf_build(&elb_lines);
      }
    }

    buffers->show_mask = !empty_mask;

    gpu_pbvh_batch_init(buffers, GPU_PRIM_TRIS);
  }

  /** \} */

  /* -------------------------------------------------------------------- */
  /** \name Generic
 * \{ */

  GPU_PBVH_Buffers *GPU_pbvh_bmesh_buffers_build(bool smooth_shading)
  {
    GPU_PBVH_Buffers *buffers;

    buffers = MEM_callocN(sizeof(GPU_PBVH_Buffers), "GPU_Buffers");
    buffers->use_bmesh = true;
    buffers->smooth = smooth_shading;
    buffers->show_mask = true;

    return buffers;
  }

  GPUBatch *GPU_pbvh_buffers_batch_get(GPU_PBVH_Buffers * buffers, bool fast, bool wires)
  {
    if (wires) {
      return (fast && buffers->lines_fast) ? buffers->lines_fast : buffers->lines;
    }
    else {
      return (fast && buffers->triangles_fast) ? buffers->triangles_fast : buffers->triangles;
    }
  }

  bool GPU_pbvh_buffers_has_mask(GPU_PBVH_Buffers * buffers)
  {
    return buffers->show_mask;
  }

  void GPU_pbvh_buffers_free(GPU_PBVH_Buffers * buffers)
  {
    if (buffers) {
      GPU_BATCH_DISCARD_SAFE(buffers->lines);
      GPU_BATCH_DISCARD_SAFE(buffers->lines_fast);
      GPU_BATCH_DISCARD_SAFE(buffers->triangles);
      GPU_BATCH_DISCARD_SAFE(buffers->triangles_fast);
      GPU_INDEXBUF_DISCARD_SAFE(buffers->index_lines_buf_fast);
      GPU_INDEXBUF_DISCARD_SAFE(buffers->index_lines_buf);
      GPU_INDEXBUF_DISCARD_SAFE(buffers->index_buf_fast);
      GPU_INDEXBUF_DISCARD_SAFE(buffers->index_buf);
      GPU_VERTBUF_DISCARD_SAFE(buffers->vert_buf);

      MEM_freeN(buffers);
    }
  }

  /** \} */

  /* -------------------------------------------------------------------- */
  /** \name Debug
 * \{ */

  /* debug function, draws the pbvh BB */
  void GPU_pbvh_BB_draw(float min[3], float max[3], bool leaf, uint pos)
  {
    if (leaf)
      immUniformColor4f(0.0, 1.0, 0.0, 0.5);
    else
      immUniformColor4f(1.0, 0.0, 0.0, 0.5);

    /* TODO(merwin): revisit this after we have mutable VertexBuffers
   * could keep a static batch & index buffer, change the VBO contents per draw
   */

    immBegin(GPU_PRIM_LINES, 24);

    /* top */
    immVertex3f(pos, min[0], min[1], max[2]);
    immVertex3f(pos, min[0], max[1], max[2]);

    immVertex3f(pos, min[0], max[1], max[2]);
    immVertex3f(pos, max[0], max[1], max[2]);

    immVertex3f(pos, max[0], max[1], max[2]);
    immVertex3f(pos, max[0], min[1], max[2]);

    immVertex3f(pos, max[0], min[1], max[2]);
    immVertex3f(pos, min[0], min[1], max[2]);

    /* bottom */
    immVertex3f(pos, min[0], min[1], min[2]);
    immVertex3f(pos, min[0], max[1], min[2]);

    immVertex3f(pos, min[0], max[1], min[2]);
    immVertex3f(pos, max[0], max[1], min[2]);

    immVertex3f(pos, max[0], max[1], min[2]);
    immVertex3f(pos, max[0], min[1], min[2]);

    immVertex3f(pos, max[0], min[1], min[2]);
    immVertex3f(pos, min[0], min[1], min[2]);

    /* sides */
    immVertex3f(pos, min[0], min[1], min[2]);
    immVertex3f(pos, min[0], min[1], max[2]);

    immVertex3f(pos, min[0], max[1], min[2]);
    immVertex3f(pos, min[0], max[1], max[2]);

    immVertex3f(pos, max[0], max[1], min[2]);
    immVertex3f(pos, max[0], max[1], max[2]);

    immVertex3f(pos, max[0], min[1], min[2]);
    immVertex3f(pos, max[0], min[1], max[2]);

    immEnd();
  }

  /** \} */

  void GPU_pbvh_fix_linking()
  {
  }<|MERGE_RESOLUTION|>--- conflicted
+++ resolved
@@ -91,11 +91,7 @@
 };
 
 static struct {
-<<<<<<< HEAD
-	uint pos, nor, msk, col;
-=======
-  uint pos, nor, msk;
->>>>>>> e12c08e8
+  uint pos, nor, msk, col;
 } g_vbo_id = {0};
 
 /** \} */
@@ -108,19 +104,6 @@
  * Return is false it indicates that the memory map failed. */
 static bool gpu_pbvh_vert_buf_data_set(GPU_PBVH_Buffers *buffers, uint vert_len)
 {
-<<<<<<< HEAD
-	if (buffers->vert_buf == NULL) {
-		/* Initialize vertex buffer */
-		/* match 'VertexBufferFormat' */
-
-		static GPUVertFormat format = {0};
-		if (format.attr_len == 0) {
-			g_vbo_id.pos = GPU_vertformat_attr_add(&format, "pos", GPU_COMP_F32, 3, GPU_FETCH_FLOAT);
-			g_vbo_id.nor = GPU_vertformat_attr_add(&format, "nor", GPU_COMP_I16, 3, GPU_FETCH_INT_TO_FLOAT_UNIT);
-			g_vbo_id.msk = GPU_vertformat_attr_add(&format, "msk", GPU_COMP_F32, 1, GPU_FETCH_FLOAT);
-			g_vbo_id.col = GPU_vertformat_attr_add(&format, "color", GPU_COMP_U8, 4, GPU_FETCH_INT_TO_FLOAT_UNIT);
-		}
-=======
   if (buffers->vert_buf == NULL) {
     /* Initialize vertex buffer */
     /* match 'VertexBufferFormat' */
@@ -131,8 +114,9 @@
       g_vbo_id.nor = GPU_vertformat_attr_add(
           &format, "nor", GPU_COMP_I16, 3, GPU_FETCH_INT_TO_FLOAT_UNIT);
       g_vbo_id.msk = GPU_vertformat_attr_add(&format, "msk", GPU_COMP_F32, 1, GPU_FETCH_FLOAT);
-    }
->>>>>>> e12c08e8
+      g_vbo_id.col = GPU_vertformat_attr_add(
+          &format, "color", GPU_COMP_U8, 4, GPU_FETCH_INT_TO_FLOAT_UNIT);
+    }
 #if 0
     buffers->vert_buf = GPU_vertbuf_create_with_format_ex(&format, GPU_USAGE_DYNAMIC);
     GPU_vertbuf_data_alloc(buffers->vert_buf, vert_len);
@@ -184,528 +168,12 @@
   /** \name Mesh PBVH
  * \{ */
 
-<<<<<<< HEAD
-void GPU_pbvh_mesh_buffers_update(
-        GPU_PBVH_Buffers *buffers, const MVert *mvert,
-        const int *vert_indices, int totvert, const float *vmask,
-        const MVertCol *vcol,
-        const int (*face_vert_indices)[3],
-        const int update_flags)
-{
-	const bool show_mask = (update_flags & GPU_PBVH_BUFFERS_SHOW_MASK) != 0;
-	bool empty_mask = true;
-
-	{
-		int totelem = (buffers->smooth ? totvert : (buffers->tot_tri * 3));
-
-		/* Build VBO */
-		if (gpu_pbvh_vert_buf_data_set(buffers, totelem)) {
-			/* Vertex data is shared if smooth-shaded, but separate
-			 * copies are made for flat shading because normals
-			 * shouldn't be shared. */
-			if (buffers->smooth) {
-				for (uint i = 0; i < totvert; ++i) {
-					const MVert *v = &mvert[vert_indices[i]];
-					GPU_vertbuf_attr_set(buffers->vert_buf, g_vbo_id.pos, i, v->co);
-					GPU_vertbuf_attr_set(buffers->vert_buf, g_vbo_id.nor, i, v->no);
-				}
-
-				if (vmask && show_mask) {
-					for (uint i = 0; i < buffers->face_indices_len; i++) {
-						const MLoopTri *lt = &buffers->looptri[buffers->face_indices[i]];
-						for (uint j = 0; j < 3; j++) {
-							int vidx = face_vert_indices[i][j];
-							int v_index = buffers->mloop[lt->tri[j]].v;
-							float fmask = vmask[v_index];
-							GPU_vertbuf_attr_set(buffers->vert_buf, g_vbo_id.msk, vidx, &fmask);
-							empty_mask = empty_mask && (fmask == 0.0f);
-						}
-					}
-				}
-				if (vcol) {
-					for (uint i = 0; i < buffers->face_indices_len; i++) {
-						const MLoopTri *lt = &buffers->looptri[buffers->face_indices[i]];
-						for (uint j = 0; j < 3; j++) {
-							int vidx = face_vert_indices[i][j];
-							int v_index = buffers->mloop[lt->tri[j]].v;
-							char col[4];
-							if (vcol) {
-								col[0] = vcol[v_index].r;
-								col[1] = vcol[v_index].g;
-								col[2] = vcol[v_index].b;
-								col[3] = vcol[v_index].a;
-								GPU_vertbuf_attr_set(buffers->vert_buf, g_vbo_id.col, vidx, &col);
-							}
-
-						}
-					}
-				}
-			}
-			else {
-				/* calculate normal for each polygon only once */
-				uint mpoly_prev = UINT_MAX;
-				short no[3];
-				int vbo_index = 0;
-
-				for (uint i = 0; i < buffers->face_indices_len; i++) {
-					const MLoopTri *lt = &buffers->looptri[buffers->face_indices[i]];
-					const uint vtri[3] = {
-					    buffers->mloop[lt->tri[0]].v,
-					    buffers->mloop[lt->tri[1]].v,
-					    buffers->mloop[lt->tri[2]].v,
-					};
-
-					if (paint_is_face_hidden(lt, mvert, buffers->mloop))
-						continue;
-
-					/* Face normal and mask */
-					if (lt->poly != mpoly_prev) {
-						const MPoly *mp = &buffers->mpoly[lt->poly];
-						float fno[3];
-						BKE_mesh_calc_poly_normal(mp, &buffers->mloop[mp->loopstart], mvert, fno);
-						normal_float_to_short_v3(no, fno);
-						mpoly_prev = lt->poly;
-					}
-
-					float fmask = 0.0f;
-					if (vmask && show_mask) {
-						fmask = (vmask[vtri[0]] + vmask[vtri[1]] + vmask[vtri[2]]) / 3.0f;
-					}
-
-					char col[4];
-					if (vcol) {
-						col[0] = (vcol[vtri[0]].r + vcol[vtri[1]].r + vcol[vtri[2]].r) / 3.0f;
-						col[1] = (vcol[vtri[0]].g + vcol[vtri[1]].g + vcol[vtri[2]].g) / 3.0f;
-						col[2] = (vcol[vtri[0]].b + vcol[vtri[1]].b + vcol[vtri[2]].b) / 3.0f;
-						col[3] = (vcol[vtri[0]].a + vcol[vtri[1]].a + vcol[vtri[2]].a) / 3.0f;
-					}
-
-					for (uint j = 0; j < 3; j++) {
-						const MVert *v = &mvert[vtri[j]];
-
-						GPU_vertbuf_attr_set(buffers->vert_buf, g_vbo_id.pos, vbo_index, v->co);
-						GPU_vertbuf_attr_set(buffers->vert_buf, g_vbo_id.nor, vbo_index, no);
-						GPU_vertbuf_attr_set(buffers->vert_buf, g_vbo_id.msk, vbo_index, &fmask);
-						GPU_vertbuf_attr_set(buffers->vert_buf, g_vbo_id.col, vbo_index, &col);
-
-						vbo_index++;
-					}
-
-					empty_mask = empty_mask && (fmask == 0.0f);
-				}
-			}
-
-			gpu_pbvh_batch_init(buffers, GPU_PRIM_TRIS);
-		}
-	}
-
-	buffers->show_mask = !empty_mask;
-	buffers->mvert = mvert;
-}
-
-GPU_PBVH_Buffers *GPU_pbvh_mesh_buffers_build(
-        const int (*face_vert_indices)[3],
-        const MPoly *mpoly, const MLoop *mloop, const MLoopTri *looptri,
-        const MVert *mvert,
-        const int *face_indices,
-        const int  face_indices_len)
-{
-	GPU_PBVH_Buffers *buffers;
-	int i, tottri;
-
-	buffers = MEM_callocN(sizeof(GPU_PBVH_Buffers), "GPU_Buffers");
-
-	/* smooth or flat for all */
-	buffers->smooth = mpoly[looptri[face_indices[0]].poly].flag & ME_SMOOTH;
-
-	buffers->show_mask = false;
-
-	/* Count the number of visible triangles */
-	for (i = 0, tottri = 0; i < face_indices_len; ++i) {
-		const MLoopTri *lt = &looptri[face_indices[i]];
-		if (!paint_is_face_hidden(lt, mvert, mloop))
-			tottri++;
-	}
-
-	if (tottri == 0) {
-		buffers->tot_tri = 0;
-
-		buffers->mpoly = mpoly;
-		buffers->mloop = mloop;
-		buffers->looptri = looptri;
-		buffers->face_indices = face_indices;
-		buffers->face_indices_len = 0;
-
-		return buffers;
-	}
-
-	GPU_BATCH_DISCARD_SAFE(buffers->triangles);
-	GPU_BATCH_DISCARD_SAFE(buffers->lines);
-	GPU_INDEXBUF_DISCARD_SAFE(buffers->index_buf);
-	GPU_INDEXBUF_DISCARD_SAFE(buffers->index_lines_buf);
-
-	/* An element index buffer is used for smooth shading, but flat
-	 * shading requires separate vertex normals so an index buffer
-	 * can't be used there. */
-	if (buffers->smooth) {
-		/* Fill the triangle and line buffers. */
-		GPUIndexBufBuilder elb, elb_lines;
-		GPU_indexbuf_init(&elb, GPU_PRIM_TRIS, tottri, INT_MAX);
-		GPU_indexbuf_init(&elb_lines, GPU_PRIM_LINES, tottri * 3, INT_MAX);
-
-		for (i = 0; i < face_indices_len; ++i) {
-			const MLoopTri *lt = &looptri[face_indices[i]];
-
-			/* Skip hidden faces */
-			if (paint_is_face_hidden(lt, mvert, mloop))
-				continue;
-
-			GPU_indexbuf_add_tri_verts(&elb, UNPACK3(face_vert_indices[i]));
-
-			/* TODO skip "non-real" edges. */
-			GPU_indexbuf_add_line_verts(&elb_lines, face_vert_indices[i][0], face_vert_indices[i][1]);
-			GPU_indexbuf_add_line_verts(&elb_lines, face_vert_indices[i][1], face_vert_indices[i][2]);
-			GPU_indexbuf_add_line_verts(&elb_lines, face_vert_indices[i][2], face_vert_indices[i][0]);
-		}
-		buffers->index_buf = GPU_indexbuf_build(&elb);
-		buffers->index_lines_buf = GPU_indexbuf_build(&elb_lines);
-	}
-	else {
-		/* Fill the only the line buffer. */
-		GPUIndexBufBuilder elb_lines;
-		GPU_indexbuf_init(&elb_lines, GPU_PRIM_LINES, tottri * 3, INT_MAX);
-
-		for (i = 0; i < face_indices_len; ++i) {
-			const MLoopTri *lt = &looptri[face_indices[i]];
-
-			/* Skip hidden faces */
-			if (paint_is_face_hidden(lt, mvert, mloop))
-				continue;
-
-			/* TODO skip "non-real" edges. */
-			GPU_indexbuf_add_line_verts(&elb_lines, i * 3 + 0, i * 3 + 1);
-			GPU_indexbuf_add_line_verts(&elb_lines, i * 3 + 1, i * 3 + 2);
-			GPU_indexbuf_add_line_verts(&elb_lines, i * 3 + 2, i * 3 + 0);
-		}
-		buffers->index_lines_buf = GPU_indexbuf_build(&elb_lines);
-	}
-
-	buffers->tot_tri = tottri;
-
-	buffers->mpoly = mpoly;
-	buffers->mloop = mloop;
-	buffers->looptri = looptri;
-
-	buffers->face_indices = face_indices;
-	buffers->face_indices_len = face_indices_len;
-
-	return buffers;
-}
-
-/** \} */
-
-/* -------------------------------------------------------------------- */
-/** \name Grid PBVH
- * \{ */
-
-static void gpu_pbvh_grid_fill_index_buffers(
-        GPU_PBVH_Buffers *buffers,
-        int *grid_indices,
-        uint visible_quad_len,
-        int totgrid,
-        int gridsize)
-{
-	GPUIndexBufBuilder elb, elb_lines;
-	GPUIndexBufBuilder elb_fast, elb_lines_fast;
-
-	GPU_indexbuf_init(&elb, GPU_PRIM_TRIS, 2 * visible_quad_len, INT_MAX);
-	GPU_indexbuf_init(&elb_fast, GPU_PRIM_TRIS, 2 * totgrid, INT_MAX);
-	GPU_indexbuf_init(&elb_lines, GPU_PRIM_LINES, 2 * totgrid * gridsize * (gridsize - 1), INT_MAX);
-	GPU_indexbuf_init(&elb_lines_fast, GPU_PRIM_LINES, 4 * totgrid, INT_MAX);
-
-	if (buffers->smooth) {
-		uint offset = 0;
-		const uint grid_vert_len = gridsize * gridsize;
-		for (int i = 0; i < totgrid; i++, offset += grid_vert_len) {
-			uint v0, v1, v2, v3;
-			bool grid_visible = false;
-
-			BLI_bitmap *gh = buffers->grid_hidden[grid_indices[i]];
-
-			for (int j = 0; j < gridsize - 1; ++j) {
-				for (int k = 0; k < gridsize - 1; ++k) {
-					/* Skip hidden grid face */
-					if (gh && paint_is_grid_face_hidden(
-					        gh, gridsize, k, j))
-					{
-						continue;
-					}
-					/* Indices in a Clockwise QUAD disposition. */
-					v0 = offset + j * gridsize + k;
-					v1 = v0 + 1;
-					v2 = v1 + gridsize;
-					v3 = v2 - 1;
-
-					GPU_indexbuf_add_tri_verts(&elb, v0, v2, v1);
-					GPU_indexbuf_add_tri_verts(&elb, v0, v3, v2);
-
-					GPU_indexbuf_add_line_verts(&elb_lines, v0, v1);
-					GPU_indexbuf_add_line_verts(&elb_lines, v0, v3);
-
-					if (j + 2 == gridsize) {
-						GPU_indexbuf_add_line_verts(&elb_lines, v2, v3);
-					}
-					grid_visible = true;
-				}
-				GPU_indexbuf_add_line_verts(&elb_lines, v1, v2);
-			}
-
-			if (grid_visible) {
-				/* Grid corners */
-				v0 = offset;
-				v1 = offset + gridsize - 1;
-				v2 = offset + grid_vert_len - 1;
-				v3 = offset + grid_vert_len - gridsize;
-
-				GPU_indexbuf_add_tri_verts(&elb_fast, v0, v2, v1);
-				GPU_indexbuf_add_tri_verts(&elb_fast, v0, v3, v2);
-
-				GPU_indexbuf_add_line_verts(&elb_lines_fast, v0, v1);
-				GPU_indexbuf_add_line_verts(&elb_lines_fast, v1, v2);
-				GPU_indexbuf_add_line_verts(&elb_lines_fast, v2, v3);
-				GPU_indexbuf_add_line_verts(&elb_lines_fast, v3, v0);
-			}
-		}
-	}
-	else {
-		uint offset = 0;
-		const uint grid_vert_len = SQUARE(gridsize - 1) * 4;
-		for (int i = 0; i < totgrid; i++, offset += grid_vert_len) {
-			bool grid_visible = false;
-
-			BLI_bitmap *gh = buffers->grid_hidden[grid_indices[i]];
-
-			uint v0, v1, v2, v3;
-			for (int j = 0; j < gridsize - 1; j++) {
-				for (int k = 0; k < gridsize - 1; k++) {
-					/* Skip hidden grid face */
-					if (gh && paint_is_grid_face_hidden(
-					        gh, gridsize, k, j))
-					{
-						continue;
-					}
-					/* VBO data are in a Clockwise QUAD disposition. */
-					v0 = offset + (j * (gridsize - 1) + k) * 4;
-					v1 = v0 + 1;
-					v2 = v0 + 2;
-					v3 = v0 + 3;
-
-					GPU_indexbuf_add_tri_verts(&elb, v0, v2, v1);
-					GPU_indexbuf_add_tri_verts(&elb, v0, v3, v2);
-
-					GPU_indexbuf_add_line_verts(&elb_lines, v0, v1);
-					GPU_indexbuf_add_line_verts(&elb_lines, v0, v3);
-
-					if (j + 2 == gridsize) {
-						GPU_indexbuf_add_line_verts(&elb_lines, v2, v3);
-					}
-					grid_visible = true;
-				}
-				GPU_indexbuf_add_line_verts(&elb_lines, v1, v2);
-			}
-
-			if (grid_visible) {
-				/* Grid corners */
-				v0 = offset;
-				v1 = offset + (gridsize - 1) * 4 - 3;
-				v2 = offset + grid_vert_len - 2;
-				v3 = offset + grid_vert_len - (gridsize - 1) * 4 + 3;
-
-				GPU_indexbuf_add_tri_verts(&elb_fast, v0, v2, v1);
-				GPU_indexbuf_add_tri_verts(&elb_fast, v0, v3, v2);
-
-				GPU_indexbuf_add_line_verts(&elb_lines_fast, v0, v1);
-				GPU_indexbuf_add_line_verts(&elb_lines_fast, v1, v2);
-				GPU_indexbuf_add_line_verts(&elb_lines_fast, v2, v3);
-				GPU_indexbuf_add_line_verts(&elb_lines_fast, v3, v0);
-			}
-		}
-	}
-
-	buffers->index_buf = GPU_indexbuf_build(&elb);
-	buffers->index_buf_fast = GPU_indexbuf_build(&elb_fast);
-	buffers->index_lines_buf = GPU_indexbuf_build(&elb_lines);
-	buffers->index_lines_buf_fast = GPU_indexbuf_build(&elb_lines_fast);
-}
-
-void GPU_pbvh_grid_buffers_update(
-        GPU_PBVH_Buffers *buffers, CCGElem **grids,
-        const DMFlagMat *grid_flag_mats, int *grid_indices,
-        int totgrid, const CCGKey *key,
-        const int update_flags)
-{
-	const bool show_mask = (update_flags & GPU_PBVH_BUFFERS_SHOW_MASK) != 0;
-	bool empty_mask = true;
-	int i, j, k, x, y;
-
-	const bool smooth = grid_flag_mats[grid_indices[0]].flag & ME_SMOOTH;
-
-	/* Build VBO */
-	const int has_mask = key->has_mask;
-
-	uint vert_per_grid = (smooth) ? key->grid_area : (SQUARE(key->grid_size - 1) * 4);
-	uint vert_count = totgrid * vert_per_grid;
-
-	if (buffers->smooth != smooth) {
-		buffers->smooth = smooth;
-		GPU_BATCH_DISCARD_SAFE(buffers->triangles);
-		GPU_BATCH_DISCARD_SAFE(buffers->triangles_fast);
-		GPU_BATCH_DISCARD_SAFE(buffers->lines);
-		GPU_BATCH_DISCARD_SAFE(buffers->lines_fast);
-
-		GPU_INDEXBUF_DISCARD_SAFE(buffers->index_buf);
-		GPU_INDEXBUF_DISCARD_SAFE(buffers->index_buf_fast);
-		GPU_INDEXBUF_DISCARD_SAFE(buffers->index_lines_buf);
-		GPU_INDEXBUF_DISCARD_SAFE(buffers->index_lines_buf_fast);
-	}
-
-	if (buffers->index_buf == NULL) {
-		uint visible_quad_len = BKE_pbvh_count_grid_quads((BLI_bitmap **)buffers->grid_hidden,
-		                                                  grid_indices,
-		                                                  totgrid,
-		                                                  key->grid_size);
-
-		/* totally hidden node, return here to avoid BufferData with zero below. */
-		if (visible_quad_len == 0) {
-			return;
-		}
-
-		gpu_pbvh_grid_fill_index_buffers(buffers, grid_indices, visible_quad_len, totgrid, key->grid_size);
-	}
-
-	uint vbo_index_offset = 0;
-	/* Build VBO */
-	if (gpu_pbvh_vert_buf_data_set(buffers, vert_count)) {
-		GPUIndexBufBuilder elb_lines;
-
-		if (buffers->index_lines_buf == NULL) {
-			GPU_indexbuf_init(&elb_lines, GPU_PRIM_LINES, totgrid * key->grid_area * 2, vert_count);
-		}
-
-		for (i = 0; i < totgrid; ++i) {
-			CCGElem *grid = grids[grid_indices[i]];
-			int vbo_index = vbo_index_offset;
-
-			if (buffers->smooth) {
-				for (y = 0; y < key->grid_size; y++) {
-					for (x = 0; x < key->grid_size; x++) {
-						CCGElem *elem = CCG_grid_elem(key, grid, x, y);
-						GPU_vertbuf_attr_set(buffers->vert_buf, g_vbo_id.pos, vbo_index, CCG_elem_co(key, elem));
-
-						short no_short[3];
-						normal_float_to_short_v3(no_short, CCG_elem_no(key, elem));
-						GPU_vertbuf_attr_set(buffers->vert_buf, g_vbo_id.nor, vbo_index, no_short);
-
-						if (has_mask && show_mask) {
-							float fmask = *CCG_elem_mask(key, elem);
-							GPU_vertbuf_attr_set(buffers->vert_buf, g_vbo_id.msk, vbo_index, &fmask);
-							empty_mask = empty_mask && (fmask == 0.0f);
-						}
-						char col[4] = {255, 255, 255, 255};
-						GPU_vertbuf_attr_set(buffers->vert_buf, g_vbo_id.col, vbo_index, &col);
-
-						vbo_index += 1;
-					}
-				}
-				vbo_index_offset += key->grid_area;
-			}
-			else {
-				for (j = 0; j < key->grid_size - 1; j++) {
-					for (k = 0; k < key->grid_size - 1; k++) {
-						CCGElem *elems[4] = {
-							CCG_grid_elem(key, grid, k, j),
-							CCG_grid_elem(key, grid, k + 1, j),
-							CCG_grid_elem(key, grid, k + 1, j + 1),
-							CCG_grid_elem(key, grid, k, j + 1),
-						};
-						float *co[4] = {
-						    CCG_elem_co(key, elems[0]),
-						    CCG_elem_co(key, elems[1]),
-						    CCG_elem_co(key, elems[2]),
-						    CCG_elem_co(key, elems[3]),
-						};
-
-						float fno[3];
-						short no_short[3];
-						/* Note: Clockwise indices ordering, that's why we invert order here. */
-						normal_quad_v3(fno, co[3], co[2], co[1], co[0]);
-						normal_float_to_short_v3(no_short, fno);
-
-						GPU_vertbuf_attr_set(buffers->vert_buf, g_vbo_id.pos, vbo_index + 0, co[0]);
-						GPU_vertbuf_attr_set(buffers->vert_buf, g_vbo_id.nor, vbo_index + 0, no_short);
-						GPU_vertbuf_attr_set(buffers->vert_buf, g_vbo_id.pos, vbo_index + 1, co[1]);
-						GPU_vertbuf_attr_set(buffers->vert_buf, g_vbo_id.nor, vbo_index + 1, no_short);
-						GPU_vertbuf_attr_set(buffers->vert_buf, g_vbo_id.pos, vbo_index + 2, co[2]);
-						GPU_vertbuf_attr_set(buffers->vert_buf, g_vbo_id.nor, vbo_index + 2, no_short);
-						GPU_vertbuf_attr_set(buffers->vert_buf, g_vbo_id.pos, vbo_index + 3, co[3]);
-						GPU_vertbuf_attr_set(buffers->vert_buf, g_vbo_id.nor, vbo_index + 3, no_short);
-
-						if (has_mask && show_mask) {
-							float fmask = (*CCG_elem_mask(key, elems[0]) +
-							               *CCG_elem_mask(key, elems[1]) +
-							               *CCG_elem_mask(key, elems[2]) +
-							               *CCG_elem_mask(key, elems[3])) * 0.25f;
-							GPU_vertbuf_attr_set(buffers->vert_buf, g_vbo_id.msk, vbo_index + 0, &fmask);
-							GPU_vertbuf_attr_set(buffers->vert_buf, g_vbo_id.msk, vbo_index + 1, &fmask);
-							GPU_vertbuf_attr_set(buffers->vert_buf, g_vbo_id.msk, vbo_index + 2, &fmask);
-							GPU_vertbuf_attr_set(buffers->vert_buf, g_vbo_id.msk, vbo_index + 3, &fmask);
-							empty_mask = empty_mask && (fmask == 0.0f);
-						}
-						char col[4] = {255, 255, 255, 255};
-						GPU_vertbuf_attr_set(buffers->vert_buf, g_vbo_id.col, vbo_index + 0, &col);
-						GPU_vertbuf_attr_set(buffers->vert_buf, g_vbo_id.col, vbo_index + 1, &col);
-						GPU_vertbuf_attr_set(buffers->vert_buf, g_vbo_id.col, vbo_index + 2, &col);
-						GPU_vertbuf_attr_set(buffers->vert_buf, g_vbo_id.col, vbo_index + 3, &col);
-						vbo_index += 4;
-					}
-				}
-				vbo_index_offset += SQUARE(key->grid_size - 1) * 4;
-			}
-		}
-
-		gpu_pbvh_batch_init(buffers, GPU_PRIM_TRIS);
-	}
-
-	buffers->grids = grids;
-	buffers->grid_indices = grid_indices;
-	buffers->totgrid = totgrid;
-	buffers->grid_flag_mats = grid_flag_mats;
-	buffers->gridkey = *key;
-	buffers->show_mask = !empty_mask;
-
-	//printf("node updated %p\n", buffers);
-}
-
-GPU_PBVH_Buffers *GPU_pbvh_grid_buffers_build(
-        int totgrid,
-        BLI_bitmap **grid_hidden)
-{
-	GPU_PBVH_Buffers *buffers;
-
-	buffers = MEM_callocN(sizeof(GPU_PBVH_Buffers), "GPU_Buffers");
-	buffers->grid_hidden = grid_hidden;
-	buffers->totgrid = totgrid;
-
-	buffers->show_mask = false;
-
-	return buffers;
-}
-=======
   void GPU_pbvh_mesh_buffers_update(GPU_PBVH_Buffers * buffers,
                                     const MVert *mvert,
                                     const int *vert_indices,
                                     int totvert,
                                     const float *vmask,
+                                    const MVertCol *vcol,
                                     const int(*face_vert_indices)[3],
                                     const int update_flags)
   {
@@ -739,6 +207,23 @@
               }
             }
           }
+          if (vcol) {
+            for (uint i = 0; i < buffers->face_indices_len; i++) {
+              const MLoopTri *lt = &buffers->looptri[buffers->face_indices[i]];
+              for (uint j = 0; j < 3; j++) {
+                int vidx = face_vert_indices[i][j];
+                int v_index = buffers->mloop[lt->tri[j]].v;
+                char col[4];
+                if (vcol) {
+                  col[0] = vcol[v_index].r;
+                  col[1] = vcol[v_index].g;
+                  col[2] = vcol[v_index].b;
+                  col[3] = vcol[v_index].a;
+                  GPU_vertbuf_attr_set(buffers->vert_buf, g_vbo_id.col, vidx, &col);
+                }
+              }
+            }
+          }
         }
         else {
           /* calculate normal for each polygon only once */
@@ -771,12 +256,21 @@
               fmask = (vmask[vtri[0]] + vmask[vtri[1]] + vmask[vtri[2]]) / 3.0f;
             }
 
+            char col[4];
+            if (vcol) {
+              col[0] = (vcol[vtri[0]].r + vcol[vtri[1]].r + vcol[vtri[2]].r) / 3.0f;
+              col[1] = (vcol[vtri[0]].g + vcol[vtri[1]].g + vcol[vtri[2]].g) / 3.0f;
+              col[2] = (vcol[vtri[0]].b + vcol[vtri[1]].b + vcol[vtri[2]].b) / 3.0f;
+              col[3] = (vcol[vtri[0]].a + vcol[vtri[1]].a + vcol[vtri[2]].a) / 3.0f;
+            }
+
             for (uint j = 0; j < 3; j++) {
               const MVert *v = &mvert[vtri[j]];
 
               GPU_vertbuf_attr_set(buffers->vert_buf, g_vbo_id.pos, vbo_index, v->co);
               GPU_vertbuf_attr_set(buffers->vert_buf, g_vbo_id.nor, vbo_index, no);
               GPU_vertbuf_attr_set(buffers->vert_buf, g_vbo_id.msk, vbo_index, &fmask);
+              GPU_vertbuf_attr_set(buffers->vert_buf, g_vbo_id.col, vbo_index, &col);
 
               vbo_index++;
             }
@@ -1100,6 +594,9 @@
                 GPU_vertbuf_attr_set(buffers->vert_buf, g_vbo_id.msk, vbo_index, &fmask);
                 empty_mask = empty_mask && (fmask == 0.0f);
               }
+              char col[4] = {255, 255, 255, 255};
+              GPU_vertbuf_attr_set(buffers->vert_buf, g_vbo_id.col, vbo_index, &col);
+
               vbo_index += 1;
             }
           }
@@ -1146,6 +643,11 @@
                 GPU_vertbuf_attr_set(buffers->vert_buf, g_vbo_id.msk, vbo_index + 3, &fmask);
                 empty_mask = empty_mask && (fmask == 0.0f);
               }
+              char col[4] = {255, 255, 255, 255};
+              GPU_vertbuf_attr_set(buffers->vert_buf, g_vbo_id.col, vbo_index + 0, &col);
+              GPU_vertbuf_attr_set(buffers->vert_buf, g_vbo_id.col, vbo_index + 1, &col);
+              GPU_vertbuf_attr_set(buffers->vert_buf, g_vbo_id.col, vbo_index + 2, &col);
+              GPU_vertbuf_attr_set(buffers->vert_buf, g_vbo_id.col, vbo_index + 3, &col);
               vbo_index += 4;
             }
           }
@@ -1178,7 +680,6 @@
 
     return buffers;
   }
->>>>>>> e12c08e8
 
 #undef FILL_QUAD_BUFFER
 
@@ -1194,82 +695,6 @@
  * index '*v_index' in the 'vert_data' array and '*v_index' is
  * incremented.
  */
-<<<<<<< HEAD
-static void gpu_bmesh_vert_to_buffer_copy__gwn(
-        BMVert *v,
-        GPUVertBuf *vert_buf,
-        int *v_index,
-        const float fno[3],
-        const float *fmask,
-        const int cd_vert_mask_offset,
-        const bool show_mask,
-        bool *empty_mask)
-{
-	if (!BM_elem_flag_test(v, BM_ELEM_HIDDEN)) {
-
-		/* Set coord, normal, and mask */
-		GPU_vertbuf_attr_set(vert_buf, g_vbo_id.pos, *v_index, v->co);
-
-		short no_short[3];
-		normal_float_to_short_v3(no_short, fno ? fno : v->no);
-		GPU_vertbuf_attr_set(vert_buf, g_vbo_id.nor, *v_index, no_short);
-
-		if (show_mask) {
-			float effective_mask = fmask ? *fmask
-			                             : BM_ELEM_CD_GET_FLOAT(v, cd_vert_mask_offset);
-			GPU_vertbuf_attr_set(vert_buf, g_vbo_id.msk, *v_index, &effective_mask);
-			*empty_mask = *empty_mask && (effective_mask == 0.0f);
-		}
-		char col[4] = {255, 255, 255, 255};
-		GPU_vertbuf_attr_set(vert_buf, g_vbo_id.col, *v_index, &col);
-
-		/* Assign index for use in the triangle index buffer */
-		/* note: caller must set:  bm->elem_index_dirty |= BM_VERT; */
-		BM_elem_index_set(v, (*v_index)); /* set_dirty! */
-
-		(*v_index)++;
-	}
-}
-
-/* Return the total number of vertices that don't have BM_ELEM_HIDDEN set */
-static int gpu_bmesh_vert_visible_count(GSet *bm_unique_verts,
-                                        GSet *bm_other_verts)
-{
-	GSetIterator gs_iter;
-	int totvert = 0;
-
-	GSET_ITER (gs_iter, bm_unique_verts) {
-		BMVert *v = BLI_gsetIterator_getKey(&gs_iter);
-		if (!BM_elem_flag_test(v, BM_ELEM_HIDDEN))
-			totvert++;
-	}
-	GSET_ITER (gs_iter, bm_other_verts) {
-		BMVert *v = BLI_gsetIterator_getKey(&gs_iter);
-		if (!BM_elem_flag_test(v, BM_ELEM_HIDDEN))
-			totvert++;
-	}
-
-	return totvert;
-}
-
-/* Return the total number of visible faces */
-static int gpu_bmesh_face_visible_count(GSet *bm_faces)
-{
-	GSetIterator gh_iter;
-	int totface = 0;
-
-	GSET_ITER (gh_iter, bm_faces) {
-		BMFace *f = BLI_gsetIterator_getKey(&gh_iter);
-
-		if (!BM_elem_flag_test(f, BM_ELEM_HIDDEN))
-			totface++;
-	}
-
-	return totface;
-}
-
-/* Creates a vertex buffer (coordinate, normal, color) and, if smooth
-=======
   static void gpu_bmesh_vert_to_buffer_copy__gwn(BMVert * v,
                                                  GPUVertBuf * vert_buf,
                                                  int *v_index,
@@ -1293,6 +718,8 @@
         GPU_vertbuf_attr_set(vert_buf, g_vbo_id.msk, *v_index, &effective_mask);
         *empty_mask = *empty_mask && (effective_mask == 0.0f);
       }
+      char col[4] = {255, 255, 255, 255};
+      GPU_vertbuf_attr_set(vert_buf, g_vbo_id.col, *v_index, &col);
 
       /* Assign index for use in the triangle index buffer */
       /* note: caller must set:  bm->elem_index_dirty |= BM_VERT; */
@@ -1339,7 +766,6 @@
   }
 
   /* Creates a vertex buffer (coordinate, normal, color) and, if smooth
->>>>>>> e12c08e8
  * shading, an element index buffer. */
   void GPU_pbvh_bmesh_buffers_update(GPU_PBVH_Buffers * buffers,
                                      BMesh * bm,
