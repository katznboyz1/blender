/*
 * ***** BEGIN GPL LICENSE BLOCK *****
 *
 * This program is free software; you can redistribute it and/or
 * modify it under the terms of the GNU General Public License
 * as published by the Free Software Foundation; either version 2
 * of the License, or (at your option) any later version.
 *
 * This program is distributed in the hope that it will be useful,
 * but WITHOUT ANY WARRANTY; without even the implied warranty of
 * MERCHANTABILITY or FITNESS FOR A PARTICULAR PURPOSE.  See the
 * GNU General Public License for more details.
 *
 * You should have received a copy of the GNU General Public License
 * along with this program; if not, write to the Free Software Foundation,
 * Inc., 51 Franklin Street, Fifth Floor, Boston, MA 02110-1301, USA.
 *
 * The Original Code is Copyright (C) 2005 Blender Foundation.
 * All rights reserved.
 *
 * The Original Code is: all of this file.
 *
 * Contributor(s): Brecht Van Lommel.
 *
 * ***** END GPL LICENSE BLOCK *****
 */

/** \file blender/gpu/intern/gpu_buffers.c
 *  \ingroup gpu
 *
 * Mesh drawing using OpenGL VBO (Vertex Buffer Objects)
 */

#include <limits.h>
#include <stddef.h>
#include <string.h>

#include "GPU_glew.h"

#include "MEM_guardedalloc.h"

#include "BLI_bitmap.h"
#include "BLI_math.h"
#include "BLI_utildefines.h"
#include "BLI_ghash.h"
#include "BLI_threads.h"

#include "DNA_meshdata_types.h"

#include "BKE_ccg.h"
#include "BKE_DerivedMesh.h"
#include "BKE_paint.h"
#include "BKE_mesh.h"
#include "BKE_pbvh.h"

#include "GPU_buffers.h"
#include "GPU_draw.h"
#include "GPU_basic_shader.h"

#include "bmesh.h"

typedef enum {
	GPU_BUFFER_VERTEX_STATE = (1 << 0),
	GPU_BUFFER_NORMAL_STATE = (1 << 1),
	GPU_BUFFER_TEXCOORD_UNIT_0_STATE = (1 << 2),
	GPU_BUFFER_TEXCOORD_UNIT_2_STATE = (1 << 3),
	GPU_BUFFER_COLOR_STATE = (1 << 4),
	GPU_BUFFER_ELEMENT_STATE = (1 << 5),
} GPUBufferState;

typedef struct {
	GLenum gl_buffer_type;
	int num_components; /* number of data components for one vertex */
} GPUBufferTypeSettings;


static size_t gpu_buffer_size_from_type(DerivedMesh *dm, GPUBufferType type);

const GPUBufferTypeSettings gpu_buffer_type_settings[] = {
    /* vertex */
    {GL_ARRAY_BUFFER, 3},
    /* normal */
    {GL_ARRAY_BUFFER, 4}, /* we copy 3 shorts per normal but we add a fourth for alignment */
    /* mcol */
    {GL_ARRAY_BUFFER, 3},
    /* uv */
    {GL_ARRAY_BUFFER, 2},
    /* uv for texpaint */
    {GL_ARRAY_BUFFER, 4},
    /* edge */
    {GL_ELEMENT_ARRAY_BUFFER, 2},
    /* uv edge */
    {GL_ELEMENT_ARRAY_BUFFER, 4},
    /* triangles, 1 point since we are allocating from tottriangle points, which account for all points */
    {GL_ELEMENT_ARRAY_BUFFER, 1},
};

#define MAX_GPU_ATTRIB_DATA 32

#define BUFFER_OFFSET(n) ((GLubyte *)NULL + (n))

static GPUBufferState GLStates = 0;
static GPUAttrib attribData[MAX_GPU_ATTRIB_DATA] = { { -1, 0, 0 } };

static ThreadMutex buffer_mutex = BLI_MUTEX_INITIALIZER;

/* multires global buffer, can be used for many grids having the same grid size */
typedef struct GridCommonGPUBuffer {
	GPUBuffer *mres_buffer;
	int mres_prev_gridsize;
	GLenum mres_prev_index_type;
	unsigned mres_prev_totquad;
} GridCommonGPUBuffer;

void GPU_buffer_material_finalize(GPUDrawObject *gdo, GPUBufferMaterial *matinfo, int totmat)
{
	int i, curmat, curelement;

	/* count the number of materials used by this DerivedMesh */
	for (i = 0; i < totmat; i++) {
		if (matinfo[i].totelements > 0)
			gdo->totmaterial++;
	}

	/* allocate an array of materials used by this DerivedMesh */
	gdo->materials = MEM_mallocN(sizeof(GPUBufferMaterial) * gdo->totmaterial,
	                             "GPUDrawObject.materials");

	/* initialize the materials array */
	for (i = 0, curmat = 0, curelement = 0; i < totmat; i++) {
		if (matinfo[i].totelements > 0) {
			gdo->materials[curmat] = matinfo[i];
			gdo->materials[curmat].start = curelement;
			gdo->materials[curmat].mat_nr = i;
			gdo->materials[curmat].polys = MEM_mallocN(sizeof(int) * matinfo[i].totpolys, "GPUBufferMaterial.polys");

			curelement += matinfo[i].totelements;
			curmat++;
		}
	}

	MEM_freeN(matinfo);
}


/* stores recently-deleted buffers so that new buffers won't have to
 * be recreated as often
 *
 * only one instance of this pool is created, stored in
 * gpu_buffer_pool
 *
 * note that the number of buffers in the pool is usually limited to
 * MAX_FREE_GPU_BUFFERS, but this limit may be exceeded temporarily
 * when a GPUBuffer is released outside the main thread; due to OpenGL
 * restrictions it cannot be immediately released
 */
typedef struct GPUBufferPool {
	/* number of allocated buffers stored */
	int totbuf;
	/* actual allocated length of the arrays */
	int maxsize;
	GPUBuffer **buffers;
} GPUBufferPool;
#define MAX_FREE_GPU_BUFFERS 8

/* create a new GPUBufferPool */
static GPUBufferPool *gpu_buffer_pool_new(void)
{
	GPUBufferPool *pool;

	pool = MEM_callocN(sizeof(GPUBufferPool), "GPUBuffer_Pool");

	pool->maxsize = MAX_FREE_GPU_BUFFERS;
	pool->buffers = MEM_mallocN(sizeof(*pool->buffers) * pool->maxsize,
	                            "GPUBufferPool.buffers");
	return pool;
}

/* remove a GPUBuffer from the pool (does not free the GPUBuffer) */
static void gpu_buffer_pool_remove_index(GPUBufferPool *pool, int index)
{
	int i;

	if (!pool || index < 0 || index >= pool->totbuf)
		return;

	/* shift entries down, overwriting the buffer at `index' */
	for (i = index; i < pool->totbuf - 1; i++)
		pool->buffers[i] = pool->buffers[i + 1];

	/* clear the last entry */
	if (pool->totbuf > 0)
		pool->buffers[pool->totbuf - 1] = NULL;

	pool->totbuf--;
}

/* delete the last entry in the pool */
static void gpu_buffer_pool_delete_last(GPUBufferPool *pool)
{
	GPUBuffer *last;

	if (pool->totbuf <= 0)
		return;

	/* get the last entry */
	if (!(last = pool->buffers[pool->totbuf - 1]))
		return;

	/* delete the buffer's data */
	glDeleteBuffers(1, &last->id);

	/* delete the buffer and remove from pool */
	MEM_freeN(last);
	pool->totbuf--;
	pool->buffers[pool->totbuf] = NULL;
}

/* free a GPUBufferPool; also frees the data in the pool's
 * GPUBuffers */
static void gpu_buffer_pool_free(GPUBufferPool *pool)
{
	if (!pool)
		return;
	
	while (pool->totbuf)
		gpu_buffer_pool_delete_last(pool);

	MEM_freeN(pool->buffers);
	MEM_freeN(pool);
}

static void gpu_buffer_pool_free_unused(GPUBufferPool *pool)
{
	if (!pool)
		return;

	BLI_mutex_lock(&buffer_mutex);
	
	while (pool->totbuf)
		gpu_buffer_pool_delete_last(pool);

	BLI_mutex_unlock(&buffer_mutex);
}

static GPUBufferPool *gpu_buffer_pool = NULL;
static GPUBufferPool *gpu_get_global_buffer_pool(void)
{
	/* initialize the pool */
	if (!gpu_buffer_pool)
		gpu_buffer_pool = gpu_buffer_pool_new();

	return gpu_buffer_pool;
}

void GPU_global_buffer_pool_free(void)
{
	gpu_buffer_pool_free(gpu_buffer_pool);
	gpu_buffer_pool = NULL;
}

void GPU_global_buffer_pool_free_unused(void)
{
	gpu_buffer_pool_free_unused(gpu_buffer_pool);
}

/* get a GPUBuffer of at least `size' bytes; uses one from the buffer
 * pool if possible, otherwise creates a new one
 *
 * Thread-unsafe version for internal usage only.
 */
static GPUBuffer *gpu_buffer_alloc_intern(size_t size)
{
	GPUBufferPool *pool;
	GPUBuffer *buf;
	int i, bestfit = -1;
	size_t bufsize;

	/* bad case, leads to leak of buf since buf->pointer will allocate
	 * NULL, leading to return without cleanup. In any case better detect early
	 * psy-fi */
	if (size == 0)
		return NULL;

	pool = gpu_get_global_buffer_pool();

	/* not sure if this buffer pool code has been profiled much,
	 * seems to me that the graphics driver and system memory
	 * management might do this stuff anyway. --nicholas
	 */

	/* check the global buffer pool for a recently-deleted buffer
	 * that is at least as big as the request, but not more than
	 * twice as big */
	for (i = 0; i < pool->totbuf; i++) {
		bufsize = pool->buffers[i]->size;
		
		/* check for an exact size match */
		if (bufsize == size) {
			bestfit = i;
			break;
		}
		/* smaller buffers won't fit data and buffers at least
		 * twice as big are a waste of memory */
		else if (bufsize > size && size > (bufsize / 2)) {
			/* is it closer to the required size than the
			 * last appropriate buffer found. try to save
			 * memory */
			if (bestfit == -1 || pool->buffers[bestfit]->size > bufsize) {
				bestfit = i;
			}
		}
	}

	/* if an acceptable buffer was found in the pool, remove it
	 * from the pool and return it */
	if (bestfit != -1) {
		buf = pool->buffers[bestfit];
		gpu_buffer_pool_remove_index(pool, bestfit);
		return buf;
	}

	/* no acceptable buffer found in the pool, create a new one */
	buf = MEM_callocN(sizeof(GPUBuffer), "GPUBuffer");
	buf->size = size;

	glGenBuffers(1, &buf->id);
	glBindBuffer(GL_ARRAY_BUFFER, buf->id);
	glBufferData(GL_ARRAY_BUFFER, size, NULL, GL_STATIC_DRAW);
	glBindBuffer(GL_ARRAY_BUFFER, 0);

	return buf;
}

/* Same as above, but safe for threading. */
GPUBuffer *GPU_buffer_alloc(size_t size)
{
	GPUBuffer *buffer;

	if (size == 0) {
		/* Early out, no lock needed in this case. */
		return NULL;
	}

	BLI_mutex_lock(&buffer_mutex);
	buffer = gpu_buffer_alloc_intern(size);
	BLI_mutex_unlock(&buffer_mutex);

	return buffer;
}

/* release a GPUBuffer; does not free the actual buffer or its data,
 * but rather moves it to the pool of recently-freed buffers for
 * possible re-use
 *
 * Thread-unsafe version for internal usage only.
 */
static void gpu_buffer_free_intern(GPUBuffer *buffer)
{
	GPUBufferPool *pool;
	int i;

	if (!buffer)
		return;

	pool = gpu_get_global_buffer_pool();

	/* free the last used buffer in the queue if no more space, but only
	 * if we are in the main thread. for e.g. rendering or baking it can
	 * happen that we are in other thread and can't call OpenGL, in that
	 * case cleanup will be done GPU_buffer_pool_free_unused */
	if (BLI_thread_is_main()) {
		/* in main thread, safe to decrease size of pool back
		 * down to MAX_FREE_GPU_BUFFERS */
		while (pool->totbuf >= MAX_FREE_GPU_BUFFERS)
			gpu_buffer_pool_delete_last(pool);
	}
	else {
		/* outside of main thread, can't safely delete the
		 * buffer, so increase pool size */
		if (pool->maxsize == pool->totbuf) {
			pool->maxsize += MAX_FREE_GPU_BUFFERS;
			pool->buffers = MEM_reallocN(pool->buffers,
			                             sizeof(GPUBuffer *) * pool->maxsize);
		}
	}

	/* shift pool entries up by one */
	for (i = pool->totbuf; i > 0; i--)
		pool->buffers[i] = pool->buffers[i - 1];

	/* insert the buffer into the beginning of the pool */
	pool->buffers[0] = buffer;
	pool->totbuf++;
}

/* Same as above, but safe for threading. */
void GPU_buffer_free(GPUBuffer *buffer)
{
	if (!buffer) {
		/* Early output, no need to lock in this case, */
		return;
	}

	BLI_mutex_lock(&buffer_mutex);
	gpu_buffer_free_intern(buffer);
	BLI_mutex_unlock(&buffer_mutex);
}

void GPU_drawobject_free(DerivedMesh *dm)
{
	GPUDrawObject *gdo;
	int i;

	if (!dm || !(gdo = dm->drawObject))
		return;

	for (i = 0; i < gdo->totmaterial; i++) {
		if (gdo->materials[i].polys)
			MEM_freeN(gdo->materials[i].polys);
	}

	MEM_freeN(gdo->materials);
	if (gdo->vert_points)
		MEM_freeN(gdo->vert_points);
#ifdef USE_GPU_POINT_LINK
	MEM_freeN(gdo->vert_points_mem);
#endif
	GPU_buffer_free(gdo->points);
	GPU_buffer_free(gdo->normals);
	GPU_buffer_free(gdo->uv);
	GPU_buffer_free(gdo->uv_tex);
	GPU_buffer_free(gdo->colors);
	GPU_buffer_free(gdo->edges);
	GPU_buffer_free(gdo->uvedges);
	GPU_buffer_free(gdo->triangles);

	MEM_freeN(gdo);
	dm->drawObject = NULL;
}

static GPUBuffer *gpu_try_realloc(GPUBufferPool *pool, GPUBuffer *buffer, size_t size)
{
	/* try freeing an entry from the pool
	 * and reallocating the buffer */
	gpu_buffer_free_intern(buffer);

	buffer = NULL;

	while (pool->totbuf && !buffer) {
		gpu_buffer_pool_delete_last(pool);
		buffer = gpu_buffer_alloc_intern(size);
	}

	return buffer;
}

static GPUBuffer *gpu_buffer_setup(DerivedMesh *dm, GPUDrawObject *object,
                                   int type, void *user, GPUBuffer *buffer)
{
	GPUBufferPool *pool;
	float *varray;
	int *mat_orig_to_new;
	int i;
	const GPUBufferTypeSettings *ts = &gpu_buffer_type_settings[type];
	GLenum target = ts->gl_buffer_type;
	size_t size = gpu_buffer_size_from_type(dm, type);
	GLboolean uploaded;

	pool = gpu_get_global_buffer_pool();

	BLI_mutex_lock(&buffer_mutex);

	/* alloc a GPUBuffer; fall back to legacy mode on failure */
	if (!buffer) {
		if (!(buffer = gpu_buffer_alloc_intern(size))) {
			BLI_mutex_unlock(&buffer_mutex);
			return NULL;
		}
	}

	mat_orig_to_new = MEM_mallocN(sizeof(*mat_orig_to_new) * dm->totmat,
	                              "GPU_buffer_setup.mat_orig_to_new");
	for (i = 0; i < object->totmaterial; i++) {
		/* map from original material index to new
		 * GPUBufferMaterial index */
		mat_orig_to_new[object->materials[i].mat_nr] = i;
	}

	/* bind the buffer and discard previous data,
	 * avoids stalling gpu */
	glBindBuffer(target, buffer->id);
	glBufferData(target, buffer->size, NULL, GL_STATIC_DRAW);

	/* attempt to map the buffer */
	if (!(varray = glMapBuffer(target, GL_WRITE_ONLY))) {
		buffer = gpu_try_realloc(pool, buffer, size);

		/* allocation still failed; unfortunately we need to exit */
		if (!(buffer && (varray = glMapBuffer(target, GL_WRITE_ONLY)))) {
			if (buffer)
				gpu_buffer_free_intern(buffer);
			BLI_mutex_unlock(&buffer_mutex);
			return NULL;
		}
	}

	uploaded = GL_FALSE;

	/* attempt to upload the data to the VBO */
	while (uploaded == GL_FALSE) {
		dm->copy_gpu_data(dm, type, varray, mat_orig_to_new, user);
		/* glUnmapBuffer returns GL_FALSE if
		 * the data store is corrupted; retry
		 * in that case */
		uploaded = glUnmapBuffer(target);
	}
	glBindBuffer(target, 0);

	MEM_freeN(mat_orig_to_new);

	BLI_mutex_unlock(&buffer_mutex);

	return buffer;
}

/* get the GPUDrawObject buffer associated with a type */
static GPUBuffer **gpu_drawobject_buffer_from_type(GPUDrawObject *gdo, GPUBufferType type)
{
	switch (type) {
		case GPU_BUFFER_VERTEX:
			return &gdo->points;
		case GPU_BUFFER_NORMAL:
			return &gdo->normals;
		case GPU_BUFFER_COLOR:
			return &gdo->colors;
		case GPU_BUFFER_UV:
			return &gdo->uv;
		case GPU_BUFFER_UV_TEXPAINT:
			return &gdo->uv_tex;
		case GPU_BUFFER_EDGE:
			return &gdo->edges;
		case GPU_BUFFER_UVEDGE:
			return &gdo->uvedges;
		case GPU_BUFFER_TRIANGLES:
			return &gdo->triangles;
		default:
			return NULL;
	}
}

/* get the amount of space to allocate for a buffer of a particular type */
static size_t gpu_buffer_size_from_type(DerivedMesh *dm, GPUBufferType type)
{
	const int components = gpu_buffer_type_settings[type].num_components;
	switch (type) {
		case GPU_BUFFER_VERTEX:
			return sizeof(float) * components * (dm->drawObject->tot_loop_verts + dm->drawObject->tot_loose_point);
		case GPU_BUFFER_NORMAL:
			return sizeof(short) * components * dm->drawObject->tot_loop_verts;
		case GPU_BUFFER_COLOR:
			return sizeof(char) * components * dm->drawObject->tot_loop_verts;
		case GPU_BUFFER_UV:
			return sizeof(float) * components * dm->drawObject->tot_loop_verts;
		case GPU_BUFFER_UV_TEXPAINT:
			return sizeof(float) * components * dm->drawObject->tot_loop_verts;
		case GPU_BUFFER_EDGE:
			return sizeof(int) * components * dm->drawObject->totedge;
		case GPU_BUFFER_UVEDGE:
			return sizeof(int) * components * dm->drawObject->tot_loop_verts;
		case GPU_BUFFER_TRIANGLES:
			return sizeof(int) * components * dm->drawObject->tot_triangle_point;
		default:
			return -1;
	}
}

/* call gpu_buffer_setup with settings for a particular type of buffer */
static GPUBuffer *gpu_buffer_setup_type(DerivedMesh *dm, GPUBufferType type, GPUBuffer *buf)
{
	void *user_data = NULL;

	/* special handling for MCol and UV buffers */
	if (type == GPU_BUFFER_COLOR) {
		if (!(user_data = DM_get_loop_data_layer(dm, dm->drawObject->colType)))
			return NULL;
	}
	else if (ELEM(type, GPU_BUFFER_UV, GPU_BUFFER_UV_TEXPAINT)) {
		if (!DM_get_loop_data_layer(dm, CD_MLOOPUV))
			return NULL;
	}

	buf = gpu_buffer_setup(dm, dm->drawObject, type, user_data, buf);

	return buf;
}

/* get the buffer of `type', initializing the GPUDrawObject and
 * buffer if needed */
static GPUBuffer *gpu_buffer_setup_common(DerivedMesh *dm, GPUBufferType type, bool update)
{
	GPUBuffer **buf;

	if (!dm->drawObject)
		dm->drawObject = dm->gpuObjectNew(dm);

	buf = gpu_drawobject_buffer_from_type(dm->drawObject, type);
	if (!(*buf))
		*buf = gpu_buffer_setup_type(dm, type, NULL);
	else if (update)
		*buf = gpu_buffer_setup_type(dm, type, *buf);

	return *buf;
}

void GPU_vertex_setup(DerivedMesh *dm)
{
	if (!gpu_buffer_setup_common(dm, GPU_BUFFER_VERTEX, false))
		return;

	glEnableClientState(GL_VERTEX_ARRAY);
	glBindBuffer(GL_ARRAY_BUFFER, dm->drawObject->points->id);
	glVertexPointer(3, GL_FLOAT, 0, 0);
	
	GLStates |= GPU_BUFFER_VERTEX_STATE;
}

void GPU_normal_setup(DerivedMesh *dm)
{
	if (!gpu_buffer_setup_common(dm, GPU_BUFFER_NORMAL, false))
		return;

	glEnableClientState(GL_NORMAL_ARRAY);
	glBindBuffer(GL_ARRAY_BUFFER, dm->drawObject->normals->id);
	glNormalPointer(GL_SHORT, 4 * sizeof(short), 0);

	GLStates |= GPU_BUFFER_NORMAL_STATE;
}

void GPU_uv_setup(DerivedMesh *dm)
{
	if (!gpu_buffer_setup_common(dm, GPU_BUFFER_UV, false))
		return;

	glEnableClientState(GL_TEXTURE_COORD_ARRAY);
	glBindBuffer(GL_ARRAY_BUFFER, dm->drawObject->uv->id);
	glTexCoordPointer(2, GL_FLOAT, 0, 0);

	GLStates |= GPU_BUFFER_TEXCOORD_UNIT_0_STATE;
}

void GPU_texpaint_uv_setup(DerivedMesh *dm)
{
	if (!gpu_buffer_setup_common(dm, GPU_BUFFER_UV_TEXPAINT, false))
		return;

	glEnableClientState(GL_TEXTURE_COORD_ARRAY);
	glBindBuffer(GL_ARRAY_BUFFER, dm->drawObject->uv_tex->id);
	glTexCoordPointer(2, GL_FLOAT, 4 * sizeof(float), 0);
	glClientActiveTexture(GL_TEXTURE2);
	glEnableClientState(GL_TEXTURE_COORD_ARRAY);
	glTexCoordPointer(2, GL_FLOAT, 4 * sizeof(float), BUFFER_OFFSET(2 * sizeof(float)));
	glClientActiveTexture(GL_TEXTURE0);

	GLStates |= GPU_BUFFER_TEXCOORD_UNIT_0_STATE | GPU_BUFFER_TEXCOORD_UNIT_2_STATE;
}


void GPU_color_setup(DerivedMesh *dm, int colType)
{
	bool update = false;

	if (!dm->drawObject) {
		/* XXX Not really nice, but we need a valid gpu draw object to set the colType...
		 *     Else we would have to add a new param to gpu_buffer_setup_common. */
		dm->drawObject = dm->gpuObjectNew(dm);
		dm->dirty &= ~DM_DIRTY_MCOL_UPDATE_DRAW;
		dm->drawObject->colType = colType;
	}
	/* In paint mode, dm may stay the same during stroke, however we still want to update colors!
	 * Also check in case we changed color type (i.e. which MCol cdlayer we use). */
	else if ((dm->dirty & DM_DIRTY_MCOL_UPDATE_DRAW) || (colType != dm->drawObject->colType)) {
		update = true;
		dm->dirty &= ~DM_DIRTY_MCOL_UPDATE_DRAW;
		dm->drawObject->colType = colType;
	}

	if (!gpu_buffer_setup_common(dm, GPU_BUFFER_COLOR, update))
		return;

	glEnableClientState(GL_COLOR_ARRAY);
	glBindBuffer(GL_ARRAY_BUFFER, dm->drawObject->colors->id);
	glColorPointer(3, GL_UNSIGNED_BYTE, 0, 0);

	GLStates |= GPU_BUFFER_COLOR_STATE;
}

void GPU_buffer_bind_as_color(GPUBuffer *buffer)
{
	glEnableClientState(GL_COLOR_ARRAY);
	glBindBuffer(GL_ARRAY_BUFFER, buffer->id);
	glColorPointer(4, GL_UNSIGNED_BYTE, 0, 0);

	GLStates |= GPU_BUFFER_COLOR_STATE;
}


void GPU_edge_setup(DerivedMesh *dm)
{
	if (!gpu_buffer_setup_common(dm, GPU_BUFFER_EDGE, false))
		return;

	if (!gpu_buffer_setup_common(dm, GPU_BUFFER_VERTEX, false))
		return;

	glEnableClientState(GL_VERTEX_ARRAY);
	glBindBuffer(GL_ARRAY_BUFFER, dm->drawObject->points->id);
	glVertexPointer(3, GL_FLOAT, 0, 0);
	
	glBindBuffer(GL_ELEMENT_ARRAY_BUFFER, dm->drawObject->edges->id);

	GLStates |= (GPU_BUFFER_VERTEX_STATE | GPU_BUFFER_ELEMENT_STATE);
}

void GPU_uvedge_setup(DerivedMesh *dm)
{
	if (!gpu_buffer_setup_common(dm, GPU_BUFFER_UVEDGE, false))
		return;

	glEnableClientState(GL_VERTEX_ARRAY);
	glBindBuffer(GL_ARRAY_BUFFER, dm->drawObject->uvedges->id);
	glVertexPointer(2, GL_FLOAT, 0, 0);
	
	GLStates |= GPU_BUFFER_VERTEX_STATE;
}

void GPU_triangle_setup(struct DerivedMesh *dm)
{
	if (!gpu_buffer_setup_common(dm, GPU_BUFFER_TRIANGLES, false))
		return;

	glBindBuffer(GL_ELEMENT_ARRAY_BUFFER, dm->drawObject->triangles->id);
	GLStates |= GPU_BUFFER_ELEMENT_STATE;
}

static int GPU_typesize(int type)
{
	switch (type) {
		case GL_FLOAT:
			return sizeof(float);
		case GL_INT:
			return sizeof(int);
		case GL_UNSIGNED_INT:
			return sizeof(unsigned int);
		case GL_BYTE:
			return sizeof(char);
		case GL_UNSIGNED_BYTE:
			return sizeof(unsigned char);
		default:
			return 0;
	}
}

int GPU_attrib_element_size(GPUAttrib data[], int numdata)
{
	int i, elementsize = 0;

	for (i = 0; i < numdata; i++) {
		int typesize = GPU_typesize(data[i].type);
		if (typesize != 0)
			elementsize += typesize * data[i].size;
	}
	return elementsize;
}

void GPU_interleaved_attrib_setup(GPUBuffer *buffer, GPUAttrib data[], int numdata, int element_size)
{
	int i;
	int elementsize;
	size_t offset = 0;

	for (i = 0; i < MAX_GPU_ATTRIB_DATA; i++) {
		if (attribData[i].index != -1) {
			glDisableVertexAttribArray(attribData[i].index);
		}
		else
			break;
	}
	if (element_size == 0)
		elementsize = GPU_attrib_element_size(data, numdata);
	else
		elementsize = element_size;

	glBindBuffer(GL_ARRAY_BUFFER, buffer->id);
	
	for (i = 0; i < numdata; i++) {
		glEnableVertexAttribArray(data[i].index);
		int info = 0;
		if (data[i].type == GL_UNSIGNED_BYTE) {
			info |= GPU_ATTR_INFO_SRGB;
		}
		glUniform1i(data[i].info_index, info);

		glVertexAttribPointer(data[i].index, data[i].size, data[i].type,
		                         GL_TRUE, elementsize, BUFFER_OFFSET(offset));
		offset += data[i].size * GPU_typesize(data[i].type);
		
		attribData[i].index = data[i].index;
		attribData[i].size = data[i].size;
		attribData[i].type = data[i].type;
	}
	
	attribData[numdata].index = -1;	
}

void GPU_interleaved_attrib_unbind(void)
{
	int i;
	for (i = 0; i < MAX_GPU_ATTRIB_DATA; i++) {
		if (attribData[i].index != -1) {
			glDisableVertexAttribArray(attribData[i].index);
		}
		else
			break;
	}
	attribData[0].index = -1;
}

void GPU_buffers_unbind(void)
{
	int i;

	if (GLStates & GPU_BUFFER_VERTEX_STATE)
		glDisableClientState(GL_VERTEX_ARRAY);
	if (GLStates & GPU_BUFFER_NORMAL_STATE)
		glDisableClientState(GL_NORMAL_ARRAY);
	if (GLStates & GPU_BUFFER_TEXCOORD_UNIT_0_STATE)
		glDisableClientState(GL_TEXTURE_COORD_ARRAY);
	if (GLStates & GPU_BUFFER_TEXCOORD_UNIT_2_STATE) {
		glClientActiveTexture(GL_TEXTURE2);
		glDisableClientState(GL_TEXTURE_COORD_ARRAY);
		glClientActiveTexture(GL_TEXTURE0);
	}
	if (GLStates & GPU_BUFFER_COLOR_STATE)
		glDisableClientState(GL_COLOR_ARRAY);
	if (GLStates & GPU_BUFFER_ELEMENT_STATE)
		glBindBuffer(GL_ELEMENT_ARRAY_BUFFER, 0);

	GLStates &= ~(GPU_BUFFER_VERTEX_STATE | GPU_BUFFER_NORMAL_STATE |
	              GPU_BUFFER_TEXCOORD_UNIT_0_STATE | GPU_BUFFER_TEXCOORD_UNIT_2_STATE |
	              GPU_BUFFER_COLOR_STATE | GPU_BUFFER_ELEMENT_STATE);

	for (i = 0; i < MAX_GPU_ATTRIB_DATA; i++) {
		if (attribData[i].index != -1) {
			glDisableVertexAttribArray(attribData[i].index);
		}
		else
			break;
	}
	attribData[0].index = -1;

	glBindBuffer(GL_ARRAY_BUFFER, 0);
}

void GPU_color_switch(int mode)
{
	if (mode) {
		if (!(GLStates & GPU_BUFFER_COLOR_STATE))
			glEnableClientState(GL_COLOR_ARRAY);
		GLStates |= GPU_BUFFER_COLOR_STATE;
	}
	else {
		if (GLStates & GPU_BUFFER_COLOR_STATE)
			glDisableClientState(GL_COLOR_ARRAY);
		GLStates &= ~GPU_BUFFER_COLOR_STATE;
	}
}

static int gpu_binding_type_gl[] =
{
	GL_ARRAY_BUFFER,
	GL_ELEMENT_ARRAY_BUFFER
};

void *GPU_buffer_lock(GPUBuffer *buffer, GPUBindingType binding)
{
	float *varray;
	int bindtypegl;

	if (!buffer)
		return 0;

	bindtypegl = gpu_binding_type_gl[binding];
	glBindBuffer(bindtypegl, buffer->id);
	varray = glMapBuffer(bindtypegl, GL_WRITE_ONLY);
	return varray;
}

void *GPU_buffer_lock_stream(GPUBuffer *buffer, GPUBindingType binding)
{
	float *varray;
	int bindtypegl;

	if (!buffer)
		return 0;

	bindtypegl = gpu_binding_type_gl[binding];
	glBindBuffer(bindtypegl, buffer->id);
	/* discard previous data, avoid stalling gpu */
	glBufferData(bindtypegl, buffer->size, 0, GL_STREAM_DRAW);
	varray = glMapBuffer(bindtypegl, GL_WRITE_ONLY);
	return varray;
}

void GPU_buffer_unlock(GPUBuffer *UNUSED(buffer), GPUBindingType binding)
{
	int bindtypegl = gpu_binding_type_gl[binding];
	/* note: this operation can fail, could return
		 * an error code from this function? */
	glUnmapBuffer(bindtypegl);
	glBindBuffer(bindtypegl, 0);
}

void GPU_buffer_bind(GPUBuffer *buffer, GPUBindingType binding)
{
	int bindtypegl = gpu_binding_type_gl[binding];
	glBindBuffer(bindtypegl, buffer->id);
}

void GPU_buffer_unbind(GPUBuffer *UNUSED(buffer), GPUBindingType binding)
{
	int bindtypegl = gpu_binding_type_gl[binding];
	glBindBuffer(bindtypegl, 0);
}

/* used for drawing edges */
void GPU_buffer_draw_elements(GPUBuffer *UNUSED(elements), unsigned int mode, int start, int count)
{
	glDrawElements(mode, count, GL_UNSIGNED_INT, BUFFER_OFFSET(start * sizeof(unsigned int)));
}


/* XXX: the rest of the code in this file is used for optimized PBVH
 * drawing and doesn't interact at all with the buffer code above */

/* Convenience struct for building the VBO. */
typedef struct {
	float co[3];
	short no[3];

	/* inserting this to align the 'color' field to a four-byte
	 * boundary; drastically increases viewport performance on my
	 * drivers (Gallium/Radeon) --nicholasbishop */
	char pad[2];
	
	unsigned char color[3];
} VertexBufferFormat;

struct GPU_PBVH_Buffers {
	/* opengl buffer handles */
	GPUBuffer *vert_buf, *index_buf, *index_buf_fast;
	GLenum index_type;

	int *baseelemarray;
	void **baseindex;

	/* mesh pointers in case buffer allocation fails */
	const MPoly *mpoly;
	const MLoop *mloop;
	const MLoopTri *looptri;
	const MVert *mvert;

	const int *face_indices;
	int        face_indices_len;
	const float *vmask;

	/* grid pointers */
	CCGKey gridkey;
	CCGElem **grids;
	const DMFlagMat *grid_flag_mats;
	BLI_bitmap * const *grid_hidden;
	const int *grid_indices;
	int totgrid;
	bool has_hidden;
	bool is_index_buf_global;  /* Means index_buf uses global bvh's grid_common_gpu_buffer, **DO NOT** free it! */

	bool use_bmesh;

	unsigned int tot_tri, tot_quad;

	/* The PBVH ensures that either all faces in the node are
	 * smooth-shaded or all faces are flat-shaded */
	bool smooth;

	bool show_diffuse_color;
	bool use_matcaps;
	float diffuse_color[4];
};

static float gpu_color_from_mask(float mask)
{
	return 1.0f - mask * 0.75f;
}

static void gpu_color_from_mask_copy(float mask, const float diffuse_color[4], unsigned char out[3])
{
	float mask_color;

	mask_color = gpu_color_from_mask(mask) * 255.0f;

	out[0] = diffuse_color[0] * mask_color;
	out[1] = diffuse_color[1] * mask_color;
	out[2] = diffuse_color[2] * mask_color;
}

static void gpu_color_from_mask_quad_copy(const CCGKey *key,
                                          CCGElem *a, CCGElem *b,
                                          CCGElem *c, CCGElem *d,
                                          const float *diffuse_color,
                                          unsigned char out[3])
{
	float mask_color =
	    gpu_color_from_mask((*CCG_elem_mask(key, a) +
	                         *CCG_elem_mask(key, b) +
	                         *CCG_elem_mask(key, c) +
	                         *CCG_elem_mask(key, d)) * 0.25f) * 255.0f;

	out[0] = diffuse_color[0] * mask_color;
	out[1] = diffuse_color[1] * mask_color;
	out[2] = diffuse_color[2] * mask_color;
}

void GPU_update_mesh_pbvh_buffers(
        GPU_PBVH_Buffers *buffers, const MVert *mvert,
        const int *vert_indices, int totvert, const float *vmask,
        const int (*face_vert_indices)[4], bool show_diffuse_color)
{
	VertexBufferFormat *vert_data;
	int i, j;

	buffers->vmask = vmask;
	buffers->show_diffuse_color = show_diffuse_color;
	buffers->use_matcaps = GPU_material_use_matcaps_get();

	{
		int totelem = (buffers->smooth ? totvert : (buffers->tot_tri * 3));
		float diffuse_color[4] = {0.8f, 0.8f, 0.8f, 0.8f};

		if (buffers->use_matcaps)
			diffuse_color[0] = diffuse_color[1] = diffuse_color[2] = 1.0;
		else if (show_diffuse_color) {
			const MLoopTri *lt = &buffers->looptri[buffers->face_indices[0]];
			const MPoly *mp = &buffers->mpoly[lt->poly];

			GPU_material_diffuse_get(mp->mat_nr + 1, diffuse_color);
		}

		copy_v4_v4(buffers->diffuse_color, diffuse_color);

		/* Build VBO */
		if (buffers->vert_buf)
			GPU_buffer_free(buffers->vert_buf);
		buffers->vert_buf = GPU_buffer_alloc(sizeof(VertexBufferFormat) * totelem);
		vert_data = GPU_buffer_lock(buffers->vert_buf, GPU_BINDING_ARRAY);

		if (vert_data) {
			/* Vertex data is shared if smooth-shaded, but separate
			 * copies are made for flat shading because normals
			 * shouldn't be shared. */
			if (buffers->smooth) {
				for (i = 0; i < totvert; ++i) {
					const MVert *v = &mvert[vert_indices[i]];
					VertexBufferFormat *out = vert_data + i;

					copy_v3_v3(out->co, v->co);
					memcpy(out->no, v->no, sizeof(short) * 3);
				}

#define UPDATE_VERTEX(face, vertex, index, diffuse_color) \
				{ \
					VertexBufferFormat *out = vert_data + face_vert_indices[face][index]; \
					if (vmask) \
						gpu_color_from_mask_copy(vmask[vertex], diffuse_color, out->color); \
					else \
						rgb_float_to_uchar(out->color, diffuse_color); \
				} (void)0

				for (i = 0; i < buffers->face_indices_len; i++) {
					const MLoopTri *lt = &buffers->looptri[buffers->face_indices[i]];
					const unsigned int vtri[3] = {
					    buffers->mloop[lt->tri[0]].v,
					    buffers->mloop[lt->tri[1]].v,
					    buffers->mloop[lt->tri[2]].v,
					};

					UPDATE_VERTEX(i, vtri[0], 0, diffuse_color);
					UPDATE_VERTEX(i, vtri[1], 1, diffuse_color);
					UPDATE_VERTEX(i, vtri[2], 2, diffuse_color);
				}
#undef UPDATE_VERTEX
			}
			else {
				/* calculate normal for each polygon only once */
				unsigned int mpoly_prev = UINT_MAX;
				short no[3];

				for (i = 0; i < buffers->face_indices_len; ++i) {
					const MLoopTri *lt = &buffers->looptri[buffers->face_indices[i]];
					const unsigned int vtri[3] = {
					    buffers->mloop[lt->tri[0]].v,
					    buffers->mloop[lt->tri[1]].v,
					    buffers->mloop[lt->tri[2]].v,
					};

					float fmask;

					if (paint_is_face_hidden(lt, mvert, buffers->mloop))
						continue;

					/* Face normal and mask */
					if (lt->poly != mpoly_prev) {
						const MPoly *mp = &buffers->mpoly[lt->poly];
						float fno[3];
						BKE_mesh_calc_poly_normal(mp, &buffers->mloop[mp->loopstart], mvert, fno);
						normal_float_to_short_v3(no, fno);
						mpoly_prev = lt->poly;
					}

					if (vmask) {
						fmask = (vmask[vtri[0]] +
						         vmask[vtri[1]] +
						         vmask[vtri[2]]) / 3.0f;
					}

					for (j = 0; j < 3; j++) {
						const MVert *v = &mvert[vtri[j]];
						VertexBufferFormat *out = vert_data;

						copy_v3_v3(out->co, v->co);
						copy_v3_v3_short(out->no, no);

						if (vmask)
							gpu_color_from_mask_copy(fmask, diffuse_color, out->color);
						else
							rgb_float_to_uchar(out->color, diffuse_color);

						vert_data++;
					}
				}
			}

			GPU_buffer_unlock(buffers->vert_buf, GPU_BINDING_ARRAY);
		}
		else {
			GPU_buffer_free(buffers->vert_buf);
			buffers->vert_buf = NULL;
		}
	}

	buffers->mvert = mvert;
}

GPU_PBVH_Buffers *GPU_build_mesh_pbvh_buffers(
        const int (*face_vert_indices)[4],
        const MPoly *mpoly, const MLoop *mloop, const MLoopTri *looptri,
        const MVert *mvert,
        const int *face_indices,
        const int  face_indices_len)
{
	GPU_PBVH_Buffers *buffers;
	unsigned short *tri_data;
	int i, j, tottri;

	buffers = MEM_callocN(sizeof(GPU_PBVH_Buffers), "GPU_Buffers");
	buffers->index_type = GL_UNSIGNED_SHORT;
	buffers->smooth = mpoly[looptri[face_indices[0]].poly].flag & ME_SMOOTH;

	buffers->show_diffuse_color = false;
	buffers->use_matcaps = false;

	/* Count the number of visible triangles */
	for (i = 0, tottri = 0; i < face_indices_len; ++i) {
		const MLoopTri *lt = &looptri[face_indices[i]];
		if (!paint_is_face_hidden(lt, mvert, mloop))
			tottri++;
	}

	if (tottri == 0) {
		buffers->tot_tri = 0;

		buffers->mpoly = mpoly;
		buffers->mloop = mloop;
		buffers->looptri = looptri;
		buffers->face_indices = face_indices;
		buffers->face_indices_len = 0;

		return buffers;
	}

	/* An element index buffer is used for smooth shading, but flat
	 * shading requires separate vertex normals so an index buffer is
	 * can't be used there. */
	if (buffers->smooth) {
		buffers->index_buf = GPU_buffer_alloc(sizeof(unsigned short) * tottri * 3);
		buffers->is_index_buf_global = false;
	}

	if (buffers->index_buf) {
		/* Fill the triangle buffer */
		tri_data = GPU_buffer_lock(buffers->index_buf, GPU_BINDING_INDEX);
		if (tri_data) {
			for (i = 0; i < face_indices_len; ++i) {
				const MLoopTri *lt = &looptri[face_indices[i]];

				/* Skip hidden faces */
				if (paint_is_face_hidden(lt, mvert, mloop))
					continue;

				for (j = 0; j < 3; ++j) {
					*tri_data = face_vert_indices[i][j];
					tri_data++;
				}
			}
			GPU_buffer_unlock(buffers->index_buf, GPU_BINDING_INDEX);
		}
		else {
			if (!buffers->is_index_buf_global) {
				GPU_buffer_free(buffers->index_buf);
			}
			buffers->index_buf = NULL;
			buffers->is_index_buf_global = false;
		}
	}

	buffers->tot_tri = tottri;

	buffers->mpoly = mpoly;
	buffers->mloop = mloop;
	buffers->looptri = looptri;

	buffers->face_indices = face_indices;
	buffers->face_indices_len = face_indices_len;

	return buffers;
}

void GPU_update_grid_pbvh_buffers(GPU_PBVH_Buffers *buffers, CCGElem **grids,
                                  const DMFlagMat *grid_flag_mats, int *grid_indices,
                                  int totgrid, const CCGKey *key, bool show_diffuse_color)
{
	VertexBufferFormat *vert_data;
	int i, j, k, x, y;

	buffers->show_diffuse_color = show_diffuse_color;
	buffers->use_matcaps = GPU_material_use_matcaps_get();
	buffers->smooth = grid_flag_mats[grid_indices[0]].flag & ME_SMOOTH;

	/* Build VBO */
	if (buffers->vert_buf) {
		const int has_mask = key->has_mask;
		float diffuse_color[4] = {0.8f, 0.8f, 0.8f, 1.0f};

		if (buffers->use_matcaps)
			diffuse_color[0] = diffuse_color[1] = diffuse_color[2] = 1.0;
		else if (show_diffuse_color) {
			const DMFlagMat *flags = &grid_flag_mats[grid_indices[0]];

			GPU_material_diffuse_get(flags->mat_nr + 1, diffuse_color);
		}

		copy_v4_v4(buffers->diffuse_color, diffuse_color);

		vert_data = GPU_buffer_lock_stream(buffers->vert_buf, GPU_BINDING_ARRAY);
		if (vert_data) {
			for (i = 0; i < totgrid; ++i) {
				VertexBufferFormat *vd = vert_data;
				CCGElem *grid = grids[grid_indices[i]];

				for (y = 0; y < key->grid_size; y++) {
					for (x = 0; x < key->grid_size; x++) {
						CCGElem *elem = CCG_grid_elem(key, grid, x, y);
						
						copy_v3_v3(vd->co, CCG_elem_co(key, elem));
						if (buffers->smooth) {
							normal_float_to_short_v3(vd->no, CCG_elem_no(key, elem));

							if (has_mask) {
								gpu_color_from_mask_copy(*CCG_elem_mask(key, elem),
								                         diffuse_color, vd->color);
							}
						}
						vd++;
					}
				}
				
				if (!buffers->smooth) {
					/* for flat shading, recalc normals and set the last vertex of
					 * each triangle in the index buffer to have the flat normal as
					 * that is what opengl will use */
					for (j = 0; j < key->grid_size - 1; j++) {
						for (k = 0; k < key->grid_size - 1; k++) {
							CCGElem *elems[4] = {
								CCG_grid_elem(key, grid, k, j + 1),
								CCG_grid_elem(key, grid, k + 1, j + 1),
								CCG_grid_elem(key, grid, k + 1, j),
								CCG_grid_elem(key, grid, k, j)
							};
							float fno[3];

							normal_quad_v3(fno,
							               CCG_elem_co(key, elems[0]),
							               CCG_elem_co(key, elems[1]),
							               CCG_elem_co(key, elems[2]),
							               CCG_elem_co(key, elems[3]));

							vd = vert_data + (j + 1) * key->grid_size + k;
							normal_float_to_short_v3(vd->no, fno);

							if (has_mask) {
								gpu_color_from_mask_quad_copy(key,
								                              elems[0],
								                              elems[1],
								                              elems[2],
								                              elems[3],
								                              diffuse_color,
								                              vd->color);
							}
						}
					}
				}

				vert_data += key->grid_area;
			}

			GPU_buffer_unlock(buffers->vert_buf, GPU_BINDING_ARRAY);
		}
		else {
			GPU_buffer_free(buffers->vert_buf);
			buffers->vert_buf = NULL;
		}
	}

	buffers->grids = grids;
	buffers->grid_indices = grid_indices;
	buffers->totgrid = totgrid;
	buffers->grid_flag_mats = grid_flag_mats;
	buffers->gridkey = *key;

	//printf("node updated %p\n", buffers);
}

/* Build the element array buffer of grid indices using either
 * unsigned shorts or unsigned ints. */
#define FILL_QUAD_BUFFER(type_, tot_quad_, buffer_)                     \
    {                                                                   \
        type_ *tri_data;                                                \
        int offset = 0;                                                 \
        int i, j, k;                                                    \
        buffer_ = GPU_buffer_alloc(sizeof(type_) * (tot_quad_) * 6);    \
                                                                        \
        /* Fill the buffer */                                           \
        tri_data = GPU_buffer_lock(buffer_, GPU_BINDING_INDEX);         \
        if (tri_data) {                                                 \
            for (i = 0; i < totgrid; ++i) {                             \
                BLI_bitmap *gh = NULL;                                  \
                if (grid_hidden)                                        \
                    gh = grid_hidden[(grid_indices)[i]];                \
                                                                        \
                for (j = 0; j < gridsize - 1; ++j) {                    \
                    for (k = 0; k < gridsize - 1; ++k) {                \
                        /* Skip hidden grid face */                     \
                        if (gh &&                                       \
                            paint_is_grid_face_hidden(gh,               \
                                                      gridsize, k, j))  \
                            continue;                                    \
                                                                          \
                        *(tri_data++) = offset + j * gridsize + k + 1;     \
                        *(tri_data++) = offset + j * gridsize + k;          \
                        *(tri_data++) = offset + (j + 1) * gridsize + k;     \
                                                                             \
                        *(tri_data++) = offset + (j + 1) * gridsize + k + 1; \
                        *(tri_data++) = offset + j * gridsize + k + 1;       \
                        *(tri_data++) = offset + (j + 1) * gridsize + k;    \
                    }                                                      \
                }                                                         \
                                                                         \
                offset += gridsize * gridsize;                          \
            }                                                           \
            GPU_buffer_unlock(buffer_, GPU_BINDING_INDEX);                         \
        }                                                               \
        else {                                                          \
            GPU_buffer_free(buffer_);                                   \
            (buffer_) = NULL;                                           \
        }                                                               \
    } (void)0
/* end FILL_QUAD_BUFFER */

static GPUBuffer *gpu_get_grid_buffer(
        int gridsize, GLenum *index_type, unsigned *totquad, GridCommonGPUBuffer **grid_common_gpu_buffer)
{
	/* used in the FILL_QUAD_BUFFER macro */
	BLI_bitmap * const *grid_hidden = NULL;
	const int *grid_indices = NULL;
	int totgrid = 1;

	GridCommonGPUBuffer *gridbuff = *grid_common_gpu_buffer;

	if (gridbuff == NULL) {
		*grid_common_gpu_buffer = gridbuff = MEM_mallocN(sizeof(GridCommonGPUBuffer), __func__);
		gridbuff->mres_buffer = NULL;
		gridbuff->mres_prev_gridsize = -1;
		gridbuff->mres_prev_index_type = 0;
		gridbuff->mres_prev_totquad = 0;
	}

	/* VBO is already built */
	if (gridbuff->mres_buffer && gridbuff->mres_prev_gridsize == gridsize) {
		*index_type = gridbuff->mres_prev_index_type;
		*totquad = gridbuff->mres_prev_totquad;
		return gridbuff->mres_buffer;
	}
	/* we can't reuse old, delete the existing buffer */
	else if (gridbuff->mres_buffer) {
		GPU_buffer_free(gridbuff->mres_buffer);
	}

	/* Build new VBO */
	*totquad = (gridsize - 1) * (gridsize - 1);

	if (gridsize * gridsize < USHRT_MAX) {
		*index_type = GL_UNSIGNED_SHORT;
		FILL_QUAD_BUFFER(unsigned short, *totquad, gridbuff->mres_buffer);
	}
	else {
		*index_type = GL_UNSIGNED_INT;
		FILL_QUAD_BUFFER(unsigned int, *totquad, gridbuff->mres_buffer);
	}

	gridbuff->mres_prev_gridsize = gridsize;
	gridbuff->mres_prev_index_type = *index_type;
	gridbuff->mres_prev_totquad = *totquad;
	return gridbuff->mres_buffer;
}

#define FILL_FAST_BUFFER(type_) \
{ \
	type_ *buffer; \
	buffers->index_buf_fast = GPU_buffer_alloc(sizeof(type_) * 6 * totgrid); \
	buffer = GPU_buffer_lock(buffers->index_buf_fast, GPU_BINDING_INDEX); \
	if (buffer) { \
		int i; \
		for (i = 0; i < totgrid; i++) { \
			int currentquad = i * 6; \
			buffer[currentquad]     = i * gridsize * gridsize + gridsize - 1; \
			buffer[currentquad + 1] = i * gridsize * gridsize; \
			buffer[currentquad + 2] = (i + 1) * gridsize * gridsize - gridsize; \
			buffer[currentquad + 3] = (i + 1) * gridsize * gridsize - 1; \
			buffer[currentquad + 4] = i * gridsize * gridsize + gridsize - 1; \
			buffer[currentquad + 5] = (i + 1) * gridsize * gridsize - gridsize; \
		} \
		GPU_buffer_unlock(buffers->index_buf_fast, GPU_BINDING_INDEX); \
	} \
	else { \
		GPU_buffer_free(buffers->index_buf_fast); \
		buffers->index_buf_fast = NULL; \
	} \
} (void)0

GPU_PBVH_Buffers *GPU_build_grid_pbvh_buffers(
        int *grid_indices, int totgrid, BLI_bitmap **grid_hidden, int gridsize, const CCGKey *key,
        GridCommonGPUBuffer **grid_common_gpu_buffer)
{
	GPU_PBVH_Buffers *buffers;
	int totquad;
	int fully_visible_totquad = (gridsize - 1) * (gridsize - 1) * totgrid;

	buffers = MEM_callocN(sizeof(GPU_PBVH_Buffers), "GPU_Buffers");
	buffers->grid_hidden = grid_hidden;
	buffers->totgrid = totgrid;

	buffers->show_diffuse_color = false;
	buffers->use_matcaps = false;

	/* Count the number of quads */
	totquad = BKE_pbvh_count_grid_quads(grid_hidden, grid_indices, totgrid, gridsize);

	/* totally hidden node, return here to avoid BufferData with zero below. */
	if (totquad == 0)
		return buffers;

	/* create and fill indices of the fast buffer too */
	if (totgrid * gridsize * gridsize < USHRT_MAX) {
		FILL_FAST_BUFFER(unsigned short);
	}
	else {
		FILL_FAST_BUFFER(unsigned int);
	}

	if (totquad == fully_visible_totquad) {
		buffers->index_buf = gpu_get_grid_buffer(
		                         gridsize, &buffers->index_type, &buffers->tot_quad, grid_common_gpu_buffer);
		buffers->has_hidden = false;
		buffers->is_index_buf_global = true;
	}
	else {
		buffers->tot_quad = totquad;

		if (totgrid * gridsize * gridsize < USHRT_MAX) {
			buffers->index_type = GL_UNSIGNED_SHORT;
			FILL_QUAD_BUFFER(unsigned short, totquad, buffers->index_buf);
		}
		else {
			buffers->index_type = GL_UNSIGNED_INT;
			FILL_QUAD_BUFFER(unsigned int, totquad, buffers->index_buf);
		}

		buffers->has_hidden = true;
		buffers->is_index_buf_global = false;
	}

	/* Build coord/normal VBO */
	if (buffers->index_buf)
		buffers->vert_buf = GPU_buffer_alloc(sizeof(VertexBufferFormat) * totgrid * key->grid_area);

	if (GLEW_ARB_draw_elements_base_vertex /* 3.2 */) {
		int i;
		buffers->baseelemarray = MEM_mallocN(sizeof(int) * totgrid * 2, "GPU_PBVH_Buffers.baseelemarray");
		buffers->baseindex = MEM_mallocN(sizeof(void *) * totgrid, "GPU_PBVH_Buffers.baseindex");
		for (i = 0; i < totgrid; i++) {
			buffers->baseelemarray[i] = buffers->tot_quad * 6;
			buffers->baseelemarray[i + totgrid] = i * key->grid_area;
			buffers->baseindex[i] = NULL;
		}
	}

	return buffers;
}

#undef FILL_QUAD_BUFFER

/* Output a BMVert into a VertexBufferFormat array
 *
 * The vertex is skipped if hidden, otherwise the output goes into
 * index '*v_index' in the 'vert_data' array and '*v_index' is
 * incremented.
 */
static void gpu_bmesh_vert_to_buffer_copy(BMVert *v,
                                          VertexBufferFormat *vert_data,
                                          int *v_index,
                                          const float fno[3],
                                          const float *fmask,
                                          const int cd_vert_mask_offset,
                                          const float diffuse_color[4])
{
	if (!BM_elem_flag_test(v, BM_ELEM_HIDDEN)) {
		VertexBufferFormat *vd = &vert_data[*v_index];

		/* Set coord, normal, and mask */
		copy_v3_v3(vd->co, v->co);
		normal_float_to_short_v3(vd->no, fno ? fno : v->no);

		gpu_color_from_mask_copy(
		        fmask ? *fmask :
		                BM_ELEM_CD_GET_FLOAT(v, cd_vert_mask_offset),
		        diffuse_color,
		        vd->color);

		/* Assign index for use in the triangle index buffer */
		/* note: caller must set:  bm->elem_index_dirty |= BM_VERT; */
		BM_elem_index_set(v, (*v_index)); /* set_dirty! */

		(*v_index)++;
	}
}

/* Return the total number of vertices that don't have BM_ELEM_HIDDEN set */
static int gpu_bmesh_vert_visible_count(GSet *bm_unique_verts,
                                        GSet *bm_other_verts)
{
	GSetIterator gs_iter;
	int totvert = 0;

	GSET_ITER (gs_iter, bm_unique_verts) {
		BMVert *v = BLI_gsetIterator_getKey(&gs_iter);
		if (!BM_elem_flag_test(v, BM_ELEM_HIDDEN))
			totvert++;
	}
	GSET_ITER (gs_iter, bm_other_verts) {
		BMVert *v = BLI_gsetIterator_getKey(&gs_iter);
		if (!BM_elem_flag_test(v, BM_ELEM_HIDDEN))
			totvert++;
	}

	return totvert;
}

/* Return the total number of visible faces */
static int gpu_bmesh_face_visible_count(GSet *bm_faces)
{
	GSetIterator gh_iter;
	int totface = 0;

	GSET_ITER (gh_iter, bm_faces) {
		BMFace *f = BLI_gsetIterator_getKey(&gh_iter);

		if (!BM_elem_flag_test(f, BM_ELEM_HIDDEN))
			totface++;
	}

	return totface;
}

/* Creates a vertex buffer (coordinate, normal, color) and, if smooth
 * shading, an element index buffer. */
void GPU_update_bmesh_pbvh_buffers(GPU_PBVH_Buffers *buffers,
                                   BMesh *bm,
                                   GSet *bm_faces,
                                   GSet *bm_unique_verts,
                                   GSet *bm_other_verts,
                                   bool show_diffuse_color)
{
	VertexBufferFormat *vert_data;
	void *tri_data;
	int tottri, totvert, maxvert = 0;
	float diffuse_color[4] = {0.8f, 0.8f, 0.8f, 1.0f};

	/* TODO, make mask layer optional for bmesh buffer */
	const int cd_vert_mask_offset = CustomData_get_offset(&bm->vdata, CD_PAINT_MASK);

	buffers->show_diffuse_color = show_diffuse_color;
	buffers->use_matcaps = GPU_material_use_matcaps_get();

	/* Count visible triangles */
	tottri = gpu_bmesh_face_visible_count(bm_faces);

	if (buffers->smooth) {
		/* Count visible vertices */
		totvert = gpu_bmesh_vert_visible_count(bm_unique_verts, bm_other_verts);
	}
	else
		totvert = tottri * 3;

	if (!tottri) {
		buffers->tot_tri = 0;
		return;
	}

	if (buffers->use_matcaps)
		diffuse_color[0] = diffuse_color[1] = diffuse_color[2] = 1.0;
	else if (show_diffuse_color) {
		/* due to dynamic nature of dyntopo, only get first material */
		GSetIterator gs_iter;
		BMFace *f;
		BLI_gsetIterator_init(&gs_iter, bm_faces);
		f = BLI_gsetIterator_getKey(&gs_iter);
		GPU_material_diffuse_get(f->mat_nr + 1, diffuse_color);
	}

	copy_v4_v4(buffers->diffuse_color, diffuse_color);

	/* Initialize vertex buffer */
	if (buffers->vert_buf)
		GPU_buffer_free(buffers->vert_buf);
	buffers->vert_buf = GPU_buffer_alloc(sizeof(VertexBufferFormat) * totvert);

	/* Fill vertex buffer */
	vert_data = GPU_buffer_lock(buffers->vert_buf, GPU_BINDING_ARRAY);
	if (vert_data) {
		int v_index = 0;

		if (buffers->smooth) {
			GSetIterator gs_iter;

			/* Vertices get an index assigned for use in the triangle
			 * index buffer */
			bm->elem_index_dirty |= BM_VERT;

			GSET_ITER (gs_iter, bm_unique_verts) {
				gpu_bmesh_vert_to_buffer_copy(BLI_gsetIterator_getKey(&gs_iter),
				                              vert_data, &v_index, NULL, NULL,
				                              cd_vert_mask_offset, diffuse_color);
			}

			GSET_ITER (gs_iter, bm_other_verts) {
				gpu_bmesh_vert_to_buffer_copy(BLI_gsetIterator_getKey(&gs_iter),
				                              vert_data, &v_index, NULL, NULL,
				                              cd_vert_mask_offset, diffuse_color);
			}

			maxvert = v_index;
		}
		else {
			GSetIterator gs_iter;

			GSET_ITER (gs_iter, bm_faces) {
				BMFace *f = BLI_gsetIterator_getKey(&gs_iter);

				BLI_assert(f->len == 3);

				if (!BM_elem_flag_test(f, BM_ELEM_HIDDEN)) {
					BMVert *v[3];
					float fmask = 0;
					int i;

#if 0
					BM_iter_as_array(bm, BM_VERTS_OF_FACE, f, (void**)v, 3);
#endif
					BM_face_as_array_vert_tri(f, v);

					/* Average mask value */
					for (i = 0; i < 3; i++) {
						fmask += BM_ELEM_CD_GET_FLOAT(v[i], cd_vert_mask_offset);
					}
					fmask /= 3.0f;
					
					for (i = 0; i < 3; i++) {
						gpu_bmesh_vert_to_buffer_copy(v[i], vert_data,
						                              &v_index, f->no, &fmask,
						                              cd_vert_mask_offset, diffuse_color);
					}
				}
			}

			buffers->tot_tri = tottri;
		}

		GPU_buffer_unlock(buffers->vert_buf, GPU_BINDING_ARRAY);

		/* gpu_bmesh_vert_to_buffer_copy sets dirty index values */
		bm->elem_index_dirty |= BM_VERT;
	}
	else {
		/* Memory map failed */
		GPU_buffer_free(buffers->vert_buf);
		buffers->vert_buf = NULL;
		return;
	}

	if (buffers->smooth) {
		const int use_short = (maxvert < USHRT_MAX);

		/* Initialize triangle index buffer */
		if (buffers->index_buf && !buffers->is_index_buf_global)
			GPU_buffer_free(buffers->index_buf);
		buffers->is_index_buf_global = false;
		buffers->index_buf = GPU_buffer_alloc((use_short ?
		                                      sizeof(unsigned short) :
		                                      sizeof(unsigned int)) * 3 * tottri);

		/* Fill triangle index buffer */
		tri_data = GPU_buffer_lock(buffers->index_buf, GPU_BINDING_INDEX);
		if (tri_data) {
			GSetIterator gs_iter;

			GSET_ITER (gs_iter, bm_faces) {
				BMFace *f = BLI_gsetIterator_getKey(&gs_iter);

				if (!BM_elem_flag_test(f, BM_ELEM_HIDDEN)) {
					BMLoop *l_iter;
					BMLoop *l_first;

					l_iter = l_first = BM_FACE_FIRST_LOOP(f);
					do {
						BMVert *v = l_iter->v;
						if (use_short) {
							unsigned short *elem = tri_data;
							(*elem) = BM_elem_index_get(v);
							elem++;
							tri_data = elem;
						}
						else {
							unsigned int *elem = tri_data;
							(*elem) = BM_elem_index_get(v);
							elem++;
							tri_data = elem;
						}
					} while ((l_iter = l_iter->next) != l_first);
				}
			}

			GPU_buffer_unlock(buffers->index_buf, GPU_BINDING_INDEX);

			buffers->tot_tri = tottri;
			buffers->index_type = (use_short ?
			                       GL_UNSIGNED_SHORT :
			                       GL_UNSIGNED_INT);
		}
		else {
			/* Memory map failed */
			if (!buffers->is_index_buf_global) {
				GPU_buffer_free(buffers->index_buf);
			}
			buffers->index_buf = NULL;
			buffers->is_index_buf_global = false;
		}
	}
	else if (buffers->index_buf) {
		if (!buffers->is_index_buf_global) {
			GPU_buffer_free(buffers->index_buf);
		}
		buffers->index_buf = NULL;
		buffers->is_index_buf_global = false;
	}
}

GPU_PBVH_Buffers *GPU_build_bmesh_pbvh_buffers(bool smooth_shading)
{
	GPU_PBVH_Buffers *buffers;

	buffers = MEM_callocN(sizeof(GPU_PBVH_Buffers), "GPU_Buffers");
	buffers->use_bmesh = true;
	buffers->smooth = smooth_shading;
	buffers->show_diffuse_color = false;
	buffers->use_matcaps = false;

	return buffers;
}

void GPU_draw_pbvh_buffers(GPU_PBVH_Buffers *buffers, DMSetMaterial setMaterial,
                           bool wireframe, bool fast)
{
	bool do_fast = fast && buffers->index_buf_fast;
	/* sets material from the first face, to solve properly face would need to
	 * be sorted in buckets by materials */
	if (setMaterial) {
		if (buffers->face_indices_len) {
			const MLoopTri *lt = &buffers->looptri[buffers->face_indices[0]];
			const MPoly *mp = &buffers->mpoly[lt->poly];
			if (!setMaterial(mp->mat_nr + 1, NULL))
				return;
		}
		else if (buffers->totgrid) {
			const DMFlagMat *f = &buffers->grid_flag_mats[buffers->grid_indices[0]];
			if (!setMaterial(f->mat_nr + 1, NULL))
				return;
		}
		else {
			if (!setMaterial(1, NULL))
				return;
		}
	}

	if (buffers->vert_buf) {
		char *base = NULL;
		char *index_base = NULL;
		int bound_options = 0;
		glEnableClientState(GL_VERTEX_ARRAY);
		if (!wireframe) {
			glEnableClientState(GL_NORMAL_ARRAY);
			glEnableClientState(GL_COLOR_ARRAY);

			/* weak inspection of bound options, should not be necessary ideally */
			bound_options = GPU_basic_shader_bound_options();
			GPU_basic_shader_bind(bound_options | GPU_SHADER_USE_COLOR);
		}

		GPU_buffer_bind(buffers->vert_buf, GPU_BINDING_ARRAY);

		if (do_fast) {
			GPU_buffer_bind(buffers->index_buf_fast, GPU_BINDING_INDEX);
		}
		else if (buffers->index_buf) {
			GPU_buffer_bind(buffers->index_buf, GPU_BINDING_INDEX);
		}

		if (wireframe) {
			glPolygonMode(GL_FRONT_AND_BACK, GL_LINE);
<<<<<<< HEAD
		else {
			bound_options = GPU_basic_shader_bound_options();
			GPU_basic_shader_bind(bound_options | ((buffers->smooth || buffers->face_indices_len) ? 0 : GPU_SHADER_FLAT_NORMAL));
=======
		}
		else {
			bound_options = GPU_basic_shader_bound_options();
			GPU_basic_shader_bind(bound_options | ((buffers->smooth || buffers->face_indices_len) ?
			                      0 : GPU_SHADER_FLAT_NORMAL));
>>>>>>> 6798809c
		}

		if (buffers->tot_quad) {
			const char *offset = base;
			const bool drawall = !(buffers->has_hidden || do_fast);

			if (GLEW_ARB_draw_elements_base_vertex && drawall) {

				glVertexPointer(3, GL_FLOAT, sizeof(VertexBufferFormat),
				                offset + offsetof(VertexBufferFormat, co));
				if (!wireframe) {
					glNormalPointer(GL_SHORT, sizeof(VertexBufferFormat),
					                offset + offsetof(VertexBufferFormat, no));
					glColorPointer(3, GL_UNSIGNED_BYTE, sizeof(VertexBufferFormat),
					               offset + offsetof(VertexBufferFormat, color));
				}

				glMultiDrawElementsBaseVertex(GL_TRIANGLES, buffers->baseelemarray, buffers->index_type,
				                              (const void * const *)buffers->baseindex,
				                              buffers->totgrid, &buffers->baseelemarray[buffers->totgrid]);
			}
			else {
				int i, last = drawall ? buffers->totgrid : 1;

				/* we could optimize this to one draw call, but it would need more memory */
				for (i = 0; i < last; i++) {
					glVertexPointer(3, GL_FLOAT, sizeof(VertexBufferFormat),
					                offset + offsetof(VertexBufferFormat, co));
					if (!wireframe) {
						glNormalPointer(GL_SHORT, sizeof(VertexBufferFormat),
						                offset + offsetof(VertexBufferFormat, no));
						glColorPointer(3, GL_UNSIGNED_BYTE, sizeof(VertexBufferFormat),
						               offset + offsetof(VertexBufferFormat, color));
					}

					if (do_fast)
						glDrawElements(GL_TRIANGLES, buffers->totgrid * 6, buffers->index_type, index_base);
					else
						glDrawElements(GL_TRIANGLES, buffers->tot_quad * 6, buffers->index_type, index_base);

					offset += buffers->gridkey.grid_area * sizeof(VertexBufferFormat);
				}
			}
		}
		else if (buffers->tot_tri) {
			int totelem = buffers->tot_tri * 3;

			glVertexPointer(3, GL_FLOAT, sizeof(VertexBufferFormat),
			                (void *)(base + offsetof(VertexBufferFormat, co)));

			if (!wireframe) {
				glNormalPointer(GL_SHORT, sizeof(VertexBufferFormat),
				                (void *)(base + offsetof(VertexBufferFormat, no)));
				glColorPointer(3, GL_UNSIGNED_BYTE, sizeof(VertexBufferFormat),
				               (void *)(base + offsetof(VertexBufferFormat, color)));
			}

			if (buffers->index_buf)
				glDrawElements(GL_TRIANGLES, totelem, buffers->index_type, index_base);
			else
				glDrawArrays(GL_TRIANGLES, 0, totelem);
		}

		if (wireframe)
			glPolygonMode(GL_FRONT_AND_BACK, GL_FILL);

		GPU_buffer_unbind(buffers->vert_buf, GPU_BINDING_ARRAY);
		if (buffers->index_buf || do_fast)
			GPU_buffer_unbind(do_fast ? buffers->index_buf_fast : buffers->index_buf, GPU_BINDING_INDEX);

		glDisableClientState(GL_VERTEX_ARRAY);
		if (!wireframe) {
			glDisableClientState(GL_NORMAL_ARRAY);
			glDisableClientState(GL_COLOR_ARRAY);
			GPU_basic_shader_bind(bound_options);
		}
	}
}

bool GPU_pbvh_buffers_diffuse_changed(GPU_PBVH_Buffers *buffers, GSet *bm_faces, bool show_diffuse_color)
{
	float diffuse_color[4];
	bool use_matcaps = GPU_material_use_matcaps_get();

	if (buffers->show_diffuse_color != show_diffuse_color)
		return true;

	if (buffers->use_matcaps != use_matcaps)
		return true;

	if ((buffers->show_diffuse_color == false) || use_matcaps)
		return false;

	if (buffers->looptri) {
		const MLoopTri *lt = &buffers->looptri[buffers->face_indices[0]];
		const MPoly *mp = &buffers->mpoly[lt->poly];

		GPU_material_diffuse_get(mp->mat_nr + 1, diffuse_color);
	}
	else if (buffers->use_bmesh) {
		/* due to dynamic nature of dyntopo, only get first material */
		if (BLI_gset_size(bm_faces) > 0) {
			GSetIterator gs_iter;
			BMFace *f;

			BLI_gsetIterator_init(&gs_iter, bm_faces);
			f = BLI_gsetIterator_getKey(&gs_iter);
			GPU_material_diffuse_get(f->mat_nr + 1, diffuse_color);
		}
		else {
			return false;
		}
	}
	else {
		const DMFlagMat *flags = &buffers->grid_flag_mats[buffers->grid_indices[0]];

		GPU_material_diffuse_get(flags->mat_nr + 1, diffuse_color);
	}

	return !equals_v3v3(diffuse_color, buffers->diffuse_color);
}

void GPU_free_pbvh_buffers(GPU_PBVH_Buffers *buffers)
{
	if (buffers) {
		if (buffers->vert_buf)
			GPU_buffer_free(buffers->vert_buf);
		if (buffers->index_buf && !buffers->is_index_buf_global)
			GPU_buffer_free(buffers->index_buf);
		if (buffers->index_buf_fast)
			GPU_buffer_free(buffers->index_buf_fast);
		if (buffers->baseelemarray)
			MEM_freeN(buffers->baseelemarray);
		if (buffers->baseindex)
			MEM_freeN(buffers->baseindex);

		MEM_freeN(buffers);
	}
}

void GPU_free_pbvh_buffer_multires(GridCommonGPUBuffer **grid_common_gpu_buffer)
{
	GridCommonGPUBuffer *gridbuff = *grid_common_gpu_buffer;

	if (gridbuff) {
		if (gridbuff->mres_buffer) {
			BLI_mutex_lock(&buffer_mutex);
			gpu_buffer_free_intern(gridbuff->mres_buffer);
			BLI_mutex_unlock(&buffer_mutex);
		}
		MEM_freeN(gridbuff);
		*grid_common_gpu_buffer = NULL;
	}
}

/* debug function, draws the pbvh BB */
void GPU_draw_pbvh_BB(float min[3], float max[3], bool leaf)
{
	const float quads[4][4][3] = {
		{
			{min[0], min[1], min[2]},
			{max[0], min[1], min[2]},
			{max[0], min[1], max[2]},
			{min[0], min[1], max[2]}
		},

		{
			{min[0], min[1], min[2]},
			{min[0], max[1], min[2]},
			{min[0], max[1], max[2]},
			{min[0], min[1], max[2]}
		},

		{
			{max[0], max[1], min[2]},
			{max[0], min[1], min[2]},
			{max[0], min[1], max[2]},
			{max[0], max[1], max[2]}
		},

		{
			{max[0], max[1], min[2]},
			{min[0], max[1], min[2]},
			{min[0], max[1], max[2]},
			{max[0], max[1], max[2]}
		},
	};

	if (leaf)
		glColor4f(0.0, 1.0, 0.0, 0.5);
	else
		glColor4f(1.0, 0.0, 0.0, 0.5);

	glVertexPointer(3, GL_FLOAT, 0, &quads[0][0][0]);
	glDrawArrays(GL_QUADS, 0, 16);
}

void GPU_init_draw_pbvh_BB(void)
{
	glPushAttrib(GL_ENABLE_BIT);
	glDisable(GL_CULL_FACE);
	glEnableClientState(GL_VERTEX_ARRAY);
	glDisableClientState(GL_COLOR_ARRAY);
	glPolygonMode(GL_FRONT_AND_BACK, GL_LINE);
	glEnable(GL_BLEND);
}

void GPU_end_draw_pbvh_BB(void)
{
	glPolygonMode(GL_FRONT_AND_BACK, GL_FILL);
	glPopAttrib();
}<|MERGE_RESOLUTION|>--- conflicted
+++ resolved
@@ -1865,17 +1865,11 @@
 
 		if (wireframe) {
 			glPolygonMode(GL_FRONT_AND_BACK, GL_LINE);
-<<<<<<< HEAD
-		else {
-			bound_options = GPU_basic_shader_bound_options();
-			GPU_basic_shader_bind(bound_options | ((buffers->smooth || buffers->face_indices_len) ? 0 : GPU_SHADER_FLAT_NORMAL));
-=======
 		}
 		else {
 			bound_options = GPU_basic_shader_bound_options();
 			GPU_basic_shader_bind(bound_options | ((buffers->smooth || buffers->face_indices_len) ?
 			                      0 : GPU_SHADER_FLAT_NORMAL));
->>>>>>> 6798809c
 		}
 
 		if (buffers->tot_quad) {
