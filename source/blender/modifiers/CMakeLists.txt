# ***** BEGIN GPL LICENSE BLOCK *****
#
# This program is free software; you can redistribute it and/or
# modify it under the terms of the GNU General Public License
# as published by the Free Software Foundation; either version 2
# of the License, or (at your option) any later version.
#
# This program is distributed in the hope that it will be useful,
# but WITHOUT ANY WARRANTY; without even the implied warranty of
# MERCHANTABILITY or FITNESS FOR A PARTICULAR PURPOSE.  See the
# GNU General Public License for more details.
#
# You should have received a copy of the GNU General Public License
# along with this program; if not, write to the Free Software Foundation,
# Inc., 51 Franklin Street, Fifth Floor, Boston, MA 02110-1301, USA.
#
# The Original Code is Copyright (C) 2006, Blender Foundation
# All rights reserved.
#
# The Original Code is: all of this file.
#
# Contributor(s): Jacques Beaurain
#                 Ben Batt
#
# ***** END GPL LICENSE BLOCK *****

set(INC
	.
	intern
	../blenkernel
	../blenlib
	../blenfont
	../depsgraph
	../makesdna
	../makesrna
	../bmesh
	../render/extern/include
	../../../intern/elbeem/extern
	../../../intern/guardedalloc
	../../../intern/eigen
)

set(INC_SYS
	${ZLIB_INCLUDE_DIRS}
)

set(SRC
	intern/MOD_armature.c
	intern/MOD_array.c
	intern/MOD_bevel.c
	intern/MOD_boolean.c
	intern/MOD_build.c
	intern/MOD_cast.c
	intern/MOD_cloth.c
	intern/MOD_collision.c
	intern/MOD_correctivesmooth.c
	intern/MOD_curve.c
	intern/MOD_datatransfer.c
	intern/MOD_decimate.c
	intern/MOD_displace.c
	intern/MOD_dynamicpaint.c
	intern/MOD_edgesplit.c
	intern/MOD_explode.c
	intern/MOD_fluidsim.c
	intern/MOD_fluidsim_util.c
	intern/MOD_hook.c
	intern/MOD_laplaciandeform.c
	intern/MOD_laplaciansmooth.c
	intern/MOD_lattice.c
	intern/MOD_mask.c
	intern/MOD_meshcache.c
	intern/MOD_meshcache_mdd.c
	intern/MOD_meshcache_pc2.c
	intern/MOD_meshcache_util.c
	intern/MOD_meshdeform.c
	intern/MOD_meshsequencecache.c
	intern/MOD_mirror.c
	intern/MOD_multires.c
	intern/MOD_mybmesh.c
	intern/MOD_none.c
	intern/MOD_normal_edit.c
	intern/MOD_ocean.c
	intern/MOD_particleinstance.c
	intern/MOD_particlesystem.c
	intern/MOD_remesh.c
	intern/MOD_screw.c
	intern/MOD_shapekey.c
	intern/MOD_shrinkwrap.c
	intern/MOD_simpledeform.c
	intern/MOD_skin.c
	intern/MOD_smoke.c
	intern/MOD_smooth.c
	intern/MOD_softbody.c
	intern/MOD_solidify.c
	intern/MOD_subsurf.c
	intern/MOD_surface.c
	intern/MOD_surfacedeform.c
	intern/MOD_triangulate.c
	intern/MOD_util.c
	intern/MOD_uvwarp.c
	intern/MOD_uvproject.c
	intern/MOD_warp.c
	intern/MOD_wave.c
	intern/MOD_weighted_normal.c
	intern/MOD_weightvg_util.c
	intern/MOD_weightvgedit.c
	intern/MOD_weightvgmix.c
	intern/MOD_weightvgproximity.c
	intern/MOD_wireframe.c

	MOD_modifiertypes.h
	intern/MOD_fluidsim_util.h
	intern/MOD_meshcache_util.h
	intern/MOD_util.h
	intern/MOD_weightvg_util.h
)

if(WITH_ALEMBIC)
	add_definitions(-DWITH_ALEMBIC)
	list(APPEND INC
		../alembic
	)
endif()

if(WITH_MOD_REMESH)
	add_definitions(-DWITH_MOD_REMESH)
	list(APPEND INC
		../../../intern/dualcon
	)
endif()

if(WITH_MOD_FLUID)
	add_definitions(-DWITH_MOD_FLUID)
endif()

if(WITH_MOD_OCEANSIM)
	add_definitions(-DWITH_OCEANSIM)
endif()

if(WITH_BULLET)
	add_definitions(-DWITH_BULLET)
endif()

if(WITH_INTERNATIONAL)
	add_definitions(-DWITH_INTERNATIONAL)
endif()

<<<<<<< HEAD
if(WITH_OPENSUBDIV)
	add_definitions(-DWITH_OPENSUBDIV)
	list(APPEND INC_SYS
		../../../intern/opensubdiv
		${OPENSUBDIV_INCLUDE_DIRS}
	)
=======
if(WITH_OPENSUBDIV_MODIFIER)
	add_definitions(-DWITH_OPENSUBDIV_MODIFIER)
>>>>>>> 38e08ec6
endif()

# So we can have special tricks in modifier system.
add_definitions(${GL_DEFINITIONS})

blender_add_lib(bf_modifiers "${SRC}" "${INC}" "${INC_SYS}")<|MERGE_RESOLUTION|>--- conflicted
+++ resolved
@@ -145,17 +145,8 @@
 	add_definitions(-DWITH_INTERNATIONAL)
 endif()
 
-<<<<<<< HEAD
-if(WITH_OPENSUBDIV)
-	add_definitions(-DWITH_OPENSUBDIV)
-	list(APPEND INC_SYS
-		../../../intern/opensubdiv
-		${OPENSUBDIV_INCLUDE_DIRS}
-	)
-=======
 if(WITH_OPENSUBDIV_MODIFIER)
 	add_definitions(-DWITH_OPENSUBDIV_MODIFIER)
->>>>>>> 38e08ec6
 endif()
 
 # So we can have special tricks in modifier system.
