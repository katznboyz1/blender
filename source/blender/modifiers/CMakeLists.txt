--- conflicted
+++ resolved
@@ -31,11 +31,8 @@
   ../render/extern/include
   ../../../intern/elbeem/extern
   ../../../intern/eigen
-<<<<<<< HEAD
   ../../../intern/openvdb
-=======
   ../../../intern/guardedalloc
->>>>>>> 19dcb22a
 )
 
 set(INC_SYS
