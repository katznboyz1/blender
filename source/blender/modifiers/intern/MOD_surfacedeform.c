--- conflicted
+++ resolved
@@ -1125,13 +1125,9 @@
 		return;
 	}
 
-<<<<<<< HEAD
-	target = BKE_modifier_get_evaluated_mesh_from_evaluated_object(smd->target, &free_target);
-=======
 	Object *ob_target = DEG_get_evaluated_object(ctx->depsgraph, smd->target);
 	target = BKE_modifier_get_evaluated_mesh_from_evaluated_object(ob_target, &free_target);
 #if 0  /* Should not be needed anymore since we always get that mesh from eval object ? */
->>>>>>> de491abf
 	if (target == NULL && smd->verts == NULL && ob == DEG_get_original_object(ob)) {
 		/* Special case, binding happens outside of depsgraph evaluation, so we can build our own
 		 * target mesh if needed. */
