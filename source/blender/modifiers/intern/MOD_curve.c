/*
 * ***** BEGIN GPL LICENSE BLOCK *****
 *
 * This program is free software; you can redistribute it and/or
 * modify it under the terms of the GNU General Public License
 * as published by the Free Software Foundation; either version 2
 * of the License, or (at your option) any later version.
 *
 * This program is distributed in the hope that it will be useful,
 * but WITHOUT ANY WARRANTY; without even the implied warranty of
 * MERCHANTABILITY or FITNESS FOR A PARTICULAR PURPOSE.  See the
 * GNU General Public License for more details.
 *
 * You should have received a copy of the GNU General Public License
 * along with this program; if not, write to the Free Software  Foundation,
 * Inc., 51 Franklin Street, Fifth Floor, Boston, MA 02110-1301, USA.
 *
 * The Original Code is Copyright (C) 2005 by the Blender Foundation.
 * All rights reserved.
 *
 * Contributor(s): Daniel Dunbar
 *                 Ton Roosendaal,
 *                 Ben Batt,
 *                 Brecht Van Lommel,
 *                 Campbell Barton
 *
 * ***** END GPL LICENSE BLOCK *****
 *
 */

/** \file blender/modifiers/intern/MOD_curve.c
 *  \ingroup modifiers
 */

#include <string.h>

#include "DNA_scene_types.h"
#include "DNA_object_types.h"

#include "BLI_utildefines.h"

#include "BKE_cdderivedmesh.h"
#include "BKE_lattice.h"
#include "BKE_library_query.h"
#include "BKE_modifier.h"

#include "DEG_depsgraph.h"
#include "DEG_depsgraph_build.h"

<<<<<<< HEAD
=======
#include "MOD_modifiertypes.h"

>>>>>>> a372638a
static void initData(ModifierData *md)
{
	CurveModifierData *cmd = (CurveModifierData *) md;

	cmd->defaxis = MOD_CURVE_POSX;
}

static void copyData(ModifierData *md, ModifierData *target)
{
#if 0
	CurveModifierData *cmd = (CurveModifierData *) md;
	CurveModifierData *tcmd = (CurveModifierData *) target;
#endif
	modifier_copyData_generic(md, target);
}

static CustomDataMask requiredDataMask(Object *UNUSED(ob), ModifierData *md)
{
	CurveModifierData *cmd = (CurveModifierData *)md;
	CustomDataMask dataMask = 0;

	/* ask for vertexgroups if we need them */
	if (cmd->name[0]) dataMask |= CD_MASK_MDEFORMVERT;

	return dataMask;
}

static bool isDisabled(ModifierData *md, int UNUSED(userRenderParams))
{
	CurveModifierData *cmd = (CurveModifierData *) md;

	return !cmd->object;
}

static void foreachObjectLink(
        ModifierData *md, Object *ob,
        ObjectWalkFunc walk, void *userData)
{
	CurveModifierData *cmd = (CurveModifierData *) md;

	walk(userData, ob, &cmd->object, IDWALK_CB_NOP);
}

static void updateDepsgraph(ModifierData *md,
                            struct Main *UNUSED(bmain),
                            struct Scene *UNUSED(scene),
                            Object *object,
                            struct DepsNodeHandle *node)
{
	CurveModifierData *cmd = (CurveModifierData *)md;
	if (cmd->object != NULL) {
		/* TODO(sergey): Need to do the same eval_flags trick for path
		 * as happening in legacy depsgraph callback.
		 */
		/* TODO(sergey): Currently path is evaluated as a part of modifier stack,
		 * might be changed in the future.
		 */
		struct Depsgraph *depsgraph = DEG_get_graph_from_handle(node);
		DEG_add_object_relation(node, cmd->object, DEG_OB_COMP_GEOMETRY, "Curve Modifier");
		DEG_add_special_eval_flag(depsgraph, &cmd->object->id, DAG_EVAL_NEED_CURVE_PATH);
	}

	DEG_add_object_relation(node, object, DEG_OB_COMP_TRANSFORM, "Curve Modifier");
}

static void deformVerts(ModifierData *md, struct EvaluationContext *eval_ctx,
                        Object *ob, DerivedMesh *derivedData,
                        float (*vertexCos)[3],
                        int numVerts,
                        ModifierApplyFlag UNUSED(flag))
{
	CurveModifierData *cmd = (CurveModifierData *) md;

	/* silly that defaxis and curve_deform_verts are off by 1
	 * but leave for now to save having to call do_versions */
	curve_deform_verts(eval_ctx, md->scene, cmd->object, ob, derivedData, vertexCos, numVerts,
	                   cmd->name, cmd->defaxis - 1);
}

static void deformVertsEM(
        ModifierData *md, struct EvaluationContext *eval_ctx, Object *ob, struct BMEditMesh *em,
        DerivedMesh *derivedData, float (*vertexCos)[3], int numVerts)
{
	DerivedMesh *dm = derivedData;

	if (!derivedData) dm = CDDM_from_editbmesh(em, false, false);

	deformVerts(md, eval_ctx, ob, dm, vertexCos, numVerts, 0);

	if (!derivedData) dm->release(dm);
}


ModifierTypeInfo modifierType_Curve = {
	/* name */              "Curve",
	/* structName */        "CurveModifierData",
	/* structSize */        sizeof(CurveModifierData),
	/* type */              eModifierTypeType_OnlyDeform,
	/* flags */             eModifierTypeFlag_AcceptsCVs |
	                        eModifierTypeFlag_AcceptsLattice |
	                        eModifierTypeFlag_SupportsEditmode,

	/* copyData */          copyData,
	/* deformVerts */       deformVerts,
	/* deformMatrices */    NULL,
	/* deformVertsEM */     deformVertsEM,
	/* deformMatricesEM */  NULL,
	/* applyModifier */     NULL,
	/* applyModifierEM */   NULL,
	/* initData */          initData,
	/* requiredDataMask */  requiredDataMask,
	/* freeData */          NULL,
	/* isDisabled */        isDisabled,
	/* updateDepsgraph */   updateDepsgraph,
	/* dependsOnTime */     NULL,
	/* dependsOnNormals */  NULL,
	/* foreachObjectLink */ foreachObjectLink,
	/* foreachIDLink */     NULL,
	/* foreachTexLink */    NULL,
};<|MERGE_RESOLUTION|>--- conflicted
+++ resolved
@@ -39,6 +39,7 @@
 
 #include "BLI_utildefines.h"
 
+
 #include "BKE_cdderivedmesh.h"
 #include "BKE_lattice.h"
 #include "BKE_library_query.h"
@@ -47,11 +48,8 @@
 #include "DEG_depsgraph.h"
 #include "DEG_depsgraph_build.h"
 
-<<<<<<< HEAD
-=======
 #include "MOD_modifiertypes.h"
 
->>>>>>> a372638a
 static void initData(ModifierData *md)
 {
 	CurveModifierData *cmd = (CurveModifierData *) md;
