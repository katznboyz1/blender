/*
 * ***** BEGIN GPL LICENSE BLOCK *****
 *
 * This program is free software; you can redistribute it and/or
 * modify it under the terms of the GNU General Public License
 * as published by the Free Software Foundation; either version 2
 * of the License, or (at your option) any later version.
 *
 * This program is distributed in the hope that it will be useful,
 * but WITHOUT ANY WARRANTY; without even the implied warranty of
 * MERCHANTABILITY or FITNESS FOR A PARTICULAR PURPOSE.  See the
 * GNU General Public License for more details.
 *
 * You should have received a copy of the GNU General Public License
 * along with this program; if not, write to the Free Software Foundation,
 * Inc., 51 Franklin Street, Fifth Floor, Boston, MA 02110-1301, USA.
 *
 * The Original Code is Copyright (C) 2008 Blender Foundation.
 * All rights reserved.
 *
 * Contributor(s): Blender Foundation.
 *
 * ***** END GPL LICENSE BLOCK *****
 */

/** \file blender/blenfont/intern/blf_internal_types.h
 *  \ingroup blf
 */


#ifndef __BLF_INTERNAL_TYPES_H__
#define __BLF_INTERNAL_TYPES_H__

#include "../../../intern/gawain/gawain/gwn_vertex_buffer.h"

#define BLF_BATCH_DRAW_LEN_MAX 2048 /* in glyph */

typedef struct BatchBLF {
	struct FontBLF *font; /* can only batch glyph from the same font */
	struct Gwn_Batch *batch;
	struct Gwn_VertBuf *verts;
	struct Gwn_VertBufRaw pos_step, tex_step, col_step;
	unsigned int pos_loc, tex_loc, col_loc;
	unsigned int glyph_len;
	float ofs[2];    /* copy of font->pos */
	float mat[4][4]; /* previous call modelmatrix. */
	bool enabled, active, simple_shader;
	unsigned int tex_bind_state;
} BatchBLF;

extern BatchBLF g_batch;

typedef struct KerningCacheBLF {
	struct KerningCacheBLF *next, *prev;

	/* kerning mode. */
	FT_UInt mode;

	/* only cache a ascii glyph pairs. Only store the x
	 * offset we are interested in, instead of the full FT_Vector. */
	int table[0x80][0x80];
} KerningCacheBLF;

typedef struct GlyphCacheBLF {
	struct GlyphCacheBLF *next;
	struct GlyphCacheBLF *prev;

	/* font size. */
	unsigned int size;

	/* and dpi. */
	unsigned int dpi;

	/* and the glyphs. */
	ListBase bucket[257];

	/* fast ascii lookup */
	struct GlyphBLF *glyph_ascii_table[256];

	/* texture array, to draw the glyphs. */
	unsigned int *textures;

	/* size of the array. */
	unsigned int textures_len;

	/* and the last texture, aka. the current texture. */
	unsigned int texture_current;

	/* like bftgl, we draw every glyph in a big texture, so this is the
	 * current position inside the texture.
	 */
	int offset_x;
	int offset_y;

	/* and the space from one to other. */
	int pad;

	/* and the bigger glyph in the font. */
	int glyph_width_max;
	int glyph_height_max;

	/* next two integer power of two, to build the texture. */
	int p2_width;
	int p2_height;

	/* number of glyphs in the font. */
	int glyphs_len_max;

	/* number of glyphs not yet loaded (decreases every glyph loaded). */
	int glyphs_len_free;

	/* ascender and descender value. */
	float ascender;
	float descender;
} GlyphCacheBLF;

typedef struct GlyphBLF {
	struct GlyphBLF *next;
	struct GlyphBLF *prev;

	/* and the character, as UTF8 */
	unsigned int c;

	/* freetype2 index, to speed-up the search. */
	FT_UInt idx;

	/* glyph box. */
	rctf box;

	/* advance size. */
	float advance;
	/* avoid conversion to int while drawing */
	int advance_i;

	/* texture id where this glyph is store. */
	unsigned int tex;

	/* position inside the texture where this glyph is store. */
	int offset_x;
	int offset_y;

	/* Bitmap data, from freetype. Take care that this
	 * can be NULL.
	 */
	unsigned char *bitmap;

	/* glyph width and height. */
	int width;
	int height;
	int pitch;

	/* uv coords. */
	float uv[2][2];

	/* X and Y bearing of the glyph.
	 * The X bearing is from the origin to the glyph left bbox edge.
	 * The Y bearing is from the baseline to the top of the glyph edge.
	 */
	float pos_x;
	float pos_y;

	/* with value of zero mean that we need build the texture. */
	char build_tex;
} GlyphBLF;

typedef struct FontBufInfoBLF {
	/* for draw to buffer, always set this to NULL after finish! */
	float *fbuf;

	/* the same but unsigned char */
	unsigned char *cbuf;

	/* buffer size, keep signed so comparisons with negative values work */
	int w;
	int h;

	/* number of channels. */
	int ch;

	/* display device used for color management */
	struct ColorManagedDisplay *display;

	/* and the color, the alphas is get from the glyph!
	 * color is srgb space */
	float col_init[4];
	/* cached conversion from 'col_init' */
	unsigned char col_char[4];
	float col_float[4];

} FontBufInfoBLF;

typedef struct FontBLF {
	/* font name. */
	char *name;

	/* filename or NULL. */
	char *filename;

	/* aspect ratio or scale. */
	float aspect[3];

	/* initial position for draw the text. */
	float pos[3];

	/* angle in radians. */
	float angle;
<<<<<<< HEAD
	
#if 0 /* BLF_BLUR_ENABLE */
=======

>>>>>>> a25c11fd
	/* blur: 3 or 5 large kernel */
	int blur;
#endif

	/* shadow level. */
	int shadow;

	/* and shadow offset. */
	int shadow_x;
	int shadow_y;

	/* shadow color. */
	unsigned char shadow_color[4];

	/* main text color. */
	unsigned char color[4];

	/* Multiplied this matrix with the current one before
	 * draw the text! see blf_draw__start.
	 */
	float m[16];

	/* clipping rectangle. */
	rctf clip_rec;

	/* the width to wrap the text, see BLF_WORD_WRAP */
	int wrap_width;

	/* font dpi (default 72). */
	unsigned int dpi;

	/* font size. */
	unsigned int size;

	/* max texture size. */
	int tex_size_max;

	/* cache current OpenGL texture to save calls into the API */
	unsigned int tex_bind_state;

	/* font options. */
	int flags;

	/* list of glyph cache for this font. */
	ListBase cache;

	/* current glyph cache, size and dpi. */
	GlyphCacheBLF *glyph_cache;

	/* list of kerning cache for this font. */
	ListBase kerning_caches;

	/* current kerning cache for this font and kerning mode. */
	KerningCacheBLF *kerning_cache;

	/* freetype2 lib handle. */
	FT_Library ft_lib;

	/* Mutex lock for library */
	SpinLock *ft_lib_mutex;

	/* freetype2 face. */
	FT_Face face;

	/* freetype kerning */
	FT_UInt kerning_mode;

	/* data for buffer usage (drawing into a texture buffer) */
	FontBufInfoBLF buf_info;
} FontBLF;

typedef struct DirBLF {
	struct DirBLF *next;
	struct DirBLF *prev;

	/* full path where search fonts. */
	char *path;
} DirBLF;

#define BLF_TEXTURE_UNSET ((unsigned int)-1)

#endif /* __BLF_INTERNAL_TYPES_H__ */<|MERGE_RESOLUTION|>--- conflicted
+++ resolved
@@ -204,12 +204,8 @@
 
 	/* angle in radians. */
 	float angle;
-<<<<<<< HEAD
-	
+
 #if 0 /* BLF_BLUR_ENABLE */
-=======
-
->>>>>>> a25c11fd
 	/* blur: 3 or 5 large kernel */
 	int blur;
 #endif
