/*
 * ***** BEGIN GPL LICENSE BLOCK *****
 *
 * This program is free software; you can redistribute it and/or
 * modify it under the terms of the GNU General Public License
 * as published by the Free Software Foundation; either version 2
 * of the License, or (at your option) any later version.
 *
 * This program is distributed in the hope that it will be useful,
 * but WITHOUT ANY WARRANTY; without even the implied warranty of
 * MERCHANTABILITY or FITNESS FOR A PARTICULAR PURPOSE.  See the
 * GNU General Public License for more details.
 *
 * You should have received a copy of the GNU General Public License
 * along with this program; if not, write to the Free Software Foundation,
 * Inc., 51 Franklin Street, Fifth Floor, Boston, MA 02110-1301, USA.
 *
 * Contributor(s): Michel Selten, Willian P. Germano, Stephen Swaney,
 * Chris Keith, Chris Want, Ken Hughes, Campbell Barton
 *
 * ***** END GPL LICENSE BLOCK *****
 */

/** \file blender/python/intern/bpy_interface.c
 *  \ingroup pythonintern
 *
 * This file deals with embedding the python interpreter within blender,
 * starting and stopping python and exposing blender/python modules so they can
 * be accesses from scripts.
 */

#include <Python.h>

#include "MEM_guardedalloc.h"

#include "CLG_log.h"

#include "BLI_utildefines.h"
#include "BLI_path_util.h"
#include "BLI_fileops.h"
#include "BLI_listbase.h"
#include "BLI_string.h"
#include "BLI_string_utf8.h"
#include "BLI_threads.h"

#include "RNA_types.h"

#include "bpy.h"
#include "gpu.h"
#include "bpy_rna.h"
#include "bpy_path.h"
#include "bpy_capi_utils.h"
#include "bpy_traceback.h"
#include "bpy_intern_string.h"

#include "bpy_app_translations.h"

#include "DNA_text_types.h"

#include "BKE_appdir.h"
#include "BKE_context.h"
#include "BKE_text.h"
#include "BKE_main.h"
#include "BKE_global.h" /* only for script checking */

#include "CCL_api.h"

#include "BPY_extern.h"

#include "../generic/bpy_internal_import.h"  /* our own imports */
#include "../generic/py_capi_utils.h"

/* inittab initialization functions */
#include "../generic/bgl.h"
#include "../generic/blf_py_api.h"
#include "../generic/idprop_py_api.h"
#include "../bmesh/bmesh_py_api.h"
#include "../mathutils/mathutils.h"

<<<<<<< HEAD
=======
/* Logging types to use anywhere in the Python modules. */
CLG_LOGREF_DECLARE_GLOBAL(BPY_LOG_CONTEXT, "bpy.context");
CLG_LOGREF_DECLARE_GLOBAL(BPY_LOG_RNA, "bpy.rna");

>>>>>>> d3b3df03
/* for internal use, when starting and ending python scripts */

/* in case a python script triggers another python call, stop bpy_context_clear from invalidating */
static int py_call_level = 0;
BPy_StructRNA *bpy_context_module = NULL; /* for fast access */

// #define TIME_PY_RUN // simple python tests. prints on exit.

#ifdef TIME_PY_RUN
#include "PIL_time.h"
static int     bpy_timer_count = 0;
static double  bpy_timer;   /* time since python starts */
static double  bpy_timer_run;   /* time for each python script run */
static double  bpy_timer_run_tot;   /* accumulate python runs */
#endif

/* use for updating while a python script runs - in case of file load */
void BPY_context_update(bContext *C)
{
	/* don't do this from a non-main (e.g. render) thread, it can cause a race
	 * condition on C->data.recursion. ideal solution would be to disable
	 * context entirely from non-main threads, but that's more complicated */
	if (!BLI_thread_is_main())
		return;

	BPy_SetContext(C);
	bpy_import_main_set(CTX_data_main(C));
	BPY_modules_update(C); /* can give really bad results if this isn't here */
}

void bpy_context_set(bContext *C, PyGILState_STATE *gilstate)
{
	py_call_level++;

	if (gilstate)
		*gilstate = PyGILState_Ensure();

	if (py_call_level == 1) {
		BPY_context_update(C);

#ifdef TIME_PY_RUN
		if (bpy_timer_count == 0) {
			/* record time from the beginning */
			bpy_timer = PIL_check_seconds_timer();
			bpy_timer_run = bpy_timer_run_tot = 0.0;
		}
		bpy_timer_run = PIL_check_seconds_timer();


		bpy_timer_count++;
#endif
	}
}

/* context should be used but not now because it causes some bugs */
void bpy_context_clear(bContext *UNUSED(C), PyGILState_STATE *gilstate)
{
	py_call_level--;

	if (gilstate)
		PyGILState_Release(*gilstate);

	if (py_call_level < 0) {
		fprintf(stderr, "ERROR: Python context internal state bug. this should not happen!\n");
	}
	else if (py_call_level == 0) {
		/* XXX - Calling classes currently wont store the context :\,
		 * cant set NULL because of this. but this is very flakey still. */
#if 0
		BPy_SetContext(NULL);
		bpy_import_main_set(NULL);
#endif

#ifdef TIME_PY_RUN
		bpy_timer_run_tot += PIL_check_seconds_timer() - bpy_timer_run;
		bpy_timer_count++;
#endif

	}
}

void BPY_text_free_code(Text *text)
{
	if (text->compiled) {
		PyGILState_STATE gilstate;
		bool use_gil = !PyC_IsInterpreterActive();

		if (use_gil)
			gilstate = PyGILState_Ensure();

		Py_DECREF((PyObject *)text->compiled);
		text->compiled = NULL;

		if (use_gil)
			PyGILState_Release(gilstate);
	}
}

void BPY_modules_update(bContext *C)
{
#if 0  /* slow, this runs all the time poll, draw etc 100's of time a sec. */
	PyObject *mod = PyImport_ImportModuleLevel("bpy", NULL, NULL, NULL, 0);
	PyModule_AddObject(mod, "data", BPY_rna_module());
	PyModule_AddObject(mod, "types", BPY_rna_types());  /* atm this does not need updating */
#endif

	/* refreshes the main struct */
	BPY_update_rna_module();
	if (bpy_context_module)
		bpy_context_module->ptr.data = (void *)C;
}

void BPY_context_set(bContext *C)
{
	BPy_SetContext(C);
}

#ifdef WITH_MANTA
/* defined in manta module */
extern PyObject *Manta_initPython(void);
#endif

#ifdef WITH_AUDASPACE
/* defined in AUD_C-API.cpp */
extern PyObject *AUD_initPython(void);
#endif

#ifdef WITH_CYCLES
/* defined in cycles module */
static PyObject *CCL_initPython(void)
{
	return (PyObject *)CCL_python_module_init();
}
#endif

static struct _inittab bpy_internal_modules[] = {
	{"mathutils", PyInit_mathutils},
#if 0
	{"mathutils.geometry", PyInit_mathutils_geometry},
	{"mathutils.noise", PyInit_mathutils_noise},
	{"mathutils.kdtree", PyInit_mathutils_kdtree},
#endif
	{"_bpy_path", BPyInit__bpy_path},
	{"bgl", BPyInit_bgl},
	{"blf", BPyInit_blf},
	{"bmesh", BPyInit_bmesh},
#if 0
	{"bmesh.types", BPyInit_bmesh_types},
	{"bmesh.utils", BPyInit_bmesh_utils},
	{"bmesh.utils", BPyInit_bmesh_geometry},
#endif
#ifdef WITH_MANTA
	{"manta", Manta_initPython},
#endif
#ifdef WITH_AUDASPACE
	{"aud", AUD_initPython},
#endif
#ifdef WITH_CYCLES
	{"_cycles", CCL_initPython},
#endif
	{"gpu", GPU_initPython},
	{"idprop", BPyInit_idprop},
	{NULL, NULL}
};

/* call BPY_context_set first */
void BPY_python_start(int argc, const char **argv)
{
#ifndef WITH_PYTHON_MODULE
	PyThreadState *py_tstate = NULL;
	const char *py_path_bundle = BKE_appdir_folder_id(BLENDER_SYSTEM_PYTHON, NULL);

	/* not essential but nice to set our name */
	static wchar_t program_path_wchar[FILE_MAX]; /* python holds a reference */
	BLI_strncpy_wchar_from_utf8(program_path_wchar, BKE_appdir_program_path(), ARRAY_SIZE(program_path_wchar));
	Py_SetProgramName(program_path_wchar);

	/* must run before python initializes */
	PyImport_ExtendInittab(bpy_internal_modules);

	/* allow to use our own included python */
	PyC_SetHomePath(py_path_bundle);

	/* without this the sys.stdout may be set to 'ascii'
	 * (it is on my system at least), where printing unicode values will raise
	 * an error, this is highly annoying, another stumbling block for devs,
	 * so use a more relaxed error handler and enforce utf-8 since the rest of
	 * blender is utf-8 too - campbell */
	Py_SetStandardStreamEncoding("utf-8", "surrogateescape");

	/* Update, Py3.3 resolves attempting to parse non-existing header */
#if 0
	/* Python 3.2 now looks for '2.xx/python/include/python3.2d/pyconfig.h' to
	 * parse from the 'sysconfig' module which is used by 'site',
	 * so for now disable site. alternatively we could copy the file. */
	if (py_path_bundle) {
		Py_NoSiteFlag = 1;
	}
#endif

	Py_FrozenFlag = 1;
	Py_Initialize();

	// PySys_SetArgv(argc, argv);  /* broken in py3, not a huge deal */
	/* sigh, why do python guys not have a (char **) version anymore? */
	{
		int i;
		PyObject *py_argv = PyList_New(argc);
		for (i = 0; i < argc; i++) {
			/* should fix bug #20021 - utf path name problems, by replacing
			 * PyUnicode_FromString, with this one */
			PyList_SET_ITEM(py_argv, i, PyC_UnicodeFromByte(argv[i]));
		}

		PySys_SetObject("argv", py_argv);
		Py_DECREF(py_argv);
	}
	
	/* Initialize thread support (also acquires lock) */
	PyEval_InitThreads();
#else
	(void)argc;
	(void)argv;

	/* must run before python initializes */
	/* broken in py3.3, load explicitly below */
	// PyImport_ExtendInittab(bpy_internal_modules);
#endif

	bpy_intern_string_init();


#ifdef WITH_PYTHON_MODULE
	{
		/* Manually load all modules */
		struct _inittab *inittab_item;
		PyObject *sys_modules = PyImport_GetModuleDict();

		for (inittab_item = bpy_internal_modules; inittab_item->name; inittab_item++) {
			PyObject *mod = inittab_item->initfunc();
			if (mod) {
				PyDict_SetItemString(sys_modules, inittab_item->name, mod);
			}
			else {
				PyErr_Print();
				PyErr_Clear();
			}
			// Py_DECREF(mod); /* ideally would decref, but in this case we never want to free */
		}
	}
#endif

	/* bpy.* and lets us import it */
	BPy_init_modules();

	bpy_import_init(PyEval_GetBuiltins());
	
	pyrna_alloc_types();

#ifndef WITH_PYTHON_MODULE
	/* py module runs atexit when bpy is freed */
	BPY_atexit_register(); /* this can init any time */

	py_tstate = PyGILState_GetThisThreadState();
	PyEval_ReleaseThread(py_tstate);
#endif
}

void BPY_python_end(void)
{
	// fprintf(stderr, "Ending Python!\n");
	PyGILState_STATE gilstate;

	/* finalizing, no need to grab the state, except when we are a module */
	gilstate = PyGILState_Ensure();
	
	/* free other python data. */
	pyrna_free_types();

	/* clear all python data from structs */

	bpy_intern_string_exit();

	/* bpy.app modules that need cleanup */
	BPY_app_translations_end();

#ifndef WITH_PYTHON_MODULE
	BPY_atexit_unregister(); /* without this we get recursive calls to WM_exit */

	Py_Finalize();

	(void)gilstate;
#else
	PyGILState_Release(gilstate);
#endif

#ifdef TIME_PY_RUN
	/* measure time since py started */
	bpy_timer = PIL_check_seconds_timer() - bpy_timer;

	printf("*bpy stats* - ");
	printf("tot exec: %d,  ", bpy_timer_count);
	printf("tot run: %.4fsec,  ", bpy_timer_run_tot);
	if (bpy_timer_count > 0)
		printf("average run: %.6fsec,  ", (bpy_timer_run_tot / bpy_timer_count));

	if (bpy_timer > 0.0)
		printf("tot usage %.4f%%", (bpy_timer_run_tot / bpy_timer) * 100.0);

	printf("\n");

	// fprintf(stderr, "Ending Python Done!\n");

#endif

}

void BPY_python_reset(bContext *C)
{
	/* unrelated security stuff */
	G.f &= ~(G_SCRIPT_AUTOEXEC_FAIL | G_SCRIPT_AUTOEXEC_FAIL_QUIET);
	G.autoexec_fail[0] = '\0';

	BPY_driver_reset();
	BPY_app_handlers_reset(false);
	BPY_modules_load_user(C);
}

static void python_script_error_jump_text(struct Text *text)
{
	int lineno;
	int offset;
	python_script_error_jump(text->id.name + 2, &lineno, &offset);
	if (lineno != -1) {
		/* select the line with the error */
		txt_move_to(text, lineno - 1, INT_MAX, false);
		txt_move_to(text, lineno - 1, offset, true);
	}
}

/* super annoying, undo _PyModule_Clear(), bug [#23871] */
#define PYMODULE_CLEAR_WORKAROUND

#ifdef PYMODULE_CLEAR_WORKAROUND
/* bad!, we should never do this, but currently only safe way I could find to keep namespace.
 * from being cleared. - campbell */
typedef struct {
	PyObject_HEAD
	PyObject *md_dict;
	/* omit other values, we only want the dict. */
} PyModuleObject;
#endif

static bool python_script_exec(
        bContext *C, const char *fn, struct Text *text,
        struct ReportList *reports, const bool do_jump)
{
	Main *bmain_old = CTX_data_main(C);
	PyObject *main_mod = NULL;
	PyObject *py_dict = NULL, *py_result = NULL;
	PyGILState_STATE gilstate;

	BLI_assert(fn || text);

	if (fn == NULL && text == NULL) {
		return 0;
	}

	bpy_context_set(C, &gilstate);

	PyC_MainModule_Backup(&main_mod);

	if (text) {
		char fn_dummy[FILE_MAXDIR];
		bpy_text_filename_get(fn_dummy, sizeof(fn_dummy), text);

		if (text->compiled == NULL) {   /* if it wasn't already compiled, do it now */
			char *buf;
			PyObject *fn_dummy_py;

			fn_dummy_py = PyC_UnicodeFromByte(fn_dummy);

			buf = txt_to_buf(text);
			text->compiled = Py_CompileStringObject(buf, fn_dummy_py, Py_file_input, NULL, -1);
			MEM_freeN(buf);

			Py_DECREF(fn_dummy_py);

			if (PyErr_Occurred()) {
				if (do_jump) {
					python_script_error_jump_text(text);
				}
				BPY_text_free_code(text);
			}
		}

		if (text->compiled) {
			py_dict = PyC_DefaultNameSpace(fn_dummy);
			py_result =  PyEval_EvalCode(text->compiled, py_dict, py_dict);
		}

	}
	else {
		FILE *fp = BLI_fopen(fn, "r");

		if (fp) {
			py_dict = PyC_DefaultNameSpace(fn);

#ifdef _WIN32
			/* Previously we used PyRun_File to run directly the code on a FILE
			 * object, but as written in the Python/C API Ref Manual, chapter 2,
			 * 'FILE structs for different C libraries can be different and
			 * incompatible'.
			 * So now we load the script file data to a buffer.
			 *
			 * Note on use of 'globals()', it's important not copy the dictionary because
			 * tools may inspect 'sys.modules["__main__"]' for variables defined in the code
			 * where using a copy of 'globals()' causes code execution
			 * to leave the main namespace untouched. see: T51444
			 *
			 * This leaves us with the problem of variables being included,
			 * currently this is worked around using 'dict.__del__' it's ugly but works.
			 */
			{
				const char *pystring =
				        "with open(__file__, 'rb') as f:"
				        "exec(compile(f.read(), __file__, 'exec'), globals().__delitem__('f') or globals())";

				fclose(fp);

				py_result = PyRun_String(pystring, Py_file_input, py_dict, py_dict);
			}
#else
			py_result = PyRun_File(fp, fn, Py_file_input, py_dict, py_dict);
			fclose(fp);
#endif
		}
		else {
			PyErr_Format(PyExc_IOError,
			             "Python file \"%s\" could not be opened: %s",
			             fn, strerror(errno));
			py_result = NULL;
		}
	}

	if (!py_result) {
		if (text) {
			if (do_jump) {
				/* ensure text is valid before use, the script may have freed its self */
				Main *bmain_new = CTX_data_main(C);
				if ((bmain_old == bmain_new) && (BLI_findindex(&bmain_new->text, text) != -1)) {
					python_script_error_jump_text(text);
				}
			}
		}
		BPy_errors_to_report(reports);
	}
	else {
		Py_DECREF(py_result);
	}

	if (py_dict) {
#ifdef PYMODULE_CLEAR_WORKAROUND
		PyModuleObject *mmod = (PyModuleObject *)PyDict_GetItemString(PyThreadState_GET()->interp->modules, "__main__");
		PyObject *dict_back = mmod->md_dict;
		/* freeing the module will clear the namespace,
		 * gives problems running classes defined in this namespace being used later. */
		mmod->md_dict = NULL;
		Py_DECREF(dict_back);
#endif

#undef PYMODULE_CLEAR_WORKAROUND
	}

	PyC_MainModule_Restore(main_mod);

	bpy_context_clear(C, &gilstate);

	return (py_result != NULL);
}

/* Can run a file or text block */
bool BPY_execute_filepath(bContext *C, const char *filepath, struct ReportList *reports)
{
	return python_script_exec(C, filepath, NULL, reports, false);
}


bool BPY_execute_text(bContext *C, struct Text *text, struct ReportList *reports, const bool do_jump)
{
	return python_script_exec(C, NULL, text, reports, do_jump);
}

void BPY_DECREF(void *pyob_ptr)
{
	PyGILState_STATE gilstate = PyGILState_Ensure();
	Py_DECREF((PyObject *)pyob_ptr);
	PyGILState_Release(gilstate);
}

void BPY_DECREF_RNA_INVALIDATE(void *pyob_ptr)
{
	PyGILState_STATE gilstate = PyGILState_Ensure();
	const int do_invalidate = (Py_REFCNT((PyObject *)pyob_ptr) > 1);
	Py_DECREF((PyObject *)pyob_ptr);
	if (do_invalidate) {
		pyrna_invalidate(pyob_ptr);
	}
	PyGILState_Release(gilstate);
}

/**
 * \return success
 */
bool BPY_execute_string_as_number(bContext *C, const char *expr, const bool verbose, double *r_value)
{
	PyGILState_STATE gilstate;
	bool ok = true;

	if (!r_value || !expr) {
		return -1;
	}

	if (expr[0] == '\0') {
		*r_value = 0.0;
		return ok;
	}

	bpy_context_set(C, &gilstate);

	ok = PyC_RunString_AsNumber(expr, "<blender button>", r_value);

	if (ok == false) {
		if (verbose) {
			BPy_errors_to_report_ex(CTX_wm_reports(C), false, false);
		}
		else {
			PyErr_Clear();
		}
	}

	bpy_context_clear(C, &gilstate);

	return ok;
}

/**
 * \return success
 */
bool BPY_execute_string_as_string(bContext *C, const char *expr, const bool verbose, char **r_value)
{
	PyGILState_STATE gilstate;
	bool ok = true;

	if (!r_value || !expr) {
		return -1;
	}

	if (expr[0] == '\0') {
		*r_value = NULL;
		return ok;
	}

	bpy_context_set(C, &gilstate);

	ok = PyC_RunString_AsString(expr, "<blender button>", r_value);

	if (ok == false) {
		if (verbose) {
			BPy_errors_to_report_ex(CTX_wm_reports(C), false, false);
		}
		else {
			PyErr_Clear();
		}
	}

	bpy_context_clear(C, &gilstate);

	return ok;
}


bool BPY_execute_string_ex(bContext *C, const char *expr, bool use_eval)
{
	PyGILState_STATE gilstate;
	PyObject *main_mod = NULL;
	PyObject *py_dict, *retval;
	bool ok = true;
	Main *bmain_back; /* XXX, quick fix for release (Copy Settings crash), needs further investigation */

	if (!expr) return -1;

	if (expr[0] == '\0') {
		return ok;
	}

	bpy_context_set(C, &gilstate);

	PyC_MainModule_Backup(&main_mod);

	py_dict = PyC_DefaultNameSpace("<blender string>");

	bmain_back = bpy_import_main_get();
	bpy_import_main_set(CTX_data_main(C));

	retval = PyRun_String(expr, use_eval ? Py_eval_input : Py_file_input, py_dict, py_dict);

	bpy_import_main_set(bmain_back);

	if (retval == NULL) {
		ok = false;

		BPy_errors_to_report(CTX_wm_reports(C));
	}
	else {
		Py_DECREF(retval);
	}

	PyC_MainModule_Restore(main_mod);

	bpy_context_clear(C, &gilstate);
	
	return ok;
}

bool BPY_execute_string(bContext *C, const char *expr)
{
	return BPY_execute_string_ex(C, expr, true);
}

void BPY_modules_load_user(bContext *C)
{
	PyGILState_STATE gilstate;
	Main *bmain = CTX_data_main(C);
	Text *text;

	/* can happen on file load */
	if (bmain == NULL)
		return;

	/* update pointers since this can run from a nested script
	 * on file load */
	if (py_call_level) {
		BPY_context_update(C);
	}

	bpy_context_set(C, &gilstate);

	for (text = bmain->text.first; text; text = text->id.next) {
		if (text->flags & TXT_ISSCRIPT && BLI_testextensie(text->id.name + 2, ".py")) {
			if (!(G.f & G_SCRIPT_AUTOEXEC)) {
				if (!(G.f & G_SCRIPT_AUTOEXEC_FAIL_QUIET)) {
					G.f |= G_SCRIPT_AUTOEXEC_FAIL;
					BLI_snprintf(G.autoexec_fail, sizeof(G.autoexec_fail), "Text '%s'", text->id.name + 2);

					printf("scripts disabled for \"%s\", skipping '%s'\n", bmain->name, text->id.name + 2);
				}
			}
			else {
				PyObject *module = bpy_text_import(text);

				if (module == NULL) {
					PyErr_Print();
					PyErr_Clear();
				}
				else {
					Py_DECREF(module);
				}

				/* check if the script loaded a new file */
				if (bmain != CTX_data_main(C)) {
					break;
				}
			}
		}
	}
	bpy_context_clear(C, &gilstate);
}

int BPY_context_member_get(bContext *C, const char *member, bContextDataResult *result)
{
	PyGILState_STATE gilstate;
	bool use_gil = !PyC_IsInterpreterActive();

	PyObject *pyctx;
	PyObject *item;
	PointerRNA *ptr = NULL;
	bool done = false;

	if (use_gil)
		gilstate = PyGILState_Ensure();

	pyctx = (PyObject *)CTX_py_dict_get(C);
	item = PyDict_GetItemString(pyctx, member);

	if (item == NULL) {
		/* pass */
	}
	else if (item == Py_None) {
		done = true;
	}
	else if (BPy_StructRNA_Check(item)) {
		ptr = &(((BPy_StructRNA *)item)->ptr);

		//result->ptr = ((BPy_StructRNA *)item)->ptr;
		CTX_data_pointer_set(result, ptr->id.data, ptr->type, ptr->data);
		CTX_data_type_set(result, CTX_DATA_TYPE_POINTER);
		done = true;
	}
	else if (PySequence_Check(item)) {
		PyObject *seq_fast = PySequence_Fast(item, "bpy_context_get sequence conversion");
		if (seq_fast == NULL) {
			PyErr_Print();
			PyErr_Clear();
		}
		else {
			int len = PySequence_Fast_GET_SIZE(seq_fast);
			PyObject **seq_fast_items = PySequence_Fast_ITEMS(seq_fast);
			int i;

			for (i = 0; i < len; i++) {
				PyObject *list_item = seq_fast_items[i];

				if (BPy_StructRNA_Check(list_item)) {
#if 0
					CollectionPointerLink *link = MEM_callocN(sizeof(CollectionPointerLink), "bpy_context_get");
					link->ptr = ((BPy_StructRNA *)item)->ptr;
					BLI_addtail(&result->list, link);
#endif
					ptr = &(((BPy_StructRNA *)list_item)->ptr);
					CTX_data_list_add(result, ptr->id.data, ptr->type, ptr->data);
				}
				else {
					CLOG_INFO(BPY_LOG_CONTEXT, 1,
					          "'%s' list item not a valid type in sequence type '%s'",
					          member, Py_TYPE(item)->tp_name);
				}

			}
			Py_DECREF(seq_fast);
			CTX_data_type_set(result, CTX_DATA_TYPE_COLLECTION);
			done = true;
		}
	}

	if (done == false) {
		if (item) {
			CLOG_INFO(BPY_LOG_CONTEXT, 1, "'%s' not a valid type", member);
		}
		else {
			CLOG_INFO(BPY_LOG_CONTEXT, 1, "'%s' not found\n", member);
		}
	}
	else {
		CLOG_INFO(BPY_LOG_CONTEXT, 2, "'%s' found", member);
	}

	if (use_gil)
		PyGILState_Release(gilstate);

	return done;
}

#ifdef WITH_PYTHON_MODULE
/* TODO, reloading the module isn't functional at the moment. */

static void bpy_module_free(void *mod);
extern int main_python_enter(int argc, const char **argv);
extern void main_python_exit(void);
static struct PyModuleDef bpy_proxy_def = {
	PyModuleDef_HEAD_INIT,
	"bpy",  /* m_name */
	NULL,  /* m_doc */
	0,  /* m_size */
	NULL,  /* m_methods */
	NULL,  /* m_reload */
	NULL,  /* m_traverse */
	NULL,  /* m_clear */
	bpy_module_free,  /* m_free */
};

typedef struct {
	PyObject_HEAD
	/* Type-specific fields go here. */
	PyObject *mod;
} dealloc_obj;

/* call once __file__ is set */
static void bpy_module_delay_init(PyObject *bpy_proxy)
{
	const int argc = 1;
	const char *argv[2];

	/* updating the module dict below will loose the reference to __file__ */
	PyObject *filename_obj = PyModule_GetFilenameObject(bpy_proxy);

	const char *filename_rel = _PyUnicode_AsString(filename_obj); /* can be relative */
	char filename_abs[1024];

	BLI_strncpy(filename_abs, filename_rel, sizeof(filename_abs));
	BLI_path_cwd(filename_abs, sizeof(filename_abs));
	Py_DECREF(filename_obj);

	argv[0] = filename_abs;
	argv[1] = NULL;
	
	// printf("module found %s\n", argv[0]);

	main_python_enter(argc, argv);

	/* initialized in BPy_init_modules() */
	PyDict_Update(PyModule_GetDict(bpy_proxy), PyModule_GetDict(bpy_package_py));
}

static void dealloc_obj_dealloc(PyObject *self);

static PyTypeObject dealloc_obj_Type;

/* use our own dealloc so we can free a property if we use one */
static void dealloc_obj_dealloc(PyObject *self)
{
	bpy_module_delay_init(((dealloc_obj *)self)->mod);

	/* Note, for subclassed PyObjects we cant just call PyObject_DEL() directly or it will crash */
	dealloc_obj_Type.tp_free(self);
}

PyMODINIT_FUNC
PyInit_bpy(void);

PyMODINIT_FUNC
PyInit_bpy(void)
{
	PyObject *bpy_proxy = PyModule_Create(&bpy_proxy_def);
	
	/* Problem:
	 * 1) this init function is expected to have a private member defined - 'md_def'
	 *    but this is only set for C defined modules (not py packages)
	 *    so we cant return 'bpy_package_py' as is.
	 *
	 * 2) there is a 'bpy' C module for python to load which is basically all of blender,
	 *    and there is scripts/bpy/__init__.py, 
	 *    we may end up having to rename this module so there is no naming conflict here eg:
	 *    'from blender import bpy'
	 *
	 * 3) we don't know the filename at this point, workaround by assigning a dummy value
	 *    which calls back when its freed so the real loading can take place.
	 */

	/* assign an object which is freed after __file__ is assigned */
	dealloc_obj *dob;
	
	/* assign dummy type */
	dealloc_obj_Type.tp_name = "dealloc_obj";
	dealloc_obj_Type.tp_basicsize = sizeof(dealloc_obj);
	dealloc_obj_Type.tp_dealloc = dealloc_obj_dealloc;
	dealloc_obj_Type.tp_flags = Py_TPFLAGS_DEFAULT;
	
	if (PyType_Ready(&dealloc_obj_Type) < 0)
		return NULL;

	dob = (dealloc_obj *) dealloc_obj_Type.tp_alloc(&dealloc_obj_Type, 0);
	dob->mod = bpy_proxy; /* borrow */
	PyModule_AddObject(bpy_proxy, "__file__", (PyObject *)dob); /* borrow */

	return bpy_proxy;
}

static void bpy_module_free(void *UNUSED(mod))
{
	main_python_exit();
}

#endif

/**
 * Avoids duplicating keyword list.
 */
bool BPY_string_is_keyword(const char *str)
{
	/* list is from...
	 * ", ".join(['"%s"' % kw for kw in  __import__("keyword").kwlist])
	 */
	const char *kwlist[] = {
	    "False", "None", "True",
	    "and", "as", "assert", "break",
	    "class", "continue", "def", "del", "elif", "else", "except",
	    "finally", "for", "from", "global", "if", "import", "in",
	    "is", "lambda", "nonlocal", "not", "or", "pass", "raise",
	    "return", "try", "while", "with", "yield", NULL,
	};

	for (int i = 0; kwlist[i]; i++) {
		if (STREQ(str, kwlist[i])) {
			return true;
		}
	}

	return false;
}


/* EVIL, define text.c functions here... */
/* BKE_text.h */
int text_check_identifier_unicode(const unsigned int ch)
{
	return (ch < 255 && text_check_identifier((char)ch)) || Py_UNICODE_ISALNUM(ch);
}

int text_check_identifier_nodigit_unicode(const unsigned int ch)
{
	return (ch < 255 && text_check_identifier_nodigit((char)ch)) || Py_UNICODE_ISALPHA(ch);
}<|MERGE_RESOLUTION|>--- conflicted
+++ resolved
@@ -77,13 +77,10 @@
 #include "../bmesh/bmesh_py_api.h"
 #include "../mathutils/mathutils.h"
 
-<<<<<<< HEAD
-=======
 /* Logging types to use anywhere in the Python modules. */
 CLG_LOGREF_DECLARE_GLOBAL(BPY_LOG_CONTEXT, "bpy.context");
 CLG_LOGREF_DECLARE_GLOBAL(BPY_LOG_RNA, "bpy.rna");
 
->>>>>>> d3b3df03
 /* for internal use, when starting and ending python scripts */
 
 /* in case a python script triggers another python call, stop bpy_context_clear from invalidating */
