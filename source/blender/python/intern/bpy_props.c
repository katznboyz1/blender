--- conflicted
+++ resolved
@@ -2862,13 +2862,8 @@
                               "name=\"\", "
                               "description=\"\", "
                               "options={'ANIMATABLE'}, "
-<<<<<<< HEAD
-                              "update=None, "
-                              "poll=None)\n"
-=======
                               "poll=None, "
                               "update=None)\n"
->>>>>>> bb0e8f1c
 "\n"
 "   Returns a new pointer property definition.\n"
 "\n"
