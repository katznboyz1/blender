--- conflicted
+++ resolved
@@ -29,12 +29,9 @@
 
 #include "BKE_idprop.h"
 
-<<<<<<< HEAD
+#include "DNA_ID.h" /* ID property definitions. */
 #include "RNA_access.h"
 #include "RNA_enum_types.h"
-=======
-#include "DNA_ID.h" /* ID property definitions. */
->>>>>>> c6692014
 
 #define USE_STRING_COERCE
 
