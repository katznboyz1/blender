/*
 * This program is free software; you can redistribute it and/or
 * modify it under the terms of the GNU General Public License
 * as published by the Free Software Foundation; either version 2
 * of the License, or (at your option) any later version.
 *
 * This program is distributed in the hope that it will be useful,
 * but WITHOUT ANY WARRANTY; without even the implied warranty of
 * MERCHANTABILITY or FITNESS FOR A PARTICULAR PURPOSE.  See the
 * GNU General Public License for more details.
 *
 * You should have received a copy of the GNU General Public License
 * along with this program; if not, write to the Free Software Foundation,
 * Inc., 51 Franklin Street, Fifth Floor, Boston, MA 02110-1301, USA.
 */

/** \file
 * \ingroup bpygpu
 *
 * - Use ``bpygpu_`` for local API.
 * - Use ``BPyGPU`` for public API.
 */

#include <Python.h>

#include "BLI_math.h"

#include "MEM_guardedalloc.h"

#include "../generic/py_capi_utils.h"
#include "../generic/python_utildefines.h"

#include "gpu_py_vertex_format.h" /* own include */

/* -------------------------------------------------------------------- */
/** \name Enum Conversion
 *
 * Use with PyArg_ParseTuple's "O&" formatting.
 * \{ */

static struct PyC_StringEnumItems pygpu_vertcomptype_items[] = {
    {GPU_COMP_I8, "I8"},
    {GPU_COMP_U8, "U8"},
    {GPU_COMP_I16, "I16"},
    {GPU_COMP_U16, "U16"},
    {GPU_COMP_I32, "I32"},
    {GPU_COMP_U32, "U32"},
    {GPU_COMP_F32, "F32"},
    {GPU_COMP_I10, "I10"},
    {0, NULL},
};

static struct PyC_StringEnumItems pygpu_vertfetchmode_items[] = {
    {GPU_FETCH_FLOAT, "FLOAT"},
    {GPU_FETCH_INT, "INT"},
    {GPU_FETCH_INT_TO_FLOAT_UNIT, "INT_TO_FLOAT_UNIT"},
    {GPU_FETCH_INT_TO_FLOAT, "INT_TO_FLOAT"},
    {0, NULL},
};

/** \} */

/* -------------------------------------------------------------------- */
/** \name VertFormat Type
 * \{ */

static PyObject *pygpu_vertformat__tp_new(PyTypeObject *UNUSED(type),
                                          PyObject *args,
                                          PyObject *kwds)
{
  if (PyTuple_GET_SIZE(args) || (kwds && PyDict_Size(kwds))) {
    PyErr_SetString(PyExc_ValueError, "This function takes no arguments");
    return NULL;
  }
  return BPyGPUVertFormat_CreatePyObject(NULL);
}

PyDoc_STRVAR(
    pygpu_vertformat_attr_add_doc,
    ".. method:: attr_add(id, comp_type, len, fetch_mode)\n"
    "\n"
    "   Add a new attribute to the format.\n"
    "\n"
    "   :param id: Name the attribute. Often `position`, `normal`, ...\n"
    "   :type id: str\n"
    "   :param comp_type: The data type that will be used store the value in memory.\n"
    "      Possible values are `I8`, `U8`, `I16`, `U16`, `I32`, `U32`, `F32` and `I10`.\n"
    "   :type comp_type: str\n"
    "   :param len: How many individual values the attribute consists of\n"
    "      (e.g. 2 for uv coordinates).\n"
    "   :type len: int\n"
    "   :param fetch_mode: How values from memory will be converted when used in the shader.\n"
    "      This is mainly useful for memory optimizations when you want to store values with\n"
    "      reduced precision. E.g. you can store a float in only 1 byte but it will be\n"
    "      converted to a normal 4 byte float when used.\n"
    "      Possible values are `FLOAT`, `INT`, `INT_TO_FLOAT_UNIT` and `INT_TO_FLOAT`.\n"
<<<<<<< HEAD
    "   :type fetch_mode: `str`\n");
=======
    "   :type fetch_mode: str\n");
>>>>>>> 9e007b46
static PyObject *pygpu_vertformat_attr_add(BPyGPUVertFormat *self, PyObject *args, PyObject *kwds)
{
  const char *id;
  uint len;
  struct PyC_StringEnum comp_type = {pygpu_vertcomptype_items, GPU_COMP_I8};
  struct PyC_StringEnum fetch_mode = {pygpu_vertfetchmode_items, GPU_FETCH_FLOAT};

  if (self->fmt.attr_len == GPU_VERT_ATTR_MAX_LEN) {
    PyErr_SetString(PyExc_ValueError, "Maximum attr reached " STRINGIFY(GPU_VERT_ATTR_MAX_LEN));
    return NULL;
  }

  static const char *_keywords[] = {"id", "comp_type", "len", "fetch_mode", NULL};
  static _PyArg_Parser _parser = {"$sO&IO&:attr_add", _keywords, 0};
  if (!_PyArg_ParseTupleAndKeywordsFast(args,
                                        kwds,
                                        &_parser,
                                        &id,
                                        PyC_ParseStringEnum,
                                        &comp_type,
                                        &len,
                                        PyC_ParseStringEnum,
                                        &fetch_mode)) {
    return NULL;
  }

  uint attr_id = GPU_vertformat_attr_add(
      &self->fmt, id, comp_type.value_found, len, fetch_mode.value_found);
  return PyLong_FromLong(attr_id);
}

static struct PyMethodDef pygpu_vertformat__tp_methods[] = {
    {"attr_add",
     (PyCFunction)pygpu_vertformat_attr_add,
     METH_VARARGS | METH_KEYWORDS,
     pygpu_vertformat_attr_add_doc},
    {NULL, NULL, 0, NULL},
};

static void pygpu_vertformat__tp_dealloc(BPyGPUVertFormat *self)
{
  Py_TYPE(self)->tp_free(self);
}

PyDoc_STRVAR(pygpu_vertformat__tp_doc,
             ".. class:: GPUVertFormat()\n"
             "\n"
             "   This object contains information about the structure of a vertex buffer.\n");
PyTypeObject BPyGPUVertFormat_Type = {
    PyVarObject_HEAD_INIT(NULL, 0).tp_name = "GPUVertFormat",
    .tp_basicsize = sizeof(BPyGPUVertFormat),
    .tp_dealloc = (destructor)pygpu_vertformat__tp_dealloc,
    .tp_flags = Py_TPFLAGS_DEFAULT,
    .tp_doc = pygpu_vertformat__tp_doc,
    .tp_methods = pygpu_vertformat__tp_methods,
    .tp_new = pygpu_vertformat__tp_new,
};

/** \} */

/* -------------------------------------------------------------------- */
/** \name Public API
 * \{ */

PyObject *BPyGPUVertFormat_CreatePyObject(GPUVertFormat *fmt)
{
  BPyGPUVertFormat *self;

  self = PyObject_New(BPyGPUVertFormat, &BPyGPUVertFormat_Type);
  if (fmt) {
    self->fmt = *fmt;
  }
  else {
    memset(&self->fmt, 0, sizeof(self->fmt));
  }

  return (PyObject *)self;
}

/** \} */<|MERGE_RESOLUTION|>--- conflicted
+++ resolved
@@ -94,11 +94,7 @@
     "      reduced precision. E.g. you can store a float in only 1 byte but it will be\n"
     "      converted to a normal 4 byte float when used.\n"
     "      Possible values are `FLOAT`, `INT`, `INT_TO_FLOAT_UNIT` and `INT_TO_FLOAT`.\n"
-<<<<<<< HEAD
-    "   :type fetch_mode: `str`\n");
-=======
     "   :type fetch_mode: str\n");
->>>>>>> 9e007b46
 static PyObject *pygpu_vertformat_attr_add(BPyGPUVertFormat *self, PyObject *args, PyObject *kwds)
 {
   const char *id;
