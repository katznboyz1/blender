/*
 * This program is free software; you can redistribute it and/or
 * modify it under the terms of the GNU General Public License
 * as published by the Free Software Foundation; either version 2
 * of the License, or (at your option) any later version.
 *
 * This program is distributed in the hope that it will be useful,
 * but WITHOUT ANY WARRANTY; without even the implied warranty of
 * MERCHANTABILITY or FITNESS FOR A PARTICULAR PURPOSE.  See the
 * GNU General Public License for more details.
 *
 * You should have received a copy of the GNU General Public License
 * along with this program; if not, write to the Free Software Foundation,
 * Inc., 51 Franklin Street, Fifth Floor, Boston, MA 02110-1301, USA.
 *
 * Copyright 2015, Blender Foundation.
 */

/** \file
 * \ingroup bpygpu
 *
 * This file defines the offscreen functionalities of the 'gpu' module
 * used for off-screen OpenGL rendering.
 *
 * - Use ``bpygpu_`` for local API.
 * - Use ``BPyGPU`` for public API.
 */

#include <Python.h>

#include "MEM_guardedalloc.h"

#include "BLI_string.h"
#include "BLI_utildefines.h"

#include "BKE_global.h"
#include "BKE_lib_id.h"
#include "BKE_scene.h"

#include "DNA_scene_types.h"
#include "DNA_screen_types.h"
#include "DNA_view3d_types.h"

#include "GPU_context.h"
#include "GPU_framebuffer.h"
#include "GPU_texture.h"

#include "ED_view3d.h"
#include "ED_view3d_offscreen.h"

#include "../mathutils/mathutils.h"

#include "../generic/py_capi_utils.h"

#include "gpu_py.h"
#include "gpu_py_offscreen.h" /* own include */

/* Define the free method to avoid breakage. */
#define BPYGPU_USE_GPUOBJ_FREE_METHOD

/* -------------------------------------------------------------------- */
/** \name GPUOffScreen Common Utilities
 * \{ */

static int pygpu_offscreen_valid_check(BPyGPUOffScreen *py_ofs)
{
  if (UNLIKELY(py_ofs->ofs == NULL)) {
    PyErr_SetString(PyExc_ReferenceError,
#ifdef BPYGPU_USE_GPUOBJ_FREE_METHOD
                    "GPU offscreen was freed, no further access is valid"
#else
                    "GPU offscreen: internal error"
#endif
    );
    return -1;
  }
  return 0;
}

#define BPY_GPU_OFFSCREEN_CHECK_OBJ(bpygpu) \
  { \
    if (UNLIKELY(pygpu_offscreen_valid_check(bpygpu) == -1)) { \
      return NULL; \
    } \
  } \
  ((void)0)

/** \} */

/* -------------------------------------------------------------------- */
/** \name Stack (Context Manager)
 *
 * Safer alternative to ensure balanced push/pop calls.
 *
 * \{ */

typedef struct {
  PyObject_HEAD /* required python macro */
<<<<<<< HEAD
      BPyGPUOffScreen *py_offs;
=======
      BPyGPUOffScreen *py_offscreen;
>>>>>>> 9e007b46
  int level;
  bool is_explicitly_bound; /* Bound by "bind" method. */
} OffScreenStackContext;

static void pygpu_offscreen_stack_context__tp_dealloc(OffScreenStackContext *self)
{
<<<<<<< HEAD
  Py_DECREF(self->py_offs);
=======
  Py_DECREF(self->py_offscreen);
>>>>>>> 9e007b46
  PyObject_DEL(self);
}

static PyObject *pygpu_offscreen_stack_context_enter(OffScreenStackContext *self)
{
<<<<<<< HEAD
  BPY_GPU_OFFSCREEN_CHECK_OBJ(self->py_offs);
=======
  BPY_GPU_OFFSCREEN_CHECK_OBJ(self->py_offscreen);
>>>>>>> 9e007b46

  if (!self->is_explicitly_bound) {
    if (self->level != -1) {
      PyErr_SetString(PyExc_RuntimeError, "Already in use");
      return NULL;
    }

<<<<<<< HEAD
    GPU_offscreen_bind(self->py_offs->ofs, true);
=======
    GPU_offscreen_bind(self->py_offscreen->ofs, true);
>>>>>>> 9e007b46
    self->level = GPU_framebuffer_stack_level_get();
  }

  Py_RETURN_NONE;
}

static PyObject *pygpu_offscreen_stack_context_exit(OffScreenStackContext *self,
                                                    PyObject *UNUSED(args))
{
<<<<<<< HEAD
  BPY_GPU_OFFSCREEN_CHECK_OBJ(self->py_offs);
=======
  BPY_GPU_OFFSCREEN_CHECK_OBJ(self->py_offscreen);
>>>>>>> 9e007b46

  if (self->level == -1) {
    PyErr_SetString(PyExc_RuntimeError, "Not yet in use\n");
    return NULL;
  }

  const int level = GPU_framebuffer_stack_level_get();
  if (level != self->level) {
    PyErr_Format(
        PyExc_RuntimeError, "Level of bind mismatch, expected %d, got %d\n", self->level, level);
  }

<<<<<<< HEAD
  GPU_offscreen_unbind(self->py_offs->ofs, true);
=======
  GPU_offscreen_unbind(self->py_offscreen->ofs, true);
>>>>>>> 9e007b46
  Py_RETURN_NONE;
}

static PyMethodDef pygpu_offscreen_stack_context__tp_methods[] = {
    {"__enter__", (PyCFunction)pygpu_offscreen_stack_context_enter, METH_NOARGS},
    {"__exit__", (PyCFunction)pygpu_offscreen_stack_context_exit, METH_VARARGS},
    {NULL},
};

static PyTypeObject PyGPUOffscreenStackContext_Type = {
    PyVarObject_HEAD_INIT(NULL, 0).tp_name = "GPUFrameBufferStackContext",
    .tp_basicsize = sizeof(OffScreenStackContext),
    .tp_dealloc = (destructor)pygpu_offscreen_stack_context__tp_dealloc,
    .tp_flags = Py_TPFLAGS_DEFAULT,
    .tp_methods = pygpu_offscreen_stack_context__tp_methods,
};

PyDoc_STRVAR(pygpu_offscreen_bind_doc,
             ".. function:: bind()\n"
             "\n"
             "   Context manager to ensure balanced bind calls, even in the case of an error.\n");
static PyObject *pygpu_offscreen_bind(BPyGPUOffScreen *self)
{
  OffScreenStackContext *ret = PyObject_New(OffScreenStackContext,
                                            &PyGPUOffscreenStackContext_Type);
<<<<<<< HEAD
  ret->py_offs = self;
=======
  ret->py_offscreen = self;
>>>>>>> 9e007b46
  ret->level = -1;
  ret->is_explicitly_bound = false;
  Py_INCREF(self);

  pygpu_offscreen_stack_context_enter(ret);
  ret->is_explicitly_bound = true;

  return (PyObject *)ret;
}

PyDoc_STRVAR(pygpu_offscreen_unbind_doc,
             ".. method:: unbind(restore=True)\n"
             "\n"
             "   Unbind the offscreen object.\n"
             "\n"
             "   :arg restore: Restore the OpenGL state, can only be used when the state has been "
             "saved before.\n"
<<<<<<< HEAD
             "   :type restore: `bool`\n");
=======
             "   :type restore: bool\n");
>>>>>>> 9e007b46
static PyObject *pygpu_offscreen_unbind(BPyGPUOffScreen *self, PyObject *args, PyObject *kwds)
{
  bool restore = true;

  BPY_GPU_OFFSCREEN_CHECK_OBJ(self);

  static const char *_keywords[] = {"restore", NULL};
  static _PyArg_Parser _parser = {"|O&:unbind", _keywords, 0};
  if (!_PyArg_ParseTupleAndKeywordsFast(args, kwds, &_parser, PyC_ParseBool, &restore)) {
    return NULL;
  }

  GPU_offscreen_unbind(self->ofs, restore);
  GPU_apply_state();
  Py_RETURN_NONE;
}

/** \} */

/* -------------------------------------------------------------------- */
/** \name GPUOffscreen Type
 * \{ */

static PyObject *pygpu_offscreen__tp_new(PyTypeObject *UNUSED(self),
                                         PyObject *args,
                                         PyObject *kwds)
{
  BPYGPU_IS_INIT_OR_ERROR_OBJ;

  GPUOffScreen *ofs = NULL;
  int width, height;
  char err_out[256];

  static const char *_keywords[] = {"width", "height", NULL};
  static _PyArg_Parser _parser = {"ii:GPUOffScreen.__new__", _keywords, 0};
  if (!_PyArg_ParseTupleAndKeywordsFast(args, kwds, &_parser, &width, &height)) {
    return NULL;
  }

  if (GPU_context_active_get()) {
    ofs = GPU_offscreen_create(width, height, true, false, err_out);
  }
  else {
    STRNCPY(err_out, "No active GPU context found");
  }

  if (ofs == NULL) {
    PyErr_Format(PyExc_RuntimeError,
                 "gpu.offscreen.new(...) failed with '%s'",
                 err_out[0] ? err_out : "unknown error");
    return NULL;
  }

  return BPyGPUOffScreen_CreatePyObject(ofs);
}

PyDoc_STRVAR(pygpu_offscreen_width_doc, "Width of the texture.\n\n:type: `int`");
static PyObject *pygpu_offscreen_width_get(BPyGPUOffScreen *self, void *UNUSED(type))
{
  BPY_GPU_OFFSCREEN_CHECK_OBJ(self);
  return PyLong_FromLong(GPU_offscreen_width(self->ofs));
}

PyDoc_STRVAR(pygpu_offscreen_height_doc, "Height of the texture.\n\n:type: `int`");
static PyObject *pygpu_offscreen_height_get(BPyGPUOffScreen *self, void *UNUSED(type))
{
  BPY_GPU_OFFSCREEN_CHECK_OBJ(self);
  return PyLong_FromLong(GPU_offscreen_height(self->ofs));
}

PyDoc_STRVAR(pygpu_offscreen_color_texture_doc,
             "OpenGL bindcode for the color texture.\n\n:type: `int`");
static PyObject *pygpu_offscreen_color_texture_get(BPyGPUOffScreen *self, void *UNUSED(type))
{
  BPY_GPU_OFFSCREEN_CHECK_OBJ(self);
  GPUTexture *texture = GPU_offscreen_color_texture(self->ofs);
  return PyLong_FromLong(GPU_texture_opengl_bindcode(texture));
}

PyDoc_STRVAR(
    pygpu_offscreen_draw_view3d_doc,
    ".. method:: draw_view3d(scene, view_layer, view3d, region, view_matrix, projection_matrix)\n"
    "\n"
    "   Draw the 3d viewport in the offscreen object.\n"
    "\n"
    "   :arg scene: Scene to draw.\n"
    "   :type scene: :class:`bpy.types.Scene`\n"
    "   :arg view_layer: View layer to draw.\n"
    "   :type view_layer: :class:`bpy.types.ViewLayer`\n"
    "   :arg view3d: 3D View to get the drawing settings from.\n"
    "   :type view3d: :class:`bpy.types.SpaceView3D`\n"
    "   :arg region: Region of the 3D View (required as temporary draw target).\n"
    "   :type region: :class:`bpy.types.Region`\n"
    "   :arg view_matrix: View Matrix (e.g. ``camera.matrix_world.inverted()``).\n"
    "   :type view_matrix: :class:`mathutils.Matrix`\n"
    "   :arg projection_matrix: Projection Matrix (e.g. ``camera.calc_matrix_camera(...)``).\n"
    "   :type projection_matrix: :class:`mathutils.Matrix`\n");
static PyObject *pygpu_offscreen_draw_view3d(BPyGPUOffScreen *self, PyObject *args, PyObject *kwds)
{
  MatrixObject *py_mat_view, *py_mat_projection;
  PyObject *py_scene, *py_view_layer, *py_region, *py_view3d;

  struct Depsgraph *depsgraph;
  struct Scene *scene;
  struct ViewLayer *view_layer;
  View3D *v3d;
  ARegion *region;

  BPY_GPU_OFFSCREEN_CHECK_OBJ(self);

  static const char *_keywords[] = {
      "scene", "view_layer", "view3d", "region", "view_matrix", "projection_matrix", NULL};

  static _PyArg_Parser _parser = {"OOOOO&O&:draw_view3d", _keywords, 0};
  if (!_PyArg_ParseTupleAndKeywordsFast(args,
                                        kwds,
                                        &_parser,
                                        &py_scene,
                                        &py_view_layer,
                                        &py_view3d,
                                        &py_region,
                                        Matrix_Parse4x4,
                                        &py_mat_view,
                                        Matrix_Parse4x4,
                                        &py_mat_projection) ||
      (!(scene = PyC_RNA_AsPointer(py_scene, "Scene")) ||
       !(view_layer = PyC_RNA_AsPointer(py_view_layer, "ViewLayer")) ||
       !(v3d = PyC_RNA_AsPointer(py_view3d, "SpaceView3D")) ||
       !(region = PyC_RNA_AsPointer(py_region, "Region")))) {
    return NULL;
  }

  BLI_assert(BKE_id_is_in_global_main(&scene->id));

  depsgraph = BKE_scene_ensure_depsgraph(G_MAIN, scene, view_layer);

  /* Disable 'bgl' state since it interfere with off-screen drawing, see: T84402. */
  const bool is_bgl = GPU_bgl_get();
  if (is_bgl) {
    GPU_bgl_end();
  }

  GPU_offscreen_bind(self->ofs, true);

  ED_view3d_draw_offscreen(depsgraph,
                           scene,
                           v3d->shading.type,
                           v3d,
                           region,
                           GPU_offscreen_width(self->ofs),
                           GPU_offscreen_height(self->ofs),
                           (const float(*)[4])py_mat_view->matrix,
                           (const float(*)[4])py_mat_projection->matrix,
                           true,
                           true,
                           "",
                           false,
                           true,
                           self->ofs,
                           NULL);

  GPU_offscreen_unbind(self->ofs, true);

  if (is_bgl) {
    GPU_bgl_start();
  }

  Py_RETURN_NONE;
}

#ifdef BPYGPU_USE_GPUOBJ_FREE_METHOD
PyDoc_STRVAR(pygpu_offscreen_free_doc,
             ".. method:: free()\n"
             "\n"
             "   Free the offscreen object.\n"
             "   The framebuffer, texture and render objects will no longer be accessible.\n");
static PyObject *pygpu_offscreen_free(BPyGPUOffScreen *self)
{
  BPY_GPU_OFFSCREEN_CHECK_OBJ(self);

  GPU_offscreen_free(self->ofs);
  self->ofs = NULL;
  Py_RETURN_NONE;
}
#endif

static void BPyGPUOffScreen__tp_dealloc(BPyGPUOffScreen *self)
{
  if (self->ofs) {
    GPU_offscreen_free(self->ofs);
  }
  Py_TYPE(self)->tp_free((PyObject *)self);
}

static PyGetSetDef pygpu_offscreen__tp_getseters[] = {
    {"color_texture",
     (getter)pygpu_offscreen_color_texture_get,
     (setter)NULL,
     pygpu_offscreen_color_texture_doc,
     NULL},
    {"width", (getter)pygpu_offscreen_width_get, (setter)NULL, pygpu_offscreen_width_doc, NULL},
    {"height", (getter)pygpu_offscreen_height_get, (setter)NULL, pygpu_offscreen_height_doc, NULL},
    {NULL, NULL, NULL, NULL, NULL} /* Sentinel */
};

static struct PyMethodDef pygpu_offscreen__tp_methods[] = {
    {"bind", (PyCFunction)pygpu_offscreen_bind, METH_NOARGS, pygpu_offscreen_bind_doc},
    {"unbind",
     (PyCFunction)pygpu_offscreen_unbind,
     METH_VARARGS | METH_KEYWORDS,
     pygpu_offscreen_unbind_doc},
    {"draw_view3d",
     (PyCFunction)pygpu_offscreen_draw_view3d,
     METH_VARARGS | METH_KEYWORDS,
     pygpu_offscreen_draw_view3d_doc},
#ifdef BPYGPU_USE_GPUOBJ_FREE_METHOD
    {"free", (PyCFunction)pygpu_offscreen_free, METH_NOARGS, pygpu_offscreen_free_doc},
#endif
    {NULL, NULL, 0, NULL},
};

PyDoc_STRVAR(pygpu_offscreen__tp_doc,
             ".. class:: GPUOffScreen(width, height)\n"
             "\n"
             "   This object gives access to off screen buffers.\n"
             "\n"
             "   :arg width: Horizontal dimension of the buffer.\n"
             "   :type width: int\n"
             "   :arg height: Vertical dimension of the buffer.\n"
             "   :type height: int\n");
PyTypeObject BPyGPUOffScreen_Type = {
    PyVarObject_HEAD_INIT(NULL, 0).tp_name = "GPUOffScreen",
    .tp_basicsize = sizeof(BPyGPUOffScreen),
    .tp_dealloc = (destructor)BPyGPUOffScreen__tp_dealloc,
    .tp_flags = Py_TPFLAGS_DEFAULT,
    .tp_doc = pygpu_offscreen__tp_doc,
    .tp_methods = pygpu_offscreen__tp_methods,
    .tp_getset = pygpu_offscreen__tp_getseters,
    .tp_new = pygpu_offscreen__tp_new,
};

/** \} */

/* -------------------------------------------------------------------- */
/** \name Public API
 * \{ */

PyObject *BPyGPUOffScreen_CreatePyObject(GPUOffScreen *ofs)
{
  BPyGPUOffScreen *self;

  self = PyObject_New(BPyGPUOffScreen, &BPyGPUOffScreen_Type);
  self->ofs = ofs;

  return (PyObject *)self;
}

/** \} */

#undef BPY_GPU_OFFSCREEN_CHECK_OBJ<|MERGE_RESOLUTION|>--- conflicted
+++ resolved
@@ -96,32 +96,20 @@
 
 typedef struct {
   PyObject_HEAD /* required python macro */
-<<<<<<< HEAD
-      BPyGPUOffScreen *py_offs;
-=======
       BPyGPUOffScreen *py_offscreen;
->>>>>>> 9e007b46
   int level;
   bool is_explicitly_bound; /* Bound by "bind" method. */
 } OffScreenStackContext;
 
 static void pygpu_offscreen_stack_context__tp_dealloc(OffScreenStackContext *self)
 {
-<<<<<<< HEAD
-  Py_DECREF(self->py_offs);
-=======
   Py_DECREF(self->py_offscreen);
->>>>>>> 9e007b46
   PyObject_DEL(self);
 }
 
 static PyObject *pygpu_offscreen_stack_context_enter(OffScreenStackContext *self)
 {
-<<<<<<< HEAD
-  BPY_GPU_OFFSCREEN_CHECK_OBJ(self->py_offs);
-=======
   BPY_GPU_OFFSCREEN_CHECK_OBJ(self->py_offscreen);
->>>>>>> 9e007b46
 
   if (!self->is_explicitly_bound) {
     if (self->level != -1) {
@@ -129,11 +117,7 @@
       return NULL;
     }
 
-<<<<<<< HEAD
-    GPU_offscreen_bind(self->py_offs->ofs, true);
-=======
     GPU_offscreen_bind(self->py_offscreen->ofs, true);
->>>>>>> 9e007b46
     self->level = GPU_framebuffer_stack_level_get();
   }
 
@@ -143,11 +127,7 @@
 static PyObject *pygpu_offscreen_stack_context_exit(OffScreenStackContext *self,
                                                     PyObject *UNUSED(args))
 {
-<<<<<<< HEAD
-  BPY_GPU_OFFSCREEN_CHECK_OBJ(self->py_offs);
-=======
   BPY_GPU_OFFSCREEN_CHECK_OBJ(self->py_offscreen);
->>>>>>> 9e007b46
 
   if (self->level == -1) {
     PyErr_SetString(PyExc_RuntimeError, "Not yet in use\n");
@@ -160,11 +140,7 @@
         PyExc_RuntimeError, "Level of bind mismatch, expected %d, got %d\n", self->level, level);
   }
 
-<<<<<<< HEAD
-  GPU_offscreen_unbind(self->py_offs->ofs, true);
-=======
   GPU_offscreen_unbind(self->py_offscreen->ofs, true);
->>>>>>> 9e007b46
   Py_RETURN_NONE;
 }
 
@@ -190,11 +166,7 @@
 {
   OffScreenStackContext *ret = PyObject_New(OffScreenStackContext,
                                             &PyGPUOffscreenStackContext_Type);
-<<<<<<< HEAD
-  ret->py_offs = self;
-=======
   ret->py_offscreen = self;
->>>>>>> 9e007b46
   ret->level = -1;
   ret->is_explicitly_bound = false;
   Py_INCREF(self);
@@ -212,11 +184,7 @@
              "\n"
              "   :arg restore: Restore the OpenGL state, can only be used when the state has been "
              "saved before.\n"
-<<<<<<< HEAD
-             "   :type restore: `bool`\n");
-=======
              "   :type restore: bool\n");
->>>>>>> 9e007b46
 static PyObject *pygpu_offscreen_unbind(BPyGPUOffScreen *self, PyObject *args, PyObject *kwds)
 {
   bool restore = true;
