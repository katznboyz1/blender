--- conflicted
+++ resolved
@@ -978,21 +978,11 @@
   endif()
 endif()
 
-<<<<<<< HEAD
-# See TEST_SSE_SUPPORT() and TEST_NEON_SUPPORT() for how these are defined.
-=======
 # Enable SIMD support if detected by TEST_SSE_SUPPORT() or TEST_NEON_SUPPORT().
->>>>>>> 9e007b46
 #
 # This is done globally, so that all modules can use it if available, and
 # because these are used in headers used by many modules.
 if(WITH_CPU_SIMD)
-<<<<<<< HEAD
-  set(COMPILER_SSE_FLAG)
-  set(COMPILER_SSE2_FLAG)
-
-  # Test Neon first since macOS Arm can compile and run x86-64 SSE binaries.
-  TEST_NEON_SUPPORT()
   if(SUPPORT_NEON_BUILD)
     # Neon
     if(SSE2NEON_FOUND)
@@ -1001,7 +991,6 @@
     endif()
   else()
     # SSE
-    TEST_SSE_SUPPORT(COMPILER_SSE_FLAG COMPILER_SSE2_FLAG)
     if(SUPPORT_SSE_BUILD)
       string(PREPEND PLATFORM_CFLAGS "${COMPILER_SSE_FLAG} ")
       add_definitions(-D__SSE__ -D__MMX__)
@@ -1033,47 +1022,6 @@
   message(STATUS "SIMD instructions disabled")
 endif()
 
-=======
-  if(SUPPORT_NEON_BUILD)
-    # Neon
-    if(SSE2NEON_FOUND)
-      blender_include_dirs_sys("${SSE2NEON_INCLUDE_DIRS}")
-      add_definitions(-DWITH_SSE2NEON)
-    endif()
-  else()
-    # SSE
-    if(SUPPORT_SSE_BUILD)
-      string(PREPEND PLATFORM_CFLAGS "${COMPILER_SSE_FLAG} ")
-      add_definitions(-D__SSE__ -D__MMX__)
-    endif()
-    if(SUPPORT_SSE2_BUILD)
-      string(APPEND PLATFORM_CFLAGS " ${COMPILER_SSE2_FLAG}")
-      add_definitions(-D__SSE2__)
-      if(NOT SUPPORT_SSE_BUILD) # don't double up
-        add_definitions(-D__MMX__)
-      endif()
-    endif()
-  endif()
-
-  # Print instructions used
-  if(SUPPORT_NEON_BUILD)
-    if(SSE2NEON_FOUND)
-      message(STATUS "Neon SIMD instructions enabled")
-    else()
-      message(STATUS "Neon SIMD instructions detected but unused, requires sse2neon")
-    endif()
-  elseif(SUPPORT_SSE2_BUILD)
-    message(STATUS "SSE2 SIMD instructions enabled")
-  elseif(SUPPORT_SSE_BUILD)
-    message(STATUS "SSE SIMD instructions enabled")
-  else()
-    message(STATUS "No SIMD instructions detected")
-  endif()
-else()
-  message(STATUS "SIMD instructions disabled")
-endif()
-
->>>>>>> 9e007b46
 # set the endian define
 if(MSVC)
   # for some reason this fails on msvc
@@ -1284,10 +1232,7 @@
       string(APPEND CMAKE_C_FLAGS " ${OpenMP_C_FLAGS}")
       string(APPEND CMAKE_CXX_FLAGS " ${OpenMP_CXX_FLAGS}")
       string(APPEND CMAKE_EXE_LINKER_FLAGS " ${OpenMP_LINKER_FLAGS}")
-<<<<<<< HEAD
-=======
       string(APPEND CMAKE_MODULE_LINKER_FLAGS " ${OpenMP_LINKER_FLAGS}")
->>>>>>> 9e007b46
     else()
       # Typically avoid adding flags as defines but we can't
       # pass OpenMP flags to the linker for static builds, meaning
