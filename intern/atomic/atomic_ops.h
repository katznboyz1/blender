--- conflicted
+++ resolved
@@ -99,237 +99,6 @@
 ATOMIC_INLINE unsigned atomic_sub_u(unsigned *p, unsigned x);
 ATOMIC_INLINE unsigned atomic_cas_u(unsigned *v, unsigned old, unsigned _new);
 
-<<<<<<< HEAD
-/******************************************************************************/
-/* 64-bit operations. */
-#if (LG_SIZEOF_PTR == 3 || LG_SIZEOF_INT == 3)
-#  ifdef __GCC_HAVE_SYNC_COMPARE_AND_SWAP_8
-ATOMIC_INLINE uint64_t
-atomic_add_uint64(uint64_t *p, uint64_t x)
-{
-	return __sync_add_and_fetch(p, x);
-}
-
-ATOMIC_INLINE uint64_t
-atomic_sub_uint64(uint64_t *p, uint64_t x)
-{
-	return __sync_sub_and_fetch(p, x);
-}
-
-ATOMIC_INLINE uint64_t
-atomic_cas_uint64(uint64_t *v, uint64_t old, uint64_t _new)
-{
-	return __sync_val_compare_and_swap(v, old, _new);
-}
-#elif (defined(_MSC_VER))
-ATOMIC_INLINE uint64_t
-atomic_add_uint64(uint64_t *p, uint64_t x)
-{
-	return InterlockedExchangeAdd64((int64_t *)p, (int64_t)x) + x;
-}
-
-ATOMIC_INLINE uint64_t
-atomic_sub_uint64(uint64_t *p, uint64_t x)
-{
-	return InterlockedExchangeAdd64((int64_t *)p, -((int64_t)x)) - x;
-}
-
-ATOMIC_INLINE uint64_t
-atomic_cas_uint64(uint64_t *v, uint64_t old, uint64_t _new)
-{
-	return InterlockedCompareExchange64((int64_t *)v, _new, old);
-}
-#elif (defined(__APPLE__))
-ATOMIC_INLINE uint64_t
-atomic_add_uint64(uint64_t *p, uint64_t x)
-{
-	return (uint64_t)OSAtomicAdd64((int64_t)x, (int64_t *)p);
-}
-
-ATOMIC_INLINE uint64_t
-atomic_sub_uint64(uint64_t *p, uint64_t x)
-{
-	return (uint64_t)OSAtomicAdd64(-((int64_t)x), (int64_t *)p);
-}
-
-ATOMIC_INLINE uint64_t
-atomic_cas_uint64(uint64_t *v, uint64_t old, uint64_t _new)
-{
-	uint64_t init_val = *v;
-	OSAtomicCompareAndSwap64((int64_t)old, (int64_t)_new, (int64_t *)v);
-	return init_val;
-}
-#  elif (defined(__amd64__) || defined(__x86_64__))
-ATOMIC_INLINE uint64_t
-atomic_add_uint64(uint64_t *p, uint64_t x)
-{
-    uint64_t ret = x;
-	asm volatile (
-	    "lock; xaddq %0, %1;"
-        : "+r" (ret), "=m" (*p) /* Outputs. */
-	    : "m" (*p) /* Inputs. */
-	    );
-    return ret+x;
-}
-
-ATOMIC_INLINE uint64_t
-atomic_sub_uint64(uint64_t *p, uint64_t x)
-{
-    uint64_t ret = (uint64_t)(-(int64_t)x);
-	asm volatile (
-	    "lock; xaddq %0, %1;"
-        : "+r" (ret), "=m" (*p) /* Outputs. */
-	    : "m" (*p) /* Inputs. */
-	    );
-    return ret-x;
-}
-
-ATOMIC_INLINE uint64_t
-atomic_cas_uint64(uint64_t *v, uint64_t old, uint64_t _new)
-{
-	uint64_t ret;
-	asm volatile (
-	    "lock; cmpxchgq %2,%1"
-	    : "=a" (ret), "+m" (*v)
-	    : "r" (_new), "0" (old)
-	    : "memory");
-	return ret;
-}
-
-#  elif (defined(JEMALLOC_ATOMIC9))
-ATOMIC_INLINE uint64_t
-atomic_add_uint64(uint64_t *p, uint64_t x)
-{
-	/*
-	 * atomic_fetchadd_64() doesn't exist, but we only ever use this
-	 * function on LP64 systems, so atomic_fetchadd_long() will do.
-	 */
-	assert(sizeof(uint64_t) == sizeof(unsigned long));
-
-	return atomic_fetchadd_long(p, (unsigned long)x) + x;
-}
-
-ATOMIC_INLINE uint64_t
-atomic_sub_uint64(uint64_t *p, uint64_t x)
-{
-	assert(sizeof(uint64_t) == sizeof(unsigned long));
-
-	return atomic_fetchadd_long(p, (unsigned long)(-(long)x)) - x;
-}
-
-ATOMIC_INLINE uint64_t
-atomic_cas_uint64(uint64_t *v, uint64_t old, uint64_t _new)
-{
-	assert(sizeof(uint64_t) == sizeof(unsigned long));
-
-	return atomic_cmpset_long(v, old, _new);
-}
-#  elif (defined(JE_FORCE_SYNC_COMPARE_AND_SWAP_8))
-ATOMIC_INLINE uint64_t
-atomic_add_uint64(uint64_t *p, uint64_t x)
-{
-	return __sync_add_and_fetch(p, x);
-}
-
-ATOMIC_INLINE uint64_t
-atomic_sub_uint64(uint64_t *p, uint64_t x)
-{
-	return __sync_sub_and_fetch(p, x);
-}
-
-ATOMIC_INLINE uint64_t
-atomic_cas_uint64(uint64_t *v, uint64_t old, uint64_t _new)
-{
-	return __sync_val_compare_and_swap(v, old, _new);
-}
-#  else
-#    error "Missing implementation for 64-bit atomic operations"
-#  endif
-#endif
-
-/******************************************************************************/
-/* 32-bit operations. */
-#ifdef __GCC_HAVE_SYNC_COMPARE_AND_SWAP_4
-ATOMIC_INLINE uint32_t
-atomic_add_uint32(uint32_t *p, uint32_t x)
-{
-	return __sync_add_and_fetch(p, x);
-}
-
-ATOMIC_INLINE uint32_t
-atomic_sub_uint32(uint32_t *p, uint32_t x)
-{
-	return __sync_sub_and_fetch(p, x);
-}
-
-ATOMIC_INLINE uint32_t
-atomic_cas_uint32(uint32_t *v, uint32_t old, uint32_t _new)
-{
-   return __sync_val_compare_and_swap(v, old, _new);
-}
-#elif (defined(_MSC_VER))
-ATOMIC_INLINE uint32_t
-atomic_add_uint32(uint32_t *p, uint32_t x)
-{
-	return InterlockedExchangeAdd(p, x) + x;
-}
-
-ATOMIC_INLINE uint32_t
-atomic_sub_uint32(uint32_t *p, uint32_t x)
-{
-	return InterlockedExchangeAdd(p, -((int32_t)x)) - x;
-}
-
-ATOMIC_INLINE uint32_t
-atomic_cas_uint32(uint32_t *v, uint32_t old, uint32_t _new)
-{
-	return InterlockedCompareExchange((long *)v, _new, old);
-}
-#elif (defined(__APPLE__))
-ATOMIC_INLINE uint32_t
-atomic_add_uint32(uint32_t *p, uint32_t x)
-{
-	return (uint32_t)OSAtomicAdd32((int32_t)x, (int32_t *)p);
-}
-
-ATOMIC_INLINE uint32_t
-atomic_sub_uint32(uint32_t *p, uint32_t x)
-{
-	return (uint32_t)OSAtomicAdd32(-((int32_t)x), (int32_t *)p);
-}
-
-ATOMIC_INLINE uint32_t
-atomic_cas_uint32(uint32_t *v, uint32_t old, uint32_t _new)
-{
-	uint32_t init_val = *v;
-	OSAtomicCompareAndSwap32((int32_t)old, (int32_t)_new, (int32_t *)v);
-	return init_val;
-}
-#elif (defined(__i386__) || defined(__amd64__) || defined(__x86_64__))
-ATOMIC_INLINE uint32_t
-atomic_add_uint32(uint32_t *p, uint32_t x)
-{
-    uint32_t ret = x;
-	asm volatile (
-	    "lock; xaddl %0, %1;"
-        : "+r" (ret), "=m" (*p) /* Outputs. */
-	    : "m" (*p) /* Inputs. */
-	    );
-    return ret+x;
-}
-
-ATOMIC_INLINE uint32_t
-atomic_sub_uint32(uint32_t *p, uint32_t x)
-{
-    uint32_t ret = (uint32_t)(-(int32_t)x);
-	asm volatile (
-	    "lock; xaddl %0, %1;"
-        : "+r" (ret), "=m" (*p) /* Outputs. */
-	    : "m" (*p) /* Inputs. */
-	    );
-    return ret-x;
-}
-=======
 /* WARNING! Float 'atomics' are really faked ones, those are actually closer to some kind of spinlock-sync'ed operation,
  *          which means they are only efficient if collisions are highly unlikely (i.e. if probability of two threads
  *          working on the same pointer at the same time is very low). */
@@ -337,7 +106,6 @@
 
 /******************************************************************************/
 /* Include system-dependent implementations. */
->>>>>>> 6988061b
 
 /* Note that we are using _unix flavor as fallback here (it will raise precompiler errors as needed). */
 #if defined(_MSC_VER)
