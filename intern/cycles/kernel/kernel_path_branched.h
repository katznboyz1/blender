/*
 * Copyright 2011-2013 Blender Foundation
 *
 * Licensed under the Apache License, Version 2.0 (the "License");
 * you may not use this file except in compliance with the License.
 * You may obtain a copy of the License at
 *
 * http://www.apache.org/licenses/LICENSE-2.0
 *
 * Unless required by applicable law or agreed to in writing, software
 * distributed under the License is distributed on an "AS IS" BASIS,
 * WITHOUT WARRANTIES OR CONDITIONS OF ANY KIND, either express or implied.
 * See the License for the specific language governing permissions and
 * limitations under the License.
 */

CCL_NAMESPACE_BEGIN

#ifdef __BRANCHED_PATH__

ccl_device_inline void kernel_branched_path_ao(KernelGlobals *kg,
                                               ShaderData *sd,
                                               ShaderData *emission_sd,
                                               PathRadiance *L,
                                               ccl_addr_space PathState *state,
                                               float3 throughput)
{
  int num_samples = kernel_data.integrator.ao_samples;
  float num_samples_inv = 1.0f / num_samples;
  float ao_factor = kernel_data.background.ao_factor;
  float3 ao_N;
  float3 ao_bsdf = shader_bsdf_ao(kg, sd, ao_factor, &ao_N);
  float3 ao_alpha = shader_bsdf_alpha(kg, sd);

  for (int j = 0; j < num_samples; j++) {
    float bsdf_u, bsdf_v;
    path_branched_rng_2D(
        kg, state->rng_hash, state, j, num_samples, PRNG_BSDF_U, &bsdf_u, &bsdf_v);

    float3 ao_D;
    float ao_pdf;

    sample_cos_hemisphere(ao_N, bsdf_u, bsdf_v, &ao_D, &ao_pdf);

    if (dot(sd->Ng, ao_D) > 0.0f && ao_pdf != 0.0f) {
      Ray light_ray;
      float3 ao_shadow;

      light_ray.P = ray_offset(sd->P, sd->Ng);
      light_ray.D = ao_D;
      light_ray.t = kernel_data.background.ao_distance;
      light_ray.time = sd->time;
      light_ray.dP = sd->dP;
      light_ray.dD = differential3_zero();

      if (!shadow_blocked(kg, sd, emission_sd, state, &light_ray, &ao_shadow)) {
        path_radiance_accum_ao(
            L, state, throughput * num_samples_inv, ao_alpha, ao_bsdf, ao_shadow);
      }
      else {
        path_radiance_accum_total_ao(L, state, throughput * num_samples_inv, ao_bsdf);
      }
    }
  }
}

#  ifndef __SPLIT_KERNEL__

#    ifdef __VOLUME__
ccl_device_forceinline void kernel_branched_path_volume(KernelGlobals *kg,
                                                        ShaderData *sd,
                                                        PathState *state,
                                                        Ray *ray,
                                                        float3 *throughput,
                                                        ccl_addr_space Intersection *isect,
                                                        bool hit,
                                                        ShaderData *indirect_sd,
                                                        ShaderData *emission_sd,
                                                        PathRadiance *L)
{
  /* Sanitize volume stack. */
  if (!hit) {
    kernel_volume_clean_stack(kg, state->volume_stack);
  }

  if (state->volume_stack[0].shader == SHADER_NONE) {
    return;
  }

  /* volume attenuation, emission, scatter */
  Ray volume_ray = *ray;
  volume_ray.t = (hit) ? isect->t : FLT_MAX;

  bool heterogeneous = volume_stack_is_heterogeneous(kg, state->volume_stack);

#      ifdef __VOLUME_DECOUPLED__
  /* decoupled ray marching only supported on CPU */
  if (kernel_data.integrator.volume_decoupled) {
    /* cache steps along volume for repeated sampling */
    VolumeSegment volume_segment;

    shader_setup_from_volume(kg, sd, &volume_ray);
    kernel_volume_decoupled_record(kg, state, &volume_ray, sd, &volume_segment, heterogeneous);

    /* direct light sampling */
    if (volume_segment.closure_flag & SD_SCATTER) {
      volume_segment.sampling_method = volume_stack_sampling_method(kg, state->volume_stack);

      int all = kernel_data.integrator.sample_all_lights_direct;

      kernel_branched_path_volume_connect_light(
          kg, sd, emission_sd, *throughput, state, L, all, &volume_ray, &volume_segment);

      /* indirect light sampling */
      int num_samples = kernel_data.integrator.volume_samples;
      float num_samples_inv = 1.0f / num_samples;

      for (int j = 0; j < num_samples; j++) {
        PathState ps = *state;
        Ray pray = *ray;
        float3 tp = *throughput;

        /* branch RNG state */
        path_state_branch(&ps, j, num_samples);

        /* scatter sample. if we use distance sampling and take just one
         * sample for direct and indirect light, we could share this
         * computation, but makes code a bit complex */
        float rphase = path_state_rng_1D(kg, &ps, PRNG_PHASE_CHANNEL);
        float rscatter = path_state_rng_1D(kg, &ps, PRNG_SCATTER_DISTANCE);

        VolumeIntegrateResult result = kernel_volume_decoupled_scatter(
            kg, &ps, &pray, sd, &tp, rphase, rscatter, &volume_segment, NULL, false);

        if (result == VOLUME_PATH_SCATTERED &&
            kernel_path_volume_bounce(kg, sd, &tp, &ps, &L->state, &pray)) {
          kernel_path_indirect(kg, indirect_sd, emission_sd, &pray, tp * num_samples_inv, &ps, L);

          /* for render passes, sum and reset indirect light pass variables
           * for the next samples */
          path_radiance_sum_indirect(L);
          path_radiance_reset_indirect(L);
        }
      }
    }

    /* emission and transmittance */
    if (volume_segment.closure_flag & SD_EMISSION)
      path_radiance_accum_emission(L, state, *throughput, volume_segment.accum_emission);
    *throughput *= volume_segment.accum_transmittance;

    /* free cached steps */
    kernel_volume_decoupled_free(kg, &volume_segment);
  }
  else
#      endif /* __VOLUME_DECOUPLED__ */
  {
    /* GPU: no decoupled ray marching, scatter probalistically */
    int num_samples = kernel_data.integrator.volume_samples;
    float num_samples_inv = 1.0f / num_samples;

    /* todo: we should cache the shader evaluations from stepping
     * through the volume, for now we redo them multiple times */

    for (int j = 0; j < num_samples; j++) {
      PathState ps = *state;
      Ray pray = *ray;
      float3 tp = (*throughput) * num_samples_inv;

      /* branch RNG state */
      path_state_branch(&ps, j, num_samples);

      VolumeIntegrateResult result = kernel_volume_integrate(
          kg, &ps, sd, &volume_ray, L, &tp, heterogeneous);

#      ifdef __VOLUME_SCATTER__
      if (result == VOLUME_PATH_SCATTERED) {
        /* todo: support equiangular, MIS and all light sampling.
         * alternatively get decoupled ray marching working on the GPU */
        kernel_path_volume_connect_light(kg, sd, emission_sd, tp, state, L);

        if (kernel_path_volume_bounce(kg, sd, &tp, &ps, &L->state, &pray)) {
          kernel_path_indirect(kg, indirect_sd, emission_sd, &pray, tp, &ps, L);

          /* for render passes, sum and reset indirect light pass variables
           * for the next samples */
          path_radiance_sum_indirect(L);
          path_radiance_reset_indirect(L);
        }
      }
#      endif /* __VOLUME_SCATTER__ */
    }

    /* todo: avoid this calculation using decoupled ray marching */
    kernel_volume_shadow(kg, emission_sd, state, &volume_ray, throughput);
  }
}
#    endif /* __VOLUME__ */

/* bounce off surface and integrate indirect light */
ccl_device_noinline void kernel_branched_path_surface_indirect_light(KernelGlobals *kg,
                                                                     ShaderData *sd,
                                                                     ShaderData *indirect_sd,
                                                                     ShaderData *emission_sd,
                                                                     float3 throughput,
                                                                     float num_samples_adjust,
                                                                     PathState *state,
                                                                     PathRadiance *L)
{
  float sum_sample_weight = 0.0f;
#    ifdef __DENOISING_FEATURES__
  if (state->denoising_feature_weight > 0.0f) {
    for (int i = 0; i < sd->num_closure; i++) {
      const ShaderClosure *sc = &sd->closure[i];

      /* transparency is not handled here, but in outer loop */
      if (!CLOSURE_IS_BSDF(sc->type) || CLOSURE_IS_BSDF_TRANSPARENT(sc->type)) {
        continue;
      }

      sum_sample_weight += sc->sample_weight;
    }
  }
  else {
    sum_sample_weight = 1.0f;
  }
#    endif /* __DENOISING_FEATURES__ */

  for (int i = 0; i < sd->num_closure; i++) {
    const ShaderClosure *sc = &sd->closure[i];

    /* transparency is not handled here, but in outer loop */
    if (!CLOSURE_IS_BSDF(sc->type) || CLOSURE_IS_BSDF_TRANSPARENT(sc->type)) {
      continue;
    }

    int num_samples;

    if (CLOSURE_IS_BSDF_DIFFUSE(sc->type))
      num_samples = kernel_data.integrator.diffuse_samples;
    else if (CLOSURE_IS_BSDF_BSSRDF(sc->type))
      num_samples = 1;
    else if (CLOSURE_IS_BSDF_GLOSSY(sc->type))
      num_samples = kernel_data.integrator.glossy_samples;
    else
      num_samples = kernel_data.integrator.transmission_samples;

    num_samples = ceil_to_int(num_samples_adjust * num_samples);

    float num_samples_inv = num_samples_adjust / num_samples;

    for (int j = 0; j < num_samples; j++) {
      PathState ps = *state;
      float3 tp = throughput;
      Ray bsdf_ray;
#    ifdef __SHADOW_TRICKS__
      float shadow_transparency = L->shadow_transparency;
#    endif

      ps.rng_hash = cmj_hash(state->rng_hash, i);

      if (!kernel_branched_path_surface_bounce(
              kg, sd, sc, j, num_samples, &tp, &ps, &L->state, &bsdf_ray, sum_sample_weight)) {
        continue;
      }

      ps.rng_hash = state->rng_hash;

      kernel_path_indirect(kg, indirect_sd, emission_sd, &bsdf_ray, tp * num_samples_inv, &ps, L);

      /* for render passes, sum and reset indirect light pass variables
       * for the next samples */
      path_radiance_sum_indirect(L);
      path_radiance_reset_indirect(L);

#    ifdef __SHADOW_TRICKS__
      L->shadow_transparency = shadow_transparency;
#    endif
    }
  }
}

#    ifdef __SUBSURFACE__
ccl_device void kernel_branched_path_subsurface_scatter(KernelGlobals *kg,
                                                        ShaderData *sd,
                                                        ShaderData *indirect_sd,
                                                        ShaderData *emission_sd,
                                                        PathRadiance *L,
                                                        PathState *state,
                                                        Ray *ray,
                                                        float3 throughput)
{
  for (int i = 0; i < sd->num_closure; i++) {
    ShaderClosure *sc = &sd->closure[i];

    if (!CLOSURE_IS_BSSRDF(sc->type))
      continue;

    /* set up random number generator */
    uint lcg_state = lcg_state_init(state, 0x68bc21eb);
    int num_samples = kernel_data.integrator.subsurface_samples * 3;
    float num_samples_inv = 1.0f / num_samples;
    uint bssrdf_rng_hash = cmj_hash(state->rng_hash, i);

    /* do subsurface scatter step with copy of shader data, this will
     * replace the BSSRDF with a diffuse BSDF closure */
    for (int j = 0; j < num_samples; j++) {
      PathState hit_state = *state;
      path_state_branch(&hit_state, j, num_samples);
      hit_state.rng_hash = bssrdf_rng_hash;

      LocalIntersection ss_isect;
      float bssrdf_u, bssrdf_v;
      path_state_rng_2D(kg, &hit_state, PRNG_BSDF_U, &bssrdf_u, &bssrdf_v);
      int num_hits = subsurface_scatter_multi_intersect(
          kg, &ss_isect, sd, &hit_state, sc, &lcg_state, bssrdf_u, bssrdf_v, true);

      hit_state.rng_offset += PRNG_BOUNCE_NUM;

#      ifdef __VOLUME__
      Ray volume_ray = *ray;
      bool need_update_volume_stack = kernel_data.integrator.use_volumes &&
                                      sd->object_flag & SD_OBJECT_INTERSECTS_VOLUME;
#      endif /* __VOLUME__ */

      /* compute lighting with the BSDF closure */
      for (int hit = 0; hit < num_hits; hit++) {
        ShaderData bssrdf_sd = *sd;
        Bssrdf *bssrdf = (Bssrdf *)sc;
        ClosureType bssrdf_type = sc->type;
        float bssrdf_roughness = bssrdf->roughness;
        subsurface_scatter_multi_setup(
            kg, &ss_isect, hit, &bssrdf_sd, &hit_state, bssrdf_type, bssrdf_roughness);

#      ifdef __VOLUME__
        if (need_update_volume_stack) {
          /* Setup ray from previous surface point to the new one. */
          float3 P = ray_offset(bssrdf_sd.P, -bssrdf_sd.Ng);
          volume_ray.D = normalize_len(P - volume_ray.P, &volume_ray.t);

          for (int k = 0; k < VOLUME_STACK_SIZE; k++) {
            hit_state.volume_stack[k] = state->volume_stack[k];
          }

          kernel_volume_stack_update_for_subsurface(
              kg, emission_sd, &volume_ray, hit_state.volume_stack);
        }
#      endif /* __VOLUME__ */

#      ifdef __EMISSION__
        /* direct light */
        if (kernel_data.integrator.use_direct_light) {
          int all = (kernel_data.integrator.sample_all_lights_direct) ||
                    (hit_state.flag & PATH_RAY_SHADOW_CATCHER);
          kernel_branched_path_surface_connect_light(
              kg, &bssrdf_sd, emission_sd, &hit_state, throughput, num_samples_inv, L, all);
        }
#      endif /* __EMISSION__ */

        /* indirect light */
        kernel_branched_path_surface_indirect_light(
            kg, &bssrdf_sd, indirect_sd, emission_sd, throughput, num_samples_inv, &hit_state, L);
      }
    }
  }
}
#    endif /* __SUBSURFACE__ */

ccl_device void kernel_branched_path_integrate(KernelGlobals *kg,
                                               uint rng_hash,
                                               int sample,
                                               Ray ray,
                                               ccl_global float *buffer,
                                               PathRadiance *L)
{
<<<<<<< HEAD
	/* initialize */
	float3 throughput = make_float3(1.0f, 1.0f, 1.0f);

	path_radiance_init(L, kernel_data.film.use_light_pass);

	/* shader data memory used for both volumes and surfaces, saves stack space */
	ShaderData sd;
	/* shader data used by emission, shadows, volume stacks, indirect path */
	ShaderDataTinyStorage emission_sd_storage;
	ShaderData *emission_sd = AS_SHADER_DATA(&emission_sd_storage);
	ShaderData indirect_sd;

	PathState state;
	path_state_init(kg, emission_sd, &state, rng_hash, sample, &ray);

	/* Main Loop
	 * Here we only handle transparency intersections from the camera ray.
	 * Indirect bounces are handled in kernel_branched_path_surface_indirect_light().
	 */
	for(;;) {
		/* Find intersection with objects in scene. */
		Intersection isect;
		bool hit = kernel_path_scene_intersect(kg, &state, &ray, &isect, L);
		
		if(hit && (kernel_data.integrator.feature_overrides & IGNORE_SHADERS)) {
			shader_setup_from_ray(kg, &sd, &isect, &ray);
#ifdef __VOLUME__
			if(!(sd.flag & SD_HAS_ONLY_VOLUME && kernel_data.integrator.feature_overrides & IGNORE_VOLUMES))
#endif
			{
				float n_dot_eye = fabsf(dot(ray.D, sd.N));
				if(L->use_light_pass) {
					L->direct_diffuse = make_float3(n_dot_eye, n_dot_eye, n_dot_eye);
				}
				else {
					L->emission = make_float3(n_dot_eye, n_dot_eye, n_dot_eye);
				}
				return;
			}
		}

#ifdef __VOLUME__
		/* Volume integration. */
		kernel_branched_path_volume(kg,
		                            &sd,
		                            &state,
		                            &ray,
		                            &throughput,
		                            &isect,
		                            hit,
		                            &indirect_sd,
		                            emission_sd,
		                            L);
#endif  /* __VOLUME__ */

		/* Shade background. */
		if(!hit) {
			kernel_path_background(kg, &state, &ray, throughput, &sd, L);
			break;
		}

		/* Setup and evaluate shader. */
		shader_setup_from_ray(kg, &sd, &isect, &ray);

		/* Skip most work for volume bounding surface. */
#ifdef __VOLUME__
		if(!(sd.flag & SD_HAS_ONLY_VOLUME)) {
#endif

		shader_eval_surface(kg, &sd, &state, state.flag);
		shader_merge_closures(&sd);

		/* Apply shadow catcher, holdout, emission. */
		if(!kernel_path_shader_apply(kg,
		                             &sd,
		                             &state,
		                             &ray,
		                             throughput,
		                             emission_sd,
		                             L,
		                             buffer))
		{
			break;
		}

		/* transparency termination */
		if(state.flag & PATH_RAY_TRANSPARENT) {
			/* path termination. this is a strange place to put the termination, it's
			 * mainly due to the mixed in MIS that we use. gives too many unneeded
			 * shader evaluations, only need emission if we are going to terminate */
			float probability = path_state_continuation_probability(kg, &state, throughput);

			if(probability == 0.0f) {
				break;
			}
			else if(probability != 1.0f) {
				float terminate = path_state_rng_1D(kg, &state, PRNG_TERMINATE);

				if(terminate >= probability)
					break;

				throughput /= probability;
			}
		}

		kernel_update_denoising_features(kg, &sd, &state, L);

#ifdef __AO__
		/* ambient occlusion */
		if(kernel_data.integrator.use_ambient_occlusion) {
			kernel_branched_path_ao(kg, &sd, emission_sd, L, &state, throughput);
		}
#endif  /* __AO__ */

#ifdef __SUBSURFACE__
		/* bssrdf scatter to a different location on the same object */
		if(sd.flag & SD_BSSRDF) {
			kernel_branched_path_subsurface_scatter(kg, &sd, &indirect_sd, emission_sd,
			                                        L, &state, &ray, throughput);
		}
#endif  /* __SUBSURFACE__ */

		PathState hit_state = state;

#ifdef __EMISSION__
		/* direct light */
		if(kernel_data.integrator.use_direct_light) {
			int all = (kernel_data.integrator.sample_all_lights_direct) ||
					  (state.flag & PATH_RAY_SHADOW_CATCHER);
			kernel_branched_path_surface_connect_light(kg,
				&sd, emission_sd, &hit_state, throughput, 1.0f, L, all);
		}
#endif  /* __EMISSION__ */

		/* indirect light */
		kernel_branched_path_surface_indirect_light(kg,
			&sd, &indirect_sd, emission_sd, throughput, 1.0f, &hit_state, L);

		/* continue in case of transparency */
		throughput *= shader_bsdf_transparency(kg, &sd);

		if(is_zero(throughput))
			break;

		/* Update Path State */
		path_state_next(kg, &state, LABEL_TRANSPARENT);

#ifdef __VOLUME__
		}
		else {
			if(!path_state_volume_next(kg, &state)) {
				break;
			}
		}
#endif

		ray.P = ray_offset(sd.P, -sd.Ng);
		ray.t -= sd.ray_length; /* clipping works through transparent */

#ifdef __RAY_DIFFERENTIALS__
		ray.dP = sd.dP;
		ray.dD.dx = -sd.dI.dx;
		ray.dD.dy = -sd.dI.dy;
#endif  /* __RAY_DIFFERENTIALS__ */

#ifdef __VOLUME__
		/* enter/exit volume */
		kernel_volume_stack_enter_exit(kg, &sd, state.volume_stack);
#endif  /* __VOLUME__ */
	}
=======
  /* initialize */
  float3 throughput = make_float3(1.0f, 1.0f, 1.0f);

  path_radiance_init(L, kernel_data.film.use_light_pass);

  /* shader data memory used for both volumes and surfaces, saves stack space */
  ShaderData sd;
  /* shader data used by emission, shadows, volume stacks, indirect path */
  ShaderDataTinyStorage emission_sd_storage;
  ShaderData *emission_sd = AS_SHADER_DATA(&emission_sd_storage);
  ShaderData indirect_sd;

  PathState state;
  path_state_init(kg, emission_sd, &state, rng_hash, sample, &ray);

  /* Main Loop
   * Here we only handle transparency intersections from the camera ray.
   * Indirect bounces are handled in kernel_branched_path_surface_indirect_light().
   */
  for (;;) {
    /* Find intersection with objects in scene. */
    Intersection isect;
    bool hit = kernel_path_scene_intersect(kg, &state, &ray, &isect, L);

#    ifdef __VOLUME__
    /* Volume integration. */
    kernel_branched_path_volume(
        kg, &sd, &state, &ray, &throughput, &isect, hit, &indirect_sd, emission_sd, L);
#    endif /* __VOLUME__ */

    /* Shade background. */
    if (!hit) {
      kernel_path_background(kg, &state, &ray, throughput, &sd, L);
      break;
    }

    /* Setup and evaluate shader. */
    shader_setup_from_ray(kg, &sd, &isect, &ray);

    /* Skip most work for volume bounding surface. */
#    ifdef __VOLUME__
    if (!(sd.flag & SD_HAS_ONLY_VOLUME)) {
#    endif

      shader_eval_surface(kg, &sd, &state, state.flag);
      shader_merge_closures(&sd);

      /* Apply shadow catcher, holdout, emission. */
      if (!kernel_path_shader_apply(kg, &sd, &state, &ray, throughput, emission_sd, L, buffer)) {
        break;
      }

      /* transparency termination */
      if (state.flag & PATH_RAY_TRANSPARENT) {
        /* path termination. this is a strange place to put the termination, it's
       * mainly due to the mixed in MIS that we use. gives too many unneeded
       * shader evaluations, only need emission if we are going to terminate */
        float probability = path_state_continuation_probability(kg, &state, throughput);

        if (probability == 0.0f) {
          break;
        }
        else if (probability != 1.0f) {
          float terminate = path_state_rng_1D(kg, &state, PRNG_TERMINATE);

          if (terminate >= probability)
            break;

          throughput /= probability;
        }
      }

      kernel_update_denoising_features(kg, &sd, &state, L);

#    ifdef __AO__
      /* ambient occlusion */
      if (kernel_data.integrator.use_ambient_occlusion) {
        kernel_branched_path_ao(kg, &sd, emission_sd, L, &state, throughput);
      }
#    endif /* __AO__ */

#    ifdef __SUBSURFACE__
      /* bssrdf scatter to a different location on the same object */
      if (sd.flag & SD_BSSRDF) {
        kernel_branched_path_subsurface_scatter(
            kg, &sd, &indirect_sd, emission_sd, L, &state, &ray, throughput);
      }
#    endif /* __SUBSURFACE__ */

      PathState hit_state = state;

#    ifdef __EMISSION__
      /* direct light */
      if (kernel_data.integrator.use_direct_light) {
        int all = (kernel_data.integrator.sample_all_lights_direct) ||
                  (state.flag & PATH_RAY_SHADOW_CATCHER);
        kernel_branched_path_surface_connect_light(
            kg, &sd, emission_sd, &hit_state, throughput, 1.0f, L, all);
      }
#    endif /* __EMISSION__ */

      /* indirect light */
      kernel_branched_path_surface_indirect_light(
          kg, &sd, &indirect_sd, emission_sd, throughput, 1.0f, &hit_state, L);

      /* continue in case of transparency */
      throughput *= shader_bsdf_transparency(kg, &sd);

      if (is_zero(throughput))
        break;

      /* Update Path State */
      path_state_next(kg, &state, LABEL_TRANSPARENT);

#    ifdef __VOLUME__
    }
    else {
      if (!path_state_volume_next(kg, &state)) {
        break;
      }
    }
#    endif

    ray.P = ray_offset(sd.P, -sd.Ng);
    ray.t -= sd.ray_length; /* clipping works through transparent */

#    ifdef __RAY_DIFFERENTIALS__
    ray.dP = sd.dP;
    ray.dD.dx = -sd.dI.dx;
    ray.dD.dy = -sd.dI.dy;
#    endif /* __RAY_DIFFERENTIALS__ */

#    ifdef __VOLUME__
    /* enter/exit volume */
    kernel_volume_stack_enter_exit(kg, &sd, state.volume_stack);
#    endif /* __VOLUME__ */
  }
>>>>>>> 3076d95b
}

ccl_device void kernel_branched_path_trace(
    KernelGlobals *kg, ccl_global float *buffer, int sample, int x, int y, int offset, int stride)
{
  /* buffer offset */
  int index = offset + x + y * stride;
  int pass_stride = kernel_data.film.pass_stride;

  buffer += index * pass_stride;

  /* initialize random numbers and ray */
  uint rng_hash;
  Ray ray;

  kernel_path_trace_setup(kg, sample, x, y, &rng_hash, &ray);

  /* integrate */
  PathRadiance L;

  if (ray.t != 0.0f) {
    kernel_branched_path_integrate(kg, rng_hash, sample, ray, buffer, &L);
    kernel_write_result(kg, buffer, sample, &L);
  }
}

#  endif /* __SPLIT_KERNEL__ */

#endif /* __BRANCHED_PATH__ */

CCL_NAMESPACE_END<|MERGE_RESOLUTION|>--- conflicted
+++ resolved
@@ -373,178 +373,6 @@
                                                ccl_global float *buffer,
                                                PathRadiance *L)
 {
-<<<<<<< HEAD
-	/* initialize */
-	float3 throughput = make_float3(1.0f, 1.0f, 1.0f);
-
-	path_radiance_init(L, kernel_data.film.use_light_pass);
-
-	/* shader data memory used for both volumes and surfaces, saves stack space */
-	ShaderData sd;
-	/* shader data used by emission, shadows, volume stacks, indirect path */
-	ShaderDataTinyStorage emission_sd_storage;
-	ShaderData *emission_sd = AS_SHADER_DATA(&emission_sd_storage);
-	ShaderData indirect_sd;
-
-	PathState state;
-	path_state_init(kg, emission_sd, &state, rng_hash, sample, &ray);
-
-	/* Main Loop
-	 * Here we only handle transparency intersections from the camera ray.
-	 * Indirect bounces are handled in kernel_branched_path_surface_indirect_light().
-	 */
-	for(;;) {
-		/* Find intersection with objects in scene. */
-		Intersection isect;
-		bool hit = kernel_path_scene_intersect(kg, &state, &ray, &isect, L);
-		
-		if(hit && (kernel_data.integrator.feature_overrides & IGNORE_SHADERS)) {
-			shader_setup_from_ray(kg, &sd, &isect, &ray);
-#ifdef __VOLUME__
-			if(!(sd.flag & SD_HAS_ONLY_VOLUME && kernel_data.integrator.feature_overrides & IGNORE_VOLUMES))
-#endif
-			{
-				float n_dot_eye = fabsf(dot(ray.D, sd.N));
-				if(L->use_light_pass) {
-					L->direct_diffuse = make_float3(n_dot_eye, n_dot_eye, n_dot_eye);
-				}
-				else {
-					L->emission = make_float3(n_dot_eye, n_dot_eye, n_dot_eye);
-				}
-				return;
-			}
-		}
-
-#ifdef __VOLUME__
-		/* Volume integration. */
-		kernel_branched_path_volume(kg,
-		                            &sd,
-		                            &state,
-		                            &ray,
-		                            &throughput,
-		                            &isect,
-		                            hit,
-		                            &indirect_sd,
-		                            emission_sd,
-		                            L);
-#endif  /* __VOLUME__ */
-
-		/* Shade background. */
-		if(!hit) {
-			kernel_path_background(kg, &state, &ray, throughput, &sd, L);
-			break;
-		}
-
-		/* Setup and evaluate shader. */
-		shader_setup_from_ray(kg, &sd, &isect, &ray);
-
-		/* Skip most work for volume bounding surface. */
-#ifdef __VOLUME__
-		if(!(sd.flag & SD_HAS_ONLY_VOLUME)) {
-#endif
-
-		shader_eval_surface(kg, &sd, &state, state.flag);
-		shader_merge_closures(&sd);
-
-		/* Apply shadow catcher, holdout, emission. */
-		if(!kernel_path_shader_apply(kg,
-		                             &sd,
-		                             &state,
-		                             &ray,
-		                             throughput,
-		                             emission_sd,
-		                             L,
-		                             buffer))
-		{
-			break;
-		}
-
-		/* transparency termination */
-		if(state.flag & PATH_RAY_TRANSPARENT) {
-			/* path termination. this is a strange place to put the termination, it's
-			 * mainly due to the mixed in MIS that we use. gives too many unneeded
-			 * shader evaluations, only need emission if we are going to terminate */
-			float probability = path_state_continuation_probability(kg, &state, throughput);
-
-			if(probability == 0.0f) {
-				break;
-			}
-			else if(probability != 1.0f) {
-				float terminate = path_state_rng_1D(kg, &state, PRNG_TERMINATE);
-
-				if(terminate >= probability)
-					break;
-
-				throughput /= probability;
-			}
-		}
-
-		kernel_update_denoising_features(kg, &sd, &state, L);
-
-#ifdef __AO__
-		/* ambient occlusion */
-		if(kernel_data.integrator.use_ambient_occlusion) {
-			kernel_branched_path_ao(kg, &sd, emission_sd, L, &state, throughput);
-		}
-#endif  /* __AO__ */
-
-#ifdef __SUBSURFACE__
-		/* bssrdf scatter to a different location on the same object */
-		if(sd.flag & SD_BSSRDF) {
-			kernel_branched_path_subsurface_scatter(kg, &sd, &indirect_sd, emission_sd,
-			                                        L, &state, &ray, throughput);
-		}
-#endif  /* __SUBSURFACE__ */
-
-		PathState hit_state = state;
-
-#ifdef __EMISSION__
-		/* direct light */
-		if(kernel_data.integrator.use_direct_light) {
-			int all = (kernel_data.integrator.sample_all_lights_direct) ||
-					  (state.flag & PATH_RAY_SHADOW_CATCHER);
-			kernel_branched_path_surface_connect_light(kg,
-				&sd, emission_sd, &hit_state, throughput, 1.0f, L, all);
-		}
-#endif  /* __EMISSION__ */
-
-		/* indirect light */
-		kernel_branched_path_surface_indirect_light(kg,
-			&sd, &indirect_sd, emission_sd, throughput, 1.0f, &hit_state, L);
-
-		/* continue in case of transparency */
-		throughput *= shader_bsdf_transparency(kg, &sd);
-
-		if(is_zero(throughput))
-			break;
-
-		/* Update Path State */
-		path_state_next(kg, &state, LABEL_TRANSPARENT);
-
-#ifdef __VOLUME__
-		}
-		else {
-			if(!path_state_volume_next(kg, &state)) {
-				break;
-			}
-		}
-#endif
-
-		ray.P = ray_offset(sd.P, -sd.Ng);
-		ray.t -= sd.ray_length; /* clipping works through transparent */
-
-#ifdef __RAY_DIFFERENTIALS__
-		ray.dP = sd.dP;
-		ray.dD.dx = -sd.dI.dx;
-		ray.dD.dy = -sd.dI.dy;
-#endif  /* __RAY_DIFFERENTIALS__ */
-
-#ifdef __VOLUME__
-		/* enter/exit volume */
-		kernel_volume_stack_enter_exit(kg, &sd, state.volume_stack);
-#endif  /* __VOLUME__ */
-	}
-=======
   /* initialize */
   float3 throughput = make_float3(1.0f, 1.0f, 1.0f);
 
@@ -569,6 +397,24 @@
     Intersection isect;
     bool hit = kernel_path_scene_intersect(kg, &state, &ray, &isect, L);
 
+    if (hit && (kernel_data.integrator.feature_overrides & IGNORE_SHADERS)) {
+      shader_setup_from_ray(kg, &sd, &isect, &ray);
+#    ifdef __VOLUME__
+      if (!(sd.flag & SD_HAS_ONLY_VOLUME &&
+            kernel_data.integrator.feature_overrides & IGNORE_VOLUMES))
+#    endif
+      {
+        float n_dot_eye = fabsf(dot(ray.D, sd.N));
+        if (L->use_light_pass) {
+          L->direct_diffuse = make_float3(n_dot_eye, n_dot_eye, n_dot_eye);
+        }
+        else {
+          L->emission = make_float3(n_dot_eye, n_dot_eye, n_dot_eye);
+        }
+        return;
+      }
+    }
+
 #    ifdef __VOLUME__
     /* Volume integration. */
     kernel_branched_path_volume(
@@ -682,7 +528,6 @@
     kernel_volume_stack_enter_exit(kg, &sd, state.volume_stack);
 #    endif /* __VOLUME__ */
   }
->>>>>>> 3076d95b
 }
 
 ccl_device void kernel_branched_path_trace(
