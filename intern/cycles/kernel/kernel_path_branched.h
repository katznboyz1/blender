--- conflicted
+++ resolved
@@ -555,23 +555,14 @@
 		kernel_branched_path_surface_indirect_light(kg,
 			&sd, &indirect_sd, emission_sd, throughput, 1.0f, &hit_state, L);
 
-<<<<<<< HEAD
-			/* continue in case of transparency */
-			float3 transparency = shader_bsdf_transparency(kg, &sd);
-			throughput *= transparency;
-
-			if(is_zero(throughput))
-				break;
-			
-			state.matte_weight *= average(transparency);
-		}
-=======
 		/* continue in case of transparency */
-		throughput *= shader_bsdf_transparency(kg, &sd);
+		float3 transparency = shader_bsdf_transparency(kg, &sd);
+		throughput *= transparency;
+		state.matte_weight *= average(transparency);
 
 		if(is_zero(throughput))
 			break;
->>>>>>> 6793aeba
+
 
 		/* Update Path State */
 		path_state_next(kg, &state, LABEL_TRANSPARENT);
