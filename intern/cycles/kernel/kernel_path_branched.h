--- conflicted
+++ resolved
@@ -466,80 +466,13 @@
 
 		/* Shade background. */
 		if(!hit) {
-<<<<<<< HEAD
-			/* eval background shader if nothing hit */
-			if(kernel_data.background.transparent) {
-				L_transparent += average(throughput);
-
-#ifdef __PASSES__
-				if(!(kernel_data.film.pass_flag & PASS_BACKGROUND))
-#endif  /* __PASSES__ */
-					break;
-			}
-
-#ifdef __BACKGROUND__
-			/* sample background shader */
-			float3 L_background = indirect_background(kg, &emission_sd, &state, &ray, buffer, sample);
-			path_radiance_accum_background(L, &state, throughput, L_background);
-#endif  /* __BACKGROUND__ */
-
-=======
 			kernel_path_background(kg, &state, &ray, throughput, &emission_sd, L);
->>>>>>> 2a87bd89
 			break;
 		}
 
 		/* Setup and evaluate shader. */
 		shader_setup_from_ray(kg, &sd, &isect, &ray);
-<<<<<<< HEAD
-		shader_eval_surface(kg, &sd, rng, &state, 0.0f, state.flag, SHADER_CONTEXT_MAIN, buffer, sample);
-		shader_merge_closures(&sd);
-
-#ifdef __SHADOW_TRICKS__
-		if((sd.object_flag & SD_OBJECT_SHADOW_CATCHER)) {
-			if(state.flag & PATH_RAY_CAMERA) {
-				state.flag |= (PATH_RAY_SHADOW_CATCHER | PATH_RAY_SHADOW_CATCHER_ONLY | PATH_RAY_STORE_SHADOW_INFO);
-				state.catcher_object = sd.object;
-				if(!kernel_data.background.transparent) {
-					L->shadow_color = indirect_background(kg, &emission_sd, &state, &ray, buffer, sample);
-				}
-			}
-		}
-		else {
-			state.flag &= ~PATH_RAY_SHADOW_CATCHER_ONLY;
-		}
-#endif  /* __SHADOW_TRICKS__ */
-
-		/* holdout */
-#ifdef __HOLDOUT__
-		if((sd.flag & SD_HOLDOUT) || (sd.object_flag & SD_OBJECT_HOLDOUT_MASK)) {
-			if(kernel_data.background.transparent) {
-				float3 holdout_weight;
-				if(sd.object_flag & SD_OBJECT_HOLDOUT_MASK) {
-					holdout_weight = make_float3(1.0f, 1.0f, 1.0f);
-				}
-				else {
-					holdout_weight = shader_holdout_eval(kg, &sd);
-				}
-				/* any throughput is ok, should all be identical here */
-				L_transparent += average(holdout_weight*throughput);
-			}
-			if(sd.object_flag & SD_OBJECT_HOLDOUT_MASK) {
-				break;
-			}
-		}
-#endif  /* __HOLDOUT__ */
-
-		/* holdout mask objects do not write data passes */
-		kernel_write_data_passes(kg, buffer, L, &sd, sample, &state, throughput);
-
-#ifdef __EMISSION__
-		/* emission */
-		if(sd.flag & SD_EMISSION) {
-			float3 emission = indirect_primitive_emission(kg, &sd, isect.t, state.flag, state.ray_pdf);
-			path_radiance_accum_emission(L, throughput, emission, state.bounce);
-=======
-		shader_eval_surface(kg, &sd, &state, state.flag);
+		shader_eval_surface(kg, &sd, &state, state.flag, buffer);
 		shader_merge_closures(&sd);
 
 		/* Apply shadow catcher, holdout, emission. */
@@ -553,7 +486,6 @@
 		                             buffer))
 		{
 			break;
->>>>>>> 2a87bd89
 		}
 
 		/* transparency termination */
